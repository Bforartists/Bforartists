/* SPDX-FileCopyrightText: 2005 Blender Authors
 *
 * SPDX-License-Identifier: GPL-2.0-or-later */

/** \file
 * \ingroup modifiers
 */

#include <cstring>

#include "BLI_utildefines.h"

#include "BLT_translation.hh"

#include "DNA_defaults.h"
#include "DNA_mesh_types.h"
#include "DNA_screen_types.h"

#include "BKE_context.hh"
#include "BKE_screen.hh"

#include "UI_interface.hh"
#include "UI_resources.hh"

#include "RNA_access.hh"
#include "RNA_prototypes.hh"

#include "MOD_modifiertypes.hh"
#include "MOD_ui_common.hh"

#include "MOD_solidify_util.hh"

static void init_data(ModifierData *md)
{
  SolidifyModifierData *smd = (SolidifyModifierData *)md;

  BLI_assert(MEMCMP_STRUCT_AFTER_IS_ZERO(smd, modifier));

  MEMCPY_STRUCT_AFTER(smd, DNA_struct_default_get(SolidifyModifierData), modifier);
}

#ifdef __GNUC__
#  pragma GCC diagnostic error "-Wsign-conversion"
#endif

static void required_data_mask(ModifierData *md, CustomData_MeshMasks *r_cddata_masks)
{
  SolidifyModifierData *smd = (SolidifyModifierData *)md;

  /* Ask for vertex-groups if we need them. */
  if (smd->defgrp_name[0] != '\0' || smd->shell_defgrp_name[0] != '\0' ||
      smd->rim_defgrp_name[0] != '\0')
  {
    r_cddata_masks->vmask |= CD_MASK_MDEFORMVERT;
  }
}

static Mesh *modify_mesh(ModifierData *md, const ModifierEvalContext *ctx, Mesh *mesh)
{
  const SolidifyModifierData *smd = (SolidifyModifierData *)md;
  switch (smd->mode) {
    case MOD_SOLIDIFY_MODE_EXTRUDE:
      return MOD_solidify_extrude_modifyMesh(md, ctx, mesh);
    case MOD_SOLIDIFY_MODE_NONMANIFOLD:
      return MOD_solidify_nonmanifold_modifyMesh(md, ctx, mesh);
    default:
      BLI_assert_unreachable();
  }
  return mesh;
}

static void panel_draw(const bContext * /*C*/, Panel *panel)
{
  uiLayout *row, *col; /*bfa - removed *sub*/
  uiLayout *layout = panel->layout;

  PointerRNA ob_ptr;
  PointerRNA *ptr = modifier_panel_get_property_pointers(panel, &ob_ptr);

  int solidify_mode = RNA_enum_get(ptr, "solidify_mode");
  bool has_vertex_group = RNA_string_length(ptr, "vertex_group") != 0;

  uiLayoutSetPropSep(layout, true);

  uiItemR(layout, ptr, "solidify_mode", UI_ITEM_NONE, std::nullopt, ICON_NONE);

  if (solidify_mode == MOD_SOLIDIFY_MODE_NONMANIFOLD) {
    uiItemR(layout,
            ptr,
            "nonmanifold_thickness_mode",
            UI_ITEM_NONE,
            IFACE_("Thickness Mode"),
            ICON_NONE);
    uiItemR(layout, ptr, "nonmanifold_boundary_mode", UI_ITEM_NONE, IFACE_("Boundary"), ICON_NONE);
  }

  uiItemR(layout, ptr, "thickness", UI_ITEM_NONE, std::nullopt, ICON_NONE);
  uiItemR(layout, ptr, "offset", UI_ITEM_NONE, std::nullopt, ICON_NONE);

  if (solidify_mode == MOD_SOLIDIFY_MODE_NONMANIFOLD) {
    uiItemR(layout, ptr, "nonmanifold_merge_threshold", UI_ITEM_NONE, std::nullopt, ICON_NONE);
  }
  else {
    /*------------------- bfa - original props */
    // uiItemR(layout, ptr, "use_even_offset", UI_ITEM_NONE, std::nullopt, ICON_NONE);

    col = uiLayoutColumn(layout, true);
    row = uiLayoutRow(col, true);
    uiLayoutSetPropSep(row, false); /* bfa - use_property_split = False */
    uiItemR(row, ptr, "use_even_offset", UI_ITEM_NONE, std::nullopt, ICON_NONE);
    uiItemDecoratorR(row, ptr, "use_even_offset", 0); /*bfa - decorator*/
    /* ------------ end bfa */
  }

<<<<<<< HEAD
  /*------------------- bfa - original props */
  // col = uiLayoutColumnWithHeading(layout, false, CTX_IFACE_(BLT_I18NCONTEXT_ID_MESH, "Rim"));
  // uiItemR(
  //     col, ptr, "use_rim", UI_ITEM_NONE, CTX_IFACE_(BLT_I18NCONTEXT_ID_MESH, "Fill"),
  //     ICON_NONE);
  // sub = uiLayoutColumn(col, false);
  // uiLayoutSetActive(sub, RNA_boolean_get(ptr, "use_rim"));
  // uiItemR(sub, ptr, "use_rim_only", UI_ITEM_NONE, std::nullopt, ICON_NONE);

  col = uiLayoutColumn(layout, true);
  row = uiLayoutRow(col, true);
  uiLayoutSetPropSep(row, false); /* bfa - use_property_split = False */
  uiItemR(row,
          ptr,
          "use_rim",
          UI_ITEM_NONE,
          CTX_IFACE_(BLT_I18NCONTEXT_ID_MESH, "Fill Rim"),
          ICON_NONE);
  uiItemDecoratorR(row, ptr, "use_rim", 0); /*bfa - decorator*/

  if (RNA_boolean_get(ptr, "use_rim")) {
    row = uiLayoutRow(col, true);
    uiLayoutSetPropSep(row, false); /* bfa - use_property_split = False */
    uiItemS(row);
    uiItemR(row, ptr, "use_rim_only", UI_ITEM_NONE, std::nullopt, ICON_NONE);
    uiItemDecoratorR(row, ptr, "use_rim_only", 0); /*bfa - decorator*/
  }
  /* ------------ end bfa */
=======
  col = &layout->column(false, CTX_IFACE_(BLT_I18NCONTEXT_ID_MESH, "Rim"));
  uiItemR(
      col, ptr, "use_rim", UI_ITEM_NONE, CTX_IFACE_(BLT_I18NCONTEXT_ID_MESH, "Fill"), ICON_NONE);
  sub = &col->column(false);
  uiLayoutSetActive(sub, RNA_boolean_get(ptr, "use_rim"));
  uiItemR(sub, ptr, "use_rim_only", UI_ITEM_NONE, std::nullopt, ICON_NONE);
>>>>>>> 904585cb

  uiItemS(layout);

  modifier_vgroup_ui(layout, ptr, &ob_ptr, "vertex_group", "invert_vertex_group", std::nullopt);
  row = &layout->row(false);
  uiLayoutSetActive(row, has_vertex_group);
  uiItemS(row); /*bfa -indent*/
  uiItemR(row, ptr, "thickness_vertex_group", UI_ITEM_NONE, IFACE_("Factor"), ICON_NONE);

  if (solidify_mode == MOD_SOLIDIFY_MODE_NONMANIFOLD) {
    row = &layout->row(false);
    uiLayoutSetActive(row, has_vertex_group);

    /*------------------- bfa - original props */
    // uiItemR(row, ptr, "use_flat_faces", UI_ITEM_NONE, nullptr, ICON_NONE);

    uiLayoutSetPropSep(row, false); /* bfa - use_property_split = False */
    uiItemS(row);                   /*bfa -indent*/
    uiItemR(row, ptr, "use_flat_faces", UI_ITEM_NONE, std::nullopt, ICON_NONE);
    uiItemDecoratorR(row, ptr, "use_flat_faces", 0); /*bfa - decorator*/
    /* ------------ end bfa */
  }

  modifier_panel_end(layout, ptr);
}

static void normals_panel_draw(const bContext * /*C*/, Panel *panel)
{
  uiLayout *col, *row; /*bfa - added *row*/
  uiLayout *layout = panel->layout;

  PointerRNA ob_ptr;
  PointerRNA *ptr = modifier_panel_get_property_pointers(panel, &ob_ptr);

  int solidify_mode = RNA_enum_get(ptr, "solidify_mode");

  uiLayoutSetPropSep(layout, true);

<<<<<<< HEAD
  col = uiLayoutColumn(layout, false);

  /*------------------- bfa - original props */
  // uiItemR(col, ptr, "use_flip_normals", UI_ITEM_NONE, IFACE_("Flip"), ICON_NONE);

  row = uiLayoutRow(col, true);
  uiLayoutSetPropSep(row, false); /* bfa - use_property_split = False */
  uiItemR(row, ptr, "use_flip_normals", UI_ITEM_NONE, IFACE_("Flip"), ICON_NONE);
  uiItemDecoratorR(row, ptr, "use_flip_normals", 0); /*bfa - decorator*/
  /* ------------ end bfa */

=======
  col = &layout->column(false);
  uiItemR(col, ptr, "use_flip_normals", UI_ITEM_NONE, IFACE_("Flip"), ICON_NONE);
>>>>>>> 904585cb
  if (solidify_mode == MOD_SOLIDIFY_MODE_EXTRUDE) {
    /*------------------- bfa - original props */
    // uiItemR(col, ptr, "use_quality_normals", UI_ITEM_NONE, IFACE_("High Quality"), ICON_NONE);

    row = uiLayoutRow(col, true);
    uiLayoutSetPropSep(row, false); /* bfa - use_property_split = False */
    uiItemR(row, ptr, "use_quality_normals", UI_ITEM_NONE, IFACE_("High Quality"), ICON_NONE);
    uiItemDecoratorR(row, ptr, "use_quality_normals", 0); /*bfa - decorator*/
    /* ------------ end bfa */
  }
}

static void materials_panel_draw(const bContext * /*C*/, Panel *panel)
{
  uiLayout *col;
  uiLayout *layout = panel->layout;

  PointerRNA ob_ptr;
  PointerRNA *ptr = modifier_panel_get_property_pointers(panel, &ob_ptr);

  uiLayoutSetPropSep(layout, true);

  uiItemR(layout, ptr, "material_offset", UI_ITEM_NONE, std::nullopt, ICON_NONE);
  col = &layout->column(true);
  uiLayoutSetActive(col, RNA_boolean_get(ptr, "use_rim"));
  uiItemR(col,
          ptr,
          "material_offset_rim",
          UI_ITEM_NONE,
          CTX_IFACE_(BLT_I18NCONTEXT_ID_MESH, "Rim"),
          ICON_NONE);
}

static void edge_data_panel_draw(const bContext * /*C*/, Panel *panel)
{
  uiLayout *layout = panel->layout;

  PointerRNA ob_ptr;
  PointerRNA *ptr = modifier_panel_get_property_pointers(panel, &ob_ptr);

  int solidify_mode = RNA_enum_get(ptr, "solidify_mode");

  uiLayoutSetPropSep(layout, true);

  if (solidify_mode == MOD_SOLIDIFY_MODE_EXTRUDE) {
    uiLayout *col;
    col = &layout->column(true);
    uiItemR(col, ptr, "edge_crease_inner", UI_ITEM_NONE, IFACE_("Crease Inner"), ICON_NONE);
    uiItemR(col, ptr, "edge_crease_outer", UI_ITEM_NONE, IFACE_("Outer"), ICON_NONE);
    uiItemR(col,
            ptr,
            "edge_crease_rim",
            UI_ITEM_NONE,
            CTX_IFACE_(BLT_I18NCONTEXT_ID_MESH, "Rim"),
            ICON_NONE);
  }
  uiItemR(layout, ptr, "bevel_convex", UI_ITEM_R_SLIDER, std::nullopt, ICON_NONE);
}

static void clamp_panel_draw(const bContext * /*C*/, Panel *panel)
{
  uiLayout *row, *col;
  uiLayout *layout = panel->layout;

  PointerRNA ob_ptr;
  PointerRNA *ptr = modifier_panel_get_property_pointers(panel, &ob_ptr);

  uiLayoutSetPropSep(layout, true);

  col = &layout->column(false);
  uiItemR(col, ptr, "thickness_clamp", UI_ITEM_NONE, std::nullopt, ICON_NONE);
  row = &col->row(false);
  uiLayoutSetActive(row, RNA_float_get(ptr, "thickness_clamp") > 0.0f);

  /*------------------- bfa - original props */
  // uiItemR(row, ptr, "use_thickness_angle_clamp", UI_ITEM_NONE, std::nullopt, ICON_NONE);

  uiLayoutSetPropSep(row, false); /* bfa - use_property_split = False */
  uiItemS(row);
  uiItemR(row, ptr, "use_thickness_angle_clamp", UI_ITEM_NONE, std::nullopt, ICON_NONE);
  uiItemDecoratorR(row, ptr, "use_thickness_angle_clamp", 0); /*bfa - decorator*/
  /* ------------ end bfa */
}

static void vertex_group_panel_draw(const bContext * /*C*/, Panel *panel)
{
  uiLayout *col;
  uiLayout *layout = panel->layout;

  PointerRNA ob_ptr;
  PointerRNA *ptr = modifier_panel_get_property_pointers(panel, &ob_ptr);

  uiLayoutSetPropSep(layout, true);

  col = &layout->column(false);
  uiItemPointerR(
      col, ptr, "shell_vertex_group", &ob_ptr, "vertex_groups", IFACE_("Shell"), ICON_NONE);
  uiItemPointerR(col,
                 ptr,
                 "rim_vertex_group",
                 &ob_ptr,
                 "vertex_groups",
                 CTX_IFACE_(BLT_I18NCONTEXT_ID_MESH, "Rim"),
                 ICON_NONE);
}

static void panel_register(ARegionType *region_type)
{
  PanelType *panel_type = modifier_panel_register(region_type, eModifierType_Solidify, panel_draw);
  modifier_subpanel_register(
      region_type, "normals", "Normals", nullptr, normals_panel_draw, panel_type);
  modifier_subpanel_register(
      region_type, "materials", "Materials", nullptr, materials_panel_draw, panel_type);
  modifier_subpanel_register(
      region_type, "edge_data", "Edge Data", nullptr, edge_data_panel_draw, panel_type);
  modifier_subpanel_register(
      region_type, "clamp", "Thickness Clamp", nullptr, clamp_panel_draw, panel_type);
  modifier_subpanel_register(region_type,
                             "vertex_groups",
                             "Output Vertex Groups",
                             nullptr,
                             vertex_group_panel_draw,
                             panel_type);
}

ModifierTypeInfo modifierType_Solidify = {
    /*idname*/ "Solidify",
    /*name*/ N_("Solidify"),
    /*struct_name*/ "SolidifyModifierData",
    /*struct_size*/ sizeof(SolidifyModifierData),
    /*srna*/ &RNA_SolidifyModifier,
    /*type*/ ModifierTypeType::Constructive,

    /*flags*/ eModifierTypeFlag_AcceptsMesh | eModifierTypeFlag_AcceptsCVs |
        eModifierTypeFlag_SupportsMapping | eModifierTypeFlag_SupportsEditmode |
        eModifierTypeFlag_EnableInEditmode,
    /*icon*/ ICON_MOD_SOLIDIFY,

    /*copy_data*/ BKE_modifier_copydata_generic,

    /*deform_verts*/ nullptr,
    /*deform_matrices*/ nullptr,
    /*deform_verts_EM*/ nullptr,
    /*deform_matrices_EM*/ nullptr,
    /*modify_mesh*/ modify_mesh,
    /*modify_geometry_set*/ nullptr,

    /*init_data*/ init_data,
    /*required_data_mask*/ required_data_mask,
    /*free_data*/ nullptr,
    /*is_disabled*/ nullptr,
    /*update_depsgraph*/ nullptr,
    /*depends_on_time*/ nullptr,
    /*depends_on_normals*/ nullptr,
    /*foreach_ID_link*/ nullptr,
    /*foreach_tex_link*/ nullptr,
    /*free_runtime_data*/ nullptr,
    /*panel_register*/ panel_register,
    /*blend_write*/ nullptr,
    /*blend_read*/ nullptr,
    /*foreach_cache*/ nullptr,
};<|MERGE_RESOLUTION|>--- conflicted
+++ resolved
@@ -104,17 +104,16 @@
     /*------------------- bfa - original props */
     // uiItemR(layout, ptr, "use_even_offset", UI_ITEM_NONE, std::nullopt, ICON_NONE);
 
-    col = uiLayoutColumn(layout, true);
-    row = uiLayoutRow(col, true);
+    col = &layout->column(true);
+    row = col->row(true);
     uiLayoutSetPropSep(row, false); /* bfa - use_property_split = False */
     uiItemR(row, ptr, "use_even_offset", UI_ITEM_NONE, std::nullopt, ICON_NONE);
     uiItemDecoratorR(row, ptr, "use_even_offset", 0); /*bfa - decorator*/
     /* ------------ end bfa */
   }
 
-<<<<<<< HEAD
   /*------------------- bfa - original props */
-  // col = uiLayoutColumnWithHeading(layout, false, CTX_IFACE_(BLT_I18NCONTEXT_ID_MESH, "Rim"));
+  // col = &layout->column(false, CTX_IFACE_(BLT_I18NCONTEXT_ID_MESH, "Rim"));
   // uiItemR(
   //     col, ptr, "use_rim", UI_ITEM_NONE, CTX_IFACE_(BLT_I18NCONTEXT_ID_MESH, "Fill"),
   //     ICON_NONE);
@@ -122,8 +121,8 @@
   // uiLayoutSetActive(sub, RNA_boolean_get(ptr, "use_rim"));
   // uiItemR(sub, ptr, "use_rim_only", UI_ITEM_NONE, std::nullopt, ICON_NONE);
 
-  col = uiLayoutColumn(layout, true);
-  row = uiLayoutRow(col, true);
+  col = &layout->column(true);
+  row = col->row(true);
   uiLayoutSetPropSep(row, false); /* bfa - use_property_split = False */
   uiItemR(row,
           ptr,
@@ -134,21 +133,13 @@
   uiItemDecoratorR(row, ptr, "use_rim", 0); /*bfa - decorator*/
 
   if (RNA_boolean_get(ptr, "use_rim")) {
-    row = uiLayoutRow(col, true);
+    row = col->row(true);
     uiLayoutSetPropSep(row, false); /* bfa - use_property_split = False */
     uiItemS(row);
     uiItemR(row, ptr, "use_rim_only", UI_ITEM_NONE, std::nullopt, ICON_NONE);
     uiItemDecoratorR(row, ptr, "use_rim_only", 0); /*bfa - decorator*/
   }
   /* ------------ end bfa */
-=======
-  col = &layout->column(false, CTX_IFACE_(BLT_I18NCONTEXT_ID_MESH, "Rim"));
-  uiItemR(
-      col, ptr, "use_rim", UI_ITEM_NONE, CTX_IFACE_(BLT_I18NCONTEXT_ID_MESH, "Fill"), ICON_NONE);
-  sub = &col->column(false);
-  uiLayoutSetActive(sub, RNA_boolean_get(ptr, "use_rim"));
-  uiItemR(sub, ptr, "use_rim_only", UI_ITEM_NONE, std::nullopt, ICON_NONE);
->>>>>>> 904585cb
 
   uiItemS(layout);
 
@@ -187,27 +178,22 @@
 
   uiLayoutSetPropSep(layout, true);
 
-<<<<<<< HEAD
-  col = uiLayoutColumn(layout, false);
+  col = &layout->column(false);
 
   /*------------------- bfa - original props */
   // uiItemR(col, ptr, "use_flip_normals", UI_ITEM_NONE, IFACE_("Flip"), ICON_NONE);
 
-  row = uiLayoutRow(col, true);
+  row = col->row(true);
   uiLayoutSetPropSep(row, false); /* bfa - use_property_split = False */
   uiItemR(row, ptr, "use_flip_normals", UI_ITEM_NONE, IFACE_("Flip"), ICON_NONE);
   uiItemDecoratorR(row, ptr, "use_flip_normals", 0); /*bfa - decorator*/
   /* ------------ end bfa */
 
-=======
-  col = &layout->column(false);
-  uiItemR(col, ptr, "use_flip_normals", UI_ITEM_NONE, IFACE_("Flip"), ICON_NONE);
->>>>>>> 904585cb
   if (solidify_mode == MOD_SOLIDIFY_MODE_EXTRUDE) {
     /*------------------- bfa - original props */
     // uiItemR(col, ptr, "use_quality_normals", UI_ITEM_NONE, IFACE_("High Quality"), ICON_NONE);
 
-    row = uiLayoutRow(col, true);
+    row = col->row(true);
     uiLayoutSetPropSep(row, false); /* bfa - use_property_split = False */
     uiItemR(row, ptr, "use_quality_normals", UI_ITEM_NONE, IFACE_("High Quality"), ICON_NONE);
     uiItemDecoratorR(row, ptr, "use_quality_normals", 0); /*bfa - decorator*/
