--- conflicted
+++ resolved
@@ -97,31 +97,20 @@
     layout->prop(ptr, "nonmanifold_merge_threshold", UI_ITEM_NONE, std::nullopt, ICON_NONE);
   }
   else {
-<<<<<<< HEAD
     /*------------------- bfa - original props */
-    // uiItemR(layout, ptr, "use_even_offset", UI_ITEM_NONE, std::nullopt, ICON_NONE);
-
     col = &layout->column(true);
     row = &col->row(true);
     uiLayoutSetPropSep(row, false); /* bfa - use_property_split = False */
-    uiItemR(row, ptr, "use_even_offset", UI_ITEM_NONE, std::nullopt, ICON_NONE);
+    row->prop(ptr, "use_even_offset", UI_ITEM_NONE, std::nullopt, ICON_NONE);
     uiItemDecoratorR(row, ptr, "use_even_offset", 0); /*bfa - decorator*/
     /* ------------ end bfa */
   }
 
   /*------------------- bfa - original props */
-  // col = &layout->column(false, CTX_IFACE_(BLT_I18NCONTEXT_ID_MESH, "Rim"));
-  // uiItemR(
-  //     col, ptr, "use_rim", UI_ITEM_NONE, CTX_IFACE_(BLT_I18NCONTEXT_ID_MESH, "Fill"), 
-  //     ICON_NONE);
-  // sub = &col->column(false);
-  // uiLayoutSetActive(sub, RNA_boolean_get(ptr, "use_rim"));
-  // uiItemR(sub, ptr, "use_rim_only", UI_ITEM_NONE, std::nullopt, ICON_NONE);
-
   col = &layout->column(true);
   row = &col->row(true);
   uiLayoutSetPropSep(row, false); /* bfa - use_property_split = False */
-  uiItemR(row,
+  row->prop(
           ptr,
           "use_rim",
           UI_ITEM_NONE,
@@ -130,52 +119,32 @@
   uiItemDecoratorR(row, ptr, "use_rim", 0); /*bfa - decorator*/
 
   if (RNA_boolean_get(ptr, "use_rim")) {
-    row = &col->row(true);
+    uiLayout *row = &col->row(true);
     uiLayoutSetPropSep(row, false); /* bfa - use_property_split = False */
     uiItemS(row);
-    uiItemR(row, ptr, "use_rim_only", UI_ITEM_NONE, std::nullopt, ICON_NONE);
+    row->prop(ptr, "use_rim_only", UI_ITEM_NONE, std::nullopt, ICON_NONE);
     uiItemDecoratorR(row, ptr, "use_rim_only", 0); /*bfa - decorator*/
   }
   /* ------------ end bfa */
-=======
-    layout->prop(ptr, "use_even_offset", UI_ITEM_NONE, std::nullopt, ICON_NONE);
-  }
-
-  col = &layout->column(false, CTX_IFACE_(BLT_I18NCONTEXT_ID_MESH, "Rim"));
-  col->prop(ptr, "use_rim", UI_ITEM_NONE, CTX_IFACE_(BLT_I18NCONTEXT_ID_MESH, "Fill"), ICON_NONE);
-  sub = &col->column(false);
-  uiLayoutSetActive(sub, RNA_boolean_get(ptr, "use_rim"));
-  sub->prop(ptr, "use_rim_only", UI_ITEM_NONE, std::nullopt, ICON_NONE);
->>>>>>> feaef865
 
   uiItemS(layout);
 
   modifier_vgroup_ui(layout, ptr, &ob_ptr, "vertex_group", "invert_vertex_group", std::nullopt);
   row = &layout->row(false);
   uiLayoutSetActive(row, has_vertex_group);
-<<<<<<< HEAD
-  uiItemS(row); /*bfa -indent*/
-  uiItemR(row, ptr, "thickness_vertex_group", UI_ITEM_NONE, IFACE_("Factor"), ICON_NONE);
-=======
+  /*row->prop();*/
   row->prop(ptr, "thickness_vertex_group", UI_ITEM_NONE, IFACE_("Factor"), ICON_NONE);
->>>>>>> feaef865
 
   if (solidify_mode == MOD_SOLIDIFY_MODE_NONMANIFOLD) {
     row = &layout->row(false);
     uiLayoutSetActive(row, has_vertex_group);
-<<<<<<< HEAD
 
     /*------------------- bfa - original props */
-    // uiItemR(row, ptr, "use_flat_faces", UI_ITEM_NONE, nullptr, ICON_NONE);
-
     uiLayoutSetPropSep(row, false); /* bfa - use_property_split = False */
     uiItemS(row);                   /*bfa -indent*/
-    uiItemR(row, ptr, "use_flat_faces", UI_ITEM_NONE, std::nullopt, ICON_NONE);
+    row->prop(ptr, "use_flat_faces", UI_ITEM_NONE, std::nullopt, ICON_NONE);
     uiItemDecoratorR(row, ptr, "use_flat_faces", 0); /*bfa - decorator*/
     /* ------------ end bfa */
-=======
-    row->prop(ptr, "use_flat_faces", UI_ITEM_NONE, std::nullopt, ICON_NONE);
->>>>>>> feaef865
   }
 
   modifier_panel_end(layout, ptr);
@@ -194,31 +163,10 @@
   uiLayoutSetPropSep(layout, true);
 
   col = &layout->column(false);
-<<<<<<< HEAD
-
-  /*------------------- bfa - original props */
-  // uiItemR(col, ptr, "use_flip_normals", UI_ITEM_NONE, IFACE_("Flip"), ICON_NONE);
-
-  row = &col->row(true);
-  uiLayoutSetPropSep(row, false); /* bfa - use_property_split = False */
-  uiItemR(row, ptr, "use_flip_normals", UI_ITEM_NONE, IFACE_("Flip"), ICON_NONE);
-  uiItemDecoratorR(row, ptr, "use_flip_normals", 0); /*bfa - decorator*/
-  /* ------------ end bfa */
-
+  row = &col->row(false);
+  row->prop(ptr, "use_flip_normals", UI_ITEM_NONE, IFACE_("Flip"), ICON_NONE);
   if (solidify_mode == MOD_SOLIDIFY_MODE_EXTRUDE) {
-    /*------------------- bfa - original props */
-    // uiItemR(col, ptr, "use_quality_normals", UI_ITEM_NONE, IFACE_("High Quality"), ICON_NONE);
-
-    row = &col->row(true);
-    uiLayoutSetPropSep(row, false); /* bfa - use_property_split = False */
-    uiItemR(row, ptr, "use_quality_normals", UI_ITEM_NONE, IFACE_("High Quality"), ICON_NONE);
-    uiItemDecoratorR(row, ptr, "use_quality_normals", 0); /*bfa - decorator*/
-    /* ------------ end bfa */
-=======
-  col->prop(ptr, "use_flip_normals", UI_ITEM_NONE, IFACE_("Flip"), ICON_NONE);
-  if (solidify_mode == MOD_SOLIDIFY_MODE_EXTRUDE) {
-    col->prop(ptr, "use_quality_normals", UI_ITEM_NONE, IFACE_("High Quality"), ICON_NONE);
->>>>>>> feaef865
+    row->prop(ptr, "use_quality_normals", UI_ITEM_NONE, IFACE_("High Quality"), ICON_NONE);
   }
 }
 
@@ -281,19 +229,7 @@
   col->prop(ptr, "thickness_clamp", UI_ITEM_NONE, std::nullopt, ICON_NONE);
   row = &col->row(false);
   uiLayoutSetActive(row, RNA_float_get(ptr, "thickness_clamp") > 0.0f);
-<<<<<<< HEAD
-
-  /*------------------- bfa - original props */
-  // uiItemR(row, ptr, "use_thickness_angle_clamp", UI_ITEM_NONE, std::nullopt, ICON_NONE);
-
-  uiLayoutSetPropSep(row, false); /* bfa - use_property_split = False */
-  uiItemS(row);
-  uiItemR(row, ptr, "use_thickness_angle_clamp", UI_ITEM_NONE, std::nullopt, ICON_NONE);
-  uiItemDecoratorR(row, ptr, "use_thickness_angle_clamp", 0); /*bfa - decorator*/
-  /* ------------ end bfa */
-=======
   row->prop(ptr, "use_thickness_angle_clamp", UI_ITEM_NONE, std::nullopt, ICON_NONE);
->>>>>>> feaef865
 }
 
 static void vertex_group_panel_draw(const bContext * /*C*/, Panel *panel)
