/* SPDX-FileCopyrightText: 2005 Blender Authors
 *
 * SPDX-License-Identifier: GPL-2.0-or-later */

/** \file
 * \ingroup modifiers
 */

#include <cstring>

#include "BLI_utildefines.h"

#include "BLT_translation.hh"

#include "DNA_defaults.h"
#include "DNA_mesh_types.h"
#include "DNA_object_types.h"
#include "DNA_screen_types.h"

#include "BKE_context.hh"
#include "BKE_particle.h"
#include "BKE_screen.hh"

#include "UI_interface.hh"
#include "UI_resources.hh"

#include "RNA_access.hh"
#include "RNA_prototypes.hh"

#include "MOD_modifiertypes.hh"
#include "MOD_ui_common.hh"

#include "MOD_solidify_util.hh"

static void init_data(ModifierData *md)
{
  SolidifyModifierData *smd = (SolidifyModifierData *)md;

  BLI_assert(MEMCMP_STRUCT_AFTER_IS_ZERO(smd, modifier));

  MEMCPY_STRUCT_AFTER(smd, DNA_struct_default_get(SolidifyModifierData), modifier);
}

#ifdef __GNUC__
#  pragma GCC diagnostic error "-Wsign-conversion"
#endif

static void required_data_mask(ModifierData *md, CustomData_MeshMasks *r_cddata_masks)
{
  SolidifyModifierData *smd = (SolidifyModifierData *)md;

  /* Ask for vertex-groups if we need them. */
  if (smd->defgrp_name[0] != '\0' || smd->shell_defgrp_name[0] != '\0' ||
      smd->rim_defgrp_name[0] != '\0')
  {
    r_cddata_masks->vmask |= CD_MASK_MDEFORMVERT;
  }
}

static Mesh *modify_mesh(ModifierData *md, const ModifierEvalContext *ctx, Mesh *mesh)
{
  const SolidifyModifierData *smd = (SolidifyModifierData *)md;
  switch (smd->mode) {
    case MOD_SOLIDIFY_MODE_EXTRUDE:
      return MOD_solidify_extrude_modifyMesh(md, ctx, mesh);
    case MOD_SOLIDIFY_MODE_NONMANIFOLD:
      return MOD_solidify_nonmanifold_modifyMesh(md, ctx, mesh);
    default:
      BLI_assert_unreachable();
  }
  return mesh;
}

static void panel_draw(const bContext * /*C*/, Panel *panel)
{
  uiLayout *row, *col; /*bfa - removed *sub*/
  uiLayout *layout = panel->layout;

  PointerRNA ob_ptr;
  PointerRNA *ptr = modifier_panel_get_property_pointers(panel, &ob_ptr);

  int solidify_mode = RNA_enum_get(ptr, "solidify_mode");
  bool has_vertex_group = RNA_string_length(ptr, "vertex_group") != 0;

  uiLayoutSetPropSep(layout, true);

  uiItemR(layout, ptr, "solidify_mode", UI_ITEM_NONE, std::nullopt, ICON_NONE);

  if (solidify_mode == MOD_SOLIDIFY_MODE_NONMANIFOLD) {
    uiItemR(layout,
            ptr,
            "nonmanifold_thickness_mode",
            UI_ITEM_NONE,
            IFACE_("Thickness Mode"),
            ICON_NONE);
    uiItemR(layout, ptr, "nonmanifold_boundary_mode", UI_ITEM_NONE, IFACE_("Boundary"), ICON_NONE);
  }

  uiItemR(layout, ptr, "thickness", UI_ITEM_NONE, std::nullopt, ICON_NONE);
  uiItemR(layout, ptr, "offset", UI_ITEM_NONE, std::nullopt, ICON_NONE);

  if (solidify_mode == MOD_SOLIDIFY_MODE_NONMANIFOLD) {
    uiItemR(layout, ptr, "nonmanifold_merge_threshold", UI_ITEM_NONE, std::nullopt, ICON_NONE);
  }
  else {
    /*------------------- bfa - original props */
    // uiItemR(layout, ptr, "use_even_offset", UI_ITEM_NONE, std::nullopt, ICON_NONE);

    col = uiLayoutColumn(layout, true);
    row = uiLayoutRow(col, true);
    uiLayoutSetPropSep(row, false); /* bfa - use_property_split = False */
    uiItemR(row, ptr, "use_even_offset", UI_ITEM_NONE, std::nullopt, ICON_NONE);
    uiItemDecoratorR(row, ptr, "use_even_offset", 0); /*bfa - decorator*/
    /* ------------ end bfa */
  }

<<<<<<< HEAD
  /*------------------- bfa - original props */
  // col = uiLayoutColumnWithHeading(layout, false, CTX_IFACE_(BLT_I18NCONTEXT_ID_MESH, "Rim"));
  // uiItemR(col, ptr, "use_rim", UI_ITEM_NONE, IFACE_("Fill"), ICON_NONE);
  // sub = uiLayoutColumn(col, false);
  // uiLayoutSetActive(sub, RNA_boolean_get(ptr, "use_rim"));
  // uiItemR(sub, ptr, "use_rim_only", UI_ITEM_NONE, std::nullopt, ICON_NONE);

  col = uiLayoutColumn(layout, true);
  row = uiLayoutRow(col, true);
  uiLayoutSetPropSep(row, false); /* bfa - use_property_split = False */
  uiItemR(row, ptr, "use_rim", UI_ITEM_NONE, IFACE_("Fill Rim"), ICON_NONE);
  uiItemDecoratorR(row, ptr, "use_rim", 0); /*bfa - decorator*/

  if (RNA_boolean_get(ptr, "use_rim")) {
    row = uiLayoutRow(col, true);
    uiLayoutSetPropSep(row, false); /* bfa - use_property_split = False */
    uiItemS(row);
    uiItemR(row, ptr, "use_rim_only", UI_ITEM_NONE, std::nullopt, ICON_NONE);
    uiItemDecoratorR(row, ptr, "use_rim_only", 0); /*bfa - decorator*/
  }
  /* ------------ end bfa */
=======
  col = uiLayoutColumnWithHeading(layout, false, CTX_IFACE_(BLT_I18NCONTEXT_ID_MESH, "Rim"));
  uiItemR(
      col, ptr, "use_rim", UI_ITEM_NONE, CTX_IFACE_(BLT_I18NCONTEXT_ID_MESH, "Fill"), ICON_NONE);
  sub = uiLayoutColumn(col, false);
  uiLayoutSetActive(sub, RNA_boolean_get(ptr, "use_rim"));
  uiItemR(sub, ptr, "use_rim_only", UI_ITEM_NONE, std::nullopt, ICON_NONE);
>>>>>>> 7306fb3b

  uiItemS(layout);

  modifier_vgroup_ui(layout, ptr, &ob_ptr, "vertex_group", "invert_vertex_group", std::nullopt);
  row = uiLayoutRow(layout, false);
  uiLayoutSetActive(row, has_vertex_group);
  uiItemS(row); /*bfa -indent*/
  uiItemR(row, ptr, "thickness_vertex_group", UI_ITEM_NONE, IFACE_("Factor"), ICON_NONE);

  if (solidify_mode == MOD_SOLIDIFY_MODE_NONMANIFOLD) {
    row = uiLayoutRow(layout, false);
    uiLayoutSetActive(row, has_vertex_group);

    /*------------------- bfa - original props */
    // uiItemR(row, ptr, "use_flat_faces", UI_ITEM_NONE, nullptr, ICON_NONE);

    uiLayoutSetPropSep(row, false); /* bfa - use_property_split = False */
    uiItemS(row);                   /*bfa -indent*/
    uiItemR(row, ptr, "use_flat_faces", UI_ITEM_NONE, std::nullopt, ICON_NONE);
    uiItemDecoratorR(row, ptr, "use_flat_faces", 0); /*bfa - decorator*/
    /* ------------ end bfa */
  }

  modifier_panel_end(layout, ptr);
}

static void normals_panel_draw(const bContext * /*C*/, Panel *panel)
{
  uiLayout *col, *row; /*bfa - added *row*/
  uiLayout *layout = panel->layout;

  PointerRNA ob_ptr;
  PointerRNA *ptr = modifier_panel_get_property_pointers(panel, &ob_ptr);

  int solidify_mode = RNA_enum_get(ptr, "solidify_mode");

  uiLayoutSetPropSep(layout, true);

  col = uiLayoutColumn(layout, false);

  /*------------------- bfa - original props */
  // uiItemR(col, ptr, "use_flip_normals", UI_ITEM_NONE, IFACE_("Flip"), ICON_NONE);

  row = uiLayoutRow(col, true);
  uiLayoutSetPropSep(row, false); /* bfa - use_property_split = False */
  uiItemR(row, ptr, "use_flip_normals", UI_ITEM_NONE, IFACE_("Flip"), ICON_NONE);
  uiItemDecoratorR(row, ptr, "use_flip_normals", 0); /*bfa - decorator*/
  /* ------------ end bfa */

  if (solidify_mode == MOD_SOLIDIFY_MODE_EXTRUDE) {
    /*------------------- bfa - original props */
    // uiItemR(col, ptr, "use_quality_normals", UI_ITEM_NONE, IFACE_("High Quality"), ICON_NONE);

    row = uiLayoutRow(col, true);
    uiLayoutSetPropSep(row, false); /* bfa - use_property_split = False */
    uiItemR(row, ptr, "use_quality_normals", UI_ITEM_NONE, IFACE_("High Quality"), ICON_NONE);
    uiItemDecoratorR(row, ptr, "use_quality_normals", 0); /*bfa - decorator*/
    /* ------------ end bfa */
  }
}

static void materials_panel_draw(const bContext * /*C*/, Panel *panel)
{
  uiLayout *col;
  uiLayout *layout = panel->layout;

  PointerRNA ob_ptr;
  PointerRNA *ptr = modifier_panel_get_property_pointers(panel, &ob_ptr);

  uiLayoutSetPropSep(layout, true);

  uiItemR(layout, ptr, "material_offset", UI_ITEM_NONE, std::nullopt, ICON_NONE);
  col = uiLayoutColumn(layout, true);
  uiLayoutSetActive(col, RNA_boolean_get(ptr, "use_rim"));
  uiItemR(col,
          ptr,
          "material_offset_rim",
          UI_ITEM_NONE,
          CTX_IFACE_(BLT_I18NCONTEXT_ID_MESH, "Rim"),
          ICON_NONE);
}

static void edge_data_panel_draw(const bContext * /*C*/, Panel *panel)
{
  uiLayout *layout = panel->layout;

  PointerRNA ob_ptr;
  PointerRNA *ptr = modifier_panel_get_property_pointers(panel, &ob_ptr);

  int solidify_mode = RNA_enum_get(ptr, "solidify_mode");

  uiLayoutSetPropSep(layout, true);

  if (solidify_mode == MOD_SOLIDIFY_MODE_EXTRUDE) {
    uiLayout *col;
    col = uiLayoutColumn(layout, true);
    uiItemR(col, ptr, "edge_crease_inner", UI_ITEM_NONE, IFACE_("Crease Inner"), ICON_NONE);
    uiItemR(col, ptr, "edge_crease_outer", UI_ITEM_NONE, IFACE_("Outer"), ICON_NONE);
    uiItemR(col,
            ptr,
            "edge_crease_rim",
            UI_ITEM_NONE,
            CTX_IFACE_(BLT_I18NCONTEXT_ID_MESH, "Rim"),
            ICON_NONE);
  }
  uiItemR(layout, ptr, "bevel_convex", UI_ITEM_R_SLIDER, std::nullopt, ICON_NONE);
}

static void clamp_panel_draw(const bContext * /*C*/, Panel *panel)
{
  uiLayout *row, *col;
  uiLayout *layout = panel->layout;

  PointerRNA ob_ptr;
  PointerRNA *ptr = modifier_panel_get_property_pointers(panel, &ob_ptr);

  uiLayoutSetPropSep(layout, true);

  col = uiLayoutColumn(layout, false);
  uiItemR(col, ptr, "thickness_clamp", UI_ITEM_NONE, std::nullopt, ICON_NONE);
  row = uiLayoutRow(col, false);
  uiLayoutSetActive(row, RNA_float_get(ptr, "thickness_clamp") > 0.0f);

  /*------------------- bfa - original props */
  // uiItemR(row, ptr, "use_thickness_angle_clamp", UI_ITEM_NONE, std::nullopt, ICON_NONE);

  uiLayoutSetPropSep(row, false); /* bfa - use_property_split = False */
  uiItemS(row);
  uiItemR(row, ptr, "use_thickness_angle_clamp", UI_ITEM_NONE, std::nullopt, ICON_NONE);
  uiItemDecoratorR(row, ptr, "use_thickness_angle_clamp", 0); /*bfa - decorator*/
  /* ------------ end bfa */
}

static void vertex_group_panel_draw(const bContext * /*C*/, Panel *panel)
{
  uiLayout *col;
  uiLayout *layout = panel->layout;

  PointerRNA ob_ptr;
  PointerRNA *ptr = modifier_panel_get_property_pointers(panel, &ob_ptr);

  uiLayoutSetPropSep(layout, true);

  col = uiLayoutColumn(layout, false);
  uiItemPointerR(
      col, ptr, "shell_vertex_group", &ob_ptr, "vertex_groups", IFACE_("Shell"), ICON_NONE);
  uiItemPointerR(col,
                 ptr,
                 "rim_vertex_group",
                 &ob_ptr,
                 "vertex_groups",
                 CTX_IFACE_(BLT_I18NCONTEXT_ID_MESH, "Rim"),
                 ICON_NONE);
}

static void panel_register(ARegionType *region_type)
{
  PanelType *panel_type = modifier_panel_register(region_type, eModifierType_Solidify, panel_draw);
  modifier_subpanel_register(
      region_type, "normals", "Normals", nullptr, normals_panel_draw, panel_type);
  modifier_subpanel_register(
      region_type, "materials", "Materials", nullptr, materials_panel_draw, panel_type);
  modifier_subpanel_register(
      region_type, "edge_data", "Edge Data", nullptr, edge_data_panel_draw, panel_type);
  modifier_subpanel_register(
      region_type, "clamp", "Thickness Clamp", nullptr, clamp_panel_draw, panel_type);
  modifier_subpanel_register(region_type,
                             "vertex_groups",
                             "Output Vertex Groups",
                             nullptr,
                             vertex_group_panel_draw,
                             panel_type);
}

ModifierTypeInfo modifierType_Solidify = {
    /*idname*/ "Solidify",
    /*name*/ N_("Solidify"),
    /*struct_name*/ "SolidifyModifierData",
    /*struct_size*/ sizeof(SolidifyModifierData),
    /*srna*/ &RNA_SolidifyModifier,
    /*type*/ ModifierTypeType::Constructive,

    /*flags*/ eModifierTypeFlag_AcceptsMesh | eModifierTypeFlag_AcceptsCVs |
        eModifierTypeFlag_SupportsMapping | eModifierTypeFlag_SupportsEditmode |
        eModifierTypeFlag_EnableInEditmode,
    /*icon*/ ICON_MOD_SOLIDIFY,

    /*copy_data*/ BKE_modifier_copydata_generic,

    /*deform_verts*/ nullptr,
    /*deform_matrices*/ nullptr,
    /*deform_verts_EM*/ nullptr,
    /*deform_matrices_EM*/ nullptr,
    /*modify_mesh*/ modify_mesh,
    /*modify_geometry_set*/ nullptr,

    /*init_data*/ init_data,
    /*required_data_mask*/ required_data_mask,
    /*free_data*/ nullptr,
    /*is_disabled*/ nullptr,
    /*update_depsgraph*/ nullptr,
    /*depends_on_time*/ nullptr,
    /*depends_on_normals*/ nullptr,
    /*foreach_ID_link*/ nullptr,
    /*foreach_tex_link*/ nullptr,
    /*free_runtime_data*/ nullptr,
    /*panel_register*/ panel_register,
    /*blend_write*/ nullptr,
    /*blend_read*/ nullptr,
    /*foreach_cache*/ nullptr,
};<|MERGE_RESOLUTION|>--- conflicted
+++ resolved
@@ -114,10 +114,11 @@
     /* ------------ end bfa */
   }
 
-<<<<<<< HEAD
   /*------------------- bfa - original props */
   // col = uiLayoutColumnWithHeading(layout, false, CTX_IFACE_(BLT_I18NCONTEXT_ID_MESH, "Rim"));
-  // uiItemR(col, ptr, "use_rim", UI_ITEM_NONE, IFACE_("Fill"), ICON_NONE);
+  // uiItemR(
+  //     col, ptr, "use_rim", UI_ITEM_NONE, CTX_IFACE_(BLT_I18NCONTEXT_ID_MESH, "Fill"),
+  //     ICON_NONE);
   // sub = uiLayoutColumn(col, false);
   // uiLayoutSetActive(sub, RNA_boolean_get(ptr, "use_rim"));
   // uiItemR(sub, ptr, "use_rim_only", UI_ITEM_NONE, std::nullopt, ICON_NONE);
@@ -125,7 +126,12 @@
   col = uiLayoutColumn(layout, true);
   row = uiLayoutRow(col, true);
   uiLayoutSetPropSep(row, false); /* bfa - use_property_split = False */
-  uiItemR(row, ptr, "use_rim", UI_ITEM_NONE, IFACE_("Fill Rim"), ICON_NONE);
+  uiItemR(row,
+          ptr,
+          "use_rim",
+          UI_ITEM_NONE,
+          CTX_IFACE_(BLT_I18NCONTEXT_ID_MESH, "Fill Rim"),
+          ICON_NONE);
   uiItemDecoratorR(row, ptr, "use_rim", 0); /*bfa - decorator*/
 
   if (RNA_boolean_get(ptr, "use_rim")) {
@@ -136,14 +142,6 @@
     uiItemDecoratorR(row, ptr, "use_rim_only", 0); /*bfa - decorator*/
   }
   /* ------------ end bfa */
-=======
-  col = uiLayoutColumnWithHeading(layout, false, CTX_IFACE_(BLT_I18NCONTEXT_ID_MESH, "Rim"));
-  uiItemR(
-      col, ptr, "use_rim", UI_ITEM_NONE, CTX_IFACE_(BLT_I18NCONTEXT_ID_MESH, "Fill"), ICON_NONE);
-  sub = uiLayoutColumn(col, false);
-  uiLayoutSetActive(sub, RNA_boolean_get(ptr, "use_rim"));
-  uiItemR(sub, ptr, "use_rim_only", UI_ITEM_NONE, std::nullopt, ICON_NONE);
->>>>>>> 7306fb3b
 
   uiItemS(layout);
 
