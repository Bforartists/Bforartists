--- conflicted
+++ resolved
@@ -250,8 +250,7 @@
   layout->prop(ptr, "step", UI_ITEM_NONE, IFACE_("Repeat"), ICON_NONE);
 
   col = &layout->column(false);
-<<<<<<< HEAD
-  uiLayoutSetActive(col, RNA_boolean_get(ptr, "use_edit_position"));
+  col->active_set(RNA_boolean_get(ptr, "use_edit_position"));
   row = &col->row(true); /* bfa - our layout */
   uiLayoutSetPropSep(row, false); /* bfa - use_property_split = False */
   row->separator(); /*bfa - indent*/
@@ -263,11 +262,6 @@
   row->separator(); /*bfa - indent*/
   row->prop(ptr, "use_smooth_ends", UI_ITEM_NONE, std::nullopt, ICON_NONE);
   uiItemDecoratorR(row, ptr, "use_smooth_ends", 0); /*bfa - decorator*/
-=======
-  col->active_set(RNA_boolean_get(ptr, "use_edit_position"));
-  col->prop(ptr, "use_keep_shape", UI_ITEM_NONE, std::nullopt, ICON_NONE);
-  col->prop(ptr, "use_smooth_ends", UI_ITEM_NONE, std::nullopt, ICON_NONE);
->>>>>>> 9a41dc73
 
   if (uiLayout *influence_panel = layout->panel_prop(
           C, ptr, "open_influence_panel", IFACE_("Influence")))
