--- conflicted
+++ resolved
@@ -506,11 +506,7 @@
   uiItemR(row, ptr, "falloff_radius", 0, NULL, ICON_NONE);
 
   /*------------------- bfa - original props */
-<<<<<<< HEAD
-  //uiItemR(layout, ptr, "use_falloff_uniform", 0, NULL, ICON_NONE);
-=======
   // uiItemR(layout, ptr, "use_falloff_uniform", 0, NULL, ICON_NONE);
->>>>>>> 44989054
 
   col = uiLayoutColumn(layout, true);
   row = uiLayoutRow(col, true);
