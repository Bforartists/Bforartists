--- conflicted
+++ resolved
@@ -140,13 +140,12 @@
 
   uiLayoutSetPropSep(layout, true);
 
-<<<<<<< HEAD
   /*------------------- bfa - original props */
   // row = uiLayoutRowWithHeading(layout, true, IFACE_("Edge Angle"));
-  // uiItemR(row, ptr, "use_edge_angle", 0, "", ICON_NONE);
+  // uiItemR(row, ptr, "use_edge_angle", UI_ITEM_NONE, "", ICON_NONE);
   // sub = uiLayoutRow(row, true);
   // uiLayoutSetActive(sub, RNA_boolean_get(ptr, "use_edge_angle"));
-  // uiItemR(sub, ptr, "split_angle", 0, "", ICON_NONE);
+  // uiItemR(sub, ptr, "split_angle", UI_ITEM_NONE, "", ICON_NONE);
 
   // ------------------ bfa new left aligned prop with triangle button to hide the slider
 
@@ -157,13 +156,13 @@
   row = uiLayoutRow(split, false);
   uiLayoutSetPropDecorate(row, false);
   uiLayoutSetPropSep(row, false); /* bfa - use_property_split = False */
-  uiItemR(row, ptr, "use_edge_angle", 0, "Edge Angle", ICON_NONE);
+  uiItemR(row, ptr, "use_edge_angle", UI_ITEM_NONE, "Edge Angle", ICON_NONE);
   uiItemDecoratorR(row, ptr, "use_edge_angle", 0); /*bfa - decorator*/
 
   /* SECOND PART ................................................ */
   row = uiLayoutRow(split, false);
   if (RNA_boolean_get(ptr, "use_edge_angle")) {
-    uiItemR(row, ptr, "split_angle", 0, "", ICON_NONE);
+    uiItemR(row, ptr, "split_angle", UI_ITEM_NONE, "", ICON_NONE);
   }
   else {
     uiItemL(row, TIP_(""), ICON_DISCLOSURE_TRI_RIGHT);
@@ -172,24 +171,15 @@
   // ------------------------------- end bfa
 
   /*------------------- bfa - original props */
-  // uiItemR(layout, ptr, "use_edge_sharp", 0, IFACE_("Sharp Edges"), ICON_NONE);
+  // uiItemR(layout, ptr, "use_edge_sharp", UI_ITEM_NONE, IFACE_("Sharp Edges"), ICON_NONE);
 
   col = uiLayoutColumn(layout, true);
   row = uiLayoutRow(col, true);
   uiLayoutSetPropSep(row, false); /* bfa - use_property_split = False */
-  uiItemR(row, ptr, "use_edge_sharp", 0, IFACE_("Sharp Edges"), ICON_NONE);
+  uiItemR(row, ptr, "use_edge_sharp", UI_ITEM_NONE, IFACE_("Sharp Edges"), ICON_NONE);
   uiItemDecoratorR(row, ptr, "use_edge_sharp", 0); /*bfa - decorator*/
 
   /* ------------ end bfa */
-=======
-  row = uiLayoutRowWithHeading(layout, true, IFACE_("Edge Angle"));
-  uiItemR(row, ptr, "use_edge_angle", UI_ITEM_NONE, "", ICON_NONE);
-  sub = uiLayoutRow(row, true);
-  uiLayoutSetActive(sub, RNA_boolean_get(ptr, "use_edge_angle"));
-  uiItemR(sub, ptr, "split_angle", UI_ITEM_NONE, "", ICON_NONE);
-
-  uiItemR(layout, ptr, "use_edge_sharp", UI_ITEM_NONE, IFACE_("Sharp Edges"), ICON_NONE);
->>>>>>> c2bf0eed
 
   modifier_panel_end(layout, ptr);
 }
