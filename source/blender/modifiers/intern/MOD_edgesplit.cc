--- conflicted
+++ resolved
@@ -132,21 +132,15 @@
 
 static void panel_draw(const bContext * /*C*/, Panel *panel)
 {
-<<<<<<< HEAD
-  uiLayout *row, *col; /*bfa, added *col, removed *sub*/
-  uiLayout *layout = panel->layout;
-=======
   blender::ui::Layout &layout = *panel->layout;
->>>>>>> 85504da2
+  blender::ui::Layout *row, *col; /*bfa, added *col, removed *sub*/
 
   PointerRNA *ptr = modifier_panel_get_property_pointers(panel, nullptr);
 
   layout.use_property_split_set(true);
 
-<<<<<<< HEAD
-
   /* NOTE: split amount here needs to be synced with normal labels */
-  uiLayout *split = &layout->split(0.385f, true);
+  blender::ui::Layout *split = &layout.split(0.385f, true);
 
   row = &split->row(false); /* bfa - our layout */
   row->use_property_decorate_set(false);
@@ -159,23 +153,14 @@
     row->prop(ptr, "split_angle", UI_ITEM_NONE, "", ICON_NONE);
   }
   else {
-   row->label(TIP_(""), ICON_DISCLOSURE_TRI_RIGHT);
-  }
-
-  col = &layout->column(true); /* bfa - our layout */
-  row = &col->row(true); /* bfa - our layout */
+    row->label(TIP_(""), ICON_DISCLOSURE_TRI_RIGHT);
+  }
+
+  col = &layout.column(true);         /* bfa - our layout */
+  row = &col->row(true);              /* bfa - our layout */
   row->use_property_split_set(false); /* bfa - use_property_split = False */
   row->prop(ptr, "use_edge_sharp", UI_ITEM_NONE, IFACE_("Sharp Edges"), ICON_NONE);
   row->decorator(ptr, "use_edge_sharp", 0); /*bfa - decorator*/
-=======
-  blender::ui::Layout &row = layout.row(true, IFACE_("Edge Angle"));
-  row.prop(ptr, "use_edge_angle", UI_ITEM_NONE, "", ICON_NONE);
-  blender::ui::Layout &sub = row.row(true);
-  sub.active_set(RNA_boolean_get(ptr, "use_edge_angle"));
-  sub.prop(ptr, "split_angle", UI_ITEM_NONE, "", ICON_NONE);
-
-  layout.prop(ptr, "use_edge_sharp", UI_ITEM_NONE, IFACE_("Sharp Edges"), ICON_NONE);
->>>>>>> 85504da2
 
   modifier_error_message_draw(layout, ptr);
 }
