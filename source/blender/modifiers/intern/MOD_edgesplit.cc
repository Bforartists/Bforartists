/* SPDX-FileCopyrightText: 2005 Blender Authors
 *
 * SPDX-License-Identifier: GPL-2.0-or-later */

/** \file
 * \ingroup modifiers
 *
 * Edge Split modifier
 *
 * Splits edges in the mesh according to sharpness flag
 * or edge angle (can be used to achieve auto-smoothing)
 */

#include "BLI_math_vector.h"
#include "BLI_utildefines.h"

#include "BLT_translation.hh"

#include "DNA_defaults.h"
#include "DNA_mesh_types.h"
#include "DNA_screen_types.h"

#include "BKE_mesh.hh"
#include "BKE_modifier.hh"

#include "UI_interface.hh"
#include "UI_resources.hh"

#include "RNA_access.hh"
#include "RNA_prototypes.hh"

#include "bmesh.hh"
#include "bmesh_tools.hh"

#include "MOD_ui_common.hh"

#include "GEO_randomize.hh"

/* For edge split modifier node. */
Mesh *doEdgeSplit(const Mesh *mesh, EdgeSplitModifierData *emd);

Mesh *doEdgeSplit(const Mesh *mesh, EdgeSplitModifierData *emd)
{
  Mesh *result;
  BMesh *bm;
  BMIter iter;
  BMEdge *e;
  const float threshold = cosf(emd->split_angle + 0.000000175f);
  const bool do_split_angle = (emd->flags & MOD_EDGESPLIT_FROMANGLE) != 0 &&
                              emd->split_angle < float(M_PI);
  const bool do_split_all = do_split_angle && emd->split_angle < FLT_EPSILON;
  const bool calc_face_normals = do_split_angle && !do_split_all;

  BMeshCreateParams create_params{};
  BMeshFromMeshParams convert_params{};
  convert_params.calc_face_normal = calc_face_normals;
  convert_params.calc_vert_normal = false;
  convert_params.add_key_index = false;
  convert_params.use_shapekey = false;
  convert_params.active_shapekey = 0;
  convert_params.cd_mask_extra.vmask = CD_MASK_ORIGINDEX;
  convert_params.cd_mask_extra.emask = CD_MASK_ORIGINDEX;
  convert_params.cd_mask_extra.pmask = CD_MASK_ORIGINDEX;

  bm = BKE_mesh_to_bmesh_ex(mesh, &create_params, &convert_params);

  if (do_split_angle) {
    BM_ITER_MESH (e, &iter, bm, BM_EDGES_OF_MESH) {
      /* check for 1 edge having 2 face users */
      BMLoop *l1 = e->l;
      BMLoop *l2 = (e->l) ? e->l->radial_next : nullptr;
      if (l1 && l2 != l1) {
        if (/* 3+ faces on this edge, always split */
            UNLIKELY(l1 != l2->radial_next) ||
            /* O degree angle setting, we want to split on all edges. */
            do_split_all ||
            /* 2 face edge - check angle. */
            (dot_v3v3(l1->f->no, l2->f->no) < threshold))
        {
          BM_elem_flag_enable(e, BM_ELEM_TAG);
        }
      }
    }
  }

  if (emd->flags & MOD_EDGESPLIT_FROMFLAG) {
    BM_ITER_MESH (e, &iter, bm, BM_EDGES_OF_MESH) {
      /* check for 2 or more edge users */
      if ((e->l) && (e->l->next != e->l)) {
        if (!BM_elem_flag_test(e, BM_ELEM_SMOOTH)) {
          BM_elem_flag_enable(e, BM_ELEM_TAG);
        }
      }
    }
  }

  BM_mesh_edgesplit(bm, false, true, false);

  /* Uncomment for troubleshooting. */
  // BM_mesh_validate(bm);

  result = BKE_mesh_from_bmesh_for_eval_nomain(bm, nullptr, mesh);
  BM_mesh_free(bm);

  blender::geometry::debug_randomize_mesh_order(result);

  return result;
}

static void init_data(ModifierData *md)
{
  EdgeSplitModifierData *emd = (EdgeSplitModifierData *)md;

  BLI_assert(MEMCMP_STRUCT_AFTER_IS_ZERO(emd, modifier));

  MEMCPY_STRUCT_AFTER(emd, DNA_struct_default_get(EdgeSplitModifierData), modifier);
}

static Mesh *modify_mesh(ModifierData *md, const ModifierEvalContext * /*ctx*/, Mesh *mesh)
{
  Mesh *result;
  EdgeSplitModifierData *emd = (EdgeSplitModifierData *)md;

  if (!(emd->flags & (MOD_EDGESPLIT_FROMANGLE | MOD_EDGESPLIT_FROMFLAG))) {
    return mesh;
  }

  result = doEdgeSplit(mesh, emd);

  return result;
}

static void panel_draw(const bContext * /*C*/, Panel *panel)
{
  // uiLayout *row, *sub;
  uiLayout *row, *col; /*bfa, added *col, removed *sub*/
  uiLayout *layout = panel->layout;

  PointerRNA *ptr = modifier_panel_get_property_pointers(panel, nullptr);

  uiLayoutSetPropSep(layout, true);

<<<<<<< HEAD
  /*------------------- bfa - original props */
  // row = uiLayoutRowWithHeading(layout, true, IFACE_("Edge Angle"));
  // uiItemR(row, ptr, "use_edge_angle", UI_ITEM_NONE, "", ICON_NONE);
  // sub = uiLayoutRow(row, true);
  // uiLayoutSetActive(sub, RNA_boolean_get(ptr, "use_edge_angle"));
  // uiItemR(sub, ptr, "split_angle", UI_ITEM_NONE, "", ICON_NONE);

  // ------------------ bfa new left aligned prop with triangle button to hide the slider

  /* NOTE: split amount here needs to be synced with normal labels */
  uiLayout *split = uiLayoutSplit(layout, 0.385f, true);

  /* FIRST PART ................................................ */
  row = uiLayoutRow(split, false);
  uiLayoutSetPropDecorate(row, false);
  uiLayoutSetPropSep(row, false); /* bfa - use_property_split = False */
  uiItemR(row, ptr, "use_edge_angle", UI_ITEM_NONE, "Edge Angle", ICON_NONE);
  uiItemDecoratorR(row, ptr, "use_edge_angle", 0); /*bfa - decorator*/

  /* SECOND PART ................................................ */
  row = uiLayoutRow(split, false);
  if (RNA_boolean_get(ptr, "use_edge_angle")) {
    uiItemR(row, ptr, "split_angle", UI_ITEM_NONE, "", ICON_NONE);
  }
  else {
    uiItemL(row, TIP_(""), ICON_DISCLOSURE_TRI_RIGHT);
  }

  // ------------------------------- end bfa

  /*------------------- bfa - original props */
  // uiItemR(layout, ptr, "use_edge_sharp", UI_ITEM_NONE, IFACE_("Sharp Edges"), ICON_NONE);

  col = uiLayoutColumn(layout, true);
  row = uiLayoutRow(col, true);
  uiLayoutSetPropSep(row, false); /* bfa - use_property_split = False */
  uiItemR(row, ptr, "use_edge_sharp", UI_ITEM_NONE, IFACE_("Sharp Edges"), ICON_NONE);
  uiItemDecoratorR(row, ptr, "use_edge_sharp", 0); /*bfa - decorator*/
=======
  row = &layout->row(true, IFACE_("Edge Angle"));
  uiItemR(row, ptr, "use_edge_angle", UI_ITEM_NONE, "", ICON_NONE);
  sub = &row->row(true);
  uiLayoutSetActive(sub, RNA_boolean_get(ptr, "use_edge_angle"));
  uiItemR(sub, ptr, "split_angle", UI_ITEM_NONE, "", ICON_NONE);
>>>>>>> d6dbd8d8

  /* ------------ end bfa */

  modifier_panel_end(layout, ptr);
}

static void panel_register(ARegionType *region_type)
{
  modifier_panel_register(region_type, eModifierType_EdgeSplit, panel_draw);
}

ModifierTypeInfo modifierType_EdgeSplit = {
    /*idname*/ "EdgeSplit",
    /*name*/ N_("EdgeSplit"),
    /*struct_name*/ "EdgeSplitModifierData",
    /*struct_size*/ sizeof(EdgeSplitModifierData),
    /*srna*/ &RNA_EdgeSplitModifier,
    /*type*/ ModifierTypeType::Constructive,
    /*flags*/ eModifierTypeFlag_AcceptsMesh | eModifierTypeFlag_AcceptsCVs |
        eModifierTypeFlag_SupportsMapping | eModifierTypeFlag_SupportsEditmode |
        eModifierTypeFlag_EnableInEditmode,
    /*icon*/ ICON_MOD_EDGESPLIT,

    /*copy_data*/ BKE_modifier_copydata_generic,

    /*deform_verts*/ nullptr,
    /*deform_matrices*/ nullptr,
    /*deform_verts_EM*/ nullptr,
    /*deform_matrices_EM*/ nullptr,
    /*modify_mesh*/ modify_mesh,
    /*modify_geometry_set*/ nullptr,

    /*init_data*/ init_data,
    /*required_data_mask*/ nullptr,
    /*free_data*/ nullptr,
    /*is_disabled*/ nullptr,
    /*update_depsgraph*/ nullptr,
    /*depends_on_time*/ nullptr,
    /*depends_on_normals*/ nullptr,
    /*foreach_ID_link*/ nullptr,
    /*foreach_tex_link*/ nullptr,
    /*free_runtime_data*/ nullptr,
    /*panel_register*/ panel_register,
    /*blend_write*/ nullptr,
    /*blend_read*/ nullptr,
    /*foreach_cache*/ nullptr,
};<|MERGE_RESOLUTION|>--- conflicted
+++ resolved
@@ -140,11 +140,10 @@
 
   uiLayoutSetPropSep(layout, true);
 
-<<<<<<< HEAD
   /*------------------- bfa - original props */
-  // row = uiLayoutRowWithHeading(layout, true, IFACE_("Edge Angle"));
+  // row = &layout->row(true, IFACE_("Edge Angle"));
   // uiItemR(row, ptr, "use_edge_angle", UI_ITEM_NONE, "", ICON_NONE);
-  // sub = uiLayoutRow(row, true);
+  // sub = &row->row(true);
   // uiLayoutSetActive(sub, RNA_boolean_get(ptr, "use_edge_angle"));
   // uiItemR(sub, ptr, "split_angle", UI_ITEM_NONE, "", ICON_NONE);
 
@@ -154,14 +153,14 @@
   uiLayout *split = uiLayoutSplit(layout, 0.385f, true);
 
   /* FIRST PART ................................................ */
-  row = uiLayoutRow(split, false);
+  row = &split->row(false);
   uiLayoutSetPropDecorate(row, false);
   uiLayoutSetPropSep(row, false); /* bfa - use_property_split = False */
   uiItemR(row, ptr, "use_edge_angle", UI_ITEM_NONE, "Edge Angle", ICON_NONE);
   uiItemDecoratorR(row, ptr, "use_edge_angle", 0); /*bfa - decorator*/
 
   /* SECOND PART ................................................ */
-  row = uiLayoutRow(split, false);
+  row = &split->row(false);
   if (RNA_boolean_get(ptr, "use_edge_angle")) {
     uiItemR(row, ptr, "split_angle", UI_ITEM_NONE, "", ICON_NONE);
   }
@@ -174,18 +173,11 @@
   /*------------------- bfa - original props */
   // uiItemR(layout, ptr, "use_edge_sharp", UI_ITEM_NONE, IFACE_("Sharp Edges"), ICON_NONE);
 
-  col = uiLayoutColumn(layout, true);
-  row = uiLayoutRow(col, true);
+  col = &layout->column(true);
+  row = &col->row(true);
   uiLayoutSetPropSep(row, false); /* bfa - use_property_split = False */
   uiItemR(row, ptr, "use_edge_sharp", UI_ITEM_NONE, IFACE_("Sharp Edges"), ICON_NONE);
   uiItemDecoratorR(row, ptr, "use_edge_sharp", 0); /*bfa - decorator*/
-=======
-  row = &layout->row(true, IFACE_("Edge Angle"));
-  uiItemR(row, ptr, "use_edge_angle", UI_ITEM_NONE, "", ICON_NONE);
-  sub = &row->row(true);
-  uiLayoutSetActive(sub, RNA_boolean_get(ptr, "use_edge_angle"));
-  uiItemR(sub, ptr, "split_angle", UI_ITEM_NONE, "", ICON_NONE);
->>>>>>> d6dbd8d8
 
   /* ------------ end bfa */
 
