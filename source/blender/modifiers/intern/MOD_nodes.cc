/* SPDX-FileCopyrightText: 2005 Blender Authors
 *
 * SPDX-License-Identifier: GPL-2.0-or-later */

/** \file
 * \ingroup modifiers
 */

#include <cstring>
#include <fmt/format.h>
#include <sstream>
#include <string>

#include "MEM_guardedalloc.h"

#include "BLI_listbase.h"
#include "BLI_multi_value_map.hh"
#include "BLI_set.hh"
#include "BLI_string.h"
#include "BLI_utildefines.h"

#include "DNA_array_utils.hh"
#include "DNA_collection_types.h"
#include "DNA_curves_types.h"
#include "DNA_defaults.h"
#include "DNA_material_types.h"
#include "DNA_mesh_types.h"
#include "DNA_modifier_types.h"
#include "DNA_node_types.h"
#include "DNA_object_types.h"
#include "DNA_pointcloud_types.h"
#include "DNA_scene_types.h"
#include "DNA_screen_types.h"
#include "DNA_space_types.h"
#include "DNA_view3d_types.h"
#include "DNA_windowmanager_types.h"

#include "BKE_bake_data_block_map.hh"
#include "BKE_bake_geometry_nodes_modifier.hh"
#include "BKE_compute_context_cache.hh"
#include "BKE_compute_contexts.hh"
#include "BKE_customdata.hh"
#include "BKE_global.hh"
#include "BKE_idprop.hh"
#include "BKE_lib_id.hh"
#include "BKE_lib_query.hh"
#include "BKE_main.hh"
#include "BKE_mesh.hh"
#include "BKE_modifier.hh"
#include "BKE_node_legacy_types.hh"
#include "BKE_node_runtime.hh"
#include "BKE_node_tree_update.hh"
#include "BKE_object.hh"
#include "BKE_packedFile.hh"
#include "BKE_pointcloud.hh"
#include "BKE_screen.hh"
#include "BKE_workspace.hh"

#include "BLO_read_write.hh"

#include "UI_interface.hh"
#include "UI_resources.hh"

#include "BLT_translation.hh"

#include "WM_api.hh"
#include "WM_types.hh"

#include "RNA_access.hh"
#include "RNA_enum_types.hh"
#include "RNA_prototypes.hh"

#include "DEG_depsgraph_build.hh"
#include "DEG_depsgraph_query.hh"
#include "DEG_depsgraph_writeback_sync.hh"

#include "MOD_modifiertypes.hh"
#include "MOD_nodes.hh"
#include "MOD_ui_common.hh"

#include "ED_node.hh"
#include "ED_object.hh"
#include "ED_screen.hh"
#include "ED_undo.hh"
#include "ED_viewer_path.hh"

#include "NOD_geometry.hh"
#include "NOD_geometry_nodes_dependencies.hh"
#include "NOD_geometry_nodes_execute.hh"
#include "NOD_geometry_nodes_gizmos.hh"
#include "NOD_geometry_nodes_lazy_function.hh"
#include "NOD_node_declaration.hh"
#include "NOD_socket_usage_inference.hh"

namespace lf = blender::fn::lazy_function;
namespace geo_log = blender::nodes::geo_eval_log;
namespace bake = blender::bke::bake;

namespace blender {

static void init_data(ModifierData *md)
{
  NodesModifierData *nmd = (NodesModifierData *)md;

  BLI_assert(MEMCMP_STRUCT_AFTER_IS_ZERO(nmd, modifier));
  nmd->modifier.layout_panel_open_flag |= 1 << NODES_MODIFIER_PANEL_WARNINGS;

  MEMCPY_STRUCT_AFTER(nmd, DNA_struct_default_get(NodesModifierData), modifier);
  nmd->runtime = MEM_new<NodesModifierRuntime>(__func__);
  nmd->runtime->cache = std::make_shared<bake::ModifierCache>();
}

static void find_dependencies_from_settings(const NodesModifierSettings &settings,
                                            nodes::GeometryNodesEvalDependencies &deps)
{
  IDP_foreach_property(settings.properties, IDP_TYPE_FILTER_ID, [&](IDProperty *property) {
    if (ID *id = IDP_Id(property)) {
      deps.add_generic_id_full(id);
    }
  });
}

/* We don't know exactly what attributes from the other object we will need. */
static const CustomData_MeshMasks dependency_data_mask{CD_MASK_PROP_ALL | CD_MASK_MDEFORMVERT,
                                                       CD_MASK_PROP_ALL,
                                                       CD_MASK_PROP_ALL,
                                                       CD_MASK_PROP_ALL,
                                                       CD_MASK_PROP_ALL};

static void add_collection_relation(const ModifierUpdateDepsgraphContext *ctx,
                                    Collection &collection)
{
  DEG_add_collection_geometry_relation(ctx->node, &collection, "Nodes Modifier");
  DEG_add_collection_geometry_customdata_mask(ctx->node, &collection, &dependency_data_mask);
}

static void add_object_relation(
    const ModifierUpdateDepsgraphContext *ctx,
    Object &object,
    const nodes::GeometryNodesEvalDependencies::ObjectDependencyInfo &info)
{
  if (info.transform) {
    DEG_add_object_relation(ctx->node, &object, DEG_OB_COMP_TRANSFORM, "Nodes Modifier");
  }
  if (&(ID &)object == &ctx->object->id) {
    return;
  }
  if (info.geometry) {
    if (object.type == OB_EMPTY && object.instance_collection != nullptr) {
      add_collection_relation(ctx, *object.instance_collection);
    }
    else if (DEG_object_has_geometry_component(&object)) {
      DEG_add_object_relation(ctx->node, &object, DEG_OB_COMP_GEOMETRY, "Nodes Modifier");
      DEG_add_customdata_mask(ctx->node, &object, &dependency_data_mask);
    }
  }
  if (object.type == OB_CAMERA) {
    if (info.camera_parameters) {
      DEG_add_object_relation(ctx->node, &object, DEG_OB_COMP_PARAMETERS, "Nodes Modifier");
    }
  }
}

static void update_depsgraph(ModifierData *md, const ModifierUpdateDepsgraphContext *ctx)
{
  NodesModifierData *nmd = reinterpret_cast<NodesModifierData *>(md);
  if (nmd->node_group == nullptr) {
    return;
  }
  if (ID_MISSING(nmd->node_group)) {
    return;
  }

  DEG_add_node_tree_output_relation(ctx->node, nmd->node_group, "Nodes Modifier");

  nodes::GeometryNodesEvalDependencies eval_deps =
      nodes::gather_geometry_nodes_eval_dependencies_recursive(*nmd->node_group);

  /* Create dependencies to data-blocks referenced by the settings in the modifier. */
  find_dependencies_from_settings(nmd->settings, eval_deps);

  if (ctx->object->type == OB_CURVES) {
    Curves *curves_id = static_cast<Curves *>(ctx->object->data);
    if (curves_id->surface != nullptr) {
      eval_deps.add_object(curves_id->surface);
    }
  }

  for (const NodesModifierBake &bake : Span(nmd->bakes, nmd->bakes_num)) {
    for (const NodesModifierDataBlock &data_block : Span(bake.data_blocks, bake.data_blocks_num)) {
      if (data_block.id) {
        eval_deps.add_generic_id_full(data_block.id);
      }
    }
  }

  for (ID *id : eval_deps.ids.values()) {
    switch ((ID_Type)GS(id->name)) {
      case ID_OB: {
        Object *object = reinterpret_cast<Object *>(id);
        add_object_relation(
            ctx, *object, eval_deps.objects_info.lookup_default(object->id.session_uid, {}));
        break;
      }
      case ID_GR: {
        Collection *collection = reinterpret_cast<Collection *>(id);
        add_collection_relation(ctx, *collection);
        break;
      }
      case ID_IM:
      case ID_TE: {
        DEG_add_generic_id_relation(ctx->node, id, "Nodes Modifier");
        break;
      }
      default: {
        /* Purposefully don't add relations for materials. While there are material sockets,
         * the pointers are only passed around as handles rather than dereferenced. */
        break;
      }
    }
  }

  if (eval_deps.needs_own_transform) {
    DEG_add_depends_on_transform_relation(ctx->node, "Nodes Modifier");
  }
  if (eval_deps.needs_active_camera) {
    DEG_add_scene_camera_relation(ctx->node, ctx->scene, DEG_OB_COMP_TRANSFORM, "Nodes Modifier");
  }
  /* Active camera is a scene parameter that can change, so we need a relation for that, too. */
  if (eval_deps.needs_active_camera || eval_deps.needs_scene_render_params) {
    DEG_add_scene_relation(ctx->node, ctx->scene, DEG_SCENE_COMP_PARAMETERS, "Nodes Modifier");
  }
}

static bool depends_on_time(Scene * /*scene*/, ModifierData *md)
{
  const NodesModifierData *nmd = reinterpret_cast<NodesModifierData *>(md);
  const bNodeTree *tree = nmd->node_group;
  if (tree == nullptr) {
    return false;
  }
  if (ID_MISSING(tree)) {
    return false;
  }
  for (const NodesModifierBake &bake : Span(nmd->bakes, nmd->bakes_num)) {
    if (bake.bake_mode == NODES_MODIFIER_BAKE_MODE_ANIMATION) {
      return true;
    }
  }
  nodes::GeometryNodesEvalDependencies eval_deps =
      nodes::gather_geometry_nodes_eval_dependencies_recursive(*nmd->node_group);
  return eval_deps.time_dependent;
}

static void foreach_ID_link(ModifierData *md, Object *ob, IDWalkFunc walk, void *user_data)
{
  NodesModifierData *nmd = reinterpret_cast<NodesModifierData *>(md);
  walk(user_data, ob, (ID **)&nmd->node_group, IDWALK_CB_USER);

  IDP_foreach_property(nmd->settings.properties, IDP_TYPE_FILTER_ID, [&](IDProperty *id_prop) {
    walk(user_data, ob, (ID **)&id_prop->data.pointer, IDWALK_CB_USER);
  });

  for (NodesModifierBake &bake : MutableSpan(nmd->bakes, nmd->bakes_num)) {
    for (NodesModifierDataBlock &data_block : MutableSpan(bake.data_blocks, bake.data_blocks_num))
    {
      walk(user_data, ob, &data_block.id, IDWALK_CB_USER);
    }
  }
}

static void foreach_tex_link(ModifierData *md, Object *ob, TexWalkFunc walk, void *user_data)
{
  PointerRNA ptr = RNA_pointer_create_discrete(&ob->id, &RNA_Modifier, md);
  PropertyRNA *prop = RNA_struct_find_property(&ptr, "texture");
  walk(user_data, ob, md, &ptr, prop);
}

static bool is_disabled(const Scene * /*scene*/, ModifierData *md, bool /*use_render_params*/)
{
  NodesModifierData *nmd = reinterpret_cast<NodesModifierData *>(md);

  if (nmd->node_group == nullptr) {
    return true;
  }

  return false;
}

static bool logging_enabled(const ModifierEvalContext *ctx)
{
  if (!DEG_is_active(ctx->depsgraph)) {
    return false;
  }
  if ((ctx->flag & MOD_APPLY_ORCO) != 0) {
    return false;
  }
  return true;
}

static void update_id_properties_from_node_group(NodesModifierData *nmd)
{
  if (nmd->node_group == nullptr) {
    if (nmd->settings.properties) {
      IDP_FreeProperty(nmd->settings.properties);
      nmd->settings.properties = nullptr;
    }
    return;
  }

  IDProperty *old_properties = nmd->settings.properties;
  nmd->settings.properties = bke::idprop::create_group("Nodes Modifier Settings").release();
  IDProperty *new_properties = nmd->settings.properties;

  nodes::update_input_properties_from_node_tree(*nmd->node_group, old_properties, *new_properties);
  nodes::update_output_properties_from_node_tree(
      *nmd->node_group, old_properties, *new_properties);

  if (old_properties != nullptr) {
    IDP_FreeProperty(old_properties);
  }
}

static void remove_outdated_bake_caches(NodesModifierData &nmd)
{
  if (!nmd.runtime->cache) {
    if (nmd.bakes_num == 0) {
      return;
    }
    nmd.runtime->cache = std::make_shared<bake::ModifierCache>();
  }
  bake::ModifierCache &modifier_cache = *nmd.runtime->cache;
  std::lock_guard lock{modifier_cache.mutex};

  Set<int> existing_bake_ids;
  for (const NodesModifierBake &bake : Span{nmd.bakes, nmd.bakes_num}) {
    existing_bake_ids.add(bake.id);
  }

  auto remove_predicate = [&](auto item) { return !existing_bake_ids.contains(item.key); };

  modifier_cache.bake_cache_by_id.remove_if(remove_predicate);
  modifier_cache.simulation_cache_by_id.remove_if(remove_predicate);
}

static void update_bakes_from_node_group(NodesModifierData &nmd)
{
  Map<int, NodesModifierBake *> old_bake_by_id;
  for (NodesModifierBake &bake : MutableSpan(nmd.bakes, nmd.bakes_num)) {
    old_bake_by_id.add(bake.id, &bake);
  }

  Vector<int> new_bake_ids;
  if (nmd.node_group) {
    for (const bNestedNodeRef &ref : nmd.node_group->nested_node_refs_span()) {
      const bNode *node = nmd.node_group->find_nested_node(ref.id);
      if (node) {
        if (ELEM(node->type_legacy, GEO_NODE_SIMULATION_OUTPUT, GEO_NODE_BAKE)) {
          new_bake_ids.append(ref.id);
        }
      }
      else if (old_bake_by_id.contains(ref.id)) {
        /* Keep baked data in case linked data is missing so that it still exists when the linked
         * data has been found. */
        new_bake_ids.append(ref.id);
      }
    }
  }

  NodesModifierBake *new_bake_data = MEM_calloc_arrayN<NodesModifierBake>(new_bake_ids.size(),
                                                                          __func__);
  for (const int i : new_bake_ids.index_range()) {
    const int id = new_bake_ids[i];
    NodesModifierBake *old_bake = old_bake_by_id.lookup_default(id, nullptr);
    NodesModifierBake &new_bake = new_bake_data[i];
    if (old_bake) {
      new_bake = *old_bake;
      /* The ownership of this data was moved to `new_bake`. */
      old_bake->directory = nullptr;
      old_bake->data_blocks = nullptr;
      old_bake->data_blocks_num = 0;
      old_bake->packed = nullptr;
    }
    else {
      new_bake.id = id;
      new_bake.frame_start = 1;
      new_bake.frame_end = 100;
      new_bake.bake_mode = NODES_MODIFIER_BAKE_MODE_STILL;
    }
  }

  for (NodesModifierBake &old_bake : MutableSpan(nmd.bakes, nmd.bakes_num)) {
    nodes_modifier_bake_destruct(&old_bake, true);
  }
  MEM_SAFE_FREE(nmd.bakes);

  nmd.bakes = new_bake_data;
  nmd.bakes_num = new_bake_ids.size();

  remove_outdated_bake_caches(nmd);
}

static void update_panels_from_node_group(NodesModifierData &nmd)
{
  Map<int, NodesModifierPanel *> old_panel_by_id;
  for (NodesModifierPanel &panel : MutableSpan(nmd.panels, nmd.panels_num)) {
    old_panel_by_id.add(panel.id, &panel);
  }

  Vector<const bNodeTreeInterfacePanel *> interface_panels;
  if (nmd.node_group) {
    nmd.node_group->ensure_interface_cache();
    nmd.node_group->tree_interface.foreach_item([&](const bNodeTreeInterfaceItem &item) {
      if (item.item_type != NODE_INTERFACE_PANEL) {
        return true;
      }
      interface_panels.append(reinterpret_cast<const bNodeTreeInterfacePanel *>(&item));
      return true;
    });
  }

  NodesModifierPanel *new_panels = MEM_calloc_arrayN<NodesModifierPanel>(interface_panels.size(),
                                                                         __func__);

  for (const int i : interface_panels.index_range()) {
    const bNodeTreeInterfacePanel &interface_panel = *interface_panels[i];
    const int id = interface_panel.identifier;
    NodesModifierPanel *old_panel = old_panel_by_id.lookup_default(id, nullptr);
    NodesModifierPanel &new_panel = new_panels[i];
    if (old_panel) {
      new_panel = *old_panel;
    }
    else {
      new_panel.id = id;
      const bool default_closed = interface_panel.flag & NODE_INTERFACE_PANEL_DEFAULT_CLOSED;
      SET_FLAG_FROM_TEST(new_panel.flag, !default_closed, NODES_MODIFIER_PANEL_OPEN);
    }
  }

  MEM_SAFE_FREE(nmd.panels);

  nmd.panels = new_panels;
  nmd.panels_num = interface_panels.size();
}

}  // namespace blender

void MOD_nodes_update_interface(Object *object, NodesModifierData *nmd)
{
  using namespace blender;
  update_id_properties_from_node_group(nmd);
  update_bakes_from_node_group(*nmd);
  update_panels_from_node_group(*nmd);

  DEG_id_tag_update(&object->id, ID_RECALC_GEOMETRY);
}

NodesModifierBake *NodesModifierData::find_bake(const int id)
{
  return const_cast<NodesModifierBake *>(std::as_const(*this).find_bake(id));
}

const NodesModifierBake *NodesModifierData::find_bake(const int id) const
{
  for (const NodesModifierBake &bake : blender::Span{this->bakes, this->bakes_num}) {
    if (bake.id == id) {
      return &bake;
    }
  }
  return nullptr;
}

namespace blender {

/**
 * Setup side effects nodes so that the given node in the given compute context will be executed.
 * To make sure that it is executed, all parent group nodes and zones have to be set to  have side
 * effects as well.
 */
static void try_add_side_effect_node(const ModifierEvalContext &ctx,
                                     const ComputeContext &final_compute_context,
                                     const int final_node_id,
                                     const NodesModifierData &nmd,
                                     nodes::GeoNodesSideEffectNodes &r_side_effect_nodes)
{
  if (nmd.node_group == nullptr) {
    return;
  }

  Vector<const ComputeContext *> compute_context_vec;
  for (const ComputeContext *c = &final_compute_context; c; c = c->parent()) {
    compute_context_vec.append(c);
  }
  std::reverse(compute_context_vec.begin(), compute_context_vec.end());

  const auto *modifier_compute_context = dynamic_cast<const bke::ModifierComputeContext *>(
      compute_context_vec[0]);
  if (modifier_compute_context == nullptr) {
    return;
  }
  if (modifier_compute_context->modifier_name() != nmd.modifier.name) {
    return;
  }

  const bNodeTree *current_tree = nmd.node_group;
  const bke::bNodeTreeZone *current_zone = nullptr;

  /* Write side effect nodes to a new map and only if everything succeeds, move the nodes to the
   * caller. This is easier than changing r_side_effect_nodes directly and then undoing changes in
   * case of errors. */
  nodes::GeoNodesSideEffectNodes local_side_effect_nodes;
  for (const ComputeContext *compute_context_generic : compute_context_vec.as_span().drop_front(1))
  {
    const bke::bNodeTreeZones *current_zones = current_tree->zones();
    if (current_zones == nullptr) {
      return;
    }
    const auto *lf_graph_info = nodes::ensure_geometry_nodes_lazy_function_graph(*current_tree);
    if (lf_graph_info == nullptr) {
      return;
    }
    const ComputeContextHash &parent_compute_context_hash =
        compute_context_generic->parent()->hash();
    if (const auto *compute_context = dynamic_cast<const bke::SimulationZoneComputeContext *>(
            compute_context_generic))
    {
      const bke::bNodeTreeZone *simulation_zone = current_zones->get_zone_by_node(
          compute_context->output_node_id());
      if (simulation_zone == nullptr) {
        return;
      }
      if (simulation_zone->parent_zone != current_zone) {
        return;
      }
      const lf::FunctionNode *lf_zone_node = lf_graph_info->mapping.zone_node_map.lookup_default(
          simulation_zone, nullptr);
      if (lf_zone_node == nullptr) {
        return;
      }
      const lf::FunctionNode *lf_simulation_output_node =
          lf_graph_info->mapping.possible_side_effect_node_map.lookup_default(
              simulation_zone->output_node, nullptr);
      if (lf_simulation_output_node == nullptr) {
        return;
      }
      local_side_effect_nodes.nodes_by_context.add(parent_compute_context_hash, lf_zone_node);
      /* By making the simulation output node a side-effect-node, we can ensure that the simulation
       * runs when it contains an active viewer. */
      local_side_effect_nodes.nodes_by_context.add(compute_context_generic->hash(),
                                                   lf_simulation_output_node);

      current_zone = simulation_zone;
    }
    else if (const auto *compute_context = dynamic_cast<const bke::RepeatZoneComputeContext *>(
                 compute_context_generic))
    {
      const bke::bNodeTreeZone *repeat_zone = current_zones->get_zone_by_node(
          compute_context->output_node_id());
      if (repeat_zone == nullptr) {
        return;
      }
      if (repeat_zone->parent_zone != current_zone) {
        return;
      }
      const lf::FunctionNode *lf_zone_node = lf_graph_info->mapping.zone_node_map.lookup_default(
          repeat_zone, nullptr);
      if (lf_zone_node == nullptr) {
        return;
      }
      local_side_effect_nodes.nodes_by_context.add(parent_compute_context_hash, lf_zone_node);
      local_side_effect_nodes.iterations_by_iteration_zone.add(
          {parent_compute_context_hash, compute_context->output_node_id()},
          compute_context->iteration());
      current_zone = repeat_zone;
    }
    else if (const auto *compute_context =
                 dynamic_cast<const bke::ForeachGeometryElementZoneComputeContext *>(
                     compute_context_generic))
    {
      const bke::bNodeTreeZone *foreach_zone = current_zones->get_zone_by_node(
          compute_context->output_node_id());
      if (foreach_zone == nullptr) {
        return;
      }
      if (foreach_zone->parent_zone != current_zone) {
        return;
      }
      const lf::FunctionNode *lf_zone_node = lf_graph_info->mapping.zone_node_map.lookup_default(
          foreach_zone, nullptr);
      if (lf_zone_node == nullptr) {
        return;
      }
      local_side_effect_nodes.nodes_by_context.add(parent_compute_context_hash, lf_zone_node);
      local_side_effect_nodes.iterations_by_iteration_zone.add(
          {parent_compute_context_hash, compute_context->output_node_id()},
          compute_context->index());
      current_zone = foreach_zone;
    }
    else if (const auto *compute_context = dynamic_cast<const bke::GroupNodeComputeContext *>(
                 compute_context_generic))
    {
      const bNode *group_node = current_tree->node_by_id(compute_context->node_id());
      if (group_node == nullptr) {
        return;
      }
      if (group_node->id == nullptr) {
        return;
      }
      if (group_node->is_muted()) {
        return;
      }
      if (current_zone != current_zones->get_zone_by_node(group_node->identifier)) {
        return;
      }
      const lf::FunctionNode *lf_group_node = lf_graph_info->mapping.group_node_map.lookup_default(
          group_node, nullptr);
      if (lf_group_node == nullptr) {
        return;
      }
      local_side_effect_nodes.nodes_by_context.add(parent_compute_context_hash, lf_group_node);
      current_tree = reinterpret_cast<const bNodeTree *>(group_node->id);
      current_zone = nullptr;
    }
    else if (const auto *compute_context =
                 dynamic_cast<const bke::EvaluateClosureComputeContext *>(compute_context_generic))
    {
      const bNode *evaluate_node = current_tree->node_by_id(compute_context->node_id());
      if (!evaluate_node) {
        return;
      }
      if (evaluate_node->is_muted()) {
        return;
      }
      if (current_zone != current_zones->get_zone_by_node(evaluate_node->identifier)) {
        return;
      }
      const std::optional<nodes::ClosureSourceLocation> &source_location =
          compute_context->closure_source_location();
      if (!source_location) {
        return;
      }
      if (!source_location->tree->zones()) {
        return;
      }
      const lf::FunctionNode *lf_evaluate_node =
          lf_graph_info->mapping.possible_side_effect_node_map.lookup_default(evaluate_node,
                                                                              nullptr);
      if (!lf_evaluate_node) {
        return;
      }
      /* The tree may sometimes be original and sometimes evaluated, depending on the source of the
       * compute context. */
      const bNodeTree *eval_closure_tree = DEG_is_evaluated(source_location->tree) ?
                                               source_location->tree :
                                               reinterpret_cast<const bNodeTree *>(
                                                   DEG_get_evaluated_id(
                                                       ctx.depsgraph, &source_location->tree->id));
      const bNode *closure_output_node = eval_closure_tree->node_by_id(
          source_location->closure_output_node_id);
      if (!closure_output_node) {
        return;
      }
      local_side_effect_nodes.nodes_by_context.add(parent_compute_context_hash, lf_evaluate_node);
      current_tree = eval_closure_tree;
      current_zone = eval_closure_tree->zones()->get_zone_by_node(closure_output_node->identifier);
    }
    else {
      return;
    }
  }
  const bNode *final_node = current_tree->node_by_id(final_node_id);
  if (final_node == nullptr) {
    return;
  }
  const auto *lf_graph_info = nodes::ensure_geometry_nodes_lazy_function_graph(*current_tree);
  if (lf_graph_info == nullptr) {
    return;
  }
  const bke::bNodeTreeZones *tree_zones = current_tree->zones();
  if (tree_zones == nullptr) {
    return;
  }
  if (tree_zones->get_zone_by_node(final_node_id) != current_zone) {
    return;
  }
  const lf::FunctionNode *lf_node =
      lf_graph_info->mapping.possible_side_effect_node_map.lookup_default(final_node, nullptr);
  if (lf_node == nullptr) {
    return;
  }
  local_side_effect_nodes.nodes_by_context.add(final_compute_context.hash(), lf_node);

  /* Successfully found all side effect nodes for the viewer path. */
  for (const auto item : local_side_effect_nodes.nodes_by_context.items()) {
    r_side_effect_nodes.nodes_by_context.add_multiple(item.key, item.value);
  }
  for (const auto item : local_side_effect_nodes.iterations_by_iteration_zone.items()) {
    r_side_effect_nodes.iterations_by_iteration_zone.add_multiple(item.key, item.value);
  }
}

static void find_side_effect_nodes_for_viewer_path(
    const ViewerPath &viewer_path,
    const NodesModifierData &nmd,
    const ModifierEvalContext &ctx,
    nodes::GeoNodesSideEffectNodes &r_side_effect_nodes)
{
  const std::optional<ed::viewer_path::ViewerPathForGeometryNodesViewer> parsed_path =
      ed::viewer_path::parse_geometry_nodes_viewer(viewer_path);
  if (!parsed_path.has_value()) {
    return;
  }
  if (parsed_path->object != DEG_get_original(ctx.object)) {
    return;
  }
  if (parsed_path->modifier_name != nmd.modifier.name) {
    return;
  }

  bke::ComputeContextCache compute_context_cache;
  const ComputeContext *current = &compute_context_cache.for_modifier(nullptr, nmd);
  for (const ViewerPathElem *elem : parsed_path->node_path) {
    current = ed::viewer_path::compute_context_for_viewer_path_elem(
        *elem, compute_context_cache, current);
    if (!current) {
      return;
    }
  }

  try_add_side_effect_node(ctx, *current, parsed_path->viewer_node_id, nmd, r_side_effect_nodes);
}

static void find_side_effect_nodes_for_nested_node(
    const ModifierEvalContext &ctx,
    const NodesModifierData &nmd,
    const int root_nested_node_id,
    nodes::GeoNodesSideEffectNodes &r_side_effect_nodes)
{
  bke::ComputeContextCache compute_context_cache;
  const ComputeContext *compute_context = &compute_context_cache.for_modifier(nullptr, nmd);

  int nested_node_id = root_nested_node_id;
  const bNodeTree *tree = nmd.node_group;
  while (true) {
    const bNestedNodeRef *ref = tree->find_nested_node_ref(nested_node_id);
    if (!ref) {
      return;
    }
    const bNode *node = tree->node_by_id(ref->path.node_id);
    if (!node) {
      return;
    }
    const bke::bNodeTreeZones *zones = tree->zones();
    if (!zones) {
      return;
    }
    if (zones->get_zone_by_node(node->identifier) != nullptr) {
      /* Only top level nodes are allowed here. */
      return;
    }
    if (node->is_group()) {
      if (!node->id) {
        return;
      }
      compute_context = &compute_context_cache.for_group_node(compute_context, *node, *tree);
      tree = reinterpret_cast<const bNodeTree *>(node->id);
      nested_node_id = ref->path.id_in_node;
    }
    else {
      try_add_side_effect_node(ctx, *compute_context, ref->path.node_id, nmd, r_side_effect_nodes);
      return;
    }
  }
}

/**
 * This ensures that nodes that the user wants to bake are actually evaluated. Otherwise they might
 * not be if they are not connected to the output.
 */
static void find_side_effect_nodes_for_baking(const NodesModifierData &nmd,
                                              const ModifierEvalContext &ctx,
                                              nodes::GeoNodesSideEffectNodes &r_side_effect_nodes)
{
  if (!nmd.runtime->cache) {
    return;
  }
  if (!DEG_is_active(ctx.depsgraph)) {
    /* Only the active depsgraph can bake. */
    return;
  }
  bake::ModifierCache &modifier_cache = *nmd.runtime->cache;
  for (const bNestedNodeRef &ref : nmd.node_group->nested_node_refs_span()) {
    if (!modifier_cache.requested_bakes.contains(ref.id)) {
      continue;
    }
    find_side_effect_nodes_for_nested_node(ctx, nmd, ref.id, r_side_effect_nodes);
  }
}

static void find_side_effect_nodes_for_active_gizmos(
    const NodesModifierData &nmd,
    const ModifierEvalContext &ctx,
    const wmWindowManager &wm,
    nodes::GeoNodesSideEffectNodes &r_side_effect_nodes,
    Set<ComputeContextHash> &r_socket_log_contexts)
{
  Object *object_orig = DEG_get_original(ctx.object);
  const NodesModifierData &nmd_orig = *reinterpret_cast<const NodesModifierData *>(
      BKE_modifier_get_original(ctx.object, const_cast<ModifierData *>(&nmd.modifier)));
  bke::ComputeContextCache compute_context_cache;
  nodes::gizmos::foreach_active_gizmo_in_modifier(
      *object_orig,
      nmd_orig,
      wm,
      compute_context_cache,
      [&](const ComputeContext &compute_context,
          const bNode &gizmo_node,
          const bNodeSocket &gizmo_socket) {
        try_add_side_effect_node(
            ctx, compute_context, gizmo_node.identifier, nmd, r_side_effect_nodes);
        r_socket_log_contexts.add(compute_context.hash());

        nodes::gizmos::foreach_compute_context_on_gizmo_path(
            compute_context, gizmo_node, gizmo_socket, [&](const ComputeContext &node_context) {
              /* Make sure that all intermediate sockets are logged. This is necessary to be able
               * to evaluate the nodes in reverse for the gizmo. */
              r_socket_log_contexts.add(node_context.hash());
            });
      });
}

static void find_side_effect_nodes(const NodesModifierData &nmd,
                                   const ModifierEvalContext &ctx,
                                   nodes::GeoNodesSideEffectNodes &r_side_effect_nodes,
                                   Set<ComputeContextHash> &r_socket_log_contexts)
{
  Main *bmain = DEG_get_bmain(ctx.depsgraph);
  wmWindowManager *wm = (wmWindowManager *)bmain->wm.first;
  if (wm == nullptr) {
    return;
  }
  LISTBASE_FOREACH (const wmWindow *, window, &wm->windows) {
    const bScreen *screen = BKE_workspace_active_screen_get(window->workspace_hook);
    const WorkSpace *workspace = BKE_workspace_active_get(window->workspace_hook);
    find_side_effect_nodes_for_viewer_path(workspace->viewer_path, nmd, ctx, r_side_effect_nodes);
    LISTBASE_FOREACH (const ScrArea *, area, &screen->areabase) {
      const SpaceLink *sl = static_cast<SpaceLink *>(area->spacedata.first);
      if (sl->spacetype == SPACE_SPREADSHEET) {
        const SpaceSpreadsheet &sspreadsheet = *reinterpret_cast<const SpaceSpreadsheet *>(sl);
        find_side_effect_nodes_for_viewer_path(
            sspreadsheet.viewer_path, nmd, ctx, r_side_effect_nodes);
      }
      if (sl->spacetype == SPACE_VIEW3D) {
        const View3D &v3d = *reinterpret_cast<const View3D *>(sl);
        find_side_effect_nodes_for_viewer_path(v3d.viewer_path, nmd, ctx, r_side_effect_nodes);
      }
    }
  }

  find_side_effect_nodes_for_baking(nmd, ctx, r_side_effect_nodes);
  find_side_effect_nodes_for_active_gizmos(
      nmd, ctx, *wm, r_side_effect_nodes, r_socket_log_contexts);
}

static void find_socket_log_contexts(const NodesModifierData &nmd,
                                     const ModifierEvalContext &ctx,
                                     Set<ComputeContextHash> &r_socket_log_contexts)
{
  Main *bmain = DEG_get_bmain(ctx.depsgraph);
  wmWindowManager *wm = (wmWindowManager *)bmain->wm.first;
  if (wm == nullptr) {
    return;
  }
  bke::ComputeContextCache compute_context_cache;
  LISTBASE_FOREACH (const wmWindow *, window, &wm->windows) {
    const bScreen *screen = BKE_workspace_active_screen_get(window->workspace_hook);
    LISTBASE_FOREACH (const ScrArea *, area, &screen->areabase) {
      const SpaceLink *sl = static_cast<SpaceLink *>(area->spacedata.first);
      if (sl->spacetype == SPACE_NODE) {
        const SpaceNode &snode = *reinterpret_cast<const SpaceNode *>(sl);
        if (snode.edittree == nullptr || snode.edittree->type != NTREE_GEOMETRY) {
          continue;
        }
        if (!ed::space_node::node_editor_is_for_geometry_nodes_modifier(snode, *ctx.object, nmd)) {
          continue;
        }
        const Map<const bke::bNodeTreeZone *, ComputeContextHash> hash_by_zone =
            geo_log::GeoModifierLog::get_context_hash_by_zone_for_node_editor(
                snode, compute_context_cache);
        for (const ComputeContextHash &hash : hash_by_zone.values()) {
          r_socket_log_contexts.add(hash);
        }
      }
    }
  }
}

/**
 * \note This could be done in #initialize_group_input, though that would require adding the
 * the object as a parameter, so it's likely better to this check as a separate step.
 */
static void check_property_socket_sync(const Object *ob,
                                       const nodes::PropertiesVectorSet &properties,
                                       ModifierData *md)
{
  NodesModifierData *nmd = reinterpret_cast<NodesModifierData *>(md);

  int geometry_socket_count = 0;

  nmd->node_group->ensure_interface_cache();
  for (const int i : nmd->node_group->interface_inputs().index_range()) {
    const bNodeTreeInterfaceSocket *socket = nmd->node_group->interface_inputs()[i];
    const bke::bNodeSocketType *typeinfo = socket->socket_typeinfo();
    const eNodeSocketDatatype type = typeinfo ? eNodeSocketDatatype(typeinfo->type) : SOCK_CUSTOM;
    if (type == SOCK_GEOMETRY) {
      geometry_socket_count++;
    }
    /* The first socket is the special geometry socket for the modifier object. */
    if (i == 0 && type == SOCK_GEOMETRY) {
      continue;
    }

    IDProperty *property = properties.lookup_key_default_as(socket->identifier, nullptr);
    if (property == nullptr) {
      if (!ELEM(type, SOCK_GEOMETRY, SOCK_MATRIX, SOCK_BUNDLE, SOCK_CLOSURE)) {
        BKE_modifier_set_error(ob, md, "Missing property for input socket \"%s\"", socket->name);
      }
      continue;
    }

    if (!nodes::id_property_type_matches_socket(*socket, *property)) {
      BKE_modifier_set_error(ob,
                             md,
                             "Property type does not match input socket \"(%s)\"",
                             socket->name ? socket->name : "");
      continue;
    }
  }

  if (geometry_socket_count == 1) {
    const bNodeTreeInterfaceSocket *first_socket = nmd->node_group->interface_inputs()[0];
    const bke::bNodeSocketType *typeinfo = first_socket->socket_typeinfo();
    const eNodeSocketDatatype type = typeinfo ? eNodeSocketDatatype(typeinfo->type) : SOCK_CUSTOM;
    if (type != SOCK_GEOMETRY) {
      BKE_modifier_set_error(ob, md, "Node group's geometry input must be the first");
    }
  }
}

class NodesModifierBakeDataBlockMap : public bake::BakeDataBlockMap {
  /** Protects access to `new_mappings` which may be added to from multiple threads. */
  Mutex mutex_;

 public:
  Map<bake::BakeDataBlockID, ID *> old_mappings;
  Map<bake::BakeDataBlockID, ID *> new_mappings;

  ID *lookup_or_remember_missing(const bake::BakeDataBlockID &key) override
  {
    if (ID *id = this->old_mappings.lookup_default(key, nullptr)) {
      return id;
    }
    if (this->old_mappings.contains(key)) {
      /* Don't allow overwriting old mappings. */
      return nullptr;
    }
    std::lock_guard lock{mutex_};
    return this->new_mappings.lookup_or_add(key, nullptr);
  }

  void try_add(ID &id) override
  {
    bake::BakeDataBlockID key{id};
    if (this->old_mappings.contains(key)) {
      return;
    }
    std::lock_guard lock{mutex_};
    this->new_mappings.add_overwrite(std::move(key), &id);
  }

 private:
  ID *lookup_in_map(Map<bake::BakeDataBlockID, ID *> &map,
                    const bake::BakeDataBlockID &key,
                    const std::optional<ID_Type> &type)
  {
    ID *id = map.lookup_default(key, nullptr);
    if (!id) {
      return nullptr;
    }
    if (type && GS(id->name) != *type) {
      return nullptr;
    }
    return id;
  }
};

namespace sim_input = nodes::sim_input;
namespace sim_output = nodes::sim_output;

struct BakeFrameIndices {
  std::optional<int> prev;
  std::optional<int> current;
  std::optional<int> next;
};

static BakeFrameIndices get_bake_frame_indices(
    const Span<std::unique_ptr<bake::FrameCache>> frame_caches, const SubFrame frame)
{
  BakeFrameIndices frame_indices;
  if (!frame_caches.is_empty()) {
    const int first_future_frame_index = binary_search::first_if(
        frame_caches,
        [&](const std::unique_ptr<bake::FrameCache> &value) { return value->frame > frame; });
    frame_indices.next = (first_future_frame_index == frame_caches.size()) ?
                             std::nullopt :
                             std::optional<int>(first_future_frame_index);
    if (first_future_frame_index > 0) {
      const int index = first_future_frame_index - 1;
      if (frame_caches[index]->frame < frame) {
        frame_indices.prev = index;
      }
      else {
        BLI_assert(frame_caches[index]->frame == frame);
        frame_indices.current = index;
        if (index > 0) {
          frame_indices.prev = index - 1;
        }
      }
    }
  }
  return frame_indices;
}

static void ensure_bake_loaded(bake::NodeBakeCache &bake_cache, bake::FrameCache &frame_cache)
{
  if (!frame_cache.state.items_by_id.is_empty()) {
    return;
  }
  if (!frame_cache.meta_data_source.has_value()) {
    return;
  }
  if (bake_cache.memory_blob_reader) {
    if (const auto *meta_buffer = std::get_if<Span<std::byte>>(&*frame_cache.meta_data_source)) {
      const std::string meta_str{reinterpret_cast<const char *>(meta_buffer->data()),
                                 size_t(meta_buffer->size())};
      std::istringstream meta_stream{meta_str};
      std::optional<bake::BakeState> bake_state = bake::deserialize_bake(
          meta_stream, *bake_cache.memory_blob_reader, *bake_cache.blob_sharing);
      if (!bake_state.has_value()) {
        return;
      }
      frame_cache.state = std::move(*bake_state);
      return;
    }
  }
  if (!bake_cache.blobs_dir) {
    return;
  }
  const auto *meta_path = std::get_if<std::string>(&*frame_cache.meta_data_source);
  if (!meta_path) {
    return;
  }
  bake::DiskBlobReader blob_reader{*bake_cache.blobs_dir};
  fstream meta_file{*meta_path};
  std::optional<bake::BakeState> bake_state = bake::deserialize_bake(
      meta_file, blob_reader, *bake_cache.blob_sharing);
  if (!bake_state.has_value()) {
    return;
  }
  frame_cache.state = std::move(*bake_state);
}

static bool try_find_baked_data(const NodesModifierBake &bake,
                                bake::NodeBakeCache &bake_cache,
                                const Main &bmain,
                                const Object &object,
                                const NodesModifierData &nmd,
                                const int id)
{
  if (bake.packed) {
    if (bake.packed->meta_files_num == 0) {
      return false;
    }
    bake_cache.reset();
    Map<SubFrame, const NodesModifierBakeFile *> file_by_frame;
    for (const NodesModifierBakeFile &meta_file :
         Span{bake.packed->meta_files, bake.packed->meta_files_num})
    {
      const std::optional<SubFrame> frame = bake::file_name_to_frame(meta_file.name);
      if (!frame) {
        return false;
      }
      if (!file_by_frame.add(*frame, &meta_file)) {
        /* Can only have on file per (sub)frame. */
        return false;
      }
    }
    /* Make sure frames processed in the right order. */
    Vector<SubFrame> frames;
    frames.extend(file_by_frame.keys().begin(), file_by_frame.keys().end());

    for (const SubFrame &frame : frames) {
      const NodesModifierBakeFile &meta_file = *file_by_frame.lookup(frame);
      auto frame_cache = std::make_unique<bake::FrameCache>();
      frame_cache->frame = frame;
      frame_cache->meta_data_source = meta_file.data();
      bake_cache.frames.append(std::move(frame_cache));
    }

    bake_cache.memory_blob_reader = std::make_unique<bake::MemoryBlobReader>();
    for (const NodesModifierBakeFile &blob_file :
         Span{bake.packed->blob_files, bake.packed->blob_files_num})
    {
      bake_cache.memory_blob_reader->add(blob_file.name, blob_file.data());
    }
    bake_cache.blob_sharing = std::make_unique<bake::BlobReadSharing>();
    return true;
  }

  std::optional<bake::BakePath> bake_path = bake::get_node_bake_path(bmain, object, nmd, id);
  if (!bake_path) {
    return false;
  }
  Vector<bake::MetaFile> meta_files = bake::find_sorted_meta_files(bake_path->meta_dir);
  if (meta_files.is_empty()) {
    return false;
  }
  bake_cache.reset();
  for (const bake::MetaFile &meta_file : meta_files) {
    auto frame_cache = std::make_unique<bake::FrameCache>();
    frame_cache->frame = meta_file.frame;
    frame_cache->meta_data_source = meta_file.path;
    bake_cache.frames.append(std::move(frame_cache));
  }
  bake_cache.blobs_dir = bake_path->blobs_dir;
  bake_cache.blob_sharing = std::make_unique<bake::BlobReadSharing>();
  return true;
}

class NodesModifierSimulationParams : public nodes::GeoNodesSimulationParams {
 private:
  static constexpr float max_delta_frames = 1.0f;

  const NodesModifierData &nmd_;
  const ModifierEvalContext &ctx_;
  const Main *bmain_;
  const Scene *scene_;
  SubFrame current_frame_;
  bool use_frame_cache_;
  bool depsgraph_is_active_;
  bake::ModifierCache *modifier_cache_;
  float fps_;
  bool has_invalid_simulation_ = false;

 public:
  struct DataPerZone {
    nodes::SimulationZoneBehavior behavior;
    NodesModifierBakeDataBlockMap data_block_map;
  };

  mutable Map<int, std::unique_ptr<DataPerZone>> data_by_zone_id;

  NodesModifierSimulationParams(NodesModifierData &nmd, const ModifierEvalContext &ctx)
      : nmd_(nmd), ctx_(ctx)
  {
    const Depsgraph *depsgraph = ctx_.depsgraph;
    bmain_ = DEG_get_bmain(depsgraph);
    current_frame_ = DEG_get_ctime(depsgraph);
    const Scene *scene = DEG_get_input_scene(depsgraph);
    scene_ = scene;
    use_frame_cache_ = ctx_.object->flag & OB_FLAG_USE_SIMULATION_CACHE;
    depsgraph_is_active_ = DEG_is_active(depsgraph);
    modifier_cache_ = nmd.runtime->cache.get();
    fps_ = FPS;

    if (!modifier_cache_) {
      return;
    }
    std::lock_guard lock{modifier_cache_->mutex};
    if (depsgraph_is_active_) {
      /* Invalidate data on user edits. */
      if (nmd.modifier.flag & eModifierFlag_UserModified) {
        for (std::unique_ptr<bake::SimulationNodeCache> &node_cache :
             modifier_cache_->simulation_cache_by_id.values())
        {
          if (node_cache->cache_status != bake::CacheStatus::Baked) {
            node_cache->cache_status = bake::CacheStatus::Invalid;
            if (!node_cache->bake.frames.is_empty()) {
              if (node_cache->bake.frames.last()->frame == current_frame_) {
                /* Remove the last (which is the current) cached frame so that it is simulated
                 * again. */
                node_cache->bake.frames.pop_last();
              }
            }
          }
        }
      }
      this->reset_invalid_node_bakes();
    }
    for (const std::unique_ptr<bake::SimulationNodeCache> &node_cache_ptr :
         modifier_cache_->simulation_cache_by_id.values())
    {
      const bake::SimulationNodeCache &node_cache = *node_cache_ptr;
      if (node_cache.cache_status == bake::CacheStatus::Invalid) {
        has_invalid_simulation_ = true;
        break;
      }
    }
  }

  void reset_invalid_node_bakes()
  {
    for (auto item : modifier_cache_->simulation_cache_by_id.items()) {
      const int id = item.key;
      bake::SimulationNodeCache &node_cache = *item.value;
      if (node_cache.cache_status != bake::CacheStatus::Invalid) {
        continue;
      }
      const std::optional<IndexRange> sim_frame_range = bake::get_node_bake_frame_range(
          *scene_, *ctx_.object, nmd_, id);
      if (!sim_frame_range.has_value()) {
        continue;
      }
      const SubFrame start_frame{int(sim_frame_range->start())};
      if (current_frame_ <= start_frame) {
        node_cache.reset();
      }
      if (!node_cache.bake.frames.is_empty() &&
          current_frame_ < node_cache.bake.frames.first()->frame)
      {
        node_cache.reset();
      }
    }
  }

  nodes::SimulationZoneBehavior *get(const int zone_id) const override
  {
    if (!modifier_cache_) {
      return nullptr;
    }
    std::lock_guard lock{modifier_cache_->mutex};
    return &this->data_by_zone_id
                .lookup_or_add_cb(zone_id,
                                  [&]() {
                                    auto data = std::make_unique<DataPerZone>();
                                    data->behavior.data_block_map = &data->data_block_map;
                                    this->init_simulation_info(
                                        zone_id, data->behavior, data->data_block_map);
                                    return data;
                                  })
                ->behavior;
  }

  void init_simulation_info(const int zone_id,
                            nodes::SimulationZoneBehavior &zone_behavior,
                            NodesModifierBakeDataBlockMap &data_block_map) const
  {
    bake::SimulationNodeCache &node_cache =
        *modifier_cache_->simulation_cache_by_id.lookup_or_add_cb(
            zone_id, []() { return std::make_unique<bake::SimulationNodeCache>(); });
    const NodesModifierBake &bake = *nmd_.find_bake(zone_id);
    const IndexRange sim_frame_range = *bake::get_node_bake_frame_range(
        *scene_, *ctx_.object, nmd_, zone_id);
    const SubFrame sim_start_frame{int(sim_frame_range.first())};
    const SubFrame sim_end_frame{int(sim_frame_range.last())};

    if (!modifier_cache_->requested_bakes.contains(zone_id)) {
      /* Try load baked data. */
      if (!node_cache.bake.failed_finding_bake) {
        if (node_cache.cache_status != bake::CacheStatus::Baked) {
          if (try_find_baked_data(bake, node_cache.bake, *bmain_, *ctx_.object, nmd_, zone_id)) {
            node_cache.cache_status = bake::CacheStatus::Baked;
          }
          else {
            node_cache.bake.failed_finding_bake = true;
          }
        }
      }
    }

    /* If there are no baked frames, we don't need keep track of the data-blocks. */
    if (!node_cache.bake.frames.is_empty() || node_cache.prev_cache.has_value()) {
      for (const NodesModifierDataBlock &data_block : Span{bake.data_blocks, bake.data_blocks_num})
      {
        data_block_map.old_mappings.add(data_block, data_block.id);
      }
    }

    const BakeFrameIndices frame_indices = get_bake_frame_indices(node_cache.bake.frames,
                                                                  current_frame_);
    if (node_cache.cache_status == bake::CacheStatus::Baked) {
      this->read_from_cache(frame_indices, node_cache, zone_behavior);
      return;
    }
    if (use_frame_cache_) {
      /* If the depsgraph is active, we allow creating new simulation states. Otherwise, the access
       * is read-only. */
      if (depsgraph_is_active_) {
        if (node_cache.bake.frames.is_empty()) {
          if (current_frame_ < sim_start_frame || current_frame_ > sim_end_frame) {
            /* Outside of simulation frame range, so ignore the simulation if there is no cache. */
            this->input_pass_through(zone_behavior);
            this->output_pass_through(zone_behavior);
            return;
          }
          /* Initialize the simulation. */
          if (current_frame_ > sim_start_frame || has_invalid_simulation_) {
            node_cache.cache_status = bake::CacheStatus::Invalid;
          }
          this->input_pass_through(zone_behavior);
          this->output_store_frame_cache(node_cache, zone_behavior);
          return;
        }
        if (frame_indices.prev && !frame_indices.current && !frame_indices.next &&
            current_frame_ <= sim_end_frame)
        {
          /* Read the previous frame's data and store the newly computed simulation state. */
          auto &output_copy_info = zone_behavior.input.emplace<sim_input::OutputCopy>();
          const bake::FrameCache &prev_frame_cache = *node_cache.bake.frames[*frame_indices.prev];
          const float real_delta_frames = float(current_frame_) - float(prev_frame_cache.frame);
          if (real_delta_frames != 1) {
            node_cache.cache_status = bake::CacheStatus::Invalid;
          }
          const float delta_frames = std::min(max_delta_frames, real_delta_frames);
          output_copy_info.delta_time = delta_frames / fps_;
          output_copy_info.state = prev_frame_cache.state;
          this->output_store_frame_cache(node_cache, zone_behavior);
          return;
        }
      }
      this->read_from_cache(frame_indices, node_cache, zone_behavior);
      return;
    }

    /* When there is no per-frame cache, check if there is a previous state. */
    if (node_cache.prev_cache) {
      if (node_cache.prev_cache->frame < current_frame_) {
        /* Do a simulation step. */
        const float delta_frames = std::min(
            max_delta_frames, float(current_frame_) - float(node_cache.prev_cache->frame));
        auto &output_move_info = zone_behavior.input.emplace<sim_input::OutputMove>();
        output_move_info.delta_time = delta_frames / fps_;
        output_move_info.state = std::move(node_cache.prev_cache->state);
        this->store_as_prev_items(node_cache, zone_behavior);
        return;
      }
      if (node_cache.prev_cache->frame == current_frame_) {
        /* Just read from the previous state if the frame has not changed. */
        auto &output_copy_info = zone_behavior.input.emplace<sim_input::OutputCopy>();
        output_copy_info.delta_time = 0.0f;
        output_copy_info.state = node_cache.prev_cache->state;
        auto &read_single_info = zone_behavior.output.emplace<sim_output::ReadSingle>();
        read_single_info.state = node_cache.prev_cache->state;
        return;
      }
      if (!depsgraph_is_active_) {
        /* There is no previous state, and it's not possible to initialize the simulation because
         * the depsgraph is not active. */
        zone_behavior.input.emplace<sim_input::PassThrough>();
        zone_behavior.output.emplace<sim_output::PassThrough>();
        return;
      }
      /* Reset the simulation when the scene time moved backwards. */
      node_cache.prev_cache.reset();
    }
    zone_behavior.input.emplace<sim_input::PassThrough>();
    if (depsgraph_is_active_) {
      /* Initialize the simulation. */
      this->store_as_prev_items(node_cache, zone_behavior);
    }
    else {
      zone_behavior.output.emplace<sim_output::PassThrough>();
    }
  }

  void input_pass_through(nodes::SimulationZoneBehavior &zone_behavior) const
  {
    zone_behavior.input.emplace<sim_input::PassThrough>();
  }

  void output_pass_through(nodes::SimulationZoneBehavior &zone_behavior) const
  {
    zone_behavior.output.emplace<sim_output::PassThrough>();
  }

  void output_store_frame_cache(bake::SimulationNodeCache &node_cache,
                                nodes::SimulationZoneBehavior &zone_behavior) const
  {
    auto &store_new_state_info = zone_behavior.output.emplace<sim_output::StoreNewState>();
    store_new_state_info.store_fn = [simulation_cache = modifier_cache_,
                                     node_cache = &node_cache,
                                     current_frame = current_frame_](bke::bake::BakeState state) {
      std::lock_guard lock{simulation_cache->mutex};
      auto frame_cache = std::make_unique<bake::FrameCache>();
      frame_cache->frame = current_frame;
      frame_cache->state = std::move(state);
      node_cache->bake.frames.append(std::move(frame_cache));
    };
  }

  void store_as_prev_items(bake::SimulationNodeCache &node_cache,
                           nodes::SimulationZoneBehavior &zone_behavior) const
  {
    auto &store_new_state_info = zone_behavior.output.emplace<sim_output::StoreNewState>();
    store_new_state_info.store_fn = [simulation_cache = modifier_cache_,
                                     node_cache = &node_cache,
                                     current_frame = current_frame_](bke::bake::BakeState state) {
      std::lock_guard lock{simulation_cache->mutex};
      if (!node_cache->prev_cache) {
        node_cache->prev_cache.emplace();
      }
      node_cache->prev_cache->state = std::move(state);
      node_cache->prev_cache->frame = current_frame;
    };
  }

  void read_from_cache(const BakeFrameIndices &frame_indices,
                       bake::SimulationNodeCache &node_cache,
                       nodes::SimulationZoneBehavior &zone_behavior) const
  {
    if (frame_indices.prev) {
      auto &output_copy_info = zone_behavior.input.emplace<sim_input::OutputCopy>();
      bake::FrameCache &frame_cache = *node_cache.bake.frames[*frame_indices.prev];
      const float delta_frames = std::min(max_delta_frames,
                                          float(current_frame_) - float(frame_cache.frame));
      output_copy_info.delta_time = delta_frames / fps_;
      output_copy_info.state = frame_cache.state;
    }
    else {
      zone_behavior.input.emplace<sim_input::PassThrough>();
    }
    if (frame_indices.current) {
      this->read_single(*frame_indices.current, node_cache, zone_behavior);
    }
    else if (frame_indices.next) {
      if (frame_indices.prev) {
        this->read_interpolated(
            *frame_indices.prev, *frame_indices.next, node_cache, zone_behavior);
      }
      else {
        this->output_pass_through(zone_behavior);
      }
    }
    else if (frame_indices.prev) {
      this->read_single(*frame_indices.prev, node_cache, zone_behavior);
    }
    else {
      this->output_pass_through(zone_behavior);
    }
  }

  void read_single(const int frame_index,
                   bake::SimulationNodeCache &node_cache,
                   nodes::SimulationZoneBehavior &zone_behavior) const
  {
    bake::FrameCache &frame_cache = *node_cache.bake.frames[frame_index];
    ensure_bake_loaded(node_cache.bake, frame_cache);
    auto &read_single_info = zone_behavior.output.emplace<sim_output::ReadSingle>();
    read_single_info.state = frame_cache.state;
  }

  void read_interpolated(const int prev_frame_index,
                         const int next_frame_index,
                         bake::SimulationNodeCache &node_cache,
                         nodes::SimulationZoneBehavior &zone_behavior) const
  {
    bake::FrameCache &prev_frame_cache = *node_cache.bake.frames[prev_frame_index];
    bake::FrameCache &next_frame_cache = *node_cache.bake.frames[next_frame_index];
    ensure_bake_loaded(node_cache.bake, prev_frame_cache);
    ensure_bake_loaded(node_cache.bake, next_frame_cache);
    auto &read_interpolated_info = zone_behavior.output.emplace<sim_output::ReadInterpolated>();
    read_interpolated_info.mix_factor = (float(current_frame_) - float(prev_frame_cache.frame)) /
                                        (float(next_frame_cache.frame) -
                                         float(prev_frame_cache.frame));
    read_interpolated_info.prev_state = prev_frame_cache.state;
    read_interpolated_info.next_state = next_frame_cache.state;
  }
};

class NodesModifierBakeParams : public nodes::GeoNodesBakeParams {
 private:
  const NodesModifierData &nmd_;
  const ModifierEvalContext &ctx_;
  Main *bmain_;
  SubFrame current_frame_;
  bake::ModifierCache *modifier_cache_;
  bool depsgraph_is_active_;

 public:
  struct DataPerNode {
    nodes::BakeNodeBehavior behavior;
    NodesModifierBakeDataBlockMap data_block_map;
  };

  mutable Map<int, std::unique_ptr<DataPerNode>> data_by_node_id;

  NodesModifierBakeParams(NodesModifierData &nmd, const ModifierEvalContext &ctx)
      : nmd_(nmd), ctx_(ctx)
  {
    const Depsgraph *depsgraph = ctx_.depsgraph;
    current_frame_ = DEG_get_ctime(depsgraph);
    modifier_cache_ = nmd.runtime->cache.get();
    depsgraph_is_active_ = DEG_is_active(depsgraph);
    bmain_ = DEG_get_bmain(depsgraph);
  }

  nodes::BakeNodeBehavior *get(const int id) const override
  {
    if (!modifier_cache_) {
      return nullptr;
    }
    std::lock_guard lock{modifier_cache_->mutex};
    return &this->data_by_node_id
                .lookup_or_add_cb(id,
                                  [&]() {
                                    auto data = std::make_unique<DataPerNode>();
                                    data->behavior.data_block_map = &data->data_block_map;
                                    this->init_bake_behavior(
                                        id, data->behavior, data->data_block_map);
                                    return data;
                                  })
                ->behavior;
    return nullptr;
  }

 private:
  void init_bake_behavior(const int id,
                          nodes::BakeNodeBehavior &behavior,
                          NodesModifierBakeDataBlockMap &data_block_map) const
  {
    bake::BakeNodeCache &node_cache = *modifier_cache_->bake_cache_by_id.lookup_or_add_cb(
        id, []() { return std::make_unique<bake::BakeNodeCache>(); });
    const NodesModifierBake &bake = *nmd_.find_bake(id);

    for (const NodesModifierDataBlock &data_block : Span{bake.data_blocks, bake.data_blocks_num}) {
      data_block_map.old_mappings.add(data_block, data_block.id);
    }

    if (depsgraph_is_active_) {
      if (modifier_cache_->requested_bakes.contains(id)) {
        /* This node is baked during the current evaluation. */
        auto &store_info = behavior.behavior.emplace<sim_output::StoreNewState>();
        store_info.store_fn = [modifier_cache = modifier_cache_,
                               node_cache = &node_cache,
                               current_frame = current_frame_](bake::BakeState state) {
          std::lock_guard lock{modifier_cache->mutex};
          auto frame_cache = std::make_unique<bake::FrameCache>();
          frame_cache->frame = current_frame;
          frame_cache->state = std::move(state);
          auto &frames = node_cache->bake.frames;
          const int insert_index = binary_search::first_if(
              frames, [&](const std::unique_ptr<bake::FrameCache> &frame_cache) {
                return frame_cache->frame > current_frame;
              });
          frames.insert(insert_index, std::move(frame_cache));
        };
        return;
      }
    }

    /* Try load baked data. */
    if (node_cache.bake.frames.is_empty()) {
      if (!node_cache.bake.failed_finding_bake) {
        if (!try_find_baked_data(bake, node_cache.bake, *bmain_, *ctx_.object, nmd_, id)) {
          node_cache.bake.failed_finding_bake = true;
        }
      }
    }

    if (node_cache.bake.frames.is_empty()) {
      behavior.behavior.emplace<sim_output::PassThrough>();
      return;
    }
    const BakeFrameIndices frame_indices = get_bake_frame_indices(node_cache.bake.frames,
                                                                  current_frame_);
    if (frame_indices.current) {
      this->read_single(*frame_indices.current, node_cache, behavior);
      return;
    }
    if (frame_indices.prev && frame_indices.next) {
      this->read_interpolated(*frame_indices.prev, *frame_indices.next, node_cache, behavior);
      return;
    }
    if (frame_indices.prev) {
      this->read_single(*frame_indices.prev, node_cache, behavior);
      return;
    }
    if (frame_indices.next) {
      this->read_single(*frame_indices.next, node_cache, behavior);
      return;
    }
    BLI_assert_unreachable();
  }

  void read_single(const int frame_index,
                   bake::BakeNodeCache &node_cache,
                   nodes::BakeNodeBehavior &behavior) const
  {
    bake::FrameCache &frame_cache = *node_cache.bake.frames[frame_index];
    ensure_bake_loaded(node_cache.bake, frame_cache);
    if (this->check_read_error(frame_cache, behavior)) {
      return;
    }
    auto &read_single_info = behavior.behavior.emplace<sim_output::ReadSingle>();
    read_single_info.state = frame_cache.state;
  }

  void read_interpolated(const int prev_frame_index,
                         const int next_frame_index,
                         bake::BakeNodeCache &node_cache,
                         nodes::BakeNodeBehavior &behavior) const
  {
    bake::FrameCache &prev_frame_cache = *node_cache.bake.frames[prev_frame_index];
    bake::FrameCache &next_frame_cache = *node_cache.bake.frames[next_frame_index];
    ensure_bake_loaded(node_cache.bake, prev_frame_cache);
    ensure_bake_loaded(node_cache.bake, next_frame_cache);
    if (this->check_read_error(prev_frame_cache, behavior) ||
        this->check_read_error(next_frame_cache, behavior))
    {
      return;
    }
    auto &read_interpolated_info = behavior.behavior.emplace<sim_output::ReadInterpolated>();
    read_interpolated_info.mix_factor = (float(current_frame_) - float(prev_frame_cache.frame)) /
                                        (float(next_frame_cache.frame) -
                                         float(prev_frame_cache.frame));
    read_interpolated_info.prev_state = prev_frame_cache.state;
    read_interpolated_info.next_state = next_frame_cache.state;
  }

  [[nodiscard]] bool check_read_error(const bake::FrameCache &frame_cache,
                                      nodes::BakeNodeBehavior &behavior) const
  {
    if (frame_cache.meta_data_source && frame_cache.state.items_by_id.is_empty()) {
      auto &read_error_info = behavior.behavior.emplace<sim_output::ReadError>();
      read_error_info.message = RPT_("Cannot load the baked data");
      return true;
    }
    return false;
  }
};

static void add_missing_data_block_mappings(
    NodesModifierBake &bake,
    const Span<bake::BakeDataBlockID> missing,
    FunctionRef<ID *(const bake::BakeDataBlockID &)> get_data_block)
{
  const int old_num = bake.data_blocks_num;
  const int new_num = old_num + missing.size();
  bake.data_blocks = reinterpret_cast<NodesModifierDataBlock *>(
      MEM_recallocN(bake.data_blocks, sizeof(NodesModifierDataBlock) * new_num));
  for (const int i : missing.index_range()) {
    NodesModifierDataBlock &data_block = bake.data_blocks[old_num + i];
    const blender::bke::bake::BakeDataBlockID &key = missing[i];

    data_block.id_name = BLI_strdup(key.id_name.c_str());
    if (!key.lib_name.empty()) {
      data_block.lib_name = BLI_strdup(key.lib_name.c_str());
    }
    data_block.id_type = int(key.type);
    ID *id = get_data_block(key);
    if (id) {
      data_block.id = id;
    }
  }
  bake.data_blocks_num = new_num;
}

void nodes_modifier_data_block_destruct(NodesModifierDataBlock *data_block, const bool do_id_user)
{
  MEM_SAFE_FREE(data_block->id_name);
  MEM_SAFE_FREE(data_block->lib_name);
  if (do_id_user) {
    id_us_min(data_block->id);
  }
}

/**
 * During evaluation we might have baked geometry that contains references to other data-blocks
 * (such as materials). We need to make sure that those data-blocks stay dependencies of the
 * modifier. Otherwise, the data-block references might not work when the baked data is loaded
 * again. Therefor, the dependencies are written back to the original modifier.
 */
static void add_data_block_items_writeback(const ModifierEvalContext &ctx,
                                           NodesModifierData &nmd_eval,
                                           NodesModifierData &nmd_orig,
                                           NodesModifierSimulationParams &simulation_params,
                                           NodesModifierBakeParams &bake_params)
{
  Depsgraph *depsgraph = ctx.depsgraph;
  Main *bmain = DEG_get_bmain(depsgraph);

  struct DataPerBake {
    bool reset_first = false;
    Map<bake::BakeDataBlockID, ID *> new_mappings;
  };
  Map<int, DataPerBake> writeback_data;
  for (auto item : simulation_params.data_by_zone_id.items()) {
    DataPerBake data;
    NodesModifierBake &bake = *nmd_eval.find_bake(item.key);
    if (item.value->data_block_map.old_mappings.size() < bake.data_blocks_num) {
      data.reset_first = true;
    }
    if (bake::SimulationNodeCache *node_cache = nmd_eval.runtime->cache->get_simulation_node_cache(
            item.key))
    {
      /* Only writeback if the bake node has actually baked anything. */
      if (!node_cache->bake.frames.is_empty() || node_cache->prev_cache.has_value()) {
        data.new_mappings = std::move(item.value->data_block_map.new_mappings);
      }
    }
    if (data.reset_first || !data.new_mappings.is_empty()) {
      writeback_data.add(item.key, std::move(data));
    }
  }
  for (auto item : bake_params.data_by_node_id.items()) {
    if (bake::BakeNodeCache *node_cache = nmd_eval.runtime->cache->get_bake_node_cache(item.key)) {
      /* Only writeback if the bake node has actually baked anything. */
      if (!node_cache->bake.frames.is_empty()) {
        DataPerBake data;
        data.new_mappings = std::move(item.value->data_block_map.new_mappings);
        writeback_data.add(item.key, std::move(data));
      }
    }
  }

  if (writeback_data.is_empty()) {
    /* Nothing to do. */
    return;
  }

  deg::sync_writeback::add(
      *depsgraph,
      [object_eval = ctx.object,
       bmain,
       &nmd_orig,
       &nmd_eval,
       writeback_data = std::move(writeback_data)]() {
        for (auto item : writeback_data.items()) {
          const int bake_id = item.key;
          DataPerBake data = item.value;

          NodesModifierBake &bake_orig = *nmd_orig.find_bake(bake_id);
          NodesModifierBake &bake_eval = *nmd_eval.find_bake(bake_id);

          if (data.reset_first) {
            /* Reset data-block list on original data. */
            dna::array::clear<NodesModifierDataBlock>(&bake_orig.data_blocks,
                                                      &bake_orig.data_blocks_num,
                                                      &bake_orig.active_data_block,
                                                      [](NodesModifierDataBlock *data_block) {
                                                        nodes_modifier_data_block_destruct(
                                                            data_block, true);
                                                      });
            /* Reset data-block list on evaluated data. */
            dna::array::clear<NodesModifierDataBlock>(&bake_eval.data_blocks,
                                                      &bake_eval.data_blocks_num,
                                                      &bake_eval.active_data_block,
                                                      [](NodesModifierDataBlock *data_block) {
                                                        nodes_modifier_data_block_destruct(
                                                            data_block, false);
                                                      });
          }

          Vector<bake::BakeDataBlockID> sorted_new_mappings;
          sorted_new_mappings.extend(data.new_mappings.keys().begin(),
                                     data.new_mappings.keys().end());
          bool needs_reevaluation = false;
          /* Add new data block mappings to the original modifier. This may do a name lookup in
           * bmain to find the data block if there is not faster way to get it. */
          add_missing_data_block_mappings(
              bake_orig, sorted_new_mappings, [&](const bake::BakeDataBlockID &key) -> ID * {
                ID *id_orig = nullptr;
                if (ID *id_eval = data.new_mappings.lookup_default(key, nullptr)) {
                  id_orig = DEG_get_original(id_eval);
                }
                else {
                  needs_reevaluation = true;
                  id_orig = BKE_libblock_find_name_and_library(
                      bmain, short(key.type), key.id_name.c_str(), key.lib_name.c_str());
                }
                if (id_orig) {
                  id_us_plus(id_orig);
                }
                return id_orig;
              });
          /* Add new data block mappings to the evaluated modifier. In most cases this makes it so
           * the evaluated modifier is in the same state as if it were copied from the updated
           * original again. The exception is when a missing data block was found that is not in
           * the depsgraph currently. */
          add_missing_data_block_mappings(
              bake_eval, sorted_new_mappings, [&](const bake::BakeDataBlockID &key) -> ID * {
                return data.new_mappings.lookup_default(key, nullptr);
              });

          if (needs_reevaluation) {
            Object *object_orig = DEG_get_original(object_eval);
            DEG_id_tag_update(&object_orig->id, ID_RECALC_GEOMETRY);
            DEG_relations_tag_update(bmain);
          }
        }
      });
}

static void modifyGeometry(ModifierData *md,
                           const ModifierEvalContext *ctx,
                           bke::GeometrySet &geometry_set)
{
  using namespace blender;
  NodesModifierData *nmd = reinterpret_cast<NodesModifierData *>(md);
  if (nmd->node_group == nullptr) {
    return;
  }
  NodesModifierData *nmd_orig = reinterpret_cast<NodesModifierData *>(
      BKE_modifier_get_original(ctx->object, &nmd->modifier));

  nodes::PropertiesVectorSet properties = nodes::build_properties_vector_set(
      nmd->settings.properties);

  const bNodeTree &tree = *nmd->node_group;
  check_property_socket_sync(ctx->object, properties, md);

  tree.ensure_topology_cache();
  const bNode *output_node = tree.group_output_node();
  if (output_node == nullptr) {
    BKE_modifier_set_error(ctx->object, md, "Node group must have a group output node");
    geometry_set.clear();
    return;
  }

  Span<const bNodeSocket *> group_outputs = output_node->input_sockets().drop_back(1);
  if (group_outputs.is_empty()) {
    BKE_modifier_set_error(ctx->object, md, "Node group must have an output socket");
    geometry_set.clear();
    return;
  }

  const bNodeSocket *first_output_socket = group_outputs[0];
  if (!STREQ(first_output_socket->idname, "NodeSocketGeometry")) {
    BKE_modifier_set_error(ctx->object, md, "Node group's first output must be a geometry");
    geometry_set.clear();
    return;
  }

  const nodes::GeometryNodesLazyFunctionGraphInfo *lf_graph_info =
      nodes::ensure_geometry_nodes_lazy_function_graph(tree);
  if (lf_graph_info == nullptr) {
    BKE_modifier_set_error(ctx->object, md, "Cannot evaluate node group");
    geometry_set.clear();
    return;
  }

  bool use_orig_index_verts = false;
  bool use_orig_index_edges = false;
  bool use_orig_index_faces = false;
  if (const Mesh *mesh = geometry_set.get_mesh()) {
    use_orig_index_verts = CustomData_has_layer(&mesh->vert_data, CD_ORIGINDEX);
    use_orig_index_edges = CustomData_has_layer(&mesh->edge_data, CD_ORIGINDEX);
    use_orig_index_faces = CustomData_has_layer(&mesh->face_data, CD_ORIGINDEX);
  }

  nodes::GeoNodesCallData call_data;

  nodes::GeoNodesModifierData modifier_eval_data{};
  modifier_eval_data.depsgraph = ctx->depsgraph;
  modifier_eval_data.self_object = ctx->object;
  auto eval_log = std::make_unique<geo_log::GeoModifierLog>();
  call_data.modifier_data = &modifier_eval_data;

  NodesModifierSimulationParams simulation_params(*nmd, *ctx);
  call_data.simulation_params = &simulation_params;
  NodesModifierBakeParams bake_params{*nmd, *ctx};
  call_data.bake_params = &bake_params;

  Set<ComputeContextHash> socket_log_contexts;
  if (logging_enabled(ctx)) {
    call_data.eval_log = eval_log.get();

    find_socket_log_contexts(*nmd, *ctx, socket_log_contexts);
    call_data.socket_log_contexts = &socket_log_contexts;
  }

  nodes::GeoNodesSideEffectNodes side_effect_nodes;
  find_side_effect_nodes(*nmd, *ctx, side_effect_nodes, socket_log_contexts);
  call_data.side_effect_nodes = &side_effect_nodes;

  bke::ModifierComputeContext modifier_compute_context{nullptr, *nmd};

  geometry_set = nodes::execute_geometry_nodes_on_geometry(
      tree, properties, modifier_compute_context, call_data, std::move(geometry_set));

  if (logging_enabled(ctx)) {
    nmd_orig->runtime->eval_log = std::move(eval_log);
  }

  if (DEG_is_active(ctx->depsgraph) && !(ctx->flag & MOD_APPLY_TO_ORIGINAL)) {
    add_data_block_items_writeback(*ctx, *nmd, *nmd_orig, simulation_params, bake_params);
  }

  if (use_orig_index_verts || use_orig_index_edges || use_orig_index_faces) {
    if (Mesh *mesh = geometry_set.get_mesh_for_write()) {
      /* Add #CD_ORIGINDEX layers if they don't exist already. This is required because the
       * #eModifierTypeFlag_SupportsMapping flag is set. If the layers did not exist before, it is
       * assumed that the output mesh does not have a mapping to the original mesh. */
      if (use_orig_index_verts) {
        CustomData_add_layer(&mesh->vert_data, CD_ORIGINDEX, CD_SET_DEFAULT, mesh->verts_num);
      }
      if (use_orig_index_edges) {
        CustomData_add_layer(&mesh->edge_data, CD_ORIGINDEX, CD_SET_DEFAULT, mesh->edges_num);
      }
      if (use_orig_index_faces) {
        CustomData_add_layer(&mesh->face_data, CD_ORIGINDEX, CD_SET_DEFAULT, mesh->faces_num);
      }
    }
  }
}

static Mesh *modify_mesh(ModifierData *md, const ModifierEvalContext *ctx, Mesh *mesh)
{
  bke::GeometrySet geometry_set = bke::GeometrySet::from_mesh(
      mesh, bke::GeometryOwnershipType::Editable);

  modifyGeometry(md, ctx, geometry_set);

  bke::MeshComponent &mesh_component = geometry_set.get_component_for_write<bke::MeshComponent>();
  if (mesh_component.get() != mesh) {
    /* If this is the same as the input mesh, it's not necessary to make a copy of it even if it's
     * not owned by the geometry set. That's because we know that the caller manages the ownership
     * of the mesh. */
    mesh_component.ensure_owns_direct_data();
  }
  Mesh *new_mesh = mesh_component.release();
  if (new_mesh == nullptr) {
    return BKE_mesh_new_nomain(0, 0, 0, 0);
  }
  return new_mesh;
}

static void modify_geometry_set(ModifierData *md,
                                const ModifierEvalContext *ctx,
                                bke::GeometrySet *geometry_set)
{
  modifyGeometry(md, ctx, *geometry_set);
}

struct SocketSearchData {
  uint32_t object_session_uid;
  char modifier_name[MAX_NAME];
  char socket_identifier[MAX_NAME];
  bool is_output;
};
/* This class must not have a destructor, since it is used by buttons and freed with #MEM_freeN. */
BLI_STATIC_ASSERT(std::is_trivially_destructible_v<SocketSearchData>, "");

struct DrawGroupInputsContext {
  const bContext &C;
  NodesModifierData &nmd;
  nodes::PropertiesVectorSet properties;
  PointerRNA *md_ptr;
  PointerRNA *bmain_ptr;
  Array<bool> input_usages;
};

static NodesModifierData *get_modifier_data(Main &bmain,
                                            const wmWindowManager &wm,
                                            const SocketSearchData &data)
{
  if (ED_screen_animation_playing(&wm)) {
    /* Work around an issue where the attribute search exec function has stale pointers when data
     * is reallocated when evaluating the node tree, causing a crash. This would be solved by
     * allowing the UI search data to own arbitrary memory rather than just referencing it. */
    return nullptr;
  }

  const Object *object = (Object *)BKE_libblock_find_session_uid(
      &bmain, ID_OB, data.object_session_uid);
  if (object == nullptr) {
    return nullptr;
  }
  ModifierData *md = BKE_modifiers_findby_name(object, data.modifier_name);
  if (md == nullptr) {
    return nullptr;
  }
  BLI_assert(md->type == eModifierType_Nodes);
  return reinterpret_cast<NodesModifierData *>(md);
}

static geo_log::GeoTreeLog *get_root_tree_log(const NodesModifierData &nmd)
{
  if (!nmd.runtime->eval_log) {
    return nullptr;
  }
  bke::ModifierComputeContext compute_context{nullptr, nmd};
  return &nmd.runtime->eval_log->get_tree_log(compute_context.hash());
}

static void attribute_search_update_fn(
    const bContext *C, void *arg, const char *str, uiSearchItems *items, const bool is_first)
{
  SocketSearchData &data = *static_cast<SocketSearchData *>(arg);
  const NodesModifierData *nmd = get_modifier_data(*CTX_data_main(C), *CTX_wm_manager(C), data);
  if (nmd == nullptr) {
    return;
  }
  if (nmd->node_group == nullptr) {
    return;
  }
  geo_log::GeoTreeLog *tree_log = get_root_tree_log(*nmd);
  if (tree_log == nullptr) {
    return;
  }
  tree_log->ensure_existing_attributes();
  nmd->node_group->ensure_topology_cache();

  Vector<const bNodeSocket *> sockets_to_check;
  if (data.is_output) {
    for (const bNode *node : nmd->node_group->nodes_by_type("NodeGroupOutput")) {
      for (const bNodeSocket *socket : node->input_sockets()) {
        if (socket->type == SOCK_GEOMETRY) {
          sockets_to_check.append(socket);
        }
      }
    }
  }
  else {
    for (const bNode *node : nmd->node_group->group_input_nodes()) {
      for (const bNodeSocket *socket : node->output_sockets()) {
        if (socket->type == SOCK_GEOMETRY) {
          sockets_to_check.append(socket);
        }
      }
    }
  }
  Set<StringRef> names;
  Vector<const geo_log::GeometryAttributeInfo *> attributes;
  for (const bNodeSocket *socket : sockets_to_check) {
    const geo_log::ValueLog *value_log = tree_log->find_socket_value_log(*socket);
    if (value_log == nullptr) {
      continue;
    }
    if (const auto *geo_log = dynamic_cast<const geo_log::GeometryInfoLog *>(value_log)) {
      for (const geo_log::GeometryAttributeInfo &attribute : geo_log->attributes) {
        if (names.add(attribute.name)) {
          attributes.append(&attribute);
        }
      }
    }
  }
  ui::attribute_search_add_items(str, data.is_output, attributes.as_span(), items, is_first);
}

static void attribute_search_exec_fn(bContext *C, void *data_v, void *item_v)
{
  if (item_v == nullptr) {
    return;
  }
  SocketSearchData &data = *static_cast<SocketSearchData *>(data_v);
  const auto &item = *static_cast<const geo_log::GeometryAttributeInfo *>(item_v);
  const NodesModifierData *nmd = get_modifier_data(*CTX_data_main(C), *CTX_wm_manager(C), data);
  if (nmd == nullptr) {
    return;
  }

  const std::string attribute_prop_name = data.socket_identifier +
                                          nodes::input_attribute_name_suffix;
  IDProperty &name_property = *IDP_GetPropertyFromGroup(nmd->settings.properties,
                                                        attribute_prop_name);
  IDP_AssignString(&name_property, item.name.c_str());

  ED_undo_push(C, "Assign Attribute Name");
}

static void add_attribute_search_button(DrawGroupInputsContext &ctx,
                                        uiLayout *layout,
                                        const StringRefNull rna_path_attribute_name,
                                        const bNodeTreeInterfaceSocket &socket,
                                        const bool is_output)
{
  if (!ctx.nmd.runtime->eval_log) {
    layout->prop(ctx.md_ptr, rna_path_attribute_name, UI_ITEM_NONE, "", ICON_NONE);
    return;
  }

  uiBlock *block = uiLayoutGetBlock(layout);
  uiBut *but = uiDefIconTextButR(block,
                                 UI_BTYPE_SEARCH_MENU,
                                 0,
                                 ICON_NONE,
                                 "",
                                 0,
                                 0,
                                 10 * UI_UNIT_X, /* Dummy value, replaced by layout system. */
                                 UI_UNIT_Y,
                                 ctx.md_ptr,
                                 rna_path_attribute_name,
                                 0,
                                 0.0f,
                                 0.0f,
                                 StringRef(socket.description));

  const Object *object = ed::object::context_object(&ctx.C);
  BLI_assert(object != nullptr);
  if (object == nullptr) {
    return;
  }

  SocketSearchData *data = MEM_callocN<SocketSearchData>(__func__);
  data->object_session_uid = object->id.session_uid;
  STRNCPY(data->modifier_name, ctx.nmd.modifier.name);
  STRNCPY(data->socket_identifier, socket.identifier);
  data->is_output = is_output;

  UI_but_func_search_set_results_are_suggestions(but, true);
  UI_but_func_search_set_sep_string(but, UI_MENU_ARROW_SEP);
  UI_but_func_search_set(but,
                         nullptr,
                         attribute_search_update_fn,
                         static_cast<void *>(data),
                         true,
                         nullptr,
                         attribute_search_exec_fn,
                         nullptr);

  char *attribute_name = RNA_string_get_alloc(
      ctx.md_ptr, rna_path_attribute_name.c_str(), nullptr, 0, nullptr);
  const bool access_allowed = bke::allow_procedural_attribute_access(attribute_name);
  MEM_freeN(attribute_name);
  if (!access_allowed) {
    UI_but_flag_enable(but, UI_BUT_REDALERT);
  }
}

static void add_attribute_search_or_value_buttons(DrawGroupInputsContext &ctx,
                                                  uiLayout *layout,
                                                  const StringRef socket_id_esc,
                                                  const StringRefNull rna_path,
                                                  const bNodeTreeInterfaceSocket &socket)
{
  const bke::bNodeSocketType *typeinfo = socket.socket_typeinfo();
  const eNodeSocketDatatype type = typeinfo ? eNodeSocketDatatype(typeinfo->type) : SOCK_CUSTOM;
  const std::string rna_path_attribute_name = fmt::format(
      "[\"{}{}\"]", socket_id_esc, nodes::input_attribute_name_suffix);

  /* We're handling this manually in this case. */
  uiLayoutSetPropDecorate(layout, false);

  uiLayout *split = &layout->split(0.4f, false);
  uiLayout *name_row = &split->row(false);
  //uiLayoutSetAlignment(name_row, UI_LAYOUT_ALIGN_RIGHT);// bfa - turned off, we align our labels left

  uiLayout *prop_row = nullptr;

  const std::optional<StringRef> attribute_name = nodes::input_attribute_name_get(ctx.properties,
                                                                                  socket);
  if (type == SOCK_BOOLEAN && !attribute_name) {
    name_row->label("", ICON_NONE);
    prop_row = &split->row(true);
  }
  else {
    prop_row = &layout->row(true);
  }

  if (type == SOCK_BOOLEAN) {
    uiLayoutSetPropSep(prop_row, false);
    uiLayoutSetAlignment(prop_row, UI_LAYOUT_ALIGN_EXPAND);
  }

  if (attribute_name) {
    name_row->label(socket.name ? IFACE_(socket.name) : "", ICON_NONE);
    prop_row = &split->row(true);
    add_attribute_search_button(ctx, prop_row, rna_path_attribute_name, socket, false);
    layout->label("", ICON_BLANK1);
  }
  else {
    const char *name = socket.name ? IFACE_(socket.name) : "";
    prop_row->prop(ctx.md_ptr, rna_path, UI_ITEM_NONE, name, ICON_NONE);
    uiItemDecoratorR(layout, ctx.md_ptr, rna_path.c_str(), -1);
  }

  PointerRNA props;
  uiItemFullO(prop_row,
              "object.geometry_nodes_input_attribute_toggle",
              "",
              ICON_SPREADSHEET,
              nullptr,
              WM_OP_INVOKE_DEFAULT,
              UI_ITEM_NONE,
              &props);
  RNA_string_set(&props, "modifier_name", ctx.nmd.modifier.name);
  RNA_string_set(&props, "input_name", socket.identifier);
}

static void layer_name_search_update_fn(
    const bContext *C, void *arg, const char *str, uiSearchItems *items, const bool is_first)
{
  const SocketSearchData &data = *static_cast<SocketSearchData *>(arg);
  const NodesModifierData *nmd = get_modifier_data(*CTX_data_main(C), *CTX_wm_manager(C), data);
  if (nmd == nullptr) {
    return;
  }
  if (nmd->node_group == nullptr) {
    return;
  }
  geo_log::GeoTreeLog *tree_log = get_root_tree_log(*nmd);
  if (tree_log == nullptr) {
    return;
  }
  tree_log->ensure_layer_names();
  nmd->node_group->ensure_topology_cache();

  Vector<const bNodeSocket *> sockets_to_check;
  for (const bNode *node : nmd->node_group->group_input_nodes()) {
    for (const bNodeSocket *socket : node->output_sockets()) {
      if (socket->type == SOCK_GEOMETRY) {
        sockets_to_check.append(socket);
      }
    }
  }

  Set<StringRef> names;
  Vector<const std::string *> layer_names;
  for (const bNodeSocket *socket : sockets_to_check) {
    const geo_log::ValueLog *value_log = tree_log->find_socket_value_log(*socket);
    if (value_log == nullptr) {
      continue;
    }
    if (const auto *geo_log = dynamic_cast<const geo_log::GeometryInfoLog *>(value_log)) {
      if (const std::optional<geo_log::GeometryInfoLog::GreasePencilInfo> &grease_pencil_info =
              geo_log->grease_pencil_info)
      {
        for (const std::string &name : grease_pencil_info->layer_names) {
          if (names.add(name)) {
            layer_names.append(&name);
          }
        }
      }
    }
  }
  BLI_assert(items);
  ui::grease_pencil_layer_search_add_items(str, layer_names.as_span(), *items, is_first);
}

static void layer_name_search_exec_fn(bContext *C, void *data_v, void *item_v)
{
  const SocketSearchData &data = *static_cast<SocketSearchData *>(data_v);
  const std::string *item = static_cast<std::string *>(item_v);
  if (item == nullptr) {
    return;
  }
  const NodesModifierData *nmd = get_modifier_data(*CTX_data_main(C), *CTX_wm_manager(C), data);
  if (nmd == nullptr) {
    return;
  }

  IDProperty &name_property = *IDP_GetPropertyFromGroup(nmd->settings.properties,
                                                        data.socket_identifier);
  IDP_AssignString(&name_property, item->c_str());

  ED_undo_push(C, "Assign Layer Name");
}

static void add_layer_name_search_button(DrawGroupInputsContext &ctx,
                                         uiLayout *layout,
                                         const StringRefNull socket_id_esc,
                                         const bNodeTreeInterfaceSocket &socket)
{
  const std::string rna_path = fmt::format("[\"{}\"]", socket_id_esc);
  if (!ctx.nmd.runtime->eval_log) {
    layout->prop(ctx.md_ptr, rna_path, UI_ITEM_NONE, "", ICON_NONE);
    return;
  }

  uiLayoutSetPropDecorate(layout, false);

  uiLayout *split = &layout->split(0.4f, false);
  uiLayout *name_row = &split->row(false);
  uiLayoutSetAlignment(name_row, UI_LAYOUT_ALIGN_RIGHT);

  name_row->label(socket.name ? IFACE_(socket.name) : "", ICON_NONE);
  uiLayout *prop_row = &split->row(true);

  uiBlock *block = uiLayoutGetBlock(prop_row);
  uiBut *but = uiDefIconTextButR(block,
                                 UI_BTYPE_SEARCH_MENU,
                                 0,
                                 ICON_OUTLINER_DATA_GP_LAYER,
                                 "",
                                 0,
                                 0,
                                 10 * UI_UNIT_X, /* Dummy value, replaced by layout system. */
                                 UI_UNIT_Y,
                                 ctx.md_ptr,
                                 rna_path,
                                 0,
                                 0.0f,
                                 0.0f,
                                 StringRef(socket.description));
  UI_but_placeholder_set(but, "Layer");
  layout->label("", ICON_BLANK1);

  const Object *object = ed::object::context_object(&ctx.C);
  BLI_assert(object != nullptr);
  if (object == nullptr) {
    return;
  }

  SocketSearchData *data = MEM_callocN<SocketSearchData>(__func__);
  data->object_session_uid = object->id.session_uid;
  STRNCPY(data->modifier_name, ctx.nmd.modifier.name);
  STRNCPY(data->socket_identifier, socket.identifier);

  UI_but_func_search_set_results_are_suggestions(but, true);
  UI_but_func_search_set_sep_string(but, UI_MENU_ARROW_SEP);
  UI_but_func_search_set(but,
                         nullptr,
                         layer_name_search_update_fn,
                         static_cast<void *>(data),
                         true,
                         nullptr,
                         layer_name_search_exec_fn,
                         nullptr);
}

/* Drawing the properties manually with #uiLayout::prop instead of #uiDefAutoButsRNA allows using
 * the node socket identifier for the property names, since they are unique, but also having
 * the correct label displayed in the UI. */
static void draw_property_for_socket(DrawGroupInputsContext &ctx,
                                     uiLayout *layout,
                                     const bNodeTreeInterfaceSocket &socket)
{
  const StringRefNull identifier = socket.identifier;
  /* The property should be created in #MOD_nodes_update_interface with the correct type. */
  IDProperty *property = ctx.properties.lookup_key_default_as(identifier, nullptr);

  /* IDProperties can be removed with python, so there could be a situation where
   * there isn't a property for a socket or it doesn't have the correct type. */
  if (property == nullptr || !nodes::id_property_type_matches_socket(socket, *property)) {
    return;
  }

  char socket_id_esc[MAX_NAME * 2];
  BLI_str_escape(socket_id_esc, identifier.c_str(), sizeof(socket_id_esc));

  char rna_path[sizeof(socket_id_esc) + 4];
  SNPRINTF(rna_path, "[\"%s\"]", socket_id_esc);

  const int input_index = ctx.nmd.node_group->interface_input_index(socket);

  uiLayout *row = &layout->row(true);
  uiLayoutSetPropDecorate(row, true);
  uiLayoutSetActive(row, ctx.input_usages[input_index]);

  /* Use #uiItemPointerR to draw pointer properties because #uiLayout::prop would not have enough
   * information about what type of ID to select for editing the values. This is because
   * pointer IDProperties contain no information about their type. */
  const bke::bNodeSocketType *typeinfo = socket.socket_typeinfo();
  const eNodeSocketDatatype type = typeinfo ? eNodeSocketDatatype(typeinfo->type) : SOCK_CUSTOM;
  const char *name = socket.name ? IFACE_(socket.name) : "";
  switch (type) {
    case SOCK_OBJECT: {
      uiItemPointerR(row, ctx.md_ptr, rna_path, ctx.bmain_ptr, "objects", name, ICON_OBJECT_DATA);
      break;
    }
    case SOCK_COLLECTION: {
      uiItemPointerR(
          row, ctx.md_ptr, rna_path, ctx.bmain_ptr, "collections", name, ICON_OUTLINER_COLLECTION);
      break;
    }
    case SOCK_MATERIAL: {
      uiItemPointerR(row, ctx.md_ptr, rna_path, ctx.bmain_ptr, "materials", name, ICON_MATERIAL);
      break;
    }
    case SOCK_TEXTURE: {
      uiItemPointerR(row, ctx.md_ptr, rna_path, ctx.bmain_ptr, "textures", name, ICON_TEXTURE);
      break;
    }
    case SOCK_IMAGE: {
      uiTemplateID(row,
                   &ctx.C,
                   ctx.md_ptr,
                   rna_path,
                   "image.new",
                   "image.open",
                   nullptr,
                   UI_TEMPLATE_ID_FILTER_ALL,
                   false,
                   name);
      break;
    }
    case SOCK_MENU: {
      if (socket.flag & NODE_INTERFACE_SOCKET_MENU_EXPANDED) {
        row->prop(ctx.md_ptr, rna_path, UI_ITEM_R_EXPAND, name, ICON_NONE);
      }
      else {
        row->prop(ctx.md_ptr, rna_path, UI_ITEM_NONE, name, ICON_NONE);
      }
      break;
    }
    case SOCK_BOOLEAN: {
      if (is_layer_selection_field(socket)) {
        add_layer_name_search_button(ctx, row, socket_id_esc, socket);
        /* Adds a spacing at the end of the row. */
        row->label("", ICON_BLANK1);
        break;
      }
      ATTR_FALLTHROUGH;
    }
    default: {
      if (nodes::input_has_attribute_toggle(*ctx.nmd.node_group, input_index)) {
        add_attribute_search_or_value_buttons(ctx, row, socket_id_esc, rna_path, socket);
      }
      else {
        row->prop(ctx.md_ptr, rna_path, UI_ITEM_NONE, name, ICON_NONE);
      }
    }
  }
  if (!nodes::input_has_attribute_toggle(*ctx.nmd.node_group, input_index)) {
    row->label("", ICON_BLANK1);
  }
}

static void draw_property_for_output_socket(DrawGroupInputsContext &ctx,
                                            uiLayout *layout,
                                            const bNodeTreeInterfaceSocket &socket)
{
  const StringRefNull identifier = socket.identifier;
  char socket_id_esc[MAX_NAME * 2];
  BLI_str_escape(socket_id_esc, identifier.c_str(), sizeof(socket_id_esc));
  const std::string rna_path_attribute_name = fmt::format(
      "[\"{}{}\"]", socket_id_esc, nodes::input_attribute_name_suffix);

  uiLayout *split = &layout->split(0.4f, false);
  uiLayout *name_row = &split->row(false);
<<<<<<< HEAD
  //uiLayoutSetAlignment(name_row, UI_LAYOUT_ALIGN_RIGHT);// bfa - turned off, we align our labels left
  uiItemL(name_row, socket.name ? socket.name : "", ICON_NONE);
=======
  uiLayoutSetAlignment(name_row, UI_LAYOUT_ALIGN_RIGHT);
  name_row->label(socket.name ? socket.name : "", ICON_NONE);
>>>>>>> c1df495b

  uiLayout *row = &split->row(true);
  add_attribute_search_button(ctx, row, rna_path_attribute_name, socket, true);
}

static NodesModifierPanel *find_panel_by_id(NodesModifierData &nmd, const int id)
{
  for (const int i : IndexRange(nmd.panels_num)) {
    if (nmd.panels[i].id == id) {
      return &nmd.panels[i];
    }
  }
  return nullptr;
}

static bool interface_panel_has_socket(const bNodeTreeInterfacePanel &interface_panel)
{
  for (const bNodeTreeInterfaceItem *item : interface_panel.items()) {
    if (item->item_type == NODE_INTERFACE_SOCKET) {
      const bNodeTreeInterfaceSocket &socket = *reinterpret_cast<const bNodeTreeInterfaceSocket *>(
          item);
      if ((socket.flag &
           (NODE_INTERFACE_SOCKET_HIDE_IN_MODIFIER | NODE_INTERFACE_SOCKET_OUTPUT)) == 0)
      {
        return true;
      }
    }
    if (item->item_type == NODE_INTERFACE_PANEL) {
      if (interface_panel_has_socket(*reinterpret_cast<const bNodeTreeInterfacePanel *>(item))) {
        return true;
      }
    }
  }
  return false;
}

static bool interface_panel_affects_output(DrawGroupInputsContext &ctx,
                                           const bNodeTreeInterfacePanel &panel)
{
  for (const bNodeTreeInterfaceItem *item : panel.items()) {
    if (item->item_type == NODE_INTERFACE_SOCKET) {
      const auto &socket = *reinterpret_cast<const bNodeTreeInterfaceSocket *>(item);
      if (socket.flag & NODE_INTERFACE_SOCKET_HIDE_IN_MODIFIER) {
        continue;
      }
      if (!(socket.flag & NODE_INTERFACE_SOCKET_INPUT)) {
        continue;
      }
      const int input_index = ctx.nmd.node_group->interface_input_index(socket);
      if (ctx.input_usages[input_index]) {
        return true;
      }
    }
    else if (item->item_type == NODE_INTERFACE_PANEL) {
      const auto &sub_interface_panel = *reinterpret_cast<const bNodeTreeInterfacePanel *>(item);
      if (interface_panel_affects_output(ctx, sub_interface_panel)) {
        return true;
      }
    }
  }
  return false;
}

static void draw_interface_panel_content(DrawGroupInputsContext &ctx,
                                         uiLayout *layout,
                                         const bNodeTreeInterfacePanel &interface_panel,
                                         const bool skip_first = false)
{
  for (const bNodeTreeInterfaceItem *item : interface_panel.items().drop_front(skip_first ? 1 : 0))
  {
    if (item->item_type == NODE_INTERFACE_PANEL) {
      const auto &sub_interface_panel = *reinterpret_cast<const bNodeTreeInterfacePanel *>(item);
      if (!interface_panel_has_socket(sub_interface_panel)) {
        continue;
      }
      NodesModifierPanel *panel = find_panel_by_id(ctx.nmd, sub_interface_panel.identifier);
      PointerRNA panel_ptr = RNA_pointer_create_discrete(
          ctx.md_ptr->owner_id, &RNA_NodesModifierPanel, panel);
      PanelLayout panel_layout;
      bool skip_first = false;
      /* Check if the panel should have a toggle in the header. */
      const bNodeTreeInterfaceSocket *toggle_socket = sub_interface_panel.header_toggle_socket();
      if (toggle_socket && !(toggle_socket->flag & NODE_INTERFACE_SOCKET_HIDE_IN_MODIFIER)) {
        const StringRefNull identifier = toggle_socket->identifier;
        IDProperty *property = ctx.properties.lookup_key_default_as(identifier, nullptr);
        /* IDProperties can be removed with python, so there could be a situation where
         * there isn't a property for a socket or it doesn't have the correct type. */
        if (property == nullptr ||
            !nodes::id_property_type_matches_socket(*toggle_socket, *property))
        {
          continue;
        }
        char socket_id_esc[MAX_NAME * 2];
        BLI_str_escape(socket_id_esc, identifier.c_str(), sizeof(socket_id_esc));

        char rna_path[sizeof(socket_id_esc) + 4];
        SNPRINTF(rna_path, "[\"%s\"]", socket_id_esc);

        panel_layout = layout->panel_prop_with_bool_header(
            &ctx.C, &panel_ptr, "is_open", ctx.md_ptr, rna_path, IFACE_(sub_interface_panel.name));
        skip_first = true;
      }
      else {
        panel_layout = layout->panel_prop(&ctx.C, &panel_ptr, "is_open");
        panel_layout.header->label(IFACE_(sub_interface_panel.name), ICON_NONE);
      }
      if (!interface_panel_affects_output(ctx, sub_interface_panel)) {
        uiLayoutSetActive(panel_layout.header, false);
      }
      uiLayoutSetTooltipFunc(
          panel_layout.header,
          [](bContext * /*C*/, void *panel_arg, const StringRef /*tip*/) -> std::string {
            const auto *panel = static_cast<bNodeTreeInterfacePanel *>(panel_arg);
            return StringRef(panel->description);
          },
          const_cast<bNodeTreeInterfacePanel *>(&sub_interface_panel),
          nullptr,
          nullptr);
      if (panel_layout.body) {
        draw_interface_panel_content(ctx, panel_layout.body, sub_interface_panel, skip_first);
      }
    }
    else {
      const auto &interface_socket = *reinterpret_cast<const bNodeTreeInterfaceSocket *>(item);
      if (interface_socket.flag & NODE_INTERFACE_SOCKET_INPUT) {
        if (!(interface_socket.flag & NODE_INTERFACE_SOCKET_HIDE_IN_MODIFIER)) {
          draw_property_for_socket(ctx, layout, interface_socket);
        }
      }
    }
  }
}

static bool has_output_attribute(const NodesModifierData &nmd)
{
  if (!nmd.node_group) {
    return false;
  }
  for (const bNodeTreeInterfaceSocket *interface_socket : nmd.node_group->interface_outputs()) {
    const bke::bNodeSocketType *typeinfo = interface_socket->socket_typeinfo();
    const eNodeSocketDatatype type = typeinfo ? eNodeSocketDatatype(typeinfo->type) : SOCK_CUSTOM;
    if (nodes::socket_type_has_attribute_toggle(type)) {
      return true;
    }
  }
  return false;
}

static void draw_output_attributes_panel(DrawGroupInputsContext &ctx, uiLayout *layout)
{
  if (ctx.nmd.node_group != nullptr && ctx.nmd.settings.properties != nullptr) {
    for (const bNodeTreeInterfaceSocket *socket : ctx.nmd.node_group->interface_outputs()) {
      const bke::bNodeSocketType *typeinfo = socket->socket_typeinfo();
      const eNodeSocketDatatype type = typeinfo ? eNodeSocketDatatype(typeinfo->type) :
                                                  SOCK_CUSTOM;
      if (nodes::socket_type_has_attribute_toggle(type)) {
        draw_property_for_output_socket(ctx, layout, *socket);
      }
    }
  }
}

static void draw_bake_panel(uiLayout *layout, PointerRNA *modifier_ptr)
{
  uiLayout *col = &layout->column(false);
  uiLayoutSetPropSep(col, true);
  uiLayoutSetPropDecorate(col, false);
  col->prop(modifier_ptr, "bake_target", UI_ITEM_NONE, std::nullopt, ICON_NONE);
  col->prop(modifier_ptr, "bake_directory", UI_ITEM_NONE, IFACE_("Bake Path"), ICON_NONE);
}

static void draw_named_attributes_panel(uiLayout *layout, NodesModifierData &nmd)
{
  if (G.is_rendering) {
    /* Avoid accessing this data while baking in a separate thread. */
    return;
  }
  geo_log::GeoTreeLog *tree_log = get_root_tree_log(nmd);
  if (tree_log == nullptr) {
    return;
  }

  tree_log->ensure_used_named_attributes();
  const Map<StringRefNull, geo_log::NamedAttributeUsage> &usage_by_attribute =
      tree_log->used_named_attributes;

  if (usage_by_attribute.is_empty()) {
    layout->label(RPT_("No named attributes used"), ICON_INFO);
    return;
  }

  struct NameWithUsage {
    StringRefNull name;
    geo_log::NamedAttributeUsage usage;
  };

  Vector<NameWithUsage> sorted_used_attribute;
  for (auto &&item : usage_by_attribute.items()) {
    sorted_used_attribute.append({item.key, item.value});
  }
  std::sort(sorted_used_attribute.begin(),
            sorted_used_attribute.end(),
            [](const NameWithUsage &a, const NameWithUsage &b) {
              return BLI_strcasecmp_natural(a.name.c_str(), b.name.c_str()) < 0;
            });

  for (const NameWithUsage &attribute : sorted_used_attribute) {
    const StringRef attribute_name = attribute.name;
    const geo_log::NamedAttributeUsage usage = attribute.usage;

<<<<<<< HEAD
    /* #uiLayoutRowWithHeading doesn't seem to work in this case. Note: uiLayoutRowWithHeading refactored 8e499caded*/
    uiLayout *split = uiLayoutSplit(layout, 0.4f, false);
=======
    /* #uiLayoutRowWithHeading doesn't seem to work in this case. */
    uiLayout *split = &layout->split(0.4f, false);
>>>>>>> c1df495b

    std::stringstream ss;
    Vector<std::string> usages;
    if ((usage & geo_log::NamedAttributeUsage::Read) != geo_log::NamedAttributeUsage::None) {
      usages.append(IFACE_("Read"));
    }
    if ((usage & geo_log::NamedAttributeUsage::Write) != geo_log::NamedAttributeUsage::None) {
      usages.append(IFACE_("Write"));
    }
    if ((usage & geo_log::NamedAttributeUsage::Remove) != geo_log::NamedAttributeUsage::None) {
      usages.append(CTX_IFACE_(BLT_I18NCONTEXT_OPERATOR_DEFAULT, "Remove"));
    }
    for (const int i : usages.index_range()) {
      ss << usages[i];
      if (i < usages.size() - 1) {
        ss << ", ";
      }
    }

    uiLayout *row = &split->row(false);
    //uiLayoutSetAlignment(row, UI_LAYOUT_ALIGN_RIGHT);// bfa - turned off, we align our labels left
    uiLayoutSetActive(row, false);
    row->label(ss.str(), ICON_NONE);

    row = &split->row(false);
    row->label(attribute_name, ICON_NONE);
  }
}

static void draw_manage_panel(const bContext *C,
                              uiLayout *layout,
                              PointerRNA *modifier_ptr,
                              NodesModifierData &nmd)
{
  if (uiLayout *panel_layout = layout->panel_prop(
          C, modifier_ptr, "open_bake_panel", IFACE_("Bake")))
  {
    draw_bake_panel(panel_layout, modifier_ptr);
  }
  if (uiLayout *panel_layout = layout->panel_prop(
          C, modifier_ptr, "open_named_attributes_panel", IFACE_("Named Attributes")))
  {
    draw_named_attributes_panel(panel_layout, nmd);
  }
}

static void draw_warnings(const bContext *C,
                          const NodesModifierData &nmd,
                          uiLayout *layout,
                          PointerRNA *md_ptr)
{
  if (G.is_rendering) {
    /* Avoid accessing this data while baking in a separate thread. */
    return;
  }
  using namespace geo_log;
  GeoTreeLog *tree_log = get_root_tree_log(nmd);
  if (!tree_log) {
    return;
  }
  tree_log->ensure_node_warnings(*CTX_data_main(C));
  const int warnings_num = tree_log->all_warnings.size();
  if (warnings_num == 0) {
    return;
  }
  PanelLayout panel = layout->panel_prop(C, md_ptr, "open_warnings_panel");
  panel.header->label(fmt::format(fmt::runtime(IFACE_("Warnings ({})")), warnings_num).c_str(),
                      ICON_NONE);
  if (!panel.body) {
    return;
  }
  Vector<const NodeWarning *> warnings(tree_log->all_warnings.size());
  for (const int i : warnings.index_range()) {
    warnings[i] = &tree_log->all_warnings[i];
  }
  std::sort(warnings.begin(), warnings.end(), [](const NodeWarning *a, const NodeWarning *b) {
    const int severity_a = node_warning_type_severity(a->type);
    const int severity_b = node_warning_type_severity(b->type);
    if (severity_a > severity_b) {
      return true;
    }
    if (severity_a < severity_b) {
      return false;
    }
    return BLI_strcasecmp_natural(a->message.c_str(), b->message.c_str()) < 0;
  });

  uiLayout *col = &panel.body->column(false);
  for (const NodeWarning *warning : warnings) {
    const int icon = node_warning_type_icon(warning->type);
    col->label(warning->message, icon);
  }
}

static void panel_draw(const bContext *C, Panel *panel)
{
  uiLayout *layout = panel->layout;

  PointerRNA *ptr = modifier_panel_get_property_pointers(panel, nullptr);
  NodesModifierData *nmd = static_cast<NodesModifierData *>(ptr->data);

  uiLayoutSetPropSep(layout, true);
  /* Decorators are added manually for supported properties because the
   * attribute/value toggle requires a manually built layout anyway. */
  uiLayoutSetPropDecorate(layout, false);

  if (!(nmd->flag & NODES_MODIFIER_HIDE_DATABLOCK_SELECTOR)) {
    const char *newop = (nmd->node_group == nullptr) ? "node.new_geometry_node_group_assign" :
                                                       "object.geometry_node_tree_copy_assign";
    uiTemplateID(layout, C, ptr, "node_group", newop, nullptr, nullptr);
  }

  Main *bmain = CTX_data_main(C);
  PointerRNA bmain_ptr = RNA_main_pointer_create(bmain);
  DrawGroupInputsContext ctx{
      *C, *nmd, nodes::build_properties_vector_set(nmd->settings.properties), ptr, &bmain_ptr};

  if (nmd->node_group != nullptr && nmd->settings.properties != nullptr) {
    nmd->node_group->ensure_interface_cache();
    ctx.input_usages.reinitialize(nmd->node_group->interface_inputs().size());
    nodes::socket_usage_inference::infer_group_interface_inputs_usage(
        *nmd->node_group, ctx.properties, ctx.input_usages);
    draw_interface_panel_content(ctx, layout, nmd->node_group->tree_interface.root_panel);
  }

  modifier_panel_end(layout, ptr);

  draw_warnings(C, *nmd, layout, ptr);

  if (has_output_attribute(*nmd)) {
    if (uiLayout *panel_layout = layout->panel_prop(
            C, ptr, "open_output_attributes_panel", IFACE_("Output Attributes")))
    {
      draw_output_attributes_panel(ctx, panel_layout);
    }
  }
  if (uiLayout *panel_layout = layout->panel_prop(C, ptr, "open_manage_panel", IFACE_("Manage"))) {
    draw_manage_panel(C, panel_layout, ptr, *nmd);
  }
}

static void panel_register(ARegionType *region_type)
{
  using namespace blender;
  modifier_panel_register(region_type, eModifierType_Nodes, panel_draw);
}

static void blend_write(BlendWriter *writer, const ID * /*id_owner*/, const ModifierData *md)
{
  const NodesModifierData *nmd = reinterpret_cast<const NodesModifierData *>(md);

  BLO_write_struct(writer, NodesModifierData, nmd);

  BLO_write_string(writer, nmd->bake_directory);

  if (nmd->settings.properties != nullptr) {
    Map<IDProperty *, IDPropertyUIDataBool *> boolean_props;
    if (!BLO_write_is_undo(writer)) {
      /* Boolean properties are added automatically for boolean node group inputs. Integer
       * properties are automatically converted to boolean sockets where applicable as well.
       * However, boolean properties will crash old versions of Blender, so convert them to integer
       * properties for writing. The actual value is stored in the same variable for both types */
      LISTBASE_FOREACH (IDProperty *, prop, &nmd->settings.properties->data.group) {
        if (prop->type == IDP_BOOLEAN) {
          boolean_props.add_new(prop, reinterpret_cast<IDPropertyUIDataBool *>(prop->ui_data));
          prop->type = IDP_INT;
          prop->ui_data = nullptr;
        }
      }
    }

    /* Note that the property settings are based on the socket type info
     * and don't necessarily need to be written, but we can't just free them. */
    IDP_BlendWrite(writer, nmd->settings.properties);

    BLO_write_struct_array(writer, NodesModifierBake, nmd->bakes_num, nmd->bakes);
    for (const NodesModifierBake &bake : Span(nmd->bakes, nmd->bakes_num)) {
      BLO_write_string(writer, bake.directory);

      BLO_write_struct_array(
          writer, NodesModifierDataBlock, bake.data_blocks_num, bake.data_blocks);
      for (const NodesModifierDataBlock &item : Span(bake.data_blocks, bake.data_blocks_num)) {
        BLO_write_string(writer, item.id_name);
        BLO_write_string(writer, item.lib_name);
      }
      if (bake.packed) {
        BLO_write_struct(writer, NodesModifierPackedBake, bake.packed);
        BLO_write_struct_array(
            writer, NodesModifierBakeFile, bake.packed->meta_files_num, bake.packed->meta_files);
        BLO_write_struct_array(
            writer, NodesModifierBakeFile, bake.packed->blob_files_num, bake.packed->blob_files);
        const auto write_bake_file = [&](const NodesModifierBakeFile &bake_file) {
          BLO_write_string(writer, bake_file.name);
          if (bake_file.packed_file) {
            BKE_packedfile_blend_write(writer, bake_file.packed_file);
          }
        };
        for (const NodesModifierBakeFile &meta_file :
             Span{bake.packed->meta_files, bake.packed->meta_files_num})
        {
          write_bake_file(meta_file);
        }
        for (const NodesModifierBakeFile &blob_file :
             Span{bake.packed->blob_files, bake.packed->blob_files_num})
        {
          write_bake_file(blob_file);
        }
      }
    }
    BLO_write_struct_array(writer, NodesModifierPanel, nmd->panels_num, nmd->panels);

    if (!BLO_write_is_undo(writer)) {
      LISTBASE_FOREACH (IDProperty *, prop, &nmd->settings.properties->data.group) {
        if (prop->type == IDP_INT) {
          if (IDPropertyUIDataBool **ui_data = boolean_props.lookup_ptr(prop)) {
            prop->type = IDP_BOOLEAN;
            if (ui_data) {
              prop->ui_data = reinterpret_cast<IDPropertyUIData *>(*ui_data);
            }
          }
        }
      }
    }
  }
}

static void blend_read(BlendDataReader *reader, ModifierData *md)
{
  NodesModifierData *nmd = reinterpret_cast<NodesModifierData *>(md);
  BLO_read_string(reader, &nmd->bake_directory);
  if (nmd->node_group == nullptr) {
    nmd->settings.properties = nullptr;
  }
  else {
    BLO_read_struct(reader, IDProperty, &nmd->settings.properties);
    IDP_BlendDataRead(reader, &nmd->settings.properties);
  }

  BLO_read_struct_array(reader, NodesModifierBake, nmd->bakes_num, &nmd->bakes);

  if (nmd->bakes_num > 0 && nmd->bakes == nullptr) {
    /* This case generally shouldn't be allowed to happen. However, there is a bug report with a
     * corrupted .blend file (#123974) that triggers this case. Unfortunately, it's not clear how
     * that could have happened. For now, handle this case more gracefully in release builds, while
     * still crashing in debug builds. */
    nmd->bakes_num = 0;
    BLI_assert_unreachable();
  }

  for (NodesModifierBake &bake : MutableSpan(nmd->bakes, nmd->bakes_num)) {
    BLO_read_string(reader, &bake.directory);

    BLO_read_struct_array(reader, NodesModifierDataBlock, bake.data_blocks_num, &bake.data_blocks);
    for (NodesModifierDataBlock &data_block : MutableSpan(bake.data_blocks, bake.data_blocks_num))
    {
      BLO_read_string(reader, &data_block.id_name);
      BLO_read_string(reader, &data_block.lib_name);
    }

    BLO_read_struct(reader, NodesModifierPackedBake, &bake.packed);
    if (bake.packed) {
      BLO_read_struct_array(
          reader, NodesModifierBakeFile, bake.packed->meta_files_num, &bake.packed->meta_files);
      BLO_read_struct_array(
          reader, NodesModifierBakeFile, bake.packed->blob_files_num, &bake.packed->blob_files);
      const auto read_bake_file = [&](NodesModifierBakeFile &bake_file) {
        BLO_read_string(reader, &bake_file.name);
        if (bake_file.packed_file) {
          BKE_packedfile_blend_read(reader, &bake_file.packed_file, "");
        }
      };
      for (NodesModifierBakeFile &meta_file :
           MutableSpan{bake.packed->meta_files, bake.packed->meta_files_num})
      {
        read_bake_file(meta_file);
      }
      for (NodesModifierBakeFile &blob_file :
           MutableSpan{bake.packed->blob_files, bake.packed->blob_files_num})
      {
        read_bake_file(blob_file);
      }
    }
  }
  BLO_read_struct_array(reader, NodesModifierPanel, nmd->panels_num, &nmd->panels);

  nmd->runtime = MEM_new<NodesModifierRuntime>(__func__);
  nmd->runtime->cache = std::make_shared<bake::ModifierCache>();
}

static void copy_data(const ModifierData *md, ModifierData *target, const int flag)
{
  const NodesModifierData *nmd = reinterpret_cast<const NodesModifierData *>(md);
  NodesModifierData *tnmd = reinterpret_cast<NodesModifierData *>(target);

  BKE_modifier_copydata_generic(md, target, flag);

  if (nmd->bakes) {
    tnmd->bakes = static_cast<NodesModifierBake *>(MEM_dupallocN(nmd->bakes));
    for (const int i : IndexRange(nmd->bakes_num)) {
      NodesModifierBake &bake = tnmd->bakes[i];
      if (bake.directory) {
        bake.directory = BLI_strdup(bake.directory);
      }
      if (bake.data_blocks) {
        bake.data_blocks = static_cast<NodesModifierDataBlock *>(MEM_dupallocN(bake.data_blocks));
        for (const int i : IndexRange(bake.data_blocks_num)) {
          NodesModifierDataBlock &data_block = bake.data_blocks[i];
          if (data_block.id_name) {
            data_block.id_name = BLI_strdup(data_block.id_name);
          }
          if (data_block.lib_name) {
            data_block.lib_name = BLI_strdup(data_block.lib_name);
          }
        }
      }
      if (bake.packed) {
        bake.packed = static_cast<NodesModifierPackedBake *>(MEM_dupallocN(bake.packed));
        const auto copy_bake_files_inplace = [](NodesModifierBakeFile **bake_files,
                                                const int bake_files_num) {
          if (!*bake_files) {
            return;
          }
          *bake_files = static_cast<NodesModifierBakeFile *>(MEM_dupallocN(*bake_files));
          for (NodesModifierBakeFile &bake_file : MutableSpan{*bake_files, bake_files_num}) {
            bake_file.name = BLI_strdup_null(bake_file.name);
            if (bake_file.packed_file) {
              bake_file.packed_file = BKE_packedfile_duplicate(bake_file.packed_file);
            }
          }
        };
        copy_bake_files_inplace(&bake.packed->meta_files, bake.packed->meta_files_num);
        copy_bake_files_inplace(&bake.packed->blob_files, bake.packed->blob_files_num);
      }
    }
  }

  if (nmd->panels) {
    tnmd->panels = static_cast<NodesModifierPanel *>(MEM_dupallocN(nmd->panels));
  }

  tnmd->runtime = MEM_new<NodesModifierRuntime>(__func__);

  if (flag & LIB_ID_COPY_SET_COPIED_ON_WRITE) {
    /* Share the simulation cache between the original and evaluated modifier. */
    tnmd->runtime->cache = nmd->runtime->cache;
    /* Keep bake path in the evaluated modifier. */
    tnmd->bake_directory = nmd->bake_directory ? BLI_strdup(nmd->bake_directory) : nullptr;
  }
  else {
    tnmd->runtime->cache = std::make_shared<bake::ModifierCache>();
    /* Clear the bake path when duplicating. */
    tnmd->bake_directory = nullptr;
  }

  if (nmd->settings.properties != nullptr) {
    tnmd->settings.properties = IDP_CopyProperty_ex(nmd->settings.properties, flag);
  }
}

void nodes_modifier_packed_bake_free(NodesModifierPackedBake *packed_bake)
{
  const auto free_packed_files = [](NodesModifierBakeFile *files, const int files_num) {
    for (NodesModifierBakeFile &file : MutableSpan{files, files_num}) {
      MEM_SAFE_FREE(file.name);
      if (file.packed_file) {
        BKE_packedfile_free(file.packed_file);
      }
    }
    MEM_SAFE_FREE(files);
  };
  free_packed_files(packed_bake->meta_files, packed_bake->meta_files_num);
  free_packed_files(packed_bake->blob_files, packed_bake->blob_files_num);
  MEM_SAFE_FREE(packed_bake);
}

void nodes_modifier_bake_destruct(NodesModifierBake *bake, const bool do_id_user)
{
  MEM_SAFE_FREE(bake->directory);

  for (NodesModifierDataBlock &data_block : MutableSpan(bake->data_blocks, bake->data_blocks_num))
  {
    nodes_modifier_data_block_destruct(&data_block, do_id_user);
  }
  MEM_SAFE_FREE(bake->data_blocks);

  if (bake->packed) {
    nodes_modifier_packed_bake_free(bake->packed);
  }
}

static void free_data(ModifierData *md)
{
  NodesModifierData *nmd = reinterpret_cast<NodesModifierData *>(md);
  if (nmd->settings.properties != nullptr) {
    IDP_FreeProperty_ex(nmd->settings.properties, false);
    nmd->settings.properties = nullptr;
  }

  for (NodesModifierBake &bake : MutableSpan(nmd->bakes, nmd->bakes_num)) {
    nodes_modifier_bake_destruct(&bake, false);
  }
  MEM_SAFE_FREE(nmd->bakes);

  MEM_SAFE_FREE(nmd->panels);

  MEM_SAFE_FREE(nmd->bake_directory);
  MEM_delete(nmd->runtime);
}

static void required_data_mask(ModifierData * /*md*/, CustomData_MeshMasks *r_cddata_masks)
{
  /* We don't know what the node tree will need. If there are vertex groups, it is likely that the
   * node tree wants to access them. */
  r_cddata_masks->vmask |= CD_MASK_MDEFORMVERT;
  r_cddata_masks->vmask |= CD_MASK_PROP_ALL;
}

}  // namespace blender

ModifierTypeInfo modifierType_Nodes = {
    /*idname*/ "GeometryNodes",
    /*name*/ N_("GeometryNodes"),
    /*struct_name*/ "NodesModifierData",
    /*struct_size*/ sizeof(NodesModifierData),
    /*srna*/ &RNA_NodesModifier,
    /*type*/ ModifierTypeType::Constructive,
    /*flags*/
    (eModifierTypeFlag_AcceptsMesh | eModifierTypeFlag_AcceptsCVs |
     eModifierTypeFlag_SupportsEditmode | eModifierTypeFlag_EnableInEditmode |
     eModifierTypeFlag_SupportsMapping | eModifierTypeFlag_AcceptsGreasePencil),
    /*icon*/ ICON_GEOMETRY_NODES,

    /*copy_data*/ blender::copy_data,

    /*deform_verts*/ nullptr,
    /*deform_matrices*/ nullptr,
    /*deform_verts_EM*/ nullptr,
    /*deform_matrices_EM*/ nullptr,
    /*modify_mesh*/ blender::modify_mesh,
    /*modify_geometry_set*/ blender::modify_geometry_set,

    /*init_data*/ blender::init_data,
    /*required_data_mask*/ blender::required_data_mask,
    /*free_data*/ blender::free_data,
    /*is_disabled*/ blender::is_disabled,
    /*update_depsgraph*/ blender::update_depsgraph,
    /*depends_on_time*/ blender::depends_on_time,
    /*depends_on_normals*/ nullptr,
    /*foreach_ID_link*/ blender::foreach_ID_link,
    /*foreach_tex_link*/ blender::foreach_tex_link,
    /*free_runtime_data*/ nullptr,
    /*panel_register*/ blender::panel_register,
    /*blend_write*/ blender::blend_write,
    /*blend_read*/ blender::blend_read,
    /*foreach_cache*/ nullptr,
};<|MERGE_RESOLUTION|>--- conflicted
+++ resolved
@@ -2430,13 +2430,8 @@
 
   uiLayout *split = &layout->split(0.4f, false);
   uiLayout *name_row = &split->row(false);
-<<<<<<< HEAD
   //uiLayoutSetAlignment(name_row, UI_LAYOUT_ALIGN_RIGHT);// bfa - turned off, we align our labels left
-  uiItemL(name_row, socket.name ? socket.name : "", ICON_NONE);
-=======
-  uiLayoutSetAlignment(name_row, UI_LAYOUT_ALIGN_RIGHT);
   name_row->label(socket.name ? socket.name : "", ICON_NONE);
->>>>>>> c1df495b
 
   uiLayout *row = &split->row(true);
   add_attribute_search_button(ctx, row, rna_path_attribute_name, socket, true);
@@ -2647,13 +2642,8 @@
     const StringRef attribute_name = attribute.name;
     const geo_log::NamedAttributeUsage usage = attribute.usage;
 
-<<<<<<< HEAD
     /* #uiLayoutRowWithHeading doesn't seem to work in this case. Note: uiLayoutRowWithHeading refactored 8e499caded*/
-    uiLayout *split = uiLayoutSplit(layout, 0.4f, false);
-=======
-    /* #uiLayoutRowWithHeading doesn't seem to work in this case. */
     uiLayout *split = &layout->split(0.4f, false);
->>>>>>> c1df495b
 
     std::stringstream ss;
     Vector<std::string> usages;
