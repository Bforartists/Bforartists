--- conflicted
+++ resolved
@@ -1943,862 +1943,11 @@
   modifyGeometry(md, ctx, *geometry_set);
 }
 
-<<<<<<< HEAD
-struct SocketSearchData {
-  uint32_t object_session_uid;
-  char modifier_name[MAX_NAME];
-  char socket_identifier[MAX_NAME];
-  bool is_output;
-};
-/* This class must not have a destructor, since it is used by buttons and freed with #MEM_freeN. */
-BLI_STATIC_ASSERT(std::is_trivially_destructible_v<SocketSearchData>, "");
-
-struct DrawGroupInputsContext {
-  const bContext &C;
-  NodesModifierData &nmd;
-  nodes::PropertiesVectorSet properties;
-  PointerRNA *md_ptr;
-  PointerRNA *bmain_ptr;
-  Array<bool> input_usages;
-};
-
-static NodesModifierData *get_modifier_data(Main &bmain,
-                                            const wmWindowManager &wm,
-                                            const SocketSearchData &data)
-{
-  if (ED_screen_animation_playing(&wm)) {
-    /* Work around an issue where the attribute search exec function has stale pointers when data
-     * is reallocated when evaluating the node tree, causing a crash. This would be solved by
-     * allowing the UI search data to own arbitrary memory rather than just referencing it. */
-    return nullptr;
-  }
-
-  const Object *object = (Object *)BKE_libblock_find_session_uid(
-      &bmain, ID_OB, data.object_session_uid);
-  if (object == nullptr) {
-    return nullptr;
-  }
-  ModifierData *md = BKE_modifiers_findby_name(object, data.modifier_name);
-  if (md == nullptr) {
-    return nullptr;
-  }
-  BLI_assert(md->type == eModifierType_Nodes);
-  return reinterpret_cast<NodesModifierData *>(md);
-}
-
-static geo_log::GeoTreeLog *get_root_tree_log(const NodesModifierData &nmd)
-{
-  if (!nmd.runtime->eval_log) {
-    return nullptr;
-  }
-  bke::ModifierComputeContext compute_context{nullptr, nmd};
-  return &nmd.runtime->eval_log->get_tree_log(compute_context.hash());
-}
-
-static void attribute_search_update_fn(
-    const bContext *C, void *arg, const char *str, uiSearchItems *items, const bool is_first)
-{
-  SocketSearchData &data = *static_cast<SocketSearchData *>(arg);
-  const NodesModifierData *nmd = get_modifier_data(*CTX_data_main(C), *CTX_wm_manager(C), data);
-  if (nmd == nullptr) {
-    return;
-  }
-  if (nmd->node_group == nullptr) {
-    return;
-  }
-  geo_log::GeoTreeLog *tree_log = get_root_tree_log(*nmd);
-  if (tree_log == nullptr) {
-    return;
-  }
-  tree_log->ensure_existing_attributes();
-  nmd->node_group->ensure_topology_cache();
-
-  Vector<const bNodeSocket *> sockets_to_check;
-  if (data.is_output) {
-    for (const bNode *node : nmd->node_group->nodes_by_type("NodeGroupOutput")) {
-      for (const bNodeSocket *socket : node->input_sockets()) {
-        if (socket->type == SOCK_GEOMETRY) {
-          sockets_to_check.append(socket);
-        }
-      }
-    }
-  }
-  else {
-    for (const bNode *node : nmd->node_group->group_input_nodes()) {
-      for (const bNodeSocket *socket : node->output_sockets()) {
-        if (socket->type == SOCK_GEOMETRY) {
-          sockets_to_check.append(socket);
-        }
-      }
-    }
-  }
-  Set<StringRef> names;
-  Vector<const geo_log::GeometryAttributeInfo *> attributes;
-  for (const bNodeSocket *socket : sockets_to_check) {
-    const geo_log::ValueLog *value_log = tree_log->find_socket_value_log(*socket);
-    if (value_log == nullptr) {
-      continue;
-    }
-    if (const auto *geo_log = dynamic_cast<const geo_log::GeometryInfoLog *>(value_log)) {
-      for (const geo_log::GeometryAttributeInfo &attribute : geo_log->attributes) {
-        if (names.add(attribute.name)) {
-          attributes.append(&attribute);
-        }
-      }
-    }
-  }
-  ui::attribute_search_add_items(str, data.is_output, attributes.as_span(), items, is_first);
-}
-
-static void attribute_search_exec_fn(bContext *C, void *data_v, void *item_v)
-{
-  if (item_v == nullptr) {
-    return;
-  }
-  SocketSearchData &data = *static_cast<SocketSearchData *>(data_v);
-  const auto &item = *static_cast<const geo_log::GeometryAttributeInfo *>(item_v);
-  const NodesModifierData *nmd = get_modifier_data(*CTX_data_main(C), *CTX_wm_manager(C), data);
-  if (nmd == nullptr) {
-    return;
-  }
-
-  const std::string attribute_prop_name = data.socket_identifier +
-                                          nodes::input_attribute_name_suffix;
-  IDProperty &name_property = *IDP_GetPropertyFromGroup(nmd->settings.properties,
-                                                        attribute_prop_name);
-  IDP_AssignString(&name_property, item.name.c_str());
-
-  ED_undo_push(C, "Assign Attribute Name");
-}
-
-static void add_attribute_search_button(DrawGroupInputsContext &ctx,
-                                        uiLayout *layout,
-                                        const StringRefNull rna_path_attribute_name,
-                                        const bNodeTreeInterfaceSocket &socket,
-                                        const bool is_output)
-{
-  if (!ctx.nmd.runtime->eval_log) {
-    layout->prop(ctx.md_ptr, rna_path_attribute_name, UI_ITEM_NONE, "", ICON_NONE);
-    return;
-  }
-
-  uiBlock *block = uiLayoutGetBlock(layout);
-  uiBut *but = uiDefIconTextButR(block,
-                                 UI_BTYPE_SEARCH_MENU,
-                                 0,
-                                 ICON_NONE,
-                                 "",
-                                 0,
-                                 0,
-                                 10 * UI_UNIT_X, /* Dummy value, replaced by layout system. */
-                                 UI_UNIT_Y,
-                                 ctx.md_ptr,
-                                 rna_path_attribute_name,
-                                 0,
-                                 0.0f,
-                                 0.0f,
-                                 StringRef(socket.description));
-
-  const Object *object = ed::object::context_object(&ctx.C);
-  BLI_assert(object != nullptr);
-  if (object == nullptr) {
-    return;
-  }
-
-  SocketSearchData *data = MEM_callocN<SocketSearchData>(__func__);
-  data->object_session_uid = object->id.session_uid;
-  STRNCPY(data->modifier_name, ctx.nmd.modifier.name);
-  STRNCPY(data->socket_identifier, socket.identifier);
-  data->is_output = is_output;
-
-  UI_but_func_search_set_results_are_suggestions(but, true);
-  UI_but_func_search_set_sep_string(but, UI_MENU_ARROW_SEP);
-  UI_but_func_search_set(but,
-                         nullptr,
-                         attribute_search_update_fn,
-                         static_cast<void *>(data),
-                         true,
-                         nullptr,
-                         attribute_search_exec_fn,
-                         nullptr);
-
-  char *attribute_name = RNA_string_get_alloc(
-      ctx.md_ptr, rna_path_attribute_name.c_str(), nullptr, 0, nullptr);
-  const bool access_allowed = bke::allow_procedural_attribute_access(attribute_name);
-  MEM_freeN(attribute_name);
-  if (!access_allowed) {
-    UI_but_flag_enable(but, UI_BUT_REDALERT);
-  }
-}
-
-static void add_attribute_search_or_value_buttons(DrawGroupInputsContext &ctx,
-                                                  uiLayout *layout,
-                                                  const StringRef socket_id_esc,
-                                                  const StringRefNull rna_path,
-                                                  const bNodeTreeInterfaceSocket &socket)
-{
-  const bke::bNodeSocketType *typeinfo = socket.socket_typeinfo();
-  const eNodeSocketDatatype type = typeinfo ? eNodeSocketDatatype(typeinfo->type) : SOCK_CUSTOM;
-  const std::string rna_path_attribute_name = fmt::format(
-      "[\"{}{}\"]", socket_id_esc, nodes::input_attribute_name_suffix);
-
-  /* We're handling this manually in this case. */
-  uiLayoutSetPropDecorate(layout, false);
-
-  uiLayout *split = &layout->split(0.4f, false);
-  uiLayout *name_row = &split->row(false);
-  //uiLayoutSetAlignment(name_row, UI_LAYOUT_ALIGN_RIGHT);// bfa - turned off, we align our labels left
-
-  uiLayout *prop_row = nullptr;
-
-  const std::optional<StringRef> attribute_name = nodes::input_attribute_name_get(ctx.properties,
-                                                                                  socket);
-  if (type == SOCK_BOOLEAN && !attribute_name) {
-    name_row->label("", ICON_NONE);
-    prop_row = &split->row(true);
-  }
-  else {
-    prop_row = &layout->row(true);
-  }
-
-  if (type == SOCK_BOOLEAN) {
-    uiLayoutSetPropSep(prop_row, false);
-    uiLayoutSetAlignment(prop_row, UI_LAYOUT_ALIGN_EXPAND);
-  }
-
-  if (attribute_name) {
-    name_row->label(socket.name ? IFACE_(socket.name) : "", ICON_NONE);
-    prop_row = &split->row(true);
-    add_attribute_search_button(ctx, prop_row, rna_path_attribute_name, socket, false);
-    layout->label("", ICON_BLANK1);
-  }
-  else {
-    const char *name = socket.name ? IFACE_(socket.name) : "";
-    prop_row->prop(ctx.md_ptr, rna_path, UI_ITEM_NONE, name, ICON_NONE);
-    uiItemDecoratorR(layout, ctx.md_ptr, rna_path.c_str(), -1);
-  }
-
-  PointerRNA props = prop_row->op("object.geometry_nodes_input_attribute_toggle",
-                                  "",
-                                  ICON_SPREADSHEET,
-                                  WM_OP_INVOKE_DEFAULT,
-                                  UI_ITEM_NONE);
-  RNA_string_set(&props, "modifier_name", ctx.nmd.modifier.name);
-  RNA_string_set(&props, "input_name", socket.identifier);
-}
-
-static void layer_name_search_update_fn(
-    const bContext *C, void *arg, const char *str, uiSearchItems *items, const bool is_first)
-{
-  const SocketSearchData &data = *static_cast<SocketSearchData *>(arg);
-  const NodesModifierData *nmd = get_modifier_data(*CTX_data_main(C), *CTX_wm_manager(C), data);
-  if (nmd == nullptr) {
-    return;
-  }
-  if (nmd->node_group == nullptr) {
-    return;
-  }
-  geo_log::GeoTreeLog *tree_log = get_root_tree_log(*nmd);
-  if (tree_log == nullptr) {
-    return;
-  }
-  tree_log->ensure_layer_names();
-  nmd->node_group->ensure_topology_cache();
-
-  Vector<const bNodeSocket *> sockets_to_check;
-  for (const bNode *node : nmd->node_group->group_input_nodes()) {
-    for (const bNodeSocket *socket : node->output_sockets()) {
-      if (socket->type == SOCK_GEOMETRY) {
-        sockets_to_check.append(socket);
-      }
-    }
-  }
-
-  Set<StringRef> names;
-  Vector<const std::string *> layer_names;
-  for (const bNodeSocket *socket : sockets_to_check) {
-    const geo_log::ValueLog *value_log = tree_log->find_socket_value_log(*socket);
-    if (value_log == nullptr) {
-      continue;
-    }
-    if (const auto *geo_log = dynamic_cast<const geo_log::GeometryInfoLog *>(value_log)) {
-      if (const std::optional<geo_log::GeometryInfoLog::GreasePencilInfo> &grease_pencil_info =
-              geo_log->grease_pencil_info)
-      {
-        for (const std::string &name : grease_pencil_info->layer_names) {
-          if (names.add(name)) {
-            layer_names.append(&name);
-          }
-        }
-      }
-    }
-  }
-  BLI_assert(items);
-  ui::grease_pencil_layer_search_add_items(str, layer_names.as_span(), *items, is_first);
-}
-
-static void layer_name_search_exec_fn(bContext *C, void *data_v, void *item_v)
-{
-  const SocketSearchData &data = *static_cast<SocketSearchData *>(data_v);
-  const std::string *item = static_cast<std::string *>(item_v);
-  if (item == nullptr) {
-    return;
-  }
-  const NodesModifierData *nmd = get_modifier_data(*CTX_data_main(C), *CTX_wm_manager(C), data);
-  if (nmd == nullptr) {
-    return;
-  }
-
-  IDProperty &name_property = *IDP_GetPropertyFromGroup(nmd->settings.properties,
-                                                        data.socket_identifier);
-  IDP_AssignString(&name_property, item->c_str());
-
-  ED_undo_push(C, "Assign Layer Name");
-}
-
-static void add_layer_name_search_button(DrawGroupInputsContext &ctx,
-                                         uiLayout *layout,
-                                         const StringRefNull socket_id_esc,
-                                         const bNodeTreeInterfaceSocket &socket)
-{
-  const std::string rna_path = fmt::format("[\"{}\"]", socket_id_esc);
-  if (!ctx.nmd.runtime->eval_log) {
-    layout->prop(ctx.md_ptr, rna_path, UI_ITEM_NONE, "", ICON_NONE);
-    return;
-  }
-
-  uiLayoutSetPropDecorate(layout, false);
-
-  uiLayout *split = &layout->split(0.4f, false);
-  uiLayout *name_row = &split->row(false);
-  uiLayoutSetAlignment(name_row, UI_LAYOUT_ALIGN_RIGHT);
-
-  name_row->label(socket.name ? IFACE_(socket.name) : "", ICON_NONE);
-  uiLayout *prop_row = &split->row(true);
-
-  uiBlock *block = uiLayoutGetBlock(prop_row);
-  uiBut *but = uiDefIconTextButR(block,
-                                 UI_BTYPE_SEARCH_MENU,
-                                 0,
-                                 ICON_OUTLINER_DATA_GP_LAYER,
-                                 "",
-                                 0,
-                                 0,
-                                 10 * UI_UNIT_X, /* Dummy value, replaced by layout system. */
-                                 UI_UNIT_Y,
-                                 ctx.md_ptr,
-                                 rna_path,
-                                 0,
-                                 0.0f,
-                                 0.0f,
-                                 StringRef(socket.description));
-  UI_but_placeholder_set(but, "Layer");
-  layout->label("", ICON_BLANK1);
-
-  const Object *object = ed::object::context_object(&ctx.C);
-  BLI_assert(object != nullptr);
-  if (object == nullptr) {
-    return;
-  }
-
-  SocketSearchData *data = MEM_callocN<SocketSearchData>(__func__);
-  data->object_session_uid = object->id.session_uid;
-  STRNCPY(data->modifier_name, ctx.nmd.modifier.name);
-  STRNCPY(data->socket_identifier, socket.identifier);
-
-  UI_but_func_search_set_results_are_suggestions(but, true);
-  UI_but_func_search_set_sep_string(but, UI_MENU_ARROW_SEP);
-  UI_but_func_search_set(but,
-                         nullptr,
-                         layer_name_search_update_fn,
-                         static_cast<void *>(data),
-                         true,
-                         nullptr,
-                         layer_name_search_exec_fn,
-                         nullptr);
-}
-
-/* Drawing the properties manually with #uiLayout::prop instead of #uiDefAutoButsRNA allows using
- * the node socket identifier for the property names, since they are unique, but also having
- * the correct label displayed in the UI. */
-static void draw_property_for_socket(DrawGroupInputsContext &ctx,
-                                     uiLayout *layout,
-                                     const bNodeTreeInterfaceSocket &socket)
-{
-  const StringRefNull identifier = socket.identifier;
-  /* The property should be created in #MOD_nodes_update_interface with the correct type. */
-  IDProperty *property = ctx.properties.lookup_key_default_as(identifier, nullptr);
-
-  /* IDProperties can be removed with python, so there could be a situation where
-   * there isn't a property for a socket or it doesn't have the correct type. */
-  if (property == nullptr || !nodes::id_property_type_matches_socket(socket, *property)) {
-    return;
-  }
-
-  const std::string socket_id_esc = BLI_str_escape(identifier.c_str());
-  const std::string rna_path = fmt::format("[\"{}\"]", socket_id_esc);
-
-  const int input_index = ctx.nmd.node_group->interface_input_index(socket);
-
-  uiLayout *row = &layout->row(true);
-  uiLayoutSetPropDecorate(row, true);
-  uiLayoutSetActive(row, ctx.input_usages[input_index]);
-
-  /* Use #uiItemPointerR to draw pointer properties because #uiLayout::prop would not have enough
-   * information about what type of ID to select for editing the values. This is because
-   * pointer IDProperties contain no information about their type. */
-  const bke::bNodeSocketType *typeinfo = socket.socket_typeinfo();
-  const eNodeSocketDatatype type = typeinfo ? eNodeSocketDatatype(typeinfo->type) : SOCK_CUSTOM;
-  const char *name = socket.name ? IFACE_(socket.name) : "";
-  switch (type) {
-    case SOCK_OBJECT: {
-      uiItemPointerR(row, ctx.md_ptr, rna_path, ctx.bmain_ptr, "objects", name, ICON_OBJECT_DATA);
-      break;
-    }
-    case SOCK_COLLECTION: {
-      uiItemPointerR(
-          row, ctx.md_ptr, rna_path, ctx.bmain_ptr, "collections", name, ICON_OUTLINER_COLLECTION);
-      break;
-    }
-    case SOCK_MATERIAL: {
-      uiItemPointerR(row, ctx.md_ptr, rna_path, ctx.bmain_ptr, "materials", name, ICON_MATERIAL);
-      break;
-    }
-    case SOCK_TEXTURE: {
-      uiItemPointerR(row, ctx.md_ptr, rna_path, ctx.bmain_ptr, "textures", name, ICON_TEXTURE);
-      break;
-    }
-    case SOCK_IMAGE: {
-      uiTemplateID(row,
-                   &ctx.C,
-                   ctx.md_ptr,
-                   rna_path,
-                   "image.new",
-                   "image.open",
-                   nullptr,
-                   UI_TEMPLATE_ID_FILTER_ALL,
-                   false,
-                   name);
-      break;
-    }
-    case SOCK_MENU: {
-      if (socket.flag & NODE_INTERFACE_SOCKET_MENU_EXPANDED) {
-        /* Use a single space when the name is empty to work around a bug with expanded enums. Also
-         * see #ui_item_enum_expand_exec. */
-        row->prop(ctx.md_ptr,
-                  rna_path,
-                  UI_ITEM_R_EXPAND,
-                  StringRef(name).is_empty() ? " " : name,
-                  ICON_NONE);
-      }
-      else {
-        row->prop(ctx.md_ptr, rna_path, UI_ITEM_NONE, name, ICON_NONE);
-      }
-      break;
-    }
-    case SOCK_BOOLEAN: {
-      if (is_layer_selection_field(socket)) {
-        add_layer_name_search_button(ctx, row, socket_id_esc, socket);
-        /* Adds a spacing at the end of the row. */
-        row->label("", ICON_BLANK1);
-        break;
-      }
-      ATTR_FALLTHROUGH;
-    }
-    default: {
-      if (nodes::input_has_attribute_toggle(*ctx.nmd.node_group, input_index)) {
-        add_attribute_search_or_value_buttons(ctx, row, socket_id_esc, rna_path, socket);
-      }
-      else {
-        row->prop(ctx.md_ptr, rna_path, UI_ITEM_NONE, name, ICON_NONE);
-      }
-    }
-  }
-  if (!nodes::input_has_attribute_toggle(*ctx.nmd.node_group, input_index)) {
-    row->label("", ICON_BLANK1);
-  }
-}
-
-static void draw_property_for_output_socket(DrawGroupInputsContext &ctx,
-                                            uiLayout *layout,
-                                            const bNodeTreeInterfaceSocket &socket)
-{
-  const StringRefNull identifier = socket.identifier;
-  char socket_id_esc[MAX_NAME * 2];
-  BLI_str_escape(socket_id_esc, identifier.c_str(), sizeof(socket_id_esc));
-  const std::string rna_path_attribute_name = fmt::format(
-      "[\"{}{}\"]", socket_id_esc, nodes::input_attribute_name_suffix);
-
-  uiLayout *split = &layout->split(0.4f, false);
-  uiLayout *name_row = &split->row(false);
-  //uiLayoutSetAlignment(name_row, UI_LAYOUT_ALIGN_RIGHT);// bfa - turned off, we align our labels left
-  name_row->label(socket.name ? socket.name : "", ICON_NONE);
-
-  uiLayout *row = &split->row(true);
-  add_attribute_search_button(ctx, row, rna_path_attribute_name, socket, true);
-}
-
-static NodesModifierPanel *find_panel_by_id(NodesModifierData &nmd, const int id)
-{
-  for (const int i : IndexRange(nmd.panels_num)) {
-    if (nmd.panels[i].id == id) {
-      return &nmd.panels[i];
-    }
-  }
-  return nullptr;
-}
-
-static bool interface_panel_has_socket(const bNodeTreeInterfacePanel &interface_panel)
-{
-  for (const bNodeTreeInterfaceItem *item : interface_panel.items()) {
-    if (item->item_type == NODE_INTERFACE_SOCKET) {
-      const bNodeTreeInterfaceSocket &socket = *reinterpret_cast<const bNodeTreeInterfaceSocket *>(
-          item);
-      if ((socket.flag &
-           (NODE_INTERFACE_SOCKET_HIDE_IN_MODIFIER | NODE_INTERFACE_SOCKET_OUTPUT)) == 0)
-      {
-        return true;
-      }
-    }
-    if (item->item_type == NODE_INTERFACE_PANEL) {
-      if (interface_panel_has_socket(*reinterpret_cast<const bNodeTreeInterfacePanel *>(item))) {
-        return true;
-      }
-    }
-  }
-  return false;
-}
-
-static bool interface_panel_affects_output(DrawGroupInputsContext &ctx,
-                                           const bNodeTreeInterfacePanel &panel)
-{
-  for (const bNodeTreeInterfaceItem *item : panel.items()) {
-    if (item->item_type == NODE_INTERFACE_SOCKET) {
-      const auto &socket = *reinterpret_cast<const bNodeTreeInterfaceSocket *>(item);
-      if (socket.flag & NODE_INTERFACE_SOCKET_HIDE_IN_MODIFIER) {
-        continue;
-      }
-      if (!(socket.flag & NODE_INTERFACE_SOCKET_INPUT)) {
-        continue;
-      }
-      const int input_index = ctx.nmd.node_group->interface_input_index(socket);
-      if (ctx.input_usages[input_index]) {
-        return true;
-      }
-    }
-    else if (item->item_type == NODE_INTERFACE_PANEL) {
-      const auto &sub_interface_panel = *reinterpret_cast<const bNodeTreeInterfacePanel *>(item);
-      if (interface_panel_affects_output(ctx, sub_interface_panel)) {
-        return true;
-      }
-    }
-  }
-  return false;
-}
-
-static void draw_interface_panel_content(DrawGroupInputsContext &ctx,
-                                         uiLayout *layout,
-                                         const bNodeTreeInterfacePanel &interface_panel,
-                                         const bool skip_first = false)
-{
-  for (const bNodeTreeInterfaceItem *item : interface_panel.items().drop_front(skip_first ? 1 : 0))
-  {
-    switch (NodeTreeInterfaceItemType(item->item_type)) {
-      case NODE_INTERFACE_PANEL: {
-        const auto &sub_interface_panel = *reinterpret_cast<const bNodeTreeInterfacePanel *>(item);
-        if (!interface_panel_has_socket(sub_interface_panel)) {
-          continue;
-        }
-        NodesModifierPanel *panel = find_panel_by_id(ctx.nmd, sub_interface_panel.identifier);
-        PointerRNA panel_ptr = RNA_pointer_create_discrete(
-            ctx.md_ptr->owner_id, &RNA_NodesModifierPanel, panel);
-        PanelLayout panel_layout;
-        bool skip_first = false;
-        /* Check if the panel should have a toggle in the header. */
-        const bNodeTreeInterfaceSocket *toggle_socket = sub_interface_panel.header_toggle_socket();
-        if (toggle_socket && !(toggle_socket->flag & NODE_INTERFACE_SOCKET_HIDE_IN_MODIFIER)) {
-          const StringRefNull identifier = toggle_socket->identifier;
-          IDProperty *property = ctx.properties.lookup_key_default_as(identifier, nullptr);
-          /* IDProperties can be removed with python, so there could be a situation where
-           * there isn't a property for a socket or it doesn't have the correct type. */
-          if (property == nullptr ||
-              !nodes::id_property_type_matches_socket(*toggle_socket, *property))
-          {
-            continue;
-          }
-          char socket_id_esc[MAX_NAME * 2];
-          BLI_str_escape(socket_id_esc, identifier.c_str(), sizeof(socket_id_esc));
-
-          char rna_path[sizeof(socket_id_esc) + 4];
-          SNPRINTF(rna_path, "[\"%s\"]", socket_id_esc);
-
-          panel_layout = layout->panel_prop_with_bool_header(&ctx.C,
-                                                             &panel_ptr,
-                                                             "is_open",
-                                                             ctx.md_ptr,
-                                                             rna_path,
-                                                             IFACE_(sub_interface_panel.name));
-          skip_first = true;
-        }
-        else {
-          panel_layout = layout->panel_prop(&ctx.C, &panel_ptr, "is_open");
-          panel_layout.header->label(IFACE_(sub_interface_panel.name), ICON_NONE);
-        }
-        if (!interface_panel_affects_output(ctx, sub_interface_panel)) {
-          uiLayoutSetActive(panel_layout.header, false);
-        }
-        uiLayoutSetTooltipFunc(
-            panel_layout.header,
-            [](bContext * /*C*/, void *panel_arg, const StringRef /*tip*/) -> std::string {
-              const auto *panel = static_cast<bNodeTreeInterfacePanel *>(panel_arg);
-              return StringRef(panel->description);
-            },
-            const_cast<bNodeTreeInterfacePanel *>(&sub_interface_panel),
-            nullptr,
-            nullptr);
-        if (panel_layout.body) {
-          draw_interface_panel_content(ctx, panel_layout.body, sub_interface_panel, skip_first);
-        }
-        break;
-      }
-      case NODE_INTERFACE_SOCKET: {
-        const auto &interface_socket = *reinterpret_cast<const bNodeTreeInterfaceSocket *>(item);
-        if (interface_socket.flag & NODE_INTERFACE_SOCKET_INPUT) {
-          if (!(interface_socket.flag & NODE_INTERFACE_SOCKET_HIDE_IN_MODIFIER)) {
-            draw_property_for_socket(ctx, layout, interface_socket);
-          }
-        }
-        break;
-      }
-    }
-  }
-}
-
-static bool has_output_attribute(const NodesModifierData &nmd)
-{
-  if (!nmd.node_group) {
-    return false;
-  }
-  for (const bNodeTreeInterfaceSocket *interface_socket : nmd.node_group->interface_outputs()) {
-    const bke::bNodeSocketType *typeinfo = interface_socket->socket_typeinfo();
-    const eNodeSocketDatatype type = typeinfo ? eNodeSocketDatatype(typeinfo->type) : SOCK_CUSTOM;
-    if (nodes::socket_type_has_attribute_toggle(type)) {
-      return true;
-    }
-  }
-  return false;
-}
-
-static void draw_output_attributes_panel(DrawGroupInputsContext &ctx, uiLayout *layout)
-{
-  if (ctx.nmd.node_group != nullptr && ctx.nmd.settings.properties != nullptr) {
-    for (const bNodeTreeInterfaceSocket *socket : ctx.nmd.node_group->interface_outputs()) {
-      const bke::bNodeSocketType *typeinfo = socket->socket_typeinfo();
-      const eNodeSocketDatatype type = typeinfo ? eNodeSocketDatatype(typeinfo->type) :
-                                                  SOCK_CUSTOM;
-      if (nodes::socket_type_has_attribute_toggle(type)) {
-        draw_property_for_output_socket(ctx, layout, *socket);
-      }
-    }
-  }
-}
-
-static void draw_bake_panel(uiLayout *layout, PointerRNA *modifier_ptr)
-{
-  uiLayout *col = &layout->column(false);
-  uiLayoutSetPropSep(col, true);
-  uiLayoutSetPropDecorate(col, false);
-  col->prop(modifier_ptr, "bake_target", UI_ITEM_NONE, std::nullopt, ICON_NONE);
-  col->prop(modifier_ptr, "bake_directory", UI_ITEM_NONE, IFACE_("Bake Path"), ICON_NONE);
-}
-
-static void draw_named_attributes_panel(uiLayout *layout, NodesModifierData &nmd)
-{
-  if (G.is_rendering) {
-    /* Avoid accessing this data while baking in a separate thread. */
-    return;
-  }
-  geo_log::GeoTreeLog *tree_log = get_root_tree_log(nmd);
-  if (tree_log == nullptr) {
-    return;
-  }
-
-  tree_log->ensure_used_named_attributes();
-  const Map<StringRefNull, geo_log::NamedAttributeUsage> &usage_by_attribute =
-      tree_log->used_named_attributes;
-
-  if (usage_by_attribute.is_empty()) {
-    layout->label(RPT_("No named attributes used"), ICON_INFO);
-    return;
-  }
-
-  struct NameWithUsage {
-    StringRefNull name;
-    geo_log::NamedAttributeUsage usage;
-  };
-
-  Vector<NameWithUsage> sorted_used_attribute;
-  for (auto &&item : usage_by_attribute.items()) {
-    sorted_used_attribute.append({item.key, item.value});
-  }
-  std::sort(sorted_used_attribute.begin(),
-            sorted_used_attribute.end(),
-            [](const NameWithUsage &a, const NameWithUsage &b) {
-              return BLI_strcasecmp_natural(a.name.c_str(), b.name.c_str()) < 0;
-            });
-
-  for (const NameWithUsage &attribute : sorted_used_attribute) {
-    const StringRef attribute_name = attribute.name;
-    const geo_log::NamedAttributeUsage usage = attribute.usage;
-
-    /* #uiLayoutRowWithHeading doesn't seem to work in this case. Note: uiLayoutRowWithHeading refactored 8e499caded*/
-    uiLayout *split = &layout->split(0.4f, false);
-
-    std::stringstream ss;
-    Vector<std::string> usages;
-    if ((usage & geo_log::NamedAttributeUsage::Read) != geo_log::NamedAttributeUsage::None) {
-      usages.append(IFACE_("Read"));
-    }
-    if ((usage & geo_log::NamedAttributeUsage::Write) != geo_log::NamedAttributeUsage::None) {
-      usages.append(IFACE_("Write"));
-    }
-    if ((usage & geo_log::NamedAttributeUsage::Remove) != geo_log::NamedAttributeUsage::None) {
-      usages.append(CTX_IFACE_(BLT_I18NCONTEXT_OPERATOR_DEFAULT, "Remove"));
-    }
-    for (const int i : usages.index_range()) {
-      ss << usages[i];
-      if (i < usages.size() - 1) {
-        ss << ", ";
-      }
-    }
-
-    uiLayout *row = &split->row(false);
-    //uiLayoutSetAlignment(row, UI_LAYOUT_ALIGN_RIGHT);// bfa - turned off, we align our labels left
-    uiLayoutSetActive(row, false);
-    row->label(ss.str(), ICON_NONE);
-
-    row = &split->row(false);
-    row->label(attribute_name, ICON_NONE);
-  }
-}
-
-static void draw_manage_panel(const bContext *C,
-                              uiLayout *layout,
-                              PointerRNA *modifier_ptr,
-                              NodesModifierData &nmd)
-{
-  if (uiLayout *panel_layout = layout->panel_prop(
-          C, modifier_ptr, "open_bake_panel", IFACE_("Bake")))
-  {
-    draw_bake_panel(panel_layout, modifier_ptr);
-  }
-  if (uiLayout *panel_layout = layout->panel_prop(
-          C, modifier_ptr, "open_named_attributes_panel", IFACE_("Named Attributes")))
-  {
-    draw_named_attributes_panel(panel_layout, nmd);
-  }
-}
-
-static void draw_warnings(const bContext *C,
-                          const NodesModifierData &nmd,
-                          uiLayout *layout,
-                          PointerRNA *md_ptr)
-{
-  if (G.is_rendering) {
-    /* Avoid accessing this data while baking in a separate thread. */
-    return;
-  }
-  using namespace geo_log;
-  GeoTreeLog *tree_log = get_root_tree_log(nmd);
-  if (!tree_log) {
-    return;
-  }
-  tree_log->ensure_node_warnings(*CTX_data_main(C));
-  const int warnings_num = tree_log->all_warnings.size();
-  if (warnings_num == 0) {
-    return;
-  }
-  PanelLayout panel = layout->panel_prop(C, md_ptr, "open_warnings_panel");
-  panel.header->label(fmt::format(fmt::runtime(IFACE_("Warnings ({})")), warnings_num).c_str(),
-                      ICON_NONE);
-  if (!panel.body) {
-    return;
-  }
-  Vector<const NodeWarning *> warnings(tree_log->all_warnings.size());
-  for (const int i : warnings.index_range()) {
-    warnings[i] = &tree_log->all_warnings[i];
-  }
-  std::sort(warnings.begin(), warnings.end(), [](const NodeWarning *a, const NodeWarning *b) {
-    const int severity_a = node_warning_type_severity(a->type);
-    const int severity_b = node_warning_type_severity(b->type);
-    if (severity_a > severity_b) {
-      return true;
-    }
-    if (severity_a < severity_b) {
-      return false;
-    }
-    return BLI_strcasecmp_natural(a->message.c_str(), b->message.c_str()) < 0;
-  });
-
-  uiLayout *col = &panel.body->column(false);
-  for (const NodeWarning *warning : warnings) {
-    const int icon = node_warning_type_icon(warning->type);
-    col->label(warning->message, icon);
-  }
-}
-
-static void panel_draw(const bContext *C, Panel *panel)
-{
-  uiLayout *layout = panel->layout;
-
-  PointerRNA *ptr = modifier_panel_get_property_pointers(panel, nullptr);
-  NodesModifierData *nmd = static_cast<NodesModifierData *>(ptr->data);
-
-  uiLayoutSetPropSep(layout, true);
-  /* Decorators are added manually for supported properties because the
-   * attribute/value toggle requires a manually built layout anyway. */
-  uiLayoutSetPropDecorate(layout, false);
-
-  if (!(nmd->flag & NODES_MODIFIER_HIDE_DATABLOCK_SELECTOR)) {
-    const char *newop = (nmd->node_group == nullptr) ? "node.new_geometry_node_group_assign" :
-                                                       "object.geometry_node_tree_copy_assign";
-    uiTemplateID(layout, C, ptr, "node_group", newop, nullptr, nullptr);
-  }
-
-  Main *bmain = CTX_data_main(C);
-  PointerRNA bmain_ptr = RNA_main_pointer_create(bmain);
-  DrawGroupInputsContext ctx{
-      *C, *nmd, nodes::build_properties_vector_set(nmd->settings.properties), ptr, &bmain_ptr};
-
-  if (nmd->node_group != nullptr && nmd->settings.properties != nullptr) {
-    nmd->node_group->ensure_interface_cache();
-    ctx.input_usages.reinitialize(nmd->node_group->interface_inputs().size());
-    nodes::socket_usage_inference::infer_group_interface_inputs_usage(
-        *nmd->node_group, ctx.properties, ctx.input_usages);
-    draw_interface_panel_content(ctx, layout, nmd->node_group->tree_interface.root_panel);
-  }
-
-  modifier_error_message_draw(layout, ptr);
-
-  draw_warnings(C, *nmd, layout, ptr);
-
-  if (has_output_attribute(*nmd)) {
-    if (uiLayout *panel_layout = layout->panel_prop(
-            C, ptr, "open_output_attributes_panel", IFACE_("Output Attributes")))
-    {
-      draw_output_attributes_panel(ctx, panel_layout);
-    }
-  }
-  if (uiLayout *panel_layout = layout->panel_prop(C, ptr, "open_manage_panel", IFACE_("Manage"))) {
-    draw_manage_panel(C, panel_layout, ptr, *nmd);
-  }
-=======
 static void panel_draw(const bContext *C, Panel *panel)
 {
   uiLayout *layout = panel->layout;
   PointerRNA *modifier_ptr = modifier_panel_get_property_pointers(panel, nullptr);
   nodes::draw_geometry_nodes_modifier_ui(*C, modifier_ptr, *layout);
->>>>>>> 8b918866
 }
 
 static void panel_register(ARegionType *region_type)
