--- conflicted
+++ resolved
@@ -1579,11 +1579,8 @@
 
   uiLayout *split = uiLayoutSplit(layout, 0.4f, false);
   uiLayout *name_row = uiLayoutRow(split, false);
-<<<<<<< HEAD
   // uiLayoutSetAlignment(name_row, UI_LAYOUT_ALIGN_RIGHT);/*bfa - we align left*/
   uiItemL(name_row, socket.name, ICON_NONE);
-=======
-  uiLayoutSetAlignment(name_row, UI_LAYOUT_ALIGN_RIGHT);
 
   const int use_attribute = RNA_int_get(md_ptr, rna_path_use_attribute.c_str()) != 0;
   if (socket.type == SOCK_BOOLEAN && !use_attribute) {
@@ -1592,7 +1589,6 @@
   else {
     uiItemL(name_row, socket.name, ICON_NONE);
   }
->>>>>>> 8122faa3
 
   uiLayout *prop_row = uiLayoutRow(split, true);
   if (socket.type == SOCK_BOOLEAN) {
