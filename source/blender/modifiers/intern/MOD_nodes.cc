--- conflicted
+++ resolved
@@ -1433,11 +1433,7 @@
 
   uiLayout *split = uiLayoutSplit(layout, 0.4f, false);
   uiLayout *name_row = uiLayoutRow(split, false);
-<<<<<<< HEAD
-  //uiLayoutSetAlignment(name_row, UI_LAYOUT_ALIGN_RIGHT);/*bfa - we align left*/
-=======
   // uiLayoutSetAlignment(name_row, UI_LAYOUT_ALIGN_RIGHT);/*bfa - we align left*/
->>>>>>> ca1fc36b
   uiItemL(name_row, socket.name, ICON_NONE);
 
   uiLayout *row = uiLayoutRow(split, true);
