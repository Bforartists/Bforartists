--- conflicted
+++ resolved
@@ -949,11 +949,7 @@
   uiItemR(col, ptr, "merge_threshold", 0, IFACE_("Distance"), ICON_NONE);
 
   /*------------------- bfa - original prop */
-<<<<<<< HEAD
-  //uiItemR(col, ptr, "use_merge_vertices_cap", 0, IFACE_("First and Last Copies"), ICON_NONE);
-=======
   // uiItemR(col, ptr, "use_merge_vertices_cap", 0, IFACE_("First and Last Copies"), ICON_NONE);
->>>>>>> 44989054
 
   uiLayout *row;
   row = uiLayoutRow(col, true);
