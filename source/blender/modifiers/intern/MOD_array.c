--- conflicted
+++ resolved
@@ -761,8 +761,7 @@
 	                        eModifierTypeFlag_EnableInEditmode |
 	                        eModifierTypeFlag_AcceptsCVs,
 
-<<<<<<< HEAD
-	/* copyData */          copyData,
+	/* copyData */          modifier_copyData_generic,
 
 	/* deformVerts_DM */    NULL,
 	/* deformMatrices_DM */ NULL,
@@ -771,9 +770,6 @@
 	/* applyModifier_DM */  NULL,
 	/* applyModifierEM_DM */NULL,
 
-=======
-	/* copyData */          modifier_copyData_generic,
->>>>>>> d98c7d73
 	/* deformVerts */       NULL,
 	/* deformMatrices */    NULL,
 	/* deformVertsEM */     NULL,
