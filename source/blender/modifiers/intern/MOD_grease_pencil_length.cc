--- conflicted
+++ resolved
@@ -272,13 +272,9 @@
 
 static void panel_draw(const bContext *C, Panel *panel)
 {
-<<<<<<< HEAD
-  uiLayout *layout = panel->layout;
-  uiLayout *row; /* bfa - added row */
-=======
   ui::Layout &layout = *panel->layout;
-
->>>>>>> 85504da2
+  ui::Layout *row; /* bfa - added row */
+
   PointerRNA *ptr = modifier_panel_get_property_pointers(panel, nullptr);
 
   layout.use_property_split_set(true);
@@ -312,21 +308,6 @@
   }
   PanelLayout curvature_panel_layout = layout.panel_prop_with_bool_header(
       C, ptr, "open_curvature_panel", ptr, "use_curvature", IFACE_("Curvature"));
-<<<<<<< HEAD
-  if (uiLayout *curvature_layout = curvature_panel_layout.body) {
-    uiLayout *subcol = &curvature_layout->column(false);
-    subcol->use_property_split_set(true);
-    subcol->active_set(RNA_boolean_get(ptr, "use_curvature"));
-
-    subcol->prop(ptr, "point_density", UI_ITEM_NONE, std::nullopt, ICON_NONE);
-    subcol->prop(ptr, "segment_influence", UI_ITEM_NONE, std::nullopt, ICON_NONE);
-    subcol->prop(ptr, "max_angle", UI_ITEM_NONE, std::nullopt, ICON_NONE);
-    row = &subcol->row(true); /* bfa - our layout */
-    row->use_property_split_set(false); /* bfa - use_property_split = False */
-    row->separator(); /*bfa - indent*/
-    row->prop(ptr, "invert_curvature", UI_ITEM_NONE, std::nullopt, ICON_NONE);
-    row->decorator(ptr, "invert_curvature", 0); /*bfa - decorator*/
-=======
   if (ui::Layout *curvature_layout = curvature_panel_layout.body) {
     ui::Layout &subcol = curvature_layout->column(false);
     subcol.use_property_split_set(true);
@@ -335,8 +316,11 @@
     subcol.prop(ptr, "point_density", UI_ITEM_NONE, std::nullopt, ICON_NONE);
     subcol.prop(ptr, "segment_influence", UI_ITEM_NONE, std::nullopt, ICON_NONE);
     subcol.prop(ptr, "max_angle", UI_ITEM_NONE, std::nullopt, ICON_NONE);
-    subcol.prop(ptr, "invert_curvature", UI_ITEM_NONE, IFACE_("Invert"), ICON_NONE);
->>>>>>> 85504da2
+    row = &subcol.row(true);           /* bfa - our layout */
+    row->use_property_split_set(false); /* bfa - use_property_split = False */
+    row->separator();                   /*bfa - indent*/
+    row->prop(ptr, "invert_curvature", UI_ITEM_NONE, std::nullopt, ICON_NONE);
+    row->decorator(ptr, "invert_curvature", 0); /*bfa - decorator*/
   }
 
   if (ui::Layout *influence_panel = layout.panel_prop(
