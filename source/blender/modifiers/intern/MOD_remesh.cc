--- conflicted
+++ resolved
@@ -219,6 +219,7 @@
 
 static void panel_draw(const bContext * /*C*/, Panel *panel)
 {
+  blender::ui::Layout *row, *col;
   blender::ui::Layout &layout = *panel->layout;
 #ifdef WITH_MOD_REMESH
 
@@ -231,45 +232,36 @@
 
   layout.use_property_split_set(true);
 
-  blender::ui::Layout &col = layout.column(false);
+  col = &layout.column(false);
   if (mode == MOD_REMESH_VOXEL) {
-    col.prop(ptr, "voxel_size", UI_ITEM_NONE, std::nullopt, ICON_NONE);
-    col.prop(ptr, "adaptivity", UI_ITEM_NONE, std::nullopt, ICON_NONE);
+    col->prop(ptr, "voxel_size", UI_ITEM_NONE, std::nullopt, ICON_NONE);
+    col->prop(ptr, "adaptivity", UI_ITEM_NONE, std::nullopt, ICON_NONE);
   }
   else {
-    col.prop(ptr, "octree_depth", UI_ITEM_NONE, std::nullopt, ICON_NONE);
-    col.prop(ptr, "scale", UI_ITEM_NONE, std::nullopt, ICON_NONE);
+    col->prop(ptr, "octree_depth", UI_ITEM_NONE, std::nullopt, ICON_NONE);
+    col->prop(ptr, "scale", UI_ITEM_NONE, std::nullopt, ICON_NONE);
 
     if (mode == MOD_REMESH_SHARP_FEATURES) {
-      col.prop(ptr, "sharpness", UI_ITEM_NONE, std::nullopt, ICON_NONE);
-    }
-
-<<<<<<< HEAD
+      col->prop(ptr, "sharpness", UI_ITEM_NONE, std::nullopt, ICON_NONE);
+    }
+
     /* bfa - our layout */
-    col = row = &layout->column(true);
+    col = row = &layout.column(true);
     row = &col->row(true);
     row->use_property_split_set(false); /* bfa - use_property_split = False */
     row->prop(ptr, "use_remove_disconnected", UI_ITEM_NONE, std::nullopt, ICON_NONE);
     row->decorator(ptr, "use_remove_disconnected", 0); /*bfa - decorator*/
-    row = &layout->row(false);
+    row = &layout.row(false);
     row->active_set(RNA_boolean_get(ptr, "use_remove_disconnected"));
-    layout->prop(ptr, "threshold", UI_ITEM_NONE, std::nullopt, ICON_NONE);
+    layout.prop(ptr, "threshold", UI_ITEM_NONE, std::nullopt, ICON_NONE);
   }
   /* bfa - our layout */
-  col = &layout->column(true);
+  col = &layout.column(true);
   row = &col->row(true);
   row->use_property_split_set(false); /* bfa - use_property_split = False */
-  row->separator(); /*bfa - indent*/
+  row->separator();                   /*bfa - indent*/
   row->prop(ptr, "use_smooth_shade", UI_ITEM_NONE, std::nullopt, ICON_NONE);
   row->decorator(ptr, "use_smooth_shade", 0); /*bfa - decorator*/
-=======
-    layout.prop(ptr, "use_remove_disconnected", UI_ITEM_NONE, std::nullopt, ICON_NONE);
-    blender::ui::Layout &row = layout.row(false);
-    row.active_set(RNA_boolean_get(ptr, "use_remove_disconnected"));
-    row.prop(ptr, "threshold", UI_ITEM_NONE, std::nullopt, ICON_NONE);
-  }
-  layout.prop(ptr, "use_smooth_shade", UI_ITEM_NONE, std::nullopt, ICON_NONE);
->>>>>>> 85504da2
 
   modifier_error_message_draw(layout, ptr);
 
