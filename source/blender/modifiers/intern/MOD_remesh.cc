/* SPDX-FileCopyrightText: 2011 by Nicholas Bishop.
 *
 * SPDX-License-Identifier: GPL-2.0-or-later */

/** \file
 * \ingroup modifiers
 */

#include "MEM_guardedalloc.h"

#include "BLI_math_base.h"
#include "BLI_mutex.hh"
#include "BLI_utildefines.h"

#include "BLT_translation.hh"

#include "DNA_defaults.h"
#include "DNA_modifier_types.h"
#include "DNA_screen_types.h"

#include "BKE_mesh.hh"
#include "BKE_mesh_remesh_voxel.hh"
#include "BKE_mesh_runtime.hh"

#include "UI_interface.hh"
#include "UI_resources.hh"

#include "RNA_access.hh"
#include "RNA_prototypes.hh"

#include "MOD_modifiertypes.hh"
#include "MOD_ui_common.hh"

#include "GEO_randomize.hh"

#include <cstdlib>
#include <cstring>

#ifdef WITH_MOD_REMESH
#  include "BLI_math_vector.h"

#  include "dualcon.h"
#endif

static void init_data(ModifierData *md)
{
  RemeshModifierData *rmd = (RemeshModifierData *)md;

  BLI_assert(MEMCMP_STRUCT_AFTER_IS_ZERO(rmd, modifier));

  MEMCPY_STRUCT_AFTER(rmd, DNA_struct_default_get(RemeshModifierData), modifier);
}

#ifdef WITH_MOD_REMESH

static void init_dualcon_mesh(DualConInput *input, Mesh *mesh)
{
  memset(input, 0, sizeof(DualConInput));

  input->co = (DualConCo)mesh->vert_positions().data();
  input->co_stride = sizeof(blender::float3);
  input->totco = mesh->verts_num;

  input->corner_verts = (DualConCornerVerts)mesh->corner_verts().data();
  input->corner_verts_stride = sizeof(int);

  input->corner_tris = (DualConTri)mesh->corner_tris().data();
  input->tri_stride = sizeof(blender::int3);
  input->tottri = BKE_mesh_runtime_corner_tris_len(mesh);

  const blender::Bounds<blender::float3> bounds = *mesh->bounds_min_max();
  copy_v3_v3(input->min, bounds.min);
  copy_v3_v3(input->max, bounds.max);
}

/* simple structure to hold the output: a CDDM and two counters to
 * keep track of the current elements */
struct DualConOutput {
  Mesh *mesh;
  blender::float3 *vert_positions;
  int *face_offsets;
  int *corner_verts;
  int curvert, curface;
};

/* allocate and initialize a DualConOutput */
static void *dualcon_alloc_output(int totvert, int totquad)
{
  DualConOutput *output = MEM_callocN<DualConOutput>(__func__);

  if (!output) {
    return nullptr;
  }

  output->mesh = BKE_mesh_new_nomain(totvert, 0, totquad, 4 * totquad);
  output->vert_positions = output->mesh->vert_positions_for_write().data();
  output->face_offsets = output->mesh->face_offsets_for_write().data();
  output->corner_verts = output->mesh->corner_verts_for_write().data();

  return output;
}

static void dualcon_add_vert(void *output_v, const float co[3])
{
  DualConOutput *output = static_cast<DualConOutput *>(output_v);

  BLI_assert(output->curvert < output->mesh->verts_num);

  copy_v3_v3(output->vert_positions[output->curvert], co);
  output->curvert++;
}

static void dualcon_add_quad(void *output_v, const int vert_indices[4])
{
  DualConOutput *output = static_cast<DualConOutput *>(output_v);
  Mesh *mesh = output->mesh;
  int i;

  BLI_assert(output->curface < mesh->faces_num);
  UNUSED_VARS_NDEBUG(mesh);

  output->face_offsets[output->curface] = output->curface * 4;
  for (i = 0; i < 4; i++) {
    output->corner_verts[output->curface * 4 + i] = vert_indices[i];
  }

  output->curface++;
}

static Mesh *modify_mesh(ModifierData *md, const ModifierEvalContext *ctx, Mesh *mesh)
{
  using namespace blender;
  RemeshModifierData *rmd = (RemeshModifierData *)md;
  Mesh *result;

  if (rmd->mode == MOD_REMESH_VOXEL) {
    /* OpenVDB modes. */
    if (rmd->voxel_size == 0.0f) {
      BKE_modifier_set_error(ctx->object, md, "Zero voxel size cannot be solved");
      return nullptr;
    }
    result = BKE_mesh_remesh_voxel(mesh, rmd->voxel_size, rmd->adaptivity, 0.0f, ctx->object, md);
    if (result == nullptr) {
      return nullptr;
    }
  }
  else {
    if (rmd->scale == 0.0f) {
      BKE_modifier_set_error(ctx->object, md, "Zero scale cannot be solved");
      return nullptr;
    }

    DualConOutput *output;
    DualConInput input;
    DualConFlags flags = DualConFlags(0);
    DualConMode mode = DualConMode(0);

    /* Dualcon modes. */
    init_dualcon_mesh(&input, mesh);

    if (rmd->flag & MOD_REMESH_FLOOD_FILL) {
      flags = DualConFlags(flags | DUALCON_FLOOD_FILL);
    }

    switch (rmd->mode) {
      case MOD_REMESH_CENTROID:
        mode = DUALCON_CENTROID;
        break;
      case MOD_REMESH_MASS_POINT:
        mode = DUALCON_MASS_POINT;
        break;
      case MOD_REMESH_SHARP_FEATURES:
        mode = DUALCON_SHARP_FEATURES;
        break;
      case MOD_REMESH_VOXEL:
        /* Should have been processed before as an OpenVDB operation. */
        BLI_assert(false);
        break;
    }
    /* TODO(jbakker): Dualcon crashes when run in parallel. Could be related to incorrect
     * input data or that the library isn't thread safe.
     * This was identified when changing the task isolation's during #76553. */
    static blender::Mutex dualcon_mutex;
    {
      std::scoped_lock lock(dualcon_mutex);
      output = static_cast<DualConOutput *>(dualcon(&input,
                                                    dualcon_alloc_output,
                                                    dualcon_add_vert,
                                                    dualcon_add_quad,
                                                    flags,
                                                    mode,
                                                    rmd->threshold,
                                                    rmd->hermite_num,
                                                    rmd->scale,
                                                    rmd->depth));
    }
    result = output->mesh;
    MEM_freeN(output);
  }

  bke::mesh_smooth_set(*result, rmd->flag & MOD_REMESH_SMOOTH_SHADING);

  BKE_mesh_copy_parameters_for_eval(result, mesh);
  bke::mesh_calc_edges(*result, true, false);

  blender::geometry::debug_randomize_mesh_order(result);

  return result;
}

#else /* !WITH_MOD_REMESH */

static Mesh *modify_mesh(ModifierData * /*md*/, const ModifierEvalContext * /*ctx*/, Mesh *mesh)
{
  return mesh;
}

#endif /* !WITH_MOD_REMESH */

static void panel_draw(const bContext * /*C*/, Panel *panel)
{
  uiLayout *layout = panel->layout;
#ifdef WITH_MOD_REMESH
  uiLayout *row, *col;

  PointerRNA ob_ptr;
  PointerRNA *ptr = modifier_panel_get_property_pointers(panel, &ob_ptr);

  int mode = RNA_enum_get(ptr, "mode");

  layout->prop(ptr, "mode", UI_ITEM_R_EXPAND, std::nullopt, ICON_NONE);

  uiLayoutSetPropSep(layout, true);

  col = &layout->column(false);
  if (mode == MOD_REMESH_VOXEL) {
    col->prop(ptr, "voxel_size", UI_ITEM_NONE, std::nullopt, ICON_NONE);
    col->prop(ptr, "adaptivity", UI_ITEM_NONE, std::nullopt, ICON_NONE);
  }
  else {
    col->prop(ptr, "octree_depth", UI_ITEM_NONE, std::nullopt, ICON_NONE);
    col->prop(ptr, "scale", UI_ITEM_NONE, std::nullopt, ICON_NONE);

    if (mode == MOD_REMESH_SHARP_FEATURES) {
      col->prop(ptr, "sharpness", UI_ITEM_NONE, std::nullopt, ICON_NONE);
    }

    /* bfa - our layout */
    col = row = &layout->column(true);
    row = &col->row(true);
    uiLayoutSetPropSep(row, false); /* bfa - use_property_split = False */
    row->prop(ptr, "use_remove_disconnected", UI_ITEM_NONE, std::nullopt, ICON_NONE);
    uiItemDecoratorR(row, ptr, "use_remove_disconnected", 0); /*bfa - decorator*/
    row = &layout->row(false);
    row->active_set(RNA_boolean_get(ptr, "use_remove_disconnected"));
    layout->prop(ptr, "threshold", UI_ITEM_NONE, std::nullopt, ICON_NONE);
  }
<<<<<<< HEAD
  /* bfa - our layout */
  col = &layout->column(true);
  row = &col->row(true);
  uiLayoutSetPropSep(row, false); /* bfa - use_property_split = False */
  row->separator(); /*bfa - indent*/
  row->prop(ptr, "use_smooth_shade", UI_ITEM_NONE, std::nullopt, ICON_NONE);
  uiItemDecoratorR(row, ptr, "use_smooth_shade", 0); /*bfa - decorator*/
=======
  layout->prop(ptr, "use_smooth_shade", UI_ITEM_NONE, std::nullopt, ICON_NONE);
>>>>>>> 9a41dc73

  modifier_error_message_draw(layout, ptr);

#else  /* WITH_MOD_REMESH */
  layout->label(RPT_("Built without Remesh modifier"), ICON_NONE);
#endif /* WITH_MOD_REMESH */
}

static void panel_register(ARegionType *region_type)
{
  modifier_panel_register(region_type, eModifierType_Remesh, panel_draw);
}

ModifierTypeInfo modifierType_Remesh = {
    /*idname*/ "Remesh",
    /*name*/ N_("Remesh"),
    /*struct_name*/ "RemeshModifierData",
    /*struct_size*/ sizeof(RemeshModifierData),
    /*srna*/ &RNA_RemeshModifier,
    /*type*/ ModifierTypeType::Nonconstructive,
    /*flags*/ eModifierTypeFlag_AcceptsMesh | eModifierTypeFlag_AcceptsCVs |
        eModifierTypeFlag_SupportsEditmode,
    /*icon*/ ICON_MOD_REMESH,

    /*copy_data*/ BKE_modifier_copydata_generic,

    /*deform_verts*/ nullptr,
    /*deform_matrices*/ nullptr,
    /*deform_verts_EM*/ nullptr,
    /*deform_matrices_EM*/ nullptr,
    /*modify_mesh*/ modify_mesh,
    /*modify_geometry_set*/ nullptr,

    /*init_data*/ init_data,
    /*required_data_mask*/ nullptr,
    /*free_data*/ nullptr,
    /*is_disabled*/ nullptr,
    /*update_depsgraph*/ nullptr,
    /*depends_on_time*/ nullptr,
    /*depends_on_normals*/ nullptr,
    /*foreach_ID_link*/ nullptr,
    /*foreach_tex_link*/ nullptr,
    /*free_runtime_data*/ nullptr,
    /*panel_register*/ panel_register,
    /*blend_write*/ nullptr,
    /*blend_read*/ nullptr,
    /*foreach_cache*/ nullptr,
};<|MERGE_RESOLUTION|>--- conflicted
+++ resolved
@@ -255,7 +255,6 @@
     row->active_set(RNA_boolean_get(ptr, "use_remove_disconnected"));
     layout->prop(ptr, "threshold", UI_ITEM_NONE, std::nullopt, ICON_NONE);
   }
-<<<<<<< HEAD
   /* bfa - our layout */
   col = &layout->column(true);
   row = &col->row(true);
@@ -263,9 +262,6 @@
   row->separator(); /*bfa - indent*/
   row->prop(ptr, "use_smooth_shade", UI_ITEM_NONE, std::nullopt, ICON_NONE);
   uiItemDecoratorR(row, ptr, "use_smooth_shade", 0); /*bfa - decorator*/
-=======
-  layout->prop(ptr, "use_smooth_shade", UI_ITEM_NONE, std::nullopt, ICON_NONE);
->>>>>>> 9a41dc73
 
   modifier_error_message_draw(layout, ptr);
 
