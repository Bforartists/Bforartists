--- conflicted
+++ resolved
@@ -245,38 +245,26 @@
       col->prop(ptr, "sharpness", UI_ITEM_NONE, std::nullopt, ICON_NONE);
     }
 
-<<<<<<< HEAD
     /*------------------- bfa - original props */
-    // uiItemR(layout, ptr, "use_remove_disconnected", UI_ITEM_NONE, nullptr, ICON_NONE);
-
     col = row = &layout->column(true);
     row = &col->row(true);
     uiLayoutSetPropSep(row, false); /* bfa - use_property_split = False */
-    uiItemR(row, ptr, "use_remove_disconnected", UI_ITEM_NONE, std::nullopt, ICON_NONE);
+    row->prop(ptr, "use_remove_disconnected", UI_ITEM_NONE, std::nullopt, ICON_NONE);
     uiItemDecoratorR(row, ptr, "use_remove_disconnected", 0); /*bfa - decorator*/
     /* ------------ end bfa */
 
-=======
-    layout->prop(ptr, "use_remove_disconnected", UI_ITEM_NONE, std::nullopt, ICON_NONE);
->>>>>>> 42431dcd
     row = &layout->row(false);
     uiLayoutSetActive(row, RNA_boolean_get(ptr, "use_remove_disconnected"));
     layout->prop(ptr, "threshold", UI_ITEM_NONE, std::nullopt, ICON_NONE);
   }
-<<<<<<< HEAD
 
   /*------------------- bfa - original props */
-  // uiItemR(layout, ptr, "use_smooth_shade", UI_ITEM_NONE, nullptr, ICON_NONE);
-
   col = &layout->column(true);
   row = &col->row(true);
   uiLayoutSetPropSep(row, false); /* bfa - use_property_split = False */
-  uiItemR(row, ptr, "use_smooth_shade", UI_ITEM_NONE, std::nullopt, ICON_NONE);
+  col->prop(ptr, "use_smooth_shade", UI_ITEM_NONE, std::nullopt, ICON_NONE);
   uiItemDecoratorR(row, ptr, "use_smooth_shade", 0); /*bfa - decorator*/
   /* ------------ end bfa */
-=======
-  layout->prop(ptr, "use_smooth_shade", UI_ITEM_NONE, std::nullopt, ICON_NONE);
->>>>>>> 42431dcd
 
   modifier_panel_end(layout, ptr);
 
