/* SPDX-FileCopyrightText: 2011 by Nicholas Bishop.
 *
 * SPDX-License-Identifier: GPL-2.0-or-later */

/** \file
 * \ingroup modifiers
 */

#include "MEM_guardedalloc.h"

#include "BLI_math_base.h"
#include "BLI_threads.h"
#include "BLI_utildefines.h"

#include "BLT_translation.hh"

#include "DNA_defaults.h"
#include "DNA_modifier_types.h"
#include "DNA_screen_types.h"

#include "BKE_mesh.hh"
#include "BKE_mesh_remesh_voxel.hh"
#include "BKE_mesh_runtime.hh"

#include "UI_interface.hh"
#include "UI_resources.hh"

#include "RNA_access.hh"
#include "RNA_prototypes.hh"

#include "MOD_modifiertypes.hh"
#include "MOD_ui_common.hh"

#include "GEO_randomize.hh"

#include <cstdlib>
#include <cstring>

#ifdef WITH_MOD_REMESH
#  include "BLI_math_vector.h"

#  include "dualcon.h"
#endif

static void init_data(ModifierData *md)
{
  RemeshModifierData *rmd = (RemeshModifierData *)md;

  BLI_assert(MEMCMP_STRUCT_AFTER_IS_ZERO(rmd, modifier));

  MEMCPY_STRUCT_AFTER(rmd, DNA_struct_default_get(RemeshModifierData), modifier);
}

#ifdef WITH_MOD_REMESH

static void init_dualcon_mesh(DualConInput *input, Mesh *mesh)
{
  memset(input, 0, sizeof(DualConInput));

  input->co = (DualConCo)mesh->vert_positions().data();
  input->co_stride = sizeof(blender::float3);
  input->totco = mesh->verts_num;

  input->mloop = (DualConLoop)mesh->corner_verts().data();
  input->loop_stride = sizeof(int);

  input->corner_tris = (DualConTri)mesh->corner_tris().data();
  input->tri_stride = sizeof(blender::int3);
  input->tottri = BKE_mesh_runtime_corner_tris_len(mesh);

  const blender::Bounds<blender::float3> bounds = *mesh->bounds_min_max();
  copy_v3_v3(input->min, bounds.min);
  copy_v3_v3(input->max, bounds.max);
}

/* simple structure to hold the output: a CDDM and two counters to
 * keep track of the current elements */
struct DualConOutput {
  Mesh *mesh;
  blender::float3 *vert_positions;
  int *face_offsets;
  int *corner_verts;
  int curvert, curface;
};

/* allocate and initialize a DualConOutput */
static void *dualcon_alloc_output(int totvert, int totquad)
{
  DualConOutput *output;

  if (!(output = MEM_cnew<DualConOutput>(__func__))) {
    return nullptr;
  }

  output->mesh = BKE_mesh_new_nomain(totvert, 0, totquad, 4 * totquad);
  output->vert_positions = output->mesh->vert_positions_for_write().data();
  output->face_offsets = output->mesh->face_offsets_for_write().data();
  output->corner_verts = output->mesh->corner_verts_for_write().data();

  return output;
}

static void dualcon_add_vert(void *output_v, const float co[3])
{
  DualConOutput *output = static_cast<DualConOutput *>(output_v);

  BLI_assert(output->curvert < output->mesh->verts_num);

  copy_v3_v3(output->vert_positions[output->curvert], co);
  output->curvert++;
}

static void dualcon_add_quad(void *output_v, const int vert_indices[4])
{
  DualConOutput *output = static_cast<DualConOutput *>(output_v);
  Mesh *mesh = output->mesh;
  int i;

  BLI_assert(output->curface < mesh->faces_num);
  UNUSED_VARS_NDEBUG(mesh);

  output->face_offsets[output->curface] = output->curface * 4;
  for (i = 0; i < 4; i++) {
    output->corner_verts[output->curface * 4 + i] = vert_indices[i];
  }

  output->curface++;
}

static Mesh *modify_mesh(ModifierData *md, const ModifierEvalContext * /*ctx*/, Mesh *mesh)
{
  using namespace blender;
  RemeshModifierData *rmd;
  DualConOutput *output;
  DualConInput input;
  Mesh *result;
  DualConFlags flags = DualConFlags(0);
  DualConMode mode = DualConMode(0);

  rmd = (RemeshModifierData *)md;

  if (rmd->mode == MOD_REMESH_VOXEL) {
    /* OpenVDB modes. */
    if (rmd->voxel_size == 0.0f) {
      return nullptr;
    }
    result = BKE_mesh_remesh_voxel(mesh, rmd->voxel_size, rmd->adaptivity, 0.0f);
    if (result == nullptr) {
      return nullptr;
    }
  }
  else {
    /* Dualcon modes. */
    init_dualcon_mesh(&input, mesh);

    if (rmd->flag & MOD_REMESH_FLOOD_FILL) {
      flags = DualConFlags(flags | DUALCON_FLOOD_FILL);
    }

    switch (rmd->mode) {
      case MOD_REMESH_CENTROID:
        mode = DUALCON_CENTROID;
        break;
      case MOD_REMESH_MASS_POINT:
        mode = DUALCON_MASS_POINT;
        break;
      case MOD_REMESH_SHARP_FEATURES:
        mode = DUALCON_SHARP_FEATURES;
        break;
      case MOD_REMESH_VOXEL:
        /* Should have been processed before as an OpenVDB operation. */
        BLI_assert(false);
        break;
    }
    /* TODO(jbakker): Dualcon crashes when run in parallel. Could be related to incorrect
     * input data or that the library isn't thread safe.
     * This was identified when changing the task isolation's during #76553. */
    static ThreadMutex dualcon_mutex = BLI_MUTEX_INITIALIZER;
    BLI_mutex_lock(&dualcon_mutex);
    output = static_cast<DualConOutput *>(dualcon(&input,
                                                  dualcon_alloc_output,
                                                  dualcon_add_vert,
                                                  dualcon_add_quad,
                                                  flags,
                                                  mode,
                                                  rmd->threshold,
                                                  rmd->hermite_num,
                                                  rmd->scale,
                                                  rmd->depth));
    BLI_mutex_unlock(&dualcon_mutex);
    result = output->mesh;
    MEM_freeN(output);
  }

  bke::mesh_smooth_set(*result, rmd->flag & MOD_REMESH_SMOOTH_SHADING);

  BKE_mesh_copy_parameters_for_eval(result, mesh);
  bke::mesh_calc_edges(*result, true, false);

  blender::geometry::debug_randomize_mesh_order(result);

  return result;
}

#else /* !WITH_MOD_REMESH */

static Mesh *modify_mesh(ModifierData * /*md*/, const ModifierEvalContext * /*ctx*/, Mesh *mesh)
{
  return mesh;
}

#endif /* !WITH_MOD_REMESH */

static void panel_draw(const bContext * /*C*/, Panel *panel)
{
  uiLayout *layout = panel->layout;
#ifdef WITH_MOD_REMESH
  uiLayout *row, *col;

  PointerRNA ob_ptr;
  PointerRNA *ptr = modifier_panel_get_property_pointers(panel, &ob_ptr);

  int mode = RNA_enum_get(ptr, "mode");

  uiItemR(layout, ptr, "mode", UI_ITEM_R_EXPAND, std::nullopt, ICON_NONE);

  uiLayoutSetPropSep(layout, true);

  col = uiLayoutColumn(layout, false);
  if (mode == MOD_REMESH_VOXEL) {
    uiItemR(col, ptr, "voxel_size", UI_ITEM_NONE, std::nullopt, ICON_NONE);
    uiItemR(col, ptr, "adaptivity", UI_ITEM_NONE, std::nullopt, ICON_NONE);
  }
  else {
    uiItemR(col, ptr, "octree_depth", UI_ITEM_NONE, std::nullopt, ICON_NONE);
    uiItemR(col, ptr, "scale", UI_ITEM_NONE, std::nullopt, ICON_NONE);

    if (mode == MOD_REMESH_SHARP_FEATURES) {
      uiItemR(col, ptr, "sharpness", UI_ITEM_NONE, std::nullopt, ICON_NONE);
    }

<<<<<<< HEAD
    /*------------------- bfa - original props */
    // uiItemR(layout, ptr, "use_remove_disconnected", UI_ITEM_NONE, nullptr, ICON_NONE);

    col = uiLayoutColumn(layout, true);
    row = uiLayoutRow(col, true);
    uiLayoutSetPropSep(row, false); /* bfa - use_property_split = False */
    uiItemR(row, ptr, "use_remove_disconnected", UI_ITEM_NONE, nullptr, ICON_NONE);
    uiItemDecoratorR(row, ptr, "use_remove_disconnected", 0); /*bfa - decorator*/
    /* ------------ end bfa */

=======
    uiItemR(layout, ptr, "use_remove_disconnected", UI_ITEM_NONE, std::nullopt, ICON_NONE);
>>>>>>> b8228303
    row = uiLayoutRow(layout, false);
    uiLayoutSetActive(row, RNA_boolean_get(ptr, "use_remove_disconnected"));
    uiItemR(layout, ptr, "threshold", UI_ITEM_NONE, std::nullopt, ICON_NONE);
  }
<<<<<<< HEAD

  /*------------------- bfa - original props */
  // uiItemR(layout, ptr, "use_smooth_shade", UI_ITEM_NONE, nullptr, ICON_NONE);

  col = uiLayoutColumn(layout, true);
  row = uiLayoutRow(col, true);
  uiLayoutSetPropSep(row, false); /* bfa - use_property_split = False */
  uiItemR(row, ptr, "use_smooth_shade", UI_ITEM_NONE, nullptr, ICON_NONE);
  uiItemDecoratorR(row, ptr, "use_smooth_shade", 0); /*bfa - decorator*/
  /* ------------ end bfa */
=======
  uiItemR(layout, ptr, "use_smooth_shade", UI_ITEM_NONE, std::nullopt, ICON_NONE);
>>>>>>> b8228303

  modifier_panel_end(layout, ptr);

#else  /* WITH_MOD_REMESH */
  uiItemL(layout, RPT_("Built without Remesh modifier"), ICON_NONE);
#endif /* WITH_MOD_REMESH */
}

static void panel_register(ARegionType *region_type)
{
  modifier_panel_register(region_type, eModifierType_Remesh, panel_draw);
}

ModifierTypeInfo modifierType_Remesh = {
    /*idname*/ "Remesh",
    /*name*/ N_("Remesh"),
    /*struct_name*/ "RemeshModifierData",
    /*struct_size*/ sizeof(RemeshModifierData),
    /*srna*/ &RNA_RemeshModifier,
    /*type*/ ModifierTypeType::Nonconstructive,
    /*flags*/ eModifierTypeFlag_AcceptsMesh | eModifierTypeFlag_AcceptsCVs |
        eModifierTypeFlag_SupportsEditmode,
    /*icon*/ ICON_MOD_REMESH,

    /*copy_data*/ BKE_modifier_copydata_generic,

    /*deform_verts*/ nullptr,
    /*deform_matrices*/ nullptr,
    /*deform_verts_EM*/ nullptr,
    /*deform_matrices_EM*/ nullptr,
    /*modify_mesh*/ modify_mesh,
    /*modify_geometry_set*/ nullptr,

    /*init_data*/ init_data,
    /*required_data_mask*/ nullptr,
    /*free_data*/ nullptr,
    /*is_disabled*/ nullptr,
    /*update_depsgraph*/ nullptr,
    /*depends_on_time*/ nullptr,
    /*depends_on_normals*/ nullptr,
    /*foreach_ID_link*/ nullptr,
    /*foreach_tex_link*/ nullptr,
    /*free_runtime_data*/ nullptr,
    /*panel_register*/ panel_register,
    /*blend_write*/ nullptr,
    /*blend_read*/ nullptr,
    /*foreach_cache*/ nullptr,
};<|MERGE_RESOLUTION|>--- conflicted
+++ resolved
@@ -239,25 +239,20 @@
       uiItemR(col, ptr, "sharpness", UI_ITEM_NONE, std::nullopt, ICON_NONE);
     }
 
-<<<<<<< HEAD
     /*------------------- bfa - original props */
     // uiItemR(layout, ptr, "use_remove_disconnected", UI_ITEM_NONE, nullptr, ICON_NONE);
 
     col = uiLayoutColumn(layout, true);
     row = uiLayoutRow(col, true);
     uiLayoutSetPropSep(row, false); /* bfa - use_property_split = False */
-    uiItemR(row, ptr, "use_remove_disconnected", UI_ITEM_NONE, nullptr, ICON_NONE);
+    uiItemR(row, ptr, "use_remove_disconnected", UI_ITEM_NONE, std::nullopt, ICON_NONE);
     uiItemDecoratorR(row, ptr, "use_remove_disconnected", 0); /*bfa - decorator*/
     /* ------------ end bfa */
 
-=======
-    uiItemR(layout, ptr, "use_remove_disconnected", UI_ITEM_NONE, std::nullopt, ICON_NONE);
->>>>>>> b8228303
     row = uiLayoutRow(layout, false);
     uiLayoutSetActive(row, RNA_boolean_get(ptr, "use_remove_disconnected"));
     uiItemR(layout, ptr, "threshold", UI_ITEM_NONE, std::nullopt, ICON_NONE);
   }
-<<<<<<< HEAD
 
   /*------------------- bfa - original props */
   // uiItemR(layout, ptr, "use_smooth_shade", UI_ITEM_NONE, nullptr, ICON_NONE);
@@ -265,12 +260,9 @@
   col = uiLayoutColumn(layout, true);
   row = uiLayoutRow(col, true);
   uiLayoutSetPropSep(row, false); /* bfa - use_property_split = False */
-  uiItemR(row, ptr, "use_smooth_shade", UI_ITEM_NONE, nullptr, ICON_NONE);
+  uiItemR(row, ptr, "use_smooth_shade", UI_ITEM_NONE, std::nullopt, ICON_NONE);
   uiItemDecoratorR(row, ptr, "use_smooth_shade", 0); /*bfa - decorator*/
   /* ------------ end bfa */
-=======
-  uiItemR(layout, ptr, "use_smooth_shade", UI_ITEM_NONE, std::nullopt, ICON_NONE);
->>>>>>> b8228303
 
   modifier_panel_end(layout, ptr);
 
