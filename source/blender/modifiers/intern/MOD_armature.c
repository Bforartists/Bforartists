--- conflicted
+++ resolved
@@ -243,15 +243,9 @@
   modifier_vgroup_ui(layout, ptr, &ob_ptr, "vertex_group", "invert_vertex_group", NULL);
 
   /*------------------- bfa - original props */
-<<<<<<< HEAD
-  //col = uiLayoutColumn(layout, true);
-  //uiItemR(col, ptr, "use_deform_preserve_volume", 0, NULL, ICON_NONE);
-  //uiItemR(col, ptr, "use_multi_modifier", 0, NULL, ICON_NONE);
-=======
   // col = uiLayoutColumn(layout, true);
   // uiItemR(col, ptr, "use_deform_preserve_volume", 0, NULL, ICON_NONE);
   // uiItemR(col, ptr, "use_multi_modifier", 0, NULL, ICON_NONE);
->>>>>>> ca1fc36b
 
   uiLayout *row;
   col = uiLayoutColumn(layout, true);
@@ -267,24 +261,14 @@
   /* ------------ end bfa */
 
   /*------------------- bfa - original props */
-<<<<<<< HEAD
-  //col = uiLayoutColumnWithHeading(layout, true, IFACE_("Bind To"));
-  //uiItemR(col, ptr, "use_vertex_groups", 0, IFACE_("Vertex Groups"), ICON_NONE);
-  //uiItemR(col, ptr, "use_bone_envelopes", 0, IFACE_("Bone Envelopes"), ICON_NONE);
-=======
   // col = uiLayoutColumnWithHeading(layout, true, IFACE_("Bind To"));
   // uiItemR(col, ptr, "use_vertex_groups", 0, IFACE_("Vertex Groups"), ICON_NONE);
   // uiItemR(col, ptr, "use_bone_envelopes", 0, IFACE_("Bone Envelopes"), ICON_NONE);
->>>>>>> ca1fc36b
 
   col = uiLayoutColumn(layout, true);
   uiLayoutSetPropSep(col, false); /* bfa - use_property_split = False */
 
-<<<<<<< HEAD
-  uiItemL(col, TIP_("Bind To"),ICON_NONE);
-=======
   uiItemL(col, TIP_("Bind To"), ICON_NONE);
->>>>>>> ca1fc36b
 
   row = uiLayoutRow(col, true);
   uiItemS(row);
