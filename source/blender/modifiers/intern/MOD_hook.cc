--- conflicted
+++ resolved
@@ -482,12 +482,8 @@
 
 static void falloff_panel_draw(const bContext * /*C*/, Panel *panel)
 {
-<<<<<<< HEAD
-  uiLayout *col, *row; /*bfa, added *col*/
-  uiLayout *layout = panel->layout;
-=======
+  blender::ui::Layout *col, *row; /*bfa, added *col*/
   blender::ui::Layout &layout = *panel->layout;
->>>>>>> 85504da2
 
   PointerRNA *ptr = modifier_panel_get_property_pointers(panel, nullptr);
 
@@ -497,20 +493,16 @@
 
   layout.prop(ptr, "falloff_type", UI_ITEM_NONE, IFACE_("Type"), ICON_NONE);
 
-  blender::ui::Layout &row = layout.row(false);
-  row.active_set(use_falloff);
-  row.prop(ptr, "falloff_radius", UI_ITEM_NONE, std::nullopt, ICON_NONE);
-
-<<<<<<< HEAD
-  col = &layout->column(true); /* bfa - our layout */
-  row = &col->row(true); /* bfa - our layout */
+  row = &layout.row(false);
+  row->active_set(use_falloff);
+  row->prop(ptr, "falloff_radius", UI_ITEM_NONE, std::nullopt, ICON_NONE);
+
+  col = &layout.column(true);         /* bfa - our layout */
+  row = &col->row(true);              /* bfa - our layout */
   row->use_property_split_set(false); /* bfa - use_property_split = False */
-  row->separator(); /*bfa - indent*/
+  row->separator();                   /*bfa - indent*/
   row->prop(ptr, "use_falloff_uniform", UI_ITEM_NONE, std::nullopt, ICON_NONE);
   row->decorator(ptr, "use_falloff_uniform", 0); /*bfa - decorator*/
-=======
-  layout.prop(ptr, "use_falloff_uniform", UI_ITEM_NONE, std::nullopt, ICON_NONE);
->>>>>>> 85504da2
 
   if (RNA_enum_get(ptr, "falloff_type") == eWarp_Falloff_Curve) {
     uiTemplateCurveMapping(&layout, ptr, "falloff_curve", 0, false, false, false, false, false);
