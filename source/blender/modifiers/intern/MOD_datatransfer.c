/* SPDX-License-Identifier: GPL-2.0-or-later
 * Copyright 2014 Blender Foundation. All rights reserved. */

/** \file
 * \ingroup modifiers
 */

#include "BLI_utildefines.h"

#include "BLI_math.h"

#include "BLT_translation.h"

#include "DNA_mesh_types.h"
#include "DNA_meshdata_types.h"
#include "DNA_modifier_types.h"
#include "DNA_object_types.h"
#include "DNA_screen_types.h"

#include "BKE_context.h"
#include "BKE_customdata.h"
#include "BKE_data_transfer.h"
#include "BKE_lib_id.h"
#include "BKE_lib_query.h"
#include "BKE_mesh_mapping.h"
#include "BKE_mesh_remap.h"
#include "BKE_modifier.h"
#include "BKE_report.h"
#include "BKE_screen.h"

#include "UI_interface.h"
#include "UI_resources.h"

#include "RNA_access.h"
#include "RNA_prototypes.h"

#include "DEG_depsgraph_query.h"

#include "MEM_guardedalloc.h"

#include "MOD_ui_common.h"
#include "MOD_util.h"

/**************************************
 * Modifiers functions.               *
 **************************************/
static void initData(ModifierData *md)
{
  DataTransferModifierData *dtmd = (DataTransferModifierData *)md;
  int i;

  dtmd->ob_source = NULL;
  dtmd->data_types = 0;

  dtmd->vmap_mode = MREMAP_MODE_VERT_NEAREST;
  dtmd->emap_mode = MREMAP_MODE_EDGE_NEAREST;
  dtmd->lmap_mode = MREMAP_MODE_LOOP_NEAREST_POLYNOR;
  dtmd->pmap_mode = MREMAP_MODE_POLY_NEAREST;

  dtmd->map_max_distance = 1.0f;
  dtmd->map_ray_radius = 0.0f;

  for (i = 0; i < DT_MULTILAYER_INDEX_MAX; i++) {
    dtmd->layers_select_src[i] = DT_LAYERS_ALL_SRC;
    dtmd->layers_select_dst[i] = DT_LAYERS_NAME_DST;
  }

  dtmd->mix_mode = CDT_MIX_TRANSFER;
  dtmd->mix_factor = 1.0f;
  dtmd->defgrp_name[0] = '\0';

  dtmd->flags = MOD_DATATRANSFER_OBSRC_TRANSFORM;
}

static void requiredDataMask(Object *UNUSED(ob),
                             ModifierData *md,
                             CustomData_MeshMasks *r_cddata_masks)
{
  DataTransferModifierData *dtmd = (DataTransferModifierData *)md;

  if (dtmd->defgrp_name[0] != '\0') {
    /* We need vertex groups! */
    r_cddata_masks->vmask |= CD_MASK_MDEFORMVERT;
  }

  BKE_object_data_transfer_dttypes_to_cdmask(dtmd->data_types, r_cddata_masks);
}

static bool dependsOnNormals(ModifierData *md)
{
  DataTransferModifierData *dtmd = (DataTransferModifierData *)md;
  int item_types = BKE_object_data_transfer_get_dttypes_item_types(dtmd->data_types);

  if ((item_types & ME_VERT) && (dtmd->vmap_mode & (MREMAP_USE_NORPROJ | MREMAP_USE_NORMAL))) {
    return true;
  }
  if ((item_types & ME_EDGE) && (dtmd->emap_mode & (MREMAP_USE_NORPROJ | MREMAP_USE_NORMAL))) {
    return true;
  }
  if ((item_types & ME_LOOP) && (dtmd->lmap_mode & (MREMAP_USE_NORPROJ | MREMAP_USE_NORMAL))) {
    return true;
  }
  if ((item_types & ME_POLY) && (dtmd->pmap_mode & (MREMAP_USE_NORPROJ | MREMAP_USE_NORMAL))) {
    return true;
  }

  return false;
}

static void foreachIDLink(ModifierData *md, Object *ob, IDWalkFunc walk, void *userData)
{
  DataTransferModifierData *dtmd = (DataTransferModifierData *)md;
  walk(userData, ob, (ID **)&dtmd->ob_source, IDWALK_CB_NOP);
}

static void updateDepsgraph(ModifierData *md, const ModifierUpdateDepsgraphContext *ctx)
{
  DataTransferModifierData *dtmd = (DataTransferModifierData *)md;
  if (dtmd->ob_source != NULL) {
    CustomData_MeshMasks cddata_masks = {0};
    BKE_object_data_transfer_dttypes_to_cdmask(dtmd->data_types, &cddata_masks);
    BKE_mesh_remap_calc_source_cddata_masks_from_map_modes(
        dtmd->vmap_mode, dtmd->emap_mode, dtmd->lmap_mode, dtmd->pmap_mode, &cddata_masks);

    DEG_add_object_relation(
        ctx->node, dtmd->ob_source, DEG_OB_COMP_GEOMETRY, "DataTransfer Modifier");
    DEG_add_customdata_mask(ctx->node, dtmd->ob_source, &cddata_masks);

    if (dtmd->flags & MOD_DATATRANSFER_OBSRC_TRANSFORM) {
      DEG_add_object_relation(
          ctx->node, dtmd->ob_source, DEG_OB_COMP_TRANSFORM, "DataTransfer Modifier");
      DEG_add_modifier_to_transform_relation(ctx->node, "DataTransfer Modifier");
    }
  }
}

static bool isDisabled(const struct Scene *UNUSED(scene),
                       ModifierData *md,
                       bool UNUSED(useRenderParams))
{
  /* If no source object, bypass. */
  DataTransferModifierData *dtmd = (DataTransferModifierData *)md;
  /* The object type check is only needed here in case we have a placeholder
   * object assigned (because the library containing the mesh is missing).
   *
   * In other cases it should be impossible to have a type mismatch.
   */
  return !dtmd->ob_source || dtmd->ob_source->type != OB_MESH;
}

#define DT_TYPES_AFFECT_MESH \
  (DT_TYPE_BWEIGHT_VERT | DT_TYPE_BWEIGHT_EDGE | DT_TYPE_CREASE | DT_TYPE_SHARP_EDGE | \
   DT_TYPE_LNOR | DT_TYPE_SHARP_FACE)

static Mesh *modifyMesh(ModifierData *md, const ModifierEvalContext *ctx, Mesh *me_mod)
{
  DataTransferModifierData *dtmd = (DataTransferModifierData *)md;
  struct Scene *scene = DEG_get_evaluated_scene(ctx->depsgraph);
  Mesh *result = me_mod;
  ReportList reports;

  /* Only used to check whether we are operating on org data or not... */
  Mesh *me = ctx->object->data;

  Object *ob_source = dtmd->ob_source;

  const bool invert_vgroup = (dtmd->flags & MOD_DATATRANSFER_INVERT_VGROUP) != 0;

  const float max_dist = (dtmd->flags & MOD_DATATRANSFER_MAP_MAXDIST) ? dtmd->map_max_distance :
                                                                        FLT_MAX;

  SpaceTransform space_transform_data;
  SpaceTransform *space_transform = (dtmd->flags & MOD_DATATRANSFER_OBSRC_TRANSFORM) ?
                                        &space_transform_data :
                                        NULL;

  if (space_transform) {
    BLI_SPACE_TRANSFORM_SETUP(space_transform, ctx->object, ob_source);
  }

  if (((result == me) || (me->mvert == result->mvert) || (me->medge == result->medge)) &&
      (dtmd->data_types & DT_TYPES_AFFECT_MESH)) {
    /* We need to duplicate data here, otherwise setting custom normals, edges' sharpness, etc.,
     * could modify org mesh, see T43671. */
    result = (Mesh *)BKE_id_copy_ex(NULL, &me_mod->id, NULL, LIB_ID_COPY_LOCALIZE);
  }

  BKE_reports_init(&reports, RPT_STORE);

  /* NOTE: no islands precision for now here. */
  if (BKE_object_data_transfer_ex(ctx->depsgraph,
                                  scene,
                                  ob_source,
                                  ctx->object,
                                  result,
                                  dtmd->data_types,
                                  false,
                                  dtmd->vmap_mode,
                                  dtmd->emap_mode,
                                  dtmd->lmap_mode,
                                  dtmd->pmap_mode,
                                  space_transform,
                                  false,
                                  max_dist,
                                  dtmd->map_ray_radius,
                                  0.0f,
                                  dtmd->layers_select_src,
                                  dtmd->layers_select_dst,
                                  dtmd->mix_mode,
                                  dtmd->mix_factor,
                                  dtmd->defgrp_name,
                                  invert_vgroup,
                                  &reports)) {
    result->runtime.is_original = false;
  }

  if (BKE_reports_contain(&reports, RPT_ERROR)) {
    const char *report_str = BKE_reports_string(&reports, RPT_ERROR);
    BKE_modifier_set_error(ctx->object, md, "%s", report_str);
    MEM_freeN((void *)report_str);
  }
  else if ((dtmd->data_types & DT_TYPE_LNOR) && !(me->flag & ME_AUTOSMOOTH)) {
    BKE_modifier_set_error(
        ctx->object, (ModifierData *)dtmd, "Enable 'Auto Smooth' in Object Data Properties");
  }

  return result;
}

static void panel_draw(const bContext *UNUSED(C), Panel *panel)
{
  uiLayout *sub, *row;
  uiLayout *layout = panel->layout;

  PointerRNA ob_ptr;
  PointerRNA *ptr = modifier_panel_get_property_pointers(panel, &ob_ptr);

  uiLayoutSetPropSep(layout, true);

  row = uiLayoutRow(layout, true);
  uiItemR(row, ptr, "object", 0, IFACE_("Source"), ICON_NONE);
  sub = uiLayoutRow(row, true);
  uiLayoutSetPropDecorate(sub, false);
  uiItemR(sub, ptr, "use_object_transform", 0, "", ICON_ORIENTATION_GLOBAL);

  uiItemR(layout, ptr, "mix_mode", 0, NULL, ICON_NONE);

  row = uiLayoutRow(layout, false);
  uiLayoutSetActive(row,
                    !ELEM(RNA_enum_get(ptr, "mix_mode"),
                          CDT_MIX_NOMIX,
                          CDT_MIX_REPLACE_ABOVE_THRESHOLD,
                          CDT_MIX_REPLACE_BELOW_THRESHOLD));
  uiItemR(row, ptr, "mix_factor", 0, NULL, ICON_NONE);

  modifier_vgroup_ui(layout, ptr, &ob_ptr, "vertex_group", "invert_vertex_group", NULL);

  uiItemO(layout, IFACE_("Generate Data Layers"), ICON_NONE, "OBJECT_OT_datalayout_transfer");

  modifier_panel_end(layout, ptr);
}

static void vertex_panel_draw_header(const bContext *UNUSED(C), Panel *panel)
{
  PointerRNA *ptr = modifier_panel_get_property_pointers(panel, NULL);
  uiLayout *layout = panel->layout;

  uiItemR(layout, ptr, "use_vert_data", 0, NULL, ICON_NONE);
}

static void vertex_panel_draw(const bContext *UNUSED(C), Panel *panel)
{
  uiLayout *layout = panel->layout;

  PointerRNA *ptr = modifier_panel_get_property_pointers(panel, NULL);

  bool use_vert_data = RNA_boolean_get(ptr, "use_vert_data");
  uiLayoutSetActive(layout, use_vert_data);

  uiItemR(layout, ptr, "data_types_verts", UI_ITEM_R_EXPAND, NULL, ICON_NONE);

  uiLayoutSetPropSep(layout, true);

  uiItemR(layout, ptr, "vert_mapping", 0, IFACE_("Mapping"), ICON_NONE);
}

static void vertex_vgroup_panel_draw(const bContext *UNUSED(C), Panel *panel)
{
  uiLayout *layout = panel->layout;

  PointerRNA *ptr = modifier_panel_get_property_pointers(panel, NULL);

  uiLayoutSetActive(layout, RNA_enum_get(ptr, "data_types_verts") & DT_TYPE_MDEFORMVERT);

  uiLayoutSetPropSep(layout, true);

  uiItemR(layout, ptr, "layers_vgroup_select_src", 0, IFACE_("Layer Selection"), ICON_NONE);
  uiItemR(layout, ptr, "layers_vgroup_select_dst", 0, IFACE_("Layer Mapping"), ICON_NONE);
}

static void edge_panel_draw_header(const bContext *UNUSED(C), Panel *panel)
{
  uiLayout *layout = panel->layout;

  PointerRNA *ptr = modifier_panel_get_property_pointers(panel, NULL);

  uiItemR(layout, ptr, "use_edge_data", 0, NULL, ICON_NONE);
}

static void edge_panel_draw(const bContext *UNUSED(C), Panel *panel)
{
  uiLayout *layout = panel->layout;

  PointerRNA *ptr = modifier_panel_get_property_pointers(panel, NULL);

  uiLayoutSetActive(layout, RNA_boolean_get(ptr, "use_edge_data"));

  uiItemR(layout, ptr, "data_types_edges", UI_ITEM_R_EXPAND, NULL, ICON_NONE);

  uiLayoutSetPropSep(layout, true);

  uiItemR(layout, ptr, "edge_mapping", 0, IFACE_("Mapping"), ICON_NONE);
}

static void face_corner_panel_draw_header(const bContext *UNUSED(C), Panel *panel)
{
  uiLayout *layout = panel->layout;

  PointerRNA *ptr = modifier_panel_get_property_pointers(panel, NULL);

  uiItemR(layout, ptr, "use_loop_data", 0, NULL, ICON_NONE);
}

static void face_corner_panel_draw(const bContext *UNUSED(C), Panel *panel)
{
  uiLayout *layout = panel->layout;

  PointerRNA *ptr = modifier_panel_get_property_pointers(panel, NULL);

  uiLayoutSetActive(layout, RNA_boolean_get(ptr, "use_loop_data"));

  uiItemR(layout, ptr, "data_types_loops", UI_ITEM_R_EXPAND, NULL, ICON_NONE);

  uiLayoutSetPropSep(layout, true);

  uiItemR(layout, ptr, "loop_mapping", 0, IFACE_("Mapping"), ICON_NONE);
}

static void vert_vcol_panel_draw(const bContext *UNUSED(C), Panel *panel)
{
  uiLayout *layout = panel->layout;

  PointerRNA *ptr = modifier_panel_get_property_pointers(panel, NULL);

  uiLayoutSetPropSep(layout, true);

  uiLayoutSetActive(layout,
                    RNA_enum_get(ptr, "data_types_verts") &
                        (DT_TYPE_MPROPCOL_VERT | DT_TYPE_MLOOPCOL_VERT));

  uiItemR(layout, ptr, "layers_vcol_vert_select_src", 0, IFACE_("Layer Selection"), ICON_NONE);
  uiItemR(layout, ptr, "layers_vcol_vert_select_dst", 0, IFACE_("Layer Mapping"), ICON_NONE);
}

static void face_corner_vcol_panel_draw(const bContext *UNUSED(C), Panel *panel)
{
  uiLayout *layout = panel->layout;

  PointerRNA *ptr = modifier_panel_get_property_pointers(panel, NULL);

  uiLayoutSetPropSep(layout, true);

  uiLayoutSetActive(layout,
                    RNA_enum_get(ptr, "data_types_loops") &
                        (DT_TYPE_MPROPCOL_LOOP | DT_TYPE_MLOOPCOL_LOOP));

  uiItemR(layout, ptr, "layers_vcol_loop_select_src", 0, IFACE_("Layer Selection"), ICON_NONE);
  uiItemR(layout, ptr, "layers_vcol_loop_select_dst", 0, IFACE_("Layer Mapping"), ICON_NONE);
}

static void face_corner_uv_panel_draw(const bContext *UNUSED(C), Panel *panel)
{
  uiLayout *layout = panel->layout;

  PointerRNA *ptr = modifier_panel_get_property_pointers(panel, NULL);

  uiLayoutSetPropSep(layout, true);

  uiLayoutSetActive(layout, RNA_enum_get(ptr, "data_types_loops") & DT_TYPE_UV);

  uiItemR(layout, ptr, "layers_uv_select_src", 0, IFACE_("Layer Selection"), ICON_NONE);
  uiItemR(layout, ptr, "layers_uv_select_dst", 0, IFACE_("Layer Mapping"), ICON_NONE);
  uiItemR(layout, ptr, "islands_precision", 0, NULL, ICON_NONE);
}

static void face_panel_draw_header(const bContext *UNUSED(C), Panel *panel)
{
  uiLayout *layout = panel->layout;

  PointerRNA *ptr = modifier_panel_get_property_pointers(panel, NULL);

  uiItemR(layout, ptr, "use_poly_data", 0, NULL, ICON_NONE);
}

static void face_panel_draw(const bContext *UNUSED(C), Panel *panel)
{
  uiLayout *layout = panel->layout;

  PointerRNA *ptr = modifier_panel_get_property_pointers(panel, NULL);

  uiLayoutSetActive(layout, RNA_boolean_get(ptr, "use_poly_data"));

  uiItemR(layout, ptr, "data_types_polys", 0, NULL, ICON_NONE);

  uiLayoutSetPropSep(layout, true);

  uiItemR(layout, ptr, "poly_mapping", 0, IFACE_("Mapping"), ICON_NONE);
}

static void advanced_panel_draw(const bContext *UNUSED(C), Panel *panel)
{
<<<<<<< HEAD
  //uiLayout *row, *sub; /* bfa - no sub, see below*/
=======
  // uiLayout *row, *sub; /* bfa - no sub, see below*/
>>>>>>> ca1fc36b
  uiLayout *row;
  uiLayout *layout = panel->layout;

  PointerRNA *ptr = modifier_panel_get_property_pointers(panel, NULL);

  uiLayoutSetPropSep(layout, true);

  /*------------------- bfa - original props */
<<<<<<< HEAD
  //row = uiLayoutRowWithHeading(layout, true, IFACE_("Max Distance"));
  //uiItemR(row, ptr, "use_max_distance", 0, "", ICON_NONE);
  //sub = uiLayoutRow(row, true);
  //uiLayoutSetActive(sub, RNA_boolean_get(ptr, "use_max_distance"));
  //uiItemR(sub, ptr, "max_distance", 0, "", ICON_NONE);
=======
  // row = uiLayoutRowWithHeading(layout, true, IFACE_("Max Distance"));
  // uiItemR(row, ptr, "use_max_distance", 0, "", ICON_NONE);
  // sub = uiLayoutRow(row, true);
  // uiLayoutSetActive(sub, RNA_boolean_get(ptr, "use_max_distance"));
  // uiItemR(sub, ptr, "max_distance", 0, "", ICON_NONE);
>>>>>>> ca1fc36b

  // ------------------ bfa new left aligned prop with triangle button to hide the slider

  /* NOTE: split amount here needs to be synced with normal labels */
  uiLayout *split = uiLayoutSplit(layout, 0.385f, true);

  /* FIRST PART ................................................ */
  row = uiLayoutRow(split, false);
  uiLayoutSetPropDecorate(row, false);
  uiLayoutSetPropSep(row, false); /* bfa - use_property_split = False */
  uiItemR(row, ptr, "use_max_distance", 0, "Max Distance", ICON_NONE);
  uiItemDecoratorR(row, ptr, "use_max_distance", 0); /*bfa - decorator*/

  /* SECOND PART ................................................ */
  row = uiLayoutRow(split, false);
  if (RNA_boolean_get(ptr, "use_max_distance")) {
    uiItemR(row, ptr, "max_distance", 0, "", ICON_NONE);
  }
  else {
    uiItemL(row, TIP_(""), ICON_DISCLOSURE_TRI_RIGHT);
  }
  // ------------------------------- end bfa

  uiItemR(layout, ptr, "ray_radius", 0, NULL, ICON_NONE);
}

static void panelRegister(ARegionType *region_type)
{
  PanelType *panel_type = modifier_panel_register(
      region_type, eModifierType_DataTransfer, panel_draw);
  PanelType *vertex_panel = modifier_subpanel_register(
      region_type, "vertex", "", vertex_panel_draw_header, vertex_panel_draw, panel_type);
  modifier_subpanel_register(
      region_type, "vertex_vgroup", "Vertex Groups", NULL, vertex_vgroup_panel_draw, vertex_panel);

  modifier_subpanel_register(
      region_type, "vert_vcol", "Colors", NULL, vert_vcol_panel_draw, vertex_panel);

  modifier_subpanel_register(
      region_type, "edge", "", edge_panel_draw_header, edge_panel_draw, panel_type);

  PanelType *face_corner_panel = modifier_subpanel_register(region_type,
                                                            "face_corner",
                                                            "",
                                                            face_corner_panel_draw_header,
                                                            face_corner_panel_draw,
                                                            panel_type);
  modifier_subpanel_register(region_type,
                             "face_corner_vcol",
                             "Colors",
                             NULL,
                             face_corner_vcol_panel_draw,
                             face_corner_panel);
  modifier_subpanel_register(
      region_type, "face_corner_uv", "UVs", NULL, face_corner_uv_panel_draw, face_corner_panel);

  modifier_subpanel_register(
      region_type, "face", "", face_panel_draw_header, face_panel_draw, panel_type);
  modifier_subpanel_register(
      region_type, "advanced", "Topology Mapping", NULL, advanced_panel_draw, panel_type);
}

#undef DT_TYPES_AFFECT_MESH

ModifierTypeInfo modifierType_DataTransfer = {
    /* name */ "DataTransfer",
    /* structName */ "DataTransferModifierData",
    /* structSize */ sizeof(DataTransferModifierData),
    /* srna */ &RNA_DataTransferModifier,
    /* type */ eModifierTypeType_NonGeometrical,
    /* flags */ eModifierTypeFlag_AcceptsMesh | eModifierTypeFlag_SupportsMapping |
        eModifierTypeFlag_SupportsEditmode | eModifierTypeFlag_UsesPreview,
    /* icon */ ICON_MOD_DATA_TRANSFER,

    /* copyData */ BKE_modifier_copydata_generic,

    /* deformVerts */ NULL,
    /* deformMatrices */ NULL,
    /* deformVertsEM */ NULL,
    /* deformMatricesEM */ NULL,
    /* modifyMesh */ modifyMesh,
    /* modifyGeometrySet */ NULL,

    /* initData */ initData,
    /* requiredDataMask */ requiredDataMask,
    /* freeData */ NULL,
    /* isDisabled */ isDisabled,
    /* updateDepsgraph */ updateDepsgraph,
    /* dependsOnTime */ NULL,
    /* dependsOnNormals */ dependsOnNormals,
    /* foreachIDLink */ foreachIDLink,
    /* foreachTexLink */ NULL,
    /* freeRuntimeData */ NULL,
    /* panelRegister */ panelRegister,
    /* blendWrite */ NULL,
    /* blendRead */ NULL,
};<|MERGE_RESOLUTION|>--- conflicted
+++ resolved
@@ -419,11 +419,7 @@
 
 static void advanced_panel_draw(const bContext *UNUSED(C), Panel *panel)
 {
-<<<<<<< HEAD
-  //uiLayout *row, *sub; /* bfa - no sub, see below*/
-=======
   // uiLayout *row, *sub; /* bfa - no sub, see below*/
->>>>>>> ca1fc36b
   uiLayout *row;
   uiLayout *layout = panel->layout;
 
@@ -432,19 +428,11 @@
   uiLayoutSetPropSep(layout, true);
 
   /*------------------- bfa - original props */
-<<<<<<< HEAD
-  //row = uiLayoutRowWithHeading(layout, true, IFACE_("Max Distance"));
-  //uiItemR(row, ptr, "use_max_distance", 0, "", ICON_NONE);
-  //sub = uiLayoutRow(row, true);
-  //uiLayoutSetActive(sub, RNA_boolean_get(ptr, "use_max_distance"));
-  //uiItemR(sub, ptr, "max_distance", 0, "", ICON_NONE);
-=======
   // row = uiLayoutRowWithHeading(layout, true, IFACE_("Max Distance"));
   // uiItemR(row, ptr, "use_max_distance", 0, "", ICON_NONE);
   // sub = uiLayoutRow(row, true);
   // uiLayoutSetActive(sub, RNA_boolean_get(ptr, "use_max_distance"));
   // uiItemR(sub, ptr, "max_distance", 0, "", ICON_NONE);
->>>>>>> ca1fc36b
 
   // ------------------ bfa new left aligned prop with triangle button to hide the slider
 
