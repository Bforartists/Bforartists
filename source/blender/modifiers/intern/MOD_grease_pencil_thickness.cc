--- conflicted
+++ resolved
@@ -174,34 +174,23 @@
 
 static void panel_draw(const bContext *C, Panel *panel)
 {
-<<<<<<< HEAD
-  uiLayout *layout = panel->layout;
-  uiLayout *row; /* bfa - added row */
-=======
   ui::Layout &layout = *panel->layout;
-
->>>>>>> 85504da2
+  ui::Layout *row; /* bfa - added row */
   PointerRNA *ptr = modifier_panel_get_property_pointers(panel, nullptr);
 
   layout.use_property_split_set(true);
 
-<<<<<<< HEAD
-  row = &layout->row(true); /* bfa - our layout */
+  row = &layout.row(true);            /* bfa - our layout */
   row->use_property_split_set(false); /* bfa - use_property_split = False */
-  row->separator(); /*bfa - indent*/
+  row->separator();                   /*bfa - indent*/
   row->prop(ptr, "use_uniform_thickness", UI_ITEM_NONE, std::nullopt, ICON_NONE);
   row->decorator(ptr, "use_uniform_thickness", 0); /*bfa - decorator*/
   if (RNA_boolean_get(ptr, "use_uniform_thickness")) {
-    row = &layout->row(true); /* bfa - our layout */
+    row = &layout.row(true);            /* bfa - our layout */
     row->use_property_split_set(false); /* bfa - use_property_split = False */
-    row->separator(); /*bfa - indent*/
+    row->separator();                   /*bfa - indent*/
     row->prop(ptr, "thickness", UI_ITEM_NONE, std::nullopt, ICON_NONE);
     row->decorator(ptr, "thickness", 0); /*bfa - decorator*/
-=======
-  layout.prop(ptr, "use_uniform_thickness", UI_ITEM_NONE, std::nullopt, ICON_NONE);
-  if (RNA_boolean_get(ptr, "use_uniform_thickness")) {
-    layout.prop(ptr, "thickness", UI_ITEM_NONE, std::nullopt, ICON_NONE);
->>>>>>> 85504da2
   }
   else {
     const bool is_weighted = !RNA_boolean_get(ptr, "use_weight_factor");
