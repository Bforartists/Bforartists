/* SPDX-FileCopyrightText: 2011 by Bastien Montagne. All rights reserved.
 *
 * SPDX-License-Identifier: GPL-2.0-or-later */

/** \file
 * \ingroup modifiers
 */

#include <cfloat>

#include "BLI_utildefines.h"

#include "BLI_listbase.h"

#include "BLT_translation.hh"

#include "DNA_defaults.h"
#include "DNA_mesh_types.h"
#include "DNA_meshdata_types.h"
#include "DNA_modifier_types.h"
#include "DNA_object_types.h"
#include "DNA_screen_types.h"
#include "DNA_texture_types.h"

#include "BKE_customdata.hh"
#include "BKE_deform.hh"
#include "BKE_lib_query.hh"
#include "BKE_mesh.hh"
#include "BKE_modifier.hh"
#include "BKE_texture.h" /* Texture masking. */

#include "UI_interface_layout.hh"
#include "UI_resources.hh"

#include "RNA_access.hh"
#include "RNA_prototypes.hh"

#include "DEG_depsgraph_build.hh"
#include "DEG_depsgraph_query.hh"

#include "MEM_guardedalloc.h"

#include "MOD_ui_common.hh"
#include "MOD_util.hh"
#include "MOD_weightvg_util.hh"

/**
 * This mixes the old weight with the new weight factor.
 */
static float mix_weight(float weight, float weight2, char mix_mode)
{
#if 0
  /*
   * XXX Don't know why, but the switch version takes many CPU time,
   *     and produces lag in realtime playback...
   */
  switch (mix_mode) {
    case MOD_WVG_MIX_ADD:
      return (weight + weight2);
    case MOD_WVG_MIX_SUB:
      return (weight - weight2);
    case MOD_WVG_MIX_MUL:
      return (weight * weight2);
    case MOD_WVG_MIX_DIV:
      /* Avoid dividing by zero (or really small values). */
      if (0.0 <= weight2 < MOD_WVG_ZEROFLOOR) {
        weight2 = MOD_WVG_ZEROFLOOR;
      }
      else if (-MOD_WVG_ZEROFLOOR < weight2) {
        weight2 = -MOD_WVG_ZEROFLOOR;
      }
      return (weight / weight2);
    case MOD_WVG_MIX_DIF:
      return (weight < weight2 ? weight2 - weight : weight - weight2);
    case MOD_WVG_MIX_AVG:
      return (weight + weight2) / 2.0;
    case MOD_WVG_MIX_SET:
    default:
      return weight2;
  }
#endif
  if (mix_mode == MOD_WVG_MIX_SET) {
    return weight2;
  }
  if (mix_mode == MOD_WVG_MIX_ADD) {
    return (weight + weight2);
  }
  if (mix_mode == MOD_WVG_MIX_SUB) {
    return (weight - weight2);
  }
  if (mix_mode == MOD_WVG_MIX_MUL) {
    return (weight * weight2);
  }
  if (mix_mode == MOD_WVG_MIX_DIV) {
    /* Avoid dividing by zero (or really small values). */
    if (weight2 < 0.0f && weight2 > -MOD_WVG_ZEROFLOOR) {
      weight2 = -MOD_WVG_ZEROFLOOR;
    }
    else if (weight2 >= 0.0f && weight2 < MOD_WVG_ZEROFLOOR) {
      weight2 = MOD_WVG_ZEROFLOOR;
    }
    return (weight / weight2);
  }
  if (mix_mode == MOD_WVG_MIX_DIF) {
    return (weight < weight2 ? weight2 - weight : weight - weight2);
  }
  if (mix_mode == MOD_WVG_MIX_AVG) {
    return (weight + weight2) * 0.5f;
  }
  if (mix_mode == MOD_WVG_MIX_MIN) {
    return (weight < weight2 ? weight : weight2);
  }
  if (mix_mode == MOD_WVG_MIX_MAX) {
    return (weight > weight2 ? weight : weight2);
  }

  return weight2;
}

/**************************************
 * Modifiers functions.               *
 **************************************/
static void init_data(ModifierData *md)
{
  WeightVGMixModifierData *wmd = (WeightVGMixModifierData *)md;

  BLI_assert(MEMCMP_STRUCT_AFTER_IS_ZERO(wmd, modifier));

  MEMCPY_STRUCT_AFTER(wmd, DNA_struct_default_get(WeightVGMixModifierData), modifier);
}

static void required_data_mask(ModifierData *md, CustomData_MeshMasks *r_cddata_masks)
{
  WeightVGMixModifierData *wmd = (WeightVGMixModifierData *)md;

  /* We need vertex groups! */
  r_cddata_masks->vmask |= CD_MASK_MDEFORMVERT;

  /* Ask for UV coordinates if we need them. */
  if (wmd->mask_tex_mapping == MOD_DISP_MAP_UV) {
    r_cddata_masks->fmask |= CD_MASK_MTFACE;
  }
}

static bool depends_on_time(Scene * /*scene*/, ModifierData *md)
{
  WeightVGMixModifierData *wmd = (WeightVGMixModifierData *)md;

  if (wmd->mask_texture) {
    return BKE_texture_dependsOnTime(wmd->mask_texture);
  }
  return false;
}

static void foreach_ID_link(ModifierData *md, Object *ob, IDWalkFunc walk, void *user_data)
{
  WeightVGMixModifierData *wmd = (WeightVGMixModifierData *)md;

  walk(user_data, ob, (ID **)&wmd->mask_texture, IDWALK_CB_USER);
  walk(user_data, ob, (ID **)&wmd->mask_tex_map_obj, IDWALK_CB_NOP);
}

static void foreach_tex_link(ModifierData *md, Object *ob, TexWalkFunc walk, void *user_data)
{
  PointerRNA ptr = RNA_pointer_create_discrete(&ob->id, &RNA_Modifier, md);
  PropertyRNA *prop = RNA_struct_find_property(&ptr, "mask_texture");
  walk(user_data, ob, md, &ptr, prop);
}

static void update_depsgraph(ModifierData *md, const ModifierUpdateDepsgraphContext *ctx)
{
  WeightVGMixModifierData *wmd = (WeightVGMixModifierData *)md;
  bool need_transform_relation = false;

  if (wmd->mask_texture != nullptr) {
    DEG_add_generic_id_relation(ctx->node, &wmd->mask_texture->id, "WeightVGMix Modifier");

    if (wmd->mask_tex_map_obj != nullptr && wmd->mask_tex_mapping == MOD_DISP_MAP_OBJECT) {
      MOD_depsgraph_update_object_bone_relation(
          ctx->node, wmd->mask_tex_map_obj, wmd->mask_tex_map_bone, "WeightVGMix Modifier");
      need_transform_relation = true;
    }
    else if (wmd->mask_tex_mapping == MOD_DISP_MAP_GLOBAL) {
      need_transform_relation = true;
    }
  }

  if (need_transform_relation) {
    DEG_add_depends_on_transform_relation(ctx->node, "WeightVGMix Modifier");
  }
}

static bool is_disabled(const Scene * /*scene*/, ModifierData *md, bool /*use_render_params*/)
{
  WeightVGMixModifierData *wmd = (WeightVGMixModifierData *)md;
  /* If no vertex group, bypass. */
  return (wmd->defgrp_name_a[0] == '\0');
}

static Mesh *modify_mesh(ModifierData *md, const ModifierEvalContext *ctx, Mesh *mesh)
{
  BLI_assert(mesh != nullptr);

  WeightVGMixModifierData *wmd = (WeightVGMixModifierData *)md;

  MDeformWeight **dw1, **tdw1, **dw2, **tdw2;
  float *org_w;
  float *new_w;
  int *tidx, *indices = nullptr;
  int index_num = 0;
  int i;
  const bool invert_vgroup_mask = (wmd->flag & MOD_WVG_MIX_INVERT_VGROUP_MASK) != 0;
  const bool do_normalize = (wmd->flag & MOD_WVG_MIX_WEIGHTS_NORMALIZE) != 0;

  /*
   * Note that we only invert the weight values within provided vgroups, the selection based on
   * which vertex is affected because it belongs or not to a group remains unchanged.
   * In other words, vertices not belonging to a group won't be affected, even though their
   * inverted 'virtual' weight would be 1.0f.
   */
  const bool invert_vgroup_a = (wmd->flag & MOD_WVG_MIX_INVERT_VGROUP_A) != 0;
  const bool invert_vgroup_b = (wmd->flag & MOD_WVG_MIX_INVERT_VGROUP_B) != 0;

  /* Flags. */
#if 0
  const bool do_prev = (wmd->modifier.mode & eModifierMode_DoWeightPreview) != 0;
#endif

  /* Get number of verts. */
  const int verts_num = mesh->verts_num;

  /* Check if we can just return the original mesh.
   * Must have verts and therefore verts assigned to vgroups to do anything useful!
   */
  if ((verts_num == 0) || BLI_listbase_is_empty(&mesh->vertex_group_names)) {
    return mesh;
  }

  /* Get vgroup idx from its name. */
  const int defgrp_index = BKE_id_defgroup_name_index(&mesh->id, wmd->defgrp_name_a);
  if (defgrp_index == -1) {
    return mesh;
  }
  /* Get second vgroup idx from its name, if given. */
  int defgrp_index_other = -1;
  if (wmd->defgrp_name_b[0] != '\0') {
    defgrp_index_other = BKE_id_defgroup_name_index(&mesh->id, wmd->defgrp_name_b);
    if (defgrp_index_other == -1) {
      return mesh;
    }
  }

  const bool has_mdef = !mesh->deform_verts().is_empty();
  /* If no vertices were ever added to an object's vgroup, dvert might be nullptr. */
  if (!has_mdef) {
    /* If not affecting all vertices, just return. */
    if (wmd->mix_set != MOD_WVG_SET_ALL) {
      return mesh;
    }
  }

  MDeformVert *dvert = mesh->deform_verts_for_write().data();

  /* Ultimate security check. */
  if (!dvert) {
    return mesh;
  }

  /* Find out which vertices to work on. */
  tidx = MEM_malloc_arrayN<int>(size_t(verts_num), __func__);
  tdw1 = MEM_malloc_arrayN<MDeformWeight *>(size_t(verts_num), __func__);
  tdw2 = MEM_malloc_arrayN<MDeformWeight *>(size_t(verts_num), __func__);
  switch (wmd->mix_set) {
    case MOD_WVG_SET_A:
      /* All vertices in first vgroup. */
      for (i = 0; i < verts_num; i++) {
        MDeformWeight *dw = BKE_defvert_find_index(&dvert[i], defgrp_index);
        if (dw) {
          tdw1[index_num] = dw;
          tdw2[index_num] = (defgrp_index_other >= 0) ?
                                BKE_defvert_find_index(&dvert[i], defgrp_index_other) :
                                nullptr;
          tidx[index_num++] = i;
        }
      }
      break;
    case MOD_WVG_SET_B:
      /* All vertices in second vgroup. */
      for (i = 0; i < verts_num; i++) {
        MDeformWeight *dw = (defgrp_index_other >= 0) ?
                                BKE_defvert_find_index(&dvert[i], defgrp_index_other) :
                                nullptr;
        if (dw) {
          tdw1[index_num] = BKE_defvert_find_index(&dvert[i], defgrp_index);
          tdw2[index_num] = dw;
          tidx[index_num++] = i;
        }
      }
      break;
    case MOD_WVG_SET_OR:
      /* All vertices in one vgroup or the other. */
      for (i = 0; i < verts_num; i++) {
        MDeformWeight *adw = BKE_defvert_find_index(&dvert[i], defgrp_index);
        MDeformWeight *bdw = (defgrp_index_other >= 0) ?
                                 BKE_defvert_find_index(&dvert[i], defgrp_index_other) :
                                 nullptr;
        if (adw || bdw) {
          tdw1[index_num] = adw;
          tdw2[index_num] = bdw;
          tidx[index_num++] = i;
        }
      }
      break;
    case MOD_WVG_SET_AND:
      /* All vertices in both vgroups. */
      for (i = 0; i < verts_num; i++) {
        MDeformWeight *adw = BKE_defvert_find_index(&dvert[i], defgrp_index);
        MDeformWeight *bdw = (defgrp_index_other >= 0) ?
                                 BKE_defvert_find_index(&dvert[i], defgrp_index_other) :
                                 nullptr;
        if (adw && bdw) {
          tdw1[index_num] = adw;
          tdw2[index_num] = bdw;
          tidx[index_num++] = i;
        }
      }
      break;
    case MOD_WVG_SET_ALL:
    default:
      /* Use all vertices. */
      for (i = 0; i < verts_num; i++) {
        tdw1[i] = BKE_defvert_find_index(&dvert[i], defgrp_index);
        tdw2[i] = (defgrp_index_other >= 0) ?
                      BKE_defvert_find_index(&dvert[i], defgrp_index_other) :
                      nullptr;
      }
      index_num = -1;
      break;
  }
  if (index_num == 0) {
    /* Use no vertices! Hence, return org data. */
    MEM_freeN(tdw1);
    MEM_freeN(tdw2);
    MEM_freeN(tidx);
    return mesh;
  }
  if (index_num != -1) {
    indices = MEM_malloc_arrayN<int>(size_t(index_num), __func__);
    memcpy(indices, tidx, sizeof(int) * index_num);
    dw1 = MEM_malloc_arrayN<MDeformWeight *>(size_t(index_num), __func__);
    memcpy(dw1, tdw1, sizeof(MDeformWeight *) * index_num);
    MEM_freeN(tdw1);
    dw2 = MEM_malloc_arrayN<MDeformWeight *>(size_t(index_num), __func__);
    memcpy(dw2, tdw2, sizeof(MDeformWeight *) * index_num);
    MEM_freeN(tdw2);
  }
  else {
    /* Use all vertices. */
    index_num = verts_num;
    /* Just copy MDeformWeight pointers arrays, they will be freed at the end. */
    dw1 = tdw1;
    dw2 = tdw2;
  }
  MEM_freeN(tidx);

  org_w = MEM_malloc_arrayN<float>(size_t(index_num), __func__);
  new_w = MEM_malloc_arrayN<float>(size_t(index_num), __func__);

  /* Mix weights. */
  for (i = 0; i < index_num; i++) {
    float weight2;
    if (invert_vgroup_a) {
      org_w[i] = 1.0f - (dw1[i] ? dw1[i]->weight : wmd->default_weight_a);
    }
    else {
      org_w[i] = dw1[i] ? dw1[i]->weight : wmd->default_weight_a;
    }
    if (invert_vgroup_b) {
      weight2 = 1.0f - (dw2[i] ? dw2[i]->weight : wmd->default_weight_b);
    }
    else {
      weight2 = dw2[i] ? dw2[i]->weight : wmd->default_weight_b;
    }

    new_w[i] = mix_weight(org_w[i], weight2, wmd->mix_mode);
  }

  /* Do masking. */
  Scene *scene = DEG_get_evaluated_scene(ctx->depsgraph);
  weightvg_do_mask(ctx,
                   index_num,
                   indices,
                   org_w,
                   new_w,
                   ctx->object,
                   mesh,
                   wmd->mask_constant,
                   wmd->mask_defgrp_name,
                   scene,
                   wmd->mask_texture,
                   wmd->mask_tex_use_channel,
                   wmd->mask_tex_mapping,
                   wmd->mask_tex_map_obj,
                   wmd->mask_tex_map_bone,
                   wmd->mask_tex_uvlayer_name,
                   invert_vgroup_mask);

  /* Update (add to) vgroup.
   * XXX Depending on the MOD_WVG_SET_xxx option chosen, we might have to add vertices to vgroup.
   */
  weightvg_update_vg(dvert,
                     defgrp_index,
                     dw1,
                     index_num,
                     indices,
                     org_w,
                     true,
                     -FLT_MAX,
                     false,
                     0.0f,
                     do_normalize);

  /* If weight preview enabled... */
#if 0 /* XXX Currently done in mod stack :/ */
  if (do_prev) {
    DM_update_weight_mcol(ob, dm, 0, org_w, index_num, indices);
  }
#endif

  /* Freeing stuff. */
  MEM_freeN(org_w);
  MEM_freeN(new_w);
  MEM_freeN(dw1);
  MEM_freeN(dw2);
  MEM_SAFE_FREE(indices);

  mesh->runtime->is_original_bmesh = false;

  /* Return the vgroup-modified mesh. */
  return mesh;
}

static void panel_draw(const bContext * /*C*/, Panel *panel)
{
<<<<<<< HEAD
  uiLayout *layout = panel->layout;
  uiLayout *row, *col; /* bfa - added *row, *col */
=======
  blender::ui::Layout &layout = *panel->layout;
>>>>>>> 85504da2

  PointerRNA ob_ptr;
  PointerRNA *ptr = modifier_panel_get_property_pointers(panel, &ob_ptr);

  layout.use_property_split_set(true);

<<<<<<< HEAD
  /* BFA - Draw properties in an indented sublayout */
  col = &layout->column(true);
  col->label(IFACE_("Vertex Group"), ICON_NONE);
  row = &col->row(false);
  row->separator();
  col = &row->column(true);
  modifier_vgroup_ui(col, ptr, &ob_ptr, "vertex_group_a", "invert_vertex_group_a", IFACE_("A"));
  modifier_vgroup_ui(col, ptr, &ob_ptr, "vertex_group_b", "invert_vertex_group_b", IFACE_("B"));

  /* layout->separator(); */ /* BFA - Disable separator*/

  /* BFA - Draw properties in an indented sublayout */
  col = &layout->column(true);
  col->label(IFACE_("Default Weight"), ICON_NONE);
  row = &col->row(false);
  row->separator();
  col = &row->column(true);
  col->prop(ptr, "default_weight_a", UI_ITEM_NONE, IFACE_("A"), ICON_NONE);
  col->prop(ptr, "default_weight_b", UI_ITEM_NONE, IFACE_("B"), ICON_NONE);
=======
  modifier_vgroup_ui(
      layout, ptr, &ob_ptr, "vertex_group_a", "invert_vertex_group_a", std::nullopt);
  modifier_vgroup_ui(layout, ptr, &ob_ptr, "vertex_group_b", "invert_vertex_group_b", IFACE_("B"));

  layout.separator();

  layout.prop(ptr, "default_weight_a", UI_ITEM_NONE, std::nullopt, ICON_NONE);
  layout.prop(ptr, "default_weight_b", UI_ITEM_NONE, IFACE_("B"), ICON_NONE);
>>>>>>> 85504da2

  layout.separator();

  layout.prop(ptr, "mix_set", UI_ITEM_NONE, std::nullopt, ICON_NONE);
  layout.prop(ptr, "mix_mode", UI_ITEM_NONE, std::nullopt, ICON_NONE);

<<<<<<< HEAD
  /* bfa - our layout */
  col = &layout->column(true);
  row = &col->row(true);
  row->use_property_split_set(false); /* bfa - use_property_split = False */
  row->prop( ptr, "normalize", UI_ITEM_NONE, std::nullopt, ICON_NONE);
  row->decorator(ptr, "normalize", 0); /*bfa - decorator*/
=======
  layout.prop(ptr, "normalize", UI_ITEM_NONE, std::nullopt, ICON_NONE);
>>>>>>> 85504da2

  modifier_error_message_draw(layout, ptr);
}

static void influence_panel_draw(const bContext *C, Panel *panel)
{
  blender::ui::Layout &layout = *panel->layout;

  PointerRNA ob_ptr;
  PointerRNA *ptr = modifier_panel_get_property_pointers(panel, &ob_ptr);

  weightvg_ui_common(C, &ob_ptr, ptr, layout);
}

static void panel_register(ARegionType *region_type)
{
  PanelType *panel_type = modifier_panel_register(
      region_type, eModifierType_WeightVGMix, panel_draw);
  modifier_subpanel_register(
      region_type, "influence", "Influence", nullptr, influence_panel_draw, panel_type);
}

ModifierTypeInfo modifierType_WeightVGMix = {
    /*idname*/ "VertexWeightMix",
    /*name*/ N_("VertexWeightMix"),
    /*struct_name*/ "WeightVGMixModifierData",
    /*struct_size*/ sizeof(WeightVGMixModifierData),
    /*srna*/ &RNA_VertexWeightMixModifier,
    /*type*/ ModifierTypeType::NonGeometrical,
    /*flags*/ eModifierTypeFlag_AcceptsMesh | eModifierTypeFlag_SupportsMapping |
        eModifierTypeFlag_SupportsEditmode,
    /*icon*/ ICON_MOD_VERTEX_WEIGHT,

    /*copy_data*/ BKE_modifier_copydata_generic,

    /*deform_verts*/ nullptr,
    /*deform_matrices*/ nullptr,
    /*deform_verts_EM*/ nullptr,
    /*deform_matrices_EM*/ nullptr,
    /*modify_mesh*/ modify_mesh,
    /*modify_geometry_set*/ nullptr,

    /*init_data*/ init_data,
    /*required_data_mask*/ required_data_mask,
    /*free_data*/ nullptr,
    /*is_disabled*/ is_disabled,
    /*update_depsgraph*/ update_depsgraph,
    /*depends_on_time*/ depends_on_time,
    /*depends_on_normals*/ nullptr,
    /*foreach_ID_link*/ foreach_ID_link,
    /*foreach_tex_link*/ foreach_tex_link,
    /*free_runtime_data*/ nullptr,
    /*panel_register*/ panel_register,
    /*blend_write*/ nullptr,
    /*blend_read*/ nullptr,
    /*foreach_cache*/ nullptr,
    /*foreach_working_space_color*/ nullptr,
};<|MERGE_RESOLUTION|>--- conflicted
+++ resolved
@@ -442,64 +442,45 @@
 
 static void panel_draw(const bContext * /*C*/, Panel *panel)
 {
-<<<<<<< HEAD
-  uiLayout *layout = panel->layout;
-  uiLayout *row, *col; /* bfa - added *row, *col */
-=======
   blender::ui::Layout &layout = *panel->layout;
->>>>>>> 85504da2
+  blender::ui::Layout *row, *col; /* bfa - added *row, *col */
 
   PointerRNA ob_ptr;
   PointerRNA *ptr = modifier_panel_get_property_pointers(panel, &ob_ptr);
 
   layout.use_property_split_set(true);
 
-<<<<<<< HEAD
   /* BFA - Draw properties in an indented sublayout */
-  col = &layout->column(true);
+  col = &layout.column(true);
   col->label(IFACE_("Vertex Group"), ICON_NONE);
   row = &col->row(false);
   row->separator();
   col = &row->column(true);
-  modifier_vgroup_ui(col, ptr, &ob_ptr, "vertex_group_a", "invert_vertex_group_a", IFACE_("A"));
-  modifier_vgroup_ui(col, ptr, &ob_ptr, "vertex_group_b", "invert_vertex_group_b", IFACE_("B"));
+  modifier_vgroup_ui(*col, ptr, &ob_ptr, "vertex_group_a", "invert_vertex_group_a", IFACE_("A"));
+  modifier_vgroup_ui(*col, ptr, &ob_ptr, "vertex_group_b", "invert_vertex_group_b", IFACE_("B"));
 
   /* layout->separator(); */ /* BFA - Disable separator*/
 
   /* BFA - Draw properties in an indented sublayout */
-  col = &layout->column(true);
+  col = &layout.column(true);
   col->label(IFACE_("Default Weight"), ICON_NONE);
   row = &col->row(false);
   row->separator();
   col = &row->column(true);
   col->prop(ptr, "default_weight_a", UI_ITEM_NONE, IFACE_("A"), ICON_NONE);
   col->prop(ptr, "default_weight_b", UI_ITEM_NONE, IFACE_("B"), ICON_NONE);
-=======
-  modifier_vgroup_ui(
-      layout, ptr, &ob_ptr, "vertex_group_a", "invert_vertex_group_a", std::nullopt);
-  modifier_vgroup_ui(layout, ptr, &ob_ptr, "vertex_group_b", "invert_vertex_group_b", IFACE_("B"));
-
-  layout.separator();
-
-  layout.prop(ptr, "default_weight_a", UI_ITEM_NONE, std::nullopt, ICON_NONE);
-  layout.prop(ptr, "default_weight_b", UI_ITEM_NONE, IFACE_("B"), ICON_NONE);
->>>>>>> 85504da2
 
   layout.separator();
 
   layout.prop(ptr, "mix_set", UI_ITEM_NONE, std::nullopt, ICON_NONE);
   layout.prop(ptr, "mix_mode", UI_ITEM_NONE, std::nullopt, ICON_NONE);
 
-<<<<<<< HEAD
   /* bfa - our layout */
-  col = &layout->column(true);
+  col = &layout.column(true);
   row = &col->row(true);
   row->use_property_split_set(false); /* bfa - use_property_split = False */
   row->prop( ptr, "normalize", UI_ITEM_NONE, std::nullopt, ICON_NONE);
   row->decorator(ptr, "normalize", 0); /*bfa - decorator*/
-=======
-  layout.prop(ptr, "normalize", UI_ITEM_NONE, std::nullopt, ICON_NONE);
->>>>>>> 85504da2
 
   modifier_error_message_draw(layout, ptr);
 }
