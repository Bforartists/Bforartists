/* SPDX-FileCopyrightText: 2023 Blender Foundation
 *
 * SPDX-License-Identifier: GPL-2.0-or-later */

/** \file
 * \ingroup modifiers
 */

#include <cstring>

#include "BLI_utildefines.h"

#include "BLT_translation.h"

#include "DNA_defaults.h"
#include "DNA_mesh_types.h"
#include "DNA_object_types.h"
#include "DNA_screen_types.h"

#include "BKE_context.h"
#include "BKE_deform.h"
#include "BKE_mesh.h"
#include "BKE_screen.h"

#include "UI_interface.h"
#include "UI_resources.h"

#include "RNA_access.h"
#include "RNA_prototypes.h"

#include "MOD_modifiertypes.hh"
#include "MOD_ui_common.hh"

#include "bmesh.h"
#include "tools/bmesh_wireframe.h"

static void init_data(ModifierData *md)
{
  WireframeModifierData *wmd = (WireframeModifierData *)md;

  BLI_assert(MEMCMP_STRUCT_AFTER_IS_ZERO(wmd, modifier));

  MEMCPY_STRUCT_AFTER(wmd, DNA_struct_default_get(WireframeModifierData), modifier);
}

static void required_data_mask(ModifierData *md, CustomData_MeshMasks *r_cddata_masks)
{
  WireframeModifierData *wmd = (WireframeModifierData *)md;

  /* Ask for vertex-groups if we need them. */
  if (wmd->defgrp_name[0] != '\0') {
    r_cddata_masks->vmask |= CD_MASK_MDEFORMVERT;
  }
}

static bool depends_on_normals(ModifierData * /*md*/)
{
  return true;
}

static Mesh *WireframeModifier_do(WireframeModifierData *wmd, Object *ob, Mesh *mesh)
{
  Mesh *result;
  BMesh *bm;

  const int defgrp_index = BKE_id_defgroup_name_index(&mesh->id, wmd->defgrp_name);

  BMeshCreateParams create_params{};
  BMeshFromMeshParams convert_params{};
  convert_params.calc_face_normal = true;
  convert_params.calc_vert_normal = true;
  convert_params.add_key_index = false;
  convert_params.use_shapekey = false;
  convert_params.active_shapekey = 0;
  convert_params.cd_mask_extra.vmask = CD_MASK_ORIGINDEX;
  convert_params.cd_mask_extra.emask = CD_MASK_ORIGINDEX;
  convert_params.cd_mask_extra.pmask = CD_MASK_ORIGINDEX;

  bm = BKE_mesh_to_bmesh_ex(mesh, &create_params, &convert_params);

  BM_mesh_wireframe(bm,
                    wmd->offset,
                    wmd->offset_fac,
                    wmd->offset_fac_vg,
                    (wmd->flag & MOD_WIREFRAME_REPLACE) != 0,
                    (wmd->flag & MOD_WIREFRAME_BOUNDARY) != 0,
                    (wmd->flag & MOD_WIREFRAME_OFS_EVEN) != 0,
                    (wmd->flag & MOD_WIREFRAME_OFS_RELATIVE) != 0,
                    (wmd->flag & MOD_WIREFRAME_CREASE) != 0,
                    wmd->crease_weight,
                    defgrp_index,
                    (wmd->flag & MOD_WIREFRAME_INVERT_VGROUP) != 0,
                    wmd->mat_ofs,
                    MAX2(ob->totcol - 1, 0),
                    false);

  result = BKE_mesh_from_bmesh_for_eval_nomain(bm, nullptr, mesh);
  BM_mesh_free(bm);

  return result;
}

static Mesh *modify_mesh(ModifierData *md, const ModifierEvalContext *ctx, Mesh *mesh)
{
  return WireframeModifier_do((WireframeModifierData *)md, ctx->object, mesh);
}

static void panel_draw(const bContext * /*C*/, Panel *panel)
{
  uiLayout *col, *row; /*bfa - removed *sub*/
  uiLayout *layout = panel->layout;

  PointerRNA ob_ptr;
  PointerRNA *ptr = modifier_panel_get_property_pointers(panel, &ob_ptr);

  uiLayoutSetPropSep(layout, true);

  uiItemR(layout, ptr, "thickness", UI_ITEM_NONE, IFACE_("Thickness"), ICON_NONE);
  uiItemR(layout, ptr, "offset", UI_ITEM_NONE, nullptr, ICON_NONE);

  col = uiLayoutColumn(layout, true);
<<<<<<< HEAD
  /*------------------- bfa - original props */
  // uiItemR(col, ptr, "use_boundary", 0, IFACE_("Boundary"), ICON_NONE);
  // uiItemR(col, ptr, "use_replace", 0, IFACE_("Replace Original"), ICON_NONE);

  row = uiLayoutRow(col, true);
  uiLayoutSetPropSep(row, false); /* bfa - use_property_split = False */
  uiItemR(row, ptr, "use_boundary", 0, NULL, ICON_NONE);
  uiItemDecoratorR(row, ptr, "use_boundary", 0); /*bfa - decorator*/

  row = uiLayoutRow(col, true);
  uiLayoutSetPropSep(row, false); /* bfa - use_property_split = False */
  uiItemR(row, ptr, "use_replace", 0, IFACE_("Replace Original"), ICON_NONE);
  uiItemDecoratorR(row, ptr, "use_replace", 0); /*bfa - decorator*/
  /* ------------ end bfa */

  /*------------------- bfa - original props */
  // col = uiLayoutColumnWithHeading(layout, true, IFACE_("Thickness"));
  // uiItemR(col, ptr, "use_even_offset", 0, IFACE_("Even"), ICON_NONE);
  // uiItemR(col, ptr, "use_relative_offset", 0, IFACE_("Relative"), ICON_NONE);

  uiItemL(col, TIP_("Thickness"), ICON_NONE);

  row = uiLayoutRow(col, true);
  uiLayoutSetPropSep(row, false); /* bfa - use_property_split = False */
  uiItemS(row);
  uiItemR(row, ptr, "use_even_offset", 0, IFACE_("Even"), ICON_NONE);
  uiItemDecoratorR(row, ptr, "use_even_offset", 0); /*bfa - decorator*/

  row = uiLayoutRow(col, true);
  uiLayoutSetPropSep(row, false); /* bfa - use_property_split = False */
  uiItemS(row);
  uiItemR(row, ptr, "use_relative_offset", 0, IFACE_("Relative"), ICON_NONE);
  uiItemDecoratorR(row, ptr, "use_relative_offset", 0); /*bfa - decorator*/
  /* ------------ end bfa */

  /*------------------- bfa - original props */
  // row = uiLayoutRowWithHeading(layout, true, IFACE_("Crease Edges"));
  // uiItemR(row, ptr, "use_crease", 0, "", ICON_NONE);
  // sub = uiLayoutRow(row, true);
  // uiLayoutSetActive(sub, RNA_boolean_get(ptr, "use_crease"));
  // uiItemR(sub, ptr, "crease_weight", UI_ITEM_R_SLIDER, "", ICON_NONE);

  // ------------------ bfa new left aligned prop with triangle button to hide the slider

  /* NOTE: split amount here needs to be synced with normal labels */
  uiLayout *split = uiLayoutSplit(layout, 0.385f, true);

  /* FIRST PART ................................................ */
  row = uiLayoutRow(split, false);
  uiLayoutSetPropDecorate(row, false);
  uiLayoutSetPropSep(row, false); /* bfa - use_property_split = False */
  uiItemR(row, ptr, "use_crease", 0, "Crease Edges", ICON_NONE);
  uiItemDecoratorR(row, ptr, "use_crease", 0); /*bfa - decorator*/

  /* SECOND PART ................................................ */
  row = uiLayoutRow(split, false);
  if (RNA_boolean_get(ptr, "use_crease")) {
    uiItemR(row, ptr, "crease_weight", UI_ITEM_R_SLIDER, "", ICON_NONE);
  }
  else {
    uiItemL(row, TIP_(""), ICON_DISCLOSURE_TRI_RIGHT);
  }
  // ------------------------------- end bfa
=======
  uiItemR(col, ptr, "use_boundary", UI_ITEM_NONE, IFACE_("Boundary"), ICON_NONE);
  uiItemR(col, ptr, "use_replace", UI_ITEM_NONE, IFACE_("Replace Original"), ICON_NONE);

  col = uiLayoutColumnWithHeading(layout, true, IFACE_("Thickness"));
  uiItemR(col, ptr, "use_even_offset", UI_ITEM_NONE, IFACE_("Even"), ICON_NONE);
  uiItemR(col, ptr, "use_relative_offset", UI_ITEM_NONE, IFACE_("Relative"), ICON_NONE);

  row = uiLayoutRowWithHeading(layout, true, IFACE_("Crease Edges"));
  uiItemR(row, ptr, "use_crease", UI_ITEM_NONE, "", ICON_NONE);
  sub = uiLayoutRow(row, true);
  uiLayoutSetActive(sub, RNA_boolean_get(ptr, "use_crease"));
  uiItemR(sub, ptr, "crease_weight", UI_ITEM_R_SLIDER, "", ICON_NONE);
>>>>>>> 34bcc781

  uiItemR(layout, ptr, "material_offset", UI_ITEM_NONE, IFACE_("Material Offset"), ICON_NONE);

  modifier_panel_end(layout, ptr);
}

static void vertex_group_panel_draw(const bContext * /*C*/, Panel *panel)
{
  uiLayout *row;
  uiLayout *layout = panel->layout;

  PointerRNA ob_ptr;
  PointerRNA *ptr = modifier_panel_get_property_pointers(panel, &ob_ptr);

  bool has_vertex_group = RNA_string_length(ptr, "vertex_group") != 0;

  uiLayoutSetPropSep(layout, true);

  modifier_vgroup_ui(layout, ptr, &ob_ptr, "vertex_group", "invert_vertex_group", nullptr);

  row = uiLayoutRow(layout, true);
  uiLayoutSetActive(row, has_vertex_group);
  uiItemR(row, ptr, "thickness_vertex_group", UI_ITEM_NONE, IFACE_("Factor"), ICON_NONE);
}

static void panel_register(ARegionType *region_type)
{
  PanelType *panel_type = modifier_panel_register(
      region_type, eModifierType_Wireframe, panel_draw);
  modifier_subpanel_register(
      region_type, "vertex_group", "Vertex Group", nullptr, vertex_group_panel_draw, panel_type);
}

ModifierTypeInfo modifierType_Wireframe = {
    /*idname*/ "Wireframe",
    /*name*/ N_("Wireframe"),
    /*struct_name*/ "WireframeModifierData",
    /*struct_size*/ sizeof(WireframeModifierData),
    /*srna*/ &RNA_WireframeModifier,
    /*type*/ eModifierTypeType_Constructive,
    /*flags*/ eModifierTypeFlag_AcceptsMesh | eModifierTypeFlag_SupportsEditmode,
    /*icon*/ ICON_MOD_WIREFRAME,

    /*copy_data*/ BKE_modifier_copydata_generic,

    /*deform_verts*/ nullptr,
    /*deform_matrices*/ nullptr,
    /*deform_verts_EM*/ nullptr,
    /*deform_matrices_EM*/ nullptr,
    /*modify_mesh*/ modify_mesh,
    /*modify_geometry_set*/ nullptr,

    /*init_data*/ init_data,
    /*required_data_mask*/ required_data_mask,
    /*free_data*/ nullptr,
    /*is_disabled*/ nullptr,
    /*update_depsgraph*/ nullptr,
    /*depends_on_time*/ nullptr,
    /*depends_on_normals*/ depends_on_normals,
    /*foreach_ID_link*/ nullptr,
    /*foreach_tex_link*/ nullptr,
    /*free_runtime_data*/ nullptr,
    /*panel_register*/ panel_register,
    /*blend_write*/ nullptr,
    /*blend_read*/ nullptr,
};<|MERGE_RESOLUTION|>--- conflicted
+++ resolved
@@ -119,45 +119,44 @@
   uiItemR(layout, ptr, "offset", UI_ITEM_NONE, nullptr, ICON_NONE);
 
   col = uiLayoutColumn(layout, true);
-<<<<<<< HEAD
   /*------------------- bfa - original props */
-  // uiItemR(col, ptr, "use_boundary", 0, IFACE_("Boundary"), ICON_NONE);
-  // uiItemR(col, ptr, "use_replace", 0, IFACE_("Replace Original"), ICON_NONE);
-
-  row = uiLayoutRow(col, true);
-  uiLayoutSetPropSep(row, false); /* bfa - use_property_split = False */
-  uiItemR(row, ptr, "use_boundary", 0, NULL, ICON_NONE);
+  // uiItemR(col, ptr, "use_boundary", UI_ITEM_NONE, IFACE_("Boundary"), ICON_NONE);
+  // uiItemR(col, ptr, "use_replace", UI_ITEM_NONE, IFACE_("Replace Original"), ICON_NONE);
+
+  row = uiLayoutRow(col, true);
+  uiLayoutSetPropSep(row, false); /* bfa - use_property_split = False */
+  uiItemR(row, ptr, "use_boundary", UI_ITEM_NONE, nullptr, ICON_NONE);
   uiItemDecoratorR(row, ptr, "use_boundary", 0); /*bfa - decorator*/
 
   row = uiLayoutRow(col, true);
   uiLayoutSetPropSep(row, false); /* bfa - use_property_split = False */
-  uiItemR(row, ptr, "use_replace", 0, IFACE_("Replace Original"), ICON_NONE);
+  uiItemR(row, ptr, "use_replace", UI_ITEM_NONE, IFACE_("Replace Original"), ICON_NONE);
   uiItemDecoratorR(row, ptr, "use_replace", 0); /*bfa - decorator*/
   /* ------------ end bfa */
 
   /*------------------- bfa - original props */
   // col = uiLayoutColumnWithHeading(layout, true, IFACE_("Thickness"));
-  // uiItemR(col, ptr, "use_even_offset", 0, IFACE_("Even"), ICON_NONE);
-  // uiItemR(col, ptr, "use_relative_offset", 0, IFACE_("Relative"), ICON_NONE);
+  // uiItemR(col, ptr, "use_even_offset", UI_ITEM_NONE, IFACE_("Even"), ICON_NONE);
+  // uiItemR(col, ptr, "use_relative_offset", UI_ITEM_NONE, IFACE_("Relative"), ICON_NONE);
 
   uiItemL(col, TIP_("Thickness"), ICON_NONE);
 
   row = uiLayoutRow(col, true);
   uiLayoutSetPropSep(row, false); /* bfa - use_property_split = False */
   uiItemS(row);
-  uiItemR(row, ptr, "use_even_offset", 0, IFACE_("Even"), ICON_NONE);
+  uiItemR(row, ptr, "use_even_offset", UI_ITEM_NONE, IFACE_("Even"), ICON_NONE);
   uiItemDecoratorR(row, ptr, "use_even_offset", 0); /*bfa - decorator*/
 
   row = uiLayoutRow(col, true);
   uiLayoutSetPropSep(row, false); /* bfa - use_property_split = False */
   uiItemS(row);
-  uiItemR(row, ptr, "use_relative_offset", 0, IFACE_("Relative"), ICON_NONE);
+  uiItemR(row, ptr, "use_relative_offset", UI_ITEM_NONE, IFACE_("Relative"), ICON_NONE);
   uiItemDecoratorR(row, ptr, "use_relative_offset", 0); /*bfa - decorator*/
   /* ------------ end bfa */
 
   /*------------------- bfa - original props */
   // row = uiLayoutRowWithHeading(layout, true, IFACE_("Crease Edges"));
-  // uiItemR(row, ptr, "use_crease", 0, "", ICON_NONE);
+  // uiItemR(row, ptr, "use_crease", UI_ITEM_NONE, "", ICON_NONE);
   // sub = uiLayoutRow(row, true);
   // uiLayoutSetActive(sub, RNA_boolean_get(ptr, "use_crease"));
   // uiItemR(sub, ptr, "crease_weight", UI_ITEM_R_SLIDER, "", ICON_NONE);
@@ -171,7 +170,7 @@
   row = uiLayoutRow(split, false);
   uiLayoutSetPropDecorate(row, false);
   uiLayoutSetPropSep(row, false); /* bfa - use_property_split = False */
-  uiItemR(row, ptr, "use_crease", 0, "Crease Edges", ICON_NONE);
+  uiItemR(row, ptr, "use_crease", UI_ITEM_NONE, "Crease Edges", ICON_NONE);
   uiItemDecoratorR(row, ptr, "use_crease", 0); /*bfa - decorator*/
 
   /* SECOND PART ................................................ */
@@ -183,20 +182,6 @@
     uiItemL(row, TIP_(""), ICON_DISCLOSURE_TRI_RIGHT);
   }
   // ------------------------------- end bfa
-=======
-  uiItemR(col, ptr, "use_boundary", UI_ITEM_NONE, IFACE_("Boundary"), ICON_NONE);
-  uiItemR(col, ptr, "use_replace", UI_ITEM_NONE, IFACE_("Replace Original"), ICON_NONE);
-
-  col = uiLayoutColumnWithHeading(layout, true, IFACE_("Thickness"));
-  uiItemR(col, ptr, "use_even_offset", UI_ITEM_NONE, IFACE_("Even"), ICON_NONE);
-  uiItemR(col, ptr, "use_relative_offset", UI_ITEM_NONE, IFACE_("Relative"), ICON_NONE);
-
-  row = uiLayoutRowWithHeading(layout, true, IFACE_("Crease Edges"));
-  uiItemR(row, ptr, "use_crease", UI_ITEM_NONE, "", ICON_NONE);
-  sub = uiLayoutRow(row, true);
-  uiLayoutSetActive(sub, RNA_boolean_get(ptr, "use_crease"));
-  uiItemR(sub, ptr, "crease_weight", UI_ITEM_R_SLIDER, "", ICON_NONE);
->>>>>>> 34bcc781
 
   uiItemR(layout, ptr, "material_offset", UI_ITEM_NONE, IFACE_("Material Offset"), ICON_NONE);
 
