--- conflicted
+++ resolved
@@ -111,7 +111,6 @@
   layout.prop(ptr, "thickness", UI_ITEM_NONE, IFACE_("Thickness"), ICON_NONE);
   layout.prop(ptr, "offset", UI_ITEM_NONE, std::nullopt, ICON_NONE);
 
-<<<<<<< HEAD
   col = &layout.column(true);
 
   /* bfa - our layout */
@@ -161,28 +160,11 @@
   /* bfa - our layout */
   row = &split->row(false);
   if (RNA_boolean_get(ptr, "use_crease")) {
-    row->prop(ptr, "crease_weight", UI_ITEM_R_SLIDER, "", ICON_NONE);
+    row->prop(ptr, "crease_weight", blender::ui::ITEM_R_SLIDER, "", ICON_NONE);
   }
   else {
     row->label(TIP_(""), ICON_DISCLOSURE_TRI_RIGHT);
   }
-=======
-  blender::ui::Layout *col = &layout.column(true);
-  col->prop(ptr, "use_boundary", UI_ITEM_NONE, IFACE_("Boundary"), ICON_NONE);
-  col->prop(ptr, "use_replace", UI_ITEM_NONE, IFACE_("Replace Original"), ICON_NONE);
-
-  col = &layout.column(true, IFACE_("Thickness"));
-  col->prop(ptr, "use_even_offset", UI_ITEM_NONE, IFACE_("Even"), ICON_NONE);
-  col->prop(ptr, "use_relative_offset", UI_ITEM_NONE, IFACE_("Relative"), ICON_NONE);
-
-  blender::ui::Layout &row = layout.row(true, IFACE_("Crease Edges"));
-  row.prop(ptr, "use_crease", UI_ITEM_NONE, "", ICON_NONE);
-  blender::ui::Layout &sub = row.row(true);
-  sub.active_set(RNA_boolean_get(ptr, "use_crease"));
-  sub.prop(ptr, "crease_weight", blender::ui::ITEM_R_SLIDER, "", ICON_NONE);
-
-  layout.prop(ptr, "material_offset", UI_ITEM_NONE, IFACE_("Material Offset"), ICON_NONE);
->>>>>>> 1536700a
 
   modifier_error_message_draw(layout, ptr);
 }
