/* SPDX-FileCopyrightText: 2023 Blender Authors
 *
 * SPDX-License-Identifier: GPL-2.0-or-later */

/** \file
 * \ingroup modifiers
 */

#include <cstring>

#include "BLI_utildefines.h"

#include "BLT_translation.hh"

#include "DNA_defaults.h"
#include "DNA_mesh_types.h"
#include "DNA_object_types.h"
#include "DNA_screen_types.h"

#include "BKE_deform.hh"
#include "BKE_mesh.hh"

#include "UI_interface.hh"
#include "UI_resources.hh"

#include "RNA_access.hh"
#include "RNA_prototypes.hh"

#include "MOD_modifiertypes.hh"
#include "MOD_ui_common.hh"

#include "bmesh.hh"
#include "tools/bmesh_wireframe.hh"

static void init_data(ModifierData *md)
{
  WireframeModifierData *wmd = (WireframeModifierData *)md;

  BLI_assert(MEMCMP_STRUCT_AFTER_IS_ZERO(wmd, modifier));

  MEMCPY_STRUCT_AFTER(wmd, DNA_struct_default_get(WireframeModifierData), modifier);
}

static void required_data_mask(ModifierData *md, CustomData_MeshMasks *r_cddata_masks)
{
  WireframeModifierData *wmd = (WireframeModifierData *)md;

  /* Ask for vertex-groups if we need them. */
  if (wmd->defgrp_name[0] != '\0') {
    r_cddata_masks->vmask |= CD_MASK_MDEFORMVERT;
  }
}

static Mesh *WireframeModifier_do(WireframeModifierData *wmd, Object *ob, Mesh *mesh)
{
  Mesh *result;
  BMesh *bm;

  const int defgrp_index = BKE_id_defgroup_name_index(&mesh->id, wmd->defgrp_name);

  BMeshCreateParams create_params{};
  BMeshFromMeshParams convert_params{};
  convert_params.calc_face_normal = true;
  convert_params.calc_vert_normal = true;
  convert_params.add_key_index = false;
  convert_params.use_shapekey = false;
  convert_params.active_shapekey = 0;
  convert_params.cd_mask_extra.vmask = CD_MASK_ORIGINDEX;
  convert_params.cd_mask_extra.emask = CD_MASK_ORIGINDEX;
  convert_params.cd_mask_extra.pmask = CD_MASK_ORIGINDEX;

  bm = BKE_mesh_to_bmesh_ex(mesh, &create_params, &convert_params);

  BM_mesh_wireframe(bm,
                    wmd->offset,
                    wmd->offset_fac,
                    wmd->offset_fac_vg,
                    (wmd->flag & MOD_WIREFRAME_REPLACE) != 0,
                    (wmd->flag & MOD_WIREFRAME_BOUNDARY) != 0,
                    (wmd->flag & MOD_WIREFRAME_OFS_EVEN) != 0,
                    (wmd->flag & MOD_WIREFRAME_OFS_RELATIVE) != 0,
                    (wmd->flag & MOD_WIREFRAME_CREASE) != 0,
                    wmd->crease_weight,
                    defgrp_index,
                    (wmd->flag & MOD_WIREFRAME_INVERT_VGROUP) != 0,
                    wmd->mat_ofs,
                    std::max(ob->totcol - 1, 0),
                    false);

  result = BKE_mesh_from_bmesh_for_eval_nomain(bm, nullptr, mesh);
  BM_mesh_free(bm);

  return result;
}

static Mesh *modify_mesh(ModifierData *md, const ModifierEvalContext *ctx, Mesh *mesh)
{
  return WireframeModifier_do((WireframeModifierData *)md, ctx->object, mesh);
}

static void panel_draw(const bContext * /*C*/, Panel *panel)
{
  uiLayout *col, *row; /*bfa - removed *sub*/
  uiLayout *layout = panel->layout;

  PointerRNA ob_ptr;
  PointerRNA *ptr = modifier_panel_get_property_pointers(panel, &ob_ptr);

  uiLayoutSetPropSep(layout, true);

  uiItemR(layout, ptr, "thickness", UI_ITEM_NONE, IFACE_("Thickness"), ICON_NONE);
  uiItemR(layout, ptr, "offset", UI_ITEM_NONE, std::nullopt, ICON_NONE);

<<<<<<< HEAD
  col = uiLayoutColumn(layout, true);
  /*------------------- bfa - original props */
  // uiItemR(col, ptr, "use_boundary", UI_ITEM_NONE, IFACE_("Boundary"), ICON_NONE);
  // uiItemR(col, ptr, "use_replace", UI_ITEM_NONE, IFACE_("Replace Original"), ICON_NONE);

  row = uiLayoutRow(col, true);
  uiLayoutSetPropSep(row, false); /* bfa - use_property_split = False */
  uiItemR(row, ptr, "use_boundary", UI_ITEM_NONE, std::nullopt, ICON_NONE);
  uiItemDecoratorR(row, ptr, "use_boundary", 0); /*bfa - decorator*/

  row = uiLayoutRow(col, true);
  uiLayoutSetPropSep(row, false); /* bfa - use_property_split = False */
  uiItemR(row, ptr, "use_replace", UI_ITEM_NONE, IFACE_("Replace Original"), ICON_NONE);
  uiItemDecoratorR(row, ptr, "use_replace", 0); /*bfa - decorator*/
  /* ------------ end bfa */

  /*------------------- bfa - original props */
  // col = uiLayoutColumnWithHeading(layout, true, IFACE_("Thickness"));
  // uiItemR(col, ptr, "use_even_offset", UI_ITEM_NONE, IFACE_("Even"), ICON_NONE);
  // uiItemR(col, ptr, "use_relative_offset", UI_ITEM_NONE, IFACE_("Relative"), ICON_NONE);

  uiItemL(col, TIP_("Thickness"), ICON_NONE);

  row = uiLayoutRow(col, true);
  uiLayoutSetPropSep(row, false); /* bfa - use_property_split = False */
  uiItemS(row);
  uiItemR(row, ptr, "use_even_offset", UI_ITEM_NONE, IFACE_("Even"), ICON_NONE);
  uiItemDecoratorR(row, ptr, "use_even_offset", 0); /*bfa - decorator*/

  row = uiLayoutRow(col, true);
  uiLayoutSetPropSep(row, false); /* bfa - use_property_split = False */
  uiItemS(row);
  uiItemR(row, ptr, "use_relative_offset", UI_ITEM_NONE, IFACE_("Relative"), ICON_NONE);
  uiItemDecoratorR(row, ptr, "use_relative_offset", 0); /*bfa - decorator*/
  /* ------------ end bfa */

  /*------------------- bfa - original props */
  // row = uiLayoutRowWithHeading(layout, true, IFACE_("Crease Edges"));
  // uiItemR(row, ptr, "use_crease", UI_ITEM_NONE, "", ICON_NONE);
  // sub = uiLayoutRow(row, true);
  // uiLayoutSetActive(sub, RNA_boolean_get(ptr, "use_crease"));
  // uiItemR(sub, ptr, "crease_weight", UI_ITEM_R_SLIDER, "", ICON_NONE);

  // ------------------ bfa new left aligned prop with triangle button to hide the slider

  /* NOTE: split amount here needs to be synced with normal labels */
  uiLayout *split = uiLayoutSplit(layout, 0.385f, true);

  /* FIRST PART ................................................ */
  row = uiLayoutRow(split, false);
  uiLayoutSetPropDecorate(row, false);
  uiLayoutSetPropSep(row, false); /* bfa - use_property_split = False */
  uiItemR(row, ptr, "use_crease", UI_ITEM_NONE, "Crease Edges", ICON_NONE);
  uiItemDecoratorR(row, ptr, "use_crease", 0); /*bfa - decorator*/

  /* SECOND PART ................................................ */
  row = uiLayoutRow(split, false);
  if (RNA_boolean_get(ptr, "use_crease")) {
    uiItemR(row, ptr, "crease_weight", UI_ITEM_R_SLIDER, "", ICON_NONE);
  }
  else {
    uiItemL(row, TIP_(""), ICON_DISCLOSURE_TRI_RIGHT);
  }
  // ------------------------------- end bfa
=======
  col = &layout->column(true);
  uiItemR(col, ptr, "use_boundary", UI_ITEM_NONE, IFACE_("Boundary"), ICON_NONE);
  uiItemR(col, ptr, "use_replace", UI_ITEM_NONE, IFACE_("Replace Original"), ICON_NONE);

  col = &layout->column(true, IFACE_("Thickness"));
  uiItemR(col, ptr, "use_even_offset", UI_ITEM_NONE, IFACE_("Even"), ICON_NONE);
  uiItemR(col, ptr, "use_relative_offset", UI_ITEM_NONE, IFACE_("Relative"), ICON_NONE);

  row = &layout->row(true, IFACE_("Crease Edges"));
  uiItemR(row, ptr, "use_crease", UI_ITEM_NONE, "", ICON_NONE);
  sub = &row->row(true);
  uiLayoutSetActive(sub, RNA_boolean_get(ptr, "use_crease"));
  uiItemR(sub, ptr, "crease_weight", UI_ITEM_R_SLIDER, "", ICON_NONE);
>>>>>>> a463ed2e

  uiItemR(layout, ptr, "material_offset", UI_ITEM_NONE, IFACE_("Material Offset"), ICON_NONE);

  modifier_panel_end(layout, ptr);
}

static void vertex_group_panel_draw(const bContext * /*C*/, Panel *panel)
{
  uiLayout *row;
  uiLayout *layout = panel->layout;

  PointerRNA ob_ptr;
  PointerRNA *ptr = modifier_panel_get_property_pointers(panel, &ob_ptr);

  bool has_vertex_group = RNA_string_length(ptr, "vertex_group") != 0;

  uiLayoutSetPropSep(layout, true);

  modifier_vgroup_ui(layout, ptr, &ob_ptr, "vertex_group", "invert_vertex_group", std::nullopt);

  row = &layout->row(true);
  uiLayoutSetActive(row, has_vertex_group);
  uiItemR(row, ptr, "thickness_vertex_group", UI_ITEM_NONE, IFACE_("Factor"), ICON_NONE);
}

static void panel_register(ARegionType *region_type)
{
  PanelType *panel_type = modifier_panel_register(
      region_type, eModifierType_Wireframe, panel_draw);
  modifier_subpanel_register(
      region_type, "vertex_group", "Vertex Group", nullptr, vertex_group_panel_draw, panel_type);
}

ModifierTypeInfo modifierType_Wireframe = {
    /*idname*/ "Wireframe",
    /*name*/ N_("Wireframe"),
    /*struct_name*/ "WireframeModifierData",
    /*struct_size*/ sizeof(WireframeModifierData),
    /*srna*/ &RNA_WireframeModifier,
    /*type*/ ModifierTypeType::Constructive,
    /*flags*/ eModifierTypeFlag_AcceptsMesh | eModifierTypeFlag_SupportsEditmode,
    /*icon*/ ICON_MOD_WIREFRAME,

    /*copy_data*/ BKE_modifier_copydata_generic,

    /*deform_verts*/ nullptr,
    /*deform_matrices*/ nullptr,
    /*deform_verts_EM*/ nullptr,
    /*deform_matrices_EM*/ nullptr,
    /*modify_mesh*/ modify_mesh,
    /*modify_geometry_set*/ nullptr,

    /*init_data*/ init_data,
    /*required_data_mask*/ required_data_mask,
    /*free_data*/ nullptr,
    /*is_disabled*/ nullptr,
    /*update_depsgraph*/ nullptr,
    /*depends_on_time*/ nullptr,
    /*depends_on_normals*/ nullptr,
    /*foreach_ID_link*/ nullptr,
    /*foreach_tex_link*/ nullptr,
    /*free_runtime_data*/ nullptr,
    /*panel_register*/ panel_register,
    /*blend_write*/ nullptr,
    /*blend_read*/ nullptr,
    /*foreach_cache*/ nullptr,
};<|MERGE_RESOLUTION|>--- conflicted
+++ resolved
@@ -111,37 +111,36 @@
   uiItemR(layout, ptr, "thickness", UI_ITEM_NONE, IFACE_("Thickness"), ICON_NONE);
   uiItemR(layout, ptr, "offset", UI_ITEM_NONE, std::nullopt, ICON_NONE);
 
-<<<<<<< HEAD
-  col = uiLayoutColumn(layout, true);
+  col = &layout->column(true);
   /*------------------- bfa - original props */
   // uiItemR(col, ptr, "use_boundary", UI_ITEM_NONE, IFACE_("Boundary"), ICON_NONE);
   // uiItemR(col, ptr, "use_replace", UI_ITEM_NONE, IFACE_("Replace Original"), ICON_NONE);
 
-  row = uiLayoutRow(col, true);
+  row = &col->row(true);
   uiLayoutSetPropSep(row, false); /* bfa - use_property_split = False */
   uiItemR(row, ptr, "use_boundary", UI_ITEM_NONE, std::nullopt, ICON_NONE);
   uiItemDecoratorR(row, ptr, "use_boundary", 0); /*bfa - decorator*/
 
-  row = uiLayoutRow(col, true);
+  row = &col->row(true);
   uiLayoutSetPropSep(row, false); /* bfa - use_property_split = False */
   uiItemR(row, ptr, "use_replace", UI_ITEM_NONE, IFACE_("Replace Original"), ICON_NONE);
   uiItemDecoratorR(row, ptr, "use_replace", 0); /*bfa - decorator*/
   /* ------------ end bfa */
 
   /*------------------- bfa - original props */
-  // col = uiLayoutColumnWithHeading(layout, true, IFACE_("Thickness"));
+  // col = &layout->column(true, IFACE_("Thickness"));
   // uiItemR(col, ptr, "use_even_offset", UI_ITEM_NONE, IFACE_("Even"), ICON_NONE);
   // uiItemR(col, ptr, "use_relative_offset", UI_ITEM_NONE, IFACE_("Relative"), ICON_NONE);
 
   uiItemL(col, TIP_("Thickness"), ICON_NONE);
 
-  row = uiLayoutRow(col, true);
+  row = &col->row(true);
   uiLayoutSetPropSep(row, false); /* bfa - use_property_split = False */
   uiItemS(row);
   uiItemR(row, ptr, "use_even_offset", UI_ITEM_NONE, IFACE_("Even"), ICON_NONE);
   uiItemDecoratorR(row, ptr, "use_even_offset", 0); /*bfa - decorator*/
 
-  row = uiLayoutRow(col, true);
+  row = &col->row(true);
   uiLayoutSetPropSep(row, false); /* bfa - use_property_split = False */
   uiItemS(row);
   uiItemR(row, ptr, "use_relative_offset", UI_ITEM_NONE, IFACE_("Relative"), ICON_NONE);
@@ -149,9 +148,9 @@
   /* ------------ end bfa */
 
   /*------------------- bfa - original props */
-  // row = uiLayoutRowWithHeading(layout, true, IFACE_("Crease Edges"));
+  // row = &layout->row(true, IFACE_("Crease Edges"));
   // uiItemR(row, ptr, "use_crease", UI_ITEM_NONE, "", ICON_NONE);
-  // sub = uiLayoutRow(row, true);
+  // sub = &row->row(true);
   // uiLayoutSetActive(sub, RNA_boolean_get(ptr, "use_crease"));
   // uiItemR(sub, ptr, "crease_weight", UI_ITEM_R_SLIDER, "", ICON_NONE);
 
@@ -161,14 +160,14 @@
   uiLayout *split = uiLayoutSplit(layout, 0.385f, true);
 
   /* FIRST PART ................................................ */
-  row = uiLayoutRow(split, false);
+  row = &split->row(false);
   uiLayoutSetPropDecorate(row, false);
   uiLayoutSetPropSep(row, false); /* bfa - use_property_split = False */
   uiItemR(row, ptr, "use_crease", UI_ITEM_NONE, "Crease Edges", ICON_NONE);
   uiItemDecoratorR(row, ptr, "use_crease", 0); /*bfa - decorator*/
 
   /* SECOND PART ................................................ */
-  row = uiLayoutRow(split, false);
+  row = &split->row(false);
   if (RNA_boolean_get(ptr, "use_crease")) {
     uiItemR(row, ptr, "crease_weight", UI_ITEM_R_SLIDER, "", ICON_NONE);
   }
@@ -176,21 +175,6 @@
     uiItemL(row, TIP_(""), ICON_DISCLOSURE_TRI_RIGHT);
   }
   // ------------------------------- end bfa
-=======
-  col = &layout->column(true);
-  uiItemR(col, ptr, "use_boundary", UI_ITEM_NONE, IFACE_("Boundary"), ICON_NONE);
-  uiItemR(col, ptr, "use_replace", UI_ITEM_NONE, IFACE_("Replace Original"), ICON_NONE);
-
-  col = &layout->column(true, IFACE_("Thickness"));
-  uiItemR(col, ptr, "use_even_offset", UI_ITEM_NONE, IFACE_("Even"), ICON_NONE);
-  uiItemR(col, ptr, "use_relative_offset", UI_ITEM_NONE, IFACE_("Relative"), ICON_NONE);
-
-  row = &layout->row(true, IFACE_("Crease Edges"));
-  uiItemR(row, ptr, "use_crease", UI_ITEM_NONE, "", ICON_NONE);
-  sub = &row->row(true);
-  uiLayoutSetActive(sub, RNA_boolean_get(ptr, "use_crease"));
-  uiItemR(sub, ptr, "crease_weight", UI_ITEM_R_SLIDER, "", ICON_NONE);
->>>>>>> a463ed2e
 
   uiItemR(layout, ptr, "material_offset", UI_ITEM_NONE, IFACE_("Material Offset"), ICON_NONE);
 
