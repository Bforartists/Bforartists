/* SPDX-FileCopyrightText: 2023 Blender Authors
 *
 * SPDX-License-Identifier: GPL-2.0-or-later */

/** \file
 * \ingroup modifiers
 */

#include <cstring>

#include "BLI_utildefines.h"

#include "BLT_translation.hh"

#include "DNA_defaults.h"
#include "DNA_mesh_types.h"
#include "DNA_object_types.h"
#include "DNA_screen_types.h"

#include "BKE_deform.hh"
#include "BKE_mesh.hh"

#include "UI_interface_layout.hh"
#include "UI_resources.hh"

#include "RNA_access.hh"
#include "RNA_prototypes.hh"

#include "MOD_modifiertypes.hh"
#include "MOD_ui_common.hh"

#include "bmesh.hh"
#include "tools/bmesh_wireframe.hh"

static void init_data(ModifierData *md)
{
  WireframeModifierData *wmd = (WireframeModifierData *)md;

  BLI_assert(MEMCMP_STRUCT_AFTER_IS_ZERO(wmd, modifier));

  MEMCPY_STRUCT_AFTER(wmd, DNA_struct_default_get(WireframeModifierData), modifier);
}

static void required_data_mask(ModifierData *md, CustomData_MeshMasks *r_cddata_masks)
{
  WireframeModifierData *wmd = (WireframeModifierData *)md;

  /* Ask for vertex-groups if we need them. */
  if (wmd->defgrp_name[0] != '\0') {
    r_cddata_masks->vmask |= CD_MASK_MDEFORMVERT;
  }
}

static Mesh *WireframeModifier_do(WireframeModifierData *wmd, Object *ob, Mesh *mesh)
{
  Mesh *result;
  BMesh *bm;

  const int defgrp_index = BKE_id_defgroup_name_index(&mesh->id, wmd->defgrp_name);

  BMeshCreateParams create_params{};
  BMeshFromMeshParams convert_params{};
  convert_params.calc_face_normal = true;
  convert_params.calc_vert_normal = true;
  convert_params.add_key_index = false;
  convert_params.use_shapekey = false;
  convert_params.active_shapekey = 0;
  convert_params.cd_mask_extra.vmask = CD_MASK_ORIGINDEX;
  convert_params.cd_mask_extra.emask = CD_MASK_ORIGINDEX;
  convert_params.cd_mask_extra.pmask = CD_MASK_ORIGINDEX;

  bm = BKE_mesh_to_bmesh_ex(mesh, &create_params, &convert_params);

  BM_mesh_wireframe(bm,
                    wmd->offset,
                    wmd->offset_fac,
                    wmd->offset_fac_vg,
                    (wmd->flag & MOD_WIREFRAME_REPLACE) != 0,
                    (wmd->flag & MOD_WIREFRAME_BOUNDARY) != 0,
                    (wmd->flag & MOD_WIREFRAME_OFS_EVEN) != 0,
                    (wmd->flag & MOD_WIREFRAME_OFS_RELATIVE) != 0,
                    (wmd->flag & MOD_WIREFRAME_CREASE) != 0,
                    wmd->crease_weight,
                    defgrp_index,
                    (wmd->flag & MOD_WIREFRAME_INVERT_VGROUP) != 0,
                    wmd->mat_ofs,
                    std::max(ob->totcol - 1, 0),
                    false);

  result = BKE_mesh_from_bmesh_for_eval_nomain(bm, nullptr, mesh);
  BM_mesh_free(bm);

  return result;
}

static Mesh *modify_mesh(ModifierData *md, const ModifierEvalContext *ctx, Mesh *mesh)
{
  return WireframeModifier_do((WireframeModifierData *)md, ctx->object, mesh);
}

static void panel_draw(const bContext * /*C*/, Panel *panel)
{
<<<<<<< HEAD
  uiLayout *col, *row; /*bfa - removed *sub*/
  uiLayout *layout = panel->layout;
=======
  blender::ui::Layout &layout = *panel->layout;
>>>>>>> 85504da2

  PointerRNA ob_ptr;
  PointerRNA *ptr = modifier_panel_get_property_pointers(panel, &ob_ptr);

  layout.use_property_split_set(true);

  layout.prop(ptr, "thickness", UI_ITEM_NONE, IFACE_("Thickness"), ICON_NONE);
  layout.prop(ptr, "offset", UI_ITEM_NONE, std::nullopt, ICON_NONE);

<<<<<<< HEAD
  col = &layout->column(true);

  /* bfa - our layout */
  row = &col->row(true);
  row->use_property_split_set(false); /* bfa - use_property_split = False */
  row->separator();
  row->prop(ptr, "use_boundary", UI_ITEM_NONE, std::nullopt, ICON_NONE);
  row->decorator(ptr, "use_boundary", 0); /*bfa - decorator*/

  /* bfa - our layout */
  row = &col->row(true);
  row->use_property_split_set(false); /* bfa - use_property_split = False */
  row->separator();
  row->prop(ptr, "use_replace", UI_ITEM_NONE, IFACE_("Replace Original"), ICON_NONE);
  row->decorator(ptr, "use_replace", 0); /*bfa - decorator*/

  /* bfa - our layout */
  col->separator();
  col->label(TIP_("Thickness"), ICON_NONE);

  /* bfa - our layout */
  row = &col->row(true);
  row->use_property_split_set(false); /* bfa - use_property_split = False */
  row->separator();
  row->prop(ptr, "use_even_offset", UI_ITEM_NONE, IFACE_("Even"), ICON_NONE);
  row->decorator(ptr, "use_even_offset", 0); /*bfa - decorator*/

  /* bfa - our layout */
  row = &col->row(true);
  row->use_property_split_set(false); /* bfa - use_property_split = False */
  row->separator();
  row->prop(ptr, "use_relative_offset", UI_ITEM_NONE, IFACE_("Relative"), ICON_NONE);
  row->decorator(ptr, "use_relative_offset", 0); /*bfa - decorator*/

  /* bfa - our layout */
  /* NOTE: split amount here needs to be synced with normal labels */
  uiLayout *split = &layout->split(0.385f, true);

  /* bfa - our layout */
  row = &split->row(true);
  row->use_property_decorate_set(false);
  row->use_property_split_set(false); /* bfa - use_property_split = False */
  row->separator();
  row->prop(ptr, "use_crease", UI_ITEM_NONE, "Crease Edges", ICON_NONE);
  row->decorator(ptr, "use_crease", 0); /*bfa - decorator*/

  /* bfa - our layout */
  row = &split->row(false);
  if (RNA_boolean_get(ptr, "use_crease")) {
    row->prop(ptr, "crease_weight", UI_ITEM_R_SLIDER, "", ICON_NONE);
  }
  else {
    row->label(TIP_(""), ICON_DISCLOSURE_TRI_RIGHT);
  }
=======
  blender::ui::Layout *col = &layout.column(true);
  col->prop(ptr, "use_boundary", UI_ITEM_NONE, IFACE_("Boundary"), ICON_NONE);
  col->prop(ptr, "use_replace", UI_ITEM_NONE, IFACE_("Replace Original"), ICON_NONE);

  col = &layout.column(true, IFACE_("Thickness"));
  col->prop(ptr, "use_even_offset", UI_ITEM_NONE, IFACE_("Even"), ICON_NONE);
  col->prop(ptr, "use_relative_offset", UI_ITEM_NONE, IFACE_("Relative"), ICON_NONE);

  blender::ui::Layout &row = layout.row(true, IFACE_("Crease Edges"));
  row.prop(ptr, "use_crease", UI_ITEM_NONE, "", ICON_NONE);
  blender::ui::Layout &sub = row.row(true);
  sub.active_set(RNA_boolean_get(ptr, "use_crease"));
  sub.prop(ptr, "crease_weight", UI_ITEM_R_SLIDER, "", ICON_NONE);

  layout.prop(ptr, "material_offset", UI_ITEM_NONE, IFACE_("Material Offset"), ICON_NONE);
>>>>>>> 85504da2

  modifier_error_message_draw(layout, ptr);
}

static void vertex_group_panel_draw(const bContext * /*C*/, Panel *panel)
{
  blender::ui::Layout &layout = *panel->layout;

  PointerRNA ob_ptr;
  PointerRNA *ptr = modifier_panel_get_property_pointers(panel, &ob_ptr);

  bool has_vertex_group = RNA_string_length(ptr, "vertex_group") != 0;

  layout.use_property_split_set(true);

  modifier_vgroup_ui(layout, ptr, &ob_ptr, "vertex_group", "invert_vertex_group", std::nullopt);

  blender::ui::Layout &row = layout.row(true);
  row.active_set(has_vertex_group);
  row.prop(ptr, "thickness_vertex_group", UI_ITEM_NONE, IFACE_("Factor"), ICON_NONE);
}

static void panel_register(ARegionType *region_type)
{
  PanelType *panel_type = modifier_panel_register(
      region_type, eModifierType_Wireframe, panel_draw);
  modifier_subpanel_register(
      region_type, "vertex_group", "Vertex Group", nullptr, vertex_group_panel_draw, panel_type);
}

ModifierTypeInfo modifierType_Wireframe = {
    /*idname*/ "Wireframe",
    /*name*/ N_("Wireframe"),
    /*struct_name*/ "WireframeModifierData",
    /*struct_size*/ sizeof(WireframeModifierData),
    /*srna*/ &RNA_WireframeModifier,
    /*type*/ ModifierTypeType::Constructive,
    /*flags*/ eModifierTypeFlag_AcceptsMesh | eModifierTypeFlag_SupportsEditmode,
    /*icon*/ ICON_MOD_WIREFRAME,

    /*copy_data*/ BKE_modifier_copydata_generic,

    /*deform_verts*/ nullptr,
    /*deform_matrices*/ nullptr,
    /*deform_verts_EM*/ nullptr,
    /*deform_matrices_EM*/ nullptr,
    /*modify_mesh*/ modify_mesh,
    /*modify_geometry_set*/ nullptr,

    /*init_data*/ init_data,
    /*required_data_mask*/ required_data_mask,
    /*free_data*/ nullptr,
    /*is_disabled*/ nullptr,
    /*update_depsgraph*/ nullptr,
    /*depends_on_time*/ nullptr,
    /*depends_on_normals*/ nullptr,
    /*foreach_ID_link*/ nullptr,
    /*foreach_tex_link*/ nullptr,
    /*free_runtime_data*/ nullptr,
    /*panel_register*/ panel_register,
    /*blend_write*/ nullptr,
    /*blend_read*/ nullptr,
    /*foreach_cache*/ nullptr,
    /*foreach_working_space_color*/ nullptr,
};<|MERGE_RESOLUTION|>--- conflicted
+++ resolved
@@ -100,12 +100,8 @@
 
 static void panel_draw(const bContext * /*C*/, Panel *panel)
 {
-<<<<<<< HEAD
-  uiLayout *col, *row; /*bfa - removed *sub*/
-  uiLayout *layout = panel->layout;
-=======
+  blender::ui::Layout *col, *row; /*bfa - removed *sub*/
   blender::ui::Layout &layout = *panel->layout;
->>>>>>> 85504da2
 
   PointerRNA ob_ptr;
   PointerRNA *ptr = modifier_panel_get_property_pointers(panel, &ob_ptr);
@@ -115,8 +111,7 @@
   layout.prop(ptr, "thickness", UI_ITEM_NONE, IFACE_("Thickness"), ICON_NONE);
   layout.prop(ptr, "offset", UI_ITEM_NONE, std::nullopt, ICON_NONE);
 
-<<<<<<< HEAD
-  col = &layout->column(true);
+  col = &layout.column(true);
 
   /* bfa - our layout */
   row = &col->row(true);
@@ -152,7 +147,7 @@
 
   /* bfa - our layout */
   /* NOTE: split amount here needs to be synced with normal labels */
-  uiLayout *split = &layout->split(0.385f, true);
+  blender::ui::Layout *split = &layout.split(0.385f, true);
 
   /* bfa - our layout */
   row = &split->row(true);
@@ -170,23 +165,6 @@
   else {
     row->label(TIP_(""), ICON_DISCLOSURE_TRI_RIGHT);
   }
-=======
-  blender::ui::Layout *col = &layout.column(true);
-  col->prop(ptr, "use_boundary", UI_ITEM_NONE, IFACE_("Boundary"), ICON_NONE);
-  col->prop(ptr, "use_replace", UI_ITEM_NONE, IFACE_("Replace Original"), ICON_NONE);
-
-  col = &layout.column(true, IFACE_("Thickness"));
-  col->prop(ptr, "use_even_offset", UI_ITEM_NONE, IFACE_("Even"), ICON_NONE);
-  col->prop(ptr, "use_relative_offset", UI_ITEM_NONE, IFACE_("Relative"), ICON_NONE);
-
-  blender::ui::Layout &row = layout.row(true, IFACE_("Crease Edges"));
-  row.prop(ptr, "use_crease", UI_ITEM_NONE, "", ICON_NONE);
-  blender::ui::Layout &sub = row.row(true);
-  sub.active_set(RNA_boolean_get(ptr, "use_crease"));
-  sub.prop(ptr, "crease_weight", UI_ITEM_R_SLIDER, "", ICON_NONE);
-
-  layout.prop(ptr, "material_offset", UI_ITEM_NONE, IFACE_("Material Offset"), ICON_NONE);
->>>>>>> 85504da2
 
   modifier_error_message_draw(layout, ptr);
 }
