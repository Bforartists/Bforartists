--- conflicted
+++ resolved
@@ -390,33 +390,19 @@
 
   row = &layout->row(false);
   uiLayoutSetActive(row, edge_bevel);
-<<<<<<< HEAD
-  uiItemR(row, ptr, "vmesh_method", UI_ITEM_NONE, IFACE_("Intersections"), ICON_NONE);
+  row->prop(ptr, "vmesh_method", UI_ITEM_NONE, IFACE_("Intersections"), ICON_NONE);
 
   /*------------------- bfa - original props */
-  // uiItemR(row, ptr, "vmesh_method", UI_ITEM_NONE, IFACE_("Intersections"), ICON_NONE);
-  // uiItemR(layout, ptr, "use_clamp_overlap", UI_ITEM_NONE, nullptr, ICON_NONE);
-  // row = &layout->row(false);
-  // uiLayoutSetActive(row, edge_bevel);
-  // uiItemR(row, ptr, "loop_slide", UI_ITEM_NONE, nullptr, ICON_NONE);
-
   uiLayout *col;
   col = &layout->column(true);
   row = &col->row(true);
   uiLayoutSetPropSep(row, false); /* bfa - use_property_split = False */
-  uiItemR(row, ptr, "use_clamp_overlap", UI_ITEM_NONE, std::nullopt, ICON_NONE);
+  row->prop(ptr, "use_clamp_overlap", UI_ITEM_NONE, std::nullopt, ICON_NONE);
   uiItemDecoratorR(row, ptr, "use_clamp_overlap", 0); /*bfa - decorator*/
 
   row = &col->row(true);
   uiLayoutSetPropSep(row, false); /* bfa - use_property_split = False */
-  uiItemR(row, ptr, "loop_slide", UI_ITEM_NONE, std::nullopt, ICON_NONE);
-=======
-  row->prop(ptr, "vmesh_method", UI_ITEM_NONE, IFACE_("Intersections"), ICON_NONE);
-  layout->prop(ptr, "use_clamp_overlap", UI_ITEM_NONE, std::nullopt, ICON_NONE);
-  row = &layout->row(false);
-  uiLayoutSetActive(row, edge_bevel);
   row->prop(ptr, "loop_slide", UI_ITEM_NONE, std::nullopt, ICON_NONE);
->>>>>>> cb8c3a7e
 }
 
 static void shading_panel_draw(const bContext * /*C*/, Panel *panel)
@@ -430,47 +416,32 @@
 
   uiLayoutSetPropSep(layout, true);
 
-<<<<<<< HEAD
   /*------------------- bfa - original prop */
-  // uiItemR(layout, ptr, "harden_normals", UI_ITEM_NONE, std::nullopt, ICON_NONE);
-=======
-  layout->prop(ptr, "harden_normals", UI_ITEM_NONE, std::nullopt, ICON_NONE);
->>>>>>> cb8c3a7e
-
   uiLayout *row;
   row = &layout->row(true);
   uiLayoutSetPropSep(row, false); /* bfa - use_property_split = False */
-  uiItemR(row, ptr, "harden_normals", UI_ITEM_NONE, std::nullopt, ICON_NONE);
+  row->prop(ptr, "harden_normals", UI_ITEM_NONE, std::nullopt, ICON_NONE);
   uiItemDecoratorR(row, ptr, "harden_normals", 0); /*bfa - decorator*/
   /* ------------ end bfa */
 
   /*------------------- bfa - original props */
-  // col = &layout->column(true, IFACE_("Mark"));
-  // uiLayoutSetActive(col, edge_bevel);
-  // uiItemR(col, ptr, "mark_seam", UI_ITEM_NONE, IFACE_("Seam"), ICON_NONE);
-  // uiItemR(col, ptr, "mark_sharp", UI_ITEM_NONE, IFACE_("Sharp"), ICON_NONE);
-
   col = &layout->column(true);
   uiLayoutSetActive(col, edge_bevel);
-<<<<<<< HEAD
-  uiLayoutSetPropSep(col, false); /* bfa - use_property_split = False */
-
-  uiItemL(col, TIP_("Mark"), ICON_NONE);
+  row->prop(ptr, "mark_seam", UI_ITEM_NONE, IFACE_("Seam"), ICON_NONE);
+  row->prop(ptr, "mark_sharp", UI_ITEM_NONE, IFACE_("Sharp"), ICON_NONE);
+
+  col->label(TIP_("Mark"), ICON_NONE);
 
   row = &col->row(true);
   uiItemS(row);
-  uiItemR(row, ptr, "mark_seam", UI_ITEM_NONE, IFACE_("Seam"), ICON_NONE);
+  row->prop(ptr, "mark_seam", UI_ITEM_NONE, IFACE_("Seam"), ICON_NONE);
   uiItemDecoratorR(row, ptr, "mark_seam", 0); /*bfa - decorator*/
 
   row = &col->row(true);
   uiItemS(row);
-  uiItemR(row, ptr, "mark_sharp", UI_ITEM_NONE, IFACE_("Sharp"), ICON_NONE);
+  row->prop(ptr, "mark_sharp", UI_ITEM_NONE, IFACE_("Sharp"), ICON_NONE);
   uiItemDecoratorR(row, ptr, "mark_sharp", 0); /*bfa - decorator*/
   /* ------------ end bfa */
-=======
-  col->prop(ptr, "mark_seam", UI_ITEM_NONE, IFACE_("Seam"), ICON_NONE);
-  col->prop(ptr, "mark_sharp", UI_ITEM_NONE, IFACE_("Sharp"), ICON_NONE);
->>>>>>> cb8c3a7e
 
   layout->prop(ptr, "material", UI_ITEM_NONE, std::nullopt, ICON_NONE);
   layout->prop(ptr, "face_strength_mode", UI_ITEM_NONE, std::nullopt, ICON_NONE);
