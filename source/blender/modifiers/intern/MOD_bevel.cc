/* SPDX-FileCopyrightText: 2005 Blender Authors
 *
 * SPDX-License-Identifier: GPL-2.0-or-later */

/** \file
 * \ingroup modifiers
 */

#include <algorithm>

#include "BLI_math_vector.h"
#include "BLI_utildefines.h"

#include "BLT_translation.hh"

#include "DNA_curveprofile_types.h"
#include "DNA_defaults.h"
#include "DNA_object_types.h"
#include "DNA_screen_types.h"

#include "BKE_attribute.hh"
#include "BKE_curveprofile.h"
#include "BKE_deform.hh"
#include "BKE_mesh.hh"
#include "BKE_modifier.hh"

#include "UI_interface.hh"
#include "UI_resources.hh"

#include "RNA_access.hh"
#include "RNA_define.hh"
#include "RNA_prototypes.hh"

#include "MOD_ui_common.hh"
#include "MOD_util.hh"

#include "BLO_read_write.hh"

#include "GEO_randomize.hh"

#include "bmesh.hh"
#include "bmesh_tools.hh"

static void init_data(ModifierData *md)
{
  BevelModifierData *bmd = (BevelModifierData *)md;

  BLI_assert(MEMCMP_STRUCT_AFTER_IS_ZERO(bmd, modifier));

  MEMCPY_STRUCT_AFTER(bmd, DNA_struct_default_get(BevelModifierData), modifier);

  bmd->custom_profile = BKE_curveprofile_add(PROF_PRESET_LINE);
}

static void copy_data(const ModifierData *md_src, ModifierData *md_dst, const int flag)
{
  const BevelModifierData *bmd_src = (const BevelModifierData *)md_src;
  BevelModifierData *bmd_dst = (BevelModifierData *)md_dst;

  BKE_modifier_copydata_generic(md_src, md_dst, flag);
  bmd_dst->custom_profile = BKE_curveprofile_copy(bmd_src->custom_profile);
}

static void required_data_mask(ModifierData *md, CustomData_MeshMasks *r_cddata_masks)
{
  BevelModifierData *bmd = (BevelModifierData *)md;

  /* Ask for vertex-groups if we need them. */
  if (bmd->defgrp_name[0] != '\0') {
    r_cddata_masks->vmask |= CD_MASK_MDEFORMVERT;
  }
}

static std::string ensure_weight_attribute_meta_data(Mesh &mesh,
                                                     const blender::StringRef name,
                                                     const blender::bke::AttrDomain domain,
                                                     bool &r_attr_converted)
{
  using namespace blender;
  if (!blender::bke::allow_procedural_attribute_access(name)) {
    return "";
  }
  bke::MutableAttributeAccessor attributes = mesh.attributes_for_write();
  const std::optional<bke::AttributeMetaData> meta_data = attributes.lookup_meta_data(name);
  if (!meta_data) {
    r_attr_converted = false;
    return name;
  }
  if (meta_data->domain == domain && meta_data->data_type == CD_PROP_FLOAT) {
    r_attr_converted = false;
    return name;
  }

  Array<float> weight(attributes.domain_size(domain));
  attributes.lookup<float>(name, domain).varray.materialize(weight);
  const std::string new_name = BKE_attribute_calc_unique_name(AttributeOwner::from_id(&mesh.id),
                                                              name);
  attributes.add<float>(
      new_name, domain, bke::AttributeInitVArray(VArray<float>::ForSpan(weight)));
  r_attr_converted = true;
  return new_name;
}

/*
 * This calls the new bevel code (added since 2.64)
 */
static Mesh *modify_mesh(ModifierData *md, const ModifierEvalContext *ctx, Mesh *mesh)
{
  using namespace blender;
  if (mesh->verts_num == 0) {
    return mesh;
  }
  Mesh *result;
  BMesh *bm;
  BMIter iter;
  BMEdge *e;
  BMVert *v;
  float weight, weight2;
  int vgroup = -1;
  const MDeformVert *dvert = nullptr;
  BevelModifierData *bmd = (BevelModifierData *)md;
  const float threshold = cosf(bmd->bevel_angle + 0.000000175f);
  const bool do_clamp = !(bmd->flags & MOD_BEVEL_OVERLAP_OK);
  const int offset_type = bmd->val_flags;
  const int profile_type = bmd->profile_type;
  const float value = bmd->value;
  const int mat = std::clamp(int(bmd->mat), -1, ctx->object->totcol - 1);
  const bool loop_slide = (bmd->flags & MOD_BEVEL_EVEN_WIDTHS) == 0;
  const bool mark_seam = (bmd->edge_flags & MOD_BEVEL_MARK_SEAM);
  const bool mark_sharp = (bmd->edge_flags & MOD_BEVEL_MARK_SHARP);
  bool harden_normals = (bmd->flags & MOD_BEVEL_HARDEN_NORMALS);
  const int face_strength_mode = bmd->face_str_mode;
  const int miter_outer = bmd->miter_outer;
  const int miter_inner = bmd->miter_inner;
  const float spread = bmd->spread;
  const bool invert_vgroup = (bmd->flags & MOD_BEVEL_INVERT_VGROUP) != 0;

  BMeshCreateParams create_params{};
  BMeshFromMeshParams convert_params{};
  convert_params.calc_face_normal = true;
  convert_params.calc_vert_normal = true;
  convert_params.add_key_index = false;
  convert_params.use_shapekey = false;
  convert_params.active_shapekey = 0;
  convert_params.cd_mask_extra.vmask = CD_MASK_ORIGINDEX;
  convert_params.cd_mask_extra.emask = CD_MASK_ORIGINDEX;
  convert_params.cd_mask_extra.pmask = CD_MASK_ORIGINDEX;

  bool vert_weight_converted;
  const std::string vert_weight_name = ensure_weight_attribute_meta_data(
      *mesh, bmd->vertex_weight_name, bke::AttrDomain::Point, vert_weight_converted);
  bool edge_weight_converted;
  const std::string edge_weight_name = ensure_weight_attribute_meta_data(
      *mesh, bmd->edge_weight_name, bke::AttrDomain::Edge, edge_weight_converted);

  bm = BKE_mesh_to_bmesh_ex(mesh, &create_params, &convert_params);

  if ((bmd->lim_flags & MOD_BEVEL_VGROUP) && bmd->defgrp_name[0]) {
    MOD_get_vgroup(ctx->object, mesh, bmd->defgrp_name, &dvert, &vgroup);
  }

  const int bweight_offset_vert = CustomData_get_offset_named(
      &bm->vdata, CD_PROP_FLOAT, vert_weight_name);
  const int bweight_offset_edge = CustomData_get_offset_named(
      &bm->edata, CD_PROP_FLOAT, edge_weight_name);

  if (bmd->affect_type == MOD_BEVEL_AFFECT_VERTICES) {
    BM_ITER_MESH (v, &iter, bm, BM_VERTS_OF_MESH) {
      if (bmd->lim_flags & MOD_BEVEL_WEIGHT) {
        weight = bweight_offset_vert == -1 ? 0.0f : BM_ELEM_CD_GET_FLOAT(v, bweight_offset_vert);
        if (weight == 0.0f) {
          continue;
        }
      }
      else {
        weight = BKE_defvert_array_find_weight_safe(
            dvert, BM_elem_index_get(v), vgroup, invert_vgroup);
        /* Check is against 0.5 rather than != 0.0 because cascaded bevel modifiers will
         * interpolate weights for newly created vertices, and may cause unexpected "selection" */
        if (weight < 0.5f) {
          continue;
        }
      }
      BM_elem_flag_enable(v, BM_ELEM_TAG);
    }
  }
  else if (bmd->lim_flags & MOD_BEVEL_ANGLE) {
    BM_ITER_MESH (e, &iter, bm, BM_EDGES_OF_MESH) {
      /* check for 1 edge having 2 face users */
      BMLoop *l_a, *l_b;
      if (BM_edge_loop_pair(e, &l_a, &l_b)) {
        if (dot_v3v3(l_a->f->no, l_b->f->no) < threshold) {
          BM_elem_flag_enable(e, BM_ELEM_TAG);
          BM_elem_flag_enable(e->v1, BM_ELEM_TAG);
          BM_elem_flag_enable(e->v2, BM_ELEM_TAG);
        }
      }
    }
  }
  else {
    /* crummy, is there a way just to operator on all? - campbell */
    BM_ITER_MESH (e, &iter, bm, BM_EDGES_OF_MESH) {
      if (BM_edge_is_manifold(e)) {
        if (bmd->lim_flags & MOD_BEVEL_WEIGHT) {
          weight = bweight_offset_edge == -1 ? 0.0f : BM_ELEM_CD_GET_FLOAT(e, bweight_offset_edge);
          if (weight == 0.0f) {
            continue;
          }
        }
        else {
          weight = BKE_defvert_array_find_weight_safe(
              dvert, BM_elem_index_get(e->v1), vgroup, invert_vgroup);
          weight2 = BKE_defvert_array_find_weight_safe(
              dvert, BM_elem_index_get(e->v2), vgroup, invert_vgroup);
          if (weight < 0.5f || weight2 < 0.5f) {
            continue;
          }
        }
        BM_elem_flag_enable(e, BM_ELEM_TAG);
        BM_elem_flag_enable(e->v1, BM_ELEM_TAG);
        BM_elem_flag_enable(e->v2, BM_ELEM_TAG);
      }
    }
  }

  BM_mesh_bevel(bm,
                value,
                offset_type,
                profile_type,
                bmd->res,
                bmd->profile,
                bmd->affect_type,
                bmd->lim_flags & MOD_BEVEL_WEIGHT,
                do_clamp,
                dvert,
                vgroup,
                mat,
                loop_slide,
                mark_seam,
                mark_sharp,
                harden_normals,
                face_strength_mode,
                miter_outer,
                miter_inner,
                spread,
                bmd->custom_profile,
                bmd->vmesh_method,
                bweight_offset_vert,
                bweight_offset_edge);

  result = BKE_mesh_from_bmesh_for_eval_nomain(bm, nullptr, mesh);

  /* Make sure we never allocated these. */
  BLI_assert(bm->vtoolflagpool == nullptr && bm->etoolflagpool == nullptr &&
             bm->ftoolflagpool == nullptr);

  BM_mesh_free(bm);

  if (vert_weight_converted) {
    result->attributes_for_write().remove(vert_weight_name);
  }
  if (edge_weight_converted) {
    result->attributes_for_write().remove(edge_weight_name);
  }

  blender::geometry::debug_randomize_mesh_order(result);

  return result;
}

static void free_data(ModifierData *md)
{
  BevelModifierData *bmd = (BevelModifierData *)md;
  BKE_curveprofile_free(bmd->custom_profile);
}

static bool is_disabled(const Scene * /*scene*/, ModifierData *md, bool /*use_render_params*/)
{
  BevelModifierData *bmd = (BevelModifierData *)md;
  return (bmd->value == 0.0f);
}

static void panel_draw(const bContext * /*C*/, Panel *panel)
{
  uiLayout *col, *sub;
  uiLayout *layout = panel->layout;

  PointerRNA ob_ptr;
  PointerRNA *ptr = modifier_panel_get_property_pointers(panel, &ob_ptr);

  bool edge_bevel = RNA_enum_get(ptr, "affect") != MOD_BEVEL_AFFECT_VERTICES;

  uiItemR(layout, ptr, "affect", UI_ITEM_R_EXPAND, std::nullopt, ICON_NONE);

  uiLayoutSetPropSep(layout, true);

  col = &layout->column(false);
  uiItemR(col, ptr, "offset_type", UI_ITEM_NONE, std::nullopt, ICON_NONE);
  if (RNA_enum_get(ptr, "offset_type") == BEVEL_AMT_PERCENT) {
    uiItemR(col, ptr, "width_pct", UI_ITEM_NONE, std::nullopt, ICON_NONE);
  }
  else {
    uiItemR(col, ptr, "width", UI_ITEM_NONE, IFACE_("Amount"), ICON_NONE);
  }

  uiItemR(layout, ptr, "segments", UI_ITEM_NONE, std::nullopt, ICON_NONE);

  uiItemS(layout);

  col = &layout->column(false);
  uiItemR(col, ptr, "limit_method", UI_ITEM_NONE, std::nullopt, ICON_NONE);
  int limit_method = RNA_enum_get(ptr, "limit_method");
  if (limit_method == MOD_BEVEL_ANGLE) {
    sub = &col->column(false);
    uiLayoutSetActive(sub, edge_bevel);
    uiItemR(col, ptr, "angle_limit", UI_ITEM_NONE, std::nullopt, ICON_NONE);
  }
  else if (limit_method == MOD_BEVEL_WEIGHT) {
    const char *prop_name = edge_bevel ? "edge_weight" : "vertex_weight";
    uiItemR(col, ptr, prop_name, UI_ITEM_NONE, std::nullopt, ICON_NONE);
  }
  else if (limit_method == MOD_BEVEL_VGROUP) {
    modifier_vgroup_ui(col, ptr, &ob_ptr, "vertex_group", "invert_vertex_group", std::nullopt);
  }

  modifier_panel_end(layout, ptr);
}

static void profile_panel_draw(const bContext * /*C*/, Panel *panel)
{
  uiLayout *row;
  uiLayout *layout = panel->layout;

  PointerRNA *ptr = modifier_panel_get_property_pointers(panel, nullptr);

  int profile_type = RNA_enum_get(ptr, "profile_type");
  int miter_inner = RNA_enum_get(ptr, "miter_inner");
  int miter_outer = RNA_enum_get(ptr, "miter_outer");
  bool edge_bevel = RNA_enum_get(ptr, "affect") != MOD_BEVEL_AFFECT_VERTICES;

  uiItemR(layout, ptr, "profile_type", UI_ITEM_R_EXPAND, std::nullopt, ICON_NONE);

  uiLayoutSetPropSep(layout, true);

  if (ELEM(profile_type, MOD_BEVEL_PROFILE_SUPERELLIPSE, MOD_BEVEL_PROFILE_CUSTOM)) {
    row = &layout->row(false);
    uiLayoutSetActive(
        row,
        profile_type == MOD_BEVEL_PROFILE_SUPERELLIPSE ||
            (profile_type == MOD_BEVEL_PROFILE_CUSTOM && edge_bevel &&
             !((miter_inner == MOD_BEVEL_MITER_SHARP) && (miter_outer == MOD_BEVEL_MITER_SHARP))));
    uiItemR(row,
            ptr,
            "profile",
            UI_ITEM_R_SLIDER,
            (profile_type == MOD_BEVEL_PROFILE_SUPERELLIPSE) ? IFACE_("Shape") :
                                                               IFACE_("Miter Shape"),
            ICON_NONE);

    if (profile_type == MOD_BEVEL_PROFILE_CUSTOM) {
      uiLayout *sub = &layout->column(false);
      uiLayoutSetPropDecorate(sub, false);
      uiTemplateCurveProfile(sub, ptr, "custom_profile");
    }
  }
}

static void geometry_panel_draw(const bContext * /*C*/, Panel *panel)
{
  uiLayout *row;
  uiLayout *layout = panel->layout;

  PointerRNA *ptr = modifier_panel_get_property_pointers(panel, nullptr);

  bool edge_bevel = RNA_enum_get(ptr, "affect") != MOD_BEVEL_AFFECT_VERTICES;

  uiLayoutSetPropSep(layout, true);

  row = &layout->row(false);
  uiLayoutSetActive(row, edge_bevel);
  uiItemR(row, ptr, "miter_outer", UI_ITEM_NONE, IFACE_("Miter Outer"), ICON_NONE);
  row = &layout->row(false);
  uiLayoutSetActive(row, edge_bevel);
  uiItemR(row, ptr, "miter_inner", UI_ITEM_NONE, IFACE_("Inner"), ICON_NONE);
  if (RNA_enum_get(ptr, "miter_inner") == BEVEL_MITER_ARC) {
    row = &layout->row(false);
    uiLayoutSetActive(row, edge_bevel);
    uiItemR(row, ptr, "spread", UI_ITEM_NONE, std::nullopt, ICON_NONE);
  }
  uiItemS(layout);

  row = &layout->row(false);
  uiLayoutSetActive(row, edge_bevel);
  uiItemR(row, ptr, "vmesh_method", UI_ITEM_NONE, IFACE_("Intersections"), ICON_NONE);
<<<<<<< HEAD

  /*------------------- bfa - original props */
  // uiItemR(row, ptr, "vmesh_method", UI_ITEM_NONE, IFACE_("Intersections"), ICON_NONE);
  // uiItemR(layout, ptr, "use_clamp_overlap", UI_ITEM_NONE, nullptr, ICON_NONE);
  // row = uiLayoutRow(layout, false);
  // uiLayoutSetActive(row, edge_bevel);
  // uiItemR(row, ptr, "loop_slide", UI_ITEM_NONE, nullptr, ICON_NONE);

  uiLayout *col;
  col = uiLayoutColumn(layout, true);
  row = uiLayoutRow(col, true);
  uiLayoutSetPropSep(row, false); /* bfa - use_property_split = False */
  uiItemR(row, ptr, "use_clamp_overlap", UI_ITEM_NONE, std::nullopt, ICON_NONE);
  uiItemDecoratorR(row, ptr, "use_clamp_overlap", 0); /*bfa - decorator*/

  row = uiLayoutRow(col, true);
  uiLayoutSetPropSep(row, false); /* bfa - use_property_split = False */
=======
  uiItemR(layout, ptr, "use_clamp_overlap", UI_ITEM_NONE, std::nullopt, ICON_NONE);
  row = &layout->row(false);
  uiLayoutSetActive(row, edge_bevel);
>>>>>>> a463ed2e
  uiItemR(row, ptr, "loop_slide", UI_ITEM_NONE, std::nullopt, ICON_NONE);
}

static void shading_panel_draw(const bContext * /*C*/, Panel *panel)
{
  uiLayout *col;
  uiLayout *layout = panel->layout;

  PointerRNA *ptr = modifier_panel_get_property_pointers(panel, nullptr);

  bool edge_bevel = RNA_enum_get(ptr, "affect") != MOD_BEVEL_AFFECT_VERTICES;

  uiLayoutSetPropSep(layout, true);

  /*------------------- bfa - original prop */
  // uiItemR(layout, ptr, "harden_normals", UI_ITEM_NONE, std::nullopt, ICON_NONE);

<<<<<<< HEAD
  uiLayout *row;
  row = uiLayoutRow(layout, true);
  uiLayoutSetPropSep(row, false); /* bfa - use_property_split = False */
  uiItemR(row, ptr, "harden_normals", UI_ITEM_NONE, std::nullopt, ICON_NONE);
  uiItemDecoratorR(row, ptr, "harden_normals", 0); /*bfa - decorator*/
  /* ------------ end bfa */

  /*------------------- bfa - original props */
  // col = uiLayoutColumnWithHeading(layout, true, IFACE_("Mark"));
  // uiLayoutSetActive(col, edge_bevel);
  // uiItemR(col, ptr, "mark_seam", UI_ITEM_NONE, IFACE_("Seam"), ICON_NONE);
  // uiItemR(col, ptr, "mark_sharp", UI_ITEM_NONE, IFACE_("Sharp"), ICON_NONE);

  col = uiLayoutColumn(layout, true);
=======
  col = &layout->column(true, IFACE_("Mark"));
>>>>>>> a463ed2e
  uiLayoutSetActive(col, edge_bevel);
  uiLayoutSetPropSep(col, false); /* bfa - use_property_split = False */

  uiItemL(col, TIP_("Mark"), ICON_NONE);

  row = uiLayoutRow(col, true);
  uiItemS(row);
  uiItemR(row, ptr, "mark_seam", UI_ITEM_NONE, IFACE_("Seam"), ICON_NONE);
  uiItemDecoratorR(row, ptr, "mark_seam", 0); /*bfa - decorator*/

  row = uiLayoutRow(col, true);
  uiItemS(row);
  uiItemR(row, ptr, "mark_sharp", UI_ITEM_NONE, IFACE_("Sharp"), ICON_NONE);
  uiItemDecoratorR(row, ptr, "mark_sharp", 0); /*bfa - decorator*/
  /* ------------ end bfa */

  uiItemR(layout, ptr, "material", UI_ITEM_NONE, std::nullopt, ICON_NONE);
  uiItemR(layout, ptr, "face_strength_mode", UI_ITEM_NONE, std::nullopt, ICON_NONE);
}

static void panel_register(ARegionType *region_type)
{
  PanelType *panel_type = modifier_panel_register(region_type, eModifierType_Bevel, panel_draw);
  modifier_subpanel_register(
      region_type, "profile", "Profile", nullptr, profile_panel_draw, panel_type);
  modifier_subpanel_register(
      region_type, "geometry", "Geometry", nullptr, geometry_panel_draw, panel_type);
  modifier_subpanel_register(
      region_type, "shading", "Shading", nullptr, shading_panel_draw, panel_type);
}

static void blend_write(BlendWriter *writer, const ID * /*id_owner*/, const ModifierData *md)
{
  const BevelModifierData *bmd = (const BevelModifierData *)md;

  BLO_write_struct(writer, BevelModifierData, bmd);

  if (bmd->custom_profile) {
    BKE_curveprofile_blend_write(writer, bmd->custom_profile);
  }
}

static void blend_read(BlendDataReader *reader, ModifierData *md)
{
  BevelModifierData *bmd = (BevelModifierData *)md;

  BLO_read_struct(reader, CurveProfile, &bmd->custom_profile);
  if (bmd->custom_profile) {
    BKE_curveprofile_blend_read(reader, bmd->custom_profile);
  }
}

ModifierTypeInfo modifierType_Bevel = {
    /*idname*/ "Bevel",
    /*name*/ N_("Bevel"),
    /*struct_name*/ "BevelModifierData",
    /*struct_size*/ sizeof(BevelModifierData),
    /*srna*/ &RNA_BevelModifier,
    /*type*/ ModifierTypeType::Constructive,
    /*flags*/ eModifierTypeFlag_AcceptsMesh | eModifierTypeFlag_SupportsEditmode |
        eModifierTypeFlag_EnableInEditmode | eModifierTypeFlag_AcceptsCVs,
    /*icon*/ ICON_MOD_BEVEL,
    /*copy_data*/ copy_data,
    /*deform_verts*/ nullptr,
    /*deform_matrices*/ nullptr,
    /*deform_verts_EM*/ nullptr,
    /*deform_matrices_EM*/ nullptr,
    /*modify_mesh*/ modify_mesh,
    /*modify_geometry_set*/ nullptr,
    /*init_data*/ init_data,
    /*required_data_mask*/ required_data_mask,
    /*free_data*/ free_data,
    /*is_disabled*/ is_disabled,
    /*update_depsgraph*/ nullptr,
    /*depends_on_time*/ nullptr,
    /*depends_on_normals*/ nullptr,
    /*foreach_ID_link*/ nullptr,
    /*foreach_tex_link*/ nullptr,
    /*free_runtime_data*/ nullptr,
    /*panel_register*/ panel_register,
    /*blend_write*/ blend_write,
    /*blend_read*/ blend_read,
    /*foreach_cache*/ nullptr,
};<|MERGE_RESOLUTION|>--- conflicted
+++ resolved
@@ -392,29 +392,23 @@
   row = &layout->row(false);
   uiLayoutSetActive(row, edge_bevel);
   uiItemR(row, ptr, "vmesh_method", UI_ITEM_NONE, IFACE_("Intersections"), ICON_NONE);
-<<<<<<< HEAD
 
   /*------------------- bfa - original props */
   // uiItemR(row, ptr, "vmesh_method", UI_ITEM_NONE, IFACE_("Intersections"), ICON_NONE);
   // uiItemR(layout, ptr, "use_clamp_overlap", UI_ITEM_NONE, nullptr, ICON_NONE);
-  // row = uiLayoutRow(layout, false);
+  // row = &layout->row(false);
   // uiLayoutSetActive(row, edge_bevel);
   // uiItemR(row, ptr, "loop_slide", UI_ITEM_NONE, nullptr, ICON_NONE);
 
   uiLayout *col;
-  col = uiLayoutColumn(layout, true);
-  row = uiLayoutRow(col, true);
+  col = &layout->column(true);
+  row = &col->row(true);
   uiLayoutSetPropSep(row, false); /* bfa - use_property_split = False */
   uiItemR(row, ptr, "use_clamp_overlap", UI_ITEM_NONE, std::nullopt, ICON_NONE);
   uiItemDecoratorR(row, ptr, "use_clamp_overlap", 0); /*bfa - decorator*/
 
-  row = uiLayoutRow(col, true);
+  row = &col->row(true);
   uiLayoutSetPropSep(row, false); /* bfa - use_property_split = False */
-=======
-  uiItemR(layout, ptr, "use_clamp_overlap", UI_ITEM_NONE, std::nullopt, ICON_NONE);
-  row = &layout->row(false);
-  uiLayoutSetActive(row, edge_bevel);
->>>>>>> a463ed2e
   uiItemR(row, ptr, "loop_slide", UI_ITEM_NONE, std::nullopt, ICON_NONE);
 }
 
@@ -432,35 +426,31 @@
   /*------------------- bfa - original prop */
   // uiItemR(layout, ptr, "harden_normals", UI_ITEM_NONE, std::nullopt, ICON_NONE);
 
-<<<<<<< HEAD
   uiLayout *row;
-  row = uiLayoutRow(layout, true);
+  row = &layout->row(true);
   uiLayoutSetPropSep(row, false); /* bfa - use_property_split = False */
   uiItemR(row, ptr, "harden_normals", UI_ITEM_NONE, std::nullopt, ICON_NONE);
   uiItemDecoratorR(row, ptr, "harden_normals", 0); /*bfa - decorator*/
   /* ------------ end bfa */
 
   /*------------------- bfa - original props */
-  // col = uiLayoutColumnWithHeading(layout, true, IFACE_("Mark"));
+  // col = &layout->column(true, IFACE_("Mark"));
   // uiLayoutSetActive(col, edge_bevel);
   // uiItemR(col, ptr, "mark_seam", UI_ITEM_NONE, IFACE_("Seam"), ICON_NONE);
   // uiItemR(col, ptr, "mark_sharp", UI_ITEM_NONE, IFACE_("Sharp"), ICON_NONE);
 
-  col = uiLayoutColumn(layout, true);
-=======
-  col = &layout->column(true, IFACE_("Mark"));
->>>>>>> a463ed2e
+  col = &layout->column(true);
   uiLayoutSetActive(col, edge_bevel);
   uiLayoutSetPropSep(col, false); /* bfa - use_property_split = False */
 
   uiItemL(col, TIP_("Mark"), ICON_NONE);
 
-  row = uiLayoutRow(col, true);
+  row = col->row(true);
   uiItemS(row);
   uiItemR(row, ptr, "mark_seam", UI_ITEM_NONE, IFACE_("Seam"), ICON_NONE);
   uiItemDecoratorR(row, ptr, "mark_seam", 0); /*bfa - decorator*/
 
-  row = uiLayoutRow(col, true);
+  row = col->row(true);
   uiItemS(row);
   uiItemR(row, ptr, "mark_sharp", UI_ITEM_NONE, IFACE_("Sharp"), ICON_NONE);
   uiItemDecoratorR(row, ptr, "mark_sharp", 0); /*bfa - decorator*/
