/* SPDX-FileCopyrightText: 2005 Blender Authors
 *
 * SPDX-License-Identifier: GPL-2.0-or-later */

/** \file
 * \ingroup modifiers
 */

#include "BLI_string.h"
#include "BLI_utildefines.h"

#include "BLT_translation.hh"

#include "DNA_defaults.h"
#include "DNA_mesh_types.h"
#include "DNA_meshdata_types.h"
#include "DNA_object_types.h"
#include "DNA_screen_types.h"

#include "MEM_guardedalloc.h"

#include "BKE_deform.hh"
#include "BKE_mesh.hh"

#include "UI_interface_layout.hh"
#include "UI_resources.hh"

#include "RNA_access.hh"
#include "RNA_prototypes.hh"

#include "DEG_depsgraph_query.hh"

#include "GEO_randomize.hh"

#include "bmesh.hh"
#include "bmesh_tools.hh"

// #define USE_TIMEIT

#ifdef USE_TIMEIT
#  include "BLI_time.h"
#  include "BLI_time_utildefines.h"
#endif

#include "MOD_ui_common.hh"
#include "MOD_util.hh"

static void init_data(ModifierData *md)
{
  DecimateModifierData *dmd = (DecimateModifierData *)md;

  BLI_assert(MEMCMP_STRUCT_AFTER_IS_ZERO(dmd, modifier));

  MEMCPY_STRUCT_AFTER(dmd, DNA_struct_default_get(DecimateModifierData), modifier);
}

static void required_data_mask(ModifierData *md, CustomData_MeshMasks *r_cddata_masks)
{
  DecimateModifierData *dmd = (DecimateModifierData *)md;

  /* Ask for vertex-groups if we need them. */
  if (dmd->defgrp_name[0] != '\0' && (dmd->defgrp_factor > 0.0f)) {
    r_cddata_masks->vmask |= CD_MASK_MDEFORMVERT;
  }
}

static DecimateModifierData *getOriginalModifierData(const DecimateModifierData *dmd,
                                                     const ModifierEvalContext *ctx)
{
  Object *ob_orig = DEG_get_original(ctx->object);
  return (DecimateModifierData *)BKE_modifiers_findby_name(ob_orig, dmd->modifier.name);
}

static void updateFaceCount(const ModifierEvalContext *ctx,
                            DecimateModifierData *dmd,
                            int face_count)
{
  dmd->face_count = face_count;

  if (DEG_is_active(ctx->depsgraph)) {
    /* update for display only */
    DecimateModifierData *dmd_orig = getOriginalModifierData(dmd, ctx);
    dmd_orig->face_count = face_count;
  }
}

static Mesh *modify_mesh(ModifierData *md, const ModifierEvalContext *ctx, Mesh *meshData)
{
  DecimateModifierData *dmd = (DecimateModifierData *)md;
  Mesh *mesh = meshData, *result = nullptr;
  BMesh *bm;
  bool calc_vert_normal;
  bool calc_face_normal;
  float *vweights = nullptr;

#ifdef USE_TIMEIT
  TIMEIT_START(decim);
#endif

  /* Set up front so we don't show invalid info in the UI. */
  updateFaceCount(ctx, dmd, mesh->faces_num);

  switch (dmd->mode) {
    case MOD_DECIM_MODE_COLLAPSE:
      if (dmd->percent == 1.0f) {
        return mesh;
      }
      calc_face_normal = true;
      calc_vert_normal = true;
      break;
    case MOD_DECIM_MODE_UNSUBDIV:
      if (dmd->iter == 0) {
        return mesh;
      }
      calc_face_normal = false;
      calc_vert_normal = false;
      break;
    case MOD_DECIM_MODE_DISSOLVE:
      if (dmd->angle == 0.0f) {
        return mesh;
      }
      calc_face_normal = true;
      calc_vert_normal = false;
      break;
    default:
      return mesh;
  }

  if (dmd->face_count <= 3) {
    BKE_modifier_set_error(ctx->object, md, "Modifier requires more than 3 input faces");
    return mesh;
  }

  if (dmd->mode == MOD_DECIM_MODE_COLLAPSE) {
    if (dmd->defgrp_name[0] && (dmd->defgrp_factor > 0.0f)) {
      const MDeformVert *dvert;
      int defgrp_index;

      MOD_get_vgroup(ctx->object, mesh, dmd->defgrp_name, &dvert, &defgrp_index);

      if (dvert) {
        const uint vert_tot = mesh->verts_num;
        uint i;

        vweights = MEM_malloc_arrayN<float>(vert_tot, __func__);

        if (dmd->flag & MOD_DECIM_FLAG_INVERT_VGROUP) {
          for (i = 0; i < vert_tot; i++) {
            vweights[i] = 1.0f - BKE_defvert_find_weight(&dvert[i], defgrp_index);
          }
        }
        else {
          for (i = 0; i < vert_tot; i++) {
            vweights[i] = BKE_defvert_find_weight(&dvert[i], defgrp_index);
          }
        }
      }
    }
  }

  BMeshCreateParams create_params{};
  BMeshFromMeshParams convert_params{};
  convert_params.calc_face_normal = calc_face_normal;
  convert_params.calc_vert_normal = calc_vert_normal;
  convert_params.cd_mask_extra.vmask = CD_MASK_ORIGINDEX;
  convert_params.cd_mask_extra.emask = CD_MASK_ORIGINDEX;
  convert_params.cd_mask_extra.pmask = CD_MASK_ORIGINDEX;

  bm = BKE_mesh_to_bmesh_ex(mesh, &create_params, &convert_params);

  switch (dmd->mode) {
    case MOD_DECIM_MODE_COLLAPSE: {
      const bool do_triangulate = (dmd->flag & MOD_DECIM_FLAG_TRIANGULATE) != 0;
      const int symmetry_axis = (dmd->flag & MOD_DECIM_FLAG_SYMMETRY) ? dmd->symmetry_axis : -1;
      const float symmetry_eps = 0.00002f;
      BM_mesh_decimate_collapse(bm,
                                dmd->percent,
                                vweights,
                                dmd->defgrp_factor,
                                do_triangulate,
                                symmetry_axis,
                                symmetry_eps);
      break;
    }
    case MOD_DECIM_MODE_UNSUBDIV: {
      BM_mesh_decimate_unsubdivide(bm, dmd->iter);
      break;
    }
    case MOD_DECIM_MODE_DISSOLVE: {
      const bool do_dissolve_boundaries = (dmd->flag & MOD_DECIM_FLAG_ALL_BOUNDARY_VERTS) != 0;
      BM_mesh_decimate_dissolve(bm, dmd->angle, do_dissolve_boundaries, (BMO_Delimit)dmd->delimit);
      break;
    }
  }

  if (vweights) {
    MEM_freeN(vweights);
  }

  updateFaceCount(ctx, dmd, bm->totface);

  /* Make sure we never allocated these. */
  BLI_assert(bm->vtoolflagpool == nullptr && bm->etoolflagpool == nullptr &&
             bm->ftoolflagpool == nullptr);

  result = BKE_mesh_from_bmesh_for_eval_nomain(bm, nullptr, mesh);

  BM_mesh_free(bm);

  blender::geometry::debug_randomize_mesh_order(result);

#ifdef USE_TIMEIT
  TIMEIT_END(decim);
#endif

  return result;
}

static void panel_draw(const bContext * /*C*/, Panel *panel)
{
  uiLayout *sub, *row, *col; /*bfa, added *col*/
  uiLayout *layout = panel->layout;

  PointerRNA ob_ptr;
  PointerRNA *ptr = modifier_panel_get_property_pointers(panel, &ob_ptr);

  int decimate_type = RNA_enum_get(ptr, "decimate_type");
  char count_info[64];
  SNPRINTF(count_info, RPT_("Face Count: %d"), RNA_int_get(ptr, "face_count"));

  layout->prop(ptr, "decimate_type", UI_ITEM_R_EXPAND, std::nullopt, ICON_NONE);

  layout->use_property_split_set(true);

  if (decimate_type == MOD_DECIM_MODE_COLLAPSE) {
    layout->prop(ptr, "ratio", UI_ITEM_R_SLIDER, std::nullopt, ICON_NONE);

<<<<<<< HEAD
    /* NOTE: split amount here needs to be synced with normal labels */
    uiLayout *split = &layout->split(0.385f, true); /* bfa - our layout */

    row = &split->row(true); /* bfa - our layout */
    uiLayoutSetPropDecorate(row, false);
    uiLayoutSetPropSep(row, false); /* bfa - use_property_split = False */
    row->separator(); /*bfa - indent*/
    row->prop(ptr, "use_symmetry", UI_ITEM_NONE, "Symmetry", ICON_NONE);
    uiItemDecoratorR(row, ptr, "use_symmetry", 0);

    row = &split->row(false); /* bfa - our layout */
    if (RNA_boolean_get(ptr, "use_symmetry")) {
      uiLayoutSetPropSep(row, false); /* bfa - use_property_split = False */
      row->prop(ptr, "symmetry_axis", UI_ITEM_R_EXPAND, std::nullopt, ICON_NONE);
      uiItemDecoratorR(row, ptr, "symmetry_axis", 0);
    }
    else {
      row->label(TIP_(""), ICON_DISCLOSURE_TRI_RIGHT);
    }
=======
    row = &layout->row(true, IFACE_("Symmetry"));
    row->use_property_decorate_set(false);
    sub = &row->row(true);
    sub->prop(ptr, "use_symmetry", UI_ITEM_NONE, "", ICON_NONE);
    sub = &sub->row(true);
    sub->active_set(RNA_boolean_get(ptr, "use_symmetry"));
    sub->prop(ptr, "symmetry_axis", UI_ITEM_R_EXPAND, std::nullopt, ICON_NONE);
    uiItemDecoratorR(row, ptr, "symmetry_axis", 0);
>>>>>>> 2683c876

    col = &layout->column(true); /* bfa - our layout */
    row = &col->row(true); /* bfa - our layout */
    uiLayoutSetPropSep(row, false); /* bfa - use_property_split = False */
    row->separator(); /*bfa - indent*/
    row->prop(ptr, "use_collapse_triangulate", UI_ITEM_NONE, std::nullopt, ICON_NONE);
    uiItemDecoratorR(row, ptr, "use_collapse_triangulate", 0); /*bfa - decorator*/

    modifier_vgroup_ui(layout, ptr, &ob_ptr, "vertex_group", "invert_vertex_group", std::nullopt);
    sub = &layout->row(true);
    bool has_vertex_group = RNA_string_length(ptr, "vertex_group") != 0;
    sub->active_set(has_vertex_group);
    sub->prop(ptr, "vertex_group_factor", UI_ITEM_NONE, std::nullopt, ICON_NONE);
  }
  else if (decimate_type == MOD_DECIM_MODE_UNSUBDIV) {
    layout->prop(ptr, "iterations", UI_ITEM_NONE, std::nullopt, ICON_NONE);
  }
  else { /* decimate_type == MOD_DECIM_MODE_DISSOLVE. */
    layout->prop(ptr, "angle_limit", UI_ITEM_NONE, std::nullopt, ICON_NONE);
    uiLayout *col = &layout->column(false);
    col->prop(ptr, "delimit", UI_ITEM_NONE, std::nullopt, ICON_NONE);

    row = &layout->row(true); /* bfa - our layout */
    uiLayoutSetPropSep(row, false); /* bfa - use_property_split = False */
    row->prop(ptr, "use_dissolve_boundaries", UI_ITEM_NONE, std::nullopt, ICON_NONE);
    uiItemDecoratorR(row, ptr, "use_dissolve_boundaries", 0); /*bfa - decorator*/
  }
  layout->label(count_info, ICON_NONE);

  modifier_error_message_draw(layout, ptr);
}

static void panel_register(ARegionType *region_type)
{
  modifier_panel_register(region_type, eModifierType_Decimate, panel_draw);
}

ModifierTypeInfo modifierType_Decimate = {
    /*idname*/ "Decimate",
    /*name*/ N_("Decimate"),
    /*struct_name*/ "DecimateModifierData",
    /*struct_size*/ sizeof(DecimateModifierData),
    /*srna*/ &RNA_DecimateModifier,
    /*type*/ ModifierTypeType::Nonconstructive,
    /*flags*/ eModifierTypeFlag_AcceptsMesh | eModifierTypeFlag_AcceptsCVs,
    /*icon*/ ICON_MOD_DECIM,

    /*copy_data*/ BKE_modifier_copydata_generic,

    /*deform_verts*/ nullptr,
    /*deform_matrices*/ nullptr,
    /*deform_verts_EM*/ nullptr,
    /*deform_matrices_EM*/ nullptr,
    /*modify_mesh*/ modify_mesh,
    /*modify_geometry_set*/ nullptr,

    /*init_data*/ init_data,
    /*required_data_mask*/ required_data_mask,
    /*free_data*/ nullptr,
    /*is_disabled*/ nullptr,
    /*update_depsgraph*/ nullptr,
    /*depends_on_time*/ nullptr,
    /*depends_on_normals*/ nullptr,
    /*foreach_ID_link*/ nullptr,
    /*foreach_tex_link*/ nullptr,
    /*free_runtime_data*/ nullptr,
    /*panel_register*/ panel_register,
    /*blend_write*/ nullptr,
    /*blend_read*/ nullptr,
    /*foreach_cache*/ nullptr,
};<|MERGE_RESOLUTION|>--- conflicted
+++ resolved
@@ -235,40 +235,29 @@
   if (decimate_type == MOD_DECIM_MODE_COLLAPSE) {
     layout->prop(ptr, "ratio", UI_ITEM_R_SLIDER, std::nullopt, ICON_NONE);
 
-<<<<<<< HEAD
     /* NOTE: split amount here needs to be synced with normal labels */
     uiLayout *split = &layout->split(0.385f, true); /* bfa - our layout */
 
     row = &split->row(true); /* bfa - our layout */
-    uiLayoutSetPropDecorate(row, false);
-    uiLayoutSetPropSep(row, false); /* bfa - use_property_split = False */
+    row->use_property_decorate_set(false);
+    row->use_property_split_set(false); /* bfa - use_property_split = False */
     row->separator(); /*bfa - indent*/
     row->prop(ptr, "use_symmetry", UI_ITEM_NONE, "Symmetry", ICON_NONE);
     uiItemDecoratorR(row, ptr, "use_symmetry", 0);
 
     row = &split->row(false); /* bfa - our layout */
     if (RNA_boolean_get(ptr, "use_symmetry")) {
-      uiLayoutSetPropSep(row, false); /* bfa - use_property_split = False */
+      row->use_property_split_set(false); /* bfa - use_property_split = False */
       row->prop(ptr, "symmetry_axis", UI_ITEM_R_EXPAND, std::nullopt, ICON_NONE);
       uiItemDecoratorR(row, ptr, "symmetry_axis", 0);
     }
     else {
       row->label(TIP_(""), ICON_DISCLOSURE_TRI_RIGHT);
     }
-=======
-    row = &layout->row(true, IFACE_("Symmetry"));
-    row->use_property_decorate_set(false);
-    sub = &row->row(true);
-    sub->prop(ptr, "use_symmetry", UI_ITEM_NONE, "", ICON_NONE);
-    sub = &sub->row(true);
-    sub->active_set(RNA_boolean_get(ptr, "use_symmetry"));
-    sub->prop(ptr, "symmetry_axis", UI_ITEM_R_EXPAND, std::nullopt, ICON_NONE);
-    uiItemDecoratorR(row, ptr, "symmetry_axis", 0);
->>>>>>> 2683c876
 
     col = &layout->column(true); /* bfa - our layout */
     row = &col->row(true); /* bfa - our layout */
-    uiLayoutSetPropSep(row, false); /* bfa - use_property_split = False */
+    row->use_property_split_set(false); /* bfa - use_property_split = False */
     row->separator(); /*bfa - indent*/
     row->prop(ptr, "use_collapse_triangulate", UI_ITEM_NONE, std::nullopt, ICON_NONE);
     uiItemDecoratorR(row, ptr, "use_collapse_triangulate", 0); /*bfa - decorator*/
@@ -288,7 +277,7 @@
     col->prop(ptr, "delimit", UI_ITEM_NONE, std::nullopt, ICON_NONE);
 
     row = &layout->row(true); /* bfa - our layout */
-    uiLayoutSetPropSep(row, false); /* bfa - use_property_split = False */
+    row->use_property_split_set(false); /* bfa - use_property_split = False */
     row->prop(ptr, "use_dissolve_boundaries", UI_ITEM_NONE, std::nullopt, ICON_NONE);
     uiItemDecoratorR(row, ptr, "use_dissolve_boundaries", 0); /*bfa - decorator*/
   }
