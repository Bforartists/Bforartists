--- conflicted
+++ resolved
@@ -218,12 +218,8 @@
 
 static void panel_draw(const bContext * /*C*/, Panel *panel)
 {
-<<<<<<< HEAD
-  uiLayout *sub, *row, *col; /*bfa, added *col*/
-  uiLayout *layout = panel->layout;
-=======
   blender::ui::Layout &layout = *panel->layout;
->>>>>>> 85504da2
+  blender::ui::Layout *sub, *row, *col; /*bfa, added *col*/
 
   PointerRNA ob_ptr;
   PointerRNA *ptr = modifier_panel_get_property_pointers(panel, &ob_ptr);
@@ -239,14 +235,13 @@
   if (decimate_type == MOD_DECIM_MODE_COLLAPSE) {
     layout.prop(ptr, "ratio", UI_ITEM_R_SLIDER, std::nullopt, ICON_NONE);
 
-<<<<<<< HEAD
     /* NOTE: split amount here needs to be synced with normal labels */
-    uiLayout *split = &layout->split(0.385f, true); /* bfa - our layout */
+    blender::ui::Layout *split = &layout.split(0.385f, true); /* bfa - our layout */
 
     row = &split->row(true); /* bfa - our layout */
     row->use_property_decorate_set(false);
     row->use_property_split_set(false); /* bfa - use_property_split = False */
-    row->separator(); /*bfa - indent*/
+    row->separator();                   /*bfa - indent*/
     row->prop(ptr, "use_symmetry", UI_ITEM_NONE, "Symmetry", ICON_NONE);
     row->decorator(ptr, "use_symmetry", 0);
 
@@ -260,24 +255,12 @@
       row->label(TIP_(""), ICON_DISCLOSURE_TRI_RIGHT);
     }
 
-    col = &layout->column(true); /* bfa - our layout */
-    row = &col->row(true); /* bfa - our layout */
+    col = &layout.column(true);         /* bfa - our layout */
+    row = &col->row(true);              /* bfa - our layout */
     row->use_property_split_set(false); /* bfa - use_property_split = False */
-    row->separator(); /*bfa - indent*/
+    row->separator();                   /*bfa - indent*/
     row->prop(ptr, "use_collapse_triangulate", UI_ITEM_NONE, std::nullopt, ICON_NONE);
     row->decorator(ptr, "use_collapse_triangulate", 0); /*bfa - decorator*/
-=======
-    blender::ui::Layout &row = layout.row(true, IFACE_("Symmetry"));
-    row.use_property_decorate_set(false);
-    blender::ui::Layout *sub = &row.row(true);
-    sub->prop(ptr, "use_symmetry", UI_ITEM_NONE, "", ICON_NONE);
-    sub = &sub->row(true);
-    sub->active_set(RNA_boolean_get(ptr, "use_symmetry"));
-    sub->prop(ptr, "symmetry_axis", UI_ITEM_R_EXPAND, std::nullopt, ICON_NONE);
-    row.decorator(ptr, "symmetry_axis", 0);
-
-    layout.prop(ptr, "use_collapse_triangulate", UI_ITEM_NONE, std::nullopt, ICON_NONE);
->>>>>>> 85504da2
 
     modifier_vgroup_ui(layout, ptr, &ob_ptr, "vertex_group", "invert_vertex_group", std::nullopt);
     sub = &layout.row(true);
@@ -289,21 +272,14 @@
     layout.prop(ptr, "iterations", UI_ITEM_NONE, std::nullopt, ICON_NONE);
   }
   else { /* decimate_type == MOD_DECIM_MODE_DISSOLVE. */
-<<<<<<< HEAD
-    layout->prop(ptr, "angle_limit", UI_ITEM_NONE, std::nullopt, ICON_NONE);
-    uiLayout *col = &layout->column(false);
+    layout.prop(ptr, "angle_limit", UI_ITEM_NONE, std::nullopt, ICON_NONE);
+    blender::ui::Layout *col = &layout.column(false);
     col->prop(ptr, "delimit", UI_ITEM_NONE, std::nullopt, ICON_NONE);
 
-    row = &layout->row(true); /* bfa - our layout */
+    row = &layout.row(true);           /* bfa - our layout */
     row->use_property_split_set(false); /* bfa - use_property_split = False */
     row->prop(ptr, "use_dissolve_boundaries", UI_ITEM_NONE, std::nullopt, ICON_NONE);
     row->decorator(ptr, "use_dissolve_boundaries", 0); /*bfa - decorator*/
-=======
-    layout.prop(ptr, "angle_limit", UI_ITEM_NONE, std::nullopt, ICON_NONE);
-    blender::ui::Layout &col = layout.column(false);
-    col.prop(ptr, "delimit", UI_ITEM_NONE, std::nullopt, ICON_NONE);
-    layout.prop(ptr, "use_dissolve_boundaries", UI_ITEM_NONE, std::nullopt, ICON_NONE);
->>>>>>> 85504da2
   }
   layout.label(count_info, ICON_NONE);
 
