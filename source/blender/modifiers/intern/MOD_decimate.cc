--- conflicted
+++ resolved
@@ -239,10 +239,10 @@
     // row = uiLayoutRowWithHeading(layout, true, IFACE_("Symmetry"));
     // uiLayoutSetPropDecorate(row, false);
     // sub = uiLayoutRow(row, true);
-    // uiItemR(sub, ptr, "use_symmetry", 0, "", ICON_NONE);
+    // uiItemR(sub, ptr, "use_symmetry", UI_ITEM_NONE, "", ICON_NONE);
     // sub = uiLayoutRow(sub, true);
     // uiLayoutSetActive(sub, RNA_boolean_get(ptr, "use_symmetry"));
-    // uiItemR(sub, ptr, "symmetry_axis", UI_ITEM_R_EXPAND, NULL, ICON_NONE);
+    // uiItemR(sub, ptr, "symmetry_axis", UI_ITEM_R_EXPAND, nullptr, ICON_NONE);
     // uiItemDecoratorR(row, ptr, "symmetry_axis", 0);
 
     // ------------------ bfa new left aligned prop with triangle button to hide the inactive
@@ -254,9 +254,8 @@
     /* FIRST PART ................................................ */
     row = uiLayoutRow(split, false);
     uiLayoutSetPropDecorate(row, false);
-<<<<<<< HEAD
     uiLayoutSetPropSep(row, false); /* bfa - use_property_split = False */
-    uiItemR(row, ptr, "use_symmetry", 0, "Symmetry", ICON_NONE);
+    uiItemR(row, ptr, "use_symmetry", UI_ITEM_NONE, "Symmetry", ICON_NONE);
     uiItemDecoratorR(row, ptr, "use_symmetry", 0);
 
     /* SECOND PART ................................................ */
@@ -275,25 +274,15 @@
     /* ------------ end bfa */
 
     /*------------------- bfa - original props */
-    // uiItemR(layout, ptr, "use_collapse_triangulate", 0, nullptr, ICON_NONE);
+    // uiItemR(layout, ptr, "use_collapse_triangulate", UI_ITEM_NONE, nullptr, ICON_NONE);
 
     col = uiLayoutColumn(layout, true);
     row = uiLayoutRow(col, true);
     uiLayoutSetPropSep(row, false); /* bfa - use_property_split = False */
-    uiItemR(row, ptr, "use_collapse_triangulate", 0, nullptr, ICON_NONE);
+    uiItemR(row, ptr, "use_collapse_triangulate", UI_ITEM_NONE, nullptr, ICON_NONE);
     uiItemDecoratorR(row, ptr, "use_collapse_triangulate", 0); /*bfa - decorator*/
 
     /* ------------ end bfa */
-=======
-    sub = uiLayoutRow(row, true);
-    uiItemR(sub, ptr, "use_symmetry", UI_ITEM_NONE, "", ICON_NONE);
-    sub = uiLayoutRow(sub, true);
-    uiLayoutSetActive(sub, RNA_boolean_get(ptr, "use_symmetry"));
-    uiItemR(sub, ptr, "symmetry_axis", UI_ITEM_R_EXPAND, nullptr, ICON_NONE);
-    uiItemDecoratorR(row, ptr, "symmetry_axis", 0);
-
-    uiItemR(layout, ptr, "use_collapse_triangulate", UI_ITEM_NONE, nullptr, ICON_NONE);
->>>>>>> 926144d9
 
     modifier_vgroup_ui(layout, ptr, &ob_ptr, "vertex_group", "invert_vertex_group", nullptr);
     sub = uiLayoutRow(layout, true);
@@ -305,23 +294,16 @@
     uiItemR(layout, ptr, "iterations", UI_ITEM_NONE, nullptr, ICON_NONE);
   }
   else { /* decimate_type == MOD_DECIM_MODE_DISSOLVE. */
-<<<<<<< HEAD
-    uiItemR(layout, ptr, "angle_limit", 0, nullptr, ICON_NONE);
-    uiItemR(uiLayoutColumn(layout, false), ptr, "delimit", 0, nullptr, ICON_NONE);
+    uiItemR(layout, ptr, "angle_limit", UI_ITEM_NONE, nullptr, ICON_NONE);
+    uiItemR(uiLayoutColumn(layout, false), ptr, "delimit", UI_ITEM_NONE, nullptr, ICON_NONE);
 
     /*------------------- bfa - original prop */
-    // uiItemR(layout, ptr, "use_dissolve_boundaries", 0, nullptr, ICON_NONE);
+    // uiItemR(layout, ptr, "use_dissolve_boundaries", UI_ITEM_NONE, nullptr, ICON_NONE);
     row = uiLayoutRow(layout, true);
     uiLayoutSetPropSep(row, false); /* bfa - use_property_split = False */
-    uiItemR(row, ptr, "use_dissolve_boundaries", 0, nullptr, ICON_NONE);
+    uiItemR(row, ptr, "use_dissolve_boundaries", UI_ITEM_NONE, nullptr, ICON_NONE);
     uiItemDecoratorR(row, ptr, "use_dissolve_boundaries", 0); /*bfa - decorator*/
     /* ------------ end bfa */
-=======
-    uiItemR(layout, ptr, "angle_limit", UI_ITEM_NONE, nullptr, ICON_NONE);
-    uiLayout *col = uiLayoutColumn(layout, false);
-    uiItemR(col, ptr, "delimit", UI_ITEM_NONE, nullptr, ICON_NONE);
-    uiItemR(layout, ptr, "use_dissolve_boundaries", UI_ITEM_NONE, nullptr, ICON_NONE);
->>>>>>> 926144d9
   }
   uiItemL(layout, count_info, ICON_NONE);
 
