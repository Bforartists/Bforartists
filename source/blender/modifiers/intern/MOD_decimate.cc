/* SPDX-FileCopyrightText: 2005 Blender Authors
 *
 * SPDX-License-Identifier: GPL-2.0-or-later */

/** \file
 * \ingroup modifiers
 */

#include "BLI_string.h"
#include "BLI_utildefines.h"

#include "BLT_translation.hh"

#include "DNA_defaults.h"
#include "DNA_mesh_types.h"
#include "DNA_meshdata_types.h"
#include "DNA_object_types.h"
#include "DNA_screen_types.h"

#include "MEM_guardedalloc.h"

#include "BKE_deform.hh"
#include "BKE_mesh.hh"

#include "UI_interface.hh"
#include "UI_resources.hh"

#include "RNA_access.hh"
#include "RNA_prototypes.hh"

#include "DEG_depsgraph_query.hh"

#include "GEO_randomize.hh"

#include "bmesh.hh"
#include "bmesh_tools.hh"

// #define USE_TIMEIT

#ifdef USE_TIMEIT
#  include "BLI_time.h"
#  include "BLI_time_utildefines.h"
#endif

#include "MOD_ui_common.hh"
#include "MOD_util.hh"

static void init_data(ModifierData *md)
{
  DecimateModifierData *dmd = (DecimateModifierData *)md;

  BLI_assert(MEMCMP_STRUCT_AFTER_IS_ZERO(dmd, modifier));

  MEMCPY_STRUCT_AFTER(dmd, DNA_struct_default_get(DecimateModifierData), modifier);
}

static void required_data_mask(ModifierData *md, CustomData_MeshMasks *r_cddata_masks)
{
  DecimateModifierData *dmd = (DecimateModifierData *)md;

  /* Ask for vertex-groups if we need them. */
  if (dmd->defgrp_name[0] != '\0' && (dmd->defgrp_factor > 0.0f)) {
    r_cddata_masks->vmask |= CD_MASK_MDEFORMVERT;
  }
}

static DecimateModifierData *getOriginalModifierData(const DecimateModifierData *dmd,
                                                     const ModifierEvalContext *ctx)
{
  Object *ob_orig = DEG_get_original_object(ctx->object);
  return (DecimateModifierData *)BKE_modifiers_findby_name(ob_orig, dmd->modifier.name);
}

static void updateFaceCount(const ModifierEvalContext *ctx,
                            DecimateModifierData *dmd,
                            int face_count)
{
  dmd->face_count = face_count;

  if (DEG_is_active(ctx->depsgraph)) {
    /* update for display only */
    DecimateModifierData *dmd_orig = getOriginalModifierData(dmd, ctx);
    dmd_orig->face_count = face_count;
  }
}

static Mesh *modify_mesh(ModifierData *md, const ModifierEvalContext *ctx, Mesh *meshData)
{
  DecimateModifierData *dmd = (DecimateModifierData *)md;
  Mesh *mesh = meshData, *result = nullptr;
  BMesh *bm;
  bool calc_vert_normal;
  bool calc_face_normal;
  float *vweights = nullptr;

#ifdef USE_TIMEIT
  TIMEIT_START(decim);
#endif

  /* Set up front so we don't show invalid info in the UI. */
  updateFaceCount(ctx, dmd, mesh->faces_num);

  switch (dmd->mode) {
    case MOD_DECIM_MODE_COLLAPSE:
      if (dmd->percent == 1.0f) {
        return mesh;
      }
      calc_face_normal = true;
      calc_vert_normal = true;
      break;
    case MOD_DECIM_MODE_UNSUBDIV:
      if (dmd->iter == 0) {
        return mesh;
      }
      calc_face_normal = false;
      calc_vert_normal = false;
      break;
    case MOD_DECIM_MODE_DISSOLVE:
      if (dmd->angle == 0.0f) {
        return mesh;
      }
      calc_face_normal = true;
      calc_vert_normal = false;
      break;
    default:
      return mesh;
  }

  if (dmd->face_count <= 3) {
    BKE_modifier_set_error(ctx->object, md, "Modifier requires more than 3 input faces");
    return mesh;
  }

  if (dmd->mode == MOD_DECIM_MODE_COLLAPSE) {
    if (dmd->defgrp_name[0] && (dmd->defgrp_factor > 0.0f)) {
      const MDeformVert *dvert;
      int defgrp_index;

      MOD_get_vgroup(ctx->object, mesh, dmd->defgrp_name, &dvert, &defgrp_index);

      if (dvert) {
        const uint vert_tot = mesh->verts_num;
        uint i;

        vweights = static_cast<float *>(MEM_malloc_arrayN(vert_tot, sizeof(float), __func__));

        if (dmd->flag & MOD_DECIM_FLAG_INVERT_VGROUP) {
          for (i = 0; i < vert_tot; i++) {
            vweights[i] = 1.0f - BKE_defvert_find_weight(&dvert[i], defgrp_index);
          }
        }
        else {
          for (i = 0; i < vert_tot; i++) {
            vweights[i] = BKE_defvert_find_weight(&dvert[i], defgrp_index);
          }
        }
      }
    }
  }

  BMeshCreateParams create_params{};
  BMeshFromMeshParams convert_params{};
  convert_params.calc_face_normal = calc_face_normal;
  convert_params.calc_vert_normal = calc_vert_normal;
  convert_params.cd_mask_extra.vmask = CD_MASK_ORIGINDEX;
  convert_params.cd_mask_extra.emask = CD_MASK_ORIGINDEX;
  convert_params.cd_mask_extra.pmask = CD_MASK_ORIGINDEX;

  bm = BKE_mesh_to_bmesh_ex(mesh, &create_params, &convert_params);

  switch (dmd->mode) {
    case MOD_DECIM_MODE_COLLAPSE: {
      const bool do_triangulate = (dmd->flag & MOD_DECIM_FLAG_TRIANGULATE) != 0;
      const int symmetry_axis = (dmd->flag & MOD_DECIM_FLAG_SYMMETRY) ? dmd->symmetry_axis : -1;
      const float symmetry_eps = 0.00002f;
      BM_mesh_decimate_collapse(bm,
                                dmd->percent,
                                vweights,
                                dmd->defgrp_factor,
                                do_triangulate,
                                symmetry_axis,
                                symmetry_eps);
      break;
    }
    case MOD_DECIM_MODE_UNSUBDIV: {
      BM_mesh_decimate_unsubdivide(bm, dmd->iter);
      break;
    }
    case MOD_DECIM_MODE_DISSOLVE: {
      const bool do_dissolve_boundaries = (dmd->flag & MOD_DECIM_FLAG_ALL_BOUNDARY_VERTS) != 0;
      BM_mesh_decimate_dissolve(bm, dmd->angle, do_dissolve_boundaries, (BMO_Delimit)dmd->delimit);
      break;
    }
  }

  if (vweights) {
    MEM_freeN(vweights);
  }

  updateFaceCount(ctx, dmd, bm->totface);

  /* Make sure we never allocated these. */
  BLI_assert(bm->vtoolflagpool == nullptr && bm->etoolflagpool == nullptr &&
             bm->ftoolflagpool == nullptr);

  result = BKE_mesh_from_bmesh_for_eval_nomain(bm, nullptr, mesh);

  BM_mesh_free(bm);

  blender::geometry::debug_randomize_mesh_order(result);

#ifdef USE_TIMEIT
  TIMEIT_END(decim);
#endif

  return result;
}

static void panel_draw(const bContext * /*C*/, Panel *panel)
{
  uiLayout *sub, *row, *col; /*bfa, added *col*/
  uiLayout *layout = panel->layout;

  PointerRNA ob_ptr;
  PointerRNA *ptr = modifier_panel_get_property_pointers(panel, &ob_ptr);

  int decimate_type = RNA_enum_get(ptr, "decimate_type");
  char count_info[64];
  SNPRINTF(count_info, RPT_("Face Count: %d"), RNA_int_get(ptr, "face_count"));

  uiItemR(layout, ptr, "decimate_type", UI_ITEM_R_EXPAND, std::nullopt, ICON_NONE);

  uiLayoutSetPropSep(layout, true);

  if (decimate_type == MOD_DECIM_MODE_COLLAPSE) {
    uiItemR(layout, ptr, "ratio", UI_ITEM_R_SLIDER, std::nullopt, ICON_NONE);

    /*------------------- bfa - original props */

    // row = uiLayoutRowWithHeading(layout, true, IFACE_("Symmetry"));
    // uiLayoutSetPropDecorate(row, false);
    // sub = uiLayoutRow(row, true);
    // uiItemR(sub, ptr, "use_symmetry", UI_ITEM_NONE, "", ICON_NONE);
    // sub = uiLayoutRow(sub, true);
    // uiLayoutSetActive(sub, RNA_boolean_get(ptr, "use_symmetry"));
    // uiItemR(sub, ptr, "symmetry_axis", UI_ITEM_R_EXPAND, nullptr, ICON_NONE);
    // uiItemDecoratorR(row, ptr, "symmetry_axis", 0);

    // ------------------ bfa new left aligned prop with triangle button to hide the inactive
    // content

    /* NOTE: split amount here needs to be synced with normal labels */
    uiLayout *split = uiLayoutSplit(layout, 0.385f, true);

    /* FIRST PART ................................................ */
    row = uiLayoutRow(split, false);
    uiLayoutSetPropDecorate(row, false);
<<<<<<< HEAD
    uiLayoutSetPropSep(row, false); /* bfa - use_property_split = False */
    uiItemR(row, ptr, "use_symmetry", UI_ITEM_NONE, "Symmetry", ICON_NONE);
    uiItemDecoratorR(row, ptr, "use_symmetry", 0);

    /* SECOND PART ................................................ */
    row = uiLayoutRow(split, false);
    if (RNA_boolean_get(ptr, "use_symmetry")) {
      uiLayoutSetPropSep(row, false); /* bfa - use_property_split = False */
      uiItemR(row, ptr, "symmetry_axis", UI_ITEM_R_EXPAND, nullptr, ICON_NONE);
      uiItemDecoratorR(row, ptr, "symmetry_axis", 0);
    }
    else {
      uiItemL(row, TIP_(""), ICON_DISCLOSURE_TRI_RIGHT);
    }

    // ------------------------------- end bfa

    /* ------------ end bfa */

    /*------------------- bfa - original props */
    // uiItemR(layout, ptr, "use_collapse_triangulate", UI_ITEM_NONE, nullptr, ICON_NONE);

    col = uiLayoutColumn(layout, true);
    row = uiLayoutRow(col, true);
    uiLayoutSetPropSep(row, false); /* bfa - use_property_split = False */
    uiItemR(row, ptr, "use_collapse_triangulate", UI_ITEM_NONE, nullptr, ICON_NONE);
    uiItemDecoratorR(row, ptr, "use_collapse_triangulate", 0); /*bfa - decorator*/

    /* ------------ end bfa */
=======
    sub = uiLayoutRow(row, true);
    uiItemR(sub, ptr, "use_symmetry", UI_ITEM_NONE, "", ICON_NONE);
    sub = uiLayoutRow(sub, true);
    uiLayoutSetActive(sub, RNA_boolean_get(ptr, "use_symmetry"));
    uiItemR(sub, ptr, "symmetry_axis", UI_ITEM_R_EXPAND, std::nullopt, ICON_NONE);
    uiItemDecoratorR(row, ptr, "symmetry_axis", 0);

    uiItemR(layout, ptr, "use_collapse_triangulate", UI_ITEM_NONE, std::nullopt, ICON_NONE);
>>>>>>> 4c70f6f0

    modifier_vgroup_ui(layout, ptr, &ob_ptr, "vertex_group", "invert_vertex_group", std::nullopt);
    sub = uiLayoutRow(layout, true);
    bool has_vertex_group = RNA_string_length(ptr, "vertex_group") != 0;
    uiLayoutSetActive(sub, has_vertex_group);
    uiItemR(sub, ptr, "vertex_group_factor", UI_ITEM_NONE, std::nullopt, ICON_NONE);
  }
  else if (decimate_type == MOD_DECIM_MODE_UNSUBDIV) {
    uiItemR(layout, ptr, "iterations", UI_ITEM_NONE, std::nullopt, ICON_NONE);
  }
  else { /* decimate_type == MOD_DECIM_MODE_DISSOLVE. */
<<<<<<< HEAD
    uiItemR(layout, ptr, "angle_limit", UI_ITEM_NONE, nullptr, ICON_NONE);
    uiItemR(uiLayoutColumn(layout, false), ptr, "delimit", UI_ITEM_NONE, nullptr, ICON_NONE);

    /*------------------- bfa - original prop */
    // uiItemR(layout, ptr, "use_dissolve_boundaries", UI_ITEM_NONE, nullptr, ICON_NONE);
    row = uiLayoutRow(layout, true);
    uiLayoutSetPropSep(row, false); /* bfa - use_property_split = False */
    uiItemR(row, ptr, "use_dissolve_boundaries", UI_ITEM_NONE, nullptr, ICON_NONE);
    uiItemDecoratorR(row, ptr, "use_dissolve_boundaries", 0); /*bfa - decorator*/
    /* ------------ end bfa */
=======
    uiItemR(layout, ptr, "angle_limit", UI_ITEM_NONE, std::nullopt, ICON_NONE);
    uiLayout *col = uiLayoutColumn(layout, false);
    uiItemR(col, ptr, "delimit", UI_ITEM_NONE, std::nullopt, ICON_NONE);
    uiItemR(layout, ptr, "use_dissolve_boundaries", UI_ITEM_NONE, std::nullopt, ICON_NONE);
>>>>>>> 4c70f6f0
  }
  uiItemL(layout, count_info, ICON_NONE);

  modifier_panel_end(layout, ptr);
}

static void panel_register(ARegionType *region_type)
{
  modifier_panel_register(region_type, eModifierType_Decimate, panel_draw);
}

ModifierTypeInfo modifierType_Decimate = {
    /*idname*/ "Decimate",
    /*name*/ N_("Decimate"),
    /*struct_name*/ "DecimateModifierData",
    /*struct_size*/ sizeof(DecimateModifierData),
    /*srna*/ &RNA_DecimateModifier,
    /*type*/ ModifierTypeType::Nonconstructive,
    /*flags*/ eModifierTypeFlag_AcceptsMesh | eModifierTypeFlag_AcceptsCVs,
    /*icon*/ ICON_MOD_DECIM,

    /*copy_data*/ BKE_modifier_copydata_generic,

    /*deform_verts*/ nullptr,
    /*deform_matrices*/ nullptr,
    /*deform_verts_EM*/ nullptr,
    /*deform_matrices_EM*/ nullptr,
    /*modify_mesh*/ modify_mesh,
    /*modify_geometry_set*/ nullptr,

    /*init_data*/ init_data,
    /*required_data_mask*/ required_data_mask,
    /*free_data*/ nullptr,
    /*is_disabled*/ nullptr,
    /*update_depsgraph*/ nullptr,
    /*depends_on_time*/ nullptr,
    /*depends_on_normals*/ nullptr,
    /*foreach_ID_link*/ nullptr,
    /*foreach_tex_link*/ nullptr,
    /*free_runtime_data*/ nullptr,
    /*panel_register*/ panel_register,
    /*blend_write*/ nullptr,
    /*blend_read*/ nullptr,
    /*foreach_cache*/ nullptr,
};<|MERGE_RESOLUTION|>--- conflicted
+++ resolved
@@ -243,7 +243,7 @@
     // uiItemR(sub, ptr, "use_symmetry", UI_ITEM_NONE, "", ICON_NONE);
     // sub = uiLayoutRow(sub, true);
     // uiLayoutSetActive(sub, RNA_boolean_get(ptr, "use_symmetry"));
-    // uiItemR(sub, ptr, "symmetry_axis", UI_ITEM_R_EXPAND, nullptr, ICON_NONE);
+    // uiItemR(sub, ptr, "symmetry_axis", UI_ITEM_R_EXPAND, std::nullopt, ICON_NONE);
     // uiItemDecoratorR(row, ptr, "symmetry_axis", 0);
 
     // ------------------ bfa new left aligned prop with triangle button to hide the inactive
@@ -255,7 +255,6 @@
     /* FIRST PART ................................................ */
     row = uiLayoutRow(split, false);
     uiLayoutSetPropDecorate(row, false);
-<<<<<<< HEAD
     uiLayoutSetPropSep(row, false); /* bfa - use_property_split = False */
     uiItemR(row, ptr, "use_symmetry", UI_ITEM_NONE, "Symmetry", ICON_NONE);
     uiItemDecoratorR(row, ptr, "use_symmetry", 0);
@@ -264,7 +263,7 @@
     row = uiLayoutRow(split, false);
     if (RNA_boolean_get(ptr, "use_symmetry")) {
       uiLayoutSetPropSep(row, false); /* bfa - use_property_split = False */
-      uiItemR(row, ptr, "symmetry_axis", UI_ITEM_R_EXPAND, nullptr, ICON_NONE);
+      uiItemR(row, ptr, "symmetry_axis", UI_ITEM_R_EXPAND, std::nullopt, ICON_NONE);
       uiItemDecoratorR(row, ptr, "symmetry_axis", 0);
     }
     else {
@@ -281,20 +280,10 @@
     col = uiLayoutColumn(layout, true);
     row = uiLayoutRow(col, true);
     uiLayoutSetPropSep(row, false); /* bfa - use_property_split = False */
-    uiItemR(row, ptr, "use_collapse_triangulate", UI_ITEM_NONE, nullptr, ICON_NONE);
+    uiItemR(row, ptr, "use_collapse_triangulate", UI_ITEM_NONE, std::nullopt, ICON_NONE);
     uiItemDecoratorR(row, ptr, "use_collapse_triangulate", 0); /*bfa - decorator*/
 
     /* ------------ end bfa */
-=======
-    sub = uiLayoutRow(row, true);
-    uiItemR(sub, ptr, "use_symmetry", UI_ITEM_NONE, "", ICON_NONE);
-    sub = uiLayoutRow(sub, true);
-    uiLayoutSetActive(sub, RNA_boolean_get(ptr, "use_symmetry"));
-    uiItemR(sub, ptr, "symmetry_axis", UI_ITEM_R_EXPAND, std::nullopt, ICON_NONE);
-    uiItemDecoratorR(row, ptr, "symmetry_axis", 0);
-
-    uiItemR(layout, ptr, "use_collapse_triangulate", UI_ITEM_NONE, std::nullopt, ICON_NONE);
->>>>>>> 4c70f6f0
 
     modifier_vgroup_ui(layout, ptr, &ob_ptr, "vertex_group", "invert_vertex_group", std::nullopt);
     sub = uiLayoutRow(layout, true);
@@ -306,23 +295,16 @@
     uiItemR(layout, ptr, "iterations", UI_ITEM_NONE, std::nullopt, ICON_NONE);
   }
   else { /* decimate_type == MOD_DECIM_MODE_DISSOLVE. */
-<<<<<<< HEAD
-    uiItemR(layout, ptr, "angle_limit", UI_ITEM_NONE, nullptr, ICON_NONE);
-    uiItemR(uiLayoutColumn(layout, false), ptr, "delimit", UI_ITEM_NONE, nullptr, ICON_NONE);
+    uiItemR(layout, ptr, "angle_limit", UI_ITEM_NONE, std::nullopt, ICON_NONE);
+    uiItemR(uiLayoutColumn(layout, false), ptr, "delimit", UI_ITEM_NONE, std::nullopt, ICON_NONE);
 
     /*------------------- bfa - original prop */
     // uiItemR(layout, ptr, "use_dissolve_boundaries", UI_ITEM_NONE, nullptr, ICON_NONE);
     row = uiLayoutRow(layout, true);
     uiLayoutSetPropSep(row, false); /* bfa - use_property_split = False */
-    uiItemR(row, ptr, "use_dissolve_boundaries", UI_ITEM_NONE, nullptr, ICON_NONE);
+    uiItemR(row, ptr, "use_dissolve_boundaries", UI_ITEM_NONE, std::nullopt, ICON_NONE);
     uiItemDecoratorR(row, ptr, "use_dissolve_boundaries", 0); /*bfa - decorator*/
     /* ------------ end bfa */
-=======
-    uiItemR(layout, ptr, "angle_limit", UI_ITEM_NONE, std::nullopt, ICON_NONE);
-    uiLayout *col = uiLayoutColumn(layout, false);
-    uiItemR(col, ptr, "delimit", UI_ITEM_NONE, std::nullopt, ICON_NONE);
-    uiItemR(layout, ptr, "use_dissolve_boundaries", UI_ITEM_NONE, std::nullopt, ICON_NONE);
->>>>>>> 4c70f6f0
   }
   uiItemL(layout, count_info, ICON_NONE);
 
