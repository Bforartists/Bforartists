/* SPDX-FileCopyrightText: 2005 Blender Authors
 *
 * SPDX-License-Identifier: GPL-2.0-or-later */

/** \file
 * \ingroup modifiers
 */

#include "BLI_string.h"
#include "BLI_utildefines.h"

#include "BLT_translation.hh"

#include "DNA_defaults.h"
#include "DNA_mesh_types.h"
#include "DNA_meshdata_types.h"
#include "DNA_object_types.h"
#include "DNA_screen_types.h"

#include "MEM_guardedalloc.h"

<<<<<<< HEAD
#include "BKE_context.hh"
=======
>>>>>>> b803213c
#include "BKE_deform.hh"
#include "BKE_mesh.hh"

#include "UI_interface.hh"
#include "UI_resources.hh"

#include "RNA_access.hh"
#include "RNA_prototypes.h"

#include "DEG_depsgraph_query.hh"

#include "GEO_randomize.hh"

#include "bmesh.hh"
#include "bmesh_tools.hh"

// #define USE_TIMEIT

#ifdef USE_TIMEIT
#  include "BLI_time.h"
#  include "BLI_time_utildefines.h"
#endif

#include "MOD_ui_common.hh"
#include "MOD_util.hh"

static void init_data(ModifierData *md)
{
  DecimateModifierData *dmd = (DecimateModifierData *)md;

  BLI_assert(MEMCMP_STRUCT_AFTER_IS_ZERO(dmd, modifier));

  MEMCPY_STRUCT_AFTER(dmd, DNA_struct_default_get(DecimateModifierData), modifier);
}

static void required_data_mask(ModifierData *md, CustomData_MeshMasks *r_cddata_masks)
{
  DecimateModifierData *dmd = (DecimateModifierData *)md;

  /* Ask for vertex-groups if we need them. */
  if (dmd->defgrp_name[0] != '\0' && (dmd->defgrp_factor > 0.0f)) {
    r_cddata_masks->vmask |= CD_MASK_MDEFORMVERT;
  }
}

static DecimateModifierData *getOriginalModifierData(const DecimateModifierData *dmd,
                                                     const ModifierEvalContext *ctx)
{
  Object *ob_orig = DEG_get_original_object(ctx->object);
  return (DecimateModifierData *)BKE_modifiers_findby_name(ob_orig, dmd->modifier.name);
}

static void updateFaceCount(const ModifierEvalContext *ctx,
                            DecimateModifierData *dmd,
                            int face_count)
{
  dmd->face_count = face_count;

  if (DEG_is_active(ctx->depsgraph)) {
    /* update for display only */
    DecimateModifierData *dmd_orig = getOriginalModifierData(dmd, ctx);
    dmd_orig->face_count = face_count;
  }
}

static Mesh *modify_mesh(ModifierData *md, const ModifierEvalContext *ctx, Mesh *meshData)
{
  DecimateModifierData *dmd = (DecimateModifierData *)md;
  Mesh *mesh = meshData, *result = nullptr;
  BMesh *bm;
  bool calc_vert_normal;
  bool calc_face_normal;
  float *vweights = nullptr;

#ifdef USE_TIMEIT
  TIMEIT_START(decim);
#endif

  /* Set up front so we don't show invalid info in the UI. */
  updateFaceCount(ctx, dmd, mesh->faces_num);

  switch (dmd->mode) {
    case MOD_DECIM_MODE_COLLAPSE:
      if (dmd->percent == 1.0f) {
        return mesh;
      }
      calc_face_normal = true;
      calc_vert_normal = true;
      break;
    case MOD_DECIM_MODE_UNSUBDIV:
      if (dmd->iter == 0) {
        return mesh;
      }
      calc_face_normal = false;
      calc_vert_normal = false;
      break;
    case MOD_DECIM_MODE_DISSOLVE:
      if (dmd->angle == 0.0f) {
        return mesh;
      }
      calc_face_normal = true;
      calc_vert_normal = false;
      break;
    default:
      return mesh;
  }

  if (dmd->face_count <= 3) {
    BKE_modifier_set_error(ctx->object, md, "Modifier requires more than 3 input faces");
    return mesh;
  }

  if (dmd->mode == MOD_DECIM_MODE_COLLAPSE) {
    if (dmd->defgrp_name[0] && (dmd->defgrp_factor > 0.0f)) {
      const MDeformVert *dvert;
      int defgrp_index;

      MOD_get_vgroup(ctx->object, mesh, dmd->defgrp_name, &dvert, &defgrp_index);

      if (dvert) {
        const uint vert_tot = mesh->verts_num;
        uint i;

        vweights = static_cast<float *>(MEM_malloc_arrayN(vert_tot, sizeof(float), __func__));

        if (dmd->flag & MOD_DECIM_FLAG_INVERT_VGROUP) {
          for (i = 0; i < vert_tot; i++) {
            vweights[i] = 1.0f - BKE_defvert_find_weight(&dvert[i], defgrp_index);
          }
        }
        else {
          for (i = 0; i < vert_tot; i++) {
            vweights[i] = BKE_defvert_find_weight(&dvert[i], defgrp_index);
          }
        }
      }
    }
  }

  BMeshCreateParams create_params{};
  BMeshFromMeshParams convert_params{};
  convert_params.calc_face_normal = calc_face_normal;
  convert_params.calc_vert_normal = calc_vert_normal;
  convert_params.cd_mask_extra.vmask = CD_MASK_ORIGINDEX;
  convert_params.cd_mask_extra.emask = CD_MASK_ORIGINDEX;
  convert_params.cd_mask_extra.pmask = CD_MASK_ORIGINDEX;

  bm = BKE_mesh_to_bmesh_ex(mesh, &create_params, &convert_params);

  switch (dmd->mode) {
    case MOD_DECIM_MODE_COLLAPSE: {
      const bool do_triangulate = (dmd->flag & MOD_DECIM_FLAG_TRIANGULATE) != 0;
      const int symmetry_axis = (dmd->flag & MOD_DECIM_FLAG_SYMMETRY) ? dmd->symmetry_axis : -1;
      const float symmetry_eps = 0.00002f;
      BM_mesh_decimate_collapse(bm,
                                dmd->percent,
                                vweights,
                                dmd->defgrp_factor,
                                do_triangulate,
                                symmetry_axis,
                                symmetry_eps);
      break;
    }
    case MOD_DECIM_MODE_UNSUBDIV: {
      BM_mesh_decimate_unsubdivide(bm, dmd->iter);
      break;
    }
    case MOD_DECIM_MODE_DISSOLVE: {
      const bool do_dissolve_boundaries = (dmd->flag & MOD_DECIM_FLAG_ALL_BOUNDARY_VERTS) != 0;
      BM_mesh_decimate_dissolve(bm, dmd->angle, do_dissolve_boundaries, (BMO_Delimit)dmd->delimit);
      break;
    }
  }

  if (vweights) {
    MEM_freeN(vweights);
  }

  updateFaceCount(ctx, dmd, bm->totface);

  /* Make sure we never allocated these. */
  BLI_assert(bm->vtoolflagpool == nullptr && bm->etoolflagpool == nullptr &&
             bm->ftoolflagpool == nullptr);

  result = BKE_mesh_from_bmesh_for_eval_nomain(bm, nullptr, mesh);

  BM_mesh_free(bm);

  blender::geometry::debug_randomize_mesh_order(result);

#ifdef USE_TIMEIT
  TIMEIT_END(decim);
#endif

  return result;
}

static void panel_draw(const bContext * /*C*/, Panel *panel)
{
  uiLayout *sub, *row, *col; /*bfa, added *col*/
  uiLayout *layout = panel->layout;

  PointerRNA ob_ptr;
  PointerRNA *ptr = modifier_panel_get_property_pointers(panel, &ob_ptr);

  int decimate_type = RNA_enum_get(ptr, "decimate_type");
  char count_info[64];
  SNPRINTF(count_info, RPT_("Face Count: %d"), RNA_int_get(ptr, "face_count"));

  uiItemR(layout, ptr, "decimate_type", UI_ITEM_R_EXPAND, nullptr, ICON_NONE);

  uiLayoutSetPropSep(layout, true);

  if (decimate_type == MOD_DECIM_MODE_COLLAPSE) {
    uiItemR(layout, ptr, "ratio", UI_ITEM_R_SLIDER, nullptr, ICON_NONE);

    /*------------------- bfa - original props */

    // row = uiLayoutRowWithHeading(layout, true, IFACE_("Symmetry"));
    // uiLayoutSetPropDecorate(row, false);
    // sub = uiLayoutRow(row, true);
    // uiItemR(sub, ptr, "use_symmetry", UI_ITEM_NONE, "", ICON_NONE);
    // sub = uiLayoutRow(sub, true);
    // uiLayoutSetActive(sub, RNA_boolean_get(ptr, "use_symmetry"));
    // uiItemR(sub, ptr, "symmetry_axis", UI_ITEM_R_EXPAND, nullptr, ICON_NONE);
    // uiItemDecoratorR(row, ptr, "symmetry_axis", 0);

    // ------------------ bfa new left aligned prop with triangle button to hide the inactive
    // content

    /* NOTE: split amount here needs to be synced with normal labels */
    uiLayout *split = uiLayoutSplit(layout, 0.385f, true);

    /* FIRST PART ................................................ */
    row = uiLayoutRow(split, false);
    uiLayoutSetPropDecorate(row, false);
    uiLayoutSetPropSep(row, false); /* bfa - use_property_split = False */
    uiItemR(row, ptr, "use_symmetry", UI_ITEM_NONE, "Symmetry", ICON_NONE);
    uiItemDecoratorR(row, ptr, "use_symmetry", 0);

    /* SECOND PART ................................................ */
    row = uiLayoutRow(split, false);
    if (RNA_boolean_get(ptr, "use_symmetry")) {
      uiLayoutSetPropSep(row, false); /* bfa - use_property_split = False */
      uiItemR(row, ptr, "symmetry_axis", UI_ITEM_R_EXPAND, nullptr, ICON_NONE);
      uiItemDecoratorR(row, ptr, "symmetry_axis", 0);
    }
    else {
      uiItemL(row, TIP_(""), ICON_DISCLOSURE_TRI_RIGHT);
    }

    // ------------------------------- end bfa

    /* ------------ end bfa */

    /*------------------- bfa - original props */
    // uiItemR(layout, ptr, "use_collapse_triangulate", UI_ITEM_NONE, nullptr, ICON_NONE);

    col = uiLayoutColumn(layout, true);
    row = uiLayoutRow(col, true);
    uiLayoutSetPropSep(row, false); /* bfa - use_property_split = False */
    uiItemR(row, ptr, "use_collapse_triangulate", UI_ITEM_NONE, nullptr, ICON_NONE);
    uiItemDecoratorR(row, ptr, "use_collapse_triangulate", 0); /*bfa - decorator*/

    /* ------------ end bfa */

    modifier_vgroup_ui(layout, ptr, &ob_ptr, "vertex_group", "invert_vertex_group", nullptr);
    sub = uiLayoutRow(layout, true);
    bool has_vertex_group = RNA_string_length(ptr, "vertex_group") != 0;
    uiLayoutSetActive(sub, has_vertex_group);
    uiItemR(sub, ptr, "vertex_group_factor", UI_ITEM_NONE, nullptr, ICON_NONE);
  }
  else if (decimate_type == MOD_DECIM_MODE_UNSUBDIV) {
    uiItemR(layout, ptr, "iterations", UI_ITEM_NONE, nullptr, ICON_NONE);
  }
  else { /* decimate_type == MOD_DECIM_MODE_DISSOLVE. */
    uiItemR(layout, ptr, "angle_limit", UI_ITEM_NONE, nullptr, ICON_NONE);
    uiItemR(uiLayoutColumn(layout, false), ptr, "delimit", UI_ITEM_NONE, nullptr, ICON_NONE);

    /*------------------- bfa - original prop */
    // uiItemR(layout, ptr, "use_dissolve_boundaries", UI_ITEM_NONE, nullptr, ICON_NONE);
    row = uiLayoutRow(layout, true);
    uiLayoutSetPropSep(row, false); /* bfa - use_property_split = False */
    uiItemR(row, ptr, "use_dissolve_boundaries", UI_ITEM_NONE, nullptr, ICON_NONE);
    uiItemDecoratorR(row, ptr, "use_dissolve_boundaries", 0); /*bfa - decorator*/
    /* ------------ end bfa */
  }
  uiItemL(layout, count_info, ICON_NONE);

  modifier_panel_end(layout, ptr);
}

static void panel_register(ARegionType *region_type)
{
  modifier_panel_register(region_type, eModifierType_Decimate, panel_draw);
}

ModifierTypeInfo modifierType_Decimate = {
    /*idname*/ "Decimate",
    /*name*/ N_("Decimate"),
    /*struct_name*/ "DecimateModifierData",
    /*struct_size*/ sizeof(DecimateModifierData),
    /*srna*/ &RNA_DecimateModifier,
    /*type*/ ModifierTypeType::Nonconstructive,
    /*flags*/ eModifierTypeFlag_AcceptsMesh | eModifierTypeFlag_AcceptsCVs,
    /*icon*/ ICON_MOD_DECIM,

    /*copy_data*/ BKE_modifier_copydata_generic,

    /*deform_verts*/ nullptr,
    /*deform_matrices*/ nullptr,
    /*deform_verts_EM*/ nullptr,
    /*deform_matrices_EM*/ nullptr,
    /*modify_mesh*/ modify_mesh,
    /*modify_geometry_set*/ nullptr,

    /*init_data*/ init_data,
    /*required_data_mask*/ required_data_mask,
    /*free_data*/ nullptr,
    /*is_disabled*/ nullptr,
    /*update_depsgraph*/ nullptr,
    /*depends_on_time*/ nullptr,
    /*depends_on_normals*/ nullptr,
    /*foreach_ID_link*/ nullptr,
    /*foreach_tex_link*/ nullptr,
    /*free_runtime_data*/ nullptr,
    /*panel_register*/ panel_register,
    /*blend_write*/ nullptr,
    /*blend_read*/ nullptr,
    /*foreach_cache*/ nullptr,
};<|MERGE_RESOLUTION|>--- conflicted
+++ resolved
@@ -19,10 +19,6 @@
 
 #include "MEM_guardedalloc.h"
 
-<<<<<<< HEAD
-#include "BKE_context.hh"
-=======
->>>>>>> b803213c
 #include "BKE_deform.hh"
 #include "BKE_mesh.hh"
 
