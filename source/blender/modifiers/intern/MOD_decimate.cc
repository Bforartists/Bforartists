--- conflicted
+++ resolved
@@ -235,14 +235,13 @@
   if (decimate_type == MOD_DECIM_MODE_COLLAPSE) {
     uiItemR(layout, ptr, "ratio", UI_ITEM_R_SLIDER, std::nullopt, ICON_NONE);
 
-<<<<<<< HEAD
     /*------------------- bfa - original props */
 
-    // row = uiLayoutRowWithHeading(layout, true, IFACE_("Symmetry"));
+    // row = &layout->row(true, IFACE_("Symmetry"));
     // uiLayoutSetPropDecorate(row, false);
-    // sub = uiLayoutRow(row, true);
+    // sub = &row->row(true);
     // uiItemR(sub, ptr, "use_symmetry", UI_ITEM_NONE, "", ICON_NONE);
-    // sub = uiLayoutRow(sub, true);
+    // sub = &sub->row(true);
     // uiLayoutSetActive(sub, RNA_boolean_get(ptr, "use_symmetry"));
     // uiItemR(sub, ptr, "symmetry_axis", UI_ITEM_R_EXPAND, std::nullopt, ICON_NONE);
     // uiItemDecoratorR(row, ptr, "symmetry_axis", 0);
@@ -254,14 +253,14 @@
     uiLayout *split = uiLayoutSplit(layout, 0.385f, true);
 
     /* FIRST PART ................................................ */
-    row = uiLayoutRow(split, false);
+    row = &split->row(false);
     uiLayoutSetPropDecorate(row, false);
     uiLayoutSetPropSep(row, false); /* bfa - use_property_split = False */
     uiItemR(row, ptr, "use_symmetry", UI_ITEM_NONE, "Symmetry", ICON_NONE);
     uiItemDecoratorR(row, ptr, "use_symmetry", 0);
 
     /* SECOND PART ................................................ */
-    row = uiLayoutRow(split, false);
+    row = &split->row(false);
     if (RNA_boolean_get(ptr, "use_symmetry")) {
       uiLayoutSetPropSep(row, false); /* bfa - use_property_split = False */
       uiItemR(row, ptr, "symmetry_axis", UI_ITEM_R_EXPAND, std::nullopt, ICON_NONE);
@@ -278,21 +277,11 @@
     /*------------------- bfa - original props */
     // uiItemR(layout, ptr, "use_collapse_triangulate", UI_ITEM_NONE, nullptr, ICON_NONE);
 
-    col = uiLayoutColumn(layout, true);
-    row = uiLayoutRow(col, true);
+    col = &layout->column(true);
+    row = &col->row(true);
     uiLayoutSetPropSep(row, false); /* bfa - use_property_split = False */
     uiItemR(row, ptr, "use_collapse_triangulate", UI_ITEM_NONE, std::nullopt, ICON_NONE);
     uiItemDecoratorR(row, ptr, "use_collapse_triangulate", 0); /*bfa - decorator*/
-=======
-    row = &layout->row(true, IFACE_("Symmetry"));
-    uiLayoutSetPropDecorate(row, false);
-    sub = &row->row(true);
-    uiItemR(sub, ptr, "use_symmetry", UI_ITEM_NONE, "", ICON_NONE);
-    sub = &sub->row(true);
-    uiLayoutSetActive(sub, RNA_boolean_get(ptr, "use_symmetry"));
-    uiItemR(sub, ptr, "symmetry_axis", UI_ITEM_R_EXPAND, std::nullopt, ICON_NONE);
-    uiItemDecoratorR(row, ptr, "symmetry_axis", 0);
->>>>>>> 6ec1e3b8
 
     /* ------------ end bfa */
 
@@ -307,21 +296,15 @@
   }
   else { /* decimate_type == MOD_DECIM_MODE_DISSOLVE. */
     uiItemR(layout, ptr, "angle_limit", UI_ITEM_NONE, std::nullopt, ICON_NONE);
-<<<<<<< HEAD
-    uiItemR(uiLayoutColumn(layout, false), ptr, "delimit", UI_ITEM_NONE, std::nullopt, ICON_NONE);
+    uiItemR(&layout->column(false), ptr, "delimit", UI_ITEM_NONE, std::nullopt, ICON_NONE);
 
     /*------------------- bfa - original prop */
     // uiItemR(layout, ptr, "use_dissolve_boundaries", UI_ITEM_NONE, nullptr, ICON_NONE);
-    row = uiLayoutRow(layout, true);
+    row = &layout->row(true);
     uiLayoutSetPropSep(row, false); /* bfa - use_property_split = False */
     uiItemR(row, ptr, "use_dissolve_boundaries", UI_ITEM_NONE, std::nullopt, ICON_NONE);
     uiItemDecoratorR(row, ptr, "use_dissolve_boundaries", 0); /*bfa - decorator*/
     /* ------------ end bfa */
-=======
-    uiLayout *col = &layout->column(false);
-    uiItemR(col, ptr, "delimit", UI_ITEM_NONE, std::nullopt, ICON_NONE);
-    uiItemR(layout, ptr, "use_dissolve_boundaries", UI_ITEM_NONE, std::nullopt, ICON_NONE);
->>>>>>> 6ec1e3b8
   }
   uiItemL(layout, count_info, ICON_NONE);
 
