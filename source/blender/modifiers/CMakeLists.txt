--- conflicted
+++ resolved
@@ -32,12 +32,7 @@
 	../blenlib
 	../blenloader
 	../makesdna
-<<<<<<< HEAD
-	../blenkernel
-	../blenkernel/intern
 	../bmesh
-=======
->>>>>>> d8304e73
 	../render/extern/include
 	../../../intern/elbeem/extern
 	../../../intern/guardedalloc
