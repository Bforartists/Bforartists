# ***** BEGIN GPL LICENSE BLOCK *****
#
# This program is free software; you can redistribute it and/or
# modify it under the terms of the GNU General Public License
# as published by the Free Software Foundation; either version 2
# of the License, or (at your option) any later version.
#
# This program is distributed in the hope that it will be useful,
# but WITHOUT ANY WARRANTY; without even the implied warranty of
# MERCHANTABILITY or FITNESS FOR A PARTICULAR PURPOSE.  See the
# GNU General Public License for more details.
#
# You should have received a copy of the GNU General Public License
# along with this program; if not, write to the Free Software Foundation,
# Inc., 59 Temple Place - Suite 330, Boston, MA  02111-1307, USA.
#
# The Original Code is Copyright (C) 2006, Blender Foundation
# All rights reserved.
#
# The Original Code is: all of this file.
#
# Contributor(s): Jacques Beaurain
#                 Ben Batt
#
# ***** END GPL LICENSE BLOCK *****

set(INC 
	.
	intern
	../blenkernel
	../blenkernel/intern
	../blenlib
	../blenloader
	../makesdna
<<<<<<< HEAD
	../bmesh
=======
	../makesrna
>>>>>>> 0fa18aa4
	../render/extern/include
	../../../intern/elbeem/extern
	../../../intern/guardedalloc
)

set(INC_SYS
	${ZLIB_INCLUDE_DIRS}
)

set(SRC
	intern/MOD_armature.c
	intern/MOD_array.c
	intern/MOD_bevel.c
	intern/MOD_boolean.c
	intern/MOD_build.c
	intern/MOD_cast.c
	intern/MOD_cloth.c
	intern/MOD_collision.c
	intern/MOD_curve.c
	intern/MOD_decimate.c
	intern/MOD_displace.c
	intern/MOD_edgesplit.c
	intern/MOD_explode.c
	intern/MOD_fluidsim.c
	intern/MOD_fluidsim_util.c
	intern/MOD_hook.c
	intern/MOD_lattice.c
	intern/MOD_mask.c
	intern/MOD_meshdeform.c
	intern/MOD_mirror.c
	intern/MOD_multires.c
	intern/MOD_ngoninterp.c
	intern/MOD_none.c
	intern/MOD_particleinstance.c
	intern/MOD_particlesystem.c
	intern/MOD_screw.c
	intern/MOD_shapekey.c
	intern/MOD_shrinkwrap.c
	intern/MOD_simpledeform.c
	intern/MOD_smoke.c
	intern/MOD_smooth.c
	intern/MOD_softbody.c
	intern/MOD_solidify.c
	intern/MOD_subsurf.c
	intern/MOD_surface.c
	intern/MOD_util.c
	intern/MOD_uvproject.c
	intern/MOD_warp.c
	intern/MOD_wave.c

	MOD_modifiertypes.h
	intern/MOD_boolean_util.h
	intern/MOD_fluidsim_util.h
	intern/MOD_util.h
)

if(WITH_MOD_BOOLEAN)
	add_definitions(-DWITH_MOD_BOOLEAN)
	list(APPEND SRC
		intern/MOD_boolean_util.c
	)
	list(APPEND INC
		../../../intern/bsp/extern
	)
endif()

if(WITH_MOD_DECIMATE)
	add_definitions(-DWITH_MOD_DECIMATE)
	list(APPEND INC
		../../../intern/decimation/extern
	)
endif()

if(NOT WITH_MOD_FLUID)
	add_definitions(-DDISABLE_ELBEEM)
endif()

blender_add_lib(bf_modifiers "${SRC}" "${INC}" "${INC_SYS}")<|MERGE_RESOLUTION|>--- conflicted
+++ resolved
@@ -32,11 +32,8 @@
 	../blenlib
 	../blenloader
 	../makesdna
-<<<<<<< HEAD
+	../makesrna
 	../bmesh
-=======
-	../makesrna
->>>>>>> 0fa18aa4
 	../render/extern/include
 	../../../intern/elbeem/extern
 	../../../intern/guardedalloc
