/*
 * $Id$
 *
 * ***** BEGIN GPL LICENSE BLOCK *****
 *
 * This program is free software; you can redistribute it and/or
 * modify it under the terms of the GNU General Public License
 * as published by the Free Software Foundation; either version 2
 * of the License, or (at your option) any later version.
 *
 * This program is distributed in the hope that it will be useful,
 * but WITHOUT ANY WARRANTY; without even the implied warranty of
 * MERCHANTABILITY or FITNESS FOR A PARTICULAR PURPOSE.  See the
 * GNU General Public License for more details.
 *
 * You should have received a copy of the GNU General Public License
 * along with this program; if not, write to the Free Software Foundation,
 * Inc., 59 Temple Place - Suite 330, Boston, MA  02111-1307, USA.
 *
 * The Original Code is Copyright (C) 2001-2002 by NaN Holding BV.
 * All rights reserved.
 *
 * The Original Code is: all of this file.
 *
 * Contributor(s): none yet.
 *
 * ***** END GPL LICENSE BLOCK *****
 * external readfile function prototypes
 */
#ifndef BLO_READFILE_H
#define BLO_READFILE_H

#ifdef __cplusplus
extern "C" {
#endif

struct bScreen;
struct direntry;
<<<<<<< HEAD
struct FileList;
=======
>>>>>>> 99d0552b
struct LinkNode;
struct Main;
struct MemFile;
struct ReportList;
struct Scene;
struct SpaceFile;
struct SpaceImaSel;
struct UserDef;
<<<<<<< HEAD
=======
struct bContext;
>>>>>>> 99d0552b

typedef struct BlendHandle	BlendHandle;

typedef enum BlenFileType {
	BLENFILETYPE_BLEND= 1, 
	BLENFILETYPE_PUB= 2, 
	BLENFILETYPE_RUNTIME= 3
} BlenFileType;

typedef struct BlendFileData {
	struct Main*	main;
	struct UserDef*	user;

	int winpos;
	int fileflags;
	int displaymode;
	int globalf;
	
	struct bScreen*	curscreen;
	struct Scene*	curscene;
	
	BlenFileType	type;
} BlendFileData;

	/**
	 * Open a blender file from a pathname. The function
	 * returns NULL and sets a report in the list if
	 * it cannot open the file.
	 * 
	 * @param file The path of the file to open.
	 * @param reports If the return value is NULL, errors
	 * indicating the cause of the failure.
	 * @return The data of the file.
	 */
BlendFileData*	BLO_read_from_file		(char *file, struct ReportList *reports);

	/**
	 * Open a blender file from memory. The function
	 * returns NULL and sets a report in the list if
	 * it cannot open the file.
	 * 
	 * @param mem The file data.
	 * @param memsize The length of @a mem.
	 * @param reports If the return value is NULL, errors
	 * indicating the cause of the failure.
	 * @return The data of the file.
	 */
BlendFileData*	BLO_read_from_memory(void *mem, int memsize, struct ReportList *reports);

/**
 * oldmain is old main, from which we will keep libraries, images, ..
 * file name is current file, only for retrieving library data */

BlendFileData *BLO_read_from_memfile(struct Main *oldmain, const char *filename, struct MemFile *memfile, struct ReportList *reports);

/**
 * Free's a BlendFileData structure and _all_ the
 * data associated with it (the userdef data, and
 * the main libblock data).
 * 
 * @param bfd The structure to free.
 */
	void
BLO_blendfiledata_free(
	BlendFileData *bfd);

/**
 * Convert an idcode into a name.
 * 
 * @param code The code to convert.
 * @return A static string representing the name of
 * the code.
 */
	char*
BLO_idcode_to_name(
	int code);

/**
 * Convert a name into an idcode (ie. ID_SCE)
 * 
 * @param name The name to convert.
 * @return The code for the name, or 0 if invalid.
 */
	int
BLO_idcode_from_name(
	char *name);
	
/**
 * Open a blendhandle from a file path.
 * 
 * @param file The file path to open.
 * @return A handle on success, or NULL on failure.
 */
	BlendHandle*
BLO_blendhandle_from_file(
	char *file);

/**
 * Gets the names of all the datablocks in a file
 * of a certain type (ie. All the scene names in
 * a file).
 * 
 * @param bh The blendhandle to access.
 * @param ofblocktype The type of names to get.
 * @return A BLI_linklist of strings. The string links
 * should be freed with malloc.
 */
	struct LinkNode*
BLO_blendhandle_get_datablock_names(
	BlendHandle *bh, 
	int ofblocktype);

/**
 * Gets the previews of all the datablocks in a file
 * of a certain type (ie. All the scene names in
 * a file).
 * 
 * @param bh The blendhandle to access.
 * @param ofblocktype The type of names to get.
 * @return A BLI_linklist of PreviewImage. The PreviewImage links
 * should be freed with malloc.
 */
	struct LinkNode*
BLO_blendhandle_get_previews(
	BlendHandle *bh, 
	int ofblocktype);

/**
 * Gets the names of all the datablock groups in a
 * file. (ie. file contains Scene, Mesh, and Lamp
 * datablocks).
 * 
 * @param bh The blendhandle to access.
 * @return A BLI_linklist of strings. The string links
 * should be freed with malloc.
 */
	struct LinkNode*
BLO_blendhandle_get_linkable_groups(
	BlendHandle *bh);

/**
 * Close and free a blendhandle. The handle
 * becomes invalid after this call.
 *
 * @param bh The handle to close.
 */
	void
BLO_blendhandle_close(
	BlendHandle *bh);
	
	/***/

#define GROUP_MAX 32

int BLO_has_bfile_extension(char *str);

<<<<<<< HEAD
void BLO_library_append(BlendHandle **libfiledata, struct direntry* filelist, int totfile, 
						 char *dir, char* file, short flag, int idcode, struct Main *mainvar, struct Scene *scene, struct ReportList *reports);
void BLO_script_library_append(BlendHandle **bh, char *dir, char *name, int idcode, short flag, struct Main *mainvar, struct Scene *scene, struct ReportList *reports);
=======
/* return ok when a blenderfile, in dir is the filename,
 * in group the type of libdata
 */
int BLO_is_a_library(char *path, char *dir, char *group);

struct Main* BLO_library_append_begin(const struct bContext *C, BlendHandle** bh, char *dir);
void BLO_library_append_named_part(const struct bContext *C, struct Main *mainl, BlendHandle** bh, char *name, int idcode, short flag);
void BLO_library_append_end(const struct bContext *C, struct Main *mainl, BlendHandle** bh, int idcode, short flag);

/* deprecated */
#if 1
void BLO_script_library_append(BlendHandle **bh, char *dir, char *name, int idcode, short flag, struct Main *mainvar, struct Scene *scene, struct ReportList *reports);
#endif
>>>>>>> 99d0552b

BlendFileData* blo_read_blendafterruntime(int file, char *name, int actualsize, struct ReportList *reports);

#ifdef __cplusplus
} 
#endif

#endif
<|MERGE_RESOLUTION|>--- conflicted
+++ resolved
@@ -36,10 +36,6 @@
 
 struct bScreen;
 struct direntry;
-<<<<<<< HEAD
-struct FileList;
-=======
->>>>>>> 99d0552b
 struct LinkNode;
 struct Main;
 struct MemFile;
@@ -48,10 +44,7 @@
 struct SpaceFile;
 struct SpaceImaSel;
 struct UserDef;
-<<<<<<< HEAD
-=======
 struct bContext;
->>>>>>> 99d0552b
 
 typedef struct BlendHandle	BlendHandle;
 
@@ -208,11 +201,6 @@
 
 int BLO_has_bfile_extension(char *str);
 
-<<<<<<< HEAD
-void BLO_library_append(BlendHandle **libfiledata, struct direntry* filelist, int totfile, 
-						 char *dir, char* file, short flag, int idcode, struct Main *mainvar, struct Scene *scene, struct ReportList *reports);
-void BLO_script_library_append(BlendHandle **bh, char *dir, char *name, int idcode, short flag, struct Main *mainvar, struct Scene *scene, struct ReportList *reports);
-=======
 /* return ok when a blenderfile, in dir is the filename,
  * in group the type of libdata
  */
@@ -226,7 +214,6 @@
 #if 1
 void BLO_script_library_append(BlendHandle **bh, char *dir, char *name, int idcode, short flag, struct Main *mainvar, struct Scene *scene, struct ReportList *reports);
 #endif
->>>>>>> 99d0552b
 
 BlendFileData* blo_read_blendafterruntime(int file, char *name, int actualsize, struct ReportList *reports);
 
