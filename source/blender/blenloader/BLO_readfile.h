--- conflicted
+++ resolved
@@ -122,16 +122,6 @@
 void BLO_update_defaults_userpref_blend(void);
 void BLO_update_defaults_startup_blend(struct Main *mainvar);
 
-<<<<<<< HEAD
-/**
- * Does a very light reading of given .blend file to extract its stored thumbnail.
- *
- * \param filepath The path of the file to extract thumbnail from.
- * \return The raw thumbnail
- *         (MEM-allocated, as stored in file, use BKE_main_thumbnail_to_imbuf() to convert it to ImBuf image).
- */
-=======
->>>>>>> b76dbf5e
 struct BlendThumbnail *BLO_thumbnail_from_file(const char *filepath);
 
 #ifdef __cplusplus
