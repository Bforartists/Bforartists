/* SPDX-FileCopyrightText: 2023 Blender Foundation
 *
 * SPDX-License-Identifier: GPL-2.0-or-later */

/** \file
 * \ingroup blenloader
 */

#include "BLI_utildefines.h"

/* allow readfile to use deprecated functionality */
#define DNA_DEPRECATED_ALLOW

#include "DNA_anim_types.h"
#include "DNA_brush_types.h"
#include "DNA_camera_types.h"
#include "DNA_cloth_types.h"
#include "DNA_constraint_types.h"
#include "DNA_dynamicpaint_types.h"
#include "DNA_fluid_types.h"
#include "DNA_genfile.h"
#include "DNA_key_types.h"
#include "DNA_light_types.h"
#include "DNA_linestyle_types.h"
#include "DNA_material_types.h"
#include "DNA_mesh_types.h"
#include "DNA_meshdata_types.h"
#include "DNA_node_types.h"
#include "DNA_object_fluidsim_types.h"
#include "DNA_object_types.h"
#include "DNA_screen_types.h"
#include "DNA_sdna_types.h"
#include "DNA_space_types.h"
#include "DNA_text_types.h"
#include "DNA_view3d_types.h"
#include "DNA_world_types.h"

#include "MEM_guardedalloc.h"

#include "BLI_blenlib.h"
#include "BLI_math.h"
#include "BLI_string_utils.h"

#include "BLT_translation.h"

#include "BKE_anim_visualization.h"
#include "BKE_image.h"
#include "BKE_main.h"  /* for Main */
#include "BKE_mesh.hh" /* for ME_ defines (patching) */
#include "BKE_mesh_legacy_convert.hh"
#include "BKE_modifier.h"
#include "BKE_node_runtime.hh"
#include "BKE_particle.h"
#include "BKE_pointcache.h"
#include "BKE_scene.h"
#include "BKE_screen.h"
#include "BKE_text.h" /* for txt_extended_ascii_as_utf8 */
#include "BKE_texture.h"
#include "BKE_tracking.h"

#include "SEQ_iterator.h"
#include "SEQ_modifier.h"
#include "SEQ_utils.h"

#ifdef WITH_FFMPEG
#  include "BKE_writeffmpeg.h"
#endif

#include "IMB_imbuf.h" /* for proxy / time-code versioning stuff. */

#include "NOD_common.h"
#include "NOD_composite.h"
#include "NOD_texture.h"

#include "BLO_readfile.h"

#include "readfile.h"

/** Without empty statements, clang-format fails (tested with v12 & v15). */
#define CLANG_FORMAT_NOP_WORKAROUND ((void)0)

/* Make preferences read-only, use `versioning_userdef.cc`. */
#define U (*((const UserDef *)&U))

static void do_versions_nodetree_image_default_alpha_output(bNodeTree *ntree)
{
  LISTBASE_FOREACH (bNode *, node, &ntree->nodes) {
    if (ELEM(node->type, CMP_NODE_IMAGE, CMP_NODE_R_LAYERS)) {
      /* default Image output value should have 0 alpha */
      bNodeSocket *sock = static_cast<bNodeSocket *>(node->outputs.first);
      ((bNodeSocketValueRGBA *)sock->default_value)->value[3] = 0.0f;
    }
  }
}

static void do_versions_nodetree_convert_angle(bNodeTree *ntree)
{
  LISTBASE_FOREACH (bNode *, node, &ntree->nodes) {
    if (node->type == CMP_NODE_ROTATE) {
      /* Convert degrees to radians. */
      bNodeSocket *sock = static_cast<bNodeSocket *>(node->inputs.first)->next;
      ((bNodeSocketValueFloat *)sock->default_value)->value = DEG2RADF(
          ((bNodeSocketValueFloat *)sock->default_value)->value);
    }
    else if (node->type == CMP_NODE_DBLUR) {
      /* Convert degrees to radians. */
      NodeDBlurData *ndbd = static_cast<NodeDBlurData *>(node->storage);
      ndbd->angle = DEG2RADF(ndbd->angle);
      ndbd->spin = DEG2RADF(ndbd->spin);
    }
    else if (node->type == CMP_NODE_DEFOCUS) {
      /* Convert degrees to radians. */
      NodeDefocus *nqd = static_cast<NodeDefocus *>(node->storage);
      /* XXX DNA char to float conversion seems to map the char value
       * into the [0.0f, 1.0f] range. */
      nqd->rotation = DEG2RADF(nqd->rotation * 255.0f);
    }
    else if (node->type == CMP_NODE_CHROMA_MATTE) {
      /* Convert degrees to radians. */
      NodeChroma *ndc = static_cast<NodeChroma *>(node->storage);
      ndc->t1 = DEG2RADF(ndc->t1);
      ndc->t2 = DEG2RADF(ndc->t2);
    }
    else if (node->type == CMP_NODE_GLARE) {
      /* Convert degrees to radians. */
      NodeGlare *ndg = static_cast<NodeGlare *>(node->storage);
      /* XXX DNA char to float conversion seems to map the char value
       * into the [0.0f, 1.0f] range. */
      ndg->angle_ofs = DEG2RADF(ndg->angle_ofs * 255.0f);
    }
    /* XXX TexMapping struct is used by other nodes too (at least node_composite_mapValue),
     *     but not the rot part...
     */
    else if (node->type == SH_NODE_MAPPING) {
      /* Convert degrees to radians. */
      TexMapping *tmap = static_cast<TexMapping *>(node->storage);
      tmap->rot[0] = DEG2RADF(tmap->rot[0]);
      tmap->rot[1] = DEG2RADF(tmap->rot[1]);
      tmap->rot[2] = DEG2RADF(tmap->rot[2]);
    }
  }
}

static void do_versions_image_settings_2_60(Scene *sce)
{
  /* RenderData.subimtype flag options for imtype */
  enum {
    R_OPENEXR_HALF = (1 << 0),
    R_OPENEXR_ZBUF = (1 << 1),
    R_PREVIEW_JPG = (1 << 2),
    R_CINEON_LOG = (1 << 3),
    R_TIFF_16BIT = (1 << 4),

    R_JPEG2K_12BIT = (1 << 5),
    /* Jpeg2000 */
    R_JPEG2K_16BIT = (1 << 6),
    R_JPEG2K_YCC = (1 << 7),
    /* when disabled use RGB */
    R_JPEG2K_CINE_PRESET = (1 << 8),
    R_JPEG2K_CINE_48FPS = (1 << 9),
  };

  /* NOTE: rd->subimtype is moved into individual settings now and no longer
   * exists */
  RenderData *rd = &sce->r;
  ImageFormatData *imf = &sce->r.im_format;

  /* we know no data loss happens here, the old values were in char range */
  imf->imtype = char(rd->imtype);
  imf->planes = char(rd->planes);
  imf->compress = char(rd->quality);
  imf->quality = char(rd->quality);

  /* default, was stored in multiple places, may override later */
  imf->depth = R_IMF_CHAN_DEPTH_8;

  /* openexr */
  imf->exr_codec = rd->quality & 7; /* strange but true! 0-4 are valid values, OPENEXR_COMPRESS */

  switch (imf->imtype) {
    case R_IMF_IMTYPE_OPENEXR:
      imf->depth = (rd->subimtype & R_OPENEXR_HALF) ? R_IMF_CHAN_DEPTH_16 : R_IMF_CHAN_DEPTH_32;
      if (rd->subimtype & R_PREVIEW_JPG) {
        imf->flag |= R_IMF_FLAG_PREVIEW_JPG;
      }
      break;
    case R_IMF_IMTYPE_TIFF:
      if (rd->subimtype & R_TIFF_16BIT) {
        imf->depth = R_IMF_CHAN_DEPTH_16;
      }
      break;
    case R_IMF_IMTYPE_JP2:
      if (rd->subimtype & R_JPEG2K_16BIT) {
        imf->depth = R_IMF_CHAN_DEPTH_16;
      }
      else if (rd->subimtype & R_JPEG2K_12BIT) {
        imf->depth = R_IMF_CHAN_DEPTH_12;
      }

      if (rd->subimtype & R_JPEG2K_YCC) {
        imf->jp2_flag |= R_IMF_JP2_FLAG_YCC;
      }
      if (rd->subimtype & R_JPEG2K_CINE_PRESET) {
        imf->jp2_flag |= R_IMF_JP2_FLAG_CINE_PRESET;
      }
      if (rd->subimtype & R_JPEG2K_CINE_48FPS) {
        imf->jp2_flag |= R_IMF_JP2_FLAG_CINE_48;
      }
      break;
    case R_IMF_IMTYPE_CINEON:
    case R_IMF_IMTYPE_DPX:
      if (rd->subimtype & R_CINEON_LOG) {
        imf->cineon_flag |= R_IMF_CINEON_FLAG_LOG;
      }
      break;
  }
}

/* socket use flags were only temporary before */
static void do_versions_nodetree_socket_use_flags_2_62(bNodeTree *ntree)
{
  LISTBASE_FOREACH (bNode *, node, &ntree->nodes) {
    LISTBASE_FOREACH (bNodeSocket *, sock, &node->inputs) {
      sock->flag &= ~SOCK_IS_LINKED;
    }
    LISTBASE_FOREACH (bNodeSocket *, sock, &node->outputs) {
      sock->flag &= ~SOCK_IS_LINKED;
    }
  }
  LISTBASE_FOREACH (bNodeSocket *, sock, &ntree->inputs) {
    sock->flag &= ~SOCK_IS_LINKED;
  }
  LISTBASE_FOREACH (bNodeSocket *, sock, &ntree->outputs) {
    sock->flag &= ~SOCK_IS_LINKED;
  }

  LISTBASE_FOREACH (bNodeLink *, link, &ntree->links) {
    link->fromsock->flag |= SOCK_IS_LINKED;
    link->tosock->flag |= SOCK_IS_LINKED;
  }
}

static void do_versions_nodetree_multi_file_output_format_2_62_1(Scene *sce, bNodeTree *ntree)
{
  LISTBASE_FOREACH (bNode *, node, &ntree->nodes) {
    if (node->type == CMP_NODE_OUTPUT_FILE) {
      /* previous CMP_NODE_OUTPUT_FILE nodes get converted to multi-file outputs */
      NodeImageFile *old_data = static_cast<NodeImageFile *>(node->storage);
      NodeImageMultiFile *nimf = MEM_cnew<NodeImageMultiFile>("node image multi file");
      bNodeSocket *old_image = static_cast<bNodeSocket *>(BLI_findlink(&node->inputs, 0));
      bNodeSocket *old_z = static_cast<bNodeSocket *>(BLI_findlink(&node->inputs, 1));

      char filename[FILE_MAXFILE];

      /* ugly, need to remove the old inputs list to avoid bad pointer
       * checks when adding new sockets.
       * sock->storage is expected to contain path info in ntreeCompositOutputFileAddSocket.
       */
      BLI_listbase_clear(&node->inputs);

      node->storage = nimf;

      /* looks like storage data can be messed up somehow, stupid check here */
      if (old_data) {
        char basepath[FILE_MAXDIR];

        /* split off filename from the old path, to be used as socket sub-path */
        BLI_path_split_dir_file(
            old_data->name, basepath, sizeof(basepath), filename, sizeof(filename));

        STRNCPY(nimf->base_path, basepath);
        nimf->format = old_data->im_format;
      }
      else {
        STRNCPY(filename, old_image->name);
      }

      /* If Z buffer is saved, change the image type to multi-layer EXR.
       * XXX: this is slightly messy, Z buffer was ignored before for anything but EXR and IRIS ...
       * I'm just assuming here that IRIZ means IRIS with z buffer. */
      if (old_data && ELEM(old_data->im_format.imtype, R_IMF_IMTYPE_IRIZ, R_IMF_IMTYPE_OPENEXR)) {
        char sockpath[FILE_MAX];

        nimf->format.imtype = R_IMF_IMTYPE_MULTILAYER;

        SNPRINTF(sockpath, "%s_Image", filename);
        bNodeSocket *sock = ntreeCompositOutputFileAddSocket(ntree, node, sockpath, &nimf->format);
        /* XXX later do_versions copies path from socket name, need to set this explicitly */
        STRNCPY(sock->name, sockpath);
        if (old_image->link) {
          old_image->link->tosock = sock;
          sock->link = old_image->link;
        }

        SNPRINTF(sockpath, "%s_Z", filename);
        sock = ntreeCompositOutputFileAddSocket(ntree, node, sockpath, &nimf->format);
        /* XXX later do_versions copies path from socket name, need to set this explicitly */
        STRNCPY(sock->name, sockpath);
        if (old_z->link) {
          old_z->link->tosock = sock;
          sock->link = old_z->link;
        }
      }
      else {
        bNodeSocket *sock = ntreeCompositOutputFileAddSocket(ntree, node, filename, &nimf->format);
        /* XXX later do_versions copies path from socket name, need to set this explicitly */
        STRNCPY(sock->name, filename);
        if (old_image->link) {
          old_image->link->tosock = sock;
          sock->link = old_image->link;
        }
      }

      nodeRemoveSocket(ntree, node, old_image);
      nodeRemoveSocket(ntree, node, old_z);
      if (old_data) {
        MEM_freeN(old_data);
      }
    }
    else if (node->type == CMP_NODE_OUTPUT_MULTI_FILE__DEPRECATED) {
      NodeImageMultiFile *nimf = static_cast<NodeImageMultiFile *>(node->storage);

      /* CMP_NODE_OUTPUT_MULTI_FILE has been re-declared as CMP_NODE_OUTPUT_FILE */
      node->type = CMP_NODE_OUTPUT_FILE;

      /* initialize the node-wide image format from render data, if available */
      if (sce) {
        nimf->format = sce->r.im_format;
      }

      /* transfer render format toggle to node format toggle */
      LISTBASE_FOREACH (bNodeSocket *, sock, &node->inputs) {
        NodeImageMultiFileSocket *simf = static_cast<NodeImageMultiFileSocket *>(sock->storage);
        simf->use_node_format = simf->use_render_format;
      }

      /* we do have preview now */
      node->flag |= NODE_PREVIEW;
    }
  }
}

/* blue and red are swapped pre 2.62.1, be sane (red == red) now! */
static void do_versions_mesh_mloopcol_swap_2_62_1(Mesh *me)
{
  for (int a = 0; a < me->loop_data.totlayer; a++) {
    CustomDataLayer *layer = &me->loop_data.layers[a];

    if (layer->type == CD_PROP_BYTE_COLOR) {
      MLoopCol *mloopcol = static_cast<MLoopCol *>(layer->data);
      for (int i = 0; i < me->totloop; i++, mloopcol++) {
        SWAP(uchar, mloopcol->r, mloopcol->b);
      }
    }
  }
}

static void do_versions_nodetree_multi_file_output_path_2_63_1(bNodeTree *ntree)
{
  LISTBASE_FOREACH (bNode *, node, &ntree->nodes) {
    if (node->type == CMP_NODE_OUTPUT_FILE) {
      LISTBASE_FOREACH (bNodeSocket *, sock, &node->inputs) {
        NodeImageMultiFileSocket *input = static_cast<NodeImageMultiFileSocket *>(sock->storage);
        /* input file path is stored in dedicated struct now instead socket name */
        STRNCPY(input->path, sock->name);
      }
    }
  }
}

static void do_versions_nodetree_file_output_layers_2_64_5(bNodeTree *ntree)
{
  LISTBASE_FOREACH (bNode *, node, &ntree->nodes) {
    if (node->type == CMP_NODE_OUTPUT_FILE) {
      LISTBASE_FOREACH (bNodeSocket *, sock, &node->inputs) {
        NodeImageMultiFileSocket *input = static_cast<NodeImageMultiFileSocket *>(sock->storage);

        /* Multi-layer names are stored as separate strings now,
         * used the path string before, so copy it over. */
        STRNCPY(input->layer, input->path);

        /* paths/layer names also have to be unique now, initial check */
        ntreeCompositOutputFileUniquePath(&node->inputs, sock, input->path, '_');
        ntreeCompositOutputFileUniqueLayer(&node->inputs, sock, input->layer, '_');
      }
    }
  }
}

static void do_versions_nodetree_image_layer_2_64_5(bNodeTree *ntree)
{
  LISTBASE_FOREACH (bNode *, node, &ntree->nodes) {
    if (node->type == CMP_NODE_IMAGE) {
      LISTBASE_FOREACH (bNodeSocket *, sock, &node->outputs) {
        NodeImageLayer *output = MEM_cnew<NodeImageLayer>("node image layer");

        /* Take pass index both from current storage pointer (actually an int). */
        output->pass_index = POINTER_AS_INT(sock->storage);

        /* replace socket data pointer */
        sock->storage = output;
      }
    }
  }
}

static void do_versions_nodetree_frame_2_64_6(bNodeTree *ntree)
{
  LISTBASE_FOREACH (bNode *, node, &ntree->nodes) {
    if (node->type == NODE_FRAME) {
      /* initialize frame node storage data */
      if (node->storage == nullptr) {
        NodeFrame *data = MEM_cnew<NodeFrame>("frame node storage");
        node->storage = data;

        /* copy current flags */
        data->flag = node->custom1;

        data->label_size = 20;
      }
    }

    /* initialize custom node color */
    node->color[0] = node->color[1] = node->color[2] = 0.608f; /* default theme color */
  }
}

static void do_versions_affine_tracker_track(MovieTrackingTrack *track)
{
  for (int i = 0; i < track->markersnr; i++) {
    MovieTrackingMarker *marker = &track->markers[i];

    if (is_zero_v2(marker->pattern_corners[0]) && is_zero_v2(marker->pattern_corners[1]) &&
        is_zero_v2(marker->pattern_corners[2]) && is_zero_v2(marker->pattern_corners[3]))
    {
      marker->pattern_corners[0][0] = track->pat_min_legacy[0];
      marker->pattern_corners[0][1] = track->pat_min_legacy[1];

      marker->pattern_corners[1][0] = track->pat_max_legacy[0];
      marker->pattern_corners[1][1] = track->pat_min_legacy[1];

      marker->pattern_corners[2][0] = track->pat_max_legacy[0];
      marker->pattern_corners[2][1] = track->pat_max_legacy[1];

      marker->pattern_corners[3][0] = track->pat_min_legacy[0];
      marker->pattern_corners[3][1] = track->pat_max_legacy[1];
    }

    if (is_zero_v2(marker->search_min) && is_zero_v2(marker->search_max)) {
      copy_v2_v2(marker->search_min, track->search_min_legacy);
      copy_v2_v2(marker->search_max, track->search_max_legacy);
    }
  }
}

static const char *node_get_static_idname(int type, int treetype)
{
  /* XXX hack, group types share a single static integer identifier,
   * but are registered as separate types */
  if (type == NODE_GROUP) {
    switch (treetype) {
      case NTREE_COMPOSIT:
        return "CompositorNodeGroup";
      case NTREE_SHADER:
        return "ShaderNodeGroup";
      case NTREE_TEXTURE:
        return "TextureNodeGroup";
    }
  }
  else {
    switch (type) {
      case NODE_FRAME:
        return "NodeFrame";
      case NODE_GROUP:
        return "NodeGroup";
      case NODE_GROUP_INPUT:
        return "NodeGroupInput";
      case NODE_GROUP_OUTPUT:
        return "NodeGroupOutput";
      case NODE_REROUTE:
        return "NodeReroute";
      case /*SH_NODE_OUTPUT*/ 1:
        return "ShaderNodeOutput";
      case /*SH_NODE_MATERIAL*/ 100:
        return "ShaderNodeMaterial";
      case SH_NODE_RGB:
        return "ShaderNodeRGB";
      case SH_NODE_VALUE:
        return "ShaderNodeValue";
      case SH_NODE_MIX_RGB_LEGACY:
        return "ShaderNodeMixRGB";
      case SH_NODE_VALTORGB:
        return "ShaderNodeValToRGB";
      case SH_NODE_RGBTOBW:
        return "ShaderNodeRGBToBW";
      case /*SH_NODE_TEXTURE*/ 106:
        return "ShaderNodeTexture";
      case SH_NODE_NORMAL:
        return "ShaderNodeNormal";
      case SH_NODE_GAMMA:
        return "ShaderNodeGamma";
      case SH_NODE_BRIGHTCONTRAST:
        return "ShaderNodeBrightContrast";
      case /*SH_NODE_GEOMETRY*/ 108:
        return "ShaderNodeGeometry";
      case SH_NODE_MAPPING:
        return "ShaderNodeMapping";
      case SH_NODE_CURVE_VEC:
        return "ShaderNodeVectorCurve";
      case SH_NODE_CURVE_RGB:
        return "ShaderNodeRGBCurve";
      case SH_NODE_CAMERA:
        return "ShaderNodeCameraData";
      case SH_NODE_MATH:
        return "ShaderNodeMath";
      case SH_NODE_VECTOR_MATH:
        return "ShaderNodeVectorMath";
      case SH_NODE_SQUEEZE:
        return "ShaderNodeSqueeze";
      case /*SH_NODE_MATERIAL_EXT*/ 118:
        return "ShaderNodeExtendedMaterial";
      case SH_NODE_INVERT:
        return "ShaderNodeInvert";
      case SH_NODE_SEPRGB_LEGACY:
        return "ShaderNodeSeparateRGB";
      case SH_NODE_COMBRGB_LEGACY:
        return "ShaderNodeCombineRGB";
      case SH_NODE_HUE_SAT:
        return "ShaderNodeHueSaturation";
      case SH_NODE_OUTPUT_MATERIAL:
        return "ShaderNodeOutputMaterial";
      case SH_NODE_OUTPUT_LIGHT:
        return "ShaderNodeOutputLamp";
      case SH_NODE_OUTPUT_WORLD:
        return "ShaderNodeOutputWorld";
      case SH_NODE_FRESNEL:
        return "ShaderNodeFresnel";
      case SH_NODE_LAYER_WEIGHT:
        return "ShaderNodeLayerWeight";
      case SH_NODE_MIX_SHADER:
        return "ShaderNodeMixShader";
      case SH_NODE_ADD_SHADER:
        return "ShaderNodeAddShader";
      case SH_NODE_ATTRIBUTE:
        return "ShaderNodeAttribute";
      case SH_NODE_AMBIENT_OCCLUSION:
        return "ShaderNodeAmbientOcclusion";
      case SH_NODE_BACKGROUND:
        return "ShaderNodeBackground";
      case SH_NODE_HOLDOUT:
        return "ShaderNodeHoldout";
      case /*SH_NODE_BSDF_ANISOTROPIC*/ 131:
        return "ShaderNodeBsdfAnisotropic";
      case SH_NODE_BSDF_DIFFUSE:
        return "ShaderNodeBsdfDiffuse";
      case /*SH_NODE_BSDF_GLOSSY*/ 133:
        return "ShaderNodeBsdfGlossy";
      case SH_NODE_BSDF_GLASS:
        return "ShaderNodeBsdfGlass";
      case SH_NODE_BSDF_REFRACTION:
        return "ShaderNodeBsdfRefraction";
      case SH_NODE_BSDF_TRANSLUCENT:
        return "ShaderNodeBsdfTranslucent";
      case SH_NODE_BSDF_TRANSPARENT:
        return "ShaderNodeBsdfTransparent";
      case /*SH_NODE_BSDF_VELVET*/ 139:
        return "ShaderNodeBsdfVelvet";
      case /*SH_NODE_VOLUME_TRANSPARENT*/ 161:
        return "ShaderNodeVolumeTransparent";
      case /*SH_NODE_VOLUME_ISOTROPIC*/ 162:
        return "ShaderNodeVolumeIsotropic";
      case SH_NODE_EMISSION:
        return "ShaderNodeEmission";
      case SH_NODE_NEW_GEOMETRY:
        return "ShaderNodeNewGeometry";
      case SH_NODE_LIGHT_PATH:
        return "ShaderNodeLightPath";
      case SH_NODE_LIGHT_FALLOFF:
        return "ShaderNodeLightFalloff";
      case SH_NODE_OBJECT_INFO:
        return "ShaderNodeObjectInfo";
      case SH_NODE_PARTICLE_INFO:
        return "ShaderNodeParticleInfo";
      case SH_NODE_HAIR_INFO:
        return "ShaderNodeHairInfo";
      case SH_NODE_BUMP:
        return "ShaderNodeBump";
      case SH_NODE_NORMAL_MAP:
        return "ShaderNodeNormalMap";
      case SH_NODE_TANGENT:
        return "ShaderNodeTangent";
      case SH_NODE_SCRIPT:
        return "ShaderNodeScript";
      case SH_NODE_TEX_IMAGE:
        return "ShaderNodeTexImage";
      case SH_NODE_TEX_ENVIRONMENT:
        return "ShaderNodeTexEnvironment";
      case SH_NODE_TEX_SKY:
        return "ShaderNodeTexSky";
      case SH_NODE_TEX_GRADIENT:
        return "ShaderNodeTexGradient";
      case SH_NODE_TEX_NOISE:
        return "ShaderNodeTexNoise";
      case SH_NODE_TEX_MAGIC:
        return "ShaderNodeTexMagic";
      case SH_NODE_TEX_WAVE:
        return "ShaderNodeTexWave";
      case SH_NODE_TEX_MUSGRAVE:
        return "ShaderNodeTexMusgrave";
      case SH_NODE_TEX_VORONOI:
        return "ShaderNodeTexVoronoi";
      case SH_NODE_TEX_CHECKER:
        return "ShaderNodeTexChecker";
      case SH_NODE_TEX_BRICK:
        return "ShaderNodeTexBrick";
      case SH_NODE_TEX_COORD:
        return "ShaderNodeTexCoord";
      case CMP_NODE_VIEWER:
        return "CompositorNodeViewer";
      case CMP_NODE_RGB:
        return "CompositorNodeRGB";
      case CMP_NODE_VALUE:
        return "CompositorNodeValue";
      case CMP_NODE_MIX_RGB:
        return "CompositorNodeMixRGB";
      case CMP_NODE_VALTORGB:
        return "CompositorNodeValToRGB";
      case CMP_NODE_RGBTOBW:
        return "CompositorNodeRGBToBW";
      case CMP_NODE_NORMAL:
        return "CompositorNodeNormal";
      case CMP_NODE_CURVE_VEC:
        return "CompositorNodeCurveVec";
      case CMP_NODE_CURVE_RGB:
        return "CompositorNodeCurveRGB";
      case CMP_NODE_ALPHAOVER:
        return "CompositorNodeAlphaOver";
      case CMP_NODE_BLUR:
        return "CompositorNodeBlur";
      case CMP_NODE_FILTER:
        return "CompositorNodeFilter";
      case CMP_NODE_MAP_VALUE:
        return "CompositorNodeMapValue";
      case CMP_NODE_MAP_RANGE:
        return "CompositorNodeMapRange";
      case CMP_NODE_TIME:
        return "CompositorNodeTime";
      case CMP_NODE_VECBLUR:
        return "CompositorNodeVecBlur";
      case CMP_NODE_SEPRGBA_LEGACY:
        return "CompositorNodeSepRGBA";
      case CMP_NODE_SEPHSVA_LEGACY:
        return "CompositorNodeSepHSVA";
      case CMP_NODE_SETALPHA:
        return "CompositorNodeSetAlpha";
      case CMP_NODE_HUE_SAT:
        return "CompositorNodeHueSat";
      case CMP_NODE_IMAGE:
        return "CompositorNodeImage";
      case CMP_NODE_R_LAYERS:
        return "CompositorNodeRLayers";
      case CMP_NODE_COMPOSITE:
        return "CompositorNodeComposite";
      case CMP_NODE_OUTPUT_FILE:
        return "CompositorNodeOutputFile";
      case CMP_NODE_TEXTURE:
        return "CompositorNodeTexture";
      case CMP_NODE_TRANSLATE:
        return "CompositorNodeTranslate";
      case CMP_NODE_ZCOMBINE:
        return "CompositorNodeZcombine";
      case CMP_NODE_COMBRGBA_LEGACY:
        return "CompositorNodeCombRGBA";
      case CMP_NODE_DILATEERODE:
        return "CompositorNodeDilateErode";
      case CMP_NODE_INPAINT:
        return "CompositorNodeInpaint";
      case CMP_NODE_DESPECKLE:
        return "CompositorNodeDespeckle";
      case CMP_NODE_ROTATE:
        return "CompositorNodeRotate";
      case CMP_NODE_SCALE:
        return "CompositorNodeScale";
      case CMP_NODE_SEPYCCA_LEGACY:
        return "CompositorNodeSepYCCA";
      case CMP_NODE_COMBYCCA_LEGACY:
        return "CompositorNodeCombYCCA";
      case CMP_NODE_SEPYUVA_LEGACY:
        return "CompositorNodeSepYUVA";
      case CMP_NODE_COMBYUVA_LEGACY:
        return "CompositorNodeCombYUVA";
      case CMP_NODE_DIFF_MATTE:
        return "CompositorNodeDiffMatte";
      case CMP_NODE_COLOR_SPILL:
        return "CompositorNodeColorSpill";
      case CMP_NODE_CHROMA_MATTE:
        return "CompositorNodeChromaMatte";
      case CMP_NODE_CHANNEL_MATTE:
        return "CompositorNodeChannelMatte";
      case CMP_NODE_FLIP:
        return "CompositorNodeFlip";
      case CMP_NODE_SPLITVIEWER:
        return "CompositorNodeSplitViewer";
      case CMP_NODE_MAP_UV:
        return "CompositorNodeMapUV";
      case CMP_NODE_ID_MASK:
        return "CompositorNodeIDMask";
      case CMP_NODE_DOUBLEEDGEMASK:
        return "CompositorNodeDoubleEdgeMask";
      case CMP_NODE_DEFOCUS:
        return "CompositorNodeDefocus";
      case CMP_NODE_DISPLACE:
        return "CompositorNodeDisplace";
      case CMP_NODE_COMBHSVA_LEGACY:
        return "CompositorNodeCombHSVA";
      case CMP_NODE_MATH:
        return "CompositorNodeMath";
      case CMP_NODE_LUMA_MATTE:
        return "CompositorNodeLumaMatte";
      case CMP_NODE_BRIGHTCONTRAST:
        return "CompositorNodeBrightContrast";
      case CMP_NODE_GAMMA:
        return "CompositorNodeGamma";
      case CMP_NODE_INVERT:
        return "CompositorNodeInvert";
      case CMP_NODE_NORMALIZE:
        return "CompositorNodeNormalize";
      case CMP_NODE_CROP:
        return "CompositorNodeCrop";
      case CMP_NODE_DBLUR:
        return "CompositorNodeDBlur";
      case CMP_NODE_BILATERALBLUR:
        return "CompositorNodeBilateralblur";
      case CMP_NODE_PREMULKEY:
        return "CompositorNodePremulKey";
      case CMP_NODE_GLARE:
        return "CompositorNodeGlare";
      case CMP_NODE_TONEMAP:
        return "CompositorNodeTonemap";
      case CMP_NODE_LENSDIST:
        return "CompositorNodeLensdist";
      case CMP_NODE_VIEW_LEVELS:
        return "CompositorNodeLevels";
      case CMP_NODE_COLOR_MATTE:
        return "CompositorNodeColorMatte";
      case CMP_NODE_DIST_MATTE:
        return "CompositorNodeDistanceMatte";
      case CMP_NODE_COLORBALANCE:
        return "CompositorNodeColorBalance";
      case CMP_NODE_HUECORRECT:
        return "CompositorNodeHueCorrect";
      case CMP_NODE_MOVIECLIP:
        return "CompositorNodeMovieClip";
      case CMP_NODE_TRANSFORM:
        return "CompositorNodeTransform";
      case CMP_NODE_STABILIZE2D:
        return "CompositorNodeStabilize";
      case CMP_NODE_MOVIEDISTORTION:
        return "CompositorNodeMovieDistortion";
      case CMP_NODE_MASK_BOX:
        return "CompositorNodeBoxMask";
      case CMP_NODE_MASK_ELLIPSE:
        return "CompositorNodeEllipseMask";
      case CMP_NODE_BOKEHIMAGE:
        return "CompositorNodeBokehImage";
      case CMP_NODE_BOKEHBLUR:
        return "CompositorNodeBokehBlur";
      case CMP_NODE_SWITCH:
        return "CompositorNodeSwitch";
      case CMP_NODE_COLORCORRECTION:
        return "CompositorNodeColorCorrection";
      case CMP_NODE_MASK:
        return "CompositorNodeMask";
      case CMP_NODE_KEYINGSCREEN:
        return "CompositorNodeKeyingScreen";
      case CMP_NODE_KEYING:
        return "CompositorNodeKeying";
      case CMP_NODE_TRACKPOS:
        return "CompositorNodeTrackPos";
      case CMP_NODE_PIXELATE:
        return "CompositorNodePixelate";
      case TEX_NODE_OUTPUT:
        return "TextureNodeOutput";
      case TEX_NODE_CHECKER:
        return "TextureNodeChecker";
      case TEX_NODE_TEXTURE:
        return "TextureNodeTexture";
      case TEX_NODE_BRICKS:
        return "TextureNodeBricks";
      case TEX_NODE_MATH:
        return "TextureNodeMath";
      case TEX_NODE_MIX_RGB:
        return "TextureNodeMixRGB";
      case TEX_NODE_RGBTOBW:
        return "TextureNodeRGBToBW";
      case TEX_NODE_VALTORGB:
        return "TextureNodeValToRGB";
      case TEX_NODE_IMAGE:
        return "TextureNodeImage";
      case TEX_NODE_CURVE_RGB:
        return "TextureNodeCurveRGB";
      case TEX_NODE_INVERT:
        return "TextureNodeInvert";
      case TEX_NODE_HUE_SAT:
        return "TextureNodeHueSaturation";
      case TEX_NODE_CURVE_TIME:
        return "TextureNodeCurveTime";
      case TEX_NODE_ROTATE:
        return "TextureNodeRotate";
      case TEX_NODE_VIEWER:
        return "TextureNodeViewer";
      case TEX_NODE_TRANSLATE:
        return "TextureNodeTranslate";
      case TEX_NODE_COORD:
        return "TextureNodeCoordinates";
      case TEX_NODE_DISTANCE:
        return "TextureNodeDistance";
      case TEX_NODE_COMPOSE_LEGACY:
        return "TextureNodeCompose";
      case TEX_NODE_DECOMPOSE_LEGACY:
        return "TextureNodeDecompose";
      case TEX_NODE_VALTONOR:
        return "TextureNodeValToNor";
      case TEX_NODE_SCALE:
        return "TextureNodeScale";
      case TEX_NODE_AT:
        return "TextureNodeAt";
      case TEX_NODE_PROC + TEX_VORONOI:
        return "TextureNodeTexVoronoi";
      case TEX_NODE_PROC + TEX_BLEND:
        return "TextureNodeTexBlend";
      case TEX_NODE_PROC + TEX_MAGIC:
        return "TextureNodeTexMagic";
      case TEX_NODE_PROC + TEX_MARBLE:
        return "TextureNodeTexMarble";
      case TEX_NODE_PROC + TEX_CLOUDS:
        return "TextureNodeTexClouds";
      case TEX_NODE_PROC + TEX_WOOD:
        return "TextureNodeTexWood";
      case TEX_NODE_PROC + TEX_MUSGRAVE:
        return "TextureNodeTexMusgrave";
      case TEX_NODE_PROC + TEX_NOISE:
        return "TextureNodeTexNoise";
      case TEX_NODE_PROC + TEX_STUCCI:
        return "TextureNodeTexStucci";
      case TEX_NODE_PROC + TEX_DISTNOISE:
        return "TextureNodeTexDistNoise";
    }
  }
  return "";
}

static const char *node_socket_get_static_idname(bNodeSocket *sock)
{
  switch (sock->type) {
    case SOCK_FLOAT: {
      bNodeSocketValueFloat *dval = sock->default_value_typed<bNodeSocketValueFloat>();
      return nodeStaticSocketType(SOCK_FLOAT, dval->subtype);
    }
    case SOCK_INT: {
      bNodeSocketValueInt *dval = sock->default_value_typed<bNodeSocketValueInt>();
      return nodeStaticSocketType(SOCK_INT, dval->subtype);
    }
    case SOCK_BOOLEAN: {
      return nodeStaticSocketType(SOCK_BOOLEAN, PROP_NONE);
    }
    case SOCK_VECTOR: {
      bNodeSocketValueVector *dval = sock->default_value_typed<bNodeSocketValueVector>();
      return nodeStaticSocketType(SOCK_VECTOR, dval->subtype);
    }
    case SOCK_RGBA: {
      return nodeStaticSocketType(SOCK_RGBA, PROP_NONE);
    }
    case SOCK_STRING: {
      bNodeSocketValueString *dval = sock->default_value_typed<bNodeSocketValueString>();
      return nodeStaticSocketType(SOCK_STRING, dval->subtype);
    }
    case SOCK_SHADER: {
      return nodeStaticSocketType(SOCK_SHADER, PROP_NONE);
    }
  }
  return "";
}

static void do_versions_nodetree_customnodes(bNodeTree *ntree, int /*is_group*/)
{
  /* initialize node tree type idname */
  {
    ntree->typeinfo = nullptr;

    /* tree type idname */
    switch (ntree->type) {
      case NTREE_COMPOSIT:
        STRNCPY(ntree->idname, "CompositorNodeTree");
        break;
      case NTREE_SHADER:
        STRNCPY(ntree->idname, "ShaderNodeTree");
        break;
      case NTREE_TEXTURE:
        STRNCPY(ntree->idname, "TextureNodeTree");
        break;
    }

    /* node type idname */
    LISTBASE_FOREACH (bNode *, node, &ntree->nodes) {
      BLI_strncpy(
          node->idname, node_get_static_idname(node->type, ntree->type), sizeof(node->idname));

      /* existing old nodes have been initialized already */
      node->flag |= NODE_INIT;

      /* sockets idname */
      LISTBASE_FOREACH (bNodeSocket *, sock, &node->inputs) {
        STRNCPY(sock->idname, node_socket_get_static_idname(sock));
      }
      LISTBASE_FOREACH (bNodeSocket *, sock, &node->outputs) {
        STRNCPY(sock->idname, node_socket_get_static_idname(sock));
      }
    }
    /* tree sockets idname */
    LISTBASE_FOREACH (bNodeSocket *, sock, &ntree->inputs) {
      STRNCPY(sock->idname, node_socket_get_static_idname(sock));
    }
    LISTBASE_FOREACH (bNodeSocket *, sock, &ntree->outputs) {
      STRNCPY(sock->idname, node_socket_get_static_idname(sock));
    }
  }

  {
    CLANG_FORMAT_NOP_WORKAROUND;
    /* initialize socket in_out values */
    LISTBASE_FOREACH (bNode *, node, &ntree->nodes) {
      LISTBASE_FOREACH (bNodeSocket *, sock, &node->inputs) {
        sock->in_out = SOCK_IN;
      }
      LISTBASE_FOREACH (bNodeSocket *, sock, &node->outputs) {
        sock->in_out = SOCK_OUT;
      }
    }
    LISTBASE_FOREACH (bNodeSocket *, sock, &ntree->inputs) {
      sock->in_out = SOCK_IN;
    }
    LISTBASE_FOREACH (bNodeSocket *, sock, &ntree->outputs) {
      sock->in_out = SOCK_OUT;
    }
  }

  /* initialize socket identifier strings */
  {
    LISTBASE_FOREACH (bNode *, node, &ntree->nodes) {
      LISTBASE_FOREACH (bNodeSocket *, sock, &node->inputs) {
        STRNCPY(sock->identifier, sock->name);
        BLI_uniquename(&node->inputs,
                       sock,
                       "socket",
                       '.',
                       offsetof(bNodeSocket, identifier),
                       sizeof(sock->identifier));
      }
      LISTBASE_FOREACH (bNodeSocket *, sock, &node->outputs) {
        STRNCPY(sock->identifier, sock->name);
        BLI_uniquename(&node->outputs,
                       sock,
                       "socket",
                       '.',
                       offsetof(bNodeSocket, identifier),
                       sizeof(sock->identifier));
      }
    }
    LISTBASE_FOREACH (bNodeSocket *, sock, &ntree->inputs) {
      STRNCPY(sock->identifier, sock->name);
      BLI_uniquename(&ntree->inputs,
                     sock,
                     "socket",
                     '.',
                     offsetof(bNodeSocket, identifier),
                     sizeof(sock->identifier));
    }
    LISTBASE_FOREACH (bNodeSocket *, sock, &ntree->outputs) {
      STRNCPY(sock->identifier, sock->name);
      BLI_uniquename(&ntree->outputs,
                     sock,
                     "socket",
                     '.',
                     offsetof(bNodeSocket, identifier),
                     sizeof(sock->identifier));
    }
  }
}

static bool seq_colorbalance_update_cb(Sequence *seq, void * /*user_data*/)
{
  Strip *strip = seq->strip;

  if (strip && strip->color_balance) {
    SequenceModifierData *smd = SEQ_modifier_new(seq, nullptr, seqModifierType_ColorBalance);
    ColorBalanceModifierData *cbmd = (ColorBalanceModifierData *)smd;

    cbmd->color_balance = *strip->color_balance;

    /* multiplication with color balance used is handled differently,
     * so we need to move multiplication to modifier so files would be
     * compatible
     */
    cbmd->color_multiply = seq->mul;
    seq->mul = 1.0f;

    MEM_freeN(strip->color_balance);
    strip->color_balance = nullptr;
  }
  return true;
}

static bool seq_set_alpha_mode_cb(Sequence *seq, void * /*user_data*/)
{
  enum { SEQ_MAKE_PREMUL = (1 << 6) };
  if (seq->flag & SEQ_MAKE_PREMUL) {
    seq->alpha_mode = SEQ_ALPHA_STRAIGHT;
  }
  else {
    SEQ_alpha_mode_from_file_extension(seq);
  }
  return true;
}

static bool seq_set_wipe_angle_cb(Sequence *seq, void * /*user_data*/)
{
  if (seq->type == SEQ_TYPE_WIPE) {
    WipeVars *wv = static_cast<WipeVars *>(seq->effectdata);
    wv->angle = DEG2RADF(wv->angle);
  }
  return true;
}

/* NOLINTNEXTLINE: readability-function-size */
void blo_do_versions_260(FileData *fd, Library * /*lib*/, Main *bmain)
{
  if (bmain->versionfile < 260) {
    {
      /* set default alpha value of Image outputs in image and render layer nodes to 0 */
      CLANG_FORMAT_NOP_WORKAROUND;
      LISTBASE_FOREACH (Scene *, sce, &bmain->scenes) {
        /* there are files with invalid audio_channels value, the real cause
         * is unknown, but we fix it here anyway to avoid crashes */
        if (sce->r.ffcodecdata.audio_channels == 0) {
          sce->r.ffcodecdata.audio_channels = 2;
        }

        if (sce->nodetree) {
          do_versions_nodetree_image_default_alpha_output(sce->nodetree);
        }
      }

      LISTBASE_FOREACH (bNodeTree *, ntree, &bmain->nodetrees) {
        do_versions_nodetree_image_default_alpha_output(ntree);
      }
    }

    {
      /* Support old particle dupli-object rotation settings. */
      LISTBASE_FOREACH (ParticleSettings *, part, &bmain->particles) {
        if (ELEM(part->ren_as, PART_DRAW_OB, PART_DRAW_GR)) {
          part->draw |= PART_DRAW_ROTATE_OB;

          if (part->rotmode == 0) {
            part->rotmode = PART_ROT_VEL;
          }
        }
      }
    }
  }

  if (!MAIN_VERSION_FILE_ATLEAST(bmain, 260, 1)) {
    LISTBASE_FOREACH (Object *, ob, &bmain->objects) {
      ob->collision_boundtype = ob->boundtype;
    }

    {
      LISTBASE_FOREACH (Camera *, cam, &bmain->cameras) {
        if (cam->sensor_x < 0.01f) {
          cam->sensor_x = DEFAULT_SENSOR_WIDTH;
        }

        if (cam->sensor_y < 0.01f) {
          cam->sensor_y = DEFAULT_SENSOR_HEIGHT;
        }
      }
    }
  }

  if (!MAIN_VERSION_FILE_ATLEAST(bmain, 260, 2)) {
    FOREACH_NODETREE_BEGIN (bmain, ntree, id) {
      if (ntree->type == NTREE_SHADER) {
        LISTBASE_FOREACH (bNode *, node, &ntree->nodes) {
          if (node->type == SH_NODE_MAPPING) {
            TexMapping *tex_mapping = static_cast<TexMapping *>(node->storage);
            tex_mapping->projx = PROJ_X;
            tex_mapping->projy = PROJ_Y;
            tex_mapping->projz = PROJ_Z;
          }
        }
      }
    }
    FOREACH_NODETREE_END;
  }

  if (!MAIN_VERSION_FILE_ATLEAST(bmain, 260, 4)) {
    {
      /* Convert node angles to radians! */
      CLANG_FORMAT_NOP_WORKAROUND;
      LISTBASE_FOREACH (Scene *, sce, &bmain->scenes) {
        if (sce->nodetree) {
          do_versions_nodetree_convert_angle(sce->nodetree);
        }
      }

      LISTBASE_FOREACH (Material *, mat, &bmain->materials) {
        if (mat->nodetree) {
          do_versions_nodetree_convert_angle(mat->nodetree);
        }
      }

      LISTBASE_FOREACH (bNodeTree *, ntree, &bmain->nodetrees) {
        do_versions_nodetree_convert_angle(ntree);
      }
    }

    {
      /* Tomato compatibility code. */
      CLANG_FORMAT_NOP_WORKAROUND;
      LISTBASE_FOREACH (bScreen *, screen, &bmain->screens) {
        LISTBASE_FOREACH (ScrArea *, area, &screen->areabase) {
          LISTBASE_FOREACH (SpaceLink *, sl, &area->spacedata) {
            if (sl->spacetype == SPACE_VIEW3D) {
              View3D *v3d = (View3D *)sl;
              if (v3d->bundle_size == 0.0f) {
                v3d->bundle_size = 0.2f;
                v3d->flag2 |= V3D_SHOW_RECONSTRUCTION;
              }

              if (v3d->bundle_drawtype == 0) {
                v3d->bundle_drawtype = OB_PLAINAXES;
              }
            }
            else if (sl->spacetype == SPACE_CLIP) {
              SpaceClip *sclip = (SpaceClip *)sl;
              if (sclip->scopes.track_preview_height == 0) {
                sclip->scopes.track_preview_height = 120;
              }
            }
          }
        }
      }

      LISTBASE_FOREACH (MovieClip *, clip, &bmain->movieclips) {
        if (clip->aspx < 1.0f) {
          clip->aspx = 1.0f;
          clip->aspy = 1.0f;
        }

        clip->proxy.build_tc_flag = IMB_TC_RECORD_RUN | IMB_TC_FREE_RUN |
                                    IMB_TC_INTERPOLATED_REC_DATE_FREE_RUN;

        if (clip->proxy.build_size_flag == 0) {
          clip->proxy.build_size_flag = IMB_PROXY_25;
        }

        if (clip->proxy.quality == 0) {
          clip->proxy.quality = 90;
        }

        if (clip->tracking.camera.pixel_aspect < 0.01f) {
          clip->tracking.camera.pixel_aspect = 1.0f;
        }

        MovieTrackingTrack *track = static_cast<MovieTrackingTrack *>(
            clip->tracking.tracks_legacy.first);
        while (track) {
          if (track->minimum_correlation == 0.0f) {
            track->minimum_correlation = 0.75f;
          }

          track = static_cast<MovieTrackingTrack *>(track->next);
        }
      }
    }
  }

  if (!MAIN_VERSION_FILE_ATLEAST(bmain, 260, 6)) {
    LISTBASE_FOREACH (Scene *, sce, &bmain->scenes) {
      do_versions_image_settings_2_60(sce);
    }

    LISTBASE_FOREACH (MovieClip *, clip, &bmain->movieclips) {
      MovieTrackingSettings *settings = &clip->tracking.settings;

      if (settings->default_pattern_size == 0.0f) {
        settings->default_motion_model = TRACK_MOTION_MODEL_TRANSLATION;
        settings->default_minimum_correlation = 0.75;
        settings->default_pattern_size = 11;
        settings->default_search_size = 51;
      }
    }

    {
      LISTBASE_FOREACH (Object *, ob, &bmain->objects) {
        /* convert delta addition into delta scale */
        int i;
        for (i = 0; i < 3; i++) {
          if ((ob->dsize[i] == 0.0f) || /* simple case, user never touched dsize */
              (ob->scale[i] == 0.0f))   /* can't scale the dsize to give a non zero result,
                                         * so fallback to 1.0f */
          {
            ob->dscale[i] = 1.0f;
          }
          else {
            ob->dscale[i] = (ob->scale[i] + ob->dsize[i]) / ob->scale[i];
          }
        }
      }
    }
  }
  /* sigh, this dscale vs dsize version patching was not done right, fix for fix,
   * this intentionally checks an exact subversion, also note this was never in a release,
   * at some point this could be removed. */
  else if (bmain->versionfile == 260 && bmain->subversionfile == 6) {
    LISTBASE_FOREACH (Object *, ob, &bmain->objects) {
      if (is_zero_v3(ob->dscale)) {
        copy_vn_fl(ob->dscale, 3, 1.0f);
      }
    }
  }

  if (!MAIN_VERSION_FILE_ATLEAST(bmain, 260, 8)) {
    LISTBASE_FOREACH (Brush *, brush, &bmain->brushes) {
      if (brush->sculpt_tool == SCULPT_TOOL_ROTATE) {
        brush->alpha = 1.0f;
      }
    }
  }

  if (!MAIN_VERSION_FILE_ATLEAST(bmain, 261, 1)) {
    {
      /* update use flags for node sockets (was only temporary before) */
      CLANG_FORMAT_NOP_WORKAROUND;
      LISTBASE_FOREACH (Scene *, sce, &bmain->scenes) {
        if (sce->nodetree) {
          do_versions_nodetree_socket_use_flags_2_62(sce->nodetree);
        }
      }

      LISTBASE_FOREACH (Material *, mat, &bmain->materials) {
        if (mat->nodetree) {
          do_versions_nodetree_socket_use_flags_2_62(mat->nodetree);
        }
      }

      LISTBASE_FOREACH (Tex *, tex, &bmain->textures) {
        if (tex->nodetree) {
          do_versions_nodetree_socket_use_flags_2_62(tex->nodetree);
        }
      }

      LISTBASE_FOREACH (Light *, la, &bmain->lights) {
        if (la->nodetree) {
          do_versions_nodetree_socket_use_flags_2_62(la->nodetree);
        }
      }

      LISTBASE_FOREACH (World *, world, &bmain->worlds) {
        if (world->nodetree) {
          do_versions_nodetree_socket_use_flags_2_62(world->nodetree);
        }
      }

      LISTBASE_FOREACH (bNodeTree *, ntree, &bmain->nodetrees) {
        do_versions_nodetree_socket_use_flags_2_62(ntree);
      }
    }
    {
      LISTBASE_FOREACH (MovieClip *, clip, &bmain->movieclips) {
        MovieTracking *tracking = &clip->tracking;
        MovieTrackingObject *tracking_object = static_cast<MovieTrackingObject *>(
            tracking->objects.first);

        clip->proxy.build_tc_flag |= IMB_TC_RECORD_RUN_NO_GAPS;

        if (!tracking->settings.object_distance) {
          tracking->settings.object_distance = 1.0f;
        }

        if (BLI_listbase_is_empty(&tracking->objects)) {
          BKE_tracking_object_add(tracking, "Camera");
        }

        while (tracking_object) {
          if (!tracking_object->scale) {
            tracking_object->scale = 1.0f;
          }

          tracking_object = static_cast<MovieTrackingObject *>(tracking_object->next);
        }
      }

      LISTBASE_FOREACH (Object *, ob, &bmain->objects) {
        LISTBASE_FOREACH (bConstraint *, con, &ob->constraints) {
          if (con->type == CONSTRAINT_TYPE_OBJECTSOLVER) {
            bObjectSolverConstraint *data = static_cast<bObjectSolverConstraint *>(con->data);

            if (data->invmat[3][3] == 0.0f) {
              unit_m4(data->invmat);
            }
          }
        }
      }
    }
  }

  if (!MAIN_VERSION_FILE_ATLEAST(bmain, 261, 2)) {
    {
      /* convert deprecated sculpt_paint_unified_* fields to
       * UnifiedPaintSettings */
      LISTBASE_FOREACH (Scene *, scene, &bmain->scenes) {
        ToolSettings *ts = scene->toolsettings;
        UnifiedPaintSettings *ups = &ts->unified_paint_settings;
        ups->size = ts->sculpt_paint_unified_size;
        ups->unprojected_radius = ts->sculpt_paint_unified_unprojected_radius;
        ups->alpha = ts->sculpt_paint_unified_alpha;
        ups->flag = ts->sculpt_paint_settings;
      }
    }
  }

  if (!MAIN_VERSION_FILE_ATLEAST(bmain, 261, 3)) {
    {
      /* convert extended ascii to utf-8 for text editor */
      CLANG_FORMAT_NOP_WORKAROUND;
      LISTBASE_FOREACH (Text *, text, &bmain->texts) {
        if (!(text->flags & TXT_ISEXT)) {
          LISTBASE_FOREACH (TextLine *, tl, &text->lines) {
            int added = txt_extended_ascii_as_utf8(&tl->line);
            tl->len += added;

            /* reset cursor position if line was changed */
            if (added && tl == text->curl) {
              text->curc = 0;
            }
          }
        }
      }
    }
    {
      /* set new dynamic paint values */
      LISTBASE_FOREACH (Object *, ob, &bmain->objects) {
        LISTBASE_FOREACH (ModifierData *, md, &ob->modifiers) {
          if (md->type == eModifierType_DynamicPaint) {
            DynamicPaintModifierData *pmd = (DynamicPaintModifierData *)md;
            if (pmd->canvas) {
              DynamicPaintSurface *surface = static_cast<DynamicPaintSurface *>(
                  pmd->canvas->surfaces.first);
              for (; surface; surface = static_cast<DynamicPaintSurface *>(surface->next)) {
                surface->color_dry_threshold = 1.0f;
                surface->influence_scale = 1.0f;
                surface->radius_scale = 1.0f;
                surface->flags |= MOD_DPAINT_USE_DRYING;
              }
            }
          }
        }
      }
    }
  }

  if (bmain->versionfile < 262) {
    LISTBASE_FOREACH (Object *, ob, &bmain->objects) {
      LISTBASE_FOREACH (ModifierData *, md, &ob->modifiers) {
        if (md->type == eModifierType_Cloth) {
          ClothModifierData *clmd = (ClothModifierData *)md;
          if (clmd->sim_parms) {
            clmd->sim_parms->vel_damping = 1.0f;
          }
        }
      }
    }
  }

  if (bmain->versionfile < 263) {
    /* set fluidsim rate. the version patch for this in 2.62 was wrong, so
     * try to correct it, if rate is 0.0 that's likely not intentional */
    LISTBASE_FOREACH (Object *, ob, &bmain->objects) {
      LISTBASE_FOREACH (ModifierData *, md, &ob->modifiers) {
        if (md->type == eModifierType_Fluidsim) {
          FluidsimModifierData *fmd = (FluidsimModifierData *)md;
          if (fmd->fss->animRate == 0.0f) {
            fmd->fss->animRate = 1.0f;
          }
        }
      }
    }
  }

  if (!MAIN_VERSION_FILE_ATLEAST(bmain, 262, 1)) {
    /* update use flags for node sockets (was only temporary before) */
    LISTBASE_FOREACH (Scene *, sce, &bmain->scenes) {
      if (sce->nodetree) {
        do_versions_nodetree_multi_file_output_format_2_62_1(sce, sce->nodetree);
      }
    }

    /* XXX can't associate with scene for group nodes, image format will stay uninitialized */
    LISTBASE_FOREACH (bNodeTree *, ntree, &bmain->nodetrees) {
      do_versions_nodetree_multi_file_output_format_2_62_1(nullptr, ntree);
    }
  }

  /* only swap for pre-release bmesh merge which had MLoopCol red/blue swap */
  if (bmain->versionfile == 262 && bmain->subversionfile == 1) {
    {
      LISTBASE_FOREACH (Mesh *, me, &bmain->meshes) {
        do_versions_mesh_mloopcol_swap_2_62_1(me);
      }
    }
  }

  if (!MAIN_VERSION_FILE_ATLEAST(bmain, 262, 2)) {
    /* Set new idname of keyingsets from their now "label-only" name. */
    LISTBASE_FOREACH (Scene *, scene, &bmain->scenes) {
      LISTBASE_FOREACH (KeyingSet *, ks, &scene->keyingsets) {
        if (!ks->idname[0]) {
          STRNCPY(ks->idname, ks->name);
        }
      }
    }
  }

  if (!MAIN_VERSION_FILE_ATLEAST(bmain, 262, 3)) {
    LISTBASE_FOREACH (Object *, ob, &bmain->objects) {
      LISTBASE_FOREACH (ModifierData *, md, &ob->modifiers) {
        if (md->type == eModifierType_Lattice) {
          LatticeModifierData *lmd = (LatticeModifierData *)md;
          lmd->strength = 1.0f;
        }
      }
    }
  }

  if (!MAIN_VERSION_FILE_ATLEAST(bmain, 262, 4)) {
    /* Read Viscosity presets from older files */
    LISTBASE_FOREACH (Object *, ob, &bmain->objects) {
      LISTBASE_FOREACH (ModifierData *, md, &ob->modifiers) {
        if (md->type == eModifierType_Fluidsim) {
          FluidsimModifierData *fmd = (FluidsimModifierData *)md;
          if (fmd->fss->viscosityMode == 3) {
            fmd->fss->viscosityValue = 5.0;
            fmd->fss->viscosityExponent = 5;
          }
          else if (fmd->fss->viscosityMode == 4) {
            fmd->fss->viscosityValue = 2.0;
            fmd->fss->viscosityExponent = 3;
          }
        }
      }
    }
  }

  if (bmain->versionfile < 263) {
    /* Default for old files is to save particle rotations to pointcache */
    LISTBASE_FOREACH (ParticleSettings *, part, &bmain->particles) {
      part->flag |= PART_ROTATIONS;
    }
  }

  if (!MAIN_VERSION_FILE_ATLEAST(bmain, 263, 1)) {
    /* file output node paths are now stored in the file info struct instead socket name */
    LISTBASE_FOREACH (Scene *, sce, &bmain->scenes) {
      if (sce->nodetree) {
        do_versions_nodetree_multi_file_output_path_2_63_1(sce->nodetree);
      }
    }
    LISTBASE_FOREACH (bNodeTree *, ntree, &bmain->nodetrees) {
      do_versions_nodetree_multi_file_output_path_2_63_1(ntree);
    }
  }

  if (!MAIN_VERSION_FILE_ATLEAST(bmain, 263, 3)) {
    /* For weight paint, each brush now gets its own weight;
     * unified paint settings also have weight. Update unified
     * paint settings and brushes with a default weight value. */
    LISTBASE_FOREACH (Scene *, scene, &bmain->scenes) {
      ToolSettings *ts = scene->toolsettings;
      if (ts) {
        ts->unified_paint_settings.weight = ts->vgroup_weight;
        ts->unified_paint_settings.flag |= UNIFIED_PAINT_WEIGHT;
      }
    }

    LISTBASE_FOREACH (Brush *, brush, &bmain->brushes) {
      brush->weight = 0.5;
    }
  }

  if (!MAIN_VERSION_FILE_ATLEAST(bmain, 263, 2)) {
    LISTBASE_FOREACH (bScreen *, screen, &bmain->screens) {
      LISTBASE_FOREACH (ScrArea *, area, &screen->areabase) {
        LISTBASE_FOREACH (SpaceLink *, sl, &area->spacedata) {
          if (sl->spacetype == SPACE_CLIP) {
            SpaceClip *sclip = (SpaceClip *)sl;
            bool hide = false;

            LISTBASE_FOREACH (ARegion *, region, &area->regionbase) {
              if (region->regiontype == RGN_TYPE_PREVIEW) {
                if (region->alignment != RGN_ALIGN_NONE) {
                  region->flag |= RGN_FLAG_HIDDEN;
                  region->v2d.flag &= ~V2D_IS_INIT;
                  region->alignment = RGN_ALIGN_NONE;

                  hide = true;
                }
              }
            }

            if (hide) {
              sclip->view = SC_VIEW_CLIP;
            }
          }
        }
      }
    }
  }

  if (!MAIN_VERSION_FILE_ATLEAST(bmain, 263, 4)) {
    LISTBASE_FOREACH (Camera *, cam, &bmain->cameras) {
      if (cam->flag & CAM_PANORAMA) {
        cam->type = CAM_PANO;
        cam->flag &= ~CAM_PANORAMA;
      }
    }

    LISTBASE_FOREACH (Curve *, cu, &bmain->curves) {
      if (cu->bevfac2 == 0.0f) {
        cu->bevfac1 = 0.0f;
        cu->bevfac2 = 1.0f;
      }
    }
  }

  if (!MAIN_VERSION_FILE_ATLEAST(bmain, 263, 5)) {
    {
      /* file output node paths are now stored in the file info struct instead socket name */
      LISTBASE_FOREACH (Scene *, sce, &bmain->scenes) {
        if (sce->nodetree) {
          do_versions_nodetree_file_output_layers_2_64_5(sce->nodetree);
          do_versions_nodetree_image_layer_2_64_5(sce->nodetree);
        }
      }
      LISTBASE_FOREACH (bNodeTree *, ntree, &bmain->nodetrees) {
        do_versions_nodetree_file_output_layers_2_64_5(ntree);
        do_versions_nodetree_image_layer_2_64_5(ntree);
      }
    }
  }

  if (!MAIN_VERSION_FILE_ATLEAST(bmain, 263, 6)) {
    /* update use flags for node sockets (was only temporary before) */
    LISTBASE_FOREACH (Scene *, sce, &bmain->scenes) {
      if (sce->nodetree) {
        do_versions_nodetree_frame_2_64_6(sce->nodetree);
      }
    }

    LISTBASE_FOREACH (Material *, mat, &bmain->materials) {
      if (mat->nodetree) {
        do_versions_nodetree_frame_2_64_6(mat->nodetree);
      }
    }

    LISTBASE_FOREACH (Tex *, tex, &bmain->textures) {
      if (tex->nodetree) {
        do_versions_nodetree_frame_2_64_6(tex->nodetree);
      }
    }

    LISTBASE_FOREACH (Light *, la, &bmain->lights) {
      if (la->nodetree) {
        do_versions_nodetree_frame_2_64_6(la->nodetree);
      }
    }

    LISTBASE_FOREACH (World *, world, &bmain->worlds) {
      if (world->nodetree) {
        do_versions_nodetree_frame_2_64_6(world->nodetree);
      }
    }

    LISTBASE_FOREACH (bNodeTree *, ntree, &bmain->nodetrees) {
      do_versions_nodetree_frame_2_64_6(ntree);
    }
  }

  if (!MAIN_VERSION_FILE_ATLEAST(bmain, 263, 7)) {
    LISTBASE_FOREACH (Object *, ob, &bmain->objects) {
      LISTBASE_FOREACH (ModifierData *, md, &ob->modifiers) {
        if (md->type == eModifierType_Fluid) {
          FluidModifierData *fmd = (FluidModifierData *)md;
          if ((fmd->type & MOD_FLUID_TYPE_DOMAIN) && fmd->domain) {
            int maxres = max_iii(fmd->domain->res[0], fmd->domain->res[1], fmd->domain->res[2]);
            fmd->domain->scale = fmd->domain->dx * maxres;
            fmd->domain->dx = 1.0f / fmd->domain->scale;
          }
        }
      }
    }
  }

  if (!MAIN_VERSION_FILE_ATLEAST(bmain, 263, 9)) {
    FOREACH_NODETREE_BEGIN (bmain, ntree, id) {
      if (ntree->type == NTREE_SHADER) {
        LISTBASE_FOREACH (bNode *, node, &ntree->nodes) {
          if (ELEM(node->type, SH_NODE_TEX_IMAGE, SH_NODE_TEX_ENVIRONMENT)) {
            NodeTexImage *tex = static_cast<NodeTexImage *>(node->storage);

            tex->iuser.frames = 1;
            tex->iuser.sfra = 1;
          }
        }
      }
    }
    FOREACH_NODETREE_END;
  }

  if (!MAIN_VERSION_FILE_ATLEAST(bmain, 263, 10)) {
    {
      /* composite redesign */
      LISTBASE_FOREACH (Scene *, scene, &bmain->scenes) {
        if (scene->nodetree) {
          if (scene->nodetree->chunksize == 0) {
            scene->nodetree->chunksize = 256;
          }
        }
      }

      FOREACH_NODETREE_BEGIN (bmain, ntree, id) {
        if (ntree->type == NTREE_COMPOSIT) {
          LISTBASE_FOREACH (bNode *, node, &ntree->nodes) {
            if (node->type == CMP_NODE_DEFOCUS) {
              NodeDefocus *data = static_cast<NodeDefocus *>(node->storage);
              if (data->maxblur == 0.0f) {
                data->maxblur = 16.0f;
              }
            }
          }
        }
      }
      FOREACH_NODETREE_END;
    }

    {
      CLANG_FORMAT_NOP_WORKAROUND;
      LISTBASE_FOREACH (bScreen *, screen, &bmain->screens) {
        LISTBASE_FOREACH (ScrArea *, area, &screen->areabase) {
          LISTBASE_FOREACH (SpaceLink *, sl, &area->spacedata) {
            if (sl->spacetype == SPACE_CLIP) {
              SpaceClip *sclip = (SpaceClip *)sl;

              if (sclip->around == 0) {
                sclip->around = V3D_AROUND_CENTER_MEDIAN;
              }
            }
          }
        }
      }
    }

    {
      LISTBASE_FOREACH (MovieClip *, clip, &bmain->movieclips) {
        clip->start_frame = 1;
      }
    }
  }

  if (!MAIN_VERSION_FILE_ATLEAST(bmain, 263, 11)) {
    LISTBASE_FOREACH (MovieClip *, clip, &bmain->movieclips) {
      MovieTrackingTrack *track = static_cast<MovieTrackingTrack *>(
          clip->tracking.tracks_legacy.first);
      while (track) {
        do_versions_affine_tracker_track(track);

        track = static_cast<MovieTrackingTrack *>(track->next);
      }
    }
  }

  if (!MAIN_VERSION_FILE_ATLEAST(bmain, 263, 13)) {
    FOREACH_NODETREE_BEGIN (bmain, ntree, id) {
      if (ntree->type == NTREE_COMPOSIT) {
        LISTBASE_FOREACH (bNode *, node, &ntree->nodes) {
          if (node->type == CMP_NODE_DILATEERODE) {
            if (node->storage == nullptr) {
              NodeDilateErode *data = MEM_cnew<NodeDilateErode>(__func__);
              data->falloff = PROP_SMOOTH;
              node->storage = data;
            }
          }
        }
      }
    }
    FOREACH_NODETREE_END;
  }

  if (!MAIN_VERSION_FILE_ATLEAST(bmain, 263, 14)) {
    FOREACH_NODETREE_BEGIN (bmain, ntree, id) {
      if (ntree->type == NTREE_COMPOSIT) {
        LISTBASE_FOREACH (bNode *, node, &ntree->nodes) {
          if (node->type == CMP_NODE_KEYING) {
            NodeKeyingData *data = static_cast<NodeKeyingData *>(node->storage);

            if (data->despill_balance == 0.0f) {
              data->despill_balance = 0.5f;
            }
          }
        }
      }
    }
    FOREACH_NODETREE_END;

    /* Keep compatibility for dupli-object particle size. */
    LISTBASE_FOREACH (ParticleSettings *, part, &bmain->particles) {
      if (ELEM(part->ren_as, PART_DRAW_OB, PART_DRAW_GR)) {
        if ((part->draw & PART_DRAW_ROTATE_OB) == 0) {
          part->draw |= PART_DRAW_NO_SCALE_OB;
        }
      }
    }
  }

  if (!MAIN_VERSION_FILE_ATLEAST(bmain, 263, 17)) {
    FOREACH_NODETREE_BEGIN (bmain, ntree, id) {
      if (ntree->type == NTREE_COMPOSIT) {
        LISTBASE_FOREACH (bNode *, node, &ntree->nodes) {
          if (node->type == CMP_NODE_MASK) {
            if (node->storage == nullptr) {
              NodeMask *data = MEM_cnew<NodeMask>(__func__);
              /* move settings into own struct */
              data->size_x = int(node->custom3);
              data->size_y = int(node->custom4);
              node->custom3 = 0.5f; /* default shutter */
              node->storage = data;
            }
          }
        }
      }
    }
    FOREACH_NODETREE_END;
  }

  if (!MAIN_VERSION_FILE_ATLEAST(bmain, 263, 18)) {
    LISTBASE_FOREACH (Scene *, scene, &bmain->scenes) {
      if (scene->ed) {
        SEQ_for_each_callback(&scene->ed->seqbase, seq_colorbalance_update_cb, nullptr);
      }
    }
  }

  /* color management pipeline changes compatibility code */
  if (!MAIN_VERSION_FILE_ATLEAST(bmain, 263, 19)) {
    bool colormanagement_disabled = false;

    /* make scenes which are not using color management have got None as display device,
     * so they wouldn't perform linear-to-sRGB conversion on display
     */
    LISTBASE_FOREACH (Scene *, scene, &bmain->scenes) {
      if ((scene->r.color_mgt_flag & R_COLOR_MANAGEMENT) == 0) {
        ColorManagedDisplaySettings *display_settings = &scene->display_settings;

        if (display_settings->display_device[0] == 0) {
          BKE_scene_disable_color_management(scene);
        }

        colormanagement_disabled = true;
      }
    }

    LISTBASE_FOREACH (Image *, ima, &bmain->images) {
      if (ima->source == IMA_SRC_VIEWER) {
        ima->flag |= IMA_VIEW_AS_RENDER;
      }
      else if (colormanagement_disabled) {
        /* if color-management not used, set image's color space to raw, so no sRGB->linear
         * conversion would happen on display and render there's no clear way to check whether
         * color management is enabled or not in render engine so set all images to raw if there's
         * at least one scene with color management disabled this would still behave incorrect in
         * cases when color management was used for only some of scenes, but such a setup is
         * crazy anyway and think it's fair enough to break compatibility in that cases.
         */

        STRNCPY(ima->colorspace_settings.name, "Raw");
      }
    }
  }

  if (!MAIN_VERSION_FILE_ATLEAST(bmain, 263, 20)) {
    LISTBASE_FOREACH (Key *, key, &bmain->shapekeys) {
      blo_do_versions_key_uidgen(key);
    }
  }

  if (!MAIN_VERSION_FILE_ATLEAST(bmain, 263, 21)) {
    {
      LISTBASE_FOREACH (Mesh *, me, &bmain->meshes) {
        CustomData_update_typemap(&me->vert_data);
        CustomData_free_layers(&me->vert_data, CD_MSTICKY, me->totvert);
      }
    }
  }

  /* correction for files saved in blender version when BKE_pose_copy_data
   * didn't copy animation visualization, which lead to deadlocks on motion
   * path calculation for proxied armatures, see #32742.
   */
  if (bmain->versionfile < 264) {
    LISTBASE_FOREACH (Object *, ob, &bmain->objects) {
      if (ob->pose) {
        if (ob->pose->avs.path_step == 0) {
          animviz_settings_init(&ob->pose->avs);
        }
      }
    }
  }

  if (!MAIN_VERSION_FILE_ATLEAST(bmain, 264, 1)) {
    FOREACH_NODETREE_BEGIN (bmain, ntree, id) {
      if (ntree->type == NTREE_SHADER) {
        LISTBASE_FOREACH (bNode *, node, &ntree->nodes) {
          if (node->type == SH_NODE_TEX_COORD) {
            node->flag |= NODE_OPTIONS;
          }
        }
      }
    }
    FOREACH_NODETREE_END;
  }

  if (!MAIN_VERSION_FILE_ATLEAST(bmain, 264, 2)) {
    LISTBASE_FOREACH (MovieClip *, clip, &bmain->movieclips) {
      MovieTracking *tracking = &clip->tracking;
      LISTBASE_FOREACH (MovieTrackingObject *, tracking_object, &tracking->objects) {
        if (tracking_object->keyframe1 == 0 && tracking_object->keyframe2 == 0) {
          tracking_object->keyframe1 = tracking->settings.keyframe1_legacy;
          tracking_object->keyframe2 = tracking->settings.keyframe2_legacy;
        }
      }
    }
  }

  if (!MAIN_VERSION_FILE_ATLEAST(bmain, 264, 3)) {
    /* smoke branch */
    {
      CLANG_FORMAT_NOP_WORKAROUND;
      LISTBASE_FOREACH (Object *, ob, &bmain->objects) {
        LISTBASE_FOREACH (ModifierData *, md, &ob->modifiers) {
          if (md->type == eModifierType_Fluid) {
            FluidModifierData *fmd = (FluidModifierData *)md;
            if ((fmd->type & MOD_FLUID_TYPE_DOMAIN) && fmd->domain) {
              /* keep branch saves if possible */
              if (!fmd->domain->flame_max_temp) {
                fmd->domain->burning_rate = 0.75f;
                fmd->domain->flame_smoke = 1.0f;
                fmd->domain->flame_vorticity = 0.5f;
                fmd->domain->flame_ignition = 1.25f;
                fmd->domain->flame_max_temp = 1.75f;
                fmd->domain->adapt_threshold = 0.02f;
                fmd->domain->adapt_margin = 4;
                fmd->domain->flame_smoke_color[0] = 0.7f;
                fmd->domain->flame_smoke_color[1] = 0.7f;
                fmd->domain->flame_smoke_color[2] = 0.7f;
              }
            }
            else if ((fmd->type & MOD_FLUID_TYPE_FLOW) && fmd->flow) {
              if (!fmd->flow->texture_size) {
                fmd->flow->fuel_amount = 1.0;
                fmd->flow->surface_distance = 1.5;
                fmd->flow->color[0] = 0.7f;
                fmd->flow->color[1] = 0.7f;
                fmd->flow->color[2] = 0.7f;
                fmd->flow->texture_size = 1.0f;
              }
            }
          }
        }
      }
    }

    /* render border for viewport */
    {
      LISTBASE_FOREACH (bScreen *, screen, &bmain->screens) {
        LISTBASE_FOREACH (ScrArea *, area, &screen->areabase) {
          LISTBASE_FOREACH (SpaceLink *, sl, &area->spacedata) {
            if (sl->spacetype == SPACE_VIEW3D) {
              View3D *v3d = (View3D *)sl;
              if (v3d->render_border.xmin == 0.0f && v3d->render_border.ymin == 0.0f &&
                  v3d->render_border.xmax == 0.0f && v3d->render_border.ymax == 0.0f)
              {
                v3d->render_border.xmax = 1.0f;
                v3d->render_border.ymax = 1.0f;
              }
            }
          }
        }
      }
    }
  }

<<<<<<< HEAD
if (!MAIN_VERSION_FILE_ATLEAST(bmain, 264, 5)) {
  /* set a unwrapping margin and ABF by default */
  LISTBASE_FOREACH (Scene *, scene, &bmain->scenes) {
    if (scene->toolsettings->uvcalc_margin == 0.0f) {
      scene->toolsettings->uvcalc_margin = 0.01f;  /* bfa - changed the defaults of uv margin*/
      scene->toolsettings->unwrapper = 0;
=======
  if (!MAIN_VERSION_FILE_ATLEAST(bmain, 264, 5)) {
    /* set a unwrapping margin and ABF by default */
    LISTBASE_FOREACH (Scene *, scene, &bmain->scenes) {
      if (scene->toolsettings->uvcalc_margin == 0.0f) {
        scene->toolsettings->uvcalc_margin = 0.001f;
        scene->toolsettings->unwrapper = 0;
      }
>>>>>>> c23fec68
    }
  }

  if (!MAIN_VERSION_FILE_ATLEAST(bmain, 264, 7)) {
    /* convert tiles size from resolution and number of tiles */
    {
      CLANG_FORMAT_NOP_WORKAROUND;
      LISTBASE_FOREACH (Scene *, scene, &bmain->scenes) {
        if (scene->r.tilex == 0 || scene->r.tiley == 1) {
          scene->r.tilex = scene->r.tiley = 64;
        }
      }
    }

    /* collision masks */
    {
      LISTBASE_FOREACH (Object *, ob, &bmain->objects) {
        if (ob->col_group == 0) {
          ob->col_group = 0x01;
          ob->col_mask = 0xff;
        }
      }
    }
  }

  if (!MAIN_VERSION_FILE_ATLEAST(bmain, 264, 7)) {
    LISTBASE_FOREACH (MovieClip *, clip, &bmain->movieclips) {
      LISTBASE_FOREACH (MovieTrackingTrack *, track, &clip->tracking.tracks_legacy) {
        do_versions_affine_tracker_track(track);
      }

      LISTBASE_FOREACH (MovieTrackingObject *, tracking_object, &clip->tracking.objects) {
        LISTBASE_FOREACH (MovieTrackingTrack *, track, &tracking_object->tracks) {
          do_versions_affine_tracker_track(track);
        }
      }
    }
  }

  if (!MAIN_VERSION_FILE_ATLEAST(bmain, 265, 3)) {
    LISTBASE_FOREACH (bScreen *, screen, &bmain->screens) {
      LISTBASE_FOREACH (ScrArea *, area, &screen->areabase) {
        LISTBASE_FOREACH (SpaceLink *, sl, &area->spacedata) {
          switch (sl->spacetype) {
            case SPACE_VIEW3D: {
              View3D *v3d = (View3D *)sl;
              v3d->flag2 |= V3D_SHOW_ANNOTATION;
              break;
            }
            case SPACE_SEQ: {
              SpaceSeq *sseq = (SpaceSeq *)sl;
              sseq->flag |= SEQ_PREVIEW_SHOW_GPENCIL;
              break;
            }
            case SPACE_IMAGE: {
              SpaceImage *sima = (SpaceImage *)sl;
              sima->flag |= SI_SHOW_GPENCIL;
              break;
            }
            case SPACE_NODE: {
              SpaceNode *snode = (SpaceNode *)sl;
              snode->flag |= SNODE_SHOW_GPENCIL;
              break;
            }
            case SPACE_CLIP: {
              SpaceClip *sclip = (SpaceClip *)sl;
              sclip->flag |= SC_SHOW_ANNOTATION;
              break;
            }
          }
        }
      }
    }
  }

  if (!MAIN_VERSION_FILE_ATLEAST(bmain, 265, 5)) {
    LISTBASE_FOREACH (Scene *, scene, &bmain->scenes) {
      if (scene->ed) {
        SEQ_for_each_callback(&scene->ed->seqbase, seq_set_alpha_mode_cb, nullptr);
      }

      if (scene->r.bake_samples == 0) {
        scene->r.bake_samples = 256;
      }
    }

    LISTBASE_FOREACH (Image *, image, &bmain->images) {
      if (image->flag & IMA_DO_PREMUL) {
        image->alpha_mode = IMA_ALPHA_STRAIGHT;
      }
      else {
        BKE_image_alpha_mode_from_extension(image);
      }
    }

    LISTBASE_FOREACH (Tex *, tex, &bmain->textures) {
      if (tex->type == TEX_IMAGE && (tex->imaflag & TEX_USEALPHA) == 0) {
        Image *image = static_cast<Image *>(
            blo_do_versions_newlibadr(fd, &tex->id, ID_IS_LINKED(tex), tex->ima));

        if (image && (image->flag & IMA_DO_PREMUL) == 0) {
          enum { IMA_IGNORE_ALPHA = (1 << 12) };
          image->flag |= IMA_IGNORE_ALPHA;
        }
      }
    }

    FOREACH_NODETREE_BEGIN (bmain, ntree, id) {
      if (ntree->type == NTREE_COMPOSIT) {
        LISTBASE_FOREACH (bNode *, node, &ntree->nodes) {
          if (node->type == CMP_NODE_IMAGE) {
            Image *image = static_cast<Image *>(
                blo_do_versions_newlibadr(fd, &ntree->id, ID_IS_LINKED(ntree), node->id));

            if (image) {
              if ((image->flag & IMA_DO_PREMUL) == 0 && image->alpha_mode == IMA_ALPHA_STRAIGHT) {
                node->custom1 |= CMP_NODE_IMAGE_USE_STRAIGHT_OUTPUT;
              }
            }
          }
        }
      }
    }
    FOREACH_NODETREE_END;
  }
  else if (!MAIN_VERSION_FILE_ATLEAST(bmain, 266, 1)) {
    /* texture use alpha was removed for 2.66 but added back again for 2.66a,
     * for compatibility all textures assumed it to be enabled */
    LISTBASE_FOREACH (Tex *, tex, &bmain->textures) {
      if (tex->type == TEX_IMAGE) {
        tex->imaflag |= TEX_USEALPHA;
      }
    }
  }

  if (!MAIN_VERSION_FILE_ATLEAST(bmain, 265, 7)) {
    LISTBASE_FOREACH (Curve *, cu, &bmain->curves) {
      if (cu->flag & (CU_FRONT | CU_BACK)) {
        if (cu->extrude != 0.0f || cu->bevel_radius != 0.0f) {
          LISTBASE_FOREACH (Nurb *, nu, &cu->nurb) {
            int a;

            if (nu->bezt) {
              BezTriple *bezt = nu->bezt;
              a = nu->pntsu;

              while (a--) {
                bezt->radius = 1.0f;
                bezt++;
              }
            }
            else if (nu->bp) {
              BPoint *bp = nu->bp;
              a = nu->pntsu * nu->pntsv;

              while (a--) {
                bp->radius = 1.0f;
                bp++;
              }
            }
          }
        }
      }
    }
  }

  if (!MAIN_VERSION_FILE_ATLEAST(bmain, 265, 9)) {
    LISTBASE_FOREACH (Mesh *, me, &bmain->meshes) {
      BKE_mesh_do_versions_cd_flag_init(me);
    }
  }

  if (!MAIN_VERSION_FILE_ATLEAST(bmain, 265, 10)) {
    LISTBASE_FOREACH (Brush *, br, &bmain->brushes) {
      if (br->ob_mode & OB_MODE_TEXTURE_PAINT) {
        br->mtex.brush_map_mode = MTEX_MAP_MODE_TILED;
      }
    }
  }

  /* add storage for compositor translate nodes when not existing */
  if (!MAIN_VERSION_FILE_ATLEAST(bmain, 265, 11)) {
    FOREACH_NODETREE_BEGIN (bmain, ntree, id) {
      if (ntree->type == NTREE_COMPOSIT) {
        LISTBASE_FOREACH (bNode *, node, &ntree->nodes) {
          if (node->type == CMP_NODE_TRANSLATE && node->storage == nullptr) {
            node->storage = MEM_cnew<NodeTranslateData>("node translate data");
          }
        }
      }
    }
    FOREACH_NODETREE_END;
  }

  if (!MAIN_VERSION_FILE_ATLEAST(bmain, 266, 2)) {
    FOREACH_NODETREE_BEGIN (bmain, ntree, id) {
      do_versions_nodetree_customnodes(ntree, ((ID *)ntree == id));
    }
    FOREACH_NODETREE_END;
  }

  if (!MAIN_VERSION_FILE_ATLEAST(bmain, 266, 2)) {
    LISTBASE_FOREACH (bScreen *, screen, &bmain->screens) {
      LISTBASE_FOREACH (ScrArea *, area, &screen->areabase) {
        LISTBASE_FOREACH (SpaceLink *, sl, &area->spacedata) {
          if (sl->spacetype == SPACE_NODE) {
            SpaceNode *snode = (SpaceNode *)sl;

            /* reset pointers to force tree path update from context */
            snode->nodetree = nullptr;
            snode->edittree = nullptr;
            snode->id = nullptr;
            snode->from = nullptr;

            /* convert deprecated treetype setting to tree_idname */
            switch (snode->treetype) {
              case NTREE_COMPOSIT:
                STRNCPY(snode->tree_idname, "CompositorNodeTree");
                break;
              case NTREE_SHADER:
                STRNCPY(snode->tree_idname, "ShaderNodeTree");
                break;
              case NTREE_TEXTURE:
                STRNCPY(snode->tree_idname, "TextureNodeTree");
                break;
            }
          }
        }
      }
    }
  }

  if (!MAIN_VERSION_FILE_ATLEAST(bmain, 266, 3)) {
    {
      /* Fix for a very old issue:
       * Node names were nominally made unique in r24478 (2.50.8), but the do_versions check
       * to update existing node names only applied to `bmain->nodetree` (i.e. group nodes).
       * Uniqueness is now required for proper preview mapping,
       * so do this now to ensure old files don't break.
       */
      FOREACH_NODETREE_BEGIN (bmain, ntree, id) {
        if (id == &ntree->id) {
          continue; /* already fixed for node groups */
        }

        LISTBASE_FOREACH (bNode *, node, &ntree->nodes) {
          nodeUniqueName(ntree, node);
        }
      }
      FOREACH_NODETREE_END;
    }
  }

  if (!MAIN_VERSION_FILE_ATLEAST(bmain, 266, 4)) {
    LISTBASE_FOREACH (Brush *, brush, &bmain->brushes) {
      BKE_texture_mtex_default(&brush->mask_mtex);

      if (brush->ob_mode & OB_MODE_TEXTURE_PAINT) {
        brush->spacing /= 2;
      }
    }
  }

  if (!MAIN_VERSION_FILE_ATLEAST(bmain, 266, 6)) {
#define BRUSH_TEXTURE_OVERLAY (1 << 21)

    LISTBASE_FOREACH (Brush *, brush, &bmain->brushes) {
      brush->overlay_flags = 0;
      if (brush->flag & BRUSH_TEXTURE_OVERLAY) {
        brush->overlay_flags |= (BRUSH_OVERLAY_PRIMARY | BRUSH_OVERLAY_CURSOR);
      }
    }
#undef BRUSH_TEXTURE_OVERLAY
  }

  if (bmain->versionfile < 267) {
    // if (!DNA_struct_elem_find(fd->filesdna, "Brush", "int", "stencil_pos")) {
    LISTBASE_FOREACH (Brush *, brush, &bmain->brushes) {
      if (brush->stencil_dimension[0] == 0) {
        brush->stencil_dimension[0] = 256;
        brush->stencil_dimension[1] = 256;
        brush->stencil_pos[0] = 256;
        brush->stencil_pos[1] = 256;
      }
      if (brush->mask_stencil_dimension[0] == 0) {
        brush->mask_stencil_dimension[0] = 256;
        brush->mask_stencil_dimension[1] = 256;
        brush->mask_stencil_pos[0] = 256;
        brush->mask_stencil_pos[1] = 256;
      }
    }

    /**
     * TIP: to initialize new variables added, use the new function:
     * `DNA_struct_elem_find(fd->filesdna, "structname", "typename", "varname")`, example:
     *
     * \code{.cc}
     * if (!DNA_struct_elem_find(fd->filesdna, "UserDef", "short", "image_gpubuffer_limit")) {
     *     user->image_gpubuffer_limit = 10;
     * }
     * \endcode
     */
  }

  /* default values in Freestyle settings */
  if (bmain->versionfile < 267) {
    LISTBASE_FOREACH (Scene *, sce, &bmain->scenes) {
      if (sce->r.line_thickness_mode == 0) {
        sce->r.line_thickness_mode = R_LINE_THICKNESS_ABSOLUTE;
        sce->r.unit_line_thickness = 1.0f;
      }
      LISTBASE_FOREACH (SceneRenderLayer *, srl, &sce->r.layers) {
        if (srl->freestyleConfig.mode == 0) {
          srl->freestyleConfig.mode = FREESTYLE_CONTROL_EDITOR_MODE;
        }
        if (ELEM(srl->freestyleConfig.raycasting_algorithm,
                 FREESTYLE_ALGO_CULLED_ADAPTIVE_CUMULATIVE,
                 FREESTYLE_ALGO_CULLED_ADAPTIVE_TRADITIONAL))
        {
          srl->freestyleConfig.raycasting_algorithm = 0; /* deprecated */
          srl->freestyleConfig.flags |= FREESTYLE_CULLING;
        }
      }

      /* not freestyle */
      {
        MeshStatVis *statvis = &sce->toolsettings->statvis;
        if (statvis->thickness_samples == 0) {
          statvis->overhang_axis = OB_NEGZ;
          statvis->overhang_min = 0;
          statvis->overhang_max = DEG2RADF(45.0f);

          statvis->thickness_max = 0.1f;
          statvis->thickness_samples = 1;

          statvis->distort_min = DEG2RADF(5.0f);
          statvis->distort_max = DEG2RADF(45.0f);

          statvis->sharp_min = DEG2RADF(90.0f);
          statvis->sharp_max = DEG2RADF(180.0f);
        }
      }
    }
    LISTBASE_FOREACH (FreestyleLineStyle *, linestyle, &bmain->linestyles) {
#if 1
      /* disable the Misc panel for now */
      if (linestyle->panel == LS_PANEL_MISC) {
        linestyle->panel = LS_PANEL_STROKES;
      }
#endif
      if (linestyle->thickness_position == 0) {
        linestyle->thickness_position = LS_THICKNESS_CENTER;
        linestyle->thickness_ratio = 0.5f;
      }
      if (linestyle->chaining == 0) {
        linestyle->chaining = LS_CHAINING_PLAIN;
      }
      if (linestyle->rounds == 0) {
        linestyle->rounds = 3;
      }
    }
  }

  if (bmain->versionfile < 267) {
    /* Initialize the active_viewer_key for compositing */
    bNodeInstanceKey active_viewer_key = {0};
    /* simply pick the first node space and use that for the active viewer key */
    LISTBASE_FOREACH (bScreen *, screen, &bmain->screens) {
      LISTBASE_FOREACH (ScrArea *, area, &screen->areabase) {
        LISTBASE_FOREACH (SpaceLink *, sl, &area->spacedata) {
          if (sl->spacetype == SPACE_NODE) {
            SpaceNode *snode = (SpaceNode *)sl;
            bNodeTreePath *path = static_cast<bNodeTreePath *>(snode->treepath.last);
            if (!path) {
              continue;
            }

            active_viewer_key = path->parent_key;
            break;
          }
        }
        if (active_viewer_key.value != 0) {
          break;
        }
      }
      if (active_viewer_key.value != 0) {
        break;
      }
    }

    LISTBASE_FOREACH (Scene *, scene, &bmain->scenes) {
      /* NOTE: `scene->nodetree` is a local ID block, has been direct_link'ed. */
      if (scene->nodetree) {
        scene->nodetree->active_viewer_key = active_viewer_key;
      }
    }
  }

  if (!MAIN_VERSION_FILE_ATLEAST(bmain, 267, 1)) {
    LISTBASE_FOREACH (Object *, ob, &bmain->objects) {
      LISTBASE_FOREACH (ModifierData *, md, &ob->modifiers) {
        if (md->type == eModifierType_Fluid) {
          FluidModifierData *fmd = (FluidModifierData *)md;
          if ((fmd->type & MOD_FLUID_TYPE_DOMAIN) && fmd->domain) {
            if (fmd->domain->flags & FLUID_DOMAIN_USE_HIGH_SMOOTH) {
              fmd->domain->highres_sampling = SM_HRES_LINEAR;
            }
            else {
              fmd->domain->highres_sampling = SM_HRES_NEAREST;
            }
          }
        }
      }
    }
  }

  if (!MAIN_VERSION_FILE_ATLEAST(bmain, 268, 1)) {
    LISTBASE_FOREACH (Brush *, brush, &bmain->brushes) {
      brush->spacing = MAX2(1, brush->spacing);
    }
  }

  if (!MAIN_VERSION_FILE_ATLEAST(bmain, 268, 2)) {
#define BRUSH_FIXED (1 << 6)
    LISTBASE_FOREACH (Brush *, brush, &bmain->brushes) {
      brush->flag &= ~BRUSH_FIXED;

      if (brush->cursor_overlay_alpha < 2) {
        brush->cursor_overlay_alpha = 33;
      }
      if (brush->texture_overlay_alpha < 2) {
        brush->texture_overlay_alpha = 33;
      }
      if (brush->mask_overlay_alpha < 2) {
        brush->mask_overlay_alpha = 33;
      }
    }
#undef BRUSH_FIXED
  }

  if (!MAIN_VERSION_FILE_ATLEAST(bmain, 268, 4)) {
    LISTBASE_FOREACH (Object *, ob, &bmain->objects) {
      LISTBASE_FOREACH (bConstraint *, con, &ob->constraints) {
        if (con->type == CONSTRAINT_TYPE_SHRINKWRAP) {
          bShrinkwrapConstraint *data = static_cast<bShrinkwrapConstraint *>(con->data);
          if (data->projAxis & MOD_SHRINKWRAP_PROJECT_OVER_X_AXIS) {
            data->projAxis = OB_POSX;
          }
          else if (data->projAxis & MOD_SHRINKWRAP_PROJECT_OVER_Y_AXIS) {
            data->projAxis = OB_POSY;
          }
          else {
            data->projAxis = OB_POSZ;
          }
          data->projAxisSpace = CONSTRAINT_SPACE_LOCAL;
        }
      }
    }

    LISTBASE_FOREACH (Object *, ob, &bmain->objects) {
      LISTBASE_FOREACH (ModifierData *, md, &ob->modifiers) {
        if (md->type == eModifierType_Fluid) {
          FluidModifierData *fmd = (FluidModifierData *)md;
          if ((fmd->type & MOD_FLUID_TYPE_FLOW) && fmd->flow) {
            if (!fmd->flow->particle_size) {
              fmd->flow->particle_size = 1.0f;
            }
          }
        }
      }
    }

    /*
     * FIX some files have a zoom level of 0, and was checked during the drawing of the node space
     *
     * We moved this check to the do versions to be sure the value makes any sense.
     */
    LISTBASE_FOREACH (bScreen *, screen, &bmain->screens) {
      LISTBASE_FOREACH (ScrArea *, area, &screen->areabase) {
        LISTBASE_FOREACH (SpaceLink *, sl, &area->spacedata) {
          if (sl->spacetype == SPACE_NODE) {
            SpaceNode *snode = (SpaceNode *)sl;
            if (snode->zoom < 0.02f) {
              snode->zoom = 1.0;
            }
          }
        }
      }
    }
  }

  if (!MAIN_VERSION_FILE_ATLEAST(bmain, 268, 5)) {
    /* add missing (+) expander in node editor */
    LISTBASE_FOREACH (bScreen *, screen, &bmain->screens) {
      LISTBASE_FOREACH (ScrArea *, area, &screen->areabase) {
        if (area->spacetype == SPACE_NODE) {
          ARegion *region = BKE_area_find_region_type(area, RGN_TYPE_TOOLS);

          if (region) {
            continue;
          }

          /* add subdiv level; after header */
          region = BKE_area_find_region_type(area, RGN_TYPE_HEADER);

          /* is error! */
          if (region == nullptr) {
            continue;
          }

          ARegion *arnew = MEM_cnew<ARegion>("node tools");

          BLI_insertlinkafter(&area->regionbase, region, arnew);
          arnew->regiontype = RGN_TYPE_TOOLS;
          arnew->alignment = RGN_ALIGN_LEFT;

          arnew->flag = RGN_FLAG_HIDDEN;
        }
      }
    }
  }

  if (!MAIN_VERSION_FILE_ATLEAST(bmain, 269, 1)) {
    /* Removal of Cycles SSS Compatible falloff */
    FOREACH_NODETREE_BEGIN (bmain, ntree, id) {
      if (ntree->type == NTREE_SHADER) {
        LISTBASE_FOREACH (bNode *, node, &ntree->nodes) {
          if (node->type == SH_NODE_SUBSURFACE_SCATTERING) {
            if (node->custom1 == SHD_SUBSURFACE_COMPATIBLE) {
              node->custom1 = SHD_SUBSURFACE_CUBIC;
            }
          }
        }
      }
    }
    FOREACH_NODETREE_END;
  }

  if (!MAIN_VERSION_FILE_ATLEAST(bmain, 269, 2)) {
    /* Initialize CDL settings for Color Balance nodes */
    FOREACH_NODETREE_BEGIN (bmain, ntree, id) {
      if (ntree->type == NTREE_COMPOSIT) {
        LISTBASE_FOREACH (bNode *, node, &ntree->nodes) {
          if (node->type == CMP_NODE_COLORBALANCE) {
            NodeColorBalance *n = static_cast<NodeColorBalance *>(node->storage);
            if (node->custom1 == 0) {
              /* LGG mode stays the same, just init CDL settings */
              ntreeCompositColorBalanceSyncFromLGG(ntree, node);
            }
            else if (node->custom1 == 1) {
              /* CDL previously used same variables as LGG, copy them over
               * and then sync LGG for comparable results in both modes.
               */
              copy_v3_v3(n->offset, n->lift);
              copy_v3_v3(n->power, n->gamma);
              copy_v3_v3(n->slope, n->gain);
              ntreeCompositColorBalanceSyncFromCDL(ntree, node);
            }
          }
        }
      }
    }
    FOREACH_NODETREE_END;
  }

  if (!MAIN_VERSION_FILE_ATLEAST(bmain, 269, 3)) {
    /* Update files using invalid (outdated) outlinevis Outliner values. */
    LISTBASE_FOREACH (bScreen *, screen, &bmain->screens) {
      LISTBASE_FOREACH (ScrArea *, area, &screen->areabase) {
        LISTBASE_FOREACH (SpaceLink *, sl, &area->spacedata) {
          if (sl->spacetype == SPACE_OUTLINER) {
            SpaceOutliner *space_outliner = (SpaceOutliner *)sl;

            if (!ELEM(
                    space_outliner->outlinevis, SO_SCENES, SO_LIBRARIES, SO_SEQUENCE, SO_DATA_API))
            {
              space_outliner->outlinevis = SO_SCENES;
            }
          }
        }
      }
    }

    if (!DNA_struct_elem_find(fd->filesdna, "MovieTrackingTrack", "float", "weight")) {
      LISTBASE_FOREACH (MovieClip *, clip, &bmain->movieclips) {
        const MovieTracking *tracking = &clip->tracking;
        LISTBASE_FOREACH (MovieTrackingObject *, tracking_object, &tracking->objects) {
          const ListBase *tracksbase = (tracking_object->flag & TRACKING_OBJECT_CAMERA) ?
                                           &tracking->tracks_legacy :
                                           &tracking_object->tracks;
          LISTBASE_FOREACH (MovieTrackingTrack *, track, tracksbase) {
            track->weight = 1.0f;
          }
        }
      }
    }

    if (!DNA_struct_elem_find(fd->filesdna, "TriangulateModifierData", "int", "quad_method")) {
      LISTBASE_FOREACH (Object *, ob, &bmain->objects) {
        LISTBASE_FOREACH (ModifierData *, md, &ob->modifiers) {
          if (md->type == eModifierType_Triangulate) {
            TriangulateModifierData *tmd = (TriangulateModifierData *)md;
            if (tmd->flag & MOD_TRIANGULATE_BEAUTY) {
              tmd->quad_method = MOD_TRIANGULATE_QUAD_BEAUTY;
              tmd->ngon_method = MOD_TRIANGULATE_NGON_BEAUTY;
            }
            else {
              tmd->quad_method = MOD_TRIANGULATE_QUAD_FIXED;
              tmd->ngon_method = MOD_TRIANGULATE_NGON_EARCLIP;
            }
          }
        }
      }
    }

    LISTBASE_FOREACH (Scene *, scene, &bmain->scenes) {
      /* this can now be turned off */
      ToolSettings *ts = scene->toolsettings;
      if (ts->sculpt) {
        ts->sculpt->flags |= SCULPT_DYNTOPO_SUBDIVIDE;
      }

      /* 'Increment' mode disabled for nodes, use true grid snapping instead */
      if (scene->toolsettings->snap_node_mode == 0) { /* SCE_SNAP_TO_INCREMENT */
        scene->toolsettings->snap_node_mode = 8;      /* SCE_SNAP_TO_GRID */
      }

#ifdef WITH_FFMPEG
      /* Update for removed "sound-only" option in FFMPEG export settings. */
      if (scene->r.ffcodecdata.type >= FFMPEG_INVALID) {
        scene->r.ffcodecdata.type = FFMPEG_AVI;
      }
#endif
    }
  }

  if (!MAIN_VERSION_FILE_ATLEAST(bmain, 269, 4)) {
    /* Internal degrees to radians conversions... */
    {
      LISTBASE_FOREACH (Light *, la, &bmain->lights) {
        la->spotsize = DEG2RADF(la->spotsize);
      }

      LISTBASE_FOREACH (Object *, ob, &bmain->objects) {
        LISTBASE_FOREACH (ModifierData *, md, &ob->modifiers) {
          if (md->type == eModifierType_EdgeSplit) {
            EdgeSplitModifierData *emd = (EdgeSplitModifierData *)md;
            emd->split_angle = DEG2RADF(emd->split_angle);
          }
          else if (md->type == eModifierType_Bevel) {
            BevelModifierData *bmd = (BevelModifierData *)md;
            bmd->bevel_angle = DEG2RADF(bmd->bevel_angle);
          }
        }
      }

      LISTBASE_FOREACH (Scene *, scene, &bmain->scenes) {
        if (scene->ed) {
          SEQ_for_each_callback(&scene->ed->seqbase, seq_set_wipe_angle_cb, nullptr);
        }
      }

      FOREACH_NODETREE_BEGIN (bmain, ntree, id) {
        if (ntree->type == NTREE_COMPOSIT) {
          LISTBASE_FOREACH (bNode *, node, &ntree->nodes) {
            if (node->type == CMP_NODE_BOKEHIMAGE) {
              NodeBokehImage *n = static_cast<NodeBokehImage *>(node->storage);
              n->angle = DEG2RADF(n->angle);
            }
            if (node->type == CMP_NODE_MASK_BOX) {
              NodeBoxMask *n = static_cast<NodeBoxMask *>(node->storage);
              n->rotation = DEG2RADF(n->rotation);
            }
            if (node->type == CMP_NODE_MASK_ELLIPSE) {
              NodeEllipseMask *n = static_cast<NodeEllipseMask *>(node->storage);
              n->rotation = DEG2RADF(n->rotation);
            }
          }
        }
      }
      FOREACH_NODETREE_END;
    }

    if (!DNA_struct_elem_find(fd->filesdna, "MovieTrackingPlaneTrack", "float", "image_opacity")) {
      LISTBASE_FOREACH (MovieClip *, clip, &bmain->movieclips) {
        LISTBASE_FOREACH (
            MovieTrackingPlaneTrack *, plane_track, &clip->tracking.plane_tracks_legacy) {
          plane_track->image_opacity = 1.0f;
        }
      }
    }
  }

  if (!MAIN_VERSION_FILE_ATLEAST(bmain, 269, 7)) {
    LISTBASE_FOREACH (Scene *, scene, &bmain->scenes) {
      Sculpt *sd = scene->toolsettings->sculpt;

      if (sd) {
        enum {
          SCULPT_SYMM_X = (1 << 0),
          SCULPT_SYMM_Y = (1 << 1),
          SCULPT_SYMM_Z = (1 << 2),
          SCULPT_SYMMETRY_FEATHER = (1 << 6),
        };
        int symmetry_flags = sd->flags & 7;

        if (symmetry_flags & SCULPT_SYMM_X) {
          sd->paint.symmetry_flags |= PAINT_SYMM_X;
        }
        if (symmetry_flags & SCULPT_SYMM_Y) {
          sd->paint.symmetry_flags |= PAINT_SYMM_Y;
        }
        if (symmetry_flags & SCULPT_SYMM_Z) {
          sd->paint.symmetry_flags |= PAINT_SYMM_Z;
        }
        if (symmetry_flags & SCULPT_SYMMETRY_FEATHER) {
          sd->paint.symmetry_flags |= PAINT_SYMMETRY_FEATHER;
        }
      }
    }
  }

  if (!MAIN_VERSION_FILE_ATLEAST(bmain, 269, 8)) {
    LISTBASE_FOREACH (Curve *, cu, &bmain->curves) {
      if (cu->str) {
        cu->len_char32 = BLI_strlen_utf8(cu->str);
      }
    }
  }

  if (!MAIN_VERSION_FILE_ATLEAST(bmain, 269, 9)) {
    LISTBASE_FOREACH (Object *, ob, &bmain->objects) {
      LISTBASE_FOREACH (ModifierData *, md, &ob->modifiers) {
        if (md->type == eModifierType_Build) {
          BuildModifierData *bmd = (BuildModifierData *)md;
          if (bmd->randomize) {
            bmd->flag |= MOD_BUILD_FLAG_RANDOMIZE;
          }
        }
      }
    }
  }

  if (!MAIN_VERSION_FILE_ATLEAST(bmain, 269, 11)) {
    LISTBASE_FOREACH (bScreen *, screen, &bmain->screens) {
      LISTBASE_FOREACH (ScrArea *, area, &screen->areabase) {
        LISTBASE_FOREACH (SpaceLink *, space_link, &area->spacedata) {
          if (space_link->spacetype == SPACE_IMAGE) {
            ListBase *lb;

            if (space_link == area->spacedata.first) {
              lb = &area->regionbase;
            }
            else {
              lb = &space_link->regionbase;
            }

            LISTBASE_FOREACH (ARegion *, region, lb) {
              if (region->regiontype == RGN_TYPE_PREVIEW) {
                region->regiontype = RGN_TYPE_TOOLS;
                region->alignment = RGN_ALIGN_LEFT;
              }
              else if (region->regiontype == RGN_TYPE_UI) {
                region->alignment = RGN_ALIGN_RIGHT;
              }
            }
          }
        }
      }
    }
  }
}

void do_versions_after_linking_260(Main *bmain)
{
  /* Convert the previously used ntree->inputs/ntree->outputs lists to interface nodes.
   * Pre 2.56.2 node trees automatically have all unlinked sockets exposed already,
   * see do_versions_after_linking_250.
   *
   * This assumes valid typeinfo pointers, as set in lib_link_ntree.
   *
   * NOTE: theoretically only needed in node groups (main->nodetree),
   * but due to a temporary bug such links could have been added in all trees,
   * so have to clean up all of them ...
   *
   * NOTE: this always runs, without it links with nullptr fromnode and tonode remain
   * which causes problems.
   */
  if (!MAIN_VERSION_FILE_ATLEAST(bmain, 266, 3)) {
    FOREACH_NODETREE_BEGIN (bmain, ntree, id) {
      bNode *input_node = nullptr, *output_node = nullptr;
      int num_inputs = 0, num_outputs = 0;
      bNodeLink *link, *next_link;
      /* Only create new interface nodes for actual older files.
       * New file versions already have input/output nodes with duplicate links,
       * in that case just remove the invalid links.
       */
      const bool create_io_nodes = MAIN_VERSION_FILE_OLDER(bmain, 266, 2);

      float input_locx = 1000000.0f, input_locy = 0.0f;
      float output_locx = -1000000.0f, output_locy = 0.0f;
      /* Rough guess, not nice but we don't have access to UI constants here. */
      const float offsetx = 42 + 3 * 20 + 20;
      // const float offsety = 0.0f;

      if (create_io_nodes) {
        if (ntree->inputs.first) {
          input_node = nodeAddStaticNode(nullptr, ntree, NODE_GROUP_INPUT);
        }

        if (ntree->outputs.first) {
          output_node = nodeAddStaticNode(nullptr, ntree, NODE_GROUP_OUTPUT);
        }
      }

      /* Redirect links from/to the node tree interface to input/output node.
       * If the fromnode/tonode pointers are nullptr, this means a link from/to
       * the ntree interface sockets, which need to be redirected to new interface nodes.
       */
      for (link = static_cast<bNodeLink *>(ntree->links.first); link != nullptr; link = next_link)
      {
        bool free_link = false;
        next_link = link->next;

        if (link->fromnode == nullptr) {
          if (input_node) {
            link->fromnode = input_node;
            link->fromsock = node_group_input_find_socket(input_node, link->fromsock->identifier);
            num_inputs++;

            if (link->tonode) {
              if (input_locx > link->tonode->locx - offsetx) {
                input_locx = link->tonode->locx - offsetx;
              }
              input_locy += link->tonode->locy;
            }
          }
          else {
            free_link = true;
          }
        }

        if (link->tonode == nullptr) {
          if (output_node) {
            link->tonode = output_node;
            link->tosock = node_group_output_find_socket(output_node, link->tosock->identifier);
            num_outputs++;

            if (link->fromnode) {
              if (output_locx < link->fromnode->locx + offsetx) {
                output_locx = link->fromnode->locx + offsetx;
              }
              output_locy += link->fromnode->locy;
            }
          }
          else {
            free_link = true;
          }
        }

        if (free_link) {
          nodeRemLink(ntree, link);
        }
      }

      if (num_inputs > 0) {
        input_locy /= num_inputs;
        input_node->locx = input_locx;
        input_node->locy = input_locy;
      }
      if (num_outputs > 0) {
        output_locy /= num_outputs;
        output_node->locx = output_locx;
        output_node->locy = output_locy;
      }
    }
    FOREACH_NODETREE_END;
  }

  if (!MAIN_VERSION_FILE_ATLEAST(bmain, 280, 60)) {
    /* From this point we no longer write incomplete links for forward
     * compatibility with 2.66, we have to clean them up for all previous
     * versions. */
    FOREACH_NODETREE_BEGIN (bmain, ntree, id) {
      bNodeLink *link, *next_link;

      for (link = static_cast<bNodeLink *>(ntree->links.first); link != nullptr; link = next_link)
      {
        next_link = link->next;
        if (link->fromnode == nullptr || link->tonode == nullptr) {
          nodeRemLink(ntree, link);
        }
      }
    }
    FOREACH_NODETREE_END;
  }
}<|MERGE_RESOLUTION|>--- conflicted
+++ resolved
@@ -1910,14 +1910,6 @@
     }
   }
 
-<<<<<<< HEAD
-if (!MAIN_VERSION_FILE_ATLEAST(bmain, 264, 5)) {
-  /* set a unwrapping margin and ABF by default */
-  LISTBASE_FOREACH (Scene *, scene, &bmain->scenes) {
-    if (scene->toolsettings->uvcalc_margin == 0.0f) {
-      scene->toolsettings->uvcalc_margin = 0.01f;  /* bfa - changed the defaults of uv margin*/
-      scene->toolsettings->unwrapper = 0;
-=======
   if (!MAIN_VERSION_FILE_ATLEAST(bmain, 264, 5)) {
     /* set a unwrapping margin and ABF by default */
     LISTBASE_FOREACH (Scene *, scene, &bmain->scenes) {
@@ -1925,7 +1917,6 @@
         scene->toolsettings->uvcalc_margin = 0.001f;
         scene->toolsettings->unwrapper = 0;
       }
->>>>>>> c23fec68
     }
   }
 
