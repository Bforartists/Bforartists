/*
 * This program is free software; you can redistribute it and/or
 * modify it under the terms of the GNU General Public License
 * as published by the Free Software Foundation; either version 2
 * of the License, or (at your option) any later version.
 *
 * This program is distributed in the hope that it will be useful,
 * but WITHOUT ANY WARRANTY; without even the implied warranty of
 * MERCHANTABILITY or FITNESS FOR A PARTICULAR PURPOSE.  See the
 * GNU General Public License for more details.
 *
 * You should have received a copy of the GNU General Public License
 * along with this program; if not, write to the Free Software Foundation,
 * Inc., 51 Franklin Street, Fifth Floor, Boston, MA 02110-1301, USA.
 */

/** \file
 * \ingroup blenloader
 */
/* allow readfile to use deprecated functionality */
#define DNA_DEPRECATED_ALLOW

#include "BLI_listbase.h"
#include "BLI_math.h"
#include "BLI_string.h"
#include "BLI_utildefines.h"

#include "DNA_brush_types.h"
#include "DNA_cachefile_types.h"
#include "DNA_constraint_types.h"
#include "DNA_genfile.h"
#include "DNA_gpencil_modifier_types.h"
#include "DNA_gpencil_types.h"
#include "DNA_hair_types.h"
#include "DNA_modifier_types.h"
#include "DNA_object_types.h"
<<<<<<< HEAD
=======
#include "DNA_pointcloud_types.h"
>>>>>>> 5eaffd9e
#include "DNA_rigidbody_types.h"
#include "DNA_screen_types.h"
#include "DNA_shader_fx_types.h"

#include "BKE_collection.h"
#include "BKE_colortools.h"
#include "BKE_gpencil.h"
#include "BKE_lib_id.h"
#include "BKE_main.h"
#include "BKE_node.h"

#include "BLO_readfile.h"
#include "readfile.h"

/* Make preferences read-only, use versioning_userdef.c. */
#define U (*((const UserDef *)&U))

void do_versions_after_linking_290(Main *bmain, ReportList *UNUSED(reports))
{
  if (!MAIN_VERSION_ATLEAST(bmain, 290, 1)) {
    /* Patch old grease pencil modifiers material filter. */
    LISTBASE_FOREACH (Object *, ob, &bmain->objects) {
      LISTBASE_FOREACH (GpencilModifierData *, md, &ob->greasepencil_modifiers) {
        switch (md->type) {
          case eGpencilModifierType_Array: {
            ArrayGpencilModifierData *gpmd = (ArrayGpencilModifierData *)md;
            if (gpmd->materialname[0] != '\0') {
              gpmd->material = BLI_findstring(
                  &bmain->materials, gpmd->materialname, offsetof(ID, name) + 2);
              gpmd->materialname[0] = '\0';
            }
            break;
          }
          case eGpencilModifierType_Color: {
            ColorGpencilModifierData *gpmd = (ColorGpencilModifierData *)md;
            if (gpmd->materialname[0] != '\0') {
              gpmd->material = BLI_findstring(
                  &bmain->materials, gpmd->materialname, offsetof(ID, name) + 2);
              gpmd->materialname[0] = '\0';
            }
            break;
          }
          case eGpencilModifierType_Hook: {
            HookGpencilModifierData *gpmd = (HookGpencilModifierData *)md;
            if (gpmd->materialname[0] != '\0') {
              gpmd->material = BLI_findstring(
                  &bmain->materials, gpmd->materialname, offsetof(ID, name) + 2);
              gpmd->materialname[0] = '\0';
            }
            break;
          }
          case eGpencilModifierType_Lattice: {
            LatticeGpencilModifierData *gpmd = (LatticeGpencilModifierData *)md;
            if (gpmd->materialname[0] != '\0') {
              gpmd->material = BLI_findstring(
                  &bmain->materials, gpmd->materialname, offsetof(ID, name) + 2);
              gpmd->materialname[0] = '\0';
            }
            break;
          }
          case eGpencilModifierType_Mirror: {
            MirrorGpencilModifierData *gpmd = (MirrorGpencilModifierData *)md;
            if (gpmd->materialname[0] != '\0') {
              gpmd->material = BLI_findstring(
                  &bmain->materials, gpmd->materialname, offsetof(ID, name) + 2);
              gpmd->materialname[0] = '\0';
            }
            break;
          }
          case eGpencilModifierType_Multiply: {
            MultiplyGpencilModifierData *gpmd = (MultiplyGpencilModifierData *)md;
            if (gpmd->materialname[0] != '\0') {
              gpmd->material = BLI_findstring(
                  &bmain->materials, gpmd->materialname, offsetof(ID, name) + 2);
              gpmd->materialname[0] = '\0';
            }
            break;
          }
          case eGpencilModifierType_Noise: {
            NoiseGpencilModifierData *gpmd = (NoiseGpencilModifierData *)md;
            if (gpmd->materialname[0] != '\0') {
              gpmd->material = BLI_findstring(
                  &bmain->materials, gpmd->materialname, offsetof(ID, name) + 2);
              gpmd->materialname[0] = '\0';
            }
            break;
          }
          case eGpencilModifierType_Offset: {
            OffsetGpencilModifierData *gpmd = (OffsetGpencilModifierData *)md;
            if (gpmd->materialname[0] != '\0') {
              gpmd->material = BLI_findstring(
                  &bmain->materials, gpmd->materialname, offsetof(ID, name) + 2);
              gpmd->materialname[0] = '\0';
            }
            break;
          }
          case eGpencilModifierType_Opacity: {
            OpacityGpencilModifierData *gpmd = (OpacityGpencilModifierData *)md;
            if (gpmd->materialname[0] != '\0') {
              gpmd->material = BLI_findstring(
                  &bmain->materials, gpmd->materialname, offsetof(ID, name) + 2);
              gpmd->materialname[0] = '\0';
            }
            break;
          }
          case eGpencilModifierType_Simplify: {
            SimplifyGpencilModifierData *gpmd = (SimplifyGpencilModifierData *)md;
            if (gpmd->materialname[0] != '\0') {
              gpmd->material = BLI_findstring(
                  &bmain->materials, gpmd->materialname, offsetof(ID, name) + 2);
              gpmd->materialname[0] = '\0';
            }
            break;
          }
          case eGpencilModifierType_Smooth: {
            SmoothGpencilModifierData *gpmd = (SmoothGpencilModifierData *)md;
            if (gpmd->materialname[0] != '\0') {
              gpmd->material = BLI_findstring(
                  &bmain->materials, gpmd->materialname, offsetof(ID, name) + 2);
              gpmd->materialname[0] = '\0';
            }
            break;
          }
          case eGpencilModifierType_Subdiv: {
            SubdivGpencilModifierData *gpmd = (SubdivGpencilModifierData *)md;
            if (gpmd->materialname[0] != '\0') {
              gpmd->material = BLI_findstring(
                  &bmain->materials, gpmd->materialname, offsetof(ID, name) + 2);
              gpmd->materialname[0] = '\0';
            }
            break;
          }
          case eGpencilModifierType_Texture: {
            TextureGpencilModifierData *gpmd = (TextureGpencilModifierData *)md;
            if (gpmd->materialname[0] != '\0') {
              gpmd->material = BLI_findstring(
                  &bmain->materials, gpmd->materialname, offsetof(ID, name) + 2);
              gpmd->materialname[0] = '\0';
            }
            break;
          }
          case eGpencilModifierType_Thick: {
            ThickGpencilModifierData *gpmd = (ThickGpencilModifierData *)md;
            if (gpmd->materialname[0] != '\0') {
              gpmd->material = BLI_findstring(
                  &bmain->materials, gpmd->materialname, offsetof(ID, name) + 2);
              gpmd->materialname[0] = '\0';
            }
            break;
          }
          default:
            break;
        }
      }
    }

    /* Patch first frame for old files. */
    Scene *scene = bmain->scenes.first;
    if (scene != NULL) {
      LISTBASE_FOREACH (Object *, ob, &bmain->objects) {
        if (ob->type != OB_GPENCIL) {
          continue;
        }
        bGPdata *gpd = ob->data;
        LISTBASE_FOREACH (bGPDlayer *, gpl, &gpd->layers) {
          bGPDframe *gpf = gpl->frames.first;
          if (gpf && gpf->framenum > scene->r.sfra) {
            bGPDframe *gpf_dup = BKE_gpencil_frame_duplicate(gpf);
            gpf_dup->framenum = scene->r.sfra;
            BLI_addhead(&gpl->frames, gpf_dup);
          }
        }
      }
    }
  }

  if (!MAIN_VERSION_ATLEAST(bmain, 291, 1)) {
    LISTBASE_FOREACH (Collection *, collection, &bmain->collections) {
      if (BKE_collection_cycles_fix(bmain, collection)) {
        printf(
            "WARNING: Cycle detected in collection '%s', fixed as best as possible.\n"
            "You may have to reconstruct your View Layers...\n",
            collection->id.name);
      }
    }
  }

  /**
   * Versioning code until next subversion bump goes here.
   *
   * \note Be sure to check when bumping the version:
   * - #blo_do_versions_290 in this file.
   * - "versioning_userdef.c", #BLO_version_defaults_userpref_blend
   * - "versioning_userdef.c", #do_versions_theme
   *
   * \note Keep this message at the bottom of the function.
   */
  {

    /* Keep this block, even when empty. */
  }
}

static void panels_remove_x_closed_flag_recursive(Panel *panel)
{
  const bool was_closed_x = panel->flag & PNL_UNUSED_1;
  const bool was_closed_y = panel->flag & PNL_CLOSED; /* That value was the Y closed flag. */

  SET_FLAG_FROM_TEST(panel->flag, was_closed_x || was_closed_y, PNL_CLOSED);

  /* Clear the old PNL_CLOSEDX flag. */
  panel->flag &= ~PNL_UNUSED_1;

  LISTBASE_FOREACH (Panel *, child_panel, &panel->children) {
    panels_remove_x_closed_flag_recursive(child_panel);
  }
}

static void do_versions_point_attributes(CustomData *pdata)
{
  /* Change to generic named float/float3 attributes. */
  const int CD_LOCATION = 43;
  const int CD_RADIUS = 44;

  for (int i = 0; i < pdata->totlayer; i++) {
    CustomDataLayer *layer = &pdata->layers[i];
    if (layer->type == CD_LOCATION) {
      STRNCPY(layer->name, "Position");
      layer->type = CD_PROP_FLOAT3;
    }
    else if (layer->type == CD_RADIUS) {
      STRNCPY(layer->name, "Radius");
      layer->type = CD_PROP_FLOAT;
    }
  }
}

void blo_do_versions_290(FileData *fd, Library *UNUSED(lib), Main *bmain)
{
  UNUSED_VARS(fd);

  /** Repair files from duplicate brushes added to blend files, see: T76738. */
  if (!MAIN_VERSION_ATLEAST(bmain, 290, 2)) {
    {
      short id_codes[] = {ID_BR, ID_PAL};
      for (int i = 0; i < ARRAY_SIZE(id_codes); i++) {
        ListBase *lb = which_libbase(bmain, id_codes[i]);
        BKE_main_id_repair_duplicate_names_listbase(lb);
      }
    }

    if (!DNA_struct_elem_find(fd->filesdna, "SpaceImage", "float", "uv_opacity")) {
      for (bScreen *screen = bmain->screens.first; screen; screen = screen->id.next) {
        LISTBASE_FOREACH (ScrArea *, area, &screen->areabase) {
          LISTBASE_FOREACH (SpaceLink *, sl, &area->spacedata) {
            if (sl->spacetype == SPACE_IMAGE) {
              SpaceImage *sima = (SpaceImage *)sl;
              sima->uv_opacity = 1.0f;
            }
          }
        }
      }
    }

    /* Init Grease Pencil new random curves. */
    if (!DNA_struct_elem_find(fd->filesdna, "BrushGpencilSettings", "float", "random_hue")) {
      LISTBASE_FOREACH (Brush *, brush, &bmain->brushes) {
        if ((brush->gpencil_settings) && (brush->gpencil_settings->curve_rand_pressure == NULL)) {
          brush->gpencil_settings->curve_rand_pressure = BKE_curvemapping_add(
              1, 0.0f, 0.0f, 1.0f, 1.0f);
          brush->gpencil_settings->curve_rand_strength = BKE_curvemapping_add(
              1, 0.0f, 0.0f, 1.0f, 1.0f);
          brush->gpencil_settings->curve_rand_uv = BKE_curvemapping_add(1, 0.0f, 0.0f, 1.0f, 1.0f);
          brush->gpencil_settings->curve_rand_hue = BKE_curvemapping_add(
              1, 0.0f, 0.0f, 1.0f, 1.0f);
          brush->gpencil_settings->curve_rand_saturation = BKE_curvemapping_add(
              1, 0.0f, 0.0f, 1.0f, 1.0f);
          brush->gpencil_settings->curve_rand_value = BKE_curvemapping_add(
              1, 0.0f, 0.0f, 1.0f, 1.0f);
        }
      }
    }
  }

  if (!MAIN_VERSION_ATLEAST(bmain, 290, 4)) {
    /* Clear old deprecated bit-flag from edit weights modifiers, we now use it for something else.
     */
    LISTBASE_FOREACH (Object *, ob, &bmain->objects) {
      LISTBASE_FOREACH (ModifierData *, md, &ob->modifiers) {
        if (md->type == eModifierType_WeightVGEdit) {
          ((WeightVGEditModifierData *)md)->edit_flags &= ~MOD_WVG_EDIT_WEIGHTS_NORMALIZE;
        }
      }
    }

    /* Initialize parameters of the new Nishita sky model. */
    if (!DNA_struct_elem_find(fd->filesdna, "NodeTexSky", "float", "sun_size")) {
      FOREACH_NODETREE_BEGIN (bmain, ntree, id) {
        if (ntree->type == NTREE_SHADER) {
          LISTBASE_FOREACH (bNode *, node, &ntree->nodes) {
            if (node->type == SH_NODE_TEX_SKY && node->storage) {
              NodeTexSky *tex = (NodeTexSky *)node->storage;
              tex->sun_disc = true;
              tex->sun_size = DEG2RADF(0.545);
              tex->sun_elevation = M_PI_2;
              tex->sun_rotation = 0.0f;
              tex->altitude = 0.0f;
              tex->air_density = 1.0f;
              tex->dust_density = 1.0f;
              tex->ozone_density = 1.0f;
            }
          }
        }
      }
      FOREACH_NODETREE_END;
    }
  }

  if (!MAIN_VERSION_ATLEAST(bmain, 290, 6)) {
    /* Transition to saving expansion for all of a modifier's sub-panels. */
    if (!DNA_struct_elem_find(fd->filesdna, "ModifierData", "short", "ui_expand_flag")) {
      for (Object *object = bmain->objects.first; object != NULL; object = object->id.next) {
        LISTBASE_FOREACH (ModifierData *, md, &object->modifiers) {
          if (md->mode & eModifierMode_Expanded_DEPRECATED) {
            md->ui_expand_flag = 1;
          }
          else {
            md->ui_expand_flag = 0;
          }
        }
      }
    }

    /* EEVEE Motion blur new parameters. */
    if (!DNA_struct_elem_find(fd->filesdna, "SceneEEVEE", "float", "motion_blur_depth_scale")) {
      LISTBASE_FOREACH (Scene *, scene, &bmain->scenes) {
        scene->eevee.motion_blur_depth_scale = 100.0f;
        scene->eevee.motion_blur_max = 32;
      }
    }

    if (!DNA_struct_elem_find(fd->filesdna, "SceneEEVEE", "int", "motion_blur_steps")) {
      LISTBASE_FOREACH (Scene *, scene, &bmain->scenes) {
        scene->eevee.motion_blur_steps = 1;
      }
    }

    /* Transition to saving expansion for all of a constraint's sub-panels. */
    if (!DNA_struct_elem_find(fd->filesdna, "bConstraint", "short", "ui_expand_flag")) {
      for (Object *object = bmain->objects.first; object != NULL; object = object->id.next) {
        LISTBASE_FOREACH (bConstraint *, con, &object->constraints) {
          if (con->flag & CONSTRAINT_EXPAND_DEPRECATED) {
            con->ui_expand_flag = 1;
          }
          else {
            con->ui_expand_flag = 0;
          }
        }
      }
    }

    /* Transition to saving expansion for all of grease pencil modifier's sub-panels. */
    if (!DNA_struct_elem_find(fd->filesdna, "GpencilModifierData", "short", "ui_expand_flag")) {
      for (Object *object = bmain->objects.first; object != NULL; object = object->id.next) {
        LISTBASE_FOREACH (GpencilModifierData *, md, &object->greasepencil_modifiers) {
          if (md->mode & eGpencilModifierMode_Expanded_DEPRECATED) {
            md->ui_expand_flag = 1;
          }
          else {
            md->ui_expand_flag = 0;
          }
        }
      }
    }

    /* Transition to saving expansion for all of an effect's sub-panels. */
    if (!DNA_struct_elem_find(fd->filesdna, "ShaderFxData", "short", "ui_expand_flag")) {
      for (Object *object = bmain->objects.first; object != NULL; object = object->id.next) {
        LISTBASE_FOREACH (ShaderFxData *, fx, &object->shader_fx) {
          if (fx->mode & eShaderFxMode_Expanded_DEPRECATED) {
            fx->ui_expand_flag = 1;
          }
          else {
            fx->ui_expand_flag = 0;
          }
        }
      }
    }

    /* Refactor bevel profile type to use an enum. */
    if (!DNA_struct_elem_find(fd->filesdna, "BevelModifierData", "short", "profile_type")) {
      for (Object *object = bmain->objects.first; object != NULL; object = object->id.next) {
        LISTBASE_FOREACH (ModifierData *, md, &object->modifiers) {
          if (md->type == eModifierType_Bevel) {
            BevelModifierData *bmd = (BevelModifierData *)md;
            bool use_custom_profile = bmd->flags & MOD_BEVEL_CUSTOM_PROFILE_DEPRECATED;
            bmd->profile_type = use_custom_profile ? MOD_BEVEL_PROFILE_CUSTOM :
                                                     MOD_BEVEL_PROFILE_SUPERELLIPSE;
          }
        }
      }
    }

    /* Change ocean modifier values from [0, 10] to [0, 1] ranges. */
    for (Object *object = bmain->objects.first; object != NULL; object = object->id.next) {
      LISTBASE_FOREACH (ModifierData *, md, &object->modifiers) {
        if (md->type == eModifierType_Ocean) {
          OceanModifierData *omd = (OceanModifierData *)md;
          omd->wave_alignment *= 0.1f;
          omd->sharpen_peak_jonswap *= 0.1f;
        }
      }
    }
  }

  if (!MAIN_VERSION_ATLEAST(bmain, 291, 1)) {

    /* Initialize additional parameter of the Nishita sky model and change altitude unit. */
    if (!DNA_struct_elem_find(fd->filesdna, "NodeTexSky", "float", "sun_intensity")) {
      FOREACH_NODETREE_BEGIN (bmain, ntree, id) {
        if (ntree->type == NTREE_SHADER) {
          LISTBASE_FOREACH (bNode *, node, &ntree->nodes) {
            if (node->type == SH_NODE_TEX_SKY && node->storage) {
              NodeTexSky *tex = (NodeTexSky *)node->storage;
              tex->sun_intensity = 1.0f;
              tex->altitude *= 0.001f;
            }
          }
        }
      }
      FOREACH_NODETREE_END;
    }

    /* Refactor bevel affect type to use an enum. */
    if (!DNA_struct_elem_find(fd->filesdna, "BevelModifierData", "char", "affect_type")) {
      for (Object *object = bmain->objects.first; object != NULL; object = object->id.next) {
        LISTBASE_FOREACH (ModifierData *, md, &object->modifiers) {
          if (md->type == eModifierType_Bevel) {
            BevelModifierData *bmd = (BevelModifierData *)md;
            const bool use_vertex_bevel = bmd->flags & MOD_BEVEL_VERT_DEPRECATED;
            bmd->affect_type = use_vertex_bevel ? MOD_BEVEL_AFFECT_VERTICES :
                                                  MOD_BEVEL_AFFECT_EDGES;
          }
        }
      }
    }

    /* Initialize additional velocity parameter for #CacheFile's. */
    if (!DNA_struct_elem_find(
            fd->filesdna, "MeshSeqCacheModifierData", "float", "velocity_scale")) {
      for (Object *object = bmain->objects.first; object != NULL; object = object->id.next) {
        LISTBASE_FOREACH (ModifierData *, md, &object->modifiers) {
          if (md->type == eModifierType_MeshSequenceCache) {
            MeshSeqCacheModifierData *mcmd = (MeshSeqCacheModifierData *)md;
            mcmd->velocity_scale = 1.0f;
            mcmd->vertex_velocities = NULL;
            mcmd->num_vertices = 0;
          }
        }
      }
    }

    if (!DNA_struct_elem_find(fd->filesdna, "CacheFile", "char", "velocity_unit")) {
      for (CacheFile *cache_file = bmain->cachefiles.first; cache_file != NULL;
           cache_file = cache_file->id.next) {
        BLI_strncpy(cache_file->velocity_name, ".velocities", sizeof(cache_file->velocity_name));
        cache_file->velocity_unit = CACHEFILE_VELOCITY_UNIT_SECOND;
      }
    }

    if (!DNA_struct_elem_find(fd->filesdna, "OceanModifierData", "int", "viewport_resolution")) {
      for (Object *object = bmain->objects.first; object != NULL; object = object->id.next) {
        LISTBASE_FOREACH (ModifierData *, md, &object->modifiers) {
          if (md->type == eModifierType_Ocean) {
            OceanModifierData *omd = (OceanModifierData *)md;
            omd->viewport_resolution = omd->resolution;
          }
        }
      }
    }

    /* Remove panel X axis collapsing, a remnant of horizontal panel alignment. */
    LISTBASE_FOREACH (bScreen *, screen, &bmain->screens) {
      LISTBASE_FOREACH (ScrArea *, area, &screen->areabase) {
        LISTBASE_FOREACH (ARegion *, region, &area->regionbase) {
          LISTBASE_FOREACH (Panel *, panel, &region->panels) {
            panels_remove_x_closed_flag_recursive(panel);
          }
        }
      }
    }

    /* Initialize solver for Boolean. */
    if (!DNA_struct_elem_find(fd->filesdna, "BooleanModifierData", "enum", "solver")) {
      for (Object *object = bmain->objects.first; object != NULL; object = object->id.next) {
        LISTBASE_FOREACH (ModifierData *, md, &object->modifiers) {
          if (md->type == eModifierType_Boolean) {
            BooleanModifierData *bmd = (BooleanModifierData *)md;
            bmd->solver = eBooleanModifierSolver_Fast;
            bmd->flag = 0;
          }
        }
      }
    }
  }

  for (Scene *scene = bmain->scenes.first; scene; scene = scene->id.next) {
    RigidBodyWorld *rbw = scene->rigidbody_world;

    if (rbw == NULL) {
      continue;
    }

    /* The substep method changed from "per second" to "per frame".
     * To get the new value simply divide the old bullet sim fps with the scene fps.
     */
    rbw->substeps_per_frame /= FPS;

    if (rbw->substeps_per_frame <= 0) {
      rbw->substeps_per_frame = 1;
    }
  }

  /**
   * Versioning code until next subversion bump goes here.
   *
   * \note Be sure to check when bumping the version:
   * - "versioning_userdef.c", #BLO_version_defaults_userpref_blend
   * - "versioning_userdef.c", #do_versions_theme
   *
   * \note Keep this message at the bottom of the function.
   */
  {
    /* Set the minimum sequence interpolate for grease pencil. */
    if (!DNA_struct_elem_find(fd->filesdna, "GP_Interpolate_Settings", "int", "step")) {
      LISTBASE_FOREACH (Scene *, scene, &bmain->scenes) {
        ToolSettings *ts = scene->toolsettings;
        ts->gp_interpolate.step = 1;
      }
    }

<<<<<<< HEAD
=======
    /* Hair and PointCloud attributes. */
    for (Hair *hair = bmain->hairs.first; hair != NULL; hair = hair->id.next) {
      do_versions_point_attributes(&hair->pdata);
    }
    for (PointCloud *pointcloud = bmain->pointclouds.first; pointcloud != NULL;
         pointcloud = pointcloud->id.next) {
      do_versions_point_attributes(&pointcloud->pdata);
    }

    /* Show outliner mode column by default. */
    LISTBASE_FOREACH (bScreen *, screen, &bmain->screens) {
      LISTBASE_FOREACH (ScrArea *, area, &screen->areabase) {
        LISTBASE_FOREACH (SpaceLink *, space, &area->spacedata) {
          if (space->spacetype == SPACE_OUTLINER) {
            SpaceOutliner *space_outliner = (SpaceOutliner *)space;

            space_outliner->flag |= SO_MODE_COLUMN;
          }
        }
      }
    }
>>>>>>> 5eaffd9e
    /* Keep this block, even when empty. */
  }
}<|MERGE_RESOLUTION|>--- conflicted
+++ resolved
@@ -34,10 +34,7 @@
 #include "DNA_hair_types.h"
 #include "DNA_modifier_types.h"
 #include "DNA_object_types.h"
-<<<<<<< HEAD
-=======
 #include "DNA_pointcloud_types.h"
->>>>>>> 5eaffd9e
 #include "DNA_rigidbody_types.h"
 #include "DNA_screen_types.h"
 #include "DNA_shader_fx_types.h"
@@ -579,8 +576,6 @@
       }
     }
 
-<<<<<<< HEAD
-=======
     /* Hair and PointCloud attributes. */
     for (Hair *hair = bmain->hairs.first; hair != NULL; hair = hair->id.next) {
       do_versions_point_attributes(&hair->pdata);
@@ -602,7 +597,6 @@
         }
       }
     }
->>>>>>> 5eaffd9e
     /* Keep this block, even when empty. */
   }
 }