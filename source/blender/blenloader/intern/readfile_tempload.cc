--- conflicted
+++ resolved
@@ -12,10 +12,6 @@
 #include "BLI_string.h"
 
 #include "BKE_main.hh"
-<<<<<<< HEAD
-#include "BKE_report.hh"
-=======
->>>>>>> 24dc793c
 
 #include "DNA_ID.h"
 
