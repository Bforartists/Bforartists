--- conflicted
+++ resolved
@@ -292,24 +292,14 @@
 
   scene->r.cfra = 1.0f;
 
-<<<<<<< HEAD
   /* bfa - NOPE. WE TURN USE NODES ON BY DEFAULT!*/
-  ///* Don't enable compositing nodes. */
+  // /* Don't enable compositing nodes. */
   // if (scene->nodetree) {
-  //  ntreeFreeEmbeddedTree(scene->nodetree);
-  //  MEM_freeN(scene->nodetree);
-  //  scene->nodetree = NULL;
-  //  scene->use_nodes = false;
-  //}
-=======
-  /* Don't enable compositing nodes. */
-  if (scene->nodetree) {
-    ntreeFreeEmbeddedTree(scene->nodetree);
-    MEM_freeN(scene->nodetree);
-    scene->nodetree = nullptr;
-    scene->use_nodes = false;
-  }
->>>>>>> cdb4d82d
+  //   ntreeFreeEmbeddedTree(scene->nodetree);
+  //   MEM_freeN(scene->nodetree);
+  //   scene->nodetree = nullptr;
+  //   scene->use_nodes = false;
+  // }
 
   /* Rename render layers. */
   BKE_view_layer_rename(
