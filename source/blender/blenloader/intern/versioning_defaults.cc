/* SPDX-FileCopyrightText: 2023 Blender Authors
 *
 * SPDX-License-Identifier: GPL-2.0-or-later */

/** \file
 * \ingroup blenloader
 *
 * This file handles updating the `startup.blend`, this is used when reading old files.
 *
 * Unlike regular versioning this makes changes that ensure the startup file
 * has brushes and other presets setup to take advantage of newer features.
 *
 * To update preference defaults see `userdef_default.c`.
 */

#define DNA_DEPRECATED_ALLOW

#include "MEM_guardedalloc.h"

#include "BLI_listbase.h"
#include "BLI_math_rotation.h"
#include "BLI_math_vector.h"
#include "BLI_math_vector_types.hh"
#include "BLI_mempool.h"
#include "BLI_string.h"
#include "BLI_utildefines.h"

#include "DNA_camera_types.h"
#include "DNA_curveprofile_types.h"
#include "DNA_defaults.h"
#include "DNA_gpencil_legacy_types.h"
#include "DNA_light_types.h"
#include "DNA_mask_types.h"
#include "DNA_material_types.h"
#include "DNA_mesh_types.h"
#include "DNA_object_types.h"
#include "DNA_scene_types.h"
#include "DNA_screen_types.h"
#include "DNA_sequence_types.h"
#include "DNA_space_types.h"
#include "DNA_userdef_types.h"
#include "DNA_windowmanager_types.h"
#include "DNA_workspace_types.h"
#include "DNA_world_types.h"

#include "BKE_appdir.hh"
#include "BKE_attribute.hh"
#include "BKE_brush.hh"
#include "BKE_colortools.hh"
#include "BKE_curveprofile.h"
#include "BKE_customdata.hh"
#include "BKE_gpencil_legacy.h"
#include "BKE_idprop.hh"
#include "BKE_layer.hh"
#include "BKE_lib_id.hh"
#include "BKE_main.hh"
#include "BKE_main_namemap.hh"
#include "BKE_material.h"
#include "BKE_mesh.hh"
#include "BKE_node_runtime.hh"
#include "BKE_node_tree_update.hh"
#include "BKE_paint.hh"
#include "BKE_screen.hh"
#include "BKE_workspace.hh"

#include "BLO_readfile.hh"

#include "BLT_translation.hh"

#include "versioning_common.hh"

/* Make preferences read-only, use `versioning_userdef.cc`. */
#define U (*((const UserDef *)&U))

static bool blo_is_builtin_template(const char *app_template)
{
  /* For all builtin templates shipped with Blender. */
  return (
      !app_template ||
      STR_ELEM(app_template, N_("2D_Animation"), N_("Sculpting"), N_("VFX"), N_("Video_Editing")));
}

static void blo_update_defaults_screen(bScreen *screen,
                                       const char *app_template,
                                       const char *workspace_name)
{
  /* For all app templates. */
  LISTBASE_FOREACH (ScrArea *, area, &screen->areabase) {
    LISTBASE_FOREACH (ARegion *, region, &area->regionbase) {
      /* Some toolbars have been saved as initialized,
       * we don't want them to have odd zoom-level or scrolling set, see: #47047 */
      if (ELEM(region->regiontype, RGN_TYPE_UI, RGN_TYPE_TOOLS, RGN_TYPE_TOOL_PROPS)) {
        region->v2d.flag &= ~V2D_IS_INIT;
      }
    }

    /* Set default folder. */
    LISTBASE_FOREACH (SpaceLink *, sl, &area->spacedata) {
      if (sl->spacetype == SPACE_FILE) {
        SpaceFile *sfile = (SpaceFile *)sl;
        if (sfile->params) {
          const char *dir_default = BKE_appdir_folder_default();
          if (dir_default) {
            STRNCPY(sfile->params->dir, dir_default);
            sfile->params->file[0] = '\0';
          }
        }
      }
    }
  }

  /* For builtin templates only. */
  if (!blo_is_builtin_template(app_template)) {
    return;
  }

  LISTBASE_FOREACH (ScrArea *, area, &screen->areabase) {
    LISTBASE_FOREACH (ARegion *, region, &area->regionbase) {
      /* Remove all stored panels, we want to use defaults
       * (order, open/closed) as defined by UI code here! */
      BKE_area_region_panels_free(&region->panels);
      BLI_freelistN(&region->panels_category_active);

      /* Reset size so it uses consistent defaults from the region types. */
      /*bfa - NEVER ! - this is the cause for single row tool shelf factory default*/
      // region->sizex = 0;
      // region->sizey = 0;
    }

    if (area->spacetype == SPACE_IMAGE) {
      if (STREQ(workspace_name, "UV Editing")) {
        SpaceImage *sima = static_cast<SpaceImage *>(area->spacedata.first);
        if (sima->mode == SI_MODE_VIEW) {
          sima->mode = SI_MODE_UV;
        }
      }
    }
    else if (area->spacetype == SPACE_ACTION) {
      /* Show markers region, hide channels and collapse summary in timelines. */
      SpaceAction *saction = static_cast<SpaceAction *>(area->spacedata.first);
      saction->flag |= SACTION_SHOW_MARKERS;
      if (saction->mode == SACTCONT_TIMELINE) {
        saction->ads.flag |= ADS_FLAG_SUMMARY_COLLAPSED;

        LISTBASE_FOREACH (ARegion *, region, &area->regionbase) {
          if (region->regiontype == RGN_TYPE_CHANNELS) {
            region->flag |= RGN_FLAG_HIDDEN;
          }
        }
      }
      else {
        /* Open properties panel by default. */
        LISTBASE_FOREACH (ARegion *, region, &area->regionbase) {
          if (region->regiontype == RGN_TYPE_UI) {
            region->flag &= ~RGN_FLAG_HIDDEN;
          }
        }
      }
    }
    else if (area->spacetype == SPACE_GRAPH) {
      SpaceGraph *sipo = static_cast<SpaceGraph *>(area->spacedata.first);
      sipo->flag |= SIPO_SHOW_MARKERS;
    }
    else if (area->spacetype == SPACE_NLA) {
      SpaceNla *snla = static_cast<SpaceNla *>(area->spacedata.first);
      snla->flag |= SNLA_SHOW_MARKERS;
    }
    else if (area->spacetype == SPACE_SEQ) {
      SpaceSeq *seq = static_cast<SpaceSeq *>(area->spacedata.first);
      seq->flag |= SEQ_SHOW_MARKERS | SEQ_ZOOM_TO_FIT | SEQ_USE_PROXIES | SEQ_SHOW_OVERLAY;
      seq->render_size = SEQ_RENDER_SIZE_PROXY_100;
      seq->timeline_overlay.flag |= SEQ_TIMELINE_SHOW_STRIP_SOURCE | SEQ_TIMELINE_SHOW_STRIP_NAME |
                                    SEQ_TIMELINE_SHOW_STRIP_DURATION | SEQ_TIMELINE_SHOW_GRID |
                                    SEQ_TIMELINE_SHOW_STRIP_COLOR_TAG |
                                    SEQ_TIMELINE_SHOW_STRIP_RETIMING | SEQ_TIMELINE_WAVEFORMS_HALF;
      seq->preview_overlay.flag |= SEQ_PREVIEW_SHOW_OUTLINE_SELECTED;
      seq->cache_overlay.flag = SEQ_CACHE_SHOW | SEQ_CACHE_SHOW_FINAL_OUT;
      seq->draw_flag |= SEQ_DRAW_TRANSFORM_PREVIEW;
    }
    else if (area->spacetype == SPACE_TEXT) {
      /* Show syntax and line numbers in Script workspace text editor. */
      SpaceText *stext = static_cast<SpaceText *>(area->spacedata.first);
      stext->showsyntax = true;
      stext->showlinenrs = true;
    }
    else if (area->spacetype == SPACE_VIEW3D) {
      View3D *v3d = static_cast<View3D *>(area->spacedata.first);
      /* Screen space cavity by default for faster performance. */
      v3d->shading.cavity_type = V3D_SHADING_CAVITY_CURVATURE;
      v3d->shading.flag |= V3D_SHADING_SPECULAR_HIGHLIGHT;
      v3d->overlay.texture_paint_mode_opacity = 1.0f;
      v3d->overlay.weight_paint_mode_opacity = 1.0f;
      v3d->overlay.vertex_paint_mode_opacity = 1.0f;
      /* Clear this deprecated bit for later reuse. */
      v3d->overlay.edit_flag &= ~V3D_OVERLAY_EDIT_EDGES_DEPRECATED;
      /* grease pencil settings */
      v3d->vertex_opacity = 1.0f;
      v3d->gp_flag |= V3D_GP_SHOW_EDIT_LINES;
      /* Remove dither pattern in wireframe mode. */
      v3d->shading.xray_alpha_wire = 0.0f;
      v3d->clip_start = 0.01f;
      /* Skip startups that use the viewport color by default. */
      if (v3d->shading.background_type != V3D_SHADING_BACKGROUND_VIEWPORT) {
        copy_v3_fl(v3d->shading.background_color, 0.05f);
      }
      /* Disable Curve Normals. */
      v3d->overlay.edit_flag &= ~V3D_OVERLAY_EDIT_CU_NORMALS;
      v3d->overlay.normals_constant_screen_size = 7.0f;

      /* Level out the 3D Viewport camera rotation, see: #113751. */
      constexpr float viewports_to_level[][4] = {
          /* Animation, Modeling, Scripting, Texture Paint, UV Editing. */
          {0x1.6e7cb8p-1, -0x1.c1747p-2, -0x1.2997dap-2, -0x1.d5d806p-2},
          /* Layout. */
          {0x1.6e7cb8p-1, -0x1.c17478p-2, -0x1.2997dcp-2, -0x1.d5d80cp-2},
          /* Geometry Nodes. */
          {0x1.6e7cb6p-1, -0x1.c17476p-2, -0x1.2997dep-2, -0x1.d5d80cp-2},
      };

      constexpr float viewports_to_clear_ofs[][4] = {
          /* Geometry Nodes. */
          {0x1.6e7cb6p-1, -0x1.c17476p-2, -0x1.2997dep-2, -0x1.d5d80cp-2},
          /* Sculpting. */
          {0x1.885b28p-1, -0x1.2d10cp-1, -0x1.42ae54p-3, -0x1.a486a2p-3},
      };

      constexpr float unified_viewquat[4] = {
          0x1.6cbc88p-1, -0x1.c3a5c8p-2, -0x1.26413ep-2, -0x1.db430ap-2};

      LISTBASE_FOREACH (ARegion *, region, &area->regionbase) {
        if (region->regiontype == RGN_TYPE_WINDOW) {
          RegionView3D *rv3d = static_cast<RegionView3D *>(region->regiondata);

          for (int i = 0; i < ARRAY_SIZE(viewports_to_clear_ofs); i++) {
            if (equals_v4v4(rv3d->viewquat, viewports_to_clear_ofs[i])) {
              zero_v3(rv3d->ofs);
            }
          }

          for (int i = 0; i < ARRAY_SIZE(viewports_to_level); i++) {
            if (equals_v4v4(rv3d->viewquat, viewports_to_level[i])) {
              copy_qt_qt(rv3d->viewquat, unified_viewquat);
            }
          }
        }
      }
    }
    else if (area->spacetype == SPACE_CLIP) {
      SpaceClip *sclip = static_cast<SpaceClip *>(area->spacedata.first);
      sclip->around = V3D_AROUND_CENTER_MEDIAN;
      sclip->mask_info.blend_factor = 0.7f;
      sclip->mask_info.draw_flag = MASK_DRAWFLAG_SPLINE;
    }
  }

  /* Show tool-header by default (for most cases at least, hide for others). */
  const bool hide_image_tool_header = STREQ(workspace_name, "Rendering");
  LISTBASE_FOREACH (ScrArea *, area, &screen->areabase) {
    LISTBASE_FOREACH (SpaceLink *, sl, &area->spacedata) {
      ListBase *regionbase = (sl == static_cast<SpaceLink *>(area->spacedata.first)) ?
                                 &area->regionbase :
                                 &sl->regionbase;

      LISTBASE_FOREACH (ARegion *, region, regionbase) {
        if (region->regiontype == RGN_TYPE_TOOL_HEADER) {
          if (((sl->spacetype == SPACE_IMAGE) && hide_image_tool_header) ||
              sl->spacetype == SPACE_SEQ)
          {
            region->flag |= RGN_FLAG_HIDDEN;
          }
          else {
            region->flag &= ~(RGN_FLAG_HIDDEN | RGN_FLAG_HIDDEN_BY_USER);
          }
        }
      }
    }
  }

  /* 2D animation template. */
  if (app_template && STREQ(app_template, "2D_Animation")) {
    LISTBASE_FOREACH (ScrArea *, area, &screen->areabase) {
      if (area->spacetype == SPACE_ACTION) {
        SpaceAction *saction = static_cast<SpaceAction *>(area->spacedata.first);
        /* Enable Sliders. */
        saction->flag |= SACTION_SLIDERS;
      }
      else if (area->spacetype == SPACE_VIEW3D) {
        View3D *v3d = static_cast<View3D *>(area->spacedata.first);
        /* Set Material Color by default. */
        v3d->shading.color_type = V3D_SHADING_MATERIAL_COLOR;
        /* Enable Annotations. */
        v3d->flag2 |= V3D_SHOW_ANNOTATION;
      }
    }
  }
}

void BLO_update_defaults_workspace(WorkSpace *workspace, const char *app_template)
{
  LISTBASE_FOREACH (WorkSpaceLayout *, layout, &workspace->layouts) {
    if (layout->screen) {
      blo_update_defaults_screen(layout->screen, app_template, workspace->id.name + 2);
    }
  }

  if (blo_is_builtin_template(app_template)) {
    /* Clear all tools to use default options instead, ignore the tool saved in the file. */
    while (!BLI_listbase_is_empty(&workspace->tools)) {
      BKE_workspace_tool_remove(workspace, static_cast<bToolRef *>(workspace->tools.first));
    }

    /* For 2D animation template. */
    if (STREQ(workspace->id.name + 2, "Drawing")) {
      workspace->object_mode = OB_MODE_PAINT_GPENCIL_LEGACY;
    }

    /* For Sculpting template. */
    if (STREQ(workspace->id.name + 2, "Sculpting")) {
      LISTBASE_FOREACH (WorkSpaceLayout *, layout, &workspace->layouts) {
        bScreen *screen = layout->screen;
        if (screen) {
          LISTBASE_FOREACH (ScrArea *, area, &screen->areabase) {
            LISTBASE_FOREACH (ARegion *, region, &area->regionbase) {
              if (area->spacetype == SPACE_VIEW3D) {
                View3D *v3d = static_cast<View3D *>(area->spacedata.first);
                v3d->shading.flag &= ~V3D_SHADING_CAVITY;
                copy_v3_fl(v3d->shading.single_color, 1.0f);
                STRNCPY(v3d->shading.matcap, "basic_1");
              }
            }
          }
        }
      }
    }
  }
}

static void blo_update_defaults_scene(Main *bmain, Scene *scene)
{
  STRNCPY(scene->r.engine, RE_engine_id_BLENDER_EEVEE_NEXT);

  scene->r.cfra = 1.0f;
	/* bfa - NOPE. WE TURN USE NODES ON BY DEFAULT!*/
  ///* Don't enable compositing nodes. */
  //if (scene->nodetree) {
  //blender::bke::ntreeFreeEmbeddedTree(scene->nodetree);
  //  MEM_freeN(scene->nodetree);
  //  scene->nodetree = nullptr;
  //  scene->use_nodes = false;
  //}

  /* Rename render layers. */
  BKE_view_layer_rename(
      bmain, scene, static_cast<ViewLayer *>(scene->view_layers.first), "ViewLayer");

  /* Disable Z pass by default. */
  LISTBASE_FOREACH (ViewLayer *, view_layer, &scene->view_layers) {
    view_layer->passflag &= ~SCE_PASS_Z;
  }

  /* Display missing media by default. */
  if (scene->ed) {
    scene->ed->show_missing_media_flag |= SEQ_EDIT_SHOW_MISSING_MEDIA;
  }

  /* New EEVEE defaults. */
  scene->eevee.bloom_intensity = 0.05f;
  scene->eevee.bloom_clamp = 0.0f;
  scene->eevee.motion_blur_shutter_deprecated = 0.5f;

  copy_v3_v3(scene->display.light_direction, blender::float3(M_SQRT1_3));
  copy_v2_fl2(scene->safe_areas.title, 0.1f, 0.05f);
  copy_v2_fl2(scene->safe_areas.action, 0.035f, 0.035f);

  /* Change default cube-map quality. */
  scene->eevee.gi_filter_quality = 3.0f;

  /* Enable Soft Shadows by default. */
  scene->eevee.flag |= SCE_EEVEE_SHADOW_SOFT;

  /* Default Rotate Increment. */
  const float default_snap_angle_increment = DEG2RADF(5.0f);
  scene->toolsettings->snap_angle_increment_2d = default_snap_angle_increment;
  scene->toolsettings->snap_angle_increment_3d = default_snap_angle_increment;
  const float default_snap_angle_increment_precision = DEG2RADF(1.0f);
  scene->toolsettings->snap_angle_increment_2d_precision = default_snap_angle_increment_precision;
  scene->toolsettings->snap_angle_increment_3d_precision = default_snap_angle_increment_precision;

  /* Be sure `curfalloff` and primitive are initialized. */
  ToolSettings *ts = scene->toolsettings;
  if (ts->gp_sculpt.cur_falloff == nullptr) {
    ts->gp_sculpt.cur_falloff = BKE_curvemapping_add(1, 0.0f, 0.0f, 1.0f, 1.0f);
    CurveMapping *gp_falloff_curve = ts->gp_sculpt.cur_falloff;
    BKE_curvemapping_init(gp_falloff_curve);
    BKE_curvemap_reset(gp_falloff_curve->cm,
                       &gp_falloff_curve->clipr,
                       CURVE_PRESET_GAUSS,
                       CURVEMAP_SLOPE_POSITIVE);
  }
  if (ts->gp_sculpt.cur_primitive == nullptr) {
    ts->gp_sculpt.cur_primitive = BKE_curvemapping_add(1, 0.0f, 0.0f, 1.0f, 1.0f);
    CurveMapping *gp_primitive_curve = ts->gp_sculpt.cur_primitive;
    BKE_curvemapping_init(gp_primitive_curve);
    BKE_curvemap_reset(gp_primitive_curve->cm,
                       &gp_primitive_curve->clipr,
                       CURVE_PRESET_BELL,
                       CURVEMAP_SLOPE_POSITIVE);
  }

  if (ts->sculpt) {
    ts->sculpt->flags = static_cast<const Sculpt *>(DNA_struct_default_get(Sculpt))->flags;
  }

  /* Correct default startup UVs. */
  Mesh *mesh = static_cast<Mesh *>(BLI_findstring(&bmain->meshes, "Cube", offsetof(ID, name) + 2));
  if (mesh && (mesh->corners_num == 24) &&
      CustomData_has_layer(&mesh->corner_data, CD_PROP_FLOAT2))
  {
    const float uv_values[24][2] = {
        {0.625, 0.50}, {0.875, 0.50}, {0.875, 0.75}, {0.625, 0.75}, {0.375, 0.75}, {0.625, 0.75},
        {0.625, 1.00}, {0.375, 1.00}, {0.375, 0.00}, {0.625, 0.00}, {0.625, 0.25}, {0.375, 0.25},
        {0.125, 0.50}, {0.375, 0.50}, {0.375, 0.75}, {0.125, 0.75}, {0.375, 0.50}, {0.625, 0.50},
        {0.625, 0.75}, {0.375, 0.75}, {0.375, 0.25}, {0.625, 0.25}, {0.625, 0.50}, {0.375, 0.50},
    };
    float(*mloopuv)[2] = static_cast<float(*)[2]>(
        CustomData_get_layer_for_write(&mesh->corner_data, CD_PROP_FLOAT2, mesh->corners_num));
    memcpy(mloopuv, uv_values, sizeof(float[2]) * mesh->corners_num);
  }

  /* Make sure that the curve profile is initialized */
  if (ts->custom_bevel_profile_preset == nullptr) {
    ts->custom_bevel_profile_preset = BKE_curveprofile_add(PROF_PRESET_LINE);
  }

  /* Clear ID properties so Cycles gets defaults. */
  IDProperty *idprop = IDP_GetProperties(&scene->id);
  if (idprop) {
    IDP_ClearProperty(idprop);
  }

  if (ts->sculpt) {
    ts->sculpt->automasking_boundary_edges_propagation_steps = 1;
  }

  /* Ensure input_samples has a correct default value of 1. */
  if (ts->unified_paint_settings.input_samples == 0) {
    ts->unified_paint_settings.input_samples = 1;
  }
}

void BLO_update_defaults_startup_blend(Main *bmain, const char *app_template)
{
  /* For all app templates. */
  LISTBASE_FOREACH (WorkSpace *, workspace, &bmain->workspaces) {
    BLO_update_defaults_workspace(workspace, app_template);
  }

  /* Grease pencil materials and paint modes setup. */
  {
<<<<<<< HEAD
    /* Update Grease Pencil brushes. */
    Brush *brush;

    /* Pencil brush. */  /*BFA - Renamed default brush*/
    do_versions_rename_id(bmain, ID_BR, "GP_Draw Pencil", "Pencil");

    /* Pen brush. */  /*BFA - Renamed default brush*/
    do_versions_rename_id(bmain, ID_BR, "GP_Draw Pen", "Pen");

    /* Pen Soft brush. */  /*BFA - Renamed default brush*/
    brush = reinterpret_cast<Brush *>(
        do_versions_rename_id(bmain, ID_BR, "GP_Draw Soft", "Pencil Soft"));
    if (brush) {
      brush->gpencil_settings->icon_id = GP_BRUSH_ICON_PEN;
    }

    /* Ink Pen brush. */  /*BFA - Renamed default brush*/
    do_versions_rename_id(bmain, ID_BR, "GP_Draw Ink", "Ink Pen");

    /* Ink Pen Rough brush. */ /*BFA - Renamed default brush*/
    do_versions_rename_id(bmain, ID_BR, "GP_Draw Noise", "Ink Pen Rough");

    /* Marker Bold brush. */ /*BFA - Renamed default brush*/
    do_versions_rename_id(bmain, ID_BR, "GP_Draw Marker", "Marker Bold");

    /* Marker Chisel brush. */ /*BFA - Renamed default brush*/
    do_versions_rename_id(bmain, ID_BR, "GP_Draw Block", "Marker Chisel");

    /* Remove useless Fill Area.001 brush. */
    brush = static_cast<Brush *>(
        BLI_findstring(&bmain->brushes, "Fill Area.001", offsetof(ID, name) + 2));
    if (brush) {
      BKE_id_delete(bmain, brush);
    }

=======
>>>>>>> 2a584f5f
    /* Rename and fix materials and enable default object lights on. */
    if (app_template && STREQ(app_template, "2D_Animation")) {
      Material *ma = nullptr;
      do_versions_rename_id(bmain, ID_MA, "Black", "Solid Stroke");
      do_versions_rename_id(bmain, ID_MA, "Red", "Squares Stroke");
      do_versions_rename_id(bmain, ID_MA, "Grey", "Solid Fill");
      do_versions_rename_id(bmain, ID_MA, "Black Dots", "Dots Stroke");

      /* Dots Stroke. */
      ma = static_cast<Material *>(
          BLI_findstring(&bmain->materials, "Dots Stroke", offsetof(ID, name) + 2));
      if (ma == nullptr) {
        ma = BKE_gpencil_material_add(bmain, "Dots Stroke");
      }
      ma->gp_style->mode = GP_MATERIAL_MODE_DOT;

      /* Squares Stroke. */
      ma = static_cast<Material *>(
          BLI_findstring(&bmain->materials, "Squares Stroke", offsetof(ID, name) + 2));
      if (ma == nullptr) {
        ma = BKE_gpencil_material_add(bmain, "Squares Stroke");
      }
      ma->gp_style->mode = GP_MATERIAL_MODE_SQUARE;

      /* Change Solid Stroke settings. */
      ma = static_cast<Material *>(
          BLI_findstring(&bmain->materials, "Solid Stroke", offsetof(ID, name) + 2));
      if (ma != nullptr) {
        ma->gp_style->mix_rgba[3] = 1.0f;
        ma->gp_style->texture_offset[0] = -0.5f;
        ma->gp_style->mix_factor = 0.5f;
      }

      /* Change Solid Fill settings. */
      ma = static_cast<Material *>(
          BLI_findstring(&bmain->materials, "Solid Fill", offsetof(ID, name) + 2));
      if (ma != nullptr) {
        ma->gp_style->flag &= ~GP_MATERIAL_STROKE_SHOW;
        ma->gp_style->mix_rgba[3] = 1.0f;
        ma->gp_style->texture_offset[0] = -0.5f;
        ma->gp_style->mix_factor = 0.5f;
      }

      Object *ob = static_cast<Object *>(
          BLI_findstring(&bmain->objects, "Stroke", offsetof(ID, name) + 2));
      if (ob && ob->type == OB_GPENCIL_LEGACY) {
        ob->dtx |= OB_USE_GPENCIL_LIGHTS;
      }
    }

    /* Reset grease pencil paint modes. */
    LISTBASE_FOREACH (Scene *, scene, &bmain->scenes) {
      ToolSettings *ts = scene->toolsettings;

      /* Ensure new Paint modes. */
      BKE_paint_ensure_from_paintmode(bmain, scene, PaintMode::VertexGPencil);
      BKE_paint_ensure_from_paintmode(bmain, scene, PaintMode::SculptGPencil);
      BKE_paint_ensure_from_paintmode(bmain, scene, PaintMode::WeightGPencil);

      /* Enable cursor. */
      if (ts->gp_paint) {
        ts->gp_paint->paint.flags |= PAINT_SHOW_BRUSH;
      }

      /* Ensure Palette by default. */
      if (ts->gp_paint) {
        BKE_gpencil_palette_ensure(bmain, scene);
      }
    }
  }

  /* For builtin templates only. */
  if (!blo_is_builtin_template(app_template)) {
    return;
  }

  /* Work-spaces. */
  LISTBASE_FOREACH (wmWindowManager *, wm, &bmain->wm) {
    LISTBASE_FOREACH (wmWindow *, win, &wm->windows) {
      LISTBASE_FOREACH (WorkSpace *, workspace, &bmain->workspaces) {
        WorkSpaceLayout *layout = BKE_workspace_active_layout_for_workspace_get(
            win->workspace_hook, workspace);
        /* Name all screens by their workspaces (avoids 'Default.###' names). */
        /* Default only has one window. */
        if (layout->screen) {
          bScreen *screen = layout->screen;
          if (!STREQ(screen->id.name + 2, workspace->id.name + 2)) {
            BKE_libblock_rename(bmain, &screen->id, workspace->id.name + 2);
          }
        }

        /* For some reason we have unused screens, needed until re-saving.
         * Clear unused layouts because they're visible in the outliner & Python API. */
        LISTBASE_FOREACH_MUTABLE (WorkSpaceLayout *, layout_iter, &workspace->layouts) {
          if (layout != layout_iter) {
            BKE_workspace_layout_remove(bmain, workspace, layout_iter);
          }
        }
      }
    }
  }

  /* Scenes */
  LISTBASE_FOREACH (Scene *, scene, &bmain->scenes) {
    blo_update_defaults_scene(bmain, scene);

    if (app_template && STR_ELEM(app_template, "Video_Editing", "2D_Animation")) {
      /* Filmic is too slow, use standard until it is optimized. */
      STRNCPY(scene->view_settings.view_transform, "Standard");
      STRNCPY(scene->view_settings.look, "None");
    }
    else {
      /* Default to AgX view transform. */
      STRNCPY(scene->view_settings.view_transform, "AgX");
    }

    if (app_template && STREQ(app_template, "Video_Editing")) {
      /* Pass: no extra tweaks needed. Keep the view settings configured above, and rely on the
       * default state of enabled AV sync. */
    }
    else {
      /* AV Sync break physics sim caching, disable until that is fixed. */
      scene->audio.flag &= ~AUDIO_SYNC;
      scene->flag &= ~SCE_FRAME_DROP;
    }

    /* Change default selection mode for Grease Pencil. */
    if (app_template && STREQ(app_template, "2D_Animation")) {
      ToolSettings *ts = scene->toolsettings;
      ts->gpencil_selectmode_edit = GP_SELECTMODE_STROKE;
    }
  }

  /* Objects */
  do_versions_rename_id(bmain, ID_OB, "Lamp", "Light");
  do_versions_rename_id(bmain, ID_LA, "Lamp", "Light");

  if (app_template && STREQ(app_template, "2D_Animation")) {
    LISTBASE_FOREACH (Object *, object, &bmain->objects) {
      if (object->type == OB_GPENCIL_LEGACY) {
        /* Set grease pencil object in drawing mode */
        bGPdata *gpd = (bGPdata *)object->data;
        object->mode = OB_MODE_PAINT_GPENCIL_LEGACY;
        gpd->flag |= GP_DATA_STROKE_PAINTMODE;
        break;
      }
    }
  }

  LISTBASE_FOREACH (Mesh *, mesh, &bmain->meshes) {
    /* Match default for new meshes. */
    mesh->smoothresh_legacy = DEG2RADF(30);
    /* Match voxel remesher options for all existing meshes in templates. */
    mesh->flag |= ME_REMESH_REPROJECT_VOLUME | ME_REMESH_REPROJECT_ATTRIBUTES;

    /* For Sculpting template. */
    if (app_template && STREQ(app_template, "Sculpting")) {
      mesh->remesh_voxel_size = 0.035f;
      blender::bke::mesh_smooth_set(*mesh, false);
    }
    else {
      /* Remove sculpt-mask data in default mesh objects for all non-sculpt templates. */
      CustomData_free_layers(&mesh->vert_data, CD_PAINT_MASK, mesh->verts_num);
      CustomData_free_layers(&mesh->corner_data, CD_GRID_PAINT_MASK, mesh->corners_num);
    }
    mesh->attributes_for_write().remove(".sculpt_face_set");
  }

  LISTBASE_FOREACH (Camera *, camera, &bmain->cameras) {
    /* Initialize to a useful value. */
    camera->dof.focus_distance = 10.0f;
    camera->dof.aperture_fstop = 2.8f;
  }

  LISTBASE_FOREACH (Light *, light, &bmain->lights) {
    /* Fix lights defaults. */
    light->clipsta = 0.05f;
    light->att_dist = 40.0f;
  }

  /* Materials */
  LISTBASE_FOREACH (Material *, ma, &bmain->materials) {
    /* Update default material to be a bit more rough. */
    ma->roughness = 0.5f;

    if (ma->nodetree) {
      for (bNode *node : ma->nodetree->all_nodes()) {
        if (node->type == SH_NODE_BSDF_PRINCIPLED) {
          bNodeSocket *roughness_socket = blender::bke::nodeFindSocket(node, SOCK_IN, "Roughness");
          *version_cycles_node_socket_float_value(roughness_socket) = 0.5f;
          bNodeSocket *emission = blender::bke::nodeFindSocket(node, SOCK_IN, "Emission Color");
          copy_v4_fl(version_cycles_node_socket_rgba_value(emission), 1.0f);
          bNodeSocket *emission_strength = blender::bke::nodeFindSocket(
              node, SOCK_IN, "Emission Strength");
          *version_cycles_node_socket_float_value(emission_strength) = 0.0f;

          node->custom1 = SHD_GLOSSY_MULTI_GGX;
          node->custom2 = SHD_SUBSURFACE_RANDOM_WALK;
          BKE_ntree_update_tag_node_property(ma->nodetree, node);
        }
        else if (node->type == SH_NODE_SUBSURFACE_SCATTERING) {
          node->custom1 = SHD_SUBSURFACE_RANDOM_WALK;
          BKE_ntree_update_tag_node_property(ma->nodetree, node);
        }
      }
    }
  }

  /* Brushes */
  {
<<<<<<< HEAD
    /* Enable for UV sculpt (other brush types will be created as needed),
     * without this the grab brush will be active but not selectable from the list. */
    const char *brush_name = "Grab";
    Brush *brush = static_cast<Brush *>(
        BLI_findstring(&bmain->brushes, brush_name, offsetof(ID, name) + 2));
    if (brush) {
      brush->ob_mode |= OB_MODE_EDIT;
    }
  }

  LISTBASE_FOREACH (Brush *, brush, &bmain->brushes) {
    brush->blur_kernel_radius = 2;

    /* Grease Pencil brushes have specific alpha values set. */
    if (!brush->gpencil_settings) {
      /* Use full strength for all non-sculpt brushes,
       * when painting we want to use full color/weight always.
       *
       * Note that sculpt is an exception,
       * its values are overwritten by #BKE_brush_sculpt_reset below. */
      brush->alpha = 1.0;
    }

    /* Enable anti-aliasing by default. */
    brush->sampling_flag |= BRUSH_PAINT_ANTIALIASING;

    /* By default, each brush should use a single input sample. */
    brush->input_samples = 1;
  }

  {
    /* Change the spacing of the Smear brush to 3.0% */
    const char *brush_name;
    Brush *brush;
    /*BFA - Renamed default brush*/
    brush_name = "S_Smear";
    brush = static_cast<Brush *>(
        BLI_findstring(&bmain->brushes, brush_name, offsetof(ID, name) + 2));
    if (brush) {
      brush->spacing = 3.0;
    }
    /*BFA - Renamed default brush*/
    brush_name = "S_Draw Sharp";
    brush = static_cast<Brush *>(
        BLI_findstring(&bmain->brushes, brush_name, offsetof(ID, name) + 2));
    if (!brush) {
      brush = BKE_brush_add(bmain, brush_name, OB_MODE_SCULPT);
      id_us_min(&brush->id);
      brush->sculpt_tool = SCULPT_TOOL_DRAW_SHARP;
    }
    /*BFA - Renamed default brush*/
    brush_name = "S_Elastic Deform";
    brush = static_cast<Brush *>(
        BLI_findstring(&bmain->brushes, brush_name, offsetof(ID, name) + 2));
    if (!brush) {
      brush = BKE_brush_add(bmain, brush_name, OB_MODE_SCULPT);
      id_us_min(&brush->id);
      brush->sculpt_tool = SCULPT_TOOL_ELASTIC_DEFORM;
    }
    /*BFA - Renamed default brush*/
    brush_name = "S_Pose";
    brush = static_cast<Brush *>(
        BLI_findstring(&bmain->brushes, brush_name, offsetof(ID, name) + 2));
    if (!brush) {
      brush = BKE_brush_add(bmain, brush_name, OB_MODE_SCULPT);
      id_us_min(&brush->id);
      brush->sculpt_tool = SCULPT_TOOL_POSE;
    }
    /*BFA - Renamed default brush*/
    brush_name = "S_Multi-plane Scrape";
    brush = static_cast<Brush *>(
        BLI_findstring(&bmain->brushes, brush_name, offsetof(ID, name) + 2));
    if (!brush) {
      brush = BKE_brush_add(bmain, brush_name, OB_MODE_SCULPT);
      id_us_min(&brush->id);
      brush->sculpt_tool = SCULPT_TOOL_MULTIPLANE_SCRAPE;
    }
    /*BFA - Renamed default brush*/
    brush_name = "S_Clay Thumb";
    brush = static_cast<Brush *>(
        BLI_findstring(&bmain->brushes, brush_name, offsetof(ID, name) + 2));
    if (!brush) {
      brush = BKE_brush_add(bmain, brush_name, OB_MODE_SCULPT);
      id_us_min(&brush->id);
      brush->sculpt_tool = SCULPT_TOOL_CLAY_THUMB;
    }
    /*BFA - Renamed default brush*/
    brush_name = "S_Cloth";
    brush = static_cast<Brush *>(
        BLI_findstring(&bmain->brushes, brush_name, offsetof(ID, name) + 2));
    if (!brush) {
      brush = BKE_brush_add(bmain, brush_name, OB_MODE_SCULPT);
      id_us_min(&brush->id);
      brush->sculpt_tool = SCULPT_TOOL_CLOTH;
    }
    /*BFA - Renamed default brush*/
    brush_name = "S_Slide Relax";
    brush = static_cast<Brush *>(
        BLI_findstring(&bmain->brushes, brush_name, offsetof(ID, name) + 2));
    if (!brush) {
      brush = BKE_brush_add(bmain, brush_name, OB_MODE_SCULPT);
      id_us_min(&brush->id);
      brush->sculpt_tool = SCULPT_TOOL_SLIDE_RELAX;
    }
    /*BFA - Renamed default brush*/
    brush_name = "S_Paint";
    brush = static_cast<Brush *>(
        BLI_findstring(&bmain->brushes, brush_name, offsetof(ID, name) + 2));
    if (!brush) {
      brush = BKE_brush_add(bmain, brush_name, OB_MODE_SCULPT);
      id_us_min(&brush->id);
      brush->sculpt_tool = SCULPT_TOOL_PAINT;
    }
    /*BFA - Renamed default brush*/
    brush_name = "S_Smear";
    brush = static_cast<Brush *>(
        BLI_findstring(&bmain->brushes, brush_name, offsetof(ID, name) + 2));
    if (!brush) {
      brush = BKE_brush_add(bmain, brush_name, OB_MODE_SCULPT);
      id_us_min(&brush->id);
      brush->sculpt_tool = SCULPT_TOOL_SMEAR;
    }
    /*BFA - Renamed default brush*/
    brush_name = "S_Boundary";
    brush = static_cast<Brush *>(
        BLI_findstring(&bmain->brushes, brush_name, offsetof(ID, name) + 2));
    if (!brush) {
      brush = BKE_brush_add(bmain, brush_name, OB_MODE_SCULPT);
      id_us_min(&brush->id);
      brush->sculpt_tool = SCULPT_TOOL_BOUNDARY;
    }
    /*BFA - Renamed default brush*/
    brush_name = "S_Simplify";
    brush = static_cast<Brush *>(
        BLI_findstring(&bmain->brushes, brush_name, offsetof(ID, name) + 2));
    if (!brush) {
      brush = BKE_brush_add(bmain, brush_name, OB_MODE_SCULPT);
      id_us_min(&brush->id);
      brush->sculpt_tool = SCULPT_TOOL_SIMPLIFY;
    }
    /*BFA - Renamed default brush*/
    brush_name = "S_Draw Face Sets";
    brush = static_cast<Brush *>(
        BLI_findstring(&bmain->brushes, brush_name, offsetof(ID, name) + 2));
    if (!brush) {
      brush = BKE_brush_add(bmain, brush_name, OB_MODE_SCULPT);
      id_us_min(&brush->id);
      brush->sculpt_tool = SCULPT_TOOL_DRAW_FACE_SETS;
    }
    /*BFA - Renamed default brush*/
    brush_name = "S_Multires Displacement Eraser";
    brush = static_cast<Brush *>(
        BLI_findstring(&bmain->brushes, brush_name, offsetof(ID, name) + 2));
    if (!brush) {
      brush = BKE_brush_add(bmain, brush_name, OB_MODE_SCULPT);
      id_us_min(&brush->id);
      brush->sculpt_tool = SCULPT_TOOL_DISPLACEMENT_ERASER;
    }

    /*BFA - Renamed default brush*/
    brush_name = "S_Multires Displacement Smear";
    brush = static_cast<Brush *>(
        BLI_findstring(&bmain->brushes, brush_name, offsetof(ID, name) + 2));
    if (!brush) {
      brush = BKE_brush_add(bmain, brush_name, OB_MODE_SCULPT);
      id_us_min(&brush->id);
      brush->sculpt_tool = SCULPT_TOOL_DISPLACEMENT_SMEAR;
    }
  }

  {
    LISTBASE_FOREACH (Brush *, brush, &bmain->brushes) {
      /* Use the same tool icon color in the brush cursor */
      if (brush->ob_mode & OB_MODE_SCULPT) {
        BLI_assert(brush->sculpt_tool != 0);
        BKE_brush_sculpt_reset(brush);
=======
    /* Remove default brushes replaced by assets. Also remove outliner `treestore` that may point
     * to brushes. Normally the treestore is updated properly but it doesn't seem to update during
     * versioning code. It's not helpful anyway. */
    LISTBASE_FOREACH (bScreen *, screen, &bmain->screens) {
      LISTBASE_FOREACH (ScrArea *, area, &screen->areabase) {
        LISTBASE_FOREACH (SpaceLink *, space_link, &area->spacedata) {
          if (space_link->spacetype == SPACE_OUTLINER) {
            SpaceOutliner *space_outliner = reinterpret_cast<SpaceOutliner *>(space_link);
            if (space_outliner->treestore) {
              BLI_mempool_destroy(space_outliner->treestore);
              space_outliner->treestore = nullptr;
            }
          }
        }
>>>>>>> 2a584f5f
      }
    }
    LISTBASE_FOREACH_MUTABLE (Brush *, brush, &bmain->brushes) {
      BKE_id_delete(bmain, brush);
    }
  }

  {
    LISTBASE_FOREACH (Light *, light, &bmain->lights) {
      light->shadow_maximum_resolution = 0.001f;
      light->transmission_fac = 1.0f;
      SET_FLAG_FROM_TEST(light->mode, false, LA_SHAD_RES_ABSOLUTE);
    }
  }

  {
    LISTBASE_FOREACH (World *, world, &bmain->worlds) {
      SET_FLAG_FROM_TEST(world->flag, true, WO_USE_SUN_SHADOW);
    }
  }
}<|MERGE_RESOLUTION|>--- conflicted
+++ resolved
@@ -457,44 +457,6 @@
 
   /* Grease pencil materials and paint modes setup. */
   {
-<<<<<<< HEAD
-    /* Update Grease Pencil brushes. */
-    Brush *brush;
-
-    /* Pencil brush. */  /*BFA - Renamed default brush*/
-    do_versions_rename_id(bmain, ID_BR, "GP_Draw Pencil", "Pencil");
-
-    /* Pen brush. */  /*BFA - Renamed default brush*/
-    do_versions_rename_id(bmain, ID_BR, "GP_Draw Pen", "Pen");
-
-    /* Pen Soft brush. */  /*BFA - Renamed default brush*/
-    brush = reinterpret_cast<Brush *>(
-        do_versions_rename_id(bmain, ID_BR, "GP_Draw Soft", "Pencil Soft"));
-    if (brush) {
-      brush->gpencil_settings->icon_id = GP_BRUSH_ICON_PEN;
-    }
-
-    /* Ink Pen brush. */  /*BFA - Renamed default brush*/
-    do_versions_rename_id(bmain, ID_BR, "GP_Draw Ink", "Ink Pen");
-
-    /* Ink Pen Rough brush. */ /*BFA - Renamed default brush*/
-    do_versions_rename_id(bmain, ID_BR, "GP_Draw Noise", "Ink Pen Rough");
-
-    /* Marker Bold brush. */ /*BFA - Renamed default brush*/
-    do_versions_rename_id(bmain, ID_BR, "GP_Draw Marker", "Marker Bold");
-
-    /* Marker Chisel brush. */ /*BFA - Renamed default brush*/
-    do_versions_rename_id(bmain, ID_BR, "GP_Draw Block", "Marker Chisel");
-
-    /* Remove useless Fill Area.001 brush. */
-    brush = static_cast<Brush *>(
-        BLI_findstring(&bmain->brushes, "Fill Area.001", offsetof(ID, name) + 2));
-    if (brush) {
-      BKE_id_delete(bmain, brush);
-    }
-
-=======
->>>>>>> 2a584f5f
     /* Rename and fix materials and enable default object lights on. */
     if (app_template && STREQ(app_template, "2D_Animation")) {
       Material *ma = nullptr;
@@ -705,184 +667,6 @@
 
   /* Brushes */
   {
-<<<<<<< HEAD
-    /* Enable for UV sculpt (other brush types will be created as needed),
-     * without this the grab brush will be active but not selectable from the list. */
-    const char *brush_name = "Grab";
-    Brush *brush = static_cast<Brush *>(
-        BLI_findstring(&bmain->brushes, brush_name, offsetof(ID, name) + 2));
-    if (brush) {
-      brush->ob_mode |= OB_MODE_EDIT;
-    }
-  }
-
-  LISTBASE_FOREACH (Brush *, brush, &bmain->brushes) {
-    brush->blur_kernel_radius = 2;
-
-    /* Grease Pencil brushes have specific alpha values set. */
-    if (!brush->gpencil_settings) {
-      /* Use full strength for all non-sculpt brushes,
-       * when painting we want to use full color/weight always.
-       *
-       * Note that sculpt is an exception,
-       * its values are overwritten by #BKE_brush_sculpt_reset below. */
-      brush->alpha = 1.0;
-    }
-
-    /* Enable anti-aliasing by default. */
-    brush->sampling_flag |= BRUSH_PAINT_ANTIALIASING;
-
-    /* By default, each brush should use a single input sample. */
-    brush->input_samples = 1;
-  }
-
-  {
-    /* Change the spacing of the Smear brush to 3.0% */
-    const char *brush_name;
-    Brush *brush;
-    /*BFA - Renamed default brush*/
-    brush_name = "S_Smear";
-    brush = static_cast<Brush *>(
-        BLI_findstring(&bmain->brushes, brush_name, offsetof(ID, name) + 2));
-    if (brush) {
-      brush->spacing = 3.0;
-    }
-    /*BFA - Renamed default brush*/
-    brush_name = "S_Draw Sharp";
-    brush = static_cast<Brush *>(
-        BLI_findstring(&bmain->brushes, brush_name, offsetof(ID, name) + 2));
-    if (!brush) {
-      brush = BKE_brush_add(bmain, brush_name, OB_MODE_SCULPT);
-      id_us_min(&brush->id);
-      brush->sculpt_tool = SCULPT_TOOL_DRAW_SHARP;
-    }
-    /*BFA - Renamed default brush*/
-    brush_name = "S_Elastic Deform";
-    brush = static_cast<Brush *>(
-        BLI_findstring(&bmain->brushes, brush_name, offsetof(ID, name) + 2));
-    if (!brush) {
-      brush = BKE_brush_add(bmain, brush_name, OB_MODE_SCULPT);
-      id_us_min(&brush->id);
-      brush->sculpt_tool = SCULPT_TOOL_ELASTIC_DEFORM;
-    }
-    /*BFA - Renamed default brush*/
-    brush_name = "S_Pose";
-    brush = static_cast<Brush *>(
-        BLI_findstring(&bmain->brushes, brush_name, offsetof(ID, name) + 2));
-    if (!brush) {
-      brush = BKE_brush_add(bmain, brush_name, OB_MODE_SCULPT);
-      id_us_min(&brush->id);
-      brush->sculpt_tool = SCULPT_TOOL_POSE;
-    }
-    /*BFA - Renamed default brush*/
-    brush_name = "S_Multi-plane Scrape";
-    brush = static_cast<Brush *>(
-        BLI_findstring(&bmain->brushes, brush_name, offsetof(ID, name) + 2));
-    if (!brush) {
-      brush = BKE_brush_add(bmain, brush_name, OB_MODE_SCULPT);
-      id_us_min(&brush->id);
-      brush->sculpt_tool = SCULPT_TOOL_MULTIPLANE_SCRAPE;
-    }
-    /*BFA - Renamed default brush*/
-    brush_name = "S_Clay Thumb";
-    brush = static_cast<Brush *>(
-        BLI_findstring(&bmain->brushes, brush_name, offsetof(ID, name) + 2));
-    if (!brush) {
-      brush = BKE_brush_add(bmain, brush_name, OB_MODE_SCULPT);
-      id_us_min(&brush->id);
-      brush->sculpt_tool = SCULPT_TOOL_CLAY_THUMB;
-    }
-    /*BFA - Renamed default brush*/
-    brush_name = "S_Cloth";
-    brush = static_cast<Brush *>(
-        BLI_findstring(&bmain->brushes, brush_name, offsetof(ID, name) + 2));
-    if (!brush) {
-      brush = BKE_brush_add(bmain, brush_name, OB_MODE_SCULPT);
-      id_us_min(&brush->id);
-      brush->sculpt_tool = SCULPT_TOOL_CLOTH;
-    }
-    /*BFA - Renamed default brush*/
-    brush_name = "S_Slide Relax";
-    brush = static_cast<Brush *>(
-        BLI_findstring(&bmain->brushes, brush_name, offsetof(ID, name) + 2));
-    if (!brush) {
-      brush = BKE_brush_add(bmain, brush_name, OB_MODE_SCULPT);
-      id_us_min(&brush->id);
-      brush->sculpt_tool = SCULPT_TOOL_SLIDE_RELAX;
-    }
-    /*BFA - Renamed default brush*/
-    brush_name = "S_Paint";
-    brush = static_cast<Brush *>(
-        BLI_findstring(&bmain->brushes, brush_name, offsetof(ID, name) + 2));
-    if (!brush) {
-      brush = BKE_brush_add(bmain, brush_name, OB_MODE_SCULPT);
-      id_us_min(&brush->id);
-      brush->sculpt_tool = SCULPT_TOOL_PAINT;
-    }
-    /*BFA - Renamed default brush*/
-    brush_name = "S_Smear";
-    brush = static_cast<Brush *>(
-        BLI_findstring(&bmain->brushes, brush_name, offsetof(ID, name) + 2));
-    if (!brush) {
-      brush = BKE_brush_add(bmain, brush_name, OB_MODE_SCULPT);
-      id_us_min(&brush->id);
-      brush->sculpt_tool = SCULPT_TOOL_SMEAR;
-    }
-    /*BFA - Renamed default brush*/
-    brush_name = "S_Boundary";
-    brush = static_cast<Brush *>(
-        BLI_findstring(&bmain->brushes, brush_name, offsetof(ID, name) + 2));
-    if (!brush) {
-      brush = BKE_brush_add(bmain, brush_name, OB_MODE_SCULPT);
-      id_us_min(&brush->id);
-      brush->sculpt_tool = SCULPT_TOOL_BOUNDARY;
-    }
-    /*BFA - Renamed default brush*/
-    brush_name = "S_Simplify";
-    brush = static_cast<Brush *>(
-        BLI_findstring(&bmain->brushes, brush_name, offsetof(ID, name) + 2));
-    if (!brush) {
-      brush = BKE_brush_add(bmain, brush_name, OB_MODE_SCULPT);
-      id_us_min(&brush->id);
-      brush->sculpt_tool = SCULPT_TOOL_SIMPLIFY;
-    }
-    /*BFA - Renamed default brush*/
-    brush_name = "S_Draw Face Sets";
-    brush = static_cast<Brush *>(
-        BLI_findstring(&bmain->brushes, brush_name, offsetof(ID, name) + 2));
-    if (!brush) {
-      brush = BKE_brush_add(bmain, brush_name, OB_MODE_SCULPT);
-      id_us_min(&brush->id);
-      brush->sculpt_tool = SCULPT_TOOL_DRAW_FACE_SETS;
-    }
-    /*BFA - Renamed default brush*/
-    brush_name = "S_Multires Displacement Eraser";
-    brush = static_cast<Brush *>(
-        BLI_findstring(&bmain->brushes, brush_name, offsetof(ID, name) + 2));
-    if (!brush) {
-      brush = BKE_brush_add(bmain, brush_name, OB_MODE_SCULPT);
-      id_us_min(&brush->id);
-      brush->sculpt_tool = SCULPT_TOOL_DISPLACEMENT_ERASER;
-    }
-
-    /*BFA - Renamed default brush*/
-    brush_name = "S_Multires Displacement Smear";
-    brush = static_cast<Brush *>(
-        BLI_findstring(&bmain->brushes, brush_name, offsetof(ID, name) + 2));
-    if (!brush) {
-      brush = BKE_brush_add(bmain, brush_name, OB_MODE_SCULPT);
-      id_us_min(&brush->id);
-      brush->sculpt_tool = SCULPT_TOOL_DISPLACEMENT_SMEAR;
-    }
-  }
-
-  {
-    LISTBASE_FOREACH (Brush *, brush, &bmain->brushes) {
-      /* Use the same tool icon color in the brush cursor */
-      if (brush->ob_mode & OB_MODE_SCULPT) {
-        BLI_assert(brush->sculpt_tool != 0);
-        BKE_brush_sculpt_reset(brush);
-=======
     /* Remove default brushes replaced by assets. Also remove outliner `treestore` that may point
      * to brushes. Normally the treestore is updated properly but it doesn't seem to update during
      * versioning code. It's not helpful anyway. */
@@ -897,7 +681,6 @@
             }
           }
         }
->>>>>>> 2a584f5f
       }
     }
     LISTBASE_FOREACH_MUTABLE (Brush *, brush, &bmain->brushes) {
