--- conflicted
+++ resolved
@@ -217,11 +217,8 @@
       v3d->overlay.normals_constant_screen_size = 7.0f;
       /* Always enable Grease Pencil vertex color overlay by default. */
       v3d->overlay.gpencil_vertex_paint_opacity = 1.0f;
-<<<<<<< HEAD
-=======
       /* Always use theme color for wireframe by default. */
       v3d->shading.wire_color_type = V3D_SHADING_SINGLE_COLOR;
->>>>>>> 9a41dc73
 
       /* Level out the 3D Viewport camera rotation, see: #113751. */
       constexpr float viewports_to_level[][4] = {
