/* SPDX-FileCopyrightText: 2023 Blender Authors
 *
 * SPDX-License-Identifier: GPL-2.0-or-later */

/** \file
 * \ingroup blenloader
 *
 * This file handles updating the `startup.blend`, this is used when reading old files.
 *
 * Unlike regular versioning this makes changes that ensure the startup file
 * has brushes and other presets setup to take advantage of newer features.
 *
 * To update preference defaults see `userdef_default.c`.
 */

#define DNA_DEPRECATED_ALLOW

#include "MEM_guardedalloc.h"

#include "BLI_listbase.h"
#include "BLI_math_rotation.h"
#include "BLI_math_vector.h"
#include "BLI_math_vector_types.hh"
#include "BLI_mempool.h"
#include "BLI_string.h"
#include "BLI_utildefines.h"

#include "DNA_camera_types.h"
#include "DNA_curveprofile_types.h"
#include "DNA_defaults.h"
#include "DNA_gpencil_legacy_types.h"
#include "DNA_light_types.h"
#include "DNA_mask_types.h"
#include "DNA_material_types.h"
#include "DNA_mesh_types.h"
#include "DNA_object_types.h"
#include "DNA_scene_types.h"
#include "DNA_screen_types.h"
#include "DNA_sequence_types.h"
#include "DNA_space_types.h"
#include "DNA_userdef_types.h"
#include "DNA_windowmanager_types.h"
#include "DNA_workspace_types.h"
#include "DNA_world_types.h"

#include "BKE_appdir.hh"
#include "BKE_attribute.hh"
#include "BKE_brush.hh"
#include "BKE_colortools.hh"
#include "BKE_curveprofile.h"
#include "BKE_customdata.hh"
#include "BKE_gpencil_legacy.h"
#include "BKE_idprop.hh"
#include "BKE_layer.hh"
#include "BKE_lib_id.hh"
#include "BKE_main.hh"
#include "BKE_main_namemap.hh"
#include "BKE_material.h"
#include "BKE_mesh.hh"
#include "BKE_node_runtime.hh"
#include "BKE_node_tree_update.hh"
#include "BKE_paint.hh"
#include "BKE_screen.hh"
#include "BKE_workspace.hh"

#include "BLO_readfile.hh"

#include "BLT_translation.hh"

#include "versioning_common.hh"

/* Make preferences read-only, use `versioning_userdef.cc`. */
#define U (*((const UserDef *)&U))

static bool blo_is_builtin_template(const char *app_template)
{
  /* For all builtin templates shipped with Blender. */
  return (
      !app_template ||
      STR_ELEM(app_template, N_("2D_Animation"), N_("Sculpting"), N_("VFX"), N_("Video_Editing")));
}

static void blo_update_defaults_screen(bScreen *screen,
                                       const char *app_template,
                                       const char *workspace_name)
{
  /* For all app templates. */
  LISTBASE_FOREACH (ScrArea *, area, &screen->areabase) {
    LISTBASE_FOREACH (ARegion *, region, &area->regionbase) {
      /* Some toolbars have been saved as initialized,
       * we don't want them to have odd zoom-level or scrolling set, see: #47047 */
      if (ELEM(region->regiontype, RGN_TYPE_UI, RGN_TYPE_TOOLS, RGN_TYPE_TOOL_PROPS)) {
        region->v2d.flag &= ~V2D_IS_INIT;
      }
    }

    /* Set default folder. */
    LISTBASE_FOREACH (SpaceLink *, sl, &area->spacedata) {
      if (sl->spacetype == SPACE_FILE) {
        SpaceFile *sfile = (SpaceFile *)sl;
        if (sfile->params) {
          const char *dir_default = BKE_appdir_folder_default();
          if (dir_default) {
            STRNCPY(sfile->params->dir, dir_default);
            sfile->params->file[0] = '\0';
          }
        }
      }
    }
  }

  /* For builtin templates only. */
  if (!blo_is_builtin_template(app_template)) {
    return;
  }

  LISTBASE_FOREACH (ScrArea *, area, &screen->areabase) {
    LISTBASE_FOREACH (ARegion *, region, &area->regionbase) {
      /* Remove all stored panels, we want to use defaults
       * (order, open/closed) as defined by UI code here! */
      BKE_area_region_panels_free(&region->panels);
      BLI_freelistN(&region->panels_category_active);

      /* Reset size so it uses consistent defaults from the region types. */
      /*bfa - NEVER ! - this is the cause for single row tool shelf factory default*/
      // region->sizex = 0;
      // region->sizey = 0;
    }

    if (area->spacetype == SPACE_IMAGE) {
      if (STREQ(workspace_name, "UV Editing")) {
        SpaceImage *sima = static_cast<SpaceImage *>(area->spacedata.first);
        if (sima->mode == SI_MODE_VIEW) {
          sima->mode = SI_MODE_UV;
        }
      }
    }
    else if (area->spacetype == SPACE_ACTION) {
      /* Show markers region, hide channels and collapse summary in timelines. */
      SpaceAction *saction = static_cast<SpaceAction *>(area->spacedata.first);
      saction->flag |= SACTION_SHOW_MARKERS;
      if (saction->mode == SACTCONT_TIMELINE) {
        saction->ads.flag |= ADS_FLAG_SUMMARY_COLLAPSED;

        LISTBASE_FOREACH (ARegion *, region, &area->regionbase) {
          if (region->regiontype == RGN_TYPE_CHANNELS) {
            region->flag |= RGN_FLAG_HIDDEN;
          }
        }
      }
      else {
        /* Open properties panel by default. */
        LISTBASE_FOREACH (ARegion *, region, &area->regionbase) {
          if (region->regiontype == RGN_TYPE_UI) {
            region->flag &= ~RGN_FLAG_HIDDEN;
          }
        }
      }
    }
    else if (area->spacetype == SPACE_GRAPH) {
      SpaceGraph *sipo = static_cast<SpaceGraph *>(area->spacedata.first);
      sipo->flag |= SIPO_SHOW_MARKERS;
    }
    else if (area->spacetype == SPACE_NLA) {
      SpaceNla *snla = static_cast<SpaceNla *>(area->spacedata.first);
      snla->flag |= SNLA_SHOW_MARKERS;
    }
    else if (area->spacetype == SPACE_SEQ) {
      SpaceSeq *seq = static_cast<SpaceSeq *>(area->spacedata.first);
      seq->flag |= SEQ_SHOW_MARKERS | SEQ_ZOOM_TO_FIT | SEQ_USE_PROXIES | SEQ_SHOW_OVERLAY;
      seq->render_size = SEQ_RENDER_SIZE_PROXY_100;
      seq->timeline_overlay.flag |= SEQ_TIMELINE_SHOW_STRIP_SOURCE | SEQ_TIMELINE_SHOW_STRIP_NAME |
                                    SEQ_TIMELINE_SHOW_STRIP_DURATION | SEQ_TIMELINE_SHOW_GRID |
                                    SEQ_TIMELINE_SHOW_STRIP_COLOR_TAG |
                                    SEQ_TIMELINE_SHOW_STRIP_RETIMING | SEQ_TIMELINE_WAVEFORMS_HALF;
      seq->preview_overlay.flag |= SEQ_PREVIEW_SHOW_OUTLINE_SELECTED;
      seq->cache_overlay.flag = SEQ_CACHE_SHOW | SEQ_CACHE_SHOW_FINAL_OUT;
      seq->draw_flag |= SEQ_DRAW_TRANSFORM_PREVIEW;
    }
    else if (area->spacetype == SPACE_TEXT) {
      /* Show syntax and line numbers in Script workspace text editor. */
      SpaceText *stext = static_cast<SpaceText *>(area->spacedata.first);
      stext->showsyntax = true;
      stext->showlinenrs = true;
    }
    else if (area->spacetype == SPACE_VIEW3D) {
      View3D *v3d = static_cast<View3D *>(area->spacedata.first);
      /* Screen space cavity by default for faster performance. */
      v3d->shading.cavity_type = V3D_SHADING_CAVITY_CURVATURE;
      v3d->shading.flag |= V3D_SHADING_SPECULAR_HIGHLIGHT;
      v3d->overlay.texture_paint_mode_opacity = 1.0f;
      v3d->overlay.weight_paint_mode_opacity = 1.0f;
      v3d->overlay.vertex_paint_mode_opacity = 1.0f;
      /* Clear this deprecated bit for later reuse. */
      v3d->overlay.edit_flag &= ~V3D_OVERLAY_EDIT_EDGES_DEPRECATED;
      /* grease pencil settings */
      v3d->vertex_opacity = 1.0f;
      v3d->gp_flag |= V3D_GP_SHOW_EDIT_LINES;
      /* Remove dither pattern in wireframe mode. */
      v3d->shading.xray_alpha_wire = 0.0f;
      v3d->clip_start = 0.01f;
      /* Skip startups that use the viewport color by default. */
      if (v3d->shading.background_type != V3D_SHADING_BACKGROUND_VIEWPORT) {
        copy_v3_fl(v3d->shading.background_color, 0.05f);
      }
      /* Disable Curve Normals. */
      v3d->overlay.edit_flag &= ~V3D_OVERLAY_EDIT_CU_NORMALS;
      v3d->overlay.normals_constant_screen_size = 7.0f;

      /* Level out the 3D Viewport camera rotation, see: #113751. */
      constexpr float viewports_to_level[][4] = {
          /* Animation, Modeling, Scripting, Texture Paint, UV Editing. */
          {0x1.6e7cb8p-1, -0x1.c1747p-2, -0x1.2997dap-2, -0x1.d5d806p-2},
          /* Layout. */
          {0x1.6e7cb8p-1, -0x1.c17478p-2, -0x1.2997dcp-2, -0x1.d5d80cp-2},
          /* Geometry Nodes. */
          {0x1.6e7cb6p-1, -0x1.c17476p-2, -0x1.2997dep-2, -0x1.d5d80cp-2},
      };

      constexpr float viewports_to_clear_ofs[][4] = {
          /* Geometry Nodes. */
          {0x1.6e7cb6p-1, -0x1.c17476p-2, -0x1.2997dep-2, -0x1.d5d80cp-2},
          /* Sculpting. */
          {0x1.885b28p-1, -0x1.2d10cp-1, -0x1.42ae54p-3, -0x1.a486a2p-3},
      };

      constexpr float unified_viewquat[4] = {
          0x1.6cbc88p-1, -0x1.c3a5c8p-2, -0x1.26413ep-2, -0x1.db430ap-2};

      LISTBASE_FOREACH (ARegion *, region, &area->regionbase) {
        if (region->regiontype == RGN_TYPE_WINDOW) {
          RegionView3D *rv3d = static_cast<RegionView3D *>(region->regiondata);

          for (int i = 0; i < ARRAY_SIZE(viewports_to_clear_ofs); i++) {
            if (equals_v4v4(rv3d->viewquat, viewports_to_clear_ofs[i])) {
              zero_v3(rv3d->ofs);
            }
          }

          for (int i = 0; i < ARRAY_SIZE(viewports_to_level); i++) {
            if (equals_v4v4(rv3d->viewquat, viewports_to_level[i])) {
              copy_qt_qt(rv3d->viewquat, unified_viewquat);
            }
          }
        }
      }
    }
    else if (area->spacetype == SPACE_CLIP) {
      SpaceClip *sclip = static_cast<SpaceClip *>(area->spacedata.first);
      sclip->around = V3D_AROUND_CENTER_MEDIAN;
      sclip->mask_info.blend_factor = 0.7f;
      sclip->mask_info.draw_flag = MASK_DRAWFLAG_SPLINE;
    }
  }

  /* Show tool-header by default (for most cases at least, hide for others). */
  const bool hide_image_tool_header = STREQ(workspace_name, "Rendering");
  LISTBASE_FOREACH (ScrArea *, area, &screen->areabase) {
    LISTBASE_FOREACH (SpaceLink *, sl, &area->spacedata) {
      ListBase *regionbase = (sl == static_cast<SpaceLink *>(area->spacedata.first)) ?
                                 &area->regionbase :
                                 &sl->regionbase;

      LISTBASE_FOREACH (ARegion *, region, regionbase) {
        if (region->regiontype == RGN_TYPE_TOOL_HEADER) {
          if (((sl->spacetype == SPACE_IMAGE) && hide_image_tool_header) ||
              sl->spacetype == SPACE_SEQ)
          {
            region->flag |= RGN_FLAG_HIDDEN;
          }
          else {
            region->flag &= ~(RGN_FLAG_HIDDEN | RGN_FLAG_HIDDEN_BY_USER);
          }
        }
      }
    }
  }

  /* 2D animation template. */
  if (app_template && STREQ(app_template, "2D_Animation")) {
    LISTBASE_FOREACH (ScrArea *, area, &screen->areabase) {
      if (area->spacetype == SPACE_ACTION) {
        SpaceAction *saction = static_cast<SpaceAction *>(area->spacedata.first);
        /* Enable Sliders. */
        saction->flag |= SACTION_SLIDERS;
      }
      else if (area->spacetype == SPACE_VIEW3D) {
        View3D *v3d = static_cast<View3D *>(area->spacedata.first);
        /* Set Material Color by default. */
        v3d->shading.color_type = V3D_SHADING_MATERIAL_COLOR;
        /* Enable Annotations. */
        v3d->flag2 |= V3D_SHOW_ANNOTATION;
      }
    }
  }
}

void BLO_update_defaults_workspace(WorkSpace *workspace, const char *app_template)
{
  LISTBASE_FOREACH (WorkSpaceLayout *, layout, &workspace->layouts) {
    if (layout->screen) {
      blo_update_defaults_screen(layout->screen, app_template, workspace->id.name + 2);
    }
  }

  if (blo_is_builtin_template(app_template)) {
    /* Clear all tools to use default options instead, ignore the tool saved in the file. */
    while (!BLI_listbase_is_empty(&workspace->tools)) {
      BKE_workspace_tool_remove(workspace, static_cast<bToolRef *>(workspace->tools.first));
    }

    /* For 2D animation template. */
    if (STREQ(workspace->id.name + 2, "Drawing")) {
      workspace->object_mode = OB_MODE_PAINT_GPENCIL_LEGACY;
    }

    /* For Sculpting template. */
    if (STREQ(workspace->id.name + 2, "Sculpting")) {
      LISTBASE_FOREACH (WorkSpaceLayout *, layout, &workspace->layouts) {
        bScreen *screen = layout->screen;
        if (screen) {
          LISTBASE_FOREACH (ScrArea *, area, &screen->areabase) {
            LISTBASE_FOREACH (ARegion *, region, &area->regionbase) {
              if (area->spacetype == SPACE_VIEW3D) {
                View3D *v3d = static_cast<View3D *>(area->spacedata.first);
                v3d->shading.flag &= ~V3D_SHADING_CAVITY;
                copy_v3_fl(v3d->shading.single_color, 1.0f);
                STRNCPY(v3d->shading.matcap, "basic_1");
              }
            }
          }
        }
      }
    }
  }
}

static void blo_update_defaults_scene(Main *bmain, Scene *scene)
{
  STRNCPY(scene->r.engine, RE_engine_id_BLENDER_EEVEE_NEXT);

  scene->r.cfra = 1.0f;
<<<<<<< HEAD
	/* bfa - NOPE. WE TURN USE NODES ON BY DEFAULT!*/
  ///* Don't enable compositing nodes. */
  //if (scene->nodetree) {
  //blender::bke::ntreeFreeEmbeddedTree(scene->nodetree);
  //  MEM_freeN(scene->nodetree);
  //  scene->nodetree = nullptr;
  //  scene->use_nodes = false;
  //}
=======

  /* Don't enable compositing nodes. */
  if (scene->nodetree) {
    blender::bke::node_tree_free_embedded_tree(scene->nodetree);
    MEM_freeN(scene->nodetree);
    scene->nodetree = nullptr;
    scene->use_nodes = false;
  }
>>>>>>> ae89ae82

  /* Rename render layers. */
  BKE_view_layer_rename(
      bmain, scene, static_cast<ViewLayer *>(scene->view_layers.first), "ViewLayer");

  /* Disable Z pass by default. */
  LISTBASE_FOREACH (ViewLayer *, view_layer, &scene->view_layers) {
    view_layer->passflag &= ~SCE_PASS_Z;
  }

  /* Display missing media by default. */
  if (scene->ed) {
    scene->ed->show_missing_media_flag |= SEQ_EDIT_SHOW_MISSING_MEDIA;
  }

  /* New EEVEE defaults. */
  scene->eevee.bloom_intensity = 0.05f;
  scene->eevee.bloom_clamp = 0.0f;
  scene->eevee.motion_blur_shutter_deprecated = 0.5f;

  copy_v3_v3(scene->display.light_direction, blender::float3(M_SQRT1_3));
  copy_v2_fl2(scene->safe_areas.title, 0.1f, 0.05f);
  copy_v2_fl2(scene->safe_areas.action, 0.035f, 0.035f);

  /* Change default cube-map quality. */
  scene->eevee.gi_filter_quality = 3.0f;

  /* Enable Soft Shadows by default. */
  scene->eevee.flag |= SCE_EEVEE_SHADOW_SOFT;

  /* Default Rotate Increment. */
  const float default_snap_angle_increment = DEG2RADF(5.0f);
  scene->toolsettings->snap_angle_increment_2d = default_snap_angle_increment;
  scene->toolsettings->snap_angle_increment_3d = default_snap_angle_increment;
  const float default_snap_angle_increment_precision = DEG2RADF(1.0f);
  scene->toolsettings->snap_angle_increment_2d_precision = default_snap_angle_increment_precision;
  scene->toolsettings->snap_angle_increment_3d_precision = default_snap_angle_increment_precision;

  /* Be sure `curfalloff` and primitive are initialized. */
  ToolSettings *ts = scene->toolsettings;
  if (ts->gp_sculpt.cur_falloff == nullptr) {
    ts->gp_sculpt.cur_falloff = BKE_curvemapping_add(1, 0.0f, 0.0f, 1.0f, 1.0f);
    CurveMapping *gp_falloff_curve = ts->gp_sculpt.cur_falloff;
    BKE_curvemapping_init(gp_falloff_curve);
    BKE_curvemap_reset(gp_falloff_curve->cm,
                       &gp_falloff_curve->clipr,
                       CURVE_PRESET_GAUSS,
                       CURVEMAP_SLOPE_POSITIVE);
  }
  if (ts->gp_sculpt.cur_primitive == nullptr) {
    ts->gp_sculpt.cur_primitive = BKE_curvemapping_add(1, 0.0f, 0.0f, 1.0f, 1.0f);
    CurveMapping *gp_primitive_curve = ts->gp_sculpt.cur_primitive;
    BKE_curvemapping_init(gp_primitive_curve);
    BKE_curvemap_reset(gp_primitive_curve->cm,
                       &gp_primitive_curve->clipr,
                       CURVE_PRESET_BELL,
                       CURVEMAP_SLOPE_POSITIVE);
  }

  if (ts->sculpt) {
    ts->sculpt->flags = static_cast<const Sculpt *>(DNA_struct_default_get(Sculpt))->flags;
  }

  /* Correct default startup UVs. */
  Mesh *mesh = static_cast<Mesh *>(BLI_findstring(&bmain->meshes, "Cube", offsetof(ID, name) + 2));
  if (mesh && (mesh->corners_num == 24) &&
      CustomData_has_layer(&mesh->corner_data, CD_PROP_FLOAT2))
  {
    const float uv_values[24][2] = {
        {0.625, 0.50}, {0.875, 0.50}, {0.875, 0.75}, {0.625, 0.75}, {0.375, 0.75}, {0.625, 0.75},
        {0.625, 1.00}, {0.375, 1.00}, {0.375, 0.00}, {0.625, 0.00}, {0.625, 0.25}, {0.375, 0.25},
        {0.125, 0.50}, {0.375, 0.50}, {0.375, 0.75}, {0.125, 0.75}, {0.375, 0.50}, {0.625, 0.50},
        {0.625, 0.75}, {0.375, 0.75}, {0.375, 0.25}, {0.625, 0.25}, {0.625, 0.50}, {0.375, 0.50},
    };
    float(*mloopuv)[2] = static_cast<float(*)[2]>(
        CustomData_get_layer_for_write(&mesh->corner_data, CD_PROP_FLOAT2, mesh->corners_num));
    memcpy(mloopuv, uv_values, sizeof(float[2]) * mesh->corners_num);
  }

  /* Make sure that the curve profile is initialized */
  if (ts->custom_bevel_profile_preset == nullptr) {
    ts->custom_bevel_profile_preset = BKE_curveprofile_add(PROF_PRESET_LINE);
  }

  /* Clear ID properties so Cycles gets defaults. */
  IDProperty *idprop = IDP_GetProperties(&scene->id);
  if (idprop) {
    IDP_ClearProperty(idprop);
  }

  if (ts->sculpt) {
    ts->sculpt->automasking_boundary_edges_propagation_steps = 1;
  }

  /* Ensure input_samples has a correct default value of 1. */
  if (ts->unified_paint_settings.input_samples == 0) {
    ts->unified_paint_settings.input_samples = 1;
  }
}

void BLO_update_defaults_startup_blend(Main *bmain, const char *app_template)
{
  /* For all app templates. */
  LISTBASE_FOREACH (WorkSpace *, workspace, &bmain->workspaces) {
    BLO_update_defaults_workspace(workspace, app_template);
  }

  /* Grease pencil materials and paint modes setup. */
  {
    /* Rename and fix materials and enable default object lights on. */
    if (app_template && STREQ(app_template, "2D_Animation")) {
      Material *ma = nullptr;
      do_versions_rename_id(bmain, ID_MA, "Black", "Solid Stroke");
      do_versions_rename_id(bmain, ID_MA, "Red", "Squares Stroke");
      do_versions_rename_id(bmain, ID_MA, "Grey", "Solid Fill");
      do_versions_rename_id(bmain, ID_MA, "Black Dots", "Dots Stroke");

      /* Dots Stroke. */
      ma = static_cast<Material *>(
          BLI_findstring(&bmain->materials, "Dots Stroke", offsetof(ID, name) + 2));
      if (ma == nullptr) {
        ma = BKE_gpencil_material_add(bmain, "Dots Stroke");
      }
      ma->gp_style->mode = GP_MATERIAL_MODE_DOT;

      /* Squares Stroke. */
      ma = static_cast<Material *>(
          BLI_findstring(&bmain->materials, "Squares Stroke", offsetof(ID, name) + 2));
      if (ma == nullptr) {
        ma = BKE_gpencil_material_add(bmain, "Squares Stroke");
      }
      ma->gp_style->mode = GP_MATERIAL_MODE_SQUARE;

      /* Change Solid Stroke settings. */
      ma = static_cast<Material *>(
          BLI_findstring(&bmain->materials, "Solid Stroke", offsetof(ID, name) + 2));
      if (ma != nullptr) {
        ma->gp_style->mix_rgba[3] = 1.0f;
        ma->gp_style->texture_offset[0] = -0.5f;
        ma->gp_style->mix_factor = 0.5f;
      }

      /* Change Solid Fill settings. */
      ma = static_cast<Material *>(
          BLI_findstring(&bmain->materials, "Solid Fill", offsetof(ID, name) + 2));
      if (ma != nullptr) {
        ma->gp_style->flag &= ~GP_MATERIAL_STROKE_SHOW;
        ma->gp_style->mix_rgba[3] = 1.0f;
        ma->gp_style->texture_offset[0] = -0.5f;
        ma->gp_style->mix_factor = 0.5f;
      }

      Object *ob = static_cast<Object *>(
          BLI_findstring(&bmain->objects, "Stroke", offsetof(ID, name) + 2));
      if (ob && ob->type == OB_GPENCIL_LEGACY) {
        ob->dtx |= OB_USE_GPENCIL_LIGHTS;
      }
    }

    /* Reset grease pencil paint modes. */
    LISTBASE_FOREACH (Scene *, scene, &bmain->scenes) {
      ToolSettings *ts = scene->toolsettings;

      /* Ensure new Paint modes. */
      BKE_paint_ensure_from_paintmode(bmain, scene, PaintMode::VertexGPencil);
      BKE_paint_ensure_from_paintmode(bmain, scene, PaintMode::SculptGPencil);
      BKE_paint_ensure_from_paintmode(bmain, scene, PaintMode::WeightGPencil);

      /* Enable cursor. */
      if (ts->gp_paint) {
        ts->gp_paint->paint.flags |= PAINT_SHOW_BRUSH;
      }

      /* Ensure Palette by default. */
      if (ts->gp_paint) {
        BKE_gpencil_palette_ensure(bmain, scene);
      }
    }
  }

  /* For builtin templates only. */
  if (!blo_is_builtin_template(app_template)) {
    return;
  }

  /* Work-spaces. */
  LISTBASE_FOREACH (wmWindowManager *, wm, &bmain->wm) {
    LISTBASE_FOREACH (wmWindow *, win, &wm->windows) {
      LISTBASE_FOREACH (WorkSpace *, workspace, &bmain->workspaces) {
        WorkSpaceLayout *layout = BKE_workspace_active_layout_for_workspace_get(
            win->workspace_hook, workspace);
        /* Name all screens by their workspaces (avoids 'Default.###' names). */
        /* Default only has one window. */
        if (layout->screen) {
          bScreen *screen = layout->screen;
          if (!STREQ(screen->id.name + 2, workspace->id.name + 2)) {
            BKE_libblock_rename(bmain, &screen->id, workspace->id.name + 2);
          }
        }

        /* For some reason we have unused screens, needed until re-saving.
         * Clear unused layouts because they're visible in the outliner & Python API. */
        LISTBASE_FOREACH_MUTABLE (WorkSpaceLayout *, layout_iter, &workspace->layouts) {
          if (layout != layout_iter) {
            BKE_workspace_layout_remove(bmain, workspace, layout_iter);
          }
        }
      }
    }
  }

  /* Scenes */
  LISTBASE_FOREACH (Scene *, scene, &bmain->scenes) {
    blo_update_defaults_scene(bmain, scene);

    if (app_template && STR_ELEM(app_template, "Video_Editing", "2D_Animation")) {
      /* Filmic is too slow, use standard until it is optimized. */
      STRNCPY(scene->view_settings.view_transform, "Standard");
      STRNCPY(scene->view_settings.look, "None");
    }
    else {
      /* Default to AgX view transform. */
      STRNCPY(scene->view_settings.view_transform, "AgX");
    }

    if (app_template && STREQ(app_template, "Video_Editing")) {
      /* Pass: no extra tweaks needed. Keep the view settings configured above, and rely on the
       * default state of enabled AV sync. */
    }
    else {
      /* AV Sync break physics sim caching, disable until that is fixed. */
      scene->audio.flag &= ~AUDIO_SYNC;
      scene->flag &= ~SCE_FRAME_DROP;
    }

    /* Change default selection mode for Grease Pencil. */
    if (app_template && STREQ(app_template, "2D_Animation")) {
      ToolSettings *ts = scene->toolsettings;
      ts->gpencil_selectmode_edit = GP_SELECTMODE_STROKE;
    }
  }

  /* Objects */
  do_versions_rename_id(bmain, ID_OB, "Lamp", "Light");
  do_versions_rename_id(bmain, ID_LA, "Lamp", "Light");

  if (app_template && STREQ(app_template, "2D_Animation")) {
    LISTBASE_FOREACH (Object *, object, &bmain->objects) {
      if (object->type == OB_GPENCIL_LEGACY) {
        /* Set grease pencil object in drawing mode */
        bGPdata *gpd = (bGPdata *)object->data;
        object->mode = OB_MODE_PAINT_GPENCIL_LEGACY;
        gpd->flag |= GP_DATA_STROKE_PAINTMODE;
        break;
      }
    }
  }

  LISTBASE_FOREACH (Mesh *, mesh, &bmain->meshes) {
    /* Match default for new meshes. */
    mesh->smoothresh_legacy = DEG2RADF(30);
    /* Match voxel remesher options for all existing meshes in templates. */
    mesh->flag |= ME_REMESH_REPROJECT_VOLUME | ME_REMESH_REPROJECT_ATTRIBUTES;

    /* For Sculpting template. */
    if (app_template && STREQ(app_template, "Sculpting")) {
      mesh->remesh_voxel_size = 0.035f;
      blender::bke::mesh_smooth_set(*mesh, false);
    }
    else {
      /* Remove sculpt-mask data in default mesh objects for all non-sculpt templates. */
      CustomData_free_layers(&mesh->vert_data, CD_PAINT_MASK, mesh->verts_num);
      CustomData_free_layers(&mesh->corner_data, CD_GRID_PAINT_MASK, mesh->corners_num);
    }
    mesh->attributes_for_write().remove(".sculpt_face_set");
  }

  LISTBASE_FOREACH (Camera *, camera, &bmain->cameras) {
    /* Initialize to a useful value. */
    camera->dof.focus_distance = 10.0f;
    camera->dof.aperture_fstop = 2.8f;
  }

  LISTBASE_FOREACH (Light *, light, &bmain->lights) {
    /* Fix lights defaults. */
    light->clipsta = 0.05f;
    light->att_dist = 40.0f;
  }

  /* Materials */
  LISTBASE_FOREACH (Material *, ma, &bmain->materials) {
    /* Update default material to be a bit more rough. */
    ma->roughness = 0.5f;

    if (ma->nodetree) {
      for (bNode *node : ma->nodetree->all_nodes()) {
        if (node->type == SH_NODE_BSDF_PRINCIPLED) {
          bNodeSocket *roughness_socket = blender::bke::node_find_socket(
              node, SOCK_IN, "Roughness");
          *version_cycles_node_socket_float_value(roughness_socket) = 0.5f;
          bNodeSocket *emission = blender::bke::node_find_socket(node, SOCK_IN, "Emission Color");
          copy_v4_fl(version_cycles_node_socket_rgba_value(emission), 1.0f);
          bNodeSocket *emission_strength = blender::bke::node_find_socket(
              node, SOCK_IN, "Emission Strength");
          *version_cycles_node_socket_float_value(emission_strength) = 0.0f;

          node->custom1 = SHD_GLOSSY_MULTI_GGX;
          node->custom2 = SHD_SUBSURFACE_RANDOM_WALK;
          BKE_ntree_update_tag_node_property(ma->nodetree, node);
        }
        else if (node->type == SH_NODE_SUBSURFACE_SCATTERING) {
          node->custom1 = SHD_SUBSURFACE_RANDOM_WALK;
          BKE_ntree_update_tag_node_property(ma->nodetree, node);
        }
      }
    }
  }

  /* Brushes */
  {
    /* Remove default brushes replaced by assets. Also remove outliner `treestore` that may point
     * to brushes. Normally the treestore is updated properly but it doesn't seem to update during
     * versioning code. It's not helpful anyway. */
    LISTBASE_FOREACH (bScreen *, screen, &bmain->screens) {
      LISTBASE_FOREACH (ScrArea *, area, &screen->areabase) {
        LISTBASE_FOREACH (SpaceLink *, space_link, &area->spacedata) {
          if (space_link->spacetype == SPACE_OUTLINER) {
            SpaceOutliner *space_outliner = reinterpret_cast<SpaceOutliner *>(space_link);
            if (space_outliner->treestore) {
              BLI_mempool_destroy(space_outliner->treestore);
              space_outliner->treestore = nullptr;
            }
          }
        }
      }
    }
    LISTBASE_FOREACH_MUTABLE (Brush *, brush, &bmain->brushes) {
      BKE_id_delete(bmain, brush);
    }
  }

  {
    LISTBASE_FOREACH (Light *, light, &bmain->lights) {
      light->shadow_maximum_resolution = 0.001f;
      light->transmission_fac = 1.0f;
      SET_FLAG_FROM_TEST(light->mode, false, LA_SHAD_RES_ABSOLUTE);
    }
  }

  {
    LISTBASE_FOREACH (World *, world, &bmain->worlds) {
      SET_FLAG_FROM_TEST(world->flag, true, WO_USE_SUN_SHADOW);
    }
  }
}<|MERGE_RESOLUTION|>--- conflicted
+++ resolved
@@ -340,25 +340,14 @@
   STRNCPY(scene->r.engine, RE_engine_id_BLENDER_EEVEE_NEXT);
 
   scene->r.cfra = 1.0f;
-<<<<<<< HEAD
-	/* bfa - NOPE. WE TURN USE NODES ON BY DEFAULT!*/
-  ///* Don't enable compositing nodes. */
+  /* BFA - Turn on the compositor nodes by default, or else they an unnecessary step for compsiting.*/
+  /* Don't enable compositing nodes. */
   //if (scene->nodetree) {
-  //blender::bke::ntreeFreeEmbeddedTree(scene->nodetree);
+  //  blender::bke::node_tree_free_embedded_tree(scene->nodetree);
   //  MEM_freeN(scene->nodetree);
   //  scene->nodetree = nullptr;
   //  scene->use_nodes = false;
   //}
-=======
-
-  /* Don't enable compositing nodes. */
-  if (scene->nodetree) {
-    blender::bke::node_tree_free_embedded_tree(scene->nodetree);
-    MEM_freeN(scene->nodetree);
-    scene->nodetree = nullptr;
-    scene->use_nodes = false;
-  }
->>>>>>> ae89ae82
 
   /* Rename render layers. */
   BKE_view_layer_rename(
