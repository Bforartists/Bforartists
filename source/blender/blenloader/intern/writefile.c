/* SPDX-License-Identifier: GPL-2.0-or-later
 * Copyright 2001-2002 NaN Holding BV. All rights reserved. */

/** \file
 * \ingroup blenloader
 */

/**
 *
 * FILE FORMAT
 * ===========
 *
 * IFF-style structure (but not IFF compatible!)
 *
 * Start file:
 * <pre>
 * `BLENDER_V100`  `12` bytes  (version 1.00 is just an example).
 *                 `V` = big endian, `v` = little endian.
 *                 `_` = 4 byte pointer, `-` = 8 byte pointer.
 * </pre>
 *
 * data-blocks: (also see struct #BHead).
 * <pre>
 * `bh.code`       `char[4]` see `BLO_blend_defs.h` for a list of known types.
 * `bh.len`        `int32` length data after #BHead in bytes.
 * `bh.old`        `void *` old pointer (the address at the time of writing the file).
 * `bh.SDNAnr`     `int32` struct index of structs stored in #DNA1 data.
 * `bh.nr`         `int32` in case of array: number of structs.
 * data
 * ...
 * ...
 * </pre>
 *
 * Almost all data in Blender are structures. Each struct saved
 * gets a BHead header.  With BHead the struct can be linked again
 * and compared with #StructDNA.
 *
 * WRITE
 * =====
 *
 * Preferred writing order: (not really a must, but why would you do it random?)
 * Any case: direct data is ALWAYS after the lib block.
 *
 * (Local file data)
 * - for each LibBlock
 *   - write LibBlock
 *   - write associated direct data
 * (External file data)
 * - per library
 *   - write library block
 *   - per LibBlock
 *     - write the ID of LibBlock
 * - write #TEST (#RenderInfo struct. 128x128 blend file preview is optional).
 * - write #GLOB (#FileGlobal struct) (some global vars).
 * - write #DNA1 (#SDNA struct)
 * - write #USER (#UserDef struct) if filename is `~/.config/blender/X.XX/config/startup.blend`.
 */

#include <fcntl.h>
#include <limits.h>
#include <math.h>
#include <stdio.h>
#include <stdlib.h>
#include <string.h>

#ifdef WIN32
#  include "BLI_winstuff.h"
#  include "winsock2.h"
#  include <io.h>
#else
#  include <unistd.h> /* FreeBSD, for write() and close(). */
#endif

#include "BLI_utildefines.h"

#include "CLG_log.h"

/* allow writefile to use deprecated functionality (for forward compatibility code) */
#define DNA_DEPRECATED_ALLOW

#include "DNA_collection_types.h"
#include "DNA_fileglobal_types.h"
#include "DNA_genfile.h"
#include "DNA_sdna_types.h"

#include "BLI_bitmap.h"
#include "BLI_blenlib.h"
#include "BLI_endian_defines.h"
#include "BLI_endian_switch.h"
#include "BLI_link_utils.h"
#include "BLI_linklist.h"
#include "BLI_math_base.h"
#include "BLI_mempool.h"
#include "BLI_threads.h"
#include "MEM_guardedalloc.h" /* MEM_freeN */

#include "BKE_blender_version.h"
#include "BKE_bpath.h"
#include "BKE_global.h" /* for G */
#include "BKE_idprop.h"
#include "BKE_idtype.h"
#include "BKE_layer.h"
#include "BKE_lib_id.h"
#include "BKE_lib_override.h"
#include "BKE_main.h"
#include "BKE_node.h"
#include "BKE_packedFile.h"
#include "BKE_report.h"
#include "BKE_workspace.h"

#include "BLO_blend_defs.h"
#include "BLO_blend_validate.h"
#include "BLO_read_write.h"
#include "BLO_readfile.h"
#include "BLO_undofile.h"
#include "BLO_writefile.h"

#include "readfile.h"

#include <errno.h>

#include <zstd.h>

/* Make preferences read-only. */
#define U (*((const UserDef *)&U))

/* ********* my write, buffered writing with minimum size chunks ************ */

/* Use optimal allocation since blocks of this size are kept in memory for undo. */
#define MEM_BUFFER_SIZE (MEM_SIZE_OPTIMAL(1 << 17)) /* 128kb */
#define MEM_CHUNK_SIZE (MEM_SIZE_OPTIMAL(1 << 15))  /* ~32kb */

#define ZSTD_BUFFER_SIZE (1 << 21) /* 2mb */
#define ZSTD_CHUNK_SIZE (1 << 20)  /* 1mb */

#define ZSTD_COMPRESSION_LEVEL 3

static CLG_LogRef LOG = {"blo.writefile"};

/** Use if we want to store how many bytes have been written to the file. */
// #define USE_WRITE_DATA_LEN

/* -------------------------------------------------------------------- */
/** \name Internal Write Wrapper's (Abstracts Compression)
 * \{ */

typedef enum {
  WW_WRAP_NONE = 1,
  WW_WRAP_ZSTD,
} eWriteWrapType;

typedef struct ZstdFrame {
  struct ZstdFrame *next, *prev;

  uint32_t compressed_size;
  uint32_t uncompressed_size;
} ZstdFrame;

typedef struct WriteWrap WriteWrap;
struct WriteWrap {
  /* callbacks */
  bool (*open)(WriteWrap *ww, const char *filepath);
  bool (*close)(WriteWrap *ww);
  size_t (*write)(WriteWrap *ww, const char *data, size_t data_len);

  /* Buffer output (we only want when output isn't already buffered). */
  bool use_buf;

  /* internal */
  int file_handle;
  struct {
    ListBase threadpool;
    ListBase tasks;
    ThreadMutex mutex;
    ThreadCondition condition;
    int next_frame;
    int num_frames;

    int level;
    ListBase frames;

    bool write_error;
  } zstd;
};

/* none */
static bool ww_open_none(WriteWrap *ww, const char *filepath)
{
  int file;

  file = BLI_open(filepath, O_BINARY + O_WRONLY + O_CREAT + O_TRUNC, 0666);

  if (file != -1) {
    ww->file_handle = file;
    return true;
  }

  return false;
}
static bool ww_close_none(WriteWrap *ww)
{
  return (close(ww->file_handle) != -1);
}
static size_t ww_write_none(WriteWrap *ww, const char *buf, size_t buf_len)
{
  return write(ww->file_handle, buf, buf_len);
}

/* zstd */

typedef struct {
  struct ZstdWriteBlockTask *next, *prev;
  void *data;
  size_t size;
  int frame_number;
  WriteWrap *ww;
} ZstdWriteBlockTask;

static void *zstd_write_task(void *userdata)
{
  ZstdWriteBlockTask *task = userdata;
  WriteWrap *ww = task->ww;

  size_t out_buf_len = ZSTD_compressBound(task->size);
  void *out_buf = MEM_mallocN(out_buf_len, "Zstd out buffer");
  size_t out_size = ZSTD_compress(
      out_buf, out_buf_len, task->data, task->size, ZSTD_COMPRESSION_LEVEL);

  MEM_freeN(task->data);

  BLI_mutex_lock(&ww->zstd.mutex);

  while (ww->zstd.next_frame != task->frame_number) {
    BLI_condition_wait(&ww->zstd.condition, &ww->zstd.mutex);
  }

  if (ZSTD_isError(out_size)) {
    ww->zstd.write_error = true;
  }
  else {
    if (ww_write_none(ww, out_buf, out_size) == out_size) {
      ZstdFrame *frameinfo = MEM_mallocN(sizeof(ZstdFrame), "zstd frameinfo");
      frameinfo->uncompressed_size = task->size;
      frameinfo->compressed_size = out_size;
      BLI_addtail(&ww->zstd.frames, frameinfo);
    }
    else {
      ww->zstd.write_error = true;
    }
  }

  ww->zstd.next_frame++;

  BLI_mutex_unlock(&ww->zstd.mutex);
  BLI_condition_notify_all(&ww->zstd.condition);

  MEM_freeN(out_buf);
  return NULL;
}

static bool ww_open_zstd(WriteWrap *ww, const char *filepath)
{
  if (!ww_open_none(ww, filepath)) {
    return false;
  }

  /* Leave one thread open for the main writing logic, unless we only have one HW thread. */
  int num_threads = max_ii(1, BLI_system_thread_count() - 1);
  BLI_threadpool_init(&ww->zstd.threadpool, zstd_write_task, num_threads);
  BLI_mutex_init(&ww->zstd.mutex);
  BLI_condition_init(&ww->zstd.condition);

  return true;
}

static void zstd_write_u32_le(WriteWrap *ww, uint32_t val)
{
#ifdef __BIG_ENDIAN__
  BLI_endian_switch_uint32(&val);
#endif
  ww_write_none(ww, (char *)&val, sizeof(uint32_t));
}

/* In order to implement efficient seeking when reading the .blend, we append
 * a skippable frame that encodes information about the other frames present
 * in the file.
 * The format here follows the upstream spec for seekable files:
 * https://github.com/facebook/zstd/blob/master/contrib/seekable_format/zstd_seekable_compression_format.md
 * If this information is not present in a file (e.g. if it was compressed
 * with external tools), it can still be opened in Blender, but seeking will
 * not be supported, so more memory might be needed. */
static void zstd_write_seekable_frames(WriteWrap *ww)
{
  /* Write seek table header (magic number and frame size). */
  zstd_write_u32_le(ww, 0x184D2A5E);

  /* The actual frame number might not match ww->zstd.num_frames if there was a write error. */
  const uint32_t num_frames = BLI_listbase_count(&ww->zstd.frames);
  /* Each frame consists of two u32, so 8 bytes each.
   * After the frames, a footer containing two u32 and one byte (9 bytes total) is written. */
  const uint32_t frame_size = num_frames * 8 + 9;
  zstd_write_u32_le(ww, frame_size);

  /* Write seek table entries. */
  LISTBASE_FOREACH (ZstdFrame *, frame, &ww->zstd.frames) {
    zstd_write_u32_le(ww, frame->compressed_size);
    zstd_write_u32_le(ww, frame->uncompressed_size);
  }

  /* Write seek table footer (number of frames, option flags and second magic number). */
  zstd_write_u32_le(ww, num_frames);
  const char flags = 0; /* We don't store checksums for each frame. */
  ww_write_none(ww, &flags, 1);
  zstd_write_u32_le(ww, 0x8F92EAB1);
}

static bool ww_close_zstd(WriteWrap *ww)
{
  BLI_threadpool_end(&ww->zstd.threadpool);
  BLI_freelistN(&ww->zstd.tasks);

  BLI_mutex_end(&ww->zstd.mutex);
  BLI_condition_end(&ww->zstd.condition);

  zstd_write_seekable_frames(ww);
  BLI_freelistN(&ww->zstd.frames);

  return ww_close_none(ww) && !ww->zstd.write_error;
}

static size_t ww_write_zstd(WriteWrap *ww, const char *buf, size_t buf_len)
{
  if (ww->zstd.write_error) {
    return 0;
  }

  ZstdWriteBlockTask *task = MEM_mallocN(sizeof(ZstdWriteBlockTask), __func__);
  task->data = MEM_mallocN(buf_len, __func__);
  memcpy(task->data, buf, buf_len);
  task->size = buf_len;
  task->frame_number = ww->zstd.num_frames++;
  task->ww = ww;

  BLI_mutex_lock(&ww->zstd.mutex);
  BLI_addtail(&ww->zstd.tasks, task);

  /* If there's a free worker thread, just push the block into that thread.
   * Otherwise, we wait for the earliest thread to finish.
   * We look up the earliest thread while holding the mutex, but release it
   * before joining the thread to prevent a deadlock. */
  ZstdWriteBlockTask *first_task = ww->zstd.tasks.first;
  BLI_mutex_unlock(&ww->zstd.mutex);
  if (!BLI_available_threads(&ww->zstd.threadpool)) {
    BLI_threadpool_remove(&ww->zstd.threadpool, first_task);

    /* If the task list was empty before we pushed our task, there should
     * always be a free thread. */
    BLI_assert(first_task != task);
    BLI_remlink(&ww->zstd.tasks, first_task);
    MEM_freeN(first_task);
  }
  BLI_threadpool_insert(&ww->zstd.threadpool, task);

  return buf_len;
}

/* --- end compression types --- */

static void ww_handle_init(eWriteWrapType ww_type, WriteWrap *r_ww)
{
  memset(r_ww, 0, sizeof(*r_ww));

  switch (ww_type) {
    case WW_WRAP_ZSTD: {
      r_ww->open = ww_open_zstd;
      r_ww->close = ww_close_zstd;
      r_ww->write = ww_write_zstd;
      r_ww->use_buf = true;
      break;
    }
    default: {
      r_ww->open = ww_open_none;
      r_ww->close = ww_close_none;
      r_ww->write = ww_write_none;
      r_ww->use_buf = true;
      break;
    }
  }
}

/** \} */

/* -------------------------------------------------------------------- */
/** \name Write Data Type & Functions
 * \{ */

typedef struct {
  const struct SDNA *sdna;

  struct {
    /** Use for file and memory writing (size stored in max_size). */
    uchar *buf;
    /** Number of bytes used in #WriteData.buf (flushed when exceeded). */
    size_t used_len;

    /** Maximum size of the buffer. */
    size_t max_size;
    /** Threshold above which writes get their own chunk. */
    size_t chunk_size;
  } buffer;

#ifdef USE_WRITE_DATA_LEN
  /** Total number of bytes written. */
  size_t write_len;
#endif

  /** Set on unlikely case of an error (ignores further file writing). */
  bool error;

  /** #MemFile writing (used for undo). */
  MemFileWriteData mem;
  /** When true, write to #WriteData.current, could also call 'is_undo'. */
  bool use_memfile;

  /**
   * Wrap writing, so we can use zstd or
   * other compression types later, see: G_FILE_COMPRESS
   * Will be NULL for UNDO.
   */
  WriteWrap *ww;
} WriteData;

typedef struct BlendWriter {
  WriteData *wd;
} BlendWriter;

static WriteData *writedata_new(WriteWrap *ww)
{
  WriteData *wd = MEM_callocN(sizeof(*wd), "writedata");

  wd->sdna = DNA_sdna_current_get();

  wd->ww = ww;

  if ((ww == NULL) || (ww->use_buf)) {
    if (ww == NULL) {
      wd->buffer.max_size = MEM_BUFFER_SIZE;
      wd->buffer.chunk_size = MEM_CHUNK_SIZE;
    }
    else {
      wd->buffer.max_size = ZSTD_BUFFER_SIZE;
      wd->buffer.chunk_size = ZSTD_CHUNK_SIZE;
    }
    wd->buffer.buf = MEM_mallocN(wd->buffer.max_size, "wd->buffer.buf");
  }

  return wd;
}

static void writedata_do_write(WriteData *wd, const void *mem, size_t memlen)
{
  if ((wd == NULL) || wd->error || (mem == NULL) || memlen < 1) {
    return;
  }

  if (memlen > INT_MAX) {
    BLI_assert_msg(0, "Cannot write chunks bigger than INT_MAX.");
    return;
  }

  if (UNLIKELY(wd->error)) {
    return;
  }

  /* memory based save */
  if (wd->use_memfile) {
    BLO_memfile_chunk_add(&wd->mem, mem, memlen);
  }
  else {
    if (wd->ww->write(wd->ww, mem, memlen) != memlen) {
      wd->error = true;
    }
  }
}

static void writedata_free(WriteData *wd)
{
  if (wd->buffer.buf) {
    MEM_freeN(wd->buffer.buf);
  }
  MEM_freeN(wd);
}

/** \} */

/* -------------------------------------------------------------------- */
/** \name Local Writing API 'mywrite'
 * \{ */

/**
 * Flush helps the de-duplicating memory for undo-save by logically segmenting data,
 * so differences in one part of memory won't cause unrelated data to be duplicated.
 */
static void mywrite_flush(WriteData *wd)
{
  if (wd->buffer.used_len != 0) {
    writedata_do_write(wd, wd->buffer.buf, wd->buffer.used_len);
    wd->buffer.used_len = 0;
  }
}

/**
 * Low level WRITE(2) wrapper that buffers data
 * \param adr: Pointer to new chunk of data
 * \param len: Length of new chunk of data
 */
static void mywrite(WriteData *wd, const void *adr, size_t len)
{
  if (UNLIKELY(wd->error)) {
    return;
  }

  if (UNLIKELY(adr == NULL)) {
    BLI_assert(0);
    return;
  }

#ifdef USE_WRITE_DATA_LEN
  wd->write_len += len;
#endif

  if (wd->buffer.buf == NULL) {
    writedata_do_write(wd, adr, len);
  }
  else {
    /* if we have a single big chunk, write existing data in
     * buffer and write out big chunk in smaller pieces */
    if (len > wd->buffer.chunk_size) {
      if (wd->buffer.used_len != 0) {
        writedata_do_write(wd, wd->buffer.buf, wd->buffer.used_len);
        wd->buffer.used_len = 0;
      }

      do {
        size_t writelen = MIN2(len, wd->buffer.chunk_size);
        writedata_do_write(wd, adr, writelen);
        adr = (const char *)adr + writelen;
        len -= writelen;
      } while (len > 0);

      return;
    }

    /* if data would overflow buffer, write out the buffer */
    if (len + wd->buffer.used_len > wd->buffer.max_size - 1) {
      writedata_do_write(wd, wd->buffer.buf, wd->buffer.used_len);
      wd->buffer.used_len = 0;
    }

    /* append data at end of buffer */
    memcpy(&wd->buffer.buf[wd->buffer.used_len], adr, len);
    wd->buffer.used_len += len;
  }
}

/**
 * BeGiN initializer for mywrite
 * \param ww: File write wrapper.
 * \param compare: Previous memory file (can be NULL).
 * \param current: The current memory file (can be NULL).
 * \warning Talks to other functions with global parameters
 */
static WriteData *mywrite_begin(WriteWrap *ww, MemFile *compare, MemFile *current)
{
  WriteData *wd = writedata_new(ww);

  if (current != NULL) {
    BLO_memfile_write_init(&wd->mem, current, compare);
    wd->use_memfile = true;
  }

  return wd;
}

/**
 * END the mywrite wrapper
 * \return True if write failed
 * \return unknown global variable otherwise
 * \warning Talks to other functions with global parameters
 */
static bool mywrite_end(WriteData *wd)
{
  if (wd->buffer.used_len != 0) {
    writedata_do_write(wd, wd->buffer.buf, wd->buffer.used_len);
    wd->buffer.used_len = 0;
  }

  if (wd->use_memfile) {
    BLO_memfile_write_finalize(&wd->mem);
  }

  const bool err = wd->error;
  writedata_free(wd);

  return err;
}

/**
 * Start writing of data related to a single ID.
 *
 * Only does something when storing an undo step.
 */
static void mywrite_id_begin(WriteData *wd, ID *id)
{
  if (wd->use_memfile) {
    wd->mem.current_id_session_uuid = id->session_uuid;

    /* If current next memchunk does not match the ID we are about to write, or is not the _first_
     * one for said ID, try to find the correct memchunk in the mapping using ID's session_uuid. */
    MemFileChunk *curr_memchunk = wd->mem.reference_current_chunk;
    MemFileChunk *prev_memchunk = curr_memchunk != NULL ? curr_memchunk->prev : NULL;
    if (wd->mem.id_session_uuid_mapping != NULL &&
        (curr_memchunk == NULL || curr_memchunk->id_session_uuid != id->session_uuid ||
         (prev_memchunk != NULL &&
          (prev_memchunk->id_session_uuid == curr_memchunk->id_session_uuid)))) {
      void *ref = BLI_ghash_lookup(wd->mem.id_session_uuid_mapping,
                                   POINTER_FROM_UINT(id->session_uuid));
      if (ref != NULL) {
        wd->mem.reference_current_chunk = ref;
      }
      /* Else, no existing memchunk found, i.e. this is supposed to be a new ID. */
    }
    /* Otherwise, we try with the current memchunk in any case, whether it is matching current
     * ID's session_uuid or not. */
  }
}

/**
 * Start writing of data related to a single ID.
 *
 * Only does something when storing an undo step.
 */
static void mywrite_id_end(WriteData *wd, ID *UNUSED(id))
{
  if (wd->use_memfile) {
    /* Very important to do it after every ID write now, otherwise we cannot know whether a
     * specific ID changed or not. */
    mywrite_flush(wd);
    wd->mem.current_id_session_uuid = MAIN_ID_SESSION_UUID_UNSET;
  }
}

/** \} */

/* -------------------------------------------------------------------- */
/** \name Generic DNA File Writing
 * \{ */

static void writestruct_at_address_nr(
    WriteData *wd, int filecode, const int struct_nr, int nr, const void *adr, const void *data)
{
  BHead bh;

  BLI_assert(struct_nr > 0 && struct_nr < SDNA_TYPE_MAX);

  if (adr == NULL || data == NULL || nr == 0) {
    return;
  }

  /* init BHead */
  bh.code = filecode;
  bh.old = adr;
  bh.nr = nr;

  bh.SDNAnr = struct_nr;
  const SDNA_Struct *struct_info = wd->sdna->structs[bh.SDNAnr];

  bh.len = nr * wd->sdna->types_size[struct_info->type];

  if (bh.len == 0) {
    return;
  }

  mywrite(wd, &bh, sizeof(BHead));
  mywrite(wd, data, (size_t)bh.len);
}

static void writestruct_nr(
    WriteData *wd, int filecode, const int struct_nr, int nr, const void *adr)
{
  writestruct_at_address_nr(wd, filecode, struct_nr, nr, adr, adr);
}

/* do not use for structs */
static void writedata(WriteData *wd, int filecode, size_t len, const void *adr)
{
  BHead bh;

  if (adr == NULL || len == 0) {
    return;
  }

  if (len > INT_MAX) {
    BLI_assert_msg(0, "Cannot write chunks bigger than INT_MAX.");
    return;
  }

  /* align to 4 (writes uninitialized bytes in some cases) */
  len = (len + 3) & ~((size_t)3);

  /* init BHead */
  bh.code = filecode;
  bh.old = adr;
  bh.nr = 1;
  bh.SDNAnr = 0;
  bh.len = (int)len;

  mywrite(wd, &bh, sizeof(BHead));
  mywrite(wd, adr, len);
}

/* use this to force writing of lists in same order as reading (using link_list) */
static void writelist_nr(WriteData *wd, int filecode, const int struct_nr, const ListBase *lb)
{
  const Link *link = lb->first;

  while (link) {
    writestruct_nr(wd, filecode, struct_nr, 1, link);
    link = link->next;
  }
}

#if 0
static void writelist_id(WriteData *wd, int filecode, const char *structname, const ListBase *lb)
{
  const Link *link = lb->first;
  if (link) {

    const int struct_nr = DNA_struct_find_nr(wd->sdna, structname);
    if (struct_nr == -1) {
      printf("error: can't find SDNA code <%s>\n", structname);
      return;
    }

    while (link) {
      writestruct_nr(wd, filecode, struct_nr, 1, link);
      link = link->next;
    }
  }
}
#endif

#define writestruct_at_address(wd, filecode, struct_id, nr, adr, data) \
  writestruct_at_address_nr(wd, filecode, SDNA_TYPE_FROM_STRUCT(struct_id), nr, adr, data)

#define writestruct(wd, filecode, struct_id, nr, adr) \
  writestruct_nr(wd, filecode, SDNA_TYPE_FROM_STRUCT(struct_id), nr, adr)

#define writelist(wd, filecode, struct_id, lb) \
  writelist_nr(wd, filecode, SDNA_TYPE_FROM_STRUCT(struct_id), lb)

/** \} */

/* -------------------------------------------------------------------- */
/** \name Typed DNA File Writing
 *
 * These functions are used by blender's .blend system for file saving/loading.
 * \{ */

/**
 * Take care using 'use_active_win', since we won't want the currently active window
 * to change which scene renders (currently only used for undo).
 */
static void current_screen_compat(Main *mainvar,
                                  bool use_active_win,
                                  bScreen **r_screen,
                                  Scene **r_scene,
                                  ViewLayer **r_view_layer)
{
  wmWindowManager *wm;
  wmWindow *window = NULL;

  /* find a global current screen in the first open window, to have
   * a reasonable default for reading in older versions */
  wm = mainvar->wm.first;

  if (wm) {
    if (use_active_win) {
      /* write the active window into the file, needed for multi-window undo T43424 */
      for (window = wm->windows.first; window; window = window->next) {
        if (window->active) {
          break;
        }
      }

      /* fallback */
      if (window == NULL) {
        window = wm->windows.first;
      }
    }
    else {
      window = wm->windows.first;
    }
  }

  *r_screen = (window) ? BKE_workspace_active_screen_get(window->workspace_hook) : NULL;
  *r_scene = (window) ? window->scene : NULL;
  *r_view_layer = (window && *r_scene) ? BKE_view_layer_find(*r_scene, window->view_layer_name) :
                                         NULL;
}

typedef struct RenderInfo {
  int sfra;
  int efra;
  char scene_name[MAX_ID_NAME - 2];
} RenderInfo;

/**
 * This was originally added for the historic render-daemon feature,
 * now write because it can be easily extracted without reading the whole blend file.
 *
 * See: `release/scripts/modules/blend_render_info.py`
 */
static void write_renderinfo(WriteData *wd, Main *mainvar)
{
  bScreen *curscreen;
  Scene *curscene = NULL;
  ViewLayer *view_layer;

  /* XXX in future, handle multiple windows with multiple screens? */
  current_screen_compat(mainvar, false, &curscreen, &curscene, &view_layer);

  LISTBASE_FOREACH (Scene *, sce, &mainvar->scenes) {
    if (!ID_IS_LINKED(sce) && (sce == curscene || (sce->r.scemode & R_BG_RENDER))) {
      RenderInfo data;
      data.sfra = sce->r.sfra;
      data.efra = sce->r.efra;
      memset(data.scene_name, 0, sizeof(data.scene_name));

      BLI_strncpy(data.scene_name, sce->id.name + 2, sizeof(data.scene_name));

      writedata(wd, REND, sizeof(data), &data);
    }
  }
}

static void write_keymapitem(BlendWriter *writer, const wmKeyMapItem *kmi)
{
  BLO_write_struct(writer, wmKeyMapItem, kmi);
  if (kmi->properties) {
    IDP_BlendWrite(writer, kmi->properties);
  }
}

static void write_userdef(BlendWriter *writer, const UserDef *userdef)
{
  writestruct(writer->wd, USER, UserDef, 1, userdef);

  LISTBASE_FOREACH (const bTheme *, btheme, &userdef->themes) {
    BLO_write_struct(writer, bTheme, btheme);
  }

  LISTBASE_FOREACH (const wmKeyMap *, keymap, &userdef->user_keymaps) {
    BLO_write_struct(writer, wmKeyMap, keymap);

    LISTBASE_FOREACH (const wmKeyMapDiffItem *, kmdi, &keymap->diff_items) {
      BLO_write_struct(writer, wmKeyMapDiffItem, kmdi);
      if (kmdi->remove_item) {
        write_keymapitem(writer, kmdi->remove_item);
      }
      if (kmdi->add_item) {
        write_keymapitem(writer, kmdi->add_item);
      }
    }

    LISTBASE_FOREACH (const wmKeyMapItem *, kmi, &keymap->items) {
      write_keymapitem(writer, kmi);
    }
  }

  LISTBASE_FOREACH (const wmKeyConfigPref *, kpt, &userdef->user_keyconfig_prefs) {
    BLO_write_struct(writer, wmKeyConfigPref, kpt);
    if (kpt->prop) {
      IDP_BlendWrite(writer, kpt->prop);
    }
  }

  LISTBASE_FOREACH (const bUserMenu *, um, &userdef->user_menus) {
    BLO_write_struct(writer, bUserMenu, um);
    LISTBASE_FOREACH (const bUserMenuItem *, umi, &um->items) {
      if (umi->type == USER_MENU_TYPE_OPERATOR) {
        const bUserMenuItem_Op *umi_op = (const bUserMenuItem_Op *)umi;
        BLO_write_struct(writer, bUserMenuItem_Op, umi_op);
        if (umi_op->prop) {
          IDP_BlendWrite(writer, umi_op->prop);
        }
      }
      else if (umi->type == USER_MENU_TYPE_MENU) {
        const bUserMenuItem_Menu *umi_mt = (const bUserMenuItem_Menu *)umi;
        BLO_write_struct(writer, bUserMenuItem_Menu, umi_mt);
      }
      else if (umi->type == USER_MENU_TYPE_PROP) {
        const bUserMenuItem_Prop *umi_pr = (const bUserMenuItem_Prop *)umi;
        BLO_write_struct(writer, bUserMenuItem_Prop, umi_pr);
      }
      else {
        BLO_write_struct(writer, bUserMenuItem, umi);
      }
    }
  }

  LISTBASE_FOREACH (const bAddon *, bext, &userdef->addons) {
    BLO_write_struct(writer, bAddon, bext);
    if (bext->prop) {
      IDP_BlendWrite(writer, bext->prop);
    }
  }

  LISTBASE_FOREACH (const bPathCompare *, path_cmp, &userdef->autoexec_paths) {
    BLO_write_struct(writer, bPathCompare, path_cmp);
  }

  LISTBASE_FOREACH (const bUserAssetLibrary *, asset_library_ref, &userdef->asset_libraries) {
    BLO_write_struct(writer, bUserAssetLibrary, asset_library_ref);
  }

  LISTBASE_FOREACH (const uiStyle *, style, &userdef->uistyles) {
    BLO_write_struct(writer, uiStyle, style);
  }
}

/* Keep it last of write_foodata functions. */
static void write_libraries(WriteData *wd, Main *main)
{
  ListBase *lbarray[INDEX_ID_MAX];
  ID *id;
  int a, tot;
  bool found_one;

  for (; main; main = main->next) {
    a = tot = set_listbasepointers(main, lbarray);

    /* test: is lib being used */
    if (main->curlib && main->curlib->packedfile) {
      found_one = true;
    }
    else if (wd->use_memfile) {
      /* When writing undo step we always write all existing libraries, makes reading undo step
       * much easier when dealing with purely indirectly used libraries. */
      found_one = true;
    }
    else {
      found_one = false;
      while (!found_one && tot--) {
        for (id = lbarray[tot]->first; id; id = id->next) {
          if (id->us > 0 &&
              ((id->tag & LIB_TAG_EXTERN) ||
               ((id->tag & LIB_TAG_INDIRECT) && (id->flag & LIB_INDIRECT_WEAK_LINK)))) {
            found_one = true;
            break;
          }
        }
      }
    }

    /* To be able to restore 'quit.blend' and temp saves,
     * the packed blend has to be in undo buffers... */
    /* XXX needs rethink, just like save UI in undo files now -
     * would be nice to append things only for the 'quit.blend' and temp saves. */
    if (found_one) {
      /* Not overridable. */

      BlendWriter writer = {wd};
      writestruct(wd, ID_LI, Library, 1, main->curlib);
      BKE_id_blend_write(&writer, &main->curlib->id);

      if (main->curlib->packedfile) {
        BKE_packedfile_blend_write(&writer, main->curlib->packedfile);
        if (wd->use_memfile == false) {
          CLOG_INFO(&LOG, 2, "Write packed .blend: %s\n", main->curlib->filepath);
        }
      }

      /* Write link placeholders for all direct linked IDs. */
      while (a--) {
        for (id = lbarray[a]->first; id; id = id->next) {
          if (id->us > 0 &&
              ((id->tag & LIB_TAG_EXTERN) ||
               ((id->tag & LIB_TAG_INDIRECT) && (id->flag & LIB_INDIRECT_WEAK_LINK)))) {
            if (!BKE_idtype_idcode_is_linkable(GS(id->name))) {
<<<<<<< HEAD
              printf(
                  "ERROR: write file: data '%s' from lib '%s' is not linkable "
                  "but is flagged as directly linked\n",
                  id->name,
                  main->curlib->filepath_abs);
              BLI_assert(0);
=======
              CLOG_ERROR(&LOG,
                         "Data-block '%s' from lib '%s' is not linkable, but is flagged as "
                         "directly linked\n",
                         id->name,
                         main->curlib->filepath_abs);
>>>>>>> 33a7a9e1
            }
            writestruct(wd, ID_LINK_PLACEHOLDER, ID, 1, id);
          }
        }
      }
    }
  }

  mywrite_flush(wd);
}

/* context is usually defined by WM, two cases where no WM is available:
 * - for forward compatibility, curscreen has to be saved
 * - for undofile, curscene needs to be saved */
static void write_global(WriteData *wd, int fileflags, Main *mainvar)
{
  const bool is_undo = wd->use_memfile;
  FileGlobal fg;
  bScreen *screen;
  Scene *scene;
  ViewLayer *view_layer;
  char subvstr[8];

  /* prevent mem checkers from complaining */
  memset(fg._pad, 0, sizeof(fg._pad));
  memset(fg.filepath, 0, sizeof(fg.filepath));
  memset(fg.build_hash, 0, sizeof(fg.build_hash));
  fg._pad1 = NULL;

  current_screen_compat(mainvar, is_undo, &screen, &scene, &view_layer);

  /* XXX still remap G */
  fg.curscreen = screen;
  fg.curscene = scene;
  fg.cur_view_layer = view_layer;

  /* prevent to save this, is not good convention, and feature with concerns... */
  fg.fileflags = (fileflags & ~G_FILE_FLAG_ALL_RUNTIME);

  fg.globalf = G.f;
  /* Write information needed for recovery. */
  if (fileflags & G_FILE_RECOVER_WRITE) {
    STRNCPY(fg.filepath, mainvar->filepath);
  }
  sprintf(subvstr, "%4d", BLENDER_FILE_SUBVERSION);
  memcpy(fg.subvstr, subvstr, 4);

  fg.subversion = BLENDER_FILE_SUBVERSION;
  fg.minversion = BLENDER_FILE_MIN_VERSION;
  fg.minsubversion = BLENDER_FILE_MIN_SUBVERSION;
#ifdef WITH_BUILDINFO
  {
    extern unsigned long build_commit_timestamp;
    extern char build_hash[];
    /* TODO(sergey): Add branch name to file as well? */
    fg.build_commit_timestamp = build_commit_timestamp;
    BLI_strncpy(fg.build_hash, build_hash, sizeof(fg.build_hash));
  }
#else
  fg.build_commit_timestamp = 0;
  BLI_strncpy(fg.build_hash, "unknown", sizeof(fg.build_hash));
#endif
  writestruct(wd, GLOB, FileGlobal, 1, &fg);
}

/**
 * Preview image, first 2 values are width and height
 * second are an RGBA image (uchar).
 * \note this uses 'TEST' since new types will segfault on file load for older blender versions.
 */
static void write_thumb(WriteData *wd, const BlendThumbnail *thumb)
{
  if (thumb) {
    writedata(wd, TEST, BLEN_THUMB_MEMSIZE_FILE(thumb->width, thumb->height), thumb);
  }
}

/** \} */

/* -------------------------------------------------------------------- */
/** \name File Writing (Private)
 * \{ */

/* if MemFile * there's filesave to memory */
static bool write_file_handle(Main *mainvar,
                              WriteWrap *ww,
                              MemFile *compare,
                              MemFile *current,
                              int write_flags,
                              bool use_userdef,
                              const BlendThumbnail *thumb)
{
  BHead bhead;
  ListBase mainlist;
  char buf[16];
  WriteData *wd;

  blo_split_main(&mainlist, mainvar);

  wd = mywrite_begin(ww, compare, current);
  BlendWriter writer = {wd};

  sprintf(buf,
          "BLENDER%c%c%.3d",
          (sizeof(void *) == 8) ? '-' : '_',
          (ENDIAN_ORDER == B_ENDIAN) ? 'V' : 'v',
          BLENDER_FILE_VERSION);

  mywrite(wd, buf, 12);

  write_renderinfo(wd, mainvar);
  write_thumb(wd, thumb);
  write_global(wd, write_flags, mainvar);

  /* The window-manager and screen often change,
   * avoid thumbnail detecting changes because of this. */
  mywrite_flush(wd);

  OverrideLibraryStorage *override_storage = wd->use_memfile ?
                                                 NULL :
                                                 BKE_lib_override_library_operations_store_init();

#define ID_BUFFER_STATIC_SIZE 8192
  /* This outer loop allows to save first data-blocks from real mainvar,
   * then the temp ones from override process,
   * if needed, without duplicating whole code. */
  Main *bmain = mainvar;
  do {
    ListBase *lbarray[INDEX_ID_MAX];
    int a = set_listbasepointers(bmain, lbarray);
    while (a--) {
      ID *id = lbarray[a]->first;

      if (id == NULL || GS(id->name) == ID_LI) {
        continue; /* Libraries are handled separately below. */
      }

      char id_buffer_static[ID_BUFFER_STATIC_SIZE];
      void *id_buffer = id_buffer_static;
      const IDTypeInfo *id_type = BKE_idtype_get_info_from_id(id);
      const size_t idtype_struct_size = id_type->struct_size;
      if (idtype_struct_size > ID_BUFFER_STATIC_SIZE) {
        CLOG_ERROR(&LOG,
                   "ID maximum buffer size (%d bytes) is not big enough to fit IDs of type %s, "
                   "which needs %lu bytes",
                   ID_BUFFER_STATIC_SIZE,
                   id_type->name,
                   id_type->struct_size);
        id_buffer = MEM_mallocN(idtype_struct_size, __func__);
      }

      for (; id; id = id->next) {
        /* We should never attempt to write non-regular IDs
         * (i.e. all kind of temp/runtime ones). */
        BLI_assert(
            (id->tag & (LIB_TAG_NO_MAIN | LIB_TAG_NO_USER_REFCOUNT | LIB_TAG_NOT_ALLOCATED)) == 0);

        /* We only write unused IDs in undo case.
         * NOTE: All Scenes, WindowManagers and WorkSpaces should always be written to disk, so
         * their usercount should never be NULL currently. */
        if (id->us == 0 && !wd->use_memfile) {
          BLI_assert(!ELEM(GS(id->name), ID_SCE, ID_WM, ID_WS));
          continue;
        }

        const bool do_override = !ELEM(override_storage, NULL, bmain) &&
                                 ID_IS_OVERRIDE_LIBRARY_REAL(id);

        if (do_override) {
          BKE_lib_override_library_operations_store_start(bmain, override_storage, id);
        }

        if (wd->use_memfile) {
          /* Record the changes that happened up to this undo push in
           * recalc_up_to_undo_push, and clear recalc_after_undo_push again
           * to start accumulating for the next undo push. */
          id->recalc_up_to_undo_push = id->recalc_after_undo_push;
          id->recalc_after_undo_push = 0;

          bNodeTree *nodetree = ntreeFromID(id);
          if (nodetree != NULL) {
            nodetree->id.recalc_up_to_undo_push = nodetree->id.recalc_after_undo_push;
            nodetree->id.recalc_after_undo_push = 0;
          }
          if (GS(id->name) == ID_SCE) {
            Scene *scene = (Scene *)id;
            if (scene->master_collection != NULL) {
              scene->master_collection->id.recalc_up_to_undo_push =
                  scene->master_collection->id.recalc_after_undo_push;
              scene->master_collection->id.recalc_after_undo_push = 0;
            }
          }
        }

        mywrite_id_begin(wd, id);

        memcpy(id_buffer, id, idtype_struct_size);

        /* Clear runtime data to reduce false detection of changed data in undo/redo context. */
        ((ID *)id_buffer)->tag = 0;
        ((ID *)id_buffer)->us = 0;
        ((ID *)id_buffer)->icon_id = 0;
        /* Those listbase data change every time we add/remove an ID, and also often when
         * renaming one (due to re-sorting). This avoids generating a lot of false 'is changed'
         * detections between undo steps. */
        ((ID *)id_buffer)->prev = NULL;
        ((ID *)id_buffer)->next = NULL;
        /* Those runtime pointers should never be set during writing stage, but just in case clear
         * them too. */
        ((ID *)id_buffer)->orig_id = NULL;
        ((ID *)id_buffer)->newid = NULL;
        /* Even though in theory we could be able to preserve this python instance across undo even
         * when we need to re-read the ID into its original address, this is currently cleared in
         * #direct_link_id_common in `readfile.c` anyway, */
        ((ID *)id_buffer)->py_instance = NULL;

        if (id_type->blend_write != NULL) {
          id_type->blend_write(&writer, (ID *)id_buffer, id);
        }

        if (do_override) {
          BKE_lib_override_library_operations_store_end(override_storage, id);
        }

        mywrite_id_end(wd, id);
      }

      if (id_buffer != id_buffer_static) {
        MEM_SAFE_FREE(id_buffer);
      }

      mywrite_flush(wd);
    }
  } while ((bmain != override_storage) && (bmain = override_storage));

  if (override_storage) {
    BKE_lib_override_library_operations_store_finalize(override_storage);
    override_storage = NULL;
  }

  /* Special handling, operating over split Mains... */
  write_libraries(wd, mainvar->next);

  /* So changes above don't cause a 'DNA1' to be detected as changed on undo. */
  mywrite_flush(wd);

  if (use_userdef) {
    write_userdef(&writer, &U);
  }

  /* Write DNA last, because (to be implemented) test for which structs are written.
   *
   * Note that we *borrow* the pointer to 'DNAstr',
   * so writing each time uses the same address and doesn't cause unnecessary undo overhead. */
  writedata(wd, DNA1, (size_t)wd->sdna->data_len, wd->sdna->data);

  /* end of file */
  memset(&bhead, 0, sizeof(BHead));
  bhead.code = ENDB;
  mywrite(wd, &bhead, sizeof(BHead));

  blo_join_main(&mainlist);

  return mywrite_end(wd);
}

/* do reverse file history: .blend1 -> .blend2, .blend -> .blend1 */
/* return: success(0), failure(1) */
static bool do_history(const char *name, ReportList *reports)
{
  char tempname1[FILE_MAX], tempname2[FILE_MAX];
  int hisnr = U.versions;

  if (U.versions == 0) {
    return false;
  }

  if (strlen(name) < 2) {
    BKE_report(reports, RPT_ERROR, "Unable to make version backup: filename too short");
    return true;
  }

  while (hisnr > 1) {
    BLI_snprintf(tempname1, sizeof(tempname1), "%s%d", name, hisnr - 1);
    if (BLI_exists(tempname1)) {
      BLI_snprintf(tempname2, sizeof(tempname2), "%s%d", name, hisnr);

      if (BLI_rename(tempname1, tempname2)) {
        BKE_report(reports, RPT_ERROR, "Unable to make version backup");
        return true;
      }
    }
    hisnr--;
  }

  /* is needed when hisnr==1 */
  if (BLI_exists(name)) {
    BLI_snprintf(tempname1, sizeof(tempname1), "%s%d", name, hisnr);

    if (BLI_rename(name, tempname1)) {
      BKE_report(reports, RPT_ERROR, "Unable to make version backup");
      return true;
    }
  }

  return false;
}

/** \} */

/* -------------------------------------------------------------------- */
/** \name File Writing (Public)
 * \{ */

bool BLO_write_file(Main *mainvar,
                    const char *filepath,
                    const int write_flags,
                    const struct BlendFileWriteParams *params,
                    ReportList *reports)
{
  BLI_assert(!BLI_path_is_rel(filepath));
  BLI_assert(BLI_path_is_abs_from_cwd(filepath));

  char tempname[FILE_MAX + 1];
  WriteWrap ww;

  eBLO_WritePathRemap remap_mode = params->remap_mode;
  const bool use_save_versions = params->use_save_versions;
  const bool use_save_as_copy = params->use_save_as_copy;
  const bool use_userdef = params->use_userdef;
  const BlendThumbnail *thumb = params->thumb;
  const bool relbase_valid = (mainvar->filepath[0] != '\0');

  /* path backup/restore */
  void *path_list_backup = NULL;
  const eBPathForeachFlag path_list_flag = (BKE_BPATH_FOREACH_PATH_SKIP_LINKED |
                                            BKE_BPATH_FOREACH_PATH_SKIP_MULTIFILE);

  if (G.debug & G_DEBUG_IO && mainvar->lock != NULL) {
    BKE_report(reports, RPT_INFO, "Checking sanity of current .blend file *BEFORE* save to disk");
    BLO_main_validate_libraries(mainvar, reports);
    BLO_main_validate_shapekeys(mainvar, reports);
  }

  /* open temporary file, so we preserve the original in case we crash */
  BLI_snprintf(tempname, sizeof(tempname), "%s@", filepath);

  ww_handle_init((write_flags & G_FILE_COMPRESS) ? WW_WRAP_ZSTD : WW_WRAP_NONE, &ww);

  if (ww.open(&ww, tempname) == false) {
    BKE_reportf(
        reports, RPT_ERROR, "Cannot open file %s for writing: %s", tempname, strerror(errno));
    return false;
  }

  if (remap_mode == BLO_WRITE_PATH_REMAP_ABSOLUTE) {
    /* Paths will already be absolute, no remapping to do. */
    if (relbase_valid == false) {
      remap_mode = BLO_WRITE_PATH_REMAP_NONE;
    }
  }

  /* Remapping of relative paths to new file location. */
  if (remap_mode != BLO_WRITE_PATH_REMAP_NONE) {
    if (remap_mode == BLO_WRITE_PATH_REMAP_RELATIVE) {
      /* Make all relative as none of the existing paths can be relative in an unsaved document. */
      if (relbase_valid == false) {
        remap_mode = BLO_WRITE_PATH_REMAP_RELATIVE_ALL;
      }
    }

    /* The source path only makes sense to set if the file was saved (`relbase_valid`). */
    char dir_src[FILE_MAX];
    char dir_dst[FILE_MAX];

    /* Normalize the paths in case there is some subtle difference (so they can be compared). */
    if (relbase_valid) {
      BLI_split_dir_part(mainvar->filepath, dir_src, sizeof(dir_src));
      BLI_path_normalize(NULL, dir_src);
    }
    else {
      dir_src[0] = '\0';
    }
    BLI_split_dir_part(filepath, dir_dst, sizeof(dir_dst));
    BLI_path_normalize(NULL, dir_dst);

    /* Only for relative, not relative-all, as this means making existing paths relative. */
    if (remap_mode == BLO_WRITE_PATH_REMAP_RELATIVE) {
      if (relbase_valid && (BLI_path_cmp(dir_dst, dir_src) == 0)) {
        /* Saved to same path. Nothing to do. */
        remap_mode = BLO_WRITE_PATH_REMAP_NONE;
      }
    }
    else if (remap_mode == BLO_WRITE_PATH_REMAP_ABSOLUTE) {
      if (relbase_valid == false) {
        /* Unsaved, all paths are absolute.Even if the user manages to set a relative path,
         * there is no base-path that can be used to make it absolute. */
        remap_mode = BLO_WRITE_PATH_REMAP_NONE;
      }
    }

    if (remap_mode != BLO_WRITE_PATH_REMAP_NONE) {
      /* Some path processing (e.g. with libraries) may use the current `main->filepath`, if this
       * is not matching the path currently used for saving, unexpected paths corruptions can
       * happen. See T98201. */
      char mainvar_filepath_orig[FILE_MAX];
      STRNCPY(mainvar_filepath_orig, mainvar->filepath);
      STRNCPY(mainvar->filepath, filepath);

      /* Check if we need to backup and restore paths. */
      if (UNLIKELY(use_save_as_copy)) {
        path_list_backup = BKE_bpath_list_backup(mainvar, path_list_flag);
      }

      switch (remap_mode) {
        case BLO_WRITE_PATH_REMAP_RELATIVE:
          /* Saved, make relative paths relative to new location (if possible). */
          BLI_assert(relbase_valid);
          BKE_bpath_relative_rebase(mainvar, dir_src, dir_dst, NULL);
          break;
        case BLO_WRITE_PATH_REMAP_RELATIVE_ALL:
          /* Make all relative (when requested or unsaved). */
          BKE_bpath_relative_convert(mainvar, dir_dst, NULL);
          break;
        case BLO_WRITE_PATH_REMAP_ABSOLUTE:
          /* Make all absolute (when requested or unsaved). */
          BLI_assert(relbase_valid);
          BKE_bpath_absolute_convert(mainvar, dir_src, NULL);
          break;
        case BLO_WRITE_PATH_REMAP_NONE:
          BLI_assert_unreachable(); /* Unreachable. */
          break;
      }

      STRNCPY(mainvar->filepath, mainvar_filepath_orig);
    }
  }

  /* actual file writing */
  const bool err = write_file_handle(mainvar, &ww, NULL, NULL, write_flags, use_userdef, thumb);

  ww.close(&ww);

  if (UNLIKELY(path_list_backup)) {
    BKE_bpath_list_restore(mainvar, path_list_flag, path_list_backup);
    BKE_bpath_list_free(path_list_backup);
  }

  if (err) {
    BKE_report(reports, RPT_ERROR, strerror(errno));
    remove(tempname);

    return false;
  }

  /* file save to temporary file was successful */
  /* now do reverse file history (move .blend1 -> .blend2, .blend -> .blend1) */
  if (use_save_versions) {
    const bool err_hist = do_history(filepath, reports);
    if (err_hist) {
      BKE_report(reports, RPT_ERROR, "Version backup failed (file saved with @)");
      return false;
    }
  }

  if (BLI_rename(tempname, filepath) != 0) {
    BKE_report(reports, RPT_ERROR, "Cannot change old file (file saved with @)");
    return false;
  }

  if (G.debug & G_DEBUG_IO && mainvar->lock != NULL) {
    BKE_report(reports, RPT_INFO, "Checking sanity of current .blend file *AFTER* save to disk");
    BLO_main_validate_libraries(mainvar, reports);
  }

  return true;
}

bool BLO_write_file_mem(Main *mainvar, MemFile *compare, MemFile *current, int write_flags)
{
  bool use_userdef = false;

  const bool err = write_file_handle(
      mainvar, NULL, compare, current, write_flags, use_userdef, NULL);

  return (err == 0);
}

void BLO_write_raw(BlendWriter *writer, size_t size_in_bytes, const void *data_ptr)
{
  writedata(writer->wd, DATA, size_in_bytes, data_ptr);
}

void BLO_write_struct_by_name(BlendWriter *writer, const char *struct_name, const void *data_ptr)
{
  BLO_write_struct_array_by_name(writer, struct_name, 1, data_ptr);
}

void BLO_write_struct_array_by_name(BlendWriter *writer,
                                    const char *struct_name,
                                    int array_size,
                                    const void *data_ptr)
{
  int struct_id = BLO_get_struct_id_by_name(writer, struct_name);
  if (UNLIKELY(struct_id == -1)) {
    CLOG_ERROR(&LOG, "Can't find SDNA code <%s>\n", struct_name);
    return;
  }
  BLO_write_struct_array_by_id(writer, struct_id, array_size, data_ptr);
}

void BLO_write_struct_by_id(BlendWriter *writer, int struct_id, const void *data_ptr)
{
  writestruct_nr(writer->wd, DATA, struct_id, 1, data_ptr);
}

void BLO_write_struct_at_address_by_id(BlendWriter *writer,
                                       int struct_id,
                                       const void *address,
                                       const void *data_ptr)
{
  BLO_write_struct_at_address_by_id_with_filecode(writer, DATA, struct_id, address, data_ptr);
}

void BLO_write_struct_at_address_by_id_with_filecode(
    BlendWriter *writer, int filecode, int struct_id, const void *address, const void *data_ptr)
{
  writestruct_at_address_nr(writer->wd, filecode, struct_id, 1, address, data_ptr);
}

void BLO_write_struct_array_by_id(BlendWriter *writer,
                                  int struct_id,
                                  int array_size,
                                  const void *data_ptr)
{
  writestruct_nr(writer->wd, DATA, struct_id, array_size, data_ptr);
}

void BLO_write_struct_array_at_address_by_id(
    BlendWriter *writer, int struct_id, int array_size, const void *address, const void *data_ptr)
{
  writestruct_at_address_nr(writer->wd, DATA, struct_id, array_size, address, data_ptr);
}

void BLO_write_struct_list_by_id(BlendWriter *writer, int struct_id, ListBase *list)
{
  writelist_nr(writer->wd, DATA, struct_id, list);
}

void BLO_write_struct_list_by_name(BlendWriter *writer, const char *struct_name, ListBase *list)
{
  int struct_id = BLO_get_struct_id_by_name(writer, struct_name);
  if (UNLIKELY(struct_id == -1)) {
    CLOG_ERROR(&LOG, "Can't find SDNA code <%s>\n", struct_name);
    return;
  }
  BLO_write_struct_list_by_id(writer, struct_id, list);
}

void blo_write_id_struct(BlendWriter *writer, int struct_id, const void *id_address, const ID *id)
{
  writestruct_at_address_nr(writer->wd, GS(id->name), struct_id, 1, id_address, id);
}

int BLO_get_struct_id_by_name(BlendWriter *writer, const char *struct_name)
{
  int struct_id = DNA_struct_find_nr(writer->wd->sdna, struct_name);
  return struct_id;
}

void BLO_write_int32_array(BlendWriter *writer, uint num, const int32_t *data_ptr)
{
  BLO_write_raw(writer, sizeof(int32_t) * (size_t)num, data_ptr);
}

void BLO_write_uint32_array(BlendWriter *writer, uint num, const uint32_t *data_ptr)
{
  BLO_write_raw(writer, sizeof(uint32_t) * (size_t)num, data_ptr);
}

void BLO_write_float_array(BlendWriter *writer, uint num, const float *data_ptr)
{
  BLO_write_raw(writer, sizeof(float) * (size_t)num, data_ptr);
}

void BLO_write_double_array(BlendWriter *writer, uint num, const double *data_ptr)
{
  BLO_write_raw(writer, sizeof(double) * (size_t)num, data_ptr);
}

void BLO_write_pointer_array(BlendWriter *writer, uint num, const void *data_ptr)
{
  BLO_write_raw(writer, sizeof(void *) * (size_t)num, data_ptr);
}

void BLO_write_float3_array(BlendWriter *writer, uint num, const float *data_ptr)
{
  BLO_write_raw(writer, sizeof(float[3]) * (size_t)num, data_ptr);
}

void BLO_write_string(BlendWriter *writer, const char *data_ptr)
{
  if (data_ptr != NULL) {
    BLO_write_raw(writer, strlen(data_ptr) + 1, data_ptr);
  }
}

bool BLO_write_is_undo(BlendWriter *writer)
{
  return writer->wd->use_memfile;
}

/** \} */<|MERGE_RESOLUTION|>--- conflicted
+++ resolved
@@ -988,20 +988,11 @@
               ((id->tag & LIB_TAG_EXTERN) ||
                ((id->tag & LIB_TAG_INDIRECT) && (id->flag & LIB_INDIRECT_WEAK_LINK)))) {
             if (!BKE_idtype_idcode_is_linkable(GS(id->name))) {
-<<<<<<< HEAD
-              printf(
-                  "ERROR: write file: data '%s' from lib '%s' is not linkable "
-                  "but is flagged as directly linked\n",
-                  id->name,
-                  main->curlib->filepath_abs);
-              BLI_assert(0);
-=======
               CLOG_ERROR(&LOG,
-                         "Data-block '%s' from lib '%s' is not linkable, but is flagged as "
+                         "Data '%s' from lib '%s' is not linkable, but is flagged as "
                          "directly linked\n",
                          id->name,
                          main->curlib->filepath_abs);
->>>>>>> 33a7a9e1
             }
             writestruct(wd, ID_LINK_PLACEHOLDER, ID, 1, id);
           }
