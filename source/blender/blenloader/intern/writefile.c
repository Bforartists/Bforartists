/*
 * This program is free software; you can redistribute it and/or
 * modify it under the terms of the GNU General Public License
 * as published by the Free Software Foundation; either version 2
 * of the License, or (at your option) any later version.
 *
 * This program is distributed in the hope that it will be useful,
 * but WITHOUT ANY WARRANTY; without even the implied warranty of
 * MERCHANTABILITY or FITNESS FOR A PARTICULAR PURPOSE.  See the
 * GNU General Public License for more details.
 *
 * You should have received a copy of the GNU General Public License
 * along with this program; if not, write to the Free Software Foundation,
 * Inc., 51 Franklin Street, Fifth Floor, Boston, MA 02110-1301, USA.
 *
 * The Original Code is Copyright (C) 2001-2002 by NaN Holding BV.
 * All rights reserved.
 */

/** \file
 * \ingroup blenloader
 */

/**
 *
 * FILE FORMAT
 * ===========
 *
 * IFF-style structure (but not IFF compatible!)
 *
 * Start file:
 * <pre>
 * `BLENDER_V100`  `12` bytes  (version 1.00 is just an example).
 *                 `V` = big endian, `v` = little endian.
 *                 `_` = 4 byte pointer, `-` = 8 byte pointer.
 * </pre>
 *
 * data-blocks: (also see struct #BHead).
 * <pre>
 * `bh.code`       `char[4]` see `BLO_blend_defs.h` for a list of known types.
 * `bh.len`        `int32` length data after #BHead in bytes.
 * `bh.old`        `void *` old pointer (the address at the time of writing the file).
 * `bh.SDNAnr`     `int32` struct index of structs stored in #DNA1 data.
 * `bh.nr`         `int32` in case of array: number of structs.
 * data
 * ...
 * ...
 * </pre>
 *
 * Almost all data in Blender are structures. Each struct saved
 * gets a BHead header.  With BHead the struct can be linked again
 * and compared with #StructDNA.

 * WRITE
 * =====
 *
 * Preferred writing order: (not really a must, but why would you do it random?)
 * Any case: direct data is ALWAYS after the lib block.
 *
 * (Local file data)
 * - for each LibBlock
 *   - write LibBlock
 *   - write associated direct data
 * (External file data)
 * - per library
 *   - write library block
 *   - per LibBlock
 *     - write the ID of LibBlock
 * - write #TEST (#RenderInfo struct. 128x128 blend file preview is optional).
 * - write #GLOB (#FileGlobal struct) (some global vars).
 * - write #DNA1 (#SDNA struct)
 * - write #USER (#UserDef struct) if filename is ``~/.config/blender/X.XX/config/startup.blend``.
 */

#include <fcntl.h>
#include <limits.h>
#include <math.h>
#include <stdio.h>
#include <stdlib.h>
#include <string.h>

#ifdef WIN32
#  include "BLI_winstuff.h"
#  include "winsock2.h"
#  include <io.h>
#  include <zlib.h> /* odd include order-issue */
#else
#  include <unistd.h> /* FreeBSD, for write() and close(). */
#endif

#include "BLI_utildefines.h"

/* allow writefile to use deprecated functionality (for forward compatibility code) */
#define DNA_DEPRECATED_ALLOW

#include "DNA_anim_types.h"
#include "DNA_armature_types.h"
#include "DNA_cachefile_types.h"
#include "DNA_cloth_types.h"
#include "DNA_collection_types.h"
#include "DNA_constraint_types.h"
#include "DNA_curveprofile_types.h"
#include "DNA_dynamicpaint_types.h"
#include "DNA_fileglobal_types.h"
#include "DNA_fluid_types.h"
#include "DNA_genfile.h"
#include "DNA_lightprobe_types.h"
#include "DNA_meshdata_types.h"
#include "DNA_movieclip_types.h"
#include "DNA_object_force_types.h"
#include "DNA_object_types.h"
#include "DNA_particle_types.h"
#include "DNA_pointcache_types.h"
#include "DNA_rigidbody_types.h"
#include "DNA_scene_types.h"
#include "DNA_screen_types.h"
#include "DNA_sdna_types.h"
#include "DNA_sequence_types.h"
#include "DNA_shader_fx_types.h"
#include "DNA_space_types.h"
#include "DNA_view3d_types.h"
#include "DNA_windowmanager_types.h"
#include "DNA_workspace_types.h"

#include "BLI_bitmap.h"
#include "BLI_blenlib.h"
#include "BLI_mempool.h"
#include "MEM_guardedalloc.h" /* MEM_freeN */

#include "BKE_action.h"
#include "BKE_anim_data.h"
#include "BKE_animsys.h"
#include "BKE_armature.h"
#include "BKE_blender_version.h"
#include "BKE_bpath.h"
#include "BKE_collection.h"
#include "BKE_colortools.h"
#include "BKE_constraint.h"
#include "BKE_curveprofile.h"
#include "BKE_deform.h"
#include "BKE_fcurve.h"
#include "BKE_fcurve_driver.h"
#include "BKE_global.h" /* for G */
#include "BKE_gpencil_modifier.h"
#include "BKE_icons.h"
#include "BKE_idprop.h"
#include "BKE_idtype.h"
#include "BKE_layer.h"
#include "BKE_lib_id.h"
#include "BKE_lib_override.h"
#include "BKE_main.h"
#include "BKE_modifier.h"
#include "BKE_node.h"
#include "BKE_object.h"
#include "BKE_packedFile.h"
#include "BKE_pointcache.h"
#include "BKE_report.h"
#include "BKE_screen.h"
#include "BKE_sequencer.h"
#include "BKE_shader_fx.h"
#include "BKE_subsurf.h"
#include "BKE_workspace.h"

#include "BLO_blend_defs.h"
#include "BLO_blend_validate.h"
#include "BLO_read_write.h"
#include "BLO_readfile.h"
#include "BLO_undofile.h"
#include "BLO_writefile.h"

#include "readfile.h"

#include <errno.h>

/* Make preferences read-only. */
#define U (*((const UserDef *)&U))

/* ********* my write, buffered writing with minimum size chunks ************ */

/* Use optimal allocation since blocks of this size are kept in memory for undo. */
#define MYWRITE_BUFFER_SIZE (MEM_SIZE_OPTIMAL(1 << 17)) /* 128kb */
#define MYWRITE_MAX_CHUNK (MEM_SIZE_OPTIMAL(1 << 15))   /* ~32kb */

/** Use if we want to store how many bytes have been written to the file. */
// #define USE_WRITE_DATA_LEN

/* -------------------------------------------------------------------- */
/** \name Internal Write Wrapper's (Abstracts Compression)
 * \{ */

typedef enum {
  WW_WRAP_NONE = 1,
  WW_WRAP_ZLIB,
} eWriteWrapType;

typedef struct WriteWrap WriteWrap;
struct WriteWrap {
  /* callbacks */
  bool (*open)(WriteWrap *ww, const char *filepath);
  bool (*close)(WriteWrap *ww);
  size_t (*write)(WriteWrap *ww, const char *data, size_t data_len);

  /* Buffer output (we only want when output isn't already buffered). */
  bool use_buf;

  /* internal */
  union {
    int file_handle;
    gzFile gz_handle;
  } _user_data;
};

/* none */
#define FILE_HANDLE(ww) (ww)->_user_data.file_handle

static bool ww_open_none(WriteWrap *ww, const char *filepath)
{
  int file;

  file = BLI_open(filepath, O_BINARY + O_WRONLY + O_CREAT + O_TRUNC, 0666);

  if (file != -1) {
    FILE_HANDLE(ww) = file;
    return true;
  }

  return false;
}
static bool ww_close_none(WriteWrap *ww)
{
  return (close(FILE_HANDLE(ww)) != -1);
}
static size_t ww_write_none(WriteWrap *ww, const char *buf, size_t buf_len)
{
  return write(FILE_HANDLE(ww), buf, buf_len);
}
#undef FILE_HANDLE

/* zlib */
#define FILE_HANDLE(ww) (ww)->_user_data.gz_handle

static bool ww_open_zlib(WriteWrap *ww, const char *filepath)
{
  gzFile file;

  file = BLI_gzopen(filepath, "wb1");

  if (file != Z_NULL) {
    FILE_HANDLE(ww) = file;
    return true;
  }

  return false;
}
static bool ww_close_zlib(WriteWrap *ww)
{
  return (gzclose(FILE_HANDLE(ww)) == Z_OK);
}
static size_t ww_write_zlib(WriteWrap *ww, const char *buf, size_t buf_len)
{
  return gzwrite(FILE_HANDLE(ww), buf, buf_len);
}
#undef FILE_HANDLE

/* --- end compression types --- */

static void ww_handle_init(eWriteWrapType ww_type, WriteWrap *r_ww)
{
  memset(r_ww, 0, sizeof(*r_ww));

  switch (ww_type) {
    case WW_WRAP_ZLIB: {
      r_ww->open = ww_open_zlib;
      r_ww->close = ww_close_zlib;
      r_ww->write = ww_write_zlib;
      r_ww->use_buf = false;
      break;
    }
    default: {
      r_ww->open = ww_open_none;
      r_ww->close = ww_close_none;
      r_ww->write = ww_write_none;
      r_ww->use_buf = true;
      break;
    }
  }
}

/** \} */

/* -------------------------------------------------------------------- */
/** \name Write Data Type & Functions
 * \{ */

typedef struct {
  const struct SDNA *sdna;

  /** Use for file and memory writing (fixed size of #MYWRITE_BUFFER_SIZE). */
  uchar *buf;
  /** Number of bytes used in #WriteData.buf (flushed when exceeded). */
  size_t buf_used_len;

#ifdef USE_WRITE_DATA_LEN
  /** Total number of bytes written. */
  size_t write_len;
#endif

  /** Set on unlikely case of an error (ignores further file writing).  */
  bool error;

  /** #MemFile writing (used for undo). */
  MemFileWriteData mem;
  /** When true, write to #WriteData.current, could also call 'is_undo'. */
  bool use_memfile;

  /**
   * Wrap writing, so we can use zlib or
   * other compression types later, see: G_FILE_COMPRESS
   * Will be NULL for UNDO.
   */
  WriteWrap *ww;
} WriteData;

typedef struct BlendWriter {
  WriteData *wd;
} BlendWriter;

static WriteData *writedata_new(WriteWrap *ww)
{
  WriteData *wd = MEM_callocN(sizeof(*wd), "writedata");

  wd->sdna = DNA_sdna_current_get();

  wd->ww = ww;

  if ((ww == NULL) || (ww->use_buf)) {
    wd->buf = MEM_mallocN(MYWRITE_BUFFER_SIZE, "wd->buf");
  }

  return wd;
}

static void writedata_do_write(WriteData *wd, const void *mem, size_t memlen)
{
  if ((wd == NULL) || wd->error || (mem == NULL) || memlen < 1) {
    return;
  }

  if (memlen > INT_MAX) {
    BLI_assert(!"Cannot write chunks bigger than INT_MAX.");
    return;
  }

  if (UNLIKELY(wd->error)) {
    return;
  }

  /* memory based save */
  if (wd->use_memfile) {
    BLO_memfile_chunk_add(&wd->mem, mem, memlen);
  }
  else {
    if (wd->ww->write(wd->ww, mem, memlen) != memlen) {
      wd->error = true;
    }
  }
}

static void writedata_free(WriteData *wd)
{
  if (wd->buf) {
    MEM_freeN(wd->buf);
  }
  MEM_freeN(wd);
}

/** \} */

/* -------------------------------------------------------------------- */
/** \name Local Writing API 'mywrite'
 * \{ */

/**
 * Flush helps the de-duplicating memory for undo-save by logically segmenting data,
 * so differences in one part of memory won't cause unrelated data to be duplicated.
 */
static void mywrite_flush(WriteData *wd)
{
  if (wd->buf_used_len != 0) {
    writedata_do_write(wd, wd->buf, wd->buf_used_len);
    wd->buf_used_len = 0;
  }
}

/**
 * Low level WRITE(2) wrapper that buffers data
 * \param adr: Pointer to new chunk of data
 * \param len: Length of new chunk of data
 */
static void mywrite(WriteData *wd, const void *adr, size_t len)
{
  if (UNLIKELY(wd->error)) {
    return;
  }

  if (UNLIKELY(adr == NULL)) {
    BLI_assert(0);
    return;
  }

#ifdef USE_WRITE_DATA_LEN
  wd->write_len += len;
#endif

  if (wd->buf == NULL) {
    writedata_do_write(wd, adr, len);
  }
  else {
    /* if we have a single big chunk, write existing data in
     * buffer and write out big chunk in smaller pieces */
    if (len > MYWRITE_MAX_CHUNK) {
      if (wd->buf_used_len != 0) {
        writedata_do_write(wd, wd->buf, wd->buf_used_len);
        wd->buf_used_len = 0;
      }

      do {
        size_t writelen = MIN2(len, MYWRITE_MAX_CHUNK);
        writedata_do_write(wd, adr, writelen);
        adr = (const char *)adr + writelen;
        len -= writelen;
      } while (len > 0);

      return;
    }

    /* if data would overflow buffer, write out the buffer */
    if (len + wd->buf_used_len > MYWRITE_BUFFER_SIZE - 1) {
      writedata_do_write(wd, wd->buf, wd->buf_used_len);
      wd->buf_used_len = 0;
    }

    /* append data at end of buffer */
    memcpy(&wd->buf[wd->buf_used_len], adr, len);
    wd->buf_used_len += len;
  }
}

/**
 * BeGiN initializer for mywrite
 * \param ww: File write wrapper.
 * \param compare: Previous memory file (can be NULL).
 * \param current: The current memory file (can be NULL).
 * \warning Talks to other functions with global parameters
 */
static WriteData *mywrite_begin(WriteWrap *ww, MemFile *compare, MemFile *current)
{
  WriteData *wd = writedata_new(ww);

  if (current != NULL) {
    BLO_memfile_write_init(&wd->mem, current, compare);
    wd->use_memfile = true;
  }

  return wd;
}

/**
 * END the mywrite wrapper
 * \return 1 if write failed
 * \return unknown global variable otherwise
 * \warning Talks to other functions with global parameters
 */
static bool mywrite_end(WriteData *wd)
{
  if (wd->buf_used_len != 0) {
    writedata_do_write(wd, wd->buf, wd->buf_used_len);
    wd->buf_used_len = 0;
  }

  if (wd->use_memfile) {
    BLO_memfile_write_finalize(&wd->mem);
  }

  const bool err = wd->error;
  writedata_free(wd);

  return err;
}

/**
 * Start writing of data related to a single ID.
 *
 * Only does something when storing an undo step.
 */
static void mywrite_id_begin(WriteData *wd, ID *id)
{
  if (wd->use_memfile) {
    wd->mem.current_id_session_uuid = id->session_uuid;

    /* If current next memchunk does not match the ID we are about to write, try to find the
     * correct memchunk in the mapping using ID's session_uuid. */
    if (wd->mem.id_session_uuid_mapping != NULL &&
        (wd->mem.reference_current_chunk == NULL ||
         wd->mem.reference_current_chunk->id_session_uuid != id->session_uuid)) {
      void *ref = BLI_ghash_lookup(wd->mem.id_session_uuid_mapping,
                                   POINTER_FROM_UINT(id->session_uuid));
      if (ref != NULL) {
        wd->mem.reference_current_chunk = ref;
      }
      /* Else, no existing memchunk found, i.e. this is supposed to be a new ID. */
    }
    /* Otherwise, we try with the current memchunk in any case, whether it is matching current
     * ID's session_uuid or not. */
  }
}

/**
 * Start writing of data related to a single ID.
 *
 * Only does something when storing an undo step.
 */
static void mywrite_id_end(WriteData *wd, ID *UNUSED(id))
{
  if (wd->use_memfile) {
    /* Very important to do it after every ID write now, otherwise we cannot know whether a
     * specific ID changed or not. */
    mywrite_flush(wd);
    wd->mem.current_id_session_uuid = MAIN_ID_SESSION_UUID_UNSET;
  }
}

/** \} */

/* -------------------------------------------------------------------- */
/** \name Generic DNA File Writing
 * \{ */

static void writestruct_at_address_nr(
    WriteData *wd, int filecode, const int struct_nr, int nr, const void *adr, const void *data)
{
  BHead bh;

  BLI_assert(struct_nr > 0 && struct_nr < SDNA_TYPE_MAX);

  if (adr == NULL || data == NULL || nr == 0) {
    return;
  }

  /* init BHead */
  bh.code = filecode;
  bh.old = adr;
  bh.nr = nr;

  bh.SDNAnr = struct_nr;
  const SDNA_Struct *struct_info = wd->sdna->structs[bh.SDNAnr];

  bh.len = nr * wd->sdna->types_size[struct_info->type];

  if (bh.len == 0) {
    return;
  }

  mywrite(wd, &bh, sizeof(BHead));
  mywrite(wd, data, (size_t)bh.len);
}

static void writestruct_nr(
    WriteData *wd, int filecode, const int struct_nr, int nr, const void *adr)
{
  writestruct_at_address_nr(wd, filecode, struct_nr, nr, adr, adr);
}

/* do not use for structs */
static void writedata(WriteData *wd, int filecode, size_t len, const void *adr)
{
  BHead bh;

  if (adr == NULL || len == 0) {
    return;
  }

  if (len > INT_MAX) {
    BLI_assert(!"Cannot write chunks bigger than INT_MAX.");
    return;
  }

  /* align to 4 (writes uninitialized bytes in some cases) */
  len = (len + 3) & ~((size_t)3);

  /* init BHead */
  bh.code = filecode;
  bh.old = adr;
  bh.nr = 1;
  bh.SDNAnr = 0;
  bh.len = (int)len;

  mywrite(wd, &bh, sizeof(BHead));
  mywrite(wd, adr, len);
}

/* use this to force writing of lists in same order as reading (using link_list) */
static void writelist_nr(WriteData *wd, int filecode, const int struct_nr, const ListBase *lb)
{
  const Link *link = lb->first;

  while (link) {
    writestruct_nr(wd, filecode, struct_nr, 1, link);
    link = link->next;
  }
}

#if 0
static void writelist_id(WriteData *wd, int filecode, const char *structname, const ListBase *lb)
{
  const Link *link = lb->first;
  if (link) {

    const int struct_nr = DNA_struct_find_nr(wd->sdna, structname);
    if (struct_nr == -1) {
      printf("error: can't find SDNA code <%s>\n", structname);
      return;
    }

    while (link) {
      writestruct_nr(wd, filecode, struct_nr, 1, link);
      link = link->next;
    }
  }
}
#endif

#define writestruct_at_address(wd, filecode, struct_id, nr, adr, data) \
  writestruct_at_address_nr(wd, filecode, SDNA_TYPE_FROM_STRUCT(struct_id), nr, adr, data)

#define writestruct(wd, filecode, struct_id, nr, adr) \
  writestruct_nr(wd, filecode, SDNA_TYPE_FROM_STRUCT(struct_id), nr, adr)

#define writelist(wd, filecode, struct_id, lb) \
  writelist_nr(wd, filecode, SDNA_TYPE_FROM_STRUCT(struct_id), lb)

/** \} */

/* -------------------------------------------------------------------- */
/** \name Typed DNA File Writing
 *
 * These functions are used by blender's .blend system for file saving/loading.
 * \{ */

/**
 * Take care using 'use_active_win', since we wont want the currently active window
 * to change which scene renders (currently only used for undo).
 */
static void current_screen_compat(Main *mainvar,
                                  bool use_active_win,
                                  bScreen **r_screen,
                                  Scene **r_scene,
                                  ViewLayer **r_view_layer)
{
  wmWindowManager *wm;
  wmWindow *window = NULL;

  /* find a global current screen in the first open window, to have
   * a reasonable default for reading in older versions */
  wm = mainvar->wm.first;

  if (wm) {
    if (use_active_win) {
      /* write the active window into the file, needed for multi-window undo T43424 */
      for (window = wm->windows.first; window; window = window->next) {
        if (window->active) {
          break;
        }
      }

      /* fallback */
      if (window == NULL) {
        window = wm->windows.first;
      }
    }
    else {
      window = wm->windows.first;
    }
  }

  *r_screen = (window) ? BKE_workspace_active_screen_get(window->workspace_hook) : NULL;
  *r_scene = (window) ? window->scene : NULL;
  *r_view_layer = (window && *r_scene) ? BKE_view_layer_find(*r_scene, window->view_layer_name) :
                                         NULL;
}

typedef struct RenderInfo {
  int sfra;
  int efra;
  char scene_name[MAX_ID_NAME - 2];
} RenderInfo;

/**
 * This was originally added for the historic render-daemon feature,
 * now write because it can be easily extracted without reading the whole blend file.
 *
 * See: `release/scripts/modules/blend_render_info.py`
 */
static void write_renderinfo(WriteData *wd, Main *mainvar)
{
  bScreen *curscreen;
  Scene *curscene = NULL;
  ViewLayer *view_layer;

  /* XXX in future, handle multiple windows with multiple screens? */
  current_screen_compat(mainvar, false, &curscreen, &curscene, &view_layer);

  LISTBASE_FOREACH (Scene *, sce, &mainvar->scenes) {
    if (sce->id.lib == NULL && (sce == curscene || (sce->r.scemode & R_BG_RENDER))) {
      RenderInfo data;
      data.sfra = sce->r.sfra;
      data.efra = sce->r.efra;
      memset(data.scene_name, 0, sizeof(data.scene_name));

      BLI_strncpy(data.scene_name, sce->id.name + 2, sizeof(data.scene_name));

      writedata(wd, REND, sizeof(data), &data);
    }
  }
}

static void write_keymapitem(BlendWriter *writer, const wmKeyMapItem *kmi)
{
  BLO_write_struct(writer, wmKeyMapItem, kmi);
  if (kmi->properties) {
    IDP_BlendWrite(writer, kmi->properties);
  }
}

static void write_userdef(BlendWriter *writer, const UserDef *userdef)
{
  writestruct(writer->wd, USER, UserDef, 1, userdef);

  LISTBASE_FOREACH (const bTheme *, btheme, &userdef->themes) {
    BLO_write_struct(writer, bTheme, btheme);
  }

  LISTBASE_FOREACH (const wmKeyMap *, keymap, &userdef->user_keymaps) {
    BLO_write_struct(writer, wmKeyMap, keymap);

    LISTBASE_FOREACH (const wmKeyMapDiffItem *, kmdi, &keymap->diff_items) {
      BLO_write_struct(writer, wmKeyMapDiffItem, kmdi);
      if (kmdi->remove_item) {
        write_keymapitem(writer, kmdi->remove_item);
      }
      if (kmdi->add_item) {
        write_keymapitem(writer, kmdi->add_item);
      }
    }

    LISTBASE_FOREACH (const wmKeyMapItem *, kmi, &keymap->items) {
      write_keymapitem(writer, kmi);
    }
  }

  LISTBASE_FOREACH (const wmKeyConfigPref *, kpt, &userdef->user_keyconfig_prefs) {
    BLO_write_struct(writer, wmKeyConfigPref, kpt);
    if (kpt->prop) {
      IDP_BlendWrite(writer, kpt->prop);
    }
  }

  LISTBASE_FOREACH (const bUserMenu *, um, &userdef->user_menus) {
    BLO_write_struct(writer, bUserMenu, um);
    LISTBASE_FOREACH (const bUserMenuItem *, umi, &um->items) {
      if (umi->type == USER_MENU_TYPE_OPERATOR) {
        const bUserMenuItem_Op *umi_op = (const bUserMenuItem_Op *)umi;
        BLO_write_struct(writer, bUserMenuItem_Op, umi_op);
        if (umi_op->prop) {
          IDP_BlendWrite(writer, umi_op->prop);
        }
      }
      else if (umi->type == USER_MENU_TYPE_MENU) {
        const bUserMenuItem_Menu *umi_mt = (const bUserMenuItem_Menu *)umi;
        BLO_write_struct(writer, bUserMenuItem_Menu, umi_mt);
      }
      else if (umi->type == USER_MENU_TYPE_PROP) {
        const bUserMenuItem_Prop *umi_pr = (const bUserMenuItem_Prop *)umi;
        BLO_write_struct(writer, bUserMenuItem_Prop, umi_pr);
      }
      else {
        BLO_write_struct(writer, bUserMenuItem, umi);
      }
    }
  }

  LISTBASE_FOREACH (const bAddon *, bext, &userdef->addons) {
    BLO_write_struct(writer, bAddon, bext);
    if (bext->prop) {
      IDP_BlendWrite(writer, bext->prop);
    }
  }

  LISTBASE_FOREACH (const bPathCompare *, path_cmp, &userdef->autoexec_paths) {
    BLO_write_struct(writer, bPathCompare, path_cmp);
  }

  LISTBASE_FOREACH (const uiStyle *, style, &userdef->uistyles) {
    BLO_write_struct(writer, uiStyle, style);
  }
}

/* update this also to readfile.c */
static const char *ptcache_data_struct[] = {
    "",          // BPHYS_DATA_INDEX
    "",          // BPHYS_DATA_LOCATION
    "",          // BPHYS_DATA_VELOCITY
    "",          // BPHYS_DATA_ROTATION
    "",          // BPHYS_DATA_AVELOCITY / BPHYS_DATA_XCONST */
    "",          // BPHYS_DATA_SIZE:
    "",          // BPHYS_DATA_TIMES:
    "BoidData",  // case BPHYS_DATA_BOIDS:
};
static const char *ptcache_extra_struct[] = {
    "",
    "ParticleSpring",
    "vec3f",
};
static void write_pointcaches(BlendWriter *writer, ListBase *ptcaches)
{
  LISTBASE_FOREACH (PointCache *, cache, ptcaches) {
    BLO_write_struct(writer, PointCache, cache);

    if ((cache->flag & PTCACHE_DISK_CACHE) == 0) {
      LISTBASE_FOREACH (PTCacheMem *, pm, &cache->mem_cache) {
        BLO_write_struct(writer, PTCacheMem, pm);

        for (int i = 0; i < BPHYS_TOT_DATA; i++) {
          if (pm->data[i] && pm->data_types & (1 << i)) {
            if (ptcache_data_struct[i][0] == '\0') {
              BLO_write_raw(writer, MEM_allocN_len(pm->data[i]), pm->data[i]);
            }
            else {
              BLO_write_struct_array_by_name(
                  writer, ptcache_data_struct[i], pm->totpoint, pm->data[i]);
            }
          }
        }

        LISTBASE_FOREACH (PTCacheExtra *, extra, &pm->extradata) {
          if (ptcache_extra_struct[extra->type][0] == '\0') {
            continue;
          }
          BLO_write_struct(writer, PTCacheExtra, extra);
          BLO_write_struct_array_by_name(
              writer, ptcache_extra_struct[extra->type], extra->totdata, extra->data);
        }
      }
    }
  }
}

static void write_particlesystems(BlendWriter *writer, ListBase *particles)
{
  LISTBASE_FOREACH (ParticleSystem *, psys, particles) {
    BLO_write_struct(writer, ParticleSystem, psys);

    if (psys->particles) {
      BLO_write_struct_array(writer, ParticleData, psys->totpart, psys->particles);

      if (psys->particles->hair) {
        ParticleData *pa = psys->particles;

        for (int a = 0; a < psys->totpart; a++, pa++) {
          BLO_write_struct_array(writer, HairKey, pa->totkey, pa->hair);
        }
      }

      if (psys->particles->boid && (psys->part->phystype == PART_PHYS_BOIDS)) {
        BLO_write_struct_array(writer, BoidParticle, psys->totpart, psys->particles->boid);
      }

      if (psys->part->fluid && (psys->part->phystype == PART_PHYS_FLUID) &&
          (psys->part->fluid->flag & SPH_VISCOELASTIC_SPRINGS)) {
        BLO_write_struct_array(
            writer, ParticleSpring, psys->tot_fluidsprings, psys->fluid_springs);
      }
    }
    LISTBASE_FOREACH (ParticleTarget *, pt, &psys->targets) {
      BLO_write_struct(writer, ParticleTarget, pt);
    }

    if (psys->child) {
      BLO_write_struct_array(writer, ChildParticle, psys->totchild, psys->child);
    }

    if (psys->clmd) {
      BLO_write_struct(writer, ClothModifierData, psys->clmd);
      BLO_write_struct(writer, ClothSimSettings, psys->clmd->sim_parms);
      BLO_write_struct(writer, ClothCollSettings, psys->clmd->coll_parms);
    }

    write_pointcaches(writer, &psys->ptcaches);
  }
}

static void write_motionpath(BlendWriter *writer, bMotionPath *mpath)
{
  /* sanity checks */
  if (mpath == NULL) {
    return;
  }

  /* firstly, just write the motionpath struct */
  BLO_write_struct(writer, bMotionPath, mpath);

  /* now write the array of data */
  BLO_write_struct_array(writer, bMotionPathVert, mpath->length, mpath->points);
}

static void write_constraints(BlendWriter *writer, ListBase *conlist)
{
  LISTBASE_FOREACH (bConstraint *, con, conlist) {
    const bConstraintTypeInfo *cti = BKE_constraint_typeinfo_get(con);

    /* Write the specific data */
    if (cti && con->data) {
      /* firstly, just write the plain con->data struct */
      BLO_write_struct_by_name(writer, cti->structName, con->data);

      /* do any constraint specific stuff */
      switch (con->type) {
        case CONSTRAINT_TYPE_PYTHON: {
          bPythonConstraint *data = con->data;

          /* write targets */
          LISTBASE_FOREACH (bConstraintTarget *, ct, &data->targets) {
            BLO_write_struct(writer, bConstraintTarget, ct);
          }

          /* Write ID Properties -- and copy this comment EXACTLY for easy finding
           * of library blocks that implement this.*/
          IDP_BlendWrite(writer, data->prop);

          break;
        }
        case CONSTRAINT_TYPE_ARMATURE: {
          bArmatureConstraint *data = con->data;

          /* write targets */
          LISTBASE_FOREACH (bConstraintTarget *, ct, &data->targets) {
            BLO_write_struct(writer, bConstraintTarget, ct);
          }

          break;
        }
        case CONSTRAINT_TYPE_SPLINEIK: {
          bSplineIKConstraint *data = con->data;

          /* write points array */
          BLO_write_float_array(writer, data->numpoints, data->points);

          break;
        }
      }
    }

    /* Write the constraint */
    BLO_write_struct(writer, bConstraint, con);
  }
}

static void write_pose(BlendWriter *writer, bPose *pose, bArmature *arm)
{
  /* Write each channel */
  if (pose == NULL) {
    return;
  }

  BLI_assert(arm != NULL);

  /* Write channels */
  LISTBASE_FOREACH (bPoseChannel *, chan, &pose->chanbase) {
    /* Write ID Properties -- and copy this comment EXACTLY for easy finding
     * of library blocks that implement this.*/
    if (chan->prop) {
      IDP_BlendWrite(writer, chan->prop);
    }

    write_constraints(writer, &chan->constraints);

    write_motionpath(writer, chan->mpath);

    /* Prevent crashes with autosave,
     * when a bone duplicated in edit-mode has not yet been assigned to its pose-channel.
     * Also needed with memundo, in some cases we can store a step before pose has been
     * properly rebuilt from previous undo step. */
    Bone *bone = (pose->flag & POSE_RECALC) ? BKE_armature_find_bone_name(arm, chan->name) :
                                              chan->bone;
    if (bone != NULL) {
      /* gets restored on read, for library armatures */
      chan->selectflag = bone->flag & BONE_SELECTED;
    }

    BLO_write_struct(writer, bPoseChannel, chan);
  }

  /* Write groups */
  LISTBASE_FOREACH (bActionGroup *, grp, &pose->agroups) {
    BLO_write_struct(writer, bActionGroup, grp);
  }

  /* write IK param */
  if (pose->ikparam) {
    const char *structname = BKE_pose_ikparam_get_name(pose);
    if (structname) {
      BLO_write_struct_by_name(writer, structname, pose->ikparam);
    }
  }

  /* Write this pose */
  BLO_write_struct(writer, bPose, pose);
}

static void write_defgroups(BlendWriter *writer, ListBase *defbase)
{
  LISTBASE_FOREACH (bDeformGroup *, defgroup, defbase) {
    BLO_write_struct(writer, bDeformGroup, defgroup);
  }
}

static void write_fmaps(BlendWriter *writer, ListBase *fbase)
{
  LISTBASE_FOREACH (bFaceMap *, fmap, fbase) {
    BLO_write_struct(writer, bFaceMap, fmap);
  }
}

static void write_modifiers(BlendWriter *writer, ListBase *modbase)
{
  if (modbase == NULL) {
    return;
  }

  LISTBASE_FOREACH (ModifierData *, md, modbase) {
    const ModifierTypeInfo *mti = BKE_modifier_get_info(md->type);
    if (mti == NULL) {
      return;
    }

    BLO_write_struct_by_name(writer, mti->structName, md);

    if (md->type == eModifierType_Cloth) {
      ClothModifierData *clmd = (ClothModifierData *)md;

      BLO_write_struct(writer, ClothSimSettings, clmd->sim_parms);
      BLO_write_struct(writer, ClothCollSettings, clmd->coll_parms);
      BLO_write_struct(writer, EffectorWeights, clmd->sim_parms->effector_weights);
      write_pointcaches(writer, &clmd->ptcaches);
    }
    else if (md->type == eModifierType_Fluid) {
      FluidModifierData *fmd = (FluidModifierData *)md;

      if (fmd->type & MOD_FLUID_TYPE_DOMAIN) {
        BLO_write_struct(writer, FluidDomainSettings, fmd->domain);

        if (fmd->domain) {
          write_pointcaches(writer, &(fmd->domain->ptcaches[0]));

          /* create fake pointcache so that old blender versions can read it */
          fmd->domain->point_cache[1] = BKE_ptcache_add(&fmd->domain->ptcaches[1]);
          fmd->domain->point_cache[1]->flag |= PTCACHE_DISK_CACHE | PTCACHE_FAKE_SMOKE;
          fmd->domain->point_cache[1]->step = 1;

          write_pointcaches(writer, &(fmd->domain->ptcaches[1]));

          if (fmd->domain->coba) {
            BLO_write_struct(writer, ColorBand, fmd->domain->coba);
          }

          /* cleanup the fake pointcache */
          BKE_ptcache_free_list(&fmd->domain->ptcaches[1]);
          fmd->domain->point_cache[1] = NULL;

          BLO_write_struct(writer, EffectorWeights, fmd->domain->effector_weights);
        }
      }
      else if (fmd->type & MOD_FLUID_TYPE_FLOW) {
        BLO_write_struct(writer, FluidFlowSettings, fmd->flow);
      }
      else if (fmd->type & MOD_FLUID_TYPE_EFFEC) {
        BLO_write_struct(writer, FluidEffectorSettings, fmd->effector);
      }
    }
    else if (md->type == eModifierType_Fluidsim) {
      FluidsimModifierData *fluidmd = (FluidsimModifierData *)md;

      BLO_write_struct(writer, FluidsimSettings, fluidmd->fss);
    }
    else if (md->type == eModifierType_DynamicPaint) {
      DynamicPaintModifierData *pmd = (DynamicPaintModifierData *)md;

      if (pmd->canvas) {
        BLO_write_struct(writer, DynamicPaintCanvasSettings, pmd->canvas);

        /* write surfaces */
        LISTBASE_FOREACH (DynamicPaintSurface *, surface, &pmd->canvas->surfaces) {
          BLO_write_struct(writer, DynamicPaintSurface, surface);
        }
        /* write caches and effector weights */
        LISTBASE_FOREACH (DynamicPaintSurface *, surface, &pmd->canvas->surfaces) {
          write_pointcaches(writer, &(surface->ptcaches));

          BLO_write_struct(writer, EffectorWeights, surface->effector_weights);
        }
      }
      if (pmd->brush) {
        BLO_write_struct(writer, DynamicPaintBrushSettings, pmd->brush);
        BLO_write_struct(writer, ColorBand, pmd->brush->paint_ramp);
        BLO_write_struct(writer, ColorBand, pmd->brush->vel_ramp);
      }
    }
    else if (md->type == eModifierType_Collision) {

#if 0
      CollisionModifierData *collmd = (CollisionModifierData *)md;
      // TODO: CollisionModifier should use pointcache
      // + have proper reset events before enabling this
      writestruct(wd, DATA, MVert, collmd->numverts, collmd->x);
      writestruct(wd, DATA, MVert, collmd->numverts, collmd->xnew);
      writestruct(wd, DATA, MFace, collmd->numfaces, collmd->mfaces);
#endif
    }

    if (mti->blendWrite != NULL) {
      mti->blendWrite(writer, md);
    }
  }
}

static void write_gpencil_modifiers(BlendWriter *writer, ListBase *modbase)
{
  if (modbase == NULL) {
    return;
  }

  LISTBASE_FOREACH (GpencilModifierData *, md, modbase) {
    const GpencilModifierTypeInfo *mti = BKE_gpencil_modifier_get_info(md->type);
    if (mti == NULL) {
      return;
    }

    BLO_write_struct_by_name(writer, mti->struct_name, md);

    if (md->type == eGpencilModifierType_Thick) {
      ThickGpencilModifierData *gpmd = (ThickGpencilModifierData *)md;

      if (gpmd->curve_thickness) {
        BKE_curvemapping_blend_write(writer, gpmd->curve_thickness);
      }
    }
    else if (md->type == eGpencilModifierType_Noise) {
      NoiseGpencilModifierData *gpmd = (NoiseGpencilModifierData *)md;

      if (gpmd->curve_intensity) {
        BKE_curvemapping_blend_write(writer, gpmd->curve_intensity);
      }
    }
    else if (md->type == eGpencilModifierType_Hook) {
      HookGpencilModifierData *gpmd = (HookGpencilModifierData *)md;

      if (gpmd->curfalloff) {
        BKE_curvemapping_blend_write(writer, gpmd->curfalloff);
      }
    }
    else if (md->type == eGpencilModifierType_Tint) {
      TintGpencilModifierData *gpmd = (TintGpencilModifierData *)md;
      if (gpmd->colorband) {
        BLO_write_struct(writer, ColorBand, gpmd->colorband);
      }
      if (gpmd->curve_intensity) {
        BKE_curvemapping_blend_write(writer, gpmd->curve_intensity);
      }
    }
    else if (md->type == eGpencilModifierType_Smooth) {
      SmoothGpencilModifierData *gpmd = (SmoothGpencilModifierData *)md;
      if (gpmd->curve_intensity) {
        BKE_curvemapping_blend_write(writer, gpmd->curve_intensity);
      }
    }
    else if (md->type == eGpencilModifierType_Color) {
      ColorGpencilModifierData *gpmd = (ColorGpencilModifierData *)md;
      if (gpmd->curve_intensity) {
        BKE_curvemapping_blend_write(writer, gpmd->curve_intensity);
      }
    }
    else if (md->type == eGpencilModifierType_Opacity) {
      OpacityGpencilModifierData *gpmd = (OpacityGpencilModifierData *)md;
      if (gpmd->curve_intensity) {
        BKE_curvemapping_blend_write(writer, gpmd->curve_intensity);
      }
    }
  }
}

static void write_shaderfxs(BlendWriter *writer, ListBase *fxbase)
{
  if (fxbase == NULL) {
    return;
  }

  LISTBASE_FOREACH (ShaderFxData *, fx, fxbase) {
    const ShaderFxTypeInfo *fxi = BKE_shaderfx_get_info(fx->type);
    if (fxi == NULL) {
      return;
    }

    BLO_write_struct_by_name(writer, fxi->struct_name, fx);
  }
}

static void write_object(BlendWriter *writer, Object *ob, const void *id_address)
{
  const bool is_undo = BLO_write_is_undo(writer);
  if (ob->id.us > 0 || is_undo) {
    /* Clean up, important in undo case to reduce false detection of changed data-blocks. */
    BKE_object_runtime_reset(ob);

    if (is_undo) {
      /* For undo we stay in object mode during undo presses, so keep edit-mode disabled on save as
       * well, can help reducing false detection of changed data-blocks. */
      ob->mode &= ~OB_MODE_EDIT;
    }

    /* write LibData */
    BLO_write_id_struct(writer, Object, id_address, &ob->id);
    BKE_id_blend_write(writer, &ob->id);

    if (ob->adt) {
      BKE_animdata_blend_write(writer, ob->adt);
    }

    /* direct data */
    BLO_write_pointer_array(writer, ob->totcol, ob->mat);
    BLO_write_raw(writer, sizeof(char) * ob->totcol, ob->matbits);

    bArmature *arm = NULL;
    if (ob->type == OB_ARMATURE) {
      arm = ob->data;
      if (arm && ob->pose && arm->act_bone) {
        BLI_strncpy(
            ob->pose->proxy_act_bone, arm->act_bone->name, sizeof(ob->pose->proxy_act_bone));
      }
    }

    write_pose(writer, ob->pose, arm);
    write_defgroups(writer, &ob->defbase);
    write_fmaps(writer, &ob->fmaps);
    write_constraints(writer, &ob->constraints);
    write_motionpath(writer, ob->mpath);

    BLO_write_struct(writer, PartDeflect, ob->pd);
    if (ob->soft) {
      /* Set deprecated pointers to prevent crashes of older Blenders */
      ob->soft->pointcache = ob->soft->shared->pointcache;
      ob->soft->ptcaches = ob->soft->shared->ptcaches;
      BLO_write_struct(writer, SoftBody, ob->soft);
      BLO_write_struct(writer, SoftBody_Shared, ob->soft->shared);
      write_pointcaches(writer, &(ob->soft->shared->ptcaches));
      BLO_write_struct(writer, EffectorWeights, ob->soft->effector_weights);
    }

    if (ob->rigidbody_object) {
      /* TODO: if any extra data is added to handle duplis, will need separate function then */
      BLO_write_struct(writer, RigidBodyOb, ob->rigidbody_object);
    }
    if (ob->rigidbody_constraint) {
      BLO_write_struct(writer, RigidBodyCon, ob->rigidbody_constraint);
    }

    if (ob->type == OB_EMPTY && ob->empty_drawtype == OB_EMPTY_IMAGE) {
      BLO_write_struct(writer, ImageUser, ob->iuser);
    }

    write_particlesystems(writer, &ob->particlesystem);
    write_modifiers(writer, &ob->modifiers);
    write_gpencil_modifiers(writer, &ob->greasepencil_modifiers);
    write_shaderfxs(writer, &ob->shader_fx);

    BLO_write_struct_list(writer, LinkData, &ob->pc_ids);

    BKE_previewimg_blend_write(writer, ob->preview);
  }
}

static void write_sequence_modifiers(BlendWriter *writer, ListBase *modbase)
{
  LISTBASE_FOREACH (SequenceModifierData *, smd, modbase) {
    const SequenceModifierTypeInfo *smti = BKE_sequence_modifier_type_info_get(smd->type);

    if (smti) {
      BLO_write_struct_by_name(writer, smti->struct_name, smd);

      if (smd->type == seqModifierType_Curves) {
        CurvesModifierData *cmd = (CurvesModifierData *)smd;

        BKE_curvemapping_blend_write(writer, &cmd->curve_mapping);
      }
      else if (smd->type == seqModifierType_HueCorrect) {
        HueCorrectModifierData *hcmd = (HueCorrectModifierData *)smd;

        BKE_curvemapping_blend_write(writer, &hcmd->curve_mapping);
      }
    }
    else {
      BLO_write_struct(writer, SequenceModifierData, smd);
    }
  }
}

static void write_view_settings(BlendWriter *writer, ColorManagedViewSettings *view_settings)
{
  if (view_settings->curve_mapping) {
    BKE_curvemapping_blend_write(writer, view_settings->curve_mapping);
  }
}

static void write_paint(BlendWriter *writer, Paint *p)
{
  if (p->cavity_curve) {
    BKE_curvemapping_blend_write(writer, p->cavity_curve);
  }
  BLO_write_struct_array(writer, PaintToolSlot, p->tool_slots_len, p->tool_slots);
}

static void write_layer_collections(BlendWriter *writer, ListBase *lb)
{
  LISTBASE_FOREACH (LayerCollection *, lc, lb) {
    BLO_write_struct(writer, LayerCollection, lc);

    write_layer_collections(writer, &lc->layer_collections);
  }
}

static void write_view_layer(BlendWriter *writer, ViewLayer *view_layer)
{
  BLO_write_struct(writer, ViewLayer, view_layer);
  BLO_write_struct_list(writer, Base, &view_layer->object_bases);

  if (view_layer->id_properties) {
    IDP_BlendWrite(writer, view_layer->id_properties);
  }

  LISTBASE_FOREACH (FreestyleModuleConfig *, fmc, &view_layer->freestyle_config.modules) {
    BLO_write_struct(writer, FreestyleModuleConfig, fmc);
  }

  LISTBASE_FOREACH (FreestyleLineSet *, fls, &view_layer->freestyle_config.linesets) {
    BLO_write_struct(writer, FreestyleLineSet, fls);
  }
  write_layer_collections(writer, &view_layer->layer_collections);
}

static void write_lightcache_texture(BlendWriter *writer, LightCacheTexture *tex)
{
  if (tex->data) {
    size_t data_size = tex->components * tex->tex_size[0] * tex->tex_size[1] * tex->tex_size[2];
    if (tex->data_type == LIGHTCACHETEX_FLOAT) {
      data_size *= sizeof(float);
    }
    else if (tex->data_type == LIGHTCACHETEX_UINT) {
      data_size *= sizeof(uint);
    }

    /* FIXME: We can't save more than what 32bit systems can handle.
     * The solution would be to split the texture but it is too late for 2.90. (see T78529) */
    if (data_size < INT_MAX) {
      BLO_write_raw(writer, data_size, tex->data);
    }
  }
}

static void write_lightcache(BlendWriter *writer, LightCache *cache)
{
  write_lightcache_texture(writer, &cache->grid_tx);
  write_lightcache_texture(writer, &cache->cube_tx);

  if (cache->cube_mips) {
    BLO_write_struct_array(writer, LightCacheTexture, cache->mips_len, cache->cube_mips);
    for (int i = 0; i < cache->mips_len; i++) {
      write_lightcache_texture(writer, &cache->cube_mips[i]);
    }
  }

  BLO_write_struct_array(writer, LightGridCache, cache->grid_len, cache->grid_data);
  BLO_write_struct_array(writer, LightProbeCache, cache->cube_len, cache->cube_data);
}

static void write_scene(BlendWriter *writer, Scene *sce, const void *id_address)
{
  if (BLO_write_is_undo(writer)) {
    /* Clean up, important in undo case to reduce false detection of changed data-blocks. */
    /* XXX This UI data should not be stored in Scene at all... */
    memset(&sce->cursor, 0, sizeof(sce->cursor));
  }

  /* write LibData */
  BLO_write_id_struct(writer, Scene, id_address, &sce->id);
  BKE_id_blend_write(writer, &sce->id);

  if (sce->adt) {
    BKE_animdata_blend_write(writer, sce->adt);
  }
  BKE_keyingsets_blend_write(writer, &sce->keyingsets);

  /* direct data */
  ToolSettings *tos = sce->toolsettings;
  BLO_write_struct(writer, ToolSettings, tos);
  if (tos->vpaint) {
    BLO_write_struct(writer, VPaint, tos->vpaint);
    write_paint(writer, &tos->vpaint->paint);
  }
  if (tos->wpaint) {
    BLO_write_struct(writer, VPaint, tos->wpaint);
    write_paint(writer, &tos->wpaint->paint);
  }
  if (tos->sculpt) {
    BLO_write_struct(writer, Sculpt, tos->sculpt);
    write_paint(writer, &tos->sculpt->paint);
  }
  if (tos->uvsculpt) {
    BLO_write_struct(writer, UvSculpt, tos->uvsculpt);
    write_paint(writer, &tos->uvsculpt->paint);
  }
  if (tos->gp_paint) {
    BLO_write_struct(writer, GpPaint, tos->gp_paint);
    write_paint(writer, &tos->gp_paint->paint);
  }
  if (tos->gp_vertexpaint) {
    BLO_write_struct(writer, GpVertexPaint, tos->gp_vertexpaint);
    write_paint(writer, &tos->gp_vertexpaint->paint);
  }
  if (tos->gp_sculptpaint) {
    BLO_write_struct(writer, GpSculptPaint, tos->gp_sculptpaint);
    write_paint(writer, &tos->gp_sculptpaint->paint);
  }
  if (tos->gp_weightpaint) {
    BLO_write_struct(writer, GpWeightPaint, tos->gp_weightpaint);
    write_paint(writer, &tos->gp_weightpaint->paint);
  }
  /* write grease-pencil custom ipo curve to file */
  if (tos->gp_interpolate.custom_ipo) {
    BKE_curvemapping_blend_write(writer, tos->gp_interpolate.custom_ipo);
  }
  /* write grease-pencil multiframe falloff curve to file */
  if (tos->gp_sculpt.cur_falloff) {
    BKE_curvemapping_blend_write(writer, tos->gp_sculpt.cur_falloff);
  }
  /* write grease-pencil primitive curve to file */
  if (tos->gp_sculpt.cur_primitive) {
    BKE_curvemapping_blend_write(writer, tos->gp_sculpt.cur_primitive);
  }
  /* Write the curve profile to the file. */
  if (tos->custom_bevel_profile_preset) {
    BKE_curveprofile_blend_write(writer, tos->custom_bevel_profile_preset);
  }

  write_paint(writer, &tos->imapaint.paint);

  Editing *ed = sce->ed;
  if (ed) {
    Sequence *seq;

    BLO_write_struct(writer, Editing, ed);

    /* reset write flags too */

    SEQ_ALL_BEGIN (ed, seq) {
      if (seq->strip) {
        seq->strip->done = false;
      }
      BLO_write_struct(writer, Sequence, seq);
    }
    SEQ_ALL_END;

    SEQ_ALL_BEGIN (ed, seq) {
      if (seq->strip && seq->strip->done == 0) {
        /* write strip with 'done' at 0 because readfile */

        if (seq->effectdata) {
          switch (seq->type) {
            case SEQ_TYPE_COLOR:
              BLO_write_struct(writer, SolidColorVars, seq->effectdata);
              break;
            case SEQ_TYPE_SPEED:
              BLO_write_struct(writer, SpeedControlVars, seq->effectdata);
              break;
            case SEQ_TYPE_WIPE:
              BLO_write_struct(writer, WipeVars, seq->effectdata);
              break;
            case SEQ_TYPE_GLOW:
              BLO_write_struct(writer, GlowVars, seq->effectdata);
              break;
            case SEQ_TYPE_TRANSFORM:
              BLO_write_struct(writer, TransformVars, seq->effectdata);
              break;
            case SEQ_TYPE_GAUSSIAN_BLUR:
              BLO_write_struct(writer, GaussianBlurVars, seq->effectdata);
              break;
            case SEQ_TYPE_TEXT:
              BLO_write_struct(writer, TextVars, seq->effectdata);
              break;
            case SEQ_TYPE_COLORMIX:
              BLO_write_struct(writer, ColorMixVars, seq->effectdata);
              break;
          }
        }

        BLO_write_struct(writer, Stereo3dFormat, seq->stereo3d_format);

        Strip *strip = seq->strip;
        BLO_write_struct(writer, Strip, strip);
        if (strip->crop) {
          BLO_write_struct(writer, StripCrop, strip->crop);
        }
        if (strip->transform) {
          BLO_write_struct(writer, StripTransform, strip->transform);
        }
        if (strip->proxy) {
          BLO_write_struct(writer, StripProxy, strip->proxy);
        }
        if (seq->type == SEQ_TYPE_IMAGE) {
          BLO_write_struct_array(writer,
                                 StripElem,
                                 MEM_allocN_len(strip->stripdata) / sizeof(struct StripElem),
                                 strip->stripdata);
        }
        else if (ELEM(seq->type, SEQ_TYPE_MOVIE, SEQ_TYPE_SOUND_RAM, SEQ_TYPE_SOUND_HD)) {
          BLO_write_struct(writer, StripElem, strip->stripdata);
        }

        strip->done = true;
      }

      if (seq->prop) {
        IDP_BlendWrite(writer, seq->prop);
      }

      write_sequence_modifiers(writer, &seq->modifiers);
    }
    SEQ_ALL_END;

    /* new; meta stack too, even when its nasty restore code */
    LISTBASE_FOREACH (MetaStack *, ms, &ed->metastack) {
      BLO_write_struct(writer, MetaStack, ms);
    }
  }

  if (sce->r.avicodecdata) {
    BLO_write_struct(writer, AviCodecData, sce->r.avicodecdata);
    if (sce->r.avicodecdata->lpFormat) {
      BLO_write_raw(writer, (size_t)sce->r.avicodecdata->cbFormat, sce->r.avicodecdata->lpFormat);
    }
    if (sce->r.avicodecdata->lpParms) {
      BLO_write_raw(writer, (size_t)sce->r.avicodecdata->cbParms, sce->r.avicodecdata->lpParms);
    }
  }
  if (sce->r.ffcodecdata.properties) {
    IDP_BlendWrite(writer, sce->r.ffcodecdata.properties);
  }

  /* writing dynamic list of TimeMarkers to the blend file */
  LISTBASE_FOREACH (TimeMarker *, marker, &sce->markers) {
    BLO_write_struct(writer, TimeMarker, marker);

    if (marker->prop != NULL) {
      IDP_BlendWrite(writer, marker->prop);
    }
  }

  /* writing dynamic list of TransformOrientations to the blend file */
  LISTBASE_FOREACH (TransformOrientation *, ts, &sce->transform_spaces) {
    BLO_write_struct(writer, TransformOrientation, ts);
  }

  /* writing MultiView to the blend file */
  LISTBASE_FOREACH (SceneRenderView *, srv, &sce->r.views) {
    BLO_write_struct(writer, SceneRenderView, srv);
  }

  if (sce->nodetree) {
    BLO_write_struct(writer, bNodeTree, sce->nodetree);
    ntreeBlendWrite(writer, sce->nodetree);
  }

  write_view_settings(writer, &sce->view_settings);

  /* writing RigidBodyWorld data to the blend file */
  if (sce->rigidbody_world) {
    /* Set deprecated pointers to prevent crashes of older Blenders */
    sce->rigidbody_world->pointcache = sce->rigidbody_world->shared->pointcache;
    sce->rigidbody_world->ptcaches = sce->rigidbody_world->shared->ptcaches;
    BLO_write_struct(writer, RigidBodyWorld, sce->rigidbody_world);

    BLO_write_struct(writer, RigidBodyWorld_Shared, sce->rigidbody_world->shared);
    BLO_write_struct(writer, EffectorWeights, sce->rigidbody_world->effector_weights);
    write_pointcaches(writer, &(sce->rigidbody_world->shared->ptcaches));
  }

  BKE_previewimg_blend_write(writer, sce->preview);
  BKE_curvemapping_curves_blend_write(writer, &sce->r.mblur_shutter_curve);

  LISTBASE_FOREACH (ViewLayer *, view_layer, &sce->view_layers) {
    write_view_layer(writer, view_layer);
  }

  if (sce->master_collection) {
    BLO_write_struct(writer, Collection, sce->master_collection);
    BKE_collection_blend_write_nolib(writer, sce->master_collection);
  }

  /* Eevee Lightcache */
  if (sce->eevee.light_cache_data && !BLO_write_is_undo(writer)) {
    BLO_write_struct(writer, LightCache, sce->eevee.light_cache_data);
    write_lightcache(writer, sce->eevee.light_cache_data);
  }

  BKE_screen_view3d_shading_blend_write(writer, &sce->display.shading);

  /* Freed on doversion. */
  BLI_assert(sce->layer_properties == NULL);
}

static void write_wm_xr_data(BlendWriter *writer, wmXrData *xr_data)
{
<<<<<<< HEAD
  write_view3dshading(writer, &xr_data->session_settings.shading);
}

static void write_region(BlendWriter *writer, ARegion *region, int spacetype)
{
  BLO_write_struct(writer, ARegion, region);

  if (region->regiondata) {
    if (region->flag & RGN_FLAG_TEMP_REGIONDATA) {
      return;
    }

    switch (spacetype) {
      case SPACE_VIEW3D:
        if (region->regiontype == RGN_TYPE_WINDOW) {
          RegionView3D *rv3d = region->regiondata;
          BLO_write_struct(writer, RegionView3D, rv3d);

          if (rv3d->localvd) {
            BLO_write_struct(writer, RegionView3D, rv3d->localvd);
          }
          if (rv3d->clipbb) {
            BLO_write_struct(writer, BoundBox, rv3d->clipbb);
          }
        }
        else {
          printf("regiondata write missing!\n");
        }
        break;
      default:
        printf("regiondata write missing!\n");
    }
  }
}

static void write_uilist(BlendWriter *writer, uiList *ui_list)
{
  BLO_write_struct(writer, uiList, ui_list);

  if (ui_list->properties) {
    IDP_BlendWrite(writer, ui_list->properties);
  }
}

static void write_space_outliner(BlendWriter *writer, SpaceOutliner *space_outliner)
{
  BLI_mempool *ts = space_outliner->treestore;

  if (ts) {
    SpaceOutliner space_outliner_flat = *space_outliner;

    int elems = BLI_mempool_len(ts);
    /* linearize mempool to array */
    TreeStoreElem *data = elems ? BLI_mempool_as_arrayN(ts, "TreeStoreElem") : NULL;

    if (data) {
      /* In this block we use the memory location of the treestore
       * but _not_ its data, the addresses in this case are UUID's,
       * since we can't rely on malloc giving us different values each time.
       */
      TreeStore ts_flat = {0};

      /* we know the treestore is at least as big as a pointer,
       * so offsetting works to give us a UUID. */
      void *data_addr = (void *)POINTER_OFFSET(ts, sizeof(void *));

      ts_flat.usedelem = elems;
      ts_flat.totelem = elems;
      ts_flat.data = data_addr;

      BLO_write_struct(writer, SpaceOutliner, space_outliner);

      BLO_write_struct_at_address(writer, TreeStore, ts, &ts_flat);
      BLO_write_struct_array_at_address(writer, TreeStoreElem, elems, data_addr, data);

      MEM_freeN(data);
    }
    else {
      space_outliner_flat.treestore = NULL;
      BLO_write_struct_at_address(writer, SpaceOutliner, space_outliner, &space_outliner_flat);
    }
  }
  else {
    BLO_write_struct(writer, SpaceOutliner, space_outliner);
  }
}

static void write_panel_list(BlendWriter *writer, ListBase *lb)
{
  LISTBASE_FOREACH (Panel *, panel, lb) {
    BLO_write_struct(writer, Panel, panel);
    write_panel_list(writer, &panel->children);
  }
}

static void write_area_regions(BlendWriter *writer, ScrArea *area)
{
  LISTBASE_FOREACH (ARegion *, region, &area->regionbase) {
    write_region(writer, region, area->spacetype);
    write_panel_list(writer, &region->panels);

    LISTBASE_FOREACH (PanelCategoryStack *, pc_act, &region->panels_category_active) {
      BLO_write_struct(writer, PanelCategoryStack, pc_act);
    }

    LISTBASE_FOREACH (uiList *, ui_list, &region->ui_lists) {
      write_uilist(writer, ui_list);
    }

    LISTBASE_FOREACH (uiPreview *, ui_preview, &region->ui_previews) {
      BLO_write_struct(writer, uiPreview, ui_preview);
    }
  }

  LISTBASE_FOREACH (SpaceLink *, sl, &area->spacedata) {
    LISTBASE_FOREACH (ARegion *, region, &sl->regionbase) {
      write_region(writer, region, sl->spacetype);
    }

    if (sl->spacetype == SPACE_VIEW3D) {
      View3D *v3d = (View3D *)sl;
      BLO_write_struct(writer, View3D, v3d);

      if (v3d->localvd) {
        BLO_write_struct(writer, View3D, v3d->localvd);
      }

      write_view3dshading(writer, &v3d->shading);
    }
    else if (sl->spacetype == SPACE_GRAPH) {
      SpaceGraph *sipo = (SpaceGraph *)sl;
      ListBase tmpGhosts = sipo->runtime.ghost_curves;

      /* temporarily disable ghost curves when saving */
      BLI_listbase_clear(&sipo->runtime.ghost_curves);

      BLO_write_struct(writer, SpaceGraph, sl);
      if (sipo->ads) {
        BLO_write_struct(writer, bDopeSheet, sipo->ads);
      }

      /* reenable ghost curves */
      sipo->runtime.ghost_curves = tmpGhosts;
    }
    else if (sl->spacetype == SPACE_PROPERTIES) {
      BLO_write_struct(writer, SpaceProperties, sl);
    }
    else if (sl->spacetype == SPACE_FILE) {
      SpaceFile *sfile = (SpaceFile *)sl;

      BLO_write_struct(writer, SpaceFile, sl);
      if (sfile->params) {
        BLO_write_struct(writer, FileSelectParams, sfile->params);
      }
    }
    else if (sl->spacetype == SPACE_SEQ) {
      BLO_write_struct(writer, SpaceSeq, sl);
    }
    else if (sl->spacetype == SPACE_OUTLINER) {
      SpaceOutliner *space_outliner = (SpaceOutliner *)sl;
      write_space_outliner(writer, space_outliner);
    }
    else if (sl->spacetype == SPACE_IMAGE) {
      BLO_write_struct(writer, SpaceImage, sl);
    }
    else if (sl->spacetype == SPACE_TEXT) {
      BLO_write_struct(writer, SpaceText, sl);
    }
    else if (sl->spacetype == SPACE_SCRIPT) {
      SpaceScript *scr = (SpaceScript *)sl;
      scr->but_refs = NULL;
      BLO_write_struct(writer, SpaceScript, sl);
    }
    else if (sl->spacetype == SPACE_ACTION) {
      BLO_write_struct(writer, SpaceAction, sl);
    }
    else if (sl->spacetype == SPACE_NLA) {
      SpaceNla *snla = (SpaceNla *)sl;

      BLO_write_struct(writer, SpaceNla, snla);
      if (snla->ads) {
        BLO_write_struct(writer, bDopeSheet, snla->ads);
      }
    }
    else if (sl->spacetype == SPACE_NODE) {
      SpaceNode *snode = (SpaceNode *)sl;
      BLO_write_struct(writer, SpaceNode, snode);

      LISTBASE_FOREACH (bNodeTreePath *, path, &snode->treepath) {
        BLO_write_struct(writer, bNodeTreePath, path);
      }
    }
    else if (sl->spacetype == SPACE_CONSOLE) {
      SpaceConsole *con = (SpaceConsole *)sl;

      LISTBASE_FOREACH (ConsoleLine *, cl, &con->history) {
        /* 'len_alloc' is invalid on write, set from 'len' on read */
        BLO_write_struct(writer, ConsoleLine, cl);
        BLO_write_raw(writer, (size_t)cl->len + 1, cl->line);
      }
      BLO_write_struct(writer, SpaceConsole, sl);
    }
#ifdef WITH_GLOBAL_AREA_WRITING
    else if (sl->spacetype == SPACE_TOPBAR) {
      BLO_write_struct(writer, SpaceTopBar, sl);
    }
    else if (sl->spacetype == SPACE_STATUSBAR) {
      BLO_write_struct(writer, SpaceStatusBar, sl);
    }
#endif
    else if (sl->spacetype == SPACE_USERPREF) {
      BLO_write_struct(writer, SpaceUserPref, sl);
    }
    else if (sl->spacetype == SPACE_CLIP) {
      BLO_write_struct(writer, SpaceClip, sl);
    }
    else if (sl->spacetype == SPACE_INFO) {
      BLO_write_struct(writer, SpaceInfo, sl);
    }
    else if (sl->spacetype == SPACE_TOOLBAR) {
      BLO_write_struct(writer, SpaceToolbar, sl);
    }
  }
}

static void write_area_map(BlendWriter *writer, ScrAreaMap *area_map)
{
  BLO_write_struct_list(writer, ScrVert, &area_map->vertbase);
  BLO_write_struct_list(writer, ScrEdge, &area_map->edgebase);
  LISTBASE_FOREACH (ScrArea *, area, &area_map->areabase) {
    area->butspacetype = area->spacetype; /* Just for compatibility, will be reset below. */

    BLO_write_struct(writer, ScrArea, area);

#ifdef WITH_GLOBAL_AREA_WRITING
    BLO_write_struct(writer, ScrGlobalAreaData, area->global);
#endif

    write_area_regions(writer, area);

    area->butspacetype = SPACE_EMPTY; /* Unset again, was changed above. */
  }
=======
  BKE_screen_view3d_shading_blend_write(writer, &xr_data->session_settings.shading);
>>>>>>> 888676bc
}

static void write_windowmanager(BlendWriter *writer, wmWindowManager *wm, const void *id_address)
{
  BLO_write_id_struct(writer, wmWindowManager, id_address, &wm->id);
  BKE_id_blend_write(writer, &wm->id);
  write_wm_xr_data(writer, &wm->xr);

  LISTBASE_FOREACH (wmWindow *, win, &wm->windows) {
#ifndef WITH_GLOBAL_AREA_WRITING
    /* Don't write global areas yet, while we make changes to them. */
    ScrAreaMap global_areas = win->global_areas;
    memset(&win->global_areas, 0, sizeof(win->global_areas));
#endif

    /* update deprecated screen member (for so loading in 2.7x uses the correct screen) */
    win->screen = BKE_workspace_active_screen_get(win->workspace_hook);

    BLO_write_struct(writer, wmWindow, win);
    BLO_write_struct(writer, WorkSpaceInstanceHook, win->workspace_hook);
    BLO_write_struct(writer, Stereo3dFormat, win->stereo3d_format);

#ifdef WITH_GLOBAL_AREA_WRITING
    BKE_screen_area_map_blend_write(writer, &win->global_areas);
#else
    win->global_areas = global_areas;
#endif

    /* data is written, clear deprecated data again */
    win->screen = NULL;
  }
}

/* Keep it last of write_foodata functions. */
static void write_libraries(WriteData *wd, Main *main)
{
  ListBase *lbarray[MAX_LIBARRAY];
  ID *id;
  int a, tot;
  bool found_one;

  for (; main; main = main->next) {
    a = tot = set_listbasepointers(main, lbarray);

    /* test: is lib being used */
    if (main->curlib && main->curlib->packedfile) {
      found_one = true;
    }
    else if (wd->use_memfile) {
      /* When writing undo step we always write all existing libraries, makes reading undo step
       * much easier when dealing with purely indirectly used libraries. */
      found_one = true;
    }
    else {
      found_one = false;
      while (!found_one && tot--) {
        for (id = lbarray[tot]->first; id; id = id->next) {
          if (id->us > 0 &&
              ((id->tag & LIB_TAG_EXTERN) ||
               ((id->tag & LIB_TAG_INDIRECT) && (id->flag & LIB_INDIRECT_WEAK_LINK)))) {
            found_one = true;
            break;
          }
        }
      }
    }

    /* To be able to restore 'quit.blend' and temp saves,
     * the packed blend has to be in undo buffers... */
    /* XXX needs rethink, just like save UI in undo files now -
     * would be nice to append things only for the 'quit.blend' and temp saves. */
    if (found_one) {
      /* Not overridable. */

      BlendWriter writer = {wd};
      writestruct(wd, ID_LI, Library, 1, main->curlib);
      BKE_id_blend_write(&writer, &main->curlib->id);

      if (main->curlib->packedfile) {
        BKE_packedfile_blend_write(&writer, main->curlib->packedfile);
        if (wd->use_memfile == false) {
          printf("write packed .blend: %s\n", main->curlib->filepath);
        }
      }

      /* Write link placeholders for all direct linked IDs. */
      while (a--) {
        for (id = lbarray[a]->first; id; id = id->next) {
          if (id->us > 0 &&
              ((id->tag & LIB_TAG_EXTERN) ||
               ((id->tag & LIB_TAG_INDIRECT) && (id->flag & LIB_INDIRECT_WEAK_LINK)))) {
            if (!BKE_idtype_idcode_is_linkable(GS(id->name))) {
              printf(
                  "ERROR: write file: data-block '%s' from lib '%s' is not linkable "
                  "but is flagged as directly linked",
                  id->name,
                  main->curlib->filepath_abs);
              BLI_assert(0);
            }
            writestruct(wd, ID_LINK_PLACEHOLDER, ID, 1, id);
          }
        }
      }
    }
  }

  mywrite_flush(wd);
}

/* context is usually defined by WM, two cases where no WM is available:
 * - for forward compatibility, curscreen has to be saved
 * - for undofile, curscene needs to be saved */
static void write_global(WriteData *wd, int fileflags, Main *mainvar)
{
  const bool is_undo = wd->use_memfile;
  FileGlobal fg;
  bScreen *screen;
  Scene *scene;
  ViewLayer *view_layer;
  char subvstr[8];

  /* prevent mem checkers from complaining */
  memset(fg._pad, 0, sizeof(fg._pad));
  memset(fg.filename, 0, sizeof(fg.filename));
  memset(fg.build_hash, 0, sizeof(fg.build_hash));
  fg._pad1 = NULL;

  current_screen_compat(mainvar, is_undo, &screen, &scene, &view_layer);

  /* XXX still remap G */
  fg.curscreen = screen;
  fg.curscene = scene;
  fg.cur_view_layer = view_layer;

  /* prevent to save this, is not good convention, and feature with concerns... */
  fg.fileflags = (fileflags & ~G_FILE_FLAG_ALL_RUNTIME);

  fg.globalf = G.f;
  BLI_strncpy(fg.filename, mainvar->name, sizeof(fg.filename));
  sprintf(subvstr, "%4d", BLENDER_FILE_SUBVERSION);
  memcpy(fg.subvstr, subvstr, 4);

  fg.subversion = BLENDER_FILE_SUBVERSION;
  fg.minversion = BLENDER_FILE_MIN_VERSION;
  fg.minsubversion = BLENDER_FILE_MIN_SUBVERSION;
#ifdef WITH_BUILDINFO
  {
    extern unsigned long build_commit_timestamp;
    extern char build_hash[];
    /* TODO(sergey): Add branch name to file as well? */
    fg.build_commit_timestamp = build_commit_timestamp;
    BLI_strncpy(fg.build_hash, build_hash, sizeof(fg.build_hash));
  }
#else
  fg.build_commit_timestamp = 0;
  BLI_strncpy(fg.build_hash, "unknown", sizeof(fg.build_hash));
#endif
  writestruct(wd, GLOB, FileGlobal, 1, &fg);
}

/* preview image, first 2 values are width and height
 * second are an RGBA image (uchar)
 * note, this uses 'TEST' since new types will segfault on file load for older blender versions.
 */
static void write_thumb(WriteData *wd, const BlendThumbnail *thumb)
{
  if (thumb) {
    writedata(wd, TEST, BLEN_THUMB_MEMSIZE_FILE(thumb->width, thumb->height), thumb);
  }
}

/** \} */

/* -------------------------------------------------------------------- */
/** \name File Writing (Private)
 * \{ */

/* if MemFile * there's filesave to memory */
static bool write_file_handle(Main *mainvar,
                              WriteWrap *ww,
                              MemFile *compare,
                              MemFile *current,
                              int write_flags,
                              bool use_userdef,
                              const BlendThumbnail *thumb)
{
  BHead bhead;
  ListBase mainlist;
  char buf[16];
  WriteData *wd;

  blo_split_main(&mainlist, mainvar);

  wd = mywrite_begin(ww, compare, current);
  BlendWriter writer = {wd};

  sprintf(buf,
          "BLENDER%c%c%.3d",
          (sizeof(void *) == 8) ? '-' : '_',
          (ENDIAN_ORDER == B_ENDIAN) ? 'V' : 'v',
          BLENDER_FILE_VERSION);

  mywrite(wd, buf, 12);

  write_renderinfo(wd, mainvar);
  write_thumb(wd, thumb);
  write_global(wd, write_flags, mainvar);

  /* The windowmanager and screen often change,
   * avoid thumbnail detecting changes because of this. */
  mywrite_flush(wd);

  OverrideLibraryStorage *override_storage = wd->use_memfile ?
                                                 NULL :
                                                 BKE_lib_override_library_operations_store_init();

#define ID_BUFFER_STATIC_SIZE 8192
  /* This outer loop allows to save first data-blocks from real mainvar,
   * then the temp ones from override process,
   * if needed, without duplicating whole code. */
  Main *bmain = mainvar;
  do {
    ListBase *lbarray[MAX_LIBARRAY];
    int a = set_listbasepointers(bmain, lbarray);
    while (a--) {
      ID *id = lbarray[a]->first;

      if (id == NULL || GS(id->name) == ID_LI) {
        continue; /* Libraries are handled separately below. */
      }

      char id_buffer_static[ID_BUFFER_STATIC_SIZE];
      void *id_buffer = id_buffer_static;
      const size_t idtype_struct_size = BKE_idtype_get_info_from_id(id)->struct_size;
      if (idtype_struct_size > ID_BUFFER_STATIC_SIZE) {
        BLI_assert(0);
        id_buffer = MEM_mallocN(idtype_struct_size, __func__);
      }

      for (; id; id = id->next) {
        /* We should never attempt to write non-regular IDs
         * (i.e. all kind of temp/runtime ones). */
        BLI_assert(
            (id->tag & (LIB_TAG_NO_MAIN | LIB_TAG_NO_USER_REFCOUNT | LIB_TAG_NOT_ALLOCATED)) == 0);

        const bool do_override = !ELEM(override_storage, NULL, bmain) &&
                                 ID_IS_OVERRIDE_LIBRARY_REAL(id);

        if (do_override) {
          BKE_lib_override_library_operations_store_start(bmain, override_storage, id);
        }

        if (wd->use_memfile) {
          /* Record the changes that happened up to this undo push in
           * recalc_up_to_undo_push, and clear recalc_after_undo_push again
           * to start accumulating for the next undo push. */
          id->recalc_up_to_undo_push = id->recalc_after_undo_push;
          id->recalc_after_undo_push = 0;

          bNodeTree *nodetree = ntreeFromID(id);
          if (nodetree != NULL) {
            nodetree->id.recalc_up_to_undo_push = nodetree->id.recalc_after_undo_push;
            nodetree->id.recalc_after_undo_push = 0;
          }
          if (GS(id->name) == ID_SCE) {
            Scene *scene = (Scene *)id;
            if (scene->master_collection != NULL) {
              scene->master_collection->id.recalc_up_to_undo_push =
                  scene->master_collection->id.recalc_after_undo_push;
              scene->master_collection->id.recalc_after_undo_push = 0;
            }
          }
        }

        mywrite_id_begin(wd, id);

        memcpy(id_buffer, id, idtype_struct_size);

        ((ID *)id_buffer)->tag = 0;
        /* Those listbase data change every time we add/remove an ID, and also often when
         * renaming one (due to re-sorting). This avoids generating a lot of false 'is changed'
         * detections between undo steps. */
        ((ID *)id_buffer)->prev = NULL;
        ((ID *)id_buffer)->next = NULL;

        const IDTypeInfo *id_type = BKE_idtype_get_info_from_id(id);
        if (id_type->blend_write != NULL) {
          id_type->blend_write(&writer, (ID *)id_buffer, id);
        }

        switch ((ID_Type)GS(id->name)) {
          case ID_WM:
            write_windowmanager(&writer, (wmWindowManager *)id_buffer, id);
            break;
          case ID_SCE:
            write_scene(&writer, (Scene *)id_buffer, id);
            break;
          case ID_OB:
            write_object(&writer, (Object *)id_buffer, id);
            break;
          case ID_WS:
          case ID_SCR:
          case ID_PA:
          case ID_GR:
          case ID_ME:
          case ID_LT:
          case ID_AC:
          case ID_NT:
          case ID_LS:
          case ID_TXT:
          case ID_VF:
          case ID_MC:
          case ID_PC:
          case ID_PAL:
          case ID_BR:
          case ID_IM:
          case ID_LA:
          case ID_MA:
          case ID_MB:
          case ID_CU:
          case ID_CA:
          case ID_WO:
          case ID_MSK:
          case ID_SPK:
          case ID_AR:
          case ID_LP:
          case ID_KE:
          case ID_TE:
          case ID_GD:
          case ID_HA:
          case ID_PT:
          case ID_VO:
          case ID_SIM:
          case ID_SO:
          case ID_CF:
            /* Do nothing, handled in IDTypeInfo callback. */
            break;
          case ID_LI:
            /* Do nothing, handled below - and should never be reached. */
            BLI_assert(0);
            break;
          case ID_IP:
            /* Do nothing, deprecated. */
            break;
          default:
            /* Should never be reached. */
            BLI_assert(0);
            break;
        }

        if (do_override) {
          BKE_lib_override_library_operations_store_end(override_storage, id);
        }

        mywrite_id_end(wd, id);
      }

      if (id_buffer != id_buffer_static) {
        MEM_SAFE_FREE(id_buffer);
      }

      mywrite_flush(wd);
    }
  } while ((bmain != override_storage) && (bmain = override_storage));

  if (override_storage) {
    BKE_lib_override_library_operations_store_finalize(override_storage);
    override_storage = NULL;
  }

  /* Special handling, operating over split Mains... */
  write_libraries(wd, mainvar->next);

  /* So changes above don't cause a 'DNA1' to be detected as changed on undo. */
  mywrite_flush(wd);

  if (use_userdef) {
    write_userdef(&writer, &U);
  }

  /* Write DNA last, because (to be implemented) test for which structs are written.
   *
   * Note that we *borrow* the pointer to 'DNAstr',
   * so writing each time uses the same address and doesn't cause unnecessary undo overhead. */
  writedata(wd, DNA1, (size_t)wd->sdna->data_len, wd->sdna->data);

  /* end of file */
  memset(&bhead, 0, sizeof(BHead));
  bhead.code = ENDB;
  mywrite(wd, &bhead, sizeof(BHead));

  blo_join_main(&mainlist);

  return mywrite_end(wd);
}

/* do reverse file history: .blend1 -> .blend2, .blend -> .blend1 */
/* return: success(0), failure(1) */
static bool do_history(const char *name, ReportList *reports)
{
  char tempname1[FILE_MAX], tempname2[FILE_MAX];
  int hisnr = U.versions;

  if (U.versions == 0) {
    return 0;
  }

  if (strlen(name) < 2) {
    BKE_report(reports, RPT_ERROR, "Unable to make version backup: filename too short");
    return 1;
  }

  while (hisnr > 1) {
    BLI_snprintf(tempname1, sizeof(tempname1), "%s%d", name, hisnr - 1);
    if (BLI_exists(tempname1)) {
      BLI_snprintf(tempname2, sizeof(tempname2), "%s%d", name, hisnr);

      if (BLI_rename(tempname1, tempname2)) {
        BKE_report(reports, RPT_ERROR, "Unable to make version backup");
        return true;
      }
    }
    hisnr--;
  }

  /* is needed when hisnr==1 */
  if (BLI_exists(name)) {
    BLI_snprintf(tempname1, sizeof(tempname1), "%s%d", name, hisnr);

    if (BLI_rename(name, tempname1)) {
      BKE_report(reports, RPT_ERROR, "Unable to make version backup");
      return true;
    }
  }

  return 0;
}

/** \} */

/* -------------------------------------------------------------------- */
/** \name File Writing (Public)
 * \{ */

/**
 * \return Success.
 */
bool BLO_write_file(Main *mainvar,
                    const char *filepath,
                    const int write_flags,
                    const struct BlendFileWriteParams *params,
                    ReportList *reports)
{
  char tempname[FILE_MAX + 1];
  eWriteWrapType ww_type;
  WriteWrap ww;

  eBLO_WritePathRemap remap_mode = params->remap_mode;
  const bool use_save_versions = params->use_save_versions;
  const bool use_save_as_copy = params->use_save_as_copy;
  const bool use_userdef = params->use_userdef;
  const BlendThumbnail *thumb = params->thumb;

  /* path backup/restore */
  void *path_list_backup = NULL;
  const int path_list_flag = (BKE_BPATH_TRAVERSE_SKIP_LIBRARY | BKE_BPATH_TRAVERSE_SKIP_MULTIFILE);

  if (G.debug & G_DEBUG_IO && mainvar->lock != NULL) {
    BKE_report(reports, RPT_INFO, "Checking sanity of current .blend file *BEFORE* save to disk");
    BLO_main_validate_libraries(mainvar, reports);
    BLO_main_validate_shapekeys(mainvar, reports);
  }

  /* open temporary file, so we preserve the original in case we crash */
  BLI_snprintf(tempname, sizeof(tempname), "%s@", filepath);

  if (write_flags & G_FILE_COMPRESS) {
    ww_type = WW_WRAP_ZLIB;
  }
  else {
    ww_type = WW_WRAP_NONE;
  }

  ww_handle_init(ww_type, &ww);

  if (ww.open(&ww, tempname) == false) {
    BKE_reportf(
        reports, RPT_ERROR, "Cannot open file %s for writing: %s", tempname, strerror(errno));
    return 0;
  }

  /* Remapping of relative paths to new file location. */
  if (remap_mode != BLO_WRITE_PATH_REMAP_NONE) {

    if (remap_mode == BLO_WRITE_PATH_REMAP_RELATIVE) {
      /* Make all relative as none of the existing paths can be relative in an unsaved document.
       */
      if (G.relbase_valid == false) {
        remap_mode = BLO_WRITE_PATH_REMAP_RELATIVE_ALL;
      }
    }

    char dir_src[FILE_MAX];
    char dir_dst[FILE_MAX];
    BLI_split_dir_part(mainvar->name, dir_src, sizeof(dir_src));
    BLI_split_dir_part(filepath, dir_dst, sizeof(dir_dst));

    /* Just in case there is some subtle difference. */
    BLI_path_normalize(mainvar->name, dir_dst);
    BLI_path_normalize(mainvar->name, dir_src);

    /* Only for relative, not relative-all, as this means making existing paths relative. */
    if (remap_mode == BLO_WRITE_PATH_REMAP_RELATIVE) {
      if (G.relbase_valid && (BLI_path_cmp(dir_dst, dir_src) == 0)) {
        /* Saved to same path. Nothing to do. */
        remap_mode = BLO_WRITE_PATH_REMAP_NONE;
      }
    }
    else if (remap_mode == BLO_WRITE_PATH_REMAP_ABSOLUTE) {
      if (G.relbase_valid == false) {
        /* Unsaved, all paths are absolute.Even if the user manages to set a relative path,
         * there is no base-path that can be used to make it absolute. */
        remap_mode = BLO_WRITE_PATH_REMAP_NONE;
      }
    }

    if (remap_mode != BLO_WRITE_PATH_REMAP_NONE) {
      /* Check if we need to backup and restore paths. */
      if (UNLIKELY(use_save_as_copy)) {
        path_list_backup = BKE_bpath_list_backup(mainvar, path_list_flag);
      }

      switch (remap_mode) {
        case BLO_WRITE_PATH_REMAP_RELATIVE:
          /* Saved, make relative paths relative to new location (if possible). */
          BKE_bpath_relative_rebase(mainvar, dir_src, dir_dst, NULL);
          break;
        case BLO_WRITE_PATH_REMAP_RELATIVE_ALL:
          /* Make all relative (when requested or unsaved). */
          BKE_bpath_relative_convert(mainvar, dir_dst, NULL);
          break;
        case BLO_WRITE_PATH_REMAP_ABSOLUTE:
          /* Make all absolute (when requested or unsaved). */
          BKE_bpath_absolute_convert(mainvar, dir_src, NULL);
          break;
        case BLO_WRITE_PATH_REMAP_NONE:
          BLI_assert(0); /* Unreachable. */
          break;
      }
    }
  }

  /* actual file writing */
  const bool err = write_file_handle(mainvar, &ww, NULL, NULL, write_flags, use_userdef, thumb);

  ww.close(&ww);

  if (UNLIKELY(path_list_backup)) {
    BKE_bpath_list_restore(mainvar, path_list_flag, path_list_backup);
    BKE_bpath_list_free(path_list_backup);
  }

  if (err) {
    BKE_report(reports, RPT_ERROR, strerror(errno));
    remove(tempname);

    return 0;
  }

  /* file save to temporary file was successful */
  /* now do reverse file history (move .blend1 -> .blend2, .blend -> .blend1) */
  if (use_save_versions) {
    const bool err_hist = do_history(filepath, reports);
    if (err_hist) {
      BKE_report(reports, RPT_ERROR, "Version backup failed (file saved with @)");
      return 0;
    }
  }

  if (BLI_rename(tempname, filepath) != 0) {
    BKE_report(reports, RPT_ERROR, "Cannot change old file (file saved with @)");
    return 0;
  }

  if (G.debug & G_DEBUG_IO && mainvar->lock != NULL) {
    BKE_report(reports, RPT_INFO, "Checking sanity of current .blend file *AFTER* save to disk");
    BLO_main_validate_libraries(mainvar, reports);
  }

  return 1;
}

/**
 * \return Success.
 */
bool BLO_write_file_mem(Main *mainvar, MemFile *compare, MemFile *current, int write_flags)
{
  bool use_userdef = false;

  const bool err = write_file_handle(
      mainvar, NULL, compare, current, write_flags, use_userdef, NULL);

  return (err == 0);
}

void BLO_write_raw(BlendWriter *writer, size_t size_in_bytes, const void *data_ptr)
{
  writedata(writer->wd, DATA, size_in_bytes, data_ptr);
}

void BLO_write_struct_by_name(BlendWriter *writer, const char *struct_name, const void *data_ptr)
{
  BLO_write_struct_array_by_name(writer, struct_name, 1, data_ptr);
}

void BLO_write_struct_array_by_name(BlendWriter *writer,
                                    const char *struct_name,
                                    int array_size,
                                    const void *data_ptr)
{
  int struct_id = BLO_get_struct_id_by_name(writer, struct_name);
  if (UNLIKELY(struct_id == -1)) {
    printf("error: can't find SDNA code <%s>\n", struct_name);
    return;
  }
  BLO_write_struct_array_by_id(writer, struct_id, array_size, data_ptr);
}

void BLO_write_struct_by_id(BlendWriter *writer, int struct_id, const void *data_ptr)
{
  writestruct_nr(writer->wd, DATA, struct_id, 1, data_ptr);
}

void BLO_write_struct_at_address_by_id(BlendWriter *writer,
                                       int struct_id,
                                       const void *address,
                                       const void *data_ptr)
{
  BLO_write_struct_at_address_by_id_with_filecode(writer, DATA, struct_id, address, data_ptr);
}

void BLO_write_struct_at_address_by_id_with_filecode(
    BlendWriter *writer, int filecode, int struct_id, const void *address, const void *data_ptr)
{
  writestruct_at_address_nr(writer->wd, filecode, struct_id, 1, address, data_ptr);
}

void BLO_write_struct_array_by_id(BlendWriter *writer,
                                  int struct_id,
                                  int array_size,
                                  const void *data_ptr)
{
  writestruct_nr(writer->wd, DATA, struct_id, array_size, data_ptr);
}

void BLO_write_struct_array_at_address_by_id(
    BlendWriter *writer, int struct_id, int array_size, const void *address, const void *data_ptr)
{
  writestruct_at_address_nr(writer->wd, DATA, struct_id, array_size, address, data_ptr);
}

void BLO_write_struct_list_by_id(BlendWriter *writer, int struct_id, ListBase *list)
{
  writelist_nr(writer->wd, DATA, struct_id, list);
}

void BLO_write_struct_list_by_name(BlendWriter *writer, const char *struct_name, ListBase *list)
{
  int struct_id = BLO_get_struct_id_by_name(writer, struct_name);
  if (UNLIKELY(struct_id == -1)) {
    printf("error: can't find SDNA code <%s>\n", struct_name);
    return;
  }
  BLO_write_struct_list_by_id(writer, struct_id, list);
}

void blo_write_id_struct(BlendWriter *writer, int struct_id, const void *id_address, const ID *id)
{
  writestruct_at_address_nr(writer->wd, GS(id->name), struct_id, 1, id_address, id);
}

int BLO_get_struct_id_by_name(BlendWriter *writer, const char *struct_name)
{
  int struct_id = DNA_struct_find_nr(writer->wd->sdna, struct_name);
  return struct_id;
}

void BLO_write_int32_array(BlendWriter *writer, uint num, const int32_t *data_ptr)
{
  BLO_write_raw(writer, sizeof(int32_t) * (size_t)num, data_ptr);
}

void BLO_write_uint32_array(BlendWriter *writer, uint num, const uint32_t *data_ptr)
{
  BLO_write_raw(writer, sizeof(uint32_t) * (size_t)num, data_ptr);
}

void BLO_write_float_array(BlendWriter *writer, uint num, const float *data_ptr)
{
  BLO_write_raw(writer, sizeof(float) * (size_t)num, data_ptr);
}

void BLO_write_pointer_array(BlendWriter *writer, uint num, const void *data_ptr)
{
  BLO_write_raw(writer, sizeof(void *) * (size_t)num, data_ptr);
}

void BLO_write_float3_array(BlendWriter *writer, uint num, const float *data_ptr)
{
  BLO_write_raw(writer, sizeof(float[3]) * (size_t)num, data_ptr);
}

/**
 * Write a null terminated string.
 */
void BLO_write_string(BlendWriter *writer, const char *data_ptr)
{
  if (data_ptr != NULL) {
    BLO_write_raw(writer, strlen(data_ptr) + 1, data_ptr);
  }
}

/**
 * Sometimes different data is written depending on whether the file is saved to disk or used for
 * undo. This function returns true when the current file-writing is done for undo.
 */
bool BLO_write_is_undo(BlendWriter *writer)
{
  return writer->wd->use_memfile;
}

/** \} */<|MERGE_RESOLUTION|>--- conflicted
+++ resolved
@@ -1628,252 +1628,7 @@
 
 static void write_wm_xr_data(BlendWriter *writer, wmXrData *xr_data)
 {
-<<<<<<< HEAD
-  write_view3dshading(writer, &xr_data->session_settings.shading);
-}
-
-static void write_region(BlendWriter *writer, ARegion *region, int spacetype)
-{
-  BLO_write_struct(writer, ARegion, region);
-
-  if (region->regiondata) {
-    if (region->flag & RGN_FLAG_TEMP_REGIONDATA) {
-      return;
-    }
-
-    switch (spacetype) {
-      case SPACE_VIEW3D:
-        if (region->regiontype == RGN_TYPE_WINDOW) {
-          RegionView3D *rv3d = region->regiondata;
-          BLO_write_struct(writer, RegionView3D, rv3d);
-
-          if (rv3d->localvd) {
-            BLO_write_struct(writer, RegionView3D, rv3d->localvd);
-          }
-          if (rv3d->clipbb) {
-            BLO_write_struct(writer, BoundBox, rv3d->clipbb);
-          }
-        }
-        else {
-          printf("regiondata write missing!\n");
-        }
-        break;
-      default:
-        printf("regiondata write missing!\n");
-    }
-  }
-}
-
-static void write_uilist(BlendWriter *writer, uiList *ui_list)
-{
-  BLO_write_struct(writer, uiList, ui_list);
-
-  if (ui_list->properties) {
-    IDP_BlendWrite(writer, ui_list->properties);
-  }
-}
-
-static void write_space_outliner(BlendWriter *writer, SpaceOutliner *space_outliner)
-{
-  BLI_mempool *ts = space_outliner->treestore;
-
-  if (ts) {
-    SpaceOutliner space_outliner_flat = *space_outliner;
-
-    int elems = BLI_mempool_len(ts);
-    /* linearize mempool to array */
-    TreeStoreElem *data = elems ? BLI_mempool_as_arrayN(ts, "TreeStoreElem") : NULL;
-
-    if (data) {
-      /* In this block we use the memory location of the treestore
-       * but _not_ its data, the addresses in this case are UUID's,
-       * since we can't rely on malloc giving us different values each time.
-       */
-      TreeStore ts_flat = {0};
-
-      /* we know the treestore is at least as big as a pointer,
-       * so offsetting works to give us a UUID. */
-      void *data_addr = (void *)POINTER_OFFSET(ts, sizeof(void *));
-
-      ts_flat.usedelem = elems;
-      ts_flat.totelem = elems;
-      ts_flat.data = data_addr;
-
-      BLO_write_struct(writer, SpaceOutliner, space_outliner);
-
-      BLO_write_struct_at_address(writer, TreeStore, ts, &ts_flat);
-      BLO_write_struct_array_at_address(writer, TreeStoreElem, elems, data_addr, data);
-
-      MEM_freeN(data);
-    }
-    else {
-      space_outliner_flat.treestore = NULL;
-      BLO_write_struct_at_address(writer, SpaceOutliner, space_outliner, &space_outliner_flat);
-    }
-  }
-  else {
-    BLO_write_struct(writer, SpaceOutliner, space_outliner);
-  }
-}
-
-static void write_panel_list(BlendWriter *writer, ListBase *lb)
-{
-  LISTBASE_FOREACH (Panel *, panel, lb) {
-    BLO_write_struct(writer, Panel, panel);
-    write_panel_list(writer, &panel->children);
-  }
-}
-
-static void write_area_regions(BlendWriter *writer, ScrArea *area)
-{
-  LISTBASE_FOREACH (ARegion *, region, &area->regionbase) {
-    write_region(writer, region, area->spacetype);
-    write_panel_list(writer, &region->panels);
-
-    LISTBASE_FOREACH (PanelCategoryStack *, pc_act, &region->panels_category_active) {
-      BLO_write_struct(writer, PanelCategoryStack, pc_act);
-    }
-
-    LISTBASE_FOREACH (uiList *, ui_list, &region->ui_lists) {
-      write_uilist(writer, ui_list);
-    }
-
-    LISTBASE_FOREACH (uiPreview *, ui_preview, &region->ui_previews) {
-      BLO_write_struct(writer, uiPreview, ui_preview);
-    }
-  }
-
-  LISTBASE_FOREACH (SpaceLink *, sl, &area->spacedata) {
-    LISTBASE_FOREACH (ARegion *, region, &sl->regionbase) {
-      write_region(writer, region, sl->spacetype);
-    }
-
-    if (sl->spacetype == SPACE_VIEW3D) {
-      View3D *v3d = (View3D *)sl;
-      BLO_write_struct(writer, View3D, v3d);
-
-      if (v3d->localvd) {
-        BLO_write_struct(writer, View3D, v3d->localvd);
-      }
-
-      write_view3dshading(writer, &v3d->shading);
-    }
-    else if (sl->spacetype == SPACE_GRAPH) {
-      SpaceGraph *sipo = (SpaceGraph *)sl;
-      ListBase tmpGhosts = sipo->runtime.ghost_curves;
-
-      /* temporarily disable ghost curves when saving */
-      BLI_listbase_clear(&sipo->runtime.ghost_curves);
-
-      BLO_write_struct(writer, SpaceGraph, sl);
-      if (sipo->ads) {
-        BLO_write_struct(writer, bDopeSheet, sipo->ads);
-      }
-
-      /* reenable ghost curves */
-      sipo->runtime.ghost_curves = tmpGhosts;
-    }
-    else if (sl->spacetype == SPACE_PROPERTIES) {
-      BLO_write_struct(writer, SpaceProperties, sl);
-    }
-    else if (sl->spacetype == SPACE_FILE) {
-      SpaceFile *sfile = (SpaceFile *)sl;
-
-      BLO_write_struct(writer, SpaceFile, sl);
-      if (sfile->params) {
-        BLO_write_struct(writer, FileSelectParams, sfile->params);
-      }
-    }
-    else if (sl->spacetype == SPACE_SEQ) {
-      BLO_write_struct(writer, SpaceSeq, sl);
-    }
-    else if (sl->spacetype == SPACE_OUTLINER) {
-      SpaceOutliner *space_outliner = (SpaceOutliner *)sl;
-      write_space_outliner(writer, space_outliner);
-    }
-    else if (sl->spacetype == SPACE_IMAGE) {
-      BLO_write_struct(writer, SpaceImage, sl);
-    }
-    else if (sl->spacetype == SPACE_TEXT) {
-      BLO_write_struct(writer, SpaceText, sl);
-    }
-    else if (sl->spacetype == SPACE_SCRIPT) {
-      SpaceScript *scr = (SpaceScript *)sl;
-      scr->but_refs = NULL;
-      BLO_write_struct(writer, SpaceScript, sl);
-    }
-    else if (sl->spacetype == SPACE_ACTION) {
-      BLO_write_struct(writer, SpaceAction, sl);
-    }
-    else if (sl->spacetype == SPACE_NLA) {
-      SpaceNla *snla = (SpaceNla *)sl;
-
-      BLO_write_struct(writer, SpaceNla, snla);
-      if (snla->ads) {
-        BLO_write_struct(writer, bDopeSheet, snla->ads);
-      }
-    }
-    else if (sl->spacetype == SPACE_NODE) {
-      SpaceNode *snode = (SpaceNode *)sl;
-      BLO_write_struct(writer, SpaceNode, snode);
-
-      LISTBASE_FOREACH (bNodeTreePath *, path, &snode->treepath) {
-        BLO_write_struct(writer, bNodeTreePath, path);
-      }
-    }
-    else if (sl->spacetype == SPACE_CONSOLE) {
-      SpaceConsole *con = (SpaceConsole *)sl;
-
-      LISTBASE_FOREACH (ConsoleLine *, cl, &con->history) {
-        /* 'len_alloc' is invalid on write, set from 'len' on read */
-        BLO_write_struct(writer, ConsoleLine, cl);
-        BLO_write_raw(writer, (size_t)cl->len + 1, cl->line);
-      }
-      BLO_write_struct(writer, SpaceConsole, sl);
-    }
-#ifdef WITH_GLOBAL_AREA_WRITING
-    else if (sl->spacetype == SPACE_TOPBAR) {
-      BLO_write_struct(writer, SpaceTopBar, sl);
-    }
-    else if (sl->spacetype == SPACE_STATUSBAR) {
-      BLO_write_struct(writer, SpaceStatusBar, sl);
-    }
-#endif
-    else if (sl->spacetype == SPACE_USERPREF) {
-      BLO_write_struct(writer, SpaceUserPref, sl);
-    }
-    else if (sl->spacetype == SPACE_CLIP) {
-      BLO_write_struct(writer, SpaceClip, sl);
-    }
-    else if (sl->spacetype == SPACE_INFO) {
-      BLO_write_struct(writer, SpaceInfo, sl);
-    }
-    else if (sl->spacetype == SPACE_TOOLBAR) {
-      BLO_write_struct(writer, SpaceToolbar, sl);
-    }
-  }
-}
-
-static void write_area_map(BlendWriter *writer, ScrAreaMap *area_map)
-{
-  BLO_write_struct_list(writer, ScrVert, &area_map->vertbase);
-  BLO_write_struct_list(writer, ScrEdge, &area_map->edgebase);
-  LISTBASE_FOREACH (ScrArea *, area, &area_map->areabase) {
-    area->butspacetype = area->spacetype; /* Just for compatibility, will be reset below. */
-
-    BLO_write_struct(writer, ScrArea, area);
-
-#ifdef WITH_GLOBAL_AREA_WRITING
-    BLO_write_struct(writer, ScrGlobalAreaData, area->global);
-#endif
-
-    write_area_regions(writer, area);
-
-    area->butspacetype = SPACE_EMPTY; /* Unset again, was changed above. */
-  }
-=======
   BKE_screen_view3d_shading_blend_write(writer, &xr_data->session_settings.shading);
->>>>>>> 888676bc
 }
 
 static void write_windowmanager(BlendWriter *writer, wmWindowManager *wm, const void *id_address)
