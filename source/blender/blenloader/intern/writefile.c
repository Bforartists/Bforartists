/*
 * ***** BEGIN GPL LICENSE BLOCK *****
 *
 * This program is free software; you can redistribute it and/or
 * modify it under the terms of the GNU General Public License
 * as published by the Free Software Foundation; either version 2
 * of the License, or (at your option) any later version.
 *
 * This program is distributed in the hope that it will be useful,
 * but WITHOUT ANY WARRANTY; without even the implied warranty of
 * MERCHANTABILITY or FITNESS FOR A PARTICULAR PURPOSE.  See the
 * GNU General Public License for more details.
 *
 * You should have received a copy of the GNU General Public License
 * along with this program; if not, write to the Free Software Foundation,
 * Inc., 51 Franklin Street, Fifth Floor, Boston, MA 02110-1301, USA.
 *
 * The Original Code is Copyright (C) 2001-2002 by NaN Holding BV.
 * All rights reserved.
 *
 *
 * Contributor(s): Blender Foundation
 *
 * ***** END GPL LICENSE BLOCK *****
 */

/** \file blender/blenloader/intern/writefile.c
 *  \ingroup blenloader
 */


/**
 *
 * FILE FORMAT
 * ===========
 *
 * IFF-style structure  (but not IFF compatible!)
 *
 * start file:
 * <pre>
 *     BLENDER_V100    12 bytes  (versie 1.00)
 *                     V = big endian, v = little endian
 *                     _ = 4 byte pointer, - = 8 byte pointer
 * </pre>
 *
 * datablocks: (also see struct #BHead).
 * <pre>
 *     <bh.code>           4 chars
 *     <bh.len>            int,  len data after BHead
 *     <bh.old>            void,  old pointer
 *     <bh.SDNAnr>         int
 *     <bh.nr>             int, in case of array: number of structs
 *     data
 *     ...
 *     ...
 * </pre>
 *
 * Almost all data in Blender are structures. Each struct saved
 * gets a BHead header.  With BHead the struct can be linked again
 * and compared with StructDNA .
 *
 *
 * WRITE
 * =====
 *
 * Preferred writing order: (not really a must, but why would you do it random?)
 * Any case: direct data is ALWAYS after the lib block
 *
 * (Local file data)
 * - for each LibBlock
 *   - write LibBlock
 *   - write associated direct data
 * (External file data)
 * - per library
 *   - write library block
 *   - per LibBlock
 *     - write the ID of LibBlock
 * - write #TEST (#RenderInfo struct. 128x128 blend file preview is optional).
 * - write #GLOB (#FileGlobal struct) (some global vars).
 * - write #DNA1 (#SDNA struct)
 * - write #USER (#UserDef struct) if filename is ``~/.config/blender/X.XX/config/startup.blend``.
 */


#include <math.h>
#include <fcntl.h>
#include <limits.h>
#include <stdio.h>
#include <string.h>
#include <stdlib.h>

#ifdef WIN32
#  include <zlib.h>  /* odd include order-issue */
#  include "winsock2.h"
#  include <io.h>
#  include "BLI_winstuff.h"
#else
#  include <unistd.h>  /* FreeBSD, for write() and close(). */
#endif

#include "BLI_utildefines.h"

/* allow writefile to use deprecated functionality (for forward compatibility code) */
#define DNA_DEPRECATED_ALLOW
/* Allow using DNA struct members that are marked as private for read/write.
 * Note: Each header that uses this needs to define its own way of handling
 * it. There's no generic implementation, direct use does nothing. */
#define DNA_PRIVATE_READ_WRITE_ALLOW

#include "DNA_anim_types.h"
#include "DNA_armature_types.h"
#include "DNA_brush_types.h"
#include "DNA_cachefile_types.h"
#include "DNA_camera_types.h"
#include "DNA_cloth_types.h"
#include "DNA_collection_types.h"
#include "DNA_constraint_types.h"
#include "DNA_dynamicpaint_types.h"
#include "DNA_genfile.h"
#include "DNA_gpencil_types.h"
#include "DNA_gpencil_modifier_types.h"
#include "DNA_shader_fx_types.h"
#include "DNA_fileglobal_types.h"
#include "DNA_key_types.h"
#include "DNA_lattice_types.h"
#include "DNA_lamp_types.h"
#include "DNA_layer_types.h"
#include "DNA_linestyle_types.h"
#include "DNA_meta_types.h"
#include "DNA_mesh_types.h"
#include "DNA_meshdata_types.h"
#include "DNA_material_types.h"
#include "DNA_node_types.h"
#include "DNA_object_types.h"
#include "DNA_object_force_types.h"
#include "DNA_packedFile_types.h"
#include "DNA_particle_types.h"
#include "DNA_lightprobe_types.h"
#include "DNA_rigidbody_types.h"
#include "DNA_scene_types.h"
#include "DNA_sdna_types.h"
#include "DNA_sequence_types.h"
#include "DNA_smoke_types.h"
#include "DNA_space_types.h"
#include "DNA_screen_types.h"
#include "DNA_speaker_types.h"
#include "DNA_sound_types.h"
#include "DNA_text_types.h"
#include "DNA_view3d_types.h"
#include "DNA_vfont_types.h"
#include "DNA_world_types.h"
#include "DNA_windowmanager_types.h"
#include "DNA_workspace_types.h"
#include "DNA_movieclip_types.h"
#include "DNA_mask_types.h"

#include "MEM_guardedalloc.h" // MEM_freeN
#include "BLI_bitmap.h"
#include "BLI_blenlib.h"
#include "BLI_linklist.h"
#include "BLI_mempool.h"

#include "BKE_action.h"
#include "BKE_blender_version.h"
#include "BKE_bpath.h"
#include "BKE_collection.h"
#include "BKE_constraint.h"
#include "BKE_curve.h"
#include "BKE_fcurve.h"
#include "BKE_global.h" // for G
#include "BKE_gpencil_modifier.h"
#include "BKE_idcode.h"
#include "BKE_layer.h"
#include "BKE_library_override.h"
#include "BKE_main.h"
#include "BKE_mesh.h"
#include "BKE_modifier.h"
#include "BKE_node.h"
#include "BKE_pointcache.h"
#include "BKE_report.h"
#include "BKE_sequencer.h"
#include "BKE_shader_fx.h"
#include "BKE_subsurf.h"
#include "BKE_workspace.h"

#ifdef USE_NODE_COMPAT_CUSTOMNODES
#include "NOD_socket.h"  /* for sock->default_value data */
#endif


#include "BLO_writefile.h"
#include "BLO_readfile.h"
#include "BLO_undofile.h"
#include "BLO_blend_defs.h"

#include "readfile.h"

/* for SDNA_TYPE_FROM_STRUCT() macro */
#include "dna_type_offsets.h"

#include <errno.h>

/* ********* my write, buffered writing with minimum size chunks ************ */

/* Use optimal allocation since blocks of this size are kept in memory for undo. */
#define MYWRITE_BUFFER_SIZE (MEM_SIZE_OPTIMAL(1 << 17))  /* 128kb */
#define MYWRITE_MAX_CHUNK   (MEM_SIZE_OPTIMAL(1 << 15))  /* ~32kb */

/** Use if we want to store how many bytes have been written to the file. */
// #define USE_WRITE_DATA_LEN

/* -------------------------------------------------------------------- */
/** \name Internal Write Wrapper's (Abstracts Compression)
 * \{ */

typedef enum {
	WW_WRAP_NONE = 1,
	WW_WRAP_ZLIB,
} eWriteWrapType;

typedef struct WriteWrap WriteWrap;
struct WriteWrap {
	/* callbacks */
	bool   (*open)(WriteWrap *ww, const char *filepath);
	bool   (*close)(WriteWrap *ww);
	size_t (*write)(WriteWrap *ww, const char *data, size_t data_len);

	/* internal */
	union {
		int file_handle;
		gzFile gz_handle;
	} _user_data;
};

/* none */
#define FILE_HANDLE(ww) \
	(ww)->_user_data.file_handle

static bool ww_open_none(WriteWrap *ww, const char *filepath)
{
	int file;

	file = BLI_open(filepath, O_BINARY + O_WRONLY + O_CREAT + O_TRUNC, 0666);

	if (file != -1) {
		FILE_HANDLE(ww) = file;
		return true;
	}
	else {
		return false;
	}
}
static bool ww_close_none(WriteWrap *ww)
{
	return (close(FILE_HANDLE(ww)) != -1);
}
static size_t ww_write_none(WriteWrap *ww, const char *buf, size_t buf_len)
{
	return write(FILE_HANDLE(ww), buf, buf_len);
}
#undef FILE_HANDLE

/* zlib */
#define FILE_HANDLE(ww) \
	(ww)->_user_data.gz_handle

static bool ww_open_zlib(WriteWrap *ww, const char *filepath)
{
	gzFile file;

	file = BLI_gzopen(filepath, "wb1");

	if (file != Z_NULL) {
		FILE_HANDLE(ww) = file;
		return true;
	}
	else {
		return false;
	}
}
static bool ww_close_zlib(WriteWrap *ww)
{
	return (gzclose(FILE_HANDLE(ww)) == Z_OK);
}
static size_t ww_write_zlib(WriteWrap *ww, const char *buf, size_t buf_len)
{
	return gzwrite(FILE_HANDLE(ww), buf, buf_len);
}
#undef FILE_HANDLE

/* --- end compression types --- */

static void ww_handle_init(eWriteWrapType ww_type, WriteWrap *r_ww)
{
	memset(r_ww, 0, sizeof(*r_ww));

	switch (ww_type) {
		case WW_WRAP_ZLIB:
		{
			r_ww->open  = ww_open_zlib;
			r_ww->close = ww_close_zlib;
			r_ww->write = ww_write_zlib;
			break;
		}
		default:
		{
			r_ww->open  = ww_open_none;
			r_ww->close = ww_close_none;
			r_ww->write = ww_write_none;
			break;
		}
	}
}

/** \} */

/* -------------------------------------------------------------------- */
/** \name Write Data Type & Functions
 * \{ */

typedef struct {
	const struct SDNA *sdna;

	/** Use for file and memory writing (fixed size of #MYWRITE_BUFFER_SIZE). */
	uchar *buf;
	/** Number of bytes used in #WriteData.buf (flushed when exceeded). */
	int buf_used_len;

#ifdef USE_WRITE_DATA_LEN
	/** Total number of bytes written. */
	size_t write_len;
#endif

	/** Set on unlikely case of an error (ignores further file writing).  */
	bool error;

	/** #MemFile writing (used for undo). */
	struct {
		MemFile      *current;
		MemFile      *compare;
		/** Use to de-duplicate chunks when writing. */
		MemFileChunk *compare_chunk;
	} mem;
	/** When true, write to #WriteData.current, could also call 'is_undo'. */
	bool use_memfile;

	/**
	 * Wrap writing, so we can use zlib or
	 * other compression types later, see: G_FILE_COMPRESS
	 * Will be NULL for UNDO.
	 */
	WriteWrap *ww;
} WriteData;

static WriteData *writedata_new(WriteWrap *ww)
{
	WriteData *wd = MEM_callocN(sizeof(*wd), "writedata");

	wd->sdna = DNA_sdna_current_get();

	wd->ww = ww;

	wd->buf = MEM_mallocN(MYWRITE_BUFFER_SIZE, "wd->buf");

	return wd;
}

static void writedata_do_write(WriteData *wd, const void *mem, int memlen)
{
	if ((wd == NULL) || wd->error || (mem == NULL) || memlen < 1) {
		return;
	}

	if (UNLIKELY(wd->error)) {
		return;
	}

	/* memory based save */
	if (wd->use_memfile) {
		memfile_chunk_add(wd->mem.current, mem, memlen, &wd->mem.compare_chunk);
	}
	else {
		if (wd->ww->write(wd->ww, mem, memlen) != memlen) {
			wd->error = true;
		}
	}
}

static void writedata_free(WriteData *wd)
{
	MEM_freeN(wd->buf);
	MEM_freeN(wd);
}

/** \} */

/* -------------------------------------------------------------------- */
/** \name Local Writing API 'mywrite'
 * \{ */

/**
 * Flush helps the de-duplicating memory for undo-save by logically segmenting data,
 * so differences in one part of memory won't cause unrelated data to be duplicated.
 */
static void mywrite_flush(WriteData *wd)
{
	if (wd->buf_used_len) {
		writedata_do_write(wd, wd->buf, wd->buf_used_len);
		wd->buf_used_len = 0;
	}
}

/**
 * Low level WRITE(2) wrapper that buffers data
 * \param adr Pointer to new chunk of data
 * \param len Length of new chunk of data
 */
static void mywrite(WriteData *wd, const void *adr, int len)
{
	if (UNLIKELY(wd->error)) {
		return;
	}

	if (UNLIKELY(adr == NULL)) {
		BLI_assert(0);
		return;
	}

#ifdef USE_WRITE_DATA_LEN
	wd->write_len += len;
#endif

	/* if we have a single big chunk, write existing data in
	 * buffer and write out big chunk in smaller pieces */
	if (len > MYWRITE_MAX_CHUNK) {
		if (wd->buf_used_len) {
			writedata_do_write(wd, wd->buf, wd->buf_used_len);
			wd->buf_used_len = 0;
		}

		do {
			int writelen = MIN2(len, MYWRITE_MAX_CHUNK);
			writedata_do_write(wd, adr, writelen);
			adr = (const char *)adr + writelen;
			len -= writelen;
		} while (len > 0);

		return;
	}

	/* if data would overflow buffer, write out the buffer */
	if (len + wd->buf_used_len > MYWRITE_BUFFER_SIZE - 1) {
		writedata_do_write(wd, wd->buf, wd->buf_used_len);
		wd->buf_used_len = 0;
	}

	/* append data at end of buffer */
	memcpy(&wd->buf[wd->buf_used_len], adr, len);
	wd->buf_used_len += len;
}

/**
 * BeGiN initializer for mywrite
 * \param ww: File write wrapper.
 * \param compare Previous memory file (can be NULL).
 * \param current The current memory file (can be NULL).
 * \warning Talks to other functions with global parameters
 */
static WriteData *mywrite_begin(WriteWrap *ww, MemFile *compare, MemFile *current)
{
	WriteData *wd = writedata_new(ww);

	if (current != NULL) {
		wd->mem.current = current;
		wd->mem.compare = compare;
		wd->mem.compare_chunk = compare ? compare->chunks.first : NULL;
		wd->use_memfile = true;
	}

	return wd;
}

/**
 * END the mywrite wrapper
 * \return 1 if write failed
 * \return unknown global variable otherwise
 * \warning Talks to other functions with global parameters
 */
static bool mywrite_end(WriteData *wd)
{
	if (wd->buf_used_len) {
		writedata_do_write(wd, wd->buf, wd->buf_used_len);
		wd->buf_used_len = 0;
	}

	const bool err = wd->error;
	writedata_free(wd);

	return err;
}

/** \} */

/* -------------------------------------------------------------------- */
/** \name Generic DNA File Writing
 * \{ */

static void writestruct_at_address_nr(
        WriteData *wd, int filecode, const int struct_nr, int nr,
        const void *adr, const void *data)
{
	BHead bh;
	const short *sp;

	BLI_assert(struct_nr > 0 && struct_nr < SDNA_TYPE_MAX);

	if (adr == NULL || data == NULL || nr == 0) {
		return;
	}

	/* init BHead */
	bh.code = filecode;
	bh.old = adr;
	bh.nr = nr;

	bh.SDNAnr = struct_nr;
	sp = wd->sdna->structs[bh.SDNAnr];

	bh.len = nr * wd->sdna->typelens[sp[0]];

	if (bh.len == 0) {
		return;
	}

	mywrite(wd, &bh, sizeof(BHead));
	mywrite(wd, data, bh.len);
}

static void writestruct_at_address_id(
        WriteData *wd, int filecode, const char *structname, int nr,
        const void *adr, const void *data)
{
	if (adr == NULL || data == NULL || nr == 0) {
		return;
	}

	const int SDNAnr = DNA_struct_find_nr(wd->sdna, structname);
	if (UNLIKELY(SDNAnr == -1)) {
		printf("error: can't find SDNA code <%s>\n", structname);
		return;
	}

	writestruct_at_address_nr(wd, filecode, SDNAnr, nr, adr, data);
}

static void writestruct_nr(
        WriteData *wd, int filecode, const int struct_nr, int nr,
        const void *adr)
{
	writestruct_at_address_nr(wd, filecode, struct_nr, nr, adr, adr);
}

static void writestruct_id(
        WriteData *wd, int filecode, const char *structname, int nr,
        const void *adr)
{
	writestruct_at_address_id(wd, filecode, structname, nr, adr, adr);
}

static void writedata(WriteData *wd, int filecode, int len, const void *adr)  /* do not use for structs */
{
	BHead bh;

	if (adr == NULL || len == 0) {
		return;
	}

	/* align to 4 (writes uninitialized bytes in some cases) */
	len = (len + 3) & ~3;

	/* init BHead */
	bh.code   = filecode;
	bh.old    = adr;
	bh.nr     = 1;
	bh.SDNAnr = 0;
	bh.len    = len;

	mywrite(wd, &bh, sizeof(BHead));
	mywrite(wd, adr, len);
}

/* use this to force writing of lists in same order as reading (using link_list) */
static void writelist_nr(WriteData *wd, int filecode, const int struct_nr, const ListBase *lb)
{
	const Link *link = lb->first;

	while (link) {
		writestruct_nr(wd, filecode, struct_nr, 1, link);
		link = link->next;
	}
}

#if 0
static void writelist_id(WriteData *wd, int filecode, const char *structname, const ListBase *lb)
{
	const Link *link = lb->first;
	if (link) {

		const int struct_nr = DNA_struct_find_nr(wd->sdna, structname);
		if (struct_nr == -1) {
			printf("error: can't find SDNA code <%s>\n", structname);
			return;
		}

		while (link) {
			writestruct_nr(wd, filecode, struct_nr, 1, link);
			link = link->next;
		}
	}
}
#endif

#define writestruct_at_address(wd, filecode, struct_id, nr, adr, data) \
	writestruct_at_address_nr(wd, filecode, SDNA_TYPE_FROM_STRUCT(struct_id), nr, adr, data)

#define writestruct(wd, filecode, struct_id, nr, adr) \
	writestruct_nr(wd, filecode, SDNA_TYPE_FROM_STRUCT(struct_id), nr, adr)

#define writelist(wd, filecode, struct_id, lb) \
	writelist_nr(wd, filecode, SDNA_TYPE_FROM_STRUCT(struct_id), lb)

/** \} */

/* -------------------------------------------------------------------- */
/** \name Typed DNA File Writing
 *
 * These functions are used by blender's .blend system for file saving/loading.
 * \{ */

void IDP_WriteProperty_OnlyData(const IDProperty *prop, void *wd);
void IDP_WriteProperty(const IDProperty *prop, void *wd);

static void IDP_WriteArray(const IDProperty *prop, void *wd)
{
	/*REMEMBER to set totalen to len in the linking code!!*/
	if (prop->data.pointer) {
		writedata(wd, DATA, MEM_allocN_len(prop->data.pointer), prop->data.pointer);

		if (prop->subtype == IDP_GROUP) {
			IDProperty **array = prop->data.pointer;
			int a;

			for (a = 0; a < prop->len; a++) {
				IDP_WriteProperty(array[a], wd);
			}
		}
	}
}

static void IDP_WriteIDPArray(const IDProperty *prop, void *wd)
{
	/*REMEMBER to set totalen to len in the linking code!!*/
	if (prop->data.pointer) {
		const IDProperty *array = prop->data.pointer;
		int a;

		writestruct(wd, DATA, IDProperty, prop->len, array);

		for (a = 0; a < prop->len; a++) {
			IDP_WriteProperty_OnlyData(&array[a], wd);
		}
	}
}

static void IDP_WriteString(const IDProperty *prop, void *wd)
{
	/*REMEMBER to set totalen to len in the linking code!!*/
	writedata(wd, DATA, prop->len, prop->data.pointer);
}

static void IDP_WriteGroup(const IDProperty *prop, void *wd)
{
	IDProperty *loop;

	for (loop = prop->data.group.first; loop; loop = loop->next) {
		IDP_WriteProperty(loop, wd);
	}
}

/* Functions to read/write ID Properties */
void IDP_WriteProperty_OnlyData(const IDProperty *prop, void *wd)
{
	switch (prop->type) {
		case IDP_GROUP:
			IDP_WriteGroup(prop, wd);
			break;
		case IDP_STRING:
			IDP_WriteString(prop, wd);
			break;
		case IDP_ARRAY:
			IDP_WriteArray(prop, wd);
			break;
		case IDP_IDPARRAY:
			IDP_WriteIDPArray(prop, wd);
			break;
	}
}

void IDP_WriteProperty(const IDProperty *prop, void *wd)
{
	writestruct(wd, DATA, IDProperty, 1, prop);
	IDP_WriteProperty_OnlyData(prop, wd);
}

static void write_iddata(void *wd, const ID *id)
{
	/* ID_WM's id->properties are considered runtime only, and never written in .blend file. */
	if (id->properties && !ELEM(GS(id->name), ID_WM)) {
		IDP_WriteProperty(id->properties, wd);
	}

	if (id->override_static) {
		writestruct(wd, DATA, IDOverrideStatic, 1, id->override_static);

		writelist(wd, DATA, IDOverrideStaticProperty, &id->override_static->properties);
		for (IDOverrideStaticProperty *op = id->override_static->properties.first; op; op = op->next) {
			writedata(wd, DATA, strlen(op->rna_path) + 1, op->rna_path);

			writelist(wd, DATA, IDOverrideStaticPropertyOperation, &op->operations);
			for (IDOverrideStaticPropertyOperation *opop = op->operations.first; opop; opop = opop->next) {
				if (opop->subitem_reference_name) {
					writedata(wd, DATA, strlen(opop->subitem_reference_name) + 1, opop->subitem_reference_name);
				}
				if (opop->subitem_local_name) {
					writedata(wd, DATA, strlen(opop->subitem_local_name) + 1, opop->subitem_local_name);
				}
			}
		}
	}
}

static void write_previews(WriteData *wd, const PreviewImage *prv_orig)
{
	/* Note we write previews also for undo steps. It takes up some memory,
	 * but not doing so would causes all previews to be re-rendered after
	 * undo which is too expensive. */
	if (prv_orig) {
		PreviewImage prv = *prv_orig;

		/* don't write out large previews if not requested */
		if (!(U.flag & USER_SAVE_PREVIEWS)) {
			prv.w[1] = 0;
			prv.h[1] = 0;
			prv.rect[1] = NULL;
		}
		writestruct_at_address(wd, DATA, PreviewImage, 1, prv_orig, &prv);
		if (prv.rect[0]) {
			writedata(wd, DATA, prv.w[0] * prv.h[0] * sizeof(uint), prv.rect[0]);
		}
		if (prv.rect[1]) {
			writedata(wd, DATA, prv.w[1] * prv.h[1] * sizeof(uint), prv.rect[1]);
		}
	}
}

static void write_fmodifiers(WriteData *wd, ListBase *fmodifiers)
{
	FModifier *fcm;

	/* Write all modifiers first (for faster reloading) */
	writelist(wd, DATA, FModifier, fmodifiers);

	/* Modifiers */
	for (fcm = fmodifiers->first; fcm; fcm = fcm->next) {
		const FModifierTypeInfo *fmi = fmodifier_get_typeinfo(fcm);

		/* Write the specific data */
		if (fmi && fcm->data) {
			/* firstly, just write the plain fmi->data struct */
			writestruct_id(wd, DATA, fmi->structName, 1, fcm->data);

			/* do any modifier specific stuff */
			switch (fcm->type) {
				case FMODIFIER_TYPE_GENERATOR:
				{
					FMod_Generator *data = fcm->data;

					/* write coefficients array */
					if (data->coefficients) {
						writedata(wd, DATA, sizeof(float) * (data->arraysize), data->coefficients);
					}

					break;
				}
				case FMODIFIER_TYPE_ENVELOPE:
				{
					FMod_Envelope *data = fcm->data;

					/* write envelope data */
					if (data->data) {
						writestruct(wd, DATA, FCM_EnvelopeData, data->totvert, data->data);
					}

					break;
				}
				case FMODIFIER_TYPE_PYTHON:
				{
					FMod_Python *data = fcm->data;

					/* Write ID Properties -- and copy this comment EXACTLY for easy finding
					 * of library blocks that implement this.*/
					IDP_WriteProperty(data->prop, wd);

					break;
				}
			}
		}
	}
}

static void write_fcurves(WriteData *wd, ListBase *fcurves)
{
	FCurve *fcu;

	writelist(wd, DATA, FCurve, fcurves);
	for (fcu = fcurves->first; fcu; fcu = fcu->next) {
		/* curve data */
		if (fcu->bezt) {
			writestruct(wd, DATA, BezTriple, fcu->totvert, fcu->bezt);
		}
		if (fcu->fpt) {
			writestruct(wd, DATA, FPoint, fcu->totvert, fcu->fpt);
		}

		if (fcu->rna_path) {
			writedata(wd, DATA, strlen(fcu->rna_path) + 1, fcu->rna_path);
		}

		/* driver data */
		if (fcu->driver) {
			ChannelDriver *driver = fcu->driver;
			DriverVar *dvar;

			writestruct(wd, DATA, ChannelDriver, 1, driver);

			/* variables */
			writelist(wd, DATA, DriverVar, &driver->variables);
			for (dvar = driver->variables.first; dvar; dvar = dvar->next) {
				DRIVER_TARGETS_USED_LOOPER_BEGIN(dvar)
				{
					if (dtar->rna_path) {
						writedata(wd, DATA, strlen(dtar->rna_path) + 1, dtar->rna_path);
					}
				}
				DRIVER_TARGETS_LOOPER_END;
			}
		}

		/* write F-Modifiers */
		write_fmodifiers(wd, &fcu->modifiers);
	}
}

static void write_action(WriteData *wd, bAction *act)
{
	if (act->id.us > 0 || wd->use_memfile) {
		writestruct(wd, ID_AC, bAction, 1, act);
		write_iddata(wd, &act->id);

		write_fcurves(wd, &act->curves);

		for (bActionGroup *grp = act->groups.first; grp; grp = grp->next) {
			writestruct(wd, DATA, bActionGroup, 1, grp);
		}

		for (TimeMarker *marker = act->markers.first; marker; marker = marker->next) {
			writestruct(wd, DATA, TimeMarker, 1, marker);
		}
	}
}

static void write_keyingsets(WriteData *wd, ListBase *list)
{
	KeyingSet *ks;
	KS_Path *ksp;

	for (ks = list->first; ks; ks = ks->next) {
		/* KeyingSet */
		writestruct(wd, DATA, KeyingSet, 1, ks);

		/* Paths */
		for (ksp = ks->paths.first; ksp; ksp = ksp->next) {
			/* Path */
			writestruct(wd, DATA, KS_Path, 1, ksp);

			if (ksp->rna_path) {
				writedata(wd, DATA, strlen(ksp->rna_path) + 1, ksp->rna_path);
			}
		}
	}
}

static void write_nlastrips(WriteData *wd, ListBase *strips)
{
	NlaStrip *strip;

	writelist(wd, DATA, NlaStrip, strips);
	for (strip = strips->first; strip; strip = strip->next) {
		/* write the strip's F-Curves and modifiers */
		write_fcurves(wd, &strip->fcurves);
		write_fmodifiers(wd, &strip->modifiers);

		/* write the strip's children */
		write_nlastrips(wd, &strip->strips);
	}
}

static void write_nladata(WriteData *wd, ListBase *nlabase)
{
	NlaTrack *nlt;

	/* write all the tracks */
	for (nlt = nlabase->first; nlt; nlt = nlt->next) {
		/* write the track first */
		writestruct(wd, DATA, NlaTrack, 1, nlt);

		/* write the track's strips */
		write_nlastrips(wd, &nlt->strips);
	}
}

static void write_animdata(WriteData *wd, AnimData *adt)
{
	AnimOverride *aor;

	/* firstly, just write the AnimData block */
	writestruct(wd, DATA, AnimData, 1, adt);

	/* write drivers */
	write_fcurves(wd, &adt->drivers);

	/* write overrides */
	// FIXME: are these needed?
	for (aor = adt->overrides.first; aor; aor = aor->next) {
		/* overrides consist of base data + rna_path */
		writestruct(wd, DATA, AnimOverride, 1, aor);
		writedata(wd, DATA, strlen(aor->rna_path) + 1, aor->rna_path);
	}

	// TODO write the remaps (if they are needed)

	/* write NLA data */
	write_nladata(wd, &adt->nla_tracks);
}

static void write_curvemapping_curves(WriteData *wd, CurveMapping *cumap)
{
	for (int a = 0; a < CM_TOT; a++) {
		writestruct(wd, DATA, CurveMapPoint, cumap->cm[a].totpoint, cumap->cm[a].curve);
	}
}

static void write_curvemapping(WriteData *wd, CurveMapping *cumap)
{
	writestruct(wd, DATA, CurveMapping, 1, cumap);

	write_curvemapping_curves(wd, cumap);
}

static void write_node_socket(WriteData *wd, bNodeTree *UNUSED(ntree), bNode *node, bNodeSocket *sock)
{
#ifdef USE_NODE_COMPAT_CUSTOMNODES
	/* forward compatibility code, so older blenders still open (not for undo) */
	if (wd->use_memfile == false) {
		sock->stack_type = 1;

		if (node->type == NODE_GROUP) {
			bNodeTree *ngroup = (bNodeTree *)node->id;
			if (ngroup) {
				/* for node groups: look up the deprecated groupsock pointer */
				sock->groupsock = ntreeFindSocketInterface(ngroup, sock->in_out, sock->identifier);
				BLI_assert(sock->groupsock != NULL);

				/* node group sockets now use the generic identifier string to verify group nodes,
				 * old blender uses the own_index.
				 */
				sock->own_index = sock->groupsock->own_index;
			}
		}
	}
#endif

	/* actual socket writing */
	writestruct(wd, DATA, bNodeSocket, 1, sock);

	if (sock->prop) {
		IDP_WriteProperty(sock->prop, wd);
	}

	if (sock->default_value) {
		writedata(wd, DATA, MEM_allocN_len(sock->default_value), sock->default_value);
	}
}
static void write_node_socket_interface(WriteData *wd, bNodeTree *UNUSED(ntree), bNodeSocket *sock)
{
#ifdef USE_NODE_COMPAT_CUSTOMNODES
	/* forward compatibility code, so older blenders still open */
	sock->stack_type = 1;

	/* Reconstruct the deprecated default_value structs in socket interface DNA. */
	if (sock->default_value == NULL && sock->typeinfo) {
		node_socket_init_default_value(sock);
	}
#endif

	/* actual socket writing */
	writestruct(wd, DATA, bNodeSocket, 1, sock);

	if (sock->prop) {
		IDP_WriteProperty(sock->prop, wd);
	}

	if (sock->default_value) {
		writedata(wd, DATA, MEM_allocN_len(sock->default_value), sock->default_value);
	}
}
/* this is only direct data, tree itself should have been written */
static void write_nodetree_nolib(WriteData *wd, bNodeTree *ntree)
{
	bNode *node;
	bNodeSocket *sock;
	bNodeLink *link;

	/* for link_list() speed, we write per list */

	if (ntree->adt) {
		write_animdata(wd, ntree->adt);
	}

	for (node = ntree->nodes.first; node; node = node->next) {
		writestruct(wd, DATA, bNode, 1, node);

		if (node->prop) {
			IDP_WriteProperty(node->prop, wd);
		}

		for (sock = node->inputs.first; sock; sock = sock->next) {
			write_node_socket(wd, ntree, node, sock);
		}
		for (sock = node->outputs.first; sock; sock = sock->next) {
			write_node_socket(wd, ntree, node, sock);
		}

		for (link = node->internal_links.first; link; link = link->next) {
			writestruct(wd, DATA, bNodeLink, 1, link);
		}

		if (node->storage) {
			/* could be handlerized at some point, now only 1 exception still */
			if ((ntree->type == NTREE_SHADER) &&
			    ELEM(node->type, SH_NODE_CURVE_VEC, SH_NODE_CURVE_RGB))
			{
				write_curvemapping(wd, node->storage);
			}
			else if (ntree->type == NTREE_SHADER &&
			         (node->type == SH_NODE_SCRIPT))
			{
				NodeShaderScript *nss = (NodeShaderScript *)node->storage;
				if (nss->bytecode) {
					writedata(wd, DATA, strlen(nss->bytecode) + 1, nss->bytecode);
				}
				writestruct_id(wd, DATA, node->typeinfo->storagename, 1, node->storage);
			}
			else if ((ntree->type == NTREE_COMPOSIT) &&
			         ELEM(node->type, CMP_NODE_TIME, CMP_NODE_CURVE_VEC, CMP_NODE_CURVE_RGB, CMP_NODE_HUECORRECT))
			{
				write_curvemapping(wd, node->storage);
			}
			else if ((ntree->type == NTREE_TEXTURE) &&
			         (node->type == TEX_NODE_CURVE_RGB || node->type == TEX_NODE_CURVE_TIME))
			{
				write_curvemapping(wd, node->storage);
			}
			else if ((ntree->type == NTREE_COMPOSIT) &&
			         (node->type == CMP_NODE_MOVIEDISTORTION))
			{
				/* pass */
			}
			else if ((ntree->type == NTREE_COMPOSIT) && (node->type == CMP_NODE_GLARE)) {
				/* Simple forward compat for fix for T50736.
				 * Not ideal (there is no ideal solution here), but should do for now. */
				NodeGlare *ndg = node->storage;
				/* Not in undo case. */
				if (wd->use_memfile == false) {
					switch (ndg->type) {
						case 2:  /* Grrrr! magic numbers :( */
							ndg->angle = ndg->streaks;
							break;
						case 0:
							ndg->angle = ndg->star_45;
							break;
						default:
							break;
					}
				}
				writestruct_id(wd, DATA, node->typeinfo->storagename, 1, node->storage);
			}
			else if ((ntree->type == NTREE_COMPOSIT) && (node->type == CMP_NODE_CRYPTOMATTE)) {
				NodeCryptomatte *nc = (NodeCryptomatte *)node->storage;
				if (nc->matte_id) {
					writedata(wd, DATA, strlen(nc->matte_id) + 1, nc->matte_id);
				}
				writestruct_id(wd, DATA, node->typeinfo->storagename, 1, node->storage);
			}
			else {
				writestruct_id(wd, DATA, node->typeinfo->storagename, 1, node->storage);
			}
		}

		if (node->type == CMP_NODE_OUTPUT_FILE) {
			/* inputs have own storage data */
			for (sock = node->inputs.first; sock; sock = sock->next) {
				writestruct(wd, DATA, NodeImageMultiFileSocket, 1, sock->storage);
			}
		}
		if (ELEM(node->type, CMP_NODE_IMAGE, CMP_NODE_R_LAYERS)) {
			/* write extra socket info */
			for (sock = node->outputs.first; sock; sock = sock->next) {
				writestruct(wd, DATA, NodeImageLayer, 1, sock->storage);
			}
		}
	}

	for (link = ntree->links.first; link; link = link->next) {
		writestruct(wd, DATA, bNodeLink, 1, link);
	}

	for (sock = ntree->inputs.first; sock; sock = sock->next) {
		write_node_socket_interface(wd, ntree, sock);
	}
	for (sock = ntree->outputs.first; sock; sock = sock->next) {
		write_node_socket_interface(wd, ntree, sock);
	}
}

/**
 * Take care using 'use_active_win', since we wont want the currently active window
 * to change which scene renders (currently only used for undo).
 */
static void current_screen_compat(
        Main *mainvar, bool use_active_win,
        bScreen **r_screen, Scene **r_scene, ViewLayer **r_view_layer)
{
	wmWindowManager *wm;
	wmWindow *window = NULL;

	/* find a global current screen in the first open window, to have
	 * a reasonable default for reading in older versions */
	wm = mainvar->wm.first;

	if (wm) {
		if (use_active_win) {
			/* write the active window into the file, needed for multi-window undo T43424 */
			for (window = wm->windows.first; window; window = window->next) {
				if (window->active) {
					break;
				}
			}

			/* fallback */
			if (window == NULL) {
				window = wm->windows.first;
			}
		}
		else {
			window = wm->windows.first;
		}
	}

	*r_screen = (window) ? BKE_workspace_active_screen_get(window->workspace_hook) : NULL;
	*r_scene = (window) ? window->scene : NULL;
	*r_view_layer = (window && *r_scene) ? BKE_view_layer_find(*r_scene, window->view_layer_name) : NULL;
}

typedef struct RenderInfo {
	int sfra;
	int efra;
	char scene_name[MAX_ID_NAME - 2];
} RenderInfo;

/* was for historic render-deamon feature,
 * now write because it can be easily extracted without
 * reading the whole blend file */
static void write_renderinfo(WriteData *wd, Main *mainvar)
{
	bScreen *curscreen;
	Scene *sce, *curscene = NULL;
	ViewLayer *view_layer;
	RenderInfo data;

	/* XXX in future, handle multiple windows with multiple screens? */
	current_screen_compat(mainvar, false, &curscreen, &curscene, &view_layer);

	for (sce = mainvar->scene.first; sce; sce = sce->id.next) {
		if (sce->id.lib == NULL && (sce == curscene || (sce->r.scemode & R_BG_RENDER))) {
			data.sfra = sce->r.sfra;
			data.efra = sce->r.efra;
			memset(data.scene_name, 0, sizeof(data.scene_name));

			BLI_strncpy(data.scene_name, sce->id.name + 2, sizeof(data.scene_name));

			writedata(wd, REND, sizeof(data), &data);
		}
	}
}

static void write_keymapitem(WriteData *wd, const wmKeyMapItem *kmi)
{
	writestruct(wd, DATA, wmKeyMapItem, 1, kmi);
	if (kmi->properties) {
		IDP_WriteProperty(kmi->properties, wd);
	}
}

static void write_userdef(WriteData *wd, const UserDef *userdef)
{
	writestruct(wd, USER, UserDef, 1, userdef);

	for (const bTheme *btheme = userdef->themes.first; btheme; btheme = btheme->next) {
		writestruct(wd, DATA, bTheme, 1, btheme);
	}

	for (const wmKeyMap *keymap = userdef->user_keymaps.first; keymap; keymap = keymap->next) {
		writestruct(wd, DATA, wmKeyMap, 1, keymap);

		for (const wmKeyMapDiffItem *kmdi = keymap->diff_items.first; kmdi; kmdi = kmdi->next) {
			writestruct(wd, DATA, wmKeyMapDiffItem, 1, kmdi);
			if (kmdi->remove_item) {
				write_keymapitem(wd, kmdi->remove_item);
			}
			if (kmdi->add_item) {
				write_keymapitem(wd, kmdi->add_item);
			}
		}

		for (const wmKeyMapItem *kmi = keymap->items.first; kmi; kmi = kmi->next) {
			write_keymapitem(wd, kmi);
		}
	}

	for (const wmKeyConfigPref *kpt = userdef->user_keyconfig_prefs.first; kpt; kpt = kpt->next) {
		writestruct(wd, DATA, wmKeyConfigPref, 1, kpt);
		if (kpt->prop) {
			IDP_WriteProperty(kpt->prop, wd);
		}
	}

	for (const bUserMenu *um = userdef->user_menus.first; um; um = um->next) {
		writestruct(wd, DATA, bUserMenu, 1, um);
		for (const bUserMenuItem *umi = um->items.first; umi; umi = umi->next) {
			if (umi->type == USER_MENU_TYPE_OPERATOR) {
				const bUserMenuItem_Op *umi_op = (const bUserMenuItem_Op *)umi;
				writestruct(wd, DATA, bUserMenuItem_Op, 1, umi_op);
				if (umi_op->prop) {
					IDP_WriteProperty(umi_op->prop, wd);
				}
			}
			else if (umi->type == USER_MENU_TYPE_MENU) {
				const bUserMenuItem_Menu *umi_mt = (const bUserMenuItem_Menu *)umi;
				writestruct(wd, DATA, bUserMenuItem_Menu, 1, umi_mt);
			}
			else if (umi->type == USER_MENU_TYPE_PROP) {
				const bUserMenuItem_Prop *umi_pr = (const bUserMenuItem_Prop *)umi;
				writestruct(wd, DATA, bUserMenuItem_Prop, 1, umi_pr);
			}
			else {
				writestruct(wd, DATA, bUserMenuItem, 1, umi);
			}
		}
	}

	for (const bAddon *bext = userdef->addons.first; bext; bext = bext->next) {
		writestruct(wd, DATA, bAddon, 1, bext);
		if (bext->prop) {
			IDP_WriteProperty(bext->prop, wd);
		}
	}

	for (const bPathCompare *path_cmp = userdef->autoexec_paths.first; path_cmp; path_cmp = path_cmp->next) {
		writestruct(wd, DATA, bPathCompare, 1, path_cmp);
	}

	for (const uiStyle *style = userdef->uistyles.first; style; style = style->next) {
		writestruct(wd, DATA, uiStyle, 1, style);
	}
}

static void write_boid_state(WriteData *wd, BoidState *state)
{
	BoidRule *rule = state->rules.first;

	writestruct(wd, DATA, BoidState, 1, state);

	for (; rule; rule = rule->next) {
		switch (rule->type) {
			case eBoidRuleType_Goal:
			case eBoidRuleType_Avoid:
				writestruct(wd, DATA, BoidRuleGoalAvoid, 1, rule);
				break;
			case eBoidRuleType_AvoidCollision:
				writestruct(wd, DATA, BoidRuleAvoidCollision, 1, rule);
				break;
			case eBoidRuleType_FollowLeader:
				writestruct(wd, DATA, BoidRuleFollowLeader, 1, rule);
				break;
			case eBoidRuleType_AverageSpeed:
				writestruct(wd, DATA, BoidRuleAverageSpeed, 1, rule);
				break;
			case eBoidRuleType_Fight:
				writestruct(wd, DATA, BoidRuleFight, 1, rule);
				break;
			default:
				writestruct(wd, DATA, BoidRule, 1, rule);
				break;
		}
	}
#if 0
	BoidCondition *cond = state->conditions.first;
	for (; cond; cond = cond->next) {
		writestruct(wd, DATA, BoidCondition, 1, cond);
	}
#endif
}

/* update this also to readfile.c */
static const char *ptcache_data_struct[] = {
	"", // BPHYS_DATA_INDEX
	"", // BPHYS_DATA_LOCATION
	"", // BPHYS_DATA_VELOCITY
	"", // BPHYS_DATA_ROTATION
	"", // BPHYS_DATA_AVELOCITY / BPHYS_DATA_XCONST */
	"", // BPHYS_DATA_SIZE:
	"", // BPHYS_DATA_TIMES:
	"BoidData" // case BPHYS_DATA_BOIDS:
};
static const char *ptcache_extra_struct[] = {
	"",
	"ParticleSpring"
};
static void write_pointcaches(WriteData *wd, ListBase *ptcaches)
{
	PointCache *cache = ptcaches->first;
	int i;

	for (; cache; cache = cache->next) {
		writestruct(wd, DATA, PointCache, 1, cache);

		if ((cache->flag & PTCACHE_DISK_CACHE) == 0) {
			PTCacheMem *pm = cache->mem_cache.first;

			for (; pm; pm = pm->next) {
				PTCacheExtra *extra = pm->extradata.first;

				writestruct(wd, DATA, PTCacheMem, 1, pm);

				for (i = 0; i < BPHYS_TOT_DATA; i++) {
					if (pm->data[i] && pm->data_types & (1 << i)) {
						if (ptcache_data_struct[i][0] == '\0') {
							writedata(wd, DATA, MEM_allocN_len(pm->data[i]), pm->data[i]);
						}
						else {
							writestruct_id(wd, DATA, ptcache_data_struct[i], pm->totpoint, pm->data[i]);
						}
					}
				}

				for (; extra; extra = extra->next) {
					if (ptcache_extra_struct[extra->type][0] == '\0') {
						continue;
					}
					writestruct(wd, DATA, PTCacheExtra, 1, extra);
					writestruct_id(wd, DATA, ptcache_extra_struct[extra->type], extra->totdata, extra->data);
				}
			}
		}
	}
}

static void write_particlesettings(WriteData *wd, ParticleSettings *part)
{
	if (part->id.us > 0 || wd->use_memfile) {
		/* write LibData */
		writestruct(wd, ID_PA, ParticleSettings, 1, part);
		write_iddata(wd, &part->id);

		if (part->adt) {
			write_animdata(wd, part->adt);
		}
		writestruct(wd, DATA, PartDeflect, 1, part->pd);
		writestruct(wd, DATA, PartDeflect, 1, part->pd2);
		writestruct(wd, DATA, EffectorWeights, 1, part->effector_weights);

		if (part->clumpcurve) {
			write_curvemapping(wd, part->clumpcurve);
		}
		if (part->roughcurve) {
			write_curvemapping(wd, part->roughcurve);
		}
		if (part->twistcurve) {
			write_curvemapping(wd, part->twistcurve);
		}

		for (ParticleDupliWeight *dw = part->dupliweights.first; dw; dw = dw->next) {
			/* update indices, but only if dw->ob is set (can be NULL after loading e.g.) */
			if (dw->ob != NULL) {
				dw->index = 0;
				if (part->dup_group) { /* can be NULL if lining fails or set to None */
					FOREACH_COLLECTION_OBJECT_RECURSIVE_BEGIN(part->dup_group, object)
					{
						if (object != dw->ob) {
							dw->index++;
						}
					}
					FOREACH_COLLECTION_OBJECT_RECURSIVE_END;
				}
			}
			writestruct(wd, DATA, ParticleDupliWeight, 1, dw);
		}

		if (part->boids && part->phystype == PART_PHYS_BOIDS) {
			writestruct(wd, DATA, BoidSettings, 1, part->boids);

			for (BoidState *state = part->boids->states.first; state; state = state->next) {
				write_boid_state(wd, state);
			}
		}
		if (part->fluid && part->phystype == PART_PHYS_FLUID) {
			writestruct(wd, DATA, SPHFluidSettings, 1, part->fluid);
		}

		for (int a = 0; a < MAX_MTEX; a++) {
			if (part->mtex[a]) {
				writestruct(wd, DATA, MTex, 1, part->mtex[a]);
			}
		}
	}
}

static void write_particlesystems(WriteData *wd, ListBase *particles)
{
	ParticleSystem *psys = particles->first;
	ParticleTarget *pt;
	int a;

	for (; psys; psys = psys->next) {
		writestruct(wd, DATA, ParticleSystem, 1, psys);

		if (psys->particles) {
			writestruct(wd, DATA, ParticleData, psys->totpart, psys->particles);

			if (psys->particles->hair) {
				ParticleData *pa = psys->particles;

				for (a = 0; a < psys->totpart; a++, pa++) {
					writestruct(wd, DATA, HairKey, pa->totkey, pa->hair);
				}
			}

			if (psys->particles->boid &&
			    (psys->part->phystype == PART_PHYS_BOIDS))
			{
				writestruct(wd, DATA, BoidParticle, psys->totpart, psys->particles->boid);
			}

			if (psys->part->fluid &&
			    (psys->part->phystype == PART_PHYS_FLUID) &&
			    (psys->part->fluid->flag & SPH_VISCOELASTIC_SPRINGS))
			{
				writestruct(wd, DATA, ParticleSpring, psys->tot_fluidsprings, psys->fluid_springs);
			}
		}
		pt = psys->targets.first;
		for (; pt; pt = pt->next) {
			writestruct(wd, DATA, ParticleTarget, 1, pt);
		}

		if (psys->child) {
			writestruct(wd, DATA, ChildParticle, psys->totchild, psys->child);
		}

		if (psys->clmd) {
			writestruct(wd, DATA, ClothModifierData, 1, psys->clmd);
			writestruct(wd, DATA, ClothSimSettings, 1, psys->clmd->sim_parms);
			writestruct(wd, DATA, ClothCollSettings, 1, psys->clmd->coll_parms);
		}

		write_pointcaches(wd, &psys->ptcaches);
	}
}

static void write_motionpath(WriteData *wd, bMotionPath *mpath)
{
	/* sanity checks */
	if (mpath == NULL) {
		return;
	}

	/* firstly, just write the motionpath struct */
	writestruct(wd, DATA, bMotionPath, 1, mpath);

	/* now write the array of data */
	writestruct(wd, DATA, bMotionPathVert, mpath->length, mpath->points);
}

static void write_constraints(WriteData *wd, ListBase *conlist)
{
	bConstraint *con;

	for (con = conlist->first; con; con = con->next) {
		const bConstraintTypeInfo *cti = BKE_constraint_typeinfo_get(con);

		/* Write the specific data */
		if (cti && con->data) {
			/* firstly, just write the plain con->data struct */
			writestruct_id(wd, DATA, cti->structName, 1, con->data);

			/* do any constraint specific stuff */
			switch (con->type) {
				case CONSTRAINT_TYPE_PYTHON:
				{
					bPythonConstraint *data = con->data;
					bConstraintTarget *ct;

					/* write targets */
					for (ct = data->targets.first; ct; ct = ct->next) {
						writestruct(wd, DATA, bConstraintTarget, 1, ct);
					}

					/* Write ID Properties -- and copy this comment EXACTLY for easy finding
					 * of library blocks that implement this.*/
					IDP_WriteProperty(data->prop, wd);

					break;
				}
				case CONSTRAINT_TYPE_ARMATURE:
				{
					bArmatureConstraint *data = con->data;
					bConstraintTarget *ct;

					/* write targets */
					for (ct = data->targets.first; ct; ct = ct->next) {
						writestruct(wd, DATA, bConstraintTarget, 1, ct);
					}

					break;
				}
				case CONSTRAINT_TYPE_SPLINEIK:
				{
					bSplineIKConstraint *data = con->data;

					/* write points array */
					writedata(wd, DATA, sizeof(float) * (data->numpoints), data->points);

					break;
				}
			}
		}

		/* Write the constraint */
		writestruct(wd, DATA, bConstraint, 1, con);
	}
}

static void write_pose(WriteData *wd, bPose *pose)
{
	bPoseChannel *chan;
	bActionGroup *grp;

	/* Write each channel */
	if (pose == NULL) {
		return;
	}

	/* Write channels */
	for (chan = pose->chanbase.first; chan; chan = chan->next) {
		/* Write ID Properties -- and copy this comment EXACTLY for easy finding
		 * of library blocks that implement this.*/
		if (chan->prop) {
			IDP_WriteProperty(chan->prop, wd);
		}

		write_constraints(wd, &chan->constraints);

		write_motionpath(wd, chan->mpath);

		/* prevent crashes with autosave,
		 * when a bone duplicated in editmode has not yet been assigned to its posechannel */
		if (chan->bone) {
			/* gets restored on read, for library armatures */
			chan->selectflag = chan->bone->flag & BONE_SELECTED;
		}

		writestruct(wd, DATA, bPoseChannel, 1, chan);
	}

	/* Write groups */
	for (grp = pose->agroups.first; grp; grp = grp->next) {
		writestruct(wd, DATA, bActionGroup, 1, grp);
	}

	/* write IK param */
	if (pose->ikparam) {
		const char *structname = BKE_pose_ikparam_get_name(pose);
		if (structname) {
			writestruct_id(wd, DATA, structname, 1, pose->ikparam);
		}
	}

	/* Write this pose */
	writestruct(wd, DATA, bPose, 1, pose);

}

static void write_defgroups(WriteData *wd, ListBase *defbase)
{
	for (bDeformGroup *defgroup = defbase->first; defgroup; defgroup = defgroup->next) {
		writestruct(wd, DATA, bDeformGroup, 1, defgroup);
	}
}

static void write_fmaps(WriteData *wd, ListBase *fbase)
{
	for (bFaceMap *fmap = fbase->first; fmap; fmap = fmap->next) {
		writestruct(wd, DATA, bFaceMap, 1, fmap);
	}
}

static void write_modifiers(WriteData *wd, ListBase *modbase)
{
	ModifierData *md;

	if (modbase == NULL) {
		return;
	}

	for (md = modbase->first; md; md = md->next) {
		const ModifierTypeInfo *mti = modifierType_getInfo(md->type);
		if (mti == NULL) {
			return;
		}

		writestruct_id(wd, DATA, mti->structName, 1, md);

		if (md->type == eModifierType_Hook) {
			HookModifierData *hmd = (HookModifierData *)md;

			if (hmd->curfalloff) {
				write_curvemapping(wd, hmd->curfalloff);
			}

			writedata(wd, DATA, sizeof(int) * hmd->totindex, hmd->indexar);
		}
		else if (md->type == eModifierType_Cloth) {
			ClothModifierData *clmd = (ClothModifierData *)md;

			writestruct(wd, DATA, ClothSimSettings, 1, clmd->sim_parms);
			writestruct(wd, DATA, ClothCollSettings, 1, clmd->coll_parms);
			writestruct(wd, DATA, EffectorWeights, 1, clmd->sim_parms->effector_weights);
			write_pointcaches(wd, &clmd->ptcaches);
		}
		else if (md->type == eModifierType_Smoke) {
			SmokeModifierData *smd = (SmokeModifierData *)md;

			if (smd->type & MOD_SMOKE_TYPE_DOMAIN) {
				writestruct(wd, DATA, SmokeDomainSettings, 1, smd->domain);

				if (smd->domain) {
					write_pointcaches(wd, &(smd->domain->ptcaches[0]));

					/* create fake pointcache so that old blender versions can read it */
					smd->domain->point_cache[1] = BKE_ptcache_add(&smd->domain->ptcaches[1]);
					smd->domain->point_cache[1]->flag |= PTCACHE_DISK_CACHE | PTCACHE_FAKE_SMOKE;
					smd->domain->point_cache[1]->step = 1;

					write_pointcaches(wd, &(smd->domain->ptcaches[1]));

					if (smd->domain->coba) {
						writestruct(wd, DATA, ColorBand, 1, smd->domain->coba);
					}


					/* cleanup the fake pointcache */
					BKE_ptcache_free_list(&smd->domain->ptcaches[1]);
					smd->domain->point_cache[1] = NULL;

					writestruct(wd, DATA, EffectorWeights, 1, smd->domain->effector_weights);
				}
			}
			else if (smd->type & MOD_SMOKE_TYPE_FLOW) {
				writestruct(wd, DATA, SmokeFlowSettings, 1, smd->flow);
			}
			else if (smd->type & MOD_SMOKE_TYPE_COLL) {
				writestruct(wd, DATA, SmokeCollSettings, 1, smd->coll);
			}
		}
		else if (md->type == eModifierType_Fluidsim) {
			FluidsimModifierData *fluidmd = (FluidsimModifierData *)md;

			writestruct(wd, DATA, FluidsimSettings, 1, fluidmd->fss);
		}
		else if (md->type == eModifierType_DynamicPaint) {
			DynamicPaintModifierData *pmd = (DynamicPaintModifierData *)md;

			if (pmd->canvas) {
				DynamicPaintSurface *surface;
				writestruct(wd, DATA, DynamicPaintCanvasSettings, 1, pmd->canvas);

				/* write surfaces */
				for (surface = pmd->canvas->surfaces.first; surface; surface = surface->next) {
					writestruct(wd, DATA, DynamicPaintSurface, 1, surface);
				}
				/* write caches and effector weights */
				for (surface = pmd->canvas->surfaces.first; surface; surface = surface->next) {
					write_pointcaches(wd, &(surface->ptcaches));

					writestruct(wd, DATA, EffectorWeights, 1, surface->effector_weights);
				}
			}
			if (pmd->brush) {
				writestruct(wd, DATA, DynamicPaintBrushSettings, 1, pmd->brush);
				writestruct(wd, DATA, ColorBand, 1, pmd->brush->paint_ramp);
				writestruct(wd, DATA, ColorBand, 1, pmd->brush->vel_ramp);
			}
		}
		else if (md->type == eModifierType_Collision) {

#if 0
			CollisionModifierData *collmd = (CollisionModifierData *)md;
			// TODO: CollisionModifier should use pointcache
			// + have proper reset events before enabling this
			writestruct(wd, DATA, MVert, collmd->numverts, collmd->x);
			writestruct(wd, DATA, MVert, collmd->numverts, collmd->xnew);
			writestruct(wd, DATA, MFace, collmd->numfaces, collmd->mfaces);
#endif
		}
		else if (md->type == eModifierType_MeshDeform) {
			MeshDeformModifierData *mmd = (MeshDeformModifierData *)md;
			int size = mmd->dyngridsize;

			writestruct(wd, DATA, MDefInfluence, mmd->totinfluence, mmd->bindinfluences);
			writedata(wd, DATA, sizeof(int) * (mmd->totvert + 1), mmd->bindoffsets);
			writedata(wd, DATA, sizeof(float) * 3 * mmd->totcagevert,
			          mmd->bindcagecos);
			writestruct(wd, DATA, MDefCell, size * size * size, mmd->dyngrid);
			writestruct(wd, DATA, MDefInfluence, mmd->totinfluence, mmd->dyninfluences);
			writedata(wd, DATA, sizeof(int) * mmd->totvert, mmd->dynverts);
		}
		else if (md->type == eModifierType_Warp) {
			WarpModifierData *tmd = (WarpModifierData *)md;
			if (tmd->curfalloff) {
				write_curvemapping(wd, tmd->curfalloff);
			}
		}
		else if (md->type == eModifierType_WeightVGEdit) {
			WeightVGEditModifierData *wmd = (WeightVGEditModifierData *)md;

			if (wmd->cmap_curve) {
				write_curvemapping(wd, wmd->cmap_curve);
			}
		}
		else if (md->type == eModifierType_LaplacianDeform) {
			LaplacianDeformModifierData *lmd = (LaplacianDeformModifierData *)md;

			writedata(wd, DATA, sizeof(float) * lmd->total_verts * 3, lmd->vertexco);
		}
		else if (md->type == eModifierType_CorrectiveSmooth) {
			CorrectiveSmoothModifierData *csmd = (CorrectiveSmoothModifierData *)md;

			if (csmd->bind_coords) {
				writedata(wd, DATA, sizeof(float[3]) * csmd->bind_coords_num, csmd->bind_coords);
			}
		}
		else if (md->type == eModifierType_SurfaceDeform) {
			SurfaceDeformModifierData *smd = (SurfaceDeformModifierData *)md;

			writestruct(wd, DATA, SDefVert, smd->numverts, smd->verts);

			if (smd->verts) {
				for (int i = 0; i < smd->numverts; i++) {
					writestruct(wd, DATA, SDefBind, smd->verts[i].numbinds, smd->verts[i].binds);

					if (smd->verts[i].binds) {
						for (int j = 0; j < smd->verts[i].numbinds; j++) {
							writedata(wd, DATA, sizeof(int) * smd->verts[i].binds[j].numverts, smd->verts[i].binds[j].vert_inds);

							if (smd->verts[i].binds[j].mode == MOD_SDEF_MODE_CENTROID ||
							    smd->verts[i].binds[j].mode == MOD_SDEF_MODE_LOOPTRI)
							{
								writedata(wd, DATA, sizeof(float) * 3, smd->verts[i].binds[j].vert_weights);
							}
							else {
								writedata(wd, DATA, sizeof(float) * smd->verts[i].binds[j].numverts, smd->verts[i].binds[j].vert_weights);
							}
						}
					}
				}
			}
		}
	}
}

static void write_gpencil_modifiers(WriteData *wd, ListBase *modbase)
{
	GpencilModifierData *md;

	if (modbase == NULL) {
		return;
	}

	for (md = modbase->first; md; md = md->next) {
		const GpencilModifierTypeInfo *mti = BKE_gpencil_modifierType_getInfo(md->type);
		if (mti == NULL) {
			return;
		}

		writestruct_id(wd, DATA, mti->struct_name, 1, md);

		if (md->type == eGpencilModifierType_Thick) {
			ThickGpencilModifierData *gpmd = (ThickGpencilModifierData *)md;

			if (gpmd->curve_thickness) {
				write_curvemapping(wd, gpmd->curve_thickness);
			}
		}
		else if (md->type == eGpencilModifierType_Hook) {
			HookGpencilModifierData *gpmd = (HookGpencilModifierData *)md;

			if (gpmd->curfalloff) {
				write_curvemapping(wd, gpmd->curfalloff);
			}
		}
	}
}

static void write_shaderfxs(WriteData *wd, ListBase *fxbase)
{
	ShaderFxData *fx;

	if (fxbase == NULL) {
		return;
	}

	for (fx = fxbase->first; fx; fx = fx->next) {
		const ShaderFxTypeInfo *fxi = BKE_shaderfxType_getInfo(fx->type);
		if (fxi == NULL) {
			return;
		}

		writestruct_id(wd, DATA, fxi->struct_name, 1, fx);
	}
}

static void write_object(WriteData *wd, Object *ob)
{
	if (ob->id.us > 0 || wd->use_memfile) {
		/* write LibData */
		writestruct(wd, ID_OB, Object, 1, ob);
		write_iddata(wd, &ob->id);

		if (ob->adt) {
			write_animdata(wd, ob->adt);
		}

		/* direct data */
		writedata(wd, DATA, sizeof(void *) * ob->totcol, ob->mat);
		writedata(wd, DATA, sizeof(char) * ob->totcol, ob->matbits);
		/* write_effects(wd, &ob->effect); */ /* not used anymore */

		if (ob->type == OB_ARMATURE) {
			bArmature *arm = ob->data;
			if (arm && ob->pose && arm->act_bone) {
				BLI_strncpy(ob->pose->proxy_act_bone, arm->act_bone->name, sizeof(ob->pose->proxy_act_bone));
			}
		}

		write_pose(wd, ob->pose);
		write_defgroups(wd, &ob->defbase);
		write_fmaps(wd, &ob->fmaps);
		write_constraints(wd, &ob->constraints);
		write_motionpath(wd, ob->mpath);

		writestruct(wd, DATA, PartDeflect, 1, ob->pd);
		if (ob->soft) {
			/* Set deprecated pointers to prevent crashes of older Blenders */
			ob->soft->pointcache = ob->soft->shared->pointcache;
			ob->soft->ptcaches = ob->soft->shared->ptcaches;
			writestruct(wd, DATA, SoftBody, 1, ob->soft);
			writestruct(wd, DATA, SoftBody_Shared, 1, ob->soft->shared);
			write_pointcaches(wd, &(ob->soft->shared->ptcaches));
			writestruct(wd, DATA, EffectorWeights, 1, ob->soft->effector_weights);
		}

		if (ob->rigidbody_object) {
			/* TODO: if any extra data is added to handle duplis, will need separate function then */
			writestruct(wd, DATA, RigidBodyOb, 1, ob->rigidbody_object);
		}
		if (ob->rigidbody_constraint) {
			writestruct(wd, DATA, RigidBodyCon, 1, ob->rigidbody_constraint);
		}

		if (ob->type == OB_EMPTY && ob->empty_drawtype == OB_EMPTY_IMAGE) {
			writestruct(wd, DATA, ImageUser, 1, ob->iuser);
		}

		write_particlesystems(wd, &ob->particlesystem);
		write_modifiers(wd, &ob->modifiers);
		write_gpencil_modifiers(wd, &ob->greasepencil_modifiers);
		write_shaderfxs(wd, &ob->shader_fx);

		writelist(wd, DATA, LinkData, &ob->pc_ids);
		writelist(wd, DATA, LodLevel, &ob->lodlevels);

		write_previews(wd, ob->preview);
	}
}


static void write_vfont(WriteData *wd, VFont *vf)
{
	if (vf->id.us > 0 || wd->use_memfile) {
		/* write LibData */
		writestruct(wd, ID_VF, VFont, 1, vf);
		write_iddata(wd, &vf->id);

		/* direct data */
		if (vf->packedfile) {
			PackedFile *pf = vf->packedfile;
			writestruct(wd, DATA, PackedFile, 1, pf);
			writedata(wd, DATA, pf->size, pf->data);
		}
	}
}


static void write_key(WriteData *wd, Key *key)
{
	if (key->id.us > 0 || wd->use_memfile) {
		/* write LibData */
		writestruct(wd, ID_KE, Key, 1, key);
		write_iddata(wd, &key->id);

		if (key->adt) {
			write_animdata(wd, key->adt);
		}

		/* direct data */
		for (KeyBlock *kb = key->block.first; kb; kb = kb->next) {
			writestruct(wd, DATA, KeyBlock, 1, kb);
			if (kb->data) {
				writedata(wd, DATA, kb->totelem * key->elemsize, kb->data);
			}
		}
	}
}

static void write_camera(WriteData *wd, Camera *cam)
{
	if (cam->id.us > 0 || wd->use_memfile) {
		/* write LibData */
		writestruct(wd, ID_CA, Camera, 1, cam);
		write_iddata(wd, &cam->id);

		if (cam->adt) {
			write_animdata(wd, cam->adt);
		}

		for (CameraBGImage *bgpic = cam->bg_images.first; bgpic; bgpic = bgpic->next) {
			writestruct(wd, DATA, CameraBGImage, 1, bgpic);
		}
	}
}

static void write_mball(WriteData *wd, MetaBall *mb)
{
	if (mb->id.us > 0 || wd->use_memfile) {
		/* write LibData */
		writestruct(wd, ID_MB, MetaBall, 1, mb);
		write_iddata(wd, &mb->id);

		/* direct data */
		writedata(wd, DATA, sizeof(void *) * mb->totcol, mb->mat);
		if (mb->adt) {
			write_animdata(wd, mb->adt);
		}

		for (MetaElem *ml = mb->elems.first; ml; ml = ml->next) {
			writestruct(wd, DATA, MetaElem, 1, ml);
		}
	}
}

static void write_curve(WriteData *wd, Curve *cu)
{
	if (cu->id.us > 0 || wd->use_memfile) {
		/* write LibData */
		writestruct(wd, ID_CU, Curve, 1, cu);
		write_iddata(wd, &cu->id);

		/* direct data */
		writedata(wd, DATA, sizeof(void *) * cu->totcol, cu->mat);
		if (cu->adt) {
			write_animdata(wd, cu->adt);
		}

		if (cu->vfont) {
			writedata(wd, DATA, cu->len + 1, cu->str);
			writestruct(wd, DATA, CharInfo, cu->len_wchar + 1, cu->strinfo);
			writestruct(wd, DATA, TextBox, cu->totbox, cu->tb);
		}
		else {
			/* is also the order of reading */
			for (Nurb *nu = cu->nurb.first; nu; nu = nu->next) {
				writestruct(wd, DATA, Nurb, 1, nu);
			}
			for (Nurb *nu = cu->nurb.first; nu; nu = nu->next) {
				if (nu->type == CU_BEZIER) {
					writestruct(wd, DATA, BezTriple, nu->pntsu, nu->bezt);
				}
				else {
					writestruct(wd, DATA, BPoint, nu->pntsu * nu->pntsv, nu->bp);
					if (nu->knotsu) {
						writedata(wd, DATA, KNOTSU(nu) * sizeof(float), nu->knotsu);
					}
					if (nu->knotsv) {
						writedata(wd, DATA, KNOTSV(nu) * sizeof(float), nu->knotsv);
					}
				}
			}
		}
	}
}

static void write_dverts(WriteData *wd, int count, MDeformVert *dvlist)
{
	if (dvlist) {

		/* Write the dvert list */
		writestruct(wd, DATA, MDeformVert, count, dvlist);

		/* Write deformation data for each dvert */
		for (int i = 0; i < count; i++) {
			if (dvlist[i].dw) {
				writestruct(wd, DATA, MDeformWeight, dvlist[i].totweight, dvlist[i].dw);
			}
		}
	}
}

static void write_mdisps(WriteData *wd, int count, MDisps *mdlist, int external)
{
	if (mdlist) {
		int i;

		writestruct(wd, DATA, MDisps, count, mdlist);
		for (i = 0; i < count; ++i) {
			MDisps *md = &mdlist[i];
			if (md->disps) {
				if (!external) {
					writedata(wd, DATA, sizeof(float) * 3 * md->totdisp, md->disps);
				}
			}

			if (md->hidden) {
				writedata(wd, DATA, BLI_BITMAP_SIZE(md->totdisp), md->hidden);
			}
		}
	}
}

static void write_grid_paint_mask(WriteData *wd, int count, GridPaintMask *grid_paint_mask)
{
	if (grid_paint_mask) {
		int i;

		writestruct(wd, DATA, GridPaintMask, count, grid_paint_mask);
		for (i = 0; i < count; ++i) {
			GridPaintMask *gpm = &grid_paint_mask[i];
			if (gpm->data) {
				const int gridsize = BKE_ccg_gridsize(gpm->level);
				writedata(wd, DATA,
				          sizeof(*gpm->data) * gridsize * gridsize,
				          gpm->data);
			}
		}
	}
}

static void write_customdata(
        WriteData *wd, ID *id, int count, CustomData *data, CustomDataLayer *layers,
        int partial_type, int partial_count)
{
	int i;

	/* write external customdata (not for undo) */
	if (data->external && (wd->use_memfile == false)) {
		CustomData_external_write(data, id, CD_MASK_MESH, count, 0);
	}

	writestruct_at_address(wd, DATA, CustomDataLayer, data->totlayer, data->layers, layers);

	for (i = 0; i < data->totlayer; i++) {
		CustomDataLayer *layer = &layers[i];
		const char *structname;
		int structnum, datasize;

		if (layer->type == CD_MDEFORMVERT) {
			/* layer types that allocate own memory need special handling */
			write_dverts(wd, count, layer->data);
		}
		else if (layer->type == CD_MDISPS) {
			write_mdisps(wd, count, layer->data, layer->flag & CD_FLAG_EXTERNAL);
		}
		else if (layer->type == CD_PAINT_MASK) {
			const float *layer_data = layer->data;
			writedata(wd, DATA, sizeof(*layer_data) * count, layer_data);
		}
		else if (layer->type == CD_GRID_PAINT_MASK) {
			write_grid_paint_mask(wd, count, layer->data);
		}
		else if (layer->type == CD_FACEMAP) {
			const int *layer_data = layer->data;
			writedata(wd, DATA, sizeof(*layer_data) * count, layer_data);
		}
		else {
			CustomData_file_write_info(layer->type, &structname, &structnum);
			if (structnum) {
				/* when using partial visibility, the MEdge and MFace layers
				 * are smaller than the original, so their type and count is
				 * passed to make this work */
				if (layer->type != partial_type) {
					datasize = structnum * count;
				}
				else {
					datasize = structnum * partial_count;
				}

				writestruct_id(wd, DATA, structname, datasize, layer->data);
			}
			else {
				printf("%s error: layer '%s':%d - can't be written to file\n",
				       __func__, structname, layer->type);
			}
		}
	}

	if (data->external) {
		writestruct(wd, DATA, CustomDataExternal, 1, data->external);
	}
}

static void write_mesh(WriteData *wd, Mesh *mesh)
{
	CustomDataLayer *vlayers = NULL, vlayers_buff[CD_TEMP_CHUNK_SIZE];
	CustomDataLayer *elayers = NULL, elayers_buff[CD_TEMP_CHUNK_SIZE];
	CustomDataLayer *flayers = NULL, flayers_buff[CD_TEMP_CHUNK_SIZE];
	CustomDataLayer *llayers = NULL, llayers_buff[CD_TEMP_CHUNK_SIZE];
	CustomDataLayer *players = NULL, players_buff[CD_TEMP_CHUNK_SIZE];

	if (mesh->id.us > 0 || wd->use_memfile) {
		/* write LibData */
		{
			/* write a copy of the mesh, don't modify in place because it is
			 * not thread safe for threaded renders that are reading this */
			Mesh *old_mesh = mesh;
			Mesh copy_mesh = *mesh;
			mesh = &copy_mesh;

			/* cache only - don't write */
			mesh->mface = NULL;
			mesh->totface = 0;
			memset(&mesh->fdata, 0, sizeof(mesh->fdata));

			/**
			 * Those calls:
			 *   - Reduce mesh->xdata.totlayer to number of layers to write.
			 *   - Fill xlayers with those layers to be written.
			 * Note that mesh->xdata is from now on invalid for Blender, but this is why the whole mesh is
			 * a temp local copy!
			 */
			CustomData_file_write_prepare(&mesh->vdata, &vlayers, vlayers_buff, ARRAY_SIZE(vlayers_buff));
			CustomData_file_write_prepare(&mesh->edata, &elayers, elayers_buff, ARRAY_SIZE(elayers_buff));
			flayers = flayers_buff;
			CustomData_file_write_prepare(&mesh->ldata, &llayers, llayers_buff, ARRAY_SIZE(llayers_buff));
			CustomData_file_write_prepare(&mesh->pdata, &players, players_buff, ARRAY_SIZE(players_buff));

			writestruct_at_address(wd, ID_ME, Mesh, 1, old_mesh, mesh);
			write_iddata(wd, &mesh->id);

			/* direct data */
			if (mesh->adt) {
				write_animdata(wd, mesh->adt);
			}

			writedata(wd, DATA, sizeof(void *) * mesh->totcol, mesh->mat);
			writedata(wd, DATA, sizeof(MSelect) * mesh->totselect, mesh->mselect);

			write_customdata(wd, &mesh->id, mesh->totvert, &mesh->vdata, vlayers, -1, 0);
			write_customdata(wd, &mesh->id, mesh->totedge, &mesh->edata, elayers, -1, 0);
			/* fdata is really a dummy - written so slots align */
			write_customdata(wd, &mesh->id, mesh->totface, &mesh->fdata, flayers, -1, 0);
			write_customdata(wd, &mesh->id, mesh->totloop, &mesh->ldata, llayers, -1, 0);
			write_customdata(wd, &mesh->id, mesh->totpoly, &mesh->pdata, players, -1, 0);

			/* restore pointer */
			mesh = old_mesh;
		}
	}

	if (vlayers && vlayers != vlayers_buff) {
		MEM_freeN(vlayers);
	}
	if (elayers && elayers != elayers_buff) {
		MEM_freeN(elayers);
	}
	if (flayers && flayers != flayers_buff) {
		MEM_freeN(flayers);
	}
	if (llayers && llayers != llayers_buff) {
		MEM_freeN(llayers);
	}
	if (players && players != players_buff) {
		MEM_freeN(players);
	}
}

static void write_lattice(WriteData *wd, Lattice *lt)
{
	if (lt->id.us > 0 || wd->use_memfile) {
		/* write LibData */
		writestruct(wd, ID_LT, Lattice, 1, lt);
		write_iddata(wd, &lt->id);

		/* write animdata */
		if (lt->adt) {
			write_animdata(wd, lt->adt);
		}

		/* direct data */
		writestruct(wd, DATA, BPoint, lt->pntsu * lt->pntsv * lt->pntsw, lt->def);

		write_dverts(wd, lt->pntsu * lt->pntsv * lt->pntsw, lt->dvert);
	}
}

static void write_image(WriteData *wd, Image *ima)
{
	if (ima->id.us > 0 || wd->use_memfile) {
		ImagePackedFile *imapf;

		/* Some trickery to keep forward compatibility of packed images. */
		BLI_assert(ima->packedfile == NULL);
		if (ima->packedfiles.first != NULL) {
			imapf = ima->packedfiles.first;
			ima->packedfile = imapf->packedfile;
		}

		/* write LibData */
		writestruct(wd, ID_IM, Image, 1, ima);
		write_iddata(wd, &ima->id);

		for (imapf = ima->packedfiles.first; imapf; imapf = imapf->next) {
			writestruct(wd, DATA, ImagePackedFile, 1, imapf);
			if (imapf->packedfile) {
				PackedFile *pf = imapf->packedfile;
				writestruct(wd, DATA, PackedFile, 1, pf);
				writedata(wd, DATA, pf->size, pf->data);
			}
		}

		write_previews(wd, ima->preview);

		for (ImageView *iv = ima->views.first; iv; iv = iv->next) {
			writestruct(wd, DATA, ImageView, 1, iv);
		}
		writestruct(wd, DATA, Stereo3dFormat, 1, ima->stereo3d_format);

		ima->packedfile = NULL;

		writelist(wd, DATA, RenderSlot, &ima->renderslots);
	}
}

static void write_texture(WriteData *wd, Tex *tex)
{
	if (tex->id.us > 0 || wd->use_memfile) {
		/* write LibData */
		writestruct(wd, ID_TE, Tex, 1, tex);
		write_iddata(wd, &tex->id);

		if (tex->adt) {
			write_animdata(wd, tex->adt);
		}

		/* direct data */
		if (tex->coba) {
			writestruct(wd, DATA, ColorBand, 1, tex->coba);
		}

		/* nodetree is integral part of texture, no libdata */
		if (tex->nodetree) {
			writestruct(wd, DATA, bNodeTree, 1, tex->nodetree);
			write_nodetree_nolib(wd, tex->nodetree);
		}

		write_previews(wd, tex->preview);
	}
}

static void write_material(WriteData *wd, Material *ma)
{
	if (ma->id.us > 0 || wd->use_memfile) {
		/* write LibData */
		writestruct(wd, ID_MA, Material, 1, ma);
		write_iddata(wd, &ma->id);

		if (ma->adt) {
			write_animdata(wd, ma->adt);
		}

		/* nodetree is integral part of material, no libdata */
		if (ma->nodetree) {
			writestruct(wd, DATA, bNodeTree, 1, ma->nodetree);
			write_nodetree_nolib(wd, ma->nodetree);
		}

		write_previews(wd, ma->preview);

		/* grease pencil settings */
		if (ma->gp_style) {
			writestruct(wd, DATA, MaterialGPencilStyle, 1, ma->gp_style);
		}
	}
}

static void write_world(WriteData *wd, World *wrld)
{
	if (wrld->id.us > 0 || wd->use_memfile) {
		/* write LibData */
		writestruct(wd, ID_WO, World, 1, wrld);
		write_iddata(wd, &wrld->id);

		if (wrld->adt) {
			write_animdata(wd, wrld->adt);
		}

		/* nodetree is integral part of world, no libdata */
		if (wrld->nodetree) {
			writestruct(wd, DATA, bNodeTree, 1, wrld->nodetree);
			write_nodetree_nolib(wd, wrld->nodetree);
		}

		write_previews(wd, wrld->preview);
	}
}

static void write_lamp(WriteData *wd, Lamp *la)
{
	if (la->id.us > 0 || wd->use_memfile) {
		/* write LibData */
		writestruct(wd, ID_LA, Lamp, 1, la);
		write_iddata(wd, &la->id);

		if (la->adt) {
			write_animdata(wd, la->adt);
		}

		if (la->curfalloff) {
			write_curvemapping(wd, la->curfalloff);
		}

		/* nodetree is integral part of lamps, no libdata */
		if (la->nodetree) {
			writestruct(wd, DATA, bNodeTree, 1, la->nodetree);
			write_nodetree_nolib(wd, la->nodetree);
		}

		write_previews(wd, la->preview);
	}
}

static void write_collection_nolib(WriteData *wd, Collection *collection)
{
	/* Shared function for collection datablocks and scene master collection. */
	write_previews(wd, collection->preview);

	for (CollectionObject *cob = collection->gobject.first; cob; cob = cob->next) {
		writestruct(wd, DATA, CollectionObject, 1, cob);
	}

	for (CollectionChild *child = collection->children.first; child; child = child->next) {
		writestruct(wd, DATA, CollectionChild, 1, child);
	}
}

static void write_collection(WriteData *wd, Collection *collection)
{
	if (collection->id.us > 0 || wd->use_memfile) {
		/* write LibData */
		writestruct(wd, ID_GR, Collection, 1, collection);
		write_iddata(wd, &collection->id);

		write_collection_nolib(wd, collection);
	}
}

static void write_sequence_modifiers(WriteData *wd, ListBase *modbase)
{
	SequenceModifierData *smd;

	for (smd = modbase->first; smd; smd = smd->next) {
		const SequenceModifierTypeInfo *smti = BKE_sequence_modifier_type_info_get(smd->type);

		if (smti) {
			writestruct_id(wd, DATA, smti->struct_name, 1, smd);

			if (smd->type == seqModifierType_Curves) {
				CurvesModifierData *cmd = (CurvesModifierData *)smd;

				write_curvemapping(wd, &cmd->curve_mapping);
			}
			else if (smd->type == seqModifierType_HueCorrect) {
				HueCorrectModifierData *hcmd = (HueCorrectModifierData *)smd;

				write_curvemapping(wd, &hcmd->curve_mapping);
			}
		}
		else {
			writestruct(wd, DATA, SequenceModifierData, 1, smd);
		}
	}
}

static void write_view_settings(WriteData *wd, ColorManagedViewSettings *view_settings)
{
	if (view_settings->curve_mapping) {
		write_curvemapping(wd, view_settings->curve_mapping);
	}
}

static void write_paint(WriteData *wd, Paint *p)
{
	if (p->cavity_curve) {
		write_curvemapping(wd, p->cavity_curve);
	}
	writedata(wd, DATA, sizeof(PaintToolSlot) * p->tool_slots_len, p->tool_slots);
}

static void write_layer_collections(WriteData *wd, ListBase *lb)
{
	for (LayerCollection *lc = lb->first; lc; lc = lc->next) {
		writestruct(wd, DATA, LayerCollection, 1, lc);

		write_layer_collections(wd, &lc->layer_collections);
	}
}

static void write_view_layer(WriteData *wd, ViewLayer *view_layer)
{
	writestruct(wd, DATA, ViewLayer, 1, view_layer);
	writelist(wd, DATA, Base, &view_layer->object_bases);

	if (view_layer->id_properties) {
		IDP_WriteProperty(view_layer->id_properties, wd);
	}

	for (FreestyleModuleConfig *fmc = view_layer->freestyle_config.modules.first; fmc; fmc = fmc->next) {
		writestruct(wd, DATA, FreestyleModuleConfig, 1, fmc);
	}

	for (FreestyleLineSet *fls = view_layer->freestyle_config.linesets.first; fls; fls = fls->next) {
		writestruct(wd, DATA, FreestyleLineSet, 1, fls);
	}
	write_layer_collections(wd, &view_layer->layer_collections);
}

static void write_lightcache_texture(WriteData *wd, LightCacheTexture *tex)
{
	if (tex->data) {
		size_t data_size = tex->components * tex->tex_size[0] * tex->tex_size[1] * tex->tex_size[2];
		if (tex->data_type == LIGHTCACHETEX_FLOAT) {
			data_size *= sizeof(float);
		}
		else if (tex->data_type == LIGHTCACHETEX_UINT) {
			data_size *= sizeof(uint);
		}
		writedata(wd, DATA, data_size, tex->data);
	}
}

static void write_lightcache(WriteData *wd, LightCache *cache)
{
	write_lightcache_texture(wd, &cache->grid_tx);
	write_lightcache_texture(wd, &cache->cube_tx);

	if (cache->cube_mips) {
		writestruct(wd, DATA, LightCacheTexture, cache->mips_len, cache->cube_mips);
		for (int i = 0; i < cache->mips_len; ++i) {
			write_lightcache_texture(wd, &cache->cube_mips[i]);
		}
	}

	writestruct(wd, DATA, LightGridCache,    cache->grid_len, cache->grid_data);
	writestruct(wd, DATA, LightProbeCache,   cache->cube_len, cache->cube_data);
}

static void write_scene(WriteData *wd, Scene *sce)
{
	/* write LibData */
	writestruct(wd, ID_SCE, Scene, 1, sce);
	write_iddata(wd, &sce->id);

	if (sce->adt) {
		write_animdata(wd, sce->adt);
	}
	write_keyingsets(wd, &sce->keyingsets);

	/* direct data */
	ToolSettings *tos = sce->toolsettings;
	writestruct(wd, DATA, ToolSettings, 1, tos);
	if (tos->vpaint) {
		writestruct(wd, DATA, VPaint, 1, tos->vpaint);
		write_paint(wd, &tos->vpaint->paint);
	}
	if (tos->wpaint) {
		writestruct(wd, DATA, VPaint, 1, tos->wpaint);
		write_paint(wd, &tos->wpaint->paint);
	}
	if (tos->sculpt) {
		writestruct(wd, DATA, Sculpt, 1, tos->sculpt);
		write_paint(wd, &tos->sculpt->paint);
	}
	if (tos->uvsculpt) {
		writestruct(wd, DATA, UvSculpt, 1, tos->uvsculpt);
		write_paint(wd, &tos->uvsculpt->paint);
	}
	if (tos->gp_paint) {
		writestruct(wd, DATA, GpPaint, 1, tos->gp_paint);
		write_paint(wd, &tos->gp_paint->paint);
	}
	/* write grease-pencil custom ipo curve to file */
	if (tos->gp_interpolate.custom_ipo) {
		write_curvemapping(wd, tos->gp_interpolate.custom_ipo);
	}
	/* write grease-pencil multiframe falloff curve to file */
	if (tos->gp_sculpt.cur_falloff) {
		write_curvemapping(wd, tos->gp_sculpt.cur_falloff);
	}

	write_paint(wd, &tos->imapaint.paint);

	Editing *ed = sce->ed;
	if (ed) {
		Sequence *seq;

		writestruct(wd, DATA, Editing, 1, ed);

		/* reset write flags too */

		SEQ_BEGIN(ed, seq)
		{
			if (seq->strip) {
				seq->strip->done = false;
			}
			writestruct(wd, DATA, Sequence, 1, seq);
		} SEQ_END;

		SEQ_BEGIN(ed, seq)
		{
			if (seq->strip && seq->strip->done == 0) {
				/* write strip with 'done' at 0 because readfile */

				if (seq->effectdata) {
					switch (seq->type) {
						case SEQ_TYPE_COLOR:
							writestruct(wd, DATA, SolidColorVars, 1, seq->effectdata);
							break;
						case SEQ_TYPE_SPEED:
							writestruct(wd, DATA, SpeedControlVars, 1, seq->effectdata);
							break;
						case SEQ_TYPE_WIPE:
							writestruct(wd, DATA, WipeVars, 1, seq->effectdata);
							break;
						case SEQ_TYPE_GLOW:
							writestruct(wd, DATA, GlowVars, 1, seq->effectdata);
							break;
						case SEQ_TYPE_TRANSFORM:
							writestruct(wd, DATA, TransformVars, 1, seq->effectdata);
							break;
						case SEQ_TYPE_GAUSSIAN_BLUR:
							writestruct(wd, DATA, GaussianBlurVars, 1, seq->effectdata);
							break;
						case SEQ_TYPE_TEXT:
							writestruct(wd, DATA, TextVars, 1, seq->effectdata);
							break;
						case SEQ_TYPE_COLORMIX:
							writestruct(wd, DATA, ColorMixVars, 1, seq->effectdata);
							break;
					}
				}

				writestruct(wd, DATA, Stereo3dFormat, 1, seq->stereo3d_format);

				Strip *strip = seq->strip;
				writestruct(wd, DATA, Strip, 1, strip);
				if (seq->flag & SEQ_USE_CROP && strip->crop) {
					writestruct(wd, DATA, StripCrop, 1, strip->crop);
				}
				if (seq->flag & SEQ_USE_TRANSFORM && strip->transform) {
					writestruct(wd, DATA, StripTransform, 1, strip->transform);
				}
				if (seq->flag & SEQ_USE_PROXY && strip->proxy) {
					writestruct(wd, DATA, StripProxy, 1, strip->proxy);
				}
				if (seq->type == SEQ_TYPE_IMAGE) {
					writestruct(wd, DATA, StripElem,
					            MEM_allocN_len(strip->stripdata) / sizeof(struct StripElem),
					            strip->stripdata);
				}
				else if (ELEM(seq->type, SEQ_TYPE_MOVIE, SEQ_TYPE_SOUND_RAM, SEQ_TYPE_SOUND_HD)) {
					writestruct(wd, DATA, StripElem, 1, strip->stripdata);
				}

				strip->done = true;
			}

			if (seq->prop) {
				IDP_WriteProperty(seq->prop, wd);
			}

			write_sequence_modifiers(wd, &seq->modifiers);
		} SEQ_END;

		/* new; meta stack too, even when its nasty restore code */
		for (MetaStack *ms = ed->metastack.first; ms; ms = ms->next) {
			writestruct(wd, DATA, MetaStack, 1, ms);
		}
	}

	if (sce->r.avicodecdata) {
		writestruct(wd, DATA, AviCodecData, 1, sce->r.avicodecdata);
		if (sce->r.avicodecdata->lpFormat) {
			writedata(wd, DATA, sce->r.avicodecdata->cbFormat, sce->r.avicodecdata->lpFormat);
		}
		if (sce->r.avicodecdata->lpParms) {
			writedata(wd, DATA, sce->r.avicodecdata->cbParms, sce->r.avicodecdata->lpParms);
		}
	}
	if (sce->r.ffcodecdata.properties) {
		IDP_WriteProperty(sce->r.ffcodecdata.properties, wd);
	}

	/* writing dynamic list of TimeMarkers to the blend file */
	for (TimeMarker *marker = sce->markers.first; marker; marker = marker->next) {
		writestruct(wd, DATA, TimeMarker, 1, marker);
	}

	/* writing dynamic list of TransformOrientations to the blend file */
	for (TransformOrientation *ts = sce->transform_spaces.first; ts; ts = ts->next) {
		writestruct(wd, DATA, TransformOrientation, 1, ts);
	}

	/* writing MultiView to the blend file */
	for (SceneRenderView *srv = sce->r.views.first; srv; srv = srv->next) {
		writestruct(wd, DATA, SceneRenderView, 1, srv);
	}

	if (sce->nodetree) {
		writestruct(wd, DATA, bNodeTree, 1, sce->nodetree);
		write_nodetree_nolib(wd, sce->nodetree);
	}

	write_view_settings(wd, &sce->view_settings);

	/* writing RigidBodyWorld data to the blend file */
	if (sce->rigidbody_world) {
		/* Set deprecated pointers to prevent crashes of older Blenders */
		sce->rigidbody_world->pointcache = sce->rigidbody_world->shared->pointcache;
		sce->rigidbody_world->ptcaches = sce->rigidbody_world->shared->ptcaches;
		writestruct(wd, DATA, RigidBodyWorld, 1, sce->rigidbody_world);

		writestruct(wd, DATA, RigidBodyWorld_Shared, 1, sce->rigidbody_world->shared);
		writestruct(wd, DATA, EffectorWeights, 1, sce->rigidbody_world->effector_weights);
		write_pointcaches(wd, &(sce->rigidbody_world->shared->ptcaches));
	}

	write_previews(wd, sce->preview);
	write_curvemapping_curves(wd, &sce->r.mblur_shutter_curve);

	for (ViewLayer *view_layer = sce->view_layers.first; view_layer; view_layer = view_layer->next) {
		write_view_layer(wd, view_layer);
	}

	if (sce->master_collection) {
		writestruct(wd, DATA, Collection, 1, sce->master_collection);
		write_collection_nolib(wd, sce->master_collection);
	}

	/* Eevee Lightcache */
	if (sce->eevee.light_cache && !wd->use_memfile) {
		writestruct(wd, DATA, LightCache, 1, sce->eevee.light_cache);
		write_lightcache(wd, sce->eevee.light_cache);
	}

	/* Freed on doversion. */
	BLI_assert(sce->layer_properties == NULL);
}

static void write_gpencil(WriteData *wd, bGPdata *gpd)
{
	if (gpd->id.us > 0 || wd->use_memfile) {
		/* write gpd data block to file */
		writestruct(wd, ID_GD, bGPdata, 1, gpd);
		write_iddata(wd, &gpd->id);

		if (gpd->adt) {
			write_animdata(wd, gpd->adt);
		}

		writedata(wd, DATA, sizeof(void *) * gpd->totcol, gpd->mat);

		/* write grease-pencil layers to file */
		writelist(wd, DATA, bGPDlayer, &gpd->layers);
		for (bGPDlayer *gpl = gpd->layers.first; gpl; gpl = gpl->next) {
			/* write this layer's frames to file */
			writelist(wd, DATA, bGPDframe, &gpl->frames);
			for (bGPDframe *gpf = gpl->frames.first; gpf; gpf = gpf->next) {
				/* write strokes */
				writelist(wd, DATA, bGPDstroke, &gpf->strokes);
				for (bGPDstroke *gps = gpf->strokes.first; gps; gps = gps->next) {
					writestruct(wd, DATA, bGPDspoint, gps->totpoints, gps->points);
					write_dverts(wd, gps->totpoints, gps->dvert);
				}
			}
		}
	}
}

static void write_region(WriteData *wd, ARegion *ar, int spacetype)
{
	writestruct(wd, DATA, ARegion, 1, ar);

	if (ar->regiondata) {
		if (ar->flag & RGN_FLAG_TEMP_REGIONDATA) {
			return;
		}

		switch (spacetype) {
			case SPACE_VIEW3D:
				if (ar->regiontype == RGN_TYPE_WINDOW) {
					RegionView3D *rv3d = ar->regiondata;
					writestruct(wd, DATA, RegionView3D, 1, rv3d);

					if (rv3d->localvd) {
						writestruct(wd, DATA, RegionView3D, 1, rv3d->localvd);
					}
					if (rv3d->clipbb) {
						writestruct(wd, DATA, BoundBox, 1, rv3d->clipbb);
					}

				}
				else
					printf("regiondata write missing!\n");
				break;
			default:
				printf("regiondata write missing!\n");
		}
	}
}

static void write_uilist(WriteData *wd, uiList *ui_list)
{
	writestruct(wd, DATA, uiList, 1, ui_list);

	if (ui_list->properties) {
		IDP_WriteProperty(ui_list->properties, wd);
	}
}

static void write_soops(WriteData *wd, SpaceOops *so)
{
	BLI_mempool *ts = so->treestore;

	if (ts) {
		SpaceOops so_flat = *so;

		int elems = BLI_mempool_len(ts);
		/* linearize mempool to array */
		TreeStoreElem *data = elems ? BLI_mempool_as_arrayN(ts, "TreeStoreElem") : NULL;

		if (data) {
			/* In this block we use the memory location of the treestore
			 * but _not_ its data, the addresses in this case are UUID's,
			 * since we can't rely on malloc giving us different values each time.
			 */
			TreeStore ts_flat = {0};

			/* we know the treestore is at least as big as a pointer,
			 * so offsetting works to give us a UUID. */
			void *data_addr = (void *)POINTER_OFFSET(ts, sizeof(void *));

			ts_flat.usedelem = elems;
			ts_flat.totelem = elems;
			ts_flat.data = data_addr;

			writestruct(wd, DATA, SpaceOops, 1, so);

			writestruct_at_address(wd, DATA, TreeStore, 1, ts, &ts_flat);
			writestruct_at_address(wd, DATA, TreeStoreElem, elems, data_addr, data);

			MEM_freeN(data);
		}
		else {
			so_flat.treestore = NULL;
			writestruct_at_address(wd, DATA, SpaceOops, 1, so, &so_flat);
		}
	}
	else {
		writestruct(wd, DATA, SpaceOops, 1, so);
	}
}

static void write_panel_list(WriteData *wd, ListBase *lb)
{
	for (Panel *pa = lb->first; pa; pa = pa->next) {
		writestruct(wd, DATA, Panel, 1, pa);
		write_panel_list(wd, &pa->children);
	}
}

static void write_area_regions(WriteData *wd, ScrArea *area)
{
	for (ARegion *region = area->regionbase.first; region; region = region->next) {
		write_region(wd, region, area->spacetype);
		write_panel_list(wd, &region->panels);

		for (PanelCategoryStack *pc_act = region->panels_category_active.first; pc_act; pc_act = pc_act->next) {
			writestruct(wd, DATA, PanelCategoryStack, 1, pc_act);
		}

		for (uiList *ui_list = region->ui_lists.first; ui_list; ui_list = ui_list->next) {
			write_uilist(wd, ui_list);
		}

		for (uiPreview *ui_preview = region->ui_previews.first; ui_preview; ui_preview = ui_preview->next) {
			writestruct(wd, DATA, uiPreview, 1, ui_preview);
		}
	}

	for (SpaceLink *sl = area->spacedata.first; sl; sl = sl->next) {
		for (ARegion *region = sl->regionbase.first; region; region = region->next) {
			write_region(wd, region, sl->spacetype);
		}

		if (sl->spacetype == SPACE_VIEW3D) {
			View3D *v3d = (View3D *)sl;
			writestruct(wd, DATA, View3D, 1, v3d);

			if (v3d->localvd) {
				writestruct(wd, DATA, View3D, 1, v3d->localvd);
			}

			if (v3d->fx_settings.ssao) {
				writestruct(wd, DATA, GPUSSAOSettings, 1, v3d->fx_settings.ssao);
			}
			if (v3d->fx_settings.dof) {
				writestruct(wd, DATA, GPUDOFSettings, 1, v3d->fx_settings.dof);
			}
		}
		else if (sl->spacetype == SPACE_IPO) {
			SpaceIpo *sipo = (SpaceIpo *)sl;
			ListBase tmpGhosts = sipo->ghostCurves;

			/* temporarily disable ghost curves when saving */
			sipo->ghostCurves.first = sipo->ghostCurves.last = NULL;

			writestruct(wd, DATA, SpaceIpo, 1, sl);
			if (sipo->ads) {
				writestruct(wd, DATA, bDopeSheet, 1, sipo->ads);
			}

			/* reenable ghost curves */
			sipo->ghostCurves = tmpGhosts;
		}
		else if (sl->spacetype == SPACE_BUTS) {
			writestruct(wd, DATA, SpaceButs, 1, sl);
		}
		else if (sl->spacetype == SPACE_FILE) {
			SpaceFile *sfile = (SpaceFile *)sl;

			writestruct(wd, DATA, SpaceFile, 1, sl);
			if (sfile->params) {
				writestruct(wd, DATA, FileSelectParams, 1, sfile->params);
			}
		}
		else if (sl->spacetype == SPACE_SEQ) {
			writestruct(wd, DATA, SpaceSeq, 1, sl);
		}
		else if (sl->spacetype == SPACE_OUTLINER) {
			SpaceOops *so = (SpaceOops *)sl;
			write_soops(wd, so);
		}
		else if (sl->spacetype == SPACE_IMAGE) {
			writestruct(wd, DATA, SpaceImage, 1, sl);
		}
		else if (sl->spacetype == SPACE_TEXT) {
			writestruct(wd, DATA, SpaceText, 1, sl);
		}
		else if (sl->spacetype == SPACE_SCRIPT) {
			SpaceScript *scr = (SpaceScript *)sl;
			scr->but_refs = NULL;
			writestruct(wd, DATA, SpaceScript, 1, sl);
		}
		else if (sl->spacetype == SPACE_ACTION) {
			writestruct(wd, DATA, SpaceAction, 1, sl);
		}
		else if (sl->spacetype == SPACE_NLA) {
			SpaceNla *snla = (SpaceNla *)sl;

			writestruct(wd, DATA, SpaceNla, 1, snla);
			if (snla->ads) {
				writestruct(wd, DATA, bDopeSheet, 1, snla->ads);
			}
		}
		else if (sl->spacetype == SPACE_NODE) {
			SpaceNode *snode = (SpaceNode *)sl;
			bNodeTreePath *path;
			writestruct(wd, DATA, SpaceNode, 1, snode);

			for (path = snode->treepath.first; path; path = path->next) {
				writestruct(wd, DATA, bNodeTreePath, 1, path);
			}
		}
		else if (sl->spacetype == SPACE_CONSOLE) {
			SpaceConsole *con = (SpaceConsole *)sl;
			ConsoleLine *cl;

			for (cl = con->history.first; cl; cl = cl->next) {
				/* 'len_alloc' is invalid on write, set from 'len' on read */
				writestruct(wd, DATA, ConsoleLine, 1, cl);
				writedata(wd, DATA, cl->len + 1, cl->line);
			}
			writestruct(wd, DATA, SpaceConsole, 1, sl);
		}
#ifdef WITH_GLOBAL_AREA_WRITING
		else if (sl->spacetype == SPACE_TOPBAR) {
			writestruct(wd, DATA, SpaceTopBar, 1, sl);
		}
		else if (sl->spacetype == SPACE_STATUSBAR) {
			writestruct(wd, DATA, SpaceStatusBar, 1, sl);
		}
#endif
		else if (sl->spacetype == SPACE_USERPREF) {
			writestruct(wd, DATA, SpaceUserPref, 1, sl);
		}
		else if (sl->spacetype == SPACE_CLIP) {
			writestruct(wd, DATA, SpaceClip, 1, sl);
		}
		else if (sl->spacetype == SPACE_INFO) {
			writestruct(wd, DATA, SpaceInfo, 1, sl);
		}
	}
}

static void write_area_map(WriteData *wd, ScrAreaMap *area_map)
{
	writelist(wd, DATA, ScrVert, &area_map->vertbase);
	writelist(wd, DATA, ScrEdge, &area_map->edgebase);
	for (ScrArea *area = area_map->areabase.first; area; area = area->next) {
		area->butspacetype = area->spacetype; /* Just for compatibility, will be reset below. */

		writestruct(wd, DATA, ScrArea, 1, area);

#ifdef WITH_GLOBAL_AREA_WRITING
		writestruct(wd, DATA, ScrGlobalAreaData, 1, area->global);
#endif

		write_area_regions(wd, area);

		area->butspacetype = SPACE_EMPTY; /* Unset again, was changed above. */
	}
}

static void write_windowmanager(WriteData *wd, wmWindowManager *wm)
{
	writestruct(wd, ID_WM, wmWindowManager, 1, wm);
	write_iddata(wd, &wm->id);

<<<<<<< HEAD
			}

			else if (sl->spacetype == SPACE_USERPREF) {
				writestruct(wd, DATA, SpaceUserPref, 1, sl);
			}
			else if (sl->spacetype == SPACE_CLIP) {
				writestruct(wd, DATA, SpaceClip, 1, sl);
			}
			else if (sl->spacetype == SPACE_INFO) {
				writestruct(wd, DATA, SpaceInfo, 1, sl);
			}
			else if (sl->spacetype == SPACE_TOOLBAR) {
				writestruct(wd, DATA, SpaceToolbar, 1, sl);
			}
		}
=======
	for (wmWindow *win = wm->windows.first; win; win = win->next) {
#ifndef WITH_GLOBAL_AREA_WRITING
		/* Don't write global areas yet, while we make changes to them. */
		ScrAreaMap global_areas = win->global_areas;
		memset(&win->global_areas, 0, sizeof(win->global_areas));
#endif

		/* update deprecated screen member (for so loading in 2.7x uses the correct screen) */
		win->screen = BKE_workspace_active_screen_get(win->workspace_hook);

		writestruct(wd, DATA, wmWindow, 1, win);
		writestruct(wd, DATA, WorkSpaceInstanceHook, 1, win->workspace_hook);
		writestruct(wd, DATA, Stereo3dFormat, 1, win->stereo3d_format);

#ifdef WITH_GLOBAL_AREA_WRITING
		write_area_map(wd, &win->global_areas);
#else
		win->global_areas = global_areas;
#endif

		/* data is written, clear deprecated data again */
		win->screen = NULL;
	}
}

static void write_screen(WriteData *wd, bScreen *sc)
{
	/* Screens are reference counted, only saved if used by a workspace. */
	if (sc->id.us > 0 || wd->use_memfile) {
		/* write LibData */
		/* in 2.50+ files, the file identifier for screens is patched, forward compatibility */
		writestruct(wd, ID_SCRN, bScreen, 1, sc);
		write_iddata(wd, &sc->id);

		write_previews(wd, sc->preview);

		/* direct data */
		write_area_map(wd, AREAMAP_FROM_SCREEN(sc));
>>>>>>> f2c69eec
	}
}

static void write_bone(WriteData *wd, Bone *bone)
{
	/* PATCH for upward compatibility after 2.37+ armature recode */
	bone->size[0] = bone->size[1] = bone->size[2] = 1.0f;

	/* Write this bone */
	writestruct(wd, DATA, Bone, 1, bone);

	/* Write ID Properties -- and copy this comment EXACTLY for easy finding
	 * of library blocks that implement this.*/
	if (bone->prop) {
		IDP_WriteProperty(bone->prop, wd);
	}

	/* Write Children */
	for (Bone *cbone = bone->childbase.first; cbone; cbone = cbone->next) {
		write_bone(wd, cbone);
	}
}

static void write_armature(WriteData *wd, bArmature *arm)
{
	if (arm->id.us > 0 || wd->use_memfile) {
		writestruct(wd, ID_AR, bArmature, 1, arm);
		write_iddata(wd, &arm->id);

		if (arm->adt) {
			write_animdata(wd, arm->adt);
		}

		/* Direct data */
		for (Bone *bone = arm->bonebase.first; bone; bone = bone->next) {
			write_bone(wd, bone);
		}
	}
}

static void write_text(WriteData *wd, Text *text)
{
	if ((text->flags & TXT_ISMEM) && (text->flags & TXT_ISEXT)) {
		text->flags &= ~TXT_ISEXT;
	}

	/* write LibData */
	writestruct(wd, ID_TXT, Text, 1, text);
	write_iddata(wd, &text->id);

	if (text->name) {
		writedata(wd, DATA, strlen(text->name) + 1, text->name);
	}

	if (!(text->flags & TXT_ISEXT)) {
		/* now write the text data, in two steps for optimization in the readfunction */
		for (TextLine *tmp = text->lines.first; tmp; tmp = tmp->next) {
			writestruct(wd, DATA, TextLine, 1, tmp);
		}

		for (TextLine *tmp = text->lines.first; tmp; tmp = tmp->next) {
			writedata(wd, DATA, tmp->len + 1, tmp->line);
		}
	}
}

static void write_speaker(WriteData *wd, Speaker *spk)
{
	if (spk->id.us > 0 || wd->use_memfile) {
		/* write LibData */
		writestruct(wd, ID_SPK, Speaker, 1, spk);
		write_iddata(wd, &spk->id);

		if (spk->adt) {
			write_animdata(wd, spk->adt);
		}
	}
}

static void write_sound(WriteData *wd, bSound *sound)
{
	if (sound->id.us > 0 || wd->use_memfile) {
		/* write LibData */
		writestruct(wd, ID_SO, bSound, 1, sound);
		write_iddata(wd, &sound->id);

		if (sound->packedfile) {
			PackedFile *pf = sound->packedfile;
			writestruct(wd, DATA, PackedFile, 1, pf);
			writedata(wd, DATA, pf->size, pf->data);
		}
	}
}

static void write_probe(WriteData *wd, LightProbe *prb)
{
	if (prb->id.us > 0 || wd->use_memfile) {
		/* write LibData */
		writestruct(wd, ID_LP, LightProbe, 1, prb);
		write_iddata(wd, &prb->id);

		if (prb->adt) {
			write_animdata(wd, prb->adt);
		}
	}
}

static void write_nodetree(WriteData *wd, bNodeTree *ntree)
{
	if (ntree->id.us > 0 || wd->use_memfile) {
		writestruct(wd, ID_NT, bNodeTree, 1, ntree);
		/* Note that trees directly used by other IDs (materials etc.) are not 'real' ID, they cannot
		 * be linked, etc., so we write actual id data here only, for 'real' ID trees. */
		write_iddata(wd, &ntree->id);

		write_nodetree_nolib(wd, ntree);
	}
}

#ifdef USE_NODE_COMPAT_CUSTOMNODES
static void customnodes_add_deprecated_data(Main *mainvar)
{
	FOREACH_NODETREE_BEGIN(mainvar, ntree, id) {
		bNodeLink *link, *last_link = ntree->links.last;

		/* only do this for node groups */
		if (id != &ntree->id) {
			continue;
		}

		/* Forward compatibility for group nodes: add links to node tree interface sockets.
		 * These links are invalid by new rules (missing node pointer)!
		 * They will be removed again in customnodes_free_deprecated_data,
		 * cannot do this directly lest bNodeLink pointer mapping becomes ambiguous.
		 * When loading files with such links in a new Blender version
		 * they will be removed as well.
		 */
		for (link = ntree->links.first; link; link = link->next) {
			bNode *fromnode = link->fromnode, *tonode = link->tonode;
			bNodeSocket *fromsock = link->fromsock, *tosock = link->tosock;

			/* check both sides of the link, to handle direct input-to-output links */
			if (fromnode->type == NODE_GROUP_INPUT) {
				fromnode = NULL;
				fromsock = ntreeFindSocketInterface(ntree, SOCK_IN, fromsock->identifier);
			}
			/* only the active output node defines links */
			if (tonode->type == NODE_GROUP_OUTPUT && (tonode->flag & NODE_DO_OUTPUT)) {
				tonode = NULL;
				tosock = ntreeFindSocketInterface(ntree, SOCK_OUT, tosock->identifier);
			}

			if (!fromnode || !tonode) {
				/* Note: not using nodeAddLink here, it asserts existing node pointers */
				bNodeLink *tlink = MEM_callocN(sizeof(bNodeLink), "group node link");
				tlink->fromnode = fromnode;
				tlink->fromsock = fromsock;
				tlink->tonode = tonode;
				tlink->tosock = tosock;
				tosock->link = tlink;
				tlink->flag |= NODE_LINK_VALID;
				BLI_addtail(&ntree->links, tlink);
			}

			/* don't check newly created compatibility links */
			if (link == last_link) {
				break;
			}
		}
	} FOREACH_NODETREE_END;
}

static void customnodes_free_deprecated_data(Main *mainvar)
{
	FOREACH_NODETREE_BEGIN(mainvar, ntree, id) {
		bNodeLink *link, *next_link;

		for (link = ntree->links.first; link; link = next_link) {
			next_link = link->next;
			if (link->fromnode == NULL || link->tonode == NULL) {
				nodeRemLink(ntree, link);
			}
		}
	} FOREACH_NODETREE_END;
}
#endif

static void write_brush(WriteData *wd, Brush *brush)
{
	if (brush->id.us > 0 || wd->use_memfile) {
		writestruct(wd, ID_BR, Brush, 1, brush);
		write_iddata(wd, &brush->id);

		if (brush->curve) {
			write_curvemapping(wd, brush->curve);
		}

		if (brush->gpencil_settings) {
			writestruct(wd, DATA, BrushGpencilSettings, 1, brush->gpencil_settings);

			if (brush->gpencil_settings->curve_sensitivity) {
				write_curvemapping(wd, brush->gpencil_settings->curve_sensitivity);
			}
			if (brush->gpencil_settings->curve_strength) {
				write_curvemapping(wd, brush->gpencil_settings->curve_strength);
			}
			if (brush->gpencil_settings->curve_jitter) {
				write_curvemapping(wd, brush->gpencil_settings->curve_jitter);
			}
		}
		if (brush->gradient) {
			writestruct(wd, DATA, ColorBand, 1, brush->gradient);
		}
	}
}

static void write_palette(WriteData *wd, Palette *palette)
{
	if (palette->id.us > 0 || wd->use_memfile) {
		PaletteColor *color;
		writestruct(wd, ID_PAL, Palette, 1, palette);
		write_iddata(wd, &palette->id);

		for (color = palette->colors.first; color; color = color->next) {
			writestruct(wd, DATA, PaletteColor, 1, color);
		}
	}
}

static void write_paintcurve(WriteData *wd, PaintCurve *pc)
{
	if (pc->id.us > 0 || wd->use_memfile) {
		writestruct(wd, ID_PC, PaintCurve, 1, pc);
		write_iddata(wd, &pc->id);

		writestruct(wd, DATA, PaintCurvePoint, pc->tot_points, pc->points);
	}
}

static void write_movieTracks(WriteData *wd, ListBase *tracks)
{
	MovieTrackingTrack *track;

	track = tracks->first;
	while (track) {
		writestruct(wd, DATA, MovieTrackingTrack, 1, track);

		if (track->markers) {
			writestruct(wd, DATA, MovieTrackingMarker, track->markersnr, track->markers);
		}

		track = track->next;
	}
}

static void write_moviePlaneTracks(WriteData *wd, ListBase *plane_tracks_base)
{
	MovieTrackingPlaneTrack *plane_track;

	for (plane_track = plane_tracks_base->first;
	     plane_track;
	     plane_track = plane_track->next)
	{
		writestruct(wd, DATA, MovieTrackingPlaneTrack, 1, plane_track);

		writedata(wd, DATA, sizeof(MovieTrackingTrack *) * plane_track->point_tracksnr, plane_track->point_tracks);
		writestruct(wd, DATA, MovieTrackingPlaneMarker, plane_track->markersnr, plane_track->markers);
	}
}

static void write_movieReconstruction(WriteData *wd, MovieTrackingReconstruction *reconstruction)
{
	if (reconstruction->camnr) {
		writestruct(wd, DATA, MovieReconstructedCamera, reconstruction->camnr, reconstruction->cameras);
	}
}

static void write_movieclip(WriteData *wd, MovieClip *clip)
{
	if (clip->id.us > 0 || wd->use_memfile) {
		MovieTracking *tracking = &clip->tracking;
		MovieTrackingObject *object;

		writestruct(wd, ID_MC, MovieClip, 1, clip);
		write_iddata(wd, &clip->id);

		if (clip->adt) {
			write_animdata(wd, clip->adt);
		}

		write_movieTracks(wd, &tracking->tracks);
		write_moviePlaneTracks(wd, &tracking->plane_tracks);
		write_movieReconstruction(wd, &tracking->reconstruction);

		object = tracking->objects.first;
		while (object) {
			writestruct(wd, DATA, MovieTrackingObject, 1, object);

			write_movieTracks(wd, &object->tracks);
			write_moviePlaneTracks(wd, &object->plane_tracks);
			write_movieReconstruction(wd, &object->reconstruction);

			object = object->next;
		}
	}
}

static void write_mask(WriteData *wd, Mask *mask)
{
	if (mask->id.us > 0 || wd->use_memfile) {
		MaskLayer *masklay;

		writestruct(wd, ID_MSK, Mask, 1, mask);
		write_iddata(wd, &mask->id);

		if (mask->adt) {
			write_animdata(wd, mask->adt);
		}

		for (masklay = mask->masklayers.first; masklay; masklay = masklay->next) {
			MaskSpline *spline;
			MaskLayerShape *masklay_shape;

			writestruct(wd, DATA, MaskLayer, 1, masklay);

			for (spline = masklay->splines.first; spline; spline = spline->next) {
				int i;

				void *points_deform = spline->points_deform;
				spline->points_deform = NULL;

				writestruct(wd, DATA, MaskSpline, 1, spline);
				writestruct(wd, DATA, MaskSplinePoint, spline->tot_point, spline->points);

				spline->points_deform = points_deform;

				for (i = 0; i < spline->tot_point; i++) {
					MaskSplinePoint *point = &spline->points[i];

					if (point->tot_uw) {
						writestruct(wd, DATA, MaskSplinePointUW, point->tot_uw, point->uw);
					}
				}
			}

			for (masklay_shape = masklay->splines_shapes.first;
			     masklay_shape;
			     masklay_shape = masklay_shape->next)
			{
				writestruct(wd, DATA, MaskLayerShape, 1, masklay_shape);
				writedata(wd, DATA,
				          masklay_shape->tot_vert * sizeof(float) * MASK_OBJECT_SHAPE_ELEM_SIZE,
				          masklay_shape->data);
			}
		}
	}
}

static void write_linestyle_color_modifiers(WriteData *wd, ListBase *modifiers)
{
	LineStyleModifier *m;

	for (m = modifiers->first; m; m = m->next) {
		int struct_nr;
		switch (m->type) {
			case LS_MODIFIER_ALONG_STROKE:
				struct_nr = SDNA_TYPE_FROM_STRUCT(LineStyleColorModifier_AlongStroke);
				break;
			case LS_MODIFIER_DISTANCE_FROM_CAMERA:
				struct_nr = SDNA_TYPE_FROM_STRUCT(LineStyleColorModifier_DistanceFromCamera);
				break;
			case LS_MODIFIER_DISTANCE_FROM_OBJECT:
				struct_nr = SDNA_TYPE_FROM_STRUCT(LineStyleColorModifier_DistanceFromObject);
				break;
			case LS_MODIFIER_MATERIAL:
				struct_nr = SDNA_TYPE_FROM_STRUCT(LineStyleColorModifier_Material);
				break;
			case LS_MODIFIER_TANGENT:
				struct_nr = SDNA_TYPE_FROM_STRUCT(LineStyleColorModifier_Tangent);
				break;
			case LS_MODIFIER_NOISE:
				struct_nr = SDNA_TYPE_FROM_STRUCT(LineStyleColorModifier_Noise);
				break;
			case LS_MODIFIER_CREASE_ANGLE:
				struct_nr = SDNA_TYPE_FROM_STRUCT(LineStyleColorModifier_CreaseAngle);
				break;
			case LS_MODIFIER_CURVATURE_3D:
				struct_nr = SDNA_TYPE_FROM_STRUCT(LineStyleColorModifier_Curvature_3D);
				break;
			default:
				struct_nr = SDNA_TYPE_FROM_STRUCT(LineStyleModifier); /* this should not happen */
		}
		writestruct_nr(wd, DATA, struct_nr, 1, m);
	}
	for (m = modifiers->first; m; m = m->next) {
		switch (m->type) {
			case LS_MODIFIER_ALONG_STROKE:
				writestruct(wd, DATA, ColorBand, 1, ((LineStyleColorModifier_AlongStroke *)m)->color_ramp);
				break;
			case LS_MODIFIER_DISTANCE_FROM_CAMERA:
				writestruct(wd, DATA, ColorBand, 1, ((LineStyleColorModifier_DistanceFromCamera *)m)->color_ramp);
				break;
			case LS_MODIFIER_DISTANCE_FROM_OBJECT:
				writestruct(wd, DATA, ColorBand, 1, ((LineStyleColorModifier_DistanceFromObject *)m)->color_ramp);
				break;
			case LS_MODIFIER_MATERIAL:
				writestruct(wd, DATA, ColorBand, 1, ((LineStyleColorModifier_Material *)m)->color_ramp);
				break;
			case LS_MODIFIER_TANGENT:
				writestruct(wd, DATA, ColorBand, 1, ((LineStyleColorModifier_Tangent *)m)->color_ramp);
				break;
			case LS_MODIFIER_NOISE:
				writestruct(wd, DATA, ColorBand, 1, ((LineStyleColorModifier_Noise *)m)->color_ramp);
				break;
			case LS_MODIFIER_CREASE_ANGLE:
				writestruct(wd, DATA, ColorBand, 1, ((LineStyleColorModifier_CreaseAngle *)m)->color_ramp);
				break;
			case LS_MODIFIER_CURVATURE_3D:
				writestruct(wd, DATA, ColorBand, 1, ((LineStyleColorModifier_Curvature_3D *)m)->color_ramp);
				break;
		}
	}
}

static void write_linestyle_alpha_modifiers(WriteData *wd, ListBase *modifiers)
{
	LineStyleModifier *m;

	for (m = modifiers->first; m; m = m->next) {
		int struct_nr;
		switch (m->type) {
			case LS_MODIFIER_ALONG_STROKE:
				struct_nr = SDNA_TYPE_FROM_STRUCT(LineStyleAlphaModifier_AlongStroke);
				break;
			case LS_MODIFIER_DISTANCE_FROM_CAMERA:
				struct_nr = SDNA_TYPE_FROM_STRUCT(LineStyleAlphaModifier_DistanceFromCamera);
				break;
			case LS_MODIFIER_DISTANCE_FROM_OBJECT:
				struct_nr = SDNA_TYPE_FROM_STRUCT(LineStyleAlphaModifier_DistanceFromObject);
				break;
			case LS_MODIFIER_MATERIAL:
				struct_nr = SDNA_TYPE_FROM_STRUCT(LineStyleAlphaModifier_Material);
				break;
			case LS_MODIFIER_TANGENT:
				struct_nr = SDNA_TYPE_FROM_STRUCT(LineStyleAlphaModifier_Tangent);
				break;
			case LS_MODIFIER_NOISE:
				struct_nr = SDNA_TYPE_FROM_STRUCT(LineStyleAlphaModifier_Noise);
				break;
			case LS_MODIFIER_CREASE_ANGLE:
				struct_nr = SDNA_TYPE_FROM_STRUCT(LineStyleAlphaModifier_CreaseAngle);
				break;
			case LS_MODIFIER_CURVATURE_3D:
				struct_nr = SDNA_TYPE_FROM_STRUCT(LineStyleAlphaModifier_Curvature_3D);
				break;
			default:
				struct_nr = SDNA_TYPE_FROM_STRUCT(LineStyleModifier);  /* this should not happen */
		}
		writestruct_nr(wd, DATA, struct_nr, 1, m);
	}
	for (m = modifiers->first; m; m = m->next) {
		switch (m->type) {
			case LS_MODIFIER_ALONG_STROKE:
				write_curvemapping(wd, ((LineStyleAlphaModifier_AlongStroke *)m)->curve);
				break;
			case LS_MODIFIER_DISTANCE_FROM_CAMERA:
				write_curvemapping(wd, ((LineStyleAlphaModifier_DistanceFromCamera *)m)->curve);
				break;
			case LS_MODIFIER_DISTANCE_FROM_OBJECT:
				write_curvemapping(wd, ((LineStyleAlphaModifier_DistanceFromObject *)m)->curve);
				break;
			case LS_MODIFIER_MATERIAL:
				write_curvemapping(wd, ((LineStyleAlphaModifier_Material *)m)->curve);
				break;
			case LS_MODIFIER_TANGENT:
				write_curvemapping(wd, ((LineStyleAlphaModifier_Tangent *)m)->curve);
				break;
			case LS_MODIFIER_NOISE:
				write_curvemapping(wd, ((LineStyleAlphaModifier_Noise *)m)->curve);
				break;
			case LS_MODIFIER_CREASE_ANGLE:
				write_curvemapping(wd, ((LineStyleAlphaModifier_CreaseAngle *)m)->curve);
				break;
			case LS_MODIFIER_CURVATURE_3D:
				write_curvemapping(wd, ((LineStyleAlphaModifier_Curvature_3D *)m)->curve);
				break;
		}
	}
}

static void write_linestyle_thickness_modifiers(WriteData *wd, ListBase *modifiers)
{
	LineStyleModifier *m;

	for (m = modifiers->first; m; m = m->next) {
		int struct_nr;
		switch (m->type) {
			case LS_MODIFIER_ALONG_STROKE:
				struct_nr = SDNA_TYPE_FROM_STRUCT(LineStyleThicknessModifier_AlongStroke);
				break;
			case LS_MODIFIER_DISTANCE_FROM_CAMERA:
				struct_nr = SDNA_TYPE_FROM_STRUCT(LineStyleThicknessModifier_DistanceFromCamera);
				break;
			case LS_MODIFIER_DISTANCE_FROM_OBJECT:
				struct_nr = SDNA_TYPE_FROM_STRUCT(LineStyleThicknessModifier_DistanceFromObject);
				break;
			case LS_MODIFIER_MATERIAL:
				struct_nr = SDNA_TYPE_FROM_STRUCT(LineStyleThicknessModifier_Material);
				break;
			case LS_MODIFIER_CALLIGRAPHY:
				struct_nr = SDNA_TYPE_FROM_STRUCT(LineStyleThicknessModifier_Calligraphy);
				break;
			case LS_MODIFIER_TANGENT:
				struct_nr = SDNA_TYPE_FROM_STRUCT(LineStyleThicknessModifier_Tangent);
				break;
			case LS_MODIFIER_NOISE:
				struct_nr = SDNA_TYPE_FROM_STRUCT(LineStyleThicknessModifier_Noise);
				break;
			case LS_MODIFIER_CREASE_ANGLE:
				struct_nr = SDNA_TYPE_FROM_STRUCT(LineStyleThicknessModifier_CreaseAngle);
				break;
			case LS_MODIFIER_CURVATURE_3D:
				struct_nr = SDNA_TYPE_FROM_STRUCT(LineStyleThicknessModifier_Curvature_3D);
				break;
			default:
				struct_nr = SDNA_TYPE_FROM_STRUCT(LineStyleModifier);  /* this should not happen */
		}
		writestruct_nr(wd, DATA, struct_nr, 1, m);
	}
	for (m = modifiers->first; m; m = m->next) {
		switch (m->type) {
			case LS_MODIFIER_ALONG_STROKE:
				write_curvemapping(wd, ((LineStyleThicknessModifier_AlongStroke *)m)->curve);
				break;
			case LS_MODIFIER_DISTANCE_FROM_CAMERA:
				write_curvemapping(wd, ((LineStyleThicknessModifier_DistanceFromCamera *)m)->curve);
				break;
			case LS_MODIFIER_DISTANCE_FROM_OBJECT:
				write_curvemapping(wd, ((LineStyleThicknessModifier_DistanceFromObject *)m)->curve);
				break;
			case LS_MODIFIER_MATERIAL:
				write_curvemapping(wd, ((LineStyleThicknessModifier_Material *)m)->curve);
				break;
			case LS_MODIFIER_TANGENT:
				write_curvemapping(wd, ((LineStyleThicknessModifier_Tangent *)m)->curve);
				break;
			case LS_MODIFIER_CREASE_ANGLE:
				write_curvemapping(wd, ((LineStyleThicknessModifier_CreaseAngle *)m)->curve);
				break;
			case LS_MODIFIER_CURVATURE_3D:
				write_curvemapping(wd, ((LineStyleThicknessModifier_Curvature_3D *)m)->curve);
				break;
		}
	}
}

static void write_linestyle_geometry_modifiers(WriteData *wd, ListBase *modifiers)
{
	LineStyleModifier *m;

	for (m = modifiers->first; m; m = m->next) {
		int struct_nr;
		switch (m->type) {
			case LS_MODIFIER_SAMPLING:
				struct_nr = SDNA_TYPE_FROM_STRUCT(LineStyleGeometryModifier_Sampling);
				break;
			case LS_MODIFIER_BEZIER_CURVE:
				struct_nr = SDNA_TYPE_FROM_STRUCT(LineStyleGeometryModifier_BezierCurve);
				break;
			case LS_MODIFIER_SINUS_DISPLACEMENT:
				struct_nr = SDNA_TYPE_FROM_STRUCT(LineStyleGeometryModifier_SinusDisplacement);
				break;
			case LS_MODIFIER_SPATIAL_NOISE:
				struct_nr = SDNA_TYPE_FROM_STRUCT(LineStyleGeometryModifier_SpatialNoise);
				break;
			case LS_MODIFIER_PERLIN_NOISE_1D:
				struct_nr = SDNA_TYPE_FROM_STRUCT(LineStyleGeometryModifier_PerlinNoise1D);
				break;
			case LS_MODIFIER_PERLIN_NOISE_2D:
				struct_nr = SDNA_TYPE_FROM_STRUCT(LineStyleGeometryModifier_PerlinNoise2D);
				break;
			case LS_MODIFIER_BACKBONE_STRETCHER:
				struct_nr = SDNA_TYPE_FROM_STRUCT(LineStyleGeometryModifier_BackboneStretcher);
				break;
			case LS_MODIFIER_TIP_REMOVER:
				struct_nr = SDNA_TYPE_FROM_STRUCT(LineStyleGeometryModifier_TipRemover);
				break;
			case LS_MODIFIER_POLYGONIZATION:
				struct_nr = SDNA_TYPE_FROM_STRUCT(LineStyleGeometryModifier_Polygonalization);
				break;
			case LS_MODIFIER_GUIDING_LINES:
				struct_nr = SDNA_TYPE_FROM_STRUCT(LineStyleGeometryModifier_GuidingLines);
				break;
			case LS_MODIFIER_BLUEPRINT:
				struct_nr = SDNA_TYPE_FROM_STRUCT(LineStyleGeometryModifier_Blueprint);
				break;
			case LS_MODIFIER_2D_OFFSET:
				struct_nr = SDNA_TYPE_FROM_STRUCT(LineStyleGeometryModifier_2DOffset);
				break;
			case LS_MODIFIER_2D_TRANSFORM:
				struct_nr = SDNA_TYPE_FROM_STRUCT(LineStyleGeometryModifier_2DTransform);
				break;
			case LS_MODIFIER_SIMPLIFICATION:
				struct_nr = SDNA_TYPE_FROM_STRUCT(LineStyleGeometryModifier_Simplification);
				break;
			default:
				struct_nr = SDNA_TYPE_FROM_STRUCT(LineStyleModifier);  /* this should not happen */
		}
		writestruct_nr(wd, DATA, struct_nr, 1, m);
	}
}

static void write_linestyle(WriteData *wd, FreestyleLineStyle *linestyle)
{
	if (linestyle->id.us > 0 || wd->use_memfile) {
		writestruct(wd, ID_LS, FreestyleLineStyle, 1, linestyle);
		write_iddata(wd, &linestyle->id);

		if (linestyle->adt) {
			write_animdata(wd, linestyle->adt);
		}

		write_linestyle_color_modifiers(wd, &linestyle->color_modifiers);
		write_linestyle_alpha_modifiers(wd, &linestyle->alpha_modifiers);
		write_linestyle_thickness_modifiers(wd, &linestyle->thickness_modifiers);
		write_linestyle_geometry_modifiers(wd, &linestyle->geometry_modifiers);
		for (int a = 0; a < MAX_MTEX; a++) {
			if (linestyle->mtex[a]) {
				writestruct(wd, DATA, MTex, 1, linestyle->mtex[a]);
			}
		}
		if (linestyle->nodetree) {
			writestruct(wd, DATA, bNodeTree, 1, linestyle->nodetree);
			write_nodetree_nolib(wd, linestyle->nodetree);
		}
	}
}

static void write_cachefile(WriteData *wd, CacheFile *cache_file)
{
	if (cache_file->id.us > 0 || wd->use_memfile) {
		writestruct(wd, ID_CF, CacheFile, 1, cache_file);

		if (cache_file->adt) {
			write_animdata(wd, cache_file->adt);
		}
	}
}

static void write_workspace(WriteData *wd, WorkSpace *workspace)
{
	ListBase *layouts = BKE_workspace_layouts_get(workspace);

	writestruct(wd, ID_WS, WorkSpace, 1, workspace);
	writelist(wd, DATA, WorkSpaceLayout, layouts);
	writelist(wd, DATA, WorkSpaceDataRelation, &workspace->hook_layout_relations);
	writelist(wd, DATA, wmOwnerID, &workspace->owner_ids);
	writelist(wd, DATA, bToolRef, &workspace->tools);
	for (bToolRef *tref = workspace->tools.first; tref; tref = tref->next) {
		if (tref->properties) {
			IDP_WriteProperty(tref->properties, wd);
		}
	}
}

/* Keep it last of write_foodata functions. */
static void write_libraries(WriteData *wd, Main *main)
{
	ListBase *lbarray[MAX_LIBARRAY];
	ID *id;
	int a, tot;
	bool found_one;

	for (; main; main = main->next) {
		a = tot = set_listbasepointers(main, lbarray);

		/* test: is lib being used */
		if (main->curlib && main->curlib->packedfile) {
			found_one = true;
		}
		else {
			found_one = false;
			while (!found_one && tot--) {
				for (id = lbarray[tot]->first; id; id = id->next) {
					if (id->us > 0 && (id->tag & LIB_TAG_EXTERN)) {
						found_one = true;
						break;
					}
				}
			}
		}

		/* to be able to restore quit.blend and temp saves, the packed blend has to be in undo buffers... */
		/* XXX needs rethink, just like save UI in undo files now - would be nice to append things only for the]
		 * quit.blend and temp saves */
		if (found_one) {
			/* Not overridable. */

			writestruct(wd, ID_LI, Library, 1, main->curlib);
			write_iddata(wd, &main->curlib->id);

			if (main->curlib->packedfile) {
				PackedFile *pf = main->curlib->packedfile;
				writestruct(wd, DATA, PackedFile, 1, pf);
				writedata(wd, DATA, pf->size, pf->data);
				if (wd->use_memfile == false) {
					printf("write packed .blend: %s\n", main->curlib->name);
				}
			}

			while (a--) {
				for (id = lbarray[a]->first; id; id = id->next) {
					if (id->us > 0 && (id->tag & LIB_TAG_EXTERN)) {
						if (!BKE_idcode_is_linkable(GS(id->name))) {
							printf("ERROR: write file: data-block '%s' from lib '%s' is not linkable "
							       "but is flagged as directly linked", id->name, main->curlib->filepath);
							BLI_assert(0);
						}
						writestruct(wd, ID_ID, ID, 1, id);
					}
				}
			}
		}
	}

	mywrite_flush(wd);
}

/* context is usually defined by WM, two cases where no WM is available:
 * - for forward compatibility, curscreen has to be saved
 * - for undofile, curscene needs to be saved */
static void write_global(WriteData *wd, int fileflags, Main *mainvar)
{
	const bool is_undo = wd->use_memfile;
	FileGlobal fg;
	bScreen *screen;
	Scene *scene;
	ViewLayer *view_layer;
	char subvstr[8];

	/* prevent mem checkers from complaining */
	memset(fg.pad, 0, sizeof(fg.pad));
	memset(fg.filename, 0, sizeof(fg.filename));
	memset(fg.build_hash, 0, sizeof(fg.build_hash));
	fg.pad1 = NULL;

	current_screen_compat(mainvar, is_undo, &screen, &scene, &view_layer);

	/* XXX still remap G */
	fg.curscreen = screen;
	fg.curscene = scene;
	fg.cur_view_layer = view_layer;

	/* prevent to save this, is not good convention, and feature with concerns... */
	fg.fileflags = (fileflags & ~G_FILE_FLAGS_RUNTIME);

	fg.globalf = G.f;
	BLI_strncpy(fg.filename, mainvar->name, sizeof(fg.filename));
	sprintf(subvstr, "%4d", BLENDER_SUBVERSION);
	memcpy(fg.subvstr, subvstr, 4);

	fg.subversion = BLENDER_SUBVERSION;
	fg.minversion = BLENDER_MINVERSION;
	fg.minsubversion = BLENDER_MINSUBVERSION;
#ifdef WITH_BUILDINFO
	{
		extern unsigned long build_commit_timestamp;
		extern char build_hash[];
		/* TODO(sergey): Add branch name to file as well? */
		fg.build_commit_timestamp = build_commit_timestamp;
		BLI_strncpy(fg.build_hash, build_hash, sizeof(fg.build_hash));
	}
#else
	fg.build_commit_timestamp = 0;
	BLI_strncpy(fg.build_hash, "unknown", sizeof(fg.build_hash));
#endif
	writestruct(wd, GLOB, FileGlobal, 1, &fg);
}

/* preview image, first 2 values are width and height
 * second are an RGBA image (uchar)
 * note, this uses 'TEST' since new types will segfault on file load for older blender versions.
 */
static void write_thumb(WriteData *wd, const BlendThumbnail *thumb)
{
	if (thumb) {
		writedata(wd, TEST, BLEN_THUMB_MEMSIZE_FILE(thumb->width, thumb->height), thumb);
	}
}

/** \} */

/* -------------------------------------------------------------------- */
/** \name File Writing (Private)
 * \{ */

/* if MemFile * there's filesave to memory */
static bool write_file_handle(
        Main *mainvar,
        WriteWrap *ww,
        MemFile *compare, MemFile *current,
        int write_flags, const BlendThumbnail *thumb)
{
	BHead bhead;
	ListBase mainlist;
	char buf[16];
	WriteData *wd;

	blo_split_main(&mainlist, mainvar);

	wd = mywrite_begin(ww, compare, current);

#ifdef USE_NODE_COMPAT_CUSTOMNODES
	/* don't write compatibility data on undo */
	if (!current) {
		/* deprecated forward compat data is freed again below */
		customnodes_add_deprecated_data(mainvar);
	}
#endif

	sprintf(buf, "BLENDER%c%c%.3d",
	        (sizeof(void *) == 8)      ? '-' : '_',
	        (ENDIAN_ORDER == B_ENDIAN) ? 'V' : 'v',
	        BLENDER_VERSION);

	mywrite(wd, buf, 12);

	write_renderinfo(wd, mainvar);
	write_thumb(wd, thumb);
	write_global(wd, write_flags, mainvar);

	/* The windowmanager and screen often change,
	 * avoid thumbnail detecting changes because of this. */
	mywrite_flush(wd);

	OverrideStaticStorage *override_storage = wd->use_memfile ? NULL : BKE_override_static_operations_store_initialize();

	/* This outer loop allows to save first datablocks from real mainvar, then the temp ones from override process,
	 * if needed, without duplicating whole code. */
	Main *bmain = mainvar;
	do {
		ListBase *lbarray[MAX_LIBARRAY];
		int a = set_listbasepointers(bmain, lbarray);
		while (a--) {
			ID *id = lbarray[a]->first;

			if (id && GS(id->name) == ID_LI) {
				continue;  /* Libraries are handled separately below. */
			}

			for (; id; id = id->next) {
				/* We should never attempt to write non-regular IDs (i.e. all kind of temp/runtime ones). */
				BLI_assert((id->tag & (LIB_TAG_NO_MAIN | LIB_TAG_NO_USER_REFCOUNT | LIB_TAG_NOT_ALLOCATED)) == 0);

				const bool do_override = !ELEM(override_storage, NULL, bmain) && id->override_static;

				if (do_override) {
					BKE_override_static_operations_store_start(bmain, override_storage, id);
				}

				switch ((ID_Type)GS(id->name)) {
					case ID_WM:
						write_windowmanager(wd, (wmWindowManager *)id);
						break;
					case ID_WS:
						write_workspace(wd, (WorkSpace *)id);
						break;
					case ID_SCR:
						write_screen(wd, (bScreen *)id);
						break;
					case ID_MC:
						write_movieclip(wd, (MovieClip *)id);
						break;
					case ID_MSK:
						write_mask(wd, (Mask *)id);
						break;
					case ID_SCE:
						write_scene(wd, (Scene *)id);
						break;
					case ID_CU:
						write_curve(wd, (Curve *)id);
						break;
					case ID_MB:
						write_mball(wd, (MetaBall *)id);
						break;
					case ID_IM:
						write_image(wd, (Image *)id);
						break;
					case ID_CA:
						write_camera(wd, (Camera *)id);
						break;
					case ID_LA:
						write_lamp(wd, (Lamp *)id);
						break;
					case ID_LT:
						write_lattice(wd, (Lattice *)id);
						break;
					case ID_VF:
						write_vfont(wd, (VFont *)id);
						break;
					case ID_KE:
						write_key(wd, (Key *)id);
						break;
					case ID_WO:
						write_world(wd, (World *)id);
						break;
					case ID_TXT:
						write_text(wd, (Text *)id);
						break;
					case ID_SPK:
						write_speaker(wd, (Speaker *)id);
						break;
					case ID_LP:
						write_probe(wd, (LightProbe *)id);
						break;
					case ID_SO:
						write_sound(wd, (bSound *)id);
						break;
					case ID_GR:
						write_collection(wd, (Collection *)id);
						break;
					case ID_AR:
						write_armature(wd, (bArmature *)id);
						break;
					case ID_AC:
						write_action(wd, (bAction *)id);
						break;
					case ID_OB:
						write_object(wd, (Object *)id);
						break;
					case ID_MA:
						write_material(wd, (Material *)id);
						break;
					case ID_TE:
						write_texture(wd, (Tex *)id);
						break;
					case ID_ME:
						write_mesh(wd, (Mesh *)id);
						break;
					case ID_PA:
						write_particlesettings(wd, (ParticleSettings *)id);
						break;
					case ID_NT:
						write_nodetree(wd, (bNodeTree *)id);
						break;
					case ID_BR:
						write_brush(wd, (Brush *)id);
						break;
					case ID_PAL:
						write_palette(wd, (Palette *)id);
						break;
					case ID_PC:
						write_paintcurve(wd, (PaintCurve *)id);
						break;
					case ID_GD:
						write_gpencil(wd, (bGPdata *)id);
						break;
					case ID_LS:
						write_linestyle(wd, (FreestyleLineStyle *)id);
						break;
					case ID_CF:
						write_cachefile(wd, (CacheFile *)id);
						break;
					case ID_LI:
						/* Do nothing, handled below - and should never be reached. */
						BLI_assert(0);
						break;
					case ID_IP:
						/* Do nothing, deprecated. */
						break;
					default:
						/* Should never be reached. */
						BLI_assert(0);
						break;
				}

				if (do_override) {
					BKE_override_static_operations_store_end(override_storage, id);
				}
			}

			mywrite_flush(wd);
		}
	} while ((bmain != override_storage) && (bmain = override_storage));

	if (override_storage) {
		BKE_override_static_operations_store_finalize(override_storage);
		override_storage = NULL;
	}

	/* Special handling, operating over split Mains... */
	write_libraries(wd,  mainvar->next);

	/* So changes above don't cause a 'DNA1' to be detected as changed on undo. */
	mywrite_flush(wd);

	if (write_flags & G_FILE_USERPREFS) {
		write_userdef(wd, &U);
	}

	/* Write DNA last, because (to be implemented) test for which structs are written.
	 *
	 * Note that we *borrow* the pointer to 'DNAstr',
	 * so writing each time uses the same address and doesn't cause unnecessary undo overhead. */
	writedata(wd, DNA1, wd->sdna->datalen, wd->sdna->data);

#ifdef USE_NODE_COMPAT_CUSTOMNODES
	/* compatibility data not created on undo */
	if (!current) {
		/* Ugly, forward compatibility code generates deprecated data during writing,
		 * this has to be freed again. Can not be done directly after writing, otherwise
		 * the data pointers could be reused and not be mapped correctly.
		 */
		customnodes_free_deprecated_data(mainvar);
	}
#endif

	/* end of file */
	memset(&bhead, 0, sizeof(BHead));
	bhead.code = ENDB;
	mywrite(wd, &bhead, sizeof(BHead));

	blo_join_main(&mainlist);

	return mywrite_end(wd);
}

/* do reverse file history: .blend1 -> .blend2, .blend -> .blend1 */
/* return: success(0), failure(1) */
static bool do_history(const char *name, ReportList *reports)
{
	char tempname1[FILE_MAX], tempname2[FILE_MAX];
	int hisnr = U.versions;

	if (U.versions == 0) {
		return 0;
	}

	if (strlen(name) < 2) {
		BKE_report(reports, RPT_ERROR, "Unable to make version backup: filename too short");
		return 1;
	}

	while (hisnr > 1) {
		BLI_snprintf(tempname1, sizeof(tempname1), "%s%d", name, hisnr - 1);
		if (BLI_exists(tempname1)) {
			BLI_snprintf(tempname2, sizeof(tempname2), "%s%d", name, hisnr);

			if (BLI_rename(tempname1, tempname2)) {
				BKE_report(reports, RPT_ERROR, "Unable to make version backup");
				return true;
			}
		}
		hisnr--;
	}

	/* is needed when hisnr==1 */
	if (BLI_exists(name)) {
		BLI_snprintf(tempname1, sizeof(tempname1), "%s%d", name, hisnr);

		if (BLI_rename(name, tempname1)) {
			BKE_report(reports, RPT_ERROR, "Unable to make version backup");
			return true;
		}
	}

	return 0;
}

/** \} */

/* -------------------------------------------------------------------- */
/** \name File Writing (Public)
 * \{ */

/**
 * \return Success.
 */
bool BLO_write_file(
        Main *mainvar, const char *filepath, int write_flags,
        ReportList *reports, const BlendThumbnail *thumb)
{
	char tempname[FILE_MAX + 1];
	eWriteWrapType ww_type;
	WriteWrap ww;

	/* path backup/restore */
	void     *path_list_backup = NULL;
	const int path_list_flag = (BKE_BPATH_TRAVERSE_SKIP_LIBRARY | BKE_BPATH_TRAVERSE_SKIP_MULTIFILE);

	if (G.debug & G_DEBUG_IO && mainvar->lock != NULL) {
		BKE_report(reports, RPT_INFO, "Checking sanity of current .blend file *BEFORE* save to disk.");
		BLO_main_validate_libraries(mainvar, reports);
	}

	/* open temporary file, so we preserve the original in case we crash */
	BLI_snprintf(tempname, sizeof(tempname), "%s@", filepath);

	if (write_flags & G_FILE_COMPRESS) {
		ww_type = WW_WRAP_ZLIB;
	}
	else {
		ww_type = WW_WRAP_NONE;
	}

	ww_handle_init(ww_type, &ww);

	if (ww.open(&ww, tempname) == false) {
		BKE_reportf(reports, RPT_ERROR, "Cannot open file %s for writing: %s", tempname, strerror(errno));
		return 0;
	}

	/* check if we need to backup and restore paths */
	if (UNLIKELY((write_flags & G_FILE_RELATIVE_REMAP) && (G_FILE_SAVE_COPY & write_flags))) {
		path_list_backup = BKE_bpath_list_backup(mainvar, path_list_flag);
	}

	/* remapping of relative paths to new file location */
	if (write_flags & G_FILE_RELATIVE_REMAP) {
		char dir1[FILE_MAX];
		char dir2[FILE_MAX];
		BLI_split_dir_part(filepath, dir1, sizeof(dir1));
		BLI_split_dir_part(mainvar->name, dir2, sizeof(dir2));

		/* just in case there is some subtle difference */
		BLI_cleanup_dir(mainvar->name, dir1);
		BLI_cleanup_dir(mainvar->name, dir2);

		if (G.relbase_valid && (BLI_path_cmp(dir1, dir2) == 0)) {
			write_flags &= ~G_FILE_RELATIVE_REMAP;
		}
		else {
			if (G.relbase_valid) {
				/* blend may not have been saved before. Tn this case
				 * we should not have any relative paths, but if there
				 * is somehow, an invalid or empty G_MAIN->name it will
				 * print an error, don't try make the absolute in this case. */
				BKE_bpath_absolute_convert(mainvar, BKE_main_blendfile_path_from_global(), NULL);
			}
		}
	}

	if (write_flags & G_FILE_RELATIVE_REMAP) {
		/* note, making relative to something OTHER then G_MAIN->name */
		BKE_bpath_relative_convert(mainvar, filepath, NULL);
	}

	/* actual file writing */
	const bool err = write_file_handle(mainvar, &ww, NULL, NULL, write_flags, thumb);

	ww.close(&ww);

	if (UNLIKELY(path_list_backup)) {
		BKE_bpath_list_restore(mainvar, path_list_flag, path_list_backup);
		BKE_bpath_list_free(path_list_backup);
	}

	if (err) {
		BKE_report(reports, RPT_ERROR, strerror(errno));
		remove(tempname);

		return 0;
	}

	/* file save to temporary file was successful */
	/* now do reverse file history (move .blend1 -> .blend2, .blend -> .blend1) */
	if (write_flags & G_FILE_HISTORY) {
		const bool err_hist = do_history(filepath, reports);
		if (err_hist) {
			BKE_report(reports, RPT_ERROR, "Version backup failed (file saved with @)");
			return 0;
		}
	}

	if (BLI_rename(tempname, filepath) != 0) {
		BKE_report(reports, RPT_ERROR, "Cannot change old file (file saved with @)");
		return 0;
	}

	if (G.debug & G_DEBUG_IO && mainvar->lock != NULL) {
		BKE_report(reports, RPT_INFO, "Checking sanity of current .blend file *AFTER* save to disk.");
		BLO_main_validate_libraries(mainvar, reports);
	}

	return 1;
}

/**
 * \return Success.
 */
bool BLO_write_file_mem(Main *mainvar, MemFile *compare, MemFile *current, int write_flags)
{
	write_flags &= ~G_FILE_USERPREFS;

	const bool err = write_file_handle(mainvar, NULL, compare, current, write_flags, NULL);

	return (err == 0);
}

/** \} */<|MERGE_RESOLUTION|>--- conflicted
+++ resolved
@@ -2995,23 +2995,6 @@
 	writestruct(wd, ID_WM, wmWindowManager, 1, wm);
 	write_iddata(wd, &wm->id);
 
-<<<<<<< HEAD
-			}
-
-			else if (sl->spacetype == SPACE_USERPREF) {
-				writestruct(wd, DATA, SpaceUserPref, 1, sl);
-			}
-			else if (sl->spacetype == SPACE_CLIP) {
-				writestruct(wd, DATA, SpaceClip, 1, sl);
-			}
-			else if (sl->spacetype == SPACE_INFO) {
-				writestruct(wd, DATA, SpaceInfo, 1, sl);
-			}
-			else if (sl->spacetype == SPACE_TOOLBAR) {
-				writestruct(wd, DATA, SpaceToolbar, 1, sl);
-			}
-		}
-=======
 	for (wmWindow *win = wm->windows.first; win; win = win->next) {
 #ifndef WITH_GLOBAL_AREA_WRITING
 		/* Don't write global areas yet, while we make changes to them. */
@@ -3050,7 +3033,6 @@
 
 		/* direct data */
 		write_area_map(wd, AREAMAP_FROM_SCREEN(sc));
->>>>>>> f2c69eec
 	}
 }
 
