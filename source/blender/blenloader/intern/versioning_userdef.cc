--- conflicted
+++ resolved
@@ -1390,52 +1390,6 @@
         userdef, "VIEW3D_AST_brush_gpencil_sculpt", "Brushes/Grease Pencil Sculpt/Utilities");
   }
 
-<<<<<<< HEAD
-  /* start bfa asset shelf default catalogs versioning */
-  if (!USER_VERSION_ATLEAST(404, 0)) {
-    /* 3D Viewport*/
-    BKE_preferences_asset_shelf_settings_ensure_catalog_path_enabled(
-        userdef, "VIEW3D_AST_object", "Collections/Lights");
-    BKE_preferences_asset_shelf_settings_ensure_catalog_path_enabled(
-        userdef, "VIEW3D_AST_object", "Collections/Static Meshes");
-    BKE_preferences_asset_shelf_settings_ensure_catalog_path_enabled(
-        userdef, "VIEW3D_AST_object", "Materials");
-    BKE_preferences_asset_shelf_settings_ensure_catalog_path_enabled(
-        userdef, "VIEW3D_AST_object", "Curve/Grease Pencil");
-    /* Node editors*/
-
-    /*Shader*/
-    BKE_preferences_asset_shelf_settings_ensure_catalog_path_enabled(
-        userdef, "NODE_AST_shader_node_groups", "Shader Nodegroups/Color");
-    BKE_preferences_asset_shelf_settings_ensure_catalog_path_enabled(
-        userdef, "NODE_AST_shader_node_groups", "Shader Nodegroups/Mapping");
-    BKE_preferences_asset_shelf_settings_ensure_catalog_path_enabled(
-        userdef, "NODE_AST_shader_node_groups", "Shader Nodegroups/Masks");
-    BKE_preferences_asset_shelf_settings_ensure_catalog_path_enabled(
-        userdef, "NODE_AST_shader_node_groups", "Shader Nodegroups/Patterns");
-    BKE_preferences_asset_shelf_settings_ensure_catalog_path_enabled(
-        userdef, "NODE_AST_shader_node_groups", "Shader Nodegroups/Shader");
-    BKE_preferences_asset_shelf_settings_ensure_catalog_path_enabled(
-        userdef, "NODE_AST_shader_node_groups", "Shader Nodegroups/Shapes");
-    BKE_preferences_asset_shelf_settings_ensure_catalog_path_enabled(
-        userdef, "NODE_AST_shader_node_groups", "Shader Nodegroups/Utility");
-
-
-    /*Geometry Nodes*/
-    BKE_preferences_asset_shelf_settings_ensure_catalog_path_enabled(
-        userdef, "NODE_AST_geometry_node_groups", "Curve/Grease Pencil");
-    BKE_preferences_asset_shelf_settings_ensure_catalog_path_enabled(
-        userdef, "NODE_AST_geometry_node_groups", "Hair");
-    BKE_preferences_asset_shelf_settings_ensure_catalog_path_enabled(
-        userdef, "NODE_AST_geometry_node_groups", "Normals");
-
-    /*Compositor*/
-    /*To Be created*/
-  }
-  /* end bfa asset shelf default catalogs versioning */
-
-
-=======
   if (!USER_VERSION_ATLEAST(404, 9)) {
     LISTBASE_FOREACH (wmKeyMap *, keymap, &userdef->user_keymaps) {
       if (STREQ("Sculpt", keymap->idname)) {
@@ -1452,7 +1406,51 @@
       }
     }
   }
->>>>>>> 487e29af
+
+  /* start bfa asset shelf default catalogs versioning */
+  if (!USER_VERSION_ATLEAST(404, 0)) {
+    /* 3D Viewport*/
+    BKE_preferences_asset_shelf_settings_ensure_catalog_path_enabled(
+        userdef, "VIEW3D_AST_object", "Collections/Lights");
+    BKE_preferences_asset_shelf_settings_ensure_catalog_path_enabled(
+        userdef, "VIEW3D_AST_object", "Collections/Static Meshes");
+    BKE_preferences_asset_shelf_settings_ensure_catalog_path_enabled(
+        userdef, "VIEW3D_AST_object", "Materials");
+    BKE_preferences_asset_shelf_settings_ensure_catalog_path_enabled(
+        userdef, "VIEW3D_AST_object", "Curve/Grease Pencil");
+    /* Node editors*/
+
+    /*Shader*/
+    BKE_preferences_asset_shelf_settings_ensure_catalog_path_enabled(
+        userdef, "NODE_AST_shader_node_groups", "Shader Nodegroups/Color");
+    BKE_preferences_asset_shelf_settings_ensure_catalog_path_enabled(
+        userdef, "NODE_AST_shader_node_groups", "Shader Nodegroups/Mapping");
+    BKE_preferences_asset_shelf_settings_ensure_catalog_path_enabled(
+        userdef, "NODE_AST_shader_node_groups", "Shader Nodegroups/Masks");
+    BKE_preferences_asset_shelf_settings_ensure_catalog_path_enabled(
+        userdef, "NODE_AST_shader_node_groups", "Shader Nodegroups/Patterns");
+    BKE_preferences_asset_shelf_settings_ensure_catalog_path_enabled(
+        userdef, "NODE_AST_shader_node_groups", "Shader Nodegroups/Shader");
+    BKE_preferences_asset_shelf_settings_ensure_catalog_path_enabled(
+        userdef, "NODE_AST_shader_node_groups", "Shader Nodegroups/Shapes");
+    BKE_preferences_asset_shelf_settings_ensure_catalog_path_enabled(
+        userdef, "NODE_AST_shader_node_groups", "Shader Nodegroups/Utility");
+
+
+    /*Geometry Nodes*/
+    BKE_preferences_asset_shelf_settings_ensure_catalog_path_enabled(
+        userdef, "NODE_AST_geometry_node_groups", "Curve/Grease Pencil");
+    BKE_preferences_asset_shelf_settings_ensure_catalog_path_enabled(
+        userdef, "NODE_AST_geometry_node_groups", "Hair");
+    BKE_preferences_asset_shelf_settings_ensure_catalog_path_enabled(
+        userdef, "NODE_AST_geometry_node_groups", "Normals");
+
+    /*Compositor*/
+    /*To Be created*/
+  }
+  /* end bfa asset shelf default catalogs versioning */
+
+
 
   /**
    * Always bump subversion in BKE_blender_version.h when adding versioning
