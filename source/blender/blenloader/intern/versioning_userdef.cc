/* SPDX-FileCopyrightText: 2023 Blender Authors
 *
 * SPDX-License-Identifier: GPL-2.0-or-later */

/** \file
 * \ingroup blenloader
 *
 * Version patch user preferences.
 */
#define DNA_DEPRECATED_ALLOW
#include <cstring>

#include <fmt/format.h>

#include "BLI_listbase.h"
#include "BLI_map.hh"
#include "BLI_math_rotation.h"
#include "BLI_math_vector.h"
#include "BLI_string.h"
#include "BLI_string_utf8.h"
#include "BLI_string_utils.hh"
#include "BLI_utildefines.h"

#include "DNA_anim_types.h"
#include "DNA_curve_types.h"
#include "DNA_scene_types.h"
#include "DNA_space_types.h"
#include "DNA_userdef_types.h"
#include "DNA_windowmanager_types.h"

#include "BKE_addon.h"
#include "BKE_blender_version.h"
#include "BKE_colorband.hh"
#include "BKE_idprop.hh"
#include "BKE_keyconfig.h"
#include "BKE_main.hh"
#include "BKE_preferences.h"

#include "BLO_readfile.hh"
#include "BLO_userdef_default.h"

#include "BLT_translation.hh"

#include "DNA_brush_enums.h"

#include "GPU_platform.hh"

#include "MEM_guardedalloc.h"

#include "readfile.hh" /* Own include. */

#include "WM_keymap.hh"
#include "WM_types.hh"
#include "wm_event_types.hh"

/* Don't use translation strings in versioning!
 * These depend on the preferences already being read.
 * If this is important we can set the translations as part of versioning preferences,
 * however that should only be done if there are important use-cases. */
#if 0
#  include "BLT_translation.hh"
#else
#  define N_(msgid) msgid
#endif

/* For versioning we only ever want to manipulate preferences passed in. */
#define U BLI_STATIC_ASSERT(false, "Global 'U' not allowed, only use arguments passed in!")

static void do_versions_theme(const UserDef *userdef, bTheme *btheme)
{

#define USER_VERSION_ATLEAST(ver, subver) MAIN_VERSION_FILE_ATLEAST(userdef, ver, subver)
#define FROM_DEFAULT_V4_UCHAR(member) copy_v4_v4_uchar(btheme->member, U_theme_default.member)

  if (!USER_VERSION_ATLEAST(300, 41)) {
    MEMCPY_STRUCT_AFTER(btheme, &U_theme_default, name);
  }

  /* Again reset the theme, but only if stored with an early 3.1 alpha version. Some changes were
   * done in the release branch and then merged into the 3.1 branch (master). So the previous reset
   * wouldn't work for people who saved their preferences with a 3.1 build meanwhile. But we still
   * don't want to reset theme changes stored in the eventual 3.0 release once opened in a 3.1
   * build. */
  if (userdef->versionfile > 300 && !USER_VERSION_ATLEAST(301, 1)) {
    MEMCPY_STRUCT_AFTER(btheme, &U_theme_default, name);
  }

  if (!USER_VERSION_ATLEAST(301, 2)) {
    FROM_DEFAULT_V4_UCHAR(space_sequencer.mask);
  }

  if (!USER_VERSION_ATLEAST(302, 8)) {
    btheme->space_node.grid_levels = U_theme_default.space_node.grid_levels;
  }

  if (!USER_VERSION_ATLEAST(302, 9)) {
    FROM_DEFAULT_V4_UCHAR(space_sequencer.list);
    FROM_DEFAULT_V4_UCHAR(space_sequencer.list_title);
    FROM_DEFAULT_V4_UCHAR(space_sequencer.list_text);
    FROM_DEFAULT_V4_UCHAR(space_sequencer.list_text_hi);
  }

  if (!USER_VERSION_ATLEAST(306, 3)) {
    FROM_DEFAULT_V4_UCHAR(space_view3d.face_retopology);
  }

  if (!USER_VERSION_ATLEAST(306, 8)) {
    FROM_DEFAULT_V4_UCHAR(space_node.node_zone_simulation);
    FROM_DEFAULT_V4_UCHAR(space_action.simulated_frames);
  }

  if (!USER_VERSION_ATLEAST(400, 12)) {
    FROM_DEFAULT_V4_UCHAR(space_node.node_zone_repeat);
  }

  if (!USER_VERSION_ATLEAST(400, 14)) {
    FROM_DEFAULT_V4_UCHAR(space_view3d.asset_shelf.back);
    FROM_DEFAULT_V4_UCHAR(space_view3d.asset_shelf.header_back);
  }

  if (!USER_VERSION_ATLEAST(400, 24)) {
    FROM_DEFAULT_V4_UCHAR(tui.wcol_list_item.inner_sel);
    FROM_DEFAULT_V4_UCHAR(space_sequencer.transition);
  }

  if (!USER_VERSION_ATLEAST(400, 27)) {
    FROM_DEFAULT_V4_UCHAR(space_sequencer.keytype_keyframe);
    FROM_DEFAULT_V4_UCHAR(space_sequencer.keytype_breakdown);
    FROM_DEFAULT_V4_UCHAR(space_sequencer.keytype_movehold);
    FROM_DEFAULT_V4_UCHAR(space_sequencer.keytype_keyframe_select);
    FROM_DEFAULT_V4_UCHAR(space_sequencer.keytype_breakdown_select);
    FROM_DEFAULT_V4_UCHAR(space_sequencer.keytype_movehold_select);
    FROM_DEFAULT_V4_UCHAR(space_sequencer.keyborder);
    FROM_DEFAULT_V4_UCHAR(space_sequencer.keyborder_select);
    FROM_DEFAULT_V4_UCHAR(space_sequencer.transition);
  }

  if (!USER_VERSION_ATLEAST(400, 35)) {
    FROM_DEFAULT_V4_UCHAR(tui.wcol_list_item.item);
  }

  if (!USER_VERSION_ATLEAST(401, 4)) {
    FROM_DEFAULT_V4_UCHAR(space_view3d.edge_select);
    FROM_DEFAULT_V4_UCHAR(space_view3d.edge_mode_select);
    FROM_DEFAULT_V4_UCHAR(space_view3d.face_select);
    FROM_DEFAULT_V4_UCHAR(space_view3d.face_mode_select);
  }

  if (!USER_VERSION_ATLEAST(402, 13)) {
    FROM_DEFAULT_V4_UCHAR(space_text.hilite);
    FROM_DEFAULT_V4_UCHAR(space_console.console_cursor);
  }

  if (!USER_VERSION_ATLEAST(402, 16)) {
    BLI_uniquename(
        &userdef->themes, btheme, "Theme", '.', offsetof(bTheme, name), sizeof(btheme->name));
  }

  if (!USER_VERSION_ATLEAST(402, 17)) {
    FROM_DEFAULT_V4_UCHAR(space_action.keytype_generated);
    FROM_DEFAULT_V4_UCHAR(space_action.keytype_generated_select);
  }

  if (!USER_VERSION_ATLEAST(402, 21)) {
    FROM_DEFAULT_V4_UCHAR(space_image.asset_shelf.back);
    FROM_DEFAULT_V4_UCHAR(space_image.asset_shelf.header_back);
  }

  if (!USER_VERSION_ATLEAST(402, 47)) {
    FROM_DEFAULT_V4_UCHAR(space_view3d.time_gp_keyframe);
  }

  if (!USER_VERSION_ATLEAST(403, 1)) {
    FROM_DEFAULT_V4_UCHAR(space_sequencer.keytype_generated);
    FROM_DEFAULT_V4_UCHAR(space_sequencer.keytype_generated_select);
  }

  if (!USER_VERSION_ATLEAST(402, 62)) {
    FROM_DEFAULT_V4_UCHAR(space_sequencer.audio);
    FROM_DEFAULT_V4_UCHAR(space_sequencer.color_strip);
    FROM_DEFAULT_V4_UCHAR(space_sequencer.effect);
    FROM_DEFAULT_V4_UCHAR(space_sequencer.image);
    FROM_DEFAULT_V4_UCHAR(space_sequencer.mask);
    FROM_DEFAULT_V4_UCHAR(space_sequencer.meta);
    FROM_DEFAULT_V4_UCHAR(space_sequencer.movie);
    FROM_DEFAULT_V4_UCHAR(space_sequencer.movieclip);
    FROM_DEFAULT_V4_UCHAR(space_sequencer.scene);
    FROM_DEFAULT_V4_UCHAR(space_sequencer.text_strip);
    FROM_DEFAULT_V4_UCHAR(space_sequencer.transition);
  }

  if (!USER_VERSION_ATLEAST(403, 5)) {
    FROM_DEFAULT_V4_UCHAR(space_view3d.before_current_frame);
    FROM_DEFAULT_V4_UCHAR(space_view3d.after_current_frame);
    FROM_DEFAULT_V4_UCHAR(space_sequencer.before_current_frame);
    FROM_DEFAULT_V4_UCHAR(space_sequencer.after_current_frame);
  }

  if (!USER_VERSION_ATLEAST(403, 18)) {
    FROM_DEFAULT_V4_UCHAR(tui.icon_autokey);
  }

  if (!USER_VERSION_ATLEAST(403, 25)) {
    FROM_DEFAULT_V4_UCHAR(space_node.node_zone_foreach_geometry_element);
  }

  if (!USER_VERSION_ATLEAST(403, 27)) {
    FROM_DEFAULT_V4_UCHAR(tui.editor_border);
    FROM_DEFAULT_V4_UCHAR(tui.editor_outline);
    FROM_DEFAULT_V4_UCHAR(tui.editor_outline_active);
  }

  /* start bfa asset shelf versioning */
  if (!USER_VERSION_ATLEAST(403, 0)) {
    FROM_DEFAULT_V4_UCHAR(space_node.asset_shelf.back);
    FROM_DEFAULT_V4_UCHAR(space_node.asset_shelf.header_back);
  }
  /* end bfa */

  if (!USER_VERSION_ATLEAST(404, 7)) {
    if (btheme->space_view3d.face_front[0] == 0 && btheme->space_view3d.face_front[1] == 0 &&
        btheme->space_view3d.face_front[2] == 0xFF && btheme->space_view3d.face_front[3] == 0xB3)
    {
      /* Use new default value only if currently set to the old default value. */
      FROM_DEFAULT_V4_UCHAR(space_view3d.face_front);
    }
  }

  if (!USER_VERSION_ATLEAST(404, 12)) {
    FROM_DEFAULT_V4_UCHAR(space_sequencer.text_strip_cursor);
    FROM_DEFAULT_V4_UCHAR(space_sequencer.selected_text);
  }

  if (!USER_VERSION_ATLEAST(405, 3)) {
    FROM_DEFAULT_V4_UCHAR(tui.wcol_state.error);
    FROM_DEFAULT_V4_UCHAR(tui.wcol_state.warning);
    FROM_DEFAULT_V4_UCHAR(tui.wcol_state.info);
    FROM_DEFAULT_V4_UCHAR(tui.wcol_state.success);
  }

  if (!USER_VERSION_ATLEAST(405, 14)) {
    FROM_DEFAULT_V4_UCHAR(space_node.node_zone_closure);
  }

  if (!USER_VERSION_ATLEAST(405, 82)) {
    FROM_DEFAULT_V4_UCHAR(space_clip.anim_preview_range);
  }

<<<<<<< HEAD
=======
  if (!USER_VERSION_ATLEAST(500, 5)) {
    FROM_DEFAULT_V4_UCHAR(space_properties.tab_back);
    FROM_DEFAULT_V4_UCHAR(space_view3d.tab_back);
    FROM_DEFAULT_V4_UCHAR(space_file.tab_back);
    FROM_DEFAULT_V4_UCHAR(space_graph.tab_back);
    FROM_DEFAULT_V4_UCHAR(space_info.tab_back);
    FROM_DEFAULT_V4_UCHAR(space_action.tab_back);
    FROM_DEFAULT_V4_UCHAR(space_nla.tab_back);
    FROM_DEFAULT_V4_UCHAR(space_sequencer.tab_back);
    FROM_DEFAULT_V4_UCHAR(space_image.tab_back);
    FROM_DEFAULT_V4_UCHAR(space_text.tab_back);
    FROM_DEFAULT_V4_UCHAR(space_outliner.tab_back);
    FROM_DEFAULT_V4_UCHAR(space_node.tab_back);
    FROM_DEFAULT_V4_UCHAR(space_preferences.tab_back);
    FROM_DEFAULT_V4_UCHAR(space_console.tab_back);
    FROM_DEFAULT_V4_UCHAR(space_clip.tab_back);
    FROM_DEFAULT_V4_UCHAR(space_topbar.tab_back);
    FROM_DEFAULT_V4_UCHAR(space_statusbar.tab_back);
    FROM_DEFAULT_V4_UCHAR(space_spreadsheet.tab_back);
  }

  if (!USER_VERSION_ATLEAST(500, 6)) {
    /* Match the selected/unselected outline colors. */
    copy_v4_v4_uchar(btheme->tui.wcol_box.outline_sel, U_theme_default.tui.wcol_box.outline);
    copy_v4_v4_uchar(btheme->tui.wcol_list_item.outline_sel,
                     U_theme_default.tui.wcol_list_item.outline);
    copy_v4_v4_uchar(btheme->tui.wcol_menu.outline_sel, U_theme_default.tui.wcol_menu.outline);
    copy_v4_v4_uchar(btheme->tui.wcol_menu_back.outline_sel,
                     U_theme_default.tui.wcol_menu_back.outline);
    copy_v4_v4_uchar(btheme->tui.wcol_menu_item.outline_sel,
                     U_theme_default.tui.wcol_menu_item.outline);
    copy_v4_v4_uchar(btheme->tui.wcol_num.outline_sel, U_theme_default.tui.wcol_num.outline);
    copy_v4_v4_uchar(btheme->tui.wcol_numslider.outline_sel,
                     U_theme_default.tui.wcol_numslider.outline);
    copy_v4_v4_uchar(btheme->tui.wcol_option.outline_sel, U_theme_default.tui.wcol_option.outline);
    copy_v4_v4_uchar(btheme->tui.wcol_pie_menu.outline_sel,
                     U_theme_default.tui.wcol_pie_menu.outline);
    copy_v4_v4_uchar(btheme->tui.wcol_progress.outline_sel,
                     U_theme_default.tui.wcol_progress.outline);
    copy_v4_v4_uchar(btheme->tui.wcol_pulldown.outline_sel,
                     U_theme_default.tui.wcol_pulldown.outline);
    copy_v4_v4_uchar(btheme->tui.wcol_radio.outline_sel, U_theme_default.tui.wcol_radio.outline);
    copy_v4_v4_uchar(btheme->tui.wcol_regular.outline_sel,
                     U_theme_default.tui.wcol_regular.outline);
    copy_v4_v4_uchar(btheme->tui.wcol_scroll.outline_sel, U_theme_default.tui.wcol_scroll.outline);
    copy_v4_v4_uchar(btheme->tui.wcol_tab.outline_sel, U_theme_default.tui.wcol_tab.outline);
    copy_v4_v4_uchar(btheme->tui.wcol_text.outline_sel, U_theme_default.tui.wcol_text.outline);
    copy_v4_v4_uchar(btheme->tui.wcol_toggle.outline_sel, U_theme_default.tui.wcol_toggle.outline);
    copy_v4_v4_uchar(btheme->tui.wcol_tool.outline_sel, U_theme_default.tui.wcol_tool.outline);
    copy_v4_v4_uchar(btheme->tui.wcol_toolbar_item.outline_sel,
                     U_theme_default.tui.wcol_toolbar_item.outline);
    copy_v4_v4_uchar(btheme->tui.wcol_tooltip.outline_sel,
                     U_theme_default.tui.wcol_tooltip.outline);
  }

  if (!USER_VERSION_ATLEAST(500, 9)) {
    FROM_DEFAULT_V4_UCHAR(tui.panel_header);
    FROM_DEFAULT_V4_UCHAR(tui.panel_back);
    FROM_DEFAULT_V4_UCHAR(tui.panel_sub_back);
  }

  if (!USER_VERSION_ATLEAST(500, 12)) {
    FROM_DEFAULT_V4_UCHAR(space_node.syntaxs);
    FROM_DEFAULT_V4_UCHAR(space_node.syntaxb);
    FROM_DEFAULT_V4_UCHAR(space_node.syntaxn);
    FROM_DEFAULT_V4_UCHAR(space_node.syntaxv);
    FROM_DEFAULT_V4_UCHAR(space_node.syntaxc);
    FROM_DEFAULT_V4_UCHAR(space_node.syntaxd);
    FROM_DEFAULT_V4_UCHAR(space_node.nodeclass_attribute);
    FROM_DEFAULT_V4_UCHAR(space_node.nodeclass_filter);
    FROM_DEFAULT_V4_UCHAR(space_node.nodeclass_geometry);
    FROM_DEFAULT_V4_UCHAR(space_node.nodeclass_output);
    FROM_DEFAULT_V4_UCHAR(space_node.nodeclass_script);
    FROM_DEFAULT_V4_UCHAR(space_node.nodeclass_shader);
    FROM_DEFAULT_V4_UCHAR(space_node.nodeclass_texture);
    FROM_DEFAULT_V4_UCHAR(space_node.nodeclass_vector);
  }

>>>>>>> 9a41dc73
  /**
   * Always bump subversion in BKE_blender_version.h when adding versioning
   * code here, and wrap it inside a USER_VERSION_ATLEAST check.
   *
   * \note Keep this message at the bottom of the function.
   */

#undef FROM_DEFAULT_V4_UCHAR

#undef USER_VERSION_ATLEAST
}

/** #UserDef.flag */
#define USER_LMOUSESELECT (1 << 14) /* deprecated */

static void do_version_select_mouse(const UserDef *userdef, wmKeyMapItem *kmi)
{
  /* Remove select/action mouse from user defined keymaps. */
  enum {
    ACTIONMOUSE = 0x0005,
    SELECTMOUSE = 0x0006,
    EVT_TWEAK_A = 0x5005,
    EVT_TWEAK_S = 0x5006,
  };
  const bool left = (userdef->flag & USER_LMOUSESELECT) != 0;

  switch (kmi->type) {
    case SELECTMOUSE:
      kmi->type = (left) ? LEFTMOUSE : RIGHTMOUSE;
      break;
    case ACTIONMOUSE:
      kmi->type = (left) ? RIGHTMOUSE : LEFTMOUSE;
      break;
    case EVT_TWEAK_S:
      kmi->type = (left) ? LEFTMOUSE : RIGHTMOUSE;
      kmi->val = KM_CLICK_DRAG;
      break;
    case EVT_TWEAK_A:
      kmi->type = (left) ? RIGHTMOUSE : LEFTMOUSE;
      kmi->val = KM_CLICK_DRAG;
      break;
    default:
      break;
  }
}

static void do_version_keyframe_jump(wmKeyMapItem *kmi)
{
  if (STREQ(kmi->idname, "GRAPH_OT_keyframe_jump")) {
    STRNCPY(kmi->idname, "SCREEN_OT_keyframe_jump");
  }
}

static bool keymap_item_has_invalid_wm_context_data_path(wmKeyMapItem *kmi, void * /*user_data*/)
{
  if (STRPREFIX(kmi->idname, "WM_OT_context_") && kmi->properties) {
    IDProperty *idprop = IDP_GetPropertyFromGroup(kmi->properties, "data_path");
    if (idprop && (idprop->type == IDP_STRING) &&
        STRPREFIX(static_cast<const char *>(idprop->data.pointer), "(null)"))
    {
      return true;
    }
  }
  return false;
}

/** Tweak event types have been removed, replace with click-drag. */
static bool keymap_item_update_tweak_event(wmKeyMapItem *kmi, void * /*user_data*/)
{
  /* Tweak events for L M R mouse-buttons. */
  enum {
    EVT_TWEAK_L = 0x5002,
    EVT_TWEAK_M = 0x5003,
    EVT_TWEAK_R = 0x5004,
  };
  switch (kmi->type) {
    case EVT_TWEAK_L:
      kmi->type = LEFTMOUSE;
      break;
    case EVT_TWEAK_M:
      kmi->type = MIDDLEMOUSE;
      break;
    case EVT_TWEAK_R:
      kmi->type = RIGHTMOUSE;
      break;
    default:
      kmi->direction = KM_ANY;
      return false;
  }

  if (kmi->val >= KM_DIRECTION_N && kmi->val <= KM_DIRECTION_NW) {
    kmi->direction = kmi->val;
  }
  else {
    kmi->direction = KM_ANY;
  }
  kmi->val = KM_CLICK_DRAG;
  return false;
}

static void keymap_update_brushes_handle_add_item(
    const blender::StringRef asset_prefix,
    const blender::StringRef tool_property,
    const blender::Map<blender::StringRef, blender::StringRefNull> &tool_tool_map,
    const blender::Map<blender::StringRef, blender::StringRef> &tool_asset_map,
    const blender::Map<int, blender::StringRef> &id_asset_map,
    wmKeyMapItem *kmi)
{
  std::optional<blender::StringRef> asset_id = {};
  std::optional<blender::StringRefNull> tool_id = {};
  if (STREQ(kmi->idname, "WM_OT_tool_set_by_id")) {
    IDProperty *idprop = IDP_GetPropertyFromGroup(kmi->properties, "name");
    if (idprop && (idprop->type == IDP_STRING)) {
      const blender::StringRef prop_val = IDP_String(idprop);
      if (!prop_val.startswith("builtin_brush.")) {
        return;
      }
      if (tool_asset_map.contains(prop_val)) {
        asset_id = tool_asset_map.lookup(prop_val);
      }
      else if (tool_tool_map.contains(prop_val)) {
        tool_id = tool_tool_map.lookup(prop_val);
      }
    }
  }
  else if (STREQ(kmi->idname, "PAINT_OT_brush_select")) {
    IDProperty *idprop = IDP_GetPropertyFromGroup(kmi->properties, tool_property);
    if (idprop && (idprop->type == IDP_INT)) {
      const int prop_val = IDP_Int(idprop);
      if (id_asset_map.contains(prop_val)) {
        asset_id = id_asset_map.lookup(prop_val);
      }
    }
  }

  if (asset_id) {
    const std::string full_path = fmt::format("{}{}", asset_prefix, *asset_id);

    WM_keymap_item_properties_reset(kmi, nullptr);
    STRNCPY(kmi->idname, "BRUSH_OT_asset_activate");
    IDP_AddToGroup(
        kmi->properties,
        blender::bke::idprop::create("asset_library_type", ASSET_LIBRARY_ESSENTIALS).release());
    IDP_AddToGroup(kmi->properties,
                   blender::bke::idprop::create("relative_asset_identifier", full_path).release());
  }
  else if (tool_id) {
    WM_keymap_item_properties_reset(kmi, nullptr);
    IDP_AddToGroup(kmi->properties, blender::bke::idprop::create("name", *tool_id).release());
  }
}

static void keymap_update_brushes_handle_remove_item(
    const blender::StringRef asset_prefix,
    const blender::StringRef tool_property,
    const blender::Map<int, blender::StringRef> &id_asset_map,
    wmKeyMapItem *kmi)
{
  std::optional<blender::StringRef> asset_id = {};
  /* Only the paint.brush_select operator is stored in the default keymap & applicable to be
   * updated if the user removed it in a previous version. */
  if (STREQ(kmi->idname, "PAINT_OT_brush_select")) {
    IDProperty *idprop = IDP_GetPropertyFromGroup(kmi->properties, tool_property);
    if (idprop && (idprop->type == IDP_INT)) {
      const int prop_val = IDP_Int(idprop);
      if (id_asset_map.contains(prop_val)) {
        asset_id = id_asset_map.lookup(prop_val);
      }
    }
  }

  if (asset_id) {
    const std::string full_path = fmt::format("{}{}", asset_prefix, *asset_id);

    WM_keymap_item_properties_reset(kmi, nullptr);
    STRNCPY(kmi->idname, "BRUSH_OT_asset_activate");
    IDP_AddToGroup(
        kmi->properties,
        blender::bke::idprop::create("asset_library_type", ASSET_LIBRARY_ESSENTIALS).release());
    IDP_AddToGroup(kmi->properties,
                   blender::bke::idprop::create("relative_asset_identifier", full_path).release());
  }
}

static void keymap_update_brushes(
    wmKeyMap *keymap,
    const blender::StringRef asset_prefix,
    const blender::StringRef tool_property,
    const blender::Map<blender::StringRef, blender::StringRefNull> &tool_tool_map,
    const blender::Map<blender::StringRef, blender::StringRef> &tool_asset_map,
    const blender::Map<int, blender::StringRef> &id_asset_map)
{
  LISTBASE_FOREACH (wmKeyMapDiffItem *, kmid, &keymap->diff_items) {
    if (kmid->add_item) {
      keymap_update_brushes_handle_add_item(asset_prefix,
                                            tool_property,
                                            tool_tool_map,
                                            tool_asset_map,
                                            id_asset_map,
                                            kmid->add_item);
    }
    if (kmid->remove_item) {
      keymap_update_brushes_handle_remove_item(
          asset_prefix, tool_property, id_asset_map, kmid->remove_item);
    }
  }
}

static void keymap_update_mesh_sculpt_brushes(wmKeyMap *keymap)
{
  constexpr blender::StringRef asset_prefix =
      "brushes/essentials_brushes-mesh_sculpt.blend/Brush/";
  constexpr blender::StringRef tool_property = "sculpt_tool";

  const auto tool_asset_map = []() {
    blender::Map<blender::StringRef, blender::StringRef> map;
    map.add_new("builtin_brush.Draw Sharp", "Draw Sharp");
    map.add_new("builtin_brush.Clay", "Clay");
    map.add_new("builtin_brush.Clay Strips", "Clay Strips");
    map.add_new("builtin_brush.Clay Thumb", "Clay Thumb");
    map.add_new("builtin_brush.Layer", "Layer");
    map.add_new("builtin_brush.Inflate", "Inflate/Deflate");
    map.add_new("builtin_brush.Blob", "Blob");
    map.add_new("builtin_brush.Crease", "Crease Polish");
    map.add_new("builtin_brush.Smooth", "Smooth");
    map.add_new("builtin_brush.Flatten", "Flatten/Contrast");
    map.add_new("builtin_brush.Fill", "Fill/Deepen");
    map.add_new("builtin_brush.Scrape", "Scrape/Fill");
    map.add_new("builtin_brush.Multi-plane Scrape", "Scrape Multiplane");
    map.add_new("builtin_brush.Pinch", "Pinch/Magnify");
    map.add_new("builtin_brush.Grab", "Grab");
    map.add_new("builtin_brush.Elastic Deform", "Elastic Grab");
    map.add_new("builtin_brush.Snake Hook", "Snake Hook");
    map.add_new("builtin_brush.Thumb", "Thumb");
    map.add_new("builtin_brush.Pose", "Pose");
    map.add_new("builtin_brush.Nudge", "Nudge");
    map.add_new("builtin_brush.Rotate", "Twist");
    map.add_new("builtin_brush.Slide Relax", "Relax Slide");
    map.add_new("builtin_brush.Boundary", "Boundary");
    map.add_new("builtin_brush.Cloth", "Drag Cloth");
    map.add_new("builtin_brush.Simplify", "Density");
    map.add_new("builtin_brush.Multires Displacement Eraser", "Erase Multires Displacement");
    map.add_new("builtin_brush.Multires Displacement Smear", "Smear Multires Displacement");
    map.add_new("builtin_brush.Smear", "Smear");

    return map;
  }();

  const auto tool_tool_map = []() {
    blender::Map<blender::StringRef, blender::StringRefNull> map;
    map.add_new("builtin_brush.Draw", "builtin.brush");
    map.add_new("builtin_brush.Paint", "builtin_brush.paint");
    map.add_new("builtin_brush.Mask", "builtin_brush.mask");
    map.add_new("builtin_brush.Draw Face Sets", "builtin_brush.draw_face_sets");
    return map;
  }();

  const auto id_asset_map = []() {
    blender::Map<int, blender::StringRef> map;
    map.add_new(SCULPT_BRUSH_TYPE_DRAW, "Draw");
    map.add_new(SCULPT_BRUSH_TYPE_DRAW_SHARP, "Draw Sharp");
    map.add_new(SCULPT_BRUSH_TYPE_CLAY, "Clay");
    map.add_new(SCULPT_BRUSH_TYPE_CLAY_STRIPS, "Clay Strips");
    map.add_new(SCULPT_BRUSH_TYPE_CLAY_THUMB, "Clay Thumb");
    map.add_new(SCULPT_BRUSH_TYPE_LAYER, "Layer");
    map.add_new(SCULPT_BRUSH_TYPE_INFLATE, "Inflate/Deflate");
    map.add_new(SCULPT_BRUSH_TYPE_BLOB, "Blob");
    map.add_new(SCULPT_BRUSH_TYPE_CREASE, "Crease Polish");
    map.add_new(SCULPT_BRUSH_TYPE_SMOOTH, "Smooth");
    map.add_new(SCULPT_BRUSH_TYPE_FLATTEN, "Flatten/Contrast");
    map.add_new(SCULPT_BRUSH_TYPE_FILL, "Fill/Deepen");
    map.add_new(SCULPT_BRUSH_TYPE_SCRAPE, "Scrape/Fill");
    map.add_new(SCULPT_BRUSH_TYPE_MULTIPLANE_SCRAPE, "Scrape Multiplane");
    map.add_new(SCULPT_BRUSH_TYPE_PINCH, "Pinch/Magnify");
    map.add_new(SCULPT_BRUSH_TYPE_GRAB, "Grab");
    map.add_new(SCULPT_BRUSH_TYPE_ELASTIC_DEFORM, "Elastic Grab");
    map.add_new(SCULPT_BRUSH_TYPE_SNAKE_HOOK, "Snake Hook");
    map.add_new(SCULPT_BRUSH_TYPE_THUMB, "Thumb");
    map.add_new(SCULPT_BRUSH_TYPE_POSE, "Pose");
    map.add_new(SCULPT_BRUSH_TYPE_NUDGE, "Nudge");
    map.add_new(SCULPT_BRUSH_TYPE_ROTATE, "Twist");
    map.add_new(SCULPT_BRUSH_TYPE_SLIDE_RELAX, "Relax Slide");
    map.add_new(SCULPT_BRUSH_TYPE_BOUNDARY, "Boundary");
    map.add_new(SCULPT_BRUSH_TYPE_CLOTH, "Drag Cloth");
    map.add_new(SCULPT_BRUSH_TYPE_SIMPLIFY, "Density");
    map.add_new(SCULPT_BRUSH_TYPE_MASK, "Mask");
    map.add_new(SCULPT_BRUSH_TYPE_DRAW_FACE_SETS, "Face Set Paint");
    map.add_new(SCULPT_BRUSH_TYPE_DISPLACEMENT_ERASER, "Erase Multires Displacement");
    map.add_new(SCULPT_BRUSH_TYPE_DISPLACEMENT_SMEAR, "Smear Multires Displacement");
    map.add_new(SCULPT_BRUSH_TYPE_PAINT, "Paint Hard");
    map.add_new(SCULPT_BRUSH_TYPE_SMEAR, "Smear");
    return map;
  }();

  keymap_update_brushes(
      keymap, asset_prefix, tool_property, tool_tool_map, tool_asset_map, id_asset_map);
}

static void keymap_update_mesh_vertex_paint_brushes(wmKeyMap *keymap)
{
  constexpr blender::StringRef asset_prefix =
      "brushes/essentials_brushes-mesh_vertex.blend/Brush/";
  constexpr blender::StringRef tool_property = "vertex_tool";

  const auto tool_tool_map = []() {
    blender::Map<blender::StringRef, blender::StringRefNull> map;
    map.add_new("builtin_brush.Draw", "builtin.brush");
    map.add_new("builtin_brush.Blur", "builtin_brush.blur");
    map.add_new("builtin_brush.Average", "builtin_brush.average");
    map.add_new("builtin_brush.Smear", "builtin_brush.smear");
    return map;
  }();

  const auto id_asset_map = []() {
    blender::Map<int, blender::StringRef> map;
    map.add_new(VPAINT_BRUSH_TYPE_DRAW, "Paint Hard");
    map.add_new(VPAINT_BRUSH_TYPE_BLUR, "Blur");
    map.add_new(VPAINT_BRUSH_TYPE_AVERAGE, "Average");
    map.add_new(VPAINT_BRUSH_TYPE_SMEAR, "Smear");
    return map;
  }();

  keymap_update_brushes(keymap, asset_prefix, tool_property, tool_tool_map, {}, id_asset_map);
}

static void keymap_update_mesh_weight_paint_brushes(wmKeyMap *keymap)
{
  constexpr blender::StringRef asset_prefix =
      "brushes/essentials_brushes-mesh_weight.blend/Brush/";
  constexpr blender::StringRef tool_property = "weight_tool";

  const auto tool_tool_map = []() {
    blender::Map<blender::StringRef, blender::StringRefNull> map;
    map.add_new("builtin_brush.Draw", "builtin.brush");
    map.add_new("builtin_brush.Blur", "builtin_brush.blur");
    map.add_new("builtin_brush.Average", "builtin_brush.average");
    map.add_new("builtin_brush.Smear", "builtin_brush.smear");
    return map;
  }();

  const auto asset_id_map = []() {
    blender::Map<int, blender::StringRef> map;
    map.add_new(WPAINT_BRUSH_TYPE_DRAW, "Paint");
    map.add_new(WPAINT_BRUSH_TYPE_BLUR, "Blur");
    map.add_new(WPAINT_BRUSH_TYPE_AVERAGE, "Average");
    map.add_new(WPAINT_BRUSH_TYPE_SMEAR, "Smear");
    return map;
  }();

  keymap_update_brushes(keymap, asset_prefix, tool_property, tool_tool_map, {}, asset_id_map);
}

static void keymap_update_mesh_texture_paint_brushes(wmKeyMap *keymap)
{
  constexpr blender::StringRef asset_prefix =
      "brushes/essentials_brushes-mesh_texture.blend/Brush/";
  constexpr blender::StringRef tool_property = "image_tool";

  const auto tool_tool_map = []() {
    blender::Map<blender::StringRef, blender::StringRefNull> map;
    map.add_new("builtin_brush.Draw", "builtin.brush");
    map.add_new("builtin_brush.Soften", "builtin_brush.soften");
    map.add_new("builtin_brush.Smear", "builtin_brush.smear");
    map.add_new("builtin_brush.Clone", "builtin_brush.clone");
    map.add_new("builtin_brush.Fill", "builtin_brush.fill");
    map.add_new("builtin_brush.Mask", "builtin_brush.mask");
    return map;
  }();

  const auto id_asset_map = []() {
    blender::Map<int, blender::StringRef> map;
    map.add_new(IMAGE_PAINT_BRUSH_TYPE_DRAW, "Paint Hard");
    map.add_new(IMAGE_PAINT_BRUSH_TYPE_SOFTEN, "Blur");
    map.add_new(IMAGE_PAINT_BRUSH_TYPE_SMEAR, "Smear");
    map.add_new(IMAGE_PAINT_BRUSH_TYPE_CLONE, "Clone");
    map.add_new(IMAGE_PAINT_BRUSH_TYPE_FILL, "Fill");
    map.add_new(IMAGE_PAINT_BRUSH_TYPE_MASK, "Mask");
    return map;
  }();

  keymap_update_brushes(keymap, asset_prefix, tool_property, tool_tool_map, {}, id_asset_map);
}

void blo_do_versions_userdef(UserDef *userdef)
{
/* #UserDef & #Main happen to have the same struct member. */
#define USER_VERSION_ATLEAST(ver, subver) MAIN_VERSION_FILE_ATLEAST(userdef, ver, subver)

  /* the UserDef struct is not corrected with do_versions() .... ugh! */
  if (userdef->menuthreshold1 == 0) {
    userdef->menuthreshold1 = 5;
    userdef->menuthreshold2 = 2;
  }
  if (userdef->mixbufsize == 0) {
    userdef->mixbufsize = 2048;
  }
  if (userdef->autokey_mode == 0) {
    /* 'add/replace' but not on */
    userdef->autokey_mode = 2;
  }
  if (userdef->savetime <= 0) {
    userdef->savetime = 1;
    // XXX      error(STRINGIFY(BLENDER_STARTUP_FILE)" is buggy, please consider removing it.\n");
  }
  if (userdef->gizmo_size == 0) {
    userdef->gizmo_size = 75;
    userdef->gizmo_flag |= USER_GIZMO_DRAW;
  }
  if (userdef->pad_rot_angle == 0.0f) {
    userdef->pad_rot_angle = 15.0f;
  }

  /* If the userdef was created on a different platform, it may have an
   * unsupported GPU backend selected.  If so, pick a supported default. */
#ifdef __APPLE__
  if (userdef->gpu_backend == GPU_BACKEND_OPENGL) {
    userdef->gpu_backend = GPU_BACKEND_METAL;
  }
#else
  if (userdef->gpu_backend == GPU_BACKEND_METAL) {
    userdef->gpu_backend = GPU_BACKEND_OPENGL;
  }
#endif

  /* graph editor - unselected F-Curve visibility */
  if (userdef->fcu_inactive_alpha == 0) {
    userdef->fcu_inactive_alpha = 0.25f;
  }

  if (!USER_VERSION_ATLEAST(192, 0)) {
    STRNCPY(userdef->sounddir, "/");
  }

  /* patch to set Dupli Armature */
  if (!USER_VERSION_ATLEAST(220, 0)) {
    userdef->dupflag |= USER_DUP_ARM;
  }

  /* added seam, normal color, undo */
  if (!USER_VERSION_ATLEAST(235, 0)) {
    userdef->uiflag |= USER_GLOBALUNDO;
    if (userdef->undosteps == 0) {
      userdef->undosteps = 32;
    }
  }
  if (!USER_VERSION_ATLEAST(236, 0)) {
    /* illegal combo... */
    if (userdef->flag & USER_LMOUSESELECT) {
      userdef->flag &= ~USER_TWOBUTTONMOUSE;
    }
  }
  if (!USER_VERSION_ATLEAST(240, 0)) {
    userdef->uiflag |= USER_PLAINMENUS;
  }
  if (!USER_VERSION_ATLEAST(242, 0)) {
    /* set defaults for 3D View rotating axis indicator */
    /* since size can't be set to 0, this indicates it's not saved in startup.blend */
    if (userdef->rvisize == 0) {
      userdef->rvisize = 15;
      userdef->rvibright = 8;
      userdef->uiflag |= USER_SHOW_GIZMO_NAVIGATE;
    }
  }
  if (!USER_VERSION_ATLEAST(244, 0)) {
    /* set default number of recently-used files (if not set) */
    if (userdef->recent_files == 0) {
      userdef->recent_files = 10;
    }
  }
  if (!USER_VERSION_ATLEAST(245, 3)) {
    if (userdef->coba_weight.tot == 0) {
      BKE_colorband_init(&userdef->coba_weight, true);
    }
  }
  if (!USER_VERSION_ATLEAST(245, 3)) {
    userdef->flag |= USER_ADD_VIEWALIGNED | USER_ADD_EDITMODE;
  }
  if (!USER_VERSION_ATLEAST(250, 0)) {
    /* adjust grease-pencil distances */
    userdef->gp_manhattandist = 1;
    userdef->gp_euclideandist = 2;

    /* adjust default interpolation for new IPO-curves */
    userdef->ipo_new = BEZT_IPO_BEZ;
  }

  if (!USER_VERSION_ATLEAST(250, 3)) {
    /* new audio system */
    if (userdef->audiochannels == 0) {
      userdef->audiochannels = 2;
    }
    if (userdef->audioformat == 0) {
      userdef->audioformat = 0x24;
    }
    if (userdef->audiorate == 0) {
      userdef->audiorate = 48000;
    }
  }

  if (!USER_VERSION_ATLEAST(250, 8)) {
    LISTBASE_FOREACH (wmKeyMap *, km, &userdef->user_keymaps) {
      if (STREQ(km->idname, "Armature_Sketch")) {
        STRNCPY(km->idname, "Armature Sketch");
      }
      else if (STREQ(km->idname, "View3D")) {
        STRNCPY(km->idname, "3D View");
      }
      else if (STREQ(km->idname, "View3D Generic")) {
        STRNCPY(km->idname, "3D View Generic");
      }
      else if (STREQ(km->idname, "EditMesh")) {
        STRNCPY(km->idname, "Mesh");
      }
      else if (STREQ(km->idname, "UVEdit")) {
        STRNCPY(km->idname, "UV Editor");
      }
      else if (STREQ(km->idname, "Animation_Channels")) {
        STRNCPY(km->idname, "Animation Channels");
      }
      else if (STREQ(km->idname, "GraphEdit Keys")) {
        STRNCPY(km->idname, "Graph Editor");
      }
      else if (STREQ(km->idname, "GraphEdit Generic")) {
        STRNCPY(km->idname, "Graph Editor Generic");
      }
      else if (STREQ(km->idname, "Action_Keys")) {
        STRNCPY(km->idname, "Dopesheet");
      }
      else if (STREQ(km->idname, "NLA Data")) {
        STRNCPY(km->idname, "NLA Editor");
      }
      else if (STREQ(km->idname, "Node Generic")) {
        STRNCPY(km->idname, "Node Editor");
      }
      else if (STREQ(km->idname, "Logic Generic")) {
        STRNCPY(km->idname, "Logic Editor");
      }
      else if (STREQ(km->idname, "File")) {
        STRNCPY(km->idname, "File Browser");
      }
      else if (STREQ(km->idname, "FileMain")) {
        STRNCPY(km->idname, "File Browser Main");
      }
      else if (STREQ(km->idname, "FileButtons")) {
        STRNCPY(km->idname, "File Browser Buttons");
      }
      else if (STREQ(km->idname, "Buttons Generic")) {
        STRNCPY(km->idname, "Property Editor");
      }
    }
  }

  if (!USER_VERSION_ATLEAST(252, 3)) {
    if (userdef->flag & USER_LMOUSESELECT) {
      userdef->flag &= ~USER_TWOBUTTONMOUSE;
    }
  }
  if (!USER_VERSION_ATLEAST(252, 4)) {
    /* default new handle type is auto handles */
    userdef->keyhandles_new = HD_AUTO;
  }

  if (!USER_VERSION_ATLEAST(257, 0)) {
    /* Clear #AUTOKEY_FLAG_ONLYKEYINGSET flag from user-preferences,
     * so that it doesn't linger around from old configurations like a ghost. */
    userdef->keying_flag &= ~AUTOKEY_FLAG_ONLYKEYINGSET;
  }

  if (!USER_VERSION_ATLEAST(260, 3)) {
    /* if new keyframes handle default is stuff "auto", make it "auto-clamped" instead
     * was changed in 260 as part of GSoC11, but version patch was wrong
     */
    if (userdef->keyhandles_new == HD_AUTO) {
      userdef->keyhandles_new = HD_AUTO_ANIM;
    }
  }

  if (!USER_VERSION_ATLEAST(267, 0)) {

    /* GL Texture Garbage Collection */
    if (userdef->textimeout == 0) {
      userdef->texcollectrate = 60;
      userdef->textimeout = 120;
    }
    if (userdef->memcachelimit <= 0) {
      userdef->memcachelimit = 32;
    }
    if (userdef->dbl_click_time == 0) {
      userdef->dbl_click_time = 350;
    }
    if (userdef->v2d_min_gridsize == 0) {
      userdef->v2d_min_gridsize = 35;
    }
    if (userdef->widget_unit == 0) {
      userdef->widget_unit = 20;
    }
    if (userdef->anisotropic_filter <= 0) {
      userdef->anisotropic_filter = 1;
    }

    if (userdef->ndof_translation_sensitivity == 0.0f) {
      userdef->ndof_translation_sensitivity = 1.0f;
      userdef->ndof_flag = (NDOF_LOCK_HORIZON | NDOF_SHOULD_PAN | NDOF_SHOULD_ZOOM |
                            NDOF_SHOULD_ROTATE);
    }

    if (userdef->ndof_rotation_sensitivity == 0.0f) {
      userdef->ndof_rotation_sensitivity = userdef->ndof_translation_sensitivity;

      if (!(userdef->flag & USER_TRACKBALL)) {
        userdef->ndof_flag |= NDOF_TURNTABLE;
      }
    }
  }

  if (!USER_VERSION_ATLEAST(269, 4)) {
    userdef->walk_navigation.mouse_speed = 1.0f;
    userdef->walk_navigation.walk_speed = 2.5f; /* m/s */
    userdef->walk_navigation.walk_speed_factor = 5.0f;
    userdef->walk_navigation.view_height = 1.6f;   /* m */
    userdef->walk_navigation.jump_height = 0.4f;   /* m */
    userdef->walk_navigation.teleport_time = 0.2f; /* s */
  }

  if (!USER_VERSION_ATLEAST(271, 5)) {
    userdef->pie_menu_radius = 100;
    userdef->pie_menu_threshold = 12;
    userdef->pie_animation_timeout = 6;
  }

  if (!USER_VERSION_ATLEAST(275, 2)) {
    userdef->ndof_deadzone = 0.0;
  }

  if (!USER_VERSION_ATLEAST(275, 4)) {
    userdef->node_margin = 80;
  }

  if (!USER_VERSION_ATLEAST(278, 6)) {
    /* Clear preference flags for re-use. */
    userdef->flag &= ~(USER_FLAG_NUMINPUT_ADVANCED | (1 << 2) | USER_FLAG_UNUSED_3 |
                       USER_FLAG_UNUSED_6 | USER_FLAG_UNUSED_7 | USER_INTERNET_ALLOW |
                       USER_DEVELOPER_UI);
    userdef->uiflag &= ~USER_HEADER_BOTTOM;
    userdef->transopts &= ~(USER_TR_UNUSED_3 | USER_TR_UNUSED_4 | USER_TR_UNUSED_6 |
                            USER_TR_UNUSED_7);

    userdef->uiflag |= USER_LOCK_CURSOR_ADJUST;
  }

  if (!USER_VERSION_ATLEAST(280, 20)) {
    userdef->gpu_viewport_quality = 0.6f;

    /* Reset theme, old themes will not be compatible with minor version updates from now on. */
    LISTBASE_FOREACH (bTheme *, btheme, &userdef->themes) {
      MEMCPY_STRUCT_AFTER(btheme, &U_theme_default, name);
    }

    /* Annotations - new layer color
     * Replace anything that used to be set if it looks like was left
     * on the old default (i.e. black), which most users used
     */
    if ((userdef->gpencil_new_layer_col[3] < 0.1f) || (userdef->gpencil_new_layer_col[0] < 0.1f)) {
      /* - New color matches the annotation pencil icon
       * - Non-full alpha looks better!
       */
      ARRAY_SET_ITEMS(userdef->gpencil_new_layer_col, 0.38f, 0.61f, 0.78f, 0.9f);
    }
  }

  if (!USER_VERSION_ATLEAST(280, 31)) {
    /* Remove select/action mouse from user defined keymaps. */
    LISTBASE_FOREACH (wmKeyMap *, keymap, &userdef->user_keymaps) {
      LISTBASE_FOREACH (wmKeyMapDiffItem *, kmdi, &keymap->diff_items) {
        if (kmdi->remove_item) {
          do_version_select_mouse(userdef, kmdi->remove_item);
        }
        if (kmdi->add_item) {
          do_version_select_mouse(userdef, kmdi->add_item);
        }
      }

      LISTBASE_FOREACH (wmKeyMapItem *, kmi, &keymap->items) {
        do_version_select_mouse(userdef, kmi);
      }
    }
  }

  if (!USER_VERSION_ATLEAST(280, 33)) {
    /* Enable GLTF addon by default. */
    BKE_addon_ensure(&userdef->addons, "io_scene_gltf2");

    userdef->pressure_threshold_max = 1.0f;
  }

  if (!USER_VERSION_ATLEAST(280, 35)) {
    /* Preserve RMB select setting after moving to Python and changing default value. */
    if (USER_VERSION_ATLEAST(280, 32) || !(userdef->flag & USER_LMOUSESELECT)) {
      BKE_keyconfig_pref_set_select_mouse(userdef, 1, false);
    }

    userdef->flag &= ~USER_LMOUSESELECT;
  }

  if (!USER_VERSION_ATLEAST(280, 38)) {
    copy_v4_fl4(userdef->light_param[0].vec, -0.580952, 0.228571, 0.781185, 0.0);
    copy_v4_fl4(userdef->light_param[0].col, 0.900000, 0.900000, 0.900000, 1.000000);
    copy_v4_fl4(userdef->light_param[0].spec, 0.318547, 0.318547, 0.318547, 1.000000);
    userdef->light_param[0].flag = 1;
    userdef->light_param[0].smooth = 0.1;

    copy_v4_fl4(userdef->light_param[1].vec, 0.788218, 0.593482, -0.162765, 0.0);
    copy_v4_fl4(userdef->light_param[1].col, 0.267115, 0.269928, 0.358840, 1.000000);
    copy_v4_fl4(userdef->light_param[1].spec, 0.090838, 0.090838, 0.090838, 1.000000);
    userdef->light_param[1].flag = 1;
    userdef->light_param[1].smooth = 0.25;

    copy_v4_fl4(userdef->light_param[2].vec, 0.696472, -0.696472, -0.172785, 0.0);
    copy_v4_fl4(userdef->light_param[2].col, 0.293216, 0.304662, 0.401968, 1.000000);
    copy_v4_fl4(userdef->light_param[2].spec, 0.069399, 0.020331, 0.020331, 1.000000);
    userdef->light_param[2].flag = 1;
    userdef->light_param[2].smooth = 0.4;

    copy_v4_fl4(userdef->light_param[3].vec, 0.021053, -0.989474, 0.143173, 0.0);
    copy_v4_fl4(userdef->light_param[3].col, 0.0, 0.0, 0.0, 1.0);
    copy_v4_fl4(userdef->light_param[3].spec, 0.072234, 0.082253, 0.162642, 1.000000);
    userdef->light_param[3].flag = 1;
    userdef->light_param[3].smooth = 0.7;

    copy_v3_fl3(userdef->light_ambient, 0.025000, 0.025000, 0.025000);

    userdef->flag &= ~USER_FLAG_UNUSED_4;

    userdef->uiflag &= ~(USER_HEADER_FROM_PREF | USER_REGISTER_ALL_USERS);
  }

  if (!USER_VERSION_ATLEAST(280, 41)) {
    if (userdef->pie_tap_timeout == 0) {
      userdef->pie_tap_timeout = 20;
    }
  }

  if (!USER_VERSION_ATLEAST(280, 44)) {
    userdef->uiflag &= ~(USER_NO_MULTITOUCH_GESTURES | USER_UIFLAG_UNUSED_1);
    userdef->uiflag2 &= ~USER_UIFLAG2_UNUSED_0;
    userdef->gp_settings &= ~GP_PAINT_UNUSED_0;
  }

  if (!USER_VERSION_ATLEAST(280, 50)) {
    /* 3ds is no longer enabled by default and not ported yet. */
    BKE_addon_remove_safe(&userdef->addons, "io_scene_3ds");
  }

  if (!USER_VERSION_ATLEAST(280, 51)) {
    userdef->move_threshold = 2;
  }

  if (!USER_VERSION_ATLEAST(280, 58)) {
    if (userdef->image_draw_method != IMAGE_DRAW_METHOD_GLSL) {
      userdef->image_draw_method = IMAGE_DRAW_METHOD_AUTO;
    }
  }

  /* Patch to set dupli light-probes and grease-pencil. */
  if (!USER_VERSION_ATLEAST(280, 58)) {
    userdef->dupflag |= USER_DUP_LIGHTPROBE;
    userdef->dupflag |= USER_DUP_GPENCIL;
  }

  if (!USER_VERSION_ATLEAST(280, 60)) {
    const float GPU_VIEWPORT_QUALITY_FXAA = 0.10f;
    const float GPU_VIEWPORT_QUALITY_TAA8 = 0.25f;
    const float GPU_VIEWPORT_QUALITY_TAA16 = 0.6f;
    const float GPU_VIEWPORT_QUALITY_TAA32 = 0.8f;

    if (userdef->gpu_viewport_quality <= GPU_VIEWPORT_QUALITY_FXAA) {
      userdef->viewport_aa = SCE_DISPLAY_AA_OFF;
    }
    else if (userdef->gpu_viewport_quality <= GPU_VIEWPORT_QUALITY_TAA8) {
      userdef->viewport_aa = SCE_DISPLAY_AA_FXAA;
    }
    else if (userdef->gpu_viewport_quality <= GPU_VIEWPORT_QUALITY_TAA16) {
      userdef->viewport_aa = SCE_DISPLAY_AA_SAMPLES_8;
    }
    else if (userdef->gpu_viewport_quality <= GPU_VIEWPORT_QUALITY_TAA32) {
      userdef->viewport_aa = SCE_DISPLAY_AA_SAMPLES_16;
    }
    else {
      userdef->viewport_aa = SCE_DISPLAY_AA_SAMPLES_32;
    }
  }

  if (!USER_VERSION_ATLEAST(280, 62)) {
    if (userdef->vbotimeout == 0) {
      userdef->vbocollectrate = 60;
      userdef->vbotimeout = 120;
    }

    if (userdef->lookdev_sphere_size == 0) {
      userdef->lookdev_sphere_size = 150;
    }

    userdef->pref_flag |= USER_PREF_FLAG_SAVE;
  }

  if (!USER_VERSION_ATLEAST(280, 73)) {
    userdef->drag_threshold = 30;
    userdef->drag_threshold_mouse = 3;
    userdef->drag_threshold_tablet = 10;
  }

  if (!USER_VERSION_ATLEAST(281, 9)) {
    /* X3D is no longer enabled by default. */
    BKE_addon_remove_safe(&userdef->addons, "io_scene_x3d");
  }

  if (!USER_VERSION_ATLEAST(281, 12)) {
    userdef->render_display_type = USER_RENDER_DISPLAY_WINDOW;
    userdef->filebrowser_display_type = USER_TEMP_SPACE_DISPLAY_WINDOW;
  }

  if (!USER_VERSION_ATLEAST(281, 13)) {
    userdef->auto_smoothing_new = FCURVE_SMOOTH_CONT_ACCEL;

    if (userdef->file_space_data.display_type == FILE_DEFAULTDISPLAY) {
      memcpy(
          &userdef->file_space_data, &U_default.file_space_data, sizeof(userdef->file_space_data));
    }
  }

  if (!USER_VERSION_ATLEAST(281, 16)) {
    wmKeyConfigFilterItemParams params{};
    params.check_item = true;
    params.check_diff_item_add = true;
    BKE_keyconfig_pref_filter_items(
        userdef, &params, keymap_item_has_invalid_wm_context_data_path, nullptr);
  }

  if (!USER_VERSION_ATLEAST(282, 1)) {
    userdef->file_space_data.filter_id = U_default.file_space_data.filter_id;
  }

  if (!USER_VERSION_ATLEAST(282, 4)) {
    if (userdef->view_rotate_sensitivity_turntable == 0.0f) {
      userdef->view_rotate_sensitivity_turntable = DEG2RADF(0.4f);
      userdef->view_rotate_sensitivity_trackball = 1.0f;
    }
    if (userdef->scrollback == 0) {
      userdef->scrollback = U_default.scrollback;
    }

    /* Enable Overlay Engine Smooth Wire by default */
    userdef->gpu_flag |= USER_GPU_FLAG_OVERLAY_SMOOTH_WIRE;
  }

  if (!USER_VERSION_ATLEAST(283, 13)) {
    /* If Translations is off then language should default to English. */
    if ((userdef->transopts & USER_DOTRANSLATE_DEPRECATED) == 0) {
      userdef->language = ULANGUAGE_ENGLISH;
    }
    /* Clear this deprecated flag. */
    userdef->transopts &= ~USER_DOTRANSLATE_DEPRECATED;
  }

  if (!USER_VERSION_ATLEAST(290, 7)) {
    userdef->statusbar_flag = STATUSBAR_SHOW_VERSION;
  }

  if (!USER_VERSION_ATLEAST(291, 1)) {
    if (userdef->collection_instance_empty_size == 0) {
      userdef->collection_instance_empty_size = 1.0f;
    }
  }

  if (!USER_VERSION_ATLEAST(292, 3)) {
    if (userdef->pixelsize == 0.0f) {
      userdef->pixelsize = 1.0f;
    }
    /* Clear old userdef flag for "Camera Parent Lock". */
    userdef->uiflag &= ~USER_UIFLAG_UNUSED_3;
  }

  if (!USER_VERSION_ATLEAST(292, 9)) {
    if (BLI_listbase_is_empty(&userdef->asset_libraries)) {
      BKE_preferences_asset_library_default_add(userdef);
    }
  }

  if (!USER_VERSION_ATLEAST(293, 1)) {
    /* This rename was made after 2.93.0, harmless to run when it's not needed. */
    const char *replace_table[][2] = {
        {"blender", "Blender"},
        {"blender_27x", "Blender_27x"},
        {"industry_compatible", "Industry_Compatible"},
    };
    const int replace_table_len = ARRAY_SIZE(replace_table);

    BLI_string_replace_table_exact(
        userdef->keyconfigstr, sizeof(userdef->keyconfigstr), replace_table, replace_table_len);
    LISTBASE_FOREACH (wmKeyConfigPref *, kpt, &userdef->user_keyconfig_prefs) {
      BLI_string_replace_table_exact(
          kpt->idname, sizeof(kpt->idname), replace_table, replace_table_len);
    }
  }

  if (!USER_VERSION_ATLEAST(293, 12)) {
    if (userdef->gizmo_size_navigate_v3d == 0) {
      userdef->gizmo_size_navigate_v3d = 80;
    }

    userdef->sequencer_proxy_setup = USER_SEQ_PROXY_SETUP_AUTOMATIC;
  }

  if (!USER_VERSION_ATLEAST(293, 13)) {
    BKE_addon_ensure(&userdef->addons, "pose_library");
  }

  if (!USER_VERSION_ATLEAST(300, 21)) {
    /* Deprecated userdef->flag USER_SAVE_PREVIEWS */
    userdef->file_preview_type = (userdef->flag & USER_FLAG_UNUSED_5) ? USER_FILE_PREVIEW_AUTO :
                                                                        USER_FILE_PREVIEW_NONE;
    /* Clear for reuse. */
    userdef->flag &= ~USER_FLAG_UNUSED_5;
  }

  if (!USER_VERSION_ATLEAST(300, 38)) {
    /* Patch to set Dupli Lattice/Camera/Speaker. */
    userdef->dupflag |= USER_DUP_LATTICE;
    userdef->dupflag |= USER_DUP_CAMERA;
    userdef->dupflag |= USER_DUP_SPEAKER;
  }

  if (!USER_VERSION_ATLEAST(300, 40)) {
    /* Rename the default asset library from "Default" to "User Library". This isn't bullet proof
     * since it doesn't handle translations and ignores user changes. But this was an alpha build
     * (experimental) feature and the name is just for display in the UI anyway. So it doesn't have
     * to work perfectly at all. */
    LISTBASE_FOREACH (bUserAssetLibrary *, asset_library, &userdef->asset_libraries) {
      /* Ignores translations, since that would depend on the current preferences (global `U`). */
      if (STREQ(asset_library->name, "Default")) {
        BKE_preferences_asset_library_name_set(
            userdef, asset_library, BKE_PREFS_ASSET_LIBRARY_DEFAULT_NAME);
      }
    }
  }

  if (!USER_VERSION_ATLEAST(300, 40)) {
    LISTBASE_FOREACH (uiStyle *, style, &userdef->uistyles) {
      const int default_title_points = 11; /* UI_DEFAULT_TITLE_POINTS */
      style->paneltitle.points = default_title_points;
      style->grouplabel.points = default_title_points;
    }
  }

  if (!USER_VERSION_ATLEAST(300, 43)) {
    userdef->ndof_flag |= NDOF_CAMERA_PAN_ZOOM;
  }

  if (!USER_VERSION_ATLEAST(302, 5)) {
    wmKeyConfigFilterItemParams params{};
    params.check_item = true;
    params.check_diff_item_add = true;
    BKE_keyconfig_pref_filter_items(userdef, &params, keymap_item_update_tweak_event, nullptr);
  }

  if (!USER_VERSION_ATLEAST(302, 11)) {
    userdef->dupflag |= USER_DUP_CURVES | USER_DUP_POINTCLOUD;
  }

  /* Set GPU backend to OpenGL. */
  if (!USER_VERSION_ATLEAST(305, 5)) {
#ifdef __APPLE__
    userdef->gpu_backend = GPU_BACKEND_METAL;
#else
    userdef->gpu_backend = GPU_BACKEND_OPENGL;
#endif
  }

  if (!USER_VERSION_ATLEAST(305, 10)) {
    LISTBASE_FOREACH (bUserAssetLibrary *, asset_library, &userdef->asset_libraries) {
      asset_library->import_method = ASSET_IMPORT_APPEND_REUSE;
    }
  }

  if (!USER_VERSION_ATLEAST(306, 2)) {
    userdef->animation_flag |= USER_ANIM_HIGH_QUALITY_DRAWING;
  }

  if (!USER_VERSION_ATLEAST(306, 4)) {
    /* Increase the number of recently-used files if using the old default value. */
    if (userdef->recent_files == 10) {
      userdef->recent_files = 20;
    }
  }

  if (!USER_VERSION_ATLEAST(306, 5)) {
    if (userdef->pythondir_legacy[0]) {
      bUserScriptDirectory *script_dir = MEM_callocN<bUserScriptDirectory>(
          "Versioning user script path");

      STRNCPY(script_dir->dir_path, userdef->pythondir_legacy);
      STRNCPY_UTF8(script_dir->name, DATA_("Untitled"));
      BLI_addhead(&userdef->script_directories, script_dir);
    }
  }

  if (!USER_VERSION_ATLEAST(306, 6)) {
    LISTBASE_FOREACH (bUserAssetLibrary *, asset_library, &userdef->asset_libraries) {
      asset_library->flag |= ASSET_LIBRARY_RELATIVE_PATH;
    }
  }

  if (!USER_VERSION_ATLEAST(400, 4)) {
    /* obj and ply python addons were removed. */
    BKE_addon_remove_safe(&userdef->addons, "io_mesh_ply");
    BKE_addon_remove_safe(&userdef->addons, "io_scene_obj");
  }

  if (!USER_VERSION_ATLEAST(400, 15)) {
    userdef->node_preview_res = 120;
  }

  if (!USER_VERSION_ATLEAST(400, 18)) {
    userdef->playback_fps_samples = 8;
  }

  if (!USER_VERSION_ATLEAST(400, 19)) {
    userdef->uiflag |= USER_NODE_AUTO_OFFSET;
  }

  if (!USER_VERSION_ATLEAST(400, 24)) {
    /* Clear deprecated USER_MENUFIXEDORDER user flag for reuse. */
    userdef->uiflag &= ~(1 << 23);
  }

  if (!USER_VERSION_ATLEAST(400, 26)) {
    userdef->animation_flag |= USER_ANIM_SHOW_CHANNEL_GROUP_COLORS;
  }

  if (!USER_VERSION_ATLEAST(400, 32)) {
    userdef->text_render |= USER_TEXT_RENDER_SUBPIXELAA;
  }

  if (!USER_VERSION_ATLEAST(401, 3)) {
    LISTBASE_FOREACH (uiStyle *, style, &userdef->uistyles) {
      style->paneltitle.character_weight = 400;
      style->grouplabel.character_weight = 400;
      style->widget.character_weight = 400;
    }
  }

  if (!USER_VERSION_ATLEAST(401, 9)) {
    userdef->key_insert_channels = (USER_ANIM_KEY_CHANNEL_LOCATION |
                                    USER_ANIM_KEY_CHANNEL_ROTATION | USER_ANIM_KEY_CHANNEL_SCALE |
                                    USER_ANIM_KEY_CHANNEL_CUSTOM_PROPERTIES);
  }

  if (!USER_VERSION_ATLEAST(401, 13)) {
    if (userdef->keying_flag & AUTOKEY_FLAG_INSERTNEEDED) {
      userdef->keying_flag |= MANUALKEY_FLAG_INSERTNEEDED;
    }
    userdef->keying_flag |= AUTOKEY_FLAG_INSERTNEEDED;
  }

  if (!USER_VERSION_ATLEAST(401, 21)) {
    LISTBASE_FOREACH (wmKeyMap *, km, &userdef->user_keymaps) {
      if (STREQ(km->idname, "NLA Channels")) {
        STRNCPY(km->idname, "NLA Tracks");
      }
    }
  }

  if (!USER_VERSION_ATLEAST(402, 36)) {
    /* Reset repositories. */
    while (!BLI_listbase_is_empty(&userdef->extension_repos)) {
      BKE_preferences_extension_repo_remove(
          userdef, static_cast<bUserExtensionRepo *>(userdef->extension_repos.first));
    }

    BKE_preferences_extension_repo_add_default_remote(userdef);
    BKE_preferences_extension_repo_add_default_user(userdef);
  }

  if (!USER_VERSION_ATLEAST(402, 42)) {
    /* 80 was the old default. */
    if (userdef->node_margin == 80) {
      userdef->node_margin = 40;
    }
  }

  if (!USER_VERSION_ATLEAST(402, 56)) {
    BKE_preferences_extension_repo_add_default_system(userdef);
  }

  if (!USER_VERSION_ATLEAST(402, 58)) {
    /* Remove add-ons which are no longer bundled by default
     * and have no upgrade path to extensions in the UI. */
    const char *addon_modules[] = {
        "depsgraph_debug",
        "io_coat3D",
        "io_import_images_as_planes",
        "io_mesh_stl",
        "io_scene_x3d",
    };
    for (int i = 0; i < ARRAY_SIZE(addon_modules); i++) {
      BKE_addon_remove_safe(&userdef->addons, addon_modules[i]);
    }
  }

  if (!USER_VERSION_ATLEAST(402, 59)) {
    userdef->network_timeout = 10;
    userdef->network_connection_limit = 5;
  }

  if (!USER_VERSION_ATLEAST(402, 63)) {
    userdef->statusbar_flag |= STATUSBAR_SHOW_EXTENSIONS_UPDATES;
  }

  if (!USER_VERSION_ATLEAST(402, 65)) {
    /* Bone Selection Sets is no longer an add-on, but core functionality. */
    BKE_addon_remove_safe(&userdef->addons, "bone_selection_sets");
  }

  if (!USER_VERSION_ATLEAST(403, 3)) {
    /*BFA - expose default categories for large amount of brushes on hand3*/
    BKE_preferences_asset_shelf_settings_ensure_catalog_path_enabled(
        userdef, "VIEW3D_AST_brush_sculpt", "Brushes/Mesh Sculpt/General/Add & Subtract");
    BKE_preferences_asset_shelf_settings_ensure_catalog_path_enabled(
        userdef, "VIEW3D_AST_brush_sculpt", "Brushes/Mesh Sculpt/General/Contrast");
    BKE_preferences_asset_shelf_settings_ensure_catalog_path_enabled(
        userdef, "VIEW3D_AST_brush_sculpt", "Brushes/Mesh Sculpt/General/Transform");
    BKE_preferences_asset_shelf_settings_ensure_catalog_path_enabled(
        userdef, "VIEW3D_AST_brush_sculpt", "Brushes/Mesh Sculpt/General/Utilities");
    BKE_preferences_asset_shelf_settings_ensure_catalog_path_enabled(
        userdef, "VIEW3D_AST_brush_sculpt", "Brushes/Mesh Sculpt/Paint");
    BKE_preferences_asset_shelf_settings_ensure_catalog_path_enabled(
        userdef, "VIEW3D_AST_brush_sculpt", "Brushes/Mesh Sculpt/Simulation");
  }

  if (!USER_VERSION_ATLEAST(403, 12)) {
    LISTBASE_FOREACH (uiStyle *, style, &userdef->uistyles) {
      style->tooltip.points = 11.0f; /* UI_DEFAULT_TOOLTIP_POINTS */
      style->tooltip.character_weight = 400;
      style->tooltip.shadow = 0;
      style->tooltip.shady = -1;
      style->tooltip.shadowalpha = 0.5f;
      style->tooltip.shadowcolor = 0.0f;
    }
  }
  if (!USER_VERSION_ATLEAST(403, 19)) {
    userdef->sequencer_editor_flag |= USER_SEQ_ED_CONNECT_STRIPS_BY_DEFAULT;
  }

  if (!USER_VERSION_ATLEAST(404, 32)) {
    userdef->uiflag |= USER_FILTER_BRUSHES_BY_TOOL; /*BFA Default to on*/

    BKE_preferences_asset_shelf_settings_ensure_catalog_path_enabled(
        userdef, "VIEW3D_AST_brush_gpencil_paint", "Brushes/Grease Pencil Draw/Draw");
    BKE_preferences_asset_shelf_settings_ensure_catalog_path_enabled(
        userdef, "VIEW3D_AST_brush_gpencil_paint", "Brushes/Grease Pencil Draw/Erase");
    BKE_preferences_asset_shelf_settings_ensure_catalog_path_enabled(
        userdef, "VIEW3D_AST_brush_gpencil_paint", "Brushes/Grease Pencil Draw/Utilities");

    BKE_preferences_asset_shelf_settings_ensure_catalog_path_enabled(
        userdef, "VIEW3D_AST_brush_gpencil_sculpt", "Brushes/Grease Pencil Sculpt/Contrast");
    BKE_preferences_asset_shelf_settings_ensure_catalog_path_enabled(
        userdef, "VIEW3D_AST_brush_gpencil_sculpt", "Brushes/Grease Pencil Sculpt/Transform");
    BKE_preferences_asset_shelf_settings_ensure_catalog_path_enabled(
        userdef, "VIEW3D_AST_brush_gpencil_sculpt", "Brushes/Grease Pencil Sculpt/Utilities");
  }

  if (!USER_VERSION_ATLEAST(404, 9)) {
    LISTBASE_FOREACH (wmKeyMap *, keymap, &userdef->user_keymaps) {
      if (STREQ("Sculpt", keymap->idname)) {
        keymap_update_mesh_sculpt_brushes(keymap);
      }
      else if (STREQ("Vertex Paint", keymap->idname)) {
        keymap_update_mesh_vertex_paint_brushes(keymap);
      }
      else if (STREQ("Weight Paint", keymap->idname)) {
        keymap_update_mesh_weight_paint_brushes(keymap);
      }
      else if (STREQ("Image Paint", keymap->idname)) {
        keymap_update_mesh_texture_paint_brushes(keymap);
      }
    }
  }

  /* start bfa asset shelf default catalogs versioning */
  if (!USER_VERSION_ATLEAST(404, 0)) {
    /* 3D Viewport*/
    BKE_preferences_asset_shelf_settings_ensure_catalog_path_enabled(
        userdef, "VIEW3D_AST_object", "Primitives");
    BKE_preferences_asset_shelf_settings_ensure_catalog_path_enabled(
        userdef, "VIEW3D_AST_object", "Collections/Lights");
    BKE_preferences_asset_shelf_settings_ensure_catalog_path_enabled(
        userdef, "VIEW3D_AST_object", "Materials");
    BKE_preferences_asset_shelf_settings_ensure_catalog_path_enabled(
        userdef, "VIEW3D_AST_object", "Grease Pencil Tools");
    /* Node editors*/

    /*Shader*/
    BKE_preferences_asset_shelf_settings_ensure_catalog_path_enabled(
        userdef, "NODE_AST_shader_node_groups", "Shader Nodegroups/Color");
    BKE_preferences_asset_shelf_settings_ensure_catalog_path_enabled(
        userdef, "NODE_AST_shader_node_groups", "Shader Nodegroups/Mapping");
    BKE_preferences_asset_shelf_settings_ensure_catalog_path_enabled(
        userdef, "NODE_AST_shader_node_groups", "Shader Nodegroups/Masks");
    BKE_preferences_asset_shelf_settings_ensure_catalog_path_enabled(
        userdef, "NODE_AST_shader_node_groups", "Shader Nodegroups/Patterns");
    BKE_preferences_asset_shelf_settings_ensure_catalog_path_enabled(
        userdef, "NODE_AST_shader_node_groups", "Shader Nodegroups/Shader");
    BKE_preferences_asset_shelf_settings_ensure_catalog_path_enabled(
        userdef, "NODE_AST_shader_node_groups", "Shader Nodegroups/Shapes");
    BKE_preferences_asset_shelf_settings_ensure_catalog_path_enabled(
        userdef, "NODE_AST_shader_node_groups", "Shader Nodegroups/Utility");


    /*Geometry Nodes*/
    BKE_preferences_asset_shelf_settings_ensure_catalog_path_enabled(
        userdef, "NODE_AST_geometry_node_groups", "Grease Pencil Tools");
    BKE_preferences_asset_shelf_settings_ensure_catalog_path_enabled(
        userdef, "NODE_AST_geometry_node_groups", "Hair");
    BKE_preferences_asset_shelf_settings_ensure_catalog_path_enabled(
        userdef, "NODE_AST_geometry_node_groups", "Normals");

    /*Compositor*/
    /*To Be created*/
  }
  /* end bfa asset shelf default catalogs versioning */

  if (!USER_VERSION_ATLEAST(404, 28)) {
      userdef->ndof_flag |= NDOF_SHOW_GUIDE_ORBIT_CENTER | NDOF_ORBIT_CENTER_AUTO;
  }

  if (userdef->border_width == 0) {
    userdef->border_width = 2;
  }

  if (!USER_VERSION_ATLEAST(405, 10)) {
    static const blender::Map<std::string, std::string> keymap_renames = {
        {"SequencerCommon", "Video Sequence Editor"},
        {"SequencerPreview", "Preview"},

        {"Sequencer Tool: Cursor", "Preview Tool: Cursor"},
        {"Sequencer Tool: Sample", "Preview Tool: Sample"},
        {"Sequencer Tool: Move", "Preview Tool: Move"},
        {"Sequencer Tool: Rotate", "Preview Tool: Rotate"},
        {"Sequencer Tool: Scale", "Preview Tool: Scale"},

        {"Sequencer Timeline Tool: Select Box", "Sequencer Tool: Select Box"},
        {"Sequencer Timeline Tool: Select Box (fallback)",
         "Sequencer Tool: Select Box (fallback)"},

        {"Sequencer Preview Tool: Tweak", "Preview Tool: Tweak"},
        {"Sequencer Preview Tool: Tweak (fallback)", "Preview Tool: Tweak (fallback)"},
        {"Sequencer Preview Tool: Select Box", "Preview Tool: Select Box"},
        {"Sequencer Preview Tool: Select Box (fallback)", "Preview Tool: Select Box (fallback)"},
    };

    LISTBASE_FOREACH (wmKeyMap *, keymap, &userdef->user_keymaps) {
      std::string old_name(keymap->idname);
      if (const std::string *new_name = keymap_renames.lookup_ptr(old_name)) {
        STRNCPY(keymap->idname, new_name->c_str());
      }
    }
  }

  if (!USER_VERSION_ATLEAST(405, 11)) {
    wmKeyConfigFilterItemParams params{};
    params.check_item = true;
    params.check_diff_item_add = true;
    BKE_keyconfig_pref_filter_items(
        userdef,
        &params,
        [](wmKeyMapItem *kmi, void * /*user_data*/) -> bool {
          if (kmi->shift == KM_ANY && kmi->ctrl == KM_ANY && kmi->alt == KM_ANY &&
              kmi->oskey == KM_ANY)
          {
            kmi->hyper = KM_ANY;
          }
          return false;
        },
        nullptr);
  }

  if (!USER_VERSION_ATLEAST(405, 50)) {
    LISTBASE_FOREACH (wmKeyMap *, keymap, &userdef->user_keymaps) {
      LISTBASE_FOREACH (wmKeyMapDiffItem *, kmdi, &keymap->diff_items) {
        if (kmdi->remove_item) {
          do_version_keyframe_jump(kmdi->remove_item);
        }
        if (kmdi->add_item) {
          do_version_keyframe_jump(kmdi->add_item);
        }
      }

      LISTBASE_FOREACH (wmKeyMapItem *, kmi, &keymap->items) {
        do_version_keyframe_jump(kmi);
      }
    }
  }

<<<<<<< HEAD
  /*BFA - Versioning for Toggle Viewer Auto-Positioning preference*/
  if (!USER_VERSION_ATLEAST(405, 81)) {
    userdef->uiflag |= USER_NODE_AUTOPOSITION_VIEWER;
  }
=======
  if (!USER_VERSION_ATLEAST(405, 86)) {
    if (userdef->gpu_shader_workers > 0) {
      userdef->shader_compilation_method = USER_SHADER_COMPILE_SUBPROCESS;
    }
  }

  if (!USER_VERSION_ATLEAST(500, 11)) {
    userdef->gpu_flag &= ~USER_GPU_FLAG_UNUSED_0;
  }

>>>>>>> 9a41dc73
  /**
   * Always bump subversion in BKE_blender_version.h when adding versioning
   * code here, and wrap it inside a USER_VERSION_ATLEAST check.
   *
   * \note Keep this message at the bottom of the function.
   */

  LISTBASE_FOREACH (bTheme *, btheme, &userdef->themes) {
    do_versions_theme(userdef, btheme);
  }
#undef USER_VERSION_ATLEAST
}

void BLO_sanitize_experimental_features_userpref_blend(UserDef *userdef)
{
  /* User preference experimental settings are only supported in alpha builds.
   * This prevents users corrupting data and relying on API that may change.
   *
   * If user preferences are saved this will be stored in disk as expected.
   * This only starts to take effect when there is a release branch (on beta).
   *
   * At that time master already has its version bumped so its user preferences
   * are not touched by these settings. */
#ifdef WITH_EXPERIMENTAL_FEATURES
  if (BKE_blender_version_is_alpha()) {
    return;
  }
#endif

  MEMSET_STRUCT_AFTER(&userdef->experimental, 0, SANITIZE_AFTER_HERE);
}

#undef USER_LMOUSESELECT<|MERGE_RESOLUTION|>--- conflicted
+++ resolved
@@ -246,8 +246,6 @@
     FROM_DEFAULT_V4_UCHAR(space_clip.anim_preview_range);
   }
 
-<<<<<<< HEAD
-=======
   if (!USER_VERSION_ATLEAST(500, 5)) {
     FROM_DEFAULT_V4_UCHAR(space_properties.tab_back);
     FROM_DEFAULT_V4_UCHAR(space_view3d.tab_back);
@@ -309,24 +307,6 @@
     FROM_DEFAULT_V4_UCHAR(tui.panel_sub_back);
   }
 
-  if (!USER_VERSION_ATLEAST(500, 12)) {
-    FROM_DEFAULT_V4_UCHAR(space_node.syntaxs);
-    FROM_DEFAULT_V4_UCHAR(space_node.syntaxb);
-    FROM_DEFAULT_V4_UCHAR(space_node.syntaxn);
-    FROM_DEFAULT_V4_UCHAR(space_node.syntaxv);
-    FROM_DEFAULT_V4_UCHAR(space_node.syntaxc);
-    FROM_DEFAULT_V4_UCHAR(space_node.syntaxd);
-    FROM_DEFAULT_V4_UCHAR(space_node.nodeclass_attribute);
-    FROM_DEFAULT_V4_UCHAR(space_node.nodeclass_filter);
-    FROM_DEFAULT_V4_UCHAR(space_node.nodeclass_geometry);
-    FROM_DEFAULT_V4_UCHAR(space_node.nodeclass_output);
-    FROM_DEFAULT_V4_UCHAR(space_node.nodeclass_script);
-    FROM_DEFAULT_V4_UCHAR(space_node.nodeclass_shader);
-    FROM_DEFAULT_V4_UCHAR(space_node.nodeclass_texture);
-    FROM_DEFAULT_V4_UCHAR(space_node.nodeclass_vector);
-  }
-
->>>>>>> 9a41dc73
   /**
    * Always bump subversion in BKE_blender_version.h when adding versioning
    * code here, and wrap it inside a USER_VERSION_ATLEAST check.
@@ -1559,7 +1539,7 @@
   /* end bfa asset shelf default catalogs versioning */
 
   if (!USER_VERSION_ATLEAST(404, 28)) {
-      userdef->ndof_flag |= NDOF_SHOW_GUIDE_ORBIT_CENTER | NDOF_ORBIT_CENTER_AUTO;
+    userdef->ndof_flag |= NDOF_SHOW_GUIDE_ORBIT_CENTER | NDOF_ORBIT_CENTER_AUTO;
   }
 
   if (userdef->border_width == 0) {
@@ -1630,23 +1610,21 @@
     }
   }
 
-<<<<<<< HEAD
+  if (!USER_VERSION_ATLEAST(405, 86)) {
+    if (userdef->gpu_shader_workers > 0) {
+      userdef->shader_compilation_method = USER_SHADER_COMPILE_SUBPROCESS;
+    }
+  }
+
   /*BFA - Versioning for Toggle Viewer Auto-Positioning preference*/
   if (!USER_VERSION_ATLEAST(405, 81)) {
     userdef->uiflag |= USER_NODE_AUTOPOSITION_VIEWER;
   }
-=======
-  if (!USER_VERSION_ATLEAST(405, 86)) {
-    if (userdef->gpu_shader_workers > 0) {
-      userdef->shader_compilation_method = USER_SHADER_COMPILE_SUBPROCESS;
-    }
-  }
 
   if (!USER_VERSION_ATLEAST(500, 11)) {
     userdef->gpu_flag &= ~USER_GPU_FLAG_UNUSED_0;
   }
 
->>>>>>> 9a41dc73
   /**
    * Always bump subversion in BKE_blender_version.h when adding versioning
    * code here, and wrap it inside a USER_VERSION_ATLEAST check.
