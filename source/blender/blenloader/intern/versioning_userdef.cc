--- conflicted
+++ resolved
@@ -194,24 +194,22 @@
     FROM_DEFAULT_V4_UCHAR(tui.icon_autokey);
   }
 
-<<<<<<< HEAD
+  if (!USER_VERSION_ATLEAST(403, 25)) {
+    FROM_DEFAULT_V4_UCHAR(space_node.node_zone_foreach_geometry_element);
+  }
+
+  if (!USER_VERSION_ATLEAST(403, 27)) {
+    FROM_DEFAULT_V4_UCHAR(tui.editor_border);
+    FROM_DEFAULT_V4_UCHAR(tui.editor_outline);
+    FROM_DEFAULT_V4_UCHAR(tui.editor_outline_active);
+  }
+  
   /* start bfa asset shelf versioning */
   if (!USER_VERSION_ATLEAST(403, 0)) {
     FROM_DEFAULT_V4_UCHAR(space_node.asset_shelf.back);
     FROM_DEFAULT_V4_UCHAR(space_node.asset_shelf.header_back);
   }
   /* end bfa */
-=======
-  if (!USER_VERSION_ATLEAST(403, 25)) {
-    FROM_DEFAULT_V4_UCHAR(space_node.node_zone_foreach_geometry_element);
-  }
-
-  if (!USER_VERSION_ATLEAST(403, 27)) {
-    FROM_DEFAULT_V4_UCHAR(tui.editor_border);
-    FROM_DEFAULT_V4_UCHAR(tui.editor_outline);
-    FROM_DEFAULT_V4_UCHAR(tui.editor_outline_active);
-  }
->>>>>>> c37bb919
 
   /**
    * Always bump subversion in BKE_blender_version.h when adding versioning
