/* SPDX-FileCopyrightText: 2023 Blender Authors
 *
 * SPDX-License-Identifier: GPL-2.0-or-later */

/** \file
 * \ingroup blenloader
 *
 * Version patch user preferences.
 */
#define DNA_DEPRECATED_ALLOW
#include <cstring>

#include <fmt/format.h>

#include "BLI_listbase.h"
#include "BLI_map.hh"
#include "BLI_math_rotation.h"
#include "BLI_math_vector.h"
#include "BLI_string.h"
#include "BLI_string_utf8.h"
#include "BLI_string_utils.hh"
#include "BLI_utildefines.h"

#include "DNA_anim_types.h"
#include "DNA_curve_types.h"
#include "DNA_scene_types.h"
#include "DNA_space_types.h"
#include "DNA_userdef_types.h"
#include "DNA_windowmanager_types.h"

#include "BKE_addon.h"
#include "BKE_blender_version.h"
#include "BKE_colorband.hh"
#include "BKE_idprop.hh"
#include "BKE_keyconfig.h"
#include "BKE_main.hh"
#include "BKE_preferences.h"

#include "BLO_readfile.hh"
#include "BLO_userdef_default.h"

#include "BLT_translation.hh"

#include "DNA_brush_enums.h"

#include "GPU_platform.hh"

#include "MEM_guardedalloc.h"

#include "readfile.hh" /* Own include. */

#include "WM_keymap.hh"
#include "WM_types.hh"
#include "wm_event_types.hh"

/* Don't use translation strings in versioning!
 * These depend on the preferences already being read.
 * If this is important we can set the translations as part of versioning preferences,
 * however that should only be done if there are important use-cases. */
#if 0
#  include "BLT_translation.hh"
#else
#  define N_(msgid) msgid
#endif

/* For versioning we only ever want to manipulate preferences passed in. */
#define U BLI_STATIC_ASSERT(false, "Global 'U' not allowed, only use arguments passed in!")

static void do_versions_theme(const UserDef *userdef, bTheme *btheme)
{

#define USER_VERSION_ATLEAST(ver, subver) MAIN_VERSION_FILE_ATLEAST(userdef, ver, subver)
#define FROM_DEFAULT_V4_UCHAR(member) copy_v4_v4_uchar(btheme->member, U_theme_default.member)

  if (!USER_VERSION_ATLEAST(300, 41)) {
    MEMCPY_STRUCT_AFTER(btheme, &U_theme_default, name);
  }

  /* Again reset the theme, but only if stored with an early 3.1 alpha version. Some changes were
   * done in the release branch and then merged into the 3.1 branch (master). So the previous reset
   * wouldn't work for people who saved their preferences with a 3.1 build meanwhile. But we still
   * don't want to reset theme changes stored in the eventual 3.0 release once opened in a 3.1
   * build. */
  if (userdef->versionfile > 300 && !USER_VERSION_ATLEAST(301, 1)) {
    MEMCPY_STRUCT_AFTER(btheme, &U_theme_default, name);
  }

  if (!USER_VERSION_ATLEAST(301, 2)) {
    FROM_DEFAULT_V4_UCHAR(space_sequencer.mask);
  }

  if (!USER_VERSION_ATLEAST(302, 8)) {
    btheme->space_node.grid_levels = U_theme_default.space_node.grid_levels;
  }

  if (!USER_VERSION_ATLEAST(302, 9)) {
    FROM_DEFAULT_V4_UCHAR(space_sequencer.list);
    FROM_DEFAULT_V4_UCHAR(space_sequencer.list_title);
    FROM_DEFAULT_V4_UCHAR(space_sequencer.list_text);
    FROM_DEFAULT_V4_UCHAR(space_sequencer.list_text_hi);
  }

  if (!USER_VERSION_ATLEAST(306, 3)) {
    FROM_DEFAULT_V4_UCHAR(space_view3d.face_retopology);
  }

  if (!USER_VERSION_ATLEAST(306, 8)) {
    FROM_DEFAULT_V4_UCHAR(space_node.node_zone_simulation);
    FROM_DEFAULT_V4_UCHAR(space_action.simulated_frames);
  }

  if (!USER_VERSION_ATLEAST(400, 12)) {
    FROM_DEFAULT_V4_UCHAR(space_node.node_zone_repeat);
  }

  if (!USER_VERSION_ATLEAST(400, 14)) {
    FROM_DEFAULT_V4_UCHAR(asset_shelf.back);
    FROM_DEFAULT_V4_UCHAR(asset_shelf.header_back);
  }

  if (!USER_VERSION_ATLEAST(400, 24)) {
    FROM_DEFAULT_V4_UCHAR(tui.wcol_list_item.inner_sel);
    FROM_DEFAULT_V4_UCHAR(space_sequencer.transition);
  }

  if (!USER_VERSION_ATLEAST(400, 27)) {
    FROM_DEFAULT_V4_UCHAR(space_sequencer.keytype_keyframe);
    FROM_DEFAULT_V4_UCHAR(space_sequencer.keytype_breakdown);
    FROM_DEFAULT_V4_UCHAR(space_sequencer.keytype_movehold);
    FROM_DEFAULT_V4_UCHAR(space_sequencer.keytype_keyframe_select);
    FROM_DEFAULT_V4_UCHAR(space_sequencer.keytype_breakdown_select);
    FROM_DEFAULT_V4_UCHAR(space_sequencer.keytype_movehold_select);
    FROM_DEFAULT_V4_UCHAR(space_sequencer.keyborder);
    FROM_DEFAULT_V4_UCHAR(space_sequencer.keyborder_select);
    FROM_DEFAULT_V4_UCHAR(space_sequencer.transition);
  }

  if (!USER_VERSION_ATLEAST(400, 35)) {
    FROM_DEFAULT_V4_UCHAR(tui.wcol_list_item.item);
  }

  if (!USER_VERSION_ATLEAST(401, 4)) {
    FROM_DEFAULT_V4_UCHAR(space_view3d.edge_select);
    FROM_DEFAULT_V4_UCHAR(space_view3d.edge_mode_select);
    FROM_DEFAULT_V4_UCHAR(space_view3d.face_select);
    FROM_DEFAULT_V4_UCHAR(space_view3d.face_mode_select);
  }

  if (!USER_VERSION_ATLEAST(402, 13)) {
    FROM_DEFAULT_V4_UCHAR(space_text.hilite);
    FROM_DEFAULT_V4_UCHAR(space_console.console_cursor);
  }

  if (!USER_VERSION_ATLEAST(402, 16)) {
    BLI_uniquename(
        &userdef->themes, btheme, "Theme", '.', offsetof(bTheme, name), sizeof(btheme->name));
  }

  if (!USER_VERSION_ATLEAST(402, 17)) {
    FROM_DEFAULT_V4_UCHAR(space_action.keytype_generated);
    FROM_DEFAULT_V4_UCHAR(space_action.keytype_generated_select);
  }

  if (!USER_VERSION_ATLEAST(402, 21)) {
    FROM_DEFAULT_V4_UCHAR(asset_shelf.back);
    FROM_DEFAULT_V4_UCHAR(asset_shelf.header_back);
  }

  if (!USER_VERSION_ATLEAST(402, 47)) {
    FROM_DEFAULT_V4_UCHAR(space_view3d.time_gp_keyframe);
  }

  if (!USER_VERSION_ATLEAST(403, 1)) {
    FROM_DEFAULT_V4_UCHAR(space_sequencer.keytype_generated);
    FROM_DEFAULT_V4_UCHAR(space_sequencer.keytype_generated_select);
  }

  if (!USER_VERSION_ATLEAST(402, 62)) {
    FROM_DEFAULT_V4_UCHAR(space_sequencer.audio);
    FROM_DEFAULT_V4_UCHAR(space_sequencer.color_strip);
    FROM_DEFAULT_V4_UCHAR(space_sequencer.effect);
    FROM_DEFAULT_V4_UCHAR(space_sequencer.image);
    FROM_DEFAULT_V4_UCHAR(space_sequencer.mask);
    FROM_DEFAULT_V4_UCHAR(space_sequencer.meta);
    FROM_DEFAULT_V4_UCHAR(space_sequencer.movie);
    FROM_DEFAULT_V4_UCHAR(space_sequencer.movieclip);
    FROM_DEFAULT_V4_UCHAR(space_sequencer.scene);
    FROM_DEFAULT_V4_UCHAR(space_sequencer.text_strip);
    FROM_DEFAULT_V4_UCHAR(space_sequencer.transition);
  }

  if (!USER_VERSION_ATLEAST(403, 5)) {
    FROM_DEFAULT_V4_UCHAR(space_view3d.before_current_frame);
    FROM_DEFAULT_V4_UCHAR(space_view3d.after_current_frame);
    FROM_DEFAULT_V4_UCHAR(space_sequencer.before_current_frame);
    FROM_DEFAULT_V4_UCHAR(space_sequencer.after_current_frame);
  }

  if (!USER_VERSION_ATLEAST(403, 18)) {
    FROM_DEFAULT_V4_UCHAR(tui.icon_autokey);
  }

  if (!USER_VERSION_ATLEAST(403, 25)) {
    FROM_DEFAULT_V4_UCHAR(space_node.node_zone_foreach_geometry_element);
  }

  if (!USER_VERSION_ATLEAST(403, 27)) {
    FROM_DEFAULT_V4_UCHAR(tui.editor_border);
    FROM_DEFAULT_V4_UCHAR(tui.editor_outline);
    FROM_DEFAULT_V4_UCHAR(tui.editor_outline_active);
  }

  /* start bfa asset shelf versioning */
  if (!USER_VERSION_ATLEAST(403, 0)) {
    FROM_DEFAULT_V4_UCHAR(space_node.asset_shelf.back);
    FROM_DEFAULT_V4_UCHAR(space_node.asset_shelf.header_back);
  }
  /* end bfa */

  if (!USER_VERSION_ATLEAST(404, 7)) {
    if (btheme->space_view3d.face_front[0] == 0 && btheme->space_view3d.face_front[1] == 0 &&
        btheme->space_view3d.face_front[2] == 0xFF && btheme->space_view3d.face_front[3] == 0xB3)
    {
      /* Use new default value only if currently set to the old default value. */
      FROM_DEFAULT_V4_UCHAR(space_view3d.face_front);
    }
  }

  if (!USER_VERSION_ATLEAST(404, 12)) {
    FROM_DEFAULT_V4_UCHAR(space_sequencer.text_strip_cursor);
    FROM_DEFAULT_V4_UCHAR(space_sequencer.selected_text);
  }

  if (!USER_VERSION_ATLEAST(405, 3)) {
    FROM_DEFAULT_V4_UCHAR(tui.wcol_state.error);
    FROM_DEFAULT_V4_UCHAR(tui.wcol_state.warning);
    FROM_DEFAULT_V4_UCHAR(tui.wcol_state.info);
    FROM_DEFAULT_V4_UCHAR(tui.wcol_state.success);
  }

  if (!USER_VERSION_ATLEAST(405, 14)) {
    FROM_DEFAULT_V4_UCHAR(space_node.node_zone_closure);
  }

  if (!USER_VERSION_ATLEAST(405, 82)) {
    FROM_DEFAULT_V4_UCHAR(space_clip.anim_preview_range);
  }

  if (!USER_VERSION_ATLEAST(500, 5)) {
    FROM_DEFAULT_V4_UCHAR(space_properties.tab_back);
    FROM_DEFAULT_V4_UCHAR(space_view3d.tab_back);
    FROM_DEFAULT_V4_UCHAR(space_file.tab_back);
    FROM_DEFAULT_V4_UCHAR(space_graph.tab_back);
    FROM_DEFAULT_V4_UCHAR(space_info.tab_back);
    FROM_DEFAULT_V4_UCHAR(space_action.tab_back);
    FROM_DEFAULT_V4_UCHAR(space_nla.tab_back);
    FROM_DEFAULT_V4_UCHAR(space_sequencer.tab_back);
    FROM_DEFAULT_V4_UCHAR(space_image.tab_back);
    FROM_DEFAULT_V4_UCHAR(space_text.tab_back);
    FROM_DEFAULT_V4_UCHAR(space_outliner.tab_back);
    FROM_DEFAULT_V4_UCHAR(space_node.tab_back);
    FROM_DEFAULT_V4_UCHAR(space_preferences.tab_back);
    FROM_DEFAULT_V4_UCHAR(space_console.tab_back);
    FROM_DEFAULT_V4_UCHAR(space_clip.tab_back);
    FROM_DEFAULT_V4_UCHAR(space_topbar.tab_back);
    FROM_DEFAULT_V4_UCHAR(space_statusbar.tab_back);
    FROM_DEFAULT_V4_UCHAR(space_spreadsheet.tab_back);
  }

  if (!USER_VERSION_ATLEAST(500, 6)) {
    /* Match the selected/unselected outline colors. */
    copy_v4_v4_uchar(btheme->tui.wcol_box.outline_sel, U_theme_default.tui.wcol_box.outline);
    copy_v4_v4_uchar(btheme->tui.wcol_list_item.outline_sel,
                     U_theme_default.tui.wcol_list_item.outline);
    copy_v4_v4_uchar(btheme->tui.wcol_menu.outline_sel, U_theme_default.tui.wcol_menu.outline);
    copy_v4_v4_uchar(btheme->tui.wcol_menu_back.outline_sel,
                     U_theme_default.tui.wcol_menu_back.outline);
    copy_v4_v4_uchar(btheme->tui.wcol_menu_item.outline_sel,
                     U_theme_default.tui.wcol_menu_item.outline);
    copy_v4_v4_uchar(btheme->tui.wcol_num.outline_sel, U_theme_default.tui.wcol_num.outline);
    copy_v4_v4_uchar(btheme->tui.wcol_numslider.outline_sel,
                     U_theme_default.tui.wcol_numslider.outline);
    copy_v4_v4_uchar(btheme->tui.wcol_option.outline_sel, U_theme_default.tui.wcol_option.outline);
    copy_v4_v4_uchar(btheme->tui.wcol_pie_menu.outline_sel,
                     U_theme_default.tui.wcol_pie_menu.outline);
    copy_v4_v4_uchar(btheme->tui.wcol_progress.outline_sel,
                     U_theme_default.tui.wcol_progress.outline);
    copy_v4_v4_uchar(btheme->tui.wcol_pulldown.outline_sel,
                     U_theme_default.tui.wcol_pulldown.outline);
    copy_v4_v4_uchar(btheme->tui.wcol_radio.outline_sel, U_theme_default.tui.wcol_radio.outline);
    copy_v4_v4_uchar(btheme->tui.wcol_regular.outline_sel,
                     U_theme_default.tui.wcol_regular.outline);
    copy_v4_v4_uchar(btheme->tui.wcol_scroll.outline_sel, U_theme_default.tui.wcol_scroll.outline);
    copy_v4_v4_uchar(btheme->tui.wcol_tab.outline_sel, U_theme_default.tui.wcol_tab.outline);
    copy_v4_v4_uchar(btheme->tui.wcol_text.outline_sel, U_theme_default.tui.wcol_text.outline);
    copy_v4_v4_uchar(btheme->tui.wcol_toggle.outline_sel, U_theme_default.tui.wcol_toggle.outline);
    copy_v4_v4_uchar(btheme->tui.wcol_tool.outline_sel, U_theme_default.tui.wcol_tool.outline);
    copy_v4_v4_uchar(btheme->tui.wcol_toolbar_item.outline_sel,
                     U_theme_default.tui.wcol_toolbar_item.outline);
    copy_v4_v4_uchar(btheme->tui.wcol_tooltip.outline_sel,
                     U_theme_default.tui.wcol_tooltip.outline);
  }

  if (!USER_VERSION_ATLEAST(500, 9)) {
    FROM_DEFAULT_V4_UCHAR(tui.panel_header);
    FROM_DEFAULT_V4_UCHAR(tui.panel_back);
    FROM_DEFAULT_V4_UCHAR(tui.panel_sub_back);
  }

<<<<<<< HEAD
=======
  if (!USER_VERSION_ATLEAST(500, 12)) {
    FROM_DEFAULT_V4_UCHAR(space_node.syntaxs);
    FROM_DEFAULT_V4_UCHAR(space_node.syntaxb);
    FROM_DEFAULT_V4_UCHAR(space_node.syntaxn);
    FROM_DEFAULT_V4_UCHAR(space_node.syntaxv);
    FROM_DEFAULT_V4_UCHAR(space_node.syntaxc);
    FROM_DEFAULT_V4_UCHAR(space_node.syntaxd);
    FROM_DEFAULT_V4_UCHAR(space_node.nodeclass_attribute);
    FROM_DEFAULT_V4_UCHAR(space_node.nodeclass_filter);
    FROM_DEFAULT_V4_UCHAR(space_node.nodeclass_geometry);
    FROM_DEFAULT_V4_UCHAR(space_node.nodeclass_output);
    FROM_DEFAULT_V4_UCHAR(space_node.nodeclass_script);
    FROM_DEFAULT_V4_UCHAR(space_node.nodeclass_shader);
    FROM_DEFAULT_V4_UCHAR(space_node.nodeclass_texture);
    FROM_DEFAULT_V4_UCHAR(space_node.nodeclass_vector);
  }

  if (!USER_VERSION_ATLEAST(500, 16)) {
    FROM_DEFAULT_V4_UCHAR(asset_shelf.header_back);
    FROM_DEFAULT_V4_UCHAR(asset_shelf.back);
  }

  if (!USER_VERSION_ATLEAST(500, 18)) {
    FROM_DEFAULT_V4_UCHAR(space_preferences.button);
  }

  if (!USER_VERSION_ATLEAST(500, 19)) {
    btheme->tui.menu_shadow_fac = U_theme_default.tui.menu_shadow_fac;
    btheme->tui.menu_shadow_width = U_theme_default.tui.menu_shadow_width;
  }

>>>>>>> cdf538e1
  /**
   * Always bump subversion in BKE_blender_version.h when adding versioning
   * code here, and wrap it inside a USER_VERSION_ATLEAST check.
   *
   * \note Keep this message at the bottom of the function.
   */

#undef FROM_DEFAULT_V4_UCHAR

#undef USER_VERSION_ATLEAST
}

/** #UserDef.flag */
#define USER_LMOUSESELECT (1 << 14) /* deprecated */

static void do_version_select_mouse(const UserDef *userdef, wmKeyMapItem *kmi)
{
  /* Remove select/action mouse from user defined keymaps. */
  enum {
    ACTIONMOUSE = 0x0005,
    SELECTMOUSE = 0x0006,
    EVT_TWEAK_A = 0x5005,
    EVT_TWEAK_S = 0x5006,
  };
  const bool left = (userdef->flag & USER_LMOUSESELECT) != 0;

  switch (kmi->type) {
    case SELECTMOUSE:
      kmi->type = (left) ? LEFTMOUSE : RIGHTMOUSE;
      break;
    case ACTIONMOUSE:
      kmi->type = (left) ? RIGHTMOUSE : LEFTMOUSE;
      break;
    case EVT_TWEAK_S:
      kmi->type = (left) ? LEFTMOUSE : RIGHTMOUSE;
      kmi->val = KM_CLICK_DRAG;
      break;
    case EVT_TWEAK_A:
      kmi->type = (left) ? RIGHTMOUSE : LEFTMOUSE;
      kmi->val = KM_CLICK_DRAG;
      break;
    default:
      break;
  }
}

static void do_version_keyframe_jump(wmKeyMapItem *kmi)
{
  if (STREQ(kmi->idname, "GRAPH_OT_keyframe_jump")) {
    STRNCPY(kmi->idname, "SCREEN_OT_keyframe_jump");
  }
}

static bool keymap_item_has_invalid_wm_context_data_path(wmKeyMapItem *kmi, void * /*user_data*/)
{
  if (STRPREFIX(kmi->idname, "WM_OT_context_") && kmi->properties) {
    IDProperty *idprop = IDP_GetPropertyFromGroup(kmi->properties, "data_path");
    if (idprop && (idprop->type == IDP_STRING) &&
        STRPREFIX(static_cast<const char *>(idprop->data.pointer), "(null)"))
    {
      return true;
    }
  }
  return false;
}

/** Tweak event types have been removed, replace with click-drag. */
static bool keymap_item_update_tweak_event(wmKeyMapItem *kmi, void * /*user_data*/)
{
  /* Tweak events for L M R mouse-buttons. */
  enum {
    EVT_TWEAK_L = 0x5002,
    EVT_TWEAK_M = 0x5003,
    EVT_TWEAK_R = 0x5004,
  };
  switch (kmi->type) {
    case EVT_TWEAK_L:
      kmi->type = LEFTMOUSE;
      break;
    case EVT_TWEAK_M:
      kmi->type = MIDDLEMOUSE;
      break;
    case EVT_TWEAK_R:
      kmi->type = RIGHTMOUSE;
      break;
    default:
      kmi->direction = KM_ANY;
      return false;
  }

  if (kmi->val >= KM_DIRECTION_N && kmi->val <= KM_DIRECTION_NW) {
    kmi->direction = kmi->val;
  }
  else {
    kmi->direction = KM_ANY;
  }
  kmi->val = KM_CLICK_DRAG;
  return false;
}

static void keymap_update_brushes_handle_add_item(
    const blender::StringRef asset_prefix,
    const blender::StringRef tool_property,
    const blender::Map<blender::StringRef, blender::StringRefNull> &tool_tool_map,
    const blender::Map<blender::StringRef, blender::StringRef> &tool_asset_map,
    const blender::Map<int, blender::StringRef> &id_asset_map,
    wmKeyMapItem *kmi)
{
  std::optional<blender::StringRef> asset_id = {};
  std::optional<blender::StringRefNull> tool_id = {};
  if (STREQ(kmi->idname, "WM_OT_tool_set_by_id")) {
    IDProperty *idprop = IDP_GetPropertyFromGroup(kmi->properties, "name");
    if (idprop && (idprop->type == IDP_STRING)) {
      const blender::StringRef prop_val = IDP_String(idprop);
      if (!prop_val.startswith("builtin_brush.")) {
        return;
      }
      if (tool_asset_map.contains(prop_val)) {
        asset_id = tool_asset_map.lookup(prop_val);
      }
      else if (tool_tool_map.contains(prop_val)) {
        tool_id = tool_tool_map.lookup(prop_val);
      }
    }
  }
  else if (STREQ(kmi->idname, "PAINT_OT_brush_select")) {
    IDProperty *idprop = IDP_GetPropertyFromGroup(kmi->properties, tool_property);
    if (idprop && (idprop->type == IDP_INT)) {
      const int prop_val = IDP_Int(idprop);
      if (id_asset_map.contains(prop_val)) {
        asset_id = id_asset_map.lookup(prop_val);
      }
    }
  }

  if (asset_id) {
    const std::string full_path = fmt::format("{}{}", asset_prefix, *asset_id);

    WM_keymap_item_properties_reset(kmi, nullptr);
    STRNCPY(kmi->idname, "BRUSH_OT_asset_activate");
    IDP_AddToGroup(
        kmi->properties,
        blender::bke::idprop::create("asset_library_type", ASSET_LIBRARY_ESSENTIALS).release());
    IDP_AddToGroup(kmi->properties,
                   blender::bke::idprop::create("relative_asset_identifier", full_path).release());
  }
  else if (tool_id) {
    WM_keymap_item_properties_reset(kmi, nullptr);
    IDP_AddToGroup(kmi->properties, blender::bke::idprop::create("name", *tool_id).release());
  }
}

static void keymap_update_brushes_handle_remove_item(
    const blender::StringRef asset_prefix,
    const blender::StringRef tool_property,
    const blender::Map<int, blender::StringRef> &id_asset_map,
    wmKeyMapItem *kmi)
{
  std::optional<blender::StringRef> asset_id = {};
  /* Only the paint.brush_select operator is stored in the default keymap & applicable to be
   * updated if the user removed it in a previous version. */
  if (STREQ(kmi->idname, "PAINT_OT_brush_select")) {
    IDProperty *idprop = IDP_GetPropertyFromGroup(kmi->properties, tool_property);
    if (idprop && (idprop->type == IDP_INT)) {
      const int prop_val = IDP_Int(idprop);
      if (id_asset_map.contains(prop_val)) {
        asset_id = id_asset_map.lookup(prop_val);
      }
    }
  }

  if (asset_id) {
    const std::string full_path = fmt::format("{}{}", asset_prefix, *asset_id);

    WM_keymap_item_properties_reset(kmi, nullptr);
    STRNCPY(kmi->idname, "BRUSH_OT_asset_activate");
    IDP_AddToGroup(
        kmi->properties,
        blender::bke::idprop::create("asset_library_type", ASSET_LIBRARY_ESSENTIALS).release());
    IDP_AddToGroup(kmi->properties,
                   blender::bke::idprop::create("relative_asset_identifier", full_path).release());
  }
}

static void keymap_update_brushes(
    wmKeyMap *keymap,
    const blender::StringRef asset_prefix,
    const blender::StringRef tool_property,
    const blender::Map<blender::StringRef, blender::StringRefNull> &tool_tool_map,
    const blender::Map<blender::StringRef, blender::StringRef> &tool_asset_map,
    const blender::Map<int, blender::StringRef> &id_asset_map)
{
  LISTBASE_FOREACH (wmKeyMapDiffItem *, kmid, &keymap->diff_items) {
    if (kmid->add_item) {
      keymap_update_brushes_handle_add_item(asset_prefix,
                                            tool_property,
                                            tool_tool_map,
                                            tool_asset_map,
                                            id_asset_map,
                                            kmid->add_item);
    }
    if (kmid->remove_item) {
      keymap_update_brushes_handle_remove_item(
          asset_prefix, tool_property, id_asset_map, kmid->remove_item);
    }
  }
}

static void keymap_update_mesh_sculpt_brushes(wmKeyMap *keymap)
{
  constexpr blender::StringRef asset_prefix =
      "brushes/essentials_brushes-mesh_sculpt.blend/Brush/";
  constexpr blender::StringRef tool_property = "sculpt_tool";

  const auto tool_asset_map = []() {
    blender::Map<blender::StringRef, blender::StringRef> map;
    map.add_new("builtin_brush.Draw Sharp", "Draw Sharp");
    map.add_new("builtin_brush.Clay", "Clay");
    map.add_new("builtin_brush.Clay Strips", "Clay Strips");
    map.add_new("builtin_brush.Clay Thumb", "Clay Thumb");
    map.add_new("builtin_brush.Layer", "Layer");
    map.add_new("builtin_brush.Inflate", "Inflate/Deflate");
    map.add_new("builtin_brush.Blob", "Blob");
    map.add_new("builtin_brush.Crease", "Crease Polish");
    map.add_new("builtin_brush.Smooth", "Smooth");
    map.add_new("builtin_brush.Flatten", "Flatten/Contrast");
    map.add_new("builtin_brush.Fill", "Fill/Deepen");
    map.add_new("builtin_brush.Scrape", "Scrape/Fill");
    map.add_new("builtin_brush.Multi-plane Scrape", "Scrape Multiplane");
    map.add_new("builtin_brush.Pinch", "Pinch/Magnify");
    map.add_new("builtin_brush.Grab", "Grab");
    map.add_new("builtin_brush.Elastic Deform", "Elastic Grab");
    map.add_new("builtin_brush.Snake Hook", "Snake Hook");
    map.add_new("builtin_brush.Thumb", "Thumb");
    map.add_new("builtin_brush.Pose", "Pose");
    map.add_new("builtin_brush.Nudge", "Nudge");
    map.add_new("builtin_brush.Rotate", "Twist");
    map.add_new("builtin_brush.Slide Relax", "Relax Slide");
    map.add_new("builtin_brush.Boundary", "Boundary");
    map.add_new("builtin_brush.Cloth", "Drag Cloth");
    map.add_new("builtin_brush.Simplify", "Density");
    map.add_new("builtin_brush.Multires Displacement Eraser", "Erase Multires Displacement");
    map.add_new("builtin_brush.Multires Displacement Smear", "Smear Multires Displacement");
    map.add_new("builtin_brush.Smear", "Smear");

    return map;
  }();

  const auto tool_tool_map = []() {
    blender::Map<blender::StringRef, blender::StringRefNull> map;
    map.add_new("builtin_brush.Draw", "builtin.brush");
    map.add_new("builtin_brush.Paint", "builtin_brush.paint");
    map.add_new("builtin_brush.Mask", "builtin_brush.mask");
    map.add_new("builtin_brush.Draw Face Sets", "builtin_brush.draw_face_sets");
    return map;
  }();

  const auto id_asset_map = []() {
    blender::Map<int, blender::StringRef> map;
    map.add_new(SCULPT_BRUSH_TYPE_DRAW, "Draw");
    map.add_new(SCULPT_BRUSH_TYPE_DRAW_SHARP, "Draw Sharp");
    map.add_new(SCULPT_BRUSH_TYPE_CLAY, "Clay");
    map.add_new(SCULPT_BRUSH_TYPE_CLAY_STRIPS, "Clay Strips");
    map.add_new(SCULPT_BRUSH_TYPE_CLAY_THUMB, "Clay Thumb");
    map.add_new(SCULPT_BRUSH_TYPE_LAYER, "Layer");
    map.add_new(SCULPT_BRUSH_TYPE_INFLATE, "Inflate/Deflate");
    map.add_new(SCULPT_BRUSH_TYPE_BLOB, "Blob");
    map.add_new(SCULPT_BRUSH_TYPE_CREASE, "Crease Polish");
    map.add_new(SCULPT_BRUSH_TYPE_SMOOTH, "Smooth");
    map.add_new(SCULPT_BRUSH_TYPE_FLATTEN, "Flatten/Contrast");
    map.add_new(SCULPT_BRUSH_TYPE_FILL, "Fill/Deepen");
    map.add_new(SCULPT_BRUSH_TYPE_SCRAPE, "Scrape/Fill");
    map.add_new(SCULPT_BRUSH_TYPE_MULTIPLANE_SCRAPE, "Scrape Multiplane");
    map.add_new(SCULPT_BRUSH_TYPE_PINCH, "Pinch/Magnify");
    map.add_new(SCULPT_BRUSH_TYPE_GRAB, "Grab");
    map.add_new(SCULPT_BRUSH_TYPE_ELASTIC_DEFORM, "Elastic Grab");
    map.add_new(SCULPT_BRUSH_TYPE_SNAKE_HOOK, "Snake Hook");
    map.add_new(SCULPT_BRUSH_TYPE_THUMB, "Thumb");
    map.add_new(SCULPT_BRUSH_TYPE_POSE, "Pose");
    map.add_new(SCULPT_BRUSH_TYPE_NUDGE, "Nudge");
    map.add_new(SCULPT_BRUSH_TYPE_ROTATE, "Twist");
    map.add_new(SCULPT_BRUSH_TYPE_SLIDE_RELAX, "Relax Slide");
    map.add_new(SCULPT_BRUSH_TYPE_BOUNDARY, "Boundary");
    map.add_new(SCULPT_BRUSH_TYPE_CLOTH, "Drag Cloth");
    map.add_new(SCULPT_BRUSH_TYPE_SIMPLIFY, "Density");
    map.add_new(SCULPT_BRUSH_TYPE_MASK, "Mask");
    map.add_new(SCULPT_BRUSH_TYPE_DRAW_FACE_SETS, "Face Set Paint");
    map.add_new(SCULPT_BRUSH_TYPE_DISPLACEMENT_ERASER, "Erase Multires Displacement");
    map.add_new(SCULPT_BRUSH_TYPE_DISPLACEMENT_SMEAR, "Smear Multires Displacement");
    map.add_new(SCULPT_BRUSH_TYPE_PAINT, "Paint Hard");
    map.add_new(SCULPT_BRUSH_TYPE_SMEAR, "Smear");
    return map;
  }();

  keymap_update_brushes(
      keymap, asset_prefix, tool_property, tool_tool_map, tool_asset_map, id_asset_map);
}

static void keymap_update_mesh_vertex_paint_brushes(wmKeyMap *keymap)
{
  constexpr blender::StringRef asset_prefix =
      "brushes/essentials_brushes-mesh_vertex.blend/Brush/";
  constexpr blender::StringRef tool_property = "vertex_tool";

  const auto tool_tool_map = []() {
    blender::Map<blender::StringRef, blender::StringRefNull> map;
    map.add_new("builtin_brush.Draw", "builtin.brush");
    map.add_new("builtin_brush.Blur", "builtin_brush.blur");
    map.add_new("builtin_brush.Average", "builtin_brush.average");
    map.add_new("builtin_brush.Smear", "builtin_brush.smear");
    return map;
  }();

  const auto id_asset_map = []() {
    blender::Map<int, blender::StringRef> map;
    map.add_new(VPAINT_BRUSH_TYPE_DRAW, "Paint Hard");
    map.add_new(VPAINT_BRUSH_TYPE_BLUR, "Blur");
    map.add_new(VPAINT_BRUSH_TYPE_AVERAGE, "Average");
    map.add_new(VPAINT_BRUSH_TYPE_SMEAR, "Smear");
    return map;
  }();

  keymap_update_brushes(keymap, asset_prefix, tool_property, tool_tool_map, {}, id_asset_map);
}

static void keymap_update_mesh_weight_paint_brushes(wmKeyMap *keymap)
{
  constexpr blender::StringRef asset_prefix =
      "brushes/essentials_brushes-mesh_weight.blend/Brush/";
  constexpr blender::StringRef tool_property = "weight_tool";

  const auto tool_tool_map = []() {
    blender::Map<blender::StringRef, blender::StringRefNull> map;
    map.add_new("builtin_brush.Draw", "builtin.brush");
    map.add_new("builtin_brush.Blur", "builtin_brush.blur");
    map.add_new("builtin_brush.Average", "builtin_brush.average");
    map.add_new("builtin_brush.Smear", "builtin_brush.smear");
    return map;
  }();

  const auto asset_id_map = []() {
    blender::Map<int, blender::StringRef> map;
    map.add_new(WPAINT_BRUSH_TYPE_DRAW, "Paint");
    map.add_new(WPAINT_BRUSH_TYPE_BLUR, "Blur");
    map.add_new(WPAINT_BRUSH_TYPE_AVERAGE, "Average");
    map.add_new(WPAINT_BRUSH_TYPE_SMEAR, "Smear");
    return map;
  }();

  keymap_update_brushes(keymap, asset_prefix, tool_property, tool_tool_map, {}, asset_id_map);
}

static void keymap_update_mesh_texture_paint_brushes(wmKeyMap *keymap)
{
  constexpr blender::StringRef asset_prefix =
      "brushes/essentials_brushes-mesh_texture.blend/Brush/";
  constexpr blender::StringRef tool_property = "image_tool";

  const auto tool_tool_map = []() {
    blender::Map<blender::StringRef, blender::StringRefNull> map;
    map.add_new("builtin_brush.Draw", "builtin.brush");
    map.add_new("builtin_brush.Soften", "builtin_brush.soften");
    map.add_new("builtin_brush.Smear", "builtin_brush.smear");
    map.add_new("builtin_brush.Clone", "builtin_brush.clone");
    map.add_new("builtin_brush.Fill", "builtin_brush.fill");
    map.add_new("builtin_brush.Mask", "builtin_brush.mask");
    return map;
  }();

  const auto id_asset_map = []() {
    blender::Map<int, blender::StringRef> map;
    map.add_new(IMAGE_PAINT_BRUSH_TYPE_DRAW, "Paint Hard");
    map.add_new(IMAGE_PAINT_BRUSH_TYPE_SOFTEN, "Blur");
    map.add_new(IMAGE_PAINT_BRUSH_TYPE_SMEAR, "Smear");
    map.add_new(IMAGE_PAINT_BRUSH_TYPE_CLONE, "Clone");
    map.add_new(IMAGE_PAINT_BRUSH_TYPE_FILL, "Fill");
    map.add_new(IMAGE_PAINT_BRUSH_TYPE_MASK, "Mask");
    return map;
  }();

  keymap_update_brushes(keymap, asset_prefix, tool_property, tool_tool_map, {}, id_asset_map);
}

void blo_do_versions_userdef(UserDef *userdef)
{
/* #UserDef & #Main happen to have the same struct member. */
#define USER_VERSION_ATLEAST(ver, subver) MAIN_VERSION_FILE_ATLEAST(userdef, ver, subver)

  /* the UserDef struct is not corrected with do_versions() .... ugh! */
  if (userdef->menuthreshold1 == 0) {
    userdef->menuthreshold1 = 5;
    userdef->menuthreshold2 = 2;
  }
  if (userdef->mixbufsize == 0) {
    userdef->mixbufsize = 2048;
  }
  if (userdef->autokey_mode == 0) {
    /* 'add/replace' but not on */
    userdef->autokey_mode = 2;
  }
  if (userdef->savetime <= 0) {
    userdef->savetime = 1;
    // XXX      error(STRINGIFY(BLENDER_STARTUP_FILE)" is buggy, please consider removing it.\n");
  }
  if (userdef->gizmo_size == 0) {
    userdef->gizmo_size = 75;
    userdef->gizmo_flag |= USER_GIZMO_DRAW;
  }
  if (userdef->pad_rot_angle == 0.0f) {
    userdef->pad_rot_angle = 15.0f;
  }

  /* If the userdef was created on a different platform, it may have an
   * unsupported GPU backend selected.  If so, pick a supported default. */
#ifdef __APPLE__
  if (userdef->gpu_backend == GPU_BACKEND_OPENGL) {
    userdef->gpu_backend = GPU_BACKEND_METAL;
  }
#else
  if (userdef->gpu_backend == GPU_BACKEND_METAL) {
    userdef->gpu_backend = GPU_BACKEND_OPENGL;
  }
#endif

  /* graph editor - unselected F-Curve visibility */
  if (userdef->fcu_inactive_alpha == 0) {
    userdef->fcu_inactive_alpha = 0.25f;
  }

  if (!USER_VERSION_ATLEAST(192, 0)) {
    STRNCPY(userdef->sounddir, "/");
  }

  /* patch to set Dupli Armature */
  if (!USER_VERSION_ATLEAST(220, 0)) {
    userdef->dupflag |= USER_DUP_ARM;
  }

  /* added seam, normal color, undo */
  if (!USER_VERSION_ATLEAST(235, 0)) {
    userdef->uiflag |= USER_GLOBALUNDO;
    if (userdef->undosteps == 0) {
      userdef->undosteps = 32;
    }
  }
  if (!USER_VERSION_ATLEAST(236, 0)) {
    /* illegal combo... */
    if (userdef->flag & USER_LMOUSESELECT) {
      userdef->flag &= ~USER_TWOBUTTONMOUSE;
    }
  }
  if (!USER_VERSION_ATLEAST(240, 0)) {
    userdef->uiflag |= USER_PLAINMENUS;
  }
  if (!USER_VERSION_ATLEAST(242, 0)) {
    /* set defaults for 3D View rotating axis indicator */
    /* since size can't be set to 0, this indicates it's not saved in startup.blend */
    if (userdef->rvisize == 0) {
      userdef->rvisize = 15;
      userdef->rvibright = 8;
      userdef->uiflag |= USER_SHOW_GIZMO_NAVIGATE;
    }
  }
  if (!USER_VERSION_ATLEAST(244, 0)) {
    /* set default number of recently-used files (if not set) */
    if (userdef->recent_files == 0) {
      userdef->recent_files = 10;
    }
  }
  if (!USER_VERSION_ATLEAST(245, 3)) {
    if (userdef->coba_weight.tot == 0) {
      BKE_colorband_init(&userdef->coba_weight, true);
    }
  }
  if (!USER_VERSION_ATLEAST(245, 3)) {
    userdef->flag |= USER_ADD_VIEWALIGNED | USER_ADD_EDITMODE;
  }
  if (!USER_VERSION_ATLEAST(250, 0)) {
    /* adjust grease-pencil distances */
    userdef->gp_manhattandist = 1;
    userdef->gp_euclideandist = 2;

    /* adjust default interpolation for new IPO-curves */
    userdef->ipo_new = BEZT_IPO_BEZ;
  }

  if (!USER_VERSION_ATLEAST(250, 3)) {
    /* new audio system */
    if (userdef->audiochannels == 0) {
      userdef->audiochannels = 2;
    }
    if (userdef->audioformat == 0) {
      userdef->audioformat = 0x24;
    }
    if (userdef->audiorate == 0) {
      userdef->audiorate = 48000;
    }
  }

  if (!USER_VERSION_ATLEAST(250, 8)) {
    LISTBASE_FOREACH (wmKeyMap *, km, &userdef->user_keymaps) {
      if (STREQ(km->idname, "Armature_Sketch")) {
        STRNCPY(km->idname, "Armature Sketch");
      }
      else if (STREQ(km->idname, "View3D")) {
        STRNCPY(km->idname, "3D View");
      }
      else if (STREQ(km->idname, "View3D Generic")) {
        STRNCPY(km->idname, "3D View Generic");
      }
      else if (STREQ(km->idname, "EditMesh")) {
        STRNCPY(km->idname, "Mesh");
      }
      else if (STREQ(km->idname, "UVEdit")) {
        STRNCPY(km->idname, "UV Editor");
      }
      else if (STREQ(km->idname, "Animation_Channels")) {
        STRNCPY(km->idname, "Animation Channels");
      }
      else if (STREQ(km->idname, "GraphEdit Keys")) {
        STRNCPY(km->idname, "Graph Editor");
      }
      else if (STREQ(km->idname, "GraphEdit Generic")) {
        STRNCPY(km->idname, "Graph Editor Generic");
      }
      else if (STREQ(km->idname, "Action_Keys")) {
        STRNCPY(km->idname, "Dopesheet");
      }
      else if (STREQ(km->idname, "NLA Data")) {
        STRNCPY(km->idname, "NLA Editor");
      }
      else if (STREQ(km->idname, "Node Generic")) {
        STRNCPY(km->idname, "Node Editor");
      }
      else if (STREQ(km->idname, "Logic Generic")) {
        STRNCPY(km->idname, "Logic Editor");
      }
      else if (STREQ(km->idname, "File")) {
        STRNCPY(km->idname, "File Browser");
      }
      else if (STREQ(km->idname, "FileMain")) {
        STRNCPY(km->idname, "File Browser Main");
      }
      else if (STREQ(km->idname, "FileButtons")) {
        STRNCPY(km->idname, "File Browser Buttons");
      }
      else if (STREQ(km->idname, "Buttons Generic")) {
        STRNCPY(km->idname, "Property Editor");
      }
    }
  }

  if (!USER_VERSION_ATLEAST(252, 3)) {
    if (userdef->flag & USER_LMOUSESELECT) {
      userdef->flag &= ~USER_TWOBUTTONMOUSE;
    }
  }
  if (!USER_VERSION_ATLEAST(252, 4)) {
    /* default new handle type is auto handles */
    userdef->keyhandles_new = HD_AUTO;
  }

  if (!USER_VERSION_ATLEAST(257, 0)) {
    /* Clear #AUTOKEY_FLAG_ONLYKEYINGSET flag from user-preferences,
     * so that it doesn't linger around from old configurations like a ghost. */
    userdef->keying_flag &= ~AUTOKEY_FLAG_ONLYKEYINGSET;
  }

  if (!USER_VERSION_ATLEAST(260, 3)) {
    /* if new keyframes handle default is stuff "auto", make it "auto-clamped" instead
     * was changed in 260 as part of GSoC11, but version patch was wrong
     */
    if (userdef->keyhandles_new == HD_AUTO) {
      userdef->keyhandles_new = HD_AUTO_ANIM;
    }
  }

  if (!USER_VERSION_ATLEAST(267, 0)) {

    /* GL Texture Garbage Collection */
    if (userdef->textimeout == 0) {
      userdef->texcollectrate = 60;
      userdef->textimeout = 120;
    }
    if (userdef->memcachelimit <= 0) {
      userdef->memcachelimit = 32;
    }
    if (userdef->dbl_click_time == 0) {
      userdef->dbl_click_time = 350;
    }
    if (userdef->v2d_min_gridsize == 0) {
      userdef->v2d_min_gridsize = 35;
    }
    if (userdef->widget_unit == 0) {
      userdef->widget_unit = 20;
    }
    if (userdef->anisotropic_filter <= 0) {
      userdef->anisotropic_filter = 1;
    }

    if (userdef->ndof_translation_sensitivity == 0.0f) {
      userdef->ndof_translation_sensitivity = 1.0f;
      userdef->ndof_flag = (NDOF_LOCK_HORIZON | NDOF_SHOULD_PAN | NDOF_SHOULD_ZOOM |
                            NDOF_SHOULD_ROTATE);
    }

    if (userdef->ndof_rotation_sensitivity == 0.0f) {
      userdef->ndof_rotation_sensitivity = userdef->ndof_translation_sensitivity;

      if (!(userdef->flag & USER_TRACKBALL)) {
        userdef->ndof_flag |= NDOF_TURNTABLE;
      }
    }
  }

  if (!USER_VERSION_ATLEAST(269, 4)) {
    userdef->walk_navigation.mouse_speed = 1.0f;
    userdef->walk_navigation.walk_speed = 2.5f; /* m/s */
    userdef->walk_navigation.walk_speed_factor = 5.0f;
    userdef->walk_navigation.view_height = 1.6f;   /* m */
    userdef->walk_navigation.jump_height = 0.4f;   /* m */
    userdef->walk_navigation.teleport_time = 0.2f; /* s */
  }

  if (!USER_VERSION_ATLEAST(271, 5)) {
    userdef->pie_menu_radius = 100;
    userdef->pie_menu_threshold = 12;
    userdef->pie_animation_timeout = 6;
  }

  if (!USER_VERSION_ATLEAST(275, 2)) {
    userdef->ndof_deadzone = 0.0;
  }

  if (!USER_VERSION_ATLEAST(275, 4)) {
    userdef->node_margin = 80;
  }

  if (!USER_VERSION_ATLEAST(278, 6)) {
    /* Clear preference flags for re-use. */
    userdef->flag &= ~(USER_FLAG_NUMINPUT_ADVANCED | (1 << 2) | USER_FLAG_UNUSED_3 |
                       USER_FLAG_UNUSED_6 | USER_FLAG_UNUSED_7 | USER_INTERNET_ALLOW |
                       USER_DEVELOPER_UI);
    userdef->uiflag &= ~USER_HEADER_BOTTOM;
    userdef->transopts &= ~(USER_TR_UNUSED_3 | USER_TR_UNUSED_4 | USER_TR_UNUSED_6 |
                            USER_TR_UNUSED_7);

    userdef->uiflag |= USER_LOCK_CURSOR_ADJUST;
  }

  if (!USER_VERSION_ATLEAST(280, 20)) {
    userdef->gpu_viewport_quality = 0.6f;

    /* Reset theme, old themes will not be compatible with minor version updates from now on. */
    LISTBASE_FOREACH (bTheme *, btheme, &userdef->themes) {
      MEMCPY_STRUCT_AFTER(btheme, &U_theme_default, name);
    }

    /* Annotations - new layer color
     * Replace anything that used to be set if it looks like was left
     * on the old default (i.e. black), which most users used
     */
    if ((userdef->gpencil_new_layer_col[3] < 0.1f) || (userdef->gpencil_new_layer_col[0] < 0.1f)) {
      /* - New color matches the annotation pencil icon
       * - Non-full alpha looks better!
       */
      ARRAY_SET_ITEMS(userdef->gpencil_new_layer_col, 0.38f, 0.61f, 0.78f, 0.9f);
    }
  }

  if (!USER_VERSION_ATLEAST(280, 31)) {
    /* Remove select/action mouse from user defined keymaps. */
    LISTBASE_FOREACH (wmKeyMap *, keymap, &userdef->user_keymaps) {
      LISTBASE_FOREACH (wmKeyMapDiffItem *, kmdi, &keymap->diff_items) {
        if (kmdi->remove_item) {
          do_version_select_mouse(userdef, kmdi->remove_item);
        }
        if (kmdi->add_item) {
          do_version_select_mouse(userdef, kmdi->add_item);
        }
      }

      LISTBASE_FOREACH (wmKeyMapItem *, kmi, &keymap->items) {
        do_version_select_mouse(userdef, kmi);
      }
    }
  }

  if (!USER_VERSION_ATLEAST(280, 33)) {
    /* Enable GLTF addon by default. */
    BKE_addon_ensure(&userdef->addons, "io_scene_gltf2");

    userdef->pressure_threshold_max = 1.0f;
  }

  if (!USER_VERSION_ATLEAST(280, 35)) {
    /* Preserve RMB select setting after moving to Python and changing default value. */
    if (USER_VERSION_ATLEAST(280, 32) || !(userdef->flag & USER_LMOUSESELECT)) {
      BKE_keyconfig_pref_set_select_mouse(userdef, 1, false);
    }

    userdef->flag &= ~USER_LMOUSESELECT;
  }

  if (!USER_VERSION_ATLEAST(280, 38)) {
    copy_v4_fl4(userdef->light_param[0].vec, -0.580952, 0.228571, 0.781185, 0.0);
    copy_v4_fl4(userdef->light_param[0].col, 0.900000, 0.900000, 0.900000, 1.000000);
    copy_v4_fl4(userdef->light_param[0].spec, 0.318547, 0.318547, 0.318547, 1.000000);
    userdef->light_param[0].flag = 1;
    userdef->light_param[0].smooth = 0.1;

    copy_v4_fl4(userdef->light_param[1].vec, 0.788218, 0.593482, -0.162765, 0.0);
    copy_v4_fl4(userdef->light_param[1].col, 0.267115, 0.269928, 0.358840, 1.000000);
    copy_v4_fl4(userdef->light_param[1].spec, 0.090838, 0.090838, 0.090838, 1.000000);
    userdef->light_param[1].flag = 1;
    userdef->light_param[1].smooth = 0.25;

    copy_v4_fl4(userdef->light_param[2].vec, 0.696472, -0.696472, -0.172785, 0.0);
    copy_v4_fl4(userdef->light_param[2].col, 0.293216, 0.304662, 0.401968, 1.000000);
    copy_v4_fl4(userdef->light_param[2].spec, 0.069399, 0.020331, 0.020331, 1.000000);
    userdef->light_param[2].flag = 1;
    userdef->light_param[2].smooth = 0.4;

    copy_v4_fl4(userdef->light_param[3].vec, 0.021053, -0.989474, 0.143173, 0.0);
    copy_v4_fl4(userdef->light_param[3].col, 0.0, 0.0, 0.0, 1.0);
    copy_v4_fl4(userdef->light_param[3].spec, 0.072234, 0.082253, 0.162642, 1.000000);
    userdef->light_param[3].flag = 1;
    userdef->light_param[3].smooth = 0.7;

    copy_v3_fl3(userdef->light_ambient, 0.025000, 0.025000, 0.025000);

    userdef->flag &= ~USER_FLAG_UNUSED_4;

    userdef->uiflag &= ~(USER_HEADER_FROM_PREF | USER_REGISTER_ALL_USERS);
  }

  if (!USER_VERSION_ATLEAST(280, 41)) {
    if (userdef->pie_tap_timeout == 0) {
      userdef->pie_tap_timeout = 20;
    }
  }

  if (!USER_VERSION_ATLEAST(280, 44)) {
    userdef->uiflag &= ~(USER_NO_MULTITOUCH_GESTURES | USER_UIFLAG_UNUSED_1);
    userdef->uiflag2 &= ~USER_UIFLAG2_UNUSED_0;
    userdef->gp_settings &= ~GP_PAINT_UNUSED_0;
  }

  if (!USER_VERSION_ATLEAST(280, 50)) {
    /* 3ds is no longer enabled by default and not ported yet. */
    BKE_addon_remove_safe(&userdef->addons, "io_scene_3ds");
  }

  if (!USER_VERSION_ATLEAST(280, 51)) {
    userdef->move_threshold = 2;
  }

  if (!USER_VERSION_ATLEAST(280, 58)) {
    if (userdef->image_draw_method != IMAGE_DRAW_METHOD_GLSL) {
      userdef->image_draw_method = IMAGE_DRAW_METHOD_AUTO;
    }
  }

  /* Patch to set dupli light-probes and grease-pencil. */
  if (!USER_VERSION_ATLEAST(280, 58)) {
    userdef->dupflag |= USER_DUP_LIGHTPROBE;
    userdef->dupflag |= USER_DUP_GPENCIL;
  }

  if (!USER_VERSION_ATLEAST(280, 60)) {
    const float GPU_VIEWPORT_QUALITY_FXAA = 0.10f;
    const float GPU_VIEWPORT_QUALITY_TAA8 = 0.25f;
    const float GPU_VIEWPORT_QUALITY_TAA16 = 0.6f;
    const float GPU_VIEWPORT_QUALITY_TAA32 = 0.8f;

    if (userdef->gpu_viewport_quality <= GPU_VIEWPORT_QUALITY_FXAA) {
      userdef->viewport_aa = SCE_DISPLAY_AA_OFF;
    }
    else if (userdef->gpu_viewport_quality <= GPU_VIEWPORT_QUALITY_TAA8) {
      userdef->viewport_aa = SCE_DISPLAY_AA_FXAA;
    }
    else if (userdef->gpu_viewport_quality <= GPU_VIEWPORT_QUALITY_TAA16) {
      userdef->viewport_aa = SCE_DISPLAY_AA_SAMPLES_8;
    }
    else if (userdef->gpu_viewport_quality <= GPU_VIEWPORT_QUALITY_TAA32) {
      userdef->viewport_aa = SCE_DISPLAY_AA_SAMPLES_16;
    }
    else {
      userdef->viewport_aa = SCE_DISPLAY_AA_SAMPLES_32;
    }
  }

  if (!USER_VERSION_ATLEAST(280, 62)) {
    if (userdef->vbotimeout == 0) {
      userdef->vbocollectrate = 60;
      userdef->vbotimeout = 120;
    }

    if (userdef->lookdev_sphere_size == 0) {
      userdef->lookdev_sphere_size = 150;
    }

    userdef->pref_flag |= USER_PREF_FLAG_SAVE;
  }

  if (!USER_VERSION_ATLEAST(280, 73)) {
    userdef->drag_threshold = 30;
    userdef->drag_threshold_mouse = 3;
    userdef->drag_threshold_tablet = 10;
  }

  if (!USER_VERSION_ATLEAST(281, 9)) {
    /* X3D is no longer enabled by default. */
    BKE_addon_remove_safe(&userdef->addons, "io_scene_x3d");
  }

  if (!USER_VERSION_ATLEAST(281, 12)) {
    userdef->render_display_type = USER_RENDER_DISPLAY_WINDOW;
    userdef->filebrowser_display_type = USER_TEMP_SPACE_DISPLAY_WINDOW;
  }

  if (!USER_VERSION_ATLEAST(281, 13)) {
    userdef->auto_smoothing_new = FCURVE_SMOOTH_CONT_ACCEL;

    if (userdef->file_space_data.display_type == FILE_DEFAULTDISPLAY) {
      memcpy(
          &userdef->file_space_data, &U_default.file_space_data, sizeof(userdef->file_space_data));
    }
  }

  if (!USER_VERSION_ATLEAST(281, 16)) {
    wmKeyConfigFilterItemParams params{};
    params.check_item = true;
    params.check_diff_item_add = true;
    BKE_keyconfig_pref_filter_items(
        userdef, &params, keymap_item_has_invalid_wm_context_data_path, nullptr);
  }

  if (!USER_VERSION_ATLEAST(282, 1)) {
    userdef->file_space_data.filter_id = U_default.file_space_data.filter_id;
  }

  if (!USER_VERSION_ATLEAST(282, 4)) {
    if (userdef->view_rotate_sensitivity_turntable == 0.0f) {
      userdef->view_rotate_sensitivity_turntable = DEG2RADF(0.4f);
      userdef->view_rotate_sensitivity_trackball = 1.0f;
    }
    if (userdef->scrollback == 0) {
      userdef->scrollback = U_default.scrollback;
    }

    /* Enable Overlay Engine Smooth Wire by default */
    userdef->gpu_flag |= USER_GPU_FLAG_OVERLAY_SMOOTH_WIRE;
  }

  if (!USER_VERSION_ATLEAST(283, 13)) {
    /* If Translations is off then language should default to English. */
    if ((userdef->transopts & USER_DOTRANSLATE_DEPRECATED) == 0) {
      userdef->language = ULANGUAGE_ENGLISH;
    }
    /* Clear this deprecated flag. */
    userdef->transopts &= ~USER_DOTRANSLATE_DEPRECATED;
  }

  if (!USER_VERSION_ATLEAST(290, 7)) {
    userdef->statusbar_flag = STATUSBAR_SHOW_VERSION;
  }

  if (!USER_VERSION_ATLEAST(291, 1)) {
    if (userdef->collection_instance_empty_size == 0) {
      userdef->collection_instance_empty_size = 1.0f;
    }
  }

  if (!USER_VERSION_ATLEAST(292, 3)) {
    if (userdef->pixelsize == 0.0f) {
      userdef->pixelsize = 1.0f;
    }
    /* Clear old userdef flag for "Camera Parent Lock". */
    userdef->uiflag &= ~USER_UIFLAG_UNUSED_3;
  }

  if (!USER_VERSION_ATLEAST(292, 9)) {
    if (BLI_listbase_is_empty(&userdef->asset_libraries)) {
      BKE_preferences_asset_library_default_add(userdef);
    }
  }

  if (!USER_VERSION_ATLEAST(293, 1)) {
    /* This rename was made after 2.93.0, harmless to run when it's not needed. */
    const char *replace_table[][2] = {
        {"blender", "Blender"},
        {"blender_27x", "Blender_27x"},
        {"industry_compatible", "Industry_Compatible"},
    };
    const int replace_table_len = ARRAY_SIZE(replace_table);

    BLI_string_replace_table_exact(
        userdef->keyconfigstr, sizeof(userdef->keyconfigstr), replace_table, replace_table_len);
    LISTBASE_FOREACH (wmKeyConfigPref *, kpt, &userdef->user_keyconfig_prefs) {
      BLI_string_replace_table_exact(
          kpt->idname, sizeof(kpt->idname), replace_table, replace_table_len);
    }
  }

  if (!USER_VERSION_ATLEAST(293, 12)) {
    if (userdef->gizmo_size_navigate_v3d == 0) {
      userdef->gizmo_size_navigate_v3d = 80;
    }

    userdef->sequencer_proxy_setup = USER_SEQ_PROXY_SETUP_AUTOMATIC;
  }

  if (!USER_VERSION_ATLEAST(293, 13)) {
    BKE_addon_ensure(&userdef->addons, "pose_library");
  }

  if (!USER_VERSION_ATLEAST(300, 21)) {
    /* Deprecated userdef->flag USER_SAVE_PREVIEWS */
    userdef->file_preview_type = (userdef->flag & USER_FLAG_UNUSED_5) ? USER_FILE_PREVIEW_AUTO :
                                                                        USER_FILE_PREVIEW_NONE;
    /* Clear for reuse. */
    userdef->flag &= ~USER_FLAG_UNUSED_5;
  }

  if (!USER_VERSION_ATLEAST(300, 38)) {
    /* Patch to set Dupli Lattice/Camera/Speaker. */
    userdef->dupflag |= USER_DUP_LATTICE;
    userdef->dupflag |= USER_DUP_CAMERA;
    userdef->dupflag |= USER_DUP_SPEAKER;
  }

  if (!USER_VERSION_ATLEAST(300, 40)) {
    /* Rename the default asset library from "Default" to "User Library". This isn't bullet proof
     * since it doesn't handle translations and ignores user changes. But this was an alpha build
     * (experimental) feature and the name is just for display in the UI anyway. So it doesn't have
     * to work perfectly at all. */
    LISTBASE_FOREACH (bUserAssetLibrary *, asset_library, &userdef->asset_libraries) {
      /* Ignores translations, since that would depend on the current preferences (global `U`). */
      if (STREQ(asset_library->name, "Default")) {
        BKE_preferences_asset_library_name_set(
            userdef, asset_library, BKE_PREFS_ASSET_LIBRARY_DEFAULT_NAME);
      }
    }
  }

  if (!USER_VERSION_ATLEAST(300, 40)) {
    LISTBASE_FOREACH (uiStyle *, style, &userdef->uistyles) {
      const int default_title_points = 11; /* UI_DEFAULT_TITLE_POINTS */
      style->paneltitle.points = default_title_points;
      style->grouplabel.points = default_title_points;
    }
  }

  if (!USER_VERSION_ATLEAST(300, 43)) {
    userdef->ndof_flag |= NDOF_CAMERA_PAN_ZOOM;
  }

  if (!USER_VERSION_ATLEAST(302, 5)) {
    wmKeyConfigFilterItemParams params{};
    params.check_item = true;
    params.check_diff_item_add = true;
    BKE_keyconfig_pref_filter_items(userdef, &params, keymap_item_update_tweak_event, nullptr);
  }

  if (!USER_VERSION_ATLEAST(302, 11)) {
    userdef->dupflag |= USER_DUP_CURVES | USER_DUP_POINTCLOUD;
  }

  /* Set GPU backend to OpenGL. */
  if (!USER_VERSION_ATLEAST(305, 5)) {
#ifdef __APPLE__
    userdef->gpu_backend = GPU_BACKEND_METAL;
#else
    userdef->gpu_backend = GPU_BACKEND_OPENGL;
#endif
  }

  if (!USER_VERSION_ATLEAST(305, 10)) {
    LISTBASE_FOREACH (bUserAssetLibrary *, asset_library, &userdef->asset_libraries) {
      asset_library->import_method = ASSET_IMPORT_APPEND_REUSE;
    }
  }

  if (!USER_VERSION_ATLEAST(306, 2)) {
    userdef->animation_flag |= USER_ANIM_HIGH_QUALITY_DRAWING;
  }

  if (!USER_VERSION_ATLEAST(306, 4)) {
    /* Increase the number of recently-used files if using the old default value. */
    if (userdef->recent_files == 10) {
      userdef->recent_files = 20;
    }
  }

  if (!USER_VERSION_ATLEAST(306, 5)) {
    if (userdef->pythondir_legacy[0]) {
      bUserScriptDirectory *script_dir = MEM_callocN<bUserScriptDirectory>(
          "Versioning user script path");

      STRNCPY(script_dir->dir_path, userdef->pythondir_legacy);
      STRNCPY_UTF8(script_dir->name, DATA_("Untitled"));
      BLI_addhead(&userdef->script_directories, script_dir);
    }
  }

  if (!USER_VERSION_ATLEAST(306, 6)) {
    LISTBASE_FOREACH (bUserAssetLibrary *, asset_library, &userdef->asset_libraries) {
      asset_library->flag |= ASSET_LIBRARY_RELATIVE_PATH;
    }
  }

  if (!USER_VERSION_ATLEAST(400, 4)) {
    /* obj and ply python addons were removed. */
    BKE_addon_remove_safe(&userdef->addons, "io_mesh_ply");
    BKE_addon_remove_safe(&userdef->addons, "io_scene_obj");
  }

  if (!USER_VERSION_ATLEAST(400, 15)) {
    userdef->node_preview_res = 120;
  }

  if (!USER_VERSION_ATLEAST(400, 18)) {
    userdef->playback_fps_samples = 8;
  }

  if (!USER_VERSION_ATLEAST(400, 19)) {
    userdef->uiflag |= USER_NODE_AUTO_OFFSET;
  }

  if (!USER_VERSION_ATLEAST(400, 24)) {
    /* Clear deprecated USER_MENUFIXEDORDER user flag for reuse. */
    userdef->uiflag &= ~(1 << 23);
  }

  if (!USER_VERSION_ATLEAST(400, 26)) {
    userdef->animation_flag |= USER_ANIM_SHOW_CHANNEL_GROUP_COLORS;
  }

  if (!USER_VERSION_ATLEAST(400, 32)) {
    userdef->text_render |= USER_TEXT_RENDER_SUBPIXELAA;
  }

  if (!USER_VERSION_ATLEAST(401, 3)) {
    LISTBASE_FOREACH (uiStyle *, style, &userdef->uistyles) {
      style->paneltitle.character_weight = 400;
      style->grouplabel.character_weight = 400;
      style->widget.character_weight = 400;
    }
  }

  if (!USER_VERSION_ATLEAST(401, 9)) {
    userdef->key_insert_channels = (USER_ANIM_KEY_CHANNEL_LOCATION |
                                    USER_ANIM_KEY_CHANNEL_ROTATION | USER_ANIM_KEY_CHANNEL_SCALE |
                                    USER_ANIM_KEY_CHANNEL_CUSTOM_PROPERTIES);
  }

  if (!USER_VERSION_ATLEAST(401, 13)) {
    if (userdef->keying_flag & AUTOKEY_FLAG_INSERTNEEDED) {
      userdef->keying_flag |= MANUALKEY_FLAG_INSERTNEEDED;
    }
    userdef->keying_flag |= AUTOKEY_FLAG_INSERTNEEDED;
  }

  if (!USER_VERSION_ATLEAST(401, 21)) {
    LISTBASE_FOREACH (wmKeyMap *, km, &userdef->user_keymaps) {
      if (STREQ(km->idname, "NLA Channels")) {
        STRNCPY(km->idname, "NLA Tracks");
      }
    }
  }

  if (!USER_VERSION_ATLEAST(402, 36)) {
    /* Reset repositories. */
    while (!BLI_listbase_is_empty(&userdef->extension_repos)) {
      BKE_preferences_extension_repo_remove(
          userdef, static_cast<bUserExtensionRepo *>(userdef->extension_repos.first));
    }

    BKE_preferences_extension_repo_add_default_remote(userdef);
    BKE_preferences_extension_repo_add_default_user(userdef);
  }

  if (!USER_VERSION_ATLEAST(402, 42)) {
    /* 80 was the old default. */
    if (userdef->node_margin == 80) {
      userdef->node_margin = 40;
    }
  }

  if (!USER_VERSION_ATLEAST(402, 56)) {
    BKE_preferences_extension_repo_add_default_system(userdef);
  }

  if (!USER_VERSION_ATLEAST(402, 58)) {
    /* Remove add-ons which are no longer bundled by default
     * and have no upgrade path to extensions in the UI. */
    const char *addon_modules[] = {
        "depsgraph_debug",
        "io_coat3D",
        "io_import_images_as_planes",
        "io_mesh_stl",
        "io_scene_x3d",
    };
    for (int i = 0; i < ARRAY_SIZE(addon_modules); i++) {
      BKE_addon_remove_safe(&userdef->addons, addon_modules[i]);
    }
  }

  if (!USER_VERSION_ATLEAST(402, 59)) {
    userdef->network_timeout = 10;
    userdef->network_connection_limit = 5;
  }

  if (!USER_VERSION_ATLEAST(402, 63)) {
    userdef->statusbar_flag |= STATUSBAR_SHOW_EXTENSIONS_UPDATES;
  }

  if (!USER_VERSION_ATLEAST(402, 65)) {
    /* Bone Selection Sets is no longer an add-on, but core functionality. */
    BKE_addon_remove_safe(&userdef->addons, "bone_selection_sets");
  }

  if (!USER_VERSION_ATLEAST(403, 3)) {
    /*BFA - expose default categories for large amount of brushes on hand3*/
    BKE_preferences_asset_shelf_settings_ensure_catalog_path_enabled(
        userdef, "VIEW3D_AST_brush_sculpt", "Brushes/Mesh Sculpt/General/Add & Subtract");
    BKE_preferences_asset_shelf_settings_ensure_catalog_path_enabled(
        userdef, "VIEW3D_AST_brush_sculpt", "Brushes/Mesh Sculpt/General/Contrast");
    BKE_preferences_asset_shelf_settings_ensure_catalog_path_enabled(
        userdef, "VIEW3D_AST_brush_sculpt", "Brushes/Mesh Sculpt/General/Transform");
    BKE_preferences_asset_shelf_settings_ensure_catalog_path_enabled(
        userdef, "VIEW3D_AST_brush_sculpt", "Brushes/Mesh Sculpt/General/Utilities");
    BKE_preferences_asset_shelf_settings_ensure_catalog_path_enabled(
        userdef, "VIEW3D_AST_brush_sculpt", "Brushes/Mesh Sculpt/Paint");
    BKE_preferences_asset_shelf_settings_ensure_catalog_path_enabled(
        userdef, "VIEW3D_AST_brush_sculpt", "Brushes/Mesh Sculpt/Simulation");
  }

  if (!USER_VERSION_ATLEAST(403, 12)) {
    LISTBASE_FOREACH (uiStyle *, style, &userdef->uistyles) {
      style->tooltip.points = 11.0f; /* UI_DEFAULT_TOOLTIP_POINTS */
      style->tooltip.character_weight = 400;
      style->tooltip.shadow = 0;
      style->tooltip.shady = -1;
      style->tooltip.shadowalpha = 0.5f;
      style->tooltip.shadowcolor = 0.0f;
    }
  }
  if (!USER_VERSION_ATLEAST(403, 19)) {
    userdef->sequencer_editor_flag |= USER_SEQ_ED_CONNECT_STRIPS_BY_DEFAULT;
  }

  if (!USER_VERSION_ATLEAST(404, 32)) {
    userdef->uiflag |= USER_FILTER_BRUSHES_BY_TOOL; /*BFA Default to on*/

    BKE_preferences_asset_shelf_settings_ensure_catalog_path_enabled(
        userdef, "VIEW3D_AST_brush_gpencil_paint", "Brushes/Grease Pencil Draw/Draw");
    BKE_preferences_asset_shelf_settings_ensure_catalog_path_enabled(
        userdef, "VIEW3D_AST_brush_gpencil_paint", "Brushes/Grease Pencil Draw/Erase");
    BKE_preferences_asset_shelf_settings_ensure_catalog_path_enabled(
        userdef, "VIEW3D_AST_brush_gpencil_paint", "Brushes/Grease Pencil Draw/Utilities");

    BKE_preferences_asset_shelf_settings_ensure_catalog_path_enabled(
        userdef, "VIEW3D_AST_brush_gpencil_sculpt", "Brushes/Grease Pencil Sculpt/Contrast");
    BKE_preferences_asset_shelf_settings_ensure_catalog_path_enabled(
        userdef, "VIEW3D_AST_brush_gpencil_sculpt", "Brushes/Grease Pencil Sculpt/Transform");
    BKE_preferences_asset_shelf_settings_ensure_catalog_path_enabled(
        userdef, "VIEW3D_AST_brush_gpencil_sculpt", "Brushes/Grease Pencil Sculpt/Utilities");
  }

  if (!USER_VERSION_ATLEAST(404, 9)) {
    LISTBASE_FOREACH (wmKeyMap *, keymap, &userdef->user_keymaps) {
      if (STREQ("Sculpt", keymap->idname)) {
        keymap_update_mesh_sculpt_brushes(keymap);
      }
      else if (STREQ("Vertex Paint", keymap->idname)) {
        keymap_update_mesh_vertex_paint_brushes(keymap);
      }
      else if (STREQ("Weight Paint", keymap->idname)) {
        keymap_update_mesh_weight_paint_brushes(keymap);
      }
      else if (STREQ("Image Paint", keymap->idname)) {
        keymap_update_mesh_texture_paint_brushes(keymap);
      }
    }
  }

  /* start bfa asset shelf default catalogs versioning */
  if (!USER_VERSION_ATLEAST(404, 0)) {
    /* 3D Viewport*/
    BKE_preferences_asset_shelf_settings_ensure_catalog_path_enabled(
        userdef, "VIEW3D_AST_object", "Primitives");
    BKE_preferences_asset_shelf_settings_ensure_catalog_path_enabled(
        userdef, "VIEW3D_AST_object", "Collections/Lights");
    BKE_preferences_asset_shelf_settings_ensure_catalog_path_enabled(
        userdef, "VIEW3D_AST_object", "Materials");
    BKE_preferences_asset_shelf_settings_ensure_catalog_path_enabled(
        userdef, "VIEW3D_AST_object", "Grease Pencil Tools");
    /* Node editors*/

    /*Shader*/
    BKE_preferences_asset_shelf_settings_ensure_catalog_path_enabled(
        userdef, "NODE_AST_shader_node_groups", "Shader Nodegroups/Color");
    BKE_preferences_asset_shelf_settings_ensure_catalog_path_enabled(
        userdef, "NODE_AST_shader_node_groups", "Shader Nodegroups/Mapping");
    BKE_preferences_asset_shelf_settings_ensure_catalog_path_enabled(
        userdef, "NODE_AST_shader_node_groups", "Shader Nodegroups/Masks");
    BKE_preferences_asset_shelf_settings_ensure_catalog_path_enabled(
        userdef, "NODE_AST_shader_node_groups", "Shader Nodegroups/Patterns");
    BKE_preferences_asset_shelf_settings_ensure_catalog_path_enabled(
        userdef, "NODE_AST_shader_node_groups", "Shader Nodegroups/Shader");
    BKE_preferences_asset_shelf_settings_ensure_catalog_path_enabled(
        userdef, "NODE_AST_shader_node_groups", "Shader Nodegroups/Shapes");
    BKE_preferences_asset_shelf_settings_ensure_catalog_path_enabled(
        userdef, "NODE_AST_shader_node_groups", "Shader Nodegroups/Utility");


    /*Geometry Nodes*/
    BKE_preferences_asset_shelf_settings_ensure_catalog_path_enabled(
        userdef, "NODE_AST_geometry_node_groups", "Grease Pencil Tools");
    BKE_preferences_asset_shelf_settings_ensure_catalog_path_enabled(
        userdef, "NODE_AST_geometry_node_groups", "Hair");
    BKE_preferences_asset_shelf_settings_ensure_catalog_path_enabled(
        userdef, "NODE_AST_geometry_node_groups", "Normals");

    /*Compositor*/
    /*To Be created*/
  }
  /* end bfa asset shelf default catalogs versioning */

  if (!USER_VERSION_ATLEAST(404, 28)) {
    userdef->ndof_flag |= NDOF_SHOW_GUIDE_ORBIT_CENTER | NDOF_ORBIT_CENTER_AUTO;
  }

  if (userdef->border_width == 0) {
    userdef->border_width = 2;
  }

  if (!USER_VERSION_ATLEAST(405, 10)) {
    static const blender::Map<std::string, std::string> keymap_renames = {
        {"SequencerCommon", "Video Sequence Editor"},
        {"SequencerPreview", "Preview"},

        {"Sequencer Tool: Cursor", "Preview Tool: Cursor"},
        {"Sequencer Tool: Sample", "Preview Tool: Sample"},
        {"Sequencer Tool: Move", "Preview Tool: Move"},
        {"Sequencer Tool: Rotate", "Preview Tool: Rotate"},
        {"Sequencer Tool: Scale", "Preview Tool: Scale"},

        {"Sequencer Timeline Tool: Select Box", "Sequencer Tool: Select Box"},
        {"Sequencer Timeline Tool: Select Box (fallback)",
         "Sequencer Tool: Select Box (fallback)"},

        {"Sequencer Preview Tool: Tweak", "Preview Tool: Tweak"},
        {"Sequencer Preview Tool: Tweak (fallback)", "Preview Tool: Tweak (fallback)"},
        {"Sequencer Preview Tool: Select Box", "Preview Tool: Select Box"},
        {"Sequencer Preview Tool: Select Box (fallback)", "Preview Tool: Select Box (fallback)"},
    };

    LISTBASE_FOREACH (wmKeyMap *, keymap, &userdef->user_keymaps) {
      std::string old_name(keymap->idname);
      if (const std::string *new_name = keymap_renames.lookup_ptr(old_name)) {
        STRNCPY(keymap->idname, new_name->c_str());
      }
    }
  }

  if (!USER_VERSION_ATLEAST(405, 11)) {
    wmKeyConfigFilterItemParams params{};
    params.check_item = true;
    params.check_diff_item_add = true;
    BKE_keyconfig_pref_filter_items(
        userdef,
        &params,
        [](wmKeyMapItem *kmi, void * /*user_data*/) -> bool {
          if (kmi->shift == KM_ANY && kmi->ctrl == KM_ANY && kmi->alt == KM_ANY &&
              kmi->oskey == KM_ANY)
          {
            kmi->hyper = KM_ANY;
          }
          return false;
        },
        nullptr);
  }

  if (!USER_VERSION_ATLEAST(405, 50)) {
    LISTBASE_FOREACH (wmKeyMap *, keymap, &userdef->user_keymaps) {
      LISTBASE_FOREACH (wmKeyMapDiffItem *, kmdi, &keymap->diff_items) {
        if (kmdi->remove_item) {
          do_version_keyframe_jump(kmdi->remove_item);
        }
        if (kmdi->add_item) {
          do_version_keyframe_jump(kmdi->add_item);
        }
      }

      LISTBASE_FOREACH (wmKeyMapItem *, kmi, &keymap->items) {
        do_version_keyframe_jump(kmi);
      }
    }
  }

  if (!USER_VERSION_ATLEAST(405, 86)) {
    if (userdef->gpu_shader_workers > 0) {
      userdef->shader_compilation_method = USER_SHADER_COMPILE_SUBPROCESS;
    }
  }

  /*BFA - Versioning for Toggle Viewer Auto-Positioning preference*/
  if (!USER_VERSION_ATLEAST(405, 81)) {
    userdef->uiflag |= USER_NODE_AUTOPOSITION_VIEWER;
  }

  if (!USER_VERSION_ATLEAST(500, 11)) {
    userdef->gpu_flag &= ~USER_GPU_FLAG_UNUSED_0;
  }

  /**
   * Always bump subversion in BKE_blender_version.h when adding versioning
   * code here, and wrap it inside a USER_VERSION_ATLEAST check.
   *
   * \note Keep this message at the bottom of the function.
   */

  LISTBASE_FOREACH (bTheme *, btheme, &userdef->themes) {
    do_versions_theme(userdef, btheme);
  }
#undef USER_VERSION_ATLEAST
}

void BLO_sanitize_experimental_features_userpref_blend(UserDef *userdef)
{
  /* User preference experimental settings are only supported in alpha builds.
   * This prevents users corrupting data and relying on API that may change.
   *
   * If user preferences are saved this will be stored in disk as expected.
   * This only starts to take effect when there is a release branch (on beta).
   *
   * At that time master already has its version bumped so its user preferences
   * are not touched by these settings. */
#ifdef WITH_EXPERIMENTAL_FEATURES
  if (BKE_blender_version_is_alpha()) {
    return;
  }
#endif

  MEMSET_STRUCT_AFTER(&userdef->experimental, 0, SANITIZE_AFTER_HERE);
}

#undef USER_LMOUSESELECT<|MERGE_RESOLUTION|>--- conflicted
+++ resolved
@@ -307,8 +307,6 @@
     FROM_DEFAULT_V4_UCHAR(tui.panel_sub_back);
   }
 
-<<<<<<< HEAD
-=======
   if (!USER_VERSION_ATLEAST(500, 12)) {
     FROM_DEFAULT_V4_UCHAR(space_node.syntaxs);
     FROM_DEFAULT_V4_UCHAR(space_node.syntaxb);
@@ -340,7 +338,6 @@
     btheme->tui.menu_shadow_width = U_theme_default.tui.menu_shadow_width;
   }
 
->>>>>>> cdf538e1
   /**
    * Always bump subversion in BKE_blender_version.h when adding versioning
    * code here, and wrap it inside a USER_VERSION_ATLEAST check.
