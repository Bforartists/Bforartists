--- conflicted
+++ resolved
@@ -209,7 +209,7 @@
     FROM_DEFAULT_V4_UCHAR(tui.editor_outline);
     FROM_DEFAULT_V4_UCHAR(tui.editor_outline_active);
   }
-  
+
   /* start bfa asset shelf versioning */
   if (!USER_VERSION_ATLEAST(403, 0)) {
     FROM_DEFAULT_V4_UCHAR(space_node.asset_shelf.back);
@@ -1411,7 +1411,6 @@
     }
   }
 
-<<<<<<< HEAD
   /* start bfa asset shelf default catalogs versioning */
   if (!USER_VERSION_ATLEAST(404, 0)) {
     /* 3D Viewport*/
@@ -1455,12 +1454,9 @@
   }
   /* end bfa asset shelf default catalogs versioning */
 
-
-=======
   if (!USER_VERSION_ATLEAST(404, 28)) {
-    userdef->ndof_flag |= NDOF_SHOW_GUIDE_ORBIT_CENTER | NDOF_ORBIT_CENTER_AUTO;
-  }
->>>>>>> be5edacc
+      userdef->ndof_flag |= NDOF_SHOW_GUIDE_ORBIT_CENTER | NDOF_ORBIT_CENTER_AUTO;
+  }
 
   /**
    * Always bump subversion in BKE_blender_version.h when adding versioning
