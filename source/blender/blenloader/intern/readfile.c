/*
 * ***** BEGIN GPL LICENSE BLOCK *****
 *
 * This program is free software; you can redistribute it and/or
 * modify it under the terms of the GNU General Public License
 * as published by the Free Software Foundation; either version 2
 * of the License, or (at your option) any later version.
 *
 * This program is distributed in the hope that it will be useful,
 * but WITHOUT ANY WARRANTY; without even the implied warranty of
 * MERCHANTABILITY or FITNESS FOR A PARTICULAR PURPOSE.  See the
 * GNU General Public License for more details.
 *
 * You should have received a copy of the GNU General Public License
 * along with this program; if not, write to the Free Software Foundation,
 * Inc., 51 Franklin Street, Fifth Floor, Boston, MA 02110-1301, USA.
 *
 * The Original Code is Copyright (C) 2001-2002 by NaN Holding BV.
 * All rights reserved.
 *
 *
 * Contributor(s): Blender Foundation
 *
 * ***** END GPL LICENSE BLOCK *****
 *
 */

/** \file blender/blenloader/intern/readfile.c
 *  \ingroup blenloader
 */


#include "zlib.h"

#include <limits.h>
#include <stdio.h> // for printf fopen fwrite fclose sprintf FILE
#include <stdlib.h> // for getenv atoi
#include <stddef.h> // for offsetof
#include <fcntl.h> // for open
#include <string.h> // for strrchr strncmp strstr
#include <math.h> // for fabs
#include <stdarg.h> /* for va_start/end */
#include <time.h> /* for gmtime */

#include "BLI_utildefines.h"
#ifndef WIN32
#  include <unistd.h> // for read close
#else
#  include <io.h> // for open close read
#  include "winsock2.h"
#  include "BLI_winstuff.h"
#endif

/* allow readfile to use deprecated functionality */
#define DNA_DEPRECATED_ALLOW

#include "DNA_anim_types.h"
#include "DNA_armature_types.h"
#include "DNA_actuator_types.h"
#include "DNA_brush_types.h"
#include "DNA_camera_types.h"
#include "DNA_cachefile_types.h"
#include "DNA_cloth_types.h"
#include "DNA_controller_types.h"
#include "DNA_constraint_types.h"
#include "DNA_dynamicpaint_types.h"
#include "DNA_effect_types.h"
#include "DNA_fileglobal_types.h"
#include "DNA_genfile.h"
#include "DNA_group_types.h"
#include "DNA_gpencil_types.h"
#include "DNA_ipo_types.h"
#include "DNA_key_types.h"
#include "DNA_lattice_types.h"
#include "DNA_lamp_types.h"
#include "DNA_linestyle_types.h"
#include "DNA_meta_types.h"
#include "DNA_material_types.h"
#include "DNA_mesh_types.h"
#include "DNA_meshdata_types.h"
#include "DNA_nla_types.h"
#include "DNA_node_types.h"
#include "DNA_object_fluidsim.h" // NT
#include "DNA_object_types.h"
#include "DNA_packedFile_types.h"
#include "DNA_particle_types.h"
#include "DNA_property_types.h"
#include "DNA_rigidbody_types.h"
#include "DNA_text_types.h"
#include "DNA_view3d_types.h"
#include "DNA_screen_types.h"
#include "DNA_sensor_types.h"
#include "DNA_sdna_types.h"
#include "DNA_scene_types.h"
#include "DNA_sequence_types.h"
#include "DNA_smoke_types.h"
#include "DNA_speaker_types.h"
#include "DNA_sound_types.h"
#include "DNA_space_types.h"
#include "DNA_vfont_types.h"
#include "DNA_world_types.h"
#include "DNA_movieclip_types.h"
#include "DNA_mask_types.h"

#include "MEM_guardedalloc.h"

#include "BLI_endian_switch.h"
#include "BLI_blenlib.h"
#include "BLI_math.h"
#include "BLI_threads.h"
#include "BLI_mempool.h"

#include "BLT_translation.h"

#include "BKE_action.h"
#include "BKE_armature.h"
#include "BKE_brush.h"
#include "BKE_cachefile.h"
#include "BKE_cloth.h"
#include "BKE_constraint.h"
#include "BKE_context.h"
#include "BKE_curve.h"
#include "BKE_depsgraph.h"
#include "BKE_effect.h"
#include "BKE_fcurve.h"
#include "BKE_global.h" // for G
#include "BKE_group.h"
#include "BKE_library.h" // for which_libbase
#include "BKE_library_idmap.h"
#include "BKE_library_query.h"
#include "BKE_idcode.h"
#include "BKE_material.h"
#include "BKE_main.h" // for Main
#include "BKE_mesh.h" // for ME_ defines (patching)
#include "BKE_modifier.h"
#include "BKE_multires.h"
#include "BKE_node.h" // for tree type defines
#include "BKE_object.h"
#include "BKE_paint.h"
#include "BKE_particle.h"
#include "BKE_pointcache.h"
#include "BKE_report.h"
#include "BKE_sca.h" // for init_actuator
#include "BKE_scene.h"
#include "BKE_screen.h"
#include "BKE_sequencer.h"
#include "BKE_outliner_treehash.h"
#include "BKE_sound.h"
#include "BKE_colortools.h"

#include "NOD_common.h"
#include "NOD_socket.h"

#include "BLO_readfile.h"
#include "BLO_undofile.h"
#include "BLO_blend_defs.h"

#include "RE_engine.h"

#include "readfile.h"


#include <errno.h>

/**
 * READ
 * ====
 *
 * - Existing Library (#Main) push or free
 * - allocate new #Main
 * - load file
 * - read #SDNA
 * - for each LibBlock
 *   - read LibBlock
 *   - if a Library
 *     - make a new #Main
 *     - attach ID's to it
 *   - else
 *     - read associated 'direct data'
 *     - link direct data (internal and to LibBlock)
 * - read #FileGlobal
 * - read #USER data, only when indicated (file is ``~/X.XX/startup.blend``)
 * - free file
 * - per Library (per #Main)
 *   - read file
 *   - read #SDNA
 *   - find LibBlocks and attach #ID's to #Main
 *     - if external LibBlock
 *       - search all #Main's
 *         - or it's already read,
 *         - or not read yet
 *         - or make new #Main
 *   - per LibBlock
 *     - read recursive
 *     - read associated direct data
 *     - link direct data (internal and to LibBlock)
 *   - free file
 * - per Library with unread LibBlocks
 *   - read file
 *   - read #SDNA
 *   - per LibBlock
 *     - read recursive
 *     - read associated direct data
 *     - link direct data (internal and to LibBlock)
 *   - free file
 * - join all #Main's
 * - link all LibBlocks and indirect pointers to libblocks
 * - initialize #FileGlobal and copy pointers to #Global
 *
 * \note Still a weak point is the new-address function, that doesnt solve reading from
 * multiple files at the same time.
 * (added remark: oh, i thought that was solved? will look at that... (ton).
 */

/* use GHash for BHead name-based lookups (speeds up linking) */
#define USE_GHASH_BHEAD

/* Use GHash for restoring pointers by name */
#define USE_GHASH_RESTORE_POINTER

/***/

typedef struct OldNew {
	const void *old;
	void *newp;
	int nr;
} OldNew;

typedef struct OldNewMap {
	OldNew *entries;
	int nentries, entriessize;
	bool sorted;
	int lasthit;
} OldNewMap;


/* local prototypes */
static void *read_struct(FileData *fd, BHead *bh, const char *blockname);
static void direct_link_modifiers(FileData *fd, ListBase *lb);
static void convert_tface_mt(FileData *fd, Main *main);
static BHead *find_bhead_from_code_name(FileData *fd, const short idcode, const char *name);
static BHead *find_bhead_from_idname(FileData *fd, const char *idname);

/* this function ensures that reports are printed,
 * in the case of libraray linking errors this is important!
 *
 * bit kludge but better then doubling up on prints,
 * we could alternatively have a versions of a report function which forces printing - campbell
 */

void blo_reportf_wrap(ReportList *reports, ReportType type, const char *format, ...)
{
	char fixed_buf[1024]; /* should be long enough */
	
	va_list args;
	
	va_start(args, format);
	vsnprintf(fixed_buf, sizeof(fixed_buf), format, args);
	va_end(args);
	
	fixed_buf[sizeof(fixed_buf) - 1] = '\0';
	
	BKE_report(reports, type, fixed_buf);
	
	if (G.background == 0) {
		printf("%s: %s\n", BKE_report_type_str(type), fixed_buf);
	}
}

/* for reporting linking messages */
static const char *library_parent_filepath(Library *lib)
{
	return lib->parent ? lib->parent->filepath : "<direct>";
}

static OldNewMap *oldnewmap_new(void) 
{
	OldNewMap *onm= MEM_callocN(sizeof(*onm), "OldNewMap");
	
	onm->entriessize = 1024;
	onm->entries = MEM_mallocN(sizeof(*onm->entries)*onm->entriessize, "OldNewMap.entries");
	
	return onm;
}

static int verg_oldnewmap(const void *v1, const void *v2)
{
	const struct OldNew *x1=v1, *x2=v2;
	
	if (x1->old > x2->old) return 1;
	else if (x1->old < x2->old) return -1;
	return 0;
}


static void oldnewmap_sort(FileData *fd) 
{
	BLI_assert(fd->libmap->sorted == false);
	qsort(fd->libmap->entries, fd->libmap->nentries, sizeof(OldNew), verg_oldnewmap);
	fd->libmap->sorted = 1;
}

/* nr is zero for data, and ID code for libdata */
static void oldnewmap_insert(OldNewMap *onm, const void *oldaddr, void *newaddr, int nr)
{
	OldNew *entry;
	
	if (oldaddr==NULL || newaddr==NULL) return;
	
	if (UNLIKELY(onm->nentries == onm->entriessize)) {
		onm->entriessize *= 2;
		onm->entries = MEM_reallocN(onm->entries, sizeof(*onm->entries) * onm->entriessize);
	}

	entry = &onm->entries[onm->nentries++];
	entry->old = oldaddr;
	entry->newp = newaddr;
	entry->nr = nr;
}

void blo_do_versions_oldnewmap_insert(OldNewMap *onm, const void *oldaddr, void *newaddr, int nr)
{
	oldnewmap_insert(onm, oldaddr, newaddr, nr);
}

/**
 * Do a full search (no state).
 *
 * \param lasthit: Use as a reference position to avoid a full search
 * from either end of the array, giving more efficient lookups.
 *
 * \note This would seem an ideal case for hash or btree lookups.
 * However the data is written in-order, using the \a lasthit will normally avoid calling this function.
 * Creating a btree/hash structure adds overhead for the common-case to optimize the corner-case
 * (since most entries will never be retrieved).
 * So just keep full lookups as a fall-back.
 */
static int oldnewmap_lookup_entry_full(const OldNewMap *onm, const void *addr, int lasthit)
{
	const int nentries = onm->nentries;
	const OldNew *entries = onm->entries;
	int i;

	/* search relative to lasthit where possible */
	if (lasthit >= 0 && lasthit < nentries) {

		/* search forwards */
		i = lasthit;
		while (++i != nentries) {
			if (entries[i].old == addr) {
				return i;
			}
		}

		/* search backwards */
		i = lasthit + 1;
		while (i--) {
			if (entries[i].old == addr) {
				return i;
			}
		}
	}
	else {
		/* search backwards (full) */
		i = nentries;
		while (i--) {
			if (entries[i].old == addr) {
				return i;
			}
		}
	}

	return -1;
}

static void *oldnewmap_lookup_and_inc(OldNewMap *onm, const void *addr, bool increase_users)
{
	int i;
	
	if (addr == NULL) return NULL;
	
	if (onm->lasthit < onm->nentries-1) {
		OldNew *entry = &onm->entries[++onm->lasthit];
		
		if (entry->old == addr) {
			if (increase_users)
				entry->nr++;
			return entry->newp;
		}
	}
	
	i = oldnewmap_lookup_entry_full(onm, addr, onm->lasthit);
	if (i != -1) {
		OldNew *entry = &onm->entries[i];
		BLI_assert(entry->old == addr);
		onm->lasthit = i;
		if (increase_users)
			entry->nr++;
		return entry->newp;
	}
	
	return NULL;
}

/* for libdata, nr has ID code, no increment */
static void *oldnewmap_liblookup(OldNewMap *onm, const void *addr, const void *lib)
{
	if (addr == NULL) {
		return NULL;
	}

	/* lasthit works fine for non-libdata, linking there is done in same sequence as writing */
	if (onm->sorted) {
		const OldNew entry_s = {.old = addr};
		OldNew *entry = bsearch(&entry_s, onm->entries, onm->nentries, sizeof(OldNew), verg_oldnewmap);
		if (entry) {
			ID *id = entry->newp;

			if (id && (!lib || id->lib)) {
				return id;
			}
		}
	}
	else {
		/* note, this can be a bottle neck when loading some files */
		const int i = oldnewmap_lookup_entry_full(onm, addr, -1);
		if (i != -1) {
			OldNew *entry = &onm->entries[i];
			ID *id = entry->newp;
			BLI_assert(entry->old == addr);
			if (id && (!lib || id->lib)) {
				return id;
			}
		}
	}

	return NULL;
}

static void oldnewmap_free_unused(OldNewMap *onm) 
{
	int i;

	for (i = 0; i < onm->nentries; i++) {
		OldNew *entry = &onm->entries[i];
		if (entry->nr == 0) {
			MEM_freeN(entry->newp);
			entry->newp = NULL;
		}
	}
}

static void oldnewmap_clear(OldNewMap *onm) 
{
	onm->nentries = 0;
	onm->lasthit = 0;
}

static void oldnewmap_free(OldNewMap *onm) 
{
	MEM_freeN(onm->entries);
	MEM_freeN(onm);
}

/***/

static void read_libraries(FileData *basefd, ListBase *mainlist);

/* ************ help functions ***************** */

static void add_main_to_main(Main *mainvar, Main *from)
{
	ListBase *lbarray[MAX_LIBARRAY], *fromarray[MAX_LIBARRAY];
	int a;
	
	set_listbasepointers(mainvar, lbarray);
	a = set_listbasepointers(from, fromarray);
	while (a--) {
		BLI_movelisttolist(lbarray[a], fromarray[a]);
	}
}

void blo_join_main(ListBase *mainlist)
{
	Main *tojoin, *mainl;
	
	mainl = mainlist->first;
	while ((tojoin = mainl->next)) {
		add_main_to_main(mainl, tojoin);
		BLI_remlink(mainlist, tojoin);
		BKE_main_free(tojoin);
	}
}

static void split_libdata(ListBase *lb_src, Main **lib_main_array, const unsigned int lib_main_array_len)
{
	for (ID *id = lb_src->first, *idnext; id; id = idnext) {
		idnext = id->next;

		if (id->lib) {
			if (((unsigned int)id->lib->temp_index < lib_main_array_len) &&
			    /* this check should never fail, just incase 'id->lib' is a dangling pointer. */
			    (lib_main_array[id->lib->temp_index]->curlib == id->lib))
			{
				Main *mainvar = lib_main_array[id->lib->temp_index];
				ListBase *lb_dst = which_libbase(mainvar, GS(id->name));
				BLI_remlink(lb_src, id);
				BLI_addtail(lb_dst, id);
			}
			else {
				printf("%s: invalid library for '%s'\n", __func__, id->name);
				BLI_assert(0);
			}
		}
	}
}

void blo_split_main(ListBase *mainlist, Main *main)
{
	mainlist->first = mainlist->last = main;
	main->next = NULL;
	
	if (BLI_listbase_is_empty(&main->library))
		return;
	
	/* (Library.temp_index -> Main), lookup table */
	const unsigned int lib_main_array_len = BLI_listbase_count(&main->library);
	Main             **lib_main_array     = MEM_mallocN(lib_main_array_len * sizeof(*lib_main_array), __func__);

	int i = 0;
	for (Library *lib = main->library.first; lib; lib = lib->id.next, i++) {
		Main *libmain = BKE_main_new();
		libmain->curlib = lib;
		libmain->versionfile = lib->versionfile;
		libmain->subversionfile = lib->subversionfile;
		BLI_addtail(mainlist, libmain);
		lib->temp_index = i;
		lib_main_array[i] = libmain;
	}
	
	ListBase *lbarray[MAX_LIBARRAY];
	i = set_listbasepointers(main, lbarray);
	while (i--) {
		split_libdata(lbarray[i], lib_main_array, lib_main_array_len);
	}

	MEM_freeN(lib_main_array);
}

static void read_file_version(FileData *fd, Main *main)
{
	BHead *bhead;
	
	for (bhead= blo_firstbhead(fd); bhead; bhead= blo_nextbhead(fd, bhead)) {
		if (bhead->code == GLOB) {
			FileGlobal *fg= read_struct(fd, bhead, "Global");
			if (fg) {
				main->subversionfile= fg->subversion;
				main->minversionfile= fg->minversion;
				main->minsubversionfile= fg->minsubversion;
				MEM_freeN(fg);
			}
			else if (bhead->code == ENDB)
				break;
		}
	}
	if (main->curlib) {
		main->curlib->versionfile = main->versionfile;
		main->curlib->subversionfile = main->subversionfile;
	}
}

#ifdef USE_GHASH_BHEAD
static void read_file_bhead_idname_map_create(FileData *fd)
{
	BHead *bhead;

	/* dummy values */
	bool is_link = false;
	int code_prev = ENDB;
	unsigned int reserve = 0;

	for (bhead = blo_firstbhead(fd); bhead; bhead = blo_nextbhead(fd, bhead)) {
		if (code_prev != bhead->code) {
			code_prev = bhead->code;
			is_link = BKE_idcode_is_valid(code_prev) ? BKE_idcode_is_linkable(code_prev) : false;
		}

		if (is_link) {
			reserve += 1;
		}
	}

	BLI_assert(fd->bhead_idname_hash == NULL);

	fd->bhead_idname_hash = BLI_ghash_str_new_ex(__func__, reserve);

	for (bhead = blo_firstbhead(fd); bhead; bhead = blo_nextbhead(fd, bhead)) {
		if (code_prev != bhead->code) {
			code_prev = bhead->code;
			is_link = BKE_idcode_is_valid(code_prev) ? BKE_idcode_is_linkable(code_prev) : false;
		}

		if (is_link) {
			BLI_ghash_insert(fd->bhead_idname_hash, (void *)bhead_id_name(fd, bhead), bhead);
		}
	}
}
#endif


static Main *blo_find_main(FileData *fd, const char *filepath, const char *relabase)
{
	ListBase *mainlist = fd->mainlist;
	Main *m;
	Library *lib;
	char name1[FILE_MAX];
	
	BLI_strncpy(name1, filepath, sizeof(name1));
	BLI_cleanup_path(relabase, name1);
	
//	printf("blo_find_main: relabase  %s\n", relabase);
//	printf("blo_find_main: original in  %s\n", filepath);
//	printf("blo_find_main: converted to %s\n", name1);
	
	for (m = mainlist->first; m; m = m->next) {
		const char *libname = (m->curlib) ? m->curlib->filepath : m->name;
		
		if (BLI_path_cmp(name1, libname) == 0) {
			if (G.debug & G_DEBUG) printf("blo_find_main: found library %s\n", libname);
			return m;
		}
	}
	
	m = BKE_main_new();
	BLI_addtail(mainlist, m);
	
	/* Add library datablock itself to 'main' Main, since libraries are **never** linked data.
	 * Fixes bug where you could end with all ID_LI datablocks having the same name... */
	lib = BKE_libblock_alloc(mainlist->first, ID_LI, "Lib");
<<<<<<< HEAD
=======
	lib->id.us = ID_FAKE_USERS(lib);  /* Important, consistency with main ID reading code from read_libblock(). */
>>>>>>> ecd36afb
	BLI_strncpy(lib->name, filepath, sizeof(lib->name));
	BLI_strncpy(lib->filepath, name1, sizeof(lib->filepath));
	
	m->curlib = lib;
	
	read_file_version(fd, m);
	
	if (G.debug & G_DEBUG) printf("blo_find_main: added new lib %s\n", filepath);
	return m;
}


/* ************ FILE PARSING ****************** */

static void switch_endian_bh4(BHead4 *bhead)
{
	/* the ID_.. codes */
	if ((bhead->code & 0xFFFF)==0) bhead->code >>= 16;
	
	if (bhead->code != ENDB) {
		BLI_endian_switch_int32(&bhead->len);
		BLI_endian_switch_int32(&bhead->SDNAnr);
		BLI_endian_switch_int32(&bhead->nr);
	}
}

static void switch_endian_bh8(BHead8 *bhead)
{
	/* the ID_.. codes */
	if ((bhead->code & 0xFFFF)==0) bhead->code >>= 16;
	
	if (bhead->code != ENDB) {
		BLI_endian_switch_int32(&bhead->len);
		BLI_endian_switch_int32(&bhead->SDNAnr);
		BLI_endian_switch_int32(&bhead->nr);
	}
}

static void bh4_from_bh8(BHead *bhead, BHead8 *bhead8, int do_endian_swap)
{
	BHead4 *bhead4 = (BHead4 *) bhead;
	int64_t old;

	bhead4->code = bhead8->code;
	bhead4->len = bhead8->len;

	if (bhead4->code != ENDB) {
		/* perform a endian swap on 64bit pointers, otherwise the pointer might map to zero
		 * 0x0000000000000000000012345678 would become 0x12345678000000000000000000000000
		 */
		if (do_endian_swap) {
			BLI_endian_switch_int64(&bhead8->old);
		}
		
		/* this patch is to avoid a long long being read from not-eight aligned positions
		 * is necessary on any modern 64bit architecture) */
		memcpy(&old, &bhead8->old, 8);
		bhead4->old = (int) (old >> 3);
		
		bhead4->SDNAnr = bhead8->SDNAnr;
		bhead4->nr = bhead8->nr;
	}
}

static void bh8_from_bh4(BHead *bhead, BHead4 *bhead4)
{
	BHead8 *bhead8 = (BHead8 *) bhead;
	
	bhead8->code = bhead4->code;
	bhead8->len = bhead4->len;
	
	if (bhead8->code != ENDB) {
		bhead8->old = bhead4->old;
		bhead8->SDNAnr = bhead4->SDNAnr;
		bhead8->nr= bhead4->nr;
	}
}

static BHeadN *get_bhead(FileData *fd)
{
	BHeadN *new_bhead = NULL;
	int readsize;
	
	if (fd) {
		if (!fd->eof) {
			/* initializing to zero isn't strictly needed but shuts valgrind up
			 * since uninitialized memory gets compared */
			BHead8 bhead8 = {0};
			BHead4 bhead4 = {0};
			BHead  bhead = {0};
			
			/* First read the bhead structure.
			 * Depending on the platform the file was written on this can
			 * be a big or little endian BHead4 or BHead8 structure.
			 *
			 * As usual 'ENDB' (the last *partial* bhead of the file)
			 * needs some special handling. We don't want to EOF just yet.
			 */
			if (fd->flags & FD_FLAGS_FILE_POINTSIZE_IS_4) {
				bhead4.code = DATA;
				readsize = fd->read(fd, &bhead4, sizeof(bhead4));
				
				if (readsize == sizeof(bhead4) || bhead4.code == ENDB) {
					if (fd->flags & FD_FLAGS_SWITCH_ENDIAN) {
						switch_endian_bh4(&bhead4);
					}
					
					if (fd->flags & FD_FLAGS_POINTSIZE_DIFFERS) {
						bh8_from_bh4(&bhead, &bhead4);
					}
					else {
						memcpy(&bhead, &bhead4, sizeof(bhead));
					}
				}
				else {
					fd->eof = 1;
					bhead.len= 0;
				}
			}
			else {
				bhead8.code = DATA;
				readsize = fd->read(fd, &bhead8, sizeof(bhead8));
				
				if (readsize == sizeof(bhead8) || bhead8.code == ENDB) {
					if (fd->flags & FD_FLAGS_SWITCH_ENDIAN) {
						switch_endian_bh8(&bhead8);
					}
					
					if (fd->flags & FD_FLAGS_POINTSIZE_DIFFERS) {
						bh4_from_bh8(&bhead, &bhead8, (fd->flags & FD_FLAGS_SWITCH_ENDIAN));
					}
					else {
						memcpy(&bhead, &bhead8, sizeof(bhead));
					}
				}
				else {
					fd->eof = 1;
					bhead.len= 0;
				}
			}
			
			/* make sure people are not trying to pass bad blend files */
			if (bhead.len < 0) fd->eof = 1;
			
			/* bhead now contains the (converted) bhead structure. Now read
			 * the associated data and put everything in a BHeadN (creative naming !)
			 */
			if (!fd->eof) {
				new_bhead = MEM_mallocN(sizeof(BHeadN) + bhead.len, "new_bhead");
				if (new_bhead) {
					new_bhead->next = new_bhead->prev = NULL;
					new_bhead->bhead = bhead;
					
					readsize = fd->read(fd, new_bhead + 1, bhead.len);
					
					if (readsize != bhead.len) {
						fd->eof = 1;
						MEM_freeN(new_bhead);
						new_bhead = NULL;
					}
				}
				else {
					fd->eof = 1;
				}
			}
		}
	}

	/* We've read a new block. Now add it to the list
	 * of blocks.
	 */
	if (new_bhead) {
		BLI_addtail(&fd->listbase, new_bhead);
	}
	
	return(new_bhead);
}

BHead *blo_firstbhead(FileData *fd)
{
	BHeadN *new_bhead;
	BHead *bhead = NULL;
	
	/* Rewind the file
	 * Read in a new block if necessary
	 */
	new_bhead = fd->listbase.first;
	if (new_bhead == NULL) {
		new_bhead = get_bhead(fd);
	}
	
	if (new_bhead) {
		bhead = &new_bhead->bhead;
	}
	
	return(bhead);
}

BHead *blo_prevbhead(FileData *UNUSED(fd), BHead *thisblock)
{
	BHeadN *bheadn = (BHeadN *)POINTER_OFFSET(thisblock, -offsetof(BHeadN, bhead));
	BHeadN *prev = bheadn->prev;
	
	return (prev) ? &prev->bhead : NULL;
}

BHead *blo_nextbhead(FileData *fd, BHead *thisblock)
{
	BHeadN *new_bhead = NULL;
	BHead *bhead = NULL;
	
	if (thisblock) {
		/* bhead is actually a sub part of BHeadN
		 * We calculate the BHeadN pointer from the BHead pointer below */
		new_bhead = (BHeadN *)POINTER_OFFSET(thisblock, -offsetof(BHeadN, bhead));
		
		/* get the next BHeadN. If it doesn't exist we read in the next one */
		new_bhead = new_bhead->next;
		if (new_bhead == NULL) {
			new_bhead = get_bhead(fd);
		}
	}
	
	if (new_bhead) {
		/* here we do the reverse:
		 * go from the BHeadN pointer to the BHead pointer */
		bhead = &new_bhead->bhead;
	}
	
	return(bhead);
}

/* Warning! Caller's responsability to ensure given bhead **is** and ID one! */
const char *bhead_id_name(const FileData *fd, const BHead *bhead)
{
	return (const char *)POINTER_OFFSET(bhead, sizeof(*bhead) + fd->id_name_offs);
}

static void decode_blender_header(FileData *fd)
{
	char header[SIZEOFBLENDERHEADER], num[4];
	int readsize;
	
	/* read in the header data */
	readsize = fd->read(fd, header, sizeof(header));
	
	if (readsize == sizeof(header)) {
		if (STREQLEN(header, "BLENDER", 7)) {
			fd->flags |= FD_FLAGS_FILE_OK;
			
			/* what size are pointers in the file ? */
			if (header[7]=='_') {
				fd->flags |= FD_FLAGS_FILE_POINTSIZE_IS_4;
				if (sizeof(void *) != 4) {
					fd->flags |= FD_FLAGS_POINTSIZE_DIFFERS;
				}
			}
			else {
				if (sizeof(void *) != 8) {
					fd->flags |= FD_FLAGS_POINTSIZE_DIFFERS;
				}
			}
			
			/* is the file saved in a different endian
			 * than we need ?
			 */
			if (((header[8] == 'v') ? L_ENDIAN : B_ENDIAN) != ENDIAN_ORDER) {
				fd->flags |= FD_FLAGS_SWITCH_ENDIAN;
			}
			
			/* get the version number */
			memcpy(num, header + 9, 3);
			num[3] = 0;
			fd->fileversion = atoi(num);
		}
	}
}

/**
 * \return Success if the file is read correctly, else set \a r_error_message.
 */
static bool read_file_dna(FileData *fd, const char **r_error_message)
{
	BHead *bhead;
	
	for (bhead = blo_firstbhead(fd); bhead; bhead = blo_nextbhead(fd, bhead)) {
		if (bhead->code == DNA1) {
			const bool do_endian_swap = (fd->flags & FD_FLAGS_SWITCH_ENDIAN) != 0;
			
			fd->filesdna = DNA_sdna_from_data(&bhead[1], bhead->len, do_endian_swap, true, r_error_message);
			if (fd->filesdna) {
				fd->compflags = DNA_struct_get_compareflags(fd->filesdna, fd->memsdna);
				/* used to retrieve ID names from (bhead+1) */
				fd->id_name_offs = DNA_elem_offset(fd->filesdna, "ID", "char", "name[]");

				return true;
			}
			else {
				return false;
			}
			
		}
		else if (bhead->code == ENDB)
			break;
	}
	
	*r_error_message = "Missing DNA block";
	return false;
}

static int *read_file_thumbnail(FileData *fd)
{
	BHead *bhead;
	int *blend_thumb = NULL;

	for (bhead = blo_firstbhead(fd); bhead; bhead = blo_nextbhead(fd, bhead)) {
		if (bhead->code == TEST) {
			const bool do_endian_swap = (fd->flags & FD_FLAGS_SWITCH_ENDIAN) != 0;
			int *data = (int *)(bhead + 1);

			if (bhead->len < (2 * sizeof(int))) {
				break;
			}

			if (do_endian_swap) {
				BLI_endian_switch_int32(&data[0]);
				BLI_endian_switch_int32(&data[1]);
			}

			if (bhead->len < BLEN_THUMB_MEMSIZE_FILE(data[0], data[1])) {
				break;
			}

			blend_thumb = data;
			break;
		}
		else if (bhead->code != REND) {
			/* Thumbnail is stored in TEST immediately after first REND... */
			break;
		}
	}

	return blend_thumb;
}

static int *read_file_thumbnail(FileData *fd)
{
	BHead *bhead;
	int *blend_thumb = NULL;

	for (bhead = blo_firstbhead(fd); bhead; bhead = blo_nextbhead(fd, bhead)) {
		if (bhead->code == TEST) {
			const bool do_endian_swap = (fd->flags & FD_FLAGS_SWITCH_ENDIAN) != 0;
			int *data = (int *)(bhead + 1);

			if (bhead->len < (2 * sizeof(int))) {
				break;
			}

			if (do_endian_swap) {
				BLI_endian_switch_int32(&data[0]);
				BLI_endian_switch_int32(&data[1]);
			}

			if (bhead->len < BLEN_THUMB_MEMSIZE_FILE(data[0], data[1])) {
				break;
			}

			blend_thumb = data;
			break;
		}
		else if (bhead->code != REND) {
			/* Thumbnail is stored in TEST immediately after first REND... */
			break;
		}
	}

	return blend_thumb;
}

static int fd_read_from_file(FileData *filedata, void *buffer, unsigned int size)
{
	int readsize = read(filedata->filedes, buffer, size);
	
	if (readsize < 0) {
		readsize = EOF;
	}
	else {
		filedata->seek += readsize;
	}
	
	return readsize;
}

static int fd_read_gzip_from_file(FileData *filedata, void *buffer, unsigned int size)
{
	int readsize = gzread(filedata->gzfiledes, buffer, size);
	
	if (readsize < 0) {
		readsize = EOF;
	}
	else {
		filedata->seek += readsize;
	}
	
	return (readsize);
}

static int fd_read_from_memory(FileData *filedata, void *buffer, unsigned int size)
{
	/* don't read more bytes then there are available in the buffer */
	int readsize = (int)MIN2(size, (unsigned int)(filedata->buffersize - filedata->seek));
	
	memcpy(buffer, filedata->buffer + filedata->seek, readsize);
	filedata->seek += readsize;
	
	return (readsize);
}

static int fd_read_from_memfile(FileData *filedata, void *buffer, unsigned int size)
{
	static unsigned int seek = (1<<30);	/* the current position */
	static unsigned int offset = 0;		/* size of previous chunks */
	static MemFileChunk *chunk = NULL;
	unsigned int chunkoffset, readsize, totread;
	
	if (size == 0) return 0;
	
	if (seek != (unsigned int)filedata->seek) {
		chunk = filedata->memfile->chunks.first;
		seek = 0;
		
		while (chunk) {
			if (seek + chunk->size > (unsigned) filedata->seek) break;
			seek += chunk->size;
			chunk = chunk->next;
		}
		offset = seek;
		seek = filedata->seek;
	}
	
	if (chunk) {
		totread = 0;
		
		do {
			/* first check if it's on the end if current chunk */
			if (seek-offset == chunk->size) {
				offset += chunk->size;
				chunk = chunk->next;
			}
			
			/* debug, should never happen */
			if (chunk == NULL) {
				printf("illegal read, chunk zero\n");
				return 0;
			}
			
			chunkoffset = seek-offset;
			readsize = size-totread;
			
			/* data can be spread over multiple chunks, so clamp size
			 * to within this chunk, and then it will read further in
			 * the next chunk */
			if (chunkoffset+readsize > chunk->size)
				readsize= chunk->size-chunkoffset;
			
			memcpy(POINTER_OFFSET(buffer, totread), chunk->buf + chunkoffset, readsize);
			totread += readsize;
			filedata->seek += readsize;
			seek += readsize;
		} while (totread < size);
		
		return totread;
	}
	
	return 0;
}

static FileData *filedata_new(void)
{
	FileData *fd = MEM_callocN(sizeof(FileData), "FileData");
	
	fd->filedes = -1;
	fd->gzfiledes = NULL;

	fd->memsdna = DNA_sdna_current_get();

	fd->datamap = oldnewmap_new();
	fd->globmap = oldnewmap_new();
	fd->libmap = oldnewmap_new();
	
	return fd;
}

static FileData *blo_decode_and_check(FileData *fd, ReportList *reports)
{
	decode_blender_header(fd);
	
	if (fd->flags & FD_FLAGS_FILE_OK) {
		const char *error_message = NULL;
		if (read_file_dna(fd, &error_message) == false) {
			BKE_reportf(reports, RPT_ERROR,
			            "Failed to read blend file '%s': %s",
			            fd->relabase, error_message);
			blo_freefiledata(fd);
			fd = NULL;
		}
	}
	else {
		BKE_reportf(reports, RPT_ERROR, "Failed to read blend file '%s', not a blend file", fd->relabase);
		blo_freefiledata(fd);
		fd = NULL;
	}
	
	return fd;
}

/* cannot be called with relative paths anymore! */
/* on each new library added, it now checks for the current FileData and expands relativeness */
FileData *blo_openblenderfile(const char *filepath, ReportList *reports)
{
	gzFile gzfile;
	errno = 0;
	gzfile = BLI_gzopen(filepath, "rb");
	
	if (gzfile == (gzFile)Z_NULL) {
		BKE_reportf(reports, RPT_WARNING, "Unable to open '%s': %s",
		            filepath, errno ? strerror(errno) : TIP_("unknown error reading file"));
		return NULL;
	}
	else {
		FileData *fd = filedata_new();
		fd->gzfiledes = gzfile;
		fd->read = fd_read_gzip_from_file;
		
		/* needed for library_append and read_libraries */
		BLI_strncpy(fd->relabase, filepath, sizeof(fd->relabase));
		
		return blo_decode_and_check(fd, reports);
	}
}

/**
 * Same as blo_openblenderfile(), but does not reads DNA data, only header. Use it for light access
 * (e.g. thumbnail reading).
 */
static FileData *blo_openblenderfile_minimal(const char *filepath)
{
	gzFile gzfile;
	errno = 0;
	gzfile = BLI_gzopen(filepath, "rb");

	if (gzfile != (gzFile)Z_NULL) {
		FileData *fd = filedata_new();
		fd->gzfiledes = gzfile;
		fd->read = fd_read_gzip_from_file;

		decode_blender_header(fd);

		if (fd->flags & FD_FLAGS_FILE_OK) {
			return fd;
		}

		blo_freefiledata(fd);
	}

	return NULL;
}

static int fd_read_gzip_from_memory(FileData *filedata, void *buffer, unsigned int size)
{
	int err;

	filedata->strm.next_out = (Bytef *) buffer;
	filedata->strm.avail_out = size;

	// Inflate another chunk.
	err = inflate (&filedata->strm, Z_SYNC_FLUSH);

	if (err == Z_STREAM_END) {
		return 0;
	}
	else if (err != Z_OK) {
		printf("fd_read_gzip_from_memory: zlib error\n");
		return 0;
	}

	filedata->seek += size;

	return (size);
}

static int fd_read_gzip_from_memory_init(FileData *fd)
{

	fd->strm.next_in = (Bytef *) fd->buffer;
	fd->strm.avail_in = fd->buffersize;
	fd->strm.total_out = 0;
	fd->strm.zalloc = Z_NULL;
	fd->strm.zfree = Z_NULL;
	
	if (inflateInit2(&fd->strm, (16+MAX_WBITS)) != Z_OK)
		return 0;

	fd->read = fd_read_gzip_from_memory;
	
	return 1;
}

FileData *blo_openblendermemory(const void *mem, int memsize, ReportList *reports)
{
	if (!mem || memsize<SIZEOFBLENDERHEADER) {
		BKE_report(reports, RPT_WARNING, (mem) ? TIP_("Unable to read"): TIP_("Unable to open"));
		return NULL;
	}
	else {
		FileData *fd = filedata_new();
		const char *cp = mem;
		
		fd->buffer = mem;
		fd->buffersize = memsize;
		
		/* test if gzip */
		if (cp[0] == 0x1f && cp[1] == 0x8b) {
			if (0 == fd_read_gzip_from_memory_init(fd)) {
				blo_freefiledata(fd);
				return NULL;
			}
		}
		else
			fd->read = fd_read_from_memory;
			
		fd->flags |= FD_FLAGS_NOT_MY_BUFFER;

		return blo_decode_and_check(fd, reports);
	}
}

FileData *blo_openblendermemfile(MemFile *memfile, ReportList *reports)
{
	if (!memfile) {
		BKE_report(reports, RPT_WARNING, "Unable to open blend <memory>");
		return NULL;
	}
	else {
		FileData *fd = filedata_new();
		fd->memfile = memfile;
		
		fd->read = fd_read_from_memfile;
		fd->flags |= FD_FLAGS_NOT_MY_BUFFER;
		
		return blo_decode_and_check(fd, reports);
	}
}


void blo_freefiledata(FileData *fd)
{
	if (fd) {
		if (fd->filedes != -1) {
			close(fd->filedes);
		}
		
		if (fd->gzfiledes != NULL) {
			gzclose(fd->gzfiledes);
		}
		
		if (fd->strm.next_in) {
			if (inflateEnd(&fd->strm) != Z_OK) {
				printf("close gzip stream error\n");
			}
		}
		
		if (fd->buffer && !(fd->flags & FD_FLAGS_NOT_MY_BUFFER)) {
			MEM_freeN((void *)fd->buffer);
			fd->buffer = NULL;
		}
		
		// Free all BHeadN data blocks
		BLI_freelistN(&fd->listbase);

		if (fd->filesdna)
			DNA_sdna_free(fd->filesdna);
		if (fd->compflags)
			MEM_freeN((void *)fd->compflags);
		
		if (fd->datamap)
			oldnewmap_free(fd->datamap);
		if (fd->globmap)
			oldnewmap_free(fd->globmap);
		if (fd->imamap)
			oldnewmap_free(fd->imamap);
		if (fd->movieclipmap)
			oldnewmap_free(fd->movieclipmap);
		if (fd->soundmap)
			oldnewmap_free(fd->soundmap);
		if (fd->packedmap)
			oldnewmap_free(fd->packedmap);
		if (fd->libmap && !(fd->flags & FD_FLAGS_NOT_MY_LIBMAP))
			oldnewmap_free(fd->libmap);
		if (fd->bheadmap)
			MEM_freeN(fd->bheadmap);
		
#ifdef USE_GHASH_BHEAD
		if (fd->bhead_idname_hash) {
			BLI_ghash_free(fd->bhead_idname_hash, NULL, NULL);
		}
#endif

		MEM_freeN(fd);
	}
}

/* ************ DIV ****************** */

/**
 * Check whether given path ends with a blend file compatible extension (.blend, .ble or .blend.gz).
 *
 * \param str The path to check.
 * \return true is this path ends with a blender file extension.
 */
bool BLO_has_bfile_extension(const char *str)
{
	const char *ext_test[4] = {".blend", ".ble", ".blend.gz", NULL};
	return BLI_testextensie_array(str, ext_test);
}

/**
 * Try to explode given path into its 'library components' (i.e. a .blend file, id type/group, and datablock itself).
 *
 * \param path the full path to explode.
 * \param r_dir the string that'll contain path up to blend file itself ('library' path).
 *              WARNING! Must be FILE_MAX_LIBEXTRA long (it also stores group and name strings)!
 * \param r_group the string that'll contain 'group' part of the path, if any. May be NULL.
 * \param r_name the string that'll contain data's name part of the path, if any. May be NULL.
 * \return true if path contains a blend file.
 */
bool BLO_library_path_explode(const char *path, char *r_dir, char **r_group, char **r_name)
{
	/* We might get some data names with slashes, so we have to go up in path until we find blend file itself,
	 * then we now next path item is group, and everything else is data name. */
	char *slash = NULL, *prev_slash = NULL, c = '\0';

	r_dir[0] = '\0';
	if (r_group) {
		*r_group = NULL;
	}
	if (r_name) {
		*r_name = NULL;
	}

	/* if path leads to an existing directory, we can be sure we're not (in) a library */
	if (BLI_is_dir(path)) {
		return false;
	}

	strcpy(r_dir, path);

	while ((slash = (char *)BLI_last_slash(r_dir))) {
		char tc = *slash;
		*slash = '\0';
		if (BLO_has_bfile_extension(r_dir) && BLI_is_file(r_dir)) {
			break;
		}

		if (prev_slash) {
			*prev_slash = c;
		}
		prev_slash = slash;
		c = tc;
	}

	if (!slash) {
		return false;
	}

	if (slash[1] != '\0') {
		BLI_assert(strlen(slash + 1) < BLO_GROUP_MAX);
		if (r_group) {
			*r_group = slash + 1;
		}
	}

	if (prev_slash && (prev_slash[1] != '\0')) {
		BLI_assert(strlen(prev_slash + 1) < MAX_ID_NAME - 2);
		if (r_name) {
			*r_name = prev_slash + 1;
		}
	}

	return true;
}

<<<<<<< HEAD
=======
/**
 * Does a very light reading of given .blend file to extract its stored thumbnail.
 *
 * \param filepath The path of the file to extract thumbnail from.
 * \return The raw thumbnail
 *         (MEM-allocated, as stored in file, use BKE_main_thumbnail_to_imbuf() to convert it to ImBuf image).
 */
>>>>>>> ecd36afb
BlendThumbnail *BLO_thumbnail_from_file(const char *filepath)
{
	FileData *fd;
	BlendThumbnail *data;
	int *fd_data;

	fd = blo_openblenderfile_minimal(filepath);
	fd_data = fd ? read_file_thumbnail(fd) : NULL;

	if (fd_data) {
		const size_t sz = BLEN_THUMB_MEMSIZE(fd_data[0], fd_data[1]);
		data = MEM_mallocN(sz, __func__);

		BLI_assert((sz - sizeof(*data)) == (BLEN_THUMB_MEMSIZE_FILE(fd_data[0], fd_data[1]) - (sizeof(*fd_data) * 2)));
		data->width = fd_data[0];
		data->height = fd_data[1];
		memcpy(data->rect, &fd_data[2], sz - sizeof(*data));
	}
	else {
		data = NULL;
	}

	blo_freefiledata(fd);

	return data;
}

/* ************** OLD POINTERS ******************* */

static void *newdataadr(FileData *fd, const void *adr)		/* only direct databocks */
{
	return oldnewmap_lookup_and_inc(fd->datamap, adr, true);
}

/* This is a special version of newdataadr() which allows us to keep lasthit of
 * map unchanged. In certain cases this makes file loading time significantly
 * faster.
 *
 * Use this function in cases like restoring pointer from one list element to
 * another list element, but keep lasthit value so we can continue restoring
 * pointers efficiently.
 *
 * Example of this could be found in direct_link_fcurves() which restores the
 * fcurve group pointer and keeps lasthit optimal for linking all further
 * fcurves.
 */
static void *newdataadr_ex(FileData *fd, const void *adr, bool increase_lasthit)		/* only direct databocks */
{
	if (increase_lasthit) {
		return newdataadr(fd, adr);
	}
	else {
		int lasthit = fd->datamap->lasthit;
		void *newadr = newdataadr(fd, adr);
		fd->datamap->lasthit = lasthit;
		return newadr;
	}
}

static void *newdataadr_no_us(FileData *fd, const void *adr)		/* only direct databocks */
{
	return oldnewmap_lookup_and_inc(fd->datamap, adr, false);
}

static void *newglobadr(FileData *fd, const void *adr)	    /* direct datablocks with global linking */
{
	return oldnewmap_lookup_and_inc(fd->globmap, adr, true);
}

static void *newimaadr(FileData *fd, const void *adr)		    /* used to restore image data after undo */
{
	if (fd->imamap && adr)
		return oldnewmap_lookup_and_inc(fd->imamap, adr, true);
	return NULL;
}

static void *newmclipadr(FileData *fd, const void *adr)      /* used to restore movie clip data after undo */
{
	if (fd->movieclipmap && adr)
		return oldnewmap_lookup_and_inc(fd->movieclipmap, adr, true);
	return NULL;
}

static void *newsoundadr(FileData *fd, const void *adr)      /* used to restore sound data after undo */
{
	if (fd->soundmap && adr)
		return oldnewmap_lookup_and_inc(fd->soundmap, adr, true);
	return NULL;
}

static void *newpackedadr(FileData *fd, const void *adr)      /* used to restore packed data after undo */
{
	if (fd->packedmap && adr)
		return oldnewmap_lookup_and_inc(fd->packedmap, adr, true);
	
	return oldnewmap_lookup_and_inc(fd->datamap, adr, true);
}


static void *newlibadr(FileData *fd, const void *lib, const void *adr)		/* only lib data */
{
	return oldnewmap_liblookup(fd->libmap, adr, lib);
}

void *blo_do_versions_newlibadr(FileData *fd, const void *lib, const void *adr)		/* only lib data */
{
	return newlibadr(fd, lib, adr);
}

static void *newlibadr_us(FileData *fd, const void *lib, const void *adr)	/* increases user number */
{
	ID *id = newlibadr(fd, lib, adr);
	
	id_us_plus_no_lib(id);
	
	return id;
}

void *blo_do_versions_newlibadr_us(FileData *fd, const void *lib, const void *adr)	/* increases user number */
{
	return newlibadr_us(fd, lib, adr);
}

static void *newlibadr_real_us(FileData *fd, const void *lib, const void *adr)	/* ensures real user */
{
	ID *id = newlibadr(fd, lib, adr);

	id_us_ensure_real(id);

	return id;
}

static void change_idid_adr_fd(FileData *fd, const void *old, void *new)
{
	int i;
	
	/* use a binary search if we have a sorted libmap, for now it's not needed. */
	BLI_assert(fd->libmap->sorted == false);

	for (i = 0; i < fd->libmap->nentries; i++) {
		OldNew *entry = &fd->libmap->entries[i];
		
		if (old==entry->newp && entry->nr==ID_ID) {
			entry->newp = new;
			if (new) entry->nr = GS( ((ID *)new)->name );
		}
	}
}

static void change_idid_adr(ListBase *mainlist, FileData *basefd, void *old, void *new)
{
	Main *mainptr;
	
	for (mainptr = mainlist->first; mainptr; mainptr = mainptr->next) {
		FileData *fd;
		
		if (mainptr->curlib)
			fd = mainptr->curlib->filedata;
		else
			fd = basefd;
		
		if (fd) {
			change_idid_adr_fd(fd, old, new);
		}
	}
}

/* lib linked proxy objects point to our local data, we need
 * to clear that pointer before reading the undo memfile since
 * the object might be removed, it is set again in reading
 * if the local object still exists */
void blo_clear_proxy_pointers_from_lib(Main *oldmain)
{
	Object *ob = oldmain->object.first;
	
	for (; ob; ob= ob->id.next) {
		if (ob->id.lib)
			ob->proxy_from = NULL;
	}
}

void blo_make_image_pointer_map(FileData *fd, Main *oldmain)
{
	Image *ima = oldmain->image.first;
	Scene *sce = oldmain->scene.first;
	int a;
	
	fd->imamap = oldnewmap_new();
	
	for (; ima; ima = ima->id.next) {
		if (ima->cache)
			oldnewmap_insert(fd->imamap, ima->cache, ima->cache, 0);
		for (a = 0; a < TEXTARGET_COUNT; a++)
			if (ima->gputexture[a])
				oldnewmap_insert(fd->imamap, ima->gputexture[a], ima->gputexture[a], 0);
		if (ima->rr)
			oldnewmap_insert(fd->imamap, ima->rr, ima->rr, 0);
		for (a=0; a < IMA_MAX_RENDER_SLOT; a++)
			if (ima->renders[a])
				oldnewmap_insert(fd->imamap, ima->renders[a], ima->renders[a], 0);
	}
	for (; sce; sce = sce->id.next) {
		if (sce->nodetree && sce->nodetree->previews) {
			bNodeInstanceHashIterator iter;
			NODE_INSTANCE_HASH_ITER(iter, sce->nodetree->previews) {
				bNodePreview *preview = BKE_node_instance_hash_iterator_get_value(&iter);
				oldnewmap_insert(fd->imamap, preview, preview, 0);
			}
		}
	}
}

/* set old main image ibufs to zero if it has been restored */
/* this works because freeing old main only happens after this call */
void blo_end_image_pointer_map(FileData *fd, Main *oldmain)
{
	OldNew *entry = fd->imamap->entries;
	Image *ima = oldmain->image.first;
	Scene *sce = oldmain->scene.first;
	int i;
	
	/* used entries were restored, so we put them to zero */
	for (i = 0; i < fd->imamap->nentries; i++, entry++) {
		if (entry->nr > 0)
			entry->newp = NULL;
	}
	
	for (; ima; ima = ima->id.next) {
		ima->cache = newimaadr(fd, ima->cache);
		if (ima->cache == NULL) {
			ima->tpageflag &= ~IMA_GLBIND_IS_DATA;
			for (i = 0; i < TEXTARGET_COUNT; i++) {
				ima->bindcode[i] = 0;
				ima->gputexture[i] = NULL;
			}
			ima->rr = NULL;
		}
		for (i = 0; i < IMA_MAX_RENDER_SLOT; i++)
			ima->renders[i] = newimaadr(fd, ima->renders[i]);
		
		for (i = 0; i < TEXTARGET_COUNT; i++)
			ima->gputexture[i] = newimaadr(fd, ima->gputexture[i]);
		ima->rr = newimaadr(fd, ima->rr);
	}
	for (; sce; sce = sce->id.next) {
		if (sce->nodetree && sce->nodetree->previews) {
			bNodeInstanceHash *new_previews = BKE_node_instance_hash_new("node previews");
			bNodeInstanceHashIterator iter;
			
			/* reconstruct the preview hash, only using remaining pointers */
			NODE_INSTANCE_HASH_ITER(iter, sce->nodetree->previews) {
				bNodePreview *preview = BKE_node_instance_hash_iterator_get_value(&iter);
				if (preview) {
					bNodePreview *new_preview = newimaadr(fd, preview);
					if (new_preview) {
						bNodeInstanceKey key = BKE_node_instance_hash_iterator_get_key(&iter);
						BKE_node_instance_hash_insert(new_previews, key, new_preview);
					}
				}
			}
			BKE_node_instance_hash_free(sce->nodetree->previews, NULL);
			sce->nodetree->previews = new_previews;
		}
	}
}

void blo_make_movieclip_pointer_map(FileData *fd, Main *oldmain)
{
	MovieClip *clip = oldmain->movieclip.first;
	Scene *sce = oldmain->scene.first;
	
	fd->movieclipmap = oldnewmap_new();
	
	for (; clip; clip = clip->id.next) {
		if (clip->cache)
			oldnewmap_insert(fd->movieclipmap, clip->cache, clip->cache, 0);
		
		if (clip->tracking.camera.intrinsics)
			oldnewmap_insert(fd->movieclipmap, clip->tracking.camera.intrinsics, clip->tracking.camera.intrinsics, 0);
	}
	
	for (; sce; sce = sce->id.next) {
		if (sce->nodetree) {
			bNode *node;
			for (node = sce->nodetree->nodes.first; node; node = node->next)
				if (node->type == CMP_NODE_MOVIEDISTORTION)
					oldnewmap_insert(fd->movieclipmap, node->storage, node->storage, 0);
		}
	}
}

/* set old main movie clips caches to zero if it has been restored */
/* this works because freeing old main only happens after this call */
void blo_end_movieclip_pointer_map(FileData *fd, Main *oldmain)
{
	OldNew *entry = fd->movieclipmap->entries;
	MovieClip *clip = oldmain->movieclip.first;
	Scene *sce = oldmain->scene.first;
	int i;
	
	/* used entries were restored, so we put them to zero */
	for (i=0; i < fd->movieclipmap->nentries; i++, entry++) {
		if (entry->nr > 0)
			entry->newp = NULL;
	}
	
	for (; clip; clip = clip->id.next) {
		clip->cache = newmclipadr(fd, clip->cache);
		clip->tracking.camera.intrinsics = newmclipadr(fd, clip->tracking.camera.intrinsics);
	}
	
	for (; sce; sce = sce->id.next) {
		if (sce->nodetree) {
			bNode *node;
			for (node = sce->nodetree->nodes.first; node; node = node->next)
				if (node->type == CMP_NODE_MOVIEDISTORTION)
					node->storage = newmclipadr(fd, node->storage);
		}
	}
}

void blo_make_sound_pointer_map(FileData *fd, Main *oldmain)
{
	bSound *sound = oldmain->sound.first;
	
	fd->soundmap = oldnewmap_new();
	
	for (; sound; sound = sound->id.next) {
		if (sound->waveform)
			oldnewmap_insert(fd->soundmap, sound->waveform, sound->waveform, 0);			
	}
}

/* set old main sound caches to zero if it has been restored */
/* this works because freeing old main only happens after this call */
void blo_end_sound_pointer_map(FileData *fd, Main *oldmain)
{
	OldNew *entry = fd->soundmap->entries;
	bSound *sound = oldmain->sound.first;
	int i;
	
	/* used entries were restored, so we put them to zero */
	for (i = 0; i < fd->soundmap->nentries; i++, entry++) {
		if (entry->nr > 0)
			entry->newp = NULL;
	}
	
	for (; sound; sound = sound->id.next) {
		sound->waveform = newsoundadr(fd, sound->waveform);
	}
}

/* XXX disabled this feature - packed files also belong in temp saves and quit.blend, to make restore work */

static void insert_packedmap(FileData *fd, PackedFile *pf)
{
	oldnewmap_insert(fd->packedmap, pf, pf, 0);
	oldnewmap_insert(fd->packedmap, pf->data, pf->data, 0);
}

void blo_make_packed_pointer_map(FileData *fd, Main *oldmain)
{
	Image *ima;
	VFont *vfont;
	bSound *sound;
	Library *lib;
	
	fd->packedmap = oldnewmap_new();
	
	for (ima = oldmain->image.first; ima; ima = ima->id.next) {
		ImagePackedFile *imapf;

		if (ima->packedfile)
			insert_packedmap(fd, ima->packedfile);

		for (imapf = ima->packedfiles.first; imapf; imapf = imapf->next)
			if (imapf->packedfile)
				insert_packedmap(fd, imapf->packedfile);
	}
			
	for (vfont = oldmain->vfont.first; vfont; vfont = vfont->id.next)
		if (vfont->packedfile)
			insert_packedmap(fd, vfont->packedfile);
	
	for (sound = oldmain->sound.first; sound; sound = sound->id.next)
		if (sound->packedfile)
			insert_packedmap(fd, sound->packedfile);
	
	for (lib = oldmain->library.first; lib; lib = lib->id.next)
		if (lib->packedfile)
			insert_packedmap(fd, lib->packedfile);

}

/* set old main packed data to zero if it has been restored */
/* this works because freeing old main only happens after this call */
void blo_end_packed_pointer_map(FileData *fd, Main *oldmain)
{
	Image *ima;
	VFont *vfont;
	bSound *sound;
	Library *lib;
	OldNew *entry = fd->packedmap->entries;
	int i;
	
	/* used entries were restored, so we put them to zero */
	for (i=0; i < fd->packedmap->nentries; i++, entry++) {
		if (entry->nr > 0)
			entry->newp = NULL;
	}
	
	for (ima = oldmain->image.first; ima; ima = ima->id.next) {
		ImagePackedFile *imapf;

		ima->packedfile = newpackedadr(fd, ima->packedfile);

		for (imapf = ima->packedfiles.first; imapf; imapf = imapf->next)
			imapf->packedfile = newpackedadr(fd, imapf->packedfile);
	}
	
	for (vfont = oldmain->vfont.first; vfont; vfont = vfont->id.next)
		vfont->packedfile = newpackedadr(fd, vfont->packedfile);

	for (sound = oldmain->sound.first; sound; sound = sound->id.next)
		sound->packedfile = newpackedadr(fd, sound->packedfile);
		
	for (lib = oldmain->library.first; lib; lib = lib->id.next)
		lib->packedfile = newpackedadr(fd, lib->packedfile);
}


/* undo file support: add all library pointers in lookup */
void blo_add_library_pointer_map(ListBase *old_mainlist, FileData *fd)
{
	Main *ptr = old_mainlist->first;
	ListBase *lbarray[MAX_LIBARRAY];
	
	for (ptr = ptr->next; ptr; ptr = ptr->next) {
		int i = set_listbasepointers(ptr, lbarray);
		while (i--) {
			ID *id;
			for (id = lbarray[i]->first; id; id = id->next)
				oldnewmap_insert(fd->libmap, id, id, GS(id->name));
		}
	}

	fd->old_mainlist = old_mainlist;
}


/* ********** END OLD POINTERS ****************** */
/* ********** READ FILE ****************** */

static void switch_endian_structs(const struct SDNA *filesdna, BHead *bhead)
{
	int blocksize, nblocks;
	char *data;
	
	data = (char *)(bhead+1);
	blocksize = filesdna->typelens[ filesdna->structs[bhead->SDNAnr][0] ];
	
	nblocks = bhead->nr;
	while (nblocks--) {
		DNA_struct_switch_endian(filesdna, bhead->SDNAnr, data);
		
		data += blocksize;
	}
}

static void *read_struct(FileData *fd, BHead *bh, const char *blockname)
{
	void *temp = NULL;
	
	if (bh->len) {
		/* switch is based on file dna */
		if (bh->SDNAnr && (fd->flags & FD_FLAGS_SWITCH_ENDIAN))
			switch_endian_structs(fd->filesdna, bh);
		
		if (fd->compflags[bh->SDNAnr] != SDNA_CMP_REMOVED) {
			if (fd->compflags[bh->SDNAnr] == SDNA_CMP_NOT_EQUAL) {
				temp = DNA_struct_reconstruct(fd->memsdna, fd->filesdna, fd->compflags, bh->SDNAnr, bh->nr, (bh+1));
			}
			else {
				/* SDNA_CMP_EQUAL */
				temp = MEM_mallocN(bh->len, blockname);
				memcpy(temp, (bh+1), bh->len);
			}
		}
	}

	return temp;
}

typedef void (*link_list_cb)(FileData *fd, void *data);

static void link_list_ex(FileData *fd, ListBase *lb, link_list_cb callback)		/* only direct data */
{
	Link *ln, *prev;
	
	if (BLI_listbase_is_empty(lb)) return;
	
	lb->first = newdataadr(fd, lb->first);
	if (callback != NULL) {
		callback(fd, lb->first);
	}
	ln = lb->first;
	prev = NULL;
	while (ln) {
		ln->next = newdataadr(fd, ln->next);
		if (ln->next != NULL && callback != NULL) {
			callback(fd, ln->next);
		}
		ln->prev = prev;
		prev = ln;
		ln = ln->next;
	}
	lb->last = prev;
}

static void link_list(FileData *fd, ListBase *lb)		/* only direct data */
{
	link_list_ex(fd, lb, NULL);
}

static void link_glob_list(FileData *fd, ListBase *lb)		/* for glob data */
{
	Link *ln, *prev;
	void *poin;

	if (BLI_listbase_is_empty(lb)) return;
	poin = newdataadr(fd, lb->first);
	if (lb->first) {
		oldnewmap_insert(fd->globmap, lb->first, poin, 0);
	}
	lb->first = poin;
	
	ln = lb->first;
	prev = NULL;
	while (ln) {
		poin = newdataadr(fd, ln->next);
		if (ln->next) {
			oldnewmap_insert(fd->globmap, ln->next, poin, 0);
		}
		ln->next = poin;
		ln->prev = prev;
		prev = ln;
		ln = ln->next;
	}
	lb->last = prev;
}

static void test_pointer_array(FileData *fd, void **mat)
{
	int64_t *lpoin, *lmat;
	int *ipoin, *imat;
	size_t len;

		/* manually convert the pointer array in
		 * the old dna format to a pointer array in
		 * the new dna format.
		 */
	if (*mat) {
		len = MEM_allocN_len(*mat)/fd->filesdna->pointerlen;
			
		if (fd->filesdna->pointerlen==8 && fd->memsdna->pointerlen==4) {
			ipoin=imat= MEM_mallocN(len * 4, "newmatar");
			lpoin= *mat;
			
			while (len-- > 0) {
				if ((fd->flags & FD_FLAGS_SWITCH_ENDIAN))
					BLI_endian_switch_int64(lpoin);
				*ipoin = (int)((*lpoin) >> 3);
				ipoin++;
				lpoin++;
			}
			MEM_freeN(*mat);
			*mat = imat;
		}
		
		if (fd->filesdna->pointerlen==4 && fd->memsdna->pointerlen==8) {
			lpoin = lmat = MEM_mallocN(len * 8, "newmatar");
			ipoin = *mat;
			
			while (len-- > 0) {
				*lpoin = *ipoin;
				ipoin++;
				lpoin++;
			}
			MEM_freeN(*mat);
			*mat= lmat;
		}
	}
}

/* ************ READ ID Properties *************** */

static void IDP_DirectLinkProperty(IDProperty *prop, int switch_endian, FileData *fd);
static void IDP_LibLinkProperty(IDProperty *prop, int switch_endian, FileData *fd);

static void IDP_DirectLinkIDPArray(IDProperty *prop, int switch_endian, FileData *fd)
{
	IDProperty *array;
	int i;
	
	/* since we didn't save the extra buffer, set totallen to len */
	prop->totallen = prop->len;
	prop->data.pointer = newdataadr(fd, prop->data.pointer);

	array = (IDProperty *)prop->data.pointer;
	
	/* note!, idp-arrays didn't exist in 2.4x, so the pointer will be cleared
	 * theres not really anything we can do to correct this, at least don't crash */
	if (array == NULL) {
		prop->len = 0;
		prop->totallen = 0;
	}
	
	
	for (i = 0; i < prop->len; i++)
		IDP_DirectLinkProperty(&array[i], switch_endian, fd);
}

static void IDP_DirectLinkArray(IDProperty *prop, int switch_endian, FileData *fd)
{
	IDProperty **array;
	int i;
	
	/* since we didn't save the extra buffer, set totallen to len */
	prop->totallen = prop->len;
	prop->data.pointer = newdataadr(fd, prop->data.pointer);
	
	if (prop->subtype == IDP_GROUP) {
		test_pointer_array(fd, prop->data.pointer);
		array = prop->data.pointer;
		
		for (i = 0; i < prop->len; i++)
			IDP_DirectLinkProperty(array[i], switch_endian, fd);
	}
	else if (prop->subtype == IDP_DOUBLE) {
		if (switch_endian) {
			BLI_endian_switch_double_array(prop->data.pointer, prop->len);
		}
	}
	else {
		if (switch_endian) {
			/* also used for floats */
			BLI_endian_switch_int32_array(prop->data.pointer, prop->len);
		}
	}
}

static void IDP_DirectLinkString(IDProperty *prop, FileData *fd)
{
	/*since we didn't save the extra string buffer, set totallen to len.*/
	prop->totallen = prop->len;
	prop->data.pointer = newdataadr(fd, prop->data.pointer);
}

static void IDP_DirectLinkGroup(IDProperty *prop, int switch_endian, FileData *fd)
{
	ListBase *lb = &prop->data.group;
	IDProperty *loop;
	
	link_list(fd, lb);
	
	/*Link child id properties now*/
	for (loop=prop->data.group.first; loop; loop=loop->next) {
		IDP_DirectLinkProperty(loop, switch_endian, fd);
	}
}

static void IDP_DirectLinkProperty(IDProperty *prop, int switch_endian, FileData *fd)
{
	switch (prop->type) {
		case IDP_GROUP:
			IDP_DirectLinkGroup(prop, switch_endian, fd);
			break;
		case IDP_STRING:
			IDP_DirectLinkString(prop, fd);
			break;
		case IDP_ARRAY:
			IDP_DirectLinkArray(prop, switch_endian, fd);
			break;
		case IDP_IDPARRAY:
			IDP_DirectLinkIDPArray(prop, switch_endian, fd);
			break;
		case IDP_DOUBLE:
			/* erg, stupid doubles.  since I'm storing them
			 * in the same field as int val; val2 in the
			 * IDPropertyData struct, they have to deal with
			 * endianness specifically
			 *
			 * in theory, val and val2 would've already been swapped
			 * if switch_endian is true, so we have to first unswap
			 * them then reswap them as a single 64-bit entity.
			 */
			
			if (switch_endian) {
				BLI_endian_switch_int32(&prop->data.val);
				BLI_endian_switch_int32(&prop->data.val2);
				BLI_endian_switch_int64((int64_t *)&prop->data.val);
			}
			
			break;
	}
}

#define IDP_DirectLinkGroup_OrFree(prop, switch_endian, fd) \
       _IDP_DirectLinkGroup_OrFree(prop, switch_endian, fd, __func__)

static void _IDP_DirectLinkGroup_OrFree(IDProperty **prop, int switch_endian, FileData *fd,
                                        const char *caller_func_id)
{
	if (*prop) {
		if ((*prop)->type == IDP_GROUP) {
			IDP_DirectLinkGroup(*prop, switch_endian, fd);
		}
		else {
			/* corrupt file! */
			printf("%s: found non group data, freeing type %d!\n",
			       caller_func_id, (*prop)->type);
			/* don't risk id, data's likely corrupt. */
			// IDP_FreeProperty(*prop);
			*prop = NULL;
		}
	}
}

/* stub function */
static void IDP_LibLinkProperty(IDProperty *UNUSED(prop), int UNUSED(switch_endian), FileData *UNUSED(fd))
{
	/* Should we do something here, prop should be ensured to be non-NULL first... */
}

/* ************ READ IMAGE PREVIEW *************** */

static PreviewImage *direct_link_preview_image(FileData *fd, PreviewImage *old_prv)
{
	PreviewImage *prv = newdataadr(fd, old_prv);
	
	if (prv) {
		int i;
		for (i = 0; i < NUM_ICON_SIZES; ++i) {
			if (prv->rect[i]) {
				prv->rect[i] = newdataadr(fd, prv->rect[i]);
			}
			prv->gputexture[i] = NULL;
		}
		prv->icon_id = 0;
		prv->tag = 0;
	}
	
	return prv;
}

/* ************ READ ID *************** */

static void direct_link_id(FileData *fd, ID *id)
{
	/*link direct data of ID properties*/
	if (id->properties) {
		id->properties = newdataadr(fd, id->properties);
		/* this case means the data was written incorrectly, it should not happen */
		IDP_DirectLinkGroup_OrFree(&id->properties, (fd->flags & FD_FLAGS_SWITCH_ENDIAN), fd);
	}
}

/* ************ READ CurveMapping *************** */

/* cuma itself has been read! */
static void direct_link_curvemapping(FileData *fd, CurveMapping *cumap)
{
	int a;
	
	/* flag seems to be able to hang? Maybe old files... not bad to clear anyway */
	cumap->flag &= ~CUMA_PREMULLED;
	
	for (a = 0; a < CM_TOT; a++) {
		cumap->cm[a].curve = newdataadr(fd, cumap->cm[a].curve);
		cumap->cm[a].table = NULL;
		cumap->cm[a].premultable = NULL;
	}
}

/* ************ READ Brush *************** */
/* library brush linking after fileread */
static void lib_link_brush(FileData *fd, Main *main)
{
	Brush *brush;
	
	/* only link ID pointers */
	for (brush = main->brush.first; brush; brush = brush->id.next) {
		if (brush->id.tag & LIB_TAG_NEED_LINK) {
			brush->id.tag &= ~LIB_TAG_NEED_LINK;
			
			/* brush->(mask_)mtex.obj is ignored on purpose? */
			brush->mtex.tex = newlibadr_us(fd, brush->id.lib, brush->mtex.tex);
			brush->mask_mtex.tex = newlibadr_us(fd, brush->id.lib, brush->mask_mtex.tex);
<<<<<<< HEAD
			brush->clone.image = newlibadr_us(fd, brush->id.lib, brush->clone.image);
=======
			brush->clone.image = newlibadr(fd, brush->id.lib, brush->clone.image);
>>>>>>> ecd36afb
			brush->toggle_brush = newlibadr(fd, brush->id.lib, brush->toggle_brush);
			brush->paint_curve = newlibadr_us(fd, brush->id.lib, brush->paint_curve);
		}
	}
}

static void direct_link_brush(FileData *fd, Brush *brush)
{
	/* brush itself has been read */

	/* fallof curve */
	brush->curve = newdataadr(fd, brush->curve);
	brush->gradient = newdataadr(fd, brush->gradient);

	if (brush->curve)
		direct_link_curvemapping(fd, brush->curve);
	else
		BKE_brush_curve_preset(brush, CURVE_PRESET_SHARP);

	brush->preview = NULL;
	brush->icon_imbuf = NULL;
}

/* ************ READ Palette *************** */
static void lib_link_palette(FileData *UNUSED(fd), Main *main)
{
	Palette *palette;

	/* only link ID pointers */
	for (palette = main->palettes.first; palette; palette = palette->id.next) {
		if (palette->id.tag & LIB_TAG_NEED_LINK) {
			palette->id.tag &= ~LIB_TAG_NEED_LINK;
		}
	}
}

static void direct_link_palette(FileData *fd, Palette *palette)
{
	/* palette itself has been read */
	link_list(fd, &palette->colors);
}

static void lib_link_paint_curve(FileData *UNUSED(fd), Main *main)
{
	PaintCurve *pc;

	/* only link ID pointers */
	for (pc = main->paintcurves.first; pc; pc = pc->id.next) {
		if (pc->id.tag & LIB_TAG_NEED_LINK) {
			pc->id.tag &= ~LIB_TAG_NEED_LINK;
		}
	}
}

static void direct_link_paint_curve(FileData *fd, PaintCurve *pc)
{
	pc->points = newdataadr(fd, pc->points);
}

/* ************ READ PACKEDFILE *************** */

static PackedFile *direct_link_packedfile(FileData *fd, PackedFile *oldpf)
{
	PackedFile *pf = newpackedadr(fd, oldpf);

	if (pf) {
		pf->data = newpackedadr(fd, pf->data);
	}
	
	return pf;
}

/* ************ READ ANIMATION STUFF ***************** */

/* Legacy Data Support (for Version Patching) ----------------------------- */

// XXX deprecated - old animation system
static void lib_link_ipo(FileData *fd, Main *main)
{
	Ipo *ipo;
	
	for (ipo = main->ipo.first; ipo; ipo = ipo->id.next) {
		if (ipo->id.tag & LIB_TAG_NEED_LINK) {
			IpoCurve *icu;
			for (icu = ipo->curve.first; icu; icu = icu->next) {
				if (icu->driver)
					icu->driver->ob = newlibadr(fd, ipo->id.lib, icu->driver->ob);
			}
			ipo->id.tag &= ~LIB_TAG_NEED_LINK;
		}
	}
}

// XXX deprecated - old animation system
static void direct_link_ipo(FileData *fd, Ipo *ipo)
{
	IpoCurve *icu;

	link_list(fd, &(ipo->curve));
	
	for (icu = ipo->curve.first; icu; icu = icu->next) {
		icu->bezt = newdataadr(fd, icu->bezt);
		icu->bp = newdataadr(fd, icu->bp);
		icu->driver = newdataadr(fd, icu->driver);
	}
}

// XXX deprecated - old animation system
static void lib_link_nlastrips(FileData *fd, ID *id, ListBase *striplist)
{
	bActionStrip *strip;
	bActionModifier *amod;
	
	for (strip=striplist->first; strip; strip=strip->next) {
		strip->object = newlibadr(fd, id->lib, strip->object);
		strip->act = newlibadr_us(fd, id->lib, strip->act);
		strip->ipo = newlibadr(fd, id->lib, strip->ipo);
		for (amod = strip->modifiers.first; amod; amod = amod->next)
			amod->ob = newlibadr(fd, id->lib, amod->ob);
	}
}

// XXX deprecated - old animation system
static void direct_link_nlastrips(FileData *fd, ListBase *strips)
{
	bActionStrip *strip;
	
	link_list(fd, strips);
	
	for (strip = strips->first; strip; strip = strip->next)
		link_list(fd, &strip->modifiers);
}

// XXX deprecated - old animation system
static void lib_link_constraint_channels(FileData *fd, ID *id, ListBase *chanbase)
{
	bConstraintChannel *chan;

	for (chan=chanbase->first; chan; chan=chan->next) {
		chan->ipo = newlibadr_us(fd, id->lib, chan->ipo);
	}
}

/* Data Linking ----------------------------- */

static void lib_link_fmodifiers(FileData *fd, ID *id, ListBase *list)
{
	FModifier *fcm;
	
	for (fcm = list->first; fcm; fcm = fcm->next) {
		/* data for specific modifiers */
		switch (fcm->type) {
			case FMODIFIER_TYPE_PYTHON:
			{
				FMod_Python *data = (FMod_Python *)fcm->data;
				data->script = newlibadr(fd, id->lib, data->script);

				break;
			}
		}
	}
}

static void lib_link_fcurves(FileData *fd, ID *id, ListBase *list) 
{
	FCurve *fcu;
	
	if (list == NULL)
		return;
	
	/* relink ID-block references... */
	for (fcu = list->first; fcu; fcu = fcu->next) {
		/* driver data */
		if (fcu->driver) {
			ChannelDriver *driver = fcu->driver;
			DriverVar *dvar;
			
			for (dvar= driver->variables.first; dvar; dvar= dvar->next) {
				DRIVER_TARGETS_LOOPER(dvar)
				{
					/* only relink if still used */
					if (tarIndex < dvar->num_targets)
						dtar->id = newlibadr(fd, id->lib, dtar->id); 
					else
						dtar->id = NULL;
				}
				DRIVER_TARGETS_LOOPER_END
			}
		}
		
		/* modifiers */
		lib_link_fmodifiers(fd, id, &fcu->modifiers);
	}
}


/* NOTE: this assumes that link_list has already been called on the list */
static void direct_link_fmodifiers(FileData *fd, ListBase *list)
{
	FModifier *fcm;
	
	for (fcm = list->first; fcm; fcm = fcm->next) {
		/* relink general data */
		fcm->data  = newdataadr(fd, fcm->data);
		
		/* do relinking of data for specific types */
		switch (fcm->type) {
			case FMODIFIER_TYPE_GENERATOR:
			{
				FMod_Generator *data = (FMod_Generator *)fcm->data;
				
				data->coefficients = newdataadr(fd, data->coefficients);
				
				if (fd->flags & FD_FLAGS_SWITCH_ENDIAN) {
					BLI_endian_switch_float_array(data->coefficients, data->arraysize);
				}

				break;
			}
			case FMODIFIER_TYPE_ENVELOPE:
			{
				FMod_Envelope *data=  (FMod_Envelope *)fcm->data;
				
				data->data= newdataadr(fd, data->data);

				break;
			}
			case FMODIFIER_TYPE_PYTHON:
			{
				FMod_Python *data = (FMod_Python *)fcm->data;
				
				data->prop = newdataadr(fd, data->prop);
				IDP_DirectLinkGroup_OrFree(&data->prop, (fd->flags & FD_FLAGS_SWITCH_ENDIAN), fd);

				break;
			}
		}
	}
}

/* NOTE: this assumes that link_list has already been called on the list */
static void direct_link_fcurves(FileData *fd, ListBase *list)
{
	FCurve *fcu;
	
	/* link F-Curve data to F-Curve again (non ID-libs) */
	for (fcu = list->first; fcu; fcu = fcu->next) {
		/* curve data */
		fcu->bezt = newdataadr(fd, fcu->bezt);
		fcu->fpt = newdataadr(fd, fcu->fpt);
		
		/* rna path */
		fcu->rna_path = newdataadr(fd, fcu->rna_path);
		
		/* group */
		fcu->grp = newdataadr_ex(fd, fcu->grp, false);
		
		/* clear disabled flag - allows disabled drivers to be tried again ([#32155]),
		 * but also means that another method for "reviving disabled F-Curves" exists
		 */
		fcu->flag &= ~FCURVE_DISABLED;
		
		/* driver */
		fcu->driver= newdataadr(fd, fcu->driver);
		if (fcu->driver) {
			ChannelDriver *driver= fcu->driver;
			DriverVar *dvar;
			
			/* compiled expression data will need to be regenerated (old pointer may still be set here) */
			driver->expr_comp = NULL;
			
			/* give the driver a fresh chance - the operating environment may be different now 
			 * (addons, etc. may be different) so the driver namespace may be sane now [#32155]
			 */
			driver->flag &= ~DRIVER_FLAG_INVALID;
			
			/* relink variables, targets and their paths */
			link_list(fd, &driver->variables);
			for (dvar= driver->variables.first; dvar; dvar= dvar->next) {
				DRIVER_TARGETS_LOOPER(dvar)
				{
					/* only relink the targets being used */
					if (tarIndex < dvar->num_targets)
						dtar->rna_path = newdataadr(fd, dtar->rna_path);
					else
						dtar->rna_path = NULL;
				}
				DRIVER_TARGETS_LOOPER_END
			}
		}
		
		/* modifiers */
		link_list(fd, &fcu->modifiers);
		direct_link_fmodifiers(fd, &fcu->modifiers);
	}
}


static void lib_link_action(FileData *fd, Main *main)
{
	bAction *act;
	bActionChannel *chan;

	for (act = main->action.first; act; act = act->id.next) {
		if (act->id.tag & LIB_TAG_NEED_LINK) {
			act->id.tag &= ~LIB_TAG_NEED_LINK;
			
// XXX deprecated - old animation system <<<
			for (chan=act->chanbase.first; chan; chan=chan->next) {
				chan->ipo = newlibadr_us(fd, act->id.lib, chan->ipo);
				lib_link_constraint_channels(fd, &act->id, &chan->constraintChannels);
			}
// >>> XXX deprecated - old animation system
			
			lib_link_fcurves(fd, &act->id, &act->curves);

			for (TimeMarker *marker = act->markers.first; marker; marker = marker->next) {
				if (marker->camera) {
					marker->camera = newlibadr(fd, act->id.lib, marker->camera);
				}
			}
		}
	}
}

static void direct_link_action(FileData *fd, bAction *act)
{
	bActionChannel *achan; // XXX deprecated - old animation system
	bActionGroup *agrp;

	link_list(fd, &act->curves);
	link_list(fd, &act->chanbase); // XXX deprecated - old animation system
	link_list(fd, &act->groups);
	link_list(fd, &act->markers);

// XXX deprecated - old animation system <<<
	for (achan = act->chanbase.first; achan; achan=achan->next) {
		achan->grp = newdataadr(fd, achan->grp);
		
		link_list(fd, &achan->constraintChannels);
	}
// >>> XXX deprecated - old animation system

	direct_link_fcurves(fd, &act->curves);
	
	for (agrp = act->groups.first; agrp; agrp= agrp->next) {
		agrp->channels.first= newdataadr(fd, agrp->channels.first);
		agrp->channels.last= newdataadr(fd, agrp->channels.last);
	}
}

static void lib_link_nladata_strips(FileData *fd, ID *id, ListBase *list)
{
	NlaStrip *strip;
	
	for (strip = list->first; strip; strip = strip->next) {
		/* check strip's children */
		lib_link_nladata_strips(fd, id, &strip->strips);
		
		/* check strip's F-Curves */
		lib_link_fcurves(fd, id, &strip->fcurves);
		
		/* reassign the counted-reference to action */
		strip->act = newlibadr_us(fd, id->lib, strip->act);
		
		/* fix action id-root (i.e. if it comes from a pre 2.57 .blend file) */
		if ((strip->act) && (strip->act->idroot == 0))
			strip->act->idroot = GS(id->name);
	}
}

static void lib_link_nladata(FileData *fd, ID *id, ListBase *list)
{
	NlaTrack *nlt;
	
	/* we only care about the NLA strips inside the tracks */
	for (nlt = list->first; nlt; nlt = nlt->next) {
		lib_link_nladata_strips(fd, id, &nlt->strips);
	}
}

/* This handles Animato NLA-Strips linking 
 * NOTE: this assumes that link_list has already been called on the list 
 */
static void direct_link_nladata_strips(FileData *fd, ListBase *list)
{
	NlaStrip *strip;
	
	for (strip = list->first; strip; strip = strip->next) {
		/* strip's child strips */
		link_list(fd, &strip->strips);
		direct_link_nladata_strips(fd, &strip->strips);
		
		/* strip's F-Curves */
		link_list(fd, &strip->fcurves);
		direct_link_fcurves(fd, &strip->fcurves);
		
		/* strip's F-Modifiers */
		link_list(fd, &strip->modifiers);
		direct_link_fmodifiers(fd, &strip->modifiers);
	}
}

/* NOTE: this assumes that link_list has already been called on the list */
static void direct_link_nladata(FileData *fd, ListBase *list)
{
	NlaTrack *nlt;
	
	for (nlt = list->first; nlt; nlt = nlt->next) {
		/* relink list of strips */
		link_list(fd, &nlt->strips);
		
		/* relink strip data */
		direct_link_nladata_strips(fd, &nlt->strips);
	}
}

/* ------- */

static void lib_link_keyingsets(FileData *fd, ID *id, ListBase *list)
{
	KeyingSet *ks;
	KS_Path *ksp;
	
	/* here, we're only interested in the ID pointer stored in some of the paths */
	for (ks = list->first; ks; ks = ks->next) {
		for (ksp = ks->paths.first; ksp; ksp = ksp->next) {
			ksp->id= newlibadr(fd, id->lib, ksp->id); 
		}
	}
}

/* NOTE: this assumes that link_list has already been called on the list */
static void direct_link_keyingsets(FileData *fd, ListBase *list)
{
	KeyingSet *ks;
	KS_Path *ksp;
	
	/* link KeyingSet data to KeyingSet again (non ID-libs) */
	for (ks = list->first; ks; ks = ks->next) {
		/* paths */
		link_list(fd, &ks->paths);
		
		for (ksp = ks->paths.first; ksp; ksp = ksp->next) {
			/* rna path */
			ksp->rna_path= newdataadr(fd, ksp->rna_path);
		}
	}
}

/* ------- */

static void lib_link_animdata(FileData *fd, ID *id, AnimData *adt)
{
	if (adt == NULL)
		return;
	
	/* link action data */
	adt->action= newlibadr_us(fd, id->lib, adt->action);
	adt->tmpact= newlibadr_us(fd, id->lib, adt->tmpact);
	
	/* fix action id-roots (i.e. if they come from a pre 2.57 .blend file) */
	if ((adt->action) && (adt->action->idroot == 0))
		adt->action->idroot = GS(id->name);
	if ((adt->tmpact) && (adt->tmpact->idroot == 0))
		adt->tmpact->idroot = GS(id->name);
	
	/* link drivers */
	lib_link_fcurves(fd, id, &adt->drivers);
	
	/* overrides don't have lib-link for now, so no need to do anything */
	
	/* link NLA-data */
	lib_link_nladata(fd, id, &adt->nla_tracks);
}

static void direct_link_animdata(FileData *fd, AnimData *adt)
{
	/* NOTE: must have called newdataadr already before doing this... */
	if (adt == NULL)
		return;
	
	/* link drivers */
	link_list(fd, &adt->drivers);
	direct_link_fcurves(fd, &adt->drivers);
	
	/* link overrides */
	// TODO...
	
	/* link NLA-data */
	link_list(fd, &adt->nla_tracks);
	direct_link_nladata(fd, &adt->nla_tracks);
	
	/* relink active track/strip - even though strictly speaking this should only be used
	 * if we're in 'tweaking mode', we need to be able to have this loaded back for
	 * undo, but also since users may not exit tweakmode before saving (#24535)
	 */
	// TODO: it's not really nice that anyone should be able to save the file in this
	//		state, but it's going to be too hard to enforce this single case...
	adt->act_track = newdataadr(fd, adt->act_track);
	adt->actstrip = newdataadr(fd, adt->actstrip);
}	

/* ************ READ CACHEFILES *************** */

static void lib_link_cachefiles(FileData *fd, Main *bmain)
{
	CacheFile *cache_file;

	/* only link ID pointers */
	for (cache_file = bmain->cachefiles.first; cache_file; cache_file = cache_file->id.next) {
		if (cache_file->id.tag & LIB_TAG_NEED_LINK) {
			cache_file->id.tag &= ~LIB_TAG_NEED_LINK;
		}

		BLI_listbase_clear(&cache_file->object_paths);
		cache_file->handle = NULL;
		cache_file->handle_mutex = NULL;

		if (cache_file->adt) {
			lib_link_animdata(fd, &cache_file->id, cache_file->adt);
		}
	}
}

static void direct_link_cachefile(FileData *fd, CacheFile *cache_file)
{
	cache_file->handle = NULL;
	cache_file->handle_mutex = NULL;

	/* relink animdata */
	cache_file->adt = newdataadr(fd, cache_file->adt);
	direct_link_animdata(fd, cache_file->adt);
}

/* ************ READ MOTION PATHS *************** */

/* direct data for cache */
static void direct_link_motionpath(FileData *fd, bMotionPath *mpath)
{
	/* sanity check */
	if (mpath == NULL)
		return;
	
	/* relink points cache */
	mpath->points = newdataadr(fd, mpath->points);
}

/* ************ READ NODE TREE *************** */

static void lib_link_node_socket(FileData *fd, ID *UNUSED(id), bNodeSocket *sock)
{
	/* Link ID Properties -- and copy this comment EXACTLY for easy finding
	 * of library blocks that implement this.*/
	IDP_LibLinkProperty(sock->prop, (fd->flags & FD_FLAGS_SWITCH_ENDIAN), fd);
}

/* Single node tree (also used for material/scene trees), ntree is not NULL */
static void lib_link_ntree(FileData *fd, ID *id, bNodeTree *ntree)
{
	bNode *node;
	bNodeSocket *sock;
	
	lib_link_animdata(fd, &ntree->id, ntree->adt);
	
	ntree->gpd = newlibadr_us(fd, id->lib, ntree->gpd);
	
	for (node = ntree->nodes.first; node; node = node->next) {
		/* Link ID Properties -- and copy this comment EXACTLY for easy finding
		 * of library blocks that implement this.*/
		IDP_LibLinkProperty(node->prop, (fd->flags & FD_FLAGS_SWITCH_ENDIAN), fd);
		
		node->id= newlibadr_us(fd, id->lib, node->id);

		for (sock = node->inputs.first; sock; sock = sock->next)
			lib_link_node_socket(fd, id, sock);
		for (sock = node->outputs.first; sock; sock = sock->next)
			lib_link_node_socket(fd, id, sock);
	}
	
	for (sock = ntree->inputs.first; sock; sock = sock->next)
		lib_link_node_socket(fd, id, sock);
	for (sock = ntree->outputs.first; sock; sock = sock->next)
		lib_link_node_socket(fd, id, sock);
}

/* library ntree linking after fileread */
static void lib_link_nodetree(FileData *fd, Main *main)
{
	bNodeTree *ntree;
	
	/* only link ID pointers */
	for (ntree = main->nodetree.first; ntree; ntree = ntree->id.next) {
		if (ntree->id.tag & LIB_TAG_NEED_LINK) {
			ntree->id.tag &= ~LIB_TAG_NEED_LINK;
			lib_link_ntree(fd, &ntree->id, ntree);
		}
	}
}

/* updates group node socket identifier so that
 * external links to/from the group node are preserved.
 */
static void lib_node_do_versions_group_indices(bNode *gnode)
{
	bNodeTree *ngroup = (bNodeTree*)gnode->id;
	bNodeSocket *sock;
	bNodeLink *link;
	
	for (sock=gnode->outputs.first; sock; sock = sock->next) {
		int old_index = sock->to_index;
		
		for (link = ngroup->links.first; link; link = link->next) {
			if (link->tonode == NULL && link->fromsock->own_index == old_index) {
				strcpy(sock->identifier, link->fromsock->identifier);
				/* deprecated */
				sock->own_index = link->fromsock->own_index;
				sock->to_index = 0;
				sock->groupsock = NULL;
			}
		}
	}
	for (sock=gnode->inputs.first; sock; sock = sock->next) {
		int old_index = sock->to_index;
		
		for (link = ngroup->links.first; link; link = link->next) {
			if (link->fromnode == NULL && link->tosock->own_index == old_index) {
				strcpy(sock->identifier, link->tosock->identifier);
				/* deprecated */
				sock->own_index = link->tosock->own_index;
				sock->to_index = 0;
				sock->groupsock = NULL;
			}
		}
	}
}

/* verify types for nodes and groups, all data has to be read */
/* open = 0: appending/linking, open = 1: open new file (need to clean out dynamic
 * typedefs */
static void lib_verify_nodetree(Main *main, int UNUSED(open))
{
	/* this crashes blender on undo/redo */
#if 0
		if (open == 1) {
			reinit_nodesystem();
		}
#endif
	
	/* set node->typeinfo pointers */
	FOREACH_NODETREE(main, ntree, id) {
		ntreeSetTypes(NULL, ntree);
	} FOREACH_NODETREE_END
	
	/* verify static socket templates */
	FOREACH_NODETREE(main, ntree, id) {
		bNode *node;
		for (node=ntree->nodes.first; node; node=node->next)
			node_verify_socket_templates(ntree, node);
	} FOREACH_NODETREE_END
	
	{
		bool has_old_groups = false;
		/* XXX this should actually be part of do_versions, but since we need
		 * finished library linking, it is not possible there. Instead in do_versions
		 * we have set the NTREE_DO_VERSIONS_GROUP_EXPOSE_2_56_2 flag, so at this point we can do the
		 * actual group node updates.
		 */
		for (bNodeTree *ntree = main->nodetree.first; ntree; ntree = ntree->id.next) {
			if (ntree->flag & NTREE_DO_VERSIONS_GROUP_EXPOSE_2_56_2) {
				has_old_groups = 1;
			}
		}
		
		if (has_old_groups) {
			FOREACH_NODETREE(main, ntree, id) {
				/* updates external links for all group nodes in a tree */
				bNode *node;
				for (node = ntree->nodes.first; node; node = node->next) {
					if (node->type == NODE_GROUP) {
						bNodeTree *ngroup = (bNodeTree*)node->id;
						if (ngroup && (ngroup->flag & NTREE_DO_VERSIONS_GROUP_EXPOSE_2_56_2))
							lib_node_do_versions_group_indices(node);
					}
				}
			} FOREACH_NODETREE_END
		}
		
		for (bNodeTree *ntree = main->nodetree.first; ntree; ntree = ntree->id.next) {
			ntree->flag &= ~NTREE_DO_VERSIONS_GROUP_EXPOSE_2_56_2;
		}
	}
	
	{
		/* Convert the previously used ntree->inputs/ntree->outputs lists to interface nodes.
		 * Pre 2.56.2 node trees automatically have all unlinked sockets exposed already
		 * (see NTREE_DO_VERSIONS_GROUP_EXPOSE_2_56_2).
		 *
		 * XXX this should actually be part of do_versions,
		 * but needs valid typeinfo pointers to create interface nodes.
		 *
		 * Note: theoretically only needed in node groups (main->nodetree),
		 * but due to a temporary bug such links could have been added in all trees,
		 * so have to clean up all of them ...
		 */
		
		FOREACH_NODETREE(main, ntree, id) {
			if (ntree->flag & NTREE_DO_VERSIONS_CUSTOMNODES_GROUP) {
				bNode *input_node = NULL, *output_node = NULL;
				int num_inputs = 0, num_outputs = 0;
				bNodeLink *link, *next_link;
				/* Only create new interface nodes for actual older files.
				 * New file versions already have input/output nodes with duplicate links,
				 * in that case just remove the invalid links.
				 */
				const bool create_io_nodes = (ntree->flag & NTREE_DO_VERSIONS_CUSTOMNODES_GROUP_CREATE_INTERFACE) != 0;
				
				float input_locx = 1000000.0f, input_locy = 0.0f;
				float output_locx = -1000000.0f, output_locy = 0.0f;
				/* rough guess, not nice but we don't have access to UI constants here ... */
				static const float offsetx = 42 + 3*20 + 20;
				/*static const float offsety = 0.0f;*/
				
				if (create_io_nodes) {
					if (ntree->inputs.first)
						input_node = nodeAddStaticNode(NULL, ntree, NODE_GROUP_INPUT);
					
					if (ntree->outputs.first)
						output_node = nodeAddStaticNode(NULL, ntree, NODE_GROUP_OUTPUT);
				}
				
				/* Redirect links from/to the node tree interface to input/output node.
				 * If the fromnode/tonode pointers are NULL, this means a link from/to
				 * the ntree interface sockets, which need to be redirected to new interface nodes.
				 */
				for (link = ntree->links.first; link; link = next_link) {
					bool free_link = false;
					next_link = link->next;
					
					if (link->fromnode == NULL) {
						if (input_node) {
							link->fromnode = input_node;
							link->fromsock = node_group_input_find_socket(input_node, link->fromsock->identifier);
							++num_inputs;
							
							if (link->tonode) {
								if (input_locx > link->tonode->locx - offsetx)
									input_locx = link->tonode->locx - offsetx;
								input_locy += link->tonode->locy;
							}
						}
						else {
							free_link = true;
						}
					}
					
					if (link->tonode == NULL) {
						if (output_node) {
							link->tonode = output_node;
							link->tosock = node_group_output_find_socket(output_node, link->tosock->identifier);
							++num_outputs;
							
							if (link->fromnode) {
								if (output_locx < link->fromnode->locx + offsetx)
									output_locx = link->fromnode->locx + offsetx;
								output_locy += link->fromnode->locy;
							}
						}
						else {
							free_link = true;
						}
					}
					
					if (free_link)
						nodeRemLink(ntree, link);
				}
				
				if (num_inputs > 0) {
					input_locy /= num_inputs;
					input_node->locx = input_locx;
					input_node->locy = input_locy;
				}
				if (num_outputs > 0) {
					output_locy /= num_outputs;
					output_node->locx = output_locx;
					output_node->locy = output_locy;
				}
				
				/* clear do_versions flags */
				ntree->flag &= ~(NTREE_DO_VERSIONS_CUSTOMNODES_GROUP | NTREE_DO_VERSIONS_CUSTOMNODES_GROUP_CREATE_INTERFACE);
			}
		}
		FOREACH_NODETREE_END
	}
	
	/* verify all group user nodes */
	for (bNodeTree *ntree = main->nodetree.first; ntree; ntree = ntree->id.next) {
		ntreeVerifyNodes(main, &ntree->id);
	}
	
	/* make update calls where necessary */
	{
		FOREACH_NODETREE(main, ntree, id) {
			/* make an update call for the tree */
			ntreeUpdateTree(main, ntree);
		} FOREACH_NODETREE_END
	}
}

static void direct_link_node_socket(FileData *fd, bNodeSocket *sock)
{
	sock->prop = newdataadr(fd, sock->prop);
	IDP_DirectLinkGroup_OrFree(&sock->prop, (fd->flags & FD_FLAGS_SWITCH_ENDIAN), fd);
	
	sock->link = newdataadr(fd, sock->link);
	sock->typeinfo = NULL;
	sock->storage = newdataadr(fd, sock->storage);
	sock->default_value = newdataadr(fd, sock->default_value);
	sock->cache = NULL;
}

/* ntree itself has been read! */
static void direct_link_nodetree(FileData *fd, bNodeTree *ntree)
{
	/* note: writing and reading goes in sync, for speed */
	bNode *node;
	bNodeSocket *sock;
	bNodeLink *link;
	
	ntree->init = 0;		/* to set callbacks and force setting types */
	ntree->is_updating = false;
	ntree->typeinfo= NULL;
	ntree->interface_type = NULL;
	
	ntree->progress = NULL;
	ntree->execdata = NULL;
	ntree->duplilock = NULL;

	ntree->adt = newdataadr(fd, ntree->adt);
	direct_link_animdata(fd, ntree->adt);
	
	ntree->id.tag &= ~(LIB_TAG_ID_RECALC|LIB_TAG_ID_RECALC_DATA);

	link_list(fd, &ntree->nodes);
	for (node = ntree->nodes.first; node; node = node->next) {
		node->typeinfo = NULL;
		
		link_list(fd, &node->inputs);
		link_list(fd, &node->outputs);
		
		node->prop = newdataadr(fd, node->prop);
		IDP_DirectLinkGroup_OrFree(&node->prop, (fd->flags & FD_FLAGS_SWITCH_ENDIAN), fd);
		
		link_list(fd, &node->internal_links);
		for (link = node->internal_links.first; link; link = link->next) {
			link->fromnode = newdataadr(fd, link->fromnode);
			link->fromsock = newdataadr(fd, link->fromsock);
			link->tonode = newdataadr(fd, link->tonode);
			link->tosock = newdataadr(fd, link->tosock);
		}
		
		if (node->type == CMP_NODE_MOVIEDISTORTION) {
			node->storage = newmclipadr(fd, node->storage);
		}
		else {
			node->storage = newdataadr(fd, node->storage);
		}
		
		if (node->storage) {
			/* could be handlerized at some point */
			if (ntree->type==NTREE_SHADER) {
				if (node->type==SH_NODE_CURVE_VEC || node->type==SH_NODE_CURVE_RGB) {
					direct_link_curvemapping(fd, node->storage);
				}
				else if (node->type==SH_NODE_SCRIPT) {
					NodeShaderScript *nss = (NodeShaderScript *) node->storage;
					nss->bytecode = newdataadr(fd, nss->bytecode);
				}
				else if (node->type==SH_NODE_TEX_POINTDENSITY) {
					NodeShaderTexPointDensity *npd = (NodeShaderTexPointDensity *) node->storage;
					memset(&npd->pd, 0, sizeof(npd->pd));
				}
			}
			else if (ntree->type==NTREE_COMPOSIT) {
				if (ELEM(node->type, CMP_NODE_TIME, CMP_NODE_CURVE_VEC, CMP_NODE_CURVE_RGB, CMP_NODE_HUECORRECT))
					direct_link_curvemapping(fd, node->storage);
				else if (ELEM(node->type, CMP_NODE_IMAGE, CMP_NODE_VIEWER, CMP_NODE_SPLITVIEWER))
					((ImageUser *)node->storage)->ok = 1;
			}
			else if ( ntree->type==NTREE_TEXTURE) {
				if (node->type==TEX_NODE_CURVE_RGB || node->type==TEX_NODE_CURVE_TIME)
					direct_link_curvemapping(fd, node->storage);
				else if (node->type==TEX_NODE_IMAGE)
					((ImageUser *)node->storage)->ok = 1;
			}
		}
	}
	link_list(fd, &ntree->links);
	
	/* and we connect the rest */
	for (node = ntree->nodes.first; node; node = node->next) {
		node->parent = newdataadr(fd, node->parent);
		node->lasty = 0;
		
		for (sock = node->inputs.first; sock; sock = sock->next)
			direct_link_node_socket(fd, sock);
		for (sock = node->outputs.first; sock; sock = sock->next)
			direct_link_node_socket(fd, sock);
	}
	
	/* interface socket lists */
	link_list(fd, &ntree->inputs);
	link_list(fd, &ntree->outputs);
	for (sock = ntree->inputs.first; sock; sock = sock->next)
		direct_link_node_socket(fd, sock);
	for (sock = ntree->outputs.first; sock; sock = sock->next)
		direct_link_node_socket(fd, sock);
	
	for (link = ntree->links.first; link; link= link->next) {
		link->fromnode = newdataadr(fd, link->fromnode);
		link->tonode = newdataadr(fd, link->tonode);
		link->fromsock = newdataadr(fd, link->fromsock);
		link->tosock = newdataadr(fd, link->tosock);
	}
	
#if 0
	if (ntree->previews) {
		bNodeInstanceHash *new_previews = BKE_node_instance_hash_new("node previews");
		bNodeInstanceHashIterator iter;
		
		NODE_INSTANCE_HASH_ITER(iter, ntree->previews) {
			bNodePreview *preview = BKE_node_instance_hash_iterator_get_value(&iter);
			if (preview) {
				bNodePreview *new_preview = newimaadr(fd, preview);
				if (new_preview) {
					bNodeInstanceKey key = BKE_node_instance_hash_iterator_get_key(&iter);
					BKE_node_instance_hash_insert(new_previews, key, new_preview);
				}
			}
		}
		BKE_node_instance_hash_free(ntree->previews, NULL);
		ntree->previews = new_previews;
	}
#else
	/* XXX TODO */
	ntree->previews = NULL;
#endif
	
	/* type verification is in lib-link */
}

/* ************ READ ARMATURE ***************** */

/* temp struct used to transport needed info to lib_link_constraint_cb() */
typedef struct tConstraintLinkData {
	FileData *fd;
	ID *id;
} tConstraintLinkData;
/* callback function used to relink constraint ID-links */
static void lib_link_constraint_cb(bConstraint *UNUSED(con), ID **idpoin, bool is_reference, void *userdata)
{
	tConstraintLinkData *cld= (tConstraintLinkData *)userdata;
	
	/* for reference types, we need to increment the usercounts on load... */
	if (is_reference) {
		/* reference type - with usercount */
		*idpoin = newlibadr_us(cld->fd, cld->id->lib, *idpoin);
	}
	else {
		/* target type - no usercount needed */
		*idpoin = newlibadr(cld->fd, cld->id->lib, *idpoin);
	}
}

static void lib_link_constraints(FileData *fd, ID *id, ListBase *conlist)
{
	tConstraintLinkData cld;
	bConstraint *con;
	
	/* legacy fixes */
	for (con = conlist->first; con; con=con->next) {
		/* patch for error introduced by changing constraints (dunno how) */
		/* if con->data type changes, dna cannot resolve the pointer! (ton) */
		if (con->data == NULL) {
			con->type = CONSTRAINT_TYPE_NULL;
		}
		/* own ipo, all constraints have it */
		con->ipo = newlibadr_us(fd, id->lib, con->ipo); // XXX deprecated - old animation system
	}
	
	/* relink all ID-blocks used by the constraints */
	cld.fd = fd;
	cld.id = id;
	
	BKE_constraints_id_loop(conlist, lib_link_constraint_cb, &cld);
}

static void direct_link_constraints(FileData *fd, ListBase *lb)
{
	bConstraint *con;
	
	link_list(fd, lb);
	for (con=lb->first; con; con=con->next) {
		con->data = newdataadr(fd, con->data);
		
		switch (con->type) {
			case CONSTRAINT_TYPE_PYTHON:
			{
				bPythonConstraint *data= con->data;
				
				link_list(fd, &data->targets);
				
				data->prop = newdataadr(fd, data->prop);
				IDP_DirectLinkGroup_OrFree(&data->prop, (fd->flags & FD_FLAGS_SWITCH_ENDIAN), fd);
				break;
			}
			case CONSTRAINT_TYPE_SPLINEIK:
			{
				bSplineIKConstraint *data= con->data;

				data->points= newdataadr(fd, data->points);
				break;
			}
			case CONSTRAINT_TYPE_KINEMATIC:
			{
				bKinematicConstraint *data = con->data;

				con->lin_error = 0.f;
				con->rot_error = 0.f;

				/* version patch for runtime flag, was not cleared in some case */
				data->flag &= ~CONSTRAINT_IK_AUTO;
				break;
			}
			case CONSTRAINT_TYPE_CHILDOF:
			{
				/* XXX version patch, in older code this flag wasn't always set, and is inherent to type */
				if (con->ownspace == CONSTRAINT_SPACE_POSE)
					con->flag |= CONSTRAINT_SPACEONCE;
				break;
			}
		}
	}
}

static void lib_link_pose(FileData *fd, Main *bmain, Object *ob, bPose *pose)
{
	bArmature *arm = ob->data;
	
	if (!pose || !arm)
		return;
	
	/* always rebuild to match proxy or lib changes, but on Undo */
	bool rebuild = false;

	if (fd->memfile == NULL) {
		if (ob->proxy || (ob->id.lib==NULL && arm->id.lib)) {
			rebuild = true;
		}
	}

	/* avoid string */
	GHash *bone_hash = BKE_armature_bone_from_name_map(arm);

	if (ob->proxy) {
		/* sync proxy layer */
		if (pose->proxy_layer)
			arm->layer = pose->proxy_layer;
		
		/* sync proxy active bone */
		if (pose->proxy_act_bone[0]) {
			Bone *bone = BLI_ghash_lookup(bone_hash, pose->proxy_act_bone);
			if (bone) {
				arm->act_bone = bone;
			}
		}
	}

	for (bPoseChannel *pchan = pose->chanbase.first; pchan; pchan = pchan->next) {
		lib_link_constraints(fd, (ID *)ob, &pchan->constraints);

		pchan->bone = BLI_ghash_lookup(bone_hash, pchan->name);
		
		pchan->custom = newlibadr_us(fd, arm->id.lib, pchan->custom);
		if (UNLIKELY(pchan->bone == NULL)) {
			rebuild = true;
		}
		else if ((ob->id.lib == NULL) && arm->id.lib) {
			/* local pose selection copied to armature, bit hackish */
			pchan->bone->flag &= ~BONE_SELECTED;
			pchan->bone->flag |= pchan->selectflag;
		}
	}

	BLI_ghash_free(bone_hash, NULL, NULL);
	

	if (rebuild) {
		DAG_id_tag_update_ex(bmain, &ob->id, OB_RECALC_OB | OB_RECALC_DATA | OB_RECALC_TIME);
		BKE_pose_tag_recalc(bmain, pose);
	}
}

static void lib_link_armature(FileData *fd, Main *main)
{
	bArmature *arm;
	
	for (arm = main->armature.first; arm; arm = arm->id.next) {
		if (arm->id.tag & LIB_TAG_NEED_LINK) {
			lib_link_animdata(fd, &arm->id, arm->adt);
			arm->id.tag &= ~LIB_TAG_NEED_LINK;
		}
	}
}

static void direct_link_bones(FileData *fd, Bone *bone)
{
	Bone *child;
	
	bone->parent = newdataadr(fd, bone->parent);
	bone->prop = newdataadr(fd, bone->prop);
	IDP_DirectLinkGroup_OrFree(&bone->prop, (fd->flags & FD_FLAGS_SWITCH_ENDIAN), fd);
		
	bone->flag &= ~BONE_DRAW_ACTIVE;
	
	link_list(fd, &bone->childbase);
	
	for (child=bone->childbase.first; child; child=child->next)
		direct_link_bones(fd, child);
}

static void direct_link_armature(FileData *fd, bArmature *arm)
{
	Bone *bone;
	
	link_list(fd, &arm->bonebase);
	arm->edbo = NULL;
	arm->sketch = NULL;
	
	arm->adt = newdataadr(fd, arm->adt);
	direct_link_animdata(fd, arm->adt);
	
	for (bone = arm->bonebase.first; bone; bone = bone->next) {
		direct_link_bones(fd, bone);
	}
	
	arm->act_bone = newdataadr(fd, arm->act_bone);
	arm->act_edbone = NULL;
}

/* ************ READ CAMERA ***************** */

static void lib_link_camera(FileData *fd, Main *main)
{
	Camera *ca;
	
	for (ca = main->camera.first; ca; ca = ca->id.next) {
		if (ca->id.tag & LIB_TAG_NEED_LINK) {
			lib_link_animdata(fd, &ca->id, ca->adt);
			
			ca->ipo = newlibadr_us(fd, ca->id.lib, ca->ipo); // XXX deprecated - old animation system
			
			ca->dof_ob = newlibadr(fd, ca->id.lib, ca->dof_ob);
			
			ca->id.tag &= ~LIB_TAG_NEED_LINK;
		}
	}
}

static void direct_link_camera(FileData *fd, Camera *ca)
{
	ca->adt = newdataadr(fd, ca->adt);
	direct_link_animdata(fd, ca->adt);
}


/* ************ READ LAMP ***************** */

static void lib_link_lamp(FileData *fd, Main *main)
{
	Lamp *la;
	MTex *mtex;
	int a;
	
	for (la = main->lamp.first; la; la = la->id.next) {
		if (la->id.tag & LIB_TAG_NEED_LINK) {
			lib_link_animdata(fd, &la->id, la->adt);
			
			for (a = 0; a < MAX_MTEX; a++) {
				mtex = la->mtex[a];
				if (mtex) {
					mtex->tex = newlibadr_us(fd, la->id.lib, mtex->tex);
					mtex->object = newlibadr(fd, la->id.lib, mtex->object);
				}
			}
			
			la->ipo = newlibadr_us(fd, la->id.lib, la->ipo); // XXX deprecated - old animation system
			
			if (la->nodetree) {
				lib_link_ntree(fd, &la->id, la->nodetree);
				la->nodetree->id.lib = la->id.lib;
			}
			
			la->id.tag &= ~LIB_TAG_NEED_LINK;
		}
	}
}

static void direct_link_lamp(FileData *fd, Lamp *la)
{
	int a;
	
	la->adt = newdataadr(fd, la->adt);
	direct_link_animdata(fd, la->adt);
	
	for (a=0; a<MAX_MTEX; a++) {
		la->mtex[a] = newdataadr(fd, la->mtex[a]);
	}
	
	la->curfalloff = newdataadr(fd, la->curfalloff);
	if (la->curfalloff)
		direct_link_curvemapping(fd, la->curfalloff);

	la->nodetree= newdataadr(fd, la->nodetree);
	if (la->nodetree) {
		direct_link_id(fd, &la->nodetree->id);
		direct_link_nodetree(fd, la->nodetree);
	}
	
	la->preview = direct_link_preview_image(fd, la->preview);
}

/* ************ READ keys ***************** */

void blo_do_versions_key_uidgen(Key *key)
{
	KeyBlock *block;

	key->uidgen = 1;
	for (block = key->block.first; block; block = block->next) {
		block->uid = key->uidgen++;
	}
}

static void lib_link_key(FileData *fd, Main *main)
{
	Key *key;
	
	for (key = main->key.first; key; key = key->id.next) {
		/*check if we need to generate unique ids for the shapekeys*/
		if (!key->uidgen) {
			blo_do_versions_key_uidgen(key);
		}
		
		BLI_assert((key->id.tag & LIB_TAG_EXTERN) == 0);

		if (key->id.tag & LIB_TAG_NEED_LINK) {
			lib_link_animdata(fd, &key->id, key->adt);
			
			key->ipo = newlibadr_us(fd, key->id.lib, key->ipo); // XXX deprecated - old animation system
			key->from = newlibadr(fd, key->id.lib, key->from);
			
			key->id.tag &= ~LIB_TAG_NEED_LINK;
		}
	}
}

static void switch_endian_keyblock(Key *key, KeyBlock *kb)
{
	int elemsize, a, b;
	char *data;
	
	elemsize = key->elemsize;
	data = kb->data;
	
	for (a = 0; a < kb->totelem; a++) {
		const char *cp = key->elemstr;
		char *poin = data;
		
		while (cp[0]) {  /* cp[0] == amount */
			switch (cp[1]) {  /* cp[1] = type */
				case IPO_FLOAT:
				case IPO_BPOINT:
				case IPO_BEZTRIPLE:
					b = cp[0];
					BLI_endian_switch_float_array((float *)poin, b);
					poin += sizeof(float) * b;
					break;
			}
			
			cp += 2;
		}
		data += elemsize;
	}
}

static void direct_link_key(FileData *fd, Key *key)
{
	KeyBlock *kb;
	
	link_list(fd, &(key->block));
	
	key->adt = newdataadr(fd, key->adt);
	direct_link_animdata(fd, key->adt);
		
	key->refkey= newdataadr(fd, key->refkey);
	
	for (kb = key->block.first; kb; kb = kb->next) {
		kb->data = newdataadr(fd, kb->data);
		
		if (fd->flags & FD_FLAGS_SWITCH_ENDIAN)
			switch_endian_keyblock(key, kb);
	}
}

/* ************ READ mball ***************** */

static void lib_link_mball(FileData *fd, Main *main)
{
	MetaBall *mb;
	int a;
	
	for (mb = main->mball.first; mb; mb = mb->id.next) {
		if (mb->id.tag & LIB_TAG_NEED_LINK) {
			lib_link_animdata(fd, &mb->id, mb->adt);
			
			for (a = 0; a < mb->totcol; a++) 
				mb->mat[a] = newlibadr_us(fd, mb->id.lib, mb->mat[a]);
			
			mb->ipo = newlibadr_us(fd, mb->id.lib, mb->ipo); // XXX deprecated - old animation system
			
			mb->id.tag &= ~LIB_TAG_NEED_LINK;
		}
	}
}

static void direct_link_mball(FileData *fd, MetaBall *mb)
{
	mb->adt = newdataadr(fd, mb->adt);
	direct_link_animdata(fd, mb->adt);
	
	mb->mat = newdataadr(fd, mb->mat);
	test_pointer_array(fd, (void **)&mb->mat);
	
	link_list(fd, &(mb->elems));
	
	BLI_listbase_clear(&mb->disp);
	mb->editelems = NULL;
/*	mb->edit_elems.first= mb->edit_elems.last= NULL;*/
	mb->lastelem = NULL;
}

/* ************ READ WORLD ***************** */

static void lib_link_world(FileData *fd, Main *main)
{
	World *wrld;
	MTex *mtex;
	int a;
	
	for (wrld = main->world.first; wrld; wrld = wrld->id.next) {
		if (wrld->id.tag & LIB_TAG_NEED_LINK) {
			lib_link_animdata(fd, &wrld->id, wrld->adt);
			
			wrld->ipo = newlibadr_us(fd, wrld->id.lib, wrld->ipo); // XXX deprecated - old animation system
			
			for (a=0; a < MAX_MTEX; a++) {
				mtex = wrld->mtex[a];
				if (mtex) {
					mtex->tex = newlibadr_us(fd, wrld->id.lib, mtex->tex);
					mtex->object = newlibadr(fd, wrld->id.lib, mtex->object);
				}
			}
			
			if (wrld->nodetree) {
				lib_link_ntree(fd, &wrld->id, wrld->nodetree);
				wrld->nodetree->id.lib = wrld->id.lib;
			}
			
			wrld->id.tag &= ~LIB_TAG_NEED_LINK;
		}
	}
}

static void direct_link_world(FileData *fd, World *wrld)
{
	int a;
	
	wrld->adt = newdataadr(fd, wrld->adt);
	direct_link_animdata(fd, wrld->adt);
	
	for (a = 0; a < MAX_MTEX; a++) {
		wrld->mtex[a] = newdataadr(fd, wrld->mtex[a]);
	}
	
	wrld->nodetree = newdataadr(fd, wrld->nodetree);
	if (wrld->nodetree) {
		direct_link_id(fd, &wrld->nodetree->id);
		direct_link_nodetree(fd, wrld->nodetree);
	}
	
	wrld->preview = direct_link_preview_image(fd, wrld->preview);
	BLI_listbase_clear(&wrld->gpumaterial);
}


/* ************ READ VFONT ***************** */

static void lib_link_vfont(FileData *UNUSED(fd), Main *main)
{
	VFont *vf;
	
	for (vf = main->vfont.first; vf; vf = vf->id.next) {
		if (vf->id.tag & LIB_TAG_NEED_LINK) {
			vf->id.tag &= ~LIB_TAG_NEED_LINK;
		}
	}
}

static void direct_link_vfont(FileData *fd, VFont *vf)
{
	vf->data = NULL;
	vf->temp_pf = NULL;
	vf->packedfile = direct_link_packedfile(fd, vf->packedfile);
}

/* ************ READ TEXT ****************** */

static void lib_link_text(FileData *UNUSED(fd), Main *main)
{
	Text *text;
	
	for (text = main->text.first; text; text = text->id.next) {
		if (text->id.tag & LIB_TAG_NEED_LINK) {
			text->id.tag &= ~LIB_TAG_NEED_LINK;
		}
	}
}

static void direct_link_text(FileData *fd, Text *text)
{
	TextLine *ln;
	
	text->name = newdataadr(fd, text->name);
	
	text->undo_pos = -1;
	text->undo_len = TXT_INIT_UNDO;
	text->undo_buf = MEM_mallocN(text->undo_len, "undo buf");
	
	text->compiled = NULL;
	
#if 0
	if (text->flags & TXT_ISEXT) {
		BKE_text_reload(text);
		}
		/* else { */
#endif
	
	link_list(fd, &text->lines);
	
	text->curl = newdataadr(fd, text->curl);
	text->sell = newdataadr(fd, text->sell);
	
	for (ln = text->lines.first; ln; ln = ln->next) {
		ln->line = newdataadr(fd, ln->line);
		ln->format = NULL;
		
		if (ln->len != (int) strlen(ln->line)) {
			printf("Error loading text, line lengths differ\n");
			ln->len = strlen(ln->line);
		}
	}
	
	text->flags = (text->flags) & ~TXT_ISEXT;
	
	id_us_ensure_real(&text->id);
}

/* ************ READ IMAGE ***************** */

static void lib_link_image(FileData *fd, Main *main)
{
	Image *ima;
	
	for (ima = main->image.first; ima; ima = ima->id.next) {
		if (ima->id.tag & LIB_TAG_NEED_LINK) {
			IDP_LibLinkProperty(ima->id.properties, (fd->flags & FD_FLAGS_SWITCH_ENDIAN), fd);
			
			ima->id.tag &= ~LIB_TAG_NEED_LINK;
		}
	}
}

static void direct_link_image(FileData *fd, Image *ima)
{
	ImagePackedFile *imapf;

	/* for undo system, pointers could be restored */
	if (fd->imamap)
		ima->cache = newimaadr(fd, ima->cache);
	else
		ima->cache = NULL;

	/* if not restored, we keep the binded opengl index */
	if (!ima->cache) {
		ima->tpageflag &= ~IMA_GLBIND_IS_DATA;
		for (int i = 0; i < TEXTARGET_COUNT; i++) {
			ima->bindcode[i] = 0;
			ima->gputexture[i] = NULL;
		}
		ima->rr = NULL;
	}

	ima->repbind = NULL;
	
	/* undo system, try to restore render buffers */
	if (fd->imamap) {
		int a;
		
		for (a = 0; a < IMA_MAX_RENDER_SLOT; a++)
			ima->renders[a] = newimaadr(fd, ima->renders[a]);
	}
	else {
		memset(ima->renders, 0, sizeof(ima->renders));
		ima->last_render_slot = ima->render_slot;
	}

	link_list(fd, &(ima->views));
	link_list(fd, &(ima->packedfiles));

	if (ima->packedfiles.first) {
		for (imapf = ima->packedfiles.first; imapf; imapf = imapf->next) {
			imapf->packedfile = direct_link_packedfile(fd, imapf->packedfile);
		}
		ima->packedfile = NULL;
	}
	else {
		ima->packedfile = direct_link_packedfile(fd, ima->packedfile);
	}

	BLI_listbase_clear(&ima->anims);
	ima->preview = direct_link_preview_image(fd, ima->preview);
	ima->stereo3d_format = newdataadr(fd, ima->stereo3d_format);
	ima->ok = 1;
}


/* ************ READ CURVE ***************** */

static void lib_link_curve(FileData *fd, Main *main)
{
	Curve *cu;
	int a;
	
	for (cu = main->curve.first; cu; cu = cu->id.next) {
		if (cu->id.tag & LIB_TAG_NEED_LINK) {
			lib_link_animdata(fd, &cu->id, cu->adt);
			
			for (a = 0; a < cu->totcol; a++) 
				cu->mat[a] = newlibadr_us(fd, cu->id.lib, cu->mat[a]);
			
			cu->bevobj = newlibadr(fd, cu->id.lib, cu->bevobj);
			cu->taperobj = newlibadr(fd, cu->id.lib, cu->taperobj);
			cu->textoncurve = newlibadr(fd, cu->id.lib, cu->textoncurve);
			cu->vfont = newlibadr_us(fd, cu->id.lib, cu->vfont);
			cu->vfontb = newlibadr_us(fd, cu->id.lib, cu->vfontb);
			cu->vfonti = newlibadr_us(fd, cu->id.lib, cu->vfonti);
			cu->vfontbi = newlibadr_us(fd, cu->id.lib, cu->vfontbi);
			
			cu->ipo = newlibadr_us(fd, cu->id.lib, cu->ipo); // XXX deprecated - old animation system
			cu->key = newlibadr_us(fd, cu->id.lib, cu->key);
			
			cu->id.tag &= ~LIB_TAG_NEED_LINK;
		}
	}
}


static void switch_endian_knots(Nurb *nu)
{
	if (nu->knotsu) {
		BLI_endian_switch_float_array(nu->knotsu, KNOTSU(nu));
	}
	if (nu->knotsv) {
		BLI_endian_switch_float_array(nu->knotsv, KNOTSV(nu));
	}
}

static void direct_link_curve(FileData *fd, Curve *cu)
{
	Nurb *nu;
	TextBox *tb;
	
	cu->adt= newdataadr(fd, cu->adt);
	direct_link_animdata(fd, cu->adt);
	
	cu->mat = newdataadr(fd, cu->mat);
	test_pointer_array(fd, (void **)&cu->mat);
	cu->str = newdataadr(fd, cu->str);
	cu->strinfo= newdataadr(fd, cu->strinfo);
	cu->tb = newdataadr(fd, cu->tb);

	if (cu->vfont == NULL) {
		link_list(fd, &(cu->nurb));
	}
	else {
		cu->nurb.first=cu->nurb.last= NULL;
		
		tb = MEM_callocN(MAXTEXTBOX*sizeof(TextBox), "TextBoxread");
		if (cu->tb) {
			memcpy(tb, cu->tb, cu->totbox*sizeof(TextBox));
			MEM_freeN(cu->tb);
			cu->tb = tb;
		}
		else {
			cu->totbox = 1;
			cu->actbox = 1;
			cu->tb = tb;
			cu->tb[0].w = cu->linewidth;
		}
		if (cu->wordspace == 0.0f) cu->wordspace = 1.0f;
	}

	cu->editnurb = NULL;
	cu->editfont = NULL;
	
	for (nu = cu->nurb.first; nu; nu = nu->next) {
		nu->bezt = newdataadr(fd, nu->bezt);
		nu->bp = newdataadr(fd, nu->bp);
		nu->knotsu = newdataadr(fd, nu->knotsu);
		nu->knotsv = newdataadr(fd, nu->knotsv);
		if (cu->vfont == NULL) nu->charidx = 0;
		
		if (fd->flags & FD_FLAGS_SWITCH_ENDIAN) {
			switch_endian_knots(nu);
		}
	}
	cu->bb = NULL;
}

/* ************ READ TEX ***************** */

static void lib_link_texture(FileData *fd, Main *main)
{
	Tex *tex;
	
	for (tex = main->tex.first; tex; tex = tex->id.next) {
		if (tex->id.tag & LIB_TAG_NEED_LINK) {
			lib_link_animdata(fd, &tex->id, tex->adt);
			
			tex->ima = newlibadr_us(fd, tex->id.lib, tex->ima);
			tex->ipo = newlibadr_us(fd, tex->id.lib, tex->ipo);  // XXX deprecated - old animation system
			if (tex->env)
				tex->env->object = newlibadr(fd, tex->id.lib, tex->env->object);
			if (tex->pd)
				tex->pd->object = newlibadr(fd, tex->id.lib, tex->pd->object);
			if (tex->vd)
				tex->vd->object = newlibadr(fd, tex->id.lib, tex->vd->object);
			if (tex->ot)
				tex->ot->object = newlibadr(fd, tex->id.lib, tex->ot->object);
			
			if (tex->nodetree) {
				lib_link_ntree(fd, &tex->id, tex->nodetree);
				tex->nodetree->id.lib = tex->id.lib;
			}
			
			tex->id.tag &= ~LIB_TAG_NEED_LINK;
		}
	}
}

static void direct_link_texture(FileData *fd, Tex *tex)
{
	tex->adt = newdataadr(fd, tex->adt);
	direct_link_animdata(fd, tex->adt);

	tex->coba = newdataadr(fd, tex->coba);
	tex->env = newdataadr(fd, tex->env);
	if (tex->env) {
		tex->env->ima = NULL;
		memset(tex->env->cube, 0, 6 * sizeof(void *));
		tex->env->ok= 0;
	}
	tex->pd = newdataadr(fd, tex->pd);
	if (tex->pd) {
		tex->pd->point_tree = NULL;
		tex->pd->coba = newdataadr(fd, tex->pd->coba);
		tex->pd->falloff_curve = newdataadr(fd, tex->pd->falloff_curve);
		if (tex->pd->falloff_curve) {
			direct_link_curvemapping(fd, tex->pd->falloff_curve);
		}
		tex->pd->point_data = NULL; /* runtime data */
	}
	
	tex->vd = newdataadr(fd, tex->vd);
	if (tex->vd) {
		tex->vd->dataset = NULL;
		tex->vd->ok = 0;
	}
	else {
		if (tex->type == TEX_VOXELDATA)
			tex->vd = MEM_callocN(sizeof(VoxelData), "direct_link_texture VoxelData");
	}
	
	tex->ot = newdataadr(fd, tex->ot);
	
	tex->nodetree = newdataadr(fd, tex->nodetree);
	if (tex->nodetree) {
		direct_link_id(fd, &tex->nodetree->id);
		direct_link_nodetree(fd, tex->nodetree);
	}
	
	tex->preview = direct_link_preview_image(fd, tex->preview);
	
	tex->iuser.ok = 1;
}



/* ************ READ MATERIAL ***************** */

static void lib_link_material(FileData *fd, Main *main)
{
	Material *ma;
	MTex *mtex;
	int a;
	
	for (ma = main->mat.first; ma; ma = ma->id.next) {
		if (ma->id.tag & LIB_TAG_NEED_LINK) {
			lib_link_animdata(fd, &ma->id, ma->adt);
			
			/* Link ID Properties -- and copy this comment EXACTLY for easy finding
			 * of library blocks that implement this.*/
			IDP_LibLinkProperty(ma->id.properties, (fd->flags & FD_FLAGS_SWITCH_ENDIAN), fd);
			
			ma->ipo = newlibadr_us(fd, ma->id.lib, ma->ipo);  // XXX deprecated - old animation system
			ma->group = newlibadr_us(fd, ma->id.lib, ma->group);
			
			for (a = 0; a < MAX_MTEX; a++) {
				mtex = ma->mtex[a];
				if (mtex) {
					mtex->tex = newlibadr_us(fd, ma->id.lib, mtex->tex);
					mtex->object = newlibadr(fd, ma->id.lib, mtex->object);
				}
			}
			
			if (ma->nodetree) {
				lib_link_ntree(fd, &ma->id, ma->nodetree);
				ma->nodetree->id.lib = ma->id.lib;
			}
			
			ma->id.tag &= ~LIB_TAG_NEED_LINK;
		}
	}
}

static void direct_link_material(FileData *fd, Material *ma)
{
	int a;
	
	ma->adt = newdataadr(fd, ma->adt);
	direct_link_animdata(fd, ma->adt);
	
	for (a = 0; a < MAX_MTEX; a++) {
		ma->mtex[a] = newdataadr(fd, ma->mtex[a]);
	}
	ma->texpaintslot = NULL;

	ma->ramp_col = newdataadr(fd, ma->ramp_col);
	ma->ramp_spec = newdataadr(fd, ma->ramp_spec);
	
	ma->nodetree = newdataadr(fd, ma->nodetree);
	if (ma->nodetree) {
		direct_link_id(fd, &ma->nodetree->id);
		direct_link_nodetree(fd, ma->nodetree);
	}
	
	ma->preview = direct_link_preview_image(fd, ma->preview);
	BLI_listbase_clear(&ma->gpumaterial);
}

/* ************ READ PARTICLE SETTINGS ***************** */
/* update this also to writefile.c */
static const char *ptcache_data_struct[] = {
	"", // BPHYS_DATA_INDEX
	"", // BPHYS_DATA_LOCATION
	"", // BPHYS_DATA_VELOCITY
	"", // BPHYS_DATA_ROTATION
	"", // BPHYS_DATA_AVELOCITY / BPHYS_DATA_XCONST */
	"", // BPHYS_DATA_SIZE:
	"", // BPHYS_DATA_TIMES:
	"BoidData" // case BPHYS_DATA_BOIDS:
};

static void direct_link_pointcache_cb(FileData *fd, void *data)
{
	PTCacheMem *pm = data;
	PTCacheExtra *extra;
	int i;
	for (i = 0; i < BPHYS_TOT_DATA; i++) {
		pm->data[i] = newdataadr(fd, pm->data[i]);

		/* the cache saves non-struct data without DNA */
		if (pm->data[i] && ptcache_data_struct[i][0]=='\0' && (fd->flags & FD_FLAGS_SWITCH_ENDIAN)) {
			int tot = (BKE_ptcache_data_size(i) * pm->totpoint) / sizeof(int);  /* data_size returns bytes */
			int *poin = pm->data[i];

			BLI_endian_switch_int32_array(poin, tot);
		}
	}

	link_list(fd, &pm->extradata);

	for (extra=pm->extradata.first; extra; extra=extra->next)
		extra->data = newdataadr(fd, extra->data);
}

static void direct_link_pointcache(FileData *fd, PointCache *cache)
{
	if ((cache->flag & PTCACHE_DISK_CACHE)==0) {
		link_list_ex(fd, &cache->mem_cache, direct_link_pointcache_cb);
	}
	else
		BLI_listbase_clear(&cache->mem_cache);
	
	cache->flag &= ~PTCACHE_SIMULATION_VALID;
	cache->simframe = 0;
	cache->edit = NULL;
	cache->free_edit = NULL;
	cache->cached_frames = NULL;
}

static void direct_link_pointcache_list(FileData *fd, ListBase *ptcaches, PointCache **ocache, int force_disk)
{
	if (ptcaches->first) {
		PointCache *cache= NULL;
		link_list(fd, ptcaches);
		for (cache=ptcaches->first; cache; cache=cache->next) {
			direct_link_pointcache(fd, cache);
			if (force_disk) {
				cache->flag |= PTCACHE_DISK_CACHE;
				cache->step = 1;
			}
		}
		
		*ocache = newdataadr(fd, *ocache);
	}
	else if (*ocache) {
		/* old "single" caches need to be linked too */
		*ocache = newdataadr(fd, *ocache);
		direct_link_pointcache(fd, *ocache);
		if (force_disk) {
			(*ocache)->flag |= PTCACHE_DISK_CACHE;
			(*ocache)->step = 1;
		}
		
		ptcaches->first = ptcaches->last = *ocache;
	}
}

static void lib_link_partdeflect(FileData *fd, ID *id, PartDeflect *pd)
{
	if (pd && pd->tex)
		pd->tex = newlibadr_us(fd, id->lib, pd->tex);
	if (pd && pd->f_source)
		pd->f_source = newlibadr(fd, id->lib, pd->f_source);
}

static void lib_link_particlesettings(FileData *fd, Main *main)
{
	ParticleSettings *part;
	ParticleDupliWeight *dw;
	MTex *mtex;
	int a;
	
	for (part = main->particle.first; part; part = part->id.next) {
		if (part->id.tag & LIB_TAG_NEED_LINK) {
			lib_link_animdata(fd, &part->id, part->adt);
			part->ipo = newlibadr_us(fd, part->id.lib, part->ipo); // XXX deprecated - old animation system
			
			part->dup_ob = newlibadr(fd, part->id.lib, part->dup_ob);
			part->dup_group = newlibadr(fd, part->id.lib, part->dup_group);
			part->eff_group = newlibadr(fd, part->id.lib, part->eff_group);
			part->bb_ob = newlibadr(fd, part->id.lib, part->bb_ob);
			part->collision_group = newlibadr(fd, part->id.lib, part->collision_group);
			
			lib_link_partdeflect(fd, &part->id, part->pd);
			lib_link_partdeflect(fd, &part->id, part->pd2);
			
			if (part->effector_weights) {
				part->effector_weights->group = newlibadr(fd, part->id.lib, part->effector_weights->group);
			}
			else {
				part->effector_weights = BKE_add_effector_weights(part->eff_group);
			}

			if (part->dupliweights.first && part->dup_group) {
				int index_ok = 0;
				/* check for old files without indices (all indexes 0) */
				if (BLI_listbase_is_single(&part->dupliweights)) {
					/* special case for only one object in the group */
					index_ok = 1;
				}
				else {
					for (dw = part->dupliweights.first; dw; dw = dw->next) {
						if (dw->index > 0) {
							index_ok = 1;
							break;
						}
					}
				}

				if (index_ok) {
					/* if we have indexes, let's use them */
					for (dw = part->dupliweights.first; dw; dw = dw->next) {
						/* Do not try to restore pointer here, we have to search for group objects in another
						 * separated step.
						 * Reason is, the used group may be linked from another library, which has not yet
						 * been 'lib_linked'.
						 * Since dw->ob is not considered as an object user (it does not make objet directly linked),
						 * we may have no valid way to retrieve it yet.
						 * See T49273. */
						dw->ob = NULL;
					}
				}
				else {
					/* otherwise try to get objects from own library (won't work on library linked groups) */
					for (dw = part->dupliweights.first; dw; dw = dw->next) {
						dw->ob = newlibadr(fd, part->id.lib, dw->ob);
					}
				}
			}
			else {
				BLI_listbase_clear(&part->dupliweights);
			}
			
			if (part->boids) {
				BoidState *state = part->boids->states.first;
				BoidRule *rule;
				for (; state; state=state->next) {
					rule = state->rules.first;
					for (; rule; rule=rule->next) {
						switch (rule->type) {
							case eBoidRuleType_Goal:
							case eBoidRuleType_Avoid:
							{
								BoidRuleGoalAvoid *brga = (BoidRuleGoalAvoid*)rule;
								brga->ob = newlibadr(fd, part->id.lib, brga->ob);
								break;
							}
							case eBoidRuleType_FollowLeader:
							{
								BoidRuleFollowLeader *brfl = (BoidRuleFollowLeader*)rule;
								brfl->ob = newlibadr(fd, part->id.lib, brfl->ob);
								break;
							}
						}
					}
				}
			}

			for (a = 0; a < MAX_MTEX; a++) {
				mtex= part->mtex[a];
				if (mtex) {
					mtex->tex = newlibadr_us(fd, part->id.lib, mtex->tex);
					mtex->object = newlibadr(fd, part->id.lib, mtex->object);
				}
			}
			
			part->id.tag &= ~LIB_TAG_NEED_LINK;
		}
	}
}

static void direct_link_partdeflect(PartDeflect *pd)
{
	if (pd) pd->rng = NULL;
}

static void direct_link_particlesettings(FileData *fd, ParticleSettings *part)
{
	int a;
	
	part->adt = newdataadr(fd, part->adt);
	part->pd = newdataadr(fd, part->pd);
	part->pd2 = newdataadr(fd, part->pd2);

	direct_link_animdata(fd, part->adt);
	direct_link_partdeflect(part->pd);
	direct_link_partdeflect(part->pd2);

	part->clumpcurve = newdataadr(fd, part->clumpcurve);
	if (part->clumpcurve)
		direct_link_curvemapping(fd, part->clumpcurve);
	part->roughcurve = newdataadr(fd, part->roughcurve);
	if (part->roughcurve)
		direct_link_curvemapping(fd, part->roughcurve);

	part->effector_weights = newdataadr(fd, part->effector_weights);
	if (!part->effector_weights)
		part->effector_weights = BKE_add_effector_weights(part->eff_group);

	link_list(fd, &part->dupliweights);

	part->boids = newdataadr(fd, part->boids);
	part->fluid = newdataadr(fd, part->fluid);

	if (part->boids) {
		BoidState *state;
		link_list(fd, &part->boids->states);
		
		for (state=part->boids->states.first; state; state=state->next) {
			link_list(fd, &state->rules);
			link_list(fd, &state->conditions);
			link_list(fd, &state->actions);
		}
	}
	for (a = 0; a < MAX_MTEX; a++) {
		part->mtex[a] = newdataadr(fd, part->mtex[a]);
	}
}

static void lib_link_particlesystems(FileData *fd, Object *ob, ID *id, ListBase *particles)
{
	ParticleSystem *psys, *psysnext;

	for (psys=particles->first; psys; psys=psysnext) {
		psysnext = psys->next;
		
		psys->part = newlibadr_us(fd, id->lib, psys->part);
		if (psys->part) {
			ParticleTarget *pt = psys->targets.first;
			
			for (; pt; pt=pt->next)
				pt->ob=newlibadr(fd, id->lib, pt->ob);
			
			psys->parent = newlibadr(fd, id->lib, psys->parent);
			psys->target_ob = newlibadr(fd, id->lib, psys->target_ob);
			
			if (psys->clmd) {
				/* XXX - from reading existing code this seems correct but intended usage of
				 * pointcache /w cloth should be added in 'ParticleSystem' - campbell */
				psys->clmd->point_cache = psys->pointcache;
				psys->clmd->ptcaches.first = psys->clmd->ptcaches.last= NULL;
				psys->clmd->coll_parms->group = newlibadr(fd, id->lib, psys->clmd->coll_parms->group);
				psys->clmd->modifier.error = NULL;
			}
		}
		else {
			/* particle modifier must be removed before particle system */
			ParticleSystemModifierData *psmd = psys_get_modifier(ob, psys);
			BLI_remlink(&ob->modifiers, psmd);
			modifier_free((ModifierData *)psmd);
			
			BLI_remlink(particles, psys);
			MEM_freeN(psys);
		}
	}
}
static void direct_link_particlesystems(FileData *fd, ListBase *particles)
{
	ParticleSystem *psys;
	ParticleData *pa;
	int a;
	
	for (psys=particles->first; psys; psys=psys->next) {
		psys->particles=newdataadr(fd, psys->particles);
		
		if (psys->particles && psys->particles->hair) {
			for (a=0, pa=psys->particles; a<psys->totpart; a++, pa++)
				pa->hair=newdataadr(fd, pa->hair);
		}
		
		if (psys->particles && psys->particles->keys) {
			for (a=0, pa=psys->particles; a<psys->totpart; a++, pa++) {
				pa->keys= NULL;
				pa->totkey= 0;
			}
			
			psys->flag &= ~PSYS_KEYED;
		}

		if (psys->particles && psys->particles->boid) {
			pa = psys->particles;
			pa->boid = newdataadr(fd, pa->boid);
			pa->boid->ground = NULL;  /* This is purely runtime data, but still can be an issue if left dangling. */
			for (a = 1, pa++; a < psys->totpart; a++, pa++) {
				pa->boid = (pa - 1)->boid + 1;
				pa->boid->ground = NULL;
			}
		}
		else if (psys->particles) {
			for (a=0, pa=psys->particles; a<psys->totpart; a++, pa++)
				pa->boid = NULL;
		}
		
		psys->fluid_springs = newdataadr(fd, psys->fluid_springs);
		
		psys->child = newdataadr(fd, psys->child);
		psys->effectors = NULL;
		
		link_list(fd, &psys->targets);
		
		psys->edit = NULL;
		psys->free_edit = NULL;
		psys->pathcache = NULL;
		psys->childcache = NULL;
		BLI_listbase_clear(&psys->pathcachebufs);
		BLI_listbase_clear(&psys->childcachebufs);
		psys->pdd = NULL;
		psys->renderdata = NULL;
		
		if (psys->clmd) {
			psys->clmd = newdataadr(fd, psys->clmd);
			psys->clmd->clothObject = NULL;
			psys->clmd->hairdata = NULL;
			
			psys->clmd->sim_parms= newdataadr(fd, psys->clmd->sim_parms);
			psys->clmd->coll_parms= newdataadr(fd, psys->clmd->coll_parms);
			
			if (psys->clmd->sim_parms) {
				psys->clmd->sim_parms->effector_weights = NULL;
				if (psys->clmd->sim_parms->presets > 10)
					psys->clmd->sim_parms->presets = 0;
			}
			
			psys->hair_in_dm = psys->hair_out_dm = NULL;
			psys->clmd->solver_result = NULL;
		}

		direct_link_pointcache_list(fd, &psys->ptcaches, &psys->pointcache, 0);
		if (psys->clmd) {
			psys->clmd->point_cache = psys->pointcache;
		}

		psys->tree = NULL;
		psys->bvhtree = NULL;
	}
	return;
}

/* ************ READ MESH ***************** */

static void lib_link_mtface(FileData *fd, Mesh *me, MTFace *mtface, int totface)
{
	MTFace *tf= mtface;
	int i;
	
	/* Add pseudo-references (not fake users!) to images used by texface. A
	 * little bogus; it would be better if each mesh consistently added one ref
	 * to each image it used. - z0r */
	for (i = 0; i < totface; i++, tf++) {
		tf->tpage = newlibadr_real_us(fd, me->id.lib, tf->tpage);
	}
}

static void lib_link_customdata_mtface(FileData *fd, Mesh *me, CustomData *fdata, int totface)
{
	int i;
	for (i = 0; i < fdata->totlayer; i++) {
		CustomDataLayer *layer = &fdata->layers[i];
		
		if (layer->type == CD_MTFACE)
			lib_link_mtface(fd, me, layer->data, totface);
	}

}

static void lib_link_customdata_mtpoly(FileData *fd, Mesh *me, CustomData *pdata, int totface)
{
	int i;

	for (i=0; i < pdata->totlayer; i++) {
		CustomDataLayer *layer = &pdata->layers[i];
		
		if (layer->type == CD_MTEXPOLY) {
			MTexPoly *tf= layer->data;
			int j;
			
			for (j = 0; j < totface; j++, tf++) {
				tf->tpage = newlibadr_real_us(fd, me->id.lib, tf->tpage);
			}
		}
	}
}

static void lib_link_mesh(FileData *fd, Main *main)
{
	Mesh *me;
	
	for (me = main->mesh.first; me; me = me->id.next) {
		if (me->id.tag & LIB_TAG_NEED_LINK) {
			int i;
			
			/* Link ID Properties -- and copy this comment EXACTLY for easy finding
			 * of library blocks that implement this.*/
			IDP_LibLinkProperty(me->id.properties, (fd->flags & FD_FLAGS_SWITCH_ENDIAN), fd);
			lib_link_animdata(fd, &me->id, me->adt);
			
			/* this check added for python created meshes */
			if (me->mat) {
				for (i = 0; i < me->totcol; i++) {
					me->mat[i] = newlibadr_us(fd, me->id.lib, me->mat[i]);
				}
			}
			else {
				me->totcol = 0;
			}

			me->ipo = newlibadr_us(fd, me->id.lib, me->ipo); // XXX: deprecated: old anim sys
			me->key = newlibadr_us(fd, me->id.lib, me->key);
			me->texcomesh = newlibadr_us(fd, me->id.lib, me->texcomesh);
			
			lib_link_customdata_mtface(fd, me, &me->fdata, me->totface);
			lib_link_customdata_mtpoly(fd, me, &me->pdata, me->totpoly);
			if (me->mr && me->mr->levels.first) {
				lib_link_customdata_mtface(fd, me, &me->mr->fdata,
				                           ((MultiresLevel*)me->mr->levels.first)->totface);
			}
		}
	}

	/* convert texface options to material */
	convert_tface_mt(fd, main);

	for (me = main->mesh.first; me; me = me->id.next) {
		if (me->id.tag & LIB_TAG_NEED_LINK) {
			/*check if we need to convert mfaces to mpolys*/
			if (me->totface && !me->totpoly) {
				/* temporarily switch main so that reading from
				 * external CustomData works */
				Main *gmain = G.main;
				G.main = main;
				
				BKE_mesh_do_versions_convert_mfaces_to_mpolys(me);
				
				G.main = gmain;
			}

			/*
			 * Re-tessellate, even if the polys were just created from tessfaces, this
			 * is important because it:
			 *  - fill the CD_ORIGINDEX layer
			 *  - gives consistency of tessface between loading from a file and
			 *    converting an edited BMesh back into a mesh (i.e. it replaces
			 *    quad tessfaces in a loaded mesh immediately, instead of lazily
			 *    waiting until edit mode has been entered/exited, making it easier
			 *    to recognize problems that would otherwise only show up after edits).
			 */
#ifdef USE_TESSFACE_DEFAULT
			BKE_mesh_tessface_calc(me);
#else
			BKE_mesh_tessface_clear(me);
#endif

			me->id.tag &= ~LIB_TAG_NEED_LINK;
		}
	}
}

static void direct_link_dverts(FileData *fd, int count, MDeformVert *mdverts)
{
	int i;
	
	if (mdverts == NULL) {
		return;
	}
	
	for (i = count; i > 0; i--, mdverts++) {
		/*convert to vgroup allocation system*/
		MDeformWeight *dw;
		if (mdverts->dw && (dw = newdataadr(fd, mdverts->dw))) {
			const ssize_t dw_len = mdverts->totweight * sizeof(MDeformWeight);
			void *dw_tmp = MEM_mallocN(dw_len, "direct_link_dverts");
			memcpy(dw_tmp, dw, dw_len);
			mdverts->dw = dw_tmp;
			MEM_freeN(dw);
		}
		else {
			mdverts->dw = NULL;
			mdverts->totweight = 0;
		}
	}
}

static void direct_link_mdisps(FileData *fd, int count, MDisps *mdisps, int external)
{
	if (mdisps) {
		int i;
		
		for (i = 0; i < count; ++i) {
			mdisps[i].disps = newdataadr(fd, mdisps[i].disps);
			mdisps[i].hidden = newdataadr(fd, mdisps[i].hidden);
			
			if (mdisps[i].totdisp && !mdisps[i].level) {
				/* this calculation is only correct for loop mdisps;
				 * if loading pre-BMesh face mdisps this will be
				 * overwritten with the correct value in
				 * bm_corners_to_loops() */
				float gridsize = sqrtf(mdisps[i].totdisp);
				mdisps[i].level = (int)(logf(gridsize - 1.0f) / (float)M_LN2) + 1;
			}
			
			if ((fd->flags & FD_FLAGS_SWITCH_ENDIAN) && (mdisps[i].disps)) {
				/* DNA_struct_switch_endian doesn't do endian swap for (*disps)[] */
				/* this does swap for data written at write_mdisps() - readfile.c */
				BLI_endian_switch_float_array(*mdisps[i].disps, mdisps[i].totdisp * 3);
			}
			if (!external && !mdisps[i].disps)
				mdisps[i].totdisp = 0;
		}
	}
}

static void direct_link_grid_paint_mask(FileData *fd, int count, GridPaintMask *grid_paint_mask)
{
	if (grid_paint_mask) {
		int i;
		
		for (i = 0; i < count; ++i) {
			GridPaintMask *gpm = &grid_paint_mask[i];
			if (gpm->data)
				gpm->data = newdataadr(fd, gpm->data);
		}
	}
}

/*this isn't really a public api function, so prototyped here*/
static void direct_link_customdata(FileData *fd, CustomData *data, int count)
{
	int i = 0;
	
	data->layers = newdataadr(fd, data->layers);
	
	/* annoying workaround for bug [#31079] loading legacy files with
	 * no polygons _but_ have stale customdata */
	if (UNLIKELY(count == 0 && data->layers == NULL && data->totlayer != 0)) {
		CustomData_reset(data);
		return;
	}
	
	data->external = newdataadr(fd, data->external);
	
	while (i < data->totlayer) {
		CustomDataLayer *layer = &data->layers[i];
		
		if (layer->flag & CD_FLAG_EXTERNAL)
			layer->flag &= ~CD_FLAG_IN_MEMORY;

		layer->flag &= ~CD_FLAG_NOFREE;
		
		if (CustomData_verify_versions(data, i)) {
			layer->data = newdataadr(fd, layer->data);
			if (layer->type == CD_MDISPS)
				direct_link_mdisps(fd, count, layer->data, layer->flag & CD_FLAG_EXTERNAL);
			else if (layer->type == CD_GRID_PAINT_MASK)
				direct_link_grid_paint_mask(fd, count, layer->data);
			i++;
		}
	}
	
	CustomData_update_typemap(data);
}

static void direct_link_mesh(FileData *fd, Mesh *mesh)
{
	mesh->mat= newdataadr(fd, mesh->mat);
	test_pointer_array(fd, (void **)&mesh->mat);
	
	mesh->mvert = newdataadr(fd, mesh->mvert);
	mesh->medge = newdataadr(fd, mesh->medge);
	mesh->mface = newdataadr(fd, mesh->mface);
	mesh->mloop = newdataadr(fd, mesh->mloop);
	mesh->mpoly = newdataadr(fd, mesh->mpoly);
	mesh->tface = newdataadr(fd, mesh->tface);
	mesh->mtface = newdataadr(fd, mesh->mtface);
	mesh->mcol = newdataadr(fd, mesh->mcol);
	mesh->dvert = newdataadr(fd, mesh->dvert);
	mesh->mloopcol = newdataadr(fd, mesh->mloopcol);
	mesh->mloopuv = newdataadr(fd, mesh->mloopuv);
	mesh->mtpoly = newdataadr(fd, mesh->mtpoly);
	mesh->mselect = newdataadr(fd, mesh->mselect);
	
	/* animdata */
	mesh->adt = newdataadr(fd, mesh->adt);
	direct_link_animdata(fd, mesh->adt);
	
	/* normally direct_link_dverts should be called in direct_link_customdata,
	 * but for backwards compat in do_versions to work we do it here */
	direct_link_dverts(fd, mesh->totvert, mesh->dvert);
	
	direct_link_customdata(fd, &mesh->vdata, mesh->totvert);
	direct_link_customdata(fd, &mesh->edata, mesh->totedge);
	direct_link_customdata(fd, &mesh->fdata, mesh->totface);
	direct_link_customdata(fd, &mesh->ldata, mesh->totloop);
	direct_link_customdata(fd, &mesh->pdata, mesh->totpoly);

	mesh->bb = NULL;
	mesh->edit_btmesh = NULL;
	
	/* happens with old files */
	if (mesh->mselect == NULL) {
		mesh->totselect = 0;
	}

	if (mesh->mloopuv || mesh->mtpoly) {
		/* for now we have to ensure texpoly and mloopuv layers are aligned
		 * in the future we may allow non-aligned layers */
		BKE_mesh_cd_validate(mesh);
	}

	/* Multires data */
	mesh->mr= newdataadr(fd, mesh->mr);
	if (mesh->mr) {
		MultiresLevel *lvl;
		
		link_list(fd, &mesh->mr->levels);
		lvl = mesh->mr->levels.first;
		
		direct_link_customdata(fd, &mesh->mr->vdata, lvl->totvert);
		direct_link_dverts(fd, lvl->totvert, CustomData_get(&mesh->mr->vdata, 0, CD_MDEFORMVERT));
		direct_link_customdata(fd, &mesh->mr->fdata, lvl->totface);
		
		mesh->mr->edge_flags = newdataadr(fd, mesh->mr->edge_flags);
		mesh->mr->edge_creases = newdataadr(fd, mesh->mr->edge_creases);
		
		mesh->mr->verts = newdataadr(fd, mesh->mr->verts);
		
		/* If mesh has the same number of vertices as the
		 * highest multires level, load the current mesh verts
		 * into multires and discard the old data. Needed
		 * because some saved files either do not have a verts
		 * array, or the verts array contains out-of-date
		 * data. */
		if (mesh->totvert == ((MultiresLevel*)mesh->mr->levels.last)->totvert) {
			if (mesh->mr->verts)
				MEM_freeN(mesh->mr->verts);
			mesh->mr->verts = MEM_dupallocN(mesh->mvert);
		}
			
		for (; lvl; lvl = lvl->next) {
			lvl->verts = newdataadr(fd, lvl->verts);
			lvl->faces = newdataadr(fd, lvl->faces);
			lvl->edges = newdataadr(fd, lvl->edges);
			lvl->colfaces = newdataadr(fd, lvl->colfaces);
		}
	}

	/* if multires is present but has no valid vertex data,
	 * there's no way to recover it; silently remove multires */
	if (mesh->mr && !mesh->mr->verts) {
		multires_free(mesh->mr);
		mesh->mr = NULL;
	}
	
	if ((fd->flags & FD_FLAGS_SWITCH_ENDIAN) && mesh->tface) {
		TFace *tf = mesh->tface;
		int i;
		
		for (i = 0; i < mesh->totface; i++, tf++) {
			BLI_endian_switch_uint32_array(tf->col, 4);
		}
	}
}

/* ************ READ LATTICE ***************** */

static void lib_link_latt(FileData *fd, Main *main)
{
	Lattice *lt;
	
	for (lt = main->latt.first; lt; lt = lt->id.next) {
		if (lt->id.tag & LIB_TAG_NEED_LINK) {
			lib_link_animdata(fd, &lt->id, lt->adt);
			
			lt->ipo = newlibadr_us(fd, lt->id.lib, lt->ipo); // XXX deprecated - old animation system
			lt->key = newlibadr_us(fd, lt->id.lib, lt->key);
			
			lt->id.tag &= ~LIB_TAG_NEED_LINK;
		}
	}
}

static void direct_link_latt(FileData *fd, Lattice *lt)
{
	lt->def = newdataadr(fd, lt->def);
	
	lt->dvert = newdataadr(fd, lt->dvert);
	direct_link_dverts(fd, lt->pntsu*lt->pntsv*lt->pntsw, lt->dvert);
	
	lt->editlatt = NULL;
	
	lt->adt = newdataadr(fd, lt->adt);
	direct_link_animdata(fd, lt->adt);
}


/* ************ READ OBJECT ***************** */

static void lib_link_modifiers__linkModifiers(
        void *userData, Object *ob, ID **idpoin, int cd_flag)
{
	FileData *fd = userData;

	*idpoin = newlibadr(fd, ob->id.lib, *idpoin);
	if (*idpoin != NULL && (cd_flag & IDWALK_USER) != 0) {
		id_us_plus_no_lib(*idpoin);
	}
}
static void lib_link_modifiers(FileData *fd, Object *ob)
{
	modifiers_foreachIDLink(ob, lib_link_modifiers__linkModifiers, fd);
}

static void lib_link_object(FileData *fd, Main *main)
{
	Object *ob;
	PartEff *paf;
	bSensor *sens;
	bController *cont;
	bActuator *act;
	void *poin;
	int warn=0, a;
	
	for (ob = main->object.first; ob; ob = ob->id.next) {
		if (ob->id.tag & LIB_TAG_NEED_LINK) {
			IDP_LibLinkProperty(ob->id.properties, (fd->flags & FD_FLAGS_SWITCH_ENDIAN), fd);
			lib_link_animdata(fd, &ob->id, ob->adt);
			
// XXX deprecated - old animation system <<<
			ob->ipo = newlibadr_us(fd, ob->id.lib, ob->ipo);
			ob->action = newlibadr_us(fd, ob->id.lib, ob->action);
// >>> XXX deprecated - old animation system

			ob->parent = newlibadr(fd, ob->id.lib, ob->parent);
			ob->track = newlibadr(fd, ob->id.lib, ob->track);
			ob->poselib = newlibadr_us(fd, ob->id.lib, ob->poselib);
			ob->dup_group = newlibadr_us(fd, ob->id.lib, ob->dup_group);
			
			ob->proxy = newlibadr_us(fd, ob->id.lib, ob->proxy);
			if (ob->proxy) {
				/* paranoia check, actually a proxy_from pointer should never be written... */
				if (ob->proxy->id.lib == NULL) {
					ob->proxy->proxy_from = NULL;
					ob->proxy = NULL;
					
					if (ob->id.lib)
						printf("Proxy lost from  object %s lib %s\n", ob->id.name + 2, ob->id.lib->name);
					else
						printf("Proxy lost from  object %s lib <NONE>\n", ob->id.name + 2);
				}
				else {
					/* this triggers object_update to always use a copy */
					ob->proxy->proxy_from = ob;
				}
			}
			ob->proxy_group = newlibadr(fd, ob->id.lib, ob->proxy_group);
			
			poin = ob->data;
			ob->data = newlibadr_us(fd, ob->id.lib, ob->data);
			
			if (ob->data==NULL && poin!=NULL) {
				if (ob->id.lib)
					printf("Can't find obdata of %s lib %s\n", ob->id.name + 2, ob->id.lib->name);
				else
					printf("Object %s lost data.\n", ob->id.name + 2);
				
				ob->type = OB_EMPTY;
				warn = 1;
				
				if (ob->pose) {
					/* we can't call #BKE_pose_free() here because of library linking
					 * freeing will recurse down into every pose constraints ID pointers
					 * which are not always valid, so for now free directly and suffer
					 * some leaked memory rather then crashing immediately
					 * while bad this _is_ an exceptional case - campbell */
#if 0
					BKE_pose_free(ob->pose);
#else
					MEM_freeN(ob->pose);
#endif
					ob->pose= NULL;
					ob->mode &= ~OB_MODE_POSE;
				}
			}
			for (a=0; a < ob->totcol; a++) 
				ob->mat[a] = newlibadr_us(fd, ob->id.lib, ob->mat[a]);
			
			/* When the object is local and the data is library its possible
			 * the material list size gets out of sync. [#22663] */
			if (ob->data && ob->id.lib != ((ID *)ob->data)->lib) {
				const short *totcol_data = give_totcolp(ob);
				/* Only expand so as not to loose any object materials that might be set. */
				if (totcol_data && (*totcol_data > ob->totcol)) {
					/* printf("'%s' %d -> %d\n", ob->id.name, ob->totcol, *totcol_data); */
					BKE_material_resize_object(main, ob, *totcol_data, false);
				}
			}
			
			ob->gpd = newlibadr_us(fd, ob->id.lib, ob->gpd);
			ob->duplilist = NULL;
			
			ob->id.tag &= ~LIB_TAG_NEED_LINK;
			/* if id.us==0 a new base will be created later on */
			
			/* WARNING! Also check expand_object(), should reflect the stuff below. */
			lib_link_pose(fd, main, ob, ob->pose);
			lib_link_constraints(fd, &ob->id, &ob->constraints);
			
// XXX deprecated - old animation system <<<
			lib_link_constraint_channels(fd, &ob->id, &ob->constraintChannels);
			lib_link_nlastrips(fd, &ob->id, &ob->nlastrips);
// >>> XXX deprecated - old animation system
			
			for (paf = ob->effect.first; paf; paf = paf->next) {
				if (paf->type == EFF_PARTICLE) {
					paf->group = newlibadr_us(fd, ob->id.lib, paf->group);
				}
			}
			
			for (sens = ob->sensors.first; sens; sens = sens->next) {
				for (a = 0; a < sens->totlinks; a++)
					sens->links[a] = newglobadr(fd, sens->links[a]);

				if (sens->type == SENS_MESSAGE) {
					bMessageSensor *ms = sens->data;
					ms->fromObject =
						newlibadr(fd, ob->id.lib, ms->fromObject);
				}
			}
			
			for (cont = ob->controllers.first; cont; cont = cont->next) {
				for (a=0; a < cont->totlinks; a++)
					cont->links[a] = newglobadr(fd, cont->links[a]);
				
				if (cont->type == CONT_PYTHON) {
					bPythonCont *pc = cont->data;
					pc->text = newlibadr(fd, ob->id.lib, pc->text);
				}
				cont->slinks = NULL;
				cont->totslinks = 0;
			}
			
			for (act = ob->actuators.first; act; act = act->next) {
				if (act->type == ACT_SOUND) {
					bSoundActuator *sa = act->data;
					sa->sound= newlibadr_us(fd, ob->id.lib, sa->sound);
				}
				else if (act->type == ACT_GAME) {
					/* bGameActuator *ga= act->data; */
				}
				else if (act->type == ACT_CAMERA) {
					bCameraActuator *ca = act->data;
					ca->ob= newlibadr(fd, ob->id.lib, ca->ob);
				}
				/* leave this one, it's obsolete but necessary to read for conversion */
				else if (act->type == ACT_ADD_OBJECT) {
					bAddObjectActuator *eoa = act->data;
					if (eoa) eoa->ob= newlibadr(fd, ob->id.lib, eoa->ob);
				}
				else if (act->type == ACT_OBJECT) {
					bObjectActuator *oa = act->data;
					if (oa == NULL) {
						init_actuator(act);
					}
					else {
						oa->reference = newlibadr(fd, ob->id.lib, oa->reference);
					}
				}
				else if (act->type == ACT_EDIT_OBJECT) {
					bEditObjectActuator *eoa = act->data;
					if (eoa == NULL) {
						init_actuator(act);
					}
					else {
						eoa->ob= newlibadr(fd, ob->id.lib, eoa->ob);
						eoa->me= newlibadr(fd, ob->id.lib, eoa->me);
					}
				}
				else if (act->type == ACT_SCENE) {
					bSceneActuator *sa = act->data;
					sa->camera= newlibadr(fd, ob->id.lib, sa->camera);
					sa->scene= newlibadr(fd, ob->id.lib, sa->scene);
				}
				else if (act->type == ACT_ACTION) {
					bActionActuator *aa = act->data;
					aa->act= newlibadr_us(fd, ob->id.lib, aa->act);
				}
				else if (act->type == ACT_SHAPEACTION) {
					bActionActuator *aa = act->data;
					aa->act= newlibadr_us(fd, ob->id.lib, aa->act);
				}
				else if (act->type == ACT_PROPERTY) {
					bPropertyActuator *pa = act->data;
					pa->ob= newlibadr(fd, ob->id.lib, pa->ob);
				}
				else if (act->type == ACT_MESSAGE) {
					bMessageActuator *ma = act->data;
					ma->toObject= newlibadr(fd, ob->id.lib, ma->toObject);
				}
				else if (act->type == ACT_2DFILTER) {
					bTwoDFilterActuator *_2dfa = act->data; 
					_2dfa->text= newlibadr(fd, ob->id.lib, _2dfa->text);
				}
				else if (act->type == ACT_PARENT) {
					bParentActuator *parenta = act->data; 
					parenta->ob = newlibadr(fd, ob->id.lib, parenta->ob);
				}
				else if (act->type == ACT_STATE) {
					/* bStateActuator *statea = act->data; */
				}
				else if (act->type == ACT_ARMATURE) {
					bArmatureActuator *arma= act->data;
					arma->target= newlibadr(fd, ob->id.lib, arma->target);
					arma->subtarget= newlibadr(fd, ob->id.lib, arma->subtarget);
				}
				else if (act->type == ACT_STEERING) {
					bSteeringActuator *steeringa = act->data; 
					steeringa->target = newlibadr(fd, ob->id.lib, steeringa->target);
					steeringa->navmesh = newlibadr(fd, ob->id.lib, steeringa->navmesh);
				}
				else if (act->type == ACT_MOUSE) {
					/* bMouseActuator *moa= act->data; */
				}
			}
			
			{
				FluidsimModifierData *fluidmd = (FluidsimModifierData *)modifiers_findByType(ob, eModifierType_Fluidsim);
				
				if (fluidmd && fluidmd->fss)
					fluidmd->fss->ipo = newlibadr_us(fd, ob->id.lib, fluidmd->fss->ipo);  // XXX deprecated - old animation system
			}
			
			{
				SmokeModifierData *smd = (SmokeModifierData *)modifiers_findByType(ob, eModifierType_Smoke);
				
				if (smd && (smd->type == MOD_SMOKE_TYPE_DOMAIN) && smd->domain) {
					smd->domain->flags |= MOD_SMOKE_FILE_LOAD; /* flag for refreshing the simulation after loading */
				}
			}
			
			/* texture field */
			if (ob->pd)
				lib_link_partdeflect(fd, &ob->id, ob->pd);
			
			if (ob->soft) {
				ob->soft->collision_group = newlibadr(fd, ob->id.lib, ob->soft->collision_group);

				ob->soft->effector_weights->group = newlibadr(fd, ob->id.lib, ob->soft->effector_weights->group);
			}
			
			lib_link_particlesystems(fd, ob, &ob->id, &ob->particlesystem);
			lib_link_modifiers(fd, ob);

			if (ob->rigidbody_constraint) {
				ob->rigidbody_constraint->ob1 = newlibadr(fd, ob->id.lib, ob->rigidbody_constraint->ob1);
				ob->rigidbody_constraint->ob2 = newlibadr(fd, ob->id.lib, ob->rigidbody_constraint->ob2);
			}

			{
				LodLevel *level;
				for (level = ob->lodlevels.first; level; level = level->next) {
					level->source = newlibadr(fd, ob->id.lib, level->source);

					if (!level->source && level == ob->lodlevels.first)
						level->source = ob;
				}
			}
		}
	}
	
	if (warn) {
		BKE_report(fd->reports, RPT_WARNING, "Warning in console");
	}
}


static void direct_link_pose(FileData *fd, bPose *pose)
{
	bPoseChannel *pchan;

	if (!pose)
		return;

	link_list(fd, &pose->chanbase);
	link_list(fd, &pose->agroups);

	pose->chanhash = NULL;

	for (pchan = pose->chanbase.first; pchan; pchan=pchan->next) {
		pchan->bone = NULL;
		pchan->parent = newdataadr(fd, pchan->parent);
		pchan->child = newdataadr(fd, pchan->child);
		pchan->custom_tx = newdataadr(fd, pchan->custom_tx);
		
		pchan->bbone_prev = newdataadr(fd, pchan->bbone_prev);
		pchan->bbone_next = newdataadr(fd, pchan->bbone_next);
		
		direct_link_constraints(fd, &pchan->constraints);
		
		pchan->prop = newdataadr(fd, pchan->prop);
		IDP_DirectLinkGroup_OrFree(&pchan->prop, (fd->flags & FD_FLAGS_SWITCH_ENDIAN), fd);
		
		pchan->mpath = newdataadr(fd, pchan->mpath);
		if (pchan->mpath)
			direct_link_motionpath(fd, pchan->mpath);
		
		BLI_listbase_clear(&pchan->iktree);
		BLI_listbase_clear(&pchan->siktree);
		
		/* in case this value changes in future, clamp else we get undefined behavior */
		CLAMP(pchan->rotmode, ROT_MODE_MIN, ROT_MODE_MAX);
	}
	pose->ikdata = NULL;
	if (pose->ikparam != NULL) {
		pose->ikparam = newdataadr(fd, pose->ikparam);
	}
}

static void direct_link_modifiers(FileData *fd, ListBase *lb)
{
	ModifierData *md;
	
	link_list(fd, lb);
	
	for (md=lb->first; md; md=md->next) {
		md->error = NULL;
		md->scene = NULL;
		
		/* if modifiers disappear, or for upward compatibility */
		if (NULL == modifierType_getInfo(md->type))
			md->type = eModifierType_None;
			
		if (md->type == eModifierType_Subsurf) {
			SubsurfModifierData *smd = (SubsurfModifierData *)md;
			
			smd->emCache = smd->mCache = NULL;
		}
		else if (md->type == eModifierType_Armature) {
			ArmatureModifierData *amd = (ArmatureModifierData *)md;
			
			amd->prevCos = NULL;
		}
		else if (md->type == eModifierType_Cloth) {
			ClothModifierData *clmd = (ClothModifierData *)md;
			
			clmd->clothObject = NULL;
			clmd->hairdata = NULL;
			
			clmd->sim_parms= newdataadr(fd, clmd->sim_parms);
			clmd->coll_parms= newdataadr(fd, clmd->coll_parms);
			
			direct_link_pointcache_list(fd, &clmd->ptcaches, &clmd->point_cache, 0);
			
			if (clmd->sim_parms) {
				if (clmd->sim_parms->presets > 10)
					clmd->sim_parms->presets = 0;
				
				clmd->sim_parms->reset = 0;
				
				clmd->sim_parms->effector_weights = newdataadr(fd, clmd->sim_parms->effector_weights);
				
				if (!clmd->sim_parms->effector_weights) {
					clmd->sim_parms->effector_weights = BKE_add_effector_weights(NULL);
				}
			}
			
			clmd->solver_result = NULL;
		}
		else if (md->type == eModifierType_Fluidsim) {
			FluidsimModifierData *fluidmd = (FluidsimModifierData *)md;
			
			fluidmd->fss = newdataadr(fd, fluidmd->fss);
			if (fluidmd->fss) {
				fluidmd->fss->fmd = fluidmd;
				fluidmd->fss->meshVelocities = NULL;
			}
		}
		else if (md->type == eModifierType_Smoke) {
			SmokeModifierData *smd = (SmokeModifierData *)md;
			
			if (smd->type == MOD_SMOKE_TYPE_DOMAIN) {
				smd->flow = NULL;
				smd->coll = NULL;
				smd->domain = newdataadr(fd, smd->domain);
				smd->domain->smd = smd;
				
				smd->domain->fluid = NULL;
				smd->domain->fluid_mutex = BLI_rw_mutex_alloc();
				smd->domain->wt = NULL;
				smd->domain->shadow = NULL;
				smd->domain->tex = NULL;
				smd->domain->tex_shadow = NULL;
				smd->domain->tex_wt = NULL;
				smd->domain->coba = newdataadr(fd, smd->domain->coba);
				
				smd->domain->effector_weights = newdataadr(fd, smd->domain->effector_weights);
				if (!smd->domain->effector_weights)
					smd->domain->effector_weights = BKE_add_effector_weights(NULL);
				
				direct_link_pointcache_list(fd, &(smd->domain->ptcaches[0]), &(smd->domain->point_cache[0]), 1);
				
				/* Smoke uses only one cache from now on, so store pointer convert */
				if (smd->domain->ptcaches[1].first || smd->domain->point_cache[1]) {
					if (smd->domain->point_cache[1]) {
						PointCache *cache = newdataadr(fd, smd->domain->point_cache[1]);
						if (cache->flag & PTCACHE_FAKE_SMOKE) {
							/* Smoke was already saved in "new format" and this cache is a fake one. */
						}
						else {
							printf("High resolution smoke cache not available due to pointcache update. Please reset the simulation.\n");
						}
						BKE_ptcache_free(cache);
					}
					BLI_listbase_clear(&smd->domain->ptcaches[1]);
					smd->domain->point_cache[1] = NULL;
				}
			}
			else if (smd->type == MOD_SMOKE_TYPE_FLOW) {
				smd->domain = NULL;
				smd->coll = NULL;
				smd->flow = newdataadr(fd, smd->flow);
				smd->flow->smd = smd;
				smd->flow->dm = NULL;
				smd->flow->verts_old = NULL;
				smd->flow->numverts = 0;
				smd->flow->psys = newdataadr(fd, smd->flow->psys);
			}
			else if (smd->type == MOD_SMOKE_TYPE_COLL) {
				smd->flow = NULL;
				smd->domain = NULL;
				smd->coll = newdataadr(fd, smd->coll);
				if (smd->coll) {
					smd->coll->smd = smd;
					smd->coll->verts_old = NULL;
					smd->coll->numverts = 0;
					smd->coll->dm = NULL;
				}
				else {
					smd->type = 0;
					smd->flow = NULL;
					smd->domain = NULL;
					smd->coll = NULL;
				}
			}
		}
		else if (md->type == eModifierType_DynamicPaint) {
			DynamicPaintModifierData *pmd = (DynamicPaintModifierData *)md;
			
			if (pmd->canvas) {
				pmd->canvas = newdataadr(fd, pmd->canvas);
				pmd->canvas->pmd = pmd;
				pmd->canvas->dm = NULL;
				pmd->canvas->flags &= ~MOD_DPAINT_BAKING; /* just in case */
				
				if (pmd->canvas->surfaces.first) {
					DynamicPaintSurface *surface;
					link_list(fd, &pmd->canvas->surfaces);
					
					for (surface=pmd->canvas->surfaces.first; surface; surface=surface->next) {
						surface->canvas = pmd->canvas;
						surface->data = NULL;
						direct_link_pointcache_list(fd, &(surface->ptcaches), &(surface->pointcache), 1);
						
						if (!(surface->effector_weights = newdataadr(fd, surface->effector_weights)))
							surface->effector_weights = BKE_add_effector_weights(NULL);
					}
				}
			}
			if (pmd->brush) {
				pmd->brush = newdataadr(fd, pmd->brush);
				pmd->brush->pmd = pmd;
				pmd->brush->psys = newdataadr(fd, pmd->brush->psys);
				pmd->brush->paint_ramp = newdataadr(fd, pmd->brush->paint_ramp);
				pmd->brush->vel_ramp = newdataadr(fd, pmd->brush->vel_ramp);
				pmd->brush->dm = NULL;
			}
		}
		else if (md->type == eModifierType_Collision) {
			CollisionModifierData *collmd = (CollisionModifierData *)md;
#if 0
			// TODO: CollisionModifier should use pointcache 
			// + have proper reset events before enabling this
			collmd->x = newdataadr(fd, collmd->x);
			collmd->xnew = newdataadr(fd, collmd->xnew);
			collmd->mfaces = newdataadr(fd, collmd->mfaces);
			
			collmd->current_x = MEM_callocN(sizeof(MVert)*collmd->numverts, "current_x");
			collmd->current_xnew = MEM_callocN(sizeof(MVert)*collmd->numverts, "current_xnew");
			collmd->current_v = MEM_callocN(sizeof(MVert)*collmd->numverts, "current_v");
#endif
			
			collmd->x = NULL;
			collmd->xnew = NULL;
			collmd->current_x = NULL;
			collmd->current_xnew = NULL;
			collmd->current_v = NULL;
			collmd->time_x = collmd->time_xnew = -1000;
			collmd->mvert_num = 0;
			collmd->tri_num = 0;
			collmd->is_static = false;
			collmd->bvhtree = NULL;
			collmd->tri = NULL;
			
		}
		else if (md->type == eModifierType_Surface) {
			SurfaceModifierData *surmd = (SurfaceModifierData *)md;
			
			surmd->dm = NULL;
			surmd->bvhtree = NULL;
			surmd->x = NULL;
			surmd->v = NULL;
			surmd->numverts = 0;
		}
		else if (md->type == eModifierType_Hook) {
			HookModifierData *hmd = (HookModifierData *)md;
			
			hmd->indexar = newdataadr(fd, hmd->indexar);
			if (fd->flags & FD_FLAGS_SWITCH_ENDIAN) {
				BLI_endian_switch_int32_array(hmd->indexar, hmd->totindex);
			}

			hmd->curfalloff = newdataadr(fd, hmd->curfalloff);
			if (hmd->curfalloff) {
				direct_link_curvemapping(fd, hmd->curfalloff);
			}
		}
		else if (md->type == eModifierType_ParticleSystem) {
			ParticleSystemModifierData *psmd = (ParticleSystemModifierData *)md;
			
			psmd->dm_final = NULL;
			psmd->dm_deformed = NULL;
			psmd->psys= newdataadr(fd, psmd->psys);
			psmd->flag &= ~eParticleSystemFlag_psys_updated;
			psmd->flag |= eParticleSystemFlag_file_loaded;
		}
		else if (md->type == eModifierType_Explode) {
			ExplodeModifierData *psmd = (ExplodeModifierData *)md;
			
			psmd->facepa = NULL;
		}
		else if (md->type == eModifierType_MeshDeform) {
			MeshDeformModifierData *mmd = (MeshDeformModifierData *)md;
			
			mmd->bindinfluences = newdataadr(fd, mmd->bindinfluences);
			mmd->bindoffsets = newdataadr(fd, mmd->bindoffsets);
			mmd->bindcagecos = newdataadr(fd, mmd->bindcagecos);
			mmd->dyngrid = newdataadr(fd, mmd->dyngrid);
			mmd->dyninfluences = newdataadr(fd, mmd->dyninfluences);
			mmd->dynverts = newdataadr(fd, mmd->dynverts);
			
			mmd->bindweights = newdataadr(fd, mmd->bindweights);
			mmd->bindcos = newdataadr(fd, mmd->bindcos);
			
			if (fd->flags & FD_FLAGS_SWITCH_ENDIAN) {
				if (mmd->bindoffsets)  BLI_endian_switch_int32_array(mmd->bindoffsets, mmd->totvert + 1);
				if (mmd->bindcagecos)  BLI_endian_switch_float_array(mmd->bindcagecos, mmd->totcagevert * 3);
				if (mmd->dynverts)     BLI_endian_switch_int32_array(mmd->dynverts, mmd->totvert);
				if (mmd->bindweights)  BLI_endian_switch_float_array(mmd->bindweights, mmd->totvert);
				if (mmd->bindcos)      BLI_endian_switch_float_array(mmd->bindcos, mmd->totcagevert * 3);
			}
		}
		else if (md->type == eModifierType_Ocean) {
			OceanModifierData *omd = (OceanModifierData *)md;
			omd->oceancache = NULL;
			omd->ocean = NULL;
			omd->refresh = (MOD_OCEAN_REFRESH_ADD|MOD_OCEAN_REFRESH_RESET|MOD_OCEAN_REFRESH_SIM);
		}
		else if (md->type == eModifierType_Warp) {
			WarpModifierData *tmd = (WarpModifierData *)md;
			
			tmd->curfalloff= newdataadr(fd, tmd->curfalloff);
			if (tmd->curfalloff)
				direct_link_curvemapping(fd, tmd->curfalloff);
		}
		else if (md->type == eModifierType_WeightVGEdit) {
			WeightVGEditModifierData *wmd = (WeightVGEditModifierData *)md;
			
			wmd->cmap_curve = newdataadr(fd, wmd->cmap_curve);
			if (wmd->cmap_curve)
				direct_link_curvemapping(fd, wmd->cmap_curve);
		}
		else if (md->type == eModifierType_LaplacianDeform) {
			LaplacianDeformModifierData *lmd = (LaplacianDeformModifierData *)md;

			lmd->vertexco = newdataadr(fd, lmd->vertexco);
			if (fd->flags & FD_FLAGS_SWITCH_ENDIAN) {
				BLI_endian_switch_float_array(lmd->vertexco, lmd->total_verts * 3);
			}
			lmd->cache_system = NULL;
		}
		else if (md->type == eModifierType_CorrectiveSmooth) {
			CorrectiveSmoothModifierData *csmd = (CorrectiveSmoothModifierData*)md;

			if (csmd->bind_coords) {
				csmd->bind_coords = newdataadr(fd, csmd->bind_coords);
				if (fd->flags & FD_FLAGS_SWITCH_ENDIAN) {
					BLI_endian_switch_float_array((float *)csmd->bind_coords, csmd->bind_coords_num * 3);
				}
			}

			/* runtime only */
			csmd->delta_cache = NULL;
			csmd->delta_cache_num = 0;
		}
		else if (md->type == eModifierType_MeshSequenceCache) {
			MeshSeqCacheModifierData *msmcd = (MeshSeqCacheModifierData *)md;
			msmcd->reader = NULL;
		}
	}
}

static void direct_link_object(FileData *fd, Object *ob)
{
	PartEff *paf;
	bProperty *prop;
	bSensor *sens;
	bController *cont;
	bActuator *act;
	
	/* weak weak... this was only meant as draw flag, now is used in give_base_to_objects too */
	ob->flag &= ~OB_FROMGROUP;

	/* This is a transient flag; clear in order to avoid unneeded object update pending from
	 * time when file was saved.
	 */
	ob->recalc = 0;

	/* XXX This should not be needed - but seems like it can happen in some cases, so for now play safe... */
	ob->proxy_from = NULL;

	/* loading saved files with editmode enabled works, but for undo we like
	 * to stay in object mode during undo presses so keep editmode disabled.
	 *
	 * Also when linking in a file don't allow edit and pose modes.
	 * See [#34776, #42780] for more information.
	 */
	if (fd->memfile || (ob->id.tag & (LIB_TAG_EXTERN | LIB_TAG_INDIRECT))) {
		ob->mode &= ~(OB_MODE_EDIT | OB_MODE_PARTICLE_EDIT);
		if (!fd->memfile) {
			ob->mode &= ~OB_MODE_POSE;
		}
	}
	
	ob->adt = newdataadr(fd, ob->adt);
	direct_link_animdata(fd, ob->adt);
	
	ob->pose = newdataadr(fd, ob->pose);
	direct_link_pose(fd, ob->pose);
	
	ob->mpath = newdataadr(fd, ob->mpath);
	if (ob->mpath)
		direct_link_motionpath(fd, ob->mpath);
	
	link_list(fd, &ob->defbase);
// XXX deprecated - old animation system <<<
	direct_link_nlastrips(fd, &ob->nlastrips);
	link_list(fd, &ob->constraintChannels);
// >>> XXX deprecated - old animation system
	
	ob->mat= newdataadr(fd, ob->mat);
	test_pointer_array(fd, (void **)&ob->mat);
	ob->matbits= newdataadr(fd, ob->matbits);
	
	/* do it here, below old data gets converted */
	direct_link_modifiers(fd, &ob->modifiers);
	
	link_list(fd, &ob->effect);
	paf= ob->effect.first;
	while (paf) {
		if (paf->type == EFF_PARTICLE) {
			paf->keys = NULL;
		}
		if (paf->type == EFF_WAVE) {
			WaveEff *wav = (WaveEff*) paf;
			PartEff *next = paf->next;
			WaveModifierData *wmd = (WaveModifierData*) modifier_new(eModifierType_Wave);
			
			wmd->damp = wav->damp;
			wmd->flag = wav->flag;
			wmd->height = wav->height;
			wmd->lifetime = wav->lifetime;
			wmd->narrow = wav->narrow;
			wmd->speed = wav->speed;
			wmd->startx = wav->startx;
			wmd->starty = wav->startx;
			wmd->timeoffs = wav->timeoffs;
			wmd->width = wav->width;
			
			BLI_addtail(&ob->modifiers, wmd);
			
			BLI_remlink(&ob->effect, paf);
			MEM_freeN(paf);
			
			paf = next;
			continue;
		}
		if (paf->type == EFF_BUILD) {
			BuildEff *baf = (BuildEff*) paf;
			PartEff *next = paf->next;
			BuildModifierData *bmd = (BuildModifierData*) modifier_new(eModifierType_Build);
			
			bmd->start = baf->sfra;
			bmd->length = baf->len;
			bmd->randomize = 0;
			bmd->seed = 1;
			
			BLI_addtail(&ob->modifiers, bmd);
			
			BLI_remlink(&ob->effect, paf);
			MEM_freeN(paf);
			
			paf = next;
			continue;
		}
		paf = paf->next;
	}
	
	ob->pd= newdataadr(fd, ob->pd);
	direct_link_partdeflect(ob->pd);
	ob->soft= newdataadr(fd, ob->soft);
	if (ob->soft) {
		SoftBody *sb = ob->soft;
		
		sb->bpoint = NULL;	// init pointers so it gets rebuilt nicely
		sb->bspring = NULL;
		sb->scratch = NULL;
		/* although not used anymore */
		/* still have to be loaded to be compatible with old files */
		sb->keys = newdataadr(fd, sb->keys);
		test_pointer_array(fd, (void **)&sb->keys);
		if (sb->keys) {
			int a;
			for (a = 0; a < sb->totkey; a++) {
				sb->keys[a] = newdataadr(fd, sb->keys[a]);
			}
		}
		
		sb->effector_weights = newdataadr(fd, sb->effector_weights);
		if (!sb->effector_weights)
			sb->effector_weights = BKE_add_effector_weights(NULL);
		
		direct_link_pointcache_list(fd, &sb->ptcaches, &sb->pointcache, 0);
	}
	ob->bsoft = newdataadr(fd, ob->bsoft);
	ob->fluidsimSettings= newdataadr(fd, ob->fluidsimSettings); /* NT */
	
	ob->rigidbody_object = newdataadr(fd, ob->rigidbody_object);
	if (ob->rigidbody_object) {
		RigidBodyOb *rbo = ob->rigidbody_object;
		
		/* must nullify the references to physics sim objects, since they no-longer exist 
		 * (and will need to be recalculated) 
		 */
		rbo->physics_object = NULL;
		rbo->physics_shape = NULL;
	}
	ob->rigidbody_constraint = newdataadr(fd, ob->rigidbody_constraint);
	if (ob->rigidbody_constraint)
		ob->rigidbody_constraint->physics_constraint = NULL;

	link_list(fd, &ob->particlesystem);
	direct_link_particlesystems(fd, &ob->particlesystem);
	
	link_list(fd, &ob->prop);
	for (prop = ob->prop.first; prop; prop = prop->next) {
		prop->poin = newdataadr(fd, prop->poin);
		if (prop->poin == NULL) 
			prop->poin = &prop->data;
	}

	link_list(fd, &ob->sensors);
	for (sens = ob->sensors.first; sens; sens = sens->next) {
		sens->data = newdataadr(fd, sens->data);
		sens->links = newdataadr(fd, sens->links);
		test_pointer_array(fd, (void **)&sens->links);
	}

	direct_link_constraints(fd, &ob->constraints);

	link_glob_list(fd, &ob->controllers);
	if (ob->init_state) {
		/* if a known first state is specified, set it so that the game will start ok */
		ob->state = ob->init_state;
	}
	else if (!ob->state) {
		ob->state = 1;
	}
	for (cont = ob->controllers.first; cont; cont = cont->next) {
		cont->data = newdataadr(fd, cont->data);
		cont->links = newdataadr(fd, cont->links);
		test_pointer_array(fd, (void **)&cont->links);
		if (cont->state_mask == 0)
			cont->state_mask = 1;
	}

	link_glob_list(fd, &ob->actuators);
	for (act = ob->actuators.first; act; act = act->next) {
		act->data = newdataadr(fd, act->data);
	}

	link_list(fd, &ob->hooks);
	while (ob->hooks.first) {
		ObHook *hook = ob->hooks.first;
		HookModifierData *hmd = (HookModifierData *)modifier_new(eModifierType_Hook);
		
		hook->indexar= newdataadr(fd, hook->indexar);
		if (fd->flags & FD_FLAGS_SWITCH_ENDIAN) {
			BLI_endian_switch_int32_array(hook->indexar, hook->totindex);
		}
		
		/* Do conversion here because if we have loaded
		 * a hook we need to make sure it gets converted
		 * and freed, regardless of version.
		 */
		copy_v3_v3(hmd->cent, hook->cent);
		hmd->falloff = hook->falloff;
		hmd->force = hook->force;
		hmd->indexar = hook->indexar;
		hmd->object = hook->parent;
		memcpy(hmd->parentinv, hook->parentinv, sizeof(hmd->parentinv));
		hmd->totindex = hook->totindex;
		
		BLI_addhead(&ob->modifiers, hmd);
		BLI_remlink(&ob->hooks, hook);
		
		modifier_unique_name(&ob->modifiers, (ModifierData*)hmd);
		
		MEM_freeN(hook);
	}
	
	ob->iuser = newdataadr(fd, ob->iuser);
	if (ob->type == OB_EMPTY && ob->empty_drawtype == OB_EMPTY_IMAGE && !ob->iuser) {
		BKE_object_empty_draw_type_set(ob, ob->empty_drawtype);
	}

	ob->customdata_mask = 0;
	ob->bb = NULL;
	ob->derivedDeform = NULL;
	ob->derivedFinal = NULL;
	BLI_listbase_clear(&ob->gpulamp);
	link_list(fd, &ob->pc_ids);

	/* Runtime curve data  */
	ob->curve_cache = NULL;

	/* in case this value changes in future, clamp else we get undefined behavior */
	CLAMP(ob->rotmode, ROT_MODE_MIN, ROT_MODE_MAX);

	if (ob->sculpt) {
		ob->sculpt = MEM_callocN(sizeof(SculptSession), "reload sculpt session");
	}

	link_list(fd, &ob->lodlevels);
	ob->currentlod = ob->lodlevels.first;

	ob->preview = direct_link_preview_image(fd, ob->preview);
}

/* ************ READ SCENE ***************** */

/* patch for missing scene IDs, can't be in do-versions */
static void composite_patch(bNodeTree *ntree, Scene *scene)
{
	bNode *node;
	
	for (node = ntree->nodes.first; node; node = node->next) {
		if (node->id==NULL && node->type == CMP_NODE_R_LAYERS)
			node->id = &scene->id;
	}
}

static void link_paint(FileData *fd, Scene *sce, Paint *p)
{
	if (p) {
		p->brush = newlibadr_us(fd, sce->id.lib, p->brush);
		p->palette = newlibadr_us(fd, sce->id.lib, p->palette);
		p->paint_cursor = NULL;
	}
}

static void lib_link_sequence_modifiers(FileData *fd, Scene *scene, ListBase *lb)
{
	SequenceModifierData *smd;

	for (smd = lb->first; smd; smd = smd->next) {
		if (smd->mask_id)
			smd->mask_id = newlibadr_us(fd, scene->id.lib, smd->mask_id);
	}
}

/* check for cyclic set-scene,
 * libs can cause this case which is normally prevented, see (T#####) */
#define USE_SETSCENE_CHECK

#ifdef USE_SETSCENE_CHECK
/**
 * A version of #BKE_scene_validate_setscene with special checks for linked libs.
 */
static bool scene_validate_setscene__liblink(Scene *sce, const int totscene)
{
	Scene *sce_iter;
	int a;

	if (sce->set == NULL) return 1;

	for (a = 0, sce_iter = sce; sce_iter->set; sce_iter = sce_iter->set, a++) {
		if (sce_iter->id.tag & LIB_TAG_NEED_LINK) {
			return 1;
		}

		if (a > totscene) {
			sce->set = NULL;
			return 0;
		}
	}

	return 1;
}
#endif

static void lib_link_scene(FileData *fd, Main *main)
{
	Scene *sce;
	Base *base, *next;
	Sequence *seq;
	SceneRenderLayer *srl;
	FreestyleModuleConfig *fmc;
	FreestyleLineSet *fls;

#ifdef USE_SETSCENE_CHECK
	bool need_check_set = false;
	int totscene = 0;
#endif
	
	for (sce = main->scene.first; sce; sce = sce->id.next) {
		if (sce->id.tag & LIB_TAG_NEED_LINK) {
			/* Link ID Properties -- and copy this comment EXACTLY for easy finding
			 * of library blocks that implement this.*/
			IDP_LibLinkProperty(sce->id.properties, (fd->flags & FD_FLAGS_SWITCH_ENDIAN), fd);
			lib_link_animdata(fd, &sce->id, sce->adt);
			
			lib_link_keyingsets(fd, &sce->id, &sce->keyingsets);
			
			sce->camera = newlibadr(fd, sce->id.lib, sce->camera);
			sce->world = newlibadr_us(fd, sce->id.lib, sce->world);
			sce->set = newlibadr(fd, sce->id.lib, sce->set);
			sce->gpd = newlibadr_us(fd, sce->id.lib, sce->gpd);
			
			link_paint(fd, sce, &sce->toolsettings->sculpt->paint);
			link_paint(fd, sce, &sce->toolsettings->vpaint->paint);
			link_paint(fd, sce, &sce->toolsettings->wpaint->paint);
			link_paint(fd, sce, &sce->toolsettings->imapaint.paint);
			link_paint(fd, sce, &sce->toolsettings->uvsculpt->paint);

			if (sce->toolsettings->sculpt)
				sce->toolsettings->sculpt->gravity_object =
						newlibadr(fd, sce->id.lib, sce->toolsettings->sculpt->gravity_object);

			if (sce->toolsettings->imapaint.stencil)
				sce->toolsettings->imapaint.stencil =
				        newlibadr_us(fd, sce->id.lib, sce->toolsettings->imapaint.stencil);

			if (sce->toolsettings->imapaint.clone)
				sce->toolsettings->imapaint.clone =
				        newlibadr_us(fd, sce->id.lib, sce->toolsettings->imapaint.clone);

			if (sce->toolsettings->imapaint.canvas)
				sce->toolsettings->imapaint.canvas =
				        newlibadr_us(fd, sce->id.lib, sce->toolsettings->imapaint.canvas);
			
			sce->toolsettings->skgen_template = newlibadr(fd, sce->id.lib, sce->toolsettings->skgen_template);
			
			sce->toolsettings->particle.shape_object = newlibadr(fd, sce->id.lib, sce->toolsettings->particle.shape_object);
			
			for (base = sce->base.first; base; base = next) {
				next = base->next;
				
				base->object = newlibadr_us(fd, sce->id.lib, base->object);
				
				if (base->object == NULL) {
					blo_reportf_wrap(fd->reports, RPT_WARNING, TIP_("LIB: object lost from scene: '%s'"),
					                 sce->id.name + 2);
					BLI_remlink(&sce->base, base);
					if (base == sce->basact) sce->basact = NULL;
					MEM_freeN(base);
				}
			}
			
			SEQ_BEGIN (sce->ed, seq)
			{
				if (seq->ipo) seq->ipo = newlibadr_us(fd, sce->id.lib, seq->ipo);  // XXX deprecated - old animation system
				seq->scene_sound = NULL;
				if (seq->scene) {
					seq->scene = newlibadr(fd, sce->id.lib, seq->scene);
					if (seq->scene) {
						seq->scene_sound = BKE_sound_scene_add_scene_sound_defaults(sce, seq);
					}
				}
				if (seq->clip) {
					seq->clip = newlibadr_us(fd, sce->id.lib, seq->clip);
				}
				if (seq->mask) {
					seq->mask = newlibadr_us(fd, sce->id.lib, seq->mask);
				}
				if (seq->scene_camera) {
					seq->scene_camera = newlibadr(fd, sce->id.lib, seq->scene_camera);
				}
				if (seq->sound) {
					seq->scene_sound = NULL;
					if (seq->type == SEQ_TYPE_SOUND_HD) {
						seq->type = SEQ_TYPE_SOUND_RAM;
					}
					else {
						seq->sound = newlibadr(fd, sce->id.lib, seq->sound);
					}
					if (seq->sound) {
						id_us_plus_no_lib((ID *)seq->sound);
						seq->scene_sound = BKE_sound_add_scene_sound_defaults(sce, seq);
					}
				}
				BLI_listbase_clear(&seq->anims);

				lib_link_sequence_modifiers(fd, sce, &seq->modifiers);
			}
			SEQ_END

			for (TimeMarker *marker = sce->markers.first; marker; marker = marker->next) {
				if (marker->camera) {
					marker->camera = newlibadr(fd, sce->id.lib, marker->camera);
				}
			}
			
			BKE_sequencer_update_muting(sce->ed);
			BKE_sequencer_update_sound_bounds_all(sce);
			
			
			/* rigidbody world relies on it's linked groups */
			if (sce->rigidbody_world) {
				RigidBodyWorld *rbw = sce->rigidbody_world;
				if (rbw->group)
					rbw->group = newlibadr(fd, sce->id.lib, rbw->group);
				if (rbw->constraints)
					rbw->constraints = newlibadr(fd, sce->id.lib, rbw->constraints);
				if (rbw->effector_weights)
					rbw->effector_weights->group = newlibadr(fd, sce->id.lib, rbw->effector_weights->group);
			}
			
			if (sce->nodetree) {
				lib_link_ntree(fd, &sce->id, sce->nodetree);
				sce->nodetree->id.lib = sce->id.lib;
				composite_patch(sce->nodetree, sce);
			}
			
			for (srl = sce->r.layers.first; srl; srl = srl->next) {
				srl->mat_override = newlibadr_us(fd, sce->id.lib, srl->mat_override);
				srl->light_override = newlibadr_us(fd, sce->id.lib, srl->light_override);
				for (fmc = srl->freestyleConfig.modules.first; fmc; fmc = fmc->next) {
					fmc->script = newlibadr(fd, sce->id.lib, fmc->script);
				}
				for (fls = srl->freestyleConfig.linesets.first; fls; fls = fls->next) {
					fls->linestyle = newlibadr_us(fd, sce->id.lib, fls->linestyle);
					fls->group = newlibadr_us(fd, sce->id.lib, fls->group);
				}
			}
			/*Game Settings: Dome Warp Text*/
			sce->gm.dome.warptext = newlibadr(fd, sce->id.lib, sce->gm.dome.warptext);
			
			/* Motion Tracking */
			sce->clip = newlibadr_us(fd, sce->id.lib, sce->clip);

#ifdef USE_SETSCENE_CHECK
			if (sce->set != NULL) {
				/* link flag for scenes with set would be reset later,
				 * so this way we only check cyclic for newly linked scenes.
				 */
				need_check_set = true;
			}
			else {
				/* postpone un-setting the flag until we've checked the set-scene */
				sce->id.tag &= ~LIB_TAG_NEED_LINK;
			}
#else
			sce->id.tag &= ~LIB_TAG_NEED_LINK;
#endif
		}

#ifdef USE_SETSCENE_CHECK
		totscene++;
#endif
	}

#ifdef USE_SETSCENE_CHECK
	if (need_check_set) {
		for (sce = main->scene.first; sce; sce = sce->id.next) {
			if (sce->id.tag & LIB_TAG_NEED_LINK) {
				sce->id.tag &= ~LIB_TAG_NEED_LINK;
				if (!scene_validate_setscene__liblink(sce, totscene)) {
					printf("Found cyclic background scene when linking %s\n", sce->id.name + 2);
				}
			}
		}
	}
#endif
}

#undef USE_SETSCENE_CHECK


static void link_recurs_seq(FileData *fd, ListBase *lb)
{
	Sequence *seq;
	
	link_list(fd, lb);
	
	for (seq = lb->first; seq; seq = seq->next) {
		if (seq->seqbase.first)
			link_recurs_seq(fd, &seq->seqbase);
	}
}

static void direct_link_paint(FileData *fd, Paint *p)
{
	if (p->num_input_samples < 1)
		p->num_input_samples = 1;

	p->cavity_curve = newdataadr(fd, p->cavity_curve);
	if (p->cavity_curve)
		direct_link_curvemapping(fd, p->cavity_curve);
	else
		BKE_paint_cavity_curve_preset(p, CURVE_PRESET_LINE);
}

static void direct_link_paint_helper(FileData *fd, Paint **paint)
{
	/* TODO. is this needed */
	(*paint) = newdataadr(fd, (*paint));

	if (*paint) {
		direct_link_paint(fd, *paint);
	}
}

static void direct_link_sequence_modifiers(FileData *fd, ListBase *lb)
{
	SequenceModifierData *smd;

	link_list(fd, lb);

	for (smd = lb->first; smd; smd = smd->next) {
		if (smd->mask_sequence)
			smd->mask_sequence = newdataadr(fd, smd->mask_sequence);

		if (smd->type == seqModifierType_Curves) {
			CurvesModifierData *cmd = (CurvesModifierData *) smd;

			direct_link_curvemapping(fd, &cmd->curve_mapping);
		}
		else if (smd->type == seqModifierType_HueCorrect) {
			HueCorrectModifierData *hcmd = (HueCorrectModifierData *) smd;

			direct_link_curvemapping(fd, &hcmd->curve_mapping);
		}
	}
}

static void direct_link_view_settings(FileData *fd, ColorManagedViewSettings *view_settings)
{
	view_settings->curve_mapping = newdataadr(fd, view_settings->curve_mapping);

	if (view_settings->curve_mapping)
		direct_link_curvemapping(fd, view_settings->curve_mapping);
}

static void direct_link_scene(FileData *fd, Scene *sce)
{
	Editing *ed;
	Sequence *seq;
	MetaStack *ms;
	RigidBodyWorld *rbw;
	SceneRenderLayer *srl;
	
	sce->theDag = NULL;
	sce->depsgraph = NULL;
	sce->obedit = NULL;
	sce->stats = NULL;
	sce->fps_info = NULL;
	sce->customdata_mask_modal = 0;
	sce->lay_updated = 0;
	
	BKE_sound_create_scene(sce);
	
	/* set users to one by default, not in lib-link, this will increase it for compo nodes */
	id_us_ensure_real(&sce->id);
	
	link_list(fd, &(sce->base));
	
	sce->adt = newdataadr(fd, sce->adt);
	direct_link_animdata(fd, sce->adt);
	
	link_list(fd, &sce->keyingsets);
	direct_link_keyingsets(fd, &sce->keyingsets);
	
	sce->basact = newdataadr(fd, sce->basact);
	
	sce->toolsettings= newdataadr(fd, sce->toolsettings);
	if (sce->toolsettings) {
		direct_link_paint_helper(fd, (Paint**)&sce->toolsettings->sculpt);
		direct_link_paint_helper(fd, (Paint**)&sce->toolsettings->vpaint);
		direct_link_paint_helper(fd, (Paint**)&sce->toolsettings->wpaint);
		direct_link_paint_helper(fd, (Paint**)&sce->toolsettings->uvsculpt);
		
		direct_link_paint(fd, &sce->toolsettings->imapaint.paint);

		sce->toolsettings->imapaint.paintcursor = NULL;
		sce->toolsettings->particle.paintcursor = NULL;
		sce->toolsettings->particle.scene = NULL;
		sce->toolsettings->particle.object = NULL;
		sce->toolsettings->gp_sculpt.paintcursor = NULL;

		/* in rare cases this is needed, see [#33806] */
		if (sce->toolsettings->vpaint) {
			sce->toolsettings->vpaint->vpaint_prev = NULL;
			sce->toolsettings->vpaint->tot = 0;
		}
		if (sce->toolsettings->wpaint) {
			sce->toolsettings->wpaint->wpaint_prev = NULL;
			sce->toolsettings->wpaint->tot = 0;
		}
		
		/* relink grease pencil drawing brushes */
		link_list(fd, &sce->toolsettings->gp_brushes);
		for (bGPDbrush *brush = sce->toolsettings->gp_brushes.first; brush; brush = brush->next) {
			brush->cur_sensitivity = newdataadr(fd, brush->cur_sensitivity);
			if (brush->cur_sensitivity) {
				direct_link_curvemapping(fd, brush->cur_sensitivity);
			}
			brush->cur_strength = newdataadr(fd, brush->cur_strength);
			if (brush->cur_strength) {
				direct_link_curvemapping(fd, brush->cur_strength);
			}
			brush->cur_jitter = newdataadr(fd, brush->cur_jitter);
			if (brush->cur_jitter) {
				direct_link_curvemapping(fd, brush->cur_jitter);
			}
		}
		
		/* relink grease pencil interpolation curves */
		sce->toolsettings->gp_interpolate.custom_ipo = newdataadr(fd, sce->toolsettings->gp_interpolate.custom_ipo);
		if (sce->toolsettings->gp_interpolate.custom_ipo) {
			direct_link_curvemapping(fd, sce->toolsettings->gp_interpolate.custom_ipo);
		}
	}

	if (sce->ed) {
		ListBase *old_seqbasep = &sce->ed->seqbase;
		
		ed = sce->ed = newdataadr(fd, sce->ed);
		
		ed->act_seq = newdataadr(fd, ed->act_seq);
		
		/* recursive link sequences, lb will be correctly initialized */
		link_recurs_seq(fd, &ed->seqbase);
		
		SEQ_BEGIN (ed, seq)
		{
			seq->seq1= newdataadr(fd, seq->seq1);
			seq->seq2= newdataadr(fd, seq->seq2);
			seq->seq3= newdataadr(fd, seq->seq3);
			
			/* a patch: after introduction of effects with 3 input strips */
			if (seq->seq3 == NULL) seq->seq3 = seq->seq2;
			
			seq->effectdata = newdataadr(fd, seq->effectdata);
			seq->stereo3d_format = newdataadr(fd, seq->stereo3d_format);
			
			if (seq->type & SEQ_TYPE_EFFECT)
				seq->flag |= SEQ_EFFECT_NOT_LOADED;
			
			if (seq->type == SEQ_TYPE_SPEED) {
				SpeedControlVars *s = seq->effectdata;
				s->frameMap = NULL;
			}

			seq->prop = newdataadr(fd, seq->prop);
			IDP_DirectLinkGroup_OrFree(&seq->prop, (fd->flags & FD_FLAGS_SWITCH_ENDIAN), fd);

			seq->strip = newdataadr(fd, seq->strip);
			if (seq->strip && seq->strip->done==0) {
				seq->strip->done = true;
				
				if (ELEM(seq->type, SEQ_TYPE_IMAGE, SEQ_TYPE_MOVIE, SEQ_TYPE_SOUND_RAM, SEQ_TYPE_SOUND_HD)) {
					seq->strip->stripdata = newdataadr(fd, seq->strip->stripdata);
				}
				else {
					seq->strip->stripdata = NULL;
				}
				if (seq->flag & SEQ_USE_CROP) {
					seq->strip->crop = newdataadr(
						fd, seq->strip->crop);
				}
				else {
					seq->strip->crop = NULL;
				}
				if (seq->flag & SEQ_USE_TRANSFORM) {
					seq->strip->transform = newdataadr(
						fd, seq->strip->transform);
				}
				else {
					seq->strip->transform = NULL;
				}
				if (seq->flag & SEQ_USE_PROXY) {
					seq->strip->proxy = newdataadr(
						fd, seq->strip->proxy);
					seq->strip->proxy->anim = NULL;
				}
				else {
					seq->strip->proxy = NULL;
				}

				/* need to load color balance to it could be converted to modifier */
				seq->strip->color_balance = newdataadr(fd, seq->strip->color_balance);
			}

			direct_link_sequence_modifiers(fd, &seq->modifiers);
		}
		SEQ_END
		
		/* link metastack, slight abuse of structs here, have to restore pointer to internal part in struct */
		{
			Sequence temp;
			void *poin;
			intptr_t offset;
			
			offset = ((intptr_t)&(temp.seqbase)) - ((intptr_t)&temp);
			
			/* root pointer */
			if (ed->seqbasep == old_seqbasep) {
				ed->seqbasep = &ed->seqbase;
			}
			else {
				poin = POINTER_OFFSET(ed->seqbasep, -offset);
				
				poin = newdataadr(fd, poin);
				if (poin)
					ed->seqbasep = (ListBase *)POINTER_OFFSET(poin, offset);
				else
					ed->seqbasep = &ed->seqbase;
			}
			/* stack */
			link_list(fd, &(ed->metastack));
			
			for (ms = ed->metastack.first; ms; ms= ms->next) {
				ms->parseq = newdataadr(fd, ms->parseq);
				
				if (ms->oldbasep == old_seqbasep)
					ms->oldbasep= &ed->seqbase;
				else {
					poin = POINTER_OFFSET(ms->oldbasep, -offset);
					poin = newdataadr(fd, poin);
					if (poin) 
						ms->oldbasep = (ListBase *)POINTER_OFFSET(poin, offset);
					else 
						ms->oldbasep = &ed->seqbase;
				}
			}
		}
	}
	
	sce->r.avicodecdata = newdataadr(fd, sce->r.avicodecdata);
	if (sce->r.avicodecdata) {
		sce->r.avicodecdata->lpFormat = newdataadr(fd, sce->r.avicodecdata->lpFormat);
		sce->r.avicodecdata->lpParms = newdataadr(fd, sce->r.avicodecdata->lpParms);
	}
	
	sce->r.qtcodecdata = newdataadr(fd, sce->r.qtcodecdata);
	if (sce->r.qtcodecdata) {
		sce->r.qtcodecdata->cdParms = newdataadr(fd, sce->r.qtcodecdata->cdParms);
	}
	if (sce->r.ffcodecdata.properties) {
		sce->r.ffcodecdata.properties = newdataadr(fd, sce->r.ffcodecdata.properties);
		IDP_DirectLinkGroup_OrFree(&sce->r.ffcodecdata.properties, (fd->flags & FD_FLAGS_SWITCH_ENDIAN), fd);
	}
	
	link_list(fd, &(sce->markers));
	link_list(fd, &(sce->transform_spaces));
	link_list(fd, &(sce->r.layers));
	link_list(fd, &(sce->r.views));

	for (srl = sce->r.layers.first; srl; srl = srl->next) {
		link_list(fd, &(srl->freestyleConfig.modules));
	}
	for (srl = sce->r.layers.first; srl; srl = srl->next) {
		link_list(fd, &(srl->freestyleConfig.linesets));
	}
	
	sce->nodetree = newdataadr(fd, sce->nodetree);
	if (sce->nodetree) {
		direct_link_id(fd, &sce->nodetree->id);
		direct_link_nodetree(fd, sce->nodetree);
	}

	direct_link_view_settings(fd, &sce->view_settings);
	
	sce->rigidbody_world = newdataadr(fd, sce->rigidbody_world);
	rbw = sce->rigidbody_world;
	if (rbw) {
		/* must nullify the reference to physics sim object, since it no-longer exist 
		 * (and will need to be recalculated) 
		 */
		rbw->physics_world = NULL;
		rbw->objects = NULL;
		rbw->numbodies = 0;

		/* set effector weights */
		rbw->effector_weights = newdataadr(fd, rbw->effector_weights);
		if (!rbw->effector_weights)
			rbw->effector_weights = BKE_add_effector_weights(NULL);

		/* link cache */
		direct_link_pointcache_list(fd, &rbw->ptcaches, &rbw->pointcache, false);
		/* make sure simulation starts from the beginning after loading file */
		if (rbw->pointcache) {
			rbw->ltime = (float)rbw->pointcache->startframe;
		}
	}

	sce->preview = direct_link_preview_image(fd, sce->preview);

	direct_link_curvemapping(fd, &sce->r.mblur_shutter_curve);
}

/* ************ READ WM ***************** */

static void direct_link_windowmanager(FileData *fd, wmWindowManager *wm)
{
	wmWindow *win;
	
	id_us_ensure_real(&wm->id);
	link_list(fd, &wm->windows);
	
	for (win = wm->windows.first; win; win = win->next) {
		win->ghostwin = NULL;
		win->eventstate = NULL;
		win->curswin = NULL;
		win->tweak = NULL;
#ifdef WIN32
		win->ime_data = NULL;
#endif
		
		BLI_listbase_clear(&win->queue);
		BLI_listbase_clear(&win->handlers);
		BLI_listbase_clear(&win->modalhandlers);
		BLI_listbase_clear(&win->subwindows);
		BLI_listbase_clear(&win->gesture);
		BLI_listbase_clear(&win->drawdata);
		
		win->drawmethod = -1;
		win->drawfail = 0;
		win->active = 0;

		win->cursor       = 0;
		win->lastcursor   = 0;
		win->modalcursor  = 0;
		win->grabcursor   = 0;
		win->addmousemove = true;
		win->multisamples = 0;
		win->stereo3d_format = newdataadr(fd, win->stereo3d_format);

		/* multiview always fallback to anaglyph at file opening
		 * otherwise quadbuffer saved files can break Blender */
		if (win->stereo3d_format) {
			win->stereo3d_format->display_mode = S3D_DISPLAY_ANAGLYPH;
		}
	}
	
	BLI_listbase_clear(&wm->timers);
	BLI_listbase_clear(&wm->operators);
	BLI_listbase_clear(&wm->paintcursors);
	BLI_listbase_clear(&wm->queue);
	BKE_reports_init(&wm->reports, RPT_STORE);
	
	BLI_listbase_clear(&wm->keyconfigs);
	wm->defaultconf = NULL;
	wm->addonconf = NULL;
	wm->userconf = NULL;
	
	BLI_listbase_clear(&wm->jobs);
	BLI_listbase_clear(&wm->drags);
	
	wm->windrawable = NULL;
	wm->winactive = NULL;
	wm->initialized = 0;
	wm->op_undo_depth = 0;
	wm->is_interface_locked = 0;
}

static void lib_link_windowmanager(FileData *fd, Main *main)
{
	wmWindowManager *wm;
	wmWindow *win;
	
	for (wm = main->wm.first; wm; wm = wm->id.next) {
		if (wm->id.tag & LIB_TAG_NEED_LINK) {
			for (win = wm->windows.first; win; win = win->next)
				win->screen = newlibadr(fd, NULL, win->screen);
			
			wm->id.tag &= ~LIB_TAG_NEED_LINK;
		}
	}
}

/* ****************** READ GREASE PENCIL ***************** */

/* relink's grease pencil data's refs */
static void lib_link_gpencil(FileData *fd, Main *main)
{
	bGPdata *gpd;
	
	for (gpd = main->gpencil.first; gpd; gpd = gpd->id.next) {
		if (gpd->id.tag & LIB_TAG_NEED_LINK) {
			gpd->id.tag &= ~LIB_TAG_NEED_LINK;
			
			lib_link_animdata(fd, &gpd->id, gpd->adt);
		}
	}
}

/* relinks grease-pencil data - used for direct_link and old file linkage */
static void direct_link_gpencil(FileData *fd, bGPdata *gpd)
{
	bGPDlayer *gpl;
	bGPDframe *gpf;
	bGPDstroke *gps;
	bGPDpalette *palette;

	/* we must firstly have some grease-pencil data to link! */
	if (gpd == NULL)
		return;
	
	/* relink animdata */
	gpd->adt = newdataadr(fd, gpd->adt);
	direct_link_animdata(fd, gpd->adt);

	/* relink palettes */
	link_list(fd, &gpd->palettes);
	for (palette = gpd->palettes.first; palette; palette = palette->next) {
		link_list(fd, &palette->colors);
	}

	/* relink layers */
	link_list(fd, &gpd->layers);
	
	for (gpl = gpd->layers.first; gpl; gpl = gpl->next) {
		/* parent */
		gpl->parent = newlibadr(fd, gpd->id.lib, gpl->parent);
		/* relink frames */
		link_list(fd, &gpl->frames);
		gpl->actframe = newdataadr(fd, gpl->actframe);
		
		for (gpf = gpl->frames.first; gpf; gpf = gpf->next) {
			/* relink strokes (and their points) */
			link_list(fd, &gpf->strokes);
			
			for (gps = gpf->strokes.first; gps; gps = gps->next) {
				gps->points = newdataadr(fd, gps->points);
				
				/* the triangulation is not saved, so need to be recalculated */
				gps->triangles = NULL;
				gps->tot_triangles = 0;
				gps->flag |= GP_STROKE_RECALC_CACHES;
				/* the color pointer is not saved, so need to be recalculated using the color name */
				gps->palcolor = NULL;
				gps->flag |= GP_STROKE_RECALC_COLOR;
			}
		}
	}
}

/* ****************** READ SCREEN ***************** */

/* note: file read without screens option G_FILE_NO_UI; 
 * check lib pointers in call below */
static void lib_link_screen(FileData *fd, Main *main)
{
	bScreen *sc;
	ScrArea *sa;
	
	for (sc = main->screen.first; sc; sc = sc->id.next) {
		if (sc->id.tag & LIB_TAG_NEED_LINK) {
			id_us_ensure_real(&sc->id);
			sc->scene = newlibadr(fd, sc->id.lib, sc->scene);

			/* this should not happen, but apparently it does somehow. Until we figure out the cause,
			 * just assign first available scene */
			if (!sc->scene)
				sc->scene = main->scene.first;

			sc->animtimer = NULL; /* saved in rare cases */
			sc->scrubbing = false;
			
			for (sa = sc->areabase.first; sa; sa = sa->next) {
				SpaceLink *sl;
				
				sa->full = newlibadr(fd, sc->id.lib, sa->full);
				
				for (sl = sa->spacedata.first; sl; sl= sl->next) {
					if (sl->spacetype == SPACE_VIEW3D) {
						View3D *v3d = (View3D*) sl;
						BGpic *bgpic = NULL;
						
						v3d->camera= newlibadr(fd, sc->id.lib, v3d->camera);
						v3d->ob_centre= newlibadr(fd, sc->id.lib, v3d->ob_centre);
						
						/* should be do_versions but not easy adding into the listbase */
						if (v3d->bgpic) {
							v3d->bgpic = newlibadr(fd, sc->id.lib, v3d->bgpic);
							BLI_addtail(&v3d->bgpicbase, bgpic);
							v3d->bgpic = NULL;
						}
						
						for (bgpic = v3d->bgpicbase.first; bgpic; bgpic = bgpic->next) {
							bgpic->ima = newlibadr_us(fd, sc->id.lib, bgpic->ima);
							bgpic->clip = newlibadr_us(fd, sc->id.lib, bgpic->clip);
						}
						if (v3d->localvd) {
							v3d->localvd->camera = newlibadr(fd, sc->id.lib, v3d->localvd->camera);
						}
					}
					else if (sl->spacetype == SPACE_IPO) {
						SpaceIpo *sipo = (SpaceIpo *)sl;
						bDopeSheet *ads = sipo->ads;
						
						if (ads) {
							ads->source = newlibadr(fd, sc->id.lib, ads->source);
							ads->filter_grp = newlibadr(fd, sc->id.lib, ads->filter_grp);
						}
					}
					else if (sl->spacetype == SPACE_BUTS) {
						SpaceButs *sbuts = (SpaceButs *)sl;
						sbuts->pinid = newlibadr(fd, sc->id.lib, sbuts->pinid);
						if (sbuts->pinid == NULL) {
							sbuts->flag &= ~SB_PIN_CONTEXT;
						}
					}
					else if (sl->spacetype == SPACE_FILE) {
						;
					}
					else if (sl->spacetype == SPACE_ACTION) {
						SpaceAction *saction = (SpaceAction *)sl;
						bDopeSheet *ads = &saction->ads;
						
						if (ads) {
							ads->source = newlibadr(fd, sc->id.lib, ads->source);
							ads->filter_grp = newlibadr(fd, sc->id.lib, ads->filter_grp);
						}
						
						saction->action = newlibadr(fd, sc->id.lib, saction->action);
					}
					else if (sl->spacetype == SPACE_IMAGE) {
						SpaceImage *sima = (SpaceImage *)sl;
						
						sima->image = newlibadr_real_us(fd, sc->id.lib, sima->image);
						sima->mask_info.mask = newlibadr_real_us(fd, sc->id.lib, sima->mask_info.mask);

						/* NOTE: pre-2.5, this was local data not lib data, but now we need this as lib data
						 * so fingers crossed this works fine!
						 */
						sima->gpd = newlibadr_us(fd, sc->id.lib, sima->gpd);
					}
					else if (sl->spacetype == SPACE_SEQ) {
						SpaceSeq *sseq = (SpaceSeq *)sl;
						
						/* NOTE: pre-2.5, this was local data not lib data, but now we need this as lib data
						 * so fingers crossed this works fine!
						 */
						sseq->gpd = newlibadr_us(fd, sc->id.lib, sseq->gpd);

					}
					else if (sl->spacetype == SPACE_NLA) {
						SpaceNla *snla= (SpaceNla *)sl;
						bDopeSheet *ads= snla->ads;
						
						if (ads) {
							ads->source = newlibadr(fd, sc->id.lib, ads->source);
							ads->filter_grp = newlibadr(fd, sc->id.lib, ads->filter_grp);
						}
					}
					else if (sl->spacetype == SPACE_TEXT) {
						SpaceText *st= (SpaceText *)sl;
						
						st->text= newlibadr(fd, sc->id.lib, st->text);
					}
					else if (sl->spacetype == SPACE_SCRIPT) {
						SpaceScript *scpt = (SpaceScript *)sl;
						/*scpt->script = NULL; - 2.45 set to null, better re-run the script */
						if (scpt->script) {
							scpt->script = newlibadr(fd, sc->id.lib, scpt->script);
							if (scpt->script) {
								SCRIPT_SET_NULL(scpt->script);
							}
						}
					}
					else if (sl->spacetype == SPACE_OUTLINER) {
						SpaceOops *so= (SpaceOops *)sl;
						so->search_tse.id = newlibadr(fd, NULL, so->search_tse.id);
						
						if (so->treestore) {
							TreeStoreElem *tselem;
							BLI_mempool_iter iter;

							BLI_mempool_iternew(so->treestore, &iter);
							while ((tselem = BLI_mempool_iterstep(&iter))) {
								tselem->id = newlibadr(fd, NULL, tselem->id);
							}
							if (so->treehash) {
								/* rebuild hash table, because it depends on ids too */
								so->storeflag |= SO_TREESTORE_REBUILD;
							}
						}
					}
					else if (sl->spacetype == SPACE_NODE) {
						SpaceNode *snode = (SpaceNode *)sl;
						bNodeTreePath *path, *path_next;
						bNodeTree *ntree;
						
						/* node tree can be stored locally in id too, link this first */
						snode->id = newlibadr(fd, sc->id.lib, snode->id);
						snode->from = newlibadr(fd, sc->id.lib, snode->from);
						
						ntree = snode->id ? ntreeFromID(snode->id) : NULL;
						snode->nodetree = ntree ? ntree : newlibadr_us(fd, sc->id.lib, snode->nodetree);
						
						for (path = snode->treepath.first; path; path = path->next) {
							if (path == snode->treepath.first) {
								/* first nodetree in path is same as snode->nodetree */
								path->nodetree = snode->nodetree;
							}
							else
								path->nodetree = newlibadr_us(fd, sc->id.lib, path->nodetree);
							
							if (!path->nodetree)
								break;
						}
						
						/* remaining path entries are invalid, remove */
						for (; path; path = path_next) {
							path_next = path->next;
							
							BLI_remlink(&snode->treepath, path);
							MEM_freeN(path);
						}
						
						/* edittree is just the last in the path,
						 * set this directly since the path may have been shortened above */
						if (snode->treepath.last) {
							path = snode->treepath.last;
							snode->edittree = path->nodetree;
						}
						else
							snode->edittree = NULL;
					}
					else if (sl->spacetype == SPACE_CLIP) {
						SpaceClip *sclip = (SpaceClip *)sl;
						
						sclip->clip = newlibadr_real_us(fd, sc->id.lib, sclip->clip);
						sclip->mask_info.mask = newlibadr_real_us(fd, sc->id.lib, sclip->mask_info.mask);
					}
					else if (sl->spacetype == SPACE_LOGIC) {
						SpaceLogic *slogic = (SpaceLogic *)sl;
						
						slogic->gpd = newlibadr_us(fd, sc->id.lib, slogic->gpd);
					}
				}
			}
			sc->id.tag &= ~LIB_TAG_NEED_LINK;
		}
	}
}

/* how to handle user count on pointer restore */
typedef enum ePointerUserMode {
	USER_IGNORE = 0,  /* ignore user count */
	USER_REAL   = 1,  /* ensure at least one real user (fake user ignored) */
} ePointerUserMode;

static void restore_pointer_user(ID *id, ID *newid, ePointerUserMode user)
{
	BLI_assert(STREQ(newid->name + 2, id->name + 2));
	BLI_assert(newid->lib == id->lib);
	UNUSED_VARS_NDEBUG(id);

	if (user == USER_REAL) {
		id_us_ensure_real(newid);
	}
}

#ifndef USE_GHASH_RESTORE_POINTER
/**
 * A version of #restore_pointer_by_name that performs a full search (slow!).
 * Use only for limited lookups, when the overhead of
 * creating a #IDNameLib_Map for a single lookup isn't worthwhile.
 */
static void *restore_pointer_by_name_main(Main *mainp, ID *id, ePointerUserMode user)
{
	if (id) {
		ListBase *lb = which_libbase(mainp, GS(id->name));
		if (lb) {  /* there's still risk of checking corrupt mem (freed Ids in oops) */
			ID *idn = lb->first;
			for (; idn; idn = idn->next) {
				if (STREQ(idn->name + 2, id->name + 2)) {
					if (idn->lib == id->lib) {
						restore_pointer_user(id, idn, user);
						break;
					}
				}
			}
			return idn;
		}
	}
	return NULL;
}
#endif

/**
 * Only for undo files, or to restore a screen after reading without UI...
 *
 * \param user:
 * - USER_IGNORE: no usercount change
 * - USER_REAL: ensure a real user (even if a fake one is set)
 * \param id_map: lookup table, use when performing many lookups.
 * this could be made an optional argument (falling back to a full lookup),
 * however at the moment it's always available.
 */
static void *restore_pointer_by_name(struct IDNameLib_Map *id_map, ID *id, ePointerUserMode user)
{
#ifdef USE_GHASH_RESTORE_POINTER
	if (id) {
		/* use fast lookup when available */
		ID *idn = BKE_main_idmap_lookup_id(id_map, id);
		if (idn) {
			restore_pointer_user(id, idn, user);
		}
		return idn;
	}
	return NULL;
#else
	Main *mainp = BKE_main_idmap_main_get(id_map);
	return restore_pointer_by_name_main(mainp, id, user);
#endif
}

static void lib_link_seq_clipboard_pt_restore(ID *id, struct IDNameLib_Map *id_map)
{
	if (id) {
		/* clipboard must ensure this */
		BLI_assert(id->newid != NULL);
		id->newid = restore_pointer_by_name(id_map, id->newid, USER_REAL);
	}
}
static int lib_link_seq_clipboard_cb(Sequence *seq, void *arg_pt)
{
	struct IDNameLib_Map *id_map = arg_pt;

	lib_link_seq_clipboard_pt_restore((ID *)seq->scene, id_map);
	lib_link_seq_clipboard_pt_restore((ID *)seq->scene_camera, id_map);
	lib_link_seq_clipboard_pt_restore((ID *)seq->clip, id_map);
	lib_link_seq_clipboard_pt_restore((ID *)seq->mask, id_map);
	lib_link_seq_clipboard_pt_restore((ID *)seq->sound, id_map);
	return 1;
}

static void lib_link_clipboard_restore(struct IDNameLib_Map *id_map)
{
	/* update IDs stored in sequencer clipboard */
	BKE_sequencer_base_recursive_apply(&seqbase_clipboard, lib_link_seq_clipboard_cb, id_map);
}

/* called from kernel/blender.c */
/* used to link a file (without UI) to the current UI */
/* note that it assumes the old pointers in UI are still valid, so old Main is not freed */
void blo_lib_link_screen_restore(Main *newmain, bScreen *curscreen, Scene *curscene)
{
	wmWindow *win;
	wmWindowManager *wm;
	bScreen *sc;
	ScrArea *sa;

	struct IDNameLib_Map *id_map = BKE_main_idmap_create(newmain);

	/* first windowmanager */
	for (wm = newmain->wm.first; wm; wm = wm->id.next) {
		for (win= wm->windows.first; win; win= win->next) {
			win->screen = restore_pointer_by_name(id_map, (ID *)win->screen, USER_REAL);
			
			if (win->screen == NULL)
				win->screen = curscreen;
			
			win->screen->winid = win->winid;
		}
	}
	
	
	for (sc = newmain->screen.first; sc; sc = sc->id.next) {
		Scene *oldscene = sc->scene;
		
		sc->scene= restore_pointer_by_name(id_map, (ID *)sc->scene, USER_REAL);
		if (sc->scene == NULL)
			sc->scene = curscene;
		
		/* keep cursor location through undo */
		copy_v3_v3(sc->scene->cursor, oldscene->cursor);
		
		for (sa = sc->areabase.first; sa; sa = sa->next) {
			SpaceLink *sl;
			
			for (sl = sa->spacedata.first; sl; sl = sl->next) {
				if (sl->spacetype == SPACE_VIEW3D) {
					View3D *v3d = (View3D *)sl;
					BGpic *bgpic;
					ARegion *ar;
					
					if (v3d->scenelock)
						v3d->camera = NULL; /* always get from scene */
					else
						v3d->camera = restore_pointer_by_name(id_map, (ID *)v3d->camera, USER_REAL);
					if (v3d->camera == NULL)
						v3d->camera = sc->scene->camera;
					v3d->ob_centre = restore_pointer_by_name(id_map, (ID *)v3d->ob_centre, USER_REAL);
					
					for (bgpic= v3d->bgpicbase.first; bgpic; bgpic= bgpic->next) {
						if ((bgpic->ima = restore_pointer_by_name(id_map, (ID *)bgpic->ima, USER_IGNORE))) {
							id_us_plus((ID *)bgpic->ima);
						}
						if ((bgpic->clip = restore_pointer_by_name(id_map, (ID *)bgpic->clip, USER_IGNORE))) {
							id_us_plus((ID *)bgpic->clip);
						}
					}
					if (v3d->localvd) {
						/*Base *base;*/
						
						v3d->localvd->camera = sc->scene->camera;
						
						/* localview can become invalid during undo/redo steps, so we exit it when no could be found */
#if 0					/* XXX  regionlocalview ? */
						for (base= sc->scene->base.first; base; base= base->next) {
							if (base->lay & v3d->lay) break;
						}
						if (base==NULL) {
							v3d->lay= v3d->localvd->lay;
							v3d->layact= v3d->localvd->layact;
							MEM_freeN(v3d->localvd); 
							v3d->localvd= NULL;
						}
#endif
					}
					else if (v3d->scenelock) {
						v3d->lay = sc->scene->lay;
					}
					
					/* not very nice, but could help */
					if ((v3d->layact & v3d->lay) == 0) v3d->layact = v3d->lay;

					/* free render engines for now */
					for (ar = sa->regionbase.first; ar; ar = ar->next) {
						RegionView3D *rv3d= ar->regiondata;
						
						if (rv3d && rv3d->render_engine) {
							RE_engine_free(rv3d->render_engine);
							rv3d->render_engine = NULL;
						}
					}
				}
				else if (sl->spacetype == SPACE_IPO) {
					SpaceIpo *sipo = (SpaceIpo *)sl;
					bDopeSheet *ads = sipo->ads;
					
					if (ads) {
						ads->source = restore_pointer_by_name(id_map, (ID *)ads->source, USER_REAL);
						
						if (ads->filter_grp)
							ads->filter_grp = restore_pointer_by_name(id_map, (ID *)ads->filter_grp, USER_IGNORE);
					}
					
					/* force recalc of list of channels (i.e. includes calculating F-Curve colors)
					 * thus preventing the "black curves" problem post-undo
					 */
					sipo->flag |= SIPO_TEMP_NEEDCHANSYNC;
				}
				else if (sl->spacetype == SPACE_BUTS) {
					SpaceButs *sbuts = (SpaceButs *)sl;
					sbuts->pinid = restore_pointer_by_name(id_map, sbuts->pinid, USER_IGNORE);
					if (sbuts->pinid == NULL) {
						sbuts->flag &= ~SB_PIN_CONTEXT;
					}

					/* TODO: restore path pointers: T40046
					 * (complicated because this contains data pointers too, not just ID)*/
					MEM_SAFE_FREE(sbuts->path);
				}
				else if (sl->spacetype == SPACE_FILE) {
					SpaceFile *sfile = (SpaceFile *)sl;
					sfile->op = NULL;
					sfile->previews_timer = NULL;
				}
				else if (sl->spacetype == SPACE_ACTION) {
					SpaceAction *saction = (SpaceAction *)sl;
					
					saction->action = restore_pointer_by_name(id_map, (ID *)saction->action, USER_REAL);
					saction->ads.source = restore_pointer_by_name(id_map, (ID *)saction->ads.source, USER_REAL);
					
					if (saction->ads.filter_grp)
						saction->ads.filter_grp = restore_pointer_by_name(id_map, (ID *)saction->ads.filter_grp, USER_IGNORE);
						
					
					/* force recalc of list of channels, potentially updating the active action 
					 * while we're at it (as it can only be updated that way) [#28962] 
					 */
					saction->flag |= SACTION_TEMP_NEEDCHANSYNC;
				}
				else if (sl->spacetype == SPACE_IMAGE) {
					SpaceImage *sima = (SpaceImage *)sl;
					
					sima->image = restore_pointer_by_name(id_map, (ID *)sima->image, USER_REAL);
					
					/* this will be freed, not worth attempting to find same scene,
					 * since it gets initialized later */
					sima->iuser.scene = NULL;
					
#if 0
					/* Those are allocated and freed by space code, no need to handle them here. */
					MEM_SAFE_FREE(sima->scopes.waveform_1);
					MEM_SAFE_FREE(sima->scopes.waveform_2);
					MEM_SAFE_FREE(sima->scopes.waveform_3);
					MEM_SAFE_FREE(sima->scopes.vecscope);
#endif
					sima->scopes.ok = 0;
					
					/* NOTE: pre-2.5, this was local data not lib data, but now we need this as lib data
					 * so assume that here we're doing for undo only...
					 */
					sima->gpd = restore_pointer_by_name(id_map, (ID *)sima->gpd, USER_REAL);
					sima->mask_info.mask = restore_pointer_by_name(id_map, (ID *)sima->mask_info.mask, USER_REAL);
				}
				else if (sl->spacetype == SPACE_SEQ) {
					SpaceSeq *sseq = (SpaceSeq *)sl;
					
					/* NOTE: pre-2.5, this was local data not lib data, but now we need this as lib data
					 * so assume that here we're doing for undo only...
					 */
					sseq->gpd = restore_pointer_by_name(id_map, (ID *)sseq->gpd, USER_REAL);
				}
				else if (sl->spacetype == SPACE_NLA) {
					SpaceNla *snla = (SpaceNla *)sl;
					bDopeSheet *ads = snla->ads;
					
					if (ads) {
						ads->source = restore_pointer_by_name(id_map, (ID *)ads->source, USER_REAL);
						
						if (ads->filter_grp)
							ads->filter_grp = restore_pointer_by_name(id_map, (ID *)ads->filter_grp, USER_IGNORE);
					}
				}
				else if (sl->spacetype == SPACE_TEXT) {
					SpaceText *st = (SpaceText *)sl;
					
					st->text = restore_pointer_by_name(id_map, (ID *)st->text, USER_REAL);
					if (st->text == NULL) st->text = newmain->text.first;
				}
				else if (sl->spacetype == SPACE_SCRIPT) {
					SpaceScript *scpt = (SpaceScript *)sl;
					
					scpt->script = restore_pointer_by_name(id_map, (ID *)scpt->script, USER_REAL);
					
					/*sc->script = NULL; - 2.45 set to null, better re-run the script */
					if (scpt->script) {
						SCRIPT_SET_NULL(scpt->script);
					}
				}
				else if (sl->spacetype == SPACE_OUTLINER) {
					SpaceOops *so= (SpaceOops *)sl;
					
					so->search_tse.id = restore_pointer_by_name(id_map, so->search_tse.id, USER_IGNORE);
					
					if (so->treestore) {
						TreeStoreElem *tselem;
						BLI_mempool_iter iter;

						BLI_mempool_iternew(so->treestore, &iter);
						while ((tselem = BLI_mempool_iterstep(&iter))) {
							/* Do not try to restore pointers to drivers/sequence/etc., can crash in undo case! */
							if (TSE_IS_REAL_ID(tselem)) {
<<<<<<< HEAD
								tselem->id = restore_pointer_by_name(newmain, tselem->id, USER_IGNORE);
=======
								tselem->id = restore_pointer_by_name(id_map, tselem->id, USER_IGNORE);
>>>>>>> ecd36afb
							}
							else {
								tselem->id = NULL;
							}
						}
						if (so->treehash) {
							/* rebuild hash table, because it depends on ids too */
							so->storeflag |= SO_TREESTORE_REBUILD;
						}
					}
				}
				else if (sl->spacetype == SPACE_NODE) {
					SpaceNode *snode= (SpaceNode *)sl;
					bNodeTreePath *path, *path_next;
					bNodeTree *ntree;
					
					/* node tree can be stored locally in id too, link this first */
					snode->id = restore_pointer_by_name(id_map, snode->id, USER_REAL);
					snode->from = restore_pointer_by_name(id_map, snode->from, USER_IGNORE);
					
					ntree = snode->id ? ntreeFromID(snode->id) : NULL;
					snode->nodetree = ntree ? ntree : restore_pointer_by_name(id_map, (ID *)snode->nodetree, USER_REAL);
					
					for (path = snode->treepath.first; path; path = path->next) {
						if (path == snode->treepath.first) {
							/* first nodetree in path is same as snode->nodetree */
							path->nodetree = snode->nodetree;
						}
						else
							path->nodetree= restore_pointer_by_name(id_map, (ID*)path->nodetree, USER_REAL);
						
						if (!path->nodetree)
							break;
					}
					
					/* remaining path entries are invalid, remove */
					for (; path; path = path_next) {
						path_next = path->next;
						
						BLI_remlink(&snode->treepath, path);
						MEM_freeN(path);
					}
					
					/* edittree is just the last in the path,
					 * set this directly since the path may have been shortened above */
					if (snode->treepath.last) {
						path = snode->treepath.last;
						snode->edittree = path->nodetree;
					}
					else
						snode->edittree = NULL;
				}
				else if (sl->spacetype == SPACE_CLIP) {
					SpaceClip *sclip = (SpaceClip *)sl;
					
					sclip->clip = restore_pointer_by_name(id_map, (ID *)sclip->clip, USER_REAL);
					sclip->mask_info.mask = restore_pointer_by_name(id_map, (ID *)sclip->mask_info.mask, USER_REAL);
					
					sclip->scopes.ok = 0;
				}
				else if (sl->spacetype == SPACE_LOGIC) {
					SpaceLogic *slogic = (SpaceLogic *)sl;
					
					slogic->gpd = restore_pointer_by_name(id_map, (ID *)slogic->gpd, USER_REAL);
				}
			}
		}
	}

	/* update IDs stored in all possible clipboards */
	lib_link_clipboard_restore(id_map);

	BKE_main_idmap_destroy(id_map);
}

static void direct_link_region(FileData *fd, ARegion *ar, int spacetype)
{
	Panel *pa;
	uiList *ui_list;

	link_list(fd, &ar->panels);

	for (pa = ar->panels.first; pa; pa = pa->next) {
		pa->paneltab = newdataadr(fd, pa->paneltab);
		pa->runtime_flag = 0;
		pa->activedata = NULL;
		pa->type = NULL;
	}

	link_list(fd, &ar->panels_category_active);

	link_list(fd, &ar->ui_lists);

	for (ui_list = ar->ui_lists.first; ui_list; ui_list = ui_list->next) {
		ui_list->type = NULL;
		ui_list->dyn_data = NULL;
		ui_list->properties = newdataadr(fd, ui_list->properties);
		IDP_DirectLinkGroup_OrFree(&ui_list->properties, (fd->flags & FD_FLAGS_SWITCH_ENDIAN), fd);
	}

	link_list(fd, &ar->ui_previews);

	if (spacetype == SPACE_EMPTY) {
		/* unkown space type, don't leak regiondata */
		ar->regiondata = NULL;
	}
	else {
		ar->regiondata = newdataadr(fd, ar->regiondata);
		if (ar->regiondata) {
			if (spacetype == SPACE_VIEW3D) {
				RegionView3D *rv3d = ar->regiondata;

				rv3d->localvd = newdataadr(fd, rv3d->localvd);
				rv3d->clipbb = newdataadr(fd, rv3d->clipbb);

				rv3d->depths = NULL;
				rv3d->gpuoffscreen = NULL;
				rv3d->render_engine = NULL;
				rv3d->sms = NULL;
				rv3d->smooth_timer = NULL;
				rv3d->compositor = NULL;
			}
		}
	}
	
	ar->v2d.tab_offset = NULL;
	ar->v2d.tab_num = 0;
	ar->v2d.tab_cur = 0;
	ar->v2d.sms = NULL;
	BLI_listbase_clear(&ar->panels_category);
	BLI_listbase_clear(&ar->handlers);
	BLI_listbase_clear(&ar->uiblocks);
	ar->headerstr = NULL;
	ar->swinid = 0;
	ar->type = NULL;
	ar->swap = 0;
	ar->do_draw = 0;
	ar->regiontimer = NULL;
	memset(&ar->drawrct, 0, sizeof(ar->drawrct));
}

/* for the saved 2.50 files without regiondata */
/* and as patch for 2.48 and older */
void blo_do_versions_view3d_split_250(View3D *v3d, ListBase *regions)
{
	ARegion *ar;
	
	for (ar = regions->first; ar; ar = ar->next) {
		if (ar->regiontype==RGN_TYPE_WINDOW && ar->regiondata==NULL) {
			RegionView3D *rv3d;
			
			rv3d = ar->regiondata = MEM_callocN(sizeof(RegionView3D), "region v3d patch");
			rv3d->persp = (char)v3d->persp;
			rv3d->view = (char)v3d->view;
			rv3d->dist = v3d->dist;
			copy_v3_v3(rv3d->ofs, v3d->ofs);
			copy_qt_qt(rv3d->viewquat, v3d->viewquat);
		}
	}
	
	/* this was not initialized correct always */
	if (v3d->twtype == 0)
		v3d->twtype = V3D_MANIP_TRANSLATE;
	if (v3d->gridsubdiv == 0)
		v3d->gridsubdiv = 10;
}

static bool direct_link_screen(FileData *fd, bScreen *sc)
{
	ScrArea *sa;
	ScrVert *sv;
	ScrEdge *se;
	bool wrong_id = false;
	
	link_list(fd, &(sc->vertbase));
	link_list(fd, &(sc->edgebase));
	link_list(fd, &(sc->areabase));
	sc->regionbase.first = sc->regionbase.last= NULL;
	sc->context = NULL;
	
	sc->mainwin = sc->subwinactive= 0;	/* indices */
	sc->swap = 0;

	/* edges */
	for (se = sc->edgebase.first; se; se = se->next) {
		se->v1 = newdataadr(fd, se->v1);
		se->v2 = newdataadr(fd, se->v2);
		if ((intptr_t)se->v1 > (intptr_t)se->v2) {
			sv = se->v1;
			se->v1 = se->v2;
			se->v2 = sv;
		}
		
		if (se->v1 == NULL) {
			printf("Error reading Screen %s... removing it.\n", sc->id.name+2);
			BLI_remlink(&sc->edgebase, se);
			wrong_id = true;
		}
	}
	
	/* areas */
	for (sa = sc->areabase.first; sa; sa = sa->next) {
		SpaceLink *sl;
		ARegion *ar;
		
		link_list(fd, &(sa->spacedata));
		link_list(fd, &(sa->regionbase));
		
		BLI_listbase_clear(&sa->handlers);
		sa->type = NULL;	/* spacetype callbacks */
		sa->region_active_win = -1;

		/* if we do not have the spacetype registered (game player), we cannot
		 * free it, so don't allocate any new memory for such spacetypes. */
		if (!BKE_spacetype_exists(sa->spacetype))
			sa->spacetype = SPACE_EMPTY;
		
		for (ar = sa->regionbase.first; ar; ar = ar->next)
			direct_link_region(fd, ar, sa->spacetype);
		
		/* accident can happen when read/save new file with older version */
		/* 2.50: we now always add spacedata for info */
		if (sa->spacedata.first==NULL) {
			SpaceInfo *sinfo= MEM_callocN(sizeof(SpaceInfo), "spaceinfo");
			sa->spacetype= sinfo->spacetype= SPACE_INFO;
			BLI_addtail(&sa->spacedata, sinfo);
		}
		/* add local view3d too */
		else if (sa->spacetype == SPACE_VIEW3D)
			blo_do_versions_view3d_split_250(sa->spacedata.first, &sa->regionbase);

		/* incase we set above */
		sa->butspacetype = sa->spacetype;

		for (sl = sa->spacedata.first; sl; sl = sl->next) {
			link_list(fd, &(sl->regionbase));

			/* if we do not have the spacetype registered (game player), we cannot
			 * free it, so don't allocate any new memory for such spacetypes. */
			if (!BKE_spacetype_exists(sl->spacetype))
				sl->spacetype = SPACE_EMPTY;

			for (ar = sl->regionbase.first; ar; ar = ar->next)
				direct_link_region(fd, ar, sl->spacetype);
			
			if (sl->spacetype == SPACE_VIEW3D) {
				View3D *v3d= (View3D*) sl;
				BGpic *bgpic;
				
				v3d->flag |= V3D_INVALID_BACKBUF;
				
				link_list(fd, &v3d->bgpicbase);
				
				/* should be do_versions except this doesnt fit well there */
				if (v3d->bgpic) {
					bgpic = newdataadr(fd, v3d->bgpic);
					BLI_addtail(&v3d->bgpicbase, bgpic);
					v3d->bgpic = NULL;
				}
			
				for (bgpic = v3d->bgpicbase.first; bgpic; bgpic = bgpic->next)
					bgpic->iuser.ok = 1;
				
				if (v3d->gpd) {
					v3d->gpd = newdataadr(fd, v3d->gpd);
					direct_link_gpencil(fd, v3d->gpd);
				}
				v3d->localvd = newdataadr(fd, v3d->localvd);
				BLI_listbase_clear(&v3d->afterdraw_transp);
				BLI_listbase_clear(&v3d->afterdraw_xray);
				BLI_listbase_clear(&v3d->afterdraw_xraytransp);
				v3d->properties_storage = NULL;
				v3d->defmaterial = NULL;
				
				/* render can be quite heavy, set to solid on load */
				if (v3d->drawtype == OB_RENDER)
					v3d->drawtype = OB_SOLID;
				v3d->prev_drawtype = OB_SOLID;

				if (v3d->fx_settings.dof)
					v3d->fx_settings.dof = newdataadr(fd, v3d->fx_settings.dof);
				if (v3d->fx_settings.ssao)
					v3d->fx_settings.ssao = newdataadr(fd, v3d->fx_settings.ssao);
				
				blo_do_versions_view3d_split_250(v3d, &sl->regionbase);
			}
			else if (sl->spacetype == SPACE_IPO) {
				SpaceIpo *sipo = (SpaceIpo *)sl;
				
				sipo->ads = newdataadr(fd, sipo->ads);
				BLI_listbase_clear(&sipo->ghostCurves);
			}
			else if (sl->spacetype == SPACE_NLA) {
				SpaceNla *snla = (SpaceNla *)sl;
				
				snla->ads = newdataadr(fd, snla->ads);
			}
			else if (sl->spacetype == SPACE_OUTLINER) {
				SpaceOops *soops = (SpaceOops *) sl;
				
				/* use newdataadr_no_us and do not free old memory avoiding double
				 * frees and use of freed memory. this could happen because of a
				 * bug fixed in revision 58959 where the treestore memory address
				 * was not unique */
				TreeStore *ts = newdataadr_no_us(fd, soops->treestore);
				soops->treestore = NULL;
				if (ts) {
					TreeStoreElem *elems = newdataadr_no_us(fd, ts->data);
					
					soops->treestore = BLI_mempool_create(sizeof(TreeStoreElem), ts->usedelem,
					                                      512, BLI_MEMPOOL_ALLOW_ITER);
					if (ts->usedelem && elems) {
						int i;
						for (i = 0; i < ts->usedelem; i++) {
							TreeStoreElem *new_elem = BLI_mempool_alloc(soops->treestore);
							*new_elem = elems[i];
						}
					}
					/* we only saved what was used */
					soops->storeflag |= SO_TREESTORE_CLEANUP;	// at first draw
				}
				soops->treehash = NULL;
				soops->tree.first = soops->tree.last= NULL;
			}
			else if (sl->spacetype == SPACE_IMAGE) {
				SpaceImage *sima = (SpaceImage *)sl;

				sima->iuser.scene = NULL;
				sima->iuser.ok = 1;
				sima->scopes.waveform_1 = NULL;
				sima->scopes.waveform_2 = NULL;
				sima->scopes.waveform_3 = NULL;
				sima->scopes.vecscope = NULL;
				sima->scopes.ok = 0;
				
				/* WARNING: gpencil data is no longer stored directly in sima after 2.5 
				 * so sacrifice a few old files for now to avoid crashes with new files!
				 * committed: r28002 */
#if 0
				sima->gpd = newdataadr(fd, sima->gpd);
				if (sima->gpd)
					direct_link_gpencil(fd, sima->gpd);
#endif
			}
			else if (sl->spacetype == SPACE_NODE) {
				SpaceNode *snode = (SpaceNode *)sl;
				
				if (snode->gpd) {
					snode->gpd = newdataadr(fd, snode->gpd);
					direct_link_gpencil(fd, snode->gpd);
				}
				
				link_list(fd, &snode->treepath);
				snode->edittree = NULL;
				snode->iofsd = NULL;
				BLI_listbase_clear(&snode->linkdrag);
			}
			else if (sl->spacetype == SPACE_TEXT) {
				SpaceText *st= (SpaceText *)sl;
				
				st->drawcache = NULL;
				st->scroll_accum[0] = 0.0f;
				st->scroll_accum[1] = 0.0f;
			}
			else if (sl->spacetype == SPACE_TIME) {
				SpaceTime *stime = (SpaceTime *)sl;
				BLI_listbase_clear(&stime->caches);
			}
			else if (sl->spacetype == SPACE_LOGIC) {
				SpaceLogic *slogic = (SpaceLogic *)sl;
				
				/* XXX: this is new stuff, which shouldn't be directly linking to gpd... */
				if (slogic->gpd) {
					slogic->gpd = newdataadr(fd, slogic->gpd);
					direct_link_gpencil(fd, slogic->gpd);
				}
			}
			else if (sl->spacetype == SPACE_SEQ) {
				SpaceSeq *sseq = (SpaceSeq *)sl;
				
				/* grease pencil data is not a direct data and can't be linked from direct_link*
				 * functions, it should be linked from lib_link* functions instead
				 *
				 * otherwise it'll lead to lost grease data on open because it'll likely be
				 * read from file after all other users of grease pencil and newdataadr would
				 * simple return NULL here (sergey)
				 */
#if 0
				if (sseq->gpd) {
					sseq->gpd = newdataadr(fd, sseq->gpd);
					direct_link_gpencil(fd, sseq->gpd);
				}
#endif
				sseq->scopes.reference_ibuf = NULL;
				sseq->scopes.zebra_ibuf = NULL;
				sseq->scopes.waveform_ibuf = NULL;
				sseq->scopes.sep_waveform_ibuf = NULL;
				sseq->scopes.vector_ibuf = NULL;
				sseq->scopes.histogram_ibuf = NULL;

			}
			else if (sl->spacetype == SPACE_BUTS) {
				SpaceButs *sbuts = (SpaceButs *)sl;
				
				sbuts->path= NULL;
				sbuts->texuser= NULL;
				sbuts->mainbo = sbuts->mainb;
				sbuts->mainbuser = sbuts->mainb;
			}
			else if (sl->spacetype == SPACE_CONSOLE) {
				SpaceConsole *sconsole = (SpaceConsole *)sl;
				ConsoleLine *cl, *cl_next;
				
				link_list(fd, &sconsole->scrollback);
				link_list(fd, &sconsole->history);
				
				//for (cl= sconsole->scrollback.first; cl; cl= cl->next)
				//	cl->line= newdataadr(fd, cl->line);
				
				/* comma expressions, (e.g. expr1, expr2, expr3) evaluate each expression,
				 * from left to right.  the right-most expression sets the result of the comma
				 * expression as a whole*/
				for (cl = sconsole->history.first; cl; cl = cl_next) {
					cl_next = cl->next;
					cl->line = newdataadr(fd, cl->line);
					if (cl->line) {
						/* the allocted length is not written, so reset here */
						cl->len_alloc = cl->len + 1;
					}
					else {
						BLI_remlink(&sconsole->history, cl);
						MEM_freeN(cl);
					}
				}
			}
			else if (sl->spacetype == SPACE_FILE) {
				SpaceFile *sfile = (SpaceFile *)sl;
				
				/* this sort of info is probably irrelevant for reloading...
				 * plus, it isn't saved to files yet!
				 */
				sfile->folders_prev = sfile->folders_next = NULL;
				sfile->files = NULL;
				sfile->layout = NULL;
				sfile->op = NULL;
				sfile->previews_timer = NULL;
				sfile->params = newdataadr(fd, sfile->params);
			}
			else if (sl->spacetype == SPACE_CLIP) {
				SpaceClip *sclip = (SpaceClip *)sl;
				
				sclip->scopes.track_search = NULL;
				sclip->scopes.track_preview = NULL;
				sclip->scopes.ok = 0;
			}
		}
		
		BLI_listbase_clear(&sa->actionzones);
		
		sa->v1 = newdataadr(fd, sa->v1);
		sa->v2 = newdataadr(fd, sa->v2);
		sa->v3 = newdataadr(fd, sa->v3);
		sa->v4 = newdataadr(fd, sa->v4);
	}
	
	return wrong_id;
}

/* ********** READ LIBRARY *************** */


static void direct_link_library(FileData *fd, Library *lib, Main *main)
{
	Main *newmain;
	
	/* check if the library was already read */
	for (newmain = fd->mainlist->first; newmain; newmain = newmain->next) {
		if (newmain->curlib) {
			if (BLI_path_cmp(newmain->curlib->filepath, lib->filepath) == 0) {
				blo_reportf_wrap(fd->reports, RPT_WARNING,
				                 TIP_("Library '%s', '%s' had multiple instances, save and reload!"),
				                 lib->name, lib->filepath);
				
				change_idid_adr(fd->mainlist, fd, lib, newmain->curlib);
/*				change_idid_adr_fd(fd, lib, newmain->curlib); */
				
				BLI_remlink(&main->library, lib);
				MEM_freeN(lib);
				
				
				return;
			}
		}
	}
	/* make sure we have full path in lib->filepath */
	BLI_strncpy(lib->filepath, lib->name, sizeof(lib->name));
	BLI_cleanup_path(fd->relabase, lib->filepath);
	
//	printf("direct_link_library: name %s\n", lib->name);
//	printf("direct_link_library: filepath %s\n", lib->filepath);
	
	lib->packedfile = direct_link_packedfile(fd, lib->packedfile);
	
	/* new main */
	newmain = BKE_main_new();
	BLI_addtail(fd->mainlist, newmain);
	newmain->curlib = lib;
	
	lib->parent = NULL;
}

static void lib_link_library(FileData *UNUSED(fd), Main *main)
{
	Library *lib;
	for (lib = main->library.first; lib; lib = lib->id.next) {
		id_us_ensure_real(&lib->id);
	}
}

/* Always call this once you have loaded new library data to set the relative paths correctly in relation to the blend file */
static void fix_relpaths_library(const char *basepath, Main *main)
{
	Library *lib;
	/* BLO_read_from_memory uses a blank filename */
	if (basepath == NULL || basepath[0] == '\0') {
		for (lib = main->library.first; lib; lib= lib->id.next) {
			/* when loading a linked lib into a file which has not been saved,
			 * there is nothing we can be relative to, so instead we need to make
			 * it absolute. This can happen when appending an object with a relative
			 * link into an unsaved blend file. See [#27405].
			 * The remap relative option will make it relative again on save - campbell */
			if (BLI_path_is_rel(lib->name)) {
				BLI_strncpy(lib->name, lib->filepath, sizeof(lib->name));
			}
		}
	}
	else {
		for (lib = main->library.first; lib; lib = lib->id.next) {
			/* Libraries store both relative and abs paths, recreate relative paths,
			 * relative to the blend file since indirectly linked libs will be relative to their direct linked library */
			if (BLI_path_is_rel(lib->name)) {  /* if this is relative to begin with? */
				BLI_strncpy(lib->name, lib->filepath, sizeof(lib->name));
				BLI_path_rel(lib->name, basepath);
			}
		}
	}
}

/* ************ READ SPEAKER ***************** */

static void lib_link_speaker(FileData *fd, Main *main)
{
	Speaker *spk;
	
	for (spk = main->speaker.first; spk; spk = spk->id.next) {
		if (spk->id.tag & LIB_TAG_NEED_LINK) {
			lib_link_animdata(fd, &spk->id, spk->adt);
			
			spk->sound = newlibadr_us(fd, spk->id.lib, spk->sound);
			spk->id.tag &= ~LIB_TAG_NEED_LINK;
		}
	}
}

static void direct_link_speaker(FileData *fd, Speaker *spk)
{
	spk->adt = newdataadr(fd, spk->adt);
	direct_link_animdata(fd, spk->adt);

#if 0
	spk->sound = newdataadr(fd, spk->sound);
	direct_link_sound(fd, spk->sound);
#endif
}

/* ************** READ SOUND ******************* */

static void direct_link_sound(FileData *fd, bSound *sound)
{
	sound->handle = NULL;
	sound->playback_handle = NULL;

	/* versioning stuff, if there was a cache, then we enable caching: */
	if (sound->cache) {
		sound->flags |= SOUND_FLAGS_CACHING;
		sound->cache = NULL;
	}

	if (fd->soundmap) {
		sound->waveform = newsoundadr(fd, sound->waveform);
	}	
	else {
		sound->waveform = NULL;
	}
		
	if (sound->spinlock) {
		sound->spinlock = MEM_mallocN(sizeof(SpinLock), "sound_spinlock");
		BLI_spin_init(sound->spinlock);
	}
	/* clear waveform loading flag */
	sound->flags &= ~SOUND_FLAGS_WAVEFORM_LOADING;

	sound->packedfile = direct_link_packedfile(fd, sound->packedfile);
	sound->newpackedfile = direct_link_packedfile(fd, sound->newpackedfile);
}

static void lib_link_sound(FileData *fd, Main *main)
{
	bSound *sound;
	
	for (sound = main->sound.first; sound; sound = sound->id.next) {
		if (sound->id.tag & LIB_TAG_NEED_LINK) {
			sound->id.tag &= ~LIB_TAG_NEED_LINK;
			sound->ipo = newlibadr_us(fd, sound->id.lib, sound->ipo); // XXX deprecated - old animation system
			
			BKE_sound_load(main, sound);
		}
	}
}
/* ***************** READ GROUP *************** */

static void direct_link_group(FileData *fd, Group *group)
{
	link_list(fd, &group->gobject);

	group->preview = direct_link_preview_image(fd, group->preview);
}

static void lib_link_group(FileData *fd, Main *main)
{
	Group *group;
	GroupObject *go;
	bool add_us;
	
	for (group = main->group.first; group; group = group->id.next) {
		if (group->id.tag & LIB_TAG_NEED_LINK) {
			group->id.tag &= ~LIB_TAG_NEED_LINK;
			
			add_us = false;
			
			for (go = group->gobject.first; go; go = go->next) {
				go->ob = newlibadr_real_us(fd, group->id.lib, go->ob);
				if (go->ob) {
					go->ob->flag |= OB_FROMGROUP;
					/* if group has an object, it increments user... */
					add_us = true;
				}
			}
			if (add_us) {
				id_us_ensure_real(&group->id);
			}
			BKE_group_object_unlink(group, NULL, NULL, NULL);	/* removes NULL entries */
		}
	}
}

/* ***************** READ MOVIECLIP *************** */

static void direct_link_movieReconstruction(FileData *fd, MovieTrackingReconstruction *reconstruction)
{
	reconstruction->cameras = newdataadr(fd, reconstruction->cameras);
}

static void direct_link_movieTracks(FileData *fd, ListBase *tracksbase)
{
	MovieTrackingTrack *track;
	
	link_list(fd, tracksbase);
	
	for (track = tracksbase->first; track; track = track->next) {
		track->markers = newdataadr(fd, track->markers);
	}
}

static void direct_link_moviePlaneTracks(FileData *fd, ListBase *plane_tracks_base)
{
	MovieTrackingPlaneTrack *plane_track;

	link_list(fd, plane_tracks_base);

	for (plane_track = plane_tracks_base->first;
	     plane_track;
	     plane_track = plane_track->next)
	{
		int i;

		plane_track->point_tracks = newdataadr(fd, plane_track->point_tracks);
		test_pointer_array(fd, (void**)&plane_track->point_tracks);
		for (i = 0; i < plane_track->point_tracksnr; i++) {
			plane_track->point_tracks[i] = newdataadr(fd, plane_track->point_tracks[i]);
		}

		plane_track->markers = newdataadr(fd, plane_track->markers);
	}
}

static void direct_link_movieclip(FileData *fd, MovieClip *clip)
{
	MovieTracking *tracking = &clip->tracking;
	MovieTrackingObject *object;

	clip->adt= newdataadr(fd, clip->adt);

	if (fd->movieclipmap) clip->cache = newmclipadr(fd, clip->cache);
	else clip->cache = NULL;

	if (fd->movieclipmap) clip->tracking.camera.intrinsics = newmclipadr(fd, clip->tracking.camera.intrinsics);
	else clip->tracking.camera.intrinsics = NULL;

	direct_link_movieTracks(fd, &tracking->tracks);
	direct_link_moviePlaneTracks(fd, &tracking->plane_tracks);
	direct_link_movieReconstruction(fd, &tracking->reconstruction);

	clip->tracking.act_track = newdataadr(fd, clip->tracking.act_track);
	clip->tracking.act_plane_track = newdataadr(fd, clip->tracking.act_plane_track);

	clip->anim = NULL;
	clip->tracking_context = NULL;
	clip->tracking.stats = NULL;

	/* Needed for proper versioning, will be NULL for all newer files anyway. */
	clip->tracking.stabilization.rot_track = newdataadr(fd, clip->tracking.stabilization.rot_track);

	clip->tracking.dopesheet.ok = 0;
	BLI_listbase_clear(&clip->tracking.dopesheet.channels);
	BLI_listbase_clear(&clip->tracking.dopesheet.coverage_segments);

	link_list(fd, &tracking->objects);
	
	for (object = tracking->objects.first; object; object = object->next) {
		direct_link_movieTracks(fd, &object->tracks);
		direct_link_moviePlaneTracks(fd, &object->plane_tracks);
		direct_link_movieReconstruction(fd, &object->reconstruction);
	}
}

static void lib_link_movieTracks(FileData *fd, MovieClip *clip, ListBase *tracksbase)
{
	MovieTrackingTrack *track;

	for (track = tracksbase->first; track; track = track->next) {
		track->gpd = newlibadr_us(fd, clip->id.lib, track->gpd);
	}
}

static void lib_link_moviePlaneTracks(FileData *fd, MovieClip *clip, ListBase *tracksbase)
{
	MovieTrackingPlaneTrack *plane_track;

	for (plane_track = tracksbase->first; plane_track; plane_track = plane_track->next) {
		plane_track->image = newlibadr_us(fd, clip->id.lib, plane_track->image);
	}
}

static void lib_link_movieclip(FileData *fd, Main *main)
{
	MovieClip *clip;
	
	for (clip = main->movieclip.first; clip; clip = clip->id.next) {
		if (clip->id.tag & LIB_TAG_NEED_LINK) {
			MovieTracking *tracking = &clip->tracking;
			MovieTrackingObject *object;

			lib_link_animdata(fd, &clip->id, clip->adt);
			
			clip->gpd = newlibadr_us(fd, clip->id.lib, clip->gpd);
			
			lib_link_movieTracks(fd, clip, &tracking->tracks);
			lib_link_moviePlaneTracks(fd, clip, &tracking->plane_tracks);

			for (object = tracking->objects.first; object; object = object->next) {
				lib_link_movieTracks(fd, clip, &object->tracks);
				lib_link_moviePlaneTracks(fd, clip, &object->plane_tracks);
			}

			clip->id.tag &= ~LIB_TAG_NEED_LINK;
		}
	}
}

/* ***************** READ MOVIECLIP *************** */

static void direct_link_mask(FileData *fd, Mask *mask)
{
	MaskLayer *masklay;

	mask->adt = newdataadr(fd, mask->adt);

	link_list(fd, &mask->masklayers);

	for (masklay = mask->masklayers.first; masklay; masklay = masklay->next) {
		MaskSpline *spline;
		MaskLayerShape *masklay_shape;

		/* can't use newdataadr since it's a pointer within an array */
		MaskSplinePoint *act_point_search = NULL;

		link_list(fd, &masklay->splines);

		for (spline = masklay->splines.first; spline; spline = spline->next) {
			MaskSplinePoint *points_old = spline->points;
			int i;

			spline->points = newdataadr(fd, spline->points);

			for (i = 0; i < spline->tot_point; i++) {
				MaskSplinePoint *point = &spline->points[i];

				if (point->tot_uw)
					point->uw = newdataadr(fd, point->uw);
			}

			/* detect active point */
			if ((act_point_search == NULL) &&
			    (masklay->act_point >= points_old) &&
			    (masklay->act_point <  points_old + spline->tot_point))
			{
				act_point_search = &spline->points[masklay->act_point - points_old];
			}
		}

		link_list(fd, &masklay->splines_shapes);

		for (masklay_shape = masklay->splines_shapes.first; masklay_shape; masklay_shape = masklay_shape->next) {
			masklay_shape->data = newdataadr(fd, masklay_shape->data);

			if (masklay_shape->tot_vert) {
				if (fd->flags & FD_FLAGS_SWITCH_ENDIAN) {
					BLI_endian_switch_float_array(masklay_shape->data,
					                              masklay_shape->tot_vert * sizeof(float) * MASK_OBJECT_SHAPE_ELEM_SIZE);

				}
			}
		}

		masklay->act_spline = newdataadr(fd, masklay->act_spline);
		masklay->act_point = act_point_search;
	}
}

static void lib_link_mask_parent(FileData *fd, Mask *mask, MaskParent *parent)
{
	parent->id = newlibadr_us(fd, mask->id.lib, parent->id);
}

static void lib_link_mask(FileData *fd, Main *main)
{
	Mask *mask;

	mask = main->mask.first;
	while (mask) {
		if (mask->id.tag & LIB_TAG_NEED_LINK) {
			MaskLayer *masklay;

			lib_link_animdata(fd, &mask->id, mask->adt);

			for (masklay = mask->masklayers.first; masklay; masklay = masklay->next) {
				MaskSpline *spline;

				spline = masklay->splines.first;
				while (spline) {
					int i;

					for (i = 0; i < spline->tot_point; i++) {
						MaskSplinePoint *point = &spline->points[i];

						lib_link_mask_parent(fd, mask, &point->parent);
					}

					lib_link_mask_parent(fd, mask, &spline->parent);

					spline = spline->next;
				}
			}

			mask->id.tag &= ~LIB_TAG_NEED_LINK;
		}
		mask = mask->id.next;
	}
}

/* ************ READ LINE STYLE ***************** */

static void lib_link_linestyle(FileData *fd, Main *main)
{
	FreestyleLineStyle *linestyle;
	LineStyleModifier *m;
	MTex *mtex;
	int a;

	linestyle = main->linestyle.first;
	while (linestyle) {
		if (linestyle->id.tag & LIB_TAG_NEED_LINK) {
			linestyle->id.tag &= ~LIB_TAG_NEED_LINK;

			IDP_LibLinkProperty(linestyle->id.properties, (fd->flags & FD_FLAGS_SWITCH_ENDIAN), fd);
			lib_link_animdata(fd, &linestyle->id, linestyle->adt);
			for (m = linestyle->color_modifiers.first; m; m = m->next) {
				switch (m->type) {
				case LS_MODIFIER_DISTANCE_FROM_OBJECT:
					{
						LineStyleColorModifier_DistanceFromObject *cm = (LineStyleColorModifier_DistanceFromObject *)m;
						cm->target = newlibadr(fd, linestyle->id.lib, cm->target);
					}
					break;
				}
			}
			for (m = linestyle->alpha_modifiers.first; m; m = m->next) {
				switch (m->type) {
				case LS_MODIFIER_DISTANCE_FROM_OBJECT:
					{
						LineStyleAlphaModifier_DistanceFromObject *am = (LineStyleAlphaModifier_DistanceFromObject *)m;
						am->target = newlibadr(fd, linestyle->id.lib, am->target);
					}
					break;
				}
			}
			for (m = linestyle->thickness_modifiers.first; m; m = m->next) {
				switch (m->type) {
				case LS_MODIFIER_DISTANCE_FROM_OBJECT:
					{
						LineStyleThicknessModifier_DistanceFromObject *tm = (LineStyleThicknessModifier_DistanceFromObject *)m;
						tm->target = newlibadr(fd, linestyle->id.lib, tm->target);
					}
					break;
				}
			}
			for (a=0; a < MAX_MTEX; a++) {
				mtex = linestyle->mtex[a];
				if (mtex) {
					mtex->tex = newlibadr_us(fd, linestyle->id.lib, mtex->tex);
					mtex->object = newlibadr(fd, linestyle->id.lib, mtex->object);
				}
			}
			if (linestyle->nodetree) {
				lib_link_ntree(fd, &linestyle->id, linestyle->nodetree);
				linestyle->nodetree->id.lib = linestyle->id.lib;
			}
		}
		linestyle = linestyle->id.next;
	}
}

static void direct_link_linestyle_color_modifier(FileData *fd, LineStyleModifier *modifier)
{
	switch (modifier->type) {
	case LS_MODIFIER_ALONG_STROKE:
		{
			LineStyleColorModifier_AlongStroke *m = (LineStyleColorModifier_AlongStroke *)modifier;
			m->color_ramp = newdataadr(fd, m->color_ramp);
		}
		break;
	case LS_MODIFIER_DISTANCE_FROM_CAMERA:
		{
			LineStyleColorModifier_DistanceFromCamera *m = (LineStyleColorModifier_DistanceFromCamera *)modifier;
			m->color_ramp = newdataadr(fd, m->color_ramp);
		}
		break;
	case LS_MODIFIER_DISTANCE_FROM_OBJECT:
		{
			LineStyleColorModifier_DistanceFromObject *m = (LineStyleColorModifier_DistanceFromObject *)modifier;
			m->color_ramp = newdataadr(fd, m->color_ramp);
		}
		break;
	case LS_MODIFIER_MATERIAL:
		{
			LineStyleColorModifier_Material *m = (LineStyleColorModifier_Material *)modifier;
			m->color_ramp = newdataadr(fd, m->color_ramp);
		}
		break;
	case LS_MODIFIER_TANGENT:
		{
			LineStyleColorModifier_Tangent *m = (LineStyleColorModifier_Tangent *)modifier;
			m->color_ramp = newdataadr(fd, m->color_ramp);
		}
		break;
	case LS_MODIFIER_NOISE:
		{
			LineStyleColorModifier_Noise *m = (LineStyleColorModifier_Noise *)modifier;
			m->color_ramp = newdataadr(fd, m->color_ramp);
		}
		break;
	case LS_MODIFIER_CREASE_ANGLE:
		{
			LineStyleColorModifier_CreaseAngle *m = (LineStyleColorModifier_CreaseAngle *)modifier;
			m->color_ramp = newdataadr(fd, m->color_ramp);
		}
		break;
	case LS_MODIFIER_CURVATURE_3D:
		{
			LineStyleColorModifier_Curvature_3D *m = (LineStyleColorModifier_Curvature_3D *)modifier;
			m->color_ramp = newdataadr(fd, m->color_ramp);
		}
		break;
	}
}

static void direct_link_linestyle_alpha_modifier(FileData *fd, LineStyleModifier *modifier)
{
	switch (modifier->type) {
	case LS_MODIFIER_ALONG_STROKE:
		{
			LineStyleAlphaModifier_AlongStroke *m = (LineStyleAlphaModifier_AlongStroke *)modifier;
			m->curve = newdataadr(fd, m->curve);
			direct_link_curvemapping(fd, m->curve);
		}
		break;
	case LS_MODIFIER_DISTANCE_FROM_CAMERA:
		{
			LineStyleAlphaModifier_DistanceFromCamera *m = (LineStyleAlphaModifier_DistanceFromCamera *)modifier;
			m->curve = newdataadr(fd, m->curve);
			direct_link_curvemapping(fd, m->curve);
		}
		break;
	case LS_MODIFIER_DISTANCE_FROM_OBJECT:
		{
			LineStyleAlphaModifier_DistanceFromObject *m = (LineStyleAlphaModifier_DistanceFromObject *)modifier;
			m->curve = newdataadr(fd, m->curve);
			direct_link_curvemapping(fd, m->curve);
		}
		break;
	case LS_MODIFIER_MATERIAL:
		{
			LineStyleAlphaModifier_Material *m = (LineStyleAlphaModifier_Material *)modifier;
			m->curve = newdataadr(fd, m->curve);
			direct_link_curvemapping(fd, m->curve);
		}
		break;
	case LS_MODIFIER_TANGENT:
		{
			LineStyleAlphaModifier_Tangent *m = (LineStyleAlphaModifier_Tangent *)modifier;
			m->curve = newdataadr(fd, m->curve);
			direct_link_curvemapping(fd, m->curve);
		}
		break;
	case LS_MODIFIER_NOISE:
		{
			LineStyleAlphaModifier_Noise *m = (LineStyleAlphaModifier_Noise *)modifier;
			m->curve = newdataadr(fd, m->curve);
			direct_link_curvemapping(fd, m->curve);
		}
		break;
	case LS_MODIFIER_CREASE_ANGLE:
		{
			LineStyleAlphaModifier_CreaseAngle *m = (LineStyleAlphaModifier_CreaseAngle *)modifier;
			m->curve = newdataadr(fd, m->curve);
			direct_link_curvemapping(fd, m->curve);
		}
		break;
	case LS_MODIFIER_CURVATURE_3D:
		{
			LineStyleAlphaModifier_Curvature_3D *m = (LineStyleAlphaModifier_Curvature_3D *)modifier;
			m->curve = newdataadr(fd, m->curve);
			direct_link_curvemapping(fd, m->curve);
		}
		break;
	}
}

static void direct_link_linestyle_thickness_modifier(FileData *fd, LineStyleModifier *modifier)
{
	switch (modifier->type) {
	case LS_MODIFIER_ALONG_STROKE:
		{
			LineStyleThicknessModifier_AlongStroke *m = (LineStyleThicknessModifier_AlongStroke *)modifier;
			m->curve = newdataadr(fd, m->curve);
			direct_link_curvemapping(fd, m->curve);
		}
		break;
	case LS_MODIFIER_DISTANCE_FROM_CAMERA:
		{
			LineStyleThicknessModifier_DistanceFromCamera *m = (LineStyleThicknessModifier_DistanceFromCamera *)modifier;
			m->curve = newdataadr(fd, m->curve);
			direct_link_curvemapping(fd, m->curve);
		}
		break;
	case LS_MODIFIER_DISTANCE_FROM_OBJECT:
		{
			LineStyleThicknessModifier_DistanceFromObject *m = (LineStyleThicknessModifier_DistanceFromObject *)modifier;
			m->curve = newdataadr(fd, m->curve);
			direct_link_curvemapping(fd, m->curve);
		}
		break;
	case LS_MODIFIER_MATERIAL:
		{
			LineStyleThicknessModifier_Material *m = (LineStyleThicknessModifier_Material *)modifier;
			m->curve = newdataadr(fd, m->curve);
			direct_link_curvemapping(fd, m->curve);
		}
		break;
	case LS_MODIFIER_TANGENT:
		{
			LineStyleThicknessModifier_Tangent *m = (LineStyleThicknessModifier_Tangent *)modifier;
			m->curve = newdataadr(fd, m->curve);
			direct_link_curvemapping(fd, m->curve);
		}
		break;
	case LS_MODIFIER_CREASE_ANGLE:
		{
			LineStyleThicknessModifier_CreaseAngle *m = (LineStyleThicknessModifier_CreaseAngle *)modifier;
			m->curve = newdataadr(fd, m->curve);
			direct_link_curvemapping(fd, m->curve);
		}
		break;
	case LS_MODIFIER_CURVATURE_3D:
		{
			LineStyleThicknessModifier_Curvature_3D *m = (LineStyleThicknessModifier_Curvature_3D *)modifier;
			m->curve = newdataadr(fd, m->curve);
			direct_link_curvemapping(fd, m->curve);
		}
		break;
	}
}

static void direct_link_linestyle_geometry_modifier(FileData *UNUSED(fd), LineStyleModifier *UNUSED(modifier))
{
}

static void direct_link_linestyle(FileData *fd, FreestyleLineStyle *linestyle)
{
	int a;
	LineStyleModifier *modifier;

	linestyle->adt= newdataadr(fd, linestyle->adt);
	direct_link_animdata(fd, linestyle->adt);
	link_list(fd, &linestyle->color_modifiers);
	for (modifier = linestyle->color_modifiers.first; modifier; modifier = modifier->next)
		direct_link_linestyle_color_modifier(fd, modifier);
	link_list(fd, &linestyle->alpha_modifiers);
	for (modifier = linestyle->alpha_modifiers.first; modifier; modifier = modifier->next)
		direct_link_linestyle_alpha_modifier(fd, modifier);
	link_list(fd, &linestyle->thickness_modifiers);
	for (modifier = linestyle->thickness_modifiers.first; modifier; modifier = modifier->next)
		direct_link_linestyle_thickness_modifier(fd, modifier);
	link_list(fd, &linestyle->geometry_modifiers);
	for (modifier = linestyle->geometry_modifiers.first; modifier; modifier = modifier->next)
		direct_link_linestyle_geometry_modifier(fd, modifier);
	for (a = 0; a < MAX_MTEX; a++) {
		linestyle->mtex[a] = newdataadr(fd, linestyle->mtex[a]);
	}
	linestyle->nodetree = newdataadr(fd, linestyle->nodetree);
	if (linestyle->nodetree) {
		direct_link_id(fd, &linestyle->nodetree->id);
		direct_link_nodetree(fd, linestyle->nodetree);
	}
}

/* ************** GENERAL & MAIN ******************** */


static const char *dataname(short id_code)
{
	switch (id_code) {
		case ID_OB: return "Data from OB";
		case ID_ME: return "Data from ME";
		case ID_IP: return "Data from IP";
		case ID_SCE: return "Data from SCE";
		case ID_MA: return "Data from MA";
		case ID_TE: return "Data from TE";
		case ID_CU: return "Data from CU";
		case ID_GR: return "Data from GR";
		case ID_AR: return "Data from AR";
		case ID_AC: return "Data from AC";
		case ID_LI: return "Data from LI";
		case ID_MB: return "Data from MB";
		case ID_IM: return "Data from IM";
		case ID_LT: return "Data from LT";
		case ID_LA: return "Data from LA";
		case ID_CA: return "Data from CA";
		case ID_KE: return "Data from KE";
		case ID_WO: return "Data from WO";
		case ID_SCR: return "Data from SCR";
		case ID_VF: return "Data from VF";
		case ID_TXT	: return "Data from TXT";
		case ID_SPK: return "Data from SPK";
		case ID_SO: return "Data from SO";
		case ID_NT: return "Data from NT";
		case ID_BR: return "Data from BR";
		case ID_PA: return "Data from PA";
		case ID_PAL: return "Data from PAL";
		case ID_PC: return "Data from PCRV";
		case ID_GD: return "Data from GD";
		case ID_WM: return "Data from WM";
		case ID_MC: return "Data from MC";
		case ID_MSK: return "Data from MSK";
		case ID_LS: return "Data from LS";
		case ID_CF: return "Data from CF";
	}
	return "Data from Lib Block";
	
}

static BHead *read_data_into_oldnewmap(FileData *fd, BHead *bhead, const char *allocname)
{
	bhead = blo_nextbhead(fd, bhead);
	
	while (bhead && bhead->code==DATA) {
		void *data;
#if 0
		/* XXX DUMB DEBUGGING OPTION TO GIVE NAMES for guarded malloc errors */
		short *sp = fd->filesdna->structs[bhead->SDNAnr];
		char *tmp = malloc(100);
		allocname = fd->filesdna->types[ sp[0] ];
		strcpy(tmp, allocname);
		data = read_struct(fd, bhead, tmp);
#else
		data = read_struct(fd, bhead, allocname);
#endif
		
		if (data) {
			oldnewmap_insert(fd->datamap, bhead->old, data, 0);
		}
		
		bhead = blo_nextbhead(fd, bhead);
	}
	
	return bhead;
}

static BHead *read_libblock(FileData *fd, Main *main, BHead *bhead, const short tag, ID **r_id)
{
	/* this routine reads a libblock and its direct data. Use link functions to connect it all
	 */
	ID *id;
	ListBase *lb;
	const char *allocname;
	bool wrong_id = false;

	/* In undo case, most libs and linked data should be kept as is from previous state (see BLO_read_from_memfile).
	 * However, some needed by the snapshot being read may have been removed in previous one, and would go missing.
	 * This leads e.g. to desappearing objects in some undo/redo case, see T34446.
	 * That means we have to carefully check whether current lib or libdata already exits in old main, if it does
	 * we merely copy it over into new main area, otherwise we have to do a full read of that bhead... */
	if (fd->memfile && ELEM(bhead->code, ID_LI, ID_ID)) {
		const char *idname = bhead_id_name(fd, bhead);

#ifdef PRINT_DEBUG
		printf("Checking %s...\n", idname);
#endif

		if (bhead->code == ID_LI) {
			Main *libmain = fd->old_mainlist->first;
			/* Skip oldmain itself... */
			for (libmain = libmain->next; libmain; libmain = libmain->next) {
#ifdef PRINT_DEBUG
				printf("... against %s: ", libmain->curlib ? libmain->curlib->id.name : "<NULL>");
#endif
				if (libmain->curlib && STREQ(idname, libmain->curlib->id.name)) {
					Main *oldmain = fd->old_mainlist->first;
#ifdef PRINT_DEBUG
					printf("FOUND!\n");
#endif
					/* In case of a library, we need to re-add its main to fd->mainlist, because if we have later
					 * a missing ID_ID, we need to get the correct lib it is linked to!
					 * Order is crucial, we cannot bulk-add it in BLO_read_from_memfile() like it used to be... */
					BLI_remlink(fd->old_mainlist, libmain);
					BLI_remlink_safe(&oldmain->library, libmain->curlib);
					BLI_addtail(fd->mainlist, libmain);
					BLI_addtail(&main->library, libmain->curlib);

					if (r_id) {
						*r_id = NULL;  /* Just in case... */
					}
					return blo_nextbhead(fd, bhead);
				}
#ifdef PRINT_DEBUG
				printf("nothing...\n");
#endif
			}
		}
		else {
#ifdef PRINT_DEBUG
			printf("... in %s (%s): ", main->curlib ? main->curlib->id.name : "<NULL>", main->curlib ? main->curlib->name : "<NULL>");
#endif
			if ((id = BKE_libblock_find_name_ex(main, GS(idname), idname + 2))) {
#ifdef PRINT_DEBUG
				printf("FOUND!\n");
#endif
				/* Even though we found our linked ID, there is no guarantee its address is still the same... */
				if (id != bhead->old) {
					oldnewmap_insert(fd->libmap, bhead->old, id, GS(id->name));
				}

				/* No need to do anything else for ID_ID, it's assumed already present in its lib's main... */
				if (r_id) {
					*r_id = NULL;  /* Just in case... */
				}
				return blo_nextbhead(fd, bhead);
			}
#ifdef PRINT_DEBUG
			printf("nothing...\n");
#endif
		}
	}

	/* read libblock */
	id = read_struct(fd, bhead, "lib block");

	if (id) {
		const short idcode = (bhead->code == ID_ID) ? GS(id->name) : bhead->code;
		/* do after read_struct, for dna reconstruct */
		lb = which_libbase(main, idcode);
		if (lb) {
			oldnewmap_insert(fd->libmap, bhead->old, id, bhead->code);	/* for ID_ID check */
			BLI_addtail(lb, id);
		}
		else {
			/* unknown ID type */
			printf("%s: unknown id code '%c%c'\n", __func__, (idcode & 0xff), (idcode >> 8));
			MEM_freeN(id);
			id = NULL;
		}
	}

	if (r_id)
		*r_id = id;
	if (!id)
		return blo_nextbhead(fd, bhead);
	
	id->tag = tag | LIB_TAG_NEED_LINK;
	id->lib = main->curlib;
	id->us = ID_FAKE_USERS(id);
	id->icon_id = 0;
	id->newid = NULL;  /* Needed because .blend may have been saved with crap value here... */
	
	/* this case cannot be direct_linked: it's just the ID part */
	if (bhead->code == ID_ID) {
		return blo_nextbhead(fd, bhead);
	}

	/* That way, we know which datablock needs do_versions (required currently for linking). */
	id->tag |= LIB_TAG_NEW;

	/* need a name for the mallocN, just for debugging and sane prints on leaks */
	allocname = dataname(GS(id->name));
	
	/* read all data into fd->datamap */
	bhead = read_data_into_oldnewmap(fd, bhead, allocname);
	
	/* init pointers direct data */
	direct_link_id(fd, id);
	
	switch (GS(id->name)) {
		case ID_WM:
			direct_link_windowmanager(fd, (wmWindowManager *)id);
			break;
		case ID_SCR:
			wrong_id = direct_link_screen(fd, (bScreen *)id);
			break;
		case ID_SCE:
			direct_link_scene(fd, (Scene *)id);
			break;
		case ID_OB:
			direct_link_object(fd, (Object *)id);
			break;
		case ID_ME:
			direct_link_mesh(fd, (Mesh *)id);
			break;
		case ID_CU:
			direct_link_curve(fd, (Curve *)id);
			break;
		case ID_MB:
			direct_link_mball(fd, (MetaBall *)id);
			break;
		case ID_MA:
			direct_link_material(fd, (Material *)id);
			break;
		case ID_TE:
			direct_link_texture(fd, (Tex *)id);
			break;
		case ID_IM:
			direct_link_image(fd, (Image *)id);
			break;
		case ID_LA:
			direct_link_lamp(fd, (Lamp *)id);
			break;
		case ID_VF:
			direct_link_vfont(fd, (VFont *)id);
			break;
		case ID_TXT:
			direct_link_text(fd, (Text *)id);
			break;
		case ID_IP:
			direct_link_ipo(fd, (Ipo *)id);
			break;
		case ID_KE:
			direct_link_key(fd, (Key *)id);
			break;
		case ID_LT:
			direct_link_latt(fd, (Lattice *)id);
			break;
		case ID_WO:
			direct_link_world(fd, (World *)id);
			break;
		case ID_LI:
			direct_link_library(fd, (Library *)id, main);
			break;
		case ID_CA:
			direct_link_camera(fd, (Camera *)id);
			break;
		case ID_SPK:
			direct_link_speaker(fd, (Speaker *)id);
			break;
		case ID_SO:
			direct_link_sound(fd, (bSound *)id);
			break;
		case ID_GR:
			direct_link_group(fd, (Group *)id);
			break;
		case ID_AR:
			direct_link_armature(fd, (bArmature*)id);
			break;
		case ID_AC:
			direct_link_action(fd, (bAction*)id);
			break;
		case ID_NT:
			direct_link_nodetree(fd, (bNodeTree*)id);
			break;
		case ID_BR:
			direct_link_brush(fd, (Brush*)id);
			break;
		case ID_PA:
			direct_link_particlesettings(fd, (ParticleSettings*)id);
			break;
		case ID_GD:
			direct_link_gpencil(fd, (bGPdata *)id);
			break;
		case ID_MC:
			direct_link_movieclip(fd, (MovieClip *)id);
			break;
		case ID_MSK:
			direct_link_mask(fd, (Mask *)id);
			break;
		case ID_LS:
			direct_link_linestyle(fd, (FreestyleLineStyle *)id);
			break;
		case ID_PAL:
			direct_link_palette(fd, (Palette *)id);
			break;
		case ID_PC:
			direct_link_paint_curve(fd, (PaintCurve *)id);
			break;
		case ID_CF:
			direct_link_cachefile(fd, (CacheFile *)id);
			break;
	}
	
	oldnewmap_free_unused(fd->datamap);
	oldnewmap_clear(fd->datamap);
	
	if (wrong_id) {
		BKE_libblock_free(main, id);
	}
	
	return (bhead);
}

/* note, this has to be kept for reading older files... */
/* also version info is written here */
static BHead *read_global(BlendFileData *bfd, FileData *fd, BHead *bhead)
{
	FileGlobal *fg = read_struct(fd, bhead, "Global");
	
	/* copy to bfd handle */
	bfd->main->subversionfile = fg->subversion;
	bfd->main->minversionfile = fg->minversion;
	bfd->main->minsubversionfile = fg->minsubversion;
	bfd->main->build_commit_timestamp = fg->build_commit_timestamp;
	BLI_strncpy(bfd->main->build_hash, fg->build_hash, sizeof(bfd->main->build_hash));
	
	bfd->fileflags = fg->fileflags;
	bfd->globalf = fg->globalf;
	BLI_strncpy(bfd->filename, fg->filename, sizeof(bfd->filename));
	
	/* error in 2.65 and older: main->name was not set if you save from startup (not after loading file) */
	if (bfd->filename[0] == 0) {
		if (fd->fileversion < 265 || (fd->fileversion == 265 && fg->subversion < 1))
			if ((G.fileflags & G_FILE_RECOVER)==0)
				BLI_strncpy(bfd->filename, bfd->main->name, sizeof(bfd->filename));
		
		/* early 2.50 version patch - filename not in FileGlobal struct at all */
		if (fd->fileversion <= 250)
			BLI_strncpy(bfd->filename, bfd->main->name, sizeof(bfd->filename));
	}
	
	if (G.fileflags & G_FILE_RECOVER)
		BLI_strncpy(fd->relabase, fg->filename, sizeof(fd->relabase));
	
	bfd->curscreen = fg->curscreen;
	bfd->curscene = fg->curscene;
	
	MEM_freeN(fg);
	
	fd->globalf = bfd->globalf;
	fd->fileflags = bfd->fileflags;
	
	return blo_nextbhead(fd, bhead);
}

/* note, this has to be kept for reading older files... */
static void link_global(FileData *fd, BlendFileData *bfd)
{
	bfd->curscreen = newlibadr(fd, NULL, bfd->curscreen);
	bfd->curscene = newlibadr(fd, NULL, bfd->curscene);
	// this happens in files older than 2.35
	if (bfd->curscene == NULL) {
		if (bfd->curscreen) bfd->curscene = bfd->curscreen->scene;
	}
}

static void convert_tface_mt(FileData *fd, Main *main)
{
	Main *gmain;
	
	/* this is a delayed do_version (so it can create new materials) */
	if (main->versionfile < 259 || (main->versionfile == 259 && main->subversionfile < 3)) {
		//XXX hack, material.c uses G.main all over the place, instead of main
		// temporarily set G.main to the current main
		gmain = G.main;
		G.main = main;
		
		if (!(do_version_tface(main))) {
			BKE_report(fd->reports, RPT_WARNING, "Texface conversion problem (see error in console)");
		}
		
		//XXX hack, material.c uses G.main allover the place, instead of main
		G.main = gmain;
	}
}

/* initialize userdef with non-UI dependency stuff */
/* other initializers (such as theme color defaults) go to resources.c */
static void do_versions_userdef(FileData *fd, BlendFileData *bfd)
{
	Main *bmain = bfd->main;
	UserDef *user = bfd->user;
	
	if (user == NULL) return;
	
	if (MAIN_VERSION_OLDER(bmain, 266, 4)) {
		bTheme *btheme;
		
		/* themes for Node and Sequence editor were not using grid color, but back. we copy this over then */
		for (btheme = user->themes.first; btheme; btheme = btheme->next) {
			copy_v4_v4_char(btheme->tnode.grid, btheme->tnode.back);
			copy_v4_v4_char(btheme->tseq.grid, btheme->tseq.back);
		}
	}

	if (!DNA_struct_elem_find(fd->filesdna, "UserDef", "WalkNavigation", "walk_navigation")) {
		user->walk_navigation.mouse_speed = 1.0f;
		user->walk_navigation.walk_speed = 2.5f;       /* m/s */
		user->walk_navigation.walk_speed_factor = 5.0f;
		user->walk_navigation.view_height =  1.6f;   /* m */
		user->walk_navigation.jump_height = 0.4f;      /* m */
		user->walk_navigation.teleport_time = 0.2f; /* s */
	}
}

static void do_versions(FileData *fd, Library *lib, Main *main)
{
	/* WATCH IT!!!: pointers from libdata have not been converted */
	
	if (G.debug & G_DEBUG) {
		char build_commit_datetime[32];
		time_t temp_time = main->build_commit_timestamp;
		struct tm *tm = (temp_time) ? gmtime(&temp_time) : NULL;
		if (LIKELY(tm)) {
			strftime(build_commit_datetime, sizeof(build_commit_datetime), "%Y-%m-%d %H:%M", tm);
		}
		else {
			BLI_strncpy(build_commit_datetime, "unknown", sizeof(build_commit_datetime));
		}

		printf("read file %s\n  Version %d sub %d date %s hash %s\n",
		       fd->relabase, main->versionfile, main->subversionfile,
		       build_commit_datetime, main->build_hash);
	}
	
	blo_do_versions_pre250(fd, lib, main);
	blo_do_versions_250(fd, lib, main);
	blo_do_versions_260(fd, lib, main);
	blo_do_versions_270(fd, lib, main);

	/* WATCH IT!!!: pointers from libdata have not been converted yet here! */
	/* WATCH IT 2!: Userdef struct init see do_versions_userdef() above! */

	/* don't forget to set version number in BKE_blender_version.h! */
}

static void do_versions_after_linking(Main *main)
{
	UNUSED_VARS(main);
//	printf("%s for %s (%s), %d.%d\n", __func__, main->curlib ? main->curlib->name : main->name,
//	       main->curlib ? "LIB" : "MAIN", main->versionfile, main->subversionfile);
}

static void lib_link_all(FileData *fd, Main *main)
{
	oldnewmap_sort(fd);
	
	/* No load UI for undo memfiles */
	if (fd->memfile == NULL) {
		lib_link_windowmanager(fd, main);
	}
	/* DO NOT skip screens here, 3Dview may contains pointers to other ID data (like bgpic)! See T41411. */
	lib_link_screen(fd, main);
	lib_link_scene(fd, main);
	lib_link_object(fd, main);
	lib_link_curve(fd, main);
	lib_link_mball(fd, main);
	lib_link_material(fd, main);
	lib_link_texture(fd, main);
	lib_link_image(fd, main);
	lib_link_ipo(fd, main);		// XXX deprecated... still needs to be maintained for version patches still
	lib_link_key(fd, main);
	lib_link_world(fd, main);
	lib_link_lamp(fd, main);
	lib_link_latt(fd, main);
	lib_link_text(fd, main);
	lib_link_camera(fd, main);
	lib_link_speaker(fd, main);
	lib_link_sound(fd, main);
	lib_link_group(fd, main);
	lib_link_armature(fd, main);
	lib_link_action(fd, main);
	lib_link_vfont(fd, main);
	lib_link_nodetree(fd, main);	/* has to be done after scene/materials, this will verify group nodes */
	lib_link_brush(fd, main);
	lib_link_palette(fd, main);
	lib_link_paint_curve(fd, main);
	lib_link_particlesettings(fd, main);
	lib_link_movieclip(fd, main);
	lib_link_mask(fd, main);
	lib_link_linestyle(fd, main);
	lib_link_gpencil(fd, main);
	lib_link_cachefiles(fd, main);

	lib_link_mesh(fd, main);		/* as last: tpage images with users at zero */
	
	lib_link_library(fd, main);		/* only init users */
}

static void direct_link_keymapitem(FileData *fd, wmKeyMapItem *kmi)
{
	kmi->properties = newdataadr(fd, kmi->properties);
	IDP_DirectLinkGroup_OrFree(&kmi->properties, (fd->flags & FD_FLAGS_SWITCH_ENDIAN), fd);
	kmi->ptr = NULL;
	kmi->flag &= ~KMI_UPDATE;
}

static BHead *read_userdef(BlendFileData *bfd, FileData *fd, BHead *bhead)
{
	UserDef *user;
	wmKeyMap *keymap;
	wmKeyMapItem *kmi;
	wmKeyMapDiffItem *kmdi;
	bAddon *addon;
	
	bfd->user = user= read_struct(fd, bhead, "user def");
	
	/* User struct has separate do-version handling */
	user->versionfile = bfd->main->versionfile;
	user->subversionfile = bfd->main->subversionfile;
	
	/* read all data into fd->datamap */
	bhead = read_data_into_oldnewmap(fd, bhead, "user def");
	
	if (user->keymaps.first) {
		/* backwards compatibility */
		user->user_keymaps= user->keymaps;
		user->keymaps.first= user->keymaps.last= NULL;
	}
	
	link_list(fd, &user->themes);
	link_list(fd, &user->user_keymaps);
	link_list(fd, &user->addons);
	link_list(fd, &user->autoexec_paths);

	for (keymap=user->user_keymaps.first; keymap; keymap=keymap->next) {
		keymap->modal_items= NULL;
		keymap->poll = NULL;
		keymap->flag &= ~KEYMAP_UPDATE;
		
		link_list(fd, &keymap->diff_items);
		link_list(fd, &keymap->items);
		
		for (kmdi=keymap->diff_items.first; kmdi; kmdi=kmdi->next) {
			kmdi->remove_item= newdataadr(fd, kmdi->remove_item);
			kmdi->add_item= newdataadr(fd, kmdi->add_item);
			
			if (kmdi->remove_item)
				direct_link_keymapitem(fd, kmdi->remove_item);
			if (kmdi->add_item)
				direct_link_keymapitem(fd, kmdi->add_item);
		}
		
		for (kmi=keymap->items.first; kmi; kmi=kmi->next)
			direct_link_keymapitem(fd, kmi);
	}

	for (addon = user->addons.first; addon; addon = addon->next) {
		addon->prop = newdataadr(fd, addon->prop);
		IDP_DirectLinkGroup_OrFree(&addon->prop, (fd->flags & FD_FLAGS_SWITCH_ENDIAN), fd);
	}

	// XXX
	user->uifonts.first = user->uifonts.last= NULL;
	
	link_list(fd, &user->uistyles);
	
	/* free fd->datamap again */
	oldnewmap_free_unused(fd->datamap);
	oldnewmap_clear(fd->datamap);
	
	return bhead;
}

BlendFileData *blo_read_file_internal(FileData *fd, const char *filepath)
{
	BHead *bhead = blo_firstbhead(fd);
	BlendFileData *bfd;
	ListBase mainlist = {NULL, NULL};
	
	bfd = MEM_callocN(sizeof(BlendFileData), "blendfiledata");
	bfd->main = BKE_main_new();
	BLI_addtail(&mainlist, bfd->main);
	fd->mainlist = &mainlist;
	
	bfd->main->versionfile = fd->fileversion;
	
	bfd->type = BLENFILETYPE_BLEND;
	BLI_strncpy(bfd->main->name, filepath, sizeof(bfd->main->name));

	if (G.background) {
		/* We only read & store .blend thumbnail in background mode
		 * (because we cannot re-generate it, no OpenGL available).
		 */
		const int *data = read_file_thumbnail(fd);

		if (data) {
			const size_t sz = BLEN_THUMB_MEMSIZE(data[0], data[1]);
			bfd->main->blen_thumb = MEM_mallocN(sz, __func__);

			BLI_assert((sz - sizeof(*bfd->main->blen_thumb)) ==
			           (BLEN_THUMB_MEMSIZE_FILE(data[0], data[1]) - (sizeof(*data) * 2)));
			bfd->main->blen_thumb->width = data[0];
			bfd->main->blen_thumb->height = data[1];
			memcpy(bfd->main->blen_thumb->rect, &data[2], sz - sizeof(*bfd->main->blen_thumb));
		}
	}

	while (bhead) {
		switch (bhead->code) {
		case DATA:
		case DNA1:
		case TEST: /* used as preview since 2.5x */
		case REND:
			bhead = blo_nextbhead(fd, bhead);
			break;
		case GLOB:
			bhead = read_global(bfd, fd, bhead);
			break;
		case USER:
			bhead = read_userdef(bfd, fd, bhead);
			break;
		case ENDB:
			bhead = NULL;
			break;
		
		case ID_ID:
			/* Always adds to the most recently loaded ID_LI block, see direct_link_library.
			 * This is part of the file format definition. */
			bhead = read_libblock(fd, mainlist.last, bhead, LIB_TAG_READ | LIB_TAG_EXTERN, NULL);
			break;
			
			/* in 2.50+ files, the file identifier for screens is patched, forward compatibility */
		case ID_SCRN:
			bhead->code = ID_SCR;
			/* deliberate pass on to default */
		default:
			bhead = read_libblock(fd, bfd->main, bhead, LIB_TAG_LOCAL, NULL);
		}
	}
	
	/* do before read_libraries, but skip undo case */
	if (fd->memfile == NULL) {
		do_versions(fd, NULL, bfd->main);
		do_versions_userdef(fd, bfd);
	}
	
	read_libraries(fd, &mainlist);
	
	blo_join_main(&mainlist);
	
	lib_link_all(fd, bfd->main);

	/* Skip in undo case. */
	if (fd->memfile == NULL) {
		/* Yep, second splitting... but this is a very cheap operation, so no big deal. */
		blo_split_main(&mainlist, bfd->main);
		for (Main *mainvar = mainlist.first; mainvar; mainvar = mainvar->next) {
			BLI_assert(mainvar->versionfile != 0);
			do_versions_after_linking(mainvar);
		}
		blo_join_main(&mainlist);
	}

	BKE_main_id_tag_all(bfd->main, LIB_TAG_NEW, false);

	lib_verify_nodetree(bfd->main, true);
	fix_relpaths_library(fd->relabase, bfd->main); /* make all relative paths, relative to the open blend file */
	
	link_global(fd, bfd);	/* as last */
	
	fd->mainlist = NULL;  /* Safety, this is local variable, shall not be used afterward. */

	return bfd;
}

/* ************* APPEND LIBRARY ************** */

struct BHeadSort {
	BHead *bhead;
	const void *old;
};

static int verg_bheadsort(const void *v1, const void *v2)
{
	const struct BHeadSort *x1=v1, *x2=v2;
	
	if (x1->old > x2->old) return 1;
	else if (x1->old < x2->old) return -1;
	return 0;
}

static void sort_bhead_old_map(FileData *fd)
{
	BHead *bhead;
	struct BHeadSort *bhs;
	int tot = 0;
	
	for (bhead = blo_firstbhead(fd); bhead; bhead = blo_nextbhead(fd, bhead))
		tot++;
	
	fd->tot_bheadmap = tot;
	if (tot == 0) return;
	
	bhs = fd->bheadmap = MEM_mallocN(tot * sizeof(struct BHeadSort), "BHeadSort");
	
	for (bhead = blo_firstbhead(fd); bhead; bhead = blo_nextbhead(fd, bhead), bhs++) {
		bhs->bhead = bhead;
		bhs->old = bhead->old;
	}
	
	qsort(fd->bheadmap, tot, sizeof(struct BHeadSort), verg_bheadsort);
}

static BHead *find_previous_lib(FileData *fd, BHead *bhead)
{
	/* skip library datablocks in undo, see comment in read_libblock */
	if (fd->memfile)
		return NULL;

	for (; bhead; bhead = blo_prevbhead(fd, bhead)) {
		if (bhead->code == ID_LI)
			break;
	}

	return bhead;
}

static BHead *find_bhead(FileData *fd, void *old)
{
#if 0
	BHead *bhead;
#endif
	struct BHeadSort *bhs, bhs_s;
	
	if (!old)
		return NULL;

	if (fd->bheadmap == NULL)
		sort_bhead_old_map(fd);
	
	bhs_s.old = old;
	bhs = bsearch(&bhs_s, fd->bheadmap, fd->tot_bheadmap, sizeof(struct BHeadSort), verg_bheadsort);

	if (bhs)
		return bhs->bhead;
	
#if 0
	for (bhead = blo_firstbhead(fd); bhead; bhead= blo_nextbhead(fd, bhead)) {
		if (bhead->old == old)
			return bhead;
	}
#endif

	return NULL;
}

static BHead *find_bhead_from_code_name(FileData *fd, const short idcode, const char *name)
{
#ifdef USE_GHASH_BHEAD

	char idname_full[MAX_ID_NAME];

	*((short *)idname_full) = idcode;
	BLI_strncpy(idname_full + 2, name, sizeof(idname_full) - 2);

	return BLI_ghash_lookup(fd->bhead_idname_hash, idname_full);

#else
	BHead *bhead;

	for (bhead = blo_firstbhead(fd); bhead; bhead = blo_nextbhead(fd, bhead)) {
		if (bhead->code == idcode) {
			const char *idname_test = bhead_id_name(fd, bhead);
			if (STREQ(idname_test + 2, name)) {
				return bhead;
			}
		}
		else if (bhead->code == ENDB) {
			break;
		}
	}

	return NULL;
#endif
}

static BHead *find_bhead_from_idname(FileData *fd, const char *idname)
{
#ifdef USE_GHASH_BHEAD
	return BLI_ghash_lookup(fd->bhead_idname_hash, idname);
#else
	return find_bhead_from_code_name(fd, GS(idname), idname + 2);
#endif
}

static ID *is_yet_read(FileData *fd, Main *mainvar, BHead *bhead)
{
	const char *idname= bhead_id_name(fd, bhead);
	/* which_libbase can be NULL, intentionally not using idname+2 */
	return BLI_findstring(which_libbase(mainvar, GS(idname)), idname, offsetof(ID, name));
}

static void expand_doit_library(void *fdhandle, Main *mainvar, void *old)
{
	BHead *bhead;
	FileData *fd = fdhandle;
	ID *id;
	
	bhead = find_bhead(fd, old);
	if (bhead) {
		/* from another library? */
		if (bhead->code == ID_ID) {
			BHead *bheadlib= find_previous_lib(fd, bhead);
			
			if (bheadlib) {
				Library *lib = read_struct(fd, bheadlib, "Library");
				Main *ptr = blo_find_main(fd, lib->name, fd->relabase);
				
				if (ptr->curlib == NULL) {
					const char *idname= bhead_id_name(fd, bhead);
					
					blo_reportf_wrap(fd->reports, RPT_WARNING, TIP_("LIB: Data refers to main .blend file: '%s' from %s"),
					                 idname, mainvar->curlib->filepath);
					return;
				}
				else
					id = is_yet_read(fd, ptr, bhead);
				
				if (id == NULL) {
					read_libblock(fd, ptr, bhead, LIB_TAG_READ | LIB_TAG_INDIRECT, NULL);
					// commented because this can print way too much
					// if (G.debug & G_DEBUG) printf("expand_doit: other lib %s\n", lib->name);
					
					/* for outliner dependency only */
					ptr->curlib->parent = mainvar->curlib;
				}
				else {
					/* The line below was commented by Ton (I assume), when Hos did the merge from the orange branch. rev 6568
					 * This line is NEEDED, the case is that you have 3 blend files...
					 * user.blend, lib.blend and lib_indirect.blend - if user.blend already references a "tree" from
					 * lib_indirect.blend but lib.blend does too, linking in a Scene or Group from lib.blend can result in an
					 * empty without the dupli group referenced. Once you save and reload the group would appear. - Campbell */
					/* This crashes files, must look further into it */
					
					/* Update: the issue is that in file reading, the oldnewmap is OK, but for existing data, it has to be
					 * inserted in the map to be found! */
					
					/* Update: previously it was checking for id->tag & LIB_TAG_PRE_EXISTING, however that
					 * does not affect file reading. For file reading we may need to insert it into the libmap as well,
					 * because you might have two files indirectly linking the same datablock, and in that case
					 * we need this in the libmap for the fd of both those files.
					 *
					 * The crash that this check avoided earlier was because bhead->code wasn't properly passed in, making
					 * change_idid_adr not detect the mapping was for an ID_ID datablock. */
					oldnewmap_insert(fd->libmap, bhead->old, id, bhead->code);
					change_idid_adr_fd(fd, bhead->old, id);
					
					// commented because this can print way too much
					// if (G.debug & G_DEBUG) printf("expand_doit: already linked: %s lib: %s\n", id->name, lib->name);
				}
				
				MEM_freeN(lib);
			}
		}
		else {
			id = is_yet_read(fd, mainvar, bhead);
			if (id == NULL) {
				read_libblock(fd, mainvar, bhead, LIB_TAG_TESTIND, NULL);
			}
			else {
				/* this is actually only needed on UI call? when ID was already read before, and another append
				 * happens which invokes same ID... in that case the lookup table needs this entry */
				oldnewmap_insert(fd->libmap, bhead->old, id, bhead->code);
				// commented because this can print way too much
				// if (G.debug & G_DEBUG) printf("expand: already read %s\n", id->name);
			}
		}
	}
}

static BLOExpandDoitCallback expand_doit;

// XXX deprecated - old animation system
static void expand_ipo(FileData *fd, Main *mainvar, Ipo *ipo)
{
	IpoCurve *icu;
	for (icu = ipo->curve.first; icu; icu = icu->next) {
		if (icu->driver)
			expand_doit(fd, mainvar, icu->driver->ob);
	}
}

// XXX deprecated - old animation system
static void expand_constraint_channels(FileData *fd, Main *mainvar, ListBase *chanbase)
{
	bConstraintChannel *chan;
	for (chan = chanbase->first; chan; chan = chan->next) {
		expand_doit(fd, mainvar, chan->ipo);
	}
}

static void expand_fmodifiers(FileData *fd, Main *mainvar, ListBase *list)
{
	FModifier *fcm;
	
	for (fcm = list->first; fcm; fcm = fcm->next) {
		/* library data for specific F-Modifier types */
		switch (fcm->type) {
			case FMODIFIER_TYPE_PYTHON:
			{
				FMod_Python *data = (FMod_Python *)fcm->data;
				
				expand_doit(fd, mainvar, data->script);

				break;
			}
		}
	}
}

static void expand_fcurves(FileData *fd, Main *mainvar, ListBase *list)
{
	FCurve *fcu;
	
	for (fcu = list->first; fcu; fcu = fcu->next) {
		/* Driver targets if there is a driver */
		if (fcu->driver) {
			ChannelDriver *driver = fcu->driver;
			DriverVar *dvar;
			
			for (dvar = driver->variables.first; dvar; dvar = dvar->next) {
				DRIVER_TARGETS_LOOPER(dvar) 
				{
					// TODO: only expand those that are going to get used?
					expand_doit(fd, mainvar, dtar->id);
				}
				DRIVER_TARGETS_LOOPER_END
			}
		}
		
		/* F-Curve Modifiers */
		expand_fmodifiers(fd, mainvar, &fcu->modifiers);
	}
}

static void expand_action(FileData *fd, Main *mainvar, bAction *act)
{
	bActionChannel *chan;
	
	// XXX deprecated - old animation system --------------
	for (chan=act->chanbase.first; chan; chan=chan->next) {
		expand_doit(fd, mainvar, chan->ipo);
		expand_constraint_channels(fd, mainvar, &chan->constraintChannels);
	}
	// ---------------------------------------------------
	
	/* F-Curves in Action */
	expand_fcurves(fd, mainvar, &act->curves);

	for (TimeMarker *marker = act->markers.first; marker; marker = marker->next) {
		if (marker->camera) {
			expand_doit(fd, mainvar, marker->camera);
		}
	}
}

static void expand_keyingsets(FileData *fd, Main *mainvar, ListBase *list)
{
	KeyingSet *ks;
	KS_Path *ksp;
	
	/* expand the ID-pointers in KeyingSets's paths */
	for (ks = list->first; ks; ks = ks->next) {
		for (ksp = ks->paths.first; ksp; ksp = ksp->next) {
			expand_doit(fd, mainvar, ksp->id);
		}
	}
}

static void expand_animdata_nlastrips(FileData *fd, Main *mainvar, ListBase *list)
{
	NlaStrip *strip;
	
	for (strip= list->first; strip; strip= strip->next) {
		/* check child strips */
		expand_animdata_nlastrips(fd, mainvar, &strip->strips);
		
		/* check F-Curves */
		expand_fcurves(fd, mainvar, &strip->fcurves);
		
		/* check F-Modifiers */
		expand_fmodifiers(fd, mainvar, &strip->modifiers);
		
		/* relink referenced action */
		expand_doit(fd, mainvar, strip->act);
	}
}

static void expand_animdata(FileData *fd, Main *mainvar, AnimData *adt)
{
	NlaTrack *nlt;
	
	/* own action */
	expand_doit(fd, mainvar, adt->action);
	expand_doit(fd, mainvar, adt->tmpact);
	
	/* drivers - assume that these F-Curves have driver data to be in this list... */
	expand_fcurves(fd, mainvar, &adt->drivers);
	
	/* nla-data - referenced actions */
	for (nlt = adt->nla_tracks.first; nlt; nlt = nlt->next) 
		expand_animdata_nlastrips(fd, mainvar, &nlt->strips);
}	

static void expand_particlesettings(FileData *fd, Main *mainvar, ParticleSettings *part)
{
	int a;
	
	expand_doit(fd, mainvar, part->dup_ob);
	expand_doit(fd, mainvar, part->dup_group);
	expand_doit(fd, mainvar, part->eff_group);
	expand_doit(fd, mainvar, part->bb_ob);
	expand_doit(fd, mainvar, part->collision_group);
	
	if (part->adt)
		expand_animdata(fd, mainvar, part->adt);
	
	for (a = 0; a < MAX_MTEX; a++) {
		if (part->mtex[a]) {
			expand_doit(fd, mainvar, part->mtex[a]->tex);
			expand_doit(fd, mainvar, part->mtex[a]->object);
		}
	}

	if (part->effector_weights) {
		expand_doit(fd, mainvar, part->effector_weights->group);
	}

	if (part->pd) {
		expand_doit(fd, mainvar, part->pd->tex);
		expand_doit(fd, mainvar, part->pd->f_source);
	}
	if (part->pd2) {
		expand_doit(fd, mainvar, part->pd2->tex);
		expand_doit(fd, mainvar, part->pd2->f_source);
	}

	if (part->boids) {
		BoidState *state;
		BoidRule *rule;

		for (state = part->boids->states.first; state; state = state->next) {
			for (rule = state->rules.first; rule; rule = rule->next) {
				if (rule->type == eBoidRuleType_Avoid) {
					BoidRuleGoalAvoid *gabr = (BoidRuleGoalAvoid *)rule;
					expand_doit(fd, mainvar, gabr->ob);
				}
				else if (rule->type == eBoidRuleType_FollowLeader) {
					BoidRuleFollowLeader *flbr = (BoidRuleFollowLeader *)rule;
					expand_doit(fd, mainvar, flbr->ob);
				}
			}
		}
	}
}

static void expand_group(FileData *fd, Main *mainvar, Group *group)
{
	GroupObject *go;
	
	for (go = group->gobject.first; go; go = go->next) {
		expand_doit(fd, mainvar, go->ob);
	}
}

static void expand_key(FileData *fd, Main *mainvar, Key *key)
{
	expand_doit(fd, mainvar, key->ipo); // XXX deprecated - old animation system
	
	if (key->adt)
		expand_animdata(fd, mainvar, key->adt);
}

static void expand_nodetree(FileData *fd, Main *mainvar, bNodeTree *ntree)
{
	bNode *node;
	
	if (ntree->adt)
		expand_animdata(fd, mainvar, ntree->adt);
		
	if (ntree->gpd)
		expand_doit(fd, mainvar, ntree->gpd);
	
	for (node = ntree->nodes.first; node; node = node->next) {
		if (node->id && node->type != CMP_NODE_R_LAYERS)
			expand_doit(fd, mainvar, node->id);
	}

}

static void expand_texture(FileData *fd, Main *mainvar, Tex *tex)
{
	expand_doit(fd, mainvar, tex->ima);
	expand_doit(fd, mainvar, tex->ipo); // XXX deprecated - old animation system
	
	if (tex->adt)
		expand_animdata(fd, mainvar, tex->adt);
	
	if (tex->nodetree)
		expand_nodetree(fd, mainvar, tex->nodetree);
}

static void expand_brush(FileData *fd, Main *mainvar, Brush *brush)
{
	expand_doit(fd, mainvar, brush->mtex.tex);
	expand_doit(fd, mainvar, brush->mask_mtex.tex);
	expand_doit(fd, mainvar, brush->clone.image);
	expand_doit(fd, mainvar, brush->paint_curve);
}

static void expand_material(FileData *fd, Main *mainvar, Material *ma)
{
	int a;
	
	for (a = 0; a < MAX_MTEX; a++) {
		if (ma->mtex[a]) {
			expand_doit(fd, mainvar, ma->mtex[a]->tex);
			expand_doit(fd, mainvar, ma->mtex[a]->object);
		}
	}
	
	expand_doit(fd, mainvar, ma->ipo); // XXX deprecated - old animation system
	
	if (ma->adt)
		expand_animdata(fd, mainvar, ma->adt);
	
	if (ma->nodetree)
		expand_nodetree(fd, mainvar, ma->nodetree);
	
	if (ma->group)
		expand_doit(fd, mainvar, ma->group);
}

static void expand_lamp(FileData *fd, Main *mainvar, Lamp *la)
{
	int a;
	
	for (a = 0; a < MAX_MTEX; a++) {
		if (la->mtex[a]) {
			expand_doit(fd, mainvar, la->mtex[a]->tex);
			expand_doit(fd, mainvar, la->mtex[a]->object);
		}
	}
	
	expand_doit(fd, mainvar, la->ipo); // XXX deprecated - old animation system
	
	if (la->adt)
		expand_animdata(fd, mainvar, la->adt);
	
	if (la->nodetree)
		expand_nodetree(fd, mainvar, la->nodetree);
}

static void expand_lattice(FileData *fd, Main *mainvar, Lattice *lt)
{
	expand_doit(fd, mainvar, lt->ipo); // XXX deprecated - old animation system
	expand_doit(fd, mainvar, lt->key);
	
	if (lt->adt)
		expand_animdata(fd, mainvar, lt->adt);
}


static void expand_world(FileData *fd, Main *mainvar, World *wrld)
{
	int a;
	
	for (a = 0; a < MAX_MTEX; a++) {
		if (wrld->mtex[a]) {
			expand_doit(fd, mainvar, wrld->mtex[a]->tex);
			expand_doit(fd, mainvar, wrld->mtex[a]->object);
		}
	}
	
	expand_doit(fd, mainvar, wrld->ipo); // XXX deprecated - old animation system
	
	if (wrld->adt)
		expand_animdata(fd, mainvar, wrld->adt);
	
	if (wrld->nodetree)
		expand_nodetree(fd, mainvar, wrld->nodetree);
}


static void expand_mball(FileData *fd, Main *mainvar, MetaBall *mb)
{
	int a;
	
	for (a = 0; a < mb->totcol; a++) {
		expand_doit(fd, mainvar, mb->mat[a]);
	}
	
	if (mb->adt)
		expand_animdata(fd, mainvar, mb->adt);
}

static void expand_curve(FileData *fd, Main *mainvar, Curve *cu)
{
	int a;
	
	for (a = 0; a < cu->totcol; a++) {
		expand_doit(fd, mainvar, cu->mat[a]);
	}
	
	expand_doit(fd, mainvar, cu->vfont);
	expand_doit(fd, mainvar, cu->vfontb);
	expand_doit(fd, mainvar, cu->vfonti);
	expand_doit(fd, mainvar, cu->vfontbi);
	expand_doit(fd, mainvar, cu->key);
	expand_doit(fd, mainvar, cu->ipo); // XXX deprecated - old animation system
	expand_doit(fd, mainvar, cu->bevobj);
	expand_doit(fd, mainvar, cu->taperobj);
	expand_doit(fd, mainvar, cu->textoncurve);
	
	if (cu->adt)
		expand_animdata(fd, mainvar, cu->adt);
}

static void expand_mesh(FileData *fd, Main *mainvar, Mesh *me)
{
	CustomDataLayer *layer;
	TFace *tf;
	int a, i;
	
	if (me->adt)
		expand_animdata(fd, mainvar, me->adt);
		
	for (a = 0; a < me->totcol; a++) {
		expand_doit(fd, mainvar, me->mat[a]);
	}
	
	expand_doit(fd, mainvar, me->key);
	expand_doit(fd, mainvar, me->texcomesh);
	
	if (me->tface) {
		tf = me->tface;
		for (i=0; i<me->totface; i++, tf++) {
			if (tf->tpage)
				expand_doit(fd, mainvar, tf->tpage);
		}
	}

	if (me->mface && !me->mpoly) {
		MTFace *mtf;

		for (a = 0; a < me->fdata.totlayer; a++) {
			layer = &me->fdata.layers[a];

			if (layer->type == CD_MTFACE) {
				mtf = (MTFace *) layer->data;
				for (i = 0; i < me->totface; i++, mtf++) {
					if (mtf->tpage)
						expand_doit(fd, mainvar, mtf->tpage);
				}
			}
		}
	}
	else {
		MTexPoly *mtp;

		for (a = 0; a < me->pdata.totlayer; a++) {
			layer = &me->pdata.layers[a];

			if (layer->type == CD_MTEXPOLY) {
				mtp = (MTexPoly *) layer->data;

				for (i = 0; i < me->totpoly; i++, mtp++) {
					if (mtp->tpage)
						expand_doit(fd, mainvar, mtp->tpage);
				}
			}
		}
	}
}

/* temp struct used to transport needed info to expand_constraint_cb() */
typedef struct tConstraintExpandData {
	FileData *fd;
	Main *mainvar;
} tConstraintExpandData;
/* callback function used to expand constraint ID-links */
static void expand_constraint_cb(bConstraint *UNUSED(con), ID **idpoin, bool UNUSED(is_reference), void *userdata)
{
	tConstraintExpandData *ced = (tConstraintExpandData *)userdata;
	expand_doit(ced->fd, ced->mainvar, *idpoin);
}

static void expand_constraints(FileData *fd, Main *mainvar, ListBase *lb)
{
	tConstraintExpandData ced;
	bConstraint *curcon;
	
	/* relink all ID-blocks used by the constraints */
	ced.fd = fd;
	ced.mainvar = mainvar;
	
	BKE_constraints_id_loop(lb, expand_constraint_cb, &ced);
	
	/* deprecated manual expansion stuff */
	for (curcon = lb->first; curcon; curcon = curcon->next) {
		if (curcon->ipo)
			expand_doit(fd, mainvar, curcon->ipo); // XXX deprecated - old animation system
	}
}

#if 0 /* Disabled as it doesn't actually do anything except recurse... */
static void expand_bones(FileData *fd, Main *mainvar, Bone *bone)
{
	Bone *curBone;
	
	for (curBone = bone->childbase.first; curBone; curBone=curBone->next) {
		expand_bones(fd, mainvar, curBone);
	}
}
#endif

static void expand_pose(FileData *fd, Main *mainvar, bPose *pose)
{
	bPoseChannel *chan;
	
	if (!pose)
		return;
	
	for (chan = pose->chanbase.first; chan; chan = chan->next) {
		expand_constraints(fd, mainvar, &chan->constraints);
		expand_doit(fd, mainvar, chan->custom);
	}
}

static void expand_armature(FileData *fd, Main *mainvar, bArmature *arm)
{	
	if (arm->adt)
		expand_animdata(fd, mainvar, arm->adt);
	
#if 0 /* Disabled as this currently only recurses down the chain doing nothing */
	{
		Bone *curBone;
		
		for (curBone = arm->bonebase.first; curBone; curBone=curBone->next) {
			expand_bones(fd, mainvar, curBone);
		}
	}
#endif
}

static void expand_object_expandModifiers(
        void *userData, Object *UNUSED(ob), ID **idpoin, int UNUSED(cd_flag))
{
	struct { FileData *fd; Main *mainvar; } *data= userData;
	
	FileData *fd = data->fd;
	Main *mainvar = data->mainvar;
	
	expand_doit(fd, mainvar, *idpoin);
}

static void expand_object(FileData *fd, Main *mainvar, Object *ob)
{
	ParticleSystem *psys;
	bSensor *sens;
	bController *cont;
	bActuator *act;
	bActionStrip *strip;
	PartEff *paf;
	int a;
	
	expand_doit(fd, mainvar, ob->data);
	
	/* expand_object_expandModifier() */
	if (ob->modifiers.first) {
		struct { FileData *fd; Main *mainvar; } data;
		data.fd = fd;
		data.mainvar = mainvar;
		
		modifiers_foreachIDLink(ob, expand_object_expandModifiers, (void *)&data);
	}
	
	expand_pose(fd, mainvar, ob->pose);
	expand_doit(fd, mainvar, ob->poselib);
	expand_constraints(fd, mainvar, &ob->constraints);
	
	expand_doit(fd, mainvar, ob->gpd);
	
// XXX deprecated - old animation system (for version patching only)
	expand_doit(fd, mainvar, ob->ipo);
	expand_doit(fd, mainvar, ob->action);
	
	expand_constraint_channels(fd, mainvar, &ob->constraintChannels);
	
	for (strip=ob->nlastrips.first; strip; strip=strip->next) {
		expand_doit(fd, mainvar, strip->object);
		expand_doit(fd, mainvar, strip->act);
		expand_doit(fd, mainvar, strip->ipo);
	}
// XXX deprecated - old animation system (for version patching only)
	
	if (ob->adt)
		expand_animdata(fd, mainvar, ob->adt);
	
	for (a = 0; a < ob->totcol; a++) {
		expand_doit(fd, mainvar, ob->mat[a]);
	}
	
	paf = blo_do_version_give_parteff_245(ob);
	if (paf && paf->group) 
		expand_doit(fd, mainvar, paf->group);
	
	if (ob->dup_group)
		expand_doit(fd, mainvar, ob->dup_group);
	
	if (ob->proxy)
		expand_doit(fd, mainvar, ob->proxy);
	if (ob->proxy_group)
		expand_doit(fd, mainvar, ob->proxy_group);
	
	for (psys = ob->particlesystem.first; psys; psys = psys->next)
		expand_doit(fd, mainvar, psys->part);

	for (sens = ob->sensors.first; sens; sens = sens->next) {
		if (sens->type == SENS_MESSAGE) {
			bMessageSensor *ms = sens->data;
			expand_doit(fd, mainvar, ms->fromObject);
		}
	}
	
	for (cont = ob->controllers.first; cont; cont = cont->next) {
		if (cont->type == CONT_PYTHON) {
			bPythonCont *pc = cont->data;
			expand_doit(fd, mainvar, pc->text);
		}
	}
	
	for (act = ob->actuators.first; act; act = act->next) {
		if (act->type == ACT_SOUND) {
			bSoundActuator *sa = act->data;
			expand_doit(fd, mainvar, sa->sound);
		}
		else if (act->type == ACT_CAMERA) {
			bCameraActuator *ca = act->data;
			expand_doit(fd, mainvar, ca->ob);
		}
		else if (act->type == ACT_EDIT_OBJECT) {
			bEditObjectActuator *eoa = act->data;
			if (eoa) {
				expand_doit(fd, mainvar, eoa->ob);
				expand_doit(fd, mainvar, eoa->me);
			}
		}
		else if (act->type == ACT_OBJECT) {
			bObjectActuator *oa = act->data;
			expand_doit(fd, mainvar, oa->reference);
		}
		else if (act->type == ACT_ADD_OBJECT) {
			bAddObjectActuator *aoa = act->data;
			expand_doit(fd, mainvar, aoa->ob);
		}
		else if (act->type == ACT_SCENE) {
			bSceneActuator *sa = act->data;
			expand_doit(fd, mainvar, sa->camera);
			expand_doit(fd, mainvar, sa->scene);
		}
		else if (act->type == ACT_2DFILTER) {
			bTwoDFilterActuator *tdfa = act->data;
			expand_doit(fd, mainvar, tdfa->text);
		}
		else if (act->type == ACT_ACTION) {
			bActionActuator *aa = act->data;
			expand_doit(fd, mainvar, aa->act);
		}
		else if (act->type == ACT_SHAPEACTION) {
			bActionActuator *aa = act->data;
			expand_doit(fd, mainvar, aa->act);
		}
		else if (act->type == ACT_PROPERTY) {
			bPropertyActuator *pa = act->data;
			expand_doit(fd, mainvar, pa->ob);
		}
		else if (act->type == ACT_MESSAGE) {
			bMessageActuator *ma = act->data;
			expand_doit(fd, mainvar, ma->toObject);
		}
		else if (act->type==ACT_PARENT) {
			bParentActuator *pa = act->data;
			expand_doit(fd, mainvar, pa->ob);
		}
		else if (act->type == ACT_ARMATURE) {
			bArmatureActuator *arma = act->data;
			expand_doit(fd, mainvar, arma->target);
		}
		else if (act->type == ACT_STEERING) {
			bSteeringActuator *sta = act->data;
			expand_doit(fd, mainvar, sta->target);
			expand_doit(fd, mainvar, sta->navmesh);
		}
	}
	
	if (ob->pd) {
		expand_doit(fd, mainvar, ob->pd->tex);
		expand_doit(fd, mainvar, ob->pd->f_source);
	}

	if (ob->soft) {
		expand_doit(fd, mainvar, ob->soft->collision_group);

		if (ob->soft->effector_weights) {
			expand_doit(fd, mainvar, ob->soft->effector_weights->group);
		}
	}

	if (ob->rigidbody_constraint) {
		expand_doit(fd, mainvar, ob->rigidbody_constraint->ob1);
		expand_doit(fd, mainvar, ob->rigidbody_constraint->ob2);
	}

	if (ob->currentlod) {
		LodLevel *level;
		for (level = ob->lodlevels.first; level; level = level->next) {
			expand_doit(fd, mainvar, level->source);
		}
	}
}

static void expand_scene(FileData *fd, Main *mainvar, Scene *sce)
{
	Base *base;
	SceneRenderLayer *srl;
	FreestyleModuleConfig *module;
	FreestyleLineSet *lineset;
	
	for (base = sce->base.first; base; base = base->next) {
		expand_doit(fd, mainvar, base->object);
	}
	expand_doit(fd, mainvar, sce->camera);
	expand_doit(fd, mainvar, sce->world);
	
	if (sce->adt)
		expand_animdata(fd, mainvar, sce->adt);
	expand_keyingsets(fd, mainvar, &sce->keyingsets);
	
	if (sce->set)
		expand_doit(fd, mainvar, sce->set);
	
	if (sce->nodetree)
		expand_nodetree(fd, mainvar, sce->nodetree);
	
	for (srl = sce->r.layers.first; srl; srl = srl->next) {
		expand_doit(fd, mainvar, srl->mat_override);
		expand_doit(fd, mainvar, srl->light_override);
		for (module = srl->freestyleConfig.modules.first; module; module = module->next) {
			if (module->script)
				expand_doit(fd, mainvar, module->script);
		}
		for (lineset = srl->freestyleConfig.linesets.first; lineset; lineset = lineset->next) {
			if (lineset->group)
				expand_doit(fd, mainvar, lineset->group);
			expand_doit(fd, mainvar, lineset->linestyle);
		}
	}
	
	if (sce->r.dometext)
		expand_doit(fd, mainvar, sce->gm.dome.warptext);
	
	if (sce->gpd)
		expand_doit(fd, mainvar, sce->gpd);
		
	if (sce->ed) {
		Sequence *seq;
		
		SEQ_BEGIN (sce->ed, seq)
		{
			if (seq->scene) expand_doit(fd, mainvar, seq->scene);
			if (seq->scene_camera) expand_doit(fd, mainvar, seq->scene_camera);
			if (seq->clip) expand_doit(fd, mainvar, seq->clip);
			if (seq->mask) expand_doit(fd, mainvar, seq->mask);
			if (seq->sound) expand_doit(fd, mainvar, seq->sound);
		}
		SEQ_END
	}
	
	if (sce->rigidbody_world) {
		expand_doit(fd, mainvar, sce->rigidbody_world->group);
		expand_doit(fd, mainvar, sce->rigidbody_world->constraints);
	}

	for (TimeMarker *marker = sce->markers.first; marker; marker = marker->next) {
		if (marker->camera) {
			expand_doit(fd, mainvar, marker->camera);
		}
	}

	expand_doit(fd, mainvar, sce->clip);
}

static void expand_camera(FileData *fd, Main *mainvar, Camera *ca)
{
	expand_doit(fd, mainvar, ca->ipo); // XXX deprecated - old animation system
	
	if (ca->adt)
		expand_animdata(fd, mainvar, ca->adt);
}

static void expand_cachefile(FileData *fd, Main *mainvar, CacheFile *cache_file)
{
	if (cache_file->adt) {
		expand_animdata(fd, mainvar, cache_file->adt);
	}
}

static void expand_speaker(FileData *fd, Main *mainvar, Speaker *spk)
{
	expand_doit(fd, mainvar, spk->sound);

	if (spk->adt)
		expand_animdata(fd, mainvar, spk->adt);
}

static void expand_sound(FileData *fd, Main *mainvar, bSound *snd)
{
	expand_doit(fd, mainvar, snd->ipo); // XXX deprecated - old animation system
}

static void expand_movieclip(FileData *fd, Main *mainvar, MovieClip *clip)
{
	if (clip->adt)
		expand_animdata(fd, mainvar, clip->adt);
}

static void expand_mask_parent(FileData *fd, Main *mainvar, MaskParent *parent)
{
	if (parent->id) {
		expand_doit(fd, mainvar, parent->id);
	}
}

static void expand_mask(FileData *fd, Main *mainvar, Mask *mask)
{
	MaskLayer *mask_layer;

	if (mask->adt)
		expand_animdata(fd, mainvar, mask->adt);

	for (mask_layer = mask->masklayers.first; mask_layer; mask_layer = mask_layer->next) {
		MaskSpline *spline;

		for (spline = mask_layer->splines.first; spline; spline = spline->next) {
			int i;

			for (i = 0; i < spline->tot_point; i++) {
				MaskSplinePoint *point = &spline->points[i];

				expand_mask_parent(fd, mainvar, &point->parent);
			}

			expand_mask_parent(fd, mainvar, &spline->parent);
		}
	}
}

static void expand_linestyle(FileData *fd, Main *mainvar, FreestyleLineStyle *linestyle)
{
	int a;
	LineStyleModifier *m;

	for (a = 0; a < MAX_MTEX; a++) {
		if (linestyle->mtex[a]) {
			expand_doit(fd, mainvar, linestyle->mtex[a]->tex);
			expand_doit(fd, mainvar, linestyle->mtex[a]->object);
		}
	}
	if (linestyle->nodetree)
		expand_nodetree(fd, mainvar, linestyle->nodetree);

	if (linestyle->adt)
		expand_animdata(fd, mainvar, linestyle->adt);
	for (m = linestyle->color_modifiers.first; m; m = m->next) {
		if (m->type == LS_MODIFIER_DISTANCE_FROM_OBJECT)
			expand_doit(fd, mainvar, ((LineStyleColorModifier_DistanceFromObject *)m)->target);
	}
	for (m = linestyle->alpha_modifiers.first; m; m = m->next) {
		if (m->type == LS_MODIFIER_DISTANCE_FROM_OBJECT)
			expand_doit(fd, mainvar, ((LineStyleAlphaModifier_DistanceFromObject *)m)->target);
	}
	for (m = linestyle->thickness_modifiers.first; m; m = m->next) {
		if (m->type == LS_MODIFIER_DISTANCE_FROM_OBJECT)
			expand_doit(fd, mainvar, ((LineStyleThicknessModifier_DistanceFromObject *)m)->target);
	}
}

static void expand_gpencil(FileData *fd, Main *mainvar, bGPdata *gpd)
{
	if (gpd->adt)
		expand_animdata(fd, mainvar, gpd->adt);
}

/**
 * Set the callback func used over all ID data found by \a BLO_expand_main func.
 *
 * \param expand_doit_func Called for each ID block it finds.
 */
void BLO_main_expander(BLOExpandDoitCallback expand_doit_func)
{
	expand_doit = expand_doit_func;
}

/**
 * Loop over all ID data in Main to mark relations.
 * Set (id->tag & LIB_TAG_NEED_EXPAND) to mark expanding. Flags get cleared after expanding.
 *
 * \param fdhandle usually filedata, or own handle.
 * \param mainvar the Main database to expand.
 */
void BLO_expand_main(void *fdhandle, Main *mainvar)
{
	ListBase *lbarray[MAX_LIBARRAY];
	FileData *fd = fdhandle;
	ID *id;
	int a;
	bool do_it = true;
	
	while (do_it) {
		do_it = false;
		
		a = set_listbasepointers(mainvar, lbarray);
		while (a--) {
			id = lbarray[a]->first;
			while (id) {
				if (id->tag & LIB_TAG_NEED_EXPAND) {
					switch (GS(id->name)) {
					case ID_OB:
						expand_object(fd, mainvar, (Object *)id);
						break;
					case ID_ME:
						expand_mesh(fd, mainvar, (Mesh *)id);
						break;
					case ID_CU:
						expand_curve(fd, mainvar, (Curve *)id);
						break;
					case ID_MB:
						expand_mball(fd, mainvar, (MetaBall *)id);
						break;
					case ID_SCE:
						expand_scene(fd, mainvar, (Scene *)id);
						break;
					case ID_MA:
						expand_material(fd, mainvar, (Material *)id);
						break;
					case ID_TE:
						expand_texture(fd, mainvar, (Tex *)id);
						break;
					case ID_WO:
						expand_world(fd, mainvar, (World *)id);
						break;
					case ID_LT:
						expand_lattice(fd, mainvar, (Lattice *)id);
						break;
					case ID_LA:
						expand_lamp(fd, mainvar, (Lamp *)id);
						break;
					case ID_KE:
						expand_key(fd, mainvar, (Key *)id);
						break;
					case ID_CA:
						expand_camera(fd, mainvar, (Camera *)id);
						break;
					case ID_SPK:
						expand_speaker(fd, mainvar, (Speaker *)id);
						break;
					case ID_SO:
						expand_sound(fd, mainvar, (bSound *)id);
						break;
					case ID_AR:
						expand_armature(fd, mainvar, (bArmature *)id);
						break;
					case ID_AC:
						expand_action(fd, mainvar, (bAction *)id); // XXX deprecated - old animation system
						break;
					case ID_GR:
						expand_group(fd, mainvar, (Group *)id);
						break;
					case ID_NT:
						expand_nodetree(fd, mainvar, (bNodeTree *)id);
						break;
					case ID_BR:
						expand_brush(fd, mainvar, (Brush *)id);
						break;
					case ID_IP:
						expand_ipo(fd, mainvar, (Ipo *)id); // XXX deprecated - old animation system
						break;
					case ID_PA:
						expand_particlesettings(fd, mainvar, (ParticleSettings *)id);
						break;
					case ID_MC:
						expand_movieclip(fd, mainvar, (MovieClip *)id);
						break;
					case ID_MSK:
						expand_mask(fd, mainvar, (Mask *)id);
						break;
					case ID_LS:
						expand_linestyle(fd, mainvar, (FreestyleLineStyle *)id);
						break;
					case ID_GD:
						expand_gpencil(fd, mainvar, (bGPdata *)id);
						break;
					case ID_CF:
						expand_cachefile(fd, mainvar, (CacheFile *)id);
						break;
					}
					
					do_it = true;
					id->tag &= ~LIB_TAG_NEED_EXPAND;
					
				}
				id = id->next;
			}
		}
	}
}


/* ***************************** */
	
static bool object_in_any_scene(Main *mainvar, Object *ob)
{
	Scene *sce;
	
	for (sce = mainvar->scene.first; sce; sce = sce->id.next) {
		if (BKE_scene_base_find(sce, ob)) {
			return true;
		}
	}
	
	return false;
}

static void give_base_to_objects(Main *mainvar, Scene *scene, View3D *v3d, Library *lib, const short flag)
{
	Object *ob;
	Base *base;
	const unsigned int active_lay = (flag & FILE_ACTIVELAY) ? BKE_screen_view3d_layer_active(v3d, scene) : 0;
	const bool is_link = (flag & FILE_LINK) != 0;

	BLI_assert(scene);

	/* give all objects which are LIB_TAG_INDIRECT a base, or for a group when *lib has been set */
	for (ob = mainvar->object.first; ob; ob = ob->id.next) {
		if ((ob->id.tag & LIB_TAG_INDIRECT) && (ob->id.tag & LIB_TAG_PRE_EXISTING) == 0) {
			bool do_it = false;

			if (ob->id.us == 0) {
				do_it = true;
			}
			else if (!is_link && (ob->id.lib == lib) && (object_in_any_scene(mainvar, ob) == 0)) {
				/* When appending, make sure any indirectly loaded objects get a base, else they cant be accessed at all
				 * (see T27437). */
				do_it = true;
			}

			if (do_it) {
				base = MEM_callocN(sizeof(Base), __func__);
				BLI_addtail(&scene->base, base);

				if (active_lay) {
					ob->lay = active_lay;
				}
				if (flag & FILE_AUTOSELECT) {
					/* Note that link_object_postprocess() already checks for FILE_AUTOSELECT flag,
					 * but it will miss objects from non-instanciated groups... */
					ob->flag |= SELECT;
					/* do NOT make base active here! screws up GUI stuff, if you want it do it on src/ level */
				}

				base->object = ob;
				base->lay = ob->lay;
				base->flag = ob->flag;

				CLAMP_MIN(ob->id.us, 0);
				id_us_plus_no_lib((ID *)ob);

				ob->id.tag &= ~LIB_TAG_INDIRECT;
				ob->id.tag |= LIB_TAG_EXTERN;
			}
		}
	}
}

static void give_base_to_groups(
        Main *mainvar, Scene *scene, View3D *v3d, Library *UNUSED(lib), const short UNUSED(flag))
{
	Group *group;
	Base *base;
	Object *ob;
	const unsigned int active_lay = BKE_screen_view3d_layer_active(v3d, scene);

	/* give all objects which are tagged a base */
	for (group = mainvar->group.first; group; group = group->id.next) {
		if (group->id.tag & LIB_TAG_DOIT) {
			/* any indirect group should not have been tagged */
			BLI_assert((group->id.tag & LIB_TAG_INDIRECT) == 0);

			/* BKE_object_add(...) messes with the selection */
			ob = BKE_object_add_only_object(mainvar, OB_EMPTY, group->id.name + 2);
			ob->type = OB_EMPTY;
			ob->lay = active_lay;

			/* assign the base */
			base = BKE_scene_base_add(scene, ob);
			base->flag |= SELECT;
			base->object->flag = base->flag;
			DAG_id_tag_update(&ob->id, OB_RECALC_OB | OB_RECALC_DATA | OB_RECALC_TIME);
			scene->basact = base;

			/* assign the group */
			ob->dup_group = group;
			ob->transflag |= OB_DUPLIGROUP;
			copy_v3_v3(ob->loc, scene->cursor);
		}
	}
}

static ID *create_placeholder(Main *mainvar, const short idcode, const char *idname, const short tag)
{
	ListBase *lb = which_libbase(mainvar, idcode);
	ID *ph_id = BKE_libblock_alloc_notest(idcode);

	*((short *)ph_id->name) = idcode;
	BLI_strncpy(ph_id->name + 2, idname, sizeof(ph_id->name) - 2);
	BKE_libblock_init_empty(ph_id);
	ph_id->lib = mainvar->curlib;
	ph_id->tag = tag | LIB_TAG_MISSING;
	ph_id->us = ID_FAKE_USERS(ph_id);
	ph_id->icon_id = 0;

	BLI_addtail(lb, ph_id);
	id_sort_by_name(lb, ph_id);

	return ph_id;
}

/* returns true if the item was found
 * but it may already have already been appended/linked */
static ID *link_named_part(
        Main *mainl, FileData *fd, const short idcode, const char *name,
        const bool use_placeholders, const bool force_indirect)
{
	BHead *bhead = find_bhead_from_code_name(fd, idcode, name);
	ID *id;

	BLI_assert(BKE_idcode_is_linkable(idcode) && BKE_idcode_is_valid(idcode));

	if (bhead) {
		id = is_yet_read(fd, mainl, bhead);
		if (id == NULL) {
			/* not read yet */
			read_libblock(fd, mainl, bhead, force_indirect ? LIB_TAG_TESTIND : LIB_TAG_TESTEXT, &id);

			if (id) {
				/* sort by name in list */
				ListBase *lb = which_libbase(mainl, idcode);
				id_sort_by_name(lb, id);
			}
		}
		else {
			/* already linked */
			if (G.debug)
				printf("append: already linked\n");
			oldnewmap_insert(fd->libmap, bhead->old, id, bhead->code);
			if (!force_indirect && (id->tag & LIB_TAG_INDIRECT)) {
				id->tag &= ~LIB_TAG_INDIRECT;
				id->tag |= LIB_TAG_EXTERN;
			}
		}
	}
	else if (use_placeholders) {
		/* XXX flag part is weak! */
		id = create_placeholder(mainl, idcode, name, force_indirect ? LIB_TAG_INDIRECT : LIB_TAG_EXTERN);
	}
	else {
		id = NULL;
	}
	
	/* if we found the id but the id is NULL, this is really bad */
	BLI_assert(!((bhead != NULL) && (id == NULL)));
	
	return id;
}

static void link_object_postprocess(ID *id, Scene *scene, View3D *v3d, const short flag)
{
	if (scene) {
		Base *base;
		Object *ob;

		base = MEM_callocN(sizeof(Base), "app_nam_part");
		BLI_addtail(&scene->base, base);

		ob = (Object *)id;

		/* link at active layer (view3d if available in context, else scene one */
		if (flag & FILE_ACTIVELAY) {
			ob->lay = BKE_screen_view3d_layer_active(v3d, scene);
		}

		ob->mode = OB_MODE_OBJECT;
		base->lay = ob->lay;
		base->object = ob;
		base->flag = ob->flag;
		id_us_plus_no_lib((ID *)ob);

		if (flag & FILE_AUTOSELECT) {
			base->flag |= SELECT;
			base->object->flag = base->flag;
			/* do NOT make base active here! screws up GUI stuff, if you want it do it on src/ level */
		}
	}
}

/**
 * Simple reader for copy/paste buffers.
 */
void BLO_library_link_copypaste(Main *mainl, BlendHandle *bh)
{
	FileData *fd = (FileData *)(bh);
	BHead *bhead;
	
	for (bhead = blo_firstbhead(fd); bhead; bhead = blo_nextbhead(fd, bhead)) {
		ID *id = NULL;

		if (bhead->code == ENDB)
			break;
		if (ELEM(bhead->code, ID_OB, ID_GR)) {
			read_libblock(fd, mainl, bhead, LIB_TAG_TESTIND, &id);
		}


		if (id) {
			/* sort by name in list */
			ListBase *lb = which_libbase(mainl, GS(id->name));
			id_sort_by_name(lb, id);

			if (bhead->code == ID_OB) {
				/* Instead of instancing Base's directly, postpone until after groups are loaded
				 * otherwise the base's flag is set incorrectly when groups are used */
				Object *ob = (Object *)id;
				ob->mode = OB_MODE_OBJECT;
				/* ensure give_base_to_objects runs on this object */
				BLI_assert(id->us == 0);
			}
		}
	}
}

static ID *link_named_part_ex(
        Main *mainl, FileData *fd, const short idcode, const char *name, const short flag,
		Scene *scene, View3D *v3d, const bool use_placeholders, const bool force_indirect)
{
	ID *id = link_named_part(mainl, fd, idcode, name, use_placeholders, force_indirect);

	if (id && (GS(id->name) == ID_OB)) {	/* loose object: give a base */
		link_object_postprocess(id, scene, v3d, flag);
	}
	else if (id && (GS(id->name) == ID_GR)) {
		/* tag as needing to be instantiated */
		if (flag & FILE_GROUP_INSTANCE)
			id->tag |= LIB_TAG_DOIT;
	}

	return id;
}

/**
 * Link a named datablock from an external blend file.
 *
 * \param mainl The main database to link from (not the active one).
 * \param bh The blender file handle.
 * \param idcode The kind of datablock to link.
 * \param name The name of the datablock (without the 2 char ID prefix).
 * \return the linked ID when found.
 */
ID *BLO_library_link_named_part(Main *mainl, BlendHandle **bh, const short idcode, const char *name)
{
	FileData *fd = (FileData*)(*bh);
	return link_named_part(mainl, fd, idcode, name, false, false);
}

/**
 * Link a named datablock from an external blend file.
 * Optionally instantiate the object/group in the scene when the flags are set.
 *
 * \param mainl The main database to link from (not the active one).
 * \param bh The blender file handle.
 * \param idcode The kind of datablock to link.
 * \param name The name of the datablock (without the 2 char ID prefix).
 * \param flag Options for linking, used for instantiating.
 * \param scene The scene in which to instantiate objects/groups (if NULL, no instantiation is done).
 * \param v3d The active View3D (only to define active layers for instantiated objects & groups, can be NULL).
 * \param use_placeholders If true, generate a placeholder (empty ID) if not found in current lib file.
 * \param force_indirect If true, force loaded ID to be tagged as LIB_TAG_INDIRECT (used in reload context only).
 * \return the linked ID when found.
 */
ID *BLO_library_link_named_part_ex(
        Main *mainl, BlendHandle **bh,
        const short idcode, const char *name, const short flag,
        Scene *scene, View3D *v3d,
        const bool use_placeholders, const bool force_indirect)
{
	FileData *fd = (FileData*)(*bh);
	return link_named_part_ex(mainl, fd, idcode, name, flag, scene, v3d, use_placeholders, force_indirect);
}

static void link_id_part(ReportList *reports, FileData *fd, Main *mainvar, ID *id, ID **r_id)
{
	BHead *bhead = NULL;
	const bool is_valid = BKE_idcode_is_linkable(GS(id->name)) || ((id->tag & LIB_TAG_EXTERN) == 0);

	if (fd) {
		bhead = find_bhead_from_idname(fd, id->name);
	}

	id->tag &= ~LIB_TAG_READ;

	if (!is_valid) {
		blo_reportf_wrap(
		        reports, RPT_ERROR,
		        TIP_("LIB: %s: '%s' is directly linked from '%s' (parent '%s'), but is a non-linkable data type"),
		        BKE_idcode_to_name(GS(id->name)),
		        id->name + 2,
		        mainvar->curlib->filepath,
		        library_parent_filepath(mainvar->curlib));
	}

	if (bhead) {
		id->tag |= LIB_TAG_NEED_EXPAND;
		// printf("read lib block %s\n", id->name);
		read_libblock(fd, mainvar, bhead, id->tag, r_id);
	}
	else {
		blo_reportf_wrap(
		        reports, RPT_WARNING,
		        TIP_("LIB: %s: '%s' missing from '%s', parent '%s'"),
		        BKE_idcode_to_name(GS(id->name)),
		        id->name + 2,
		        mainvar->curlib->filepath,
		        library_parent_filepath(mainvar->curlib));

		/* Generate a placeholder for this ID (simplified version of read_libblock actually...). */
		if (r_id) {
			*r_id = is_valid ? create_placeholder(mainvar, GS(id->name), id->name + 2, id->tag) : NULL;
		}
	}
}

/* common routine to append/link something from a library */

static Main *library_link_begin(Main *mainvar, FileData **fd, const char *filepath)
{
	Main *mainl;

	(*fd)->mainlist = MEM_callocN(sizeof(ListBase), "FileData.mainlist");
	
	/* clear for group instantiating tag */
	BKE_main_id_tag_listbase(&(mainvar->group), LIB_TAG_DOIT, false);

	/* make mains */
	blo_split_main((*fd)->mainlist, mainvar);
	
	/* which one do we need? */
	mainl = blo_find_main(*fd, filepath, G.main->name);
	
	/* needed for do_version */
	mainl->versionfile = (*fd)->fileversion;
	read_file_version(*fd, mainl);
#ifdef USE_GHASH_BHEAD
	read_file_bhead_idname_map_create(*fd);
#endif
	
	return mainl;
}

/**
 * Initialize the BlendHandle for linking library data.
 *
 * \param mainvar The current main database, e.g. G.main or CTX_data_main(C).
 * \param bh A blender file handle as returned by \a BLO_blendhandle_from_file or \a BLO_blendhandle_from_memory.
 * \param filepath Used for relative linking, copied to the \a lib->name.
 * \return the library Main, to be passed to \a BLO_library_append_named_part as \a mainl.
 */
Main *BLO_library_link_begin(Main *mainvar, BlendHandle **bh, const char *filepath)
{
	FileData *fd = (FileData*)(*bh);
	return library_link_begin(mainvar, &fd, filepath);
}

static void split_main_newid(Main *mainptr, Main *main_newid)
{
	/* We only copy the necessary subset of data in this temp main. */
	main_newid->versionfile = mainptr->versionfile;
	main_newid->subversionfile = mainptr->subversionfile;
	BLI_strncpy(main_newid->name, mainptr->name, sizeof(main_newid->name));
	main_newid->curlib = mainptr->curlib;

	ListBase *lbarray[MAX_LIBARRAY];
	ListBase *lbarray_newid[MAX_LIBARRAY];
	int i = set_listbasepointers(mainptr, lbarray);
	set_listbasepointers(main_newid, lbarray_newid);
	while (i--) {
		BLI_listbase_clear(lbarray_newid[i]);

		for (ID *id = lbarray[i]->first, *idnext; id; id = idnext) {
			idnext = id->next;

			if (id->tag & LIB_TAG_NEW) {
				BLI_remlink(lbarray[i], id);
				BLI_addtail(lbarray_newid[i], id);
			}
		}
	}
}

/* scene and v3d may be NULL. */
static void library_link_end(Main *mainl, FileData **fd, const short flag, Scene *scene, View3D *v3d)
{
	Main *mainvar;
	Library *curlib;

	/* expander now is callback function */
	BLO_main_expander(expand_doit_library);

	/* make main consistent */
	BLO_expand_main(*fd, mainl);

	/* do this when expand found other libs */
	read_libraries(*fd, (*fd)->mainlist);

	curlib = mainl->curlib;

	/* make the lib path relative if required */
	if (flag & FILE_RELPATH) {
		/* use the full path, this could have been read by other library even */
		BLI_strncpy(curlib->name, curlib->filepath, sizeof(curlib->name));

		/* uses current .blend file as reference */
		BLI_path_rel(curlib->name, G.main->name);
	}

	blo_join_main((*fd)->mainlist);
	mainvar = (*fd)->mainlist->first;
	mainl = NULL; /* blo_join_main free's mainl, cant use anymore */

	lib_link_all(*fd, mainvar);

	/* Yep, second splitting... but this is a very cheap operation, so no big deal. */
	blo_split_main((*fd)->mainlist, mainvar);
	Main main_newid = {0};
	for (mainvar = ((Main *)(*fd)->mainlist->first)->next; mainvar; mainvar = mainvar->next) {
		BLI_assert(mainvar->versionfile != 0);
		/* We need to split out IDs already existing, or they will go again through do_versions - bad, very bad! */
		split_main_newid(mainvar, &main_newid);

		do_versions_after_linking(&main_newid);

		add_main_to_main(mainvar, &main_newid);
	}
	blo_join_main((*fd)->mainlist);
	mainvar = (*fd)->mainlist->first;
	MEM_freeN((*fd)->mainlist);

	BKE_main_id_tag_all(mainvar, LIB_TAG_NEW, false);

	lib_verify_nodetree(mainvar, false);
	fix_relpaths_library(G.main->name, mainvar); /* make all relative paths, relative to the open blend file */

	/* Give a base to loose objects. If group append, do it for objects too.
	 * Only directly linked objects & groups are instantiated by `BLO_library_link_named_part_ex()` & co,
	 * here we handle indirect ones and other possible edge-cases. */
	if (scene) {
		give_base_to_objects(mainvar, scene, v3d, curlib, flag);

		if (flag & FILE_GROUP_INSTANCE) {
			give_base_to_groups(mainvar, scene, v3d, curlib, flag);
		}
	}
	else {
		/* printf("library_append_end, scene is NULL (objects wont get bases)\n"); */
	}

	/* clear group instantiating tag */
	BKE_main_id_tag_listbase(&(mainvar->group), LIB_TAG_DOIT, false);

	/* patch to prevent switch_endian happens twice */
	if ((*fd)->flags & FD_FLAGS_SWITCH_ENDIAN) {
		blo_freefiledata(*fd);
		*fd = NULL;
	}
}

/**
 * Finalize linking from a given .blend file (library).
 * Optionally instance the indirect object/group in the scene when the flags are set.
 * \note Do not use \a bh after calling this function, it may frees it.
 *
 * \param mainl The main database to link from (not the active one).
 * \param bh The blender file handle (WARNING! may be freed by this function!).
 * \param flag Options for linking, used for instantiating.
 * \param scene The scene in which to instantiate objects/groups (if NULL, no instantiation is done).
 * \param v3d The active View3D (only to define active layers for instantiated objects & groups, can be NULL).
 */
void BLO_library_link_end(Main *mainl, BlendHandle **bh, short flag, Scene *scene, View3D *v3d)
{
	FileData *fd = (FileData*)(*bh);
	library_link_end(mainl, &fd, flag, scene, v3d);
	*bh = (BlendHandle*)fd;
}

void *BLO_library_read_struct(FileData *fd, BHead *bh, const char *blockname)
{
	return read_struct(fd, bh, blockname);
}

/* ************* READ LIBRARY ************** */

static int mainvar_id_tag_any_check(Main *mainvar, const short tag)
{
	ListBase *lbarray[MAX_LIBARRAY];
	int a;
	
	a = set_listbasepointers(mainvar, lbarray);
	while (a--) {
		ID *id;
		
		for (id = lbarray[a]->first; id; id = id->next) {
			if (id->tag & tag) {
				return true;
			}
		}
	}
	return false;
}

static void read_libraries(FileData *basefd, ListBase *mainlist)
{
	Main *mainl = mainlist->first;
	Main *mainptr;
	ListBase *lbarray[MAX_LIBARRAY];
	int a;
	bool do_it = true;
	
	/* expander now is callback function */
	BLO_main_expander(expand_doit_library);
	
	while (do_it) {
		do_it = false;
		
		/* test 1: read libdata */
		mainptr= mainl->next;
		while (mainptr) {
			if (mainvar_id_tag_any_check(mainptr, LIB_TAG_READ)) {
				// printf("found LIB_TAG_READ %s\n", mainptr->curlib->name);

				FileData *fd = mainptr->curlib->filedata;
				
				if (fd == NULL) {
					
					/* printf and reports for now... its important users know this */
					
					/* if packed file... */
					if (mainptr->curlib->packedfile) {
						PackedFile *pf = mainptr->curlib->packedfile;
						
						blo_reportf_wrap(
						        basefd->reports, RPT_INFO, TIP_("Read packed library:  '%s', parent '%s'"),
						        mainptr->curlib->name,
						        library_parent_filepath(mainptr->curlib));
						fd = blo_openblendermemory(pf->data, pf->size, basefd->reports);
						
						
						/* needed for library_append and read_libraries */
						BLI_strncpy(fd->relabase, mainptr->curlib->filepath, sizeof(fd->relabase));
					}
					else {
						blo_reportf_wrap(
						        basefd->reports, RPT_INFO, TIP_("Read library:  '%s', '%s', parent '%s'"),
						        mainptr->curlib->filepath,
						        mainptr->curlib->name,
						        library_parent_filepath(mainptr->curlib));
						fd = blo_openblenderfile(mainptr->curlib->filepath, basefd->reports);
					}
					/* allow typing in a new lib path */
					if (G.debug_value == -666) {
						while (fd == NULL) {
							char newlib_path[FILE_MAX] = {0};
							printf("Missing library...'\n");
							printf("	current file: %s\n", G.main->name);
							printf("	absolute lib: %s\n", mainptr->curlib->filepath);
							printf("	relative lib: %s\n", mainptr->curlib->name);
							printf("  enter a new path:\n");
							
							if (scanf("%1023s", newlib_path) > 0) {  /* Warning, keep length in sync with FILE_MAX! */
								BLI_strncpy(mainptr->curlib->name, newlib_path, sizeof(mainptr->curlib->name));
								BLI_strncpy(mainptr->curlib->filepath, newlib_path, sizeof(mainptr->curlib->filepath));
								BLI_cleanup_path(G.main->name, mainptr->curlib->filepath);
								
								fd = blo_openblenderfile(mainptr->curlib->filepath, basefd->reports);

								if (fd) {
									fd->mainlist = mainlist;
									printf("found: '%s', party on macuno!\n", mainptr->curlib->filepath);
								}
							}
						}
					}
					
					if (fd) {
						/* share the mainlist, so all libraries are added immediately in a
						 * single list. it used to be that all FileData's had their own list,
						 * but with indirectly linking this meant we didn't catch duplicate
						 * libraries properly */
						fd->mainlist = mainlist;

						fd->reports = basefd->reports;
						
						if (fd->libmap)
							oldnewmap_free(fd->libmap);
						
						fd->libmap = oldnewmap_new();
						
						mainptr->curlib->filedata = fd;
						mainptr->versionfile=  fd->fileversion;
						
						/* subversion */
						read_file_version(fd, mainptr);
#ifdef USE_GHASH_BHEAD
						read_file_bhead_idname_map_create(fd);
#endif

					}
					else {
						mainptr->curlib->filedata = NULL;
						mainptr->curlib->id.tag |= LIB_TAG_MISSING;
					}
					
					if (fd == NULL) {
						blo_reportf_wrap(basefd->reports, RPT_WARNING, TIP_("Cannot find lib '%s'"),
						                 mainptr->curlib->filepath);
					}
				}
				if (fd) {
					do_it = true;
				}
				a = set_listbasepointers(mainptr, lbarray);
				while (a--) {
					ID *id = lbarray[a]->first;

					while (id) {
						ID *idn = id->next;
						if (id->tag & LIB_TAG_READ) {
							ID *realid = NULL;
							BLI_remlink(lbarray[a], id);

							link_id_part(basefd->reports, fd, mainptr, id, &realid);

							/* realid shall never be NULL - unless some source file/lib is broken
							 * (known case: some directly linked shapekey from a missing lib...). */
							/* BLI_assert(realid != NULL); */

							change_idid_adr(mainlist, basefd, id, realid);

							MEM_freeN(id);
						}
						id = idn;
					}
				}
				BLO_expand_main(fd, mainptr);
			}
			
			mainptr = mainptr->next;
		}
	}
	
	/* test if there are unread libblocks */
	/* XXX This code block is kept for 2.77, until we are sure it never gets reached anymore. Can be removed later. */
	for (mainptr = mainl->next; mainptr; mainptr = mainptr->next) {
		a = set_listbasepointers(mainptr, lbarray);
		while (a--) {
			ID *id, *idn = NULL;
			
			for (id = lbarray[a]->first; id; id = idn) {
				idn = id->next;
				if (id->tag & LIB_TAG_READ) {
					BLI_assert(0);
					BLI_remlink(lbarray[a], id);
					blo_reportf_wrap(
					        basefd->reports, RPT_ERROR,
					        TIP_("LIB: %s: '%s' unread lib block missing from '%s', parent '%s' - "
					             "Please file a bug report if you see this message"),
					        BKE_idcode_to_name(GS(id->name)),
					        id->name + 2,
					        mainptr->curlib->filepath,
					        library_parent_filepath(mainptr->curlib));
					change_idid_adr(mainlist, basefd, id, NULL);
					
					MEM_freeN(id);
				}
			}
		}
	}
	
	/* do versions, link, and free */
	Main main_newid = {0};
	for (mainptr = mainl->next; mainptr; mainptr = mainptr->next) {
		/* some mains still have to be read, then versionfile is still zero! */
		if (mainptr->versionfile) {
			/* We need to split out IDs already existing, or they will go again through do_versions - bad, very bad! */
			split_main_newid(mainptr, &main_newid);

			if (mainptr->curlib->filedata) // can be zero... with shift+f1 append
				do_versions(mainptr->curlib->filedata, mainptr->curlib, &main_newid);
			else
				do_versions(basefd, NULL, &main_newid);

			add_main_to_main(mainptr, &main_newid);
		}
		
		if (mainptr->curlib->filedata)
			lib_link_all(mainptr->curlib->filedata, mainptr);
		
		if (mainptr->curlib->filedata) blo_freefiledata(mainptr->curlib->filedata);
		mainptr->curlib->filedata = NULL;
	}
}


/* reading runtime */

BlendFileData *blo_read_blendafterruntime(int file, const char *name, int actualsize, ReportList *reports)
{
	BlendFileData *bfd = NULL;
	FileData *fd = filedata_new();
	fd->filedes = file;
	fd->buffersize = actualsize;
	fd->read = fd_read_from_file;
	
	/* needed for library_append and read_libraries */
	BLI_strncpy(fd->relabase, name, sizeof(fd->relabase));
	
	fd = blo_decode_and_check(fd, reports);
	if (!fd)
		return NULL;
	
	fd->reports = reports;
	bfd = blo_read_file_internal(fd, "");
	blo_freefiledata(fd);
	
	return bfd;
}<|MERGE_RESOLUTION|>--- conflicted
+++ resolved
@@ -638,10 +638,7 @@
 	/* Add library datablock itself to 'main' Main, since libraries are **never** linked data.
 	 * Fixes bug where you could end with all ID_LI datablocks having the same name... */
 	lib = BKE_libblock_alloc(mainlist->first, ID_LI, "Lib");
-<<<<<<< HEAD
-=======
 	lib->id.us = ID_FAKE_USERS(lib);  /* Important, consistency with main ID reading code from read_libblock(). */
->>>>>>> ecd36afb
 	BLI_strncpy(lib->name, filepath, sizeof(lib->name));
 	BLI_strncpy(lib->filepath, name1, sizeof(lib->filepath));
 	
@@ -987,41 +984,6 @@
 	return blend_thumb;
 }
 
-static int *read_file_thumbnail(FileData *fd)
-{
-	BHead *bhead;
-	int *blend_thumb = NULL;
-
-	for (bhead = blo_firstbhead(fd); bhead; bhead = blo_nextbhead(fd, bhead)) {
-		if (bhead->code == TEST) {
-			const bool do_endian_swap = (fd->flags & FD_FLAGS_SWITCH_ENDIAN) != 0;
-			int *data = (int *)(bhead + 1);
-
-			if (bhead->len < (2 * sizeof(int))) {
-				break;
-			}
-
-			if (do_endian_swap) {
-				BLI_endian_switch_int32(&data[0]);
-				BLI_endian_switch_int32(&data[1]);
-			}
-
-			if (bhead->len < BLEN_THUMB_MEMSIZE_FILE(data[0], data[1])) {
-				break;
-			}
-
-			blend_thumb = data;
-			break;
-		}
-		else if (bhead->code != REND) {
-			/* Thumbnail is stored in TEST immediately after first REND... */
-			break;
-		}
-	}
-
-	return blend_thumb;
-}
-
 static int fd_read_from_file(FileData *filedata, void *buffer, unsigned int size)
 {
 	int readsize = read(filedata->filedes, buffer, size);
@@ -1435,8 +1397,6 @@
 	return true;
 }
 
-<<<<<<< HEAD
-=======
 /**
  * Does a very light reading of given .blend file to extract its stored thumbnail.
  *
@@ -1444,7 +1404,6 @@
  * \return The raw thumbnail
  *         (MEM-allocated, as stored in file, use BKE_main_thumbnail_to_imbuf() to convert it to ImBuf image).
  */
->>>>>>> ecd36afb
 BlendThumbnail *BLO_thumbnail_from_file(const char *filepath)
 {
 	FileData *fd;
@@ -2243,11 +2202,7 @@
 			/* brush->(mask_)mtex.obj is ignored on purpose? */
 			brush->mtex.tex = newlibadr_us(fd, brush->id.lib, brush->mtex.tex);
 			brush->mask_mtex.tex = newlibadr_us(fd, brush->id.lib, brush->mask_mtex.tex);
-<<<<<<< HEAD
-			brush->clone.image = newlibadr_us(fd, brush->id.lib, brush->clone.image);
-=======
 			brush->clone.image = newlibadr(fd, brush->id.lib, brush->clone.image);
->>>>>>> ecd36afb
 			brush->toggle_brush = newlibadr(fd, brush->id.lib, brush->toggle_brush);
 			brush->paint_curve = newlibadr_us(fd, brush->id.lib, brush->paint_curve);
 		}
@@ -6840,11 +6795,7 @@
 						while ((tselem = BLI_mempool_iterstep(&iter))) {
 							/* Do not try to restore pointers to drivers/sequence/etc., can crash in undo case! */
 							if (TSE_IS_REAL_ID(tselem)) {
-<<<<<<< HEAD
-								tselem->id = restore_pointer_by_name(newmain, tselem->id, USER_IGNORE);
-=======
 								tselem->id = restore_pointer_by_name(id_map, tselem->id, USER_IGNORE);
->>>>>>> ecd36afb
 							}
 							else {
 								tselem->id = NULL;
