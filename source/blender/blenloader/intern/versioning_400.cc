/* SPDX-FileCopyrightText: 2023 Blender Authors
 *
 * SPDX-License-Identifier: GPL-2.0-or-later */

/** \file
 * \ingroup blenloader
 */

#define DNA_DEPRECATED_ALLOW

#include <algorithm>
#include <cmath>

/* Define macros in `DNA_genfile.h`. */
#define DNA_GENFILE_VERSIONING_MACROS

#include "DNA_anim_types.h"
#include "DNA_brush_types.h"
#include "DNA_camera_types.h"
#include "DNA_collection_types.h"
#include "DNA_constraint_types.h"
#include "DNA_curve_types.h"
#include "DNA_defaults.h"
#include "DNA_light_types.h"
#include "DNA_lightprobe_types.h"
#include "DNA_material_types.h"
#include "DNA_mesh_types.h"
#include "DNA_modifier_types.h"
#include "DNA_movieclip_types.h"
#include "DNA_scene_types.h"
#include "DNA_sequence_types.h"
#include "DNA_workspace_types.h"
#include "DNA_world_types.h"

#include "DNA_defaults.h"
#include "DNA_defs.h"
#include "DNA_genfile.h"
#include "DNA_particle_types.h"

#undef DNA_GENFILE_VERSIONING_MACROS

#include "BLI_assert.h"
#include "BLI_listbase.h"
#include "BLI_map.hh"
#include "BLI_math_rotation.h"
#include "BLI_math_vector.h"
#include "BLI_set.hh"
#include "BLI_string.h"
#include "BLI_string_ref.hh"

#include "BKE_anim_data.hh"
#include "BKE_animsys.h"
#include "BKE_armature.hh"
#include "BKE_attribute.hh"
#include "BKE_collection.hh"
#include "BKE_colortools.hh"
#include "BKE_context.hh"
#include "BKE_curve.hh"
#include "BKE_customdata.hh"
#include "BKE_effect.h"
#include "BKE_file_handler.hh"
#include "BKE_grease_pencil.hh"
#include "BKE_idprop.hh"
#include "BKE_image_format.h"
#include "BKE_main.hh"
#include "BKE_material.h"
#include "BKE_mesh_legacy_convert.hh"
#include "BKE_nla.hh"
#include "BKE_node_runtime.hh"
#include "BKE_paint.hh"
#include "BKE_scene.hh"
#include "BKE_screen.hh"
#include "BKE_tracking.h"

#include "IMB_imbuf_enums.h"

#include "SEQ_iterator.hh"
#include "SEQ_retiming.hh"
#include "SEQ_sequencer.hh"
#include "SEQ_time.hh"

#include "ANIM_action.hh"
#include "ANIM_action_iterators.hh"
#include "ANIM_armature_iter.hh"
#include "ANIM_bone_collections.hh"

#include "BLT_translation.hh"

#include "BLO_read_write.hh"
#include "BLO_readfile.hh"

#include "readfile.hh"

#include "versioning_common.hh"

// static CLG_LogRef LOG = {"blo.readfile.doversion"};

static void version_composite_nodetree_null_id(bNodeTree *ntree, Scene *scene)
{
  for (bNode *node : ntree->all_nodes()) {
    if (node->id == nullptr && ((node->type == CMP_NODE_R_LAYERS) ||
                                (node->type == CMP_NODE_CRYPTOMATTE &&
                                 node->custom1 == CMP_NODE_CRYPTOMATTE_SOURCE_RENDER)))
    {
      node->id = &scene->id;
    }
  }
}

struct ActionUserInfo {
  ID *id;
  blender::animrig::slot_handle_t *slot_handle;
  bAction **action_ptr_ptr;
  char *slot_name;
};

static void convert_action_in_place(blender::animrig::Action &action)
{
  using namespace blender::animrig;
  if (action.is_action_layered()) {
    return;
  }
  Slot &slot = action.slot_add();
  slot.idtype = action.idroot;
  action.idroot = 0;
  Layer &layer = action.layer_add("Layer");
  blender::animrig::Strip &strip = layer.strip_add(action,
                                                   blender::animrig::Strip::Type::Keyframe);
  ChannelBag &bag = strip.data<StripKeyframeData>(action).channelbag_for_slot_ensure(slot);
  const int fcu_count = BLI_listbase_count(&action.curves);
  const int group_count = BLI_listbase_count(&action.groups);
  bag.fcurve_array = MEM_cnew_array<FCurve *>(fcu_count, "Action versioning - fcurves");
  bag.fcurve_array_num = fcu_count;
  bag.group_array = MEM_cnew_array<bActionGroup *>(group_count, "Action versioning - groups");
  bag.group_array_num = group_count;

  int group_index = 0;
  int fcurve_index = 0;
  LISTBASE_FOREACH_INDEX (bActionGroup *, group, &action.groups, group_index) {
    bag.group_array[group_index] = group;

    group->channel_bag = &bag;
    group->fcurve_range_start = fcurve_index;

    LISTBASE_FOREACH (FCurve *, fcu, &group->channels) {
      if (fcu->grp != group) {
        break;
      }
      bag.fcurve_array[fcurve_index++] = fcu;
    }

    group->fcurve_range_length = fcurve_index - group->fcurve_range_start;
  }

  LISTBASE_FOREACH (FCurve *, fcu, &action.curves) {
    /* Any fcurves with groups have already been added to the fcurve array. */
    if (fcu->grp) {
      continue;
    }
    bag.fcurve_array[fcurve_index++] = fcu;
  }

  BLI_assert(fcurve_index == fcu_count);

  action.curves = {nullptr, nullptr};
  action.groups = {nullptr, nullptr};
}

static void version_legacy_actions_to_layered(Main *bmain)
{
  using namespace blender::animrig;
  blender::Map<bAction *, blender::Vector<ActionUserInfo>> action_users;
  LISTBASE_FOREACH (bAction *, dna_action, &bmain->actions) {
    Action &action = dna_action->wrap();
    if (action.is_action_layered()) {
      continue;
    }
    action_users.add(dna_action, {});
  }

  ID *id;
  FOREACH_MAIN_ID_BEGIN (bmain, id) {
    auto callback =
        [&](bAction *&action_ptr_ref, slot_handle_t &slot_handle_ref, char *slot_name) -> bool {
      blender::Vector<ActionUserInfo> *action_user_vector = action_users.lookup_ptr(
          action_ptr_ref);
      /* Only actions that need to be converted are in this map. */
      if (!action_user_vector) {
        return true;
      }
      ActionUserInfo user_info;
      user_info.id = id;
      user_info.action_ptr_ptr = &action_ptr_ref;
      user_info.slot_handle = &slot_handle_ref;
      user_info.slot_name = slot_name;
      action_user_vector->append(user_info);
      return true;
    };

    foreach_action_slot_use_with_references(*id, callback);
  }
  FOREACH_MAIN_ID_END;

  for (const auto &item : action_users.items()) {
    Action &action = item.key->wrap();
    convert_action_in_place(action);
    blender::Vector<ActionUserInfo> &user_infos = item.value;
    Slot &slot_to_assign = *action.slot(0);

    if (user_infos.size() == 1) {
      /* Rename the slot after its single user. If there are multiple users, the name is unchanged
       * because there is no good way to determine a name. */
      action.slot_name_set(*bmain, slot_to_assign, user_infos[0].id->name);
    }
    for (ActionUserInfo &action_user : user_infos) {
      const ActionSlotAssignmentResult result = generic_assign_action_slot(
          &slot_to_assign,
          *action_user.id,
          *action_user.action_ptr_ptr,
          *action_user.slot_handle,
          action_user.slot_name);
      switch (result) {
        case ActionSlotAssignmentResult::OK:
          break;
        case ActionSlotAssignmentResult::SlotNotSuitable:
          /* The slot assignment can fail in the following scenario, when dealing
           * with "old Blender" (only supporting legacy Actions) and "new Blender"
           * (versions supporting slotted/layered Actions).
           *
           * - New Blender: create an action with two slots, ME and KE, and assign
           *   to respectively a Mesh and a Shape Key. Save the file.
           * - Old Blender: load the file. This will load the legacy data, but still
           *   keep the assignments. This means that the Shape Key will get a ME
           *   Action assigned, which is incompatible. Save the file.
           * - New Blender: upgrades the Action (this code here), and tries to
           *   assign the first (and by now only) slot. This will fail for the shape
           *   key, as the ID type doesn't match.
           *
           * The failure is in itself okay, as there was actual data loss in this
           * scenario, and so issuing a warning is the right way to go about this.
           * The Action is still assigned, but the data-block won't get a slot
           * assigned.
           */
          printf(
              "Warning: while upgrading legacy Action \"%s\", its slot \"%s\" could not be "
              "assigned to data-block \"%s\" because it was meant for ID type \"%s\". The Action "
              "assignment will be kept, but \"%s\" will not be animated.\n",
              action.id.name + 2,
              slot_to_assign.name_without_prefix().c_str(),
              action_user.id->name,
              slot_to_assign.name_prefix_for_idtype().c_str(),
              action_user.id->name);
          break;
        case ActionSlotAssignmentResult::SlotNotFromAction:
          BLI_assert(!"SlotNotFromAction should not be returned here");
          break;
        case ActionSlotAssignmentResult::MissingAction:
          BLI_assert(!"MissingAction should not be returned here");
          break;
      }
    }
  }
}

/* Move bone-group color to the individual bones. */
static void version_bonegroup_migrate_color(Main *bmain)
{
  using PoseSet = blender::Set<bPose *>;
  blender::Map<bArmature *, PoseSet> armature_poses;

  /* Gather a mapping from armature to the poses that use it. */
  LISTBASE_FOREACH (Object *, ob, &bmain->objects) {
    if (ob->type != OB_ARMATURE || !ob->pose) {
      continue;
    }

    bArmature *arm = reinterpret_cast<bArmature *>(ob->data);
    BLI_assert_msg(GS(arm->id.name) == ID_AR,
                   "Expected ARMATURE object to have an Armature as data");

    /* There is no guarantee that the current state of poses is in sync with the Armature data.
     *
     * NOTE: No need to handle user reference-counting in readfile code. */
    BKE_pose_ensure(bmain, ob, arm, false);

    PoseSet &pose_set = armature_poses.lookup_or_add_default(arm);
    pose_set.add(ob->pose);
  }

  /* Move colors from the pose's bone-group to either the armature bones or the
   * pose bones, depending on how many poses use the Armature. */
  for (const PoseSet &pose_set : armature_poses.values()) {
    /* If the Armature is shared, the bone group colors might be different, and thus they have to
     * be stored on the pose bones. If the Armature is NOT shared, the bone colors can be stored
     * directly on the Armature bones. */
    const bool store_on_armature = pose_set.size() == 1;

    for (bPose *pose : pose_set) {
      LISTBASE_FOREACH (bPoseChannel *, pchan, &pose->chanbase) {
        const bActionGroup *bgrp = (const bActionGroup *)BLI_findlink(&pose->agroups,
                                                                      (pchan->agrp_index - 1));
        if (!bgrp) {
          continue;
        }

        BoneColor &bone_color = store_on_armature ? pchan->bone->color : pchan->color;
        bone_color.palette_index = bgrp->customCol;
        memcpy(&bone_color.custom, &bgrp->cs, sizeof(bone_color.custom));
      }
    }
  }
}

static void version_bonelayers_to_bonecollections(Main *bmain)
{
  char bcoll_name[MAX_NAME];
  char custom_prop_name[MAX_NAME];

  LISTBASE_FOREACH (bArmature *, arm, &bmain->armatures) {
    IDProperty *arm_idprops = IDP_GetProperties(&arm->id);

    BLI_assert_msg(arm->edbo == nullptr, "did not expect an Armature to be saved in edit mode");
    const uint layer_used = arm->layer_used;

    /* Construct a bone collection for each layer that contains at least one bone. */
    blender::Vector<std::pair<uint, BoneCollection *>> layermask_collection;
    for (uint layer = 0; layer < 32; ++layer) {
      const uint layer_mask = 1u << layer;
      if ((layer_used & layer_mask) == 0) {
        /* Layer is empty, so no need to convert to collection. */
        continue;
      }

      /* Construct a suitable name for this bone layer. */
      bcoll_name[0] = '\0';
      if (arm_idprops) {
        /* See if we can use the layer name from the Bone Manager add-on. This is a popular add-on
         * for managing bone layers and giving them names. */
        SNPRINTF(custom_prop_name, "layer_name_%u", layer);
        IDProperty *prop = IDP_GetPropertyFromGroup(arm_idprops, custom_prop_name);
        if (prop != nullptr && prop->type == IDP_STRING && IDP_String(prop)[0] != '\0') {
          SNPRINTF(bcoll_name, "Layer %u - %s", layer + 1, IDP_String(prop));
        }
      }
      if (bcoll_name[0] == '\0') {
        /* Either there was no name defined in the custom property, or
         * it was the empty string. */
        SNPRINTF(bcoll_name, "Layer %u", layer + 1);
      }

      /* Create a new bone collection for this layer. */
      BoneCollection *bcoll = ANIM_armature_bonecoll_new(arm, bcoll_name);
      layermask_collection.append(std::make_pair(layer_mask, bcoll));

      if ((arm->layer & layer_mask) == 0) {
        ANIM_bonecoll_hide(arm, bcoll);
      }
    }

    /* Iterate over the bones to assign them to their layers. */
    blender::animrig::ANIM_armature_foreach_bone(&arm->bonebase, [&](Bone *bone) {
      for (auto layer_bcoll : layermask_collection) {
        const uint layer_mask = layer_bcoll.first;
        if ((bone->layer & layer_mask) == 0) {
          continue;
        }

        BoneCollection *bcoll = layer_bcoll.second;
        ANIM_armature_bonecoll_assign(bcoll, bone);
      }
    });
  }
}

static void version_bonegroups_to_bonecollections(Main *bmain)
{
  LISTBASE_FOREACH (Object *, ob, &bmain->objects) {
    if (ob->type != OB_ARMATURE || !ob->pose) {
      continue;
    }

    /* Convert the bone groups on a bone-by-bone basis. */
    bArmature *arm = reinterpret_cast<bArmature *>(ob->data);
    bPose *pose = ob->pose;

    blender::Map<const bActionGroup *, BoneCollection *> collections_by_group;
    /* Convert all bone groups, regardless of whether they contain any bones. */
    LISTBASE_FOREACH (bActionGroup *, bgrp, &pose->agroups) {
      BoneCollection *bcoll = ANIM_armature_bonecoll_new(arm, bgrp->name);
      collections_by_group.add_new(bgrp, bcoll);

      /* Before now, bone visibility was determined by armature layers, and bone
       * groups did not have any impact on this. To retain the behavior, that
       * hiding all layers a bone is on hides the bone, the
       * bone-group-collections should be created hidden. */
      ANIM_bonecoll_hide(arm, bcoll);
    }

    /* Assign the bones to their bone group based collection. */
    LISTBASE_FOREACH (bPoseChannel *, pchan, &pose->chanbase) {
      /* Find the bone group of this pose channel. */
      const bActionGroup *bgrp = (const bActionGroup *)BLI_findlink(&pose->agroups,
                                                                    (pchan->agrp_index - 1));
      if (!bgrp) {
        continue;
      }

      /* Assign the bone. */
      BoneCollection *bcoll = collections_by_group.lookup(bgrp);
      ANIM_armature_bonecoll_assign(bcoll, pchan->bone);
    }

    /* The list of bone groups (pose->agroups) is intentionally left alone here. This will allow
     * for older versions of Blender to open the file with bone groups intact. Of course the bone
     * groups will not be updated any more, but this way the data at least survives an accidental
     * save with Blender 4.0. */
  }
}

/**
 * Change animation/drivers from "collections[..." to "collections_all[..." so
 * they remain stable when the bone collection hierarchy structure changes.
 */
static void version_bonecollection_anim(FCurve *fcurve)
{
  const blender::StringRef rna_path(fcurve->rna_path);
  constexpr char const *rna_path_prefix = "collections[";
  if (!rna_path.startswith(rna_path_prefix)) {
    return;
  }

  const std::string path_remainder(rna_path.drop_known_prefix(rna_path_prefix));
  MEM_freeN(fcurve->rna_path);
  fcurve->rna_path = BLI_sprintfN("collections_all[%s", path_remainder.c_str());
}

static void version_principled_bsdf_update_animdata(ID *owner_id, bNodeTree *ntree)
{
  ID *id = &ntree->id;
  AnimData *adt = BKE_animdata_from_id(id);

  LISTBASE_FOREACH (bNode *, node, &ntree->nodes) {
    if (node->type != SH_NODE_BSDF_PRINCIPLED) {
      continue;
    }

    char node_name_escaped[MAX_NAME * 2];
    BLI_str_escape(node_name_escaped, node->name, sizeof(node_name_escaped));
    std::string prefix = "nodes[\"" + std::string(node_name_escaped) + "\"].inputs";

    /* Remove animdata for inputs 18 (Transmission Roughness) and 3 (Subsurface Color). */
    BKE_animdata_fix_paths_remove(id, (prefix + "[18]").c_str());
    BKE_animdata_fix_paths_remove(id, (prefix + "[3]").c_str());

    /* Order is important here: If we e.g. want to change A->B and B->C, but perform A->B first,
     * then later we don't know whether a B entry is an original B (and therefore should be
     * changed to C) or used to be A and was already handled.
     * In practice, going reverse mostly works, the two notable dependency chains are:
     * - 8->13, then 2->8, then 9->2 (13 was changed before)
     * - 1->9, then 6->1 (9 was changed before)
     * - 4->10, then 21->4 (10 was changed before)
     *
     * 0 (Base Color) and 17 (Transmission) are fine as-is. */
    std::pair<int, int> remap_table[] = {
        {20, 27}, /* Emission Strength */
        {19, 26}, /* Emission */
        {16, 3},  /* IOR */
        {15, 19}, /* Clearcoat Roughness */
        {14, 18}, /* Clearcoat */
        {13, 25}, /* Sheen Tint */
        {12, 23}, /* Sheen */
        {11, 15}, /* Anisotropic Rotation */
        {10, 14}, /* Anisotropic */
        {8, 13},  /* Specular Tint */
        {2, 8},   /* Subsurface Radius */
        {9, 2},   /* Roughness */
        {7, 12},  /* Specular */
        {1, 9},   /* Subsurface Scale */
        {6, 1},   /* Metallic */
        {5, 11},  /* Subsurface Anisotropy */
        {4, 10},  /* Subsurface IOR */
        {21, 4}   /* Alpha */
    };
    for (const auto &entry : remap_table) {
      BKE_animdata_fix_paths_rename(
          id, adt, owner_id, prefix.c_str(), nullptr, nullptr, entry.first, entry.second, false);
    }
  }
}

static void versioning_eevee_shadow_settings(Object *object)
{
  /** EEVEE no longer uses the Material::blend_shadow property.
   * Instead, it uses Object::visibility_flag for disabling shadow casting
   */

  short *material_len = BKE_object_material_len_p(object);
  if (!material_len) {
    return;
  }

  using namespace blender;
  bool hide_shadows = *material_len > 0;
  for (int i : IndexRange(*material_len)) {
    Material *material = BKE_object_material_get(object, i + 1);
    if (!material || material->blend_shadow != MA_BS_NONE) {
      hide_shadows = false;
    }
  }

  /* Enable the hide_shadow flag only if there's not any shadow casting material. */
  SET_FLAG_FROM_TEST(object->visibility_flag, hide_shadows, OB_HIDE_SHADOW);
}

static void versioning_eevee_material_shadow_none(Material *material)
{
  if (!material->use_nodes || material->nodetree == nullptr) {
    return;
  }
  bNodeTree *ntree = material->nodetree;

  bNode *output_node = version_eevee_output_node_get(ntree, SH_NODE_OUTPUT_MATERIAL);
  bNode *old_output_node = version_eevee_output_node_get(ntree, SH_NODE_OUTPUT_MATERIAL);
  if (output_node == nullptr) {
    return;
  }

  bNodeSocket *existing_out_sock = blender::bke::node_find_socket(output_node, SOCK_IN, "Surface");
  bNodeSocket *volume_sock = blender::bke::node_find_socket(output_node, SOCK_IN, "Volume");
  if (existing_out_sock->link == nullptr && volume_sock->link) {
    /* Don't apply versioning to a material that only has a volumetric input as this makes the
     * object surface opaque to the camera, hiding the volume inside. */
    return;
  }

  if (output_node->custom1 == SHD_OUTPUT_ALL) {
    /* We do not want to affect Cycles. So we split the output into two specific outputs. */
    output_node->custom1 = SHD_OUTPUT_CYCLES;

    bNode *new_output = blender::bke::node_add_node(nullptr, ntree, "ShaderNodeOutputMaterial");
    new_output->custom1 = SHD_OUTPUT_EEVEE;
    new_output->parent = output_node->parent;
    new_output->locx = output_node->locx;
    new_output->locy = output_node->locy - output_node->height - 120;

    auto copy_link = [&](const char *socket_name) {
      bNodeSocket *sock = blender::bke::node_find_socket(output_node, SOCK_IN, socket_name);
      if (sock && sock->link) {
        bNodeLink *link = sock->link;
        bNodeSocket *to_sock = blender::bke::node_find_socket(new_output, SOCK_IN, socket_name);
        blender::bke::node_add_link(ntree, link->fromnode, link->fromsock, new_output, to_sock);
      }
    };

    /* Don't copy surface as that is handled later */
    copy_link("Volume");
    copy_link("Displacement");
    copy_link("Thickness");

    output_node = new_output;
  }

  bNodeSocket *out_sock = blender::bke::node_find_socket(output_node, SOCK_IN, "Surface");
  bNodeSocket *old_out_sock = blender::bke::node_find_socket(old_output_node, SOCK_IN, "Surface");

  /* Add mix node for mixing between original material, and transparent BSDF for shadows */
  bNode *mix_node = blender::bke::node_add_node(nullptr, ntree, "ShaderNodeMixShader");
  STRNCPY(mix_node->label, "Disable Shadow");
  mix_node->flag |= NODE_HIDDEN;
  mix_node->parent = output_node->parent;
  mix_node->locx = output_node->locx;
  mix_node->locy = output_node->locy - output_node->height - 120;
  bNodeSocket *mix_fac = static_cast<bNodeSocket *>(BLI_findlink(&mix_node->inputs, 0));
  bNodeSocket *mix_in_1 = static_cast<bNodeSocket *>(BLI_findlink(&mix_node->inputs, 1));
  bNodeSocket *mix_in_2 = static_cast<bNodeSocket *>(BLI_findlink(&mix_node->inputs, 2));
  bNodeSocket *mix_out = static_cast<bNodeSocket *>(BLI_findlink(&mix_node->outputs, 0));
  if (old_out_sock->link != nullptr) {
    blender::bke::node_add_link(
        ntree, old_out_sock->link->fromnode, old_out_sock->link->fromsock, mix_node, mix_in_1);
    if (out_sock->link != nullptr) {
      blender::bke::node_remove_link(ntree, out_sock->link);
    }
  }
  blender::bke::node_add_link(ntree, mix_node, mix_out, output_node, out_sock);

  /* Add light path node to control shadow visibility */
  bNode *lp_node = blender::bke::node_add_node(nullptr, ntree, "ShaderNodeLightPath");
  lp_node->flag |= NODE_HIDDEN;
  lp_node->parent = output_node->parent;
  lp_node->locx = output_node->locx;
  lp_node->locy = mix_node->locy + 35;
  bNodeSocket *is_shadow = blender::bke::node_find_socket(lp_node, SOCK_OUT, "Is Shadow Ray");
  blender::bke::node_add_link(ntree, lp_node, is_shadow, mix_node, mix_fac);
  /* Hide unconnected sockets for cleaner look. */
  LISTBASE_FOREACH (bNodeSocket *, sock, &lp_node->outputs) {
    if (sock != is_shadow) {
      sock->flag |= SOCK_HIDDEN;
    }
  }

  /* Add transparent BSDF to make shadows transparent. */
  bNode *bsdf_node = blender::bke::node_add_node(nullptr, ntree, "ShaderNodeBsdfTransparent");
  bsdf_node->flag |= NODE_HIDDEN;
  bsdf_node->parent = output_node->parent;
  bsdf_node->locx = output_node->locx;
  bsdf_node->locy = mix_node->locy - 35;
  bNodeSocket *bsdf_out = blender::bke::node_find_socket(bsdf_node, SOCK_OUT, "BSDF");
  blender::bke::node_add_link(ntree, bsdf_node, bsdf_out, mix_node, mix_in_2);
}

/**
 * Represents a source of transparency inside the closure part of a material node-tree.
 * Sources can be combined together down the tree to figure out where the source of the alpha is.
 * If there is multiple alpha source, we consider the tree as having complex alpha and don't do the
 * versioning.
 */
struct AlphaSource {
  enum AlphaState {
    /* Alpha input is 0. */
    ALPHA_OPAQUE = 0,
    /* Alpha input is 1. */
    ALPHA_FULLY_TRANSPARENT,
    /* Alpha is between 0 and 1, from a graph input or the result of one blending operation. */
    ALPHA_SEMI_TRANSPARENT,
    /* Alpha is unknown and the result of more than one blending operation. */
    ALPHA_COMPLEX_MIX
  };

  /* Socket that is the source of the potential semi-transparency. */
  bNodeSocket *socket = nullptr;
  /* State of the source. */
  AlphaState state;
  /* True if socket is transparency instead of alpha (e.g: `1-alpha`). */
  bool is_transparency = false;

  static AlphaSource alpha_source(bNodeSocket *fac, bool inverted = false)
  {
    return {fac, ALPHA_SEMI_TRANSPARENT, inverted};
  }
  static AlphaSource opaque()
  {
    return {nullptr, ALPHA_OPAQUE, false};
  }
  static AlphaSource fully_transparent(bNodeSocket *socket = nullptr, bool inverted = false)
  {
    return {socket, ALPHA_FULLY_TRANSPARENT, inverted};
  }
  static AlphaSource complex_alpha()
  {
    return {nullptr, ALPHA_COMPLEX_MIX, false};
  }

  bool is_opaque() const
  {
    return state == ALPHA_OPAQUE;
  }
  bool is_fully_transparent() const
  {
    return state == ALPHA_FULLY_TRANSPARENT;
  }
  bool is_transparent() const
  {
    return state != ALPHA_OPAQUE;
  }
  bool is_semi_transparent() const
  {
    return state == ALPHA_SEMI_TRANSPARENT;
  }
  bool is_complex() const
  {
    return state == ALPHA_COMPLEX_MIX;
  }

  /* Combine two source together with a blending parameter. */
  static AlphaSource mix(const AlphaSource &a, const AlphaSource &b, bNodeSocket *fac)
  {
    if (a.is_complex() || b.is_complex()) {
      return complex_alpha();
    }
    if (a.is_semi_transparent() || b.is_semi_transparent()) {
      return complex_alpha();
    }
    if (a.is_fully_transparent() && b.is_fully_transparent()) {
      return fully_transparent();
    }
    if (a.is_opaque() && b.is_opaque()) {
      return opaque();
    }
    /* Only one of them is fully transparent. */
    return alpha_source(fac, !a.is_transparent());
  }

  /* Combine two source together with an additive blending parameter. */
  static AlphaSource add(const AlphaSource &a, const AlphaSource &b)
  {
    if (a.is_complex() || b.is_complex()) {
      return complex_alpha();
    }
    if (a.is_semi_transparent() && b.is_transparent()) {
      return complex_alpha();
    }
    if (a.is_transparent() && b.is_semi_transparent()) {
      return complex_alpha();
    }
    /* Either one of them is opaque or they are both opaque. */
    return a.is_transparent() ? a : b;
  }
};

/**
 * WARNING: recursive.
 */
static AlphaSource versioning_eevee_alpha_source_get(bNodeSocket *socket, int depth = 0)
{
  if (depth > 100) {
    /* Protection against infinite / very long recursion.
     * Also a node-tree with that much depth is likely to not be compatible. */
    return AlphaSource::complex_alpha();
  }

  if (socket->link == nullptr) {
    /* Unconnected closure socket is always opaque black. */
    return AlphaSource::opaque();
  }

  bNode *node = socket->link->fromnode;

  switch (node->type) {
    case NODE_REROUTE: {
      return versioning_eevee_alpha_source_get(
          static_cast<bNodeSocket *>(BLI_findlink(&node->inputs, 0)), depth + 1);
    }

    case NODE_GROUP: {
      return AlphaSource::complex_alpha();
    }

    case SH_NODE_BSDF_TRANSPARENT: {
      bNodeSocket *socket = blender::bke::node_find_socket(node, SOCK_IN, "Color");
      if (socket->link == nullptr) {
        float *socket_color_value = version_cycles_node_socket_rgba_value(socket);
        if ((socket_color_value[0] == 0.0f) && (socket_color_value[1] == 0.0f) &&
            (socket_color_value[2] == 0.0f))
        {
          return AlphaSource::opaque();
        }
        if ((socket_color_value[0] == 1.0f) && (socket_color_value[1] == 1.0f) &&
            (socket_color_value[2] == 1.0f))
        {
          return AlphaSource::fully_transparent(socket, true);
        }
      }
      return AlphaSource::alpha_source(socket, true);
    }

    case SH_NODE_MIX_SHADER: {
      bNodeSocket *socket = blender::bke::node_find_socket(node, SOCK_IN, "Fac");
      AlphaSource src0 = versioning_eevee_alpha_source_get(
          static_cast<bNodeSocket *>(BLI_findlink(&node->inputs, 1)), depth + 1);
      AlphaSource src1 = versioning_eevee_alpha_source_get(
          static_cast<bNodeSocket *>(BLI_findlink(&node->inputs, 2)), depth + 1);

      if (socket->link == nullptr) {
        float socket_float_value = *version_cycles_node_socket_float_value(socket);
        if (socket_float_value == 0.0f) {
          return src0;
        }
        if (socket_float_value == 1.0f) {
          return src1;
        }
      }
      return AlphaSource::mix(src0, src1, socket);
    }

    case SH_NODE_ADD_SHADER: {
      AlphaSource src0 = versioning_eevee_alpha_source_get(
          static_cast<bNodeSocket *>(BLI_findlink(&node->inputs, 0)), depth + 1);
      AlphaSource src1 = versioning_eevee_alpha_source_get(
          static_cast<bNodeSocket *>(BLI_findlink(&node->inputs, 1)), depth + 1);
      return AlphaSource::add(src0, src1);
    }

    case SH_NODE_BSDF_PRINCIPLED: {
      bNodeSocket *socket = blender::bke::node_find_socket(node, SOCK_IN, "Alpha");
      if (socket->link == nullptr) {
        float socket_value = *version_cycles_node_socket_float_value(socket);
        if (socket_value == 0.0f) {
          return AlphaSource::fully_transparent(socket);
        }
        if (socket_value == 1.0f) {
          return AlphaSource::opaque();
        }
      }
      return AlphaSource::alpha_source(socket);
    }

    case SH_NODE_EEVEE_SPECULAR: {
      bNodeSocket *socket = blender::bke::node_find_socket(node, SOCK_IN, "Transparency");
      if (socket->link == nullptr) {
        float socket_value = *version_cycles_node_socket_float_value(socket);
        if (socket_value == 0.0f) {
          return AlphaSource::fully_transparent(socket, true);
        }
        if (socket_value == 1.0f) {
          return AlphaSource::opaque();
        }
      }
      return AlphaSource::alpha_source(socket, true);
    }

    default:
      return AlphaSource::opaque();
  }
}

/**
 * This function detect the alpha input of a material node-tree and then convert the input alpha to
 * a step function, either statically or using a math node when there is some value plugged in.
 * If the closure mixture mix some alpha more than once, we cannot convert automatically and keep
 * the same behavior. So we bail out in this case.
 *
 * Only handles the closure tree from the output node.
 */
static bool versioning_eevee_material_blend_mode_settings(bNodeTree *ntree, float threshold)
{
  bNode *output_node = version_eevee_output_node_get(ntree, SH_NODE_OUTPUT_MATERIAL);
  if (output_node == nullptr) {
    return true;
  }
  bNodeSocket *surface_socket = blender::bke::node_find_socket(output_node, SOCK_IN, "Surface");

  AlphaSource alpha = versioning_eevee_alpha_source_get(surface_socket);

  if (alpha.is_complex()) {
    return false;
  }
  if (alpha.socket == nullptr) {
    return true;
  }

  bool is_opaque = (threshold == 2.0f);
  if (is_opaque) {
    if (alpha.socket->link != nullptr) {
      blender::bke::node_remove_link(ntree, alpha.socket->link);
    }

    float value = (alpha.is_transparency) ? 0.0f : 1.0f;
    float values[4] = {value, value, value, 1.0f};

    /* Set default value to opaque. */
    if (alpha.socket->type == SOCK_RGBA) {
      copy_v4_v4(version_cycles_node_socket_rgba_value(alpha.socket), values);
    }
    else {
      *version_cycles_node_socket_float_value(alpha.socket) = value;
    }
  }
  else {
    if (alpha.socket->link != nullptr) {
      /* Insert math node. */
      bNode *to_node = alpha.socket->link->tonode;
      bNode *from_node = alpha.socket->link->fromnode;
      bNodeSocket *to_socket = alpha.socket->link->tosock;
      bNodeSocket *from_socket = alpha.socket->link->fromsock;
      blender::bke::node_remove_link(ntree, alpha.socket->link);

      bNode *math_node = blender::bke::node_add_node(nullptr, ntree, "ShaderNodeMath");
      math_node->custom1 = NODE_MATH_GREATER_THAN;
      math_node->flag |= NODE_HIDDEN;
      math_node->parent = to_node->parent;
      math_node->locx = to_node->locx - math_node->width - 30;
      math_node->locy = min_ff(to_node->locy, from_node->locy);

      bNodeSocket *input_1 = static_cast<bNodeSocket *>(BLI_findlink(&math_node->inputs, 0));
      bNodeSocket *input_2 = static_cast<bNodeSocket *>(BLI_findlink(&math_node->inputs, 1));
      bNodeSocket *output = static_cast<bNodeSocket *>(math_node->outputs.first);
      bNodeSocket *alpha_sock = input_1;
      bNodeSocket *threshold_sock = input_2;

      blender::bke::node_add_link(ntree, from_node, from_socket, math_node, alpha_sock);
      blender::bke::node_add_link(ntree, math_node, output, to_node, to_socket);

      *version_cycles_node_socket_float_value(threshold_sock) = alpha.is_transparency ?
                                                                    1.0f - threshold :
                                                                    threshold;
    }
    else {
      /* Modify alpha value directly. */
      if (alpha.socket->type == SOCK_RGBA) {
        float *default_value = version_cycles_node_socket_rgba_value(alpha.socket);
        float sum = default_value[0] + default_value[1] + default_value[2];
        /* Don't do the division if possible to avoid float imprecision. */
        float avg = (sum >= 3.0f) ? 1.0f : (sum / 3.0f);
        float value = float((alpha.is_transparency) ? (avg > 1.0f - threshold) :
                                                      (avg > threshold));
        float values[4] = {value, value, value, 1.0f};
        copy_v4_v4(default_value, values);
      }
      else {
        float *default_value = version_cycles_node_socket_float_value(alpha.socket);
        *default_value = float((alpha.is_transparency) ? (*default_value > 1.0f - threshold) :
                                                         (*default_value > threshold));
      }
    }
  }
  return true;
}

static void versioning_replace_splitviewer(bNodeTree *ntree)
{
  /* Split viewer was replaced with a regular split node, so add a viewer node,
   * and link it to the new split node to achieve the same behavior of the split viewer node. */

  LISTBASE_FOREACH_MUTABLE (bNode *, node, &ntree->nodes) {
    if (node->type != CMP_NODE_SPLITVIEWER__DEPRECATED) {
      continue;
    }

    STRNCPY(node->idname, "CompositorNodeSplit");
    node->type = CMP_NODE_SPLIT;
    MEM_freeN(node->storage);
    node->storage = nullptr;

    bNode *viewer_node = blender::bke::node_add_static_node(nullptr, ntree, CMP_NODE_VIEWER);
    /* Nodes are created stacked on top of each other, so separate them a bit. */
    viewer_node->locx = node->locx + node->width + viewer_node->width / 4.0f;
    viewer_node->locy = node->locy;
    viewer_node->flag &= ~NODE_PREVIEW;

    bNodeSocket *split_out_socket = blender::bke::node_add_static_socket(
        ntree, node, SOCK_OUT, SOCK_IMAGE, PROP_NONE, "Image", "Image");
    bNodeSocket *viewer_in_socket = blender::bke::node_find_socket(viewer_node, SOCK_IN, "Image");

    blender::bke::node_add_link(ntree, node, split_out_socket, viewer_node, viewer_in_socket);
  }
}

/**
 * Exit NLA tweakmode when the AnimData struct has insufficient information.
 *
 * When NLA tweakmode is enabled, Blender expects certain pointers to be set up
 * correctly, and if that fails, can crash. This function ensures that
 * everything is consistent, by exiting tweakmode everywhere there's missing
 * pointers.
 *
 * This shouldn't happen, but the example blend file attached to #119615 needs
 * this.
 */
static void version_nla_tweakmode_incomplete(Main *bmain)
{
  bool any_valid_tweakmode_left = false;

  ID *id;
  FOREACH_MAIN_ID_BEGIN (bmain, id) {
    AnimData *adt = BKE_animdata_from_id(id);
    if (!adt || !(adt->flag & ADT_NLA_EDIT_ON)) {
      continue;
    }

    if (adt->act_track && adt->actstrip) {
      /* Expected case. */
      any_valid_tweakmode_left = true;
      continue;
    }

    /* Not enough info in the blend file to reliably stay in tweak mode. This is the most important
     * part of this versioning code, as it prevents future nullptr access. */
    BKE_nla_tweakmode_exit({*id, *adt});
  }
  FOREACH_MAIN_ID_END;

  if (any_valid_tweakmode_left) {
    /* There are still NLA strips correctly in tweak mode. */
    return;
  }

  /* Nothing is in a valid tweakmode, so just disable the corresponding flags on all scenes. */
  LISTBASE_FOREACH (Scene *, scene, &bmain->scenes) {
    scene->flag &= ~SCE_NLA_EDIT_ON;
  }
}

static bool versioning_convert_strip_speed_factor(Sequence *seq, void *user_data)
{
  const Scene *scene = static_cast<Scene *>(user_data);
  const float speed_factor = seq->speed_factor;

  if (speed_factor == 1.0f || !SEQ_retiming_is_allowed(seq) || SEQ_retiming_keys_count(seq) > 0) {
    return true;
  }

  SEQ_retiming_data_ensure(seq);
  SeqRetimingKey *last_key = &SEQ_retiming_keys_get(seq)[1];

  last_key->strip_frame_index = (seq->len) / speed_factor;

  if (seq->type == SEQ_TYPE_SOUND_RAM) {
    const int prev_length = seq->len - seq->startofs - seq->endofs;
    const float left_handle = SEQ_time_left_handle_frame_get(scene, seq);
    SEQ_time_right_handle_frame_set(scene, seq, left_handle + prev_length);
  }

  return true;
}

static bool all_scenes_use(Main *bmain, const blender::Span<const char *> engines)
{
  if (!bmain->scenes.first) {
    return false;
  }

  LISTBASE_FOREACH (Scene *, scene, &bmain->scenes) {
    bool match = false;
    for (const char *engine : engines) {
      if (STREQ(scene->r.engine, engine)) {
        match = true;
      }
    }
    if (!match) {
      return false;
    }
  }

  return true;
}

void do_versions_after_linking_400(FileData *fd, Main *bmain)
{
  if (!MAIN_VERSION_FILE_ATLEAST(bmain, 400, 9)) {
    /* Fix area light scaling. */
    LISTBASE_FOREACH (Light *, light, &bmain->lights) {
      light->energy = light->energy_deprecated;
      if (light->type == LA_AREA) {
        light->energy *= M_PI_4;
      }
    }

    /* XXX This was added several years ago in 'lib_link` code of Scene... Should be safe enough
     * here. */
    LISTBASE_FOREACH (Scene *, scene, &bmain->scenes) {
      if (scene->nodetree) {
        version_composite_nodetree_null_id(scene->nodetree, scene);
      }
    }

    /* XXX This was added many years ago (1c19940198) in 'lib_link` code of particles as a bug-fix.
     * But this is actually versioning. Should be safe enough here. */
    LISTBASE_FOREACH (ParticleSettings *, part, &bmain->particles) {
      if (!part->effector_weights) {
        part->effector_weights = BKE_effector_add_weights(part->force_group);
      }
    }

    /* Object proxies have been deprecated sine 3.x era, so their update & sanity check can now
     * happen in do_versions code. */
    LISTBASE_FOREACH (Object *, ob, &bmain->objects) {
      if (ob->proxy) {
        /* Paranoia check, actually a proxy_from pointer should never be written... */
        if (!ID_IS_LINKED(ob->proxy)) {
          ob->proxy->proxy_from = nullptr;
          ob->proxy = nullptr;

          if (ob->id.lib) {
            BLO_reportf_wrap(fd->reports,
                             RPT_INFO,
                             RPT_("Proxy lost from object %s lib %s\n"),
                             ob->id.name + 2,
                             ob->id.lib->filepath);
          }
          else {
            BLO_reportf_wrap(fd->reports,
                             RPT_INFO,
                             RPT_("Proxy lost from object %s lib <NONE>\n"),
                             ob->id.name + 2);
          }
          fd->reports->count.missing_obproxies++;
        }
        else {
          /* This triggers object_update to always use a copy. */
          ob->proxy->proxy_from = ob;
        }
      }
    }
  }

  if (!MAIN_VERSION_FILE_ATLEAST(bmain, 400, 21)) {
    if (!DNA_struct_member_exists(fd->filesdna, "bPoseChannel", "BoneColor", "color")) {
      version_bonegroup_migrate_color(bmain);
    }

    if (!DNA_struct_member_exists(fd->filesdna, "bArmature", "ListBase", "collections")) {
      version_bonelayers_to_bonecollections(bmain);
      version_bonegroups_to_bonecollections(bmain);
    }
  }

  if (!MAIN_VERSION_FILE_ATLEAST(bmain, 400, 24)) {
    FOREACH_NODETREE_BEGIN (bmain, ntree, id) {
      if (ntree->type == NTREE_SHADER) {
        /* Convert animdata on the Principled BSDF sockets. */
        version_principled_bsdf_update_animdata(id, ntree);
      }
    }
    FOREACH_NODETREE_END;
  }

  if (!MAIN_VERSION_FILE_ATLEAST(bmain, 400, 27)) {
    LISTBASE_FOREACH (Scene *, scene, &bmain->scenes) {
      Editing *ed = SEQ_editing_get(scene);
      if (ed != nullptr) {
        SEQ_for_each_callback(&ed->seqbase, versioning_convert_strip_speed_factor, scene);
      }
    }
  }

  if (!MAIN_VERSION_FILE_ATLEAST(bmain, 400, 34)) {
    BKE_mesh_legacy_face_map_to_generic(bmain);
  }

  if (!MAIN_VERSION_FILE_ATLEAST(bmain, 401, 23)) {
    version_nla_tweakmode_incomplete(bmain);
  }

  if (!MAIN_VERSION_FILE_ATLEAST(bmain, 402, 15)) {
    /* Change drivers and animation on "armature.collections" to
     * ".collections_all", so that they are drawn correctly in the tree view,
     * and keep working when the collection is moved around in the hierarchy. */
    LISTBASE_FOREACH (bArmature *, arm, &bmain->armatures) {
      AnimData *adt = BKE_animdata_from_id(&arm->id);
      if (!adt) {
        continue;
      }

      LISTBASE_FOREACH (FCurve *, fcurve, &adt->drivers) {
        version_bonecollection_anim(fcurve);
      }
      if (adt->action) {
        LISTBASE_FOREACH (FCurve *, fcurve, &adt->action->curves) {
          version_bonecollection_anim(fcurve);
        }
      }
    }
  }

  if (!MAIN_VERSION_FILE_ATLEAST(bmain, 402, 23)) {
    /* Shift animation data to accommodate the new Roughness input. */
    version_node_socket_index_animdata(
        bmain, NTREE_SHADER, SH_NODE_SUBSURFACE_SCATTERING, 4, 1, 5);
  }

  if (!MAIN_VERSION_FILE_ATLEAST(bmain, 402, 50)) {
    if (all_scenes_use(bmain, {RE_engine_id_BLENDER_EEVEE})) {
      LISTBASE_FOREACH (Object *, object, &bmain->objects) {
        versioning_eevee_shadow_settings(object);
      }
    }
  }

  if (!MAIN_VERSION_FILE_ATLEAST(bmain, 402, 51)) {
    /* Convert blend method to math nodes. */
    if (all_scenes_use(bmain, {RE_engine_id_BLENDER_EEVEE})) {
      LISTBASE_FOREACH (Material *, material, &bmain->materials) {
        if (!material->use_nodes || material->nodetree == nullptr) {
          /* Nothing to version. */
        }
        else if (ELEM(material->blend_method, MA_BM_HASHED, MA_BM_BLEND)) {
          /* Compatible modes. Nothing to change. */
        }
        else if (material->blend_shadow == MA_BS_NONE) {
          /* No need to match the surface since shadows are disabled. */
        }
        else if (material->blend_shadow == MA_BS_SOLID) {
          /* This is already versioned an transferred to `transparent_shadows`. */
        }
        else if ((material->blend_shadow == MA_BS_CLIP && material->blend_method != MA_BM_CLIP) ||
                 (material->blend_shadow == MA_BS_HASHED))
        {
          BLO_reportf_wrap(
              fd->reports,
              RPT_WARNING,
              RPT_("Material %s could not be converted because of different Blend Mode "
                   "and Shadow Mode (need manual adjustment)\n"),
              material->id.name + 2);
        }
        else {
          /* TODO(fclem): Check if threshold is driven or has animation. Bail out if needed? */

          float threshold = (material->blend_method == MA_BM_CLIP) ? material->alpha_threshold :
                                                                     2.0f;

          if (!versioning_eevee_material_blend_mode_settings(material->nodetree, threshold)) {
            BLO_reportf_wrap(fd->reports,
                             RPT_WARNING,
                             RPT_("Material %s could not be converted because of non-trivial "
                                  "alpha blending (need manual adjustment)\n"),
                             material->id.name + 2);
          }
        }

        if (material->blend_shadow == MA_BS_NONE) {
          versioning_eevee_material_shadow_none(material);
        }
        /* Set blend_mode & blend_shadow for forward compatibility. */
        material->blend_method = (material->blend_method != MA_BM_BLEND) ? MA_BM_HASHED :
                                                                           MA_BM_BLEND;
        material->blend_shadow = (material->blend_shadow == MA_BS_SOLID) ? MA_BS_SOLID :
                                                                           MA_BS_HASHED;
      }
    }
  }

  if (!MAIN_VERSION_FILE_ATLEAST(bmain, 402, 52)) {
    LISTBASE_FOREACH (Scene *, scene, &bmain->scenes) {
      if (STREQ(scene->r.engine, RE_engine_id_BLENDER_EEVEE)) {
        STRNCPY(scene->r.engine, RE_engine_id_BLENDER_EEVEE_NEXT);
      }
    }
  }

  if (!MAIN_VERSION_FILE_ATLEAST(bmain, 403, 6)) {
    /* Shift animation data to accommodate the new Diffuse Roughness input. */
    version_node_socket_index_animdata(bmain, NTREE_SHADER, SH_NODE_BSDF_PRINCIPLED, 7, 1, 30);
  }

  /* Keeping this block is without a `MAIN_VERSION_FILE_ATLEAST` until the experimental flag is
   * removed. */
  if (USER_EXPERIMENTAL_TEST(&U, use_animation_baklava)) {
    version_legacy_actions_to_layered(bmain);
  }

  /**
   * Always bump subversion in BKE_blender_version.h when adding versioning
   * code here, and wrap it inside a MAIN_VERSION_FILE_ATLEAST check.
   *
   * \note Keep this message at the bottom of the function.
   */
}

static void version_mesh_legacy_to_struct_of_array_format(Mesh &mesh)
{
  BKE_mesh_legacy_convert_flags_to_selection_layers(&mesh);
  BKE_mesh_legacy_convert_flags_to_hide_layers(&mesh);
  BKE_mesh_legacy_convert_uvs_to_generic(&mesh);
  BKE_mesh_legacy_convert_mpoly_to_material_indices(&mesh);
  BKE_mesh_legacy_sharp_faces_from_flags(&mesh);
  BKE_mesh_legacy_bevel_weight_to_layers(&mesh);
  BKE_mesh_legacy_sharp_edges_from_flags(&mesh);
  BKE_mesh_legacy_face_set_to_generic(&mesh);
  BKE_mesh_legacy_edge_crease_to_layers(&mesh);
  BKE_mesh_legacy_uv_seam_from_flags(&mesh);
  BKE_mesh_legacy_convert_verts_to_positions(&mesh);
  BKE_mesh_legacy_attribute_flags_to_strings(&mesh);
  BKE_mesh_legacy_convert_loops_to_corners(&mesh);
  BKE_mesh_legacy_convert_polys_to_offsets(&mesh);
  BKE_mesh_legacy_convert_edges_to_generic(&mesh);
}

static void version_motion_tracking_legacy_camera_object(MovieClip &movieclip)
{
  MovieTracking &tracking = movieclip.tracking;
  MovieTrackingObject *active_tracking_object = BKE_tracking_object_get_active(&tracking);
  MovieTrackingObject *tracking_camera_object = BKE_tracking_object_get_camera(&tracking);

  BLI_assert(tracking_camera_object != nullptr);

  if (BLI_listbase_is_empty(&tracking_camera_object->tracks)) {
    tracking_camera_object->tracks = tracking.tracks_legacy;
    active_tracking_object->active_track = tracking.act_track_legacy;
  }

  if (BLI_listbase_is_empty(&tracking_camera_object->plane_tracks)) {
    tracking_camera_object->plane_tracks = tracking.plane_tracks_legacy;
    active_tracking_object->active_plane_track = tracking.act_plane_track_legacy;
  }

  if (tracking_camera_object->reconstruction.cameras == nullptr) {
    tracking_camera_object->reconstruction = tracking.reconstruction_legacy;
  }

  /* Clear pointers in the legacy storage.
   * Always do it, in the case something got missed in the logic above, so that the legacy storage
   * is always ensured to be empty after load. */
  BLI_listbase_clear(&tracking.tracks_legacy);
  BLI_listbase_clear(&tracking.plane_tracks_legacy);
  tracking.act_track_legacy = nullptr;
  tracking.act_plane_track_legacy = nullptr;
  memset(&tracking.reconstruction_legacy, 0, sizeof(tracking.reconstruction_legacy));
}

static void version_movieclips_legacy_camera_object(Main *bmain)
{
  LISTBASE_FOREACH (MovieClip *, movieclip, &bmain->movieclips) {
    version_motion_tracking_legacy_camera_object(*movieclip);
  }
}

/* Version VertexWeightEdit modifier to make existing weights exclusive of the threshold. */
static void version_vertex_weight_edit_preserve_threshold_exclusivity(Main *bmain)
{
  LISTBASE_FOREACH (Object *, ob, &bmain->objects) {
    if (ob->type != OB_MESH) {
      continue;
    }

    LISTBASE_FOREACH (ModifierData *, md, &ob->modifiers) {
      if (md->type == eModifierType_WeightVGEdit) {
        WeightVGEditModifierData *wmd = reinterpret_cast<WeightVGEditModifierData *>(md);
        wmd->add_threshold = nexttoward(wmd->add_threshold, 2.0);
        wmd->rem_threshold = nexttoward(wmd->rem_threshold, -1.0);
      }
    }
  }
}

static void version_mesh_crease_generic(Main &bmain)
{
  LISTBASE_FOREACH (Mesh *, mesh, &bmain.meshes) {
    BKE_mesh_legacy_crease_to_generic(mesh);
  }

  LISTBASE_FOREACH (bNodeTree *, ntree, &bmain.nodetrees) {
    if (ntree->type == NTREE_GEOMETRY) {
      LISTBASE_FOREACH (bNode *, node, &ntree->nodes) {
        if (STR_ELEM(node->idname,
                     "GeometryNodeStoreNamedAttribute",
                     "GeometryNodeInputNamedAttribute"))
        {
          bNodeSocket *socket = blender::bke::node_find_socket(node, SOCK_IN, "Name");
          if (STREQ(socket->default_value_typed<bNodeSocketValueString>()->value, "crease")) {
            STRNCPY(socket->default_value_typed<bNodeSocketValueString>()->value, "crease_edge");
          }
        }
      }
    }
  }

  LISTBASE_FOREACH (Object *, object, &bmain.objects) {
    LISTBASE_FOREACH (ModifierData *, md, &object->modifiers) {
      if (md->type != eModifierType_Nodes) {
        continue;
      }
      if (IDProperty *settings = reinterpret_cast<NodesModifierData *>(md)->settings.properties) {
        LISTBASE_FOREACH (IDProperty *, prop, &settings->data.group) {
          if (blender::StringRef(prop->name).endswith("_attribute_name")) {
            if (STREQ(IDP_String(prop), "crease")) {
              IDP_AssignString(prop, "crease_edge");
            }
          }
        }
      }
    }
  }
}

static void versioning_replace_legacy_glossy_node(bNodeTree *ntree)
{
  LISTBASE_FOREACH (bNode *, node, &ntree->nodes) {
    if (node->type == SH_NODE_BSDF_GLOSSY_LEGACY) {
      STRNCPY(node->idname, "ShaderNodeBsdfAnisotropic");
      node->type = SH_NODE_BSDF_GLOSSY;
    }
  }
}

static void versioning_remove_microfacet_sharp_distribution(bNodeTree *ntree)
{
  /* Find all glossy, glass and refraction BSDF nodes that have their distribution
   * set to SHARP and set them to GGX, disconnect any link to the Roughness input
   * and set its value to zero. */
  LISTBASE_FOREACH (bNode *, node, &ntree->nodes) {
    if (!ELEM(node->type, SH_NODE_BSDF_GLOSSY, SH_NODE_BSDF_GLASS, SH_NODE_BSDF_REFRACTION)) {
      continue;
    }
    if (node->custom1 != SHD_GLOSSY_SHARP_DEPRECATED) {
      continue;
    }

    node->custom1 = SHD_GLOSSY_GGX;
    LISTBASE_FOREACH (bNodeSocket *, socket, &node->inputs) {
      if (!STREQ(socket->identifier, "Roughness")) {
        continue;
      }

      if (socket->link != nullptr) {
        blender::bke::node_remove_link(ntree, socket->link);
      }
      bNodeSocketValueFloat *socket_value = (bNodeSocketValueFloat *)socket->default_value;
      socket_value->value = 0.0f;

      break;
    }
  }
}

static void version_replace_texcoord_normal_socket(bNodeTree *ntree)
{
  /* The normal of a spot light was set to the incoming light direction, replace with the
   * `Incoming` socket from the Geometry shader node. */
  bNode *geometry_node = nullptr;
  bNode *transform_node = nullptr;
  bNodeSocket *incoming_socket = nullptr;
  bNodeSocket *vec_in_socket = nullptr;
  bNodeSocket *vec_out_socket = nullptr;

  LISTBASE_FOREACH_MUTABLE (bNodeLink *, link, &ntree->links) {
    if (link->fromnode->type == SH_NODE_TEX_COORD && STREQ(link->fromsock->identifier, "Normal")) {
      if (geometry_node == nullptr) {
        geometry_node = blender::bke::node_add_static_node(nullptr, ntree, SH_NODE_NEW_GEOMETRY);
        incoming_socket = blender::bke::node_find_socket(geometry_node, SOCK_OUT, "Incoming");

        transform_node = blender::bke::node_add_static_node(
            nullptr, ntree, SH_NODE_VECT_TRANSFORM);
        vec_in_socket = blender::bke::node_find_socket(transform_node, SOCK_IN, "Vector");
        vec_out_socket = blender::bke::node_find_socket(transform_node, SOCK_OUT, "Vector");

        NodeShaderVectTransform *nodeprop = (NodeShaderVectTransform *)transform_node->storage;
        nodeprop->type = SHD_VECT_TRANSFORM_TYPE_NORMAL;

        blender::bke::node_add_link(
            ntree, geometry_node, incoming_socket, transform_node, vec_in_socket);
      }
      blender::bke::node_add_link(
          ntree, transform_node, vec_out_socket, link->tonode, link->tosock);
      blender::bke::node_remove_link(ntree, link);
    }
  }
}

static void version_principled_transmission_roughness(bNodeTree *ntree)
{
  LISTBASE_FOREACH (bNode *, node, &ntree->nodes) {
    if (node->type != SH_NODE_BSDF_PRINCIPLED) {
      continue;
    }
    bNodeSocket *sock = blender::bke::node_find_socket(node, SOCK_IN, "Transmission Roughness");
    if (sock != nullptr) {
      blender::bke::node_remove_socket(ntree, node, sock);
    }
  }
}

/* Convert legacy Velvet BSDF nodes into the new Sheen BSDF node. */
static void version_replace_velvet_sheen_node(bNodeTree *ntree)
{
  LISTBASE_FOREACH (bNode *, node, &ntree->nodes) {
    if (node->type == SH_NODE_BSDF_SHEEN) {
      STRNCPY(node->idname, "ShaderNodeBsdfSheen");

      bNodeSocket *sigmaInput = blender::bke::node_find_socket(node, SOCK_IN, "Sigma");
      if (sigmaInput != nullptr) {
        node->custom1 = SHD_SHEEN_ASHIKHMIN;
        STRNCPY(sigmaInput->identifier, "Roughness");
        STRNCPY(sigmaInput->name, "Roughness");
      }
    }
  }
}

/* Convert sheen inputs on the Principled BSDF. */
static void version_principled_bsdf_sheen(bNodeTree *ntree)
{
  auto check_node = [](const bNode *node) {
    return (node->type == SH_NODE_BSDF_PRINCIPLED) &&
           (blender::bke::node_find_socket(node, SOCK_IN, "Sheen Roughness") == nullptr);
  };
  auto update_input = [ntree](bNode *node, bNodeSocket *input) {
    /* Change socket type to Color. */
    blender::bke::node_modify_socket_type_static(ntree, node, input, SOCK_RGBA, 0);

    /* Account for the change in intensity between the old and new model.
     * If the Sheen input is set to a fixed value, adjust it and set the tint to white.
     * Otherwise, if it's connected, keep it as-is but set the tint to 0.2 instead. */
    bNodeSocket *sheen = blender::bke::node_find_socket(node, SOCK_IN, "Sheen");
    if (sheen != nullptr && sheen->link == nullptr) {
      *version_cycles_node_socket_float_value(sheen) *= 0.2f;

      static float default_value[] = {1.0f, 1.0f, 1.0f, 1.0f};
      copy_v4_v4(version_cycles_node_socket_rgba_value(input), default_value);
    }
    else {
      static float default_value[] = {0.2f, 0.2f, 0.2f, 1.0f};
      copy_v4_v4(version_cycles_node_socket_rgba_value(input), default_value);
    }
  };
  auto update_input_link = [](bNode *, bNodeSocket *, bNode *, bNodeSocket *) {
    /* Don't replace the link here, tint works differently enough now to make conversion
     * impractical. */
  };

  version_update_node_input(ntree, check_node, "Sheen Tint", update_input, update_input_link);
}

/* Convert EEVEE-Legacy refraction depth to EEVEE-Next thickness tree. */
static void version_refraction_depth_to_thickness_value(bNodeTree *ntree, float thickness)
{
  LISTBASE_FOREACH (bNode *, node, &ntree->nodes) {
    if (node->type != SH_NODE_OUTPUT_MATERIAL) {
      continue;
    }

    bNodeSocket *thickness_socket = blender::bke::node_find_socket(node, SOCK_IN, "Thickness");
    if (thickness_socket == nullptr) {
      continue;
    }

    bool has_link = false;
    LISTBASE_FOREACH (bNodeLink *, link, &ntree->links) {
      if (link->tosock == thickness_socket) {
        /* Something is already plugged in. Don't modify anything. */
        has_link = true;
      }
    }

    if (has_link) {
      continue;
    }
    bNode *value_node = blender::bke::node_add_static_node(nullptr, ntree, SH_NODE_VALUE);
    value_node->parent = node->parent;
    value_node->locx = node->locx;
    value_node->locy = node->locy - 160.0f;
    bNodeSocket *socket_value = blender::bke::node_find_socket(value_node, SOCK_OUT, "Value");

    *version_cycles_node_socket_float_value(socket_value) = thickness;

    blender::bke::node_add_link(ntree, value_node, socket_value, node, thickness_socket);
  }

  version_socket_update_is_used(ntree);
}

static void versioning_update_noise_texture_node(bNodeTree *ntree)
{
  LISTBASE_FOREACH (bNode *, node, &ntree->nodes) {
    if (node->type != SH_NODE_TEX_NOISE) {
      continue;
    }

    (static_cast<NodeTexNoise *>(node->storage))->type = SHD_NOISE_FBM;

    bNodeSocket *roughness_socket = blender::bke::node_find_socket(node, SOCK_IN, "Roughness");
    if (roughness_socket == nullptr) {
      /* Noise Texture node was created before the Roughness input was added. */
      continue;
    }

    float *roughness = version_cycles_node_socket_float_value(roughness_socket);

    bNodeLink *roughness_link = nullptr;
    bNode *roughness_from_node = nullptr;
    bNodeSocket *roughness_from_socket = nullptr;

    LISTBASE_FOREACH (bNodeLink *, link, &ntree->links) {
      /* Find links, nodes and sockets. */
      if (link->tosock == roughness_socket) {
        roughness_link = link;
        roughness_from_node = link->fromnode;
        roughness_from_socket = link->fromsock;
      }
    }

    if (roughness_link != nullptr) {
      /* Add Clamp node before Roughness input. */

      bNode *clamp_node = blender::bke::node_add_static_node(nullptr, ntree, SH_NODE_CLAMP);
      clamp_node->parent = node->parent;
      clamp_node->custom1 = NODE_CLAMP_MINMAX;
      clamp_node->locx = node->locx;
      clamp_node->locy = node->locy - 300.0f;
      clamp_node->flag |= NODE_HIDDEN;
      bNodeSocket *clamp_socket_value = blender::bke::node_find_socket(
          clamp_node, SOCK_IN, "Value");
      bNodeSocket *clamp_socket_min = blender::bke::node_find_socket(clamp_node, SOCK_IN, "Min");
      bNodeSocket *clamp_socket_max = blender::bke::node_find_socket(clamp_node, SOCK_IN, "Max");
      bNodeSocket *clamp_socket_out = blender::bke::node_find_socket(
          clamp_node, SOCK_OUT, "Result");

      *version_cycles_node_socket_float_value(clamp_socket_min) = 0.0f;
      *version_cycles_node_socket_float_value(clamp_socket_max) = 1.0f;

      blender::bke::node_remove_link(ntree, roughness_link);
      blender::bke::node_add_link(
          ntree, roughness_from_node, roughness_from_socket, clamp_node, clamp_socket_value);
      blender::bke::node_add_link(ntree, clamp_node, clamp_socket_out, node, roughness_socket);
    }
    else {
      *roughness = std::clamp(*roughness, 0.0f, 1.0f);
    }
  }

  version_socket_update_is_used(ntree);
}

static void versioning_replace_musgrave_texture_node(bNodeTree *ntree)
{
  version_node_input_socket_name(ntree, SH_NODE_TEX_MUSGRAVE_DEPRECATED, "Dimension", "Roughness");
  LISTBASE_FOREACH (bNode *, node, &ntree->nodes) {
    if (node->type != SH_NODE_TEX_MUSGRAVE_DEPRECATED) {
      continue;
    }

    STRNCPY(node->idname, "ShaderNodeTexNoise");
    node->type = SH_NODE_TEX_NOISE;
    NodeTexNoise *data = MEM_cnew<NodeTexNoise>(__func__);
    data->base = (static_cast<NodeTexMusgrave *>(node->storage))->base;
    data->dimensions = (static_cast<NodeTexMusgrave *>(node->storage))->dimensions;
    data->normalize = false;
    data->type = (static_cast<NodeTexMusgrave *>(node->storage))->musgrave_type;
    MEM_freeN(node->storage);
    node->storage = data;

    bNodeLink *detail_link = nullptr;
    bNode *detail_from_node = nullptr;
    bNodeSocket *detail_from_socket = nullptr;

    bNodeLink *roughness_link = nullptr;
    bNode *roughness_from_node = nullptr;
    bNodeSocket *roughness_from_socket = nullptr;

    bNodeLink *lacunarity_link = nullptr;
    bNode *lacunarity_from_node = nullptr;
    bNodeSocket *lacunarity_from_socket = nullptr;

    LISTBASE_FOREACH (bNodeLink *, link, &ntree->links) {
      /* Find links, nodes and sockets. */
      if (link->tonode == node) {
        if (STREQ(link->tosock->identifier, "Detail")) {
          detail_link = link;
          detail_from_node = link->fromnode;
          detail_from_socket = link->fromsock;
        }
        if (STREQ(link->tosock->identifier, "Roughness")) {
          roughness_link = link;
          roughness_from_node = link->fromnode;
          roughness_from_socket = link->fromsock;
        }
        if (STREQ(link->tosock->identifier, "Lacunarity")) {
          lacunarity_link = link;
          lacunarity_from_node = link->fromnode;
          lacunarity_from_socket = link->fromsock;
        }
      }
    }

    uint8_t noise_type = (static_cast<NodeTexNoise *>(node->storage))->type;
    float locy_offset = 0.0f;

    bNodeSocket *fac_socket = blender::bke::node_find_socket(node, SOCK_OUT, "Fac");
    /* Clear label because Musgrave output socket label is set to "Height" instead of "Fac". */
    fac_socket->label[0] = '\0';

    bNodeSocket *detail_socket = blender::bke::node_find_socket(node, SOCK_IN, "Detail");
    float *detail = version_cycles_node_socket_float_value(detail_socket);

    if (detail_link != nullptr) {
      locy_offset -= 80.0f;

      /* Add Minimum Math node and Subtract Math node before Detail input. */

      bNode *min_node = blender::bke::node_add_static_node(nullptr, ntree, SH_NODE_MATH);
      min_node->parent = node->parent;
      min_node->custom1 = NODE_MATH_MINIMUM;
      min_node->locx = node->locx;
      min_node->locy = node->locy - 320.0f;
      min_node->flag |= NODE_HIDDEN;
      bNodeSocket *min_socket_A = static_cast<bNodeSocket *>(BLI_findlink(&min_node->inputs, 0));
      bNodeSocket *min_socket_B = static_cast<bNodeSocket *>(BLI_findlink(&min_node->inputs, 1));
      bNodeSocket *min_socket_out = blender::bke::node_find_socket(min_node, SOCK_OUT, "Value");

      bNode *sub1_node = blender::bke::node_add_static_node(nullptr, ntree, SH_NODE_MATH);
      sub1_node->parent = node->parent;
      sub1_node->custom1 = NODE_MATH_SUBTRACT;
      sub1_node->locx = node->locx;
      sub1_node->locy = node->locy - 360.0f;
      sub1_node->flag |= NODE_HIDDEN;
      bNodeSocket *sub1_socket_A = static_cast<bNodeSocket *>(BLI_findlink(&sub1_node->inputs, 0));
      bNodeSocket *sub1_socket_B = static_cast<bNodeSocket *>(BLI_findlink(&sub1_node->inputs, 1));
      bNodeSocket *sub1_socket_out = blender::bke::node_find_socket(sub1_node, SOCK_OUT, "Value");

      *version_cycles_node_socket_float_value(min_socket_B) = 14.0f;
      *version_cycles_node_socket_float_value(sub1_socket_B) = 1.0f;

      blender::bke::node_remove_link(ntree, detail_link);
      blender::bke::node_add_link(
          ntree, detail_from_node, detail_from_socket, sub1_node, sub1_socket_A);
      blender::bke::node_add_link(ntree, sub1_node, sub1_socket_out, min_node, min_socket_A);
      blender::bke::node_add_link(ntree, min_node, min_socket_out, node, detail_socket);

      if (ELEM(noise_type, SHD_NOISE_RIDGED_MULTIFRACTAL, SHD_NOISE_HETERO_TERRAIN)) {
        locy_offset -= 40.0f;

        /* Add Greater Than Math node before Subtract Math node. */

        bNode *greater_node = blender::bke::node_add_static_node(nullptr, ntree, SH_NODE_MATH);
        greater_node->parent = node->parent;
        greater_node->custom1 = NODE_MATH_GREATER_THAN;
        greater_node->locx = node->locx;
        greater_node->locy = node->locy - 400.0f;
        greater_node->flag |= NODE_HIDDEN;
        bNodeSocket *greater_socket_A = static_cast<bNodeSocket *>(
            BLI_findlink(&greater_node->inputs, 0));
        bNodeSocket *greater_socket_B = static_cast<bNodeSocket *>(
            BLI_findlink(&greater_node->inputs, 1));
        bNodeSocket *greater_socket_out = blender::bke::node_find_socket(
            greater_node, SOCK_OUT, "Value");

        *version_cycles_node_socket_float_value(greater_socket_B) = 1.0f;

        blender::bke::node_add_link(
            ntree, detail_from_node, detail_from_socket, greater_node, greater_socket_A);
        blender::bke::node_add_link(
            ntree, greater_node, greater_socket_out, sub1_node, sub1_socket_B);
      }
      else {
        /* Add Clamp node and Multiply Math node behind Fac output. */

        bNode *clamp_node = blender::bke::node_add_static_node(nullptr, ntree, SH_NODE_CLAMP);
        clamp_node->parent = node->parent;
        clamp_node->custom1 = NODE_CLAMP_MINMAX;
        clamp_node->locx = node->locx;
        clamp_node->locy = node->locy + 40.0f;
        clamp_node->flag |= NODE_HIDDEN;
        bNodeSocket *clamp_socket_value = blender::bke::node_find_socket(
            clamp_node, SOCK_IN, "Value");
        bNodeSocket *clamp_socket_min = blender::bke::node_find_socket(clamp_node, SOCK_IN, "Min");
        bNodeSocket *clamp_socket_max = blender::bke::node_find_socket(clamp_node, SOCK_IN, "Max");
        bNodeSocket *clamp_socket_out = blender::bke::node_find_socket(
            clamp_node, SOCK_OUT, "Result");

        bNode *mul_node = blender::bke::node_add_static_node(nullptr, ntree, SH_NODE_MATH);
        mul_node->parent = node->parent;
        mul_node->custom1 = NODE_MATH_MULTIPLY;
        mul_node->locx = node->locx;
        mul_node->locy = node->locy + 80.0f;
        mul_node->flag |= NODE_HIDDEN;
        bNodeSocket *mul_socket_A = static_cast<bNodeSocket *>(BLI_findlink(&mul_node->inputs, 0));
        bNodeSocket *mul_socket_B = static_cast<bNodeSocket *>(BLI_findlink(&mul_node->inputs, 1));
        bNodeSocket *mul_socket_out = blender::bke::node_find_socket(mul_node, SOCK_OUT, "Value");

        *version_cycles_node_socket_float_value(clamp_socket_min) = 0.0f;
        *version_cycles_node_socket_float_value(clamp_socket_max) = 1.0f;

        if (noise_type == SHD_NOISE_MULTIFRACTAL) {
          /* Add Subtract Math node and Add Math node after Multiply Math node. */

          bNode *sub2_node = blender::bke::node_add_static_node(nullptr, ntree, SH_NODE_MATH);
          sub2_node->parent = node->parent;
          sub2_node->custom1 = NODE_MATH_SUBTRACT;
          sub2_node->custom2 = SHD_MATH_CLAMP;
          sub2_node->locx = node->locx;
          sub2_node->locy = node->locy + 120.0f;
          sub2_node->flag |= NODE_HIDDEN;
          bNodeSocket *sub2_socket_A = static_cast<bNodeSocket *>(
              BLI_findlink(&sub2_node->inputs, 0));
          bNodeSocket *sub2_socket_B = static_cast<bNodeSocket *>(
              BLI_findlink(&sub2_node->inputs, 1));
          bNodeSocket *sub2_socket_out = blender::bke::node_find_socket(
              sub2_node, SOCK_OUT, "Value");

          bNode *add_node = blender::bke::node_add_static_node(nullptr, ntree, SH_NODE_MATH);
          add_node->parent = node->parent;
          add_node->custom1 = NODE_MATH_ADD;
          add_node->locx = node->locx;
          add_node->locy = node->locy + 160.0f;
          add_node->flag |= NODE_HIDDEN;
          bNodeSocket *add_socket_A = static_cast<bNodeSocket *>(
              BLI_findlink(&add_node->inputs, 0));
          bNodeSocket *add_socket_B = static_cast<bNodeSocket *>(
              BLI_findlink(&add_node->inputs, 1));
          bNodeSocket *add_socket_out = blender::bke::node_find_socket(
              add_node, SOCK_OUT, "Value");

          *version_cycles_node_socket_float_value(sub2_socket_A) = 1.0f;

          LISTBASE_FOREACH_BACKWARD_MUTABLE (bNodeLink *, link, &ntree->links) {
            if (link->fromsock == fac_socket) {
              blender::bke::node_add_link(
                  ntree, add_node, add_socket_out, link->tonode, link->tosock);
              blender::bke::node_remove_link(ntree, link);
            }
          }

          blender::bke::node_add_link(ntree, mul_node, mul_socket_out, add_node, add_socket_A);
          blender::bke::node_add_link(
              ntree, detail_from_node, detail_from_socket, sub2_node, sub2_socket_B);
          blender::bke::node_add_link(ntree, sub2_node, sub2_socket_out, add_node, add_socket_B);
        }
        else {
          LISTBASE_FOREACH_BACKWARD_MUTABLE (bNodeLink *, link, &ntree->links) {
            if (link->fromsock == fac_socket) {
              blender::bke::node_add_link(
                  ntree, mul_node, mul_socket_out, link->tonode, link->tosock);
              blender::bke::node_remove_link(ntree, link);
            }
          }
        }

        blender::bke::node_add_link(ntree, node, fac_socket, mul_node, mul_socket_A);
        blender::bke::node_add_link(
            ntree, detail_from_node, detail_from_socket, clamp_node, clamp_socket_value);
        blender::bke::node_add_link(ntree, clamp_node, clamp_socket_out, mul_node, mul_socket_B);
      }
    }
    else {
      if (*detail < 1.0f) {
        if (!ELEM(noise_type, SHD_NOISE_RIDGED_MULTIFRACTAL, SHD_NOISE_HETERO_TERRAIN)) {
          /* Add Multiply Math node behind Fac output. */

          bNode *mul_node = blender::bke::node_add_static_node(nullptr, ntree, SH_NODE_MATH);
          mul_node->parent = node->parent;
          mul_node->custom1 = NODE_MATH_MULTIPLY;
          mul_node->locx = node->locx;
          mul_node->locy = node->locy + 40.0f;
          mul_node->flag |= NODE_HIDDEN;
          bNodeSocket *mul_socket_A = static_cast<bNodeSocket *>(
              BLI_findlink(&mul_node->inputs, 0));
          bNodeSocket *mul_socket_B = static_cast<bNodeSocket *>(
              BLI_findlink(&mul_node->inputs, 1));
          bNodeSocket *mul_socket_out = blender::bke::node_find_socket(
              mul_node, SOCK_OUT, "Value");

          *version_cycles_node_socket_float_value(mul_socket_B) = *detail;

          if (noise_type == SHD_NOISE_MULTIFRACTAL) {
            /* Add an Add Math node after Multiply Math node. */

            bNode *add_node = blender::bke::node_add_static_node(nullptr, ntree, SH_NODE_MATH);
            add_node->parent = node->parent;
            add_node->custom1 = NODE_MATH_ADD;
            add_node->locx = node->locx;
            add_node->locy = node->locy + 80.0f;
            add_node->flag |= NODE_HIDDEN;
            bNodeSocket *add_socket_A = static_cast<bNodeSocket *>(
                BLI_findlink(&add_node->inputs, 0));
            bNodeSocket *add_socket_B = static_cast<bNodeSocket *>(
                BLI_findlink(&add_node->inputs, 1));
            bNodeSocket *add_socket_out = blender::bke::node_find_socket(
                add_node, SOCK_OUT, "Value");

            *version_cycles_node_socket_float_value(add_socket_B) = 1.0f - *detail;

            LISTBASE_FOREACH_BACKWARD_MUTABLE (bNodeLink *, link, &ntree->links) {
              if (link->fromsock == fac_socket) {
                blender::bke::node_add_link(
                    ntree, add_node, add_socket_out, link->tonode, link->tosock);
                blender::bke::node_remove_link(ntree, link);
              }
            }

            blender::bke::node_add_link(ntree, mul_node, mul_socket_out, add_node, add_socket_A);
          }
          else {
            LISTBASE_FOREACH_BACKWARD_MUTABLE (bNodeLink *, link, &ntree->links) {
              if (link->fromsock == fac_socket) {
                blender::bke::node_add_link(
                    ntree, mul_node, mul_socket_out, link->tonode, link->tosock);
                blender::bke::node_remove_link(ntree, link);
              }
            }
          }

          blender::bke::node_add_link(ntree, node, fac_socket, mul_node, mul_socket_A);

          *detail = 0.0f;
        }
      }
      else {
        *detail = std::fminf(*detail - 1.0f, 14.0f);
      }
    }

    bNodeSocket *roughness_socket = blender::bke::node_find_socket(node, SOCK_IN, "Roughness");
    float *roughness = version_cycles_node_socket_float_value(roughness_socket);
    bNodeSocket *lacunarity_socket = blender::bke::node_find_socket(node, SOCK_IN, "Lacunarity");
    float *lacunarity = version_cycles_node_socket_float_value(lacunarity_socket);

    *roughness = std::fmaxf(*roughness, 1e-5f);
    *lacunarity = std::fmaxf(*lacunarity, 1e-5f);

    if (roughness_link != nullptr) {
      /* Add Maximum Math node after output of roughness_from_node. Add Multiply Math node and
       * Power Math node before Roughness input. */

      bNode *max1_node = blender::bke::node_add_static_node(nullptr, ntree, SH_NODE_MATH);
      max1_node->parent = node->parent;
      max1_node->custom1 = NODE_MATH_MAXIMUM;
      max1_node->locx = node->locx;
      max1_node->locy = node->locy - 400.0f + locy_offset;
      max1_node->flag |= NODE_HIDDEN;
      bNodeSocket *max1_socket_A = static_cast<bNodeSocket *>(BLI_findlink(&max1_node->inputs, 0));
      bNodeSocket *max1_socket_B = static_cast<bNodeSocket *>(BLI_findlink(&max1_node->inputs, 1));
      bNodeSocket *max1_socket_out = blender::bke::node_find_socket(max1_node, SOCK_OUT, "Value");

      bNode *mul_node = blender::bke::node_add_static_node(nullptr, ntree, SH_NODE_MATH);
      mul_node->parent = node->parent;
      mul_node->custom1 = NODE_MATH_MULTIPLY;
      mul_node->locx = node->locx;
      mul_node->locy = node->locy - 360.0f + locy_offset;
      mul_node->flag |= NODE_HIDDEN;
      bNodeSocket *mul_socket_A = static_cast<bNodeSocket *>(BLI_findlink(&mul_node->inputs, 0));
      bNodeSocket *mul_socket_B = static_cast<bNodeSocket *>(BLI_findlink(&mul_node->inputs, 1));
      bNodeSocket *mul_socket_out = blender::bke::node_find_socket(mul_node, SOCK_OUT, "Value");

      bNode *pow_node = blender::bke::node_add_static_node(nullptr, ntree, SH_NODE_MATH);
      pow_node->parent = node->parent;
      pow_node->custom1 = NODE_MATH_POWER;
      pow_node->locx = node->locx;
      pow_node->locy = node->locy - 320.0f + locy_offset;
      pow_node->flag |= NODE_HIDDEN;
      bNodeSocket *pow_socket_A = static_cast<bNodeSocket *>(BLI_findlink(&pow_node->inputs, 0));
      bNodeSocket *pow_socket_B = static_cast<bNodeSocket *>(BLI_findlink(&pow_node->inputs, 1));
      bNodeSocket *pow_socket_out = blender::bke::node_find_socket(pow_node, SOCK_OUT, "Value");

      *version_cycles_node_socket_float_value(max1_socket_B) = -1e-5f;
      *version_cycles_node_socket_float_value(mul_socket_B) = -1.0f;
      *version_cycles_node_socket_float_value(pow_socket_A) = *lacunarity;

      blender::bke::node_remove_link(ntree, roughness_link);
      blender::bke::node_add_link(
          ntree, roughness_from_node, roughness_from_socket, max1_node, max1_socket_A);
      blender::bke::node_add_link(ntree, max1_node, max1_socket_out, mul_node, mul_socket_A);
      blender::bke::node_add_link(ntree, mul_node, mul_socket_out, pow_node, pow_socket_B);
      blender::bke::node_add_link(ntree, pow_node, pow_socket_out, node, roughness_socket);

      if (lacunarity_link != nullptr) {
        /* Add Maximum Math node after output of lacunarity_from_node. */

        bNode *max2_node = blender::bke::node_add_static_node(nullptr, ntree, SH_NODE_MATH);
        max2_node->parent = node->parent;
        max2_node->custom1 = NODE_MATH_MAXIMUM;
        max2_node->locx = node->locx;
        max2_node->locy = node->locy - 440.0f + locy_offset;
        max2_node->flag |= NODE_HIDDEN;
        bNodeSocket *max2_socket_A = static_cast<bNodeSocket *>(
            BLI_findlink(&max2_node->inputs, 0));
        bNodeSocket *max2_socket_B = static_cast<bNodeSocket *>(
            BLI_findlink(&max2_node->inputs, 1));
        bNodeSocket *max2_socket_out = blender::bke::node_find_socket(
            max2_node, SOCK_OUT, "Value");

        *version_cycles_node_socket_float_value(max2_socket_B) = -1e-5f;

        blender::bke::node_remove_link(ntree, lacunarity_link);
        blender::bke::node_add_link(
            ntree, lacunarity_from_node, lacunarity_from_socket, max2_node, max2_socket_A);
        blender::bke::node_add_link(ntree, max2_node, max2_socket_out, pow_node, pow_socket_A);
        blender::bke::node_add_link(ntree, max2_node, max2_socket_out, node, lacunarity_socket);
      }
    }
    else if ((lacunarity_link != nullptr) && (roughness_link == nullptr)) {
      /* Add Maximum Math node after output of lacunarity_from_node. Add Power Math node before
       * Roughness input. */

      bNode *max2_node = blender::bke::node_add_static_node(nullptr, ntree, SH_NODE_MATH);
      max2_node->parent = node->parent;
      max2_node->custom1 = NODE_MATH_MAXIMUM;
      max2_node->locx = node->locx;
      max2_node->locy = node->locy - 360.0f + locy_offset;
      max2_node->flag |= NODE_HIDDEN;
      bNodeSocket *max2_socket_A = static_cast<bNodeSocket *>(BLI_findlink(&max2_node->inputs, 0));
      bNodeSocket *max2_socket_B = static_cast<bNodeSocket *>(BLI_findlink(&max2_node->inputs, 1));
      bNodeSocket *max2_socket_out = blender::bke::node_find_socket(max2_node, SOCK_OUT, "Value");

      bNode *pow_node = blender::bke::node_add_static_node(nullptr, ntree, SH_NODE_MATH);
      pow_node->parent = node->parent;
      pow_node->custom1 = NODE_MATH_POWER;
      pow_node->locx = node->locx;
      pow_node->locy = node->locy - 320.0f + locy_offset;
      pow_node->flag |= NODE_HIDDEN;
      bNodeSocket *pow_socket_A = static_cast<bNodeSocket *>(BLI_findlink(&pow_node->inputs, 0));
      bNodeSocket *pow_socket_B = static_cast<bNodeSocket *>(BLI_findlink(&pow_node->inputs, 1));
      bNodeSocket *pow_socket_out = blender::bke::node_find_socket(pow_node, SOCK_OUT, "Value");

      *version_cycles_node_socket_float_value(max2_socket_B) = -1e-5f;
      *version_cycles_node_socket_float_value(pow_socket_A) = *lacunarity;
      *version_cycles_node_socket_float_value(pow_socket_B) = -(*roughness);

      blender::bke::node_remove_link(ntree, lacunarity_link);
      blender::bke::node_add_link(
          ntree, lacunarity_from_node, lacunarity_from_socket, max2_node, max2_socket_A);
      blender::bke::node_add_link(ntree, max2_node, max2_socket_out, pow_node, pow_socket_A);
      blender::bke::node_add_link(ntree, max2_node, max2_socket_out, node, lacunarity_socket);
      blender::bke::node_add_link(ntree, pow_node, pow_socket_out, node, roughness_socket);
    }
    else {
      *roughness = std::pow(*lacunarity, -(*roughness));
    }
  }

  version_socket_update_is_used(ntree);
}

/* Convert subsurface inputs on the Principled BSDF. */
static void version_principled_bsdf_subsurface(bNodeTree *ntree)
{
  /* - Create Subsurface Scale input
   * - If a node's Subsurface input was connected or nonzero:
   *   - Make the Base Color a mix of old Base Color and Subsurface Color,
   *     using Subsurface as the mix factor
   *   - Move Subsurface link and default value to the new Subsurface Scale input
   *   - Set the Subsurface input to 1.0
   * - Remove Subsurface Color input
   */
  LISTBASE_FOREACH (bNode *, node, &ntree->nodes) {
    if (node->type != SH_NODE_BSDF_PRINCIPLED) {
      continue;
    }
    if (blender::bke::node_find_socket(node, SOCK_IN, "Subsurface Scale")) {
      /* Node is already updated. */
      continue;
    }

    /* Add Scale input */
    bNodeSocket *scale_in = blender::bke::node_add_static_socket(
        ntree, node, SOCK_IN, SOCK_FLOAT, PROP_DISTANCE, "Subsurface Scale", "Subsurface Scale");

    bNodeSocket *subsurf = blender::bke::node_find_socket(node, SOCK_IN, "Subsurface");
    float *subsurf_val = version_cycles_node_socket_float_value(subsurf);

    if (!subsurf->link && *subsurf_val == 0.0f) {
      *version_cycles_node_socket_float_value(scale_in) = 0.05f;
    }
    else {
      *version_cycles_node_socket_float_value(scale_in) = *subsurf_val;
    }

    if (subsurf->link == nullptr && *subsurf_val == 0.0f) {
      /* Node doesn't use Subsurf, we're done here. */
      continue;
    }

    /* Fix up Subsurface Color input */
    bNodeSocket *base_col = blender::bke::node_find_socket(node, SOCK_IN, "Base Color");
    bNodeSocket *subsurf_col = blender::bke::node_find_socket(node, SOCK_IN, "Subsurface Color");
    float *base_col_val = version_cycles_node_socket_rgba_value(base_col);
    float *subsurf_col_val = version_cycles_node_socket_rgba_value(subsurf_col);
    /* If any of the three inputs is dynamic, we need a Mix node. */
    if (subsurf->link || subsurf_col->link || base_col->link) {
      bNode *mix = blender::bke::node_add_static_node(nullptr, ntree, SH_NODE_MIX);
      static_cast<NodeShaderMix *>(mix->storage)->data_type = SOCK_RGBA;
      mix->locx = node->locx - 170;
      mix->locy = node->locy - 120;

      bNodeSocket *a_in = blender::bke::node_find_socket(mix, SOCK_IN, "A_Color");
      bNodeSocket *b_in = blender::bke::node_find_socket(mix, SOCK_IN, "B_Color");
      bNodeSocket *fac_in = blender::bke::node_find_socket(mix, SOCK_IN, "Factor_Float");
      bNodeSocket *result_out = blender::bke::node_find_socket(mix, SOCK_OUT, "Result_Color");

      copy_v4_v4(version_cycles_node_socket_rgba_value(a_in), base_col_val);
      copy_v4_v4(version_cycles_node_socket_rgba_value(b_in), subsurf_col_val);
      *version_cycles_node_socket_float_value(fac_in) = *subsurf_val;

      if (base_col->link) {
        blender::bke::node_add_link(
            ntree, base_col->link->fromnode, base_col->link->fromsock, mix, a_in);
        blender::bke::node_remove_link(ntree, base_col->link);
      }
      if (subsurf_col->link) {
        blender::bke::node_add_link(
            ntree, subsurf_col->link->fromnode, subsurf_col->link->fromsock, mix, b_in);
        blender::bke::node_remove_link(ntree, subsurf_col->link);
      }
      if (subsurf->link) {
        blender::bke::node_add_link(
            ntree, subsurf->link->fromnode, subsurf->link->fromsock, mix, fac_in);
        blender::bke::node_add_link(
            ntree, subsurf->link->fromnode, subsurf->link->fromsock, node, scale_in);
        blender::bke::node_remove_link(ntree, subsurf->link);
      }
      blender::bke::node_add_link(ntree, mix, result_out, node, base_col);
    }
    /* Mix the fixed values. */
    interp_v4_v4v4(base_col_val, base_col_val, subsurf_col_val, *subsurf_val);

    /* Set node to 100% subsurface, 0% diffuse. */
    *subsurf_val = 1.0f;

    /* Delete Subsurface Color input */
    blender::bke::node_remove_socket(ntree, node, subsurf_col);
  }
}

/* Convert emission inputs on the Principled BSDF. */
static void version_principled_bsdf_emission(bNodeTree *ntree)
{
  /* Blender 3.x and before would default to Emission = 0.0, Emission Strength = 1.0.
   * Now we default the other way around (1.0 and 0.0), but because the Strength input was added
   * a bit later, a file that only has the Emission socket would now end up as (1.0, 0.0) instead
   * of (1.0, 1.0).
   * Therefore, set strength to 1.0 for those files.
   */
  LISTBASE_FOREACH (bNode *, node, &ntree->nodes) {
    if (node->type != SH_NODE_BSDF_PRINCIPLED) {
      continue;
    }
    if (!blender::bke::node_find_socket(node, SOCK_IN, "Emission")) {
      /* Old enough to have neither, new defaults are fine. */
      continue;
    }
    if (blender::bke::node_find_socket(node, SOCK_IN, "Emission Strength")) {
      /* New enough to have both, no need to do anything. */
      continue;
    }
    bNodeSocket *sock = blender::bke::node_add_static_socket(
        ntree, node, SOCK_IN, SOCK_FLOAT, PROP_NONE, "Emission Strength", "Emission Strength");
    *version_cycles_node_socket_float_value(sock) = 1.0f;
  }
}

/* Rename various Principled BSDF sockets. */
static void version_principled_bsdf_rename_sockets(bNodeTree *ntree)
{
  version_node_input_socket_name(ntree, SH_NODE_BSDF_PRINCIPLED, "Emission", "Emission Color");
  version_node_input_socket_name(ntree, SH_NODE_BSDF_PRINCIPLED, "Specular", "Specular IOR Level");
  version_node_input_socket_name(
      ntree, SH_NODE_BSDF_PRINCIPLED, "Subsurface", "Subsurface Weight");
  version_node_input_socket_name(
      ntree, SH_NODE_BSDF_PRINCIPLED, "Transmission", "Transmission Weight");
  version_node_input_socket_name(ntree, SH_NODE_BSDF_PRINCIPLED, "Coat", "Coat Weight");
  version_node_input_socket_name(ntree, SH_NODE_BSDF_PRINCIPLED, "Sheen", "Sheen Weight");
}

/* Replace old Principled Hair BSDF as a variant in the new Principled Hair BSDF. */
static void version_replace_principled_hair_model(bNodeTree *ntree)
{
  LISTBASE_FOREACH (bNode *, node, &ntree->nodes) {
    if (node->type != SH_NODE_BSDF_HAIR_PRINCIPLED) {
      continue;
    }
    NodeShaderHairPrincipled *data = MEM_cnew<NodeShaderHairPrincipled>(__func__);
    data->model = SHD_PRINCIPLED_HAIR_CHIANG;
    data->parametrization = node->custom1;

    node->storage = data;
  }
}

static void change_input_socket_to_rotation_type(bNodeTree &ntree,
                                                 bNode &node,
                                                 bNodeSocket &socket)
{
  if (socket.type == SOCK_ROTATION) {
    return;
  }
  socket.type = SOCK_ROTATION;
  STRNCPY(socket.idname, "NodeSocketRotation");
  auto *old_value = static_cast<bNodeSocketValueVector *>(socket.default_value);
  auto *new_value = MEM_cnew<bNodeSocketValueRotation>(__func__);
  copy_v3_v3(new_value->value_euler, old_value->value);
  socket.default_value = new_value;
  MEM_freeN(old_value);
  LISTBASE_FOREACH_MUTABLE (bNodeLink *, link, &ntree.links) {
    if (link->tosock != &socket) {
      continue;
    }
    if (ELEM(link->fromsock->type, SOCK_ROTATION, SOCK_VECTOR, SOCK_FLOAT) &&
        link->fromnode->type != NODE_REROUTE)
    {
      /* No need to add the conversion node when implicit conversions will work. */
      continue;
    }
    if (STREQ(link->fromnode->idname, "FunctionNodeEulerToRotation")) {
      /* Make versioning idempotent. */
      continue;
    }
    bNode *convert = blender::bke::node_add_node(nullptr, &ntree, "FunctionNodeEulerToRotation");
    convert->parent = node.parent;
    convert->locx = node.locx - 40;
    convert->locy = node.locy;
    link->tonode = convert;
    link->tosock = blender::bke::node_find_socket(convert, SOCK_IN, "Euler");

    blender::bke::node_add_link(&ntree,
                                convert,
                                blender::bke::node_find_socket(convert, SOCK_OUT, "Rotation"),
                                &node,
                                &socket);
  }
}

static void change_output_socket_to_rotation_type(bNodeTree &ntree,
                                                  bNode &node,
                                                  bNodeSocket &socket)
{
  /* Rely on generic node declaration update to change the socket type. */
  LISTBASE_FOREACH_MUTABLE (bNodeLink *, link, &ntree.links) {
    if (link->fromsock != &socket) {
      continue;
    }
    if (ELEM(link->tosock->type, SOCK_ROTATION, SOCK_VECTOR) && link->tonode->type != NODE_REROUTE)
    {
      /* No need to add the conversion node when implicit conversions will work. */
      continue;
    }
    if (STREQ(link->tonode->idname, "FunctionNodeRotationToEuler"))
    { /* Make versioning idempotent. */
      continue;
    }
    bNode *convert = blender::bke::node_add_node(nullptr, &ntree, "FunctionNodeRotationToEuler");
    convert->parent = node.parent;
    convert->locx = node.locx + 40;
    convert->locy = node.locy;
    link->fromnode = convert;
    link->fromsock = blender::bke::node_find_socket(convert, SOCK_OUT, "Euler");

    blender::bke::node_add_link(&ntree,
                                &node,
                                &socket,
                                convert,
                                blender::bke::node_find_socket(convert, SOCK_IN, "Rotation"));
  }
}

static void version_geometry_nodes_use_rotation_socket(bNodeTree &ntree)
{
  LISTBASE_FOREACH_MUTABLE (bNode *, node, &ntree.nodes) {
    if (STR_ELEM(node->idname,
                 "GeometryNodeInstanceOnPoints",
                 "GeometryNodeRotateInstances",
                 "GeometryNodeTransform"))
    {
      bNodeSocket *socket = blender::bke::node_find_socket(node, SOCK_IN, "Rotation");
      change_input_socket_to_rotation_type(ntree, *node, *socket);
    }
    if (STR_ELEM(node->idname,
                 "GeometryNodeDistributePointsOnFaces",
                 "GeometryNodeObjectInfo",
                 "GeometryNodeInputInstanceRotation"))
    {
      bNodeSocket *socket = blender::bke::node_find_socket(node, SOCK_OUT, "Rotation");
      change_output_socket_to_rotation_type(ntree, *node, *socket);
    }
  }
}

/* Find the base socket name for an idname that may include a subtype. */
static blender::StringRef legacy_socket_idname_to_socket_type(blender::StringRef idname)
{
  using string_pair = std::pair<const char *, const char *>;
  static const string_pair subtypes_map[] = {{"NodeSocketFloatUnsigned", "NodeSocketFloat"},
                                             {"NodeSocketFloatPercentage", "NodeSocketFloat"},
                                             {"NodeSocketFloatFactor", "NodeSocketFloat"},
                                             {"NodeSocketFloatAngle", "NodeSocketFloat"},
                                             {"NodeSocketFloatTime", "NodeSocketFloat"},
                                             {"NodeSocketFloatTimeAbsolute", "NodeSocketFloat"},
                                             {"NodeSocketFloatDistance", "NodeSocketFloat"},
                                             {"NodeSocketIntUnsigned", "NodeSocketInt"},
                                             {"NodeSocketIntPercentage", "NodeSocketInt"},
                                             {"NodeSocketIntFactor", "NodeSocketInt"},
                                             {"NodeSocketVectorTranslation", "NodeSocketVector"},
                                             {"NodeSocketVectorDirection", "NodeSocketVector"},
                                             {"NodeSocketVectorVelocity", "NodeSocketVector"},
                                             {"NodeSocketVectorAcceleration", "NodeSocketVector"},
                                             {"NodeSocketVectorEuler", "NodeSocketVector"},
                                             {"NodeSocketVectorXYZ", "NodeSocketVector"}};
  for (const string_pair &pair : subtypes_map) {
    if (pair.first == idname) {
      return pair.second;
    }
  }
  /* Unchanged socket idname. */
  return idname;
}

static bNodeTreeInterfaceItem *legacy_socket_move_to_interface(bNodeSocket &legacy_socket,
                                                               const eNodeSocketInOut in_out)
{
  bNodeTreeInterfaceSocket *new_socket = MEM_cnew<bNodeTreeInterfaceSocket>(__func__);
  new_socket->item.item_type = NODE_INTERFACE_SOCKET;

  /* Move reusable data. */
  new_socket->name = BLI_strdup(legacy_socket.name);
  new_socket->identifier = BLI_strdup(legacy_socket.identifier);
  new_socket->description = BLI_strdup(legacy_socket.description);
  /* If the socket idname includes a subtype (e.g. "NodeSocketFloatFactor") this will convert it to
   * the base type name ("NodeSocketFloat"). */
  new_socket->socket_type = BLI_strdup(
      legacy_socket_idname_to_socket_type(legacy_socket.idname).data());
  new_socket->flag = (in_out == SOCK_IN ? NODE_INTERFACE_SOCKET_INPUT :
                                          NODE_INTERFACE_SOCKET_OUTPUT);
  SET_FLAG_FROM_TEST(
      new_socket->flag, legacy_socket.flag & SOCK_HIDE_VALUE, NODE_INTERFACE_SOCKET_HIDE_VALUE);
  SET_FLAG_FROM_TEST(new_socket->flag,
                     legacy_socket.flag & SOCK_HIDE_IN_MODIFIER,
                     NODE_INTERFACE_SOCKET_HIDE_IN_MODIFIER);
  new_socket->attribute_domain = legacy_socket.attribute_domain;

  /* The following data are stolen from the old data, the ownership of their memory is directly
   * transferred to the new data. */
  new_socket->default_attribute_name = legacy_socket.default_attribute_name;
  legacy_socket.default_attribute_name = nullptr;
  new_socket->socket_data = legacy_socket.default_value;
  legacy_socket.default_value = nullptr;
  new_socket->properties = legacy_socket.prop;
  legacy_socket.prop = nullptr;

  /* Unused data. */
  MEM_delete(legacy_socket.runtime);
  legacy_socket.runtime = nullptr;

  return &new_socket->item;
}

static void versioning_convert_node_tree_socket_lists_to_interface(bNodeTree *ntree)
{
  bNodeTreeInterface &tree_interface = ntree->tree_interface;

  const int num_inputs = BLI_listbase_count(&ntree->inputs_legacy);
  const int num_outputs = BLI_listbase_count(&ntree->outputs_legacy);
  tree_interface.root_panel.items_num = num_inputs + num_outputs;
  tree_interface.root_panel.items_array = static_cast<bNodeTreeInterfaceItem **>(MEM_malloc_arrayN(
      tree_interface.root_panel.items_num, sizeof(bNodeTreeInterfaceItem *), __func__));

  /* Convert outputs first to retain old outputs/inputs ordering. */
  int index;
  LISTBASE_FOREACH_INDEX (bNodeSocket *, socket, &ntree->outputs_legacy, index) {
    tree_interface.root_panel.items_array[index] = legacy_socket_move_to_interface(*socket,
                                                                                   SOCK_OUT);
  }
  LISTBASE_FOREACH_INDEX (bNodeSocket *, socket, &ntree->inputs_legacy, index) {
    tree_interface.root_panel.items_array[num_outputs + index] = legacy_socket_move_to_interface(
        *socket, SOCK_IN);
  }
}

/**
 * Original node tree interface conversion in did not convert socket idnames with subtype suffixes
 * to correct socket base types (see #versioning_convert_node_tree_socket_lists_to_interface).
 */
static void versioning_fix_socket_subtype_idnames(bNodeTree *ntree)
{
  bNodeTreeInterface &tree_interface = ntree->tree_interface;

  tree_interface.foreach_item([](bNodeTreeInterfaceItem &item) -> bool {
    if (item.item_type == NODE_INTERFACE_SOCKET) {
      bNodeTreeInterfaceSocket &socket = reinterpret_cast<bNodeTreeInterfaceSocket &>(item);
      blender::StringRef corrected_socket_type = legacy_socket_idname_to_socket_type(
          socket.socket_type);
      if (socket.socket_type != corrected_socket_type) {
        MEM_freeN(socket.socket_type);
        socket.socket_type = BLI_strdup(corrected_socket_type.data());
      }
    }
    return true;
  });
}

/* Convert coat inputs on the Principled BSDF. */
static void version_principled_bsdf_coat(bNodeTree *ntree)
{
  LISTBASE_FOREACH (bNode *, node, &ntree->nodes) {
    if (node->type != SH_NODE_BSDF_PRINCIPLED) {
      continue;
    }
    if (blender::bke::node_find_socket(node, SOCK_IN, "Coat IOR") != nullptr) {
      continue;
    }
    bNodeSocket *coat_ior_input = blender::bke::node_add_static_socket(
        ntree, node, SOCK_IN, SOCK_FLOAT, PROP_NONE, "Coat IOR", "Coat IOR");

    /* Adjust for 4x change in intensity. */
    bNodeSocket *coat_input = blender::bke::node_find_socket(node, SOCK_IN, "Clearcoat");
    *version_cycles_node_socket_float_value(coat_input) *= 0.25f;
    /* When the coat input is dynamic, instead of inserting a *0.25 math node, set the Coat IOR
     * to 1.2 instead - this also roughly quarters reflectivity compared to the 1.5 default. */
    *version_cycles_node_socket_float_value(coat_ior_input) = (coat_input->link) ? 1.2f : 1.5f;
  }

  /* Rename sockets. */
  version_node_input_socket_name(ntree, SH_NODE_BSDF_PRINCIPLED, "Clearcoat", "Coat");
  version_node_input_socket_name(
      ntree, SH_NODE_BSDF_PRINCIPLED, "Clearcoat Roughness", "Coat Roughness");
  version_node_input_socket_name(
      ntree, SH_NODE_BSDF_PRINCIPLED, "Clearcoat Normal", "Coat Normal");
}

/* Convert specular tint in Principled BSDF. */
static void version_principled_bsdf_specular_tint(bNodeTree *ntree)
{
  LISTBASE_FOREACH (bNode *, node, &ntree->nodes) {
    if (node->type != SH_NODE_BSDF_PRINCIPLED) {
      continue;
    }
    bNodeSocket *specular_tint_sock = blender::bke::node_find_socket(
        node, SOCK_IN, "Specular Tint");
    if (specular_tint_sock->type == SOCK_RGBA) {
      /* Node is already updated. */
      continue;
    }

    bNodeSocket *base_color_sock = blender::bke::node_find_socket(node, SOCK_IN, "Base Color");
    bNodeSocket *metallic_sock = blender::bke::node_find_socket(node, SOCK_IN, "Metallic");
    float specular_tint_old = *version_cycles_node_socket_float_value(specular_tint_sock);
    float *base_color = version_cycles_node_socket_rgba_value(base_color_sock);
    float metallic = *version_cycles_node_socket_float_value(metallic_sock);

    /* Change socket type to Color. */
    blender::bke::node_modify_socket_type_static(ntree, node, specular_tint_sock, SOCK_RGBA, 0);
    float *specular_tint = version_cycles_node_socket_rgba_value(specular_tint_sock);

    /* The conversion logic here is that the new Specular Tint should be
     * mix(one, mix(base_color, one, metallic), old_specular_tint).
     * This needs to be handled both for the fixed values, as well as for any potential connected
     * inputs. */

    static float one[] = {1.0f, 1.0f, 1.0f, 1.0f};

    /* Mix the fixed values. */
    float metallic_mix[4];
    interp_v4_v4v4(metallic_mix, base_color, one, metallic);
    interp_v4_v4v4(specular_tint, one, metallic_mix, specular_tint_old);

    if (specular_tint_sock->link == nullptr && specular_tint_old <= 0.0f) {
      /* Specular Tint was fixed at zero, we don't need any conversion node setup. */
      continue;
    }

    /* If the Metallic input is dynamic, or fixed > 0 and base color is dynamic,
     * we need to insert a node to compute the metallic_mix.
     * Otherwise, use whatever is connected to the base color, or the static value
     * if it's unconnected. */
    bNodeSocket *metallic_mix_out = nullptr;
    bNode *metallic_mix_node = nullptr;
    if (metallic_sock->link || (base_color_sock->link && metallic > 0.0f)) {
      /* Metallic Mix needs to be dynamically mixed. */
      bNode *mix = blender::bke::node_add_static_node(nullptr, ntree, SH_NODE_MIX);
      static_cast<NodeShaderMix *>(mix->storage)->data_type = SOCK_RGBA;
      mix->locx = node->locx - 270;
      mix->locy = node->locy - 120;

      bNodeSocket *a_in = blender::bke::node_find_socket(mix, SOCK_IN, "A_Color");
      bNodeSocket *b_in = blender::bke::node_find_socket(mix, SOCK_IN, "B_Color");
      bNodeSocket *fac_in = blender::bke::node_find_socket(mix, SOCK_IN, "Factor_Float");
      metallic_mix_out = blender::bke::node_find_socket(mix, SOCK_OUT, "Result_Color");
      metallic_mix_node = mix;

      copy_v4_v4(version_cycles_node_socket_rgba_value(a_in), base_color);
      if (base_color_sock->link) {
        blender::bke::node_add_link(
            ntree, base_color_sock->link->fromnode, base_color_sock->link->fromsock, mix, a_in);
      }
      copy_v4_v4(version_cycles_node_socket_rgba_value(b_in), one);
      *version_cycles_node_socket_float_value(fac_in) = metallic;
      if (metallic_sock->link) {
        blender::bke::node_add_link(
            ntree, metallic_sock->link->fromnode, metallic_sock->link->fromsock, mix, fac_in);
      }
    }
    else if (base_color_sock->link) {
      /* Metallic Mix is a no-op and equivalent to Base Color. */
      metallic_mix_out = base_color_sock->link->fromsock;
      metallic_mix_node = base_color_sock->link->fromnode;
    }

    /* Similar to above, if the Specular Tint input is dynamic, or fixed > 0 and metallic mix
     * is dynamic, we need to insert a node to compute the new specular tint. */
    if (specular_tint_sock->link || (metallic_mix_out && specular_tint_old > 0.0f)) {
      bNode *mix = blender::bke::node_add_static_node(nullptr, ntree, SH_NODE_MIX);
      static_cast<NodeShaderMix *>(mix->storage)->data_type = SOCK_RGBA;
      mix->locx = node->locx - 170;
      mix->locy = node->locy - 120;

      bNodeSocket *a_in = blender::bke::node_find_socket(mix, SOCK_IN, "A_Color");
      bNodeSocket *b_in = blender::bke::node_find_socket(mix, SOCK_IN, "B_Color");
      bNodeSocket *fac_in = blender::bke::node_find_socket(mix, SOCK_IN, "Factor_Float");
      bNodeSocket *result_out = blender::bke::node_find_socket(mix, SOCK_OUT, "Result_Color");

      copy_v4_v4(version_cycles_node_socket_rgba_value(a_in), one);
      copy_v4_v4(version_cycles_node_socket_rgba_value(b_in), metallic_mix);
      if (metallic_mix_out) {
        blender::bke::node_add_link(ntree, metallic_mix_node, metallic_mix_out, mix, b_in);
      }
      *version_cycles_node_socket_float_value(fac_in) = specular_tint_old;
      if (specular_tint_sock->link) {
        blender::bke::node_add_link(ntree,
                                    specular_tint_sock->link->fromnode,
                                    specular_tint_sock->link->fromsock,
                                    mix,
                                    fac_in);
        blender::bke::node_remove_link(ntree, specular_tint_sock->link);
      }
      blender::bke::node_add_link(ntree, mix, result_out, node, specular_tint_sock);
    }
  }
}

static void version_copy_socket(bNodeTreeInterfaceSocket &dst,
                                const bNodeTreeInterfaceSocket &src,
                                char *identifier)
{
  /* Node socket copy function based on bNodeTreeInterface::item_copy to avoid using blenkernel. */
  dst.name = BLI_strdup_null(src.name);
  dst.description = BLI_strdup_null(src.description);
  dst.socket_type = BLI_strdup(src.socket_type);
  dst.default_attribute_name = BLI_strdup_null(src.default_attribute_name);
  dst.identifier = identifier;
  if (src.properties) {
    dst.properties = IDP_CopyProperty_ex(src.properties, 0);
  }
  if (src.socket_data != nullptr) {
    dst.socket_data = MEM_dupallocN(src.socket_data);
    /* No user count increment needed, gets reset after versioning. */
  }
}

static int version_nodes_find_valid_insert_position_for_item(const bNodeTreeInterfacePanel &panel,
                                                             const bNodeTreeInterfaceItem &item,
                                                             const int initial_pos)
{
  const bool sockets_above_panels = !(panel.flag &
                                      NODE_INTERFACE_PANEL_ALLOW_SOCKETS_AFTER_PANELS);
  const blender::Span<const bNodeTreeInterfaceItem *> items = {panel.items_array, panel.items_num};

  int pos = initial_pos;

  if (sockets_above_panels) {
    if (item.item_type == NODE_INTERFACE_PANEL) {
      /* Find the closest valid position from the end, only panels at or after #position. */
      for (int test_pos = items.size() - 1; test_pos >= initial_pos; test_pos--) {
        if (test_pos < 0) {
          /* Initial position is out of range but valid. */
          break;
        }
        if (items[test_pos]->item_type != NODE_INTERFACE_PANEL) {
          /* Found valid position, insert after the last socket item. */
          pos = test_pos + 1;
          break;
        }
      }
    }
    else {
      /* Find the closest valid position from the start, no panels at or after #position. */
      for (int test_pos = 0; test_pos <= initial_pos; test_pos++) {
        if (test_pos >= items.size()) {
          /* Initial position is out of range but valid. */
          break;
        }
        if (items[test_pos]->item_type == NODE_INTERFACE_PANEL) {
          /* Found valid position, inserting moves the first panel. */
          pos = test_pos;
          break;
        }
      }
    }
  }

  return pos;
}

static void version_nodes_insert_item(bNodeTreeInterfacePanel &parent,
                                      bNodeTreeInterfaceSocket &socket,
                                      int position)
{
  /* Apply any constraints on the item positions. */
  position = version_nodes_find_valid_insert_position_for_item(parent, socket.item, position);
  position = std::min(std::max(position, 0), parent.items_num);

  blender::MutableSpan<bNodeTreeInterfaceItem *> old_items = {parent.items_array,
                                                              parent.items_num};
  parent.items_num++;
  parent.items_array = MEM_cnew_array<bNodeTreeInterfaceItem *>(parent.items_num, __func__);
  parent.items().take_front(position).copy_from(old_items.take_front(position));
  parent.items().drop_front(position + 1).copy_from(old_items.drop_front(position));
  parent.items()[position] = &socket.item;

  if (old_items.data()) {
    MEM_freeN(old_items.data());
  }
}

/* Node group interface copy function based on bNodeTreeInterface::insert_item_copy. */
static void version_node_group_split_socket(bNodeTreeInterface &tree_interface,
                                            bNodeTreeInterfaceSocket &socket,
                                            bNodeTreeInterfacePanel *parent,
                                            int position)
{
  if (parent == nullptr) {
    parent = &tree_interface.root_panel;
  }

  bNodeTreeInterfaceSocket *csocket = static_cast<bNodeTreeInterfaceSocket *>(
      MEM_dupallocN(&socket));
  /* Generate a new unique identifier.
   * This might break existing links, but the identifiers were duplicate anyway. */
  char *dst_identifier = BLI_sprintfN("Socket_%d", tree_interface.next_uid++);
  version_copy_socket(*csocket, socket, dst_identifier);

  version_nodes_insert_item(*parent, *csocket, position);

  /* Original socket becomes output. */
  socket.flag &= ~NODE_INTERFACE_SOCKET_INPUT;
  /* Copied socket becomes input. */
  csocket->flag &= ~NODE_INTERFACE_SOCKET_OUTPUT;
}

static void versioning_node_group_sort_sockets_recursive(bNodeTreeInterfacePanel &panel)
{
  /* True if item a should be above item b. */
  auto item_compare = [](const bNodeTreeInterfaceItem *a,
                         const bNodeTreeInterfaceItem *b) -> bool {
    if (a->item_type != b->item_type) {
      /* Keep sockets above panels. */
      return a->item_type == NODE_INTERFACE_SOCKET;
    }
    else {
      /* Keep outputs above inputs. */
      if (a->item_type == NODE_INTERFACE_SOCKET) {
        const bNodeTreeInterfaceSocket *sa = reinterpret_cast<const bNodeTreeInterfaceSocket *>(a);
        const bNodeTreeInterfaceSocket *sb = reinterpret_cast<const bNodeTreeInterfaceSocket *>(b);
        const bool is_output_a = sa->flag & NODE_INTERFACE_SOCKET_OUTPUT;
        const bool is_output_b = sb->flag & NODE_INTERFACE_SOCKET_OUTPUT;
        if (is_output_a != is_output_b) {
          return is_output_a;
        }
      }
    }
    return false;
  };

  /* Sort panel content. */
  std::stable_sort(panel.items().begin(), panel.items().end(), item_compare);

  /* Sort any child panels too. */
  for (bNodeTreeInterfaceItem *item : panel.items()) {
    if (item->item_type == NODE_INTERFACE_PANEL) {
      versioning_node_group_sort_sockets_recursive(
          *reinterpret_cast<bNodeTreeInterfacePanel *>(item));
    }
  }
}

static void enable_geometry_nodes_is_modifier(Main &bmain)
{
  /* Any node group with a first socket geometry output can potentially be a modifier. Previously
   * this wasn't an explicit option, so better to enable too many groups rather than too few. */
  LISTBASE_FOREACH (bNodeTree *, group, &bmain.nodetrees) {
    if (group->type != NTREE_GEOMETRY) {
      continue;
    }
    group->tree_interface.foreach_item([&](const bNodeTreeInterfaceItem &item) {
      if (item.item_type != NODE_INTERFACE_SOCKET) {
        return true;
      }
      const auto &socket = reinterpret_cast<const bNodeTreeInterfaceSocket &>(item);
      if ((socket.flag & NODE_INTERFACE_SOCKET_OUTPUT) == 0) {
        return true;
      }
      if (!STREQ(socket.socket_type, "NodeSocketGeometry")) {
        return true;
      }
      if (!group->geometry_node_asset_traits) {
        group->geometry_node_asset_traits = MEM_cnew<GeometryNodeAssetTraits>(__func__);
      }
      group->geometry_node_asset_traits->flag |= GEO_NODE_ASSET_MODIFIER;
      return false;
    });
  }
}

static void version_socket_identifier_suffixes_for_dynamic_types(
    ListBase sockets, const char *separator, const std::optional<int> total = std::nullopt)
{
  int index = 0;
  LISTBASE_FOREACH (bNodeSocket *, socket, &sockets) {
    if (socket->is_available()) {
      if (char *pos = strstr(socket->identifier, separator)) {
        /* End the identifier at the separator so that the old suffix is ignored. */
        *pos = '\0';

        if (total.has_value()) {
          index++;
          if (index == *total) {
            return;
          }
        }
      }
    }
    else {
      /* Rename existing identifiers so that they don't conflict with the renamed one. Those will
       * be removed after versioning code. */
      BLI_strncat(socket->identifier, "_deprecated", sizeof(socket->identifier));
    }
  }
}

static void versioning_nodes_dynamic_sockets(bNodeTree &ntree)
{
  LISTBASE_FOREACH (bNode *, node, &ntree.nodes) {
    switch (node->type) {
      case GEO_NODE_ACCUMULATE_FIELD:
        /* This node requires the extra `total` parameter, because the `Group Index` identifier
         * also has a space in the name, that should not be treated as separator. */
        version_socket_identifier_suffixes_for_dynamic_types(node->inputs, " ", 1);
        version_socket_identifier_suffixes_for_dynamic_types(node->outputs, " ", 3);
        break;
      case GEO_NODE_CAPTURE_ATTRIBUTE:
      case GEO_NODE_ATTRIBUTE_STATISTIC:
      case GEO_NODE_BLUR_ATTRIBUTE:
      case GEO_NODE_EVALUATE_AT_INDEX:
      case GEO_NODE_EVALUATE_ON_DOMAIN:
      case GEO_NODE_INPUT_NAMED_ATTRIBUTE:
      case GEO_NODE_RAYCAST:
      case GEO_NODE_SAMPLE_INDEX:
      case GEO_NODE_SAMPLE_NEAREST_SURFACE:
      case GEO_NODE_SAMPLE_UV_SURFACE:
      case GEO_NODE_STORE_NAMED_ATTRIBUTE:
      case GEO_NODE_VIEWER:
        version_socket_identifier_suffixes_for_dynamic_types(node->inputs, "_");
        version_socket_identifier_suffixes_for_dynamic_types(node->outputs, "_");
        break;
    }
  }
}

static void versioning_nodes_dynamic_sockets_2(bNodeTree &ntree)
{
  LISTBASE_FOREACH (bNode *, node, &ntree.nodes) {
    if (!ELEM(node->type, GEO_NODE_SWITCH, GEO_NODE_SAMPLE_CURVE)) {
      continue;
    }
    version_socket_identifier_suffixes_for_dynamic_types(node->inputs, "_");
    version_socket_identifier_suffixes_for_dynamic_types(node->outputs, "_");
  }
}

static void convert_grease_pencil_stroke_hardness_to_softness(GreasePencil *grease_pencil)
{
  using namespace blender;
  for (GreasePencilDrawingBase *base : grease_pencil->drawings()) {
    if (base->type != GP_DRAWING) {
      continue;
    }
    bke::greasepencil::Drawing &drawing = reinterpret_cast<GreasePencilDrawing *>(base)->wrap();
    const int layer_index = CustomData_get_named_layer_index(
        &drawing.geometry.curve_data, CD_PROP_FLOAT, "hardness");
    if (layer_index == -1) {
      continue;
    }
    float *data = static_cast<float *>(CustomData_get_layer_named_for_write(
        &drawing.geometry.curve_data, CD_PROP_FLOAT, "hardness", drawing.geometry.curve_num));
    for (const int i : IndexRange(drawing.geometry.curve_num)) {
      data[i] = 1.0f - data[i];
    }
    /* Rename the layer. */
    STRNCPY(drawing.geometry.curve_data.layers[layer_index].name, "softness");
  }
}

static void versioning_grease_pencil_stroke_radii_scaling(GreasePencil *grease_pencil)
{
  using namespace blender;
  for (GreasePencilDrawingBase *base : grease_pencil->drawings()) {
    if (base->type != GP_DRAWING) {
      continue;
    }
    bke::greasepencil::Drawing &drawing = reinterpret_cast<GreasePencilDrawing *>(base)->wrap();
    MutableSpan<float> radii = drawing.radii_for_write();
    threading::parallel_for(radii.index_range(), 8192, [&](const IndexRange range) {
      for (const int i : range) {
        radii[i] *= bke::greasepencil::LEGACY_RADIUS_CONVERSION_FACTOR;
      }
    });
  }
}

static void fix_geometry_nodes_object_info_scale(bNodeTree &ntree)
{
  using namespace blender;
  MultiValueMap<bNodeSocket *, bNodeLink *> out_links_per_socket;
  LISTBASE_FOREACH (bNodeLink *, link, &ntree.links) {
    if (link->fromnode->type == GEO_NODE_OBJECT_INFO) {
      out_links_per_socket.add(link->fromsock, link);
    }
  }

  LISTBASE_FOREACH_MUTABLE (bNode *, node, &ntree.nodes) {
    if (node->type != GEO_NODE_OBJECT_INFO) {
      continue;
    }
    bNodeSocket *scale = blender::bke::node_find_socket(node, SOCK_OUT, "Scale");
    const Span<bNodeLink *> links = out_links_per_socket.lookup(scale);
    if (links.is_empty()) {
      continue;
    }
    bNode *absolute_value = blender::bke::node_add_node(nullptr, &ntree, "ShaderNodeVectorMath");
    absolute_value->custom1 = NODE_VECTOR_MATH_ABSOLUTE;
    absolute_value->parent = node->parent;
    absolute_value->locx = node->locx + 100;
    absolute_value->locy = node->locy - 50;
    blender::bke::node_add_link(&ntree,
                                node,
                                scale,
                                absolute_value,
                                static_cast<bNodeSocket *>(absolute_value->inputs.first));
    for (bNodeLink *link : links) {
      link->fromnode = absolute_value;
      link->fromsock = static_cast<bNodeSocket *>(absolute_value->outputs.first);
    }
  }
}

static bool seq_filter_bilinear_to_auto(Sequence *seq, void * /*user_data*/)
{
  StripTransform *transform = seq->strip->transform;
  if (transform != nullptr && transform->filter == SEQ_TRANSFORM_FILTER_BILINEAR) {
    transform->filter = SEQ_TRANSFORM_FILTER_AUTO;
  }
  return true;
}

static void update_paint_modes_for_brush_assets(Main &bmain)
{
  /* Replace paint brushes with a reference to the default brush asset for that mode. */
  LISTBASE_FOREACH (Scene *, scene, &bmain.scenes) {
    BKE_paint_brushes_set_default_references(scene->toolsettings);
  }

  /* Replace persistent tool references with the new single builtin brush tool. */
  LISTBASE_FOREACH (WorkSpace *, workspace, &bmain.workspaces) {
    LISTBASE_FOREACH (bToolRef *, tref, &workspace->tools) {
      if (tref->space_type != SPACE_VIEW3D) {
        continue;
      }
      if (!ELEM(tref->mode,
                CTX_MODE_SCULPT,
                CTX_MODE_PAINT_VERTEX,
                CTX_MODE_PAINT_WEIGHT,
                CTX_MODE_PAINT_TEXTURE,
                CTX_MODE_PAINT_GPENCIL_LEGACY,
                CTX_MODE_PAINT_GREASE_PENCIL,
                CTX_MODE_SCULPT_GPENCIL_LEGACY,
                CTX_MODE_SCULPT_GREASE_PENCIL,
                CTX_MODE_WEIGHT_GPENCIL_LEGACY,
                CTX_MODE_WEIGHT_GREASE_PENCIL,
                CTX_MODE_VERTEX_GREASE_PENCIL,
                CTX_MODE_VERTEX_GPENCIL_LEGACY,
                CTX_MODE_SCULPT_CURVES))
      {
        continue;
      }
      STRNCPY(tref->idname, "builtin.brush");
    }
  }
}

static void image_settings_avi_to_ffmpeg(Scene *scene)
{
  if (ELEM(scene->r.im_format.imtype, R_IMF_IMTYPE_AVIRAW, R_IMF_IMTYPE_AVIJPEG)) {
    scene->r.im_format.imtype = R_IMF_IMTYPE_FFMPEG;
  }
}

/* The Hue Correct curve now wraps around by specifying CUMA_USE_WRAPPING, which means it no longer
 * makes sense to have curve maps outside of the [0, 1] range, so enable clipping and reset the
 * clip and view ranges. */
static void hue_correct_set_wrapping(CurveMapping *curve_mapping)
{
  curve_mapping->flag |= CUMA_DO_CLIP;
  curve_mapping->flag |= CUMA_USE_WRAPPING;

  curve_mapping->clipr.xmin = 0.0f;
  curve_mapping->clipr.xmax = 1.0f;
  curve_mapping->clipr.ymin = 0.0f;
  curve_mapping->clipr.ymax = 1.0f;

  curve_mapping->curr.xmin = 0.0f;
  curve_mapping->curr.xmax = 1.0f;
  curve_mapping->curr.ymin = 0.0f;
  curve_mapping->curr.ymax = 1.0f;
}

static bool seq_hue_correct_set_wrapping(Sequence *seq, void * /*user_data*/)
{
  LISTBASE_FOREACH (SequenceModifierData *, smd, &seq->modifiers) {
    if (smd->type == seqModifierType_HueCorrect) {
      HueCorrectModifierData *hcmd = (HueCorrectModifierData *)smd;
      CurveMapping *cumap = (CurveMapping *)&hcmd->curve_mapping;
      hue_correct_set_wrapping(cumap);
    }
  }
  return true;
}

static void versioning_update_timecode(short int *tc)
{
  /* 2 = IMB_TC_FREE_RUN, 4 = IMB_TC_INTERPOLATED_REC_DATE_FREE_RUN. */
  if (ELEM(*tc, 2, 4)) {
    *tc = IMB_TC_RECORD_RUN;
  }
}

static bool seq_proxies_timecode_update(Sequence *seq, void * /*user_data*/)
{
  if (seq->strip == nullptr || seq->strip->proxy == nullptr) {
    return true;
  }
  StripProxy *proxy = seq->strip->proxy;
  versioning_update_timecode(&proxy->tc);
  return true;
}

static bool seq_text_data_update(Sequence *seq, void * /*user_data*/)
{
  if (seq->type != SEQ_TYPE_TEXT || seq->effectdata == nullptr) {
    return true;
  }

  TextVars *data = static_cast<TextVars *>(seq->effectdata);
  if (data->shadow_angle == 0.0f) {
    data->shadow_angle = DEG2RADF(65.0f);
    data->shadow_offset = 0.04f;
    data->shadow_blur = 0.0f;
  }
  if (data->outline_width == 0.0f) {
    data->outline_color[3] = 0.7f;
    data->outline_width = 0.05f;
  }
  return true;
}

static void versioning_node_hue_correct_set_wrappng(bNodeTree *ntree)
{
  if (ntree->type == NTREE_COMPOSIT) {
    LISTBASE_FOREACH_MUTABLE (bNode *, node, &ntree->nodes) {

      if (node->type == CMP_NODE_HUECORRECT) {
        CurveMapping *cumap = (CurveMapping *)node->storage;
        hue_correct_set_wrapping(cumap);
      }
    }
  }
}

static void add_image_editor_asset_shelf(Main &bmain)
{
  LISTBASE_FOREACH (bScreen *, screen, &bmain.screens) {
    LISTBASE_FOREACH (ScrArea *, area, &screen->areabase) {
      LISTBASE_FOREACH (SpaceLink *, sl, &area->spacedata) {
        if (sl->spacetype != SPACE_IMAGE) {
          continue;
        }

        ListBase *regionbase = (sl == area->spacedata.first) ? &area->regionbase : &sl->regionbase;

        if (ARegion *new_shelf_region = do_versions_add_region_if_not_found(
                regionbase, RGN_TYPE_ASSET_SHELF, __func__, RGN_TYPE_TOOL_HEADER))
        {
          new_shelf_region->regiondata = MEM_cnew<RegionAssetShelf>(__func__);
          new_shelf_region->alignment = RGN_ALIGN_BOTTOM;
          new_shelf_region->flag |= RGN_FLAG_HIDDEN;
        }
        if (ARegion *new_shelf_header = do_versions_add_region_if_not_found(
                regionbase, RGN_TYPE_ASSET_SHELF_HEADER, __func__, RGN_TYPE_ASSET_SHELF))
        {
          new_shelf_header->alignment = RGN_ALIGN_BOTTOM | RGN_ALIGN_HIDE_WITH_PREV;
        }
      }
    }
  }
}

static void node_reroute_add_storage(bNodeTree &tree)
{
  for (bNode *node : tree.all_nodes()) {
    if (node->is_reroute()) {
      if (node->storage != nullptr) {
        continue;
      }

      bNodeSocket &input = *static_cast<bNodeSocket *>(node->inputs.first);
      bNodeSocket &output = *static_cast<bNodeSocket *>(node->outputs.first);

      /* Use uniform identifier for sockets. In old Blender versions (<=2021, up to af0b7925), the
       * identifiers were sometimes all lower case. Fixing those wrong socket identifiers is
       * important because otherwise they loose links now that the reroute node also uses node
       * declarations. */
      STRNCPY(input.identifier, "Input");
      STRNCPY(output.identifier, "Output");

      NodeReroute *data = MEM_cnew<NodeReroute>(__func__);
      STRNCPY(data->type_idname, input.idname);
      node->storage = data;
    }
  }
}

/**
 * It was possible that curve attributes were initialized to 0 even if that is not allowed for some
 * attributes.
 */
static void fix_built_in_curve_attribute_defaults(Main *bmain)
{
  LISTBASE_FOREACH (Curves *, curves, &bmain->hair_curves) {
    const int curves_num = curves->geometry.curve_num;
    if (int *resolutions = static_cast<int *>(CustomData_get_layer_named_for_write(
            &curves->geometry.curve_data, CD_PROP_INT32, "resolution", curves_num)))
    {
      for (int &resolution : blender::MutableSpan{resolutions, curves_num}) {
        resolution = std::max(resolution, 1);
      }
    }
    if (int8_t *nurb_orders = static_cast<int8_t *>(CustomData_get_layer_named_for_write(
            &curves->geometry.curve_data, CD_PROP_INT8, "nurbs_order", curves_num)))
    {
      for (int8_t &nurbs_order : blender::MutableSpan{nurb_orders, curves_num}) {
        nurbs_order = std::max<int8_t>(nurbs_order, 1);
      }
    }
  }
}

static void add_bevel_modifier_attribute_name_defaults(Main &bmain)
{
  LISTBASE_FOREACH (Object *, ob, &bmain.objects) {
    if (ob->type != OB_MESH) {
      continue;
    }
    LISTBASE_FOREACH (ModifierData *, md, &ob->modifiers) {
      if (md->type == eModifierType_Bevel) {
        BevelModifierData *bmd = reinterpret_cast<BevelModifierData *>(md);
        if (bmd->vertex_weight_name[0] == '\0') {
          STRNCPY(bmd->vertex_weight_name, "bevel_weight_vert");
        }
        if (bmd->edge_weight_name[0] == '\0') {
          STRNCPY(bmd->edge_weight_name, "bevel_weight_edge");
        }
      }
    }
  }
}

static void hide_simulation_node_skip_socket_value(Main &bmain)
{
  LISTBASE_FOREACH (bNodeTree *, tree, &bmain.nodetrees) {
    LISTBASE_FOREACH (bNode *, node, &tree->nodes) {
      if (node->type != GEO_NODE_SIMULATION_OUTPUT) {
        continue;
      }
      bNodeSocket *skip_input = static_cast<bNodeSocket *>(node->inputs.first);
      if (!skip_input || !STREQ(skip_input->identifier, "Skip")) {
        continue;
      }
      auto *default_value = static_cast<bNodeSocketValueBoolean *>(skip_input->default_value);
      if (!default_value->value) {
        continue;
      }
      bool is_linked = false;
      LISTBASE_FOREACH (bNodeLink *, link, &tree->links) {
        if (link->tosock == skip_input) {
          is_linked = true;
        }
      }
      if (is_linked) {
        continue;
      }

      bNode &input_node = version_node_add_empty(*tree, "FunctionNodeInputBool");
      input_node.parent = node->parent;
      input_node.locx = node->locx - 25;
      input_node.locy = node->locy;

      NodeInputBool *input_node_storage = MEM_cnew<NodeInputBool>(__func__);
      input_node.storage = input_node_storage;
      input_node_storage->boolean = true;

      bNodeSocket &input_node_socket = version_node_add_socket(
          *tree, input_node, SOCK_OUT, "NodeSocketBool", "Boolean");

      version_node_add_link(*tree, input_node, input_node_socket, *node, *skip_input);

      /* Change the old socket value so that the versioning code is not run again. */
      default_value->value = false;
    }
  }
}

<<<<<<< HEAD
/* bfa - node asset shelf versioning */
static void add_node_editor_asset_shelf(Main &bmain)
{
  LISTBASE_FOREACH (bScreen *, screen, &bmain.screens) {
    LISTBASE_FOREACH (ScrArea *, area, &screen->areabase) {
      LISTBASE_FOREACH (SpaceLink *, sl, &area->spacedata) {
        if (sl->spacetype != SPACE_NODE) {
          continue;
        }

        ListBase *regionbase = (sl == area->spacedata.first) ? &area->regionbase : &sl->regionbase;

        if (ARegion *new_shelf_region = do_versions_add_region_if_not_found(
                regionbase, RGN_TYPE_ASSET_SHELF, __func__, RGN_TYPE_TOOL_HEADER))
        {
          new_shelf_region->regiondata = MEM_cnew<RegionAssetShelf>(__func__);
          new_shelf_region->alignment = RGN_ALIGN_BOTTOM;
          new_shelf_region->flag |= RGN_FLAG_HIDDEN;
        }
        if (ARegion *new_shelf_header = do_versions_add_region_if_not_found(
                regionbase, RGN_TYPE_ASSET_SHELF_HEADER, __func__, RGN_TYPE_ASSET_SHELF))
        {
          new_shelf_header->alignment = RGN_ALIGN_BOTTOM | RGN_ALIGN_HIDE_WITH_PREV;
        }
      }
    }
  }
}
/* end bfa - node asset shelf versioning */
=======
static bool versioning_convert_seq_text_anchor(Sequence *seq, void * /*user_data*/)
{
  if (seq->type != SEQ_TYPE_TEXT || seq->effectdata == nullptr) {
    return true;
  }

  TextVars *data = static_cast<TextVars *>(seq->effectdata);
  data->anchor_x = data->align;
  data->anchor_y = data->align_y;
  data->align = SEQ_TEXT_ALIGN_X_LEFT;

  return true;
}
>>>>>>> 430b2c89

void blo_do_versions_400(FileData *fd, Library * /*lib*/, Main *bmain)
{
  if (!MAIN_VERSION_FILE_ATLEAST(bmain, 400, 1)) {
    LISTBASE_FOREACH (Mesh *, mesh, &bmain->meshes) {
      version_mesh_legacy_to_struct_of_array_format(*mesh);
    }
    version_movieclips_legacy_camera_object(bmain);
  }

  if (!MAIN_VERSION_FILE_ATLEAST(bmain, 400, 2)) {
    LISTBASE_FOREACH (Mesh *, mesh, &bmain->meshes) {
      BKE_mesh_legacy_bevel_weight_to_generic(mesh);
    }
  }

  /* 400 4 did not require any do_version here. */

  if (!MAIN_VERSION_FILE_ATLEAST(bmain, 400, 5)) {
    LISTBASE_FOREACH (Scene *, scene, &bmain->scenes) {
      ToolSettings *ts = scene->toolsettings;
      if (ts->snap_mode_tools != SCE_SNAP_TO_NONE) {
        ts->snap_mode_tools = SCE_SNAP_TO_GEOM;
      }

#define SCE_SNAP_PROJECT (1 << 3)
      if (ts->snap_flag & SCE_SNAP_PROJECT) {
        ts->snap_mode &= ~(1 << 2); /* SCE_SNAP_TO_FACE */
        ts->snap_mode |= (1 << 8);  /* SCE_SNAP_INDIVIDUAL_PROJECT */
      }
#undef SCE_SNAP_PROJECT
    }
  }

  if (!MAIN_VERSION_FILE_ATLEAST(bmain, 400, 6)) {
    FOREACH_NODETREE_BEGIN (bmain, ntree, id) {
      versioning_replace_legacy_glossy_node(ntree);
      versioning_remove_microfacet_sharp_distribution(ntree);
    }
    FOREACH_NODETREE_END;
  }

  if (!MAIN_VERSION_FILE_ATLEAST(bmain, 400, 7)) {
    version_mesh_crease_generic(*bmain);
  }

  if (!MAIN_VERSION_FILE_ATLEAST(bmain, 400, 8)) {
    LISTBASE_FOREACH (bAction *, act, &bmain->actions) {
      act->frame_start = max_ff(act->frame_start, MINAFRAMEF);
      act->frame_end = min_ff(act->frame_end, MAXFRAMEF);
    }
  }

  if (!MAIN_VERSION_FILE_ATLEAST(bmain, 400, 9)) {
    LISTBASE_FOREACH (Light *, light, &bmain->lights) {
      if (light->type == LA_SPOT && light->nodetree) {
        version_replace_texcoord_normal_socket(light->nodetree);
      }
    }
  }

  /* Fix brush->tip_scale_x which should never be zero. */
  LISTBASE_FOREACH (Brush *, brush, &bmain->brushes) {
    if (brush->tip_scale_x == 0.0f) {
      brush->tip_scale_x = 1.0f;
    }
  }

  if (!MAIN_VERSION_FILE_ATLEAST(bmain, 400, 10)) {
    LISTBASE_FOREACH (bScreen *, screen, &bmain->screens) {
      LISTBASE_FOREACH (ScrArea *, area, &screen->areabase) {
        LISTBASE_FOREACH (SpaceLink *, space, &area->spacedata) {
          if (space->spacetype == SPACE_NODE) {
            SpaceNode *snode = reinterpret_cast<SpaceNode *>(space);
            snode->overlay.flag |= SN_OVERLAY_SHOW_PREVIEWS;
          }
        }
      }
    }
  }

  if (!MAIN_VERSION_FILE_ATLEAST(bmain, 400, 11)) {
    version_vertex_weight_edit_preserve_threshold_exclusivity(bmain);
  }

  if (!MAIN_VERSION_FILE_ATLEAST(bmain, 400, 12)) {
    if (!DNA_struct_member_exists(fd->filesdna, "LightProbe", "int", "grid_bake_samples")) {
      LISTBASE_FOREACH (LightProbe *, lightprobe, &bmain->lightprobes) {
        lightprobe->grid_bake_samples = 2048;
        lightprobe->grid_normal_bias = 0.3f;
        lightprobe->grid_view_bias = 0.0f;
        lightprobe->grid_facing_bias = 0.5f;
        lightprobe->grid_dilation_threshold = 0.5f;
        lightprobe->grid_dilation_radius = 1.0f;
      }
    }

    /* Set default bake resolution. */
    if (!DNA_struct_member_exists(fd->filesdna, "World", "int", "probe_resolution")) {
      LISTBASE_FOREACH (World *, world, &bmain->worlds) {
        world->probe_resolution = LIGHT_PROBE_RESOLUTION_1024;
      }
    }

    if (!DNA_struct_member_exists(fd->filesdna, "LightProbe", "float", "grid_surface_bias")) {
      LISTBASE_FOREACH (LightProbe *, lightprobe, &bmain->lightprobes) {
        lightprobe->grid_surface_bias = 0.05f;
        lightprobe->grid_escape_bias = 0.1f;
      }
    }

    /* Clear removed "Z Buffer" flag. */
    {
      const int R_IMF_FLAG_ZBUF_LEGACY = 1 << 0;
      LISTBASE_FOREACH (Scene *, scene, &bmain->scenes) {
        scene->r.im_format.flag &= ~R_IMF_FLAG_ZBUF_LEGACY;
      }
    }

    /* Reset the layer opacity for all layers to 1. */
    LISTBASE_FOREACH (GreasePencil *, grease_pencil, &bmain->grease_pencils) {
      for (blender::bke::greasepencil::Layer *layer : grease_pencil->layers_for_write()) {
        layer->opacity = 1.0f;
      }
    }

    FOREACH_NODETREE_BEGIN (bmain, ntree, id) {
      if (ntree->type == NTREE_SHADER) {
        /* Remove Transmission Roughness from Principled BSDF. */
        version_principled_transmission_roughness(ntree);
        /* Convert legacy Velvet BSDF nodes into the new Sheen BSDF node. */
        version_replace_velvet_sheen_node(ntree);
        /* Convert sheen inputs on the Principled BSDF. */
        version_principled_bsdf_sheen(ntree);
      }
    }
    FOREACH_NODETREE_END;

    LISTBASE_FOREACH (bScreen *, screen, &bmain->screens) {
      LISTBASE_FOREACH (ScrArea *, area, &screen->areabase) {
        LISTBASE_FOREACH (SpaceLink *, sl, &area->spacedata) {
          ListBase *regionbase = (sl == area->spacedata.first) ? &area->regionbase :
                                                                 &sl->regionbase;

          /* Layout based regions used to also disallow resizing, now these are separate flags.
           * Make sure they are set together for old regions. */
          LISTBASE_FOREACH (ARegion *, region, regionbase) {
            if (region->flag & RGN_FLAG_DYNAMIC_SIZE) {
              region->flag |= RGN_FLAG_NO_USER_RESIZE;
            }
          }
        }
      }
    }
  }

  if (!MAIN_VERSION_FILE_ATLEAST(bmain, 400, 13)) {
    /* For the scenes configured to use the "None" display disable the color management
     * again. This will handle situation when the "None" display is removed and is replaced with
     * a "Raw" view instead.
     *
     * Note that this versioning will do nothing if the "None" display exists in the OCIO
     * configuration. */
    LISTBASE_FOREACH (Scene *, scene, &bmain->scenes) {
      const ColorManagedDisplaySettings &display_settings = scene->display_settings;
      if (STREQ(display_settings.display_device, "None")) {
        BKE_scene_disable_color_management(scene);
      }
    }
  }

  if (!MAIN_VERSION_FILE_ATLEAST(bmain, 400, 14)) {
    if (!DNA_struct_member_exists(fd->filesdna, "SceneEEVEE", "int", "ray_tracing_method")) {
      LISTBASE_FOREACH (Scene *, scene, &bmain->scenes) {
        scene->eevee.ray_tracing_method = RAYTRACE_EEVEE_METHOD_SCREEN;
      }
    }

    if (!DNA_struct_exists(fd->filesdna, "RegionAssetShelf")) {
      LISTBASE_FOREACH (bScreen *, screen, &bmain->screens) {
        LISTBASE_FOREACH (ScrArea *, area, &screen->areabase) {
          LISTBASE_FOREACH (SpaceLink *, sl, &area->spacedata) {
            if (sl->spacetype != SPACE_VIEW3D) {
              continue;
            }

            ListBase *regionbase = (sl == area->spacedata.first) ? &area->regionbase :
                                                                   &sl->regionbase;

            if (ARegion *new_shelf_region = do_versions_add_region_if_not_found(
                    regionbase,
                    RGN_TYPE_ASSET_SHELF,
                    "asset shelf for view3d (versioning)",
                    RGN_TYPE_TOOL_HEADER))
            {
              new_shelf_region->alignment = RGN_ALIGN_BOTTOM;
            }
            if (ARegion *new_shelf_header = do_versions_add_region_if_not_found(
                    regionbase,
                    RGN_TYPE_ASSET_SHELF_HEADER,
                    "asset shelf header for view3d (versioning)",
                    RGN_TYPE_ASSET_SHELF))
            {
              new_shelf_header->alignment = RGN_ALIGN_BOTTOM | RGN_SPLIT_PREV;
            }
          }
        }
      }
    }
  }

  if (!MAIN_VERSION_FILE_ATLEAST(bmain, 400, 16)) {
    /* Set Normalize property of Noise Texture node to true. */
    FOREACH_NODETREE_BEGIN (bmain, ntree, id) {
      if (ntree->type != NTREE_CUSTOM) {
        LISTBASE_FOREACH (bNode *, node, &ntree->nodes) {
          if (node->type == SH_NODE_TEX_NOISE) {
            ((NodeTexNoise *)node->storage)->normalize = true;
          }
        }
      }
    }
    FOREACH_NODETREE_END;
  }

  if (!MAIN_VERSION_FILE_ATLEAST(bmain, 400, 17)) {
    if (!DNA_struct_exists(fd->filesdna, "NodeShaderHairPrincipled")) {
      FOREACH_NODETREE_BEGIN (bmain, ntree, id) {
        if (ntree->type == NTREE_SHADER) {
          version_replace_principled_hair_model(ntree);
        }
      }
      FOREACH_NODETREE_END;
    }

    /* Panorama properties shared with Eevee. */
    if (!DNA_struct_member_exists(fd->filesdna, "Camera", "float", "fisheye_fov")) {
      Camera default_cam = *DNA_struct_default_get(Camera);
      LISTBASE_FOREACH (Camera *, camera, &bmain->cameras) {
        IDProperty *ccam = version_cycles_properties_from_ID(&camera->id);
        if (ccam) {
          camera->panorama_type = version_cycles_property_int(
              ccam, "panorama_type", default_cam.panorama_type);
          camera->fisheye_fov = version_cycles_property_float(
              ccam, "fisheye_fov", default_cam.fisheye_fov);
          camera->fisheye_lens = version_cycles_property_float(
              ccam, "fisheye_lens", default_cam.fisheye_lens);
          camera->latitude_min = version_cycles_property_float(
              ccam, "latitude_min", default_cam.latitude_min);
          camera->latitude_max = version_cycles_property_float(
              ccam, "latitude_max", default_cam.latitude_max);
          camera->longitude_min = version_cycles_property_float(
              ccam, "longitude_min", default_cam.longitude_min);
          camera->longitude_max = version_cycles_property_float(
              ccam, "longitude_max", default_cam.longitude_max);
          /* Fit to match default projective camera with focal_length 50 and sensor_width 36. */
          camera->fisheye_polynomial_k0 = version_cycles_property_float(
              ccam, "fisheye_polynomial_k0", default_cam.fisheye_polynomial_k0);
          camera->fisheye_polynomial_k1 = version_cycles_property_float(
              ccam, "fisheye_polynomial_k1", default_cam.fisheye_polynomial_k1);
          camera->fisheye_polynomial_k2 = version_cycles_property_float(
              ccam, "fisheye_polynomial_k2", default_cam.fisheye_polynomial_k2);
          camera->fisheye_polynomial_k3 = version_cycles_property_float(
              ccam, "fisheye_polynomial_k3", default_cam.fisheye_polynomial_k3);
          camera->fisheye_polynomial_k4 = version_cycles_property_float(
              ccam, "fisheye_polynomial_k4", default_cam.fisheye_polynomial_k4);
        }
        else {
          camera->panorama_type = default_cam.panorama_type;
          camera->fisheye_fov = default_cam.fisheye_fov;
          camera->fisheye_lens = default_cam.fisheye_lens;
          camera->latitude_min = default_cam.latitude_min;
          camera->latitude_max = default_cam.latitude_max;
          camera->longitude_min = default_cam.longitude_min;
          camera->longitude_max = default_cam.longitude_max;
          /* Fit to match default projective camera with focal_length 50 and sensor_width 36. */
          camera->fisheye_polynomial_k0 = default_cam.fisheye_polynomial_k0;
          camera->fisheye_polynomial_k1 = default_cam.fisheye_polynomial_k1;
          camera->fisheye_polynomial_k2 = default_cam.fisheye_polynomial_k2;
          camera->fisheye_polynomial_k3 = default_cam.fisheye_polynomial_k3;
          camera->fisheye_polynomial_k4 = default_cam.fisheye_polynomial_k4;
        }
      }
    }

    if (!DNA_struct_member_exists(fd->filesdna, "LightProbe", "float", "grid_flag")) {
      LISTBASE_FOREACH (LightProbe *, lightprobe, &bmain->lightprobes) {
        /* Keep old behavior of baking the whole lighting. */
        lightprobe->grid_flag = LIGHTPROBE_GRID_CAPTURE_WORLD | LIGHTPROBE_GRID_CAPTURE_INDIRECT |
                                LIGHTPROBE_GRID_CAPTURE_EMISSION;
      }
    }

    if (!DNA_struct_member_exists(fd->filesdna, "SceneEEVEE", "int", "gi_irradiance_pool_size")) {
      LISTBASE_FOREACH (Scene *, scene, &bmain->scenes) {
        scene->eevee.gi_irradiance_pool_size = 16;
      }
    }

    LISTBASE_FOREACH (Scene *, scene, &bmain->scenes) {
      scene->toolsettings->snap_flag_anim |= SCE_SNAP;
      scene->toolsettings->snap_anim_mode |= (1 << 10); /* SCE_SNAP_TO_FRAME */
    }
  }

  if (!MAIN_VERSION_FILE_ATLEAST(bmain, 400, 20)) {
    /* Convert old socket lists into new interface items. */
    FOREACH_NODETREE_BEGIN (bmain, ntree, id) {
      versioning_convert_node_tree_socket_lists_to_interface(ntree);
      /* Clear legacy sockets after conversion.
       * Internal data pointers have been moved or freed already. */
      BLI_freelistN(&ntree->inputs_legacy);
      BLI_freelistN(&ntree->outputs_legacy);
    }
    FOREACH_NODETREE_END;
  }
  else {
    /* Legacy node tree sockets are created for forward compatibility,
     * but have to be freed after loading and versioning. */
    FOREACH_NODETREE_BEGIN (bmain, ntree, id) {
      LISTBASE_FOREACH_MUTABLE (bNodeSocket *, legacy_socket, &ntree->inputs_legacy) {
        MEM_SAFE_FREE(legacy_socket->default_attribute_name);
        MEM_SAFE_FREE(legacy_socket->default_value);
        if (legacy_socket->prop) {
          IDP_FreeProperty(legacy_socket->prop);
        }
        MEM_delete(legacy_socket->runtime);
        MEM_freeN(legacy_socket);
      }
      LISTBASE_FOREACH_MUTABLE (bNodeSocket *, legacy_socket, &ntree->outputs_legacy) {
        MEM_SAFE_FREE(legacy_socket->default_attribute_name);
        MEM_SAFE_FREE(legacy_socket->default_value);
        if (legacy_socket->prop) {
          IDP_FreeProperty(legacy_socket->prop);
        }
        MEM_delete(legacy_socket->runtime);
        MEM_freeN(legacy_socket);
      }
      BLI_listbase_clear(&ntree->inputs_legacy);
      BLI_listbase_clear(&ntree->outputs_legacy);
    }
    FOREACH_NODETREE_END;
  }

  if (!MAIN_VERSION_FILE_ATLEAST(bmain, 400, 22)) {
    /* Initialize root panel flags in files created before these flags were added. */
    FOREACH_NODETREE_BEGIN (bmain, ntree, id) {
      ntree->tree_interface.root_panel.flag |= NODE_INTERFACE_PANEL_ALLOW_CHILD_PANELS;
    }
    FOREACH_NODETREE_END;
  }

  if (!MAIN_VERSION_FILE_ATLEAST(bmain, 400, 23)) {
    LISTBASE_FOREACH (bNodeTree *, ntree, &bmain->nodetrees) {
      if (ntree->type == NTREE_GEOMETRY) {
        LISTBASE_FOREACH (bNode *, node, &ntree->nodes) {
          if (node->type == GEO_NODE_SET_SHADE_SMOOTH) {
            node->custom1 = int8_t(blender::bke::AttrDomain::Face);
          }
        }
      }
    }
  }

  if (!MAIN_VERSION_FILE_ATLEAST(bmain, 400, 24)) {
    FOREACH_NODETREE_BEGIN (bmain, ntree, id) {
      if (ntree->type == NTREE_SHADER) {
        /* Convert coat inputs on the Principled BSDF. */
        version_principled_bsdf_coat(ntree);
        /* Convert subsurface inputs on the Principled BSDF. */
        version_principled_bsdf_subsurface(ntree);
        /* Convert emission on the Principled BSDF. */
        version_principled_bsdf_emission(ntree);
      }
    }
    FOREACH_NODETREE_END;

    {
      LISTBASE_FOREACH (bScreen *, screen, &bmain->screens) {
        LISTBASE_FOREACH (ScrArea *, area, &screen->areabase) {
          LISTBASE_FOREACH (SpaceLink *, sl, &area->spacedata) {
            const ListBase *regionbase = (sl == area->spacedata.first) ? &area->regionbase :
                                                                         &sl->regionbase;
            LISTBASE_FOREACH (ARegion *, region, regionbase) {
              if (region->regiontype != RGN_TYPE_ASSET_SHELF) {
                continue;
              }

              RegionAssetShelf *shelf_data = static_cast<RegionAssetShelf *>(region->regiondata);
              if (shelf_data && shelf_data->active_shelf &&
                  (shelf_data->active_shelf->preferred_row_count == 0))
              {
                shelf_data->active_shelf->preferred_row_count = 1;
              }
            }
          }
        }
      }
    }

    /* Convert sockets with both input and output flag into two separate sockets. */
    FOREACH_NODETREE_BEGIN (bmain, ntree, id) {
      blender::Vector<bNodeTreeInterfaceSocket *> sockets_to_split;
      ntree->tree_interface.foreach_item([&](bNodeTreeInterfaceItem &item) {
        if (item.item_type == NODE_INTERFACE_SOCKET) {
          bNodeTreeInterfaceSocket &socket = reinterpret_cast<bNodeTreeInterfaceSocket &>(item);
          if ((socket.flag & NODE_INTERFACE_SOCKET_INPUT) &&
              (socket.flag & NODE_INTERFACE_SOCKET_OUTPUT))
          {
            sockets_to_split.append(&socket);
          }
        }
        return true;
      });

      for (bNodeTreeInterfaceSocket *socket : sockets_to_split) {
        const int position = ntree->tree_interface.find_item_position(socket->item);
        bNodeTreeInterfacePanel *parent = ntree->tree_interface.find_item_parent(socket->item);
        version_node_group_split_socket(ntree->tree_interface, *socket, parent, position + 1);
      }
    }
    FOREACH_NODETREE_END;
  }

  if (!MAIN_VERSION_FILE_ATLEAST(bmain, 400, 25)) {
    FOREACH_NODETREE_BEGIN (bmain, ntree, id) {
      if (ntree->type == NTREE_SHADER) {
        /* Convert specular tint on the Principled BSDF. */
        version_principled_bsdf_specular_tint(ntree);
        /* Rename some sockets. */
        version_principled_bsdf_rename_sockets(ntree);
      }
    }
    FOREACH_NODETREE_END;
  }

  if (!MAIN_VERSION_FILE_ATLEAST(bmain, 400, 26)) {
    enable_geometry_nodes_is_modifier(*bmain);

    LISTBASE_FOREACH (Scene *, scene, &bmain->scenes) {
      scene->simulation_frame_start = scene->r.sfra;
      scene->simulation_frame_end = scene->r.efra;
    }
  }

  if (!MAIN_VERSION_FILE_ATLEAST(bmain, 400, 27)) {
    LISTBASE_FOREACH (bScreen *, screen, &bmain->screens) {
      LISTBASE_FOREACH (ScrArea *, area, &screen->areabase) {
        LISTBASE_FOREACH (SpaceLink *, sl, &area->spacedata) {
          if (sl->spacetype == SPACE_SEQ) {
            SpaceSeq *sseq = (SpaceSeq *)sl;
            sseq->timeline_overlay.flag |= SEQ_TIMELINE_SHOW_STRIP_RETIMING;
          }
        }
      }
    }

    if (!DNA_struct_member_exists(fd->filesdna, "SceneEEVEE", "int", "shadow_step_count")) {
      SceneEEVEE default_scene_eevee = *DNA_struct_default_get(SceneEEVEE);
      LISTBASE_FOREACH (Scene *, scene, &bmain->scenes) {
        scene->eevee.shadow_ray_count = default_scene_eevee.shadow_ray_count;
        scene->eevee.shadow_step_count = default_scene_eevee.shadow_step_count;
      }
    }
  }

  if (!MAIN_VERSION_FILE_ATLEAST(bmain, 400, 28)) {
    LISTBASE_FOREACH (bScreen *, screen, &bmain->screens) {
      LISTBASE_FOREACH (ScrArea *, area, &screen->areabase) {
        LISTBASE_FOREACH (SpaceLink *, sl, &area->spacedata) {
          const ListBase *regionbase = (sl == area->spacedata.first) ? &area->regionbase :
                                                                       &sl->regionbase;
          LISTBASE_FOREACH (ARegion *, region, regionbase) {
            if (region->regiontype != RGN_TYPE_ASSET_SHELF) {
              continue;
            }

            RegionAssetShelf *shelf_data = static_cast<RegionAssetShelf *>(region->regiondata);
            if (shelf_data && shelf_data->active_shelf) {
              AssetShelfSettings &settings = shelf_data->active_shelf->settings;
              settings.asset_library_reference.custom_library_index = -1;
              settings.asset_library_reference.type = ASSET_LIBRARY_ALL;
            }

            region->flag |= RGN_FLAG_HIDDEN;
          }
        }
      }
    }
  }

  if (!MAIN_VERSION_FILE_ATLEAST(bmain, 400, 29)) {
    /* Unhide all Reroute nodes. */
    FOREACH_NODETREE_BEGIN (bmain, ntree, id) {
      LISTBASE_FOREACH (bNode *, node, &ntree->nodes) {
        if (node->is_reroute()) {
          static_cast<bNodeSocket *>(node->inputs.first)->flag &= ~SOCK_HIDDEN;
          static_cast<bNodeSocket *>(node->outputs.first)->flag &= ~SOCK_HIDDEN;
        }
      }
    }
    FOREACH_NODETREE_END;
  }

  if (!MAIN_VERSION_FILE_ATLEAST(bmain, 400, 30)) {
    LISTBASE_FOREACH (Scene *, scene, &bmain->scenes) {
      ToolSettings *ts = scene->toolsettings;
      enum { IS_DEFAULT = 0, IS_UV, IS_NODE, IS_ANIM };
      auto versioning_snap_to = [](short snap_to_old, int type) {
        eSnapMode snap_to_new = SCE_SNAP_TO_NONE;
        if (snap_to_old & (1 << 0)) {
          snap_to_new |= type == IS_NODE ? SCE_SNAP_TO_NODE_X :
                         type == IS_ANIM ? SCE_SNAP_TO_FRAME :
                                           SCE_SNAP_TO_VERTEX;
        }
        if (snap_to_old & (1 << 1)) {
          snap_to_new |= type == IS_NODE ? SCE_SNAP_TO_NODE_Y :
                         type == IS_ANIM ? SCE_SNAP_TO_SECOND :
                                           SCE_SNAP_TO_EDGE;
        }
        if (ELEM(type, IS_DEFAULT, IS_ANIM) && snap_to_old & (1 << 2)) {
          snap_to_new |= type == IS_DEFAULT ? SCE_SNAP_TO_FACE : SCE_SNAP_TO_MARKERS;
        }
        if (type == IS_DEFAULT && snap_to_old & (1 << 3)) {
          snap_to_new |= SCE_SNAP_TO_VOLUME;
        }
        if (type == IS_DEFAULT && snap_to_old & (1 << 4)) {
          snap_to_new |= SCE_SNAP_TO_EDGE_MIDPOINT;
        }
        if (type == IS_DEFAULT && snap_to_old & (1 << 5)) {
          snap_to_new |= SCE_SNAP_TO_EDGE_PERPENDICULAR;
        }
        if (ELEM(type, IS_DEFAULT, IS_UV, IS_NODE) && snap_to_old & (1 << 6)) {
          snap_to_new |= SCE_SNAP_TO_INCREMENT;
        }
        if (ELEM(type, IS_DEFAULT, IS_UV, IS_NODE) && snap_to_old & (1 << 7)) {
          snap_to_new |= SCE_SNAP_TO_GRID;
        }
        if (type == IS_DEFAULT && snap_to_old & (1 << 8)) {
          snap_to_new |= SCE_SNAP_INDIVIDUAL_NEAREST;
        }
        if (type == IS_DEFAULT && snap_to_old & (1 << 9)) {
          snap_to_new |= SCE_SNAP_INDIVIDUAL_PROJECT;
        }
        if (snap_to_old & (1 << 10)) {
          snap_to_new |= SCE_SNAP_TO_FRAME;
        }
        if (snap_to_old & (1 << 11)) {
          snap_to_new |= SCE_SNAP_TO_SECOND;
        }
        if (snap_to_old & (1 << 12)) {
          snap_to_new |= SCE_SNAP_TO_MARKERS;
        }

        if (!snap_to_new) {
          snap_to_new = eSnapMode(1 << 0);
        }

        return snap_to_new;
      };

      ts->snap_mode = versioning_snap_to(ts->snap_mode, IS_DEFAULT);
      ts->snap_uv_mode = versioning_snap_to(ts->snap_uv_mode, IS_UV);
      ts->snap_node_mode = versioning_snap_to(ts->snap_node_mode, IS_NODE);
      ts->snap_anim_mode = versioning_snap_to(ts->snap_anim_mode, IS_ANIM);
    }
  }

  if (!MAIN_VERSION_FILE_ATLEAST(bmain, 400, 31)) {
    LISTBASE_FOREACH (Curve *, curve, &bmain->curves) {
      const int curvetype = BKE_curve_type_get(curve);
      if (curvetype == OB_FONT) {
        CharInfo *info = curve->strinfo;
        if (info != nullptr) {
          for (int i = curve->len_char32 - 1; i >= 0; i--, info++) {
            if (info->mat_nr > 0) {
              /** CharInfo mat_nr used to start at 1, unlike mesh & nurbs, now zero-based. */
              info->mat_nr--;
            }
          }
        }
      }
    }
  }

  if (!MAIN_VERSION_FILE_ATLEAST(bmain, 400, 33)) {
    /* Fix node group socket order by sorting outputs and inputs. */
    LISTBASE_FOREACH (bNodeTree *, ntree, &bmain->nodetrees) {
      versioning_node_group_sort_sockets_recursive(ntree->tree_interface.root_panel);
    }
  }

  if (!MAIN_VERSION_FILE_ATLEAST(bmain, 401, 1)) {
    LISTBASE_FOREACH (GreasePencil *, grease_pencil, &bmain->grease_pencils) {
      versioning_grease_pencil_stroke_radii_scaling(grease_pencil);
    }
  }

  if (!MAIN_VERSION_FILE_ATLEAST(bmain, 401, 4)) {
    FOREACH_NODETREE_BEGIN (bmain, ntree, id) {
      if (ntree->type != NTREE_CUSTOM) {
        /* versioning_update_noise_texture_node must be done before
         * versioning_replace_musgrave_texture_node. */
        versioning_update_noise_texture_node(ntree);

        /* Convert Musgrave Texture nodes to Noise Texture nodes. */
        versioning_replace_musgrave_texture_node(ntree);
      }
    }
    FOREACH_NODETREE_END;
  }

  if (!MAIN_VERSION_FILE_ATLEAST(bmain, 401, 5)) {
    /* Unify Material::blend_shadow and Cycles.use_transparent_shadows into the
     * Material::blend_flag. */
    bool is_eevee = all_scenes_use(bmain,
                                   {RE_engine_id_BLENDER_EEVEE, RE_engine_id_BLENDER_EEVEE_NEXT});
    LISTBASE_FOREACH (Material *, material, &bmain->materials) {
      bool transparent_shadows = true;
      if (is_eevee) {
        transparent_shadows = material->blend_shadow != MA_BS_SOLID;
      }
      else if (IDProperty *cmat = version_cycles_properties_from_ID(&material->id)) {
        transparent_shadows = version_cycles_property_boolean(
            cmat, "use_transparent_shadow", true);
      }
      SET_FLAG_FROM_TEST(material->blend_flag, transparent_shadows, MA_BL_TRANSPARENT_SHADOW);
    }
  }

  if (!MAIN_VERSION_FILE_ATLEAST(bmain, 401, 5)) {
    /** NOTE: This versioning code didn't update the subversion number. */
    FOREACH_NODETREE_BEGIN (bmain, ntree, id) {
      if (ntree->type == NTREE_COMPOSIT) {
        versioning_replace_splitviewer(ntree);
      }
    }
    FOREACH_NODETREE_END;
  }

  /* 401 6 did not require any do_version here. */

  if (!MAIN_VERSION_FILE_ATLEAST(bmain, 401, 7)) {
    if (!DNA_struct_member_exists(fd->filesdna, "SceneEEVEE", "int", "volumetric_ray_depth")) {
      SceneEEVEE default_eevee = *DNA_struct_default_get(SceneEEVEE);
      LISTBASE_FOREACH (Scene *, scene, &bmain->scenes) {
        scene->eevee.volumetric_ray_depth = default_eevee.volumetric_ray_depth;
      }
    }

    if (!DNA_struct_member_exists(fd->filesdna, "Material", "char", "surface_render_method")) {
      LISTBASE_FOREACH (Material *, mat, &bmain->materials) {
        mat->surface_render_method = (mat->blend_method == MA_BM_BLEND) ?
                                         MA_SURFACE_METHOD_FORWARD :
                                         MA_SURFACE_METHOD_DEFERRED;
      }
    }

    LISTBASE_FOREACH (bScreen *, screen, &bmain->screens) {
      LISTBASE_FOREACH (ScrArea *, area, &screen->areabase) {
        LISTBASE_FOREACH (SpaceLink *, sl, &area->spacedata) {
          const ListBase *regionbase = (sl == area->spacedata.first) ? &area->regionbase :
                                                                       &sl->regionbase;
          LISTBASE_FOREACH (ARegion *, region, regionbase) {
            if (region->regiontype != RGN_TYPE_ASSET_SHELF_HEADER) {
              continue;
            }
            region->alignment &= ~RGN_SPLIT_PREV;
            region->alignment |= RGN_ALIGN_HIDE_WITH_PREV;
          }
        }
      }
    }

    if (!DNA_struct_member_exists(fd->filesdna, "SceneEEVEE", "float", "gtao_thickness")) {
      SceneEEVEE default_eevee = *DNA_struct_default_get(SceneEEVEE);
      LISTBASE_FOREACH (Scene *, scene, &bmain->scenes) {
        scene->eevee.gtao_thickness = default_eevee.gtao_thickness;
        scene->eevee.gtao_focus = default_eevee.gtao_focus;
      }
    }

    if (!DNA_struct_member_exists(fd->filesdna, "LightProbe", "float", "data_display_size")) {
      LightProbe default_probe = *DNA_struct_default_get(LightProbe);
      LISTBASE_FOREACH (LightProbe *, probe, &bmain->lightprobes) {
        probe->data_display_size = default_probe.data_display_size;
      }
    }

    LISTBASE_FOREACH (Mesh *, mesh, &bmain->meshes) {
      mesh->flag &= ~ME_NO_OVERLAPPING_TOPOLOGY;
    }
  }

  if (!MAIN_VERSION_FILE_ATLEAST(bmain, 401, 8)) {
    LISTBASE_FOREACH (bNodeTree *, ntree, &bmain->nodetrees) {
      if (ntree->type != NTREE_GEOMETRY) {
        continue;
      }
      versioning_nodes_dynamic_sockets(*ntree);
    }
  }

  if (!MAIN_VERSION_FILE_ATLEAST(bmain, 401, 9)) {
    if (!DNA_struct_member_exists(fd->filesdna, "Material", "char", "displacement_method")) {
      /* Replace Cycles.displacement_method by Material::displacement_method. */
      LISTBASE_FOREACH (Material *, material, &bmain->materials) {
        int displacement_method = MA_DISPLACEMENT_BUMP;
        if (IDProperty *cmat = version_cycles_properties_from_ID(&material->id)) {
          displacement_method = version_cycles_property_int(
              cmat, "displacement_method", MA_DISPLACEMENT_BUMP);
        }
        material->displacement_method = displacement_method;
      }
    }

    /* Prevent custom bone colors from having alpha zero.
     * Part of the fix for issue #115434. */
    LISTBASE_FOREACH (bArmature *, arm, &bmain->armatures) {
      blender::animrig::ANIM_armature_foreach_bone(&arm->bonebase, [](Bone *bone) {
        bone->color.custom.solid[3] = 255;
        bone->color.custom.select[3] = 255;
        bone->color.custom.active[3] = 255;
      });
      if (arm->edbo) {
        LISTBASE_FOREACH (EditBone *, ebone, arm->edbo) {
          ebone->color.custom.solid[3] = 255;
          ebone->color.custom.select[3] = 255;
          ebone->color.custom.active[3] = 255;
        }
      }
    }
    LISTBASE_FOREACH (Object *, obj, &bmain->objects) {
      if (obj->pose == nullptr) {
        continue;
      }
      LISTBASE_FOREACH (bPoseChannel *, pchan, &obj->pose->chanbase) {
        pchan->color.custom.solid[3] = 255;
        pchan->color.custom.select[3] = 255;
        pchan->color.custom.active[3] = 255;
      }
    }
  }

  if (!MAIN_VERSION_FILE_ATLEAST(bmain, 401, 10)) {
    if (!DNA_struct_member_exists(
            fd->filesdna, "SceneEEVEE", "RaytraceEEVEE", "ray_tracing_options"))
    {
      LISTBASE_FOREACH (Scene *, scene, &bmain->scenes) {
        scene->eevee.ray_tracing_options.flag = RAYTRACE_EEVEE_USE_DENOISE;
        scene->eevee.ray_tracing_options.denoise_stages = RAYTRACE_EEVEE_DENOISE_SPATIAL |
                                                          RAYTRACE_EEVEE_DENOISE_TEMPORAL |
                                                          RAYTRACE_EEVEE_DENOISE_BILATERAL;
        scene->eevee.ray_tracing_options.screen_trace_quality = 0.25f;
        scene->eevee.ray_tracing_options.screen_trace_thickness = 0.2f;
        scene->eevee.ray_tracing_options.trace_max_roughness = 0.5f;
        scene->eevee.ray_tracing_options.resolution_scale = 2;
      }
    }

    LISTBASE_FOREACH (bNodeTree *, ntree, &bmain->nodetrees) {
      if (ntree->type == NTREE_GEOMETRY) {
        version_geometry_nodes_use_rotation_socket(*ntree);
        versioning_nodes_dynamic_sockets_2(*ntree);
        fix_geometry_nodes_object_info_scale(*ntree);
      }
    }
  }

  if (MAIN_VERSION_FILE_ATLEAST(bmain, 400, 20) && !MAIN_VERSION_FILE_ATLEAST(bmain, 401, 11)) {
    /* Convert old socket lists into new interface items. */
    FOREACH_NODETREE_BEGIN (bmain, ntree, id) {
      versioning_fix_socket_subtype_idnames(ntree);
    }
    FOREACH_NODETREE_END;
  }

  if (!MAIN_VERSION_FILE_ATLEAST(bmain, 401, 12)) {
    FOREACH_NODETREE_BEGIN (bmain, ntree, id) {
      if (ntree->type == NTREE_COMPOSIT) {
        LISTBASE_FOREACH (bNode *, node, &ntree->nodes) {
          if (node->type == CMP_NODE_PIXELATE) {
            node->custom1 = 1;
          }
        }
      }
    }
    FOREACH_NODETREE_END;
  }

  if (!MAIN_VERSION_FILE_ATLEAST(bmain, 401, 13)) {
    FOREACH_NODETREE_BEGIN (bmain, ntree, id) {
      if (ntree->type == NTREE_COMPOSIT) {
        LISTBASE_FOREACH (bNode *, node, &ntree->nodes) {
          if (node->type == CMP_NODE_MAP_UV) {
            node->custom2 = CMP_NODE_MAP_UV_FILTERING_ANISOTROPIC;
          }
        }
      }
    }
    FOREACH_NODETREE_END;
  }

  if (!MAIN_VERSION_FILE_ATLEAST(bmain, 401, 14)) {
    const Brush *default_brush = DNA_struct_default_get(Brush);
    LISTBASE_FOREACH (Brush *, brush, &bmain->brushes) {
      brush->automasking_start_normal_limit = default_brush->automasking_start_normal_limit;
      brush->automasking_start_normal_falloff = default_brush->automasking_start_normal_falloff;

      brush->automasking_view_normal_limit = default_brush->automasking_view_normal_limit;
      brush->automasking_view_normal_falloff = default_brush->automasking_view_normal_falloff;
    }
  }

  if (!MAIN_VERSION_FILE_ATLEAST(bmain, 401, 15)) {
    FOREACH_NODETREE_BEGIN (bmain, ntree, id) {
      if (ntree->type == NTREE_COMPOSIT) {
        LISTBASE_FOREACH (bNode *, node, &ntree->nodes) {
          if (node->type == CMP_NODE_KEYING) {
            NodeKeyingData &keying_data = *static_cast<NodeKeyingData *>(node->storage);
            keying_data.edge_kernel_radius = max_ii(keying_data.edge_kernel_radius - 1, 0);
          }
        }
      }
    }
    FOREACH_NODETREE_END;
  }

  if (!MAIN_VERSION_FILE_ATLEAST(bmain, 401, 16)) {
    LISTBASE_FOREACH (Scene *, scene, &bmain->scenes) {
      Sculpt *sculpt = scene->toolsettings->sculpt;
      if (sculpt != nullptr) {
        Sculpt default_sculpt = *DNA_struct_default_get(Sculpt);
        sculpt->automasking_boundary_edges_propagation_steps =
            default_sculpt.automasking_boundary_edges_propagation_steps;
      }
    }
  }

  if (!MAIN_VERSION_FILE_ATLEAST(bmain, 401, 17)) {
    LISTBASE_FOREACH (Scene *, scene, &bmain->scenes) {
      ToolSettings *ts = scene->toolsettings;
      int input_sample_values[9];

      input_sample_values[0] = ts->imapaint.paint.num_input_samples_deprecated;
      input_sample_values[1] = ts->sculpt != nullptr ?
                                   ts->sculpt->paint.num_input_samples_deprecated :
                                   1;
      input_sample_values[2] = ts->curves_sculpt != nullptr ?
                                   ts->curves_sculpt->paint.num_input_samples_deprecated :
                                   1;

      input_sample_values[3] = ts->gp_paint != nullptr ?
                                   ts->gp_paint->paint.num_input_samples_deprecated :
                                   1;
      input_sample_values[4] = ts->gp_vertexpaint != nullptr ?
                                   ts->gp_vertexpaint->paint.num_input_samples_deprecated :
                                   1;
      input_sample_values[5] = ts->gp_sculptpaint != nullptr ?
                                   ts->gp_sculptpaint->paint.num_input_samples_deprecated :
                                   1;
      input_sample_values[6] = ts->gp_weightpaint != nullptr ?
                                   ts->gp_weightpaint->paint.num_input_samples_deprecated :
                                   1;

      input_sample_values[7] = ts->vpaint != nullptr ?
                                   ts->vpaint->paint.num_input_samples_deprecated :
                                   1;
      input_sample_values[8] = ts->wpaint != nullptr ?
                                   ts->wpaint->paint.num_input_samples_deprecated :
                                   1;

      int unified_value = 1;
      for (int i = 0; i < 9; i++) {
        if (input_sample_values[i] != 1) {
          if (unified_value == 1) {
            unified_value = input_sample_values[i];
          }
          else {
            /* In the case of a user having multiple tools with different num_input_value values
             * set we cannot support this in the single UnifiedPaintSettings value, so fallback
             * to 1 instead of deciding that one value is more canonical than the other.
             */
            break;
          }
        }
      }

      ts->unified_paint_settings.input_samples = unified_value;
    }
    LISTBASE_FOREACH (Brush *, brush, &bmain->brushes) {
      brush->input_samples = 1;
    }
  }

  if (!MAIN_VERSION_FILE_ATLEAST(bmain, 401, 18)) {
    LISTBASE_FOREACH (Scene *, scene, &bmain->scenes) {
      if (scene->ed != nullptr) {
        SEQ_for_each_callback(&scene->ed->seqbase, seq_filter_bilinear_to_auto, nullptr);
      }
    }
  }

  if (!MAIN_VERSION_FILE_ATLEAST(bmain, 401, 19)) {
    LISTBASE_FOREACH (bNodeTree *, ntree, &bmain->nodetrees) {
      if (ntree->type == NTREE_GEOMETRY) {
        version_node_socket_name(ntree, FN_NODE_ROTATE_ROTATION, "Rotation 1", "Rotation");
        version_node_socket_name(ntree, FN_NODE_ROTATE_ROTATION, "Rotation 2", "Rotate By");
      }
    }
  }

  if (!MAIN_VERSION_FILE_ATLEAST(bmain, 401, 20)) {
    LISTBASE_FOREACH (Object *, ob, &bmain->objects) {
      int uid = 1;
      LISTBASE_FOREACH (ModifierData *, md, &ob->modifiers) {
        /* These identifiers are not necessarily stable for linked data. If the linked data has a
         * new modifier inserted, the identifiers of other modifiers can change. */
        md->persistent_uid = uid++;
      }
    }
  }

  if (!MAIN_VERSION_FILE_ATLEAST(bmain, 401, 21)) {
    LISTBASE_FOREACH (Brush *, brush, &bmain->brushes) {
      /* The `sculpt_flag` was used to store the `BRUSH_DIR_IN`
       * With the fix for #115313 this is now just using the `brush->flag`. */
      if (brush->gpencil_settings && (brush->gpencil_settings->sculpt_flag & BRUSH_DIR_IN) != 0) {
        brush->flag |= BRUSH_DIR_IN;
      }
    }
  }

  /* Keep point/spot light soft falloff for files created before 4.0. */
  if (!MAIN_VERSION_FILE_ATLEAST(bmain, 400, 0)) {
    LISTBASE_FOREACH (Light *, light, &bmain->lights) {
      if (ELEM(light->type, LA_LOCAL, LA_SPOT)) {
        light->mode |= LA_USE_SOFT_FALLOFF;
      }
    }
  }

  if (!MAIN_VERSION_FILE_ATLEAST(bmain, 402, 1)) {
    using namespace blender::bke::greasepencil;
    /* Initialize newly added scale layer transform to one. */
    LISTBASE_FOREACH (GreasePencil *, grease_pencil, &bmain->grease_pencils) {
      for (Layer *layer : grease_pencil->layers_for_write()) {
        copy_v3_fl(layer->scale, 1.0f);
      }
    }
  }

  if (!MAIN_VERSION_FILE_ATLEAST(bmain, 402, 2)) {
    LISTBASE_FOREACH (Scene *, scene, &bmain->scenes) {
      bool is_cycles = scene && STREQ(scene->r.engine, RE_engine_id_CYCLES);
      if (is_cycles) {
        if (IDProperty *cscene = version_cycles_properties_from_ID(&scene->id)) {
          int cposition = version_cycles_property_int(cscene, "motion_blur_position", 1);
          BLI_assert(cposition >= 0 && cposition < 3);
          int order_conversion[3] = {SCE_MB_START, SCE_MB_CENTER, SCE_MB_END};
          scene->r.motion_blur_position = order_conversion[std::clamp(cposition, 0, 2)];
        }
      }
      else {
        SET_FLAG_FROM_TEST(
            scene->r.mode, scene->eevee.flag & SCE_EEVEE_MOTION_BLUR_ENABLED_DEPRECATED, R_MBLUR);
        scene->r.motion_blur_position = scene->eevee.motion_blur_position_deprecated;
        scene->r.motion_blur_shutter = scene->eevee.motion_blur_shutter_deprecated;
      }
    }
  }

  if (!MAIN_VERSION_FILE_ATLEAST(bmain, 402, 3)) {
    constexpr int NTREE_EXECUTION_MODE_CPU = 0;
    constexpr int NTREE_EXECUTION_MODE_FULL_FRAME = 1;

    constexpr int NTREE_COM_GROUPNODE_BUFFER = 1 << 3;
    constexpr int NTREE_COM_OPENCL = 1 << 1;

    FOREACH_NODETREE_BEGIN (bmain, ntree, id) {
      if (ntree->type != NTREE_COMPOSIT) {
        continue;
      }

      ntree->flag &= ~(NTREE_COM_GROUPNODE_BUFFER | NTREE_COM_OPENCL);

      if (ntree->execution_mode == NTREE_EXECUTION_MODE_FULL_FRAME) {
        ntree->execution_mode = NTREE_EXECUTION_MODE_CPU;
      }
    }
    FOREACH_NODETREE_END;
  }

  if (!MAIN_VERSION_FILE_ATLEAST(bmain, 402, 4)) {
    if (!DNA_struct_member_exists(fd->filesdna, "SpaceImage", "float", "stretch_opacity")) {
      LISTBASE_FOREACH (bScreen *, screen, &bmain->screens) {
        LISTBASE_FOREACH (ScrArea *, area, &screen->areabase) {
          LISTBASE_FOREACH (SpaceLink *, sl, &area->spacedata) {
            if (sl->spacetype == SPACE_IMAGE) {
              SpaceImage *sima = reinterpret_cast<SpaceImage *>(sl);
              sima->stretch_opacity = 0.9f;
            }
          }
        }
      }
    }
  }

  if (!MAIN_VERSION_FILE_ATLEAST(bmain, 402, 5)) {
    LISTBASE_FOREACH (Scene *, scene, &bmain->scenes) {
      image_settings_avi_to_ffmpeg(scene);
    }
  }

  if (!MAIN_VERSION_FILE_ATLEAST(bmain, 402, 6)) {
    LISTBASE_FOREACH (Brush *, brush, &bmain->brushes) {
      if (BrushCurvesSculptSettings *settings = brush->curves_sculpt_settings) {
        settings->flag |= BRUSH_CURVES_SCULPT_FLAG_INTERPOLATE_RADIUS;
        settings->curve_radius = 0.01f;
      }
    }
  }

  if (!MAIN_VERSION_FILE_ATLEAST(bmain, 402, 8)) {
    LISTBASE_FOREACH (Light *, light, &bmain->lights) {
      light->shadow_filter_radius = 1.0f;
    }
  }

  if (!MAIN_VERSION_FILE_ATLEAST(bmain, 402, 9)) {
    const float default_snap_angle_increment = DEG2RADF(5.0f);
    const float default_snap_angle_increment_precision = DEG2RADF(1.0f);
    LISTBASE_FOREACH (Scene *, scene, &bmain->scenes) {
      scene->toolsettings->snap_angle_increment_2d = default_snap_angle_increment;
      scene->toolsettings->snap_angle_increment_3d = default_snap_angle_increment;
      scene->toolsettings->snap_angle_increment_2d_precision =
          default_snap_angle_increment_precision;
      scene->toolsettings->snap_angle_increment_3d_precision =
          default_snap_angle_increment_precision;
    }
  }

  if (!MAIN_VERSION_FILE_ATLEAST(bmain, 402, 10)) {
    if (!DNA_struct_member_exists(fd->filesdna, "SceneEEVEE", "int", "gtao_resolution")) {
      LISTBASE_FOREACH (Scene *, scene, &bmain->scenes) {
        scene->eevee.gtao_resolution = 2;
      }
    }
  }

  if (!MAIN_VERSION_FILE_ATLEAST(bmain, 402, 12)) {
    FOREACH_NODETREE_BEGIN (bmain, ntree, id) {
      versioning_node_hue_correct_set_wrappng(ntree);
    }
    FOREACH_NODETREE_END;

    LISTBASE_FOREACH (Scene *, scene, &bmain->scenes) {
      if (scene->ed != nullptr) {
        SEQ_for_each_callback(&scene->ed->seqbase, seq_hue_correct_set_wrapping, nullptr);
      }
    }
  }

  if (!MAIN_VERSION_FILE_ATLEAST(bmain, 402, 14)) {
    LISTBASE_FOREACH (Object *, ob, &bmain->objects) {
      if (bMotionPath *mpath = ob->mpath) {
        mpath->color_post[0] = 0.1f;
        mpath->color_post[1] = 1.0f;
        mpath->color_post[2] = 0.1f;
      }
      if (!ob->pose) {
        continue;
      }
      LISTBASE_FOREACH (bPoseChannel *, pchan, &ob->pose->chanbase) {
        if (bMotionPath *mpath = pchan->mpath) {
          mpath->color_post[0] = 0.1f;
          mpath->color_post[1] = 1.0f;
          mpath->color_post[2] = 0.1f;
        }
      }
    }
  }

  if (!MAIN_VERSION_FILE_ATLEAST(bmain, 402, 18)) {
    if (!DNA_struct_member_exists(fd->filesdna, "Light", "float", "transmission_fac")) {
      LISTBASE_FOREACH (Light *, light, &bmain->lights) {
        /* Refracted light was not supported in legacy EEVEE. Set it to zero for compatibility with
         * older files. */
        light->transmission_fac = 0.0f;
      }
    }
  }

  if (!MAIN_VERSION_FILE_ATLEAST(bmain, 402, 19)) {
    LISTBASE_FOREACH (Scene *, scene, &bmain->scenes) {
      /* Keep legacy EEVEE old behavior. */
      scene->eevee.flag |= SCE_EEVEE_VOLUME_CUSTOM_RANGE;
    }

    LISTBASE_FOREACH (Scene *, scene, &bmain->scenes) {
      scene->eevee.clamp_surface_indirect = 10.0f;
      /* Make contribution of indirect lighting very small (but non-null) to avoid world lighting
       * and volume lightprobe changing the appearance of volume objects. */
      scene->eevee.clamp_volume_indirect = 1e-8f;
    }
  }

  if (!MAIN_VERSION_FILE_ATLEAST(bmain, 402, 20)) {
    LISTBASE_FOREACH (Scene *, scene, &bmain->scenes) {
      SequencerToolSettings *sequencer_tool_settings = SEQ_tool_settings_ensure(scene);
      sequencer_tool_settings->snap_mode |= SEQ_SNAP_TO_MARKERS;
    }
  }

  if (!MAIN_VERSION_FILE_ATLEAST(bmain, 402, 21)) {
    add_image_editor_asset_shelf(*bmain);
  }

  if (!MAIN_VERSION_FILE_ATLEAST(bmain, 402, 22)) {
    /* Display missing media in sequencer by default. */
    LISTBASE_FOREACH (Scene *, scene, &bmain->scenes) {
      if (scene->ed != nullptr) {
        scene->ed->show_missing_media_flag |= SEQ_EDIT_SHOW_MISSING_MEDIA;
      }
    }
  }

  if (!MAIN_VERSION_FILE_ATLEAST(bmain, 402, 23)) {
    LISTBASE_FOREACH (Scene *, scene, &bmain->scenes) {
      ToolSettings *ts = scene->toolsettings;
      if (!ts->uvsculpt.strength_curve) {
        ts->uvsculpt.size = 50;
        ts->uvsculpt.strength = 1.0f;
        ts->uvsculpt.curve_preset = BRUSH_CURVE_SMOOTH;
        ts->uvsculpt.strength_curve = BKE_curvemapping_add(1, 0.0f, 0.0f, 1.0f, 1.0f);
      }
    }
  }

  if (!MAIN_VERSION_FILE_ATLEAST(bmain, 402, 24)) {
    if (!DNA_struct_member_exists(fd->filesdna, "Material", "char", "thickness_mode")) {
      LISTBASE_FOREACH (Material *, material, &bmain->materials) {
        if (material->blend_flag & MA_BL_TRANSLUCENCY) {
          /* EEVEE Legacy used thickness from shadow map when translucency was on. */
          material->blend_flag |= MA_BL_THICKNESS_FROM_SHADOW;
        }
        if ((material->blend_flag & MA_BL_SS_REFRACTION) && material->use_nodes &&
            material->nodetree)
        {
          /* EEVEE Legacy used slab assumption. */
          material->thickness_mode = MA_THICKNESS_SLAB;
          version_refraction_depth_to_thickness_value(material->nodetree, material->refract_depth);
        }
      }
    }
  }

  if (!MAIN_VERSION_FILE_ATLEAST(bmain, 402, 25)) {
    FOREACH_NODETREE_BEGIN (bmain, ntree, id) {
      if (ntree->type != NTREE_COMPOSIT) {
        continue;
      }
      LISTBASE_FOREACH (bNode *, node, &ntree->nodes) {
        if (node->type != CMP_NODE_BLUR) {
          continue;
        }

        NodeBlurData &blur_data = *static_cast<NodeBlurData *>(node->storage);

        if (blur_data.filtertype != R_FILTER_FAST_GAUSS) {
          continue;
        }

        /* The size of the Fast Gaussian mode of blur decreased by the following factor to match
         * other blur sizes. So increase it back. */
        const float size_factor = 3.0f / 2.0f;
        blur_data.sizex *= size_factor;
        blur_data.sizey *= size_factor;
        blur_data.percentx *= size_factor;
        blur_data.percenty *= size_factor;
      }
    }
    FOREACH_NODETREE_END;
  }

  if (!MAIN_VERSION_FILE_ATLEAST(bmain, 402, 26)) {
    if (!DNA_struct_member_exists(fd->filesdna, "SceneEEVEE", "float", "shadow_resolution_scale"))
    {
      SceneEEVEE default_scene_eevee = *DNA_struct_default_get(SceneEEVEE);
      LISTBASE_FOREACH (Scene *, scene, &bmain->scenes) {
        scene->eevee.shadow_resolution_scale = default_scene_eevee.shadow_resolution_scale;
      }
    }
  }

  if (!MAIN_VERSION_FILE_ATLEAST(bmain, 402, 27)) {
    LISTBASE_FOREACH (Scene *, scene, &bmain->scenes) {
      if (scene->ed != nullptr) {
        scene->ed->cache_flag &= ~(SEQ_CACHE_UNUSED_5 | SEQ_CACHE_UNUSED_6 | SEQ_CACHE_UNUSED_7 |
                                   SEQ_CACHE_UNUSED_8 | SEQ_CACHE_UNUSED_9);
      }
    }
    LISTBASE_FOREACH (bScreen *, screen, &bmain->screens) {
      LISTBASE_FOREACH (ScrArea *, area, &screen->areabase) {
        LISTBASE_FOREACH (SpaceLink *, sl, &area->spacedata) {
          if (sl->spacetype == SPACE_SEQ) {
            SpaceSeq *sseq = (SpaceSeq *)sl;
            sseq->cache_overlay.flag |= SEQ_CACHE_SHOW_FINAL_OUT;
          }
        }
      }
    }
  }

  if (!MAIN_VERSION_FILE_ATLEAST(bmain, 402, 28)) {
    LISTBASE_FOREACH (Scene *, scene, &bmain->scenes) {
      if (scene->ed != nullptr) {
        SEQ_for_each_callback(&scene->ed->seqbase, seq_proxies_timecode_update, nullptr);
      }
    }

    LISTBASE_FOREACH (MovieClip *, clip, &bmain->movieclips) {
      MovieClipProxy proxy = clip->proxy;
      versioning_update_timecode(&proxy.tc);
    }
  }

  if (!MAIN_VERSION_FILE_ATLEAST(bmain, 402, 29)) {
    LISTBASE_FOREACH (Scene *, scene, &bmain->scenes) {
      if (scene->ed) {
        SEQ_for_each_callback(&scene->ed->seqbase, seq_text_data_update, nullptr);
      }
    }
  }

  if (!MAIN_VERSION_FILE_ATLEAST(bmain, 402, 30)) {
    LISTBASE_FOREACH (Scene *, scene, &bmain->scenes) {
      if (scene->nodetree) {
        scene->nodetree->flag &= ~NTREE_UNUSED_2;
      }
    }
  }

  if (!MAIN_VERSION_FILE_ATLEAST(bmain, 402, 31)) {
    LISTBASE_FOREACH (LightProbe *, lightprobe, &bmain->lightprobes) {
      /* Guess a somewhat correct density given the resolution. But very low resolution need
       * a decent enough density to work. */
      lightprobe->grid_surfel_density = max_ii(20,
                                               2 * max_iii(lightprobe->grid_resolution_x,
                                                           lightprobe->grid_resolution_y,
                                                           lightprobe->grid_resolution_z));
    }
  }

  if (!MAIN_VERSION_FILE_ATLEAST(bmain, 402, 31)) {
    bool only_uses_eevee_legacy_or_workbench = true;
    LISTBASE_FOREACH (Scene *, scene, &bmain->scenes) {
      if (!STR_ELEM(scene->r.engine, RE_engine_id_BLENDER_EEVEE, RE_engine_id_BLENDER_WORKBENCH)) {
        only_uses_eevee_legacy_or_workbench = false;
      }
    }
    /* Mark old EEVEE world volumes for showing conversion operator. */
    LISTBASE_FOREACH (World *, world, &bmain->worlds) {
      if (world->nodetree) {
        bNode *output_node = version_eevee_output_node_get(world->nodetree, SH_NODE_OUTPUT_WORLD);
        if (output_node) {
          bNodeSocket *volume_input_socket = static_cast<bNodeSocket *>(
              BLI_findlink(&output_node->inputs, 1));
          if (volume_input_socket) {
            LISTBASE_FOREACH (bNodeLink *, node_link, &world->nodetree->links) {
              if (node_link->tonode == output_node && node_link->tosock == volume_input_socket) {
                world->flag |= WO_USE_EEVEE_FINITE_VOLUME;
                /* Only display a warning message if we are sure this can be used by EEVEE. */
                if (only_uses_eevee_legacy_or_workbench) {
                  BLO_reportf_wrap(fd->reports,
                                   RPT_WARNING,
                                   RPT_("%s contains a volume shader that might need to be "
                                        "converted to object (see world volume panel)\n"),
                                   world->id.name + 2);
                }
              }
            }
          }
        }
      }
    }
  }

  if (!MAIN_VERSION_FILE_ATLEAST(bmain, 402, 33)) {
    constexpr int NTREE_EXECUTION_MODE_GPU = 2;

    LISTBASE_FOREACH (Scene *, scene, &bmain->scenes) {
      if (scene->nodetree) {
        if (scene->nodetree->execution_mode == NTREE_EXECUTION_MODE_GPU) {
          scene->r.compositor_device = SCE_COMPOSITOR_DEVICE_GPU;
        }
        scene->r.compositor_precision = scene->nodetree->precision;
      }
    }
  }

  if (!MAIN_VERSION_FILE_ATLEAST(bmain, 402, 34)) {
    float shadow_max_res_sun = 0.001f;
    float shadow_max_res_local = 0.001f;
    bool shadow_resolution_absolute = false;
    /* Try to get default resolution from scene setting. */
    LISTBASE_FOREACH (Scene *, scene, &bmain->scenes) {
      shadow_max_res_local = (2.0f * M_SQRT2) / scene->eevee.shadow_cube_size;
      /* Round to avoid weird numbers in the UI. */
      shadow_max_res_local = ceil(shadow_max_res_local * 1000.0f) / 1000.0f;
      shadow_resolution_absolute = true;
      break;
    }

    LISTBASE_FOREACH (Light *, light, &bmain->lights) {
      if (light->type == LA_SUN) {
        /* Sun are too complex to convert. Need user interaction. */
        light->shadow_maximum_resolution = shadow_max_res_sun;
        SET_FLAG_FROM_TEST(light->mode, false, LA_SHAD_RES_ABSOLUTE);
      }
      else {
        light->shadow_maximum_resolution = shadow_max_res_local;
        SET_FLAG_FROM_TEST(light->mode, shadow_resolution_absolute, LA_SHAD_RES_ABSOLUTE);
      }
    }
  }

  if (!MAIN_VERSION_FILE_ATLEAST(bmain, 402, 36)) {
    LISTBASE_FOREACH (Brush *, brush, &bmain->brushes) {
      /* Only for grease pencil brushes. */
      if (brush->gpencil_settings) {
        /* Use the `Scene` radius unit by default (confusingly named `BRUSH_LOCK_SIZE`).
         * Convert the radius to be the same visual size as in GPv2. */
        brush->flag |= BRUSH_LOCK_SIZE;
        brush->unprojected_radius = brush->size *
                                    blender::bke::greasepencil::LEGACY_RADIUS_CONVERSION_FACTOR;
      }
    }
  }

  if (!MAIN_VERSION_FILE_ATLEAST(bmain, 402, 37)) {
    const World *default_world = DNA_struct_default_get(World);
    LISTBASE_FOREACH (World *, world, &bmain->worlds) {
      world->sun_threshold = default_world->sun_threshold;
      world->sun_angle = default_world->sun_angle;
      world->sun_shadow_maximum_resolution = default_world->sun_shadow_maximum_resolution;
      /* Having the sun extracted is mandatory to keep the same look and avoid too much light
       * leaking compared to EEVEE-Legacy. But adding shadows might create performance overhead and
       * change the result in a very different way. So we disable shadows in older file. */
      world->flag &= ~WO_USE_SUN_SHADOW;
    }
  }

  if (!MAIN_VERSION_FILE_ATLEAST(bmain, 402, 38)) {
    LISTBASE_FOREACH (GreasePencil *, grease_pencil, &bmain->grease_pencils) {
      convert_grease_pencil_stroke_hardness_to_softness(grease_pencil);
    }
  }

  if (!MAIN_VERSION_FILE_ATLEAST(bmain, 402, 39)) {
    /* Unify cast shadow property with Cycles. */
    if (!all_scenes_use(bmain, {RE_engine_id_BLENDER_EEVEE})) {
      const Light *default_light = DNA_struct_default_get(Light);
      LISTBASE_FOREACH (Light *, light, &bmain->lights) {
        IDProperty *clight = version_cycles_properties_from_ID(&light->id);
        if (clight) {
          bool value = version_cycles_property_boolean(
              clight, "cast_shadow", default_light->mode & LA_SHADOW);
          SET_FLAG_FROM_TEST(light->mode, value, LA_SHADOW);
        }
      }
    }
  }

  if (!MAIN_VERSION_FILE_ATLEAST(bmain, 402, 40)) {
    LISTBASE_FOREACH (bNodeTree *, ntree, &bmain->nodetrees) {
      version_node_input_socket_name(ntree, FN_NODE_COMBINE_TRANSFORM, "Location", "Translation");
      version_node_output_socket_name(
          ntree, FN_NODE_SEPARATE_TRANSFORM, "Location", "Translation");
    }
  }

  if (!MAIN_VERSION_FILE_ATLEAST(bmain, 402, 41)) {
    const Light *default_light = DNA_struct_default_get(Light);
    LISTBASE_FOREACH (Light *, light, &bmain->lights) {
      light->shadow_jitter_overblur = default_light->shadow_jitter_overblur;
    }
  }

  if (!MAIN_VERSION_FILE_ATLEAST(bmain, 402, 43)) {
    const World *default_world = DNA_struct_default_get(World);
    LISTBASE_FOREACH (World *, world, &bmain->worlds) {
      world->sun_shadow_maximum_resolution = default_world->sun_shadow_maximum_resolution;
      world->sun_shadow_filter_radius = default_world->sun_shadow_filter_radius;
    }
  }

  if (!MAIN_VERSION_FILE_ATLEAST(bmain, 402, 44)) {
    const Scene *default_scene = DNA_struct_default_get(Scene);
    LISTBASE_FOREACH (Scene *, scene, &bmain->scenes) {
      scene->eevee.fast_gi_step_count = default_scene->eevee.fast_gi_step_count;
      scene->eevee.fast_gi_ray_count = default_scene->eevee.fast_gi_ray_count;
    }
  }

  if (!MAIN_VERSION_FILE_ATLEAST(bmain, 402, 45)) {
    LISTBASE_FOREACH (bScreen *, screen, &bmain->screens) {
      LISTBASE_FOREACH (ScrArea *, area, &screen->areabase) {
        LISTBASE_FOREACH (SpaceLink *, sl, &area->spacedata) {
          if (sl->spacetype == SPACE_VIEW3D) {
            View3D *v3d = reinterpret_cast<View3D *>(sl);
            v3d->flag2 |= V3D_SHOW_CAMERA_GUIDES;
          }
        }
      }
    }
  }

  if (!MAIN_VERSION_FILE_ATLEAST(bmain, 402, 46)) {
    const Scene *default_scene = DNA_struct_default_get(Scene);
    LISTBASE_FOREACH (Scene *, scene, &bmain->scenes) {
      scene->eevee.fast_gi_thickness_near = default_scene->eevee.fast_gi_thickness_near;
      scene->eevee.fast_gi_thickness_far = default_scene->eevee.fast_gi_thickness_far;
    }
  }
  if (!MAIN_VERSION_FILE_ATLEAST(bmain, 402, 48)) {
    LISTBASE_FOREACH (Object *, ob, &bmain->objects) {
      if (!ob->pose) {
        continue;
      }
      LISTBASE_FOREACH (bPoseChannel *, pchan, &ob->pose->chanbase) {
        pchan->custom_shape_wire_width = 1.0;
      }
    }
  }

  if (!MAIN_VERSION_FILE_ATLEAST(bmain, 402, 49)) {
    LISTBASE_FOREACH (bScreen *, screen, &bmain->screens) {
      LISTBASE_FOREACH (ScrArea *, area, &screen->areabase) {
        LISTBASE_FOREACH (SpaceLink *, sl, &area->spacedata) {
          if (sl->spacetype == SPACE_VIEW3D) {
            View3D *v3d = reinterpret_cast<View3D *>(sl);
            v3d->flag2 |= V3D_SHOW_CAMERA_PASSEPARTOUT;
          }
        }
      }
    }
  }

  if (!MAIN_VERSION_FILE_ATLEAST(bmain, 402, 50)) {
    LISTBASE_FOREACH (bNodeTree *, ntree, &bmain->nodetrees) {
      if (ntree->type != NTREE_GEOMETRY) {
        continue;
      }
      LISTBASE_FOREACH (bNode *, node, &ntree->nodes) {
        if (node->type != GEO_NODE_CAPTURE_ATTRIBUTE) {
          continue;
        }
        NodeGeometryAttributeCapture *storage = static_cast<NodeGeometryAttributeCapture *>(
            node->storage);
        if (storage->next_identifier > 0) {
          continue;
        }
        storage->capture_items_num = 1;
        storage->capture_items = MEM_cnew_array<NodeGeometryAttributeCaptureItem>(
            storage->capture_items_num, __func__);
        NodeGeometryAttributeCaptureItem &item = storage->capture_items[0];
        item.data_type = storage->data_type_legacy;
        item.identifier = storage->next_identifier++;
        item.name = BLI_strdup("Value");
      }
    }
  }

  if (!MAIN_VERSION_FILE_ATLEAST(bmain, 402, 53)) {
    LISTBASE_FOREACH (bScreen *, screen, &bmain->screens) {
      LISTBASE_FOREACH (ScrArea *, area, &screen->areabase) {
        LISTBASE_FOREACH (SpaceLink *, sl, &area->spacedata) {
          if (sl->spacetype == SPACE_NODE) {
            SpaceNode *snode = reinterpret_cast<SpaceNode *>(sl);
            snode->overlay.flag |= SN_OVERLAY_SHOW_REROUTE_AUTO_LABELS;
          }
        }
      }
    }
  }

  if (!MAIN_VERSION_FILE_ATLEAST(bmain, 402, 55)) {
    FOREACH_NODETREE_BEGIN (bmain, ntree, id) {
      if (ntree->type != NTREE_COMPOSIT) {
        continue;
      }
      LISTBASE_FOREACH (bNode *, node, &ntree->nodes) {
        if (node->type != CMP_NODE_CURVE_RGB) {
          continue;
        }

        CurveMapping &curve_mapping = *static_cast<CurveMapping *>(node->storage);

        /* Film-like tone only works with the combined curve, which is the fourth curve, so make
         * the combined curve current, as we now hide the rest of the curves since they no longer
         * have an effect. */
        if (curve_mapping.tone == CURVE_TONE_FILMLIKE) {
          curve_mapping.cur = 3;
        }
      }
    }
    FOREACH_NODETREE_END;
  }

  if (!MAIN_VERSION_FILE_ATLEAST(bmain, 403, 2)) {
    LISTBASE_FOREACH (bScreen *, screen, &bmain->screens) {
      LISTBASE_FOREACH (ScrArea *, area, &screen->areabase) {
        LISTBASE_FOREACH (SpaceLink *, space_link, &area->spacedata) {
          if (space_link->spacetype == SPACE_NODE) {
            SpaceNode *space_node = reinterpret_cast<SpaceNode *>(space_link);
            space_node->flag &= ~SNODE_FLAG_UNUSED_5;
          }
        }
      }
    }
  }

  if (!MAIN_VERSION_FILE_ATLEAST(bmain, 402, 60) ||
      (bmain->versionfile == 403 && !MAIN_VERSION_FILE_ATLEAST(bmain, 403, 3)))
  {
    /* Limit Rotation constraints from old files should use the legacy Limit
     * Rotation behavior. */
    LISTBASE_FOREACH (Object *, obj, &bmain->objects) {
      LISTBASE_FOREACH (bConstraint *, constraint, &obj->constraints) {
        if (constraint->type != CONSTRAINT_TYPE_ROTLIMIT) {
          continue;
        }
        static_cast<bRotLimitConstraint *>(constraint->data)->flag |= LIMIT_ROT_LEGACY_BEHAVIOR;
      }

      if (!obj->pose) {
        continue;
      }
      LISTBASE_FOREACH (bPoseChannel *, pbone, &obj->pose->chanbase) {
        LISTBASE_FOREACH (bConstraint *, constraint, &pbone->constraints) {
          if (constraint->type != CONSTRAINT_TYPE_ROTLIMIT) {
            continue;
          }
          static_cast<bRotLimitConstraint *>(constraint->data)->flag |= LIMIT_ROT_LEGACY_BEHAVIOR;
        }
      }
    }
  }

  if (!MAIN_VERSION_FILE_ATLEAST(bmain, 402, 61)) {
    /* LIGHT_PROBE_RESOLUTION_64 has been removed in EEVEE-Next as the tedrahedral mapping is to
     * low res to be usable. */
    LISTBASE_FOREACH (Scene *, scene, &bmain->scenes) {
      if (scene->eevee.gi_cubemap_resolution < 128) {
        scene->eevee.gi_cubemap_resolution = 128;
      }
    }
  }

  if (!MAIN_VERSION_FILE_ATLEAST(bmain, 402, 64)) {
    if (all_scenes_use(bmain, {RE_engine_id_BLENDER_EEVEE})) {
      /* Re-apply versioning made for EEVEE-Next in 4.1 before it got delayed. */
      LISTBASE_FOREACH (Material *, material, &bmain->materials) {
        bool transparent_shadows = material->blend_shadow != MA_BS_SOLID;
        SET_FLAG_FROM_TEST(material->blend_flag, transparent_shadows, MA_BL_TRANSPARENT_SHADOW);
      }
      LISTBASE_FOREACH (Material *, mat, &bmain->materials) {
        mat->surface_render_method = (mat->blend_method == MA_BM_BLEND) ?
                                         MA_SURFACE_METHOD_FORWARD :
                                         MA_SURFACE_METHOD_DEFERRED;
      }
    }
  }

  if (!MAIN_VERSION_FILE_ATLEAST(bmain, 403, 3)) {
    LISTBASE_FOREACH (Brush *, brush, &bmain->brushes) {
      if (BrushGpencilSettings *settings = brush->gpencil_settings) {
        /* Copy the `draw_strength` value to the `alpha` value. */
        brush->alpha = settings->draw_strength;

        /* We approximate the simplify pixel threshold by taking the previous threshold (world
         * space) and dividing by the legacy radius conversion factor. This should generally give
         * reasonable "pixel" threshold values, at least for previous GPv2 defaults. */
        settings->simplify_px = settings->simplify_f /
                                blender::bke::greasepencil::LEGACY_RADIUS_CONVERSION_FACTOR * 0.1f;
      }
    }
  }

  if (!MAIN_VERSION_FILE_ATLEAST(bmain, 403, 4)) {
    LISTBASE_FOREACH (Scene *, scene, &bmain->scenes) {
      scene->view_settings.temperature = 6500.0f;
      scene->view_settings.tint = 10.0f;
    }
  }

  if (!MAIN_VERSION_FILE_ATLEAST(bmain, 403, 7)) {
    LISTBASE_FOREACH (Scene *, scene, &bmain->scenes) {
      SequencerToolSettings *sequencer_tool_settings = SEQ_tool_settings_ensure(scene);
      sequencer_tool_settings->snap_mode |= SEQ_SNAP_TO_PREVIEW_BORDERS |
                                            SEQ_SNAP_TO_PREVIEW_CENTER |
                                            SEQ_SNAP_TO_STRIPS_PREVIEW;
    }
  }

  if (!MAIN_VERSION_FILE_ATLEAST(bmain, 403, 8)) {
    update_paint_modes_for_brush_assets(*bmain);
  }

  if (!MAIN_VERSION_FILE_ATLEAST(bmain, 403, 9)) {
    fix_built_in_curve_attribute_defaults(bmain);
  }

  if (!MAIN_VERSION_FILE_ATLEAST(bmain, 403, 10)) {
    /* Initialize Color Balance node white point settings. */
    FOREACH_NODETREE_BEGIN (bmain, ntree, id) {
      if (ntree->type != NTREE_CUSTOM) {
        LISTBASE_FOREACH (bNode *, node, &ntree->nodes) {
          if (node->type == CMP_NODE_COLORBALANCE) {
            NodeColorBalance *n = static_cast<NodeColorBalance *>(node->storage);
            n->input_temperature = n->output_temperature = 6500.0f;
            n->input_tint = n->output_tint = 10.0f;
          }
        }
      }
    }
    FOREACH_NODETREE_END;
  }

  if (!MAIN_VERSION_FILE_ATLEAST(bmain, 403, 11)) {
    LISTBASE_FOREACH (Curves *, curves, &bmain->hair_curves) {
      curves->geometry.attributes_active_index = curves->attributes_active_index_legacy;
    }
  }

  /* start bfa asset shelf versioning */
  if (!MAIN_VERSION_FILE_ATLEAST(bmain, 403, 0)) {
    add_node_editor_asset_shelf(*bmain);
  }
  /* end bfa */

  if (!MAIN_VERSION_FILE_ATLEAST(bmain, 403, 13)) {
    Camera default_cam = *DNA_struct_default_get(Camera);
    LISTBASE_FOREACH (Camera *, camera, &bmain->cameras) {
      camera->central_cylindrical_range_u_min = default_cam.central_cylindrical_range_u_min;
      camera->central_cylindrical_range_u_max = default_cam.central_cylindrical_range_u_max;
      camera->central_cylindrical_range_v_min = default_cam.central_cylindrical_range_v_min;
      camera->central_cylindrical_range_v_max = default_cam.central_cylindrical_range_v_max;
      camera->central_cylindrical_radius = default_cam.central_cylindrical_radius;
    }
  }

  /* The File Output node now uses the linear color space setting of its stored image formats. So
   * we need to ensure the color space value is initialized to some sane default based on the image
   * type. Furthermore, the node now gained a new Save As Render option that is global to the node,
   * which will be used if Use Node Format is enabled for each input, so we potentially need to
   * disable Use Node Format in case inputs had different Save As render options. */
  if (!MAIN_VERSION_FILE_ATLEAST(bmain, 403, 14)) {
    FOREACH_NODETREE_BEGIN (bmain, ntree, id) {
      if (ntree->type != NTREE_COMPOSIT) {
        continue;
      }

      LISTBASE_FOREACH (bNode *, node, &ntree->nodes) {
        if (node->type != CMP_NODE_OUTPUT_FILE) {
          continue;
        }

        /* Initialize node format color space if it is not set. */
        NodeImageMultiFile *storage = static_cast<NodeImageMultiFile *>(node->storage);
        if (storage->format.linear_colorspace_settings.name[0] == '\0') {
          BKE_image_format_update_color_space_for_type(&storage->format);
        }

        if (BLI_listbase_is_empty(&node->inputs)) {
          continue;
        }

        /* Initialize input formats color space if it is not set. */
        LISTBASE_FOREACH (const bNodeSocket *, input, &node->inputs) {
          NodeImageMultiFileSocket *input_storage = static_cast<NodeImageMultiFileSocket *>(
              input->storage);
          if (input_storage->format.linear_colorspace_settings.name[0] == '\0') {
            BKE_image_format_update_color_space_for_type(&input_storage->format);
          }
        }

        /* EXR images don't use Save As Render. */
        if (ELEM(storage->format.imtype, R_IMF_IMTYPE_OPENEXR, R_IMF_IMTYPE_MULTILAYER)) {
          continue;
        }

        /* Find out if all inputs have the same Save As Render option. */
        const bNodeSocket *first_input = static_cast<bNodeSocket *>(node->inputs.first);
        const NodeImageMultiFileSocket *first_input_storage =
            static_cast<NodeImageMultiFileSocket *>(first_input->storage);
        const bool first_save_as_render = first_input_storage->save_as_render;
        bool all_inputs_have_same_save_as_render = true;
        LISTBASE_FOREACH (const bNodeSocket *, input, &node->inputs) {
          const NodeImageMultiFileSocket *input_storage = static_cast<NodeImageMultiFileSocket *>(
              input->storage);
          if (bool(input_storage->save_as_render) != first_save_as_render) {
            all_inputs_have_same_save_as_render = false;
            break;
          }
        }

        /* All inputs have the same save as render option, so we set the node Save As Render option
         * to that value, and we leave inputs as is. */
        if (all_inputs_have_same_save_as_render) {
          storage->save_as_render = first_save_as_render;
          continue;
        }

        /* For inputs that have Use Node Format enabled, we need to disabled it because otherwise
         * they will use the node's Save As Render option. It follows that we need to copy the
         * node's format to the input format. */
        LISTBASE_FOREACH (const bNodeSocket *, input, &node->inputs) {
          NodeImageMultiFileSocket *input_storage = static_cast<NodeImageMultiFileSocket *>(
              input->storage);

          if (!input_storage->use_node_format) {
            continue;
          }

          input_storage->use_node_format = false;
          input_storage->format = storage->format;
        }
      }
    }
    FOREACH_NODETREE_END;
  }

  if (!MAIN_VERSION_FILE_ATLEAST(bmain, 403, 15)) {
    using namespace blender;

    LISTBASE_FOREACH (Collection *, collection, &bmain->collections) {
      const ListBase *exporters = &collection->exporters;
      LISTBASE_FOREACH (CollectionExport *, data, exporters) {
        /* The name field should be empty at this point. */
        BLI_assert(data->name[0] == '\0');

        bke::FileHandlerType *fh = bke::file_handler_find(data->fh_idname);
        BKE_collection_exporter_name_set(exporters, data, fh ? fh->label : DATA_("Undefined"));
      }
    }
  }

  if (!MAIN_VERSION_FILE_ATLEAST(bmain, 403, 16)) {
    LISTBASE_FOREACH (Scene *, scene, &bmain->scenes) {
      scene->eevee.flag |= SCE_EEVEE_FAST_GI_ENABLED;
    }
  }

  if (!MAIN_VERSION_FILE_ATLEAST(bmain, 403, 17)) {
    FOREACH_NODETREE_BEGIN (bmain, tree, id) {
      if (tree->default_group_node_width == 0) {
        tree->default_group_node_width = GROUP_NODE_DEFAULT_WIDTH;
      }
    }
    FOREACH_NODETREE_END;
  }

  if (!MAIN_VERSION_FILE_ATLEAST(bmain, 403, 20)) {
    LISTBASE_FOREACH (bScreen *, screen, &bmain->screens) {
      LISTBASE_FOREACH (ScrArea *, area, &screen->areabase) {
        LISTBASE_FOREACH (SpaceLink *, sl, &area->spacedata) {
          if (sl->spacetype == SPACE_SEQ) {
            ARegion *region = BKE_area_find_region_type(area, RGN_TYPE_TOOLS);
            if (region != nullptr) {
              region->flag &= ~RGN_FLAG_HIDDEN;
            }
          }
        }
      }
    }
  }

  if (!MAIN_VERSION_FILE_ATLEAST(bmain, 403, 21)) {
    LISTBASE_FOREACH (bScreen *, screen, &bmain->screens) {
      LISTBASE_FOREACH (ScrArea *, area, &screen->areabase) {
        LISTBASE_FOREACH (SpaceLink *, sl, &area->spacedata) {
          if (sl->spacetype == SPACE_CLIP) {
            ARegion *region = BKE_area_find_region_type(area, RGN_TYPE_WINDOW);
            if (region != nullptr) {
              View2D *v2d = &region->v2d;
              v2d->flag &= ~V2D_VIEWSYNC_SCREEN_TIME;
            }
          }
        }
      }
    }
  }

  if (!MAIN_VERSION_FILE_ATLEAST(bmain, 403, 22)) {
    add_bevel_modifier_attribute_name_defaults(*bmain);
  }

  if (!MAIN_VERSION_FILE_ATLEAST(bmain, 403, 23)) {
    LISTBASE_FOREACH (Object *, object, &bmain->objects) {
      LISTBASE_FOREACH (ModifierData *, md, &object->modifiers) {
        if (md->type != eModifierType_Nodes) {
          continue;
        }
        NodesModifierData &nmd = *reinterpret_cast<NodesModifierData *>(md);
        if (nmd.bake_target == NODES_MODIFIER_BAKE_TARGET_INHERIT) {
          /* Use disk target for existing modifiers to avoid changing behavior. */
          nmd.bake_target = NODES_MODIFIER_BAKE_TARGET_DISK;
        }
      }
    }
  }

  if (!MAIN_VERSION_FILE_ATLEAST(bmain, 403, 24)) {
    FOREACH_NODETREE_BEGIN (bmain, ntree, id) {
      node_reroute_add_storage(*ntree);
    }
    FOREACH_NODETREE_END;
  }

  if (!MAIN_VERSION_FILE_ATLEAST(bmain, 403, 26)) {
    hide_simulation_node_skip_socket_value(*bmain);
  }

  if (!MAIN_VERSION_FILE_ATLEAST(bmain, 403, 28)) {
    LISTBASE_FOREACH (bScreen *, screen, &bmain->screens) {
      LISTBASE_FOREACH (ScrArea *, area, &screen->areabase) {
        LISTBASE_FOREACH (SpaceLink *, sl, &area->spacedata) {
          if (sl->spacetype == SPACE_VIEW3D) {
            View3D *v3d = reinterpret_cast<View3D *>(sl);
            copy_v3_fl(v3d->overlay.gpencil_grid_color, 0.5f);
            copy_v2_fl(v3d->overlay.gpencil_grid_scale, 1.0f);
            copy_v2_fl(v3d->overlay.gpencil_grid_offset, 0.0f);
            v3d->overlay.gpencil_grid_subdivisions = 4;
          }
        }
      }
    }

    FOREACH_NODETREE_BEGIN (bmain, ntree, id) {
      if (ntree->type != NTREE_COMPOSIT) {
        continue;
      }
      LISTBASE_FOREACH_MUTABLE (bNode *, node, &ntree->nodes) {
        if (node->type == CMP_NODE_VIEWER || node->type == CMP_NODE_COMPOSITE) {
          node->flag &= ~NODE_PREVIEW;
        }
      }
    }
    FOREACH_NODETREE_END;
  }

  if (!MAIN_VERSION_FILE_ATLEAST(bmain, 403, 29)) {
    /* Open warnings panel by default. */
    LISTBASE_FOREACH (Object *, object, &bmain->objects) {
      LISTBASE_FOREACH (ModifierData *, md, &object->modifiers) {
        if (md->type == eModifierType_Nodes) {
          md->layout_panel_open_flag |= 1 << NODES_MODIFIER_PANEL_WARNINGS;
        }
      }
    }
  }

  if (!MAIN_VERSION_FILE_ATLEAST(bmain, 404, 1)) {
    LISTBASE_FOREACH (Scene *, scene, &bmain->scenes) {
      Editing *ed = SEQ_editing_get(scene);
      if (ed != nullptr) {
        SEQ_for_each_callback(&ed->seqbase, versioning_convert_seq_text_anchor, nullptr);
      }
    }
  }

  /* Always run this versioning; meshes are written with the legacy format which always needs to
   * be converted to the new format on file load. Can be moved to a subversion check in a larger
   * breaking release. */
  LISTBASE_FOREACH (Mesh *, mesh, &bmain->meshes) {
    blender::bke::mesh_sculpt_mask_to_generic(*mesh);
  }

  /**
   * Always bump subversion in BKE_blender_version.h when adding versioning
   * code here, and wrap it inside a MAIN_VERSION_FILE_ATLEAST check.
   *
   * \note Keep this message at the bottom of the function.
   */
}<|MERGE_RESOLUTION|>--- conflicted
+++ resolved
@@ -3073,7 +3073,20 @@
   }
 }
 
-<<<<<<< HEAD
+static bool versioning_convert_seq_text_anchor(Sequence *seq, void * /*user_data*/)
+{
+  if (seq->type != SEQ_TYPE_TEXT || seq->effectdata == nullptr) {
+    return true;
+  }
+
+  TextVars *data = static_cast<TextVars *>(seq->effectdata);
+  data->anchor_x = data->align;
+  data->anchor_y = data->align_y;
+  data->align = SEQ_TEXT_ALIGN_X_LEFT;
+
+  return true;
+}
+
 /* bfa - node asset shelf versioning */
 static void add_node_editor_asset_shelf(Main &bmain)
 {
@@ -3103,21 +3116,7 @@
   }
 }
 /* end bfa - node asset shelf versioning */
-=======
-static bool versioning_convert_seq_text_anchor(Sequence *seq, void * /*user_data*/)
-{
-  if (seq->type != SEQ_TYPE_TEXT || seq->effectdata == nullptr) {
-    return true;
-  }
-
-  TextVars *data = static_cast<TextVars *>(seq->effectdata);
-  data->anchor_x = data->align;
-  data->anchor_y = data->align_y;
-  data->align = SEQ_TEXT_ALIGN_X_LEFT;
-
-  return true;
-}
->>>>>>> 430b2c89
+
 
 void blo_do_versions_400(FileData *fd, Library * /*lib*/, Main *bmain)
 {
