--- conflicted
+++ resolved
@@ -5865,16 +5865,15 @@
     }
   }
 
-<<<<<<< HEAD
-  if (!MAIN_VERSION_FILE_ATLEAST(bmain, 405, 2)) {
-    version_sequencer_update_overdrop(bmain);
-=======
   if (!MAIN_VERSION_FILE_ATLEAST(bmain, 404, 29)) {
     LISTBASE_FOREACH (Scene *, scene, &bmain->scenes) {
       ToolSettings *ts = scene->toolsettings;
       ts->imapaint.clone_alpha = 0.5f;
     }
->>>>>>> f1fca48a
+  }
+
+  if (!MAIN_VERSION_FILE_ATLEAST(bmain, 405, 2)) {
+    version_sequencer_update_overdrop(bmain);
   }
 
   /* Always run this versioning; meshes are written with the legacy format which always needs to
