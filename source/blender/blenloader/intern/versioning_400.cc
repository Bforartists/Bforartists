--- conflicted
+++ resolved
@@ -4364,7 +4364,6 @@
     }
   }
 
-<<<<<<< HEAD
   if (!MAIN_VERSION_FILE_ATLEAST(bmain, 403, 3)) {
     LISTBASE_FOREACH (Brush *, brush, &bmain->brushes) {
       if (BrushGpencilSettings *settings = brush->gpencil_settings) {
@@ -4398,10 +4397,10 @@
 
   if (!MAIN_VERSION_FILE_ATLEAST(bmain, 403, 8)) {
     update_paint_modes_for_brush_assets(*bmain);
-=======
-  if (!MAIN_VERSION_FILE_ATLEAST(bmain, 402, 66)) {
+  }
+
+  if (!MAIN_VERSION_FILE_ATLEAST(bmain, 403, 9)) {
     fix_built_in_curve_attribute_defaults(bmain);
->>>>>>> 5efcf0bb
   }
 
   /**
