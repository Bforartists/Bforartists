/* SPDX-FileCopyrightText: 2023 Blender Authors
 *
 * SPDX-License-Identifier: GPL-2.0-or-later */

/** \file
 * \ingroup blenloader
 */

#define DNA_DEPRECATED_ALLOW

#include <algorithm>
#include <cmath>

/* Define macros in `DNA_genfile.h`. */
#define DNA_GENFILE_VERSIONING_MACROS

#include "DNA_anim_types.h"
#include "DNA_brush_types.h"
#include "DNA_camera_types.h"
#include "DNA_constraint_types.h"
#include "DNA_curve_types.h"
#include "DNA_defaults.h"
#include "DNA_light_types.h"
#include "DNA_lightprobe_types.h"
#include "DNA_material_types.h"
#include "DNA_mesh_types.h"
#include "DNA_modifier_types.h"
#include "DNA_movieclip_types.h"
#include "DNA_scene_types.h"
#include "DNA_sequence_types.h"
#include "DNA_world_types.h"

#include "DNA_defaults.h"
#include "DNA_defs.h"
#include "DNA_genfile.h"
#include "DNA_particle_types.h"

#undef DNA_GENFILE_VERSIONING_MACROS

#include "BLI_assert.h"
#include "BLI_listbase.h"
#include "BLI_map.hh"
#include "BLI_math_rotation.h"
#include "BLI_math_vector.h"
#include "BLI_set.hh"
#include "BLI_string.h"
#include "BLI_string_ref.hh"

#include "BKE_anim_data.hh"
#include "BKE_animsys.h"
#include "BKE_armature.hh"
#include "BKE_attribute.hh"
#include "BKE_colortools.hh"
#include "BKE_curve.hh"
#include "BKE_customdata.hh"
#include "BKE_effect.h"
#include "BKE_grease_pencil.hh"
#include "BKE_idprop.hh"
#include "BKE_main.hh"
#include "BKE_material.h"
#include "BKE_mesh_legacy_convert.hh"
#include "BKE_nla.h"
#include "BKE_node_runtime.hh"
#include "BKE_scene.hh"
#include "BKE_tracking.h"

#include "IMB_imbuf_enums.h"

#include "SEQ_iterator.hh"
#include "SEQ_sequencer.hh"

#include "ANIM_armature_iter.hh"
#include "ANIM_bone_collections.hh"

#include "BLT_translation.hh"

#include "BLO_read_write.hh"
#include "BLO_readfile.hh"

#include "readfile.hh"

#include "versioning_common.hh"

// static CLG_LogRef LOG = {"blo.readfile.doversion"};

static void version_composite_nodetree_null_id(bNodeTree *ntree, Scene *scene)
{
  for (bNode *node : ntree->all_nodes()) {
    if (node->id == nullptr && ((node->type == CMP_NODE_R_LAYERS) ||
                                (node->type == CMP_NODE_CRYPTOMATTE &&
                                 node->custom1 == CMP_NODE_CRYPTOMATTE_SOURCE_RENDER)))
    {
      node->id = &scene->id;
    }
  }
}

/* Move bone-group color to the individual bones. */
static void version_bonegroup_migrate_color(Main *bmain)
{
  using PoseSet = blender::Set<bPose *>;
  blender::Map<bArmature *, PoseSet> armature_poses;

  /* Gather a mapping from armature to the poses that use it. */
  LISTBASE_FOREACH (Object *, ob, &bmain->objects) {
    if (ob->type != OB_ARMATURE || !ob->pose) {
      continue;
    }

    bArmature *arm = reinterpret_cast<bArmature *>(ob->data);
    BLI_assert_msg(GS(arm->id.name) == ID_AR,
                   "Expected ARMATURE object to have an Armature as data");

    /* There is no guarantee that the current state of poses is in sync with the Armature data.
     *
     * NOTE: No need to handle user reference-counting in readfile code. */
    BKE_pose_ensure(bmain, ob, arm, false);

    PoseSet &pose_set = armature_poses.lookup_or_add_default(arm);
    pose_set.add(ob->pose);
  }

  /* Move colors from the pose's bone-group to either the armature bones or the
   * pose bones, depending on how many poses use the Armature. */
  for (const PoseSet &pose_set : armature_poses.values()) {
    /* If the Armature is shared, the bone group colors might be different, and thus they have to
     * be stored on the pose bones. If the Armature is NOT shared, the bone colors can be stored
     * directly on the Armature bones. */
    const bool store_on_armature = pose_set.size() == 1;

    for (bPose *pose : pose_set) {
      LISTBASE_FOREACH (bPoseChannel *, pchan, &pose->chanbase) {
        const bActionGroup *bgrp = (const bActionGroup *)BLI_findlink(&pose->agroups,
                                                                      (pchan->agrp_index - 1));
        if (!bgrp) {
          continue;
        }

        BoneColor &bone_color = store_on_armature ? pchan->bone->color : pchan->color;
        bone_color.palette_index = bgrp->customCol;
        memcpy(&bone_color.custom, &bgrp->cs, sizeof(bone_color.custom));
      }
    }
  }
}

static void version_bonelayers_to_bonecollections(Main *bmain)
{
  char bcoll_name[MAX_NAME];
  char custom_prop_name[MAX_NAME];

  LISTBASE_FOREACH (bArmature *, arm, &bmain->armatures) {
    IDProperty *arm_idprops = IDP_GetProperties(&arm->id);

    BLI_assert_msg(arm->edbo == nullptr, "did not expect an Armature to be saved in edit mode");
    const uint layer_used = arm->layer_used;

    /* Construct a bone collection for each layer that contains at least one bone. */
    blender::Vector<std::pair<uint, BoneCollection *>> layermask_collection;
    for (uint layer = 0; layer < 32; ++layer) {
      const uint layer_mask = 1u << layer;
      if ((layer_used & layer_mask) == 0) {
        /* Layer is empty, so no need to convert to collection. */
        continue;
      }

      /* Construct a suitable name for this bone layer. */
      bcoll_name[0] = '\0';
      if (arm_idprops) {
        /* See if we can use the layer name from the Bone Manager add-on. This is a popular add-on
         * for managing bone layers and giving them names. */
        SNPRINTF(custom_prop_name, "layer_name_%u", layer);
        IDProperty *prop = IDP_GetPropertyFromGroup(arm_idprops, custom_prop_name);
        if (prop != nullptr && prop->type == IDP_STRING && IDP_String(prop)[0] != '\0') {
          SNPRINTF(bcoll_name, "Layer %u - %s", layer + 1, IDP_String(prop));
        }
      }
      if (bcoll_name[0] == '\0') {
        /* Either there was no name defined in the custom property, or
         * it was the empty string. */
        SNPRINTF(bcoll_name, "Layer %u", layer + 1);
      }

      /* Create a new bone collection for this layer. */
      BoneCollection *bcoll = ANIM_armature_bonecoll_new(arm, bcoll_name);
      layermask_collection.append(std::make_pair(layer_mask, bcoll));

      if ((arm->layer & layer_mask) == 0) {
        ANIM_bonecoll_hide(arm, bcoll);
      }
    }

    /* Iterate over the bones to assign them to their layers. */
    blender::animrig::ANIM_armature_foreach_bone(&arm->bonebase, [&](Bone *bone) {
      for (auto layer_bcoll : layermask_collection) {
        const uint layer_mask = layer_bcoll.first;
        if ((bone->layer & layer_mask) == 0) {
          continue;
        }

        BoneCollection *bcoll = layer_bcoll.second;
        ANIM_armature_bonecoll_assign(bcoll, bone);
      }
    });
  }
}

static void version_bonegroups_to_bonecollections(Main *bmain)
{
  LISTBASE_FOREACH (Object *, ob, &bmain->objects) {
    if (ob->type != OB_ARMATURE || !ob->pose) {
      continue;
    }

    /* Convert the bone groups on a bone-by-bone basis. */
    bArmature *arm = reinterpret_cast<bArmature *>(ob->data);
    bPose *pose = ob->pose;

    blender::Map<const bActionGroup *, BoneCollection *> collections_by_group;
    /* Convert all bone groups, regardless of whether they contain any bones. */
    LISTBASE_FOREACH (bActionGroup *, bgrp, &pose->agroups) {
      BoneCollection *bcoll = ANIM_armature_bonecoll_new(arm, bgrp->name);
      collections_by_group.add_new(bgrp, bcoll);

      /* Before now, bone visibility was determined by armature layers, and bone
       * groups did not have any impact on this. To retain the behavior, that
       * hiding all layers a bone is on hides the bone, the
       * bone-group-collections should be created hidden. */
      ANIM_bonecoll_hide(arm, bcoll);
    }

    /* Assign the bones to their bone group based collection. */
    LISTBASE_FOREACH (bPoseChannel *, pchan, &pose->chanbase) {
      /* Find the bone group of this pose channel. */
      const bActionGroup *bgrp = (const bActionGroup *)BLI_findlink(&pose->agroups,
                                                                    (pchan->agrp_index - 1));
      if (!bgrp) {
        continue;
      }

      /* Assign the bone. */
      BoneCollection *bcoll = collections_by_group.lookup(bgrp);
      ANIM_armature_bonecoll_assign(bcoll, pchan->bone);
    }

    /* The list of bone groups (pose->agroups) is intentionally left alone here. This will allow
     * for older versions of Blender to open the file with bone groups intact. Of course the bone
     * groups will not be updated any more, but this way the data at least survives an accidental
     * save with Blender 4.0. */
  }
}

/**
 * Change animation/drivers from "collections[..." to "collections_all[..." so
 * they remain stable when the bone collection hierarchy structure changes.
 */
static void version_bonecollection_anim(FCurve *fcurve)
{
  const blender::StringRef rna_path(fcurve->rna_path);
  constexpr char const *rna_path_prefix = "collections[";
  if (!rna_path.startswith(rna_path_prefix)) {
    return;
  }

  const std::string path_remainder(rna_path.drop_known_prefix(rna_path_prefix));
  MEM_freeN(fcurve->rna_path);
  fcurve->rna_path = BLI_sprintfN("collections_all[%s", path_remainder.c_str());
}

static void version_principled_bsdf_update_animdata(ID *owner_id, bNodeTree *ntree)
{
  ID *id = &ntree->id;
  AnimData *adt = BKE_animdata_from_id(id);

  LISTBASE_FOREACH (bNode *, node, &ntree->nodes) {
    if (node->type != SH_NODE_BSDF_PRINCIPLED) {
      continue;
    }

    char node_name_escaped[MAX_NAME * 2];
    BLI_str_escape(node_name_escaped, node->name, sizeof(node_name_escaped));
    std::string prefix = "nodes[\"" + std::string(node_name_escaped) + "\"].inputs";

    /* Remove animdata for inputs 18 (Transmission Roughness) and 3 (Subsurface Color). */
    BKE_animdata_fix_paths_remove(id, (prefix + "[18]").c_str());
    BKE_animdata_fix_paths_remove(id, (prefix + "[3]").c_str());

    /* Order is important here: If we e.g. want to change A->B and B->C, but perform A->B first,
     * then later we don't know whether a B entry is an original B (and therefore should be
     * changed to C) or used to be A and was already handled.
     * In practice, going reverse mostly works, the two notable dependency chains are:
     * - 8->13, then 2->8, then 9->2 (13 was changed before)
     * - 1->9, then 6->1 (9 was changed before)
     * - 4->10, then 21->4 (10 was changed before)
     *
     * 0 (Base Color) and 17 (Transmission) are fine as-is. */
    std::pair<int, int> remap_table[] = {
        {20, 27}, /* Emission Strength */
        {19, 26}, /* Emission */
        {16, 3},  /* IOR */
        {15, 19}, /* Clearcoat Roughness */
        {14, 18}, /* Clearcoat */
        {13, 25}, /* Sheen Tint */
        {12, 23}, /* Sheen */
        {11, 15}, /* Anisotropic Rotation */
        {10, 14}, /* Anisotropic */
        {8, 13},  /* Specular Tint */
        {2, 8},   /* Subsurface Radius */
        {9, 2},   /* Roughness */
        {7, 12},  /* Specular */
        {1, 9},   /* Subsurface Scale */
        {6, 1},   /* Metallic */
        {5, 11},  /* Subsurface Anisotropy */
        {4, 10},  /* Subsurface IOR */
        {21, 4}   /* Alpha */
    };
    for (const auto &entry : remap_table) {
      BKE_animdata_fix_paths_rename(
          id, adt, owner_id, prefix.c_str(), nullptr, nullptr, entry.first, entry.second, false);
    }
  }
}

static void versioning_eevee_shadow_settings(Object *object)
{
  /** EEVEE no longer uses the Material::blend_shadow property.
   * Instead, it uses Object::visibility_flag for disabling shadow casting
   */

  short *material_len = BKE_object_material_len_p(object);
  if (!material_len) {
    return;
  }

  using namespace blender;
  bool hide_shadows = *material_len > 0;
  for (int i : IndexRange(*material_len)) {
    Material *material = BKE_object_material_get(object, i + 1);
    if (!material || material->blend_shadow != MA_BS_NONE) {
      hide_shadows = false;
    }
  }

  /* Enable the hide_shadow flag only if there's not any shadow casting material. */
  SET_FLAG_FROM_TEST(object->visibility_flag, hide_shadows, OB_HIDE_SHADOW);
}

static void versioning_eevee_material_shadow_none(Material *material)
{
  if (!material->use_nodes || material->nodetree == nullptr) {
    return;
  }
  bNodeTree *ntree = material->nodetree;

  bNode *output_node = version_eevee_output_node_get(ntree, SH_NODE_OUTPUT_MATERIAL);
  if (output_node == nullptr) {
    return;
  }

  bNodeSocket *out_sock = blender::bke::nodeFindSocket(output_node, SOCK_IN, "Surface");

  bNode *mix_node = blender::bke::nodeAddNode(nullptr, ntree, "ShaderNodeMixShader");
  STRNCPY(mix_node->label, "Disable Shadow");
  mix_node->flag |= NODE_HIDDEN;
  mix_node->parent = output_node->parent;
  mix_node->locx = output_node->locx;
  mix_node->locy = output_node->locy - output_node->height - 120;
  bNodeSocket *mix_fac = static_cast<bNodeSocket *>(BLI_findlink(&mix_node->inputs, 0));
  bNodeSocket *mix_in_1 = static_cast<bNodeSocket *>(BLI_findlink(&mix_node->inputs, 1));
  bNodeSocket *mix_in_2 = static_cast<bNodeSocket *>(BLI_findlink(&mix_node->inputs, 2));
  bNodeSocket *mix_out = static_cast<bNodeSocket *>(BLI_findlink(&mix_node->outputs, 0));
  if (out_sock->link != nullptr) {
    blender::bke::nodeAddLink(
        ntree, out_sock->link->fromnode, out_sock->link->fromsock, mix_node, mix_in_1);
    blender::bke::nodeRemLink(ntree, out_sock->link);
  }
  blender::bke::nodeAddLink(ntree, mix_node, mix_out, output_node, out_sock);

  bNode *lp_node = blender::bke::nodeAddNode(nullptr, ntree, "ShaderNodeLightPath");
  lp_node->flag |= NODE_HIDDEN;
  lp_node->parent = output_node->parent;
  lp_node->locx = output_node->locx;
  lp_node->locy = mix_node->locy + 35;
  bNodeSocket *is_shadow = blender::bke::nodeFindSocket(lp_node, SOCK_OUT, "Is Shadow Ray");
  blender::bke::nodeAddLink(ntree, lp_node, is_shadow, mix_node, mix_fac);
  /* Hide unconnected sockets for cleaner look. */
  LISTBASE_FOREACH (bNodeSocket *, sock, &lp_node->outputs) {
    if (sock != is_shadow) {
      sock->flag |= SOCK_HIDDEN;
    }
  }

  bNode *bsdf_node = blender::bke::nodeAddNode(nullptr, ntree, "ShaderNodeBsdfTransparent");
  bsdf_node->flag |= NODE_HIDDEN;
  bsdf_node->parent = output_node->parent;
  bsdf_node->locx = output_node->locx;
  bsdf_node->locy = mix_node->locy - 35;
  bNodeSocket *bsdf_out = blender::bke::nodeFindSocket(bsdf_node, SOCK_OUT, "BSDF");
  blender::bke::nodeAddLink(ntree, bsdf_node, bsdf_out, mix_node, mix_in_2);
}

/**
 * Represents a source of transparency inside the closure part of a material node-tree.
 * Sources can be combined together down the tree to figure out where the source of the alpha is.
 * If there is multiple alpha source, we consider the tree as having complex alpha and don't do the
 * versioning.
 */
struct AlphaSource {
  enum AlphaState {
    /* Alpha input is 0. */
    ALPHA_OPAQUE = 0,
    /* Alpha input is 1. */
    ALPHA_FULLY_TRANSPARENT,
    /* Alpha is between 0 and 1, from a graph input or the result of one blending operation. */
    ALPHA_SEMI_TRANSPARENT,
    /* Alpha is unknown and the result of more than one blending operation. */
    ALPHA_COMPLEX_MIX
  };

  /* Socket that is the source of the potential semi-transparency. */
  bNodeSocket *socket = nullptr;
  /* State of the source. */
  AlphaState state;
  /* True if socket is transparency instead of alpha (e.g: `1-alpha`). */
  bool is_transparency = false;

  static AlphaSource alpha_source(bNodeSocket *fac, bool inverted = false)
  {
    return {fac, ALPHA_SEMI_TRANSPARENT, inverted};
  }
  static AlphaSource opaque()
  {
    return {nullptr, ALPHA_OPAQUE, false};
  }
  static AlphaSource fully_transparent(bNodeSocket *socket = nullptr, bool inverted = false)
  {
    return {socket, ALPHA_FULLY_TRANSPARENT, inverted};
  }
  static AlphaSource complex_alpha()
  {
    return {nullptr, ALPHA_COMPLEX_MIX, false};
  }

  bool is_opaque() const
  {
    return state == ALPHA_OPAQUE;
  }
  bool is_fully_transparent() const
  {
    return state == ALPHA_FULLY_TRANSPARENT;
  }
  bool is_transparent() const
  {
    return state != ALPHA_OPAQUE;
  }
  bool is_semi_transparent() const
  {
    return state == ALPHA_SEMI_TRANSPARENT;
  }
  bool is_complex() const
  {
    return state == ALPHA_COMPLEX_MIX;
  }

  /* Combine two source together with a blending parameter. */
  static AlphaSource mix(const AlphaSource &a, const AlphaSource &b, bNodeSocket *fac)
  {
    if (a.is_complex() || b.is_complex()) {
      return complex_alpha();
    }
    if (a.is_semi_transparent() || b.is_semi_transparent()) {
      return complex_alpha();
    }
    if (a.is_fully_transparent() && b.is_fully_transparent()) {
      return fully_transparent();
    }
    if (a.is_opaque() && b.is_opaque()) {
      return opaque();
    }
    /* Only one of them is fully transparent. */
    return alpha_source(fac, !a.is_transparent());
  }

  /* Combine two source together with an additive blending parameter. */
  static AlphaSource add(const AlphaSource &a, const AlphaSource &b)
  {
    if (a.is_complex() || b.is_complex()) {
      return complex_alpha();
    }
    if (a.is_semi_transparent() && b.is_transparent()) {
      return complex_alpha();
    }
    if (a.is_transparent() && b.is_semi_transparent()) {
      return complex_alpha();
    }
    /* Either one of them is opaque or they are both opaque. */
    return a.is_transparent() ? a : b;
  }
};

/**
 * WARNING: recursive.
 */
static AlphaSource versioning_eevee_alpha_source_get(bNodeSocket *socket, int depth = 0)
{
  if (depth > 100) {
    /* Protection against infinite / very long recursion.
     * Also a node-tree with that much depth is likely to not be compatible. */
    return AlphaSource::complex_alpha();
  }

  if (socket->link == nullptr) {
    /* Unconnected closure socket is always opaque black. */
    return AlphaSource::opaque();
  }

  bNode *node = socket->link->fromnode;

  switch (node->type) {
    case NODE_REROUTE: {
      return versioning_eevee_alpha_source_get(
          static_cast<bNodeSocket *>(BLI_findlink(&node->inputs, 0)), depth + 1);
    }

    case NODE_GROUP: {
      return AlphaSource::complex_alpha();
    }

    case SH_NODE_BSDF_TRANSPARENT: {
      bNodeSocket *socket = blender::bke::nodeFindSocket(node, SOCK_IN, "Color");
      if (socket->link == nullptr) {
        float *socket_color_value = version_cycles_node_socket_rgba_value(socket);
        if ((socket_color_value[0] == 0.0f) && (socket_color_value[1] == 0.0f) &&
            (socket_color_value[2] == 0.0f))
        {
          return AlphaSource::opaque();
        }
        if ((socket_color_value[0] == 1.0f) && (socket_color_value[1] == 1.0f) &&
            (socket_color_value[2] == 1.0f))
        {
          return AlphaSource::fully_transparent(socket, true);
        }
      }
      return AlphaSource::alpha_source(socket, true);
    }

    case SH_NODE_MIX_SHADER: {
      bNodeSocket *socket = blender::bke::nodeFindSocket(node, SOCK_IN, "Fac");
      AlphaSource src0 = versioning_eevee_alpha_source_get(
          static_cast<bNodeSocket *>(BLI_findlink(&node->inputs, 1)), depth + 1);
      AlphaSource src1 = versioning_eevee_alpha_source_get(
          static_cast<bNodeSocket *>(BLI_findlink(&node->inputs, 2)), depth + 1);

      if (socket->link == nullptr) {
        float socket_float_value = *version_cycles_node_socket_float_value(socket);
        if (socket_float_value == 0.0f) {
          return src0;
        }
        if (socket_float_value == 1.0f) {
          return src1;
        }
      }
      return AlphaSource::mix(src0, src1, socket);
    }

    case SH_NODE_ADD_SHADER: {
      AlphaSource src0 = versioning_eevee_alpha_source_get(
          static_cast<bNodeSocket *>(BLI_findlink(&node->inputs, 0)), depth + 1);
      AlphaSource src1 = versioning_eevee_alpha_source_get(
          static_cast<bNodeSocket *>(BLI_findlink(&node->inputs, 1)), depth + 1);
      return AlphaSource::add(src0, src1);
    }

    case SH_NODE_BSDF_PRINCIPLED: {
      bNodeSocket *socket = blender::bke::nodeFindSocket(node, SOCK_IN, "Alpha");
      if (socket->link == nullptr) {
        float socket_value = *version_cycles_node_socket_float_value(socket);
        if (socket_value == 0.0f) {
          return AlphaSource::fully_transparent(socket);
        }
        if (socket_value == 1.0f) {
          return AlphaSource::opaque();
        }
      }
      return AlphaSource::alpha_source(socket);
    }

    case SH_NODE_EEVEE_SPECULAR: {
      bNodeSocket *socket = blender::bke::nodeFindSocket(node, SOCK_IN, "Transparency");
      if (socket->link == nullptr) {
        float socket_value = *version_cycles_node_socket_float_value(socket);
        if (socket_value == 0.0f) {
          return AlphaSource::fully_transparent(socket, true);
        }
        if (socket_value == 1.0f) {
          return AlphaSource::opaque();
        }
      }
      return AlphaSource::alpha_source(socket, true);
    }

    default:
      return AlphaSource::opaque();
  }
}

/**
 * This function detect the alpha input of a material node-tree and then convert the input alpha to
 * a step function, either statically or using a math node when there is some value plugged in.
 * If the closure mixture mix some alpha more than once, we cannot convert automatically and keep
 * the same behavior. So we bail out in this case.
 *
 * Only handles the closure tree from the output node.
 */
static bool versioning_eevee_material_blend_mode_settings(bNodeTree *ntree, float threshold)
{
  bNode *output_node = version_eevee_output_node_get(ntree, SH_NODE_OUTPUT_MATERIAL);
  if (output_node == nullptr) {
    return true;
  }
  bNodeSocket *surface_socket = blender::bke::nodeFindSocket(output_node, SOCK_IN, "Surface");

  AlphaSource alpha = versioning_eevee_alpha_source_get(surface_socket);

  if (alpha.is_complex()) {
    return false;
  }
  if (alpha.socket == nullptr) {
    return true;
  }

  bool is_opaque = (threshold == 2.0f);
  if (is_opaque) {
    if (alpha.socket->link != nullptr) {
      blender::bke::nodeRemLink(ntree, alpha.socket->link);
    }

    float value = (alpha.is_transparency) ? 0.0f : 1.0f;
    float values[4] = {value, value, value, 1.0f};

    /* Set default value to opaque. */
    if (alpha.socket->type == SOCK_RGBA) {
      copy_v4_v4(version_cycles_node_socket_rgba_value(alpha.socket), values);
    }
    else {
      *version_cycles_node_socket_float_value(alpha.socket) = value;
    }
  }
  else {
    if (alpha.socket->link != nullptr) {
      /* Insert math node. */
      bNode *to_node = alpha.socket->link->tonode;
      bNode *from_node = alpha.socket->link->fromnode;
      bNodeSocket *to_socket = alpha.socket->link->tosock;
      bNodeSocket *from_socket = alpha.socket->link->fromsock;
      blender::bke::nodeRemLink(ntree, alpha.socket->link);

      bNode *math_node = blender::bke::nodeAddNode(nullptr, ntree, "ShaderNodeMath");
      math_node->custom1 = NODE_MATH_GREATER_THAN;
      math_node->flag |= NODE_HIDDEN;
      math_node->parent = to_node->parent;
      math_node->locx = to_node->locx - math_node->width - 30;
      math_node->locy = min_ff(to_node->locy, from_node->locy);

      bNodeSocket *input_1 = static_cast<bNodeSocket *>(BLI_findlink(&math_node->inputs, 0));
      bNodeSocket *input_2 = static_cast<bNodeSocket *>(BLI_findlink(&math_node->inputs, 1));
      bNodeSocket *output = static_cast<bNodeSocket *>(math_node->outputs.first);
      bNodeSocket *alpha_sock = input_1;
      bNodeSocket *threshold_sock = input_2;

      blender::bke::nodeAddLink(ntree, from_node, from_socket, math_node, alpha_sock);
      blender::bke::nodeAddLink(ntree, math_node, output, to_node, to_socket);

      *version_cycles_node_socket_float_value(threshold_sock) = alpha.is_transparency ?
                                                                    1.0f - threshold :
                                                                    threshold;
    }
    else {
      /* Modify alpha value directly. */
      if (alpha.socket->type == SOCK_RGBA) {
        float *default_value = version_cycles_node_socket_rgba_value(alpha.socket);
        float sum = default_value[0] + default_value[1] + default_value[2];
        /* Don't do the division if possible to avoid float imprecision. */
        float avg = (sum >= 3.0f) ? 1.0f : (sum / 3.0f);
        float value = float((alpha.is_transparency) ? (avg > 1.0f - threshold) :
                                                      (avg > threshold));
        float values[4] = {value, value, value, 1.0f};
        copy_v4_v4(default_value, values);
      }
      else {
        float *default_value = version_cycles_node_socket_float_value(alpha.socket);
        *default_value = float((alpha.is_transparency) ? (*default_value > 1.0f - threshold) :
                                                         (*default_value > threshold));
      }
    }
  }
  return true;
}

static void versioning_replace_splitviewer(bNodeTree *ntree)
{
  /* Split viewer was replaced with a regular split node, so add a viewer node,
   * and link it to the new split node to achieve the same behavior of the split viewer node. */

  LISTBASE_FOREACH_MUTABLE (bNode *, node, &ntree->nodes) {
    if (node->type != CMP_NODE_SPLITVIEWER__DEPRECATED) {
      continue;
    }

    STRNCPY(node->idname, "CompositorNodeSplit");
    node->type = CMP_NODE_SPLIT;
    MEM_freeN(node->storage);
    node->storage = nullptr;

    bNode *viewer_node = blender::bke::nodeAddStaticNode(nullptr, ntree, CMP_NODE_VIEWER);
    /* Nodes are created stacked on top of each other, so separate them a bit. */
    viewer_node->locx = node->locx + node->width + viewer_node->width / 4.0f;
    viewer_node->locy = node->locy;
    viewer_node->flag &= ~NODE_PREVIEW;

    bNodeSocket *split_out_socket = blender::bke::nodeAddStaticSocket(
        ntree, node, SOCK_OUT, SOCK_IMAGE, PROP_NONE, "Image", "Image");
    bNodeSocket *viewer_in_socket = blender::bke::nodeFindSocket(viewer_node, SOCK_IN, "Image");

    blender::bke::nodeAddLink(ntree, node, split_out_socket, viewer_node, viewer_in_socket);
  }
}

/**
 * Exit NLA tweakmode when the AnimData struct has insufficient information.
 *
 * When NLA tweakmode is enabled, Blender expects certain pointers to be set up
 * correctly, and if that fails, can crash. This function ensures that
 * everything is consistent, by exiting tweakmode everywhere there's missing
 * pointers.
 *
 * This shouldn't happen, but the example blend file attached to #119615 needs
 * this.
 */
static void version_nla_tweakmode_incomplete(Main *bmain)
{
  bool any_valid_tweakmode_left = false;

  ID *id;
  FOREACH_MAIN_ID_BEGIN (bmain, id) {
    AnimData *adt = BKE_animdata_from_id(id);
    if (!adt || !(adt->flag & ADT_NLA_EDIT_ON)) {
      continue;
    }

    if (adt->act_track && adt->actstrip) {
      /* Expected case. */
      any_valid_tweakmode_left = true;
      continue;
    }

    /* Not enough info in the blend file to reliably stay in tweak mode. This is the most important
     * part of this versioning code, as it prevents future nullptr access. */
    BKE_nla_tweakmode_exit(adt);
  }
  FOREACH_MAIN_ID_END;

  if (any_valid_tweakmode_left) {
    /* There are still NLA strips correctly in tweak mode. */
    return;
  }

  /* Nothing is in a valid tweakmode, so just disable the corresponding flags on all scenes. */
  LISTBASE_FOREACH (Scene *, scene, &bmain->scenes) {
    scene->flag &= ~SCE_NLA_EDIT_ON;
  }
}

void do_versions_after_linking_400(FileData *fd, Main *bmain)
{
  if (!MAIN_VERSION_FILE_ATLEAST(bmain, 400, 9)) {
    /* Fix area light scaling. */
    LISTBASE_FOREACH (Light *, light, &bmain->lights) {
      light->energy = light->energy_deprecated;
      if (light->type == LA_AREA) {
        light->energy *= M_PI_4;
      }
    }

    /* XXX This was added several years ago in 'lib_link` code of Scene... Should be safe enough
     * here. */
    LISTBASE_FOREACH (Scene *, scene, &bmain->scenes) {
      if (scene->nodetree) {
        version_composite_nodetree_null_id(scene->nodetree, scene);
      }
    }

    /* XXX This was added many years ago (1c19940198) in 'lib_link` code of particles as a bug-fix.
     * But this is actually versioning. Should be safe enough here. */
    LISTBASE_FOREACH (ParticleSettings *, part, &bmain->particles) {
      if (!part->effector_weights) {
        part->effector_weights = BKE_effector_add_weights(part->force_group);
      }
    }

    /* Object proxies have been deprecated sine 3.x era, so their update & sanity check can now
     * happen in do_versions code. */
    LISTBASE_FOREACH (Object *, ob, &bmain->objects) {
      if (ob->proxy) {
        /* Paranoia check, actually a proxy_from pointer should never be written... */
        if (!ID_IS_LINKED(ob->proxy)) {
          ob->proxy->proxy_from = nullptr;
          ob->proxy = nullptr;

          if (ob->id.lib) {
            BLO_reportf_wrap(fd->reports,
                             RPT_INFO,
                             RPT_("Proxy lost from object %s lib %s\n"),
                             ob->id.name + 2,
                             ob->id.lib->filepath);
          }
          else {
            BLO_reportf_wrap(fd->reports,
                             RPT_INFO,
                             RPT_("Proxy lost from object %s lib <NONE>\n"),
                             ob->id.name + 2);
          }
          fd->reports->count.missing_obproxies++;
        }
        else {
          /* This triggers object_update to always use a copy. */
          ob->proxy->proxy_from = ob;
        }
      }
    }
  }

  if (!MAIN_VERSION_FILE_ATLEAST(bmain, 400, 21)) {
    if (!DNA_struct_member_exists(fd->filesdna, "bPoseChannel", "BoneColor", "color")) {
      version_bonegroup_migrate_color(bmain);
    }

    if (!DNA_struct_member_exists(fd->filesdna, "bArmature", "ListBase", "collections")) {
      version_bonelayers_to_bonecollections(bmain);
      version_bonegroups_to_bonecollections(bmain);
    }
  }

  if (!MAIN_VERSION_FILE_ATLEAST(bmain, 400, 24)) {
    FOREACH_NODETREE_BEGIN (bmain, ntree, id) {
      if (ntree->type == NTREE_SHADER) {
        /* Convert animdata on the Principled BSDF sockets. */
        version_principled_bsdf_update_animdata(id, ntree);
      }
    }
    FOREACH_NODETREE_END;
  }

  if (!MAIN_VERSION_FILE_ATLEAST(bmain, 400, 34)) {
    BKE_mesh_legacy_face_map_to_generic(bmain);
  }

  if (!MAIN_VERSION_FILE_ATLEAST(bmain, 401, 23)) {
    version_nla_tweakmode_incomplete(bmain);
  }

  if (!MAIN_VERSION_FILE_ATLEAST(bmain, 402, 15)) {
    /* Change drivers and animation on "armature.collections" to
     * ".collections_all", so that they are drawn correctly in the tree view,
     * and keep working when the collection is moved around in the hierarchy. */
    LISTBASE_FOREACH (bArmature *, arm, &bmain->armatures) {
      AnimData *adt = BKE_animdata_from_id(&arm->id);
      if (!adt) {
        continue;
      }

      LISTBASE_FOREACH (FCurve *, fcurve, &adt->drivers) {
        version_bonecollection_anim(fcurve);
      }
      if (adt->action) {
        LISTBASE_FOREACH (FCurve *, fcurve, &adt->action->curves) {
          version_bonecollection_anim(fcurve);
        }
      }
    }
  }

  if (!MAIN_VERSION_FILE_ATLEAST(bmain, 402, 23)) {
    /* Shift animation data to accommodate the new Roughness input. */
    version_node_socket_index_animdata(
        bmain, NTREE_SHADER, SH_NODE_SUBSURFACE_SCATTERING, 4, 1, 5);
  }

  if (!MAIN_VERSION_FILE_ATLEAST(bmain, 402, 50)) {
    Scene *scene = static_cast<Scene *>(bmain->scenes.first);
    bool scene_uses_eevee_legacy = scene && STREQ(scene->r.engine, RE_engine_id_BLENDER_EEVEE);

    if (scene_uses_eevee_legacy) {
      LISTBASE_FOREACH (Object *, object, &bmain->objects) {
        versioning_eevee_shadow_settings(object);
      }
    }
  }

  if (!MAIN_VERSION_FILE_ATLEAST(bmain, 402, 51)) {
    /* Convert blend method to math nodes. */
    Scene *scene = static_cast<Scene *>(bmain->scenes.first);
    bool scene_uses_eevee_legacy = scene && STREQ(scene->r.engine, RE_engine_id_BLENDER_EEVEE);

    LISTBASE_FOREACH (Material *, material, &bmain->materials) {
      if (scene_uses_eevee_legacy) {
        if (!material->use_nodes || material->nodetree == nullptr) {
          /* Nothing to version. */
        }
        else if (ELEM(material->blend_method, MA_BM_HASHED, MA_BM_BLEND)) {
          /* Compatible modes. Nothing to change. */
        }
        else if (material->blend_shadow == MA_BS_NONE) {
          /* No need to match the surface since shadows are disabled. */
        }
        else if (material->blend_shadow == MA_BS_SOLID) {
          /* This is already versioned an transferred to `transparent_shadows`. */
        }
        else if ((material->blend_shadow == MA_BS_CLIP && material->blend_method != MA_BM_CLIP) ||
                 (material->blend_shadow == MA_BS_HASHED))
        {
          BLO_reportf_wrap(
              fd->reports,
              RPT_WARNING,
              RPT_("Material %s could not be converted because of different Blend Mode "
                   "and Shadow Mode (need manual adjustment)\n"),
              material->id.name + 2);
        }
        else {
          /* TODO(fclem): Check if threshold is driven or has animation. Bail out if needed? */

          float threshold = (material->blend_method == MA_BM_CLIP) ? material->alpha_threshold :
                                                                     2.0f;

          if (!versioning_eevee_material_blend_mode_settings(material->nodetree, threshold)) {
            BLO_reportf_wrap(fd->reports,
                             RPT_WARNING,
                             RPT_("Material %s could not be converted because of non-trivial "
                                  "alpha blending (need manual adjustment)\n"),
                             material->id.name + 2);
          }
        }

        if (material->blend_shadow == MA_BS_NONE) {
          versioning_eevee_material_shadow_none(material);
        }
        /* Set blend_mode & blend_shadow for forward compatibility. */
        material->blend_method = (material->blend_method != MA_BM_BLEND) ? MA_BM_HASHED :
                                                                           MA_BM_BLEND;
        material->blend_shadow = (material->blend_shadow == MA_BS_SOLID) ? MA_BS_SOLID :
                                                                           MA_BS_HASHED;
      }
    }
  }

  if (!MAIN_VERSION_FILE_ATLEAST(bmain, 402, 52)) {
    LISTBASE_FOREACH (Scene *, scene, &bmain->scenes) {
      if (STREQ(scene->r.engine, RE_engine_id_BLENDER_EEVEE)) {
        STRNCPY(scene->r.engine, RE_engine_id_BLENDER_EEVEE_NEXT);
      }
    }
  }

  /**
   * Always bump subversion in BKE_blender_version.h when adding versioning
   * code here, and wrap it inside a MAIN_VERSION_FILE_ATLEAST check.
   *
   * \note Keep this message at the bottom of the function.
   */
}

static void version_mesh_legacy_to_struct_of_array_format(Mesh &mesh)
{
  BKE_mesh_legacy_convert_flags_to_selection_layers(&mesh);
  BKE_mesh_legacy_convert_flags_to_hide_layers(&mesh);
  BKE_mesh_legacy_convert_uvs_to_generic(&mesh);
  BKE_mesh_legacy_convert_mpoly_to_material_indices(&mesh);
  BKE_mesh_legacy_sharp_faces_from_flags(&mesh);
  BKE_mesh_legacy_bevel_weight_to_layers(&mesh);
  BKE_mesh_legacy_sharp_edges_from_flags(&mesh);
  BKE_mesh_legacy_face_set_to_generic(&mesh);
  BKE_mesh_legacy_edge_crease_to_layers(&mesh);
  BKE_mesh_legacy_uv_seam_from_flags(&mesh);
  BKE_mesh_legacy_convert_verts_to_positions(&mesh);
  BKE_mesh_legacy_attribute_flags_to_strings(&mesh);
  BKE_mesh_legacy_convert_loops_to_corners(&mesh);
  BKE_mesh_legacy_convert_polys_to_offsets(&mesh);
  BKE_mesh_legacy_convert_edges_to_generic(&mesh);
}

static void version_motion_tracking_legacy_camera_object(MovieClip &movieclip)
{
  MovieTracking &tracking = movieclip.tracking;
  MovieTrackingObject *active_tracking_object = BKE_tracking_object_get_active(&tracking);
  MovieTrackingObject *tracking_camera_object = BKE_tracking_object_get_camera(&tracking);

  BLI_assert(tracking_camera_object != nullptr);

  if (BLI_listbase_is_empty(&tracking_camera_object->tracks)) {
    tracking_camera_object->tracks = tracking.tracks_legacy;
    active_tracking_object->active_track = tracking.act_track_legacy;
  }

  if (BLI_listbase_is_empty(&tracking_camera_object->plane_tracks)) {
    tracking_camera_object->plane_tracks = tracking.plane_tracks_legacy;
    active_tracking_object->active_plane_track = tracking.act_plane_track_legacy;
  }

  if (tracking_camera_object->reconstruction.cameras == nullptr) {
    tracking_camera_object->reconstruction = tracking.reconstruction_legacy;
  }

  /* Clear pointers in the legacy storage.
   * Always do it, in the case something got missed in the logic above, so that the legacy storage
   * is always ensured to be empty after load. */
  BLI_listbase_clear(&tracking.tracks_legacy);
  BLI_listbase_clear(&tracking.plane_tracks_legacy);
  tracking.act_track_legacy = nullptr;
  tracking.act_plane_track_legacy = nullptr;
  memset(&tracking.reconstruction_legacy, 0, sizeof(tracking.reconstruction_legacy));
}

static void version_movieclips_legacy_camera_object(Main *bmain)
{
  LISTBASE_FOREACH (MovieClip *, movieclip, &bmain->movieclips) {
    version_motion_tracking_legacy_camera_object(*movieclip);
  }
}

/* Version VertexWeightEdit modifier to make existing weights exclusive of the threshold. */
static void version_vertex_weight_edit_preserve_threshold_exclusivity(Main *bmain)
{
  LISTBASE_FOREACH (Object *, ob, &bmain->objects) {
    if (ob->type != OB_MESH) {
      continue;
    }

    LISTBASE_FOREACH (ModifierData *, md, &ob->modifiers) {
      if (md->type == eModifierType_WeightVGEdit) {
        WeightVGEditModifierData *wmd = reinterpret_cast<WeightVGEditModifierData *>(md);
        wmd->add_threshold = nexttoward(wmd->add_threshold, 2.0);
        wmd->rem_threshold = nexttoward(wmd->rem_threshold, -1.0);
      }
    }
  }
}

static void version_mesh_crease_generic(Main &bmain)
{
  LISTBASE_FOREACH (Mesh *, mesh, &bmain.meshes) {
    BKE_mesh_legacy_crease_to_generic(mesh);
  }

  LISTBASE_FOREACH (bNodeTree *, ntree, &bmain.nodetrees) {
    if (ntree->type == NTREE_GEOMETRY) {
      LISTBASE_FOREACH (bNode *, node, &ntree->nodes) {
        if (STR_ELEM(node->idname,
                     "GeometryNodeStoreNamedAttribute",
                     "GeometryNodeInputNamedAttribute"))
        {
          bNodeSocket *socket = blender::bke::nodeFindSocket(node, SOCK_IN, "Name");
          if (STREQ(socket->default_value_typed<bNodeSocketValueString>()->value, "crease")) {
            STRNCPY(socket->default_value_typed<bNodeSocketValueString>()->value, "crease_edge");
          }
        }
      }
    }
  }

  LISTBASE_FOREACH (Object *, object, &bmain.objects) {
    LISTBASE_FOREACH (ModifierData *, md, &object->modifiers) {
      if (md->type != eModifierType_Nodes) {
        continue;
      }
      if (IDProperty *settings = reinterpret_cast<NodesModifierData *>(md)->settings.properties) {
        LISTBASE_FOREACH (IDProperty *, prop, &settings->data.group) {
          if (blender::StringRef(prop->name).endswith("_attribute_name")) {
            if (STREQ(IDP_String(prop), "crease")) {
              IDP_AssignString(prop, "crease_edge");
            }
          }
        }
      }
    }
  }
}

static void versioning_replace_legacy_glossy_node(bNodeTree *ntree)
{
  LISTBASE_FOREACH (bNode *, node, &ntree->nodes) {
    if (node->type == SH_NODE_BSDF_GLOSSY_LEGACY) {
      STRNCPY(node->idname, "ShaderNodeBsdfAnisotropic");
      node->type = SH_NODE_BSDF_GLOSSY;
    }
  }
}

static void versioning_remove_microfacet_sharp_distribution(bNodeTree *ntree)
{
  /* Find all glossy, glass and refraction BSDF nodes that have their distribution
   * set to SHARP and set them to GGX, disconnect any link to the Roughness input
   * and set its value to zero. */
  LISTBASE_FOREACH (bNode *, node, &ntree->nodes) {
    if (!ELEM(node->type, SH_NODE_BSDF_GLOSSY, SH_NODE_BSDF_GLASS, SH_NODE_BSDF_REFRACTION)) {
      continue;
    }
    if (node->custom1 != SHD_GLOSSY_SHARP_DEPRECATED) {
      continue;
    }

    node->custom1 = SHD_GLOSSY_GGX;
    LISTBASE_FOREACH (bNodeSocket *, socket, &node->inputs) {
      if (!STREQ(socket->identifier, "Roughness")) {
        continue;
      }

      if (socket->link != nullptr) {
        blender::bke::nodeRemLink(ntree, socket->link);
      }
      bNodeSocketValueFloat *socket_value = (bNodeSocketValueFloat *)socket->default_value;
      socket_value->value = 0.0f;

      break;
    }
  }
}

static void version_replace_texcoord_normal_socket(bNodeTree *ntree)
{
  /* The normal of a spot light was set to the incoming light direction, replace with the
   * `Incoming` socket from the Geometry shader node. */
  bNode *geometry_node = nullptr;
  bNode *transform_node = nullptr;
  bNodeSocket *incoming_socket = nullptr;
  bNodeSocket *vec_in_socket = nullptr;
  bNodeSocket *vec_out_socket = nullptr;

  LISTBASE_FOREACH_MUTABLE (bNodeLink *, link, &ntree->links) {
    if (link->fromnode->type == SH_NODE_TEX_COORD && STREQ(link->fromsock->identifier, "Normal")) {
      if (geometry_node == nullptr) {
        geometry_node = blender::bke::nodeAddStaticNode(nullptr, ntree, SH_NODE_NEW_GEOMETRY);
        incoming_socket = blender::bke::nodeFindSocket(geometry_node, SOCK_OUT, "Incoming");

        transform_node = blender::bke::nodeAddStaticNode(nullptr, ntree, SH_NODE_VECT_TRANSFORM);
        vec_in_socket = blender::bke::nodeFindSocket(transform_node, SOCK_IN, "Vector");
        vec_out_socket = blender::bke::nodeFindSocket(transform_node, SOCK_OUT, "Vector");

        NodeShaderVectTransform *nodeprop = (NodeShaderVectTransform *)transform_node->storage;
        nodeprop->type = SHD_VECT_TRANSFORM_TYPE_NORMAL;

        blender::bke::nodeAddLink(
            ntree, geometry_node, incoming_socket, transform_node, vec_in_socket);
      }
      blender::bke::nodeAddLink(ntree, transform_node, vec_out_socket, link->tonode, link->tosock);
      blender::bke::nodeRemLink(ntree, link);
    }
  }
}

static void version_principled_transmission_roughness(bNodeTree *ntree)
{
  LISTBASE_FOREACH (bNode *, node, &ntree->nodes) {
    if (node->type != SH_NODE_BSDF_PRINCIPLED) {
      continue;
    }
    bNodeSocket *sock = blender::bke::nodeFindSocket(node, SOCK_IN, "Transmission Roughness");
    if (sock != nullptr) {
      blender::bke::nodeRemoveSocket(ntree, node, sock);
    }
  }
}

/* Convert legacy Velvet BSDF nodes into the new Sheen BSDF node. */
static void version_replace_velvet_sheen_node(bNodeTree *ntree)
{
  LISTBASE_FOREACH (bNode *, node, &ntree->nodes) {
    if (node->type == SH_NODE_BSDF_SHEEN) {
      STRNCPY(node->idname, "ShaderNodeBsdfSheen");

      bNodeSocket *sigmaInput = blender::bke::nodeFindSocket(node, SOCK_IN, "Sigma");
      if (sigmaInput != nullptr) {
        node->custom1 = SHD_SHEEN_ASHIKHMIN;
        STRNCPY(sigmaInput->identifier, "Roughness");
        STRNCPY(sigmaInput->name, "Roughness");
      }
    }
  }
}

/* Convert sheen inputs on the Principled BSDF. */
static void version_principled_bsdf_sheen(bNodeTree *ntree)
{
  auto check_node = [](const bNode *node) {
    return (node->type == SH_NODE_BSDF_PRINCIPLED) &&
           (blender::bke::nodeFindSocket(node, SOCK_IN, "Sheen Roughness") == nullptr);
  };
  auto update_input = [ntree](bNode *node, bNodeSocket *input) {
    /* Change socket type to Color. */
    blender::bke::nodeModifySocketTypeStatic(ntree, node, input, SOCK_RGBA, 0);

    /* Account for the change in intensity between the old and new model.
     * If the Sheen input is set to a fixed value, adjust it and set the tint to white.
     * Otherwise, if it's connected, keep it as-is but set the tint to 0.2 instead. */
    bNodeSocket *sheen = blender::bke::nodeFindSocket(node, SOCK_IN, "Sheen");
    if (sheen != nullptr && sheen->link == nullptr) {
      *version_cycles_node_socket_float_value(sheen) *= 0.2f;

      static float default_value[] = {1.0f, 1.0f, 1.0f, 1.0f};
      copy_v4_v4(version_cycles_node_socket_rgba_value(input), default_value);
    }
    else {
      static float default_value[] = {0.2f, 0.2f, 0.2f, 1.0f};
      copy_v4_v4(version_cycles_node_socket_rgba_value(input), default_value);
    }
  };
  auto update_input_link = [](bNode *, bNodeSocket *, bNode *, bNodeSocket *) {
    /* Don't replace the link here, tint works differently enough now to make conversion
     * impractical. */
  };

  version_update_node_input(ntree, check_node, "Sheen Tint", update_input, update_input_link);
}

/* Convert EEVEE-Legacy refraction depth to EEVEE-Next thickness tree. */
static void version_refraction_depth_to_thickness_value(bNodeTree *ntree, float thickness)
{
  LISTBASE_FOREACH (bNode *, node, &ntree->nodes) {
    if (node->type != SH_NODE_OUTPUT_MATERIAL) {
      continue;
    }

    bNodeSocket *thickness_socket = blender::bke::nodeFindSocket(node, SOCK_IN, "Thickness");
    if (thickness_socket == nullptr) {
      continue;
    }

    bool has_link = false;
    LISTBASE_FOREACH (bNodeLink *, link, &ntree->links) {
      if (link->tosock == thickness_socket) {
        /* Something is already plugged in. Don't modify anything. */
        has_link = true;
      }
    }

    if (has_link) {
      continue;
    }
    bNode *value_node = blender::bke::nodeAddStaticNode(nullptr, ntree, SH_NODE_VALUE);
    value_node->parent = node->parent;
    value_node->locx = node->locx;
    value_node->locy = node->locy - 160.0f;
    bNodeSocket *socket_value = blender::bke::nodeFindSocket(value_node, SOCK_OUT, "Value");

    *version_cycles_node_socket_float_value(socket_value) = thickness;

    blender::bke::nodeAddLink(ntree, value_node, socket_value, node, thickness_socket);
  }

  version_socket_update_is_used(ntree);
}

static void versioning_update_noise_texture_node(bNodeTree *ntree)
{
  LISTBASE_FOREACH (bNode *, node, &ntree->nodes) {
    if (node->type != SH_NODE_TEX_NOISE) {
      continue;
    }

    (static_cast<NodeTexNoise *>(node->storage))->type = SHD_NOISE_FBM;

    bNodeSocket *roughness_socket = blender::bke::nodeFindSocket(node, SOCK_IN, "Roughness");
    if (roughness_socket == nullptr) {
      /* Noise Texture node was created before the Roughness input was added. */
      continue;
    }

    float *roughness = version_cycles_node_socket_float_value(roughness_socket);

    bNodeLink *roughness_link = nullptr;
    bNode *roughness_from_node = nullptr;
    bNodeSocket *roughness_from_socket = nullptr;

    LISTBASE_FOREACH (bNodeLink *, link, &ntree->links) {
      /* Find links, nodes and sockets. */
      if (link->tosock == roughness_socket) {
        roughness_link = link;
        roughness_from_node = link->fromnode;
        roughness_from_socket = link->fromsock;
      }
    }

    if (roughness_link != nullptr) {
      /* Add Clamp node before Roughness input. */

      bNode *clamp_node = blender::bke::nodeAddStaticNode(nullptr, ntree, SH_NODE_CLAMP);
      clamp_node->parent = node->parent;
      clamp_node->custom1 = NODE_CLAMP_MINMAX;
      clamp_node->locx = node->locx;
      clamp_node->locy = node->locy - 300.0f;
      clamp_node->flag |= NODE_HIDDEN;
      bNodeSocket *clamp_socket_value = blender::bke::nodeFindSocket(clamp_node, SOCK_IN, "Value");
      bNodeSocket *clamp_socket_min = blender::bke::nodeFindSocket(clamp_node, SOCK_IN, "Min");
      bNodeSocket *clamp_socket_max = blender::bke::nodeFindSocket(clamp_node, SOCK_IN, "Max");
      bNodeSocket *clamp_socket_out = blender::bke::nodeFindSocket(clamp_node, SOCK_OUT, "Result");

      *version_cycles_node_socket_float_value(clamp_socket_min) = 0.0f;
      *version_cycles_node_socket_float_value(clamp_socket_max) = 1.0f;

      blender::bke::nodeRemLink(ntree, roughness_link);
      blender::bke::nodeAddLink(
          ntree, roughness_from_node, roughness_from_socket, clamp_node, clamp_socket_value);
      blender::bke::nodeAddLink(ntree, clamp_node, clamp_socket_out, node, roughness_socket);
    }
    else {
      *roughness = std::clamp(*roughness, 0.0f, 1.0f);
    }
  }

  version_socket_update_is_used(ntree);
}

static void versioning_replace_musgrave_texture_node(bNodeTree *ntree)
{
  version_node_input_socket_name(ntree, SH_NODE_TEX_MUSGRAVE_DEPRECATED, "Dimension", "Roughness");
  LISTBASE_FOREACH (bNode *, node, &ntree->nodes) {
    if (node->type != SH_NODE_TEX_MUSGRAVE_DEPRECATED) {
      continue;
    }

    STRNCPY(node->idname, "ShaderNodeTexNoise");
    node->type = SH_NODE_TEX_NOISE;
    NodeTexNoise *data = MEM_cnew<NodeTexNoise>(__func__);
    data->base = (static_cast<NodeTexMusgrave *>(node->storage))->base;
    data->dimensions = (static_cast<NodeTexMusgrave *>(node->storage))->dimensions;
    data->normalize = false;
    data->type = (static_cast<NodeTexMusgrave *>(node->storage))->musgrave_type;
    MEM_freeN(node->storage);
    node->storage = data;

    bNodeLink *detail_link = nullptr;
    bNode *detail_from_node = nullptr;
    bNodeSocket *detail_from_socket = nullptr;

    bNodeLink *roughness_link = nullptr;
    bNode *roughness_from_node = nullptr;
    bNodeSocket *roughness_from_socket = nullptr;

    bNodeLink *lacunarity_link = nullptr;
    bNode *lacunarity_from_node = nullptr;
    bNodeSocket *lacunarity_from_socket = nullptr;

    LISTBASE_FOREACH (bNodeLink *, link, &ntree->links) {
      /* Find links, nodes and sockets. */
      if (link->tonode == node) {
        if (STREQ(link->tosock->identifier, "Detail")) {
          detail_link = link;
          detail_from_node = link->fromnode;
          detail_from_socket = link->fromsock;
        }
        if (STREQ(link->tosock->identifier, "Roughness")) {
          roughness_link = link;
          roughness_from_node = link->fromnode;
          roughness_from_socket = link->fromsock;
        }
        if (STREQ(link->tosock->identifier, "Lacunarity")) {
          lacunarity_link = link;
          lacunarity_from_node = link->fromnode;
          lacunarity_from_socket = link->fromsock;
        }
      }
    }

    uint8_t noise_type = (static_cast<NodeTexNoise *>(node->storage))->type;
    float locy_offset = 0.0f;

    bNodeSocket *fac_socket = blender::bke::nodeFindSocket(node, SOCK_OUT, "Fac");
    /* Clear label because Musgrave output socket label is set to "Height" instead of "Fac". */
    fac_socket->label[0] = '\0';

    bNodeSocket *detail_socket = blender::bke::nodeFindSocket(node, SOCK_IN, "Detail");
    float *detail = version_cycles_node_socket_float_value(detail_socket);

    if (detail_link != nullptr) {
      locy_offset -= 80.0f;

      /* Add Minimum Math node and Subtract Math node before Detail input. */

      bNode *min_node = blender::bke::nodeAddStaticNode(nullptr, ntree, SH_NODE_MATH);
      min_node->parent = node->parent;
      min_node->custom1 = NODE_MATH_MINIMUM;
      min_node->locx = node->locx;
      min_node->locy = node->locy - 320.0f;
      min_node->flag |= NODE_HIDDEN;
      bNodeSocket *min_socket_A = static_cast<bNodeSocket *>(BLI_findlink(&min_node->inputs, 0));
      bNodeSocket *min_socket_B = static_cast<bNodeSocket *>(BLI_findlink(&min_node->inputs, 1));
      bNodeSocket *min_socket_out = blender::bke::nodeFindSocket(min_node, SOCK_OUT, "Value");

      bNode *sub1_node = blender::bke::nodeAddStaticNode(nullptr, ntree, SH_NODE_MATH);
      sub1_node->parent = node->parent;
      sub1_node->custom1 = NODE_MATH_SUBTRACT;
      sub1_node->locx = node->locx;
      sub1_node->locy = node->locy - 360.0f;
      sub1_node->flag |= NODE_HIDDEN;
      bNodeSocket *sub1_socket_A = static_cast<bNodeSocket *>(BLI_findlink(&sub1_node->inputs, 0));
      bNodeSocket *sub1_socket_B = static_cast<bNodeSocket *>(BLI_findlink(&sub1_node->inputs, 1));
      bNodeSocket *sub1_socket_out = blender::bke::nodeFindSocket(sub1_node, SOCK_OUT, "Value");

      *version_cycles_node_socket_float_value(min_socket_B) = 14.0f;
      *version_cycles_node_socket_float_value(sub1_socket_B) = 1.0f;

      blender::bke::nodeRemLink(ntree, detail_link);
      blender::bke::nodeAddLink(
          ntree, detail_from_node, detail_from_socket, sub1_node, sub1_socket_A);
      blender::bke::nodeAddLink(ntree, sub1_node, sub1_socket_out, min_node, min_socket_A);
      blender::bke::nodeAddLink(ntree, min_node, min_socket_out, node, detail_socket);

      if (ELEM(noise_type, SHD_NOISE_RIDGED_MULTIFRACTAL, SHD_NOISE_HETERO_TERRAIN)) {
        locy_offset -= 40.0f;

        /* Add Greater Than Math node before Subtract Math node. */

        bNode *greater_node = blender::bke::nodeAddStaticNode(nullptr, ntree, SH_NODE_MATH);
        greater_node->parent = node->parent;
        greater_node->custom1 = NODE_MATH_GREATER_THAN;
        greater_node->locx = node->locx;
        greater_node->locy = node->locy - 400.0f;
        greater_node->flag |= NODE_HIDDEN;
        bNodeSocket *greater_socket_A = static_cast<bNodeSocket *>(
            BLI_findlink(&greater_node->inputs, 0));
        bNodeSocket *greater_socket_B = static_cast<bNodeSocket *>(
            BLI_findlink(&greater_node->inputs, 1));
        bNodeSocket *greater_socket_out = blender::bke::nodeFindSocket(
            greater_node, SOCK_OUT, "Value");

        *version_cycles_node_socket_float_value(greater_socket_B) = 1.0f;

        blender::bke::nodeAddLink(
            ntree, detail_from_node, detail_from_socket, greater_node, greater_socket_A);
        blender::bke::nodeAddLink(
            ntree, greater_node, greater_socket_out, sub1_node, sub1_socket_B);
      }
      else {
        /* Add Clamp node and Multiply Math node behind Fac output. */

        bNode *clamp_node = blender::bke::nodeAddStaticNode(nullptr, ntree, SH_NODE_CLAMP);
        clamp_node->parent = node->parent;
        clamp_node->custom1 = NODE_CLAMP_MINMAX;
        clamp_node->locx = node->locx;
        clamp_node->locy = node->locy + 40.0f;
        clamp_node->flag |= NODE_HIDDEN;
        bNodeSocket *clamp_socket_value = blender::bke::nodeFindSocket(
            clamp_node, SOCK_IN, "Value");
        bNodeSocket *clamp_socket_min = blender::bke::nodeFindSocket(clamp_node, SOCK_IN, "Min");
        bNodeSocket *clamp_socket_max = blender::bke::nodeFindSocket(clamp_node, SOCK_IN, "Max");
        bNodeSocket *clamp_socket_out = blender::bke::nodeFindSocket(
            clamp_node, SOCK_OUT, "Result");

        bNode *mul_node = blender::bke::nodeAddStaticNode(nullptr, ntree, SH_NODE_MATH);
        mul_node->parent = node->parent;
        mul_node->custom1 = NODE_MATH_MULTIPLY;
        mul_node->locx = node->locx;
        mul_node->locy = node->locy + 80.0f;
        mul_node->flag |= NODE_HIDDEN;
        bNodeSocket *mul_socket_A = static_cast<bNodeSocket *>(BLI_findlink(&mul_node->inputs, 0));
        bNodeSocket *mul_socket_B = static_cast<bNodeSocket *>(BLI_findlink(&mul_node->inputs, 1));
        bNodeSocket *mul_socket_out = blender::bke::nodeFindSocket(mul_node, SOCK_OUT, "Value");

        *version_cycles_node_socket_float_value(clamp_socket_min) = 0.0f;
        *version_cycles_node_socket_float_value(clamp_socket_max) = 1.0f;

        if (noise_type == SHD_NOISE_MULTIFRACTAL) {
          /* Add Subtract Math node and Add Math node after Multiply Math node. */

          bNode *sub2_node = blender::bke::nodeAddStaticNode(nullptr, ntree, SH_NODE_MATH);
          sub2_node->parent = node->parent;
          sub2_node->custom1 = NODE_MATH_SUBTRACT;
          sub2_node->custom2 = SHD_MATH_CLAMP;
          sub2_node->locx = node->locx;
          sub2_node->locy = node->locy + 120.0f;
          sub2_node->flag |= NODE_HIDDEN;
          bNodeSocket *sub2_socket_A = static_cast<bNodeSocket *>(
              BLI_findlink(&sub2_node->inputs, 0));
          bNodeSocket *sub2_socket_B = static_cast<bNodeSocket *>(
              BLI_findlink(&sub2_node->inputs, 1));
          bNodeSocket *sub2_socket_out = blender::bke::nodeFindSocket(
              sub2_node, SOCK_OUT, "Value");

          bNode *add_node = blender::bke::nodeAddStaticNode(nullptr, ntree, SH_NODE_MATH);
          add_node->parent = node->parent;
          add_node->custom1 = NODE_MATH_ADD;
          add_node->locx = node->locx;
          add_node->locy = node->locy + 160.0f;
          add_node->flag |= NODE_HIDDEN;
          bNodeSocket *add_socket_A = static_cast<bNodeSocket *>(
              BLI_findlink(&add_node->inputs, 0));
          bNodeSocket *add_socket_B = static_cast<bNodeSocket *>(
              BLI_findlink(&add_node->inputs, 1));
          bNodeSocket *add_socket_out = blender::bke::nodeFindSocket(add_node, SOCK_OUT, "Value");

          *version_cycles_node_socket_float_value(sub2_socket_A) = 1.0f;

          LISTBASE_FOREACH_BACKWARD_MUTABLE (bNodeLink *, link, &ntree->links) {
            if (link->fromsock == fac_socket) {
              blender::bke::nodeAddLink(
                  ntree, add_node, add_socket_out, link->tonode, link->tosock);
              blender::bke::nodeRemLink(ntree, link);
            }
          }

          blender::bke::nodeAddLink(ntree, mul_node, mul_socket_out, add_node, add_socket_A);
          blender::bke::nodeAddLink(
              ntree, detail_from_node, detail_from_socket, sub2_node, sub2_socket_B);
          blender::bke::nodeAddLink(ntree, sub2_node, sub2_socket_out, add_node, add_socket_B);
        }
        else {
          LISTBASE_FOREACH_BACKWARD_MUTABLE (bNodeLink *, link, &ntree->links) {
            if (link->fromsock == fac_socket) {
              blender::bke::nodeAddLink(
                  ntree, mul_node, mul_socket_out, link->tonode, link->tosock);
              blender::bke::nodeRemLink(ntree, link);
            }
          }
        }

        blender::bke::nodeAddLink(ntree, node, fac_socket, mul_node, mul_socket_A);
        blender::bke::nodeAddLink(
            ntree, detail_from_node, detail_from_socket, clamp_node, clamp_socket_value);
        blender::bke::nodeAddLink(ntree, clamp_node, clamp_socket_out, mul_node, mul_socket_B);
      }
    }
    else {
      if (*detail < 1.0f) {
        if (!ELEM(noise_type, SHD_NOISE_RIDGED_MULTIFRACTAL, SHD_NOISE_HETERO_TERRAIN)) {
          /* Add Multiply Math node behind Fac output. */

          bNode *mul_node = blender::bke::nodeAddStaticNode(nullptr, ntree, SH_NODE_MATH);
          mul_node->parent = node->parent;
          mul_node->custom1 = NODE_MATH_MULTIPLY;
          mul_node->locx = node->locx;
          mul_node->locy = node->locy + 40.0f;
          mul_node->flag |= NODE_HIDDEN;
          bNodeSocket *mul_socket_A = static_cast<bNodeSocket *>(
              BLI_findlink(&mul_node->inputs, 0));
          bNodeSocket *mul_socket_B = static_cast<bNodeSocket *>(
              BLI_findlink(&mul_node->inputs, 1));
          bNodeSocket *mul_socket_out = blender::bke::nodeFindSocket(mul_node, SOCK_OUT, "Value");

          *version_cycles_node_socket_float_value(mul_socket_B) = *detail;

          if (noise_type == SHD_NOISE_MULTIFRACTAL) {
            /* Add an Add Math node after Multiply Math node. */

            bNode *add_node = blender::bke::nodeAddStaticNode(nullptr, ntree, SH_NODE_MATH);
            add_node->parent = node->parent;
            add_node->custom1 = NODE_MATH_ADD;
            add_node->locx = node->locx;
            add_node->locy = node->locy + 80.0f;
            add_node->flag |= NODE_HIDDEN;
            bNodeSocket *add_socket_A = static_cast<bNodeSocket *>(
                BLI_findlink(&add_node->inputs, 0));
            bNodeSocket *add_socket_B = static_cast<bNodeSocket *>(
                BLI_findlink(&add_node->inputs, 1));
            bNodeSocket *add_socket_out = blender::bke::nodeFindSocket(
                add_node, SOCK_OUT, "Value");

            *version_cycles_node_socket_float_value(add_socket_B) = 1.0f - *detail;

            LISTBASE_FOREACH_BACKWARD_MUTABLE (bNodeLink *, link, &ntree->links) {
              if (link->fromsock == fac_socket) {
                blender::bke::nodeAddLink(
                    ntree, add_node, add_socket_out, link->tonode, link->tosock);
                blender::bke::nodeRemLink(ntree, link);
              }
            }

            blender::bke::nodeAddLink(ntree, mul_node, mul_socket_out, add_node, add_socket_A);
          }
          else {
            LISTBASE_FOREACH_BACKWARD_MUTABLE (bNodeLink *, link, &ntree->links) {
              if (link->fromsock == fac_socket) {
                blender::bke::nodeAddLink(
                    ntree, mul_node, mul_socket_out, link->tonode, link->tosock);
                blender::bke::nodeRemLink(ntree, link);
              }
            }
          }

          blender::bke::nodeAddLink(ntree, node, fac_socket, mul_node, mul_socket_A);

          *detail = 0.0f;
        }
      }
      else {
        *detail = std::fminf(*detail - 1.0f, 14.0f);
      }
    }

    bNodeSocket *roughness_socket = blender::bke::nodeFindSocket(node, SOCK_IN, "Roughness");
    float *roughness = version_cycles_node_socket_float_value(roughness_socket);
    bNodeSocket *lacunarity_socket = blender::bke::nodeFindSocket(node, SOCK_IN, "Lacunarity");
    float *lacunarity = version_cycles_node_socket_float_value(lacunarity_socket);

    *roughness = std::fmaxf(*roughness, 1e-5f);
    *lacunarity = std::fmaxf(*lacunarity, 1e-5f);

    if (roughness_link != nullptr) {
      /* Add Maximum Math node after output of roughness_from_node. Add Multiply Math node and
       * Power Math node before Roughness input. */

      bNode *max1_node = blender::bke::nodeAddStaticNode(nullptr, ntree, SH_NODE_MATH);
      max1_node->parent = node->parent;
      max1_node->custom1 = NODE_MATH_MAXIMUM;
      max1_node->locx = node->locx;
      max1_node->locy = node->locy - 400.0f + locy_offset;
      max1_node->flag |= NODE_HIDDEN;
      bNodeSocket *max1_socket_A = static_cast<bNodeSocket *>(BLI_findlink(&max1_node->inputs, 0));
      bNodeSocket *max1_socket_B = static_cast<bNodeSocket *>(BLI_findlink(&max1_node->inputs, 1));
      bNodeSocket *max1_socket_out = blender::bke::nodeFindSocket(max1_node, SOCK_OUT, "Value");

      bNode *mul_node = blender::bke::nodeAddStaticNode(nullptr, ntree, SH_NODE_MATH);
      mul_node->parent = node->parent;
      mul_node->custom1 = NODE_MATH_MULTIPLY;
      mul_node->locx = node->locx;
      mul_node->locy = node->locy - 360.0f + locy_offset;
      mul_node->flag |= NODE_HIDDEN;
      bNodeSocket *mul_socket_A = static_cast<bNodeSocket *>(BLI_findlink(&mul_node->inputs, 0));
      bNodeSocket *mul_socket_B = static_cast<bNodeSocket *>(BLI_findlink(&mul_node->inputs, 1));
      bNodeSocket *mul_socket_out = blender::bke::nodeFindSocket(mul_node, SOCK_OUT, "Value");

      bNode *pow_node = blender::bke::nodeAddStaticNode(nullptr, ntree, SH_NODE_MATH);
      pow_node->parent = node->parent;
      pow_node->custom1 = NODE_MATH_POWER;
      pow_node->locx = node->locx;
      pow_node->locy = node->locy - 320.0f + locy_offset;
      pow_node->flag |= NODE_HIDDEN;
      bNodeSocket *pow_socket_A = static_cast<bNodeSocket *>(BLI_findlink(&pow_node->inputs, 0));
      bNodeSocket *pow_socket_B = static_cast<bNodeSocket *>(BLI_findlink(&pow_node->inputs, 1));
      bNodeSocket *pow_socket_out = blender::bke::nodeFindSocket(pow_node, SOCK_OUT, "Value");

      *version_cycles_node_socket_float_value(max1_socket_B) = -1e-5f;
      *version_cycles_node_socket_float_value(mul_socket_B) = -1.0f;
      *version_cycles_node_socket_float_value(pow_socket_A) = *lacunarity;

      blender::bke::nodeRemLink(ntree, roughness_link);
      blender::bke::nodeAddLink(
          ntree, roughness_from_node, roughness_from_socket, max1_node, max1_socket_A);
      blender::bke::nodeAddLink(ntree, max1_node, max1_socket_out, mul_node, mul_socket_A);
      blender::bke::nodeAddLink(ntree, mul_node, mul_socket_out, pow_node, pow_socket_B);
      blender::bke::nodeAddLink(ntree, pow_node, pow_socket_out, node, roughness_socket);

      if (lacunarity_link != nullptr) {
        /* Add Maximum Math node after output of lacunarity_from_node. */

        bNode *max2_node = blender::bke::nodeAddStaticNode(nullptr, ntree, SH_NODE_MATH);
        max2_node->parent = node->parent;
        max2_node->custom1 = NODE_MATH_MAXIMUM;
        max2_node->locx = node->locx;
        max2_node->locy = node->locy - 440.0f + locy_offset;
        max2_node->flag |= NODE_HIDDEN;
        bNodeSocket *max2_socket_A = static_cast<bNodeSocket *>(
            BLI_findlink(&max2_node->inputs, 0));
        bNodeSocket *max2_socket_B = static_cast<bNodeSocket *>(
            BLI_findlink(&max2_node->inputs, 1));
        bNodeSocket *max2_socket_out = blender::bke::nodeFindSocket(max2_node, SOCK_OUT, "Value");

        *version_cycles_node_socket_float_value(max2_socket_B) = -1e-5f;

        blender::bke::nodeRemLink(ntree, lacunarity_link);
        blender::bke::nodeAddLink(
            ntree, lacunarity_from_node, lacunarity_from_socket, max2_node, max2_socket_A);
        blender::bke::nodeAddLink(ntree, max2_node, max2_socket_out, pow_node, pow_socket_A);
        blender::bke::nodeAddLink(ntree, max2_node, max2_socket_out, node, lacunarity_socket);
      }
    }
    else if ((lacunarity_link != nullptr) && (roughness_link == nullptr)) {
      /* Add Maximum Math node after output of lacunarity_from_node. Add Power Math node before
       * Roughness input. */

      bNode *max2_node = blender::bke::nodeAddStaticNode(nullptr, ntree, SH_NODE_MATH);
      max2_node->parent = node->parent;
      max2_node->custom1 = NODE_MATH_MAXIMUM;
      max2_node->locx = node->locx;
      max2_node->locy = node->locy - 360.0f + locy_offset;
      max2_node->flag |= NODE_HIDDEN;
      bNodeSocket *max2_socket_A = static_cast<bNodeSocket *>(BLI_findlink(&max2_node->inputs, 0));
      bNodeSocket *max2_socket_B = static_cast<bNodeSocket *>(BLI_findlink(&max2_node->inputs, 1));
      bNodeSocket *max2_socket_out = blender::bke::nodeFindSocket(max2_node, SOCK_OUT, "Value");

      bNode *pow_node = blender::bke::nodeAddStaticNode(nullptr, ntree, SH_NODE_MATH);
      pow_node->parent = node->parent;
      pow_node->custom1 = NODE_MATH_POWER;
      pow_node->locx = node->locx;
      pow_node->locy = node->locy - 320.0f + locy_offset;
      pow_node->flag |= NODE_HIDDEN;
      bNodeSocket *pow_socket_A = static_cast<bNodeSocket *>(BLI_findlink(&pow_node->inputs, 0));
      bNodeSocket *pow_socket_B = static_cast<bNodeSocket *>(BLI_findlink(&pow_node->inputs, 1));
      bNodeSocket *pow_socket_out = blender::bke::nodeFindSocket(pow_node, SOCK_OUT, "Value");

      *version_cycles_node_socket_float_value(max2_socket_B) = -1e-5f;
      *version_cycles_node_socket_float_value(pow_socket_A) = *lacunarity;
      *version_cycles_node_socket_float_value(pow_socket_B) = -(*roughness);

      blender::bke::nodeRemLink(ntree, lacunarity_link);
      blender::bke::nodeAddLink(
          ntree, lacunarity_from_node, lacunarity_from_socket, max2_node, max2_socket_A);
      blender::bke::nodeAddLink(ntree, max2_node, max2_socket_out, pow_node, pow_socket_A);
      blender::bke::nodeAddLink(ntree, max2_node, max2_socket_out, node, lacunarity_socket);
      blender::bke::nodeAddLink(ntree, pow_node, pow_socket_out, node, roughness_socket);
    }
    else {
      *roughness = std::pow(*lacunarity, -(*roughness));
    }
  }

  version_socket_update_is_used(ntree);
}

/* Convert subsurface inputs on the Principled BSDF. */
static void version_principled_bsdf_subsurface(bNodeTree *ntree)
{
  /* - Create Subsurface Scale input
   * - If a node's Subsurface input was connected or nonzero:
   *   - Make the Base Color a mix of old Base Color and Subsurface Color,
   *     using Subsurface as the mix factor
   *   - Move Subsurface link and default value to the new Subsurface Scale input
   *   - Set the Subsurface input to 1.0
   * - Remove Subsurface Color input
   */
  LISTBASE_FOREACH (bNode *, node, &ntree->nodes) {
    if (node->type != SH_NODE_BSDF_PRINCIPLED) {
      continue;
    }
    if (blender::bke::nodeFindSocket(node, SOCK_IN, "Subsurface Scale")) {
      /* Node is already updated. */
      continue;
    }

    /* Add Scale input */
    bNodeSocket *scale_in = blender::bke::nodeAddStaticSocket(
        ntree, node, SOCK_IN, SOCK_FLOAT, PROP_DISTANCE, "Subsurface Scale", "Subsurface Scale");

    bNodeSocket *subsurf = blender::bke::nodeFindSocket(node, SOCK_IN, "Subsurface");
    float *subsurf_val = version_cycles_node_socket_float_value(subsurf);

    if (!subsurf->link && *subsurf_val == 0.0f) {
      *version_cycles_node_socket_float_value(scale_in) = 0.05f;
    }
    else {
      *version_cycles_node_socket_float_value(scale_in) = *subsurf_val;
    }

    if (subsurf->link == nullptr && *subsurf_val == 0.0f) {
      /* Node doesn't use Subsurf, we're done here. */
      continue;
    }

    /* Fix up Subsurface Color input */
    bNodeSocket *base_col = blender::bke::nodeFindSocket(node, SOCK_IN, "Base Color");
    bNodeSocket *subsurf_col = blender::bke::nodeFindSocket(node, SOCK_IN, "Subsurface Color");
    float *base_col_val = version_cycles_node_socket_rgba_value(base_col);
    float *subsurf_col_val = version_cycles_node_socket_rgba_value(subsurf_col);
    /* If any of the three inputs is dynamic, we need a Mix node. */
    if (subsurf->link || subsurf_col->link || base_col->link) {
      bNode *mix = blender::bke::nodeAddStaticNode(nullptr, ntree, SH_NODE_MIX);
      static_cast<NodeShaderMix *>(mix->storage)->data_type = SOCK_RGBA;
      mix->locx = node->locx - 170;
      mix->locy = node->locy - 120;

      bNodeSocket *a_in = blender::bke::nodeFindSocket(mix, SOCK_IN, "A_Color");
      bNodeSocket *b_in = blender::bke::nodeFindSocket(mix, SOCK_IN, "B_Color");
      bNodeSocket *fac_in = blender::bke::nodeFindSocket(mix, SOCK_IN, "Factor_Float");
      bNodeSocket *result_out = blender::bke::nodeFindSocket(mix, SOCK_OUT, "Result_Color");

      copy_v4_v4(version_cycles_node_socket_rgba_value(a_in), base_col_val);
      copy_v4_v4(version_cycles_node_socket_rgba_value(b_in), subsurf_col_val);
      *version_cycles_node_socket_float_value(fac_in) = *subsurf_val;

      if (base_col->link) {
        blender::bke::nodeAddLink(
            ntree, base_col->link->fromnode, base_col->link->fromsock, mix, a_in);
        blender::bke::nodeRemLink(ntree, base_col->link);
      }
      if (subsurf_col->link) {
        blender::bke::nodeAddLink(
            ntree, subsurf_col->link->fromnode, subsurf_col->link->fromsock, mix, b_in);
        blender::bke::nodeRemLink(ntree, subsurf_col->link);
      }
      if (subsurf->link) {
        blender::bke::nodeAddLink(
            ntree, subsurf->link->fromnode, subsurf->link->fromsock, mix, fac_in);
        blender::bke::nodeAddLink(
            ntree, subsurf->link->fromnode, subsurf->link->fromsock, node, scale_in);
        blender::bke::nodeRemLink(ntree, subsurf->link);
      }
      blender::bke::nodeAddLink(ntree, mix, result_out, node, base_col);
    }
    /* Mix the fixed values. */
    interp_v4_v4v4(base_col_val, base_col_val, subsurf_col_val, *subsurf_val);

    /* Set node to 100% subsurface, 0% diffuse. */
    *subsurf_val = 1.0f;

    /* Delete Subsurface Color input */
    blender::bke::nodeRemoveSocket(ntree, node, subsurf_col);
  }
}

/* Convert emission inputs on the Principled BSDF. */
static void version_principled_bsdf_emission(bNodeTree *ntree)
{
  /* Blender 3.x and before would default to Emission = 0.0, Emission Strength = 1.0.
   * Now we default the other way around (1.0 and 0.0), but because the Strength input was added
   * a bit later, a file that only has the Emission socket would now end up as (1.0, 0.0) instead
   * of (1.0, 1.0).
   * Therefore, set strength to 1.0 for those files.
   */
  LISTBASE_FOREACH (bNode *, node, &ntree->nodes) {
    if (node->type != SH_NODE_BSDF_PRINCIPLED) {
      continue;
    }
    if (!blender::bke::nodeFindSocket(node, SOCK_IN, "Emission")) {
      /* Old enough to have neither, new defaults are fine. */
      continue;
    }
    if (blender::bke::nodeFindSocket(node, SOCK_IN, "Emission Strength")) {
      /* New enough to have both, no need to do anything. */
      continue;
    }
    bNodeSocket *sock = blender::bke::nodeAddStaticSocket(
        ntree, node, SOCK_IN, SOCK_FLOAT, PROP_NONE, "Emission Strength", "Emission Strength");
    *version_cycles_node_socket_float_value(sock) = 1.0f;
  }
}

/* Rename various Principled BSDF sockets. */
static void version_principled_bsdf_rename_sockets(bNodeTree *ntree)
{
  version_node_input_socket_name(ntree, SH_NODE_BSDF_PRINCIPLED, "Emission", "Emission Color");
  version_node_input_socket_name(ntree, SH_NODE_BSDF_PRINCIPLED, "Specular", "Specular IOR Level");
  version_node_input_socket_name(
      ntree, SH_NODE_BSDF_PRINCIPLED, "Subsurface", "Subsurface Weight");
  version_node_input_socket_name(
      ntree, SH_NODE_BSDF_PRINCIPLED, "Transmission", "Transmission Weight");
  version_node_input_socket_name(ntree, SH_NODE_BSDF_PRINCIPLED, "Coat", "Coat Weight");
  version_node_input_socket_name(ntree, SH_NODE_BSDF_PRINCIPLED, "Sheen", "Sheen Weight");
}

/* Replace old Principled Hair BSDF as a variant in the new Principled Hair BSDF. */
static void version_replace_principled_hair_model(bNodeTree *ntree)
{
  LISTBASE_FOREACH (bNode *, node, &ntree->nodes) {
    if (node->type != SH_NODE_BSDF_HAIR_PRINCIPLED) {
      continue;
    }
    NodeShaderHairPrincipled *data = MEM_cnew<NodeShaderHairPrincipled>(__func__);
    data->model = SHD_PRINCIPLED_HAIR_CHIANG;
    data->parametrization = node->custom1;

    node->storage = data;
  }
}

static void change_input_socket_to_rotation_type(bNodeTree &ntree,
                                                 bNode &node,
                                                 bNodeSocket &socket)
{
  if (socket.type == SOCK_ROTATION) {
    return;
  }
  socket.type = SOCK_ROTATION;
  STRNCPY(socket.idname, "NodeSocketRotation");
  auto *old_value = static_cast<bNodeSocketValueVector *>(socket.default_value);
  auto *new_value = MEM_cnew<bNodeSocketValueRotation>(__func__);
  copy_v3_v3(new_value->value_euler, old_value->value);
  socket.default_value = new_value;
  MEM_freeN(old_value);
  LISTBASE_FOREACH_MUTABLE (bNodeLink *, link, &ntree.links) {
    if (link->tosock != &socket) {
      continue;
    }
    if (ELEM(link->fromsock->type, SOCK_ROTATION, SOCK_VECTOR, SOCK_FLOAT) &&
        link->fromnode->type != NODE_REROUTE)
    {
      /* No need to add the conversion node when implicit conversions will work. */
      continue;
    }
    if (STREQ(link->fromnode->idname, "FunctionNodeEulerToRotation")) {
      /* Make versioning idempotent. */
      continue;
    }
    bNode *convert = blender::bke::nodeAddNode(nullptr, &ntree, "FunctionNodeEulerToRotation");
    convert->parent = node.parent;
    convert->locx = node.locx - 40;
    convert->locy = node.locy;
    link->tonode = convert;
    link->tosock = blender::bke::nodeFindSocket(convert, SOCK_IN, "Euler");

    blender::bke::nodeAddLink(&ntree,
                              convert,
                              blender::bke::nodeFindSocket(convert, SOCK_OUT, "Rotation"),
                              &node,
                              &socket);
  }
}

static void change_output_socket_to_rotation_type(bNodeTree &ntree,
                                                  bNode &node,
                                                  bNodeSocket &socket)
{
  /* Rely on generic node declaration update to change the socket type. */
  LISTBASE_FOREACH_MUTABLE (bNodeLink *, link, &ntree.links) {
    if (link->fromsock != &socket) {
      continue;
    }
    if (ELEM(link->tosock->type, SOCK_ROTATION, SOCK_VECTOR) && link->tonode->type != NODE_REROUTE)
    {
      /* No need to add the conversion node when implicit conversions will work. */
      continue;
    }
    if (STREQ(link->tonode->idname, "FunctionNodeRotationToEuler"))
    { /* Make versioning idempotent. */
      continue;
    }
    bNode *convert = blender::bke::nodeAddNode(nullptr, &ntree, "FunctionNodeRotationToEuler");
    convert->parent = node.parent;
    convert->locx = node.locx + 40;
    convert->locy = node.locy;
    link->fromnode = convert;
    link->fromsock = blender::bke::nodeFindSocket(convert, SOCK_OUT, "Euler");

    blender::bke::nodeAddLink(&ntree,
                              &node,
                              &socket,
                              convert,
                              blender::bke::nodeFindSocket(convert, SOCK_IN, "Rotation"));
  }
}

static void version_geometry_nodes_use_rotation_socket(bNodeTree &ntree)
{
  LISTBASE_FOREACH_MUTABLE (bNode *, node, &ntree.nodes) {
    if (STR_ELEM(node->idname,
                 "GeometryNodeInstanceOnPoints",
                 "GeometryNodeRotateInstances",
                 "GeometryNodeTransform"))
    {
      bNodeSocket *socket = blender::bke::nodeFindSocket(node, SOCK_IN, "Rotation");
      change_input_socket_to_rotation_type(ntree, *node, *socket);
    }
    if (STR_ELEM(node->idname,
                 "GeometryNodeDistributePointsOnFaces",
                 "GeometryNodeObjectInfo",
                 "GeometryNodeInputInstanceRotation"))
    {
      bNodeSocket *socket = blender::bke::nodeFindSocket(node, SOCK_OUT, "Rotation");
      change_output_socket_to_rotation_type(ntree, *node, *socket);
    }
  }
}

/* Find the base socket name for an idname that may include a subtype. */
static blender::StringRef legacy_socket_idname_to_socket_type(blender::StringRef idname)
{
  using string_pair = std::pair<const char *, const char *>;
  static const string_pair subtypes_map[] = {{"NodeSocketFloatUnsigned", "NodeSocketFloat"},
                                             {"NodeSocketFloatPercentage", "NodeSocketFloat"},
                                             {"NodeSocketFloatFactor", "NodeSocketFloat"},
                                             {"NodeSocketFloatAngle", "NodeSocketFloat"},
                                             {"NodeSocketFloatTime", "NodeSocketFloat"},
                                             {"NodeSocketFloatTimeAbsolute", "NodeSocketFloat"},
                                             {"NodeSocketFloatDistance", "NodeSocketFloat"},
                                             {"NodeSocketIntUnsigned", "NodeSocketInt"},
                                             {"NodeSocketIntPercentage", "NodeSocketInt"},
                                             {"NodeSocketIntFactor", "NodeSocketInt"},
                                             {"NodeSocketVectorTranslation", "NodeSocketVector"},
                                             {"NodeSocketVectorDirection", "NodeSocketVector"},
                                             {"NodeSocketVectorVelocity", "NodeSocketVector"},
                                             {"NodeSocketVectorAcceleration", "NodeSocketVector"},
                                             {"NodeSocketVectorEuler", "NodeSocketVector"},
                                             {"NodeSocketVectorXYZ", "NodeSocketVector"}};
  for (const string_pair &pair : subtypes_map) {
    if (pair.first == idname) {
      return pair.second;
    }
  }
  /* Unchanged socket idname. */
  return idname;
}

static bNodeTreeInterfaceItem *legacy_socket_move_to_interface(bNodeSocket &legacy_socket,
                                                               const eNodeSocketInOut in_out)
{
  bNodeTreeInterfaceSocket *new_socket = MEM_cnew<bNodeTreeInterfaceSocket>(__func__);
  new_socket->item.item_type = NODE_INTERFACE_SOCKET;

  /* Move reusable data. */
  new_socket->name = BLI_strdup(legacy_socket.name);
  new_socket->identifier = BLI_strdup(legacy_socket.identifier);
  new_socket->description = BLI_strdup(legacy_socket.description);
  /* If the socket idname includes a subtype (e.g. "NodeSocketFloatFactor") this will convert it to
   * the base type name ("NodeSocketFloat"). */
  new_socket->socket_type = BLI_strdup(
      legacy_socket_idname_to_socket_type(legacy_socket.idname).data());
  new_socket->flag = (in_out == SOCK_IN ? NODE_INTERFACE_SOCKET_INPUT :
                                          NODE_INTERFACE_SOCKET_OUTPUT);
  SET_FLAG_FROM_TEST(
      new_socket->flag, legacy_socket.flag & SOCK_HIDE_VALUE, NODE_INTERFACE_SOCKET_HIDE_VALUE);
  SET_FLAG_FROM_TEST(new_socket->flag,
                     legacy_socket.flag & SOCK_HIDE_IN_MODIFIER,
                     NODE_INTERFACE_SOCKET_HIDE_IN_MODIFIER);
  new_socket->attribute_domain = legacy_socket.attribute_domain;

  /* The following data are stolen from the old data, the ownership of their memory is directly
   * transferred to the new data. */
  new_socket->default_attribute_name = legacy_socket.default_attribute_name;
  legacy_socket.default_attribute_name = nullptr;
  new_socket->socket_data = legacy_socket.default_value;
  legacy_socket.default_value = nullptr;
  new_socket->properties = legacy_socket.prop;
  legacy_socket.prop = nullptr;

  /* Unused data. */
  MEM_delete(legacy_socket.runtime);
  legacy_socket.runtime = nullptr;

  return &new_socket->item;
}

static void versioning_convert_node_tree_socket_lists_to_interface(bNodeTree *ntree)
{
  bNodeTreeInterface &tree_interface = ntree->tree_interface;

  const int num_inputs = BLI_listbase_count(&ntree->inputs_legacy);
  const int num_outputs = BLI_listbase_count(&ntree->outputs_legacy);
  tree_interface.root_panel.items_num = num_inputs + num_outputs;
  tree_interface.root_panel.items_array = static_cast<bNodeTreeInterfaceItem **>(MEM_malloc_arrayN(
      tree_interface.root_panel.items_num, sizeof(bNodeTreeInterfaceItem *), __func__));

  /* Convert outputs first to retain old outputs/inputs ordering. */
  int index;
  LISTBASE_FOREACH_INDEX (bNodeSocket *, socket, &ntree->outputs_legacy, index) {
    tree_interface.root_panel.items_array[index] = legacy_socket_move_to_interface(*socket,
                                                                                   SOCK_OUT);
  }
  LISTBASE_FOREACH_INDEX (bNodeSocket *, socket, &ntree->inputs_legacy, index) {
    tree_interface.root_panel.items_array[num_outputs + index] = legacy_socket_move_to_interface(
        *socket, SOCK_IN);
  }
}

/**
 * Original node tree interface conversion in did not convert socket idnames with subtype suffixes
 * to correct socket base types (see #versioning_convert_node_tree_socket_lists_to_interface).
 */
static void versioning_fix_socket_subtype_idnames(bNodeTree *ntree)
{
  bNodeTreeInterface &tree_interface = ntree->tree_interface;

  tree_interface.foreach_item([](bNodeTreeInterfaceItem &item) -> bool {
    if (item.item_type == NODE_INTERFACE_SOCKET) {
      bNodeTreeInterfaceSocket &socket = reinterpret_cast<bNodeTreeInterfaceSocket &>(item);
      blender::StringRef corrected_socket_type = legacy_socket_idname_to_socket_type(
          socket.socket_type);
      if (socket.socket_type != corrected_socket_type) {
        MEM_freeN(socket.socket_type);
        socket.socket_type = BLI_strdup(corrected_socket_type.data());
      }
    }
    return true;
  });
}

/* Convert coat inputs on the Principled BSDF. */
static void version_principled_bsdf_coat(bNodeTree *ntree)
{
  LISTBASE_FOREACH (bNode *, node, &ntree->nodes) {
    if (node->type != SH_NODE_BSDF_PRINCIPLED) {
      continue;
    }
    if (blender::bke::nodeFindSocket(node, SOCK_IN, "Coat IOR") != nullptr) {
      continue;
    }
    bNodeSocket *coat_ior_input = blender::bke::nodeAddStaticSocket(
        ntree, node, SOCK_IN, SOCK_FLOAT, PROP_NONE, "Coat IOR", "Coat IOR");

    /* Adjust for 4x change in intensity. */
    bNodeSocket *coat_input = blender::bke::nodeFindSocket(node, SOCK_IN, "Clearcoat");
    *version_cycles_node_socket_float_value(coat_input) *= 0.25f;
    /* When the coat input is dynamic, instead of inserting a *0.25 math node, set the Coat IOR
     * to 1.2 instead - this also roughly quarters reflectivity compared to the 1.5 default. */
    *version_cycles_node_socket_float_value(coat_ior_input) = (coat_input->link) ? 1.2f : 1.5f;
  }

  /* Rename sockets. */
  version_node_input_socket_name(ntree, SH_NODE_BSDF_PRINCIPLED, "Clearcoat", "Coat");
  version_node_input_socket_name(
      ntree, SH_NODE_BSDF_PRINCIPLED, "Clearcoat Roughness", "Coat Roughness");
  version_node_input_socket_name(
      ntree, SH_NODE_BSDF_PRINCIPLED, "Clearcoat Normal", "Coat Normal");
}

/* Convert specular tint in Principled BSDF. */
static void version_principled_bsdf_specular_tint(bNodeTree *ntree)
{
  LISTBASE_FOREACH (bNode *, node, &ntree->nodes) {
    if (node->type != SH_NODE_BSDF_PRINCIPLED) {
      continue;
    }
    bNodeSocket *specular_tint_sock = blender::bke::nodeFindSocket(node, SOCK_IN, "Specular Tint");
    if (specular_tint_sock->type == SOCK_RGBA) {
      /* Node is already updated. */
      continue;
    }

    bNodeSocket *base_color_sock = blender::bke::nodeFindSocket(node, SOCK_IN, "Base Color");
    bNodeSocket *metallic_sock = blender::bke::nodeFindSocket(node, SOCK_IN, "Metallic");
    float specular_tint_old = *version_cycles_node_socket_float_value(specular_tint_sock);
    float *base_color = version_cycles_node_socket_rgba_value(base_color_sock);
    float metallic = *version_cycles_node_socket_float_value(metallic_sock);

    /* Change socket type to Color. */
    blender::bke::nodeModifySocketTypeStatic(ntree, node, specular_tint_sock, SOCK_RGBA, 0);
    float *specular_tint = version_cycles_node_socket_rgba_value(specular_tint_sock);

    /* The conversion logic here is that the new Specular Tint should be
     * mix(one, mix(base_color, one, metallic), old_specular_tint).
     * This needs to be handled both for the fixed values, as well as for any potential connected
     * inputs. */

    static float one[] = {1.0f, 1.0f, 1.0f, 1.0f};

    /* Mix the fixed values. */
    float metallic_mix[4];
    interp_v4_v4v4(metallic_mix, base_color, one, metallic);
    interp_v4_v4v4(specular_tint, one, metallic_mix, specular_tint_old);

    if (specular_tint_sock->link == nullptr && specular_tint_old <= 0.0f) {
      /* Specular Tint was fixed at zero, we don't need any conversion node setup. */
      continue;
    }

    /* If the Metallic input is dynamic, or fixed > 0 and base color is dynamic,
     * we need to insert a node to compute the metallic_mix.
     * Otherwise, use whatever is connected to the base color, or the static value
     * if it's unconnected. */
    bNodeSocket *metallic_mix_out = nullptr;
    bNode *metallic_mix_node = nullptr;
    if (metallic_sock->link || (base_color_sock->link && metallic > 0.0f)) {
      /* Metallic Mix needs to be dynamically mixed. */
      bNode *mix = blender::bke::nodeAddStaticNode(nullptr, ntree, SH_NODE_MIX);
      static_cast<NodeShaderMix *>(mix->storage)->data_type = SOCK_RGBA;
      mix->locx = node->locx - 270;
      mix->locy = node->locy - 120;

      bNodeSocket *a_in = blender::bke::nodeFindSocket(mix, SOCK_IN, "A_Color");
      bNodeSocket *b_in = blender::bke::nodeFindSocket(mix, SOCK_IN, "B_Color");
      bNodeSocket *fac_in = blender::bke::nodeFindSocket(mix, SOCK_IN, "Factor_Float");
      metallic_mix_out = blender::bke::nodeFindSocket(mix, SOCK_OUT, "Result_Color");
      metallic_mix_node = mix;

      copy_v4_v4(version_cycles_node_socket_rgba_value(a_in), base_color);
      if (base_color_sock->link) {
        blender::bke::nodeAddLink(
            ntree, base_color_sock->link->fromnode, base_color_sock->link->fromsock, mix, a_in);
      }
      copy_v4_v4(version_cycles_node_socket_rgba_value(b_in), one);
      *version_cycles_node_socket_float_value(fac_in) = metallic;
      if (metallic_sock->link) {
        blender::bke::nodeAddLink(
            ntree, metallic_sock->link->fromnode, metallic_sock->link->fromsock, mix, fac_in);
      }
    }
    else if (base_color_sock->link) {
      /* Metallic Mix is a no-op and equivalent to Base Color. */
      metallic_mix_out = base_color_sock->link->fromsock;
      metallic_mix_node = base_color_sock->link->fromnode;
    }

    /* Similar to above, if the Specular Tint input is dynamic, or fixed > 0 and metallic mix
     * is dynamic, we need to insert a node to compute the new specular tint. */
    if (specular_tint_sock->link || (metallic_mix_out && specular_tint_old > 0.0f)) {
      bNode *mix = blender::bke::nodeAddStaticNode(nullptr, ntree, SH_NODE_MIX);
      static_cast<NodeShaderMix *>(mix->storage)->data_type = SOCK_RGBA;
      mix->locx = node->locx - 170;
      mix->locy = node->locy - 120;

      bNodeSocket *a_in = blender::bke::nodeFindSocket(mix, SOCK_IN, "A_Color");
      bNodeSocket *b_in = blender::bke::nodeFindSocket(mix, SOCK_IN, "B_Color");
      bNodeSocket *fac_in = blender::bke::nodeFindSocket(mix, SOCK_IN, "Factor_Float");
      bNodeSocket *result_out = blender::bke::nodeFindSocket(mix, SOCK_OUT, "Result_Color");

      copy_v4_v4(version_cycles_node_socket_rgba_value(a_in), one);
      copy_v4_v4(version_cycles_node_socket_rgba_value(b_in), metallic_mix);
      if (metallic_mix_out) {
        blender::bke::nodeAddLink(ntree, metallic_mix_node, metallic_mix_out, mix, b_in);
      }
      *version_cycles_node_socket_float_value(fac_in) = specular_tint_old;
      if (specular_tint_sock->link) {
        blender::bke::nodeAddLink(ntree,
                                  specular_tint_sock->link->fromnode,
                                  specular_tint_sock->link->fromsock,
                                  mix,
                                  fac_in);
        blender::bke::nodeRemLink(ntree, specular_tint_sock->link);
      }
      blender::bke::nodeAddLink(ntree, mix, result_out, node, specular_tint_sock);
    }
  }
}

static void version_copy_socket(bNodeTreeInterfaceSocket &dst,
                                const bNodeTreeInterfaceSocket &src,
                                char *identifier)
{
  /* Node socket copy function based on bNodeTreeInterface::item_copy to avoid using blenkernel. */
  dst.name = BLI_strdup_null(src.name);
  dst.description = BLI_strdup_null(src.description);
  dst.socket_type = BLI_strdup(src.socket_type);
  dst.default_attribute_name = BLI_strdup_null(src.default_attribute_name);
  dst.identifier = identifier;
  if (src.properties) {
    dst.properties = IDP_CopyProperty_ex(src.properties, 0);
  }
  if (src.socket_data != nullptr) {
    dst.socket_data = MEM_dupallocN(src.socket_data);
    /* No user count increment needed, gets reset after versioning. */
  }
}

static int version_nodes_find_valid_insert_position_for_item(const bNodeTreeInterfacePanel &panel,
                                                             const bNodeTreeInterfaceItem &item,
                                                             const int initial_pos)
{
  const bool sockets_above_panels = !(panel.flag &
                                      NODE_INTERFACE_PANEL_ALLOW_SOCKETS_AFTER_PANELS);
  const blender::Span<const bNodeTreeInterfaceItem *> items = {panel.items_array, panel.items_num};

  int pos = initial_pos;

  if (sockets_above_panels) {
    if (item.item_type == NODE_INTERFACE_PANEL) {
      /* Find the closest valid position from the end, only panels at or after #position. */
      for (int test_pos = items.size() - 1; test_pos >= initial_pos; test_pos--) {
        if (test_pos < 0) {
          /* Initial position is out of range but valid. */
          break;
        }
        if (items[test_pos]->item_type != NODE_INTERFACE_PANEL) {
          /* Found valid position, insert after the last socket item. */
          pos = test_pos + 1;
          break;
        }
      }
    }
    else {
      /* Find the closest valid position from the start, no panels at or after #position. */
      for (int test_pos = 0; test_pos <= initial_pos; test_pos++) {
        if (test_pos >= items.size()) {
          /* Initial position is out of range but valid. */
          break;
        }
        if (items[test_pos]->item_type == NODE_INTERFACE_PANEL) {
          /* Found valid position, inserting moves the first panel. */
          pos = test_pos;
          break;
        }
      }
    }
  }

  return pos;
}

static void version_nodes_insert_item(bNodeTreeInterfacePanel &parent,
                                      bNodeTreeInterfaceSocket &socket,
                                      int position)
{
  /* Apply any constraints on the item positions. */
  position = version_nodes_find_valid_insert_position_for_item(parent, socket.item, position);
  position = std::min(std::max(position, 0), parent.items_num);

  blender::MutableSpan<bNodeTreeInterfaceItem *> old_items = {parent.items_array,
                                                              parent.items_num};
  parent.items_num++;
  parent.items_array = MEM_cnew_array<bNodeTreeInterfaceItem *>(parent.items_num, __func__);
  parent.items().take_front(position).copy_from(old_items.take_front(position));
  parent.items().drop_front(position + 1).copy_from(old_items.drop_front(position));
  parent.items()[position] = &socket.item;

  if (old_items.data()) {
    MEM_freeN(old_items.data());
  }
}

/* Node group interface copy function based on bNodeTreeInterface::insert_item_copy. */
static void version_node_group_split_socket(bNodeTreeInterface &tree_interface,
                                            bNodeTreeInterfaceSocket &socket,
                                            bNodeTreeInterfacePanel *parent,
                                            int position)
{
  if (parent == nullptr) {
    parent = &tree_interface.root_panel;
  }

  bNodeTreeInterfaceSocket *csocket = static_cast<bNodeTreeInterfaceSocket *>(
      MEM_dupallocN(&socket));
  /* Generate a new unique identifier.
   * This might break existing links, but the identifiers were duplicate anyway. */
  char *dst_identifier = BLI_sprintfN("Socket_%d", tree_interface.next_uid++);
  version_copy_socket(*csocket, socket, dst_identifier);

  version_nodes_insert_item(*parent, *csocket, position);

  /* Original socket becomes output. */
  socket.flag &= ~NODE_INTERFACE_SOCKET_INPUT;
  /* Copied socket becomes input. */
  csocket->flag &= ~NODE_INTERFACE_SOCKET_OUTPUT;
}

static void versioning_node_group_sort_sockets_recursive(bNodeTreeInterfacePanel &panel)
{
  /* True if item a should be above item b. */
  auto item_compare = [](const bNodeTreeInterfaceItem *a,
                         const bNodeTreeInterfaceItem *b) -> bool {
    if (a->item_type != b->item_type) {
      /* Keep sockets above panels. */
      return a->item_type == NODE_INTERFACE_SOCKET;
    }
    else {
      /* Keep outputs above inputs. */
      if (a->item_type == NODE_INTERFACE_SOCKET) {
        const bNodeTreeInterfaceSocket *sa = reinterpret_cast<const bNodeTreeInterfaceSocket *>(a);
        const bNodeTreeInterfaceSocket *sb = reinterpret_cast<const bNodeTreeInterfaceSocket *>(b);
        const bool is_output_a = sa->flag & NODE_INTERFACE_SOCKET_OUTPUT;
        const bool is_output_b = sb->flag & NODE_INTERFACE_SOCKET_OUTPUT;
        if (is_output_a != is_output_b) {
          return is_output_a;
        }
      }
    }
    return false;
  };

  /* Sort panel content. */
  std::stable_sort(panel.items().begin(), panel.items().end(), item_compare);

  /* Sort any child panels too. */
  for (bNodeTreeInterfaceItem *item : panel.items()) {
    if (item->item_type == NODE_INTERFACE_PANEL) {
      versioning_node_group_sort_sockets_recursive(
          *reinterpret_cast<bNodeTreeInterfacePanel *>(item));
    }
  }
}

static void enable_geometry_nodes_is_modifier(Main &bmain)
{
  /* Any node group with a first socket geometry output can potentially be a modifier. Previously
   * this wasn't an explicit option, so better to enable too many groups rather than too few. */
  LISTBASE_FOREACH (bNodeTree *, group, &bmain.nodetrees) {
    if (group->type != NTREE_GEOMETRY) {
      continue;
    }
    group->tree_interface.foreach_item([&](const bNodeTreeInterfaceItem &item) {
      if (item.item_type != NODE_INTERFACE_SOCKET) {
        return true;
      }
      const auto &socket = reinterpret_cast<const bNodeTreeInterfaceSocket &>(item);
      if ((socket.flag & NODE_INTERFACE_SOCKET_OUTPUT) == 0) {
        return true;
      }
      if (!STREQ(socket.socket_type, "NodeSocketGeometry")) {
        return true;
      }
      if (!group->geometry_node_asset_traits) {
        group->geometry_node_asset_traits = MEM_new<GeometryNodeAssetTraits>(__func__);
      }
      group->geometry_node_asset_traits->flag |= GEO_NODE_ASSET_MODIFIER;
      return false;
    });
  }
}

static void version_socket_identifier_suffixes_for_dynamic_types(
    ListBase sockets, const char *separator, const std::optional<int> total = std::nullopt)
{
  int index = 0;
  LISTBASE_FOREACH (bNodeSocket *, socket, &sockets) {
    if (socket->is_available()) {
      if (char *pos = strstr(socket->identifier, separator)) {
        /* End the identifier at the separator so that the old suffix is ignored. */
        *pos = '\0';

        if (total.has_value()) {
          index++;
          if (index == *total) {
            return;
          }
        }
      }
    }
    else {
      /* Rename existing identifiers so that they don't conflict with the renamed one. Those will
       * be removed after versioning code. */
      BLI_strncat(socket->identifier, "_deprecated", sizeof(socket->identifier));
    }
  }
}

static void versioning_nodes_dynamic_sockets(bNodeTree &ntree)
{
  LISTBASE_FOREACH (bNode *, node, &ntree.nodes) {
    switch (node->type) {
      case GEO_NODE_ACCUMULATE_FIELD:
        /* This node requires the extra `total` parameter, because the `Group Index` identifier
         * also has a space in the name, that should not be treated as separator. */
        version_socket_identifier_suffixes_for_dynamic_types(node->inputs, " ", 1);
        version_socket_identifier_suffixes_for_dynamic_types(node->outputs, " ", 3);
        break;
      case GEO_NODE_CAPTURE_ATTRIBUTE:
      case GEO_NODE_ATTRIBUTE_STATISTIC:
      case GEO_NODE_BLUR_ATTRIBUTE:
      case GEO_NODE_EVALUATE_AT_INDEX:
      case GEO_NODE_EVALUATE_ON_DOMAIN:
      case GEO_NODE_INPUT_NAMED_ATTRIBUTE:
      case GEO_NODE_RAYCAST:
      case GEO_NODE_SAMPLE_INDEX:
      case GEO_NODE_SAMPLE_NEAREST_SURFACE:
      case GEO_NODE_SAMPLE_UV_SURFACE:
      case GEO_NODE_STORE_NAMED_ATTRIBUTE:
      case GEO_NODE_VIEWER:
        version_socket_identifier_suffixes_for_dynamic_types(node->inputs, "_");
        version_socket_identifier_suffixes_for_dynamic_types(node->outputs, "_");
        break;
    }
  }
}

static void versioning_nodes_dynamic_sockets_2(bNodeTree &ntree)
{
  LISTBASE_FOREACH (bNode *, node, &ntree.nodes) {
    if (!ELEM(node->type, GEO_NODE_SWITCH, GEO_NODE_SAMPLE_CURVE)) {
      continue;
    }
    version_socket_identifier_suffixes_for_dynamic_types(node->inputs, "_");
    version_socket_identifier_suffixes_for_dynamic_types(node->outputs, "_");
  }
}

static void convert_grease_pencil_stroke_hardness_to_softness(GreasePencil *grease_pencil)
{
  using namespace blender;
  for (GreasePencilDrawingBase *base : grease_pencil->drawings()) {
    if (base->type != GP_DRAWING) {
      continue;
    }
    bke::greasepencil::Drawing &drawing = reinterpret_cast<GreasePencilDrawing *>(base)->wrap();
    const int layer_index = CustomData_get_named_layer_index(
        &drawing.geometry.curve_data, CD_PROP_FLOAT, "hardness");
    if (layer_index == -1) {
      continue;
    }
    float *data = static_cast<float *>(CustomData_get_layer_named_for_write(
        &drawing.geometry.curve_data, CD_PROP_FLOAT, "hardness", drawing.geometry.curve_num));
    for (const int i : IndexRange(drawing.geometry.curve_num)) {
      data[i] = 1.0f - data[i];
    }
    /* Rename the layer. */
    STRNCPY(drawing.geometry.curve_data.layers[layer_index].name, "softness");
  }
}

static void versioning_grease_pencil_stroke_radii_scaling(GreasePencil *grease_pencil)
{
  using namespace blender;
  for (GreasePencilDrawingBase *base : grease_pencil->drawings()) {
    if (base->type != GP_DRAWING) {
      continue;
    }
    bke::greasepencil::Drawing &drawing = reinterpret_cast<GreasePencilDrawing *>(base)->wrap();
    MutableSpan<float> radii = drawing.radii_for_write();
    threading::parallel_for(radii.index_range(), 8192, [&](const IndexRange range) {
      for (const int i : range) {
        radii[i] *= bke::greasepencil::LEGACY_RADIUS_CONVERSION_FACTOR;
      }
    });
  }
}

static void fix_geometry_nodes_object_info_scale(bNodeTree &ntree)
{
  using namespace blender;
  MultiValueMap<bNodeSocket *, bNodeLink *> out_links_per_socket;
  LISTBASE_FOREACH (bNodeLink *, link, &ntree.links) {
    if (link->fromnode->type == GEO_NODE_OBJECT_INFO) {
      out_links_per_socket.add(link->fromsock, link);
    }
  }

  LISTBASE_FOREACH_MUTABLE (bNode *, node, &ntree.nodes) {
    if (node->type != GEO_NODE_OBJECT_INFO) {
      continue;
    }
    bNodeSocket *scale = blender::bke::nodeFindSocket(node, SOCK_OUT, "Scale");
    const Span<bNodeLink *> links = out_links_per_socket.lookup(scale);
    if (links.is_empty()) {
      continue;
    }
    bNode *absolute_value = blender::bke::nodeAddNode(nullptr, &ntree, "ShaderNodeVectorMath");
    absolute_value->custom1 = NODE_VECTOR_MATH_ABSOLUTE;
    absolute_value->parent = node->parent;
    absolute_value->locx = node->locx + 100;
    absolute_value->locy = node->locy - 50;
    blender::bke::nodeAddLink(&ntree,
                              node,
                              scale,
                              absolute_value,
                              static_cast<bNodeSocket *>(absolute_value->inputs.first));
    for (bNodeLink *link : links) {
      link->fromnode = absolute_value;
      link->fromsock = static_cast<bNodeSocket *>(absolute_value->outputs.first);
    }
  }
}

static bool seq_filter_bilinear_to_auto(Sequence *seq, void * /*user_data*/)
{
  StripTransform *transform = seq->strip->transform;
  if (transform != nullptr && transform->filter == SEQ_TRANSFORM_FILTER_BILINEAR) {
    transform->filter = SEQ_TRANSFORM_FILTER_AUTO;
  }
  return true;
}

static void image_settings_avi_to_ffmpeg(Scene *scene)
{
  if (ELEM(scene->r.im_format.imtype, R_IMF_IMTYPE_AVIRAW, R_IMF_IMTYPE_AVIJPEG)) {
    scene->r.im_format.imtype = R_IMF_IMTYPE_FFMPEG;
  }
}

/* The Hue Correct curve now wraps around by specifying CUMA_USE_WRAPPING, which means it no longer
 * makes sense to have curve maps outside of the [0, 1] range, so enable clipping and reset the
 * clip and view ranges. */
static void hue_correct_set_wrapping(CurveMapping *curve_mapping)
{
  curve_mapping->flag |= CUMA_DO_CLIP;
  curve_mapping->flag |= CUMA_USE_WRAPPING;

  curve_mapping->clipr.xmin = 0.0f;
  curve_mapping->clipr.xmax = 1.0f;
  curve_mapping->clipr.ymin = 0.0f;
  curve_mapping->clipr.ymax = 1.0f;

  curve_mapping->curr.xmin = 0.0f;
  curve_mapping->curr.xmax = 1.0f;
  curve_mapping->curr.ymin = 0.0f;
  curve_mapping->curr.ymax = 1.0f;
}

static bool seq_hue_correct_set_wrapping(Sequence *seq, void * /*user_data*/)
{
  LISTBASE_FOREACH (SequenceModifierData *, smd, &seq->modifiers) {
    if (smd->type == seqModifierType_HueCorrect) {
      HueCorrectModifierData *hcmd = (HueCorrectModifierData *)smd;
      CurveMapping *cumap = (CurveMapping *)&hcmd->curve_mapping;
      hue_correct_set_wrapping(cumap);
    }
  }
  return true;
}

static void versioning_update_timecode(short int *tc)
{
  /* 2 = IMB_TC_FREE_RUN, 4 = IMB_TC_INTERPOLATED_REC_DATE_FREE_RUN. */
  if (ELEM(*tc, 2, 4)) {
    *tc = IMB_TC_RECORD_RUN;
  }
}

static bool seq_proxies_timecode_update(Sequence *seq, void * /*user_data*/)
{
  if (seq->strip == nullptr || seq->strip->proxy == nullptr) {
    return true;
  }
  StripProxy *proxy = seq->strip->proxy;
  versioning_update_timecode(&proxy->tc);
  return true;
}

static bool seq_text_data_update(Sequence *seq, void * /*user_data*/)
{
  if (seq->type != SEQ_TYPE_TEXT || seq->effectdata == nullptr) {
    return true;
  }

  TextVars *data = static_cast<TextVars *>(seq->effectdata);
  if (data->shadow_angle == 0.0f) {
    data->shadow_angle = DEG2RADF(65.0f);
    data->shadow_offset = 0.04f;
    data->shadow_blur = 0.0f;
  }
  if (data->outline_width == 0.0f) {
    data->outline_color[3] = 0.7f;
    data->outline_width = 0.05f;
  }
  return true;
}

static void versioning_node_hue_correct_set_wrappng(bNodeTree *ntree)
{
  if (ntree->type == NTREE_COMPOSIT) {
    LISTBASE_FOREACH_MUTABLE (bNode *, node, &ntree->nodes) {

      if (node->type == CMP_NODE_HUECORRECT) {
        CurveMapping *cumap = (CurveMapping *)node->storage;
        hue_correct_set_wrapping(cumap);
      }
    }
  }
}

static void add_image_editor_asset_shelf(Main &bmain)
{
  LISTBASE_FOREACH (bScreen *, screen, &bmain.screens) {
    LISTBASE_FOREACH (ScrArea *, area, &screen->areabase) {
      LISTBASE_FOREACH (SpaceLink *, sl, &area->spacedata) {
        if (sl->spacetype != SPACE_IMAGE) {
          continue;
        }

        ListBase *regionbase = (sl == area->spacedata.first) ? &area->regionbase : &sl->regionbase;

        if (ARegion *new_shelf_region = do_versions_add_region_if_not_found(
                regionbase, RGN_TYPE_ASSET_SHELF, __func__, RGN_TYPE_TOOL_HEADER))
        {
          new_shelf_region->regiondata = MEM_cnew<RegionAssetShelf>(__func__);
          new_shelf_region->alignment = RGN_ALIGN_BOTTOM;
          new_shelf_region->flag |= RGN_FLAG_HIDDEN;
        }
        if (ARegion *new_shelf_header = do_versions_add_region_if_not_found(
                regionbase, RGN_TYPE_ASSET_SHELF_HEADER, __func__, RGN_TYPE_ASSET_SHELF))
        {
          new_shelf_header->alignment = RGN_ALIGN_BOTTOM | RGN_ALIGN_HIDE_WITH_PREV;
        }
      }
    }
  }
}

void blo_do_versions_400(FileData *fd, Library * /*lib*/, Main *bmain)
{
  if (!MAIN_VERSION_FILE_ATLEAST(bmain, 400, 1)) {
    LISTBASE_FOREACH (Mesh *, mesh, &bmain->meshes) {
      version_mesh_legacy_to_struct_of_array_format(*mesh);
    }
    version_movieclips_legacy_camera_object(bmain);
  }

  if (!MAIN_VERSION_FILE_ATLEAST(bmain, 400, 2)) {
    LISTBASE_FOREACH (Mesh *, mesh, &bmain->meshes) {
      BKE_mesh_legacy_bevel_weight_to_generic(mesh);
    }
  }

  /* 400 4 did not require any do_version here. */

  if (!MAIN_VERSION_FILE_ATLEAST(bmain, 400, 5)) {
    LISTBASE_FOREACH (Scene *, scene, &bmain->scenes) {
      ToolSettings *ts = scene->toolsettings;
      if (ts->snap_mode_tools != SCE_SNAP_TO_NONE) {
        ts->snap_mode_tools = SCE_SNAP_TO_GEOM;
      }

#define SCE_SNAP_PROJECT (1 << 3)
      if (ts->snap_flag & SCE_SNAP_PROJECT) {
        ts->snap_mode &= ~(1 << 2); /* SCE_SNAP_TO_FACE */
        ts->snap_mode |= (1 << 8);  /* SCE_SNAP_INDIVIDUAL_PROJECT */
      }
#undef SCE_SNAP_PROJECT
    }
  }

  if (!MAIN_VERSION_FILE_ATLEAST(bmain, 400, 6)) {
    FOREACH_NODETREE_BEGIN (bmain, ntree, id) {
      versioning_replace_legacy_glossy_node(ntree);
      versioning_remove_microfacet_sharp_distribution(ntree);
    }
    FOREACH_NODETREE_END;
  }

  if (!MAIN_VERSION_FILE_ATLEAST(bmain, 400, 7)) {
    LISTBASE_FOREACH (Mesh *, mesh, &bmain->meshes) {
      version_mesh_crease_generic(*bmain);
    }
  }

  if (!MAIN_VERSION_FILE_ATLEAST(bmain, 400, 8)) {
    LISTBASE_FOREACH (bAction *, act, &bmain->actions) {
      act->frame_start = max_ff(act->frame_start, MINAFRAMEF);
      act->frame_end = min_ff(act->frame_end, MAXFRAMEF);
    }
  }

  if (!MAIN_VERSION_FILE_ATLEAST(bmain, 400, 9)) {
    LISTBASE_FOREACH (Light *, light, &bmain->lights) {
      if (light->type == LA_SPOT && light->nodetree) {
        version_replace_texcoord_normal_socket(light->nodetree);
      }
    }
  }

  /* Fix brush->tip_scale_x which should never be zero. */
  LISTBASE_FOREACH (Brush *, brush, &bmain->brushes) {
    if (brush->tip_scale_x == 0.0f) {
      brush->tip_scale_x = 1.0f;
    }
  }

  if (!MAIN_VERSION_FILE_ATLEAST(bmain, 400, 10)) {
    LISTBASE_FOREACH (bScreen *, screen, &bmain->screens) {
      LISTBASE_FOREACH (ScrArea *, area, &screen->areabase) {
        LISTBASE_FOREACH (SpaceLink *, space, &area->spacedata) {
          if (space->spacetype == SPACE_NODE) {
            SpaceNode *snode = reinterpret_cast<SpaceNode *>(space);
            snode->overlay.flag |= SN_OVERLAY_SHOW_PREVIEWS;
          }
        }
      }
    }
  }

  if (!MAIN_VERSION_FILE_ATLEAST(bmain, 400, 11)) {
    version_vertex_weight_edit_preserve_threshold_exclusivity(bmain);
  }

  if (!MAIN_VERSION_FILE_ATLEAST(bmain, 400, 12)) {
    if (!DNA_struct_member_exists(fd->filesdna, "LightProbe", "int", "grid_bake_samples")) {
      LISTBASE_FOREACH (LightProbe *, lightprobe, &bmain->lightprobes) {
        lightprobe->grid_bake_samples = 2048;
        lightprobe->grid_normal_bias = 0.3f;
        lightprobe->grid_view_bias = 0.0f;
        lightprobe->grid_facing_bias = 0.5f;
        lightprobe->grid_dilation_threshold = 0.5f;
        lightprobe->grid_dilation_radius = 1.0f;
      }
    }

    /* Set default bake resolution. */
    if (!DNA_struct_member_exists(fd->filesdna, "World", "int", "probe_resolution")) {
      LISTBASE_FOREACH (World *, world, &bmain->worlds) {
        world->probe_resolution = LIGHT_PROBE_RESOLUTION_1024;
      }
    }

    if (!DNA_struct_member_exists(fd->filesdna, "LightProbe", "float", "grid_surface_bias")) {
      LISTBASE_FOREACH (LightProbe *, lightprobe, &bmain->lightprobes) {
        lightprobe->grid_surface_bias = 0.05f;
        lightprobe->grid_escape_bias = 0.1f;
      }
    }

    /* Clear removed "Z Buffer" flag. */
    {
      const int R_IMF_FLAG_ZBUF_LEGACY = 1 << 0;
      LISTBASE_FOREACH (Scene *, scene, &bmain->scenes) {
        scene->r.im_format.flag &= ~R_IMF_FLAG_ZBUF_LEGACY;
      }
    }

    /* Reset the layer opacity for all layers to 1. */
    LISTBASE_FOREACH (GreasePencil *, grease_pencil, &bmain->grease_pencils) {
      for (blender::bke::greasepencil::Layer *layer : grease_pencil->layers_for_write()) {
        layer->opacity = 1.0f;
      }
    }

    FOREACH_NODETREE_BEGIN (bmain, ntree, id) {
      if (ntree->type == NTREE_SHADER) {
        /* Remove Transmission Roughness from Principled BSDF. */
        version_principled_transmission_roughness(ntree);
        /* Convert legacy Velvet BSDF nodes into the new Sheen BSDF node. */
        version_replace_velvet_sheen_node(ntree);
        /* Convert sheen inputs on the Principled BSDF. */
        version_principled_bsdf_sheen(ntree);
      }
    }
    FOREACH_NODETREE_END;

    LISTBASE_FOREACH (bScreen *, screen, &bmain->screens) {
      LISTBASE_FOREACH (ScrArea *, area, &screen->areabase) {
        LISTBASE_FOREACH (SpaceLink *, sl, &area->spacedata) {
          ListBase *regionbase = (sl == area->spacedata.first) ? &area->regionbase :
                                                                 &sl->regionbase;

          /* Layout based regions used to also disallow resizing, now these are separate flags.
           * Make sure they are set together for old regions. */
          LISTBASE_FOREACH (ARegion *, region, regionbase) {
            if (region->flag & RGN_FLAG_DYNAMIC_SIZE) {
              region->flag |= RGN_FLAG_NO_USER_RESIZE;
            }
          }
        }
      }
    }
  }

  if (!MAIN_VERSION_FILE_ATLEAST(bmain, 400, 13)) {
    /* For the scenes configured to use the "None" display disable the color management
     * again. This will handle situation when the "None" display is removed and is replaced with
     * a "Raw" view instead.
     *
     * Note that this versioning will do nothing if the "None" display exists in the OCIO
     * configuration. */
    LISTBASE_FOREACH (Scene *, scene, &bmain->scenes) {
      const ColorManagedDisplaySettings &display_settings = scene->display_settings;
      if (STREQ(display_settings.display_device, "None")) {
        BKE_scene_disable_color_management(scene);
      }
    }
  }

  if (!MAIN_VERSION_FILE_ATLEAST(bmain, 400, 14)) {
    if (!DNA_struct_member_exists(fd->filesdna, "SceneEEVEE", "int", "ray_tracing_method")) {
      LISTBASE_FOREACH (Scene *, scene, &bmain->scenes) {
        scene->eevee.ray_tracing_method = RAYTRACE_EEVEE_METHOD_SCREEN;
      }
    }

    if (!DNA_struct_exists(fd->filesdna, "RegionAssetShelf")) {
      LISTBASE_FOREACH (bScreen *, screen, &bmain->screens) {
        LISTBASE_FOREACH (ScrArea *, area, &screen->areabase) {
          LISTBASE_FOREACH (SpaceLink *, sl, &area->spacedata) {
            if (sl->spacetype != SPACE_VIEW3D) {
              continue;
            }

            ListBase *regionbase = (sl == area->spacedata.first) ? &area->regionbase :
                                                                   &sl->regionbase;

            if (ARegion *new_shelf_region = do_versions_add_region_if_not_found(
                    regionbase,
                    RGN_TYPE_ASSET_SHELF,
                    "asset shelf for view3d (versioning)",
                    RGN_TYPE_TOOL_HEADER))
            {
              new_shelf_region->alignment = RGN_ALIGN_BOTTOM;
            }
            if (ARegion *new_shelf_header = do_versions_add_region_if_not_found(
                    regionbase,
                    RGN_TYPE_ASSET_SHELF_HEADER,
                    "asset shelf header for view3d (versioning)",
                    RGN_TYPE_ASSET_SHELF))
            {
              new_shelf_header->alignment = RGN_ALIGN_BOTTOM | RGN_SPLIT_PREV;
            }
          }
        }
      }
    }
  }

  if (!MAIN_VERSION_FILE_ATLEAST(bmain, 400, 16)) {
    /* Set Normalize property of Noise Texture node to true. */
    FOREACH_NODETREE_BEGIN (bmain, ntree, id) {
      if (ntree->type != NTREE_CUSTOM) {
        LISTBASE_FOREACH (bNode *, node, &ntree->nodes) {
          if (node->type == SH_NODE_TEX_NOISE) {
            ((NodeTexNoise *)node->storage)->normalize = true;
          }
        }
      }
    }
    FOREACH_NODETREE_END;
  }

  if (!MAIN_VERSION_FILE_ATLEAST(bmain, 400, 17)) {
    if (!DNA_struct_exists(fd->filesdna, "NodeShaderHairPrincipled")) {
      FOREACH_NODETREE_BEGIN (bmain, ntree, id) {
        if (ntree->type == NTREE_SHADER) {
          version_replace_principled_hair_model(ntree);
        }
      }
      FOREACH_NODETREE_END;
    }

    /* Panorama properties shared with Eevee. */
    if (!DNA_struct_member_exists(fd->filesdna, "Camera", "float", "fisheye_fov")) {
      Camera default_cam = *DNA_struct_default_get(Camera);
      LISTBASE_FOREACH (Camera *, camera, &bmain->cameras) {
        IDProperty *ccam = version_cycles_properties_from_ID(&camera->id);
        if (ccam) {
          camera->panorama_type = version_cycles_property_int(
              ccam, "panorama_type", default_cam.panorama_type);
          camera->fisheye_fov = version_cycles_property_float(
              ccam, "fisheye_fov", default_cam.fisheye_fov);
          camera->fisheye_lens = version_cycles_property_float(
              ccam, "fisheye_lens", default_cam.fisheye_lens);
          camera->latitude_min = version_cycles_property_float(
              ccam, "latitude_min", default_cam.latitude_min);
          camera->latitude_max = version_cycles_property_float(
              ccam, "latitude_max", default_cam.latitude_max);
          camera->longitude_min = version_cycles_property_float(
              ccam, "longitude_min", default_cam.longitude_min);
          camera->longitude_max = version_cycles_property_float(
              ccam, "longitude_max", default_cam.longitude_max);
          /* Fit to match default projective camera with focal_length 50 and sensor_width 36. */
          camera->fisheye_polynomial_k0 = version_cycles_property_float(
              ccam, "fisheye_polynomial_k0", default_cam.fisheye_polynomial_k0);
          camera->fisheye_polynomial_k1 = version_cycles_property_float(
              ccam, "fisheye_polynomial_k1", default_cam.fisheye_polynomial_k1);
          camera->fisheye_polynomial_k2 = version_cycles_property_float(
              ccam, "fisheye_polynomial_k2", default_cam.fisheye_polynomial_k2);
          camera->fisheye_polynomial_k3 = version_cycles_property_float(
              ccam, "fisheye_polynomial_k3", default_cam.fisheye_polynomial_k3);
          camera->fisheye_polynomial_k4 = version_cycles_property_float(
              ccam, "fisheye_polynomial_k4", default_cam.fisheye_polynomial_k4);
        }
        else {
          camera->panorama_type = default_cam.panorama_type;
          camera->fisheye_fov = default_cam.fisheye_fov;
          camera->fisheye_lens = default_cam.fisheye_lens;
          camera->latitude_min = default_cam.latitude_min;
          camera->latitude_max = default_cam.latitude_max;
          camera->longitude_min = default_cam.longitude_min;
          camera->longitude_max = default_cam.longitude_max;
          /* Fit to match default projective camera with focal_length 50 and sensor_width 36. */
          camera->fisheye_polynomial_k0 = default_cam.fisheye_polynomial_k0;
          camera->fisheye_polynomial_k1 = default_cam.fisheye_polynomial_k1;
          camera->fisheye_polynomial_k2 = default_cam.fisheye_polynomial_k2;
          camera->fisheye_polynomial_k3 = default_cam.fisheye_polynomial_k3;
          camera->fisheye_polynomial_k4 = default_cam.fisheye_polynomial_k4;
        }
      }
    }

    if (!DNA_struct_member_exists(fd->filesdna, "LightProbe", "float", "grid_flag")) {
      LISTBASE_FOREACH (LightProbe *, lightprobe, &bmain->lightprobes) {
        /* Keep old behavior of baking the whole lighting. */
        lightprobe->grid_flag = LIGHTPROBE_GRID_CAPTURE_WORLD | LIGHTPROBE_GRID_CAPTURE_INDIRECT |
                                LIGHTPROBE_GRID_CAPTURE_EMISSION;
      }
    }

    if (!DNA_struct_member_exists(fd->filesdna, "SceneEEVEE", "int", "gi_irradiance_pool_size")) {
      LISTBASE_FOREACH (Scene *, scene, &bmain->scenes) {
        scene->eevee.gi_irradiance_pool_size = 16;
      }
    }

    LISTBASE_FOREACH (Scene *, scene, &bmain->scenes) {
      scene->toolsettings->snap_flag_anim |= SCE_SNAP;
      scene->toolsettings->snap_anim_mode |= (1 << 10); /* SCE_SNAP_TO_FRAME */
    }
  }

  if (!MAIN_VERSION_FILE_ATLEAST(bmain, 400, 20)) {
    /* Convert old socket lists into new interface items. */
    FOREACH_NODETREE_BEGIN (bmain, ntree, id) {
      versioning_convert_node_tree_socket_lists_to_interface(ntree);
      /* Clear legacy sockets after conversion.
       * Internal data pointers have been moved or freed already. */
      BLI_freelistN(&ntree->inputs_legacy);
      BLI_freelistN(&ntree->outputs_legacy);
    }
    FOREACH_NODETREE_END;
  }
  else {
    /* Legacy node tree sockets are created for forward compatibility,
     * but have to be freed after loading and versioning. */
    FOREACH_NODETREE_BEGIN (bmain, ntree, id) {
      LISTBASE_FOREACH_MUTABLE (bNodeSocket *, legacy_socket, &ntree->inputs_legacy) {
        MEM_SAFE_FREE(legacy_socket->default_attribute_name);
        MEM_SAFE_FREE(legacy_socket->default_value);
        if (legacy_socket->prop) {
          IDP_FreeProperty(legacy_socket->prop);
        }
        MEM_delete(legacy_socket->runtime);
        MEM_freeN(legacy_socket);
      }
      LISTBASE_FOREACH_MUTABLE (bNodeSocket *, legacy_socket, &ntree->outputs_legacy) {
        MEM_SAFE_FREE(legacy_socket->default_attribute_name);
        MEM_SAFE_FREE(legacy_socket->default_value);
        if (legacy_socket->prop) {
          IDP_FreeProperty(legacy_socket->prop);
        }
        MEM_delete(legacy_socket->runtime);
        MEM_freeN(legacy_socket);
      }
      BLI_listbase_clear(&ntree->inputs_legacy);
      BLI_listbase_clear(&ntree->outputs_legacy);
    }
    FOREACH_NODETREE_END;
  }

  if (!MAIN_VERSION_FILE_ATLEAST(bmain, 400, 22)) {
    /* Initialize root panel flags in files created before these flags were added. */
    FOREACH_NODETREE_BEGIN (bmain, ntree, id) {
      ntree->tree_interface.root_panel.flag |= NODE_INTERFACE_PANEL_ALLOW_CHILD_PANELS;
    }
    FOREACH_NODETREE_END;
  }

  if (!MAIN_VERSION_FILE_ATLEAST(bmain, 400, 23)) {
    LISTBASE_FOREACH (bNodeTree *, ntree, &bmain->nodetrees) {
      if (ntree->type == NTREE_GEOMETRY) {
        LISTBASE_FOREACH (bNode *, node, &ntree->nodes) {
          if (node->type == GEO_NODE_SET_SHADE_SMOOTH) {
            node->custom1 = int8_t(blender::bke::AttrDomain::Face);
          }
        }
      }
    }
  }

  if (!MAIN_VERSION_FILE_ATLEAST(bmain, 400, 24)) {
    FOREACH_NODETREE_BEGIN (bmain, ntree, id) {
      if (ntree->type == NTREE_SHADER) {
        /* Convert coat inputs on the Principled BSDF. */
        version_principled_bsdf_coat(ntree);
        /* Convert subsurface inputs on the Principled BSDF. */
        version_principled_bsdf_subsurface(ntree);
        /* Convert emission on the Principled BSDF. */
        version_principled_bsdf_emission(ntree);
      }
    }
    FOREACH_NODETREE_END;

    {
      LISTBASE_FOREACH (bScreen *, screen, &bmain->screens) {
        LISTBASE_FOREACH (ScrArea *, area, &screen->areabase) {
          LISTBASE_FOREACH (SpaceLink *, sl, &area->spacedata) {
            const ListBase *regionbase = (sl == area->spacedata.first) ? &area->regionbase :
                                                                         &sl->regionbase;
            LISTBASE_FOREACH (ARegion *, region, regionbase) {
              if (region->regiontype != RGN_TYPE_ASSET_SHELF) {
                continue;
              }

              RegionAssetShelf *shelf_data = static_cast<RegionAssetShelf *>(region->regiondata);
              if (shelf_data && shelf_data->active_shelf &&
                  (shelf_data->active_shelf->preferred_row_count == 0))
              {
                shelf_data->active_shelf->preferred_row_count = 1;
              }
            }
          }
        }
      }
    }

    /* Convert sockets with both input and output flag into two separate sockets. */
    FOREACH_NODETREE_BEGIN (bmain, ntree, id) {
      blender::Vector<bNodeTreeInterfaceSocket *> sockets_to_split;
      ntree->tree_interface.foreach_item([&](bNodeTreeInterfaceItem &item) {
        if (item.item_type == NODE_INTERFACE_SOCKET) {
          bNodeTreeInterfaceSocket &socket = reinterpret_cast<bNodeTreeInterfaceSocket &>(item);
          if ((socket.flag & NODE_INTERFACE_SOCKET_INPUT) &&
              (socket.flag & NODE_INTERFACE_SOCKET_OUTPUT))
          {
            sockets_to_split.append(&socket);
          }
        }
        return true;
      });

      for (bNodeTreeInterfaceSocket *socket : sockets_to_split) {
        const int position = ntree->tree_interface.find_item_position(socket->item);
        bNodeTreeInterfacePanel *parent = ntree->tree_interface.find_item_parent(socket->item);
        version_node_group_split_socket(ntree->tree_interface, *socket, parent, position + 1);
      }
    }
    FOREACH_NODETREE_END;
  }

  if (!MAIN_VERSION_FILE_ATLEAST(bmain, 400, 25)) {
    FOREACH_NODETREE_BEGIN (bmain, ntree, id) {
      if (ntree->type == NTREE_SHADER) {
        /* Convert specular tint on the Principled BSDF. */
        version_principled_bsdf_specular_tint(ntree);
        /* Rename some sockets. */
        version_principled_bsdf_rename_sockets(ntree);
      }
    }
    FOREACH_NODETREE_END;
  }

  if (!MAIN_VERSION_FILE_ATLEAST(bmain, 400, 26)) {
    enable_geometry_nodes_is_modifier(*bmain);

    LISTBASE_FOREACH (Scene *, scene, &bmain->scenes) {
      scene->simulation_frame_start = scene->r.sfra;
      scene->simulation_frame_end = scene->r.efra;
    }
  }

  if (!MAIN_VERSION_FILE_ATLEAST(bmain, 400, 27)) {
    LISTBASE_FOREACH (bScreen *, screen, &bmain->screens) {
      LISTBASE_FOREACH (ScrArea *, area, &screen->areabase) {
        LISTBASE_FOREACH (SpaceLink *, sl, &area->spacedata) {
          if (sl->spacetype == SPACE_SEQ) {
            SpaceSeq *sseq = (SpaceSeq *)sl;
            sseq->timeline_overlay.flag |= SEQ_TIMELINE_SHOW_STRIP_RETIMING;
          }
        }
      }
    }

    if (!DNA_struct_member_exists(fd->filesdna, "SceneEEVEE", "int", "shadow_step_count")) {
      SceneEEVEE default_scene_eevee = *DNA_struct_default_get(SceneEEVEE);
      LISTBASE_FOREACH (Scene *, scene, &bmain->scenes) {
        scene->eevee.shadow_ray_count = default_scene_eevee.shadow_ray_count;
        scene->eevee.shadow_step_count = default_scene_eevee.shadow_step_count;
      }
    }
  }

  if (!MAIN_VERSION_FILE_ATLEAST(bmain, 400, 28)) {
    LISTBASE_FOREACH (bScreen *, screen, &bmain->screens) {
      LISTBASE_FOREACH (ScrArea *, area, &screen->areabase) {
        LISTBASE_FOREACH (SpaceLink *, sl, &area->spacedata) {
          const ListBase *regionbase = (sl == area->spacedata.first) ? &area->regionbase :
                                                                       &sl->regionbase;
          LISTBASE_FOREACH (ARegion *, region, regionbase) {
            if (region->regiontype != RGN_TYPE_ASSET_SHELF) {
              continue;
            }

            RegionAssetShelf *shelf_data = static_cast<RegionAssetShelf *>(region->regiondata);
            if (shelf_data && shelf_data->active_shelf) {
              AssetShelfSettings &settings = shelf_data->active_shelf->settings;
              settings.asset_library_reference.custom_library_index = -1;
              settings.asset_library_reference.type = ASSET_LIBRARY_ALL;
            }

            region->flag |= RGN_FLAG_HIDDEN;
          }
        }
      }
    }
  }

  if (!MAIN_VERSION_FILE_ATLEAST(bmain, 400, 29)) {
    /* Unhide all Reroute nodes. */
    FOREACH_NODETREE_BEGIN (bmain, ntree, id) {
      LISTBASE_FOREACH (bNode *, node, &ntree->nodes) {
        if (node->is_reroute()) {
          static_cast<bNodeSocket *>(node->inputs.first)->flag &= ~SOCK_HIDDEN;
          static_cast<bNodeSocket *>(node->outputs.first)->flag &= ~SOCK_HIDDEN;
        }
      }
    }
    FOREACH_NODETREE_END;
  }

  if (!MAIN_VERSION_FILE_ATLEAST(bmain, 400, 30)) {
    LISTBASE_FOREACH (Scene *, scene, &bmain->scenes) {
      ToolSettings *ts = scene->toolsettings;
      enum { IS_DEFAULT = 0, IS_UV, IS_NODE, IS_ANIM };
      auto versioning_snap_to = [](short snap_to_old, int type) {
        eSnapMode snap_to_new = SCE_SNAP_TO_NONE;
        if (snap_to_old & (1 << 0)) {
          snap_to_new |= type == IS_NODE ? SCE_SNAP_TO_NODE_X :
                         type == IS_ANIM ? SCE_SNAP_TO_FRAME :
                                           SCE_SNAP_TO_VERTEX;
        }
        if (snap_to_old & (1 << 1)) {
          snap_to_new |= type == IS_NODE ? SCE_SNAP_TO_NODE_Y :
                         type == IS_ANIM ? SCE_SNAP_TO_SECOND :
                                           SCE_SNAP_TO_EDGE;
        }
        if (ELEM(type, IS_DEFAULT, IS_ANIM) && snap_to_old & (1 << 2)) {
          snap_to_new |= type == IS_DEFAULT ? SCE_SNAP_TO_FACE : SCE_SNAP_TO_MARKERS;
        }
        if (type == IS_DEFAULT && snap_to_old & (1 << 3)) {
          snap_to_new |= SCE_SNAP_TO_VOLUME;
        }
        if (type == IS_DEFAULT && snap_to_old & (1 << 4)) {
          snap_to_new |= SCE_SNAP_TO_EDGE_MIDPOINT;
        }
        if (type == IS_DEFAULT && snap_to_old & (1 << 5)) {
          snap_to_new |= SCE_SNAP_TO_EDGE_PERPENDICULAR;
        }
        if (ELEM(type, IS_DEFAULT, IS_UV, IS_NODE) && snap_to_old & (1 << 6)) {
          snap_to_new |= SCE_SNAP_TO_INCREMENT;
        }
        if (ELEM(type, IS_DEFAULT, IS_UV, IS_NODE) && snap_to_old & (1 << 7)) {
          snap_to_new |= SCE_SNAP_TO_GRID;
        }
        if (type == IS_DEFAULT && snap_to_old & (1 << 8)) {
          snap_to_new |= SCE_SNAP_INDIVIDUAL_NEAREST;
        }
        if (type == IS_DEFAULT && snap_to_old & (1 << 9)) {
          snap_to_new |= SCE_SNAP_INDIVIDUAL_PROJECT;
        }
        if (snap_to_old & (1 << 10)) {
          snap_to_new |= SCE_SNAP_TO_FRAME;
        }
        if (snap_to_old & (1 << 11)) {
          snap_to_new |= SCE_SNAP_TO_SECOND;
        }
        if (snap_to_old & (1 << 12)) {
          snap_to_new |= SCE_SNAP_TO_MARKERS;
        }

        if (!snap_to_new) {
          snap_to_new = eSnapMode(1 << 0);
        }

        return snap_to_new;
      };

      ts->snap_mode = versioning_snap_to(ts->snap_mode, IS_DEFAULT);
      ts->snap_uv_mode = versioning_snap_to(ts->snap_uv_mode, IS_UV);
      ts->snap_node_mode = versioning_snap_to(ts->snap_node_mode, IS_NODE);
      ts->snap_anim_mode = versioning_snap_to(ts->snap_anim_mode, IS_ANIM);
    }
  }

  if (!MAIN_VERSION_FILE_ATLEAST(bmain, 400, 31)) {
    LISTBASE_FOREACH (Curve *, curve, &bmain->curves) {
      const int curvetype = BKE_curve_type_get(curve);
      if (curvetype == OB_FONT) {
        CharInfo *info = curve->strinfo;
        if (info != nullptr) {
          for (int i = curve->len_char32 - 1; i >= 0; i--, info++) {
            if (info->mat_nr > 0) {
              /** CharInfo mat_nr used to start at 1, unlike mesh & nurbs, now zero-based. */
              info->mat_nr--;
            }
          }
        }
      }
    }
  }

  if (!MAIN_VERSION_FILE_ATLEAST(bmain, 400, 33)) {
    /* Fix node group socket order by sorting outputs and inputs. */
    LISTBASE_FOREACH (bNodeTree *, ntree, &bmain->nodetrees) {
      versioning_node_group_sort_sockets_recursive(ntree->tree_interface.root_panel);
    }
  }

  if (!MAIN_VERSION_FILE_ATLEAST(bmain, 401, 1)) {
    LISTBASE_FOREACH (GreasePencil *, grease_pencil, &bmain->grease_pencils) {
      versioning_grease_pencil_stroke_radii_scaling(grease_pencil);
    }
  }

  if (!MAIN_VERSION_FILE_ATLEAST(bmain, 401, 4)) {
    FOREACH_NODETREE_BEGIN (bmain, ntree, id) {
      if (ntree->type != NTREE_CUSTOM) {
        /* versioning_update_noise_texture_node must be done before
         * versioning_replace_musgrave_texture_node. */
        versioning_update_noise_texture_node(ntree);

        /* Convert Musgrave Texture nodes to Noise Texture nodes. */
        versioning_replace_musgrave_texture_node(ntree);
      }
    }
    FOREACH_NODETREE_END;
  }

  if (!MAIN_VERSION_FILE_ATLEAST(bmain, 401, 5)) {
    /* Unify Material::blend_shadow and Cycles.use_transparent_shadows into the
     * Material::blend_flag. */
    Scene *scene = static_cast<Scene *>(bmain->scenes.first);
    bool is_eevee = scene && STR_ELEM(scene->r.engine,
                                      RE_engine_id_BLENDER_EEVEE,
                                      RE_engine_id_BLENDER_EEVEE_NEXT);
    LISTBASE_FOREACH (Material *, material, &bmain->materials) {
      bool transparent_shadows = true;
      if (is_eevee) {
        transparent_shadows = material->blend_shadow != MA_BS_SOLID;
      }
      else if (IDProperty *cmat = version_cycles_properties_from_ID(&material->id)) {
        transparent_shadows = version_cycles_property_boolean(
            cmat, "use_transparent_shadow", true);
      }
      SET_FLAG_FROM_TEST(material->blend_flag, transparent_shadows, MA_BL_TRANSPARENT_SHADOW);
    }
  }

  if (!MAIN_VERSION_FILE_ATLEAST(bmain, 401, 5)) {
    /** NOTE: This versioning code didn't update the subversion number. */
    FOREACH_NODETREE_BEGIN (bmain, ntree, id) {
      if (ntree->type == NTREE_COMPOSIT) {
        versioning_replace_splitviewer(ntree);
      }
    }
    FOREACH_NODETREE_END;
  }

  /* 401 6 did not require any do_version here. */

  if (!MAIN_VERSION_FILE_ATLEAST(bmain, 401, 7)) {
    if (!DNA_struct_member_exists(fd->filesdna, "SceneEEVEE", "int", "volumetric_ray_depth")) {
      SceneEEVEE default_eevee = *DNA_struct_default_get(SceneEEVEE);
      LISTBASE_FOREACH (Scene *, scene, &bmain->scenes) {
        scene->eevee.volumetric_ray_depth = default_eevee.volumetric_ray_depth;
      }
    }

    if (!DNA_struct_member_exists(fd->filesdna, "Material", "char", "surface_render_method")) {
      LISTBASE_FOREACH (Material *, mat, &bmain->materials) {
        mat->surface_render_method = (mat->blend_method == MA_BM_BLEND) ?
                                         MA_SURFACE_METHOD_FORWARD :
                                         MA_SURFACE_METHOD_DEFERRED;
      }
    }

    LISTBASE_FOREACH (bScreen *, screen, &bmain->screens) {
      LISTBASE_FOREACH (ScrArea *, area, &screen->areabase) {
        LISTBASE_FOREACH (SpaceLink *, sl, &area->spacedata) {
          const ListBase *regionbase = (sl == area->spacedata.first) ? &area->regionbase :
                                                                       &sl->regionbase;
          LISTBASE_FOREACH (ARegion *, region, regionbase) {
            if (region->regiontype != RGN_TYPE_ASSET_SHELF_HEADER) {
              continue;
            }
            region->alignment &= ~RGN_SPLIT_PREV;
            region->alignment |= RGN_ALIGN_HIDE_WITH_PREV;
          }
        }
      }
    }

    if (!DNA_struct_member_exists(fd->filesdna, "SceneEEVEE", "float", "gtao_thickness")) {
      SceneEEVEE default_eevee = *DNA_struct_default_get(SceneEEVEE);
      LISTBASE_FOREACH (Scene *, scene, &bmain->scenes) {
        scene->eevee.gtao_thickness = default_eevee.gtao_thickness;
        scene->eevee.gtao_focus = default_eevee.gtao_focus;
      }
    }

    if (!DNA_struct_member_exists(fd->filesdna, "LightProbe", "float", "data_display_size")) {
      LightProbe default_probe = *DNA_struct_default_get(LightProbe);
      LISTBASE_FOREACH (LightProbe *, probe, &bmain->lightprobes) {
        probe->data_display_size = default_probe.data_display_size;
      }
    }

    LISTBASE_FOREACH (Mesh *, mesh, &bmain->meshes) {
      mesh->flag &= ~ME_NO_OVERLAPPING_TOPOLOGY;
    }
  }

  if (!MAIN_VERSION_FILE_ATLEAST(bmain, 401, 8)) {
    LISTBASE_FOREACH (bNodeTree *, ntree, &bmain->nodetrees) {
      if (ntree->type != NTREE_GEOMETRY) {
        continue;
      }
      versioning_nodes_dynamic_sockets(*ntree);
    }
  }

  if (!MAIN_VERSION_FILE_ATLEAST(bmain, 401, 9)) {
    if (!DNA_struct_member_exists(fd->filesdna, "Material", "char", "displacement_method")) {
      /* Replace Cycles.displacement_method by Material::displacement_method. */
      LISTBASE_FOREACH (Material *, material, &bmain->materials) {
        int displacement_method = MA_DISPLACEMENT_BUMP;
        if (IDProperty *cmat = version_cycles_properties_from_ID(&material->id)) {
          displacement_method = version_cycles_property_int(
              cmat, "displacement_method", MA_DISPLACEMENT_BUMP);
        }
        material->displacement_method = displacement_method;
      }
    }

    /* Prevent custom bone colors from having alpha zero.
     * Part of the fix for issue #115434. */
    LISTBASE_FOREACH (bArmature *, arm, &bmain->armatures) {
      blender::animrig::ANIM_armature_foreach_bone(&arm->bonebase, [](Bone *bone) {
        bone->color.custom.solid[3] = 255;
        bone->color.custom.select[3] = 255;
        bone->color.custom.active[3] = 255;
      });
      if (arm->edbo) {
        LISTBASE_FOREACH (EditBone *, ebone, arm->edbo) {
          ebone->color.custom.solid[3] = 255;
          ebone->color.custom.select[3] = 255;
          ebone->color.custom.active[3] = 255;
        }
      }
    }
    LISTBASE_FOREACH (Object *, obj, &bmain->objects) {
      if (obj->pose == nullptr) {
        continue;
      }
      LISTBASE_FOREACH (bPoseChannel *, pchan, &obj->pose->chanbase) {
        pchan->color.custom.solid[3] = 255;
        pchan->color.custom.select[3] = 255;
        pchan->color.custom.active[3] = 255;
      }
    }
  }

  if (!MAIN_VERSION_FILE_ATLEAST(bmain, 401, 10)) {
    if (!DNA_struct_member_exists(
            fd->filesdna, "SceneEEVEE", "RaytraceEEVEE", "ray_tracing_options"))
    {
      LISTBASE_FOREACH (Scene *, scene, &bmain->scenes) {
        scene->eevee.ray_tracing_options.flag = RAYTRACE_EEVEE_USE_DENOISE;
        scene->eevee.ray_tracing_options.denoise_stages = RAYTRACE_EEVEE_DENOISE_SPATIAL |
                                                          RAYTRACE_EEVEE_DENOISE_TEMPORAL |
                                                          RAYTRACE_EEVEE_DENOISE_BILATERAL;
        scene->eevee.ray_tracing_options.screen_trace_quality = 0.25f;
        scene->eevee.ray_tracing_options.screen_trace_thickness = 0.2f;
        scene->eevee.ray_tracing_options.trace_max_roughness = 0.5f;
        scene->eevee.ray_tracing_options.resolution_scale = 2;
      }
    }

    LISTBASE_FOREACH (bNodeTree *, ntree, &bmain->nodetrees) {
      if (ntree->type == NTREE_GEOMETRY) {
        version_geometry_nodes_use_rotation_socket(*ntree);
        versioning_nodes_dynamic_sockets_2(*ntree);
        fix_geometry_nodes_object_info_scale(*ntree);
      }
    }
  }

  if (MAIN_VERSION_FILE_ATLEAST(bmain, 400, 20) && !MAIN_VERSION_FILE_ATLEAST(bmain, 401, 11)) {
    /* Convert old socket lists into new interface items. */
    FOREACH_NODETREE_BEGIN (bmain, ntree, id) {
      versioning_fix_socket_subtype_idnames(ntree);
    }
    FOREACH_NODETREE_END;
  }

  if (!MAIN_VERSION_FILE_ATLEAST(bmain, 401, 12)) {
    FOREACH_NODETREE_BEGIN (bmain, ntree, id) {
      if (ntree->type == NTREE_COMPOSIT) {
        LISTBASE_FOREACH (bNode *, node, &ntree->nodes) {
          if (node->type == CMP_NODE_PIXELATE) {
            node->custom1 = 1;
          }
        }
      }
    }
    FOREACH_NODETREE_END;
  }

  if (!MAIN_VERSION_FILE_ATLEAST(bmain, 401, 13)) {
    FOREACH_NODETREE_BEGIN (bmain, ntree, id) {
      if (ntree->type == NTREE_COMPOSIT) {
        LISTBASE_FOREACH (bNode *, node, &ntree->nodes) {
          if (node->type == CMP_NODE_MAP_UV) {
            node->custom2 = CMP_NODE_MAP_UV_FILTERING_ANISOTROPIC;
          }
        }
      }
    }
    FOREACH_NODETREE_END;
  }

  if (!MAIN_VERSION_FILE_ATLEAST(bmain, 401, 14)) {
    const Brush *default_brush = DNA_struct_default_get(Brush);
    LISTBASE_FOREACH (Brush *, brush, &bmain->brushes) {
      brush->automasking_start_normal_limit = default_brush->automasking_start_normal_limit;
      brush->automasking_start_normal_falloff = default_brush->automasking_start_normal_falloff;

      brush->automasking_view_normal_limit = default_brush->automasking_view_normal_limit;
      brush->automasking_view_normal_falloff = default_brush->automasking_view_normal_falloff;
    }
  }

  if (!MAIN_VERSION_FILE_ATLEAST(bmain, 401, 15)) {
    FOREACH_NODETREE_BEGIN (bmain, ntree, id) {
      if (ntree->type == NTREE_COMPOSIT) {
        LISTBASE_FOREACH (bNode *, node, &ntree->nodes) {
          if (node->type == CMP_NODE_KEYING) {
            NodeKeyingData &keying_data = *static_cast<NodeKeyingData *>(node->storage);
            keying_data.edge_kernel_radius = max_ii(keying_data.edge_kernel_radius - 1, 0);
          }
        }
      }
    }
    FOREACH_NODETREE_END;
  }

  if (!MAIN_VERSION_FILE_ATLEAST(bmain, 401, 16)) {
    LISTBASE_FOREACH (Scene *, scene, &bmain->scenes) {
      Sculpt *sculpt = scene->toolsettings->sculpt;
      if (sculpt != nullptr) {
        Sculpt default_sculpt = *DNA_struct_default_get(Sculpt);
        sculpt->automasking_boundary_edges_propagation_steps =
            default_sculpt.automasking_boundary_edges_propagation_steps;
      }
    }
  }

  if (!MAIN_VERSION_FILE_ATLEAST(bmain, 401, 17)) {
    LISTBASE_FOREACH (Scene *, scene, &bmain->scenes) {
      ToolSettings *ts = scene->toolsettings;
      int input_sample_values[10];

      input_sample_values[0] = ts->imapaint.paint.num_input_samples_deprecated;
      input_sample_values[1] = ts->sculpt != nullptr ?
                                   ts->sculpt->paint.num_input_samples_deprecated :
                                   1;
      input_sample_values[2] = ts->curves_sculpt != nullptr ?
                                   ts->curves_sculpt->paint.num_input_samples_deprecated :
                                   1;

      input_sample_values[4] = ts->gp_paint != nullptr ?
                                   ts->gp_paint->paint.num_input_samples_deprecated :
                                   1;
      input_sample_values[5] = ts->gp_vertexpaint != nullptr ?
                                   ts->gp_vertexpaint->paint.num_input_samples_deprecated :
                                   1;
      input_sample_values[6] = ts->gp_sculptpaint != nullptr ?
                                   ts->gp_sculptpaint->paint.num_input_samples_deprecated :
                                   1;
      input_sample_values[7] = ts->gp_weightpaint != nullptr ?
                                   ts->gp_weightpaint->paint.num_input_samples_deprecated :
                                   1;

      input_sample_values[8] = ts->vpaint != nullptr ?
                                   ts->vpaint->paint.num_input_samples_deprecated :
                                   1;
      input_sample_values[9] = ts->wpaint != nullptr ?
                                   ts->wpaint->paint.num_input_samples_deprecated :
                                   1;

      int unified_value = 1;
      for (int i = 0; i < 10; i++) {
        if (input_sample_values[i] != 1) {
          if (unified_value == 1) {
            unified_value = input_sample_values[i];
          }
          else {
            /* In the case of a user having multiple tools with different num_input_value values
             * set we cannot support this in the single UnifiedPaintSettings value, so fallback
             * to 1 instead of deciding that one value is more canonical than the other.
             */
            break;
          }
        }
      }

      ts->unified_paint_settings.input_samples = unified_value;
    }
    LISTBASE_FOREACH (Brush *, brush, &bmain->brushes) {
      brush->input_samples = 1;
    }
  }

  if (!MAIN_VERSION_FILE_ATLEAST(bmain, 401, 18)) {
    LISTBASE_FOREACH (Scene *, scene, &bmain->scenes) {
      if (scene->ed != nullptr) {
        SEQ_for_each_callback(&scene->ed->seqbase, seq_filter_bilinear_to_auto, nullptr);
      }
    }
  }

  if (!MAIN_VERSION_FILE_ATLEAST(bmain, 401, 19)) {
    LISTBASE_FOREACH (bNodeTree *, ntree, &bmain->nodetrees) {
      if (ntree->type == NTREE_GEOMETRY) {
        version_node_socket_name(ntree, FN_NODE_ROTATE_ROTATION, "Rotation 1", "Rotation");
        version_node_socket_name(ntree, FN_NODE_ROTATE_ROTATION, "Rotation 2", "Rotate By");
      }
    }
  }

  if (!MAIN_VERSION_FILE_ATLEAST(bmain, 401, 20)) {
    LISTBASE_FOREACH (Object *, ob, &bmain->objects) {
      int uid = 1;
      LISTBASE_FOREACH (ModifierData *, md, &ob->modifiers) {
        /* These identifiers are not necessarily stable for linked data. If the linked data has a
         * new modifier inserted, the identifiers of other modifiers can change. */
        md->persistent_uid = uid++;
      }
    }
  }

  if (!MAIN_VERSION_FILE_ATLEAST(bmain, 401, 21)) {
    LISTBASE_FOREACH (Brush *, brush, &bmain->brushes) {
      /* The `sculpt_flag` was used to store the `BRUSH_DIR_IN`
       * With the fix for #115313 this is now just using the `brush->flag`. */
      if (brush->gpencil_settings && (brush->gpencil_settings->sculpt_flag & BRUSH_DIR_IN) != 0) {
        brush->flag |= BRUSH_DIR_IN;
      }
    }
  }

  /* Keep point/spot light soft falloff for files created before 4.0. */
  if (!MAIN_VERSION_FILE_ATLEAST(bmain, 400, 0)) {
    LISTBASE_FOREACH (Light *, light, &bmain->lights) {
      if (ELEM(light->type, LA_LOCAL, LA_SPOT)) {
        light->mode |= LA_USE_SOFT_FALLOFF;
      }
    }
  }

  if (!MAIN_VERSION_FILE_ATLEAST(bmain, 402, 1)) {
    using namespace blender::bke::greasepencil;
    /* Initialize newly added scale layer transform to one. */
    LISTBASE_FOREACH (GreasePencil *, grease_pencil, &bmain->grease_pencils) {
      for (Layer *layer : grease_pencil->layers_for_write()) {
        copy_v3_fl(layer->scale, 1.0f);
      }
    }
  }

  if (!MAIN_VERSION_FILE_ATLEAST(bmain, 402, 2)) {
    LISTBASE_FOREACH (Scene *, scene, &bmain->scenes) {
      bool is_cycles = scene && STREQ(scene->r.engine, RE_engine_id_CYCLES);
      if (is_cycles) {
        if (IDProperty *cscene = version_cycles_properties_from_ID(&scene->id)) {
          int cposition = version_cycles_property_int(cscene, "motion_blur_position", 1);
          BLI_assert(cposition >= 0 && cposition < 3);
          int order_conversion[3] = {SCE_MB_START, SCE_MB_CENTER, SCE_MB_END};
          scene->r.motion_blur_position = order_conversion[std::clamp(cposition, 0, 2)];
        }
      }
      else {
        SET_FLAG_FROM_TEST(
            scene->r.mode, scene->eevee.flag & SCE_EEVEE_MOTION_BLUR_ENABLED_DEPRECATED, R_MBLUR);
        scene->r.motion_blur_position = scene->eevee.motion_blur_position_deprecated;
        scene->r.motion_blur_shutter = scene->eevee.motion_blur_shutter_deprecated;
      }
    }
  }

  if (!MAIN_VERSION_FILE_ATLEAST(bmain, 402, 3)) {
    constexpr int NTREE_EXECUTION_MODE_CPU = 0;
    constexpr int NTREE_EXECUTION_MODE_FULL_FRAME = 1;

    constexpr int NTREE_COM_GROUPNODE_BUFFER = 1 << 3;
    constexpr int NTREE_COM_OPENCL = 1 << 1;

    FOREACH_NODETREE_BEGIN (bmain, ntree, id) {
      if (ntree->type != NTREE_COMPOSIT) {
        continue;
      }

      ntree->flag &= ~(NTREE_COM_GROUPNODE_BUFFER | NTREE_COM_OPENCL);

      if (ntree->execution_mode == NTREE_EXECUTION_MODE_FULL_FRAME) {
        ntree->execution_mode = NTREE_EXECUTION_MODE_CPU;
      }
    }
    FOREACH_NODETREE_END;
  }

  if (!MAIN_VERSION_FILE_ATLEAST(bmain, 402, 4)) {
    if (!DNA_struct_member_exists(fd->filesdna, "SpaceImage", "float", "stretch_opacity")) {
      LISTBASE_FOREACH (bScreen *, screen, &bmain->screens) {
        LISTBASE_FOREACH (ScrArea *, area, &screen->areabase) {
          LISTBASE_FOREACH (SpaceLink *, sl, &area->spacedata) {
            if (sl->spacetype == SPACE_IMAGE) {
              SpaceImage *sima = reinterpret_cast<SpaceImage *>(sl);
              sima->stretch_opacity = 0.9f;
            }
          }
        }
      }
    }
  }

  if (!MAIN_VERSION_FILE_ATLEAST(bmain, 402, 5)) {
    LISTBASE_FOREACH (Scene *, scene, &bmain->scenes) {
      image_settings_avi_to_ffmpeg(scene);
    }
  }

  if (!MAIN_VERSION_FILE_ATLEAST(bmain, 402, 6)) {
    LISTBASE_FOREACH (Brush *, brush, &bmain->brushes) {
      if (BrushCurvesSculptSettings *settings = brush->curves_sculpt_settings) {
        settings->flag |= BRUSH_CURVES_SCULPT_FLAG_INTERPOLATE_RADIUS;
        settings->curve_radius = 0.01f;
      }
    }
  }

  if (!MAIN_VERSION_FILE_ATLEAST(bmain, 402, 8)) {
    LISTBASE_FOREACH (Light *, light, &bmain->lights) {
      light->shadow_filter_radius = 1.0f;
    }
  }

  if (!MAIN_VERSION_FILE_ATLEAST(bmain, 402, 9)) {
    const float default_snap_angle_increment = DEG2RADF(5.0f);
    const float default_snap_angle_increment_precision = DEG2RADF(1.0f);
    LISTBASE_FOREACH (Scene *, scene, &bmain->scenes) {
      scene->toolsettings->snap_angle_increment_2d = default_snap_angle_increment;
      scene->toolsettings->snap_angle_increment_3d = default_snap_angle_increment;
      scene->toolsettings->snap_angle_increment_2d_precision =
          default_snap_angle_increment_precision;
      scene->toolsettings->snap_angle_increment_3d_precision =
          default_snap_angle_increment_precision;
    }
  }

  if (!MAIN_VERSION_FILE_ATLEAST(bmain, 402, 10)) {
    if (!DNA_struct_member_exists(fd->filesdna, "SceneEEVEE", "int", "gtao_resolution")) {
      LISTBASE_FOREACH (Scene *, scene, &bmain->scenes) {
        scene->eevee.gtao_resolution = 2;
      }
    }
  }

  if (!MAIN_VERSION_FILE_ATLEAST(bmain, 402, 12)) {
    FOREACH_NODETREE_BEGIN (bmain, ntree, id) {
      versioning_node_hue_correct_set_wrappng(ntree);
    }
    FOREACH_NODETREE_END;

    LISTBASE_FOREACH (Scene *, scene, &bmain->scenes) {
      if (scene->ed != nullptr) {
        SEQ_for_each_callback(&scene->ed->seqbase, seq_hue_correct_set_wrapping, nullptr);
      }
    }
  }

  if (!MAIN_VERSION_FILE_ATLEAST(bmain, 402, 14)) {
    LISTBASE_FOREACH (Object *, ob, &bmain->objects) {
      if (bMotionPath *mpath = ob->mpath) {
        mpath->color_post[0] = 0.1f;
        mpath->color_post[1] = 1.0f;
        mpath->color_post[2] = 0.1f;
      }
      if (!ob->pose) {
        continue;
      }
      LISTBASE_FOREACH (bPoseChannel *, pchan, &ob->pose->chanbase) {
        if (bMotionPath *mpath = pchan->mpath) {
          mpath->color_post[0] = 0.1f;
          mpath->color_post[1] = 1.0f;
          mpath->color_post[2] = 0.1f;
        }
      }
    }
  }

  if (!MAIN_VERSION_FILE_ATLEAST(bmain, 402, 18)) {
    if (!DNA_struct_member_exists(fd->filesdna, "Light", "float", "transmission_fac")) {
      LISTBASE_FOREACH (Light *, light, &bmain->lights) {
        /* Refracted light was not supported in legacy EEVEE. Set it to zero for compatibility with
         * older files. */
        light->transmission_fac = 0.0f;
      }
    }
  }

  if (!MAIN_VERSION_FILE_ATLEAST(bmain, 402, 19)) {
    LISTBASE_FOREACH (Scene *, scene, &bmain->scenes) {
      /* Keep legacy EEVEE old behavior. */
      scene->eevee.flag |= SCE_EEVEE_VOLUME_CUSTOM_RANGE;
    }

    LISTBASE_FOREACH (Scene *, scene, &bmain->scenes) {
      scene->eevee.clamp_surface_indirect = 10.0f;
      /* Make contribution of indirect lighting very small (but non-null) to avoid world lighting
       * and volume lightprobe changing the appearance of volume objects. */
      scene->eevee.clamp_volume_indirect = 1e-8f;
    }
  }

  if (!MAIN_VERSION_FILE_ATLEAST(bmain, 402, 20)) {
    LISTBASE_FOREACH (Scene *, scene, &bmain->scenes) {
      SequencerToolSettings *sequencer_tool_settings = SEQ_tool_settings_ensure(scene);
      sequencer_tool_settings->snap_mode |= SEQ_SNAP_TO_MARKERS;
    }
  }

  if (!MAIN_VERSION_FILE_ATLEAST(bmain, 402, 21)) {
    add_image_editor_asset_shelf(*bmain);
  }

  if (!MAIN_VERSION_FILE_ATLEAST(bmain, 402, 22)) {
    /* Display missing media in sequencer by default. */
    LISTBASE_FOREACH (Scene *, scene, &bmain->scenes) {
      if (scene->ed != nullptr) {
        scene->ed->show_missing_media_flag |= SEQ_EDIT_SHOW_MISSING_MEDIA;
      }
    }
  }

  if (!MAIN_VERSION_FILE_ATLEAST(bmain, 402, 23)) {
    LISTBASE_FOREACH (Scene *, scene, &bmain->scenes) {
      ToolSettings *ts = scene->toolsettings;
      if (!ts->uvsculpt.strength_curve) {
        ts->uvsculpt.size = 50;
        ts->uvsculpt.strength = 1.0f;
        ts->uvsculpt.curve_preset = BRUSH_CURVE_SMOOTH;
        ts->uvsculpt.strength_curve = BKE_curvemapping_add(1, 0.0f, 0.0f, 1.0f, 1.0f);
      }
    }
  }

  if (!MAIN_VERSION_FILE_ATLEAST(bmain, 402, 24)) {
    if (!DNA_struct_member_exists(fd->filesdna, "Material", "char", "thickness_mode")) {
      LISTBASE_FOREACH (Material *, material, &bmain->materials) {
        if (material->blend_flag & MA_BL_TRANSLUCENCY) {
          /* EEVEE Legacy used thickness from shadow map when translucency was on. */
          material->blend_flag |= MA_BL_THICKNESS_FROM_SHADOW;
        }
        if ((material->blend_flag & MA_BL_SS_REFRACTION) && material->use_nodes &&
            material->nodetree)
        {
          /* EEVEE Legacy used slab assumption. */
          material->thickness_mode = MA_THICKNESS_SLAB;
          version_refraction_depth_to_thickness_value(material->nodetree, material->refract_depth);
        }
      }
    }
  }

  if (!MAIN_VERSION_FILE_ATLEAST(bmain, 402, 25)) {
    FOREACH_NODETREE_BEGIN (bmain, ntree, id) {
      if (ntree->type != NTREE_COMPOSIT) {
        continue;
      }
      LISTBASE_FOREACH (bNode *, node, &ntree->nodes) {
        if (node->type != CMP_NODE_BLUR) {
          continue;
        }

        NodeBlurData &blur_data = *static_cast<NodeBlurData *>(node->storage);

        if (blur_data.filtertype != R_FILTER_FAST_GAUSS) {
          continue;
        }

        /* The size of the Fast Gaussian mode of blur decreased by the following factor to match
         * other blur sizes. So increase it back. */
        const float size_factor = 3.0f / 2.0f;
        blur_data.sizex *= size_factor;
        blur_data.sizey *= size_factor;
        blur_data.percentx *= size_factor;
        blur_data.percenty *= size_factor;
      }
    }
    FOREACH_NODETREE_END;
  }

  if (!MAIN_VERSION_FILE_ATLEAST(bmain, 402, 26)) {
    if (!DNA_struct_member_exists(fd->filesdna, "SceneEEVEE", "float", "shadow_resolution_scale"))
    {
      SceneEEVEE default_scene_eevee = *DNA_struct_default_get(SceneEEVEE);
      LISTBASE_FOREACH (Scene *, scene, &bmain->scenes) {
        scene->eevee.shadow_resolution_scale = default_scene_eevee.shadow_resolution_scale;
      }
    }
  }

  if (!MAIN_VERSION_FILE_ATLEAST(bmain, 402, 27)) {
    LISTBASE_FOREACH (Scene *, scene, &bmain->scenes) {
      if (scene->ed != nullptr) {
        scene->ed->cache_flag &= ~(SEQ_CACHE_UNUSED_5 | SEQ_CACHE_UNUSED_6 | SEQ_CACHE_UNUSED_7 |
                                   SEQ_CACHE_UNUSED_8 | SEQ_CACHE_UNUSED_9);
      }
    }
    LISTBASE_FOREACH (bScreen *, screen, &bmain->screens) {
      LISTBASE_FOREACH (ScrArea *, area, &screen->areabase) {
        LISTBASE_FOREACH (SpaceLink *, sl, &area->spacedata) {
          if (sl->spacetype == SPACE_SEQ) {
            SpaceSeq *sseq = (SpaceSeq *)sl;
            sseq->cache_overlay.flag |= SEQ_CACHE_SHOW_FINAL_OUT;
          }
        }
      }
    }
  }

  if (!MAIN_VERSION_FILE_ATLEAST(bmain, 402, 28)) {
    LISTBASE_FOREACH (Scene *, scene, &bmain->scenes) {
      if (scene->ed != nullptr) {
        SEQ_for_each_callback(&scene->ed->seqbase, seq_proxies_timecode_update, nullptr);
      }
    }

    LISTBASE_FOREACH (MovieClip *, clip, &bmain->movieclips) {
      MovieClipProxy proxy = clip->proxy;
      versioning_update_timecode(&proxy.tc);
    }
  }

  if (!MAIN_VERSION_FILE_ATLEAST(bmain, 402, 29)) {
    LISTBASE_FOREACH (Scene *, scene, &bmain->scenes) {
      if (scene->ed) {
        SEQ_for_each_callback(&scene->ed->seqbase, seq_text_data_update, nullptr);
      }
    }
  }

  if (!MAIN_VERSION_FILE_ATLEAST(bmain, 402, 30)) {
    LISTBASE_FOREACH (Scene *, scene, &bmain->scenes) {
      if (scene->nodetree) {
        scene->nodetree->flag &= ~NTREE_UNUSED_2;
      }
    }
  }

  if (!MAIN_VERSION_FILE_ATLEAST(bmain, 402, 31)) {
    LISTBASE_FOREACH (LightProbe *, lightprobe, &bmain->lightprobes) {
      /* Guess a somewhat correct density given the resolution. But very low resolution need
       * a decent enough density to work. */
      lightprobe->grid_surfel_density = max_ii(20,
                                               2 * max_iii(lightprobe->grid_resolution_x,
                                                           lightprobe->grid_resolution_y,
                                                           lightprobe->grid_resolution_z));
    }
  }

  if (!MAIN_VERSION_FILE_ATLEAST(bmain, 402, 31)) {
    bool only_uses_eevee_legacy_or_workbench = true;
    LISTBASE_FOREACH (Scene *, scene, &bmain->scenes) {
      if (!STR_ELEM(scene->r.engine, RE_engine_id_BLENDER_EEVEE, RE_engine_id_BLENDER_WORKBENCH)) {
        only_uses_eevee_legacy_or_workbench = false;
      }
    }
    /* Mark old EEVEE world volumes for showing conversion operator. */
    LISTBASE_FOREACH (World *, world, &bmain->worlds) {
      if (world->nodetree) {
        bNode *output_node = version_eevee_output_node_get(world->nodetree, SH_NODE_OUTPUT_WORLD);
        if (output_node) {
          bNodeSocket *volume_input_socket = static_cast<bNodeSocket *>(
              BLI_findlink(&output_node->inputs, 1));
          if (volume_input_socket) {
            LISTBASE_FOREACH (bNodeLink *, node_link, &world->nodetree->links) {
              if (node_link->tonode == output_node && node_link->tosock == volume_input_socket) {
                world->flag |= WO_USE_EEVEE_FINITE_VOLUME;
                /* Only display a warning message if we are sure this can be used by EEVEE. */
                if (only_uses_eevee_legacy_or_workbench) {
                  BLO_reportf_wrap(fd->reports,
                                   RPT_WARNING,
                                   RPT_("%s contains a volume shader that might need to be "
                                        "converted to object (see world volume panel)\n"),
                                   world->id.name + 2);
                }
              }
            }
          }
        }
      }
    }
  }

  if (!MAIN_VERSION_FILE_ATLEAST(bmain, 402, 33)) {
    constexpr int NTREE_EXECUTION_MODE_GPU = 2;

    LISTBASE_FOREACH (Scene *, scene, &bmain->scenes) {
      if (scene->nodetree) {
        if (scene->nodetree->execution_mode == NTREE_EXECUTION_MODE_GPU) {
          scene->r.compositor_device = SCE_COMPOSITOR_DEVICE_GPU;
        }
        scene->r.compositor_precision = scene->nodetree->precision;
      }
    }
  }

  if (!MAIN_VERSION_FILE_ATLEAST(bmain, 402, 34)) {
    float shadow_max_res_sun = 0.001f;
    float shadow_max_res_local = 0.001f;
    bool shadow_resolution_absolute = false;
    /* Try to get default resolution from scene setting. */
    LISTBASE_FOREACH (Scene *, scene, &bmain->scenes) {
      shadow_max_res_local = (2.0f * M_SQRT2) / scene->eevee.shadow_cube_size;
      /* Round to avoid weird numbers in the UI. */
      shadow_max_res_local = ceil(shadow_max_res_local * 1000.0f) / 1000.0f;
      shadow_resolution_absolute = true;
      break;
    }

    LISTBASE_FOREACH (Light *, light, &bmain->lights) {
      if (light->type == LA_SUN) {
        /* Sun are too complex to convert. Need user interaction. */
        light->shadow_maximum_resolution = shadow_max_res_sun;
        SET_FLAG_FROM_TEST(light->mode, false, LA_SHAD_RES_ABSOLUTE);
      }
      else {
        light->shadow_maximum_resolution = shadow_max_res_local;
        SET_FLAG_FROM_TEST(light->mode, shadow_resolution_absolute, LA_SHAD_RES_ABSOLUTE);
      }
    }
  }

  if (!MAIN_VERSION_FILE_ATLEAST(bmain, 402, 36)) {
    LISTBASE_FOREACH (Brush *, brush, &bmain->brushes) {
      /* Only for grease pencil brushes. */
      if (brush->gpencil_settings) {
        /* Use the `Scene` radius unit by default (confusingly named `BRUSH_LOCK_SIZE`).
         * Convert the radius to be the same visual size as in GPv2. */
        brush->flag |= BRUSH_LOCK_SIZE;
        brush->unprojected_radius = brush->size *
                                    blender::bke::greasepencil::LEGACY_RADIUS_CONVERSION_FACTOR;
      }
    }
  }

  if (!MAIN_VERSION_FILE_ATLEAST(bmain, 402, 37)) {
    const World *default_world = DNA_struct_default_get(World);
    LISTBASE_FOREACH (World *, world, &bmain->worlds) {
      world->sun_threshold = default_world->sun_threshold;
      world->sun_angle = default_world->sun_angle;
      world->sun_shadow_maximum_resolution = default_world->sun_shadow_maximum_resolution;
      /* Having the sun extracted is mandatory to keep the same look and avoid too much light
       * leaking compared to EEVEE-Legacy. But adding shadows might create performance overhead and
       * change the result in a very different way. So we disable shadows in older file. */
      world->flag &= ~WO_USE_SUN_SHADOW;
    }
  }

  if (!MAIN_VERSION_FILE_ATLEAST(bmain, 402, 38)) {
    LISTBASE_FOREACH (GreasePencil *, grease_pencil, &bmain->grease_pencils) {
      convert_grease_pencil_stroke_hardness_to_softness(grease_pencil);
    }
  }

  if (!MAIN_VERSION_FILE_ATLEAST(bmain, 402, 39)) {
    /* Unify cast shadow property with Cycles. */
    Scene *scene = static_cast<Scene *>(bmain->scenes.first);
    /* Be conservative, if there is no scene, still try to do the conversion as that can happen for
     * append and linking. We prefer breaking EEVEE rather than breaking Cycles here. */
    bool is_eevee = scene && STREQ(scene->r.engine, RE_engine_id_BLENDER_EEVEE);
    if (!is_eevee) {
      const Light *default_light = DNA_struct_default_get(Light);
      LISTBASE_FOREACH (Light *, light, &bmain->lights) {
        IDProperty *clight = version_cycles_properties_from_ID(&light->id);
        if (clight) {
          bool value = version_cycles_property_boolean(
              clight, "use_shadow", default_light->mode & LA_SHADOW);
          SET_FLAG_FROM_TEST(light->mode, value, LA_SHADOW);
        }
      }
    }
  }

  if (!MAIN_VERSION_FILE_ATLEAST(bmain, 402, 40)) {
    LISTBASE_FOREACH (bNodeTree *, ntree, &bmain->nodetrees) {
      version_node_input_socket_name(ntree, FN_NODE_COMBINE_TRANSFORM, "Location", "Translation");
      version_node_output_socket_name(
          ntree, FN_NODE_SEPARATE_TRANSFORM, "Location", "Translation");
    }
  }

  if (!MAIN_VERSION_FILE_ATLEAST(bmain, 402, 41)) {
    const Light *default_light = DNA_struct_default_get(Light);
    LISTBASE_FOREACH (Light *, light, &bmain->lights) {
      light->shadow_jitter_overblur = default_light->shadow_jitter_overblur;
    }
  }

  if (!MAIN_VERSION_FILE_ATLEAST(bmain, 402, 43)) {
    const World *default_world = DNA_struct_default_get(World);
    LISTBASE_FOREACH (World *, world, &bmain->worlds) {
      world->sun_shadow_maximum_resolution = default_world->sun_shadow_maximum_resolution;
      world->sun_shadow_filter_radius = default_world->sun_shadow_filter_radius;
    }
  }

  if (!MAIN_VERSION_FILE_ATLEAST(bmain, 402, 44)) {
    const Scene *default_scene = DNA_struct_default_get(Scene);
    LISTBASE_FOREACH (Scene *, scene, &bmain->scenes) {
      scene->eevee.fast_gi_step_count = default_scene->eevee.fast_gi_step_count;
      scene->eevee.fast_gi_ray_count = default_scene->eevee.fast_gi_ray_count;
    }
  }

  if (!MAIN_VERSION_FILE_ATLEAST(bmain, 402, 45)) {
    LISTBASE_FOREACH (bScreen *, screen, &bmain->screens) {
      LISTBASE_FOREACH (ScrArea *, area, &screen->areabase) {
        LISTBASE_FOREACH (SpaceLink *, sl, &area->spacedata) {
          if (sl->spacetype == SPACE_VIEW3D) {
            View3D *v3d = reinterpret_cast<View3D *>(sl);
            v3d->flag2 |= V3D_SHOW_CAMERA_GUIDES;
          }
        }
      }
    }
  }

  if (!MAIN_VERSION_FILE_ATLEAST(bmain, 402, 46)) {
    const Scene *default_scene = DNA_struct_default_get(Scene);
    LISTBASE_FOREACH (Scene *, scene, &bmain->scenes) {
      scene->eevee.fast_gi_thickness_near = default_scene->eevee.fast_gi_thickness_near;
      scene->eevee.fast_gi_thickness_far = default_scene->eevee.fast_gi_thickness_far;
    }
  }
  if (!MAIN_VERSION_FILE_ATLEAST(bmain, 402, 48)) {
    LISTBASE_FOREACH (Object *, ob, &bmain->objects) {
      if (!ob->pose) {
        continue;
      }
      LISTBASE_FOREACH (bPoseChannel *, pchan, &ob->pose->chanbase) {
        pchan->custom_shape_wire_width = 1.0;
      }
    }
  }

  if (!MAIN_VERSION_FILE_ATLEAST(bmain, 402, 49)) {
    LISTBASE_FOREACH (bScreen *, screen, &bmain->screens) {
      LISTBASE_FOREACH (ScrArea *, area, &screen->areabase) {
        LISTBASE_FOREACH (SpaceLink *, sl, &area->spacedata) {
          if (sl->spacetype == SPACE_VIEW3D) {
            View3D *v3d = reinterpret_cast<View3D *>(sl);
            v3d->flag2 |= V3D_SHOW_CAMERA_PASSEPARTOUT;
          }
        }
      }
    }
  }

  if (!MAIN_VERSION_FILE_ATLEAST(bmain, 402, 50)) {
    LISTBASE_FOREACH (bNodeTree *, ntree, &bmain->nodetrees) {
      if (ntree->type != NTREE_GEOMETRY) {
        continue;
      }
      LISTBASE_FOREACH (bNode *, node, &ntree->nodes) {
        if (node->type != GEO_NODE_CAPTURE_ATTRIBUTE) {
          continue;
        }
        NodeGeometryAttributeCapture *storage = static_cast<NodeGeometryAttributeCapture *>(
            node->storage);
        if (storage->next_identifier > 0) {
          continue;
        }
        storage->capture_items_num = 1;
        storage->capture_items = MEM_cnew_array<NodeGeometryAttributeCaptureItem>(
            storage->capture_items_num, __func__);
        NodeGeometryAttributeCaptureItem &item = storage->capture_items[0];
        item.data_type = storage->data_type_legacy;
        item.identifier = storage->next_identifier++;
        item.name = BLI_strdup("Value");
      }
    }
  }

  if (!MAIN_VERSION_FILE_ATLEAST(bmain, 402, 53)) {
    LISTBASE_FOREACH (bScreen *, screen, &bmain->screens) {
      LISTBASE_FOREACH (ScrArea *, area, &screen->areabase) {
        LISTBASE_FOREACH (SpaceLink *, sl, &area->spacedata) {
          if (sl->spacetype == SPACE_NODE) {
            SpaceNode *snode = reinterpret_cast<SpaceNode *>(sl);
            snode->overlay.flag |= SN_OVERLAY_SHOW_REROUTE_AUTO_LABELS;
          }
        }
      }
    }
  }

  if (!MAIN_VERSION_FILE_ATLEAST(bmain, 402, 55)) {
    FOREACH_NODETREE_BEGIN (bmain, ntree, id) {
      if (ntree->type != NTREE_COMPOSIT) {
        continue;
      }
      LISTBASE_FOREACH (bNode *, node, &ntree->nodes) {
        if (node->type != CMP_NODE_CURVE_RGB) {
          continue;
        }

        CurveMapping &curve_mapping = *static_cast<CurveMapping *>(node->storage);

        /* Film-like tone only works with the combined curve, which is the fourth curve, so make
         * the combined curve current, as we now hide the rest of the curves since they no longer
         * have an effect. */
        if (curve_mapping.tone == CURVE_TONE_FILMLIKE) {
          curve_mapping.cur = 3;
        }
      }
    }
    FOREACH_NODETREE_END;
  }

  if (!MAIN_VERSION_FILE_ATLEAST(bmain, 403, 2)) {
    LISTBASE_FOREACH (bScreen *, screen, &bmain->screens) {
      LISTBASE_FOREACH (ScrArea *, area, &screen->areabase) {
        LISTBASE_FOREACH (SpaceLink *, space_link, &area->spacedata) {
          if (space_link->spacetype == SPACE_NODE) {
            SpaceNode *space_node = reinterpret_cast<SpaceNode *>(space_link);
            space_node->flag &= ~SNODE_FLAG_UNUSED_5;
          }
        }
      }
    }
  }

  if (!MAIN_VERSION_FILE_ATLEAST(bmain, 402, 60) ||
      (bmain->versionfile == 403 && !MAIN_VERSION_FILE_ATLEAST(bmain, 403, 3)))
  {
    /* Limit Rotation constraints from old files should use the legacy Limit
     * Rotation behavior. */
    LISTBASE_FOREACH (Object *, obj, &bmain->objects) {
      LISTBASE_FOREACH (bConstraint *, constraint, &obj->constraints) {
        if (constraint->type != CONSTRAINT_TYPE_ROTLIMIT) {
          continue;
        }
        static_cast<bRotLimitConstraint *>(constraint->data)->flag |= LIMIT_ROT_LEGACY_BEHAVIOR;
      }

      if (!obj->pose) {
        continue;
      }
      LISTBASE_FOREACH (bPoseChannel *, pbone, &obj->pose->chanbase) {
        LISTBASE_FOREACH (bConstraint *, constraint, &pbone->constraints) {
          if (constraint->type != CONSTRAINT_TYPE_ROTLIMIT) {
            continue;
          }
          static_cast<bRotLimitConstraint *>(constraint->data)->flag |= LIMIT_ROT_LEGACY_BEHAVIOR;
        }
      }
    }
  }

  if (!MAIN_VERSION_FILE_ATLEAST(bmain, 402, 61)) {
    /* LIGHT_PROBE_RESOLUTION_64 has been removed in EEVEE-Next as the tedrahedral mapping is to
     * low res to be usable. */
    LISTBASE_FOREACH (Scene *, scene, &bmain->scenes) {
      if (scene->eevee.gi_cubemap_resolution < 128) {
        scene->eevee.gi_cubemap_resolution = 128;
      }
    }
  }

<<<<<<< HEAD
  if (!MAIN_VERSION_FILE_ATLEAST(bmain, 403, 3)) {
    LISTBASE_FOREACH (Brush *, brush, &bmain->brushes) {
      if (BrushGpencilSettings *settings = brush->gpencil_settings) {
        /* Copy the `draw_strength` value to the `alpha` value. */
        brush->alpha = settings->draw_strength;

        /* We approximate the simplify pixel threshold by taking the previous threshold (world
         * space) and dividing by the legacy radius conversion factor. This should generally give
         * reasonable "pixel" threshold values, at least for previous GPv2 defaults. */
        settings->simplify_px = settings->simplify_f /
                                blender::bke::greasepencil::LEGACY_RADIUS_CONVERSION_FACTOR * 0.1f;
      }
    }
  }

  if (!MAIN_VERSION_FILE_ATLEAST(bmain, 403, 4)) {
    LISTBASE_FOREACH (Scene *, scene, &bmain->scenes) {
      scene->view_settings.temperature = 6500.0f;
      scene->view_settings.tint = 10.0f;
=======
  if (!MAIN_VERSION_FILE_ATLEAST(bmain, 402, 64)) {
    Scene *scene = static_cast<Scene *>(bmain->scenes.first);
    bool is_eevee_legacy = scene && STR_ELEM(scene->r.engine, RE_engine_id_BLENDER_EEVEE);
    if (is_eevee_legacy) {
      /* Re-apply versioning made for EEVEE-Next in 4.1 before it got delayed. */
      LISTBASE_FOREACH (Material *, material, &bmain->materials) {
        bool transparent_shadows = material->blend_shadow != MA_BS_SOLID;
        SET_FLAG_FROM_TEST(material->blend_flag, transparent_shadows, MA_BL_TRANSPARENT_SHADOW);
      }
      LISTBASE_FOREACH (Material *, mat, &bmain->materials) {
        mat->surface_render_method = (mat->blend_method == MA_BM_BLEND) ?
                                         MA_SURFACE_METHOD_FORWARD :
                                         MA_SURFACE_METHOD_DEFERRED;
      }
>>>>>>> 5195c343
    }
  }

  /**
   * Always bump subversion in BKE_blender_version.h when adding versioning
   * code here, and wrap it inside a MAIN_VERSION_FILE_ATLEAST check.
   *
   * \note Keep this message at the bottom of the function.
   */

  /* Always run this versioning; meshes are written with the legacy format which always needs to
   * be converted to the new format on file load. Can be moved to a subversion check in a larger
   * breaking release. */
  LISTBASE_FOREACH (Mesh *, mesh, &bmain->meshes) {
    blender::bke::mesh_sculpt_mask_to_generic(*mesh);
  }
}<|MERGE_RESOLUTION|>--- conflicted
+++ resolved
@@ -4215,27 +4215,6 @@
     }
   }
 
-<<<<<<< HEAD
-  if (!MAIN_VERSION_FILE_ATLEAST(bmain, 403, 3)) {
-    LISTBASE_FOREACH (Brush *, brush, &bmain->brushes) {
-      if (BrushGpencilSettings *settings = brush->gpencil_settings) {
-        /* Copy the `draw_strength` value to the `alpha` value. */
-        brush->alpha = settings->draw_strength;
-
-        /* We approximate the simplify pixel threshold by taking the previous threshold (world
-         * space) and dividing by the legacy radius conversion factor. This should generally give
-         * reasonable "pixel" threshold values, at least for previous GPv2 defaults. */
-        settings->simplify_px = settings->simplify_f /
-                                blender::bke::greasepencil::LEGACY_RADIUS_CONVERSION_FACTOR * 0.1f;
-      }
-    }
-  }
-
-  if (!MAIN_VERSION_FILE_ATLEAST(bmain, 403, 4)) {
-    LISTBASE_FOREACH (Scene *, scene, &bmain->scenes) {
-      scene->view_settings.temperature = 6500.0f;
-      scene->view_settings.tint = 10.0f;
-=======
   if (!MAIN_VERSION_FILE_ATLEAST(bmain, 402, 64)) {
     Scene *scene = static_cast<Scene *>(bmain->scenes.first);
     bool is_eevee_legacy = scene && STR_ELEM(scene->r.engine, RE_engine_id_BLENDER_EEVEE);
@@ -4250,7 +4229,28 @@
                                          MA_SURFACE_METHOD_FORWARD :
                                          MA_SURFACE_METHOD_DEFERRED;
       }
->>>>>>> 5195c343
+    }
+  }
+
+  if (!MAIN_VERSION_FILE_ATLEAST(bmain, 403, 3)) {
+    LISTBASE_FOREACH (Brush *, brush, &bmain->brushes) {
+      if (BrushGpencilSettings *settings = brush->gpencil_settings) {
+        /* Copy the `draw_strength` value to the `alpha` value. */
+        brush->alpha = settings->draw_strength;
+
+        /* We approximate the simplify pixel threshold by taking the previous threshold (world
+         * space) and dividing by the legacy radius conversion factor. This should generally give
+         * reasonable "pixel" threshold values, at least for previous GPv2 defaults. */
+        settings->simplify_px = settings->simplify_f /
+                                blender::bke::greasepencil::LEGACY_RADIUS_CONVERSION_FACTOR * 0.1f;
+      }
+    }
+  }
+
+  if (!MAIN_VERSION_FILE_ATLEAST(bmain, 403, 4)) {
+    LISTBASE_FOREACH (Scene *, scene, &bmain->scenes) {
+      scene->view_settings.temperature = 6500.0f;
+      scene->view_settings.tint = 10.0f;
     }
   }
 
