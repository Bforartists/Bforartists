/* SPDX-FileCopyrightText: 2023 Blender Authors
 *
 * SPDX-License-Identifier: GPL-2.0-or-later */

/** \file
 * \ingroup blenloader
 */

#define DNA_DEPRECATED_ALLOW

#include <algorithm>
#include <cmath>

/* Define macros in `DNA_genfile.h`. */
#define DNA_GENFILE_VERSIONING_MACROS

#include "DNA_anim_types.h"
#include "DNA_brush_types.h"
#include "DNA_camera_types.h"
#include "DNA_collection_types.h"
#include "DNA_constraint_types.h"
#include "DNA_curve_types.h"
#include "DNA_defaults.h"
#include "DNA_light_types.h"
#include "DNA_lightprobe_types.h"
#include "DNA_material_types.h"
#include "DNA_mesh_types.h"
#include "DNA_modifier_types.h"
#include "DNA_movieclip_types.h"
#include "DNA_scene_types.h"
#include "DNA_sequence_types.h"
#include "DNA_workspace_types.h"
#include "DNA_world_types.h"

#include "DNA_defaults.h"
#include "DNA_defs.h"
#include "DNA_genfile.h"
#include "DNA_particle_types.h"

#undef DNA_GENFILE_VERSIONING_MACROS

#include "BLI_assert.h"
#include "BLI_listbase.h"
#include "BLI_map.hh"
#include "BLI_math_rotation.h"
#include "BLI_math_vector.h"
#include "BLI_set.hh"
#include "BLI_string.h"
#include "BLI_string_ref.hh"
#include "BLI_string_utf8.h"

#include "BKE_anim_data.hh"
#include "BKE_animsys.h"
#include "BKE_armature.hh"
#include "BKE_attribute.hh"
#include "BKE_collection.hh"
#include "BKE_colortools.hh"
#include "BKE_context.hh"
#include "BKE_curve.hh"
#include "BKE_customdata.hh"
#include "BKE_effect.h"
#include "BKE_file_handler.hh"
#include "BKE_grease_pencil.hh"
#include "BKE_idprop.hh"
#include "BKE_image_format.hh"
#include "BKE_lib_query.hh"
#include "BKE_main.hh"
#include "BKE_material.h"
#include "BKE_mesh_legacy_convert.hh"
#include "BKE_nla.hh"
#include "BKE_node_runtime.hh"
#include "BKE_paint.hh"
#include "BKE_scene.hh"
#include "BKE_screen.hh"
#include "BKE_tracking.h"

#include "IMB_imbuf_enums.h"

#include "SEQ_iterator.hh"
#include "SEQ_retiming.hh"
#include "SEQ_sequencer.hh"
#include "SEQ_time.hh"

#include "ANIM_action.hh"
#include "ANIM_action_iterators.hh"
#include "ANIM_armature_iter.hh"
#include "ANIM_bone_collections.hh"

#include "BLT_translation.hh"

#include "BLO_read_write.hh"
#include "BLO_readfile.hh"

#include "readfile.hh"

#include "versioning_common.hh"

// static CLG_LogRef LOG = {"blo.readfile.doversion"};

static void version_composite_nodetree_null_id(bNodeTree *ntree, Scene *scene)
{
  for (bNode *node : ntree->all_nodes()) {
    if (node->id == nullptr && ((node->type == CMP_NODE_R_LAYERS) ||
                                (node->type == CMP_NODE_CRYPTOMATTE &&
                                 node->custom1 == CMP_NODE_CRYPTOMATTE_SOURCE_RENDER)))
    {
      node->id = &scene->id;
    }
  }
}

struct ActionUserInfo {
  ID *id;
  blender::animrig::slot_handle_t *slot_handle;
  bAction **action_ptr_ptr;
  char *slot_name;
};

static void convert_action_in_place(blender::animrig::Action &action)
{
  using namespace blender::animrig;
  if (action.is_action_layered()) {
    return;
  }

  /* Store this ahead of time, because adding the slot sets the action's idroot
   * to 0. We also set the action's idroot to 0 manually, just to be defensive
   * so we don't depend on esoteric behavior in `slot_add()`. */
  const int16_t idtype = action.idroot;
  action.idroot = 0;

  Slot &slot = action.slot_add();
  slot.idtype = idtype;
  slot.name_ensure_prefix();

  Layer &layer = action.layer_add("Layer");
  blender::animrig::Strip &strip = layer.strip_add(action,
                                                   blender::animrig::Strip::Type::Keyframe);
  ChannelBag &bag = strip.data<StripKeyframeData>(action).channelbag_for_slot_ensure(slot);
  const int fcu_count = BLI_listbase_count(&action.curves);
  const int group_count = BLI_listbase_count(&action.groups);
  bag.fcurve_array = MEM_cnew_array<FCurve *>(fcu_count, "Action versioning - fcurves");
  bag.fcurve_array_num = fcu_count;
  bag.group_array = MEM_cnew_array<bActionGroup *>(group_count, "Action versioning - groups");
  bag.group_array_num = group_count;

  int group_index = 0;
  int fcurve_index = 0;
  LISTBASE_FOREACH_INDEX (bActionGroup *, group, &action.groups, group_index) {
    bag.group_array[group_index] = group;

    group->channel_bag = &bag;
    group->fcurve_range_start = fcurve_index;

    LISTBASE_FOREACH (FCurve *, fcu, &group->channels) {
      if (fcu->grp != group) {
        break;
      }
      bag.fcurve_array[fcurve_index++] = fcu;
    }

    group->fcurve_range_length = fcurve_index - group->fcurve_range_start;
  }

  LISTBASE_FOREACH (FCurve *, fcu, &action.curves) {
    /* Any fcurves with groups have already been added to the fcurve array. */
    if (fcu->grp) {
      continue;
    }
    bag.fcurve_array[fcurve_index++] = fcu;
  }

  BLI_assert(fcurve_index == fcu_count);

  action.curves = {nullptr, nullptr};
  action.groups = {nullptr, nullptr};
}

static void version_legacy_actions_to_layered(Main *bmain)
{
  using namespace blender::animrig;
  blender::Map<bAction *, blender::Vector<ActionUserInfo>> action_users;
  LISTBASE_FOREACH (bAction *, dna_action, &bmain->actions) {
    Action &action = dna_action->wrap();
    if (action.is_action_layered()) {
      continue;
    }
    action_users.add(dna_action, {});
  }

  ID *id;
  FOREACH_MAIN_ID_BEGIN (bmain, id) {
    auto callback = [&](ID &animated_id,
                        bAction *&action_ptr_ref,
                        slot_handle_t &slot_handle_ref,
                        char *slot_name) -> bool {
      blender::Vector<ActionUserInfo> *action_user_vector = action_users.lookup_ptr(
          action_ptr_ref);
      /* Only actions that need to be converted are in this map. */
      if (!action_user_vector) {
        return true;
      }
      ActionUserInfo user_info;
      user_info.id = &animated_id;
      user_info.action_ptr_ptr = &action_ptr_ref;
      user_info.slot_handle = &slot_handle_ref;
      user_info.slot_name = slot_name;
      action_user_vector->append(user_info);
      return true;
    };

    auto embedded_id_callback = [&](LibraryIDLinkCallbackData *cb_data) -> int {
      ID *linked_id = *cb_data->id_pointer;

      /* We only process embedded IDs with this callback. */
      if (!linked_id || (linked_id->flag & ID_FLAG_EMBEDDED_DATA) == 0) {
        return IDWALK_RET_STOP_RECURSION;
      }

      foreach_action_slot_use_with_references(*linked_id, callback);

      return IDWALK_RET_NOP;
    };

    /* Process the main ID itself. */
    foreach_action_slot_use_with_references(*id, callback);

    /* Process embedded IDs, as these are not listed in bmain, but still can
     * have their own Action+Slot. */
    BKE_library_foreach_ID_link(
        bmain,
        id,
        embedded_id_callback,
        nullptr,
        IDWALK_RECURSE | IDWALK_READONLY |
            /* This is more about "we don't care" than "must be ignored". We don't pass an owner
             * ID, and it's not used in the callback either, so don't bother looking it up.  */
            IDWALK_IGNORE_MISSING_OWNER_ID);
  }
  FOREACH_MAIN_ID_END;

  for (const auto &item : action_users.items()) {
    Action &action = item.key->wrap();
    convert_action_in_place(action);
    blender::Vector<ActionUserInfo> &user_infos = item.value;
    Slot &slot_to_assign = *action.slot(0);

    if (user_infos.size() == 1) {
      /* Rename the slot after its single user. If there are multiple users, the name is unchanged
       * because there is no good way to determine a name. */
      action.slot_name_set(*bmain, slot_to_assign, user_infos[0].id->name);
    }
    for (ActionUserInfo &action_user : user_infos) {
      const ActionSlotAssignmentResult result = generic_assign_action_slot(
          &slot_to_assign,
          *action_user.id,
          *action_user.action_ptr_ptr,
          *action_user.slot_handle,
          action_user.slot_name);
      switch (result) {
        case ActionSlotAssignmentResult::OK:
          break;
        case ActionSlotAssignmentResult::SlotNotSuitable:
          /* If the slot wasn't suitable for the ID, we force assignment anyway,
           * but with a warning.
           *
           * This happens when the legacy action assigned to the ID had a
           * mismatched idroot, and therefore the created slot does as well.
           * This mismatch can happen in a variety of ways, and we opt to
           * preserve this unusual (but technically valid) state of affairs.
           */
          *action_user.slot_handle = slot_to_assign.handle;
          BLI_strncpy_utf8(action_user.slot_name, slot_to_assign.name, Slot::name_length_max);

          printf(
              "Warning: legacy action \"%s\" is assigned to \"%s\", which does not match the "
              "action's id_root \"%s\". The action has been upgraded to a slotted action with "
              "slot \"%s\" with an id_type \"%s\", which has also been assigned to \"%s\" despite "
              "this type mismatch. This likely indicates something odd about the blend file.\n",
              action.id.name + 2,
              action_user.id->name,
              slot_to_assign.name_prefix_for_idtype().c_str(),
              slot_to_assign.name_without_prefix().c_str(),
              slot_to_assign.name_prefix_for_idtype().c_str(),
              action_user.id->name);
          break;
        case ActionSlotAssignmentResult::SlotNotFromAction:
          BLI_assert(!"SlotNotFromAction should not be returned here");
          break;
        case ActionSlotAssignmentResult::MissingAction:
          BLI_assert(!"MissingAction should not be returned here");
          break;
      }
    }
  }
}

/* Move bone-group color to the individual bones. */
static void version_bonegroup_migrate_color(Main *bmain)
{
  using PoseSet = blender::Set<bPose *>;
  blender::Map<bArmature *, PoseSet> armature_poses;

  /* Gather a mapping from armature to the poses that use it. */
  LISTBASE_FOREACH (Object *, ob, &bmain->objects) {
    if (ob->type != OB_ARMATURE || !ob->pose) {
      continue;
    }

    bArmature *arm = reinterpret_cast<bArmature *>(ob->data);
    BLI_assert_msg(GS(arm->id.name) == ID_AR,
                   "Expected ARMATURE object to have an Armature as data");

    /* There is no guarantee that the current state of poses is in sync with the Armature data.
     *
     * NOTE: No need to handle user reference-counting in readfile code. */
    BKE_pose_ensure(bmain, ob, arm, false);

    PoseSet &pose_set = armature_poses.lookup_or_add_default(arm);
    pose_set.add(ob->pose);
  }

  /* Move colors from the pose's bone-group to either the armature bones or the
   * pose bones, depending on how many poses use the Armature. */
  for (const PoseSet &pose_set : armature_poses.values()) {
    /* If the Armature is shared, the bone group colors might be different, and thus they have to
     * be stored on the pose bones. If the Armature is NOT shared, the bone colors can be stored
     * directly on the Armature bones. */
    const bool store_on_armature = pose_set.size() == 1;

    for (bPose *pose : pose_set) {
      LISTBASE_FOREACH (bPoseChannel *, pchan, &pose->chanbase) {
        const bActionGroup *bgrp = (const bActionGroup *)BLI_findlink(&pose->agroups,
                                                                      (pchan->agrp_index - 1));
        if (!bgrp) {
          continue;
        }

        BoneColor &bone_color = store_on_armature ? pchan->bone->color : pchan->color;
        bone_color.palette_index = bgrp->customCol;
        memcpy(&bone_color.custom, &bgrp->cs, sizeof(bone_color.custom));
      }
    }
  }
}

static void version_bonelayers_to_bonecollections(Main *bmain)
{
  char bcoll_name[MAX_NAME];
  char custom_prop_name[MAX_NAME];

  LISTBASE_FOREACH (bArmature *, arm, &bmain->armatures) {
    IDProperty *arm_idprops = IDP_GetProperties(&arm->id);

    BLI_assert_msg(arm->edbo == nullptr, "did not expect an Armature to be saved in edit mode");
    const uint layer_used = arm->layer_used;

    /* Construct a bone collection for each layer that contains at least one bone. */
    blender::Vector<std::pair<uint, BoneCollection *>> layermask_collection;
    for (uint layer = 0; layer < 32; ++layer) {
      const uint layer_mask = 1u << layer;
      if ((layer_used & layer_mask) == 0) {
        /* Layer is empty, so no need to convert to collection. */
        continue;
      }

      /* Construct a suitable name for this bone layer. */
      bcoll_name[0] = '\0';
      if (arm_idprops) {
        /* See if we can use the layer name from the Bone Manager add-on. This is a popular add-on
         * for managing bone layers and giving them names. */
        SNPRINTF(custom_prop_name, "layer_name_%u", layer);
        IDProperty *prop = IDP_GetPropertyFromGroup(arm_idprops, custom_prop_name);
        if (prop != nullptr && prop->type == IDP_STRING && IDP_String(prop)[0] != '\0') {
          SNPRINTF(bcoll_name, "Layer %u - %s", layer + 1, IDP_String(prop));
        }
      }
      if (bcoll_name[0] == '\0') {
        /* Either there was no name defined in the custom property, or
         * it was the empty string. */
        SNPRINTF(bcoll_name, "Layer %u", layer + 1);
      }

      /* Create a new bone collection for this layer. */
      BoneCollection *bcoll = ANIM_armature_bonecoll_new(arm, bcoll_name);
      layermask_collection.append(std::make_pair(layer_mask, bcoll));

      if ((arm->layer & layer_mask) == 0) {
        ANIM_bonecoll_hide(arm, bcoll);
      }
    }

    /* Iterate over the bones to assign them to their layers. */
    blender::animrig::ANIM_armature_foreach_bone(&arm->bonebase, [&](Bone *bone) {
      for (auto layer_bcoll : layermask_collection) {
        const uint layer_mask = layer_bcoll.first;
        if ((bone->layer & layer_mask) == 0) {
          continue;
        }

        BoneCollection *bcoll = layer_bcoll.second;
        ANIM_armature_bonecoll_assign(bcoll, bone);
      }
    });
  }
}

static void version_bonegroups_to_bonecollections(Main *bmain)
{
  LISTBASE_FOREACH (Object *, ob, &bmain->objects) {
    if (ob->type != OB_ARMATURE || !ob->pose) {
      continue;
    }

    /* Convert the bone groups on a bone-by-bone basis. */
    bArmature *arm = reinterpret_cast<bArmature *>(ob->data);
    bPose *pose = ob->pose;

    blender::Map<const bActionGroup *, BoneCollection *> collections_by_group;
    /* Convert all bone groups, regardless of whether they contain any bones. */
    LISTBASE_FOREACH (bActionGroup *, bgrp, &pose->agroups) {
      BoneCollection *bcoll = ANIM_armature_bonecoll_new(arm, bgrp->name);
      collections_by_group.add_new(bgrp, bcoll);

      /* Before now, bone visibility was determined by armature layers, and bone
       * groups did not have any impact on this. To retain the behavior, that
       * hiding all layers a bone is on hides the bone, the
       * bone-group-collections should be created hidden. */
      ANIM_bonecoll_hide(arm, bcoll);
    }

    /* Assign the bones to their bone group based collection. */
    LISTBASE_FOREACH (bPoseChannel *, pchan, &pose->chanbase) {
      /* Find the bone group of this pose channel. */
      const bActionGroup *bgrp = (const bActionGroup *)BLI_findlink(&pose->agroups,
                                                                    (pchan->agrp_index - 1));
      if (!bgrp) {
        continue;
      }

      /* Assign the bone. */
      BoneCollection *bcoll = collections_by_group.lookup(bgrp);
      ANIM_armature_bonecoll_assign(bcoll, pchan->bone);
    }

    /* The list of bone groups (pose->agroups) is intentionally left alone here. This will allow
     * for older versions of Blender to open the file with bone groups intact. Of course the bone
     * groups will not be updated any more, but this way the data at least survives an accidental
     * save with Blender 4.0. */
  }
}

/**
 * Change animation/drivers from "collections[..." to "collections_all[..." so
 * they remain stable when the bone collection hierarchy structure changes.
 */
static void version_bonecollection_anim(FCurve *fcurve)
{
  const blender::StringRef rna_path(fcurve->rna_path);
  constexpr char const *rna_path_prefix = "collections[";
  if (!rna_path.startswith(rna_path_prefix)) {
    return;
  }

  const std::string path_remainder(rna_path.drop_known_prefix(rna_path_prefix));
  MEM_freeN(fcurve->rna_path);
  fcurve->rna_path = BLI_sprintfN("collections_all[%s", path_remainder.c_str());
}

static void version_principled_bsdf_update_animdata(ID *owner_id, bNodeTree *ntree)
{
  ID *id = &ntree->id;
  AnimData *adt = BKE_animdata_from_id(id);

  LISTBASE_FOREACH (bNode *, node, &ntree->nodes) {
    if (node->type != SH_NODE_BSDF_PRINCIPLED) {
      continue;
    }

    char node_name_escaped[MAX_NAME * 2];
    BLI_str_escape(node_name_escaped, node->name, sizeof(node_name_escaped));
    std::string prefix = "nodes[\"" + std::string(node_name_escaped) + "\"].inputs";

    /* Remove animdata for inputs 18 (Transmission Roughness) and 3 (Subsurface Color). */
    BKE_animdata_fix_paths_remove(id, (prefix + "[18]").c_str());
    BKE_animdata_fix_paths_remove(id, (prefix + "[3]").c_str());

    /* Order is important here: If we e.g. want to change A->B and B->C, but perform A->B first,
     * then later we don't know whether a B entry is an original B (and therefore should be
     * changed to C) or used to be A and was already handled.
     * In practice, going reverse mostly works, the two notable dependency chains are:
     * - 8->13, then 2->8, then 9->2 (13 was changed before)
     * - 1->9, then 6->1 (9 was changed before)
     * - 4->10, then 21->4 (10 was changed before)
     *
     * 0 (Base Color) and 17 (Transmission) are fine as-is. */
    std::pair<int, int> remap_table[] = {
        {20, 27}, /* Emission Strength */
        {19, 26}, /* Emission */
        {16, 3},  /* IOR */
        {15, 19}, /* Clearcoat Roughness */
        {14, 18}, /* Clearcoat */
        {13, 25}, /* Sheen Tint */
        {12, 23}, /* Sheen */
        {11, 15}, /* Anisotropic Rotation */
        {10, 14}, /* Anisotropic */
        {8, 13},  /* Specular Tint */
        {2, 8},   /* Subsurface Radius */
        {9, 2},   /* Roughness */
        {7, 12},  /* Specular */
        {1, 9},   /* Subsurface Scale */
        {6, 1},   /* Metallic */
        {5, 11},  /* Subsurface Anisotropy */
        {4, 10},  /* Subsurface IOR */
        {21, 4}   /* Alpha */
    };
    for (const auto &entry : remap_table) {
      BKE_animdata_fix_paths_rename(
          id, adt, owner_id, prefix.c_str(), nullptr, nullptr, entry.first, entry.second, false);
    }
  }
}

static void versioning_eevee_shadow_settings(Object *object)
{
  /** EEVEE no longer uses the Material::blend_shadow property.
   * Instead, it uses Object::visibility_flag for disabling shadow casting
   */

  short *material_len = BKE_object_material_len_p(object);
  if (!material_len) {
    return;
  }

  using namespace blender;
  bool hide_shadows = *material_len > 0;
  for (int i : IndexRange(*material_len)) {
    Material *material = BKE_object_material_get(object, i + 1);
    if (!material || material->blend_shadow != MA_BS_NONE) {
      hide_shadows = false;
    }
  }

  /* Enable the hide_shadow flag only if there's not any shadow casting material. */
  SET_FLAG_FROM_TEST(object->visibility_flag, hide_shadows, OB_HIDE_SHADOW);
}

static void versioning_eevee_material_shadow_none(Material *material)
{
  if (!material->use_nodes || material->nodetree == nullptr) {
    return;
  }
  bNodeTree *ntree = material->nodetree;

  bNode *output_node = version_eevee_output_node_get(ntree, SH_NODE_OUTPUT_MATERIAL);
  bNode *old_output_node = version_eevee_output_node_get(ntree, SH_NODE_OUTPUT_MATERIAL);
  if (output_node == nullptr) {
    return;
  }

  bNodeSocket *existing_out_sock = blender::bke::node_find_socket(output_node, SOCK_IN, "Surface");
  bNodeSocket *volume_sock = blender::bke::node_find_socket(output_node, SOCK_IN, "Volume");
  if (existing_out_sock->link == nullptr && volume_sock->link) {
    /* Don't apply versioning to a material that only has a volumetric input as this makes the
     * object surface opaque to the camera, hiding the volume inside. */
    return;
  }

  if (output_node->custom1 == SHD_OUTPUT_ALL) {
    /* We do not want to affect Cycles. So we split the output into two specific outputs. */
    output_node->custom1 = SHD_OUTPUT_CYCLES;

    bNode *new_output = blender::bke::node_add_node(nullptr, ntree, "ShaderNodeOutputMaterial");
    new_output->custom1 = SHD_OUTPUT_EEVEE;
    new_output->parent = output_node->parent;
    new_output->locx = output_node->locx;
    new_output->locy = output_node->locy - output_node->height - 120;

    auto copy_link = [&](const char *socket_name) {
      bNodeSocket *sock = blender::bke::node_find_socket(output_node, SOCK_IN, socket_name);
      if (sock && sock->link) {
        bNodeLink *link = sock->link;
        bNodeSocket *to_sock = blender::bke::node_find_socket(new_output, SOCK_IN, socket_name);
        blender::bke::node_add_link(ntree, link->fromnode, link->fromsock, new_output, to_sock);
      }
    };

    /* Don't copy surface as that is handled later */
    copy_link("Volume");
    copy_link("Displacement");
    copy_link("Thickness");

    output_node = new_output;
  }

  bNodeSocket *out_sock = blender::bke::node_find_socket(output_node, SOCK_IN, "Surface");
  bNodeSocket *old_out_sock = blender::bke::node_find_socket(old_output_node, SOCK_IN, "Surface");

  /* Add mix node for mixing between original material, and transparent BSDF for shadows */
  bNode *mix_node = blender::bke::node_add_node(nullptr, ntree, "ShaderNodeMixShader");
  STRNCPY(mix_node->label, "Disable Shadow");
  mix_node->flag |= NODE_HIDDEN;
  mix_node->parent = output_node->parent;
  mix_node->locx = output_node->locx;
  mix_node->locy = output_node->locy - output_node->height - 120;
  bNodeSocket *mix_fac = static_cast<bNodeSocket *>(BLI_findlink(&mix_node->inputs, 0));
  bNodeSocket *mix_in_1 = static_cast<bNodeSocket *>(BLI_findlink(&mix_node->inputs, 1));
  bNodeSocket *mix_in_2 = static_cast<bNodeSocket *>(BLI_findlink(&mix_node->inputs, 2));
  bNodeSocket *mix_out = static_cast<bNodeSocket *>(BLI_findlink(&mix_node->outputs, 0));
  if (old_out_sock->link != nullptr) {
    blender::bke::node_add_link(
        ntree, old_out_sock->link->fromnode, old_out_sock->link->fromsock, mix_node, mix_in_1);
    if (out_sock->link != nullptr) {
      blender::bke::node_remove_link(ntree, out_sock->link);
    }
  }
  blender::bke::node_add_link(ntree, mix_node, mix_out, output_node, out_sock);

  /* Add light path node to control shadow visibility */
  bNode *lp_node = blender::bke::node_add_node(nullptr, ntree, "ShaderNodeLightPath");
  lp_node->flag |= NODE_HIDDEN;
  lp_node->parent = output_node->parent;
  lp_node->locx = output_node->locx;
  lp_node->locy = mix_node->locy + 35;
  bNodeSocket *is_shadow = blender::bke::node_find_socket(lp_node, SOCK_OUT, "Is Shadow Ray");
  blender::bke::node_add_link(ntree, lp_node, is_shadow, mix_node, mix_fac);
  /* Hide unconnected sockets for cleaner look. */
  LISTBASE_FOREACH (bNodeSocket *, sock, &lp_node->outputs) {
    if (sock != is_shadow) {
      sock->flag |= SOCK_HIDDEN;
    }
  }

  /* Add transparent BSDF to make shadows transparent. */
  bNode *bsdf_node = blender::bke::node_add_node(nullptr, ntree, "ShaderNodeBsdfTransparent");
  bsdf_node->flag |= NODE_HIDDEN;
  bsdf_node->parent = output_node->parent;
  bsdf_node->locx = output_node->locx;
  bsdf_node->locy = mix_node->locy - 35;
  bNodeSocket *bsdf_out = blender::bke::node_find_socket(bsdf_node, SOCK_OUT, "BSDF");
  blender::bke::node_add_link(ntree, bsdf_node, bsdf_out, mix_node, mix_in_2);
}

/**
 * Represents a source of transparency inside the closure part of a material node-tree.
 * Sources can be combined together down the tree to figure out where the source of the alpha is.
 * If there is multiple alpha source, we consider the tree as having complex alpha and don't do the
 * versioning.
 */
struct AlphaSource {
  enum AlphaState {
    /* Alpha input is 0. */
    ALPHA_OPAQUE = 0,
    /* Alpha input is 1. */
    ALPHA_FULLY_TRANSPARENT,
    /* Alpha is between 0 and 1, from a graph input or the result of one blending operation. */
    ALPHA_SEMI_TRANSPARENT,
    /* Alpha is unknown and the result of more than one blending operation. */
    ALPHA_COMPLEX_MIX
  };

  /* Socket that is the source of the potential semi-transparency. */
  bNodeSocket *socket = nullptr;
  /* State of the source. */
  AlphaState state;
  /* True if socket is transparency instead of alpha (e.g: `1-alpha`). */
  bool is_transparency = false;

  static AlphaSource alpha_source(bNodeSocket *fac, bool inverted = false)
  {
    return {fac, ALPHA_SEMI_TRANSPARENT, inverted};
  }
  static AlphaSource opaque()
  {
    return {nullptr, ALPHA_OPAQUE, false};
  }
  static AlphaSource fully_transparent(bNodeSocket *socket = nullptr, bool inverted = false)
  {
    return {socket, ALPHA_FULLY_TRANSPARENT, inverted};
  }
  static AlphaSource complex_alpha()
  {
    return {nullptr, ALPHA_COMPLEX_MIX, false};
  }

  bool is_opaque() const
  {
    return state == ALPHA_OPAQUE;
  }
  bool is_fully_transparent() const
  {
    return state == ALPHA_FULLY_TRANSPARENT;
  }
  bool is_transparent() const
  {
    return state != ALPHA_OPAQUE;
  }
  bool is_semi_transparent() const
  {
    return state == ALPHA_SEMI_TRANSPARENT;
  }
  bool is_complex() const
  {
    return state == ALPHA_COMPLEX_MIX;
  }

  /* Combine two source together with a blending parameter. */
  static AlphaSource mix(const AlphaSource &a, const AlphaSource &b, bNodeSocket *fac)
  {
    if (a.is_complex() || b.is_complex()) {
      return complex_alpha();
    }
    if (a.is_semi_transparent() || b.is_semi_transparent()) {
      return complex_alpha();
    }
    if (a.is_fully_transparent() && b.is_fully_transparent()) {
      return fully_transparent();
    }
    if (a.is_opaque() && b.is_opaque()) {
      return opaque();
    }
    /* Only one of them is fully transparent. */
    return alpha_source(fac, !a.is_transparent());
  }

  /* Combine two source together with an additive blending parameter. */
  static AlphaSource add(const AlphaSource &a, const AlphaSource &b)
  {
    if (a.is_complex() || b.is_complex()) {
      return complex_alpha();
    }
    if (a.is_semi_transparent() && b.is_transparent()) {
      return complex_alpha();
    }
    if (a.is_transparent() && b.is_semi_transparent()) {
      return complex_alpha();
    }
    /* Either one of them is opaque or they are both opaque. */
    return a.is_transparent() ? a : b;
  }
};

/**
 * WARNING: recursive.
 */
static AlphaSource versioning_eevee_alpha_source_get(bNodeSocket *socket, int depth = 0)
{
  if (depth > 100) {
    /* Protection against infinite / very long recursion.
     * Also a node-tree with that much depth is likely to not be compatible. */
    return AlphaSource::complex_alpha();
  }

  if (socket->link == nullptr) {
    /* Unconnected closure socket is always opaque black. */
    return AlphaSource::opaque();
  }

  bNode *node = socket->link->fromnode;

  switch (node->type) {
    case NODE_REROUTE: {
      return versioning_eevee_alpha_source_get(
          static_cast<bNodeSocket *>(BLI_findlink(&node->inputs, 0)), depth + 1);
    }

    case NODE_GROUP: {
      return AlphaSource::complex_alpha();
    }

    case SH_NODE_BSDF_TRANSPARENT: {
      bNodeSocket *socket = blender::bke::node_find_socket(node, SOCK_IN, "Color");
      if (socket->link == nullptr) {
        float *socket_color_value = version_cycles_node_socket_rgba_value(socket);
        if ((socket_color_value[0] == 0.0f) && (socket_color_value[1] == 0.0f) &&
            (socket_color_value[2] == 0.0f))
        {
          return AlphaSource::opaque();
        }
        if ((socket_color_value[0] == 1.0f) && (socket_color_value[1] == 1.0f) &&
            (socket_color_value[2] == 1.0f))
        {
          return AlphaSource::fully_transparent(socket, true);
        }
      }
      return AlphaSource::alpha_source(socket, true);
    }

    case SH_NODE_MIX_SHADER: {
      bNodeSocket *socket = blender::bke::node_find_socket(node, SOCK_IN, "Fac");
      AlphaSource src0 = versioning_eevee_alpha_source_get(
          static_cast<bNodeSocket *>(BLI_findlink(&node->inputs, 1)), depth + 1);
      AlphaSource src1 = versioning_eevee_alpha_source_get(
          static_cast<bNodeSocket *>(BLI_findlink(&node->inputs, 2)), depth + 1);

      if (socket->link == nullptr) {
        float socket_float_value = *version_cycles_node_socket_float_value(socket);
        if (socket_float_value == 0.0f) {
          return src0;
        }
        if (socket_float_value == 1.0f) {
          return src1;
        }
      }
      return AlphaSource::mix(src0, src1, socket);
    }

    case SH_NODE_ADD_SHADER: {
      AlphaSource src0 = versioning_eevee_alpha_source_get(
          static_cast<bNodeSocket *>(BLI_findlink(&node->inputs, 0)), depth + 1);
      AlphaSource src1 = versioning_eevee_alpha_source_get(
          static_cast<bNodeSocket *>(BLI_findlink(&node->inputs, 1)), depth + 1);
      return AlphaSource::add(src0, src1);
    }

    case SH_NODE_BSDF_PRINCIPLED: {
      bNodeSocket *socket = blender::bke::node_find_socket(node, SOCK_IN, "Alpha");
      if (socket->link == nullptr) {
        float socket_value = *version_cycles_node_socket_float_value(socket);
        if (socket_value == 0.0f) {
          return AlphaSource::fully_transparent(socket);
        }
        if (socket_value == 1.0f) {
          return AlphaSource::opaque();
        }
      }
      return AlphaSource::alpha_source(socket);
    }

    case SH_NODE_EEVEE_SPECULAR: {
      bNodeSocket *socket = blender::bke::node_find_socket(node, SOCK_IN, "Transparency");
      if (socket->link == nullptr) {
        float socket_value = *version_cycles_node_socket_float_value(socket);
        if (socket_value == 0.0f) {
          return AlphaSource::fully_transparent(socket, true);
        }
        if (socket_value == 1.0f) {
          return AlphaSource::opaque();
        }
      }
      return AlphaSource::alpha_source(socket, true);
    }

    default:
      return AlphaSource::opaque();
  }
}

/**
 * This function detect the alpha input of a material node-tree and then convert the input alpha to
 * a step function, either statically or using a math node when there is some value plugged in.
 * If the closure mixture mix some alpha more than once, we cannot convert automatically and keep
 * the same behavior. So we bail out in this case.
 *
 * Only handles the closure tree from the output node.
 */
static bool versioning_eevee_material_blend_mode_settings(bNodeTree *ntree, float threshold)
{
  bNode *output_node = version_eevee_output_node_get(ntree, SH_NODE_OUTPUT_MATERIAL);
  if (output_node == nullptr) {
    return true;
  }
  bNodeSocket *surface_socket = blender::bke::node_find_socket(output_node, SOCK_IN, "Surface");

  AlphaSource alpha = versioning_eevee_alpha_source_get(surface_socket);

  if (alpha.is_complex()) {
    return false;
  }
  if (alpha.socket == nullptr) {
    return true;
  }

  bool is_opaque = (threshold == 2.0f);
  if (is_opaque) {
    if (alpha.socket->link != nullptr) {
      blender::bke::node_remove_link(ntree, alpha.socket->link);
    }

    float value = (alpha.is_transparency) ? 0.0f : 1.0f;
    float values[4] = {value, value, value, 1.0f};

    /* Set default value to opaque. */
    if (alpha.socket->type == SOCK_RGBA) {
      copy_v4_v4(version_cycles_node_socket_rgba_value(alpha.socket), values);
    }
    else {
      *version_cycles_node_socket_float_value(alpha.socket) = value;
    }
  }
  else {
    if (alpha.socket->link != nullptr) {
      /* Insert math node. */
      bNode *to_node = alpha.socket->link->tonode;
      bNode *from_node = alpha.socket->link->fromnode;
      bNodeSocket *to_socket = alpha.socket->link->tosock;
      bNodeSocket *from_socket = alpha.socket->link->fromsock;
      blender::bke::node_remove_link(ntree, alpha.socket->link);

      bNode *math_node = blender::bke::node_add_node(nullptr, ntree, "ShaderNodeMath");
      math_node->custom1 = NODE_MATH_GREATER_THAN;
      math_node->flag |= NODE_HIDDEN;
      math_node->parent = to_node->parent;
      math_node->locx = to_node->locx - math_node->width - 30;
      math_node->locy = min_ff(to_node->locy, from_node->locy);

      bNodeSocket *input_1 = static_cast<bNodeSocket *>(BLI_findlink(&math_node->inputs, 0));
      bNodeSocket *input_2 = static_cast<bNodeSocket *>(BLI_findlink(&math_node->inputs, 1));
      bNodeSocket *output = static_cast<bNodeSocket *>(math_node->outputs.first);
      bNodeSocket *alpha_sock = input_1;
      bNodeSocket *threshold_sock = input_2;

      blender::bke::node_add_link(ntree, from_node, from_socket, math_node, alpha_sock);
      blender::bke::node_add_link(ntree, math_node, output, to_node, to_socket);

      *version_cycles_node_socket_float_value(threshold_sock) = alpha.is_transparency ?
                                                                    1.0f - threshold :
                                                                    threshold;
    }
    else {
      /* Modify alpha value directly. */
      if (alpha.socket->type == SOCK_RGBA) {
        float *default_value = version_cycles_node_socket_rgba_value(alpha.socket);
        float sum = default_value[0] + default_value[1] + default_value[2];
        /* Don't do the division if possible to avoid float imprecision. */
        float avg = (sum >= 3.0f) ? 1.0f : (sum / 3.0f);
        float value = float((alpha.is_transparency) ? (avg > 1.0f - threshold) :
                                                      (avg > threshold));
        float values[4] = {value, value, value, 1.0f};
        copy_v4_v4(default_value, values);
      }
      else {
        float *default_value = version_cycles_node_socket_float_value(alpha.socket);
        *default_value = float((alpha.is_transparency) ? (*default_value > 1.0f - threshold) :
                                                         (*default_value > threshold));
      }
    }
  }
  return true;
}

static void versioning_replace_splitviewer(bNodeTree *ntree)
{
  /* Split viewer was replaced with a regular split node, so add a viewer node,
   * and link it to the new split node to achieve the same behavior of the split viewer node. */

  LISTBASE_FOREACH_MUTABLE (bNode *, node, &ntree->nodes) {
    if (node->type != CMP_NODE_SPLITVIEWER__DEPRECATED) {
      continue;
    }

    STRNCPY(node->idname, "CompositorNodeSplit");
    node->type = CMP_NODE_SPLIT;
    MEM_freeN(node->storage);
    node->storage = nullptr;

    bNode *viewer_node = blender::bke::node_add_static_node(nullptr, ntree, CMP_NODE_VIEWER);
    /* Nodes are created stacked on top of each other, so separate them a bit. */
    viewer_node->locx = node->locx + node->width + viewer_node->width / 4.0f;
    viewer_node->locy = node->locy;
    viewer_node->flag &= ~NODE_PREVIEW;

    bNodeSocket *split_out_socket = blender::bke::node_add_static_socket(
        ntree, node, SOCK_OUT, SOCK_IMAGE, PROP_NONE, "Image", "Image");
    bNodeSocket *viewer_in_socket = blender::bke::node_find_socket(viewer_node, SOCK_IN, "Image");

    blender::bke::node_add_link(ntree, node, split_out_socket, viewer_node, viewer_in_socket);
  }
}

/**
 * Exit NLA tweakmode when the AnimData struct has insufficient information.
 *
 * When NLA tweakmode is enabled, Blender expects certain pointers to be set up
 * correctly, and if that fails, can crash. This function ensures that
 * everything is consistent, by exiting tweakmode everywhere there's missing
 * pointers.
 *
 * This shouldn't happen, but the example blend file attached to #119615 needs
 * this.
 */
static void version_nla_tweakmode_incomplete(Main *bmain)
{
  bool any_valid_tweakmode_left = false;

  ID *id;
  FOREACH_MAIN_ID_BEGIN (bmain, id) {
    AnimData *adt = BKE_animdata_from_id(id);
    if (!adt || !(adt->flag & ADT_NLA_EDIT_ON)) {
      continue;
    }

    if (adt->act_track && adt->actstrip) {
      /* Expected case. */
      any_valid_tweakmode_left = true;
      continue;
    }

    /* Not enough info in the blend file to reliably stay in tweak mode. This is the most important
     * part of this versioning code, as it prevents future nullptr access. */
    BKE_nla_tweakmode_exit({*id, *adt});
  }
  FOREACH_MAIN_ID_END;

  if (any_valid_tweakmode_left) {
    /* There are still NLA strips correctly in tweak mode. */
    return;
  }

  /* Nothing is in a valid tweakmode, so just disable the corresponding flags on all scenes. */
  LISTBASE_FOREACH (Scene *, scene, &bmain->scenes) {
    scene->flag &= ~SCE_NLA_EDIT_ON;
  }
}

static bool versioning_convert_strip_speed_factor(Sequence *seq, void *user_data)
{
  const Scene *scene = static_cast<Scene *>(user_data);
  const float speed_factor = seq->speed_factor;

  if (speed_factor == 1.0f || !SEQ_retiming_is_allowed(seq) || SEQ_retiming_keys_count(seq) > 0) {
    return true;
  }

  SEQ_retiming_data_ensure(seq);
  SeqRetimingKey *last_key = &SEQ_retiming_keys_get(seq)[1];

  last_key->strip_frame_index = (seq->len) / speed_factor;

  if (seq->type == SEQ_TYPE_SOUND_RAM) {
    const int prev_length = seq->len - seq->startofs - seq->endofs;
    const float left_handle = SEQ_time_left_handle_frame_get(scene, seq);
    SEQ_time_right_handle_frame_set(scene, seq, left_handle + prev_length);
  }

  return true;
}

static bool all_scenes_use(Main *bmain, const blender::Span<const char *> engines)
{
  if (!bmain->scenes.first) {
    return false;
  }

  LISTBASE_FOREACH (Scene *, scene, &bmain->scenes) {
    bool match = false;
    for (const char *engine : engines) {
      if (STREQ(scene->r.engine, engine)) {
        match = true;
      }
    }
    if (!match) {
      return false;
    }
  }

  return true;
}

void do_versions_after_linking_400(FileData *fd, Main *bmain)
{
  if (!MAIN_VERSION_FILE_ATLEAST(bmain, 400, 9)) {
    /* Fix area light scaling. */
    LISTBASE_FOREACH (Light *, light, &bmain->lights) {
      light->energy = light->energy_deprecated;
      if (light->type == LA_AREA) {
        light->energy *= M_PI_4;
      }
    }

    /* XXX This was added several years ago in 'lib_link` code of Scene... Should be safe enough
     * here. */
    LISTBASE_FOREACH (Scene *, scene, &bmain->scenes) {
      if (scene->nodetree) {
        version_composite_nodetree_null_id(scene->nodetree, scene);
      }
    }

    /* XXX This was added many years ago (1c19940198) in 'lib_link` code of particles as a bug-fix.
     * But this is actually versioning. Should be safe enough here. */
    LISTBASE_FOREACH (ParticleSettings *, part, &bmain->particles) {
      if (!part->effector_weights) {
        part->effector_weights = BKE_effector_add_weights(part->force_group);
      }
    }

    /* Object proxies have been deprecated sine 3.x era, so their update & sanity check can now
     * happen in do_versions code. */
    LISTBASE_FOREACH (Object *, ob, &bmain->objects) {
      if (ob->proxy) {
        /* Paranoia check, actually a proxy_from pointer should never be written... */
        if (!ID_IS_LINKED(ob->proxy)) {
          ob->proxy->proxy_from = nullptr;
          ob->proxy = nullptr;

          if (ob->id.lib) {
            BLO_reportf_wrap(fd->reports,
                             RPT_INFO,
                             RPT_("Proxy lost from object %s lib %s\n"),
                             ob->id.name + 2,
                             ob->id.lib->filepath);
          }
          else {
            BLO_reportf_wrap(fd->reports,
                             RPT_INFO,
                             RPT_("Proxy lost from object %s lib <NONE>\n"),
                             ob->id.name + 2);
          }
          fd->reports->count.missing_obproxies++;
        }
        else {
          /* This triggers object_update to always use a copy. */
          ob->proxy->proxy_from = ob;
        }
      }
    }
  }

  if (!MAIN_VERSION_FILE_ATLEAST(bmain, 400, 21)) {
    if (!DNA_struct_member_exists(fd->filesdna, "bPoseChannel", "BoneColor", "color")) {
      version_bonegroup_migrate_color(bmain);
    }

    if (!DNA_struct_member_exists(fd->filesdna, "bArmature", "ListBase", "collections")) {
      version_bonelayers_to_bonecollections(bmain);
      version_bonegroups_to_bonecollections(bmain);
    }
  }

  if (!MAIN_VERSION_FILE_ATLEAST(bmain, 400, 24)) {
    FOREACH_NODETREE_BEGIN (bmain, ntree, id) {
      if (ntree->type == NTREE_SHADER) {
        /* Convert animdata on the Principled BSDF sockets. */
        version_principled_bsdf_update_animdata(id, ntree);
      }
    }
    FOREACH_NODETREE_END;
  }

  if (!MAIN_VERSION_FILE_ATLEAST(bmain, 400, 27)) {
    LISTBASE_FOREACH (Scene *, scene, &bmain->scenes) {
      Editing *ed = SEQ_editing_get(scene);
      if (ed != nullptr) {
        SEQ_for_each_callback(&ed->seqbase, versioning_convert_strip_speed_factor, scene);
      }
    }
  }

  if (!MAIN_VERSION_FILE_ATLEAST(bmain, 400, 34)) {
    BKE_mesh_legacy_face_map_to_generic(bmain);
  }

  if (!MAIN_VERSION_FILE_ATLEAST(bmain, 401, 23)) {
    version_nla_tweakmode_incomplete(bmain);
  }

  if (!MAIN_VERSION_FILE_ATLEAST(bmain, 402, 15)) {
    /* Change drivers and animation on "armature.collections" to
     * ".collections_all", so that they are drawn correctly in the tree view,
     * and keep working when the collection is moved around in the hierarchy. */
    LISTBASE_FOREACH (bArmature *, arm, &bmain->armatures) {
      AnimData *adt = BKE_animdata_from_id(&arm->id);
      if (!adt) {
        continue;
      }

      LISTBASE_FOREACH (FCurve *, fcurve, &adt->drivers) {
        version_bonecollection_anim(fcurve);
      }
      if (adt->action) {
        LISTBASE_FOREACH (FCurve *, fcurve, &adt->action->curves) {
          version_bonecollection_anim(fcurve);
        }
      }
    }
  }

  if (!MAIN_VERSION_FILE_ATLEAST(bmain, 402, 23)) {
    /* Shift animation data to accommodate the new Roughness input. */
    version_node_socket_index_animdata(
        bmain, NTREE_SHADER, SH_NODE_SUBSURFACE_SCATTERING, 4, 1, 5);
  }

  if (!MAIN_VERSION_FILE_ATLEAST(bmain, 402, 50)) {
    if (all_scenes_use(bmain, {RE_engine_id_BLENDER_EEVEE})) {
      LISTBASE_FOREACH (Object *, object, &bmain->objects) {
        versioning_eevee_shadow_settings(object);
      }
    }
  }

  if (!MAIN_VERSION_FILE_ATLEAST(bmain, 402, 51)) {
    /* Convert blend method to math nodes. */
    if (all_scenes_use(bmain, {RE_engine_id_BLENDER_EEVEE})) {
      LISTBASE_FOREACH (Material *, material, &bmain->materials) {
        if (!material->use_nodes || material->nodetree == nullptr) {
          /* Nothing to version. */
        }
        else if (ELEM(material->blend_method, MA_BM_HASHED, MA_BM_BLEND)) {
          /* Compatible modes. Nothing to change. */
        }
        else if (material->blend_shadow == MA_BS_NONE) {
          /* No need to match the surface since shadows are disabled. */
        }
        else if (material->blend_shadow == MA_BS_SOLID) {
          /* This is already versioned an transferred to `transparent_shadows`. */
        }
        else if ((material->blend_shadow == MA_BS_CLIP && material->blend_method != MA_BM_CLIP) ||
                 (material->blend_shadow == MA_BS_HASHED))
        {
          BLO_reportf_wrap(
              fd->reports,
              RPT_WARNING,
              RPT_("Material %s could not be converted because of different Blend Mode "
                   "and Shadow Mode (need manual adjustment)\n"),
              material->id.name + 2);
        }
        else {
          /* TODO(fclem): Check if threshold is driven or has animation. Bail out if needed? */

          float threshold = (material->blend_method == MA_BM_CLIP) ? material->alpha_threshold :
                                                                     2.0f;

          if (!versioning_eevee_material_blend_mode_settings(material->nodetree, threshold)) {
            BLO_reportf_wrap(fd->reports,
                             RPT_WARNING,
                             RPT_("Material %s could not be converted because of non-trivial "
                                  "alpha blending (need manual adjustment)\n"),
                             material->id.name + 2);
          }
        }

        if (material->blend_shadow == MA_BS_NONE) {
          versioning_eevee_material_shadow_none(material);
        }
        /* Set blend_mode & blend_shadow for forward compatibility. */
        material->blend_method = (material->blend_method != MA_BM_BLEND) ? MA_BM_HASHED :
                                                                           MA_BM_BLEND;
        material->blend_shadow = (material->blend_shadow == MA_BS_SOLID) ? MA_BS_SOLID :
                                                                           MA_BS_HASHED;
      }
    }
  }

  if (!MAIN_VERSION_FILE_ATLEAST(bmain, 402, 52)) {
    LISTBASE_FOREACH (Scene *, scene, &bmain->scenes) {
      if (STREQ(scene->r.engine, RE_engine_id_BLENDER_EEVEE)) {
        STRNCPY(scene->r.engine, RE_engine_id_BLENDER_EEVEE_NEXT);
      }
    }
  }

  if (!MAIN_VERSION_FILE_ATLEAST(bmain, 403, 6)) {
    /* Shift animation data to accommodate the new Diffuse Roughness input. */
    version_node_socket_index_animdata(bmain, NTREE_SHADER, SH_NODE_BSDF_PRINCIPLED, 7, 1, 30);
  }

  if (!MAIN_VERSION_FILE_ATLEAST(bmain, 404, 2)) {
    version_legacy_actions_to_layered(bmain);
  }

  /**
   * Always bump subversion in BKE_blender_version.h when adding versioning
   * code here, and wrap it inside a MAIN_VERSION_FILE_ATLEAST check.
   *
   * \note Keep this message at the bottom of the function.
   */
}

static void version_mesh_legacy_to_struct_of_array_format(Mesh &mesh)
{
  BKE_mesh_legacy_convert_flags_to_selection_layers(&mesh);
  BKE_mesh_legacy_convert_flags_to_hide_layers(&mesh);
  BKE_mesh_legacy_convert_uvs_to_generic(&mesh);
  BKE_mesh_legacy_convert_mpoly_to_material_indices(&mesh);
  BKE_mesh_legacy_sharp_faces_from_flags(&mesh);
  BKE_mesh_legacy_bevel_weight_to_layers(&mesh);
  BKE_mesh_legacy_sharp_edges_from_flags(&mesh);
  BKE_mesh_legacy_face_set_to_generic(&mesh);
  BKE_mesh_legacy_edge_crease_to_layers(&mesh);
  BKE_mesh_legacy_uv_seam_from_flags(&mesh);
  BKE_mesh_legacy_convert_verts_to_positions(&mesh);
  BKE_mesh_legacy_attribute_flags_to_strings(&mesh);
  BKE_mesh_legacy_convert_loops_to_corners(&mesh);
  BKE_mesh_legacy_convert_polys_to_offsets(&mesh);
  BKE_mesh_legacy_convert_edges_to_generic(&mesh);
}

static void version_motion_tracking_legacy_camera_object(MovieClip &movieclip)
{
  MovieTracking &tracking = movieclip.tracking;
  MovieTrackingObject *active_tracking_object = BKE_tracking_object_get_active(&tracking);
  MovieTrackingObject *tracking_camera_object = BKE_tracking_object_get_camera(&tracking);

  BLI_assert(tracking_camera_object != nullptr);

  if (BLI_listbase_is_empty(&tracking_camera_object->tracks)) {
    tracking_camera_object->tracks = tracking.tracks_legacy;
    active_tracking_object->active_track = tracking.act_track_legacy;
  }

  if (BLI_listbase_is_empty(&tracking_camera_object->plane_tracks)) {
    tracking_camera_object->plane_tracks = tracking.plane_tracks_legacy;
    active_tracking_object->active_plane_track = tracking.act_plane_track_legacy;
  }

  if (tracking_camera_object->reconstruction.cameras == nullptr) {
    tracking_camera_object->reconstruction = tracking.reconstruction_legacy;
  }

  /* Clear pointers in the legacy storage.
   * Always do it, in the case something got missed in the logic above, so that the legacy storage
   * is always ensured to be empty after load. */
  BLI_listbase_clear(&tracking.tracks_legacy);
  BLI_listbase_clear(&tracking.plane_tracks_legacy);
  tracking.act_track_legacy = nullptr;
  tracking.act_plane_track_legacy = nullptr;
  memset(&tracking.reconstruction_legacy, 0, sizeof(tracking.reconstruction_legacy));
}

static void version_movieclips_legacy_camera_object(Main *bmain)
{
  LISTBASE_FOREACH (MovieClip *, movieclip, &bmain->movieclips) {
    version_motion_tracking_legacy_camera_object(*movieclip);
  }
}

/* Version VertexWeightEdit modifier to make existing weights exclusive of the threshold. */
static void version_vertex_weight_edit_preserve_threshold_exclusivity(Main *bmain)
{
  LISTBASE_FOREACH (Object *, ob, &bmain->objects) {
    if (ob->type != OB_MESH) {
      continue;
    }

    LISTBASE_FOREACH (ModifierData *, md, &ob->modifiers) {
      if (md->type == eModifierType_WeightVGEdit) {
        WeightVGEditModifierData *wmd = reinterpret_cast<WeightVGEditModifierData *>(md);
        wmd->add_threshold = nexttoward(wmd->add_threshold, 2.0);
        wmd->rem_threshold = nexttoward(wmd->rem_threshold, -1.0);
      }
    }
  }
}

static void version_mesh_crease_generic(Main &bmain)
{
  LISTBASE_FOREACH (Mesh *, mesh, &bmain.meshes) {
    BKE_mesh_legacy_crease_to_generic(mesh);
  }

  LISTBASE_FOREACH (bNodeTree *, ntree, &bmain.nodetrees) {
    if (ntree->type == NTREE_GEOMETRY) {
      LISTBASE_FOREACH (bNode *, node, &ntree->nodes) {
        if (STR_ELEM(node->idname,
                     "GeometryNodeStoreNamedAttribute",
                     "GeometryNodeInputNamedAttribute"))
        {
          bNodeSocket *socket = blender::bke::node_find_socket(node, SOCK_IN, "Name");
          if (STREQ(socket->default_value_typed<bNodeSocketValueString>()->value, "crease")) {
            STRNCPY(socket->default_value_typed<bNodeSocketValueString>()->value, "crease_edge");
          }
        }
      }
    }
  }

  LISTBASE_FOREACH (Object *, object, &bmain.objects) {
    LISTBASE_FOREACH (ModifierData *, md, &object->modifiers) {
      if (md->type != eModifierType_Nodes) {
        continue;
      }
      if (IDProperty *settings = reinterpret_cast<NodesModifierData *>(md)->settings.properties) {
        LISTBASE_FOREACH (IDProperty *, prop, &settings->data.group) {
          if (blender::StringRef(prop->name).endswith("_attribute_name")) {
            if (STREQ(IDP_String(prop), "crease")) {
              IDP_AssignString(prop, "crease_edge");
            }
          }
        }
      }
    }
  }
}

static void versioning_replace_legacy_glossy_node(bNodeTree *ntree)
{
  LISTBASE_FOREACH (bNode *, node, &ntree->nodes) {
    if (node->type == SH_NODE_BSDF_GLOSSY_LEGACY) {
      STRNCPY(node->idname, "ShaderNodeBsdfAnisotropic");
      node->type = SH_NODE_BSDF_GLOSSY;
    }
  }
}

static void versioning_remove_microfacet_sharp_distribution(bNodeTree *ntree)
{
  /* Find all glossy, glass and refraction BSDF nodes that have their distribution
   * set to SHARP and set them to GGX, disconnect any link to the Roughness input
   * and set its value to zero. */
  LISTBASE_FOREACH (bNode *, node, &ntree->nodes) {
    if (!ELEM(node->type, SH_NODE_BSDF_GLOSSY, SH_NODE_BSDF_GLASS, SH_NODE_BSDF_REFRACTION)) {
      continue;
    }
    if (node->custom1 != SHD_GLOSSY_SHARP_DEPRECATED) {
      continue;
    }

    node->custom1 = SHD_GLOSSY_GGX;
    LISTBASE_FOREACH (bNodeSocket *, socket, &node->inputs) {
      if (!STREQ(socket->identifier, "Roughness")) {
        continue;
      }

      if (socket->link != nullptr) {
        blender::bke::node_remove_link(ntree, socket->link);
      }
      bNodeSocketValueFloat *socket_value = (bNodeSocketValueFloat *)socket->default_value;
      socket_value->value = 0.0f;

      break;
    }
  }
}

static void version_replace_texcoord_normal_socket(bNodeTree *ntree)
{
  /* The normal of a spot light was set to the incoming light direction, replace with the
   * `Incoming` socket from the Geometry shader node. */
  bNode *geometry_node = nullptr;
  bNode *transform_node = nullptr;
  bNodeSocket *incoming_socket = nullptr;
  bNodeSocket *vec_in_socket = nullptr;
  bNodeSocket *vec_out_socket = nullptr;

  LISTBASE_FOREACH_MUTABLE (bNodeLink *, link, &ntree->links) {
    if (link->fromnode->type == SH_NODE_TEX_COORD && STREQ(link->fromsock->identifier, "Normal")) {
      if (geometry_node == nullptr) {
        geometry_node = blender::bke::node_add_static_node(nullptr, ntree, SH_NODE_NEW_GEOMETRY);
        incoming_socket = blender::bke::node_find_socket(geometry_node, SOCK_OUT, "Incoming");

        transform_node = blender::bke::node_add_static_node(
            nullptr, ntree, SH_NODE_VECT_TRANSFORM);
        vec_in_socket = blender::bke::node_find_socket(transform_node, SOCK_IN, "Vector");
        vec_out_socket = blender::bke::node_find_socket(transform_node, SOCK_OUT, "Vector");

        NodeShaderVectTransform *nodeprop = (NodeShaderVectTransform *)transform_node->storage;
        nodeprop->type = SHD_VECT_TRANSFORM_TYPE_NORMAL;

        blender::bke::node_add_link(
            ntree, geometry_node, incoming_socket, transform_node, vec_in_socket);
      }
      blender::bke::node_add_link(
          ntree, transform_node, vec_out_socket, link->tonode, link->tosock);
      blender::bke::node_remove_link(ntree, link);
    }
  }
}

static void version_principled_transmission_roughness(bNodeTree *ntree)
{
  LISTBASE_FOREACH (bNode *, node, &ntree->nodes) {
    if (node->type != SH_NODE_BSDF_PRINCIPLED) {
      continue;
    }
    bNodeSocket *sock = blender::bke::node_find_socket(node, SOCK_IN, "Transmission Roughness");
    if (sock != nullptr) {
      blender::bke::node_remove_socket(ntree, node, sock);
    }
  }
}

/* Convert legacy Velvet BSDF nodes into the new Sheen BSDF node. */
static void version_replace_velvet_sheen_node(bNodeTree *ntree)
{
  LISTBASE_FOREACH (bNode *, node, &ntree->nodes) {
    if (node->type == SH_NODE_BSDF_SHEEN) {
      STRNCPY(node->idname, "ShaderNodeBsdfSheen");

      bNodeSocket *sigmaInput = blender::bke::node_find_socket(node, SOCK_IN, "Sigma");
      if (sigmaInput != nullptr) {
        node->custom1 = SHD_SHEEN_ASHIKHMIN;
        STRNCPY(sigmaInput->identifier, "Roughness");
        STRNCPY(sigmaInput->name, "Roughness");
      }
    }
  }
}

/* Convert sheen inputs on the Principled BSDF. */
static void version_principled_bsdf_sheen(bNodeTree *ntree)
{
  auto check_node = [](const bNode *node) {
    return (node->type == SH_NODE_BSDF_PRINCIPLED) &&
           (blender::bke::node_find_socket(node, SOCK_IN, "Sheen Roughness") == nullptr);
  };
  auto update_input = [ntree](bNode *node, bNodeSocket *input) {
    /* Change socket type to Color. */
    blender::bke::node_modify_socket_type_static(ntree, node, input, SOCK_RGBA, 0);

    /* Account for the change in intensity between the old and new model.
     * If the Sheen input is set to a fixed value, adjust it and set the tint to white.
     * Otherwise, if it's connected, keep it as-is but set the tint to 0.2 instead. */
    bNodeSocket *sheen = blender::bke::node_find_socket(node, SOCK_IN, "Sheen");
    if (sheen != nullptr && sheen->link == nullptr) {
      *version_cycles_node_socket_float_value(sheen) *= 0.2f;

      static float default_value[] = {1.0f, 1.0f, 1.0f, 1.0f};
      copy_v4_v4(version_cycles_node_socket_rgba_value(input), default_value);
    }
    else {
      static float default_value[] = {0.2f, 0.2f, 0.2f, 1.0f};
      copy_v4_v4(version_cycles_node_socket_rgba_value(input), default_value);
    }
  };
  auto update_input_link = [](bNode *, bNodeSocket *, bNode *, bNodeSocket *) {
    /* Don't replace the link here, tint works differently enough now to make conversion
     * impractical. */
  };

  version_update_node_input(ntree, check_node, "Sheen Tint", update_input, update_input_link);
}

/* Convert EEVEE-Legacy refraction depth to EEVEE-Next thickness tree. */
static void version_refraction_depth_to_thickness_value(bNodeTree *ntree, float thickness)
{
  LISTBASE_FOREACH (bNode *, node, &ntree->nodes) {
    if (node->type != SH_NODE_OUTPUT_MATERIAL) {
      continue;
    }

    bNodeSocket *thickness_socket = blender::bke::node_find_socket(node, SOCK_IN, "Thickness");
    if (thickness_socket == nullptr) {
      continue;
    }

    bool has_link = false;
    LISTBASE_FOREACH (bNodeLink *, link, &ntree->links) {
      if (link->tosock == thickness_socket) {
        /* Something is already plugged in. Don't modify anything. */
        has_link = true;
      }
    }

    if (has_link) {
      continue;
    }
    bNode *value_node = blender::bke::node_add_static_node(nullptr, ntree, SH_NODE_VALUE);
    value_node->parent = node->parent;
    value_node->locx = node->locx;
    value_node->locy = node->locy - 160.0f;
    bNodeSocket *socket_value = blender::bke::node_find_socket(value_node, SOCK_OUT, "Value");

    *version_cycles_node_socket_float_value(socket_value) = thickness;

    blender::bke::node_add_link(ntree, value_node, socket_value, node, thickness_socket);
  }

  version_socket_update_is_used(ntree);
}

static void versioning_update_noise_texture_node(bNodeTree *ntree)
{
  LISTBASE_FOREACH (bNode *, node, &ntree->nodes) {
    if (node->type != SH_NODE_TEX_NOISE) {
      continue;
    }

    (static_cast<NodeTexNoise *>(node->storage))->type = SHD_NOISE_FBM;

    bNodeSocket *roughness_socket = blender::bke::node_find_socket(node, SOCK_IN, "Roughness");
    if (roughness_socket == nullptr) {
      /* Noise Texture node was created before the Roughness input was added. */
      continue;
    }

    float *roughness = version_cycles_node_socket_float_value(roughness_socket);

    bNodeLink *roughness_link = nullptr;
    bNode *roughness_from_node = nullptr;
    bNodeSocket *roughness_from_socket = nullptr;

    LISTBASE_FOREACH (bNodeLink *, link, &ntree->links) {
      /* Find links, nodes and sockets. */
      if (link->tosock == roughness_socket) {
        roughness_link = link;
        roughness_from_node = link->fromnode;
        roughness_from_socket = link->fromsock;
      }
    }

    if (roughness_link != nullptr) {
      /* Add Clamp node before Roughness input. */

      bNode *clamp_node = blender::bke::node_add_static_node(nullptr, ntree, SH_NODE_CLAMP);
      clamp_node->parent = node->parent;
      clamp_node->custom1 = NODE_CLAMP_MINMAX;
      clamp_node->locx = node->locx;
      clamp_node->locy = node->locy - 300.0f;
      clamp_node->flag |= NODE_HIDDEN;
      bNodeSocket *clamp_socket_value = blender::bke::node_find_socket(
          clamp_node, SOCK_IN, "Value");
      bNodeSocket *clamp_socket_min = blender::bke::node_find_socket(clamp_node, SOCK_IN, "Min");
      bNodeSocket *clamp_socket_max = blender::bke::node_find_socket(clamp_node, SOCK_IN, "Max");
      bNodeSocket *clamp_socket_out = blender::bke::node_find_socket(
          clamp_node, SOCK_OUT, "Result");

      *version_cycles_node_socket_float_value(clamp_socket_min) = 0.0f;
      *version_cycles_node_socket_float_value(clamp_socket_max) = 1.0f;

      blender::bke::node_remove_link(ntree, roughness_link);
      blender::bke::node_add_link(
          ntree, roughness_from_node, roughness_from_socket, clamp_node, clamp_socket_value);
      blender::bke::node_add_link(ntree, clamp_node, clamp_socket_out, node, roughness_socket);
    }
    else {
      *roughness = std::clamp(*roughness, 0.0f, 1.0f);
    }
  }

  version_socket_update_is_used(ntree);
}

static void versioning_replace_musgrave_texture_node(bNodeTree *ntree)
{
  version_node_input_socket_name(ntree, SH_NODE_TEX_MUSGRAVE_DEPRECATED, "Dimension", "Roughness");
  LISTBASE_FOREACH (bNode *, node, &ntree->nodes) {
    if (node->type != SH_NODE_TEX_MUSGRAVE_DEPRECATED) {
      continue;
    }

    STRNCPY(node->idname, "ShaderNodeTexNoise");
    node->type = SH_NODE_TEX_NOISE;
    NodeTexNoise *data = MEM_cnew<NodeTexNoise>(__func__);
    data->base = (static_cast<NodeTexMusgrave *>(node->storage))->base;
    data->dimensions = (static_cast<NodeTexMusgrave *>(node->storage))->dimensions;
    data->normalize = false;
    data->type = (static_cast<NodeTexMusgrave *>(node->storage))->musgrave_type;
    MEM_freeN(node->storage);
    node->storage = data;

    bNodeLink *detail_link = nullptr;
    bNode *detail_from_node = nullptr;
    bNodeSocket *detail_from_socket = nullptr;

    bNodeLink *roughness_link = nullptr;
    bNode *roughness_from_node = nullptr;
    bNodeSocket *roughness_from_socket = nullptr;

    bNodeLink *lacunarity_link = nullptr;
    bNode *lacunarity_from_node = nullptr;
    bNodeSocket *lacunarity_from_socket = nullptr;

    LISTBASE_FOREACH (bNodeLink *, link, &ntree->links) {
      /* Find links, nodes and sockets. */
      if (link->tonode == node) {
        if (STREQ(link->tosock->identifier, "Detail")) {
          detail_link = link;
          detail_from_node = link->fromnode;
          detail_from_socket = link->fromsock;
        }
        if (STREQ(link->tosock->identifier, "Roughness")) {
          roughness_link = link;
          roughness_from_node = link->fromnode;
          roughness_from_socket = link->fromsock;
        }
        if (STREQ(link->tosock->identifier, "Lacunarity")) {
          lacunarity_link = link;
          lacunarity_from_node = link->fromnode;
          lacunarity_from_socket = link->fromsock;
        }
      }
    }

    uint8_t noise_type = (static_cast<NodeTexNoise *>(node->storage))->type;
    float locy_offset = 0.0f;

    bNodeSocket *fac_socket = blender::bke::node_find_socket(node, SOCK_OUT, "Fac");
    /* Clear label because Musgrave output socket label is set to "Height" instead of "Fac". */
    fac_socket->label[0] = '\0';

    bNodeSocket *detail_socket = blender::bke::node_find_socket(node, SOCK_IN, "Detail");
    float *detail = version_cycles_node_socket_float_value(detail_socket);

    if (detail_link != nullptr) {
      locy_offset -= 80.0f;

      /* Add Minimum Math node and Subtract Math node before Detail input. */

      bNode *min_node = blender::bke::node_add_static_node(nullptr, ntree, SH_NODE_MATH);
      min_node->parent = node->parent;
      min_node->custom1 = NODE_MATH_MINIMUM;
      min_node->locx = node->locx;
      min_node->locy = node->locy - 320.0f;
      min_node->flag |= NODE_HIDDEN;
      bNodeSocket *min_socket_A = static_cast<bNodeSocket *>(BLI_findlink(&min_node->inputs, 0));
      bNodeSocket *min_socket_B = static_cast<bNodeSocket *>(BLI_findlink(&min_node->inputs, 1));
      bNodeSocket *min_socket_out = blender::bke::node_find_socket(min_node, SOCK_OUT, "Value");

      bNode *sub1_node = blender::bke::node_add_static_node(nullptr, ntree, SH_NODE_MATH);
      sub1_node->parent = node->parent;
      sub1_node->custom1 = NODE_MATH_SUBTRACT;
      sub1_node->locx = node->locx;
      sub1_node->locy = node->locy - 360.0f;
      sub1_node->flag |= NODE_HIDDEN;
      bNodeSocket *sub1_socket_A = static_cast<bNodeSocket *>(BLI_findlink(&sub1_node->inputs, 0));
      bNodeSocket *sub1_socket_B = static_cast<bNodeSocket *>(BLI_findlink(&sub1_node->inputs, 1));
      bNodeSocket *sub1_socket_out = blender::bke::node_find_socket(sub1_node, SOCK_OUT, "Value");

      *version_cycles_node_socket_float_value(min_socket_B) = 14.0f;
      *version_cycles_node_socket_float_value(sub1_socket_B) = 1.0f;

      blender::bke::node_remove_link(ntree, detail_link);
      blender::bke::node_add_link(
          ntree, detail_from_node, detail_from_socket, sub1_node, sub1_socket_A);
      blender::bke::node_add_link(ntree, sub1_node, sub1_socket_out, min_node, min_socket_A);
      blender::bke::node_add_link(ntree, min_node, min_socket_out, node, detail_socket);

      if (ELEM(noise_type, SHD_NOISE_RIDGED_MULTIFRACTAL, SHD_NOISE_HETERO_TERRAIN)) {
        locy_offset -= 40.0f;

        /* Add Greater Than Math node before Subtract Math node. */

        bNode *greater_node = blender::bke::node_add_static_node(nullptr, ntree, SH_NODE_MATH);
        greater_node->parent = node->parent;
        greater_node->custom1 = NODE_MATH_GREATER_THAN;
        greater_node->locx = node->locx;
        greater_node->locy = node->locy - 400.0f;
        greater_node->flag |= NODE_HIDDEN;
        bNodeSocket *greater_socket_A = static_cast<bNodeSocket *>(
            BLI_findlink(&greater_node->inputs, 0));
        bNodeSocket *greater_socket_B = static_cast<bNodeSocket *>(
            BLI_findlink(&greater_node->inputs, 1));
        bNodeSocket *greater_socket_out = blender::bke::node_find_socket(
            greater_node, SOCK_OUT, "Value");

        *version_cycles_node_socket_float_value(greater_socket_B) = 1.0f;

        blender::bke::node_add_link(
            ntree, detail_from_node, detail_from_socket, greater_node, greater_socket_A);
        blender::bke::node_add_link(
            ntree, greater_node, greater_socket_out, sub1_node, sub1_socket_B);
      }
      else {
        /* Add Clamp node and Multiply Math node behind Fac output. */

        bNode *clamp_node = blender::bke::node_add_static_node(nullptr, ntree, SH_NODE_CLAMP);
        clamp_node->parent = node->parent;
        clamp_node->custom1 = NODE_CLAMP_MINMAX;
        clamp_node->locx = node->locx;
        clamp_node->locy = node->locy + 40.0f;
        clamp_node->flag |= NODE_HIDDEN;
        bNodeSocket *clamp_socket_value = blender::bke::node_find_socket(
            clamp_node, SOCK_IN, "Value");
        bNodeSocket *clamp_socket_min = blender::bke::node_find_socket(clamp_node, SOCK_IN, "Min");
        bNodeSocket *clamp_socket_max = blender::bke::node_find_socket(clamp_node, SOCK_IN, "Max");
        bNodeSocket *clamp_socket_out = blender::bke::node_find_socket(
            clamp_node, SOCK_OUT, "Result");

        bNode *mul_node = blender::bke::node_add_static_node(nullptr, ntree, SH_NODE_MATH);
        mul_node->parent = node->parent;
        mul_node->custom1 = NODE_MATH_MULTIPLY;
        mul_node->locx = node->locx;
        mul_node->locy = node->locy + 80.0f;
        mul_node->flag |= NODE_HIDDEN;
        bNodeSocket *mul_socket_A = static_cast<bNodeSocket *>(BLI_findlink(&mul_node->inputs, 0));
        bNodeSocket *mul_socket_B = static_cast<bNodeSocket *>(BLI_findlink(&mul_node->inputs, 1));
        bNodeSocket *mul_socket_out = blender::bke::node_find_socket(mul_node, SOCK_OUT, "Value");

        *version_cycles_node_socket_float_value(clamp_socket_min) = 0.0f;
        *version_cycles_node_socket_float_value(clamp_socket_max) = 1.0f;

        if (noise_type == SHD_NOISE_MULTIFRACTAL) {
          /* Add Subtract Math node and Add Math node after Multiply Math node. */

          bNode *sub2_node = blender::bke::node_add_static_node(nullptr, ntree, SH_NODE_MATH);
          sub2_node->parent = node->parent;
          sub2_node->custom1 = NODE_MATH_SUBTRACT;
          sub2_node->custom2 = SHD_MATH_CLAMP;
          sub2_node->locx = node->locx;
          sub2_node->locy = node->locy + 120.0f;
          sub2_node->flag |= NODE_HIDDEN;
          bNodeSocket *sub2_socket_A = static_cast<bNodeSocket *>(
              BLI_findlink(&sub2_node->inputs, 0));
          bNodeSocket *sub2_socket_B = static_cast<bNodeSocket *>(
              BLI_findlink(&sub2_node->inputs, 1));
          bNodeSocket *sub2_socket_out = blender::bke::node_find_socket(
              sub2_node, SOCK_OUT, "Value");

          bNode *add_node = blender::bke::node_add_static_node(nullptr, ntree, SH_NODE_MATH);
          add_node->parent = node->parent;
          add_node->custom1 = NODE_MATH_ADD;
          add_node->locx = node->locx;
          add_node->locy = node->locy + 160.0f;
          add_node->flag |= NODE_HIDDEN;
          bNodeSocket *add_socket_A = static_cast<bNodeSocket *>(
              BLI_findlink(&add_node->inputs, 0));
          bNodeSocket *add_socket_B = static_cast<bNodeSocket *>(
              BLI_findlink(&add_node->inputs, 1));
          bNodeSocket *add_socket_out = blender::bke::node_find_socket(
              add_node, SOCK_OUT, "Value");

          *version_cycles_node_socket_float_value(sub2_socket_A) = 1.0f;

          LISTBASE_FOREACH_BACKWARD_MUTABLE (bNodeLink *, link, &ntree->links) {
            if (link->fromsock == fac_socket) {
              blender::bke::node_add_link(
                  ntree, add_node, add_socket_out, link->tonode, link->tosock);
              blender::bke::node_remove_link(ntree, link);
            }
          }

          blender::bke::node_add_link(ntree, mul_node, mul_socket_out, add_node, add_socket_A);
          blender::bke::node_add_link(
              ntree, detail_from_node, detail_from_socket, sub2_node, sub2_socket_B);
          blender::bke::node_add_link(ntree, sub2_node, sub2_socket_out, add_node, add_socket_B);
        }
        else {
          LISTBASE_FOREACH_BACKWARD_MUTABLE (bNodeLink *, link, &ntree->links) {
            if (link->fromsock == fac_socket) {
              blender::bke::node_add_link(
                  ntree, mul_node, mul_socket_out, link->tonode, link->tosock);
              blender::bke::node_remove_link(ntree, link);
            }
          }
        }

        blender::bke::node_add_link(ntree, node, fac_socket, mul_node, mul_socket_A);
        blender::bke::node_add_link(
            ntree, detail_from_node, detail_from_socket, clamp_node, clamp_socket_value);
        blender::bke::node_add_link(ntree, clamp_node, clamp_socket_out, mul_node, mul_socket_B);
      }
    }
    else {
      if (*detail < 1.0f) {
        if (!ELEM(noise_type, SHD_NOISE_RIDGED_MULTIFRACTAL, SHD_NOISE_HETERO_TERRAIN)) {
          /* Add Multiply Math node behind Fac output. */

          bNode *mul_node = blender::bke::node_add_static_node(nullptr, ntree, SH_NODE_MATH);
          mul_node->parent = node->parent;
          mul_node->custom1 = NODE_MATH_MULTIPLY;
          mul_node->locx = node->locx;
          mul_node->locy = node->locy + 40.0f;
          mul_node->flag |= NODE_HIDDEN;
          bNodeSocket *mul_socket_A = static_cast<bNodeSocket *>(
              BLI_findlink(&mul_node->inputs, 0));
          bNodeSocket *mul_socket_B = static_cast<bNodeSocket *>(
              BLI_findlink(&mul_node->inputs, 1));
          bNodeSocket *mul_socket_out = blender::bke::node_find_socket(
              mul_node, SOCK_OUT, "Value");

          *version_cycles_node_socket_float_value(mul_socket_B) = *detail;

          if (noise_type == SHD_NOISE_MULTIFRACTAL) {
            /* Add an Add Math node after Multiply Math node. */

            bNode *add_node = blender::bke::node_add_static_node(nullptr, ntree, SH_NODE_MATH);
            add_node->parent = node->parent;
            add_node->custom1 = NODE_MATH_ADD;
            add_node->locx = node->locx;
            add_node->locy = node->locy + 80.0f;
            add_node->flag |= NODE_HIDDEN;
            bNodeSocket *add_socket_A = static_cast<bNodeSocket *>(
                BLI_findlink(&add_node->inputs, 0));
            bNodeSocket *add_socket_B = static_cast<bNodeSocket *>(
                BLI_findlink(&add_node->inputs, 1));
            bNodeSocket *add_socket_out = blender::bke::node_find_socket(
                add_node, SOCK_OUT, "Value");

            *version_cycles_node_socket_float_value(add_socket_B) = 1.0f - *detail;

            LISTBASE_FOREACH_BACKWARD_MUTABLE (bNodeLink *, link, &ntree->links) {
              if (link->fromsock == fac_socket) {
                blender::bke::node_add_link(
                    ntree, add_node, add_socket_out, link->tonode, link->tosock);
                blender::bke::node_remove_link(ntree, link);
              }
            }

            blender::bke::node_add_link(ntree, mul_node, mul_socket_out, add_node, add_socket_A);
          }
          else {
            LISTBASE_FOREACH_BACKWARD_MUTABLE (bNodeLink *, link, &ntree->links) {
              if (link->fromsock == fac_socket) {
                blender::bke::node_add_link(
                    ntree, mul_node, mul_socket_out, link->tonode, link->tosock);
                blender::bke::node_remove_link(ntree, link);
              }
            }
          }

          blender::bke::node_add_link(ntree, node, fac_socket, mul_node, mul_socket_A);

          *detail = 0.0f;
        }
      }
      else {
        *detail = std::fminf(*detail - 1.0f, 14.0f);
      }
    }

    bNodeSocket *roughness_socket = blender::bke::node_find_socket(node, SOCK_IN, "Roughness");
    float *roughness = version_cycles_node_socket_float_value(roughness_socket);
    bNodeSocket *lacunarity_socket = blender::bke::node_find_socket(node, SOCK_IN, "Lacunarity");
    float *lacunarity = version_cycles_node_socket_float_value(lacunarity_socket);

    *roughness = std::fmaxf(*roughness, 1e-5f);
    *lacunarity = std::fmaxf(*lacunarity, 1e-5f);

    if (roughness_link != nullptr) {
      /* Add Maximum Math node after output of roughness_from_node. Add Multiply Math node and
       * Power Math node before Roughness input. */

      bNode *max1_node = blender::bke::node_add_static_node(nullptr, ntree, SH_NODE_MATH);
      max1_node->parent = node->parent;
      max1_node->custom1 = NODE_MATH_MAXIMUM;
      max1_node->locx = node->locx;
      max1_node->locy = node->locy - 400.0f + locy_offset;
      max1_node->flag |= NODE_HIDDEN;
      bNodeSocket *max1_socket_A = static_cast<bNodeSocket *>(BLI_findlink(&max1_node->inputs, 0));
      bNodeSocket *max1_socket_B = static_cast<bNodeSocket *>(BLI_findlink(&max1_node->inputs, 1));
      bNodeSocket *max1_socket_out = blender::bke::node_find_socket(max1_node, SOCK_OUT, "Value");

      bNode *mul_node = blender::bke::node_add_static_node(nullptr, ntree, SH_NODE_MATH);
      mul_node->parent = node->parent;
      mul_node->custom1 = NODE_MATH_MULTIPLY;
      mul_node->locx = node->locx;
      mul_node->locy = node->locy - 360.0f + locy_offset;
      mul_node->flag |= NODE_HIDDEN;
      bNodeSocket *mul_socket_A = static_cast<bNodeSocket *>(BLI_findlink(&mul_node->inputs, 0));
      bNodeSocket *mul_socket_B = static_cast<bNodeSocket *>(BLI_findlink(&mul_node->inputs, 1));
      bNodeSocket *mul_socket_out = blender::bke::node_find_socket(mul_node, SOCK_OUT, "Value");

      bNode *pow_node = blender::bke::node_add_static_node(nullptr, ntree, SH_NODE_MATH);
      pow_node->parent = node->parent;
      pow_node->custom1 = NODE_MATH_POWER;
      pow_node->locx = node->locx;
      pow_node->locy = node->locy - 320.0f + locy_offset;
      pow_node->flag |= NODE_HIDDEN;
      bNodeSocket *pow_socket_A = static_cast<bNodeSocket *>(BLI_findlink(&pow_node->inputs, 0));
      bNodeSocket *pow_socket_B = static_cast<bNodeSocket *>(BLI_findlink(&pow_node->inputs, 1));
      bNodeSocket *pow_socket_out = blender::bke::node_find_socket(pow_node, SOCK_OUT, "Value");

      *version_cycles_node_socket_float_value(max1_socket_B) = -1e-5f;
      *version_cycles_node_socket_float_value(mul_socket_B) = -1.0f;
      *version_cycles_node_socket_float_value(pow_socket_A) = *lacunarity;

      blender::bke::node_remove_link(ntree, roughness_link);
      blender::bke::node_add_link(
          ntree, roughness_from_node, roughness_from_socket, max1_node, max1_socket_A);
      blender::bke::node_add_link(ntree, max1_node, max1_socket_out, mul_node, mul_socket_A);
      blender::bke::node_add_link(ntree, mul_node, mul_socket_out, pow_node, pow_socket_B);
      blender::bke::node_add_link(ntree, pow_node, pow_socket_out, node, roughness_socket);

      if (lacunarity_link != nullptr) {
        /* Add Maximum Math node after output of lacunarity_from_node. */

        bNode *max2_node = blender::bke::node_add_static_node(nullptr, ntree, SH_NODE_MATH);
        max2_node->parent = node->parent;
        max2_node->custom1 = NODE_MATH_MAXIMUM;
        max2_node->locx = node->locx;
        max2_node->locy = node->locy - 440.0f + locy_offset;
        max2_node->flag |= NODE_HIDDEN;
        bNodeSocket *max2_socket_A = static_cast<bNodeSocket *>(
            BLI_findlink(&max2_node->inputs, 0));
        bNodeSocket *max2_socket_B = static_cast<bNodeSocket *>(
            BLI_findlink(&max2_node->inputs, 1));
        bNodeSocket *max2_socket_out = blender::bke::node_find_socket(
            max2_node, SOCK_OUT, "Value");

        *version_cycles_node_socket_float_value(max2_socket_B) = -1e-5f;

        blender::bke::node_remove_link(ntree, lacunarity_link);
        blender::bke::node_add_link(
            ntree, lacunarity_from_node, lacunarity_from_socket, max2_node, max2_socket_A);
        blender::bke::node_add_link(ntree, max2_node, max2_socket_out, pow_node, pow_socket_A);
        blender::bke::node_add_link(ntree, max2_node, max2_socket_out, node, lacunarity_socket);
      }
    }
    else if ((lacunarity_link != nullptr) && (roughness_link == nullptr)) {
      /* Add Maximum Math node after output of lacunarity_from_node. Add Power Math node before
       * Roughness input. */

      bNode *max2_node = blender::bke::node_add_static_node(nullptr, ntree, SH_NODE_MATH);
      max2_node->parent = node->parent;
      max2_node->custom1 = NODE_MATH_MAXIMUM;
      max2_node->locx = node->locx;
      max2_node->locy = node->locy - 360.0f + locy_offset;
      max2_node->flag |= NODE_HIDDEN;
      bNodeSocket *max2_socket_A = static_cast<bNodeSocket *>(BLI_findlink(&max2_node->inputs, 0));
      bNodeSocket *max2_socket_B = static_cast<bNodeSocket *>(BLI_findlink(&max2_node->inputs, 1));
      bNodeSocket *max2_socket_out = blender::bke::node_find_socket(max2_node, SOCK_OUT, "Value");

      bNode *pow_node = blender::bke::node_add_static_node(nullptr, ntree, SH_NODE_MATH);
      pow_node->parent = node->parent;
      pow_node->custom1 = NODE_MATH_POWER;
      pow_node->locx = node->locx;
      pow_node->locy = node->locy - 320.0f + locy_offset;
      pow_node->flag |= NODE_HIDDEN;
      bNodeSocket *pow_socket_A = static_cast<bNodeSocket *>(BLI_findlink(&pow_node->inputs, 0));
      bNodeSocket *pow_socket_B = static_cast<bNodeSocket *>(BLI_findlink(&pow_node->inputs, 1));
      bNodeSocket *pow_socket_out = blender::bke::node_find_socket(pow_node, SOCK_OUT, "Value");

      *version_cycles_node_socket_float_value(max2_socket_B) = -1e-5f;
      *version_cycles_node_socket_float_value(pow_socket_A) = *lacunarity;
      *version_cycles_node_socket_float_value(pow_socket_B) = -(*roughness);

      blender::bke::node_remove_link(ntree, lacunarity_link);
      blender::bke::node_add_link(
          ntree, lacunarity_from_node, lacunarity_from_socket, max2_node, max2_socket_A);
      blender::bke::node_add_link(ntree, max2_node, max2_socket_out, pow_node, pow_socket_A);
      blender::bke::node_add_link(ntree, max2_node, max2_socket_out, node, lacunarity_socket);
      blender::bke::node_add_link(ntree, pow_node, pow_socket_out, node, roughness_socket);
    }
    else {
      *roughness = std::pow(*lacunarity, -(*roughness));
    }
  }

  version_socket_update_is_used(ntree);
}

/* Convert subsurface inputs on the Principled BSDF. */
static void version_principled_bsdf_subsurface(bNodeTree *ntree)
{
  /* - Create Subsurface Scale input
   * - If a node's Subsurface input was connected or nonzero:
   *   - Make the Base Color a mix of old Base Color and Subsurface Color,
   *     using Subsurface as the mix factor
   *   - Move Subsurface link and default value to the new Subsurface Scale input
   *   - Set the Subsurface input to 1.0
   * - Remove Subsurface Color input
   */
  LISTBASE_FOREACH (bNode *, node, &ntree->nodes) {
    if (node->type != SH_NODE_BSDF_PRINCIPLED) {
      continue;
    }
    if (blender::bke::node_find_socket(node, SOCK_IN, "Subsurface Scale")) {
      /* Node is already updated. */
      continue;
    }

    /* Add Scale input */
    bNodeSocket *scale_in = blender::bke::node_add_static_socket(
        ntree, node, SOCK_IN, SOCK_FLOAT, PROP_DISTANCE, "Subsurface Scale", "Subsurface Scale");

    bNodeSocket *subsurf = blender::bke::node_find_socket(node, SOCK_IN, "Subsurface");
    float *subsurf_val = version_cycles_node_socket_float_value(subsurf);

    if (!subsurf->link && *subsurf_val == 0.0f) {
      *version_cycles_node_socket_float_value(scale_in) = 0.05f;
    }
    else {
      *version_cycles_node_socket_float_value(scale_in) = *subsurf_val;
    }

    if (subsurf->link == nullptr && *subsurf_val == 0.0f) {
      /* Node doesn't use Subsurf, we're done here. */
      continue;
    }

    /* Fix up Subsurface Color input */
    bNodeSocket *base_col = blender::bke::node_find_socket(node, SOCK_IN, "Base Color");
    bNodeSocket *subsurf_col = blender::bke::node_find_socket(node, SOCK_IN, "Subsurface Color");
    float *base_col_val = version_cycles_node_socket_rgba_value(base_col);
    float *subsurf_col_val = version_cycles_node_socket_rgba_value(subsurf_col);
    /* If any of the three inputs is dynamic, we need a Mix node. */
    if (subsurf->link || subsurf_col->link || base_col->link) {
      bNode *mix = blender::bke::node_add_static_node(nullptr, ntree, SH_NODE_MIX);
      static_cast<NodeShaderMix *>(mix->storage)->data_type = SOCK_RGBA;
      mix->locx = node->locx - 170;
      mix->locy = node->locy - 120;

      bNodeSocket *a_in = blender::bke::node_find_socket(mix, SOCK_IN, "A_Color");
      bNodeSocket *b_in = blender::bke::node_find_socket(mix, SOCK_IN, "B_Color");
      bNodeSocket *fac_in = blender::bke::node_find_socket(mix, SOCK_IN, "Factor_Float");
      bNodeSocket *result_out = blender::bke::node_find_socket(mix, SOCK_OUT, "Result_Color");

      copy_v4_v4(version_cycles_node_socket_rgba_value(a_in), base_col_val);
      copy_v4_v4(version_cycles_node_socket_rgba_value(b_in), subsurf_col_val);
      *version_cycles_node_socket_float_value(fac_in) = *subsurf_val;

      if (base_col->link) {
        blender::bke::node_add_link(
            ntree, base_col->link->fromnode, base_col->link->fromsock, mix, a_in);
        blender::bke::node_remove_link(ntree, base_col->link);
      }
      if (subsurf_col->link) {
        blender::bke::node_add_link(
            ntree, subsurf_col->link->fromnode, subsurf_col->link->fromsock, mix, b_in);
        blender::bke::node_remove_link(ntree, subsurf_col->link);
      }
      if (subsurf->link) {
        blender::bke::node_add_link(
            ntree, subsurf->link->fromnode, subsurf->link->fromsock, mix, fac_in);
        blender::bke::node_add_link(
            ntree, subsurf->link->fromnode, subsurf->link->fromsock, node, scale_in);
        blender::bke::node_remove_link(ntree, subsurf->link);
      }
      blender::bke::node_add_link(ntree, mix, result_out, node, base_col);
    }
    /* Mix the fixed values. */
    interp_v4_v4v4(base_col_val, base_col_val, subsurf_col_val, *subsurf_val);

    /* Set node to 100% subsurface, 0% diffuse. */
    *subsurf_val = 1.0f;

    /* Delete Subsurface Color input */
    blender::bke::node_remove_socket(ntree, node, subsurf_col);
  }
}

/* Convert emission inputs on the Principled BSDF. */
static void version_principled_bsdf_emission(bNodeTree *ntree)
{
  /* Blender 3.x and before would default to Emission = 0.0, Emission Strength = 1.0.
   * Now we default the other way around (1.0 and 0.0), but because the Strength input was added
   * a bit later, a file that only has the Emission socket would now end up as (1.0, 0.0) instead
   * of (1.0, 1.0).
   * Therefore, set strength to 1.0 for those files.
   */
  LISTBASE_FOREACH (bNode *, node, &ntree->nodes) {
    if (node->type != SH_NODE_BSDF_PRINCIPLED) {
      continue;
    }
    if (!blender::bke::node_find_socket(node, SOCK_IN, "Emission")) {
      /* Old enough to have neither, new defaults are fine. */
      continue;
    }
    if (blender::bke::node_find_socket(node, SOCK_IN, "Emission Strength")) {
      /* New enough to have both, no need to do anything. */
      continue;
    }
    bNodeSocket *sock = blender::bke::node_add_static_socket(
        ntree, node, SOCK_IN, SOCK_FLOAT, PROP_NONE, "Emission Strength", "Emission Strength");
    *version_cycles_node_socket_float_value(sock) = 1.0f;
  }
}

/* Rename various Principled BSDF sockets. */
static void version_principled_bsdf_rename_sockets(bNodeTree *ntree)
{
  version_node_input_socket_name(ntree, SH_NODE_BSDF_PRINCIPLED, "Emission", "Emission Color");
  version_node_input_socket_name(ntree, SH_NODE_BSDF_PRINCIPLED, "Specular", "Specular IOR Level");
  version_node_input_socket_name(
      ntree, SH_NODE_BSDF_PRINCIPLED, "Subsurface", "Subsurface Weight");
  version_node_input_socket_name(
      ntree, SH_NODE_BSDF_PRINCIPLED, "Transmission", "Transmission Weight");
  version_node_input_socket_name(ntree, SH_NODE_BSDF_PRINCIPLED, "Coat", "Coat Weight");
  version_node_input_socket_name(ntree, SH_NODE_BSDF_PRINCIPLED, "Sheen", "Sheen Weight");
}

/* Replace old Principled Hair BSDF as a variant in the new Principled Hair BSDF. */
static void version_replace_principled_hair_model(bNodeTree *ntree)
{
  LISTBASE_FOREACH (bNode *, node, &ntree->nodes) {
    if (node->type != SH_NODE_BSDF_HAIR_PRINCIPLED) {
      continue;
    }
    NodeShaderHairPrincipled *data = MEM_cnew<NodeShaderHairPrincipled>(__func__);
    data->model = SHD_PRINCIPLED_HAIR_CHIANG;
    data->parametrization = node->custom1;

    node->storage = data;
  }
}

static void change_input_socket_to_rotation_type(bNodeTree &ntree,
                                                 bNode &node,
                                                 bNodeSocket &socket)
{
  if (socket.type == SOCK_ROTATION) {
    return;
  }
  socket.type = SOCK_ROTATION;
  STRNCPY(socket.idname, "NodeSocketRotation");
  auto *old_value = static_cast<bNodeSocketValueVector *>(socket.default_value);
  auto *new_value = MEM_cnew<bNodeSocketValueRotation>(__func__);
  copy_v3_v3(new_value->value_euler, old_value->value);
  socket.default_value = new_value;
  MEM_freeN(old_value);
  LISTBASE_FOREACH_MUTABLE (bNodeLink *, link, &ntree.links) {
    if (link->tosock != &socket) {
      continue;
    }
    if (ELEM(link->fromsock->type, SOCK_ROTATION, SOCK_VECTOR, SOCK_FLOAT) &&
        link->fromnode->type != NODE_REROUTE)
    {
      /* No need to add the conversion node when implicit conversions will work. */
      continue;
    }
    if (STREQ(link->fromnode->idname, "FunctionNodeEulerToRotation")) {
      /* Make versioning idempotent. */
      continue;
    }
    bNode *convert = blender::bke::node_add_node(nullptr, &ntree, "FunctionNodeEulerToRotation");
    convert->parent = node.parent;
    convert->locx = node.locx - 40;
    convert->locy = node.locy;
    link->tonode = convert;
    link->tosock = blender::bke::node_find_socket(convert, SOCK_IN, "Euler");

    blender::bke::node_add_link(&ntree,
                                convert,
                                blender::bke::node_find_socket(convert, SOCK_OUT, "Rotation"),
                                &node,
                                &socket);
  }
}

static void change_output_socket_to_rotation_type(bNodeTree &ntree,
                                                  bNode &node,
                                                  bNodeSocket &socket)
{
  /* Rely on generic node declaration update to change the socket type. */
  LISTBASE_FOREACH_MUTABLE (bNodeLink *, link, &ntree.links) {
    if (link->fromsock != &socket) {
      continue;
    }
    if (ELEM(link->tosock->type, SOCK_ROTATION, SOCK_VECTOR) && link->tonode->type != NODE_REROUTE)
    {
      /* No need to add the conversion node when implicit conversions will work. */
      continue;
    }
    if (STREQ(link->tonode->idname, "FunctionNodeRotationToEuler"))
    { /* Make versioning idempotent. */
      continue;
    }
    bNode *convert = blender::bke::node_add_node(nullptr, &ntree, "FunctionNodeRotationToEuler");
    convert->parent = node.parent;
    convert->locx = node.locx + 40;
    convert->locy = node.locy;
    link->fromnode = convert;
    link->fromsock = blender::bke::node_find_socket(convert, SOCK_OUT, "Euler");

    blender::bke::node_add_link(&ntree,
                                &node,
                                &socket,
                                convert,
                                blender::bke::node_find_socket(convert, SOCK_IN, "Rotation"));
  }
}

static void version_geometry_nodes_use_rotation_socket(bNodeTree &ntree)
{
  LISTBASE_FOREACH_MUTABLE (bNode *, node, &ntree.nodes) {
    if (STR_ELEM(node->idname,
                 "GeometryNodeInstanceOnPoints",
                 "GeometryNodeRotateInstances",
                 "GeometryNodeTransform"))
    {
      bNodeSocket *socket = blender::bke::node_find_socket(node, SOCK_IN, "Rotation");
      change_input_socket_to_rotation_type(ntree, *node, *socket);
    }
    if (STR_ELEM(node->idname,
                 "GeometryNodeDistributePointsOnFaces",
                 "GeometryNodeObjectInfo",
                 "GeometryNodeInputInstanceRotation"))
    {
      bNodeSocket *socket = blender::bke::node_find_socket(node, SOCK_OUT, "Rotation");
      change_output_socket_to_rotation_type(ntree, *node, *socket);
    }
  }
}

/* Find the base socket name for an idname that may include a subtype. */
static blender::StringRef legacy_socket_idname_to_socket_type(blender::StringRef idname)
{
  using string_pair = std::pair<const char *, const char *>;
  static const string_pair subtypes_map[] = {{"NodeSocketFloatUnsigned", "NodeSocketFloat"},
                                             {"NodeSocketFloatPercentage", "NodeSocketFloat"},
                                             {"NodeSocketFloatFactor", "NodeSocketFloat"},
                                             {"NodeSocketFloatAngle", "NodeSocketFloat"},
                                             {"NodeSocketFloatTime", "NodeSocketFloat"},
                                             {"NodeSocketFloatTimeAbsolute", "NodeSocketFloat"},
                                             {"NodeSocketFloatDistance", "NodeSocketFloat"},
                                             {"NodeSocketIntUnsigned", "NodeSocketInt"},
                                             {"NodeSocketIntPercentage", "NodeSocketInt"},
                                             {"NodeSocketIntFactor", "NodeSocketInt"},
                                             {"NodeSocketVectorTranslation", "NodeSocketVector"},
                                             {"NodeSocketVectorDirection", "NodeSocketVector"},
                                             {"NodeSocketVectorVelocity", "NodeSocketVector"},
                                             {"NodeSocketVectorAcceleration", "NodeSocketVector"},
                                             {"NodeSocketVectorEuler", "NodeSocketVector"},
                                             {"NodeSocketVectorXYZ", "NodeSocketVector"}};
  for (const string_pair &pair : subtypes_map) {
    if (pair.first == idname) {
      return pair.second;
    }
  }
  /* Unchanged socket idname. */
  return idname;
}

static bNodeTreeInterfaceItem *legacy_socket_move_to_interface(bNodeSocket &legacy_socket,
                                                               const eNodeSocketInOut in_out)
{
  bNodeTreeInterfaceSocket *new_socket = MEM_cnew<bNodeTreeInterfaceSocket>(__func__);
  new_socket->item.item_type = NODE_INTERFACE_SOCKET;

  /* Move reusable data. */
  new_socket->name = BLI_strdup(legacy_socket.name);
  new_socket->identifier = BLI_strdup(legacy_socket.identifier);
  new_socket->description = BLI_strdup(legacy_socket.description);
  /* If the socket idname includes a subtype (e.g. "NodeSocketFloatFactor") this will convert it to
   * the base type name ("NodeSocketFloat"). */
  new_socket->socket_type = BLI_strdup(
      legacy_socket_idname_to_socket_type(legacy_socket.idname).data());
  new_socket->flag = (in_out == SOCK_IN ? NODE_INTERFACE_SOCKET_INPUT :
                                          NODE_INTERFACE_SOCKET_OUTPUT);
  SET_FLAG_FROM_TEST(
      new_socket->flag, legacy_socket.flag & SOCK_HIDE_VALUE, NODE_INTERFACE_SOCKET_HIDE_VALUE);
  SET_FLAG_FROM_TEST(new_socket->flag,
                     legacy_socket.flag & SOCK_HIDE_IN_MODIFIER,
                     NODE_INTERFACE_SOCKET_HIDE_IN_MODIFIER);
  new_socket->attribute_domain = legacy_socket.attribute_domain;

  /* The following data are stolen from the old data, the ownership of their memory is directly
   * transferred to the new data. */
  new_socket->default_attribute_name = legacy_socket.default_attribute_name;
  legacy_socket.default_attribute_name = nullptr;
  new_socket->socket_data = legacy_socket.default_value;
  legacy_socket.default_value = nullptr;
  new_socket->properties = legacy_socket.prop;
  legacy_socket.prop = nullptr;

  /* Unused data. */
  MEM_delete(legacy_socket.runtime);
  legacy_socket.runtime = nullptr;

  return &new_socket->item;
}

static void versioning_convert_node_tree_socket_lists_to_interface(bNodeTree *ntree)
{
  bNodeTreeInterface &tree_interface = ntree->tree_interface;

  const int num_inputs = BLI_listbase_count(&ntree->inputs_legacy);
  const int num_outputs = BLI_listbase_count(&ntree->outputs_legacy);
  tree_interface.root_panel.items_num = num_inputs + num_outputs;
  tree_interface.root_panel.items_array = static_cast<bNodeTreeInterfaceItem **>(MEM_malloc_arrayN(
      tree_interface.root_panel.items_num, sizeof(bNodeTreeInterfaceItem *), __func__));

  /* Convert outputs first to retain old outputs/inputs ordering. */
  int index;
  LISTBASE_FOREACH_INDEX (bNodeSocket *, socket, &ntree->outputs_legacy, index) {
    tree_interface.root_panel.items_array[index] = legacy_socket_move_to_interface(*socket,
                                                                                   SOCK_OUT);
  }
  LISTBASE_FOREACH_INDEX (bNodeSocket *, socket, &ntree->inputs_legacy, index) {
    tree_interface.root_panel.items_array[num_outputs + index] = legacy_socket_move_to_interface(
        *socket, SOCK_IN);
  }
}

/**
 * Original node tree interface conversion in did not convert socket idnames with subtype suffixes
 * to correct socket base types (see #versioning_convert_node_tree_socket_lists_to_interface).
 */
static void versioning_fix_socket_subtype_idnames(bNodeTree *ntree)
{
  bNodeTreeInterface &tree_interface = ntree->tree_interface;

  tree_interface.foreach_item([](bNodeTreeInterfaceItem &item) -> bool {
    if (item.item_type == NODE_INTERFACE_SOCKET) {
      bNodeTreeInterfaceSocket &socket = reinterpret_cast<bNodeTreeInterfaceSocket &>(item);
      blender::StringRef corrected_socket_type = legacy_socket_idname_to_socket_type(
          socket.socket_type);
      if (socket.socket_type != corrected_socket_type) {
        MEM_freeN(socket.socket_type);
        socket.socket_type = BLI_strdup(corrected_socket_type.data());
      }
    }
    return true;
  });
}

/* Convert coat inputs on the Principled BSDF. */
static void version_principled_bsdf_coat(bNodeTree *ntree)
{
  LISTBASE_FOREACH (bNode *, node, &ntree->nodes) {
    if (node->type != SH_NODE_BSDF_PRINCIPLED) {
      continue;
    }
    if (blender::bke::node_find_socket(node, SOCK_IN, "Coat IOR") != nullptr) {
      continue;
    }
    bNodeSocket *coat_ior_input = blender::bke::node_add_static_socket(
        ntree, node, SOCK_IN, SOCK_FLOAT, PROP_NONE, "Coat IOR", "Coat IOR");

    /* Adjust for 4x change in intensity. */
    bNodeSocket *coat_input = blender::bke::node_find_socket(node, SOCK_IN, "Clearcoat");
    *version_cycles_node_socket_float_value(coat_input) *= 0.25f;
    /* When the coat input is dynamic, instead of inserting a *0.25 math node, set the Coat IOR
     * to 1.2 instead - this also roughly quarters reflectivity compared to the 1.5 default. */
    *version_cycles_node_socket_float_value(coat_ior_input) = (coat_input->link) ? 1.2f : 1.5f;
  }

  /* Rename sockets. */
  version_node_input_socket_name(ntree, SH_NODE_BSDF_PRINCIPLED, "Clearcoat", "Coat");
  version_node_input_socket_name(
      ntree, SH_NODE_BSDF_PRINCIPLED, "Clearcoat Roughness", "Coat Roughness");
  version_node_input_socket_name(
      ntree, SH_NODE_BSDF_PRINCIPLED, "Clearcoat Normal", "Coat Normal");
}

/* Convert specular tint in Principled BSDF. */
static void version_principled_bsdf_specular_tint(bNodeTree *ntree)
{
  LISTBASE_FOREACH (bNode *, node, &ntree->nodes) {
    if (node->type != SH_NODE_BSDF_PRINCIPLED) {
      continue;
    }
    bNodeSocket *specular_tint_sock = blender::bke::node_find_socket(
        node, SOCK_IN, "Specular Tint");
    if (specular_tint_sock->type == SOCK_RGBA) {
      /* Node is already updated. */
      continue;
    }

    bNodeSocket *base_color_sock = blender::bke::node_find_socket(node, SOCK_IN, "Base Color");
    bNodeSocket *metallic_sock = blender::bke::node_find_socket(node, SOCK_IN, "Metallic");
    float specular_tint_old = *version_cycles_node_socket_float_value(specular_tint_sock);
    float *base_color = version_cycles_node_socket_rgba_value(base_color_sock);
    float metallic = *version_cycles_node_socket_float_value(metallic_sock);

    /* Change socket type to Color. */
    blender::bke::node_modify_socket_type_static(ntree, node, specular_tint_sock, SOCK_RGBA, 0);
    float *specular_tint = version_cycles_node_socket_rgba_value(specular_tint_sock);

    /* The conversion logic here is that the new Specular Tint should be
     * mix(one, mix(base_color, one, metallic), old_specular_tint).
     * This needs to be handled both for the fixed values, as well as for any potential connected
     * inputs. */

    static float one[] = {1.0f, 1.0f, 1.0f, 1.0f};

    /* Mix the fixed values. */
    float metallic_mix[4];
    interp_v4_v4v4(metallic_mix, base_color, one, metallic);
    interp_v4_v4v4(specular_tint, one, metallic_mix, specular_tint_old);

    if (specular_tint_sock->link == nullptr && specular_tint_old <= 0.0f) {
      /* Specular Tint was fixed at zero, we don't need any conversion node setup. */
      continue;
    }

    /* If the Metallic input is dynamic, or fixed > 0 and base color is dynamic,
     * we need to insert a node to compute the metallic_mix.
     * Otherwise, use whatever is connected to the base color, or the static value
     * if it's unconnected. */
    bNodeSocket *metallic_mix_out = nullptr;
    bNode *metallic_mix_node = nullptr;
    if (metallic_sock->link || (base_color_sock->link && metallic > 0.0f)) {
      /* Metallic Mix needs to be dynamically mixed. */
      bNode *mix = blender::bke::node_add_static_node(nullptr, ntree, SH_NODE_MIX);
      static_cast<NodeShaderMix *>(mix->storage)->data_type = SOCK_RGBA;
      mix->locx = node->locx - 270;
      mix->locy = node->locy - 120;

      bNodeSocket *a_in = blender::bke::node_find_socket(mix, SOCK_IN, "A_Color");
      bNodeSocket *b_in = blender::bke::node_find_socket(mix, SOCK_IN, "B_Color");
      bNodeSocket *fac_in = blender::bke::node_find_socket(mix, SOCK_IN, "Factor_Float");
      metallic_mix_out = blender::bke::node_find_socket(mix, SOCK_OUT, "Result_Color");
      metallic_mix_node = mix;

      copy_v4_v4(version_cycles_node_socket_rgba_value(a_in), base_color);
      if (base_color_sock->link) {
        blender::bke::node_add_link(
            ntree, base_color_sock->link->fromnode, base_color_sock->link->fromsock, mix, a_in);
      }
      copy_v4_v4(version_cycles_node_socket_rgba_value(b_in), one);
      *version_cycles_node_socket_float_value(fac_in) = metallic;
      if (metallic_sock->link) {
        blender::bke::node_add_link(
            ntree, metallic_sock->link->fromnode, metallic_sock->link->fromsock, mix, fac_in);
      }
    }
    else if (base_color_sock->link) {
      /* Metallic Mix is a no-op and equivalent to Base Color. */
      metallic_mix_out = base_color_sock->link->fromsock;
      metallic_mix_node = base_color_sock->link->fromnode;
    }

    /* Similar to above, if the Specular Tint input is dynamic, or fixed > 0 and metallic mix
     * is dynamic, we need to insert a node to compute the new specular tint. */
    if (specular_tint_sock->link || (metallic_mix_out && specular_tint_old > 0.0f)) {
      bNode *mix = blender::bke::node_add_static_node(nullptr, ntree, SH_NODE_MIX);
      static_cast<NodeShaderMix *>(mix->storage)->data_type = SOCK_RGBA;
      mix->locx = node->locx - 170;
      mix->locy = node->locy - 120;

      bNodeSocket *a_in = blender::bke::node_find_socket(mix, SOCK_IN, "A_Color");
      bNodeSocket *b_in = blender::bke::node_find_socket(mix, SOCK_IN, "B_Color");
      bNodeSocket *fac_in = blender::bke::node_find_socket(mix, SOCK_IN, "Factor_Float");
      bNodeSocket *result_out = blender::bke::node_find_socket(mix, SOCK_OUT, "Result_Color");

      copy_v4_v4(version_cycles_node_socket_rgba_value(a_in), one);
      copy_v4_v4(version_cycles_node_socket_rgba_value(b_in), metallic_mix);
      if (metallic_mix_out) {
        blender::bke::node_add_link(ntree, metallic_mix_node, metallic_mix_out, mix, b_in);
      }
      *version_cycles_node_socket_float_value(fac_in) = specular_tint_old;
      if (specular_tint_sock->link) {
        blender::bke::node_add_link(ntree,
                                    specular_tint_sock->link->fromnode,
                                    specular_tint_sock->link->fromsock,
                                    mix,
                                    fac_in);
        blender::bke::node_remove_link(ntree, specular_tint_sock->link);
      }
      blender::bke::node_add_link(ntree, mix, result_out, node, specular_tint_sock);
    }
  }
}

static void version_copy_socket(bNodeTreeInterfaceSocket &dst,
                                const bNodeTreeInterfaceSocket &src,
                                char *identifier)
{
  /* Node socket copy function based on bNodeTreeInterface::item_copy to avoid using blenkernel. */
  dst.name = BLI_strdup_null(src.name);
  dst.description = BLI_strdup_null(src.description);
  dst.socket_type = BLI_strdup(src.socket_type);
  dst.default_attribute_name = BLI_strdup_null(src.default_attribute_name);
  dst.identifier = identifier;
  if (src.properties) {
    dst.properties = IDP_CopyProperty_ex(src.properties, 0);
  }
  if (src.socket_data != nullptr) {
    dst.socket_data = MEM_dupallocN(src.socket_data);
    /* No user count increment needed, gets reset after versioning. */
  }
}

static int version_nodes_find_valid_insert_position_for_item(const bNodeTreeInterfacePanel &panel,
                                                             const bNodeTreeInterfaceItem &item,
                                                             const int initial_pos)
{
  const bool sockets_above_panels = !(panel.flag &
                                      NODE_INTERFACE_PANEL_ALLOW_SOCKETS_AFTER_PANELS);
  const blender::Span<const bNodeTreeInterfaceItem *> items = {panel.items_array, panel.items_num};

  int pos = initial_pos;

  if (sockets_above_panels) {
    if (item.item_type == NODE_INTERFACE_PANEL) {
      /* Find the closest valid position from the end, only panels at or after #position. */
      for (int test_pos = items.size() - 1; test_pos >= initial_pos; test_pos--) {
        if (test_pos < 0) {
          /* Initial position is out of range but valid. */
          break;
        }
        if (items[test_pos]->item_type != NODE_INTERFACE_PANEL) {
          /* Found valid position, insert after the last socket item. */
          pos = test_pos + 1;
          break;
        }
      }
    }
    else {
      /* Find the closest valid position from the start, no panels at or after #position. */
      for (int test_pos = 0; test_pos <= initial_pos; test_pos++) {
        if (test_pos >= items.size()) {
          /* Initial position is out of range but valid. */
          break;
        }
        if (items[test_pos]->item_type == NODE_INTERFACE_PANEL) {
          /* Found valid position, inserting moves the first panel. */
          pos = test_pos;
          break;
        }
      }
    }
  }

  return pos;
}

static void version_nodes_insert_item(bNodeTreeInterfacePanel &parent,
                                      bNodeTreeInterfaceSocket &socket,
                                      int position)
{
  /* Apply any constraints on the item positions. */
  position = version_nodes_find_valid_insert_position_for_item(parent, socket.item, position);
  position = std::min(std::max(position, 0), parent.items_num);

  blender::MutableSpan<bNodeTreeInterfaceItem *> old_items = {parent.items_array,
                                                              parent.items_num};
  parent.items_num++;
  parent.items_array = MEM_cnew_array<bNodeTreeInterfaceItem *>(parent.items_num, __func__);
  parent.items().take_front(position).copy_from(old_items.take_front(position));
  parent.items().drop_front(position + 1).copy_from(old_items.drop_front(position));
  parent.items()[position] = &socket.item;

  if (old_items.data()) {
    MEM_freeN(old_items.data());
  }
}

/* Node group interface copy function based on bNodeTreeInterface::insert_item_copy. */
static void version_node_group_split_socket(bNodeTreeInterface &tree_interface,
                                            bNodeTreeInterfaceSocket &socket,
                                            bNodeTreeInterfacePanel *parent,
                                            int position)
{
  if (parent == nullptr) {
    parent = &tree_interface.root_panel;
  }

  bNodeTreeInterfaceSocket *csocket = static_cast<bNodeTreeInterfaceSocket *>(
      MEM_dupallocN(&socket));
  /* Generate a new unique identifier.
   * This might break existing links, but the identifiers were duplicate anyway. */
  char *dst_identifier = BLI_sprintfN("Socket_%d", tree_interface.next_uid++);
  version_copy_socket(*csocket, socket, dst_identifier);

  version_nodes_insert_item(*parent, *csocket, position);

  /* Original socket becomes output. */
  socket.flag &= ~NODE_INTERFACE_SOCKET_INPUT;
  /* Copied socket becomes input. */
  csocket->flag &= ~NODE_INTERFACE_SOCKET_OUTPUT;
}

static void versioning_node_group_sort_sockets_recursive(bNodeTreeInterfacePanel &panel)
{
  /* True if item a should be above item b. */
  auto item_compare = [](const bNodeTreeInterfaceItem *a,
                         const bNodeTreeInterfaceItem *b) -> bool {
    if (a->item_type != b->item_type) {
      /* Keep sockets above panels. */
      return a->item_type == NODE_INTERFACE_SOCKET;
    }
    else {
      /* Keep outputs above inputs. */
      if (a->item_type == NODE_INTERFACE_SOCKET) {
        const bNodeTreeInterfaceSocket *sa = reinterpret_cast<const bNodeTreeInterfaceSocket *>(a);
        const bNodeTreeInterfaceSocket *sb = reinterpret_cast<const bNodeTreeInterfaceSocket *>(b);
        const bool is_output_a = sa->flag & NODE_INTERFACE_SOCKET_OUTPUT;
        const bool is_output_b = sb->flag & NODE_INTERFACE_SOCKET_OUTPUT;
        if (is_output_a != is_output_b) {
          return is_output_a;
        }
      }
    }
    return false;
  };

  /* Sort panel content. */
  std::stable_sort(panel.items().begin(), panel.items().end(), item_compare);

  /* Sort any child panels too. */
  for (bNodeTreeInterfaceItem *item : panel.items()) {
    if (item->item_type == NODE_INTERFACE_PANEL) {
      versioning_node_group_sort_sockets_recursive(
          *reinterpret_cast<bNodeTreeInterfacePanel *>(item));
    }
  }
}

static void enable_geometry_nodes_is_modifier(Main &bmain)
{
  /* Any node group with a first socket geometry output can potentially be a modifier. Previously
   * this wasn't an explicit option, so better to enable too many groups rather than too few. */
  LISTBASE_FOREACH (bNodeTree *, group, &bmain.nodetrees) {
    if (group->type != NTREE_GEOMETRY) {
      continue;
    }
    group->tree_interface.foreach_item([&](const bNodeTreeInterfaceItem &item) {
      if (item.item_type != NODE_INTERFACE_SOCKET) {
        return true;
      }
      const auto &socket = reinterpret_cast<const bNodeTreeInterfaceSocket &>(item);
      if ((socket.flag & NODE_INTERFACE_SOCKET_OUTPUT) == 0) {
        return true;
      }
      if (!STREQ(socket.socket_type, "NodeSocketGeometry")) {
        return true;
      }
      if (!group->geometry_node_asset_traits) {
        group->geometry_node_asset_traits = MEM_cnew<GeometryNodeAssetTraits>(__func__);
      }
      group->geometry_node_asset_traits->flag |= GEO_NODE_ASSET_MODIFIER;
      return false;
    });
  }
}

static void version_socket_identifier_suffixes_for_dynamic_types(
    ListBase sockets, const char *separator, const std::optional<int> total = std::nullopt)
{
  int index = 0;
  LISTBASE_FOREACH (bNodeSocket *, socket, &sockets) {
    if (socket->is_available()) {
      if (char *pos = strstr(socket->identifier, separator)) {
        /* End the identifier at the separator so that the old suffix is ignored. */
        *pos = '\0';

        if (total.has_value()) {
          index++;
          if (index == *total) {
            return;
          }
        }
      }
    }
    else {
      /* Rename existing identifiers so that they don't conflict with the renamed one. Those will
       * be removed after versioning code. */
      BLI_strncat(socket->identifier, "_deprecated", sizeof(socket->identifier));
    }
  }
}

static void versioning_nodes_dynamic_sockets(bNodeTree &ntree)
{
  LISTBASE_FOREACH (bNode *, node, &ntree.nodes) {
    switch (node->type) {
      case GEO_NODE_ACCUMULATE_FIELD:
        /* This node requires the extra `total` parameter, because the `Group Index` identifier
         * also has a space in the name, that should not be treated as separator. */
        version_socket_identifier_suffixes_for_dynamic_types(node->inputs, " ", 1);
        version_socket_identifier_suffixes_for_dynamic_types(node->outputs, " ", 3);
        break;
      case GEO_NODE_CAPTURE_ATTRIBUTE:
      case GEO_NODE_ATTRIBUTE_STATISTIC:
      case GEO_NODE_BLUR_ATTRIBUTE:
      case GEO_NODE_EVALUATE_AT_INDEX:
      case GEO_NODE_EVALUATE_ON_DOMAIN:
      case GEO_NODE_INPUT_NAMED_ATTRIBUTE:
      case GEO_NODE_RAYCAST:
      case GEO_NODE_SAMPLE_INDEX:
      case GEO_NODE_SAMPLE_NEAREST_SURFACE:
      case GEO_NODE_SAMPLE_UV_SURFACE:
      case GEO_NODE_STORE_NAMED_ATTRIBUTE:
      case GEO_NODE_VIEWER:
        version_socket_identifier_suffixes_for_dynamic_types(node->inputs, "_");
        version_socket_identifier_suffixes_for_dynamic_types(node->outputs, "_");
        break;
    }
  }
}

static void versioning_nodes_dynamic_sockets_2(bNodeTree &ntree)
{
  LISTBASE_FOREACH (bNode *, node, &ntree.nodes) {
    if (!ELEM(node->type, GEO_NODE_SWITCH, GEO_NODE_SAMPLE_CURVE)) {
      continue;
    }
    version_socket_identifier_suffixes_for_dynamic_types(node->inputs, "_");
    version_socket_identifier_suffixes_for_dynamic_types(node->outputs, "_");
  }
}

static void convert_grease_pencil_stroke_hardness_to_softness(GreasePencil *grease_pencil)
{
  using namespace blender;
  for (GreasePencilDrawingBase *base : grease_pencil->drawings()) {
    if (base->type != GP_DRAWING) {
      continue;
    }
    bke::greasepencil::Drawing &drawing = reinterpret_cast<GreasePencilDrawing *>(base)->wrap();
    const int layer_index = CustomData_get_named_layer_index(
        &drawing.geometry.curve_data, CD_PROP_FLOAT, "hardness");
    if (layer_index == -1) {
      continue;
    }
    float *data = static_cast<float *>(CustomData_get_layer_named_for_write(
        &drawing.geometry.curve_data, CD_PROP_FLOAT, "hardness", drawing.geometry.curve_num));
    for (const int i : IndexRange(drawing.geometry.curve_num)) {
      data[i] = 1.0f - data[i];
    }
    /* Rename the layer. */
    STRNCPY(drawing.geometry.curve_data.layers[layer_index].name, "softness");
  }
}

static void versioning_grease_pencil_stroke_radii_scaling(GreasePencil *grease_pencil)
{
  using namespace blender;
  for (GreasePencilDrawingBase *base : grease_pencil->drawings()) {
    if (base->type != GP_DRAWING) {
      continue;
    }
    bke::greasepencil::Drawing &drawing = reinterpret_cast<GreasePencilDrawing *>(base)->wrap();
    MutableSpan<float> radii = drawing.radii_for_write();
    threading::parallel_for(radii.index_range(), 8192, [&](const IndexRange range) {
      for (const int i : range) {
        radii[i] *= bke::greasepencil::LEGACY_RADIUS_CONVERSION_FACTOR;
      }
    });
  }
}

static void fix_geometry_nodes_object_info_scale(bNodeTree &ntree)
{
  using namespace blender;
  MultiValueMap<bNodeSocket *, bNodeLink *> out_links_per_socket;
  LISTBASE_FOREACH (bNodeLink *, link, &ntree.links) {
    if (link->fromnode->type == GEO_NODE_OBJECT_INFO) {
      out_links_per_socket.add(link->fromsock, link);
    }
  }

  LISTBASE_FOREACH_MUTABLE (bNode *, node, &ntree.nodes) {
    if (node->type != GEO_NODE_OBJECT_INFO) {
      continue;
    }
    bNodeSocket *scale = blender::bke::node_find_socket(node, SOCK_OUT, "Scale");
    const Span<bNodeLink *> links = out_links_per_socket.lookup(scale);
    if (links.is_empty()) {
      continue;
    }
    bNode *absolute_value = blender::bke::node_add_node(nullptr, &ntree, "ShaderNodeVectorMath");
    absolute_value->custom1 = NODE_VECTOR_MATH_ABSOLUTE;
    absolute_value->parent = node->parent;
    absolute_value->locx = node->locx + 100;
    absolute_value->locy = node->locy - 50;
    blender::bke::node_add_link(&ntree,
                                node,
                                scale,
                                absolute_value,
                                static_cast<bNodeSocket *>(absolute_value->inputs.first));
    for (bNodeLink *link : links) {
      link->fromnode = absolute_value;
      link->fromsock = static_cast<bNodeSocket *>(absolute_value->outputs.first);
    }
  }
}

static bool seq_filter_bilinear_to_auto(Sequence *seq, void * /*user_data*/)
{
  StripTransform *transform = seq->strip->transform;
  if (transform != nullptr && transform->filter == SEQ_TRANSFORM_FILTER_BILINEAR) {
    transform->filter = SEQ_TRANSFORM_FILTER_AUTO;
  }
  return true;
}

static void update_paint_modes_for_brush_assets(Main &bmain)
{
  /* Replace paint brushes with a reference to the default brush asset for that mode. */
  LISTBASE_FOREACH (Scene *, scene, &bmain.scenes) {
    BKE_paint_brushes_set_default_references(scene->toolsettings);
  }

  /* Replace persistent tool references with the new single builtin brush tool. */
  LISTBASE_FOREACH (WorkSpace *, workspace, &bmain.workspaces) {
    LISTBASE_FOREACH (bToolRef *, tref, &workspace->tools) {
      if (tref->space_type != SPACE_VIEW3D) {
        continue;
      }
      if (!ELEM(tref->mode,
                CTX_MODE_SCULPT,
                CTX_MODE_PAINT_VERTEX,
                CTX_MODE_PAINT_WEIGHT,
                CTX_MODE_PAINT_TEXTURE,
                CTX_MODE_PAINT_GPENCIL_LEGACY,
                CTX_MODE_PAINT_GREASE_PENCIL,
                CTX_MODE_SCULPT_GPENCIL_LEGACY,
                CTX_MODE_SCULPT_GREASE_PENCIL,
                CTX_MODE_WEIGHT_GPENCIL_LEGACY,
                CTX_MODE_WEIGHT_GREASE_PENCIL,
                CTX_MODE_VERTEX_GREASE_PENCIL,
                CTX_MODE_VERTEX_GPENCIL_LEGACY,
                CTX_MODE_SCULPT_CURVES))
      {
        continue;
      }
      STRNCPY(tref->idname, "builtin.brush");
    }
  }
}

static void image_settings_avi_to_ffmpeg(Scene *scene)
{
  if (ELEM(scene->r.im_format.imtype, R_IMF_IMTYPE_AVIRAW, R_IMF_IMTYPE_AVIJPEG)) {
    scene->r.im_format.imtype = R_IMF_IMTYPE_FFMPEG;
  }
}

/* The Hue Correct curve now wraps around by specifying CUMA_USE_WRAPPING, which means it no longer
 * makes sense to have curve maps outside of the [0, 1] range, so enable clipping and reset the
 * clip and view ranges. */
static void hue_correct_set_wrapping(CurveMapping *curve_mapping)
{
  curve_mapping->flag |= CUMA_DO_CLIP;
  curve_mapping->flag |= CUMA_USE_WRAPPING;

  curve_mapping->clipr.xmin = 0.0f;
  curve_mapping->clipr.xmax = 1.0f;
  curve_mapping->clipr.ymin = 0.0f;
  curve_mapping->clipr.ymax = 1.0f;

  curve_mapping->curr.xmin = 0.0f;
  curve_mapping->curr.xmax = 1.0f;
  curve_mapping->curr.ymin = 0.0f;
  curve_mapping->curr.ymax = 1.0f;
}

static bool seq_hue_correct_set_wrapping(Sequence *seq, void * /*user_data*/)
{
  LISTBASE_FOREACH (SequenceModifierData *, smd, &seq->modifiers) {
    if (smd->type == seqModifierType_HueCorrect) {
      HueCorrectModifierData *hcmd = (HueCorrectModifierData *)smd;
      CurveMapping *cumap = (CurveMapping *)&hcmd->curve_mapping;
      hue_correct_set_wrapping(cumap);
    }
  }
  return true;
}

static void versioning_update_timecode(short int *tc)
{
  /* 2 = IMB_TC_FREE_RUN, 4 = IMB_TC_INTERPOLATED_REC_DATE_FREE_RUN. */
  if (ELEM(*tc, 2, 4)) {
    *tc = IMB_TC_RECORD_RUN;
  }
}

static bool seq_proxies_timecode_update(Sequence *seq, void * /*user_data*/)
{
  if (seq->strip == nullptr || seq->strip->proxy == nullptr) {
    return true;
  }
  StripProxy *proxy = seq->strip->proxy;
  versioning_update_timecode(&proxy->tc);
  return true;
}

static bool seq_text_data_update(Sequence *seq, void * /*user_data*/)
{
  if (seq->type != SEQ_TYPE_TEXT || seq->effectdata == nullptr) {
    return true;
  }

  TextVars *data = static_cast<TextVars *>(seq->effectdata);
  if (data->shadow_angle == 0.0f) {
    data->shadow_angle = DEG2RADF(65.0f);
    data->shadow_offset = 0.04f;
    data->shadow_blur = 0.0f;
  }
  if (data->outline_width == 0.0f) {
    data->outline_color[3] = 0.7f;
    data->outline_width = 0.05f;
  }
  return true;
}

static void versioning_node_hue_correct_set_wrappng(bNodeTree *ntree)
{
  if (ntree->type == NTREE_COMPOSIT) {
    LISTBASE_FOREACH_MUTABLE (bNode *, node, &ntree->nodes) {

      if (node->type == CMP_NODE_HUECORRECT) {
        CurveMapping *cumap = (CurveMapping *)node->storage;
        hue_correct_set_wrapping(cumap);
      }
    }
  }
}

static void add_image_editor_asset_shelf(Main &bmain)
{
  LISTBASE_FOREACH (bScreen *, screen, &bmain.screens) {
    LISTBASE_FOREACH (ScrArea *, area, &screen->areabase) {
      LISTBASE_FOREACH (SpaceLink *, sl, &area->spacedata) {
        if (sl->spacetype != SPACE_IMAGE) {
          continue;
        }

        ListBase *regionbase = (sl == area->spacedata.first) ? &area->regionbase : &sl->regionbase;

        if (ARegion *new_shelf_region = do_versions_add_region_if_not_found(
                regionbase, RGN_TYPE_ASSET_SHELF, __func__, RGN_TYPE_TOOL_HEADER))
        {
          new_shelf_region->regiondata = MEM_cnew<RegionAssetShelf>(__func__);
          new_shelf_region->alignment = RGN_ALIGN_BOTTOM;
          new_shelf_region->flag |= RGN_FLAG_HIDDEN;
        }
        if (ARegion *new_shelf_header = do_versions_add_region_if_not_found(
                regionbase, RGN_TYPE_ASSET_SHELF_HEADER, __func__, RGN_TYPE_ASSET_SHELF))
        {
          new_shelf_header->alignment = RGN_ALIGN_BOTTOM | RGN_ALIGN_HIDE_WITH_PREV;
        }
      }
    }
  }
}

static void node_reroute_add_storage(bNodeTree &tree)
{
  for (bNode *node : tree.all_nodes()) {
    if (node->is_reroute()) {
      if (node->storage != nullptr) {
        continue;
      }

      bNodeSocket &input = *static_cast<bNodeSocket *>(node->inputs.first);
      bNodeSocket &output = *static_cast<bNodeSocket *>(node->outputs.first);

      /* Use uniform identifier for sockets. In old Blender versions (<=2021, up to af0b7925), the
       * identifiers were sometimes all lower case. Fixing those wrong socket identifiers is
       * important because otherwise they loose links now that the reroute node also uses node
       * declarations. */
      STRNCPY(input.identifier, "Input");
      STRNCPY(output.identifier, "Output");

      NodeReroute *data = MEM_cnew<NodeReroute>(__func__);
      STRNCPY(data->type_idname, input.idname);
      node->storage = data;
    }
  }
}

/**
 * It was possible that curve attributes were initialized to 0 even if that is not allowed for some
 * attributes.
 */
static void fix_built_in_curve_attribute_defaults(Main *bmain)
{
  LISTBASE_FOREACH (Curves *, curves, &bmain->hair_curves) {
    const int curves_num = curves->geometry.curve_num;
    if (int *resolutions = static_cast<int *>(CustomData_get_layer_named_for_write(
            &curves->geometry.curve_data, CD_PROP_INT32, "resolution", curves_num)))
    {
      for (int &resolution : blender::MutableSpan{resolutions, curves_num}) {
        resolution = std::max(resolution, 1);
      }
    }
    if (int8_t *nurb_orders = static_cast<int8_t *>(CustomData_get_layer_named_for_write(
            &curves->geometry.curve_data, CD_PROP_INT8, "nurbs_order", curves_num)))
    {
      for (int8_t &nurbs_order : blender::MutableSpan{nurb_orders, curves_num}) {
        nurbs_order = std::max<int8_t>(nurbs_order, 1);
      }
    }
  }
}

static void add_bevel_modifier_attribute_name_defaults(Main &bmain)
{
  LISTBASE_FOREACH (Object *, ob, &bmain.objects) {
    if (ob->type != OB_MESH) {
      continue;
    }
    LISTBASE_FOREACH (ModifierData *, md, &ob->modifiers) {
      if (md->type == eModifierType_Bevel) {
        BevelModifierData *bmd = reinterpret_cast<BevelModifierData *>(md);
        if (bmd->vertex_weight_name[0] == '\0') {
          STRNCPY(bmd->vertex_weight_name, "bevel_weight_vert");
        }
        if (bmd->edge_weight_name[0] == '\0') {
          STRNCPY(bmd->edge_weight_name, "bevel_weight_edge");
        }
      }
    }
  }
}

static void hide_simulation_node_skip_socket_value(Main &bmain)
{
  LISTBASE_FOREACH (bNodeTree *, tree, &bmain.nodetrees) {
    LISTBASE_FOREACH (bNode *, node, &tree->nodes) {
      if (node->type != GEO_NODE_SIMULATION_OUTPUT) {
        continue;
      }
      bNodeSocket *skip_input = static_cast<bNodeSocket *>(node->inputs.first);
      if (!skip_input || !STREQ(skip_input->identifier, "Skip")) {
        continue;
      }
      auto *default_value = static_cast<bNodeSocketValueBoolean *>(skip_input->default_value);
      if (!default_value->value) {
        continue;
      }
      bool is_linked = false;
      LISTBASE_FOREACH (bNodeLink *, link, &tree->links) {
        if (link->tosock == skip_input) {
          is_linked = true;
        }
      }
      if (is_linked) {
        continue;
      }

      bNode &input_node = version_node_add_empty(*tree, "FunctionNodeInputBool");
      input_node.parent = node->parent;
      input_node.locx = node->locx - 25;
      input_node.locy = node->locy;

      NodeInputBool *input_node_storage = MEM_cnew<NodeInputBool>(__func__);
      input_node.storage = input_node_storage;
      input_node_storage->boolean = true;

      bNodeSocket &input_node_socket = version_node_add_socket(
          *tree, input_node, SOCK_OUT, "NodeSocketBool", "Boolean");

      version_node_add_link(*tree, input_node, input_node_socket, *node, *skip_input);

      /* Change the old socket value so that the versioning code is not run again. */
      default_value->value = false;
    }
  }
}

static bool versioning_convert_seq_text_anchor(Sequence *seq, void * /*user_data*/)
{
  if (seq->type != SEQ_TYPE_TEXT || seq->effectdata == nullptr) {
    return true;
  }

  TextVars *data = static_cast<TextVars *>(seq->effectdata);
  data->anchor_x = data->align;
  data->anchor_y = data->align_y;
  data->align = SEQ_TEXT_ALIGN_X_LEFT;

  return true;
}

<<<<<<< HEAD
/* bfa - node asset shelf versioning */
static void add_node_editor_asset_shelf(Main &bmain)
{
  LISTBASE_FOREACH (bScreen *, screen, &bmain.screens) {
    LISTBASE_FOREACH (ScrArea *, area, &screen->areabase) {
      LISTBASE_FOREACH (SpaceLink *, sl, &area->spacedata) {
        if (sl->spacetype != SPACE_NODE) {
          continue;
        }

        ListBase *regionbase = (sl == area->spacedata.first) ? &area->regionbase : &sl->regionbase;

        if (ARegion *new_shelf_region = do_versions_add_region_if_not_found(
                regionbase, RGN_TYPE_ASSET_SHELF, __func__, RGN_TYPE_TOOL_HEADER))
        {
          new_shelf_region->regiondata = MEM_cnew<RegionAssetShelf>(__func__);
          new_shelf_region->alignment = RGN_ALIGN_BOTTOM;
          new_shelf_region->flag |= RGN_FLAG_HIDDEN;
        }
        if (ARegion *new_shelf_header = do_versions_add_region_if_not_found(
                regionbase, RGN_TYPE_ASSET_SHELF_HEADER, __func__, RGN_TYPE_ASSET_SHELF))
        {
          new_shelf_header->alignment = RGN_ALIGN_BOTTOM | RGN_ALIGN_HIDE_WITH_PREV;
        }
      }
    }
  }
}
/* end bfa - node asset shelf versioning */

=======
static void add_subsurf_node_limit_surface_option(Main &bmain)
{
  LISTBASE_FOREACH (bNodeTree *, ntree, &bmain.nodetrees) {
    if (ntree->type == NTREE_GEOMETRY) {
      LISTBASE_FOREACH (bNode *, node, &ntree->nodes) {
        if (node->type == GEO_NODE_SUBDIVISION_SURFACE) {
          bNodeSocket *socket = version_node_add_socket_if_not_exist(
              ntree, node, SOCK_IN, SOCK_BOOLEAN, PROP_NONE, "Limit Surface", "Limit Surface");
          static_cast<bNodeSocketValueBoolean *>(socket->default_value)->value = false;
        }
      }
    }
  }
}
>>>>>>> 30bf3865

void blo_do_versions_400(FileData *fd, Library * /*lib*/, Main *bmain)
{
  if (!MAIN_VERSION_FILE_ATLEAST(bmain, 400, 1)) {
    LISTBASE_FOREACH (Mesh *, mesh, &bmain->meshes) {
      version_mesh_legacy_to_struct_of_array_format(*mesh);
    }
    version_movieclips_legacy_camera_object(bmain);
  }

  if (!MAIN_VERSION_FILE_ATLEAST(bmain, 400, 2)) {
    LISTBASE_FOREACH (Mesh *, mesh, &bmain->meshes) {
      BKE_mesh_legacy_bevel_weight_to_generic(mesh);
    }
  }

  /* 400 4 did not require any do_version here. */

  if (!MAIN_VERSION_FILE_ATLEAST(bmain, 400, 5)) {
    LISTBASE_FOREACH (Scene *, scene, &bmain->scenes) {
      ToolSettings *ts = scene->toolsettings;
      if (ts->snap_mode_tools != SCE_SNAP_TO_NONE) {
        ts->snap_mode_tools = SCE_SNAP_TO_GEOM;
      }

#define SCE_SNAP_PROJECT (1 << 3)
      if (ts->snap_flag & SCE_SNAP_PROJECT) {
        ts->snap_mode &= ~(1 << 2); /* SCE_SNAP_TO_FACE */
        ts->snap_mode |= (1 << 8);  /* SCE_SNAP_INDIVIDUAL_PROJECT */
      }
#undef SCE_SNAP_PROJECT
    }
  }

  if (!MAIN_VERSION_FILE_ATLEAST(bmain, 400, 6)) {
    FOREACH_NODETREE_BEGIN (bmain, ntree, id) {
      versioning_replace_legacy_glossy_node(ntree);
      versioning_remove_microfacet_sharp_distribution(ntree);
    }
    FOREACH_NODETREE_END;
  }

  if (!MAIN_VERSION_FILE_ATLEAST(bmain, 400, 7)) {
    version_mesh_crease_generic(*bmain);
  }

  if (!MAIN_VERSION_FILE_ATLEAST(bmain, 400, 8)) {
    LISTBASE_FOREACH (bAction *, act, &bmain->actions) {
      act->frame_start = max_ff(act->frame_start, MINAFRAMEF);
      act->frame_end = min_ff(act->frame_end, MAXFRAMEF);
    }
  }

  if (!MAIN_VERSION_FILE_ATLEAST(bmain, 400, 9)) {
    LISTBASE_FOREACH (Light *, light, &bmain->lights) {
      if (light->type == LA_SPOT && light->nodetree) {
        version_replace_texcoord_normal_socket(light->nodetree);
      }
    }
  }

  /* Fix brush->tip_scale_x which should never be zero. */
  LISTBASE_FOREACH (Brush *, brush, &bmain->brushes) {
    if (brush->tip_scale_x == 0.0f) {
      brush->tip_scale_x = 1.0f;
    }
  }

  if (!MAIN_VERSION_FILE_ATLEAST(bmain, 400, 10)) {
    LISTBASE_FOREACH (bScreen *, screen, &bmain->screens) {
      LISTBASE_FOREACH (ScrArea *, area, &screen->areabase) {
        LISTBASE_FOREACH (SpaceLink *, space, &area->spacedata) {
          if (space->spacetype == SPACE_NODE) {
            SpaceNode *snode = reinterpret_cast<SpaceNode *>(space);
            snode->overlay.flag |= SN_OVERLAY_SHOW_PREVIEWS;
          }
        }
      }
    }
  }

  if (!MAIN_VERSION_FILE_ATLEAST(bmain, 400, 11)) {
    version_vertex_weight_edit_preserve_threshold_exclusivity(bmain);
  }

  if (!MAIN_VERSION_FILE_ATLEAST(bmain, 400, 12)) {
    if (!DNA_struct_member_exists(fd->filesdna, "LightProbe", "int", "grid_bake_samples")) {
      LISTBASE_FOREACH (LightProbe *, lightprobe, &bmain->lightprobes) {
        lightprobe->grid_bake_samples = 2048;
        lightprobe->grid_normal_bias = 0.3f;
        lightprobe->grid_view_bias = 0.0f;
        lightprobe->grid_facing_bias = 0.5f;
        lightprobe->grid_dilation_threshold = 0.5f;
        lightprobe->grid_dilation_radius = 1.0f;
      }
    }

    /* Set default bake resolution. */
    if (!DNA_struct_member_exists(fd->filesdna, "World", "int", "probe_resolution")) {
      LISTBASE_FOREACH (World *, world, &bmain->worlds) {
        world->probe_resolution = LIGHT_PROBE_RESOLUTION_1024;
      }
    }

    if (!DNA_struct_member_exists(fd->filesdna, "LightProbe", "float", "grid_surface_bias")) {
      LISTBASE_FOREACH (LightProbe *, lightprobe, &bmain->lightprobes) {
        lightprobe->grid_surface_bias = 0.05f;
        lightprobe->grid_escape_bias = 0.1f;
      }
    }

    /* Clear removed "Z Buffer" flag. */
    {
      const int R_IMF_FLAG_ZBUF_LEGACY = 1 << 0;
      LISTBASE_FOREACH (Scene *, scene, &bmain->scenes) {
        scene->r.im_format.flag &= ~R_IMF_FLAG_ZBUF_LEGACY;
      }
    }

    /* Reset the layer opacity for all layers to 1. */
    LISTBASE_FOREACH (GreasePencil *, grease_pencil, &bmain->grease_pencils) {
      for (blender::bke::greasepencil::Layer *layer : grease_pencil->layers_for_write()) {
        layer->opacity = 1.0f;
      }
    }

    FOREACH_NODETREE_BEGIN (bmain, ntree, id) {
      if (ntree->type == NTREE_SHADER) {
        /* Remove Transmission Roughness from Principled BSDF. */
        version_principled_transmission_roughness(ntree);
        /* Convert legacy Velvet BSDF nodes into the new Sheen BSDF node. */
        version_replace_velvet_sheen_node(ntree);
        /* Convert sheen inputs on the Principled BSDF. */
        version_principled_bsdf_sheen(ntree);
      }
    }
    FOREACH_NODETREE_END;

    LISTBASE_FOREACH (bScreen *, screen, &bmain->screens) {
      LISTBASE_FOREACH (ScrArea *, area, &screen->areabase) {
        LISTBASE_FOREACH (SpaceLink *, sl, &area->spacedata) {
          ListBase *regionbase = (sl == area->spacedata.first) ? &area->regionbase :
                                                                 &sl->regionbase;

          /* Layout based regions used to also disallow resizing, now these are separate flags.
           * Make sure they are set together for old regions. */
          LISTBASE_FOREACH (ARegion *, region, regionbase) {
            if (region->flag & RGN_FLAG_DYNAMIC_SIZE) {
              region->flag |= RGN_FLAG_NO_USER_RESIZE;
            }
          }
        }
      }
    }
  }

  if (!MAIN_VERSION_FILE_ATLEAST(bmain, 400, 13)) {
    /* For the scenes configured to use the "None" display disable the color management
     * again. This will handle situation when the "None" display is removed and is replaced with
     * a "Raw" view instead.
     *
     * Note that this versioning will do nothing if the "None" display exists in the OCIO
     * configuration. */
    LISTBASE_FOREACH (Scene *, scene, &bmain->scenes) {
      const ColorManagedDisplaySettings &display_settings = scene->display_settings;
      if (STREQ(display_settings.display_device, "None")) {
        BKE_scene_disable_color_management(scene);
      }
    }
  }

  if (!MAIN_VERSION_FILE_ATLEAST(bmain, 400, 14)) {
    if (!DNA_struct_member_exists(fd->filesdna, "SceneEEVEE", "int", "ray_tracing_method")) {
      LISTBASE_FOREACH (Scene *, scene, &bmain->scenes) {
        scene->eevee.ray_tracing_method = RAYTRACE_EEVEE_METHOD_SCREEN;
      }
    }

    if (!DNA_struct_exists(fd->filesdna, "RegionAssetShelf")) {
      LISTBASE_FOREACH (bScreen *, screen, &bmain->screens) {
        LISTBASE_FOREACH (ScrArea *, area, &screen->areabase) {
          LISTBASE_FOREACH (SpaceLink *, sl, &area->spacedata) {
            if (sl->spacetype != SPACE_VIEW3D) {
              continue;
            }

            ListBase *regionbase = (sl == area->spacedata.first) ? &area->regionbase :
                                                                   &sl->regionbase;

            if (ARegion *new_shelf_region = do_versions_add_region_if_not_found(
                    regionbase,
                    RGN_TYPE_ASSET_SHELF,
                    "asset shelf for view3d (versioning)",
                    RGN_TYPE_TOOL_HEADER))
            {
              new_shelf_region->alignment = RGN_ALIGN_BOTTOM;
            }
            if (ARegion *new_shelf_header = do_versions_add_region_if_not_found(
                    regionbase,
                    RGN_TYPE_ASSET_SHELF_HEADER,
                    "asset shelf header for view3d (versioning)",
                    RGN_TYPE_ASSET_SHELF))
            {
              new_shelf_header->alignment = RGN_ALIGN_BOTTOM | RGN_SPLIT_PREV;
            }
          }
        }
      }
    }
  }

  if (!MAIN_VERSION_FILE_ATLEAST(bmain, 400, 16)) {
    /* Set Normalize property of Noise Texture node to true. */
    FOREACH_NODETREE_BEGIN (bmain, ntree, id) {
      if (ntree->type != NTREE_CUSTOM) {
        LISTBASE_FOREACH (bNode *, node, &ntree->nodes) {
          if (node->type == SH_NODE_TEX_NOISE) {
            ((NodeTexNoise *)node->storage)->normalize = true;
          }
        }
      }
    }
    FOREACH_NODETREE_END;
  }

  if (!MAIN_VERSION_FILE_ATLEAST(bmain, 400, 17)) {
    if (!DNA_struct_exists(fd->filesdna, "NodeShaderHairPrincipled")) {
      FOREACH_NODETREE_BEGIN (bmain, ntree, id) {
        if (ntree->type == NTREE_SHADER) {
          version_replace_principled_hair_model(ntree);
        }
      }
      FOREACH_NODETREE_END;
    }

    /* Panorama properties shared with Eevee. */
    if (!DNA_struct_member_exists(fd->filesdna, "Camera", "float", "fisheye_fov")) {
      Camera default_cam = *DNA_struct_default_get(Camera);
      LISTBASE_FOREACH (Camera *, camera, &bmain->cameras) {
        IDProperty *ccam = version_cycles_properties_from_ID(&camera->id);
        if (ccam) {
          camera->panorama_type = version_cycles_property_int(
              ccam, "panorama_type", default_cam.panorama_type);
          camera->fisheye_fov = version_cycles_property_float(
              ccam, "fisheye_fov", default_cam.fisheye_fov);
          camera->fisheye_lens = version_cycles_property_float(
              ccam, "fisheye_lens", default_cam.fisheye_lens);
          camera->latitude_min = version_cycles_property_float(
              ccam, "latitude_min", default_cam.latitude_min);
          camera->latitude_max = version_cycles_property_float(
              ccam, "latitude_max", default_cam.latitude_max);
          camera->longitude_min = version_cycles_property_float(
              ccam, "longitude_min", default_cam.longitude_min);
          camera->longitude_max = version_cycles_property_float(
              ccam, "longitude_max", default_cam.longitude_max);
          /* Fit to match default projective camera with focal_length 50 and sensor_width 36. */
          camera->fisheye_polynomial_k0 = version_cycles_property_float(
              ccam, "fisheye_polynomial_k0", default_cam.fisheye_polynomial_k0);
          camera->fisheye_polynomial_k1 = version_cycles_property_float(
              ccam, "fisheye_polynomial_k1", default_cam.fisheye_polynomial_k1);
          camera->fisheye_polynomial_k2 = version_cycles_property_float(
              ccam, "fisheye_polynomial_k2", default_cam.fisheye_polynomial_k2);
          camera->fisheye_polynomial_k3 = version_cycles_property_float(
              ccam, "fisheye_polynomial_k3", default_cam.fisheye_polynomial_k3);
          camera->fisheye_polynomial_k4 = version_cycles_property_float(
              ccam, "fisheye_polynomial_k4", default_cam.fisheye_polynomial_k4);
        }
        else {
          camera->panorama_type = default_cam.panorama_type;
          camera->fisheye_fov = default_cam.fisheye_fov;
          camera->fisheye_lens = default_cam.fisheye_lens;
          camera->latitude_min = default_cam.latitude_min;
          camera->latitude_max = default_cam.latitude_max;
          camera->longitude_min = default_cam.longitude_min;
          camera->longitude_max = default_cam.longitude_max;
          /* Fit to match default projective camera with focal_length 50 and sensor_width 36. */
          camera->fisheye_polynomial_k0 = default_cam.fisheye_polynomial_k0;
          camera->fisheye_polynomial_k1 = default_cam.fisheye_polynomial_k1;
          camera->fisheye_polynomial_k2 = default_cam.fisheye_polynomial_k2;
          camera->fisheye_polynomial_k3 = default_cam.fisheye_polynomial_k3;
          camera->fisheye_polynomial_k4 = default_cam.fisheye_polynomial_k4;
        }
      }
    }

    if (!DNA_struct_member_exists(fd->filesdna, "LightProbe", "float", "grid_flag")) {
      LISTBASE_FOREACH (LightProbe *, lightprobe, &bmain->lightprobes) {
        /* Keep old behavior of baking the whole lighting. */
        lightprobe->grid_flag = LIGHTPROBE_GRID_CAPTURE_WORLD | LIGHTPROBE_GRID_CAPTURE_INDIRECT |
                                LIGHTPROBE_GRID_CAPTURE_EMISSION;
      }
    }

    if (!DNA_struct_member_exists(fd->filesdna, "SceneEEVEE", "int", "gi_irradiance_pool_size")) {
      LISTBASE_FOREACH (Scene *, scene, &bmain->scenes) {
        scene->eevee.gi_irradiance_pool_size = 16;
      }
    }

    LISTBASE_FOREACH (Scene *, scene, &bmain->scenes) {
      scene->toolsettings->snap_flag_anim |= SCE_SNAP;
      scene->toolsettings->snap_anim_mode |= (1 << 10); /* SCE_SNAP_TO_FRAME */
    }
  }

  if (!MAIN_VERSION_FILE_ATLEAST(bmain, 400, 20)) {
    /* Convert old socket lists into new interface items. */
    FOREACH_NODETREE_BEGIN (bmain, ntree, id) {
      versioning_convert_node_tree_socket_lists_to_interface(ntree);
      /* Clear legacy sockets after conversion.
       * Internal data pointers have been moved or freed already. */
      BLI_freelistN(&ntree->inputs_legacy);
      BLI_freelistN(&ntree->outputs_legacy);
    }
    FOREACH_NODETREE_END;
  }
  else {
    /* Legacy node tree sockets are created for forward compatibility,
     * but have to be freed after loading and versioning. */
    FOREACH_NODETREE_BEGIN (bmain, ntree, id) {
      LISTBASE_FOREACH_MUTABLE (bNodeSocket *, legacy_socket, &ntree->inputs_legacy) {
        MEM_SAFE_FREE(legacy_socket->default_attribute_name);
        MEM_SAFE_FREE(legacy_socket->default_value);
        if (legacy_socket->prop) {
          IDP_FreeProperty(legacy_socket->prop);
        }
        MEM_delete(legacy_socket->runtime);
        MEM_freeN(legacy_socket);
      }
      LISTBASE_FOREACH_MUTABLE (bNodeSocket *, legacy_socket, &ntree->outputs_legacy) {
        MEM_SAFE_FREE(legacy_socket->default_attribute_name);
        MEM_SAFE_FREE(legacy_socket->default_value);
        if (legacy_socket->prop) {
          IDP_FreeProperty(legacy_socket->prop);
        }
        MEM_delete(legacy_socket->runtime);
        MEM_freeN(legacy_socket);
      }
      BLI_listbase_clear(&ntree->inputs_legacy);
      BLI_listbase_clear(&ntree->outputs_legacy);
    }
    FOREACH_NODETREE_END;
  }

  if (!MAIN_VERSION_FILE_ATLEAST(bmain, 400, 22)) {
    /* Initialize root panel flags in files created before these flags were added. */
    FOREACH_NODETREE_BEGIN (bmain, ntree, id) {
      ntree->tree_interface.root_panel.flag |= NODE_INTERFACE_PANEL_ALLOW_CHILD_PANELS;
    }
    FOREACH_NODETREE_END;
  }

  if (!MAIN_VERSION_FILE_ATLEAST(bmain, 400, 23)) {
    LISTBASE_FOREACH (bNodeTree *, ntree, &bmain->nodetrees) {
      if (ntree->type == NTREE_GEOMETRY) {
        LISTBASE_FOREACH (bNode *, node, &ntree->nodes) {
          if (node->type == GEO_NODE_SET_SHADE_SMOOTH) {
            node->custom1 = int8_t(blender::bke::AttrDomain::Face);
          }
        }
      }
    }
  }

  if (!MAIN_VERSION_FILE_ATLEAST(bmain, 400, 24)) {
    FOREACH_NODETREE_BEGIN (bmain, ntree, id) {
      if (ntree->type == NTREE_SHADER) {
        /* Convert coat inputs on the Principled BSDF. */
        version_principled_bsdf_coat(ntree);
        /* Convert subsurface inputs on the Principled BSDF. */
        version_principled_bsdf_subsurface(ntree);
        /* Convert emission on the Principled BSDF. */
        version_principled_bsdf_emission(ntree);
      }
    }
    FOREACH_NODETREE_END;

    {
      LISTBASE_FOREACH (bScreen *, screen, &bmain->screens) {
        LISTBASE_FOREACH (ScrArea *, area, &screen->areabase) {
          LISTBASE_FOREACH (SpaceLink *, sl, &area->spacedata) {
            const ListBase *regionbase = (sl == area->spacedata.first) ? &area->regionbase :
                                                                         &sl->regionbase;
            LISTBASE_FOREACH (ARegion *, region, regionbase) {
              if (region->regiontype != RGN_TYPE_ASSET_SHELF) {
                continue;
              }

              RegionAssetShelf *shelf_data = static_cast<RegionAssetShelf *>(region->regiondata);
              if (shelf_data && shelf_data->active_shelf &&
                  (shelf_data->active_shelf->preferred_row_count == 0))
              {
                shelf_data->active_shelf->preferred_row_count = 1;
              }
            }
          }
        }
      }
    }

    /* Convert sockets with both input and output flag into two separate sockets. */
    FOREACH_NODETREE_BEGIN (bmain, ntree, id) {
      blender::Vector<bNodeTreeInterfaceSocket *> sockets_to_split;
      ntree->tree_interface.foreach_item([&](bNodeTreeInterfaceItem &item) {
        if (item.item_type == NODE_INTERFACE_SOCKET) {
          bNodeTreeInterfaceSocket &socket = reinterpret_cast<bNodeTreeInterfaceSocket &>(item);
          if ((socket.flag & NODE_INTERFACE_SOCKET_INPUT) &&
              (socket.flag & NODE_INTERFACE_SOCKET_OUTPUT))
          {
            sockets_to_split.append(&socket);
          }
        }
        return true;
      });

      for (bNodeTreeInterfaceSocket *socket : sockets_to_split) {
        const int position = ntree->tree_interface.find_item_position(socket->item);
        bNodeTreeInterfacePanel *parent = ntree->tree_interface.find_item_parent(socket->item);
        version_node_group_split_socket(ntree->tree_interface, *socket, parent, position + 1);
      }
    }
    FOREACH_NODETREE_END;
  }

  if (!MAIN_VERSION_FILE_ATLEAST(bmain, 400, 25)) {
    FOREACH_NODETREE_BEGIN (bmain, ntree, id) {
      if (ntree->type == NTREE_SHADER) {
        /* Convert specular tint on the Principled BSDF. */
        version_principled_bsdf_specular_tint(ntree);
        /* Rename some sockets. */
        version_principled_bsdf_rename_sockets(ntree);
      }
    }
    FOREACH_NODETREE_END;
  }

  if (!MAIN_VERSION_FILE_ATLEAST(bmain, 400, 26)) {
    enable_geometry_nodes_is_modifier(*bmain);

    LISTBASE_FOREACH (Scene *, scene, &bmain->scenes) {
      scene->simulation_frame_start = scene->r.sfra;
      scene->simulation_frame_end = scene->r.efra;
    }
  }

  if (!MAIN_VERSION_FILE_ATLEAST(bmain, 400, 27)) {
    LISTBASE_FOREACH (bScreen *, screen, &bmain->screens) {
      LISTBASE_FOREACH (ScrArea *, area, &screen->areabase) {
        LISTBASE_FOREACH (SpaceLink *, sl, &area->spacedata) {
          if (sl->spacetype == SPACE_SEQ) {
            SpaceSeq *sseq = (SpaceSeq *)sl;
            sseq->timeline_overlay.flag |= SEQ_TIMELINE_SHOW_STRIP_RETIMING;
          }
        }
      }
    }

    if (!DNA_struct_member_exists(fd->filesdna, "SceneEEVEE", "int", "shadow_step_count")) {
      SceneEEVEE default_scene_eevee = *DNA_struct_default_get(SceneEEVEE);
      LISTBASE_FOREACH (Scene *, scene, &bmain->scenes) {
        scene->eevee.shadow_ray_count = default_scene_eevee.shadow_ray_count;
        scene->eevee.shadow_step_count = default_scene_eevee.shadow_step_count;
      }
    }
  }

  if (!MAIN_VERSION_FILE_ATLEAST(bmain, 400, 28)) {
    LISTBASE_FOREACH (bScreen *, screen, &bmain->screens) {
      LISTBASE_FOREACH (ScrArea *, area, &screen->areabase) {
        LISTBASE_FOREACH (SpaceLink *, sl, &area->spacedata) {
          const ListBase *regionbase = (sl == area->spacedata.first) ? &area->regionbase :
                                                                       &sl->regionbase;
          LISTBASE_FOREACH (ARegion *, region, regionbase) {
            if (region->regiontype != RGN_TYPE_ASSET_SHELF) {
              continue;
            }

            RegionAssetShelf *shelf_data = static_cast<RegionAssetShelf *>(region->regiondata);
            if (shelf_data && shelf_data->active_shelf) {
              AssetShelfSettings &settings = shelf_data->active_shelf->settings;
              settings.asset_library_reference.custom_library_index = -1;
              settings.asset_library_reference.type = ASSET_LIBRARY_ALL;
            }

            region->flag |= RGN_FLAG_HIDDEN;
          }
        }
      }
    }
  }

  if (!MAIN_VERSION_FILE_ATLEAST(bmain, 400, 29)) {
    /* Unhide all Reroute nodes. */
    FOREACH_NODETREE_BEGIN (bmain, ntree, id) {
      LISTBASE_FOREACH (bNode *, node, &ntree->nodes) {
        if (node->is_reroute()) {
          static_cast<bNodeSocket *>(node->inputs.first)->flag &= ~SOCK_HIDDEN;
          static_cast<bNodeSocket *>(node->outputs.first)->flag &= ~SOCK_HIDDEN;
        }
      }
    }
    FOREACH_NODETREE_END;
  }

  if (!MAIN_VERSION_FILE_ATLEAST(bmain, 400, 30)) {
    LISTBASE_FOREACH (Scene *, scene, &bmain->scenes) {
      ToolSettings *ts = scene->toolsettings;
      enum { IS_DEFAULT = 0, IS_UV, IS_NODE, IS_ANIM };
      auto versioning_snap_to = [](short snap_to_old, int type) {
        eSnapMode snap_to_new = SCE_SNAP_TO_NONE;
        if (snap_to_old & (1 << 0)) {
          snap_to_new |= type == IS_NODE ? SCE_SNAP_TO_NODE_X :
                         type == IS_ANIM ? SCE_SNAP_TO_FRAME :
                                           SCE_SNAP_TO_VERTEX;
        }
        if (snap_to_old & (1 << 1)) {
          snap_to_new |= type == IS_NODE ? SCE_SNAP_TO_NODE_Y :
                         type == IS_ANIM ? SCE_SNAP_TO_SECOND :
                                           SCE_SNAP_TO_EDGE;
        }
        if (ELEM(type, IS_DEFAULT, IS_ANIM) && snap_to_old & (1 << 2)) {
          snap_to_new |= type == IS_DEFAULT ? SCE_SNAP_TO_FACE : SCE_SNAP_TO_MARKERS;
        }
        if (type == IS_DEFAULT && snap_to_old & (1 << 3)) {
          snap_to_new |= SCE_SNAP_TO_VOLUME;
        }
        if (type == IS_DEFAULT && snap_to_old & (1 << 4)) {
          snap_to_new |= SCE_SNAP_TO_EDGE_MIDPOINT;
        }
        if (type == IS_DEFAULT && snap_to_old & (1 << 5)) {
          snap_to_new |= SCE_SNAP_TO_EDGE_PERPENDICULAR;
        }
        if (ELEM(type, IS_DEFAULT, IS_UV, IS_NODE) && snap_to_old & (1 << 6)) {
          snap_to_new |= SCE_SNAP_TO_INCREMENT;
        }
        if (ELEM(type, IS_DEFAULT, IS_UV, IS_NODE) && snap_to_old & (1 << 7)) {
          snap_to_new |= SCE_SNAP_TO_GRID;
        }
        if (type == IS_DEFAULT && snap_to_old & (1 << 8)) {
          snap_to_new |= SCE_SNAP_INDIVIDUAL_NEAREST;
        }
        if (type == IS_DEFAULT && snap_to_old & (1 << 9)) {
          snap_to_new |= SCE_SNAP_INDIVIDUAL_PROJECT;
        }
        if (snap_to_old & (1 << 10)) {
          snap_to_new |= SCE_SNAP_TO_FRAME;
        }
        if (snap_to_old & (1 << 11)) {
          snap_to_new |= SCE_SNAP_TO_SECOND;
        }
        if (snap_to_old & (1 << 12)) {
          snap_to_new |= SCE_SNAP_TO_MARKERS;
        }

        if (!snap_to_new) {
          snap_to_new = eSnapMode(1 << 0);
        }

        return snap_to_new;
      };

      ts->snap_mode = versioning_snap_to(ts->snap_mode, IS_DEFAULT);
      ts->snap_uv_mode = versioning_snap_to(ts->snap_uv_mode, IS_UV);
      ts->snap_node_mode = versioning_snap_to(ts->snap_node_mode, IS_NODE);
      ts->snap_anim_mode = versioning_snap_to(ts->snap_anim_mode, IS_ANIM);
    }
  }

  if (!MAIN_VERSION_FILE_ATLEAST(bmain, 400, 31)) {
    LISTBASE_FOREACH (Curve *, curve, &bmain->curves) {
      const int curvetype = BKE_curve_type_get(curve);
      if (curvetype == OB_FONT) {
        CharInfo *info = curve->strinfo;
        if (info != nullptr) {
          for (int i = curve->len_char32 - 1; i >= 0; i--, info++) {
            if (info->mat_nr > 0) {
              /** CharInfo mat_nr used to start at 1, unlike mesh & nurbs, now zero-based. */
              info->mat_nr--;
            }
          }
        }
      }
    }
  }

  if (!MAIN_VERSION_FILE_ATLEAST(bmain, 400, 33)) {
    /* Fix node group socket order by sorting outputs and inputs. */
    LISTBASE_FOREACH (bNodeTree *, ntree, &bmain->nodetrees) {
      versioning_node_group_sort_sockets_recursive(ntree->tree_interface.root_panel);
    }
  }

  if (!MAIN_VERSION_FILE_ATLEAST(bmain, 401, 1)) {
    LISTBASE_FOREACH (GreasePencil *, grease_pencil, &bmain->grease_pencils) {
      versioning_grease_pencil_stroke_radii_scaling(grease_pencil);
    }
  }

  if (!MAIN_VERSION_FILE_ATLEAST(bmain, 401, 4)) {
    FOREACH_NODETREE_BEGIN (bmain, ntree, id) {
      if (ntree->type != NTREE_CUSTOM) {
        /* versioning_update_noise_texture_node must be done before
         * versioning_replace_musgrave_texture_node. */
        versioning_update_noise_texture_node(ntree);

        /* Convert Musgrave Texture nodes to Noise Texture nodes. */
        versioning_replace_musgrave_texture_node(ntree);
      }
    }
    FOREACH_NODETREE_END;
  }

  if (!MAIN_VERSION_FILE_ATLEAST(bmain, 401, 5)) {
    /* Unify Material::blend_shadow and Cycles.use_transparent_shadows into the
     * Material::blend_flag. */
    bool is_eevee = all_scenes_use(bmain,
                                   {RE_engine_id_BLENDER_EEVEE, RE_engine_id_BLENDER_EEVEE_NEXT});
    LISTBASE_FOREACH (Material *, material, &bmain->materials) {
      bool transparent_shadows = true;
      if (is_eevee) {
        transparent_shadows = material->blend_shadow != MA_BS_SOLID;
      }
      else if (IDProperty *cmat = version_cycles_properties_from_ID(&material->id)) {
        transparent_shadows = version_cycles_property_boolean(
            cmat, "use_transparent_shadow", true);
      }
      SET_FLAG_FROM_TEST(material->blend_flag, transparent_shadows, MA_BL_TRANSPARENT_SHADOW);
    }
  }

  if (!MAIN_VERSION_FILE_ATLEAST(bmain, 401, 5)) {
    /** NOTE: This versioning code didn't update the subversion number. */
    FOREACH_NODETREE_BEGIN (bmain, ntree, id) {
      if (ntree->type == NTREE_COMPOSIT) {
        versioning_replace_splitviewer(ntree);
      }
    }
    FOREACH_NODETREE_END;
  }

  /* 401 6 did not require any do_version here. */

  if (!MAIN_VERSION_FILE_ATLEAST(bmain, 401, 7)) {
    if (!DNA_struct_member_exists(fd->filesdna, "SceneEEVEE", "int", "volumetric_ray_depth")) {
      SceneEEVEE default_eevee = *DNA_struct_default_get(SceneEEVEE);
      LISTBASE_FOREACH (Scene *, scene, &bmain->scenes) {
        scene->eevee.volumetric_ray_depth = default_eevee.volumetric_ray_depth;
      }
    }

    if (!DNA_struct_member_exists(fd->filesdna, "Material", "char", "surface_render_method")) {
      LISTBASE_FOREACH (Material *, mat, &bmain->materials) {
        mat->surface_render_method = (mat->blend_method == MA_BM_BLEND) ?
                                         MA_SURFACE_METHOD_FORWARD :
                                         MA_SURFACE_METHOD_DEFERRED;
      }
    }

    LISTBASE_FOREACH (bScreen *, screen, &bmain->screens) {
      LISTBASE_FOREACH (ScrArea *, area, &screen->areabase) {
        LISTBASE_FOREACH (SpaceLink *, sl, &area->spacedata) {
          const ListBase *regionbase = (sl == area->spacedata.first) ? &area->regionbase :
                                                                       &sl->regionbase;
          LISTBASE_FOREACH (ARegion *, region, regionbase) {
            if (region->regiontype != RGN_TYPE_ASSET_SHELF_HEADER) {
              continue;
            }
            region->alignment &= ~RGN_SPLIT_PREV;
            region->alignment |= RGN_ALIGN_HIDE_WITH_PREV;
          }
        }
      }
    }

    if (!DNA_struct_member_exists(fd->filesdna, "SceneEEVEE", "float", "gtao_thickness")) {
      SceneEEVEE default_eevee = *DNA_struct_default_get(SceneEEVEE);
      LISTBASE_FOREACH (Scene *, scene, &bmain->scenes) {
        scene->eevee.gtao_thickness = default_eevee.gtao_thickness;
        scene->eevee.gtao_focus = default_eevee.gtao_focus;
      }
    }

    if (!DNA_struct_member_exists(fd->filesdna, "LightProbe", "float", "data_display_size")) {
      LightProbe default_probe = *DNA_struct_default_get(LightProbe);
      LISTBASE_FOREACH (LightProbe *, probe, &bmain->lightprobes) {
        probe->data_display_size = default_probe.data_display_size;
      }
    }

    LISTBASE_FOREACH (Mesh *, mesh, &bmain->meshes) {
      mesh->flag &= ~ME_NO_OVERLAPPING_TOPOLOGY;
    }
  }

  if (!MAIN_VERSION_FILE_ATLEAST(bmain, 401, 8)) {
    LISTBASE_FOREACH (bNodeTree *, ntree, &bmain->nodetrees) {
      if (ntree->type != NTREE_GEOMETRY) {
        continue;
      }
      versioning_nodes_dynamic_sockets(*ntree);
    }
  }

  if (!MAIN_VERSION_FILE_ATLEAST(bmain, 401, 9)) {
    if (!DNA_struct_member_exists(fd->filesdna, "Material", "char", "displacement_method")) {
      /* Replace Cycles.displacement_method by Material::displacement_method. */
      LISTBASE_FOREACH (Material *, material, &bmain->materials) {
        int displacement_method = MA_DISPLACEMENT_BUMP;
        if (IDProperty *cmat = version_cycles_properties_from_ID(&material->id)) {
          displacement_method = version_cycles_property_int(
              cmat, "displacement_method", MA_DISPLACEMENT_BUMP);
        }
        material->displacement_method = displacement_method;
      }
    }

    /* Prevent custom bone colors from having alpha zero.
     * Part of the fix for issue #115434. */
    LISTBASE_FOREACH (bArmature *, arm, &bmain->armatures) {
      blender::animrig::ANIM_armature_foreach_bone(&arm->bonebase, [](Bone *bone) {
        bone->color.custom.solid[3] = 255;
        bone->color.custom.select[3] = 255;
        bone->color.custom.active[3] = 255;
      });
      if (arm->edbo) {
        LISTBASE_FOREACH (EditBone *, ebone, arm->edbo) {
          ebone->color.custom.solid[3] = 255;
          ebone->color.custom.select[3] = 255;
          ebone->color.custom.active[3] = 255;
        }
      }
    }
    LISTBASE_FOREACH (Object *, obj, &bmain->objects) {
      if (obj->pose == nullptr) {
        continue;
      }
      LISTBASE_FOREACH (bPoseChannel *, pchan, &obj->pose->chanbase) {
        pchan->color.custom.solid[3] = 255;
        pchan->color.custom.select[3] = 255;
        pchan->color.custom.active[3] = 255;
      }
    }
  }

  if (!MAIN_VERSION_FILE_ATLEAST(bmain, 401, 10)) {
    if (!DNA_struct_member_exists(
            fd->filesdna, "SceneEEVEE", "RaytraceEEVEE", "ray_tracing_options"))
    {
      LISTBASE_FOREACH (Scene *, scene, &bmain->scenes) {
        scene->eevee.ray_tracing_options.flag = RAYTRACE_EEVEE_USE_DENOISE;
        scene->eevee.ray_tracing_options.denoise_stages = RAYTRACE_EEVEE_DENOISE_SPATIAL |
                                                          RAYTRACE_EEVEE_DENOISE_TEMPORAL |
                                                          RAYTRACE_EEVEE_DENOISE_BILATERAL;
        scene->eevee.ray_tracing_options.screen_trace_quality = 0.25f;
        scene->eevee.ray_tracing_options.screen_trace_thickness = 0.2f;
        scene->eevee.ray_tracing_options.trace_max_roughness = 0.5f;
        scene->eevee.ray_tracing_options.resolution_scale = 2;
      }
    }

    LISTBASE_FOREACH (bNodeTree *, ntree, &bmain->nodetrees) {
      if (ntree->type == NTREE_GEOMETRY) {
        version_geometry_nodes_use_rotation_socket(*ntree);
        versioning_nodes_dynamic_sockets_2(*ntree);
        fix_geometry_nodes_object_info_scale(*ntree);
      }
    }
  }

  if (MAIN_VERSION_FILE_ATLEAST(bmain, 400, 20) && !MAIN_VERSION_FILE_ATLEAST(bmain, 401, 11)) {
    /* Convert old socket lists into new interface items. */
    FOREACH_NODETREE_BEGIN (bmain, ntree, id) {
      versioning_fix_socket_subtype_idnames(ntree);
    }
    FOREACH_NODETREE_END;
  }

  if (!MAIN_VERSION_FILE_ATLEAST(bmain, 401, 12)) {
    FOREACH_NODETREE_BEGIN (bmain, ntree, id) {
      if (ntree->type == NTREE_COMPOSIT) {
        LISTBASE_FOREACH (bNode *, node, &ntree->nodes) {
          if (node->type == CMP_NODE_PIXELATE) {
            node->custom1 = 1;
          }
        }
      }
    }
    FOREACH_NODETREE_END;
  }

  if (!MAIN_VERSION_FILE_ATLEAST(bmain, 401, 13)) {
    FOREACH_NODETREE_BEGIN (bmain, ntree, id) {
      if (ntree->type == NTREE_COMPOSIT) {
        LISTBASE_FOREACH (bNode *, node, &ntree->nodes) {
          if (node->type == CMP_NODE_MAP_UV) {
            node->custom2 = CMP_NODE_MAP_UV_FILTERING_ANISOTROPIC;
          }
        }
      }
    }
    FOREACH_NODETREE_END;
  }

  if (!MAIN_VERSION_FILE_ATLEAST(bmain, 401, 14)) {
    const Brush *default_brush = DNA_struct_default_get(Brush);
    LISTBASE_FOREACH (Brush *, brush, &bmain->brushes) {
      brush->automasking_start_normal_limit = default_brush->automasking_start_normal_limit;
      brush->automasking_start_normal_falloff = default_brush->automasking_start_normal_falloff;

      brush->automasking_view_normal_limit = default_brush->automasking_view_normal_limit;
      brush->automasking_view_normal_falloff = default_brush->automasking_view_normal_falloff;
    }
  }

  if (!MAIN_VERSION_FILE_ATLEAST(bmain, 401, 15)) {
    FOREACH_NODETREE_BEGIN (bmain, ntree, id) {
      if (ntree->type == NTREE_COMPOSIT) {
        LISTBASE_FOREACH (bNode *, node, &ntree->nodes) {
          if (node->type == CMP_NODE_KEYING) {
            NodeKeyingData &keying_data = *static_cast<NodeKeyingData *>(node->storage);
            keying_data.edge_kernel_radius = max_ii(keying_data.edge_kernel_radius - 1, 0);
          }
        }
      }
    }
    FOREACH_NODETREE_END;
  }

  if (!MAIN_VERSION_FILE_ATLEAST(bmain, 401, 16)) {
    LISTBASE_FOREACH (Scene *, scene, &bmain->scenes) {
      Sculpt *sculpt = scene->toolsettings->sculpt;
      if (sculpt != nullptr) {
        Sculpt default_sculpt = *DNA_struct_default_get(Sculpt);
        sculpt->automasking_boundary_edges_propagation_steps =
            default_sculpt.automasking_boundary_edges_propagation_steps;
      }
    }
  }

  if (!MAIN_VERSION_FILE_ATLEAST(bmain, 401, 17)) {
    LISTBASE_FOREACH (Scene *, scene, &bmain->scenes) {
      ToolSettings *ts = scene->toolsettings;
      int input_sample_values[9];

      input_sample_values[0] = ts->imapaint.paint.num_input_samples_deprecated;
      input_sample_values[1] = ts->sculpt != nullptr ?
                                   ts->sculpt->paint.num_input_samples_deprecated :
                                   1;
      input_sample_values[2] = ts->curves_sculpt != nullptr ?
                                   ts->curves_sculpt->paint.num_input_samples_deprecated :
                                   1;

      input_sample_values[3] = ts->gp_paint != nullptr ?
                                   ts->gp_paint->paint.num_input_samples_deprecated :
                                   1;
      input_sample_values[4] = ts->gp_vertexpaint != nullptr ?
                                   ts->gp_vertexpaint->paint.num_input_samples_deprecated :
                                   1;
      input_sample_values[5] = ts->gp_sculptpaint != nullptr ?
                                   ts->gp_sculptpaint->paint.num_input_samples_deprecated :
                                   1;
      input_sample_values[6] = ts->gp_weightpaint != nullptr ?
                                   ts->gp_weightpaint->paint.num_input_samples_deprecated :
                                   1;

      input_sample_values[7] = ts->vpaint != nullptr ?
                                   ts->vpaint->paint.num_input_samples_deprecated :
                                   1;
      input_sample_values[8] = ts->wpaint != nullptr ?
                                   ts->wpaint->paint.num_input_samples_deprecated :
                                   1;

      int unified_value = 1;
      for (int i = 0; i < 9; i++) {
        if (input_sample_values[i] != 1) {
          if (unified_value == 1) {
            unified_value = input_sample_values[i];
          }
          else {
            /* In the case of a user having multiple tools with different num_input_value values
             * set we cannot support this in the single UnifiedPaintSettings value, so fallback
             * to 1 instead of deciding that one value is more canonical than the other.
             */
            break;
          }
        }
      }

      ts->unified_paint_settings.input_samples = unified_value;
    }
    LISTBASE_FOREACH (Brush *, brush, &bmain->brushes) {
      brush->input_samples = 1;
    }
  }

  if (!MAIN_VERSION_FILE_ATLEAST(bmain, 401, 18)) {
    LISTBASE_FOREACH (Scene *, scene, &bmain->scenes) {
      if (scene->ed != nullptr) {
        SEQ_for_each_callback(&scene->ed->seqbase, seq_filter_bilinear_to_auto, nullptr);
      }
    }
  }

  if (!MAIN_VERSION_FILE_ATLEAST(bmain, 401, 19)) {
    LISTBASE_FOREACH (bNodeTree *, ntree, &bmain->nodetrees) {
      if (ntree->type == NTREE_GEOMETRY) {
        version_node_socket_name(ntree, FN_NODE_ROTATE_ROTATION, "Rotation 1", "Rotation");
        version_node_socket_name(ntree, FN_NODE_ROTATE_ROTATION, "Rotation 2", "Rotate By");
      }
    }
  }

  if (!MAIN_VERSION_FILE_ATLEAST(bmain, 401, 20)) {
    LISTBASE_FOREACH (Object *, ob, &bmain->objects) {
      int uid = 1;
      LISTBASE_FOREACH (ModifierData *, md, &ob->modifiers) {
        /* These identifiers are not necessarily stable for linked data. If the linked data has a
         * new modifier inserted, the identifiers of other modifiers can change. */
        md->persistent_uid = uid++;
      }
    }
  }

  if (!MAIN_VERSION_FILE_ATLEAST(bmain, 401, 21)) {
    LISTBASE_FOREACH (Brush *, brush, &bmain->brushes) {
      /* The `sculpt_flag` was used to store the `BRUSH_DIR_IN`
       * With the fix for #115313 this is now just using the `brush->flag`. */
      if (brush->gpencil_settings && (brush->gpencil_settings->sculpt_flag & BRUSH_DIR_IN) != 0) {
        brush->flag |= BRUSH_DIR_IN;
      }
    }
  }

  /* Keep point/spot light soft falloff for files created before 4.0. */
  if (!MAIN_VERSION_FILE_ATLEAST(bmain, 400, 0)) {
    LISTBASE_FOREACH (Light *, light, &bmain->lights) {
      if (ELEM(light->type, LA_LOCAL, LA_SPOT)) {
        light->mode |= LA_USE_SOFT_FALLOFF;
      }
    }
  }

  if (!MAIN_VERSION_FILE_ATLEAST(bmain, 402, 1)) {
    using namespace blender::bke::greasepencil;
    /* Initialize newly added scale layer transform to one. */
    LISTBASE_FOREACH (GreasePencil *, grease_pencil, &bmain->grease_pencils) {
      for (Layer *layer : grease_pencil->layers_for_write()) {
        copy_v3_fl(layer->scale, 1.0f);
      }
    }
  }

  if (!MAIN_VERSION_FILE_ATLEAST(bmain, 402, 2)) {
    LISTBASE_FOREACH (Scene *, scene, &bmain->scenes) {
      bool is_cycles = scene && STREQ(scene->r.engine, RE_engine_id_CYCLES);
      if (is_cycles) {
        if (IDProperty *cscene = version_cycles_properties_from_ID(&scene->id)) {
          int cposition = version_cycles_property_int(cscene, "motion_blur_position", 1);
          BLI_assert(cposition >= 0 && cposition < 3);
          int order_conversion[3] = {SCE_MB_START, SCE_MB_CENTER, SCE_MB_END};
          scene->r.motion_blur_position = order_conversion[std::clamp(cposition, 0, 2)];
        }
      }
      else {
        SET_FLAG_FROM_TEST(
            scene->r.mode, scene->eevee.flag & SCE_EEVEE_MOTION_BLUR_ENABLED_DEPRECATED, R_MBLUR);
        scene->r.motion_blur_position = scene->eevee.motion_blur_position_deprecated;
        scene->r.motion_blur_shutter = scene->eevee.motion_blur_shutter_deprecated;
      }
    }
  }

  if (!MAIN_VERSION_FILE_ATLEAST(bmain, 402, 3)) {
    constexpr int NTREE_EXECUTION_MODE_CPU = 0;
    constexpr int NTREE_EXECUTION_MODE_FULL_FRAME = 1;

    constexpr int NTREE_COM_GROUPNODE_BUFFER = 1 << 3;
    constexpr int NTREE_COM_OPENCL = 1 << 1;

    FOREACH_NODETREE_BEGIN (bmain, ntree, id) {
      if (ntree->type != NTREE_COMPOSIT) {
        continue;
      }

      ntree->flag &= ~(NTREE_COM_GROUPNODE_BUFFER | NTREE_COM_OPENCL);

      if (ntree->execution_mode == NTREE_EXECUTION_MODE_FULL_FRAME) {
        ntree->execution_mode = NTREE_EXECUTION_MODE_CPU;
      }
    }
    FOREACH_NODETREE_END;
  }

  if (!MAIN_VERSION_FILE_ATLEAST(bmain, 402, 4)) {
    if (!DNA_struct_member_exists(fd->filesdna, "SpaceImage", "float", "stretch_opacity")) {
      LISTBASE_FOREACH (bScreen *, screen, &bmain->screens) {
        LISTBASE_FOREACH (ScrArea *, area, &screen->areabase) {
          LISTBASE_FOREACH (SpaceLink *, sl, &area->spacedata) {
            if (sl->spacetype == SPACE_IMAGE) {
              SpaceImage *sima = reinterpret_cast<SpaceImage *>(sl);
              sima->stretch_opacity = 0.9f;
            }
          }
        }
      }
    }
  }

  if (!MAIN_VERSION_FILE_ATLEAST(bmain, 402, 5)) {
    LISTBASE_FOREACH (Scene *, scene, &bmain->scenes) {
      image_settings_avi_to_ffmpeg(scene);
    }
  }

  if (!MAIN_VERSION_FILE_ATLEAST(bmain, 402, 6)) {
    LISTBASE_FOREACH (Brush *, brush, &bmain->brushes) {
      if (BrushCurvesSculptSettings *settings = brush->curves_sculpt_settings) {
        settings->flag |= BRUSH_CURVES_SCULPT_FLAG_INTERPOLATE_RADIUS;
        settings->curve_radius = 0.01f;
      }
    }
  }

  if (!MAIN_VERSION_FILE_ATLEAST(bmain, 402, 8)) {
    LISTBASE_FOREACH (Light *, light, &bmain->lights) {
      light->shadow_filter_radius = 1.0f;
    }
  }

  if (!MAIN_VERSION_FILE_ATLEAST(bmain, 402, 9)) {
    const float default_snap_angle_increment = DEG2RADF(5.0f);
    const float default_snap_angle_increment_precision = DEG2RADF(1.0f);
    LISTBASE_FOREACH (Scene *, scene, &bmain->scenes) {
      scene->toolsettings->snap_angle_increment_2d = default_snap_angle_increment;
      scene->toolsettings->snap_angle_increment_3d = default_snap_angle_increment;
      scene->toolsettings->snap_angle_increment_2d_precision =
          default_snap_angle_increment_precision;
      scene->toolsettings->snap_angle_increment_3d_precision =
          default_snap_angle_increment_precision;
    }
  }

  if (!MAIN_VERSION_FILE_ATLEAST(bmain, 402, 10)) {
    if (!DNA_struct_member_exists(fd->filesdna, "SceneEEVEE", "int", "gtao_resolution")) {
      LISTBASE_FOREACH (Scene *, scene, &bmain->scenes) {
        scene->eevee.gtao_resolution = 2;
      }
    }
  }

  if (!MAIN_VERSION_FILE_ATLEAST(bmain, 402, 12)) {
    FOREACH_NODETREE_BEGIN (bmain, ntree, id) {
      versioning_node_hue_correct_set_wrappng(ntree);
    }
    FOREACH_NODETREE_END;

    LISTBASE_FOREACH (Scene *, scene, &bmain->scenes) {
      if (scene->ed != nullptr) {
        SEQ_for_each_callback(&scene->ed->seqbase, seq_hue_correct_set_wrapping, nullptr);
      }
    }
  }

  if (!MAIN_VERSION_FILE_ATLEAST(bmain, 402, 14)) {
    LISTBASE_FOREACH (Object *, ob, &bmain->objects) {
      if (bMotionPath *mpath = ob->mpath) {
        mpath->color_post[0] = 0.1f;
        mpath->color_post[1] = 1.0f;
        mpath->color_post[2] = 0.1f;
      }
      if (!ob->pose) {
        continue;
      }
      LISTBASE_FOREACH (bPoseChannel *, pchan, &ob->pose->chanbase) {
        if (bMotionPath *mpath = pchan->mpath) {
          mpath->color_post[0] = 0.1f;
          mpath->color_post[1] = 1.0f;
          mpath->color_post[2] = 0.1f;
        }
      }
    }
  }

  if (!MAIN_VERSION_FILE_ATLEAST(bmain, 402, 18)) {
    if (!DNA_struct_member_exists(fd->filesdna, "Light", "float", "transmission_fac")) {
      LISTBASE_FOREACH (Light *, light, &bmain->lights) {
        /* Refracted light was not supported in legacy EEVEE. Set it to zero for compatibility with
         * older files. */
        light->transmission_fac = 0.0f;
      }
    }
  }

  if (!MAIN_VERSION_FILE_ATLEAST(bmain, 402, 19)) {
    LISTBASE_FOREACH (Scene *, scene, &bmain->scenes) {
      /* Keep legacy EEVEE old behavior. */
      scene->eevee.flag |= SCE_EEVEE_VOLUME_CUSTOM_RANGE;
    }

    LISTBASE_FOREACH (Scene *, scene, &bmain->scenes) {
      scene->eevee.clamp_surface_indirect = 10.0f;
      /* Make contribution of indirect lighting very small (but non-null) to avoid world lighting
       * and volume lightprobe changing the appearance of volume objects. */
      scene->eevee.clamp_volume_indirect = 1e-8f;
    }
  }

  if (!MAIN_VERSION_FILE_ATLEAST(bmain, 402, 20)) {
    LISTBASE_FOREACH (Scene *, scene, &bmain->scenes) {
      SequencerToolSettings *sequencer_tool_settings = SEQ_tool_settings_ensure(scene);
      sequencer_tool_settings->snap_mode |= SEQ_SNAP_TO_MARKERS;
    }
  }

  if (!MAIN_VERSION_FILE_ATLEAST(bmain, 402, 21)) {
    add_image_editor_asset_shelf(*bmain);
  }

  if (!MAIN_VERSION_FILE_ATLEAST(bmain, 402, 22)) {
    /* Display missing media in sequencer by default. */
    LISTBASE_FOREACH (Scene *, scene, &bmain->scenes) {
      if (scene->ed != nullptr) {
        scene->ed->show_missing_media_flag |= SEQ_EDIT_SHOW_MISSING_MEDIA;
      }
    }
  }

  if (!MAIN_VERSION_FILE_ATLEAST(bmain, 402, 23)) {
    LISTBASE_FOREACH (Scene *, scene, &bmain->scenes) {
      ToolSettings *ts = scene->toolsettings;
      if (!ts->uvsculpt.strength_curve) {
        ts->uvsculpt.size = 50;
        ts->uvsculpt.strength = 1.0f;
        ts->uvsculpt.curve_preset = BRUSH_CURVE_SMOOTH;
        ts->uvsculpt.strength_curve = BKE_curvemapping_add(1, 0.0f, 0.0f, 1.0f, 1.0f);
      }
    }
  }

  if (!MAIN_VERSION_FILE_ATLEAST(bmain, 402, 24)) {
    if (!DNA_struct_member_exists(fd->filesdna, "Material", "char", "thickness_mode")) {
      LISTBASE_FOREACH (Material *, material, &bmain->materials) {
        if (material->blend_flag & MA_BL_TRANSLUCENCY) {
          /* EEVEE Legacy used thickness from shadow map when translucency was on. */
          material->blend_flag |= MA_BL_THICKNESS_FROM_SHADOW;
        }
        if ((material->blend_flag & MA_BL_SS_REFRACTION) && material->use_nodes &&
            material->nodetree)
        {
          /* EEVEE Legacy used slab assumption. */
          material->thickness_mode = MA_THICKNESS_SLAB;
          version_refraction_depth_to_thickness_value(material->nodetree, material->refract_depth);
        }
      }
    }
  }

  if (!MAIN_VERSION_FILE_ATLEAST(bmain, 402, 25)) {
    FOREACH_NODETREE_BEGIN (bmain, ntree, id) {
      if (ntree->type != NTREE_COMPOSIT) {
        continue;
      }
      LISTBASE_FOREACH (bNode *, node, &ntree->nodes) {
        if (node->type != CMP_NODE_BLUR) {
          continue;
        }

        NodeBlurData &blur_data = *static_cast<NodeBlurData *>(node->storage);

        if (blur_data.filtertype != R_FILTER_FAST_GAUSS) {
          continue;
        }

        /* The size of the Fast Gaussian mode of blur decreased by the following factor to match
         * other blur sizes. So increase it back. */
        const float size_factor = 3.0f / 2.0f;
        blur_data.sizex *= size_factor;
        blur_data.sizey *= size_factor;
        blur_data.percentx *= size_factor;
        blur_data.percenty *= size_factor;
      }
    }
    FOREACH_NODETREE_END;
  }

  if (!MAIN_VERSION_FILE_ATLEAST(bmain, 402, 26)) {
    if (!DNA_struct_member_exists(fd->filesdna, "SceneEEVEE", "float", "shadow_resolution_scale"))
    {
      SceneEEVEE default_scene_eevee = *DNA_struct_default_get(SceneEEVEE);
      LISTBASE_FOREACH (Scene *, scene, &bmain->scenes) {
        scene->eevee.shadow_resolution_scale = default_scene_eevee.shadow_resolution_scale;
      }
    }
  }

  if (!MAIN_VERSION_FILE_ATLEAST(bmain, 402, 27)) {
    LISTBASE_FOREACH (Scene *, scene, &bmain->scenes) {
      if (scene->ed != nullptr) {
        scene->ed->cache_flag &= ~(SEQ_CACHE_UNUSED_5 | SEQ_CACHE_UNUSED_6 | SEQ_CACHE_UNUSED_7 |
                                   SEQ_CACHE_UNUSED_8 | SEQ_CACHE_UNUSED_9);
      }
    }
    LISTBASE_FOREACH (bScreen *, screen, &bmain->screens) {
      LISTBASE_FOREACH (ScrArea *, area, &screen->areabase) {
        LISTBASE_FOREACH (SpaceLink *, sl, &area->spacedata) {
          if (sl->spacetype == SPACE_SEQ) {
            SpaceSeq *sseq = (SpaceSeq *)sl;
            sseq->cache_overlay.flag |= SEQ_CACHE_SHOW_FINAL_OUT;
          }
        }
      }
    }
  }

  if (!MAIN_VERSION_FILE_ATLEAST(bmain, 402, 28)) {
    LISTBASE_FOREACH (Scene *, scene, &bmain->scenes) {
      if (scene->ed != nullptr) {
        SEQ_for_each_callback(&scene->ed->seqbase, seq_proxies_timecode_update, nullptr);
      }
    }

    LISTBASE_FOREACH (MovieClip *, clip, &bmain->movieclips) {
      MovieClipProxy proxy = clip->proxy;
      versioning_update_timecode(&proxy.tc);
    }
  }

  if (!MAIN_VERSION_FILE_ATLEAST(bmain, 402, 29)) {
    LISTBASE_FOREACH (Scene *, scene, &bmain->scenes) {
      if (scene->ed) {
        SEQ_for_each_callback(&scene->ed->seqbase, seq_text_data_update, nullptr);
      }
    }
  }

  if (!MAIN_VERSION_FILE_ATLEAST(bmain, 402, 30)) {
    LISTBASE_FOREACH (Scene *, scene, &bmain->scenes) {
      if (scene->nodetree) {
        scene->nodetree->flag &= ~NTREE_UNUSED_2;
      }
    }
  }

  if (!MAIN_VERSION_FILE_ATLEAST(bmain, 402, 31)) {
    LISTBASE_FOREACH (LightProbe *, lightprobe, &bmain->lightprobes) {
      /* Guess a somewhat correct density given the resolution. But very low resolution need
       * a decent enough density to work. */
      lightprobe->grid_surfel_density = max_ii(20,
                                               2 * max_iii(lightprobe->grid_resolution_x,
                                                           lightprobe->grid_resolution_y,
                                                           lightprobe->grid_resolution_z));
    }
  }

  if (!MAIN_VERSION_FILE_ATLEAST(bmain, 402, 31)) {
    bool only_uses_eevee_legacy_or_workbench = true;
    LISTBASE_FOREACH (Scene *, scene, &bmain->scenes) {
      if (!STR_ELEM(scene->r.engine, RE_engine_id_BLENDER_EEVEE, RE_engine_id_BLENDER_WORKBENCH)) {
        only_uses_eevee_legacy_or_workbench = false;
      }
    }
    /* Mark old EEVEE world volumes for showing conversion operator. */
    LISTBASE_FOREACH (World *, world, &bmain->worlds) {
      if (world->nodetree) {
        bNode *output_node = version_eevee_output_node_get(world->nodetree, SH_NODE_OUTPUT_WORLD);
        if (output_node) {
          bNodeSocket *volume_input_socket = static_cast<bNodeSocket *>(
              BLI_findlink(&output_node->inputs, 1));
          if (volume_input_socket) {
            LISTBASE_FOREACH (bNodeLink *, node_link, &world->nodetree->links) {
              if (node_link->tonode == output_node && node_link->tosock == volume_input_socket) {
                world->flag |= WO_USE_EEVEE_FINITE_VOLUME;
                /* Only display a warning message if we are sure this can be used by EEVEE. */
                if (only_uses_eevee_legacy_or_workbench) {
                  BLO_reportf_wrap(fd->reports,
                                   RPT_WARNING,
                                   RPT_("%s contains a volume shader that might need to be "
                                        "converted to object (see world volume panel)\n"),
                                   world->id.name + 2);
                }
              }
            }
          }
        }
      }
    }
  }

  if (!MAIN_VERSION_FILE_ATLEAST(bmain, 402, 33)) {
    constexpr int NTREE_EXECUTION_MODE_GPU = 2;

    LISTBASE_FOREACH (Scene *, scene, &bmain->scenes) {
      if (scene->nodetree) {
        if (scene->nodetree->execution_mode == NTREE_EXECUTION_MODE_GPU) {
          scene->r.compositor_device = SCE_COMPOSITOR_DEVICE_GPU;
        }
        scene->r.compositor_precision = scene->nodetree->precision;
      }
    }
  }

  if (!MAIN_VERSION_FILE_ATLEAST(bmain, 402, 34)) {
    float shadow_max_res_sun = 0.001f;
    float shadow_max_res_local = 0.001f;
    bool shadow_resolution_absolute = false;
    /* Try to get default resolution from scene setting. */
    LISTBASE_FOREACH (Scene *, scene, &bmain->scenes) {
      shadow_max_res_local = (2.0f * M_SQRT2) / scene->eevee.shadow_cube_size_deprecated;
      /* Round to avoid weird numbers in the UI. */
      shadow_max_res_local = ceil(shadow_max_res_local * 1000.0f) / 1000.0f;
      shadow_resolution_absolute = true;
      break;
    }

    LISTBASE_FOREACH (Light *, light, &bmain->lights) {
      if (light->type == LA_SUN) {
        /* Sun are too complex to convert. Need user interaction. */
        light->shadow_maximum_resolution = shadow_max_res_sun;
        SET_FLAG_FROM_TEST(light->mode, false, LA_SHAD_RES_ABSOLUTE);
      }
      else {
        light->shadow_maximum_resolution = shadow_max_res_local;
        SET_FLAG_FROM_TEST(light->mode, shadow_resolution_absolute, LA_SHAD_RES_ABSOLUTE);
      }
    }
  }

  if (!MAIN_VERSION_FILE_ATLEAST(bmain, 402, 36)) {
    LISTBASE_FOREACH (Brush *, brush, &bmain->brushes) {
      /* Only for grease pencil brushes. */
      if (brush->gpencil_settings) {
        /* Use the `Scene` radius unit by default (confusingly named `BRUSH_LOCK_SIZE`).
         * Convert the radius to be the same visual size as in GPv2. */
        brush->flag |= BRUSH_LOCK_SIZE;
        brush->unprojected_radius = brush->size *
                                    blender::bke::greasepencil::LEGACY_RADIUS_CONVERSION_FACTOR;
      }
    }
  }

  if (!MAIN_VERSION_FILE_ATLEAST(bmain, 402, 37)) {
    const World *default_world = DNA_struct_default_get(World);
    LISTBASE_FOREACH (World *, world, &bmain->worlds) {
      world->sun_threshold = default_world->sun_threshold;
      world->sun_angle = default_world->sun_angle;
      world->sun_shadow_maximum_resolution = default_world->sun_shadow_maximum_resolution;
      /* Having the sun extracted is mandatory to keep the same look and avoid too much light
       * leaking compared to EEVEE-Legacy. But adding shadows might create performance overhead and
       * change the result in a very different way. So we disable shadows in older file. */
      world->flag &= ~WO_USE_SUN_SHADOW;
    }
  }

  if (!MAIN_VERSION_FILE_ATLEAST(bmain, 402, 38)) {
    LISTBASE_FOREACH (GreasePencil *, grease_pencil, &bmain->grease_pencils) {
      convert_grease_pencil_stroke_hardness_to_softness(grease_pencil);
    }
  }

  if (!MAIN_VERSION_FILE_ATLEAST(bmain, 402, 39)) {
    /* Unify cast shadow property with Cycles. */
    if (!all_scenes_use(bmain, {RE_engine_id_BLENDER_EEVEE})) {
      const Light *default_light = DNA_struct_default_get(Light);
      LISTBASE_FOREACH (Light *, light, &bmain->lights) {
        IDProperty *clight = version_cycles_properties_from_ID(&light->id);
        if (clight) {
          bool value = version_cycles_property_boolean(
              clight, "cast_shadow", default_light->mode & LA_SHADOW);
          SET_FLAG_FROM_TEST(light->mode, value, LA_SHADOW);
        }
      }
    }
  }

  if (!MAIN_VERSION_FILE_ATLEAST(bmain, 402, 40)) {
    LISTBASE_FOREACH (bNodeTree *, ntree, &bmain->nodetrees) {
      version_node_input_socket_name(ntree, FN_NODE_COMBINE_TRANSFORM, "Location", "Translation");
      version_node_output_socket_name(
          ntree, FN_NODE_SEPARATE_TRANSFORM, "Location", "Translation");
    }
  }

  if (!MAIN_VERSION_FILE_ATLEAST(bmain, 402, 41)) {
    const Light *default_light = DNA_struct_default_get(Light);
    LISTBASE_FOREACH (Light *, light, &bmain->lights) {
      light->shadow_jitter_overblur = default_light->shadow_jitter_overblur;
    }
  }

  if (!MAIN_VERSION_FILE_ATLEAST(bmain, 402, 43)) {
    const World *default_world = DNA_struct_default_get(World);
    LISTBASE_FOREACH (World *, world, &bmain->worlds) {
      world->sun_shadow_maximum_resolution = default_world->sun_shadow_maximum_resolution;
      world->sun_shadow_filter_radius = default_world->sun_shadow_filter_radius;
    }
  }

  if (!MAIN_VERSION_FILE_ATLEAST(bmain, 402, 44)) {
    const Scene *default_scene = DNA_struct_default_get(Scene);
    LISTBASE_FOREACH (Scene *, scene, &bmain->scenes) {
      scene->eevee.fast_gi_step_count = default_scene->eevee.fast_gi_step_count;
      scene->eevee.fast_gi_ray_count = default_scene->eevee.fast_gi_ray_count;
    }
  }

  if (!MAIN_VERSION_FILE_ATLEAST(bmain, 402, 45)) {
    LISTBASE_FOREACH (bScreen *, screen, &bmain->screens) {
      LISTBASE_FOREACH (ScrArea *, area, &screen->areabase) {
        LISTBASE_FOREACH (SpaceLink *, sl, &area->spacedata) {
          if (sl->spacetype == SPACE_VIEW3D) {
            View3D *v3d = reinterpret_cast<View3D *>(sl);
            v3d->flag2 |= V3D_SHOW_CAMERA_GUIDES;
          }
        }
      }
    }
  }

  if (!MAIN_VERSION_FILE_ATLEAST(bmain, 402, 46)) {
    const Scene *default_scene = DNA_struct_default_get(Scene);
    LISTBASE_FOREACH (Scene *, scene, &bmain->scenes) {
      scene->eevee.fast_gi_thickness_near = default_scene->eevee.fast_gi_thickness_near;
      scene->eevee.fast_gi_thickness_far = default_scene->eevee.fast_gi_thickness_far;
    }
  }
  if (!MAIN_VERSION_FILE_ATLEAST(bmain, 402, 48)) {
    LISTBASE_FOREACH (Object *, ob, &bmain->objects) {
      if (!ob->pose) {
        continue;
      }
      LISTBASE_FOREACH (bPoseChannel *, pchan, &ob->pose->chanbase) {
        pchan->custom_shape_wire_width = 1.0;
      }
    }
  }

  if (!MAIN_VERSION_FILE_ATLEAST(bmain, 402, 49)) {
    LISTBASE_FOREACH (bScreen *, screen, &bmain->screens) {
      LISTBASE_FOREACH (ScrArea *, area, &screen->areabase) {
        LISTBASE_FOREACH (SpaceLink *, sl, &area->spacedata) {
          if (sl->spacetype == SPACE_VIEW3D) {
            View3D *v3d = reinterpret_cast<View3D *>(sl);
            v3d->flag2 |= V3D_SHOW_CAMERA_PASSEPARTOUT;
          }
        }
      }
    }
  }

  if (!MAIN_VERSION_FILE_ATLEAST(bmain, 402, 50)) {
    LISTBASE_FOREACH (bNodeTree *, ntree, &bmain->nodetrees) {
      if (ntree->type != NTREE_GEOMETRY) {
        continue;
      }
      LISTBASE_FOREACH (bNode *, node, &ntree->nodes) {
        if (node->type != GEO_NODE_CAPTURE_ATTRIBUTE) {
          continue;
        }
        NodeGeometryAttributeCapture *storage = static_cast<NodeGeometryAttributeCapture *>(
            node->storage);
        if (storage->next_identifier > 0) {
          continue;
        }
        storage->capture_items_num = 1;
        storage->capture_items = MEM_cnew_array<NodeGeometryAttributeCaptureItem>(
            storage->capture_items_num, __func__);
        NodeGeometryAttributeCaptureItem &item = storage->capture_items[0];
        item.data_type = storage->data_type_legacy;
        item.identifier = storage->next_identifier++;
        item.name = BLI_strdup("Value");
      }
    }
  }

  if (!MAIN_VERSION_FILE_ATLEAST(bmain, 402, 53)) {
    LISTBASE_FOREACH (bScreen *, screen, &bmain->screens) {
      LISTBASE_FOREACH (ScrArea *, area, &screen->areabase) {
        LISTBASE_FOREACH (SpaceLink *, sl, &area->spacedata) {
          if (sl->spacetype == SPACE_NODE) {
            SpaceNode *snode = reinterpret_cast<SpaceNode *>(sl);
            snode->overlay.flag |= SN_OVERLAY_SHOW_REROUTE_AUTO_LABELS;
          }
        }
      }
    }
  }

  if (!MAIN_VERSION_FILE_ATLEAST(bmain, 402, 55)) {
    FOREACH_NODETREE_BEGIN (bmain, ntree, id) {
      if (ntree->type != NTREE_COMPOSIT) {
        continue;
      }
      LISTBASE_FOREACH (bNode *, node, &ntree->nodes) {
        if (node->type != CMP_NODE_CURVE_RGB) {
          continue;
        }

        CurveMapping &curve_mapping = *static_cast<CurveMapping *>(node->storage);

        /* Film-like tone only works with the combined curve, which is the fourth curve, so make
         * the combined curve current, as we now hide the rest of the curves since they no longer
         * have an effect. */
        if (curve_mapping.tone == CURVE_TONE_FILMLIKE) {
          curve_mapping.cur = 3;
        }
      }
    }
    FOREACH_NODETREE_END;
  }

  if (!MAIN_VERSION_FILE_ATLEAST(bmain, 403, 2)) {
    LISTBASE_FOREACH (bScreen *, screen, &bmain->screens) {
      LISTBASE_FOREACH (ScrArea *, area, &screen->areabase) {
        LISTBASE_FOREACH (SpaceLink *, space_link, &area->spacedata) {
          if (space_link->spacetype == SPACE_NODE) {
            SpaceNode *space_node = reinterpret_cast<SpaceNode *>(space_link);
            space_node->flag &= ~SNODE_FLAG_UNUSED_5;
          }
        }
      }
    }
  }

  if (!MAIN_VERSION_FILE_ATLEAST(bmain, 402, 60) ||
      (bmain->versionfile == 403 && !MAIN_VERSION_FILE_ATLEAST(bmain, 403, 3)))
  {
    /* Limit Rotation constraints from old files should use the legacy Limit
     * Rotation behavior. */
    LISTBASE_FOREACH (Object *, obj, &bmain->objects) {
      LISTBASE_FOREACH (bConstraint *, constraint, &obj->constraints) {
        if (constraint->type != CONSTRAINT_TYPE_ROTLIMIT) {
          continue;
        }
        static_cast<bRotLimitConstraint *>(constraint->data)->flag |= LIMIT_ROT_LEGACY_BEHAVIOR;
      }

      if (!obj->pose) {
        continue;
      }
      LISTBASE_FOREACH (bPoseChannel *, pbone, &obj->pose->chanbase) {
        LISTBASE_FOREACH (bConstraint *, constraint, &pbone->constraints) {
          if (constraint->type != CONSTRAINT_TYPE_ROTLIMIT) {
            continue;
          }
          static_cast<bRotLimitConstraint *>(constraint->data)->flag |= LIMIT_ROT_LEGACY_BEHAVIOR;
        }
      }
    }
  }

  if (!MAIN_VERSION_FILE_ATLEAST(bmain, 402, 61)) {
    /* LIGHT_PROBE_RESOLUTION_64 has been removed in EEVEE-Next as the tedrahedral mapping is to
     * low res to be usable. */
    LISTBASE_FOREACH (Scene *, scene, &bmain->scenes) {
      if (scene->eevee.gi_cubemap_resolution < 128) {
        scene->eevee.gi_cubemap_resolution = 128;
      }
    }
  }

  if (!MAIN_VERSION_FILE_ATLEAST(bmain, 402, 64)) {
    if (all_scenes_use(bmain, {RE_engine_id_BLENDER_EEVEE})) {
      /* Re-apply versioning made for EEVEE-Next in 4.1 before it got delayed. */
      LISTBASE_FOREACH (Material *, material, &bmain->materials) {
        bool transparent_shadows = material->blend_shadow != MA_BS_SOLID;
        SET_FLAG_FROM_TEST(material->blend_flag, transparent_shadows, MA_BL_TRANSPARENT_SHADOW);
      }
      LISTBASE_FOREACH (Material *, mat, &bmain->materials) {
        mat->surface_render_method = (mat->blend_method == MA_BM_BLEND) ?
                                         MA_SURFACE_METHOD_FORWARD :
                                         MA_SURFACE_METHOD_DEFERRED;
      }
    }
  }

  if (!MAIN_VERSION_FILE_ATLEAST(bmain, 403, 3)) {
    LISTBASE_FOREACH (Brush *, brush, &bmain->brushes) {
      if (BrushGpencilSettings *settings = brush->gpencil_settings) {
        /* Copy the `draw_strength` value to the `alpha` value. */
        brush->alpha = settings->draw_strength;

        /* We approximate the simplify pixel threshold by taking the previous threshold (world
         * space) and dividing by the legacy radius conversion factor. This should generally give
         * reasonable "pixel" threshold values, at least for previous GPv2 defaults. */
        settings->simplify_px = settings->simplify_f /
                                blender::bke::greasepencil::LEGACY_RADIUS_CONVERSION_FACTOR * 0.1f;
      }
    }
  }

  if (!MAIN_VERSION_FILE_ATLEAST(bmain, 403, 4)) {
    LISTBASE_FOREACH (Scene *, scene, &bmain->scenes) {
      scene->view_settings.temperature = 6500.0f;
      scene->view_settings.tint = 10.0f;
    }
  }

  if (!MAIN_VERSION_FILE_ATLEAST(bmain, 403, 7)) {
    LISTBASE_FOREACH (Scene *, scene, &bmain->scenes) {
      SequencerToolSettings *sequencer_tool_settings = SEQ_tool_settings_ensure(scene);
      sequencer_tool_settings->snap_mode |= SEQ_SNAP_TO_PREVIEW_BORDERS |
                                            SEQ_SNAP_TO_PREVIEW_CENTER |
                                            SEQ_SNAP_TO_STRIPS_PREVIEW;
    }
  }

  if (!MAIN_VERSION_FILE_ATLEAST(bmain, 403, 8)) {
    update_paint_modes_for_brush_assets(*bmain);
  }

  if (!MAIN_VERSION_FILE_ATLEAST(bmain, 403, 9)) {
    fix_built_in_curve_attribute_defaults(bmain);
  }

  if (!MAIN_VERSION_FILE_ATLEAST(bmain, 403, 10)) {
    /* Initialize Color Balance node white point settings. */
    FOREACH_NODETREE_BEGIN (bmain, ntree, id) {
      if (ntree->type != NTREE_CUSTOM) {
        LISTBASE_FOREACH (bNode *, node, &ntree->nodes) {
          if (node->type == CMP_NODE_COLORBALANCE) {
            NodeColorBalance *n = static_cast<NodeColorBalance *>(node->storage);
            n->input_temperature = n->output_temperature = 6500.0f;
            n->input_tint = n->output_tint = 10.0f;
          }
        }
      }
    }
    FOREACH_NODETREE_END;
  }

  if (!MAIN_VERSION_FILE_ATLEAST(bmain, 403, 11)) {
    LISTBASE_FOREACH (Curves *, curves, &bmain->hair_curves) {
      curves->geometry.attributes_active_index = curves->attributes_active_index_legacy;
    }
  }

  /* start bfa asset shelf versioning */
  if (!MAIN_VERSION_FILE_ATLEAST(bmain, 403, 0)) {
    add_node_editor_asset_shelf(*bmain);
  }
  /* end bfa */

  if (!MAIN_VERSION_FILE_ATLEAST(bmain, 403, 13)) {
    Camera default_cam = *DNA_struct_default_get(Camera);
    LISTBASE_FOREACH (Camera *, camera, &bmain->cameras) {
      camera->central_cylindrical_range_u_min = default_cam.central_cylindrical_range_u_min;
      camera->central_cylindrical_range_u_max = default_cam.central_cylindrical_range_u_max;
      camera->central_cylindrical_range_v_min = default_cam.central_cylindrical_range_v_min;
      camera->central_cylindrical_range_v_max = default_cam.central_cylindrical_range_v_max;
      camera->central_cylindrical_radius = default_cam.central_cylindrical_radius;
    }
  }

  /* The File Output node now uses the linear color space setting of its stored image formats. So
   * we need to ensure the color space value is initialized to some sane default based on the image
   * type. Furthermore, the node now gained a new Save As Render option that is global to the node,
   * which will be used if Use Node Format is enabled for each input, so we potentially need to
   * disable Use Node Format in case inputs had different Save As render options. */
  if (!MAIN_VERSION_FILE_ATLEAST(bmain, 403, 14)) {
    FOREACH_NODETREE_BEGIN (bmain, ntree, id) {
      if (ntree->type != NTREE_COMPOSIT) {
        continue;
      }

      LISTBASE_FOREACH (bNode *, node, &ntree->nodes) {
        if (node->type != CMP_NODE_OUTPUT_FILE) {
          continue;
        }

        /* Initialize node format color space if it is not set. */
        NodeImageMultiFile *storage = static_cast<NodeImageMultiFile *>(node->storage);
        if (storage->format.linear_colorspace_settings.name[0] == '\0') {
          BKE_image_format_update_color_space_for_type(&storage->format);
        }

        if (BLI_listbase_is_empty(&node->inputs)) {
          continue;
        }

        /* Initialize input formats color space if it is not set. */
        LISTBASE_FOREACH (const bNodeSocket *, input, &node->inputs) {
          NodeImageMultiFileSocket *input_storage = static_cast<NodeImageMultiFileSocket *>(
              input->storage);
          if (input_storage->format.linear_colorspace_settings.name[0] == '\0') {
            BKE_image_format_update_color_space_for_type(&input_storage->format);
          }
        }

        /* EXR images don't use Save As Render. */
        if (ELEM(storage->format.imtype, R_IMF_IMTYPE_OPENEXR, R_IMF_IMTYPE_MULTILAYER)) {
          continue;
        }

        /* Find out if all inputs have the same Save As Render option. */
        const bNodeSocket *first_input = static_cast<bNodeSocket *>(node->inputs.first);
        const NodeImageMultiFileSocket *first_input_storage =
            static_cast<NodeImageMultiFileSocket *>(first_input->storage);
        const bool first_save_as_render = first_input_storage->save_as_render;
        bool all_inputs_have_same_save_as_render = true;
        LISTBASE_FOREACH (const bNodeSocket *, input, &node->inputs) {
          const NodeImageMultiFileSocket *input_storage = static_cast<NodeImageMultiFileSocket *>(
              input->storage);
          if (bool(input_storage->save_as_render) != first_save_as_render) {
            all_inputs_have_same_save_as_render = false;
            break;
          }
        }

        /* All inputs have the same save as render option, so we set the node Save As Render option
         * to that value, and we leave inputs as is. */
        if (all_inputs_have_same_save_as_render) {
          storage->save_as_render = first_save_as_render;
          continue;
        }

        /* For inputs that have Use Node Format enabled, we need to disabled it because otherwise
         * they will use the node's Save As Render option. It follows that we need to copy the
         * node's format to the input format. */
        LISTBASE_FOREACH (const bNodeSocket *, input, &node->inputs) {
          NodeImageMultiFileSocket *input_storage = static_cast<NodeImageMultiFileSocket *>(
              input->storage);

          if (!input_storage->use_node_format) {
            continue;
          }

          input_storage->use_node_format = false;
          input_storage->format = storage->format;
        }
      }
    }
    FOREACH_NODETREE_END;
  }

  if (!MAIN_VERSION_FILE_ATLEAST(bmain, 403, 15)) {
    using namespace blender;

    LISTBASE_FOREACH (Collection *, collection, &bmain->collections) {
      const ListBase *exporters = &collection->exporters;
      LISTBASE_FOREACH (CollectionExport *, data, exporters) {
        /* The name field should be empty at this point. */
        BLI_assert(data->name[0] == '\0');

        bke::FileHandlerType *fh = bke::file_handler_find(data->fh_idname);
        BKE_collection_exporter_name_set(exporters, data, fh ? fh->label : DATA_("Undefined"));
      }
    }
  }

  if (!MAIN_VERSION_FILE_ATLEAST(bmain, 403, 16)) {
    LISTBASE_FOREACH (Scene *, scene, &bmain->scenes) {
      scene->eevee.flag |= SCE_EEVEE_FAST_GI_ENABLED;
    }
  }

  if (!MAIN_VERSION_FILE_ATLEAST(bmain, 403, 17)) {
    FOREACH_NODETREE_BEGIN (bmain, tree, id) {
      if (tree->default_group_node_width == 0) {
        tree->default_group_node_width = GROUP_NODE_DEFAULT_WIDTH;
      }
    }
    FOREACH_NODETREE_END;
  }

  if (!MAIN_VERSION_FILE_ATLEAST(bmain, 403, 20)) {
    LISTBASE_FOREACH (bScreen *, screen, &bmain->screens) {
      LISTBASE_FOREACH (ScrArea *, area, &screen->areabase) {
        LISTBASE_FOREACH (SpaceLink *, sl, &area->spacedata) {
          if (sl->spacetype == SPACE_SEQ) {
            ARegion *region = BKE_area_find_region_type(area, RGN_TYPE_TOOLS);
            if (region != nullptr) {
              region->flag &= ~RGN_FLAG_HIDDEN;
            }
          }
        }
      }
    }
  }

  if (!MAIN_VERSION_FILE_ATLEAST(bmain, 403, 21)) {
    LISTBASE_FOREACH (bScreen *, screen, &bmain->screens) {
      LISTBASE_FOREACH (ScrArea *, area, &screen->areabase) {
        LISTBASE_FOREACH (SpaceLink *, sl, &area->spacedata) {
          if (sl->spacetype == SPACE_CLIP) {
            ARegion *region = BKE_area_find_region_type(area, RGN_TYPE_WINDOW);
            if (region != nullptr) {
              View2D *v2d = &region->v2d;
              v2d->flag &= ~V2D_VIEWSYNC_SCREEN_TIME;
            }
          }
        }
      }
    }
  }

  if (!MAIN_VERSION_FILE_ATLEAST(bmain, 403, 22)) {
    add_bevel_modifier_attribute_name_defaults(*bmain);
  }

  if (!MAIN_VERSION_FILE_ATLEAST(bmain, 403, 23)) {
    LISTBASE_FOREACH (Object *, object, &bmain->objects) {
      LISTBASE_FOREACH (ModifierData *, md, &object->modifiers) {
        if (md->type != eModifierType_Nodes) {
          continue;
        }
        NodesModifierData &nmd = *reinterpret_cast<NodesModifierData *>(md);
        if (nmd.bake_target == NODES_MODIFIER_BAKE_TARGET_INHERIT) {
          /* Use disk target for existing modifiers to avoid changing behavior. */
          nmd.bake_target = NODES_MODIFIER_BAKE_TARGET_DISK;
        }
      }
    }
  }

  if (!MAIN_VERSION_FILE_ATLEAST(bmain, 403, 24)) {
    FOREACH_NODETREE_BEGIN (bmain, ntree, id) {
      node_reroute_add_storage(*ntree);
    }
    FOREACH_NODETREE_END;
  }

  if (!MAIN_VERSION_FILE_ATLEAST(bmain, 403, 26)) {
    hide_simulation_node_skip_socket_value(*bmain);
  }

  if (!MAIN_VERSION_FILE_ATLEAST(bmain, 403, 28)) {
    LISTBASE_FOREACH (bScreen *, screen, &bmain->screens) {
      LISTBASE_FOREACH (ScrArea *, area, &screen->areabase) {
        LISTBASE_FOREACH (SpaceLink *, sl, &area->spacedata) {
          if (sl->spacetype == SPACE_VIEW3D) {
            View3D *v3d = reinterpret_cast<View3D *>(sl);
            copy_v3_fl(v3d->overlay.gpencil_grid_color, 0.5f);
            copy_v2_fl(v3d->overlay.gpencil_grid_scale, 1.0f);
            copy_v2_fl(v3d->overlay.gpencil_grid_offset, 0.0f);
            v3d->overlay.gpencil_grid_subdivisions = 4;
          }
        }
      }
    }

    FOREACH_NODETREE_BEGIN (bmain, ntree, id) {
      if (ntree->type != NTREE_COMPOSIT) {
        continue;
      }
      LISTBASE_FOREACH_MUTABLE (bNode *, node, &ntree->nodes) {
        if (node->type == CMP_NODE_VIEWER || node->type == CMP_NODE_COMPOSITE) {
          node->flag &= ~NODE_PREVIEW;
        }
      }
    }
    FOREACH_NODETREE_END;
  }

  if (!MAIN_VERSION_FILE_ATLEAST(bmain, 403, 29)) {
    /* Open warnings panel by default. */
    LISTBASE_FOREACH (Object *, object, &bmain->objects) {
      LISTBASE_FOREACH (ModifierData *, md, &object->modifiers) {
        if (md->type == eModifierType_Nodes) {
          md->layout_panel_open_flag |= 1 << NODES_MODIFIER_PANEL_WARNINGS;
        }
      }
    }
  }

  if (!MAIN_VERSION_FILE_ATLEAST(bmain, 403, 31)) {
    LISTBASE_FOREACH (WorkSpace *, workspace, &bmain->workspaces) {
      LISTBASE_FOREACH (bToolRef *, tref, &workspace->tools) {
        if (tref->space_type != SPACE_SEQ) {
          continue;
        }
        STRNCPY(tref->idname, "builtin.select_box");
      }
    }
  }

  if (!MAIN_VERSION_FILE_ATLEAST(bmain, 404, 1)) {
    LISTBASE_FOREACH (Scene *, scene, &bmain->scenes) {
      Editing *ed = SEQ_editing_get(scene);
      if (ed != nullptr) {
        SEQ_for_each_callback(&ed->seqbase, versioning_convert_seq_text_anchor, nullptr);
      }
    }
  }

  if (!MAIN_VERSION_FILE_ATLEAST(bmain, 404, 4)) {
    LISTBASE_FOREACH (bScreen *, screen, &bmain->screens) {
      LISTBASE_FOREACH (ScrArea *, area, &screen->areabase) {
        LISTBASE_FOREACH (SpaceLink *, sl, &area->spacedata) {
          if (sl->spacetype != SPACE_FILE) {
            continue;
          }
          SpaceFile *sfile = reinterpret_cast<SpaceFile *>(sl);
          if (sfile->asset_params) {
            sfile->asset_params->base_params.sort = FILE_SORT_ASSET_CATALOG;
          }
        }
      }
    }
  }

  if (!MAIN_VERSION_FILE_ATLEAST(bmain, 404, 5)) {
    LISTBASE_FOREACH (Scene *, scene, &bmain->scenes) {
      SequencerToolSettings *sequencer_tool_settings = SEQ_tool_settings_ensure(scene);
      sequencer_tool_settings->snap_mode |= SEQ_SNAP_TO_RETIMING;
    }
  }

  if (!MAIN_VERSION_FILE_ATLEAST(bmain, 404, 6)) {
    add_subsurf_node_limit_surface_option(*bmain);
  }

  /* Always run this versioning; meshes are written with the legacy format which always needs to
   * be converted to the new format on file load. Can be moved to a subversion check in a larger
   * breaking release. */
  LISTBASE_FOREACH (Mesh *, mesh, &bmain->meshes) {
    blender::bke::mesh_sculpt_mask_to_generic(*mesh);
  }

  /**
   * Always bump subversion in BKE_blender_version.h when adding versioning
   * code here, and wrap it inside a MAIN_VERSION_FILE_ATLEAST check.
   *
   * \note Keep this message at the bottom of the function.
   */
}<|MERGE_RESOLUTION|>--- conflicted
+++ resolved
@@ -3118,7 +3118,6 @@
   return true;
 }
 
-<<<<<<< HEAD
 /* bfa - node asset shelf versioning */
 static void add_node_editor_asset_shelf(Main &bmain)
 {
@@ -3149,7 +3148,6 @@
 }
 /* end bfa - node asset shelf versioning */
 
-=======
 static void add_subsurf_node_limit_surface_option(Main &bmain)
 {
   LISTBASE_FOREACH (bNodeTree *, ntree, &bmain.nodetrees) {
@@ -3164,7 +3162,6 @@
     }
   }
 }
->>>>>>> 30bf3865
 
 void blo_do_versions_400(FileData *fd, Library * /*lib*/, Main *bmain)
 {
