/* SPDX-FileCopyrightText: 2023 Blender Authors
 *
 * SPDX-License-Identifier: GPL-2.0-or-later */

/** \file
 * \ingroup blenloader
 */

#define DNA_DEPRECATED_ALLOW

#include <algorithm>
#include <cmath>

/* Define macros in `DNA_genfile.h`. */
#define DNA_GENFILE_VERSIONING_MACROS

#include "DNA_anim_types.h"
#include "DNA_brush_types.h"
#include "DNA_camera_types.h"
#include "DNA_collection_types.h"
#include "DNA_constraint_types.h"
#include "DNA_curve_types.h"
#include "DNA_defaults.h"
#include "DNA_light_types.h"
#include "DNA_lightprobe_types.h"
#include "DNA_material_types.h"
#include "DNA_mesh_types.h"
#include "DNA_modifier_types.h"
#include "DNA_movieclip_types.h"
#include "DNA_scene_types.h"
#include "DNA_sequence_types.h"
#include "DNA_workspace_types.h"
#include "DNA_world_types.h"

#include "DNA_defaults.h"
#include "DNA_defs.h"
#include "DNA_genfile.h"
#include "DNA_particle_types.h"

#undef DNA_GENFILE_VERSIONING_MACROS

#include "BLI_assert.h"
#include "BLI_listbase.h"
#include "BLI_map.hh"
#include "BLI_math_rotation.h"
#include "BLI_math_vector.h"
#include "BLI_set.hh"
#include "BLI_string.h"
#include "BLI_string_ref.hh"
#include "BLI_string_utf8.h"

#include "BKE_anim_data.hh"
#include "BKE_animsys.h"
#include "BKE_armature.hh"
#include "BKE_attribute.hh"
#include "BKE_collection.hh"
#include "BKE_colortools.hh"
#include "BKE_context.hh"
#include "BKE_curve.hh"
#include "BKE_customdata.hh"
#include "BKE_effect.h"
#include "BKE_file_handler.hh"
#include "BKE_grease_pencil.hh"
#include "BKE_idprop.hh"
#include "BKE_image_format.h"
#include "BKE_lib_query.hh"
#include "BKE_main.hh"
#include "BKE_material.h"
#include "BKE_mesh_legacy_convert.hh"
#include "BKE_nla.hh"
#include "BKE_node_runtime.hh"
#include "BKE_paint.hh"
#include "BKE_scene.hh"
#include "BKE_screen.hh"
#include "BKE_tracking.h"

#include "IMB_imbuf_enums.h"

#include "SEQ_iterator.hh"
#include "SEQ_retiming.hh"
#include "SEQ_sequencer.hh"
#include "SEQ_time.hh"

#include "ANIM_action.hh"
#include "ANIM_action_iterators.hh"
#include "ANIM_armature_iter.hh"
#include "ANIM_bone_collections.hh"

#include "BLT_translation.hh"

#include "BLO_read_write.hh"
#include "BLO_readfile.hh"

#include "readfile.hh"

#include "versioning_common.hh"

// static CLG_LogRef LOG = {"blo.readfile.doversion"};

static void version_composite_nodetree_null_id(bNodeTree *ntree, Scene *scene)
{
  for (bNode *node : ntree->all_nodes()) {
    if (node->id == nullptr && ((node->type == CMP_NODE_R_LAYERS) ||
                                (node->type == CMP_NODE_CRYPTOMATTE &&
                                 node->custom1 == CMP_NODE_CRYPTOMATTE_SOURCE_RENDER)))
    {
      node->id = &scene->id;
    }
  }
}

struct ActionUserInfo {
  ID *id;
  blender::animrig::slot_handle_t *slot_handle;
  bAction **action_ptr_ptr;
  char *slot_name;
};

static void convert_action_in_place(blender::animrig::Action &action)
{
  using namespace blender::animrig;
  if (action.is_action_layered()) {
    return;
  }

  /* Store this ahead of time, because adding the slot sets the action's idroot
   * to 0. We also set the action's idroot to 0 manually, just to be defensive
   * so we don't depend on esoteric behavior in `slot_add()`. */
  const int16_t idtype = action.idroot;
  action.idroot = 0;

  Slot &slot = action.slot_add();
  slot.idtype = idtype;
  slot.name_ensure_prefix();

  Layer &layer = action.layer_add("Layer");
  blender::animrig::Strip &strip = layer.strip_add(action,
                                                   blender::animrig::Strip::Type::Keyframe);
  ChannelBag &bag = strip.data<StripKeyframeData>(action).channelbag_for_slot_ensure(slot);
  const int fcu_count = BLI_listbase_count(&action.curves);
  const int group_count = BLI_listbase_count(&action.groups);
  bag.fcurve_array = MEM_cnew_array<FCurve *>(fcu_count, "Action versioning - fcurves");
  bag.fcurve_array_num = fcu_count;
  bag.group_array = MEM_cnew_array<bActionGroup *>(group_count, "Action versioning - groups");
  bag.group_array_num = group_count;

  int group_index = 0;
  int fcurve_index = 0;
  LISTBASE_FOREACH_INDEX (bActionGroup *, group, &action.groups, group_index) {
    bag.group_array[group_index] = group;

    group->channel_bag = &bag;
    group->fcurve_range_start = fcurve_index;

    LISTBASE_FOREACH (FCurve *, fcu, &group->channels) {
      if (fcu->grp != group) {
        break;
      }
      bag.fcurve_array[fcurve_index++] = fcu;
    }

    group->fcurve_range_length = fcurve_index - group->fcurve_range_start;
  }

  LISTBASE_FOREACH (FCurve *, fcu, &action.curves) {
    /* Any fcurves with groups have already been added to the fcurve array. */
    if (fcu->grp) {
      continue;
    }
    bag.fcurve_array[fcurve_index++] = fcu;
  }

  BLI_assert(fcurve_index == fcu_count);

  action.curves = {nullptr, nullptr};
  action.groups = {nullptr, nullptr};
}

static void version_legacy_actions_to_layered(Main *bmain)
{
  using namespace blender::animrig;
  blender::Map<bAction *, blender::Vector<ActionUserInfo>> action_users;
  LISTBASE_FOREACH (bAction *, dna_action, &bmain->actions) {
    Action &action = dna_action->wrap();
    if (action.is_action_layered()) {
      continue;
    }
    action_users.add(dna_action, {});
  }

  ID *id;
  FOREACH_MAIN_ID_BEGIN (bmain, id) {
    auto callback = [&](ID &animated_id,
                        bAction *&action_ptr_ref,
                        slot_handle_t &slot_handle_ref,
                        char *slot_name) -> bool {
      blender::Vector<ActionUserInfo> *action_user_vector = action_users.lookup_ptr(
          action_ptr_ref);
      /* Only actions that need to be converted are in this map. */
      if (!action_user_vector) {
        return true;
      }
      ActionUserInfo user_info;
      user_info.id = &animated_id;
      user_info.action_ptr_ptr = &action_ptr_ref;
      user_info.slot_handle = &slot_handle_ref;
      user_info.slot_name = slot_name;
      action_user_vector->append(user_info);
      return true;
    };

    auto embedded_id_callback = [&](LibraryIDLinkCallbackData *cb_data) -> int {
      ID *linked_id = *cb_data->id_pointer;

      /* We only process embedded IDs with this callback. */
      if (!linked_id || (linked_id->flag & ID_FLAG_EMBEDDED_DATA) == 0) {
        return IDWALK_RET_STOP_RECURSION;
      }

      foreach_action_slot_use_with_references(*linked_id, callback);

      return IDWALK_RET_NOP;
    };

    /* Process the main ID itself. */
    foreach_action_slot_use_with_references(*id, callback);

    /* Process embedded IDs, as these are not listed in bmain, but still can
     * have their own Action+Slot. */
    BKE_library_foreach_ID_link(
        bmain,
        id,
        embedded_id_callback,
        nullptr,
        IDWALK_RECURSE | IDWALK_READONLY |
            /* This is more about "we don't care" than "must be ignored". We don't pass an owner
             * ID, and it's not used in the callback either, so don't bother looking it up.  */
            IDWALK_IGNORE_MISSING_OWNER_ID);
  }
  FOREACH_MAIN_ID_END;

  for (const auto &item : action_users.items()) {
    Action &action = item.key->wrap();
    convert_action_in_place(action);
    blender::Vector<ActionUserInfo> &user_infos = item.value;
    Slot &slot_to_assign = *action.slot(0);

    if (user_infos.size() == 1) {
      /* Rename the slot after its single user. If there are multiple users, the name is unchanged
       * because there is no good way to determine a name. */
      action.slot_name_set(*bmain, slot_to_assign, user_infos[0].id->name);
    }
    for (ActionUserInfo &action_user : user_infos) {
      const ActionSlotAssignmentResult result = generic_assign_action_slot(
          &slot_to_assign,
          *action_user.id,
          *action_user.action_ptr_ptr,
          *action_user.slot_handle,
          action_user.slot_name);
      switch (result) {
        case ActionSlotAssignmentResult::OK:
          break;
        case ActionSlotAssignmentResult::SlotNotSuitable:
          /* If the slot wasn't suitable for the ID, we force assignment anyway,
           * but with a warning.
           *
           * This happens when the legacy action assigned to the ID had a
           * mismatched idroot, and therefore the created slot does as well.
           * This mismatch can happen in a variety of ways, and we opt to
           * preserve this unusual (but technically valid) state of affairs.
           */
          *action_user.slot_handle = slot_to_assign.handle;
          BLI_strncpy_utf8(action_user.slot_name, slot_to_assign.name, Slot::name_length_max);

          printf(
              "Warning: legacy action \"%s\" is assigned to \"%s\", which does not match the "
              "action's id_root \"%s\". The action has been upgraded to a slotted action with "
              "slot \"%s\" with an id_type \"%s\", which has also been assigned to \"%s\" despite "
              "this type mismatch. This likely indicates something odd about the blend file.\n",
              action.id.name + 2,
              action_user.id->name,
              slot_to_assign.name_prefix_for_idtype().c_str(),
              slot_to_assign.name_without_prefix().c_str(),
              slot_to_assign.name_prefix_for_idtype().c_str(),
              action_user.id->name);
          break;
        case ActionSlotAssignmentResult::SlotNotFromAction:
          BLI_assert(!"SlotNotFromAction should not be returned here");
          break;
        case ActionSlotAssignmentResult::MissingAction:
          BLI_assert(!"MissingAction should not be returned here");
          break;
      }
    }
  }
}

/* Move bone-group color to the individual bones. */
static void version_bonegroup_migrate_color(Main *bmain)
{
  using PoseSet = blender::Set<bPose *>;
  blender::Map<bArmature *, PoseSet> armature_poses;

  /* Gather a mapping from armature to the poses that use it. */
  LISTBASE_FOREACH (Object *, ob, &bmain->objects) {
    if (ob->type != OB_ARMATURE || !ob->pose) {
      continue;
    }

    bArmature *arm = reinterpret_cast<bArmature *>(ob->data);
    BLI_assert_msg(GS(arm->id.name) == ID_AR,
                   "Expected ARMATURE object to have an Armature as data");

    /* There is no guarantee that the current state of poses is in sync with the Armature data.
     *
     * NOTE: No need to handle user reference-counting in readfile code. */
    BKE_pose_ensure(bmain, ob, arm, false);

    PoseSet &pose_set = armature_poses.lookup_or_add_default(arm);
    pose_set.add(ob->pose);
  }

  /* Move colors from the pose's bone-group to either the armature bones or the
   * pose bones, depending on how many poses use the Armature. */
  for (const PoseSet &pose_set : armature_poses.values()) {
    /* If the Armature is shared, the bone group colors might be different, and thus they have to
     * be stored on the pose bones. If the Armature is NOT shared, the bone colors can be stored
     * directly on the Armature bones. */
    const bool store_on_armature = pose_set.size() == 1;

    for (bPose *pose : pose_set) {
      LISTBASE_FOREACH (bPoseChannel *, pchan, &pose->chanbase) {
        const bActionGroup *bgrp = (const bActionGroup *)BLI_findlink(&pose->agroups,
                                                                      (pchan->agrp_index - 1));
        if (!bgrp) {
          continue;
        }

        BoneColor &bone_color = store_on_armature ? pchan->bone->color : pchan->color;
        bone_color.palette_index = bgrp->customCol;
        memcpy(&bone_color.custom, &bgrp->cs, sizeof(bone_color.custom));
      }
    }
  }
}

static void version_bonelayers_to_bonecollections(Main *bmain)
{
  char bcoll_name[MAX_NAME];
  char custom_prop_name[MAX_NAME];

  LISTBASE_FOREACH (bArmature *, arm, &bmain->armatures) {
    IDProperty *arm_idprops = IDP_GetProperties(&arm->id);

    BLI_assert_msg(arm->edbo == nullptr, "did not expect an Armature to be saved in edit mode");
    const uint layer_used = arm->layer_used;

    /* Construct a bone collection for each layer that contains at least one bone. */
    blender::Vector<std::pair<uint, BoneCollection *>> layermask_collection;
    for (uint layer = 0; layer < 32; ++layer) {
      const uint layer_mask = 1u << layer;
      if ((layer_used & layer_mask) == 0) {
        /* Layer is empty, so no need to convert to collection. */
        continue;
      }

      /* Construct a suitable name for this bone layer. */
      bcoll_name[0] = '\0';
      if (arm_idprops) {
        /* See if we can use the layer name from the Bone Manager add-on. This is a popular add-on
         * for managing bone layers and giving them names. */
        SNPRINTF(custom_prop_name, "layer_name_%u", layer);
        IDProperty *prop = IDP_GetPropertyFromGroup(arm_idprops, custom_prop_name);
        if (prop != nullptr && prop->type == IDP_STRING && IDP_String(prop)[0] != '\0') {
          SNPRINTF(bcoll_name, "Layer %u - %s", layer + 1, IDP_String(prop));
        }
      }
      if (bcoll_name[0] == '\0') {
        /* Either there was no name defined in the custom property, or
         * it was the empty string. */
        SNPRINTF(bcoll_name, "Layer %u", layer + 1);
      }

      /* Create a new bone collection for this layer. */
      BoneCollection *bcoll = ANIM_armature_bonecoll_new(arm, bcoll_name);
      layermask_collection.append(std::make_pair(layer_mask, bcoll));

      if ((arm->layer & layer_mask) == 0) {
        ANIM_bonecoll_hide(arm, bcoll);
      }
    }

    /* Iterate over the bones to assign them to their layers. */
    blender::animrig::ANIM_armature_foreach_bone(&arm->bonebase, [&](Bone *bone) {
      for (auto layer_bcoll : layermask_collection) {
        const uint layer_mask = layer_bcoll.first;
        if ((bone->layer & layer_mask) == 0) {
          continue;
        }

        BoneCollection *bcoll = layer_bcoll.second;
        ANIM_armature_bonecoll_assign(bcoll, bone);
      }
    });
  }
}

static void version_bonegroups_to_bonecollections(Main *bmain)
{
  LISTBASE_FOREACH (Object *, ob, &bmain->objects) {
    if (ob->type != OB_ARMATURE || !ob->pose) {
      continue;
    }

    /* Convert the bone groups on a bone-by-bone basis. */
    bArmature *arm = reinterpret_cast<bArmature *>(ob->data);
    bPose *pose = ob->pose;

    blender::Map<const bActionGroup *, BoneCollection *> collections_by_group;
    /* Convert all bone groups, regardless of whether they contain any bones. */
    LISTBASE_FOREACH (bActionGroup *, bgrp, &pose->agroups) {
      BoneCollection *bcoll = ANIM_armature_bonecoll_new(arm, bgrp->name);
      collections_by_group.add_new(bgrp, bcoll);

      /* Before now, bone visibility was determined by armature layers, and bone
       * groups did not have any impact on this. To retain the behavior, that
       * hiding all layers a bone is on hides the bone, the
       * bone-group-collections should be created hidden. */
      ANIM_bonecoll_hide(arm, bcoll);
    }

    /* Assign the bones to their bone group based collection. */
    LISTBASE_FOREACH (bPoseChannel *, pchan, &pose->chanbase) {
      /* Find the bone group of this pose channel. */
      const bActionGroup *bgrp = (const bActionGroup *)BLI_findlink(&pose->agroups,
                                                                    (pchan->agrp_index - 1));
      if (!bgrp) {
        continue;
      }

      /* Assign the bone. */
      BoneCollection *bcoll = collections_by_group.lookup(bgrp);
      ANIM_armature_bonecoll_assign(bcoll, pchan->bone);
    }

    /* The list of bone groups (pose->agroups) is intentionally left alone here. This will allow
     * for older versions of Blender to open the file with bone groups intact. Of course the bone
     * groups will not be updated any more, but this way the data at least survives an accidental
     * save with Blender 4.0. */
  }
}

/**
 * Change animation/drivers from "collections[..." to "collections_all[..." so
 * they remain stable when the bone collection hierarchy structure changes.
 */
static void version_bonecollection_anim(FCurve *fcurve)
{
  const blender::StringRef rna_path(fcurve->rna_path);
  constexpr char const *rna_path_prefix = "collections[";
  if (!rna_path.startswith(rna_path_prefix)) {
    return;
  }

  const std::string path_remainder(rna_path.drop_known_prefix(rna_path_prefix));
  MEM_freeN(fcurve->rna_path);
  fcurve->rna_path = BLI_sprintfN("collections_all[%s", path_remainder.c_str());
}

static void version_principled_bsdf_update_animdata(ID *owner_id, bNodeTree *ntree)
{
  ID *id = &ntree->id;
  AnimData *adt = BKE_animdata_from_id(id);

  LISTBASE_FOREACH (bNode *, node, &ntree->nodes) {
    if (node->type != SH_NODE_BSDF_PRINCIPLED) {
      continue;
    }

    char node_name_escaped[MAX_NAME * 2];
    BLI_str_escape(node_name_escaped, node->name, sizeof(node_name_escaped));
    std::string prefix = "nodes[\"" + std::string(node_name_escaped) + "\"].inputs";

    /* Remove animdata for inputs 18 (Transmission Roughness) and 3 (Subsurface Color). */
    BKE_animdata_fix_paths_remove(id, (prefix + "[18]").c_str());
    BKE_animdata_fix_paths_remove(id, (prefix + "[3]").c_str());

    /* Order is important here: If we e.g. want to change A->B and B->C, but perform A->B first,
     * then later we don't know whether a B entry is an original B (and therefore should be
     * changed to C) or used to be A and was already handled.
     * In practice, going reverse mostly works, the two notable dependency chains are:
     * - 8->13, then 2->8, then 9->2 (13 was changed before)
     * - 1->9, then 6->1 (9 was changed before)
     * - 4->10, then 21->4 (10 was changed before)
     *
     * 0 (Base Color) and 17 (Transmission) are fine as-is. */
    std::pair<int, int> remap_table[] = {
        {20, 27}, /* Emission Strength */
        {19, 26}, /* Emission */
        {16, 3},  /* IOR */
        {15, 19}, /* Clearcoat Roughness */
        {14, 18}, /* Clearcoat */
        {13, 25}, /* Sheen Tint */
        {12, 23}, /* Sheen */
        {11, 15}, /* Anisotropic Rotation */
        {10, 14}, /* Anisotropic */
        {8, 13},  /* Specular Tint */
        {2, 8},   /* Subsurface Radius */
        {9, 2},   /* Roughness */
        {7, 12},  /* Specular */
        {1, 9},   /* Subsurface Scale */
        {6, 1},   /* Metallic */
        {5, 11},  /* Subsurface Anisotropy */
        {4, 10},  /* Subsurface IOR */
        {21, 4}   /* Alpha */
    };
    for (const auto &entry : remap_table) {
      BKE_animdata_fix_paths_rename(
          id, adt, owner_id, prefix.c_str(), nullptr, nullptr, entry.first, entry.second, false);
    }
  }
}

static void versioning_eevee_shadow_settings(Object *object)
{
  /** EEVEE no longer uses the Material::blend_shadow property.
   * Instead, it uses Object::visibility_flag for disabling shadow casting
   */

  short *material_len = BKE_object_material_len_p(object);
  if (!material_len) {
    return;
  }

  using namespace blender;
  bool hide_shadows = *material_len > 0;
  for (int i : IndexRange(*material_len)) {
    Material *material = BKE_object_material_get(object, i + 1);
    if (!material || material->blend_shadow != MA_BS_NONE) {
      hide_shadows = false;
    }
  }

  /* Enable the hide_shadow flag only if there's not any shadow casting material. */
  SET_FLAG_FROM_TEST(object->visibility_flag, hide_shadows, OB_HIDE_SHADOW);
}

static void versioning_eevee_material_shadow_none(Material *material)
{
  if (!material->use_nodes || material->nodetree == nullptr) {
    return;
  }
  bNodeTree *ntree = material->nodetree;

  bNode *output_node = version_eevee_output_node_get(ntree, SH_NODE_OUTPUT_MATERIAL);
  bNode *old_output_node = version_eevee_output_node_get(ntree, SH_NODE_OUTPUT_MATERIAL);
  if (output_node == nullptr) {
    return;
  }

  bNodeSocket *existing_out_sock = blender::bke::node_find_socket(output_node, SOCK_IN, "Surface");
  bNodeSocket *volume_sock = blender::bke::node_find_socket(output_node, SOCK_IN, "Volume");
  if (existing_out_sock->link == nullptr && volume_sock->link) {
    /* Don't apply versioning to a material that only has a volumetric input as this makes the
     * object surface opaque to the camera, hiding the volume inside. */
    return;
  }

  if (output_node->custom1 == SHD_OUTPUT_ALL) {
    /* We do not want to affect Cycles. So we split the output into two specific outputs. */
    output_node->custom1 = SHD_OUTPUT_CYCLES;

    bNode *new_output = blender::bke::node_add_node(nullptr, ntree, "ShaderNodeOutputMaterial");
    new_output->custom1 = SHD_OUTPUT_EEVEE;
    new_output->parent = output_node->parent;
    new_output->locx = output_node->locx;
    new_output->locy = output_node->locy - output_node->height - 120;

    auto copy_link = [&](const char *socket_name) {
      bNodeSocket *sock = blender::bke::node_find_socket(output_node, SOCK_IN, socket_name);
      if (sock && sock->link) {
        bNodeLink *link = sock->link;
        bNodeSocket *to_sock = blender::bke::node_find_socket(new_output, SOCK_IN, socket_name);
        blender::bke::node_add_link(ntree, link->fromnode, link->fromsock, new_output, to_sock);
      }
    };

    /* Don't copy surface as that is handled later */
    copy_link("Volume");
    copy_link("Displacement");
    copy_link("Thickness");

    output_node = new_output;
  }

  bNodeSocket *out_sock = blender::bke::node_find_socket(output_node, SOCK_IN, "Surface");
  bNodeSocket *old_out_sock = blender::bke::node_find_socket(old_output_node, SOCK_IN, "Surface");

  /* Add mix node for mixing between original material, and transparent BSDF for shadows */
  bNode *mix_node = blender::bke::node_add_node(nullptr, ntree, "ShaderNodeMixShader");
  STRNCPY(mix_node->label, "Disable Shadow");
  mix_node->flag |= NODE_HIDDEN;
  mix_node->parent = output_node->parent;
  mix_node->locx = output_node->locx;
  mix_node->locy = output_node->locy - output_node->height - 120;
  bNodeSocket *mix_fac = static_cast<bNodeSocket *>(BLI_findlink(&mix_node->inputs, 0));
  bNodeSocket *mix_in_1 = static_cast<bNodeSocket *>(BLI_findlink(&mix_node->inputs, 1));
  bNodeSocket *mix_in_2 = static_cast<bNodeSocket *>(BLI_findlink(&mix_node->inputs, 2));
  bNodeSocket *mix_out = static_cast<bNodeSocket *>(BLI_findlink(&mix_node->outputs, 0));
  if (old_out_sock->link != nullptr) {
    blender::bke::node_add_link(
        ntree, old_out_sock->link->fromnode, old_out_sock->link->fromsock, mix_node, mix_in_1);
    if (out_sock->link != nullptr) {
      blender::bke::node_remove_link(ntree, out_sock->link);
    }
  }
  blender::bke::node_add_link(ntree, mix_node, mix_out, output_node, out_sock);

  /* Add light path node to control shadow visibility */
  bNode *lp_node = blender::bke::node_add_node(nullptr, ntree, "ShaderNodeLightPath");
  lp_node->flag |= NODE_HIDDEN;
  lp_node->parent = output_node->parent;
  lp_node->locx = output_node->locx;
  lp_node->locy = mix_node->locy + 35;
  bNodeSocket *is_shadow = blender::bke::node_find_socket(lp_node, SOCK_OUT, "Is Shadow Ray");
  blender::bke::node_add_link(ntree, lp_node, is_shadow, mix_node, mix_fac);
  /* Hide unconnected sockets for cleaner look. */
  LISTBASE_FOREACH (bNodeSocket *, sock, &lp_node->outputs) {
    if (sock != is_shadow) {
      sock->flag |= SOCK_HIDDEN;
    }
  }

  /* Add transparent BSDF to make shadows transparent. */
  bNode *bsdf_node = blender::bke::node_add_node(nullptr, ntree, "ShaderNodeBsdfTransparent");
  bsdf_node->flag |= NODE_HIDDEN;
  bsdf_node->parent = output_node->parent;
  bsdf_node->locx = output_node->locx;
  bsdf_node->locy = mix_node->locy - 35;
  bNodeSocket *bsdf_out = blender::bke::node_find_socket(bsdf_node, SOCK_OUT, "BSDF");
  blender::bke::node_add_link(ntree, bsdf_node, bsdf_out, mix_node, mix_in_2);
}

/**
 * Represents a source of transparency inside the closure part of a material node-tree.
 * Sources can be combined together down the tree to figure out where the source of the alpha is.
 * If there is multiple alpha source, we consider the tree as having complex alpha and don't do the
 * versioning.
 */
struct AlphaSource {
  enum AlphaState {
    /* Alpha input is 0. */
    ALPHA_OPAQUE = 0,
    /* Alpha input is 1. */
    ALPHA_FULLY_TRANSPARENT,
    /* Alpha is between 0 and 1, from a graph input or the result of one blending operation. */
    ALPHA_SEMI_TRANSPARENT,
    /* Alpha is unknown and the result of more than one blending operation. */
    ALPHA_COMPLEX_MIX
  };

  /* Socket that is the source of the potential semi-transparency. */
  bNodeSocket *socket = nullptr;
  /* State of the source. */
  AlphaState state;
  /* True if socket is transparency instead of alpha (e.g: `1-alpha`). */
  bool is_transparency = false;

  static AlphaSource alpha_source(bNodeSocket *fac, bool inverted = false)
  {
    return {fac, ALPHA_SEMI_TRANSPARENT, inverted};
  }
  static AlphaSource opaque()
  {
    return {nullptr, ALPHA_OPAQUE, false};
  }
  static AlphaSource fully_transparent(bNodeSocket *socket = nullptr, bool inverted = false)
  {
    return {socket, ALPHA_FULLY_TRANSPARENT, inverted};
  }
  static AlphaSource complex_alpha()
  {
    return {nullptr, ALPHA_COMPLEX_MIX, false};
  }

  bool is_opaque() const
  {
    return state == ALPHA_OPAQUE;
  }
  bool is_fully_transparent() const
  {
    return state == ALPHA_FULLY_TRANSPARENT;
  }
  bool is_transparent() const
  {
    return state != ALPHA_OPAQUE;
  }
  bool is_semi_transparent() const
  {
    return state == ALPHA_SEMI_TRANSPARENT;
  }
  bool is_complex() const
  {
    return state == ALPHA_COMPLEX_MIX;
  }

  /* Combine two source together with a blending parameter. */
  static AlphaSource mix(const AlphaSource &a, const AlphaSource &b, bNodeSocket *fac)
  {
    if (a.is_complex() || b.is_complex()) {
      return complex_alpha();
    }
    if (a.is_semi_transparent() || b.is_semi_transparent()) {
      return complex_alpha();
    }
    if (a.is_fully_transparent() && b.is_fully_transparent()) {
      return fully_transparent();
    }
    if (a.is_opaque() && b.is_opaque()) {
      return opaque();
    }
    /* Only one of them is fully transparent. */
    return alpha_source(fac, !a.is_transparent());
  }

  /* Combine two source together with an additive blending parameter. */
  static AlphaSource add(const AlphaSource &a, const AlphaSource &b)
  {
    if (a.is_complex() || b.is_complex()) {
      return complex_alpha();
    }
    if (a.is_semi_transparent() && b.is_transparent()) {
      return complex_alpha();
    }
    if (a.is_transparent() && b.is_semi_transparent()) {
      return complex_alpha();
    }
    /* Either one of them is opaque or they are both opaque. */
    return a.is_transparent() ? a : b;
  }
};

/**
 * WARNING: recursive.
 */
static AlphaSource versioning_eevee_alpha_source_get(bNodeSocket *socket, int depth = 0)
{
  if (depth > 100) {
    /* Protection against infinite / very long recursion.
     * Also a node-tree with that much depth is likely to not be compatible. */
    return AlphaSource::complex_alpha();
  }

  if (socket->link == nullptr) {
    /* Unconnected closure socket is always opaque black. */
    return AlphaSource::opaque();
  }

  bNode *node = socket->link->fromnode;

  switch (node->type) {
    case NODE_REROUTE: {
      return versioning_eevee_alpha_source_get(
          static_cast<bNodeSocket *>(BLI_findlink(&node->inputs, 0)), depth + 1);
    }

    case NODE_GROUP: {
      return AlphaSource::complex_alpha();
    }

    case SH_NODE_BSDF_TRANSPARENT: {
      bNodeSocket *socket = blender::bke::node_find_socket(node, SOCK_IN, "Color");
      if (socket->link == nullptr) {
        float *socket_color_value = version_cycles_node_socket_rgba_value(socket);
        if ((socket_color_value[0] == 0.0f) && (socket_color_value[1] == 0.0f) &&
            (socket_color_value[2] == 0.0f))
        {
          return AlphaSource::opaque();
        }
        if ((socket_color_value[0] == 1.0f) && (socket_color_value[1] == 1.0f) &&
            (socket_color_value[2] == 1.0f))
        {
          return AlphaSource::fully_transparent(socket, true);
        }
      }
      return AlphaSource::alpha_source(socket, true);
    }

    case SH_NODE_MIX_SHADER: {
      bNodeSocket *socket = blender::bke::node_find_socket(node, SOCK_IN, "Fac");
      AlphaSource src0 = versioning_eevee_alpha_source_get(
          static_cast<bNodeSocket *>(BLI_findlink(&node->inputs, 1)), depth + 1);
      AlphaSource src1 = versioning_eevee_alpha_source_get(
          static_cast<bNodeSocket *>(BLI_findlink(&node->inputs, 2)), depth + 1);

      if (socket->link == nullptr) {
        float socket_float_value = *version_cycles_node_socket_float_value(socket);
        if (socket_float_value == 0.0f) {
          return src0;
        }
        if (socket_float_value == 1.0f) {
          return src1;
        }
      }
      return AlphaSource::mix(src0, src1, socket);
    }

    case SH_NODE_ADD_SHADER: {
      AlphaSource src0 = versioning_eevee_alpha_source_get(
          static_cast<bNodeSocket *>(BLI_findlink(&node->inputs, 0)), depth + 1);
      AlphaSource src1 = versioning_eevee_alpha_source_get(
          static_cast<bNodeSocket *>(BLI_findlink(&node->inputs, 1)), depth + 1);
      return AlphaSource::add(src0, src1);
    }

    case SH_NODE_BSDF_PRINCIPLED: {
      bNodeSocket *socket = blender::bke::node_find_socket(node, SOCK_IN, "Alpha");
      if (socket->link == nullptr) {
        float socket_value = *version_cycles_node_socket_float_value(socket);
        if (socket_value == 0.0f) {
          return AlphaSource::fully_transparent(socket);
        }
        if (socket_value == 1.0f) {
          return AlphaSource::opaque();
        }
      }
      return AlphaSource::alpha_source(socket);
    }

    case SH_NODE_EEVEE_SPECULAR: {
      bNodeSocket *socket = blender::bke::node_find_socket(node, SOCK_IN, "Transparency");
      if (socket->link == nullptr) {
        float socket_value = *version_cycles_node_socket_float_value(socket);
        if (socket_value == 0.0f) {
          return AlphaSource::fully_transparent(socket, true);
        }
        if (socket_value == 1.0f) {
          return AlphaSource::opaque();
        }
      }
      return AlphaSource::alpha_source(socket, true);
    }

    default:
      return AlphaSource::opaque();
  }
}

/**
 * This function detect the alpha input of a material node-tree and then convert the input alpha to
 * a step function, either statically or using a math node when there is some value plugged in.
 * If the closure mixture mix some alpha more than once, we cannot convert automatically and keep
 * the same behavior. So we bail out in this case.
 *
 * Only handles the closure tree from the output node.
 */
static bool versioning_eevee_material_blend_mode_settings(bNodeTree *ntree, float threshold)
{
  bNode *output_node = version_eevee_output_node_get(ntree, SH_NODE_OUTPUT_MATERIAL);
  if (output_node == nullptr) {
    return true;
  }
  bNodeSocket *surface_socket = blender::bke::node_find_socket(output_node, SOCK_IN, "Surface");

  AlphaSource alpha = versioning_eevee_alpha_source_get(surface_socket);

  if (alpha.is_complex()) {
    return false;
  }
  if (alpha.socket == nullptr) {
    return true;
  }

  bool is_opaque = (threshold == 2.0f);
  if (is_opaque) {
    if (alpha.socket->link != nullptr) {
      blender::bke::node_remove_link(ntree, alpha.socket->link);
    }

    float value = (alpha.is_transparency) ? 0.0f : 1.0f;
    float values[4] = {value, value, value, 1.0f};

    /* Set default value to opaque. */
    if (alpha.socket->type == SOCK_RGBA) {
      copy_v4_v4(version_cycles_node_socket_rgba_value(alpha.socket), values);
    }
    else {
      *version_cycles_node_socket_float_value(alpha.socket) = value;
    }
  }
  else {
    if (alpha.socket->link != nullptr) {
      /* Insert math node. */
      bNode *to_node = alpha.socket->link->tonode;
      bNode *from_node = alpha.socket->link->fromnode;
      bNodeSocket *to_socket = alpha.socket->link->tosock;
      bNodeSocket *from_socket = alpha.socket->link->fromsock;
      blender::bke::node_remove_link(ntree, alpha.socket->link);

      bNode *math_node = blender::bke::node_add_node(nullptr, ntree, "ShaderNodeMath");
      math_node->custom1 = NODE_MATH_GREATER_THAN;
      math_node->flag |= NODE_HIDDEN;
      math_node->parent = to_node->parent;
      math_node->locx = to_node->locx - math_node->width - 30;
      math_node->locy = min_ff(to_node->locy, from_node->locy);

      bNodeSocket *input_1 = static_cast<bNodeSocket *>(BLI_findlink(&math_node->inputs, 0));
      bNodeSocket *input_2 = static_cast<bNodeSocket *>(BLI_findlink(&math_node->inputs, 1));
      bNodeSocket *output = static_cast<bNodeSocket *>(math_node->outputs.first);
      bNodeSocket *alpha_sock = input_1;
      bNodeSocket *threshold_sock = input_2;

      blender::bke::node_add_link(ntree, from_node, from_socket, math_node, alpha_sock);
      blender::bke::node_add_link(ntree, math_node, output, to_node, to_socket);

      *version_cycles_node_socket_float_value(threshold_sock) = alpha.is_transparency ?
                                                                    1.0f - threshold :
                                                                    threshold;
    }
    else {
      /* Modify alpha value directly. */
      if (alpha.socket->type == SOCK_RGBA) {
        float *default_value = version_cycles_node_socket_rgba_value(alpha.socket);
        float sum = default_value[0] + default_value[1] + default_value[2];
        /* Don't do the division if possible to avoid float imprecision. */
        float avg = (sum >= 3.0f) ? 1.0f : (sum / 3.0f);
        float value = float((alpha.is_transparency) ? (avg > 1.0f - threshold) :
                                                      (avg > threshold));
        float values[4] = {value, value, value, 1.0f};
        copy_v4_v4(default_value, values);
      }
      else {
        float *default_value = version_cycles_node_socket_float_value(alpha.socket);
        *default_value = float((alpha.is_transparency) ? (*default_value > 1.0f - threshold) :
                                                         (*default_value > threshold));
      }
    }
  }
  return true;
}

static void versioning_replace_splitviewer(bNodeTree *ntree)
{
  /* Split viewer was replaced with a regular split node, so add a viewer node,
   * and link it to the new split node to achieve the same behavior of the split viewer node. */

  LISTBASE_FOREACH_MUTABLE (bNode *, node, &ntree->nodes) {
    if (node->type != CMP_NODE_SPLITVIEWER__DEPRECATED) {
      continue;
    }

    STRNCPY(node->idname, "CompositorNodeSplit");
    node->type = CMP_NODE_SPLIT;
    MEM_freeN(node->storage);
    node->storage = nullptr;

    bNode *viewer_node = blender::bke::node_add_static_node(nullptr, ntree, CMP_NODE_VIEWER);
    /* Nodes are created stacked on top of each other, so separate them a bit. */
    viewer_node->locx = node->locx + node->width + viewer_node->width / 4.0f;
    viewer_node->locy = node->locy;
    viewer_node->flag &= ~NODE_PREVIEW;

    bNodeSocket *split_out_socket = blender::bke::node_add_static_socket(
        ntree, node, SOCK_OUT, SOCK_IMAGE, PROP_NONE, "Image", "Image");
    bNodeSocket *viewer_in_socket = blender::bke::node_find_socket(viewer_node, SOCK_IN, "Image");

    blender::bke::node_add_link(ntree, node, split_out_socket, viewer_node, viewer_in_socket);
  }
}

/**
 * Exit NLA tweakmode when the AnimData struct has insufficient information.
 *
 * When NLA tweakmode is enabled, Blender expects certain pointers to be set up
 * correctly, and if that fails, can crash. This function ensures that
 * everything is consistent, by exiting tweakmode everywhere there's missing
 * pointers.
 *
 * This shouldn't happen, but the example blend file attached to #119615 needs
 * this.
 */
static void version_nla_tweakmode_incomplete(Main *bmain)
{
  bool any_valid_tweakmode_left = false;

  ID *id;
  FOREACH_MAIN_ID_BEGIN (bmain, id) {
    AnimData *adt = BKE_animdata_from_id(id);
    if (!adt || !(adt->flag & ADT_NLA_EDIT_ON)) {
      continue;
    }

    if (adt->act_track && adt->actstrip) {
      /* Expected case. */
      any_valid_tweakmode_left = true;
      continue;
    }

    /* Not enough info in the blend file to reliably stay in tweak mode. This is the most important
     * part of this versioning code, as it prevents future nullptr access. */
    BKE_nla_tweakmode_exit({*id, *adt});
  }
  FOREACH_MAIN_ID_END;

  if (any_valid_tweakmode_left) {
    /* There are still NLA strips correctly in tweak mode. */
    return;
  }

  /* Nothing is in a valid tweakmode, so just disable the corresponding flags on all scenes. */
  LISTBASE_FOREACH (Scene *, scene, &bmain->scenes) {
    scene->flag &= ~SCE_NLA_EDIT_ON;
  }
}

static bool versioning_convert_strip_speed_factor(Sequence *seq, void *user_data)
{
  const Scene *scene = static_cast<Scene *>(user_data);
  const float speed_factor = seq->speed_factor;

  if (speed_factor == 1.0f || !SEQ_retiming_is_allowed(seq) || SEQ_retiming_keys_count(seq) > 0) {
    return true;
  }

  SEQ_retiming_data_ensure(seq);
  SeqRetimingKey *last_key = &SEQ_retiming_keys_get(seq)[1];

  last_key->strip_frame_index = (seq->len) / speed_factor;

  if (seq->type == SEQ_TYPE_SOUND_RAM) {
    const int prev_length = seq->len - seq->startofs - seq->endofs;
    const float left_handle = SEQ_time_left_handle_frame_get(scene, seq);
    SEQ_time_right_handle_frame_set(scene, seq, left_handle + prev_length);
  }

  return true;
}

static bool all_scenes_use(Main *bmain, const blender::Span<const char *> engines)
{
  if (!bmain->scenes.first) {
    return false;
  }

  LISTBASE_FOREACH (Scene *, scene, &bmain->scenes) {
    bool match = false;
    for (const char *engine : engines) {
      if (STREQ(scene->r.engine, engine)) {
        match = true;
      }
    }
    if (!match) {
      return false;
    }
  }

  return true;
}

void do_versions_after_linking_400(FileData *fd, Main *bmain)
{
  if (!MAIN_VERSION_FILE_ATLEAST(bmain, 400, 9)) {
    /* Fix area light scaling. */
    LISTBASE_FOREACH (Light *, light, &bmain->lights) {
      light->energy = light->energy_deprecated;
      if (light->type == LA_AREA) {
        light->energy *= M_PI_4;
      }
    }

    /* XXX This was added several years ago in 'lib_link` code of Scene... Should be safe enough
     * here. */
    LISTBASE_FOREACH (Scene *, scene, &bmain->scenes) {
      if (scene->nodetree) {
        version_composite_nodetree_null_id(scene->nodetree, scene);
      }
    }

    /* XXX This was added many years ago (1c19940198) in 'lib_link` code of particles as a bug-fix.
     * But this is actually versioning. Should be safe enough here. */
    LISTBASE_FOREACH (ParticleSettings *, part, &bmain->particles) {
      if (!part->effector_weights) {
        part->effector_weights = BKE_effector_add_weights(part->force_group);
      }
    }

    /* Object proxies have been deprecated sine 3.x era, so their update & sanity check can now
     * happen in do_versions code. */
    LISTBASE_FOREACH (Object *, ob, &bmain->objects) {
      if (ob->proxy) {
        /* Paranoia check, actually a proxy_from pointer should never be written... */
        if (!ID_IS_LINKED(ob->proxy)) {
          ob->proxy->proxy_from = nullptr;
          ob->proxy = nullptr;

          if (ob->id.lib) {
            BLO_reportf_wrap(fd->reports,
                             RPT_INFO,
                             RPT_("Proxy lost from object %s lib %s\n"),
                             ob->id.name + 2,
                             ob->id.lib->filepath);
          }
          else {
            BLO_reportf_wrap(fd->reports,
                             RPT_INFO,
                             RPT_("Proxy lost from object %s lib <NONE>\n"),
                             ob->id.name + 2);
          }
          fd->reports->count.missing_obproxies++;
        }
        else {
          /* This triggers object_update to always use a copy. */
          ob->proxy->proxy_from = ob;
        }
      }
    }
  }

  if (!MAIN_VERSION_FILE_ATLEAST(bmain, 400, 21)) {
    if (!DNA_struct_member_exists(fd->filesdna, "bPoseChannel", "BoneColor", "color")) {
      version_bonegroup_migrate_color(bmain);
    }

    if (!DNA_struct_member_exists(fd->filesdna, "bArmature", "ListBase", "collections")) {
      version_bonelayers_to_bonecollections(bmain);
      version_bonegroups_to_bonecollections(bmain);
    }
  }

  if (!MAIN_VERSION_FILE_ATLEAST(bmain, 400, 24)) {
    FOREACH_NODETREE_BEGIN (bmain, ntree, id) {
      if (ntree->type == NTREE_SHADER) {
        /* Convert animdata on the Principled BSDF sockets. */
        version_principled_bsdf_update_animdata(id, ntree);
      }
    }
    FOREACH_NODETREE_END;
  }

  if (!MAIN_VERSION_FILE_ATLEAST(bmain, 400, 27)) {
    LISTBASE_FOREACH (Scene *, scene, &bmain->scenes) {
      Editing *ed = SEQ_editing_get(scene);
      if (ed != nullptr) {
        SEQ_for_each_callback(&ed->seqbase, versioning_convert_strip_speed_factor, scene);
      }
    }
  }

  if (!MAIN_VERSION_FILE_ATLEAST(bmain, 400, 34)) {
    BKE_mesh_legacy_face_map_to_generic(bmain);
  }

  if (!MAIN_VERSION_FILE_ATLEAST(bmain, 401, 23)) {
    version_nla_tweakmode_incomplete(bmain);
  }

  if (!MAIN_VERSION_FILE_ATLEAST(bmain, 402, 15)) {
    /* Change drivers and animation on "armature.collections" to
     * ".collections_all", so that they are drawn correctly in the tree view,
     * and keep working when the collection is moved around in the hierarchy. */
    LISTBASE_FOREACH (bArmature *, arm, &bmain->armatures) {
      AnimData *adt = BKE_animdata_from_id(&arm->id);
      if (!adt) {
        continue;
      }

      LISTBASE_FOREACH (FCurve *, fcurve, &adt->drivers) {
        version_bonecollection_anim(fcurve);
      }
      if (adt->action) {
        LISTBASE_FOREACH (FCurve *, fcurve, &adt->action->curves) {
          version_bonecollection_anim(fcurve);
        }
      }
    }
  }

  if (!MAIN_VERSION_FILE_ATLEAST(bmain, 402, 23)) {
    /* Shift animation data to accommodate the new Roughness input. */
    version_node_socket_index_animdata(
        bmain, NTREE_SHADER, SH_NODE_SUBSURFACE_SCATTERING, 4, 1, 5);
  }

  if (!MAIN_VERSION_FILE_ATLEAST(bmain, 402, 50)) {
    if (all_scenes_use(bmain, {RE_engine_id_BLENDER_EEVEE})) {
      LISTBASE_FOREACH (Object *, object, &bmain->objects) {
        versioning_eevee_shadow_settings(object);
      }
    }
  }

  if (!MAIN_VERSION_FILE_ATLEAST(bmain, 402, 51)) {
    /* Convert blend method to math nodes. */
    if (all_scenes_use(bmain, {RE_engine_id_BLENDER_EEVEE})) {
      LISTBASE_FOREACH (Material *, material, &bmain->materials) {
        if (!material->use_nodes || material->nodetree == nullptr) {
          /* Nothing to version. */
        }
        else if (ELEM(material->blend_method, MA_BM_HASHED, MA_BM_BLEND)) {
          /* Compatible modes. Nothing to change. */
        }
        else if (material->blend_shadow == MA_BS_NONE) {
          /* No need to match the surface since shadows are disabled. */
        }
        else if (material->blend_shadow == MA_BS_SOLID) {
          /* This is already versioned an transferred to `transparent_shadows`. */
        }
        else if ((material->blend_shadow == MA_BS_CLIP && material->blend_method != MA_BM_CLIP) ||
                 (material->blend_shadow == MA_BS_HASHED))
        {
          BLO_reportf_wrap(
              fd->reports,
              RPT_WARNING,
              RPT_("Material %s could not be converted because of different Blend Mode "
                   "and Shadow Mode (need manual adjustment)\n"),
              material->id.name + 2);
        }
        else {
          /* TODO(fclem): Check if threshold is driven or has animation. Bail out if needed? */

          float threshold = (material->blend_method == MA_BM_CLIP) ? material->alpha_threshold :
                                                                     2.0f;

          if (!versioning_eevee_material_blend_mode_settings(material->nodetree, threshold)) {
            BLO_reportf_wrap(fd->reports,
                             RPT_WARNING,
                             RPT_("Material %s could not be converted because of non-trivial "
                                  "alpha blending (need manual adjustment)\n"),
                             material->id.name + 2);
          }
        }

        if (material->blend_shadow == MA_BS_NONE) {
          versioning_eevee_material_shadow_none(material);
        }
        /* Set blend_mode & blend_shadow for forward compatibility. */
        material->blend_method = (material->blend_method != MA_BM_BLEND) ? MA_BM_HASHED :
                                                                           MA_BM_BLEND;
        material->blend_shadow = (material->blend_shadow == MA_BS_SOLID) ? MA_BS_SOLID :
                                                                           MA_BS_HASHED;
      }
    }
  }

  if (!MAIN_VERSION_FILE_ATLEAST(bmain, 402, 52)) {
    LISTBASE_FOREACH (Scene *, scene, &bmain->scenes) {
      if (STREQ(scene->r.engine, RE_engine_id_BLENDER_EEVEE)) {
        STRNCPY(scene->r.engine, RE_engine_id_BLENDER_EEVEE_NEXT);
      }
    }
  }

  if (!MAIN_VERSION_FILE_ATLEAST(bmain, 403, 6)) {
    /* Shift animation data to accommodate the new Diffuse Roughness input. */
    version_node_socket_index_animdata(bmain, NTREE_SHADER, SH_NODE_BSDF_PRINCIPLED, 7, 1, 30);
  }

  if (!MAIN_VERSION_FILE_ATLEAST(bmain, 404, 2)) {
    version_legacy_actions_to_layered(bmain);
  }

  /**
   * Always bump subversion in BKE_blender_version.h when adding versioning
   * code here, and wrap it inside a MAIN_VERSION_FILE_ATLEAST check.
   *
   * \note Keep this message at the bottom of the function.
   */
}

static void version_mesh_legacy_to_struct_of_array_format(Mesh &mesh)
{
  BKE_mesh_legacy_convert_flags_to_selection_layers(&mesh);
  BKE_mesh_legacy_convert_flags_to_hide_layers(&mesh);
  BKE_mesh_legacy_convert_uvs_to_generic(&mesh);
  BKE_mesh_legacy_convert_mpoly_to_material_indices(&mesh);
  BKE_mesh_legacy_sharp_faces_from_flags(&mesh);
  BKE_mesh_legacy_bevel_weight_to_layers(&mesh);
  BKE_mesh_legacy_sharp_edges_from_flags(&mesh);
  BKE_mesh_legacy_face_set_to_generic(&mesh);
  BKE_mesh_legacy_edge_crease_to_layers(&mesh);
  BKE_mesh_legacy_uv_seam_from_flags(&mesh);
  BKE_mesh_legacy_convert_verts_to_positions(&mesh);
  BKE_mesh_legacy_attribute_flags_to_strings(&mesh);
  BKE_mesh_legacy_convert_loops_to_corners(&mesh);
  BKE_mesh_legacy_convert_polys_to_offsets(&mesh);
  BKE_mesh_legacy_convert_edges_to_generic(&mesh);
}

static void version_motion_tracking_legacy_camera_object(MovieClip &movieclip)
{
  MovieTracking &tracking = movieclip.tracking;
  MovieTrackingObject *active_tracking_object = BKE_tracking_object_get_active(&tracking);
  MovieTrackingObject *tracking_camera_object = BKE_tracking_object_get_camera(&tracking);

  BLI_assert(tracking_camera_object != nullptr);

  if (BLI_listbase_is_empty(&tracking_camera_object->tracks)) {
    tracking_camera_object->tracks = tracking.tracks_legacy;
    active_tracking_object->active_track = tracking.act_track_legacy;
  }

  if (BLI_listbase_is_empty(&tracking_camera_object->plane_tracks)) {
    tracking_camera_object->plane_tracks = tracking.plane_tracks_legacy;
    active_tracking_object->active_plane_track = tracking.act_plane_track_legacy;
  }

  if (tracking_camera_object->reconstruction.cameras == nullptr) {
    tracking_camera_object->reconstruction = tracking.reconstruction_legacy;
  }

  /* Clear pointers in the legacy storage.
   * Always do it, in the case something got missed in the logic above, so that the legacy storage
   * is always ensured to be empty after load. */
  BLI_listbase_clear(&tracking.tracks_legacy);
  BLI_listbase_clear(&tracking.plane_tracks_legacy);
  tracking.act_track_legacy = nullptr;
  tracking.act_plane_track_legacy = nullptr;
  memset(&tracking.reconstruction_legacy, 0, sizeof(tracking.reconstruction_legacy));
}

static void version_movieclips_legacy_camera_object(Main *bmain)
{
  LISTBASE_FOREACH (MovieClip *, movieclip, &bmain->movieclips) {
    version_motion_tracking_legacy_camera_object(*movieclip);
  }
}

/* Version VertexWeightEdit modifier to make existing weights exclusive of the threshold. */
static void version_vertex_weight_edit_preserve_threshold_exclusivity(Main *bmain)
{
  LISTBASE_FOREACH (Object *, ob, &bmain->objects) {
    if (ob->type != OB_MESH) {
      continue;
    }

    LISTBASE_FOREACH (ModifierData *, md, &ob->modifiers) {
      if (md->type == eModifierType_WeightVGEdit) {
        WeightVGEditModifierData *wmd = reinterpret_cast<WeightVGEditModifierData *>(md);
        wmd->add_threshold = nexttoward(wmd->add_threshold, 2.0);
        wmd->rem_threshold = nexttoward(wmd->rem_threshold, -1.0);
      }
    }
  }
}

static void version_mesh_crease_generic(Main &bmain)
{
  LISTBASE_FOREACH (Mesh *, mesh, &bmain.meshes) {
    BKE_mesh_legacy_crease_to_generic(mesh);
  }

  LISTBASE_FOREACH (bNodeTree *, ntree, &bmain.nodetrees) {
    if (ntree->type == NTREE_GEOMETRY) {
      LISTBASE_FOREACH (bNode *, node, &ntree->nodes) {
        if (STR_ELEM(node->idname,
                     "GeometryNodeStoreNamedAttribute",
                     "GeometryNodeInputNamedAttribute"))
        {
          bNodeSocket *socket = blender::bke::node_find_socket(node, SOCK_IN, "Name");
          if (STREQ(socket->default_value_typed<bNodeSocketValueString>()->value, "crease")) {
            STRNCPY(socket->default_value_typed<bNodeSocketValueString>()->value, "crease_edge");
          }
        }
      }
    }
  }

  LISTBASE_FOREACH (Object *, object, &bmain.objects) {
    LISTBASE_FOREACH (ModifierData *, md, &object->modifiers) {
      if (md->type != eModifierType_Nodes) {
        continue;
      }
      if (IDProperty *settings = reinterpret_cast<NodesModifierData *>(md)->settings.properties) {
        LISTBASE_FOREACH (IDProperty *, prop, &settings->data.group) {
          if (blender::StringRef(prop->name).endswith("_attribute_name")) {
            if (STREQ(IDP_String(prop), "crease")) {
              IDP_AssignString(prop, "crease_edge");
            }
          }
        }
      }
    }
  }
}

static void versioning_replace_legacy_glossy_node(bNodeTree *ntree)
{
  LISTBASE_FOREACH (bNode *, node, &ntree->nodes) {
    if (node->type == SH_NODE_BSDF_GLOSSY_LEGACY) {
      STRNCPY(node->idname, "ShaderNodeBsdfAnisotropic");
      node->type = SH_NODE_BSDF_GLOSSY;
    }
  }
}

static void versioning_remove_microfacet_sharp_distribution(bNodeTree *ntree)
{
  /* Find all glossy, glass and refraction BSDF nodes that have their distribution
   * set to SHARP and set them to GGX, disconnect any link to the Roughness input
   * and set its value to zero. */
  LISTBASE_FOREACH (bNode *, node, &ntree->nodes) {
    if (!ELEM(node->type, SH_NODE_BSDF_GLOSSY, SH_NODE_BSDF_GLASS, SH_NODE_BSDF_REFRACTION)) {
      continue;
    }
    if (node->custom1 != SHD_GLOSSY_SHARP_DEPRECATED) {
      continue;
    }

    node->custom1 = SHD_GLOSSY_GGX;
    LISTBASE_FOREACH (bNodeSocket *, socket, &node->inputs) {
      if (!STREQ(socket->identifier, "Roughness")) {
        continue;
      }

      if (socket->link != nullptr) {
        blender::bke::node_remove_link(ntree, socket->link);
      }
      bNodeSocketValueFloat *socket_value = (bNodeSocketValueFloat *)socket->default_value;
      socket_value->value = 0.0f;

      break;
    }
  }
}

static void version_replace_texcoord_normal_socket(bNodeTree *ntree)
{
  /* The normal of a spot light was set to the incoming light direction, replace with the
   * `Incoming` socket from the Geometry shader node. */
  bNode *geometry_node = nullptr;
  bNode *transform_node = nullptr;
  bNodeSocket *incoming_socket = nullptr;
  bNodeSocket *vec_in_socket = nullptr;
  bNodeSocket *vec_out_socket = nullptr;

  LISTBASE_FOREACH_MUTABLE (bNodeLink *, link, &ntree->links) {
    if (link->fromnode->type == SH_NODE_TEX_COORD && STREQ(link->fromsock->identifier, "Normal")) {
      if (geometry_node == nullptr) {
        geometry_node = blender::bke::node_add_static_node(nullptr, ntree, SH_NODE_NEW_GEOMETRY);
        incoming_socket = blender::bke::node_find_socket(geometry_node, SOCK_OUT, "Incoming");

        transform_node = blender::bke::node_add_static_node(
            nullptr, ntree, SH_NODE_VECT_TRANSFORM);
        vec_in_socket = blender::bke::node_find_socket(transform_node, SOCK_IN, "Vector");
        vec_out_socket = blender::bke::node_find_socket(transform_node, SOCK_OUT, "Vector");

        NodeShaderVectTransform *nodeprop = (NodeShaderVectTransform *)transform_node->storage;
        nodeprop->type = SHD_VECT_TRANSFORM_TYPE_NORMAL;

        blender::bke::node_add_link(
            ntree, geometry_node, incoming_socket, transform_node, vec_in_socket);
      }
      blender::bke::node_add_link(
          ntree, transform_node, vec_out_socket, link->tonode, link->tosock);
      blender::bke::node_remove_link(ntree, link);
    }
  }
}

static void version_principled_transmission_roughness(bNodeTree *ntree)
{
  LISTBASE_FOREACH (bNode *, node, &ntree->nodes) {
    if (node->type != SH_NODE_BSDF_PRINCIPLED) {
      continue;
    }
    bNodeSocket *sock = blender::bke::node_find_socket(node, SOCK_IN, "Transmission Roughness");
    if (sock != nullptr) {
      blender::bke::node_remove_socket(ntree, node, sock);
    }
  }
}

/* Convert legacy Velvet BSDF nodes into the new Sheen BSDF node. */
static void version_replace_velvet_sheen_node(bNodeTree *ntree)
{
  LISTBASE_FOREACH (bNode *, node, &ntree->nodes) {
    if (node->type == SH_NODE_BSDF_SHEEN) {
      STRNCPY(node->idname, "ShaderNodeBsdfSheen");

      bNodeSocket *sigmaInput = blender::bke::node_find_socket(node, SOCK_IN, "Sigma");
      if (sigmaInput != nullptr) {
        node->custom1 = SHD_SHEEN_ASHIKHMIN;
        STRNCPY(sigmaInput->identifier, "Roughness");
        STRNCPY(sigmaInput->name, "Roughness");
      }
    }
  }
}

/* Convert sheen inputs on the Principled BSDF. */
static void version_principled_bsdf_sheen(bNodeTree *ntree)
{
  auto check_node = [](const bNode *node) {
    return (node->type == SH_NODE_BSDF_PRINCIPLED) &&
           (blender::bke::node_find_socket(node, SOCK_IN, "Sheen Roughness") == nullptr);
  };
  auto update_input = [ntree](bNode *node, bNodeSocket *input) {
    /* Change socket type to Color. */
    blender::bke::node_modify_socket_type_static(ntree, node, input, SOCK_RGBA, 0);

    /* Account for the change in intensity between the old and new model.
     * If the Sheen input is set to a fixed value, adjust it and set the tint to white.
     * Otherwise, if it's connected, keep it as-is but set the tint to 0.2 instead. */
    bNodeSocket *sheen = blender::bke::node_find_socket(node, SOCK_IN, "Sheen");
    if (sheen != nullptr && sheen->link == nullptr) {
      *version_cycles_node_socket_float_value(sheen) *= 0.2f;

      static float default_value[] = {1.0f, 1.0f, 1.0f, 1.0f};
      copy_v4_v4(version_cycles_node_socket_rgba_value(input), default_value);
    }
    else {
      static float default_value[] = {0.2f, 0.2f, 0.2f, 1.0f};
      copy_v4_v4(version_cycles_node_socket_rgba_value(input), default_value);
    }
  };
  auto update_input_link = [](bNode *, bNodeSocket *, bNode *, bNodeSocket *) {
    /* Don't replace the link here, tint works differently enough now to make conversion
     * impractical. */
  };

  version_update_node_input(ntree, check_node, "Sheen Tint", update_input, update_input_link);
}

/* Convert EEVEE-Legacy refraction depth to EEVEE-Next thickness tree. */
static void version_refraction_depth_to_thickness_value(bNodeTree *ntree, float thickness)
{
  LISTBASE_FOREACH (bNode *, node, &ntree->nodes) {
    if (node->type != SH_NODE_OUTPUT_MATERIAL) {
      continue;
    }

    bNodeSocket *thickness_socket = blender::bke::node_find_socket(node, SOCK_IN, "Thickness");
    if (thickness_socket == nullptr) {
      continue;
    }

    bool has_link = false;
    LISTBASE_FOREACH (bNodeLink *, link, &ntree->links) {
      if (link->tosock == thickness_socket) {
        /* Something is already plugged in. Don't modify anything. */
        has_link = true;
      }
    }

    if (has_link) {
      continue;
    }
    bNode *value_node = blender::bke::node_add_static_node(nullptr, ntree, SH_NODE_VALUE);
    value_node->parent = node->parent;
    value_node->locx = node->locx;
    value_node->locy = node->locy - 160.0f;
    bNodeSocket *socket_value = blender::bke::node_find_socket(value_node, SOCK_OUT, "Value");

    *version_cycles_node_socket_float_value(socket_value) = thickness;

    blender::bke::node_add_link(ntree, value_node, socket_value, node, thickness_socket);
  }

  version_socket_update_is_used(ntree);
}

static void versioning_update_noise_texture_node(bNodeTree *ntree)
{
  LISTBASE_FOREACH (bNode *, node, &ntree->nodes) {
    if (node->type != SH_NODE_TEX_NOISE) {
      continue;
    }

    (static_cast<NodeTexNoise *>(node->storage))->type = SHD_NOISE_FBM;

    bNodeSocket *roughness_socket = blender::bke::node_find_socket(node, SOCK_IN, "Roughness");
    if (roughness_socket == nullptr) {
      /* Noise Texture node was created before the Roughness input was added. */
      continue;
    }

    float *roughness = version_cycles_node_socket_float_value(roughness_socket);

    bNodeLink *roughness_link = nullptr;
    bNode *roughness_from_node = nullptr;
    bNodeSocket *roughness_from_socket = nullptr;

    LISTBASE_FOREACH (bNodeLink *, link, &ntree->links) {
      /* Find links, nodes and sockets. */
      if (link->tosock == roughness_socket) {
        roughness_link = link;
        roughness_from_node = link->fromnode;
        roughness_from_socket = link->fromsock;
      }
    }

    if (roughness_link != nullptr) {
      /* Add Clamp node before Roughness input. */

      bNode *clamp_node = blender::bke::node_add_static_node(nullptr, ntree, SH_NODE_CLAMP);
      clamp_node->parent = node->parent;
      clamp_node->custom1 = NODE_CLAMP_MINMAX;
      clamp_node->locx = node->locx;
      clamp_node->locy = node->locy - 300.0f;
      clamp_node->flag |= NODE_HIDDEN;
      bNodeSocket *clamp_socket_value = blender::bke::node_find_socket(
          clamp_node, SOCK_IN, "Value");
      bNodeSocket *clamp_socket_min = blender::bke::node_find_socket(clamp_node, SOCK_IN, "Min");
      bNodeSocket *clamp_socket_max = blender::bke::node_find_socket(clamp_node, SOCK_IN, "Max");
      bNodeSocket *clamp_socket_out = blender::bke::node_find_socket(
          clamp_node, SOCK_OUT, "Result");

      *version_cycles_node_socket_float_value(clamp_socket_min) = 0.0f;
      *version_cycles_node_socket_float_value(clamp_socket_max) = 1.0f;

      blender::bke::node_remove_link(ntree, roughness_link);
      blender::bke::node_add_link(
          ntree, roughness_from_node, roughness_from_socket, clamp_node, clamp_socket_value);
      blender::bke::node_add_link(ntree, clamp_node, clamp_socket_out, node, roughness_socket);
    }
    else {
      *roughness = std::clamp(*roughness, 0.0f, 1.0f);
    }
  }

  version_socket_update_is_used(ntree);
}

static void versioning_replace_musgrave_texture_node(bNodeTree *ntree)
{
  version_node_input_socket_name(ntree, SH_NODE_TEX_MUSGRAVE_DEPRECATED, "Dimension", "Roughness");
  LISTBASE_FOREACH (bNode *, node, &ntree->nodes) {
    if (node->type != SH_NODE_TEX_MUSGRAVE_DEPRECATED) {
      continue;
    }

    STRNCPY(node->idname, "ShaderNodeTexNoise");
    node->type = SH_NODE_TEX_NOISE;
    NodeTexNoise *data = MEM_cnew<NodeTexNoise>(__func__);
    data->base = (static_cast<NodeTexMusgrave *>(node->storage))->base;
    data->dimensions = (static_cast<NodeTexMusgrave *>(node->storage))->dimensions;
    data->normalize = false;
    data->type = (static_cast<NodeTexMusgrave *>(node->storage))->musgrave_type;
    MEM_freeN(node->storage);
    node->storage = data;

    bNodeLink *detail_link = nullptr;
    bNode *detail_from_node = nullptr;
    bNodeSocket *detail_from_socket = nullptr;

    bNodeLink *roughness_link = nullptr;
    bNode *roughness_from_node = nullptr;
    bNodeSocket *roughness_from_socket = nullptr;

    bNodeLink *lacunarity_link = nullptr;
    bNode *lacunarity_from_node = nullptr;
    bNodeSocket *lacunarity_from_socket = nullptr;

    LISTBASE_FOREACH (bNodeLink *, link, &ntree->links) {
      /* Find links, nodes and sockets. */
      if (link->tonode == node) {
        if (STREQ(link->tosock->identifier, "Detail")) {
          detail_link = link;
          detail_from_node = link->fromnode;
          detail_from_socket = link->fromsock;
        }
        if (STREQ(link->tosock->identifier, "Roughness")) {
          roughness_link = link;
          roughness_from_node = link->fromnode;
          roughness_from_socket = link->fromsock;
        }
        if (STREQ(link->tosock->identifier, "Lacunarity")) {
          lacunarity_link = link;
          lacunarity_from_node = link->fromnode;
          lacunarity_from_socket = link->fromsock;
        }
      }
    }

    uint8_t noise_type = (static_cast<NodeTexNoise *>(node->storage))->type;
    float locy_offset = 0.0f;

    bNodeSocket *fac_socket = blender::bke::node_find_socket(node, SOCK_OUT, "Fac");
    /* Clear label because Musgrave output socket label is set to "Height" instead of "Fac". */
    fac_socket->label[0] = '\0';

    bNodeSocket *detail_socket = blender::bke::node_find_socket(node, SOCK_IN, "Detail");
    float *detail = version_cycles_node_socket_float_value(detail_socket);

    if (detail_link != nullptr) {
      locy_offset -= 80.0f;

      /* Add Minimum Math node and Subtract Math node before Detail input. */

      bNode *min_node = blender::bke::node_add_static_node(nullptr, ntree, SH_NODE_MATH);
      min_node->parent = node->parent;
      min_node->custom1 = NODE_MATH_MINIMUM;
      min_node->locx = node->locx;
      min_node->locy = node->locy - 320.0f;
      min_node->flag |= NODE_HIDDEN;
      bNodeSocket *min_socket_A = static_cast<bNodeSocket *>(BLI_findlink(&min_node->inputs, 0));
      bNodeSocket *min_socket_B = static_cast<bNodeSocket *>(BLI_findlink(&min_node->inputs, 1));
      bNodeSocket *min_socket_out = blender::bke::node_find_socket(min_node, SOCK_OUT, "Value");

      bNode *sub1_node = blender::bke::node_add_static_node(nullptr, ntree, SH_NODE_MATH);
      sub1_node->parent = node->parent;
      sub1_node->custom1 = NODE_MATH_SUBTRACT;
      sub1_node->locx = node->locx;
      sub1_node->locy = node->locy - 360.0f;
      sub1_node->flag |= NODE_HIDDEN;
      bNodeSocket *sub1_socket_A = static_cast<bNodeSocket *>(BLI_findlink(&sub1_node->inputs, 0));
      bNodeSocket *sub1_socket_B = static_cast<bNodeSocket *>(BLI_findlink(&sub1_node->inputs, 1));
      bNodeSocket *sub1_socket_out = blender::bke::node_find_socket(sub1_node, SOCK_OUT, "Value");

      *version_cycles_node_socket_float_value(min_socket_B) = 14.0f;
      *version_cycles_node_socket_float_value(sub1_socket_B) = 1.0f;

      blender::bke::node_remove_link(ntree, detail_link);
      blender::bke::node_add_link(
          ntree, detail_from_node, detail_from_socket, sub1_node, sub1_socket_A);
      blender::bke::node_add_link(ntree, sub1_node, sub1_socket_out, min_node, min_socket_A);
      blender::bke::node_add_link(ntree, min_node, min_socket_out, node, detail_socket);

      if (ELEM(noise_type, SHD_NOISE_RIDGED_MULTIFRACTAL, SHD_NOISE_HETERO_TERRAIN)) {
        locy_offset -= 40.0f;

        /* Add Greater Than Math node before Subtract Math node. */

        bNode *greater_node = blender::bke::node_add_static_node(nullptr, ntree, SH_NODE_MATH);
        greater_node->parent = node->parent;
        greater_node->custom1 = NODE_MATH_GREATER_THAN;
        greater_node->locx = node->locx;
        greater_node->locy = node->locy - 400.0f;
        greater_node->flag |= NODE_HIDDEN;
        bNodeSocket *greater_socket_A = static_cast<bNodeSocket *>(
            BLI_findlink(&greater_node->inputs, 0));
        bNodeSocket *greater_socket_B = static_cast<bNodeSocket *>(
            BLI_findlink(&greater_node->inputs, 1));
        bNodeSocket *greater_socket_out = blender::bke::node_find_socket(
            greater_node, SOCK_OUT, "Value");

        *version_cycles_node_socket_float_value(greater_socket_B) = 1.0f;

        blender::bke::node_add_link(
            ntree, detail_from_node, detail_from_socket, greater_node, greater_socket_A);
        blender::bke::node_add_link(
            ntree, greater_node, greater_socket_out, sub1_node, sub1_socket_B);
      }
      else {
        /* Add Clamp node and Multiply Math node behind Fac output. */

        bNode *clamp_node = blender::bke::node_add_static_node(nullptr, ntree, SH_NODE_CLAMP);
        clamp_node->parent = node->parent;
        clamp_node->custom1 = NODE_CLAMP_MINMAX;
        clamp_node->locx = node->locx;
        clamp_node->locy = node->locy + 40.0f;
        clamp_node->flag |= NODE_HIDDEN;
        bNodeSocket *clamp_socket_value = blender::bke::node_find_socket(
            clamp_node, SOCK_IN, "Value");
        bNodeSocket *clamp_socket_min = blender::bke::node_find_socket(clamp_node, SOCK_IN, "Min");
        bNodeSocket *clamp_socket_max = blender::bke::node_find_socket(clamp_node, SOCK_IN, "Max");
        bNodeSocket *clamp_socket_out = blender::bke::node_find_socket(
            clamp_node, SOCK_OUT, "Result");

        bNode *mul_node = blender::bke::node_add_static_node(nullptr, ntree, SH_NODE_MATH);
        mul_node->parent = node->parent;
        mul_node->custom1 = NODE_MATH_MULTIPLY;
        mul_node->locx = node->locx;
        mul_node->locy = node->locy + 80.0f;
        mul_node->flag |= NODE_HIDDEN;
        bNodeSocket *mul_socket_A = static_cast<bNodeSocket *>(BLI_findlink(&mul_node->inputs, 0));
        bNodeSocket *mul_socket_B = static_cast<bNodeSocket *>(BLI_findlink(&mul_node->inputs, 1));
        bNodeSocket *mul_socket_out = blender::bke::node_find_socket(mul_node, SOCK_OUT, "Value");

        *version_cycles_node_socket_float_value(clamp_socket_min) = 0.0f;
        *version_cycles_node_socket_float_value(clamp_socket_max) = 1.0f;

        if (noise_type == SHD_NOISE_MULTIFRACTAL) {
          /* Add Subtract Math node and Add Math node after Multiply Math node. */

          bNode *sub2_node = blender::bke::node_add_static_node(nullptr, ntree, SH_NODE_MATH);
          sub2_node->parent = node->parent;
          sub2_node->custom1 = NODE_MATH_SUBTRACT;
          sub2_node->custom2 = SHD_MATH_CLAMP;
          sub2_node->locx = node->locx;
          sub2_node->locy = node->locy + 120.0f;
          sub2_node->flag |= NODE_HIDDEN;
          bNodeSocket *sub2_socket_A = static_cast<bNodeSocket *>(
              BLI_findlink(&sub2_node->inputs, 0));
          bNodeSocket *sub2_socket_B = static_cast<bNodeSocket *>(
              BLI_findlink(&sub2_node->inputs, 1));
          bNodeSocket *sub2_socket_out = blender::bke::node_find_socket(
              sub2_node, SOCK_OUT, "Value");

          bNode *add_node = blender::bke::node_add_static_node(nullptr, ntree, SH_NODE_MATH);
          add_node->parent = node->parent;
          add_node->custom1 = NODE_MATH_ADD;
          add_node->locx = node->locx;
          add_node->locy = node->locy + 160.0f;
          add_node->flag |= NODE_HIDDEN;
          bNodeSocket *add_socket_A = static_cast<bNodeSocket *>(
              BLI_findlink(&add_node->inputs, 0));
          bNodeSocket *add_socket_B = static_cast<bNodeSocket *>(
              BLI_findlink(&add_node->inputs, 1));
          bNodeSocket *add_socket_out = blender::bke::node_find_socket(
              add_node, SOCK_OUT, "Value");

          *version_cycles_node_socket_float_value(sub2_socket_A) = 1.0f;

          LISTBASE_FOREACH_BACKWARD_MUTABLE (bNodeLink *, link, &ntree->links) {
            if (link->fromsock == fac_socket) {
              blender::bke::node_add_link(
                  ntree, add_node, add_socket_out, link->tonode, link->tosock);
              blender::bke::node_remove_link(ntree, link);
            }
          }

          blender::bke::node_add_link(ntree, mul_node, mul_socket_out, add_node, add_socket_A);
          blender::bke::node_add_link(
              ntree, detail_from_node, detail_from_socket, sub2_node, sub2_socket_B);
          blender::bke::node_add_link(ntree, sub2_node, sub2_socket_out, add_node, add_socket_B);
        }
        else {
          LISTBASE_FOREACH_BACKWARD_MUTABLE (bNodeLink *, link, &ntree->links) {
            if (link->fromsock == fac_socket) {
              blender::bke::node_add_link(
                  ntree, mul_node, mul_socket_out, link->tonode, link->tosock);
              blender::bke::node_remove_link(ntree, link);
            }
          }
        }

        blender::bke::node_add_link(ntree, node, fac_socket, mul_node, mul_socket_A);
        blender::bke::node_add_link(
            ntree, detail_from_node, detail_from_socket, clamp_node, clamp_socket_value);
        blender::bke::node_add_link(ntree, clamp_node, clamp_socket_out, mul_node, mul_socket_B);
      }
    }
    else {
      if (*detail < 1.0f) {
        if (!ELEM(noise_type, SHD_NOISE_RIDGED_MULTIFRACTAL, SHD_NOISE_HETERO_TERRAIN)) {
          /* Add Multiply Math node behind Fac output. */

          bNode *mul_node = blender::bke::node_add_static_node(nullptr, ntree, SH_NODE_MATH);
          mul_node->parent = node->parent;
          mul_node->custom1 = NODE_MATH_MULTIPLY;
          mul_node->locx = node->locx;
          mul_node->locy = node->locy + 40.0f;
          mul_node->flag |= NODE_HIDDEN;
          bNodeSocket *mul_socket_A = static_cast<bNodeSocket *>(
              BLI_findlink(&mul_node->inputs, 0));
          bNodeSocket *mul_socket_B = static_cast<bNodeSocket *>(
              BLI_findlink(&mul_node->inputs, 1));
          bNodeSocket *mul_socket_out = blender::bke::node_find_socket(
              mul_node, SOCK_OUT, "Value");

          *version_cycles_node_socket_float_value(mul_socket_B) = *detail;

          if (noise_type == SHD_NOISE_MULTIFRACTAL) {
            /* Add an Add Math node after Multiply Math node. */

            bNode *add_node = blender::bke::node_add_static_node(nullptr, ntree, SH_NODE_MATH);
            add_node->parent = node->parent;
            add_node->custom1 = NODE_MATH_ADD;
            add_node->locx = node->locx;
            add_node->locy = node->locy + 80.0f;
            add_node->flag |= NODE_HIDDEN;
            bNodeSocket *add_socket_A = static_cast<bNodeSocket *>(
                BLI_findlink(&add_node->inputs, 0));
            bNodeSocket *add_socket_B = static_cast<bNodeSocket *>(
                BLI_findlink(&add_node->inputs, 1));
            bNodeSocket *add_socket_out = blender::bke::node_find_socket(
                add_node, SOCK_OUT, "Value");

            *version_cycles_node_socket_float_value(add_socket_B) = 1.0f - *detail;

            LISTBASE_FOREACH_BACKWARD_MUTABLE (bNodeLink *, link, &ntree->links) {
              if (link->fromsock == fac_socket) {
                blender::bke::node_add_link(
                    ntree, add_node, add_socket_out, link->tonode, link->tosock);
                blender::bke::node_remove_link(ntree, link);
              }
            }

            blender::bke::node_add_link(ntree, mul_node, mul_socket_out, add_node, add_socket_A);
          }
          else {
            LISTBASE_FOREACH_BACKWARD_MUTABLE (bNodeLink *, link, &ntree->links) {
              if (link->fromsock == fac_socket) {
                blender::bke::node_add_link(
                    ntree, mul_node, mul_socket_out, link->tonode, link->tosock);
                blender::bke::node_remove_link(ntree, link);
              }
            }
          }

          blender::bke::node_add_link(ntree, node, fac_socket, mul_node, mul_socket_A);

          *detail = 0.0f;
        }
      }
      else {
        *detail = std::fminf(*detail - 1.0f, 14.0f);
      }
    }

    bNodeSocket *roughness_socket = blender::bke::node_find_socket(node, SOCK_IN, "Roughness");
    float *roughness = version_cycles_node_socket_float_value(roughness_socket);
    bNodeSocket *lacunarity_socket = blender::bke::node_find_socket(node, SOCK_IN, "Lacunarity");
    float *lacunarity = version_cycles_node_socket_float_value(lacunarity_socket);

    *roughness = std::fmaxf(*roughness, 1e-5f);
    *lacunarity = std::fmaxf(*lacunarity, 1e-5f);

    if (roughness_link != nullptr) {
      /* Add Maximum Math node after output of roughness_from_node. Add Multiply Math node and
       * Power Math node before Roughness input. */

      bNode *max1_node = blender::bke::node_add_static_node(nullptr, ntree, SH_NODE_MATH);
      max1_node->parent = node->parent;
      max1_node->custom1 = NODE_MATH_MAXIMUM;
      max1_node->locx = node->locx;
      max1_node->locy = node->locy - 400.0f + locy_offset;
      max1_node->flag |= NODE_HIDDEN;
      bNodeSocket *max1_socket_A = static_cast<bNodeSocket *>(BLI_findlink(&max1_node->inputs, 0));
      bNodeSocket *max1_socket_B = static_cast<bNodeSocket *>(BLI_findlink(&max1_node->inputs, 1));
      bNodeSocket *max1_socket_out = blender::bke::node_find_socket(max1_node, SOCK_OUT, "Value");

      bNode *mul_node = blender::bke::node_add_static_node(nullptr, ntree, SH_NODE_MATH);
      mul_node->parent = node->parent;
      mul_node->custom1 = NODE_MATH_MULTIPLY;
      mul_node->locx = node->locx;
      mul_node->locy = node->locy - 360.0f + locy_offset;
      mul_node->flag |= NODE_HIDDEN;
      bNodeSocket *mul_socket_A = static_cast<bNodeSocket *>(BLI_findlink(&mul_node->inputs, 0));
      bNodeSocket *mul_socket_B = static_cast<bNodeSocket *>(BLI_findlink(&mul_node->inputs, 1));
      bNodeSocket *mul_socket_out = blender::bke::node_find_socket(mul_node, SOCK_OUT, "Value");

      bNode *pow_node = blender::bke::node_add_static_node(nullptr, ntree, SH_NODE_MATH);
      pow_node->parent = node->parent;
      pow_node->custom1 = NODE_MATH_POWER;
      pow_node->locx = node->locx;
      pow_node->locy = node->locy - 320.0f + locy_offset;
      pow_node->flag |= NODE_HIDDEN;
      bNodeSocket *pow_socket_A = static_cast<bNodeSocket *>(BLI_findlink(&pow_node->inputs, 0));
      bNodeSocket *pow_socket_B = static_cast<bNodeSocket *>(BLI_findlink(&pow_node->inputs, 1));
      bNodeSocket *pow_socket_out = blender::bke::node_find_socket(pow_node, SOCK_OUT, "Value");

      *version_cycles_node_socket_float_value(max1_socket_B) = -1e-5f;
      *version_cycles_node_socket_float_value(mul_socket_B) = -1.0f;
      *version_cycles_node_socket_float_value(pow_socket_A) = *lacunarity;

      blender::bke::node_remove_link(ntree, roughness_link);
      blender::bke::node_add_link(
          ntree, roughness_from_node, roughness_from_socket, max1_node, max1_socket_A);
      blender::bke::node_add_link(ntree, max1_node, max1_socket_out, mul_node, mul_socket_A);
      blender::bke::node_add_link(ntree, mul_node, mul_socket_out, pow_node, pow_socket_B);
      blender::bke::node_add_link(ntree, pow_node, pow_socket_out, node, roughness_socket);

      if (lacunarity_link != nullptr) {
        /* Add Maximum Math node after output of lacunarity_from_node. */

        bNode *max2_node = blender::bke::node_add_static_node(nullptr, ntree, SH_NODE_MATH);
        max2_node->parent = node->parent;
        max2_node->custom1 = NODE_MATH_MAXIMUM;
        max2_node->locx = node->locx;
        max2_node->locy = node->locy - 440.0f + locy_offset;
        max2_node->flag |= NODE_HIDDEN;
        bNodeSocket *max2_socket_A = static_cast<bNodeSocket *>(
            BLI_findlink(&max2_node->inputs, 0));
        bNodeSocket *max2_socket_B = static_cast<bNodeSocket *>(
            BLI_findlink(&max2_node->inputs, 1));
        bNodeSocket *max2_socket_out = blender::bke::node_find_socket(
            max2_node, SOCK_OUT, "Value");

        *version_cycles_node_socket_float_value(max2_socket_B) = -1e-5f;

        blender::bke::node_remove_link(ntree, lacunarity_link);
        blender::bke::node_add_link(
            ntree, lacunarity_from_node, lacunarity_from_socket, max2_node, max2_socket_A);
        blender::bke::node_add_link(ntree, max2_node, max2_socket_out, pow_node, pow_socket_A);
        blender::bke::node_add_link(ntree, max2_node, max2_socket_out, node, lacunarity_socket);
      }
    }
    else if ((lacunarity_link != nullptr) && (roughness_link == nullptr)) {
      /* Add Maximum Math node after output of lacunarity_from_node. Add Power Math node before
       * Roughness input. */

      bNode *max2_node = blender::bke::node_add_static_node(nullptr, ntree, SH_NODE_MATH);
      max2_node->parent = node->parent;
      max2_node->custom1 = NODE_MATH_MAXIMUM;
      max2_node->locx = node->locx;
      max2_node->locy = node->locy - 360.0f + locy_offset;
      max2_node->flag |= NODE_HIDDEN;
      bNodeSocket *max2_socket_A = static_cast<bNodeSocket *>(BLI_findlink(&max2_node->inputs, 0));
      bNodeSocket *max2_socket_B = static_cast<bNodeSocket *>(BLI_findlink(&max2_node->inputs, 1));
      bNodeSocket *max2_socket_out = blender::bke::node_find_socket(max2_node, SOCK_OUT, "Value");

      bNode *pow_node = blender::bke::node_add_static_node(nullptr, ntree, SH_NODE_MATH);
      pow_node->parent = node->parent;
      pow_node->custom1 = NODE_MATH_POWER;
      pow_node->locx = node->locx;
      pow_node->locy = node->locy - 320.0f + locy_offset;
      pow_node->flag |= NODE_HIDDEN;
      bNodeSocket *pow_socket_A = static_cast<bNodeSocket *>(BLI_findlink(&pow_node->inputs, 0));
      bNodeSocket *pow_socket_B = static_cast<bNodeSocket *>(BLI_findlink(&pow_node->inputs, 1));
      bNodeSocket *pow_socket_out = blender::bke::node_find_socket(pow_node, SOCK_OUT, "Value");

      *version_cycles_node_socket_float_value(max2_socket_B) = -1e-5f;
      *version_cycles_node_socket_float_value(pow_socket_A) = *lacunarity;
      *version_cycles_node_socket_float_value(pow_socket_B) = -(*roughness);

      blender::bke::node_remove_link(ntree, lacunarity_link);
      blender::bke::node_add_link(
          ntree, lacunarity_from_node, lacunarity_from_socket, max2_node, max2_socket_A);
      blender::bke::node_add_link(ntree, max2_node, max2_socket_out, pow_node, pow_socket_A);
      blender::bke::node_add_link(ntree, max2_node, max2_socket_out, node, lacunarity_socket);
      blender::bke::node_add_link(ntree, pow_node, pow_socket_out, node, roughness_socket);
    }
    else {
      *roughness = std::pow(*lacunarity, -(*roughness));
    }
  }

  version_socket_update_is_used(ntree);
}

/* Convert subsurface inputs on the Principled BSDF. */
static void version_principled_bsdf_subsurface(bNodeTree *ntree)
{
  /* - Create Subsurface Scale input
   * - If a node's Subsurface input was connected or nonzero:
   *   - Make the Base Color a mix of old Base Color and Subsurface Color,
   *     using Subsurface as the mix factor
   *   - Move Subsurface link and default value to the new Subsurface Scale input
   *   - Set the Subsurface input to 1.0
   * - Remove Subsurface Color input
   */
  LISTBASE_FOREACH (bNode *, node, &ntree->nodes) {
    if (node->type != SH_NODE_BSDF_PRINCIPLED) {
      continue;
    }
    if (blender::bke::node_find_socket(node, SOCK_IN, "Subsurface Scale")) {
      /* Node is already updated. */
      continue;
    }

    /* Add Scale input */
    bNodeSocket *scale_in = blender::bke::node_add_static_socket(
        ntree, node, SOCK_IN, SOCK_FLOAT, PROP_DISTANCE, "Subsurface Scale", "Subsurface Scale");

    bNodeSocket *subsurf = blender::bke::node_find_socket(node, SOCK_IN, "Subsurface");
    float *subsurf_val = version_cycles_node_socket_float_value(subsurf);

    if (!subsurf->link && *subsurf_val == 0.0f) {
      *version_cycles_node_socket_float_value(scale_in) = 0.05f;
    }
    else {
      *version_cycles_node_socket_float_value(scale_in) = *subsurf_val;
    }

    if (subsurf->link == nullptr && *subsurf_val == 0.0f) {
      /* Node doesn't use Subsurf, we're done here. */
      continue;
    }

    /* Fix up Subsurface Color input */
    bNodeSocket *base_col = blender::bke::node_find_socket(node, SOCK_IN, "Base Color");
    bNodeSocket *subsurf_col = blender::bke::node_find_socket(node, SOCK_IN, "Subsurface Color");
    float *base_col_val = version_cycles_node_socket_rgba_value(base_col);
    float *subsurf_col_val = version_cycles_node_socket_rgba_value(subsurf_col);
    /* If any of the three inputs is dynamic, we need a Mix node. */
    if (subsurf->link || subsurf_col->link || base_col->link) {
      bNode *mix = blender::bke::node_add_static_node(nullptr, ntree, SH_NODE_MIX);
      static_cast<NodeShaderMix *>(mix->storage)->data_type = SOCK_RGBA;
      mix->locx = node->locx - 170;
      mix->locy = node->locy - 120;

      bNodeSocket *a_in = blender::bke::node_find_socket(mix, SOCK_IN, "A_Color");
      bNodeSocket *b_in = blender::bke::node_find_socket(mix, SOCK_IN, "B_Color");
      bNodeSocket *fac_in = blender::bke::node_find_socket(mix, SOCK_IN, "Factor_Float");
      bNodeSocket *result_out = blender::bke::node_find_socket(mix, SOCK_OUT, "Result_Color");

      copy_v4_v4(version_cycles_node_socket_rgba_value(a_in), base_col_val);
      copy_v4_v4(version_cycles_node_socket_rgba_value(b_in), subsurf_col_val);
      *version_cycles_node_socket_float_value(fac_in) = *subsurf_val;

      if (base_col->link) {
        blender::bke::node_add_link(
            ntree, base_col->link->fromnode, base_col->link->fromsock, mix, a_in);
        blender::bke::node_remove_link(ntree, base_col->link);
      }
      if (subsurf_col->link) {
        blender::bke::node_add_link(
            ntree, subsurf_col->link->fromnode, subsurf_col->link->fromsock, mix, b_in);
        blender::bke::node_remove_link(ntree, subsurf_col->link);
      }
      if (subsurf->link) {
        blender::bke::node_add_link(
            ntree, subsurf->link->fromnode, subsurf->link->fromsock, mix, fac_in);
        blender::bke::node_add_link(
            ntree, subsurf->link->fromnode, subsurf->link->fromsock, node, scale_in);
        blender::bke::node_remove_link(ntree, subsurf->link);
      }
      blender::bke::node_add_link(ntree, mix, result_out, node, base_col);
    }
    /* Mix the fixed values. */
    interp_v4_v4v4(base_col_val, base_col_val, subsurf_col_val, *subsurf_val);

    /* Set node to 100% subsurface, 0% diffuse. */
    *subsurf_val = 1.0f;

    /* Delete Subsurface Color input */
    blender::bke::node_remove_socket(ntree, node, subsurf_col);
  }
}

/* Convert emission inputs on the Principled BSDF. */
static void version_principled_bsdf_emission(bNodeTree *ntree)
{
  /* Blender 3.x and before would default to Emission = 0.0, Emission Strength = 1.0.
   * Now we default the other way around (1.0 and 0.0), but because the Strength input was added
   * a bit later, a file that only has the Emission socket would now end up as (1.0, 0.0) instead
   * of (1.0, 1.0).
   * Therefore, set strength to 1.0 for those files.
   */
  LISTBASE_FOREACH (bNode *, node, &ntree->nodes) {
    if (node->type != SH_NODE_BSDF_PRINCIPLED) {
      continue;
    }
    if (!blender::bke::node_find_socket(node, SOCK_IN, "Emission")) {
      /* Old enough to have neither, new defaults are fine. */
      continue;
    }
    if (blender::bke::node_find_socket(node, SOCK_IN, "Emission Strength")) {
      /* New enough to have both, no need to do anything. */
      continue;
    }
    bNodeSocket *sock = blender::bke::node_add_static_socket(
        ntree, node, SOCK_IN, SOCK_FLOAT, PROP_NONE, "Emission Strength", "Emission Strength");
    *version_cycles_node_socket_float_value(sock) = 1.0f;
  }
}

/* Rename various Principled BSDF sockets. */
static void version_principled_bsdf_rename_sockets(bNodeTree *ntree)
{
  version_node_input_socket_name(ntree, SH_NODE_BSDF_PRINCIPLED, "Emission", "Emission Color");
  version_node_input_socket_name(ntree, SH_NODE_BSDF_PRINCIPLED, "Specular", "Specular IOR Level");
  version_node_input_socket_name(
      ntree, SH_NODE_BSDF_PRINCIPLED, "Subsurface", "Subsurface Weight");
  version_node_input_socket_name(
      ntree, SH_NODE_BSDF_PRINCIPLED, "Transmission", "Transmission Weight");
  version_node_input_socket_name(ntree, SH_NODE_BSDF_PRINCIPLED, "Coat", "Coat Weight");
  version_node_input_socket_name(ntree, SH_NODE_BSDF_PRINCIPLED, "Sheen", "Sheen Weight");
}

/* Replace old Principled Hair BSDF as a variant in the new Principled Hair BSDF. */
static void version_replace_principled_hair_model(bNodeTree *ntree)
{
  LISTBASE_FOREACH (bNode *, node, &ntree->nodes) {
    if (node->type != SH_NODE_BSDF_HAIR_PRINCIPLED) {
      continue;
    }
    NodeShaderHairPrincipled *data = MEM_cnew<NodeShaderHairPrincipled>(__func__);
    data->model = SHD_PRINCIPLED_HAIR_CHIANG;
    data->parametrization = node->custom1;

    node->storage = data;
  }
}

static void change_input_socket_to_rotation_type(bNodeTree &ntree,
                                                 bNode &node,
                                                 bNodeSocket &socket)
{
  if (socket.type == SOCK_ROTATION) {
    return;
  }
  socket.type = SOCK_ROTATION;
  STRNCPY(socket.idname, "NodeSocketRotation");
  auto *old_value = static_cast<bNodeSocketValueVector *>(socket.default_value);
  auto *new_value = MEM_cnew<bNodeSocketValueRotation>(__func__);
  copy_v3_v3(new_value->value_euler, old_value->value);
  socket.default_value = new_value;
  MEM_freeN(old_value);
  LISTBASE_FOREACH_MUTABLE (bNodeLink *, link, &ntree.links) {
    if (link->tosock != &socket) {
      continue;
    }
    if (ELEM(link->fromsock->type, SOCK_ROTATION, SOCK_VECTOR, SOCK_FLOAT) &&
        link->fromnode->type != NODE_REROUTE)
    {
      /* No need to add the conversion node when implicit conversions will work. */
      continue;
    }
    if (STREQ(link->fromnode->idname, "FunctionNodeEulerToRotation")) {
      /* Make versioning idempotent. */
      continue;
    }
    bNode *convert = blender::bke::node_add_node(nullptr, &ntree, "FunctionNodeEulerToRotation");
    convert->parent = node.parent;
    convert->locx = node.locx - 40;
    convert->locy = node.locy;
    link->tonode = convert;
    link->tosock = blender::bke::node_find_socket(convert, SOCK_IN, "Euler");

    blender::bke::node_add_link(&ntree,
                                convert,
                                blender::bke::node_find_socket(convert, SOCK_OUT, "Rotation"),
                                &node,
                                &socket);
  }
}

static void change_output_socket_to_rotation_type(bNodeTree &ntree,
                                                  bNode &node,
                                                  bNodeSocket &socket)
{
  /* Rely on generic node declaration update to change the socket type. */
  LISTBASE_FOREACH_MUTABLE (bNodeLink *, link, &ntree.links) {
    if (link->fromsock != &socket) {
      continue;
    }
    if (ELEM(link->tosock->type, SOCK_ROTATION, SOCK_VECTOR) && link->tonode->type != NODE_REROUTE)
    {
      /* No need to add the conversion node when implicit conversions will work. */
      continue;
    }
    if (STREQ(link->tonode->idname, "FunctionNodeRotationToEuler"))
    { /* Make versioning idempotent. */
      continue;
    }
    bNode *convert = blender::bke::node_add_node(nullptr, &ntree, "FunctionNodeRotationToEuler");
    convert->parent = node.parent;
    convert->locx = node.locx + 40;
    convert->locy = node.locy;
    link->fromnode = convert;
    link->fromsock = blender::bke::node_find_socket(convert, SOCK_OUT, "Euler");

    blender::bke::node_add_link(&ntree,
                                &node,
                                &socket,
                                convert,
                                blender::bke::node_find_socket(convert, SOCK_IN, "Rotation"));
  }
}

static void version_geometry_nodes_use_rotation_socket(bNodeTree &ntree)
{
  LISTBASE_FOREACH_MUTABLE (bNode *, node, &ntree.nodes) {
    if (STR_ELEM(node->idname,
                 "GeometryNodeInstanceOnPoints",
                 "GeometryNodeRotateInstances",
                 "GeometryNodeTransform"))
    {
      bNodeSocket *socket = blender::bke::node_find_socket(node, SOCK_IN, "Rotation");
      change_input_socket_to_rotation_type(ntree, *node, *socket);
    }
    if (STR_ELEM(node->idname,
                 "GeometryNodeDistributePointsOnFaces",
                 "GeometryNodeObjectInfo",
                 "GeometryNodeInputInstanceRotation"))
    {
      bNodeSocket *socket = blender::bke::node_find_socket(node, SOCK_OUT, "Rotation");
      change_output_socket_to_rotation_type(ntree, *node, *socket);
    }
  }
}

/* Find the base socket name for an idname that may include a subtype. */
static blender::StringRef legacy_socket_idname_to_socket_type(blender::StringRef idname)
{
  using string_pair = std::pair<const char *, const char *>;
  static const string_pair subtypes_map[] = {{"NodeSocketFloatUnsigned", "NodeSocketFloat"},
                                             {"NodeSocketFloatPercentage", "NodeSocketFloat"},
                                             {"NodeSocketFloatFactor", "NodeSocketFloat"},
                                             {"NodeSocketFloatAngle", "NodeSocketFloat"},
                                             {"NodeSocketFloatTime", "NodeSocketFloat"},
                                             {"NodeSocketFloatTimeAbsolute", "NodeSocketFloat"},
                                             {"NodeSocketFloatDistance", "NodeSocketFloat"},
                                             {"NodeSocketIntUnsigned", "NodeSocketInt"},
                                             {"NodeSocketIntPercentage", "NodeSocketInt"},
                                             {"NodeSocketIntFactor", "NodeSocketInt"},
                                             {"NodeSocketVectorTranslation", "NodeSocketVector"},
                                             {"NodeSocketVectorDirection", "NodeSocketVector"},
                                             {"NodeSocketVectorVelocity", "NodeSocketVector"},
                                             {"NodeSocketVectorAcceleration", "NodeSocketVector"},
                                             {"NodeSocketVectorEuler", "NodeSocketVector"},
                                             {"NodeSocketVectorXYZ", "NodeSocketVector"}};
  for (const string_pair &pair : subtypes_map) {
    if (pair.first == idname) {
      return pair.second;
    }
  }
  /* Unchanged socket idname. */
  return idname;
}

static bNodeTreeInterfaceItem *legacy_socket_move_to_interface(bNodeSocket &legacy_socket,
                                                               const eNodeSocketInOut in_out)
{
  bNodeTreeInterfaceSocket *new_socket = MEM_cnew<bNodeTreeInterfaceSocket>(__func__);
  new_socket->item.item_type = NODE_INTERFACE_SOCKET;

  /* Move reusable data. */
  new_socket->name = BLI_strdup(legacy_socket.name);
  new_socket->identifier = BLI_strdup(legacy_socket.identifier);
  new_socket->description = BLI_strdup(legacy_socket.description);
  /* If the socket idname includes a subtype (e.g. "NodeSocketFloatFactor") this will convert it to
   * the base type name ("NodeSocketFloat"). */
  new_socket->socket_type = BLI_strdup(
      legacy_socket_idname_to_socket_type(legacy_socket.idname).data());
  new_socket->flag = (in_out == SOCK_IN ? NODE_INTERFACE_SOCKET_INPUT :
                                          NODE_INTERFACE_SOCKET_OUTPUT);
  SET_FLAG_FROM_TEST(
      new_socket->flag, legacy_socket.flag & SOCK_HIDE_VALUE, NODE_INTERFACE_SOCKET_HIDE_VALUE);
  SET_FLAG_FROM_TEST(new_socket->flag,
                     legacy_socket.flag & SOCK_HIDE_IN_MODIFIER,
                     NODE_INTERFACE_SOCKET_HIDE_IN_MODIFIER);
  new_socket->attribute_domain = legacy_socket.attribute_domain;

  /* The following data are stolen from the old data, the ownership of their memory is directly
   * transferred to the new data. */
  new_socket->default_attribute_name = legacy_socket.default_attribute_name;
  legacy_socket.default_attribute_name = nullptr;
  new_socket->socket_data = legacy_socket.default_value;
  legacy_socket.default_value = nullptr;
  new_socket->properties = legacy_socket.prop;
  legacy_socket.prop = nullptr;

  /* Unused data. */
  MEM_delete(legacy_socket.runtime);
  legacy_socket.runtime = nullptr;

  return &new_socket->item;
}

static void versioning_convert_node_tree_socket_lists_to_interface(bNodeTree *ntree)
{
  bNodeTreeInterface &tree_interface = ntree->tree_interface;

  const int num_inputs = BLI_listbase_count(&ntree->inputs_legacy);
  const int num_outputs = BLI_listbase_count(&ntree->outputs_legacy);
  tree_interface.root_panel.items_num = num_inputs + num_outputs;
  tree_interface.root_panel.items_array = static_cast<bNodeTreeInterfaceItem **>(MEM_malloc_arrayN(
      tree_interface.root_panel.items_num, sizeof(bNodeTreeInterfaceItem *), __func__));

  /* Convert outputs first to retain old outputs/inputs ordering. */
  int index;
  LISTBASE_FOREACH_INDEX (bNodeSocket *, socket, &ntree->outputs_legacy, index) {
    tree_interface.root_panel.items_array[index] = legacy_socket_move_to_interface(*socket,
                                                                                   SOCK_OUT);
  }
  LISTBASE_FOREACH_INDEX (bNodeSocket *, socket, &ntree->inputs_legacy, index) {
    tree_interface.root_panel.items_array[num_outputs + index] = legacy_socket_move_to_interface(
        *socket, SOCK_IN);
  }
}

/**
 * Original node tree interface conversion in did not convert socket idnames with subtype suffixes
 * to correct socket base types (see #versioning_convert_node_tree_socket_lists_to_interface).
 */
static void versioning_fix_socket_subtype_idnames(bNodeTree *ntree)
{
  bNodeTreeInterface &tree_interface = ntree->tree_interface;

  tree_interface.foreach_item([](bNodeTreeInterfaceItem &item) -> bool {
    if (item.item_type == NODE_INTERFACE_SOCKET) {
      bNodeTreeInterfaceSocket &socket = reinterpret_cast<bNodeTreeInterfaceSocket &>(item);
      blender::StringRef corrected_socket_type = legacy_socket_idname_to_socket_type(
          socket.socket_type);
      if (socket.socket_type != corrected_socket_type) {
        MEM_freeN(socket.socket_type);
        socket.socket_type = BLI_strdup(corrected_socket_type.data());
      }
    }
    return true;
  });
}

/* Convert coat inputs on the Principled BSDF. */
static void version_principled_bsdf_coat(bNodeTree *ntree)
{
  LISTBASE_FOREACH (bNode *, node, &ntree->nodes) {
    if (node->type != SH_NODE_BSDF_PRINCIPLED) {
      continue;
    }
    if (blender::bke::node_find_socket(node, SOCK_IN, "Coat IOR") != nullptr) {
      continue;
    }
    bNodeSocket *coat_ior_input = blender::bke::node_add_static_socket(
        ntree, node, SOCK_IN, SOCK_FLOAT, PROP_NONE, "Coat IOR", "Coat IOR");

    /* Adjust for 4x change in intensity. */
    bNodeSocket *coat_input = blender::bke::node_find_socket(node, SOCK_IN, "Clearcoat");
    *version_cycles_node_socket_float_value(coat_input) *= 0.25f;
    /* When the coat input is dynamic, instead of inserting a *0.25 math node, set the Coat IOR
     * to 1.2 instead - this also roughly quarters reflectivity compared to the 1.5 default. */
    *version_cycles_node_socket_float_value(coat_ior_input) = (coat_input->link) ? 1.2f : 1.5f;
  }

  /* Rename sockets. */
  version_node_input_socket_name(ntree, SH_NODE_BSDF_PRINCIPLED, "Clearcoat", "Coat");
  version_node_input_socket_name(
      ntree, SH_NODE_BSDF_PRINCIPLED, "Clearcoat Roughness", "Coat Roughness");
  version_node_input_socket_name(
      ntree, SH_NODE_BSDF_PRINCIPLED, "Clearcoat Normal", "Coat Normal");
}

/* Convert specular tint in Principled BSDF. */
static void version_principled_bsdf_specular_tint(bNodeTree *ntree)
{
  LISTBASE_FOREACH (bNode *, node, &ntree->nodes) {
    if (node->type != SH_NODE_BSDF_PRINCIPLED) {
      continue;
    }
    bNodeSocket *specular_tint_sock = blender::bke::node_find_socket(
        node, SOCK_IN, "Specular Tint");
    if (specular_tint_sock->type == SOCK_RGBA) {
      /* Node is already updated. */
      continue;
    }

    bNodeSocket *base_color_sock = blender::bke::node_find_socket(node, SOCK_IN, "Base Color");
    bNodeSocket *metallic_sock = blender::bke::node_find_socket(node, SOCK_IN, "Metallic");
    float specular_tint_old = *version_cycles_node_socket_float_value(specular_tint_sock);
    float *base_color = version_cycles_node_socket_rgba_value(base_color_sock);
    float metallic = *version_cycles_node_socket_float_value(metallic_sock);

    /* Change socket type to Color. */
    blender::bke::node_modify_socket_type_static(ntree, node, specular_tint_sock, SOCK_RGBA, 0);
    float *specular_tint = version_cycles_node_socket_rgba_value(specular_tint_sock);

    /* The conversion logic here is that the new Specular Tint should be
     * mix(one, mix(base_color, one, metallic), old_specular_tint).
     * This needs to be handled both for the fixed values, as well as for any potential connected
     * inputs. */

    static float one[] = {1.0f, 1.0f, 1.0f, 1.0f};

    /* Mix the fixed values. */
    float metallic_mix[4];
    interp_v4_v4v4(metallic_mix, base_color, one, metallic);
    interp_v4_v4v4(specular_tint, one, metallic_mix, specular_tint_old);

    if (specular_tint_sock->link == nullptr && specular_tint_old <= 0.0f) {
      /* Specular Tint was fixed at zero, we don't need any conversion node setup. */
      continue;
    }

    /* If the Metallic input is dynamic, or fixed > 0 and base color is dynamic,
     * we need to insert a node to compute the metallic_mix.
     * Otherwise, use whatever is connected to the base color, or the static value
     * if it's unconnected. */
    bNodeSocket *metallic_mix_out = nullptr;
    bNode *metallic_mix_node = nullptr;
    if (metallic_sock->link || (base_color_sock->link && metallic > 0.0f)) {
      /* Metallic Mix needs to be dynamically mixed. */
      bNode *mix = blender::bke::node_add_static_node(nullptr, ntree, SH_NODE_MIX);
      static_cast<NodeShaderMix *>(mix->storage)->data_type = SOCK_RGBA;
      mix->locx = node->locx - 270;
      mix->locy = node->locy - 120;

      bNodeSocket *a_in = blender::bke::node_find_socket(mix, SOCK_IN, "A_Color");
      bNodeSocket *b_in = blender::bke::node_find_socket(mix, SOCK_IN, "B_Color");
      bNodeSocket *fac_in = blender::bke::node_find_socket(mix, SOCK_IN, "Factor_Float");
      metallic_mix_out = blender::bke::node_find_socket(mix, SOCK_OUT, "Result_Color");
      metallic_mix_node = mix;

      copy_v4_v4(version_cycles_node_socket_rgba_value(a_in), base_color);
      if (base_color_sock->link) {
        blender::bke::node_add_link(
            ntree, base_color_sock->link->fromnode, base_color_sock->link->fromsock, mix, a_in);
      }
      copy_v4_v4(version_cycles_node_socket_rgba_value(b_in), one);
      *version_cycles_node_socket_float_value(fac_in) = metallic;
      if (metallic_sock->link) {
        blender::bke::node_add_link(
            ntree, metallic_sock->link->fromnode, metallic_sock->link->fromsock, mix, fac_in);
      }
    }
    else if (base_color_sock->link) {
      /* Metallic Mix is a no-op and equivalent to Base Color. */
      metallic_mix_out = base_color_sock->link->fromsock;
      metallic_mix_node = base_color_sock->link->fromnode;
    }

    /* Similar to above, if the Specular Tint input is dynamic, or fixed > 0 and metallic mix
     * is dynamic, we need to insert a node to compute the new specular tint. */
    if (specular_tint_sock->link || (metallic_mix_out && specular_tint_old > 0.0f)) {
      bNode *mix = blender::bke::node_add_static_node(nullptr, ntree, SH_NODE_MIX);
      static_cast<NodeShaderMix *>(mix->storage)->data_type = SOCK_RGBA;
      mix->locx = node->locx - 170;
      mix->locy = node->locy - 120;

      bNodeSocket *a_in = blender::bke::node_find_socket(mix, SOCK_IN, "A_Color");
      bNodeSocket *b_in = blender::bke::node_find_socket(mix, SOCK_IN, "B_Color");
      bNodeSocket *fac_in = blender::bke::node_find_socket(mix, SOCK_IN, "Factor_Float");
      bNodeSocket *result_out = blender::bke::node_find_socket(mix, SOCK_OUT, "Result_Color");

      copy_v4_v4(version_cycles_node_socket_rgba_value(a_in), one);
      copy_v4_v4(version_cycles_node_socket_rgba_value(b_in), metallic_mix);
      if (metallic_mix_out) {
        blender::bke::node_add_link(ntree, metallic_mix_node, metallic_mix_out, mix, b_in);
      }
      *version_cycles_node_socket_float_value(fac_in) = specular_tint_old;
      if (specular_tint_sock->link) {
        blender::bke::node_add_link(ntree,
                                    specular_tint_sock->link->fromnode,
                                    specular_tint_sock->link->fromsock,
                                    mix,
                                    fac_in);
        blender::bke::node_remove_link(ntree, specular_tint_sock->link);
      }
      blender::bke::node_add_link(ntree, mix, result_out, node, specular_tint_sock);
    }
  }
}

static void version_copy_socket(bNodeTreeInterfaceSocket &dst,
                                const bNodeTreeInterfaceSocket &src,
                                char *identifier)
{
  /* Node socket copy function based on bNodeTreeInterface::item_copy to avoid using blenkernel. */
  dst.name = BLI_strdup_null(src.name);
  dst.description = BLI_strdup_null(src.description);
  dst.socket_type = BLI_strdup(src.socket_type);
  dst.default_attribute_name = BLI_strdup_null(src.default_attribute_name);
  dst.identifier = identifier;
  if (src.properties) {
    dst.properties = IDP_CopyProperty_ex(src.properties, 0);
  }
  if (src.socket_data != nullptr) {
    dst.socket_data = MEM_dupallocN(src.socket_data);
    /* No user count increment needed, gets reset after versioning. */
  }
}

static int version_nodes_find_valid_insert_position_for_item(const bNodeTreeInterfacePanel &panel,
                                                             const bNodeTreeInterfaceItem &item,
                                                             const int initial_pos)
{
  const bool sockets_above_panels = !(panel.flag &
                                      NODE_INTERFACE_PANEL_ALLOW_SOCKETS_AFTER_PANELS);
  const blender::Span<const bNodeTreeInterfaceItem *> items = {panel.items_array, panel.items_num};

  int pos = initial_pos;

  if (sockets_above_panels) {
    if (item.item_type == NODE_INTERFACE_PANEL) {
      /* Find the closest valid position from the end, only panels at or after #position. */
      for (int test_pos = items.size() - 1; test_pos >= initial_pos; test_pos--) {
        if (test_pos < 0) {
          /* Initial position is out of range but valid. */
          break;
        }
        if (items[test_pos]->item_type != NODE_INTERFACE_PANEL) {
          /* Found valid position, insert after the last socket item. */
          pos = test_pos + 1;
          break;
        }
      }
    }
    else {
      /* Find the closest valid position from the start, no panels at or after #position. */
      for (int test_pos = 0; test_pos <= initial_pos; test_pos++) {
        if (test_pos >= items.size()) {
          /* Initial position is out of range but valid. */
          break;
        }
        if (items[test_pos]->item_type == NODE_INTERFACE_PANEL) {
          /* Found valid position, inserting moves the first panel. */
          pos = test_pos;
          break;
        }
      }
    }
  }

  return pos;
}

static void version_nodes_insert_item(bNodeTreeInterfacePanel &parent,
                                      bNodeTreeInterfaceSocket &socket,
                                      int position)
{
  /* Apply any constraints on the item positions. */
  position = version_nodes_find_valid_insert_position_for_item(parent, socket.item, position);
  position = std::min(std::max(position, 0), parent.items_num);

  blender::MutableSpan<bNodeTreeInterfaceItem *> old_items = {parent.items_array,
                                                              parent.items_num};
  parent.items_num++;
  parent.items_array = MEM_cnew_array<bNodeTreeInterfaceItem *>(parent.items_num, __func__);
  parent.items().take_front(position).copy_from(old_items.take_front(position));
  parent.items().drop_front(position + 1).copy_from(old_items.drop_front(position));
  parent.items()[position] = &socket.item;

  if (old_items.data()) {
    MEM_freeN(old_items.data());
  }
}

/* Node group interface copy function based on bNodeTreeInterface::insert_item_copy. */
static void version_node_group_split_socket(bNodeTreeInterface &tree_interface,
                                            bNodeTreeInterfaceSocket &socket,
                                            bNodeTreeInterfacePanel *parent,
                                            int position)
{
  if (parent == nullptr) {
    parent = &tree_interface.root_panel;
  }

  bNodeTreeInterfaceSocket *csocket = static_cast<bNodeTreeInterfaceSocket *>(
      MEM_dupallocN(&socket));
  /* Generate a new unique identifier.
   * This might break existing links, but the identifiers were duplicate anyway. */
  char *dst_identifier = BLI_sprintfN("Socket_%d", tree_interface.next_uid++);
  version_copy_socket(*csocket, socket, dst_identifier);

  version_nodes_insert_item(*parent, *csocket, position);

  /* Original socket becomes output. */
  socket.flag &= ~NODE_INTERFACE_SOCKET_INPUT;
  /* Copied socket becomes input. */
  csocket->flag &= ~NODE_INTERFACE_SOCKET_OUTPUT;
}

static void versioning_node_group_sort_sockets_recursive(bNodeTreeInterfacePanel &panel)
{
  /* True if item a should be above item b. */
  auto item_compare = [](const bNodeTreeInterfaceItem *a,
                         const bNodeTreeInterfaceItem *b) -> bool {
    if (a->item_type != b->item_type) {
      /* Keep sockets above panels. */
      return a->item_type == NODE_INTERFACE_SOCKET;
    }
    else {
      /* Keep outputs above inputs. */
      if (a->item_type == NODE_INTERFACE_SOCKET) {
        const bNodeTreeInterfaceSocket *sa = reinterpret_cast<const bNodeTreeInterfaceSocket *>(a);
        const bNodeTreeInterfaceSocket *sb = reinterpret_cast<const bNodeTreeInterfaceSocket *>(b);
        const bool is_output_a = sa->flag & NODE_INTERFACE_SOCKET_OUTPUT;
        const bool is_output_b = sb->flag & NODE_INTERFACE_SOCKET_OUTPUT;
        if (is_output_a != is_output_b) {
          return is_output_a;
        }
      }
    }
    return false;
  };

  /* Sort panel content. */
  std::stable_sort(panel.items().begin(), panel.items().end(), item_compare);

  /* Sort any child panels too. */
  for (bNodeTreeInterfaceItem *item : panel.items()) {
    if (item->item_type == NODE_INTERFACE_PANEL) {
      versioning_node_group_sort_sockets_recursive(
          *reinterpret_cast<bNodeTreeInterfacePanel *>(item));
    }
  }
}

static void enable_geometry_nodes_is_modifier(Main &bmain)
{
  /* Any node group with a first socket geometry output can potentially be a modifier. Previously
   * this wasn't an explicit option, so better to enable too many groups rather than too few. */
  LISTBASE_FOREACH (bNodeTree *, group, &bmain.nodetrees) {
    if (group->type != NTREE_GEOMETRY) {
      continue;
    }
    group->tree_interface.foreach_item([&](const bNodeTreeInterfaceItem &item) {
      if (item.item_type != NODE_INTERFACE_SOCKET) {
        return true;
      }
      const auto &socket = reinterpret_cast<const bNodeTreeInterfaceSocket &>(item);
      if ((socket.flag & NODE_INTERFACE_SOCKET_OUTPUT) == 0) {
        return true;
      }
      if (!STREQ(socket.socket_type, "NodeSocketGeometry")) {
        return true;
      }
      if (!group->geometry_node_asset_traits) {
        group->geometry_node_asset_traits = MEM_cnew<GeometryNodeAssetTraits>(__func__);
      }
      group->geometry_node_asset_traits->flag |= GEO_NODE_ASSET_MODIFIER;
      return false;
    });
  }
}

static void version_socket_identifier_suffixes_for_dynamic_types(
    ListBase sockets, const char *separator, const std::optional<int> total = std::nullopt)
{
  int index = 0;
  LISTBASE_FOREACH (bNodeSocket *, socket, &sockets) {
    if (socket->is_available()) {
      if (char *pos = strstr(socket->identifier, separator)) {
        /* End the identifier at the separator so that the old suffix is ignored. */
        *pos = '\0';

        if (total.has_value()) {
          index++;
          if (index == *total) {
            return;
          }
        }
      }
    }
    else {
      /* Rename existing identifiers so that they don't conflict with the renamed one. Those will
       * be removed after versioning code. */
      BLI_strncat(socket->identifier, "_deprecated", sizeof(socket->identifier));
    }
  }
}

static void versioning_nodes_dynamic_sockets(bNodeTree &ntree)
{
  LISTBASE_FOREACH (bNode *, node, &ntree.nodes) {
    switch (node->type) {
      case GEO_NODE_ACCUMULATE_FIELD:
        /* This node requires the extra `total` parameter, because the `Group Index` identifier
         * also has a space in the name, that should not be treated as separator. */
        version_socket_identifier_suffixes_for_dynamic_types(node->inputs, " ", 1);
        version_socket_identifier_suffixes_for_dynamic_types(node->outputs, " ", 3);
        break;
      case GEO_NODE_CAPTURE_ATTRIBUTE:
      case GEO_NODE_ATTRIBUTE_STATISTIC:
      case GEO_NODE_BLUR_ATTRIBUTE:
      case GEO_NODE_EVALUATE_AT_INDEX:
      case GEO_NODE_EVALUATE_ON_DOMAIN:
      case GEO_NODE_INPUT_NAMED_ATTRIBUTE:
      case GEO_NODE_RAYCAST:
      case GEO_NODE_SAMPLE_INDEX:
      case GEO_NODE_SAMPLE_NEAREST_SURFACE:
      case GEO_NODE_SAMPLE_UV_SURFACE:
      case GEO_NODE_STORE_NAMED_ATTRIBUTE:
      case GEO_NODE_VIEWER:
        version_socket_identifier_suffixes_for_dynamic_types(node->inputs, "_");
        version_socket_identifier_suffixes_for_dynamic_types(node->outputs, "_");
        break;
    }
  }
}

static void versioning_nodes_dynamic_sockets_2(bNodeTree &ntree)
{
  LISTBASE_FOREACH (bNode *, node, &ntree.nodes) {
    if (!ELEM(node->type, GEO_NODE_SWITCH, GEO_NODE_SAMPLE_CURVE)) {
      continue;
    }
    version_socket_identifier_suffixes_for_dynamic_types(node->inputs, "_");
    version_socket_identifier_suffixes_for_dynamic_types(node->outputs, "_");
  }
}

static void convert_grease_pencil_stroke_hardness_to_softness(GreasePencil *grease_pencil)
{
  using namespace blender;
  for (GreasePencilDrawingBase *base : grease_pencil->drawings()) {
    if (base->type != GP_DRAWING) {
      continue;
    }
    bke::greasepencil::Drawing &drawing = reinterpret_cast<GreasePencilDrawing *>(base)->wrap();
    const int layer_index = CustomData_get_named_layer_index(
        &drawing.geometry.curve_data, CD_PROP_FLOAT, "hardness");
    if (layer_index == -1) {
      continue;
    }
    float *data = static_cast<float *>(CustomData_get_layer_named_for_write(
        &drawing.geometry.curve_data, CD_PROP_FLOAT, "hardness", drawing.geometry.curve_num));
    for (const int i : IndexRange(drawing.geometry.curve_num)) {
      data[i] = 1.0f - data[i];
    }
    /* Rename the layer. */
    STRNCPY(drawing.geometry.curve_data.layers[layer_index].name, "softness");
  }
}

static void versioning_grease_pencil_stroke_radii_scaling(GreasePencil *grease_pencil)
{
  using namespace blender;
  for (GreasePencilDrawingBase *base : grease_pencil->drawings()) {
    if (base->type != GP_DRAWING) {
      continue;
    }
    bke::greasepencil::Drawing &drawing = reinterpret_cast<GreasePencilDrawing *>(base)->wrap();
    MutableSpan<float> radii = drawing.radii_for_write();
    threading::parallel_for(radii.index_range(), 8192, [&](const IndexRange range) {
      for (const int i : range) {
        radii[i] *= bke::greasepencil::LEGACY_RADIUS_CONVERSION_FACTOR;
      }
    });
  }
}

static void fix_geometry_nodes_object_info_scale(bNodeTree &ntree)
{
  using namespace blender;
  MultiValueMap<bNodeSocket *, bNodeLink *> out_links_per_socket;
  LISTBASE_FOREACH (bNodeLink *, link, &ntree.links) {
    if (link->fromnode->type == GEO_NODE_OBJECT_INFO) {
      out_links_per_socket.add(link->fromsock, link);
    }
  }

  LISTBASE_FOREACH_MUTABLE (bNode *, node, &ntree.nodes) {
    if (node->type != GEO_NODE_OBJECT_INFO) {
      continue;
    }
    bNodeSocket *scale = blender::bke::node_find_socket(node, SOCK_OUT, "Scale");
    const Span<bNodeLink *> links = out_links_per_socket.lookup(scale);
    if (links.is_empty()) {
      continue;
    }
    bNode *absolute_value = blender::bke::node_add_node(nullptr, &ntree, "ShaderNodeVectorMath");
    absolute_value->custom1 = NODE_VECTOR_MATH_ABSOLUTE;
    absolute_value->parent = node->parent;
    absolute_value->locx = node->locx + 100;
    absolute_value->locy = node->locy - 50;
    blender::bke::node_add_link(&ntree,
                                node,
                                scale,
                                absolute_value,
                                static_cast<bNodeSocket *>(absolute_value->inputs.first));
    for (bNodeLink *link : links) {
      link->fromnode = absolute_value;
      link->fromsock = static_cast<bNodeSocket *>(absolute_value->outputs.first);
    }
  }
}

static bool seq_filter_bilinear_to_auto(Sequence *seq, void * /*user_data*/)
{
  StripTransform *transform = seq->strip->transform;
  if (transform != nullptr && transform->filter == SEQ_TRANSFORM_FILTER_BILINEAR) {
    transform->filter = SEQ_TRANSFORM_FILTER_AUTO;
  }
  return true;
}

static void update_paint_modes_for_brush_assets(Main &bmain)
{
  /* Replace paint brushes with a reference to the default brush asset for that mode. */
  LISTBASE_FOREACH (Scene *, scene, &bmain.scenes) {
    BKE_paint_brushes_set_default_references(scene->toolsettings);
  }

  /* Replace persistent tool references with the new single builtin brush tool. */
  LISTBASE_FOREACH (WorkSpace *, workspace, &bmain.workspaces) {
    LISTBASE_FOREACH (bToolRef *, tref, &workspace->tools) {
      if (tref->space_type != SPACE_VIEW3D) {
        continue;
      }
      if (!ELEM(tref->mode,
                CTX_MODE_SCULPT,
                CTX_MODE_PAINT_VERTEX,
                CTX_MODE_PAINT_WEIGHT,
                CTX_MODE_PAINT_TEXTURE,
                CTX_MODE_PAINT_GPENCIL_LEGACY,
                CTX_MODE_PAINT_GREASE_PENCIL,
                CTX_MODE_SCULPT_GPENCIL_LEGACY,
                CTX_MODE_SCULPT_GREASE_PENCIL,
                CTX_MODE_WEIGHT_GPENCIL_LEGACY,
                CTX_MODE_WEIGHT_GREASE_PENCIL,
                CTX_MODE_VERTEX_GREASE_PENCIL,
                CTX_MODE_VERTEX_GPENCIL_LEGACY,
                CTX_MODE_SCULPT_CURVES))
      {
        continue;
      }
      STRNCPY(tref->idname, "builtin.brush");
    }
  }
}

static void image_settings_avi_to_ffmpeg(Scene *scene)
{
  if (ELEM(scene->r.im_format.imtype, R_IMF_IMTYPE_AVIRAW, R_IMF_IMTYPE_AVIJPEG)) {
    scene->r.im_format.imtype = R_IMF_IMTYPE_FFMPEG;
  }
}

/* The Hue Correct curve now wraps around by specifying CUMA_USE_WRAPPING, which means it no longer
 * makes sense to have curve maps outside of the [0, 1] range, so enable clipping and reset the
 * clip and view ranges. */
static void hue_correct_set_wrapping(CurveMapping *curve_mapping)
{
  curve_mapping->flag |= CUMA_DO_CLIP;
  curve_mapping->flag |= CUMA_USE_WRAPPING;

  curve_mapping->clipr.xmin = 0.0f;
  curve_mapping->clipr.xmax = 1.0f;
  curve_mapping->clipr.ymin = 0.0f;
  curve_mapping->clipr.ymax = 1.0f;

  curve_mapping->curr.xmin = 0.0f;
  curve_mapping->curr.xmax = 1.0f;
  curve_mapping->curr.ymin = 0.0f;
  curve_mapping->curr.ymax = 1.0f;
}

static bool seq_hue_correct_set_wrapping(Sequence *seq, void * /*user_data*/)
{
  LISTBASE_FOREACH (SequenceModifierData *, smd, &seq->modifiers) {
    if (smd->type == seqModifierType_HueCorrect) {
      HueCorrectModifierData *hcmd = (HueCorrectModifierData *)smd;
      CurveMapping *cumap = (CurveMapping *)&hcmd->curve_mapping;
      hue_correct_set_wrapping(cumap);
    }
  }
  return true;
}

static void versioning_update_timecode(short int *tc)
{
  /* 2 = IMB_TC_FREE_RUN, 4 = IMB_TC_INTERPOLATED_REC_DATE_FREE_RUN. */
  if (ELEM(*tc, 2, 4)) {
    *tc = IMB_TC_RECORD_RUN;
  }
}

static bool seq_proxies_timecode_update(Sequence *seq, void * /*user_data*/)
{
  if (seq->strip == nullptr || seq->strip->proxy == nullptr) {
    return true;
  }
  StripProxy *proxy = seq->strip->proxy;
  versioning_update_timecode(&proxy->tc);
  return true;
}

static bool seq_text_data_update(Sequence *seq, void * /*user_data*/)
{
  if (seq->type != SEQ_TYPE_TEXT || seq->effectdata == nullptr) {
    return true;
  }

  TextVars *data = static_cast<TextVars *>(seq->effectdata);
  if (data->shadow_angle == 0.0f) {
    data->shadow_angle = DEG2RADF(65.0f);
    data->shadow_offset = 0.04f;
    data->shadow_blur = 0.0f;
  }
  if (data->outline_width == 0.0f) {
    data->outline_color[3] = 0.7f;
    data->outline_width = 0.05f;
  }
  return true;
}

static void versioning_node_hue_correct_set_wrappng(bNodeTree *ntree)
{
  if (ntree->type == NTREE_COMPOSIT) {
    LISTBASE_FOREACH_MUTABLE (bNode *, node, &ntree->nodes) {

      if (node->type == CMP_NODE_HUECORRECT) {
        CurveMapping *cumap = (CurveMapping *)node->storage;
        hue_correct_set_wrapping(cumap);
      }
    }
  }
}

static void add_image_editor_asset_shelf(Main &bmain)
{
  LISTBASE_FOREACH (bScreen *, screen, &bmain.screens) {
    LISTBASE_FOREACH (ScrArea *, area, &screen->areabase) {
      LISTBASE_FOREACH (SpaceLink *, sl, &area->spacedata) {
        if (sl->spacetype != SPACE_IMAGE) {
          continue;
        }

        ListBase *regionbase = (sl == area->spacedata.first) ? &area->regionbase : &sl->regionbase;

        if (ARegion *new_shelf_region = do_versions_add_region_if_not_found(
                regionbase, RGN_TYPE_ASSET_SHELF, __func__, RGN_TYPE_TOOL_HEADER))
        {
          new_shelf_region->regiondata = MEM_cnew<RegionAssetShelf>(__func__);
          new_shelf_region->alignment = RGN_ALIGN_BOTTOM;
          new_shelf_region->flag |= RGN_FLAG_HIDDEN;
        }
        if (ARegion *new_shelf_header = do_versions_add_region_if_not_found(
                regionbase, RGN_TYPE_ASSET_SHELF_HEADER, __func__, RGN_TYPE_ASSET_SHELF))
        {
          new_shelf_header->alignment = RGN_ALIGN_BOTTOM | RGN_ALIGN_HIDE_WITH_PREV;
        }
      }
    }
  }
}

static void node_reroute_add_storage(bNodeTree &tree)
{
  for (bNode *node : tree.all_nodes()) {
    if (node->is_reroute()) {
      if (node->storage != nullptr) {
        continue;
      }

      bNodeSocket &input = *static_cast<bNodeSocket *>(node->inputs.first);
      bNodeSocket &output = *static_cast<bNodeSocket *>(node->outputs.first);

      /* Use uniform identifier for sockets. In old Blender versions (<=2021, up to af0b7925), the
       * identifiers were sometimes all lower case. Fixing those wrong socket identifiers is
       * important because otherwise they loose links now that the reroute node also uses node
       * declarations. */
      STRNCPY(input.identifier, "Input");
      STRNCPY(output.identifier, "Output");

      NodeReroute *data = MEM_cnew<NodeReroute>(__func__);
      STRNCPY(data->type_idname, input.idname);
      node->storage = data;
    }
  }
}

/**
 * It was possible that curve attributes were initialized to 0 even if that is not allowed for some
 * attributes.
 */
static void fix_built_in_curve_attribute_defaults(Main *bmain)
{
  LISTBASE_FOREACH (Curves *, curves, &bmain->hair_curves) {
    const int curves_num = curves->geometry.curve_num;
    if (int *resolutions = static_cast<int *>(CustomData_get_layer_named_for_write(
            &curves->geometry.curve_data, CD_PROP_INT32, "resolution", curves_num)))
    {
      for (int &resolution : blender::MutableSpan{resolutions, curves_num}) {
        resolution = std::max(resolution, 1);
      }
    }
    if (int8_t *nurb_orders = static_cast<int8_t *>(CustomData_get_layer_named_for_write(
            &curves->geometry.curve_data, CD_PROP_INT8, "nurbs_order", curves_num)))
    {
      for (int8_t &nurbs_order : blender::MutableSpan{nurb_orders, curves_num}) {
        nurbs_order = std::max<int8_t>(nurbs_order, 1);
      }
    }
  }
}

static void add_bevel_modifier_attribute_name_defaults(Main &bmain)
{
  LISTBASE_FOREACH (Object *, ob, &bmain.objects) {
    if (ob->type != OB_MESH) {
      continue;
    }
    LISTBASE_FOREACH (ModifierData *, md, &ob->modifiers) {
      if (md->type == eModifierType_Bevel) {
        BevelModifierData *bmd = reinterpret_cast<BevelModifierData *>(md);
        if (bmd->vertex_weight_name[0] == '\0') {
          STRNCPY(bmd->vertex_weight_name, "bevel_weight_vert");
        }
        if (bmd->edge_weight_name[0] == '\0') {
          STRNCPY(bmd->edge_weight_name, "bevel_weight_edge");
        }
      }
    }
  }
}

static void hide_simulation_node_skip_socket_value(Main &bmain)
{
  LISTBASE_FOREACH (bNodeTree *, tree, &bmain.nodetrees) {
    LISTBASE_FOREACH (bNode *, node, &tree->nodes) {
      if (node->type != GEO_NODE_SIMULATION_OUTPUT) {
        continue;
      }
      bNodeSocket *skip_input = static_cast<bNodeSocket *>(node->inputs.first);
      if (!skip_input || !STREQ(skip_input->identifier, "Skip")) {
        continue;
      }
      auto *default_value = static_cast<bNodeSocketValueBoolean *>(skip_input->default_value);
      if (!default_value->value) {
        continue;
      }
      bool is_linked = false;
      LISTBASE_FOREACH (bNodeLink *, link, &tree->links) {
        if (link->tosock == skip_input) {
          is_linked = true;
        }
      }
      if (is_linked) {
        continue;
      }

      bNode &input_node = version_node_add_empty(*tree, "FunctionNodeInputBool");
      input_node.parent = node->parent;
      input_node.locx = node->locx - 25;
      input_node.locy = node->locy;

      NodeInputBool *input_node_storage = MEM_cnew<NodeInputBool>(__func__);
      input_node.storage = input_node_storage;
      input_node_storage->boolean = true;

      bNodeSocket &input_node_socket = version_node_add_socket(
          *tree, input_node, SOCK_OUT, "NodeSocketBool", "Boolean");

      version_node_add_link(*tree, input_node, input_node_socket, *node, *skip_input);

      /* Change the old socket value so that the versioning code is not run again. */
      default_value->value = false;
    }
  }
}

static bool versioning_convert_seq_text_anchor(Sequence *seq, void * /*user_data*/)
{
  if (seq->type != SEQ_TYPE_TEXT || seq->effectdata == nullptr) {
    return true;
  }

  TextVars *data = static_cast<TextVars *>(seq->effectdata);
  data->anchor_x = data->align;
  data->anchor_y = data->align_y;
  data->align = SEQ_TEXT_ALIGN_X_LEFT;

  return true;
}

void blo_do_versions_400(FileData *fd, Library * /*lib*/, Main *bmain)
{
  if (!MAIN_VERSION_FILE_ATLEAST(bmain, 400, 1)) {
    LISTBASE_FOREACH (Mesh *, mesh, &bmain->meshes) {
      version_mesh_legacy_to_struct_of_array_format(*mesh);
    }
    version_movieclips_legacy_camera_object(bmain);
  }

  if (!MAIN_VERSION_FILE_ATLEAST(bmain, 400, 2)) {
    LISTBASE_FOREACH (Mesh *, mesh, &bmain->meshes) {
      BKE_mesh_legacy_bevel_weight_to_generic(mesh);
    }
  }

  /* 400 4 did not require any do_version here. */

  if (!MAIN_VERSION_FILE_ATLEAST(bmain, 400, 5)) {
    LISTBASE_FOREACH (Scene *, scene, &bmain->scenes) {
      ToolSettings *ts = scene->toolsettings;
      if (ts->snap_mode_tools != SCE_SNAP_TO_NONE) {
        ts->snap_mode_tools = SCE_SNAP_TO_GEOM;
      }

#define SCE_SNAP_PROJECT (1 << 3)
      if (ts->snap_flag & SCE_SNAP_PROJECT) {
        ts->snap_mode &= ~(1 << 2); /* SCE_SNAP_TO_FACE */
        ts->snap_mode |= (1 << 8);  /* SCE_SNAP_INDIVIDUAL_PROJECT */
      }
#undef SCE_SNAP_PROJECT
    }
  }

  if (!MAIN_VERSION_FILE_ATLEAST(bmain, 400, 6)) {
    FOREACH_NODETREE_BEGIN (bmain, ntree, id) {
      versioning_replace_legacy_glossy_node(ntree);
      versioning_remove_microfacet_sharp_distribution(ntree);
    }
    FOREACH_NODETREE_END;
  }

  if (!MAIN_VERSION_FILE_ATLEAST(bmain, 400, 7)) {
    version_mesh_crease_generic(*bmain);
  }

  if (!MAIN_VERSION_FILE_ATLEAST(bmain, 400, 8)) {
    LISTBASE_FOREACH (bAction *, act, &bmain->actions) {
      act->frame_start = max_ff(act->frame_start, MINAFRAMEF);
      act->frame_end = min_ff(act->frame_end, MAXFRAMEF);
    }
  }

  if (!MAIN_VERSION_FILE_ATLEAST(bmain, 400, 9)) {
    LISTBASE_FOREACH (Light *, light, &bmain->lights) {
      if (light->type == LA_SPOT && light->nodetree) {
        version_replace_texcoord_normal_socket(light->nodetree);
      }
    }
  }

  /* Fix brush->tip_scale_x which should never be zero. */
  LISTBASE_FOREACH (Brush *, brush, &bmain->brushes) {
    if (brush->tip_scale_x == 0.0f) {
      brush->tip_scale_x = 1.0f;
    }
  }

  if (!MAIN_VERSION_FILE_ATLEAST(bmain, 400, 10)) {
    LISTBASE_FOREACH (bScreen *, screen, &bmain->screens) {
      LISTBASE_FOREACH (ScrArea *, area, &screen->areabase) {
        LISTBASE_FOREACH (SpaceLink *, space, &area->spacedata) {
          if (space->spacetype == SPACE_NODE) {
            SpaceNode *snode = reinterpret_cast<SpaceNode *>(space);
            snode->overlay.flag |= SN_OVERLAY_SHOW_PREVIEWS;
          }
        }
      }
    }
  }

  if (!MAIN_VERSION_FILE_ATLEAST(bmain, 400, 11)) {
    version_vertex_weight_edit_preserve_threshold_exclusivity(bmain);
  }

  if (!MAIN_VERSION_FILE_ATLEAST(bmain, 400, 12)) {
    if (!DNA_struct_member_exists(fd->filesdna, "LightProbe", "int", "grid_bake_samples")) {
      LISTBASE_FOREACH (LightProbe *, lightprobe, &bmain->lightprobes) {
        lightprobe->grid_bake_samples = 2048;
        lightprobe->grid_normal_bias = 0.3f;
        lightprobe->grid_view_bias = 0.0f;
        lightprobe->grid_facing_bias = 0.5f;
        lightprobe->grid_dilation_threshold = 0.5f;
        lightprobe->grid_dilation_radius = 1.0f;
      }
    }

    /* Set default bake resolution. */
    if (!DNA_struct_member_exists(fd->filesdna, "World", "int", "probe_resolution")) {
      LISTBASE_FOREACH (World *, world, &bmain->worlds) {
        world->probe_resolution = LIGHT_PROBE_RESOLUTION_1024;
      }
    }

    if (!DNA_struct_member_exists(fd->filesdna, "LightProbe", "float", "grid_surface_bias")) {
      LISTBASE_FOREACH (LightProbe *, lightprobe, &bmain->lightprobes) {
        lightprobe->grid_surface_bias = 0.05f;
        lightprobe->grid_escape_bias = 0.1f;
      }
    }

    /* Clear removed "Z Buffer" flag. */
    {
      const int R_IMF_FLAG_ZBUF_LEGACY = 1 << 0;
      LISTBASE_FOREACH (Scene *, scene, &bmain->scenes) {
        scene->r.im_format.flag &= ~R_IMF_FLAG_ZBUF_LEGACY;
      }
    }

    /* Reset the layer opacity for all layers to 1. */
    LISTBASE_FOREACH (GreasePencil *, grease_pencil, &bmain->grease_pencils) {
      for (blender::bke::greasepencil::Layer *layer : grease_pencil->layers_for_write()) {
        layer->opacity = 1.0f;
      }
    }

    FOREACH_NODETREE_BEGIN (bmain, ntree, id) {
      if (ntree->type == NTREE_SHADER) {
        /* Remove Transmission Roughness from Principled BSDF. */
        version_principled_transmission_roughness(ntree);
        /* Convert legacy Velvet BSDF nodes into the new Sheen BSDF node. */
        version_replace_velvet_sheen_node(ntree);
        /* Convert sheen inputs on the Principled BSDF. */
        version_principled_bsdf_sheen(ntree);
      }
    }
    FOREACH_NODETREE_END;

    LISTBASE_FOREACH (bScreen *, screen, &bmain->screens) {
      LISTBASE_FOREACH (ScrArea *, area, &screen->areabase) {
        LISTBASE_FOREACH (SpaceLink *, sl, &area->spacedata) {
          ListBase *regionbase = (sl == area->spacedata.first) ? &area->regionbase :
                                                                 &sl->regionbase;

          /* Layout based regions used to also disallow resizing, now these are separate flags.
           * Make sure they are set together for old regions. */
          LISTBASE_FOREACH (ARegion *, region, regionbase) {
            if (region->flag & RGN_FLAG_DYNAMIC_SIZE) {
              region->flag |= RGN_FLAG_NO_USER_RESIZE;
            }
          }
        }
      }
    }
  }

  if (!MAIN_VERSION_FILE_ATLEAST(bmain, 400, 13)) {
    /* For the scenes configured to use the "None" display disable the color management
     * again. This will handle situation when the "None" display is removed and is replaced with
     * a "Raw" view instead.
     *
     * Note that this versioning will do nothing if the "None" display exists in the OCIO
     * configuration. */
    LISTBASE_FOREACH (Scene *, scene, &bmain->scenes) {
      const ColorManagedDisplaySettings &display_settings = scene->display_settings;
      if (STREQ(display_settings.display_device, "None")) {
        BKE_scene_disable_color_management(scene);
      }
    }
  }

  if (!MAIN_VERSION_FILE_ATLEAST(bmain, 400, 14)) {
    if (!DNA_struct_member_exists(fd->filesdna, "SceneEEVEE", "int", "ray_tracing_method")) {
      LISTBASE_FOREACH (Scene *, scene, &bmain->scenes) {
        scene->eevee.ray_tracing_method = RAYTRACE_EEVEE_METHOD_SCREEN;
      }
    }

    if (!DNA_struct_exists(fd->filesdna, "RegionAssetShelf")) {
      LISTBASE_FOREACH (bScreen *, screen, &bmain->screens) {
        LISTBASE_FOREACH (ScrArea *, area, &screen->areabase) {
          LISTBASE_FOREACH (SpaceLink *, sl, &area->spacedata) {
            if (sl->spacetype != SPACE_VIEW3D) {
              continue;
            }

            ListBase *regionbase = (sl == area->spacedata.first) ? &area->regionbase :
                                                                   &sl->regionbase;

            if (ARegion *new_shelf_region = do_versions_add_region_if_not_found(
                    regionbase,
                    RGN_TYPE_ASSET_SHELF,
                    "asset shelf for view3d (versioning)",
                    RGN_TYPE_TOOL_HEADER))
            {
              new_shelf_region->alignment = RGN_ALIGN_BOTTOM;
            }
            if (ARegion *new_shelf_header = do_versions_add_region_if_not_found(
                    regionbase,
                    RGN_TYPE_ASSET_SHELF_HEADER,
                    "asset shelf header for view3d (versioning)",
                    RGN_TYPE_ASSET_SHELF))
            {
              new_shelf_header->alignment = RGN_ALIGN_BOTTOM | RGN_SPLIT_PREV;
            }
          }
        }
      }
    }
  }

  if (!MAIN_VERSION_FILE_ATLEAST(bmain, 400, 16)) {
    /* Set Normalize property of Noise Texture node to true. */
    FOREACH_NODETREE_BEGIN (bmain, ntree, id) {
      if (ntree->type != NTREE_CUSTOM) {
        LISTBASE_FOREACH (bNode *, node, &ntree->nodes) {
          if (node->type == SH_NODE_TEX_NOISE) {
            ((NodeTexNoise *)node->storage)->normalize = true;
          }
        }
      }
    }
    FOREACH_NODETREE_END;
  }

  if (!MAIN_VERSION_FILE_ATLEAST(bmain, 400, 17)) {
    if (!DNA_struct_exists(fd->filesdna, "NodeShaderHairPrincipled")) {
      FOREACH_NODETREE_BEGIN (bmain, ntree, id) {
        if (ntree->type == NTREE_SHADER) {
          version_replace_principled_hair_model(ntree);
        }
      }
      FOREACH_NODETREE_END;
    }

    /* Panorama properties shared with Eevee. */
    if (!DNA_struct_member_exists(fd->filesdna, "Camera", "float", "fisheye_fov")) {
      Camera default_cam = *DNA_struct_default_get(Camera);
      LISTBASE_FOREACH (Camera *, camera, &bmain->cameras) {
        IDProperty *ccam = version_cycles_properties_from_ID(&camera->id);
        if (ccam) {
          camera->panorama_type = version_cycles_property_int(
              ccam, "panorama_type", default_cam.panorama_type);
          camera->fisheye_fov = version_cycles_property_float(
              ccam, "fisheye_fov", default_cam.fisheye_fov);
          camera->fisheye_lens = version_cycles_property_float(
              ccam, "fisheye_lens", default_cam.fisheye_lens);
          camera->latitude_min = version_cycles_property_float(
              ccam, "latitude_min", default_cam.latitude_min);
          camera->latitude_max = version_cycles_property_float(
              ccam, "latitude_max", default_cam.latitude_max);
          camera->longitude_min = version_cycles_property_float(
              ccam, "longitude_min", default_cam.longitude_min);
          camera->longitude_max = version_cycles_property_float(
              ccam, "longitude_max", default_cam.longitude_max);
          /* Fit to match default projective camera with focal_length 50 and sensor_width 36. */
          camera->fisheye_polynomial_k0 = version_cycles_property_float(
              ccam, "fisheye_polynomial_k0", default_cam.fisheye_polynomial_k0);
          camera->fisheye_polynomial_k1 = version_cycles_property_float(
              ccam, "fisheye_polynomial_k1", default_cam.fisheye_polynomial_k1);
          camera->fisheye_polynomial_k2 = version_cycles_property_float(
              ccam, "fisheye_polynomial_k2", default_cam.fisheye_polynomial_k2);
          camera->fisheye_polynomial_k3 = version_cycles_property_float(
              ccam, "fisheye_polynomial_k3", default_cam.fisheye_polynomial_k3);
          camera->fisheye_polynomial_k4 = version_cycles_property_float(
              ccam, "fisheye_polynomial_k4", default_cam.fisheye_polynomial_k4);
        }
        else {
          camera->panorama_type = default_cam.panorama_type;
          camera->fisheye_fov = default_cam.fisheye_fov;
          camera->fisheye_lens = default_cam.fisheye_lens;
          camera->latitude_min = default_cam.latitude_min;
          camera->latitude_max = default_cam.latitude_max;
          camera->longitude_min = default_cam.longitude_min;
          camera->longitude_max = default_cam.longitude_max;
          /* Fit to match default projective camera with focal_length 50 and sensor_width 36. */
          camera->fisheye_polynomial_k0 = default_cam.fisheye_polynomial_k0;
          camera->fisheye_polynomial_k1 = default_cam.fisheye_polynomial_k1;
          camera->fisheye_polynomial_k2 = default_cam.fisheye_polynomial_k2;
          camera->fisheye_polynomial_k3 = default_cam.fisheye_polynomial_k3;
          camera->fisheye_polynomial_k4 = default_cam.fisheye_polynomial_k4;
        }
      }
    }

    if (!DNA_struct_member_exists(fd->filesdna, "LightProbe", "float", "grid_flag")) {
      LISTBASE_FOREACH (LightProbe *, lightprobe, &bmain->lightprobes) {
        /* Keep old behavior of baking the whole lighting. */
        lightprobe->grid_flag = LIGHTPROBE_GRID_CAPTURE_WORLD | LIGHTPROBE_GRID_CAPTURE_INDIRECT |
                                LIGHTPROBE_GRID_CAPTURE_EMISSION;
      }
    }

    if (!DNA_struct_member_exists(fd->filesdna, "SceneEEVEE", "int", "gi_irradiance_pool_size")) {
      LISTBASE_FOREACH (Scene *, scene, &bmain->scenes) {
        scene->eevee.gi_irradiance_pool_size = 16;
      }
    }

    LISTBASE_FOREACH (Scene *, scene, &bmain->scenes) {
      scene->toolsettings->snap_flag_anim |= SCE_SNAP;
      scene->toolsettings->snap_anim_mode |= (1 << 10); /* SCE_SNAP_TO_FRAME */
    }
  }

  if (!MAIN_VERSION_FILE_ATLEAST(bmain, 400, 20)) {
    /* Convert old socket lists into new interface items. */
    FOREACH_NODETREE_BEGIN (bmain, ntree, id) {
      versioning_convert_node_tree_socket_lists_to_interface(ntree);
      /* Clear legacy sockets after conversion.
       * Internal data pointers have been moved or freed already. */
      BLI_freelistN(&ntree->inputs_legacy);
      BLI_freelistN(&ntree->outputs_legacy);
    }
    FOREACH_NODETREE_END;
  }
  else {
    /* Legacy node tree sockets are created for forward compatibility,
     * but have to be freed after loading and versioning. */
    FOREACH_NODETREE_BEGIN (bmain, ntree, id) {
      LISTBASE_FOREACH_MUTABLE (bNodeSocket *, legacy_socket, &ntree->inputs_legacy) {
        MEM_SAFE_FREE(legacy_socket->default_attribute_name);
        MEM_SAFE_FREE(legacy_socket->default_value);
        if (legacy_socket->prop) {
          IDP_FreeProperty(legacy_socket->prop);
        }
        MEM_delete(legacy_socket->runtime);
        MEM_freeN(legacy_socket);
      }
      LISTBASE_FOREACH_MUTABLE (bNodeSocket *, legacy_socket, &ntree->outputs_legacy) {
        MEM_SAFE_FREE(legacy_socket->default_attribute_name);
        MEM_SAFE_FREE(legacy_socket->default_value);
        if (legacy_socket->prop) {
          IDP_FreeProperty(legacy_socket->prop);
        }
        MEM_delete(legacy_socket->runtime);
        MEM_freeN(legacy_socket);
      }
      BLI_listbase_clear(&ntree->inputs_legacy);
      BLI_listbase_clear(&ntree->outputs_legacy);
    }
    FOREACH_NODETREE_END;
  }

  if (!MAIN_VERSION_FILE_ATLEAST(bmain, 400, 22)) {
    /* Initialize root panel flags in files created before these flags were added. */
    FOREACH_NODETREE_BEGIN (bmain, ntree, id) {
      ntree->tree_interface.root_panel.flag |= NODE_INTERFACE_PANEL_ALLOW_CHILD_PANELS;
    }
    FOREACH_NODETREE_END;
  }

  if (!MAIN_VERSION_FILE_ATLEAST(bmain, 400, 23)) {
    LISTBASE_FOREACH (bNodeTree *, ntree, &bmain->nodetrees) {
      if (ntree->type == NTREE_GEOMETRY) {
        LISTBASE_FOREACH (bNode *, node, &ntree->nodes) {
          if (node->type == GEO_NODE_SET_SHADE_SMOOTH) {
            node->custom1 = int8_t(blender::bke::AttrDomain::Face);
          }
        }
      }
    }
  }

  if (!MAIN_VERSION_FILE_ATLEAST(bmain, 400, 24)) {
    FOREACH_NODETREE_BEGIN (bmain, ntree, id) {
      if (ntree->type == NTREE_SHADER) {
        /* Convert coat inputs on the Principled BSDF. */
        version_principled_bsdf_coat(ntree);
        /* Convert subsurface inputs on the Principled BSDF. */
        version_principled_bsdf_subsurface(ntree);
        /* Convert emission on the Principled BSDF. */
        version_principled_bsdf_emission(ntree);
      }
    }
    FOREACH_NODETREE_END;

    {
      LISTBASE_FOREACH (bScreen *, screen, &bmain->screens) {
        LISTBASE_FOREACH (ScrArea *, area, &screen->areabase) {
          LISTBASE_FOREACH (SpaceLink *, sl, &area->spacedata) {
            const ListBase *regionbase = (sl == area->spacedata.first) ? &area->regionbase :
                                                                         &sl->regionbase;
            LISTBASE_FOREACH (ARegion *, region, regionbase) {
              if (region->regiontype != RGN_TYPE_ASSET_SHELF) {
                continue;
              }

              RegionAssetShelf *shelf_data = static_cast<RegionAssetShelf *>(region->regiondata);
              if (shelf_data && shelf_data->active_shelf &&
                  (shelf_data->active_shelf->preferred_row_count == 0))
              {
                shelf_data->active_shelf->preferred_row_count = 1;
              }
            }
          }
        }
      }
    }

    /* Convert sockets with both input and output flag into two separate sockets. */
    FOREACH_NODETREE_BEGIN (bmain, ntree, id) {
      blender::Vector<bNodeTreeInterfaceSocket *> sockets_to_split;
      ntree->tree_interface.foreach_item([&](bNodeTreeInterfaceItem &item) {
        if (item.item_type == NODE_INTERFACE_SOCKET) {
          bNodeTreeInterfaceSocket &socket = reinterpret_cast<bNodeTreeInterfaceSocket &>(item);
          if ((socket.flag & NODE_INTERFACE_SOCKET_INPUT) &&
              (socket.flag & NODE_INTERFACE_SOCKET_OUTPUT))
          {
            sockets_to_split.append(&socket);
          }
        }
        return true;
      });

      for (bNodeTreeInterfaceSocket *socket : sockets_to_split) {
        const int position = ntree->tree_interface.find_item_position(socket->item);
        bNodeTreeInterfacePanel *parent = ntree->tree_interface.find_item_parent(socket->item);
        version_node_group_split_socket(ntree->tree_interface, *socket, parent, position + 1);
      }
    }
    FOREACH_NODETREE_END;
  }

  if (!MAIN_VERSION_FILE_ATLEAST(bmain, 400, 25)) {
    FOREACH_NODETREE_BEGIN (bmain, ntree, id) {
      if (ntree->type == NTREE_SHADER) {
        /* Convert specular tint on the Principled BSDF. */
        version_principled_bsdf_specular_tint(ntree);
        /* Rename some sockets. */
        version_principled_bsdf_rename_sockets(ntree);
      }
    }
    FOREACH_NODETREE_END;
  }

  if (!MAIN_VERSION_FILE_ATLEAST(bmain, 400, 26)) {
    enable_geometry_nodes_is_modifier(*bmain);

    LISTBASE_FOREACH (Scene *, scene, &bmain->scenes) {
      scene->simulation_frame_start = scene->r.sfra;
      scene->simulation_frame_end = scene->r.efra;
    }
  }

  if (!MAIN_VERSION_FILE_ATLEAST(bmain, 400, 27)) {
    LISTBASE_FOREACH (bScreen *, screen, &bmain->screens) {
      LISTBASE_FOREACH (ScrArea *, area, &screen->areabase) {
        LISTBASE_FOREACH (SpaceLink *, sl, &area->spacedata) {
          if (sl->spacetype == SPACE_SEQ) {
            SpaceSeq *sseq = (SpaceSeq *)sl;
            sseq->timeline_overlay.flag |= SEQ_TIMELINE_SHOW_STRIP_RETIMING;
          }
        }
      }
    }

    if (!DNA_struct_member_exists(fd->filesdna, "SceneEEVEE", "int", "shadow_step_count")) {
      SceneEEVEE default_scene_eevee = *DNA_struct_default_get(SceneEEVEE);
      LISTBASE_FOREACH (Scene *, scene, &bmain->scenes) {
        scene->eevee.shadow_ray_count = default_scene_eevee.shadow_ray_count;
        scene->eevee.shadow_step_count = default_scene_eevee.shadow_step_count;
      }
    }
  }

  if (!MAIN_VERSION_FILE_ATLEAST(bmain, 400, 28)) {
    LISTBASE_FOREACH (bScreen *, screen, &bmain->screens) {
      LISTBASE_FOREACH (ScrArea *, area, &screen->areabase) {
        LISTBASE_FOREACH (SpaceLink *, sl, &area->spacedata) {
          const ListBase *regionbase = (sl == area->spacedata.first) ? &area->regionbase :
                                                                       &sl->regionbase;
          LISTBASE_FOREACH (ARegion *, region, regionbase) {
            if (region->regiontype != RGN_TYPE_ASSET_SHELF) {
              continue;
            }

            RegionAssetShelf *shelf_data = static_cast<RegionAssetShelf *>(region->regiondata);
            if (shelf_data && shelf_data->active_shelf) {
              AssetShelfSettings &settings = shelf_data->active_shelf->settings;
              settings.asset_library_reference.custom_library_index = -1;
              settings.asset_library_reference.type = ASSET_LIBRARY_ALL;
            }

            region->flag |= RGN_FLAG_HIDDEN;
          }
        }
      }
    }
  }

  if (!MAIN_VERSION_FILE_ATLEAST(bmain, 400, 29)) {
    /* Unhide all Reroute nodes. */
    FOREACH_NODETREE_BEGIN (bmain, ntree, id) {
      LISTBASE_FOREACH (bNode *, node, &ntree->nodes) {
        if (node->is_reroute()) {
          static_cast<bNodeSocket *>(node->inputs.first)->flag &= ~SOCK_HIDDEN;
          static_cast<bNodeSocket *>(node->outputs.first)->flag &= ~SOCK_HIDDEN;
        }
      }
    }
    FOREACH_NODETREE_END;
  }

  if (!MAIN_VERSION_FILE_ATLEAST(bmain, 400, 30)) {
    LISTBASE_FOREACH (Scene *, scene, &bmain->scenes) {
      ToolSettings *ts = scene->toolsettings;
      enum { IS_DEFAULT = 0, IS_UV, IS_NODE, IS_ANIM };
      auto versioning_snap_to = [](short snap_to_old, int type) {
        eSnapMode snap_to_new = SCE_SNAP_TO_NONE;
        if (snap_to_old & (1 << 0)) {
          snap_to_new |= type == IS_NODE ? SCE_SNAP_TO_NODE_X :
                         type == IS_ANIM ? SCE_SNAP_TO_FRAME :
                                           SCE_SNAP_TO_VERTEX;
        }
        if (snap_to_old & (1 << 1)) {
          snap_to_new |= type == IS_NODE ? SCE_SNAP_TO_NODE_Y :
                         type == IS_ANIM ? SCE_SNAP_TO_SECOND :
                                           SCE_SNAP_TO_EDGE;
        }
        if (ELEM(type, IS_DEFAULT, IS_ANIM) && snap_to_old & (1 << 2)) {
          snap_to_new |= type == IS_DEFAULT ? SCE_SNAP_TO_FACE : SCE_SNAP_TO_MARKERS;
        }
        if (type == IS_DEFAULT && snap_to_old & (1 << 3)) {
          snap_to_new |= SCE_SNAP_TO_VOLUME;
        }
        if (type == IS_DEFAULT && snap_to_old & (1 << 4)) {
          snap_to_new |= SCE_SNAP_TO_EDGE_MIDPOINT;
        }
        if (type == IS_DEFAULT && snap_to_old & (1 << 5)) {
          snap_to_new |= SCE_SNAP_TO_EDGE_PERPENDICULAR;
        }
        if (ELEM(type, IS_DEFAULT, IS_UV, IS_NODE) && snap_to_old & (1 << 6)) {
          snap_to_new |= SCE_SNAP_TO_INCREMENT;
        }
        if (ELEM(type, IS_DEFAULT, IS_UV, IS_NODE) && snap_to_old & (1 << 7)) {
          snap_to_new |= SCE_SNAP_TO_GRID;
        }
        if (type == IS_DEFAULT && snap_to_old & (1 << 8)) {
          snap_to_new |= SCE_SNAP_INDIVIDUAL_NEAREST;
        }
        if (type == IS_DEFAULT && snap_to_old & (1 << 9)) {
          snap_to_new |= SCE_SNAP_INDIVIDUAL_PROJECT;
        }
        if (snap_to_old & (1 << 10)) {
          snap_to_new |= SCE_SNAP_TO_FRAME;
        }
        if (snap_to_old & (1 << 11)) {
          snap_to_new |= SCE_SNAP_TO_SECOND;
        }
        if (snap_to_old & (1 << 12)) {
          snap_to_new |= SCE_SNAP_TO_MARKERS;
        }

        if (!snap_to_new) {
          snap_to_new = eSnapMode(1 << 0);
        }

        return snap_to_new;
      };

      ts->snap_mode = versioning_snap_to(ts->snap_mode, IS_DEFAULT);
      ts->snap_uv_mode = versioning_snap_to(ts->snap_uv_mode, IS_UV);
      ts->snap_node_mode = versioning_snap_to(ts->snap_node_mode, IS_NODE);
      ts->snap_anim_mode = versioning_snap_to(ts->snap_anim_mode, IS_ANIM);
    }
  }

  if (!MAIN_VERSION_FILE_ATLEAST(bmain, 400, 31)) {
    LISTBASE_FOREACH (Curve *, curve, &bmain->curves) {
      const int curvetype = BKE_curve_type_get(curve);
      if (curvetype == OB_FONT) {
        CharInfo *info = curve->strinfo;
        if (info != nullptr) {
          for (int i = curve->len_char32 - 1; i >= 0; i--, info++) {
            if (info->mat_nr > 0) {
              /** CharInfo mat_nr used to start at 1, unlike mesh & nurbs, now zero-based. */
              info->mat_nr--;
            }
          }
        }
      }
    }
  }

  if (!MAIN_VERSION_FILE_ATLEAST(bmain, 400, 33)) {
    /* Fix node group socket order by sorting outputs and inputs. */
    LISTBASE_FOREACH (bNodeTree *, ntree, &bmain->nodetrees) {
      versioning_node_group_sort_sockets_recursive(ntree->tree_interface.root_panel);
    }
  }

  if (!MAIN_VERSION_FILE_ATLEAST(bmain, 401, 1)) {
    LISTBASE_FOREACH (GreasePencil *, grease_pencil, &bmain->grease_pencils) {
      versioning_grease_pencil_stroke_radii_scaling(grease_pencil);
    }
  }

  if (!MAIN_VERSION_FILE_ATLEAST(bmain, 401, 4)) {
    FOREACH_NODETREE_BEGIN (bmain, ntree, id) {
      if (ntree->type != NTREE_CUSTOM) {
        /* versioning_update_noise_texture_node must be done before
         * versioning_replace_musgrave_texture_node. */
        versioning_update_noise_texture_node(ntree);

        /* Convert Musgrave Texture nodes to Noise Texture nodes. */
        versioning_replace_musgrave_texture_node(ntree);
      }
    }
    FOREACH_NODETREE_END;
  }

  if (!MAIN_VERSION_FILE_ATLEAST(bmain, 401, 5)) {
    /* Unify Material::blend_shadow and Cycles.use_transparent_shadows into the
     * Material::blend_flag. */
    bool is_eevee = all_scenes_use(bmain,
                                   {RE_engine_id_BLENDER_EEVEE, RE_engine_id_BLENDER_EEVEE_NEXT});
    LISTBASE_FOREACH (Material *, material, &bmain->materials) {
      bool transparent_shadows = true;
      if (is_eevee) {
        transparent_shadows = material->blend_shadow != MA_BS_SOLID;
      }
      else if (IDProperty *cmat = version_cycles_properties_from_ID(&material->id)) {
        transparent_shadows = version_cycles_property_boolean(
            cmat, "use_transparent_shadow", true);
      }
      SET_FLAG_FROM_TEST(material->blend_flag, transparent_shadows, MA_BL_TRANSPARENT_SHADOW);
    }
  }

  if (!MAIN_VERSION_FILE_ATLEAST(bmain, 401, 5)) {
    /** NOTE: This versioning code didn't update the subversion number. */
    FOREACH_NODETREE_BEGIN (bmain, ntree, id) {
      if (ntree->type == NTREE_COMPOSIT) {
        versioning_replace_splitviewer(ntree);
      }
    }
    FOREACH_NODETREE_END;
  }

  /* 401 6 did not require any do_version here. */

  if (!MAIN_VERSION_FILE_ATLEAST(bmain, 401, 7)) {
    if (!DNA_struct_member_exists(fd->filesdna, "SceneEEVEE", "int", "volumetric_ray_depth")) {
      SceneEEVEE default_eevee = *DNA_struct_default_get(SceneEEVEE);
      LISTBASE_FOREACH (Scene *, scene, &bmain->scenes) {
        scene->eevee.volumetric_ray_depth = default_eevee.volumetric_ray_depth;
      }
    }

    if (!DNA_struct_member_exists(fd->filesdna, "Material", "char", "surface_render_method")) {
      LISTBASE_FOREACH (Material *, mat, &bmain->materials) {
        mat->surface_render_method = (mat->blend_method == MA_BM_BLEND) ?
                                         MA_SURFACE_METHOD_FORWARD :
                                         MA_SURFACE_METHOD_DEFERRED;
      }
    }

    LISTBASE_FOREACH (bScreen *, screen, &bmain->screens) {
      LISTBASE_FOREACH (ScrArea *, area, &screen->areabase) {
        LISTBASE_FOREACH (SpaceLink *, sl, &area->spacedata) {
          const ListBase *regionbase = (sl == area->spacedata.first) ? &area->regionbase :
                                                                       &sl->regionbase;
          LISTBASE_FOREACH (ARegion *, region, regionbase) {
            if (region->regiontype != RGN_TYPE_ASSET_SHELF_HEADER) {
              continue;
            }
            region->alignment &= ~RGN_SPLIT_PREV;
            region->alignment |= RGN_ALIGN_HIDE_WITH_PREV;
          }
        }
      }
    }

    if (!DNA_struct_member_exists(fd->filesdna, "SceneEEVEE", "float", "gtao_thickness")) {
      SceneEEVEE default_eevee = *DNA_struct_default_get(SceneEEVEE);
      LISTBASE_FOREACH (Scene *, scene, &bmain->scenes) {
        scene->eevee.gtao_thickness = default_eevee.gtao_thickness;
        scene->eevee.gtao_focus = default_eevee.gtao_focus;
      }
    }

    if (!DNA_struct_member_exists(fd->filesdna, "LightProbe", "float", "data_display_size")) {
      LightProbe default_probe = *DNA_struct_default_get(LightProbe);
      LISTBASE_FOREACH (LightProbe *, probe, &bmain->lightprobes) {
        probe->data_display_size = default_probe.data_display_size;
      }
    }

    LISTBASE_FOREACH (Mesh *, mesh, &bmain->meshes) {
      mesh->flag &= ~ME_NO_OVERLAPPING_TOPOLOGY;
    }
  }

  if (!MAIN_VERSION_FILE_ATLEAST(bmain, 401, 8)) {
    LISTBASE_FOREACH (bNodeTree *, ntree, &bmain->nodetrees) {
      if (ntree->type != NTREE_GEOMETRY) {
        continue;
      }
      versioning_nodes_dynamic_sockets(*ntree);
    }
  }

  if (!MAIN_VERSION_FILE_ATLEAST(bmain, 401, 9)) {
    if (!DNA_struct_member_exists(fd->filesdna, "Material", "char", "displacement_method")) {
      /* Replace Cycles.displacement_method by Material::displacement_method. */
      LISTBASE_FOREACH (Material *, material, &bmain->materials) {
        int displacement_method = MA_DISPLACEMENT_BUMP;
        if (IDProperty *cmat = version_cycles_properties_from_ID(&material->id)) {
          displacement_method = version_cycles_property_int(
              cmat, "displacement_method", MA_DISPLACEMENT_BUMP);
        }
        material->displacement_method = displacement_method;
      }
    }

    /* Prevent custom bone colors from having alpha zero.
     * Part of the fix for issue #115434. */
    LISTBASE_FOREACH (bArmature *, arm, &bmain->armatures) {
      blender::animrig::ANIM_armature_foreach_bone(&arm->bonebase, [](Bone *bone) {
        bone->color.custom.solid[3] = 255;
        bone->color.custom.select[3] = 255;
        bone->color.custom.active[3] = 255;
      });
      if (arm->edbo) {
        LISTBASE_FOREACH (EditBone *, ebone, arm->edbo) {
          ebone->color.custom.solid[3] = 255;
          ebone->color.custom.select[3] = 255;
          ebone->color.custom.active[3] = 255;
        }
      }
    }
    LISTBASE_FOREACH (Object *, obj, &bmain->objects) {
      if (obj->pose == nullptr) {
        continue;
      }
      LISTBASE_FOREACH (bPoseChannel *, pchan, &obj->pose->chanbase) {
        pchan->color.custom.solid[3] = 255;
        pchan->color.custom.select[3] = 255;
        pchan->color.custom.active[3] = 255;
      }
    }
  }

  if (!MAIN_VERSION_FILE_ATLEAST(bmain, 401, 10)) {
    if (!DNA_struct_member_exists(
            fd->filesdna, "SceneEEVEE", "RaytraceEEVEE", "ray_tracing_options"))
    {
      LISTBASE_FOREACH (Scene *, scene, &bmain->scenes) {
        scene->eevee.ray_tracing_options.flag = RAYTRACE_EEVEE_USE_DENOISE;
        scene->eevee.ray_tracing_options.denoise_stages = RAYTRACE_EEVEE_DENOISE_SPATIAL |
                                                          RAYTRACE_EEVEE_DENOISE_TEMPORAL |
                                                          RAYTRACE_EEVEE_DENOISE_BILATERAL;
        scene->eevee.ray_tracing_options.screen_trace_quality = 0.25f;
        scene->eevee.ray_tracing_options.screen_trace_thickness = 0.2f;
        scene->eevee.ray_tracing_options.trace_max_roughness = 0.5f;
        scene->eevee.ray_tracing_options.resolution_scale = 2;
      }
    }

    LISTBASE_FOREACH (bNodeTree *, ntree, &bmain->nodetrees) {
      if (ntree->type == NTREE_GEOMETRY) {
        version_geometry_nodes_use_rotation_socket(*ntree);
        versioning_nodes_dynamic_sockets_2(*ntree);
        fix_geometry_nodes_object_info_scale(*ntree);
      }
    }
  }

  if (MAIN_VERSION_FILE_ATLEAST(bmain, 400, 20) && !MAIN_VERSION_FILE_ATLEAST(bmain, 401, 11)) {
    /* Convert old socket lists into new interface items. */
    FOREACH_NODETREE_BEGIN (bmain, ntree, id) {
      versioning_fix_socket_subtype_idnames(ntree);
    }
    FOREACH_NODETREE_END;
  }

  if (!MAIN_VERSION_FILE_ATLEAST(bmain, 401, 12)) {
    FOREACH_NODETREE_BEGIN (bmain, ntree, id) {
      if (ntree->type == NTREE_COMPOSIT) {
        LISTBASE_FOREACH (bNode *, node, &ntree->nodes) {
          if (node->type == CMP_NODE_PIXELATE) {
            node->custom1 = 1;
          }
        }
      }
    }
    FOREACH_NODETREE_END;
  }

  if (!MAIN_VERSION_FILE_ATLEAST(bmain, 401, 13)) {
    FOREACH_NODETREE_BEGIN (bmain, ntree, id) {
      if (ntree->type == NTREE_COMPOSIT) {
        LISTBASE_FOREACH (bNode *, node, &ntree->nodes) {
          if (node->type == CMP_NODE_MAP_UV) {
            node->custom2 = CMP_NODE_MAP_UV_FILTERING_ANISOTROPIC;
          }
        }
      }
    }
    FOREACH_NODETREE_END;
  }

  if (!MAIN_VERSION_FILE_ATLEAST(bmain, 401, 14)) {
    const Brush *default_brush = DNA_struct_default_get(Brush);
    LISTBASE_FOREACH (Brush *, brush, &bmain->brushes) {
      brush->automasking_start_normal_limit = default_brush->automasking_start_normal_limit;
      brush->automasking_start_normal_falloff = default_brush->automasking_start_normal_falloff;

      brush->automasking_view_normal_limit = default_brush->automasking_view_normal_limit;
      brush->automasking_view_normal_falloff = default_brush->automasking_view_normal_falloff;
    }
  }

  if (!MAIN_VERSION_FILE_ATLEAST(bmain, 401, 15)) {
    FOREACH_NODETREE_BEGIN (bmain, ntree, id) {
      if (ntree->type == NTREE_COMPOSIT) {
        LISTBASE_FOREACH (bNode *, node, &ntree->nodes) {
          if (node->type == CMP_NODE_KEYING) {
            NodeKeyingData &keying_data = *static_cast<NodeKeyingData *>(node->storage);
            keying_data.edge_kernel_radius = max_ii(keying_data.edge_kernel_radius - 1, 0);
          }
        }
      }
    }
    FOREACH_NODETREE_END;
  }

  if (!MAIN_VERSION_FILE_ATLEAST(bmain, 401, 16)) {
    LISTBASE_FOREACH (Scene *, scene, &bmain->scenes) {
      Sculpt *sculpt = scene->toolsettings->sculpt;
      if (sculpt != nullptr) {
        Sculpt default_sculpt = *DNA_struct_default_get(Sculpt);
        sculpt->automasking_boundary_edges_propagation_steps =
            default_sculpt.automasking_boundary_edges_propagation_steps;
      }
    }
  }

  if (!MAIN_VERSION_FILE_ATLEAST(bmain, 401, 17)) {
    LISTBASE_FOREACH (Scene *, scene, &bmain->scenes) {
      ToolSettings *ts = scene->toolsettings;
      int input_sample_values[9];

      input_sample_values[0] = ts->imapaint.paint.num_input_samples_deprecated;
      input_sample_values[1] = ts->sculpt != nullptr ?
                                   ts->sculpt->paint.num_input_samples_deprecated :
                                   1;
      input_sample_values[2] = ts->curves_sculpt != nullptr ?
                                   ts->curves_sculpt->paint.num_input_samples_deprecated :
                                   1;

      input_sample_values[3] = ts->gp_paint != nullptr ?
                                   ts->gp_paint->paint.num_input_samples_deprecated :
                                   1;
      input_sample_values[4] = ts->gp_vertexpaint != nullptr ?
                                   ts->gp_vertexpaint->paint.num_input_samples_deprecated :
                                   1;
      input_sample_values[5] = ts->gp_sculptpaint != nullptr ?
                                   ts->gp_sculptpaint->paint.num_input_samples_deprecated :
                                   1;
      input_sample_values[6] = ts->gp_weightpaint != nullptr ?
                                   ts->gp_weightpaint->paint.num_input_samples_deprecated :
                                   1;

      input_sample_values[7] = ts->vpaint != nullptr ?
                                   ts->vpaint->paint.num_input_samples_deprecated :
                                   1;
      input_sample_values[8] = ts->wpaint != nullptr ?
                                   ts->wpaint->paint.num_input_samples_deprecated :
                                   1;

      int unified_value = 1;
      for (int i = 0; i < 9; i++) {
        if (input_sample_values[i] != 1) {
          if (unified_value == 1) {
            unified_value = input_sample_values[i];
          }
          else {
            /* In the case of a user having multiple tools with different num_input_value values
             * set we cannot support this in the single UnifiedPaintSettings value, so fallback
             * to 1 instead of deciding that one value is more canonical than the other.
             */
            break;
          }
        }
      }

      ts->unified_paint_settings.input_samples = unified_value;
    }
    LISTBASE_FOREACH (Brush *, brush, &bmain->brushes) {
      brush->input_samples = 1;
    }
  }

  if (!MAIN_VERSION_FILE_ATLEAST(bmain, 401, 18)) {
    LISTBASE_FOREACH (Scene *, scene, &bmain->scenes) {
      if (scene->ed != nullptr) {
        SEQ_for_each_callback(&scene->ed->seqbase, seq_filter_bilinear_to_auto, nullptr);
      }
    }
  }

  if (!MAIN_VERSION_FILE_ATLEAST(bmain, 401, 19)) {
    LISTBASE_FOREACH (bNodeTree *, ntree, &bmain->nodetrees) {
      if (ntree->type == NTREE_GEOMETRY) {
        version_node_socket_name(ntree, FN_NODE_ROTATE_ROTATION, "Rotation 1", "Rotation");
        version_node_socket_name(ntree, FN_NODE_ROTATE_ROTATION, "Rotation 2", "Rotate By");
      }
    }
  }

  if (!MAIN_VERSION_FILE_ATLEAST(bmain, 401, 20)) {
    LISTBASE_FOREACH (Object *, ob, &bmain->objects) {
      int uid = 1;
      LISTBASE_FOREACH (ModifierData *, md, &ob->modifiers) {
        /* These identifiers are not necessarily stable for linked data. If the linked data has a
         * new modifier inserted, the identifiers of other modifiers can change. */
        md->persistent_uid = uid++;
      }
    }
  }

  if (!MAIN_VERSION_FILE_ATLEAST(bmain, 401, 21)) {
    LISTBASE_FOREACH (Brush *, brush, &bmain->brushes) {
      /* The `sculpt_flag` was used to store the `BRUSH_DIR_IN`
       * With the fix for #115313 this is now just using the `brush->flag`. */
      if (brush->gpencil_settings && (brush->gpencil_settings->sculpt_flag & BRUSH_DIR_IN) != 0) {
        brush->flag |= BRUSH_DIR_IN;
      }
    }
  }

  /* Keep point/spot light soft falloff for files created before 4.0. */
  if (!MAIN_VERSION_FILE_ATLEAST(bmain, 400, 0)) {
    LISTBASE_FOREACH (Light *, light, &bmain->lights) {
      if (ELEM(light->type, LA_LOCAL, LA_SPOT)) {
        light->mode |= LA_USE_SOFT_FALLOFF;
      }
    }
  }

  if (!MAIN_VERSION_FILE_ATLEAST(bmain, 402, 1)) {
    using namespace blender::bke::greasepencil;
    /* Initialize newly added scale layer transform to one. */
    LISTBASE_FOREACH (GreasePencil *, grease_pencil, &bmain->grease_pencils) {
      for (Layer *layer : grease_pencil->layers_for_write()) {
        copy_v3_fl(layer->scale, 1.0f);
      }
    }
  }

  if (!MAIN_VERSION_FILE_ATLEAST(bmain, 402, 2)) {
    LISTBASE_FOREACH (Scene *, scene, &bmain->scenes) {
      bool is_cycles = scene && STREQ(scene->r.engine, RE_engine_id_CYCLES);
      if (is_cycles) {
        if (IDProperty *cscene = version_cycles_properties_from_ID(&scene->id)) {
          int cposition = version_cycles_property_int(cscene, "motion_blur_position", 1);
          BLI_assert(cposition >= 0 && cposition < 3);
          int order_conversion[3] = {SCE_MB_START, SCE_MB_CENTER, SCE_MB_END};
          scene->r.motion_blur_position = order_conversion[std::clamp(cposition, 0, 2)];
        }
      }
      else {
        SET_FLAG_FROM_TEST(
            scene->r.mode, scene->eevee.flag & SCE_EEVEE_MOTION_BLUR_ENABLED_DEPRECATED, R_MBLUR);
        scene->r.motion_blur_position = scene->eevee.motion_blur_position_deprecated;
        scene->r.motion_blur_shutter = scene->eevee.motion_blur_shutter_deprecated;
      }
    }
  }

  if (!MAIN_VERSION_FILE_ATLEAST(bmain, 402, 3)) {
    constexpr int NTREE_EXECUTION_MODE_CPU = 0;
    constexpr int NTREE_EXECUTION_MODE_FULL_FRAME = 1;

    constexpr int NTREE_COM_GROUPNODE_BUFFER = 1 << 3;
    constexpr int NTREE_COM_OPENCL = 1 << 1;

    FOREACH_NODETREE_BEGIN (bmain, ntree, id) {
      if (ntree->type != NTREE_COMPOSIT) {
        continue;
      }

      ntree->flag &= ~(NTREE_COM_GROUPNODE_BUFFER | NTREE_COM_OPENCL);

      if (ntree->execution_mode == NTREE_EXECUTION_MODE_FULL_FRAME) {
        ntree->execution_mode = NTREE_EXECUTION_MODE_CPU;
      }
    }
    FOREACH_NODETREE_END;
  }

  if (!MAIN_VERSION_FILE_ATLEAST(bmain, 402, 4)) {
    if (!DNA_struct_member_exists(fd->filesdna, "SpaceImage", "float", "stretch_opacity")) {
      LISTBASE_FOREACH (bScreen *, screen, &bmain->screens) {
        LISTBASE_FOREACH (ScrArea *, area, &screen->areabase) {
          LISTBASE_FOREACH (SpaceLink *, sl, &area->spacedata) {
            if (sl->spacetype == SPACE_IMAGE) {
              SpaceImage *sima = reinterpret_cast<SpaceImage *>(sl);
              sima->stretch_opacity = 0.9f;
            }
          }
        }
      }
    }
  }

  if (!MAIN_VERSION_FILE_ATLEAST(bmain, 402, 5)) {
    LISTBASE_FOREACH (Scene *, scene, &bmain->scenes) {
      image_settings_avi_to_ffmpeg(scene);
    }
  }

  if (!MAIN_VERSION_FILE_ATLEAST(bmain, 402, 6)) {
    LISTBASE_FOREACH (Brush *, brush, &bmain->brushes) {
      if (BrushCurvesSculptSettings *settings = brush->curves_sculpt_settings) {
        settings->flag |= BRUSH_CURVES_SCULPT_FLAG_INTERPOLATE_RADIUS;
        settings->curve_radius = 0.01f;
      }
    }
  }

  if (!MAIN_VERSION_FILE_ATLEAST(bmain, 402, 8)) {
    LISTBASE_FOREACH (Light *, light, &bmain->lights) {
      light->shadow_filter_radius = 1.0f;
    }
  }

  if (!MAIN_VERSION_FILE_ATLEAST(bmain, 402, 9)) {
    const float default_snap_angle_increment = DEG2RADF(5.0f);
    const float default_snap_angle_increment_precision = DEG2RADF(1.0f);
    LISTBASE_FOREACH (Scene *, scene, &bmain->scenes) {
      scene->toolsettings->snap_angle_increment_2d = default_snap_angle_increment;
      scene->toolsettings->snap_angle_increment_3d = default_snap_angle_increment;
      scene->toolsettings->snap_angle_increment_2d_precision =
          default_snap_angle_increment_precision;
      scene->toolsettings->snap_angle_increment_3d_precision =
          default_snap_angle_increment_precision;
    }
  }

  if (!MAIN_VERSION_FILE_ATLEAST(bmain, 402, 10)) {
    if (!DNA_struct_member_exists(fd->filesdna, "SceneEEVEE", "int", "gtao_resolution")) {
      LISTBASE_FOREACH (Scene *, scene, &bmain->scenes) {
        scene->eevee.gtao_resolution = 2;
      }
    }
  }

  if (!MAIN_VERSION_FILE_ATLEAST(bmain, 402, 12)) {
    FOREACH_NODETREE_BEGIN (bmain, ntree, id) {
      versioning_node_hue_correct_set_wrappng(ntree);
    }
    FOREACH_NODETREE_END;

    LISTBASE_FOREACH (Scene *, scene, &bmain->scenes) {
      if (scene->ed != nullptr) {
        SEQ_for_each_callback(&scene->ed->seqbase, seq_hue_correct_set_wrapping, nullptr);
      }
    }
  }

  if (!MAIN_VERSION_FILE_ATLEAST(bmain, 402, 14)) {
    LISTBASE_FOREACH (Object *, ob, &bmain->objects) {
      if (bMotionPath *mpath = ob->mpath) {
        mpath->color_post[0] = 0.1f;
        mpath->color_post[1] = 1.0f;
        mpath->color_post[2] = 0.1f;
      }
      if (!ob->pose) {
        continue;
      }
      LISTBASE_FOREACH (bPoseChannel *, pchan, &ob->pose->chanbase) {
        if (bMotionPath *mpath = pchan->mpath) {
          mpath->color_post[0] = 0.1f;
          mpath->color_post[1] = 1.0f;
          mpath->color_post[2] = 0.1f;
        }
      }
    }
  }

  if (!MAIN_VERSION_FILE_ATLEAST(bmain, 402, 18)) {
    if (!DNA_struct_member_exists(fd->filesdna, "Light", "float", "transmission_fac")) {
      LISTBASE_FOREACH (Light *, light, &bmain->lights) {
        /* Refracted light was not supported in legacy EEVEE. Set it to zero for compatibility with
         * older files. */
        light->transmission_fac = 0.0f;
      }
    }
  }

  if (!MAIN_VERSION_FILE_ATLEAST(bmain, 402, 19)) {
    LISTBASE_FOREACH (Scene *, scene, &bmain->scenes) {
      /* Keep legacy EEVEE old behavior. */
      scene->eevee.flag |= SCE_EEVEE_VOLUME_CUSTOM_RANGE;
    }

    LISTBASE_FOREACH (Scene *, scene, &bmain->scenes) {
      scene->eevee.clamp_surface_indirect = 10.0f;
      /* Make contribution of indirect lighting very small (but non-null) to avoid world lighting
       * and volume lightprobe changing the appearance of volume objects. */
      scene->eevee.clamp_volume_indirect = 1e-8f;
    }
  }

  if (!MAIN_VERSION_FILE_ATLEAST(bmain, 402, 20)) {
    LISTBASE_FOREACH (Scene *, scene, &bmain->scenes) {
      SequencerToolSettings *sequencer_tool_settings = SEQ_tool_settings_ensure(scene);
      sequencer_tool_settings->snap_mode |= SEQ_SNAP_TO_MARKERS;
    }
  }

  if (!MAIN_VERSION_FILE_ATLEAST(bmain, 402, 21)) {
    add_image_editor_asset_shelf(*bmain);
  }

  if (!MAIN_VERSION_FILE_ATLEAST(bmain, 402, 22)) {
    /* Display missing media in sequencer by default. */
    LISTBASE_FOREACH (Scene *, scene, &bmain->scenes) {
      if (scene->ed != nullptr) {
        scene->ed->show_missing_media_flag |= SEQ_EDIT_SHOW_MISSING_MEDIA;
      }
    }
  }

  if (!MAIN_VERSION_FILE_ATLEAST(bmain, 402, 23)) {
    LISTBASE_FOREACH (Scene *, scene, &bmain->scenes) {
      ToolSettings *ts = scene->toolsettings;
      if (!ts->uvsculpt.strength_curve) {
        ts->uvsculpt.size = 50;
        ts->uvsculpt.strength = 1.0f;
        ts->uvsculpt.curve_preset = BRUSH_CURVE_SMOOTH;
        ts->uvsculpt.strength_curve = BKE_curvemapping_add(1, 0.0f, 0.0f, 1.0f, 1.0f);
      }
    }
  }

  if (!MAIN_VERSION_FILE_ATLEAST(bmain, 402, 24)) {
    if (!DNA_struct_member_exists(fd->filesdna, "Material", "char", "thickness_mode")) {
      LISTBASE_FOREACH (Material *, material, &bmain->materials) {
        if (material->blend_flag & MA_BL_TRANSLUCENCY) {
          /* EEVEE Legacy used thickness from shadow map when translucency was on. */
          material->blend_flag |= MA_BL_THICKNESS_FROM_SHADOW;
        }
        if ((material->blend_flag & MA_BL_SS_REFRACTION) && material->use_nodes &&
            material->nodetree)
        {
          /* EEVEE Legacy used slab assumption. */
          material->thickness_mode = MA_THICKNESS_SLAB;
          version_refraction_depth_to_thickness_value(material->nodetree, material->refract_depth);
        }
      }
    }
  }

  if (!MAIN_VERSION_FILE_ATLEAST(bmain, 402, 25)) {
    FOREACH_NODETREE_BEGIN (bmain, ntree, id) {
      if (ntree->type != NTREE_COMPOSIT) {
        continue;
      }
      LISTBASE_FOREACH (bNode *, node, &ntree->nodes) {
        if (node->type != CMP_NODE_BLUR) {
          continue;
        }

        NodeBlurData &blur_data = *static_cast<NodeBlurData *>(node->storage);

        if (blur_data.filtertype != R_FILTER_FAST_GAUSS) {
          continue;
        }

        /* The size of the Fast Gaussian mode of blur decreased by the following factor to match
         * other blur sizes. So increase it back. */
        const float size_factor = 3.0f / 2.0f;
        blur_data.sizex *= size_factor;
        blur_data.sizey *= size_factor;
        blur_data.percentx *= size_factor;
        blur_data.percenty *= size_factor;
      }
    }
    FOREACH_NODETREE_END;
  }

  if (!MAIN_VERSION_FILE_ATLEAST(bmain, 402, 26)) {
    if (!DNA_struct_member_exists(fd->filesdna, "SceneEEVEE", "float", "shadow_resolution_scale"))
    {
      SceneEEVEE default_scene_eevee = *DNA_struct_default_get(SceneEEVEE);
      LISTBASE_FOREACH (Scene *, scene, &bmain->scenes) {
        scene->eevee.shadow_resolution_scale = default_scene_eevee.shadow_resolution_scale;
      }
    }
  }

  if (!MAIN_VERSION_FILE_ATLEAST(bmain, 402, 27)) {
    LISTBASE_FOREACH (Scene *, scene, &bmain->scenes) {
      if (scene->ed != nullptr) {
        scene->ed->cache_flag &= ~(SEQ_CACHE_UNUSED_5 | SEQ_CACHE_UNUSED_6 | SEQ_CACHE_UNUSED_7 |
                                   SEQ_CACHE_UNUSED_8 | SEQ_CACHE_UNUSED_9);
      }
    }
    LISTBASE_FOREACH (bScreen *, screen, &bmain->screens) {
      LISTBASE_FOREACH (ScrArea *, area, &screen->areabase) {
        LISTBASE_FOREACH (SpaceLink *, sl, &area->spacedata) {
          if (sl->spacetype == SPACE_SEQ) {
            SpaceSeq *sseq = (SpaceSeq *)sl;
            sseq->cache_overlay.flag |= SEQ_CACHE_SHOW_FINAL_OUT;
          }
        }
      }
    }
  }

  if (!MAIN_VERSION_FILE_ATLEAST(bmain, 402, 28)) {
    LISTBASE_FOREACH (Scene *, scene, &bmain->scenes) {
      if (scene->ed != nullptr) {
        SEQ_for_each_callback(&scene->ed->seqbase, seq_proxies_timecode_update, nullptr);
      }
    }

    LISTBASE_FOREACH (MovieClip *, clip, &bmain->movieclips) {
      MovieClipProxy proxy = clip->proxy;
      versioning_update_timecode(&proxy.tc);
    }
  }

  if (!MAIN_VERSION_FILE_ATLEAST(bmain, 402, 29)) {
    LISTBASE_FOREACH (Scene *, scene, &bmain->scenes) {
      if (scene->ed) {
        SEQ_for_each_callback(&scene->ed->seqbase, seq_text_data_update, nullptr);
      }
    }
  }

  if (!MAIN_VERSION_FILE_ATLEAST(bmain, 402, 30)) {
    LISTBASE_FOREACH (Scene *, scene, &bmain->scenes) {
      if (scene->nodetree) {
        scene->nodetree->flag &= ~NTREE_UNUSED_2;
      }
    }
  }

  if (!MAIN_VERSION_FILE_ATLEAST(bmain, 402, 31)) {
    LISTBASE_FOREACH (LightProbe *, lightprobe, &bmain->lightprobes) {
      /* Guess a somewhat correct density given the resolution. But very low resolution need
       * a decent enough density to work. */
      lightprobe->grid_surfel_density = max_ii(20,
                                               2 * max_iii(lightprobe->grid_resolution_x,
                                                           lightprobe->grid_resolution_y,
                                                           lightprobe->grid_resolution_z));
    }
  }

  if (!MAIN_VERSION_FILE_ATLEAST(bmain, 402, 31)) {
    bool only_uses_eevee_legacy_or_workbench = true;
    LISTBASE_FOREACH (Scene *, scene, &bmain->scenes) {
      if (!STR_ELEM(scene->r.engine, RE_engine_id_BLENDER_EEVEE, RE_engine_id_BLENDER_WORKBENCH)) {
        only_uses_eevee_legacy_or_workbench = false;
      }
    }
    /* Mark old EEVEE world volumes for showing conversion operator. */
    LISTBASE_FOREACH (World *, world, &bmain->worlds) {
      if (world->nodetree) {
        bNode *output_node = version_eevee_output_node_get(world->nodetree, SH_NODE_OUTPUT_WORLD);
        if (output_node) {
          bNodeSocket *volume_input_socket = static_cast<bNodeSocket *>(
              BLI_findlink(&output_node->inputs, 1));
          if (volume_input_socket) {
            LISTBASE_FOREACH (bNodeLink *, node_link, &world->nodetree->links) {
              if (node_link->tonode == output_node && node_link->tosock == volume_input_socket) {
                world->flag |= WO_USE_EEVEE_FINITE_VOLUME;
                /* Only display a warning message if we are sure this can be used by EEVEE. */
                if (only_uses_eevee_legacy_or_workbench) {
                  BLO_reportf_wrap(fd->reports,
                                   RPT_WARNING,
                                   RPT_("%s contains a volume shader that might need to be "
                                        "converted to object (see world volume panel)\n"),
                                   world->id.name + 2);
                }
              }
            }
          }
        }
      }
    }
  }

  if (!MAIN_VERSION_FILE_ATLEAST(bmain, 402, 33)) {
    constexpr int NTREE_EXECUTION_MODE_GPU = 2;

    LISTBASE_FOREACH (Scene *, scene, &bmain->scenes) {
      if (scene->nodetree) {
        if (scene->nodetree->execution_mode == NTREE_EXECUTION_MODE_GPU) {
          scene->r.compositor_device = SCE_COMPOSITOR_DEVICE_GPU;
        }
        scene->r.compositor_precision = scene->nodetree->precision;
      }
    }
  }

  if (!MAIN_VERSION_FILE_ATLEAST(bmain, 402, 34)) {
    float shadow_max_res_sun = 0.001f;
    float shadow_max_res_local = 0.001f;
    bool shadow_resolution_absolute = false;
    /* Try to get default resolution from scene setting. */
    LISTBASE_FOREACH (Scene *, scene, &bmain->scenes) {
      shadow_max_res_local = (2.0f * M_SQRT2) / scene->eevee.shadow_cube_size;
      /* Round to avoid weird numbers in the UI. */
      shadow_max_res_local = ceil(shadow_max_res_local * 1000.0f) / 1000.0f;
      shadow_resolution_absolute = true;
      break;
    }

    LISTBASE_FOREACH (Light *, light, &bmain->lights) {
      if (light->type == LA_SUN) {
        /* Sun are too complex to convert. Need user interaction. */
        light->shadow_maximum_resolution = shadow_max_res_sun;
        SET_FLAG_FROM_TEST(light->mode, false, LA_SHAD_RES_ABSOLUTE);
      }
      else {
        light->shadow_maximum_resolution = shadow_max_res_local;
        SET_FLAG_FROM_TEST(light->mode, shadow_resolution_absolute, LA_SHAD_RES_ABSOLUTE);
      }
    }
  }

  if (!MAIN_VERSION_FILE_ATLEAST(bmain, 402, 36)) {
    LISTBASE_FOREACH (Brush *, brush, &bmain->brushes) {
      /* Only for grease pencil brushes. */
      if (brush->gpencil_settings) {
        /* Use the `Scene` radius unit by default (confusingly named `BRUSH_LOCK_SIZE`).
         * Convert the radius to be the same visual size as in GPv2. */
        brush->flag |= BRUSH_LOCK_SIZE;
        brush->unprojected_radius = brush->size *
                                    blender::bke::greasepencil::LEGACY_RADIUS_CONVERSION_FACTOR;
      }
    }
  }

  if (!MAIN_VERSION_FILE_ATLEAST(bmain, 402, 37)) {
    const World *default_world = DNA_struct_default_get(World);
    LISTBASE_FOREACH (World *, world, &bmain->worlds) {
      world->sun_threshold = default_world->sun_threshold;
      world->sun_angle = default_world->sun_angle;
      world->sun_shadow_maximum_resolution = default_world->sun_shadow_maximum_resolution;
      /* Having the sun extracted is mandatory to keep the same look and avoid too much light
       * leaking compared to EEVEE-Legacy. But adding shadows might create performance overhead and
       * change the result in a very different way. So we disable shadows in older file. */
      world->flag &= ~WO_USE_SUN_SHADOW;
    }
  }

  if (!MAIN_VERSION_FILE_ATLEAST(bmain, 402, 38)) {
    LISTBASE_FOREACH (GreasePencil *, grease_pencil, &bmain->grease_pencils) {
      convert_grease_pencil_stroke_hardness_to_softness(grease_pencil);
    }
  }

  if (!MAIN_VERSION_FILE_ATLEAST(bmain, 402, 39)) {
    /* Unify cast shadow property with Cycles. */
    if (!all_scenes_use(bmain, {RE_engine_id_BLENDER_EEVEE})) {
      const Light *default_light = DNA_struct_default_get(Light);
      LISTBASE_FOREACH (Light *, light, &bmain->lights) {
        IDProperty *clight = version_cycles_properties_from_ID(&light->id);
        if (clight) {
          bool value = version_cycles_property_boolean(
              clight, "cast_shadow", default_light->mode & LA_SHADOW);
          SET_FLAG_FROM_TEST(light->mode, value, LA_SHADOW);
        }
      }
    }
  }

  if (!MAIN_VERSION_FILE_ATLEAST(bmain, 402, 40)) {
    LISTBASE_FOREACH (bNodeTree *, ntree, &bmain->nodetrees) {
      version_node_input_socket_name(ntree, FN_NODE_COMBINE_TRANSFORM, "Location", "Translation");
      version_node_output_socket_name(
          ntree, FN_NODE_SEPARATE_TRANSFORM, "Location", "Translation");
    }
  }

  if (!MAIN_VERSION_FILE_ATLEAST(bmain, 402, 41)) {
    const Light *default_light = DNA_struct_default_get(Light);
    LISTBASE_FOREACH (Light *, light, &bmain->lights) {
      light->shadow_jitter_overblur = default_light->shadow_jitter_overblur;
    }
  }

  if (!MAIN_VERSION_FILE_ATLEAST(bmain, 402, 43)) {
    const World *default_world = DNA_struct_default_get(World);
    LISTBASE_FOREACH (World *, world, &bmain->worlds) {
      world->sun_shadow_maximum_resolution = default_world->sun_shadow_maximum_resolution;
      world->sun_shadow_filter_radius = default_world->sun_shadow_filter_radius;
    }
  }

  if (!MAIN_VERSION_FILE_ATLEAST(bmain, 402, 44)) {
    const Scene *default_scene = DNA_struct_default_get(Scene);
    LISTBASE_FOREACH (Scene *, scene, &bmain->scenes) {
      scene->eevee.fast_gi_step_count = default_scene->eevee.fast_gi_step_count;
      scene->eevee.fast_gi_ray_count = default_scene->eevee.fast_gi_ray_count;
    }
  }

  if (!MAIN_VERSION_FILE_ATLEAST(bmain, 402, 45)) {
    LISTBASE_FOREACH (bScreen *, screen, &bmain->screens) {
      LISTBASE_FOREACH (ScrArea *, area, &screen->areabase) {
        LISTBASE_FOREACH (SpaceLink *, sl, &area->spacedata) {
          if (sl->spacetype == SPACE_VIEW3D) {
            View3D *v3d = reinterpret_cast<View3D *>(sl);
            v3d->flag2 |= V3D_SHOW_CAMERA_GUIDES;
          }
        }
      }
    }
  }

  if (!MAIN_VERSION_FILE_ATLEAST(bmain, 402, 46)) {
    const Scene *default_scene = DNA_struct_default_get(Scene);
    LISTBASE_FOREACH (Scene *, scene, &bmain->scenes) {
      scene->eevee.fast_gi_thickness_near = default_scene->eevee.fast_gi_thickness_near;
      scene->eevee.fast_gi_thickness_far = default_scene->eevee.fast_gi_thickness_far;
    }
  }
  if (!MAIN_VERSION_FILE_ATLEAST(bmain, 402, 48)) {
    LISTBASE_FOREACH (Object *, ob, &bmain->objects) {
      if (!ob->pose) {
        continue;
      }
      LISTBASE_FOREACH (bPoseChannel *, pchan, &ob->pose->chanbase) {
        pchan->custom_shape_wire_width = 1.0;
      }
    }
  }

  if (!MAIN_VERSION_FILE_ATLEAST(bmain, 402, 49)) {
    LISTBASE_FOREACH (bScreen *, screen, &bmain->screens) {
      LISTBASE_FOREACH (ScrArea *, area, &screen->areabase) {
        LISTBASE_FOREACH (SpaceLink *, sl, &area->spacedata) {
          if (sl->spacetype == SPACE_VIEW3D) {
            View3D *v3d = reinterpret_cast<View3D *>(sl);
            v3d->flag2 |= V3D_SHOW_CAMERA_PASSEPARTOUT;
          }
        }
      }
    }
  }

  if (!MAIN_VERSION_FILE_ATLEAST(bmain, 402, 50)) {
    LISTBASE_FOREACH (bNodeTree *, ntree, &bmain->nodetrees) {
      if (ntree->type != NTREE_GEOMETRY) {
        continue;
      }
      LISTBASE_FOREACH (bNode *, node, &ntree->nodes) {
        if (node->type != GEO_NODE_CAPTURE_ATTRIBUTE) {
          continue;
        }
        NodeGeometryAttributeCapture *storage = static_cast<NodeGeometryAttributeCapture *>(
            node->storage);
        if (storage->next_identifier > 0) {
          continue;
        }
        storage->capture_items_num = 1;
        storage->capture_items = MEM_cnew_array<NodeGeometryAttributeCaptureItem>(
            storage->capture_items_num, __func__);
        NodeGeometryAttributeCaptureItem &item = storage->capture_items[0];
        item.data_type = storage->data_type_legacy;
        item.identifier = storage->next_identifier++;
        item.name = BLI_strdup("Value");
      }
    }
  }

  if (!MAIN_VERSION_FILE_ATLEAST(bmain, 402, 53)) {
    LISTBASE_FOREACH (bScreen *, screen, &bmain->screens) {
      LISTBASE_FOREACH (ScrArea *, area, &screen->areabase) {
        LISTBASE_FOREACH (SpaceLink *, sl, &area->spacedata) {
          if (sl->spacetype == SPACE_NODE) {
            SpaceNode *snode = reinterpret_cast<SpaceNode *>(sl);
            snode->overlay.flag |= SN_OVERLAY_SHOW_REROUTE_AUTO_LABELS;
          }
        }
      }
    }
  }

  if (!MAIN_VERSION_FILE_ATLEAST(bmain, 402, 55)) {
    FOREACH_NODETREE_BEGIN (bmain, ntree, id) {
      if (ntree->type != NTREE_COMPOSIT) {
        continue;
      }
      LISTBASE_FOREACH (bNode *, node, &ntree->nodes) {
        if (node->type != CMP_NODE_CURVE_RGB) {
          continue;
        }

        CurveMapping &curve_mapping = *static_cast<CurveMapping *>(node->storage);

        /* Film-like tone only works with the combined curve, which is the fourth curve, so make
         * the combined curve current, as we now hide the rest of the curves since they no longer
         * have an effect. */
        if (curve_mapping.tone == CURVE_TONE_FILMLIKE) {
          curve_mapping.cur = 3;
        }
      }
    }
    FOREACH_NODETREE_END;
  }

  if (!MAIN_VERSION_FILE_ATLEAST(bmain, 403, 2)) {
    LISTBASE_FOREACH (bScreen *, screen, &bmain->screens) {
      LISTBASE_FOREACH (ScrArea *, area, &screen->areabase) {
        LISTBASE_FOREACH (SpaceLink *, space_link, &area->spacedata) {
          if (space_link->spacetype == SPACE_NODE) {
            SpaceNode *space_node = reinterpret_cast<SpaceNode *>(space_link);
            space_node->flag &= ~SNODE_FLAG_UNUSED_5;
          }
        }
      }
    }
  }

  if (!MAIN_VERSION_FILE_ATLEAST(bmain, 402, 60) ||
      (bmain->versionfile == 403 && !MAIN_VERSION_FILE_ATLEAST(bmain, 403, 3)))
  {
    /* Limit Rotation constraints from old files should use the legacy Limit
     * Rotation behavior. */
    LISTBASE_FOREACH (Object *, obj, &bmain->objects) {
      LISTBASE_FOREACH (bConstraint *, constraint, &obj->constraints) {
        if (constraint->type != CONSTRAINT_TYPE_ROTLIMIT) {
          continue;
        }
        static_cast<bRotLimitConstraint *>(constraint->data)->flag |= LIMIT_ROT_LEGACY_BEHAVIOR;
      }

      if (!obj->pose) {
        continue;
      }
      LISTBASE_FOREACH (bPoseChannel *, pbone, &obj->pose->chanbase) {
        LISTBASE_FOREACH (bConstraint *, constraint, &pbone->constraints) {
          if (constraint->type != CONSTRAINT_TYPE_ROTLIMIT) {
            continue;
          }
          static_cast<bRotLimitConstraint *>(constraint->data)->flag |= LIMIT_ROT_LEGACY_BEHAVIOR;
        }
      }
    }
  }

  if (!MAIN_VERSION_FILE_ATLEAST(bmain, 402, 61)) {
    /* LIGHT_PROBE_RESOLUTION_64 has been removed in EEVEE-Next as the tedrahedral mapping is to
     * low res to be usable. */
    LISTBASE_FOREACH (Scene *, scene, &bmain->scenes) {
      if (scene->eevee.gi_cubemap_resolution < 128) {
        scene->eevee.gi_cubemap_resolution = 128;
      }
    }
  }

  if (!MAIN_VERSION_FILE_ATLEAST(bmain, 402, 64)) {
    if (all_scenes_use(bmain, {RE_engine_id_BLENDER_EEVEE})) {
      /* Re-apply versioning made for EEVEE-Next in 4.1 before it got delayed. */
      LISTBASE_FOREACH (Material *, material, &bmain->materials) {
        bool transparent_shadows = material->blend_shadow != MA_BS_SOLID;
        SET_FLAG_FROM_TEST(material->blend_flag, transparent_shadows, MA_BL_TRANSPARENT_SHADOW);
      }
      LISTBASE_FOREACH (Material *, mat, &bmain->materials) {
        mat->surface_render_method = (mat->blend_method == MA_BM_BLEND) ?
                                         MA_SURFACE_METHOD_FORWARD :
                                         MA_SURFACE_METHOD_DEFERRED;
      }
    }
  }

  if (!MAIN_VERSION_FILE_ATLEAST(bmain, 403, 3)) {
    LISTBASE_FOREACH (Brush *, brush, &bmain->brushes) {
      if (BrushGpencilSettings *settings = brush->gpencil_settings) {
        /* Copy the `draw_strength` value to the `alpha` value. */
        brush->alpha = settings->draw_strength;

        /* We approximate the simplify pixel threshold by taking the previous threshold (world
         * space) and dividing by the legacy radius conversion factor. This should generally give
         * reasonable "pixel" threshold values, at least for previous GPv2 defaults. */
        settings->simplify_px = settings->simplify_f /
                                blender::bke::greasepencil::LEGACY_RADIUS_CONVERSION_FACTOR * 0.1f;
      }
    }
  }

  if (!MAIN_VERSION_FILE_ATLEAST(bmain, 403, 4)) {
    LISTBASE_FOREACH (Scene *, scene, &bmain->scenes) {
      scene->view_settings.temperature = 6500.0f;
      scene->view_settings.tint = 10.0f;
    }
  }

  if (!MAIN_VERSION_FILE_ATLEAST(bmain, 403, 7)) {
    LISTBASE_FOREACH (Scene *, scene, &bmain->scenes) {
      SequencerToolSettings *sequencer_tool_settings = SEQ_tool_settings_ensure(scene);
      sequencer_tool_settings->snap_mode |= SEQ_SNAP_TO_PREVIEW_BORDERS |
                                            SEQ_SNAP_TO_PREVIEW_CENTER |
                                            SEQ_SNAP_TO_STRIPS_PREVIEW;
    }
  }

  if (!MAIN_VERSION_FILE_ATLEAST(bmain, 403, 8)) {
    update_paint_modes_for_brush_assets(*bmain);
  }

  if (!MAIN_VERSION_FILE_ATLEAST(bmain, 403, 9)) {
    fix_built_in_curve_attribute_defaults(bmain);
  }

  if (!MAIN_VERSION_FILE_ATLEAST(bmain, 403, 10)) {
    /* Initialize Color Balance node white point settings. */
    FOREACH_NODETREE_BEGIN (bmain, ntree, id) {
      if (ntree->type != NTREE_CUSTOM) {
        LISTBASE_FOREACH (bNode *, node, &ntree->nodes) {
          if (node->type == CMP_NODE_COLORBALANCE) {
            NodeColorBalance *n = static_cast<NodeColorBalance *>(node->storage);
            n->input_temperature = n->output_temperature = 6500.0f;
            n->input_tint = n->output_tint = 10.0f;
          }
        }
      }
    }
    FOREACH_NODETREE_END;
  }

  if (!MAIN_VERSION_FILE_ATLEAST(bmain, 403, 11)) {
    LISTBASE_FOREACH (Curves *, curves, &bmain->hair_curves) {
      curves->geometry.attributes_active_index = curves->attributes_active_index_legacy;
    }
  }

  if (!MAIN_VERSION_FILE_ATLEAST(bmain, 403, 13)) {
    Camera default_cam = *DNA_struct_default_get(Camera);
    LISTBASE_FOREACH (Camera *, camera, &bmain->cameras) {
      camera->central_cylindrical_range_u_min = default_cam.central_cylindrical_range_u_min;
      camera->central_cylindrical_range_u_max = default_cam.central_cylindrical_range_u_max;
      camera->central_cylindrical_range_v_min = default_cam.central_cylindrical_range_v_min;
      camera->central_cylindrical_range_v_max = default_cam.central_cylindrical_range_v_max;
      camera->central_cylindrical_radius = default_cam.central_cylindrical_radius;
    }
  }

  /* The File Output node now uses the linear color space setting of its stored image formats. So
   * we need to ensure the color space value is initialized to some sane default based on the image
   * type. Furthermore, the node now gained a new Save As Render option that is global to the node,
   * which will be used if Use Node Format is enabled for each input, so we potentially need to
   * disable Use Node Format in case inputs had different Save As render options. */
  if (!MAIN_VERSION_FILE_ATLEAST(bmain, 403, 14)) {
    FOREACH_NODETREE_BEGIN (bmain, ntree, id) {
      if (ntree->type != NTREE_COMPOSIT) {
        continue;
      }

      LISTBASE_FOREACH (bNode *, node, &ntree->nodes) {
        if (node->type != CMP_NODE_OUTPUT_FILE) {
          continue;
        }

        /* Initialize node format color space if it is not set. */
        NodeImageMultiFile *storage = static_cast<NodeImageMultiFile *>(node->storage);
        if (storage->format.linear_colorspace_settings.name[0] == '\0') {
          BKE_image_format_update_color_space_for_type(&storage->format);
        }

        if (BLI_listbase_is_empty(&node->inputs)) {
          continue;
        }

        /* Initialize input formats color space if it is not set. */
        LISTBASE_FOREACH (const bNodeSocket *, input, &node->inputs) {
          NodeImageMultiFileSocket *input_storage = static_cast<NodeImageMultiFileSocket *>(
              input->storage);
          if (input_storage->format.linear_colorspace_settings.name[0] == '\0') {
            BKE_image_format_update_color_space_for_type(&input_storage->format);
          }
        }

        /* EXR images don't use Save As Render. */
        if (ELEM(storage->format.imtype, R_IMF_IMTYPE_OPENEXR, R_IMF_IMTYPE_MULTILAYER)) {
          continue;
        }

        /* Find out if all inputs have the same Save As Render option. */
        const bNodeSocket *first_input = static_cast<bNodeSocket *>(node->inputs.first);
        const NodeImageMultiFileSocket *first_input_storage =
            static_cast<NodeImageMultiFileSocket *>(first_input->storage);
        const bool first_save_as_render = first_input_storage->save_as_render;
        bool all_inputs_have_same_save_as_render = true;
        LISTBASE_FOREACH (const bNodeSocket *, input, &node->inputs) {
          const NodeImageMultiFileSocket *input_storage = static_cast<NodeImageMultiFileSocket *>(
              input->storage);
          if (bool(input_storage->save_as_render) != first_save_as_render) {
            all_inputs_have_same_save_as_render = false;
            break;
          }
        }

        /* All inputs have the same save as render option, so we set the node Save As Render option
         * to that value, and we leave inputs as is. */
        if (all_inputs_have_same_save_as_render) {
          storage->save_as_render = first_save_as_render;
          continue;
        }

        /* For inputs that have Use Node Format enabled, we need to disabled it because otherwise
         * they will use the node's Save As Render option. It follows that we need to copy the
         * node's format to the input format. */
        LISTBASE_FOREACH (const bNodeSocket *, input, &node->inputs) {
          NodeImageMultiFileSocket *input_storage = static_cast<NodeImageMultiFileSocket *>(
              input->storage);

          if (!input_storage->use_node_format) {
            continue;
          }

          input_storage->use_node_format = false;
          input_storage->format = storage->format;
        }
      }
    }
    FOREACH_NODETREE_END;
  }

  if (!MAIN_VERSION_FILE_ATLEAST(bmain, 403, 15)) {
    using namespace blender;

    LISTBASE_FOREACH (Collection *, collection, &bmain->collections) {
      const ListBase *exporters = &collection->exporters;
      LISTBASE_FOREACH (CollectionExport *, data, exporters) {
        /* The name field should be empty at this point. */
        BLI_assert(data->name[0] == '\0');

        bke::FileHandlerType *fh = bke::file_handler_find(data->fh_idname);
        BKE_collection_exporter_name_set(exporters, data, fh ? fh->label : DATA_("Undefined"));
      }
    }
  }

  if (!MAIN_VERSION_FILE_ATLEAST(bmain, 403, 16)) {
    LISTBASE_FOREACH (Scene *, scene, &bmain->scenes) {
      scene->eevee.flag |= SCE_EEVEE_FAST_GI_ENABLED;
    }
  }

  if (!MAIN_VERSION_FILE_ATLEAST(bmain, 403, 17)) {
    FOREACH_NODETREE_BEGIN (bmain, tree, id) {
      if (tree->default_group_node_width == 0) {
        tree->default_group_node_width = GROUP_NODE_DEFAULT_WIDTH;
      }
    }
    FOREACH_NODETREE_END;
  }

  if (!MAIN_VERSION_FILE_ATLEAST(bmain, 403, 20)) {
    LISTBASE_FOREACH (bScreen *, screen, &bmain->screens) {
      LISTBASE_FOREACH (ScrArea *, area, &screen->areabase) {
        LISTBASE_FOREACH (SpaceLink *, sl, &area->spacedata) {
          if (sl->spacetype == SPACE_SEQ) {
            ARegion *region = BKE_area_find_region_type(area, RGN_TYPE_TOOLS);
            if (region != nullptr) {
              region->flag &= ~RGN_FLAG_HIDDEN;
            }
          }
        }
      }
    }
  }

  if (!MAIN_VERSION_FILE_ATLEAST(bmain, 403, 21)) {
    LISTBASE_FOREACH (bScreen *, screen, &bmain->screens) {
      LISTBASE_FOREACH (ScrArea *, area, &screen->areabase) {
        LISTBASE_FOREACH (SpaceLink *, sl, &area->spacedata) {
          if (sl->spacetype == SPACE_CLIP) {
            ARegion *region = BKE_area_find_region_type(area, RGN_TYPE_WINDOW);
            if (region != nullptr) {
              View2D *v2d = &region->v2d;
              v2d->flag &= ~V2D_VIEWSYNC_SCREEN_TIME;
            }
          }
        }
      }
    }
  }

  if (!MAIN_VERSION_FILE_ATLEAST(bmain, 403, 22)) {
    add_bevel_modifier_attribute_name_defaults(*bmain);
  }

  if (!MAIN_VERSION_FILE_ATLEAST(bmain, 403, 23)) {
    LISTBASE_FOREACH (Object *, object, &bmain->objects) {
      LISTBASE_FOREACH (ModifierData *, md, &object->modifiers) {
        if (md->type != eModifierType_Nodes) {
          continue;
        }
        NodesModifierData &nmd = *reinterpret_cast<NodesModifierData *>(md);
        if (nmd.bake_target == NODES_MODIFIER_BAKE_TARGET_INHERIT) {
          /* Use disk target for existing modifiers to avoid changing behavior. */
          nmd.bake_target = NODES_MODIFIER_BAKE_TARGET_DISK;
        }
      }
    }
  }

  if (!MAIN_VERSION_FILE_ATLEAST(bmain, 403, 24)) {
    FOREACH_NODETREE_BEGIN (bmain, ntree, id) {
      node_reroute_add_storage(*ntree);
    }
    FOREACH_NODETREE_END;
  }

  if (!MAIN_VERSION_FILE_ATLEAST(bmain, 403, 26)) {
    hide_simulation_node_skip_socket_value(*bmain);
  }

  if (!MAIN_VERSION_FILE_ATLEAST(bmain, 403, 28)) {
    LISTBASE_FOREACH (bScreen *, screen, &bmain->screens) {
      LISTBASE_FOREACH (ScrArea *, area, &screen->areabase) {
        LISTBASE_FOREACH (SpaceLink *, sl, &area->spacedata) {
          if (sl->spacetype == SPACE_VIEW3D) {
            View3D *v3d = reinterpret_cast<View3D *>(sl);
            copy_v3_fl(v3d->overlay.gpencil_grid_color, 0.5f);
            copy_v2_fl(v3d->overlay.gpencil_grid_scale, 1.0f);
            copy_v2_fl(v3d->overlay.gpencil_grid_offset, 0.0f);
            v3d->overlay.gpencil_grid_subdivisions = 4;
          }
        }
      }
    }

    FOREACH_NODETREE_BEGIN (bmain, ntree, id) {
      if (ntree->type != NTREE_COMPOSIT) {
        continue;
      }
      LISTBASE_FOREACH_MUTABLE (bNode *, node, &ntree->nodes) {
        if (node->type == CMP_NODE_VIEWER || node->type == CMP_NODE_COMPOSITE) {
          node->flag &= ~NODE_PREVIEW;
        }
      }
    }
    FOREACH_NODETREE_END;
  }

  if (!MAIN_VERSION_FILE_ATLEAST(bmain, 403, 29)) {
    /* Open warnings panel by default. */
    LISTBASE_FOREACH (Object *, object, &bmain->objects) {
      LISTBASE_FOREACH (ModifierData *, md, &object->modifiers) {
        if (md->type == eModifierType_Nodes) {
          md->layout_panel_open_flag |= 1 << NODES_MODIFIER_PANEL_WARNINGS;
        }
      }
    }
  }

<<<<<<< HEAD
  if (!MAIN_VERSION_FILE_ATLEAST(bmain, 404, 1)) {
    LISTBASE_FOREACH (Scene *, scene, &bmain->scenes) {
      Editing *ed = SEQ_editing_get(scene);
      if (ed != nullptr) {
        SEQ_for_each_callback(&ed->seqbase, versioning_convert_seq_text_anchor, nullptr);
=======
  if (!MAIN_VERSION_FILE_ATLEAST(bmain, 403, 31)) {
    LISTBASE_FOREACH (WorkSpace *, workspace, &bmain->workspaces) {
      LISTBASE_FOREACH (bToolRef *, tref, &workspace->tools) {
        if (tref->space_type != SPACE_SEQ) {
          continue;
        }
        STRNCPY(tref->idname, "builtin.select_box");
>>>>>>> d8102cdc
      }
    }
  }

  /* Always run this versioning; meshes are written with the legacy format which always needs to
   * be converted to the new format on file load. Can be moved to a subversion check in a larger
   * breaking release. */
  LISTBASE_FOREACH (Mesh *, mesh, &bmain->meshes) {
    blender::bke::mesh_sculpt_mask_to_generic(*mesh);
  }

  /**
   * Always bump subversion in BKE_blender_version.h when adding versioning
   * code here, and wrap it inside a MAIN_VERSION_FILE_ATLEAST check.
   *
   * \note Keep this message at the bottom of the function.
   */
}<|MERGE_RESOLUTION|>--- conflicted
+++ resolved
@@ -4975,21 +4975,22 @@
     }
   }
 
-<<<<<<< HEAD
+  if (!MAIN_VERSION_FILE_ATLEAST(bmain, 403, 31)) {
+    LISTBASE_FOREACH (WorkSpace *, workspace, &bmain->workspaces) {
+      LISTBASE_FOREACH (bToolRef *, tref, &workspace->tools) {
+        if (tref->space_type != SPACE_SEQ) {
+          continue;
+        }
+        STRNCPY(tref->idname, "builtin.select_box");
+      }
+    }
+  }
+
   if (!MAIN_VERSION_FILE_ATLEAST(bmain, 404, 1)) {
     LISTBASE_FOREACH (Scene *, scene, &bmain->scenes) {
       Editing *ed = SEQ_editing_get(scene);
       if (ed != nullptr) {
         SEQ_for_each_callback(&ed->seqbase, versioning_convert_seq_text_anchor, nullptr);
-=======
-  if (!MAIN_VERSION_FILE_ATLEAST(bmain, 403, 31)) {
-    LISTBASE_FOREACH (WorkSpace *, workspace, &bmain->workspaces) {
-      LISTBASE_FOREACH (bToolRef *, tref, &workspace->tools) {
-        if (tref->space_type != SPACE_SEQ) {
-          continue;
-        }
-        STRNCPY(tref->idname, "builtin.select_box");
->>>>>>> d8102cdc
       }
     }
   }
