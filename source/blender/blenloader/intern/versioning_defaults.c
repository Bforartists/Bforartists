/*
 * This program is free software; you can redistribute it and/or
 * modify it under the terms of the GNU General Public License
 * as published by the Free Software Foundation; either version 2
 * of the License, or (at your option) any later version.
 *
 * This program is distributed in the hope that it will be useful,
 * but WITHOUT ANY WARRANTY; without even the implied warranty of
 * MERCHANTABILITY or FITNESS FOR A PARTICULAR PURPOSE.  See the
 * GNU General Public License for more details.
 *
 * You should have received a copy of the GNU General Public License
 * along with this program; if not, write to the Free Software Foundation,
 * Inc., 51 Franklin Street, Fifth Floor, Boston, MA 02110-1301, USA.
 */

/** \file
 * \ingroup blenloader
 */

#include "MEM_guardedalloc.h"

#include "BLI_utildefines.h"
#include "BLI_listbase.h"
#include "BLI_math.h"
#include "BLI_string.h"
#include "BLI_system.h"

#include "DNA_camera_types.h"
#include "DNA_curveprofile_types.h"
#include "DNA_gpencil_types.h"
#include "DNA_mesh_types.h"
#include "DNA_object_types.h"
#include "DNA_scene_types.h"
#include "DNA_screen_types.h"
#include "DNA_space_types.h"
#include "DNA_userdef_types.h"
#include "DNA_windowmanager_types.h"
#include "DNA_workspace_types.h"
#include "DNA_mesh_types.h"
#include "DNA_meshdata_types.h"
#include "DNA_light_types.h"

#include "BKE_appdir.h"
#include "BKE_brush.h"
#include "BKE_colortools.h"
#include "BKE_layer.h"
#include "BKE_lib_id.h"
#include "BKE_main.h"
#include "BKE_mesh.h"
#include "BKE_node.h"
#include "BKE_paint.h"
#include "BKE_screen.h"
#include "BKE_workspace.h"
#include "BKE_curveprofile.h"

#include "BLO_readfile.h"

/* Make preferences read-only, use versioning_userdef.c. */
#define U (*((const UserDef *)&U))

/**
 * Rename if the ID doesn't exist.
 */
static ID *rename_id_for_versioning(Main *bmain,
                                    const short id_type,
                                    const char *name_src,
                                    const char *name_dst)
{
  /* We can ignore libraries */
  ListBase *lb = which_libbase(bmain, id_type);
  ID *id = NULL;
  for (ID *idtest = lb->first; idtest; idtest = idtest->next) {
    if (idtest->lib == NULL) {
      if (STREQ(idtest->name + 2, name_src)) {
        id = idtest;
      }
      if (STREQ(idtest->name + 2, name_dst)) {
        return NULL;
      }
    }
  }
  if (id != NULL) {
    BLI_strncpy(id->name + 2, name_dst, sizeof(id->name) - 2);
    /* We know it's unique, this just sorts. */
    BLI_libblock_ensure_unique_name(bmain, id->name);
  }
  return id;
}

static bool blo_is_builtin_template(const char *app_template)
{
  /* For all builtin templates shipped with Blender. */
  return (!app_template ||
          STR_ELEM(app_template, "2D_Animation", "Sculpting", "VFX", "Video_Editing"));
}

static void blo_update_defaults_screen(bScreen *screen,
                                       const char *app_template,
                                       const char *workspace_name)
{
  /* For all app templates. */
  for (ScrArea *sa = screen->areabase.first; sa; sa = sa->next) {
    for (ARegion *region = sa->regionbase.first; region; region = region->next) {
      /* Some toolbars have been saved as initialized,
       * we don't want them to have odd zoom-level or scrolling set, see: T47047 */
      if (ELEM(region->regiontype, RGN_TYPE_UI, RGN_TYPE_TOOLS, RGN_TYPE_TOOL_PROPS)) {
        region->v2d.flag &= ~V2D_IS_INITIALISED;
      }
    }

    /* Set default folder. */
    for (SpaceLink *sl = sa->spacedata.first; sl; sl = sl->next) {
      if (sl->spacetype == SPACE_FILE) {
        SpaceFile *sfile = (SpaceFile *)sl;
        if (sfile->params) {
          const char *dir_default = BKE_appdir_folder_default();
          if (dir_default) {
            STRNCPY(sfile->params->dir, dir_default);
            sfile->params->file[0] = '\0';
          }
        }
      }
    }
  }

  /* For builtin templates only. */
  if (!blo_is_builtin_template(app_template)) {
    return;
  }

  for (ScrArea *sa = screen->areabase.first; sa; sa = sa->next) {
    for (ARegion *region = sa->regionbase.first; region; region = region->next) {
      /* Remove all stored panels, we want to use defaults
       * (order, open/closed) as defined by UI code here! */
      BKE_area_region_panels_free(&region->panels);
      BLI_freelistN(&region->panels_category_active);

      /* Reset size so it uses consistent defaults from the region types. */
<<<<<<< HEAD
      /*bfa - NEVER !*/
      //ar->sizex = 0;
      //ar->sizey = 0;
=======
      region->sizex = 0;
      region->sizey = 0;
>>>>>>> e6ae571b
    }

    if (sa->spacetype == SPACE_IMAGE) {
      if (STREQ(workspace_name, "UV Editing")) {
        SpaceImage *sima = sa->spacedata.first;
        if (sima->mode == SI_MODE_VIEW) {
          sima->mode = SI_MODE_UV;
        }
      }
    }
    else if (sa->spacetype == SPACE_ACTION) {
      /* Show markers region, hide channels and collapse summary in timelines. */
      SpaceAction *saction = sa->spacedata.first;
      saction->flag |= SACTION_SHOW_MARKERS;
      if (saction->mode == SACTCONT_TIMELINE) {
        saction->ads.flag |= ADS_FLAG_SUMMARY_COLLAPSED;

        for (ARegion *region = sa->regionbase.first; region; region = region->next) {
          if (region->regiontype == RGN_TYPE_CHANNELS) {
            region->flag |= RGN_FLAG_HIDDEN;
          }
        }
      }
    }
    else if (sa->spacetype == SPACE_GRAPH) {
      SpaceGraph *sipo = sa->spacedata.first;
      sipo->flag |= SIPO_SHOW_MARKERS;
    }
    else if (sa->spacetype == SPACE_NLA) {
      SpaceNla *snla = sa->spacedata.first;
      snla->flag |= SNLA_SHOW_MARKERS;
    }
    else if (sa->spacetype == SPACE_SEQ) {
      SpaceSeq *seq = sa->spacedata.first;
      seq->flag |= SEQ_SHOW_MARKERS;
    }
    else if (sa->spacetype == SPACE_TEXT) {
      /* Show syntax and line numbers in Script workspace text editor. */
      SpaceText *stext = sa->spacedata.first;
      stext->showsyntax = true;
      stext->showlinenrs = true;
    }
    else if (sa->spacetype == SPACE_VIEW3D) {
      View3D *v3d = sa->spacedata.first;
      /* Screen space cavity by default for faster performance. */
      v3d->shading.cavity_type = V3D_SHADING_CAVITY_CURVATURE;
      v3d->shading.flag |= V3D_SHADING_SPECULAR_HIGHLIGHT;
      v3d->overlay.texture_paint_mode_opacity = 1.0f;
      v3d->overlay.weight_paint_mode_opacity = 1.0f;
      v3d->overlay.vertex_paint_mode_opacity = 1.0f;
      /* Use dimmed selected edges. */
      v3d->overlay.edit_flag &= ~V3D_OVERLAY_EDIT_EDGES;
      /* grease pencil settings */
      v3d->vertex_opacity = 1.0f;
      v3d->gp_flag |= V3D_GP_SHOW_EDIT_LINES;
      /* Remove dither pattern in wireframe mode. */
      v3d->shading.xray_alpha_wire = 0.0f;
      /* Skip startups that use the viewport color by default. */
      if (v3d->shading.background_type != V3D_SHADING_BACKGROUND_VIEWPORT) {
        copy_v3_fl(v3d->shading.background_color, 0.05f);
      }
    }
    else if (sa->spacetype == SPACE_CLIP) {
      SpaceClip *sclip = sa->spacedata.first;
      sclip->around = V3D_AROUND_CENTER_MEDIAN;
    }
  }

  /* Show tool-header by default (for most cases at least, hide for others). */
  const bool hide_image_tool_header = STREQ(workspace_name, "Rendering");
  for (ScrArea *sa = screen->areabase.first; sa; sa = sa->next) {
    for (SpaceLink *sl = sa->spacedata.first; sl; sl = sl->next) {
      ListBase *regionbase = (sl == sa->spacedata.first) ? &sa->regionbase : &sl->regionbase;

      for (ARegion *region = regionbase->first; region; region = region->next) {
        if (region->regiontype == RGN_TYPE_TOOL_HEADER) {
          if ((sl->spacetype == SPACE_IMAGE) && hide_image_tool_header) {
            region->flag |= RGN_FLAG_HIDDEN;
          }
          else {
            region->flag &= ~(RGN_FLAG_HIDDEN | RGN_FLAG_HIDDEN_BY_USER);
          }
        }
      }
    }
  }

  /* 2D animation template. */
  if (app_template && STREQ(app_template, "2D_Animation")) {
    for (ScrArea *sa = screen->areabase.first; sa; sa = sa->next) {
      for (ARegion *region = sa->regionbase.first; region; region = region->next) {
        if (sa->spacetype == SPACE_ACTION) {
          SpaceAction *saction = sa->spacedata.first;
          /* Enable Sliders. */
          saction->flag |= SACTION_SLIDERS;
        }
      }
    }
  }
}

void BLO_update_defaults_workspace(WorkSpace *workspace, const char *app_template)
{
  ListBase *layouts = BKE_workspace_layouts_get(workspace);
  for (WorkSpaceLayout *layout = layouts->first; layout; layout = layout->next) {
    if (layout->screen) {
      blo_update_defaults_screen(layout->screen, app_template, workspace->id.name + 2);
    }
  }

  if (blo_is_builtin_template(app_template)) {
    /* Clear all tools to use default options instead, ignore the tool saved in the file. */
    while (!BLI_listbase_is_empty(&workspace->tools)) {
      BKE_workspace_tool_remove(workspace, workspace->tools.first);
    }

    /* For 2D animation template. */
    if (STREQ(workspace->id.name + 2, "Drawing")) {
      workspace->object_mode = OB_MODE_PAINT_GPENCIL;
    }

    /* For Sculpting template. */
    if (STREQ(workspace->id.name + 2, "Sculpting")) {
      for (WorkSpaceLayout *layout = layouts->first; layout; layout = layout->next) {
        bScreen *screen = layout->screen;
        if (screen) {
          for (ScrArea *sa = screen->areabase.first; sa; sa = sa->next) {
            for (ARegion *region = sa->regionbase.first; region; region = region->next) {
              if (sa->spacetype == SPACE_VIEW3D) {
                View3D *v3d = sa->spacedata.first;
                v3d->shading.flag &= ~V3D_SHADING_CAVITY;
                copy_v3_fl(v3d->shading.single_color, 1.0f);
                STRNCPY(v3d->shading.matcap, "basic_1");
              }
            }
          }
        }
      }
    }
  }
}

static void blo_update_defaults_scene(Main *bmain, Scene *scene)
{
  BLI_strncpy(scene->r.engine, RE_engine_id_BLENDER_EEVEE, sizeof(scene->r.engine));

  scene->r.cfra = 1.0f;

  /* Don't enable compositing nodes. */
  if (scene->nodetree) {
    ntreeFreeNestedTree(scene->nodetree);
    MEM_freeN(scene->nodetree);
    scene->nodetree = NULL;
    scene->use_nodes = false;
  }

  /* Rename render layers. */
  BKE_view_layer_rename(bmain, scene, scene->view_layers.first, "View Layer");

  /* New EEVEE defaults. */
  scene->eevee.bloom_intensity = 0.05f;
  scene->eevee.bloom_clamp = 0.0f;
  scene->eevee.motion_blur_shutter = 0.5f;

  copy_v3_v3(scene->display.light_direction, (float[3]){M_SQRT1_3, M_SQRT1_3, M_SQRT1_3});
  copy_v2_fl2(scene->safe_areas.title, 0.1f, 0.05f);
  copy_v2_fl2(scene->safe_areas.action, 0.035f, 0.035f);

  /* Change default cubemap quality. */
  scene->eevee.gi_filter_quality = 3.0f;

  /* Enable Soft Shadows by default. */
  scene->eevee.flag |= SCE_EEVEE_SHADOW_SOFT;

  /* Be sure curfalloff and primitive are initializated */
  ToolSettings *ts = scene->toolsettings;
  if (ts->gp_sculpt.cur_falloff == NULL) {
    ts->gp_sculpt.cur_falloff = BKE_curvemapping_add(1, 0.0f, 0.0f, 1.0f, 1.0f);
    CurveMapping *gp_falloff_curve = ts->gp_sculpt.cur_falloff;
    BKE_curvemapping_initialize(gp_falloff_curve);
    BKE_curvemap_reset(gp_falloff_curve->cm,
                       &gp_falloff_curve->clipr,
                       CURVE_PRESET_GAUSS,
                       CURVEMAP_SLOPE_POSITIVE);
  }
  if (ts->gp_sculpt.cur_primitive == NULL) {
    ts->gp_sculpt.cur_primitive = BKE_curvemapping_add(1, 0.0f, 0.0f, 1.0f, 1.0f);
    CurveMapping *gp_primitive_curve = ts->gp_sculpt.cur_primitive;
    BKE_curvemapping_initialize(gp_primitive_curve);
    BKE_curvemap_reset(gp_primitive_curve->cm,
                       &gp_primitive_curve->clipr,
                       CURVE_PRESET_BELL,
                       CURVEMAP_SLOPE_POSITIVE);
  }

  if (ts->sculpt) {
    ts->sculpt->paint.symmetry_flags |= PAINT_SYMMETRY_FEATHER;
  }

  /* Correct default startup UV's. */
  Mesh *me = BLI_findstring(&bmain->meshes, "Cube", offsetof(ID, name) + 2);
  if (me && (me->totloop == 24) && (me->mloopuv != NULL)) {
    const float uv_values[24][2] = {
        {0.625, 0.50}, {0.875, 0.50}, {0.875, 0.75}, {0.625, 0.75}, {0.375, 0.75}, {0.625, 0.75},
        {0.625, 1.00}, {0.375, 1.00}, {0.375, 0.00}, {0.625, 0.00}, {0.625, 0.25}, {0.375, 0.25},
        {0.125, 0.50}, {0.375, 0.50}, {0.375, 0.75}, {0.125, 0.75}, {0.375, 0.50}, {0.625, 0.50},
        {0.625, 0.75}, {0.375, 0.75}, {0.375, 0.25}, {0.625, 0.25}, {0.625, 0.50}, {0.375, 0.50},
    };
    for (int i = 0; i < ARRAY_SIZE(uv_values); i++) {
      copy_v2_v2(me->mloopuv[i].uv, uv_values[i]);
    }
  }

  /* Make sure that the curve profile is initialized */
  if (ts->custom_bevel_profile_preset == NULL) {
    ts->custom_bevel_profile_preset = BKE_curveprofile_add(PROF_PRESET_LINE);
  }
}

/**
 * Update defaults in startup.blend, without having to save and embed the file.
 * This function can be emptied each time the startup.blend is updated. */
void BLO_update_defaults_startup_blend(Main *bmain, const char *app_template)
{
  /* For all app templates. */
  for (WorkSpace *workspace = bmain->workspaces.first; workspace; workspace = workspace->id.next) {
    BLO_update_defaults_workspace(workspace, app_template);
  }

  /* For builtin templates only. */
  if (!blo_is_builtin_template(app_template)) {
    return;
  }

  /* Workspaces. */
  wmWindow *win = ((wmWindowManager *)bmain->wm.first)->windows.first;
  for (WorkSpace *workspace = bmain->workspaces.first; workspace; workspace = workspace->id.next) {
    WorkSpaceLayout *layout = BKE_workspace_hook_layout_for_workspace_get(win->workspace_hook,
                                                                          workspace);

    /* Name all screens by their workspaces (avoids 'Default.###' names). */
    /* Default only has one window. */
    if (layout->screen) {
      bScreen *screen = layout->screen;
      BLI_strncpy(screen->id.name + 2, workspace->id.name + 2, sizeof(screen->id.name) - 2);
      BLI_libblock_ensure_unique_name(bmain, screen->id.name);
    }

    /* For some reason we have unused screens, needed until re-saving.
     * Clear unused layouts because they're visible in the outliner & Python API. */
    LISTBASE_FOREACH_MUTABLE (WorkSpaceLayout *, layout_iter, &workspace->layouts) {
      if (layout != layout_iter) {
        BKE_workspace_layout_remove(bmain, workspace, layout_iter);
      }
    }
  }

  /* Scenes */
  for (Scene *scene = bmain->scenes.first; scene; scene = scene->id.next) {
    blo_update_defaults_scene(bmain, scene);

    if (app_template && STREQ(app_template, "Video_Editing")) {
      /* Filmic is too slow, use standard until it is optimized. */
      STRNCPY(scene->view_settings.view_transform, "Standard");
      STRNCPY(scene->view_settings.look, "None");
    }
    else {
      /* AV Sync break physics sim caching, disable until that is fixed. */
      scene->audio.flag &= ~AUDIO_SYNC;
      scene->flag &= ~SCE_FRAME_DROP;
    }

    /* Change default selection mode for Grease Pencil. */
    if (app_template && STREQ(app_template, "2D_Animation")) {
      ToolSettings *ts = scene->toolsettings;
      ts->gpencil_selectmode_edit = GP_SELECTMODE_STROKE;
    }
  }

  /* Objects */
  rename_id_for_versioning(bmain, ID_OB, "Lamp", "Light");
  rename_id_for_versioning(bmain, ID_LA, "Lamp", "Light");

  if (app_template && STREQ(app_template, "2D_Animation")) {
    for (Object *object = bmain->objects.first; object; object = object->id.next) {
      if (object->type == OB_GPENCIL) {
        /* Set grease pencil object in drawing mode */
        bGPdata *gpd = (bGPdata *)object->data;
        object->mode = OB_MODE_PAINT_GPENCIL;
        gpd->flag |= GP_DATA_STROKE_PAINTMODE;
        break;
      }
    }
  }

  for (Mesh *mesh = bmain->meshes.first; mesh; mesh = mesh->id.next) {
    /* Match default for new meshes. */
    mesh->smoothresh = DEG2RADF(30);

    /* For Sculpting template. */
    if (app_template && STREQ(app_template, "Sculpting")) {
      mesh->remesh_voxel_size = 0.035f;
      mesh->flag |= ME_REMESH_FIX_POLES | ME_REMESH_REPROJECT_VOLUME;
      BKE_mesh_smooth_flag_set(mesh, false);
    }
  }

  for (Camera *camera = bmain->cameras.first; camera; camera = camera->id.next) {
    /* Initialize to a useful value. */
    camera->dof.focus_distance = 10.0f;
    camera->dof.aperture_fstop = 2.8f;
  }

  for (Light *light = bmain->lights.first; light; light = light->id.next) {
    /* Fix lights defaults. */
    light->clipsta = 0.05f;
    light->att_dist = 40.0f;
  }

  /* Materials */
  for (Material *ma = bmain->materials.first; ma; ma = ma->id.next) {
    /* Update default material to be a bit more rough. */
    ma->roughness = 0.4f;

    if (ma->nodetree) {
      for (bNode *node = ma->nodetree->nodes.first; node; node = node->next) {
        if (node->type == SH_NODE_BSDF_PRINCIPLED) {
          bNodeSocket *roughness_socket = nodeFindSocket(node, SOCK_IN, "Roughness");
          bNodeSocketValueFloat *roughness_data = roughness_socket->default_value;
          roughness_data->value = 0.4f;
        }
      }
    }
  }

  /* Brushes */
  {
    /* Enable for UV sculpt (other brush types will be created as needed),
     * without this the grab brush will be active but not selectable from the list. */
    const char *brush_name = "Grab";
    Brush *brush = BLI_findstring(&bmain->brushes, brush_name, offsetof(ID, name) + 2);
    if (brush) {
      brush->ob_mode |= OB_MODE_EDIT;
    }
  }

  for (Brush *brush = bmain->brushes.first; brush; brush = brush->id.next) {
    brush->blur_kernel_radius = 2;

    /* Use full strength for all non-sculpt brushes,
     * when painting we want to use full color/weight always.
     *
     * Note that sculpt is an exception,
     * it's values are overwritten by #BKE_brush_sculpt_reset below. */
    brush->alpha = 1.0;

    /* Enable antialiasing by default */
    brush->sampling_flag |= BRUSH_PAINT_ANTIALIASING;
  }

  {
    /* Change the spacing of the Smear brush to 3.0% */
    const char *brush_name;
    Brush *brush;

    brush_name = "Smear";
    brush = BLI_findstring(&bmain->brushes, brush_name, offsetof(ID, name) + 2);
    if (brush) {
      brush->spacing = 3.0;
    }

    brush_name = "Draw Sharp";
    brush = BLI_findstring(&bmain->brushes, brush_name, offsetof(ID, name) + 2);
    if (!brush) {
      brush = BKE_brush_add(bmain, brush_name, OB_MODE_SCULPT);
      id_us_min(&brush->id);
      brush->sculpt_tool = SCULPT_TOOL_DRAW_SHARP;
    }

    brush_name = "Elastic Deform";
    brush = BLI_findstring(&bmain->brushes, brush_name, offsetof(ID, name) + 2);
    if (!brush) {
      brush = BKE_brush_add(bmain, brush_name, OB_MODE_SCULPT);
      id_us_min(&brush->id);
      brush->sculpt_tool = SCULPT_TOOL_ELASTIC_DEFORM;
    }

    brush_name = "Pose";
    brush = BLI_findstring(&bmain->brushes, brush_name, offsetof(ID, name) + 2);
    if (!brush) {
      brush = BKE_brush_add(bmain, brush_name, OB_MODE_SCULPT);
      id_us_min(&brush->id);
      brush->sculpt_tool = SCULPT_TOOL_POSE;
    }

    brush_name = "Multi-plane Scrape";
    brush = BLI_findstring(&bmain->brushes, brush_name, offsetof(ID, name) + 2);
    if (!brush) {
      brush = BKE_brush_add(bmain, brush_name, OB_MODE_SCULPT);
      id_us_min(&brush->id);
      brush->sculpt_tool = SCULPT_TOOL_MULTIPLANE_SCRAPE;
    }

    brush_name = "Clay Thumb";
    brush = BLI_findstring(&bmain->brushes, brush_name, offsetof(ID, name) + 2);
    if (!brush) {
      brush = BKE_brush_add(bmain, brush_name, OB_MODE_SCULPT);
      id_us_min(&brush->id);
      brush->sculpt_tool = SCULPT_TOOL_CLAY_THUMB;
    }

    brush_name = "Cloth";
    brush = BLI_findstring(&bmain->brushes, brush_name, offsetof(ID, name) + 2);
    if (!brush) {
      brush = BKE_brush_add(bmain, brush_name, OB_MODE_SCULPT);
      id_us_min(&brush->id);
      brush->sculpt_tool = SCULPT_TOOL_CLOTH;
    }

    brush_name = "Slide Relax";
    brush = BLI_findstring(&bmain->brushes, brush_name, offsetof(ID, name) + 2);
    if (!brush) {
      brush = BKE_brush_add(bmain, brush_name, OB_MODE_SCULPT);
      id_us_min(&brush->id);
      brush->sculpt_tool = SCULPT_TOOL_SLIDE_RELAX;
    }

    brush_name = "Simplify";
    brush = BLI_findstring(&bmain->brushes, brush_name, offsetof(ID, name) + 2);
    if (!brush) {
      brush = BKE_brush_add(bmain, brush_name, OB_MODE_SCULPT);
      id_us_min(&brush->id);
      brush->sculpt_tool = SCULPT_TOOL_SIMPLIFY;
    }

    /* Use the same tool icon color in the brush cursor */
    for (brush = bmain->brushes.first; brush; brush = brush->id.next) {
      if (brush->ob_mode & OB_MODE_SCULPT) {
        BLI_assert(brush->sculpt_tool != 0);
        BKE_brush_sculpt_reset(brush);
      }
    }
  }

  if (app_template && STREQ(app_template, "2D_Animation")) {
    /* Update Grease Pencil brushes. */
    Brush *brush;

    /* Pencil brush. */
    rename_id_for_versioning(bmain, ID_BR, "Draw Pencil", "Pencil");

    /* Pen brush. */
    rename_id_for_versioning(bmain, ID_BR, "Draw Pen", "Pen");

    /* Pen Soft brush. */
    brush = (Brush *)rename_id_for_versioning(bmain, ID_BR, "Draw Soft", "Pencil Soft");
    if (brush) {
      brush->gpencil_settings->icon_id = GP_BRUSH_ICON_PEN;
    }

    /* Ink Pen brush. */
    rename_id_for_versioning(bmain, ID_BR, "Draw Ink", "Ink Pen");

    /* Ink Pen Rough brush. */
    rename_id_for_versioning(bmain, ID_BR, "Draw Noise", "Ink Pen Rough");

    /* Marker Bold brush. */
    rename_id_for_versioning(bmain, ID_BR, "Draw Marker", "Marker Bold");

    /* Marker Chisel brush. */
    rename_id_for_versioning(bmain, ID_BR, "Draw Block", "Marker Chisel");

    /* Remove useless Fill Area.001 brush. */
    brush = BLI_findstring(&bmain->brushes, "Fill Area.001", offsetof(ID, name) + 2);
    if (brush) {
      BKE_id_delete(bmain, brush);
    }

    /* Reset all grease pencil brushes. */
    Scene *scene = bmain->scenes.first;
    BKE_brush_gpencil_presets(bmain, scene->toolsettings);
  }
}<|MERGE_RESOLUTION|>--- conflicted
+++ resolved
@@ -137,14 +137,9 @@
       BLI_freelistN(&region->panels_category_active);
 
       /* Reset size so it uses consistent defaults from the region types. */
-<<<<<<< HEAD
-      /*bfa - NEVER !*/
-      //ar->sizex = 0;
-      //ar->sizey = 0;
-=======
-      region->sizex = 0;
-      region->sizey = 0;
->>>>>>> e6ae571b
+      /*bfa - NEVER ! - this is the cause for single row tool shelf factory default*/
+      //region->sizex = 0;
+      //region->sizey = 0;
     }
 
     if (sa->spacetype == SPACE_IMAGE) {
