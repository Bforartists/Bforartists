--- conflicted
+++ resolved
@@ -3276,8 +3276,6 @@
       }
       brush->curves_sculpt_settings->density_add_attempts = 100;
     }
-<<<<<<< HEAD
-=======
 
     /* Disable 'show_bounds' option of curve objects. Option was set as there was no object mode
      * outline implementation. See T95933. */
@@ -3286,6 +3284,5 @@
         ob->dtx &= ~OB_DRAWBOUNDOX;
       }
     }
->>>>>>> ebc25336
   }
 }