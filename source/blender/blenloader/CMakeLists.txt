--- conflicted
+++ resolved
@@ -27,19 +27,11 @@
 FILE(GLOB SRC intern/*.c)
 
 SET(INC 
-<<<<<<< HEAD
-  . ../../../intern/guardedalloc ../blenlib ../blenkernel
-  ../makesdna ../readblenfile ../include ../makesrna
-  ../python ../../kernel/gen_messaging
-  ../render/extern/include
-  ${ZLIB_INC}
-=======
 	. ../../../intern/guardedalloc ../blenlib ../blenkernel
 	../makesdna ../readblenfile ../include ../makesrna
 	../python ../../kernel/gen_messaging
 	../render/extern/include
 	${ZLIB_INC}
->>>>>>> 99d0552b
 )
 
 BLENDERLIB(bf_blenloader "${SRC}" "${INC}")