--- conflicted
+++ resolved
@@ -225,14 +225,9 @@
 	if (srna == &RNA_SpaceNLA)              return SPACE_NLA;
 	if (srna == &RNA_SpaceNodeEditor)       return SPACE_NODE;
 	if (srna == &RNA_SpaceConsole)          return SPACE_CONSOLE;
-<<<<<<< HEAD
-	if (srna == &RNA_SpaceUserPreferences)  return SPACE_USERPREF;
+	if (srna == &RNA_SpacePreferences)      return SPACE_USERPREF;
 	if (srna == &RNA_SpaceToolbarEditor)	return SPACE_TOOLBAR;
-	if (srna == &RNA_SpaceClipEditor)       return SPACE_CLIP;	
-=======
-	if (srna == &RNA_SpacePreferences)      return SPACE_USERPREF;
 	if (srna == &RNA_SpaceClipEditor)       return SPACE_CLIP;
->>>>>>> e8753b95
 	return SPACE_EMPTY;
 }
 
