--- conflicted
+++ resolved
@@ -174,12 +174,7 @@
 	if (srna == &RNA_SpaceConsole)          return SPACE_CONSOLE;
 	if (srna == &RNA_SpaceUserPreferences)  return SPACE_USERPREF;
 	if (srna == &RNA_SpaceClipEditor)       return SPACE_CLIP;
-<<<<<<< HEAD
-	if (srna == &RNA_SpaceToolbarEditor)	return SPACE_TOOLBAR;
-	return -1;
-=======
 	return SPACE_EMPTY;
->>>>>>> b76dbf5e
 }
 
 PyObject *pyrna_callback_classmethod_add(PyObject *UNUSED(self), PyObject *args)
