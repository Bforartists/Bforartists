--- conflicted
+++ resolved
@@ -46,24 +46,14 @@
 static PyTypeObject BlenderAppSDLType;
 
 static PyStructSequence_Field app_sdl_info_fields[] = {
-<<<<<<< HEAD
-	{(char *)"supported", (char *)("Boolean, True when Blender is built with SDL support")},
-	{(char *)"version", (char *)("The SDL version as a tuple of 3 numbers")},
-	{(char *)"version_string", (char *)("The SDL version formatted as a string")},
-	{(char *)"available", (char *)("Boolean, True when SDL is available. This is False when "
-	                               "either *supported* is False, or *dynload* is True and "
-	                               "Bforartists cannot find the correct library.")},
-	{NULL},
-=======
     {(char *)"supported", (char *)("Boolean, True when Blender is built with SDL support")},
     {(char *)"version", (char *)("The SDL version as a tuple of 3 numbers")},
     {(char *)"version_string", (char *)("The SDL version formatted as a string")},
     {(char *)"available",
      (char *)("Boolean, True when SDL is available. This is False when "
               "either *supported* is False, or *dynload* is True and "
-              "Blender cannot find the correct library.")},
+              "Bforartists cannot find the correct library.")},
     {NULL},
->>>>>>> 3ea04e77
 };
 
 static PyStructSequence_Desc app_sdl_info_desc = {
