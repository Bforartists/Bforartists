--- conflicted
+++ resolved
@@ -33,12 +33,8 @@
 	../../makesdna
 	../../makesrna
 	../../windowmanager
-<<<<<<< HEAD
-    ../../gpu
+	../../gpu
 	../../freestyle/intern/python
-=======
-	../../gpu
->>>>>>> 2c467818
 	../../../../intern/guardedalloc
 )
 
