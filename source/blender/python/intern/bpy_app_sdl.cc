--- conflicted
+++ resolved
@@ -34,13 +34,6 @@
     {"supported", ("Boolean, True when Blender is built with SDL support")},
     {"version", ("The SDL version as a tuple of 3 numbers")},
     {"version_string", ("The SDL version formatted as a string")},
-<<<<<<< HEAD
-    {"available",
-     ("Boolean, True when SDL is available. This is False when "
-      "either *supported* is False, or *dynload* is True and "
-      "Bforartists cannot find the correct library.")},
-=======
->>>>>>> 2a3072f8
     {nullptr},
 };
 
