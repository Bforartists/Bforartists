/* SPDX-FileCopyrightText: 2015 Blender Authors
 *
 * SPDX-License-Identifier: GPL-2.0-or-later */

/** \file
 * \ingroup bpygpu
 *
 * This file defines the off-screen functionalities of the 'gpu' module
 * used for off-screen OpenGL rendering.
 *
 * - Use `bpygpu_` for local API.
 * - Use `BPyGPU` for public API.
 */

#include <Python.h>

#include "BLI_utildefines.h"

#include "GPU_batch.hh"
#include "GPU_state.hh"

#include "../generic/py_capi_utils.hh"
#include "../generic/python_compat.hh"

#include "gpu_py.hh"
#include "gpu_py_element.hh"
#include "gpu_py_shader.hh"
#include "gpu_py_vertex_buffer.hh"

#include "gpu_py_batch.hh" /* own include */

/* -------------------------------------------------------------------- */
/** \name Utility Functions
 * \{ */

static bool pygpu_batch_is_program_or_error(BPyGPUBatch *self)
{
  if (!self->batch->shader) {
    PyErr_SetString(PyExc_RuntimeError, "batch does not have any program assigned to it");
    return false;
  }
  return true;
}

/** \} */

/* -------------------------------------------------------------------- */
/** \name GPUBatch Type
 * \{ */

static PyObject *pygpu_batch__tp_new(PyTypeObject * /*type*/, PyObject *args, PyObject *kwds)
{
  BPYGPU_IS_INIT_OR_ERROR_OBJ;

  const char *exc_str_missing_arg = "GPUBatch.__new__() missing required argument '%s' (pos %d)";

  PyC_StringEnum prim_type = {bpygpu_primtype_items, GPU_PRIM_NONE};
  BPyGPUVertBuf *py_vertbuf = nullptr;
  BPyGPUIndexBuf *py_indexbuf = nullptr;

  static const char *_keywords[] = {"type", "buf", "elem", nullptr};
  static _PyArg_Parser _parser = {
      PY_ARG_PARSER_HEAD_COMPAT()
      "|$" /* Optional keyword only arguments. */
      "O&" /* `type` */
      "O!" /* `buf` */
      "O!" /* `elem` */
      ":GPUBatch.__new__",
      _keywords,
      nullptr,
  };
  if (!_PyArg_ParseTupleAndKeywordsFast(args,
                                        kwds,
                                        &_parser,
                                        PyC_ParseStringEnum,
                                        &prim_type,
                                        &BPyGPUVertBuf_Type,
                                        &py_vertbuf,
                                        &BPyGPUIndexBuf_Type,
                                        &py_indexbuf))
  {
    return nullptr;
  }

  BLI_assert(prim_type.value_found != GPU_PRIM_NONE);
  if (prim_type.value_found == GPU_PRIM_LINE_LOOP) {
    PyErr_WarnEx(PyExc_DeprecationWarning,
                 "'LINE_LOOP' is deprecated. Please use 'LINE_STRIP' and close the segment.",
                 1);
  }
  else if (prim_type.value_found == GPU_PRIM_TRI_FAN) {
    PyErr_WarnEx(
        PyExc_DeprecationWarning,
        "'TRI_FAN' is deprecated. Please use 'TRI_STRIP' or 'TRIS' and try modifying your "
        "vertices or indices to match the topology.",
        1);
  }

  if (py_vertbuf == nullptr) {
    PyErr_Format(PyExc_TypeError, exc_str_missing_arg, _keywords[1], 2);
    return nullptr;
  }

  blender::gpu::Batch *batch = GPU_batch_create(GPUPrimType(prim_type.value_found),
                                                py_vertbuf->buf,
                                                py_indexbuf ? py_indexbuf->elem : nullptr);

  BPyGPUBatch *ret = (BPyGPUBatch *)BPyGPUBatch_CreatePyObject(batch);

#ifdef USE_GPU_PY_REFERENCES
  ret->references = PyList_New(py_indexbuf ? 2 : 1);
  PyList_SET_ITEM(ret->references, 0, (PyObject *)py_vertbuf);
  Py_INCREF(py_vertbuf);

  if (py_indexbuf != nullptr) {
    PyList_SET_ITEM(ret->references, 1, (PyObject *)py_indexbuf);
    Py_INCREF(py_indexbuf);
  }

  BLI_assert(!PyObject_GC_IsTracked((PyObject *)ret));
  PyObject_GC_Track(ret);
#endif

  return (PyObject *)ret;
}

PyDoc_STRVAR(
    /* Wrap. */
    pygpu_batch_vertbuf_add_doc, ".. method:: vertbuf_add(buf)\n"
"\n"
"   Add another vertex buffer to the Batch.\n"
"   It is not possible to add more vertices to the batch using this method.\n"
"   Instead it can be used to add more attributes to the existing vertices.\n"
"   A good use case would be when you have a separate\n"
"   vertex buffer for vertex positions and vertex normals.\n"
"   Current a batch can have at most " STRINGIFY(GPU_BATCH_VBO_MAX_LEN) " vertex buffers.\n"
"\n"
"   :arg buf: The vertex buffer that will be added to the batch.\n"
"   :type buf: :class:`gpu.types.GPUVertBuf`\n"
);
static PyObject *pygpu_batch_vertbuf_add(BPyGPUBatch *self, BPyGPUVertBuf *py_buf)
{
  if (!BPyGPUVertBuf_Check(py_buf)) {
    PyErr_Format(PyExc_TypeError, "Expected a GPUVertBuf, got %s", Py_TYPE(py_buf)->tp_name);
    return nullptr;
  }

  if (GPU_vertbuf_get_vertex_len(self->batch->verts[0]) != GPU_vertbuf_get_vertex_len(py_buf->buf))
  {
    PyErr_Format(PyExc_TypeError,
                 "Expected %d length, got %d",
                 GPU_vertbuf_get_vertex_len(self->batch->verts[0]),
                 GPU_vertbuf_get_vertex_len(py_buf->buf));
    return nullptr;
  }

  if (self->batch->verts[GPU_BATCH_VBO_MAX_LEN - 1] != nullptr) {
    PyErr_SetString(
        PyExc_RuntimeError,
        "Maximum number of vertex buffers exceeded: " STRINGIFY(GPU_BATCH_VBO_MAX_LEN));
    return nullptr;
  }

#ifdef USE_GPU_PY_REFERENCES
  /* Hold user */
  PyList_Append(self->references, (PyObject *)py_buf);
#endif

  GPU_batch_vertbuf_add(self->batch, py_buf->buf, false);
  Py_RETURN_NONE;
}

PyDoc_STRVAR(
    /* Wrap. */
    pygpu_batch_program_set_doc,
    ".. method:: program_set(program)\n"
    "\n"
    "   Assign a shader to this batch that will be used for drawing when not overwritten later.\n"
    "   Note: This method has to be called in the draw context that the batch will be drawn in.\n"
    "   This function does not need to be called when you always\n"
    "   set the shader when calling :meth:`gpu.types.GPUBatch.draw`.\n"
    "\n"
    "   :arg program: The program/shader the batch will use in future draw calls.\n"
    "   :type program: :class:`gpu.types.GPUShader`\n");
static PyObject *pygpu_batch_program_set(BPyGPUBatch *self, BPyGPUShader *py_shader)
{
  static bool deprecation_warning_issued = false;

  /* Deprecation warning raised when calling `gpu.types.GPUBatch.program_set`. */
  if (!deprecation_warning_issued) {
    PyErr_WarnEx(PyExc_DeprecationWarning,
                 "Calls to GPUBatch.program_set are deprecated."
                 "Please set the shader via the 'program' parameter when calling "
                 "GPUBatch.draw/draw_instanced/draw_range.",
                 1);
    deprecation_warning_issued = true;
  }

  if (!BPyGPUShader_Check(py_shader)) {
    PyErr_Format(PyExc_TypeError, "Expected a GPUShader, got %s", Py_TYPE(py_shader)->tp_name);
    return nullptr;
  }

  GPUShader *shader = py_shader->shader;
  GPU_batch_set_shader(self->batch, shader);

#ifdef USE_GPU_PY_REFERENCES
  /* Remove existing user (if any), hold new user. */
  int i = PyList_GET_SIZE(self->references);
  while (--i != -1) {
    PyObject *py_shader_test = PyList_GET_ITEM(self->references, i);
    if (BPyGPUShader_Check(py_shader_test)) {
      PyList_SET_ITEM(self->references, i, (PyObject *)py_shader);
      Py_INCREF(py_shader);
      Py_DECREF(py_shader_test);
      /* Only ever reference one shader. */
      break;
    }
  }
  if (i != -1) {
    PyList_Append(self->references, (PyObject *)py_shader);
  }
#endif

  Py_RETURN_NONE;
}

/**
 * Verify if the Shader is compatible with the batch and can be used for rendering.
 * Derived from `polyline_draw_workaround` in `gpu_immediate.cc`.
 */
static const char *pygpu_shader_check_compatibility(blender::gpu::Batch *batch)
{
  if (!batch->shader) {
    return nullptr;
  }

  /* Currently only POLYLINE shaders are checked. */
  if (!bpygpu_shader_is_polyline(batch->shader)) {
    return nullptr;
  }

  /* Check batch compatibility with shader. */
  for (auto *vert : blender::Span(batch->verts, ARRAY_SIZE(batch->verts))) {
    if (!vert) {
      continue;
    }
    GPUVertFormat &format = vert->format;
    if ((format.stride % 4) != 0) {
      return "For POLYLINE shaders, only 4-byte aligned formats are supported";
    }

    int pos_attr_id = -1;
    int col_attr_id = -1;
    for (uint a_idx = 0; a_idx < format.attr_len; a_idx++) {
      const GPUVertAttr *a = &format.attrs[a_idx];
      if ((a->offset % 4) != 0) {
        return "For POLYLINE shaders, only 4-byte aligned attributes are supported";
      }
      const blender::StringRefNull name = GPU_vertformat_attr_name_get(&format, a, 0);
      if (pos_attr_id == -1 && name == "pos") {
        if (!ELEM(a->comp_type, GPU_COMP_F32)) {
          return "For POLYLINE shaders, the 'pos' attribute needs to be 'F32'";
        }
        if (!ELEM(a->fetch_mode, GPU_FETCH_FLOAT)) {
          return "For POLYLINE shaders, the 'pos' attribute must use the 'FLOAT' fetch type";
        }
        pos_attr_id = a_idx;
      }
      else if (col_attr_id == -1 && name == "color") {
        if (!ELEM(a->comp_type, GPU_COMP_F32, GPU_COMP_U8)) {
          return "For POLYLINE shaders, the 'color' attribute needs to be 'F32' or 'U8'";
        }
        col_attr_id = a_idx;
      }
      if (pos_attr_id != -1 && col_attr_id != -1) {
        break;
      }
    }
  }
  return nullptr;
}

PyDoc_STRVAR(
    /* Wrap. */
    pygpu_batch_draw_doc,
    ".. method:: draw(shader=None)\n"
    "\n"
    "   Run the drawing shader with the parameters assigned to the batch.\n"
    "\n"
    "   :arg shader: Shader that performs the drawing operations.\n"
    "      If ``None`` is passed, the last shader set to this batch will run.\n"
    "   :type program: :class:`gpu.types.GPUShader`\n");
static PyObject *pygpu_batch_draw(BPyGPUBatch *self, PyObject *args)
{
  static bool deprecation_warning_issued = false;

  BPyGPUShader *py_shader = nullptr;

  if (!PyArg_ParseTuple(args, "|O!:GPUBatch.draw", &BPyGPUShader_Type, &py_shader)) {
    return nullptr;
  }
  if (py_shader == nullptr) {
    if (!deprecation_warning_issued) {
      /* Deprecation warning raised when calling gpu.types.GPUBatch.draw without a valid GPUShader.
       */
      PyErr_WarnEx(PyExc_DeprecationWarning,
                   "Calling GPUBatch.draw without specifying a shader is deprecated. "
                   "Please provide a valid GPUShader as the 'shader' parameter.",
                   1);
      deprecation_warning_issued = true;
    }

    if (!pygpu_batch_is_program_or_error(self)) {
      return nullptr;
    }
  }
  else if (self->batch->shader != py_shader->shader) {
    GPU_batch_set_shader(self->batch, py_shader->shader);
  }

  /* Emit a warning when trying to draw wide lines as it is too late to automatically switch to a
   * polyline shader. */
  if (py_shader && py_shader->is_builtin &&
      ELEM(self->batch->prim_type, GPU_PRIM_LINES, GPU_PRIM_LINE_STRIP, GPU_PRIM_LINE_LOOP))
  {
    GPUShader *shader = py_shader->shader;
    const float line_width = GPU_line_width_get();
    const bool use_linesmooth = GPU_line_smooth_get();
    if (line_width > 1.0f || use_linesmooth) {
      if (shader == GPU_shader_get_builtin_shader(GPU_SHADER_3D_FLAT_COLOR)) {
        PyErr_WarnEx(PyExc_DeprecationWarning,
                     "Calling GPUBatch.draw to draw wide or smooth lines with "
                     "GPU_SHADER_3D_FLAT_COLOR is deprecated. "
                     "Use GPU_SHADER_3D_POLYLINE_FLAT_COLOR instead.",
                     1);
      }
      else if (shader == GPU_shader_get_builtin_shader(GPU_SHADER_3D_SMOOTH_COLOR)) {
        PyErr_WarnEx(PyExc_DeprecationWarning,
                     "Calling GPUBatch.draw to draw wide or smooth lines with "
                     "GPU_SHADER_3D_SMOOTH_COLOR is deprecated. "
                     "Use GPU_SHADER_3D_POLYLINE_SMOOTH_COLOR instead.",
                     1);
      }
      else if (shader == GPU_shader_get_builtin_shader(GPU_SHADER_3D_UNIFORM_COLOR)) {
        PyErr_WarnEx(PyExc_DeprecationWarning,
                     "Calling GPUBatch.draw to draw wide or smooth lines with "
                     "GPU_SHADER_3D_UNIFORM_COLOR is deprecated. "
                     "Use GPU_SHADER_3D_POLYLINE_UNIFORM_COLOR instead.",
                     1);
      }
<<<<<<< HEAD
=======
    }
  }

  /* Emit a warning when trying to draw points with a regular shader as it is too late to
   * automatically switch to a point shader. */
  if (py_shader && py_shader->is_builtin && self->batch->prim_type == GPU_PRIM_POINTS) {
    GPUShader *shader = py_shader->shader;
    if (shader == GPU_shader_get_builtin_shader(GPU_SHADER_3D_FLAT_COLOR)) {
      PyErr_WarnEx(PyExc_DeprecationWarning,
                   "Calling GPUBatch.draw to draw points with "
                   "GPU_SHADER_3D_FLAT_COLOR is deprecated. "
                   "Use GPU_SHADER_3D_POINT_FLAT_COLOR instead.",
                   1);
    }
    else if (shader == GPU_shader_get_builtin_shader(GPU_SHADER_3D_SMOOTH_COLOR)) {
      PyErr_WarnEx(PyExc_DeprecationWarning,
                   "Calling GPUBatch.draw to draw points with "
                   "GPU_SHADER_3D_SMOOTH_COLOR is deprecated. "
                   "Use GPU_SHADER_3D_POINT_FLAT_COLOR instead.",
                   1);
    }
    else if (shader == GPU_shader_get_builtin_shader(GPU_SHADER_3D_UNIFORM_COLOR)) {
      PyErr_WarnEx(PyExc_DeprecationWarning,
                   "Calling GPUBatch.draw to draw points with "
                   "GPU_SHADER_3D_UNIFORM_COLOR is deprecated. "
                   "Use GPU_SHADER_3D_POINT_SMOOTH_COLOR instead.",
                   1);
>>>>>>> 5898c1b9
    }
  }

  if (const char *error = pygpu_shader_check_compatibility(self->batch)) {
    PyErr_SetString(PyExc_RuntimeError, error);
    return nullptr;
  }

  GPU_batch_draw(self->batch);
  Py_RETURN_NONE;
}

PyDoc_STRVAR(
    /* Wrap. */
    pygpu_batch_draw_instanced_doc,
    ".. method:: draw_instanced(program, *, instance_start=0, instance_count=0)\n"
    "\n"
    "   Draw multiple instances of the drawing program with the parameters assigned\n"
    "   to the batch. In the vertex shader, `gl_InstanceID` will contain the instance\n"
    "   number being drawn.\n"
    "\n"
    "   :arg program: Program that performs the drawing operations.\n"
    "   :type program: :class:`gpu.types.GPUShader`\n"
    "   :arg instance_start: Number of the first instance to draw.\n"
    "   :type instance_start: int\n"
    "   :arg instance_count: Number of instances to draw. When not provided or set to 0\n"
    "      the number of instances will be determined by the number of rows in the first\n"
    "      vertex buffer.\n"
    "   :type instance_count: int\n");
static PyObject *pygpu_batch_draw_instanced(BPyGPUBatch *self, PyObject *args, PyObject *kw)
{
  BPyGPUShader *py_program = nullptr;
  int instance_start = 0;
  int instance_count = 0;

  static const char *_keywords[] = {"program", "instance_start", "instance_count", nullptr};
  static _PyArg_Parser _parser = {
      PY_ARG_PARSER_HEAD_COMPAT()
      "O!" /* `program` */
      "|$" /* Optional keyword only arguments. */
      "i"  /* `instance_start` */
      "i"  /* `instance_count' */
      ":GPUBatch.draw_instanced",
      _keywords,
      nullptr,
  };
  if (!_PyArg_ParseTupleAndKeywordsFast(
          args, kw, &_parser, &BPyGPUShader_Type, &py_program, &instance_start, &instance_count))
  {
    return nullptr;
  }

  GPU_batch_set_shader(self->batch, py_program->shader);
  GPU_batch_draw_instance_range(self->batch, instance_start, instance_count);
  Py_RETURN_NONE;
}

PyDoc_STRVAR(
    /* Wrap. */
    pygpu_batch_draw_range_doc,
    ".. method:: draw_range(program, *, elem_start=0, elem_count=0)\n"
    "\n"
    "   Run the drawing program with the parameters assigned to the batch. "
    "Only draw the ``elem_count`` elements of the index buffer starting at ``elem_start``.\n"
    "\n"
    "   :arg program: Program that performs the drawing operations.\n"
    "   :type program: :class:`gpu.types.GPUShader`\n"
    "   :arg elem_start: First index to draw. When not provided or set to 0 drawing\n"
    "      will start from the first element of the index buffer.\n"
    "   :type elem_start: int\n"
    "   :arg elem_count: Number of elements of the index buffer to draw. When not\n"
    "      provided or set to 0 all elements from ``elem_start`` to the end of the\n"
    "      index buffer will be drawn.\n"
    "   :type elem_count: int\n");
static PyObject *pygpu_batch_draw_range(BPyGPUBatch *self, PyObject *args, PyObject *kw)
{
  BPyGPUShader *py_program = nullptr;
  int elem_start = 0;
  int elem_count = 0;

  static const char *_keywords[] = {"program", "elem_start", "elem_count", nullptr};
  static _PyArg_Parser _parser = {
      PY_ARG_PARSER_HEAD_COMPAT()
      "O!" /* `program` */
      "|$" /* Optional keyword only arguments. */
      "i"  /* `elem_start' */
      "i"  /* `elem_count' */
      ":GPUBatch.draw_range",
      _keywords,
      nullptr,
  };
  if (!_PyArg_ParseTupleAndKeywordsFast(
          args, kw, &_parser, &BPyGPUShader_Type, &py_program, &elem_start, &elem_count))
  {
    return nullptr;
  }

  GPU_batch_set_shader(self->batch, py_program->shader);
  GPU_batch_draw_range(self->batch, elem_start, elem_count);
  Py_RETURN_NONE;
}

static PyObject *pygpu_batch_program_use_begin(BPyGPUBatch *self)
{
  if (!pygpu_batch_is_program_or_error(self)) {
    return nullptr;
  }
  GPU_shader_bind(self->batch->shader);
  Py_RETURN_NONE;
}

static PyObject *pygpu_batch_program_use_end(BPyGPUBatch *self)
{
  if (!pygpu_batch_is_program_or_error(self)) {
    return nullptr;
  }
  GPU_shader_unbind();
  Py_RETURN_NONE;
}

#ifdef __GNUC__
#  ifdef __clang__
#    pragma clang diagnostic push
#    pragma clang diagnostic ignored "-Wcast-function-type"
#  else
#    pragma GCC diagnostic push
#    pragma GCC diagnostic ignored "-Wcast-function-type"
#  endif
#endif

static PyMethodDef pygpu_batch__tp_methods[] = {
    {"vertbuf_add", (PyCFunction)pygpu_batch_vertbuf_add, METH_O, pygpu_batch_vertbuf_add_doc},
    {"program_set", (PyCFunction)pygpu_batch_program_set, METH_O, pygpu_batch_program_set_doc},
    {"draw", (PyCFunction)pygpu_batch_draw, METH_VARARGS, pygpu_batch_draw_doc},
    {"draw_instanced",
     (PyCFunction)pygpu_batch_draw_instanced,
     METH_VARARGS | METH_KEYWORDS,
     pygpu_batch_draw_instanced_doc},
    {"draw_range",
     (PyCFunction)pygpu_batch_draw_range,
     METH_VARARGS | METH_KEYWORDS,
     pygpu_batch_draw_range_doc},
    {"_program_use_begin", (PyCFunction)pygpu_batch_program_use_begin, METH_NOARGS, ""},
    {"_program_use_end", (PyCFunction)pygpu_batch_program_use_end, METH_NOARGS, ""},
    {nullptr, nullptr, 0, nullptr},
};

#ifdef __GNUC__
#  ifdef __clang__
#    pragma clang diagnostic pop
#  else
#    pragma GCC diagnostic pop
#  endif
#endif

#ifdef USE_GPU_PY_REFERENCES

static int pygpu_batch__tp_traverse(BPyGPUBatch *self, visitproc visit, void *arg)
{
  Py_VISIT(self->references);
  return 0;
}

static int pygpu_batch__tp_clear(BPyGPUBatch *self)
{
  Py_CLEAR(self->references);
  return 0;
}

static int pygpu_batch__tp_is_gc(BPyGPUBatch *self)
{
  return self->references != nullptr;
}

#endif

static void pygpu_batch__tp_dealloc(BPyGPUBatch *self)
{
  GPU_batch_discard(self->batch);

#ifdef USE_GPU_PY_REFERENCES
  PyObject_GC_UnTrack(self);
  if (self->references) {
    pygpu_batch__tp_clear(self);
    Py_XDECREF(self->references);
  }
#endif

  Py_TYPE(self)->tp_free(self);
}

PyDoc_STRVAR(
    /* Wrap. */
    pygpu_batch__tp_doc,
    ".. class:: GPUBatch(type, buf, elem=None)\n"
    "\n"
    "   Reusable container for drawable geometry.\n"
    "\n"
    "   :arg type: The primitive type of geometry to be drawn.\n"
    "      Possible values are `POINTS`, `LINES`, `TRIS`, `LINE_STRIP`, `LINE_LOOP`, `TRI_STRIP`, "
    "`TRI_FAN`, `LINES_ADJ`, `TRIS_ADJ` and `LINE_STRIP_ADJ`.\n"
    "   :type type: str\n"
    "   :arg buf: Vertex buffer containing all or some of the attributes required for drawing.\n"
    "   :type buf: :class:`gpu.types.GPUVertBuf`\n"
    "   :arg elem: An optional index buffer.\n"
    "   :type elem: :class:`gpu.types.GPUIndexBuf`\n");
PyTypeObject BPyGPUBatch_Type = {
    /*ob_base*/ PyVarObject_HEAD_INIT(nullptr, 0)
    /*tp_name*/ "GPUBatch",
    /*tp_basicsize*/ sizeof(BPyGPUBatch),
    /*tp_itemsize*/ 0,
    /*tp_dealloc*/ (destructor)pygpu_batch__tp_dealloc,
    /*tp_vectorcall_offset*/ 0,
    /*tp_getattr*/ nullptr,
    /*tp_setattr*/ nullptr,
    /*tp_as_async*/ nullptr,
    /*tp_repr*/ nullptr,
    /*tp_as_number*/ nullptr,
    /*tp_as_sequence*/ nullptr,
    /*tp_as_mapping*/ nullptr,
    /*tp_hash*/ nullptr,
    /*tp_call*/ nullptr,
    /*tp_str*/ nullptr,
    /*tp_getattro*/ nullptr,
    /*tp_setattro*/ nullptr,
    /*tp_as_buffer*/ nullptr,
#ifdef USE_GPU_PY_REFERENCES
    /*tp_flags*/ Py_TPFLAGS_DEFAULT | Py_TPFLAGS_HAVE_GC,
#else
    /*tp_flags*/ Py_TPFLAGS_DEFAULT,
#endif
    /*tp_doc*/ pygpu_batch__tp_doc,
#ifdef USE_GPU_PY_REFERENCES
    /*tp_traverse*/ (traverseproc)pygpu_batch__tp_traverse,
#else
    /*tp_traverse*/ nullptr,
#endif
#ifdef USE_GPU_PY_REFERENCES
    /*tp_clear*/ (inquiry)pygpu_batch__tp_clear,
#else
    /*tp_clear*/ nullptr,
#endif
    /*tp_richcompare*/ nullptr,
    /*tp_weaklistoffset*/ 0,
    /*tp_iter*/ nullptr,
    /*tp_iternext*/ nullptr,
    /*tp_methods*/ pygpu_batch__tp_methods,
    /*tp_members*/ nullptr,
    /*tp_getset*/ nullptr,
    /*tp_base*/ nullptr,
    /*tp_dict*/ nullptr,
    /*tp_descr_get*/ nullptr,
    /*tp_descr_set*/ nullptr,
    /*tp_dictoffset*/ 0,
    /*tp_init*/ nullptr,
    /*tp_alloc*/ nullptr,
    /*tp_new*/ pygpu_batch__tp_new,
    /*tp_free*/ nullptr,
#ifdef USE_GPU_PY_REFERENCES
    /*tp_is_gc*/ (inquiry)pygpu_batch__tp_is_gc,
#else
    /*tp_is_gc*/ nullptr,
#endif
    /*tp_bases*/ nullptr,
    /*tp_mro*/ nullptr,
    /*tp_cache*/ nullptr,
    /*tp_subclasses*/ nullptr,
    /*tp_weaklist*/ nullptr,
    /*tp_del*/ nullptr,
    /*tp_version_tag*/ 0,
    /*tp_finalize*/ nullptr,
    /*tp_vectorcall*/ nullptr,
};

/** \} */

/* -------------------------------------------------------------------- */
/** \name Public API
 * \{ */

PyObject *BPyGPUBatch_CreatePyObject(blender::gpu::Batch *batch)
{
  BPyGPUBatch *self;

#ifdef USE_GPU_PY_REFERENCES
  self = (BPyGPUBatch *)_PyObject_GC_New(&BPyGPUBatch_Type);
  self->references = nullptr;
#else
  self = PyObject_New(BPyGPUBatch, &BPyGPUBatch_Type);
#endif

  self->batch = batch;

  return (PyObject *)self;
}

/** \} */

#undef BPY_GPU_BATCH_CHECK_OBJ<|MERGE_RESOLUTION|>--- conflicted
+++ resolved
@@ -349,8 +349,6 @@
                      "Use GPU_SHADER_3D_POLYLINE_UNIFORM_COLOR instead.",
                      1);
       }
-<<<<<<< HEAD
-=======
     }
   }
 
@@ -378,7 +376,6 @@
                    "GPU_SHADER_3D_UNIFORM_COLOR is deprecated. "
                    "Use GPU_SHADER_3D_POINT_SMOOTH_COLOR instead.",
                    1);
->>>>>>> 5898c1b9
     }
   }
 
