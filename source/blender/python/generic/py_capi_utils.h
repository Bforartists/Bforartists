--- conflicted
+++ resolved
@@ -76,16 +76,10 @@
 const char *    PyC_UnicodeAsByte(PyObject *py_str, PyObject **coerce); /* coerce must be NULL */
 const char *    PyC_UnicodeAsByteAndSize(PyObject *py_str, Py_ssize_t *size, PyObject **coerce);
 
-<<<<<<< HEAD
 /* name namespace function for bpy */
-PyObject *		PyC_DefaultNameSpace(const char *filename);
-void			PyC_RunQuicky(const char *filepath, int n, ...);
-=======
-/* name namespace function for bpy & bge */
 PyObject *PyC_DefaultNameSpace(const char *filename);
 void PyC_RunQuicky(const char *filepath, int n, ...);
 bool PyC_NameSpace_ImportArray(PyObject *py_dict, const char *imports[]);
->>>>>>> 2fda404f
 
 void PyC_MainModule_Backup(PyObject **main_mod);
 void PyC_MainModule_Restore(PyObject *main_mod);
