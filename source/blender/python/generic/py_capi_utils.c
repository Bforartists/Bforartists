--- conflicted
+++ resolved
@@ -383,13 +383,6 @@
   }
 }
 
-<<<<<<< HEAD
-/** \} */
-
-/* -------------------------------------------------------------------- */
-/** \name Access Current Frame File Name & Line Number
- * \{ */
-=======
 void PyC_StackPrint(FILE *fp)
 {
   PyThreadState *tstate = PyGILState_GetThisThreadState();
@@ -403,7 +396,12 @@
     } while ((frame = frame->f_back));
   }
 }
->>>>>>> 60a863b0
+
+/** \} */
+
+/* -------------------------------------------------------------------- */
+/** \name Access Current Frame File Name & Line Number
+ * \{ */
 
 void PyC_FileAndNum(const char **r_filename, int *r_lineno)
 {
