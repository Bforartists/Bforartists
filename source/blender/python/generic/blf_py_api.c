--- conflicted
+++ resolved
@@ -222,17 +222,6 @@
 }
 
 PyDoc_STRVAR(py_blf_word_wrap_doc,
-<<<<<<< HEAD
-	".. function:: word_wrap(fontid, wrap_width)\n"
-	"\n"
-	"   Set the wrap width, enable/disable using WORD_WRAP.\n"
-	"\n"
-	"   :arg fontid: The id of the typeface as returned by :func:`blf.load`, for default font use 0.\n"
-	"   :type fontid: int\n"
-	"   :arg wrap_width: The width (in pixels) to wrap words at.\n"
-	"   :type wrap_width: int\n"
-	);
-=======
 ".. function:: word_wrap(fontid, wrap_width)\n"
 "\n"
 "   Set the wrap width, enable/disable using WORD_WRAP.\n"
@@ -242,7 +231,6 @@
 "   :arg wrap_width: The width (in pixels) to wrap words at.\n"
 "   :type wrap_width: int\n"
 );
->>>>>>> ecd36afb
 static PyObject *py_blf_word_wrap(PyObject *UNUSED(self), PyObject *args)
 {
 	int wrap_width;
@@ -432,11 +420,7 @@
 	{"aspect", (PyCFunction) py_blf_aspect, METH_VARARGS, py_blf_aspect_doc},
 	{"blur", (PyCFunction) py_blf_blur, METH_VARARGS, py_blf_blur_doc},
 	{"clipping", (PyCFunction) py_blf_clipping, METH_VARARGS, py_blf_clipping_doc},
-<<<<<<< HEAD
-	{"word_wrap", (PyCFunction)py_blf_word_wrap, METH_VARARGS, py_blf_word_wrap_doc},
-=======
 	{"word_wrap", (PyCFunction) py_blf_word_wrap, METH_VARARGS, py_blf_word_wrap_doc},
->>>>>>> ecd36afb
 	{"disable", (PyCFunction) py_blf_disable, METH_VARARGS, py_blf_disable_doc},
 	{"dimensions", (PyCFunction) py_blf_dimensions, METH_VARARGS, py_blf_dimensions_doc},
 	{"draw", (PyCFunction) py_blf_draw, METH_VARARGS, py_blf_draw_doc},
