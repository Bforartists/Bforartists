/* SPDX-FileCopyrightText: 2023 Blender Authors
 *
 * SPDX-License-Identifier: GPL-2.0-or-later */

/** \file
 * \ingroup asset_system
 */

#include "BKE_blender.hh"
#include "BKE_preferences.h"

#include "BLI_path_util.h"
#include "BLI_string_ref.hh"

#include "DNA_asset_types.h"
#include "DNA_userdef_types.h"

#include "CLG_log.h"

#include "AS_asset_library.hh"
#include "AS_essentials_library.hh"
#include "asset_library_all.hh"
#include "asset_library_essentials.hh"
#include "asset_library_from_preferences.hh"
#include "asset_library_on_disk.hh"
#include "asset_library_runtime.hh"
#include "asset_library_service.hh"
#include "utils.hh"

/* When enabled, use a pre file load handler (#BKE_CB_EVT_LOAD_PRE) callback to destroy the asset
 * library service. Without this an explicit call from the file loading code is needed to do this,
 * which is not as nice.
 *
 * TODO Currently disabled because UI data depends on asset library data, so we have to make sure
 * it's freed in the right order (UI first). Pre-load handlers don't give us this order.
 * Should be addressed with a proper ownership model for the asset system:
 * https://developer.blender.org/docs/features/asset_system/backend/#ownership-model
 */
// #define WITH_DESTROY_VIA_LOAD_HANDLER

static CLG_LogRef LOG = {"asset_system.asset_library_service"};

namespace blender::asset_system {

std::unique_ptr<AssetLibraryService> AssetLibraryService::instance_;
bool AssetLibraryService::atexit_handler_registered_ = false;

AssetLibraryService *AssetLibraryService::get()
{
  if (!instance_) {
    allocate_service_instance();
  }
  return instance_.get();
}

void AssetLibraryService::destroy()
{
  if (!instance_) {
    return;
  }
  instance_->app_handler_unregister();
  instance_.reset();
}

AssetLibrary *AssetLibraryService::get_asset_library(
    const Main *bmain, const AssetLibraryReference &library_reference)
{
  const eAssetLibraryType type = eAssetLibraryType(library_reference.type);

  switch (type) {
    case ASSET_LIBRARY_ESSENTIALS: {
      const StringRefNull root_path = essentials_directory_path();
      if (root_path.is_empty()) {
        return nullptr;
      }

<<<<<<< HEAD
      return get_asset_library_on_disk_builtin(type, root_path);
=======
      return this->get_asset_library_on_disk_builtin(type, root_path);
>>>>>>> bd3b779d
    }
    case ASSET_LIBRARY_LOCAL: {
      /* For the "Current File" library  we get the asset library root path based on main. */
      std::string root_path = bmain ? AS_asset_library_find_suitable_root_path_from_main(bmain) :
                                      "";

      if (root_path.empty()) {
        /* File wasn't saved yet. */
        return this->get_asset_library_current_file();
      }
      return this->get_asset_library_on_disk_builtin(type, root_path);
    }
    case ASSET_LIBRARY_ALL:
      return this->get_asset_library_all(bmain);
    case ASSET_LIBRARY_CUSTOM: {
      bUserAssetLibrary *custom_library = this->find_custom_asset_library_from_library_ref(
          library_reference);
      if (!custom_library) {
        return nullptr;
      }

      std::string root_path = custom_library->dirpath;
      if (root_path.empty()) {
        return nullptr;
      }

      AssetLibrary *library = this->get_asset_library_on_disk_custom(custom_library->name,
                                                                     root_path);
      library->import_method_ = eAssetImportMethod(custom_library->import_method);
      library->may_override_import_method_ = true;
      library->use_relative_path_ = (custom_library->flag & ASSET_LIBRARY_RELATIVE_PATH) != 0;

      return library;
    }
  }

  return nullptr;
}

AssetLibrary *AssetLibraryService::get_asset_library_on_disk(eAssetLibraryType library_type,
                                                             StringRef name,
                                                             StringRefNull root_path)
{
  BLI_assert_msg(!root_path.is_empty(),
                 "top level directory must be given for on-disk asset library");

  std::string normalized_root_path = utils::normalize_directory_path(root_path);

  std::unique_ptr<OnDiskAssetLibrary> *lib_uptr_ptr = on_disk_libraries_.lookup_ptr(
      {library_type, normalized_root_path});
  if (lib_uptr_ptr != nullptr) {
    CLOG_INFO(&LOG, 2, "get \"%s\" (cached)", normalized_root_path.c_str());
    AssetLibrary *lib = lib_uptr_ptr->get();
    lib->refresh_catalogs();
    return lib;
  }

  std::unique_ptr<OnDiskAssetLibrary> lib_uptr;
  switch (library_type) {
    case ASSET_LIBRARY_CUSTOM:
      lib_uptr = std::make_unique<PreferencesOnDiskAssetLibrary>(name, normalized_root_path);
      break;
    case ASSET_LIBRARY_ESSENTIALS:
      lib_uptr = std::make_unique<EssentialsAssetLibrary>();
      break;
    default:
      lib_uptr = std::make_unique<OnDiskAssetLibrary>(library_type, name, normalized_root_path);
      break;
  }

  AssetLibrary *lib = lib_uptr.get();

  lib->load_catalogs();

  on_disk_libraries_.add_new({library_type, normalized_root_path}, std::move(lib_uptr));
  CLOG_INFO(&LOG, 2, "get \"%s\" (loaded)", normalized_root_path.c_str());
  return lib;
}

AssetLibrary *AssetLibraryService::get_asset_library_on_disk_custom(StringRef name,
                                                                    StringRefNull root_path)
{
  return this->get_asset_library_on_disk(ASSET_LIBRARY_CUSTOM, name, root_path);
}

AssetLibrary *AssetLibraryService::get_asset_library_on_disk_builtin(eAssetLibraryType type,
                                                                     StringRefNull root_path)
{
  BLI_assert_msg(
      type != ASSET_LIBRARY_CUSTOM,
      "Use `get_asset_library_on_disk_custom()` for libraries of type `ASSET_LIBRARY_CUSTOM`");

  /* Builtin asset libraries don't need a name, the #eAssetLibraryType is enough to identify them
   * (and doesn't change, unlike the name). */
  return this->get_asset_library_on_disk(type, {}, root_path);
}

AssetLibrary *AssetLibraryService::get_asset_library_current_file()
{
  if (current_file_library_) {
    CLOG_INFO(&LOG, 2, "get current file lib (cached)");
    current_file_library_->refresh_catalogs();
  }
  else {
    CLOG_INFO(&LOG, 2, "get current file lib (loaded)");
    current_file_library_ = std::make_unique<RuntimeAssetLibrary>();
  }

  AssetLibrary *lib = current_file_library_.get();
  return lib;
}

void AssetLibraryService::rebuild_all_library()
{
  if (all_library_) {
    all_library_->rebuild(false);
  }
}

AssetLibrary *AssetLibraryService::get_asset_library_all(const Main *bmain)
{
  /* (Re-)load all other asset libraries. */
  for (AssetLibraryReference &library_ref : all_valid_asset_library_refs()) {
    /* Skip self :) */
    if (library_ref.type == ASSET_LIBRARY_ALL) {
      continue;
    }

    /* Ensure all asset libraries are loaded. */
    this->get_asset_library(bmain, library_ref);
  }

  if (all_library_) {
    CLOG_INFO(&LOG, 2, "get all lib (cached)");
    all_library_->refresh_catalogs();
    return all_library_.get();
  }

  CLOG_INFO(&LOG, 2, "get all lib (loaded)");
  all_library_ = std::make_unique<AllAssetLibrary>();

  /* Don't reload catalogs on this initial read, they've just been loaded above. */
  all_library_->rebuild(/*reload_catalogs=*/false);

  return all_library_.get();
}

bUserAssetLibrary *AssetLibraryService::find_custom_preferences_asset_library_from_asset_weak_ref(
    const AssetWeakReference &asset_reference)
{
  if (!ELEM(asset_reference.asset_library_type, ASSET_LIBRARY_CUSTOM)) {
    return nullptr;
  }

  return BKE_preferences_asset_library_find_by_name(&U, asset_reference.asset_library_identifier);
}

AssetLibrary *AssetLibraryService::find_loaded_on_disk_asset_library_from_name(
    StringRef name) const
{
  for (const std::unique_ptr<OnDiskAssetLibrary> &library : on_disk_libraries_.values()) {
    if (library->name_ == name) {
      return library.get();
    }
  }
  return nullptr;
}

std::string AssetLibraryService::resolve_asset_weak_reference_to_library_path(
    const AssetWeakReference &asset_reference)
{
  StringRefNull library_dirpath;

  switch (eAssetLibraryType(asset_reference.asset_library_type)) {
    case ASSET_LIBRARY_CUSTOM: {
      bUserAssetLibrary *custom_lib =
          this->find_custom_preferences_asset_library_from_asset_weak_ref(asset_reference);
      if (custom_lib) {
        library_dirpath = custom_lib->dirpath;
        break;
      }

      /* A bit of an odd-ball, the API supports loading custom libraries from arbitrary paths (used
       * by unit tests). So check all loaded on-disk libraries too. */
      AssetLibrary *loaded_custom_lib = this->find_loaded_on_disk_asset_library_from_name(
          asset_reference.asset_library_identifier);
      if (!loaded_custom_lib) {
        return "";
      }

      library_dirpath = *loaded_custom_lib->root_path_;
      break;
    }
    case ASSET_LIBRARY_ESSENTIALS:
      library_dirpath = essentials_directory_path();
      break;
    case ASSET_LIBRARY_LOCAL:
    case ASSET_LIBRARY_ALL:
      return "";
  }

  std::string normalized_library_dirpath = utils::normalize_path(library_dirpath);
  return normalized_library_dirpath;
}

int64_t AssetLibraryService::rfind_blendfile_extension(StringRef path)
{
  const std::vector<StringRefNull> blendfile_extensions = {".blend" SEP_STR,
                                                           ".blend.gz" SEP_STR,
                                                           ".ble" SEP_STR,
                                                           ".blend" ALTSEP_STR,
                                                           ".blend.gz" ALTSEP_STR,
                                                           ".ble" ALTSEP_STR};
  int64_t blendfile_extension_pos = StringRef::not_found;

  for (StringRefNull blendfile_ext : blendfile_extensions) {
    const int64_t iter_ext_pos = path.rfind(blendfile_ext);
    if (iter_ext_pos == StringRef::not_found) {
      continue;
    }

    if ((blendfile_extension_pos == StringRef::not_found) ||
        (blendfile_extension_pos < iter_ext_pos))
    {
      blendfile_extension_pos = iter_ext_pos;
    }
  }

  return blendfile_extension_pos;
}

std::string AssetLibraryService::normalize_asset_weak_reference_relative_asset_identifier(
    const AssetWeakReference &asset_reference)
{
  StringRefNull relative_asset_identifier = asset_reference.relative_asset_identifier;

  int64_t blend_ext_pos = rfind_blendfile_extension(asset_reference.relative_asset_identifier);
  const bool has_blend_ext = blend_ext_pos != StringRef::not_found;

  int64_t blend_path_len = 0;
  /* Get the position of the path separator after the blend file extension. */
  if (has_blend_ext) {
    blend_path_len = relative_asset_identifier.find_first_of(SEP_STR ALTSEP_STR, blend_ext_pos);

    /* If there is a blend file in the relative asset path, then there should be group and id name
     * after it. */
    BLI_assert(blend_path_len != StringRef::not_found);
    /* Skip slash. */
    blend_path_len += 1;
  }

  /* Find the first path separator (after the blend file extension if any). This will be the one
   * separating the group from the name. */
  const int64_t group_name_sep_pos = relative_asset_identifier.find_first_of(SEP_STR ALTSEP_STR,
                                                                             blend_path_len);

  return utils::normalize_path(relative_asset_identifier,
                               (group_name_sep_pos == StringRef::not_found) ?
                                   StringRef::not_found :
                                   group_name_sep_pos + 1);
}

/* TODO currently only works for asset libraries on disk (custom or essentials asset libraries).
 * Once there is a proper registry of asset libraries, this could contain an asset library locator
 * and/or identifier, so a full path (not necessarily file path) can be built for all asset
 * libraries. */
std::string AssetLibraryService::resolve_asset_weak_reference_to_full_path(
    const AssetWeakReference &asset_reference)
{
  if (asset_reference.relative_asset_identifier[0] == '\0') {
    return "";
  }

  std::string library_dirpath = resolve_asset_weak_reference_to_library_path(asset_reference);
  if (library_dirpath.empty()) {
    return "";
  }

  std::string normalized_full_path = utils::normalize_path(library_dirpath + SEP_STR) +
                                     normalize_asset_weak_reference_relative_asset_identifier(
                                         asset_reference);

  return normalized_full_path;
}

std::optional<AssetLibraryService::ExplodedPath> AssetLibraryService::
    resolve_asset_weak_reference_to_exploded_path(const AssetWeakReference &asset_reference)
{
  if (asset_reference.relative_asset_identifier[0] == '\0') {
    return std::nullopt;
  }

  switch (eAssetLibraryType(asset_reference.asset_library_type)) {
    case ASSET_LIBRARY_LOCAL: {
      std::string path_in_file = this->normalize_asset_weak_reference_relative_asset_identifier(
          asset_reference);
      const int64_t group_len = int64_t(path_in_file.find(SEP));

      ExplodedPath exploded;
      exploded.full_path = std::make_unique<std::string>(path_in_file);
      exploded.group_component = StringRef(*exploded.full_path).substr(0, group_len);
      exploded.name_component = StringRef(*exploded.full_path).substr(group_len + 1);

      return exploded;
    }
    case ASSET_LIBRARY_CUSTOM:
    case ASSET_LIBRARY_ESSENTIALS: {
      std::string full_path = this->resolve_asset_weak_reference_to_full_path(asset_reference);
      /* #full_path uses native slashes, so others don't need to be considered in the following. */

      if (full_path.empty()) {
        return std::nullopt;
      }

      int64_t blendfile_extension_pos = this->rfind_blendfile_extension(full_path);
      BLI_assert(blendfile_extension_pos != StringRef::not_found);

      size_t group_pos = full_path.find(SEP, blendfile_extension_pos);
      BLI_assert(group_pos != std::string::npos);

      size_t name_pos = full_path.find(SEP, group_pos + 1);
      BLI_assert(group_pos != std::string::npos);

      const int64_t dir_len = int64_t(group_pos);
      const int64_t group_len = int64_t(name_pos - group_pos - 1);

      ExplodedPath exploded;
      exploded.full_path = std::make_unique<std::string>(full_path);
      StringRef full_path_ref = *exploded.full_path;
      exploded.dir_component = full_path_ref.substr(0, dir_len);
      exploded.group_component = full_path_ref.substr(dir_len + 1, group_len);
      exploded.name_component = full_path_ref.substr(dir_len + 1 + group_len + 1);

      return exploded;
    }
    case ASSET_LIBRARY_ALL:
      return std::nullopt;
  }

  return std::nullopt;
}

bUserAssetLibrary *AssetLibraryService::find_custom_asset_library_from_library_ref(
    const AssetLibraryReference &library_reference)
{
  BLI_assert(library_reference.type == ASSET_LIBRARY_CUSTOM);
  BLI_assert(library_reference.custom_library_index >= 0);

  return BKE_preferences_asset_library_find_index(&U, library_reference.custom_library_index);
}

std::string AssetLibraryService::root_path_from_library_ref(
    const AssetLibraryReference &library_reference)
{
  if (ELEM(library_reference.type, ASSET_LIBRARY_ALL, ASSET_LIBRARY_LOCAL)) {
    return "";
  }
  if (ELEM(library_reference.type, ASSET_LIBRARY_ESSENTIALS)) {
    return essentials_directory_path();
  }

  bUserAssetLibrary *custom_library = find_custom_asset_library_from_library_ref(
      library_reference);
  if (!custom_library || !custom_library->dirpath[0]) {
    return "";
  }

  return custom_library->dirpath;
}

void AssetLibraryService::allocate_service_instance()
{
  instance_ = std::make_unique<AssetLibraryService>();
  instance_->app_handler_register();

  if (!atexit_handler_registered_) {
    /* Ensure the instance gets freed before Blender's memory leak detector runs. */
    BKE_blender_atexit_register([](void * /*user_data*/) { AssetLibraryService::destroy(); },
                                nullptr);
    atexit_handler_registered_ = true;
  }
}

static void on_blendfile_load(Main * /*bMain*/,
                              PointerRNA ** /*pointers*/,
                              const int /*num_pointers*/,
                              void * /*arg*/)
{
#ifdef WITH_DESTROY_VIA_LOAD_HANDLER
  AssetLibraryService::destroy();
#endif
}

void AssetLibraryService::app_handler_register()
{
  /* The callback system doesn't own `on_load_callback_store_`. */
  on_load_callback_store_.alloc = false;

  on_load_callback_store_.func = &on_blendfile_load;
  on_load_callback_store_.arg = this;

  BKE_callback_add(&on_load_callback_store_, BKE_CB_EVT_LOAD_PRE);
}

void AssetLibraryService::app_handler_unregister()
{
  BKE_callback_remove(&on_load_callback_store_, BKE_CB_EVT_LOAD_PRE);
  on_load_callback_store_.func = nullptr;
  on_load_callback_store_.arg = nullptr;
}

bool AssetLibraryService::has_any_unsaved_catalogs() const
{
  bool has_unsaved_changes = false;

  foreach_loaded_asset_library(
      [&has_unsaved_changes](AssetLibrary &library) {
        if (library.catalog_service->has_unsaved_changes()) {
          has_unsaved_changes = true;
        }
      },
      true);
  return has_unsaved_changes;
}

void AssetLibraryService::foreach_loaded_asset_library(FunctionRef<void(AssetLibrary &)> fn,
                                                       const bool include_all_library) const
{
  if (include_all_library && all_library_) {
    fn(*all_library_);
  }

  if (current_file_library_) {
    fn(*current_file_library_);
  }

  for (const auto &asset_lib_uptr : on_disk_libraries_.values()) {
    fn(*asset_lib_uptr);
  }
}

}  // namespace blender::asset_system<|MERGE_RESOLUTION|>--- conflicted
+++ resolved
@@ -74,11 +74,7 @@
         return nullptr;
       }
 
-<<<<<<< HEAD
-      return get_asset_library_on_disk_builtin(type, root_path);
-=======
       return this->get_asset_library_on_disk_builtin(type, root_path);
->>>>>>> bd3b779d
     }
     case ASSET_LIBRARY_LOCAL: {
       /* For the "Current File" library  we get the asset library root path based on main. */
