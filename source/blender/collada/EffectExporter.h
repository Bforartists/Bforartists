--- conflicted
+++ resolved
@@ -58,13 +58,6 @@
 
 	COLLADASW::ColorOrTexture getcol(float r, float g, float b, float a);
 private:
-<<<<<<< HEAD
-=======
-	/** Fills the array of mtex indices which have image. Used for exporting images. */
-	void createTextureIndices(Material *ma, std::vector<int> &indices);
-
-	void writeBlinn(COLLADASW::EffectProfile &ep, Material *ma);
->>>>>>> 45df43e1
 	void writeLambert(COLLADASW::EffectProfile &ep, Material *ma);
 	void writeTextures(COLLADASW::EffectProfile &ep,
 			std::string &key,
