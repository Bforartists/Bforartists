/*
 * ***** BEGIN GPL LICENSE BLOCK *****
 *
 * This program is free software; you can redistribute it and/or
 * modify it under the terms of the GNU General Public License
 * as published by the Free Software Foundation; either version 2
 * of the License, or (at your option) any later version.
 *
 * This program is distributed in the hope that it will be useful,
 * but WITHOUT ANY WARRANTY; without even the implied warranty of
 * MERCHANTABILITY or FITNESS FOR A PARTICULAR PURPOSE.  See the
 * GNU General Public License for more details.
 *
 * You should have received a copy of the GNU General Public License
 * along with this program; if not, write to the Free Software Foundation,
 * Inc., 51 Franklin Street, Fifth Floor, Boston, MA 02110-1301, USA.
 *
 * Contributor(s): Chingiz Dyussenov, Arystanbek Dyussenov, Jan Diederich, Tod Liverseed.
 *
 * ***** END GPL LICENSE BLOCK *****
 */

#include <stdlib.h>
#include <stdio.h>
#include <math.h>
extern "C"
{
#include "DNA_scene_types.h"
#include "DNA_object_types.h"
#include "DNA_anim_types.h"
#include "DNA_action_types.h"
#include "DNA_curve_types.h"
#include "DNA_lamp_types.h"
#include "DNA_camera_types.h"
#include "DNA_armature_types.h"
#include "DNA_material_types.h"
#include "DNA_constraint_types.h"
#include "DNA_scene_types.h"

#include "BLI_math.h"
#include "BLI_string.h"
#include "BLI_listbase.h"
#include "BLI_utildefines.h"

#include "BKE_DerivedMesh.h"
#include "BKE_fcurve.h"
#include "BKE_animsys.h"
#include "BKE_scene.h"
#include "BKE_action.h" // pose functions
#include "BKE_armature.h"
#include "BKE_object.h"
#include "BKE_constraint.h"
#include "BIK_api.h"
#include "ED_object.h"
}

#include "MEM_guardedalloc.h"

#include "RNA_access.h"

#include "COLLADASWSource.h"
#include "COLLADASWInstanceGeometry.h"
#include "COLLADASWInputList.h"
#include "COLLADASWPrimitves.h"
#include "COLLADASWVertices.h"
#include "COLLADASWLibraryAnimations.h"
#include "COLLADASWParamTemplate.h"
#include "COLLADASWParamBase.h"
#include "COLLADASWSampler.h"
#include "COLLADASWConstants.h"
#include "COLLADASWBaseInputElement.h"

#include "EffectExporter.h"

#include "collada_internal.h"

#include "IK_solver.h"

#include <vector>
#include <algorithm> // std::find

struct Depsgraph;

class AnimationExporter: COLLADASW::LibraryAnimations
{
private:
	Main *m_bmain;
	Scene *scene;
	Depsgraph *depsgraph;
	COLLADASW::StreamWriter *sw;

public:

	AnimationExporter(Depsgraph *depsgraph, COLLADASW::StreamWriter *sw, const ExportSettings *export_settings):
		COLLADASW::LibraryAnimations(sw),
		depsgraph(depsgraph),
		export_settings(export_settings)
	{
		this->sw = sw;
	}

<<<<<<< HEAD
	bool exportAnimations(Scene *sce);
=======
	bool exportAnimations(Main *bmain, Scene *sce);

>>>>>>> cec9f78e
	// called for each exported object
	void operator() (Object *ob);

protected:
	const ExportSettings *export_settings;


	void export_object_constraint_animation(Object *ob);

	void export_morph_animation(Object *ob);

	void write_bone_animation_matrix(Object *ob_arm, Bone *bone);

	void write_bone_animation(Object *ob_arm, Bone *bone);

	void sample_and_write_bone_animation(Object *ob_arm, Bone *bone, int transform_type);

	bool is_bone_deform_group(Bone * bone);

	void sample_and_write_bone_animation_matrix(Object *ob_arm, Bone *bone);

	void sample_animation(float *v, std::vector<float> &frames, int type, Bone *bone, Object *ob_arm, bPoseChannel *pChan);

	void sample_animation(std::vector<float[4][4]> &mats, std::vector<float> &frames, Bone *bone, Object *ob_arm, bPoseChannel *pChan);

	// dae_bone_animation -> add_bone_animation
	// (blend this into dae_bone_animation)
	void dae_bone_animation(std::vector<float> &fra, float *v, int tm_type, int axis, std::string ob_name, std::string bone_name);

	void dae_baked_animation(std::vector<float> &fra, Object *ob_arm, Bone *bone);

	void dae_baked_object_animation(std::vector<float> &fra, Object *ob);

	float convert_time(float frame);

	float convert_angle(float angle);

	std::string get_semantic_suffix(COLLADASW::InputSemantic::Semantics semantic);

	void add_source_parameters(COLLADASW::SourceBase::ParameterNameList& param,
	                           COLLADASW::InputSemantic::Semantics semantic, bool is_rot, const char *axis, bool transform);

	void get_source_values(BezTriple *bezt, COLLADASW::InputSemantic::Semantics semantic, bool is_angle, float *values, int *length);

	float* get_eul_source_for_quat(Object *ob );

	bool is_flat_line(std::vector<float> &values, int channel_count);
	void export_keyframed_animation_set(Object *ob);
	void create_keyframed_animation(Object *ob, FCurve *fcu, char *transformName, bool is_param, Material *ma = NULL);
	void export_sampled_animation_set(Object *ob);
	void export_sampled_transrotloc_animation(Object *ob, std::vector<float> &ctimes);
	void export_sampled_matrix_animation(Object *ob, std::vector<float> &ctimes);
	void create_sampled_animation(int channel_count, std::vector<float> &times, std::vector<float> &values, std::string, std::string label, std::string axis_name, bool is_rot);

	void evaluate_anim_with_constraints(Object *ob, float ctime);

	std::string create_source_from_fcurve(COLLADASW::InputSemantic::Semantics semantic, FCurve *fcu, const std::string& anim_id, const char *axis_name);
	std::string create_source_from_fcurve(COLLADASW::InputSemantic::Semantics semantic, FCurve *fcu, const std::string& anim_id, const char *axis_name, Object *ob);

	std::string create_lens_source_from_fcurve(Camera *cam, COLLADASW::InputSemantic::Semantics semantic, FCurve *fcu, const std::string& anim_id);

	std::string create_source_from_array(COLLADASW::InputSemantic::Semantics semantic, float *v, int tot, bool is_rot, const std::string& anim_id, const char *axis_name);

	std::string create_source_from_vector(COLLADASW::InputSemantic::Semantics semantic, std::vector<float> &fra, bool is_rot, const std::string& anim_id, const char *axis_name);

	std::string create_xyz_source(float *v, int tot, const std::string& anim_id);
	std::string create_4x4_source(std::vector<float> &times, std::vector<float> &values, const std::string& anim_id);
	std::string create_4x4_source(std::vector<float> &frames, Object * ob_arm, Bone *bone, const std::string& anim_id);

	std::string create_interpolation_source(FCurve *fcu, const std::string& anim_id, const char *axis_name, bool *has_tangents);

	std::string fake_interpolation_source(int tot, const std::string& anim_id, const char *axis_name);

	// for rotation, axis name is always appended and the value of append_axis is ignored
	std::string get_transform_sid(char *rna_path, int tm_type, const char *axis_name, bool append_axis);
	std::string get_light_param_sid(char *rna_path, int tm_type, const char *axis_name, bool append_axis);
	std::string get_camera_param_sid(char *rna_path, int tm_type, const char *axis_name, bool append_axis);

	void find_keyframes(Object *ob, std::vector<float> &fra, const char *prefix, const char *tm_name);
	void find_keyframes(Object *ob, std::vector<float> &fra);
	void find_sampleframes(Object *ob, std::vector<float> &fra);


	void make_anim_frames_from_targets(Object *ob, std::vector<float> &frames );

	void find_rotation_frames(Object *ob, std::vector<float> &fra, const char *prefix, int rotmode);

	// enable fcurves driving a specific bone, disable all the rest
	// if bone_name = NULL enable all fcurves
	void enable_fcurves(bAction *act, char *bone_name);

	bool hasAnimations(Scene *sce);

	char *extract_transform_name(char *rna_path);

	std::string getObjectBoneName(Object *ob, const FCurve * fcu);
	std::string getAnimationPathId(const FCurve *fcu);

	void getBakedPoseData(Object *obarm, int startFrame, int endFrame, bool ActionBake, bool ActionBakeFirstFrame);

	bool validateConstraints(bConstraint *con);


};<|MERGE_RESOLUTION|>--- conflicted
+++ resolved
@@ -99,12 +99,8 @@
 		this->sw = sw;
 	}
 
-<<<<<<< HEAD
-	bool exportAnimations(Scene *sce);
-=======
 	bool exportAnimations(Main *bmain, Scene *sce);
 
->>>>>>> cec9f78e
 	// called for each exported object
 	void operator() (Object *ob);
 
