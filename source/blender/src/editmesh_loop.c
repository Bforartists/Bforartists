/**
 * $Id: 
 *
 * ***** BEGIN GPL/BL DUAL LICENSE BLOCK *****
 *
 * This program is free software; you can redistribute it and/or
 * modify it under the terms of the GNU General Public License
 * as published by the Free Software Foundation; either version 2
 * of the License, or (at your option) any later version. The Blender
 * Foundation also sells licenses for use in proprietary software under
 * the Blender License.  See http://www.blender.org/BL/ for information
 * about this.
 *
 * This program is distributed in the hope that it will be useful,
 * but WITHOUT ANY WARRANTY; without even the implied warranty of
 * MERCHANTABILITY or FITNESS FOR A PARTICULAR PURPOSE.  See the
 * GNU General Public License for more details.
 *
 * You should have received a copy of the GNU General Public License
 * along with this program; if not, write to the Free Software Foundation,
 * Inc., 59 Temple Place - Suite 330, Boston, MA  02111-1307, USA.
 *
 * The Original Code is Copyright (C) 2004 by NaN Holding BV.
 * All rights reserved.
 *
 * The Original Code is: all of this file.
 *
 * Contributor(s): none yet.
 *
 * ***** END GPL/BL DUAL LICENSE BLOCK *****
 */

/*

editmesh_loop: tools with own drawing subloops, select, knife, subdiv

*/

#include <stdlib.h>
#include <string.h>
#include <math.h>

#include "MEM_guardedalloc.h"


#include "DNA_mesh_types.h"
#include "DNA_meshdata_types.h"
#include "DNA_object_types.h"
#include "DNA_scene_types.h"
#include "DNA_screen_types.h"
#include "DNA_view3d_types.h"

#include "BLI_blenlib.h"
#include "BLI_arithb.h"
#include "BLI_editVert.h"

#include "BKE_depsgraph.h"
#include "BKE_displist.h"
#include "BKE_global.h"
#include "BKE_library.h"
#include "BKE_mesh.h"
#include "BKE_object.h"
#include "BKE_utildefines.h"

#include "BIF_cursors.h"
#include "BIF_editmesh.h"
#include "BIF_gl.h"
#include "BIF_glutil.h"
#include "BIF_graphics.h"
#include "BIF_interface.h"
#include "BIF_mywindow.h"
#include "BIF_screen.h"
#include "BIF_space.h"
#include "BIF_toolbox.h"

#include "BSE_view.h"
#include "BSE_edit.h"
#include "BSE_drawview.h"

#include "BDR_drawobject.h"
#include "BDR_editobject.h"
#include "PIL_time.h"

#include "mydevice.h"
#include "blendef.h"

#include "editmesh.h"

/* next 2 includes for knife tool... shouldnt be! (ton) */
#include "GHOST_C-api.h"
#include "winlay.h"


/* New LoopCut */
static void edgering_sel(EditEdge *startedge, int select, int previewlines)
{
	EditMesh *em = G.editMesh;
	EditEdge *eed;
	EditFace *efa;
	EditVert *v[2][2];
	float co[2][3];
	int looking= 1,i;
	
	/* in eed->f1 we put the valence (amount of faces in edge) */
	/* in eed->f2 we put tagged flag as correct loop */
	/* in efa->f1 we put tagged flag as correct to select */

	for(eed= em->edges.first; eed; eed= eed->next) {
		eed->f1= 0;
		eed->f2= 0;
	}
	for(efa= em->faces.first; efa; efa= efa->next) {
		efa->f1= 0;
		if(efa->h==0) {
			efa->e1->f1++;
			efa->e2->f1++;
			efa->e3->f1++;
			if(efa->e4) efa->e4->f1++;
		}
	}
	
	// tag startedge OK
	startedge->f2= 1;
	
	while(looking) {
		looking= 0;
		
		for(efa= em->faces.first; efa; efa= efa->next) {
			if(efa->e4 && efa->f1==0) {	// not done quad
				if(efa->e1->f1<=2 && efa->e2->f1<=2 && efa->e3->f1<=2 && efa->e4->f1<=2) { // valence ok

					// if edge tagged, select opposing edge and mark face ok
					if(efa->e1->f2) {
						efa->e3->f2= 1;
						efa->f1= 1;
						looking= 1;
					}
					else if(efa->e2->f2) {
						efa->e4->f2= 1;
						efa->f1= 1;
						looking= 1;
					}
					if(efa->e3->f2) {
						efa->e1->f2= 1;
						efa->f1= 1;
						looking= 1;
					}
					if(efa->e4->f2) {
						efa->e2->f2= 1;
						efa->f1= 1;
						looking= 1;
					}
				}
			}
		}
	}
	
	if(previewlines > 0 && select == 0){
			persp(PERSP_VIEW);
			glPushMatrix();
			mymultmatrix(G.obedit->obmat);
			//glColor3ub(0, 255, 255);
			//glBegin(GL_LINES);			
			//glVertex3f(nearest->v1->co[0],nearest->v1->co[1],nearest->v1->co[2]);
			//glVertex3f(nearest->v2->co[0],nearest->v2->co[1],nearest->v2->co[2]);
			//glEnd();
			for(efa= em->faces.first; efa; efa= efa->next) {
				if(efa->v4 == NULL) {  continue; }
				if(efa->e1->f2 == 1){
					if(efa->e1->h == 1 || efa->e3->h == 1 )
						continue;
					
					v[0][0] = efa->v1;
					v[0][1] = efa->v2;
					v[1][0] = efa->v4;
					v[1][1] = efa->v3;
				} else if(efa->e2->f2 == 1){
					if(efa->e2->h == 1 || efa->e4->h == 1)
						continue;
					v[0][0] = efa->v2;
					v[0][1] = efa->v3;
					v[1][0] = efa->v1;
					v[1][1] = efa->v4;					
				} else { continue; }
									  
				for(i=1;i<=previewlines;i++){
					co[0][0] = (v[0][1]->co[0] - v[0][0]->co[0])*(i/((float)previewlines+1))+v[0][0]->co[0];
					co[0][1] = (v[0][1]->co[1] - v[0][0]->co[1])*(i/((float)previewlines+1))+v[0][0]->co[1];
					co[0][2] = (v[0][1]->co[2] - v[0][0]->co[2])*(i/((float)previewlines+1))+v[0][0]->co[2];

					co[1][0] = (v[1][1]->co[0] - v[1][0]->co[0])*(i/((float)previewlines+1))+v[1][0]->co[0];
					co[1][1] = (v[1][1]->co[1] - v[1][0]->co[1])*(i/((float)previewlines+1))+v[1][0]->co[1];
					co[1][2] = (v[1][1]->co[2] - v[1][0]->co[2])*(i/((float)previewlines+1))+v[1][0]->co[2];					
					glColor3ub(255, 0, 255);
					glBegin(GL_LINES);	
					glVertex3f(co[0][0],co[0][1],co[0][2]);
					glVertex3f(co[1][0],co[1][1],co[1][2]);
					glEnd();
				}
			}
			glPopMatrix();   
	} else {	
	
	/* (de)select the edges */
		for(eed= em->edges.first; eed; eed= eed->next) {
		if(eed->f2) EM_select_edge(eed, select);
		}
	}
}
void CutEdgeloop(int numcuts)
{
	EditMesh *em = G.editMesh;
	EditEdge *nearest=NULL, *eed;
	int keys = 0, holdnum=0, selectmode;
	short mvalo[2] = {0,0}, mval[2];
	short event,val,choosing=1,cancel=0,dist,cuthalf = 0,smooth=0;
	char msg[128];
	short hasHidden = 0;
	float fac;
	
	selectmode = G.scene->selectmode;
		
	if(G.scene->selectmode & SCE_SELECT_FACE){
		G.scene->selectmode =  SCE_SELECT_EDGE;
		EM_selectmode_set();	  
	}
	
	
	BIF_undo_push("Loopcut Begin");
	while(choosing && !cancel){
		getmouseco_areawin(mval);
		if (mval[0] != mvalo[0] || mval[1] != mvalo[1]) {
			mvalo[0] = mval[0];
			mvalo[1] = mval[1];
			dist= 50;
			nearest = findnearestedge(&dist);	// returns actual distance in dist
			scrarea_do_windraw(curarea);	// after findnearestedge, backbuf!
			
			sprintf(msg,"Number of Cuts: %d",numcuts);
			if(smooth){
				sprintf(msg,"%s (S)mooth: on",msg);
			} else {
				sprintf(msg,"%s (S)mooth: off",msg);
			}
			
			headerprint(msg);
			/* Need to figure preview */
			if(nearest){
				edgering_sel(nearest, 0, numcuts);
			 }   
			screen_swapbuffers();
			
		/* backbuffer refresh for non-apples (no aux) */
#ifndef __APPLE__
			if(G.vd->drawtype>OB_WIRE && (G.vd->flag & V3D_ZBUF_SELECT)) {
				backdrawview3d(0);
			}
#endif
		}
		else PIL_sleep_ms(10);	// idle		
		
		
		while(qtest()) 
		{
			val=0;
			event= extern_qread(&val);
			if(val && (event ==  MOUSEX || event == MOUSEY)){ ; } 
			else if(val && ((event==LEFTMOUSE || event==RETKEY) || (event == MIDDLEMOUSE || event==PADENTER)))
			{
				if(event == MIDDLEMOUSE){
					cuthalf = 1;
				}
				if (nearest==NULL)
					cancel = 1;
				choosing=0;
				mvalo[0] = -1;
			}
			else if(val && (event==ESCKEY || event==RIGHTMOUSE ))
			{
				choosing=0;
				cancel = 1;
				mvalo[0] = -1;
			}
			else if(val && (event==PADPLUSKEY || event==WHEELUPMOUSE))
			{
				numcuts++;
				mvalo[0] = -1;
			}
			else if(val && (event==PADMINUS || event==WHEELDOWNMOUSE))
			{
				if(numcuts > 1){
					numcuts--;
					mvalo[0] = -1;
				} 
			}
			else if(val && event==SKEY)
			{
				if(smooth){smooth=0;} 
				else { smooth=1; }
				mvalo[0] = -1;
			}
			
			else if(val){
				holdnum = -1;
				switch(event){
					case PAD9:
					case NINEKEY:
						holdnum = 9; break;
					case PAD8:
					case EIGHTKEY:
						holdnum = 8;break;
					case PAD7:
					case SEVENKEY:
						holdnum = 7;break;
					case PAD6:
					case SIXKEY:
						holdnum = 6;break;
					case PAD5:
					case FIVEKEY:
						holdnum = 5;break;
					case PAD4:
					case FOURKEY:
						holdnum = 4;break;
					case PAD3:
					case THREEKEY:
						holdnum = 3; break;
					case PAD2:
					case TWOKEY:
						holdnum = 2;break;
					case PAD1:
					case ONEKEY:
						holdnum = 1; break;
					case PAD0:
					case ZEROKEY:
						holdnum = 0;break;	
					case BACKSPACEKEY:
						holdnum = -2;break;			
				}
				if(holdnum >= 0 && numcuts*10 < 130){
					if(keys == 0){  // first level numeric entry
							if(holdnum > 0){
									numcuts = holdnum;
									keys++;		
							}
					} else if(keys > 0){//highrt level numeric entry
							numcuts *= 10;
							numcuts += holdnum;
							keys++;		
					}
				} else if (holdnum == -2){// backspace
					if (keys > 1){
						numcuts /= 10;		
						keys--;
					} else {
						numcuts=1;
						keys = 0;
					}
				}
				mvalo[0] = -1;
				break;
			}  // End Numeric Entry						
		}  //End while(qtest())
	}   // End Choosing
	scrarea_queue_winredraw(curarea);

	if(cancel){
		return;   
	}
	/* clean selection */
	for(eed=em->edges.first; eed; eed = eed->next){
		EM_select_edge(eed,0);
	}
	/* select edge ring */
	edgering_sel(nearest, 1, 0);
	
	/* Deselect Hidden Edges */
	for(eed=em->edges.first; eed; eed = eed->next){
		if(eed->h == 1 || (eed->v1->h == 1 || eed->v2->h == 1)){
			EM_select_edge(eed,0);	
			hasHidden = 1;
		}
	}	
	
	
	/* now cut the loops */
	if(smooth){
<<<<<<< HEAD
			fac= 1.0f;
			if(fbutton(&fac, 0.0f, 5.0f, 10, 10, "Smooth:")==0) return;
				fac= 0.292f*fac;			
=======
		fac= 1.0f;
		if(fbutton(&fac, 0.0f, 5.0f, 10, 10, "Smooth:")==0) return;
		fac= 0.292f*fac;			
>>>>>>> e58eecbe
		esubdivideflag(SELECT,fac,B_SMOOTH,numcuts,SUBDIV_SELECT_INNER_SEL);
	} else {
		esubdivideflag(SELECT,0,0,numcuts,SUBDIV_SELECT_INNER_SEL);
	}
	/* if this was a single cut, enter edgeslide mode */
	if(numcuts == 1 && hasHidden == 0){
		if(cuthalf)
			EdgeSlide(1,0.0);
		else {
			if(EdgeSlide(0,0.0) == -1){
				BIF_undo();
			}
		}
	}
	
	if(G.scene->selectmode !=  selectmode){
		G.scene->selectmode = selectmode;
		EM_selectmode_set();
	}	
	
	DAG_object_flush_update(G.scene, G.obedit, OB_RECALC_DATA);
	scrarea_queue_headredraw(curarea);
	scrarea_queue_winredraw(curarea);	
	return;
}


/* *************** LOOP SELECT ************* */
#if 0
static short edgeFaces(EditEdge *e)
{
	EditMesh *em = G.editMesh;
	EditFace *search=NULL;
	short count = 0;
	
	search = em->faces.first;
	while(search){
		if((search->e1 == e || search->e2 == e) || (search->e3 == e || search->e4 == e)) 
			count++;
		search = search->next;
	}
	return count;	
}
#endif

/* this utility function checks to see if 2 edit edges share a face,
	returns 1 if they do
	returns 0 if they do not, or if the function is passed the same edge 2 times
*/
short sharesFace(EditEdge* e1, EditEdge* e2)
{
	EditMesh *em = G.editMesh;
	EditFace *search=NULL;
	
	search = em->faces.first;
	if (e1 == e2){
		return 0 ;
	}
	while(search){
		if(
			((search->e1 == e1 || search->e2 == e1) || (search->e3 == e1 || search->e4 == e1)) &&
			((search->e1 == e2 || search->e2 == e2) || (search->e3 == e2 || search->e4 == e2))
			) {
			return 1;
		}
		search = search->next;
	}
	return 0;
}


/*   ***************** TRAIL ************************

Read a trail of mouse coords and return them as an array of CutCurve structs
len returns number of mouse coords read before commiting with RETKEY   
It is up to the caller to free the block when done with it,

XXX Is only used here, so local inside this file (ton)
 */

#define TRAIL_POLYLINE 1 /* For future use, They don't do anything yet */
#define TRAIL_FREEHAND 2
#define TRAIL_MIXED    3 /* (1|2) */
#define TRAIL_AUTO     4 
#define	TRAIL_MIDPOINTS 8

typedef struct CutCurve {
	short  x; 
	short  y;
} CutCurve;

static CutCurve *get_mouse_trail(int *len, char mode)
{

	CutCurve *curve,*temp;
	int i=0, j, blocks=1, lasti=0;
	short event, val, ldown=0, restart=0, rubberband=0;
	short  mval[2], lockaxis=0, lockx=0, locky=0, lastx=0, lasty=0;
	
	*len=0;
	curve=(CutCurve *)MEM_callocN(1024*sizeof(CutCurve), "MouseTrail");

	if (!curve) {
		printf("failed to allocate memory in get_mouse_trail()\n");
		return(NULL);
	}
	mywinset(curarea->win);
	glDrawBuffer(GL_FRONT);
	
	headerprint("LMB to draw, Enter to finish (with CTRL to leave only the "
				"cut line selected), ESC to abort.");

	persp(PERSP_WIN);
	
	glColor3ub(200, 200, 0);
	
	while(TRUE) {
		
		event=extern_qread(&val);	/* Enter or RMB indicates finish */
		if(val) {
			if(event==RETKEY || event==PADENTER) break;
		}
		
		if( event==ESCKEY || event==RIGHTMOUSE ) {
			if (curve) MEM_freeN(curve);
			*len=0;
			glFlush();
			glDrawBuffer(GL_BACK);
			return(NULL);
			break;
		}	
		
		if (rubberband)  { /* rubberband mode, undraw last rubberband */
			glLineWidth(2.0);
			sdrawXORline(curve[i-1].x, curve[i-1].y,mval[0], mval[1]); 
			glLineWidth(1.0);
			glFlush();
			rubberband=0;
		}
		
		getmouseco_areawin(mval);
		
		if (lockaxis==1) mval[1]=locky;
		if (lockaxis==2) mval[0]=lockx;
		
		if ( ((i==0) || (mval[0]!=curve[i-1].x) || (mval[1]!=curve[i-1].y))
			&& (get_mbut() & L_MOUSE) ){ /* record changes only, if LMB down */
			
			lastx=curve[i].x=mval[0];
			lasty=curve[i].y=mval[1];
			
			lockaxis=0;
			
			i++; 
			
			ldown=1;
			if (restart) { 
				for(j=1;j<i;j++) sdrawXORline(curve[j-1].x, curve[j-1].y, curve[j].x, curve[j].y);
				if (rubberband) sdrawXORline(curve[j].x, curve[j].y, mval[0], mval[1]);
				glFlush();
				rubberband=0;
				lasti=i=0;
				restart=0;
				ldown=0;
			}
		}
		
		if ((event==MIDDLEMOUSE)&&(get_mbut()&M_MOUSE)&&(i)){/*MMB Down*/
		/*determine which axis to lock to, or clear if locked */
			if (lockaxis) lockaxis=0;
			else if (abs(curve[i-1].x-mval[0]) > abs(curve[i-1].y-mval[1])) lockaxis=1;
			else lockaxis=2;
			
			if (lockaxis) {
				lockx=lastx;
				locky=lasty;
			}
		}
		
		if ((i>1)&&(i!=lasti)) {  /*Draw recorded part of curve */
			sdrawline(curve[i-2].x, curve[i-2].y, curve[i-1].x, curve[i-1].y);
			glFlush();
		}
		
		if ((i==lasti)&&(i>0)) { /*Draw rubberband */
			glLineWidth(2.0);
			sdrawXORline(curve[i-1].x, curve[i-1].y,mval[0], mval[1]);
			glLineWidth(1.0);
			glFlush();
			rubberband=1;
		}
		lasti=i;

		if (i>=blocks*1024) { /* reallocate data if out of room */
			temp=curve;
			curve=(CutCurve *)MEM_callocN((blocks+1)*1024*sizeof(CutCurve), "MouseTrail");
			if (!curve) {
				printf("failed to re-allocate memory in get_mouse_trail()\n");
				return(NULL);
			}
			memcpy(curve, temp, blocks*1024*sizeof(CutCurve));
			blocks++;
			MEM_freeN(temp);
		}
	}

	glFlush();
	glDrawBuffer(GL_BACK);
	persp(PERSP_VIEW);

	*len=i;

	return(curve);
}




/* ******************************************************************** */
/* Knife Subdivide Tool.  Subdivides edges intersected by a mouse trail
	drawn by user.
	
	Currently mapped to KKey when in MeshEdit mode.
	Usage:
		Hit Shift K, Select Centers or Exact
		Hold LMB down to draw path, hit RETKEY.
		ESC cancels as expected.
   
	Contributed by Robert Wenzlaff (Det. Thorn).
*/

/* prototype */
static short seg_intersect(struct EditEdge * e, CutCurve *c, int len);

void KnifeSubdivide(char mode)
{
	EditMesh *em = G.editMesh;
	CutCurve *curve;		
	EditEdge *eed; 
	Window *win;	
	int oldcursor, len=0;
	short isect=0;
	short numcuts=1;
	
	if (G.obedit==0) return;

	if (EM_nvertices_selected() < 2) {
		error("No edges are selected to operate on");
		return;
	}

	if (mode==KNIFE_PROMPT) {
		short val= pupmenu("Cut Type %t|Exact Line%x1|Midpoints%x2|Multicut%x3");
		if(val<1) return;
		mode = val;	// warning, mode is char, pupmenu returns -1 with ESC
	}

	if(mode == KNIFE_MULTICUT) {
		if(button(&numcuts, 2, 128, "Number of Cuts:")==0) return;
	}

	/* Set a knife cursor here */
	oldcursor=get_cursor();

	win=winlay_get_active_window();
	
	SetBlenderCursor(BC_KNIFECURSOR);
	
	curve=get_mouse_trail(&len, TRAIL_MIXED);
	
	if (curve && len && mode){
		eed= em->edges.first;		
		while(eed) {	
			if( eed->v1->f & eed->v2->f & SELECT ){		// NOTE: uses vertex select, subdiv doesnt do edges yet
				isect=seg_intersect(eed, curve, len);
				if (isect) eed->f2= 1;
				else eed->f2=0;
				eed->f1= isect;
				//printf("isect=%i\n", isect);
			}
			else {
				eed->f2=0;
				eed->f1=0;
			}
			eed= eed->next;
		}
		
		if      (mode==KNIFE_EXACT)    esubdivideflag(1, 0, B_KNIFE|B_PERCENTSUBD,1,SUBDIV_SELECT_ORIG);
		else if (mode==KNIFE_MIDPOINT) esubdivideflag(1, 0, B_KNIFE,1,SUBDIV_SELECT_ORIG);
		else if (mode==KNIFE_MULTICUT) esubdivideflag(1, 0, B_KNIFE,numcuts,SUBDIV_SELECT_ORIG);

		eed=em->edges.first;
		while(eed){
			eed->f2=0;
			eed->f1=0;
			eed=eed->next;
		}	
	}
	/* Return to old cursor and flags...*/
	
	addqueue(curarea->win,  REDRAW, 0);
	window_set_cursor(win, oldcursor);
	if (curve) MEM_freeN(curve);

	BIF_undo_push("Knife");
}

/* seg_intersect() Determines if and where a mouse trail intersects an EditEdge */

static short seg_intersect(EditEdge *e, CutCurve *c, int len)
{
#define MAXSLOPE 100000
	float  x11, y11, x12=0, y12=0, x2max, x2min, y2max;
	float  y2min, dist, lastdist=0, xdiff2, xdiff1;
	float  m1, b1, m2, b2, x21, x22, y21, y22, xi;
	float  yi, x1min, x1max, y1max, y1min, perc=0; 
	float  scr[2], co[4];
	int  i;
	short isect=0;
	
	/* Get screen coords of verts */
	VECCOPY(co, e->v1->co);
	co[3]= 1.0;
	Mat4MulVec4fl(G.obedit->obmat, co);
	project_float(co, scr);
	x21=scr[0];
	y21=scr[1];
	
	VECCOPY(co, e->v2->co);
	co[3]= 1.0;
	Mat4MulVec4fl(G.obedit->obmat, co);
	project_float(co, scr);
	x22=scr[0];
	y22=scr[1];
	
	xdiff2=(x22-x21);  
	if (xdiff2) {
		m2=(y22-y21)/xdiff2;
		b2= ((x22*y21)-(x21*y22))/xdiff2;
	}
	else {
		m2=MAXSLOPE;  /* Verticle slope  */
		b2=x22;      
	}
	for (i=0; i<len; i++){
		if (i>0){
			x11=x12;
			y11=y12;
		}
		else {
			x11=c[i].x;
			y11=c[i].y;
		}
		x12=c[i].x;
		y12=c[i].y;

		/* Perp. Distance from point to line */
		if (m2!=MAXSLOPE) dist=(y12-m2*x12-b2);/* /sqrt(m2*m2+1); Only looking for */
						       /* change in sign.  Skip extra math */	
		else dist=x22-x12;	
		
		if (i==0) lastdist=dist;
		
		/* if dist changes sign, and intersect point in edge's Bound Box*/
		if ((lastdist*dist)<=0){
			xdiff1=(x12-x11); /* Equation of line between last 2 points */
			if (xdiff1){
				m1=(y12-y11)/xdiff1;
				b1= ((x12*y11)-(x11*y12))/xdiff1;
			}
			else{
				m1=MAXSLOPE;
				b1=x12;
			}
			x2max=MAX2(x21,x22)+0.001; /* prevent missed edges   */
			x2min=MIN2(x21,x22)-0.001; /* due to round off error */
			y2max=MAX2(y21,y22)+0.001;
			y2min=MIN2(y21,y22)-0.001;
			
			/* Found an intersect,  calc intersect point */
			if (m1==m2){ 		/* co-incident lines */
						/* cut at 50% of overlap area*/
				x1max=MAX2(x11, x12);
				x1min=MIN2(x11, x12);
				xi= (MIN2(x2max,x1max)+MAX2(x2min,x1min))/2.0;	
				
				y1max=MAX2(y11, y12);
				y1min=MIN2(y11, y12);
				yi= (MIN2(y2max,y1max)+MAX2(y2min,y1min))/2.0;
			}			
			else if (m2==MAXSLOPE){ 
				xi=x22;
				yi=m1*x22+b1;
			}
			else if (m1==MAXSLOPE){ 
				xi=x12;
				yi=m2*x12+b2;
			}
			else {
				xi=(b1-b2)/(m2-m1);
				yi=(b1*m2-m1*b2)/(m2-m1);
			}
			
			/* Intersect inside bounding box of edge?*/
			if ((xi>=x2min)&&(xi<=x2max)&&(yi<=y2max)&&(yi>=y2min)){
				if ((m2<=1.0)&&(m2>=-1.0)) perc = (xi-x21)/(x22-x21);	
				else perc=(yi-y21)/(y22-y21); /*lower slope more accurate*/
				isect=32768.0*(perc+0.0000153); /* Percentage in 1/32768ths */
				break;
			}
		}	
		lastdist=dist;
	}
	return(isect);
} 

void LoopMenu() /* Called by KKey */
{
	short ret;
	
	ret=pupmenu("Loop/Cut Menu %t|Loop Cut (CTRL-R)%x2|"
				"Knife (Exact) %x3|Knife (Midpoints)%x4|Knife (Multicut)%x5");
				
	switch (ret){
		case 2:
			CutEdgeloop(1);
			break;
		case 3: 
			KnifeSubdivide(KNIFE_EXACT);
			break;
		case 4:
			KnifeSubdivide(KNIFE_MIDPOINT);
			break;
		case 5:
			KnifeSubdivide(KNIFE_MULTICUT);
			break;
	}

}
<|MERGE_RESOLUTION|>--- conflicted
+++ resolved
@@ -384,15 +384,9 @@
 	
 	/* now cut the loops */
 	if(smooth){
-<<<<<<< HEAD
-			fac= 1.0f;
-			if(fbutton(&fac, 0.0f, 5.0f, 10, 10, "Smooth:")==0) return;
-				fac= 0.292f*fac;			
-=======
 		fac= 1.0f;
 		if(fbutton(&fac, 0.0f, 5.0f, 10, 10, "Smooth:")==0) return;
 		fac= 0.292f*fac;			
->>>>>>> e58eecbe
 		esubdivideflag(SELECT,fac,B_SMOOTH,numcuts,SUBDIV_SELECT_INNER_SEL);
 	} else {
 		esubdivideflag(SELECT,0,0,numcuts,SUBDIV_SELECT_INNER_SEL);
