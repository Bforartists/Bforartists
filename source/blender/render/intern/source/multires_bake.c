--- conflicted
+++ resolved
@@ -1188,19 +1188,11 @@
 	totpoly = dm->getNumPolys(dm);
 
 	for (a = 0; a < totpoly; a++)
-<<<<<<< HEAD
-		mtexpoly[a].tpage->id.flag &= ~LIB_DOIT;
-
-	for (a = 0; a < totpoly; a++) {
-		Image *ima = mtexpoly[a].tpage;
-		if ((ima->id.flag & LIB_DOIT) == 0) {
-=======
 		mtexpoly[a].tpage->id.tag &= ~LIB_TAG_DOIT;
 
 	for (a = 0; a < totpoly; a++) {
 		Image *ima = mtexpoly[a].tpage;
 		if ((ima->id.tag & LIB_TAG_DOIT) == 0) {
->>>>>>> b76dbf5e
 			LinkData *data = BLI_genericNodeN(ima);
 			BLI_addtail(&bkr->image, data);
 			bkr->tot_image++;
@@ -1209,11 +1201,7 @@
 	}
 
 	for (a = 0; a < totpoly; a++)
-<<<<<<< HEAD
-		mtexpoly[a].tpage->id.flag &= ~LIB_DOIT;
-=======
 		mtexpoly[a].tpage->id.tag &= ~LIB_TAG_DOIT;
->>>>>>> b76dbf5e
 }
 
 static void bake_images(MultiresBakeRender *bkr, MultiresBakeResult *result)
