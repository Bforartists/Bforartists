/*
 * ***** BEGIN GPL LICENSE BLOCK *****
 *
 * This program is free software; you can redistribute it and/or
 * modify it under the terms of the GNU General Public License
 * as published by the Free Software Foundation; either version 2
 * of the License, or (at your option) any later version.
 *
 * This program is distributed in the hope that it will be useful,
 * but WITHOUT ANY WARRANTY; without even the implied warranty of
 * MERCHANTABILITY or FITNESS FOR A PARTICULAR PURPOSE.  See the
 * GNU General Public License for more details.
 *
 * You should have received a copy of the GNU General Public License
 * along with this program; if not, write to the Free Software Foundation,
 * Inc., 51 Franklin Street, Fifth Floor, Boston, MA 02110-1301, USA.
 *
 * The Original Code is Copyright (C) 2001-2002 by NaN Holding BV.
 * All rights reserved.
 *
 * Contributors: Matt Ebb
 *
 * ***** END GPL LICENSE BLOCK *****
 */

/** \file blender/render/intern/source/pointdensity.c
 *  \ingroup render
 */


#include <math.h>
#include <stdlib.h>
#include <stdio.h>

#include "MEM_guardedalloc.h"

#include "BLI_math.h"
#include "BLI_blenlib.h"
#include "BLI_noise.h"
#include "BLI_kdopbvh.h"
#include "BLI_utildefines.h"
#include "BLI_task.h"

#include "BLT_translation.h"

#include "DNA_meshdata_types.h"
#include "DNA_object_types.h"
#include "DNA_particle_types.h"
#include "DNA_texture_types.h"

#include "BKE_deform.h"
#include "BKE_DerivedMesh.h"
#include "BKE_lattice.h"
#include "BKE_main.h"
#include "BKE_object.h"
#include "BKE_particle.h"
#include "BKE_scene.h"
#include "BKE_texture.h"
#include "BKE_colortools.h"

#include "render_types.h"
#include "texture.h"
#include "pointdensity.h"

#include "RE_render_ext.h"

/* ~~~~~~~~~~~~~~~~~~~~~~~~~~~~~~~~~~~~~~~~~~~~~~~~~~~~~~~~~~~~~~~~~~~~~ */
/* defined in pipeline.c, is hardcopy of active dynamic allocated Render */
/* only to be used here in this file, it's for speed */
extern struct Render R;
/* ~~~~~~~~~~~~~~~~~~~~~~~~~~~~~~~~~~~~~~~~~~~~~~~~~~~~~~~~~~~~~~~~~~~~~ */

static ThreadMutex sample_mutex = PTHREAD_MUTEX_INITIALIZER;

static int point_data_used(PointDensity *pd)
{
	int pd_bitflag = 0;

	if (pd->source == TEX_PD_PSYS) {
		if ((pd->noise_influence == TEX_PD_NOISE_VEL) ||
		    (pd->falloff_type == TEX_PD_FALLOFF_PARTICLE_VEL) ||
		    (pd->color_source == TEX_PD_COLOR_PARTVEL) ||
		    (pd->color_source == TEX_PD_COLOR_PARTSPEED))
		{
			pd_bitflag |= POINT_DATA_VEL;
		}
		if ((pd->noise_influence == TEX_PD_NOISE_AGE) ||
		    (pd->color_source == TEX_PD_COLOR_PARTAGE) ||
		    (pd->falloff_type == TEX_PD_FALLOFF_PARTICLE_AGE))
		{
			pd_bitflag |= POINT_DATA_LIFE;
		}
	}
	else if (pd->source == TEX_PD_OBJECT) {
		if (ELEM(pd->ob_color_source, TEX_PD_COLOR_VERTCOL, TEX_PD_COLOR_VERTWEIGHT, TEX_PD_COLOR_VERTNOR)) {
			pd_bitflag |= POINT_DATA_COLOR;
		}
	}

	return pd_bitflag;
}

static void point_data_pointers(PointDensity *pd,
                                float **r_data_velocity, float **r_data_life, float **r_data_color)
{
	const int data_used = point_data_used(pd);
	const int totpoint = pd->totpoints;
	float *data = pd->point_data;
	int offset = 0;
	
	if (data_used & POINT_DATA_VEL) {
		if (r_data_velocity)
			*r_data_velocity = data + offset;
		offset += 3 * totpoint;
	}
	else {
		if (r_data_velocity)
			*r_data_velocity = NULL;
	}
	
	if (data_used & POINT_DATA_LIFE) {
		if (r_data_life)
			*r_data_life = data + offset;
		offset += totpoint;
	}
	else {
		if (r_data_life)
			*r_data_life = NULL;
	}
	
	if (data_used & POINT_DATA_COLOR) {
		if (r_data_color)
			*r_data_color = data + offset;
		offset += 3 * totpoint;
	}
	else {
		if (r_data_color)
			*r_data_color = NULL;
	}
}

/* additional data stored alongside the point density BVH,
 * accessible by point index number to retrieve other information
 * such as particle velocity or lifetime */
static void alloc_point_data(PointDensity *pd)
{
	const int totpoints = pd->totpoints;
	int data_used = point_data_used(pd);
	int data_size = 0;

	if (data_used & POINT_DATA_VEL) {
		/* store 3 channels of velocity data */
		data_size += 3;
	}
	if (data_used & POINT_DATA_LIFE) {
		/* store 1 channel of lifetime data */
		data_size += 1;
	}
	if (data_used & POINT_DATA_COLOR) {
		/* store 3 channels of RGB data */
		data_size += 3;
	}

	if (data_size) {
		pd->point_data = MEM_callocN(sizeof(float) * data_size * totpoints,
		                             "particle point data");
	}
}

static void pointdensity_cache_psys(Scene *scene,
                                    PointDensity *pd,
                                    Object *ob,
                                    ParticleSystem *psys,
                                    float viewmat[4][4],
                                    float winmat[4][4],
                                    int winx, int winy,
                                    const bool use_render_params)
{
	DerivedMesh *dm;
	ParticleKey state;
	ParticleCacheKey *cache;
	ParticleSimulationData sim = {NULL};
	ParticleData *pa = NULL;
	float cfra = BKE_scene_frame_get(scene);
	int i /*, childexists*/ /* UNUSED */;
	int total_particles;
	int data_used;
	float *data_vel, *data_life;
	float partco[3];

	/* init everything */
	if (!psys || !ob || !pd) {
		return;
	}

	data_used = point_data_used(pd);

	/* Just to create a valid rendering context for particles */
	if (use_render_params) {
		psys_render_set(ob, psys, viewmat, winmat, winx, winy, 0);
	}

	if (use_render_params) {
		dm = mesh_create_derived_render(scene,
		                                ob,
		                                CD_MASK_BAREMESH | CD_MASK_MTFACE | CD_MASK_MCOL);
	}
	else {
		dm = mesh_get_derived_final(scene,
		                            ob,
		                            CD_MASK_BAREMESH | CD_MASK_MTFACE | CD_MASK_MCOL);
	}

	if (!psys_check_enabled(ob, psys, use_render_params)) {
		psys_render_restore(ob, psys);
		return;
	}

	sim.scene = scene;
	sim.ob = ob;
	sim.psys = psys;
	sim.psmd = psys_get_modifier(ob, psys);

	/* in case ob->imat isn't up-to-date */
	invert_m4_m4(ob->imat, ob->obmat);

	total_particles = psys->totpart + psys->totchild;
	psys->lattice_deform_data = psys_create_lattice_deform_data(&sim);

	pd->point_tree = BLI_bvhtree_new(total_particles, 0.0, 4, 6);
	pd->totpoints = total_particles;
	alloc_point_data(pd);
	point_data_pointers(pd, &data_vel, &data_life, NULL);

#if 0 /* UNUSED */
	if (psys->totchild > 0 && !(psys->part->draw & PART_DRAW_PARENT))
		childexists = 1;
#endif

	for (i = 0, pa = psys->particles; i < total_particles; i++, pa++) {

		if (psys->part->type == PART_HAIR) {
			/* hair particles */
			if (i < psys->totpart && psys->pathcache)
				cache = psys->pathcache[i];
			else if (i >= psys->totpart && psys->childcache)
				cache = psys->childcache[i - psys->totpart];
			else
				continue;

			cache += cache->segments; /* use endpoint */

			copy_v3_v3(state.co, cache->co);
			zero_v3(state.vel);
			state.time = 0.0f;
		}
		else {
			/* emitter particles */
			state.time = cfra;

			if (!psys_get_particle_state(&sim, i, &state, 0))
				continue;

			if (data_used & POINT_DATA_LIFE) {
				if (i < psys->totpart) {
					state.time = (cfra - pa->time) / pa->lifetime;
				}
				else {
					ChildParticle *cpa = (psys->child + i) - psys->totpart;
					float pa_birthtime, pa_dietime;

					state.time = psys_get_child_time(psys, cpa, cfra, &pa_birthtime, &pa_dietime);
				}
			}
		}

		copy_v3_v3(partco, state.co);

		if (pd->psys_cache_space == TEX_PD_OBJECTSPACE)
			mul_m4_v3(ob->imat, partco);
		else if (pd->psys_cache_space == TEX_PD_OBJECTLOC) {
			sub_v3_v3(partco, ob->loc);
		}
		else {
			/* TEX_PD_WORLDSPACE */
		}

		BLI_bvhtree_insert(pd->point_tree, i, partco, 1);

		if (data_vel) {
			data_vel[i*3 + 0] = state.vel[0];
			data_vel[i*3 + 1] = state.vel[1];
			data_vel[i*3 + 2] = state.vel[2];
		}
		if (data_life) {
			data_life[i] = state.time;
		}
	}

	BLI_bvhtree_balance(pd->point_tree);
	dm->release(dm);

	if (psys->lattice_deform_data) {
		end_latt_deform(psys->lattice_deform_data);
		psys->lattice_deform_data = NULL;
	}

	if (use_render_params) {
		psys_render_restore(ob, psys);
	}
}


<<<<<<< HEAD
static void pointdensity_cache_object(Scene *scene,
                                      PointDensity *pd,
                                      Object *ob,
                                      const bool use_render_params)
=======
static void pointdensity_cache_vertex_color(PointDensity *pd, Object *UNUSED(ob), DerivedMesh *dm, float *data_color)
>>>>>>> b76dbf5e
{
	const MLoop *mloop = dm->getLoopArray(dm);
	const int totloop = dm->getNumLoops(dm);
	const MLoopCol *mcol;
	char layername[MAX_CUSTOMDATA_LAYER_NAME];
	int i;
	
	BLI_assert(data_color);
	
	if (!CustomData_has_layer(&dm->loopData, CD_MLOOPCOL))
		return;
	CustomData_validate_layer_name(&dm->loopData, CD_MLOOPCOL, pd->vertex_attribute_name, layername);
	mcol = CustomData_get_layer_named(&dm->loopData, CD_MLOOPCOL, layername);
	if (!mcol)
		return;
	
	/* Stores the number of MLoops using the same vertex, so we can normalize colors. */
	int *mcorners = MEM_callocN(sizeof(int) * pd->totpoints, "point density corner count");
	
	for (i = 0; i < totloop; i++) {
		int v = mloop[i].v;

		if (mcorners[v] == 0) {
			rgb_uchar_to_float(&data_color[v * 3], &mcol[i].r);
		}
		else {
			float col[3];
			rgb_uchar_to_float(col, &mcol[i].r);
			add_v3_v3(&data_color[v * 3], col);
		}

		++mcorners[v];
	}
	
	/* Normalize colors by averaging over mcorners.
	 * All the corners share the same vertex, ie. occupy the same point in space.
	 */
	for (i = 0; i < pd->totpoints; i++) {
		if (mcorners[i] > 0)
			mul_v3_fl(&data_color[i*3], 1.0f / mcorners[i]);
	}
	
	MEM_freeN(mcorners);
}

static void pointdensity_cache_vertex_weight(PointDensity *pd, Object *ob, DerivedMesh *dm, float *data_color)
{
	const int totvert = dm->getNumVerts(dm);
	const MDeformVert *mdef, *dv;
	int mdef_index;
	int i;
	
	BLI_assert(data_color);
	
	mdef = CustomData_get_layer(&dm->vertData, CD_MDEFORMVERT);
	if (!mdef)
		return;
	mdef_index = defgroup_name_index(ob, pd->vertex_attribute_name);
	if (mdef_index < 0)
		mdef_index = ob->actdef - 1;
	if (mdef_index < 0)
		return;
	
	for (i = 0, dv = mdef; i < totvert; ++i, ++dv, data_color += 3) {
		MDeformWeight *dw;
		int j;
		
		for (j = 0, dw = dv->dw; j < dv->totweight; ++j, ++dw) {
			if (dw->def_nr == mdef_index) {
				copy_v3_fl(data_color, dw->weight);
				break;
			}
		}
	}
}

static void pointdensity_cache_vertex_normal(PointDensity *pd, Object *UNUSED(ob), DerivedMesh *dm, float *data_color)
{
	MVert *mvert = dm->getVertArray(dm), *mv;
	int i;
	
	BLI_assert(data_color);
	
	for (i = 0, mv = mvert; i < pd->totpoints; i++, mv++, data_color += 3) {
		normal_short_to_float_v3(data_color, mv->no);
	}
}

static void pointdensity_cache_object(Scene *scene,
                                      PointDensity *pd,
                                      Object *ob,
                                      const bool use_render_params)
{
	float *data_color;
	int i;
	DerivedMesh *dm;
	CustomDataMask mask = CD_MASK_BAREMESH | CD_MASK_MTFACE | CD_MASK_MCOL;
	MVert *mvert = NULL, *mv;

<<<<<<< HEAD
	if (use_render_params) {
		dm = mesh_create_derived_render(scene,
		                                ob,
		                                CD_MASK_BAREMESH | CD_MASK_MTFACE | CD_MASK_MCOL);
	}
	else {
		dm = mesh_get_derived_final(scene,
		                            ob,
		                            CD_MASK_BAREMESH | CD_MASK_MTFACE | CD_MASK_MCOL);

	}
	mvert = dm->getVertArray(dm);	/* local object space */
=======
	switch (pd->ob_color_source) {
		case TEX_PD_COLOR_VERTCOL:
			mask |= CD_MASK_MLOOPCOL;
			break;
		case TEX_PD_COLOR_VERTWEIGHT:
			mask |= CD_MASK_MDEFORMVERT;
			break;
	}
>>>>>>> b76dbf5e

	if (use_render_params) {
		dm = mesh_create_derived_render(scene, ob, mask);
	}
	else {
		dm = mesh_get_derived_final(scene, ob, mask);
	}

	mvert = dm->getVertArray(dm);	/* local object space */
	pd->totpoints = dm->getNumVerts(dm);
	if (pd->totpoints == 0) {
		return;
	}

	pd->point_tree = BLI_bvhtree_new(pd->totpoints, 0.0, 4, 6);
	alloc_point_data(pd);
	point_data_pointers(pd, NULL, NULL, &data_color);

	for (i = 0, mv = mvert; i < pd->totpoints; i++, mv++) {
		float co[3];

		copy_v3_v3(co, mv->co);

		switch (pd->ob_cache_space) {
			case TEX_PD_OBJECTSPACE:
				break;
			case TEX_PD_OBJECTLOC:
				mul_m4_v3(ob->obmat, co);
				sub_v3_v3(co, ob->loc);
				break;
			case TEX_PD_WORLDSPACE:
			default:
				mul_m4_v3(ob->obmat, co);
				break;
		}

		BLI_bvhtree_insert(pd->point_tree, i, co, 1);
	}
	
	switch (pd->ob_color_source) {
		case TEX_PD_COLOR_VERTCOL:
			pointdensity_cache_vertex_color(pd, ob, dm, data_color);
			break;
		case TEX_PD_COLOR_VERTWEIGHT:
			pointdensity_cache_vertex_weight(pd, ob, dm, data_color);
			break;
		case TEX_PD_COLOR_VERTNOR:
			pointdensity_cache_vertex_normal(pd, ob, dm, data_color);
			break;
	}

	BLI_bvhtree_balance(pd->point_tree);
	dm->release(dm);

}

static void cache_pointdensity_ex(Scene *scene,
                                  PointDensity *pd,
                                  float viewmat[4][4],
                                  float winmat[4][4],
                                  int winx, int winy,
                                  const bool use_render_params)
{
	if (pd == NULL) {
		return;
	}

	if (pd->point_tree) {
		BLI_bvhtree_free(pd->point_tree);
		pd->point_tree = NULL;
	}

	if (pd->source == TEX_PD_PSYS) {
		Object *ob = pd->object;
		ParticleSystem *psys;

		if (!ob || !pd->psys) {
			return;
		}

		psys = BLI_findlink(&ob->particlesystem, pd->psys - 1);
		if (!psys) {
			return;
		}

		pointdensity_cache_psys(scene,
		                        pd,
		                        ob,
		                        psys,
		                        viewmat, winmat,
		                        winx, winy,
		                        use_render_params);
	}
	else if (pd->source == TEX_PD_OBJECT) {
		Object *ob = pd->object;
		if (ob && ob->type == OB_MESH)
			pointdensity_cache_object(scene, pd, ob, use_render_params);
	}
}

void cache_pointdensity(Render *re, PointDensity *pd)
{
	cache_pointdensity_ex(re->scene,
	                      pd,
	                      re->viewmat, re->winmat,
	                      re->winx, re->winy,
	                      true);
}

void free_pointdensity(PointDensity *pd)
{
	if (pd == NULL) {
		return;
	}

	if (pd->point_tree) {
		BLI_bvhtree_free(pd->point_tree);
		pd->point_tree = NULL;
	}

	if (pd->point_data) {
		MEM_freeN(pd->point_data);
		pd->point_data = NULL;
	}
	pd->totpoints = 0;
}

void make_pointdensities(Render *re)
{
	Tex *tex;

	if (re->scene->r.scemode & R_BUTS_PREVIEW) {
		return;
	}

	re->i.infostr = IFACE_("Caching Point Densities");
	re->stats_draw(re->sdh, &re->i);

	for (tex = re->main->tex.first; tex != NULL; tex = tex->id.next) {
		if (tex->id.us && tex->type == TEX_POINTDENSITY) {
			cache_pointdensity(re, tex->pd);
		}
	}

	re->i.infostr = NULL;
	re->stats_draw(re->sdh, &re->i);
}

void free_pointdensities(Render *re)
{
	Tex *tex;

	if (re->scene->r.scemode & R_BUTS_PREVIEW)
		return;

	for (tex = re->main->tex.first; tex != NULL; tex = tex->id.next) {
		if (tex->id.us && tex->type == TEX_POINTDENSITY) {
			free_pointdensity(tex->pd);
		}
	}
}

typedef struct PointDensityRangeData {
	float *density;
	float squared_radius;
	float *point_data_life;
	float *point_data_velocity;
	float *point_data_color;
	float *vec;
	float *col;
	float softness;
	short falloff_type;
	short noise_influence;
	float *age;
	struct CurveMapping *density_curve;
	float velscale;
} PointDensityRangeData;

static float density_falloff(PointDensityRangeData *pdr, int index, float squared_dist)
{
	const float dist = (pdr->squared_radius - squared_dist) / pdr->squared_radius * 0.5f;
	float density = 0.0f;
	
	switch (pdr->falloff_type) {
		case TEX_PD_FALLOFF_STD:
			density = dist;
			break;
		case TEX_PD_FALLOFF_SMOOTH:
			density = 3.0f * dist * dist - 2.0f * dist * dist * dist;
			break;
		case TEX_PD_FALLOFF_SOFT:
			density = pow(dist, pdr->softness);
			break;
		case TEX_PD_FALLOFF_CONSTANT:
			density = pdr->squared_radius;
			break;
		case TEX_PD_FALLOFF_ROOT:
			density = sqrtf(dist);
			break;
		case TEX_PD_FALLOFF_PARTICLE_AGE:
			if (pdr->point_data_life)
				density = dist * MIN2(pdr->point_data_life[index], 1.0f);
			else
				density = dist;
			break;
		case TEX_PD_FALLOFF_PARTICLE_VEL:
			if (pdr->point_data_velocity)
				density = dist * len_v3(&pdr->point_data_velocity[index * 3]) * pdr->velscale;
			else
				density = dist;
			break;
	}
	
	if (pdr->density_curve && dist != 0.0f) {
		curvemapping_initialize(pdr->density_curve);
		density = curvemapping_evaluateF(pdr->density_curve, 0, density / dist) * dist;
	}
	
	return density;
}

static void accum_density(void *userdata, int index, const float co[3], float squared_dist)
{
	PointDensityRangeData *pdr = (PointDensityRangeData *)userdata;
	float density = 0.0f;

	UNUSED_VARS(co);

	if (pdr->point_data_velocity) {
		pdr->vec[0] += pdr->point_data_velocity[index * 3 + 0]; // * density;
		pdr->vec[1] += pdr->point_data_velocity[index * 3 + 1]; // * density;
		pdr->vec[2] += pdr->point_data_velocity[index * 3 + 2]; // * density;
	}
	if (pdr->point_data_life) {
		*pdr->age += pdr->point_data_life[index]; // * density;
	}
	if (pdr->point_data_color) {
		add_v3_v3(pdr->col, &pdr->point_data_color[index * 3]); // * density;
	}

	density = density_falloff(pdr, index, squared_dist);

	*pdr->density += density;
}


static void init_pointdensityrangedata(PointDensity *pd, PointDensityRangeData *pdr,
	float *density, float *vec, float *age, float *col, struct CurveMapping *density_curve, float velscale)
{
	pdr->squared_radius = pd->radius * pd->radius;
	pdr->density = density;
	pdr->falloff_type = pd->falloff_type;
	pdr->vec = vec;
	pdr->age = age;
	pdr->col = col;
	pdr->softness = pd->falloff_softness;
	pdr->noise_influence = pd->noise_influence;
	point_data_pointers(pd, &pdr->point_data_velocity, &pdr->point_data_life, &pdr->point_data_color);
	pdr->density_curve = density_curve;
	pdr->velscale = velscale;
}


static int pointdensity(PointDensity *pd,
                        const float texvec[3],
                        TexResult *texres,
                        float r_vec[3],
                        float *r_age,
                        float r_col[3])
{
	int retval = TEX_INT;
	PointDensityRangeData pdr;
	float density = 0.0f, age = 0.0f, time = 0.0f;
	float vec[3] = {0.0f, 0.0f, 0.0f}, col[3] = {0.0f, 0.0f, 0.0f}, co[3];
	float turb, noise_fac;
	int num = 0;

	texres->tin = 0.0f;

	if ((!pd) || (!pd->point_tree))
		return 0;

	init_pointdensityrangedata(pd, &pdr, &density, vec, &age, col,
	        (pd->flag & TEX_PD_FALLOFF_CURVE ? pd->falloff_curve : NULL),
	        pd->falloff_speed_scale * 0.001f);
	noise_fac = pd->noise_fac * 0.5f;	/* better default */

	copy_v3_v3(co, texvec);

	if (point_data_used(pd)) {
		/* does a BVH lookup to find accumulated density and additional point data *
		 * stores particle velocity vector in 'vec', and particle lifetime in 'time' */
		num = BLI_bvhtree_range_query(pd->point_tree, co, pd->radius, accum_density, &pdr);
		if (num > 0) {
			age /= num;
			mul_v3_fl(vec, 1.0f / num);
			mul_v3_fl(col, 1.0f / num);
		}

		/* reset */
		density = 0.0f;
		zero_v3(vec);
		zero_v3(col);
	}

	if (pd->flag & TEX_PD_TURBULENCE) {

		if (pd->noise_influence == TEX_PD_NOISE_AGE) {
			turb = BLI_gTurbulence(pd->noise_size, texvec[0] + age, texvec[1] + age, texvec[2] + age,
			                       pd->noise_depth, 0, pd->noise_basis);
		}
		else if (pd->noise_influence == TEX_PD_NOISE_TIME) {
			time = R.r.cfra / (float)R.r.efra;
			turb = BLI_gTurbulence(pd->noise_size, texvec[0] + time, texvec[1] + time, texvec[2] + time,
			                       pd->noise_depth, 0, pd->noise_basis);
			//turb = BLI_turbulence(pd->noise_size, texvec[0]+time, texvec[1]+time, texvec[2]+time, pd->noise_depth);
		}
		else {
			turb = BLI_gTurbulence(pd->noise_size, texvec[0] + vec[0], texvec[1] + vec[1], texvec[2] + vec[2],
			                       pd->noise_depth, 0, pd->noise_basis);
		}

		turb -= 0.5f;	/* re-center 0.0-1.0 range around 0 to prevent offsetting result */

		/* now we have an offset coordinate to use for the density lookup */
		co[0] = texvec[0] + noise_fac * turb;
		co[1] = texvec[1] + noise_fac * turb;
		co[2] = texvec[2] + noise_fac * turb;
	}

	/* BVH query with the potentially perturbed coordinates */
	num = BLI_bvhtree_range_query(pd->point_tree, co, pd->radius, accum_density, &pdr);
	if (num > 0) {
		age /= num;
		mul_v3_fl(vec, 1.0f / num);
		mul_v3_fl(col, 1.0f / num);
	}

	texres->tin = density;
	if (r_age != NULL) {
		*r_age = age;
	}
	if (r_vec != NULL) {
		copy_v3_v3(r_vec, vec);
	}
	if (r_col != NULL) {
		copy_v3_v3(r_col, col);
	}

	return retval;
}

static int pointdensity_color(PointDensity *pd, TexResult *texres, float age, const float vec[3], const float col[3])
{
	int retval = TEX_RGB;

	if (pd->source == TEX_PD_PSYS) {
		float rgba[4];
		
		switch (pd->color_source) {
			case TEX_PD_COLOR_PARTAGE:
				if (pd->coba) {
					if (do_colorband(pd->coba, age, rgba)) {
						texres->talpha = true;
						copy_v3_v3(&texres->tr, rgba);
						texres->tin *= rgba[3];
						texres->ta = texres->tin;
					}
				}
				break;
			case TEX_PD_COLOR_PARTSPEED:
			{
				float speed = len_v3(vec) * pd->speed_scale;
				
				if (pd->coba) {
					if (do_colorband(pd->coba, speed, rgba)) {
						texres->talpha = true;
						copy_v3_v3(&texres->tr, rgba);
						texres->tin *= rgba[3];
						texres->ta = texres->tin;
					}
				}
				break;
			}
			case TEX_PD_COLOR_PARTVEL:
				texres->talpha = true;
				mul_v3_v3fl(&texres->tr, vec, pd->speed_scale);
				texres->ta = texres->tin;
				break;
			case TEX_PD_COLOR_CONSTANT:
			default:
				texres->tr = texres->tg = texres->tb = texres->ta = 1.0f;
				retval = TEX_INT;
				break;
		}
	}
	else {
		float rgba[4];
		
		switch (pd->ob_color_source) {
			case TEX_PD_COLOR_VERTCOL:
				texres->talpha = true;
				copy_v3_v3(&texres->tr, col);
				texres->ta = texres->tin;
				break;
			case TEX_PD_COLOR_VERTWEIGHT:
				texres->talpha = true;
				if (pd->coba && do_colorband(pd->coba, col[0], rgba)) {
					copy_v3_v3(&texres->tr, rgba);
					texres->tin *= rgba[3];
				}
				else {
					copy_v3_v3(&texres->tr, col);
				}
				texres->ta = texres->tin;
				break;
			case TEX_PD_COLOR_VERTNOR:
				texres->talpha = true;
				copy_v3_v3(&texres->tr, col);
				texres->ta = texres->tin;
				break;
			case TEX_PD_COLOR_CONSTANT:
			default:
				texres->tr = texres->tg = texres->tb = texres->ta = 1.0f;
				retval = TEX_INT;
				break;
		}
	}
	
	return retval;
}

int pointdensitytex(Tex *tex, const float texvec[3], TexResult *texres)
{
	PointDensity *pd = tex->pd;
	float age = 0.0f;
	float vec[3] = {0.0f, 0.0f, 0.0f};
	float col[3] = {0.0f, 0.0f, 0.0f};
	int retval = pointdensity(pd, texvec, texres, vec, &age, col);

<<<<<<< HEAD
	BRICONT;

	if (pd->color_source == TEX_PD_COLOR_CONSTANT)
		return retval;

	retval |= pointdensity_color(pd, texres, age, vec);
=======
	retval |= pointdensity_color(pd, texres, age, vec, col);
>>>>>>> b76dbf5e
	BRICONTRGB;
	
	return retval;

#if 0
	if (texres->nor!=NULL) {
		texres->nor[0] = texres->nor[1] = texres->nor[2] = 0.0f;
	}
#endif
}

static void sample_dummy_point_density(int resolution, float *values)
{
	memset(values, 0, sizeof(float) * 4 * resolution * resolution * resolution);
}

static void particle_system_minmax(Scene *scene,
                                   Object *object,
                                   ParticleSystem *psys,
                                   float radius,
                                   const bool use_render_params,
                                   float min[3], float max[3])
{
	const float size[3] = {radius, radius, radius};
	const float cfra = BKE_scene_frame_get(scene);
	ParticleSettings *part = psys->part;
	ParticleSimulationData sim = {NULL};
	ParticleData *pa = NULL;
	int i;
	int total_particles;
	float mat[4][4], imat[4][4];

	INIT_MINMAX(min, max);
	if (part->type == PART_HAIR) {
		/* TOOD(sergey): Not supported currently. */
		return;
	}

	unit_m4(mat);
	if (use_render_params) {
		psys_render_set(object, psys, mat, mat, 1, 1, 0);
	}

	sim.scene = scene;
	sim.ob = object;
	sim.psys = psys;
	sim.psmd = psys_get_modifier(object, psys);

	invert_m4_m4(imat, object->obmat);
	total_particles = psys->totpart + psys->totchild;
	psys->lattice_deform_data = psys_create_lattice_deform_data(&sim);

	for (i = 0, pa = psys->particles; i < total_particles; i++, pa++) {
		float co_object[3], co_min[3], co_max[3];
		ParticleKey state;
		state.time = cfra;
		if (!psys_get_particle_state(&sim, i, &state, 0)) {
			continue;
		}
		mul_v3_m4v3(co_object, imat, state.co);
		sub_v3_v3v3(co_min, co_object, size);
		add_v3_v3v3(co_max, co_object, size);
		minmax_v3v3_v3(min, max, co_min);
		minmax_v3v3_v3(min, max, co_max);
	}

	if (psys->lattice_deform_data) {
		end_latt_deform(psys->lattice_deform_data);
		psys->lattice_deform_data = NULL;
	}

	if (use_render_params) {
		psys_render_restore(object, psys);
	}
}

<<<<<<< HEAD
void RE_sample_point_density(Scene *scene,
                             PointDensity *pd,
                             const int resolution,
                             const bool use_render_params,
                             float *values)
=======
void RE_point_density_cache(
        Scene *scene,
        PointDensity *pd,
        const bool use_render_params)
>>>>>>> b76dbf5e
{
	float mat[4][4];
	/* Same matricies/resolution as dupli_render_particle_set(). */
	unit_m4(mat);
	BLI_mutex_lock(&sample_mutex);
	cache_pointdensity_ex(scene, pd, mat, mat, 1, 1, use_render_params);
	BLI_mutex_unlock(&sample_mutex);
}

void RE_point_density_minmax(
        struct Scene *scene,
        struct PointDensity *pd,
        const bool use_render_params,
        float r_min[3], float r_max[3])
{
	Object *object = pd->object;
	if (object == NULL) {
		zero_v3(r_min);
		zero_v3(r_max);
		return;
	}
	if (pd->source == TEX_PD_PSYS) {
		ParticleSystem *psys;
		if (pd->psys == 0) {
			zero_v3(r_min);
			zero_v3(r_max);
			return;
		}
		psys = BLI_findlink(&object->particlesystem, pd->psys - 1);
		if (psys == NULL) {
			zero_v3(r_min);
			zero_v3(r_max);
			return;
		}
		particle_system_minmax(scene,
		                       object,
		                       psys,
		                       pd->radius,
		                       use_render_params,
<<<<<<< HEAD
		                       min, max);
=======
		                       r_min, r_max);
>>>>>>> b76dbf5e
	}
	else {
		float radius[3] = {pd->radius, pd->radius, pd->radius};
		float *loc, *size;

		if (BKE_object_obdata_texspace_get(pd->object, NULL, &loc, &size, NULL)) {
			sub_v3_v3v3(r_min, loc, size);
			add_v3_v3v3(r_max, loc, size);
			/* Adjust texture space to include density points on the boundaries. */
			sub_v3_v3(r_min, radius);
			add_v3_v3(r_max, radius);
		}
		else {
			zero_v3(r_min);
			zero_v3(r_max);
		}
	}
}

typedef struct SampleCallbackData {
	PointDensity *pd;
	int resolution;
	float *min, *dim;
	float *values;
} SampleCallbackData;

static void point_density_sample_func(void *data_v, const int iter)
{
	SampleCallbackData *data = (SampleCallbackData *)data_v;

	const int resolution = data->resolution;
	const int resolution2 = resolution * resolution;
	const float *min = data->min, *dim = data->dim;
	PointDensity *pd = data->pd;
	float *values = data->values;

	size_t z = (size_t)iter;
	for (size_t y = 0; y < resolution; ++y) {
		for (size_t x = 0; x < resolution; ++x) {
			size_t index = z * resolution2 + y * resolution + x;
			float texvec[3];
			float age, vec[3], col[3];
			TexResult texres;

			copy_v3_v3(texvec, min);
			texvec[0] += dim[0] * (float)x / (float)resolution;
			texvec[1] += dim[1] * (float)y / (float)resolution;
			texvec[2] += dim[2] * (float)z / (float)resolution;

			pointdensity(pd, texvec, &texres, vec, &age, col);
			pointdensity_color(pd, &texres, age, vec, col);

			copy_v3_v3(&values[index*4 + 0], &texres.tr);
			values[index*4 + 3] = texres.tin;
		}
	}
}

/* NOTE 1: Requires RE_point_density_cache() to be called first.
 * NOTE 2: Frees point density structure after sampling.
 */
void RE_point_density_sample(
        Scene *scene,
        PointDensity *pd,
        const int resolution,
        const bool use_render_params,
        float *values)
{
	Object *object = pd->object;
	float min[3], max[3], dim[3];

	/* TODO(sergey): Implement some sort of assert() that point density
	 * was cached already.
	 */

	if (object == NULL) {
		sample_dummy_point_density(resolution, values);
		return;
	}

	BLI_mutex_lock(&sample_mutex);
	RE_point_density_minmax(scene,
	                        pd,
	                        use_render_params,
	                        min,
	                        max);
	BLI_mutex_unlock(&sample_mutex);
	sub_v3_v3v3(dim, max, min);
	if (dim[0] <= 0.0f || dim[1] <= 0.0f || dim[2] <= 0.0f) {
		sample_dummy_point_density(resolution, values);
		return;
	}

	SampleCallbackData data;
	data.pd = pd;
	data.resolution = resolution;
	data.min = min;
	data.dim = dim;
	data.values = values;
	BLI_task_parallel_range(0,
	                        resolution,
	                        &data,
	                        point_density_sample_func,
	                        resolution > 32);

<<<<<<< HEAD
	BLI_mutex_lock(&sample_mutex);
	cache_pointdensity_ex(scene, pd, mat, mat, 1, 1, use_render_params);
	for (z = 0; z < resolution; ++z) {
		for (y = 0; y < resolution; ++y) {
			for (x = 0; x < resolution; ++x) {
				size_t index = z * resolution2 + y * resolution + x;
				float texvec[3];
				float age, vec[3];
				TexResult texres;

				copy_v3_v3(texvec, min);
				texvec[0] += dim[0] * (float)x / (float)resolution;
				texvec[1] += dim[1] * (float)y / (float)resolution;
				texvec[2] += dim[2] * (float)z / (float)resolution;

				pointdensity(pd, texvec, &texres, &age, vec);
				pointdensity_color(pd, &texres, age, vec);

				copy_v3_v3(&values[index*4 + 0], &texres.tr);
				values[index*4 + 3] = texres.tin;
			}
		}
	}
=======
>>>>>>> b76dbf5e
	free_pointdensity(pd);
}

void RE_point_density_free(struct PointDensity *pd)
{
	free_pointdensity(pd);
}<|MERGE_RESOLUTION|>--- conflicted
+++ resolved
@@ -311,14 +311,7 @@
 }
 
 
-<<<<<<< HEAD
-static void pointdensity_cache_object(Scene *scene,
-                                      PointDensity *pd,
-                                      Object *ob,
-                                      const bool use_render_params)
-=======
 static void pointdensity_cache_vertex_color(PointDensity *pd, Object *UNUSED(ob), DerivedMesh *dm, float *data_color)
->>>>>>> b76dbf5e
 {
 	const MLoop *mloop = dm->getLoopArray(dm);
 	const int totloop = dm->getNumLoops(dm);
@@ -418,20 +411,6 @@
 	CustomDataMask mask = CD_MASK_BAREMESH | CD_MASK_MTFACE | CD_MASK_MCOL;
 	MVert *mvert = NULL, *mv;
 
-<<<<<<< HEAD
-	if (use_render_params) {
-		dm = mesh_create_derived_render(scene,
-		                                ob,
-		                                CD_MASK_BAREMESH | CD_MASK_MTFACE | CD_MASK_MCOL);
-	}
-	else {
-		dm = mesh_get_derived_final(scene,
-		                            ob,
-		                            CD_MASK_BAREMESH | CD_MASK_MTFACE | CD_MASK_MCOL);
-
-	}
-	mvert = dm->getVertArray(dm);	/* local object space */
-=======
 	switch (pd->ob_color_source) {
 		case TEX_PD_COLOR_VERTCOL:
 			mask |= CD_MASK_MLOOPCOL;
@@ -440,7 +419,6 @@
 			mask |= CD_MASK_MDEFORMVERT;
 			break;
 	}
->>>>>>> b76dbf5e
 
 	if (use_render_params) {
 		dm = mesh_create_derived_render(scene, ob, mask);
@@ -881,16 +859,7 @@
 	float col[3] = {0.0f, 0.0f, 0.0f};
 	int retval = pointdensity(pd, texvec, texres, vec, &age, col);
 
-<<<<<<< HEAD
-	BRICONT;
-
-	if (pd->color_source == TEX_PD_COLOR_CONSTANT)
-		return retval;
-
-	retval |= pointdensity_color(pd, texres, age, vec);
-=======
 	retval |= pointdensity_color(pd, texres, age, vec, col);
->>>>>>> b76dbf5e
 	BRICONTRGB;
 	
 	return retval;
@@ -967,18 +936,10 @@
 	}
 }
 
-<<<<<<< HEAD
-void RE_sample_point_density(Scene *scene,
-                             PointDensity *pd,
-                             const int resolution,
-                             const bool use_render_params,
-                             float *values)
-=======
 void RE_point_density_cache(
         Scene *scene,
         PointDensity *pd,
         const bool use_render_params)
->>>>>>> b76dbf5e
 {
 	float mat[4][4];
 	/* Same matricies/resolution as dupli_render_particle_set(). */
@@ -1018,11 +979,7 @@
 		                       psys,
 		                       pd->radius,
 		                       use_render_params,
-<<<<<<< HEAD
-		                       min, max);
-=======
 		                       r_min, r_max);
->>>>>>> b76dbf5e
 	}
 	else {
 		float radius[3] = {pd->radius, pd->radius, pd->radius};
@@ -1128,32 +1085,6 @@
 	                        point_density_sample_func,
 	                        resolution > 32);
 
-<<<<<<< HEAD
-	BLI_mutex_lock(&sample_mutex);
-	cache_pointdensity_ex(scene, pd, mat, mat, 1, 1, use_render_params);
-	for (z = 0; z < resolution; ++z) {
-		for (y = 0; y < resolution; ++y) {
-			for (x = 0; x < resolution; ++x) {
-				size_t index = z * resolution2 + y * resolution + x;
-				float texvec[3];
-				float age, vec[3];
-				TexResult texres;
-
-				copy_v3_v3(texvec, min);
-				texvec[0] += dim[0] * (float)x / (float)resolution;
-				texvec[1] += dim[1] * (float)y / (float)resolution;
-				texvec[2] += dim[2] * (float)z / (float)resolution;
-
-				pointdensity(pd, texvec, &texres, &age, vec);
-				pointdensity_color(pd, &texres, age, vec);
-
-				copy_v3_v3(&values[index*4 + 0], &texres.tr);
-				values[index*4 + 3] = texres.tin;
-			}
-		}
-	}
-=======
->>>>>>> b76dbf5e
 	free_pointdensity(pd);
 }
 
