/* SPDX-FileCopyrightText: 2006 Blender Authors
 *
 * SPDX-License-Identifier: GPL-2.0-or-later */

/** \file
 * \ingroup render
 */

#include <fmt/format.h>

#include <cerrno>
#include <cstddef>
#include <cstdlib>
#include <cstring>
#include <forward_list>

#include "DNA_anim_types.h"
#include "DNA_image_types.h"
#include "DNA_node_types.h"
#include "DNA_object_types.h"
#include "DNA_scene_types.h"
#include "DNA_sequence_types.h"
#include "DNA_space_types.h"
#include "DNA_windowmanager_types.h"

#include "MEM_guardedalloc.h"

#include "BLI_fileops.h"
#include "BLI_listbase.h"
#include "BLI_map.hh"
#include "BLI_mutex.hh"
#include "BLI_rect.h"
#include "BLI_set.hh"
#include "BLI_string.h"
#include "BLI_threads.h"
#include "BLI_time.h"
#include "BLI_timecode.h"
#include "BLI_vector.hh"

#include "BLT_translation.hh"

#include "BKE_anim_data.hh"
#include "BKE_animsys.h" /* <------ should this be here?, needed for sequencer update */
#include "BKE_callbacks.hh"
#include "BKE_camera.h"
#include "BKE_colortools.hh"
#include "BKE_global.hh"
#include "BKE_image.hh"
#include "BKE_image_format.hh"
#include "BKE_image_save.hh"
#include "BKE_layer.hh"
#include "BKE_lib_id.hh"
#include "BKE_lib_remap.hh"
#include "BKE_main.hh"
#include "BKE_mask.h"
#include "BKE_modifier.hh"
#include "BKE_node_legacy_types.hh"
#include "BKE_node_runtime.hh"
#include "BKE_pointcache.h"
#include "BKE_report.hh"
#include "BKE_scene.hh"
#include "BKE_sound.h"

#include "NOD_composite.hh"

#include "COM_compositor.hh"
#include "COM_context.hh"
#include "COM_render_context.hh"

#include "DEG_depsgraph.hh"
#include "DEG_depsgraph_build.hh"
#include "DEG_depsgraph_debug.hh"
#include "DEG_depsgraph_query.hh"

#include "IMB_colormanagement.hh"
#include "IMB_imbuf.hh"
#include "IMB_imbuf_types.hh"
#include "IMB_metadata.hh"

#include "MOV_write.hh"

#include "RE_engine.h"
#include "RE_pipeline.h"
#include "RE_texture.h"

#include "SEQ_relations.hh"
#include "SEQ_render.hh"

#include "GPU_capabilities.hh"
#include "GPU_context.hh"
#include "WM_api.hh"
#include "wm_window.hh"

#ifdef WITH_FREESTYLE
#  include "FRS_freestyle.h"
#endif

/* internal */
#include "pipeline.hh"
#include "render_result.h"
#include "render_types.h"

namespace path_templates = blender::bke::path_templates;

/* render flow
 *
 * 1) Initialize state
 * - state data, tables
 * - movie/image file init
 * - everything that doesn't change during animation
 *
 * 2) Initialize data
 * - camera, world, matrices
 * - make render verts, faces, halos, strands
 * - everything can change per frame/field
 *
 * 3) Render Processor
 * - multiple layers
 * - tiles, rect, baking
 * - layers/tiles optionally to disk or directly in Render Result
 *
 * 4) Composite Render Result
 * - also read external files etc
 *
 * 5) Image Files
 * - save file or append in movie
 */

/* -------------------------------------------------------------------- */
/** \name Globals
 * \{ */

/* here we store all renders */
static struct {
  std::forward_list<Render *> render_list;
  /* Special renders that can be used for interactive compositing, each scene has its own render,
   * keyed with the scene name returned from scene_render_name_get and matches the same name in
   * render_list. Those renders are separate from standard renders because the GPU context can't be
   * bound for compositing and rendering at the same time, so those renders are essentially used to
   * get a persistent dedicated GPU context to interactive compositor execution. */
  blender::Map<std::string, Render *> interactive_compositor_renders;
} RenderGlobal;

/** \} */

/* -------------------------------------------------------------------- */
/** \name Callbacks
 * \{ */

static void render_callback_exec_string(Render *re, Main *bmain, eCbEvent evt, const char *str)
{
  if (re->r.scemode & R_BUTS_PREVIEW) {
    return;
  }
  BKE_callback_exec_string(bmain, evt, str);
}

static void render_callback_exec_id(Render *re, Main *bmain, ID *id, eCbEvent evt)
{
  if (re->r.scemode & R_BUTS_PREVIEW) {
    return;
  }
  BKE_callback_exec_id(bmain, id, evt);
}

/** \} */

/* -------------------------------------------------------------------- */
/** \name Allocation & Free
 * \{ */

static bool do_write_image_or_movie(
    Render *re, Main *bmain, Scene *scene, const int totvideos, const char *filepath_override);

/* default callbacks, set in each new render */
static void result_nothing(void * /*arg*/, RenderResult * /*rr*/) {}
static void result_rcti_nothing(void * /*arg*/, RenderResult * /*rr*/, rcti * /*rect*/) {}
static void current_scene_nothing(void * /*arg*/, Scene * /*scene*/) {}
static bool prepare_viewlayer_nothing(void * /*arg*/,
                                      ViewLayer * /*vl*/,
                                      Depsgraph * /*depsgraph*/)
{
  return true;
}
static void stats_nothing(void * /*arg*/, RenderStats * /*rs*/) {}
static void float_nothing(void * /*arg*/, float /*val*/) {}
static bool default_break(void * /*arg*/)
{
  return G.is_break == true;
}

static void stats_background(void * /*arg*/, RenderStats *rs)
{
  if (rs->infostr == nullptr) {
    return;
  }

  uintptr_t mem_in_use, peak_memory;
  float megs_used_memory, megs_peak_memory;
  char info_time_str[32];

  mem_in_use = MEM_get_memory_in_use();
  peak_memory = MEM_get_peak_memory();

  megs_used_memory = (mem_in_use) / (1024.0 * 1024.0);
  megs_peak_memory = (peak_memory) / (1024.0 * 1024.0);

  BLI_timecode_string_from_time_simple(
      info_time_str, sizeof(info_time_str), BLI_time_now_seconds() - rs->starttime);

  /* Compositor calls this from multiple threads, mutex lock to ensure we don't
   * get garbled output. */
  static blender::Mutex mutex;
  std::scoped_lock lock(mutex);

  char *message = BLI_sprintfN(RPT_("Fra:%d Mem:%.2fM (Peak %.2fM) | Time:%s | %s"),
                               rs->cfra,
                               megs_used_memory,
                               megs_peak_memory,
                               info_time_str,
                               rs->infostr);

  if (!G.quiet) {
    fprintf(stdout, "%s\n", message);

    /* Flush stdout to be sure python callbacks are printing stuff after blender. */
    fflush(stdout);
  }

  /* NOTE: using G_MAIN seems valid here???
   * Not sure it's actually even used anyway, we could as well pass nullptr? */
  BKE_callback_exec_string(G_MAIN, BKE_CB_EVT_RENDER_STATS, message);

  if (!G.quiet) {
    fflush(stdout);
  }

  MEM_freeN(message);
}

void RE_ReferenceRenderResult(RenderResult *rr)
{
  /* There is no need to lock as the user-counted render results are protected by mutex at the
   * higher call stack level. */
  ++rr->user_counter;
}

void RE_FreeRenderResult(RenderResult *rr)
{
  render_result_free(rr);
}

ImBuf *RE_RenderLayerGetPassImBuf(RenderLayer *rl, const char *name, const char *viewname)
{
  RenderPass *rpass = RE_pass_find_by_name(rl, name, viewname);
  return rpass ? rpass->ibuf : nullptr;
}

float *RE_RenderLayerGetPass(RenderLayer *rl, const char *name, const char *viewname)
{
  const ImBuf *ibuf = RE_RenderLayerGetPassImBuf(rl, name, viewname);
  return ibuf ? ibuf->float_buffer.data : nullptr;
}

RenderLayer *RE_GetRenderLayer(RenderResult *rr, const char *name)
{
  if (rr == nullptr) {
    return nullptr;
  }

  return static_cast<RenderLayer *>(
      BLI_findstring(&rr->layers, name, offsetof(RenderLayer, name)));
}

bool RE_HasSingleLayer(Render *re)
{
  return (re->r.scemode & R_SINGLE_LAYER);
}

RenderResult *RE_MultilayerConvert(
    void *exrhandle, const char *colorspace, bool predivide, int rectx, int recty)
{
  return render_result_new_from_exr(exrhandle, colorspace, predivide, rectx, recty);
}

RenderLayer *render_get_single_layer(Render *re, RenderResult *rr)
{
  if (re->single_view_layer[0]) {
    RenderLayer *rl = RE_GetRenderLayer(rr, re->single_view_layer);

    if (rl) {
      return rl;
    }
  }

  return static_cast<RenderLayer *>(rr->layers.first);
}

static bool render_scene_has_layers_to_render(Scene *scene, ViewLayer *single_layer)
{
  if (single_layer) {
    return true;
  }

  LISTBASE_FOREACH (ViewLayer *, view_layer, &scene->view_layers) {
    if (view_layer->flag & VIEW_LAYER_RENDER) {
      return true;
    }
  }
  return false;
}

/** \} */

/* -------------------------------------------------------------------- */
/** \name Public Render API
 * \{ */

Render *RE_GetRender(const char *name)
{
  /* search for existing renders */
  for (Render *re : RenderGlobal.render_list) {
    if (STREQLEN(re->name, name, RE_MAXNAME)) {
      return re;
    }
  }

  return nullptr;
}

RenderResult *RE_AcquireResultRead(Render *re)
{
  if (re) {
    BLI_rw_mutex_lock(&re->resultmutex, THREAD_LOCK_READ);
    return re->result;
  }

  return nullptr;
}

RenderResult *RE_AcquireResultWrite(Render *re)
{
  if (re) {
    BLI_rw_mutex_lock(&re->resultmutex, THREAD_LOCK_WRITE);
    render_result_passes_allocated_ensure(re->result);
    return re->result;
  }

  return nullptr;
}

void RE_ClearResult(Render *re)
{
  if (re) {
    render_result_free(re->result);
    re->result = nullptr;
    re->result_has_gpu_texture_caches = false;
  }
}

void RE_SwapResult(Render *re, RenderResult **rr)
{
  /* for keeping render buffers */
  if (re) {
    std::swap(re->result, *rr);
  }
}

void RE_ReleaseResult(Render *re)
{
  if (re) {
    BLI_rw_mutex_unlock(&re->resultmutex);
  }
}

Scene *RE_GetScene(Render *re)
{
  if (re) {
    return re->scene;
  }
  return nullptr;
}

void RE_SetScene(Render *re, Scene *sce)
{
  if (re) {
    re->scene = sce;
  }
}

void RE_AcquireResultImageViews(Render *re, RenderResult *rr)
{
  memset(rr, 0, sizeof(RenderResult));

  if (re) {
    BLI_rw_mutex_lock(&re->resultmutex, THREAD_LOCK_READ);

    if (re->result) {
      rr->rectx = re->result->rectx;
      rr->recty = re->result->recty;

      copy_v2_v2_db(rr->ppm, re->result->ppm);

      /* creates a temporary duplication of views */
      render_result_views_shallowcopy(rr, re->result);

      RenderView *rv = static_cast<RenderView *>(rr->views.first);
      rr->have_combined = (rv->ibuf != nullptr);

      /* single layer */
      RenderLayer *rl = render_get_single_layer(re, re->result);

      /* The render result uses shallow initialization, and the caller is not expected to
       * explicitly free it. So simply assign the buffers as a shallow copy here as well. */

      if (rl) {
        if (rv->ibuf == nullptr) {
          LISTBASE_FOREACH (RenderView *, rview, &rr->views) {
            rview->ibuf = RE_RenderLayerGetPassImBuf(rl, RE_PASSNAME_COMBINED, rview->name);
          }
        }
      }

      rr->layers = re->result->layers;
      rr->xof = re->disprect.xmin;
      rr->yof = re->disprect.ymin;
      rr->stamp_data = re->result->stamp_data;
    }
  }
}

void RE_ReleaseResultImageViews(Render *re, RenderResult *rr)
{
  if (re) {
    if (rr) {
      render_result_views_shallowdelete(rr);
    }
    BLI_rw_mutex_unlock(&re->resultmutex);
  }
}

void RE_AcquireResultImage(Render *re, RenderResult *rr, const int view_id)
{
  memset(rr, 0, sizeof(RenderResult));

  if (re) {
    BLI_rw_mutex_lock(&re->resultmutex, THREAD_LOCK_READ);

    if (re->result) {
      RenderLayer *rl;
      RenderView *rv;

      rr->rectx = re->result->rectx;
      rr->recty = re->result->recty;

      copy_v2_v2_db(rr->ppm, re->result->ppm);

      /* `scene.rd.actview` view. */
      rv = RE_RenderViewGetById(re->result, view_id);
      rr->have_combined = (rv->ibuf != nullptr);

      /* The render result uses shallow initialization, and the caller is not expected to
       * explicitly free it. So simply assign the buffers as a shallow copy here as well.
       *
       * The thread safety is ensured via the `re->resultmutex`. */
      rr->ibuf = rv->ibuf;

      /* active layer */
      rl = render_get_single_layer(re, re->result);

      if (rl) {
        if (rv->ibuf == nullptr) {
          rr->ibuf = RE_RenderLayerGetPassImBuf(rl, RE_PASSNAME_COMBINED, rv->name);
        }
      }

      rr->layers = re->result->layers;
      rr->views = re->result->views;

      rr->xof = re->disprect.xmin;
      rr->yof = re->disprect.ymin;

      rr->stamp_data = re->result->stamp_data;
    }
  }
}

void RE_ReleaseResultImage(Render *re)
{
  if (re) {
    BLI_rw_mutex_unlock(&re->resultmutex);
  }
}

void RE_ResultGet32(Render *re, uint *rect)
{
  RenderResult rres;
  const int view_id = BKE_scene_multiview_view_id_get(&re->r, re->viewname);

  RE_AcquireResultImageViews(re, &rres);
  render_result_rect_get_pixels(&rres,
                                rect,
                                re->rectx,
                                re->recty,
                                &re->scene->view_settings,
                                &re->scene->display_settings,
                                view_id);
  RE_ReleaseResultImageViews(re, &rres);
}

bool RE_ResultIsMultiView(RenderResult *rr)
{
  RenderView *view = static_cast<RenderView *>(rr->views.first);
  return (view && (view->next || view->name[0]));
}

RenderStats *RE_GetStats(Render *re)
{
  return &re->i;
}

Render *RE_NewRender(const char *name)
{
  Render *re;

  /* only one render per name exists */
  re = RE_GetRender(name);
  if (re == nullptr) {

    /* new render data struct */
    re = MEM_new<Render>("new render");
    RenderGlobal.render_list.push_front(re);
    STRNCPY(re->name, name);
  }

  RE_InitRenderCB(re);

  return re;
}

ViewRender *RE_NewViewRender(RenderEngineType *engine_type)
{
  ViewRender *view_render = MEM_new<ViewRender>("new view render");
  view_render->engine = RE_engine_create(engine_type);
  return view_render;
}

/* MAX_ID_NAME + sizeof(Library->name) + space + null-terminator. */
#define MAX_SCENE_RENDER_NAME (MAX_ID_NAME + 1024 + 2)

static void scene_render_name_get(const Scene *scene, const size_t max_size, char *render_name)
{
  if (ID_IS_LINKED(scene)) {
    BLI_snprintf(render_name, max_size, "%s %s", scene->id.lib->id.name, scene->id.name);
  }
  else {
    BLI_snprintf(render_name, max_size, "%s", scene->id.name);
  }
}

Render *RE_GetSceneRender(const Scene *scene)
{
  char render_name[MAX_SCENE_RENDER_NAME];
  scene_render_name_get(scene, sizeof(render_name), render_name);
  return RE_GetRender(render_name);
}

Render *RE_NewSceneRender(const Scene *scene)
{
  char render_name[MAX_SCENE_RENDER_NAME];
  scene_render_name_get(scene, sizeof(render_name), render_name);
  return RE_NewRender(render_name);
}

Render *RE_NewInteractiveCompositorRender(const Scene *scene)
{
  char render_name[MAX_SCENE_RENDER_NAME];
  scene_render_name_get(scene, sizeof(render_name), render_name);

  return RenderGlobal.interactive_compositor_renders.lookup_or_add_cb(render_name, [&]() {
    Render *render = MEM_new<Render>("New Interactive Compositor Render");
    STRNCPY(render->name, render_name);
    RE_InitRenderCB(render);
    return render;
  });
}

void RE_InitRenderCB(Render *re)
{
  /* set default empty callbacks */
  re->display_init_cb = result_nothing;
  re->display_clear_cb = result_nothing;
  re->display_update_cb = result_rcti_nothing;
  re->current_scene_update_cb = current_scene_nothing;
  re->prepare_viewlayer_cb = prepare_viewlayer_nothing;
  re->progress_cb = float_nothing;
  re->test_break_cb = default_break;
  if (G.background) {
    re->stats_draw_cb = stats_background;
  }
  else {
    re->stats_draw_cb = stats_nothing;
  }
  re->draw_lock_cb = nullptr;
  /* clear callback handles */
  re->dih = re->dch = re->duh = re->sdh = re->prh = re->tbh = re->dlh = nullptr;
}

void RE_FreeRender(Render *re)
{
  RenderGlobal.render_list.remove(re);

  MEM_delete(re);
}

void RE_FreeViewRender(ViewRender *view_render)
{
  MEM_delete(view_render);
}

void RE_FreeAllRender()
{
  while (!RenderGlobal.render_list.empty()) {
    RE_FreeRender(static_cast<Render *>(RenderGlobal.render_list.front()));
  }

  RE_FreeInteractiveCompositorRenders();

#ifdef WITH_FREESTYLE
  /* finalize Freestyle */
  FRS_exit();
#endif
}

void RE_FreeInteractiveCompositorRenders()
{
  for (Render *render : RenderGlobal.interactive_compositor_renders.values()) {
    RE_FreeRender(render);
  }
  RenderGlobal.interactive_compositor_renders.clear();
}

void RE_FreeAllRenderResults()
{
  for (Render *re : RenderGlobal.render_list) {
    render_result_free(re->result);
    render_result_free(re->pushedresult);

    re->result = nullptr;
    re->pushedresult = nullptr;
    re->result_has_gpu_texture_caches = false;
  }
}

void RE_FreeAllPersistentData()
{
  for (Render *re : RenderGlobal.render_list) {
    if (re->engine != nullptr) {
      BLI_assert(!(re->engine->flag & RE_ENGINE_RENDERING));
      RE_engine_free(re->engine);
      re->engine = nullptr;
    }
  }
}

static void re_gpu_texture_caches_free(Render *re)
{
  /* Free persistent compositor that may be using these textures. */
  if (re->compositor) {
    RE_compositor_free(*re);
  }

  /* Free textures. */
  if (re->result_has_gpu_texture_caches) {
    RenderResult *result = RE_AcquireResultWrite(re);
    if (result != nullptr) {
      render_result_free_gpu_texture_caches(result);
    }
    re->result_has_gpu_texture_caches = false;
    RE_ReleaseResult(re);
  }
}

void RE_FreeGPUTextureCaches()
{
  for (Render *re : RenderGlobal.render_list) {
    re_gpu_texture_caches_free(re);
  }
}

void RE_FreeUnusedGPUResources()
{
  BLI_assert(BLI_thread_is_main());

  wmWindowManager *wm = static_cast<wmWindowManager *>(G_MAIN->wm.first);

  for (Render *re : RenderGlobal.render_list) {
    bool do_free = true;

    LISTBASE_FOREACH (const wmWindow *, win, &wm->windows) {
      const Scene *scene = WM_window_get_active_scene(win);
      if (re != RE_GetSceneRender(scene)) {
        continue;
      }

      /* Don't free if this scene is being rendered or composited. Note there is no
       * race condition here because we are on the main thread and new jobs can only
       * be started from the main thread. */
      if (WM_jobs_test(wm, scene, WM_JOB_TYPE_RENDER) ||
          WM_jobs_test(wm, scene, WM_JOB_TYPE_COMPOSITE))
      {
        do_free = false;
        break;
      }

      /* Detect if scene is using GPU compositing, and if either a node editor is
       * showing the nodes, or an image editor is showing the render result or viewer. */
      if (!(scene->use_nodes && scene->compositing_node_group &&
            scene->r.compositor_device == SCE_COMPOSITOR_DEVICE_GPU))
      {
        continue;
      }

      const bScreen *screen = WM_window_get_active_screen(win);
      LISTBASE_FOREACH (const ScrArea *, area, &screen->areabase) {
        const SpaceLink &space = *static_cast<const SpaceLink *>(area->spacedata.first);

        if (space.spacetype == SPACE_NODE) {
          const SpaceNode &snode = reinterpret_cast<const SpaceNode &>(space);
          if (snode.nodetree == scene->compositing_node_group) {
            do_free = false;
          }
        }
        else if (space.spacetype == SPACE_IMAGE) {
          const SpaceImage &sima = reinterpret_cast<const SpaceImage &>(space);
          if (sima.image && sima.image->source == IMA_SRC_VIEWER) {
            do_free = false;
          }
        }
      }
    }

    if (do_free) {
      re_gpu_texture_caches_free(re);
      RE_blender_gpu_context_free(re);
      RE_system_gpu_context_free(re);

      /* We also free the resources from the interactive compositor render of the scene if one
       * exists. */
      Render *interactive_compositor_render =
          RenderGlobal.interactive_compositor_renders.lookup_default(re->name, nullptr);
      if (interactive_compositor_render) {
        re_gpu_texture_caches_free(interactive_compositor_render);
        RE_blender_gpu_context_free(interactive_compositor_render);
        RE_system_gpu_context_free(interactive_compositor_render);
      }
    }
  }
}

static void re_free_persistent_data(Render *re)
{
  /* If engine is currently rendering, just wait for it to be freed when it finishes rendering.
   */
  if (re->engine && !(re->engine->flag & RE_ENGINE_RENDERING)) {
    RE_engine_free(re->engine);
    re->engine = nullptr;
  }
}

void RE_FreePersistentData(const Scene *scene)
{
  /* Render engines can be kept around for quick re-render, this clears all or one scene. */
  if (scene) {
    Render *re = RE_GetSceneRender(scene);
    if (re) {
      re_free_persistent_data(re);
    }
  }
  else {
    for (Render *re : RenderGlobal.render_list) {
      re_free_persistent_data(re);
    }
  }
}

/** \} */

/* -------------------------------------------------------------------- */
/** \name Initialize State
 * \{ */

static void re_init_resolution(
    Render *re, Render *source, int winx, int winy, const rcti *disprect)
{
  re->winx = winx;
  re->winy = winy;
  if (source && (source->r.mode & R_BORDER)) {
    /* NOTE(@sergey): doesn't seem original bordered `disprect` is storing anywhere
     * after insertion on black happening in #do_render_engine(),
     * so for now simply re-calculate `disprect` using border from source renderer. */

    re->disprect.xmin = source->r.border.xmin * winx;
    re->disprect.xmax = source->r.border.xmax * winx;

    re->disprect.ymin = source->r.border.ymin * winy;
    re->disprect.ymax = source->r.border.ymax * winy;

    re->rectx = BLI_rcti_size_x(&re->disprect);
    re->recty = BLI_rcti_size_y(&re->disprect);

    /* copy border itself, since it could be used by external engines */
    re->r.border = source->r.border;
  }
  else if (disprect) {
    re->disprect = *disprect;
    re->rectx = BLI_rcti_size_x(&re->disprect);
    re->recty = BLI_rcti_size_y(&re->disprect);
  }
  else {
    re->disprect.xmin = re->disprect.ymin = 0;
    re->disprect.xmax = winx;
    re->disprect.ymax = winy;
    re->rectx = winx;
    re->recty = winy;
  }
}

void render_copy_renderdata(RenderData *to, RenderData *from)
{
  /* Mostly shallow copy referencing pointers in scene renderdata. */
  BKE_curvemapping_free_data(&to->mblur_shutter_curve);

  memcpy(to, from, sizeof(*to));

  BKE_curvemapping_copy_data(&to->mblur_shutter_curve, &from->mblur_shutter_curve);
}

void RE_InitState(Render *re,
                  Render *source,
                  RenderData *rd,
                  ListBase * /*render_layers*/,
                  ViewLayer *single_layer,
                  int winx,
                  int winy,
                  const rcti *disprect)
{
  bool had_freestyle = (re->r.mode & R_EDGE_FRS) != 0;

  re->ok = true; /* maybe flag */

  re->i.starttime = BLI_time_now_seconds();

  /* copy render data and render layers for thread safety */
  render_copy_renderdata(&re->r, rd);
  re->single_view_layer[0] = '\0';

  if (source) {
    /* reuse border flags from source renderer */
    re->r.mode &= ~(R_BORDER | R_CROP);
    re->r.mode |= source->r.mode & (R_BORDER | R_CROP);

    /* dimensions shall be shared between all renderers */
    re->r.xsch = source->r.xsch;
    re->r.ysch = source->r.ysch;
    re->r.size = source->r.size;
  }

  re_init_resolution(re, source, winx, winy, disprect);

  /* disable border if it's a full render anyway */
  if (re->r.border.xmin == 0.0f && re->r.border.xmax == 1.0f && re->r.border.ymin == 0.0f &&
      re->r.border.ymax == 1.0f)
  {
    re->r.mode &= ~R_BORDER;
  }

  if (re->rectx < 1 || re->recty < 1 ||
      (BKE_imtype_is_movie(rd->im_format.imtype) && (re->rectx < 16 || re->recty < 16)))
  {
    BKE_report(re->reports, RPT_ERROR, "Image too small");
    re->ok = false;
    return;
  }

  if (single_layer) {
    STRNCPY(re->single_view_layer, single_layer->name);
    re->r.scemode |= R_SINGLE_LAYER;
  }
  else {
    re->r.scemode &= ~R_SINGLE_LAYER;
  }

  /* if preview render, we try to keep old result */
  BLI_rw_mutex_lock(&re->resultmutex, THREAD_LOCK_WRITE);

  if (re->r.scemode & R_BUTS_PREVIEW) {
    if (had_freestyle || (re->r.mode & R_EDGE_FRS)) {
      /* freestyle manipulates render layers so always have to free */
      render_result_free(re->result);
      re->result = nullptr;
    }
    else if (re->result) {
      bool have_layer = false;

      if (re->single_view_layer[0] == '\0' && re->result->layers.first) {
        have_layer = true;
      }
      else {
        LISTBASE_FOREACH (RenderLayer *, rl, &re->result->layers) {
          if (STREQ(rl->name, re->single_view_layer)) {
            have_layer = true;
          }
        }
      }

      if (re->result->rectx == re->rectx && re->result->recty == re->recty && have_layer) {
        /* keep render result, this avoids flickering black tiles
         * when the preview changes */
      }
      else {
        /* free because resolution changed */
        render_result_free(re->result);
        re->result = nullptr;
      }
    }
  }
  else {

    /* make empty render result, so display callbacks can initialize */
    render_result_free(re->result);
    re->result = MEM_callocN<RenderResult>("new render result");
    re->result->rectx = re->rectx;
    re->result->recty = re->recty;
    BKE_scene_ppm_get(&re->r, re->result->ppm);
    render_result_view_new(re->result, "");
  }

  BLI_rw_mutex_unlock(&re->resultmutex);

  RE_init_threadcount(re);
}

void RE_display_init_cb(Render *re, void *handle, void (*f)(void *handle, RenderResult *rr))
{
  re->display_init_cb = f;
  re->dih = handle;
}
void RE_display_clear_cb(Render *re, void *handle, void (*f)(void *handle, RenderResult *rr))
{
  re->display_clear_cb = f;
  re->dch = handle;
}
void RE_display_update_cb(Render *re,
                          void *handle,
                          void (*f)(void *handle, RenderResult *rr, rcti *rect))
{
  re->display_update_cb = f;
  re->duh = handle;
}
void RE_current_scene_update_cb(Render *re, void *handle, void (*f)(void *handle, Scene *scene))
{
  re->current_scene_update_cb = f;
  re->suh = handle;
}
void RE_stats_draw_cb(Render *re, void *handle, void (*f)(void *handle, RenderStats *rs))
{
  re->stats_draw_cb = f;
  re->sdh = handle;
}
void RE_progress_cb(Render *re, void *handle, void (*f)(void *handle, float))
{
  re->progress_cb = f;
  re->prh = handle;
}

void RE_draw_lock_cb(Render *re, void *handle, void (*f)(void *handle, bool lock))
{
  re->draw_lock_cb = f;
  re->dlh = handle;
}

void RE_test_break_cb(Render *re, void *handle, bool (*f)(void *handle))
{
  re->test_break_cb = f;
  re->tbh = handle;
}

void RE_prepare_viewlayer_cb(Render *re,
                             void *handle,
                             bool (*f)(void *handle, ViewLayer *vl, Depsgraph *depsgraph))
{
  re->prepare_viewlayer_cb = f;
  re->prepare_vl_handle = handle;
}

/** \} */

/* -------------------------------------------------------------------- */
/** \name GPU Context
 * \{ */

void RE_system_gpu_context_ensure(Render *re)
{
  BLI_assert(BLI_thread_is_main());

  if (re->system_gpu_context == nullptr) {
    /* Needs to be created in the main thread. */
    re->system_gpu_context = WM_system_gpu_context_create();
    /* The context is activated during creation, so release it here since the function should not
     * have context activation as a side effect. Then activate the drawable's context below. */
    if (re->system_gpu_context) {
      WM_system_gpu_context_release(re->system_gpu_context);
    }
    wm_window_reset_drawable();
  }
}

void RE_system_gpu_context_free(Render *re)
{
  if (re->system_gpu_context) {
    if (re->blender_gpu_context) {
      WM_system_gpu_context_activate(re->system_gpu_context);
      GPU_context_active_set(static_cast<GPUContext *>(re->blender_gpu_context));
      GPU_context_discard(static_cast<GPUContext *>(re->blender_gpu_context));
      re->blender_gpu_context = nullptr;
    }

    WM_system_gpu_context_dispose(re->system_gpu_context);
    re->system_gpu_context = nullptr;

    /* If in main thread, reset window context. */
    if (BLI_thread_is_main()) {
      wm_window_reset_drawable();
    }
  }
}

void *RE_system_gpu_context_get(Render *re)
{
  return re->system_gpu_context;
}

void *RE_blender_gpu_context_ensure(Render *re)
{
  if (re->blender_gpu_context == nullptr) {
    re->blender_gpu_context = GPU_context_create(nullptr, re->system_gpu_context);
  }
  return re->blender_gpu_context;
}

void RE_blender_gpu_context_free(Render *re)
{
  if (re->blender_gpu_context) {
    WM_system_gpu_context_activate(re->system_gpu_context);
    GPU_context_active_set(static_cast<GPUContext *>(re->blender_gpu_context));
    GPU_context_discard(static_cast<GPUContext *>(re->blender_gpu_context));
    re->blender_gpu_context = nullptr;
  }
}

/** \} */

/* -------------------------------------------------------------------- */
/** \name Render & Composite Scenes (Implementation & Public API)
 *
 * Main high-level functions defined here are:
 * - #RE_RenderFrame
 * - #RE_RenderAnim
 * \{ */

/* ************  This part uses API, for rendering Blender scenes ********** */

/* make sure disprect is not affected by the render border */
static void render_result_disprect_to_full_resolution(Render *re)
{
  re->disprect.xmin = re->disprect.ymin = 0;
  re->disprect.xmax = re->winx;
  re->disprect.ymax = re->winy;
  re->rectx = re->winx;
  re->recty = re->winy;
}

static void render_result_uncrop(Render *re)
{
  /* when using border render with crop disabled, insert render result into
   * full size with black pixels outside */
  if (re->result && (re->r.mode & R_BORDER)) {
    if ((re->r.mode & R_CROP) == 0) {
      RenderResult *rres;

      /* backup */
      const rcti orig_disprect = re->disprect;
      const int orig_rectx = re->rectx, orig_recty = re->recty;

      BLI_rw_mutex_lock(&re->resultmutex, THREAD_LOCK_WRITE);

      /* sub-rect for merge call later on */
      re->result->tilerect = re->disprect;

      /* weak is: it chances disprect from border */
      render_result_disprect_to_full_resolution(re);

      rres = render_result_new(re, &re->disprect, RR_ALL_LAYERS, RR_ALL_VIEWS);
      rres->stamp_data = BKE_stamp_data_copy(re->result->stamp_data);

      render_result_clone_passes(re, rres, nullptr);
      render_result_passes_allocated_ensure(rres);

      render_result_merge(rres, re->result);
      render_result_free(re->result);
      re->result = rres;

      /* Weak, the display callback wants an active render-layer pointer. */
      re->result->renlay = render_get_single_layer(re, re->result);

      BLI_rw_mutex_unlock(&re->resultmutex);

      re->display_init(re->result);
      re->display_update(re->result, nullptr);

      /* restore the disprect from border */
      re->disprect = orig_disprect;
      re->rectx = orig_rectx;
      re->recty = orig_recty;
    }
    else {
      /* set offset (again) for use in compositor, disprect was manipulated. */
      re->result->xof = 0;
      re->result->yof = 0;
    }
  }
}

/* Render scene into render result, with a render engine. */
static void do_render_engine(Render *re)
{
  Object *camera = RE_GetCamera(re);
  /* also check for camera here */
  if (camera == nullptr) {
    BKE_report(re->reports, RPT_ERROR, "Cannot render, no camera");
    G.is_break = true;
    return;
  }

  /* now use renderdata and camera to set viewplane */
  RE_SetCamera(re, camera);

  re->current_scene_update(re->scene);
  RE_engine_render(re, false);

  /* when border render, check if we have to insert it in black */
  render_result_uncrop(re);
}

/* Render scene into render result, within a compositor node tree.
 * Uses the same image dimensions, does not recursively perform compositing. */
static void do_render_compositor_scene(Render *re, Scene *sce, int cfra)
{
  Render *resc = RE_NewSceneRender(sce);
  int winx = re->winx, winy = re->winy;

  sce->r.cfra = cfra;

  BKE_scene_camera_switch_update(sce);

  /* exception: scene uses its own size (unfinished code) */
  if (false) {
    BKE_render_resolution(&sce->r, false, &winx, &winy);
  }

  /* initial setup */
  RE_InitState(resc, re, &sce->r, &sce->view_layers, nullptr, winx, winy, &re->disprect);

  /* We still want to use "Render Cache" setting from the original (main) scene. */
  resc->r.scemode = (resc->r.scemode & ~R_EXR_CACHE_FILE) | (re->r.scemode & R_EXR_CACHE_FILE);

  /* still unsure entity this... */
  resc->main = re->main;
  resc->scene = sce;

  /* copy callbacks */
  resc->display_update_cb = re->display_update_cb;
  resc->duh = re->duh;
  resc->test_break_cb = re->test_break_cb;
  resc->tbh = re->tbh;
  resc->stats_draw_cb = re->stats_draw_cb;
  resc->sdh = re->sdh;
  resc->current_scene_update_cb = re->current_scene_update_cb;
  resc->suh = re->suh;

  do_render_engine(resc);
}

/* Get the scene referenced by the given node if the node uses its render. Returns nullptr
 * otherwise. */
static Scene *get_scene_referenced_by_node(const bNode *node)
{
  if (node->is_muted()) {
    return nullptr;
  }

  if (node->type_legacy == CMP_NODE_R_LAYERS) {
    return reinterpret_cast<Scene *>(node->id);
  }
  if (node->type_legacy == CMP_NODE_CRYPTOMATTE &&
      node->custom1 == CMP_NODE_CRYPTOMATTE_SOURCE_RENDER)
  {
    return reinterpret_cast<Scene *>(node->id);
  }

  return nullptr;
}

/* Returns true if the given scene needs a render, either because it doesn't use the compositor
 * pipeline and thus needs a simple render, or that its compositor node tree requires the scene to
 * be rendered. */
static bool compositor_needs_render(Scene *scene)
{
  bNodeTree *ntree = scene->compositing_node_group;

  if (ntree == nullptr) {
    return true;
  }
  if (scene->use_nodes == false) {
    return true;
  }
  if ((scene->r.scemode & R_DOCOMP) == 0) {
    return true;
  }

  for (const bNode *node : ntree->all_nodes()) {
    Scene *node_scene = get_scene_referenced_by_node(node);
    if (node_scene && node_scene == scene) {
      return true;
    }
  }

  return false;
}

/** Returns true if the node tree has a composite output node. */
static bool node_tree_has_composite_output(const bNodeTree *node_tree)
{
  if (node_tree == nullptr) {
    return false;
  }

  for (const bNode *node : node_tree->all_nodes()) {
    if (node->is_muted()) {
      continue;
    }
    if (node->type_legacy == CMP_NODE_COMPOSITE && node->flag & NODE_DO_OUTPUT) {
      return true;
    }
    if (node->is_group() && node->id) {
      if (node_tree_has_composite_output(reinterpret_cast<const bNodeTree *>(node->id))) {
        return true;
      }
    }
  }
  return false;
}

/* Render all scenes references by the compositor of the given render's scene. */
static void do_render_compositor_scenes(Render *re)
{
  if (re->scene->compositing_node_group == nullptr) {
    return;
  }

  /* For each node that requires a scene we do a full render. Results are stored in a way
   * compositor will find it. */
  blender::Set<Scene *> scenes_rendered;
  for (bNode *node : re->scene->compositing_node_group->all_nodes()) {
    Scene *node_scene = get_scene_referenced_by_node(node);
    if (!node_scene) {
      continue;
    }

    /* References the current scene, which was already rendered. */
    if (node_scene == re->scene) {
      continue;
    }

    /* Scene already rendered as required by another node. */
    if (scenes_rendered.contains(node_scene)) {
      continue;
    }

    if (!render_scene_has_layers_to_render(node_scene, nullptr)) {
      continue;
    }

    scenes_rendered.add_new(node_scene);
    do_render_compositor_scene(re, node_scene, re->scene->r.cfra);
    node->typeinfo->updatefunc(re->scene->compositing_node_group, node);
  }

  /* If another scene was rendered, switch back to the current scene. */
  if (!scenes_rendered.is_empty()) {
    re->current_scene_update(re->scene);
  }
}

/* bad call... need to think over proper method still */
static void render_compositor_stats(void *arg, const char *str)
{
  Render *re = (Render *)arg;

  RenderStats i;
  memcpy(&i, &re->i, sizeof(i));
  i.infostr = str;
  re->stats_draw(&i);
}

/* Render compositor nodes, along with any scenes required for them.
 * The result will be output into a compositing render layer in the render result. */
static void do_render_compositor(Render *re)
{
  bNodeTree *ntree = re->pipeline_scene_eval->compositing_node_group;
  bool update_newframe = false;

  if (compositor_needs_render(re->pipeline_scene_eval)) {
    /* render the frames
     * it could be optimized to render only the needed view
     * but what if a scene has a different number of views
     * than the main scene? */
    do_render_engine(re);
  }
  else {
    re->i.cfra = re->r.cfra;

    /* ensure new result gets added, like for regular renders */
    BLI_rw_mutex_lock(&re->resultmutex, THREAD_LOCK_WRITE);

    render_result_free(re->result);
    if ((re->r.mode & R_CROP) == 0) {
      render_result_disprect_to_full_resolution(re);
    }
    re->result = render_result_new(re, &re->disprect, RR_ALL_LAYERS, RR_ALL_VIEWS);

    BLI_rw_mutex_unlock(&re->resultmutex);

    /* Scene render process already updates animsys. */
    update_newframe = true;

    /* The compositor does not have an output, skip writing the render result. See R_SKIP_WRITE for
     * more information. */
    if (!node_tree_has_composite_output(re->pipeline_scene_eval->compositing_node_group)) {
      re->flag |= R_SKIP_WRITE;
    }
  }

  /* swap render result */
  if (re->r.scemode & R_SINGLE_LAYER) {
    BLI_rw_mutex_lock(&re->resultmutex, THREAD_LOCK_WRITE);
    render_result_single_layer_end(re);
    BLI_rw_mutex_unlock(&re->resultmutex);
  }

  if (!re->test_break()) {
    if (ntree && re->scene->use_nodes && re->r.scemode & R_DOCOMP) {
      /* checks if there are render-result nodes that need scene */
      if ((re->r.scemode & R_SINGLE_LAYER) == 0) {
        do_render_compositor_scenes(re);
      }

      if (!re->test_break()) {
        ntree->runtime->stats_draw = render_compositor_stats;
        ntree->runtime->test_break = re->test_break_cb;
        ntree->runtime->progress = re->progress_cb;
        ntree->runtime->sdh = re;
        ntree->runtime->tbh = re->tbh;
        ntree->runtime->prh = re->prh;

        if (update_newframe) {
          /* If we have consistent depsgraph now would be a time to update them. */
        }

        blender::compositor::OutputTypes needed_outputs =
            blender::compositor::OutputTypes::Composite |
            blender::compositor::OutputTypes::FileOutput;
        if (!G.background) {
          needed_outputs |= blender::compositor::OutputTypes::Viewer |
                            blender::compositor::OutputTypes::Previews;
        }

        blender::compositor::RenderContext compositor_render_context;
        LISTBASE_FOREACH (RenderView *, rv, &re->result->views) {
          COM_execute(re,
                      &re->r,
                      re->pipeline_scene_eval,
                      ntree,
                      rv->name,
                      &compositor_render_context,
                      nullptr,
                      needed_outputs);
        }
        compositor_render_context.save_file_outputs(re->pipeline_scene_eval);

        ntree->runtime->stats_draw = nullptr;
        ntree->runtime->test_break = nullptr;
        ntree->runtime->progress = nullptr;
        ntree->runtime->tbh = ntree->runtime->sdh = ntree->runtime->prh = nullptr;
      }
    }
  }

  /* Weak: the display callback wants an active render-layer pointer. */
  if (re->result != nullptr) {
    re->result->renlay = render_get_single_layer(re, re->result);
    re->display_update(re->result, nullptr);
  }
}

static void renderresult_set_passes_metadata(Render *re)
{
  RenderResult *render_result = re->result;

  BLI_rw_mutex_lock(&re->resultmutex, THREAD_LOCK_WRITE);

  LISTBASE_FOREACH (RenderLayer *, render_layer, &render_result->layers) {
    LISTBASE_FOREACH_BACKWARD (RenderPass *, render_pass, &render_layer->passes) {
      if (render_pass->ibuf) {
        BKE_imbuf_stamp_info(render_result, render_pass->ibuf);
      }
    }
  }

  BLI_rw_mutex_unlock(&re->resultmutex);
}

static void renderresult_stampinfo(Render *re)
{
  RenderResult rres;
  int nr = 0;

  /* this is the basic trick to get the displayed float or char rect from render result */
  LISTBASE_FOREACH (RenderView *, rv, &re->result->views) {
    RE_SetActiveRenderView(re, rv->name);
    RE_AcquireResultImage(re, &rres, nr);

    if (rres.ibuf != nullptr) {
      Object *ob_camera_eval = DEG_get_evaluated(re->pipeline_depsgraph, RE_GetCamera(re));
      BKE_image_stamp_buf(re->scene,
                          ob_camera_eval,
                          (re->scene->r.stamp & R_STAMP_STRIPMETA) ? rres.stamp_data : nullptr,
                          rres.ibuf->byte_buffer.data,
                          rres.ibuf->float_buffer.data,
                          rres.rectx,
                          rres.recty);
    }

    RE_ReleaseResultImage(re);
    nr++;
  }
}

bool RE_seq_render_active(Scene *scene, RenderData *rd)
{
  Editing *ed = scene->ed;

  if (!(rd->scemode & R_DOSEQ) || !ed || !ed->seqbase.first) {
    return false;
  }

  LISTBASE_FOREACH (Strip *, strip, &ed->seqbase) {
    if (strip->type != STRIP_TYPE_SOUND_RAM &&
        !blender::seq::render_is_muted(&ed->channels, strip))
    {
      return true;
    }
  }

  return false;
}

static bool seq_result_needs_float(const ImageFormatData &im_format)
{
  return ELEM(im_format.depth, R_IMF_CHAN_DEPTH_10, R_IMF_CHAN_DEPTH_12);
}

static ImBuf *seq_process_render_image(ImBuf *src,
                                       const ImageFormatData &im_format,
                                       const Scene *scene)
{
  if (src == nullptr) {
    return nullptr;
  }

  ImBuf *dst = nullptr;
  if (seq_result_needs_float(im_format) && src->float_buffer.data == nullptr) {
    /* If render output needs >8-BPP input and we only have 8-BPP, convert to float. */
    dst = IMB_allocImBuf(src->x, src->y, src->planes, 0);
    IMB_alloc_float_pixels(dst, src->channels, false);
    /* Transform from sequencer space to scene linear. */
    const char *from_colorspace = IMB_colormanagement_get_rect_colorspace(src);
    const char *to_colorspace = IMB_colormanagement_role_colorspace_name_get(
        COLOR_ROLE_SCENE_LINEAR);
    IMB_colormanagement_transform_byte_to_float(dst->float_buffer.data,
                                                src->byte_buffer.data,
                                                src->x,
                                                src->y,
                                                src->channels,
                                                from_colorspace,
                                                to_colorspace);
  }
  else {
    /* Duplicate sequencer output and ensure it is in needed color space. */
    dst = IMB_dupImBuf(src);
    blender::seq::render_imbuf_from_sequencer_space(scene, dst);
  }
  IMB_metadata_copy(dst, src);
  IMB_freeImBuf(src);

  return dst;
}

/* Render sequencer strips into render result. */
static void do_render_sequencer(Render *re)
{
  static int recurs_depth = 0;
  ImBuf *out;
  RenderResult *rr; /* don't assign re->result here as it might change during give_ibuf_seq */
  int cfra = re->r.cfra;
  blender::seq::RenderData context;
  int view_id, tot_views;
  int re_x, re_y;

  re->i.cfra = cfra;

  recurs_depth++;

  if ((re->r.mode & R_BORDER) && (re->r.mode & R_CROP) == 0) {
    /* if border rendering is used and cropping is disabled, final buffer should
     * be as large as the whole frame */
    re_x = re->winx;
    re_y = re->winy;
  }
  else {
    re_x = re->result->rectx;
    re_y = re->result->recty;
  }

  tot_views = BKE_scene_multiview_num_views_get(&re->r);
  blender::Vector<ImBuf *> ibuf_arr(tot_views);

  render_new_render_data(re->main,
                         re->pipeline_depsgraph,
                         re->scene,
                         re_x,
                         re_y,
                         SEQ_RENDER_SIZE_SCENE,
                         true,
                         &context);

  /* The render-result gets destroyed during the rendering, so we first collect all ibufs
   * and then we populate the final render-result. */

  for (view_id = 0; view_id < tot_views; view_id++) {
    context.view_id = view_id;
    out = render_give_ibuf(&context, cfra, 0);
    ibuf_arr[view_id] = seq_process_render_image(out, re->r.im_format, re->pipeline_scene_eval);
  }

  rr = re->result;

  BLI_rw_mutex_lock(&re->resultmutex, THREAD_LOCK_WRITE);
  render_result_views_new(rr, &re->r);
  BLI_rw_mutex_unlock(&re->resultmutex);

  for (view_id = 0; view_id < tot_views; view_id++) {
    RenderView *rv = RE_RenderViewGetById(rr, view_id);
    BLI_rw_mutex_lock(&re->resultmutex, THREAD_LOCK_WRITE);

    if (ibuf_arr[view_id]) {
      /* copy ibuf into combined pixel rect */
      RE_render_result_rect_from_ibuf(rr, ibuf_arr[view_id], view_id);

      if (ibuf_arr[view_id]->metadata && (re->scene->r.stamp & R_STAMP_STRIPMETA)) {
        /* ensure render stamp info first */
        BKE_render_result_stamp_info(nullptr, nullptr, rr, true);
        BKE_stamp_info_from_imbuf(rr, ibuf_arr[view_id]);
      }

      if (recurs_depth == 0) { /* With nested scenes, only free on top-level. */
        Editing *ed = re->pipeline_scene_eval->ed;
        if (ed) {
          blender::seq::relations_free_imbuf(re->pipeline_scene_eval, &ed->seqbase, true);
        }
      }
      IMB_freeImBuf(ibuf_arr[view_id]);
    }
    else {
      /* render result is delivered empty in most cases, nevertheless we handle all cases */
      render_result_rect_fill_zero(rr, view_id);
    }

    BLI_rw_mutex_unlock(&re->resultmutex);

    /* would mark display buffers as invalid */
    RE_SetActiveRenderView(re, rv->name);
    re->display_update(re->result, nullptr);
  }

  recurs_depth--;

  /* just in case this flag went missing at some point */
  re->r.scemode |= R_DOSEQ;

  /* set overall progress of sequence rendering */
  if (re->r.efra != re->r.sfra) {
    re->progress(float(cfra - re->r.sfra) / (re->r.efra - re->r.sfra));
  }
  else {
    re->progress(1.0f);
  }
}

/* ~~~~~~~~~~~~~~~~~~~~~~~~~~~~~~~~~~~~~~ */

/* Render full pipeline, using render engine, sequencer and compositing nodes. */
static void do_render_full_pipeline(Render *re)
{
  bool render_seq = false;

  re->current_scene_update_cb(re->suh, re->scene);

  BKE_scene_camera_switch_update(re->scene);

  re->i.starttime = BLI_time_now_seconds();

  /* ensure no images are in memory from previous animated sequences */
  BKE_image_all_free_anim_ibufs(re->main, re->r.cfra);
  blender::seq::cache_cleanup(re->scene);

  if (RE_engine_render(re, true)) {
    /* in this case external render overrides all */
  }
  else if (RE_seq_render_active(re->scene, &re->r)) {
    /* NOTE: do_render_sequencer() frees rect32 when sequencer returns float images. */
    if (!re->test_break()) {
      do_render_sequencer(re);
      render_seq = true;
    }

    re->stats_draw(&re->i);
    re->display_update(re->result, nullptr);
  }
  else {
    do_render_compositor(re);
  }

  re->i.lastframetime = BLI_time_now_seconds() - re->i.starttime;

  re->stats_draw(&re->i);

  /* save render result stamp if needed */
  if (re->result != nullptr) {
    /* sequence rendering should have taken care of that already */
    if (!(render_seq && (re->scene->r.stamp & R_STAMP_STRIPMETA))) {
      Object *ob_camera_eval = DEG_get_evaluated(re->pipeline_depsgraph, RE_GetCamera(re));
      BKE_render_result_stamp_info(re->scene, ob_camera_eval, re->result, false);
    }

    renderresult_set_passes_metadata(re);

    /* stamp image info here */
    if ((re->scene->r.stamp & R_STAMP_ALL) && (re->scene->r.stamp & R_STAMP_DRAW)) {
      renderresult_stampinfo(re);
      re->display_update(re->result, nullptr);
    }
  }
}

static bool check_valid_compositing_camera(Scene *scene,
                                           Object *camera_override,
                                           ReportList *reports)
{
  if (scene->r.scemode & R_DOCOMP && scene->use_nodes) {
    for (bNode *node : scene->compositing_node_group->all_nodes()) {
      if (node->type_legacy == CMP_NODE_R_LAYERS && !node->is_muted()) {
        Scene *sce = node->id ? (Scene *)node->id : scene;
        if (sce->camera == nullptr) {
          sce->camera = BKE_view_layer_camera_find(sce, BKE_view_layer_default_render(sce));
        }
        if (sce->camera == nullptr) {
          /* all render layers nodes need camera */
          BKE_reportf(reports,
                      RPT_ERROR,
                      "No camera found in scene \"%s\" (used in compositing of scene \"%s\")",
                      sce->id.name + 2,
                      scene->id.name + 2);
          return false;
        }
      }
    }

    return true;
  }

  const bool ok = (camera_override != nullptr || scene->camera != nullptr);
  if (!ok) {
    BKE_reportf(reports, RPT_ERROR, "No camera found in scene \"%s\"", scene->id.name + 2);
  }

  return ok;
}

static bool check_valid_camera_multiview(Scene *scene, Object *camera, ReportList *reports)
{
  bool active_view = false;

  if (camera == nullptr || (scene->r.scemode & R_MULTIVIEW) == 0) {
    return true;
  }

  LISTBASE_FOREACH (SceneRenderView *, srv, &scene->r.views) {
    if (BKE_scene_multiview_is_render_view_active(&scene->r, srv)) {
      active_view = true;

      if (scene->r.views_format == SCE_VIEWS_FORMAT_MULTIVIEW) {
        Object *view_camera;
        view_camera = BKE_camera_multiview_render(scene, camera, srv->name);

        if (view_camera == camera) {
          /* if the suffix is not in the camera, means we are using the fallback camera */
          if (!BLI_str_endswith(view_camera->id.name + 2, srv->suffix)) {
            BKE_reportf(reports,
                        RPT_ERROR,
                        "Camera \"%s\" is not a multi-view camera",
                        camera->id.name + 2);
            return false;
          }
        }
      }
    }
  }

  if (!active_view) {
    BKE_reportf(reports, RPT_ERROR, "No active view found in scene \"%s\"", scene->id.name + 2);
    return false;
  }

  return true;
}

static int check_valid_camera(Scene *scene, Object *camera_override, ReportList *reports)
{
  if (camera_override == nullptr && scene->camera == nullptr) {
    scene->camera = BKE_view_layer_camera_find(scene, BKE_view_layer_default_render(scene));
  }

  if (!check_valid_camera_multiview(scene, scene->camera, reports)) {
    return false;
  }

  if (RE_seq_render_active(scene, &scene->r)) {
    if (scene->ed) {
      LISTBASE_FOREACH (Strip *, strip, &scene->ed->seqbase) {
        if ((strip->type == STRIP_TYPE_SCENE) && ((strip->flag & SEQ_SCENE_STRIPS) == 0) &&
            (strip->scene != nullptr))
        {
          if (!strip->scene_camera) {
            if (!strip->scene->camera &&
                !BKE_view_layer_camera_find(strip->scene,
                                            BKE_view_layer_default_render(strip->scene)))
            {
              /* camera could be unneeded due to composite nodes */
              Object *override = (strip->scene == scene) ? camera_override : nullptr;

              if (!check_valid_compositing_camera(strip->scene, override, reports)) {
                return false;
              }
            }
          }
          else if (!check_valid_camera_multiview(strip->scene, strip->scene_camera, reports)) {
            return false;
          }
        }
      }
    }
  }
  else if (!check_valid_compositing_camera(scene, camera_override, reports)) {
    return false;
  }

  return true;
}

static bool node_tree_has_any_compositor_output(const bNodeTree *ntree)
{
  for (const bNode *node : ntree->all_nodes()) {
    if (ELEM(node->type_legacy, CMP_NODE_COMPOSITE, CMP_NODE_OUTPUT_FILE)) {
      return true;
    }
    if (node->is_group()) {
      if (node->id) {
        if (node_tree_has_any_compositor_output((const bNodeTree *)node->id)) {
          return true;
        }
      }
    }
  }

  return false;
}

static int check_compositor_output(Scene *scene)
{
  return node_tree_has_any_compositor_output(scene->compositing_node_group);
}

/* Identify if the compositor can run on the GPU. Currently, this only checks if the compositor is
 * set to GPU and the render size exceeds what can be allocated as a texture in it. */
static bool is_compositing_possible_on_gpu(Scene *scene, ReportList *reports)
{
  /* CPU compositor can always run. */
  if (scene->r.compositor_device != SCE_COMPOSITOR_DEVICE_GPU) {
    return true;
  }

  int width, height;
  BKE_render_resolution(&scene->r, false, &width, &height);
  const int max_texture_size = GPU_max_texture_size();

  /* There is no way to know if the render size is too large except if we actually allocate a test
   * texture, which we want to avoid due its cost. So we employ a heuristic that so far has worked
   * with all known GPU drivers. */
  if (size_t(width) * height > (size_t(max_texture_size) * max_texture_size) / 4) {
    BKE_report(reports, RPT_ERROR, "Render size too large for GPU, use CPU compositor instead");
    return false;
  }

  return true;
}

bool RE_is_rendering_allowed(Scene *scene,
                             ViewLayer *single_layer,
                             Object *camera_override,
                             ReportList *reports)
{
  const int scemode = scene->r.scemode;

  if (scene->r.mode & R_BORDER) {
    if (scene->r.border.xmax <= scene->r.border.xmin ||
        scene->r.border.ymax <= scene->r.border.ymin)
    {
      BKE_report(reports, RPT_ERROR, "No border area selected");
      return false;
    }
  }

  if (RE_seq_render_active(scene, &scene->r)) {
    /* Sequencer */
    if (scene->r.mode & R_BORDER) {
      BKE_report(reports, RPT_ERROR, "Border rendering is not supported by sequencer");
      return false;
    }
  }
  else if ((scemode & R_DOCOMP) && scene->use_nodes) {
    /* Compositor */
    if (!scene->compositing_node_group) {
      BKE_report(reports, RPT_ERROR, "No node tree in scene");
      return false;
    }

    if (!check_compositor_output(scene)) {
      BKE_report(reports, RPT_ERROR, "No render output node in scene");
      return false;
    }

    if (!is_compositing_possible_on_gpu(scene, reports)) {
      return false;
    }
  }
  else {
    /* Regular Render */
    if (!render_scene_has_layers_to_render(scene, single_layer)) {
      BKE_report(reports, RPT_ERROR, "All render layers are disabled");
      return false;
    }
  }

  /* check valid camera, without camera render is OK (compo, seq) */
  if (!check_valid_camera(scene, camera_override, reports)) {
    return false;
  }

  return true;
}

static void update_physics_cache(Render *re,
                                 Scene *scene,
                                 ViewLayer *view_layer,
                                 const bool /*anim_init*/)
{
  PTCacheBaker baker;

  memset(&baker, 0, sizeof(baker));
  baker.bmain = re->main;
  baker.scene = scene;
  baker.view_layer = view_layer;
  baker.depsgraph = BKE_scene_ensure_depsgraph(re->main, scene, view_layer);
  baker.bake = false;
  baker.render = true;
  baker.anim_init = true;
  baker.quick_step = 1;

  BKE_ptcache_bake(&baker);
}

void RE_SetActiveRenderView(Render *re, const char *viewname)
{
  STRNCPY(re->viewname, viewname);
}

const char *RE_GetActiveRenderView(Render *re)
{
  return re->viewname;
}

/** Evaluating scene options for general Blender render. */
static bool render_init_from_main(Render *re,
                                  const RenderData *rd,
                                  Main *bmain,
                                  Scene *scene,
                                  ViewLayer *single_layer,
                                  Object *camera_override,
                                  const bool anim,
                                  const bool anim_init)
{
  int winx, winy;
  rcti disprect;

  /* Reset the runtime flags before rendering, but only if this init is not an inter-animation
   * init, since some flags needs to be kept across the entire animation. */
  if (!anim) {
    re->flag = 0;
  }

  /* r.xsch and r.ysch has the actual view window size
   * r.border is the clipping rect */

  /* calculate actual render result and display size */
  BKE_render_resolution(rd, false, &winx, &winy);

  /* We always render smaller part, inserting it in larger image is compositor business,
   * it uses 'disprect' for it. */
  if (scene->r.mode & R_BORDER) {
    disprect.xmin = rd->border.xmin * winx;
    disprect.xmax = rd->border.xmax * winx;

    disprect.ymin = rd->border.ymin * winy;
    disprect.ymax = rd->border.ymax * winy;
  }
  else {
    disprect.xmin = disprect.ymin = 0;
    disprect.xmax = winx;
    disprect.ymax = winy;
  }

  re->main = bmain;
  re->scene = scene;
  re->camera_override = camera_override;
  re->viewname[0] = '\0';

  /* not too nice, but it survives anim-border render */
  if (anim) {
    re->disprect = disprect;
    return true;
  }

  /*
   * Disabled completely for now,
   * can be later set as render profile option
   * and default for background render.
   */
  if (false) {
    /* make sure dynamics are up to date */
    ViewLayer *view_layer = BKE_view_layer_context_active_PLACEHOLDER(scene);
    update_physics_cache(re, scene, view_layer, anim_init);
  }

  if (single_layer || scene->r.scemode & R_SINGLE_LAYER) {
    BLI_rw_mutex_lock(&re->resultmutex, THREAD_LOCK_WRITE);
    render_result_single_layer_begin(re);
    BLI_rw_mutex_unlock(&re->resultmutex);
  }

  RE_InitState(re, nullptr, &scene->r, &scene->view_layers, single_layer, winx, winy, &disprect);
  if (!re->ok) { /* if an error was printed, abort */
    return false;
  }

  re->display_init(re->result);
  re->display_clear(re->result);

  return true;
}

void RE_SetReports(Render *re, ReportList *reports)
{
  re->reports = reports;
}

static void render_update_depsgraph(Render *re)
{
  Scene *scene = re->scene;
  DEG_evaluate_on_framechange(re->pipeline_depsgraph, BKE_scene_frame_get(scene));
  BKE_scene_update_sound(re->pipeline_depsgraph, re->main);
}

static void render_init_depsgraph(Render *re)
{
  Scene *scene = re->scene;
  ViewLayer *view_layer = BKE_view_layer_default_render(re->scene);

  re->pipeline_depsgraph = DEG_graph_new(re->main, scene, view_layer, DAG_EVAL_RENDER);
  DEG_debug_name_set(re->pipeline_depsgraph, "RENDER PIPELINE");

  /* Make sure there is a correct evaluated scene pointer. */
  DEG_graph_build_for_render_pipeline(re->pipeline_depsgraph);

  /* Update immediately so we have proper evaluated scene. */
  render_update_depsgraph(re);

  re->pipeline_scene_eval = DEG_get_evaluated_scene(re->pipeline_depsgraph);
}

/* Free data only needed during rendering operation. */
static void render_pipeline_free(Render *re)
{
  if (re->engine && !RE_engine_use_persistent_data(re->engine)) {
    RE_engine_free(re->engine);
    re->engine = nullptr;
  }

  /* Destroy compositor that was using pipeline depsgraph. */
  RE_compositor_free(*re);

  /* Destroy pipeline depsgraph. */
  if (re->pipeline_depsgraph != nullptr) {
    DEG_graph_free(re->pipeline_depsgraph);
    re->pipeline_depsgraph = nullptr;
    re->pipeline_scene_eval = nullptr;
  }

  /* Destroy the opengl context in the correct thread. */
  RE_blender_gpu_context_free(re);
  RE_system_gpu_context_free(re);
}

void RE_RenderFrame(Render *re,
                    Main *bmain,
                    Scene *scene,
                    ViewLayer *single_layer,
                    Object *camera_override,
                    const int frame,
                    const float subframe,
                    const bool write_still)
{
  render_callback_exec_id(re, re->main, &scene->id, BKE_CB_EVT_RENDER_INIT);

  /* Ugly global still...
   * is to prevent preview events and signal subdivision-surface etc to make full resolution. */
  G.is_rendering = true;

  scene->r.cfra = frame;
  scene->r.subframe = subframe;

  if (render_init_from_main(
          re, &scene->r, bmain, scene, single_layer, camera_override, false, false))
  {
    RenderData rd;
    memcpy(&rd, &scene->r, sizeof(rd));
    MEM_reset_peak_memory();

    render_callback_exec_id(re, re->main, &scene->id, BKE_CB_EVT_RENDER_PRE);

    /* Reduce GPU memory usage so renderer has more space. */
    RE_FreeGPUTextureCaches();

    render_init_depsgraph(re);

    do_render_full_pipeline(re);

    const bool should_write = write_still && !(re->flag & R_SKIP_WRITE);
    if (should_write && !G.is_break) {
      if (BKE_imtype_is_movie(rd.im_format.imtype)) {
        /* operator checks this but in case its called from elsewhere */
        printf("Error: can't write single images with a movie format!\n");
      }
      else {
        char filepath_override[FILE_MAX];
        const char *relbase = BKE_main_blendfile_path(bmain);
        const path_templates::VariableMap template_variables =
<<<<<<< HEAD
            BKE_build_template_variables_for_render_path(relbase, &scene->r);
=======
            BKE_build_template_variables_for_render_path(&scene->r);
>>>>>>> 9a41dc73
        const blender::Vector<path_templates::Error> errors = BKE_image_path_from_imformat(
            filepath_override,
            rd.pic,
            relbase,
            &template_variables,
            scene->r.cfra,
            &rd.im_format,
            (rd.scemode & R_EXTENSION) != 0,
            false,
            nullptr);

        if (errors.is_empty()) {
          do_write_image_or_movie(re, bmain, scene, 0, filepath_override);
        }
        else {
          BKE_report_path_template_errors(re->reports, RPT_ERROR, rd.pic, errors);
        }
      }
    }

    /* keep after file save */
    render_callback_exec_id(re, re->main, &scene->id, BKE_CB_EVT_RENDER_POST);
    if (should_write) {
      render_callback_exec_id(re, re->main, &scene->id, BKE_CB_EVT_RENDER_WRITE);
    }
  }

  render_callback_exec_id(re,
                          re->main,
                          &scene->id,
                          G.is_break ? BKE_CB_EVT_RENDER_CANCEL : BKE_CB_EVT_RENDER_COMPLETE);

  render_pipeline_free(re);

  /* UGLY WARNING */
  G.is_rendering = false;
}

#ifdef WITH_FREESTYLE

/* Not freestyle specific, currently only used by free-style. */
static void change_renderdata_engine(Render *re, const char *new_engine)
{
  if (!STREQ(re->r.engine, new_engine)) {
    if (re->engine) {
      RE_engine_free(re->engine);
      re->engine = nullptr;
    }
    STRNCPY(re->r.engine, new_engine);
  }
}

static bool use_eevee_for_freestyle_render(Render *re)
{
  RenderEngineType *type = RE_engines_find(re->r.engine);
  return !(type->flag & RE_USE_CUSTOM_FREESTYLE);
}

void RE_RenderFreestyleStrokes(Render *re, Main *bmain, Scene *scene, const bool render)
{
  if (render_init_from_main(re, &scene->r, bmain, scene, nullptr, nullptr, false, false)) {
    if (render) {
      char scene_engine[32];
      STRNCPY(scene_engine, re->r.engine);
      if (use_eevee_for_freestyle_render(re)) {
        change_renderdata_engine(re, RE_engine_id_BLENDER_EEVEE);
      }

      RE_engine_render(re, false);

      change_renderdata_engine(re, scene_engine);
    }
  }
}

void RE_RenderFreestyleExternal(Render *re)
{
  if (re->test_break()) {
    return;
  }

  FRS_init_stroke_renderer(re);

  LISTBASE_FOREACH (RenderView *, rv, &re->result->views) {
    RE_SetActiveRenderView(re, rv->name);

    FRS_begin_stroke_rendering(re);

    LISTBASE_FOREACH (ViewLayer *, view_layer, &re->scene->view_layers) {
      if ((re->r.scemode & R_SINGLE_LAYER) && !STREQ(view_layer->name, re->single_view_layer)) {
        continue;
      }

      if (FRS_is_freestyle_enabled(view_layer)) {
        FRS_do_stroke_rendering(re, view_layer);
      }
    }

    FRS_end_stroke_rendering(re);
  }
}
#endif

/** \} */

/* -------------------------------------------------------------------- */
/** \name Read/Write Render Result (Images & Movies)
 * \{ */

bool RE_WriteRenderViewsMovie(ReportList *reports,
                              RenderResult *rr,
                              Scene *scene,
                              RenderData *rd,
                              MovieWriter **movie_writers,
                              const int totvideos,
                              bool preview)
{
  bool ok = true;

  if (!rr) {
    return false;
  }

  ImageFormatData image_format;
  BKE_image_format_init_for_write(&image_format, scene, nullptr);

  const bool is_mono = !RE_ResultIsMultiView(rr);
  const float dither = scene->r.dither_intensity;

  if (is_mono || (image_format.views_format == R_IMF_VIEWS_INDIVIDUAL)) {
    int view_id;
    for (view_id = 0; view_id < totvideos; view_id++) {
      const char *suffix = BKE_scene_multiview_view_id_suffix_get(&scene->r, view_id);
      ImBuf *ibuf = RE_render_result_rect_to_ibuf(rr, &rd->im_format, dither, view_id);

      IMB_colormanagement_imbuf_for_write(ibuf, true, false, &image_format);

      BLI_assert(movie_writers[view_id] != nullptr);
      if (!MOV_write_append(movie_writers[view_id],
                            rd,
                            preview ? scene->r.psfra : scene->r.sfra,
                            scene->r.cfra,
                            ibuf,
                            suffix,
                            reports))
      {
        ok = false;
      }

      /* imbuf knows which rects are not part of ibuf */
      IMB_freeImBuf(ibuf);
    }
    if (!G.quiet) {
      printf("Append frame %d\n", scene->r.cfra);
    }
  }
  else { /* R_IMF_VIEWS_STEREO_3D */
    const char *names[2] = {STEREO_LEFT_NAME, STEREO_RIGHT_NAME};
    ImBuf *ibuf_arr[3] = {nullptr};
    int i;

    BLI_assert((totvideos == 1) && (image_format.views_format == R_IMF_VIEWS_STEREO_3D));

    for (i = 0; i < 2; i++) {
      int view_id = BLI_findstringindex(&rr->views, names[i], offsetof(RenderView, name));
      ibuf_arr[i] = RE_render_result_rect_to_ibuf(rr, &rd->im_format, dither, view_id);

      IMB_colormanagement_imbuf_for_write(ibuf_arr[i], true, false, &image_format);
    }

    ibuf_arr[2] = IMB_stereo3d_ImBuf(&image_format, ibuf_arr[0], ibuf_arr[1]);

    if (ibuf_arr[2]) {
      BLI_assert(movie_writers[0] != nullptr);
      if (!MOV_write_append(movie_writers[0],
                            rd,
                            preview ? scene->r.psfra : scene->r.sfra,
                            scene->r.cfra,
                            ibuf_arr[2],
                            "",
                            reports))
      {
        ok = false;
      }
    }
    else {
      BKE_report(reports, RPT_ERROR, "Failed to create stereo image buffer");
      ok = false;
    }

    for (i = 0; i < 3; i++) {
      /* imbuf knows which rects are not part of ibuf */
      if (ibuf_arr[i]) {
        IMB_freeImBuf(ibuf_arr[i]);
      }
    }
  }

  BKE_image_format_free(&image_format);

  return ok;
}

static bool do_write_image_or_movie(
    Render *re, Main *bmain, Scene *scene, const int totvideos, const char *filepath_override)
{
  char filepath[FILE_MAX];
  RenderResult rres;
  double render_time;
  bool ok = true;
  RenderEngineType *re_type = RE_engines_find(re->r.engine);

  /* Only disable file writing if postprocessing is also disabled. */
  const bool do_write_file = !(re_type->flag & RE_USE_NO_IMAGE_SAVE) ||
                             (re_type->flag & RE_USE_POSTPROCESS);

  if (do_write_file) {
    RE_AcquireResultImageViews(re, &rres);

    /* write movie or image */
    if (BKE_imtype_is_movie(scene->r.im_format.imtype)) {
      RE_WriteRenderViewsMovie(
          re->reports, &rres, scene, &re->r, re->movie_writers.data(), totvideos, false);
    }
    else {
      if (filepath_override) {
        STRNCPY(filepath, filepath_override);
      }
      else {
        const char *relbase = BKE_main_blendfile_path(bmain);
        const path_templates::VariableMap template_variables =
<<<<<<< HEAD
            BKE_build_template_variables_for_render_path(relbase, &scene->r);
=======
            BKE_build_template_variables_for_render_path(&scene->r);
>>>>>>> 9a41dc73
        const blender::Vector<path_templates::Error> errors = BKE_image_path_from_imformat(
            filepath,
            scene->r.pic,
            relbase,
            &template_variables,
            scene->r.cfra,
            &scene->r.im_format,
            (scene->r.scemode & R_EXTENSION) != 0,
            true,
            nullptr);
        if (!errors.is_empty()) {
          BKE_report_path_template_errors(re->reports, RPT_ERROR, scene->r.pic, errors);
          ok = false;
        }
      }

      /* write images as individual images or stereo */
      if (ok) {
        ok = BKE_image_render_write(re->reports, &rres, scene, true, filepath);
      }
    }

    RE_ReleaseResultImageViews(re, &rres);
  }

  render_time = re->i.lastframetime;
  re->i.lastframetime = BLI_time_now_seconds() - re->i.starttime;

  BLI_timecode_string_from_time_simple(filepath, sizeof(filepath), re->i.lastframetime);
  std::string message = fmt::format("Time: {}", filepath);

  if (do_write_file && ok) {
    BLI_timecode_string_from_time_simple(
        filepath, sizeof(filepath), re->i.lastframetime - render_time);
    message = fmt::format("{} (Saving: {})", message, filepath);
  }

  if (!G.quiet) {
    printf("%s\n", message.c_str());
    /* Flush stdout to be sure python callbacks are printing stuff after blender. */
    fflush(stdout);
  }

  /* NOTE: using G_MAIN seems valid here???
   * Not sure it's actually even used anyway, we could as well pass nullptr? */
  render_callback_exec_string(re, G_MAIN, BKE_CB_EVT_RENDER_STATS, message.c_str());

  if (!G.quiet) {
    fputc('\n', stdout);
    fflush(stdout);
  }

  return ok;
}

static void get_videos_dimensions(const Render *re,
                                  const RenderData *rd,
                                  size_t *r_width,
                                  size_t *r_height)
{
  size_t width, height;
  if (re->r.mode & R_BORDER) {
    if ((re->r.mode & R_CROP) == 0) {
      width = re->winx;
      height = re->winy;
    }
    else {
      width = re->rectx;
      height = re->recty;
    }
  }
  else {
    width = re->rectx;
    height = re->recty;
  }

  BKE_scene_multiview_videos_dimensions_get(rd, width, height, r_width, r_height);
}

static void re_movie_free_all(Render *re)
{
  for (MovieWriter *writer : re->movie_writers) {
    MOV_write_end(writer);
  }
  re->movie_writers.clear_and_shrink();
}

void RE_RenderAnim(Render *re,
                   Main *bmain,
                   Scene *scene,
                   ViewLayer *single_layer,
                   Object *camera_override,
                   int sfra,
                   int efra,
                   int tfra)
{
  /* Call hooks before taking a copy of scene->r, so user can alter the render settings prior to
   * copying (e.g. alter the output path). */
  render_callback_exec_id(re, re->main, &scene->id, BKE_CB_EVT_RENDER_INIT);

  RenderData rd;
  memcpy(&rd, &scene->r, sizeof(rd));
  const int cfra_old = rd.cfra;
  const float subframe_old = rd.subframe;
  int nfra, totrendered = 0, totskipped = 0;
  const int totvideos = BKE_scene_multiview_num_videos_get(&rd);
  const bool is_movie = BKE_imtype_is_movie(rd.im_format.imtype);
  const bool is_multiview_name = ((rd.scemode & R_MULTIVIEW) != 0 &&
                                  (rd.im_format.views_format == R_IMF_VIEWS_INDIVIDUAL));

  /* do not fully call for each frame, it initializes & pops output window */
  if (!render_init_from_main(re, &rd, bmain, scene, single_layer, camera_override, false, true)) {
    return;
  }

  RenderEngineType *re_type = RE_engines_find(re->r.engine);

  /* Only disable file writing if postprocessing is also disabled. */
  const bool do_write_file = !(re_type->flag & RE_USE_NO_IMAGE_SAVE) ||
                             (re_type->flag & RE_USE_POSTPROCESS);

  render_init_depsgraph(re);

  if (is_movie && do_write_file) {
    size_t width, height;
    get_videos_dimensions(re, &rd, &width, &height);

    bool is_error = false;
    re->movie_writers.reserve(totvideos);
    for (int i = 0; i < totvideos; i++) {
      const char *suffix = BKE_scene_multiview_view_id_suffix_get(&re->r, i);
      MovieWriter *writer = MOV_write_begin(rd.im_format.imtype,
                                            re->pipeline_scene_eval,
                                            &re->r,
                                            width,
                                            height,
                                            re->reports,
                                            false,
                                            suffix);
      if (writer == nullptr) {
        is_error = true;
        break;
      }
      re->movie_writers.append(writer);
    }

    if (is_error) {
      re_movie_free_all(re);
      render_pipeline_free(re);
      return;
    }
  }

  /* Ugly global still... is to prevent renderwin events and signal subdivision-surface etc
   * to make full resolution is also set by caller renderwin.c */
  G.is_rendering = true;

  re->flag |= R_ANIMATION;
  DEG_graph_id_tag_update(re->main, re->pipeline_depsgraph, &re->scene->id, ID_RECALC_AUDIO_MUTE);

  scene->r.subframe = 0.0f;
  for (nfra = sfra, scene->r.cfra = sfra; scene->r.cfra <= efra; scene->r.cfra++) {
    char filepath[FILE_MAX];

    /* Reduce GPU memory usage so renderer has more space. */
    RE_FreeGPUTextureCaches();

    /* A feedback loop exists here -- render initialization requires updated
     * render layers settings which could be animated, but scene evaluation for
     * the frame happens later because it depends on what layers are visible to
     * render engine.
     *
     * The idea here is to only evaluate animation data associated with the scene,
     * which will make sure render layer settings are up-to-date, initialize the
     * render database itself and then perform full scene update with only needed
     * layers.
     *                                                              -sergey-
     */
    {
      float ctime = BKE_scene_ctime_get(scene);
      AnimData *adt = BKE_animdata_from_id(&scene->id);
      const AnimationEvalContext anim_eval_context = BKE_animsys_eval_context_construct(
          re->pipeline_depsgraph, ctime);
      BKE_animsys_evaluate_animdata(&scene->id, adt, &anim_eval_context, ADT_RECALC_ALL, false);
    }

    render_update_depsgraph(re);

    /* Only border now, TODO(ton): camera lens. */
    render_init_from_main(re, &rd, bmain, scene, single_layer, camera_override, true, false);

    if (nfra != scene->r.cfra) {
      /* Skip this frame, but could update for physics and particles system. */
      continue;
    }

    nfra += tfra;

    /* Touch/NoOverwrite options are only valid for image's */
    if (is_movie == false && do_write_file) {
<<<<<<< HEAD
      const char *relbase = BKE_main_blendfile_path(bmain);
      const path_templates::VariableMap template_variables =
          BKE_build_template_variables_for_render_path(relbase, &rd);
=======
      const path_templates::VariableMap template_variables =
          BKE_build_template_variables_for_render_path(&rd);
>>>>>>> 9a41dc73
      const blender::Vector<path_templates::Error> errors = BKE_image_path_from_imformat(
          filepath,
          rd.pic,
          BKE_main_blendfile_path(bmain),
          &template_variables,
          scene->r.cfra,
          &rd.im_format,
          (rd.scemode & R_EXTENSION) != 0,
          true,
          nullptr);

      /* The filepath cannot be parsed, so we can't save the renders anywhere.
       * So we just cancel. */
      if (!errors.is_empty()) {
        BKE_report_path_template_errors(re->reports, RPT_ERROR, rd.pic, errors);
        /* We have to set the `is_break` flag here so that final cleanup code
         * recognizes that the render has failed. */
        G.is_break = true;
        break;
      }

      if (rd.mode & R_NO_OVERWRITE) {
        if (!is_multiview_name) {
          if (BLI_exists(filepath)) {
            if (!G.quiet) {
              printf("skipping existing frame \"%s\"\n", filepath);
            }
            totskipped++;
            continue;
          }
        }
        else {
          bool is_skip = false;
          char filepath_view[FILE_MAX];

          LISTBASE_FOREACH (SceneRenderView *, srv, &scene->r.views) {
            if (!BKE_scene_multiview_is_render_view_active(&scene->r, srv)) {
              continue;
            }

            BKE_scene_multiview_filepath_get(srv, filepath, filepath_view);
            if (BLI_exists(filepath_view)) {
              is_skip = true;
              if (!G.quiet) {
                printf(
                    "skipping existing frame \"%s\" for view \"%s\"\n", filepath_view, srv->name);
              }
            }
          }

          if (is_skip) {
            totskipped++;
            continue;
          }
        }
      }

      if (rd.mode & R_TOUCH) {
        if (!is_multiview_name) {
          if (!BLI_exists(filepath)) {
            BLI_file_ensure_parent_dir_exists(filepath);
            BLI_file_touch(filepath);
          }
        }
        else {
          char filepath_view[FILE_MAX];

          LISTBASE_FOREACH (SceneRenderView *, srv, &scene->r.views) {
            if (!BKE_scene_multiview_is_render_view_active(&scene->r, srv)) {
              continue;
            }

            BKE_scene_multiview_filepath_get(srv, filepath, filepath_view);

            if (!BLI_exists(filepath_view)) {
              BLI_file_ensure_parent_dir_exists(filepath_view);
              BLI_file_touch(filepath_view);
            }
          }
        }
      }
    }

    re->r.cfra = scene->r.cfra; /* weak.... */
    re->r.subframe = scene->r.subframe;

    /* run callbacks before rendering, before the scene is updated */
    render_callback_exec_id(re, re->main, &scene->id, BKE_CB_EVT_RENDER_PRE);

    do_render_full_pipeline(re);
    totrendered++;

    const bool should_write = !(re->flag & R_SKIP_WRITE);
    if (re->test_break_cb(re->tbh) == 0) {
      if (!G.is_break && should_write) {
        if (!do_write_image_or_movie(re, bmain, scene, totvideos, nullptr)) {
          G.is_break = true;
        }
      }
    }
    else {
      G.is_break = true;
    }

    if (G.is_break == true) {
      /* remove touched file */
      if (is_movie == false && do_write_file) {
        if (rd.mode & R_TOUCH) {
          if (!is_multiview_name) {
            if (BLI_file_size(filepath) == 0) {
              /* BLI_exists(filepath) is implicit */
              BLI_delete(filepath, false, false);
            }
          }
          else {
            char filepath_view[FILE_MAX];

            LISTBASE_FOREACH (SceneRenderView *, srv, &scene->r.views) {
              if (!BKE_scene_multiview_is_render_view_active(&scene->r, srv)) {
                continue;
              }

              BKE_scene_multiview_filepath_get(srv, filepath, filepath_view);

              if (BLI_file_size(filepath_view) == 0) {
                /* BLI_exists(filepath_view) is implicit */
                BLI_delete(filepath_view, false, false);
              }
            }
          }
        }
      }

      break;
    }

    if (G.is_break == false) {
      /* keep after file save */
      render_callback_exec_id(re, re->main, &scene->id, BKE_CB_EVT_RENDER_POST);
      if (should_write) {
        render_callback_exec_id(re, re->main, &scene->id, BKE_CB_EVT_RENDER_WRITE);
      }
    }
  }

  /* end movie */
  if (is_movie && do_write_file) {
    re_movie_free_all(re);
  }

  if (totskipped && totrendered == 0) {
    BKE_report(re->reports, RPT_INFO, "No frames rendered, skipped to not overwrite");
  }

  scene->r.cfra = cfra_old;
  scene->r.subframe = subframe_old;

  render_callback_exec_id(re,
                          re->main,
                          &scene->id,
                          G.is_break ? BKE_CB_EVT_RENDER_CANCEL : BKE_CB_EVT_RENDER_COMPLETE);
  BKE_sound_reset_scene_specs(re->pipeline_scene_eval);

  render_pipeline_free(re);

  /* UGLY WARNING */
  G.is_rendering = false;
}

void RE_PreviewRender(Render *re, Main *bmain, Scene *sce)
{
  /* Ensure within GPU render boundary. */
  const bool use_gpu = GPU_backend_get_type() != GPU_BACKEND_NONE;
  if (use_gpu) {
    GPU_render_begin();
  }

  Object *camera;
  int winx, winy;

  BKE_render_resolution(&sce->r, false, &winx, &winy);

  RE_InitState(re, nullptr, &sce->r, &sce->view_layers, nullptr, winx, winy, nullptr);

  re->main = bmain;
  re->scene = sce;

  camera = RE_GetCamera(re);
  RE_SetCamera(re, camera);

  RE_engine_render(re, false);

  /* No persistent data for preview render. */
  if (re->engine) {
    RE_engine_free(re->engine);
    re->engine = nullptr;
  }

  /* Close GPU render boundary. */
  if (use_gpu) {
    GPU_render_end();
  }
}

/* NOTE: repeated win/disprect calc... solve that nicer, also in compo. */

bool RE_ReadRenderResult(Scene *scene, Scene *scenode)
{
  Render *re;
  int winx, winy;
  bool success;
  rcti disprect;

  /* calculate actual render result and display size */
  BKE_render_resolution(&scene->r, false, &winx, &winy);

  /* only in movie case we render smaller part */
  if (scene->r.mode & R_BORDER) {
    disprect.xmin = scene->r.border.xmin * winx;
    disprect.xmax = scene->r.border.xmax * winx;

    disprect.ymin = scene->r.border.ymin * winy;
    disprect.ymax = scene->r.border.ymax * winy;
  }
  else {
    disprect.xmin = disprect.ymin = 0;
    disprect.xmax = winx;
    disprect.ymax = winy;
  }

  if (scenode) {
    scene = scenode;
  }

  /* get render: it can be called from UI with draw callbacks */
  re = RE_GetSceneRender(scene);
  if (re == nullptr) {
    re = RE_NewSceneRender(scene);
  }
  RE_InitState(re, nullptr, &scene->r, &scene->view_layers, nullptr, winx, winy, &disprect);
  re->scene = scene;

  BLI_rw_mutex_lock(&re->resultmutex, THREAD_LOCK_WRITE);
  success = render_result_exr_file_cache_read(re);
  BLI_rw_mutex_unlock(&re->resultmutex);

  render_result_uncrop(re);

  return success;
}

void RE_layer_load_from_file(
    RenderLayer *layer, ReportList *reports, const char *filepath, int x, int y)
{
  /* First try loading multi-layer EXR. */
  if (render_result_exr_file_read_path(nullptr, layer, reports, filepath)) {
    return;
  }

  /* OCIO_TODO: assume layer was saved in default color space */
  ImBuf *ibuf = IMB_load_image_from_filepath(filepath, IB_byte_data);
  RenderPass *rpass = nullptr;

  /* multi-view: since the API takes no 'view', we use the first combined pass found */
  for (rpass = static_cast<RenderPass *>(layer->passes.first); rpass; rpass = rpass->next) {
    if (STREQ(rpass->name, RE_PASSNAME_COMBINED)) {
      break;
    }
  }

  if (rpass == nullptr) {
    BKE_reportf(reports,
                RPT_ERROR,
                "%s: no Combined pass found in the render layer '%s'",
                __func__,
                filepath);
  }

  if (ibuf && (ibuf->byte_buffer.data || ibuf->float_buffer.data)) {
    if (ibuf->x == layer->rectx && ibuf->y == layer->recty) {
      if (ibuf->float_buffer.data == nullptr) {
        IMB_float_from_byte(ibuf);
      }

      memcpy(rpass->ibuf->float_buffer.data,
             ibuf->float_buffer.data,
             sizeof(float[4]) * layer->rectx * layer->recty);
    }
    else {
      if ((ibuf->x - x >= layer->rectx) && (ibuf->y - y >= layer->recty)) {
        ImBuf *ibuf_clip;

        if (ibuf->float_buffer.data == nullptr) {
          IMB_float_from_byte(ibuf);
        }

        ibuf_clip = IMB_allocImBuf(layer->rectx, layer->recty, 32, IB_float_data);
        if (ibuf_clip) {
          IMB_rectcpy(ibuf_clip, ibuf, 0, 0, x, y, layer->rectx, layer->recty);

          memcpy(rpass->ibuf->float_buffer.data,
                 ibuf_clip->float_buffer.data,
                 sizeof(float[4]) * layer->rectx * layer->recty);
          IMB_freeImBuf(ibuf_clip);
        }
        else {
          BKE_reportf(
              reports, RPT_ERROR, "%s: failed to allocate clip buffer '%s'", __func__, filepath);
        }
      }
      else {
        BKE_reportf(reports,
                    RPT_ERROR,
                    "%s: incorrect dimensions for partial copy '%s'",
                    __func__,
                    filepath);
      }
    }

    IMB_freeImBuf(ibuf);
  }
  else {
    BKE_reportf(reports, RPT_ERROR, "%s: failed to load '%s'", __func__, filepath);
  }
}

void RE_result_load_from_file(RenderResult *result, ReportList *reports, const char *filepath)
{
  if (!render_result_exr_file_read_path(result, nullptr, reports, filepath)) {
    BKE_reportf(reports, RPT_ERROR, "%s: failed to load '%s'", __func__, filepath);
    return;
  }
}

bool RE_layers_have_name(RenderResult *result)
{
  switch (BLI_listbase_count_at_most(&result->layers, 2)) {
    case 0:
      return false;
    case 1:
      return (((RenderLayer *)result->layers.first)->name[0] != '\0');
    default:
      return true;
  }
}

bool RE_passes_have_name(RenderLayer *rl)
{
  LISTBASE_FOREACH (RenderPass *, rp, &rl->passes) {
    if (!STREQ(rp->name, "Combined")) {
      return true;
    }
  }

  return false;
}

RenderPass *RE_pass_find_by_name(RenderLayer *rl, const char *name, const char *viewname)
{
  LISTBASE_FOREACH_BACKWARD (RenderPass *, rp, &rl->passes) {
    if (STREQ(rp->name, name)) {
      if (viewname == nullptr || viewname[0] == '\0') {
        return rp;
      }
      if (STREQ(rp->view, viewname)) {
        return rp;
      }
    }
  }
  return nullptr;
}

RenderPass *RE_pass_find_by_type(RenderLayer *rl, int passtype, const char *viewname)
{
#define CHECK_PASS(NAME) \
  if (passtype == SCE_PASS_##NAME) { \
    return RE_pass_find_by_name(rl, RE_PASSNAME_##NAME, viewname); \
  } \
  ((void)0)

  CHECK_PASS(COMBINED);
  CHECK_PASS(Z);
  CHECK_PASS(VECTOR);
  CHECK_PASS(NORMAL);
  CHECK_PASS(UV);
  CHECK_PASS(EMIT);
  CHECK_PASS(SHADOW);
  CHECK_PASS(AO);
  CHECK_PASS(ENVIRONMENT);
  CHECK_PASS(INDEXOB);
  CHECK_PASS(INDEXMA);
  CHECK_PASS(MIST);
  CHECK_PASS(DIFFUSE_DIRECT);
  CHECK_PASS(DIFFUSE_INDIRECT);
  CHECK_PASS(DIFFUSE_COLOR);
  CHECK_PASS(GLOSSY_DIRECT);
  CHECK_PASS(GLOSSY_INDIRECT);
  CHECK_PASS(GLOSSY_COLOR);
  CHECK_PASS(TRANSM_DIRECT);
  CHECK_PASS(TRANSM_INDIRECT);
  CHECK_PASS(TRANSM_COLOR);
  CHECK_PASS(SUBSURFACE_DIRECT);
  CHECK_PASS(SUBSURFACE_INDIRECT);
  CHECK_PASS(SUBSURFACE_COLOR);

#undef CHECK_PASS

  return nullptr;
}

RenderPass *RE_create_gp_pass(RenderResult *rr, const char *layername, const char *viewname)
{
  RenderLayer *rl = RE_GetRenderLayer(rr, layername);
  /* only create render layer if not exist */
  if (!rl) {
    rl = MEM_callocN<RenderLayer>(layername);
    BLI_addtail(&rr->layers, rl);
    STRNCPY(rl->name, layername);
    rl->layflag = SCE_LAY_SOLID;
    rl->passflag = SCE_PASS_COMBINED;
    rl->rectx = rr->rectx;
    rl->recty = rr->recty;
  }

  /* Clear previous pass if exist or the new image will be over previous one. */
  RenderPass *rp = RE_pass_find_by_name(rl, RE_PASSNAME_COMBINED, viewname);
  if (rp) {
    IMB_freeImBuf(rp->ibuf);
    BLI_freelinkN(&rl->passes, rp);
  }
  /* create a totally new pass */
  return render_layer_add_pass(rr, rl, 4, RE_PASSNAME_COMBINED, viewname, "RGBA", true);
}

/** \} */

/* -------------------------------------------------------------------- */
/** \name Miscellaneous Public Render API
 * \{ */

bool RE_allow_render_generic_object(Object *ob)
{
  /* override not showing object when duplis are used with particles */
  if (ob->transflag & OB_DUPLIPARTS) {
    /* pass */ /* let particle system(s) handle showing vs. not showing */
  }
  else if (ob->transflag & OB_DUPLI) {
    return false;
  }
  return true;
}

void RE_init_threadcount(Render *re)
{
  re->r.threads = BKE_render_num_threads(&re->r);
}

/** \} */<|MERGE_RESOLUTION|>--- conflicted
+++ resolved
@@ -2096,11 +2096,7 @@
         char filepath_override[FILE_MAX];
         const char *relbase = BKE_main_blendfile_path(bmain);
         const path_templates::VariableMap template_variables =
-<<<<<<< HEAD
-            BKE_build_template_variables_for_render_path(relbase, &scene->r);
-=======
             BKE_build_template_variables_for_render_path(&scene->r);
->>>>>>> 9a41dc73
         const blender::Vector<path_templates::Error> errors = BKE_image_path_from_imformat(
             filepath_override,
             rd.pic,
@@ -2332,11 +2328,7 @@
       else {
         const char *relbase = BKE_main_blendfile_path(bmain);
         const path_templates::VariableMap template_variables =
-<<<<<<< HEAD
-            BKE_build_template_variables_for_render_path(relbase, &scene->r);
-=======
             BKE_build_template_variables_for_render_path(&scene->r);
->>>>>>> 9a41dc73
         const blender::Vector<path_templates::Error> errors = BKE_image_path_from_imformat(
             filepath,
             scene->r.pic,
@@ -2537,14 +2529,8 @@
 
     /* Touch/NoOverwrite options are only valid for image's */
     if (is_movie == false && do_write_file) {
-<<<<<<< HEAD
-      const char *relbase = BKE_main_blendfile_path(bmain);
-      const path_templates::VariableMap template_variables =
-          BKE_build_template_variables_for_render_path(relbase, &rd);
-=======
       const path_templates::VariableMap template_variables =
           BKE_build_template_variables_for_render_path(&rd);
->>>>>>> 9a41dc73
       const blender::Vector<path_templates::Error> errors = BKE_image_path_from_imformat(
           filepath,
           rd.pic,
