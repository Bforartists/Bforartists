/*
 * ***** BEGIN GPL LICENSE BLOCK *****
 *
 * This program is free software; you can redistribute it and/or
 * modify it under the terms of the GNU General Public License
 * as published by the Free Software Foundation; either version 2
 * of the License, or (at your option) any later version.
 *
 * This program is distributed in the hope that it will be useful,
 * but WITHOUT ANY WARRANTY; without even the implied warranty of
 * MERCHANTABILITY or FITNESS FOR A PARTICULAR PURPOSE.  See the
 * GNU General Public License for more details.
 *
 * You should have received a copy of the GNU General Public License
 * along with this program; if not, write to the Free Software Foundation,
 * Inc., 51 Franklin Street, Fifth Floor, Boston, MA 02110-1301, USA.
 *
 * The Original Code is Copyright (C) 2001-2002 by NaN Holding BV.
 * All rights reserved.
 *
 * Contributor(s): (c) 2006 Blender Foundation, full refactor
 *
 * ***** END GPL LICENSE BLOCK *****
 */

/** \file blender/render/intern/include/render_types.h
 *  \ingroup render
 */


#ifndef RENDER_TYPES_H
#define RENDER_TYPES_H

/* ------------------------------------------------------------------------- */
/* exposed internal in render module only! */
/* ------------------------------------------------------------------------- */

#include "DNA_color_types.h"
#include "DNA_scene_types.h"
#include "DNA_world_types.h"
#include "DNA_object_types.h"
#include "DNA_vec_types.h"

#include "BLI_threads.h"

#include "RE_pipeline.h"
#include "RE_shader_ext.h"	/* TexResult, ShadeResult, ShadeInput */
#include "sunsky.h"

#include "BLO_sys_types.h" // for intptr_t support

struct Object;
struct MemArena;
struct VertTableNode;
struct VlakTableNode;
struct GHash;
struct RenderBuckets;
struct ObjectInstanceRen;
struct RayObject;
struct RayFace;
struct ReportList;
struct Main;

#define TABLEINITSIZE 1024
#define LAMPINITSIZE 256

typedef struct SampleTables
{
	float centLut[16];
	float *fmask1[9], *fmask2[9];
	char cmask[256], *centmask;
	
} SampleTables;

typedef struct QMCSampler
{
	struct QMCSampler *next, *prev;
	int type;
	int tot;
	int used;
	double *samp2d;
	double offs[BLENDER_MAX_THREADS][2];
} QMCSampler;

#define SAMP_TYPE_JITTERED		0
#define SAMP_TYPE_HALTON		1
#define SAMP_TYPE_HAMMERSLEY	2

/* this is handed over to threaded hiding/passes/shading engine */
typedef struct RenderPart
{
	struct RenderPart *next, *prev;
	
	RenderResult *result;			/* result of part rendering */
	ListBase fullresult;			/* optional full sample buffers */
	
	int *recto;						/* object table for objects */
	int *rectp;						/* polygon index table */
	int *rectz;						/* zbuffer */
	int *rectmask;					/* negative zmask */
	intptr_t *rectdaps;					/* delta acum buffer for pixel structs */
	int *rectbacko;					/* object table for backside sss */
	int *rectbackp;					/* polygon index table for backside sss */
	int *rectbackz;					/* zbuffer for backside sss */
	intptr_t *rectall;					/* buffer for all faces for sss */

	rcti disprect;					/* part coordinates within total picture */
	int rectx, recty;				/* the size */
	short crop, ready;				/* crop is amount of pixels we crop, for filter */
	short sample, nr;				/* sample can be used by zbuffers, nr is partnr */
	short thread;					/* thread id */
	
	char *clipflag;					/* clipflags for part zbuffering */
} RenderPart;

/* controls state of render, everything that's read-only during render stage */
struct Render
{
	struct Render *next, *prev;
	char name[RE_MAXNAME];
	int slot;
	
	/* state settings */
	short flag, osa, ok, result_ok;
	
	/* result of rendering */
	RenderResult *result;
	/* if render with single-layer option, other rendered layers are stored here */
	RenderResult *pushedresult;
	/* a list of RenderResults, for fullsample */
	ListBase fullresult;	
	/* read/write mutex, all internal code that writes to re->result must use a
	   write lock, all external code must use a read lock. internal code is assumed
	   to not conflict with writes, so no lock used for that */
	ThreadRWMutex resultmutex;
	
	/* window size, display rect, viewplane */
	int winx, winy;			/* buffer width and height with percentage applied
							 * without border & crop. convert to long before multiplying together to avoid overflow. */
	rcti disprect;			/* part within winx winy */
	rctf viewplane;			/* mapped on winx winy */
	float viewdx, viewdy;	/* size of 1 pixel */
	float clipcrop;			/* 2 pixel boundary to prevent clip when filter used */
	
	/* final picture width and height (within disprect) */
	int rectx, recty;
	
	/* real maximum amount of xparts/yparts after correction for minimum */
	int xparts, yparts;
	/* real maximum size of parts after correction for minimum 
	   partx*xparts can be larger than rectx, in that case last part is smaller */
	int partx, party;
	
	/* values for viewing */
	float lens;
	float sensor_x, sensor_y; /* image sensor size, same variable in camera */
	float ycor; /* (scene->xasp / scene->yasp), multiplied with 'winy' */
<<<<<<< HEAD
	char sensor_fit;
=======
	short sensor_fit;
>>>>>>> c13bf35c
	
	float panophi, panosi, panoco, panodxp, panodxv;
	
	/* Matrices */
	float grvec[3];			/* for world */
	float imat[3][3];		/* copy of viewinv */
	float viewmat[4][4], viewinv[4][4];
	float winmat[4][4];
	
	/* clippping */
	float clipsta;
	float clipend;
	
	/* samples */
	SampleTables *samples;
	float jit[32][2];
	float mblur_jit[32][2];
	ListBase *qmcsamplers;
	
	/* shadow counter, detect shadow-reuse for shaders */
	int shadowsamplenr[BLENDER_MAX_THREADS];
	
	/* main, scene, and its full copy of renderdata and world */
	struct Main *main;
	Scene *scene;
	RenderData r;
	World wrld;
	struct Object *camera_override;
	unsigned int lay;
	
	ListBase parts;
	
	/* octree tables and variables for raytrace */
	struct RayObject *raytree;
	struct RayFace *rayfaces;
	struct VlakPrimitive *rayprimitives;
	float maxdist; /* needed for keeping an incorrect behaviour of SUN and HEMI lights (avoid breaking old scenes) */

	/* occlusion tree */
	void *occlusiontree;
	ListBase strandsurface;
	
	/* use this instead of R.r.cfra */
	float cfra;
	float mblur_offs, field_offs;
	
	/* render database */
	int totvlak, totvert, tothalo, totstrand, totlamp;
	struct HaloRen **sortedhalos;

	ListBase lights;	/* GroupObject pointers */
	ListBase lampren;	/* storage, for free */
	
	ListBase objecttable;

	struct ObjectInstanceRen *objectinstance;
	ListBase instancetable;
	int totinstance;

	struct Image *bakebuf;
	
	struct GHash *orco_hash;

	struct GHash *sss_hash;
	ListBase *sss_points;
	struct Material *sss_mat;

	ListBase customdata_names;

	struct Object *excludeob;
	ListBase render_volumes_inside;
	ListBase volumes;
	ListBase volume_precache_parts;

	/* arena for allocating data for use during render, for
		* example dynamic TFaces to go in the VlakRen structure.
		*/
	struct MemArena *memArena;
	
	/* callbacks */
	void (*display_init)(void *handle, RenderResult *rr);
	void *dih;
	void (*display_clear)(void *handle, RenderResult *rr);
	void *dch;
	void (*display_draw)(void *handle, RenderResult *rr, volatile rcti *rect);
	void *ddh;
	
	void (*stats_draw)(void *handle, RenderStats *ri);
	void *sdh;
	void (*progress)(void *handle, float i);
	void *prh;
	
	void (*draw_lock)(void *handle, int i);
	void *dlh;
	int (*test_break)(void *handle);
	void *tbh;
	
	RenderStats i;

	struct ReportList *reports;
};

/* ------------------------------------------------------------------------- */

struct ISBData;

typedef struct DeepSample {
	int z;
	float v;
} DeepSample;
 
typedef struct ShadSampleBuf {
	struct ShadSampleBuf *next, *prev;
	intptr_t *zbuf;
	char *cbuf;
	DeepSample **deepbuf;
	int *totbuf;
} ShadSampleBuf;

typedef struct ShadBuf {
	/* regular shadowbuffer */
	short samp, shadhalostep, totbuf;
	float persmat[4][4];
	float viewmat[4][4];
	float winmat[4][4];
	float *jit, *weight;
	float d, clipend, pixsize, soft, compressthresh;
	int co[3];
	int size, bias;
	ListBase buffers;
	
	/* irregular shadowbufer, result stored per thread */
	struct ISBData *isb_result[BLENDER_MAX_THREADS];
} ShadBuf;

/* ------------------------------------------------------------------------- */

typedef struct ObjectRen {
	struct ObjectRen *next, *prev;
	struct Object *ob, *par;
	struct Scene *sce;
	int index, psysindex, flag, lay;

	float boundbox[2][3];

	int totvert, totvlak, totstrand, tothalo;
	int vertnodeslen, vlaknodeslen, strandnodeslen, blohalen;
	struct VertTableNode *vertnodes;
	struct VlakTableNode *vlaknodes;
	struct StrandTableNode *strandnodes;
	struct HaloRen **bloha;
	struct StrandBuffer *strandbuf;

	char (*mtface)[32];
	char (*mcol)[32];
	int  actmtface, actmcol, bakemtface;

	float obmat[4][4];	/* only used in convertblender.c, for instancing */

	/* used on makeraytree */
	struct RayObject *raytree;
	struct RayFace *rayfaces;
	struct VlakPrimitive *rayprimitives;
	struct ObjectInstanceRen *rayobi;
	
} ObjectRen;

typedef struct ObjectInstanceRen {
	struct ObjectInstanceRen *next, *prev;

	ObjectRen *obr;
	Object *ob, *par;
	int index, psysindex, lay;

	float mat[4][4], nmat[3][3]; /* nmat is inverse mat tranposed */
	short flag;

	float dupliorco[3], dupliuv[2];
	float (*duplitexmat)[4];
	
	struct VolumePrecache *volume_precache;
	
	float *vectors; /* (RE_WINSPEED_ELEMS * VertRen.index) */
	int totvector;
	
	/* used on makeraytree */
	struct RayObject *raytree;
	int transform_primitives;

} ObjectInstanceRen;

/* ------------------------------------------------------------------------- */

typedef struct VertRen
{
	float co[3];
	float n[3];
	float *orco;
	unsigned int flag;	/* in use for clipping zbuffer parts, temp setting stuff in convertblender.c
						 * only an 'int' because of alignment, could be a char too */
	float accum;		/* accum for radio weighting, and for strand texco static particles */
	int index;			/* index allows extending vertren with any property */
} VertRen;

/* ------------------------------------------------------------------------- */

struct halosort {
	struct HaloRen *har;
	int z;
};

/* ------------------------------------------------------------------------- */
struct Material;
struct MTFace;

typedef struct RadFace {
	float unshot[3], totrad[3];
	float norm[3], cent[3], area;
	int flag;
} RadFace;

typedef struct VlakRen {
	struct VertRen *v1, *v2, *v3, *v4;	/* keep in order for ** addressing */
	float n[3];
	struct Material *mat;
	char puno;
	char flag, ec;
	int index;
} VlakRen;

typedef struct HaloRen
{	
	short miny, maxy;
	float alfa, xs, ys, rad, radsq, sin, cos, co[3], no[3];
	float hard, b, g, r;
	int zs, zd;
	int zBufDist;	/* depth in the z-buffer coordinate system */
	char starpoints, type, add, tex;
	char linec, ringc, seed;
	short flarec; /* used to be a char. why ?*/
	float hasize;
	int pixels;
	unsigned int lay;
	struct Material *mat;
} HaloRen;

/* ------------------------------------------------------------------------- */

typedef struct StrandVert {
	float co[3];
	float strandco;
} StrandVert;

typedef struct StrandSurface {
	struct StrandSurface *next, *prev;
	ObjectRen obr;
	int (*face)[4];
	float (*co)[3];
	/* for occlusion caching */
	float (*ao)[3];
	float (*env)[3];
	float (*indirect)[3];
	/* for speedvectors */
	float (*prevco)[3], (*nextco)[3];
	int totvert, totface;
} StrandSurface;

typedef struct StrandBound {
	int start, end;
	float boundbox[2][3];
} StrandBound;

typedef struct StrandBuffer {
	struct StrandBuffer *next, *prev;
	struct StrandVert *vert;
	struct StrandBound *bound;
	int totvert, totbound;

	struct ObjectRen *obr;
	struct Material *ma;
	struct StrandSurface *surface;
	unsigned int lay;
	int overrideuv;
	int flag, maxdepth;
	float adaptcos, minwidth, widthfade;
	
	float maxwidth;	/* for cliptest of strands in blender unit */
	
	float winmat[4][4];
	int winx, winy;
} StrandBuffer;

typedef struct StrandRen {
	StrandVert *vert;
	StrandBuffer *buffer;
	int totvert, flag;
	int clip, index;
	float orco[3];
} StrandRen;

/* ------------------------------------------------------------------------- */

typedef struct VolumeOb
{
	struct VolumeOb *next, *prev;
	struct Material *ma;
	struct ObjectRen *obr;
} VolumeOb;

typedef struct MatInside {
	struct MatInside *next, *prev;
	struct Material *ma;
	struct ObjectInstanceRen *obi;
} MatInside;

typedef struct VolPrecachePart
{
	struct VolPrecachePart *next, *prev;
	struct RayObject *tree;
	struct ShadeInput *shi;
	struct ObjectInstanceRen *obi;
	float viewmat[4][4];
	int num;
	int minx, maxx;
	int miny, maxy;
	int minz, maxz;
	int res[3];
	float bbmin[3];
	float voxel[3];
	struct Render *re;
} VolPrecachePart;

typedef struct VolumePrecache
{
	int res[3];
	float *bbmin, *bbmax;
	float *data_r;
	float *data_g;
	float *data_b;
} VolumePrecache;

/* ------------------------------------------------------------------------- */

struct LampRen;
struct MTex;

/**
 * For each lamp in a scene, a LampRen is created. It determines the
 * properties of a lightsource.
 */

typedef struct LampShadowSubSample {
	int samplenr;
	float shadfac[4];	/* rgba shadow */
} LampShadowSubSample;

typedef struct LampShadowSample {
	LampShadowSubSample s[16];	/* MAX OSA */
} LampShadowSample;

typedef struct LampRen {
	struct LampRen *next, *prev;
	
	float xs, ys, dist;
	float co[3];
	short type;
	int mode;
	float r, g, b, k;
	float shdwr, shdwg, shdwb;
	float energy, haint;
	int lay;
	float spotsi,spotbl;
	float vec[3];
	float xsp, ysp, distkw, inpr;
	float halokw, halo;
	
	short falloff_type;
	float ld1,ld2;
	struct CurveMapping *curfalloff;

	/* copied from Lamp, to decouple more rendering stuff */
	/** Size of the shadowbuffer */
	short bufsize;
	/** Number of samples for the shadows */
	short samp;
	/** Softness factor for shadow */
	float soft;
	/** amount of subsample buffers and type of filter for sampling */
	short buffers, filtertype;
	/** shadow buffer type (regular, irregular) */
	short buftype;
	/** autoclip */
	short bufflag;
	/** shadow plus halo: detail level */
	short shadhalostep;
	/** Near clip of the lamp */
	float clipsta;
	/** Far clip of the lamp */
	float clipend;
	/** A small depth offset to prevent self-shadowing. */
	float bias;
	/* Compression threshold for deep shadow maps */
	float compressthresh;
	
	short ray_samp, ray_sampy, ray_sampz, ray_samp_method, ray_samp_type, area_shape, ray_totsamp;
	short xold[BLENDER_MAX_THREADS], yold[BLENDER_MAX_THREADS];	/* last jitter table for area lights */
	float area_size, area_sizey, area_sizez;
	float adapt_thresh;

	/* sun/sky */
	struct SunSky *sunsky;
	
	struct ShadBuf *shb;
	float *jitter;
	
	float imat[3][3];
	float spottexfac;
	float sh_invcampos[3], sh_zfac;	/* sh_= spothalo */
	
	float mat[3][3];	/* 3x3 part from lampmat x viewmat */
	float area[8][3], areasize;
	
	/* passes & node shader support: all shadow info for a pixel */
	LampShadowSample *shadsamp;
	
	/* ray optim */
	struct RayObject *last_hit[BLENDER_MAX_THREADS];
	
	struct MTex *mtex[MAX_MTEX];

	/* threading */
	int thread_assigned;
	int thread_ready;
} LampRen;

/* **************** defines ********************* */

/* R.r.mode flag is same as for renderdata */

/* R.flag */
#define R_ZTRA			1
#define R_HALO			2
#define R_SEC_FIELD		4
#define R_LAMPHALO		8
#define R_NEED_TANGENT	16
#define R_BAKE_TRACE	32
#define R_BAKING		64
#define R_ANIMATION		128

/* vlakren->flag (vlak = face in dutch) char!!! */
#define R_SMOOTH		1
#define R_HIDDEN		2
/* strand flag, means special handling */
#define R_STRAND		4
#define R_FULL_OSA		8
#define R_FACE_SPLIT	16
/* Tells render to divide face other way. */
#define R_DIVIDE_24		32	
/* vertex normals are tangent or view-corrected vector, for hair strands */
#define R_TANGENT		64		
#define R_TRACEBLE		128

/* strandbuffer->flag */
#define R_STRAND_BSPLINE	1
#define R_STRAND_B_UNITS	2

/* objectren->flag */
#define R_INSTANCEABLE		1

/* objectinstance->flag */
#define R_DUPLI_TRANSFORMED	1
#define R_ENV_TRANSFORMED	2
#define R_TRANSFORMED		(1|2)
#define R_NEED_VECTORS		4

#endif /* RENDER_TYPES_H */
<|MERGE_RESOLUTION|>--- conflicted
+++ resolved
@@ -155,11 +155,7 @@
 	float lens;
 	float sensor_x, sensor_y; /* image sensor size, same variable in camera */
 	float ycor; /* (scene->xasp / scene->yasp), multiplied with 'winy' */
-<<<<<<< HEAD
-	char sensor_fit;
-=======
 	short sensor_fit;
->>>>>>> c13bf35c
 	
 	float panophi, panosi, panoco, panodxp, panodxv;
 	
