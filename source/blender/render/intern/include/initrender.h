--- conflicted
+++ resolved
@@ -39,9 +39,4 @@
 void RE_parts_free(Render *re);
 void RE_parts_clamp(Render *re);
 
-<<<<<<< HEAD
-#endif /* __INITRENDER_H__ */
-=======
-
-#endif /* __INITRENDER_H__ */
->>>>>>> adaab138
+#endif /* __INITRENDER_H__ */