--- conflicted
+++ resolved
@@ -94,10 +94,6 @@
 /* This function return the bounding box of the string
  * and are not multiplied by the aspect.
  */
-<<<<<<< HEAD
-
-=======
->>>>>>> b76dbf5e
 void BLF_boundbox_ex(int fontid, const char *str, size_t len, struct rctf *box, struct ResultBLF *r_info) ATTR_NONNULL(2);
 void BLF_boundbox(int fontid, const char *str, size_t len, struct rctf *box) ATTR_NONNULL();
 
@@ -231,18 +227,6 @@
 extern int blf_mono_font_render; /* don't mess drawing with render threads. */
 
 /**
-<<<<<<< HEAD
-* Result of drawing/evaluating the string
-*/
-struct ResultBLF {
-	/**
-	* Number of lines drawn when #BLF_WORD_WRAP is enabled (both wrapped and `\n` newline).
-	*/
-	int lines;
-	/**
-	* The 'cursor' position on completion (ignoring character boundbox).
-	*/
-=======
  * Result of drawing/evaluating the string
  */
 struct ResultBLF {
@@ -253,7 +237,6 @@
 	/**
 	 * The 'cursor' position on completion (ignoring character boundbox).
 	 */
->>>>>>> b76dbf5e
 	int width;
 };
 
