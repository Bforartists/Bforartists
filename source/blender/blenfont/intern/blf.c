/*
 * ***** BEGIN GPL LICENSE BLOCK *****
 *
 * This program is free software; you can redistribute it and/or
 * modify it under the terms of the GNU General Public License
 * as published by the Free Software Foundation; either version 2
 * of the License, or (at your option) any later version.
 *
 * This program is distributed in the hope that it will be useful,
 * but WITHOUT ANY WARRANTY; without even the implied warranty of
 * MERCHANTABILITY or FITNESS FOR A PARTICULAR PURPOSE.  See the
 * GNU General Public License for more details.
 *
 * You should have received a copy of the GNU General Public License
 * along with this program; if not, write to the Free Software Foundation,
 * Inc., 51 Franklin Street, Fifth Floor, Boston, MA 02110-1301, USA.
 *
 * The Original Code is Copyright (C) 2009 Blender Foundation.
 * All rights reserved.
 *
 *
 * Contributor(s): Blender Foundation
 *
 * ***** END GPL LICENSE BLOCK *****
 */

/** \file blender/blenfont/intern/blf.c
 *  \ingroup blf
 *
 * Main BlenFont (BLF) API, public functions for font handling.
 *
 * Wraps OpenGL and FreeType.
 */

#include <stdio.h>
#include <stdlib.h>
#include <string.h>
#include <math.h>

#include <ft2build.h>

#include FT_FREETYPE_H
#include FT_GLYPH_H

#include "MEM_guardedalloc.h"

#include "DNA_listBase.h"
#include "DNA_vec_types.h"

#include "BLI_math.h"
#include "BLI_threads.h"

#include "BLF_api.h"

#include "IMB_colormanagement.h"

#ifndef BLF_STANDALONE
#include "GPU_shader.h"
#include "GPU_matrix.h"
#include "GPU_immediate.h"
#endif

#include "blf_internal_types.h"
#include "blf_internal.h"

/* Max number of font in memory.
 * Take care that now every font have a glyph cache per size/dpi,
 * so we don't need load the same font with different size, just
 * load one and call BLF_size.
 */
#define BLF_MAX_FONT 16

/* call BLF_default_set first! */
#define ASSERT_DEFAULT_SET BLI_assert(global_font_default != -1)

#define BLF_RESULT_CHECK_INIT(r_info) \
if (r_info) { \
	memset(r_info, 0, sizeof(*(r_info))); \
} ((void)0)

/* Font array. */
static FontBLF *global_font[BLF_MAX_FONT] = {NULL};

/* Default size and dpi, for BLF_draw_default. */
static int global_font_default = -1;
static int global_font_points = 11;
static int global_font_dpi = 72;
static bool global_use_antialias = true;

/* XXX, should these be made into global_font_'s too? */
int blf_mono_font = -1;
int blf_mono_font_render = -1;

static FontBLF *blf_get(int fontid)
{
	if (fontid >= 0 && fontid < BLF_MAX_FONT)
		return global_font[fontid];
	return NULL;
}

int BLF_init(void)
{
	int i;

	for (i = 0; i < BLF_MAX_FONT; i++)
		global_font[i] = NULL;

	global_font_points = 11;
	global_font_dpi = 72;

	return blf_font_init();
}

void BLF_default_dpi(int dpi)
{
	global_font_dpi = dpi;
}

void BLF_exit(void)
{
	FontBLF *font;
	int i;

	for (i = 0; i < BLF_MAX_FONT; i++) {
		font = global_font[i];
		if (font) {
			blf_font_free(font);
			global_font[i] = NULL;
		}
	}

	blf_font_exit();
}

void BLF_cache_clear(void)
{
	FontBLF *font;
	int i;

	for (i = 0; i < BLF_MAX_FONT; i++) {
		font = global_font[i];
		if (font)
			blf_glyph_cache_clear(font);
	}
}

static int blf_search(const char *name)
{
	FontBLF *font;
	int i;

	for (i = 0; i < BLF_MAX_FONT; i++) {
		font = global_font[i];
		if (font && (STREQ(font->name, name)))
			return i;
	}

	return -1;
}

static int blf_search_available(void)
{
	int i;

	for (i = 0; i < BLF_MAX_FONT; i++)
		if (!global_font[i])
			return i;
	
	return -1;
}

void BLF_default_set(int fontid)
{
	FontBLF *font = blf_get(fontid);
	if (font || fontid == -1) {
		global_font_default = fontid;
	}
}

<<<<<<< HEAD
int BLF_default(void)
{
	ASSERT_DEFAULT_SET;
	return global_font_default;
=======
void BLF_antialias_set(bool enabled)
{
	global_use_antialias = enabled;
}

bool BLF_antialias_get(void)
{
	return global_use_antialias;
>>>>>>> b556cb52
}

int BLF_load(const char *name)
{
	FontBLF *font;
	char *filename;
	int i;

	/* check if we already load this font. */
	i = blf_search(name);
	if (i >= 0) {
		/*font = global_font[i];*/ /*UNUSED*/
		return i;
	}

	i = blf_search_available();
	if (i == -1) {
		printf("Too many fonts!!!\n");
		return -1;
	}

	filename = blf_dir_search(name);
	if (!filename) {
		printf("Can't find font: %s\n", name);
		return -1;
	}

	font = blf_font_new(name, filename);
	MEM_freeN(filename);

	if (!font) {
		printf("Can't load font: %s\n", name);
		return -1;
	}

	global_font[i] = font;
	return i;
}

int BLF_load_unique(const char *name)
{
	FontBLF *font;
	char *filename;
	int i;

	/* Don't search in the cache!! make a new
	 * object font, this is for keep fonts threads safe.
	 */
	i = blf_search_available();
	if (i == -1) {
		printf("Too many fonts!!!\n");
		return -1;
	}

	filename = blf_dir_search(name);
	if (!filename) {
		printf("Can't find font: %s\n", name);
		return -1;
	}

	font = blf_font_new(name, filename);
	MEM_freeN(filename);

	if (!font) {
		printf("Can't load font: %s\n", name);
		return -1;
	}

	global_font[i] = font;
	return i;
}

void BLF_metrics_attach(int fontid, unsigned char *mem, int mem_size)
{
	FontBLF *font = blf_get(fontid);

	if (font) {
		blf_font_attach_from_mem(font, mem, mem_size);
	}
}

int BLF_load_mem(const char *name, const unsigned char *mem, int mem_size)
{
	FontBLF *font;
	int i;

	i = blf_search(name);
	if (i >= 0) {
		/*font = global_font[i];*/ /*UNUSED*/
		return i;
	}

	i = blf_search_available();
	if (i == -1) {
		printf("Too many fonts!!!\n");
		return -1;
	}

	if (!mem_size) {
		printf("Can't load font: %s from memory!!\n", name);
		return -1;
	}

	font = blf_font_new_from_mem(name, mem, mem_size);
	if (!font) {
		printf("Can't load font: %s from memory!!\n", name);
		return -1;
	}

	global_font[i] = font;
	return i;
}

int BLF_load_mem_unique(const char *name, const unsigned char *mem, int mem_size)
{
	FontBLF *font;
	int i;

	/*
	 * Don't search in the cache, make a new object font!
	 * this is to keep the font thread safe.
	 */
	i = blf_search_available();
	if (i == -1) {
		printf("Too many fonts!!!\n");
		return -1;
	}

	if (!mem_size) {
		printf("Can't load font: %s from memory!!\n", name);
		return -1;
	}

	font = blf_font_new_from_mem(name, mem, mem_size);
	if (!font) {
		printf("Can't load font: %s from memory!!\n", name);
		return -1;
	}

	global_font[i] = font;
	return i;
}

void BLF_unload(const char *name)
{
	FontBLF *font;
	int i;

	for (i = 0; i < BLF_MAX_FONT; i++) {
		font = global_font[i];

		if (font && (STREQ(font->name, name))) {
			blf_font_free(font);
			global_font[i] = NULL;
		}
	}
}

void BLF_unload_id(int fontid)
{
	FontBLF *font = blf_get(fontid);
	if (font) {
		blf_font_free(font);
		global_font[fontid] = NULL;
	}
}

void BLF_enable(int fontid, int option)
{
	FontBLF *font = blf_get(fontid);

	if (font) {
		font->flags |= option;
	}
}

void BLF_disable(int fontid, int option)
{
	FontBLF *font = blf_get(fontid);

	if (font) {
		font->flags &= ~option;
	}
}

void BLF_aspect(int fontid, float x, float y, float z)
{
	FontBLF *font = blf_get(fontid);

	if (font) {
		font->aspect[0] = x;
		font->aspect[1] = y;
		font->aspect[2] = z;
	}
}

void BLF_matrix(int fontid, const float m[16])
{
	FontBLF *font = blf_get(fontid);

	if (font) {
		memcpy(font->m, m, sizeof(font->m));
	}
}

void BLF_position(int fontid, float x, float y, float z)
{
	FontBLF *font = blf_get(fontid);

	if (font) {
		float xa, ya, za;
		float remainder;

		if (font->flags & BLF_ASPECT) {
			xa = font->aspect[0];
			ya = font->aspect[1];
			za = font->aspect[2];
		}
		else {
			xa = 1.0f;
			ya = 1.0f;
			za = 1.0f;
		}

		remainder = x - floorf(x);
		if (remainder > 0.4f && remainder < 0.6f) {
			if (remainder < 0.5f)
				x -= 0.1f * xa;
			else
				x += 0.1f * xa;
		}

		remainder = y - floorf(y);
		if (remainder > 0.4f && remainder < 0.6f) {
			if (remainder < 0.5f)
				y -= 0.1f * ya;
			else
				y += 0.1f * ya;
		}

		remainder = z - floorf(z);
		if (remainder > 0.4f && remainder < 0.6f) {
			if (remainder < 0.5f)
				z -= 0.1f * za;
			else
				z += 0.1f * za;
		}

		font->pos[0] = x;
		font->pos[1] = y;
		font->pos[2] = z;
	}
}

void BLF_size(int fontid, int size, int dpi)
{
	FontBLF *font = blf_get(fontid);

	if (font) {
		blf_font_size(font, size, dpi);
	}
}

#if BLF_BLUR_ENABLE
void BLF_blur(int fontid, int size)
{
	FontBLF *font = blf_get(fontid);

	if (font) {
		font->blur = size;
	}
}
#endif

void BLF_color4ubv(int fontid, const unsigned char rgba[4])
{
	FontBLF *font = blf_get(fontid);

	if (font) {
		font->color[0] = rgba[0];
		font->color[1] = rgba[1];
		font->color[2] = rgba[2];
		font->color[3] = rgba[3];
	}
}

void BLF_color3ubv_alpha(int fontid, const unsigned char rgb[3], unsigned char alpha)
{
	FontBLF *font = blf_get(fontid);

	if (font) {
		font->color[0] = rgb[0];
		font->color[1] = rgb[1];
		font->color[2] = rgb[2];
		font->color[3] = alpha;
	}
}

void BLF_color3ubv(int fontid, const unsigned char rgb[3])
{
	BLF_color3ubv_alpha(fontid, rgb, 255);
}

void BLF_color3ub(int fontid, unsigned char r, unsigned char g, unsigned char b)
{
	FontBLF *font = blf_get(fontid);

	if (font) {
		font->color[0] = r;
		font->color[1] = g;
		font->color[2] = b;
		font->color[3] = 255;
	}
}

void BLF_color4fv(int fontid, const float rgba[4])
{
	FontBLF *font = blf_get(fontid);

	if (font) {
		rgba_float_to_uchar(font->color, rgba);
	}
}

void BLF_color4f(int fontid, float r, float g, float b, float a)
{
	float rgba[4] = { r, g, b, a };
	BLF_color4fv(fontid, rgba);
}

void BLF_color3fv_alpha(int fontid, const float rgb[3], float alpha)
{
	float rgba[4];
	copy_v3_v3(rgba, rgb);
	rgba[3] = alpha;
	BLF_color4fv(fontid, rgba);
}

void BLF_color3f(int fontid, float r, float g, float b)
{
	float rgba[4] = { r, g, b, 1.0f };
	BLF_color4fv(fontid, rgba);
}

void BLF_draw_default(float x, float y, float z, const char *str, size_t len)
{
	ASSERT_DEFAULT_SET;

	BLF_size(global_font_default, global_font_points, global_font_dpi);
	BLF_position(global_font_default, x, y, z);
	BLF_draw(global_font_default, str, len);
}

/* same as above but call 'BLF_draw_ascii' */
void BLF_draw_default_ascii(float x, float y, float z, const char *str, size_t len)
{
	ASSERT_DEFAULT_SET;

	BLF_size(global_font_default, global_font_points, global_font_dpi);
	BLF_position(global_font_default, x, y, z);
	BLF_draw_ascii(global_font_default, str, len); /* XXX, use real length */
}

static void blf_draw_gl__start(FontBLF *font)
{
	/*
	 * The pixmap alignment hack is handle
	 * in BLF_position (old ui_rasterpos_safe).
	 */

	glEnable(GL_BLEND);
	glBlendFuncSeparate(GL_SRC_ALPHA, GL_ONE_MINUS_SRC_ALPHA, GL_ONE, GL_ONE_MINUS_SRC_ALPHA);

	gpuPushMatrix();

	if (font->flags & BLF_MATRIX)
		gpuMultMatrix(font->m);

	gpuTranslate3fv(font->pos);

	if (font->flags & BLF_ASPECT)
		gpuScale3fv(font->aspect);

	if (font->flags & BLF_ROTATION)
		gpuRotate2D(RAD2DEG(font->angle));

#ifndef BLF_STANDALONE
	Gwn_VertFormat *format = immVertexFormat();
	unsigned int pos = GWN_vertformat_attr_add(format, "pos", GWN_COMP_F32, 2, GWN_FETCH_FLOAT);
	unsigned int texCoord = GWN_vertformat_attr_add(format, "texCoord", GWN_COMP_F32, 2, GWN_FETCH_FLOAT);
	unsigned int color = GWN_vertformat_attr_add(format, "color", GWN_COMP_U8, 4, GWN_FETCH_INT_TO_FLOAT_UNIT);

	BLI_assert(pos == BLF_POS_ID);
	BLI_assert(texCoord == BLF_COORD_ID);
	BLI_assert(color == BLF_COLOR_ID);

	UNUSED_VARS_NDEBUG(pos, texCoord, color);

	immBindBuiltinProgram(GPU_SHADER_TEXT);
#endif

	/* always bind the texture for the first glyph */
	font->tex_bind_state = -1;
}

static void blf_draw_gl__end(void)
{
	gpuPopMatrix();

#ifndef BLF_STANDALONE
	immUnbindProgram();
#endif

	glDisable(GL_BLEND);
}

void BLF_draw_ex(
        int fontid, const char *str, size_t len,
        struct ResultBLF *r_info)
{
	FontBLF *font = blf_get(fontid);

	BLF_RESULT_CHECK_INIT(r_info);

	if (font && font->glyph_cache) {
		blf_draw_gl__start(font);
		if (font->flags & BLF_WORD_WRAP) {
			blf_font_draw__wrap(font, str, len, r_info);
		}
		else {
			blf_font_draw(font, str, len, r_info);
		}
		blf_draw_gl__end();
	}
}
void BLF_draw(int fontid, const char *str, size_t len)
{
	if (len == 0 || str[0] == '\0') {
		return;
	}

	BLF_draw_ex(fontid, str, len, NULL);
}

void BLF_draw_ascii_ex(
        int fontid, const char *str, size_t len,
        struct ResultBLF *r_info)
{
	FontBLF *font = blf_get(fontid);

	BLF_RESULT_CHECK_INIT(r_info);

	if (font && font->glyph_cache) {
		blf_draw_gl__start(font);
		if (font->flags & BLF_WORD_WRAP) {
			/* use non-ascii draw function for word-wrap */
			blf_font_draw__wrap(font, str, len, r_info);
		}
		else {
			blf_font_draw_ascii(font, str, len, r_info);
		}
		blf_draw_gl__end();
	}
}
void BLF_draw_ascii(int fontid, const char *str, size_t len)
{
	if (len == 0 || str[0] == '\0') {
		return;
	}

	BLF_draw_ascii_ex(fontid, str, len, NULL);
}

int BLF_draw_mono(int fontid, const char *str, size_t len, int cwidth)
{
	if (len == 0 || str[0] == '\0') {
		return 0;
	}

	FontBLF *font = blf_get(fontid);
	int columns = 0;

	if (font && font->glyph_cache) {
		blf_draw_gl__start(font);
		columns = blf_font_draw_mono(font, str, len, cwidth);
		blf_draw_gl__end();
	}

	return columns;
}

size_t BLF_width_to_strlen(int fontid, const char *str, size_t len, float width, float *r_width)
{
	FontBLF *font = blf_get(fontid);

	if (font) {
		const float xa = (font->flags & BLF_ASPECT) ? font->aspect[0] : 1.0f;
		size_t ret;
		ret = blf_font_width_to_strlen(font, str, len, width / xa, r_width);
		if (r_width) {
			*r_width *= xa;
		}
		return ret;
	}

	if (r_width) {
		*r_width = 0.0f;
	}
	return 0;
}

size_t BLF_width_to_rstrlen(int fontid, const char *str, size_t len, float width, float *r_width)
{
	FontBLF *font = blf_get(fontid);

	if (font) {
		const float xa = (font->flags & BLF_ASPECT) ? font->aspect[0] : 1.0f;
		size_t ret;
		ret = blf_font_width_to_rstrlen(font, str, len, width / xa, r_width);
		if (r_width) {
			*r_width *= xa;
		}
		return ret;
	}

	if (r_width) {
		*r_width = 0.0f;
	}
	return 0;
}

void BLF_boundbox_ex(
        int fontid, const char *str, size_t len, rctf *r_box,
        struct ResultBLF *r_info)
{
	FontBLF *font = blf_get(fontid);

	BLF_RESULT_CHECK_INIT(r_info);

	if (font) {
		if (font->flags & BLF_WORD_WRAP) {
			blf_font_boundbox__wrap(font, str, len, r_box, r_info);
		}
		else {
			blf_font_boundbox(font, str, len, r_box, r_info);
		}
	}
}
void BLF_boundbox(int fontid, const char *str, size_t len, rctf *r_box)
{
	BLF_boundbox_ex(fontid, str, len, r_box, NULL);
}

void BLF_width_and_height(int fontid, const char *str, size_t len, float *r_width, float *r_height)
{
	FontBLF *font = blf_get(fontid);

	if (font && font->glyph_cache) {
		blf_font_width_and_height(font, str, len, r_width, r_height, NULL);
	}
	else {
		*r_width = *r_height = 0.0f;
	}
}

float BLF_width_ex(
        int fontid, const char *str, size_t len,
        struct ResultBLF *r_info)
{
	FontBLF *font = blf_get(fontid);

	BLF_RESULT_CHECK_INIT(r_info);

	if (font && font->glyph_cache) {
		return blf_font_width(font, str, len, r_info);
	}

	return 0.0f;
}
float BLF_width(int fontid, const char *str, size_t len)
{
	return BLF_width_ex(fontid, str, len, NULL);
}

float BLF_fixed_width(int fontid)
{
	FontBLF *font = blf_get(fontid);

	if (font && font->glyph_cache) {
		return blf_font_fixed_width(font);
	}

	return 0.0f;
}

float BLF_height_ex(
        int fontid, const char *str, size_t len,
        struct ResultBLF *r_info)
{
	FontBLF *font = blf_get(fontid);

	BLF_RESULT_CHECK_INIT(r_info);

	if (font && font->glyph_cache) {
		return blf_font_height(font, str, len, r_info);
	}

	return 0.0f;
}
float BLF_height(int fontid, const char *str, size_t len)
{
	return BLF_height_ex(fontid, str, len, NULL);
}

int BLF_height_max(int fontid)
{
	FontBLF *font = blf_get(fontid);

	if (font && font->glyph_cache) {
		return font->glyph_cache->max_glyph_height;
	}

	return 0;
}

float BLF_width_max(int fontid)
{
	FontBLF *font = blf_get(fontid);

	if (font && font->glyph_cache) {
		return font->glyph_cache->max_glyph_width;
	}

	return 0.0f;
}

float BLF_descender(int fontid)
{
	FontBLF *font = blf_get(fontid);

	if (font && font->glyph_cache) {
		return font->glyph_cache->descender;
	}

	return 0.0f;
}

float BLF_ascender(int fontid)
{
	FontBLF *font = blf_get(fontid);

	if (font && font->glyph_cache) {
		return font->glyph_cache->ascender;
	}

	return 0.0f;
}

void BLF_rotation(int fontid, float angle)
{
	FontBLF *font = blf_get(fontid);

	if (font) {
		font->angle = angle;
	}
}

void BLF_clipping(int fontid, float xmin, float ymin, float xmax, float ymax)
{
	FontBLF *font = blf_get(fontid);

	if (font) {
		font->clip_rec.xmin = xmin;
		font->clip_rec.ymin = ymin;
		font->clip_rec.xmax = xmax;
		font->clip_rec.ymax = ymax;
	}
}

void BLF_wordwrap(int fontid, int wrap_width)
{
	FontBLF *font = blf_get(fontid);

	if (font) {
		font->wrap_width = wrap_width;
	}
}

void BLF_shadow(int fontid, int level, const float rgba[4])
{
	FontBLF *font = blf_get(fontid);

	if (font) {
		font->shadow = level;
		rgba_float_to_uchar(font->shadow_color, rgba);
	}
}

void BLF_shadow_offset(int fontid, int x, int y)
{
	FontBLF *font = blf_get(fontid);

	if (font) {
		font->shadow_x = x;
		font->shadow_y = y;
	}
}

void BLF_buffer(int fontid, float *fbuf, unsigned char *cbuf, int w, int h, int nch, struct ColorManagedDisplay *display)
{
	FontBLF *font = blf_get(fontid);

	if (font) {
		font->buf_info.fbuf = fbuf;
		font->buf_info.cbuf = cbuf;
		font->buf_info.w = w;
		font->buf_info.h = h;
		font->buf_info.ch = nch;
		font->buf_info.display = display;
	}
}

void BLF_buffer_col(int fontid, const float rgba[4])
{
	FontBLF *font = blf_get(fontid);

	if (font) {
		copy_v4_v4(font->buf_info.col_init, rgba);
	}
}


void blf_draw_buffer__start(FontBLF *font)
{
	FontBufInfoBLF *buf_info = &font->buf_info;

	buf_info->col_char[0] = buf_info->col_init[0] * 255;
	buf_info->col_char[1] = buf_info->col_init[1] * 255;
	buf_info->col_char[2] = buf_info->col_init[2] * 255;
	buf_info->col_char[3] = buf_info->col_init[3] * 255;

	if (buf_info->display) {
		copy_v4_v4(buf_info->col_float, buf_info->col_init);
		IMB_colormanagement_display_to_scene_linear_v3(buf_info->col_float, buf_info->display);
	}
	else {
		srgb_to_linearrgb_v4(buf_info->col_float, buf_info->col_init);
	}
}
void blf_draw_buffer__end(void) {}

void BLF_draw_buffer_ex(
        int fontid, const char *str, size_t len,
        struct ResultBLF *r_info)
{
	FontBLF *font = blf_get(fontid);

	if (font && font->glyph_cache && (font->buf_info.fbuf || font->buf_info.cbuf)) {
		blf_draw_buffer__start(font);
		if (font->flags & BLF_WORD_WRAP) {
			blf_font_draw_buffer__wrap(font, str, len, r_info);
		}
		else {
			blf_font_draw_buffer(font, str, len, r_info);
		}
		blf_draw_buffer__end();
	}
}
void BLF_draw_buffer(
        int fontid, const char *str, size_t len)
{
	BLF_draw_buffer_ex(fontid, str, len, NULL);
}

#ifdef DEBUG
void BLF_state_print(int fontid)
{
	FontBLF *font = blf_get(fontid);
	if (font) {
		printf("fontid %d %p\n", fontid, (void *)font);
		printf("  name:    '%s'\n", font->name);
		printf("  size:     %u\n", font->size);
		printf("  dpi:      %u\n", font->dpi);
		printf("  pos:      %.6f %.6f %.6f\n", UNPACK3(font->pos));
		printf("  aspect:   (%d) %.6f %.6f %.6f\n", (font->flags & BLF_ROTATION) != 0, UNPACK3(font->aspect));
		printf("  angle:    (%d) %.6f\n", (font->flags & BLF_ASPECT) != 0, font->angle);
		printf("  flag:     %d\n", font->flags);
	}
	else {
		printf("fontid %d (NULL)\n", fontid);
	}
	fflush(stdout);
}
#endif<|MERGE_RESOLUTION|>--- conflicted
+++ resolved
@@ -177,12 +177,12 @@
 	}
 }
 
-<<<<<<< HEAD
 int BLF_default(void)
 {
 	ASSERT_DEFAULT_SET;
 	return global_font_default;
-=======
+}
+
 void BLF_antialias_set(bool enabled)
 {
 	global_use_antialias = enabled;
@@ -191,7 +191,6 @@
 bool BLF_antialias_get(void)
 {
 	return global_use_antialias;
->>>>>>> b556cb52
 }
 
 int BLF_load(const char *name)
