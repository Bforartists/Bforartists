--- conflicted
+++ resolved
@@ -128,18 +128,10 @@
 /** \name FreeType Utilities (Internal)
  * \{ */
 
-<<<<<<< HEAD
-/* Return glyph id from charcode. */
-uint blf_get_char_index(struct FontBLF *font, uint charcode)
-{
-  if (font->flags & BLF_CACHED) {
-    /* Use charmap cache for much faster lookup. */
-=======
 uint blf_get_char_index(FontBLF *font, uint charcode)
 {
   if (font->flags & BLF_CACHED) {
     /* Use char-map cache for much faster lookup. */
->>>>>>> 2d2ee63b
     return FTC_CMapCache_Lookup(ftc_charmap_cache, font, -1, charcode);
   }
   /* Fonts that are not cached need to use the regular lookup function. */
