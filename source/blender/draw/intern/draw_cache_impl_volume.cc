/* SPDX-FileCopyrightText: 2017 Blender Authors
 *
 * SPDX-License-Identifier: GPL-2.0-or-later */

/** \file
 * \ingroup draw
 *
 * \brief Volume API for render engines
 */

#include <cstring>

#include "MEM_guardedalloc.h"

#include "BLI_listbase.h"
#include "BLI_math_matrix.hh"
#include "BLI_string.h"
#include "BLI_utildefines.h"

#include "DNA_scene_types.h"
#include "DNA_volume_types.h"

#include "BKE_global.hh"
#include "BKE_volume.hh"
#include "BKE_volume_grid_fwd.hh"
#include "BKE_volume_render.hh"

#include "GPU_attribute_convert.hh"
#include "GPU_batch.hh"
#include "GPU_capabilities.hh"
#include "GPU_texture.hh"

#include "DRW_render.hh"

#include "draw_cache.hh"      /* own include */
#include "draw_cache_impl.hh" /* own include */

namespace blender::draw {

static void volume_batch_cache_clear(Volume *volume);

/* ---------------------------------------------------------------------- */
/* Volume gpu::Batch Cache */

struct VolumeBatchCache {
  /* 3D textures */
  ListBase grids;

  /* Wireframe */
  struct {
    gpu::VertBuf *pos_nor_in_order;
    gpu::Batch *batch;
  } face_wire;

  /* Surface for selection */
  gpu::Batch *selection_surface;

  /* settings to determine if cache is invalid */
  bool is_dirty;
};

/* gpu::Batch cache management. */

static bool volume_batch_cache_valid(Volume *volume)
{
  VolumeBatchCache *cache = static_cast<VolumeBatchCache *>(volume->batch_cache);
  return (cache && cache->is_dirty == false);
}

static void volume_batch_cache_init(Volume *volume)
{
  VolumeBatchCache *cache = static_cast<VolumeBatchCache *>(volume->batch_cache);

  if (!cache) {
    volume->batch_cache = cache = MEM_callocN<VolumeBatchCache>(__func__);
  }
  else {
    memset(cache, 0, sizeof(*cache));
  }

  cache->is_dirty = false;
}

void DRW_volume_batch_cache_validate(Volume *volume)
{
  if (!volume_batch_cache_valid(volume)) {
    volume_batch_cache_clear(volume);
    volume_batch_cache_init(volume);
  }
}

static VolumeBatchCache *volume_batch_cache_get(Volume *volume)
{
  DRW_volume_batch_cache_validate(volume);
  return static_cast<VolumeBatchCache *>(volume->batch_cache);
}

void DRW_volume_batch_cache_dirty_tag(Volume *volume, int mode)
{
  VolumeBatchCache *cache = static_cast<VolumeBatchCache *>(volume->batch_cache);
  if (cache == nullptr) {
    return;
  }
  switch (mode) {
    case BKE_VOLUME_BATCH_DIRTY_ALL:
      cache->is_dirty = true;
      break;
    default:
      BLI_assert(0);
  }
}

static void volume_batch_cache_clear(Volume *volume)
{
  VolumeBatchCache *cache = static_cast<VolumeBatchCache *>(volume->batch_cache);
  if (!cache) {
    return;
  }

  LISTBASE_FOREACH (DRWVolumeGrid *, grid, &cache->grids) {
    MEM_SAFE_FREE(grid->name);
    GPU_TEXTURE_FREE_SAFE(grid->texture);
  }
  BLI_freelistN(&cache->grids);

  GPU_VERTBUF_DISCARD_SAFE(cache->face_wire.pos_nor_in_order);
  GPU_BATCH_DISCARD_SAFE(cache->face_wire.batch);
  GPU_BATCH_DISCARD_SAFE(cache->selection_surface);
}

void DRW_volume_batch_cache_free(Volume *volume)
{
  volume_batch_cache_clear(volume);
  MEM_SAFE_FREE(volume->batch_cache);
}
struct VolumeWireframeUserData {
  Volume *volume;
  Scene *scene;
};

static void drw_volume_wireframe_cb(
    void *userdata, const float (*verts)[3], const int (*edges)[2], int totvert, int totedge)
{
  VolumeWireframeUserData *data = static_cast<VolumeWireframeUserData *>(userdata);
  Scene *scene = data->scene;
  Volume *volume = data->volume;
  VolumeBatchCache *cache = static_cast<VolumeBatchCache *>(volume->batch_cache);
  const bool do_hq_normals = (scene->r.perf_flag & SCE_PERF_HQ_NORMALS) != 0 ||
                             GPU_use_hq_normals_workaround();

  /* Create vertex buffer. */
  static struct {
    uint pos_id, nor_id;
    uint pos_hq_id, nor_hq_id;
  } attr_id;

  static const GPUVertFormat format = [&]() {
    GPUVertFormat format{};
    attr_id.pos_id = GPU_vertformat_attr_add(&format, "pos", gpu::VertAttrType::SFLOAT_32_32_32);
    attr_id.nor_id = GPU_vertformat_attr_add(
        &format, "nor", blender::gpu::VertAttrType::SNORM_10_10_10_2);
    return format;
  }();

  static const GPUVertFormat format_hq = [&]() {
    GPUVertFormat format{};
    attr_id.pos_hq_id = GPU_vertformat_attr_add(
        &format, "pos", gpu::VertAttrType::SFLOAT_32_32_32);
    attr_id.nor_hq_id = GPU_vertformat_attr_add(
<<<<<<< HEAD
        &format, "nor", GPU_COMP_I16, 4, GPU_FETCH_INT_TO_FLOAT_UNIT);
=======
        &format, "nor", blender::gpu::VertAttrType::SNORM_16_16_16_16);
>>>>>>> 9a41dc73
    return format;
  }();

  uint pos_id = do_hq_normals ? attr_id.pos_hq_id : attr_id.pos_id;
  uint nor_id = do_hq_normals ? attr_id.nor_hq_id : attr_id.nor_id;

  cache->face_wire.pos_nor_in_order = GPU_vertbuf_create_with_format(do_hq_normals ? format_hq :
                                                                                     format);
  GPU_vertbuf_data_alloc(*cache->face_wire.pos_nor_in_order, totvert);
  GPU_vertbuf_attr_fill(cache->face_wire.pos_nor_in_order, pos_id, verts);
  const float3 normal(1.0f, 0.0f, 0.0f);
  if (do_hq_normals) {
    const gpu::PackedNormal packed_normal = gpu::convert_normal<gpu::PackedNormal>(normal);
    GPU_vertbuf_attr_fill_stride(cache->face_wire.pos_nor_in_order, nor_id, 0, &packed_normal);
  }
  else {
    const short4 packed_normal = gpu::convert_normal<short4>(normal);
    GPU_vertbuf_attr_fill_stride(cache->face_wire.pos_nor_in_order, nor_id, 0, &packed_normal);
  }

  /* Create wiredata. */
  gpu::VertBuf *vbo_wiredata = GPU_vertbuf_calloc();
  DRW_vertbuf_create_wiredata(vbo_wiredata, totvert);

  if (volume->display.wireframe_type == VOLUME_WIREFRAME_POINTS) {
    /* Create batch. */
    cache->face_wire.batch = GPU_batch_create(
        GPU_PRIM_POINTS, cache->face_wire.pos_nor_in_order, nullptr);
  }
  else {
    /* Create edge index buffer. */
    GPUIndexBufBuilder elb;
    GPU_indexbuf_init(&elb, GPU_PRIM_LINES, totedge, totvert);
    for (int i = 0; i < totedge; i++) {
      GPU_indexbuf_add_line_verts(&elb, edges[i][0], edges[i][1]);
    }
    gpu::IndexBuf *ibo = GPU_indexbuf_build(&elb);

    /* Create batch. */
    cache->face_wire.batch = GPU_batch_create_ex(
        GPU_PRIM_LINES, cache->face_wire.pos_nor_in_order, ibo, GPU_BATCH_OWNS_INDEX);
  }

  GPU_batch_vertbuf_add(cache->face_wire.batch, vbo_wiredata, true);
}

gpu::Batch *DRW_volume_batch_cache_get_wireframes_face(Volume *volume)
{
  if (volume->display.wireframe_type == VOLUME_WIREFRAME_NONE) {
    return nullptr;
  }

  VolumeBatchCache *cache = volume_batch_cache_get(volume);

  if (cache->face_wire.batch == nullptr) {
    const bke::VolumeGridData *volume_grid = BKE_volume_grid_active_get_for_read(volume);
    if (volume_grid == nullptr) {
      return nullptr;
    }

    /* Create wireframe from OpenVDB tree. */
    const DRWContext *draw_ctx = DRW_context_get();
    VolumeWireframeUserData userdata;
    userdata.volume = volume;
    userdata.scene = draw_ctx->scene;
    BKE_volume_grid_wireframe(volume, volume_grid, drw_volume_wireframe_cb, &userdata);
  }

  return cache->face_wire.batch;
}

static void drw_volume_selection_surface_cb(
    void *userdata, float (*verts)[3], int (*tris)[3], int totvert, int tottris)
{
  Volume *volume = static_cast<Volume *>(userdata);
  VolumeBatchCache *cache = static_cast<VolumeBatchCache *>(volume->batch_cache);

  static uint pos_id;
  static const GPUVertFormat format = [&]() {
    GPUVertFormat format{};
    pos_id = GPU_vertformat_attr_add(&format, "pos", gpu::VertAttrType::SFLOAT_32_32_32);
    return format;
  }();

  /* Create vertex buffer. */
  gpu::VertBuf *vbo_surface = GPU_vertbuf_create_with_format(format);
  GPU_vertbuf_data_alloc(*vbo_surface, totvert);
  GPU_vertbuf_attr_fill(vbo_surface, pos_id, verts);

  /* Create index buffer. */
  GPUIndexBufBuilder elb;
  GPU_indexbuf_init(&elb, GPU_PRIM_TRIS, tottris, totvert);
  for (int i = 0; i < tottris; i++) {
    GPU_indexbuf_add_tri_verts(&elb, UNPACK3(tris[i]));
  }
  gpu::IndexBuf *ibo_surface = GPU_indexbuf_build(&elb);

  cache->selection_surface = GPU_batch_create_ex(
      GPU_PRIM_TRIS, vbo_surface, ibo_surface, GPU_BATCH_OWNS_VBO | GPU_BATCH_OWNS_INDEX);
}

gpu::Batch *DRW_volume_batch_cache_get_selection_surface(Volume *volume)
{
  VolumeBatchCache *cache = volume_batch_cache_get(volume);
  if (cache->selection_surface == nullptr) {
    const bke::VolumeGridData *volume_grid = BKE_volume_grid_active_get_for_read(volume);
    if (volume_grid == nullptr) {
      return nullptr;
    }
    BKE_volume_grid_selection_surface(
        volume, volume_grid, drw_volume_selection_surface_cb, volume);
  }
  return cache->selection_surface;
}

static DRWVolumeGrid *volume_grid_cache_get(const Volume *volume,
                                            const bke::VolumeGridData *grid,
                                            VolumeBatchCache *cache)
{
  const std::string name = bke::volume_grid::get_name(*grid);

  /* Return cached grid. */
  LISTBASE_FOREACH (DRWVolumeGrid *, cache_grid, &cache->grids) {
    if (cache_grid->name == name) {
      return cache_grid;
    }
  }

  /* Allocate new grid. */
  DRWVolumeGrid *cache_grid = MEM_callocN<DRWVolumeGrid>(__func__);
  cache_grid->name = BLI_strdup(name.c_str());
  BLI_addtail(&cache->grids, cache_grid);

  /* TODO: can we load this earlier, avoid accessing the global and take
   * advantage of dependency graph multi-threading? */
  BKE_volume_load(volume, G.main);

  /* Test if we support textures with the number of channels. */
  size_t channels = bke::volume_grid::get_channels_num(bke::volume_grid::get_type(*grid));
  if (!ELEM(channels, 1, 3)) {
    return cache_grid;
  }

  DenseFloatVolumeGrid dense_grid;
  if (BKE_volume_grid_dense_floats(volume, grid, &dense_grid)) {
    cache_grid->texture_to_object = float4x4(dense_grid.texture_to_object);
    cache_grid->object_to_texture = math::invert(cache_grid->texture_to_object);

    /* Create GPU texture. */
    eGPUTextureFormat format = (channels == 3) ? GPU_RGB16F : GPU_R16F;
    cache_grid->texture = GPU_texture_create_3d("volume_grid",
                                                UNPACK3(dense_grid.resolution),
                                                1,
                                                format,
                                                GPU_TEXTURE_USAGE_SHADER_READ,
                                                dense_grid.voxels);
    /* The texture can be null if the resolution along one axis is larger than
     * GL_MAX_3D_TEXTURE_SIZE. */
    if (cache_grid->texture != nullptr) {
      GPU_texture_swizzle_set(cache_grid->texture, (channels == 3) ? "rgb1" : "rrr1");
      GPU_texture_extend_mode(cache_grid->texture, GPU_SAMPLER_EXTEND_MODE_CLAMP_TO_BORDER);
      BKE_volume_dense_float_grid_clear(&dense_grid);
    }
    else {
      MEM_freeN(dense_grid.voxels);
      printf("Error: Could not allocate 3D texture for volume.\n");
    }
  }

  return cache_grid;
}

DRWVolumeGrid *DRW_volume_batch_cache_get_grid(Volume *volume,
                                               const bke::VolumeGridData *volume_grid)
{
  VolumeBatchCache *cache = volume_batch_cache_get(volume);
  DRWVolumeGrid *grid = volume_grid_cache_get(volume, volume_grid, cache);
  return (grid->texture != nullptr) ? grid : nullptr;
}

}  // namespace blender::draw<|MERGE_RESOLUTION|>--- conflicted
+++ resolved
@@ -167,11 +167,7 @@
     attr_id.pos_hq_id = GPU_vertformat_attr_add(
         &format, "pos", gpu::VertAttrType::SFLOAT_32_32_32);
     attr_id.nor_hq_id = GPU_vertformat_attr_add(
-<<<<<<< HEAD
-        &format, "nor", GPU_COMP_I16, 4, GPU_FETCH_INT_TO_FLOAT_UNIT);
-=======
         &format, "nor", blender::gpu::VertAttrType::SNORM_16_16_16_16);
->>>>>>> 9a41dc73
     return format;
   }();
 
