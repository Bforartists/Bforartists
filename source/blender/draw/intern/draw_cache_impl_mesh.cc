/* SPDX-FileCopyrightText: 2017 Blender Authors
 *
 * SPDX-License-Identifier: GPL-2.0-or-later */

/** \file
 * \ingroup draw
 *
 * \brief Mesh API for render engines
 */

#include <array>
#include <optional>

#include "MEM_guardedalloc.h"

#include "BLI_index_range.hh"
#include "BLI_listbase.h"
#include "BLI_span.hh"
#include "BLI_string_ref.hh"

#include "DNA_mesh_types.h"
#include "DNA_object_types.h"
#include "DNA_scene_types.h"
#include "DNA_userdef_types.h"

#include "BKE_attribute.hh"
#include "BKE_customdata.hh"
#include "BKE_editmesh.hh"
#include "BKE_material.hh"
#include "BKE_mesh.hh"
#include "BKE_object.hh"
#include "BKE_object_deform.h"
#include "BKE_paint.hh"
#include "BKE_paint_bvh.hh"
#include "BKE_subdiv_modifier.hh"

#include "atomic_ops.h"

#include "GPU_batch.hh"
#include "GPU_material.hh"

#include "DRW_render.hh"

#include "draw_cache_extract.hh"
#include "draw_cache_inline.hh"
#include "draw_subdivision.hh"

#include "draw_cache_impl.hh" /* own include */
#include "draw_context_private.hh"

#include "mesh_extractors/extract_mesh.hh"

namespace blender::draw {

/* ---------------------------------------------------------------------- */
/** \name Dependencies between buffer and batch
 * \{ */

#define TRIS_PER_MAT_INDEX BUFFER_LEN

static void mesh_batch_cache_clear(MeshBatchCache &cache);

static void discard_buffers(MeshBatchCache &cache,
                            const Span<VBOType> vbos,
                            const Span<IBOType> ibos)
{
  Set<const void *, 16> buffer_ptrs;
  buffer_ptrs.reserve(vbos.size() + ibos.size());
  FOREACH_MESH_BUFFER_CACHE (cache, mbc) {
    for (const VBOType vbo : vbos) {
      if (const auto *buffer = mbc->buff.vbos.lookup_ptr(vbo)) {
        buffer_ptrs.add(buffer->get());
      }
    }
  }
  FOREACH_MESH_BUFFER_CACHE (cache, mbc) {
    for (const IBOType ibo : ibos) {
      if (const auto *buffer = mbc->buff.ibos.lookup_ptr(ibo)) {
        buffer_ptrs.add(buffer->get());
      }
    }
  }

  const auto batch_contains_data = [&](gpu::Batch &batch) {
    if (buffer_ptrs.contains(batch.elem)) {
      return true;
    }
    if (std::any_of(batch.verts, batch.verts + ARRAY_SIZE(batch.verts), [&](gpu::VertBuf *vbo) {
          return vbo && buffer_ptrs.contains(vbo);
        }))
    {
      return true;
    }
    return false;
  };

  for (const int i : IndexRange(MBC_BATCH_LEN)) {
    gpu::Batch *batch = ((gpu::Batch **)&cache.batch)[i];
    if (batch && batch_contains_data(*batch)) {
      GPU_BATCH_DISCARD_SAFE(((gpu::Batch **)&cache.batch)[i]);
      cache.batch_ready &= ~DRWBatchFlag(1u << i);
    }
  }

  if (!cache.surface_per_mat.is_empty()) {
    if (cache.surface_per_mat.first() && batch_contains_data(*cache.surface_per_mat.first())) {
      /* The format for all `surface_per_mat` batches is the same, discard them all. */
      for (const int i : cache.surface_per_mat.index_range()) {
        GPU_BATCH_DISCARD_SAFE(cache.surface_per_mat[i]);
      }
      cache.batch_ready &= ~(MBC_SURFACE | MBC_SURFACE_PER_MAT);
    }
  }

  for (const VBOType vbo : vbos) {
    cache.final.buff.vbos.remove(vbo);
    cache.cage.buff.vbos.remove(vbo);
    cache.uv_cage.buff.vbos.remove(vbo);
  }
  for (const IBOType ibo : ibos) {
    cache.final.buff.ibos.remove(ibo);
    cache.cage.buff.ibos.remove(ibo);
    cache.uv_cage.buff.ibos.remove(ibo);
  }
}

/* Return true is all layers in _b_ are inside _a_. */
BLI_INLINE bool mesh_cd_layers_type_overlap(DRW_MeshCDMask a, DRW_MeshCDMask b)
{
  return (*((uint32_t *)&a) & *((uint32_t *)&b)) == *((uint32_t *)&b);
}

BLI_INLINE bool mesh_cd_layers_type_equal(DRW_MeshCDMask a, DRW_MeshCDMask b)
{
  return *((uint32_t *)&a) == *((uint32_t *)&b);
}

BLI_INLINE void mesh_cd_layers_type_merge(DRW_MeshCDMask *a, DRW_MeshCDMask b)
{
  uint32_t *a_p = (uint32_t *)a;
  uint32_t *b_p = (uint32_t *)&b;
  atomic_fetch_and_or_uint32(a_p, *b_p);
}

BLI_INLINE void mesh_cd_layers_type_clear(DRW_MeshCDMask *a)
{
  *((uint32_t *)a) = 0;
}

static void mesh_cd_calc_edit_uv_layer(const Mesh & /*mesh*/, DRW_MeshCDMask *cd_used)
{
  cd_used->edit_uv = 1;
}

static void mesh_cd_calc_active_uv_layer(const Object &object,
                                         const Mesh &mesh,
                                         DRW_MeshCDMask &cd_used)
{
  const Mesh &me_final = editmesh_final_or_this(object, mesh);
  const CustomData &cd_ldata = mesh_cd_ldata_get_from_mesh(me_final);
  int layer = CustomData_get_active_layer(&cd_ldata, CD_PROP_FLOAT2);
  if (layer != -1) {
    cd_used.uv |= (1 << layer);
  }
}

static void mesh_cd_calc_active_mask_uv_layer(const Object &object,
                                              const Mesh &mesh,
                                              DRW_MeshCDMask &cd_used)
{
  const Mesh &me_final = editmesh_final_or_this(object, mesh);
  const CustomData &cd_ldata = mesh_cd_ldata_get_from_mesh(me_final);
  int layer = CustomData_get_stencil_layer(&cd_ldata, CD_PROP_FLOAT2);
  if (layer != -1) {
    cd_used.uv |= (1 << layer);
  }
}

static DRW_MeshCDMask mesh_cd_calc_used_gpu_layers(const Object &object,
                                                   const Mesh &mesh,
                                                   const Span<const GPUMaterial *> materials,
                                                   VectorSet<std::string> *attributes)
{
  const Mesh &me_final = editmesh_final_or_this(object, mesh);
  const CustomData &cd_ldata = mesh_cd_ldata_get_from_mesh(me_final);
  const CustomData &cd_pdata = mesh_cd_pdata_get_from_mesh(me_final);
  const CustomData &cd_vdata = mesh_cd_vdata_get_from_mesh(me_final);
  const CustomData &cd_edata = mesh_cd_edata_get_from_mesh(me_final);

  /* See: DM_vertex_attributes_from_gpu for similar logic */
  DRW_MeshCDMask cd_used;
  mesh_cd_layers_type_clear(&cd_used);

  const StringRefNull default_color_name = me_final.default_color_attribute ?
                                               me_final.default_color_attribute :
                                               "";

  for (const GPUMaterial *gpumat : materials) {
    if (gpumat == nullptr) {
      continue;
    }
    ListBase gpu_attrs = GPU_material_attributes(gpumat);
    LISTBASE_FOREACH (GPUMaterialAttribute *, gpu_attr, &gpu_attrs) {
      StringRef name = gpu_attr->name;
<<<<<<< HEAD
      eCustomDataType type = static_cast<eCustomDataType>(gpu_attr->type);
=======
      eCustomDataType type = eCustomDataType(gpu_attr->type);
>>>>>>> 5898c1b9
      int layer = -1;
      std::optional<bke::AttrDomain> domain;

      if (gpu_attr->is_default_color) {
        name = default_color_name.c_str();
      }

      if (type == CD_AUTO_FROM_NAME) {
        /* We need to deduce what exact layer is used.
         *
         * We do it based on the specified name.
         */
        if (!name.is_empty()) {
          layer = CustomData_get_named_layer(&cd_ldata, CD_PROP_FLOAT2, name);
          type = CD_MTFACE;

          if (layer == -1) {
            /* Try to match a generic attribute, we use the first attribute domain with a
             * matching name. */
            if (drw_custom_data_match_attribute(cd_vdata, name, &layer, &type)) {
              domain = bke::AttrDomain::Point;
            }
            else if (drw_custom_data_match_attribute(cd_ldata, name, &layer, &type)) {
              domain = bke::AttrDomain::Corner;
            }
            else if (drw_custom_data_match_attribute(cd_pdata, name, &layer, &type)) {
              domain = bke::AttrDomain::Face;
            }
            else if (drw_custom_data_match_attribute(cd_edata, name, &layer, &type)) {
              domain = bke::AttrDomain::Edge;
            }
            else {
              layer = -1;
            }
          }

          if (layer == -1) {
            continue;
          }
        }
        else {
          /* Fall back to the UV layer, which matches old behavior. */
          type = CD_MTFACE;
        }
      }

      switch (type) {
        case CD_MTFACE: {
          if (layer == -1) {
            layer = !name.is_empty() ?
                        CustomData_get_named_layer(&cd_ldata, CD_PROP_FLOAT2, name) :
                        CustomData_get_render_layer(&cd_ldata, CD_PROP_FLOAT2);
          }
          if (layer != -1 && !CustomData_layer_is_anonymous(&cd_ldata, CD_PROP_FLOAT2, layer)) {
            cd_used.uv |= (1 << layer);
          }
          break;
        }
        case CD_TANGENT: {
          if (layer == -1) {
            layer = !name.is_empty() ?
                        CustomData_get_named_layer(&cd_ldata, CD_PROP_FLOAT2, name) :
                        CustomData_get_render_layer(&cd_ldata, CD_PROP_FLOAT2);

<<<<<<< HEAD
            /* Only fallback to orco (below) when we have no UV layers, see: #56545 */
=======
            /* Only fall back to orco (below) when we have no UV layers, see: #56545 */
>>>>>>> 5898c1b9
            if (layer == -1 && !name.is_empty()) {
              layer = CustomData_get_render_layer(&cd_ldata, CD_PROP_FLOAT2);
            }
          }
          if (layer != -1) {
            cd_used.tan |= (1 << layer);
          }
          else {
            /* no UV layers at all => requesting orco */
            cd_used.tan_orco = 1;
            cd_used.orco = 1;
          }
          break;
        }

        case CD_ORCO: {
          cd_used.orco = 1;
          break;
        }
        case CD_PROP_BYTE_COLOR:
        case CD_PROP_COLOR:
        case CD_PROP_QUATERNION:
        case CD_PROP_FLOAT3:
        case CD_PROP_BOOL:
        case CD_PROP_INT8:
        case CD_PROP_INT32:
        case CD_PROP_INT16_2D:
        case CD_PROP_INT32_2D:
        case CD_PROP_FLOAT:
        case CD_PROP_FLOAT2: {
          if (layer != -1 && domain.has_value()) {
            drw_attributes_add_request(attributes, name);
          }
          break;
        }
        default:
          break;
      }
    }
  }
  return cd_used;
}

/** \} */

/* ---------------------------------------------------------------------- */
/** \name Vertex Group Selection
 * \{ */

/** Reset the selection structure, deallocating heap memory as appropriate. */
static void drw_mesh_weight_state_clear(DRW_MeshWeightState *wstate)
{
  MEM_SAFE_FREE(wstate->defgroup_sel);
  MEM_SAFE_FREE(wstate->defgroup_locked);
  MEM_SAFE_FREE(wstate->defgroup_unlocked);

  memset(wstate, 0, sizeof(*wstate));

  wstate->defgroup_active = -1;
}

/** Copy selection data from one structure to another, including heap memory. */
static void drw_mesh_weight_state_copy(DRW_MeshWeightState *wstate_dst,
                                       const DRW_MeshWeightState *wstate_src)
{
  MEM_SAFE_FREE(wstate_dst->defgroup_sel);
  MEM_SAFE_FREE(wstate_dst->defgroup_locked);
  MEM_SAFE_FREE(wstate_dst->defgroup_unlocked);

  memcpy(wstate_dst, wstate_src, sizeof(*wstate_dst));

  if (wstate_src->defgroup_sel) {
    wstate_dst->defgroup_sel = static_cast<bool *>(MEM_dupallocN(wstate_src->defgroup_sel));
  }
  if (wstate_src->defgroup_locked) {
    wstate_dst->defgroup_locked = static_cast<bool *>(MEM_dupallocN(wstate_src->defgroup_locked));
  }
  if (wstate_src->defgroup_unlocked) {
    wstate_dst->defgroup_unlocked = static_cast<bool *>(
        MEM_dupallocN(wstate_src->defgroup_unlocked));
  }
}

static bool drw_mesh_flags_equal(const bool *array1, const bool *array2, int size)
{
  return ((!array1 && !array2) ||
          (array1 && array2 && memcmp(array1, array2, size * sizeof(bool)) == 0));
}

/** Compare two selection structures. */
static bool drw_mesh_weight_state_compare(const DRW_MeshWeightState *a,
                                          const DRW_MeshWeightState *b)
{
  return a->defgroup_active == b->defgroup_active && a->defgroup_len == b->defgroup_len &&
         a->flags == b->flags && a->alert_mode == b->alert_mode &&
         a->defgroup_sel_count == b->defgroup_sel_count &&
         drw_mesh_flags_equal(a->defgroup_sel, b->defgroup_sel, a->defgroup_len) &&
         drw_mesh_flags_equal(a->defgroup_locked, b->defgroup_locked, a->defgroup_len) &&
         drw_mesh_flags_equal(a->defgroup_unlocked, b->defgroup_unlocked, a->defgroup_len);
}

static void drw_mesh_weight_state_extract(
    Object &ob, Mesh &mesh, const ToolSettings &ts, bool paint_mode, DRW_MeshWeightState *wstate)
{
  /* Extract complete vertex weight group selection state and mode flags. */
  memset(wstate, 0, sizeof(*wstate));

  wstate->defgroup_active = mesh.vertex_group_active_index - 1;
  wstate->defgroup_len = BLI_listbase_count(&mesh.vertex_group_names);

  wstate->alert_mode = ts.weightuser;

  if (paint_mode && ts.multipaint) {
    /* Multi-paint needs to know all selected bones, not just the active group.
     * This is actually a relatively expensive operation, but caching would be difficult. */
    wstate->defgroup_sel = BKE_object_defgroup_selected_get(
        &ob, wstate->defgroup_len, &wstate->defgroup_sel_count);

    if (wstate->defgroup_sel_count > 1) {
      wstate->flags |= DRW_MESH_WEIGHT_STATE_MULTIPAINT |
                       (ts.auto_normalize ? DRW_MESH_WEIGHT_STATE_AUTO_NORMALIZE : 0);

      if (ME_USING_MIRROR_X_VERTEX_GROUPS(&mesh)) {
        BKE_object_defgroup_mirror_selection(&ob,
                                             wstate->defgroup_len,
                                             wstate->defgroup_sel,
                                             wstate->defgroup_sel,
                                             &wstate->defgroup_sel_count);
      }
    }
    /* With only one selected bone Multi-paint reverts to regular mode. */
    else {
      wstate->defgroup_sel_count = 0;
      MEM_SAFE_FREE(wstate->defgroup_sel);
    }
  }

  if (paint_mode && ts.wpaint_lock_relative) {
    /* Set of locked vertex groups for the lock relative mode. */
    wstate->defgroup_locked = BKE_object_defgroup_lock_flags_get(&ob, wstate->defgroup_len);
    wstate->defgroup_unlocked = BKE_object_defgroup_validmap_get(&ob, wstate->defgroup_len);

    /* Check that a deform group is active, and none of selected groups are locked. */
    if (BKE_object_defgroup_check_lock_relative(
            wstate->defgroup_locked, wstate->defgroup_unlocked, wstate->defgroup_active) &&
        BKE_object_defgroup_check_lock_relative_multi(wstate->defgroup_len,
                                                      wstate->defgroup_locked,
                                                      wstate->defgroup_sel,
                                                      wstate->defgroup_sel_count))
    {
      wstate->flags |= DRW_MESH_WEIGHT_STATE_LOCK_RELATIVE;

      /* Compute the set of locked and unlocked deform vertex groups. */
      BKE_object_defgroup_split_locked_validmap(wstate->defgroup_len,
                                                wstate->defgroup_locked,
                                                wstate->defgroup_unlocked,
                                                wstate->defgroup_locked, /* out */
                                                wstate->defgroup_unlocked);
    }
    else {
      MEM_SAFE_FREE(wstate->defgroup_unlocked);
      MEM_SAFE_FREE(wstate->defgroup_locked);
    }
  }
}

/** \} */

/* ---------------------------------------------------------------------- */
/** \name Mesh gpu::Batch Cache
 * \{ */

BLI_INLINE void mesh_batch_cache_add_request(MeshBatchCache &cache, DRWBatchFlag new_flag)
{
  atomic_fetch_and_or_uint32((uint32_t *)(&cache.batch_requested), *(uint32_t *)&new_flag);
}

/* gpu::Batch cache management. */

static bool mesh_batch_cache_valid(Mesh &mesh)
{
  MeshBatchCache *cache = static_cast<MeshBatchCache *>(mesh.runtime->batch_cache);

  if (cache == nullptr) {
    return false;
  }

  /* NOTE: bke::pbvh::Tree draw data should not be checked here. */

  if (cache->is_editmode != (mesh.runtime->edit_mesh != nullptr)) {
    return false;
  }

  if (cache->is_dirty) {
    return false;
  }

  if (cache->mat_len != BKE_id_material_used_with_fallback_eval(mesh.id)) {
    return false;
  }

  return true;
}

static void mesh_batch_cache_init(Mesh &mesh)
{
  if (!mesh.runtime->batch_cache) {
    mesh.runtime->batch_cache = MEM_new<MeshBatchCache>(__func__);
  }
  else {
    *static_cast<MeshBatchCache *>(mesh.runtime->batch_cache) = {};
  }
  MeshBatchCache *cache = static_cast<MeshBatchCache *>(mesh.runtime->batch_cache);

  cache->is_editmode = mesh.runtime->edit_mesh != nullptr;

  if (cache->is_editmode == false) {
    // cache->edge_len = mesh_render_edges_len_get(mesh);
    // cache->tri_len = mesh_render_corner_tris_len_get(mesh);
    // cache->face_len = mesh_render_faces_len_get(mesh);
    // cache->vert_len = mesh_render_verts_len_get(mesh);
  }

  cache->mat_len = BKE_id_material_used_with_fallback_eval(mesh.id);
  cache->surface_per_mat = Array<gpu::Batch *>(cache->mat_len, nullptr);
  cache->tris_per_mat.reinitialize(cache->mat_len);

  cache->is_dirty = false;
  cache->batch_ready = (DRWBatchFlag)0;
  cache->batch_requested = (DRWBatchFlag)0;

  drw_mesh_weight_state_clear(&cache->weight_state);
}

void DRW_mesh_batch_cache_validate(Mesh &mesh)
{
  if (!mesh_batch_cache_valid(mesh)) {
    if (mesh.runtime->batch_cache) {
      mesh_batch_cache_clear(*static_cast<MeshBatchCache *>(mesh.runtime->batch_cache));
    }
    mesh_batch_cache_init(mesh);
  }
}

static MeshBatchCache *mesh_batch_cache_get(Mesh &mesh)
{
  return static_cast<MeshBatchCache *>(mesh.runtime->batch_cache);
}

static void mesh_batch_cache_check_vertex_group(MeshBatchCache &cache,
                                                const DRW_MeshWeightState *wstate)
{
  if (!drw_mesh_weight_state_compare(&cache.weight_state, wstate)) {
    FOREACH_MESH_BUFFER_CACHE (cache, mbc) {
      mbc->buff.vbos.remove(VBOType::VertexGroupWeight);
    }
    GPU_BATCH_CLEAR_SAFE(cache.batch.surface_weights);

    cache.batch_ready &= ~MBC_SURFACE_WEIGHTS;

    drw_mesh_weight_state_clear(&cache.weight_state);
  }
}

static void mesh_batch_cache_request_surface_batches(MeshBatchCache &cache)
{
  mesh_batch_cache_add_request(cache, MBC_SURFACE | MBC_SURFACE_PER_MAT);
  DRW_batch_request(&cache.batch.surface);
  for (int i = 0; i < cache.mat_len; i++) {
    DRW_batch_request(&cache.surface_per_mat[i]);
  }
}

static void mesh_batch_cache_discard_shaded_tri(MeshBatchCache &cache)
{
  discard_buffers(cache, {VBOType::UVs, VBOType::Tangents, VBOType::Orco}, {});
}

static void mesh_batch_cache_discard_uvedit(MeshBatchCache &cache)
{
  discard_buffers(
      cache,
      {VBOType::EditUVStretchAngle,
       VBOType::EditUVStretchArea,
       VBOType::UVs,
       VBOType::EditUVData,
       VBOType::FaceDotUV,
       VBOType::FaceDotEditUVData},
      {IBOType::EditUVTris, IBOType::EditUVLines, IBOType::EditUVPoints, IBOType::EditUVFaceDots});

  cache.tot_area = 0.0f;
  cache.tot_uv_area = 0.0f;

  /* We discarded the vbo.uv so we need to reset the cd_used flag. */
  cache.cd_used.uv = 0;
  cache.cd_used.edit_uv = 0;
}

static void mesh_batch_cache_discard_uvedit_select(MeshBatchCache &cache)
{
  discard_buffers(
      cache,
      {VBOType::EditUVData, VBOType::FaceDotEditUVData},
      {IBOType::EditUVTris, IBOType::EditUVLines, IBOType::EditUVPoints, IBOType::EditUVFaceDots});
}

void DRW_mesh_batch_cache_dirty_tag(Mesh *mesh, eMeshBatchDirtyMode mode)
{
  if (!mesh->runtime->batch_cache) {
    return;
  }
  MeshBatchCache &cache = *static_cast<MeshBatchCache *>(mesh->runtime->batch_cache);
  switch (mode) {
    case BKE_MESH_BATCH_DIRTY_SELECT:
      discard_buffers(cache, {VBOType::EditData, VBOType::FaceDotNormal}, {});

      /* Because visible UVs depends on edit mode selection, discard topology. */
      mesh_batch_cache_discard_uvedit_select(cache);
      break;
    case BKE_MESH_BATCH_DIRTY_SELECT_PAINT:
      /* Paint mode selection flag is packed inside the nor attribute.
       * Note that it can be slow if auto smooth is enabled. (see #63946) */
      discard_buffers(cache, {VBOType::CornerNormal}, {IBOType::LinesPaintMask});
      break;
    case BKE_MESH_BATCH_DIRTY_ALL:
      cache.is_dirty = true;
      break;
    case BKE_MESH_BATCH_DIRTY_SHADING:
      mesh_batch_cache_discard_shaded_tri(cache);
      mesh_batch_cache_discard_uvedit(cache);
      break;
    case BKE_MESH_BATCH_DIRTY_UVEDIT_ALL:
      mesh_batch_cache_discard_uvedit(cache);
      break;
    case BKE_MESH_BATCH_DIRTY_UVEDIT_SELECT:
      discard_buffers(cache, {VBOType::EditUVData, VBOType::FaceDotEditUVData}, {});
      break;
    default:
      BLI_assert(0);
  }
}

static void mesh_buffer_cache_clear(MeshBufferCache *mbc)
{
  mbc->buff.ibos.clear();
  mbc->buff.vbos.clear();

  mbc->loose_geom = {};
  mbc->face_sorted = {};
}

static void mesh_batch_cache_free_subdiv_cache(MeshBatchCache &cache)
{
  if (cache.subdiv_cache) {
    draw_subdiv_cache_free(*cache.subdiv_cache);
    MEM_delete(cache.subdiv_cache);
    cache.subdiv_cache = nullptr;
  }
}

static void mesh_batch_cache_clear(MeshBatchCache &cache)
{
  FOREACH_MESH_BUFFER_CACHE (cache, mbc) {
    mesh_buffer_cache_clear(mbc);
  }

  cache.tris_per_mat = {};

  for (int i = 0; i < sizeof(cache.batch) / sizeof(void *); i++) {
    gpu::Batch **batch = (gpu::Batch **)&cache.batch;
    GPU_BATCH_DISCARD_SAFE(batch[i]);
  }
  for (const int i : cache.surface_per_mat.index_range()) {
    GPU_BATCH_DISCARD_SAFE(cache.surface_per_mat[i]);
  }

  mesh_batch_cache_discard_shaded_tri(cache);
  mesh_batch_cache_discard_uvedit(cache);
  cache.surface_per_mat = {};
  cache.mat_len = 0;

  cache.batch_ready = (DRWBatchFlag)0;
  drw_mesh_weight_state_clear(&cache.weight_state);

  mesh_batch_cache_free_subdiv_cache(cache);
}

void DRW_mesh_batch_cache_free(void *batch_cache)
{
  MeshBatchCache *cache = static_cast<MeshBatchCache *>(batch_cache);
  mesh_batch_cache_clear(*cache);
  MEM_delete(cache);
}

/** \} */

/* ---------------------------------------------------------------------- */
/** \name Public API
 * \{ */

static void texpaint_request_active_uv(MeshBatchCache &cache, Object &object, Mesh &mesh)
{
  DRW_MeshCDMask cd_needed;
  mesh_cd_layers_type_clear(&cd_needed);
  mesh_cd_calc_active_uv_layer(object, mesh, cd_needed);

  BLI_assert(cd_needed.uv != 0 &&
             "No uv layer available in texpaint, but batches requested anyway!");

  mesh_cd_calc_active_mask_uv_layer(object, mesh, cd_needed);
  mesh_cd_layers_type_merge(&cache.cd_needed, cd_needed);
}

static void request_active_and_default_color_attributes(const Object &object,
                                                        const Mesh &mesh,
                                                        VectorSet<std::string> &attributes)
{
  const Mesh &me_final = editmesh_final_or_this(object, mesh);
  const CustomData &cd_vdata = mesh_cd_vdata_get_from_mesh(me_final);
  const CustomData &cd_ldata = mesh_cd_ldata_get_from_mesh(me_final);

  auto request_color_attribute = [&](const StringRef name) {
    if (!name.is_empty()) {
      int layer_index;
      eCustomDataType type;
      if (drw_custom_data_match_attribute(cd_vdata, name, &layer_index, &type)) {
        drw_attributes_add_request(&attributes, name);
      }
      else if (drw_custom_data_match_attribute(cd_ldata, name, &layer_index, &type)) {
        drw_attributes_add_request(&attributes, name);
      }
    }
  };

  request_color_attribute(me_final.active_color_attribute);
  request_color_attribute(me_final.default_color_attribute);
}

gpu::Batch *DRW_mesh_batch_cache_get_all_verts(Mesh &mesh)
{
  MeshBatchCache &cache = *mesh_batch_cache_get(mesh);
  mesh_batch_cache_add_request(cache, MBC_ALL_VERTS);
  return DRW_batch_request(&cache.batch.all_verts);
}

gpu::Batch *DRW_mesh_batch_cache_get_all_edges(Mesh &mesh)
{
  MeshBatchCache &cache = *mesh_batch_cache_get(mesh);
  mesh_batch_cache_add_request(cache, MBC_ALL_EDGES);
  return DRW_batch_request(&cache.batch.all_edges);
}

gpu::Batch *DRW_mesh_batch_cache_get_surface(Mesh &mesh)
{
  MeshBatchCache &cache = *mesh_batch_cache_get(mesh);
  mesh_batch_cache_request_surface_batches(cache);

  return cache.batch.surface;
}

gpu::Batch *DRW_mesh_batch_cache_get_loose_edges(Mesh &mesh)
{
  MeshBatchCache &cache = *mesh_batch_cache_get(mesh);
  if (cache.no_loose_wire) {
    return nullptr;
  }
  mesh_batch_cache_add_request(cache, MBC_LOOSE_EDGES);
  return DRW_batch_request(&cache.batch.loose_edges);
}

gpu::Batch *DRW_mesh_batch_cache_get_surface_weights(Mesh &mesh)
{
  MeshBatchCache &cache = *mesh_batch_cache_get(mesh);
  mesh_batch_cache_add_request(cache, MBC_SURFACE_WEIGHTS);
  return DRW_batch_request(&cache.batch.surface_weights);
}

gpu::Batch *DRW_mesh_batch_cache_get_edge_detection(Mesh &mesh, bool *r_is_manifold)
{
  MeshBatchCache &cache = *mesh_batch_cache_get(mesh);
  mesh_batch_cache_add_request(cache, MBC_EDGE_DETECTION);
  /* Even if is_manifold is not correct (not updated),
   * the default (not manifold) is just the worst case. */
  if (r_is_manifold) {
    *r_is_manifold = cache.is_manifold;
  }
  return DRW_batch_request(&cache.batch.edge_detection);
}

gpu::Batch *DRW_mesh_batch_cache_get_wireframes_face(Mesh &mesh)
{
  MeshBatchCache &cache = *mesh_batch_cache_get(mesh);
  mesh_batch_cache_add_request(cache, MBC_WIRE_EDGES);
  return DRW_batch_request(&cache.batch.wire_edges);
}

gpu::Batch *DRW_mesh_batch_cache_get_edit_mesh_analysis(Mesh &mesh)
{
  MeshBatchCache &cache = *mesh_batch_cache_get(mesh);
  mesh_batch_cache_add_request(cache, MBC_EDIT_MESH_ANALYSIS);
  return DRW_batch_request(&cache.batch.edit_mesh_analysis);
}

void DRW_mesh_get_attributes(const Object &object,
                             const Mesh &mesh,
                             const Span<const GPUMaterial *> materials,
                             VectorSet<std::string> *r_attrs,
                             DRW_MeshCDMask *r_cd_needed)
{
  VectorSet<std::string> attrs_needed;
  DRW_MeshCDMask cd_needed = mesh_cd_calc_used_gpu_layers(object, mesh, materials, &attrs_needed);

  if (r_attrs) {
    *r_attrs = attrs_needed;
  }

  if (r_cd_needed) {
    *r_cd_needed = cd_needed;
  }
}

Span<gpu::Batch *> DRW_mesh_batch_cache_get_surface_shaded(
    Object &object, Mesh &mesh, const Span<const GPUMaterial *> materials)
{
  MeshBatchCache &cache = *mesh_batch_cache_get(mesh);
  VectorSet<std::string> attrs_needed;
  DRW_MeshCDMask cd_needed = mesh_cd_calc_used_gpu_layers(object, mesh, materials, &attrs_needed);

  BLI_assert(materials.size() == cache.mat_len);

  mesh_cd_layers_type_merge(&cache.cd_needed, cd_needed);
  drw_attributes_merge(&cache.attr_needed, &attrs_needed, mesh.runtime->render_mutex);
  mesh_batch_cache_request_surface_batches(cache);
  return cache.surface_per_mat;
}

Span<gpu::Batch *> DRW_mesh_batch_cache_get_surface_texpaint(Object &object, Mesh &mesh)
{
  MeshBatchCache &cache = *mesh_batch_cache_get(mesh);
  texpaint_request_active_uv(cache, object, mesh);
  mesh_batch_cache_request_surface_batches(cache);
  return cache.surface_per_mat;
}

gpu::Batch *DRW_mesh_batch_cache_get_surface_texpaint_single(Object &object, Mesh &mesh)
{
  MeshBatchCache &cache = *mesh_batch_cache_get(mesh);
  texpaint_request_active_uv(cache, object, mesh);
  mesh_batch_cache_request_surface_batches(cache);
  return cache.batch.surface;
}

gpu::Batch *DRW_mesh_batch_cache_get_surface_vertpaint(Object &object, Mesh &mesh)
{
  MeshBatchCache &cache = *mesh_batch_cache_get(mesh);

  VectorSet<std::string> attrs_needed{};
  request_active_and_default_color_attributes(object, mesh, attrs_needed);

  drw_attributes_merge(&cache.attr_needed, &attrs_needed, mesh.runtime->render_mutex);

  mesh_batch_cache_request_surface_batches(cache);
  return cache.batch.surface;
}

gpu::Batch *DRW_mesh_batch_cache_get_surface_sculpt(Object &object, Mesh &mesh)
{
  MeshBatchCache &cache = *mesh_batch_cache_get(mesh);

  VectorSet<std::string> attrs_needed{};
  request_active_and_default_color_attributes(object, mesh, attrs_needed);

  drw_attributes_merge(&cache.attr_needed, &attrs_needed, mesh.runtime->render_mutex);

  mesh_batch_cache_request_surface_batches(cache);
  return cache.batch.surface;
}

gpu::Batch *DRW_mesh_batch_cache_get_sculpt_overlays(Mesh &mesh)
{
  MeshBatchCache &cache = *mesh_batch_cache_get(mesh);

  cache.cd_needed.sculpt_overlays = 1;
  mesh_batch_cache_add_request(cache, MBC_SCULPT_OVERLAYS);
  DRW_batch_request(&cache.batch.sculpt_overlays);

  return cache.batch.sculpt_overlays;
}

gpu::Batch *DRW_mesh_batch_cache_get_surface_viewer_attribute(Mesh &mesh)
{
  MeshBatchCache &cache = *mesh_batch_cache_get(mesh);

  mesh_batch_cache_add_request(cache, MBC_VIEWER_ATTRIBUTE_OVERLAY);
  DRW_batch_request(&cache.batch.surface_viewer_attribute);

  return cache.batch.surface_viewer_attribute;
}

/** \} */

/* ---------------------------------------------------------------------- */
/** \name Edit Mode API
 * \{ */

gpu::Batch *DRW_mesh_batch_cache_get_edit_triangles(Mesh &mesh)
{
  MeshBatchCache &cache = *mesh_batch_cache_get(mesh);
  mesh_batch_cache_add_request(cache, MBC_EDIT_TRIANGLES);
  return DRW_batch_request(&cache.batch.edit_triangles);
}

gpu::Batch *DRW_mesh_batch_cache_get_edit_edges(Mesh &mesh)
{
  MeshBatchCache &cache = *mesh_batch_cache_get(mesh);
  mesh_batch_cache_add_request(cache, MBC_EDIT_EDGES);
  return DRW_batch_request(&cache.batch.edit_edges);
}

gpu::Batch *DRW_mesh_batch_cache_get_edit_vertices(Mesh &mesh)
{
  MeshBatchCache &cache = *mesh_batch_cache_get(mesh);
  mesh_batch_cache_add_request(cache, MBC_EDIT_VERTICES);
  return DRW_batch_request(&cache.batch.edit_vertices);
}

gpu::Batch *DRW_mesh_batch_cache_get_edit_vert_normals(Mesh &mesh)
{
  MeshBatchCache &cache = *mesh_batch_cache_get(mesh);
  mesh_batch_cache_add_request(cache, MBC_EDIT_VNOR);
  return DRW_batch_request(&cache.batch.edit_vnor);
}

gpu::Batch *DRW_mesh_batch_cache_get_edit_loop_normals(Mesh &mesh)
{
  MeshBatchCache &cache = *mesh_batch_cache_get(mesh);
  mesh_batch_cache_add_request(cache, MBC_EDIT_LNOR);
  return DRW_batch_request(&cache.batch.edit_lnor);
}

gpu::Batch *DRW_mesh_batch_cache_get_edit_facedots(Mesh &mesh)
{
  MeshBatchCache &cache = *mesh_batch_cache_get(mesh);
  mesh_batch_cache_add_request(cache, MBC_EDIT_FACEDOTS);
  return DRW_batch_request(&cache.batch.edit_fdots);
}

gpu::Batch *DRW_mesh_batch_cache_get_edit_skin_roots(Mesh &mesh)
{
  MeshBatchCache &cache = *mesh_batch_cache_get(mesh);
  mesh_batch_cache_add_request(cache, MBC_SKIN_ROOTS);
  return DRW_batch_request(&cache.batch.edit_skin_roots);
}

/** \} */

/* ---------------------------------------------------------------------- */
/** \name Edit Mode selection API
 * \{ */

gpu::Batch *DRW_mesh_batch_cache_get_triangles_with_select_id(Mesh &mesh)
{
  MeshBatchCache &cache = *mesh_batch_cache_get(mesh);
  mesh_batch_cache_add_request(cache, MBC_EDIT_SELECTION_FACES);
  return DRW_batch_request(&cache.batch.edit_selection_faces);
}

gpu::Batch *DRW_mesh_batch_cache_get_facedots_with_select_id(Mesh &mesh)
{
  MeshBatchCache &cache = *mesh_batch_cache_get(mesh);
  mesh_batch_cache_add_request(cache, MBC_EDIT_SELECTION_FACEDOTS);
  return DRW_batch_request(&cache.batch.edit_selection_fdots);
}

gpu::Batch *DRW_mesh_batch_cache_get_edges_with_select_id(Mesh &mesh)
{
  MeshBatchCache &cache = *mesh_batch_cache_get(mesh);
  mesh_batch_cache_add_request(cache, MBC_EDIT_SELECTION_EDGES);
  return DRW_batch_request(&cache.batch.edit_selection_edges);
}

gpu::Batch *DRW_mesh_batch_cache_get_verts_with_select_id(Mesh &mesh)
{
  MeshBatchCache &cache = *mesh_batch_cache_get(mesh);
  mesh_batch_cache_add_request(cache, MBC_EDIT_SELECTION_VERTS);
  return DRW_batch_request(&cache.batch.edit_selection_verts);
}

/** \} */

/* ---------------------------------------------------------------------- */
/** \name UV Image editor API
 * \{ */

static void edituv_request_active_uv(MeshBatchCache &cache, Object &object, Mesh &mesh)
{
  DRW_MeshCDMask cd_needed;
  mesh_cd_layers_type_clear(&cd_needed);
  mesh_cd_calc_active_uv_layer(object, mesh, cd_needed);
  mesh_cd_calc_edit_uv_layer(mesh, &cd_needed);

  BLI_assert(cd_needed.edit_uv != 0 &&
             "No uv layer available in edituv, but batches requested anyway!");

  mesh_cd_calc_active_mask_uv_layer(object, mesh, cd_needed);
  mesh_cd_layers_type_merge(&cache.cd_needed, cd_needed);
}

gpu::Batch *DRW_mesh_batch_cache_get_edituv_faces_stretch_area(Object &object,
                                                               Mesh &mesh,
                                                               float **tot_area,
                                                               float **tot_uv_area)
{
  MeshBatchCache &cache = *mesh_batch_cache_get(mesh);
  edituv_request_active_uv(cache, object, mesh);
  mesh_batch_cache_add_request(cache, MBC_EDITUV_FACES_STRETCH_AREA);

  if (tot_area != nullptr) {
    *tot_area = &cache.tot_area;
  }
  if (tot_uv_area != nullptr) {
    *tot_uv_area = &cache.tot_uv_area;
  }
  return DRW_batch_request(&cache.batch.edituv_faces_stretch_area);
}

gpu::Batch *DRW_mesh_batch_cache_get_edituv_faces_stretch_angle(Object &object, Mesh &mesh)
{
  MeshBatchCache &cache = *mesh_batch_cache_get(mesh);
  edituv_request_active_uv(cache, object, mesh);
  mesh_batch_cache_add_request(cache, MBC_EDITUV_FACES_STRETCH_ANGLE);
  return DRW_batch_request(&cache.batch.edituv_faces_stretch_angle);
}

gpu::Batch *DRW_mesh_batch_cache_get_edituv_faces(Object &object, Mesh &mesh)
{
  MeshBatchCache &cache = *mesh_batch_cache_get(mesh);
  edituv_request_active_uv(cache, object, mesh);
  mesh_batch_cache_add_request(cache, MBC_EDITUV_FACES);
  return DRW_batch_request(&cache.batch.edituv_faces);
}

gpu::Batch *DRW_mesh_batch_cache_get_edituv_edges(Object &object, Mesh &mesh)
{
  MeshBatchCache &cache = *mesh_batch_cache_get(mesh);
  edituv_request_active_uv(cache, object, mesh);
  mesh_batch_cache_add_request(cache, MBC_EDITUV_EDGES);
  return DRW_batch_request(&cache.batch.edituv_edges);
}

gpu::Batch *DRW_mesh_batch_cache_get_edituv_verts(Object &object, Mesh &mesh)
{
  MeshBatchCache &cache = *mesh_batch_cache_get(mesh);
  edituv_request_active_uv(cache, object, mesh);
  mesh_batch_cache_add_request(cache, MBC_EDITUV_VERTS);
  return DRW_batch_request(&cache.batch.edituv_verts);
}

gpu::Batch *DRW_mesh_batch_cache_get_edituv_facedots(Object &object, Mesh &mesh)
{
  MeshBatchCache &cache = *mesh_batch_cache_get(mesh);
  edituv_request_active_uv(cache, object, mesh);
  mesh_batch_cache_add_request(cache, MBC_EDITUV_FACEDOTS);
  return DRW_batch_request(&cache.batch.edituv_fdots);
}

gpu::Batch *DRW_mesh_batch_cache_get_uv_faces(Object &object, Mesh &mesh)
{
  MeshBatchCache &cache = *mesh_batch_cache_get(mesh);
  edituv_request_active_uv(cache, object, mesh);
  mesh_batch_cache_add_request(cache, MBC_UV_FACES);
  return DRW_batch_request(&cache.batch.uv_faces);
}

gpu::Batch *DRW_mesh_batch_cache_get_uv_wireframe(Object &object, Mesh &mesh)
{
  MeshBatchCache &cache = *mesh_batch_cache_get(mesh);
  edituv_request_active_uv(cache, object, mesh);
  mesh_batch_cache_add_request(cache, MBC_WIRE_LOOPS_UVS);
  return DRW_batch_request(&cache.batch.wire_loops_uvs);
}

gpu::Batch *DRW_mesh_batch_cache_get_edituv_wireframe(Object &object, Mesh &mesh)
{
  MeshBatchCache &cache = *mesh_batch_cache_get(mesh);
  edituv_request_active_uv(cache, object, mesh);
  mesh_batch_cache_add_request(cache, MBC_WIRE_LOOPS_EDITUVS);
  return DRW_batch_request(&cache.batch.wire_loops_edituvs);
}

gpu::Batch *DRW_mesh_batch_cache_get_surface_edges(Mesh &mesh)
{
  MeshBatchCache &cache = *mesh_batch_cache_get(mesh);
  mesh_batch_cache_add_request(cache, MBC_WIRE_LOOPS);
  return DRW_batch_request(&cache.batch.wire_loops);
}

/** \} */

/* ---------------------------------------------------------------------- */
/** \name Grouped batch generation
 * \{ */

void DRW_mesh_batch_cache_free_old(Mesh *mesh, int ctime)
{
  MeshBatchCache *cache = static_cast<MeshBatchCache *>(mesh->runtime->batch_cache);

  if (cache == nullptr) {
    return;
  }

  if (mesh_cd_layers_type_equal(cache->cd_used_over_time, cache->cd_used)) {
    cache->lastmatch = ctime;
  }

  if (drw_attributes_overlap(&cache->attr_used_over_time, &cache->attr_used)) {
    cache->lastmatch = ctime;
  }

  if (ctime - cache->lastmatch > U.vbotimeout) {
    mesh_batch_cache_discard_shaded_tri(*cache);
  }

  mesh_cd_layers_type_clear(&cache->cd_used_over_time);
  cache->attr_used_over_time.clear();
}

static void init_empty_dummy_batch(gpu::Batch &batch)
{
  /* The dummy batch is only used in cases with invalid edit mode mapping, so the overhead of
   * creating a vertex buffer shouldn't matter. */
  GPUVertFormat format{};
  GPU_vertformat_attr_add(&format, "dummy", GPU_COMP_F32, 1, GPU_FETCH_FLOAT);
  blender::gpu::VertBuf *vbo = GPU_vertbuf_create_with_format(format);
  GPU_vertbuf_data_alloc(*vbo, 1);
  /* Avoid the batch being rendered at all. */
  GPU_vertbuf_data_len_set(*vbo, 0);

  GPU_batch_vertbuf_add(&batch, vbo, true);
}

void DRW_mesh_batch_cache_create_requested(TaskGraph &task_graph,
                                           Object &ob,
                                           Mesh &mesh,
                                           const Scene &scene,
                                           const bool is_paint_mode,
                                           const bool use_hide)
{
  const ToolSettings *ts = scene.toolsettings;

  MeshBatchCache &cache = *mesh_batch_cache_get(mesh);
  bool cd_uv_update = false;

  /* Early out */
  if (cache.batch_requested == 0) {
    return;
  }

  /* Sanity check. */
  if ((mesh.runtime->edit_mesh != nullptr) && (ob.mode & OB_MODE_EDIT)) {
    BLI_assert(BKE_object_get_editmesh_eval_final(&ob) != nullptr);
  }

  const bool is_editmode = ob.mode == OB_MODE_EDIT;

  DRWBatchFlag batch_requested = cache.batch_requested;
  cache.batch_requested = (DRWBatchFlag)0;

  if (batch_requested & MBC_SURFACE_WEIGHTS) {
    /* Check vertex weights. */
    if ((cache.batch.surface_weights != nullptr) && (ts != nullptr)) {
      DRW_MeshWeightState wstate;
      BLI_assert(ob.type == OB_MESH);
      drw_mesh_weight_state_extract(ob, mesh, *ts, is_paint_mode, &wstate);
      mesh_batch_cache_check_vertex_group(cache, &wstate);
      drw_mesh_weight_state_copy(&cache.weight_state, &wstate);
      drw_mesh_weight_state_clear(&wstate);
    }
  }

  if (batch_requested &
      (MBC_SURFACE | MBC_SURFACE_PER_MAT | MBC_WIRE_LOOPS_UVS | MBC_WIRE_LOOPS_EDITUVS |
       MBC_UV_FACES | MBC_EDITUV_FACES_STRETCH_AREA | MBC_EDITUV_FACES_STRETCH_ANGLE |
       MBC_EDITUV_FACES | MBC_EDITUV_EDGES | MBC_EDITUV_VERTS))
  {
    /* Modifiers will only generate an orco layer if the mesh is deformed. */
    if (cache.cd_needed.orco != 0) {
      /* Orco is always extracted from final mesh. */
      const Mesh *me_final = (mesh.runtime->edit_mesh) ? BKE_object_get_editmesh_eval_final(&ob) :
                                                         &mesh;
      if (CustomData_get_layer(&me_final->vert_data, CD_ORCO) == nullptr) {
        /* Skip orco calculation */
        cache.cd_needed.orco = 0;
      }
    }

    /* Verify that all surface batches have needed attribute layers.
     */
    /* TODO(fclem): We could be a bit smarter here and only do it per
     * material. */
    bool cd_overlap = mesh_cd_layers_type_overlap(cache.cd_used, cache.cd_needed);
    bool attr_overlap = drw_attributes_overlap(&cache.attr_used, &cache.attr_needed);
    if (cd_overlap == false || attr_overlap == false) {
      FOREACH_MESH_BUFFER_CACHE (cache, mbc) {
        if ((cache.cd_used.uv & cache.cd_needed.uv) != cache.cd_needed.uv) {
          mbc->buff.vbos.remove(VBOType::UVs);
          cd_uv_update = true;
        }
        if ((cache.cd_used.tan & cache.cd_needed.tan) != cache.cd_needed.tan ||
            cache.cd_used.tan_orco != cache.cd_needed.tan_orco)
        {
          mbc->buff.vbos.remove(VBOType::Tangents);
        }
        if (cache.cd_used.orco != cache.cd_needed.orco) {
          mbc->buff.vbos.remove(VBOType::Orco);
        }
        if (cache.cd_used.sculpt_overlays != cache.cd_needed.sculpt_overlays) {
          mbc->buff.vbos.remove(VBOType::SculptData);
        }
        if (!drw_attributes_overlap(&cache.attr_used, &cache.attr_needed)) {
          for (int i = 0; i < GPU_MAX_ATTR; i++) {
            mbc->buff.vbos.remove(VBOType(int8_t(VBOType::Attr0) + i));
          }
        }
      }
      /* We can't discard batches at this point as they have been
       * referenced for drawing. Just clear them in place. */
      for (int i = 0; i < cache.mat_len; i++) {
        GPU_BATCH_CLEAR_SAFE(cache.surface_per_mat[i]);
      }
      GPU_BATCH_CLEAR_SAFE(cache.batch.surface);
      cache.batch_ready &= ~(MBC_SURFACE | MBC_SURFACE_PER_MAT);

      mesh_cd_layers_type_merge(&cache.cd_used, cache.cd_needed);
      drw_attributes_merge(&cache.attr_used, &cache.attr_needed, mesh.runtime->render_mutex);
    }
    mesh_cd_layers_type_merge(&cache.cd_used_over_time, cache.cd_needed);
    mesh_cd_layers_type_clear(&cache.cd_needed);

    drw_attributes_merge(
        &cache.attr_used_over_time, &cache.attr_needed, mesh.runtime->render_mutex);
    cache.attr_needed.clear();
  }

  if ((batch_requested & MBC_EDITUV) || cd_uv_update) {
    /* Discard UV batches if sync_selection changes */
    const bool is_uvsyncsel = ts && (ts->uv_flag & UV_SYNC_SELECTION);
    if (cd_uv_update || (cache.is_uvsyncsel != is_uvsyncsel)) {
      cache.is_uvsyncsel = is_uvsyncsel;
      FOREACH_MESH_BUFFER_CACHE (cache, mbc) {
        mbc->buff.vbos.remove(VBOType::EditUVData);
        mbc->buff.vbos.remove(VBOType::FaceDotUV);
        mbc->buff.vbos.remove(VBOType::FaceDotEditUVData);
        mbc->buff.ibos.remove(IBOType::EditUVTris);
        mbc->buff.ibos.remove(IBOType::EditUVLines);
        mbc->buff.ibos.remove(IBOType::EditUVPoints);
        mbc->buff.ibos.remove(IBOType::EditUVFaceDots);
      }
      /* We only clear the batches as they may already have been
       * referenced. */
      GPU_BATCH_CLEAR_SAFE(cache.batch.uv_faces);
      GPU_BATCH_CLEAR_SAFE(cache.batch.wire_loops_uvs);
      GPU_BATCH_CLEAR_SAFE(cache.batch.wire_loops_edituvs);
      GPU_BATCH_CLEAR_SAFE(cache.batch.edituv_faces_stretch_area);
      GPU_BATCH_CLEAR_SAFE(cache.batch.edituv_faces_stretch_angle);
      GPU_BATCH_CLEAR_SAFE(cache.batch.edituv_faces);
      GPU_BATCH_CLEAR_SAFE(cache.batch.edituv_edges);
      GPU_BATCH_CLEAR_SAFE(cache.batch.edituv_verts);
      GPU_BATCH_CLEAR_SAFE(cache.batch.edituv_fdots);
      cache.batch_ready &= ~MBC_EDITUV;
    }
  }

  /* Second chance to early out */
  if ((batch_requested & ~cache.batch_ready) == 0) {
    return;
  }

  /* TODO(pablodp606): This always updates the sculpt normals for regular drawing (non-pbvh::Tree).
   * This makes tools that sample the surface per step get wrong normals until a redraw happens.
   * Normal updates should be part of the brush loop and only run during the stroke when the
   * brush needs to sample the surface. The drawing code should only update the normals
   * per redraw when smooth shading is enabled. */
  if (bke::pbvh::Tree *pbvh = bke::object::pbvh_get(ob)) {
    bke::pbvh::update_normals_from_eval(ob, *pbvh);
  }

  /* This is the mesh before modifier evaluation, used to test how the mesh changed during
   * evaluation to decide which data is valid to extract. */
  const Mesh *orig_edit_mesh = is_editmode ? BKE_object_get_pre_modified_mesh(&ob) : nullptr;

  bool do_cage = false;
  const Mesh *edit_data_mesh = nullptr;
  if (is_editmode) {
    const Mesh *eval_cage = DRW_object_get_editmesh_cage_for_drawing(ob);
    if (eval_cage && eval_cage != &mesh) {
      /* Extract "cage" data separately when it exists and it's not just the same mesh as the
       * regular evaluated mesh. Otherwise edit data will be extracted from the final evaluated
       * mesh. */
      do_cage = true;
      edit_data_mesh = eval_cage;
    }
    else {
      edit_data_mesh = &mesh;
    }
  }

  bool do_uvcage = false;
  if (is_editmode) {
    /* Currently we don't extract UV data from the evaluated mesh unless it's the same mesh as the
     * original edit mesh. */
    do_uvcage = !(mesh.runtime->is_original_bmesh &&
                  mesh.runtime->wrapper_type == ME_WRAPPER_TYPE_BMESH);
  }

  const DRWBatchFlag batches_to_create = batch_requested & ~cache.batch_ready;

  const bool do_subdivision = BKE_subsurf_modifier_has_gpu_subdiv(&mesh);

  enum class BufferList { Final, Cage, UVCage };

  struct BatchCreateData {
    gpu::Batch &batch;
    GPUPrimType prim_type;
    BufferList list;
    std::optional<IBOType> ibo;
    Vector<VBOType> vbos;
  };
  Vector<BatchCreateData> batch_info;

  {
    const BufferList list = BufferList::Final;
    if (batches_to_create & MBC_SURFACE) {
      BatchCreateData batch{*cache.batch.surface,
                            GPU_PRIM_TRIS,
                            list,
                            IBOType::Tris,
                            {VBOType::CornerNormal, VBOType::Position}};
      if (cache.cd_used.uv != 0) {
        batch.vbos.append(VBOType::UVs);
      }
      for (const int i : cache.attr_used.index_range()) {
        batch.vbos.append(VBOType(int8_t(VBOType::Attr0) + i));
      }
      batch_info.append(std::move(batch));
    }
    if (batches_to_create & MBC_VIEWER_ATTRIBUTE_OVERLAY) {
      batch_info.append({*cache.batch.surface_viewer_attribute,
                         GPU_PRIM_TRIS,
                         list,
                         IBOType::Tris,
                         {VBOType::Position, VBOType::AttrViewer}});
    }
    if (batches_to_create & MBC_ALL_VERTS) {
      batch_info.append({*cache.batch.all_verts,
                         GPU_PRIM_POINTS,
                         list,
                         std::nullopt,
                         {VBOType::Position, VBOType::CornerNormal}});
    }
    if (batches_to_create & MBC_SCULPT_OVERLAYS) {
      batch_info.append({*cache.batch.sculpt_overlays,
                         GPU_PRIM_TRIS,
                         list,
                         IBOType::Tris,
                         {VBOType::Position, VBOType::SculptData}});
    }
    if (batches_to_create & MBC_ALL_EDGES) {
      batch_info.append(
          {*cache.batch.all_edges, GPU_PRIM_LINES, list, IBOType::Lines, {VBOType::Position}});
    }
    if (batches_to_create & MBC_LOOSE_EDGES) {
      batch_info.append({*cache.batch.loose_edges,
                         GPU_PRIM_LINES,
                         list,
                         IBOType::LinesLoose,
                         {VBOType::Position}});
    }
    if (batches_to_create & MBC_EDGE_DETECTION) {
      batch_info.append({*cache.batch.edge_detection,
                         GPU_PRIM_LINES_ADJ,
                         list,
                         IBOType::LinesAdjacency,
                         {VBOType::Position}});
    }
    if (batches_to_create & MBC_SURFACE_WEIGHTS) {
      batch_info.append({*cache.batch.surface_weights,
                         GPU_PRIM_TRIS,
                         list,
                         IBOType::Tris,
                         {VBOType::Position, VBOType::CornerNormal, VBOType::VertexGroupWeight}});
    }
    if (batches_to_create & MBC_WIRE_LOOPS) {
      batch_info.append({*cache.batch.wire_loops,
                         GPU_PRIM_LINES,
                         list,
                         IBOType::LinesPaintMask,
                         {VBOType::Position, VBOType::CornerNormal}});
    }
    if (batches_to_create & MBC_WIRE_EDGES) {
      batch_info.append({*cache.batch.wire_edges,
                         GPU_PRIM_LINES,
                         list,
                         IBOType::Lines,
                         {VBOType::Position, VBOType::CornerNormal, VBOType::EdgeFactor}});
    }
    if (batches_to_create & MBC_WIRE_LOOPS_UVS) {
      BatchCreateData batch{
          *cache.batch.wire_loops_uvs, GPU_PRIM_LINES, list, IBOType::UVLines, {}};
      if (cache.cd_used.uv != 0) {
        batch.vbos.append(VBOType::UVs);
      }
      batch_info.append(std::move(batch));
    }
    if (batches_to_create & MBC_WIRE_LOOPS_EDITUVS) {
      BatchCreateData batch{
          *cache.batch.wire_loops_edituvs, GPU_PRIM_LINES, list, IBOType::EditUVLines, {}};
      if (cache.cd_used.uv != 0) {
        batch.vbos.append(VBOType::UVs);
      }
      batch_info.append(std::move(batch));
    }
    if (batches_to_create & MBC_UV_FACES) {
      BatchCreateData batch{*cache.batch.uv_faces, GPU_PRIM_TRIS, list, IBOType::Tris, {}};
      if (cache.cd_used.uv != 0) {
        batch.vbos.append(VBOType::UVs);
      }
      batch_info.append(std::move(batch));
    }
    if (batches_to_create & MBC_EDIT_MESH_ANALYSIS) {
      batch_info.append({*cache.batch.edit_mesh_analysis,
                         GPU_PRIM_TRIS,
                         list,
                         IBOType::Tris,
                         {VBOType::Position, VBOType::MeshAnalysis}});
    }
  }

  /* When the mesh doesn't correspond to the object's original mesh (i.e. the mesh was replaced by
   * another with the object info node during evaluation), don't extract edit mode data for it.
   * That data can be invalid because any original indices (#CD_ORIGINDEX) on the evaluated mesh
   * won't correspond to the correct mesh. */
  const bool edit_mapping_valid = is_editmode && BKE_editmesh_eval_orig_map_available(
                                                     *edit_data_mesh, orig_edit_mesh);

  {
    const BufferList list = do_cage ? BufferList::Cage : BufferList::Final;
    if (batches_to_create & MBC_EDIT_TRIANGLES) {
      if (edit_mapping_valid) {
        batch_info.append({*cache.batch.edit_triangles,
                           GPU_PRIM_TRIS,
                           list,
                           IBOType::Tris,
                           {VBOType::Position, VBOType::EditData}});
      }
      else {
        init_empty_dummy_batch(*cache.batch.edit_triangles);
      }
    }
    if (batches_to_create & MBC_EDIT_VERTICES) {
      if (edit_mapping_valid) {
        BatchCreateData batch{*cache.batch.edit_vertices,
                              GPU_PRIM_POINTS,
                              list,
                              IBOType::Points,
                              {VBOType::Position, VBOType::EditData}};
        if (!do_subdivision || do_cage) {
          batch.vbos.append(VBOType::CornerNormal);
        }
        batch_info.append(std::move(batch));
      }
      else {
        init_empty_dummy_batch(*cache.batch.edit_vertices);
      }
    }
    if (batches_to_create & MBC_EDIT_EDGES) {
      if (edit_mapping_valid) {
        BatchCreateData batch{*cache.batch.edit_edges,
                              GPU_PRIM_LINES,
                              list,
                              IBOType::Lines,
                              {VBOType::Position, VBOType::EditData}};
        if (!do_subdivision || do_cage) {
          batch.vbos.append(VBOType::VertexNormal);
        }
        batch_info.append(std::move(batch));
      }
      else {
        init_empty_dummy_batch(*cache.batch.edit_edges);
      }
    }
    if (batches_to_create & MBC_EDIT_VNOR) {
      if (edit_mapping_valid) {
        batch_info.append({*cache.batch.edit_vnor,
                           GPU_PRIM_POINTS,
                           list,
                           IBOType::Points,
                           {VBOType::Position, VBOType::VertexNormal}});
      }
      else {
        init_empty_dummy_batch(*cache.batch.edit_vnor);
      }
    }
    if (batches_to_create & MBC_EDIT_LNOR) {
      if (edit_mapping_valid) {
        batch_info.append({*cache.batch.edit_lnor,
                           GPU_PRIM_POINTS,
                           list,
                           IBOType::Tris,
                           {VBOType::Position, VBOType::CornerNormal}});
      }
      else {
        init_empty_dummy_batch(*cache.batch.edit_lnor);
      }
    }
    if (batches_to_create & MBC_EDIT_FACEDOTS) {
      if (edit_mapping_valid) {
        batch_info.append({*cache.batch.edit_fdots,
                           GPU_PRIM_POINTS,
                           list,
                           IBOType::FaceDots,
                           {VBOType::FaceDotPosition, VBOType::FaceDotNormal}});
      }
      else {
        init_empty_dummy_batch(*cache.batch.edit_fdots);
      }
    }
    if (batches_to_create & MBC_SKIN_ROOTS) {
      if (edit_mapping_valid) {
        batch_info.append({*cache.batch.edit_skin_roots,
                           GPU_PRIM_POINTS,
                           list,
                           std::nullopt,
                           {VBOType::SkinRoots}});
      }
      else {
        init_empty_dummy_batch(*cache.batch.edit_skin_roots);
      }
    }
    if (batches_to_create & MBC_EDIT_SELECTION_VERTS) {
      if (is_editmode && !edit_mapping_valid) {
        init_empty_dummy_batch(*cache.batch.edit_selection_verts);
      }
      else {
        batch_info.append({*cache.batch.edit_selection_verts,
                           GPU_PRIM_POINTS,
                           list,
                           IBOType::Points,
                           {VBOType::Position, VBOType::IndexVert}});
      }
    }
    if (batches_to_create & MBC_EDIT_SELECTION_EDGES) {
      if (is_editmode && !edit_mapping_valid) {
        init_empty_dummy_batch(*cache.batch.edit_selection_edges);
      }
      else {
        batch_info.append({*cache.batch.edit_selection_edges,
                           GPU_PRIM_LINES,
                           list,
                           IBOType::Lines,
                           {VBOType::Position, VBOType::IndexEdge}});
      }
    }
    if (batches_to_create & MBC_EDIT_SELECTION_FACES) {
      if (is_editmode && !edit_mapping_valid) {
        init_empty_dummy_batch(*cache.batch.edit_selection_faces);
      }
      else {
        batch_info.append({*cache.batch.edit_selection_faces,
                           GPU_PRIM_TRIS,
                           list,
                           IBOType::Tris,
                           {VBOType::Position, VBOType::IndexFace}});
      }
    }
    if (batches_to_create & MBC_EDIT_SELECTION_FACEDOTS) {
      if (is_editmode && !edit_mapping_valid) {
        init_empty_dummy_batch(*cache.batch.edit_selection_fdots);
      }
      else {
        batch_info.append({*cache.batch.edit_selection_fdots,
                           GPU_PRIM_POINTS,
                           list,
                           IBOType::FaceDots,
                           {VBOType::FaceDotPosition, VBOType::IndexFaceDot}});
      }
    }
  }

  {
    /**
     * TODO: The code and data structure is ready to support modified UV display
     * but the selection code for UVs needs to support it first. So for now, only
     * display the cage in all cases.
     */
    const BufferList list = do_uvcage ? BufferList::UVCage : BufferList::Final;

    if (batches_to_create & MBC_EDITUV_FACES) {
      if (edit_mapping_valid) {
        batch_info.append({*cache.batch.edituv_faces,
                           GPU_PRIM_TRIS,
                           list,
                           IBOType::EditUVTris,
                           {VBOType::UVs, VBOType::EditUVData}});
      }
      else {
        init_empty_dummy_batch(*cache.batch.edituv_faces);
      }
    }
    if (batches_to_create & MBC_EDITUV_FACES_STRETCH_AREA) {
      if (edit_mapping_valid) {
        batch_info.append({*cache.batch.edituv_faces_stretch_area,
                           GPU_PRIM_TRIS,
                           list,
                           IBOType::EditUVTris,
                           {VBOType::UVs, VBOType::EditUVData, VBOType::EditUVStretchArea}});
      }
      else {
        init_empty_dummy_batch(*cache.batch.edituv_faces_stretch_area);
      }
    }
    if (batches_to_create & MBC_EDITUV_FACES_STRETCH_ANGLE) {
      if (edit_mapping_valid) {
        batch_info.append({*cache.batch.edituv_faces_stretch_angle,
                           GPU_PRIM_TRIS,
                           list,
                           IBOType::EditUVTris,
                           {VBOType::UVs, VBOType::EditUVData, VBOType::EditUVStretchAngle}});
      }
      else {
        init_empty_dummy_batch(*cache.batch.edituv_faces_stretch_angle);
      }
    }
    if (batches_to_create & MBC_EDITUV_EDGES) {
      if (edit_mapping_valid) {
        batch_info.append({*cache.batch.edituv_edges,
                           GPU_PRIM_LINES,
                           list,
                           IBOType::EditUVLines,
                           {VBOType::UVs, VBOType::EditUVData}});
      }
      else {
        init_empty_dummy_batch(*cache.batch.edituv_edges);
      }
    }
    if (batches_to_create & MBC_EDITUV_VERTS) {
      if (edit_mapping_valid) {
        batch_info.append({*cache.batch.edituv_verts,
                           GPU_PRIM_POINTS,
                           list,
                           IBOType::EditUVPoints,
                           {VBOType::UVs, VBOType::EditUVData}});
      }
      else {
        init_empty_dummy_batch(*cache.batch.edituv_verts);
      }
    }
    if (batches_to_create & MBC_EDITUV_FACEDOTS) {
      if (edit_mapping_valid) {
        batch_info.append({*cache.batch.edituv_fdots,
                           GPU_PRIM_POINTS,
                           list,
                           IBOType::EditUVFaceDots,
                           {VBOType::FaceDotUV, VBOType::FaceDotEditUVData}});
      }
      else {
        init_empty_dummy_batch(*cache.batch.edituv_fdots);
      }
    }
  }

  std::array<VectorSet<IBOType>, 3> ibo_requests;
  std::array<VectorSet<VBOType>, 3> vbo_requests;
  for (const BatchCreateData &batch : batch_info) {
    if (batch.ibo) {
      ibo_requests[int(batch.list)].add(*batch.ibo);
    }
    vbo_requests[int(batch.list)].add_multiple(batch.vbos);
  }

  if (batches_to_create & MBC_SURFACE_PER_MAT) {
    ibo_requests[int(BufferList::Final)].add(IBOType::Tris);
    vbo_requests[int(BufferList::Final)].add(VBOType::CornerNormal);
    vbo_requests[int(BufferList::Final)].add(VBOType::Position);
    for (const int i : cache.attr_used.index_range()) {
      vbo_requests[int(BufferList::Final)].add(VBOType(int8_t(VBOType::Attr0) + i));
    }
    if (cache.cd_used.uv != 0) {
      vbo_requests[int(BufferList::Final)].add(VBOType::UVs);
    }
    if ((cache.cd_used.tan != 0) || (cache.cd_used.tan_orco != 0)) {
      vbo_requests[int(BufferList::Final)].add(VBOType::Tangents);
    }
    if (cache.cd_used.orco != 0) {
      vbo_requests[int(BufferList::Final)].add(VBOType::Orco);
    }
  }

  if (do_uvcage) {
    mesh_buffer_cache_create_requested(task_graph,
                                       scene,
                                       cache,
                                       cache.uv_cage,
                                       ibo_requests[int(BufferList::UVCage)],
                                       vbo_requests[int(BufferList::UVCage)],
                                       ob,
                                       mesh,
                                       is_editmode,
                                       is_paint_mode,
                                       false,
                                       true,
                                       true);
  }

  if (do_cage) {
    mesh_buffer_cache_create_requested(task_graph,
                                       scene,
                                       cache,
                                       cache.cage,
                                       ibo_requests[int(BufferList::Cage)],
                                       vbo_requests[int(BufferList::Cage)],
                                       ob,
                                       mesh,
                                       is_editmode,
                                       is_paint_mode,
                                       false,
                                       false,
                                       true);
  }

  if (do_subdivision) {
    DRW_create_subdivision(ob,
                           mesh,
                           cache,
                           cache.final,
                           ibo_requests[int(BufferList::Final)],
                           vbo_requests[int(BufferList::Final)],
                           is_editmode,
                           is_paint_mode,
                           true,
                           false,
                           do_cage,
                           ts,
                           use_hide);
  }
  else {
    /* The subsurf modifier may have been recently removed, or another modifier was added after it,
     * so free any potential subdivision cache as it is not needed anymore. */
    mesh_batch_cache_free_subdiv_cache(cache);
  }

  mesh_buffer_cache_create_requested(task_graph,
                                     scene,
                                     cache,
                                     cache.final,
                                     ibo_requests[int(BufferList::Final)],
                                     vbo_requests[int(BufferList::Final)],
                                     ob,
                                     mesh,
                                     is_editmode,
                                     is_paint_mode,
                                     true,
                                     false,
                                     use_hide);

  std::array<MeshBufferCache *, 3> caches{&cache.final, &cache.cage, &cache.uv_cage};
  for (const BatchCreateData &batch : batch_info) {
    MeshBufferCache &cache_for_batch = *caches[int(batch.list)];
    gpu::IndexBuf *ibo = batch.ibo ? caches[int(batch.list)]->buff.ibos.lookup(*batch.ibo).get() :
                                     nullptr;
    GPU_batch_init(&batch.batch, batch.prim_type, nullptr, ibo);
    for (const VBOType vbo_request : batch.vbos) {
      GPU_batch_vertbuf_add(
          &batch.batch, cache_for_batch.buff.vbos.lookup(vbo_request).get(), false);
    }
  }

  if (batches_to_create & MBC_SURFACE_PER_MAT) {
    MeshBufferList &buffers = cache.final.buff;
    gpu::IndexBuf &tris_ibo = *buffers.ibos.lookup(IBOType::Tris);
    create_material_subranges(cache.final.face_sorted, tris_ibo, cache.tris_per_mat);
    for (const int material : IndexRange(cache.mat_len)) {
      gpu::Batch *batch = cache.surface_per_mat[material];
      GPU_batch_init(batch, GPU_PRIM_TRIS, nullptr, cache.tris_per_mat[material].get());
      GPU_batch_vertbuf_add(batch, buffers.vbos.lookup(VBOType::CornerNormal).get(), false);
      GPU_batch_vertbuf_add(batch, buffers.vbos.lookup(VBOType::Position).get(), false);
      if (cache.cd_used.uv != 0) {
        GPU_batch_vertbuf_add(batch, buffers.vbos.lookup(VBOType::UVs).get(), false);
      }
      if ((cache.cd_used.tan != 0) || (cache.cd_used.tan_orco != 0)) {
        GPU_batch_vertbuf_add(batch, buffers.vbos.lookup(VBOType::Tangents).get(), false);
      }
      if (cache.cd_used.orco != 0) {
        GPU_batch_vertbuf_add(batch, buffers.vbos.lookup(VBOType::Orco).get(), false);
      }
      for (const int i : cache.attr_used.index_range()) {
        GPU_batch_vertbuf_add(
            batch, buffers.vbos.lookup(VBOType(int8_t(VBOType::Attr0) + i)).get(), false);
      }
    }
  }

  cache.batch_ready |= batch_requested;
}

/** \} */

}  // namespace blender::draw<|MERGE_RESOLUTION|>--- conflicted
+++ resolved
@@ -202,11 +202,7 @@
     ListBase gpu_attrs = GPU_material_attributes(gpumat);
     LISTBASE_FOREACH (GPUMaterialAttribute *, gpu_attr, &gpu_attrs) {
       StringRef name = gpu_attr->name;
-<<<<<<< HEAD
-      eCustomDataType type = static_cast<eCustomDataType>(gpu_attr->type);
-=======
       eCustomDataType type = eCustomDataType(gpu_attr->type);
->>>>>>> 5898c1b9
       int layer = -1;
       std::optional<bke::AttrDomain> domain;
 
@@ -271,11 +267,7 @@
                         CustomData_get_named_layer(&cd_ldata, CD_PROP_FLOAT2, name) :
                         CustomData_get_render_layer(&cd_ldata, CD_PROP_FLOAT2);
 
-<<<<<<< HEAD
-            /* Only fallback to orco (below) when we have no UV layers, see: #56545 */
-=======
             /* Only fall back to orco (below) when we have no UV layers, see: #56545 */
->>>>>>> 5898c1b9
             if (layer == -1 && !name.is_empty()) {
               layer = CustomData_get_render_layer(&cd_ldata, CD_PROP_FLOAT2);
             }
