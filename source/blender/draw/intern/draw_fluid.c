--- conflicted
+++ resolved
@@ -183,13 +183,10 @@
   GPUTexture *tex = NULL;
   int final_dim[3] = {UNPACK3(dim)};
 
-<<<<<<< HEAD
-=======
   if (data == NULL) {
     return NULL;
   }
 
->>>>>>> 40034fee
   while (1) {
     tex = GPU_texture_create_3d("volume", UNPACK3(final_dim), 1, format, NULL);
 
@@ -299,13 +296,10 @@
     data = manta_smoke_get_density(fds->fluid);
   }
 
-<<<<<<< HEAD
-=======
   if (data == NULL) {
     return NULL;
   }
 
->>>>>>> 40034fee
   GPUTexture *tex = create_volume_texture(dim, GPU_R8, data);
   swizzle_texture_channel_single(tex);
   return tex;
