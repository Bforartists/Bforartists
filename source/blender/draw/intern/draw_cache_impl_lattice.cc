/* SPDX-FileCopyrightText: 2017 Blender Authors
 *
 * SPDX-License-Identifier: GPL-2.0-or-later */

/** \file
 * \ingroup draw
 *
 * \brief Lattice API for render engines
 */

#include "MEM_guardedalloc.h"

#include "BLI_utildefines.h"

#include "DNA_curve_types.h"
#include "DNA_lattice_types.h"
#include "DNA_meshdata_types.h"

#include "BKE_deform.hh"
#include "BKE_lattice.hh"

#include "GPU_batch.hh"

#include "draw_cache_impl.hh" /* own include */

#define SELECT 1

namespace blender::draw {

static void lattice_batch_cache_clear(Lattice *lt);

/* ---------------------------------------------------------------------- */
/* Lattice Interface, direct access to basic data. */

static int vert_len_calc(int u, int v, int w)
{
  if (u <= 0 || v <= 0 || w <= 0) {
    return 0;
  }
  return u * v * w;
}

static int edge_len_calc(int u, int v, int w)
{
  if (u <= 0 || v <= 0 || w <= 0) {
    return 0;
  }
  return (((((u - 1) * v) + ((v - 1) * u)) * w) + ((w - 1) * (u * v)));
}

static int lattice_render_verts_len_get(Lattice *lt)
{
  if (lt->editlatt) {
    lt = lt->editlatt->latt;
  }

  const int u = lt->pntsu;
  const int v = lt->pntsv;
  const int w = lt->pntsw;

  if ((lt->flag & LT_OUTSIDE) == 0) {
    return vert_len_calc(u, v, w);
  }

  /* TODO: remove internal coords. */
  return vert_len_calc(u, v, w);
}

static int lattice_render_edges_len_get(Lattice *lt)
{
  if (lt->editlatt) {
    lt = lt->editlatt->latt;
  }

  const int u = lt->pntsu;
  const int v = lt->pntsv;
  const int w = lt->pntsw;

  if ((lt->flag & LT_OUTSIDE) == 0) {
    return edge_len_calc(u, v, w);
  }

  /* TODO: remove internal coords. */
  return edge_len_calc(u, v, w);
}

/* ---------------------------------------------------------------------- */
/* Lattice Interface, indirect, partially cached access to complex data. */

struct LatticeRenderData {
  int types;

  int vert_len;
  int edge_len;

  struct {
    int u_len, v_len, w_len;
  } dims;
  bool show_only_outside;

  EditLatt *edit_latt;
  BPoint *bp;

  int actbp;

  const MDeformVert *dvert;
};

enum {
  LR_DATATYPE_VERT = 1 << 0,
  LR_DATATYPE_EDGE = 1 << 1,
  LR_DATATYPE_OVERLAY = 1 << 2,
};

static LatticeRenderData *lattice_render_data_create(Lattice *lt, const int types)
{
  LatticeRenderData *rdata = static_cast<LatticeRenderData *>(
      MEM_callocN(sizeof(*rdata), __func__));
  rdata->types = types;

  if (lt->editlatt) {
    EditLatt *editlatt = lt->editlatt;
    lt = editlatt->latt;

    rdata->edit_latt = editlatt;

    rdata->dvert = lt->dvert;

    if (types & (LR_DATATYPE_VERT)) {
      rdata->vert_len = lattice_render_verts_len_get(lt);
    }
    if (types & (LR_DATATYPE_EDGE)) {
      rdata->edge_len = lattice_render_edges_len_get(lt);
    }
    if (types & LR_DATATYPE_OVERLAY) {
      rdata->actbp = lt->actbp;
    }
  }
  else {
    rdata->dvert = nullptr;

    if (types & (LR_DATATYPE_VERT)) {
      rdata->vert_len = lattice_render_verts_len_get(lt);
    }
    if (types & (LR_DATATYPE_EDGE)) {
      rdata->edge_len = lattice_render_edges_len_get(lt);
      /* No edge data. */
    }
  }

  rdata->bp = lt->def;

  rdata->dims.u_len = lt->pntsu;
  rdata->dims.v_len = lt->pntsv;
  rdata->dims.w_len = lt->pntsw;

  rdata->show_only_outside = (lt->flag & LT_OUTSIDE) != 0;
  rdata->actbp = lt->actbp;

  return rdata;
}

static void lattice_render_data_free(LatticeRenderData *rdata)
{
#if 0
  if (rdata->loose_verts) {
    MEM_freeN(rdata->loose_verts);
  }
#endif
  MEM_freeN(rdata);
}

static int lattice_render_data_verts_len_get(const LatticeRenderData *rdata)
{
  BLI_assert(rdata->types & LR_DATATYPE_VERT);
  return rdata->vert_len;
}

static int lattice_render_data_edges_len_get(const LatticeRenderData *rdata)
{
  BLI_assert(rdata->types & LR_DATATYPE_EDGE);
  return rdata->edge_len;
}

static const BPoint *lattice_render_data_vert_bpoint(const LatticeRenderData *rdata,
                                                     const int vert_idx)
{
  BLI_assert(rdata->types & LR_DATATYPE_VERT);
  return &rdata->bp[vert_idx];
}

/* ---------------------------------------------------------------------- */
/* Lattice gpu::Batch Cache */

struct LatticeBatchCache {
  gpu::VertBuf *pos;
  gpu::IndexBuf *edges;

  gpu::Batch *all_verts;
  gpu::Batch *all_edges;

  gpu::Batch *overlay_verts;

  /* settings to determine if cache is invalid */
  bool is_dirty;

  struct {
    int u_len, v_len, w_len;
  } dims;
  bool show_only_outside;

  bool is_editmode;
};

/* gpu::Batch cache management. */

static bool lattice_batch_cache_valid(Lattice *lt)
{
  LatticeBatchCache *cache = static_cast<LatticeBatchCache *>(lt->batch_cache);

  if (cache == nullptr) {
    return false;
  }

  if (cache->is_editmode != (lt->editlatt != nullptr)) {
    return false;
  }

  if (cache->is_dirty) {
    return false;
  }

  if ((cache->dims.u_len != lt->pntsu) || (cache->dims.v_len != lt->pntsv) ||
      (cache->dims.w_len != lt->pntsw) ||
      (cache->show_only_outside != ((lt->flag & LT_OUTSIDE) != 0)))
  {
    return false;
  }

  return true;
}

static void lattice_batch_cache_init(Lattice *lt)
{
  LatticeBatchCache *cache = static_cast<LatticeBatchCache *>(lt->batch_cache);

  if (!cache) {
    cache = static_cast<LatticeBatchCache *>(
        lt->batch_cache = MEM_callocN(sizeof(*cache), __func__));
  }
  else {
    memset(cache, 0, sizeof(*cache));
  }

  cache->dims.u_len = lt->pntsu;
  cache->dims.v_len = lt->pntsv;
  cache->dims.w_len = lt->pntsw;
  cache->show_only_outside = (lt->flag & LT_OUTSIDE) != 0;

  cache->is_editmode = lt->editlatt != nullptr;

  cache->is_dirty = false;
}

void DRW_lattice_batch_cache_validate(Lattice *lt)
{
  if (!lattice_batch_cache_valid(lt)) {
    lattice_batch_cache_clear(lt);
    lattice_batch_cache_init(lt);
  }
}

static LatticeBatchCache *lattice_batch_cache_get(Lattice *lt)
{
  return static_cast<LatticeBatchCache *>(lt->batch_cache);
}

void DRW_lattice_batch_cache_dirty_tag(Lattice *lt, int mode)
{
  LatticeBatchCache *cache = static_cast<LatticeBatchCache *>(lt->batch_cache);
  if (cache == nullptr) {
    return;
  }
  switch (mode) {
    case BKE_LATTICE_BATCH_DIRTY_ALL:
      cache->is_dirty = true;
      break;
    case BKE_LATTICE_BATCH_DIRTY_SELECT:
      /* TODO: Separate Flag VBO. */
      GPU_BATCH_DISCARD_SAFE(cache->overlay_verts);
      break;
    default:
      BLI_assert(0);
  }
}

static void lattice_batch_cache_clear(Lattice *lt)
{
  LatticeBatchCache *cache = static_cast<LatticeBatchCache *>(lt->batch_cache);
  if (!cache) {
    return;
  }

  GPU_BATCH_DISCARD_SAFE(cache->all_verts);
  GPU_BATCH_DISCARD_SAFE(cache->all_edges);
  GPU_BATCH_DISCARD_SAFE(cache->overlay_verts);

  GPU_VERTBUF_DISCARD_SAFE(cache->pos);
  GPU_INDEXBUF_DISCARD_SAFE(cache->edges);
}

void DRW_lattice_batch_cache_free(Lattice *lt)
{
  lattice_batch_cache_clear(lt);
  MEM_SAFE_FREE(lt->batch_cache);
}

/* gpu::Batch cache usage. */
static gpu::VertBuf *lattice_batch_cache_get_pos(LatticeRenderData *rdata,
                                                 LatticeBatchCache *cache,
                                                 bool use_weight,
                                                 const int actdef)
{
  BLI_assert(rdata->types & LR_DATATYPE_VERT);

  if (cache->pos == nullptr) {
    GPUVertFormat format = {0};
    struct {
      uint pos, col;
    } attr_id;

    attr_id.pos = GPU_vertformat_attr_add(&format, "pos", gpu::VertAttrType::SFLOAT_32_32_32);
    if (use_weight) {
      attr_id.col = GPU_vertformat_attr_add(&format, "weight", gpu::VertAttrType::SFLOAT_32);
    }

    const int vert_len = lattice_render_data_verts_len_get(rdata);

    cache->pos = GPU_vertbuf_create_with_format(format);
    GPU_vertbuf_data_alloc(*cache->pos, vert_len);
    for (int i = 0; i < vert_len; i++) {
      const BPoint *bp = lattice_render_data_vert_bpoint(rdata, i);
      GPU_vertbuf_attr_set(cache->pos, attr_id.pos, i, bp->vec);

      if (use_weight) {
        const float no_active_weight = 666.0f;
        float weight = (actdef > -1) ? BKE_defvert_find_weight(rdata->dvert + i, actdef) :
                                       no_active_weight;
        GPU_vertbuf_attr_set(cache->pos, attr_id.col, i, &weight);
      }
    }
  }

  return cache->pos;
}

static gpu::IndexBuf *lattice_batch_cache_get_edges(LatticeRenderData *rdata,
                                                    LatticeBatchCache *cache)
{
  BLI_assert(rdata->types & (LR_DATATYPE_VERT | LR_DATATYPE_EDGE));

  if (cache->edges == nullptr) {
    const int vert_len = lattice_render_data_verts_len_get(rdata);
    const int edge_len = lattice_render_data_edges_len_get(rdata);

    GPUIndexBufBuilder builder;
    GPU_indexbuf_init(&builder, GPU_PRIM_LINES, edge_len, vert_len);
    MutableSpan<uint2> data = GPU_indexbuf_get_data(&builder).cast<uint2>();
    int line_index = 0;

#define LATT_INDEX(u, v, w) ((((w) * rdata->dims.v_len + (v)) * rdata->dims.u_len) + (u))

    for (int w = 0; w < rdata->dims.w_len; w++) {
      int wxt = ELEM(w, 0, rdata->dims.w_len - 1);
      for (int v = 0; v < rdata->dims.v_len; v++) {
        int vxt = ELEM(v, 0, rdata->dims.v_len - 1);
        for (int u = 0; u < rdata->dims.u_len; u++) {
          int uxt = ELEM(u, 0, rdata->dims.u_len - 1);

          if (w && ((uxt || vxt) || !rdata->show_only_outside)) {
            data[line_index++] = uint2(LATT_INDEX(u, v, w - 1), LATT_INDEX(u, v, w));
          }
          if (v && ((uxt || wxt) || !rdata->show_only_outside)) {
            data[line_index++] = uint2(LATT_INDEX(u, v - 1, w), LATT_INDEX(u, v, w));
          }
          if (u && ((vxt || wxt) || !rdata->show_only_outside)) {
            data[line_index++] = uint2(LATT_INDEX(u - 1, v, w), LATT_INDEX(u, v, w));
          }
        }
      }
    }

#undef LATT_INDEX

    if (rdata->show_only_outside) {
      BLI_assert(line_index <= edge_len);
    }
    else {
      BLI_assert(line_index == edge_len);
    }

    cache->edges = GPU_indexbuf_build_ex(&builder, 0, vert_len, false);
  }

  return cache->edges;
}

static void lattice_batch_cache_create_overlay_batches(Lattice *lt)
{
  /* Since LR_DATATYPE_OVERLAY is slow to generate, generate them all at once */
  int options = LR_DATATYPE_VERT | LR_DATATYPE_OVERLAY;

  LatticeBatchCache *cache = lattice_batch_cache_get(lt);
  LatticeRenderData *rdata = lattice_render_data_create(lt, options);

  if (cache->overlay_verts == nullptr) {
    static struct {
      uint pos, data;
    } attr_id;
    static const GPUVertFormat format = [&]() {
      GPUVertFormat format{};
<<<<<<< HEAD
      attr_id.pos = GPU_vertformat_attr_add(&format, "pos", GPU_COMP_F32, 3, GPU_FETCH_FLOAT);
      attr_id.data = GPU_vertformat_attr_add(&format, "data", GPU_COMP_U32, 1, GPU_FETCH_INT);
=======
      attr_id.pos = GPU_vertformat_attr_add(&format, "pos", gpu::VertAttrType::SFLOAT_32_32_32);
      attr_id.data = GPU_vertformat_attr_add(&format, "data", gpu::VertAttrType::UINT_32);
>>>>>>> 9a41dc73
      return format;
    }();

    const int vert_len = lattice_render_data_verts_len_get(rdata);

    gpu::VertBuf *vbo = GPU_vertbuf_create_with_format(format);
    GPU_vertbuf_data_alloc(*vbo, vert_len);
    for (int i = 0; i < vert_len; i++) {
      const BPoint *bp = lattice_render_data_vert_bpoint(rdata, i);

      uint32_t vflag = 0;
      if (bp->f1 & SELECT) {
        if (i == rdata->actbp) {
          vflag |= VFLAG_VERT_ACTIVE;
        }
        else {
          vflag |= VFLAG_VERT_SELECTED;
        }
      }

      GPU_vertbuf_attr_set(vbo, attr_id.pos, i, bp->vec);
      GPU_vertbuf_attr_set(vbo, attr_id.data, i, &vflag);
    }

    cache->overlay_verts = GPU_batch_create_ex(GPU_PRIM_POINTS, vbo, nullptr, GPU_BATCH_OWNS_VBO);
  }

  lattice_render_data_free(rdata);
}

gpu::Batch *DRW_lattice_batch_cache_get_all_edges(Lattice *lt, bool use_weight, const int actdef)
{
  LatticeBatchCache *cache = lattice_batch_cache_get(lt);

  if (cache->all_edges == nullptr) {
    /* create batch from Lattice */
    LatticeRenderData *rdata = lattice_render_data_create(lt, LR_DATATYPE_VERT | LR_DATATYPE_EDGE);

    cache->all_edges = GPU_batch_create(
        GPU_PRIM_LINES,
        lattice_batch_cache_get_pos(rdata, cache, use_weight, actdef),
        lattice_batch_cache_get_edges(rdata, cache));

    lattice_render_data_free(rdata);
  }

  return cache->all_edges;
}

gpu::Batch *DRW_lattice_batch_cache_get_all_verts(Lattice *lt)
{
  LatticeBatchCache *cache = lattice_batch_cache_get(lt);

  if (cache->all_verts == nullptr) {
    LatticeRenderData *rdata = lattice_render_data_create(lt, LR_DATATYPE_VERT);

    cache->all_verts = GPU_batch_create(
        GPU_PRIM_POINTS, lattice_batch_cache_get_pos(rdata, cache, false, -1), nullptr);

    lattice_render_data_free(rdata);
  }

  return cache->all_verts;
}

gpu::Batch *DRW_lattice_batch_cache_get_edit_verts(Lattice *lt)
{
  LatticeBatchCache *cache = lattice_batch_cache_get(lt);

  if (cache->overlay_verts == nullptr) {
    lattice_batch_cache_create_overlay_batches(lt);
  }

  return cache->overlay_verts;
}

}  // namespace blender::draw<|MERGE_RESOLUTION|>--- conflicted
+++ resolved
@@ -419,13 +419,8 @@
     } attr_id;
     static const GPUVertFormat format = [&]() {
       GPUVertFormat format{};
-<<<<<<< HEAD
-      attr_id.pos = GPU_vertformat_attr_add(&format, "pos", GPU_COMP_F32, 3, GPU_FETCH_FLOAT);
-      attr_id.data = GPU_vertformat_attr_add(&format, "data", GPU_COMP_U32, 1, GPU_FETCH_INT);
-=======
       attr_id.pos = GPU_vertformat_attr_add(&format, "pos", gpu::VertAttrType::SFLOAT_32_32_32);
       attr_id.data = GPU_vertformat_attr_add(&format, "data", gpu::VertAttrType::UINT_32);
->>>>>>> 9a41dc73
       return format;
     }();
 
