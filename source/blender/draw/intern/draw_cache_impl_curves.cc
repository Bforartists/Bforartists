--- conflicted
+++ resolved
@@ -745,11 +745,7 @@
     ListBase gpu_attrs = GPU_material_attributes(gpu_material);
     LISTBASE_FOREACH (const GPUMaterialAttribute *, gpu_attr, &gpu_attrs) {
       StringRef name = gpu_attr->name;
-<<<<<<< HEAD
-      eCustomDataType type = static_cast<eCustomDataType>(gpu_attr->type);
-=======
       eCustomDataType type = eCustomDataType(gpu_attr->type);
->>>>>>> 5898c1b9
       int layer = -1;
       std::optional<bke::AttrDomain> domain;
 
