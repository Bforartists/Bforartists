--- conflicted
+++ resolved
@@ -659,11 +659,7 @@
       &format_data, "data", blender::gpu::VertAttrType::UINT_32);
 
   GPUVertFormat format_seg = {0};
-<<<<<<< HEAD
-  uint seg_id = GPU_vertformat_attr_add(&format_seg, "data", GPU_COMP_U32, 1, GPU_FETCH_INT);
-=======
   uint seg_id = GPU_vertformat_attr_add(&format_seg, "data", blender::gpu::VertAttrType::UINT_32);
->>>>>>> 9a41dc73
 
   /* Curve Data. */
   cache.proc_strand_buf = GPU_vertbuf_create_with_format_ex(
@@ -721,13 +717,8 @@
     verts_per_curve = (cache.final.resolution - 1) * verts_per_segment;
   }
 
-<<<<<<< HEAD
-  static const GPUVertFormat format = GPU_vertformat_from_attribute(
-      "dummy", GPU_COMP_U32, 1, GPU_FETCH_INT);
-=======
   static const GPUVertFormat format = GPU_vertformat_from_attribute("dummy",
                                                                     gpu::VertAttrType::UINT_32);
->>>>>>> 9a41dc73
 
   gpu::VertBuf *vbo = GPU_vertbuf_create_with_format(format);
   GPU_vertbuf_data_alloc(*vbo, 1);
