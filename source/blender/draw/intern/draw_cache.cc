--- conflicted
+++ resolved
@@ -68,11 +68,7 @@
 
 namespace blender::draw {
 
-<<<<<<< HEAD
-void DRW_vertbuf_create_wiredata(blender::gpu::VertBuf *vbo, const int vert_len)
-=======
 void DRW_vertbuf_create_wiredata(gpu::VertBuf *vbo, const int vert_len)
->>>>>>> 5898c1b9
 {
   static const GPUVertFormat format = GPU_vertformat_from_attribute(
       "wd", GPU_COMP_F32, 1, GPU_FETCH_FLOAT);
