/* SPDX-FileCopyrightText: 2023 Blender Authors
 *
 * SPDX-License-Identifier: GPL-2.0-or-later */

/** \file
 * \ingroup draw
 */

#include "DNA_curve_types.h"
#include "DNA_curves_types.h"
#include "DNA_grease_pencil_types.h"
#include "DNA_lattice_types.h"
#include "DNA_mesh_types.h"
#include "DNA_modifier_types.h"
#include "DNA_object_types.h"
#include "DNA_particle_types.h"
#include "DNA_pointcloud_types.h"
#include "DNA_scene_types.h"
#include "DNA_volume_types.h"

#include "BLI_ghash.h"
#include "BLI_listbase.h"
#include "BLI_string.h"
#include "BLI_utildefines.h"

#include "BKE_context.hh"
#include "BKE_mesh_wrapper.hh"
#include "BKE_object.hh"
#include "BKE_subdiv_modifier.hh"

#include "DRW_render.hh"
#include "GPU_batch.hh"
#include "GPU_batch_utils.hh"
#include "GPU_capabilities.hh"

#include "draw_cache.hh"
#include "draw_cache_impl.hh"
#include "draw_context_private.hh"

/* -------------------------------------------------------------------- */
/** \name Internal Defines
 * \{ */

#define VCLASS_LIGHT_AREA_SHAPE (1 << 0)
#define VCLASS_LIGHT_SPOT_SHAPE (1 << 1)
#define VCLASS_LIGHT_SPOT_BLEND (1 << 2)
#define VCLASS_LIGHT_SPOT_CONE (1 << 3)
#define VCLASS_LIGHT_DIST (1 << 4)

#define VCLASS_CAMERA_FRAME (1 << 5)
#define VCLASS_CAMERA_DIST (1 << 6)
#define VCLASS_CAMERA_VOLUME (1 << 7)

#define VCLASS_SCREENSPACE (1 << 8)
#define VCLASS_SCREENALIGNED (1 << 9)

#define VCLASS_EMPTY_SCALED (1 << 10)
#define VCLASS_EMPTY_AXES (1 << 11)
#define VCLASS_EMPTY_AXES_NAME (1 << 12)
#define VCLASS_EMPTY_AXES_SHADOW (1 << 13)
#define VCLASS_EMPTY_SIZE (1 << 14)

/** \} */

/* -------------------------------------------------------------------- */
/** \name Common
 * \{ */

namespace blender::draw {

void DRW_vertbuf_create_wiredata(gpu::VertBuf *vbo, const int vert_len)
{
<<<<<<< HEAD
  static const GPUVertFormat format = GPU_vertformat_from_attribute(
      "wd", GPU_COMP_F32, 1, GPU_FETCH_FLOAT);
=======
  static const GPUVertFormat format = GPU_vertformat_from_attribute("wd",
                                                                    gpu::VertAttrType::SFLOAT_32);
>>>>>>> 9a41dc73
  GPU_vertbuf_init_with_format(*vbo, format);
  GPU_vertbuf_data_alloc(*vbo, vert_len);
  vbo->data<float>().fill(1.0f);
}

/** \} */

/* -------------------------------------------------------------------- */
/** \name Common Object API
 *
 * \note Curve and text objects evaluate to the evaluated geometry set's mesh component if
 * they have a surface, so curve objects themselves do not have a surface (the mesh component
 * is presented to render engines as a separate object).
 * \{ */

gpu::Batch *DRW_cache_object_all_edges_get(Object *ob)
{
  switch (ob->type) {
    case OB_MESH:
      return DRW_cache_mesh_all_edges_get(ob);
    /* TODO: should match #DRW_cache_object_surface_get. */
    default:
      return nullptr;
  }
}

gpu::Batch *DRW_cache_object_edge_detection_get(Object *ob, bool *r_is_manifold)
{
  switch (ob->type) {
    case OB_MESH:
      return DRW_cache_mesh_edge_detection_get(ob, r_is_manifold);
    default:
      return nullptr;
  }
}

gpu::Batch *DRW_cache_object_face_wireframe_get(const Scene *scene, Object *ob)
{
  switch (ob->type) {
    case OB_MESH:
      return DRW_cache_mesh_face_wireframe_get(ob);
    case OB_POINTCLOUD:
      return DRW_pointcloud_batch_cache_get_dots(ob);
    case OB_VOLUME:
      return DRW_cache_volume_face_wireframe_get(ob);
    case OB_GREASE_PENCIL:
      return DRW_cache_grease_pencil_face_wireframe_get(scene, ob);
    default:
      return nullptr;
  }
}

gpu::Batch *DRW_cache_object_loose_edges_get(Object *ob)
{
  switch (ob->type) {
    case OB_MESH:
      return DRW_cache_mesh_loose_edges_get(ob);
    default:
      return nullptr;
  }
}

gpu::Batch *DRW_cache_object_surface_get(Object *ob)
{
  switch (ob->type) {
    case OB_MESH:
      return DRW_cache_mesh_surface_get(ob);
    default:
      return nullptr;
  }
}

Span<gpu::Batch *> DRW_cache_object_surface_material_get(Object *ob,
                                                         const Span<const GPUMaterial *> materials)
{
  switch (ob->type) {
    case OB_MESH:
      return DRW_cache_mesh_surface_shaded_get(ob, materials);
    default:
      return {};
  }
}

/** \} */

/* -------------------------------------------------------------------- */
/** \name Meshes
 * \{ */

gpu::Batch *DRW_cache_mesh_all_verts_get(Object *ob)
{
  BLI_assert(ob->type == OB_MESH);
  return DRW_mesh_batch_cache_get_all_verts(DRW_object_get_data_for_drawing<Mesh>(*ob));
}

<<<<<<< HEAD
=======
gpu::Batch *DRW_cache_mesh_paint_overlay_verts_get(Object *ob)
{
  BLI_assert(ob->type == OB_MESH);
  return DRW_mesh_batch_cache_get_paint_overlay_verts(DRW_object_get_data_for_drawing<Mesh>(*ob));
}

>>>>>>> 9a41dc73
gpu::Batch *DRW_cache_mesh_all_edges_get(Object *ob)
{
  BLI_assert(ob->type == OB_MESH);
  return DRW_mesh_batch_cache_get_all_edges(DRW_object_get_data_for_drawing<Mesh>(*ob));
}

gpu::Batch *DRW_cache_mesh_loose_edges_get(Object *ob)
{
  BLI_assert(ob->type == OB_MESH);
  return DRW_mesh_batch_cache_get_loose_edges(DRW_object_get_data_for_drawing<Mesh>(*ob));
}

gpu::Batch *DRW_cache_mesh_edge_detection_get(Object *ob, bool *r_is_manifold)
{
  BLI_assert(ob->type == OB_MESH);
  return DRW_mesh_batch_cache_get_edge_detection(DRW_object_get_data_for_drawing<Mesh>(*ob),
                                                 r_is_manifold);
}

gpu::Batch *DRW_cache_mesh_surface_get(Object *ob)
{
  BLI_assert(ob->type == OB_MESH);
  return DRW_mesh_batch_cache_get_surface(DRW_object_get_data_for_drawing<Mesh>(*ob));
}

<<<<<<< HEAD
gpu::Batch *DRW_cache_mesh_surface_edges_get(Object *ob)
=======
gpu::Batch *DRW_cache_mesh_paint_overlay_surface_get(Object *ob)
>>>>>>> 9a41dc73
{
  BLI_assert(ob->type == OB_MESH);
  return DRW_mesh_batch_cache_get_paint_overlay_surface(
      DRW_object_get_data_for_drawing<Mesh>(*ob));
}

gpu::Batch *DRW_cache_mesh_paint_overlay_edges_get(Object *ob)
{
  BLI_assert(ob->type == OB_MESH);
  return DRW_mesh_batch_cache_get_paint_overlay_edges(DRW_object_get_data_for_drawing<Mesh>(*ob));
}

Span<gpu::Batch *> DRW_cache_mesh_surface_shaded_get(Object *ob,
                                                     const Span<const GPUMaterial *> materials)
{
  BLI_assert(ob->type == OB_MESH);
  return DRW_mesh_batch_cache_get_surface_shaded(
      *ob, DRW_object_get_data_for_drawing<Mesh>(*ob), materials);
}

Span<gpu::Batch *> DRW_cache_mesh_surface_texpaint_get(Object *ob)
{
  BLI_assert(ob->type == OB_MESH);
  return DRW_mesh_batch_cache_get_surface_texpaint(*ob,
                                                   DRW_object_get_data_for_drawing<Mesh>(*ob));
}

gpu::Batch *DRW_cache_mesh_surface_texpaint_single_get(Object *ob)
{
  BLI_assert(ob->type == OB_MESH);
  return DRW_mesh_batch_cache_get_surface_texpaint_single(
      *ob, DRW_object_get_data_for_drawing<Mesh>(*ob));
}

gpu::Batch *DRW_cache_mesh_surface_vertpaint_get(Object *ob)
{
  BLI_assert(ob->type == OB_MESH);
  return DRW_mesh_batch_cache_get_surface_vertpaint(*ob,
                                                    DRW_object_get_data_for_drawing<Mesh>(*ob));
}

gpu::Batch *DRW_cache_mesh_surface_sculptcolors_get(Object *ob)
{
  BLI_assert(ob->type == OB_MESH);
  return DRW_mesh_batch_cache_get_surface_sculpt(*ob, DRW_object_get_data_for_drawing<Mesh>(*ob));
}

gpu::Batch *DRW_cache_mesh_surface_weights_get(Object *ob)
{
  BLI_assert(ob->type == OB_MESH);
  return DRW_mesh_batch_cache_get_surface_weights(DRW_object_get_data_for_drawing<Mesh>(*ob));
}

gpu::Batch *DRW_cache_mesh_face_wireframe_get(Object *ob)
{
  BLI_assert(ob->type == OB_MESH);
  return DRW_mesh_batch_cache_get_wireframes_face(DRW_object_get_data_for_drawing<Mesh>(*ob));
}

gpu::Batch *DRW_cache_mesh_surface_mesh_analysis_get(Object *ob)
{
  BLI_assert(ob->type == OB_MESH);
  return DRW_mesh_batch_cache_get_edit_mesh_analysis(DRW_object_get_data_for_drawing<Mesh>(*ob));
}

gpu::Batch *DRW_cache_mesh_surface_viewer_attribute_get(Object *ob)
{
  BLI_assert(ob->type == OB_MESH);
  return DRW_mesh_batch_cache_get_surface_viewer_attribute(
      DRW_object_get_data_for_drawing<Mesh>(*ob));
}

/** \} */

/* -------------------------------------------------------------------- */
/** \name Curve
 * \{ */

gpu::Batch *DRW_cache_curve_edge_wire_get(Object *ob)
{
  BLI_assert(ob->type == OB_CURVES_LEGACY);
  Curve &cu = DRW_object_get_data_for_drawing<Curve>(*ob);
  return DRW_curve_batch_cache_get_wire_edge(&cu);
}

gpu::Batch *DRW_cache_curve_edge_wire_viewer_attribute_get(Object *ob)
{
  BLI_assert(ob->type == OB_CURVES_LEGACY);
  Curve &cu = DRW_object_get_data_for_drawing<Curve>(*ob);
  return DRW_curve_batch_cache_get_wire_edge_viewer_attribute(&cu);
}

gpu::Batch *DRW_cache_curve_edge_normal_get(Object *ob)
{
  BLI_assert(ob->type == OB_CURVES_LEGACY);
  Curve &cu = DRW_object_get_data_for_drawing<Curve>(*ob);
  return DRW_curve_batch_cache_get_normal_edge(&cu);
}

gpu::Batch *DRW_cache_curve_edge_overlay_get(Object *ob)
{
  BLI_assert(ELEM(ob->type, OB_CURVES_LEGACY, OB_SURF));

  Curve &cu = DRW_object_get_data_for_drawing<Curve>(*ob);
  return DRW_curve_batch_cache_get_edit_edges(&cu);
}

gpu::Batch *DRW_cache_curve_vert_overlay_get(Object *ob)
{
  BLI_assert(ELEM(ob->type, OB_CURVES_LEGACY, OB_SURF));

  Curve &cu = DRW_object_get_data_for_drawing<Curve>(*ob);
  return DRW_curve_batch_cache_get_edit_verts(&cu);
}

/** \} */

/* -------------------------------------------------------------------- */
/** \name Font
 * \{ */

gpu::Batch *DRW_cache_text_edge_wire_get(Object *ob)
{
  BLI_assert(ob->type == OB_FONT);
  Curve &cu = DRW_object_get_data_for_drawing<Curve>(*ob);
  return DRW_curve_batch_cache_get_wire_edge(&cu);
}

/** \} */

/* -------------------------------------------------------------------- */
/** \name Surface
 * \{ */

gpu::Batch *DRW_cache_surf_edge_wire_get(Object *ob)
{
  BLI_assert(ob->type == OB_SURF);
  Curve &cu = DRW_object_get_data_for_drawing<Curve>(*ob);
  return DRW_curve_batch_cache_get_wire_edge(&cu);
}

/** \} */

/* -------------------------------------------------------------------- */
/** \name Lattice
 * \{ */

gpu::Batch *DRW_cache_lattice_verts_get(Object *ob)
{
  BLI_assert(ob->type == OB_LATTICE);

  Lattice &lt = DRW_object_get_data_for_drawing<Lattice>(*ob);
  return DRW_lattice_batch_cache_get_all_verts(&lt);
}

gpu::Batch *DRW_cache_lattice_wire_get(Object *ob, bool use_weight)
{
  BLI_assert(ob->type == OB_LATTICE);

  Lattice &lt = DRW_object_get_data_for_drawing<Lattice>(*ob);
  int actdef = -1;

  if (use_weight && !BLI_listbase_is_empty(&lt.vertex_group_names) && lt.editlatt &&
      lt.editlatt->latt->dvert)
  {
    actdef = lt.vertex_group_active_index - 1;
  }

  return DRW_lattice_batch_cache_get_all_edges(&lt, use_weight, actdef);
}

gpu::Batch *DRW_cache_lattice_vert_overlay_get(Object *ob)
{
  BLI_assert(ob->type == OB_LATTICE);

  Lattice &lt = DRW_object_get_data_for_drawing<Lattice>(*ob);
  return DRW_lattice_batch_cache_get_edit_verts(&lt);
}

/** \} */

/* -------------------------------------------------------------------- */
/** \name PointCloud
 * \{ */

gpu::Batch *DRW_cache_pointcloud_vert_overlay_get(Object *ob)
{
  BLI_assert(ob->type == OB_POINTCLOUD);

  PointCloud &pointcloud = DRW_object_get_data_for_drawing<PointCloud>(*ob);
  return DRW_pointcloud_batch_cache_get_edit_dots(&pointcloud);
}

/** \} */

/* -------------------------------------------------------------------- */
/** \name Volume
 * \{ */

gpu::Batch *DRW_cache_volume_face_wireframe_get(Object *ob)
{
  BLI_assert(ob->type == OB_VOLUME);
  return DRW_volume_batch_cache_get_wireframes_face(&DRW_object_get_data_for_drawing<Volume>(*ob));
}

gpu::Batch *DRW_cache_volume_selection_surface_get(Object *ob)
{
  BLI_assert(ob->type == OB_VOLUME);
  return DRW_volume_batch_cache_get_selection_surface(
      &DRW_object_get_data_for_drawing<Volume>(*ob));
}

/** \} */

/* -------------------------------------------------------------------- */
/** \name Particles
 * \{ */

gpu::Batch *DRW_cache_particles_get_hair(Object *object, ParticleSystem *psys, ModifierData *md)
{
  return DRW_particles_batch_cache_get_hair(object, psys, md);
}

gpu::Batch *DRW_cache_particles_get_dots(Object *object, ParticleSystem *psys)
{
  return DRW_particles_batch_cache_get_dots(object, psys);
}

gpu::Batch *DRW_cache_particles_get_edit_strands(Object *object,
                                                 ParticleSystem *psys,
                                                 PTCacheEdit *edit,
                                                 bool use_weight)
{
  return DRW_particles_batch_cache_get_edit_strands(object, psys, edit, use_weight);
}

gpu::Batch *DRW_cache_particles_get_edit_inner_points(Object *object,
                                                      ParticleSystem *psys,
                                                      PTCacheEdit *edit)
{
  return DRW_particles_batch_cache_get_edit_inner_points(object, psys, edit);
}

gpu::Batch *DRW_cache_particles_get_edit_tip_points(Object *object,
                                                    ParticleSystem *psys,
                                                    PTCacheEdit *edit)
{
  return DRW_particles_batch_cache_get_edit_tip_points(object, psys, edit);
}

/** \} */

/* -------------------------------------------------------------------- */
/** \name Batch Cache Implementation (common)
 * \{ */

void drw_batch_cache_validate(Object *ob)
{
  switch (ob->type) {
    case OB_MESH:
      DRW_mesh_batch_cache_validate(DRW_object_get_data_for_drawing<Mesh>(*ob));
      break;
    case OB_CURVES_LEGACY:
    case OB_FONT:
    case OB_SURF:
      DRW_curve_batch_cache_validate(&DRW_object_get_data_for_drawing<Curve>(*ob));
      break;
    case OB_LATTICE:
      DRW_lattice_batch_cache_validate(&DRW_object_get_data_for_drawing<Lattice>(*ob));
      break;
    case OB_CURVES:
      DRW_curves_batch_cache_validate(&DRW_object_get_data_for_drawing<Curves>(*ob));
      break;
    case OB_POINTCLOUD:
      DRW_pointcloud_batch_cache_validate(&DRW_object_get_data_for_drawing<PointCloud>(*ob));
      break;
    case OB_VOLUME:
      DRW_volume_batch_cache_validate(&DRW_object_get_data_for_drawing<Volume>(*ob));
      break;
    case OB_GREASE_PENCIL:
      DRW_grease_pencil_batch_cache_validate(&DRW_object_get_data_for_drawing<GreasePencil>(*ob));
    default:
      break;
  }
}

void drw_batch_cache_generate_requested(Object *ob, TaskGraph &task_graph)
{
  const DRWContext *draw_ctx = DRW_context_get();
  const Scene *scene = draw_ctx->scene;
  const enum eContextObjectMode mode = CTX_data_mode_enum_ex(
      draw_ctx->object_edit, draw_ctx->obact, draw_ctx->object_mode);
  const bool is_paint_mode = ELEM(
      mode, CTX_MODE_SCULPT, CTX_MODE_PAINT_TEXTURE, CTX_MODE_PAINT_VERTEX, CTX_MODE_PAINT_WEIGHT);

  const bool use_hide = ((ob->type == OB_MESH) &&
                         ((is_paint_mode && (ob == draw_ctx->obact) &&
                           DRW_object_use_hide_faces(ob)) ||
                          ((mode == CTX_MODE_EDIT_MESH) && (ob->mode == OB_MODE_EDIT))));

  switch (ob->type) {
    case OB_MESH:
      DRW_mesh_batch_cache_create_requested(task_graph,
                                            *ob,
                                            DRW_object_get_data_for_drawing<Mesh>(*ob),
                                            *scene,
                                            is_paint_mode,
                                            use_hide);
      break;
    case OB_CURVES_LEGACY:
    case OB_FONT:
    case OB_SURF:
      DRW_curve_batch_cache_create_requested(ob, scene);
      break;
    case OB_CURVES:
      DRW_curves_batch_cache_create_requested(ob);
      break;
    case OB_POINTCLOUD:
      DRW_pointcloud_batch_cache_create_requested(ob);
      break;
    /* TODO: all cases. */
    default:
      break;
  }
}

void drw_batch_cache_generate_requested_evaluated_mesh_or_curve(Object *ob, TaskGraph &task_graph)
{
  /* NOTE: Logic here is duplicated from #drw_batch_cache_generate_requested. */

  const DRWContext *draw_ctx = DRW_context_get();
  const Scene *scene = draw_ctx->scene;
  const enum eContextObjectMode mode = CTX_data_mode_enum_ex(
      draw_ctx->object_edit, draw_ctx->obact, draw_ctx->object_mode);
  const bool is_paint_mode = ELEM(
      mode, CTX_MODE_SCULPT, CTX_MODE_PAINT_TEXTURE, CTX_MODE_PAINT_VERTEX, CTX_MODE_PAINT_WEIGHT);

  const bool use_hide = ((ob->type == OB_MESH) &&
                         ((is_paint_mode && (ob == draw_ctx->obact) &&
                           DRW_object_use_hide_faces(ob)) ||
                          ((mode == CTX_MODE_EDIT_MESH) && (ob->mode == OB_MODE_EDIT))));

  Mesh *mesh = BKE_object_get_evaluated_mesh_no_subsurf_unchecked(ob);
  /* Try getting the mesh first and if that fails, try getting the curve data.
   * If the curves are surfaces or have certain modifiers applied to them, the will have mesh data
   * of the final result.
   */
  if (mesh != nullptr) {
    DRW_mesh_batch_cache_create_requested(task_graph, *ob, *mesh, *scene, is_paint_mode, use_hide);
  }
  else if (ELEM(ob->type, OB_CURVES_LEGACY, OB_FONT, OB_SURF)) {
    DRW_curve_batch_cache_create_requested(ob, scene);
  }
}

void drw_batch_cache_generate_requested_delayed(Object *ob)
{
  DRWContext &draw_ctx = drw_get();
  if (draw_ctx.delayed_extraction == nullptr) {
    draw_ctx.delayed_extraction = BLI_gset_ptr_new(__func__);
  }
  BLI_gset_add(draw_ctx.delayed_extraction, ob);
}

void DRW_batch_cache_free_old(Object *ob, int ctime)
{
  switch (ob->type) {
    case OB_MESH:
      DRW_mesh_batch_cache_free_old(&DRW_object_get_data_for_drawing<Mesh>(*ob), ctime);
      break;
    case OB_CURVES:
      DRW_curves_batch_cache_free_old(&DRW_object_get_data_for_drawing<Curves>(*ob), ctime);
      break;
    case OB_POINTCLOUD:
      DRW_pointcloud_batch_cache_free_old(&DRW_object_get_data_for_drawing<PointCloud>(*ob),
                                          ctime);
      break;
    default:
      break;
  }
}

/** \} */

void DRW_cdlayer_attr_aliases_add(GPUVertFormat *format,
                                  const char *base_name,
                                  const int data_type,
                                  const StringRef layer_name,
                                  bool is_active_render,
                                  bool is_active_layer)
{
  char attr_name[32], attr_safe_name[GPU_MAX_SAFE_ATTR_NAME];
  GPU_vertformat_safe_attr_name(layer_name, attr_safe_name, GPU_MAX_SAFE_ATTR_NAME);

  /* Attribute layer name. */
  SNPRINTF(attr_name, "%s%s", base_name, attr_safe_name);
  GPU_vertformat_alias_add(format, attr_name);

  /* Auto layer name. */
  SNPRINTF(attr_name, "a%s", attr_safe_name);
  GPU_vertformat_alias_add(format, attr_name);

  /* Active render layer name. */
  if (is_active_render) {
    GPU_vertformat_alias_add(format, data_type == CD_PROP_FLOAT2 ? "a" : base_name);
  }

  /* Active display layer name. */
  if (is_active_layer) {
    SNPRINTF(attr_name, "a%s", base_name);
    GPU_vertformat_alias_add(format, attr_name);
  }
}

}  // namespace blender::draw<|MERGE_RESOLUTION|>--- conflicted
+++ resolved
@@ -70,13 +70,8 @@
 
 void DRW_vertbuf_create_wiredata(gpu::VertBuf *vbo, const int vert_len)
 {
-<<<<<<< HEAD
-  static const GPUVertFormat format = GPU_vertformat_from_attribute(
-      "wd", GPU_COMP_F32, 1, GPU_FETCH_FLOAT);
-=======
   static const GPUVertFormat format = GPU_vertformat_from_attribute("wd",
                                                                     gpu::VertAttrType::SFLOAT_32);
->>>>>>> 9a41dc73
   GPU_vertbuf_init_with_format(*vbo, format);
   GPU_vertbuf_data_alloc(*vbo, vert_len);
   vbo->data<float>().fill(1.0f);
@@ -172,15 +167,12 @@
   return DRW_mesh_batch_cache_get_all_verts(DRW_object_get_data_for_drawing<Mesh>(*ob));
 }
 
-<<<<<<< HEAD
-=======
 gpu::Batch *DRW_cache_mesh_paint_overlay_verts_get(Object *ob)
 {
   BLI_assert(ob->type == OB_MESH);
   return DRW_mesh_batch_cache_get_paint_overlay_verts(DRW_object_get_data_for_drawing<Mesh>(*ob));
 }
 
->>>>>>> 9a41dc73
 gpu::Batch *DRW_cache_mesh_all_edges_get(Object *ob)
 {
   BLI_assert(ob->type == OB_MESH);
@@ -206,11 +198,7 @@
   return DRW_mesh_batch_cache_get_surface(DRW_object_get_data_for_drawing<Mesh>(*ob));
 }
 
-<<<<<<< HEAD
-gpu::Batch *DRW_cache_mesh_surface_edges_get(Object *ob)
-=======
 gpu::Batch *DRW_cache_mesh_paint_overlay_surface_get(Object *ob)
->>>>>>> 9a41dc73
 {
   BLI_assert(ob->type == OB_MESH);
   return DRW_mesh_batch_cache_get_paint_overlay_surface(
