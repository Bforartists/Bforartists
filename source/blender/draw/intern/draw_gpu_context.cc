/* SPDX-FileCopyrightText: 2016 Blender Authors
 *
 * SPDX-License-Identifier: GPL-2.0-or-later */

/** \file
 * \ingroup draw
 */

#include "BKE_global.hh"

#include "GPU_capabilities.hh"
#include "GPU_context.hh"
#include "GPU_state.hh"

#include "RE_engine.h"
#include "RE_pipeline.h"

#include "DRW_engine.hh"
#include "DRW_render.hh"

#include "WM_api.hh"
#include "wm_window.hh"

/* -------------------------------------------------------------------- */
/** \name Submission critical section
 *
 * The usage of GPUShader objects is currently not thread safe. Since they are shared resources
 * between render engine instances, we cannot allow pass submissions in a concurrent manner.
 * \{ */

static TicketMutex *submission_mutex = nullptr;

void DRW_submission_mutex_init()
{
  submission_mutex = BLI_ticket_mutex_alloc();
}

void DRW_submission_mutex_exit()
{
  BLI_ticket_mutex_free(submission_mutex);
}

void DRW_submission_start()
{
  bool locked = BLI_ticket_mutex_lock_check_recursive(submission_mutex);
  BLI_assert(locked);
  UNUSED_VARS_NDEBUG(locked);
  GPU_render_begin();
}

void DRW_submission_end()
{
  GPU_render_end();
  BLI_ticket_mutex_unlock(submission_mutex);
}

/** \} */

/* -------------------------------------------------------------------- */
/** \name ContextShared
 *
 * \{ */

/* Context that can be shared across threads. Usage is guarded by a ticket mutex.
 * Should eventually be moved to GPU module after we get rid of the WM calls. */
class ContextShared {
  /* Should be private but needs to be public for XR workaround.*/
 public:
  TicketMutex *mutex_ = nullptr;
  /** Unique ghost context used by Viewports. */
  void *system_gpu_context_ = nullptr;
  /** GPUContext associated to the system_gpu_context. */
  GPUContext *blender_gpu_context_ = nullptr;

  /* NOTE: This changes the active context. */
  ContextShared()
  {
    mutex_ = BLI_ticket_mutex_alloc();

    system_gpu_context_ = WM_system_gpu_context_create();
    WM_system_gpu_context_activate(system_gpu_context_);
    blender_gpu_context_ = GPU_context_create(nullptr, system_gpu_context_);
  }

  ~ContextShared()
  {
    WM_system_gpu_context_activate(system_gpu_context_);
    GPU_context_active_set(blender_gpu_context_);

    GPU_context_discard(blender_gpu_context_);
    WM_system_gpu_context_dispose(system_gpu_context_);

    BLI_ticket_mutex_free(mutex_);
  }

  void enable()
  {
    /* IMPORTANT: We don't support immediate mode in render mode!
     * This shall remain in effect until immediate mode supports
     * multiple threads. */
    BLI_ticket_mutex_lock(mutex_);

    GPU_render_begin();

    WM_system_gpu_context_activate(system_gpu_context_);
    GPU_context_active_set(blender_gpu_context_);
    GPU_context_begin_frame(blender_gpu_context_);
  }

  /* Restore window drawable after disabling if restore is true. */
  void disable(bool restore = false)
  {
    GPU_context_end_frame(blender_gpu_context_);

    if (BLI_thread_is_main() && restore) {
      wm_window_reset_drawable();
    }
    else {
      WM_system_gpu_context_release(system_gpu_context_);
      GPU_context_active_set(nullptr);
    }
    /* Render boundaries are opened and closed here as this may be
     * called outside of an existing render loop. */
    GPU_render_end();

    BLI_ticket_mutex_unlock(mutex_);
  }
};

/** \} */

/* -------------------------------------------------------------------- */
/** \name GPU & System Context
 *
 * A global GPUContext is used for rendering every viewports (even on different windows).
 * This is because some resources cannot be shared between contexts (GPUFramebuffers, GPUBatch).
 * \{ */

/** Unique context used by Viewports. */
static ContextShared *viewport_context = nullptr;
/** Unique context used by Preview jobs. */
static ContextShared *preview_context = nullptr;

void DRW_gpu_context_create()
{
  BLI_assert(viewport_context == nullptr); /* Ensure it's called once */

  DRW_submission_mutex_init();

  viewport_context = MEM_new<ContextShared>(__func__);
  preview_context = MEM_new<ContextShared>(__func__);

<<<<<<< HEAD
  {
    /** IMPORTANT: Very delicate context handling. Changing the order of context creation makes it
     * crash in background mode on windows (see #136270). */

    /* Setup compilation context. Called first as it changes the active GPUContext. */
    DRW_shader_init();

    /* Some part of the code assumes no context is left bound. */
    GPU_context_active_set(nullptr);
    WM_system_gpu_context_release(preview_context->system_gpu_context_);
  }
=======
  /* Some part of the code assumes no context is left bound. */
  GPU_context_active_set(nullptr);
  WM_system_gpu_context_release(preview_context->system_gpu_context_);
>>>>>>> f812af9b

  /* Activate the window's context if any. */
  wm_window_reset_drawable();
}

void DRW_gpu_context_destroy()
{
  BLI_assert(BLI_thread_is_main());
  if (viewport_context == nullptr) {
    return;
  }
<<<<<<< HEAD
  DRW_shader_exit();
=======
>>>>>>> f812af9b
  DRW_submission_mutex_exit();

  MEM_SAFE_DELETE(viewport_context);
  MEM_SAFE_DELETE(preview_context);
}

/** \} */

/* -------------------------------------------------------------------- */
/** \name Draw GPU Context
 * \{ */

void DRW_gpu_context_enable_ex(bool /*restore*/)
{
  if (viewport_context == nullptr) {
    return;
  }
  viewport_context->enable();
}

void DRW_gpu_context_disable_ex(bool restore)
{
  if (viewport_context == nullptr) {
    return;
  }
  viewport_context->disable(restore);
}

static void drw_gpu_preview_context_enable()
{
  if (preview_context == nullptr) {
    return;
  }
  preview_context->enable();
}

static void drw_gpu_preview_context_disable()
{
  if (preview_context == nullptr) {
    return;
  }
  preview_context->disable();
}

void DRW_gpu_context_enable()
{
  /* TODO: should be replace by a more elegant alternative. */

  if (G.background && viewport_context == nullptr) {
    WM_init_gpu();
  }
  DRW_gpu_context_enable_ex(true);
}

bool DRW_gpu_context_try_enable()
{
  if (viewport_context == nullptr) {
    return false;
  }
  DRW_gpu_context_enable_ex(true);
  return true;
}

void DRW_gpu_context_disable()
{
  DRW_gpu_context_disable_ex(true);
}

void DRW_system_gpu_render_context_enable(void *re_system_gpu_context)
{
  /* If thread is main you should use DRW_gpu_context_enable(). */
  BLI_assert(!BLI_thread_is_main());

  WM_system_gpu_context_activate(re_system_gpu_context);
}

void DRW_system_gpu_render_context_disable(void *re_system_gpu_context)
{
  WM_system_gpu_context_release(re_system_gpu_context);
}

void DRW_blender_gpu_render_context_enable(void *re_gpu_context)
{
  /* If thread is main you should use DRW_gpu_context_enable(). */
  BLI_assert(!BLI_thread_is_main());

  GPU_context_active_set(static_cast<GPUContext *>(re_gpu_context));
}

void DRW_blender_gpu_render_context_disable(void * /*re_gpu_context*/)
{
  GPU_flush();
  GPU_context_active_set(nullptr);
}

void DRW_render_context_enable(Render *render)
{
  if (G.background && viewport_context == nullptr) {
    WM_init_gpu();
  }

  GPU_render_begin();

  if (GPU_use_main_context_workaround()) {
    GPU_context_main_lock();
    DRW_gpu_context_enable();
    return;
  }

  void *re_viewport_system_gpu_context = RE_system_gpu_context_get(render);

  /* Changing Context */
  if (re_viewport_system_gpu_context != nullptr) {
    DRW_system_gpu_render_context_enable(re_viewport_system_gpu_context);
    /* We need to query gpu context after a gl context has been bound. */
    void *re_viewport_context = RE_blender_gpu_context_ensure(render);
    DRW_blender_gpu_render_context_enable(re_viewport_context);
  }
  else {
    drw_gpu_preview_context_enable();
  }
}

void DRW_render_context_disable(Render *render)
{
  if (GPU_use_main_context_workaround()) {
    DRW_gpu_context_disable();
    GPU_render_end();
    GPU_context_main_unlock();
    return;
  }

  void *re_viewport_system_gpu_context = RE_system_gpu_context_get(render);

  if (re_viewport_system_gpu_context != nullptr) {
    void *re_viewport_context = RE_blender_gpu_context_ensure(render);
    /* GPU rendering may occur during context disable. */
    DRW_blender_gpu_render_context_disable(re_viewport_context);
    GPU_render_end();
    DRW_system_gpu_render_context_disable(re_viewport_system_gpu_context);
  }
  else {
    /* Usually the case for a preview job. The `Render` is created inside the render thread which
     * is too late to create a GPU context. */
    drw_gpu_preview_context_disable();
    GPU_render_end();
  }
}

/** \} */

/* -------------------------------------------------------------------- */
/** \name XR
 * \{ */

#ifdef WITH_XR_OPENXR

void *DRW_system_gpu_context_get()
{
  /* XXX: There should really be no such getter, but for VR we currently can't easily avoid it.
   * OpenXR needs some low level info for the GPU context that will be used for submitting the
   * final frame-buffer. VR could in theory create its own context, but that would mean we have to
   * switch to it just to submit the final frame, which has notable performance impact.
   *
   * We could "inject" a context through DRW_system_gpu_render_context_enable(), but that would
   * have to work from the main thread, which is tricky to get working too. The preferable solution
   * would be using a separate thread for VR drawing where a single context can stay active. */

  return viewport_context->system_gpu_context_;
}

void *DRW_xr_blender_gpu_context_get()
{
  /* XXX: See comment on #DRW_system_gpu_context_get(). */

  return viewport_context->blender_gpu_context_;
}

void DRW_xr_drawing_begin()
{
  /* XXX: See comment on #DRW_system_gpu_context_get(). */

  BLI_ticket_mutex_lock(viewport_context->mutex_);
}

void DRW_xr_drawing_end()
{
  /* XXX: See comment on #DRW_system_gpu_context_get(). */

  BLI_ticket_mutex_unlock(viewport_context->mutex_);
}

#endif

/** \} */

/* -------------------------------------------------------------------- */
/** \name Draw manager context release/activation
 *
 * These functions are used in cases when an GPU context creation is needed during the draw.
 * This happens, for example, when an external engine needs to create its own GPU context from
 * the engine initialization.
 *
 * Example of context creation:
 *
 *   const bool drw_state = DRW_gpu_context_release();
 *   viewport_system_gpu_context = WM_system_gpu_context_create();
 *   DRW_gpu_context_activate(drw_state);
 *
 * Example of context destruction:
 *
 *   const bool drw_state = DRW_gpu_context_release();
 *   WM_system_gpu_context_activate(viewport_system_gpu_context);
 *   WM_system_gpu_context_dispose(viewport_system_gpu_context);
 *   DRW_gpu_context_activate(drw_state);
 *
 *
 * NOTE: Will only perform context modification when on main thread. This way these functions can
 * be used in an engine without check on whether it is a draw manager which manages GPU context
 * on the current thread. The downside of this is that if the engine performs GPU creation from
 * a non-main thread, that thread is supposed to not have GPU context ever bound by Blender.
 *
 * \{ */

bool DRW_gpu_context_release()
{
  if (!BLI_thread_is_main()) {
    return false;
  }

  if (GPU_context_active_get() != viewport_context->blender_gpu_context_) {
    /* Context release is requested from the outside of the draw manager main draw loop, indicate
     * this to the `DRW_gpu_context_activate()` so that it restores drawable of the window.
     */
    return false;
  }

  GPU_context_active_set(nullptr);
  WM_system_gpu_context_release(viewport_context->system_gpu_context_);

  return true;
}

void DRW_gpu_context_activate(bool drw_state)
{
  if (!BLI_thread_is_main()) {
    return;
  }

  if (drw_state) {
    WM_system_gpu_context_activate(viewport_context->system_gpu_context_);
    GPU_context_active_set(viewport_context->blender_gpu_context_);
  }
  else {
    wm_window_reset_drawable();
  }
}

/** \} */<|MERGE_RESOLUTION|>--- conflicted
+++ resolved
@@ -150,23 +150,9 @@
   viewport_context = MEM_new<ContextShared>(__func__);
   preview_context = MEM_new<ContextShared>(__func__);
 
-<<<<<<< HEAD
-  {
-    /** IMPORTANT: Very delicate context handling. Changing the order of context creation makes it
-     * crash in background mode on windows (see #136270). */
-
-    /* Setup compilation context. Called first as it changes the active GPUContext. */
-    DRW_shader_init();
-
-    /* Some part of the code assumes no context is left bound. */
-    GPU_context_active_set(nullptr);
-    WM_system_gpu_context_release(preview_context->system_gpu_context_);
-  }
-=======
   /* Some part of the code assumes no context is left bound. */
   GPU_context_active_set(nullptr);
   WM_system_gpu_context_release(preview_context->system_gpu_context_);
->>>>>>> f812af9b
 
   /* Activate the window's context if any. */
   wm_window_reset_drawable();
@@ -178,10 +164,6 @@
   if (viewport_context == nullptr) {
     return;
   }
-<<<<<<< HEAD
-  DRW_shader_exit();
-=======
->>>>>>> f812af9b
   DRW_submission_mutex_exit();
 
   MEM_SAFE_DELETE(viewport_context);
