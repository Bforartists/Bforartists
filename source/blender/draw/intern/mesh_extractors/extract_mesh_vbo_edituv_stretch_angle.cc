--- conflicted
+++ resolved
@@ -190,13 +190,8 @@
   static const GPUVertFormat format = []() {
     GPUVertFormat format{};
     /* Waning: adjust #UVStretchAngle struct accordingly. */
-<<<<<<< HEAD
-    GPU_vertformat_attr_add(&format, "angle", GPU_COMP_F32, 1, GPU_FETCH_FLOAT);
-    GPU_vertformat_attr_add(&format, "uv_angles", GPU_COMP_I16, 2, GPU_FETCH_INT_TO_FLOAT_UNIT);
-=======
     GPU_vertformat_attr_add(&format, "angle", gpu::VertAttrType::SFLOAT_32);
     GPU_vertformat_attr_add(&format, "uv_angles", gpu::VertAttrType::SNORM_16_16);
->>>>>>> 9a41dc73
     return format;
   }();
 
