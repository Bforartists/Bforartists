--- conflicted
+++ resolved
@@ -118,13 +118,8 @@
 
 gpu::VertBufPtr extract_edge_factor(const MeshRenderData &mr)
 {
-<<<<<<< HEAD
-  static const GPUVertFormat format = GPU_vertformat_from_attribute(
-      "wd", GPU_COMP_F32, 1, GPU_FETCH_FLOAT);
-=======
   static const GPUVertFormat format = GPU_vertformat_from_attribute("wd",
                                                                     gpu::VertAttrType::SFLOAT_32);
->>>>>>> 9a41dc73
   gpu::VertBufPtr vbo = gpu::VertBufPtr(GPU_vertbuf_create_with_format(format));
   GPU_vertbuf_data_alloc(*vbo, mr.corners_num + mr.loose_indices_num);
   MutableSpan vbo_data = vbo->data<float>();
@@ -186,11 +181,7 @@
                                            gpu::VertBuf &pos_nor)
 {
   gpu::VertBufPtr vbo = gpu::VertBufPtr(GPU_vertbuf_create_on_device(
-<<<<<<< HEAD
-      GPU_vertformat_from_attribute("wd", GPU_COMP_F32, 1, GPU_FETCH_FLOAT),
-=======
       GPU_vertformat_from_attribute("wd", gpu::VertAttrType::SFLOAT_32),
->>>>>>> 9a41dc73
       subdiv_cache.num_subdiv_loops + subdiv_loose_edges_num(mr, subdiv_cache) * 2));
 
   if (mr.faces_num > 0) {
