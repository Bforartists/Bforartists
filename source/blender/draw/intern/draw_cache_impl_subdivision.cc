/* SPDX-License-Identifier: GPL-2.0-or-later
 * Copyright 2021 Blender Foundation. */

#include "draw_subdivision.h"

#include "DNA_mesh_types.h"
#include "DNA_object_types.h"
#include "DNA_scene_types.h"

#include "BKE_editmesh.h"
#include "BKE_mesh.h"
#include "BKE_modifier.h"
#include "BKE_object.h"
#include "BKE_scene.h"
#include "BKE_subdiv.h"
#include "BKE_subdiv_eval.h"
#include "BKE_subdiv_foreach.h"
#include "BKE_subdiv_mesh.h"
#include "BKE_subdiv_modifier.h"

#include "BLI_linklist.h"

#include "BLI_string.h"

#include "PIL_time.h"

#include "DRW_engine.h"
#include "DRW_render.h"

#include "GPU_capabilities.h"
#include "GPU_compute.h"
#include "GPU_index_buffer.h"
#include "GPU_state.h"
#include "GPU_vertex_buffer.h"

#include "opensubdiv_capi.h"
#include "opensubdiv_capi_type.h"
#include "opensubdiv_converter_capi.h"
#include "opensubdiv_evaluator_capi.h"
#include "opensubdiv_topology_refiner_capi.h"

#include "draw_cache_extract.h"
#include "draw_cache_impl.h"
#include "draw_cache_inline.h"
#include "mesh_extractors/extract_mesh.h"

extern "C" char datatoc_common_subdiv_custom_data_interp_comp_glsl[];
extern "C" char datatoc_common_subdiv_ibo_lines_comp_glsl[];
extern "C" char datatoc_common_subdiv_ibo_tris_comp_glsl[];
extern "C" char datatoc_common_subdiv_lib_glsl[];
extern "C" char datatoc_common_subdiv_normals_accumulate_comp_glsl[];
extern "C" char datatoc_common_subdiv_normals_finalize_comp_glsl[];
extern "C" char datatoc_common_subdiv_patch_evaluation_comp_glsl[];
extern "C" char datatoc_common_subdiv_vbo_edge_fac_comp_glsl[];
extern "C" char datatoc_common_subdiv_vbo_lnor_comp_glsl[];
extern "C" char datatoc_common_subdiv_vbo_sculpt_data_comp_glsl[];
extern "C" char datatoc_common_subdiv_vbo_edituv_strech_angle_comp_glsl[];
extern "C" char datatoc_common_subdiv_vbo_edituv_strech_area_comp_glsl[];

enum {
  SHADER_BUFFER_LINES,
  SHADER_BUFFER_LINES_LOOSE,
  SHADER_BUFFER_EDGE_FAC,
  SHADER_BUFFER_LNOR,
  SHADER_BUFFER_TRIS,
  SHADER_BUFFER_TRIS_MULTIPLE_MATERIALS,
  SHADER_BUFFER_NORMALS_ACCUMULATE,
  SHADER_BUFFER_NORMALS_FINALIZE,
  SHADER_PATCH_EVALUATION,
  SHADER_PATCH_EVALUATION_LIMIT_NORMALS,
  SHADER_PATCH_EVALUATION_FVAR,
  SHADER_PATCH_EVALUATION_FACE_DOTS,
  SHADER_COMP_CUSTOM_DATA_INTERP_1D,
  SHADER_COMP_CUSTOM_DATA_INTERP_2D,
  SHADER_COMP_CUSTOM_DATA_INTERP_3D,
  SHADER_COMP_CUSTOM_DATA_INTERP_4D,
  SHADER_BUFFER_SCULPT_DATA,
  SHADER_BUFFER_UV_STRETCH_ANGLE,
  SHADER_BUFFER_UV_STRETCH_AREA,

  NUM_SHADERS,
};

static GPUShader *g_subdiv_shaders[NUM_SHADERS];

static const char *get_shader_code(int shader_type)
{
  switch (shader_type) {
    case SHADER_BUFFER_LINES:
    case SHADER_BUFFER_LINES_LOOSE: {
      return datatoc_common_subdiv_ibo_lines_comp_glsl;
    }
    case SHADER_BUFFER_EDGE_FAC: {
      return datatoc_common_subdiv_vbo_edge_fac_comp_glsl;
    }
    case SHADER_BUFFER_LNOR: {
      return datatoc_common_subdiv_vbo_lnor_comp_glsl;
    }
    case SHADER_BUFFER_TRIS:
    case SHADER_BUFFER_TRIS_MULTIPLE_MATERIALS: {
      return datatoc_common_subdiv_ibo_tris_comp_glsl;
    }
    case SHADER_BUFFER_NORMALS_ACCUMULATE: {
      return datatoc_common_subdiv_normals_accumulate_comp_glsl;
    }
    case SHADER_BUFFER_NORMALS_FINALIZE: {
      return datatoc_common_subdiv_normals_finalize_comp_glsl;
    }
    case SHADER_PATCH_EVALUATION:
    case SHADER_PATCH_EVALUATION_LIMIT_NORMALS:
    case SHADER_PATCH_EVALUATION_FVAR:
    case SHADER_PATCH_EVALUATION_FACE_DOTS: {
      return datatoc_common_subdiv_patch_evaluation_comp_glsl;
    }
    case SHADER_COMP_CUSTOM_DATA_INTERP_1D:
    case SHADER_COMP_CUSTOM_DATA_INTERP_2D:
    case SHADER_COMP_CUSTOM_DATA_INTERP_3D:
    case SHADER_COMP_CUSTOM_DATA_INTERP_4D: {
      return datatoc_common_subdiv_custom_data_interp_comp_glsl;
    }
    case SHADER_BUFFER_SCULPT_DATA: {
      return datatoc_common_subdiv_vbo_sculpt_data_comp_glsl;
    }
    case SHADER_BUFFER_UV_STRETCH_ANGLE: {
      return datatoc_common_subdiv_vbo_edituv_strech_angle_comp_glsl;
    }
    case SHADER_BUFFER_UV_STRETCH_AREA: {
      return datatoc_common_subdiv_vbo_edituv_strech_area_comp_glsl;
    }
  }
  return nullptr;
}

static const char *get_shader_name(int shader_type)
{
  switch (shader_type) {
    case SHADER_BUFFER_LINES: {
      return "subdiv lines build";
    }
    case SHADER_BUFFER_LINES_LOOSE: {
      return "subdiv lines loose build";
    }
    case SHADER_BUFFER_LNOR: {
      return "subdiv lnor build";
    }
    case SHADER_BUFFER_EDGE_FAC: {
      return "subdiv edge fac build";
    }
    case SHADER_BUFFER_TRIS:
    case SHADER_BUFFER_TRIS_MULTIPLE_MATERIALS: {
      return "subdiv tris";
    }
    case SHADER_BUFFER_NORMALS_ACCUMULATE: {
      return "subdiv normals accumulate";
    }
    case SHADER_BUFFER_NORMALS_FINALIZE: {
      return "subdiv normals finalize";
    }
    case SHADER_PATCH_EVALUATION: {
      return "subdiv patch evaluation";
    }
    case SHADER_PATCH_EVALUATION_LIMIT_NORMALS: {
      return "subdiv patch evaluation limit normals";
    }
    case SHADER_PATCH_EVALUATION_FVAR: {
      return "subdiv patch evaluation face-varying";
    }
    case SHADER_PATCH_EVALUATION_FACE_DOTS: {
      return "subdiv patch evaluation face dots";
    }
    case SHADER_COMP_CUSTOM_DATA_INTERP_1D: {
      return "subdiv custom data interp 1D";
    }
    case SHADER_COMP_CUSTOM_DATA_INTERP_2D: {
      return "subdiv custom data interp 2D";
    }
    case SHADER_COMP_CUSTOM_DATA_INTERP_3D: {
      return "subdiv custom data interp 3D";
    }
    case SHADER_COMP_CUSTOM_DATA_INTERP_4D: {
      return "subdiv custom data interp 4D";
    }
    case SHADER_BUFFER_SCULPT_DATA: {
      return "subdiv sculpt data";
    }
    case SHADER_BUFFER_UV_STRETCH_ANGLE: {
      return "subdiv uv stretch angle";
    }
    case SHADER_BUFFER_UV_STRETCH_AREA: {
      return "subdiv uv stretch area";
    }
  }
  return nullptr;
}

static GPUShader *get_patch_evaluation_shader(int shader_type)
{
  if (g_subdiv_shaders[shader_type] == nullptr) {
    const char *compute_code = get_shader_code(shader_type);

    const char *defines = nullptr;
    if (shader_type == SHADER_PATCH_EVALUATION_LIMIT_NORMALS) {
      defines =
          "#define OSD_PATCH_BASIS_GLSL\n"
          "#define OPENSUBDIV_GLSL_COMPUTE_USE_1ST_DERIVATIVES\n"
          "#define LIMIT_NORMALS\n";
    }
    else if (shader_type == SHADER_PATCH_EVALUATION_FVAR) {
      defines =
          "#define OSD_PATCH_BASIS_GLSL\n"
          "#define OPENSUBDIV_GLSL_COMPUTE_USE_1ST_DERIVATIVES\n"
          "#define FVAR_EVALUATION\n";
    }
    else if (shader_type == SHADER_PATCH_EVALUATION_FACE_DOTS) {
      defines =
          "#define OSD_PATCH_BASIS_GLSL\n"
          "#define OPENSUBDIV_GLSL_COMPUTE_USE_1ST_DERIVATIVES\n"
          "#define FDOTS_EVALUATION\n";
    }
    else {
      defines =
          "#define OSD_PATCH_BASIS_GLSL\n"
          "#define OPENSUBDIV_GLSL_COMPUTE_USE_1ST_DERIVATIVES\n";
    }

    /* Merge OpenSubdiv library code with our own library code. */
    const char *patch_basis_source = openSubdiv_getGLSLPatchBasisSource();
    const char *subdiv_lib_code = datatoc_common_subdiv_lib_glsl;
    char *library_code = static_cast<char *>(
        MEM_mallocN(strlen(patch_basis_source) + strlen(subdiv_lib_code) + 1,
                    "subdiv patch evaluation library code"));
    library_code[0] = '\0';
    strcat(library_code, patch_basis_source);
    strcat(library_code, subdiv_lib_code);

    g_subdiv_shaders[shader_type] = GPU_shader_create_compute(
        compute_code, library_code, defines, get_shader_name(shader_type));

    MEM_freeN(library_code);
  }

  return g_subdiv_shaders[shader_type];
}

static GPUShader *get_subdiv_shader(int shader_type, const char *defines)
{
  if (ELEM(shader_type,
           SHADER_PATCH_EVALUATION,
           SHADER_PATCH_EVALUATION_LIMIT_NORMALS,
           SHADER_PATCH_EVALUATION_FVAR,
           SHADER_PATCH_EVALUATION_FACE_DOTS)) {
    return get_patch_evaluation_shader(shader_type);
  }
  if (g_subdiv_shaders[shader_type] == nullptr) {
    const char *compute_code = get_shader_code(shader_type);
    g_subdiv_shaders[shader_type] = GPU_shader_create_compute(
        compute_code, datatoc_common_subdiv_lib_glsl, defines, get_shader_name(shader_type));
  }
  return g_subdiv_shaders[shader_type];
}

/* -------------------------------------------------------------------- */
/** Vertex formats used for data transfer from OpenSubdiv, and for data processing on our side.
 * \{ */

static GPUVertFormat *get_uvs_format()
{
  static GPUVertFormat format = {0};
  if (format.attr_len == 0) {
    GPU_vertformat_attr_add(&format, "uvs", GPU_COMP_F32, 2, GPU_FETCH_FLOAT);
  }
  return &format;
}

/* Vertex format for `OpenSubdiv::Osd::PatchArray`. */
static GPUVertFormat *get_patch_array_format()
{
  static GPUVertFormat format = {0};
  if (format.attr_len == 0) {
    GPU_vertformat_attr_add(&format, "regDesc", GPU_COMP_I32, 1, GPU_FETCH_INT);
    GPU_vertformat_attr_add(&format, "desc", GPU_COMP_I32, 1, GPU_FETCH_INT);
    GPU_vertformat_attr_add(&format, "numPatches", GPU_COMP_I32, 1, GPU_FETCH_INT);
    GPU_vertformat_attr_add(&format, "indexBase", GPU_COMP_I32, 1, GPU_FETCH_INT);
    GPU_vertformat_attr_add(&format, "stride", GPU_COMP_I32, 1, GPU_FETCH_INT);
    GPU_vertformat_attr_add(&format, "primitiveIdBase", GPU_COMP_I32, 1, GPU_FETCH_INT);
  }
  return &format;
}

/* Vertex format used for the `PatchTable::PatchHandle`. */
static GPUVertFormat *get_patch_handle_format()
{
  static GPUVertFormat format = {0};
  if (format.attr_len == 0) {
    GPU_vertformat_attr_add(&format, "vertex_index", GPU_COMP_I32, 1, GPU_FETCH_INT);
    GPU_vertformat_attr_add(&format, "array_index", GPU_COMP_I32, 1, GPU_FETCH_INT);
    GPU_vertformat_attr_add(&format, "patch_index", GPU_COMP_I32, 1, GPU_FETCH_INT);
  }
  return &format;
}

/* Vertex format used for the quad-tree nodes of the PatchMap. */
static GPUVertFormat *get_quadtree_format()
{
  static GPUVertFormat format = {0};
  if (format.attr_len == 0) {
    GPU_vertformat_attr_add(&format, "child", GPU_COMP_U32, 4, GPU_FETCH_INT);
  }
  return &format;
}

/* Vertex format for `OpenSubdiv::Osd::PatchParam`, not really used, it is only for making sure
 * that the #GPUVertBuf used to wrap the OpenSubdiv patch param buffer is valid. */
static GPUVertFormat *get_patch_param_format()
{
  static GPUVertFormat format = {0};
  if (format.attr_len == 0) {
    GPU_vertformat_attr_add(&format, "data", GPU_COMP_F32, 3, GPU_FETCH_FLOAT);
  }
  return &format;
}

/* Vertex format for the patches' vertices index buffer. */
static GPUVertFormat *get_patch_index_format()
{
  static GPUVertFormat format = {0};
  if (format.attr_len == 0) {
    GPU_vertformat_attr_add(&format, "data", GPU_COMP_I32, 1, GPU_FETCH_INT);
  }
  return &format;
}

/* Vertex format for the OpenSubdiv vertex buffer. */
static GPUVertFormat *get_subdiv_vertex_format()
{
  static GPUVertFormat format = {0};
  if (format.attr_len == 0) {
    /* We use 4 components for the vectors to account for padding in the compute shaders, where
     * vec3 is promoted to vec4. */
    GPU_vertformat_attr_add(&format, "pos", GPU_COMP_F32, 4, GPU_FETCH_FLOAT);
  }
  return &format;
}

struct CompressedPatchCoord {
  int ptex_face_index;
  /* UV coordinate encoded as u << 16 | v, where u and v are quantized on 16-bits. */
  unsigned int encoded_uv;
};

MINLINE CompressedPatchCoord make_patch_coord(int ptex_face_index, float u, float v)
{
  CompressedPatchCoord patch_coord = {
      ptex_face_index,
      (static_cast<unsigned int>(u * 65535.0f) << 16) | static_cast<unsigned int>(v * 65535.0f),
  };
  return patch_coord;
}

/* Vertex format used for the #CompressedPatchCoord. */
static GPUVertFormat *get_blender_patch_coords_format()
{
  static GPUVertFormat format = {0};
  if (format.attr_len == 0) {
    /* WARNING! Adjust #CompressedPatchCoord accordingly. */
    GPU_vertformat_attr_add(&format, "ptex_face_index", GPU_COMP_U32, 1, GPU_FETCH_INT);
    GPU_vertformat_attr_add(&format, "uv", GPU_COMP_U32, 1, GPU_FETCH_INT);
  }
  return &format;
}

static GPUVertFormat *get_origindex_format()
{
  static GPUVertFormat format;
  if (format.attr_len == 0) {
    GPU_vertformat_attr_add(&format, "color", GPU_COMP_U32, 1, GPU_FETCH_INT);
  }
  return &format;
}

/** \} */

/* -------------------------------------------------------------------- */
/** \name Utilities to initialize a OpenSubdiv_Buffer for a GPUVertBuf.
 * \{ */

static void vertbuf_bind_gpu(const OpenSubdiv_Buffer *buffer)
{
  GPUVertBuf *verts = (GPUVertBuf *)(buffer->data);
  GPU_vertbuf_use(verts);
}

static void *vertbuf_alloc(const OpenSubdiv_Buffer *interface, const uint len)
{
  GPUVertBuf *verts = (GPUVertBuf *)(interface->data);
  GPU_vertbuf_data_alloc(verts, len);
  return GPU_vertbuf_get_data(verts);
}

static void vertbuf_device_alloc(const OpenSubdiv_Buffer *interface, const uint len)
{
  GPUVertBuf *verts = (GPUVertBuf *)(interface->data);
  /* This assumes that GPU_USAGE_DEVICE_ONLY was used, which won't allocate host memory. */
  // BLI_assert(GPU_vertbuf_get_usage(verts) == GPU_USAGE_DEVICE_ONLY);
  GPU_vertbuf_data_alloc(verts, len);
}

static void vertbuf_wrap_device_handle(const OpenSubdiv_Buffer *interface, uint64_t handle)
{
  GPUVertBuf *verts = (GPUVertBuf *)(interface->data);
  GPU_vertbuf_wrap_handle(verts, handle);
}

static void vertbuf_update_data(const OpenSubdiv_Buffer *interface,
                                uint start,
                                uint len,
                                const void *data)
{
  GPUVertBuf *verts = (GPUVertBuf *)(interface->data);
  GPU_vertbuf_update_sub(verts, start, len, data);
}

static void opensubdiv_gpu_buffer_init(OpenSubdiv_Buffer *buffer_interface, GPUVertBuf *vertbuf)
{
  buffer_interface->data = vertbuf;
  buffer_interface->bind_gpu = vertbuf_bind_gpu;
  buffer_interface->buffer_offset = 0;
  buffer_interface->wrap_device_handle = vertbuf_wrap_device_handle;
  buffer_interface->alloc = vertbuf_alloc;
  buffer_interface->device_alloc = vertbuf_device_alloc;
  buffer_interface->device_update = vertbuf_update_data;
}

static GPUVertBuf *create_buffer_and_interface(OpenSubdiv_Buffer *interface, GPUVertFormat *format)
{
  GPUVertBuf *buffer = GPU_vertbuf_calloc();
  GPU_vertbuf_init_with_format_ex(buffer, format, GPU_USAGE_DEVICE_ONLY);
  opensubdiv_gpu_buffer_init(interface, buffer);
  return buffer;
}

/** \} */

// --------------------------------------------------------

static uint tris_count_from_number_of_loops(const uint number_of_loops)
{
  const uint32_t number_of_quads = number_of_loops / 4;
  return number_of_quads * 2;
}

/* -------------------------------------------------------------------- */
/** \name Utilities to build a GPUVertBuf from an origindex buffer.
 * \{ */

void draw_subdiv_init_origindex_buffer(GPUVertBuf *buffer,
                                       int *vert_origindex,
                                       uint num_loops,
                                       uint loose_len)
{
  GPU_vertbuf_init_with_format_ex(buffer, get_origindex_format(), GPU_USAGE_STATIC);
  GPU_vertbuf_data_alloc(buffer, num_loops + loose_len);

  int *vbo_data = (int *)GPU_vertbuf_get_data(buffer);
  memcpy(vbo_data, vert_origindex, num_loops * sizeof(int));
}

GPUVertBuf *draw_subdiv_build_origindex_buffer(int *vert_origindex, uint num_loops)
{
  GPUVertBuf *buffer = GPU_vertbuf_calloc();
  draw_subdiv_init_origindex_buffer(buffer, vert_origindex, num_loops, 0);
  return buffer;
}

/** \} */

/* -------------------------------------------------------------------- */
/** \name Utilities for DRWPatchMap.
 * \{ */

static void draw_patch_map_build(DRWPatchMap *gpu_patch_map, Subdiv *subdiv)
{
  GPUVertBuf *patch_map_handles = GPU_vertbuf_calloc();
  GPU_vertbuf_init_with_format_ex(patch_map_handles, get_patch_handle_format(), GPU_USAGE_STATIC);

  GPUVertBuf *patch_map_quadtree = GPU_vertbuf_calloc();
  GPU_vertbuf_init_with_format_ex(patch_map_quadtree, get_quadtree_format(), GPU_USAGE_STATIC);

  OpenSubdiv_Buffer patch_map_handles_interface;
  opensubdiv_gpu_buffer_init(&patch_map_handles_interface, patch_map_handles);

  OpenSubdiv_Buffer patch_map_quad_tree_interface;
  opensubdiv_gpu_buffer_init(&patch_map_quad_tree_interface, patch_map_quadtree);

  int min_patch_face = 0;
  int max_patch_face = 0;
  int max_depth = 0;
  int patches_are_triangular = 0;

  OpenSubdiv_Evaluator *evaluator = subdiv->evaluator;
  evaluator->getPatchMap(evaluator,
                         &patch_map_handles_interface,
                         &patch_map_quad_tree_interface,
                         &min_patch_face,
                         &max_patch_face,
                         &max_depth,
                         &patches_are_triangular);

  gpu_patch_map->patch_map_handles = patch_map_handles;
  gpu_patch_map->patch_map_quadtree = patch_map_quadtree;
  gpu_patch_map->min_patch_face = min_patch_face;
  gpu_patch_map->max_patch_face = max_patch_face;
  gpu_patch_map->max_depth = max_depth;
  gpu_patch_map->patches_are_triangular = patches_are_triangular;
}

static void draw_patch_map_free(DRWPatchMap *gpu_patch_map)
{
  GPU_VERTBUF_DISCARD_SAFE(gpu_patch_map->patch_map_handles);
  GPU_VERTBUF_DISCARD_SAFE(gpu_patch_map->patch_map_quadtree);
  gpu_patch_map->min_patch_face = 0;
  gpu_patch_map->max_patch_face = 0;
  gpu_patch_map->max_depth = 0;
  gpu_patch_map->patches_are_triangular = 0;
}

/** \} */

/* -------------------------------------------------------------------- */
/** \name DRWSubdivCache
 * \{ */

static void draw_subdiv_cache_free_material_data(DRWSubdivCache *cache)
{
  GPU_VERTBUF_DISCARD_SAFE(cache->polygon_mat_offset);
  MEM_SAFE_FREE(cache->mat_start);
  MEM_SAFE_FREE(cache->mat_end);
}

static void draw_subdiv_free_edit_mode_cache(DRWSubdivCache *cache)
{
  GPU_VERTBUF_DISCARD_SAFE(cache->verts_orig_index);
  GPU_VERTBUF_DISCARD_SAFE(cache->edges_orig_index);
  GPU_VERTBUF_DISCARD_SAFE(cache->fdots_patch_coords);
}

void draw_subdiv_cache_free(DRWSubdivCache *cache)
{
  GPU_VERTBUF_DISCARD_SAFE(cache->patch_coords);
  GPU_VERTBUF_DISCARD_SAFE(cache->face_ptex_offset_buffer);
  GPU_VERTBUF_DISCARD_SAFE(cache->subdiv_polygon_offset_buffer);
  GPU_VERTBUF_DISCARD_SAFE(cache->extra_coarse_face_data);
  MEM_SAFE_FREE(cache->subdiv_loop_subdiv_vert_index);
  MEM_SAFE_FREE(cache->subdiv_loop_poly_index);
  MEM_SAFE_FREE(cache->subdiv_polygon_offset);
  GPU_VERTBUF_DISCARD_SAFE(cache->subdiv_vertex_face_adjacency_offsets);
  GPU_VERTBUF_DISCARD_SAFE(cache->subdiv_vertex_face_adjacency);
  cache->resolution = 0;
  cache->num_subdiv_loops = 0;
  cache->num_subdiv_edges = 0;
  cache->num_subdiv_verts = 0;
  cache->num_subdiv_triangles = 0;
  cache->num_coarse_poly = 0;
  cache->num_subdiv_quads = 0;
  draw_subdiv_free_edit_mode_cache(cache);
  draw_subdiv_cache_free_material_data(cache);
  draw_patch_map_free(&cache->gpu_patch_map);
  if (cache->ubo) {
    GPU_uniformbuf_free(cache->ubo);
    cache->ubo = nullptr;
  }
}

/* Flags used in #DRWSubdivCache.extra_coarse_face_data. The flags are packed in the upper bits of
 * each uint (one per coarse face), #SUBDIV_COARSE_FACE_FLAG_OFFSET tells where they are in the
 * packed bits. */
#define SUBDIV_COARSE_FACE_FLAG_SMOOTH 1u
#define SUBDIV_COARSE_FACE_FLAG_SELECT 2u
#define SUBDIV_COARSE_FACE_FLAG_ACTIVE 4u

#define SUBDIV_COARSE_FACE_FLAG_OFFSET 29u

#define SUBDIV_COARSE_FACE_FLAG_SMOOTH_MASK \
  (SUBDIV_COARSE_FACE_FLAG_SMOOTH << SUBDIV_COARSE_FACE_FLAG_OFFSET)
#define SUBDIV_COARSE_FACE_FLAG_SELECT_MASK \
  (SUBDIV_COARSE_FACE_FLAG_SELECT << SUBDIV_COARSE_FACE_FLAG_OFFSET)
#define SUBDIV_COARSE_FACE_FLAG_ACTIVE_MASK \
  (SUBDIV_COARSE_FACE_FLAG_ACTIVE << SUBDIV_COARSE_FACE_FLAG_OFFSET)

#define SUBDIV_COARSE_FACE_LOOP_START_MASK \
  ~((SUBDIV_COARSE_FACE_FLAG_SMOOTH | SUBDIV_COARSE_FACE_FLAG_SELECT | \
     SUBDIV_COARSE_FACE_FLAG_ACTIVE) \
    << SUBDIV_COARSE_FACE_FLAG_OFFSET)

static uint32_t compute_coarse_face_flag(BMFace *f, BMFace *efa_act)
{
  if (f == nullptr) {
    /* May happen during mapped extraction. */
    return 0;
  }

  uint32_t flag = 0;
  if (BM_elem_flag_test(f, BM_ELEM_SMOOTH)) {
    flag |= SUBDIV_COARSE_FACE_FLAG_SMOOTH;
  }
  if (BM_elem_flag_test(f, BM_ELEM_SELECT)) {
    flag |= SUBDIV_COARSE_FACE_FLAG_SELECT;
  }
  if (f == efa_act) {
    flag |= SUBDIV_COARSE_FACE_FLAG_ACTIVE;
  }
  const int loopstart = BM_elem_index_get(f->l_first);
  return (uint)(loopstart) | (flag << SUBDIV_COARSE_FACE_FLAG_OFFSET);
}

static void draw_subdiv_cache_extra_coarse_face_data_bm(BMesh *bm,
                                                        BMFace *efa_act,
                                                        uint32_t *flags_data)
{
  BMFace *f;
  BMIter iter;

  BM_ITER_MESH (f, &iter, bm, BM_FACES_OF_MESH) {
    const int index = BM_elem_index_get(f);
    flags_data[index] = compute_coarse_face_flag(f, efa_act);
  }
}

static void draw_subdiv_cache_extra_coarse_face_data_mesh(Mesh *mesh, uint32_t *flags_data)
{
  for (int i = 0; i < mesh->totpoly; i++) {
    uint32_t flag = 0;
    if ((mesh->mpoly[i].flag & ME_SMOOTH) != 0) {
      flag = SUBDIV_COARSE_FACE_FLAG_SMOOTH;
    }
    flags_data[i] = (uint)(mesh->mpoly[i].loopstart) | (flag << SUBDIV_COARSE_FACE_FLAG_OFFSET);
  }
}

static void draw_subdiv_cache_extra_coarse_face_data_mapped(Mesh *mesh,
                                                            BMesh *bm,
                                                            MeshRenderData *mr,
                                                            uint32_t *flags_data)
{
  if (bm == nullptr) {
    draw_subdiv_cache_extra_coarse_face_data_mesh(mesh, flags_data);
    return;
  }

  for (int i = 0; i < mesh->totpoly; i++) {
    BMFace *f = bm_original_face_get(mr, i);
    flags_data[i] = compute_coarse_face_flag(f, mr->efa_act);
  }
}

static void draw_subdiv_cache_update_extra_coarse_face_data(DRWSubdivCache *cache,
                                                            Mesh *mesh,
                                                            MeshRenderData *mr)
{
  if (cache->extra_coarse_face_data == nullptr) {
    cache->extra_coarse_face_data = GPU_vertbuf_calloc();
    static GPUVertFormat format;
    if (format.attr_len == 0) {
      GPU_vertformat_attr_add(&format, "data", GPU_COMP_U32, 1, GPU_FETCH_INT);
    }
    GPU_vertbuf_init_with_format_ex(cache->extra_coarse_face_data, &format, GPU_USAGE_DYNAMIC);
    GPU_vertbuf_data_alloc(cache->extra_coarse_face_data,
                           mr->extract_type == MR_EXTRACT_BMESH ? cache->bm->totface :
                                                                  mesh->totpoly);
  }

  uint32_t *flags_data = (uint32_t *)(GPU_vertbuf_get_data(cache->extra_coarse_face_data));

  if (mr->extract_type == MR_EXTRACT_BMESH) {
    draw_subdiv_cache_extra_coarse_face_data_bm(cache->bm, mr->efa_act, flags_data);
  }
  else if (mr->extract_type == MR_EXTRACT_MAPPED) {
    draw_subdiv_cache_extra_coarse_face_data_mapped(mesh, cache->bm, mr, flags_data);
  }
  else {
    draw_subdiv_cache_extra_coarse_face_data_mesh(mesh, flags_data);
  }

  /* Make sure updated data is re-uploaded. */
  GPU_vertbuf_tag_dirty(cache->extra_coarse_face_data);
}

static DRWSubdivCache *mesh_batch_cache_ensure_subdiv_cache(MeshBatchCache *mbc)
{
  DRWSubdivCache *subdiv_cache = mbc->subdiv_cache;
  if (subdiv_cache == nullptr) {
    subdiv_cache = static_cast<DRWSubdivCache *>(
        MEM_callocN(sizeof(DRWSubdivCache), "DRWSubdivCache"));
  }
  mbc->subdiv_cache = subdiv_cache;
  return subdiv_cache;
}

/** \} */

/* -------------------------------------------------------------------- */
/** \name Subdivision grid traversal.
 *
 * Traverse the uniform subdivision grid over coarse faces and gather useful information for
 * building the draw buffers on the GPU. We primarily gather the patch coordinates for all
 * subdivision faces, as well as the original coarse indices for each subdivision element (vertex,
 * face, or edge) which directly maps to its coarse counterpart (note that all subdivision faces
 * map to a coarse face). This information will then be cached in #DRWSubdivCache for subsequent
 * reevaluations, as long as the topology does not change.
 * \{ */

struct DRWCacheBuildingContext {
  const Mesh *coarse_mesh;
  const Subdiv *subdiv;
  const SubdivToMeshSettings *settings;

  DRWSubdivCache *cache;

  /* Pointers into DRWSubdivCache buffers for easier access during traversal. */
  CompressedPatchCoord *patch_coords;
  int *subdiv_loop_vert_index;
  int *subdiv_loop_subdiv_vert_index;
  int *subdiv_loop_edge_index;
  int *subdiv_loop_poly_index;

  /* Temporary buffers used during traversal. */
  int *vert_origindex_map;
  int *edge_origindex_map;

  /* Origindex layers from the mesh to directly look up during traversal the origindex from the
   * base mesh for edit data so that we do not have to handle yet another GPU buffer and do this in
   * the shaders. */
  int *v_origindex;
  int *e_origindex;
};

static bool draw_subdiv_topology_info_cb(const SubdivForeachContext *foreach_context,
                                         const int num_vertices,
                                         const int num_edges,
                                         const int num_loops,
                                         const int num_polygons,
                                         const int *subdiv_polygon_offset)
{
  if (num_loops == 0) {
    return false;
  }

  DRWCacheBuildingContext *ctx = (DRWCacheBuildingContext *)(foreach_context->user_data);
  DRWSubdivCache *cache = ctx->cache;

  /* Set topology information. */
  cache->num_subdiv_edges = (uint)num_edges;
  cache->num_subdiv_loops = (uint)num_loops;
  cache->num_subdiv_verts = (uint)num_vertices;
  cache->num_subdiv_quads = (uint)num_polygons;
  cache->subdiv_polygon_offset = static_cast<int *>(MEM_dupallocN(subdiv_polygon_offset));

  /* Initialize cache buffers, prefer dynamic usage so we can reuse memory on the host even after
   * it was sent to the device, since we may use the data while building other buffers on the CPU
   * side. */
  cache->patch_coords = GPU_vertbuf_calloc();
  GPU_vertbuf_init_with_format_ex(
      cache->patch_coords, get_blender_patch_coords_format(), GPU_USAGE_DYNAMIC);
  GPU_vertbuf_data_alloc(cache->patch_coords, cache->num_subdiv_loops);

  cache->verts_orig_index = GPU_vertbuf_calloc();
  GPU_vertbuf_init_with_format_ex(
      cache->verts_orig_index, get_origindex_format(), GPU_USAGE_DYNAMIC);
  GPU_vertbuf_data_alloc(cache->verts_orig_index, cache->num_subdiv_loops);

  cache->edges_orig_index = GPU_vertbuf_calloc();
  GPU_vertbuf_init_with_format_ex(
      cache->edges_orig_index, get_origindex_format(), GPU_USAGE_DYNAMIC);
  GPU_vertbuf_data_alloc(cache->edges_orig_index, cache->num_subdiv_loops);

  cache->subdiv_loop_subdiv_vert_index = static_cast<int *>(
      MEM_mallocN(cache->num_subdiv_loops * sizeof(int), "subdiv_loop_subdiv_vert_index"));

  cache->subdiv_loop_poly_index = static_cast<int *>(
      MEM_mallocN(cache->num_subdiv_loops * sizeof(int), "subdiv_loop_poly_index"));

  /* Initialize context pointers and temporary buffers. */
  ctx->patch_coords = (CompressedPatchCoord *)GPU_vertbuf_get_data(cache->patch_coords);
  ctx->subdiv_loop_vert_index = (int *)GPU_vertbuf_get_data(cache->verts_orig_index);
  ctx->subdiv_loop_edge_index = (int *)GPU_vertbuf_get_data(cache->edges_orig_index);
  ctx->subdiv_loop_subdiv_vert_index = cache->subdiv_loop_subdiv_vert_index;
  ctx->subdiv_loop_poly_index = cache->subdiv_loop_poly_index;

  ctx->v_origindex = static_cast<int *>(
      CustomData_get_layer(&ctx->coarse_mesh->vdata, CD_ORIGINDEX));

  ctx->e_origindex = static_cast<int *>(
      CustomData_get_layer(&ctx->coarse_mesh->edata, CD_ORIGINDEX));

  ctx->vert_origindex_map = static_cast<int *>(
      MEM_mallocN(cache->num_subdiv_verts * sizeof(int), "subdiv_vert_origindex_map"));
  for (int i = 0; i < num_vertices; i++) {
    ctx->vert_origindex_map[i] = -1;
  }

  ctx->edge_origindex_map = static_cast<int *>(
      MEM_mallocN(cache->num_subdiv_edges * sizeof(int), "subdiv_edge_origindex_map"));
  for (int i = 0; i < num_edges; i++) {
    ctx->edge_origindex_map[i] = -1;
  }

  return true;
}

static void draw_subdiv_vertex_corner_cb(const SubdivForeachContext *foreach_context,
                                         void *UNUSED(tls),
                                         const int UNUSED(ptex_face_index),
                                         const float UNUSED(u),
                                         const float UNUSED(v),
                                         const int coarse_vertex_index,
                                         const int UNUSED(coarse_poly_index),
                                         const int UNUSED(coarse_corner),
                                         const int subdiv_vertex_index)
{
  BLI_assert(coarse_vertex_index != ORIGINDEX_NONE);
  DRWCacheBuildingContext *ctx = (DRWCacheBuildingContext *)(foreach_context->user_data);
  ctx->vert_origindex_map[subdiv_vertex_index] = coarse_vertex_index;
}

static void draw_subdiv_vertex_edge_cb(const SubdivForeachContext *UNUSED(foreach_context),
                                       void *UNUSED(tls_v),
                                       const int UNUSED(ptex_face_index),
                                       const float UNUSED(u),
                                       const float UNUSED(v),
                                       const int UNUSED(coarse_edge_index),
                                       const int UNUSED(coarse_poly_index),
                                       const int UNUSED(coarse_corner),
                                       const int UNUSED(subdiv_vertex_index))
{
  /* Required if SubdivForeachContext.vertex_corner is also set. */
}

static void draw_subdiv_edge_cb(const SubdivForeachContext *foreach_context,
                                void *UNUSED(tls),
                                const int coarse_edge_index,
                                const int subdiv_edge_index,
                                const bool UNUSED(is_loose),
                                const int UNUSED(subdiv_v1),
                                const int UNUSED(subdiv_v2))
{
  DRWCacheBuildingContext *ctx = (DRWCacheBuildingContext *)(foreach_context->user_data);

  int coarse_index = coarse_edge_index;

  if (coarse_index != -1) {
    if (ctx->e_origindex) {
      coarse_index = ctx->e_origindex[coarse_index];
    }
  }

  ctx->edge_origindex_map[subdiv_edge_index] = coarse_index;
}

static void draw_subdiv_loop_cb(const SubdivForeachContext *foreach_context,
                                void *UNUSED(tls_v),
                                const int ptex_face_index,
                                const float u,
                                const float v,
                                const int UNUSED(coarse_loop_index),
                                const int coarse_poly_index,
                                const int UNUSED(coarse_corner),
                                const int subdiv_loop_index,
                                const int subdiv_vertex_index,
                                const int subdiv_edge_index)
{
  DRWCacheBuildingContext *ctx = (DRWCacheBuildingContext *)(foreach_context->user_data);
  ctx->patch_coords[subdiv_loop_index] = make_patch_coord(ptex_face_index, u, v);

  int coarse_vertex_index = ctx->vert_origindex_map[subdiv_vertex_index];

  ctx->subdiv_loop_subdiv_vert_index[subdiv_loop_index] = subdiv_vertex_index;
  /* For now index the subdiv_edge_index, it will be replaced by the actual coarse edge index
   * at the end of the traversal as some edges are only then traversed. */
  ctx->subdiv_loop_edge_index[subdiv_loop_index] = subdiv_edge_index;
  ctx->subdiv_loop_poly_index[subdiv_loop_index] = coarse_poly_index;
  ctx->subdiv_loop_vert_index[subdiv_loop_index] = coarse_vertex_index;
}

static void draw_subdiv_foreach_callbacks(SubdivForeachContext *foreach_context)
{
  memset(foreach_context, 0, sizeof(*foreach_context));
  foreach_context->topology_info = draw_subdiv_topology_info_cb;
  foreach_context->loop = draw_subdiv_loop_cb;
  foreach_context->edge = draw_subdiv_edge_cb;
  foreach_context->vertex_corner = draw_subdiv_vertex_corner_cb;
  foreach_context->vertex_edge = draw_subdiv_vertex_edge_cb;
}

static void do_subdiv_traversal(DRWCacheBuildingContext *cache_building_context, Subdiv *subdiv)
{
  SubdivForeachContext foreach_context;
  draw_subdiv_foreach_callbacks(&foreach_context);
  foreach_context.user_data = cache_building_context;

  BKE_subdiv_foreach_subdiv_geometry(subdiv,
                                     &foreach_context,
                                     cache_building_context->settings,
                                     cache_building_context->coarse_mesh);

  /* Now that traversal is done, we can set up the right original indices for the loop-to-edge map.
   */
  for (int i = 0; i < cache_building_context->cache->num_subdiv_loops; i++) {
    cache_building_context->subdiv_loop_edge_index[i] =
        cache_building_context
            ->edge_origindex_map[cache_building_context->subdiv_loop_edge_index[i]];
  }
}

static GPUVertBuf *gpu_vertbuf_create_from_format(GPUVertFormat *format, uint len)
{
  GPUVertBuf *verts = GPU_vertbuf_calloc();
  GPU_vertbuf_init_with_format(verts, format);
  GPU_vertbuf_data_alloc(verts, len);
  return verts;
}

/* Build maps to hold enough information to tell which face is adjacent to which vertex; those will
 * be used for computing normals if limit surfaces are unavailable. */
static void build_vertex_face_adjacency_maps(DRWSubdivCache *cache)
{
  /* +1 so that we do not require a special case for the last vertex, this extra offset will
   * contain the total number of adjacent faces. */
  cache->subdiv_vertex_face_adjacency_offsets = gpu_vertbuf_create_from_format(
      get_origindex_format(), cache->num_subdiv_verts + 1);

  int *vertex_offsets = (int *)GPU_vertbuf_get_data(cache->subdiv_vertex_face_adjacency_offsets);
  memset(vertex_offsets, 0, sizeof(int) * cache->num_subdiv_verts + 1);

  for (int i = 0; i < cache->num_subdiv_loops; i++) {
    vertex_offsets[cache->subdiv_loop_subdiv_vert_index[i]]++;
  }

  int ofs = vertex_offsets[0];
  vertex_offsets[0] = 0;
  for (uint i = 1; i < cache->num_subdiv_verts + 1; i++) {
    int tmp = vertex_offsets[i];
    vertex_offsets[i] = ofs;
    ofs += tmp;
  }

  cache->subdiv_vertex_face_adjacency = gpu_vertbuf_create_from_format(get_origindex_format(),
                                                                       cache->num_subdiv_loops);
  int *adjacent_faces = (int *)GPU_vertbuf_get_data(cache->subdiv_vertex_face_adjacency);
  int *tmp_set_faces = static_cast<int *>(
      MEM_callocN(sizeof(int) * cache->num_subdiv_verts, "tmp subdiv vertex offset"));

  for (int i = 0; i < cache->num_subdiv_loops / 4; i++) {
    for (int j = 0; j < 4; j++) {
      const int subdiv_vertex = cache->subdiv_loop_subdiv_vert_index[i * 4 + j];
      int first_face_offset = vertex_offsets[subdiv_vertex] + tmp_set_faces[subdiv_vertex];
      adjacent_faces[first_face_offset] = i;
      tmp_set_faces[subdiv_vertex] += 1;
    }
  }

  MEM_freeN(tmp_set_faces);
}

static bool draw_subdiv_build_cache(DRWSubdivCache *cache,
                                    Subdiv *subdiv,
                                    Mesh *mesh_eval,
                                    const Scene *scene,
                                    const SubsurfModifierData *smd,
                                    const bool is_final_render)
{
  const int requested_levels = (is_final_render) ? smd->renderLevels : smd->levels;
  const int level = get_render_subsurf_level(&scene->r, requested_levels, is_final_render);
  SubdivToMeshSettings to_mesh_settings;
  to_mesh_settings.resolution = (1 << level) + 1;
  to_mesh_settings.use_optimal_display = false;

  if (cache->resolution != to_mesh_settings.resolution) {
    /* Resolution changed, we need to rebuild, free any existing cached data. */
    draw_subdiv_cache_free(cache);
  }

  /* If the resolution between the cache and the settings match for some reason, check if the patch
   * coordinates were not already generated. Those coordinates are specific to the resolution, so
   * they should be null either after initialization, or after freeing if the resolution (or some
   * other subdivision setting) changed.
   */
  if (cache->patch_coords != nullptr) {
    return true;
  }

  DRWCacheBuildingContext cache_building_context;
  memset(&cache_building_context, 0, sizeof(DRWCacheBuildingContext));
  cache_building_context.coarse_mesh = mesh_eval;
  cache_building_context.settings = &to_mesh_settings;
  cache_building_context.cache = cache;

  do_subdiv_traversal(&cache_building_context, subdiv);
  if (cache->num_subdiv_loops == 0) {
    /* Either the traversal failed, or we have an empty mesh, either way we cannot go any further.
     * The subdiv_polygon_offset cannot then be reliably stored in the cache, so free it directly.
     */
    MEM_SAFE_FREE(cache->subdiv_polygon_offset);
    return false;
  }

  /* Build buffers for the PatchMap. */
  draw_patch_map_build(&cache->gpu_patch_map, subdiv);

  cache->face_ptex_offset = BKE_subdiv_face_ptex_offset_get(subdiv);

  /* Build patch coordinates for all the face dots. */
  cache->fdots_patch_coords = gpu_vertbuf_create_from_format(get_blender_patch_coords_format(),
                                                             mesh_eval->totpoly);
  CompressedPatchCoord *blender_fdots_patch_coords = (CompressedPatchCoord *)GPU_vertbuf_get_data(
      cache->fdots_patch_coords);
  for (int i = 0; i < mesh_eval->totpoly; i++) {
    const int ptex_face_index = cache->face_ptex_offset[i];
    if (mesh_eval->mpoly[i].totloop == 4) {
      /* For quads, the center coordinate of the coarse face has `u = v = 0.5`. */
      blender_fdots_patch_coords[i] = make_patch_coord(ptex_face_index, 0.5f, 0.5f);
    }
    else {
      /* For N-gons, since they are split into quads from the center, and since the center is
       * chosen to be the top right corner of each quad, the center coordinate of the coarse face
       * is any one of those top right corners with `u = v = 1.0`. */
      blender_fdots_patch_coords[i] = make_patch_coord(ptex_face_index, 1.0f, 1.0f);
    }
  }

  cache->resolution = to_mesh_settings.resolution;

  cache->subdiv_polygon_offset_buffer = draw_subdiv_build_origindex_buffer(
      cache->subdiv_polygon_offset, mesh_eval->totpoly);

  cache->face_ptex_offset_buffer = draw_subdiv_build_origindex_buffer(cache->face_ptex_offset,
                                                                      mesh_eval->totpoly + 1);
  cache->num_coarse_poly = mesh_eval->totpoly;

  build_vertex_face_adjacency_maps(cache);

  /* Cleanup. */
  MEM_freeN(cache_building_context.vert_origindex_map);
  MEM_freeN(cache_building_context.edge_origindex_map);

  return true;
}

/** \} */

/* -------------------------------------------------------------------- */
/** \name DRWSubdivUboStorage.
 *
 * Common uniforms for the various shaders.
 * \{ */

struct DRWSubdivUboStorage {
  /* Offsets in the buffers data where the source and destination data start. */
  int src_offset;
  int dst_offset;

  /* Parameters for the DRWPatchMap. */
  int min_patch_face;
  int max_patch_face;
  int max_depth;
  int patches_are_triangular;

  /* Coarse topology information. */
  int coarse_poly_count;
  uint edge_loose_offset;

  /* Refined topology information. */
  uint num_subdiv_loops;

  /* Subdivision settings, is int in C but bool in the GLSL code, as there, bools have the same
   * size as ints, so we should use int in C to ensure that the size of the structure is what GLSL
   * expects. */
  int optimal_display;

  /* The sculpt mask data layer may be null. */
  int has_sculpt_mask;

  /* Masks for the extra coarse face data. */
  uint coarse_face_select_mask;
  uint coarse_face_smooth_mask;
  uint coarse_face_active_mask;
  uint coarse_face_loopstart_mask;

  /* Number of elements to process in the compute shader (can be the coarse quad count, or the
   * final vertex count, depending on which compute pass we do). This is used to early out in case
   * of out of bond accesses as compute dispatch are of fixed size. */
  uint total_dispatch_size;
};

static_assert((sizeof(DRWSubdivUboStorage) % 16) == 0,
              "DRWSubdivUboStorage is not padded to a multiple of the size of vec4");

static void draw_subdiv_init_ubo_storage(const DRWSubdivCache *cache,
                                         DRWSubdivUboStorage *ubo,
                                         const int src_offset,
                                         const int dst_offset,
                                         const uint total_dispatch_size,
                                         const bool has_sculpt_mask)
{
  ubo->src_offset = src_offset;
  ubo->dst_offset = dst_offset;
  ubo->min_patch_face = cache->gpu_patch_map.min_patch_face;
  ubo->max_patch_face = cache->gpu_patch_map.max_patch_face;
  ubo->max_depth = cache->gpu_patch_map.max_depth;
  ubo->patches_are_triangular = cache->gpu_patch_map.patches_are_triangular;
  ubo->coarse_poly_count = cache->bm ? cache->bm->totface : cache->num_coarse_poly;
  ubo->optimal_display = cache->optimal_display;
  ubo->num_subdiv_loops = cache->num_subdiv_loops;
  ubo->edge_loose_offset = cache->num_subdiv_loops * 2;
  ubo->has_sculpt_mask = has_sculpt_mask;
  ubo->coarse_face_smooth_mask = SUBDIV_COARSE_FACE_FLAG_SMOOTH_MASK;
  ubo->coarse_face_select_mask = SUBDIV_COARSE_FACE_FLAG_SELECT_MASK;
  ubo->coarse_face_active_mask = SUBDIV_COARSE_FACE_FLAG_ACTIVE_MASK;
  ubo->coarse_face_loopstart_mask = SUBDIV_COARSE_FACE_LOOP_START_MASK;
  ubo->total_dispatch_size = total_dispatch_size;
}

static void draw_subdiv_ubo_update_and_bind(const DRWSubdivCache *cache,
                                            GPUShader *shader,
                                            const int src_offset,
                                            const int dst_offset,
                                            const uint total_dispatch_size,
                                            const bool has_sculpt_mask = false)
{
  DRWSubdivUboStorage storage;
  draw_subdiv_init_ubo_storage(
      cache, &storage, src_offset, dst_offset, total_dispatch_size, has_sculpt_mask);

  if (!cache->ubo) {
    const_cast<DRWSubdivCache *>(cache)->ubo = GPU_uniformbuf_create_ex(
        sizeof(DRWSubdivUboStorage), &storage, "DRWSubdivUboStorage");
  }

  GPU_uniformbuf_update(cache->ubo, &storage);

  const int location = GPU_shader_get_uniform_block(shader, "shader_data");
  GPU_uniformbuf_bind(cache->ubo, location);
}

/** \} */

// --------------------------------------------------------

#define SUBDIV_LOCAL_WORK_GROUP_SIZE 64
static uint get_dispatch_size(uint elements)
{
  return divide_ceil_u(elements, SUBDIV_LOCAL_WORK_GROUP_SIZE);
}

/**
 * Helper to ensure that the UBO is always initialized before dispatching computes and that the
 * same number of elements that need to be processed is used for the UBO and the dispatch size.
 * Use this instead of a raw call to #GPU_compute_dispatch.
 */
static void drw_subdiv_compute_dispatch(const DRWSubdivCache *cache,
                                        GPUShader *shader,
                                        const int src_offset,
                                        const int dst_offset,
                                        uint total_dispatch_size,
                                        const bool has_sculpt_mask = false)
{
  const uint max_res_x = static_cast<uint>(GPU_max_work_group_count(0));

  const uint dispatch_size = get_dispatch_size(total_dispatch_size);
  uint dispatch_rx = dispatch_size;
  uint dispatch_ry = 1u;
  if (dispatch_rx > max_res_x) {
    /* Since there are some limitations with regards to the maximum work group size (could be as
     * low as 64k elements per call), we split the number elements into a "2d" number, with the
     * final index being computed as `res_x + res_y * max_work_group_size`. Even with a maximum
     * work group size of 64k, that still leaves us with roughly `64k * 64k = 4` billion elements
     * total, which should be enough. If not, we could also use the 3rd dimension. */
    /* TODO(fclem): We could dispatch fewer groups if we compute the prime factorization and
     * get the smallest rect fitting the requirements. */
    dispatch_rx = dispatch_ry = ceilf(sqrtf(dispatch_size));
    /* Avoid a completely empty dispatch line caused by rounding. */
    if ((dispatch_rx * (dispatch_ry - 1)) >= dispatch_size) {
      dispatch_ry -= 1;
    }
  }

  /* X and Y dimensions may have different limits so the above computation may not be right, but
   * even with the standard 64k minimum on all dimensions we still have a lot of room. Therefore,
   * we presume it all fits. */
  BLI_assert(dispatch_ry < static_cast<uint>(GPU_max_work_group_count(1)));

  draw_subdiv_ubo_update_and_bind(
      cache, shader, src_offset, dst_offset, total_dispatch_size, has_sculpt_mask);

  GPU_compute_dispatch(shader, dispatch_rx, dispatch_ry, 1);
}

void draw_subdiv_extract_pos_nor(const DRWSubdivCache *cache,
                                 GPUVertBuf *pos_nor,
                                 const bool do_limit_normals)
{
  Subdiv *subdiv = cache->subdiv;
  OpenSubdiv_Evaluator *evaluator = subdiv->evaluator;

  OpenSubdiv_Buffer src_buffer_interface;
  GPUVertBuf *src_buffer = create_buffer_and_interface(&src_buffer_interface,
                                                       get_subdiv_vertex_format());
  evaluator->wrapSrcBuffer(evaluator, &src_buffer_interface);

  OpenSubdiv_Buffer patch_arrays_buffer_interface;
  GPUVertBuf *patch_arrays_buffer = create_buffer_and_interface(&patch_arrays_buffer_interface,
                                                                get_patch_array_format());
  evaluator->fillPatchArraysBuffer(evaluator, &patch_arrays_buffer_interface);

  OpenSubdiv_Buffer patch_index_buffer_interface;
  GPUVertBuf *patch_index_buffer = create_buffer_and_interface(&patch_index_buffer_interface,
                                                               get_patch_index_format());
  evaluator->wrapPatchIndexBuffer(evaluator, &patch_index_buffer_interface);

  OpenSubdiv_Buffer patch_param_buffer_interface;
  GPUVertBuf *patch_param_buffer = create_buffer_and_interface(&patch_param_buffer_interface,
                                                               get_patch_param_format());
  evaluator->wrapPatchParamBuffer(evaluator, &patch_param_buffer_interface);

  GPUShader *shader = get_patch_evaluation_shader(
      do_limit_normals ? SHADER_PATCH_EVALUATION_LIMIT_NORMALS : SHADER_PATCH_EVALUATION);
  GPU_shader_bind(shader);

  GPU_vertbuf_bind_as_ssbo(src_buffer, 0);
  GPU_vertbuf_bind_as_ssbo(cache->gpu_patch_map.patch_map_handles, 1);
  GPU_vertbuf_bind_as_ssbo(cache->gpu_patch_map.patch_map_quadtree, 2);
  GPU_vertbuf_bind_as_ssbo(cache->patch_coords, 3);
  GPU_vertbuf_bind_as_ssbo(cache->verts_orig_index, 4);
  GPU_vertbuf_bind_as_ssbo(patch_arrays_buffer, 5);
  GPU_vertbuf_bind_as_ssbo(patch_index_buffer, 6);
  GPU_vertbuf_bind_as_ssbo(patch_param_buffer, 7);
  GPU_vertbuf_bind_as_ssbo(pos_nor, 8);

  drw_subdiv_compute_dispatch(cache, shader, 0, 0, cache->num_subdiv_quads);

  /* This generates a vertex buffer, so we need to put a barrier on the vertex attribute array.
   * We also need it for subsequent compute shaders, so a barrier on the shader storage is also
   * needed. */
  GPU_memory_barrier(GPU_BARRIER_SHADER_STORAGE | GPU_BARRIER_VERTEX_ATTRIB_ARRAY);

  /* Cleanup. */
  GPU_shader_unbind();

  GPU_vertbuf_discard(patch_index_buffer);
  GPU_vertbuf_discard(patch_param_buffer);
  GPU_vertbuf_discard(patch_arrays_buffer);
  GPU_vertbuf_discard(src_buffer);
}

void draw_subdiv_extract_uvs(const DRWSubdivCache *cache,
                             GPUVertBuf *uvs,
                             const int face_varying_channel,
                             const int dst_offset)
{
  Subdiv *subdiv = cache->subdiv;
  OpenSubdiv_Evaluator *evaluator = subdiv->evaluator;

  OpenSubdiv_Buffer src_buffer_interface;
  GPUVertBuf *src_buffer = create_buffer_and_interface(&src_buffer_interface, get_uvs_format());
  evaluator->wrapFVarSrcBuffer(evaluator, face_varying_channel, &src_buffer_interface);

  OpenSubdiv_Buffer patch_arrays_buffer_interface;
  GPUVertBuf *patch_arrays_buffer = create_buffer_and_interface(&patch_arrays_buffer_interface,
                                                                get_patch_array_format());
  evaluator->fillFVarPatchArraysBuffer(
      evaluator, face_varying_channel, &patch_arrays_buffer_interface);

  OpenSubdiv_Buffer patch_index_buffer_interface;
  GPUVertBuf *patch_index_buffer = create_buffer_and_interface(&patch_index_buffer_interface,
                                                               get_patch_index_format());
  evaluator->wrapFVarPatchIndexBuffer(
      evaluator, face_varying_channel, &patch_index_buffer_interface);

  OpenSubdiv_Buffer patch_param_buffer_interface;
  GPUVertBuf *patch_param_buffer = create_buffer_and_interface(&patch_param_buffer_interface,
                                                               get_patch_param_format());
  evaluator->wrapFVarPatchParamBuffer(
      evaluator, face_varying_channel, &patch_param_buffer_interface);

  GPUShader *shader = get_patch_evaluation_shader(SHADER_PATCH_EVALUATION_FVAR);
  GPU_shader_bind(shader);

  GPU_vertbuf_bind_as_ssbo(src_buffer, 0);
  GPU_vertbuf_bind_as_ssbo(cache->gpu_patch_map.patch_map_handles, 1);
  GPU_vertbuf_bind_as_ssbo(cache->gpu_patch_map.patch_map_quadtree, 2);
  GPU_vertbuf_bind_as_ssbo(cache->patch_coords, 3);
  GPU_vertbuf_bind_as_ssbo(cache->verts_orig_index, 4);
  GPU_vertbuf_bind_as_ssbo(patch_arrays_buffer, 5);
  GPU_vertbuf_bind_as_ssbo(patch_index_buffer, 6);
  GPU_vertbuf_bind_as_ssbo(patch_param_buffer, 7);
  GPU_vertbuf_bind_as_ssbo(uvs, 8);

  /* The buffer offset has the stride baked in (which is 2 as we have UVs) so remove the stride by
   * dividing by 2 */
  const int src_offset = src_buffer_interface.buffer_offset / 2;
  drw_subdiv_compute_dispatch(cache, shader, src_offset, dst_offset, cache->num_subdiv_quads);

  /* This generates a vertex buffer, so we need to put a barrier on the vertex attribute array.
   * Since it may also be used for computing UV stretches, we also need a barrier on the shader
   * storage. */
  GPU_memory_barrier(GPU_BARRIER_VERTEX_ATTRIB_ARRAY | GPU_BARRIER_SHADER_STORAGE);

  /* Cleanup. */
  GPU_shader_unbind();

  GPU_vertbuf_discard(patch_index_buffer);
  GPU_vertbuf_discard(patch_param_buffer);
  GPU_vertbuf_discard(patch_arrays_buffer);
  GPU_vertbuf_discard(src_buffer);
}

void draw_subdiv_interp_custom_data(const DRWSubdivCache *cache,
                                    GPUVertBuf *src_data,
                                    GPUVertBuf *dst_data,
                                    int dimensions,
                                    int dst_offset)
{
  GPUShader *shader = nullptr;

  if (dimensions == 1) {
    shader = get_subdiv_shader(SHADER_COMP_CUSTOM_DATA_INTERP_1D,
                               "#define SUBDIV_POLYGON_OFFSET\n"
                               "#define DIMENSIONS 1\n");
  }
  else if (dimensions == 2) {
    shader = get_subdiv_shader(SHADER_COMP_CUSTOM_DATA_INTERP_2D,
                               "#define SUBDIV_POLYGON_OFFSET\n"
                               "#define DIMENSIONS 2\n");
  }
  else if (dimensions == 3) {
    shader = get_subdiv_shader(SHADER_COMP_CUSTOM_DATA_INTERP_3D,
                               "#define SUBDIV_POLYGON_OFFSET\n"
                               "#define DIMENSIONS 3\n");
  }
  else if (dimensions == 4) {
    shader = get_subdiv_shader(SHADER_COMP_CUSTOM_DATA_INTERP_4D,
                               "#define SUBDIV_POLYGON_OFFSET\n"
                               "#define DIMENSIONS 4\n"
                               "#define GPU_FETCH_U16_TO_FLOAT\n");
  }
  else {
    /* Crash if dimensions are not supported. */
  }

  GPU_shader_bind(shader);

  /* subdiv_polygon_offset is always at binding point 0 for each shader using it. */
  GPU_vertbuf_bind_as_ssbo(cache->subdiv_polygon_offset_buffer, 0);
  GPU_vertbuf_bind_as_ssbo(src_data, 1);
  GPU_vertbuf_bind_as_ssbo(cache->face_ptex_offset_buffer, 2);
  GPU_vertbuf_bind_as_ssbo(cache->patch_coords, 3);
  GPU_vertbuf_bind_as_ssbo(cache->extra_coarse_face_data, 4);
  GPU_vertbuf_bind_as_ssbo(dst_data, 5);

  drw_subdiv_compute_dispatch(cache, shader, 0, dst_offset, cache->num_subdiv_quads);

  /* This generates a vertex buffer, so we need to put a barrier on the vertex attribute array. Put
   * a barrier on the shader storage as we may use the result in another compute shader. */
  GPU_memory_barrier(GPU_BARRIER_SHADER_STORAGE | GPU_BARRIER_VERTEX_ATTRIB_ARRAY);

  /* Cleanup. */
  GPU_shader_unbind();
}

void draw_subdiv_build_sculpt_data_buffer(const DRWSubdivCache *cache,
                                          GPUVertBuf *mask_vbo,
                                          GPUVertBuf *face_set_vbo,
                                          GPUVertBuf *sculpt_data)
{
  GPUShader *shader = get_subdiv_shader(SHADER_BUFFER_SCULPT_DATA, nullptr);
  GPU_shader_bind(shader);

  if (mask_vbo) {
    GPU_vertbuf_bind_as_ssbo(mask_vbo, 0);
  }

  GPU_vertbuf_bind_as_ssbo(face_set_vbo, 1);
  GPU_vertbuf_bind_as_ssbo(sculpt_data, 2);

  drw_subdiv_compute_dispatch(cache, shader, 0, 0, cache->num_subdiv_quads, mask_vbo != nullptr);

  /* This generates a vertex buffer, so we need to put a barrier on the vertex attribute array. */
  GPU_memory_barrier(GPU_BARRIER_VERTEX_ATTRIB_ARRAY);

  /* Cleanup. */
  GPU_shader_unbind();
}

void draw_subdiv_accumulate_normals(const DRWSubdivCache *cache,
                                    GPUVertBuf *pos_nor,
                                    GPUVertBuf *face_adjacency_offsets,
                                    GPUVertBuf *face_adjacency_lists,
                                    GPUVertBuf *vertex_normals)
{
  GPUShader *shader = get_subdiv_shader(SHADER_BUFFER_NORMALS_ACCUMULATE, nullptr);
  GPU_shader_bind(shader);

  int binding_point = 0;

  GPU_vertbuf_bind_as_ssbo(pos_nor, binding_point++);
  GPU_vertbuf_bind_as_ssbo(face_adjacency_offsets, binding_point++);
  GPU_vertbuf_bind_as_ssbo(face_adjacency_lists, binding_point++);
  GPU_vertbuf_bind_as_ssbo(vertex_normals, binding_point++);

  drw_subdiv_compute_dispatch(cache, shader, 0, 0, cache->num_subdiv_verts);

  /* This generates a vertex buffer, so we need to put a barrier on the vertex attribute array.
   * We also need it for subsequent compute shaders, so a barrier on the shader storage is also
   * needed. */
  GPU_memory_barrier(GPU_BARRIER_SHADER_STORAGE | GPU_BARRIER_VERTEX_ATTRIB_ARRAY);

  /* Cleanup. */
  GPU_shader_unbind();
}

void draw_subdiv_finalize_normals(const DRWSubdivCache *cache,
                                  GPUVertBuf *vertex_normals,
                                  GPUVertBuf *subdiv_loop_subdiv_vert_index,
                                  GPUVertBuf *pos_nor)
{
  GPUShader *shader = get_subdiv_shader(SHADER_BUFFER_NORMALS_FINALIZE, nullptr);
  GPU_shader_bind(shader);

  int binding_point = 0;
  GPU_vertbuf_bind_as_ssbo(vertex_normals, binding_point++);
  GPU_vertbuf_bind_as_ssbo(subdiv_loop_subdiv_vert_index, binding_point++);
  GPU_vertbuf_bind_as_ssbo(pos_nor, binding_point++);

  drw_subdiv_compute_dispatch(cache, shader, 0, 0, cache->num_subdiv_quads);

  /* This generates a vertex buffer, so we need to put a barrier on the vertex attribute array.
   * We also need it for subsequent compute shaders, so a barrier on the shader storage is also
   * needed. */
  GPU_memory_barrier(GPU_BARRIER_SHADER_STORAGE | GPU_BARRIER_VERTEX_ATTRIB_ARRAY);

  /* Cleanup. */
  GPU_shader_unbind();
}

void draw_subdiv_finalize_custom_normals(const DRWSubdivCache *cache,
                                         GPUVertBuf *src_custom_normals,
                                         GPUVertBuf *pos_nor)
{
  GPUShader *shader = get_subdiv_shader(SHADER_BUFFER_NORMALS_FINALIZE, "#define CUSTOM_NORMALS");
  GPU_shader_bind(shader);

  GPU_vertbuf_bind_as_ssbo(src_custom_normals, 0);
  /* outputPosNor is bound at index 2 in the base shader. */
  GPU_vertbuf_bind_as_ssbo(pos_nor, 2);

  drw_subdiv_compute_dispatch(cache, shader, 0, 0, cache->num_subdiv_quads);

  /* This generates a vertex buffer, so we need to put a barrier on the vertex attribute array.
   * We also need it for subsequent compute shaders, so a barrier on the shader storage is also
   * needed. */
  GPU_memory_barrier(GPU_BARRIER_SHADER_STORAGE | GPU_BARRIER_VERTEX_ATTRIB_ARRAY);

  /* Cleanup. */
  GPU_shader_unbind();
}

void draw_subdiv_build_tris_buffer(const DRWSubdivCache *cache,
                                   GPUIndexBuf *subdiv_tris,
                                   const int material_count)
{
  const bool do_single_material = material_count <= 1;

  const char *defines = "#define SUBDIV_POLYGON_OFFSET\n";
  if (do_single_material) {
    defines =
        "#define SUBDIV_POLYGON_OFFSET\n"
        "#define SINGLE_MATERIAL\n";
  }

  GPUShader *shader = get_subdiv_shader(
      do_single_material ? SHADER_BUFFER_TRIS : SHADER_BUFFER_TRIS_MULTIPLE_MATERIALS, defines);
  GPU_shader_bind(shader);

  /* Outputs */
  GPU_indexbuf_bind_as_ssbo(subdiv_tris, 1);

  if (!do_single_material) {
    GPU_vertbuf_bind_as_ssbo(cache->polygon_mat_offset, 2);
    /* subdiv_polygon_offset is always at binding point 0 for each shader using it. */
    GPU_vertbuf_bind_as_ssbo(cache->subdiv_polygon_offset_buffer, 0);
  }

  drw_subdiv_compute_dispatch(cache, shader, 0, 0, cache->num_subdiv_quads);

  /* This generates an index buffer, so we need to put a barrier on the element array. */
  GPU_memory_barrier(GPU_BARRIER_ELEMENT_ARRAY);

  /* Cleanup. */
  GPU_shader_unbind();
}

void draw_subdiv_build_fdots_buffers(const DRWSubdivCache *cache,
                                     GPUVertBuf *fdots_pos,
                                     GPUVertBuf *fdots_nor,
                                     GPUIndexBuf *fdots_indices)
{
  Subdiv *subdiv = cache->subdiv;
  OpenSubdiv_Evaluator *evaluator = subdiv->evaluator;

  OpenSubdiv_Buffer src_buffer_interface;
  GPUVertBuf *src_buffer = create_buffer_and_interface(&src_buffer_interface,
                                                       get_subdiv_vertex_format());
  evaluator->wrapSrcBuffer(evaluator, &src_buffer_interface);

  OpenSubdiv_Buffer patch_arrays_buffer_interface;
  GPUVertBuf *patch_arrays_buffer = create_buffer_and_interface(&patch_arrays_buffer_interface,
                                                                get_patch_array_format());
  opensubdiv_gpu_buffer_init(&patch_arrays_buffer_interface, patch_arrays_buffer);
  evaluator->fillPatchArraysBuffer(evaluator, &patch_arrays_buffer_interface);

  OpenSubdiv_Buffer patch_index_buffer_interface;
  GPUVertBuf *patch_index_buffer = create_buffer_and_interface(&patch_index_buffer_interface,
                                                               get_patch_index_format());
  evaluator->wrapPatchIndexBuffer(evaluator, &patch_index_buffer_interface);

  OpenSubdiv_Buffer patch_param_buffer_interface;
  GPUVertBuf *patch_param_buffer = create_buffer_and_interface(&patch_param_buffer_interface,
                                                               get_patch_param_format());
  evaluator->wrapPatchParamBuffer(evaluator, &patch_param_buffer_interface);

  GPUShader *shader = get_patch_evaluation_shader(SHADER_PATCH_EVALUATION_FACE_DOTS);
  GPU_shader_bind(shader);

  GPU_vertbuf_bind_as_ssbo(src_buffer, 0);
  GPU_vertbuf_bind_as_ssbo(cache->gpu_patch_map.patch_map_handles, 1);
  GPU_vertbuf_bind_as_ssbo(cache->gpu_patch_map.patch_map_quadtree, 2);
  GPU_vertbuf_bind_as_ssbo(cache->fdots_patch_coords, 3);
  GPU_vertbuf_bind_as_ssbo(cache->verts_orig_index, 4);
  GPU_vertbuf_bind_as_ssbo(patch_arrays_buffer, 5);
  GPU_vertbuf_bind_as_ssbo(patch_index_buffer, 6);
  GPU_vertbuf_bind_as_ssbo(patch_param_buffer, 7);
  GPU_vertbuf_bind_as_ssbo(fdots_pos, 8);
  GPU_vertbuf_bind_as_ssbo(fdots_nor, 9);
  GPU_indexbuf_bind_as_ssbo(fdots_indices, 10);
  GPU_vertbuf_bind_as_ssbo(cache->extra_coarse_face_data, 11);

  drw_subdiv_compute_dispatch(cache, shader, 0, 0, cache->num_coarse_poly);

  /* This generates two vertex buffers and an index buffer, so we need to put a barrier on the
   * vertex attributes and element arrays. */
  GPU_memory_barrier(GPU_BARRIER_VERTEX_ATTRIB_ARRAY | GPU_BARRIER_ELEMENT_ARRAY);

  /* Cleanup. */
  GPU_shader_unbind();

  GPU_vertbuf_discard(patch_index_buffer);
  GPU_vertbuf_discard(patch_param_buffer);
  GPU_vertbuf_discard(patch_arrays_buffer);
  GPU_vertbuf_discard(src_buffer);
}

void draw_subdiv_build_lines_buffer(const DRWSubdivCache *cache, GPUIndexBuf *lines_indices)
{
  GPUShader *shader = get_subdiv_shader(SHADER_BUFFER_LINES, nullptr);
  GPU_shader_bind(shader);

  GPU_vertbuf_bind_as_ssbo(cache->edges_orig_index, 0);
  GPU_indexbuf_bind_as_ssbo(lines_indices, 1);

  drw_subdiv_compute_dispatch(cache, shader, 0, 0, cache->num_subdiv_quads);

  /* This generates an index buffer, so we need to put a barrier on the element array. */
  GPU_memory_barrier(GPU_BARRIER_ELEMENT_ARRAY);

  /* Cleanup. */
  GPU_shader_unbind();
}

void draw_subdiv_build_lines_loose_buffer(const DRWSubdivCache *cache,
                                          GPUIndexBuf *lines_indices,
                                          uint num_loose_edges)
{
  GPUShader *shader = get_subdiv_shader(SHADER_BUFFER_LINES_LOOSE, "#define LINES_LOOSE\n");
  GPU_shader_bind(shader);

  GPU_indexbuf_bind_as_ssbo(lines_indices, 1);

  drw_subdiv_compute_dispatch(cache, shader, 0, 0, num_loose_edges);

  /* This generates an index buffer, so we need to put a barrier on the element array. */
  GPU_memory_barrier(GPU_BARRIER_ELEMENT_ARRAY);

  /* Cleanup. */
  GPU_shader_unbind();
}

void draw_subdiv_build_edge_fac_buffer(const DRWSubdivCache *cache,
                                       GPUVertBuf *pos_nor,
                                       GPUVertBuf *edge_idx,
                                       GPUVertBuf *edge_fac)
{
  /* No separate shader for the AMD driver case as we assume that the GPU will not change during
   * the execution of the program. */
  const char *defines = GPU_crappy_amd_driver() ? "#define GPU_AMD_DRIVER_BYTE_BUG\n" : nullptr;
  GPUShader *shader = get_subdiv_shader(SHADER_BUFFER_EDGE_FAC, defines);
  GPU_shader_bind(shader);

  GPU_vertbuf_bind_as_ssbo(pos_nor, 0);
  GPU_vertbuf_bind_as_ssbo(edge_idx, 1);
  GPU_vertbuf_bind_as_ssbo(edge_fac, 2);

  drw_subdiv_compute_dispatch(cache, shader, 0, 0, cache->num_subdiv_quads);

  /* This generates a vertex buffer, so we need to put a barrier on the vertex attribute array. */
  GPU_memory_barrier(GPU_BARRIER_VERTEX_ATTRIB_ARRAY);

  /* Cleanup. */
  GPU_shader_unbind();
}

void draw_subdiv_build_lnor_buffer(const DRWSubdivCache *cache,
                                   GPUVertBuf *pos_nor,
                                   GPUVertBuf *lnor)
{
  GPUShader *shader = get_subdiv_shader(SHADER_BUFFER_LNOR, "#define SUBDIV_POLYGON_OFFSET\n");
  GPU_shader_bind(shader);

  /* Inputs */
  GPU_vertbuf_bind_as_ssbo(pos_nor, 1);
  GPU_vertbuf_bind_as_ssbo(cache->extra_coarse_face_data, 2);
  /* subdiv_polygon_offset is always at binding point 0 for each shader using it. */
  GPU_vertbuf_bind_as_ssbo(cache->subdiv_polygon_offset_buffer, 0);

  /* Outputs */
  GPU_vertbuf_bind_as_ssbo(lnor, 3);

  drw_subdiv_compute_dispatch(cache, shader, 0, 0, cache->num_subdiv_quads);

  /* This generates a vertex buffer, so we need to put a barrier on the vertex attribute array. */
  GPU_memory_barrier(GPU_BARRIER_VERTEX_ATTRIB_ARRAY);

  /* Cleanup. */
  GPU_shader_unbind();
}

void draw_subdiv_build_edituv_stretch_area_buffer(const DRWSubdivCache *cache,
                                                  GPUVertBuf *coarse_data,
                                                  GPUVertBuf *subdiv_data)
{
  GPUShader *shader = get_subdiv_shader(SHADER_BUFFER_UV_STRETCH_AREA,
                                        "#define SUBDIV_POLYGON_OFFSET\n");
  GPU_shader_bind(shader);

  /* Inputs */
  GPU_vertbuf_bind_as_ssbo(coarse_data, 1);
  /* subdiv_polygon_offset is always at binding point 0 for each shader using it. */
  GPU_vertbuf_bind_as_ssbo(cache->subdiv_polygon_offset_buffer, 0);

  /* Outputs */
  GPU_vertbuf_bind_as_ssbo(subdiv_data, 2);

  drw_subdiv_compute_dispatch(cache, shader, 0, 0, cache->num_subdiv_quads);

  /* This generates a vertex buffer, so we need to put a barrier on the vertex attribute array. */
  GPU_memory_barrier(GPU_BARRIER_VERTEX_ATTRIB_ARRAY);

  /* Cleanup. */
  GPU_shader_unbind();
}

void draw_subdiv_build_edituv_stretch_angle_buffer(const DRWSubdivCache *cache,
                                                   GPUVertBuf *pos_nor,
                                                   GPUVertBuf *uvs,
                                                   int uvs_offset,
                                                   GPUVertBuf *stretch_angles)
{
  GPUShader *shader = get_subdiv_shader(SHADER_BUFFER_UV_STRETCH_ANGLE, nullptr);
  GPU_shader_bind(shader);

  /* Inputs */
  GPU_vertbuf_bind_as_ssbo(pos_nor, 0);
  GPU_vertbuf_bind_as_ssbo(uvs, 1);

  /* Outputs */
  GPU_vertbuf_bind_as_ssbo(stretch_angles, 2);

  drw_subdiv_compute_dispatch(cache, shader, uvs_offset, 0, cache->num_subdiv_quads);

  /* This generates a vertex buffer, so we need to put a barrier on the vertex attribute array. */
  GPU_memory_barrier(GPU_BARRIER_VERTEX_ATTRIB_ARRAY);

  /* Cleanup. */
  GPU_shader_unbind();
}

/* -------------------------------------------------------------------- */

/**
 * For material assignments we want indices for triangles that share a common material to be laid
 * out contiguously in memory. To achieve this, we sort the indices based on which material the
 * coarse polygon was assigned. The sort is performed by offsetting the loops indices so that they
 * are directly assigned to the right sorted indices.
 *
 * \code{.unparsed}
 * Here is a visual representation, considering four quads:
 * +---------+---------+---------+---------+
 * | 3     2 | 7     6 | 11   10 | 15   14 |
 * |         |         |         |         |
 * | 0     1 | 4     5 | 8     9 | 12   13 |
 * +---------+---------+---------+---------+
 *
 * If the first and third quads have the same material, we should have:
 * +---------+---------+---------+---------+
 * | 3     2 | 11   10 | 7     6 | 15   14 |
 * |         |         |         |         |
 * | 0     1 | 8     9 | 4     5 | 12   13 |
 * +---------+---------+---------+---------+
 *
 * So the offsets would be:
 * +---------+---------+---------+---------+
 * | 0     0 | 4     4 | -4   -4 | 0     0 |
 * |         |         |         |         |
 * | 0     0 | 4     4 | -4   -4 | 0     0 |
 * +---------+---------+---------+---------+
 * \endcode
 *
 * The offsets are computed not based on the loops indices, but on the number of subdivided
 * polygons for each coarse polygon. We then only store a single offset for each coarse polygon,
 * since all sub-faces are contiguous, they all share the same offset.
 */
static void draw_subdiv_cache_ensure_mat_offsets(DRWSubdivCache *cache,
                                                 Mesh *mesh_eval,
                                                 uint mat_len)
{
  draw_subdiv_cache_free_material_data(cache);

  const int number_of_quads = cache->num_subdiv_loops / 4;

  if (mat_len == 1) {
    cache->mat_start = static_cast<int *>(MEM_callocN(sizeof(int), "subdiv mat_end"));
    cache->mat_end = static_cast<int *>(MEM_callocN(sizeof(int), "subdiv mat_end"));
    cache->mat_start[0] = 0;
    cache->mat_end[0] = number_of_quads;
    return;
  }

  /* Count number of subdivided polygons for each material. */
  int *mat_start = static_cast<int *>(MEM_callocN(sizeof(int) * mat_len, "subdiv mat_start"));
  int *subdiv_polygon_offset = cache->subdiv_polygon_offset;

  /* TODO: parallel_reduce? */
  for (int i = 0; i < mesh_eval->totpoly; i++) {
    const MPoly *mpoly = &mesh_eval->mpoly[i];
    const int next_offset = (i == mesh_eval->totpoly - 1) ? number_of_quads :
                                                            subdiv_polygon_offset[i + 1];
    const int quad_count = next_offset - subdiv_polygon_offset[i];
    const int mat_index = mpoly->mat_nr;
    mat_start[mat_index] += quad_count;
  }

  /* Accumulate offsets. */
  int ofs = mat_start[0];
  mat_start[0] = 0;
  for (uint i = 1; i < mat_len; i++) {
    int tmp = mat_start[i];
    mat_start[i] = ofs;
    ofs += tmp;
  }

  /* Compute per polygon offsets. */
  int *mat_end = static_cast<int *>(MEM_dupallocN(mat_start));
  int *per_polygon_mat_offset = static_cast<int *>(
      MEM_mallocN(sizeof(int) * mesh_eval->totpoly, "per_polygon_mat_offset"));

  for (int i = 0; i < mesh_eval->totpoly; i++) {
    const MPoly *mpoly = &mesh_eval->mpoly[i];
    const int mat_index = mpoly->mat_nr;
    const int single_material_index = subdiv_polygon_offset[i];
    const int material_offset = mat_end[mat_index];
    const int next_offset = (i == mesh_eval->totpoly - 1) ? number_of_quads :
                                                            subdiv_polygon_offset[i + 1];
    const int quad_count = next_offset - subdiv_polygon_offset[i];
    mat_end[mat_index] += quad_count;

    per_polygon_mat_offset[i] = material_offset - single_material_index;
  }

  cache->polygon_mat_offset = draw_subdiv_build_origindex_buffer(per_polygon_mat_offset,
                                                                 mesh_eval->totpoly);
  cache->mat_start = mat_start;
  cache->mat_end = mat_end;

  MEM_freeN(per_polygon_mat_offset);
}

static bool draw_subdiv_create_requested_buffers(const Scene *scene,
                                                 Object *ob,
                                                 Mesh *mesh,
                                                 struct MeshBatchCache *batch_cache,
                                                 MeshBufferCache *mbc,
                                                 const bool is_editmode,
                                                 const bool is_paint_mode,
                                                 const bool is_mode_active,
                                                 const float obmat[4][4],
                                                 const bool do_final,
                                                 const bool do_uvedit,
<<<<<<< HEAD
                                                 const bool UNUSED(use_subsurf_fdots),
                                                 const ToolSettings *ts,
                                                 const bool UNUSED(use_hide),
=======
                                                 const bool /*use_subsurf_fdots*/,
                                                 const ToolSettings *ts,
                                                 const bool /*use_hide*/,
>>>>>>> a4332d4c
                                                 OpenSubdiv_EvaluatorCache *evaluator_cache)
{
  SubsurfModifierData *smd = BKE_object_get_last_subsurf_modifier(ob);
  BLI_assert(smd);

  const bool is_final_render = DRW_state_is_scene_render();

  SubdivSettings settings;
  BKE_subsurf_modifier_subdiv_settings_init(&settings, smd, is_final_render);

  if (settings.level == 0) {
    return false;
  }

  Mesh *mesh_eval = mesh;
  BMesh *bm = nullptr;
  if (mesh->edit_mesh) {
    mesh_eval = BKE_object_get_editmesh_eval_final(ob);
    bm = mesh->edit_mesh->bm;
  }

  BKE_subsurf_modifier_ensure_runtime(smd);

  Subdiv *subdiv = BKE_subsurf_modifier_subdiv_descriptor_ensure(smd, &settings, mesh_eval, true);
  if (!subdiv) {
    return false;
  }

  if (!BKE_subdiv_eval_begin_from_mesh(
          subdiv, mesh_eval, nullptr, SUBDIV_EVALUATOR_TYPE_GLSL_COMPUTE, evaluator_cache)) {
    return false;
  }

  DRWSubdivCache *draw_cache = mesh_batch_cache_ensure_subdiv_cache(batch_cache);
  if (!draw_subdiv_build_cache(draw_cache, subdiv, mesh_eval, scene, smd, is_final_render)) {
    return false;
  }

  const bool optimal_display = (smd->flags & eSubsurfModifierFlag_ControlEdges);

  draw_cache->bm = bm;
  draw_cache->mesh = mesh_eval;
  draw_cache->subdiv = subdiv;
  draw_cache->optimal_display = optimal_display;
  draw_cache->num_subdiv_triangles = tris_count_from_number_of_loops(draw_cache->num_subdiv_loops);
  /* We can only evaluate limit normals if the patches are adaptive. */
  draw_cache->do_limit_normals = settings.is_adaptive;

  draw_cache->use_custom_loop_normals = (smd->flags & eSubsurfModifierFlag_UseCustomNormals) &&
                                        (mesh_eval->flag & ME_AUTOSMOOTH) &&
                                        CustomData_has_layer(&mesh_eval->ldata,
                                                             CD_CUSTOMLOOPNORMAL);

  if (DRW_ibo_requested(mbc->buff.ibo.tris)) {
    draw_subdiv_cache_ensure_mat_offsets(draw_cache, mesh_eval, batch_cache->mat_len);
  }

  MeshRenderData *mr = mesh_render_data_create(
      ob, mesh, is_editmode, is_paint_mode, is_mode_active, obmat, do_final, do_uvedit, ts);

  draw_subdiv_cache_update_extra_coarse_face_data(draw_cache, mesh_eval, mr);

  mesh_buffer_cache_create_requested_subdiv(batch_cache, mbc, draw_cache, mr);

  mesh_render_data_free(mr);

  return true;
}

static OpenSubdiv_EvaluatorCache *g_evaluator_cache = nullptr;

void DRW_create_subdivision(const Scene *scene,
                            Object *ob,
                            Mesh *mesh,
                            struct MeshBatchCache *batch_cache,
                            MeshBufferCache *mbc,
                            const bool is_editmode,
                            const bool is_paint_mode,
                            const bool is_mode_active,
                            const float obmat[4][4],
                            const bool do_final,
                            const bool do_uvedit,
                            const bool use_subsurf_fdots,
                            const ToolSettings *ts,
                            const bool use_hide)
{
  if (g_evaluator_cache == nullptr) {
    g_evaluator_cache = openSubdiv_createEvaluatorCache(OPENSUBDIV_EVALUATOR_GLSL_COMPUTE);
  }

#undef TIME_SUBDIV

#ifdef TIME_SUBDIV
  const double begin_time = PIL_check_seconds_timer();
#endif

  if (!draw_subdiv_create_requested_buffers(scene,
                                            ob,
                                            mesh,
                                            batch_cache,
                                            mbc,
                                            is_editmode,
                                            is_paint_mode,
                                            is_mode_active,
                                            obmat,
                                            do_final,
                                            do_uvedit,
                                            use_subsurf_fdots,
                                            ts,
                                            use_hide,
                                            g_evaluator_cache)) {
    return;
  }

#ifdef TIME_SUBDIV
  const double end_time = PIL_check_seconds_timer();
  fprintf(stderr, "Time to update subdivision: %f\n", end_time - begin_time);
  fprintf(stderr, "Maximum FPS: %f\n", 1.0 / (end_time - begin_time));
#endif
}

void DRW_subdiv_free()
{
  for (int i = 0; i < NUM_SHADERS; ++i) {
    GPU_shader_free(g_subdiv_shaders[i]);
  }

  DRW_cache_free_old_subdiv();

  if (g_evaluator_cache) {
    openSubdiv_deleteEvaluatorCache(g_evaluator_cache);
    g_evaluator_cache = nullptr;
  }
}

static LinkNode *gpu_subdiv_free_queue = nullptr;
static ThreadMutex gpu_subdiv_queue_mutex = BLI_MUTEX_INITIALIZER;

void DRW_subdiv_cache_free(Subdiv *subdiv)
{
  BLI_mutex_lock(&gpu_subdiv_queue_mutex);
  BLI_linklist_prepend(&gpu_subdiv_free_queue, subdiv);
  BLI_mutex_unlock(&gpu_subdiv_queue_mutex);
}

void DRW_cache_free_old_subdiv()
{
  if (gpu_subdiv_free_queue == nullptr) {
    return;
  }

  BLI_mutex_lock(&gpu_subdiv_queue_mutex);

  while (gpu_subdiv_free_queue != nullptr) {
    Subdiv *subdiv = static_cast<Subdiv *>(BLI_linklist_pop(&gpu_subdiv_free_queue));
    /* Set the type to CPU so that we do actually free the cache. */
    subdiv->evaluator->type = OPENSUBDIV_EVALUATOR_CPU;
    BKE_subdiv_free(subdiv);
  }

  BLI_mutex_unlock(&gpu_subdiv_queue_mutex);
}<|MERGE_RESOLUTION|>--- conflicted
+++ resolved
@@ -1803,15 +1803,9 @@
                                                  const float obmat[4][4],
                                                  const bool do_final,
                                                  const bool do_uvedit,
-<<<<<<< HEAD
-                                                 const bool UNUSED(use_subsurf_fdots),
-                                                 const ToolSettings *ts,
-                                                 const bool UNUSED(use_hide),
-=======
                                                  const bool /*use_subsurf_fdots*/,
                                                  const ToolSettings *ts,
                                                  const bool /*use_hide*/,
->>>>>>> a4332d4c
                                                  OpenSubdiv_EvaluatorCache *evaluator_cache)
 {
   SubsurfModifierData *smd = BKE_object_get_last_subsurf_modifier(ob);
