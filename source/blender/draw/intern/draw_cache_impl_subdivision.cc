--- conflicted
+++ resolved
@@ -724,11 +724,7 @@
   if (mr->extract_type == MR_EXTRACT_BMESH) {
     draw_subdiv_cache_extra_coarse_face_data_bm(cache->bm, mr->efa_act, flags_data);
   }
-<<<<<<< HEAD
-  else if (mr->p_origindex != NULL) {
-=======
   else if (mr->p_origindex != nullptr) {
->>>>>>> f613826d
     draw_subdiv_cache_extra_coarse_face_data_mapped(mesh, cache->bm, mr, flags_data);
   }
   else {
