/* SPDX-License-Identifier: GPL-2.0-or-later
 * Copyright 2021 Blender Foundation. */

#include "draw_subdivision.h"

#include "DNA_mesh_types.h"
#include "DNA_object_types.h"
#include "DNA_scene_types.h"

#include "BKE_attribute.hh"
#include "BKE_editmesh.h"
#include "BKE_mesh.h"
#include "BKE_mesh_mapping.h"
#include "BKE_modifier.h"
#include "BKE_object.h"
#include "BKE_scene.h"
#include "BKE_subdiv.h"
#include "BKE_subdiv_eval.h"
#include "BKE_subdiv_foreach.h"
#include "BKE_subdiv_mesh.h"
#include "BKE_subdiv_modifier.h"

#include "BLI_linklist.h"
#include "BLI_string.h"
#include "BLI_virtual_array.hh"

#include "PIL_time.h"

#include "DRW_engine.h"
#include "DRW_render.h"

#include "GPU_capabilities.h"
#include "GPU_compute.h"
#include "GPU_index_buffer.h"
#include "GPU_state.h"
#include "GPU_vertex_buffer.h"

#include "opensubdiv_capi.h"
#include "opensubdiv_capi_type.h"
#include "opensubdiv_converter_capi.h"
#include "opensubdiv_evaluator_capi.h"
#include "opensubdiv_topology_refiner_capi.h"

#include "draw_cache_extract.hh"
#include "draw_cache_impl.h"
#include "draw_cache_inline.h"
#include "mesh_extractors/extract_mesh.hh"

using blender::Span;

extern "C" char datatoc_common_subdiv_custom_data_interp_comp_glsl[];
extern "C" char datatoc_common_subdiv_ibo_lines_comp_glsl[];
extern "C" char datatoc_common_subdiv_ibo_tris_comp_glsl[];
extern "C" char datatoc_common_subdiv_lib_glsl[];
extern "C" char datatoc_common_subdiv_normals_accumulate_comp_glsl[];
extern "C" char datatoc_common_subdiv_normals_finalize_comp_glsl[];
extern "C" char datatoc_common_subdiv_patch_evaluation_comp_glsl[];
extern "C" char datatoc_common_subdiv_vbo_edge_fac_comp_glsl[];
extern "C" char datatoc_common_subdiv_vbo_lnor_comp_glsl[];
extern "C" char datatoc_common_subdiv_vbo_sculpt_data_comp_glsl[];
extern "C" char datatoc_common_subdiv_vbo_edituv_strech_angle_comp_glsl[];
extern "C" char datatoc_common_subdiv_vbo_edituv_strech_area_comp_glsl[];

enum {
  SHADER_BUFFER_LINES,
  SHADER_BUFFER_LINES_LOOSE,
  SHADER_BUFFER_EDGE_FAC,
  SHADER_BUFFER_LNOR,
  SHADER_BUFFER_TRIS,
  SHADER_BUFFER_TRIS_MULTIPLE_MATERIALS,
  SHADER_BUFFER_NORMALS_ACCUMULATE,
  SHADER_BUFFER_NORMALS_FINALIZE,
  SHADER_PATCH_EVALUATION,
  SHADER_PATCH_EVALUATION_FVAR,
  SHADER_PATCH_EVALUATION_FACE_DOTS,
  SHADER_PATCH_EVALUATION_FACE_DOTS_WITH_NORMALS,
  SHADER_PATCH_EVALUATION_ORCO,
  SHADER_COMP_CUSTOM_DATA_INTERP_1D,
  SHADER_COMP_CUSTOM_DATA_INTERP_2D,
  SHADER_COMP_CUSTOM_DATA_INTERP_3D,
  SHADER_COMP_CUSTOM_DATA_INTERP_4D,
  SHADER_BUFFER_SCULPT_DATA,
  SHADER_BUFFER_UV_STRETCH_ANGLE,
  SHADER_BUFFER_UV_STRETCH_AREA,

  NUM_SHADERS,
};

static GPUShader *g_subdiv_shaders[NUM_SHADERS];

static const char *get_shader_code(int shader_type)
{
  switch (shader_type) {
    case SHADER_BUFFER_LINES:
    case SHADER_BUFFER_LINES_LOOSE: {
      return datatoc_common_subdiv_ibo_lines_comp_glsl;
    }
    case SHADER_BUFFER_EDGE_FAC: {
      return datatoc_common_subdiv_vbo_edge_fac_comp_glsl;
    }
    case SHADER_BUFFER_LNOR: {
      return datatoc_common_subdiv_vbo_lnor_comp_glsl;
    }
    case SHADER_BUFFER_TRIS:
    case SHADER_BUFFER_TRIS_MULTIPLE_MATERIALS: {
      return datatoc_common_subdiv_ibo_tris_comp_glsl;
    }
    case SHADER_BUFFER_NORMALS_ACCUMULATE: {
      return datatoc_common_subdiv_normals_accumulate_comp_glsl;
    }
    case SHADER_BUFFER_NORMALS_FINALIZE: {
      return datatoc_common_subdiv_normals_finalize_comp_glsl;
    }
    case SHADER_PATCH_EVALUATION:
    case SHADER_PATCH_EVALUATION_FVAR:
    case SHADER_PATCH_EVALUATION_FACE_DOTS:
    case SHADER_PATCH_EVALUATION_FACE_DOTS_WITH_NORMALS:
    case SHADER_PATCH_EVALUATION_ORCO: {
      return datatoc_common_subdiv_patch_evaluation_comp_glsl;
    }
    case SHADER_COMP_CUSTOM_DATA_INTERP_1D:
    case SHADER_COMP_CUSTOM_DATA_INTERP_2D:
    case SHADER_COMP_CUSTOM_DATA_INTERP_3D:
    case SHADER_COMP_CUSTOM_DATA_INTERP_4D: {
      return datatoc_common_subdiv_custom_data_interp_comp_glsl;
    }
    case SHADER_BUFFER_SCULPT_DATA: {
      return datatoc_common_subdiv_vbo_sculpt_data_comp_glsl;
    }
    case SHADER_BUFFER_UV_STRETCH_ANGLE: {
      return datatoc_common_subdiv_vbo_edituv_strech_angle_comp_glsl;
    }
    case SHADER_BUFFER_UV_STRETCH_AREA: {
      return datatoc_common_subdiv_vbo_edituv_strech_area_comp_glsl;
    }
  }
  return nullptr;
}

static const char *get_shader_name(int shader_type)
{
  switch (shader_type) {
    case SHADER_BUFFER_LINES: {
      return "subdiv lines build";
    }
    case SHADER_BUFFER_LINES_LOOSE: {
      return "subdiv lines loose build";
    }
    case SHADER_BUFFER_LNOR: {
      return "subdiv lnor build";
    }
    case SHADER_BUFFER_EDGE_FAC: {
      return "subdiv edge fac build";
    }
    case SHADER_BUFFER_TRIS:
    case SHADER_BUFFER_TRIS_MULTIPLE_MATERIALS: {
      return "subdiv tris";
    }
    case SHADER_BUFFER_NORMALS_ACCUMULATE: {
      return "subdiv normals accumulate";
    }
    case SHADER_BUFFER_NORMALS_FINALIZE: {
      return "subdiv normals finalize";
    }
    case SHADER_PATCH_EVALUATION: {
      return "subdiv patch evaluation";
    }
    case SHADER_PATCH_EVALUATION_FVAR: {
      return "subdiv patch evaluation face-varying";
    }
    case SHADER_PATCH_EVALUATION_FACE_DOTS: {
      return "subdiv patch evaluation face dots";
    }
    case SHADER_PATCH_EVALUATION_FACE_DOTS_WITH_NORMALS: {
      return "subdiv patch evaluation face dots with normals";
    }
    case SHADER_PATCH_EVALUATION_ORCO: {
      return "subdiv patch evaluation orco";
    }
    case SHADER_COMP_CUSTOM_DATA_INTERP_1D: {
      return "subdiv custom data interp 1D";
    }
    case SHADER_COMP_CUSTOM_DATA_INTERP_2D: {
      return "subdiv custom data interp 2D";
    }
    case SHADER_COMP_CUSTOM_DATA_INTERP_3D: {
      return "subdiv custom data interp 3D";
    }
    case SHADER_COMP_CUSTOM_DATA_INTERP_4D: {
      return "subdiv custom data interp 4D";
    }
    case SHADER_BUFFER_SCULPT_DATA: {
      return "subdiv sculpt data";
    }
    case SHADER_BUFFER_UV_STRETCH_ANGLE: {
      return "subdiv uv stretch angle";
    }
    case SHADER_BUFFER_UV_STRETCH_AREA: {
      return "subdiv uv stretch area";
    }
  }
  return nullptr;
}

static GPUShader *get_patch_evaluation_shader(int shader_type)
{
  if (g_subdiv_shaders[shader_type] == nullptr) {
    const char *compute_code = get_shader_code(shader_type);

    const char *defines = nullptr;
    if (shader_type == SHADER_PATCH_EVALUATION_FVAR) {
      defines =
          "#define OSD_PATCH_BASIS_GLSL\n"
          "#define OPENSUBDIV_GLSL_COMPUTE_USE_1ST_DERIVATIVES\n"
          "#define FVAR_EVALUATION\n";
    }
    else if (shader_type == SHADER_PATCH_EVALUATION_FACE_DOTS) {
      defines =
          "#define OSD_PATCH_BASIS_GLSL\n"
          "#define OPENSUBDIV_GLSL_COMPUTE_USE_1ST_DERIVATIVES\n"
          "#define FDOTS_EVALUATION\n";
    }
    else if (shader_type == SHADER_PATCH_EVALUATION_FACE_DOTS_WITH_NORMALS) {
      defines =
          "#define OSD_PATCH_BASIS_GLSL\n"
          "#define OPENSUBDIV_GLSL_COMPUTE_USE_1ST_DERIVATIVES\n"
          "#define FDOTS_EVALUATION\n"
          "#define FDOTS_NORMALS\n";
    }
    else if (shader_type == SHADER_PATCH_EVALUATION_ORCO) {
      defines =
          "#define OSD_PATCH_BASIS_GLSL\n"
          "#define OPENSUBDIV_GLSL_COMPUTE_USE_1ST_DERIVATIVES\n"
          "#define ORCO_EVALUATION\n";
    }
    else {
      defines =
          "#define OSD_PATCH_BASIS_GLSL\n"
          "#define OPENSUBDIV_GLSL_COMPUTE_USE_1ST_DERIVATIVES\n";
    }

    /* Merge OpenSubdiv library code with our own library code. */
    const char *patch_basis_source = openSubdiv_getGLSLPatchBasisSource();
    const char *subdiv_lib_code = datatoc_common_subdiv_lib_glsl;
    char *library_code = static_cast<char *>(
        MEM_mallocN(strlen(patch_basis_source) + strlen(subdiv_lib_code) + 1,
                    "subdiv patch evaluation library code"));
    library_code[0] = '\0';
    strcat(library_code, patch_basis_source);
    strcat(library_code, subdiv_lib_code);

    g_subdiv_shaders[shader_type] = GPU_shader_create_compute(
        compute_code, library_code, defines, get_shader_name(shader_type));

    MEM_freeN(library_code);
  }

  return g_subdiv_shaders[shader_type];
}

static GPUShader *get_subdiv_shader(int shader_type, const char *defines)
{
  if (ELEM(shader_type,
           SHADER_PATCH_EVALUATION,
           SHADER_PATCH_EVALUATION_FVAR,
           SHADER_PATCH_EVALUATION_FACE_DOTS,
           SHADER_PATCH_EVALUATION_ORCO)) {
    return get_patch_evaluation_shader(shader_type);
  }
  if (g_subdiv_shaders[shader_type] == nullptr) {
    const char *compute_code = get_shader_code(shader_type);
    g_subdiv_shaders[shader_type] = GPU_shader_create_compute(
        compute_code, datatoc_common_subdiv_lib_glsl, defines, get_shader_name(shader_type));
  }
  return g_subdiv_shaders[shader_type];
}

/* -------------------------------------------------------------------- */
/** Vertex formats used for data transfer from OpenSubdiv, and for data processing on our side.
 * \{ */

static GPUVertFormat *get_uvs_format()
{
  static GPUVertFormat format = {0};
  if (format.attr_len == 0) {
    GPU_vertformat_attr_add(&format, "uvs", GPU_COMP_F32, 2, GPU_FETCH_FLOAT);
  }
  return &format;
}

/* Vertex format for `OpenSubdiv::Osd::PatchArray`. */
static GPUVertFormat *get_patch_array_format()
{
  static GPUVertFormat format = {0};
  if (format.attr_len == 0) {
    GPU_vertformat_attr_add(&format, "regDesc", GPU_COMP_I32, 1, GPU_FETCH_INT);
    GPU_vertformat_attr_add(&format, "desc", GPU_COMP_I32, 1, GPU_FETCH_INT);
    GPU_vertformat_attr_add(&format, "numPatches", GPU_COMP_I32, 1, GPU_FETCH_INT);
    GPU_vertformat_attr_add(&format, "indexBase", GPU_COMP_I32, 1, GPU_FETCH_INT);
    GPU_vertformat_attr_add(&format, "stride", GPU_COMP_I32, 1, GPU_FETCH_INT);
    GPU_vertformat_attr_add(&format, "primitiveIdBase", GPU_COMP_I32, 1, GPU_FETCH_INT);
  }
  return &format;
}

/* Vertex format used for the `PatchTable::PatchHandle`. */
static GPUVertFormat *get_patch_handle_format()
{
  static GPUVertFormat format = {0};
  if (format.attr_len == 0) {
    GPU_vertformat_attr_add(&format, "vertex_index", GPU_COMP_I32, 1, GPU_FETCH_INT);
    GPU_vertformat_attr_add(&format, "array_index", GPU_COMP_I32, 1, GPU_FETCH_INT);
    GPU_vertformat_attr_add(&format, "patch_index", GPU_COMP_I32, 1, GPU_FETCH_INT);
  }
  return &format;
}

/* Vertex format used for the quad-tree nodes of the PatchMap. */
static GPUVertFormat *get_quadtree_format()
{
  static GPUVertFormat format = {0};
  if (format.attr_len == 0) {
    GPU_vertformat_attr_add(&format, "child", GPU_COMP_U32, 4, GPU_FETCH_INT);
  }
  return &format;
}

/* Vertex format for `OpenSubdiv::Osd::PatchParam`, not really used, it is only for making sure
 * that the #GPUVertBuf used to wrap the OpenSubdiv patch param buffer is valid. */
static GPUVertFormat *get_patch_param_format()
{
  static GPUVertFormat format = {0};
  if (format.attr_len == 0) {
    GPU_vertformat_attr_add(&format, "data", GPU_COMP_F32, 3, GPU_FETCH_FLOAT);
  }
  return &format;
}

/* Vertex format for the patches' vertices index buffer. */
static GPUVertFormat *get_patch_index_format()
{
  static GPUVertFormat format = {0};
  if (format.attr_len == 0) {
    GPU_vertformat_attr_add(&format, "data", GPU_COMP_I32, 1, GPU_FETCH_INT);
  }
  return &format;
}

/* Vertex format for the OpenSubdiv vertex buffer. */
static GPUVertFormat *get_subdiv_vertex_format()
{
  static GPUVertFormat format = {0};
  if (format.attr_len == 0) {
    /* We use 4 components for the vectors to account for padding in the compute shaders, where
     * vec3 is promoted to vec4. */
    GPU_vertformat_attr_add(&format, "pos", GPU_COMP_F32, 4, GPU_FETCH_FLOAT);
  }
  return &format;
}

struct CompressedPatchCoord {
  int ptex_face_index;
  /* UV coordinate encoded as u << 16 | v, where u and v are quantized on 16-bits. */
  unsigned int encoded_uv;
};

MINLINE CompressedPatchCoord make_patch_coord(int ptex_face_index, float u, float v)
{
  CompressedPatchCoord patch_coord = {
      ptex_face_index,
      (static_cast<unsigned int>(u * 65535.0f) << 16) | static_cast<unsigned int>(v * 65535.0f),
  };
  return patch_coord;
}

/* Vertex format used for the #CompressedPatchCoord. */
static GPUVertFormat *get_blender_patch_coords_format()
{
  static GPUVertFormat format = {0};
  if (format.attr_len == 0) {
    /* WARNING! Adjust #CompressedPatchCoord accordingly. */
    GPU_vertformat_attr_add(&format, "ptex_face_index", GPU_COMP_U32, 1, GPU_FETCH_INT);
    GPU_vertformat_attr_add(&format, "uv", GPU_COMP_U32, 1, GPU_FETCH_INT);
  }
  return &format;
}

static GPUVertFormat *get_origindex_format()
{
  static GPUVertFormat format;
  if (format.attr_len == 0) {
    GPU_vertformat_attr_add(&format, "index", GPU_COMP_I32, 1, GPU_FETCH_INT);
  }
  return &format;
}

GPUVertFormat *draw_subdiv_get_pos_nor_format()
{
  static GPUVertFormat format = {0};
  if (format.attr_len == 0) {
    GPU_vertformat_attr_add(&format, "pos", GPU_COMP_F32, 3, GPU_FETCH_FLOAT);
    GPU_vertformat_attr_add(&format, "nor", GPU_COMP_F32, 4, GPU_FETCH_FLOAT);
    GPU_vertformat_alias_add(&format, "vnor");
  }
  return &format;
}

/** \} */

/* -------------------------------------------------------------------- */
/** \name Utilities to initialize a OpenSubdiv_Buffer for a GPUVertBuf.
 * \{ */

static void vertbuf_bind_gpu(const OpenSubdiv_Buffer *buffer)
{
  GPUVertBuf *verts = (GPUVertBuf *)(buffer->data);
  GPU_vertbuf_use(verts);
}

static void *vertbuf_alloc(const OpenSubdiv_Buffer *interface, const uint len)
{
  GPUVertBuf *verts = (GPUVertBuf *)(interface->data);
  GPU_vertbuf_data_alloc(verts, len);
  return GPU_vertbuf_get_data(verts);
}

static void vertbuf_device_alloc(const OpenSubdiv_Buffer *interface, const uint len)
{
  GPUVertBuf *verts = (GPUVertBuf *)(interface->data);
  /* This assumes that GPU_USAGE_DEVICE_ONLY was used, which won't allocate host memory. */
  // BLI_assert(GPU_vertbuf_get_usage(verts) == GPU_USAGE_DEVICE_ONLY);
  GPU_vertbuf_data_alloc(verts, len);
}

static void vertbuf_wrap_device_handle(const OpenSubdiv_Buffer *interface, uint64_t handle)
{
  GPUVertBuf *verts = (GPUVertBuf *)(interface->data);
  GPU_vertbuf_wrap_handle(verts, handle);
}

static void vertbuf_update_data(const OpenSubdiv_Buffer *interface,
                                uint start,
                                uint len,
                                const void *data)
{
  GPUVertBuf *verts = (GPUVertBuf *)(interface->data);
  GPU_vertbuf_update_sub(verts, start, len, data);
}

static void opensubdiv_gpu_buffer_init(OpenSubdiv_Buffer *buffer_interface, GPUVertBuf *vertbuf)
{
  buffer_interface->data = vertbuf;
  buffer_interface->bind_gpu = vertbuf_bind_gpu;
  buffer_interface->buffer_offset = 0;
  buffer_interface->wrap_device_handle = vertbuf_wrap_device_handle;
  buffer_interface->alloc = vertbuf_alloc;
  buffer_interface->device_alloc = vertbuf_device_alloc;
  buffer_interface->device_update = vertbuf_update_data;
}

static GPUVertBuf *create_buffer_and_interface(OpenSubdiv_Buffer *interface, GPUVertFormat *format)
{
  GPUVertBuf *buffer = GPU_vertbuf_calloc();
  GPU_vertbuf_init_with_format_ex(buffer, format, GPU_USAGE_DEVICE_ONLY);
  opensubdiv_gpu_buffer_init(interface, buffer);
  return buffer;
}

/** \} */

// --------------------------------------------------------

static uint tris_count_from_number_of_loops(const uint number_of_loops)
{
  const uint32_t number_of_quads = number_of_loops / 4;
  return number_of_quads * 2;
}

/* -------------------------------------------------------------------- */
/** \name Utilities to build a GPUVertBuf from an origindex buffer.
 * \{ */

void draw_subdiv_init_origindex_buffer(GPUVertBuf *buffer,
                                       int32_t *vert_origindex,
                                       uint num_loops,
                                       uint loose_len)
{
  GPU_vertbuf_init_with_format_ex(buffer, get_origindex_format(), GPU_USAGE_STATIC);
  GPU_vertbuf_data_alloc(buffer, num_loops + loose_len);

  int32_t *vbo_data = (int32_t *)GPU_vertbuf_get_data(buffer);
  memcpy(vbo_data, vert_origindex, num_loops * sizeof(int32_t));
}

GPUVertBuf *draw_subdiv_build_origindex_buffer(int *vert_origindex, uint num_loops)
{
  GPUVertBuf *buffer = GPU_vertbuf_calloc();
  draw_subdiv_init_origindex_buffer(buffer, vert_origindex, num_loops, 0);
  return buffer;
}

/** \} */

/* -------------------------------------------------------------------- */
/** \name Utilities for DRWPatchMap.
 * \{ */

static void draw_patch_map_build(DRWPatchMap *gpu_patch_map, Subdiv *subdiv)
{
  GPUVertBuf *patch_map_handles = GPU_vertbuf_calloc();
  GPU_vertbuf_init_with_format_ex(patch_map_handles, get_patch_handle_format(), GPU_USAGE_STATIC);

  GPUVertBuf *patch_map_quadtree = GPU_vertbuf_calloc();
  GPU_vertbuf_init_with_format_ex(patch_map_quadtree, get_quadtree_format(), GPU_USAGE_STATIC);

  OpenSubdiv_Buffer patch_map_handles_interface;
  opensubdiv_gpu_buffer_init(&patch_map_handles_interface, patch_map_handles);

  OpenSubdiv_Buffer patch_map_quad_tree_interface;
  opensubdiv_gpu_buffer_init(&patch_map_quad_tree_interface, patch_map_quadtree);

  int min_patch_face = 0;
  int max_patch_face = 0;
  int max_depth = 0;
  int patches_are_triangular = 0;

  OpenSubdiv_Evaluator *evaluator = subdiv->evaluator;
  evaluator->getPatchMap(evaluator,
                         &patch_map_handles_interface,
                         &patch_map_quad_tree_interface,
                         &min_patch_face,
                         &max_patch_face,
                         &max_depth,
                         &patches_are_triangular);

  gpu_patch_map->patch_map_handles = patch_map_handles;
  gpu_patch_map->patch_map_quadtree = patch_map_quadtree;
  gpu_patch_map->min_patch_face = min_patch_face;
  gpu_patch_map->max_patch_face = max_patch_face;
  gpu_patch_map->max_depth = max_depth;
  gpu_patch_map->patches_are_triangular = patches_are_triangular;
}

static void draw_patch_map_free(DRWPatchMap *gpu_patch_map)
{
  GPU_VERTBUF_DISCARD_SAFE(gpu_patch_map->patch_map_handles);
  GPU_VERTBUF_DISCARD_SAFE(gpu_patch_map->patch_map_quadtree);
  gpu_patch_map->min_patch_face = 0;
  gpu_patch_map->max_patch_face = 0;
  gpu_patch_map->max_depth = 0;
  gpu_patch_map->patches_are_triangular = 0;
}

/** \} */

/* -------------------------------------------------------------------- */
/** \name DRWSubdivCache
 * \{ */

static bool draw_subdiv_cache_need_polygon_data(const DRWSubdivCache *cache)
{
  return cache->subdiv && cache->subdiv->evaluator && cache->num_subdiv_loops != 0;
}

static void draw_subdiv_cache_free_material_data(DRWSubdivCache *cache)
{
  GPU_VERTBUF_DISCARD_SAFE(cache->polygon_mat_offset);
  MEM_SAFE_FREE(cache->mat_start);
  MEM_SAFE_FREE(cache->mat_end);
}

static void draw_subdiv_free_edit_mode_cache(DRWSubdivCache *cache)
{
  GPU_VERTBUF_DISCARD_SAFE(cache->verts_orig_index);
  GPU_VERTBUF_DISCARD_SAFE(cache->edges_orig_index);
  GPU_VERTBUF_DISCARD_SAFE(cache->fdots_patch_coords);
}

void draw_subdiv_cache_free(DRWSubdivCache *cache)
{
  GPU_VERTBUF_DISCARD_SAFE(cache->patch_coords);
  GPU_VERTBUF_DISCARD_SAFE(cache->corner_patch_coords);
  GPU_VERTBUF_DISCARD_SAFE(cache->face_ptex_offset_buffer);
  GPU_VERTBUF_DISCARD_SAFE(cache->subdiv_polygon_offset_buffer);
  GPU_VERTBUF_DISCARD_SAFE(cache->extra_coarse_face_data);
  MEM_SAFE_FREE(cache->subdiv_loop_subdiv_vert_index);
  MEM_SAFE_FREE(cache->subdiv_loop_subdiv_edge_index);
  MEM_SAFE_FREE(cache->subdiv_loop_poly_index);
  MEM_SAFE_FREE(cache->subdiv_polygon_offset);
  GPU_VERTBUF_DISCARD_SAFE(cache->subdiv_vertex_face_adjacency_offsets);
  GPU_VERTBUF_DISCARD_SAFE(cache->subdiv_vertex_face_adjacency);
  cache->resolution = 0;
  cache->num_subdiv_loops = 0;
  cache->num_subdiv_edges = 0;
  cache->num_subdiv_verts = 0;
  cache->num_subdiv_triangles = 0;
  cache->num_coarse_poly = 0;
  cache->num_subdiv_quads = 0;
  cache->may_have_loose_geom = false;
  draw_subdiv_free_edit_mode_cache(cache);
  draw_subdiv_cache_free_material_data(cache);
  draw_patch_map_free(&cache->gpu_patch_map);
  if (cache->ubo) {
    GPU_uniformbuf_free(cache->ubo);
    cache->ubo = nullptr;
  }
  MEM_SAFE_FREE(cache->loose_geom.edges);
  MEM_SAFE_FREE(cache->loose_geom.verts);
  cache->loose_geom.edge_len = 0;
  cache->loose_geom.vert_len = 0;
  cache->loose_geom.loop_len = 0;
}

/* Flags used in #DRWSubdivCache.extra_coarse_face_data. The flags are packed in the upper bits of
 * each uint (one per coarse face), #SUBDIV_COARSE_FACE_FLAG_OFFSET tells where they are in the
 * packed bits. */
#define SUBDIV_COARSE_FACE_FLAG_SMOOTH 1u
#define SUBDIV_COARSE_FACE_FLAG_SELECT 2u
#define SUBDIV_COARSE_FACE_FLAG_ACTIVE 4u
#define SUBDIV_COARSE_FACE_FLAG_HIDDEN 8u

#define SUBDIV_COARSE_FACE_FLAG_OFFSET 28u

#define SUBDIV_COARSE_FACE_FLAG_SMOOTH_MASK \
  (SUBDIV_COARSE_FACE_FLAG_SMOOTH << SUBDIV_COARSE_FACE_FLAG_OFFSET)
#define SUBDIV_COARSE_FACE_FLAG_SELECT_MASK \
  (SUBDIV_COARSE_FACE_FLAG_SELECT << SUBDIV_COARSE_FACE_FLAG_OFFSET)
#define SUBDIV_COARSE_FACE_FLAG_ACTIVE_MASK \
  (SUBDIV_COARSE_FACE_FLAG_ACTIVE << SUBDIV_COARSE_FACE_FLAG_OFFSET)
#define SUBDIV_COARSE_FACE_FLAG_HIDDEN_MASK \
  (SUBDIV_COARSE_FACE_FLAG_HIDDEN << SUBDIV_COARSE_FACE_FLAG_OFFSET)

#define SUBDIV_COARSE_FACE_LOOP_START_MASK \
  ~((SUBDIV_COARSE_FACE_FLAG_SMOOTH | SUBDIV_COARSE_FACE_FLAG_SELECT | \
     SUBDIV_COARSE_FACE_FLAG_ACTIVE | SUBDIV_COARSE_FACE_FLAG_HIDDEN) \
    << SUBDIV_COARSE_FACE_FLAG_OFFSET)

static uint32_t compute_coarse_face_flag(BMFace *f, BMFace *efa_act)
{
  if (f == nullptr) {
    /* May happen during mapped extraction. */
    return 0;
  }

  uint32_t flag = 0;
  if (BM_elem_flag_test(f, BM_ELEM_SMOOTH)) {
    flag |= SUBDIV_COARSE_FACE_FLAG_SMOOTH;
  }
  if (BM_elem_flag_test(f, BM_ELEM_SELECT)) {
    flag |= SUBDIV_COARSE_FACE_FLAG_SELECT;
  }
  if (BM_elem_flag_test(f, BM_ELEM_HIDDEN)) {
    flag |= SUBDIV_COARSE_FACE_FLAG_HIDDEN;
  }
  if (f == efa_act) {
    flag |= SUBDIV_COARSE_FACE_FLAG_ACTIVE;
  }
  const int loopstart = BM_elem_index_get(f->l_first);
  return (uint)(loopstart) | (flag << SUBDIV_COARSE_FACE_FLAG_OFFSET);
}

static void draw_subdiv_cache_extra_coarse_face_data_bm(BMesh *bm,
                                                        BMFace *efa_act,
                                                        uint32_t *flags_data)
{
  BMFace *f;
  BMIter iter;

  BM_ITER_MESH (f, &iter, bm, BM_FACES_OF_MESH) {
    const int index = BM_elem_index_get(f);
    flags_data[index] = compute_coarse_face_flag(f, efa_act);
  }
}

static void draw_subdiv_cache_extra_coarse_face_data_mesh(const MeshRenderData *mr,
                                                          Mesh *mesh,
                                                          uint32_t *flags_data)
{
  const Span<MPoly> polys = mesh->polys();
  for (const int i : polys.index_range()) {
    uint32_t flag = 0;
    if ((polys[i].flag & ME_SMOOTH) != 0) {
      flag |= SUBDIV_COARSE_FACE_FLAG_SMOOTH;
    }
    if ((polys[i].flag & ME_FACE_SEL) != 0) {
      flag |= SUBDIV_COARSE_FACE_FLAG_SELECT;
    }
    if (mr->hide_poly && mr->hide_poly[i]) {
      flag |= SUBDIV_COARSE_FACE_FLAG_HIDDEN;
    }
    flags_data[i] = (uint)(polys[i].loopstart) | (flag << SUBDIV_COARSE_FACE_FLAG_OFFSET);
  }
}

static void draw_subdiv_cache_extra_coarse_face_data_mapped(Mesh *mesh,
                                                            BMesh *bm,
                                                            MeshRenderData *mr,
                                                            uint32_t *flags_data)
{
  if (bm == nullptr) {
    draw_subdiv_cache_extra_coarse_face_data_mesh(mr, mesh, flags_data);
    return;
  }

  for (int i = 0; i < mesh->totpoly; i++) {
    BMFace *f = bm_original_face_get(mr, i);
    flags_data[i] = compute_coarse_face_flag(f, mr->efa_act);
  }
}

static void draw_subdiv_cache_update_extra_coarse_face_data(DRWSubdivCache *cache,
                                                            Mesh *mesh,
                                                            MeshRenderData *mr)
{
  if (cache->extra_coarse_face_data == nullptr) {
    cache->extra_coarse_face_data = GPU_vertbuf_calloc();
    static GPUVertFormat format;
    if (format.attr_len == 0) {
      GPU_vertformat_attr_add(&format, "data", GPU_COMP_U32, 1, GPU_FETCH_INT);
    }
    GPU_vertbuf_init_with_format_ex(cache->extra_coarse_face_data, &format, GPU_USAGE_DYNAMIC);
    GPU_vertbuf_data_alloc(cache->extra_coarse_face_data,
                           mr->extract_type == MR_EXTRACT_BMESH ? cache->bm->totface :
                                                                  mesh->totpoly);
  }

  uint32_t *flags_data = (uint32_t *)(GPU_vertbuf_get_data(cache->extra_coarse_face_data));

  if (mr->extract_type == MR_EXTRACT_BMESH) {
    draw_subdiv_cache_extra_coarse_face_data_bm(cache->bm, mr->efa_act, flags_data);
  }
  else if (mr->p_origindex != nullptr) {
    draw_subdiv_cache_extra_coarse_face_data_mapped(mesh, cache->bm, mr, flags_data);
  }
  else {
    draw_subdiv_cache_extra_coarse_face_data_mesh(mr, mesh, flags_data);
  }

  /* Make sure updated data is re-uploaded. */
  GPU_vertbuf_tag_dirty(cache->extra_coarse_face_data);
}

static DRWSubdivCache *mesh_batch_cache_ensure_subdiv_cache(MeshBatchCache *mbc)
{
  DRWSubdivCache *subdiv_cache = mbc->subdiv_cache;
  if (subdiv_cache == nullptr) {
    subdiv_cache = static_cast<DRWSubdivCache *>(
        MEM_callocN(sizeof(DRWSubdivCache), "DRWSubdivCache"));
  }
  mbc->subdiv_cache = subdiv_cache;
  return subdiv_cache;
}

static void draw_subdiv_invalidate_evaluator_for_orco(Subdiv *subdiv, Mesh *mesh)
{
  const bool has_orco = CustomData_has_layer(&mesh->vdata, CD_ORCO);
  if (has_orco && subdiv->evaluator && !subdiv->evaluator->hasVertexData(subdiv->evaluator)) {
    /* If we suddenly have/need original coordinates, recreate the evaluator if the extra
     * source was not created yet. The refiner also has to be recreated as refinement for source
     * and vertex data is done only once. */
    openSubdiv_deleteEvaluator(subdiv->evaluator);
    subdiv->evaluator = nullptr;

    if (subdiv->topology_refiner != nullptr) {
      openSubdiv_deleteTopologyRefiner(subdiv->topology_refiner);
      subdiv->topology_refiner = nullptr;
    }
  }
}

/** \} */

/* -------------------------------------------------------------------- */
/** \name Subdivision grid traversal.
 *
 * Traverse the uniform subdivision grid over coarse faces and gather useful information for
 * building the draw buffers on the GPU. We primarily gather the patch coordinates for all
 * subdivision faces, as well as the original coarse indices for each subdivision element (vertex,
 * face, or edge) which directly maps to its coarse counterpart (note that all subdivision faces
 * map to a coarse face). This information will then be cached in #DRWSubdivCache for subsequent
 * reevaluations, as long as the topology does not change.
 * \{ */

struct DRWCacheBuildingContext {
  const Mesh *coarse_mesh;
  const Subdiv *subdiv;
  const SubdivToMeshSettings *settings;

  DRWSubdivCache *cache;

  /* Pointers into #DRWSubdivCache buffers for easier access during traversal. */
  CompressedPatchCoord *patch_coords;
  int *subdiv_loop_vert_index;
  int *subdiv_loop_subdiv_vert_index;
  int *subdiv_loop_edge_index;
  int *subdiv_loop_subdiv_edge_index;
  int *subdiv_loop_poly_index;

  /* Temporary buffers used during traversal. */
  int *vert_origindex_map;
  int *edge_origindex_map;

  /* #CD_ORIGINDEX layers from the mesh to directly look up during traversal the original-index
   * from the base mesh for edit data so that we do not have to handle yet another GPU buffer and
   * do this in the shaders. */
  const int *v_origindex;
  const int *e_origindex;
};

static bool draw_subdiv_topology_info_cb(const SubdivForeachContext *foreach_context,
                                         const int num_verts,
                                         const int num_edges,
                                         const int num_loops,
                                         const int num_polys,
                                         const int *subdiv_polygon_offset)
{
  /* num_loops does not take into account meshes with only loose geometry, which might be meshes
   * used as custom bone shapes, so let's check the num_verts also. */
  if (num_verts == 0 && num_loops == 0) {
    return false;
  }

  DRWCacheBuildingContext *ctx = (DRWCacheBuildingContext *)(foreach_context->user_data);
  DRWSubdivCache *cache = ctx->cache;

  /* Set topology information only if we have loops. */
  if (num_loops != 0) {
    cache->num_subdiv_edges = (uint)num_edges;
    cache->num_subdiv_loops = (uint)num_loops;
    cache->num_subdiv_verts = (uint)num_verts;
    cache->num_subdiv_quads = (uint)num_polys;
    cache->subdiv_polygon_offset = static_cast<int *>(MEM_dupallocN(subdiv_polygon_offset));
  }

  cache->may_have_loose_geom = num_verts != 0 || num_edges != 0;

  /* Initialize cache buffers, prefer dynamic usage so we can reuse memory on the host even after
   * it was sent to the device, since we may use the data while building other buffers on the CPU
   * side. */
  cache->patch_coords = GPU_vertbuf_calloc();
  GPU_vertbuf_init_with_format_ex(
      cache->patch_coords, get_blender_patch_coords_format(), GPU_USAGE_DYNAMIC);
  GPU_vertbuf_data_alloc(cache->patch_coords, cache->num_subdiv_loops);

  cache->corner_patch_coords = GPU_vertbuf_calloc();
  GPU_vertbuf_init_with_format_ex(
      cache->corner_patch_coords, get_blender_patch_coords_format(), GPU_USAGE_DYNAMIC);
  GPU_vertbuf_data_alloc(cache->corner_patch_coords, cache->num_subdiv_loops);

  cache->verts_orig_index = GPU_vertbuf_calloc();
  GPU_vertbuf_init_with_format_ex(
      cache->verts_orig_index, get_origindex_format(), GPU_USAGE_DYNAMIC);
  GPU_vertbuf_data_alloc(cache->verts_orig_index, cache->num_subdiv_loops);

  cache->edges_orig_index = GPU_vertbuf_calloc();
  GPU_vertbuf_init_with_format_ex(
      cache->edges_orig_index, get_origindex_format(), GPU_USAGE_DYNAMIC);
  GPU_vertbuf_data_alloc(cache->edges_orig_index, cache->num_subdiv_loops);

  cache->subdiv_loop_subdiv_vert_index = static_cast<int *>(
      MEM_mallocN(cache->num_subdiv_loops * sizeof(int), "subdiv_loop_subdiv_vert_index"));

  cache->subdiv_loop_subdiv_edge_index = static_cast<int *>(
      MEM_mallocN(cache->num_subdiv_loops * sizeof(int), "subdiv_loop_subdiv_edge_index"));

  cache->subdiv_loop_poly_index = static_cast<int *>(
      MEM_mallocN(cache->num_subdiv_loops * sizeof(int), "subdiv_loop_poly_index"));

  /* Initialize context pointers and temporary buffers. */
  ctx->patch_coords = (CompressedPatchCoord *)GPU_vertbuf_get_data(cache->patch_coords);
  ctx->subdiv_loop_vert_index = (int *)GPU_vertbuf_get_data(cache->verts_orig_index);
  ctx->subdiv_loop_edge_index = (int *)GPU_vertbuf_get_data(cache->edges_orig_index);
  ctx->subdiv_loop_subdiv_vert_index = cache->subdiv_loop_subdiv_vert_index;
  ctx->subdiv_loop_subdiv_edge_index = cache->subdiv_loop_subdiv_edge_index;
  ctx->subdiv_loop_poly_index = cache->subdiv_loop_poly_index;

  ctx->v_origindex = static_cast<const int *>(
      CustomData_get_layer(&ctx->coarse_mesh->vdata, CD_ORIGINDEX));

  ctx->e_origindex = static_cast<const int *>(
      CustomData_get_layer(&ctx->coarse_mesh->edata, CD_ORIGINDEX));

  if (cache->num_subdiv_verts) {
    ctx->vert_origindex_map = static_cast<int *>(
        MEM_mallocN(cache->num_subdiv_verts * sizeof(int), "subdiv_vert_origindex_map"));
    for (int i = 0; i < num_verts; i++) {
      ctx->vert_origindex_map[i] = -1;
    }
  }

  if (cache->num_subdiv_edges) {
    ctx->edge_origindex_map = static_cast<int *>(
        MEM_mallocN(cache->num_subdiv_edges * sizeof(int), "subdiv_edge_origindex_map"));
    for (int i = 0; i < num_edges; i++) {
      ctx->edge_origindex_map[i] = -1;
    }
  }

  return true;
}

static void draw_subdiv_vertex_corner_cb(const SubdivForeachContext *foreach_context,
                                         void *UNUSED(tls),
                                         const int UNUSED(ptex_face_index),
                                         const float UNUSED(u),
                                         const float UNUSED(v),
                                         const int coarse_vertex_index,
                                         const int UNUSED(coarse_poly_index),
                                         const int UNUSED(coarse_corner),
                                         const int subdiv_vertex_index)
{
  BLI_assert(coarse_vertex_index != ORIGINDEX_NONE);
  DRWCacheBuildingContext *ctx = (DRWCacheBuildingContext *)(foreach_context->user_data);
  ctx->vert_origindex_map[subdiv_vertex_index] = coarse_vertex_index;
}

static void draw_subdiv_vertex_edge_cb(const SubdivForeachContext *UNUSED(foreach_context),
                                       void *UNUSED(tls_v),
                                       const int UNUSED(ptex_face_index),
                                       const float UNUSED(u),
                                       const float UNUSED(v),
                                       const int UNUSED(coarse_edge_index),
                                       const int UNUSED(coarse_poly_index),
                                       const int UNUSED(coarse_corner),
                                       const int UNUSED(subdiv_vertex_index))
{
  /* Required if SubdivForeachContext.vertex_corner is also set. */
}

static void draw_subdiv_edge_cb(const SubdivForeachContext *foreach_context,
                                void *UNUSED(tls),
                                const int coarse_edge_index,
                                const int subdiv_edge_index,
                                const bool UNUSED(is_loose),
                                const int UNUSED(subdiv_v1),
                                const int UNUSED(subdiv_v2))
{
  DRWCacheBuildingContext *ctx = (DRWCacheBuildingContext *)(foreach_context->user_data);

  if (!ctx->edge_origindex_map) {
    return;
  }

  int coarse_index = coarse_edge_index;

  if (coarse_index != -1) {
    if (ctx->e_origindex) {
      coarse_index = ctx->e_origindex[coarse_index];
    }
  }

  ctx->edge_origindex_map[subdiv_edge_index] = coarse_index;
}

static void draw_subdiv_loop_cb(const SubdivForeachContext *foreach_context,
                                void *UNUSED(tls_v),
                                const int ptex_face_index,
                                const float u,
                                const float v,
                                const int UNUSED(coarse_loop_index),
                                const int coarse_poly_index,
                                const int UNUSED(coarse_corner),
                                const int subdiv_loop_index,
                                const int subdiv_vertex_index,
                                const int subdiv_edge_index)
{
  DRWCacheBuildingContext *ctx = (DRWCacheBuildingContext *)(foreach_context->user_data);
  ctx->patch_coords[subdiv_loop_index] = make_patch_coord(ptex_face_index, u, v);

  int coarse_vertex_index = ctx->vert_origindex_map[subdiv_vertex_index];

  ctx->subdiv_loop_subdiv_vert_index[subdiv_loop_index] = subdiv_vertex_index;
  ctx->subdiv_loop_subdiv_edge_index[subdiv_loop_index] = subdiv_edge_index;
  ctx->subdiv_loop_poly_index[subdiv_loop_index] = coarse_poly_index;
  ctx->subdiv_loop_vert_index[subdiv_loop_index] = coarse_vertex_index;
}

static void draw_subdiv_foreach_callbacks(SubdivForeachContext *foreach_context)
{
  memset(foreach_context, 0, sizeof(*foreach_context));
  foreach_context->topology_info = draw_subdiv_topology_info_cb;
  foreach_context->loop = draw_subdiv_loop_cb;
  foreach_context->edge = draw_subdiv_edge_cb;
  foreach_context->vertex_corner = draw_subdiv_vertex_corner_cb;
  foreach_context->vertex_edge = draw_subdiv_vertex_edge_cb;
}

static void do_subdiv_traversal(DRWCacheBuildingContext *cache_building_context, Subdiv *subdiv)
{
  SubdivForeachContext foreach_context;
  draw_subdiv_foreach_callbacks(&foreach_context);
  foreach_context.user_data = cache_building_context;

  BKE_subdiv_foreach_subdiv_geometry(subdiv,
                                     &foreach_context,
                                     cache_building_context->settings,
                                     cache_building_context->coarse_mesh);

  /* Now that traversal is done, we can set up the right original indices for the
   * subdiv-loop-to-coarse-edge map.
   */
  for (int i = 0; i < cache_building_context->cache->num_subdiv_loops; i++) {
    cache_building_context->subdiv_loop_edge_index[i] =
        cache_building_context
            ->edge_origindex_map[cache_building_context->subdiv_loop_subdiv_edge_index[i]];
  }
}

static GPUVertBuf *gpu_vertbuf_create_from_format(GPUVertFormat *format, uint len)
{
  GPUVertBuf *verts = GPU_vertbuf_calloc();
  GPU_vertbuf_init_with_format(verts, format);
  GPU_vertbuf_data_alloc(verts, len);
  return verts;
}

/* Build maps to hold enough information to tell which face is adjacent to which vertex; those will
 * be used for computing normals if limit surfaces are unavailable. */
static void build_vertex_face_adjacency_maps(DRWSubdivCache *cache)
{
  /* +1 so that we do not require a special case for the last vertex, this extra offset will
   * contain the total number of adjacent faces. */
  cache->subdiv_vertex_face_adjacency_offsets = gpu_vertbuf_create_from_format(
      get_origindex_format(), cache->num_subdiv_verts + 1);

  int *vertex_offsets = (int *)GPU_vertbuf_get_data(cache->subdiv_vertex_face_adjacency_offsets);
  memset(vertex_offsets, 0, sizeof(int) * cache->num_subdiv_verts + 1);

  for (int i = 0; i < cache->num_subdiv_loops; i++) {
    vertex_offsets[cache->subdiv_loop_subdiv_vert_index[i]]++;
  }

  int ofs = vertex_offsets[0];
  vertex_offsets[0] = 0;
  for (uint i = 1; i < cache->num_subdiv_verts + 1; i++) {
    int tmp = vertex_offsets[i];
    vertex_offsets[i] = ofs;
    ofs += tmp;
  }

  cache->subdiv_vertex_face_adjacency = gpu_vertbuf_create_from_format(get_origindex_format(),
                                                                       cache->num_subdiv_loops);
  int *adjacent_faces = (int *)GPU_vertbuf_get_data(cache->subdiv_vertex_face_adjacency);
  int *tmp_set_faces = static_cast<int *>(
      MEM_callocN(sizeof(int) * cache->num_subdiv_verts, "tmp subdiv vertex offset"));

  for (int i = 0; i < cache->num_subdiv_loops / 4; i++) {
    for (int j = 0; j < 4; j++) {
      const int subdiv_vertex = cache->subdiv_loop_subdiv_vert_index[i * 4 + j];
      int first_face_offset = vertex_offsets[subdiv_vertex] + tmp_set_faces[subdiv_vertex];
      adjacent_faces[first_face_offset] = i;
      tmp_set_faces[subdiv_vertex] += 1;
    }
  }

  MEM_freeN(tmp_set_faces);
}

static bool draw_subdiv_build_cache(DRWSubdivCache *cache,
                                    Subdiv *subdiv,
                                    Mesh *mesh_eval,
                                    const SubsurfRuntimeData *runtime_data)
{
  SubdivToMeshSettings to_mesh_settings;
  to_mesh_settings.resolution = runtime_data->resolution;
  to_mesh_settings.use_optimal_display = false;

  if (cache->resolution != to_mesh_settings.resolution) {
    /* Resolution changed, we need to rebuild, free any existing cached data. */
    draw_subdiv_cache_free(cache);
  }

  /* If the resolution between the cache and the settings match for some reason, check if the patch
   * coordinates were not already generated. Those coordinates are specific to the resolution, so
   * they should be null either after initialization, or after freeing if the resolution (or some
   * other subdivision setting) changed.
   */
  if (cache->patch_coords != nullptr) {
    return true;
  }

  DRWCacheBuildingContext cache_building_context;
  memset(&cache_building_context, 0, sizeof(DRWCacheBuildingContext));
  cache_building_context.coarse_mesh = mesh_eval;
  cache_building_context.settings = &to_mesh_settings;
  cache_building_context.cache = cache;

  do_subdiv_traversal(&cache_building_context, subdiv);
  if (cache->num_subdiv_loops == 0 && cache->num_subdiv_verts == 0 &&
      !cache->may_have_loose_geom) {
    /* Either the traversal failed, or we have an empty mesh, either way we cannot go any further.
     * The subdiv_polygon_offset cannot then be reliably stored in the cache, so free it directly.
     */
    MEM_SAFE_FREE(cache->subdiv_polygon_offset);
    return false;
  }

  /* Only build polygon related data if we have polygons. */
  const Span<MPoly> polys = mesh_eval->polys();
  if (cache->num_subdiv_loops != 0) {
    /* Build buffers for the PatchMap. */
    draw_patch_map_build(&cache->gpu_patch_map, subdiv);

    cache->face_ptex_offset = BKE_subdiv_face_ptex_offset_get(subdiv);

    /* Build patch coordinates for all the face dots. */
    cache->fdots_patch_coords = gpu_vertbuf_create_from_format(get_blender_patch_coords_format(),
                                                               mesh_eval->totpoly);
    CompressedPatchCoord *blender_fdots_patch_coords = (CompressedPatchCoord *)
        GPU_vertbuf_get_data(cache->fdots_patch_coords);
    for (int i = 0; i < mesh_eval->totpoly; i++) {
      const int ptex_face_index = cache->face_ptex_offset[i];
      if (polys[i].totloop == 4) {
        /* For quads, the center coordinate of the coarse face has `u = v = 0.5`. */
        blender_fdots_patch_coords[i] = make_patch_coord(ptex_face_index, 0.5f, 0.5f);
      }
      else {
        /* For N-gons, since they are split into quads from the center, and since the center is
         * chosen to be the top right corner of each quad, the center coordinate of the coarse face
         * is any one of those top right corners with `u = v = 1.0`. */
        blender_fdots_patch_coords[i] = make_patch_coord(ptex_face_index, 1.0f, 1.0f);
      }
    }

    cache->subdiv_polygon_offset_buffer = draw_subdiv_build_origindex_buffer(
        cache->subdiv_polygon_offset, polys.size());

    cache->face_ptex_offset_buffer = draw_subdiv_build_origindex_buffer(cache->face_ptex_offset,
                                                                        polys.size() + 1);

    build_vertex_face_adjacency_maps(cache);
  }

  cache->resolution = to_mesh_settings.resolution;
  cache->num_coarse_poly = polys.size();

  /* To avoid floating point precision issues when evaluating patches at patch boundaries,
   * ensure that all loops sharing a vertex use the same patch coordinate. This could cause
   * the mesh to not be watertight, leading to shadowing artifacts (see T97877). */
  blender::Vector<int> first_loop_index(cache->num_subdiv_verts, -1);

  /* Save coordinates for corners, as attributes may vary for each loop connected to the same
   * vertex. */
  memcpy(GPU_vertbuf_get_data(cache->corner_patch_coords),
         cache_building_context.patch_coords,
         sizeof(CompressedPatchCoord) * cache->num_subdiv_loops);

  for (int i = 0; i < cache->num_subdiv_loops; i++) {
    const int vertex = cache_building_context.subdiv_loop_subdiv_vert_index[i];
    if (first_loop_index[vertex] != -1) {
      continue;
    }
    first_loop_index[vertex] = i;
  }

  for (int i = 0; i < cache->num_subdiv_loops; i++) {
    const int vertex = cache_building_context.subdiv_loop_subdiv_vert_index[i];
    cache_building_context.patch_coords[i] =
        cache_building_context.patch_coords[first_loop_index[vertex]];
  }

  /* Cleanup. */
  MEM_SAFE_FREE(cache_building_context.vert_origindex_map);
  MEM_SAFE_FREE(cache_building_context.edge_origindex_map);

  return true;
}

/** \} */

/* -------------------------------------------------------------------- */
/** \name DRWSubdivUboStorage.
 *
 * Common uniforms for the various shaders.
 * \{ */

struct DRWSubdivUboStorage {
  /* Offsets in the buffers data where the source and destination data start. */
  int src_offset;
  int dst_offset;

  /* Parameters for the DRWPatchMap. */
  int min_patch_face;
  int max_patch_face;
  int max_depth;
  int patches_are_triangular;

  /* Coarse topology information. */
  int coarse_poly_count;
  uint edge_loose_offset;

  /* Refined topology information. */
  uint num_subdiv_loops;

  /* Subdivision settings, is int in C but bool in the GLSL code, as there, bools have the same
   * size as ints, so we should use int in C to ensure that the size of the structure is what GLSL
   * expects. */
  int optimal_display;

  /* The sculpt mask data layer may be null. */
  int has_sculpt_mask;

  /* Masks for the extra coarse face data. */
  uint coarse_face_select_mask;
  uint coarse_face_smooth_mask;
  uint coarse_face_active_mask;
  uint coarse_face_hidden_mask;
  uint coarse_face_loopstart_mask;

  /* Number of elements to process in the compute shader (can be the coarse quad count, or the
   * final vertex count, depending on which compute pass we do). This is used to early out in case
   * of out of bond accesses as compute dispatch are of fixed size. */
  uint total_dispatch_size;

  int is_edit_mode;
  int use_hide;
  int _pad3;
};

static_assert((sizeof(DRWSubdivUboStorage) % 16) == 0,
              "DRWSubdivUboStorage is not padded to a multiple of the size of vec4");

static void draw_subdiv_init_ubo_storage(const DRWSubdivCache *cache,
                                         DRWSubdivUboStorage *ubo,
                                         const int src_offset,
                                         const int dst_offset,
                                         const uint total_dispatch_size,
                                         const bool has_sculpt_mask)
{
  ubo->src_offset = src_offset;
  ubo->dst_offset = dst_offset;
  ubo->min_patch_face = cache->gpu_patch_map.min_patch_face;
  ubo->max_patch_face = cache->gpu_patch_map.max_patch_face;
  ubo->max_depth = cache->gpu_patch_map.max_depth;
  ubo->patches_are_triangular = cache->gpu_patch_map.patches_are_triangular;
  ubo->coarse_poly_count = cache->num_coarse_poly;
  ubo->optimal_display = cache->optimal_display;
  ubo->num_subdiv_loops = cache->num_subdiv_loops;
  ubo->edge_loose_offset = cache->num_subdiv_loops * 2;
  ubo->has_sculpt_mask = has_sculpt_mask;
  ubo->coarse_face_smooth_mask = SUBDIV_COARSE_FACE_FLAG_SMOOTH_MASK;
  ubo->coarse_face_select_mask = SUBDIV_COARSE_FACE_FLAG_SELECT_MASK;
  ubo->coarse_face_active_mask = SUBDIV_COARSE_FACE_FLAG_ACTIVE_MASK;
  ubo->coarse_face_hidden_mask = SUBDIV_COARSE_FACE_FLAG_HIDDEN_MASK;
  ubo->coarse_face_loopstart_mask = SUBDIV_COARSE_FACE_LOOP_START_MASK;
  ubo->total_dispatch_size = total_dispatch_size;
  ubo->is_edit_mode = cache->is_edit_mode;
  ubo->use_hide = cache->use_hide;
}

static void draw_subdiv_ubo_update_and_bind(const DRWSubdivCache *cache,
                                            GPUShader *shader,
                                            const int src_offset,
                                            const int dst_offset,
                                            const uint total_dispatch_size,
                                            const bool has_sculpt_mask = false)
{
  DRWSubdivUboStorage storage;
  draw_subdiv_init_ubo_storage(
      cache, &storage, src_offset, dst_offset, total_dispatch_size, has_sculpt_mask);

  if (!cache->ubo) {
    const_cast<DRWSubdivCache *>(cache)->ubo = GPU_uniformbuf_create_ex(
        sizeof(DRWSubdivUboStorage), &storage, "DRWSubdivUboStorage");
  }

  GPU_uniformbuf_update(cache->ubo, &storage);

  const int binding = GPU_shader_get_uniform_block_binding(shader, "shader_data");
  GPU_uniformbuf_bind(cache->ubo, binding);
}

/** \} */

// --------------------------------------------------------

#define SUBDIV_LOCAL_WORK_GROUP_SIZE 64
static uint get_dispatch_size(uint elements)
{
  return divide_ceil_u(elements, SUBDIV_LOCAL_WORK_GROUP_SIZE);
}

/**
 * Helper to ensure that the UBO is always initialized before dispatching computes and that the
 * same number of elements that need to be processed is used for the UBO and the dispatch size.
 * Use this instead of a raw call to #GPU_compute_dispatch.
 */
static void drw_subdiv_compute_dispatch(const DRWSubdivCache *cache,
                                        GPUShader *shader,
                                        const int src_offset,
                                        const int dst_offset,
                                        uint total_dispatch_size,
                                        const bool has_sculpt_mask = false)
{
  const uint max_res_x = static_cast<uint>(GPU_max_work_group_count(0));

  const uint dispatch_size = get_dispatch_size(total_dispatch_size);
  uint dispatch_rx = dispatch_size;
  uint dispatch_ry = 1u;
  if (dispatch_rx > max_res_x) {
    /* Since there are some limitations with regards to the maximum work group size (could be as
     * low as 64k elements per call), we split the number elements into a "2d" number, with the
     * final index being computed as `res_x + res_y * max_work_group_size`. Even with a maximum
     * work group size of 64k, that still leaves us with roughly `64k * 64k = 4` billion elements
     * total, which should be enough. If not, we could also use the 3rd dimension. */
    /* TODO(fclem): We could dispatch fewer groups if we compute the prime factorization and
     * get the smallest rect fitting the requirements. */
    dispatch_rx = dispatch_ry = ceilf(sqrtf(dispatch_size));
    /* Avoid a completely empty dispatch line caused by rounding. */
    if ((dispatch_rx * (dispatch_ry - 1)) >= dispatch_size) {
      dispatch_ry -= 1;
    }
  }

  /* X and Y dimensions may have different limits so the above computation may not be right, but
   * even with the standard 64k minimum on all dimensions we still have a lot of room. Therefore,
   * we presume it all fits. */
  BLI_assert(dispatch_ry < static_cast<uint>(GPU_max_work_group_count(1)));

  draw_subdiv_ubo_update_and_bind(
      cache, shader, src_offset, dst_offset, total_dispatch_size, has_sculpt_mask);

  GPU_compute_dispatch(shader, dispatch_rx, dispatch_ry, 1);
}

void draw_subdiv_extract_pos_nor(const DRWSubdivCache *cache,
                                 GPUVertBuf *pos_nor,
                                 GPUVertBuf *orco)
{
  if (!draw_subdiv_cache_need_polygon_data(cache)) {
    /* Happens on meshes with only loose geometry. */
    return;
  }

  Subdiv *subdiv = cache->subdiv;
  OpenSubdiv_Evaluator *evaluator = subdiv->evaluator;

  OpenSubdiv_Buffer src_buffer_interface;
  GPUVertBuf *src_buffer = create_buffer_and_interface(&src_buffer_interface,
                                                       get_subdiv_vertex_format());
  evaluator->wrapSrcBuffer(evaluator, &src_buffer_interface);

  GPUVertBuf *src_extra_buffer = nullptr;
  if (orco) {
    OpenSubdiv_Buffer src_extra_buffer_interface;
    src_extra_buffer = create_buffer_and_interface(&src_extra_buffer_interface,
                                                   get_subdiv_vertex_format());
    evaluator->wrapSrcVertexDataBuffer(evaluator, &src_extra_buffer_interface);
  }

  OpenSubdiv_Buffer patch_arrays_buffer_interface;
  GPUVertBuf *patch_arrays_buffer = create_buffer_and_interface(&patch_arrays_buffer_interface,
                                                                get_patch_array_format());
  evaluator->fillPatchArraysBuffer(evaluator, &patch_arrays_buffer_interface);

  OpenSubdiv_Buffer patch_index_buffer_interface;
  GPUVertBuf *patch_index_buffer = create_buffer_and_interface(&patch_index_buffer_interface,
                                                               get_patch_index_format());
  evaluator->wrapPatchIndexBuffer(evaluator, &patch_index_buffer_interface);

  OpenSubdiv_Buffer patch_param_buffer_interface;
  GPUVertBuf *patch_param_buffer = create_buffer_and_interface(&patch_param_buffer_interface,
                                                               get_patch_param_format());
  evaluator->wrapPatchParamBuffer(evaluator, &patch_param_buffer_interface);

  GPUShader *shader = get_patch_evaluation_shader(orco ? SHADER_PATCH_EVALUATION_ORCO :
                                                         SHADER_PATCH_EVALUATION);
  GPU_shader_bind(shader);

  int binding_point = 0;
  GPU_vertbuf_bind_as_ssbo(src_buffer, binding_point++);
  GPU_vertbuf_bind_as_ssbo(cache->gpu_patch_map.patch_map_handles, binding_point++);
  GPU_vertbuf_bind_as_ssbo(cache->gpu_patch_map.patch_map_quadtree, binding_point++);
  GPU_vertbuf_bind_as_ssbo(cache->patch_coords, binding_point++);
  GPU_vertbuf_bind_as_ssbo(cache->verts_orig_index, binding_point++);
  GPU_vertbuf_bind_as_ssbo(patch_arrays_buffer, binding_point++);
  GPU_vertbuf_bind_as_ssbo(patch_index_buffer, binding_point++);
  GPU_vertbuf_bind_as_ssbo(patch_param_buffer, binding_point++);
  GPU_vertbuf_bind_as_ssbo(pos_nor, binding_point++);
  if (orco) {
    GPU_vertbuf_bind_as_ssbo(src_extra_buffer, binding_point++);
    GPU_vertbuf_bind_as_ssbo(orco, binding_point++);
  }
  BLI_assert(binding_point <= MAX_GPU_SUBDIV_SSBOS);

  drw_subdiv_compute_dispatch(cache, shader, 0, 0, cache->num_subdiv_quads);

  /* This generates a vertex buffer, so we need to put a barrier on the vertex attribute array.
   * We also need it for subsequent compute shaders, so a barrier on the shader storage is also
   * needed. */
  GPU_memory_barrier(GPU_BARRIER_SHADER_STORAGE | GPU_BARRIER_VERTEX_ATTRIB_ARRAY);

  /* Cleanup. */
  GPU_shader_unbind();

  GPU_vertbuf_discard(patch_index_buffer);
  GPU_vertbuf_discard(patch_param_buffer);
  GPU_vertbuf_discard(patch_arrays_buffer);
  GPU_vertbuf_discard(src_buffer);
  GPU_VERTBUF_DISCARD_SAFE(src_extra_buffer);
}

void draw_subdiv_extract_uvs(const DRWSubdivCache *cache,
                             GPUVertBuf *uvs,
                             const int face_varying_channel,
                             const int dst_offset)
{
  if (!draw_subdiv_cache_need_polygon_data(cache)) {
    /* Happens on meshes with only loose geometry. */
    return;
  }

  Subdiv *subdiv = cache->subdiv;
  OpenSubdiv_Evaluator *evaluator = subdiv->evaluator;

  OpenSubdiv_Buffer src_buffer_interface;
  GPUVertBuf *src_buffer = create_buffer_and_interface(&src_buffer_interface, get_uvs_format());
  evaluator->wrapFVarSrcBuffer(evaluator, face_varying_channel, &src_buffer_interface);

  OpenSubdiv_Buffer patch_arrays_buffer_interface;
  GPUVertBuf *patch_arrays_buffer = create_buffer_and_interface(&patch_arrays_buffer_interface,
                                                                get_patch_array_format());
  evaluator->fillFVarPatchArraysBuffer(
      evaluator, face_varying_channel, &patch_arrays_buffer_interface);

  OpenSubdiv_Buffer patch_index_buffer_interface;
  GPUVertBuf *patch_index_buffer = create_buffer_and_interface(&patch_index_buffer_interface,
                                                               get_patch_index_format());
  evaluator->wrapFVarPatchIndexBuffer(
      evaluator, face_varying_channel, &patch_index_buffer_interface);

  OpenSubdiv_Buffer patch_param_buffer_interface;
  GPUVertBuf *patch_param_buffer = create_buffer_and_interface(&patch_param_buffer_interface,
                                                               get_patch_param_format());
  evaluator->wrapFVarPatchParamBuffer(
      evaluator, face_varying_channel, &patch_param_buffer_interface);

  GPUShader *shader = get_patch_evaluation_shader(SHADER_PATCH_EVALUATION_FVAR);
  GPU_shader_bind(shader);

  int binding_point = 0;
  GPU_vertbuf_bind_as_ssbo(src_buffer, binding_point++);
  GPU_vertbuf_bind_as_ssbo(cache->gpu_patch_map.patch_map_handles, binding_point++);
  GPU_vertbuf_bind_as_ssbo(cache->gpu_patch_map.patch_map_quadtree, binding_point++);
  GPU_vertbuf_bind_as_ssbo(cache->corner_patch_coords, binding_point++);
  GPU_vertbuf_bind_as_ssbo(cache->verts_orig_index, binding_point++);
  GPU_vertbuf_bind_as_ssbo(patch_arrays_buffer, binding_point++);
  GPU_vertbuf_bind_as_ssbo(patch_index_buffer, binding_point++);
  GPU_vertbuf_bind_as_ssbo(patch_param_buffer, binding_point++);
  GPU_vertbuf_bind_as_ssbo(uvs, binding_point++);
  BLI_assert(binding_point <= MAX_GPU_SUBDIV_SSBOS);

  /* The buffer offset has the stride baked in (which is 2 as we have UVs) so remove the stride by
   * dividing by 2 */
  const int src_offset = src_buffer_interface.buffer_offset / 2;
  drw_subdiv_compute_dispatch(cache, shader, src_offset, dst_offset, cache->num_subdiv_quads);

  /* This generates a vertex buffer, so we need to put a barrier on the vertex attribute array.
   * Since it may also be used for computing UV stretches, we also need a barrier on the shader
   * storage. */
  GPU_memory_barrier(GPU_BARRIER_VERTEX_ATTRIB_ARRAY | GPU_BARRIER_SHADER_STORAGE);

  /* Cleanup. */
  GPU_shader_unbind();

  GPU_vertbuf_discard(patch_index_buffer);
  GPU_vertbuf_discard(patch_param_buffer);
  GPU_vertbuf_discard(patch_arrays_buffer);
  GPU_vertbuf_discard(src_buffer);
}

void draw_subdiv_interp_custom_data(const DRWSubdivCache *cache,
                                    GPUVertBuf *src_data,
                                    GPUVertBuf *dst_data,
                                    int dimensions,
                                    int dst_offset,
                                    bool compress_to_u16)
{
  GPUShader *shader = nullptr;

  if (!draw_subdiv_cache_need_polygon_data(cache)) {
    /* Happens on meshes with only loose geometry. */
    return;
  }

  if (dimensions == 1) {
    shader = get_subdiv_shader(SHADER_COMP_CUSTOM_DATA_INTERP_1D,
                               "#define SUBDIV_POLYGON_OFFSET\n"
                               "#define DIMENSIONS 1\n");
  }
  else if (dimensions == 2) {
    shader = get_subdiv_shader(SHADER_COMP_CUSTOM_DATA_INTERP_2D,
                               "#define SUBDIV_POLYGON_OFFSET\n"
                               "#define DIMENSIONS 2\n");
  }
  else if (dimensions == 3) {
    shader = get_subdiv_shader(SHADER_COMP_CUSTOM_DATA_INTERP_3D,
                               "#define SUBDIV_POLYGON_OFFSET\n"
                               "#define DIMENSIONS 3\n");
  }
  else if (dimensions == 4) {
    if (compress_to_u16) {
      shader = get_subdiv_shader(SHADER_COMP_CUSTOM_DATA_INTERP_4D,
                                 "#define SUBDIV_POLYGON_OFFSET\n"
                                 "#define DIMENSIONS 4\n"
                                 "#define GPU_FETCH_U16_TO_FLOAT\n");
    }
    else {
      shader = get_subdiv_shader(SHADER_COMP_CUSTOM_DATA_INTERP_4D,
                                 "#define SUBDIV_POLYGON_OFFSET\n"
                                 "#define DIMENSIONS 4\n");
    }
  }
  else {
    /* Crash if dimensions are not supported. */
  }

  GPU_shader_bind(shader);

  int binding_point = 0;
  /* subdiv_polygon_offset is always at binding point 0 for each shader using it. */
  GPU_vertbuf_bind_as_ssbo(cache->subdiv_polygon_offset_buffer, binding_point++);
  GPU_vertbuf_bind_as_ssbo(src_data, binding_point++);
  GPU_vertbuf_bind_as_ssbo(cache->face_ptex_offset_buffer, binding_point++);
  GPU_vertbuf_bind_as_ssbo(cache->corner_patch_coords, binding_point++);
  GPU_vertbuf_bind_as_ssbo(cache->extra_coarse_face_data, binding_point++);
  GPU_vertbuf_bind_as_ssbo(dst_data, binding_point++);
  BLI_assert(binding_point <= MAX_GPU_SUBDIV_SSBOS);

  drw_subdiv_compute_dispatch(cache, shader, 0, dst_offset, cache->num_subdiv_quads);

  /* This generates a vertex buffer, so we need to put a barrier on the vertex attribute array. Put
   * a barrier on the shader storage as we may use the result in another compute shader. */
  GPU_memory_barrier(GPU_BARRIER_SHADER_STORAGE | GPU_BARRIER_VERTEX_ATTRIB_ARRAY);

  /* Cleanup. */
  GPU_shader_unbind();
}

void draw_subdiv_build_sculpt_data_buffer(const DRWSubdivCache *cache,
                                          GPUVertBuf *mask_vbo,
                                          GPUVertBuf *face_set_vbo,
                                          GPUVertBuf *sculpt_data)
{
  GPUShader *shader = get_subdiv_shader(SHADER_BUFFER_SCULPT_DATA, nullptr);
  GPU_shader_bind(shader);

  /* Mask VBO is always at binding point 0. */
  if (mask_vbo) {
    GPU_vertbuf_bind_as_ssbo(mask_vbo, 0);
  }

  int binding_point = 1;
  GPU_vertbuf_bind_as_ssbo(face_set_vbo, binding_point++);
  GPU_vertbuf_bind_as_ssbo(sculpt_data, binding_point++);
  BLI_assert(binding_point <= MAX_GPU_SUBDIV_SSBOS);

  drw_subdiv_compute_dispatch(cache, shader, 0, 0, cache->num_subdiv_quads, mask_vbo != nullptr);

  /* This generates a vertex buffer, so we need to put a barrier on the vertex attribute array. */
  GPU_memory_barrier(GPU_BARRIER_VERTEX_ATTRIB_ARRAY);

  /* Cleanup. */
  GPU_shader_unbind();
}

void draw_subdiv_accumulate_normals(const DRWSubdivCache *cache,
                                    GPUVertBuf *pos_nor,
                                    GPUVertBuf *face_adjacency_offsets,
                                    GPUVertBuf *face_adjacency_lists,
                                    GPUVertBuf *vertex_loop_map,
                                    GPUVertBuf *vertex_normals)
{
  GPUShader *shader = get_subdiv_shader(SHADER_BUFFER_NORMALS_ACCUMULATE, nullptr);
  GPU_shader_bind(shader);

  int binding_point = 0;

  GPU_vertbuf_bind_as_ssbo(pos_nor, binding_point++);
  GPU_vertbuf_bind_as_ssbo(face_adjacency_offsets, binding_point++);
  GPU_vertbuf_bind_as_ssbo(face_adjacency_lists, binding_point++);
  GPU_vertbuf_bind_as_ssbo(vertex_loop_map, binding_point++);
  GPU_vertbuf_bind_as_ssbo(vertex_normals, binding_point++);
  BLI_assert(binding_point <= MAX_GPU_SUBDIV_SSBOS);

  drw_subdiv_compute_dispatch(cache, shader, 0, 0, cache->num_subdiv_verts);

  /* This generates a vertex buffer, so we need to put a barrier on the vertex attribute array.
   * We also need it for subsequent compute shaders, so a barrier on the shader storage is also
   * needed. */
  GPU_memory_barrier(GPU_BARRIER_SHADER_STORAGE | GPU_BARRIER_VERTEX_ATTRIB_ARRAY);

  /* Cleanup. */
  GPU_shader_unbind();
}

void draw_subdiv_finalize_normals(const DRWSubdivCache *cache,
                                  GPUVertBuf *vertex_normals,
                                  GPUVertBuf *subdiv_loop_subdiv_vert_index,
                                  GPUVertBuf *pos_nor)
{
  GPUShader *shader = get_subdiv_shader(SHADER_BUFFER_NORMALS_FINALIZE, nullptr);
  GPU_shader_bind(shader);

  int binding_point = 0;
  GPU_vertbuf_bind_as_ssbo(vertex_normals, binding_point++);
  GPU_vertbuf_bind_as_ssbo(subdiv_loop_subdiv_vert_index, binding_point++);
  GPU_vertbuf_bind_as_ssbo(pos_nor, binding_point++);
  BLI_assert(binding_point <= MAX_GPU_SUBDIV_SSBOS);

  drw_subdiv_compute_dispatch(cache, shader, 0, 0, cache->num_subdiv_quads);

  /* This generates a vertex buffer, so we need to put a barrier on the vertex attribute array.
   * We also need it for subsequent compute shaders, so a barrier on the shader storage is also
   * needed. */
  GPU_memory_barrier(GPU_BARRIER_SHADER_STORAGE | GPU_BARRIER_VERTEX_ATTRIB_ARRAY);

  /* Cleanup. */
  GPU_shader_unbind();
}

void draw_subdiv_finalize_custom_normals(const DRWSubdivCache *cache,
                                         GPUVertBuf *src_custom_normals,
                                         GPUVertBuf *pos_nor)
{
  GPUShader *shader = get_subdiv_shader(SHADER_BUFFER_NORMALS_FINALIZE, "#define CUSTOM_NORMALS");
  GPU_shader_bind(shader);

  int binding_point = 0;
  GPU_vertbuf_bind_as_ssbo(src_custom_normals, binding_point++);
  /* outputPosNor is bound at index 2 in the base shader. */
  binding_point = 2;
  GPU_vertbuf_bind_as_ssbo(pos_nor, binding_point++);
  BLI_assert(binding_point <= MAX_GPU_SUBDIV_SSBOS);

  drw_subdiv_compute_dispatch(cache, shader, 0, 0, cache->num_subdiv_quads);

  /* This generates a vertex buffer, so we need to put a barrier on the vertex attribute array.
   * We also need it for subsequent compute shaders, so a barrier on the shader storage is also
   * needed. */
  GPU_memory_barrier(GPU_BARRIER_SHADER_STORAGE | GPU_BARRIER_VERTEX_ATTRIB_ARRAY);

  /* Cleanup. */
  GPU_shader_unbind();
}

void draw_subdiv_build_tris_buffer(const DRWSubdivCache *cache,
                                   GPUIndexBuf *subdiv_tris,
                                   const int material_count)
{
  if (!draw_subdiv_cache_need_polygon_data(cache)) {
    /* Happens on meshes with only loose geometry. */
    return;
  }

  const bool do_single_material = material_count <= 1;

  const char *defines = "#define SUBDIV_POLYGON_OFFSET\n";
  if (do_single_material) {
    defines =
        "#define SUBDIV_POLYGON_OFFSET\n"
        "#define SINGLE_MATERIAL\n";
  }

  GPUShader *shader = get_subdiv_shader(
      do_single_material ? SHADER_BUFFER_TRIS : SHADER_BUFFER_TRIS_MULTIPLE_MATERIALS, defines);
  GPU_shader_bind(shader);

  int binding_point = 0;

  /* subdiv_polygon_offset is always at binding point 0 for each shader using it. */
  GPU_vertbuf_bind_as_ssbo(cache->subdiv_polygon_offset_buffer, binding_point++);
  GPU_vertbuf_bind_as_ssbo(cache->extra_coarse_face_data, binding_point++);

  /* Outputs */
  GPU_indexbuf_bind_as_ssbo(subdiv_tris, binding_point++);

  if (!do_single_material) {
    GPU_vertbuf_bind_as_ssbo(cache->polygon_mat_offset, binding_point++);
  }

  BLI_assert(binding_point <= MAX_GPU_SUBDIV_SSBOS);

  drw_subdiv_compute_dispatch(cache, shader, 0, 0, cache->num_subdiv_quads);

  /* This generates an index buffer, so we need to put a barrier on the element array. */
  GPU_memory_barrier(GPU_BARRIER_ELEMENT_ARRAY);

  /* Cleanup. */
  GPU_shader_unbind();
}

void draw_subdiv_build_fdots_buffers(const DRWSubdivCache *cache,
                                     GPUVertBuf *fdots_pos,
                                     GPUVertBuf *fdots_nor,
                                     GPUIndexBuf *fdots_indices)
{
  if (!draw_subdiv_cache_need_polygon_data(cache)) {
    /* Happens on meshes with only loose geometry. */
    return;
  }

  Subdiv *subdiv = cache->subdiv;
  OpenSubdiv_Evaluator *evaluator = subdiv->evaluator;

  OpenSubdiv_Buffer src_buffer_interface;
  GPUVertBuf *src_buffer = create_buffer_and_interface(&src_buffer_interface,
                                                       get_subdiv_vertex_format());
  evaluator->wrapSrcBuffer(evaluator, &src_buffer_interface);

  OpenSubdiv_Buffer patch_arrays_buffer_interface;
  GPUVertBuf *patch_arrays_buffer = create_buffer_and_interface(&patch_arrays_buffer_interface,
                                                                get_patch_array_format());
  opensubdiv_gpu_buffer_init(&patch_arrays_buffer_interface, patch_arrays_buffer);
  evaluator->fillPatchArraysBuffer(evaluator, &patch_arrays_buffer_interface);

  OpenSubdiv_Buffer patch_index_buffer_interface;
  GPUVertBuf *patch_index_buffer = create_buffer_and_interface(&patch_index_buffer_interface,
                                                               get_patch_index_format());
  evaluator->wrapPatchIndexBuffer(evaluator, &patch_index_buffer_interface);

  OpenSubdiv_Buffer patch_param_buffer_interface;
  GPUVertBuf *patch_param_buffer = create_buffer_and_interface(&patch_param_buffer_interface,
                                                               get_patch_param_format());
  evaluator->wrapPatchParamBuffer(evaluator, &patch_param_buffer_interface);

  GPUShader *shader = get_patch_evaluation_shader(
      fdots_nor ? SHADER_PATCH_EVALUATION_FACE_DOTS_WITH_NORMALS :
                  SHADER_PATCH_EVALUATION_FACE_DOTS);
  GPU_shader_bind(shader);

  int binding_point = 0;
  GPU_vertbuf_bind_as_ssbo(src_buffer, binding_point++);
  GPU_vertbuf_bind_as_ssbo(cache->gpu_patch_map.patch_map_handles, binding_point++);
  GPU_vertbuf_bind_as_ssbo(cache->gpu_patch_map.patch_map_quadtree, binding_point++);
  GPU_vertbuf_bind_as_ssbo(cache->fdots_patch_coords, binding_point++);
  GPU_vertbuf_bind_as_ssbo(cache->verts_orig_index, binding_point++);
  GPU_vertbuf_bind_as_ssbo(patch_arrays_buffer, binding_point++);
  GPU_vertbuf_bind_as_ssbo(patch_index_buffer, binding_point++);
  GPU_vertbuf_bind_as_ssbo(patch_param_buffer, binding_point++);
  GPU_vertbuf_bind_as_ssbo(fdots_pos, binding_point++);
  /* F-dots normals may not be requested, still reserve the binding point. */
  if (fdots_nor) {
    GPU_vertbuf_bind_as_ssbo(fdots_nor, binding_point);
  }
  binding_point++;
  GPU_indexbuf_bind_as_ssbo(fdots_indices, binding_point++);
  GPU_vertbuf_bind_as_ssbo(cache->extra_coarse_face_data, binding_point++);
  BLI_assert(binding_point <= MAX_GPU_SUBDIV_SSBOS);

  drw_subdiv_compute_dispatch(cache, shader, 0, 0, cache->num_coarse_poly);

  /* This generates two vertex buffers and an index buffer, so we need to put a barrier on the
   * vertex attributes and element arrays. */
  GPU_memory_barrier(GPU_BARRIER_VERTEX_ATTRIB_ARRAY | GPU_BARRIER_ELEMENT_ARRAY);

  /* Cleanup. */
  GPU_shader_unbind();

  GPU_vertbuf_discard(patch_index_buffer);
  GPU_vertbuf_discard(patch_param_buffer);
  GPU_vertbuf_discard(patch_arrays_buffer);
  GPU_vertbuf_discard(src_buffer);
}

void draw_subdiv_build_lines_buffer(const DRWSubdivCache *cache, GPUIndexBuf *lines_indices)
{
  GPUShader *shader = get_subdiv_shader(SHADER_BUFFER_LINES, "#define SUBDIV_POLYGON_OFFSET\n");
  GPU_shader_bind(shader);

  int binding_point = 0;
  GPU_vertbuf_bind_as_ssbo(cache->subdiv_polygon_offset_buffer, binding_point++);
  GPU_vertbuf_bind_as_ssbo(cache->edges_orig_index, binding_point++);
  GPU_vertbuf_bind_as_ssbo(cache->extra_coarse_face_data, binding_point++);
  GPU_indexbuf_bind_as_ssbo(lines_indices, binding_point++);
  BLI_assert(binding_point <= MAX_GPU_SUBDIV_SSBOS);

  drw_subdiv_compute_dispatch(cache, shader, 0, 0, cache->num_subdiv_quads);

  /* This generates an index buffer, so we need to put a barrier on the element array. */
  GPU_memory_barrier(GPU_BARRIER_ELEMENT_ARRAY);

  /* Cleanup. */
  GPU_shader_unbind();
}

void draw_subdiv_build_lines_loose_buffer(const DRWSubdivCache *cache,
                                          GPUIndexBuf *lines_indices,
                                          GPUVertBuf *lines_flags,
                                          uint num_loose_edges)
{
  GPUShader *shader = get_subdiv_shader(SHADER_BUFFER_LINES_LOOSE, "#define LINES_LOOSE\n");
  GPU_shader_bind(shader);

  GPU_indexbuf_bind_as_ssbo(lines_indices, 3);
  GPU_vertbuf_bind_as_ssbo(lines_flags, 4);

  drw_subdiv_compute_dispatch(cache, shader, 0, 0, num_loose_edges);

  /* This generates an index buffer, so we need to put a barrier on the element array. */
  GPU_memory_barrier(GPU_BARRIER_ELEMENT_ARRAY);

  /* Cleanup. */
  GPU_shader_unbind();
}

void draw_subdiv_build_edge_fac_buffer(const DRWSubdivCache *cache,
                                       GPUVertBuf *pos_nor,
                                       GPUVertBuf *edge_idx,
                                       GPUVertBuf *edge_fac)
{
  /* No separate shader for the AMD driver case as we assume that the GPU will not change during
   * the execution of the program. */
  const char *defines = GPU_crappy_amd_driver() ? "#define GPU_AMD_DRIVER_BYTE_BUG\n" : nullptr;
  GPUShader *shader = get_subdiv_shader(SHADER_BUFFER_EDGE_FAC, defines);
  GPU_shader_bind(shader);

  int binding_point = 0;
  GPU_vertbuf_bind_as_ssbo(pos_nor, binding_point++);
  GPU_vertbuf_bind_as_ssbo(edge_idx, binding_point++);
  GPU_vertbuf_bind_as_ssbo(edge_fac, binding_point++);
  BLI_assert(binding_point <= MAX_GPU_SUBDIV_SSBOS);

  drw_subdiv_compute_dispatch(cache, shader, 0, 0, cache->num_subdiv_quads);

  /* This generates a vertex buffer, so we need to put a barrier on the vertex attribute array. */
  GPU_memory_barrier(GPU_BARRIER_VERTEX_ATTRIB_ARRAY);

  /* Cleanup. */
  GPU_shader_unbind();
}

void draw_subdiv_build_lnor_buffer(const DRWSubdivCache *cache,
                                   GPUVertBuf *pos_nor,
                                   GPUVertBuf *lnor)
{
  if (!draw_subdiv_cache_need_polygon_data(cache)) {
    /* Happens on meshes with only loose geometry. */
    return;
  }

  GPUShader *shader = get_subdiv_shader(SHADER_BUFFER_LNOR, "#define SUBDIV_POLYGON_OFFSET\n");
  GPU_shader_bind(shader);

  int binding_point = 0;
  /* Inputs */
  /* subdiv_polygon_offset is always at binding point 0 for each shader using it. */
  GPU_vertbuf_bind_as_ssbo(cache->subdiv_polygon_offset_buffer, binding_point++);
  GPU_vertbuf_bind_as_ssbo(pos_nor, binding_point++);
  GPU_vertbuf_bind_as_ssbo(cache->extra_coarse_face_data, binding_point++);
  GPU_vertbuf_bind_as_ssbo(cache->verts_orig_index, binding_point++);

  /* Outputs */
  GPU_vertbuf_bind_as_ssbo(lnor, binding_point++);
  BLI_assert(binding_point <= MAX_GPU_SUBDIV_SSBOS);

  drw_subdiv_compute_dispatch(cache, shader, 0, 0, cache->num_subdiv_quads);

  /* This generates a vertex buffer, so we need to put a barrier on the vertex attribute array. */
  GPU_memory_barrier(GPU_BARRIER_VERTEX_ATTRIB_ARRAY);

  /* Cleanup. */
  GPU_shader_unbind();
}

void draw_subdiv_build_edituv_stretch_area_buffer(const DRWSubdivCache *cache,
                                                  GPUVertBuf *coarse_data,
                                                  GPUVertBuf *subdiv_data)
{
  GPUShader *shader = get_subdiv_shader(SHADER_BUFFER_UV_STRETCH_AREA,
                                        "#define SUBDIV_POLYGON_OFFSET\n");
  GPU_shader_bind(shader);

  int binding_point = 0;
  /* Inputs */
  /* subdiv_polygon_offset is always at binding point 0 for each shader using it. */
  GPU_vertbuf_bind_as_ssbo(cache->subdiv_polygon_offset_buffer, binding_point++);
  GPU_vertbuf_bind_as_ssbo(coarse_data, binding_point++);

  /* Outputs */
  GPU_vertbuf_bind_as_ssbo(subdiv_data, binding_point++);
  BLI_assert(binding_point <= MAX_GPU_SUBDIV_SSBOS);

  drw_subdiv_compute_dispatch(cache, shader, 0, 0, cache->num_subdiv_quads);

  /* This generates a vertex buffer, so we need to put a barrier on the vertex attribute array. */
  GPU_memory_barrier(GPU_BARRIER_VERTEX_ATTRIB_ARRAY);

  /* Cleanup. */
  GPU_shader_unbind();
}

void draw_subdiv_build_edituv_stretch_angle_buffer(const DRWSubdivCache *cache,
                                                   GPUVertBuf *pos_nor,
                                                   GPUVertBuf *uvs,
                                                   int uvs_offset,
                                                   GPUVertBuf *stretch_angles)
{
  GPUShader *shader = get_subdiv_shader(SHADER_BUFFER_UV_STRETCH_ANGLE, nullptr);
  GPU_shader_bind(shader);

  int binding_point = 0;
  /* Inputs */
  GPU_vertbuf_bind_as_ssbo(pos_nor, binding_point++);
  GPU_vertbuf_bind_as_ssbo(uvs, binding_point++);

  /* Outputs */
  GPU_vertbuf_bind_as_ssbo(stretch_angles, binding_point++);
  BLI_assert(binding_point <= MAX_GPU_SUBDIV_SSBOS);

  drw_subdiv_compute_dispatch(cache, shader, uvs_offset, 0, cache->num_subdiv_quads);

  /* This generates a vertex buffer, so we need to put a barrier on the vertex attribute array. */
  GPU_memory_barrier(GPU_BARRIER_VERTEX_ATTRIB_ARRAY);

  /* Cleanup. */
  GPU_shader_unbind();
}

/* -------------------------------------------------------------------- */

/**
 * For material assignments we want indices for triangles that share a common material to be laid
 * out contiguously in memory. To achieve this, we sort the indices based on which material the
 * coarse polygon was assigned. The sort is performed by offsetting the loops indices so that they
 * are directly assigned to the right sorted indices.
 *
 * \code{.unparsed}
 * Here is a visual representation, considering four quads:
 * +---------+---------+---------+---------+
 * | 3     2 | 7     6 | 11   10 | 15   14 |
 * |         |         |         |         |
 * | 0     1 | 4     5 | 8     9 | 12   13 |
 * +---------+---------+---------+---------+
 *
 * If the first and third quads have the same material, we should have:
 * +---------+---------+---------+---------+
 * | 3     2 | 11   10 | 7     6 | 15   14 |
 * |         |         |         |         |
 * | 0     1 | 8     9 | 4     5 | 12   13 |
 * +---------+---------+---------+---------+
 *
 * So the offsets would be:
 * +---------+---------+---------+---------+
 * | 0     0 | 4     4 | -4   -4 | 0     0 |
 * |         |         |         |         |
 * | 0     0 | 4     4 | -4   -4 | 0     0 |
 * +---------+---------+---------+---------+
 * \endcode
 *
 * The offsets are computed not based on the loops indices, but on the number of subdivided
 * polygons for each coarse polygon. We then only store a single offset for each coarse polygon,
 * since all sub-faces are contiguous, they all share the same offset.
 */
static void draw_subdiv_cache_ensure_mat_offsets(DRWSubdivCache *cache,
                                                 Mesh *mesh_eval,
                                                 uint mat_len)
{
  draw_subdiv_cache_free_material_data(cache);

  const int number_of_quads = cache->num_subdiv_loops / 4;

  if (mat_len == 1) {
    cache->mat_start = static_cast<int *>(MEM_callocN(sizeof(int), "subdiv mat_end"));
    cache->mat_end = static_cast<int *>(MEM_callocN(sizeof(int), "subdiv mat_end"));
    cache->mat_start[0] = 0;
    cache->mat_end[0] = number_of_quads;
    return;
  }

  const blender::VArraySpan<int> material_indices = mesh_eval->attributes().lookup_or_default<int>(
      "material_index", ATTR_DOMAIN_FACE, 0);

  /* Count number of subdivided polygons for each material. */
  int *mat_start = static_cast<int *>(MEM_callocN(sizeof(int) * mat_len, "subdiv mat_start"));
  int *subdiv_polygon_offset = cache->subdiv_polygon_offset;

  /* TODO: parallel_reduce? */
  for (int i = 0; i < mesh_eval->totpoly; i++) {
    const int next_offset = (i == mesh_eval->totpoly - 1) ? number_of_quads :
                                                            subdiv_polygon_offset[i + 1];
    const int quad_count = next_offset - subdiv_polygon_offset[i];
    const int mat_index = material_indices[i];
    mat_start[mat_index] += quad_count;
  }

  /* Accumulate offsets. */
  int ofs = mat_start[0];
  mat_start[0] = 0;
  for (uint i = 1; i < mat_len; i++) {
    int tmp = mat_start[i];
    mat_start[i] = ofs;
    ofs += tmp;
  }

  /* Compute per polygon offsets. */
  int *mat_end = static_cast<int *>(MEM_dupallocN(mat_start));
  int *per_polygon_mat_offset = static_cast<int *>(
      MEM_mallocN(sizeof(int) * mesh_eval->totpoly, "per_polygon_mat_offset"));

  for (int i = 0; i < mesh_eval->totpoly; i++) {
    const int mat_index = material_indices[i];
    const int single_material_index = subdiv_polygon_offset[i];
    const int material_offset = mat_end[mat_index];
    const int next_offset = (i == mesh_eval->totpoly - 1) ? number_of_quads :
                                                            subdiv_polygon_offset[i + 1];
    const int quad_count = next_offset - subdiv_polygon_offset[i];
    mat_end[mat_index] += quad_count;

    per_polygon_mat_offset[i] = material_offset - single_material_index;
  }

  cache->polygon_mat_offset = draw_subdiv_build_origindex_buffer(per_polygon_mat_offset,
                                                                 mesh_eval->totpoly);
  cache->mat_start = mat_start;
  cache->mat_end = mat_end;

  MEM_freeN(per_polygon_mat_offset);
}

static bool draw_subdiv_create_requested_buffers(Object *ob,
                                                 Mesh *mesh,
                                                 MeshBatchCache *batch_cache,
                                                 MeshBufferCache *mbc,
                                                 const bool is_editmode,
                                                 const bool is_paint_mode,
                                                 const bool is_mode_active,
                                                 const float obmat[4][4],
                                                 const bool do_final,
                                                 const bool do_uvedit,
                                                 const bool do_cage,
                                                 const ToolSettings *ts,
                                                 const bool use_hide,
                                                 OpenSubdiv_EvaluatorCache *evaluator_cache)
{
  SubsurfRuntimeData *runtime_data = mesh->runtime.subsurf_runtime_data;
  BLI_assert(runtime_data && runtime_data->has_gpu_subdiv);

  if (runtime_data->settings.level == 0) {
    return false;
  }

  Mesh *mesh_eval = mesh;
  BMesh *bm = nullptr;
  if (mesh->edit_mesh) {
    mesh_eval = BKE_object_get_editmesh_eval_final(ob);
    bm = mesh->edit_mesh->bm;
  }

  Subdiv *subdiv = BKE_subsurf_modifier_subdiv_descriptor_ensure(runtime_data, mesh_eval, true);
  if (!subdiv) {
    return false;
  }

  draw_subdiv_invalidate_evaluator_for_orco(subdiv, mesh_eval);

  if (!BKE_subdiv_eval_begin_from_mesh(
          subdiv, mesh_eval, nullptr, SUBDIV_EVALUATOR_TYPE_GPU, evaluator_cache)) {
    /* This could happen in two situations:
     * - OpenSubdiv is disabled.
     * - Something totally bad happened, and OpenSubdiv rejected our
     *   topology.
     * In either way, we can't safely continue. However, we still have to handle potential loose
     * geometry, which is done separately. */
    if (mesh_eval->totpoly) {
      return false;
    }
  }

  DRWSubdivCache *draw_cache = mesh_batch_cache_ensure_subdiv_cache(batch_cache);
  if (!draw_subdiv_build_cache(draw_cache, subdiv, mesh_eval, runtime_data)) {
    return false;
  }

  /* Edges which do not come from coarse edges should not be drawn in edit cage mode. */
  const bool optimal_display = runtime_data->use_optimal_display || (is_editmode && !do_cage);

  draw_cache->bm = bm;
  draw_cache->mesh = mesh_eval;
  draw_cache->subdiv = subdiv;
  draw_cache->optimal_display = optimal_display;
  draw_cache->num_subdiv_triangles = tris_count_from_number_of_loops(draw_cache->num_subdiv_loops);

  /* Copy topology information for stats display. */
  runtime_data->stats_totvert = draw_cache->num_subdiv_verts;
  runtime_data->stats_totedge = draw_cache->num_subdiv_edges;
  runtime_data->stats_totpoly = draw_cache->num_subdiv_quads;
  runtime_data->stats_totloop = draw_cache->num_subdiv_loops;

  draw_cache->use_custom_loop_normals = (runtime_data->use_loop_normals) &&
                                        (mesh_eval->flag & ME_AUTOSMOOTH) &&
                                        CustomData_has_layer(&mesh_eval->ldata,
                                                             CD_CUSTOMLOOPNORMAL);

  if (DRW_ibo_requested(mbc->buff.ibo.tris)) {
    draw_subdiv_cache_ensure_mat_offsets(draw_cache, mesh_eval, batch_cache->mat_len);
  }

  MeshRenderData *mr = mesh_render_data_create(
      ob, mesh, is_editmode, is_paint_mode, is_mode_active, obmat, do_final, do_uvedit, ts);
  mr->use_hide = use_hide;
  draw_cache->use_hide = use_hide;

  /* Used for setting loop normals flags. Mapped extraction is only used during edit mode.
   * See comments in #extract_lnor_iter_poly_mesh.
   */
  draw_cache->is_edit_mode = mr->edit_bmesh != nullptr;

  draw_subdiv_cache_update_extra_coarse_face_data(draw_cache, mesh_eval, mr);

  blender::draw::mesh_buffer_cache_create_requested_subdiv(batch_cache, mbc, draw_cache, mr);

  mesh_render_data_free(mr);

  return true;
}

void DRW_subdivide_loose_geom(DRWSubdivCache *subdiv_cache, MeshBufferCache *cache)
{
  const int coarse_loose_vert_len = cache->loose_geom.vert_len;
  const int coarse_loose_edge_len = cache->loose_geom.edge_len;

  if (coarse_loose_vert_len == 0 && coarse_loose_edge_len == 0) {
    /* Nothing to do. */
    return;
  }

  if (subdiv_cache->loose_geom.edges || subdiv_cache->loose_geom.verts) {
    /* Already processed. */
    return;
  }

  const Mesh *coarse_mesh = subdiv_cache->mesh;
  const bool is_simple = subdiv_cache->subdiv->settings.is_simple;
  const int resolution = subdiv_cache->resolution;
  const int resolution_1 = resolution - 1;
  const float inv_resolution_1 = 1.0f / (float)resolution_1;
  const int num_subdiv_vertices_per_coarse_edge = resolution - 2;

  const int num_subdivided_edge = coarse_loose_edge_len *
                                  (num_subdiv_vertices_per_coarse_edge + 1);

  /* Each edge will store data for its 2 verts, that way we can keep the overall logic simple, here
   * and in the buffer extractors. Although it duplicates memory (and work), the buffers also store
   * duplicate values. */
  const int num_subdivided_verts = num_subdivided_edge * 2;

  DRWSubdivLooseEdge *loose_subd_edges = static_cast<DRWSubdivLooseEdge *>(
      MEM_callocN(sizeof(DRWSubdivLooseEdge) * num_subdivided_edge, "DRWSubdivLooseEdge"));

  DRWSubdivLooseVertex *loose_subd_verts = static_cast<DRWSubdivLooseVertex *>(
      MEM_callocN(sizeof(DRWSubdivLooseVertex) * (num_subdivided_verts + coarse_loose_vert_len),
                  "DRWSubdivLooseEdge"));

  int subd_edge_offset = 0;
  int subd_vert_offset = 0;

  /* Subdivide each loose coarse edge. */
<<<<<<< HEAD
  const Span<MEdge> coarse_edges = coarse_mesh->edges();
=======
  const Span<MVert> coarse_verts = coarse_mesh->verts();
  const Span<MEdge> coarse_edges = coarse_mesh->edges();

  int *vert_to_edge_buffer;
  MeshElemMap *vert_to_edge_map;
  BKE_mesh_vert_edge_map_create(&vert_to_edge_map,
                                &vert_to_edge_buffer,
                                coarse_edges.data(),
                                coarse_mesh->totvert,
                                coarse_edges.size());

>>>>>>> d77796f6
  for (int i = 0; i < coarse_loose_edge_len; i++) {
    const int coarse_edge_index = cache->loose_geom.edges[i];
    const MEdge *coarse_edge = &coarse_edges[cache->loose_geom.edges[i]];

    /* Perform interpolation of each vertex. */
    for (int i = 0; i < resolution - 1; i++, subd_edge_offset++) {
      DRWSubdivLooseEdge &subd_edge = loose_subd_edges[subd_edge_offset];
      subd_edge.coarse_edge_index = coarse_edge_index;

      /* First vert. */
      DRWSubdivLooseVertex &subd_v1 = loose_subd_verts[subd_vert_offset];
      subd_v1.coarse_vertex_index = (i == 0) ? coarse_edge->v1 : -1u;
      const float u1 = i * inv_resolution_1;
      BKE_subdiv_mesh_interpolate_position_on_edge(coarse_verts.data(),
                                                   coarse_edges.data(),
                                                   vert_to_edge_map,
                                                   coarse_edge_index,
                                                   is_simple,
                                                   u1,
                                                   subd_v1.co);

      subd_edge.loose_subdiv_v1_index = subd_vert_offset++;

      /* Second vert. */
      DRWSubdivLooseVertex &subd_v2 = loose_subd_verts[subd_vert_offset];
      subd_v2.coarse_vertex_index = ((i + 1) == resolution - 1) ? coarse_edge->v2 : -1u;
      const float u2 = (i + 1) * inv_resolution_1;
      BKE_subdiv_mesh_interpolate_position_on_edge(coarse_verts.data(),
                                                   coarse_edges.data(),
                                                   vert_to_edge_map,
                                                   coarse_edge_index,
                                                   is_simple,
                                                   u2,
                                                   subd_v2.co);

      subd_edge.loose_subdiv_v2_index = subd_vert_offset++;
    }
  }

  MEM_freeN(vert_to_edge_buffer);
  MEM_freeN(vert_to_edge_map);

  /* Copy the remaining loose_verts. */
  const Span<MVert> coarse_verts = coarse_mesh->verts();
  for (int i = 0; i < coarse_loose_vert_len; i++) {
    const int coarse_vertex_index = cache->loose_geom.verts[i];
    const MVert &coarse_vertex = coarse_verts[coarse_vertex_index];

    DRWSubdivLooseVertex &subd_v = loose_subd_verts[subd_vert_offset++];
    subd_v.coarse_vertex_index = cache->loose_geom.verts[i];
    copy_v3_v3(subd_v.co, coarse_vertex.co);
  }

  subdiv_cache->loose_geom.edges = loose_subd_edges;
  subdiv_cache->loose_geom.verts = loose_subd_verts;
  subdiv_cache->loose_geom.edge_len = num_subdivided_edge;
  subdiv_cache->loose_geom.vert_len = coarse_loose_vert_len;
  subdiv_cache->loose_geom.loop_len = num_subdivided_edge * 2 + coarse_loose_vert_len;
}

blender::Span<DRWSubdivLooseEdge> draw_subdiv_cache_get_loose_edges(const DRWSubdivCache *cache)
{
  return {cache->loose_geom.edges, static_cast<int64_t>(cache->loose_geom.edge_len)};
}

blender::Span<DRWSubdivLooseVertex> draw_subdiv_cache_get_loose_verts(const DRWSubdivCache *cache)
{
  return {cache->loose_geom.verts + cache->loose_geom.edge_len * 2,
          static_cast<int64_t>(cache->loose_geom.vert_len)};
}

static OpenSubdiv_EvaluatorCache *g_evaluator_cache = nullptr;

void DRW_create_subdivision(Object *ob,
                            Mesh *mesh,
                            MeshBatchCache *batch_cache,
                            MeshBufferCache *mbc,
                            const bool is_editmode,
                            const bool is_paint_mode,
                            const bool is_mode_active,
                            const float obmat[4][4],
                            const bool do_final,
                            const bool do_uvedit,
                            const bool do_cage,
                            const ToolSettings *ts,
                            const bool use_hide)
{
  if (g_evaluator_cache == nullptr) {
    g_evaluator_cache = openSubdiv_createEvaluatorCache(OPENSUBDIV_EVALUATOR_GPU);
  }

#undef TIME_SUBDIV

#ifdef TIME_SUBDIV
  const double begin_time = PIL_check_seconds_timer();
#endif

  if (!draw_subdiv_create_requested_buffers(ob,
                                            mesh,
                                            batch_cache,
                                            mbc,
                                            is_editmode,
                                            is_paint_mode,
                                            is_mode_active,
                                            obmat,
                                            do_final,
                                            do_uvedit,
                                            do_cage,
                                            ts,
                                            use_hide,
                                            g_evaluator_cache)) {
    return;
  }

#ifdef TIME_SUBDIV
  const double end_time = PIL_check_seconds_timer();
  fprintf(stderr, "Time to update subdivision: %f\n", end_time - begin_time);
  fprintf(stderr, "Maximum FPS: %f\n", 1.0 / (end_time - begin_time));
#endif
}

void DRW_subdiv_free()
{
  for (int i = 0; i < NUM_SHADERS; ++i) {
    GPU_shader_free(g_subdiv_shaders[i]);
  }

  DRW_cache_free_old_subdiv();

  if (g_evaluator_cache) {
    openSubdiv_deleteEvaluatorCache(g_evaluator_cache);
    g_evaluator_cache = nullptr;
  }
}

static LinkNode *gpu_subdiv_free_queue = nullptr;
static ThreadMutex gpu_subdiv_queue_mutex = BLI_MUTEX_INITIALIZER;

void DRW_subdiv_cache_free(Subdiv *subdiv)
{
  BLI_mutex_lock(&gpu_subdiv_queue_mutex);
  BLI_linklist_prepend(&gpu_subdiv_free_queue, subdiv);
  BLI_mutex_unlock(&gpu_subdiv_queue_mutex);
}

void DRW_cache_free_old_subdiv()
{
  if (gpu_subdiv_free_queue == nullptr) {
    return;
  }

  BLI_mutex_lock(&gpu_subdiv_queue_mutex);

  while (gpu_subdiv_free_queue != nullptr) {
    Subdiv *subdiv = static_cast<Subdiv *>(BLI_linklist_pop(&gpu_subdiv_free_queue));
    /* Set the type to CPU so that we do actually free the cache. */
    subdiv->evaluator->type = OPENSUBDIV_EVALUATOR_CPU;
    BKE_subdiv_free(subdiv);
  }

  BLI_mutex_unlock(&gpu_subdiv_queue_mutex);
}<|MERGE_RESOLUTION|>--- conflicted
+++ resolved
@@ -2156,9 +2156,6 @@
   int subd_vert_offset = 0;
 
   /* Subdivide each loose coarse edge. */
-<<<<<<< HEAD
-  const Span<MEdge> coarse_edges = coarse_mesh->edges();
-=======
   const Span<MVert> coarse_verts = coarse_mesh->verts();
   const Span<MEdge> coarse_edges = coarse_mesh->edges();
 
@@ -2170,7 +2167,6 @@
                                 coarse_mesh->totvert,
                                 coarse_edges.size());
 
->>>>>>> d77796f6
   for (int i = 0; i < coarse_loose_edge_len; i++) {
     const int coarse_edge_index = cache->loose_geom.edges[i];
     const MEdge *coarse_edge = &coarse_edges[cache->loose_geom.edges[i]];
@@ -2214,7 +2210,6 @@
   MEM_freeN(vert_to_edge_map);
 
   /* Copy the remaining loose_verts. */
-  const Span<MVert> coarse_verts = coarse_mesh->verts();
   for (int i = 0; i < coarse_loose_vert_len; i++) {
     const int coarse_vertex_index = cache->loose_geom.verts[i];
     const MVert &coarse_vertex = coarse_verts[coarse_vertex_index];
