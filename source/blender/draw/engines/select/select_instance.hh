--- conflicted
+++ resolved
@@ -260,18 +260,11 @@
     }
 
     GPU_memory_barrier(GPU_BARRIER_BUFFER_UPDATE);
-<<<<<<< HEAD
-    /* This flush call should not be required. Still, on non-unified mem arch apple devices this is
-     * needed for the result to be host visible. This is likely to be a bug in the GPU backend. So
-     * it should eventually be transformed into a backend workaround instead of being fixed in user
-     * code. */
-=======
     /* This flush call should not be required. Still, on non-unified memory architecture
      * Apple devices this is needed for the result to be host visible.
      * This is likely to be a bug in the GPU backend.
      * So it should eventually be transformed into a backend
      * workaround instead of being fixed in user code. */
->>>>>>> e2278411
     select_output_buf.async_flush_to_host();
     select_output_buf.read();
 
