--- conflicted
+++ resolved
@@ -93,13 +93,8 @@
 
 void main()
 {
-<<<<<<< HEAD
   ivec2 center_texel = ivec2(gl_FragCoord.xy);
-  float line_kernel = sizeLine * 0.5 - 0.5; /* BFA - GooEngine */
-=======
-  int2 center_texel = int2(gl_FragCoord.xy);
-  float line_kernel = sizePixel * 0.5f - 0.5f;
->>>>>>> b1d1c2a4
+  float line_kernel = sizeLine * 0.5f - 0.5f; /* BFA - GooEngine */
 
   fragColor = texelFetch(colorTex, center_texel, 0);
 
