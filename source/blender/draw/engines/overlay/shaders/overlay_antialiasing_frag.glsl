--- conflicted
+++ resolved
@@ -80,11 +80,7 @@
 void main()
 {
   int2 center_texel = int2(gl_FragCoord.xy);
-<<<<<<< HEAD
-  float line_kernel = sizeLine * 0.5f - 0.5f; /* BFA - GooEngine */
-=======
-  float line_kernel = theme.sizes.pixel * 0.5f - 0.5f;
->>>>>>> c1df495b
+  float line_kernel = theme.sizes.size_viewport_line * 0.5f - 0.5f; /* BFA - GooEngine*/
 
   frag_color = texelFetch(color_tx, center_texel, 0);
 
