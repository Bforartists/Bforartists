--- conflicted
+++ resolved
@@ -280,14 +280,9 @@
     grid_axes_[2] = float((grid_flag_ & (PLANE_YZ | PLANE_XZ)) != 0);
 
     /* Z axis if needed */
-<<<<<<< HEAD
     /*bfa - also hides the Axis Z*/
     if (show_ortho_grid && ((rv3d->view == RV3D_VIEW_USER) || (rv3d->persp != RV3D_ORTHO)) && show_axis_z) {
-      zpos_flag_ = SHOW_AXIS_Z;
-=======
-    if (((rv3d->view == RV3D_VIEW_USER) || (rv3d->persp != RV3D_ORTHO)) && show_axis_z) {
       zpos_flag_ = zneg_flag_ = SHOW_AXIS_Z;
->>>>>>> dc35564c
     }
     else {
       zneg_flag_ = zpos_flag_ = CLIP_ZNEG | CLIP_ZPOS;
