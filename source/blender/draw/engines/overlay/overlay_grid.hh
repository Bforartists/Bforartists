/* SPDX-FileCopyrightText: 2023 Blender Authors
 *
 * SPDX-License-Identifier: GPL-2.0-or-later */

/** \file
 * \ingroup overlay
 */

#pragma once

#include "DEG_depsgraph_query.hh"

#include "DNA_camera_types.h"
#include "DNA_screen_types.h"
#include "DNA_space_types.h"

#include "ED_image.hh"
#include "ED_view3d.hh"
#include "GPU_texture.hh"

#include "draw_shader_shared.hh"
#include "overlay_base.hh"

namespace blender::draw::overlay {

/**
 * Draw 2D or 3D grid as well at global X, Y and Z axes.
 */
class Grid : Overlay {
 private:
  UniformBuffer<OVERLAY_GridData> data_;
  StorageVectorBuffer<float4> tile_pos_buf_;

  PassSimple grid_ps_ = {"grid_ps_"};

  bool show_axis_z_ = false;
  bool is_xr_ = false;
  bool is_3d_grid_ = false;
  /* Copy of v3d->dist. */
  float v3d_clip_end_ = 0.0f;

  float3 grid_axes_ = float3(0.0f);
  float3 zplane_axes_ = float3(0.0f);
  int grid_flag_ = 0;
  int zneg_flag_ = 0;
  int zpos_flag_ = 0;

 public:
  void begin_sync(Resources &res, const State &state) final
  {
    is_3d_grid_ = state.is_space_v3d();

    enabled_ = !state.is_space_node() && init(state);
    if (!enabled_) {
      grid_ps_.init();
      return;
    }

    GPUTexture **depth_tx = state.xray_enabled ? &res.xray_depth_tx : &res.depth_tx;
    GPUTexture **depth_infront_tx = state.use_in_front ? &res.depth_target_in_front_tx :
                                                         &res.dummy_depth_tx;

    grid_ps_.init();
    grid_ps_.bind_ubo(OVERLAY_GLOBALS_SLOT, &res.globals_buf);
    grid_ps_.bind_ubo(DRW_CLIPPING_UBO_SLOT, &res.clip_planes_buf);
    grid_ps_.state_set(DRW_STATE_WRITE_COLOR | DRW_STATE_BLEND_ALPHA);
    if (state.is_space_image()) {
      /* Add quad background. */
      auto &sub = grid_ps_.sub("grid_background");
      sub.shader_set(res.shaders->grid_background.get());
      const float4 color_back = math::interpolate(
          res.theme.colors.background, res.theme.colors.grid, 0.5);
      sub.push_constant("ucolor", color_back);
      sub.push_constant("tile_scale", float3(data_.size));
      sub.bind_texture("depth_buffer", depth_tx);
      sub.draw(res.shapes.quad_solid.get());
    }
    {
      auto &sub = grid_ps_.sub("grid");
      sub.shader_set(res.shaders->grid.get());
      sub.bind_ubo("grid_buf", &data_);
      sub.bind_texture("depth_tx", depth_tx, GPUSamplerState::default_sampler());
      sub.bind_texture("depth_infront_tx", depth_infront_tx, GPUSamplerState::default_sampler());
      if (zneg_flag_ & SHOW_AXIS_Z) {
        sub.push_constant("grid_flag", &zneg_flag_);
        sub.push_constant("plane_axes", &zplane_axes_);
        sub.draw(res.shapes.grid.get());
      }
      if (grid_flag_) {
        sub.push_constant("grid_flag", &grid_flag_);
        sub.push_constant("plane_axes", &grid_axes_);
        sub.draw(res.shapes.grid.get());
      }
      if (zpos_flag_ & SHOW_AXIS_Z) {
        sub.push_constant("grid_flag", &zpos_flag_);
        sub.push_constant("plane_axes", &zplane_axes_);
        sub.draw(res.shapes.grid.get());
      }
    }
    if (state.is_space_image()) {
      float4 theme_color;
      UI_GetThemeColorShade4fv(TH_BACK, 60, theme_color);
      srgb_to_linearrgb_v4(theme_color, theme_color);

      /* Add wire border. */
      auto &sub = grid_ps_.sub("wire_border");
      sub.shader_set(res.shaders->grid_image.get());
      sub.push_constant("ucolor", theme_color);
      tile_pos_buf_.clear();
      for (const int x : IndexRange(data_.size[0])) {
        for (const int y : IndexRange(data_.size[1])) {
          tile_pos_buf_.append(float4(x, y, 0.0f, 0.0f));
        }
      }
      tile_pos_buf_.push_update();
      sub.bind_ssbo("tile_pos_buf", &tile_pos_buf_);
      sub.draw(res.shapes.quad_wire.get(), tile_pos_buf_.size());
    }
  }

  void draw_color_only(Framebuffer &framebuffer, Manager &manager, View &view) final
  {
    if (!enabled_) {
      return;
    }

    sync_view(view);
    data_.push_update();

    GPU_framebuffer_bind(framebuffer);
    manager.submit(grid_ps_, view);
  }

 private:
  bool init(const State &state)
  {
    data_.line_size = max_ff(0.0f, U.pixelsize - 1.0f) * 0.5f;
    /* Default, nothing is drawn. */
    grid_flag_ = zneg_flag_ = zpos_flag_ = 0;
    show_axis_z_ = false;

    return (is_3d_grid_) ? init_3d(state) : init_2d(state);
  }

  void copy_steps_to_data(Span<float> grid_steps_x, Span<float> grid_steps_y)
  {
    /* Convert to UBO alignment. */
    for (const int i : IndexRange(SI_GRID_STEPS_LEN)) {
      data_.steps[i][0] = grid_steps_x[i];
      data_.steps[i][1] = grid_steps_y[i];
    }
  }

  bool init_2d(const State &state)
  {
    if (state.hide_overlays) {
      return false;
    }
    SpaceImage *sima = (SpaceImage *)state.space_data;
    const View2D *v2d = &state.region->v2d;
    std::array<float, SI_GRID_STEPS_LEN> grid_steps_x = {
        0.001f, 0.01f, 0.1f, 1.0f, 10.0f, 100.0f, 1000.0f, 10000.0f};
    std::array<float, SI_GRID_STEPS_LEN> grid_steps_y = {0.0f};

    /* Only UV Edit mode has the various Overlay options for now. */
    const bool is_uv_edit = sima->mode == SI_MODE_UV;

    const bool background_enabled = is_uv_edit ? (!state.hide_overlays &&
                                                  (sima->overlay.flag &
                                                   SI_OVERLAY_SHOW_GRID_BACKGROUND) != 0) :
                                                 true;
    if (background_enabled) {
      grid_flag_ = GRID_BACK | PLANE_IMAGE;
      if (sima->flag & SI_GRID_OVER_IMAGE) {
        grid_flag_ = PLANE_IMAGE;
      }
    }

    const bool draw_grid = is_uv_edit || !ED_space_image_has_buffer(sima);
    if (background_enabled && draw_grid) {
      grid_flag_ |= SHOW_GRID;
      if (is_uv_edit) {
        if (sima->grid_shape_source != SI_GRID_SHAPE_DYNAMIC) {
          grid_flag_ |= CUSTOM_GRID;
        }
      }
    }

    data_.distance = 1.0f;
    data_.size = float4(1.0f);
    if (is_uv_edit) {
      data_.size[0] = float(sima->tile_grid_shape[0]);
      data_.size[1] = float(sima->tile_grid_shape[1]);
    }

    data_.zoom_factor = ED_space_image_zoom_level(v2d, SI_GRID_STEPS_LEN);
    ED_space_image_grid_steps(sima, grid_steps_x.data(), grid_steps_y.data(), SI_GRID_STEPS_LEN);
    copy_steps_to_data(grid_steps_x, grid_steps_y);
    return true;
  }

  bool init_3d(const State &state)
  {
    const View3D *v3d = state.v3d;
    const RegionView3D *rv3d = state.rv3d;

    const bool show_axis_x = (state.v3d_gridflag & V3D_SHOW_X) != 0;
    const bool show_axis_y = (state.v3d_gridflag & V3D_SHOW_Y) != 0;
    const bool show_axis_z = (state.v3d_gridflag & V3D_SHOW_Z) != 0;
    const bool show_floor = (state.v3d_gridflag & V3D_SHOW_FLOOR) != 0;
    const bool show_ortho_grid = (state.v3d_gridflag & V3D_SHOW_ORTHO_GRID) != 0;
    const bool show_any = show_axis_x || show_axis_y || show_axis_z || show_floor ||
                          show_ortho_grid;

    if (state.hide_overlays || !show_any) {
      return false;
    }

    std::array<float, SI_GRID_STEPS_LEN> grid_steps = {
        0.001f, 0.01f, 0.1f, 1.0f, 10.0f, 100.0f, 1000.0f, 10000.0f};

    /* If perspective view or non-axis aligned view. */
    if (rv3d->is_persp || rv3d->view == RV3D_VIEW_USER) {
      /*bfa - we show or hide the grid in all views with the ortho grid flag*/
      if (show_ortho_grid) {
        if (show_axis_x) {
          grid_flag_ |= PLANE_XY | SHOW_AXIS_X;
        }
        if (show_axis_y) {
          grid_flag_ |= PLANE_XY | SHOW_AXIS_Y;
        }
        if (show_floor) {
          grid_flag_ |= PLANE_XY | SHOW_GRID;
        }
      }
    }
    else {
<<<<<<< HEAD
      if (show_ortho_grid && (rv3d->view == RV3D_VIEW_RIGHT || rv3d->view == RV3D_VIEW_LEFT)) {
        grid_flag_ = PLANE_YZ;
        if (show_floor) {
          grid_flag_ |= SHOW_GRID | GRID_BACK;
        }
        /*bfa - toggles axis y/z in ortho left/right views*/
        if (show_axis_y) {
          grid_flag_ |= SHOW_AXIS_Y;
        }
        if (show_axis_z) {
          grid_flag_ |= SHOW_AXIS_Z;
        }
      }
      else if (show_ortho_grid && (rv3d->view == RV3D_VIEW_TOP || rv3d->view == RV3D_VIEW_BOTTOM)) {
        grid_flag_ = PLANE_XY;
        if (show_floor) {
          grid_flag_ |= SHOW_GRID | GRID_BACK;
        }
        /*bfa - toggles axis x/y in ortho top/bottom views*/
        if (show_axis_x) {
          grid_flag_ |= SHOW_AXIS_X;
        }
        if (show_axis_y) {
          grid_flag_ |= SHOW_AXIS_Y;
        }
      }
      else if (show_ortho_grid && (rv3d->view == RV3D_VIEW_FRONT || rv3d->view == RV3D_VIEW_BACK)) {
        grid_flag_ = PLANE_XZ;
        if (show_floor) {
          grid_flag_ |= SHOW_GRID | GRID_BACK;
        }
        /*bfa - toggles axis x/z in ortho front/back views*/
        if (show_axis_x) {
          grid_flag_ |= SHOW_AXIS_X;
        }
        if (show_axis_z) {
          grid_flag_ |= SHOW_AXIS_Z;
        }
=======
      if (ELEM(rv3d->view, RV3D_VIEW_RIGHT, RV3D_VIEW_LEFT)) {
        grid_flag_ = PLANE_YZ | (show_axis_y ? SHOW_AXIS_Y : 0) | (show_axis_z ? SHOW_AXIS_Z : 0);
      }
      else if (ELEM(rv3d->view, RV3D_VIEW_TOP, RV3D_VIEW_BOTTOM)) {
        grid_flag_ = PLANE_XY | (show_axis_x ? SHOW_AXIS_X : 0) | (show_axis_y ? SHOW_AXIS_Y : 0);
      }
      else if (ELEM(rv3d->view, RV3D_VIEW_FRONT, RV3D_VIEW_BACK)) {
        grid_flag_ = PLANE_XZ | (show_axis_x ? SHOW_AXIS_X : 0) | (show_axis_z ? SHOW_AXIS_Z : 0);
      }
      if (show_ortho_grid) {
        grid_flag_ |= SHOW_GRID | GRID_BACK;
>>>>>>> 6dafce3d
      }
    }

    grid_axes_[0] = float((grid_flag_ & (PLANE_XZ | PLANE_XY)) != 0);
    grid_axes_[1] = float((grid_flag_ & (PLANE_YZ | PLANE_XY)) != 0);
    grid_axes_[2] = float((grid_flag_ & (PLANE_YZ | PLANE_XZ)) != 0);

    /* Z axis if needed */
    /*bfa - also hides the Axis Z*/
    if (show_ortho_grid && ((rv3d->view == RV3D_VIEW_USER) || (rv3d->persp != RV3D_ORTHO)) && show_axis_z) {
      zpos_flag_ = zneg_flag_ = SHOW_AXIS_Z;
    }
    else {
      zneg_flag_ = zpos_flag_ = CLIP_ZNEG | CLIP_ZPOS;
    }

    if (rv3d->persp == RV3D_CAMOB && v3d->camera && v3d->camera->type == OB_CAMERA) {
      Object *camera_object = DEG_get_evaluated(state.depsgraph, v3d->camera);
      v3d_clip_end_ = ((Camera *)(camera_object->data))->clip_end;
      grid_flag_ |= GRID_CAMERA;
      zneg_flag_ |= GRID_CAMERA;
      zpos_flag_ |= GRID_CAMERA;
    }
    else {
      v3d_clip_end_ = v3d->clip_end;
    }

    ED_view3d_grid_steps(state.scene, v3d, rv3d, grid_steps.data());

    is_xr_ = (v3d->flag & (V3D_XR_SESSION_SURFACE | V3D_XR_SESSION_MIRROR)) != 0;

    copy_steps_to_data(grid_steps, grid_steps);
    return true;
  }

  /* Update data that depends on the view. */
  void sync_view(const View &view)
  {
    if (!is_3d_grid_) {
      return;
    }

    if (zpos_flag_ & SHOW_AXIS_Z) {
      float3 backward = -view.forward();
      float3 position = view.location();

      /* z axis : chose the most facing plane */
      if (fabsf(backward.x) < fabsf(backward.y)) {
        zpos_flag_ |= PLANE_XZ;
      }
      else {
        zpos_flag_ |= PLANE_YZ;
      }
      zneg_flag_ = zpos_flag_;

      /* Perspective: If camera is below floor plane, we switch clipping.
       * Orthographic: If eye vector is looking up, we switch clipping. */
      if ((view.is_persp() && (position.z > 0.0f)) || (!view.is_persp() && (backward.z < 0.0f))) {
        zpos_flag_ |= CLIP_ZPOS;
        zneg_flag_ |= CLIP_ZNEG;
      }
      else {
        zpos_flag_ |= CLIP_ZNEG;
        zneg_flag_ |= CLIP_ZPOS;
      }

      zplane_axes_.x = float((zpos_flag_ & (PLANE_XZ | PLANE_XY)) != 0);
      zplane_axes_.y = float((zpos_flag_ & (PLANE_YZ | PLANE_XY)) != 0);
      zplane_axes_.z = float((zpos_flag_ & (PLANE_YZ | PLANE_XZ)) != 0);
    }

    data_.size = float4(v3d_clip_end_);
    if (!view.is_persp()) {
      data_.size /= min_ff(fabsf(view.winmat()[0][0]), fabsf(view.winmat()[1][1]));
    }

    data_.distance = v3d_clip_end_ / 2.0f;

    if (is_xr_) {
      /* The calculations for the grid parameters assume that the view matrix has no scale
       * component, which may not be correct if the user is "shrunk" or "enlarged" by zooming in or
       * out. Therefore, we need to compensate the values here. */
      /* Assumption is uniform scaling (all column vectors are of same length). */
      float viewinvscale = len_v3(view.viewinv()[0]);
      data_.distance *= viewinvscale;
    }
  }
};

}  // namespace blender::draw::overlay<|MERGE_RESOLUTION|>--- conflicted
+++ resolved
@@ -235,7 +235,6 @@
       }
     }
     else {
-<<<<<<< HEAD
       if (show_ortho_grid && (rv3d->view == RV3D_VIEW_RIGHT || rv3d->view == RV3D_VIEW_LEFT)) {
         grid_flag_ = PLANE_YZ;
         if (show_floor) {
@@ -274,19 +273,6 @@
         if (show_axis_z) {
           grid_flag_ |= SHOW_AXIS_Z;
         }
-=======
-      if (ELEM(rv3d->view, RV3D_VIEW_RIGHT, RV3D_VIEW_LEFT)) {
-        grid_flag_ = PLANE_YZ | (show_axis_y ? SHOW_AXIS_Y : 0) | (show_axis_z ? SHOW_AXIS_Z : 0);
-      }
-      else if (ELEM(rv3d->view, RV3D_VIEW_TOP, RV3D_VIEW_BOTTOM)) {
-        grid_flag_ = PLANE_XY | (show_axis_x ? SHOW_AXIS_X : 0) | (show_axis_y ? SHOW_AXIS_Y : 0);
-      }
-      else if (ELEM(rv3d->view, RV3D_VIEW_FRONT, RV3D_VIEW_BACK)) {
-        grid_flag_ = PLANE_XZ | (show_axis_x ? SHOW_AXIS_X : 0) | (show_axis_z ? SHOW_AXIS_Z : 0);
-      }
-      if (show_ortho_grid) {
-        grid_flag_ |= SHOW_GRID | GRID_BACK;
->>>>>>> 6dafce3d
       }
     }
 
