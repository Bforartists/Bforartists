--- conflicted
+++ resolved
@@ -235,33 +235,6 @@
       }
     }
     else {
-<<<<<<< HEAD
-      if (show_ortho_grid && (rv3d->view == RV3D_VIEW_RIGHT || rv3d->view == RV3D_VIEW_LEFT)) {
-        grid_flag_ = PLANE_YZ;
-        if (show_floor) {
-          grid_flag_ |= SHOW_GRID | GRID_BACK;
-        }
-        /*bfa - toggles axis y/z in ortho left/right views*/
-        if (show_axis_y) {
-          grid_flag_ |= SHOW_AXIS_Y;
-        }
-        if (show_axis_z) {
-          grid_flag_ |= SHOW_AXIS_Z;
-        }
-      }
-      else if (show_ortho_grid && (rv3d->view == RV3D_VIEW_TOP || rv3d->view == RV3D_VIEW_BOTTOM)) {
-        grid_flag_ = PLANE_XY;
-        if (show_floor) {
-          grid_flag_ |= SHOW_GRID | GRID_BACK;
-        }
-        /*bfa - toggles axis x/y in ortho top/bottom views*/
-        if (show_axis_x) {
-          grid_flag_ |= SHOW_AXIS_X;
-        }
-        if (show_axis_y) {
-          grid_flag_ |= SHOW_AXIS_Y;
-        }
-=======
       if (ELEM(rv3d->view, RV3D_VIEW_RIGHT, RV3D_VIEW_LEFT)) {
         grid_flag_ = PLANE_YZ | (show_axis_y ? SHOW_AXIS_Y : OVERLAY_GridBits(0)) |
                      (show_axis_z ? SHOW_AXIS_Z : OVERLAY_GridBits(0));
@@ -273,20 +246,9 @@
       else if (ELEM(rv3d->view, RV3D_VIEW_FRONT, RV3D_VIEW_BACK)) {
         grid_flag_ = PLANE_XZ | (show_axis_x ? SHOW_AXIS_X : OVERLAY_GridBits(0)) |
                      (show_axis_z ? SHOW_AXIS_Z : OVERLAY_GridBits(0));
->>>>>>> f0f90228
-      }
-      else if (show_ortho_grid && (rv3d->view == RV3D_VIEW_FRONT || rv3d->view == RV3D_VIEW_BACK)) {
-        grid_flag_ = PLANE_XZ;
-        if (show_floor) {
-          grid_flag_ |= SHOW_GRID | GRID_BACK;
-        }
-        /*bfa - toggles axis x/z in ortho front/back views*/
-        if (show_axis_x) {
-          grid_flag_ |= SHOW_AXIS_X;
-        }
-        if (show_axis_z) {
-          grid_flag_ |= SHOW_AXIS_Z;
-        }
+      }
+      if (show_ortho_grid) {
+        grid_flag_ |= SHOW_GRID | GRID_BACK;
       }
     }
 
