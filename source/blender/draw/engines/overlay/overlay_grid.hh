/* SPDX-FileCopyrightText: 2023 Blender Authors
 *
 * SPDX-License-Identifier: GPL-2.0-or-later */

/** \file
 * \ingroup overlay
 */

#pragma once

#include "DEG_depsgraph_query.hh"

#include "DNA_camera_types.h"
#include "DNA_screen_types.h"
#include "DNA_space_types.h"

#include "ED_image.hh"
#include "ED_view3d.hh"
#include "GPU_texture.hh"

#include "draw_shader_shared.hh"
#include "overlay_base.hh"

namespace blender::draw::overlay {

/**
 * Draw 2D or 3D grid as well at global X, Y and Z axes.
 */
class Grid : Overlay {
 private:
  /* Shader data */
  PassSimple grid_ps_ = {"grid_ps_"};
  UniformBuffer<OVERLAY_GridData> grid_ubo_;
  StorageVectorBuffer<float4> tile_pos_buf_;

  /* Config data */
  float2 grid_offs_ = float2(0.0f);
  int grid_flag_ = 0;
  int axis_flag_ = 0;
  uint num_iters_ = 0;

 public:
  void begin_sync(Resources &res, const State &state) final
  {
    enabled_ = init(state);
    if (!enabled_) {
      grid_ps_.init();
      return;
    }

    DRWState ps_draw_state = DRW_STATE_WRITE_COLOR | DRW_STATE_BLEND_ALPHA;

    grid_ps_.init();
    grid_ps_.bind_ubo(OVERLAY_GLOBALS_SLOT, &res.globals_buf);
    grid_ps_.bind_ubo(DRW_CLIPPING_UBO_SLOT, &res.clip_planes_buf);
    grid_ps_.state_set(ps_draw_state);

    /* Background quad draw in UV/Image editor. */
    if (state.is_space_image()) {
      float3 tile_scale(grid_ubo_.clip_rect.x, grid_ubo_.clip_rect.y, 0.0f);
      const float4 color_back = math::interpolate(
          res.theme.colors.background, res.theme.colors.grid, 0.33);

      auto &sub = grid_ps_.sub("grid_background");
      sub.shader_set(res.shaders->grid_background.get());
      sub.state_set(ps_draw_state | DRW_STATE_DEPTH_LESS_EQUAL);
      sub.push_constant("ucolor", color_back);
      sub.push_constant("tile_scale", tile_scale);
      sub.draw(res.shapes.quad_solid.get());
    }

    /* Grid and axis line draws. */
    {
      const uint axis_vertex_count = 6;
      const uint grid_vertex_count = 4 * OVERLAY_GRID_STEPS_DRAW * grid_ubo_.num_lines;

      auto &sub = grid_ps_.sub("grid");
      sub.shader_set(res.shaders->grid.get());
      sub.state_set(ps_draw_state | DRW_STATE_DEPTH_LESS_EQUAL | DRW_STATE_WRITE_DEPTH |
                    DRW_STATE_BLEND_ADD);
      sub.bind_ubo("grid_buf", &grid_ubo_);

      for (int grid_iter = 0; grid_iter < num_iters_; grid_iter++) {
        sub.push_constant("grid_iter", grid_iter);
        if (axis_flag_) {
          sub.push_constant("grid_flag", &axis_flag_);
          sub.draw_procedural(GPUPrimType::GPU_PRIM_LINES, -1, axis_vertex_count, 0);
        }
        if (grid_flag_) {
          sub.push_constant("grid_flag", &grid_flag_);
          sub.draw_procedural(GPUPrimType::GPU_PRIM_LINES, -1, grid_vertex_count, 0);
        }
      }
    }

    /* Outline draw in UV/Image editors. */
    if (state.is_space_image()) {
      float4 theme_color;
      ui::theme::get_color_shade_4fv(TH_BACK, 60, theme_color);
      srgb_to_linearrgb_v4(theme_color, theme_color);

      auto &sub = grid_ps_.sub("wire_border");
      sub.shader_set(res.shaders->grid_image.get());
      sub.push_constant("ucolor", theme_color);
      sub.bind_ssbo("tile_pos_buf", &tile_pos_buf_);
      sub.draw(res.shapes.quad_wire.get(), tile_pos_buf_.size());
    }
  }

  void draw_line(Framebuffer &framebuffer, Manager &manager, View &view) final
  {
    if (!enabled_) {
      return;
    }

    grid_ubo_.push_update();
    GPU_framebuffer_bind(framebuffer);
    manager.submit(grid_ps_, view);
  }

 private:
  bool init(const State &state)
  {
    /* Set config flags to default values. */
    grid_flag_ = axis_flag_ = 0;

    if (state.hide_overlays) {
      return false;
    }

    if (state.is_space_v3d()) {
      return init_v3d(state);
    }
    if (state.is_space_image()) {
      return init_space_image(state);
    }
    /* Grid is currently unsupported in SPACE_NODE and such. */
    return false;
  }

  bool init_space_image(const State &state)
  {
    const View2D *v2d = &state.region->v2d;
    SpaceImage *sima = (SpaceImage *)state.space_data;

    /* Grid is currently visible in UV edit, if enabled. */
    const bool show_grid = sima->mode == SI_MODE_UV &&
                           (sima->overlay.flag & SI_OVERLAY_SHOW_GRID_BACKGROUND);
    if (!show_grid) {
      return false;
    }

    /* Configure grid flags s.t. GRID_OVER_IMAGE is taken into account. */
    grid_flag_ = SHOW_GRID | GRID_SIMA;
    if (sima->flag & SI_GRID_OVER_IMAGE) {
      grid_flag_ |= GRID_OVER_IMAGE;
    }

    /* Query grid step/level scaling; these can differ per axis. */
    std::array<float, SI_GRID_STEPS_LEN> steps_x, steps_y;
    ED_space_image_grid_steps(sima, steps_x.data(), steps_y.data(), SI_GRID_STEPS_LEN);
    for (int i : IndexRange(SI_GRID_STEPS_LEN)) {
      grid_ubo_.steps[i].x = grid_ubo_.steps[i].z = steps_x[i] * 2.0f;
      grid_ubo_.steps[i].y = steps_y[i] * 2.0f;
    }

    /* Determine camera offset to center of v2d. */
    grid_ubo_.offset = float2(v2d->cur.xmax + v2d->cur.xmin, v2d->cur.ymax + v2d->cur.ymin) - 1.0f;

    /* Query grid image zoom level. Then find the lowest relevant grid level + fractional. */
    float dist = ED_space_image_zoom_level(v2d, SI_GRID_STEPS_LEN) * 4.0f;
    for (int i : IndexRange(SI_GRID_STEPS_LEN + 1)) {
      float prev = (i > 0) ? std::min(grid_ubo_.steps[i - 1].x, grid_ubo_.steps[i - 1].y) : 0.0f;
      float curr = (i < OVERLAY_GRID_STEPS_LEN) ?
                       std::min(grid_ubo_.steps[i].x, grid_ubo_.steps[i].y) :
                       std::numeric_limits<float>::infinity();
      if (curr >= dist || i == OVERLAY_GRID_STEPS_LEN) {
        grid_ubo_.level = static_cast<float>(i) + safe_divide(dist - prev, curr - prev);
        break;
      }
    }

    /* Clip rectangle can be specified in UV editor view. */
    grid_ubo_.clip_rect.x = float(sima->tile_grid_shape[0]);
    grid_ubo_.clip_rect.y = float(sima->tile_grid_shape[1]);

    /* Outline draws lines around tile grid */
    tile_pos_buf_.clear();
    for (const int x : IndexRange(sima->tile_grid_shape[0])) {
      for (const int y : IndexRange(sima->tile_grid_shape[1])) {
        tile_pos_buf_.append(float4(x, y, 0.0f, 0.0f));
      }
    }
    tile_pos_buf_.push_update();

    /* This suffices for most cases, and in others we fade to hide it. */
    grid_ubo_.num_lines = 301u;
    num_iters_ = 1u;

    return true;
  }

  bool init_v3d(const State &state)
  {
    /* Query different options from overlay state */
    const bool show_axis_x = (state.v3d_gridflag & V3D_SHOW_X) != 0;
    const bool show_axis_y = (state.v3d_gridflag & V3D_SHOW_Y) != 0;
    const bool show_axis_z = (state.v3d_gridflag & V3D_SHOW_Z) != 0;
    const bool show_persp = (state.v3d_gridflag & V3D_SHOW_FLOOR) != 0;
    const bool show_ortho = (state.v3d_gridflag & V3D_SHOW_ORTHO_GRID) != 0;
    const bool show_any = show_axis_x || show_axis_y || show_axis_z || show_persp || show_ortho;

    if (!show_any) {
      return false;
    }

    const View3D *v3d = state.v3d;
    const RegionView3D *rv3d = state.rv3d;

    /* Set `grid_flag_` dependent on view configuration. */
    if (rv3d->is_persp || rv3d->view == RV3D_VIEW_USER) {
<<<<<<< HEAD
      /*bfa - we show or hide the grid in all views with the ortho grid flag*/
      if (show_ortho_grid) {
        if (show_axis_x) {
          grid_flag_ |= PLANE_XY | SHOW_AXIS_X;
        }
        if (show_axis_y) {
          grid_flag_ |= PLANE_XY | SHOW_AXIS_Y;
        }
        if (show_floor) {
          grid_flag_ |= PLANE_XY | SHOW_GRID;
        }
      }
    }
    else {
      if (show_ortho_grid && (rv3d->view == RV3D_VIEW_RIGHT || rv3d->view == RV3D_VIEW_LEFT)) {
        grid_flag_ = PLANE_YZ;
        if (show_floor) {
          grid_flag_ |= SHOW_GRID | GRID_BACK;
        }
        /*bfa - toggles axis y/z in ortho left/right views*/
        if (show_axis_y) {
          grid_flag_ |= SHOW_AXIS_Y;
        }
        if (show_axis_z) {
          grid_flag_ |= SHOW_AXIS_Z;
        }
      }
      else if (show_ortho_grid && (rv3d->view == RV3D_VIEW_TOP || rv3d->view == RV3D_VIEW_BOTTOM)) {
        grid_flag_ = PLANE_XY;
        if (show_floor) {
          grid_flag_ |= SHOW_GRID | GRID_BACK;
        }
        /*bfa - toggles axis x/y in ortho top/bottom views*/
        if (show_axis_x) {
          grid_flag_ |= SHOW_AXIS_X;
        }
        if (show_axis_y) {
          grid_flag_ |= SHOW_AXIS_Y;
        }
      }
      else if (show_ortho_grid && (rv3d->view == RV3D_VIEW_FRONT || rv3d->view == RV3D_VIEW_BACK)) {
        grid_flag_ = PLANE_XZ;
        if (show_floor) {
          grid_flag_ |= SHOW_GRID | GRID_BACK;
        }
        /*bfa - toggles axis x/z in ortho front/back views*/
        if (show_axis_x) {
          grid_flag_ |= SHOW_AXIS_X;
        }
        if (show_axis_z) {
          grid_flag_ |= SHOW_AXIS_Z;
        }
      }
      if (show_ortho_grid) {
        grid_flag_ |= SHOW_GRID | GRID_BACK;
=======
      /* Perspective; set selected axes and floor bits. */
      axis_flag_ |= (show_axis_x ? (AXIS_X | SHOW_AXES) : OVERLAY_GridBits(0));
      axis_flag_ |= (show_axis_y ? (AXIS_Y | SHOW_AXES) : OVERLAY_GridBits(0));
      axis_flag_ |= (show_axis_z ? (AXIS_Z | SHOW_AXES) : OVERLAY_GridBits(0));
      grid_flag_ |= (show_axis_x ? AXIS_X : OVERLAY_GridBits(0));
      grid_flag_ |= (show_axis_y ? AXIS_Y : OVERLAY_GridBits(0));
      grid_flag_ |= (show_axis_z ? AXIS_Z : OVERLAY_GridBits(0));
      grid_flag_ |= (show_persp ? (PLANE_XY | SHOW_GRID) : OVERLAY_GridBits(0));
    }
    else {
      /* Orthographic; set selected axes and plane bits dependent on the specific view
       * (top, right, left, etc.) that is selected. */
      if (ELEM(rv3d->view, RV3D_VIEW_RIGHT, RV3D_VIEW_LEFT)) {
        axis_flag_ = (show_axis_y ? AXIS_Y : OVERLAY_GridBits(0)) |
                     (show_axis_z ? AXIS_Z : OVERLAY_GridBits(0));
        grid_flag_ = axis_flag_ | PLANE_YZ;
      }
      else if (ELEM(rv3d->view, RV3D_VIEW_TOP, RV3D_VIEW_BOTTOM)) {
        axis_flag_ = (show_axis_x ? AXIS_X : OVERLAY_GridBits(0)) |
                     (show_axis_y ? AXIS_Y : OVERLAY_GridBits(0));
        grid_flag_ = axis_flag_ | PLANE_XY;
      }
      else if (ELEM(rv3d->view, RV3D_VIEW_FRONT, RV3D_VIEW_BACK)) {
        axis_flag_ = (show_axis_x ? AXIS_X : OVERLAY_GridBits(0)) |
                     (show_axis_z ? AXIS_Z : OVERLAY_GridBits(0));
        grid_flag_ = axis_flag_ | PLANE_XZ;
>>>>>>> 1536700a
      }
      grid_flag_ |= (show_ortho ? SHOW_GRID : OVERLAY_GridBits(0));
      axis_flag_ |= (show_ortho ? SHOW_AXES : OVERLAY_GridBits(0));
    }

    /* Query grid scales from unit/scaling; this range suffices for user-visible levels. */
    Array<float, SI_GRID_STEPS_LEN> steps(SI_GRID_STEPS_LEN);
    ED_view3d_grid_steps(state.scene, v3d, rv3d, steps.data());
    for (int i : IndexRange(SI_GRID_STEPS_LEN)) {
      grid_ubo_.steps[i] = float4(steps[i]);
    }

<<<<<<< HEAD
    /* Z axis if needed */
    /*bfa - also hides the Axis Z*/
    if (show_ortho_grid && ((rv3d->view == RV3D_VIEW_USER) || (rv3d->persp != RV3D_ORTHO)) && show_axis_z) {
      zpos_flag_ = zneg_flag_ = SHOW_AXIS_Z;
=======
    /* Camera parameters. */
    float3 drw_view_position = rv3d->viewinv[3], drw_view_forward = rv3d->viewinv[2];

    /* Compute distance to a relevant floor point-of-interest from the camera. The grid translates
     * with this point and is only drawn around it. */
    float dist;
    if (rv3d->is_persp) {
      /* Scale depends on distance to a point on the floor plane; we interpolate between the
       * point viewed by the camera and the point directly below it, dependent on azimuth. */
      dist = interpolate(abs(drw_view_position.z / drw_view_forward.z),
                         abs(drw_view_position.z),
                         1.0f - abs(drw_view_forward.z));
>>>>>>> 1536700a
    }
    else {
      /* Scale is simply specified by orthographic view. */
      dist = rv3d->dist;
    }

    /* Extract 2D grid offset for moving grid "with the camera" on the floor plane. */
    if (ELEM(rv3d->view, RV3D_VIEW_RIGHT, RV3D_VIEW_LEFT)) {
      grid_ubo_.offset = drw_view_position.yz();
    }
    else if (ELEM(rv3d->view, RV3D_VIEW_TOP, RV3D_VIEW_BOTTOM)) {
      grid_ubo_.offset = drw_view_position.xy();
    }
    else if (ELEM(rv3d->view, RV3D_VIEW_FRONT, RV3D_VIEW_BACK)) {
      grid_ubo_.offset = float2(drw_view_position.x, drw_view_position.z);
    }
    else if (rv3d->is_persp) {
      float3 camera_offs = drw_view_position - dist * drw_view_forward;
      grid_ubo_.offset = camera_offs.xy();
    }
    else { /* Orthographic, Image/UV view. */
      grid_ubo_.offset = drw_view_position.xy();
    }

    /* Find the lowest relevant grid level + fractional. */
    for (int i : IndexRange(SI_GRID_STEPS_LEN - 1)) {
      float curr = std::min(grid_ubo_.steps[i].x, grid_ubo_.steps[i].y);
      float next = (i < OVERLAY_GRID_STEPS_LEN - 1) ?
                       std::min(grid_ubo_.steps[i + 1].x, grid_ubo_.steps[i + 1].y) :
                       curr * 10.0f;
      if (next >= dist || i == OVERLAY_GRID_STEPS_LEN - 1) {
        grid_ubo_.level = static_cast<float>(i) + safe_divide(dist - curr, next - curr);
        break;
      }
    }

    /* Set clipping rectangle for lines, dependent on camera/viewport. */
    /* TODO(not_mark): use for finite grid clipping. */
    if (rv3d->persp == RV3D_CAMOB && v3d->camera && v3d->camera->type == OB_CAMERA) {
      Object *camera_object = DEG_get_evaluated(state.depsgraph, v3d->camera);
      grid_flag_ |= GRID_CAMERA;
      axis_flag_ |= GRID_CAMERA;

      float clip_dist = ((Camera *)(camera_object->data))->clip_end;
      grid_ubo_.clip_rect = float2(clip_dist);
    }
    else {
      float clip_dist = rv3d->is_persp ? v3d->clip_end :
                                         (4.0f / max(rv3d->winmat[0][0], rv3d->winmat[1][1]));
      grid_ubo_.clip_rect = float2(clip_dist);
    }

    /* This suffices for most cases, and in others we fade to hide it. */
    /* TODO (not_mark): make this view-dependent in orthographic to have full coverage */
    grid_ubo_.num_lines = rv3d->is_persp ? 151u : 301u;
    num_iters_ = rv3d->is_persp ? OVERLAY_GRID_ITER_LEN : 1u;

    return true;
  }
};
}  // namespace blender::draw::overlay<|MERGE_RESOLUTION|>--- conflicted
+++ resolved
@@ -219,63 +219,6 @@
 
     /* Set `grid_flag_` dependent on view configuration. */
     if (rv3d->is_persp || rv3d->view == RV3D_VIEW_USER) {
-<<<<<<< HEAD
-      /*bfa - we show or hide the grid in all views with the ortho grid flag*/
-      if (show_ortho_grid) {
-        if (show_axis_x) {
-          grid_flag_ |= PLANE_XY | SHOW_AXIS_X;
-        }
-        if (show_axis_y) {
-          grid_flag_ |= PLANE_XY | SHOW_AXIS_Y;
-        }
-        if (show_floor) {
-          grid_flag_ |= PLANE_XY | SHOW_GRID;
-        }
-      }
-    }
-    else {
-      if (show_ortho_grid && (rv3d->view == RV3D_VIEW_RIGHT || rv3d->view == RV3D_VIEW_LEFT)) {
-        grid_flag_ = PLANE_YZ;
-        if (show_floor) {
-          grid_flag_ |= SHOW_GRID | GRID_BACK;
-        }
-        /*bfa - toggles axis y/z in ortho left/right views*/
-        if (show_axis_y) {
-          grid_flag_ |= SHOW_AXIS_Y;
-        }
-        if (show_axis_z) {
-          grid_flag_ |= SHOW_AXIS_Z;
-        }
-      }
-      else if (show_ortho_grid && (rv3d->view == RV3D_VIEW_TOP || rv3d->view == RV3D_VIEW_BOTTOM)) {
-        grid_flag_ = PLANE_XY;
-        if (show_floor) {
-          grid_flag_ |= SHOW_GRID | GRID_BACK;
-        }
-        /*bfa - toggles axis x/y in ortho top/bottom views*/
-        if (show_axis_x) {
-          grid_flag_ |= SHOW_AXIS_X;
-        }
-        if (show_axis_y) {
-          grid_flag_ |= SHOW_AXIS_Y;
-        }
-      }
-      else if (show_ortho_grid && (rv3d->view == RV3D_VIEW_FRONT || rv3d->view == RV3D_VIEW_BACK)) {
-        grid_flag_ = PLANE_XZ;
-        if (show_floor) {
-          grid_flag_ |= SHOW_GRID | GRID_BACK;
-        }
-        /*bfa - toggles axis x/z in ortho front/back views*/
-        if (show_axis_x) {
-          grid_flag_ |= SHOW_AXIS_X;
-        }
-        if (show_axis_z) {
-          grid_flag_ |= SHOW_AXIS_Z;
-        }
-      }
-      if (show_ortho_grid) {
-        grid_flag_ |= SHOW_GRID | GRID_BACK;
-=======
       /* Perspective; set selected axes and floor bits. */
       axis_flag_ |= (show_axis_x ? (AXIS_X | SHOW_AXES) : OVERLAY_GridBits(0));
       axis_flag_ |= (show_axis_y ? (AXIS_Y | SHOW_AXES) : OVERLAY_GridBits(0));
@@ -302,7 +245,6 @@
         axis_flag_ = (show_axis_x ? AXIS_X : OVERLAY_GridBits(0)) |
                      (show_axis_z ? AXIS_Z : OVERLAY_GridBits(0));
         grid_flag_ = axis_flag_ | PLANE_XZ;
->>>>>>> 1536700a
       }
       grid_flag_ |= (show_ortho ? SHOW_GRID : OVERLAY_GridBits(0));
       axis_flag_ |= (show_ortho ? SHOW_AXES : OVERLAY_GridBits(0));
@@ -315,12 +257,6 @@
       grid_ubo_.steps[i] = float4(steps[i]);
     }
 
-<<<<<<< HEAD
-    /* Z axis if needed */
-    /*bfa - also hides the Axis Z*/
-    if (show_ortho_grid && ((rv3d->view == RV3D_VIEW_USER) || (rv3d->persp != RV3D_ORTHO)) && show_axis_z) {
-      zpos_flag_ = zneg_flag_ = SHOW_AXIS_Z;
-=======
     /* Camera parameters. */
     float3 drw_view_position = rv3d->viewinv[3], drw_view_forward = rv3d->viewinv[2];
 
@@ -333,7 +269,6 @@
       dist = interpolate(abs(drw_view_position.z / drw_view_forward.z),
                          abs(drw_view_position.z),
                          1.0f - abs(drw_view_forward.z));
->>>>>>> 1536700a
     }
     else {
       /* Scale is simply specified by orthographic view. */
