--- conflicted
+++ resolved
@@ -8,12 +8,7 @@
 
 #pragma once
 
-<<<<<<< HEAD
-#include <functional>
-
-=======
 #include "BKE_context.hh"
->>>>>>> 3769cfa6
 #include "BKE_movieclip.h"
 #include "BKE_object.hh"
 
