--- conflicted
+++ resolved
@@ -8,12 +8,7 @@
 
 #pragma once
 
-<<<<<<< HEAD
-#include <functional>
-
-=======
 #include "BKE_context.hh"
->>>>>>> 01dc2701
 #include "BKE_movieclip.h"
 #include "BKE_object.hh"
 
