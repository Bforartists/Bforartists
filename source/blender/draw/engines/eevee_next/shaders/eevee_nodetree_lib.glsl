/* SPDX-FileCopyrightText: 2022-2023 Blender Authors
 *
 * SPDX-License-Identifier: GPL-2.0-or-later */

#pragma BLENDER_REQUIRE(draw_view_lib.glsl)
#pragma BLENDER_REQUIRE(draw_model_lib.glsl)
#pragma BLENDER_REQUIRE(gpu_shader_utildefines_lib.glsl)
#pragma BLENDER_REQUIRE(gpu_shader_math_base_lib.glsl)
#pragma BLENDER_REQUIRE(gpu_shader_math_vector_lib.glsl)
#pragma BLENDER_REQUIRE(gpu_shader_codegen_lib.glsl)
#pragma BLENDER_REQUIRE(eevee_renderpass_lib.glsl)

vec3 g_emission;
vec3 g_transmittance;
float g_holdout;

vec3 g_volume_scattering;
float g_volume_anisotropy;
vec3 g_volume_absorption;

/* The Closure type is never used. Use float as dummy type. */
#define Closure float
#define CLOSURE_DEFAULT 0.0

/* Maximum number of picked closure. */
#ifndef CLOSURE_BIN_COUNT
#  define CLOSURE_BIN_COUNT 1
#endif
/* Sampled closure parameters. */
ClosureUndetermined g_closure_bins[CLOSURE_BIN_COUNT];
/* Random number per sampled closure type. */
float g_closure_rand[CLOSURE_BIN_COUNT];

ClosureUndetermined g_closure_get(int i)
{
  switch (i) {
    default:
    case 0:
      return g_closure_bins[0];
#if CLOSURE_BIN_COUNT > 1
    case 1:
      return g_closure_bins[1];
#endif
#if CLOSURE_BIN_COUNT > 2
    case 2:
      return g_closure_bins[2];
#endif
  }
}

ClosureUndetermined g_closure_get_resolved(int i, float weight_fac)
{
  ClosureUndetermined cl = g_closure_get(i);
  cl.color *= cl.weight * weight_fac;
  return cl;
}

ClosureType closure_type_get(ClosureDiffuse cl)
{
  return CLOSURE_BSDF_DIFFUSE_ID;
}

ClosureType closure_type_get(ClosureTranslucent cl)
{
  return CLOSURE_BSDF_TRANSLUCENT_ID;
}

ClosureType closure_type_get(ClosureReflection cl)
{
  return CLOSURE_BSDF_MICROFACET_GGX_REFLECTION_ID;
}

ClosureType closure_type_get(ClosureRefraction cl)
{
  return CLOSURE_BSDF_MICROFACET_GGX_REFRACTION_ID;
}

ClosureType closure_type_get(ClosureSubsurface cl)
{
  return CLOSURE_BSSRDF_BURLEY_ID;
}

/**
 * Returns true if the closure is to be selected based on the input weight.
 */
bool closure_select_check(float weight, inout float total_weight, inout float r)
{
  if (weight < 1e-5) {
    return false;
  }
  total_weight += weight;
  float x = weight / total_weight;
  bool chosen = (r < x);
  /* Assuming that if r is in the interval [0,x] or [x,1], it's still uniformly distributed within
   * that interval, so remapping to [0,1] again to explore this space of probability. */
  r = (chosen) ? (r / x) : ((r - x) / (1.0 - x));
  return chosen;
}

/**
 * Assign `candidate` to `destination` based on a random value and the respective weights.
 */
void closure_select(inout ClosureUndetermined destination,
                    inout float random,
                    ClosureUndetermined candidate)
{
<<<<<<< HEAD
  float candidate_color_weight = reduce_add(candidate.color) / 3.0;
=======
  float candidate_color_weight = average(abs(candidate.color));
>>>>>>> 8c36bc8d
  if (closure_select_check(candidate.weight * candidate_color_weight, destination.weight, random))
  {
    float total_weight = destination.weight;
    destination = candidate;
    destination.color /= candidate_color_weight;
    destination.weight = total_weight;
  }
}

void closure_weights_reset(float closure_rand)
{
  g_closure_rand[0] = closure_rand;
  g_closure_bins[0].weight = 0.0;
#if CLOSURE_BIN_COUNT > 1
  g_closure_rand[1] = closure_rand;
  g_closure_bins[1].weight = 0.0;
#endif
#if CLOSURE_BIN_COUNT > 2
  g_closure_rand[2] = closure_rand;
  g_closure_bins[2].weight = 0.0;
#endif

  g_volume_scattering = vec3(0.0);
  g_volume_anisotropy = 0.0;
  g_volume_absorption = vec3(0.0);

  g_emission = vec3(0.0);
  g_transmittance = vec3(0.0);
  g_volume_scattering = vec3(0.0);
  g_volume_absorption = vec3(0.0);
  g_holdout = 0.0;
}

#define closure_base_copy(cl, in_cl) \
  cl.weight = in_cl.weight; \
  cl.color = in_cl.color; \
  cl.N = in_cl.N; \
  cl.type = closure_type_get(in_cl);

/* Single BSDFs. */
Closure closure_eval(ClosureDiffuse diffuse)
{
  ClosureUndetermined cl;
  closure_base_copy(cl, diffuse);
#if (CLOSURE_BIN_COUNT > 1) && defined(MAT_TRANSLUCENT) && !defined(MAT_CLEARCOAT)
  /* Use second slot so we can have diffuse + translucent without noise. */
  closure_select(g_closure_bins[1], g_closure_rand[1], cl);
#else
  /* Either is single closure or use same bin as transmission bin. */
  closure_select(g_closure_bins[0], g_closure_rand[0], cl);
#endif
  return Closure(0);
}

Closure closure_eval(ClosureSubsurface diffuse)
{
  ClosureUndetermined cl;
  closure_base_copy(cl, diffuse);
  cl.data.rgb = diffuse.sss_radius;
  /* Transmission Closures are always in first bin. */
  closure_select(g_closure_bins[0], g_closure_rand[0], cl);
  return Closure(0);
}

Closure closure_eval(ClosureTranslucent translucent)
{
  ClosureUndetermined cl;
  closure_base_copy(cl, translucent);
  /* Transmission Closures are always in first bin. */
  closure_select(g_closure_bins[0], g_closure_rand[0], cl);
  return Closure(0);
}

/* Alternate between two bins on a per closure basis.
 * Allow clearcoat layer without noise.
 * Choosing the bin with the least weight can choose a
 * different bin for the same closure and
 * produce issue with ray-tracing denoiser.
 * Always start with the second bin, this one doesn't
 * overlap with other closure. */
bool g_closure_reflection_bin = true;
#define CHOOSE_MIN_WEIGHT_CLOSURE_BIN(a, b) \
  if (g_closure_reflection_bin) { \
    closure_select(g_closure_bins[b], g_closure_rand[b], cl); \
  } \
  else { \
    closure_select(g_closure_bins[a], g_closure_rand[a], cl); \
  } \
  g_closure_reflection_bin = !g_closure_reflection_bin;

Closure closure_eval(ClosureReflection reflection)
{
  ClosureUndetermined cl;
  closure_base_copy(cl, reflection);
  cl.data.r = reflection.roughness;

#ifdef MAT_CLEARCOAT
#  if CLOSURE_BIN_COUNT == 2
  /* Multiple reflection closures. */
  CHOOSE_MIN_WEIGHT_CLOSURE_BIN(0, 1);
#  elif CLOSURE_BIN_COUNT == 3
  /* Multiple reflection closures and one other closure. */
  CHOOSE_MIN_WEIGHT_CLOSURE_BIN(1, 2);
#  else
#    error Clearcoat should always have at least 2 bins
#  endif
#else
#  if CLOSURE_BIN_COUNT == 1
  /* Only one reflection closure is present in the whole tree. */
  closure_select(g_closure_bins[0], g_closure_rand[0], cl);
#  elif CLOSURE_BIN_COUNT == 2
  /* Only one reflection and one other closure. */
  closure_select(g_closure_bins[1], g_closure_rand[1], cl);
#  elif CLOSURE_BIN_COUNT == 3
  /* Only one reflection and two other closures. */
  closure_select(g_closure_bins[2], g_closure_rand[2], cl);
#  endif
#endif

#undef CHOOSE_MIN_WEIGHT_CLOSURE_BIN

  return Closure(0);
}

Closure closure_eval(ClosureRefraction refraction)
{
  ClosureUndetermined cl;
  closure_base_copy(cl, refraction);
  cl.data.r = refraction.roughness;
  cl.data.g = refraction.ior;
  /* Transmission Closures are always in first bin. */
  closure_select(g_closure_bins[0], g_closure_rand[0], cl);
  return Closure(0);
}

Closure closure_eval(ClosureEmission emission)
{
  g_emission += emission.emission * emission.weight;
  return Closure(0);
}

Closure closure_eval(ClosureTransparency transparency)
{
  g_transmittance += transparency.transmittance * transparency.weight;
  g_holdout += transparency.holdout * transparency.weight;
  return Closure(0);
}

Closure closure_eval(ClosureVolumeScatter volume_scatter)
{
  g_volume_scattering += volume_scatter.scattering * volume_scatter.weight;
  g_volume_anisotropy += volume_scatter.anisotropy * volume_scatter.weight;
  return Closure(0);
}

Closure closure_eval(ClosureVolumeAbsorption volume_absorption)
{
  g_volume_absorption += volume_absorption.absorption * volume_absorption.weight;
  return Closure(0);
}

Closure closure_eval(ClosureHair hair)
{
  /* TODO */
  return Closure(0);
}

/* Glass BSDF. */
Closure closure_eval(ClosureReflection reflection, ClosureRefraction refraction)
{
  closure_eval(reflection);
  closure_eval(refraction);
  return Closure(0);
}

/* Dielectric BSDF. */
Closure closure_eval(ClosureDiffuse diffuse, ClosureReflection reflection)
{
  closure_eval(diffuse);
  closure_eval(reflection);
  return Closure(0);
}

/* Coat BSDF. */
Closure closure_eval(ClosureReflection reflection, ClosureReflection coat)
{
  closure_eval(reflection);
  closure_eval(coat);
  return Closure(0);
}

/* Volume BSDF. */
Closure closure_eval(ClosureVolumeScatter volume_scatter,
                     ClosureVolumeAbsorption volume_absorption,
                     ClosureEmission emission)
{
  closure_eval(volume_scatter);
  closure_eval(volume_absorption);
  closure_eval(emission);
  return Closure(0);
}

/* Specular BSDF. */
Closure closure_eval(ClosureDiffuse diffuse, ClosureReflection reflection, ClosureReflection coat)
{
  closure_eval(diffuse);
  closure_eval(reflection);
  closure_eval(coat);
  return Closure(0);
}

/* Principled BSDF. */
Closure closure_eval(ClosureDiffuse diffuse,
                     ClosureReflection reflection,
                     ClosureReflection coat,
                     ClosureRefraction refraction)
{
  closure_eval(diffuse);
  closure_eval(reflection);
  closure_eval(coat);
  closure_eval(refraction);
  return Closure(0);
}

/* NOP since we are sampling closures. */
Closure closure_add(Closure cl1, Closure cl2)
{
  return Closure(0);
}
Closure closure_mix(Closure cl1, Closure cl2, float fac)
{
  return Closure(0);
}

float ambient_occlusion_eval(vec3 normal,
                             float max_distance,
                             const float inverted,
                             const float sample_count)
{
  /* Avoid multi-line pre-processor conditionals.
   * Some drivers don't handle them correctly. */
  // clang-format off
#if defined(GPU_FRAGMENT_SHADER) && defined(MAT_AMBIENT_OCCLUSION) && !defined(MAT_DEPTH) && !defined(MAT_SHADOW)
  // clang-format on
#  if 0 /* TODO(fclem): Finish inverted horizon scan. */
  /* TODO(fclem): Replace eevee_ambient_occlusion_lib by eevee_horizon_scan_eval_lib when this is
   * finished. */
  vec3 vP = drw_point_world_to_view(g_data.P);
  vec3 vN = drw_normal_world_to_view(normal);

  ivec2 texel = ivec2(gl_FragCoord.xy);
  vec2 noise;
  noise.x = interlieved_gradient_noise(vec2(texel), 3.0, 0.0);
  noise.y = utility_tx_fetch(utility_tx, vec2(texel), UTIL_BLUE_NOISE_LAYER).r;
  noise = fract(noise + sampling_rng_2D_get(SAMPLING_AO_U));

  ClosureOcclusion occlusion;
  occlusion.N = (inverted != 0.0) ? -vN : vN;

  HorizonScanContext ctx;
  ctx.occlusion = occlusion;

  horizon_scan_eval(vP,
                    ctx,
                    noise,
                    uniform_buf.ao.pixel_size,
                    max_distance,
                    uniform_buf.ao.thickness_near,
                    uniform_buf.ao.thickness_far,
                    uniform_buf.ao.angle_bias,
                    2,
                    10,
                    inverted != 0.0,
                    true);

  return saturate(ctx.occlusion_result.r);
#  else
  vec3 vP = drw_point_world_to_view(g_data.P);
  ivec2 texel = ivec2(gl_FragCoord.xy);
  OcclusionData data = ambient_occlusion_search(
      vP, hiz_tx, texel, max_distance, inverted, sample_count);

  vec3 V = drw_world_incident_vector(g_data.P);
  vec3 N = normal;
  vec3 Ng = g_data.Ng;

  float unused_error, visibility;
  vec3 unused;
  ambient_occlusion_eval(data, texel, V, N, Ng, inverted, visibility, unused_error, unused);
  return visibility;
#  endif
#else
  return 1.0;
#endif
}

#ifndef GPU_METAL
void attrib_load();
Closure nodetree_surface(float closure_rand);
Closure nodetree_volume();
vec3 nodetree_displacement();
float nodetree_thickness();
vec4 closure_to_rgba(Closure cl);
#endif

/* Simplified form of F_eta(eta, 1.0). */
float F0_from_ior(float eta)
{
  float A = (eta - 1.0) / (eta + 1.0);
  return A * A;
}

/* Return the fresnel color from a precomputed LUT value (from brdf_lut). */
vec3 F_brdf_single_scatter(vec3 f0, vec3 f90, vec2 lut)
{
  return f0 * lut.x + f90 * lut.y;
}

/* Multi-scattering brdf approximation from
 * "A Multiple-Scattering Microfacet Model for Real-Time Image-based Lighting"
 * https://jcgt.org/published/0008/01/03/paper.pdf by Carmelo J. Fdez-Agüera. */
vec3 F_brdf_multi_scatter(vec3 f0, vec3 f90, vec2 lut)
{
  vec3 FssEss = F_brdf_single_scatter(f0, f90, lut);

  float Ess = lut.x + lut.y;
  float Ems = 1.0 - Ess;
  vec3 Favg = f0 + (f90 - f0) / 21.0;

  /* The original paper uses `FssEss * radiance + Fms*Ems * irradiance`, but
   * "A Journey Through Implementing Multi-scattering BRDFs and Area Lights" by Steve McAuley
   * suggests to use `FssEss * radiance + Fms*Ems * radiance` which results in comparable quality.
   * We handle `radiance` outside of this function, so the result simplifies to:
   * `FssEss + Fms*Ems = FssEss * (1 + Ems*Favg / (1 - Ems*Favg)) = FssEss / (1 - Ems*Favg)`.
   * This is a simple albedo scaling very similar to the approach used by Cycles:
   * "Practical multiple scattering compensation for microfacet model". */
  return FssEss / (1.0 - Ems * Favg);
}

vec2 brdf_lut(float cos_theta, float roughness)
{
#ifdef EEVEE_UTILITY_TX
  return utility_tx_sample_lut(utility_tx, cos_theta, roughness, UTIL_BSDF_LAYER).rg;
#else
  return vec2(1.0, 0.0);
#endif
}

void brdf_f82_tint_lut(vec3 F0,
                       vec3 F82,
                       float cos_theta,
                       float roughness,
                       bool do_multiscatter,
                       out vec3 reflectance)
{
#ifdef EEVEE_UTILITY_TX
  vec3 split_sum = utility_tx_sample_lut(utility_tx, cos_theta, roughness, UTIL_BSDF_LAYER).rgb;
#else
  vec3 split_sum = vec3(1.0, 0.0, 0.0);
#endif

  reflectance = do_multiscatter ? F_brdf_multi_scatter(F0, vec3(1.0), split_sum.xy) :
                                  F_brdf_single_scatter(F0, vec3(1.0), split_sum.xy);

  /* Precompute the F82 term factor for the Fresnel model.
   * In the classic F82 model, the F82 input directly determines the value of the Fresnel
   * model at ~82°, similar to F0 and F90.
   * With F82-Tint, on the other hand, the value at 82° is the value of the classic Schlick
   * model multiplied by the tint input.
   * Therefore, the factor follows by setting `F82Tint(cosI) = FSchlick(cosI) - b*cosI*(1-cosI)^6`
   * and `F82Tint(acos(1/7)) = FSchlick(acos(1/7)) * f82_tint` and solving for `b`. */
  const float f = 6.0 / 7.0;
  const float f5 = (f * f) * (f * f) * f;
  const float f6 = (f * f) * (f * f) * (f * f);
  vec3 F_schlick = mix(F0, vec3(1.0), f5);
  vec3 b = F_schlick * (7.0 / f6) * (1.0 - F82);
  reflectance -= b * split_sum.z;
}

/* Return texture coordinates to sample BSDF LUT. */
vec3 lut_coords_bsdf(float cos_theta, float roughness, float ior)
{
  /* IOR is the sine of the critical angle. */
  float critical_cos = sqrt(1.0 - ior * ior);

  vec3 coords;
  coords.x = square(ior);
  coords.y = cos_theta;
  coords.y -= critical_cos;
  coords.y /= (coords.y > 0.0) ? (1.0 - critical_cos) : critical_cos;
  coords.y = coords.y * 0.5 + 0.5;
  coords.z = roughness;

  return saturate(coords);
}

/* Return texture coordinates to sample Surface LUT. */
vec3 lut_coords_btdf(float cos_theta, float roughness, float ior)
{
  return vec3(sqrt((ior - 1.0) / (ior + 1.0)), sqrt(1.0 - cos_theta), roughness);
}

/* Computes the reflectance and transmittance based on the tint (`f0`, `f90`, `transmission_tint`)
 * and the BSDF LUT. */
void bsdf_lut(vec3 F0,
              vec3 F90,
              vec3 transmission_tint,
              float cos_theta,
              float roughness,
              float ior,
              bool do_multiscatter,
              out vec3 reflectance,
              out vec3 transmittance)
{
#ifdef EEVEE_UTILITY_TX
  if (ior == 1.0) {
    reflectance = vec3(0.0);
    transmittance = transmission_tint;
    return;
  }

  vec2 split_sum;
  float transmission_factor;

  if (ior > 1.0) {
    split_sum = brdf_lut(cos_theta, roughness);
    vec3 coords = lut_coords_btdf(cos_theta, roughness, ior);
    transmission_factor = utility_tx_sample_bsdf_lut(utility_tx, coords.xy, coords.z).a;
    /* Gradually increase `f90` from 0 to 1 when IOR is in the range of [1.0, 1.33], to avoid harsh
     * transition at `IOR == 1`. */
    if (all(equal(F90, vec3(1.0)))) {
      F90 = vec3(saturate(2.33 / 0.33 * (ior - 1.0) / (ior + 1.0)));
    }
  }
  else {
    vec3 coords = lut_coords_bsdf(cos_theta, roughness, ior);
    vec3 bsdf = utility_tx_sample_bsdf_lut(utility_tx, coords.xy, coords.z).rgb;
    split_sum = bsdf.rg;
    transmission_factor = bsdf.b;
  }

  reflectance = F_brdf_single_scatter(F0, F90, split_sum);
  transmittance = (vec3(1.0) - F0) * transmission_factor * transmission_tint;

  if (do_multiscatter) {
    float real_F0 = F0_from_ior(ior);
    float Ess = real_F0 * split_sum.x + split_sum.y + (1.0 - real_F0) * transmission_factor;
    float Ems = 1.0 - Ess;
    /* Assume that the transmissive tint makes up most of the overall color if it's not zero. */
    vec3 Favg = all(equal(transmission_tint, vec3(0.0))) ? F0 + (F90 - F0) / 21.0 :
                                                           transmission_tint;

    vec3 scale = 1.0 / (1.0 - Ems * Favg);
    reflectance *= scale;
    transmittance *= scale;
  }
#else
  reflectance = vec3(0.0);
  transmittance = vec3(0.0);
#endif
  return;
}

/* Computes the reflectance and transmittance based on the BSDF LUT. */
vec2 bsdf_lut(float cos_theta, float roughness, float ior, bool do_multiscatter)
{
  float F0 = F0_from_ior(ior);
  vec3 color = vec3(1.0);
  vec3 reflectance, transmittance;
  bsdf_lut(vec3(F0),
           color,
           color,
           cos_theta,
           roughness,
           ior,
           do_multiscatter,
           reflectance,
           transmittance);
  return vec2(reflectance.r, transmittance.r);
}

#ifdef EEVEE_MATERIAL_STUBS
#  define attrib_load()
#  define nodetree_displacement() vec3(0.0)
#  define nodetree_surface(closure_rand) Closure(0)
#  define nodetree_volume() Closure(0)
#  define nodetree_thickness() 0.1
#  define thickness_mode 1.0
#endif

#ifdef GPU_VERTEX_SHADER
#  define closure_to_rgba(a) vec4(0.0)
#endif

/* -------------------------------------------------------------------- */
/** \name Fragment Displacement
 *
 * Displacement happening in the fragment shader.
 * Can be used in conjunction with a per vertex displacement.
 *
 * \{ */

#ifdef MAT_DISPLACEMENT_BUMP
/* Return new shading normal. */
vec3 displacement_bump()
{
#  if defined(GPU_FRAGMENT_SHADER) && !defined(MAT_GEOM_CURVES)
  vec2 dHd;
  dF_branch(dot(nodetree_displacement(), g_data.N + dF_impl(g_data.N)), dHd);

  vec3 dPdx = dFdx(g_data.P);
  vec3 dPdy = dFdy(g_data.P);

  /* Get surface tangents from normal. */
  vec3 Rx = cross(dPdy, g_data.N);
  vec3 Ry = cross(g_data.N, dPdx);

  /* Compute surface gradient and determinant. */
  float det = dot(dPdx, Rx);

  vec3 surfgrad = dHd.x * Rx + dHd.y * Ry;

  float facing = FrontFacing ? 1.0 : -1.0;
  return normalize(abs(det) * g_data.N - facing * sign(det) * surfgrad);
#  else
  return g_data.N;
#  endif
}
#endif

void fragment_displacement()
{
#ifdef MAT_DISPLACEMENT_BUMP
  g_data.N = g_data.Ni = displacement_bump();
#endif
}

/** \} */

/* -------------------------------------------------------------------- */
/** \name Coordinate implementations
 *
 * Callbacks for the texture coordinate node.
 *
 * \{ */

vec3 coordinate_camera(vec3 P)
{
  vec3 vP;
  if (false /* Probe. */) {
    /* Unsupported. It would make the probe camera-dependent. */
    vP = P;
  }
  else {
#ifdef MAT_GEOM_WORLD
    vP = drw_normal_world_to_view(P);
#else
    vP = drw_point_world_to_view(P);
#endif
  }
  vP.z = -vP.z;
  return vP;
}

vec3 coordinate_screen(vec3 P)
{
  vec3 window = vec3(0.0);
  if (false /* Probe. */) {
    /* Unsupported. It would make the probe camera-dependent. */
    window.xy = vec2(0.5);
  }
  else {
#ifdef MAT_GEOM_WORLD
    window.xy = drw_point_view_to_screen(interp.P).xy;
#else
    /* TODO(fclem): Actual camera transform. */
    window.xy = drw_point_world_to_screen(P).xy;
#endif
    window.xy = window.xy * uniform_buf.camera.uv_scale + uniform_buf.camera.uv_bias;
  }
  return window;
}

vec3 coordinate_reflect(vec3 P, vec3 N)
{
#ifdef MAT_GEOM_WORLD
  return N;
#else
  return -reflect(drw_world_incident_vector(P), N);
#endif
}

vec3 coordinate_incoming(vec3 P)
{
#ifdef MAT_GEOM_WORLD
  return -P;
#else
  return drw_world_incident_vector(P);
#endif
}

/** \} */

/* -------------------------------------------------------------------- */
/** \name Mixed render resolution
 *
 * Callbacks image texture sampling.
 *
 * \{ */

float texture_lod_bias_get()
{
  return uniform_buf.film.texture_lod_bias;
}

/** \} */

/* -------------------------------------------------------------------- */
/** \name Volume Attribute post
 *
 * TODO(@fclem): These implementation details should concern the DRWManager and not be a fix on
 * the engine side. But as of now, the engines are responsible for loading the attributes.
 *
 * \{ */

/* Point clouds and curves are not compatible with volume grids.
 * They will fallback to their own attributes loading. */
#if defined(MAT_VOLUME) && !defined(MAT_GEOM_CURVES) && !defined(MAT_GEOM_POINT_CLOUD)
#  if defined(VOLUME_INFO_LIB) && !defined(MAT_GEOM_WORLD)
/* We could just check for GRID_ATTRIBUTES but this avoids for header dependency. */
#    define GRID_ATTRIBUTES_LOAD_POST
#  endif
#endif

float attr_load_temperature_post(float attr)
{
#ifdef GRID_ATTRIBUTES_LOAD_POST
  /* Bring the value into standard range without having to modify the grid values */
  attr = (attr > 0.01) ? (attr * drw_volume.temperature_mul + drw_volume.temperature_bias) : 0.0;
#endif
  return attr;
}
vec4 attr_load_color_post(vec4 attr)
{
#ifdef GRID_ATTRIBUTES_LOAD_POST
  /* Density is premultiplied for interpolation, divide it out here. */
  attr.rgb *= safe_rcp(attr.a);
  attr.rgb *= drw_volume.color_mul.rgb;
  attr.a = 1.0;
#endif
  return attr;
}

#undef GRID_ATTRIBUTES_LOAD_POST

/** \} */

/* -------------------------------------------------------------------- */
/** \name Uniform Attributes
 *
 * TODO(@fclem): These implementation details should concern the DRWManager and not be a fix on
 * the engine side. But as of now, the engines are responsible for loading the attributes.
 *
 * \{ */

vec4 attr_load_uniform(vec4 attr, const uint attr_hash)
{
#if defined(OBATTR_LIB)
  uint index = floatBitsToUint(ObjectAttributeStart);
  for (uint i = 0; i < floatBitsToUint(ObjectAttributeLen); i++, index++) {
    if (drw_attrs[index].hash_code == attr_hash) {
      return vec4(drw_attrs[index].data_x,
                  drw_attrs[index].data_y,
                  drw_attrs[index].data_z,
                  drw_attrs[index].data_w);
    }
  }
  return vec4(0.0);
#else
  return attr;
#endif
}

/** \} */<|MERGE_RESOLUTION|>--- conflicted
+++ resolved
@@ -104,11 +104,7 @@
                     inout float random,
                     ClosureUndetermined candidate)
 {
-<<<<<<< HEAD
-  float candidate_color_weight = reduce_add(candidate.color) / 3.0;
-=======
   float candidate_color_weight = average(abs(candidate.color));
->>>>>>> 8c36bc8d
   if (closure_select_check(candidate.weight * candidate_color_weight, destination.weight, random))
   {
     float total_weight = destination.weight;
