/* SPDX-FileCopyrightText: 2021 Blender Authors
 *
 * SPDX-License-Identifier: GPL-2.0-or-later */

/** \file
 * \ingroup eevee
 *
 * Shader module that manage shader libraries, deferred compilation,
 * and static shader usage.
 */

#pragma once

#include <array>
#include <string>

#include "BLI_string_ref.hh"
#include "DRW_render.hh"
#include "GPU_material.hh"
#include "GPU_shader.h"

#include "eevee_material.hh"
#include "eevee_sync.hh"

namespace blender::eevee {

/* Keep alphabetical order and clean prefix. */
enum eShaderType {
  AMBIENT_OCCLUSION_PASS = 0,

  FILM_FRAG,
  FILM_COMP,
  FILM_CRYPTOMATTE_POST,

  DEFERRED_CAPTURE_EVAL,
  DEFERRED_COMBINE,
  DEFERRED_LIGHT_SINGLE,
  DEFERRED_LIGHT_DOUBLE,
  DEFERRED_LIGHT_TRIPLE,
  DEFERRED_PLANAR_EVAL,
  DEFERRED_TILE_CLASSIFY,
  DEFERRED_TILE_COMPACT,
  DEFERRED_TILE_STENCIL,

  DEBUG_GBUFFER,
  DEBUG_SURFELS,
  DEBUG_IRRADIANCE_GRID,

  DISPLAY_PROBE_GRID,
  DISPLAY_PROBE_REFLECTION,
  DISPLAY_PROBE_PLANAR,

  DOF_BOKEH_LUT,
  DOF_DOWNSAMPLE,
  DOF_FILTER,
  DOF_GATHER_BACKGROUND_LUT,
  DOF_GATHER_BACKGROUND,
  DOF_GATHER_FOREGROUND_LUT,
  DOF_GATHER_FOREGROUND,
  DOF_GATHER_HOLE_FILL,
  DOF_REDUCE,
  DOF_RESOLVE_LUT,
  DOF_RESOLVE,
  DOF_SCATTER,
  DOF_SETUP,
  DOF_STABILIZE,
  DOF_TILES_DILATE_MINABS,
  DOF_TILES_DILATE_MINMAX,
  DOF_TILES_FLATTEN,

  HIZ_UPDATE,
  HIZ_UPDATE_LAYER,
  HIZ_DEBUG,

  HORIZON_DENOISE,
  HORIZON_SCAN,
  HORIZON_SETUP,

  LIGHT_CULLING_DEBUG,
  LIGHT_CULLING_SELECT,
  LIGHT_CULLING_SORT,
  LIGHT_CULLING_TILE,
  LIGHT_CULLING_ZBIN,

  LIGHTPROBE_IRRADIANCE_BOUNDS,
  LIGHTPROBE_IRRADIANCE_OFFSET,
  LIGHTPROBE_IRRADIANCE_RAY,
  LIGHTPROBE_IRRADIANCE_LOAD,

  LOOKDEV_DISPLAY,

  MOTION_BLUR_GATHER,
  MOTION_BLUR_TILE_DILATE,
  MOTION_BLUR_TILE_FLATTEN_RGBA,
  MOTION_BLUR_TILE_FLATTEN_RG,

  RAY_DENOISE_BILATERAL,
  RAY_DENOISE_SPATIAL,
  RAY_DENOISE_TEMPORAL,
  RAY_GENERATE,
  RAY_TILE_CLASSIFY,
  RAY_TILE_COMPACT,
  RAY_TRACE_FALLBACK,
  RAY_TRACE_PLANAR,
  RAY_TRACE_SCREEN,

<<<<<<< HEAD
  SPHERE_PROBE_REMAP,
  SPHERE_PROBE_UPDATE_IRRADIANCE,
  SPHERE_PROBE_SELECT,
=======
  SPHERE_PROBE_CONVOLVE,
  SPHERE_PROBE_REMAP,
  SPHERE_PROBE_SELECT,
  SPHERE_PROBE_UPDATE_IRRADIANCE,
>>>>>>> b803213c

  SHADOW_CLIPMAP_CLEAR,
  SHADOW_DEBUG,
  SHADOW_PAGE_ALLOCATE,
  SHADOW_PAGE_CLEAR,
  SHADOW_PAGE_DEFRAG,
  SHADOW_PAGE_FREE,
  SHADOW_PAGE_MASK,
  SHADOW_PAGE_TILE_CLEAR,
  SHADOW_PAGE_TILE_STORE,
  SHADOW_TILEMAP_BOUNDS,
  SHADOW_TILEMAP_FINALIZE,
  SHADOW_TILEMAP_INIT,
  SHADOW_TILEMAP_TAG_UPDATE,
  SHADOW_TILEMAP_TAG_USAGE_OPAQUE,
  SHADOW_TILEMAP_TAG_USAGE_SURFELS,
  SHADOW_TILEMAP_TAG_USAGE_TRANSPARENT,
  SHADOW_TILEMAP_TAG_USAGE_VOLUME,

  SUBSURFACE_CONVOLVE,
  SUBSURFACE_SETUP,

  SURFEL_CLUSTER_BUILD,
  SURFEL_LIGHT,
  SURFEL_LIST_BUILD,
  SURFEL_LIST_SORT,
  SURFEL_RAY,

  VERTEX_COPY,

  VOLUME_INTEGRATION,
  VOLUME_OCCUPANCY_CONVERT,
  VOLUME_RESOLVE,
  VOLUME_SCATTER,
  VOLUME_SCATTER_WITH_LIGHTS,

  MAX_SHADER_TYPE,
};

/**
 * Shader module. shared between instances.
 */
class ShaderModule {
 private:
  std::array<GPUShader *, MAX_SHADER_TYPE> shaders_;

  /** Shared shader module across all engine instances. */
  static ShaderModule *g_shader_module;

 public:
  ShaderModule();
  ~ShaderModule();

  GPUShader *static_shader_get(eShaderType shader_type);
  GPUMaterial *material_shader_get(::Material *blender_mat,
                                   bNodeTree *nodetree,
                                   eMaterialPipeline pipeline_type,
                                   eMaterialGeometry geometry_type,
                                   bool deferred_compilation);
  GPUMaterial *world_shader_get(::World *blender_world,
                                bNodeTree *nodetree,
                                eMaterialPipeline pipeline_type);
  GPUMaterial *material_shader_get(const char *name,
                                   ListBase &materials,
                                   bNodeTree *nodetree,
                                   eMaterialPipeline pipeline_type,
                                   eMaterialGeometry geometry_type);

  void material_create_info_ammend(GPUMaterial *mat, GPUCodegenOutput *codegen);

  /** Only to be used by Instance constructor. */
  static ShaderModule *module_get();
  static void module_free();

 private:
  const char *static_shader_create_info_name_get(eShaderType shader_type);
};

}  // namespace blender::eevee<|MERGE_RESOLUTION|>--- conflicted
+++ resolved
@@ -104,16 +104,10 @@
   RAY_TRACE_PLANAR,
   RAY_TRACE_SCREEN,
 
-<<<<<<< HEAD
-  SPHERE_PROBE_REMAP,
-  SPHERE_PROBE_UPDATE_IRRADIANCE,
-  SPHERE_PROBE_SELECT,
-=======
   SPHERE_PROBE_CONVOLVE,
   SPHERE_PROBE_REMAP,
   SPHERE_PROBE_SELECT,
   SPHERE_PROBE_UPDATE_IRRADIANCE,
->>>>>>> b803213c
 
   SHADOW_CLIPMAP_CLEAR,
   SHADOW_DEBUG,
