--- conflicted
+++ resolved
@@ -147,7 +147,6 @@
    * Ensure the cube-map target texture for rendering the probe is allocated.
    */
   void ensure_cubemap_render_target(int resolution);
-<<<<<<< HEAD
 
   struct UpdateInfo {
     float3 probe_pos;
@@ -164,24 +163,6 @@
 
   UpdateInfo update_info_from_probe(const SphereProbe &probe);
 
-=======
-
-  struct UpdateInfo {
-    float3 probe_pos;
-    /** Resolution of the cube-map to be rendered. */
-    int resolution;
-
-    float2 clipping_distances;
-
-    SphereProbeAtlasCoord atlas_coord;
-
-    bool do_render;
-    bool do_world_irradiance_update;
-  };
-
-  UpdateInfo update_info_from_probe(const SphereProbe &probe);
-
->>>>>>> bd3b779d
   /**
    * Pop the next reflection probe that requires to be updated.
    */
@@ -192,14 +173,9 @@
    * Internal processing passes.
    */
   void remap_to_octahedral_projection(const SphereProbeAtlasCoord &atlas_coord);
-<<<<<<< HEAD
-  void update_probes_texture_mipmaps();
-  void update_world_irradiance();
-=======
   void update_world_irradiance();
 
   void sync_display(Vector<SphereProbe *> &probe_active);
->>>>>>> bd3b779d
 };
 
 /** \} */
