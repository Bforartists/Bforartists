/* SPDX-FileCopyrightText: 2023 Blender Authors
 *
 * SPDX-License-Identifier: GPL-2.0-or-later */

#include "eevee_reflection_probes.hh"
#include "eevee_instance.hh"

namespace blender::eevee {

/* -------------------------------------------------------------------- */
/** \name Reflection Probe Module
 * \{ */

int SphereProbeModule::probe_render_extent() const
{
  return instance_.scene->eevee.gi_cubemap_resolution / 2;
}

void SphereProbeModule::init()
{
  if (!instance_.is_viewport()) {
    /* TODO(jbakker): should we check on the subtype as well? Now it also populates even when
     * there are other light probes in the scene. */
    update_probes_next_sample_ = DEG_id_type_any_exists(instance_.depsgraph, ID_LP);
  }

  do_display_draw_ = false;
}

void SphereProbeModule::begin_sync()
{
  update_probes_this_sample_ = update_probes_next_sample_;

  LightProbeModule &light_probes = instance_.light_probes;
  SphereProbeData &world_data = *static_cast<SphereProbeData *>(&light_probes.world_sphere_);
  {
    const RaytraceEEVEE &options = instance_.scene->eevee.ray_tracing_options;
    float probe_brightness_clamp = (options.sample_clamp > 0.0) ? options.sample_clamp : 1e20;

    PassSimple &pass = remap_ps_;
    pass.init();
    pass.shader_set(instance_.shaders.static_shader_get(SPHERE_PROBE_REMAP));
    pass.bind_texture("cubemap_tx", &cubemap_tx_);
    pass.bind_texture("atlas_tx", &probes_tx_);
    pass.bind_image("atlas_img", &probes_tx_);
    pass.push_constant("probe_coord_packed", reinterpret_cast<int4 *>(&probe_sampling_coord_));
    pass.push_constant("write_coord_packed", reinterpret_cast<int4 *>(&probe_write_coord_));
    pass.push_constant("world_coord_packed", reinterpret_cast<int4 *>(&world_data.atlas_coord));
<<<<<<< HEAD
    pass.push_constant("mip_level", &probe_mip_level_);
    pass.push_constant("probe_brightness_clamp", probe_brightness_clamp);
    pass.dispatch(&dispatch_probe_pack_);
  }
=======
    pass.push_constant("probe_brightness_clamp", probe_brightness_clamp);
    pass.dispatch(&dispatch_probe_pack_);
  }
  {
    PassSimple &pass = convolve_ps_;
    pass.init();
    pass.shader_set(instance_.shaders.static_shader_get(SPHERE_PROBE_CONVOLVE));
    pass.bind_image("in_atlas_mip_img", &convolve_input_);
    pass.bind_image("out_atlas_mip_img", &convolve_output_);
    pass.push_constant("write_coord_packed", reinterpret_cast<int4 *>(&probe_write_coord_));
    pass.barrier(GPU_BARRIER_SHADER_IMAGE_ACCESS);
    pass.dispatch(&dispatch_probe_convolve_);
    pass.barrier(GPU_BARRIER_SHADER_IMAGE_ACCESS);
  }
>>>>>>> bd3b779d
  {
    PassSimple &pass = update_irradiance_ps_;
    pass.init();
    pass.shader_set(instance_.shaders.static_shader_get(SPHERE_PROBE_UPDATE_IRRADIANCE));
    pass.push_constant("world_coord_packed", reinterpret_cast<int4 *>(&world_data.atlas_coord));
    pass.bind_image("irradiance_atlas_img", &instance_.volume_probes.irradiance_atlas_tx_);
    pass.bind_texture("reflection_probes_tx", &probes_tx_);
    pass.dispatch(int2(1, 1));
  }
  {
    PassSimple &pass = select_ps_;
    pass.init();
    pass.shader_set(instance_.shaders.static_shader_get(SPHERE_PROBE_SELECT));
    pass.push_constant("reflection_probe_count", &reflection_probe_count_);
    pass.bind_ssbo("reflection_probe_buf", &data_buf_);
    instance_.volume_probes.bind_resources(pass);
    instance_.sampling.bind_resources(pass);
    pass.dispatch(&dispatch_probe_select_);
    pass.barrier(GPU_BARRIER_UNIFORM);
  }
}

bool SphereProbeModule::ensure_atlas()
{
  /* Make sure the atlas is always initialized even if there is nothing to render to it to fulfill
   * the resource bindings. */
  eGPUTextureUsage usage = GPU_TEXTURE_USAGE_SHADER_WRITE | GPU_TEXTURE_USAGE_SHADER_READ;

  if (probes_tx_.ensure_2d_array(GPU_RGBA16F,
                                 int2(max_resolution_),
                                 instance_.light_probes.sphere_layer_count(),
                                 usage,
                                 nullptr,
                                 SPHERE_PROBE_MIPMAP_LEVELS))
  {
<<<<<<< HEAD
=======
    probes_tx_.ensure_mip_views();
>>>>>>> bd3b779d
    /* TODO(fclem): Clearing means that we need to render all probes again.
     * If existing data exists, copy it using `CopyImageSubData`. */
    probes_tx_.clear(float4(0.0f));
    GPU_texture_mipmap_mode(probes_tx_, true, true);
    /* Avoid undefined pixel data. Update all mips. */
    GPU_texture_update_mipmap_chain(probes_tx_);
    return true;
  }
  return false;
}

void SphereProbeModule::end_sync()
{
  const bool world_updated = instance_.light_probes.world_sphere_.do_render;
  const bool atlas_resized = ensure_atlas();
  /* Detect if we need to render probe objects. */
  update_probes_next_sample_ = false;
  for (SphereProbe &probe : instance_.light_probes.sphere_map_.values()) {
    if (atlas_resized || world_updated) {
      /* Last minute tagging. */
      probe.do_render = true;
    }
    if (probe.do_render) {
      /* Tag the next redraw to warm up the probe pipeline.
       * Keep doing this until there is no update.
       * This avoids stuttering when moving a light-probe. */
      update_probes_next_sample_ = true;
    }
  }
  /* If we cannot render probes this redraw make sure we request another redraw. */
  if (update_probes_next_sample_ && (instance_.do_reflection_probe_sync() == false)) {
    DRW_viewport_request_redraw();
  }
}

void SphereProbeModule::ensure_cubemap_render_target(int resolution)
{
<<<<<<< HEAD
  if (cubemap_tx_.ensure_cube(
          GPU_RGBA16F, resolution, GPU_TEXTURE_USAGE_ATTACHMENT | GPU_TEXTURE_USAGE_SHADER_READ))
  {
    GPU_texture_mipmap_mode(cubemap_tx_, false, true);
  }
=======
  eGPUTextureUsage usage = GPU_TEXTURE_USAGE_ATTACHMENT | GPU_TEXTURE_USAGE_SHADER_READ;
  cubemap_tx_.ensure_cube(GPU_RGBA16F, resolution, usage);
>>>>>>> bd3b779d
  /* TODO(fclem): deallocate it. */
}

SphereProbeModule::UpdateInfo SphereProbeModule::update_info_from_probe(const SphereProbe &probe)
{
  const int max_shift = int(log2(max_resolution_));

  SphereProbeModule::UpdateInfo info = {};
  info.atlas_coord = probe.atlas_coord;
  info.resolution = 1 << (max_shift - probe.atlas_coord.subdivision_lvl - 1);
  info.clipping_distances = probe.clipping_distances;
  info.probe_pos = probe.location;
  info.do_render = probe.do_render;
  info.do_world_irradiance_update = false;
  return info;
}

std::optional<SphereProbeModule::UpdateInfo> SphereProbeModule::world_update_info_pop()
{
  SphereProbe &world_probe = instance_.light_probes.world_sphere_;
  if (!world_probe.do_render && !do_world_irradiance_update) {
    return std::nullopt;
  }
  SphereProbeModule::UpdateInfo info = update_info_from_probe(world_probe);
  info.do_world_irradiance_update = do_world_irradiance_update;
  world_probe.do_render = false;
  do_world_irradiance_update = false;
  ensure_cubemap_render_target(info.resolution);
  return info;
}

std::optional<SphereProbeModule::UpdateInfo> SphereProbeModule::probe_update_info_pop()
{
  if (!instance_.do_reflection_probe_sync()) {
    /* Do not update probes during this sample as we did not sync the draw::Passes. */
    return std::nullopt;
  }

  for (SphereProbe &probe : instance_.light_probes.sphere_map_.values()) {
    if (!probe.do_render) {
      continue;
    }
    SphereProbeModule::UpdateInfo info = update_info_from_probe(probe);
    probe.do_render = false;
    probe.use_for_render = true;
    ensure_cubemap_render_target(info.resolution);
    return info;
  }

  return std::nullopt;
}

void SphereProbeModule::remap_to_octahedral_projection(const SphereProbeAtlasCoord &atlas_coord)
{
  int resolution = max_resolution_ >> atlas_coord.subdivision_lvl;
  /* Update shader parameters that change per dispatch. */
  probe_sampling_coord_ = atlas_coord.as_sampling_coord(max_resolution_);
  probe_write_coord_ = atlas_coord.as_write_coord(max_resolution_, 0);
<<<<<<< HEAD
  probe_mip_level_ = atlas_coord.subdivision_lvl;
  dispatch_probe_pack_ = int3(int2(ceil_division(resolution, SPHERE_PROBE_GROUP_SIZE)), 1);

=======
  dispatch_probe_pack_ = int3(int2(ceil_division(resolution, SPHERE_PROBE_GROUP_SIZE)), 1);
>>>>>>> bd3b779d
  instance_.manager->submit(remap_ps_);

<<<<<<< HEAD
void SphereProbeModule::update_world_irradiance()
{
  instance_.manager->submit(update_irradiance_ps_);
}

void SphereProbeModule::update_probes_texture_mipmaps()
=======
  /* Populate the mip levels */
  for (auto i : IndexRange(SPHERE_PROBE_MIPMAP_LEVELS - 1)) {
    convolve_input_ = probes_tx_.mip_view(i);
    convolve_output_ = probes_tx_.mip_view(i + 1);
    probe_write_coord_ = atlas_coord.as_write_coord(max_resolution_, i + 1);
    int out_mip_res = resolution >> (i + 1);
    dispatch_probe_convolve_ = int3(int2(ceil_division(out_mip_res, SPHERE_PROBE_GROUP_SIZE)), 1);
    instance_.manager->submit(convolve_ps_);
  }
  /* Sync with atlas usage for shading. */
  GPU_memory_barrier(GPU_BARRIER_TEXTURE_FETCH);
}

void SphereProbeModule::update_world_irradiance()
>>>>>>> bd3b779d
{
  instance_.manager->submit(update_irradiance_ps_);
  /* All volume probe that needs to composite the world probe need to be updated. */
  instance_.volume_probes.do_update_world_ = true;
}

void SphereProbeModule::set_view(View & /*view*/)
{
  Vector<SphereProbe *> probe_active;
  for (auto &probe : instance_.light_probes.sphere_map_.values()) {
    /* Last slot is reserved for the world probe. */
    if (reflection_probe_count_ >= SPHERE_PROBE_MAX - 1) {
      break;
    }
    if (!probe.use_for_render) {
      continue;
    }
    /* TODO(fclem): Culling. */
    probe_active.append(&probe);
  }

  /* Stable sorting of probes. */
  std::sort(
      probe_active.begin(), probe_active.end(), [](const SphereProbe *a, const SphereProbe *b) {
        if (a->volume != b->volume) {
          /* Smallest first. */
          return a->volume < b->volume;
        }
        /* Volumes are identical. Any arbitrary criteria can be used to sort them.
         * Use position to avoid unstable result caused by depsgraph non deterministic eval
         * order. This could also become a priority parameter. */
        float3 _a = a->location;
        float3 _b = b->location;
        if (_a.x != _b.x) {
          return _a.x < _b.x;
        }
        if (_a.y != _b.y) {
          return _a.y < _b.y;
        }
        if (_a.z != _b.z) {
          return _a.z < _b.z;
        }
        /* Fallback to memory address, since there's no good alternative. */
        return a < b;
      });

  /* Push all sorted data to the UBO. */
  int probe_id = 0;
  for (auto &probe : probe_active) {
    data_buf_[probe_id++] = *probe;
  }
  /* Add world probe at the end. */
  data_buf_[probe_id++] = instance_.light_probes.world_sphere_;
  /* Tag the end of the array. */
  if (probe_id < SPHERE_PROBE_MAX) {
    data_buf_[probe_id].atlas_coord.layer = -1;
  }
  data_buf_.push_update();

  reflection_probe_count_ = probe_id;
  dispatch_probe_select_.x = divide_ceil_u(reflection_probe_count_,
                                           SPHERE_PROBE_SELECT_GROUP_SIZE);
  instance_.manager->submit(select_ps_);

  sync_display(probe_active);
}

<<<<<<< HEAD
=======
void SphereProbeModule::sync_display(Vector<SphereProbe *> &probe_active)
{
  do_display_draw_ = false;
  if (!DRW_state_draw_support()) {
    return;
  }

  int display_index = 0;
  for (int i : probe_active.index_range()) {
    if (probe_active[i]->viewport_display) {
      SphereProbeDisplayData &sph_data = display_data_buf_.get_or_resize(display_index++);
      sph_data.probe_index = i;
      sph_data.display_size = probe_active[i]->viewport_display_size;
    }
  }

  if (display_index == 0) {
    return;
  }
  do_display_draw_ = true;
  display_data_buf_.resize(display_index);
  display_data_buf_.push_update();
}

>>>>>>> bd3b779d
void SphereProbeModule::viewport_draw(View &view, GPUFrameBuffer *view_fb)
{
  if (!do_display_draw_) {
    return;
  }

  viewport_display_ps_.init();
  viewport_display_ps_.state_set(DRW_STATE_WRITE_COLOR | DRW_STATE_WRITE_DEPTH |
                                 DRW_STATE_DEPTH_LESS_EQUAL | DRW_STATE_CULL_BACK);
  viewport_display_ps_.framebuffer_set(&view_fb);
  viewport_display_ps_.shader_set(instance_.shaders.static_shader_get(DISPLAY_PROBE_REFLECTION));
  viewport_display_ps_.bind_resources(*this);
  viewport_display_ps_.bind_ssbo("display_data_buf", display_data_buf_);
  viewport_display_ps_.draw_procedural(GPU_PRIM_TRIS, 1, display_data_buf_.size() * 6);

  instance_.manager->submit(viewport_display_ps_, view);
}

/** \} */

}  // namespace blender::eevee<|MERGE_RESOLUTION|>--- conflicted
+++ resolved
@@ -46,12 +46,6 @@
     pass.push_constant("probe_coord_packed", reinterpret_cast<int4 *>(&probe_sampling_coord_));
     pass.push_constant("write_coord_packed", reinterpret_cast<int4 *>(&probe_write_coord_));
     pass.push_constant("world_coord_packed", reinterpret_cast<int4 *>(&world_data.atlas_coord));
-<<<<<<< HEAD
-    pass.push_constant("mip_level", &probe_mip_level_);
-    pass.push_constant("probe_brightness_clamp", probe_brightness_clamp);
-    pass.dispatch(&dispatch_probe_pack_);
-  }
-=======
     pass.push_constant("probe_brightness_clamp", probe_brightness_clamp);
     pass.dispatch(&dispatch_probe_pack_);
   }
@@ -66,7 +60,6 @@
     pass.dispatch(&dispatch_probe_convolve_);
     pass.barrier(GPU_BARRIER_SHADER_IMAGE_ACCESS);
   }
->>>>>>> bd3b779d
   {
     PassSimple &pass = update_irradiance_ps_;
     pass.init();
@@ -102,10 +95,7 @@
                                  nullptr,
                                  SPHERE_PROBE_MIPMAP_LEVELS))
   {
-<<<<<<< HEAD
-=======
     probes_tx_.ensure_mip_views();
->>>>>>> bd3b779d
     /* TODO(fclem): Clearing means that we need to render all probes again.
      * If existing data exists, copy it using `CopyImageSubData`. */
     probes_tx_.clear(float4(0.0f));
@@ -143,16 +133,8 @@
 
 void SphereProbeModule::ensure_cubemap_render_target(int resolution)
 {
-<<<<<<< HEAD
-  if (cubemap_tx_.ensure_cube(
-          GPU_RGBA16F, resolution, GPU_TEXTURE_USAGE_ATTACHMENT | GPU_TEXTURE_USAGE_SHADER_READ))
-  {
-    GPU_texture_mipmap_mode(cubemap_tx_, false, true);
-  }
-=======
   eGPUTextureUsage usage = GPU_TEXTURE_USAGE_ATTACHMENT | GPU_TEXTURE_USAGE_SHADER_READ;
   cubemap_tx_.ensure_cube(GPU_RGBA16F, resolution, usage);
->>>>>>> bd3b779d
   /* TODO(fclem): deallocate it. */
 }
 
@@ -211,23 +193,9 @@
   /* Update shader parameters that change per dispatch. */
   probe_sampling_coord_ = atlas_coord.as_sampling_coord(max_resolution_);
   probe_write_coord_ = atlas_coord.as_write_coord(max_resolution_, 0);
-<<<<<<< HEAD
-  probe_mip_level_ = atlas_coord.subdivision_lvl;
   dispatch_probe_pack_ = int3(int2(ceil_division(resolution, SPHERE_PROBE_GROUP_SIZE)), 1);
-
-=======
-  dispatch_probe_pack_ = int3(int2(ceil_division(resolution, SPHERE_PROBE_GROUP_SIZE)), 1);
->>>>>>> bd3b779d
   instance_.manager->submit(remap_ps_);
 
-<<<<<<< HEAD
-void SphereProbeModule::update_world_irradiance()
-{
-  instance_.manager->submit(update_irradiance_ps_);
-}
-
-void SphereProbeModule::update_probes_texture_mipmaps()
-=======
   /* Populate the mip levels */
   for (auto i : IndexRange(SPHERE_PROBE_MIPMAP_LEVELS - 1)) {
     convolve_input_ = probes_tx_.mip_view(i);
@@ -242,7 +210,6 @@
 }
 
 void SphereProbeModule::update_world_irradiance()
->>>>>>> bd3b779d
 {
   instance_.manager->submit(update_irradiance_ps_);
   /* All volume probe that needs to composite the world probe need to be updated. */
@@ -310,8 +277,6 @@
   sync_display(probe_active);
 }
 
-<<<<<<< HEAD
-=======
 void SphereProbeModule::sync_display(Vector<SphereProbe *> &probe_active)
 {
   do_display_draw_ = false;
@@ -336,7 +301,6 @@
   display_data_buf_.push_update();
 }
 
->>>>>>> bd3b779d
 void SphereProbeModule::viewport_draw(View &view, GPUFrameBuffer *view_fb)
 {
   if (!do_display_draw_) {
