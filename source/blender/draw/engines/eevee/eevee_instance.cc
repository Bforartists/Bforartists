/* SPDX-FileCopyrightText: 2021 Blender Authors
 *
 * SPDX-License-Identifier: GPL-2.0-or-later */

/** \file
 * \ingroup eevee
 *
 * An instance contains all structures needed to do a complete render.
 */

#include "BKE_global.hh"
#include "BKE_object.hh"

#include "BLI_rect.h"
#include "BLI_time.h"

#include "BLT_translation.hh"

#include "DEG_depsgraph_query.hh"

#include "DNA_ID.h"
#include "DNA_lightprobe_types.h"
#include "DNA_modifier_types.h"

#include "ED_screen.hh"
#include "ED_view3d.hh"
#include "GPU_context.hh"
#include "GPU_pass.hh"
#include "IMB_imbuf_types.hh"

#include "RE_pipeline.h"

#include "eevee_engine.h"
#include "eevee_instance.hh"

#include "DNA_particle_types.h"

#include "draw_common.hh"
#include "draw_context_private.hh"
#include "draw_view_data.hh"

namespace blender::eevee {

void *Instance::debug_scope_render_sample = nullptr;
void *Instance::debug_scope_irradiance_setup = nullptr;
void *Instance::debug_scope_irradiance_sample = nullptr;

/* -------------------------------------------------------------------- */
/** \name Initialization
 *
 * Initialization functions need to be called once at the start of a frame.
 * Active camera, render extent and enabled render passes are immutable until next init.
 * This takes care of resizing output buffers and view in case a parameter changed.
 * IMPORTANT: xxx.init() functions are NOT meant to acquire and allocate DRW resources.
 * Any attempt to do so will likely produce use after free situations.
 * \{ */

void Instance::init()
{
  this->draw_ctx = DRW_context_get();

  Depsgraph *depsgraph = draw_ctx->depsgraph;
  Scene *scene = draw_ctx->scene;
  View3D *v3d = draw_ctx->v3d;
  ARegion *region = draw_ctx->region;
  RegionView3D *rv3d = draw_ctx->rv3d;

  DefaultTextureList *dtxl = draw_ctx->viewport_texture_list_get();
  int2 size = int2(GPU_texture_width(dtxl->color), GPU_texture_height(dtxl->color));

  draw::View &default_view = draw::View::default_get();

  Object *camera = nullptr;
  /* Get render borders. */
  rcti rect;
  BLI_rcti_init(&rect, 0, size[0], 0, size[1]);
  rcti visible_rect = rect;
  if (v3d) {
    if (rv3d && (rv3d->persp == RV3D_CAMOB)) {
      camera = v3d->camera;
    }

    if (camera) {
      rctf default_border;
      BLI_rctf_init(&default_border, 0.0f, 1.0f, 0.0f, 1.0f);
      bool is_default_border = BLI_rctf_compare(&scene->r.border, &default_border, 0.0f);
      bool use_border = scene->r.mode & R_BORDER;
      if (!is_default_border && use_border) {
        rctf viewborder;
        /* TODO(fclem) Might be better to get it from DRW. */
        ED_view3d_calc_camera_border(scene, depsgraph, region, v3d, rv3d, false, &viewborder);
        float viewborder_sizex = BLI_rctf_size_x(&viewborder);
        float viewborder_sizey = BLI_rctf_size_y(&viewborder);
        rect.xmin = floorf(viewborder.xmin + (scene->r.border.xmin * viewborder_sizex));
        rect.ymin = floorf(viewborder.ymin + (scene->r.border.ymin * viewborder_sizey));
        rect.xmax = floorf(viewborder.xmin + (scene->r.border.xmax * viewborder_sizex));
        rect.ymax = floorf(viewborder.ymin + (scene->r.border.ymax * viewborder_sizey));
        /* Clamp it to the viewport area. */
        rect.xmin = max(rect.xmin, 0);
        rect.ymin = max(rect.ymin, 0);
        rect.xmax = min(rect.xmax, size.x);
        rect.ymax = min(rect.ymax, size.y);
      }
    }
    else if (v3d->flag2 & V3D_RENDER_BORDER) {
      rect.xmin = v3d->render_border.xmin * size[0];
      rect.ymin = v3d->render_border.ymin * size[1];
      rect.xmax = v3d->render_border.xmax * size[0];
      rect.ymax = v3d->render_border.ymax * size[1];
    }

    if (draw_ctx->is_viewport_image_render()) {
      const float2 vp_size = draw_ctx->viewport_size_get();
      visible_rect.xmax = vp_size[0];
      visible_rect.ymax = vp_size[1];
      visible_rect.xmin = visible_rect.ymin = 0;
    }
    else {
      visible_rect = *ED_region_visible_rect(region);
    }
  }

  init(size, &rect, &visible_rect, nullptr, depsgraph, camera, nullptr, &default_view, v3d, rv3d);
}

void Instance::init(const int2 &output_res,
                    const rcti *output_rect,
                    const rcti *visible_rect,
                    RenderEngine *render_,
                    Depsgraph *depsgraph_,
                    Object *camera_object_,
                    const RenderLayer *render_layer_,
                    View *drw_view_,
                    const View3D *v3d_,
                    const RegionView3D *rv3d_)
{
  this->draw_ctx = DRW_context_get();

  render = render_;
  depsgraph = depsgraph_;
  camera_orig_object = camera_object_;
  render_layer = render_layer_;
  drw_view = drw_view_;
  v3d = v3d_;
  rv3d = rv3d_;
  manager = DRW_manager_get();
  update_eval_members();

  info_ = "";

  if (is_viewport()) {
    is_image_render = draw_ctx->is_image_render();
    is_viewport_image_render = draw_ctx->is_viewport_image_render();
    is_viewport_compositor_enabled = draw_ctx->is_viewport_compositor_enabled();
    is_playback = draw_ctx->is_playback();
    is_navigating = draw_ctx->is_navigating();
    is_painting = draw_ctx->is_painting();
    is_transforming = draw_ctx->is_transforming();
    draw_overlays = v3d && (v3d->flag2 & V3D_HIDE_OVERLAYS) == 0;

    /* Note: Do not update the value here as we use it during sync for checking ID updates. */
    if (depsgraph_last_update_ != DEG_get_update_count(depsgraph)) {
      sampling.reset();
    }
    if (assign_if_different(debug_mode, (eDebugMode)G.debug_value)) {
      sampling.reset();
    }
    if (output_res != film.display_extent_get()) {
      sampling.reset();
    }
    if (output_rect) {
      int2 offset = int2(output_rect->xmin, output_rect->ymin);
      int2 extent = int2(BLI_rcti_size_x(output_rect), BLI_rcti_size_y(output_rect));
      if (offset != film.get_data().offset || extent != film.get_data().extent) {
        sampling.reset();
      }
    }
    if (assign_if_different(overlays_enabled_, v3d && !(v3d->flag2 & V3D_HIDE_OVERLAYS))) {
      sampling.reset();
    }
    if (is_painting) {
      sampling.reset();
    }
    if (is_navigating && scene->eevee.flag & SCE_EEVEE_SHADOW_JITTERED_VIEWPORT) {
      sampling.reset();
    }
  }
  else {
    is_image_render = true;
  }

  sampling.init(scene);
  camera.init();
  film.init(output_res, output_rect);
  render_buffers.init();
  ambient_occlusion.init();
  velocity.init();
  raytracing.init();
  depth_of_field.init();
  shadows.init();
  motion_blur.init();
  main_view.init();
  light_probes.init();
  planar_probes.init();
  /* Irradiance Cache needs reflection probes to be initialized. */
  sphere_probes.init();
  volume_probes.init();
  volume.init();
  lookdev.init(visible_rect);

<<<<<<< HEAD
  shaders_are_ready_ = shaders.static_shaders_are_ready(is_image_render) &&
                       shaders.request_specializations(
                           is_image_render,
                           render_buffers.data.shadow_id,
                           shadows.get_data().ray_count,
                           shadows.get_data().step_count,
                           DeferredLayer::do_split_direct_indirect_radiance(*this),
                           DeferredLayer::do_merge_direct_indirect_eval(*this));
  skip_render_ = !shaders_are_ready_ || !film.is_valid_render_extent();
=======
  /* Request static shaders */
  ShaderGroups shader_request = DEFERRED_LIGHTING_SHADERS | SHADOW_SHADERS | FILM_SHADERS |
                                HIZ_SHADERS | SPHERE_PROBE_SHADERS | VOLUME_PROBE_SHADERS |
                                LIGHT_CULLING_SHADERS;
  SET_FLAG_FROM_TEST(shader_request, depth_of_field.postfx_enabled(), DEPTH_OF_FIELD_SHADERS);
  SET_FLAG_FROM_TEST(shader_request, needs_planar_probe_passes(), DEFERRED_PLANAR_SHADERS);
  SET_FLAG_FROM_TEST(shader_request, needs_lightprobe_sphere_passes(), DEFERRED_CAPTURE_SHADERS);
  SET_FLAG_FROM_TEST(shader_request, motion_blur.postfx_enabled(), MOTION_BLUR_SHADERS);
  SET_FLAG_FROM_TEST(shader_request, raytracing.use_fast_gi(), HORIZON_SCAN_SHADERS);
  SET_FLAG_FROM_TEST(shader_request, raytracing.use_raytracing(), RAYTRACING_SHADERS);

  loaded_shaders = ShaderGroups::NONE;
  loaded_shaders |= shaders.static_shaders_load_async(shader_request);
  loaded_shaders |= materials.default_materials_load_async();

  if (is_image_render) {
    /* Ensure all deferred shaders have been compiled to kick-start asynchronous specialization. */
    loaded_shaders |= shaders.static_shaders_wait_ready(DEFERRED_LIGHTING_SHADERS);
  }

  if (loaded_shaders & DEFERRED_LIGHTING_SHADERS) {
    bool ready = shaders.request_specializations(
        is_image_render,
        render_buffers.data.shadow_id,
        shadows.get_data().ray_count,
        shadows.get_data().step_count,
        DeferredLayer::do_split_direct_indirect_radiance(*this),
        DeferredLayer::do_merge_direct_indirect_eval(*this));
    SET_FLAG_FROM_TEST(loaded_shaders, ready, DEFERRED_LIGHTING_SHADERS);
  }

  if (is_image_render) {
    loaded_shaders |= shaders.static_shaders_wait_ready(shader_request);
    loaded_shaders |= materials.default_materials_wait_ready();
  }

  /* Needed bits to be able to display something to the screen. */
  needed_shaders = shader_request | DEFAULT_MATERIALS;

  skip_render_ = !is_loaded(needed_shaders) || !film.is_valid_render_extent();
>>>>>>> 9a41dc73
}

void Instance::init_light_bake(Depsgraph *depsgraph, draw::Manager *manager)
{
  this->depsgraph = depsgraph;
  this->manager = manager;
  camera_orig_object = nullptr;
  render = nullptr;
  render_layer = nullptr;
  drw_view = nullptr;
  v3d = nullptr;
  rv3d = nullptr;
  update_eval_members();

  is_light_bake = true;
  debug_mode = (eDebugMode)G.debug_value;
  info_ = "";

  sampling.init(scene);
  camera.init();
  /* Film isn't used but init to avoid side effects in other module. */
  rcti empty_rect{0, 0, 0, 0};
  film.init(int2(1), &empty_rect);
  render_buffers.init();
  velocity.init();
  depth_of_field.init();
  shadows.init();
  main_view.init();
  light_probes.init();
  planar_probes.init();
  /* Irradiance Cache needs reflection probes to be initialized. */
  sphere_probes.init();
  volume_probes.init();
  volume.init();
  lookdev.init(&empty_rect);

<<<<<<< HEAD
  shaders.request_specializations(true,
                                  render_buffers.data.shadow_id,
                                  shadows.get_data().ray_count,
                                  shadows.get_data().step_count,
                                  DeferredLayer::do_split_direct_indirect_radiance(*this),
                                  DeferredLayer::do_merge_direct_indirect_eval(*this));
=======
  needed_shaders = IRRADIANCE_BAKE_SHADERS | SHADOW_SHADERS | SURFEL_SHADERS;
  shaders.static_shaders_load_async(needed_shaders);
  shaders.static_shaders_wait_ready(needed_shaders);
>>>>>>> 9a41dc73
}

void Instance::set_time(float time)
{
  BLI_assert(render);
  DRW_render_set_time(render, depsgraph, floorf(time), fractf(time));
  update_eval_members();
}

void Instance::update_eval_members()
{
  scene = DEG_get_evaluated_scene(depsgraph);
  view_layer = DEG_get_evaluated_view_layer(depsgraph);
  camera_eval_object = (camera_orig_object) ? DEG_get_evaluated(depsgraph, camera_orig_object) :
                                              nullptr;
}

/** \} */

/* -------------------------------------------------------------------- */
/** \name Sync
 *
 * Sync will gather data from the scene that can change over a time step (i.e: motion steps).
 * IMPORTANT: xxx.sync() functions area responsible for creating DRW resources as
 * well as querying temp texture pool. All DRWPasses should be ready by the end end_sync().
 * \{ */

void Instance::begin_sync()
{
  /* Needs to be first for sun light parameters.
   * Also not skipped to be able to request world shader.
   * If engine shaders are not ready, will skip the pipeline sync. */
  world.sync();

  if (skip_render_) {
    return;
  }

  materials.begin_sync();
  velocity.begin_sync(); /* NOTE: Also syncs camera. */
  lights.begin_sync();
  shadows.begin_sync();
  volume.begin_sync();
  pipelines.begin_sync();
  cryptomatte.begin_sync();
  sphere_probes.begin_sync();
  light_probes.begin_sync();

  depth_of_field.sync();
  raytracing.sync();
  motion_blur.sync();
  hiz_buffer.sync();
  main_view.sync();
  film.sync();
  ambient_occlusion.sync();
  volume_probes.sync();
  lookdev.sync();

  use_surfaces = (view_layer->layflag & SCE_LAY_SOLID) != 0;
  use_curves = (view_layer->layflag & SCE_LAY_STRAND) != 0;
  use_volumes = (view_layer->layflag & SCE_LAY_VOLUMES) != 0;

  if (is_light_bake) {
    /* Do not use render layer visibility during bake.
     * NOTE: This is arbitrary and could be changed if needed. */
    use_surfaces = use_curves = use_volumes = true;
  }

  if (is_viewport() && velocity.camera_has_motion()) {
    sampling.reset();
  }
}

void Instance::object_sync(ObjectRef &ob_ref, Manager & /*manager*/)
{
  if (skip_render_) {
    return;
  }

  Object *ob = ob_ref.object;
  const bool is_renderable_type = ELEM(ob->type,
                                       OB_CURVES,
                                       OB_GREASE_PENCIL,
                                       OB_MESH,
                                       OB_POINTCLOUD,
                                       OB_VOLUME,
                                       OB_LAMP,
                                       OB_LIGHTPROBE);
  const int ob_visibility = DRW_object_visibility_in_active_context(ob);
  const bool partsys_is_visible = (ob_visibility & OB_VISIBLE_PARTICLES) != 0 &&
                                  (ob->type == OB_MESH);
  const bool object_is_visible = DRW_object_is_renderable(ob) &&
                                 (ob_visibility & OB_VISIBLE_SELF) != 0;

  if (!is_renderable_type || (!partsys_is_visible && !object_is_visible)) {
    return;
  }

  ObjectHandle &ob_handle = sync.sync_object(ob_ref);

  if (partsys_is_visible && ob != draw_ctx->object_edit) {
    auto sync_hair =
        [&](ObjectHandle hair_handle, ModifierData &md, ParticleSystem &particle_sys) {
          ResourceHandle _res_handle = manager->resource_handle_for_psys(ob_ref,
                                                                         ob->object_to_world());
          sync.sync_curves(ob, hair_handle, ob_ref, _res_handle, &md, &particle_sys);
        };
    foreach_hair_particle_handle(ob, ob_handle, sync_hair);
  }

  if (object_is_visible) {
    switch (ob->type) {
      case OB_LAMP:
        lights.sync_light(ob, ob_handle);
        break;
      case OB_MESH:
        if (!sync.sync_sculpt(ob, ob_handle, ob_ref)) {
          sync.sync_mesh(ob, ob_handle, ob_ref);
        }
        break;
      case OB_POINTCLOUD:
        sync.sync_pointcloud(ob, ob_handle, ob_ref);
        break;
      case OB_VOLUME:
        sync.sync_volume(ob, ob_handle, ob_ref);
        break;
      case OB_CURVES:
        sync.sync_curves(ob, ob_handle, ob_ref);
        break;
      case OB_LIGHTPROBE:
        light_probes.sync_probe(ob, ob_handle);
        break;
      default:
        break;
    }
  }
}

void Instance::end_sync()
{
  if (skip_render_) {
    /* We might run in the case where the next check sets skip_render_ to false after the
     * begin_sync was skipped, which would call `end_sync` function with invalid data. */
    return;
  }

<<<<<<< HEAD
=======
  bool use_sss = pipelines.deferred.closure_bits_get() & CLOSURE_SSS;
  bool use_volume = volume.will_enable();

  ShaderGroups request_bits = NONE;
  SET_FLAG_FROM_TEST(request_bits, use_sss, SUBSURFACE_SHADERS);
  SET_FLAG_FROM_TEST(request_bits, use_volume, VOLUME_EVAL_SHADERS);
  loaded_shaders |= shaders.static_shaders_load_async(request_bits);
  needed_shaders |= request_bits;

  if (is_image_render) {
    loaded_shaders |= shaders.static_shaders_wait_ready(request_bits);
  }

>>>>>>> 9a41dc73
  materials.end_sync();
  velocity.end_sync();
  volume.end_sync();  /* Needs to be before shadows. */
  shadows.end_sync(); /* Needs to be before lights. */
  lights.end_sync();
  sampling.end_sync();
  subsurface.end_sync();
  film.end_sync();
  cryptomatte.end_sync();
  pipelines.end_sync();
  light_probes.end_sync();
  sphere_probes.end_sync();
  planar_probes.end_sync();

  uniform_data.push_update();

  depsgraph_last_update_ = DEG_get_update_count(depsgraph);
}

void Instance::render_sync()
{
  manager->begin_sync();

  begin_sync();

  DRW_render_object_iter(
      render, depsgraph, [this](blender::draw::ObjectRef &ob_ref, RenderEngine *, Depsgraph *) {
        this->object_sync(ob_ref, *this->manager);
      });

  velocity.geometry_steps_fill();

  end_sync();

  manager->end_sync();
}

bool Instance::needs_lightprobe_sphere_passes() const
{
  return sphere_probes.update_probes_this_sample_;
}

bool Instance::do_lightprobe_sphere_sync() const
{
  return (materials.queued_shaders_count == 0) && (materials.queued_textures_count == 0) &&
         needs_lightprobe_sphere_passes();
}

bool Instance::needs_planar_probe_passes() const
{
  return planar_probes.update_probes_;
}

bool Instance::do_planar_probe_sync() const
{
  return (materials.queued_shaders_count == 0) && (materials.queued_textures_count == 0) &&
         needs_planar_probe_passes();
}

/** \} */

/* -------------------------------------------------------------------- */
/** \name Rendering
 * \{ */

void Instance::render_sample()
{
  if (sampling.finished_viewport()) {
    DRW_submission_start();
    film.display();
    lookdev.display();
    DRW_submission_end();
    return;
  }

  /* Motion blur may need to do re-sync after a certain number of sample. */
  if (!is_viewport() && sampling.do_render_sync()) {
    render_sync();
    while (materials.queued_shaders_count > 0 || materials.queued_textures_count > 0) {
      GPU_pass_cache_wait_for_all();
      /** WORKAROUND: Re-sync now that all shaders are compiled. */
      /* This may need to happen more than once, since actual materials may require more passes
       * (eg. volume ones) than the fallback material used for queued passes. */
      /* TODO(@pragma37): There seems to be an issue where multiple `step_object_sync` calls on the
       * same step can cause mismatching `has_motion` values between sync. */
      render_sync();
    }
  }

  DebugScope debug_scope(debug_scope_render_sample, "EEVEE.render_sample");

  {
    /* Critical section. Potential GPUShader concurrent usage. */
    DRW_submission_start();

    sampling.step();

    capture_view.render_world();
    capture_view.render_probes();

    main_view.render();

    lookdev_view.render();

    DRW_submission_end();
  }
  motion_blur.step();
}

void Instance::render_read_result(RenderLayer *render_layer, const char *view_name)
{
  eViewLayerEEVEEPassType pass_bits = film.enabled_passes_get();

  for (auto i : IndexRange(EEVEE_RENDER_PASS_MAX_BIT + 1)) {
    eViewLayerEEVEEPassType pass_type = eViewLayerEEVEEPassType(pass_bits & (1 << i));
    if (pass_type == 0) {
      continue;
    }

    Vector<std::string> pass_names = Film::pass_to_render_pass_names(pass_type, view_layer);
    for (int64_t pass_offset : IndexRange(pass_names.size())) {
      RenderPass *rp = RE_pass_find_by_name(
          render_layer, pass_names[pass_offset].c_str(), view_name);
      if (!rp) {
        continue;
      }
      float *result = film.read_pass(pass_type, pass_offset);

      if (result) {
        BLI_mutex_lock(&render->update_render_passes_mutex);
        /* WORKAROUND: We use texture read to avoid using a frame-buffer to get the render result.
         * However, on some implementation, we need a buffer with a few extra bytes for the read to
         * happen correctly (see #GLTexture::read()). So we need a custom memory allocation. */
        /* Avoid `memcpy()`, replace the pointer directly. */
        RE_pass_set_buffer_data(rp, result);
        BLI_mutex_unlock(&render->update_render_passes_mutex);
      }
    }
  }

  /* AOVs. */
  LISTBASE_FOREACH (ViewLayerAOV *, aov, &view_layer->aovs) {
    if ((aov->flag & AOV_CONFLICT) != 0) {
      continue;
    }
    RenderPass *rp = RE_pass_find_by_name(render_layer, aov->name, view_name);
    if (!rp) {
      continue;
    }
    float *result = film.read_aov(aov);

    if (result) {
      BLI_mutex_lock(&render->update_render_passes_mutex);
      /* WORKAROUND: We use texture read to avoid using a frame-buffer to get the render result.
       * However, on some implementation, we need a buffer with a few extra bytes for the read to
       * happen correctly (see #GLTexture::read()). So we need a custom memory allocation. */
      /* Avoid #memcpy(), replace the pointer directly. */
      RE_pass_set_buffer_data(rp, result);
      BLI_mutex_unlock(&render->update_render_passes_mutex);
    }
  }

  /* The vector pass is initialized to weird values. Set it to neutral value if not rendered. */
  if ((pass_bits & EEVEE_RENDER_PASS_VECTOR) == 0) {
    for (const std::string &vector_pass_name :
         Film::pass_to_render_pass_names(EEVEE_RENDER_PASS_VECTOR, view_layer))
    {
      RenderPass *vector_rp = RE_pass_find_by_name(
          render_layer, vector_pass_name.c_str(), view_name);
      if (vector_rp) {
        memset(vector_rp->ibuf->float_buffer.data,
               0,
               sizeof(float) * 4 * vector_rp->rectx * vector_rp->recty);
      }
    }
  }
}

/** \} */

/* -------------------------------------------------------------------- */
/** \name Interface
 * \{ */

void Instance::render_frame(RenderEngine *engine, RenderLayer *render_layer, const char *view_name)
{
  skip_render_ = skip_render_ || !is_loaded(needed_shaders);

  if (skip_render_) {
    if (!info_.empty()) {
      RE_engine_set_error_message(engine, info_.c_str());
      info_ = "";
    }
    return;
  }
  /* TODO: Break on RE_engine_test_break(engine) */
  while (!sampling.finished()) {
    this->render_sample();

    if ((sampling.sample_index() == 1) || ((sampling.sample_index() % 25) == 0) ||
        sampling.finished())
    {
      /* TODO: Use `fmt`. */
      std::string re_info = "Rendering " + std::to_string(sampling.sample_index()) + " / " +
                            std::to_string(sampling.sample_count()) + " samples";
      RE_engine_update_stats(engine, nullptr, re_info.c_str());
    }

    /* Perform render step between samples to allow
     * flushing of freed GPUBackend resources. */
    if (GPU_backend_get_type() == GPU_BACKEND_METAL) {
      GPU_flush();
    }
    GPU_render_step();

#if 0
    /* TODO(fclem) print progression. */
    RE_engine_update_progress(engine, float(sampling.sample_index()) / float(sampling.sample_count()));
    /* TODO(fclem): Does not currently work. But would be better to just display to 2D view like
     * cycles does. */
    if (G.background == false && first_read) {
      /* Allow to preview the first sample. */
      /* TODO(fclem): Might want to not do this during animation render to avoid too much stall. */
      this->render_read_result(render_layer, view_name);
      first_read = false;
      DRW_render_context_disable(render->re);
      /* Allow the 2D viewport to grab the ticket mutex to display the render. */
      DRW_render_context_enable(render->re);
    }
#endif
  }

  this->film.cryptomatte_sort();

  this->render_read_result(render_layer, view_name);

  if (!info_.empty()) {
    RE_engine_set_error_message(
        engine, RPT_("Errors during render. See the System Console for more info."));
    printf("%s", info_.c_str());
    info_ = "";
  }
}

void Instance::draw_viewport()
{
  if (skip_render_ || !is_loaded(needed_shaders)) {
    DefaultFramebufferList *dfbl = draw_ctx->viewport_framebuffer_list_get();
    GPU_framebuffer_clear_color_depth(dfbl->default_fb, float4(0.0f), 1.0f);
    if (!is_loaded(needed_shaders & ~WORLD_SHADERS)) {
      info_append_i18n("Compiling EEVEE engine shaders");
      DRW_viewport_request_redraw();
    }
    return;
  }

  render_sample();
  velocity.step_swap();

  if (is_viewport_compositor_enabled) {
    this->film.write_viewport_compositor_passes();
  }

  /* Do not request redraw during viewport animation to lock the frame-rate to the animation
   * playback rate. This is in order to preserve motion blur aspect and also to avoid TAA reset
   * that can show flickering. */
  if (!sampling.finished_viewport() && !is_playback) {
    DRW_viewport_request_redraw();
  }

  if (materials.queued_shaders_count > 0 || materials.queued_textures_count > 0) {
    if (materials.queued_textures_count > 0) {
      info_append_i18n("Loading textures ({} remaining)", materials.queued_textures_count);
    }
    if (materials.queued_shaders_count > 0) {
      info_append_i18n("Compiling shaders ({} remaining)", materials.queued_shaders_count);
<<<<<<< HEAD
      if (!GPU_use_parallel_compilation() &&
          GPU_type_matches_ex(GPU_DEVICE_ANY, GPU_OS_ANY, GPU_DRIVER_ANY, GPU_BACKEND_OPENGL))
      {
        info_append_i18n(
            "Increasing Preferences > System > Max Shader Compilation Subprocesses may improve "
=======
      if (GPU_backend_get_type() == GPU_BACKEND_OPENGL && !GPU_use_subprocess_compilation() &&
          /* Only recommend subprocesses when there is known gain. */
          (GPU_type_matches(GPU_DEVICE_NVIDIA, GPU_OS_ANY, GPU_DRIVER_ANY) ||
           GPU_type_matches(GPU_DEVICE_INTEL, GPU_OS_WIN, GPU_DRIVER_ANY) ||
           GPU_type_matches(GPU_DEVICE_ATI, GPU_OS_ANY, GPU_DRIVER_OFFICIAL)))
      {
        info_append_i18n(
            "Setting Preferences > System > Shader Compilation Method to Subprocess might improve "
>>>>>>> 9a41dc73
            "compilation time.");
      }
    }
    DRW_viewport_request_redraw();
  }
  else if (materials.queued_optimize_shaders_count > 0) {
    info_append_i18n("Optimizing shaders ({} remaining)", materials.queued_optimize_shaders_count);
  }
}

void Instance::draw_viewport_image_render()
{
  if (skip_render_) {
    return;
  }

  do {
    /* Render at least once to blit the finished image. */
    this->render_sample();
  } while (!sampling.finished_viewport());
  velocity.step_swap();

  if (is_viewport_compositor_enabled) {
    this->film.write_viewport_compositor_passes();
  }
}

void Instance::draw(Manager & /*manager*/)
{
  if (is_viewport_image_render) {
    draw_viewport_image_render();
  }
  else {
    draw_viewport();
  }
  STRNCPY(info, info_get());
  DefaultFramebufferList *dfbl = draw_ctx->viewport_framebuffer_list_get();
  GPU_framebuffer_viewport_reset(dfbl->default_fb);
}

void Instance::store_metadata(RenderResult *render_result)
{
  if (skip_render_) {
    return;
  }
  cryptomatte.store_metadata(render_result);
}

void Instance::update_passes(RenderEngine *engine, Scene *scene, ViewLayer *view_layer)
{
  RE_engine_register_pass(engine, scene, view_layer, RE_PASSNAME_COMBINED, 4, "RGBA", SOCK_RGBA);

#define CHECK_PASS_LEGACY(name, type, channels, chanid) \
  if (view_layer->passflag & (SCE_PASS_##name)) { \
    RE_engine_register_pass( \
        engine, scene, view_layer, RE_PASSNAME_##name, channels, chanid, type); \
  } \
  ((void)0)
#define CHECK_PASS_EEVEE(name, type, channels, chanid) \
  if (view_layer->eevee.render_passes & (EEVEE_RENDER_PASS_##name)) { \
    RE_engine_register_pass( \
        engine, scene, view_layer, RE_PASSNAME_##name, channels, chanid, type); \
  } \
  ((void)0)

  CHECK_PASS_LEGACY(Z, SOCK_FLOAT, 1, "Z");
  CHECK_PASS_LEGACY(MIST, SOCK_FLOAT, 1, "Z");
  CHECK_PASS_LEGACY(NORMAL, SOCK_VECTOR, 3, "XYZ");
  CHECK_PASS_LEGACY(POSITION, SOCK_VECTOR, 3, "XYZ");
  CHECK_PASS_LEGACY(VECTOR, SOCK_VECTOR, 4, "XYZW");
  CHECK_PASS_LEGACY(DIFFUSE_DIRECT, SOCK_RGBA, 3, "RGB");
  CHECK_PASS_LEGACY(DIFFUSE_COLOR, SOCK_RGBA, 3, "RGB");
  CHECK_PASS_LEGACY(GLOSSY_DIRECT, SOCK_RGBA, 3, "RGB");
  CHECK_PASS_LEGACY(GLOSSY_COLOR, SOCK_RGBA, 3, "RGB");
  CHECK_PASS_EEVEE(VOLUME_LIGHT, SOCK_RGBA, 3, "RGB");
  CHECK_PASS_LEGACY(EMIT, SOCK_RGBA, 3, "RGB");
  CHECK_PASS_LEGACY(ENVIRONMENT, SOCK_RGBA, 3, "RGB");
  CHECK_PASS_LEGACY(SHADOW, SOCK_RGBA, 3, "RGB");
  CHECK_PASS_LEGACY(AO, SOCK_RGBA, 3, "RGB");
  CHECK_PASS_EEVEE(TRANSPARENT, SOCK_RGBA, 4, "RGBA");

  LISTBASE_FOREACH (ViewLayerAOV *, aov, &view_layer->aovs) {
    if ((aov->flag & AOV_CONFLICT) != 0) {
      continue;
    }
    switch (aov->type) {
      case AOV_TYPE_COLOR:
        RE_engine_register_pass(engine, scene, view_layer, aov->name, 4, "RGBA", SOCK_RGBA);
        break;
      case AOV_TYPE_VALUE:
        RE_engine_register_pass(engine, scene, view_layer, aov->name, 1, "X", SOCK_FLOAT);
        break;
      default:
        break;
    }
  }

  /* NOTE: Name channels lowercase `rgba` so that compression rules check in OpenEXR DWA code uses
   * lossless compression. Reportedly this naming is the only one which works good from the
   * interoperability point of view. Using `xyzw` naming is not portable. */
  auto register_cryptomatte_passes = [&](eViewLayerCryptomatteFlags cryptomatte_layer,
                                         eViewLayerEEVEEPassType eevee_pass) {
    if (view_layer->cryptomatte_flag & cryptomatte_layer) {
      for (const std::string &pass_name : Film::pass_to_render_pass_names(eevee_pass, view_layer))
      {
        RE_engine_register_pass(
            engine, scene, view_layer, pass_name.c_str(), 4, "rgba", SOCK_RGBA);
      }
    }
  };
  register_cryptomatte_passes(VIEW_LAYER_CRYPTOMATTE_OBJECT, EEVEE_RENDER_PASS_CRYPTOMATTE_OBJECT);
  register_cryptomatte_passes(VIEW_LAYER_CRYPTOMATTE_ASSET, EEVEE_RENDER_PASS_CRYPTOMATTE_ASSET);
  register_cryptomatte_passes(VIEW_LAYER_CRYPTOMATTE_MATERIAL,
                              EEVEE_RENDER_PASS_CRYPTOMATTE_MATERIAL);
}

void Instance::light_bake_irradiance(
    Object &probe,
    FunctionRef<void()> context_enable,
    FunctionRef<void()> context_disable,
    FunctionRef<bool()> stop,
    FunctionRef<void(LightProbeGridCacheFrame *, float progress)> result_update)
{
  BLI_assert(is_baking());

  DRWContext draw_ctx(DRWContext::CUSTOM, depsgraph);
  this->draw_ctx = &draw_ctx;

  auto custom_pipeline_wrapper = [&](FunctionRef<void()> callback) {
    context_enable();
    DRW_custom_pipeline_begin(draw_ctx, depsgraph);
    callback();
    DRW_custom_pipeline_end(draw_ctx);
    context_disable();
  };

  auto context_wrapper = [&](FunctionRef<void()> callback) {
    context_enable();
    callback();
    context_disable();
  };

  volume_probes.bake.init(probe);

  custom_pipeline_wrapper([&]() {
    this->render_sync();
    while ((materials.queued_shaders_count > 0) || (materials.queued_textures_count > 0)) {
      GPU_pass_cache_wait_for_all();
      /** WORKAROUND: Re-sync now that all shaders are compiled. */
      /* This may need to happen more than once, since actual materials may require more passes
       * (eg. volume ones) than the fallback material used for queued passes. */
      /* TODO(@pragma37): There seems to be an issue where multiple `step_object_sync` calls on the
       * same step can cause mismatching `has_motion` values between sync. */
      render_sync();
    }
    /* Sampling module needs to be initialized to computing lighting. */
    sampling.init(probe);
    sampling.step();

    {
      /* Critical section. Potential GPUShader concurrent usage. */
      DRW_submission_start();

      DebugScope debug_scope(debug_scope_irradiance_setup, "EEVEE.irradiance_setup");

      capture_view.render_world();

      volume_probes.bake.surfels_create(probe);

      if (volume_probes.bake.should_break()) {
        DRW_submission_end();
        return;
      }

      volume_probes.bake.surfels_lights_eval();

      volume_probes.bake.clusters_build();
      volume_probes.bake.irradiance_offset();

      DRW_submission_end();
    }
  });

  if (volume_probes.bake.should_break()) {
    return;
  }

  sampling.init(probe);
  while (!sampling.finished()) {
    context_wrapper([&]() {
      DebugScope debug_scope(debug_scope_irradiance_sample, "EEVEE.irradiance_sample");

      /* Batch ray cast by pack of 16. Avoids too much overhead of the update function & context
       * switch. */
      /* TODO(fclem): Could make the number of iteration depend on the computation time. */
      for (int i = 0; i < 16 && !sampling.finished(); i++) {
        sampling.step();
        {
          /* Critical section. Potential GPUShader concurrent usage. */
          DRW_submission_start();

          volume_probes.bake.raylists_build();
          volume_probes.bake.propagate_light();
          volume_probes.bake.irradiance_capture();

          DRW_submission_end();
        }
      }

      LightProbeGridCacheFrame *cache_frame;
      if (sampling.finished()) {
        cache_frame = volume_probes.bake.read_result_packed();
      }
      else {
        /* TODO(fclem): Only do this read-back if needed. But it might be tricky to know when. */
        cache_frame = volume_probes.bake.read_result_unpacked();
      }

      float progress = sampling.sample_index() / float(sampling.sample_count());
      result_update(cache_frame, progress);
    });

    if (stop()) {
      return;
    }
  }
}

/** \} */

}  // namespace blender::eevee<|MERGE_RESOLUTION|>--- conflicted
+++ resolved
@@ -208,17 +208,6 @@
   volume.init();
   lookdev.init(visible_rect);
 
-<<<<<<< HEAD
-  shaders_are_ready_ = shaders.static_shaders_are_ready(is_image_render) &&
-                       shaders.request_specializations(
-                           is_image_render,
-                           render_buffers.data.shadow_id,
-                           shadows.get_data().ray_count,
-                           shadows.get_data().step_count,
-                           DeferredLayer::do_split_direct_indirect_radiance(*this),
-                           DeferredLayer::do_merge_direct_indirect_eval(*this));
-  skip_render_ = !shaders_are_ready_ || !film.is_valid_render_extent();
-=======
   /* Request static shaders */
   ShaderGroups shader_request = DEFERRED_LIGHTING_SHADERS | SHADOW_SHADERS | FILM_SHADERS |
                                 HIZ_SHADERS | SPHERE_PROBE_SHADERS | VOLUME_PROBE_SHADERS |
@@ -259,7 +248,6 @@
   needed_shaders = shader_request | DEFAULT_MATERIALS;
 
   skip_render_ = !is_loaded(needed_shaders) || !film.is_valid_render_extent();
->>>>>>> 9a41dc73
 }
 
 void Instance::init_light_bake(Depsgraph *depsgraph, draw::Manager *manager)
@@ -296,18 +284,9 @@
   volume.init();
   lookdev.init(&empty_rect);
 
-<<<<<<< HEAD
-  shaders.request_specializations(true,
-                                  render_buffers.data.shadow_id,
-                                  shadows.get_data().ray_count,
-                                  shadows.get_data().step_count,
-                                  DeferredLayer::do_split_direct_indirect_radiance(*this),
-                                  DeferredLayer::do_merge_direct_indirect_eval(*this));
-=======
   needed_shaders = IRRADIANCE_BAKE_SHADERS | SHADOW_SHADERS | SURFEL_SHADERS;
   shaders.static_shaders_load_async(needed_shaders);
   shaders.static_shaders_wait_ready(needed_shaders);
->>>>>>> 9a41dc73
 }
 
 void Instance::set_time(float time)
@@ -454,8 +433,6 @@
     return;
   }
 
-<<<<<<< HEAD
-=======
   bool use_sss = pipelines.deferred.closure_bits_get() & CLOSURE_SSS;
   bool use_volume = volume.will_enable();
 
@@ -469,7 +446,6 @@
     loaded_shaders |= shaders.static_shaders_wait_ready(request_bits);
   }
 
->>>>>>> 9a41dc73
   materials.end_sync();
   velocity.end_sync();
   volume.end_sync();  /* Needs to be before shadows. */
@@ -746,13 +722,6 @@
     }
     if (materials.queued_shaders_count > 0) {
       info_append_i18n("Compiling shaders ({} remaining)", materials.queued_shaders_count);
-<<<<<<< HEAD
-      if (!GPU_use_parallel_compilation() &&
-          GPU_type_matches_ex(GPU_DEVICE_ANY, GPU_OS_ANY, GPU_DRIVER_ANY, GPU_BACKEND_OPENGL))
-      {
-        info_append_i18n(
-            "Increasing Preferences > System > Max Shader Compilation Subprocesses may improve "
-=======
       if (GPU_backend_get_type() == GPU_BACKEND_OPENGL && !GPU_use_subprocess_compilation() &&
           /* Only recommend subprocesses when there is known gain. */
           (GPU_type_matches(GPU_DEVICE_NVIDIA, GPU_OS_ANY, GPU_DRIVER_ANY) ||
@@ -761,7 +730,6 @@
       {
         info_append_i18n(
             "Setting Preferences > System > Shader Compilation Method to Subprocess might improve "
->>>>>>> 9a41dc73
             "compilation time.");
       }
     }
