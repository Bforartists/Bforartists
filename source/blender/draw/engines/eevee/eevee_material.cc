--- conflicted
+++ resolved
@@ -164,11 +164,8 @@
   queued_textures_count = 0;
   queued_optimize_shaders_count = 0;
 
-<<<<<<< HEAD
-=======
   material_override = DEG_get_evaluated(inst_.depsgraph, inst_.view_layer->mat_override);
 
->>>>>>> 9a41dc73
   uint64_t next_update = GPU_pass_global_compilation_count();
   gpu_pass_last_update_ = gpu_pass_next_update_;
   gpu_pass_next_update_ = next_update;
@@ -178,19 +175,8 @@
   shader_map_.clear();
 }
 
-<<<<<<< HEAD
-bool MaterialModule::queue_texture_loading(GPUMaterial *material)
-{
-  if (inst_.is_viewport_image_render) {
-    /* Do not delay image loading for viewport render as it would produce invalid frames. */
-    return true;
-  }
-
-  bool loaded = true;
-=======
 void MaterialModule::queue_texture_loading(GPUMaterial *material)
 {
->>>>>>> 9a41dc73
   ListBase textures = GPU_material_textures(material);
   for (GPUMaterialTexture *tex : ListBaseWrapper<GPUMaterialTexture>(textures)) {
     if (tex->ima) {
@@ -198,25 +184,11 @@
       ImageUser *iuser = tex->iuser_available ? &tex->iuser : nullptr;
       ImageGPUTextures gputex = BKE_image_get_gpu_material_texture_try(
           tex->ima, iuser, use_tile_mapping);
-<<<<<<< HEAD
-      if (ELEM(tex->ima->source, IMA_SRC_SEQUENCE, IMA_SRC_MOVIE)) {
-        /* Do not defer the loading of animated textures as they would appear always loading. */
-        continue;
-      }
-      if (gputex.texture == nullptr) {
-        texture_loading_queue_.append(tex);
-        loaded = false;
-      }
-    }
-  }
-  return loaded;
-=======
       if (*gputex.texture == nullptr) {
         texture_loading_queue_.append(tex);
       }
     }
   }
->>>>>>> 9a41dc73
 }
 
 void MaterialModule::end_sync()
@@ -232,10 +204,7 @@
 
   GPU_debug_group_begin("Texture Loading");
 
-<<<<<<< HEAD
-=======
   /* Load files from disk in a multithreaded manner. Allow better parallelism. */
->>>>>>> 9a41dc73
   threading::parallel_for(texture_loading_queue_.index_range(), 1, [&](const IndexRange range) {
     for (auto i : range) {
       GPUMaterialTexture *tex = texture_loading_queue_[i];
@@ -247,32 +216,14 @@
     }
   });
 
-<<<<<<< HEAD
-  /* To avoid freezing the UI too much, we only allow some finite amount of time of texture loading
-   * per frame. */
-  double loading_time_per_sync = inst_.is_image_render ? DBL_MAX : 0.250;
-
-  double start_time = BLI_time_now_seconds();
-
-=======
   /* Upload to the GPU (create GPUTexture). This part still requires a valid GPU context and
    * is not easily parallelized. */
->>>>>>> 9a41dc73
   for (GPUMaterialTexture *tex : texture_loading_queue_) {
     BLI_assert(tex->ima);
     GPU_debug_group_begin(tex->ima->id.name);
 
     const bool use_tile_mapping = tex->tiled_mapping_name[0];
     ImageUser *iuser = tex->iuser_available ? &tex->iuser : nullptr;
-<<<<<<< HEAD
-    BKE_image_get_gpu_material_texture(tex->ima, iuser, use_tile_mapping);
-
-    GPU_debug_group_end();
-
-    if (BLI_time_now_seconds() - start_time > loading_time_per_sync) {
-      break;
-    }
-=======
     ImageGPUTextures gputex = BKE_image_get_gpu_material_texture(
         tex->ima, iuser, use_tile_mapping);
 
@@ -283,7 +234,6 @@
     }
 
     GPU_debug_group_end();
->>>>>>> 9a41dc73
   }
   GPU_debug_group_end();
   texture_loading_queue_.clear();
@@ -305,17 +255,11 @@
   const bool is_volume = ELEM(pipeline_type, MAT_PIPE_VOLUME_OCCUPANCY, MAT_PIPE_VOLUME_MATERIAL);
   ::Material *default_mat = is_volume ? default_volume : default_surface;
 
-  const bool is_volume = ELEM(pipeline_type, MAT_PIPE_VOLUME_OCCUPANCY, MAT_PIPE_VOLUME_MATERIAL);
-  ::Material *default_mat = is_volume ? default_volume : default_surface;
-
   MaterialPass matpass = MaterialPass();
   matpass.gpumat = inst_.shaders.material_shader_get(
       blender_mat, ntree, pipeline_type, geometry_type, use_deferred_compilation, default_mat);
-<<<<<<< HEAD
-=======
 
   queue_texture_loading(matpass.gpumat);
->>>>>>> 9a41dc73
 
   const bool is_forward = ELEM(pipeline_type,
                                MAT_PIPE_FORWARD,
@@ -325,11 +269,6 @@
 
   switch (GPU_material_status(matpass.gpumat)) {
     case GPU_MAT_SUCCESS: {
-      if (!queue_texture_loading(matpass.gpumat)) {
-        queued_textures_count++;
-        matpass.gpumat = inst_.shaders.material_shader_get(
-            default_mat, default_mat->nodetree, pipeline_type, geometry_type, false, nullptr);
-      }
       /* Determine optimization status for remaining compilations counter. */
       int optimization_status = GPU_material_optimization_status(matpass.gpumat);
       if (optimization_status == GPU_MAT_OPTIMIZATION_QUEUED) {
