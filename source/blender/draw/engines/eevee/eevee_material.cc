/* SPDX-FileCopyrightText: 2021 Blender Authors
 *
 * SPDX-License-Identifier: GPL-2.0-or-later */

/** \file
 * \ingroup eevee
 */

#include "BLI_time.h"
#include "DNA_material_types.h"

#include "BKE_lib_id.hh"
#include "BKE_material.hh"
#include "BKE_node.hh"
#include "BKE_node_legacy_types.hh"

#include "NOD_shader.h"

#include "eevee_instance.hh"
#include "eevee_material.hh"

namespace blender::eevee {

/* -------------------------------------------------------------------- */
/** \name Default Material
 *
 * \{ */

DefaultSurfaceNodeTree::DefaultSurfaceNodeTree()
{
  bNodeTree *ntree = bke::node_tree_add_tree(nullptr, "Shader Nodetree", ntreeType_Shader->idname);
  bNode *bsdf = bke::node_add_static_node(nullptr, *ntree, SH_NODE_BSDF_PRINCIPLED);
  bNode *output = bke::node_add_static_node(nullptr, *ntree, SH_NODE_OUTPUT_MATERIAL);
  bNodeSocket *bsdf_out = bke::node_find_socket(*bsdf, SOCK_OUT, "BSDF");
  bNodeSocket *output_in = bke::node_find_socket(*output, SOCK_IN, "Surface");
  bke::node_add_link(*ntree, *bsdf, *bsdf_out, *output, *output_in);
  bke::node_set_active(*ntree, *output);

  color_socket_ =
      (bNodeSocketValueRGBA *)bke::node_find_socket(*bsdf, SOCK_IN, "Base Color")->default_value;
  metallic_socket_ =
      (bNodeSocketValueFloat *)bke::node_find_socket(*bsdf, SOCK_IN, "Metallic")->default_value;
  roughness_socket_ =
      (bNodeSocketValueFloat *)bke::node_find_socket(*bsdf, SOCK_IN, "Roughness")->default_value;
  specular_socket_ = (bNodeSocketValueFloat *)bke::node_find_socket(
                         *bsdf, SOCK_IN, "Specular IOR Level")
                         ->default_value;
  ntree_ = ntree;
}

DefaultSurfaceNodeTree::~DefaultSurfaceNodeTree()
{
  bke::node_tree_free_embedded_tree(ntree_);
  MEM_SAFE_FREE(ntree_);
}

bNodeTree *DefaultSurfaceNodeTree::nodetree_get(::Material *ma)
{
  /* WARNING: This function is not threadsafe. Which is not a problem for the moment. */
  copy_v3_fl3(color_socket_->value, ma->r, ma->g, ma->b);
  metallic_socket_->value = ma->metallic;
  roughness_socket_->value = ma->roughness;
  specular_socket_->value = ma->spec;

  return ntree_;
}

/** \} */

/* -------------------------------------------------------------------- */
/** \name Material
 *
 * \{ */

MaterialModule::MaterialModule(Instance &inst) : inst_(inst)
{
  {
    diffuse_mat = BKE_id_new_nomain<::Material>("EEVEE default diffuse");
    bNodeTree *ntree = bke::node_tree_add_tree_embedded(
        nullptr, &diffuse_mat->id, "Shader Nodetree", ntreeType_Shader->idname);
    diffuse_mat->use_nodes = true;
    diffuse_mat->surface_render_method = MA_SURFACE_METHOD_FORWARD;

    /* Use 0.18 as it is close to middle gray. Middle gray is typically defined as 18% reflectance
     * of visible light and commonly used for VFX balls. */
    bNode *bsdf = bke::node_add_static_node(nullptr, *ntree, SH_NODE_BSDF_DIFFUSE);
    bNodeSocket *base_color = bke::node_find_socket(*bsdf, SOCK_IN, "Color");
    copy_v3_fl(((bNodeSocketValueRGBA *)base_color->default_value)->value, 0.18f);

    bNode *output = bke::node_add_static_node(nullptr, *ntree, SH_NODE_OUTPUT_MATERIAL);

    bke::node_add_link(*ntree,
                       *bsdf,
                       *bke::node_find_socket(*bsdf, SOCK_OUT, "BSDF"),
                       *output,
                       *bke::node_find_socket(*output, SOCK_IN, "Surface"));

    bke::node_set_active(*ntree, *output);
  }
  {
    metallic_mat = BKE_id_new_nomain<::Material>("EEVEE default metal");
    bNodeTree *ntree = bke::node_tree_add_tree_embedded(
        nullptr, &metallic_mat->id, "Shader Nodetree", ntreeType_Shader->idname);
    metallic_mat->use_nodes = true;
    metallic_mat->surface_render_method = MA_SURFACE_METHOD_FORWARD;

    bNode *bsdf = bke::node_add_static_node(nullptr, *ntree, SH_NODE_BSDF_GLOSSY);
    bNodeSocket *base_color = bke::node_find_socket(*bsdf, SOCK_IN, "Color");
    copy_v3_fl(((bNodeSocketValueRGBA *)base_color->default_value)->value, 1.0f);
    bNodeSocket *roughness = bke::node_find_socket(*bsdf, SOCK_IN, "Roughness");
    ((bNodeSocketValueFloat *)roughness->default_value)->value = 0.0f;

    bNode *output = bke::node_add_static_node(nullptr, *ntree, SH_NODE_OUTPUT_MATERIAL);

    bke::node_add_link(*ntree,
                       *bsdf,
                       *bke::node_find_socket(*bsdf, SOCK_OUT, "BSDF"),
                       *output,
                       *bke::node_find_socket(*output, SOCK_IN, "Surface"));

    bke::node_set_active(*ntree, *output);
  }
  {
    default_surface = reinterpret_cast<::Material *>(BKE_id_copy_ex(
        nullptr, &BKE_material_default_surface()->id, nullptr, LIB_ID_COPY_LOCALIZE));
    default_volume = reinterpret_cast<::Material *>(BKE_id_copy_ex(
        nullptr, &BKE_material_default_volume()->id, nullptr, LIB_ID_COPY_LOCALIZE));
  }
  {
    error_mat_ = BKE_id_new_nomain<::Material>("EEVEE default error");
    bNodeTree *ntree = bke::node_tree_add_tree_embedded(
        nullptr, &error_mat_->id, "Shader Nodetree", ntreeType_Shader->idname);
    error_mat_->use_nodes = true;

    /* Use emission and output material to be compatible with both World and Material. */
    bNode *bsdf = bke::node_add_static_node(nullptr, *ntree, SH_NODE_EMISSION);
    bNodeSocket *color = bke::node_find_socket(*bsdf, SOCK_IN, "Color");
    copy_v3_fl3(((bNodeSocketValueRGBA *)color->default_value)->value, 1.0f, 0.0f, 1.0f);

    bNode *output = bke::node_add_static_node(nullptr, *ntree, SH_NODE_OUTPUT_MATERIAL);

    bke::node_add_link(*ntree,
                       *bsdf,
                       *bke::node_find_socket(*bsdf, SOCK_OUT, "Emission"),
                       *output,
                       *bke::node_find_socket(*output, SOCK_IN, "Surface"));

    bke::node_set_active(*ntree, *output);
  }
}

MaterialModule::~MaterialModule()
{
  BKE_id_free(nullptr, metallic_mat);
  BKE_id_free(nullptr, diffuse_mat);
  BKE_id_free(nullptr, default_surface);
  BKE_id_free(nullptr, default_volume);
  BKE_id_free(nullptr, error_mat_);
}

void MaterialModule::begin_sync()
{
  queued_shaders_count = 0;
  queued_textures_count = 0;
  queued_optimize_shaders_count = 0;

  uint64_t next_update = GPU_pass_global_compilation_count();
  gpu_pass_last_update_ = gpu_pass_next_update_;
  gpu_pass_next_update_ = next_update;

<<<<<<< HEAD
=======
  texture_loading_queue_.clear();
>>>>>>> 5898c1b9
  material_map_.clear();
  shader_map_.clear();
}

bool MaterialModule::queue_texture_loading(GPUMaterial *material)
{
  if (inst_.is_viewport_image_render) {
    /* Do not delay image loading for viewport render as it would produce invalid frames. */
    return true;
  }

  bool loaded = true;
  ListBase textures = GPU_material_textures(material);
  for (GPUMaterialTexture *tex : ListBaseWrapper<GPUMaterialTexture>(textures)) {
    if (tex->ima) {
      const bool use_tile_mapping = tex->tiled_mapping_name[0];
      ImageUser *iuser = tex->iuser_available ? &tex->iuser : nullptr;
      ImageGPUTextures gputex = BKE_image_get_gpu_material_texture_try(
          tex->ima, iuser, use_tile_mapping);
      if (ELEM(tex->ima->source, IMA_SRC_SEQUENCE, IMA_SRC_MOVIE)) {
        /* Do not defer the loading of animated textures as they would appear always loading. */
        continue;
      }
      if (gputex.texture == nullptr) {
        texture_loading_queue_.append(tex);
        loaded = false;
      }
    }
  }
  return loaded;
}

void MaterialModule::end_sync()
{
  if (texture_loading_queue_.is_empty()) {
    return;
  }

  if (inst_.is_viewport()) {
    /* Avoid ghosting of textures. */
    inst_.sampling.reset();
  }

  GPU_debug_group_begin("Texture Loading");

  threading::parallel_for(texture_loading_queue_.index_range(), 1, [&](const IndexRange range) {
    for (auto i : range) {
      GPUMaterialTexture *tex = texture_loading_queue_[i];
      ImageUser *iuser = tex->iuser_available ? &tex->iuser : nullptr;
      BKE_image_tag_time(tex->ima);
      BKE_image_get_tile(tex->ima, 0);
      ImBuf *imbuf = BKE_image_acquire_ibuf(tex->ima, iuser, nullptr);
      BKE_image_release_ibuf(tex->ima, imbuf, nullptr);
    }
  });

  /* To avoid freezing the UI too much, we only allow some finite amount of time of texture loading
   * per frame. */
  double loading_time_per_sync = inst_.is_image_render ? DBL_MAX : 0.250;

  double start_time = BLI_time_now_seconds();

  for (GPUMaterialTexture *tex : texture_loading_queue_) {
    BLI_assert(tex->ima);
    GPU_debug_group_begin(tex->ima->id.name);

    const bool use_tile_mapping = tex->tiled_mapping_name[0];
    ImageUser *iuser = tex->iuser_available ? &tex->iuser : nullptr;
    BKE_image_get_gpu_material_texture(tex->ima, iuser, use_tile_mapping);

    GPU_debug_group_end();

    if (BLI_time_now_seconds() - start_time > loading_time_per_sync) {
      break;
    }
  }
  GPU_debug_group_end();
  texture_loading_queue_.clear();
}

MaterialPass MaterialModule::material_pass_get(Object *ob,
                                               ::Material *blender_mat,
                                               eMaterialPipeline pipeline_type,
                                               eMaterialGeometry geometry_type,
                                               eMaterialProbe probe_capture)
{
  bNodeTree *ntree = (blender_mat->use_nodes && blender_mat->nodetree != nullptr) ?
                         blender_mat->nodetree :
                         default_surface_ntree_.nodetree_get(blender_mat);

  bool use_deferred_compilation = inst_.is_viewport() || GPU_use_parallel_compilation();
  if (inst_.is_viewport_image_render) {
    /* We can't defer compilation in viewport image render, since we can't re-sync.(See #130235) */
    use_deferred_compilation = false;
  }

  const bool is_volume = ELEM(pipeline_type, MAT_PIPE_VOLUME_OCCUPANCY, MAT_PIPE_VOLUME_MATERIAL);
  ::Material *default_mat = is_volume ? default_volume : default_surface;

  MaterialPass matpass = MaterialPass();
  matpass.gpumat = inst_.shaders.material_shader_get(
      blender_mat, ntree, pipeline_type, geometry_type, use_deferred_compilation, default_mat);

  const bool is_forward = ELEM(pipeline_type,
                               MAT_PIPE_FORWARD,
                               MAT_PIPE_PREPASS_FORWARD,
                               MAT_PIPE_PREPASS_FORWARD_VELOCITY,
                               MAT_PIPE_PREPASS_OVERLAP);

  switch (GPU_material_status(matpass.gpumat)) {
    case GPU_MAT_SUCCESS: {
      if (!queue_texture_loading(matpass.gpumat)) {
        queued_textures_count++;
        matpass.gpumat = inst_.shaders.material_shader_get(
            default_mat, default_mat->nodetree, pipeline_type, geometry_type, false, nullptr);
      }
      /* Determine optimization status for remaining compilations counter. */
      int optimization_status = GPU_material_optimization_status(matpass.gpumat);
      if (optimization_status == GPU_MAT_OPTIMIZATION_QUEUED) {
        queued_optimize_shaders_count++;
      }
      break;
    }
    case GPU_MAT_QUEUED:
      queued_shaders_count++;
      matpass.gpumat = inst_.shaders.material_shader_get(
          default_mat, default_mat->nodetree, pipeline_type, geometry_type, false, nullptr);
      break;
    case GPU_MAT_FAILED:
    default:
      matpass.gpumat = inst_.shaders.material_shader_get(
          error_mat_, error_mat_->nodetree, pipeline_type, geometry_type, false, nullptr);
      break;
  }
  /* Returned material should be ready to be drawn. */
  BLI_assert(GPU_material_status(matpass.gpumat) == GPU_MAT_SUCCESS);

  inst_.manager->register_layer_attributes(matpass.gpumat);

  const bool is_transparent = GPU_material_flag_get(matpass.gpumat, GPU_MATFLAG_TRANSPARENT);

  bool pass_updated = GPU_material_compilation_timestamp(matpass.gpumat) > gpu_pass_last_update_;

  if (inst_.is_viewport() && use_deferred_compilation && pass_updated) {
    inst_.sampling.reset();

    const bool has_displacement = GPU_material_has_displacement_output(matpass.gpumat) &&
                                  (blender_mat->displacement_method != MA_DISPLACEMENT_BUMP);
    const bool has_volume = GPU_material_has_volume_output(matpass.gpumat);

    if (((pipeline_type == MAT_PIPE_SHADOW) && (is_transparent || has_displacement)) || has_volume)
    {
      /* WORKAROUND: This is to avoid lingering shadows from default material.
       * Ideally, we should tag the caster object to update only the needed areas but that's a bit
       * more involved. */
      inst_.shadows.reset();
    }
  }

  if (is_volume || (is_forward && is_transparent)) {
    /* Sub pass is generated later. */
    matpass.sub_pass = nullptr;
  }
  else {
    ShaderKey shader_key(matpass.gpumat, blender_mat, probe_capture);

    PassMain::Sub *shader_sub = shader_map_.lookup_or_add_cb(shader_key, [&]() {
      /* First time encountering this shader. Create a sub that will contain materials using it. */
      return inst_.pipelines.material_add(
          ob, blender_mat, matpass.gpumat, pipeline_type, probe_capture);
    });

    if (shader_sub != nullptr) {
      /* Create a sub for this material as `shader_sub` is for sharing shader between materials. */
      matpass.sub_pass = &shader_sub->sub(GPU_material_get_name(matpass.gpumat));
      matpass.sub_pass->material_set(*inst_.manager, matpass.gpumat);
    }
    else {
      matpass.sub_pass = nullptr;
    }
  }

  return matpass;
}

Material &MaterialModule::material_sync(Object *ob,
                                        ::Material *blender_mat,
                                        eMaterialGeometry geometry_type,
                                        bool has_motion)
{
  bool hide_on_camera = ob->visibility_flag & OB_HIDE_CAMERA;

  if (geometry_type == MAT_GEOM_VOLUME) {
    MaterialKey material_key(
        blender_mat, geometry_type, MAT_PIPE_VOLUME_MATERIAL, ob->visibility_flag);
    Material &mat = material_map_.lookup_or_add_cb(material_key, [&]() {
      Material mat = {};
      mat.volume_occupancy = material_pass_get(
          ob, blender_mat, MAT_PIPE_VOLUME_OCCUPANCY, MAT_GEOM_VOLUME);
      mat.volume_material = material_pass_get(
          ob, blender_mat, MAT_PIPE_VOLUME_MATERIAL, MAT_GEOM_VOLUME);
      return mat;
    });

    /* Volume needs to use one sub pass per object to support layering. */
    VolumeLayer *layer = hide_on_camera ? nullptr :
                                          inst_.pipelines.volume.register_and_get_layer(ob);
    if (layer) {
      mat.volume_occupancy.sub_pass = layer->occupancy_add(
          ob, blender_mat, mat.volume_occupancy.gpumat);
      mat.volume_material.sub_pass = layer->material_add(
          ob, blender_mat, mat.volume_material.gpumat);
    }
    else {
      /* Culled volumes. */
      mat.volume_occupancy.sub_pass = nullptr;
      mat.volume_material.sub_pass = nullptr;
    }
    return mat;
  }

  const bool use_forward_pipeline = (blender_mat->surface_render_method ==
                                     MA_SURFACE_METHOD_FORWARD);
  eMaterialPipeline surface_pipe, prepass_pipe;
  if (use_forward_pipeline) {
    surface_pipe = MAT_PIPE_FORWARD;
    prepass_pipe = has_motion ? MAT_PIPE_PREPASS_FORWARD_VELOCITY : MAT_PIPE_PREPASS_FORWARD;
  }
  else {
    surface_pipe = MAT_PIPE_DEFERRED;
    prepass_pipe = has_motion ? MAT_PIPE_PREPASS_DEFERRED_VELOCITY : MAT_PIPE_PREPASS_DEFERRED;
  }

  MaterialKey material_key(blender_mat, geometry_type, surface_pipe, ob->visibility_flag);

  Material &mat = material_map_.lookup_or_add_cb(material_key, [&]() {
    Material mat;
    if (inst_.is_baking()) {
      if (ob->visibility_flag & OB_HIDE_PROBE_VOLUME) {
        mat.capture = MaterialPass();
      }
      else {
        mat.capture = material_pass_get(ob, blender_mat, MAT_PIPE_CAPTURE, geometry_type);
      }
      mat.prepass = MaterialPass();
      /* TODO(fclem): Still need the shading pass for correct attribute extraction. Would be better
       * to avoid this shader compilation in another context. */
      mat.shading = material_pass_get(ob, blender_mat, surface_pipe, geometry_type);
      mat.overlap_masking = MaterialPass();
      mat.lightprobe_sphere_prepass = MaterialPass();
      mat.lightprobe_sphere_shading = MaterialPass();
      mat.planar_probe_prepass = MaterialPass();
      mat.planar_probe_shading = MaterialPass();
      mat.volume_occupancy = MaterialPass();
      mat.volume_material = MaterialPass();
      mat.has_volume = false; /* TODO */
      mat.has_surface = GPU_material_has_surface_output(mat.shading.gpumat);
    }
    else {
      /* Order is important for transparent. */
      if (!hide_on_camera) {
        mat.prepass = material_pass_get(ob, blender_mat, prepass_pipe, geometry_type);
      }
      else {
        mat.prepass = MaterialPass();
      }

      mat.shading = material_pass_get(ob, blender_mat, surface_pipe, geometry_type);
      if (hide_on_camera) {
        /* Only null the sub_pass.
         * `mat.shading.gpumat` is always needed for using the GPU_material API. */
        mat.shading.sub_pass = nullptr;
      }

      mat.overlap_masking = MaterialPass();
      mat.capture = MaterialPass();

      if (inst_.needs_lightprobe_sphere_passes() && !(ob->visibility_flag & OB_HIDE_PROBE_CUBEMAP))
      {
        mat.lightprobe_sphere_prepass = material_pass_get(
            ob, blender_mat, MAT_PIPE_PREPASS_DEFERRED, geometry_type, MAT_PROBE_REFLECTION);
        mat.lightprobe_sphere_shading = material_pass_get(
            ob, blender_mat, MAT_PIPE_DEFERRED, geometry_type, MAT_PROBE_REFLECTION);
      }
      else {
        mat.lightprobe_sphere_prepass = MaterialPass();
        mat.lightprobe_sphere_shading = MaterialPass();
      }

      if (inst_.needs_planar_probe_passes() && !(ob->visibility_flag & OB_HIDE_PROBE_PLANAR)) {
        mat.planar_probe_prepass = material_pass_get(
            ob, blender_mat, MAT_PIPE_PREPASS_PLANAR, geometry_type, MAT_PROBE_PLANAR);
        mat.planar_probe_shading = material_pass_get(
            ob, blender_mat, MAT_PIPE_DEFERRED, geometry_type, MAT_PROBE_PLANAR);
      }
      else {
        mat.planar_probe_prepass = MaterialPass();
        mat.planar_probe_shading = MaterialPass();
      }

      mat.has_surface = GPU_material_has_surface_output(mat.shading.gpumat);
      mat.has_volume = GPU_material_has_volume_output(mat.shading.gpumat);
      if (mat.has_volume && !hide_on_camera) {
        mat.volume_occupancy = material_pass_get(
            ob, blender_mat, MAT_PIPE_VOLUME_OCCUPANCY, geometry_type);
        mat.volume_material = material_pass_get(
            ob, blender_mat, MAT_PIPE_VOLUME_MATERIAL, geometry_type);
      }
      else {
        mat.volume_occupancy = MaterialPass();
        mat.volume_material = MaterialPass();
      }
    }

    if (!(ob->visibility_flag & OB_HIDE_SHADOW)) {
      mat.shadow = material_pass_get(ob, blender_mat, MAT_PIPE_SHADOW, geometry_type);
    }
    else {
      mat.shadow = MaterialPass();
    }

    mat.is_alpha_blend_transparent = use_forward_pipeline &&
                                     GPU_material_flag_get(mat.shading.gpumat,
                                                           GPU_MATFLAG_TRANSPARENT);
    mat.has_transparent_shadows = blender_mat->blend_flag & MA_BL_TRANSPARENT_SHADOW &&
                                  GPU_material_flag_get(mat.shading.gpumat,
                                                        GPU_MATFLAG_TRANSPARENT);

    return mat;
  });

  if (mat.is_alpha_blend_transparent && !hide_on_camera) {
    /* Transparent needs to use one sub pass per object to support reordering.
     * NOTE: Pre-pass needs to be created first in order to be sorted first. */
    mat.overlap_masking.sub_pass = inst_.pipelines.forward.prepass_transparent_add(
        ob, blender_mat, mat.shading.gpumat);
    mat.shading.sub_pass = inst_.pipelines.forward.material_transparent_add(
        ob, blender_mat, mat.shading.gpumat);
  }

  if (mat.has_volume) {
    /* Volume needs to use one sub pass per object to support layering. */
    VolumeLayer *layer = hide_on_camera ? nullptr :
                                          inst_.pipelines.volume.register_and_get_layer(ob);
    if (layer) {
      mat.volume_occupancy.sub_pass = layer->occupancy_add(
          ob, blender_mat, mat.volume_occupancy.gpumat);
      mat.volume_material.sub_pass = layer->material_add(
          ob, blender_mat, mat.volume_material.gpumat);
    }
    else {
      /* Culled volumes. */
      mat.volume_occupancy.sub_pass = nullptr;
      mat.volume_material.sub_pass = nullptr;
    }
  }
  return mat;
}

::Material *MaterialModule::material_from_slot(Object *ob, int slot)
{
  ::Material *ma = BKE_object_material_get_eval(ob, slot + 1);
  if (ma == nullptr) {
    if (ob->type == OB_VOLUME) {
      return BKE_material_default_volume();
    }
    return BKE_material_default_surface();
  }
  return ma;
}

MaterialArray &MaterialModule::material_array_get(Object *ob, bool has_motion)
{
  material_array_.materials.clear();
  material_array_.gpu_materials.clear();

  const int materials_len = BKE_object_material_used_with_fallback_eval(*ob);

  for (auto i : IndexRange(materials_len)) {
    ::Material *blender_mat = material_from_slot(ob, i);
    Material &mat = material_sync(ob, blender_mat, to_material_geometry(ob), has_motion);
    /* \note Perform a whole copy since next material_sync() can move the Material memory location
     * (i.e: because of its container growing) */
    material_array_.materials.append(mat);
    material_array_.gpu_materials.append(mat.shading.gpumat);
  }
  return material_array_;
}

Material &MaterialModule::material_get(Object *ob,
                                       bool has_motion,
                                       int mat_nr,
                                       eMaterialGeometry geometry_type)
{
  ::Material *blender_mat = material_from_slot(ob, mat_nr);
  Material &mat = material_sync(ob, blender_mat, geometry_type, has_motion);
  return mat;
}

/** \} */

}  // namespace blender::eevee<|MERGE_RESOLUTION|>--- conflicted
+++ resolved
@@ -168,10 +168,7 @@
   gpu_pass_last_update_ = gpu_pass_next_update_;
   gpu_pass_next_update_ = next_update;
 
-<<<<<<< HEAD
-=======
   texture_loading_queue_.clear();
->>>>>>> 5898c1b9
   material_map_.clear();
   shader_map_.clear();
 }
