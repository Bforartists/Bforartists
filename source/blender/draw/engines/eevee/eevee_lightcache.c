--- conflicted
+++ resolved
@@ -411,17 +411,6 @@
   }
 
   if (lcache->cube_tx.tex == NULL) {
-<<<<<<< HEAD
-    if (GPU_arb_texture_cube_map_array_is_supported()) {
-      lcache->cube_tx.tex = GPU_texture_create_cube_array("lightcache_cubemaps",
-                                                          lcache->cube_tx.tex_size[0],
-                                                          lcache->cube_tx.tex_size[2] / 6,
-                                                          lcache->mips_len + 1,
-                                                          GPU_R11F_G11F_B10F,
-                                                          NULL);
-    }
-    else {
-=======
     /* Try to create a cubemap array. */
     lcache->cube_tx.tex = GPU_texture_create_cube_array("lightcache_cubemaps",
                                                         lcache->cube_tx.tex_size[0],
@@ -432,7 +421,6 @@
 
     if (lcache->cube_tx.tex == NULL) {
       /* Try fallback to 2D array. */
->>>>>>> abe652b6
       lcache->cube_tx.tex = GPU_texture_create_2d_array("lightcache_cubemaps_fallback",
                                                         UNPACK3(lcache->cube_tx.tex_size),
                                                         lcache->mips_len + 1,
