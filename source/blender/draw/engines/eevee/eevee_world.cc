--- conflicted
+++ resolved
@@ -155,9 +155,6 @@
     inst_.sampling.reset();
   }
 
-<<<<<<< HEAD
-  GPUMaterial *gpumat = inst_.shaders.world_shader_get(bl_world, ntree, MAT_PIPE_DEFERRED, false);
-=======
   GPUMaterial *gpumat = inst_.shaders.world_shader_get(
       bl_world, ntree, MAT_PIPE_DEFERRED, !wait_ready);
   if (GPU_material_status(gpumat) == GPU_MAT_QUEUED) {
@@ -165,7 +162,6 @@
     return;
   }
   is_ready_ = true;
->>>>>>> 9a41dc73
 
   inst_.manager->register_layer_attributes(gpumat);
 
@@ -187,11 +183,7 @@
   /* Only the scene world nodetree can have volume shader. */
   if (world && world->nodetree && world->use_nodes) {
     gpumat = inst_.shaders.world_shader_get(
-<<<<<<< HEAD
-        world, world->nodetree, MAT_PIPE_VOLUME_MATERIAL, !inst_.is_image_render);
-=======
         world, world->nodetree, MAT_PIPE_VOLUME_MATERIAL, !wait_ready);
->>>>>>> 9a41dc73
   }
 
   bool had_volume = has_volume_;
