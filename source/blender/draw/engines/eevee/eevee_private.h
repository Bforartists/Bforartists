/*
 * This program is free software; you can redistribute it and/or
 * modify it under the terms of the GNU General Public License
 * as published by the Free Software Foundation; either version 2
 * of the License, or (at your option) any later version.
 *
 * This program is distributed in the hope that it will be useful,
 * but WITHOUT ANY WARRANTY; without even the implied warranty of
 * MERCHANTABILITY or FITNESS FOR A PARTICULAR PURPOSE.  See the
 * GNU General Public License for more details.
 *
 * You should have received a copy of the GNU General Public License
 * along with this program; if not, write to the Free Software Foundation,
 * Inc., 51 Franklin Street, Fifth Floor, Boston, MA 02110-1301, USA.
 *
 * Copyright 2016, Blender Foundation.
 */

/** \file
 * \ingroup DNA
 */

#pragma once

#include "DRW_render.h"

#include "BLI_bitmap.h"

#include "DNA_lightprobe_types.h"

#include "GPU_viewport.h"

#include "BKE_camera.h"

#ifdef __cplusplus
extern "C" {
#endif

struct EEVEE_ShadowCasterBuffer;
struct GPUFrameBuffer;
struct Object;
struct RenderLayer;

extern struct DrawEngineType draw_engine_eevee_type;

/* Minimum UBO is 16384 bytes */
#define MAX_PROBE 128 /* TODO : find size by dividing UBO max size by probe data size */
#define MAX_GRID 64   /* TODO : find size by dividing UBO max size by grid data size */
#define MAX_PLANAR 16 /* TODO : find size by dividing UBO max size by grid data size */
#define MAX_LIGHT 128 /* TODO : find size by dividing UBO max size by light data size */
#define MAX_CASCADE_NUM 4
#define MAX_SHADOW 128 /* TODO : Make this depends on GL_MAX_ARRAY_TEXTURE_LAYERS */
#define MAX_SHADOW_CASCADE 8
#define MAX_SHADOW_CUBE (MAX_SHADOW - MAX_CASCADE_NUM * MAX_SHADOW_CASCADE)
#define MAX_BLOOM_STEP 16

// #define DEBUG_SHADOW_DISTRIBUTION

/* Only define one of these. */
// #define IRRADIANCE_SH_L2
#define IRRADIANCE_HL2
#define HAMMERSLEY_SIZE 1024

#if defined(IRRADIANCE_SH_L2)
#  define SHADER_IRRADIANCE "#define IRRADIANCE_SH_L2\n"
#elif defined(IRRADIANCE_HL2)
#  define SHADER_IRRADIANCE "#define IRRADIANCE_HL2\n"
#endif

/* Macro causes over indentation. */
/* clang-format off */
#define SHADER_DEFINES \
  "#define EEVEE_ENGINE\n" \
  "#define MAX_PROBE " STRINGIFY(MAX_PROBE) "\n" \
  "#define MAX_GRID " STRINGIFY(MAX_GRID) "\n" \
  "#define MAX_PLANAR " STRINGIFY(MAX_PLANAR) "\n" \
  "#define MAX_LIGHT " STRINGIFY(MAX_LIGHT) "\n" \
  "#define MAX_SHADOW " STRINGIFY(MAX_SHADOW) "\n" \
  "#define MAX_SHADOW_CUBE " STRINGIFY(MAX_SHADOW_CUBE) "\n" \
  "#define MAX_SHADOW_CASCADE " STRINGIFY(MAX_SHADOW_CASCADE) "\n" \
  "#define MAX_CASCADE_NUM " STRINGIFY(MAX_CASCADE_NUM) "\n" \
  SHADER_IRRADIANCE
/* clang-format on */

#define EEVEE_PROBE_MAX min_ii(MAX_PROBE, GPU_max_texture_layers() / 6)
#define EEVEE_VELOCITY_TILE_SIZE 32
<<<<<<< HEAD
#define USE_VOLUME_OPTI \
  (GLEW_ARB_shader_image_load_store && GLEW_ARB_shading_language_420pack && \
   !GPU_crappy_amd_driver())
=======
#define USE_VOLUME_OPTI (GPU_shader_image_load_store_support())
>>>>>>> 952212ac

#define SWAP_DOUBLE_BUFFERS() \
  { \
    if (effects->swap_double_buffer) { \
      SWAP(struct GPUFrameBuffer *, fbl->main_fb, fbl->double_buffer_fb); \
      SWAP(struct GPUFrameBuffer *, fbl->main_color_fb, fbl->double_buffer_color_fb); \
      SWAP(GPUTexture *, txl->color, txl->color_double_buffer); \
      effects->swap_double_buffer = false; \
    } \
  } \
  ((void)0)

#define SWAP_BUFFERS() \
  { \
    if (effects->target_buffer == fbl->effect_color_fb) { \
      SWAP_DOUBLE_BUFFERS(); \
      effects->source_buffer = txl->color_post; \
      effects->target_buffer = fbl->main_color_fb; \
    } \
    else { \
      SWAP_DOUBLE_BUFFERS(); \
      effects->source_buffer = txl->color; \
      effects->target_buffer = fbl->effect_color_fb; \
    } \
  } \
  ((void)0)

#define SWAP_BUFFERS_TAA() \
  { \
    if (effects->target_buffer == fbl->effect_color_fb) { \
      SWAP(struct GPUFrameBuffer *, fbl->effect_fb, fbl->taa_history_fb); \
      SWAP(struct GPUFrameBuffer *, fbl->effect_color_fb, fbl->taa_history_color_fb); \
      SWAP(GPUTexture *, txl->color_post, txl->taa_history); \
      effects->source_buffer = txl->taa_history; \
      effects->target_buffer = fbl->effect_color_fb; \
    } \
    else { \
      SWAP(struct GPUFrameBuffer *, fbl->main_fb, fbl->taa_history_fb); \
      SWAP(struct GPUFrameBuffer *, fbl->main_color_fb, fbl->taa_history_color_fb); \
      SWAP(GPUTexture *, txl->color, txl->taa_history); \
      effects->source_buffer = txl->taa_history; \
      effects->target_buffer = fbl->main_color_fb; \
    } \
  } \
  ((void)0)

BLI_INLINE bool eevee_hdri_preview_overlay_enabled(const View3D *v3d)
{
  /* Only show the HDRI Preview in Shading Preview in the Viewport. */
  if (v3d == NULL || v3d->shading.type != OB_MATERIAL) {
    return false;
  }

  /* Only show the HDRI Preview when viewing the Combined render pass */
  if (v3d->shading.render_pass != SCE_PASS_COMBINED) {
    return false;
  }

  return ((v3d->flag2 & V3D_HIDE_OVERLAYS) == 0) && (v3d->overlay.flag & V3D_OVERLAY_LOOK_DEV);
}

#define USE_SCENE_LIGHT(v3d) \
  ((!v3d) || \
   ((v3d->shading.type == OB_MATERIAL) && (v3d->shading.flag & V3D_SHADING_SCENE_LIGHTS)) || \
   ((v3d->shading.type == OB_RENDER) && (v3d->shading.flag & V3D_SHADING_SCENE_LIGHTS_RENDER)))
#define LOOK_DEV_STUDIO_LIGHT_ENABLED(v3d) \
  ((v3d) && (((v3d->shading.type == OB_MATERIAL) && \
              ((v3d->shading.flag & V3D_SHADING_SCENE_WORLD) == 0)) || \
             ((v3d->shading.type == OB_RENDER) && \
              ((v3d->shading.flag & V3D_SHADING_SCENE_WORLD_RENDER) == 0))))

#define MIN_CUBE_LOD_LEVEL 3
#define MAX_PLANAR_LOD_LEVEL 9

/* All the renderpasses that use the GPUMaterial for accumulation */
#define EEVEE_RENDERPASSES_MATERIAL \
  (EEVEE_RENDER_PASS_EMIT | EEVEE_RENDER_PASS_DIFFUSE_COLOR | EEVEE_RENDER_PASS_DIFFUSE_LIGHT | \
   EEVEE_RENDER_PASS_SPECULAR_COLOR | EEVEE_RENDER_PASS_SPECULAR_LIGHT | \
   EEVEE_RENDER_PASS_ENVIRONMENT)

/* Material shader variations */
enum {
  VAR_MAT_MESH = (1 << 0),
  VAR_MAT_VOLUME = (1 << 1),
  VAR_MAT_HAIR = (1 << 2),
  /* VAR_MAT_PROBE = (1 << 3), UNUSED */
  VAR_MAT_BLEND = (1 << 4),
  VAR_MAT_LOOKDEV = (1 << 5),
  VAR_MAT_HOLDOUT = (1 << 6),
  VAR_MAT_HASH = (1 << 7),
  VAR_MAT_DEPTH = (1 << 8),
  VAR_MAT_REFRACT = (1 << 9),
  VAR_WORLD_BACKGROUND = (1 << 10),
  VAR_WORLD_PROBE = (1 << 11),
  VAR_WORLD_VOLUME = (1 << 12),
  VAR_DEFAULT = (1 << 13),
};

/* Material shader cache keys */
enum {
  /* HACK: This assumes the struct GPUShader will never be smaller than our variations.
   * This allow us to only keep one ghash and avoid bigger keys comparisons/hashing.
   * We combine the GPUShader pointer with the key. */
  KEY_CULL = (1 << 0),
  KEY_REFRACT = (1 << 1),
  KEY_HAIR = (1 << 2),
  KEY_SHADOW = (1 << 3),
};

/* SSR shader variations */
typedef enum EEVEE_SSRShaderOptions {
  SSR_RESOLVE = (1 << 0),
  SSR_FULL_TRACE = (1 << 1),
  SSR_AO = (1 << 3),
  SSR_MAX_SHADER = (1 << 4),
} EEVEE_SSRShaderOptions;

/* ************ PROBE UBO ************* */

/* They are the same struct as their Cache siblings.
 * typedef'ing just to keep the naming consistent with
 * other eevee types. */
typedef LightProbeCache EEVEE_LightProbe;
typedef LightGridCache EEVEE_LightGrid;

typedef struct EEVEE_PlanarReflection {
  float plane_equation[4];
  float clip_vec_x[3], attenuation_scale;
  float clip_vec_y[3], attenuation_bias;
  float clip_edge_x_pos, clip_edge_x_neg;
  float clip_edge_y_pos, clip_edge_y_neg;
  float facing_scale, facing_bias, clipsta, pad;
  float reflectionmat[4][4]; /* Used for sampling the texture. */
  float mtx[4][4];           /* Not used in shader. TODO move elsewhere. */
} EEVEE_PlanarReflection;

/* --------------------------------------- */

typedef struct EEVEE_BoundBox {
  float center[3], halfdim[3];
} EEVEE_BoundBox;

typedef struct EEVEE_PassList {
  /* Shadows */
  struct DRWPass *shadow_pass;
  struct DRWPass *shadow_accum_pass;

  /* Probes */
  struct DRWPass *probe_background;
  struct DRWPass *probe_glossy_compute;
  struct DRWPass *probe_diffuse_compute;
  struct DRWPass *probe_visibility_compute;
  struct DRWPass *probe_grid_fill;
  struct DRWPass *probe_display;
  struct DRWPass *probe_planar_downsample_ps;

  /* Effects */
  struct DRWPass *ao_horizon_search;
  struct DRWPass *ao_horizon_search_layer;
  struct DRWPass *ao_horizon_debug;
  struct DRWPass *ao_accum_ps;
  struct DRWPass *mist_accum_ps;
  struct DRWPass *motion_blur;
  struct DRWPass *bloom_blit;
  struct DRWPass *bloom_downsample_first;
  struct DRWPass *bloom_downsample;
  struct DRWPass *bloom_upsample;
  struct DRWPass *bloom_resolve;
  struct DRWPass *bloom_accum_ps;
  struct DRWPass *dof_down;
  struct DRWPass *dof_scatter;
  struct DRWPass *dof_resolve;
  struct DRWPass *volumetric_world_ps;
  struct DRWPass *volumetric_objects_ps;
  struct DRWPass *volumetric_scatter_ps;
  struct DRWPass *volumetric_integration_ps;
  struct DRWPass *volumetric_resolve_ps;
  struct DRWPass *volumetric_accum_ps;
  struct DRWPass *ssr_raytrace;
  struct DRWPass *ssr_resolve;
  struct DRWPass *sss_blur_ps;
  struct DRWPass *sss_resolve_ps;
  struct DRWPass *sss_translucency_ps;
  struct DRWPass *color_downsample_ps;
  struct DRWPass *color_downsample_cube_ps;
  struct DRWPass *velocity_object;
  struct DRWPass *velocity_hair;
  struct DRWPass *velocity_resolve;
  struct DRWPass *velocity_tiles_x;
  struct DRWPass *velocity_tiles;
  struct DRWPass *velocity_tiles_expand[2];
  struct DRWPass *taa_resolve;
  struct DRWPass *alpha_checker;

  /* HiZ */
  struct DRWPass *minz_downlevel_ps;
  struct DRWPass *maxz_downlevel_ps;
  struct DRWPass *minz_downdepth_ps;
  struct DRWPass *maxz_downdepth_ps;
  struct DRWPass *minz_downdepth_layer_ps;
  struct DRWPass *maxz_downdepth_layer_ps;
  struct DRWPass *minz_copydepth_ps;
  struct DRWPass *maxz_copydepth_ps;
  struct DRWPass *maxz_copydepth_layer_ps;

  /* Renderpass Accumulation. */
  struct DRWPass *material_accum_ps;
  struct DRWPass *background_accum_ps;

  struct DRWPass *depth_ps;
  struct DRWPass *depth_cull_ps;
  struct DRWPass *depth_clip_ps;
  struct DRWPass *depth_clip_cull_ps;
  struct DRWPass *depth_refract_ps;
  struct DRWPass *depth_refract_cull_ps;
  struct DRWPass *depth_refract_clip_ps;
  struct DRWPass *depth_refract_clip_cull_ps;
  struct DRWPass *material_ps;
  struct DRWPass *material_cull_ps;
  struct DRWPass *material_refract_ps;
  struct DRWPass *material_refract_cull_ps;
  struct DRWPass *material_sss_ps;
  struct DRWPass *material_sss_cull_ps;
  struct DRWPass *transparent_pass;
  struct DRWPass *background_ps;
  struct DRWPass *update_noise_pass;
  struct DRWPass *lookdev_glossy_pass;
  struct DRWPass *lookdev_diffuse_pass;
  struct DRWPass *renderpass_pass;
} EEVEE_PassList;

typedef struct EEVEE_FramebufferList {
  /* Effects */
  struct GPUFrameBuffer *gtao_fb;
  struct GPUFrameBuffer *gtao_debug_fb;
  struct GPUFrameBuffer *downsample_fb;
  struct GPUFrameBuffer *bloom_blit_fb;
  struct GPUFrameBuffer *bloom_down_fb[MAX_BLOOM_STEP];
  struct GPUFrameBuffer *bloom_accum_fb[MAX_BLOOM_STEP - 1];
  struct GPUFrameBuffer *bloom_pass_accum_fb;
  struct GPUFrameBuffer *shadow_accum_fb;
  struct GPUFrameBuffer *ssr_accum_fb;
  struct GPUFrameBuffer *sss_blur_fb;
  struct GPUFrameBuffer *sss_blit_fb;
  struct GPUFrameBuffer *sss_resolve_fb;
  struct GPUFrameBuffer *sss_clear_fb;
  struct GPUFrameBuffer *sss_translucency_fb;
  struct GPUFrameBuffer *sss_accum_fb;
  struct GPUFrameBuffer *dof_down_fb;
  struct GPUFrameBuffer *dof_scatter_fb;
  struct GPUFrameBuffer *volumetric_fb;
  struct GPUFrameBuffer *volumetric_scat_fb;
  struct GPUFrameBuffer *volumetric_integ_fb;
  struct GPUFrameBuffer *volumetric_accum_fb;
  struct GPUFrameBuffer *screen_tracing_fb;
  struct GPUFrameBuffer *refract_fb;
  struct GPUFrameBuffer *mist_accum_fb;
  struct GPUFrameBuffer *material_accum_fb;
  struct GPUFrameBuffer *renderpass_fb;
  struct GPUFrameBuffer *ao_accum_fb;
  struct GPUFrameBuffer *velocity_resolve_fb;
  struct GPUFrameBuffer *velocity_fb;
  struct GPUFrameBuffer *velocity_tiles_fb[2];

  struct GPUFrameBuffer *update_noise_fb;

  struct GPUFrameBuffer *planarref_fb;
  struct GPUFrameBuffer *planar_downsample_fb;

  struct GPUFrameBuffer *main_fb;
  struct GPUFrameBuffer *main_color_fb;
  struct GPUFrameBuffer *effect_fb;
  struct GPUFrameBuffer *effect_color_fb;
  struct GPUFrameBuffer *double_buffer_fb;
  struct GPUFrameBuffer *double_buffer_color_fb;
  struct GPUFrameBuffer *double_buffer_depth_fb;
  struct GPUFrameBuffer *taa_history_fb;
  struct GPUFrameBuffer *taa_history_color_fb;
} EEVEE_FramebufferList;

typedef struct EEVEE_TextureList {
  /* Effects */
  struct GPUTexture *color_post; /* R16_G16_B16 */
  struct GPUTexture *mist_accum;
  struct GPUTexture *ao_accum;
  struct GPUTexture *sss_accum;
  struct GPUTexture *env_accum;
  struct GPUTexture *diff_color_accum;
  struct GPUTexture *diff_light_accum;
  struct GPUTexture *spec_color_accum;
  struct GPUTexture *spec_light_accum;
  struct GPUTexture *emit_accum;
  struct GPUTexture *bloom_accum;
  struct GPUTexture *ssr_accum;
  struct GPUTexture *shadow_accum;
  struct GPUTexture *refract_color;
  struct GPUTexture *taa_history;

  struct GPUTexture *volume_prop_scattering;
  struct GPUTexture *volume_prop_extinction;
  struct GPUTexture *volume_prop_emission;
  struct GPUTexture *volume_prop_phase;
  struct GPUTexture *volume_scatter;
  struct GPUTexture *volume_transmit;
  struct GPUTexture *volume_scatter_history;
  struct GPUTexture *volume_transmit_history;
  struct GPUTexture *volume_scatter_accum;
  struct GPUTexture *volume_transmittance_accum;

  struct GPUTexture *lookdev_grid_tx;
  struct GPUTexture *lookdev_cube_tx;

  struct GPUTexture *planar_pool;
  struct GPUTexture *planar_depth;

  struct GPUTexture *maxzbuffer;

  struct GPUTexture *renderpass;

  struct GPUTexture *color; /* R16_G16_B16 */
  struct GPUTexture *color_double_buffer;
  struct GPUTexture *depth_double_buffer;
} EEVEE_TextureList;

typedef struct EEVEE_StorageList {
  /* Effects */
  struct EEVEE_EffectsInfo *effects;

  struct EEVEE_PrivateData *g_data;

  struct LightCache *lookdev_lightcache;
  EEVEE_LightProbe *lookdev_cube_data;
  EEVEE_LightGrid *lookdev_grid_data;
  LightCacheTexture *lookdev_cube_mips;
} EEVEE_StorageList;

/* ************ RENDERPASS UBO ************* */
typedef struct EEVEE_RenderPassData {
  int renderPassDiffuse;
  int renderPassDiffuseLight;
  int renderPassGlossy;
  int renderPassGlossyLight;
  int renderPassEmit;
  int renderPassSSSColor;
  int renderPassEnvironment;
  int _pad[1];
} EEVEE_RenderPassData;

/* ************ LIGHT UBO ************* */
typedef struct EEVEE_Light {
  float position[3], invsqrdist;
  float color[3], spec;
  float spotsize, spotblend, radius, shadow_id;
  float rightvec[3], sizex;
  float upvec[3], sizey;
  float forwardvec[3], light_type;
} EEVEE_Light;

/* Special type for elliptic area lights, matches lamps_lib.glsl */
#define LAMPTYPE_AREA_ELLIPSE 100.0f

typedef struct EEVEE_Shadow {
  float near, far, bias, type_data_id;
  float contact_dist, contact_bias, contact_spread, contact_thickness;
} EEVEE_Shadow;

typedef struct EEVEE_ShadowCube {
  float shadowmat[4][4];
  float position[3], _pad0[1];
} EEVEE_ShadowCube;

typedef struct EEVEE_ShadowCascade {
  /* World->Light->NDC->Tex : used for sampling the shadow map. */
  float shadowmat[MAX_CASCADE_NUM][4][4];
  float split_start[4];
  float split_end[4];
  float shadow_vec[3], tex_id;
} EEVEE_ShadowCascade;

typedef struct EEVEE_ShadowCascadeRender {
  /* World->Light->NDC : used for rendering the shadow map. */
  float projmat[MAX_CASCADE_NUM][4][4];
  float viewmat[4][4], viewinv[4][4];
  float radius[MAX_CASCADE_NUM];
  float original_bias;
  float cascade_max_dist;
  float cascade_exponent;
  float cascade_fade;
  int cascade_count;
} EEVEE_ShadowCascadeRender;

BLI_STATIC_ASSERT_ALIGN(EEVEE_Light, 16)
BLI_STATIC_ASSERT_ALIGN(EEVEE_Shadow, 16)
BLI_STATIC_ASSERT_ALIGN(EEVEE_ShadowCube, 16)
BLI_STATIC_ASSERT_ALIGN(EEVEE_ShadowCascade, 16)
BLI_STATIC_ASSERT_ALIGN(EEVEE_RenderPassData, 16)

BLI_STATIC_ASSERT(sizeof(EEVEE_Shadow) * MAX_SHADOW +
                          sizeof(EEVEE_ShadowCascade) * MAX_SHADOW_CASCADE +
                          sizeof(EEVEE_ShadowCube) * MAX_SHADOW_CUBE <
                      16384,
                  "Shadow UBO is too big!!!")

typedef struct EEVEE_ShadowCasterBuffer {
  struct EEVEE_BoundBox *bbox;
  BLI_bitmap *update;
  uint alloc_count;
  uint count;
} EEVEE_ShadowCasterBuffer;

/* ************ LIGHT DATA ************* */
typedef struct EEVEE_LightsInfo {
  int num_light, cache_num_light;
  int num_cube_layer, cache_num_cube_layer;
  int num_cascade_layer, cache_num_cascade_layer;
  int cube_len, cascade_len, shadow_len;
  int shadow_cube_size, shadow_cascade_size;
  bool shadow_high_bitdepth, soft_shadows;
  /* UBO Storage : data used by UBO */
  struct EEVEE_Light light_data[MAX_LIGHT];
  struct EEVEE_Shadow shadow_data[MAX_SHADOW];
  struct EEVEE_ShadowCube shadow_cube_data[MAX_SHADOW_CUBE];
  struct EEVEE_ShadowCascade shadow_cascade_data[MAX_SHADOW_CASCADE];
  /* Additionnal rendering info for cascade. */
  struct EEVEE_ShadowCascadeRender shadow_cascade_render[MAX_SHADOW_CASCADE];
  /* Back index in light_data. */
  uchar shadow_cube_light_indices[MAX_SHADOW_CUBE];
  uchar shadow_cascade_light_indices[MAX_SHADOW_CASCADE];
  /* Update bitmap. */
  BLI_bitmap sh_cube_update[BLI_BITMAP_SIZE(MAX_SHADOW_CUBE)];
  /* Lights tracking */
  struct BoundSphere shadow_bounds[MAX_LIGHT]; /* Tightly packed light bounds  */
  /* List of bbox and update bitmap. Double buffered. */
  struct EEVEE_ShadowCasterBuffer *shcaster_frontbuffer, *shcaster_backbuffer;
  /* AABB of all shadow casters combined. */
  struct {
    float min[3], max[3];
  } shcaster_aabb;
} EEVEE_LightsInfo;

/* ************ PROBE DATA ************* */
typedef struct EEVEE_LightProbeVisTest {
  struct Collection *collection; /* Skip test if NULL */
  bool invert;
  bool cached; /* Reuse last test results */
} EEVEE_LightProbeVisTest;

typedef struct EEVEE_LightProbesInfo {
  int num_cube, cache_num_cube;
  int num_grid, cache_num_grid;
  int num_planar, cache_num_planar;
  int total_irradiance_samples; /* Total for all grids */
  int cache_irradiance_size[3];
  int update_flag;
  int updated_bounce;
  int num_bounce;
  int cubemap_res;
  /* Update */
  bool do_cube_update;
  bool do_grid_update;
  /* For rendering probes */
  float probemat[6][4][4];
  int layer;
  float texel_size;
  float padding_size;
  float samples_len;
  float samples_len_inv;
  float near_clip;
  float far_clip;
  float roughness;
  float firefly_fac;
  float lodfactor;
  float lod_rt_max, lod_cube_max, lod_planar_max;
  float visibility_range;
  float visibility_blur;
  float intensity_fac;
  int shres;
  EEVEE_LightProbeVisTest planar_vis_tests[MAX_PLANAR];
  /* UBO Storage : data used by UBO */
  EEVEE_LightProbe probe_data[MAX_PROBE];
  EEVEE_LightGrid grid_data[MAX_GRID];
  EEVEE_PlanarReflection planar_data[MAX_PLANAR];
  /* Probe Visibility Collection */
  EEVEE_LightProbeVisTest vis_data;
} EEVEE_LightProbesInfo;

/* EEVEE_LightProbesInfo->update_flag */
enum {
  PROBE_UPDATE_CUBE = (1 << 0),
  PROBE_UPDATE_GRID = (1 << 1),
  PROBE_UPDATE_ALL = 0xFFFFFF,
};

/* ************** MOTION BLUR ************ */

#define MB_PREV 0
#define MB_NEXT 1
#define MB_CURR 2

typedef struct EEVEE_MotionBlurData {
  struct GHash *object;
  struct GHash *geom;
  struct {
    float viewmat[4][4];
    float persmat[4][4];
    float persinv[4][4];
  } camera[3];
  DRWShadingGroup *hair_grp;
} EEVEE_MotionBlurData;

typedef struct EEVEE_ObjectKey {
  /** Object or source object for duplis */
  struct Object *ob;
  /** Parent object for duplis */
  struct Object *parent;
  /** Dupli objects recursive unique identifier */
  int id[8]; /* MAX_DUPLI_RECUR */
} EEVEE_ObjectKey;

typedef struct EEVEE_ObjectMotionData {
  float obmat[3][4][4];
} EEVEE_ObjectMotionData;

typedef enum eEEVEEMotionData {
  EEVEE_MOTION_DATA_MESH = 0,
  EEVEE_MOTION_DATA_HAIR,
} eEEVEEMotionData;

typedef struct EEVEE_HairMotionData {
  /** Needs to be first to ensure casting. */
  eEEVEEMotionData type;
  int use_deform;
  /** Allocator will alloc enough slot for all particle systems. Or 1 if it's a hair object. */
  int psys_len;
  struct {
    struct GPUVertBuf *hair_pos[2];    /* Position buffer for time = t +/- step. */
    struct GPUTexture *hair_pos_tx[2]; /* Buffer Texture of the corresponding VBO. */
  } psys[0];
} EEVEE_HairMotionData;

typedef struct EEVEE_GeometryMotionData {
  /** Needs to be first to ensure casting. */
  eEEVEEMotionData type;
  /** To disable deform mb if vertcount mismatch. */
  int use_deform;

  struct GPUBatch *batch;    /* Batch for time = t. */
  struct GPUVertBuf *vbo[2]; /* Vbo for time = t +/- step. */
} EEVEE_GeometryMotionData;

/* ************ EFFECTS DATA ************* */

typedef enum EEVEE_EffectsFlag {
  EFFECT_MOTION_BLUR = (1 << 0),
  EFFECT_BLOOM = (1 << 1),
  EFFECT_DOF = (1 << 2),
  EFFECT_VOLUMETRIC = (1 << 3),
  EFFECT_SSR = (1 << 4),
  EFFECT_DOUBLE_BUFFER = (1 << 5), /* Not really an effect but a feature */
  EFFECT_REFRACT = (1 << 6),
  EFFECT_GTAO = (1 << 7),
  EFFECT_TAA = (1 << 8),
  EFFECT_POST_BUFFER = (1 << 9),    /* Not really an effect but a feature */
  EFFECT_NORMAL_BUFFER = (1 << 10), /* Not really an effect but a feature */
  EFFECT_SSS = (1 << 11),
  EFFECT_VELOCITY_BUFFER = (1 << 12),     /* Not really an effect but a feature */
  EFFECT_TAA_REPROJECT = (1 << 13),       /* should be mutually exclusive with EFFECT_TAA */
  EFFECT_DEPTH_DOUBLE_BUFFER = (1 << 14), /* Not really an effect but a feature */
} EEVEE_EffectsFlag;

typedef struct EEVEE_EffectsInfo {
  EEVEE_EffectsFlag enabled_effects;
  bool swap_double_buffer;
  /* SSSS */
  int sss_sample_count;
  int sss_surface_count;
  struct GPUTexture *sss_irradiance; /* Textures from pool */
  struct GPUTexture *sss_radius;
  struct GPUTexture *sss_albedo;
  struct GPUTexture *sss_blur;
  struct GPUTexture *sss_stencil;
  /* Volumetrics */
  int volume_current_sample;
  struct GPUTexture *volume_scatter;
  struct GPUTexture *volume_transmit;
  /* SSR */
  bool reflection_trace_full;
  bool ssr_was_persp;
  bool ssr_was_valid_double_buffer;
  int ssr_neighbor_ofs;
  int ssr_halfres_ofs[2];
  struct GPUTexture *ssr_normal_input; /* Textures from pool */
  struct GPUTexture *ssr_specrough_input;
  struct GPUTexture *ssr_hit_output;
  struct GPUTexture *ssr_pdf_output;
  /* Temporal Anti Aliasing */
  int taa_reproject_sample;
  int taa_current_sample;
  int taa_render_sample;
  int taa_total_sample;
  float taa_alpha;
  bool bypass_drawing;
  bool prev_drw_support;
  bool prev_is_navigating;
  float prev_drw_persmat[4][4]; /* Used for checking view validity and reprojection. */
  struct DRWView *taa_view;
  /* Ambient Occlusion */
  int ao_depth_layer;
  struct GPUTexture *ao_src_depth;             /* pointer copy */
  struct GPUTexture *gtao_horizons;            /* Textures from pool */
  struct GPUTexture *gtao_horizons_renderpass; /* Texture when rendering render pass */
  struct GPUTexture *gtao_horizons_debug;
  /* Motion Blur */
  float current_ndc_to_world[4][4];
  float current_world_to_ndc[4][4];
  float current_world_to_view[4][4];
  float past_world_to_ndc[4][4];
  float past_world_to_view[4][4];
  CameraParams past_cam_params;
  CameraParams current_cam_params;
  char motion_blur_step;         /* Which step we are evaluating. */
  int motion_blur_max;           /* Maximum distance in pixels a motion blured pixel can cover. */
  float motion_blur_near_far[2]; /* Camera near/far clip distances (positive). */
  bool cam_params_init;
  /* TODO(fclem) Only used in render mode for now.
   * This is because we are missing a per scene persistent place to hold this. */
  struct EEVEE_MotionBlurData motion_blur;
  /* Velocity Pass */
  struct GPUTexture *velocity_tx; /* Texture from pool */
  struct GPUTexture *velocity_tiles_x_tx;
  struct GPUTexture *velocity_tiles_tx;
  /* Depth Of Field */
  float dof_near_far[2];
  float dof_params[2];
  float dof_bokeh[4];
  float dof_bokeh_sides[4];
  int dof_target_size[2];
  struct GPUTexture *dof_down_near; /* Textures from pool */
  struct GPUTexture *dof_down_far;
  struct GPUTexture *dof_coc;
  struct GPUTexture *dof_blur;
  struct GPUTexture *dof_blur_alpha;
  /* Alpha Checker */
  float color_checker_dark[4];
  float color_checker_light[4];
  /* Other */
  float prev_persmat[4][4];
  /* Lookdev */
  int sphere_size;
  int anchor[2];
  struct DRWView *lookdev_view;
  /* Bloom */
  int bloom_iteration_len;
  float source_texel_size[2];
  float blit_texel_size[2];
  float downsamp_texel_size[MAX_BLOOM_STEP][2];
  float bloom_color[3];
  float bloom_clamp;
  float bloom_sample_scale;
  float bloom_curve_threshold[4];
  float unf_source_texel_size[2];
  struct GPUTexture *bloom_blit; /* Textures from pool */
  struct GPUTexture *bloom_downsample[MAX_BLOOM_STEP];
  struct GPUTexture *bloom_upsample[MAX_BLOOM_STEP - 1];
  struct GPUTexture *unf_source_buffer; /* pointer copy */
  struct GPUTexture *unf_base_buffer;   /* pointer copy */
  /* Not alloced, just a copy of a *GPUtexture in EEVEE_TextureList. */
  struct GPUTexture *source_buffer;     /* latest updated texture */
  struct GPUFrameBuffer *target_buffer; /* next target to render to */
  struct GPUTexture *final_tx;          /* Final color to transform to display color space. */
  struct GPUFrameBuffer *final_fb;      /* Framebuffer with final_tx as attachment. */
} EEVEE_EffectsInfo;

/* ***************** COMMON DATA **************** */

/* Common uniform buffer containing all "constant" data over the whole drawing pipeline. */
/* !! CAUTION !!
 * - [i]vec3 need to be padded to [i]vec4 (even in ubo declaration).
 * - Make sure that [i]vec4 start at a multiple of 16 bytes.
 * - Arrays of vec2/vec3 are padded as arrays of vec4.
 * - sizeof(bool) == sizeof(int) in GLSL so use int in C */
typedef struct EEVEE_CommonUniformBuffer {
  float prev_persmat[4][4]; /* mat4 */
  float mip_ratio[10][4];   /* vec2[10] */
  /* Ambient Occlusion */
  /* -- 16 byte aligned -- */
  float ao_dist, pad1, ao_factor, pad2;                    /* vec4 */
  float ao_offset, ao_bounce_fac, ao_quality, ao_settings; /* vec4 */
  /* Volumetric */
  /* -- 16 byte aligned -- */
  int vol_tex_size[3], pad3;       /* ivec3 */
  float vol_depth_param[3], pad4;  /* vec3 */
  float vol_inv_tex_size[3], pad5; /* vec3 */
  float vol_jitter[3], pad6;       /* vec3 */
  float vol_coord_scale[4];        /* vec4 */
  /* -- 16 byte aligned -- */
  float vol_history_alpha; /* float */
  float vol_light_clamp;   /* float */
  float vol_shadow_steps;  /* float */
  int vol_use_lights;      /* bool */
  /* Screen Space Reflections */
  /* -- 16 byte aligned -- */
  float ssr_quality, ssr_thickness, ssr_pixelsize[2]; /* vec4 */
  float ssr_border_fac;                               /* float */
  float ssr_max_roughness;                            /* float */
  float ssr_firefly_fac;                              /* float */
  float ssr_brdf_bias;                                /* float */
  int ssr_toggle;                                     /* bool */
  int ssrefract_toggle;                               /* bool */
  /* SubSurface Scattering */
  float sss_jitter_threshold; /* float */
  int sss_toggle;             /* bool */
  /* Specular */
  int spec_toggle; /* bool */
  /* Lights */
  int la_num_light; /* int */
  /* Probes */
  int prb_num_planar;          /* int */
  int prb_num_render_cube;     /* int */
  int prb_num_render_grid;     /* int */
  int prb_irradiance_vis_size; /* int */
  float prb_irradiance_smooth; /* float */
  float prb_lod_cube_max;      /* float */
  float prb_lod_planar_max;    /* float */
  /* Misc */
  int hiz_mip_offset;      /* int */
  int ray_type;            /* int */
  float ray_depth;         /* float */
  float alpha_hash_offset; /* float */
  float alpha_hash_scale;  /* float */
  float pad7;              /* float */
  float pad8;              /* float */
} EEVEE_CommonUniformBuffer;

BLI_STATIC_ASSERT_ALIGN(EEVEE_CommonUniformBuffer, 16)

/* ray_type (keep in sync with rayType) */
#define EEVEE_RAY_CAMERA 0
#define EEVEE_RAY_SHADOW 1
#define EEVEE_RAY_DIFFUSE 2
#define EEVEE_RAY_GLOSSY 3

/* ************** SCENE LAYER DATA ************** */
typedef struct EEVEE_ViewLayerData {
  /* Lights */
  struct EEVEE_LightsInfo *lights;

  struct GPUUniformBuf *light_ubo;
  struct GPUUniformBuf *shadow_ubo;
  struct GPUUniformBuf *shadow_samples_ubo;

  struct GPUFrameBuffer *shadow_fb;

  struct GPUTexture *shadow_cube_pool;
  struct GPUTexture *shadow_cascade_pool;

  struct EEVEE_ShadowCasterBuffer shcasters_buffers[2];

  /* Probes */
  struct EEVEE_LightProbesInfo *probes;

  struct GPUUniformBuf *probe_ubo;
  struct GPUUniformBuf *grid_ubo;
  struct GPUUniformBuf *planar_ubo;

  /* Material Render passes */
  struct {
    struct GPUUniformBuf *combined;
    struct GPUUniformBuf *environment;
    struct GPUUniformBuf *diff_color;
    struct GPUUniformBuf *diff_light;
    struct GPUUniformBuf *spec_color;
    struct GPUUniformBuf *spec_light;
    struct GPUUniformBuf *emit;
  } renderpass_ubo;

  /* Common Uniform Buffer */
  struct EEVEE_CommonUniformBuffer common_data;
  struct GPUUniformBuf *common_ubo;

  struct LightCache *fallback_lightcache;

  struct BLI_memblock *material_cache;
} EEVEE_ViewLayerData;

/* ************ OBJECT DATA ************ */

/* These are the structs stored inside Objects.
 * It works even if the object is in multiple layers
 * because we don't get the same "Object *" for each layer. */
typedef struct EEVEE_LightEngineData {
  DrawData dd;

  bool need_update;
} EEVEE_LightEngineData;

typedef struct EEVEE_LightProbeEngineData {
  DrawData dd;

  bool need_update;
} EEVEE_LightProbeEngineData;

typedef struct EEVEE_ObjectEngineData {
  DrawData dd;

  Object *ob; /* self reference */
  EEVEE_LightProbeVisTest *test_data;
  bool ob_vis, ob_vis_dirty;

  bool need_update;
  bool geom_update;
  uint shadow_caster_id;
} EEVEE_ObjectEngineData;

typedef struct EEVEE_WorldEngineData {
  DrawData dd;
} EEVEE_WorldEngineData;

/* *********************************** */

typedef struct EEVEE_Data {
  void *engine_type;
  EEVEE_FramebufferList *fbl;
  EEVEE_TextureList *txl;
  EEVEE_PassList *psl;
  EEVEE_StorageList *stl;
  char info[GPU_INFO_SIZE];
} EEVEE_Data;

typedef struct EEVEE_PrivateData {
  struct DRWShadingGroup *shadow_shgrp;
  struct DRWShadingGroup *shadow_accum_shgrp;
  struct DRWCallBuffer *planar_display_shgrp;
  struct GHash *material_hash;
  float background_alpha; /* TODO find a better place for this. */
  /* Chosen lightcache: can come from Lookdev or the viewlayer. */
  struct LightCache *light_cache;
  /* For planar probes */
  float planar_texel_size[2];
  /* For double buffering */
  bool view_updated;
  bool valid_double_buffer;
  bool valid_taa_history;
  /* Render Matrices */
  float studiolight_matrix[3][3];
  float overscan, overscan_pixels;
  float camtexcofac[4];
  float size_orig[2];

  /* Cached original camera when rendering for motion blur (see T79637). */
  struct Object *cam_original_ob;

  /* Mist Settings */
  float mist_start, mist_inv_dist, mist_falloff;

  /* Color Management */
  bool use_color_render_settings;

  /* Compiling shaders count. This is to track if a shader has finished compiling. */
  int queued_shaders_count;
  int queued_shaders_count_prev;

  /* LookDev Settings */
  int studiolight_index;
  float studiolight_rot_z;
  float studiolight_intensity;
  int studiolight_cubemap_res;
  float studiolight_glossy_clamp;
  float studiolight_filter_quality;

  /* Renderpasses */
  /* Bitmask containing the active render_passes */
  eViewLayerEEVEEPassType render_passes;
  /* Uniform references that are referenced inside the `renderpass_pass`. They are updated
   * to reuse the drawing pass and the shading group. */
  int renderpass_type;
  int renderpass_postprocess;
  int renderpass_current_sample;
  GPUTexture *renderpass_input;
  GPUTexture *renderpass_col_input;
  GPUTexture *renderpass_light_input;
  /* Renderpass ubo reference used by material pass. */
  struct GPUUniformBuf *renderpass_ubo;
  /** For rendering shadows. */
  struct DRWView *cube_views[6];
  /** For rendering probes. */
  struct DRWView *bake_views[6];
  /** Same as bake_views but does not generate culling infos. */
  struct DRWView *world_views[6];
  /** For rendering planar reflections. */
  struct DRWView *planar_views[MAX_PLANAR];

  int render_tot_samples;
} EEVEE_PrivateData; /* Transient data */

/* eevee_data.c */
void EEVEE_motion_blur_data_init(EEVEE_MotionBlurData *mb);
void EEVEE_motion_blur_data_free(EEVEE_MotionBlurData *mb);
void EEVEE_view_layer_data_free(void *storage);
EEVEE_ViewLayerData *EEVEE_view_layer_data_get(void);
EEVEE_ViewLayerData *EEVEE_view_layer_data_ensure_ex(struct ViewLayer *view_layer);
EEVEE_ViewLayerData *EEVEE_view_layer_data_ensure(void);
EEVEE_ObjectEngineData *EEVEE_object_data_get(Object *ob);
EEVEE_ObjectEngineData *EEVEE_object_data_ensure(Object *ob);
EEVEE_ObjectMotionData *EEVEE_motion_blur_object_data_get(EEVEE_MotionBlurData *mb,
                                                          Object *ob,
                                                          bool hair);
EEVEE_GeometryMotionData *EEVEE_motion_blur_geometry_data_get(EEVEE_MotionBlurData *mb,
                                                              Object *ob);
EEVEE_HairMotionData *EEVEE_motion_blur_hair_data_get(EEVEE_MotionBlurData *mb, Object *ob);
EEVEE_LightProbeEngineData *EEVEE_lightprobe_data_get(Object *ob);
EEVEE_LightProbeEngineData *EEVEE_lightprobe_data_ensure(Object *ob);
EEVEE_LightEngineData *EEVEE_light_data_get(Object *ob);
EEVEE_LightEngineData *EEVEE_light_data_ensure(Object *ob);
EEVEE_WorldEngineData *EEVEE_world_data_get(World *wo);
EEVEE_WorldEngineData *EEVEE_world_data_ensure(World *wo);

void eevee_id_update(void *vedata, ID *id);

/* eevee_materials.c */
struct GPUTexture *EEVEE_materials_get_util_tex(void); /* XXX */
void EEVEE_materials_init(EEVEE_ViewLayerData *sldata,
                          EEVEE_Data *vedata,
                          EEVEE_StorageList *stl,
                          EEVEE_FramebufferList *fbl);
void EEVEE_materials_cache_init(EEVEE_ViewLayerData *sldata, EEVEE_Data *vedata);
void EEVEE_materials_cache_populate(EEVEE_Data *vedata,
                                    EEVEE_ViewLayerData *sldata,
                                    Object *ob,
                                    bool *cast_shadow);
void EEVEE_particle_hair_cache_populate(EEVEE_Data *vedata,
                                        EEVEE_ViewLayerData *sldata,
                                        Object *ob,
                                        bool *cast_shadow);
void EEVEE_object_hair_cache_populate(EEVEE_Data *vedata,
                                      EEVEE_ViewLayerData *sldata,
                                      Object *ob,
                                      bool *cast_shadow);
void EEVEE_materials_cache_finish(EEVEE_ViewLayerData *sldata, EEVEE_Data *vedata);
void EEVEE_materials_free(void);
void EEVEE_update_noise(EEVEE_PassList *psl, EEVEE_FramebufferList *fbl, const double offsets[3]);
void EEVEE_material_renderpasses_init(EEVEE_Data *vedata);
void EEVEE_material_output_init(EEVEE_ViewLayerData *sldata, EEVEE_Data *vedata, uint tot_samples);
void EEVEE_material_output_accumulate(EEVEE_ViewLayerData *sldata, EEVEE_Data *vedata);
void EEVEE_material_bind_resources(DRWShadingGroup *shgrp,
                                   struct GPUMaterial *gpumat,
                                   EEVEE_ViewLayerData *sldata,
                                   EEVEE_Data *vedata,
                                   const int *ssr_id,
                                   const float *refract_depth,
                                   bool use_ssrefraction,
                                   bool use_alpha_blend);
/* eevee_lights.c */
void eevee_light_matrix_get(const EEVEE_Light *evli, float r_mat[4][4]);
void EEVEE_lights_cache_init(EEVEE_ViewLayerData *sldata, EEVEE_Data *vedata);
void EEVEE_lights_cache_add(EEVEE_ViewLayerData *sldata, struct Object *ob);
void EEVEE_lights_cache_finish(EEVEE_ViewLayerData *sldata, EEVEE_Data *vedata);

/* eevee_shadows.c */
void eevee_contact_shadow_setup(const Light *la, EEVEE_Shadow *evsh);
void EEVEE_shadows_init(EEVEE_ViewLayerData *sldata);
void EEVEE_shadows_cache_init(EEVEE_ViewLayerData *sldata, EEVEE_Data *vedata);
void EEVEE_shadows_caster_register(EEVEE_ViewLayerData *sldata, struct Object *ob);
void EEVEE_shadows_update(EEVEE_ViewLayerData *sldata, EEVEE_Data *vedata);
void EEVEE_shadows_cube_add(EEVEE_LightsInfo *linfo, EEVEE_Light *evli, struct Object *ob);
bool EEVEE_shadows_cube_setup(EEVEE_LightsInfo *linfo, const EEVEE_Light *evli, int sample_ofs);
void EEVEE_shadows_cascade_add(EEVEE_LightsInfo *linfo, EEVEE_Light *evli, struct Object *ob);
void EEVEE_shadows_draw(EEVEE_ViewLayerData *sldata, EEVEE_Data *vedata, struct DRWView *view);
void EEVEE_shadows_draw_cubemap(EEVEE_ViewLayerData *sldata, EEVEE_Data *vedata, int cube_index);
void EEVEE_shadows_draw_cascades(EEVEE_ViewLayerData *sldata,
                                 EEVEE_Data *vedata,
                                 DRWView *view,
                                 int cascade_index);
void EEVEE_shadow_output_init(EEVEE_ViewLayerData *sldata, EEVEE_Data *vedata, uint tot_samples);
void EEVEE_shadow_output_accumulate(EEVEE_ViewLayerData *sldata, EEVEE_Data *vedata);

/* eevee_sampling.c */
void EEVEE_sample_ball(int sample_ofs, float radius, float rsample[3]);
void EEVEE_sample_rectangle(int sample_ofs,
                            const float x_axis[3],
                            const float y_axis[3],
                            float size_x,
                            float size_y,
                            float rsample[3]);
void EEVEE_sample_ellipse(int sample_ofs,
                          const float x_axis[3],
                          const float y_axis[3],
                          float size_x,
                          float size_y,
                          float rsample[3]);
void EEVEE_random_rotation_m4(int sample_ofs, float scale, float r_mat[4][4]);

/* eevee_shaders.c */
void EEVEE_shaders_lightprobe_shaders_init(void);
void EEVEE_shaders_material_shaders_init(void);
struct DRWShaderLibrary *EEVEE_shader_lib_get(void);
struct GPUShader *EEVEE_shaders_bloom_blit_get(bool high_quality);
struct GPUShader *EEVEE_shaders_bloom_downsample_get(bool high_quality);
struct GPUShader *EEVEE_shaders_bloom_upsample_get(bool high_quality);
struct GPUShader *EEVEE_shaders_bloom_resolve_get(bool high_quality);
struct GPUShader *EEVEE_shaders_depth_of_field_downsample_get(bool use_alpha);
struct GPUShader *EEVEE_shaders_depth_of_field_scatter_get(bool use_alpha);
struct GPUShader *EEVEE_shaders_depth_of_field_resolve_get(bool use_alpha);
struct GPUShader *EEVEE_shaders_effect_downsample_sh_get(void);
struct GPUShader *EEVEE_shaders_effect_downsample_cube_sh_get(void);
struct GPUShader *EEVEE_shaders_effect_minz_downlevel_sh_get(void);
struct GPUShader *EEVEE_shaders_effect_maxz_downlevel_sh_get(void);
struct GPUShader *EEVEE_shaders_effect_minz_downdepth_sh_get(void);
struct GPUShader *EEVEE_shaders_effect_maxz_downdepth_sh_get(void);
struct GPUShader *EEVEE_shaders_effect_minz_downdepth_layer_sh_get(void);
struct GPUShader *EEVEE_shaders_effect_maxz_downdepth_layer_sh_get(void);
struct GPUShader *EEVEE_shaders_effect_maxz_copydepth_layer_sh_get(void);
struct GPUShader *EEVEE_shaders_effect_minz_copydepth_sh_get(void);
struct GPUShader *EEVEE_shaders_effect_maxz_copydepth_sh_get(void);
struct GPUShader *EEVEE_shaders_effect_mist_sh_get(void);
struct GPUShader *EEVEE_shaders_effect_motion_blur_sh_get(void);
struct GPUShader *EEVEE_shaders_effect_motion_blur_object_sh_get(void);
struct GPUShader *EEVEE_shaders_effect_motion_blur_hair_sh_get(void);
struct GPUShader *EEVEE_shaders_effect_motion_blur_velocity_tiles_sh_get(void);
struct GPUShader *EEVEE_shaders_effect_motion_blur_velocity_tiles_expand_sh_get(void);
struct GPUShader *EEVEE_shaders_effect_ambient_occlusion_sh_get(void);
struct GPUShader *EEVEE_shaders_effect_ambient_occlusion_layer_sh_get(void);
struct GPUShader *EEVEE_shaders_effect_ambient_occlusion_debug_sh_get(void);
struct GPUShader *EEVEE_shaders_effect_screen_raytrace_sh_get(EEVEE_SSRShaderOptions options);
struct GPUShader *EEVEE_shaders_renderpasses_post_process_sh_get(void);
struct GPUShader *EEVEE_shaders_shadow_sh_get(void);
struct GPUShader *EEVEE_shaders_shadow_accum_sh_get(void);
struct GPUShader *EEVEE_shaders_subsurface_first_pass_sh_get(void);
struct GPUShader *EEVEE_shaders_subsurface_second_pass_sh_get(void);
struct GPUShader *EEVEE_shaders_subsurface_translucency_sh_get(void);
struct GPUShader *EEVEE_shaders_volumes_clear_sh_get(void);
struct GPUShader *EEVEE_shaders_volumes_scatter_sh_get(void);
struct GPUShader *EEVEE_shaders_volumes_scatter_with_lights_sh_get(void);
struct GPUShader *EEVEE_shaders_volumes_integration_sh_get(void);
struct GPUShader *EEVEE_shaders_volumes_resolve_sh_get(void);
struct GPUShader *EEVEE_shaders_volumes_accum_sh_get(void);
struct GPUShader *EEVEE_shaders_ggx_lut_sh_get(void);
struct GPUShader *EEVEE_shaders_ggx_refraction_lut_sh_get(void);
struct GPUShader *EEVEE_shaders_probe_filter_glossy_sh_get(void);
struct GPUShader *EEVEE_shaders_probe_filter_diffuse_sh_get(void);
struct GPUShader *EEVEE_shaders_probe_filter_visibility_sh_get(void);
struct GPUShader *EEVEE_shaders_probe_grid_fill_sh_get(void);
struct GPUShader *EEVEE_shaders_probe_planar_downsample_sh_get(void);
struct GPUShader *EEVEE_shaders_studiolight_probe_sh_get(void);
struct GPUShader *EEVEE_shaders_studiolight_background_sh_get(void);
struct GPUShader *EEVEE_shaders_probe_cube_display_sh_get(void);
struct GPUShader *EEVEE_shaders_probe_grid_display_sh_get(void);
struct GPUShader *EEVEE_shaders_probe_planar_display_sh_get(void);
struct GPUShader *EEVEE_shaders_update_noise_sh_get(void);
struct GPUShader *EEVEE_shaders_velocity_resolve_sh_get(void);
struct GPUShader *EEVEE_shaders_taa_resolve_sh_get(EEVEE_EffectsFlag enabled_effects);
struct bNodeTree *EEVEE_shader_default_surface_nodetree(Material *ma);
struct bNodeTree *EEVEE_shader_default_world_nodetree(World *wo);
Material *EEVEE_material_default_diffuse_get(void);
Material *EEVEE_material_default_glossy_get(void);
Material *EEVEE_material_default_error_get(void);
World *EEVEE_world_default_get(void);
struct GPUMaterial *EEVEE_material_default_get(struct Scene *scene, Material *ma, int options);
struct GPUMaterial *EEVEE_material_get(
    EEVEE_Data *vedata, struct Scene *scene, Material *ma, World *wo, int options);
void EEVEE_shaders_free(void);

/* eevee_lightprobes.c */
bool EEVEE_lightprobes_obj_visibility_cb(bool vis_in, void *user_data);
void EEVEE_lightprobes_init(EEVEE_ViewLayerData *sldata, EEVEE_Data *vedata);
void EEVEE_lightprobes_cache_init(EEVEE_ViewLayerData *sldata, EEVEE_Data *vedata);
void EEVEE_lightprobes_cache_add(EEVEE_ViewLayerData *sldata, EEVEE_Data *vedata, Object *ob);
void EEVEE_lightprobes_cache_finish(EEVEE_ViewLayerData *sldata, EEVEE_Data *vedata);
void EEVEE_lightprobes_refresh(EEVEE_ViewLayerData *sldata, EEVEE_Data *vedata);
void EEVEE_lightprobes_refresh_planar(EEVEE_ViewLayerData *sldata, EEVEE_Data *vedata);
void EEVEE_lightprobes_free(void);

void EEVEE_lightbake_cache_init(EEVEE_ViewLayerData *sldata,
                                EEVEE_Data *vedata,
                                GPUTexture *rt_color,
                                GPUTexture *rt_depth);
void EEVEE_lightbake_render_world(EEVEE_ViewLayerData *sldata,
                                  EEVEE_Data *vedata,
                                  struct GPUFrameBuffer *face_fb[6]);
void EEVEE_lightbake_render_scene(EEVEE_ViewLayerData *sldata,
                                  EEVEE_Data *vedata,
                                  struct GPUFrameBuffer *face_fb[6],
                                  const float pos[3],
                                  float near_clip,
                                  float far_clip);
void EEVEE_lightbake_filter_glossy(EEVEE_ViewLayerData *sldata,
                                   EEVEE_Data *vedata,
                                   struct GPUTexture *rt_color,
                                   struct GPUFrameBuffer *fb,
                                   int probe_idx,
                                   float intensity,
                                   int maxlevel,
                                   float filter_quality,
                                   float firefly_fac);
void EEVEE_lightbake_filter_diffuse(EEVEE_ViewLayerData *sldata,
                                    EEVEE_Data *vedata,
                                    struct GPUTexture *rt_color,
                                    struct GPUFrameBuffer *fb,
                                    int grid_offset,
                                    float intensity);
void EEVEE_lightbake_filter_visibility(EEVEE_ViewLayerData *sldata,
                                       EEVEE_Data *vedata,
                                       struct GPUTexture *rt_depth,
                                       struct GPUFrameBuffer *fb,
                                       int grid_offset,
                                       float clipsta,
                                       float clipend,
                                       float vis_range,
                                       float vis_blur,
                                       int vis_size);

void EEVEE_lightprobes_grid_data_from_object(Object *ob, EEVEE_LightGrid *egrid, int *offset);
void EEVEE_lightprobes_cube_data_from_object(Object *ob, EEVEE_LightProbe *eprobe);
void EEVEE_lightprobes_planar_data_from_object(Object *ob,
                                               EEVEE_PlanarReflection *eplanar,
                                               EEVEE_LightProbeVisTest *vis_test);

/* eevee_depth_of_field.c */
int EEVEE_depth_of_field_init(EEVEE_ViewLayerData *sldata, EEVEE_Data *vedata, Object *camera);
void EEVEE_depth_of_field_cache_init(EEVEE_ViewLayerData *sldata, EEVEE_Data *vedata);
void EEVEE_depth_of_field_draw(EEVEE_Data *vedata);

/* eevee_bloom.c */
int EEVEE_bloom_init(EEVEE_ViewLayerData *sldata, EEVEE_Data *vedata);
void EEVEE_bloom_cache_init(EEVEE_ViewLayerData *sldata, EEVEE_Data *vedata);
void EEVEE_bloom_draw(EEVEE_Data *vedata);
void EEVEE_bloom_output_init(EEVEE_ViewLayerData *sldata, EEVEE_Data *vedata, uint tot_samples);
void EEVEE_bloom_output_accumulate(EEVEE_ViewLayerData *sldata, EEVEE_Data *vedata);

/* eevee_occlusion.c */
int EEVEE_occlusion_init(EEVEE_ViewLayerData *sldata, EEVEE_Data *vedata);
void EEVEE_occlusion_output_init(EEVEE_ViewLayerData *sldata,
                                 EEVEE_Data *vedata,
                                 uint tot_samples);
void EEVEE_occlusion_output_accumulate(EEVEE_ViewLayerData *sldata, EEVEE_Data *vedata);
void EEVEE_occlusion_cache_init(EEVEE_ViewLayerData *sldata, EEVEE_Data *vedata);
void EEVEE_occlusion_compute(EEVEE_ViewLayerData *sldata,
                             EEVEE_Data *vedata,
                             struct GPUTexture *depth_src,
                             int layer);
void EEVEE_occlusion_draw_debug(EEVEE_ViewLayerData *sldata, EEVEE_Data *vedata);
void EEVEE_occlusion_free(void);

/* eevee_screen_raytrace.c */
int EEVEE_screen_raytrace_init(EEVEE_ViewLayerData *sldata, EEVEE_Data *vedata);
void EEVEE_screen_raytrace_cache_init(EEVEE_ViewLayerData *sldata, EEVEE_Data *vedata);
void EEVEE_refraction_compute(EEVEE_ViewLayerData *sldata, EEVEE_Data *vedata);
void EEVEE_reflection_compute(EEVEE_ViewLayerData *sldata, EEVEE_Data *vedata);
void EEVEE_reflection_output_init(EEVEE_ViewLayerData *sldata,
                                  EEVEE_Data *vedata,
                                  uint tot_samples);
void EEVEE_reflection_output_accumulate(EEVEE_ViewLayerData *sldata, EEVEE_Data *vedata);

/* eevee_subsurface.c */
void EEVEE_subsurface_init(EEVEE_ViewLayerData *sldata, EEVEE_Data *vedata);
void EEVEE_subsurface_draw_init(EEVEE_ViewLayerData *sldata, EEVEE_Data *vedata);
void EEVEE_subsurface_cache_init(EEVEE_ViewLayerData *sldata, EEVEE_Data *vedata);
void EEVEE_subsurface_output_init(EEVEE_ViewLayerData *sldata,
                                  EEVEE_Data *vedata,
                                  uint tot_samples);
void EEVEE_subsurface_add_pass(EEVEE_ViewLayerData *sldata,
                               EEVEE_Data *vedata,
                               Material *ma,
                               DRWShadingGroup *shgrp,
                               struct GPUMaterial *gpumat);
void EEVEE_subsurface_data_render(EEVEE_ViewLayerData *sldata, EEVEE_Data *vedata);
void EEVEE_subsurface_compute(EEVEE_ViewLayerData *sldata, EEVEE_Data *vedata);
void EEVEE_subsurface_output_accumulate(EEVEE_ViewLayerData *sldata, EEVEE_Data *vedata);

/* eevee_motion_blur.c */
int EEVEE_motion_blur_init(EEVEE_ViewLayerData *sldata, EEVEE_Data *vedata);
void EEVEE_motion_blur_step_set(EEVEE_Data *vedata, int step);
void EEVEE_motion_blur_cache_init(EEVEE_ViewLayerData *sldata, EEVEE_Data *vedata);
void EEVEE_motion_blur_cache_populate(EEVEE_ViewLayerData *sldata, EEVEE_Data *vedata, Object *ob);
void EEVEE_motion_blur_hair_cache_populate(EEVEE_ViewLayerData *sldata,
                                           EEVEE_Data *vedata,
                                           Object *ob,
                                           struct ParticleSystem *psys,
                                           struct ModifierData *md);
void EEVEE_motion_blur_swap_data(EEVEE_Data *vedata);
void EEVEE_motion_blur_cache_finish(EEVEE_Data *vedata);
void EEVEE_motion_blur_draw(EEVEE_Data *vedata);

/* eevee_mist.c */
void EEVEE_mist_output_init(EEVEE_ViewLayerData *sldata, EEVEE_Data *vedata);
void EEVEE_mist_output_accumulate(EEVEE_ViewLayerData *sldata, EEVEE_Data *vedata);

/* eevee_renderpasses.c */
void EEVEE_renderpasses_init(EEVEE_Data *vedata);
void EEVEE_renderpasses_output_init(EEVEE_ViewLayerData *sldata,
                                    EEVEE_Data *vedata,
                                    uint tot_samples);
void EEVEE_renderpasses_cache_finish(EEVEE_ViewLayerData *sldata, EEVEE_Data *vedata);
void EEVEE_renderpasses_output_accumulate(EEVEE_ViewLayerData *sldata,
                                          EEVEE_Data *vedata,
                                          bool post_effect);
void EEVEE_renderpasses_postprocess(EEVEE_ViewLayerData *sldata,
                                    EEVEE_Data *vedata,
                                    eViewLayerEEVEEPassType renderpass_type);
void EEVEE_renderpasses_draw(EEVEE_ViewLayerData *sldata, EEVEE_Data *vedata);
void EEVEE_renderpasses_draw_debug(EEVEE_Data *vedata);
bool EEVEE_renderpasses_only_first_sample_pass_active(EEVEE_Data *vedata);

/* eevee_temporal_sampling.c */
void EEVEE_temporal_sampling_reset(EEVEE_Data *vedata);
void EEVEE_temporal_sampling_create_view(EEVEE_Data *vedata);
int EEVEE_temporal_sampling_init(EEVEE_ViewLayerData *sldata, EEVEE_Data *vedata);
void EEVEE_temporal_sampling_offset_calc(const double ht_point[2],
                                         const float filter_size,
                                         float r_offset[2]);
void EEVEE_temporal_sampling_matrices_calc(EEVEE_EffectsInfo *effects, const double ht_point[2]);
void EEVEE_temporal_sampling_update_matrices(EEVEE_Data *vedata);
void EEVEE_temporal_sampling_cache_init(EEVEE_ViewLayerData *sldata, EEVEE_Data *vedata);
void EEVEE_temporal_sampling_draw(EEVEE_Data *vedata);

/* eevee_volumes.c */
void EEVEE_volumes_init(EEVEE_ViewLayerData *sldata, EEVEE_Data *vedata);
void EEVEE_volumes_set_jitter(EEVEE_ViewLayerData *sldata, uint current_sample);
void EEVEE_volumes_cache_init(EEVEE_ViewLayerData *sldata, EEVEE_Data *vedata);
void EEVEE_volumes_cache_object_add(EEVEE_ViewLayerData *sldata,
                                    EEVEE_Data *vedata,
                                    struct Scene *scene,
                                    Object *ob);
void EEVEE_volumes_cache_finish(EEVEE_ViewLayerData *sldata, EEVEE_Data *vedata);
void EEVEE_volumes_draw_init(EEVEE_ViewLayerData *sldata, EEVEE_Data *vedata);
void EEVEE_volumes_compute(EEVEE_ViewLayerData *sldata, EEVEE_Data *vedata);
void EEVEE_volumes_resolve(EEVEE_ViewLayerData *sldata, EEVEE_Data *vedata);
void EEVEE_volumes_output_init(EEVEE_ViewLayerData *sldata, EEVEE_Data *vedata, uint tot_samples);
void EEVEE_volumes_output_accumulate(EEVEE_ViewLayerData *sldata, EEVEE_Data *vedata);
void EEVEE_volumes_free_smoke_textures(void);
void EEVEE_volumes_free(void);

/* eevee_effects.c */
void EEVEE_effects_init(EEVEE_ViewLayerData *sldata,
                        EEVEE_Data *vedata,
                        Object *camera,
                        const bool minimal);
void EEVEE_effects_cache_init(EEVEE_ViewLayerData *sldata, EEVEE_Data *vedata);
void EEVEE_effects_draw_init(EEVEE_ViewLayerData *sldata, EEVEE_Data *vedata);
void EEVEE_create_minmax_buffer(EEVEE_Data *vedata, struct GPUTexture *depth_src, int layer);
void EEVEE_downsample_buffer(EEVEE_Data *vedata, struct GPUTexture *texture_src, int level);
void EEVEE_downsample_cube_buffer(EEVEE_Data *vedata, struct GPUTexture *texture_src, int level);
void EEVEE_draw_effects(EEVEE_ViewLayerData *sldata, EEVEE_Data *vedata);

/* eevee_render.c */
bool EEVEE_render_init(EEVEE_Data *vedata,
                       struct RenderEngine *engine,
                       struct Depsgraph *depsgraph);
void EEVEE_render_view_sync(EEVEE_Data *vedata,
                            struct RenderEngine *engine,
                            struct Depsgraph *depsgraph);
void EEVEE_render_modules_init(EEVEE_Data *vedata,
                               struct RenderEngine *engine,
                               struct Depsgraph *depsgraph);
void EEVEE_render_cache_init(EEVEE_ViewLayerData *sldata, EEVEE_Data *vedata);
void EEVEE_render_cache(void *vedata,
                        struct Object *ob,
                        struct RenderEngine *engine,
                        struct Depsgraph *depsgraph);
void EEVEE_render_draw(EEVEE_Data *vedata,
                       struct RenderEngine *engine,
                       struct RenderLayer *rl,
                       const struct rcti *rect);
void EEVEE_render_read_result(EEVEE_Data *vedata,
                              struct RenderEngine *engine,
                              struct RenderLayer *rl,
                              const rcti *rect);
void EEVEE_render_update_passes(struct RenderEngine *engine,
                                struct Scene *scene,
                                struct ViewLayer *view_layer);

/** eevee_lookdev.c */
void EEVEE_lookdev_cache_init(EEVEE_Data *vedata,
                              EEVEE_ViewLayerData *sldata,
                              DRWPass *pass,
                              EEVEE_LightProbesInfo *pinfo,
                              DRWShadingGroup **r_shgrp);
void EEVEE_lookdev_draw(EEVEE_Data *vedata);

/** eevee_engine.c */
void EEVEE_cache_populate(void *vedata, Object *ob);

/* Shadow Matrix */
static const float texcomat[4][4] = {
    /* From NDC to TexCo */
    {0.5f, 0.0f, 0.0f, 0.0f},
    {0.0f, 0.5f, 0.0f, 0.0f},
    {0.0f, 0.0f, 0.5f, 0.0f},
    {0.5f, 0.5f, 0.5f, 1.0f},
};

/* Cubemap Matrices */
static const float cubefacemat[6][4][4] = {
    /* Pos X */
    {{0.0f, 0.0f, -1.0f, 0.0f},
     {0.0f, -1.0f, 0.0f, 0.0f},
     {-1.0f, 0.0f, 0.0f, 0.0f},
     {0.0f, 0.0f, 0.0f, 1.0f}},
    /* Neg X */
    {{0.0f, 0.0f, 1.0f, 0.0f},
     {0.0f, -1.0f, 0.0f, 0.0f},
     {1.0f, 0.0f, 0.0f, 0.0f},
     {0.0f, 0.0f, 0.0f, 1.0f}},
    /* Pos Y */
    {{1.0f, 0.0f, 0.0f, 0.0f},
     {0.0f, 0.0f, -1.0f, 0.0f},
     {0.0f, 1.0f, 0.0f, 0.0f},
     {0.0f, 0.0f, 0.0f, 1.0f}},
    /* Neg Y */
    {{1.0f, 0.0f, 0.0f, 0.0f},
     {0.0f, 0.0f, 1.0f, 0.0f},
     {0.0f, -1.0f, 0.0f, 0.0f},
     {0.0f, 0.0f, 0.0f, 1.0f}},
    /* Pos Z */
    {{1.0f, 0.0f, 0.0f, 0.0f},
     {0.0f, -1.0f, 0.0f, 0.0f},
     {0.0f, 0.0f, -1.0f, 0.0f},
     {0.0f, 0.0f, 0.0f, 1.0f}},
    /* Neg Z */
    {{-1.0f, 0.0f, 0.0f, 0.0f},
     {0.0f, -1.0f, 0.0f, 0.0f},
     {0.0f, 0.0f, 1.0f, 0.0f},
     {0.0f, 0.0f, 0.0f, 1.0f}},
};

#ifdef __cplusplus
}
#endif<|MERGE_RESOLUTION|>--- conflicted
+++ resolved
@@ -84,13 +84,7 @@
 
 #define EEVEE_PROBE_MAX min_ii(MAX_PROBE, GPU_max_texture_layers() / 6)
 #define EEVEE_VELOCITY_TILE_SIZE 32
-<<<<<<< HEAD
-#define USE_VOLUME_OPTI \
-  (GLEW_ARB_shader_image_load_store && GLEW_ARB_shading_language_420pack && \
-   !GPU_crappy_amd_driver())
-=======
 #define USE_VOLUME_OPTI (GPU_shader_image_load_store_support())
->>>>>>> 952212ac
 
 #define SWAP_DOUBLE_BUFFERS() \
   { \
