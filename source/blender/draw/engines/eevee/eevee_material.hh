--- conflicted
+++ resolved
@@ -354,11 +354,8 @@
   ::Material *metallic_mat;
   ::Material *default_surface;
   ::Material *default_volume;
-<<<<<<< HEAD
-=======
 
   ::Material *material_override = nullptr;
->>>>>>> 9a41dc73
 
   int64_t queued_shaders_count = 0;
   int64_t queued_textures_count = 0;
@@ -422,16 +419,10 @@
                                  eMaterialGeometry geometry_type,
                                  eMaterialProbe probe_capture = MAT_PROBE_NONE);
 
-<<<<<<< HEAD
-  /* Push unloaded texture used by this material to the texture loading queue.
-   * Return true if all textures are already loaded. */
-  bool queue_texture_loading(GPUMaterial *material);
-=======
   /* Push unloaded texture used by this material to the texture loading queue. */
   void queue_texture_loading(GPUMaterial *material);
 
   ShaderGroups default_materials_load(bool block_until_ready = false);
->>>>>>> 9a41dc73
 };
 
 /** \} */
