/*
 * ***** BEGIN GPL LICENSE BLOCK *****
 *
 * This program is free software; you can redistribute it and/or
 * modify it under the terms of the GNU General Public License
 * as published by the Free Software Foundation; either version 2
 * of the License, or (at your option) any later version.
 *
 * This program is distributed in the hope that it will be useful,
 * but WITHOUT ANY WARRANTY; without even the implied warranty of
 * MERCHANTABILITY or FITNESS FOR A PARTICULAR PURPOSE.  See the
 * GNU General Public License for more details.
 *
 * You should have received a copy of the GNU General Public License
 * along with this program; if not, write to the Free Software Foundation,
 * Inc., 51 Franklin Street, Fifth Floor, Boston, MA 02110-1301, USA.
 *
 * Contributor(s): Geoffrey Bantle, Levi Schooley, Joseph Eagar.
 *
 * ***** END GPL LICENSE BLOCK *****
 */

#ifndef __BMESH_CLASS_H__
#define __BMESH_CLASS_H__

/** \file blender/bmesh/bmesh_class.h
 *  \ingroup bmesh
 */

/* bmesh data structures */

/* dissable holes for now, these are ifdef'd because they use more memory and cant be saved in DNA currently */
// #define USE_BMESH_HOLES

struct BMesh;
struct BMVert;
struct BMEdge;
struct BMLoop;
struct BMFace;

struct BLI_mempool;
struct Object;

/* note: it is very important for BMHeader to start with two
 * pointers. this is a requirement of mempool's method of
 * iteration.
 *
 * hrm. it doesn't but stull works ok, remove the comment above? - campbell.
 */

/**
 * BMHeader
 *
 * All mesh elements begin with a BMHeader. This structure
 * hold several types of data
 *
 * 1: The type of the element (vert, edge, loop or face)
 * 2: Persistent "header" flags/markings (smooth, seam, select, hidden, etc)
 *     note that this is different from the "tool" flags.
 * 3: Unique ID in the bmesh.
 * 4: some elements for internal record keeping.
 */
typedef struct BMHeader {
	void *data; /* customdata layers */
	int index; /* notes:
	            * - Use BM_elem_index_get/set macros for index
	            * - Unitialized to -1 so we can easily tell its not set.
	            * - Used for edge/vert/face, check BMesh.elem_index_dirty for valid index values,
	            *   this is abused by various tools which set it dirty.
	            * - For loops this is used for sorting during tessellation. */

	char htype; /* element geometric type (verts/edges/loops/faces) */
	char hflag; /* this would be a CD layer, see below */
} BMHeader;

/* note: need some way to specify custom locations for custom data layers.  so we can
 * make them point directly into structs.  and some way to make it only happen to the
 * active layer, and properly update when switching active layers.*/

typedef struct BMVert {
	BMHeader head;
	struct BMFlagLayer *oflags; /* keep after header, an array of flags, mostly used by the operator stack */

	float co[3];
	float no[3];
	struct BMEdge *e;
} BMVert;

/* disk link structure, only used by edges */
typedef struct BMDiskLink {
	struct BMEdge *next, *prev;
} BMDiskLink;

typedef struct BMEdge {
	BMHeader head;
	struct BMFlagLayer *oflags; /* keep after header, an array of flags, mostly used by the operator stack */

	struct BMVert *v1, *v2;
	struct BMLoop *l;
	
	/* disk cycle pointers */
	BMDiskLink v1_disk_link, v2_disk_link;
} BMEdge;

typedef struct BMLoop {
	BMHeader head;
	/* notice no flags layer */

	struct BMVert *v;
	struct BMEdge *e; /* edge, using verts (v, next->v) */
	struct BMFace *f;

	/* circular linked list of loops which all use the same edge as this one '->e',
	 * but not necessarily the same vertex (can be either v1 or v2 of our own '->e') */
	struct BMLoop *radial_next, *radial_prev;

	/* these were originally commented as private but are used all over the code */
	/* can't use ListBase API, due to head */
	struct BMLoop *next, *prev; /* next/prev verts around the face */
} BMLoop;

/* can cast BMFace/BMEdge/BMVert, but NOT BMLoop, since these don't have a flag layer */
typedef struct BMElemF {
	BMHeader head;
	struct BMFlagLayer *oflags; /* keep after header, an array of flags, mostly used by the operator stack */
} BMElemF;

/* can cast anything to this, including BMLoop */
typedef struct BMElem {
	BMHeader head;
} BMElem;

#ifdef USE_BMESH_HOLES
/* eventually, this structure will be used for supporting holes in faces */
typedef struct BMLoopList {
	struct BMLoopList *next, *prev;
	struct BMLoop *first, *last;
} BMLoopList;
#endif

typedef struct BMFace {
	BMHeader head;
	struct BMFlagLayer *oflags; /* an array of flags, mostly used by the operator stack */

	int len; /*includes all boundary loops*/
#ifdef USE_BMESH_HOLES
	int totbounds; /*total boundaries, is one plus the number of holes in the face*/
	ListBase loops;
#else
	BMLoop *l_first;
#endif
	float no[3]; /*yes, we do store this here*/
	short mat_nr;
} BMFace;

typedef struct BMFlagLayer {
	short f, pflag; /* flags */
} BMFlagLayer;

typedef struct BMesh {
	int totvert, totedge, totloop, totface;
	int totvertsel, totedgesel, totfacesel;

	/* flag index arrays as being dirty so we can check if they are clean and
	 * avoid looping over the entire vert/edge/face array in those cases.
	 * valid flags are - BM_VERT | BM_EDGE | BM_FACE.
	 * BM_LOOP isn't handled so far. */
	char elem_index_dirty;
	
	/*element pools*/
	struct BLI_mempool *vpool, *epool, *lpool, *fpool;

	/*operator api stuff*/
	struct BLI_mempool *toolflagpool;
	int stackdepth;
	struct BMOperator *currentop;
	
	CustomData vdata, edata, ldata, pdata;

#ifdef USE_BMESH_HOLES
	struct BLI_mempool *looplistpool;
#endif

	/* should be copy of scene select mode */
	/* stored in BMEditMesh too, this is a bit confusing,
	 * make sure they're in sync!
	 * Only use when the edit mesh cant be accessed - campbell */
	short selectmode;
	
	/*ID of the shape key this bmesh came from*/
	int shapenr;
	
	int walkers, totflags;
	ListBase selected, error_stack;
	
	BMFace *act_face;

	ListBase errorstack;

	void *py_handle;

	int opflag; /* current operator flag */
} BMesh;

/* BMHeader->htype (char) */
enum {
	BM_VERT = 1,
	BM_EDGE = 2,
	BM_LOOP = 4,
	BM_FACE = 8
};

#define BM_ALL (BM_VERT | BM_EDGE | BM_LOOP | BM_FACE)

/* BMHeader->hflag (char) */
enum {
	BM_ELEM_SELECT  = (1 << 0),
	BM_ELEM_HIDDEN  = (1 << 1),
	BM_ELEM_SEAM    = (1 << 2),
	BM_ELEM_SMOOTH  = (1 << 3), /* used for faces and edges, note from the user POV,
                                 * this is a sharp edge when disabled */

	BM_ELEM_TAG     = (1 << 4), /* internal flag, used for ensuring correct normals
                                 * during multires interpolation, and any other time
                                 * when temp tagging is handy.
                                 * always assume dirty & clear before use. */

<<<<<<< HEAD
	BM_ELEM_FREESTYLE = (1 << 5), /* used for Freestyle faces and edges */

	/* we have 2 spare flags which is awesome but since we're limited to 8
=======
	BM_ELEM_DRAW    = (1 << 5), /* edge display */

	/* we have 1 spare flag which is awesome but since we're limited to 8
>>>>>>> eda0f3b1
	 * only add new flags with care! - campbell */
	/* BM_ELEM_SPARE  = (1 << 6), */

	BM_ELEM_INTERNAL_TAG = (1 << 7) /* for low level internal API tagging,
                                     * since tools may want to tag verts and
                                     * not have functions clobber them */
};

/* defines */

/*forward declarations*/

#ifdef USE_BMESH_HOLES
#  define BM_FACE_FIRST_LOOP(p) (((BMLoopList *)((p)->loops.first))->first)
#else
#  define BM_FACE_FIRST_LOOP(p) ((p)->l_first)
#endif

/* size to use for static arrays when dealing with NGons,
 * alloc after this limit is reached.
 * this value is rather arbitrary */
#define BM_NGON_STACK_SIZE 32

/* avoid inf loop, this value is arbitrary
 * but should not error on valid cases */
#define BM_LOOP_RADIAL_MAX 10000
#define BM_NGON_MAX 100000

#endif /* __BMESH_CLASS_H__ */<|MERGE_RESOLUTION|>--- conflicted
+++ resolved
@@ -225,17 +225,12 @@
                                  * when temp tagging is handy.
                                  * always assume dirty & clear before use. */
 
-<<<<<<< HEAD
-	BM_ELEM_FREESTYLE = (1 << 5), /* used for Freestyle faces and edges */
-
-	/* we have 2 spare flags which is awesome but since we're limited to 8
-=======
 	BM_ELEM_DRAW    = (1 << 5), /* edge display */
 
 	/* we have 1 spare flag which is awesome but since we're limited to 8
->>>>>>> eda0f3b1
 	 * only add new flags with care! - campbell */
 	/* BM_ELEM_SPARE  = (1 << 6), */
+	BM_ELEM_FREESTYLE = (1 << 6), /* used for Freestyle faces and edges */
 
 	BM_ELEM_INTERNAL_TAG = (1 << 7) /* for low level internal API tagging,
                                      * since tools may want to tag verts and
