--- conflicted
+++ resolved
@@ -145,13 +145,8 @@
 void BM_mesh_calc_uvs_sphere(BMesh *bm, const short oflag);
 void BM_mesh_calc_uvs_circle(BMesh *bm, float mat[4][4], const float radius, const short oflag);
 void BM_mesh_calc_uvs_cone(
-<<<<<<< HEAD
-	BMesh *bm, float mat[4][4],
-	const float radius_top, const float radius_bottom, const int segments, const bool cap_ends, const short oflag);
-=======
         BMesh *bm, float mat[4][4],
         const float radius_top, const float radius_bottom, const int segments, const bool cap_ends, const short oflag);
->>>>>>> b76dbf5e
 void BM_mesh_calc_uvs_cube(BMesh *bm, const short oflag);
 
 #include "intern/bmesh_operator_api_inline.h"
