/*
 * ***** BEGIN GPL LICENSE BLOCK *****
 *
 * This program is free software; you can redistribute it and/or
 * modify it under the terms of the GNU General Public License
 * as published by the Free Software Foundation; either version 2
 * of the License, or (at your option) any later version.
 *
 * This program is distributed in the hope that it will be useful,
 * but WITHOUT ANY WARRANTY; without even the implied warranty of
 * MERCHANTABILITY or FITNESS FOR A PARTICULAR PURPOSE.  See the
 * GNU General Public License for more details.
 *
 * You should have received a copy of the GNU General Public License
 * along with this program; if not, write to the Free Software Foundation,
 * Inc., 51 Franklin Street, Fifth Floor, Boston, MA 02110-1301, USA.
 *
 * Contributor(s): Joseph Eagar, Geoffrey Bantle, Campbell Barton
 *
 * ***** END GPL LICENSE BLOCK *****
 */

/** \file blender/bmesh/intern/bmesh_opdefines.c
 *  \ingroup bmesh
 *
 * BMesh operator definitions.
 *
 * This file defines (and documents) all bmesh operators (bmops).
 *
 * Do not rename any operator or slot names! otherwise you must go
 * through the code and find all references to them!
 *
 * A word on slot names:
 *
 * For geometry input slots, the following are valid names:
 * - verts
 * - edges
 * - faces
 * - edgefacein
 * - vertfacein
 * - vertedgein
 * - vertfacein
 * - geom
 *
 * The basic rules are, for single-type geometry slots, use the plural of the
 * type name (e.g. edges).  for double-type slots, use the two type names plus
 * "in" (e.g. edgefacein).  for three-type slots, use geom.
 *
 * for output slots, for single-type geometry slots, use the type name plus "out",
 * (e.g. verts.out), for double-type slots, use the two type names plus "out",
 * (e.g. vertfaces.out), for three-type slots, use geom.  note that you can also
 * use more esoteric names (e.g. geom_skirt.out) so long as the comment next to the
 * slot definition tells you what types of elements are in it.
 *
 */

#include "BLI_utildefines.h"

#include "bmesh.h"
#include "intern/bmesh_operators_private.h"

/* The formatting of these bmesh operators is parsed by
 * 'doc/python_api/rst_from_bmesh_opdefines.py'
 * for use in python docs, so reStructuredText may be used
 * rather then doxygen syntax.
 *
 * template (py quotes used because nested comments don't work
 * on all C compilers):
 *
 * """
 * Region Extend.
 *
 * paragraph1, Extends bleh bleh bleh.
 * Bleh Bleh bleh.
 *
 * Another paragraph.
 *
 * Another paragraph.
 * """
 *
 * so the first line is the "title" of the bmop.
 * subsequent line blocks separated by blank lines
 * are paragraphs.  individual descriptions of slots
 * are extracted from comments next to them.
 *
 * eg:
 *     {BMO_OP_SLOT_ELEMENT_BUF, "geom.out"},  """ output slot, boundary region """
 *
 * ... or:
 *
 * """ output slot, boundary region """
 *     {BMO_OP_SLOT_ELEMENT_BUF, "geom.out"},
 *
 * Both are acceptable.
 * note that '//' comments are ignored.
 */

/*
 * Vertex Smooth.
 *
 * Smooths vertices by using a basic vertex averaging scheme.
 */
static BMOpDefine bmo_smooth_vert_def = {
	"smooth_vert",
	/* slots_in */
	{{"verts", BMO_OP_SLOT_ELEMENT_BUF, {BM_VERT}},    /* input vertices */
	 {"factor", BMO_OP_SLOT_FLT},           /* smoothing factor */
	 {"mirror_clip_x", BMO_OP_SLOT_BOOL},   /* set vertices close to the x axis before the operation to 0 */
	 {"mirror_clip_y", BMO_OP_SLOT_BOOL},   /* set vertices close to the y axis before the operation to 0 */
	 {"mirror_clip_z", BMO_OP_SLOT_BOOL},   /* set vertices close to the z axis before the operation to 0 */
	 {"clip_dist",  BMO_OP_SLOT_FLT},       /* clipping threshold for the above three slots */
	 {"use_axis_x", BMO_OP_SLOT_BOOL},      /* smooth vertices along X axis */
	 {"use_axis_y", BMO_OP_SLOT_BOOL},      /* smooth vertices along Y axis */
	 {"use_axis_z", BMO_OP_SLOT_BOOL},      /* smooth vertices along Z axis */
	{{'\0'}},
	},
	{{{'\0'}}},  /* no output */
	bmo_smooth_vert_exec,
	(BMO_OPTYPE_FLAG_NORMALS_CALC),
};

/*
 * Vertext Smooth Laplacian.
 *
 * Smooths vertices by using Laplacian smoothing propose by.
 * Desbrun, et al. Implicit Fairing of Irregular Meshes using Diffusion and Curvature Flow.
 */
static BMOpDefine bmo_smooth_laplacian_vert_def = {
	"smooth_laplacian_vert",
	/* slots_in */
	{{"verts", BMO_OP_SLOT_ELEMENT_BUF, {BM_VERT}},    /* input vertices */
	 {"lambda_factor", BMO_OP_SLOT_FLT},           /* lambda param */
	 {"lambda_border", BMO_OP_SLOT_FLT},    /* lambda param in border */
	 {"use_x", BMO_OP_SLOT_BOOL},           /* Smooth object along X axis */
	 {"use_y", BMO_OP_SLOT_BOOL},           /* Smooth object along Y axis */
	 {"use_z", BMO_OP_SLOT_BOOL},           /* Smooth object along Z axis */
	 {"preserve_volume", BMO_OP_SLOT_BOOL}, /* Apply volume preservation after smooth */
	{{'\0'}},
	},
	{{{'\0'}}},  /* no output */
	bmo_smooth_laplacian_vert_exec,
	(BMO_OPTYPE_FLAG_NORMALS_CALC),
};

/*
 * Right-Hand Faces.
 *
 * Computes an "outside" normal for the specified input faces.
 */
static BMOpDefine bmo_recalc_face_normals_def = {
	"recalc_face_normals",
	/* slots_in */
	{{"faces", BMO_OP_SLOT_ELEMENT_BUF, {BM_FACE}},
	 {{'\0'}},
	},
	{{{'\0'}}},  /* no output */
	bmo_recalc_face_normals_exec,
	(BMO_OPTYPE_FLAG_UNTAN_MULTIRES |
	 BMO_OPTYPE_FLAG_NORMALS_CALC),
};

/*
 * Planar Faces.
 *
 * Iteratively flatten faces.
 */
static BMOpDefine bmo_planar_faces_def = {
	"planar_faces",
	/* slots_in */
	{{"faces", BMO_OP_SLOT_ELEMENT_BUF, {BM_FACE}},    /* input geometry. */
	 {"iterations", BMO_OP_SLOT_INT},  /* Number of times to flatten faces (for when connected faces are used) */
	 {"factor", BMO_OP_SLOT_FLT},  /* Influence for making planar each iteration */
	 {{'\0'}},
	},
	/* slots_out */
	{{"geom.out", BMO_OP_SLOT_ELEMENT_BUF, {BM_VERT | BM_EDGE | BM_FACE}}, /* output slot, computed boundary geometry. */
	 {{'\0'}},
	},
	bmo_planar_faces_exec,
	(BMO_OPTYPE_FLAG_SELECT_FLUSH |
	 BMO_OPTYPE_FLAG_SELECT_VALIDATE),
};

/*
 * Region Extend.
 *
 * used to implement the select more/less tools.
 * this puts some geometry surrounding regions of
 * geometry in geom into geom.out.
 *
 * if use_faces is 0 then geom.out spits out verts and edges,
 * otherwise it spits out faces.
 */
static BMOpDefine bmo_region_extend_def = {
	"region_extend",
	/* slots_in */
	{{"geom", BMO_OP_SLOT_ELEMENT_BUF, {BM_VERT | BM_EDGE | BM_FACE}},     /* input geometry */
	 {"use_contract", BMO_OP_SLOT_BOOL},    /* find boundary inside the regions, not outside. */
	 {"use_faces", BMO_OP_SLOT_BOOL},       /* extend from faces instead of edges */
	 {"use_face_step", BMO_OP_SLOT_BOOL},   /* step over connected faces */
	 {{'\0'}},
	},
	/* slots_out */
	{{"geom.out", BMO_OP_SLOT_ELEMENT_BUF, {BM_VERT | BM_EDGE | BM_FACE}}, /* output slot, computed boundary geometry. */
	 {{'\0'}},
	},
	bmo_region_extend_exec,
	(BMO_OPTYPE_FLAG_SELECT_FLUSH |
	 BMO_OPTYPE_FLAG_SELECT_VALIDATE),
};

/*
 * Edge Rotate.
 *
 * Rotates edges topologically.  Also known as "spin edge" to some people.
 * Simple example: ``[/] becomes [|] then [\]``.
 */
static BMOpDefine bmo_rotate_edges_def = {
	"rotate_edges",
	/* slots_in */
	{{"edges", BMO_OP_SLOT_ELEMENT_BUF, {BM_EDGE}},    /* input edges */
	 {"use_ccw", BMO_OP_SLOT_BOOL},         /* rotate edge counter-clockwise if true, otherwise clockwise */
	 {{'\0'}},
	},
	/* slots_out */
	{{"edges.out", BMO_OP_SLOT_ELEMENT_BUF, {BM_EDGE}}, /* newly spun edges */
	 {{'\0'}},
	},
	bmo_rotate_edges_exec,
	(BMO_OPTYPE_FLAG_UNTAN_MULTIRES |
	 BMO_OPTYPE_FLAG_NORMALS_CALC |
	 BMO_OPTYPE_FLAG_SELECT_FLUSH |
	 BMO_OPTYPE_FLAG_SELECT_VALIDATE),
};

/*
 * Reverse Faces.
 *
 * Reverses the winding (vertex order) of faces.
 * This has the effect of flipping the normal.
 */
static BMOpDefine bmo_reverse_faces_def = {
	"reverse_faces",
	/* slots_in */
	{{"faces", BMO_OP_SLOT_ELEMENT_BUF, {BM_FACE}},    /* input faces */
	 {"flip_multires", BMO_OP_SLOT_BOOL},  /* maintain multi-res offset */
	 {{'\0'}},
	},
	{{{'\0'}}},  /* no output */
	bmo_reverse_faces_exec,
	(BMO_OPTYPE_FLAG_UNTAN_MULTIRES |
	 BMO_OPTYPE_FLAG_NORMALS_CALC),
};

/*
 * Edge Bisect.
 *
 * Splits input edges (but doesn't do anything else).
 * This creates a 2-valence vert.
 */
static BMOpDefine bmo_bisect_edges_def = {
	"bisect_edges",
	/* slots_in */
	{{"edges", BMO_OP_SLOT_ELEMENT_BUF, {BM_EDGE}}, /* input edges */
	 {"cuts", BMO_OP_SLOT_INT}, /* number of cuts */
	 {"edge_percents", BMO_OP_SLOT_MAPPING, {(int)BMO_OP_SLOT_SUBTYPE_MAP_FLT}},
	 {{'\0'}},
	},
	/* slots_out */
	{{"geom_split.out", BMO_OP_SLOT_ELEMENT_BUF, {BM_VERT | BM_EDGE | BM_FACE}}, /* newly created vertices and edges */
	 {{'\0'}},
	},
	bmo_bisect_edges_exec,
	(BMO_OPTYPE_FLAG_UNTAN_MULTIRES |
	 BMO_OPTYPE_FLAG_NORMALS_CALC |
	 BMO_OPTYPE_FLAG_SELECT_FLUSH |
	 BMO_OPTYPE_FLAG_SELECT_VALIDATE),
};

/*
 * Mirror.
 *
 * Mirrors geometry along an axis.  The resulting geometry is welded on using
 * merge_dist.  Pairs of original/mirrored vertices are welded using the merge_dist
 * parameter (which defines the minimum distance for welding to happen).
 */
static BMOpDefine bmo_mirror_def = {
	"mirror",
	/* slots_in */
	{{"geom", BMO_OP_SLOT_ELEMENT_BUF, {BM_VERT | BM_EDGE | BM_FACE}},     /* input geometry */
	 {"matrix",          BMO_OP_SLOT_MAT},   /* matrix defining the mirror transformation */
	 {"merge_dist",      BMO_OP_SLOT_FLT},   /* maximum distance for merging.  does no merging if 0. */
	 {"axis",            BMO_OP_SLOT_INT},   /* the axis to use, 0, 1, or 2 for x, y, z */
	 {"mirror_u",        BMO_OP_SLOT_BOOL},  /* mirror UVs across the u axis */
	 {"mirror_v",        BMO_OP_SLOT_BOOL},  /* mirror UVs across the v axis */
	 {{'\0'}},
	},
	/* slots_out */
	{{"geom.out", BMO_OP_SLOT_ELEMENT_BUF, {BM_VERT | BM_EDGE | BM_FACE}}, /* output geometry, mirrored */
	 {{'\0'}},
	},
	bmo_mirror_exec,
	(BMO_OPTYPE_FLAG_NORMALS_CALC |
	 BMO_OPTYPE_FLAG_SELECT_FLUSH |
	 BMO_OPTYPE_FLAG_SELECT_VALIDATE),
};

/*
 * Find Doubles.
 *
 * Takes input verts and find vertices they should weld to.
 * Outputs a mapping slot suitable for use with the weld verts bmop.
 *
 * If keep_verts is used, vertices outside that set can only be merged
 * with vertices in that set.
 */
static BMOpDefine bmo_find_doubles_def = {
	"find_doubles",
	/* slots_in */
	{{"verts", BMO_OP_SLOT_ELEMENT_BUF, {BM_VERT}}, /* input vertices */
	 {"keep_verts", BMO_OP_SLOT_ELEMENT_BUF, {BM_VERT}}, /* list of verts to keep */
	 {"dist",         BMO_OP_SLOT_FLT}, /* minimum distance */
	 {{'\0'}},
	},
	/* slots_out */
	{{"targetmap.out", BMO_OP_SLOT_MAPPING, {(int)BMO_OP_SLOT_SUBTYPE_MAP_ELEM}},
	 {{'\0'}},
	},
	bmo_find_doubles_exec,
	(BMO_OPTYPE_FLAG_NOP),
};

/*
 * Remove Doubles.
 *
 * Finds groups of vertices closer then dist and merges them together,
 * using the weld verts bmop.
 */
static BMOpDefine bmo_remove_doubles_def = {
	"remove_doubles",
	/* slots_in */
	{{"verts", BMO_OP_SLOT_ELEMENT_BUF, {BM_VERT}}, /* input verts */
	 {"dist",         BMO_OP_SLOT_FLT}, /* minimum distance */
	 {{'\0'}},
	},
	{{{'\0'}}},  /* no output */
	bmo_remove_doubles_exec,
	(BMO_OPTYPE_FLAG_UNTAN_MULTIRES |
	 BMO_OPTYPE_FLAG_NORMALS_CALC |
	 BMO_OPTYPE_FLAG_SELECT_FLUSH |
	 BMO_OPTYPE_FLAG_SELECT_VALIDATE),
};

/*
 * Auto Merge.
 *
 * Finds groups of vertices closer then **dist** and merges them together,
 * using the weld verts bmop.  The merges must go from a vert not in
 * **verts** to one in **verts**.
 */
static BMOpDefine bmo_automerge_def = {
	"automerge",
	/* slots_in */
	{{"verts", BMO_OP_SLOT_ELEMENT_BUF, {BM_VERT}}, /* input verts */
	 {"dist",         BMO_OP_SLOT_FLT}, /* minimum distance */
	 {{'\0'}},
	},
	{{{'\0'}}},  /* no output */
	bmo_automerge_exec,
	(BMO_OPTYPE_FLAG_UNTAN_MULTIRES |
	 BMO_OPTYPE_FLAG_NORMALS_CALC |
	 BMO_OPTYPE_FLAG_SELECT_FLUSH |
	 BMO_OPTYPE_FLAG_SELECT_VALIDATE),
};

/*
 * Collapse Connected.
 *
 * Collapses connected vertices
 */
static BMOpDefine bmo_collapse_def = {
	"collapse",
	/* slots_in */
	{{"edges", BMO_OP_SLOT_ELEMENT_BUF, {BM_EDGE}}, /* input edges */
	 {"uvs", BMO_OP_SLOT_BOOL}, /* also collapse UVs and such */
	 {{'\0'}},
	},
	{{{'\0'}}},  /* no output */
	bmo_collapse_exec,
	(BMO_OPTYPE_FLAG_UNTAN_MULTIRES |
	 BMO_OPTYPE_FLAG_NORMALS_CALC |
	 BMO_OPTYPE_FLAG_SELECT_FLUSH |
	 BMO_OPTYPE_FLAG_SELECT_VALIDATE),
};

/*
 * Face-Data Point Merge.
 *
 * Merge uv/vcols at a specific vertex.
 */
static BMOpDefine bmo_pointmerge_facedata_def = {
	"pointmerge_facedata",
	/* slots_in */
	{{"verts", BMO_OP_SLOT_ELEMENT_BUF, {BM_VERT}},    /* input vertices */
	 {"vert_snap", BMO_OP_SLOT_ELEMENT_BUF, {BM_VERT | (int)BMO_OP_SLOT_SUBTYPE_ELEM_IS_SINGLE}},    /* snap vertex */
	 {{'\0'}},
	},
	{{{'\0'}}},  /* no output */
	bmo_pointmerge_facedata_exec,
	(BMO_OPTYPE_FLAG_NOP),
};

/*
 * Average Vertices Facevert Data.
 *
 * Merge uv/vcols associated with the input vertices at
 * the bounding box center. (I know, it's not averaging but
 * the vert_snap_to_bb_center is just too long).
 */
static BMOpDefine bmo_average_vert_facedata_def = {
	"average_vert_facedata",
	/* slots_in */
	{{"verts", BMO_OP_SLOT_ELEMENT_BUF, {BM_VERT}}, /* input vertices */
	 {{'\0'}},
	},
	{{{'\0'}}},  /* no output */
	bmo_average_vert_facedata_exec,
	(BMO_OPTYPE_FLAG_NOP),
};

/*
 * Point Merge.
 *
 * Merge verts together at a point.
 */
static BMOpDefine bmo_pointmerge_def = {
	"pointmerge",
	/* slots_in */
	{{"verts", BMO_OP_SLOT_ELEMENT_BUF, {BM_VERT}}, /* input vertices (all verts will be merged into the first). */
	 {"merge_co", BMO_OP_SLOT_VEC},  /* Position to merge at. */
	 {{'\0'}},
	},
	{{{'\0'}}},  /* no output */
	bmo_pointmerge_exec,
	(BMO_OPTYPE_FLAG_UNTAN_MULTIRES |
	 BMO_OPTYPE_FLAG_NORMALS_CALC |
	 BMO_OPTYPE_FLAG_SELECT_FLUSH |
	 BMO_OPTYPE_FLAG_SELECT_VALIDATE),
};

/*
 * Collapse Connected UV's.
 *
 * Collapses connected UV vertices.
 */
static BMOpDefine bmo_collapse_uvs_def = {
	"collapse_uvs",
	/* slots_in */
	{{"edges", BMO_OP_SLOT_ELEMENT_BUF, {BM_EDGE}}, /* input edges */
	 {{'\0'}},
	},
	{{{'\0'}}},  /* no output */
	bmo_collapse_uvs_exec,
	(BMO_OPTYPE_FLAG_NOP),
};

/*
 * Weld Verts.
 *
 * Welds verts together (kind-of like remove doubles, merge, etc, all of which
 * use or will use this bmop).  You pass in mappings from vertices to the vertices
 * they weld with.
 */
static BMOpDefine bmo_weld_verts_def = {
	"weld_verts",
	/* slots_in */
	/* maps welded vertices to verts they should weld to */
	{{"targetmap", BMO_OP_SLOT_MAPPING, {(int)BMO_OP_SLOT_SUBTYPE_MAP_ELEM}},
	 {{'\0'}},
	},
	{{{'\0'}}},  /* no output */
	bmo_weld_verts_exec,
	(BMO_OPTYPE_FLAG_UNTAN_MULTIRES |
	 BMO_OPTYPE_FLAG_NORMALS_CALC |
	 BMO_OPTYPE_FLAG_SELECT_FLUSH |
	 BMO_OPTYPE_FLAG_SELECT_VALIDATE),
};

/*
 * Make Vertex.
 *
 * Creates a single vertex; this bmop was necessary
 * for click-create-vertex.
 */
static BMOpDefine bmo_create_vert_def = {
	"create_vert",
	/* slots_in */
	{{"co", BMO_OP_SLOT_VEC},  /* the coordinate of the new vert */
	 {{'\0'}},
	},
	/* slots_out */
	{{"vert.out", BMO_OP_SLOT_ELEMENT_BUF, {BM_VERT}},  /* the new vert */
	 {{'\0'}},
	},
	bmo_create_vert_exec,
	(BMO_OPTYPE_FLAG_NOP),
};

/*
 * Join Triangles.
 *
 * Tries to intelligently join triangles according
 * to angle threshold and delimiters.
 */
static BMOpDefine bmo_join_triangles_def = {
	"join_triangles",
	/* slots_in */
	{{"faces", BMO_OP_SLOT_ELEMENT_BUF, {BM_FACE}},    /* input geometry. */
	 {"cmp_seam", BMO_OP_SLOT_BOOL},
	 {"cmp_sharp", BMO_OP_SLOT_BOOL},
	 {"cmp_uvs", BMO_OP_SLOT_BOOL},
	 {"cmp_vcols", BMO_OP_SLOT_BOOL},
	 {"cmp_materials", BMO_OP_SLOT_BOOL},
	 {"angle_face_threshold", BMO_OP_SLOT_FLT},
	 {"angle_shape_threshold", BMO_OP_SLOT_FLT},
	 {{'\0'}},
	},
	/* slots_out */
	{{"faces.out", BMO_OP_SLOT_ELEMENT_BUF, {BM_FACE}},  /* joined faces */
	 {{'\0'}},
	},
	bmo_join_triangles_exec,
	(BMO_OPTYPE_FLAG_UNTAN_MULTIRES |
	 BMO_OPTYPE_FLAG_NORMALS_CALC |
	 BMO_OPTYPE_FLAG_SELECT_FLUSH |
	 BMO_OPTYPE_FLAG_SELECT_VALIDATE),
};

/*
 * Contextual Create.
 *
 * This is basically F-key, it creates
 * new faces from vertices, makes stuff from edge nets,
 * makes wire edges, etc.  It also dissolves faces.
 *
 * Three verts become a triangle, four become a quad.  Two
 * become a wire edge.
 */
static BMOpDefine bmo_contextual_create_def = {
	"contextual_create",
	/* slots_in */
	{{"geom", BMO_OP_SLOT_ELEMENT_BUF, {BM_VERT | BM_EDGE | BM_FACE}},     /* input geometry. */
	 {"mat_nr",         BMO_OP_SLOT_INT},   /* material to use */
	 {"use_smooth",        BMO_OP_SLOT_BOOL}, /* smooth to use */
	 {{'\0'}},
	},
	/* slots_out */
	{{"faces.out", BMO_OP_SLOT_ELEMENT_BUF, {BM_FACE}}, /* newly-made face(s) */
	/* note, this is for stand-alone edges only, not edges which are apart of newly created faces */
	 {"edges.out", BMO_OP_SLOT_ELEMENT_BUF, {BM_EDGE}}, /* newly-made edge(s) */
	 {{'\0'}},
	},
	bmo_contextual_create_exec,
	(BMO_OPTYPE_FLAG_UNTAN_MULTIRES |
	 BMO_OPTYPE_FLAG_NORMALS_CALC |
	 BMO_OPTYPE_FLAG_SELECT_FLUSH |
	 BMO_OPTYPE_FLAG_SELECT_VALIDATE),
};

/*
 * Bridge edge loops with faces.
 */
static BMOpDefine bmo_bridge_loops_def = {
	"bridge_loops",
	/* slots_in */
	{{"edges", BMO_OP_SLOT_ELEMENT_BUF, {BM_EDGE}}, /* input edges */
	 {"use_pairs",          BMO_OP_SLOT_BOOL},
	 {"use_cyclic",         BMO_OP_SLOT_BOOL},
	 {"use_merge",          BMO_OP_SLOT_BOOL},
	 {"merge_factor",       BMO_OP_SLOT_FLT},
	 {"twist_offset",       BMO_OP_SLOT_INT},
	 {{'\0'}},
	},
	/* slots_out */
	{{"faces.out", BMO_OP_SLOT_ELEMENT_BUF, {BM_FACE}}, /* new faces */
	 {"edges.out", BMO_OP_SLOT_ELEMENT_BUF, {BM_EDGE}}, /* new edges */
	 {{'\0'}},
	},
	bmo_bridge_loops_exec,
	(BMO_OPTYPE_FLAG_NORMALS_CALC |
	 BMO_OPTYPE_FLAG_SELECT_FLUSH |
	 BMO_OPTYPE_FLAG_SELECT_VALIDATE),
};

/*
 * Grid Fill.
 *
 * Create faces defined by 2 disconnected edge loops (which share edges).
 */
static BMOpDefine bmo_grid_fill_def = {
	"grid_fill",
	/* slots_in */
	{{"edges", BMO_OP_SLOT_ELEMENT_BUF, {BM_EDGE}}, /* input edges */
	/* restricts edges to groups.  maps edges to integer */
	 {"mat_nr",         BMO_OP_SLOT_INT},      /* material to use */
	 {"use_smooth",     BMO_OP_SLOT_BOOL},     /* smooth state to use */
	 {"use_interp_simple", BMO_OP_SLOT_BOOL},  /* use simple interpolation */
	 {{'\0'}},
	},
	/* slots_out */
	/* maps new faces to the group numbers they came from */
	{{"faces.out", BMO_OP_SLOT_ELEMENT_BUF, {BM_FACE}},     /* new faces */
	 {{'\0'}},
	},
	bmo_grid_fill_exec,
	(BMO_OPTYPE_FLAG_NORMALS_CALC |
	 BMO_OPTYPE_FLAG_SELECT_FLUSH),
};


/*
 * Fill Holes.
 *
 * Fill boundary edges with faces, copying surrounding customdata.
 */
static BMOpDefine bmo_holes_fill_def = {
	"holes_fill",
	/* slots_in */
	{{"edges", BMO_OP_SLOT_ELEMENT_BUF, {BM_EDGE}}, /* input edges */
	 {"sides",          BMO_OP_SLOT_INT},   /* number of face sides to fill */
	 {{'\0'}},
	},
	/* slots_out */
	/* maps new faces to the group numbers they came from */
	{{"faces.out", BMO_OP_SLOT_ELEMENT_BUF, {BM_FACE}},     /* new faces */
	 {{'\0'}},
	},
	bmo_holes_fill_exec,
	(BMO_OPTYPE_FLAG_NORMALS_CALC |
	 BMO_OPTYPE_FLAG_SELECT_FLUSH),
};


/*
 * Face Attribute Fill.
 *
 * Fill in faces with data from adjacent faces.
 */
static BMOpDefine bmo_face_attribute_fill_def = {
	"face_attribute_fill",
	/* slots_in */
	{{"faces", BMO_OP_SLOT_ELEMENT_BUF, {BM_FACE}},     /* input faces */
	 {"use_normals",        BMO_OP_SLOT_BOOL},  /* copy face winding */
	 {"use_data",           BMO_OP_SLOT_BOOL},  /* copy face data */
	 {{'\0'}},
	},
	/* slots_out */
	/* maps new faces to the group numbers they came from */
	{{"faces_fail.out", BMO_OP_SLOT_ELEMENT_BUF, {BM_FACE}},     /* faces that could not be handled */
	 {{'\0'}},
	},
	bmo_face_attribute_fill_exec,
	(BMO_OPTYPE_FLAG_NORMALS_CALC),
};

/*
 * Edge Loop Fill.
 *
 * Create faces defined by one or more non overlapping edge loops.
 */
static BMOpDefine bmo_edgeloop_fill_def = {
	"edgeloop_fill",
	/* slots_in */
	{{"edges", BMO_OP_SLOT_ELEMENT_BUF, {BM_EDGE}}, /* input edges */
	/* restricts edges to groups.  maps edges to integer */
	 {"mat_nr",         BMO_OP_SLOT_INT},      /* material to use */
	 {"use_smooth",        BMO_OP_SLOT_BOOL},  /* smooth state to use */
	 {{'\0'}},
	},
	/* slots_out */
	/* maps new faces to the group numbers they came from */
	{{"faces.out", BMO_OP_SLOT_ELEMENT_BUF, {BM_FACE}},     /* new faces */
	 {{'\0'}},
	},
	bmo_edgeloop_fill_exec,
	(BMO_OPTYPE_FLAG_NORMALS_CALC |
	 BMO_OPTYPE_FLAG_SELECT_FLUSH),
};


/*
 * Edge Net Fill.
 *
 * Create faces defined by enclosed edges.
 */
static BMOpDefine bmo_edgenet_fill_def = {
	"edgenet_fill",
	/* slots_in */
	{{"edges", BMO_OP_SLOT_ELEMENT_BUF, {BM_EDGE}}, /* input edges */
	 {"mat_nr",          BMO_OP_SLOT_INT},  /* material to use */
	 {"use_smooth",      BMO_OP_SLOT_BOOL}, /* smooth state to use */
	 {"sides",           BMO_OP_SLOT_INT},  /* number of sides */
	 {{'\0'}},
	},
	/* slots_out */
	/* maps new faces to the group numbers they came from */
	{{"faces.out", BMO_OP_SLOT_ELEMENT_BUF, {BM_FACE}},  /* new faces */
	 {{'\0'}},
	},
	bmo_edgenet_fill_exec,
	(BMO_OPTYPE_FLAG_NORMALS_CALC |
	 BMO_OPTYPE_FLAG_SELECT_FLUSH),
};

/*
 * Edgenet Prepare.
 *
 * Identifies several useful edge loop cases and modifies them so
 * they'll become a face when edgenet_fill is called.  The cases covered are:
 *
 * - One single loop; an edge is added to connect the ends
 * - Two loops; two edges are added to connect the endpoints (based on the
 *   shortest distance between each endpont).
 */
static BMOpDefine bmo_edgenet_prepare_def = {
	"edgenet_prepare",
	/* slots_in */
	{{"edges", BMO_OP_SLOT_ELEMENT_BUF, {BM_EDGE}},    /* input edges */
	 {{'\0'}},
	},
	/* slots_out */
	{{"edges.out", BMO_OP_SLOT_ELEMENT_BUF, {BM_EDGE}},  /* new edges */
	 {{'\0'}},
	},
	bmo_edgenet_prepare_exec,
	(BMO_OPTYPE_FLAG_NOP),
};

/*
 * Rotate.
 *
 * Rotate vertices around a center, using a 3x3 rotation matrix.
 */
static BMOpDefine bmo_rotate_def = {
	"rotate",
	/* slots_in */
	{{"cent",            BMO_OP_SLOT_VEC},  /* center of rotation */
	 {"matrix",          BMO_OP_SLOT_MAT},  /* matrix defining rotation */
	 {"verts",           BMO_OP_SLOT_ELEMENT_BUF, {BM_VERT}},  /* input vertices */
	 {"space",           BMO_OP_SLOT_MAT},  /* matrix to define the space (typically object matrix) */
	 {{'\0'}},
	},
	{{{'\0'}}},  /* no output */
	bmo_rotate_exec,
	(BMO_OPTYPE_FLAG_NORMALS_CALC),
};

/*
 * Translate.
 *
 * Translate vertices by an offset.
 */
static BMOpDefine bmo_translate_def = {
	"translate",
	/* slots_in */
	{{"vec", BMO_OP_SLOT_VEC},  /* translation offset */
	 {"space", BMO_OP_SLOT_MAT},  /* matrix to define the space (typically object matrix) */
	 {"verts", BMO_OP_SLOT_ELEMENT_BUF, {BM_VERT}},  /* input vertices */
	 {{'\0'}},
	},
	{{{'\0'}}},  /* no output */
	bmo_translate_exec,
	(BMO_OPTYPE_FLAG_NORMALS_CALC),
};

/*
 * Scale.
 *
 * Scales vertices by an offset.
 */
static BMOpDefine bmo_scale_def = {
	"scale",
	/* slots_in */
	{{"vec", BMO_OP_SLOT_VEC},  /* scale factor */
	 {"space", BMO_OP_SLOT_MAT},  /* matrix to define the space (typically object matrix) */
	 {"verts", BMO_OP_SLOT_ELEMENT_BUF, {BM_VERT}},  /* input vertices */
	 {{'\0'}},
	},
	{{{'\0'}}},  /* no output */
	bmo_scale_exec,
	(BMO_OPTYPE_FLAG_NORMALS_CALC),
};


/*
 * Transform.
 *
 * Transforms a set of vertices by a matrix.  Multiplies
 * the vertex coordinates with the matrix.
 */
static BMOpDefine bmo_transform_def = {
	"transform",
	/* slots_in */
	{{"matrix",          BMO_OP_SLOT_MAT},  /* transform matrix */
	 {"space",           BMO_OP_SLOT_MAT},  /* matrix to define the space (typically object matrix) */
	 {"verts",           BMO_OP_SLOT_ELEMENT_BUF, {BM_VERT}},  /* input vertices */
	 {{'\0'}},
	},
	{{{'\0'}}},  /* no output */
	bmo_transform_exec,
	(BMO_OPTYPE_FLAG_NORMALS_CALC),
};

/*
 * Object Load BMesh.
 *
 * Loads a bmesh into an object/mesh.  This is a "private"
 * bmop.
 */
static BMOpDefine bmo_object_load_bmesh_def = {
	"object_load_bmesh",
	/* slots_in */
	{{"scene", BMO_OP_SLOT_PTR, {(int)BMO_OP_SLOT_SUBTYPE_PTR_SCENE}},
	 {"object", BMO_OP_SLOT_PTR, {(int)BMO_OP_SLOT_SUBTYPE_PTR_OBJECT}},
	 {{'\0'}},
	},
	{{{'\0'}}},  /* no output */
	bmo_object_load_bmesh_exec,
	(BMO_OPTYPE_FLAG_NOP),
};


/*
 * BMesh to Mesh.
 *
 * Converts a bmesh to a Mesh.  This is reserved for exiting editmode.
 */
static BMOpDefine bmo_bmesh_to_mesh_def = {
	"bmesh_to_mesh",
	/* slots_in */
	{
	/* pointer to a mesh structure to fill in */
	 {"mesh", BMO_OP_SLOT_PTR, {(int)BMO_OP_SLOT_SUBTYPE_PTR_MESH}},
	/* pointer to an object structure */
	 {"object", BMO_OP_SLOT_PTR, {(int)BMO_OP_SLOT_SUBTYPE_PTR_OBJECT}},
	 {"skip_tessface", BMO_OP_SLOT_BOOL},  /* don't calculate mfaces */
	 {{'\0'}},
	},
	{{{'\0'}}},  /* no output */
	bmo_bmesh_to_mesh_exec,
	(BMO_OPTYPE_FLAG_NOP),
};

/*
 * Mesh to BMesh.
 *
 * Load the contents of a mesh into the bmesh.  this bmop is private, it's
 * reserved exclusively for entering editmode.
 */
static BMOpDefine bmo_mesh_to_bmesh_def = {
	"mesh_to_bmesh",
	/* slots_in */
	{
	/* pointer to a Mesh structure */
	 {"mesh", BMO_OP_SLOT_PTR, {(int)BMO_OP_SLOT_SUBTYPE_PTR_MESH}},
	/* pointer to an Object structure */
	 {"object", BMO_OP_SLOT_PTR, {(int)BMO_OP_SLOT_SUBTYPE_PTR_OBJECT}},
	 {"use_shapekey", BMO_OP_SLOT_BOOL},  /* load active shapekey coordinates into verts */
	 {{'\0'}},
	},
	{{{'\0'}}},  /* no output */
	bmo_mesh_to_bmesh_exec,
	(BMO_OPTYPE_FLAG_NOP),
};

/*
 * Individual Face Extrude.
 *
 * Extrudes faces individually.
 */
static BMOpDefine bmo_extrude_discrete_faces_def = {
	"extrude_discrete_faces",
	/* slots_in */
	{{"faces", BMO_OP_SLOT_ELEMENT_BUF, {BM_FACE}},     /* input faces */
	 {"use_select_history", BMO_OP_SLOT_BOOL},  /* pass to duplicate */
	 {{'\0'}},
	},
	/* slots_out */
	{{"faces.out", BMO_OP_SLOT_ELEMENT_BUF, {BM_FACE}},   /* output faces */
	 {{'\0'}},
	},
	bmo_extrude_discrete_faces_exec,
	(BMO_OPTYPE_FLAG_NORMALS_CALC),
};

/*
 * Extrude Only Edges.
 *
 * Extrudes Edges into faces, note that this is very simple, there's no fancy
 * winged extrusion.
 */
static BMOpDefine bmo_extrude_edge_only_def = {
	"extrude_edge_only",
	/* slots_in */
	{{"edges", BMO_OP_SLOT_ELEMENT_BUF, {BM_EDGE}},    /* input vertices */
	 {"use_select_history", BMO_OP_SLOT_BOOL},  /* pass to duplicate */
	 {{'\0'}},
	},
	/* slots_out */
	{{"geom.out", BMO_OP_SLOT_ELEMENT_BUF, {BM_VERT | BM_EDGE | BM_FACE}},  /* output geometry */
	 {{'\0'}},
	},
	bmo_extrude_edge_only_exec,
	(BMO_OPTYPE_FLAG_NORMALS_CALC),
};

/*
 * Individual Vertex Extrude.
 *
 * Extrudes wire edges from vertices.
 */
static BMOpDefine bmo_extrude_vert_indiv_def = {
	"extrude_vert_indiv",
	/* slots_in */
	{{"verts", BMO_OP_SLOT_ELEMENT_BUF, {BM_VERT}},    /* input vertices */
	 {"use_select_history", BMO_OP_SLOT_BOOL},  /* pass to duplicate */
	 {{'\0'}},
	},
	/* slots_out */
	{{"edges.out", BMO_OP_SLOT_ELEMENT_BUF, {BM_EDGE}},  /* output wire edges */
	 {"verts.out", BMO_OP_SLOT_ELEMENT_BUF, {BM_VERT}},  /* output vertices */
	 {{'\0'}},
	},
	bmo_extrude_vert_indiv_exec,
	(BMO_OPTYPE_FLAG_SELECT_FLUSH),
};

/*
 * Connect Verts.
 *
 * Split faces by adding edges that connect **verts**.
 */
static BMOpDefine bmo_connect_verts_def = {
	"connect_verts",
	/* slots_in */
	{{"verts", BMO_OP_SLOT_ELEMENT_BUF, {BM_VERT}},
	 {"faces_exclude", BMO_OP_SLOT_ELEMENT_BUF, {BM_FACE}},
	 {"check_degenerate", BMO_OP_SLOT_BOOL},  /* prevent splits with overlaps & intersections */
	 {{'\0'}},
	},
	/* slots_out */
	{{"edges.out", BMO_OP_SLOT_ELEMENT_BUF, {BM_EDGE}},
	 {{'\0'}},
	},
	bmo_connect_verts_exec,
	(BMO_OPTYPE_FLAG_UNTAN_MULTIRES |
	 BMO_OPTYPE_FLAG_NORMALS_CALC |
	 BMO_OPTYPE_FLAG_SELECT_FLUSH),
};

/*
 * Connect Verts to form Convex Faces.
 *
 * Ensures all faces are convex **faces**.
 */
static BMOpDefine bmo_connect_verts_concave_def = {
	"connect_verts_concave",
	/* slots_in */
	{{"faces", BMO_OP_SLOT_ELEMENT_BUF, {BM_FACE}},
	 {{'\0'}},
	},
	/* slots_out */
	{{"edges.out", BMO_OP_SLOT_ELEMENT_BUF, {BM_EDGE}},
	 {"faces.out", BMO_OP_SLOT_ELEMENT_BUF, {BM_FACE}},
	 {{'\0'}},
	},
	bmo_connect_verts_concave_exec,
	(BMO_OPTYPE_FLAG_UNTAN_MULTIRES |
	 BMO_OPTYPE_FLAG_NORMALS_CALC |
	 BMO_OPTYPE_FLAG_SELECT_FLUSH),
};

/*
 * Connect Verts Across non Planer Faces.
 *
 * Split faces by connecting edges along non planer **faces**.
 */
static BMOpDefine bmo_connect_verts_nonplanar_def = {
	"connect_verts_nonplanar",
	/* slots_in */
	{{"angle_limit", BMO_OP_SLOT_FLT}, /* total rotation angle (radians) */
	 {"faces", BMO_OP_SLOT_ELEMENT_BUF, {BM_FACE}},
	 {{'\0'}},
	},
	/* slots_out */
	{{"edges.out", BMO_OP_SLOT_ELEMENT_BUF, {BM_EDGE}},
	 {"faces.out", BMO_OP_SLOT_ELEMENT_BUF, {BM_FACE}},
	 {{'\0'}},
	},
	bmo_connect_verts_nonplanar_exec,
	(BMO_OPTYPE_FLAG_UNTAN_MULTIRES |
	 BMO_OPTYPE_FLAG_NORMALS_CALC |
	 BMO_OPTYPE_FLAG_SELECT_FLUSH),
};

/*
 * Connect Verts.
 *
 * Split faces by adding edges that connect **verts**.
 */
static BMOpDefine bmo_connect_vert_pair_def = {
	"connect_vert_pair",
	/* slots_in */
	{{"verts", BMO_OP_SLOT_ELEMENT_BUF, {BM_VERT}},
	 {"verts_exclude", BMO_OP_SLOT_ELEMENT_BUF, {BM_VERT}},
	 {"faces_exclude", BMO_OP_SLOT_ELEMENT_BUF, {BM_FACE}},
	 {{'\0'}},
	},
	/* slots_out */
	{{"edges.out", BMO_OP_SLOT_ELEMENT_BUF, {BM_EDGE}},
	 {{'\0'}},
	},
	bmo_connect_vert_pair_exec,
	(BMO_OPTYPE_FLAG_UNTAN_MULTIRES |
	 BMO_OPTYPE_FLAG_NORMALS_CALC |
	 BMO_OPTYPE_FLAG_SELECT_FLUSH),
};


/*
 * Extrude Faces.
 *
 * Extrude operator (does not transform)
 */
static BMOpDefine bmo_extrude_face_region_def = {
	"extrude_face_region",
	/* slots_in */
	{{"geom", BMO_OP_SLOT_ELEMENT_BUF, {BM_VERT | BM_EDGE | BM_FACE}},     /* edges and faces */
	 {"edges_exclude", BMO_OP_SLOT_MAPPING, {(int)BMO_OP_SLOT_SUBTYPE_MAP_EMPTY}},
	 {"use_keep_orig", BMO_OP_SLOT_BOOL},   /* keep original geometry */
	 {"use_select_history", BMO_OP_SLOT_BOOL},  /* pass to duplicate */
	 {{'\0'}},
	},
	/* slots_out */
	{{"geom.out", BMO_OP_SLOT_ELEMENT_BUF, {BM_VERT | BM_EDGE | BM_FACE}},
	 {{'\0'}},
	},
	bmo_extrude_face_region_exec,
	(BMO_OPTYPE_FLAG_NORMALS_CALC),
};

/*
 * Dissolve Verts.
 */
static BMOpDefine bmo_dissolve_verts_def = {
	"dissolve_verts",
	/* slots_in */
	{{"verts", BMO_OP_SLOT_ELEMENT_BUF, {BM_VERT}},
	 {"use_face_split", BMO_OP_SLOT_BOOL},
	 {"use_boundary_tear", BMO_OP_SLOT_BOOL},
	 {{'\0'}},
	},
	{{{'\0'}}},  /* no output */
	bmo_dissolve_verts_exec,
	(BMO_OPTYPE_FLAG_UNTAN_MULTIRES |
	 BMO_OPTYPE_FLAG_NORMALS_CALC |
	 BMO_OPTYPE_FLAG_SELECT_FLUSH |
	 BMO_OPTYPE_FLAG_SELECT_VALIDATE),
};

/*
 * Dissolve Edges.
 */
static BMOpDefine bmo_dissolve_edges_def = {
	"dissolve_edges",
	/* slots_in */
	{{"edges", BMO_OP_SLOT_ELEMENT_BUF, {BM_EDGE}},
	 {"use_verts", BMO_OP_SLOT_BOOL},  /* dissolve verts left between only 2 edges. */
	 {"use_face_split", BMO_OP_SLOT_BOOL},
	 {{'\0'}},
	},
	/* slots_out */
	{{"region.out", BMO_OP_SLOT_ELEMENT_BUF, {BM_FACE}},
	 {{'\0'}},
	},
	bmo_dissolve_edges_exec,
	(BMO_OPTYPE_FLAG_UNTAN_MULTIRES |
	 BMO_OPTYPE_FLAG_NORMALS_CALC |
	 BMO_OPTYPE_FLAG_SELECT_FLUSH |
	 BMO_OPTYPE_FLAG_SELECT_VALIDATE),
};

/*
 * Dissolve Faces.
 */
static BMOpDefine bmo_dissolve_faces_def = {
	"dissolve_faces",
	/* slots_in */
	{{"faces", BMO_OP_SLOT_ELEMENT_BUF, {BM_FACE}},
	 {"use_verts", BMO_OP_SLOT_BOOL},  /* dissolve verts left between only 2 edges. */
	 {{'\0'}},
	},
	/* slots_out */
	{{"region.out", BMO_OP_SLOT_ELEMENT_BUF, {BM_FACE}},
	 {{'\0'}},
	},
	bmo_dissolve_faces_exec,
	(BMO_OPTYPE_FLAG_UNTAN_MULTIRES |
	 BMO_OPTYPE_FLAG_NORMALS_CALC |
	 BMO_OPTYPE_FLAG_SELECT_FLUSH |
	 BMO_OPTYPE_FLAG_SELECT_VALIDATE),
};

/*
 * Limited Dissolve.
 *
 * Dissolve planar faces and co-linear edges.
 */
static BMOpDefine bmo_dissolve_limit_def = {
	"dissolve_limit",
	/* slots_in */
	{{"angle_limit", BMO_OP_SLOT_FLT}, /* total rotation angle (radians) */
	 {"use_dissolve_boundaries", BMO_OP_SLOT_BOOL},
	 {"verts", BMO_OP_SLOT_ELEMENT_BUF, {BM_VERT}},
	 {"edges", BMO_OP_SLOT_ELEMENT_BUF, {BM_EDGE}},
	 {"delimit", BMO_OP_SLOT_INT},
	 {{'\0'}},
	},
	/* slots_out */
	{{"region.out", BMO_OP_SLOT_ELEMENT_BUF, {BM_FACE}},
	 {{'\0'}}},
	bmo_dissolve_limit_exec,
	(BMO_OPTYPE_FLAG_UNTAN_MULTIRES |
	 BMO_OPTYPE_FLAG_NORMALS_CALC |
	 BMO_OPTYPE_FLAG_SELECT_FLUSH |
	 BMO_OPTYPE_FLAG_SELECT_VALIDATE),
};

/*
 * Degenerate Dissolve.
 *
 * Dissolve edges with no length, faces with no area.
 */
static BMOpDefine bmo_dissolve_degenerate_def = {
	"dissolve_degenerate",
	/* slots_in */
	{{"dist", BMO_OP_SLOT_FLT}, /* minimum distance to consider degenerate */
	 {"edges", BMO_OP_SLOT_ELEMENT_BUF, {BM_EDGE}},
	 {{'\0'}},
	},
	/* slots_out */
	{{{'\0'}}},
	bmo_dissolve_degenerate_exec,
	(BMO_OPTYPE_FLAG_UNTAN_MULTIRES |
	 BMO_OPTYPE_FLAG_NORMALS_CALC |
	 BMO_OPTYPE_FLAG_SELECT_FLUSH |
	 BMO_OPTYPE_FLAG_SELECT_VALIDATE),
};

/*
 * Triangulate.
 */
static BMOpDefine bmo_triangulate_def = {
	"triangulate",
	/* slots_in */
	{{"faces", BMO_OP_SLOT_ELEMENT_BUF, {BM_FACE}},
	 {"quad_method", BMO_OP_SLOT_INT},
	 {"ngon_method", BMO_OP_SLOT_INT},
	 {{'\0'}},
	},
	/* slots_out */
	{{"edges.out", BMO_OP_SLOT_ELEMENT_BUF, {BM_EDGE}},
	 {"faces.out", BMO_OP_SLOT_ELEMENT_BUF, {BM_FACE}},
	 {"face_map.out", BMO_OP_SLOT_MAPPING, {(int)BMO_OP_SLOT_SUBTYPE_MAP_ELEM}},
	 {"face_map_double.out", BMO_OP_SLOT_MAPPING, {(int)BMO_OP_SLOT_SUBTYPE_MAP_ELEM}},  /* duplicate faces */
	 {{'\0'}},
	},
	bmo_triangulate_exec,
	(BMO_OPTYPE_FLAG_UNTAN_MULTIRES |
	 BMO_OPTYPE_FLAG_NORMALS_CALC |
	 BMO_OPTYPE_FLAG_SELECT_FLUSH),
};

/*
 * Un-Subdivide.
 *
 * Reduce detail in geometry containing grids.
 */
static BMOpDefine bmo_unsubdivide_def = {
	"unsubdivide",
	/* slots_in */
	{{"verts", BMO_OP_SLOT_ELEMENT_BUF, {BM_VERT}}, /* input vertices */
	 {"iterations", BMO_OP_SLOT_INT},
	 {{'\0'}},
	},
	{{{'\0'}}},  /* no output */
	bmo_unsubdivide_exec,
	(BMO_OPTYPE_FLAG_UNTAN_MULTIRES |
	 BMO_OPTYPE_FLAG_NORMALS_CALC |
	 BMO_OPTYPE_FLAG_SELECT_FLUSH |
	 BMO_OPTYPE_FLAG_SELECT_VALIDATE),
};

/*
 * Subdivide Edges.
 *
 * Advanced operator for subdividing edges
 * with options for face patterns, smoothing and randomization.
 */
static BMOpDefine bmo_subdivide_edges_def = {
	"subdivide_edges",
	/* slots_in */
	{{"edges", BMO_OP_SLOT_ELEMENT_BUF, {BM_EDGE}},
	 {"smooth", BMO_OP_SLOT_FLT},
	 {"smooth_falloff", BMO_OP_SLOT_INT}, /* SUBD_FALLOFF_ROOT and friends */
	 {"fractal", BMO_OP_SLOT_FLT},
	 {"along_normal", BMO_OP_SLOT_FLT},
	 {"cuts", BMO_OP_SLOT_INT},
	 {"seed", BMO_OP_SLOT_INT},
	 {"custom_patterns", BMO_OP_SLOT_MAPPING, {(int)BMO_OP_SLOT_SUBTYPE_MAP_INTERNAL}},  /* uses custom pointers */
	 {"edge_percents", BMO_OP_SLOT_MAPPING, {(int)BMO_OP_SLOT_SUBTYPE_MAP_FLT}},

	 {"quad_corner_type",  BMO_OP_SLOT_INT}, /* quad corner type, see bmesh_operators.h */
	 {"use_grid_fill", BMO_OP_SLOT_BOOL},   /* fill in fully-selected faces with a grid */
	 {"use_single_edge", BMO_OP_SLOT_BOOL}, /* tessellate the case of one edge selected in a quad or triangle */
	 {"use_only_quads", BMO_OP_SLOT_BOOL},  /* only subdivide quads (for loopcut) */
	 {"use_sphere", BMO_OP_SLOT_BOOL},     /* for making new primitives only */
	 {"use_smooth_even", BMO_OP_SLOT_BOOL},  /* maintain even offset when smoothing */
	 {{'\0'}},
	},
	/* slots_out */
	{/* these next three can have multiple types of elements in them */
	 {"geom_inner.out", BMO_OP_SLOT_ELEMENT_BUF, {BM_VERT | BM_EDGE | BM_FACE}},
	 {"geom_split.out", BMO_OP_SLOT_ELEMENT_BUF, {BM_VERT | BM_EDGE | BM_FACE}},
	 {"geom.out", BMO_OP_SLOT_ELEMENT_BUF, {BM_VERT | BM_EDGE | BM_FACE}}, /* contains all output geometry */
	 {{'\0'}},
	},
	bmo_subdivide_edges_exec,
	(BMO_OPTYPE_FLAG_UNTAN_MULTIRES |
	 BMO_OPTYPE_FLAG_NORMALS_CALC |
	 BMO_OPTYPE_FLAG_SELECT_FLUSH |
	 BMO_OPTYPE_FLAG_SELECT_VALIDATE),
};

/*
 * Subdivide Edge-Ring.
 *
 * Take an edge-ring, and subdivide with interpolation options.
 */
static BMOpDefine bmo_subdivide_edgering_def = {
	"subdivide_edgering",
	/* slots_in */
	{{"edges", BMO_OP_SLOT_ELEMENT_BUF, {BM_EDGE}}, /* input vertices */
	 {"interp_mode", BMO_OP_SLOT_INT},
	 {"smooth", BMO_OP_SLOT_FLT},
	 {"cuts", BMO_OP_SLOT_INT},
	 {"profile_shape", BMO_OP_SLOT_INT},
	 {"profile_shape_factor", BMO_OP_SLOT_FLT},
	 {{'\0'}},
	},
	{{"faces.out", BMO_OP_SLOT_ELEMENT_BUF, {BM_FACE}}, /* output faces */
	 {{'\0'}}},
	bmo_subdivide_edgering_exec,
	(BMO_OPTYPE_FLAG_UNTAN_MULTIRES |
	 BMO_OPTYPE_FLAG_NORMALS_CALC |
	 BMO_OPTYPE_FLAG_SELECT_FLUSH |
	 BMO_OPTYPE_FLAG_SELECT_VALIDATE),
};

/*
 * Bisect Plane.
 *
 * Bisects the mesh by a plane (cut the mesh in half).
 */
static BMOpDefine bmo_bisect_plane_def = {
	"bisect_plane",
	/* slots_in */
	{{"geom", BMO_OP_SLOT_ELEMENT_BUF, {BM_VERT | BM_EDGE | BM_FACE}},
	 {"dist",         BMO_OP_SLOT_FLT},     /* minimum distance when testing if a vert is exactly on the plane */
	 {"plane_co", BMO_OP_SLOT_VEC},         /* point on the plane */
	 {"plane_no", BMO_OP_SLOT_VEC},         /* direction of the plane */
	 {"use_snap_center", BMO_OP_SLOT_BOOL},  /* snap axis aligned verts to the center */
	 {"clear_outer",   BMO_OP_SLOT_BOOL},    /* when enabled. remove all geometry on the positive side of the plane */
	 {"clear_inner",   BMO_OP_SLOT_BOOL},    /* when enabled. remove all geometry on the negative side of the plane */
	 {{'\0'}},
	},
	{{"geom_cut.out", BMO_OP_SLOT_ELEMENT_BUF, {BM_VERT | BM_EDGE}},  /* output new geometry from the cut */
	 {"geom.out",     BMO_OP_SLOT_ELEMENT_BUF, {BM_VERT | BM_EDGE | BM_FACE}},  /* input and output geometry (result of cut)  */
	 {{'\0'}}},
	bmo_bisect_plane_exec,
	(BMO_OPTYPE_FLAG_UNTAN_MULTIRES |
	 BMO_OPTYPE_FLAG_NORMALS_CALC |
	 BMO_OPTYPE_FLAG_SELECT_FLUSH |
	 BMO_OPTYPE_FLAG_SELECT_VALIDATE),
};

/*
 * Delete Geometry.
 *
 * Utility operator to delete geometry.
 */
static BMOpDefine bmo_delete_def = {
	"delete",
	/* slots_in */
	{{"geom", BMO_OP_SLOT_ELEMENT_BUF, {BM_VERT | BM_EDGE | BM_FACE}},
	 {"context", BMO_OP_SLOT_INT},  /* enum DEL_VERTS ... */
	 {{'\0'}},
	},
	{{{'\0'}}},  /* no output */
	bmo_delete_exec,
	(BMO_OPTYPE_FLAG_NORMALS_CALC |
	 BMO_OPTYPE_FLAG_SELECT_FLUSH |
	 BMO_OPTYPE_FLAG_SELECT_VALIDATE),
};

/*
 * Duplicate Geometry.
 *
 * Utility operator to duplicate geometry,
 * optionally into a destination mesh.
 */
static BMOpDefine bmo_duplicate_def = {
	"duplicate",
	/* slots_in */
	{{"geom", BMO_OP_SLOT_ELEMENT_BUF, {BM_VERT | BM_EDGE | BM_FACE}},
	/* destination bmesh, if NULL will use current on */
	 {"dest", BMO_OP_SLOT_PTR, {(int)BMO_OP_SLOT_SUBTYPE_PTR_BMESH}},
	 {"use_select_history", BMO_OP_SLOT_BOOL},
	 {{'\0'}},
	},
	/* slots_out */
	{{"geom_orig.out", BMO_OP_SLOT_ELEMENT_BUF, {BM_VERT | BM_EDGE | BM_FACE}},
	 {"geom.out", BMO_OP_SLOT_ELEMENT_BUF, {BM_VERT | BM_EDGE | BM_FACE}},
	/* facemap maps from source faces to dupe
	 * faces, and from dupe faces to source faces */
	 {"vert_map.out", BMO_OP_SLOT_MAPPING, {(int)BMO_OP_SLOT_SUBTYPE_MAP_ELEM}},
	 {"edge_map.out", BMO_OP_SLOT_MAPPING, {(int)BMO_OP_SLOT_SUBTYPE_MAP_ELEM}},
	 {"face_map.out", BMO_OP_SLOT_MAPPING, {(int)BMO_OP_SLOT_SUBTYPE_MAP_ELEM}},
	 {"boundary_map.out", BMO_OP_SLOT_MAPPING, {(int)BMO_OP_SLOT_SUBTYPE_MAP_ELEM}},
	 {"isovert_map.out", BMO_OP_SLOT_MAPPING, {(int)BMO_OP_SLOT_SUBTYPE_MAP_ELEM}},
	{{'\0'}},
	},
	bmo_duplicate_exec,
	(BMO_OPTYPE_FLAG_NORMALS_CALC |
	 BMO_OPTYPE_FLAG_SELECT_FLUSH),
};

/*
 * Split Off Geometry.
 *
 * Disconnect geometry from adjacent edges and faces,
 * optionally into a destination mesh.
 */
static BMOpDefine bmo_split_def = {
	"split",
	/* slots_in */
	{{"geom", BMO_OP_SLOT_ELEMENT_BUF, {BM_VERT | BM_EDGE | BM_FACE}},
	/* destination bmesh, if NULL will use current one */
	 {"dest", BMO_OP_SLOT_PTR, {(int)BMO_OP_SLOT_SUBTYPE_PTR_BMESH}},
	 {"use_only_faces", BMO_OP_SLOT_BOOL},  /* when enabled. don't duplicate loose verts/edges */
	 {{'\0'}},
	},
	/* slots_out */
	{{"geom.out", BMO_OP_SLOT_ELEMENT_BUF, {BM_VERT | BM_EDGE | BM_FACE}},
	 {"boundary_map.out", BMO_OP_SLOT_MAPPING, {(int)BMO_OP_SLOT_SUBTYPE_MAP_ELEM}},
	 {"isovert_map.out", BMO_OP_SLOT_MAPPING, {(int)BMO_OP_SLOT_SUBTYPE_MAP_ELEM}},
	 {{'\0'}},
	},
	bmo_split_exec,
	(BMO_OPTYPE_FLAG_NORMALS_CALC |
	 BMO_OPTYPE_FLAG_SELECT_FLUSH),
};

/*
 * Spin.
 *
 * Extrude or duplicate geometry a number of times,
 * rotating and possibly translating after each step
 */
static BMOpDefine bmo_spin_def = {
	"spin",
	/* slots_in */
	{{"geom", BMO_OP_SLOT_ELEMENT_BUF, {BM_VERT | BM_EDGE | BM_FACE}},
	 {"cent", BMO_OP_SLOT_VEC},             /* rotation center */
	 {"axis", BMO_OP_SLOT_VEC},             /* rotation axis */
	 {"dvec", BMO_OP_SLOT_VEC},             /* translation delta per step */
	 {"angle", BMO_OP_SLOT_FLT},            /* total rotation angle (radians) */
	 {"space", BMO_OP_SLOT_MAT},            /* matrix to define the space (typically object matrix) */
	 {"steps", BMO_OP_SLOT_INT},            /* number of steps */
	 {"use_duplicate", BMO_OP_SLOT_BOOL},   /* duplicate or extrude? */
	 {{'\0'}},
	},
	/* slots_out */
	{{"geom_last.out", BMO_OP_SLOT_ELEMENT_BUF, {BM_VERT | BM_EDGE | BM_FACE}}, /* result of last step */
	 {{'\0'}},
	},
	bmo_spin_exec,
	(BMO_OPTYPE_FLAG_NORMALS_CALC |
	 BMO_OPTYPE_FLAG_SELECT_FLUSH),
};


/*
 * Similar Faces Search.
 *
 * Find similar faces (area/material/perimeter, ...).
 */
static BMOpDefine bmo_similar_faces_def = {
	"similar_faces",
	/* slots_in */
	{{"faces", BMO_OP_SLOT_ELEMENT_BUF, {BM_FACE}},    /* input faces */
	 {"type", BMO_OP_SLOT_INT},             /* type of selection */
	 {"thresh", BMO_OP_SLOT_FLT},           /* threshold of selection */
	 {"compare", BMO_OP_SLOT_INT},          /* comparison method */
	 {{'\0'}},
	},
	/* slots_out */
	{{"faces.out", BMO_OP_SLOT_ELEMENT_BUF, {BM_FACE}},  /* output faces */
	 {{'\0'}},
	},
	bmo_similar_faces_exec,
	(BMO_OPTYPE_FLAG_SELECT_FLUSH),
};

/*
 * Similar Edges Search.
 *
 *  Find similar edges (length, direction, edge, seam, ...).
 */
static BMOpDefine bmo_similar_edges_def = {
	"similar_edges",
	/* slots_in */
	{{"edges", BMO_OP_SLOT_ELEMENT_BUF, {BM_EDGE}},    /* input edges */
	 {"type", BMO_OP_SLOT_INT},             /* type of selection */
	 {"thresh", BMO_OP_SLOT_FLT},           /* threshold of selection */
	 {"compare", BMO_OP_SLOT_INT},          /* comparison method */
	 {{'\0'}},
	},
	/* slots_out */
	{{"edges.out", BMO_OP_SLOT_ELEMENT_BUF, {BM_EDGE}},  /* output edges */
	 {{'\0'}},
	},
	bmo_similar_edges_exec,
	(BMO_OPTYPE_FLAG_SELECT_FLUSH),
};

/*
 * Similar Verts Search.
 *
 * Find similar vertices (normal, face, vertex group, ...).
 */
static BMOpDefine bmo_similar_verts_def = {
	"similar_verts",
	/* slots_in */
	{{"verts", BMO_OP_SLOT_ELEMENT_BUF, {BM_VERT}},    /* input vertices */
	 {"type", BMO_OP_SLOT_INT},             /* type of selection */
	 {"thresh", BMO_OP_SLOT_FLT},           /* threshold of selection */
	 {"compare", BMO_OP_SLOT_INT},          /* comparison method */
	 {{'\0'}},
	},
	/* slots_out */
	{{"verts.out", BMO_OP_SLOT_ELEMENT_BUF, {BM_VERT}},  /* output vertices */
	 {{'\0'}},
	},
	bmo_similar_verts_exec,
	(BMO_OPTYPE_FLAG_SELECT_FLUSH),
};

/*
 * UV Rotation.
 *
 * Cycle the loop UV's
 */
static BMOpDefine bmo_rotate_uvs_def = {
	"rotate_uvs",
	/* slots_in */
	{{"faces", BMO_OP_SLOT_ELEMENT_BUF, {BM_FACE}},    /* input faces */
	 {"use_ccw", BMO_OP_SLOT_BOOL},         /* rotate counter-clockwise if true, otherwise clockwise */
	 {{'\0'}},
	},
	{{{'\0'}}},  /* no output */
	bmo_rotate_uvs_exec,
	(BMO_OPTYPE_FLAG_NOP),
};

/*
 * UV Reverse.
 *
 * Reverse the UV's
 */
static BMOpDefine bmo_reverse_uvs_def = {
	"reverse_uvs",
	/* slots_in */
	{{"faces", BMO_OP_SLOT_ELEMENT_BUF, {BM_FACE}},    /* input faces */
	 {{'\0'}},
	},
	{{{'\0'}}},  /* no output */
	bmo_reverse_uvs_exec,
	(BMO_OPTYPE_FLAG_NOP),
};

/*
 * Color Rotation.
 *
 * Cycle the loop colors
 */
static BMOpDefine bmo_rotate_colors_def = {
	"rotate_colors",
	/* slots_in */
	{{"faces", BMO_OP_SLOT_ELEMENT_BUF, {BM_FACE}},    /* input faces */
	 {"use_ccw", BMO_OP_SLOT_BOOL},         /* rotate counter-clockwise if true, otherwise clockwise */
	 {{'\0'}},
	},
	{{{'\0'}}},  /* no output */
	bmo_rotate_colors_exec,
	(BMO_OPTYPE_FLAG_NOP),
};

/*
 * Color Reverse
 *
 * Reverse the loop colors.
 */
static BMOpDefine bmo_reverse_colors_def = {
	"reverse_colors",
	/* slots_in */
	{{"faces", BMO_OP_SLOT_ELEMENT_BUF, {BM_FACE}},    /* input faces */
	 {{'\0'}},
	},
	{{{'\0'}}},  /* no output */
	bmo_reverse_colors_exec,
	(BMO_OPTYPE_FLAG_NOP),
};

/*
 * Edge Split.
 *
 * Disconnects faces along input edges.
 */
static BMOpDefine bmo_split_edges_def = {
	"split_edges",
	/* slots_in */
	{{"edges", BMO_OP_SLOT_ELEMENT_BUF, {BM_EDGE}},    /* input edges */
	 /* needed for vertex rip so we can rip only half an edge at a boundary wich would otherwise split off */
	 {"verts", BMO_OP_SLOT_ELEMENT_BUF, {BM_VERT}},    /* optional tag verts, use to have greater control of splits */
	 {"use_verts",        BMO_OP_SLOT_BOOL}, /* use 'verts' for splitting, else just find verts to split from edges */
	 {{'\0'}},
	},
	/* slots_out */
	{{"edges.out", BMO_OP_SLOT_ELEMENT_BUF, {BM_EDGE}}, /* old output disconnected edges */
	 {{'\0'}},
	},
	bmo_split_edges_exec,
	(BMO_OPTYPE_FLAG_UNTAN_MULTIRES |
	 BMO_OPTYPE_FLAG_NORMALS_CALC |
	 BMO_OPTYPE_FLAG_SELECT_FLUSH),
};

/*
 * Create Grid.
 *
 * Creates a grid with a variable number of subdivisions
 */
static BMOpDefine bmo_create_grid_def = {
	"create_grid",
	/* slots_in */
	{{"x_segments",      BMO_OP_SLOT_INT},  /* number of x segments */
	 {"y_segments",      BMO_OP_SLOT_INT},  /* number of y segments */
	 {"size",            BMO_OP_SLOT_FLT},  /* size of the grid */
	 {"matrix",          BMO_OP_SLOT_MAT},  /* matrix to multiply the new geometry with */
<<<<<<< HEAD
	 { "calc_uvs", BMO_OP_SLOT_BOOL }, /* calculate default UVs */
=======
	 {"calc_uvs",        BMO_OP_SLOT_BOOL}, /* calculate default UVs */
>>>>>>> ecd36afb
	 {{'\0'}},
	},
	/* slots_out */
	{{"verts.out", BMO_OP_SLOT_ELEMENT_BUF, {BM_VERT}}, /* output verts */
	 {{'\0'}},
	},
	bmo_create_grid_exec,
	(BMO_OPTYPE_FLAG_NORMALS_CALC |
	 BMO_OPTYPE_FLAG_SELECT_FLUSH),
};

/*
 * Create UV Sphere.
 *
 * Creates a grid with a variable number of subdivisions
 */
static BMOpDefine bmo_create_uvsphere_def = {
	"create_uvsphere",
	/* slots_in */
	{{"u_segments",      BMO_OP_SLOT_INT}, /* number of u segments */
	 {"v_segments",      BMO_OP_SLOT_INT}, /* number of v segment */
	 {"diameter",        BMO_OP_SLOT_FLT}, /* diameter */
	 {"matrix",          BMO_OP_SLOT_MAT}, /* matrix to multiply the new geometry with */
<<<<<<< HEAD
	 { "calc_uvs", BMO_OP_SLOT_BOOL }, /* calculate default UVs */
=======
	 {"calc_uvs",        BMO_OP_SLOT_BOOL}, /* calculate default UVs */
>>>>>>> ecd36afb
	 {{'\0'}},
	},
	/* slots_out */
	{{"verts.out", BMO_OP_SLOT_ELEMENT_BUF, {BM_VERT}}, /* output verts */
	 {{'\0'}},
	},
	bmo_create_uvsphere_exec,
	(BMO_OPTYPE_FLAG_NORMALS_CALC |
	 BMO_OPTYPE_FLAG_SELECT_FLUSH),
};

/*
 * Create Ico-Sphere.
 *
 * Creates a grid with a variable number of subdivisions
 */
static BMOpDefine bmo_create_icosphere_def = {
	"create_icosphere",
	/* slots_in */
	{{"subdivisions",    BMO_OP_SLOT_INT}, /* how many times to recursively subdivide the sphere */
	 {"diameter",        BMO_OP_SLOT_FLT}, /* diameter */
	 {"matrix",          BMO_OP_SLOT_MAT}, /* matrix to multiply the new geometry with */
<<<<<<< HEAD
	 { "calc_uvs", BMO_OP_SLOT_BOOL }, /* calculate default UVs */
=======
	 {"calc_uvs",        BMO_OP_SLOT_BOOL}, /* calculate default UVs */
>>>>>>> ecd36afb
	 {{'\0'}},
	},
	/* slots_out */
	{{"verts.out", BMO_OP_SLOT_ELEMENT_BUF, {BM_VERT}}, /* output verts */
	 {{'\0'}},
	},
	bmo_create_icosphere_exec,
	(BMO_OPTYPE_FLAG_NORMALS_CALC |
	 BMO_OPTYPE_FLAG_SELECT_FLUSH),
};

/*
 * Create Suzanne.
 *
 * Creates a monkey (standard blender primitive).
 */
static BMOpDefine bmo_create_monkey_def = {
	"create_monkey",
	/* slots_in */
	{{"matrix",    BMO_OP_SLOT_MAT},  /* matrix to multiply the new geometry with */
	 {"calc_uvs",  BMO_OP_SLOT_BOOL}, /* calculate default UVs */
	 {{'\0'}},
	},
	/* slots_out */
	{{"verts.out", BMO_OP_SLOT_ELEMENT_BUF, {BM_VERT}}, /* output verts */
	 {{'\0'}},
	},
	bmo_create_monkey_exec,
	(BMO_OPTYPE_FLAG_NORMALS_CALC |
	 BMO_OPTYPE_FLAG_SELECT_FLUSH),
};

/*
 * Create Cone.
 *
 * Creates a cone with variable depth at both ends
 */
static BMOpDefine bmo_create_cone_def = {
	"create_cone",
	/* slots_in */
	{{"cap_ends",        BMO_OP_SLOT_BOOL},  /* whether or not to fill in the ends with faces */
	 {"cap_tris",        BMO_OP_SLOT_BOOL},  /* fill ends with triangles instead of ngons */
	 {"segments",        BMO_OP_SLOT_INT},
	 {"diameter1",       BMO_OP_SLOT_FLT},  /* diameter of one end */
	 {"diameter2",       BMO_OP_SLOT_FLT},  /* diameter of the opposite */
	 {"depth",           BMO_OP_SLOT_FLT},  /* distance between ends */
	 {"matrix",          BMO_OP_SLOT_MAT},  /* matrix to multiply the new geometry with */
<<<<<<< HEAD
	 { "calc_uvs", BMO_OP_SLOT_BOOL }, /* calculate default UVs */
=======
	 {"calc_uvs",        BMO_OP_SLOT_BOOL}, /* calculate default UVs */
>>>>>>> ecd36afb
	 {{'\0'}},
	},
	/* slots_out */
	{{"verts.out", BMO_OP_SLOT_ELEMENT_BUF, {BM_VERT}}, /* output verts */
	 {{'\0'}},
	},
	bmo_create_cone_exec,
	(BMO_OPTYPE_FLAG_NORMALS_CALC |
	 BMO_OPTYPE_FLAG_SELECT_FLUSH),
};

/*
 * Creates a Circle.
 */
static BMOpDefine bmo_create_circle_def = {
	"create_circle",
	/* slots_in */
	{{"cap_ends",        BMO_OP_SLOT_BOOL},  /* whether or not to fill in the ends with faces */
	 {"cap_tris",        BMO_OP_SLOT_BOOL},  /* fill ends with triangles instead of ngons */
	 {"segments",        BMO_OP_SLOT_INT},
	 {"diameter",        BMO_OP_SLOT_FLT},  /* diameter of one end */
	 {"matrix",          BMO_OP_SLOT_MAT},  /* matrix to multiply the new geometry with */
<<<<<<< HEAD
	 { "calc_uvs", BMO_OP_SLOT_BOOL }, /* calculate default UVs */
=======
	 {"calc_uvs",        BMO_OP_SLOT_BOOL}, /* calculate default UVs */
>>>>>>> ecd36afb
	 {{'\0'}},
	},
	/* slots_out */
	{{"verts.out", BMO_OP_SLOT_ELEMENT_BUF, {BM_VERT}}, /* output verts */
	 {{'\0'}},
	},
	bmo_create_circle_exec,
	(BMO_OPTYPE_FLAG_NORMALS_CALC |
	 BMO_OPTYPE_FLAG_SELECT_FLUSH),
};

/*
 * Create Cube
 *
 * Creates a cube.
 */
static BMOpDefine bmo_create_cube_def = {
	"create_cube",
	/* slots_in */
	{{"size",            BMO_OP_SLOT_FLT},  /* size of the cube */
	 {"matrix",          BMO_OP_SLOT_MAT},  /* matrix to multiply the new geometry with */
<<<<<<< HEAD
	 { "calc_uvs", BMO_OP_SLOT_BOOL }, /* calculate default UVs */
=======
	 {"calc_uvs",        BMO_OP_SLOT_BOOL}, /* calculate default UVs */
>>>>>>> ecd36afb
	 {{'\0'}},
	},
	/* slots_out */
	{{"verts.out", BMO_OP_SLOT_ELEMENT_BUF, {BM_VERT}}, /* output verts */
	 {{'\0'}},
	},
	bmo_create_cube_exec,
	(BMO_OPTYPE_FLAG_NORMALS_CALC |
	 BMO_OPTYPE_FLAG_SELECT_FLUSH),
};

/*
 * Bevel.
 *
 * Bevels edges and vertices
 */
static BMOpDefine bmo_bevel_def = {
	"bevel",
	/* slots_in */
	{{"geom", BMO_OP_SLOT_ELEMENT_BUF, {BM_VERT | BM_EDGE | BM_FACE}},     /* input edges and vertices */
	 {"offset", BMO_OP_SLOT_FLT},           /* amount to offset beveled edge */
	 {"offset_type", BMO_OP_SLOT_INT},      /* how to measure offset (enum) */
	 {"segments", BMO_OP_SLOT_INT},         /* number of segments in bevel */
	 {"profile", BMO_OP_SLOT_FLT},          /* profile shape, 0->1 (.5=>round) */
	 {"vertex_only", BMO_OP_SLOT_BOOL},     /* only bevel vertices, not edges */
	 {"clamp_overlap", BMO_OP_SLOT_BOOL},   /* do not allow beveled edges/vertices to overlap each other */
	 {"material", BMO_OP_SLOT_INT},         /* material for bevel faces, -1 means get from adjacent faces */
	 {"loop_slide", BMO_OP_SLOT_BOOL},      /* prefer to slide along edges to having even widths */
	 {{'\0'}},
	},
	/* slots_out */
	{{"faces.out", BMO_OP_SLOT_ELEMENT_BUF, {BM_FACE}}, /* output faces */
	 {{'\0'}},
	},

	bmo_bevel_exec,
	(BMO_OPTYPE_FLAG_UNTAN_MULTIRES |
	 BMO_OPTYPE_FLAG_NORMALS_CALC |
	 BMO_OPTYPE_FLAG_SELECT_FLUSH |
	 BMO_OPTYPE_FLAG_SELECT_VALIDATE),
};

/*
 * Beautify Fill.
 *
 * Rotate edges to create more evenly spaced triangles.
 */
static BMOpDefine bmo_beautify_fill_def = {
	"beautify_fill",
	/* slots_in */
	{{"faces", BMO_OP_SLOT_ELEMENT_BUF, {BM_FACE}}, /* input faces */
	 {"edges", BMO_OP_SLOT_ELEMENT_BUF, {BM_EDGE}}, /* edges that can be flipped */
	 {"use_restrict_tag", BMO_OP_SLOT_BOOL}, /* restrict edge rotation to mixed tagged vertices */
	 {"method", BMO_OP_SLOT_INT}, /* method to define what is beautiful */
	 {{'\0'}},
	},
	/* slots_out */
	{{"geom.out", BMO_OP_SLOT_ELEMENT_BUF, {BM_VERT | BM_EDGE | BM_FACE}}, /* new flipped faces and edges */
	 {{'\0'}},
	},
	bmo_beautify_fill_exec,
	(BMO_OPTYPE_FLAG_UNTAN_MULTIRES |
	 BMO_OPTYPE_FLAG_NORMALS_CALC |
	 BMO_OPTYPE_FLAG_SELECT_FLUSH |
	 BMO_OPTYPE_FLAG_SELECT_VALIDATE),
};

/*
 * Triangle Fill.
 *
 * Fill edges with triangles
 */
static BMOpDefine bmo_triangle_fill_def = {
	"triangle_fill",
	/* slots_in */
	{{"use_beauty", BMO_OP_SLOT_BOOL},
	 {"use_dissolve", BMO_OP_SLOT_BOOL},  /* dissolve resulting faces */
	 {"edges", BMO_OP_SLOT_ELEMENT_BUF, {BM_EDGE}},    /* input edges */
	 {"normal", BMO_OP_SLOT_VEC},  /* optionally pass the fill normal to use */
	 {{'\0'}},
	},
	/* slots_out */
	{{"geom.out", BMO_OP_SLOT_ELEMENT_BUF, {BM_VERT | BM_EDGE | BM_FACE}}, /* new faces and edges */
	 {{'\0'}},
	},
	bmo_triangle_fill_exec,
	(BMO_OPTYPE_FLAG_UNTAN_MULTIRES |
	 BMO_OPTYPE_FLAG_NORMALS_CALC |
	 BMO_OPTYPE_FLAG_SELECT_FLUSH),
};

/*
 * Solidify.
 *
 * Turns a mesh into a shell with thickness
 */
static BMOpDefine bmo_solidify_def = {
	"solidify",
	/* slots_in */
	{{"geom", BMO_OP_SLOT_ELEMENT_BUF, {BM_VERT | BM_EDGE | BM_FACE}},
	 {"thickness", BMO_OP_SLOT_FLT},
	 {{'\0'}},
	},
	/* slots_out */
	{{"geom.out", BMO_OP_SLOT_ELEMENT_BUF, {BM_VERT | BM_EDGE | BM_FACE}},
	 {{'\0'}},
	},
	bmo_solidify_face_region_exec,
	(BMO_OPTYPE_FLAG_NORMALS_CALC |
	 BMO_OPTYPE_FLAG_SELECT_FLUSH),
};

/*
 * Face Inset (Individual).
 *
 * Insets individual faces.
 */
static BMOpDefine bmo_inset_individual_def = {
	"inset_individual",
	/* slots_in */
	{{"faces", BMO_OP_SLOT_ELEMENT_BUF, {BM_FACE}},    /* input faces */
	 {"thickness", BMO_OP_SLOT_FLT},
	 {"depth", BMO_OP_SLOT_FLT},
	 {"use_even_offset", BMO_OP_SLOT_BOOL},
	 {"use_interpolate", BMO_OP_SLOT_BOOL},
	 {"use_relative_offset", BMO_OP_SLOT_BOOL},
	 {{'\0'}},
	},
	/* slots_out */
	{{"faces.out", BMO_OP_SLOT_ELEMENT_BUF, {BM_FACE}}, /* output faces */
	 {{'\0'}},
	},
	bmo_inset_individual_exec,
	/* caller needs to handle BMO_OPTYPE_FLAG_SELECT_FLUSH */
	(BMO_OPTYPE_FLAG_NORMALS_CALC),
};

/*
 * Face Inset (Regions).
 *
 * Inset or outset face regions.
 */
static BMOpDefine bmo_inset_region_def = {
	"inset_region",
	/* slots_in */
	{{"faces", BMO_OP_SLOT_ELEMENT_BUF, {BM_FACE}},    /* input faces */
	 {"faces_exclude", BMO_OP_SLOT_ELEMENT_BUF, {BM_FACE}},
	 {"use_boundary", BMO_OP_SLOT_BOOL},
	 {"use_even_offset", BMO_OP_SLOT_BOOL},
	 {"use_interpolate", BMO_OP_SLOT_BOOL},
	 {"use_relative_offset", BMO_OP_SLOT_BOOL},
	 {"use_edge_rail", BMO_OP_SLOT_BOOL},
	 {"thickness", BMO_OP_SLOT_FLT},
	 {"depth", BMO_OP_SLOT_FLT},
	 {"use_outset", BMO_OP_SLOT_BOOL},
	 {{'\0'}},
	},
	/* slots_out */
	{{"faces.out", BMO_OP_SLOT_ELEMENT_BUF, {BM_FACE}}, /* output faces */
	 {{'\0'}},
	},
	bmo_inset_region_exec,
	(BMO_OPTYPE_FLAG_NORMALS_CALC |
	 BMO_OPTYPE_FLAG_SELECT_FLUSH),
};

/*
 * Edgeloop Offset.
 *
 * Creates edge loops based on simple edge-outset method.
 */
static BMOpDefine bmo_offset_edgeloops_def = {
	"offset_edgeloops",
	/* slots_in */
	{{"edges", BMO_OP_SLOT_ELEMENT_BUF, {BM_EDGE}},    /* input faces */
	 {"use_cap_endpoint", BMO_OP_SLOT_BOOL},
	 {{'\0'}},
	},
	/* slots_out */
	{{"edges.out", BMO_OP_SLOT_ELEMENT_BUF, {BM_EDGE}}, /* output faces */
	 {{'\0'}},
	},
	bmo_offset_edgeloops_exec,
	(BMO_OPTYPE_FLAG_NORMALS_CALC |
	 BMO_OPTYPE_FLAG_SELECT_FLUSH),
};

/*
 * Wire Frame.
 *
 * Makes a wire-frame copy of faces.
 */
static BMOpDefine bmo_wireframe_def = {
	"wireframe",
	/* slots_in */
	{{"faces", BMO_OP_SLOT_ELEMENT_BUF, {BM_FACE}},   /* input faces */
	 {"thickness", BMO_OP_SLOT_FLT},
	 {"offset", BMO_OP_SLOT_FLT},
	 {"use_replace", BMO_OP_SLOT_BOOL},
	 {"use_boundary", BMO_OP_SLOT_BOOL},
	 {"use_even_offset", BMO_OP_SLOT_BOOL},
	 {"use_crease", BMO_OP_SLOT_BOOL},
	 {"crease_weight", BMO_OP_SLOT_FLT},
	 {"thickness", BMO_OP_SLOT_FLT},
	 {"use_relative_offset", BMO_OP_SLOT_BOOL},
	 {"material_offset", BMO_OP_SLOT_INT},
	 {{'\0'}},
	},
	/* slots_out */
	{{"faces.out", BMO_OP_SLOT_ELEMENT_BUF, {BM_FACE}}, /* output faces */
	 {{'\0'}},
	},
	bmo_wireframe_exec,
	(BMO_OPTYPE_FLAG_NORMALS_CALC |
	 BMO_OPTYPE_FLAG_SELECT_FLUSH |
	 BMO_OPTYPE_FLAG_SELECT_VALIDATE),
};

/*
 * Pokes a face.
 *
 * Splits a face into a triangle fan.
 */
static BMOpDefine bmo_poke_def = {
	"poke",
	/* slots_in */
	{{"faces", BMO_OP_SLOT_ELEMENT_BUF, {BM_FACE}},   /* input faces */
	 {"offset", BMO_OP_SLOT_FLT}, /* center vertex offset along normal */
	 {"center_mode", BMO_OP_SLOT_INT}, /* calculation mode for center vertex */
	 {"use_relative_offset", BMO_OP_SLOT_BOOL}, /* apply offset */
	 {{'\0'}},
	},
	/* slots_out */
	{{"verts.out", BMO_OP_SLOT_ELEMENT_BUF, {BM_VERT}}, /* output verts */
	 {"faces.out", BMO_OP_SLOT_ELEMENT_BUF, {BM_FACE}}, /* output faces */
	 {{'\0'}},
	},
	bmo_poke_exec,
	(BMO_OPTYPE_FLAG_NORMALS_CALC |
	 BMO_OPTYPE_FLAG_SELECT_FLUSH |
	 BMO_OPTYPE_FLAG_SELECT_VALIDATE),
};

#ifdef WITH_BULLET
/*
 * Convex Hull
 *
 * Builds a convex hull from the vertices in 'input'.
 *
 * If 'use_existing_faces' is true, the hull will not output triangles
 * that are covered by a pre-existing face.
 *
 * All hull vertices, faces, and edges are added to 'geom.out'. Any
 * input elements that end up inside the hull (i.e. are not used by an
 * output face) are added to the 'interior_geom' slot. The
 * 'unused_geom' slot will contain all interior geometry that is
 * completely unused. Lastly, 'holes_geom' contains edges and faces
 * that were in the input and are part of the hull.
 */
static BMOpDefine bmo_convex_hull_def = {
	"convex_hull",
	/* slots_in */
	{{"input", BMO_OP_SLOT_ELEMENT_BUF, {BM_VERT | BM_EDGE | BM_FACE}},
	 {"use_existing_faces", BMO_OP_SLOT_BOOL},
	 {{'\0'}},
	},
	/* slots_out */
	{{"geom.out", BMO_OP_SLOT_ELEMENT_BUF, {BM_VERT | BM_EDGE | BM_FACE}},
	 {"geom_interior.out", BMO_OP_SLOT_ELEMENT_BUF, {BM_VERT | BM_EDGE | BM_FACE}},
	 {"geom_unused.out", BMO_OP_SLOT_ELEMENT_BUF, {BM_VERT | BM_EDGE | BM_FACE}},
	 {"geom_holes.out", BMO_OP_SLOT_ELEMENT_BUF, {BM_VERT | BM_EDGE | BM_FACE}},
	 {{'\0'}},
	},
	bmo_convex_hull_exec,
	(BMO_OPTYPE_FLAG_NORMALS_CALC |
	 BMO_OPTYPE_FLAG_SELECT_FLUSH |
	 BMO_OPTYPE_FLAG_SELECT_VALIDATE),
};
#endif

/*
 * Symmetrize.
 *
 * Makes the mesh elements in the "input" slot symmetrical. Unlike
 * normal mirroring, it only copies in one direction, as specified by
 * the "direction" slot. The edges and faces that cross the plane of
 * symmetry are split as needed to enforce symmetry.
 *
 * All new vertices, edges, and faces are added to the "geom.out" slot.
 */
static BMOpDefine bmo_symmetrize_def = {
	"symmetrize",
	/* slots_in */
	{{"input", BMO_OP_SLOT_ELEMENT_BUF, {BM_VERT | BM_EDGE | BM_FACE}},
	 {"direction", BMO_OP_SLOT_INT},
	 {"dist", BMO_OP_SLOT_FLT}, /* minimum distance */
	 {{'\0'}},
	},
	/* slots_out */
	{{"geom.out", BMO_OP_SLOT_ELEMENT_BUF, {BM_VERT | BM_EDGE | BM_FACE}},
	 {{'\0'}},
	},
	bmo_symmetrize_exec,
	(BMO_OPTYPE_FLAG_NORMALS_CALC |
	 BMO_OPTYPE_FLAG_SELECT_FLUSH |
	 BMO_OPTYPE_FLAG_SELECT_VALIDATE),
};

const BMOpDefine *bmo_opdefines[] = {
	&bmo_automerge_def,
	&bmo_average_vert_facedata_def,
	&bmo_beautify_fill_def,
	&bmo_bevel_def,
	&bmo_bisect_edges_def,
	&bmo_bmesh_to_mesh_def,
	&bmo_bridge_loops_def,
	&bmo_collapse_def,
	&bmo_collapse_uvs_def,
	&bmo_connect_verts_def,
	&bmo_connect_verts_concave_def,
	&bmo_connect_verts_nonplanar_def,
	&bmo_connect_vert_pair_def,
	&bmo_contextual_create_def,
#ifdef WITH_BULLET
	&bmo_convex_hull_def,
#endif
	&bmo_create_circle_def,
	&bmo_create_cone_def,
	&bmo_create_cube_def,
	&bmo_create_grid_def,
	&bmo_create_icosphere_def,
	&bmo_create_monkey_def,
	&bmo_create_uvsphere_def,
	&bmo_create_vert_def,
	&bmo_delete_def,
	&bmo_dissolve_edges_def,
	&bmo_dissolve_faces_def,
	&bmo_dissolve_verts_def,
	&bmo_dissolve_limit_def,
	&bmo_dissolve_degenerate_def,
	&bmo_duplicate_def,
	&bmo_holes_fill_def,
	&bmo_face_attribute_fill_def,
	&bmo_offset_edgeloops_def,
	&bmo_edgeloop_fill_def,
	&bmo_edgenet_fill_def,
	&bmo_edgenet_prepare_def,
	&bmo_extrude_discrete_faces_def,
	&bmo_extrude_edge_only_def,
	&bmo_extrude_face_region_def,
	&bmo_extrude_vert_indiv_def,
	&bmo_find_doubles_def,
	&bmo_grid_fill_def,
	&bmo_inset_individual_def,
	&bmo_inset_region_def,
	&bmo_join_triangles_def,
	&bmo_mesh_to_bmesh_def,
	&bmo_mirror_def,
	&bmo_object_load_bmesh_def,
	&bmo_pointmerge_def,
	&bmo_pointmerge_facedata_def,
	&bmo_poke_def,
	&bmo_recalc_face_normals_def,
	&bmo_planar_faces_def,
	&bmo_region_extend_def,
	&bmo_remove_doubles_def,
	&bmo_reverse_colors_def,
	&bmo_reverse_faces_def,
	&bmo_reverse_uvs_def,
	&bmo_rotate_colors_def,
	&bmo_rotate_def,
	&bmo_rotate_edges_def,
	&bmo_rotate_uvs_def,
	&bmo_scale_def,
	&bmo_similar_edges_def,
	&bmo_similar_faces_def,
	&bmo_similar_verts_def,
	&bmo_smooth_vert_def,
	&bmo_smooth_laplacian_vert_def,
	&bmo_solidify_def,
	&bmo_spin_def,
	&bmo_split_def,
	&bmo_split_edges_def,
	&bmo_subdivide_edges_def,
	&bmo_subdivide_edgering_def,
	&bmo_bisect_plane_def,
	&bmo_symmetrize_def,
	&bmo_transform_def,
	&bmo_translate_def,
	&bmo_triangle_fill_def,
	&bmo_triangulate_def,
	&bmo_unsubdivide_def,
	&bmo_weld_verts_def,
	&bmo_wireframe_def,
};

const int bmo_opdefines_total = ARRAY_SIZE(bmo_opdefines);<|MERGE_RESOLUTION|>--- conflicted
+++ resolved
@@ -1568,11 +1568,7 @@
 	 {"y_segments",      BMO_OP_SLOT_INT},  /* number of y segments */
 	 {"size",            BMO_OP_SLOT_FLT},  /* size of the grid */
 	 {"matrix",          BMO_OP_SLOT_MAT},  /* matrix to multiply the new geometry with */
-<<<<<<< HEAD
-	 { "calc_uvs", BMO_OP_SLOT_BOOL }, /* calculate default UVs */
-=======
 	 {"calc_uvs",        BMO_OP_SLOT_BOOL}, /* calculate default UVs */
->>>>>>> ecd36afb
 	 {{'\0'}},
 	},
 	/* slots_out */
@@ -1596,11 +1592,7 @@
 	 {"v_segments",      BMO_OP_SLOT_INT}, /* number of v segment */
 	 {"diameter",        BMO_OP_SLOT_FLT}, /* diameter */
 	 {"matrix",          BMO_OP_SLOT_MAT}, /* matrix to multiply the new geometry with */
-<<<<<<< HEAD
-	 { "calc_uvs", BMO_OP_SLOT_BOOL }, /* calculate default UVs */
-=======
 	 {"calc_uvs",        BMO_OP_SLOT_BOOL}, /* calculate default UVs */
->>>>>>> ecd36afb
 	 {{'\0'}},
 	},
 	/* slots_out */
@@ -1623,11 +1615,7 @@
 	{{"subdivisions",    BMO_OP_SLOT_INT}, /* how many times to recursively subdivide the sphere */
 	 {"diameter",        BMO_OP_SLOT_FLT}, /* diameter */
 	 {"matrix",          BMO_OP_SLOT_MAT}, /* matrix to multiply the new geometry with */
-<<<<<<< HEAD
-	 { "calc_uvs", BMO_OP_SLOT_BOOL }, /* calculate default UVs */
-=======
 	 {"calc_uvs",        BMO_OP_SLOT_BOOL}, /* calculate default UVs */
->>>>>>> ecd36afb
 	 {{'\0'}},
 	},
 	/* slots_out */
@@ -1675,11 +1663,7 @@
 	 {"diameter2",       BMO_OP_SLOT_FLT},  /* diameter of the opposite */
 	 {"depth",           BMO_OP_SLOT_FLT},  /* distance between ends */
 	 {"matrix",          BMO_OP_SLOT_MAT},  /* matrix to multiply the new geometry with */
-<<<<<<< HEAD
-	 { "calc_uvs", BMO_OP_SLOT_BOOL }, /* calculate default UVs */
-=======
 	 {"calc_uvs",        BMO_OP_SLOT_BOOL}, /* calculate default UVs */
->>>>>>> ecd36afb
 	 {{'\0'}},
 	},
 	/* slots_out */
@@ -1702,11 +1686,7 @@
 	 {"segments",        BMO_OP_SLOT_INT},
 	 {"diameter",        BMO_OP_SLOT_FLT},  /* diameter of one end */
 	 {"matrix",          BMO_OP_SLOT_MAT},  /* matrix to multiply the new geometry with */
-<<<<<<< HEAD
-	 { "calc_uvs", BMO_OP_SLOT_BOOL }, /* calculate default UVs */
-=======
 	 {"calc_uvs",        BMO_OP_SLOT_BOOL}, /* calculate default UVs */
->>>>>>> ecd36afb
 	 {{'\0'}},
 	},
 	/* slots_out */
@@ -1728,11 +1708,7 @@
 	/* slots_in */
 	{{"size",            BMO_OP_SLOT_FLT},  /* size of the cube */
 	 {"matrix",          BMO_OP_SLOT_MAT},  /* matrix to multiply the new geometry with */
-<<<<<<< HEAD
-	 { "calc_uvs", BMO_OP_SLOT_BOOL }, /* calculate default UVs */
-=======
 	 {"calc_uvs",        BMO_OP_SLOT_BOOL}, /* calculate default UVs */
->>>>>>> ecd36afb
 	 {{'\0'}},
 	},
 	/* slots_out */
