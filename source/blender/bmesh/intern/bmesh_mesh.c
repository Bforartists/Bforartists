--- conflicted
+++ resolved
@@ -1705,7 +1705,6 @@
 /*				printf("Loop f: %p -> %p\n", lo->f, BLI_ghash_lookup(fptr_map, lo->f));*/
 				lo->f = BLI_ghash_lookup(fptr_map, lo->f);
 				BLI_assert(lo->f);
-<<<<<<< HEAD
 			}
 		}
 	}
@@ -1737,39 +1736,6 @@
 		}
 	}
 
-=======
-			}
-		}
-	}
-
-	/* Selection history */
-	{
-		BMEditSelection *ese;
-		for (ese = bm->selected.first; ese; ese = ese->next) {
-			switch (ese->htype) {
-				case BM_VERT:
-					if (vptr_map) {
-						ese->ele = BLI_ghash_lookup(vptr_map, ese->ele);
-						BLI_assert(ese->ele);
-					}
-					break;
-				case BM_EDGE:
-					if (eptr_map) {
-						ese->ele = BLI_ghash_lookup(eptr_map, ese->ele);
-						BLI_assert(ese->ele);
-					}
-					break;
-				case BM_FACE:
-					if (fptr_map) {
-						ese->ele = BLI_ghash_lookup(fptr_map, ese->ele);
-						BLI_assert(ese->ele);
-					}
-					break;
-			}
-		}
-	}
-
->>>>>>> ecd36afb
 	if (fptr_map) {
 		if (bm->act_face) {
 			bm->act_face = BLI_ghash_lookup(fptr_map, bm->act_face);
