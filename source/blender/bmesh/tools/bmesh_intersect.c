--- conflicted
+++ resolved
@@ -1232,12 +1232,8 @@
 				const float fac = line_point_factor_v3(vi->co, e->v1->co, e->v2->co);
 
 				if (BM_vert_in_edge(e, v_prev)) {
-<<<<<<< HEAD
-					v_prev = BM_edge_split(bm, e, v_prev, NULL, CLAMPIS(fac, 0.0f, 1.0f));
-=======
 					BMEdge *e_split;
 					v_prev = BM_edge_split(bm, e, v_prev, &e_split, CLAMPIS(fac, 0.0f, 1.0f));
->>>>>>> ecd36afb
 					BLI_assert(BM_vert_in_edge(e, v_end));
 
 					if (!BM_edge_exists(v_prev, vi) &&
