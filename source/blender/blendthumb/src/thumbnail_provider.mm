/* SPDX-FileCopyrightText: 2025 Blender Authors
 *
 * SPDX-License-Identifier: GPL-2.0-or-later */

#import <AppKit/NSImage.h>

#include "BLI_fileops.h"
#include "BLI_filereader.h"
#include "BLI_utility_mixins.hh"
#include "blendthumb.hh"

#include "thumbnail_provider.h"
/**
 * This section intends to list the important steps for creating a thumbnail extension.
 * qlgenerator has been deprecated and removed in platforms we support. App extensions are the way
 * forward. But there's little guidance on how to do it outside Xcode.
 *
 * The process of thumbnail generation goes something like this:
 * 1. If an app is launched, or is registered with lsregister, its plugins also get registered.
 * 2. When a file thumbnail in Finder or QuickLook is requested, the system looks for a plugin
 *    that supports the file type UTI.
 * 3. The plugin is launched in a sand-boxed environment and should call the handler with a reply.
 *
 * # Plugin Info.plist
 * The Info.plist file should be properly configured with supported content type.
 *
 * # Codesigning
 * The plugin should be codesigned with entitlements at least for sandbox  and read-only/
 * read-write (for access to the given file). It's needed to even run the plugin locally.
 * com.apple.security.get-task-allow entitlement is required for debugging.
 *
 * # Registering the plugin
 * The plugin should be registered with lsregister. Either by calling lsregister or by launching
 * the parent app.
 * /System/Library/Frameworks/CoreServices.framework/Frameworks/LaunchServices.framework/Support/lsregister \
   -dump | grep bforartists-thumbnailer
 *
 * # Debugging
 * Since read-only entitlement is there, creating files to log is not possible. So NSLog and
 * viewing it in Console.app (after triggering a thumbnail) is the way to go. Interesting processes
 * are: qlmanage, quicklookd, kernel, bforartists-thumbnailer, secinitd,
 * com.apple.quicklook.ThumbnailsAgent
 *
 * LLDB/ Xcode etc., debuggers can be used to get extra logs than CLI invocation but breakpoints
 * still are a pain point. /usr/bin/qlmanage is the target executable. Other args to qlmanage
 * follow. lldb qlmanage --  -t -x a.blend
 *
 * # Troubleshooting
 * - The appex shouldn't have any quarantine flag.
     xattr -rl bin/Blender.app/Contents/Plugins/bforartists-thumbnailer.appex
 * - Is it registered with lsregister and there isn't a conflict with another plugin taking
<<<<<<< HEAD
 *   precedence? lsregister -dump | grep bforartists-thumbnailer.appex
 * - For RBSLaunchRequest error: is the executable executable? chmod u+x
  bin/Blender.app/Contents/PlugIns/bforartists-thumbnailer.appex/Contents/MacOS/bforartists-thumbnailer
=======
 *   precedence? lsregister -dump | grep blender-thumbnailer.appex
 * - For RBSLaunchRequest error: is the executable flag set? chmod u+x
  bin/Blender.app/Contents/PlugIns/blender-thumbnailer.appex/Contents/MacOS/blender-thumbnailer
>>>>>>> d4085263
 * - Is it codesigned and sandboxed?
 *   codesign --display --verbose --entitlements - --xml \
  bin/Blender.app/Contents/Plugins/bforartists-thumbnailer.appex codesign --deep --force --sign - \
  --entitlements ../blender/release/darwin/thumbnailer_entitlements.plist --timestamp=none \
  bin/Blender.app/Contents/Plugins/bforartists-thumbnailer.appex
 * - Sometimes bforartists-thumbnailer running in background can be killed.
 * - qlmanage -r && killall Finder
 * - The code cannot attempt to do anything outside sandbox like writing to blend.
 *
 * # Triggering a thumbnail
 * - qlmanage -t -x /path/to/file.blend
 *
 * # External resources
 * https://developer.apple.com/library/archive/documentation/UserExperience/Conceptual/Quicklook_Programming_Guide/Introduction/Introduction.html#//apple_ref/doc/uid/TP40005020-CH1-SW1
 */

class FileDescriptorRAII : blender::NonCopyable, blender::NonMovable {
 private:
  int src_fd = -1;

 public:
  explicit FileDescriptorRAII(const char *file_path)
  {
    src_fd = BLI_open(file_path, O_BINARY | O_RDONLY, 0);
  }

  ~FileDescriptorRAII()
  {
    if (good()) {
      int ok = close(src_fd);
      if (!ok) {
        NSLog(@"Blender Thumbnailer Error: Failed to close the blend file.");
      }
    }
  }

  bool good()
  {
    return src_fd > 0;
  }

  int get()
  {
    return src_fd;
  }
};

static NSError *create_nserror_from_string(NSString *errorStr)
{
  NSLog(@"Blender Thumbnailer Error: %@", errorStr);
  return [NSError errorWithDomain:@"de.bforartists.bforartists.thumbnailer"
                             code:-1
                         userInfo:@{NSLocalizedDescriptionKey : errorStr}];
}

static NSImage *generate_nsimage_for_file(const char *src_blend_path, NSError *error)
{
  /* Open source file `src_blend`. */
  FileDescriptorRAII src_file_fd = FileDescriptorRAII(src_blend_path);
  if (!src_file_fd.good()) {
    error = create_nserror_from_string(@"Failed to open blend");
    return nil;
  }

  FileReader *file_content = BLI_filereader_new_file(src_file_fd.get());
  if (file_content == nullptr) {
    error = create_nserror_from_string(@"Failed to read from blend");
    return nil;
  }

  /* Extract thumbnail from file. */
  Thumbnail thumb;
  eThumbStatus err = blendthumb_create_thumb_from_file(file_content, &thumb);
  if (err != BT_OK) {
    error = create_nserror_from_string(@"Failed to create thumbnail from file");
    return nil;
  }

  std::optional<blender::Vector<uint8_t>> png_buf_opt = blendthumb_create_png_data_from_thumb(
      &thumb);
  if (!png_buf_opt) {
    error = create_nserror_from_string(@"Failed to create png data from thumbnail");
    return nil;
  }

  NSData *ns_data = [NSData dataWithBytes:png_buf_opt->data() length:png_buf_opt->size()];
  NSImage *ns_image = [[NSImage alloc] initWithData:ns_data];
  return ns_image;
}

@implementation ThumbnailProvider

- (void)provideThumbnailForFileRequest:(QLFileThumbnailRequest *)request
                     completionHandler:(void (^)(QLThumbnailReply *_Nullable reply,
                                                 NSError *_Nullable error))handler
{

  NSLog(@"Generating thumbnail for %@", request.fileURL.path);
  @autoreleasepool {
    NSError *error = nil;
    NSImage *ns_image = generate_nsimage_for_file(request.fileURL.path.fileSystemRepresentation,
                                                  error);
    if (ns_image == nil) {
      handler(nil, error);
      return;
    }
    handler([QLThumbnailReply replyWithContextSize:request.maximumSize
                        currentContextDrawingBlock:^BOOL {
                          [ns_image drawInRect:NSMakeRect(0,
                                                          0,
                                                          request.maximumSize.width,
                                                          request.maximumSize.height)];
                          // Release the ns_image that was strongly captured by the block.
                          [ns_image release];
                          return YES;
                        }],
            nil);
  }
  NSLog(@"Thumbnail generation succcessfully completed");
}

@end<|MERGE_RESOLUTION|>--- conflicted
+++ resolved
@@ -49,15 +49,9 @@
  * - The appex shouldn't have any quarantine flag.
      xattr -rl bin/Blender.app/Contents/Plugins/bforartists-thumbnailer.appex
  * - Is it registered with lsregister and there isn't a conflict with another plugin taking
-<<<<<<< HEAD
  *   precedence? lsregister -dump | grep bforartists-thumbnailer.appex
- * - For RBSLaunchRequest error: is the executable executable? chmod u+x
+ * - For RBSLaunchRequest error: is the executable flag set? chmod u+x
   bin/Blender.app/Contents/PlugIns/bforartists-thumbnailer.appex/Contents/MacOS/bforartists-thumbnailer
-=======
- *   precedence? lsregister -dump | grep blender-thumbnailer.appex
- * - For RBSLaunchRequest error: is the executable flag set? chmod u+x
-  bin/Blender.app/Contents/PlugIns/blender-thumbnailer.appex/Contents/MacOS/blender-thumbnailer
->>>>>>> d4085263
  * - Is it codesigned and sandboxed?
  *   codesign --display --verbose --entitlements - --xml \
   bin/Blender.app/Contents/Plugins/bforartists-thumbnailer.appex codesign --deep --force --sign - \
