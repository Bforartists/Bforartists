/*
 * This program is free software; you can redistribute it and/or
 * modify it under the terms of the GNU General Public License
 * as published by the Free Software Foundation; either version 2
 * of the License, or (at your option) any later version.
 *
 * This program is distributed in the hope that it will be useful,
 * but WITHOUT ANY WARRANTY; without even the implied warranty of
 * MERCHANTABILITY or FITNESS FOR A PARTICULAR PURPOSE.  See the
 * GNU General Public License for more details.
 *
 * You should have received a copy of the GNU General Public License
 * along with this program; if not, write to the Free Software Foundation,
 * Inc., 51 Franklin Street, Fifth Floor, Boston, MA 02110-1301, USA.
 *
 * The Original Code is Copyright (C) 2016 by Mike Erwin.
 * All rights reserved.
 */

/** \file
 * \ingroup gpu
 *
 * GPU geometry batch
 * Contains VAOs + VBOs + Shader representing a drawable entity.
 */

#include "MEM_guardedalloc.h"

#include "BLI_math_base.h"

#include "GPU_batch.h"
#include "GPU_batch_presets.h"
#include "GPU_matrix.h"
#include "GPU_platform.h"
#include "GPU_shader.h"

#include "gpu_backend.hh"
#include "gpu_context_private.hh"
#include "gpu_index_buffer_private.hh"
#include "gpu_shader_private.hh"
#include "gpu_vertex_buffer_private.hh"

#include "gpu_batch_private.hh"

#include <string.h>

using namespace blender::gpu;

/* -------------------------------------------------------------------- */
/** \name Creation & Deletion
 * \{ */

GPUBatch *GPU_batch_calloc(void)
{
  GPUBatch *batch = GPUBackend::get()->batch_alloc();
  memset(batch, 0, sizeof(*batch));
  return batch;
}

GPUBatch *GPU_batch_create_ex(GPUPrimType prim_type,
                              GPUVertBuf *verts,
                              GPUIndexBuf *elem,
                              eGPUBatchFlag owns_flag)
{
  GPUBatch *batch = GPU_batch_calloc();
  GPU_batch_init_ex(batch, prim_type, verts, elem, owns_flag);
  return batch;
}

void GPU_batch_init_ex(GPUBatch *batch,
                       GPUPrimType prim_type,
                       GPUVertBuf *verts,
                       GPUIndexBuf *elem,
                       eGPUBatchFlag owns_flag)
{
  BLI_assert(verts != NULL);
  /* Do not pass any other flag */
  BLI_assert((owns_flag & ~(GPU_BATCH_OWNS_VBO | GPU_BATCH_OWNS_INDEX)) == 0);

  batch->verts[0] = verts;
  for (int v = 1; v < GPU_BATCH_VBO_MAX_LEN; v++) {
    batch->verts[v] = NULL;
  }
  for (int v = 0; v < GPU_BATCH_INST_VBO_MAX_LEN; v++) {
    batch->inst[v] = NULL;
  }
  batch->elem = elem;
  batch->prim_type = prim_type;
  batch->flag = owns_flag | GPU_BATCH_INIT | GPU_BATCH_DIRTY;
  batch->shader = NULL;
}

/* This will share the VBOs with the new batch. */
void GPU_batch_copy(GPUBatch *batch_dst, GPUBatch *batch_src)
{
  GPU_batch_init_ex(
      batch_dst, GPU_PRIM_POINTS, batch_src->verts[0], batch_src->elem, GPU_BATCH_INVALID);

  batch_dst->prim_type = batch_src->prim_type;
  for (int v = 1; v < GPU_BATCH_VBO_MAX_LEN; v++) {
    batch_dst->verts[v] = batch_src->verts[v];
  }
}

void GPU_batch_clear(GPUBatch *batch)
{
  if (batch->flag & GPU_BATCH_OWNS_INDEX) {
    GPU_indexbuf_discard(batch->elem);
  }
  if (batch->flag & GPU_BATCH_OWNS_VBO_ANY) {
    for (int v = 0; (v < GPU_BATCH_VBO_MAX_LEN) && batch->verts[v]; v++) {
      if (batch->flag & (GPU_BATCH_OWNS_VBO << v)) {
        GPU_VERTBUF_DISCARD_SAFE(batch->verts[v]);
      }
    }
  }
  if (batch->flag & GPU_BATCH_OWNS_INST_VBO_ANY) {
    for (int v = 0; (v < GPU_BATCH_INST_VBO_MAX_LEN) && batch->inst[v]; v++) {
      if (batch->flag & (GPU_BATCH_OWNS_INST_VBO << v)) {
        GPU_VERTBUF_DISCARD_SAFE(batch->inst[v]);
      }
    }
  }
  batch->flag = GPU_BATCH_INVALID;
}

void GPU_batch_discard(GPUBatch *batch)
{
  GPU_batch_clear(batch);

  delete static_cast<Batch *>(batch);
}

/** \} */

/* -------------------------------------------------------------------- */
/** \name Buffers Management
 * \{ */

/* NOTE: Override ONLY the first instance vbo (and free them if owned). */
void GPU_batch_instbuf_set(GPUBatch *batch, GPUVertBuf *inst, bool own_vbo)
{
  BLI_assert(inst);
  batch->flag |= GPU_BATCH_DIRTY;

  if (batch->inst[0] && (batch->flag & GPU_BATCH_OWNS_INST_VBO)) {
    GPU_vertbuf_discard(batch->inst[0]);
  }
  batch->inst[0] = inst;

  SET_FLAG_FROM_TEST(batch->flag, own_vbo, GPU_BATCH_OWNS_INST_VBO);
}

/* NOTE: Override any previously assigned elem (and free it if owned). */
void GPU_batch_elembuf_set(GPUBatch *batch, GPUIndexBuf *elem, bool own_ibo)
{
  BLI_assert(elem);
  batch->flag |= GPU_BATCH_DIRTY;

  if (batch->elem && (batch->flag & GPU_BATCH_OWNS_INDEX)) {
    GPU_indexbuf_discard(batch->elem);
  }
  batch->elem = elem;

  SET_FLAG_FROM_TEST(batch->flag, own_ibo, GPU_BATCH_OWNS_INDEX);
}

int GPU_batch_instbuf_add_ex(GPUBatch *batch, GPUVertBuf *insts, bool own_vbo)
{
  BLI_assert(insts);
  batch->flag |= GPU_BATCH_DIRTY;

  for (uint v = 0; v < GPU_BATCH_INST_VBO_MAX_LEN; v++) {
    if (batch->inst[v] == NULL) {
      /* for now all VertexBuffers must have same vertex_len */
      if (batch->inst[0]) {
        /* Allow for different size of vertex buffer (will choose the smallest number of verts). */
        // BLI_assert(insts->vertex_len == batch->inst[0]->vertex_len);
      }

      batch->inst[v] = insts;
      SET_FLAG_FROM_TEST(batch->flag, own_vbo, (eGPUBatchFlag)(GPU_BATCH_OWNS_INST_VBO << v));
      return v;
    }
  }
  /* we only make it this far if there is no room for another GPUVertBuf */
  BLI_assert(0 && "Not enough Instance VBO slot in batch");
  return -1;
}

/* Returns the index of verts in the batch. */
int GPU_batch_vertbuf_add_ex(GPUBatch *batch, GPUVertBuf *verts, bool own_vbo)
{
  BLI_assert(verts);
  batch->flag |= GPU_BATCH_DIRTY;

  for (uint v = 0; v < GPU_BATCH_VBO_MAX_LEN; v++) {
    if (batch->verts[v] == NULL) {
      /* for now all VertexBuffers must have same vertex_len */
      if (batch->verts[0] != NULL) {
        /* This is an issue for the HACK inside DRW_vbo_request(). */
        // BLI_assert(verts->vertex_len == batch->verts[0]->vertex_len);
      }
      batch->verts[v] = verts;
      SET_FLAG_FROM_TEST(batch->flag, own_vbo, (eGPUBatchFlag)(GPU_BATCH_OWNS_VBO << v));
      return v;
    }
  }
  /* we only make it this far if there is no room for another GPUVertBuf */
  BLI_assert(0 && "Not enough VBO slot in batch");
  return -1;
}

/** \} */

/* -------------------------------------------------------------------- */
/** \name Uniform setters
 *
 * TODO(fclem) port this to GPUShader.
 * \{ */

void GPU_batch_set_shader(GPUBatch *batch, GPUShader *shader)
{
  batch->shader = shader;
  GPU_shader_bind(batch->shader);
}

/** \} */

/* -------------------------------------------------------------------- */
/** \name Drawing / Drawcall functions
 * \{ */

void GPU_batch_draw(GPUBatch *batch)
{
  GPU_shader_bind(batch->shader);
  GPU_batch_draw_advanced(batch, 0, 0, 0, 0);
}

void GPU_batch_draw_range(GPUBatch *batch, int v_first, int v_count)
{
  GPU_shader_bind(batch->shader);
  GPU_batch_draw_advanced(batch, v_first, v_count, 0, 0);
}

/* Draw multiple instance of a batch without having any instance attributes. */
void GPU_batch_draw_instanced(GPUBatch *batch, int i_count)
{
  BLI_assert(batch->inst[0] == NULL);

  GPU_shader_bind(batch->shader);
  GPU_batch_draw_advanced(batch, 0, 0, 0, i_count);
}

void GPU_batch_draw_advanced(
    GPUBatch *gpu_batch, int v_first, int v_count, int i_first, int i_count)
{
<<<<<<< HEAD
  BLI_assert(GPU_context_active_get()->shader != NULL);
=======
  BLI_assert(Context::get()->shader != NULL);
>>>>>>> 952212ac
  Batch *batch = static_cast<Batch *>(gpu_batch);

  if (v_count == 0) {
    if (batch->elem) {
      v_count = batch->elem_()->index_len_get();
    }
    else {
<<<<<<< HEAD
      v_count = batch->verts[0]->vertex_len;
=======
      v_count = batch->verts_(0)->vertex_len;
>>>>>>> 952212ac
    }
  }
  if (i_count == 0) {
    i_count = (batch->inst[0]) ? batch->inst_(0)->vertex_len : 1;
    /* Meh. This is to be able to use different numbers of verts in instance vbos. */
    if (batch->inst[1] != NULL) {
      i_count = min_ii(i_count, batch->inst_(1)->vertex_len);
    }
  }

  if (v_count == 0 || i_count == 0) {
    /* Nothing to draw. */
    return;
  }

  batch->draw(v_first, v_count, i_first, i_count);
}

/** \} */

/* -------------------------------------------------------------------- */
/** \name Utilities
 * \{ */

void GPU_batch_program_set_builtin_with_config(GPUBatch *batch,
                                               eGPUBuiltinShader shader_id,
                                               eGPUShaderConfig sh_cfg)
{
  GPUShader *shader = GPU_shader_get_builtin_shader_with_config(shader_id, sh_cfg);
  GPU_batch_set_shader(batch, shader);
}

void GPU_batch_program_set_builtin(GPUBatch *batch, eGPUBuiltinShader shader_id)
{
  GPU_batch_program_set_builtin_with_config(batch, shader_id, GPU_SHADER_CFG_DEFAULT);
}

/* Bind program bound to IMM to the batch.
 * XXX Use this with much care. Drawing with the GPUBatch API is not compatible with IMM.
 * DO NOT DRAW WITH THE BATCH BEFORE CALLING immUnbindProgram. */
void GPU_batch_program_set_imm_shader(GPUBatch *batch)
{
  GPU_batch_set_shader(batch, immGetShader());
}

/** \} */

/* -------------------------------------------------------------------- */
/** \name Init/Exit
 * \{ */

void gpu_batch_init(void)
{
  gpu_batch_presets_init();
}

void gpu_batch_exit(void)
{
  gpu_batch_presets_exit();
}

/** \} */<|MERGE_RESOLUTION|>--- conflicted
+++ resolved
@@ -255,11 +255,7 @@
 void GPU_batch_draw_advanced(
     GPUBatch *gpu_batch, int v_first, int v_count, int i_first, int i_count)
 {
-<<<<<<< HEAD
-  BLI_assert(GPU_context_active_get()->shader != NULL);
-=======
   BLI_assert(Context::get()->shader != NULL);
->>>>>>> 952212ac
   Batch *batch = static_cast<Batch *>(gpu_batch);
 
   if (v_count == 0) {
@@ -267,11 +263,7 @@
       v_count = batch->elem_()->index_len_get();
     }
     else {
-<<<<<<< HEAD
-      v_count = batch->verts[0]->vertex_len;
-=======
       v_count = batch->verts_(0)->vertex_len;
->>>>>>> 952212ac
     }
   }
   if (i_count == 0) {
