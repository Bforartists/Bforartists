/*
 * This program is free software; you can redistribute it and/or
 * modify it under the terms of the GNU General Public License
 * as published by the Free Software Foundation; either version 2
 * of the License, or (at your option) any later version.
 *
 * This program is distributed in the hope that it will be useful,
 * but WITHOUT ANY WARRANTY; without even the implied warranty of
 * MERCHANTABILITY or FITNESS FOR A PARTICULAR PURPOSE.  See the
 * GNU General Public License for more details.
 *
 * You should have received a copy of the GNU General Public License
 * along with this program; if not, write to the Free Software Foundation,
 * Inc., 51 Franklin Street, Fifth Floor, Boston, MA 02110-1301, USA.
 *
 * The Original Code is Copyright (C) 2016 by Mike Erwin.
 * All rights reserved.
 */

/** \file
 * \ingroup gpu
 *
 * This interface allow GPU to manage GL objects for multiple context and threads.
 */

#pragma once

#include "MEM_guardedalloc.h"

#include "GPU_context.h"

#include "gpu_framebuffer_private.hh"
#include "gpu_immediate_private.hh"
#include "gpu_shader_private.hh"
#include "gpu_state_private.hh"

#include <pthread.h>

struct GPUMatrixState;

namespace blender::gpu {

class Context {
 public:
  /** State management */
<<<<<<< HEAD
  blender::gpu::Shader *shader = NULL;
  blender::gpu::FrameBuffer *active_fb = NULL;
=======
  Shader *shader = NULL;
  FrameBuffer *active_fb = NULL;
>>>>>>> abe652b6
  GPUMatrixState *matrix_state = NULL;
  StateManager *state_manager = NULL;
  Immediate *imm = NULL;

  /**
   * All 4 window frame-buffers.
   * None of them are valid in an off-screen context.
   * Right frame-buffers are only available if using stereo rendering.
   * Front frame-buffers contains (in principle, but not always) the last frame color.
   * Default frame-buffer is back_left.
   */
  FrameBuffer *back_left = NULL;
  FrameBuffer *front_left = NULL;
  FrameBuffer *back_right = NULL;
  FrameBuffer *front_right = NULL;

 protected:
  /** Thread on which this context is active. */
  pthread_t thread_;
  bool is_active_;
  /** Avoid including GHOST headers. Can be NULL for off-screen contexts. */
  void *ghost_window_;

 public:
  Context();
  virtual ~Context();

  static Context *get(void);

  virtual void activate(void) = 0;
  virtual void deactivate(void) = 0;

<<<<<<< HEAD
  bool is_active_on_thread(void);

  MEM_CXX_CLASS_ALLOC_FUNCS("GPUContext")
};

/* These require a OpenGL ctx bound. */
GLuint GPU_buf_alloc(void);
GLuint GPU_tex_alloc(void);
GLuint GPU_vao_alloc(void);
GLuint GPU_fbo_alloc(void);

/* These can be called any threads even without OpenGL ctx. */
void GPU_buf_free(GLuint buf_id);
void GPU_tex_free(GLuint tex_id);
/* These two need the ctx the id was created with. */
void GPU_vao_free(GLuint vao_id, GPUContext *ctx);
void GPU_fbo_free(GLuint fbo_id, GPUContext *ctx);
=======
  /* Will push all pending commands to the GPU. */
  virtual void flush(void) = 0;
  /* Will wait until the GPU has finished executing all command. */
  virtual void finish(void) = 0;

  virtual void memory_statistics_get(int *total_mem, int *free_mem) = 0;
>>>>>>> abe652b6

  bool is_active_on_thread(void);
};

/* Syntacting suggar. */
static inline GPUContext *wrap(Context *ctx)
{
  return reinterpret_cast<GPUContext *>(ctx);
}
static inline Context *unwrap(GPUContext *ctx)
{
  return reinterpret_cast<Context *>(ctx);
}
static inline const Context *unwrap(const GPUContext *ctx)
{
  return reinterpret_cast<const Context *>(ctx);
}

}  // namespace blender::gpu<|MERGE_RESOLUTION|>--- conflicted
+++ resolved
@@ -43,13 +43,8 @@
 class Context {
  public:
   /** State management */
-<<<<<<< HEAD
-  blender::gpu::Shader *shader = NULL;
-  blender::gpu::FrameBuffer *active_fb = NULL;
-=======
   Shader *shader = NULL;
   FrameBuffer *active_fb = NULL;
->>>>>>> abe652b6
   GPUMatrixState *matrix_state = NULL;
   StateManager *state_manager = NULL;
   Immediate *imm = NULL;
@@ -82,32 +77,12 @@
   virtual void activate(void) = 0;
   virtual void deactivate(void) = 0;
 
-<<<<<<< HEAD
-  bool is_active_on_thread(void);
-
-  MEM_CXX_CLASS_ALLOC_FUNCS("GPUContext")
-};
-
-/* These require a OpenGL ctx bound. */
-GLuint GPU_buf_alloc(void);
-GLuint GPU_tex_alloc(void);
-GLuint GPU_vao_alloc(void);
-GLuint GPU_fbo_alloc(void);
-
-/* These can be called any threads even without OpenGL ctx. */
-void GPU_buf_free(GLuint buf_id);
-void GPU_tex_free(GLuint tex_id);
-/* These two need the ctx the id was created with. */
-void GPU_vao_free(GLuint vao_id, GPUContext *ctx);
-void GPU_fbo_free(GLuint fbo_id, GPUContext *ctx);
-=======
   /* Will push all pending commands to the GPU. */
   virtual void flush(void) = 0;
   /* Will wait until the GPU has finished executing all command. */
   virtual void finish(void) = 0;
 
   virtual void memory_statistics_get(int *total_mem, int *free_mem) = 0;
->>>>>>> abe652b6
 
   bool is_active_on_thread(void);
 };
