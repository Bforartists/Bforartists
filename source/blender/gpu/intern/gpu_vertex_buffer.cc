--- conflicted
+++ resolved
@@ -25,12 +25,6 @@
 
 #include "MEM_guardedalloc.h"
 
-<<<<<<< HEAD
-#include "gpu_context_private.hh"
-#include "gpu_vertex_format_private.h"
-
-#include "gpu_vertex_buffer_private.hh"
-=======
 #include "gpu_backend.hh"
 #include "gpu_vertex_format_private.h"
 
@@ -40,7 +34,6 @@
 #include "gpu_vertex_buffer_private.hh"
 
 #include <cstring>
->>>>>>> abe652b6
 
 /* -------------------------------------------------------------------- */
 /** \name VertBuf
@@ -70,13 +63,8 @@
   if (!format->packed) {
     VertexFormat_pack(&this->format);
   }
-<<<<<<< HEAD
-  verts->flag |= GPU_VERTBUF_INIT;
-  return verts;
-=======
   flag |= GPU_VERTBUF_INIT;
 }
->>>>>>> abe652b6
 
 void VertBuf::clear(void)
 {
@@ -86,12 +74,6 @@
 
 VertBuf *VertBuf::duplicate(void)
 {
-<<<<<<< HEAD
-  memset(verts, 0, sizeof(GPUVertBuf));
-  verts->usage = usage;
-  verts->flag = GPU_VERTBUF_DATA_DIRTY;
-  verts->handle_refcount = 1;
-=======
   VertBuf *dst = GPUBackend::get()->vertbuf_alloc();
   /* Full copy. */
   *dst = *this;
@@ -100,19 +82,10 @@
   /* Duplicate all needed implementation specifics data. */
   this->duplicate_data(dst);
   return dst;
->>>>>>> abe652b6
 }
 
 void VertBuf::allocate(uint vert_len)
 {
-<<<<<<< HEAD
-  GPU_vertbuf_init(verts, usage);
-  GPU_vertformat_copy(&verts->format, format);
-  if (!format->packed) {
-    VertexFormat_pack(&verts->format);
-  }
-  verts->flag |= GPU_VERTBUF_INIT;
-=======
   BLI_assert(format.packed);
   /* Catch any unnecessary usage. */
   BLI_assert(vertex_alloc != vert_len || data == nullptr);
@@ -121,7 +94,6 @@
   this->acquire_data();
 
   flag |= GPU_VERTBUF_DATA_DIRTY;
->>>>>>> abe652b6
 }
 
 void VertBuf::resize(uint vert_len)
@@ -204,50 +176,13 @@
 /* create a new allocation, discarding any existing data */
 void GPU_vertbuf_data_alloc(GPUVertBuf *verts, uint v_len)
 {
-<<<<<<< HEAD
-  GPUVertFormat *format = &verts->format;
-  if (!format->packed) {
-    VertexFormat_pack(format);
-  }
-#if TRUST_NO_ONE
-  /* catch any unnecessary use */
-  assert(verts->vertex_alloc != v_len || verts->data == NULL);
-#endif
-  /* discard previous data if any */
-  if (verts->data) {
-    MEM_freeN(verts->data);
-  }
-#if VRAM_USAGE
-  uint new_size = vertex_buffer_size(&verts->format, v_len);
-  vbo_memory_usage += new_size - GPU_vertbuf_size_get(verts);
-#endif
-  verts->flag |= GPU_VERTBUF_DATA_DIRTY;
-  verts->vertex_len = verts->vertex_alloc = v_len;
-  verts->data = (uchar *)MEM_mallocN(sizeof(GLubyte) * GPU_vertbuf_size_get(verts), __func__);
-=======
   unwrap(verts)->allocate(v_len);
->>>>>>> abe652b6
 }
 
 /* resize buffer keeping existing data */
 void GPU_vertbuf_data_resize(GPUVertBuf *verts, uint v_len)
 {
-<<<<<<< HEAD
-#if TRUST_NO_ONE
-  assert(verts->data != NULL);
-  assert(verts->vertex_alloc != v_len);
-#endif
-
-#if VRAM_USAGE
-  uint new_size = vertex_buffer_size(&verts->format, v_len);
-  vbo_memory_usage += new_size - GPU_vertbuf_size_get(verts);
-#endif
-  verts->flag |= GPU_VERTBUF_DATA_DIRTY;
-  verts->vertex_len = verts->vertex_alloc = v_len;
-  verts->data = (uchar *)MEM_reallocN(verts->data, sizeof(GLubyte) * GPU_vertbuf_size_get(verts));
-=======
   unwrap(verts)->resize(v_len);
->>>>>>> abe652b6
 }
 
 /* Set vertex count but does not change allocation.
@@ -266,22 +201,11 @@
   VertBuf *verts = unwrap(verts_);
   const GPUVertFormat *format = &verts->format;
   const GPUVertAttr *a = &format->attrs[a_idx];
-<<<<<<< HEAD
-
-#if TRUST_NO_ONE
-  assert(a_idx < format->attr_len);
-  assert(v_idx < verts->vertex_alloc);
-  assert(verts->data != NULL);
-#endif
-  verts->flag |= GPU_VERTBUF_DATA_DIRTY;
-  memcpy((GLubyte *)verts->data + a->offset + v_idx * format->stride, data, a->sz);
-=======
   BLI_assert(v_idx < verts->vertex_alloc);
   BLI_assert(a_idx < format->attr_len);
   BLI_assert(verts->data != NULL);
   verts->flag |= GPU_VERTBUF_DATA_DIRTY;
   memcpy(verts->data + a->offset + v_idx * format->stride, data, a->sz);
->>>>>>> abe652b6
 }
 
 void GPU_vertbuf_attr_fill(GPUVertBuf *verts_, uint a_idx, const void *data)
@@ -300,20 +224,10 @@
 {
   VertBuf *verts = unwrap(verts_);
   const GPUVertFormat *format = &verts->format;
-<<<<<<< HEAD
-
-#if TRUST_NO_ONE
-  assert(v_idx < verts->vertex_alloc);
-  assert(verts->data != NULL);
-#endif
-  verts->flag |= GPU_VERTBUF_DATA_DIRTY;
-  memcpy((GLubyte *)verts->data + v_idx * format->stride, data, format->stride);
-=======
   BLI_assert(v_idx < verts->vertex_alloc);
   BLI_assert(verts->data != NULL);
   verts->flag |= GPU_VERTBUF_DATA_DIRTY;
   memcpy(verts->data + v_idx * format->stride, data, format->stride);
->>>>>>> abe652b6
 }
 
 void GPU_vertbuf_attr_fill_stride(GPUVertBuf *verts_, uint a_idx, uint stride, const void *data)
@@ -321,16 +235,8 @@
   VertBuf *verts = unwrap(verts_);
   const GPUVertFormat *format = &verts->format;
   const GPUVertAttr *a = &format->attrs[a_idx];
-<<<<<<< HEAD
-
-#if TRUST_NO_ONE
-  assert(a_idx < format->attr_len);
-  assert(verts->data != NULL);
-#endif
-=======
   BLI_assert(a_idx < format->attr_len);
   BLI_assert(verts->data != NULL);
->>>>>>> abe652b6
   verts->flag |= GPU_VERTBUF_DATA_DIRTY;
   const uint vertex_len = verts->vertex_len;
 
@@ -355,18 +261,8 @@
   BLI_assert(a_idx < format->attr_len);
   BLI_assert(verts->data != NULL);
 
-<<<<<<< HEAD
-#if TRUST_NO_ONE
-  assert(a_idx < format->attr_len);
-  assert(verts->data != NULL);
-#endif
-
-  verts->flag |= GPU_VERTBUF_DATA_DIRTY;
-
-=======
   verts->flag |= GPU_VERTBUF_DATA_DIRTY;
   verts->flag &= ~GPU_VERTBUF_DATA_UPLOADED;
->>>>>>> abe652b6
   access->size = a->sz;
   access->stride = format->stride;
   access->data = (uchar *)verts->data + a->offset;
@@ -376,18 +272,20 @@
 #endif
 }
 
-<<<<<<< HEAD
+/* -------- Getters -------- */
+
 /* NOTE: Be careful when using this. The data needs to match the expected format. */
 void *GPU_vertbuf_get_data(const GPUVertBuf *verts)
 {
   /* TODO Assert that the format has no padding. */
-  return verts->data;
+  return unwrap(verts)->data;
 }
 
 /* Returns the data buffer and set it to null internally to avoid freeing.
  * NOTE: Be careful when using this. The data needs to match the expected format. */
-void *GPU_vertbuf_steal_data(GPUVertBuf *verts)
-{
+void *GPU_vertbuf_steal_data(GPUVertBuf *verts_)
+{
+  VertBuf *verts = unwrap(verts_);
   /* TODO Assert that the format has no padding. */
   BLI_assert(verts->data);
   void *data = verts->data;
@@ -397,86 +295,22 @@
 
 const GPUVertFormat *GPU_vertbuf_get_format(const GPUVertBuf *verts)
 {
-  return &verts->format;
+  return &unwrap(verts)->format;
 }
 
 uint GPU_vertbuf_get_vertex_alloc(const GPUVertBuf *verts)
 {
-  return verts->vertex_alloc;
+  return unwrap(verts)->vertex_alloc;
 }
 
 uint GPU_vertbuf_get_vertex_len(const GPUVertBuf *verts)
 {
-  return verts->vertex_len;
+  return unwrap(verts)->vertex_len;
 }
 
 GPUVertBufStatus GPU_vertbuf_get_status(const GPUVertBuf *verts)
 {
-  return verts->flag;
-}
-
-static void VertBuffer_upload_data(GPUVertBuf *verts)
-=======
-/* -------- Getters -------- */
-
-/* NOTE: Be careful when using this. The data needs to match the expected format. */
-void *GPU_vertbuf_get_data(const GPUVertBuf *verts)
->>>>>>> abe652b6
-{
-  /* TODO Assert that the format has no padding. */
-  return unwrap(verts)->data;
-}
-
-/* Returns the data buffer and set it to null internally to avoid freeing.
- * NOTE: Be careful when using this. The data needs to match the expected format. */
-void *GPU_vertbuf_steal_data(GPUVertBuf *verts_)
-{
-  VertBuf *verts = unwrap(verts_);
-  /* TODO Assert that the format has no padding. */
-  BLI_assert(verts->data);
-  void *data = verts->data;
-  verts->data = nullptr;
-  return data;
-}
-
-<<<<<<< HEAD
-  if (verts->usage == GPU_USAGE_STATIC) {
-    MEM_freeN(verts->data);
-    verts->data = NULL;
-  }
-  verts->flag &= ~GPU_VERTBUF_DATA_DIRTY;
-  verts->flag |= GPU_VERTBUF_DATA_UPLOADED;
-=======
-const GPUVertFormat *GPU_vertbuf_get_format(const GPUVertBuf *verts)
-{
-  return &unwrap(verts)->format;
->>>>>>> abe652b6
-}
-
-uint GPU_vertbuf_get_vertex_alloc(const GPUVertBuf *verts)
-{
-<<<<<<< HEAD
-  /* only create the buffer the 1st time */
-  if (verts->vbo_id == 0) {
-    verts->vbo_id = GPU_buf_alloc();
-  }
-  glBindBuffer(GL_ARRAY_BUFFER, verts->vbo_id);
-  if (verts->flag & GPU_VERTBUF_DATA_DIRTY) {
-    VertBuffer_upload_data(verts);
-  }
-=======
-  return unwrap(verts)->vertex_alloc;
-}
-
-uint GPU_vertbuf_get_vertex_len(const GPUVertBuf *verts)
-{
-  return unwrap(verts)->vertex_len;
-}
-
-GPUVertBufStatus GPU_vertbuf_get_status(const GPUVertBuf *verts)
-{
   return unwrap(verts)->flag;
->>>>>>> abe652b6
 }
 
 uint GPU_vertbuf_get_memory_usage(void)
