/* SPDX-FileCopyrightText: 2013 Blender Authors
 *
 * SPDX-License-Identifier: GPL-2.0-or-later */

/** \file
 * \ingroup gpu
 */

#include "BKE_material.hh"

#include "GPU_batch.hh"
#include "GPU_init_exit.hh" /* interface */
#include "GPU_pass.hh"

#include "intern/gpu_private.hh"
#include "intern/gpu_shader_create_info_private.hh"
#include "intern/gpu_shader_dependency_private.hh"

/**
 * although the order of initialization and shutdown should not matter
 * (except for the extensions), I chose alphabetical and reverse alphabetical order
 */
static bool initialized = false;

void GPU_init()
{
  /* can't avoid calling this multiple times, see wm_window_ghostwindow_add */
  if (initialized) {
    return;
  }

  initialized = true;

  gpu_backend_init_resources();

  gpu_shader_dependency_init();
  gpu_shader_create_info_init();

<<<<<<< HEAD
=======
  GPU_shader_builtin_warm_up();
>>>>>>> 9a41dc73
  GPU_pass_cache_init();

  gpu_batch_init();
}

void GPU_exit()
{
  gpu_batch_exit();

  GPU_pass_cache_free();

  BKE_material_defaults_free_gpu();
  GPU_shader_free_builtin_shaders();

  gpu_backend_delete_resources();

  gpu_shader_dependency_exit();
  gpu_shader_create_info_exit();

  initialized = false;
}

bool GPU_is_init()
{
  return initialized;
}<|MERGE_RESOLUTION|>--- conflicted
+++ resolved
@@ -36,10 +36,7 @@
   gpu_shader_dependency_init();
   gpu_shader_create_info_init();
 
-<<<<<<< HEAD
-=======
   GPU_shader_builtin_warm_up();
->>>>>>> 9a41dc73
   GPU_pass_cache_init();
 
   gpu_batch_init();
