/* SPDX-FileCopyrightText: 2013 Blender Authors
 *
 * SPDX-License-Identifier: GPL-2.0-or-later */

/** \file
 * \ingroup gpu
 */

#include "BKE_material.hh"

#include "GPU_batch.hh"
#include "GPU_init_exit.hh" /* interface */
#include "GPU_pass.hh"

#include "intern/gpu_private.hh"
#include "intern/gpu_shader_create_info_private.hh"
#include "intern/gpu_shader_dependency_private.hh"

/**
 * although the order of initialization and shutdown should not matter
 * (except for the extensions), I chose alphabetical and reverse alphabetical order
 */
static bool initialized = false;

void GPU_init()
{
  /* can't avoid calling this multiple times, see wm_window_ghostwindow_add */
  if (initialized) {
    return;
  }

  initialized = true;

  gpu_backend_init_resources();

  gpu_shader_dependency_init();
  gpu_shader_create_info_init();

  GPU_pass_cache_init();

  gpu_batch_init();
}

void GPU_exit()
{
  gpu_batch_exit();

  GPU_pass_cache_free();

<<<<<<< HEAD
  gpu_backend_delete_resources();

  gpu_shader_dependency_exit();
  gpu_shader_create_info_exit();

=======
  BKE_material_defaults_free_gpu();
  GPU_shader_free_builtin_shaders();

  gpu_backend_delete_resources();

  gpu_shader_dependency_exit();
  gpu_shader_create_info_exit();

>>>>>>> f812af9b
  initialized = false;
}

bool GPU_is_init()
{
  return initialized;
}<|MERGE_RESOLUTION|>--- conflicted
+++ resolved
@@ -47,22 +47,16 @@
 
   GPU_pass_cache_free();
 
-<<<<<<< HEAD
-  gpu_backend_delete_resources();
-
-  gpu_shader_dependency_exit();
-  gpu_shader_create_info_exit();
-
-=======
   BKE_material_defaults_free_gpu();
   GPU_shader_free_builtin_shaders();
+
+  gpu_backend_delete_resources();
 
   gpu_backend_delete_resources();
 
   gpu_shader_dependency_exit();
   gpu_shader_create_info_exit();
 
->>>>>>> f812af9b
   initialized = false;
 }
 
