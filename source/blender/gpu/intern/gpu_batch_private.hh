--- conflicted
+++ resolved
@@ -30,10 +30,7 @@
 #include "GPU_context.h"
 
 #include "gpu_index_buffer_private.hh"
-<<<<<<< HEAD
-=======
 #include "gpu_vertex_buffer_private.hh"
->>>>>>> 5eaffd9e
 
 namespace blender {
 namespace gpu {
@@ -50,12 +47,6 @@
   virtual void draw(int v_first, int v_count, int i_first, int i_count) = 0;
 
   /* Convenience casts. */
-<<<<<<< HEAD
-  IndexBuf *elem_(void)
-  {
-    return unwrap(elem);
-  };
-=======
   IndexBuf *elem_(void) const
   {
     return unwrap(elem);
@@ -68,7 +59,6 @@
   {
     return unwrap(inst[index]);
   }
->>>>>>> 5eaffd9e
 };
 
 }  // namespace gpu
