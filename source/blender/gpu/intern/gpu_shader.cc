/* SPDX-FileCopyrightText: 2005 Blender Authors
 *
 * SPDX-License-Identifier: GPL-2.0-or-later */

/** \file
 * \ingroup gpu
 */

#include "BLI_math_matrix.h"
#include "BLI_string.h"
#include "BLI_time.h"

#include "GPU_capabilities.hh"
#include "GPU_debug.hh"
#include "GPU_matrix.hh"
#include "GPU_platform.hh"

#include "glsl_preprocess/glsl_preprocess.hh"

#include "gpu_backend.hh"
#include "gpu_context_private.hh"
#include "gpu_shader_create_info.hh"
#include "gpu_shader_create_info_private.hh"
#include "gpu_shader_dependency_private.hh"
#include "gpu_shader_private.hh"

#include <string>

extern "C" char datatoc_gpu_shader_colorspace_lib_glsl[];

namespace blender::gpu {

std::string Shader::defines_declare(const shader::ShaderCreateInfo &info) const
{
  std::string defines;
  for (const auto &def : info.defines_) {
    defines += "#define ";
    defines += def[0];
    defines += " ";
    defines += def[1];
    defines += "\n";
  }
  return defines;
}

}  // namespace blender::gpu

using namespace blender;
using namespace blender::gpu;

/* -------------------------------------------------------------------- */
/** \name Creation / Destruction
 * \{ */

Shader::Shader(const char *sh_name)
{
  STRNCPY(this->name, sh_name);
}

Shader::~Shader()
{
  BLI_assert_msg(Context::get() == nullptr || Context::get()->shader != this,
                 "Shader must be unbound from context before being freed");
  delete interface;
}

static void standard_defines(Vector<StringRefNull> &sources)
{
  BLI_assert(sources.is_empty());
  /* Version and specialization constants needs to be first.
   * Exact values will be added by implementation. */
  sources.append("version");
  sources.append("/* specialization_constants */");
  /* Define to identify code usage in shading language. */
  sources.append("#define GPU_SHADER\n");
  /* some useful defines to detect GPU type */
  if (GPU_type_matches(GPU_DEVICE_ATI, GPU_OS_ANY, GPU_DRIVER_ANY)) {
    sources.append("#define GPU_ATI\n");
  }
  else if (GPU_type_matches(GPU_DEVICE_NVIDIA, GPU_OS_ANY, GPU_DRIVER_ANY)) {
    sources.append("#define GPU_NVIDIA\n");
  }
  else if (GPU_type_matches(GPU_DEVICE_INTEL, GPU_OS_ANY, GPU_DRIVER_ANY)) {
    sources.append("#define GPU_INTEL\n");
  }
  else if (GPU_type_matches(GPU_DEVICE_APPLE, GPU_OS_ANY, GPU_DRIVER_ANY)) {
    sources.append("#define GPU_APPLE\n");
  }
  /* some useful defines to detect OS type */
  if (GPU_type_matches(GPU_DEVICE_ANY, GPU_OS_WIN, GPU_DRIVER_ANY)) {
    sources.append("#define OS_WIN\n");
  }
  else if (GPU_type_matches(GPU_DEVICE_ANY, GPU_OS_MAC, GPU_DRIVER_ANY)) {
    sources.append("#define OS_MAC\n");
  }
  else if (GPU_type_matches(GPU_DEVICE_ANY, GPU_OS_UNIX, GPU_DRIVER_ANY)) {
    sources.append("#define OS_UNIX\n");
  }
  /* API Definition */
  eGPUBackendType backend = GPU_backend_get_type();
  switch (backend) {
    case GPU_BACKEND_OPENGL:
      sources.append("#define GPU_OPENGL\n");
      break;
    case GPU_BACKEND_METAL:
      sources.append("#define GPU_METAL\n");
      break;
    case GPU_BACKEND_VULKAN:
      sources.append("#define GPU_VULKAN\n");
      break;
    default:
      BLI_assert_msg(false, "Invalid GPU Backend Type");
      break;
  }

  if (GPU_crappy_amd_driver()) {
    sources.append("#define GPU_DEPRECATED_AMD_DRIVER\n");
  }
}

GPUShader *GPU_shader_create_ex(const std::optional<StringRefNull> vertcode,
                                const std::optional<StringRefNull> fragcode,
                                const std::optional<StringRefNull> geomcode,
                                const std::optional<StringRefNull> computecode,
                                const std::optional<StringRefNull> libcode,
                                const std::optional<StringRefNull> defines,
                                const StringRefNull shname)
{
  /* At least a vertex shader and a fragment shader are required, or only a compute shader. */
  BLI_assert((fragcode.has_value() && vertcode.has_value() && !computecode.has_value()) ||
             (!fragcode.has_value() && !vertcode.has_value() && !geomcode.has_value() &&
              computecode.has_value()));

  Shader *shader = GPUBackend::get()->shader_alloc(shname.c_str());
  /* Needs to be called before init as GL uses the default specialization constants state to insert
   * default shader inside a map. */
  shader->constants = std::make_unique<const shader::SpecializationConstants>();
  shader->init();

  if (vertcode) {
    Vector<StringRefNull> sources;
    standard_defines(sources);
    sources.append("#define GPU_VERTEX_SHADER\n");
    sources.append("#define IN_OUT out\n");
    if (geomcode) {
      sources.append("#define USE_GEOMETRY_SHADER\n");
    }
    if (defines) {
      sources.append(*defines);
    }
    sources.append(*vertcode);

    shader->vertex_shader_from_glsl(sources);
  }

  if (fragcode) {
    Vector<StringRefNull> sources;
    standard_defines(sources);
    sources.append("#define GPU_FRAGMENT_SHADER\n");
    sources.append("#define IN_OUT in\n");
    if (geomcode) {
      sources.append("#define USE_GEOMETRY_SHADER\n");
    }
    if (defines) {
      sources.append(*defines);
    }
    if (libcode) {
      sources.append(*libcode);
    }
    sources.append(*fragcode);

    shader->fragment_shader_from_glsl(sources);
  }

  if (geomcode) {
    Vector<StringRefNull> sources;
    standard_defines(sources);
    sources.append("#define GPU_GEOMETRY_SHADER\n");
    if (defines) {
      sources.append(*defines);
    }
    sources.append(*geomcode);

    shader->geometry_shader_from_glsl(sources);
  }

  if (computecode) {
    Vector<StringRefNull> sources;
    standard_defines(sources);
    sources.append("#define GPU_COMPUTE_SHADER\n");
    if (defines) {
      sources.append(*defines);
    }
    if (libcode) {
      sources.append(*libcode);
    }
    sources.append(*computecode);

    shader->compute_shader_from_glsl(sources);
  }

  if (!shader->finalize()) {
    delete shader;
    return nullptr;
  };

  return wrap(shader);
}

void GPU_shader_free(GPUShader *shader)
{
  delete unwrap(shader);
}

/** \} */

/* -------------------------------------------------------------------- */
/** \name Creation utils
 * \{ */

GPUShader *GPU_shader_create(const std::optional<StringRefNull> vertcode,
                             const std::optional<StringRefNull> fragcode,
                             const std::optional<StringRefNull> geomcode,
                             const std::optional<StringRefNull> libcode,
                             const std::optional<StringRefNull> defines,
                             const StringRefNull shname)
{
  return GPU_shader_create_ex(
      vertcode, fragcode, geomcode, std::nullopt, libcode, defines, shname);
}

GPUShader *GPU_shader_create_compute(const std::optional<StringRefNull> computecode,
                                     const std::optional<StringRefNull> libcode,
                                     const std::optional<StringRefNull> defines,
                                     const StringRefNull shname)
{
  return GPU_shader_create_ex(
      std::nullopt, std::nullopt, std::nullopt, computecode, libcode, defines, shname);
}

const GPUShaderCreateInfo *GPU_shader_create_info_get(const char *info_name)
{
  return gpu_shader_create_info_get(info_name);
}

bool GPU_shader_create_info_check_error(const GPUShaderCreateInfo *_info, char r_error[128])
{
  using namespace blender::gpu::shader;
  const ShaderCreateInfo &info = *reinterpret_cast<const ShaderCreateInfo *>(_info);
  std::string error = info.check_error();
  if (error.length() == 0) {
    return true;
  }

  BLI_strncpy(r_error, error.c_str(), 128);
  return false;
}

GPUShader *GPU_shader_create_from_info_name(const char *info_name)
{
  using namespace blender::gpu::shader;
  const GPUShaderCreateInfo *_info = gpu_shader_create_info_get(info_name);
  const ShaderCreateInfo &info = *reinterpret_cast<const ShaderCreateInfo *>(_info);
  if (!info.do_static_compilation_) {
    std::cerr << "Warning: Trying to compile \"" << info.name_
              << "\" which was not marked for static compilation.\n";
  }
  return GPU_shader_create_from_info(_info);
}

GPUShader *GPU_shader_create_from_info(const GPUShaderCreateInfo *_info)
{
  using namespace blender::gpu::shader;
  const ShaderCreateInfo &info = *reinterpret_cast<const ShaderCreateInfo *>(_info);
  return wrap(GPUBackend::get()->get_compiler()->compile(info, false));
}

std::string GPU_shader_preprocess_source(StringRefNull original)
{
  if (original.is_empty()) {
    return original;
  }
  gpu::shader::Preprocessor processor;
  return processor.process(original);
};

GPUShader *GPU_shader_create_from_info_python(const GPUShaderCreateInfo *_info)
{
  using namespace blender::gpu::shader;
  ShaderCreateInfo &info = *const_cast<ShaderCreateInfo *>(
      reinterpret_cast<const ShaderCreateInfo *>(_info));

  std::string vertex_source_original = info.vertex_source_generated;
  std::string fragment_source_original = info.fragment_source_generated;
  std::string geometry_source_original = info.geometry_source_generated;
  std::string compute_source_original = info.compute_source_generated;

  info.vertex_source_generated = GPU_shader_preprocess_source(info.vertex_source_generated);
  info.fragment_source_generated = GPU_shader_preprocess_source(info.fragment_source_generated);
  info.geometry_source_generated = GPU_shader_preprocess_source(info.geometry_source_generated);
  info.compute_source_generated = GPU_shader_preprocess_source(info.compute_source_generated);

  GPUShader *result = wrap(GPUBackend::get()->get_compiler()->compile(info, false));

  info.vertex_source_generated = vertex_source_original;
  info.fragment_source_generated = fragment_source_original;
  info.geometry_source_generated = geometry_source_original;
  info.compute_source_generated = compute_source_original;

  return result;
}

GPUShader *GPU_shader_create_from_python(std::optional<StringRefNull> vertcode,
                                         std::optional<StringRefNull> fragcode,
                                         std::optional<StringRefNull> geomcode,
                                         std::optional<StringRefNull> libcode,
                                         std::optional<StringRefNull> defines,
                                         const std::optional<StringRefNull> name)
{
  std::string defines_cat = "#define GPU_RAW_PYTHON_SHADER\n";
  if (defines) {
    defines_cat += defines.value();
    defines = defines_cat;
  }
  else {
    defines = defines_cat;
  }

  std::string libcodecat;

  if (!libcode) {
    libcode = datatoc_gpu_shader_colorspace_lib_glsl;
  }
  else {
    libcodecat = *libcode + datatoc_gpu_shader_colorspace_lib_glsl;
    libcode = libcodecat;
  }

  std::string vertex_source_processed;
  std::string fragment_source_processed;
  std::string geometry_source_processed;
  std::string library_source_processed;

  if (vertcode.has_value()) {
    vertex_source_processed = GPU_shader_preprocess_source(*vertcode);
    vertcode = vertex_source_processed;
  }
  if (fragcode.has_value()) {
    fragment_source_processed = GPU_shader_preprocess_source(*fragcode);
    fragcode = fragment_source_processed;
  }
  if (geomcode.has_value()) {
    geometry_source_processed = GPU_shader_preprocess_source(*geomcode);
    geomcode = geometry_source_processed;
  }
  if (libcode.has_value()) {
    library_source_processed = GPU_shader_preprocess_source(*libcode);
    libcode = library_source_processed;
  }

  /* Use pyGPUShader as default name for shader. */
  blender::StringRefNull shname = name.value_or("pyGPUShader");

  GPUShader *sh = GPU_shader_create_ex(
      vertcode, fragcode, geomcode, std::nullopt, libcode, defines, shname);

  return sh;
}

BatchHandle GPU_shader_batch_create_from_infos(Span<const GPUShaderCreateInfo *> infos,
                                               CompilationPriority priority)
{
  using namespace blender::gpu::shader;
  Span<const ShaderCreateInfo *> &infos_ = reinterpret_cast<Span<const ShaderCreateInfo *> &>(
      infos);
  return GPUBackend::get()->get_compiler()->batch_compile(infos_, priority);
}

bool GPU_shader_batch_is_ready(BatchHandle handle)
{
  return GPUBackend::get()->get_compiler()->batch_is_ready(handle);
}

Vector<GPUShader *> GPU_shader_batch_finalize(BatchHandle &handle)
{
  Vector<Shader *> result = GPUBackend::get()->get_compiler()->batch_finalize(handle);
  return reinterpret_cast<Vector<GPUShader *> &>(result);
}

void GPU_shader_batch_cancel(BatchHandle &handle)
{
  GPUBackend::get()->get_compiler()->batch_cancel(handle);
}

void GPU_shader_batch_wait_for_all()
{
  GPUBackend::get()->get_compiler()->wait_for_all();
}

void GPU_shader_compile_static()
{
  printf("Compiling all static GPU shaders. This process takes a while.\n");
  gpu_shader_create_info_compile("");
}

void GPU_shader_cache_dir_clear_old()
{
  GPUBackend::get()->shader_cache_dir_clear_old();
}

/** \} */

/* -------------------------------------------------------------------- */
/** \name Binding
 * \{ */

void GPU_shader_bind(GPUShader *gpu_shader, const shader::SpecializationConstants *constants_state)
{
  Shader *shader = unwrap(gpu_shader);

  BLI_assert_msg(constants_state != nullptr || shader->constants->is_empty(),
                 "Shader requires specialization constants but none was passed");

  Context *ctx = Context::get();

  if (ctx->shader != shader) {
    ctx->shader = shader;
    shader->bind(constants_state);
    GPU_matrix_bind(gpu_shader);
    Shader::set_srgb_uniform(ctx, gpu_shader);
  }
  else {
    if (constants_state) {
      shader->bind(constants_state);
    }
    if (ctx->shader_builtin_srgb_is_dirty) {
      Shader::set_srgb_uniform(ctx, gpu_shader);
    }
    if (GPU_matrix_dirty_get()) {
      GPU_matrix_bind(gpu_shader);
    }
  }
#if GPU_SHADER_PRINTF_ENABLE
  if (!ctx->printf_buf.is_empty()) {
    GPU_storagebuf_bind(ctx->printf_buf.last(), GPU_SHADER_PRINTF_SLOT);
  }
#endif
}

void GPU_shader_unbind()
{
  Context *ctx = Context::get();
  if (ctx == nullptr) {
    return;
  }
#ifndef NDEBUG
  if (ctx->shader) {
    ctx->shader->unbind();
  }
#endif
  ctx->shader = nullptr;
}

GPUShader *GPU_shader_get_bound()
{
  Context *ctx = Context::get();
  if (ctx) {
    return wrap(ctx->shader);
  }
  return nullptr;
}

/** \} */

/* -------------------------------------------------------------------- */
/** \name Shader name
 * \{ */

const char *GPU_shader_get_name(GPUShader *shader)
{
  return unwrap(shader)->name_get().c_str();
}

/** \} */

/* -------------------------------------------------------------------- */
/** \name Shader cache warming
 * \{ */

void GPU_shader_set_parent(GPUShader *shader, GPUShader *parent)
{
  BLI_assert(shader != nullptr);
  BLI_assert(shader != parent);
  if (shader != parent) {
    Shader *shd_child = unwrap(shader);
    Shader *shd_parent = unwrap(parent);
    shd_child->parent_set(shd_parent);
  }
}

void GPU_shader_warm_cache(GPUShader *shader, int limit)
{
  unwrap(shader)->warm_cache(limit);
}

/** \} */

/* -------------------------------------------------------------------- */
/** \name Assign specialization constants.
 * \{ */

const shader::SpecializationConstants &GPU_shader_get_default_constant_state(GPUShader *sh)
{
  return *unwrap(sh)->constants;
}

void Shader::specialization_constants_init(const shader::ShaderCreateInfo &info)
{
  using namespace shader;
  shader::SpecializationConstants constants_tmp;
  for (const SpecializationConstant &sc : info.specialization_constants_) {
    constants_tmp.types.append(sc.type);
    constants_tmp.values.append(sc.value);
  }
  constants = std::make_unique<const shader::SpecializationConstants>(std::move(constants_tmp));
}

SpecializationBatchHandle GPU_shader_batch_specializations(
    blender::Span<ShaderSpecialization> specializations, CompilationPriority priority)
{
  return GPUBackend::get()->get_compiler()->precompile_specializations(specializations, priority);
}

bool GPU_shader_batch_specializations_is_ready(SpecializationBatchHandle &handle)
{
  return GPUBackend::get()->get_compiler()->specialization_batch_is_ready(handle);
}

void GPU_shader_batch_specializations_cancel(SpecializationBatchHandle &handle)
{
  GPUBackend::get()->get_compiler()->batch_cancel(handle);
}

/** \} */

/* -------------------------------------------------------------------- */
/** \name Uniforms / Resource location
 * \{ */

int GPU_shader_get_uniform(GPUShader *shader, const char *name)
{
  const ShaderInterface *interface = unwrap(shader)->interface;
  const ShaderInput *uniform = interface->uniform_get(name);
  return uniform ? uniform->location : -1;
}

int GPU_shader_get_constant(GPUShader *shader, const char *name)
{
  const ShaderInterface *interface = unwrap(shader)->interface;
  const ShaderInput *constant = interface->constant_get(name);
  return constant ? constant->location : -1;
}

int GPU_shader_get_builtin_uniform(GPUShader *shader, int builtin)
{
  const ShaderInterface *interface = unwrap(shader)->interface;
  return interface->uniform_builtin((GPUUniformBuiltin)builtin);
}

int GPU_shader_get_builtin_block(GPUShader *shader, int builtin)
{
  const ShaderInterface *interface = unwrap(shader)->interface;
  return interface->ubo_builtin((GPUUniformBlockBuiltin)builtin);
}

int GPU_shader_get_ssbo_binding(GPUShader *shader, const char *name)
{
  const ShaderInterface *interface = unwrap(shader)->interface;
  const ShaderInput *ssbo = interface->ssbo_get(name);
  return ssbo ? ssbo->location : -1;
}

int GPU_shader_get_uniform_block(GPUShader *shader, const char *name)
{
  const ShaderInterface *interface = unwrap(shader)->interface;
  const ShaderInput *ubo = interface->ubo_get(name);
  return ubo ? ubo->location : -1;
}

int GPU_shader_get_ubo_binding(GPUShader *shader, const char *name)
{
  const ShaderInterface *interface = unwrap(shader)->interface;
  const ShaderInput *ubo = interface->ubo_get(name);
  return ubo ? ubo->binding : -1;
}

int GPU_shader_get_sampler_binding(GPUShader *shader, const char *name)
{
  const ShaderInterface *interface = unwrap(shader)->interface;
  const ShaderInput *tex = interface->uniform_get(name);
  return tex ? tex->binding : -1;
}

uint GPU_shader_get_attribute_len(const GPUShader *shader)
{
  const ShaderInterface *interface = unwrap(shader)->interface;
  return interface->attr_len_;
}

uint GPU_shader_get_ssbo_input_len(const GPUShader *shader)
{
  const ShaderInterface *interface = unwrap(shader)->interface;
  return interface->ssbo_len_;
}

int GPU_shader_get_attribute(const GPUShader *shader, const char *name)
{
  const ShaderInterface *interface = unwrap(shader)->interface;
  const ShaderInput *attr = interface->attr_get(name);
  return attr ? attr->location : -1;
}

bool GPU_shader_get_attribute_info(const GPUShader *shader,
                                   int attr_location,
                                   char r_name[256],
                                   int *r_type)
{
  const ShaderInterface *interface = unwrap(shader)->interface;

  const ShaderInput *attr = interface->attr_get(attr_location);
  if (!attr) {
    return false;
  }

  BLI_strncpy(r_name, interface->input_name_get(attr), 256);
  *r_type = attr->location != -1 ? interface->attr_types_[attr->location] : -1;
  return true;
}

bool GPU_shader_get_ssbo_input_info(const GPUShader *shader, int ssbo_location, char r_name[256])
{
  const ShaderInterface *interface = unwrap(shader)->interface;

  const ShaderInput *ssbo_input = interface->ssbo_get(ssbo_location);
  if (!ssbo_input) {
    return false;
  }

  BLI_strncpy(r_name, interface->input_name_get(ssbo_input), 256);
  return true;
}

/** \} */

/* -------------------------------------------------------------------- */
/** \name Uniforms setters
 * \{ */

void GPU_shader_uniform_float_ex(
    GPUShader *shader, int loc, int len, int array_size, const float *value)
{
  unwrap(shader)->uniform_float(loc, len, array_size, value);
}

void GPU_shader_uniform_int_ex(
    GPUShader *shader, int loc, int len, int array_size, const int *value)
{
  unwrap(shader)->uniform_int(loc, len, array_size, value);
}

void GPU_shader_uniform_1i(GPUShader *sh, const char *name, int value)
{
  const int loc = GPU_shader_get_uniform(sh, name);
  GPU_shader_uniform_int_ex(sh, loc, 1, 1, &value);
}

void GPU_shader_uniform_1b(GPUShader *sh, const char *name, bool value)
{
  GPU_shader_uniform_1i(sh, name, value ? 1 : 0);
}

void GPU_shader_uniform_2f(GPUShader *sh, const char *name, float x, float y)
{
  const float data[2] = {x, y};
  GPU_shader_uniform_2fv(sh, name, data);
}

void GPU_shader_uniform_3f(GPUShader *sh, const char *name, float x, float y, float z)
{
  const float data[3] = {x, y, z};
  GPU_shader_uniform_3fv(sh, name, data);
}

void GPU_shader_uniform_4f(GPUShader *sh, const char *name, float x, float y, float z, float w)
{
  const float data[4] = {x, y, z, w};
  GPU_shader_uniform_4fv(sh, name, data);
}

void GPU_shader_uniform_1f(GPUShader *sh, const char *name, float value)
{
  const int loc = GPU_shader_get_uniform(sh, name);
  GPU_shader_uniform_float_ex(sh, loc, 1, 1, &value);
}

void GPU_shader_uniform_2fv(GPUShader *sh, const char *name, const float data[2])
{
  const int loc = GPU_shader_get_uniform(sh, name);
  GPU_shader_uniform_float_ex(sh, loc, 2, 1, data);
}

void GPU_shader_uniform_3fv(GPUShader *sh, const char *name, const float data[3])
{
  const int loc = GPU_shader_get_uniform(sh, name);
  GPU_shader_uniform_float_ex(sh, loc, 3, 1, data);
}

void GPU_shader_uniform_4fv(GPUShader *sh, const char *name, const float data[4])
{
  const int loc = GPU_shader_get_uniform(sh, name);
  GPU_shader_uniform_float_ex(sh, loc, 4, 1, data);
}

void GPU_shader_uniform_2iv(GPUShader *sh, const char *name, const int data[2])
{
  const int loc = GPU_shader_get_uniform(sh, name);
  GPU_shader_uniform_int_ex(sh, loc, 2, 1, data);
}

void GPU_shader_uniform_3iv(GPUShader *sh, const char *name, const int data[3])
{
  const int loc = GPU_shader_get_uniform(sh, name);
  GPU_shader_uniform_int_ex(sh, loc, 3, 1, data);
}

void GPU_shader_uniform_mat4(GPUShader *sh, const char *name, const float data[4][4])
{
  const int loc = GPU_shader_get_uniform(sh, name);
  GPU_shader_uniform_float_ex(sh, loc, 16, 1, (const float *)data);
}

void GPU_shader_uniform_mat3_as_mat4(GPUShader *sh, const char *name, const float data[3][3])
{
  float matrix[4][4];
  copy_m4_m3(matrix, data);
  GPU_shader_uniform_mat4(sh, name, matrix);
}

void GPU_shader_uniform_1f_array(GPUShader *sh, const char *name, int len, const float *val)
{
  const int loc = GPU_shader_get_uniform(sh, name);
  GPU_shader_uniform_float_ex(sh, loc, 1, len, val);
}

void GPU_shader_uniform_2fv_array(GPUShader *sh, const char *name, int len, const float (*val)[2])
{
  const int loc = GPU_shader_get_uniform(sh, name);
  GPU_shader_uniform_float_ex(sh, loc, 2, len, (const float *)val);
}

void GPU_shader_uniform_4fv_array(GPUShader *sh, const char *name, int len, const float (*val)[4])
{
  const int loc = GPU_shader_get_uniform(sh, name);
  GPU_shader_uniform_float_ex(sh, loc, 4, len, (const float *)val);
}

/** \} */

namespace blender::gpu {

/* -------------------------------------------------------------------- */
/** \name sRGB Rendering Workaround
 *
 * The viewport overlay frame-buffer is sRGB and will expect shaders to output display referred
 * Linear colors. But other frame-buffers (i.e: the area frame-buffers) are not sRGB and require
 * the shader output color to be in sRGB space
 * (assumed display encoded color-space as the time of writing).
 * For this reason we have a uniform to switch the transform on and off depending on the current
 * frame-buffer color-space.
 * \{ */

void Shader::set_srgb_uniform(Context *ctx, GPUShader *shader)
{
  int32_t loc = GPU_shader_get_builtin_uniform(shader, GPU_UNIFORM_SRGB_TRANSFORM);
  if (loc != -1) {
    GPU_shader_uniform_int_ex(shader, loc, 1, 1, &ctx->shader_builtin_srgb_transform);
  }
  ctx->shader_builtin_srgb_is_dirty = false;
}

void Shader::set_framebuffer_srgb_target(int use_srgb_to_linear)
{
  Context *ctx = Context::get();
  if (ctx->shader_builtin_srgb_transform != use_srgb_to_linear) {
    ctx->shader_builtin_srgb_transform = use_srgb_to_linear;
    ctx->shader_builtin_srgb_is_dirty = true;
  }
}

/** \} */

/* -------------------------------------------------------------------- */
/** \name ShaderCompiler
 * \{ */

Shader *ShaderCompiler::compile(const shader::ShaderCreateInfo &info, bool is_batch_compilation)
{
  using namespace blender::gpu::shader;
  const_cast<ShaderCreateInfo &>(info).finalize();

  if (Context::get()) {
    /* Context can be null in Vulkan compilation threads. */
    GPU_debug_group_begin(GPU_DEBUG_SHADER_COMPILATION_GROUP);
    GPU_debug_group_begin(info.name_.c_str());
  }

  const std::string error = info.check_error();
  if (!error.empty()) {
    std::cerr << error << "\n";
    BLI_assert(false);
  }

  Shader *shader = GPUBackend::get()->shader_alloc(info.name_.c_str());
  /* Needs to be called before init as GL uses the default specialization constants state to insert
   * default shader inside a map. */
  shader->specialization_constants_init(info);
  shader->init(info, is_batch_compilation);

  shader->fragment_output_bits = 0;
  for (const shader::ShaderCreateInfo::FragOut &frag_out : info.fragment_outputs_) {
    shader->fragment_output_bits |= 1u << frag_out.index;
  }

  std::string defines = shader->defines_declare(info);
  std::string resources = shader->resources_declare(info);

  defines += "#define USE_GPU_SHADER_CREATE_INFO\n";

  Vector<StringRefNull> typedefs;
  if (!info.typedef_sources_.is_empty() || !info.typedef_source_generated.empty()) {
    typedefs.append(gpu_shader_dependency_get_source("GPU_shader_shared_utils.hh").c_str());
  }
  if (!info.typedef_source_generated.empty()) {
    typedefs.append(info.typedef_source_generated);
  }
  for (auto filename : info.typedef_sources_) {
    typedefs.append(gpu_shader_dependency_get_source(filename));
  }

  if (!info.vertex_source_.is_empty()) {
    auto code = gpu_shader_dependency_get_resolved_source(info.vertex_source_);
    std::string interface = shader->vertex_interface_declare(info);

    Vector<StringRefNull> sources;
    standard_defines(sources);
    sources.append("#define GPU_VERTEX_SHADER\n");
    if (!info.geometry_source_.is_empty()) {
      sources.append("#define USE_GEOMETRY_SHADER\n");
    }
    sources.append(defines);
    sources.extend(typedefs);
    sources.append(resources);
    sources.append(interface);
    sources.extend(code);
    sources.extend(info.dependencies_generated);
    sources.append(info.vertex_source_generated);

    shader->vertex_shader_from_glsl(sources);
  }

  if (!info.fragment_source_.is_empty()) {
    auto code = gpu_shader_dependency_get_resolved_source(info.fragment_source_);
    std::string interface = shader->fragment_interface_declare(info);

    Vector<StringRefNull> sources;
    standard_defines(sources);
    sources.append("#define GPU_FRAGMENT_SHADER\n");
    if (!info.geometry_source_.is_empty()) {
      sources.append("#define USE_GEOMETRY_SHADER\n");
    }
    sources.append(defines);
    sources.extend(typedefs);
    sources.append(resources);
    sources.append(interface);
    sources.extend(code);
    sources.extend(info.dependencies_generated);
    sources.append(info.fragment_source_generated);

    shader->fragment_shader_from_glsl(sources);
  }

  if (!info.geometry_source_.is_empty()) {
    auto code = gpu_shader_dependency_get_resolved_source(info.geometry_source_);
    std::string layout = shader->geometry_layout_declare(info);
    std::string interface = shader->geometry_interface_declare(info);

    Vector<StringRefNull> sources;
    standard_defines(sources);
    sources.append("#define GPU_GEOMETRY_SHADER\n");
    sources.append(defines);
    sources.extend(typedefs);
    sources.append(resources);
    sources.append(layout);
    sources.append(interface);
    sources.append(info.geometry_source_generated);
    sources.extend(code);

    shader->geometry_shader_from_glsl(sources);
  }

  if (!info.compute_source_.is_empty()) {
    auto code = gpu_shader_dependency_get_resolved_source(info.compute_source_);
    std::string layout = shader->compute_layout_declare(info);

    Vector<StringRefNull> sources;
    standard_defines(sources);
    sources.append("#define GPU_COMPUTE_SHADER\n");
    sources.append(defines);
    sources.extend(typedefs);
    sources.append(resources);
    sources.append(layout);
    sources.extend(code);
    sources.extend(info.dependencies_generated);
    sources.append(info.compute_source_generated);

    shader->compute_shader_from_glsl(sources);
  }

  if (!shader->finalize(&info)) {
    delete shader;
    shader = nullptr;
  }

  if (Context::get()) {
    /* Context can be null in Vulkan compilation threads. */
    GPU_debug_group_end();
    GPU_debug_group_end();
  }

  return shader;
}

ShaderCompiler::ShaderCompiler(uint32_t threads_count,
                               GPUWorker::ContextType context_type,
                               bool support_specializations)
{
  support_specializations_ = support_specializations;

  if (!GPU_use_main_context_workaround()) {
    compilation_worker_ = std::make_unique<GPUWorker>(
        threads_count, context_type, [this]() { this->run_thread(); });
  }
}

ShaderCompiler::~ShaderCompiler()
{
  compilation_worker_.reset();

  /* Ensure all the requested batches have been retrieved. */
  BLI_assert(batches_.is_empty());
}

Shader *ShaderCompiler::compile_shader(const shader::ShaderCreateInfo &info)
{
  return compile(info, false);
}

BatchHandle ShaderCompiler::batch_compile(Span<const shader::ShaderCreateInfo *> &infos,
                                          CompilationPriority priority)
{
  std::unique_lock lock(mutex_);

  Batch *batch = MEM_new<Batch>(__func__);
  batch->infos = infos;
  batch->shaders.reserve(infos.size());

  BatchHandle handle = next_batch_handle_++;
  batches_.add(handle, batch);

  if (compilation_worker_) {
    batch->shaders.resize(infos.size(), nullptr);
    batch->pending_compilations = infos.size();
    for (int i : infos.index_range()) {
      compilation_queue_.push({batch, i}, priority);
      compilation_worker_->wake_up();
    }
  }
  else {
    for (const shader::ShaderCreateInfo *info : infos) {
      batch->shaders.append(compile(*info, false));
    }
  }

  return handle;
}

void ShaderCompiler::batch_cancel(BatchHandle &handle)
{
  std::unique_lock lock(mutex_);

  Batch *batch = batches_.pop(handle);
  compilation_queue_.remove_batch(batch);

  if (batch->is_specialization_batch()) {
    /* For specialization batches, we block until ready, since base shader compilation may be
     * cancelled afterwards, leaving the specialization with a deleted base shader. */
    compilation_finished_notification_.wait(lock, [&]() { return batch->is_ready(); });
  }

<<<<<<< HEAD
  compilation_queue_.erase(std::remove_if(compilation_queue_.begin(),
                                          compilation_queue_.end(),
                                          [](const ParallelWork &work) { return !work.batch; }),
                           compilation_queue_.end());

  if (batch->is_specialization_batch()) {
    /* For specialization batches, we block until ready, since base shader compilation may be
     * cancelled afterwards, leaving the specialization with a deleted base shader. */
    compilation_finished_notification_.wait(lock, [&]() { return batch->is_ready(); });
  }

=======
>>>>>>> 5898c1b9
  if (batch->is_ready()) {
    batch->free_shaders();
    MEM_delete(batch);
  }
  else {
    /* If it's currently compiling, the compilation thread makes the cleanup. */
    batch->is_cancelled = true;
  }

  handle = 0;
}

bool ShaderCompiler::batch_is_ready(BatchHandle handle)
{
  std::lock_guard lock(mutex_);

  return batches_.lookup(handle)->is_ready();
}

Vector<Shader *> ShaderCompiler::batch_finalize(BatchHandle &handle)
{
  std::unique_lock lock(mutex_);
  /* TODO: Move to be first on the queue. */
  compilation_finished_notification_.wait(lock,
                                          [&]() { return batches_.lookup(handle)->is_ready(); });

  Batch *batch = batches_.pop(handle);
  Vector<Shader *> shaders = std::move(batch->shaders);
  MEM_delete(batch);
  handle = 0;

  return shaders;
}

SpecializationBatchHandle ShaderCompiler::precompile_specializations(
    Span<ShaderSpecialization> specializations, CompilationPriority priority)
{
  if (!compilation_worker_ || !support_specializations_) {
    return 0;
  }

  std::lock_guard lock(mutex_);

  Batch *batch = MEM_new<Batch>(__func__);
  batch->specializations = specializations;

  BatchHandle handle = next_batch_handle_++;
  batches_.add(handle, batch);

  batch->pending_compilations = specializations.size();
  for (int i : specializations.index_range()) {
    compilation_queue_.push({batch, i}, priority);
    compilation_worker_->wake_up();
  }

  return handle;
}

bool ShaderCompiler::specialization_batch_is_ready(SpecializationBatchHandle &handle)
{
  if (handle != 0 && batch_is_ready(handle)) {
    std::lock_guard lock(mutex_);

    Batch *batch = batches_.pop(handle);
    MEM_delete(batch);
    handle = 0;
  }

  return handle == 0;
}

void ShaderCompiler::run_thread()
{
  while (true) {
    Batch *batch;
    int shader_index;
    {
      std::lock_guard lock(mutex_);

      if (compilation_queue_.is_empty()) {
        return;
      }

      ParallelWork work = compilation_queue_.pop();
      batch = work.batch;
      shader_index = work.shader_index;
    }

    /* Compile */
    if (!batch->is_specialization_batch()) {
      batch->shaders[shader_index] = compile_shader(*batch->infos[shader_index]);
    }
    else {
      specialize_shader(batch->specializations[shader_index]);
    }

    {
      std::lock_guard lock(mutex_);
      batch->pending_compilations--;
      if (batch->is_ready() && batch->is_cancelled) {
        batch->free_shaders();
        MEM_delete(batch);
      }
    }

    compilation_finished_notification_.notify_all();
  }
}

void ShaderCompiler::wait_for_all()
{
  std::unique_lock lock(mutex_);
  compilation_finished_notification_.wait(lock, [&]() {
<<<<<<< HEAD
    if (!compilation_queue_.empty()) {
=======
    if (!compilation_queue_.is_empty()) {
>>>>>>> 5898c1b9
      return false;
    }

    for (Batch *batch : batches_.values()) {
      if (!batch->is_ready()) {
        return false;
      }
    }

    return true;
  });
}

/** \} */

}  // namespace blender::gpu<|MERGE_RESOLUTION|>--- conflicted
+++ resolved
@@ -1007,20 +1007,6 @@
     compilation_finished_notification_.wait(lock, [&]() { return batch->is_ready(); });
   }
 
-<<<<<<< HEAD
-  compilation_queue_.erase(std::remove_if(compilation_queue_.begin(),
-                                          compilation_queue_.end(),
-                                          [](const ParallelWork &work) { return !work.batch; }),
-                           compilation_queue_.end());
-
-  if (batch->is_specialization_batch()) {
-    /* For specialization batches, we block until ready, since base shader compilation may be
-     * cancelled afterwards, leaving the specialization with a deleted base shader. */
-    compilation_finished_notification_.wait(lock, [&]() { return batch->is_ready(); });
-  }
-
-=======
->>>>>>> 5898c1b9
   if (batch->is_ready()) {
     batch->free_shaders();
     MEM_delete(batch);
@@ -1134,11 +1120,7 @@
 {
   std::unique_lock lock(mutex_);
   compilation_finished_notification_.wait(lock, [&]() {
-<<<<<<< HEAD
-    if (!compilation_queue_.empty()) {
-=======
     if (!compilation_queue_.is_empty()) {
->>>>>>> 5898c1b9
       return false;
     }
 
