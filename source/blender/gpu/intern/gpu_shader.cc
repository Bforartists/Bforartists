/* SPDX-FileCopyrightText: 2005 Blender Authors
 *
 * SPDX-License-Identifier: GPL-2.0-or-later */

/** \file
 * \ingroup gpu
 */

#include "BLI_math_matrix.h"
#include "BLI_string.h"
#include "BLI_time.h"

#include "GPU_capabilities.hh"
#include "GPU_debug.hh"
#include "GPU_matrix.hh"
#include "GPU_platform.hh"

#include "glsl_preprocess/glsl_preprocess.hh"

#include "gpu_backend.hh"
#include "gpu_context_private.hh"
#include "gpu_profile_report.hh"
#include "gpu_shader_create_info.hh"
#include "gpu_shader_create_info_private.hh"
#include "gpu_shader_dependency_private.hh"
#include "gpu_shader_private.hh"

#include <string>

extern "C" char datatoc_gpu_shader_colorspace_lib_glsl[];

namespace blender::gpu {

std::string Shader::defines_declare(const shader::ShaderCreateInfo &info) const
{
  std::string defines;
  for (const auto &def : info.defines_) {
    defines += "#define ";
    defines += def[0];
    defines += " ";
    defines += def[1];
    defines += "\n";
  }
  return defines;
}

}  // namespace blender::gpu

using namespace blender;
using namespace blender::gpu;

/* -------------------------------------------------------------------- */
/** \name Creation / Destruction
 * \{ */

Shader::Shader(const char *sh_name)
{
  STRNCPY(this->name, sh_name);
}

Shader::~Shader()
{
  BLI_assert_msg(Context::get() == nullptr || Context::get()->shader != this,
                 "Shader must be unbound from context before being freed");
  delete interface;
}

static void standard_defines(Vector<StringRefNull> &sources)
{
  BLI_assert(sources.is_empty());
  /* Version and specialization constants needs to be first.
   * Exact values will be added by implementation. */
  sources.append("version");
  sources.append("/* specialization_constants */");
  /* Define to identify code usage in shading language. */
  sources.append("#define GPU_SHADER\n");
  /* some useful defines to detect GPU type */
  if (GPU_type_matches(GPU_DEVICE_ATI, GPU_OS_ANY, GPU_DRIVER_ANY)) {
    sources.append("#define GPU_ATI\n");
  }
  else if (GPU_type_matches(GPU_DEVICE_NVIDIA, GPU_OS_ANY, GPU_DRIVER_ANY)) {
    sources.append("#define GPU_NVIDIA\n");
  }
  else if (GPU_type_matches(GPU_DEVICE_INTEL, GPU_OS_ANY, GPU_DRIVER_ANY)) {
    sources.append("#define GPU_INTEL\n");
  }
  else if (GPU_type_matches(GPU_DEVICE_APPLE, GPU_OS_ANY, GPU_DRIVER_ANY)) {
    sources.append("#define GPU_APPLE\n");
  }
  /* some useful defines to detect OS type */
  if (GPU_type_matches(GPU_DEVICE_ANY, GPU_OS_WIN, GPU_DRIVER_ANY)) {
    sources.append("#define OS_WIN\n");
  }
  else if (GPU_type_matches(GPU_DEVICE_ANY, GPU_OS_MAC, GPU_DRIVER_ANY)) {
    sources.append("#define OS_MAC\n");
  }
  else if (GPU_type_matches(GPU_DEVICE_ANY, GPU_OS_UNIX, GPU_DRIVER_ANY)) {
    sources.append("#define OS_UNIX\n");
  }
  /* API Definition */
  eGPUBackendType backend = GPU_backend_get_type();
  switch (backend) {
    case GPU_BACKEND_OPENGL:
      sources.append("#define GPU_OPENGL\n");
      break;
    case GPU_BACKEND_METAL:
      sources.append("#define GPU_METAL\n");
      break;
    case GPU_BACKEND_VULKAN:
      sources.append("#define GPU_VULKAN\n");
      break;
    default:
      BLI_assert_msg(false, "Invalid GPU Backend Type");
      break;
  }

  if (GPU_crappy_amd_driver()) {
    sources.append("#define GPU_DEPRECATED_AMD_DRIVER\n");
  }
}

GPUShader *GPU_shader_create_ex(const std::optional<StringRefNull> vertcode,
                                const std::optional<StringRefNull> fragcode,
                                const std::optional<StringRefNull> geomcode,
                                const std::optional<StringRefNull> computecode,
                                const std::optional<StringRefNull> libcode,
                                const std::optional<StringRefNull> defines,
                                const StringRefNull shname)
{
  /* At least a vertex shader and a fragment shader are required, or only a compute shader. */
  BLI_assert((fragcode.has_value() && vertcode.has_value() && !computecode.has_value()) ||
             (!fragcode.has_value() && !vertcode.has_value() && !geomcode.has_value() &&
              computecode.has_value()));

  Shader *shader = GPUBackend::get()->shader_alloc(shname.c_str());
  /* Needs to be called before init as GL uses the default specialization constants state to insert
   * default shader inside a map. */
  shader->constants = std::make_unique<const shader::SpecializationConstants>();
  shader->init();

  if (vertcode) {
    Vector<StringRefNull> sources;
    standard_defines(sources);
    sources.append("#define GPU_VERTEX_SHADER\n");
    sources.append("#define IN_OUT out\n");
    if (geomcode) {
      sources.append("#define USE_GEOMETRY_SHADER\n");
    }
    if (defines) {
      sources.append(*defines);
    }
    sources.append(*vertcode);

    shader->vertex_shader_from_glsl(sources);
  }

  if (fragcode) {
    Vector<StringRefNull> sources;
    standard_defines(sources);
    sources.append("#define GPU_FRAGMENT_SHADER\n");
    sources.append("#define IN_OUT in\n");
    if (geomcode) {
      sources.append("#define USE_GEOMETRY_SHADER\n");
    }
    if (defines) {
      sources.append(*defines);
    }
    if (libcode) {
      sources.append(*libcode);
    }
    sources.append(*fragcode);

    shader->fragment_shader_from_glsl(sources);
  }

  if (geomcode) {
    Vector<StringRefNull> sources;
    standard_defines(sources);
    sources.append("#define GPU_GEOMETRY_SHADER\n");
    if (defines) {
      sources.append(*defines);
    }
    sources.append(*geomcode);

    shader->geometry_shader_from_glsl(sources);
  }

  if (computecode) {
    Vector<StringRefNull> sources;
    standard_defines(sources);
    sources.append("#define GPU_COMPUTE_SHADER\n");
    if (defines) {
      sources.append(*defines);
    }
    if (libcode) {
      sources.append(*libcode);
    }
    sources.append(*computecode);

    shader->compute_shader_from_glsl(sources);
  }

  if (!shader->finalize()) {
    delete shader;
    return nullptr;
  };

  return wrap(shader);
}

void GPU_shader_free(GPUShader *shader)
{
  delete unwrap(shader);
}

/** \} */

/* -------------------------------------------------------------------- */
/** \name Creation utils
 * \{ */

GPUShader *GPU_shader_create(const std::optional<StringRefNull> vertcode,
                             const std::optional<StringRefNull> fragcode,
                             const std::optional<StringRefNull> geomcode,
                             const std::optional<StringRefNull> libcode,
                             const std::optional<StringRefNull> defines,
                             const StringRefNull shname)
{
  return GPU_shader_create_ex(
      vertcode, fragcode, geomcode, std::nullopt, libcode, defines, shname);
}

GPUShader *GPU_shader_create_compute(const std::optional<StringRefNull> computecode,
                                     const std::optional<StringRefNull> libcode,
                                     const std::optional<StringRefNull> defines,
                                     const StringRefNull shname)
{
  return GPU_shader_create_ex(
      std::nullopt, std::nullopt, std::nullopt, computecode, libcode, defines, shname);
}

const GPUShaderCreateInfo *GPU_shader_create_info_get(const char *info_name)
{
  return gpu_shader_create_info_get(info_name);
}

bool GPU_shader_create_info_check_error(const GPUShaderCreateInfo *_info, char r_error[128])
{
  using namespace blender::gpu::shader;
  const ShaderCreateInfo &info = *reinterpret_cast<const ShaderCreateInfo *>(_info);
  std::string error = info.check_error();
  if (error.length() == 0) {
    return true;
  }

  BLI_strncpy(r_error, error.c_str(), 128);
  return false;
}

GPUShader *GPU_shader_create_from_info_name(const char *info_name)
{
  using namespace blender::gpu::shader;
  const GPUShaderCreateInfo *_info = gpu_shader_create_info_get(info_name);
  const ShaderCreateInfo &info = *reinterpret_cast<const ShaderCreateInfo *>(_info);
  if (!info.do_static_compilation_) {
    std::cerr << "Warning: Trying to compile \"" << info.name_
              << "\" which was not marked for static compilation.\n";
  }
  return GPU_shader_create_from_info(_info);
}

GPUShader *GPU_shader_create_from_info(const GPUShaderCreateInfo *_info)
{
  using namespace blender::gpu::shader;
  const ShaderCreateInfo &info = *reinterpret_cast<const ShaderCreateInfo *>(_info);
  return wrap(GPUBackend::get()->get_compiler()->compile(info, false));
}

std::string GPU_shader_preprocess_source(StringRefNull original)
{
  if (original.is_empty()) {
    return original;
  }
  gpu::shader::Preprocessor processor;
  return processor.process(original);
};

GPUShader *GPU_shader_create_from_info_python(const GPUShaderCreateInfo *_info)
{
  using namespace blender::gpu::shader;
  ShaderCreateInfo &info = *const_cast<ShaderCreateInfo *>(
      reinterpret_cast<const ShaderCreateInfo *>(_info));

  std::string vertex_source_original = info.vertex_source_generated;
  std::string fragment_source_original = info.fragment_source_generated;
  std::string geometry_source_original = info.geometry_source_generated;
  std::string compute_source_original = info.compute_source_generated;

  info.vertex_source_generated = GPU_shader_preprocess_source(info.vertex_source_generated);
  info.fragment_source_generated = GPU_shader_preprocess_source(info.fragment_source_generated);
  info.geometry_source_generated = GPU_shader_preprocess_source(info.geometry_source_generated);
  info.compute_source_generated = GPU_shader_preprocess_source(info.compute_source_generated);

  GPUShader *result = wrap(GPUBackend::get()->get_compiler()->compile(info, false));

  info.vertex_source_generated = vertex_source_original;
  info.fragment_source_generated = fragment_source_original;
  info.geometry_source_generated = geometry_source_original;
  info.compute_source_generated = compute_source_original;

  return result;
}

GPUShader *GPU_shader_create_from_python(std::optional<StringRefNull> vertcode,
                                         std::optional<StringRefNull> fragcode,
                                         std::optional<StringRefNull> geomcode,
                                         std::optional<StringRefNull> libcode,
                                         std::optional<StringRefNull> defines,
                                         const std::optional<StringRefNull> name)
{
  std::string defines_cat = "#define GPU_RAW_PYTHON_SHADER\n";
  if (defines) {
    defines_cat += defines.value();
    defines = defines_cat;
  }
  else {
    defines = defines_cat;
  }

  std::string libcodecat;

  if (!libcode) {
    libcode = datatoc_gpu_shader_colorspace_lib_glsl;
  }
  else {
    libcodecat = *libcode + datatoc_gpu_shader_colorspace_lib_glsl;
    libcode = libcodecat;
  }

  std::string vertex_source_processed;
  std::string fragment_source_processed;
  std::string geometry_source_processed;
  std::string library_source_processed;

  if (vertcode.has_value()) {
    vertex_source_processed = GPU_shader_preprocess_source(*vertcode);
    vertcode = vertex_source_processed;
  }
  if (fragcode.has_value()) {
    fragment_source_processed = GPU_shader_preprocess_source(*fragcode);
    fragcode = fragment_source_processed;
  }
  if (geomcode.has_value()) {
    geometry_source_processed = GPU_shader_preprocess_source(*geomcode);
    geomcode = geometry_source_processed;
  }
  if (libcode.has_value()) {
    library_source_processed = GPU_shader_preprocess_source(*libcode);
    libcode = library_source_processed;
  }

  /* Use pyGPUShader as default name for shader. */
  blender::StringRefNull shname = name.value_or("pyGPUShader");

  GPUShader *sh = GPU_shader_create_ex(
      vertcode, fragcode, geomcode, std::nullopt, libcode, defines, shname);

  return sh;
}

BatchHandle GPU_shader_batch_create_from_infos(Span<const GPUShaderCreateInfo *> infos,
                                               CompilationPriority priority)
{
  using namespace blender::gpu::shader;
  Span<const ShaderCreateInfo *> &infos_ = reinterpret_cast<Span<const ShaderCreateInfo *> &>(
      infos);
  return GPUBackend::get()->get_compiler()->batch_compile(infos_, priority);
}

bool GPU_shader_batch_is_ready(BatchHandle handle)
{
  return GPUBackend::get()->get_compiler()->batch_is_ready(handle);
}

Vector<GPUShader *> GPU_shader_batch_finalize(BatchHandle &handle)
{
  Vector<Shader *> result = GPUBackend::get()->get_compiler()->batch_finalize(handle);
  return reinterpret_cast<Vector<GPUShader *> &>(result);
}

void GPU_shader_batch_cancel(BatchHandle &handle)
{
  GPUBackend::get()->get_compiler()->batch_cancel(handle);
}

void GPU_shader_batch_wait_for_all()
{
  GPUBackend::get()->get_compiler()->wait_for_all();
}

void GPU_shader_compile_static()
{
  printf("Compiling all static GPU shaders. This process takes a while.\n");
  gpu_shader_create_info_compile("");
}

void GPU_shader_cache_dir_clear_old()
{
  GPUBackend::get()->shader_cache_dir_clear_old();
}

/** \} */

/* -------------------------------------------------------------------- */
/** \name Binding
 * \{ */

void GPU_shader_bind(GPUShader *gpu_shader, const shader::SpecializationConstants *constants_state)
{
  Shader *shader = unwrap(gpu_shader);

  BLI_assert_msg(constants_state != nullptr || shader->constants->is_empty(),
                 "Shader requires specialization constants but none was passed");

  Context *ctx = Context::get();

  if (ctx->shader != shader) {
    ctx->shader = shader;
    shader->bind(constants_state);
    GPU_matrix_bind(gpu_shader);
    Shader::set_srgb_uniform(ctx, gpu_shader);
  }
  else {
    if (constants_state) {
      shader->bind(constants_state);
    }
    if (ctx->shader_builtin_srgb_is_dirty) {
      Shader::set_srgb_uniform(ctx, gpu_shader);
    }
    if (GPU_matrix_dirty_get()) {
      GPU_matrix_bind(gpu_shader);
    }
  }
#if GPU_SHADER_PRINTF_ENABLE
  if (!ctx->printf_buf.is_empty()) {
    GPU_storagebuf_bind(ctx->printf_buf.last(), GPU_SHADER_PRINTF_SLOT);
  }
#endif
}

void GPU_shader_unbind()
{
  Context *ctx = Context::get();
  if (ctx == nullptr) {
    return;
  }
#ifndef NDEBUG
  if (ctx->shader) {
    ctx->shader->unbind();
  }
#endif
  ctx->shader = nullptr;
}

GPUShader *GPU_shader_get_bound()
{
  Context *ctx = Context::get();
  if (ctx) {
    return wrap(ctx->shader);
  }
  return nullptr;
}

/** \} */

/* -------------------------------------------------------------------- */
/** \name Shader name
 * \{ */

const char *GPU_shader_get_name(GPUShader *shader)
{
  return unwrap(shader)->name_get().c_str();
}

/** \} */

/* -------------------------------------------------------------------- */
/** \name Shader cache warming
 * \{ */

void GPU_shader_set_parent(GPUShader *shader, GPUShader *parent)
{
  BLI_assert(shader != nullptr);
  BLI_assert(shader != parent);
  if (shader != parent) {
    Shader *shd_child = unwrap(shader);
    Shader *shd_parent = unwrap(parent);
    shd_child->parent_set(shd_parent);
  }
}

void GPU_shader_warm_cache(GPUShader *shader, int limit)
{
  unwrap(shader)->warm_cache(limit);
}

/** \} */

/* -------------------------------------------------------------------- */
/** \name Assign specialization constants.
 * \{ */

const shader::SpecializationConstants &GPU_shader_get_default_constant_state(GPUShader *sh)
{
  return *unwrap(sh)->constants;
}

void Shader::specialization_constants_init(const shader::ShaderCreateInfo &info)
{
  using namespace shader;
  shader::SpecializationConstants constants_tmp;
  for (const SpecializationConstant &sc : info.specialization_constants_) {
    constants_tmp.types.append(sc.type);
    constants_tmp.values.append(sc.value);
  }
  constants = std::make_unique<const shader::SpecializationConstants>(std::move(constants_tmp));
}

SpecializationBatchHandle GPU_shader_batch_specializations(
    blender::Span<ShaderSpecialization> specializations, CompilationPriority priority)
{
  return GPUBackend::get()->get_compiler()->precompile_specializations(specializations, priority);
}

bool GPU_shader_batch_specializations_is_ready(SpecializationBatchHandle &handle)
{
  return GPUBackend::get()->get_compiler()->specialization_batch_is_ready(handle);
}

void GPU_shader_batch_specializations_cancel(SpecializationBatchHandle &handle)
{
  GPUBackend::get()->get_compiler()->batch_cancel(handle);
}

/** \} */

/* -------------------------------------------------------------------- */
/** \name Uniforms / Resource location
 * \{ */

int GPU_shader_get_uniform(GPUShader *shader, const char *name)
{
  const ShaderInterface *interface = unwrap(shader)->interface;
  const ShaderInput *uniform = interface->uniform_get(name);
  return uniform ? uniform->location : -1;
}

int GPU_shader_get_constant(GPUShader *shader, const char *name)
{
  const ShaderInterface *interface = unwrap(shader)->interface;
  const ShaderInput *constant = interface->constant_get(name);
  return constant ? constant->location : -1;
}

int GPU_shader_get_builtin_uniform(GPUShader *shader, int builtin)
{
  const ShaderInterface *interface = unwrap(shader)->interface;
  return interface->uniform_builtin((GPUUniformBuiltin)builtin);
}

int GPU_shader_get_builtin_block(GPUShader *shader, int builtin)
{
  const ShaderInterface *interface = unwrap(shader)->interface;
  return interface->ubo_builtin((GPUUniformBlockBuiltin)builtin);
}

int GPU_shader_get_ssbo_binding(GPUShader *shader, const char *name)
{
  const ShaderInterface *interface = unwrap(shader)->interface;
  const ShaderInput *ssbo = interface->ssbo_get(name);
  return ssbo ? ssbo->location : -1;
}

int GPU_shader_get_uniform_block(GPUShader *shader, const char *name)
{
  const ShaderInterface *interface = unwrap(shader)->interface;
  const ShaderInput *ubo = interface->ubo_get(name);
  return ubo ? ubo->location : -1;
}

int GPU_shader_get_ubo_binding(GPUShader *shader, const char *name)
{
  const ShaderInterface *interface = unwrap(shader)->interface;
  const ShaderInput *ubo = interface->ubo_get(name);
  return ubo ? ubo->binding : -1;
}

int GPU_shader_get_sampler_binding(GPUShader *shader, const char *name)
{
  const ShaderInterface *interface = unwrap(shader)->interface;
  const ShaderInput *tex = interface->uniform_get(name);
  return tex ? tex->binding : -1;
}

uint GPU_shader_get_attribute_len(const GPUShader *shader)
{
  const ShaderInterface *interface = unwrap(shader)->interface;
  return interface->attr_len_;
}

uint GPU_shader_get_ssbo_input_len(const GPUShader *shader)
{
  const ShaderInterface *interface = unwrap(shader)->interface;
  return interface->ssbo_len_;
}

int GPU_shader_get_attribute(const GPUShader *shader, const char *name)
{
  const ShaderInterface *interface = unwrap(shader)->interface;
  const ShaderInput *attr = interface->attr_get(name);
  return attr ? attr->location : -1;
}

bool GPU_shader_get_attribute_info(const GPUShader *shader,
                                   int attr_location,
                                   char r_name[256],
                                   int *r_type)
{
  const ShaderInterface *interface = unwrap(shader)->interface;

  const ShaderInput *attr = interface->attr_get(attr_location);
  if (!attr) {
    return false;
  }

  BLI_strncpy(r_name, interface->input_name_get(attr), 256);
  *r_type = attr->location != -1 ? interface->attr_types_[attr->location] : -1;
  return true;
}

bool GPU_shader_get_ssbo_input_info(const GPUShader *shader, int ssbo_location, char r_name[256])
{
  const ShaderInterface *interface = unwrap(shader)->interface;

  const ShaderInput *ssbo_input = interface->ssbo_get(ssbo_location);
  if (!ssbo_input) {
    return false;
  }

  BLI_strncpy(r_name, interface->input_name_get(ssbo_input), 256);
  return true;
}

/** \} */

/* -------------------------------------------------------------------- */
/** \name Uniforms setters
 * \{ */

void GPU_shader_uniform_float_ex(
    GPUShader *shader, int loc, int len, int array_size, const float *value)
{
  unwrap(shader)->uniform_float(loc, len, array_size, value);
}

void GPU_shader_uniform_int_ex(
    GPUShader *shader, int loc, int len, int array_size, const int *value)
{
  unwrap(shader)->uniform_int(loc, len, array_size, value);
}

void GPU_shader_uniform_1i(GPUShader *sh, const char *name, int value)
{
  const int loc = GPU_shader_get_uniform(sh, name);
  GPU_shader_uniform_int_ex(sh, loc, 1, 1, &value);
}

void GPU_shader_uniform_1b(GPUShader *sh, const char *name, bool value)
{
  GPU_shader_uniform_1i(sh, name, value ? 1 : 0);
}

void GPU_shader_uniform_2f(GPUShader *sh, const char *name, float x, float y)
{
  const float data[2] = {x, y};
  GPU_shader_uniform_2fv(sh, name, data);
}

void GPU_shader_uniform_3f(GPUShader *sh, const char *name, float x, float y, float z)
{
  const float data[3] = {x, y, z};
  GPU_shader_uniform_3fv(sh, name, data);
}

void GPU_shader_uniform_4f(GPUShader *sh, const char *name, float x, float y, float z, float w)
{
  const float data[4] = {x, y, z, w};
  GPU_shader_uniform_4fv(sh, name, data);
}

void GPU_shader_uniform_1f(GPUShader *sh, const char *name, float value)
{
  const int loc = GPU_shader_get_uniform(sh, name);
  GPU_shader_uniform_float_ex(sh, loc, 1, 1, &value);
}

void GPU_shader_uniform_2fv(GPUShader *sh, const char *name, const float data[2])
{
  const int loc = GPU_shader_get_uniform(sh, name);
  GPU_shader_uniform_float_ex(sh, loc, 2, 1, data);
}

void GPU_shader_uniform_3fv(GPUShader *sh, const char *name, const float data[3])
{
  const int loc = GPU_shader_get_uniform(sh, name);
  GPU_shader_uniform_float_ex(sh, loc, 3, 1, data);
}

void GPU_shader_uniform_4fv(GPUShader *sh, const char *name, const float data[4])
{
  const int loc = GPU_shader_get_uniform(sh, name);
  GPU_shader_uniform_float_ex(sh, loc, 4, 1, data);
}

void GPU_shader_uniform_2iv(GPUShader *sh, const char *name, const int data[2])
{
  const int loc = GPU_shader_get_uniform(sh, name);
  GPU_shader_uniform_int_ex(sh, loc, 2, 1, data);
}

void GPU_shader_uniform_3iv(GPUShader *sh, const char *name, const int data[3])
{
  const int loc = GPU_shader_get_uniform(sh, name);
  GPU_shader_uniform_int_ex(sh, loc, 3, 1, data);
}

void GPU_shader_uniform_mat4(GPUShader *sh, const char *name, const float data[4][4])
{
  const int loc = GPU_shader_get_uniform(sh, name);
  GPU_shader_uniform_float_ex(sh, loc, 16, 1, (const float *)data);
}

void GPU_shader_uniform_mat3_as_mat4(GPUShader *sh, const char *name, const float data[3][3])
{
  float matrix[4][4];
  copy_m4_m3(matrix, data);
  GPU_shader_uniform_mat4(sh, name, matrix);
}

void GPU_shader_uniform_1f_array(GPUShader *sh, const char *name, int len, const float *val)
{
  const int loc = GPU_shader_get_uniform(sh, name);
  GPU_shader_uniform_float_ex(sh, loc, 1, len, val);
}

void GPU_shader_uniform_2fv_array(GPUShader *sh, const char *name, int len, const float (*val)[2])
{
  const int loc = GPU_shader_get_uniform(sh, name);
  GPU_shader_uniform_float_ex(sh, loc, 2, len, (const float *)val);
}

void GPU_shader_uniform_4fv_array(GPUShader *sh, const char *name, int len, const float (*val)[4])
{
  const int loc = GPU_shader_get_uniform(sh, name);
  GPU_shader_uniform_float_ex(sh, loc, 4, len, (const float *)val);
}

/** \} */

namespace blender::gpu {

/* -------------------------------------------------------------------- */
/** \name sRGB Rendering Workaround
 *
 * The viewport overlay frame-buffer is sRGB and will expect shaders to output display referred
 * Linear colors. But other frame-buffers (i.e: the area frame-buffers) are not sRGB and require
 * the shader output color to be in sRGB space
 * (assumed display encoded color-space as the time of writing).
 * For this reason we have a uniform to switch the transform on and off depending on the current
 * frame-buffer color-space.
 * \{ */

void Shader::set_srgb_uniform(Context *ctx, GPUShader *shader)
{
  int32_t loc = GPU_shader_get_builtin_uniform(shader, GPU_UNIFORM_SRGB_TRANSFORM);
  if (loc != -1) {
    GPU_shader_uniform_int_ex(shader, loc, 1, 1, &ctx->shader_builtin_srgb_transform);
  }
  ctx->shader_builtin_srgb_is_dirty = false;
}

void Shader::set_framebuffer_srgb_target(int use_srgb_to_linear)
{
  Context *ctx = Context::get();
  if (ctx->shader_builtin_srgb_transform != use_srgb_to_linear) {
    ctx->shader_builtin_srgb_transform = use_srgb_to_linear;
    ctx->shader_builtin_srgb_is_dirty = true;
  }
}

/** \} */

/* -------------------------------------------------------------------- */
/** \name ShaderCompiler
 * \{ */

Shader *ShaderCompiler::compile(const shader::ShaderCreateInfo &info, bool is_batch_compilation)
{
  using Clock = std::chrono::steady_clock;
  using TimePoint = Clock::time_point;

  using namespace blender::gpu::shader;
  const_cast<ShaderCreateInfo &>(info).finalize();

  TimePoint start_time;

  if (Context::get()) {
    /* Context can be null in Vulkan compilation threads. */
    GPU_debug_group_begin(GPU_DEBUG_SHADER_COMPILATION_GROUP);
    GPU_debug_group_begin(info.name_.c_str());
<<<<<<< HEAD
=======
  }
  else if (G.profile_gpu) {
    start_time = Clock::now();
>>>>>>> 9a41dc73
  }

  const std::string error = info.check_error();
  if (!error.empty()) {
    std::cerr << error << "\n";
    BLI_assert(false);
  }

  Shader *shader = GPUBackend::get()->shader_alloc(info.name_.c_str());
  /* Needs to be called before init as GL uses the default specialization constants state to insert
   * default shader inside a map. */
  shader->specialization_constants_init(info);
  shader->init(info, is_batch_compilation);

  shader->fragment_output_bits = 0;
  for (const shader::ShaderCreateInfo::FragOut &frag_out : info.fragment_outputs_) {
    shader->fragment_output_bits |= 1u << frag_out.index;
  }

  std::string defines = shader->defines_declare(info);
  std::string resources = shader->resources_declare(info);

  info.resource_guard_defines(defines);

  defines += "#define USE_GPU_SHADER_CREATE_INFO\n";

  Vector<StringRefNull> typedefs;
  if (!info.typedef_sources_.is_empty() || !info.typedef_source_generated.empty()) {
    typedefs.append(gpu_shader_dependency_get_source("GPU_shader_shared_utils.hh").c_str());
  }
  if (!info.typedef_source_generated.empty()) {
    typedefs.append(info.typedef_source_generated);
  }
  for (auto filename : info.typedef_sources_) {
    typedefs.append(gpu_shader_dependency_get_source(filename));
  }

  if (!info.vertex_source_.is_empty()) {
    Vector<StringRefNull> code = gpu_shader_dependency_get_resolved_source(info.vertex_source_,
                                                                           info.generated_sources);
    std::string interface = shader->vertex_interface_declare(info);

    Vector<StringRefNull> sources;
    standard_defines(sources);
    sources.append("#define GPU_VERTEX_SHADER\n");
    if (!info.geometry_source_.is_empty()) {
      sources.append("#define USE_GEOMETRY_SHADER\n");
    }
    sources.append(defines);
    sources.extend(typedefs);
    sources.append(resources);
    sources.append(interface);
    sources.extend(code);
    sources.extend(info.dependencies_generated);
    sources.append(info.vertex_source_generated);

    if (info.vertex_entry_fn_ != "main") {
      sources.append("void main() { ");
      sources.append(info.vertex_entry_fn_);
      sources.append("(); }\n");
    }

    shader->vertex_shader_from_glsl(sources);
  }

  if (!info.fragment_source_.is_empty()) {
    Vector<StringRefNull> code = gpu_shader_dependency_get_resolved_source(info.fragment_source_,
                                                                           info.generated_sources);
    std::string interface = shader->fragment_interface_declare(info);

    Vector<StringRefNull> sources;
    standard_defines(sources);
    sources.append("#define GPU_FRAGMENT_SHADER\n");
    if (!info.geometry_source_.is_empty()) {
      sources.append("#define USE_GEOMETRY_SHADER\n");
    }
    sources.append(defines);
    sources.extend(typedefs);
    sources.append(resources);
    sources.append(interface);
    sources.extend(code);
    sources.extend(info.dependencies_generated);
    sources.append(info.fragment_source_generated);

    if (info.fragment_entry_fn_ != "main") {
      sources.append("void main() { ");
      sources.append(info.fragment_entry_fn_);
      sources.append("(); }\n");
    }

    shader->fragment_shader_from_glsl(sources);
  }

  if (!info.geometry_source_.is_empty()) {
    Vector<StringRefNull> code = gpu_shader_dependency_get_resolved_source(info.geometry_source_,
                                                                           info.generated_sources);
    std::string layout = shader->geometry_layout_declare(info);
    std::string interface = shader->geometry_interface_declare(info);

    Vector<StringRefNull> sources;
    standard_defines(sources);
    sources.append("#define GPU_GEOMETRY_SHADER\n");
    sources.append(defines);
    sources.extend(typedefs);
    sources.append(resources);
    sources.append(layout);
    sources.append(interface);
    sources.append(info.geometry_source_generated);
    sources.extend(code);

    if (info.geometry_entry_fn_ != "main") {
      sources.append("void main() { ");
      sources.append(info.geometry_entry_fn_);
      sources.append("(); }\n");
    }

    shader->geometry_shader_from_glsl(sources);
  }

  if (!info.compute_source_.is_empty()) {
    Vector<StringRefNull> code = gpu_shader_dependency_get_resolved_source(info.compute_source_,
                                                                           info.generated_sources);
    std::string layout = shader->compute_layout_declare(info);

    Vector<StringRefNull> sources;
    standard_defines(sources);
    sources.append("#define GPU_COMPUTE_SHADER\n");
    sources.append(defines);
    sources.extend(typedefs);
    sources.append(resources);
    sources.append(layout);
    sources.extend(code);
    sources.extend(info.dependencies_generated);
    sources.append(info.compute_source_generated);

    if (info.compute_entry_fn_ != "main") {
      sources.append("void main() { ");
      sources.append(info.compute_entry_fn_);
      sources.append("(); }\n");
    }

    shader->compute_shader_from_glsl(sources);
  }

  if (!shader->finalize(&info)) {
    delete shader;
    shader = nullptr;
  }

  if (Context::get()) {
    /* Context can be null in Vulkan compilation threads. */
    GPU_debug_group_end();
    GPU_debug_group_end();
<<<<<<< HEAD
=======
  }
  else if (G.profile_gpu) {
    TimePoint end_time = Clock::now();
    /* Note: Used by the vulkan backend. Use the same time_since_epoch as process_frame_timings. */
    ProfileReport::get().add_group_cpu(GPU_DEBUG_SHADER_COMPILATION_GROUP,
                                       start_time.time_since_epoch().count(),
                                       end_time.time_since_epoch().count());
    ProfileReport::get().add_group_cpu(info.name_.c_str(),
                                       start_time.time_since_epoch().count(),
                                       end_time.time_since_epoch().count());
>>>>>>> 9a41dc73
  }

  return shader;
}

ShaderCompiler::ShaderCompiler(uint32_t threads_count,
                               GPUWorker::ContextType context_type,
                               bool support_specializations)
{
  support_specializations_ = support_specializations;

  if (!GPU_use_main_context_workaround()) {
    compilation_worker_ = std::make_unique<GPUWorker>(
        threads_count,
        context_type,
        mutex_,
        [this]() -> void * { return this->pop_work(); },
        [this](void *work) { this->do_work(work); });
  }
}

ShaderCompiler::~ShaderCompiler()
{
  compilation_worker_.reset();

  /* Ensure all the requested batches have been retrieved. */
  BLI_assert(batches_.is_empty());
}

Shader *ShaderCompiler::compile_shader(const shader::ShaderCreateInfo &info)
{
  return compile(info, false);
}

BatchHandle ShaderCompiler::batch_compile(Span<const shader::ShaderCreateInfo *> &infos,
                                          CompilationPriority priority)
{
  std::unique_lock lock(mutex_);

  Batch *batch = MEM_new<Batch>(__func__);
  batch->infos = infos;
  batch->shaders.reserve(infos.size());

  BatchHandle handle = next_batch_handle_++;
  batches_.add(handle, batch);

  if (compilation_worker_) {
    batch->shaders.resize(infos.size(), nullptr);
    batch->pending_compilations = infos.size();
    for (int i : infos.index_range()) {
      compilation_queue_.push({batch, i}, priority);
      compilation_worker_->wake_up();
    }
  }
  else {
    for (const shader::ShaderCreateInfo *info : infos) {
      batch->shaders.append(compile(*info, false));
    }
  }

  return handle;
}

void ShaderCompiler::batch_cancel(BatchHandle &handle)
{
  std::unique_lock lock(mutex_);

  Batch *batch = batches_.pop(handle);
  compilation_queue_.remove_batch(batch);

  if (batch->is_specialization_batch()) {
    /* For specialization batches, we block until ready, since base shader compilation may be
     * cancelled afterwards, leaving the specialization with a deleted base shader. */
    compilation_finished_notification_.wait(lock, [&]() { return batch->is_ready(); });
  }

  if (batch->is_ready()) {
    batch->free_shaders();
    MEM_delete(batch);
  }
  else {
    /* If it's currently compiling, the compilation thread makes the cleanup. */
    batch->is_cancelled = true;
  }

  handle = 0;
}

bool ShaderCompiler::batch_is_ready(BatchHandle handle)
{
  std::lock_guard lock(mutex_);

  return batches_.lookup(handle)->is_ready();
}

Vector<Shader *> ShaderCompiler::batch_finalize(BatchHandle &handle)
{
  std::unique_lock lock(mutex_);
  /* TODO: Move to be first on the queue. */
  compilation_finished_notification_.wait(lock,
                                          [&]() { return batches_.lookup(handle)->is_ready(); });

  Batch *batch = batches_.pop(handle);
  Vector<Shader *> shaders = std::move(batch->shaders);
  MEM_delete(batch);
  handle = 0;

  return shaders;
}

SpecializationBatchHandle ShaderCompiler::precompile_specializations(
    Span<ShaderSpecialization> specializations, CompilationPriority priority)
{
  if (!compilation_worker_ || !support_specializations_) {
    return 0;
  }

  std::lock_guard lock(mutex_);

  Batch *batch = MEM_new<Batch>(__func__);
  batch->specializations = specializations;

  BatchHandle handle = next_batch_handle_++;
  batches_.add(handle, batch);

  batch->pending_compilations = specializations.size();
  for (int i : specializations.index_range()) {
    compilation_queue_.push({batch, i}, priority);
    compilation_worker_->wake_up();
  }

  return handle;
}

bool ShaderCompiler::specialization_batch_is_ready(SpecializationBatchHandle &handle)
{
  if (handle != 0 && batch_is_ready(handle)) {
    std::lock_guard lock(mutex_);

    Batch *batch = batches_.pop(handle);
    MEM_delete(batch);
    handle = 0;
  }

  return handle == 0;
}

void *ShaderCompiler::pop_work()
{
  /* NOTE: Already under mutex lock when GPUWorker calls this function. */

<<<<<<< HEAD
      if (compilation_queue_.is_empty()) {
        return;
      }

      ParallelWork work = compilation_queue_.pop();
      batch = work.batch;
      shader_index = work.shader_index;
    }
=======
  if (compilation_queue_.is_empty()) {
    return nullptr;
  }

  ParallelWork work = compilation_queue_.pop();
  return MEM_new<ParallelWork>(__func__, work);
}

void ShaderCompiler::do_work(void *work_payload)
{
  ParallelWork *work = reinterpret_cast<ParallelWork *>(work_payload);
  Batch *batch = work->batch;
  int shader_index = work->shader_index;
  MEM_delete(work);

  /* Compile */
  if (!batch->is_specialization_batch()) {
    batch->shaders[shader_index] = compile_shader(*batch->infos[shader_index]);
  }
  else {
    specialize_shader(batch->specializations[shader_index]);
  }
>>>>>>> 9a41dc73

  {
    std::lock_guard lock(mutex_);
    batch->pending_compilations--;
    if (batch->is_ready() && batch->is_cancelled) {
      batch->free_shaders();
      MEM_delete(batch);
    }
  }

  compilation_finished_notification_.notify_all();
}

void ShaderCompiler::wait_for_all()
{
  std::unique_lock lock(mutex_);
  compilation_finished_notification_.wait(lock, [&]() {
    if (!compilation_queue_.is_empty()) {
      return false;
    }

    for (Batch *batch : batches_.values()) {
      if (!batch->is_ready()) {
        return false;
      }
    }

    return true;
  });
}

void ShaderCompiler::wait_for_all()
{
  std::unique_lock lock(mutex_);
  compilation_finished_notification_.wait(lock, [&]() {
    if (!compilation_queue_.is_empty()) {
      return false;
    }

    for (Batch *batch : batches_.values()) {
      if (!batch->is_ready()) {
        return false;
      }
    }

    return true;
  });
}

/** \} */

}  // namespace blender::gpu<|MERGE_RESOLUTION|>--- conflicted
+++ resolved
@@ -818,12 +818,9 @@
     /* Context can be null in Vulkan compilation threads. */
     GPU_debug_group_begin(GPU_DEBUG_SHADER_COMPILATION_GROUP);
     GPU_debug_group_begin(info.name_.c_str());
-<<<<<<< HEAD
-=======
   }
   else if (G.profile_gpu) {
     start_time = Clock::now();
->>>>>>> 9a41dc73
   }
 
   const std::string error = info.check_error();
@@ -977,8 +974,6 @@
     /* Context can be null in Vulkan compilation threads. */
     GPU_debug_group_end();
     GPU_debug_group_end();
-<<<<<<< HEAD
-=======
   }
   else if (G.profile_gpu) {
     TimePoint end_time = Clock::now();
@@ -989,7 +984,6 @@
     ProfileReport::get().add_group_cpu(info.name_.c_str(),
                                        start_time.time_since_epoch().count(),
                                        end_time.time_since_epoch().count());
->>>>>>> 9a41dc73
   }
 
   return shader;
@@ -1141,16 +1135,6 @@
 {
   /* NOTE: Already under mutex lock when GPUWorker calls this function. */
 
-<<<<<<< HEAD
-      if (compilation_queue_.is_empty()) {
-        return;
-      }
-
-      ParallelWork work = compilation_queue_.pop();
-      batch = work.batch;
-      shader_index = work.shader_index;
-    }
-=======
   if (compilation_queue_.is_empty()) {
     return nullptr;
   }
@@ -1173,7 +1157,6 @@
   else {
     specialize_shader(batch->specializations[shader_index]);
   }
->>>>>>> 9a41dc73
 
   {
     std::lock_guard lock(mutex_);
@@ -1205,24 +1188,6 @@
   });
 }
 
-void ShaderCompiler::wait_for_all()
-{
-  std::unique_lock lock(mutex_);
-  compilation_finished_notification_.wait(lock, [&]() {
-    if (!compilation_queue_.is_empty()) {
-      return false;
-    }
-
-    for (Batch *batch : batches_.values()) {
-      if (!batch->is_ready()) {
-        return false;
-      }
-    }
-
-    return true;
-  });
-}
-
 /** \} */
 
 }  // namespace blender::gpu