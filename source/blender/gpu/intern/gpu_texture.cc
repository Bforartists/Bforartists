/*
 * This program is free software; you can redistribute it and/or
 * modify it under the terms of the GNU General Public License
 * as published by the Free Software Foundation; either version 2
 * of the License, or (at your option) any later version.
 *
 * This program is distributed in the hope that it will be useful,
 * but WITHOUT ANY WARRANTY; without even the implied warranty of
 * MERCHANTABILITY or FITNESS FOR A PARTICULAR PURPOSE.  See the
 * GNU General Public License for more details.
 *
 * You should have received a copy of the GNU General Public License
 * along with this program; if not, write to the Free Software Foundation,
 * Inc., 51 Franklin Street, Fifth Floor, Boston, MA 02110-1301, USA.
 *
 * The Original Code is Copyright (C) 2005 Blender Foundation.
 * All rights reserved.
 */

/** \file
 * \ingroup gpu
 */

#include "BLI_string.h"

#include "GPU_framebuffer.h"
#include "GPU_texture.h"

#include "gpu_backend.hh"
#include "gpu_context_private.hh"
#include "gpu_framebuffer_private.hh"
#include "gpu_vertex_buffer_private.hh"

#include "gpu_texture_private.hh"

namespace blender::gpu {

/* -------------------------------------------------------------------- */
/** \name Creation & Deletion
 * \{ */

Texture::Texture(const char *name)
{
  if (name) {
    BLI_strncpy(name_, name, sizeof(name_));
  }
  else {
    name_[0] = '\0';
  }

  for (int i = 0; i < ARRAY_SIZE(fb_); i++) {
    fb_[i] = NULL;
  }
}

Texture::~Texture()
{
  for (int i = 0; i < ARRAY_SIZE(fb_); i++) {
    if (fb_[i] != NULL) {
      fb_[i]->attachment_remove(fb_attachment_[i]);
    }
  }
}

bool Texture::init_1D(int w, int layers, eGPUTextureFormat format)
{
  w_ = w;
  h_ = layers;
  d_ = 0;
  format_ = format;
  format_flag_ = to_format_flag(format);
  type_ = (layers > 0) ? GPU_TEXTURE_1D_ARRAY : GPU_TEXTURE_1D;
  if ((format_flag_ & (GPU_FORMAT_DEPTH_STENCIL | GPU_FORMAT_INTEGER)) == 0) {
    sampler_state = GPU_SAMPLER_FILTER;
  }
  return this->init_internal();
}

bool Texture::init_2D(int w, int h, int layers, eGPUTextureFormat format)
{
  w_ = w;
  h_ = h;
  d_ = layers;
  format_ = format;
  format_flag_ = to_format_flag(format);
  type_ = (layers > 0) ? GPU_TEXTURE_2D_ARRAY : GPU_TEXTURE_2D;
  if ((format_flag_ & (GPU_FORMAT_DEPTH_STENCIL | GPU_FORMAT_INTEGER)) == 0) {
    sampler_state = GPU_SAMPLER_FILTER;
  }
  return this->init_internal();
}

bool Texture::init_3D(int w, int h, int d, eGPUTextureFormat format)
{
  w_ = w;
  h_ = h;
  d_ = d;
  format_ = format;
  format_flag_ = to_format_flag(format);
  type_ = GPU_TEXTURE_3D;
  if ((format_flag_ & (GPU_FORMAT_DEPTH_STENCIL | GPU_FORMAT_INTEGER)) == 0) {
    sampler_state = GPU_SAMPLER_FILTER;
  }
  return this->init_internal();
}

bool Texture::init_cubemap(int w, int layers, eGPUTextureFormat format)
{
  w_ = w;
  h_ = w;
  d_ = max_ii(1, layers) * 6;
  format_ = format;
  format_flag_ = to_format_flag(format);
  type_ = (layers > 0) ? GPU_TEXTURE_CUBE_ARRAY : GPU_TEXTURE_CUBE;
  if ((format_flag_ & (GPU_FORMAT_DEPTH_STENCIL | GPU_FORMAT_INTEGER)) == 0) {
    sampler_state = GPU_SAMPLER_FILTER;
  }
  return this->init_internal();
}

bool Texture::init_buffer(GPUVertBuf *vbo, eGPUTextureFormat format)
{
  /* See to_texture_format(). */
  if (format == GPU_DEPTH_COMPONENT24) {
    return false;
  }
<<<<<<< HEAD
  w_ = vbo->vertex_len;
=======
  w_ = GPU_vertbuf_get_vertex_len(vbo);
>>>>>>> 952212ac
  h_ = 0;
  d_ = 0;
  format_ = format;
  format_flag_ = to_format_flag(format);
  type_ = GPU_TEXTURE_BUFFER;
  return this->init_internal(vbo);
}

/** \} */

/* -------------------------------------------------------------------- */
/** \name Operation
 * \{ */

void Texture::attach_to(FrameBuffer *fb, GPUAttachmentType type)
{
  for (int i = 0; i < ARRAY_SIZE(fb_); i++) {
    if (fb_[i] == NULL) {
      fb_attachment_[i] = type;
      fb_[i] = fb;
      return;
    }
  }
  BLI_assert(!"GPU: Error: Texture: Not enough attachment");
}

void Texture::detach_from(FrameBuffer *fb)
{
  for (int i = 0; i < ARRAY_SIZE(fb_); i++) {
    if (fb_[i] == fb) {
      fb_[i]->attachment_remove(fb_attachment_[i]);
      fb_[i] = NULL;
      return;
    }
  }
  BLI_assert(!"GPU: Error: Texture: Framebuffer is not attached");
}

void Texture::update(eGPUDataFormat format, const void *data)
{
  int mip = 0;
  int extent[3], offset[3] = {0, 0, 0};
  this->mip_size_get(mip, extent);
  this->update_sub(mip, offset, extent, format, data);
}

/** \} */

}  // namespace blender::gpu

/* -------------------------------------------------------------------- */
/** \name C-API
 * \{ */

using namespace blender;
using namespace blender::gpu;

/* ------ Memory Management ------ */

uint GPU_texture_memory_usage_get(void)
{
  /* TODO(fclem) Do that inside the new Texture class. */
  return 0;
}

<<<<<<< HEAD
/* ------ Texture Creation ------ */
=======
/* ------ Creation ------ */
>>>>>>> 952212ac

static inline GPUTexture *gpu_texture_create(const char *name,
                                             const int w,
                                             const int h,
                                             const int d,
                                             const eGPUTextureType type,
                                             int UNUSED(mips),
                                             eGPUTextureFormat tex_format,
                                             const float *fpixels)
{
  Texture *tex = GPUBackend::get()->texture_alloc(name);
  bool success = false;
  switch (type) {
    case GPU_TEXTURE_1D:
    case GPU_TEXTURE_1D_ARRAY:
      success = tex->init_1D(w, h, tex_format);
      break;
    case GPU_TEXTURE_2D:
    case GPU_TEXTURE_2D_ARRAY:
      success = tex->init_2D(w, h, d, tex_format);
      break;
    case GPU_TEXTURE_3D:
      success = tex->init_3D(w, h, d, tex_format);
      break;
    case GPU_TEXTURE_CUBE:
    case GPU_TEXTURE_CUBE_ARRAY:
      success = tex->init_cubemap(w, d, tex_format);
      break;
    default:
      break;
  }

  if (!success) {
    delete tex;
    return NULL;
  }
  if (fpixels) {
    tex->update(GPU_DATA_FLOAT, fpixels);
  }
  return reinterpret_cast<GPUTexture *>(tex);
}

GPUTexture *GPU_texture_create_1d(
    const char *name, int w, int mips, eGPUTextureFormat format, const float *data)
{
  return gpu_texture_create(name, w, 0, 0, GPU_TEXTURE_1D, mips, format, data);
}

GPUTexture *GPU_texture_create_1d_array(
    const char *name, int w, int h, int mips, eGPUTextureFormat format, const float *data)
{
  return gpu_texture_create(name, w, h, 0, GPU_TEXTURE_1D_ARRAY, mips, format, data);
}

GPUTexture *GPU_texture_create_2d(
    const char *name, int w, int h, int mips, eGPUTextureFormat format, const float *data)
{
  return gpu_texture_create(name, w, h, 0, GPU_TEXTURE_2D, mips, format, data);
}

GPUTexture *GPU_texture_create_2d_array(
    const char *name, int w, int h, int d, int mips, eGPUTextureFormat format, const float *data)
{
  return gpu_texture_create(name, w, h, d, GPU_TEXTURE_2D_ARRAY, mips, format, data);
}

GPUTexture *GPU_texture_create_3d(
    const char *name, int w, int h, int d, int mips, eGPUTextureFormat format, const float *data)
{
  return gpu_texture_create(name, w, h, d, GPU_TEXTURE_3D, mips, format, data);
}

GPUTexture *GPU_texture_create_cube(
    const char *name, int w, int mips, eGPUTextureFormat format, const float *data)
{
  return gpu_texture_create(name, w, w, 0, GPU_TEXTURE_CUBE, mips, format, data);
}

GPUTexture *GPU_texture_create_cube_array(
    const char *name, int w, int d, int mips, eGPUTextureFormat format, const float *data)
{
  return gpu_texture_create(name, w, w, d, GPU_TEXTURE_CUBE_ARRAY, mips, format, data);
}

/* DDS texture loading. Return NULL if support is not available. */
GPUTexture *GPU_texture_create_compressed_2d(
    const char *name, int w, int h, int miplen, eGPUTextureFormat tex_format, const void *data)
{
  Texture *tex = GPUBackend::get()->texture_alloc(name);
  bool success = tex->init_2D(w, h, 0, tex_format);

  if (!success) {
    delete tex;
    return NULL;
  }
  if (data) {
    size_t ofs = 0;
    for (int mip = 0; mip < miplen; mip++) {
      int extent[3], offset[3] = {0, 0, 0};
      tex->mip_size_get(mip, extent);

      size_t size = ((extent[0] + 3) / 4) * ((extent[1] + 3) / 4) * to_block_size(tex_format);
      tex->update_sub(mip, offset, extent, to_data_format(tex_format), (uchar *)data + ofs);

      ofs += size;
    }
  }
  return reinterpret_cast<GPUTexture *>(tex);
}

GPUTexture *GPU_texture_create_from_vertbuf(const char *name, GPUVertBuf *vert)
{
<<<<<<< HEAD
  eGPUTextureFormat tex_format = to_texture_format(&vert->format);
  Texture *tex = GPUBackend::get()->texture_alloc(name);

  bool success = tex->init_buffer(vert, tex_format);
  if (!success) {
    delete tex;
    return NULL;
  }
  return reinterpret_cast<GPUTexture *>(tex);
}

/* Create an error texture that will bind an invalid texture (pink) at draw time. */
GPUTexture *GPU_texture_create_error(int dimension, bool is_array)
{
  float pixel[4] = {1.0f, 0.0f, 1.0f, 1.0f};
  int w = 1;
  int h = (dimension < 2 && !is_array) ? 0 : 1;
  int d = (dimension < 3 && !is_array) ? 0 : 1;

  eGPUTextureType type = GPU_TEXTURE_3D;
  type = (dimension == 2) ? (is_array ? GPU_TEXTURE_2D_ARRAY : GPU_TEXTURE_2D) : type;
  type = (dimension == 1) ? (is_array ? GPU_TEXTURE_1D_ARRAY : GPU_TEXTURE_1D) : type;

  return gpu_texture_create("invalid_tex", w, h, d, type, 1, GPU_RGBA8, pixel);
}

void GPU_texture_update_mipmap(GPUTexture *tex_,
                               int miplvl,
                               eGPUDataFormat gpu_data_format,
=======
  eGPUTextureFormat tex_format = to_texture_format(GPU_vertbuf_get_format(vert));
  Texture *tex = GPUBackend::get()->texture_alloc(name);

  bool success = tex->init_buffer(vert, tex_format);
  if (!success) {
    delete tex;
    return NULL;
  }
  return reinterpret_cast<GPUTexture *>(tex);
}

/* Create an error texture that will bind an invalid texture (pink) at draw time. */
GPUTexture *GPU_texture_create_error(int dimension, bool is_array)
{
  float pixel[4] = {1.0f, 0.0f, 1.0f, 1.0f};
  int w = 1;
  int h = (dimension < 2 && !is_array) ? 0 : 1;
  int d = (dimension < 3 && !is_array) ? 0 : 1;

  eGPUTextureType type = GPU_TEXTURE_3D;
  type = (dimension == 2) ? (is_array ? GPU_TEXTURE_2D_ARRAY : GPU_TEXTURE_2D) : type;
  type = (dimension == 1) ? (is_array ? GPU_TEXTURE_1D_ARRAY : GPU_TEXTURE_1D) : type;

  return gpu_texture_create("invalid_tex", w, h, d, type, 1, GPU_RGBA8, pixel);
}

/* ------ Update ------ */

void GPU_texture_update_mipmap(GPUTexture *tex_,
                               int miplvl,
                               eGPUDataFormat data_format,
>>>>>>> 952212ac
                               const void *pixels)
{
  Texture *tex = reinterpret_cast<Texture *>(tex_);
  int extent[3] = {1, 1, 1}, offset[3] = {0, 0, 0};
  tex->mip_size_get(miplvl, extent);
<<<<<<< HEAD
  reinterpret_cast<Texture *>(tex)->update_sub(miplvl, offset, extent, gpu_data_format, pixels);
=======
  reinterpret_cast<Texture *>(tex)->update_sub(miplvl, offset, extent, data_format, pixels);
>>>>>>> 952212ac
}

void GPU_texture_update_sub(GPUTexture *tex,
                            eGPUDataFormat data_format,
                            const void *pixels,
                            int offset_x,
                            int offset_y,
                            int offset_z,
                            int width,
                            int height,
                            int depth)
{
  int offset[3] = {offset_x, offset_y, offset_z};
  int extent[3] = {width, height, depth};
<<<<<<< HEAD
  reinterpret_cast<Texture *>(tex)->update_sub(0, offset, extent, gpu_data_format, pixels);
=======
  reinterpret_cast<Texture *>(tex)->update_sub(0, offset, extent, data_format, pixels);
>>>>>>> 952212ac
}

void *GPU_texture_read(GPUTexture *tex_, eGPUDataFormat data_format, int miplvl)
{
  Texture *tex = reinterpret_cast<Texture *>(tex_);
  return tex->read(miplvl, data_format);
}

/**
 * Fills the whole texture with the same data for all pixels.
 * \warning Only work for 2D texture for now.
 * \warning Only clears the mip 0 of the texture.
<<<<<<< HEAD
 * \param data_format  data format of the pixel data.
 * \param data         1 pixel worth of data to fill the texture with.
=======
 * \param data_format: data format of the pixel data.
 * \param data: 1 pixel worth of data to fill the texture with.
>>>>>>> 952212ac
 */
void GPU_texture_clear(GPUTexture *tex, eGPUDataFormat data_format, const void *data)
{
  BLI_assert(data != NULL); /* Do not accept NULL as parameter. */
  reinterpret_cast<Texture *>(tex)->clear(data_format, data);
}

/* NOTE: Updates only mip 0. */
void GPU_texture_update(GPUTexture *tex, eGPUDataFormat data_format, const void *data)
{
  reinterpret_cast<Texture *>(tex)->update(data_format, data);
}

/* Makes data interpretation aware of the source layout.
 * Skipping pixels correctly when changing rows when doing partial update.*/
void GPU_unpack_row_length_set(uint len)
{
<<<<<<< HEAD
  /* TODO remove */
}

void GPU_invalid_tex_bind(int UNUSED(mode))
{
  /* TODO remove */
}
=======
  Context::get()->state_manager->texture_unpack_row_length_set(len);
}

/* ------ Binding ------ */
>>>>>>> 952212ac

void GPU_texture_bind_ex(GPUTexture *tex_,
                         eGPUSamplerState state,
                         int unit,
                         const bool UNUSED(set_number))
{
<<<<<<< HEAD
  /* TODO remove */
}

void GPU_texture_bind_ex(GPUTexture *tex_,
                         eGPUSamplerState state,
                         int unit,
                         const bool UNUSED(set_number))
{
  Texture *tex = reinterpret_cast<Texture *>(tex_);
  state = (state >= GPU_SAMPLER_MAX) ? tex->sampler_state : state;
  GPU_context_active_get()->state_manager->texture_bind(tex, state, unit);
}

void GPU_texture_bind(GPUTexture *tex_, int unit)
{
  Texture *tex = reinterpret_cast<Texture *>(tex_);
  GPU_context_active_get()->state_manager->texture_bind(tex, tex->sampler_state, unit);
}

void GPU_texture_unbind(GPUTexture *tex_)
{
  Texture *tex = reinterpret_cast<Texture *>(tex_);
  GPU_context_active_get()->state_manager->texture_unbind(tex);
=======
  Texture *tex = reinterpret_cast<Texture *>(tex_);
  state = (state >= GPU_SAMPLER_MAX) ? tex->sampler_state : state;
  Context::get()->state_manager->texture_bind(tex, state, unit);
}

void GPU_texture_bind(GPUTexture *tex_, int unit)
{
  Texture *tex = reinterpret_cast<Texture *>(tex_);
  Context::get()->state_manager->texture_bind(tex, tex->sampler_state, unit);
}

void GPU_texture_unbind(GPUTexture *tex_)
{
  Texture *tex = reinterpret_cast<Texture *>(tex_);
  Context::get()->state_manager->texture_unbind(tex);
}

void GPU_texture_unbind_all(void)
{
  Context::get()->state_manager->texture_unbind_all();
>>>>>>> 952212ac
}

void GPU_texture_image_bind(GPUTexture *tex, int unit)
{
<<<<<<< HEAD
  GPU_context_active_get()->state_manager->texture_unbind_all();
=======
  Context::get()->state_manager->image_bind(unwrap(tex), unit);
>>>>>>> 952212ac
}

void GPU_texture_image_unbind(GPUTexture *tex)
{
<<<<<<< HEAD
=======
  Context::get()->state_manager->image_unbind(unwrap(tex));
}

void GPU_texture_image_unbind_all(void)
{
  Context::get()->state_manager->image_unbind_all();
}

void GPU_texture_generate_mipmap(GPUTexture *tex)
{
>>>>>>> 952212ac
  reinterpret_cast<Texture *>(tex)->generate_mipmap();
}

/* Copy a texture content to a similar texture. Only Mip 0 is copied. */
void GPU_texture_copy(GPUTexture *dst_, GPUTexture *src_)
{
  Texture *src = reinterpret_cast<Texture *>(src_);
  Texture *dst = reinterpret_cast<Texture *>(dst_);
  src->copy_to(dst);
}

void GPU_texture_compare_mode(GPUTexture *tex_, bool use_compare)
{
  Texture *tex = reinterpret_cast<Texture *>(tex_);
  /* Only depth formats does support compare mode. */
  BLI_assert(!(use_compare) || (tex->format_flag_get() & GPU_FORMAT_DEPTH));
  SET_FLAG_FROM_TEST(tex->sampler_state, use_compare, GPU_SAMPLER_COMPARE);
}

void GPU_texture_filter_mode(GPUTexture *tex_, bool use_filter)
{
  Texture *tex = reinterpret_cast<Texture *>(tex_);
  /* Stencil and integer format does not support filtering. */
  BLI_assert(!(use_filter) ||
             !(tex->format_flag_get() & (GPU_FORMAT_STENCIL | GPU_FORMAT_INTEGER)));
  SET_FLAG_FROM_TEST(tex->sampler_state, use_filter, GPU_SAMPLER_FILTER);
}

void GPU_texture_mipmap_mode(GPUTexture *tex_, bool use_mipmap, bool use_filter)
{
  Texture *tex = reinterpret_cast<Texture *>(tex_);
  /* Stencil and integer format does not support filtering. */
  BLI_assert(!(use_filter || use_mipmap) ||
             !(tex->format_flag_get() & (GPU_FORMAT_STENCIL | GPU_FORMAT_INTEGER)));
  SET_FLAG_FROM_TEST(tex->sampler_state, use_mipmap, GPU_SAMPLER_MIPMAP);
  SET_FLAG_FROM_TEST(tex->sampler_state, use_filter, GPU_SAMPLER_FILTER);
}

void GPU_texture_anisotropic_filter(GPUTexture *tex_, bool use_aniso)
{
  Texture *tex = reinterpret_cast<Texture *>(tex_);
  /* Stencil and integer format does not support filtering. */
  BLI_assert(!(use_aniso) ||
             !(tex->format_flag_get() & (GPU_FORMAT_STENCIL | GPU_FORMAT_INTEGER)));
  SET_FLAG_FROM_TEST(tex->sampler_state, use_aniso, GPU_SAMPLER_ANISO);
}

void GPU_texture_wrap_mode(GPUTexture *tex_, bool use_repeat, bool use_clamp)
{
  Texture *tex = reinterpret_cast<Texture *>(tex_);
  SET_FLAG_FROM_TEST(tex->sampler_state, use_repeat, GPU_SAMPLER_REPEAT);
  SET_FLAG_FROM_TEST(tex->sampler_state, !use_clamp, GPU_SAMPLER_CLAMP_BORDER);
}

void GPU_texture_swizzle_set(GPUTexture *tex, const char swizzle[4])
{
  reinterpret_cast<Texture *>(tex)->swizzle_set(swizzle);
}

void GPU_texture_free(GPUTexture *tex_)
{
  Texture *tex = reinterpret_cast<Texture *>(tex_);
  tex->refcount--;

  if (tex->refcount < 0) {
    fprintf(stderr, "GPUTexture: negative refcount\n");
  }

  if (tex->refcount == 0) {
    delete tex;
  }
}

void GPU_texture_ref(GPUTexture *tex)
{
  reinterpret_cast<Texture *>(tex)->refcount++;
<<<<<<< HEAD
}

/* TODO(fclem) Remove! This is broken as it is! */
int GPU_texture_target(const GPUTexture *UNUSED(tex))
{
  return GL_TEXTURE_2D;
=======
>>>>>>> 952212ac
}

int GPU_texture_width(const GPUTexture *tex)
{
  return reinterpret_cast<const Texture *>(tex)->width_get();
}

int GPU_texture_height(const GPUTexture *tex)
{
  return reinterpret_cast<const Texture *>(tex)->height_get();
}

int GPU_texture_orig_width(const GPUTexture *tex)
{
  return reinterpret_cast<const Texture *>(tex)->src_w;
}

int GPU_texture_orig_height(const GPUTexture *tex)
{
  return reinterpret_cast<const Texture *>(tex)->src_h;
}

void GPU_texture_orig_size_set(GPUTexture *tex_, int w, int h)
{
  Texture *tex = reinterpret_cast<Texture *>(tex_);
  tex->src_w = w;
  tex->src_h = h;
}

eGPUTextureFormat GPU_texture_format(const GPUTexture *tex)
{
  return reinterpret_cast<const Texture *>(tex)->format_get();
<<<<<<< HEAD
}

/* TODO remove */
int GPU_texture_samples(const GPUTexture *UNUSED(tex))
{
  return 0;
=======
>>>>>>> 952212ac
}

bool GPU_texture_depth(const GPUTexture *tex)
{
  return (reinterpret_cast<const Texture *>(tex)->format_flag_get() & GPU_FORMAT_DEPTH) != 0;
}

bool GPU_texture_stencil(const GPUTexture *tex)
{
  return (reinterpret_cast<const Texture *>(tex)->format_flag_get() & GPU_FORMAT_STENCIL) != 0;
}

bool GPU_texture_integer(const GPUTexture *tex)
{
  return (reinterpret_cast<const Texture *>(tex)->format_flag_get() & GPU_FORMAT_INTEGER) != 0;
}

bool GPU_texture_cube(const GPUTexture *tex)
{
  return (reinterpret_cast<const Texture *>(tex)->type_get() & GPU_TEXTURE_CUBE) != 0;
}

bool GPU_texture_array(const GPUTexture *tex)
{
  return (reinterpret_cast<const Texture *>(tex)->type_get() & GPU_TEXTURE_ARRAY) != 0;
}

/* TODO remove */
int GPU_texture_opengl_bindcode(const GPUTexture *tex)
{
  return reinterpret_cast<const Texture *>(tex)->gl_bindcode_get();
}

void GPU_texture_get_mipmap_size(GPUTexture *tex, int lvl, int *r_size)
{
  return reinterpret_cast<Texture *>(tex)->mip_size_get(lvl, r_size);
}

/** \} */

/* -------------------------------------------------------------------- */
/** \name GPU Sampler Objects
 *
 * Simple wrapper around opengl sampler objects.
 * Override texture sampler state for one sampler unit only.
 * \{ */

/* Update user defined sampler states. */
void GPU_samplers_update(void)
{
  GPUBackend::get()->samplers_update();
}

/** \} */<|MERGE_RESOLUTION|>--- conflicted
+++ resolved
@@ -124,11 +124,7 @@
   if (format == GPU_DEPTH_COMPONENT24) {
     return false;
   }
-<<<<<<< HEAD
-  w_ = vbo->vertex_len;
-=======
   w_ = GPU_vertbuf_get_vertex_len(vbo);
->>>>>>> 952212ac
   h_ = 0;
   d_ = 0;
   format_ = format;
@@ -194,11 +190,7 @@
   return 0;
 }
 
-<<<<<<< HEAD
-/* ------ Texture Creation ------ */
-=======
 /* ------ Creation ------ */
->>>>>>> 952212ac
 
 static inline GPUTexture *gpu_texture_create(const char *name,
                                              const int w,
@@ -311,8 +303,7 @@
 
 GPUTexture *GPU_texture_create_from_vertbuf(const char *name, GPUVertBuf *vert)
 {
-<<<<<<< HEAD
-  eGPUTextureFormat tex_format = to_texture_format(&vert->format);
+  eGPUTextureFormat tex_format = to_texture_format(GPU_vertbuf_get_format(vert));
   Texture *tex = GPUBackend::get()->texture_alloc(name);
 
   bool success = tex->init_buffer(vert, tex_format);
@@ -338,52 +329,17 @@
   return gpu_texture_create("invalid_tex", w, h, d, type, 1, GPU_RGBA8, pixel);
 }
 
-void GPU_texture_update_mipmap(GPUTexture *tex_,
-                               int miplvl,
-                               eGPUDataFormat gpu_data_format,
-=======
-  eGPUTextureFormat tex_format = to_texture_format(GPU_vertbuf_get_format(vert));
-  Texture *tex = GPUBackend::get()->texture_alloc(name);
-
-  bool success = tex->init_buffer(vert, tex_format);
-  if (!success) {
-    delete tex;
-    return NULL;
-  }
-  return reinterpret_cast<GPUTexture *>(tex);
-}
-
-/* Create an error texture that will bind an invalid texture (pink) at draw time. */
-GPUTexture *GPU_texture_create_error(int dimension, bool is_array)
-{
-  float pixel[4] = {1.0f, 0.0f, 1.0f, 1.0f};
-  int w = 1;
-  int h = (dimension < 2 && !is_array) ? 0 : 1;
-  int d = (dimension < 3 && !is_array) ? 0 : 1;
-
-  eGPUTextureType type = GPU_TEXTURE_3D;
-  type = (dimension == 2) ? (is_array ? GPU_TEXTURE_2D_ARRAY : GPU_TEXTURE_2D) : type;
-  type = (dimension == 1) ? (is_array ? GPU_TEXTURE_1D_ARRAY : GPU_TEXTURE_1D) : type;
-
-  return gpu_texture_create("invalid_tex", w, h, d, type, 1, GPU_RGBA8, pixel);
-}
-
 /* ------ Update ------ */
 
 void GPU_texture_update_mipmap(GPUTexture *tex_,
                                int miplvl,
                                eGPUDataFormat data_format,
->>>>>>> 952212ac
                                const void *pixels)
 {
   Texture *tex = reinterpret_cast<Texture *>(tex_);
   int extent[3] = {1, 1, 1}, offset[3] = {0, 0, 0};
   tex->mip_size_get(miplvl, extent);
-<<<<<<< HEAD
-  reinterpret_cast<Texture *>(tex)->update_sub(miplvl, offset, extent, gpu_data_format, pixels);
-=======
   reinterpret_cast<Texture *>(tex)->update_sub(miplvl, offset, extent, data_format, pixels);
->>>>>>> 952212ac
 }
 
 void GPU_texture_update_sub(GPUTexture *tex,
@@ -398,11 +354,7 @@
 {
   int offset[3] = {offset_x, offset_y, offset_z};
   int extent[3] = {width, height, depth};
-<<<<<<< HEAD
-  reinterpret_cast<Texture *>(tex)->update_sub(0, offset, extent, gpu_data_format, pixels);
-=======
   reinterpret_cast<Texture *>(tex)->update_sub(0, offset, extent, data_format, pixels);
->>>>>>> 952212ac
 }
 
 void *GPU_texture_read(GPUTexture *tex_, eGPUDataFormat data_format, int miplvl)
@@ -415,13 +367,8 @@
  * Fills the whole texture with the same data for all pixels.
  * \warning Only work for 2D texture for now.
  * \warning Only clears the mip 0 of the texture.
-<<<<<<< HEAD
- * \param data_format  data format of the pixel data.
- * \param data         1 pixel worth of data to fill the texture with.
-=======
  * \param data_format: data format of the pixel data.
  * \param data: 1 pixel worth of data to fill the texture with.
->>>>>>> 952212ac
  */
 void GPU_texture_clear(GPUTexture *tex, eGPUDataFormat data_format, const void *data)
 {
@@ -439,51 +386,16 @@
  * Skipping pixels correctly when changing rows when doing partial update.*/
 void GPU_unpack_row_length_set(uint len)
 {
-<<<<<<< HEAD
-  /* TODO remove */
-}
-
-void GPU_invalid_tex_bind(int UNUSED(mode))
-{
-  /* TODO remove */
-}
-=======
   Context::get()->state_manager->texture_unpack_row_length_set(len);
 }
 
 /* ------ Binding ------ */
->>>>>>> 952212ac
 
 void GPU_texture_bind_ex(GPUTexture *tex_,
                          eGPUSamplerState state,
                          int unit,
                          const bool UNUSED(set_number))
 {
-<<<<<<< HEAD
-  /* TODO remove */
-}
-
-void GPU_texture_bind_ex(GPUTexture *tex_,
-                         eGPUSamplerState state,
-                         int unit,
-                         const bool UNUSED(set_number))
-{
-  Texture *tex = reinterpret_cast<Texture *>(tex_);
-  state = (state >= GPU_SAMPLER_MAX) ? tex->sampler_state : state;
-  GPU_context_active_get()->state_manager->texture_bind(tex, state, unit);
-}
-
-void GPU_texture_bind(GPUTexture *tex_, int unit)
-{
-  Texture *tex = reinterpret_cast<Texture *>(tex_);
-  GPU_context_active_get()->state_manager->texture_bind(tex, tex->sampler_state, unit);
-}
-
-void GPU_texture_unbind(GPUTexture *tex_)
-{
-  Texture *tex = reinterpret_cast<Texture *>(tex_);
-  GPU_context_active_get()->state_manager->texture_unbind(tex);
-=======
   Texture *tex = reinterpret_cast<Texture *>(tex_);
   state = (state >= GPU_SAMPLER_MAX) ? tex->sampler_state : state;
   Context::get()->state_manager->texture_bind(tex, state, unit);
@@ -504,22 +416,15 @@
 void GPU_texture_unbind_all(void)
 {
   Context::get()->state_manager->texture_unbind_all();
->>>>>>> 952212ac
 }
 
 void GPU_texture_image_bind(GPUTexture *tex, int unit)
 {
-<<<<<<< HEAD
-  GPU_context_active_get()->state_manager->texture_unbind_all();
-=======
   Context::get()->state_manager->image_bind(unwrap(tex), unit);
->>>>>>> 952212ac
 }
 
 void GPU_texture_image_unbind(GPUTexture *tex)
 {
-<<<<<<< HEAD
-=======
   Context::get()->state_manager->image_unbind(unwrap(tex));
 }
 
@@ -530,7 +435,6 @@
 
 void GPU_texture_generate_mipmap(GPUTexture *tex)
 {
->>>>>>> 952212ac
   reinterpret_cast<Texture *>(tex)->generate_mipmap();
 }
 
@@ -607,15 +511,6 @@
 void GPU_texture_ref(GPUTexture *tex)
 {
   reinterpret_cast<Texture *>(tex)->refcount++;
-<<<<<<< HEAD
-}
-
-/* TODO(fclem) Remove! This is broken as it is! */
-int GPU_texture_target(const GPUTexture *UNUSED(tex))
-{
-  return GL_TEXTURE_2D;
-=======
->>>>>>> 952212ac
 }
 
 int GPU_texture_width(const GPUTexture *tex)
@@ -648,15 +543,6 @@
 eGPUTextureFormat GPU_texture_format(const GPUTexture *tex)
 {
   return reinterpret_cast<const Texture *>(tex)->format_get();
-<<<<<<< HEAD
-}
-
-/* TODO remove */
-int GPU_texture_samples(const GPUTexture *UNUSED(tex))
-{
-  return 0;
-=======
->>>>>>> 952212ac
 }
 
 bool GPU_texture_depth(const GPUTexture *tex)
