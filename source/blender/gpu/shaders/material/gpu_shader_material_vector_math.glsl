/* SPDX-FileCopyrightText: 2019-2022 Blender Authors
 *
 * SPDX-License-Identifier: GPL-2.0-or-later */

#include "gpu_shader_math_vector_lib.glsl"

float3 vector_math_safe_normalize(float3 a)
{
<<<<<<< HEAD
<<<<<<< HEAD
  /* Match the safe normalize function in Cycles by defaulting to vec3(0.0f) */
=======
  /* Match the safe normalize function in Cycles by defaulting to float3(0.0f) */
>>>>>>> 69091c50284f (Cycles: Show device optimizations status in preferences for oneAPI)
=======
  /* Match the safe normalize function in Cycles by defaulting to float3(0.0f) */
>>>>>>> 9a41dc73
  float length_sqr = length_squared(a);
  return (length_sqr > 1e-35f) ? a * inversesqrt(length_sqr) : float3(0.0f);
}

void vector_math_add(
    float3 a, float3 b, float3 c, float scale, out float3 outVector, out float outValue)
{
  outVector = a + b;
}

void vector_math_subtract(
    float3 a, float3 b, float3 c, float scale, out float3 outVector, out float outValue)
{
  outVector = a - b;
}

void vector_math_multiply(
    float3 a, float3 b, float3 c, float scale, out float3 outVector, out float outValue)
{
  outVector = a * b;
}

void vector_math_divide(
    float3 a, float3 b, float3 c, float scale, out float3 outVector, out float outValue)
{
  outVector = safe_divide(a, b);
}

void vector_math_cross(
    float3 a, float3 b, float3 c, float scale, out float3 outVector, out float outValue)
{
  outVector = cross(a, b);
}

void vector_math_project(
    float3 a, float3 b, float3 c, float scale, out float3 outVector, out float outValue)
{
  float lenSquared = dot(b, b);
  outVector = (lenSquared != 0.0f) ? (dot(a, b) / lenSquared) * b : float3(0.0f);
}

void vector_math_reflect(
    float3 a, float3 b, float3 c, float scale, out float3 outVector, out float outValue)
{
  outVector = reflect(a, vector_math_safe_normalize(b));
}

void vector_math_dot(
    float3 a, float3 b, float3 c, float scale, out float3 outVector, out float outValue)
{
  outValue = dot(a, b);
}

void vector_math_distance(
    float3 a, float3 b, float3 c, float scale, out float3 outVector, out float outValue)
{
  outValue = distance(a, b);
}

void vector_math_length(
    float3 a, float3 b, float3 c, float scale, out float3 outVector, out float outValue)
{
  outValue = length(a);
}

void vector_math_scale(
    float3 a, float3 b, float3 c, float scale, out float3 outVector, out float outValue)
{
  outVector = a * scale;
}

void vector_math_normalize(
    float3 a, float3 b, float3 c, float scale, out float3 outVector, out float outValue)
{
  outVector = a;
  /* Safe version of normalize(a). */
  float lenSquared = dot(a, a);
  if (lenSquared > 0.0f) {
    outVector *= inversesqrt(lenSquared);
  }
}

void vector_math_snap(
    float3 a, float3 b, float3 c, float scale, out float3 outVector, out float outValue)
{
  outVector = floor(safe_divide(a, b)) * b;
}

void vector_math_floor(
    float3 a, float3 b, float3 c, float scale, out float3 outVector, out float outValue)
{
  outVector = floor(a);
}

void vector_math_ceil(
    float3 a, float3 b, float3 c, float scale, out float3 outVector, out float outValue)
{
  outVector = ceil(a);
}

void vector_math_modulo(
    float3 a, float3 b, float3 c, float scale, out float3 outVector, out float outValue)
{
  outVector = compatible_mod(a, b);
}

void vector_math_wrap(
    float3 a, float3 b, float3 c, float scale, out float3 outVector, out float outValue)
{
  outVector = wrap(a, b, c);
}

void vector_math_fraction(
    float3 a, float3 b, float3 c, float scale, out float3 outVector, out float outValue)
{
  outVector = fract(a);
}

void vector_math_absolute(
    float3 a, float3 b, float3 c, float scale, out float3 outVector, out float outValue)
{
  outVector = abs(a);
}

<<<<<<< HEAD
<<<<<<< HEAD
=======
=======
>>>>>>> 9a41dc73
void vector_math_power(
    float3 a, float3 b, float3 c, float scale, out float3 outVector, out float outValue)
{
  outVector = compatible_pow(a, b);
}

void vector_math_sign(
    float3 a, float3 b, float3 c, float scale, out float3 outVector, out float outValue)
{
  outVector = sign(a);
}

<<<<<<< HEAD
>>>>>>> 69091c50284f (Cycles: Show device optimizations status in preferences for oneAPI)
=======
>>>>>>> 9a41dc73
void vector_math_minimum(
    float3 a, float3 b, float3 c, float scale, out float3 outVector, out float outValue)
{
  outVector = min(a, b);
}

void vector_math_maximum(
    float3 a, float3 b, float3 c, float scale, out float3 outVector, out float outValue)
{
  outVector = max(a, b);
}

void vector_math_sine(
    float3 a, float3 b, float3 c, float scale, out float3 outVector, out float outValue)
{
  outVector = sin(a);
}

void vector_math_cosine(
    float3 a, float3 b, float3 c, float scale, out float3 outVector, out float outValue)
{
  outVector = cos(a);
}

void vector_math_tangent(
    float3 a, float3 b, float3 c, float scale, out float3 outVector, out float outValue)
{
  outVector = tan(a);
}

void vector_math_refract(
    float3 a, float3 b, float3 c, float scale, out float3 outVector, out float outValue)
{
  outVector = refract(a, vector_math_safe_normalize(b), scale);
}

void vector_math_faceforward(
    float3 a, float3 b, float3 c, float scale, out float3 outVector, out float outValue)
{
  outVector = faceforward(a, b, c);
}

void vector_math_multiply_add(
    float3 a, float3 b, float3 c, float scale, out float3 outVector, out float outValue)
{
  outVector = a * b + c;
}<|MERGE_RESOLUTION|>--- conflicted
+++ resolved
@@ -6,15 +6,7 @@
 
 float3 vector_math_safe_normalize(float3 a)
 {
-<<<<<<< HEAD
-<<<<<<< HEAD
-  /* Match the safe normalize function in Cycles by defaulting to vec3(0.0f) */
-=======
   /* Match the safe normalize function in Cycles by defaulting to float3(0.0f) */
->>>>>>> 69091c50284f (Cycles: Show device optimizations status in preferences for oneAPI)
-=======
-  /* Match the safe normalize function in Cycles by defaulting to float3(0.0f) */
->>>>>>> 9a41dc73
   float length_sqr = length_squared(a);
   return (length_sqr > 1e-35f) ? a * inversesqrt(length_sqr) : float3(0.0f);
 }
@@ -139,11 +131,6 @@
   outVector = abs(a);
 }
 
-<<<<<<< HEAD
-<<<<<<< HEAD
-=======
-=======
->>>>>>> 9a41dc73
 void vector_math_power(
     float3 a, float3 b, float3 c, float scale, out float3 outVector, out float outValue)
 {
@@ -156,10 +143,6 @@
   outVector = sign(a);
 }
 
-<<<<<<< HEAD
->>>>>>> 69091c50284f (Cycles: Show device optimizations status in preferences for oneAPI)
-=======
->>>>>>> 9a41dc73
 void vector_math_minimum(
     float3 a, float3 b, float3 c, float scale, out float3 outVector, out float outValue)
 {
