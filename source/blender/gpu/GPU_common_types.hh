--- conflicted
+++ resolved
@@ -261,8 +261,6 @@
   }
 };
 
-<<<<<<< HEAD
-=======
 struct CompilationConstant {
   Type type;
   StringRefNull name;
@@ -275,5 +273,4 @@
   }
 };
 
->>>>>>> 5898c1b9
 }  // namespace blender::gpu::shader