/*
 * ***** BEGIN GPL LICENSE BLOCK *****
 *
 * This program is free software; you can redistribute it and/or
 * modify it under the terms of the GNU General Public License
 * as published by the Free Software Foundation; either version 2
 * of the License, or (at your option) any later version.
 *
 * This program is distributed in the hope that it will be useful,
 * but WITHOUT ANY WARRANTY; without even the implied warranty of
 * MERCHANTABILITY or FITNESS FOR A PARTICULAR PURPOSE.  See the
 * GNU General Public License for more details.
 *
 * You should have received a copy of the GNU General Public License
 * along with this program; if not, write to the Free Software Foundation,
 * Inc., 51 Franklin Street, Fifth Floor, Boston, MA 02110-1301, USA.
 *
 * The Original Code is Copyright (C) 2005 Blender Foundation.
 * All rights reserved.
 *
 * The Original Code is: all of this file.
 *
 * Contributor(s): Brecht Van Lommel.
 *
 * ***** END GPL LICENSE BLOCK *****
 */

/** \file GPU_material.h
 *  \ingroup gpu
 */

#ifndef __GPU_MATERIAL_H__
#define __GPU_MATERIAL_H__

#include "DNA_customdata_types.h" /* for CustomDataType */
#include "DNA_listBase.h"

#include "BLI_sys_types.h" /* for bool */

#ifdef __cplusplus
extern "C" {
#endif

struct Image;
struct ImageUser;
<<<<<<< HEAD
struct ListBase;
=======
struct Main;
>>>>>>> 3b5d2eac
struct Material;
struct Object;
struct Scene;
struct GPUVertexAttribs;
struct GPUNode;
struct GPUNodeLink;
struct GPUNodeStack;
struct GPUMaterial;
struct GPUTexture;
struct GPUUniformBuffer;
struct GPULamp;
struct PreviewImage;
struct World;
struct bNode;
struct bNodeTree;

typedef struct GPUNode GPUNode;
typedef struct GPUNodeLink GPUNodeLink;
typedef struct GPUMaterial GPUMaterial;

typedef struct GPUParticleInfo GPUParticleInfo;

/* Functions to create GPU Materials nodes */

typedef enum GPUType {
	/* Keep in sync with GPU_DATATYPE_STR */
	/* The value indicates the number of elements in each type */
	GPU_NONE = 0,
	GPU_FLOAT = 1,
	GPU_VEC2 = 2,
	GPU_VEC3 = 3,
	GPU_VEC4 = 4,
	GPU_MAT3 = 9,
	GPU_MAT4 = 16,

	/* Values not in GPU_DATATYPE_STR */
	GPU_TEX2D = 1002,
	GPU_TEX3D = 1003,
	GPU_SHADOW2D = 1004,
	GPU_TEXCUBE = 1005,

	/* GLSL Struct types */
	GPU_CLOSURE = 1006,

	/* Opengl Attributes */
	GPU_ATTRIB = 3001
} GPUType;

typedef enum GPUBuiltin {
	GPU_VIEW_MATRIX =           (1 << 0),
	GPU_OBJECT_MATRIX =         (1 << 1),
	GPU_INVERSE_VIEW_MATRIX =   (1 << 2),
	GPU_INVERSE_OBJECT_MATRIX = (1 << 3),
	GPU_VIEW_POSITION =         (1 << 4),
	GPU_VIEW_NORMAL =           (1 << 5),
	GPU_OBCOLOR =               (1 << 6),
	GPU_AUTO_BUMPSCALE =        (1 << 7),
	GPU_CAMERA_TEXCO_FACTORS =  (1 << 8),
	GPU_PARTICLE_SCALAR_PROPS = (1 << 9),
	GPU_PARTICLE_LOCATION =	    (1 << 10),
	GPU_PARTICLE_VELOCITY =     (1 << 11),
	GPU_PARTICLE_ANG_VELOCITY = (1 << 12),
	GPU_LOC_TO_VIEW_MATRIX =    (1 << 13),
	GPU_INVERSE_LOC_TO_VIEW_MATRIX = (1 << 14),
	GPU_OBJECT_INFO =           (1 << 15),
	GPU_VOLUME_DENSITY =        (1 << 16),
	GPU_VOLUME_FLAME =          (1 << 17),
	GPU_VOLUME_TEMPERATURE =    (1 << 18)
} GPUBuiltin;

typedef enum GPUOpenGLBuiltin {
	GPU_MATCAP_NORMAL = 1,
	GPU_COLOR = 2,
} GPUOpenGLBuiltin;

typedef enum GPUMatType {
	GPU_MATERIAL_TYPE_MESH  = 1,
	GPU_MATERIAL_TYPE_WORLD = 2,
} GPUMatType;


typedef enum GPUBlendMode {
	GPU_BLEND_SOLID = 0,
	GPU_BLEND_ADD = 1,
	GPU_BLEND_ALPHA = 2,
	GPU_BLEND_CLIP = 4,
	GPU_BLEND_ALPHA_SORT = 8,
	GPU_BLEND_ALPHA_TO_COVERAGE = 16
} GPUBlendMode;

typedef struct GPUNodeStack {
	GPUType type;
	float vec[4];
	struct GPUNodeLink *link;
	bool hasinput;
	bool hasoutput;
	short sockettype;
	bool end;
} GPUNodeStack;

typedef enum GPUMaterialStatus {
	GPU_MAT_FAILED = 0,
	GPU_MAT_QUEUED,
	GPU_MAT_SUCCESS,
} GPUMaterialStatus;

#define GPU_DYNAMIC_GROUP_FROM_TYPE(f) ((f) & 0xFFFF0000)

#define GPU_DYNAMIC_GROUP_MISC     0x00010000
#define GPU_DYNAMIC_GROUP_LAMP     0x00020000
#define GPU_DYNAMIC_GROUP_OBJECT   0x00030000
#define GPU_DYNAMIC_GROUP_SAMPLER  0x00040000
#define GPU_DYNAMIC_GROUP_MIST     0x00050000
#define GPU_DYNAMIC_GROUP_WORLD    0x00060000
#define GPU_DYNAMIC_GROUP_MAT      0x00070000
#define GPU_DYNAMIC_UBO            0x00080000

typedef enum GPUDynamicType {

	GPU_DYNAMIC_NONE                 = 0,

	GPU_DYNAMIC_OBJECT_VIEWMAT       = 1  | GPU_DYNAMIC_GROUP_OBJECT,
	GPU_DYNAMIC_OBJECT_MAT           = 2  | GPU_DYNAMIC_GROUP_OBJECT,
	GPU_DYNAMIC_OBJECT_VIEWIMAT      = 3  | GPU_DYNAMIC_GROUP_OBJECT,
	GPU_DYNAMIC_OBJECT_IMAT          = 4  | GPU_DYNAMIC_GROUP_OBJECT,
	GPU_DYNAMIC_OBJECT_COLOR         = 5  | GPU_DYNAMIC_GROUP_OBJECT,
	GPU_DYNAMIC_OBJECT_AUTOBUMPSCALE = 6  | GPU_DYNAMIC_GROUP_OBJECT,
	GPU_DYNAMIC_OBJECT_LOCTOVIEWMAT  = 7  | GPU_DYNAMIC_GROUP_OBJECT,
	GPU_DYNAMIC_OBJECT_LOCTOVIEWIMAT = 8  | GPU_DYNAMIC_GROUP_OBJECT,

	GPU_DYNAMIC_LAMP_DYNVEC          = 1  | GPU_DYNAMIC_GROUP_LAMP,
	GPU_DYNAMIC_LAMP_DYNCO           = 2  | GPU_DYNAMIC_GROUP_LAMP,
	GPU_DYNAMIC_LAMP_DYNIMAT         = 3  | GPU_DYNAMIC_GROUP_LAMP,
	GPU_DYNAMIC_LAMP_DYNPERSMAT      = 4  | GPU_DYNAMIC_GROUP_LAMP,
	GPU_DYNAMIC_LAMP_DYNENERGY       = 5  | GPU_DYNAMIC_GROUP_LAMP,
	GPU_DYNAMIC_LAMP_DYNCOL          = 6  | GPU_DYNAMIC_GROUP_LAMP,
	GPU_DYNAMIC_LAMP_DISTANCE        = 7  | GPU_DYNAMIC_GROUP_LAMP,
	GPU_DYNAMIC_LAMP_ATT1            = 8  | GPU_DYNAMIC_GROUP_LAMP,
	GPU_DYNAMIC_LAMP_ATT2            = 9  | GPU_DYNAMIC_GROUP_LAMP,
	GPU_DYNAMIC_LAMP_SPOTSIZE        = 10 | GPU_DYNAMIC_GROUP_LAMP,
	GPU_DYNAMIC_LAMP_SPOTBLEND       = 11 | GPU_DYNAMIC_GROUP_LAMP,
	GPU_DYNAMIC_LAMP_SPOTSCALE       = 12 | GPU_DYNAMIC_GROUP_LAMP,
	GPU_DYNAMIC_LAMP_COEFFCONST      = 13 | GPU_DYNAMIC_GROUP_LAMP,
	GPU_DYNAMIC_LAMP_COEFFLIN        = 14 | GPU_DYNAMIC_GROUP_LAMP,
	GPU_DYNAMIC_LAMP_COEFFQUAD       = 15 | GPU_DYNAMIC_GROUP_LAMP,

	GPU_DYNAMIC_SAMPLER_2DBUFFER     = 1  | GPU_DYNAMIC_GROUP_SAMPLER,
	GPU_DYNAMIC_SAMPLER_2DIMAGE      = 2  | GPU_DYNAMIC_GROUP_SAMPLER,
	GPU_DYNAMIC_SAMPLER_2DSHADOW     = 3  | GPU_DYNAMIC_GROUP_SAMPLER,

	GPU_DYNAMIC_MIST_ENABLE          = 1  | GPU_DYNAMIC_GROUP_MIST,
	GPU_DYNAMIC_MIST_START           = 2  | GPU_DYNAMIC_GROUP_MIST,
	GPU_DYNAMIC_MIST_DISTANCE        = 3  | GPU_DYNAMIC_GROUP_MIST,
	GPU_DYNAMIC_MIST_INTENSITY       = 4  | GPU_DYNAMIC_GROUP_MIST,
	GPU_DYNAMIC_MIST_TYPE            = 5  | GPU_DYNAMIC_GROUP_MIST,
	GPU_DYNAMIC_MIST_COLOR           = 6  | GPU_DYNAMIC_GROUP_MIST,

	GPU_DYNAMIC_HORIZON_COLOR        = 1  | GPU_DYNAMIC_GROUP_WORLD,
	GPU_DYNAMIC_AMBIENT_COLOR        = 2  | GPU_DYNAMIC_GROUP_WORLD,
	GPU_DYNAMIC_ZENITH_COLOR         = 3  | GPU_DYNAMIC_GROUP_WORLD,

	GPU_DYNAMIC_MAT_DIFFRGB          = 1  | GPU_DYNAMIC_GROUP_MAT,
	GPU_DYNAMIC_MAT_REF              = 2  | GPU_DYNAMIC_GROUP_MAT,
	GPU_DYNAMIC_MAT_SPECRGB          = 3  | GPU_DYNAMIC_GROUP_MAT,
	GPU_DYNAMIC_MAT_SPEC             = 4  | GPU_DYNAMIC_GROUP_MAT,
	GPU_DYNAMIC_MAT_HARD             = 5  | GPU_DYNAMIC_GROUP_MAT,
	GPU_DYNAMIC_MAT_EMIT             = 6  | GPU_DYNAMIC_GROUP_MAT,
	GPU_DYNAMIC_MAT_AMB              = 7  | GPU_DYNAMIC_GROUP_MAT,
	GPU_DYNAMIC_MAT_ALPHA            = 8  | GPU_DYNAMIC_GROUP_MAT,
	GPU_DYNAMIC_MAT_MIR              = 9  | GPU_DYNAMIC_GROUP_MAT
} GPUDynamicType;

GPUNodeLink *GPU_attribute(CustomDataType type, const char *name);
GPUNodeLink *GPU_uniform(float *num);
GPUNodeLink *GPU_dynamic_uniform(float *num, GPUDynamicType dynamictype, void *data);
GPUNodeLink *GPU_uniform_buffer(float *num, GPUType gputype);
GPUNodeLink *GPU_image(struct Image *ima, struct ImageUser *iuser, bool is_data);
GPUNodeLink *GPU_cube_map(struct Image *ima, struct ImageUser *iuser, bool is_data);
GPUNodeLink *GPU_image_preview(struct PreviewImage *prv);
GPUNodeLink *GPU_texture(int size, float *pixels);
GPUNodeLink *GPU_dynamic_texture(struct GPUTexture *tex, GPUDynamicType dynamictype, void *data);
GPUNodeLink *GPU_builtin(GPUBuiltin builtin);
GPUNodeLink *GPU_opengl_builtin(GPUOpenGLBuiltin builtin);
void GPU_node_link_set_type(GPUNodeLink *link, GPUType type);

bool GPU_link(GPUMaterial *mat, const char *name, ...);
bool GPU_stack_link(GPUMaterial *mat, struct bNode *node, const char *name, GPUNodeStack *in, GPUNodeStack *out, ...);
GPUNodeLink *GPU_uniformbuffer_link_out(
        struct GPUMaterial *mat, struct bNode *node,
        struct GPUNodeStack *stack, const int index);

void GPU_material_output_link(GPUMaterial *material, GPUNodeLink *link);
GPUBuiltin GPU_get_material_builtins(GPUMaterial *material);

void GPU_material_sss_profile_create(GPUMaterial *material, float radii[3], short *falloff_type, float *sharpness);
struct GPUUniformBuffer *GPU_material_sss_profile_get(
        GPUMaterial *material, int sample_ct, struct GPUTexture **tex_profile);

/* High level functions to create and use GPU materials */
GPUMaterial *GPU_material_from_nodetree_find(
        struct ListBase *gpumaterials, const void *engine_type, int options);
GPUMaterial *GPU_material_from_nodetree(
        struct Scene *scene, struct bNodeTree *ntree, struct ListBase *gpumaterials, const void *engine_type, int options,
        const char *vert_code, const char *geom_code, const char *frag_lib, const char *defines);
void GPU_material_compile(GPUMaterial *mat);
void GPU_material_free(struct ListBase *gpumaterial);

void GPU_materials_free(struct Main *bmain);

void GPU_material_orphans_init(void);
void GPU_material_orphans_exit(void);
/* This has to be called from a thread with an ogl context bound. */
void GPU_material_orphans_delete(void);

struct Scene *GPU_material_scene(GPUMaterial *material);
GPUMatType GPU_Material_get_type(GPUMaterial *material);
struct GPUPass *GPU_material_get_pass(GPUMaterial *material);
struct ListBase *GPU_material_get_inputs(GPUMaterial *material);
GPUMaterialStatus GPU_material_status(GPUMaterial *mat);

struct GPUUniformBuffer *GPU_material_uniform_buffer_get(GPUMaterial *material);
void GPU_material_uniform_buffer_create(GPUMaterial *material, ListBase *inputs);

void GPU_material_vertex_attributes(GPUMaterial *material,
	struct GPUVertexAttribs *attrib);

bool GPU_material_do_color_management(GPUMaterial *mat);
bool GPU_material_use_domain_surface(GPUMaterial *mat);
bool GPU_material_use_domain_volume(GPUMaterial *mat);

void GPU_pass_cache_init(void);
void GPU_pass_cache_garbage_collect(void);
void GPU_pass_cache_free(void);

#ifdef __cplusplus
}
#endif

#endif /*__GPU_MATERIAL_H__*/<|MERGE_RESOLUTION|>--- conflicted
+++ resolved
@@ -43,11 +43,8 @@
 
 struct Image;
 struct ImageUser;
-<<<<<<< HEAD
 struct ListBase;
-=======
 struct Main;
->>>>>>> 3b5d2eac
 struct Material;
 struct Object;
 struct Scene;
