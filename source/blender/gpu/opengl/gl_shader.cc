--- conflicted
+++ resolved
@@ -1613,21 +1613,12 @@
   program_cache_mutex_.lock();
 
   GLProgram &program = program_cache_.lookup_or_add_default(constants_state->values);
-<<<<<<< HEAD
 
   program_cache_mutex_.unlock();
 
   /* Avoid two threads trying to specialize the same shader at the same time. */
   std::scoped_lock lock(program.compilation_mutex);
 
-=======
-
-  program_cache_mutex_.unlock();
-
-  /* Avoid two threads trying to specialize the same shader at the same time. */
-  std::scoped_lock lock(program.compilation_mutex);
-
->>>>>>> 5898c1b9
   if (program.program_id != 0) {
     /* Specialization is already compiled. */
     return program;
@@ -1872,11 +1863,8 @@
   GLCompilerWorker *worker = get_compiler_worker();
   worker->compile(sources);
 
-<<<<<<< HEAD
-=======
   GPU_debug_group_begin("Subprocess Compilation");
 
->>>>>>> 5898c1b9
   /* This path is always called for the default shader compilation. Not for specialization.
    * Use the default constant template.*/
   const shader::SpecializationConstants &constants = GPU_shader_get_default_constant_state(
