/*
 * This program is free software; you can redistribute it and/or
 * modify it under the terms of the GNU General Public License
 * as published by the Free Software Foundation; either version 2
 * of the License, or (at your option) any later version.
 *
 * This program is distributed in the hope that it will be useful,
 * but WITHOUT ANY WARRANTY; without even the implied warranty of
 * MERCHANTABILITY or FITNESS FOR A PARTICULAR PURPOSE.  See the
 * GNU General Public License for more details.
 *
 * You should have received a copy of the GNU General Public License
 * along with this program; if not, write to the Free Software Foundation,
 * Inc., 51 Franklin Street, Fifth Floor, Boston, MA 02110-1301, USA.
 *
 * Copyright 2020, Blender Foundation.
 * All rights reserved.
 */

/** \file
 * \ingroup gpu
 */

#pragma once

#include "gpu_backend.hh"

#include "BLI_vector.hh"

#include "gl_batch.hh"
#include "gl_context.hh"
#include "gl_drawlist.hh"
#include "gl_framebuffer.hh"
#include "gl_index_buffer.hh"
<<<<<<< HEAD
=======
#include "gl_query.hh"
>>>>>>> abe652b6
#include "gl_shader.hh"
#include "gl_texture.hh"
#include "gl_uniform_buffer.hh"
#include "gl_vertex_buffer.hh"

namespace blender {
namespace gpu {

class GLBackend : public GPUBackend {
 private:
  GLSharedOrphanLists shared_orphan_list_;

 public:
  GLBackend()
  {
<<<<<<< HEAD
=======
    /* platform_init needs to go first. */
    GLBackend::platform_init();

    GLBackend::capabilities_init();
>>>>>>> abe652b6
    GLTexture::samplers_init();
  }
  ~GLBackend()
  {
    GLTexture::samplers_free();
<<<<<<< HEAD
=======

    GLBackend::platform_exit();
>>>>>>> abe652b6
  }

  static GLBackend *get(void)
  {
    return static_cast<GLBackend *>(GPUBackend::get());
  }

  void samplers_update(void) override
  {
    GLTexture::samplers_update();
  };

<<<<<<< HEAD
  GPUContext *context_alloc(void *ghost_window) override
=======
  Context *context_alloc(void *ghost_window) override
>>>>>>> abe652b6
  {
    return new GLContext(ghost_window, shared_orphan_list_);
  };

  Batch *batch_alloc(void) override
  {
    return new GLBatch();
  };

  DrawList *drawlist_alloc(int list_length) override
  {
    return new GLDrawList(list_length);
  };

  FrameBuffer *framebuffer_alloc(const char *name) override
  {
    return new GLFrameBuffer(name);
  };

  IndexBuf *indexbuf_alloc(void) override
  {
    return new GLIndexBuf();
  };

<<<<<<< HEAD
=======
  QueryPool *querypool_alloc(void) override
  {
    return new GLQueryPool();
  };

>>>>>>> abe652b6
  Shader *shader_alloc(const char *name) override
  {
    return new GLShader(name);
  };

  Texture *texture_alloc(const char *name) override
  {
    return new GLTexture(name);
  };

  UniformBuf *uniformbuf_alloc(int size, const char *name) override
  {
    return new GLUniformBuf(size, name);
  };

  VertBuf *vertbuf_alloc(void) override
  {
    return new GLVertBuf();
  };

  GLSharedOrphanLists &shared_orphan_list_get(void)
  {
    return shared_orphan_list_;
  };

 private:
  static void platform_init(void);
  static void platform_exit(void);

  static void capabilities_init(void);
};

}  // namespace gpu
}  // namespace blender<|MERGE_RESOLUTION|>--- conflicted
+++ resolved
@@ -32,10 +32,7 @@
 #include "gl_drawlist.hh"
 #include "gl_framebuffer.hh"
 #include "gl_index_buffer.hh"
-<<<<<<< HEAD
-=======
 #include "gl_query.hh"
->>>>>>> abe652b6
 #include "gl_shader.hh"
 #include "gl_texture.hh"
 #include "gl_uniform_buffer.hh"
@@ -51,23 +48,17 @@
  public:
   GLBackend()
   {
-<<<<<<< HEAD
-=======
     /* platform_init needs to go first. */
     GLBackend::platform_init();
 
     GLBackend::capabilities_init();
->>>>>>> abe652b6
     GLTexture::samplers_init();
   }
   ~GLBackend()
   {
     GLTexture::samplers_free();
-<<<<<<< HEAD
-=======
 
     GLBackend::platform_exit();
->>>>>>> abe652b6
   }
 
   static GLBackend *get(void)
@@ -80,11 +71,7 @@
     GLTexture::samplers_update();
   };
 
-<<<<<<< HEAD
-  GPUContext *context_alloc(void *ghost_window) override
-=======
   Context *context_alloc(void *ghost_window) override
->>>>>>> abe652b6
   {
     return new GLContext(ghost_window, shared_orphan_list_);
   };
@@ -109,14 +96,11 @@
     return new GLIndexBuf();
   };
 
-<<<<<<< HEAD
-=======
   QueryPool *querypool_alloc(void) override
   {
     return new GLQueryPool();
   };
 
->>>>>>> abe652b6
   Shader *shader_alloc(const char *name) override
   {
     return new GLShader(name);
