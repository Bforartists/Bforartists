/* SPDX-FileCopyrightText: 2020 Blender Authors
 *
 * SPDX-License-Identifier: GPL-2.0-or-later */

/** \file
 * \ingroup gpu
 */

#include "BKE_global.h"
#if defined(WIN32)
#  include "BLI_winstuff.h"
#endif

#include "gpu_capabilities_private.hh"
#include "gpu_platform_private.hh"

#include "gl_debug.hh"

#include "gl_backend.hh"

namespace blender::gpu {

/* -------------------------------------------------------------------- */
/** \name Platform
 * \{ */

static bool match_renderer(StringRef renderer, const Vector<std::string> &items)
{
  for (const std::string &item : items) {
    const std::string wrapped = " " + item + " ";
    if (renderer.endswith(item) || renderer.find(wrapped) != StringRef::not_found) {
      return true;
    }
  }
  return false;
}

void GLBackend::platform_init()
{
  BLI_assert(!GPG.initialized);

  const char *vendor = (const char *)glGetString(GL_VENDOR);
  const char *renderer = (const char *)glGetString(GL_RENDERER);
  const char *version = (const char *)glGetString(GL_VERSION);
  eGPUDeviceType device = GPU_DEVICE_ANY;
  eGPUOSType os = GPU_OS_ANY;
  eGPUDriverType driver = GPU_DRIVER_ANY;
  eGPUSupportLevel support_level = GPU_SUPPORT_LEVEL_SUPPORTED;

#ifdef _WIN32
  os = GPU_OS_WIN;
#else
  os = GPU_OS_UNIX;
#endif

  if (!vendor) {
    printf("Warning: No OpenGL vendor detected.\n");
    device = GPU_DEVICE_UNKNOWN;
    driver = GPU_DRIVER_ANY;
  }
  else if (strstr(vendor, "ATI") || strstr(vendor, "AMD")) {
    device = GPU_DEVICE_ATI;
    driver = GPU_DRIVER_OFFICIAL;
  }
  else if (strstr(vendor, "NVIDIA")) {
    device = GPU_DEVICE_NVIDIA;
    driver = GPU_DRIVER_OFFICIAL;
  }
  else if (strstr(vendor, "Intel") ||
           /* src/mesa/drivers/dri/intel/intel_context.c */
           strstr(renderer, "Mesa DRI Intel") || strstr(renderer, "Mesa DRI Mobile Intel"))
  {
    device = GPU_DEVICE_INTEL;
    driver = GPU_DRIVER_OFFICIAL;

    if (strstr(renderer, "UHD Graphics") ||
        /* Not UHD but affected by the same bugs. */
        strstr(renderer, "HD Graphics 530") || strstr(renderer, "Kaby Lake GT2") ||
        strstr(renderer, "Whiskey Lake"))
    {
      device |= GPU_DEVICE_INTEL_UHD;
    }
  }
  else if (strstr(renderer, "Mesa DRI R") ||
           (strstr(renderer, "Radeon") && strstr(vendor, "X.Org")) ||
           (strstr(renderer, "AMD") && strstr(vendor, "X.Org")) ||
           (strstr(renderer, "Gallium ") && strstr(renderer, " on ATI ")) ||
           (strstr(renderer, "Gallium ") && strstr(renderer, " on AMD ")))
  {
    device = GPU_DEVICE_ATI;
    driver = GPU_DRIVER_OPENSOURCE;
  }
  else if (strstr(renderer, "Nouveau") || strstr(vendor, "nouveau")) {
    device = GPU_DEVICE_NVIDIA;
    driver = GPU_DRIVER_OPENSOURCE;
  }
  else if (strstr(vendor, "Mesa")) {
    device = GPU_DEVICE_SOFTWARE;
    driver = GPU_DRIVER_SOFTWARE;
  }
  else if (strstr(vendor, "Microsoft")) {
    /* Qualcomm devices use Mesa's GLOn12, which claims to be vended by Microsoft */
    if (strstr(renderer, "Qualcomm")) {
      device = GPU_DEVICE_QUALCOMM;
      driver = GPU_DRIVER_OFFICIAL;
    }
    else {
      device = GPU_DEVICE_SOFTWARE;
      driver = GPU_DRIVER_SOFTWARE;
    }
  }
  else if (strstr(vendor, "Apple")) {
    /* Apple Silicon. */
    device = GPU_DEVICE_APPLE;
    driver = GPU_DRIVER_OFFICIAL;
  }
  else if (strstr(renderer, "Apple Software Renderer")) {
    device = GPU_DEVICE_SOFTWARE;
    driver = GPU_DRIVER_SOFTWARE;
  }
  else if (strstr(renderer, "llvmpipe") || strstr(renderer, "softpipe")) {
    device = GPU_DEVICE_SOFTWARE;
    driver = GPU_DRIVER_SOFTWARE;
  }
  else {
    printf("Warning: Could not find a matching GPU name. Things may not behave as expected.\n");
    printf("Detected OpenGL configuration:\n");
    printf("Vendor: %s\n", vendor);
    printf("Renderer: %s\n", renderer);
  }

  /* Detect support level */
  if (!(epoxy_gl_version() >= 43)) {
    support_level = GPU_SUPPORT_LEVEL_UNSUPPORTED;
  }
  else {
#if defined(WIN32)
    long long driverVersion = 0;
    if (device & GPU_DEVICE_QUALCOMM) {
      if (BLI_windows_get_directx_driver_version(L"Qualcomm(R) Adreno(TM)", &driverVersion)) {
        /* Parse out the driver version in format x.x.x.x */
        WORD ver0 = (driverVersion >> 48) & 0xffff;
        WORD ver1 = (driverVersion >> 32) & 0xffff;
        WORD ver2 = (driverVersion >> 16) & 0xffff;

        /* Any Qualcomm driver older than 30.x.x.x will never capable of running blender >= 4.0
         * As due to an issue in D3D typed UAV load capabilities, Compute Shaders are not available
         * 30.0.3820.x and above are capable of running blender >=4.0, but these drivers
         * are only available on 8cx gen3 devices or newer */
        if (ver0 < 30 || (ver0 == 30 && ver1 == 0 && ver2 < 3820)) {
          std::cout
              << "=====================================\n"
              << "Qualcomm drivers older than 30.0.3820.x are not capable of running Blender 4.0\n"
              << "If your device is older than an 8cx Gen3, you must use a 3.x LTS release.\n"
              << "If you have an 8cx Gen3 or newer device, a driver update may be available.\n"
              << "=====================================\n";
          support_level = GPU_SUPPORT_LEVEL_UNSUPPORTED;
        }
      }
    }
#endif
    if ((device & GPU_DEVICE_INTEL) && (os & GPU_OS_WIN)) {
      /* Old Intel drivers with known bugs that cause material properties to crash.
       * Version Build 10.18.14.5067 is the latest available and appears to be working
       * ok with our workarounds, so excluded from this list. */
      if (strstr(version, "Build 7.14") || strstr(version, "Build 7.15") ||
          strstr(version, "Build 8.15") || strstr(version, "Build 9.17") ||
          strstr(version, "Build 9.18") || strstr(version, "Build 10.18.10.3") ||
          strstr(version, "Build 10.18.10.4") || strstr(version, "Build 10.18.10.5") ||
          strstr(version, "Build 10.18.14.4"))
      {
        support_level = GPU_SUPPORT_LEVEL_LIMITED;
      }
    }
    if ((device & GPU_DEVICE_ATI) && (os & GPU_OS_UNIX)) {
      /* Platform seems to work when SB backend is disabled. This can be done
       * by adding the environment variable `R600_DEBUG=nosb`. */
      if (strstr(renderer, "AMD CEDAR")) {
        support_level = GPU_SUPPORT_LEVEL_LIMITED;
      }
    }

    /* Check SSBO bindings requirement. */
    GLint max_ssbo_binds_vertex;
    GLint max_ssbo_binds_fragment;
    GLint max_ssbo_binds_compute;
    glGetIntegerv(GL_MAX_VERTEX_SHADER_STORAGE_BLOCKS, &max_ssbo_binds_vertex);
    glGetIntegerv(GL_MAX_FRAGMENT_SHADER_STORAGE_BLOCKS, &max_ssbo_binds_fragment);
    glGetIntegerv(GL_MAX_COMPUTE_SHADER_STORAGE_BLOCKS, &max_ssbo_binds_compute);
    GLint max_ssbo_binds = min_iii(
        max_ssbo_binds_vertex, max_ssbo_binds_fragment, max_ssbo_binds_compute);
    if (max_ssbo_binds < 8) {
      std::cout << "Warning: Unsupported platform as it supports max " << max_ssbo_binds
                << " SSBO binding locations\n";
      support_level = GPU_SUPPORT_LEVEL_UNSUPPORTED;
    }
  }

  GPG.init(device,
           os,
           driver,
           support_level,
           GPU_BACKEND_OPENGL,
           vendor,
           renderer,
           version,
           GPU_ARCHITECTURE_IMR);
}

void GLBackend::platform_exit()
{
  BLI_assert(GPG.initialized);
  GPG.clear();
}

/** \} */

/* -------------------------------------------------------------------- */
/** \name Capabilities
 * \{ */

static bool detect_mip_render_workaround()
{
  int cube_size = 2;
  float clear_color[4] = {1.0f, 0.5f, 0.0f, 0.0f};
  float *source_pix = (float *)MEM_callocN(sizeof(float[4]) * cube_size * cube_size * 6, __func__);

  /* NOTE: Debug layers are not yet enabled. Force use of glGetError. */
  debug::check_gl_error("Cubemap Workaround Start");
  /* Not using GPU API since it is not yet fully initialized. */
  GLuint tex, fb;
  /* Create cubemap with 2 mip level. */
  glGenTextures(1, &tex);
  glBindTexture(GL_TEXTURE_CUBE_MAP, tex);
  for (int mip = 0; mip < 2; mip++) {
    for (int i = 0; i < 6; i++) {
      const int width = cube_size / (1 << mip);
      GLenum target = GL_TEXTURE_CUBE_MAP_POSITIVE_X + i;
      glTexImage2D(target, mip, GL_RGBA16F, width, width, 0, GL_RGBA, GL_FLOAT, source_pix);
    }
  }
  glTexParameteri(GL_TEXTURE_CUBE_MAP, GL_TEXTURE_BASE_LEVEL, 0);
  glTexParameteri(GL_TEXTURE_CUBE_MAP, GL_TEXTURE_MAX_LEVEL, 0);
  /* Attach and clear mip 1. */
  glGenFramebuffers(1, &fb);
  glBindFramebuffer(GL_FRAMEBUFFER, fb);
  glFramebufferTexture(GL_FRAMEBUFFER, GL_COLOR_ATTACHMENT0, tex, 1);
  glDrawBuffer(GL_COLOR_ATTACHMENT0);
  glClearColor(UNPACK4(clear_color));
  glColorMask(GL_TRUE, GL_TRUE, GL_TRUE, GL_TRUE);
  glClear(GL_COLOR_BUFFER_BIT);
  glBindFramebuffer(GL_FRAMEBUFFER, 0);

  /* Read mip 1. If color is not the same as the clear_color, the rendering failed. */
  glGetTexImage(GL_TEXTURE_CUBE_MAP_POSITIVE_X, 1, GL_RGBA, GL_FLOAT, source_pix);
  bool enable_workaround = !equals_v4v4(clear_color, source_pix);
  MEM_freeN(source_pix);

  glDeleteFramebuffers(1, &fb);
  glDeleteTextures(1, &tex);

  debug::check_gl_error("Cubemap Workaround End9");

  return enable_workaround;
}

static const char *gl_extension_get(int i)
{
  return (char *)glGetStringi(GL_EXTENSIONS, i);
}

static void detect_workarounds()
{
  const char *vendor = (const char *)glGetString(GL_VENDOR);
  const char *renderer = (const char *)glGetString(GL_RENDERER);
  const char *version = (const char *)glGetString(GL_VERSION);

  if (G.debug & G_DEBUG_GPU_FORCE_WORKAROUNDS) {
    printf("\n");
    printf("GL: Forcing workaround usage and disabling extensions.\n");
    printf("    OpenGL identification strings\n");
    printf("    vendor: %s\n", vendor);
    printf("    renderer: %s\n", renderer);
    printf("    version: %s\n\n", version);
    GCaps.depth_blitting_workaround = true;
    GCaps.mip_render_workaround = true;
    GLContext::debug_layer_workaround = true;
    GLContext::unused_fb_slot_workaround = true;
    /* Turn off Blender features. */
    GCaps.hdr_viewport_support = false;
    /* Turn off OpenGL 4.4 features. */
    GLContext::clear_texture_support = false;
    GLContext::multi_bind_support = false;
    GLContext::multi_bind_image_support = false;
    /* Turn off OpenGL 4.5 features. */
    GLContext::direct_state_access_support = false;
    /* Turn off OpenGL 4.6 features. */
    GLContext::texture_filter_anisotropic_support = false;
    GCaps.shader_draw_parameters_support = false;
    GLContext::shader_draw_parameters_support = false;
    /* Although an OpenGL 4.3 feature, our implementation requires shader_draw_parameters_support.
     * NOTE: we should untangle this by checking both features for clarity. */
    GLContext::multi_draw_indirect_support = false;
    /* Turn off extensions. */
    GLContext::layered_rendering_support = false;
    /* Turn off vendor specific extensions. */
    GLContext::native_barycentric_support = false;
    GLContext::framebuffer_fetch_support = false;
    GLContext::texture_barrier_support = false;

    /* Do not alter OpenGL 4.3 features.
     * These code paths should be removed. */
    /*
    GCaps.shader_image_load_store_support = false;
    GLContext::base_instance_support = false;
    GLContext::copy_image_support = false;
    GLContext::debug_layer_support = false;
    GLContext::fixed_restart_index_support = false;
    GLContext::geometry_shader_invocations = false;
    GLContext::texture_cube_map_array_support = false;
    GLContext::texture_gather_support = false;
    GLContext::texture_storage_support = false;
    GLContext::vertex_attrib_binding_support = false;
    */

    return;
  }

  /* Only use main context when running inside RenderDoc.
   * RenderDoc requires that all calls are* from the same context. */
  if (G.debug & G_DEBUG_GPU_RENDERDOC) {
    GCaps.use_main_context_workaround = true;
  }

  /* Limit support for GL_ARB_base_instance to OpenGL 4.0 and higher. NVIDIA Quadro FX 4800
   * (TeraScale) report that they support GL_ARB_base_instance, but the driver does not support
   * GLEW_ARB_draw_indirect as it has an OpenGL3 context what also matches the minimum needed
   * requirements.
   *
   * We use it as a target for glMapBuffer(Range) what is part of the OpenGL 4 API. So better
   * disable it when we don't have an OpenGL4 context (See #77657) */
  if (!(epoxy_gl_version() >= 40)) {
    GLContext::base_instance_support = false;
  }
  if (GPU_type_matches(GPU_DEVICE_ATI, GPU_OS_WIN, GPU_DRIVER_OFFICIAL) &&
      (strstr(version, "4.5.13399") || strstr(version, "4.5.13417") ||
       strstr(version, "4.5.13422") || strstr(version, "4.5.13467")))
  {
    /* The renderers include:
     *   Radeon HD 5000;
     *   Radeon HD 7500M;
     *   Radeon HD 7570M;
     *   Radeon HD 7600M;
     *   Radeon R5 Graphics;
     * And others... */
    GLContext::unused_fb_slot_workaround = true;
    GCaps.mip_render_workaround = true;
    GCaps.shader_image_load_store_support = false;
    GCaps.shader_draw_parameters_support = false;
    GCaps.broken_amd_driver = true;
  }
  /* Compute shaders have some issues with those versions (see #94936). */
  if (GPU_type_matches(GPU_DEVICE_ATI, GPU_OS_ANY, GPU_DRIVER_OFFICIAL) &&
      (strstr(version, "4.5.14831") || strstr(version, "4.5.14760")))
  {
    GCaps.compute_shader_support = false;
  }
  /* We have issues with this specific renderer. (see #74024) */
  if (GPU_type_matches(GPU_DEVICE_ATI, GPU_OS_UNIX, GPU_DRIVER_OPENSOURCE) &&
      (strstr(renderer, "AMD VERDE") || strstr(renderer, "AMD KAVERI") ||
       strstr(renderer, "AMD TAHITI")))
  {
    GLContext::unused_fb_slot_workaround = true;
    GCaps.shader_image_load_store_support = false;
    GCaps.shader_draw_parameters_support = false;
    GCaps.broken_amd_driver = true;
  }
  /* Fix slowdown on this particular driver. (see #77641) */
  if (GPU_type_matches(GPU_DEVICE_ATI, GPU_OS_UNIX, GPU_DRIVER_OPENSOURCE) &&
      strstr(version, "Mesa 19.3.4"))
  {
    GCaps.shader_image_load_store_support = false;
    GCaps.shader_draw_parameters_support = false;
    GCaps.broken_amd_driver = true;
  }
  /* See #82856: AMD drivers since 20.11 running on a polaris architecture doesn't support the
   * `GL_INT_2_10_10_10_REV` data type correctly. This data type is used to pack normals and flags.
   * The work around uses `GPU_RGBA16I`. In 22.?.? drivers this has been fixed for
   * polaris platform. Keeping legacy platforms around just in case.
   */
  if (GPU_type_matches(GPU_DEVICE_ATI, GPU_OS_ANY, GPU_DRIVER_OFFICIAL)) {
    const Vector<std::string> matches = {
        "RX550/550", "(TM) 520", "(TM) 530", "(TM) 535", "R5", "R7", "R9"};

    if (match_renderer(renderer, matches)) {
      GCaps.use_hq_normals_workaround = true;
    }
  }
  /* Limit this fix to older hardware with GL < 4.5. This means Broadwell GPUs are
   * covered since they only support GL 4.4 on windows.
   * This fixes some issues with workbench anti-aliasing on Win + Intel GPU. (see #76273) */
  if (GPU_type_matches(GPU_DEVICE_INTEL, GPU_OS_WIN, GPU_DRIVER_OFFICIAL) &&
      !(epoxy_gl_version() >= 45))
  {
    GLContext::copy_image_support = false;
  }
  /* Special fix for these specific GPUs.
   * Without this workaround, blender crashes on startup. (see #72098) */
  if (GPU_type_matches(GPU_DEVICE_INTEL, GPU_OS_WIN, GPU_DRIVER_OFFICIAL) &&
      (strstr(renderer, "HD Graphics 620") || strstr(renderer, "HD Graphics 630")))
  {
    GCaps.mip_render_workaround = true;
  }
  /* Intel Ivy Bridge GPU's seems to have buggy cube-map array support. (see #75943) */
  if (GPU_type_matches(GPU_DEVICE_INTEL, GPU_OS_WIN, GPU_DRIVER_OFFICIAL) &&
      (strstr(renderer, "HD Graphics 4000") || strstr(renderer, "HD Graphics 4400") ||
       strstr(renderer, "HD Graphics 2500")))
  {
    GLContext::texture_cube_map_array_support = false;
  }
  /* Maybe not all of these drivers have problems with `GL_ARB_base_instance`.
   * But it's hard to test each case.
   * We get crashes from some crappy Intel drivers don't work well with shaders created in
   * different rendering contexts. */
  if (GPU_type_matches(GPU_DEVICE_INTEL, GPU_OS_WIN, GPU_DRIVER_ANY) &&
      (strstr(version, "Build 10.18.10.3") || strstr(version, "Build 10.18.10.4") ||
       strstr(version, "Build 10.18.10.5") || strstr(version, "Build 10.18.14.4") ||
       strstr(version, "Build 10.18.14.5")))
  {
    GLContext::base_instance_support = false;
    GCaps.use_main_context_workaround = true;
  }
  /* Somehow fixes armature display issues (see #69743). */
  if (GPU_type_matches(GPU_DEVICE_INTEL, GPU_OS_WIN, GPU_DRIVER_ANY) &&
      strstr(version, "Build 20.19.15.4285"))
  {
    GCaps.use_main_context_workaround = true;
  }
  /* See #70187: merging vertices fail. This has been tested from `18.2.2` till `19.3.0~dev`
   * of the Mesa driver */
  if (GPU_type_matches(GPU_DEVICE_ATI, GPU_OS_UNIX, GPU_DRIVER_OPENSOURCE) &&
      (strstr(version, "Mesa 18.") || strstr(version, "Mesa 19.0") ||
       strstr(version, "Mesa 19.1") || strstr(version, "Mesa 19.2")))
  {
    GLContext::unused_fb_slot_workaround = true;
  }
  /* There is a bug on older Nvidia GPU where GL_ARB_texture_gather
   * is reported to be supported but yield a compile error (see #55802). */
  if (GPU_type_matches(GPU_DEVICE_NVIDIA, GPU_OS_ANY, GPU_DRIVER_ANY) &&
      !(epoxy_gl_version() >= 40)) {
    GLContext::texture_gather_support = false;
  }

  /* dFdx/dFdy calculation factors, those are dependent on driver. */
  if (GPU_type_matches(GPU_DEVICE_ATI, GPU_OS_ANY, GPU_DRIVER_ANY) && strstr(version, "3.3.10750"))
  {
    GLContext::derivative_signs[0] = 1.0;
    GLContext::derivative_signs[1] = -1.0;
  }
  else if (GPU_type_matches(GPU_DEVICE_INTEL, GPU_OS_WIN, GPU_DRIVER_ANY)) {
    if (strstr(version, "4.0.0 - Build 10.18.10.3308") ||
        strstr(version, "4.0.0 - Build 9.18.10.3186") ||
        strstr(version, "4.0.0 - Build 9.18.10.3165") ||
        strstr(version, "3.1.0 - Build 9.17.10.3347") ||
        strstr(version, "3.1.0 - Build 9.17.10.4101") ||
        strstr(version, "3.3.0 - Build 8.15.10.2618"))
    {
      GLContext::derivative_signs[0] = -1.0;
      GLContext::derivative_signs[1] = 1.0;
    }
  }

<<<<<<< HEAD
=======
  /* Disable TF on macOS. */
  if (GPU_type_matches(GPU_DEVICE_ANY, GPU_OS_MAC, GPU_DRIVER_ANY)) {
    GCaps.transform_feedback_support = false;
  }

  /* Right now draw shader parameters are broken on Qualcomm devices
   * regardless of driver version */
  if (GPU_type_matches(GPU_DEVICE_QUALCOMM, GPU_OS_WIN, GPU_DRIVER_ANY)) {
    GCaps.shader_draw_parameters_support = false;
    GLContext::shader_draw_parameters_support = false;
  }

>>>>>>> a3a4020f
  /* Some Intel drivers have issues with using mips as frame-buffer targets if
   * GL_TEXTURE_MAX_LEVEL is higher than the target MIP.
   * Only check at the end after all other workarounds because this uses the drawing code.
   * Also after device/driver flags to avoid the check that causes pre GCN Radeon to crash. */
  if (GCaps.mip_render_workaround == false) {
    GCaps.mip_render_workaround = detect_mip_render_workaround();
  }
  /* Disable multi-draw if the base instance cannot be read. */
  if (GLContext::shader_draw_parameters_support == false) {
    GLContext::multi_draw_indirect_support = false;
  }
  /* Enable our own incomplete debug layer if no other is available. */
  if (GLContext::debug_layer_support == false) {
    GLContext::debug_layer_workaround = true;
  }

  /* There is an issue in AMD official driver where we cannot use multi bind when using images. AMD
   * is aware of the issue, but hasn't released a fix. */
  if (GPU_type_matches(GPU_DEVICE_ATI, GPU_OS_ANY, GPU_DRIVER_OFFICIAL)) {
    GLContext::multi_bind_image_support = false;
  }

  /* Metal-related Workarounds. */

  /* Minimum Per-Vertex stride is 1 byte for OpenGL. */
  GCaps.minimum_per_vertex_stride = 1;
}

/** Internal capabilities. */

GLint GLContext::max_cubemap_size = 0;
GLint GLContext::max_ubo_binds = 0;
GLint GLContext::max_ubo_size = 0;
GLint GLContext::max_ssbo_binds = 0;

/** Extensions. */

bool GLContext::base_instance_support = false;
bool GLContext::clear_texture_support = false;
bool GLContext::copy_image_support = false;
bool GLContext::debug_layer_support = false;
bool GLContext::direct_state_access_support = false;
bool GLContext::explicit_location_support = false;
bool GLContext::framebuffer_fetch_support = false;
bool GLContext::geometry_shader_invocations = false;
bool GLContext::fixed_restart_index_support = false;
bool GLContext::layered_rendering_support = false;
bool GLContext::native_barycentric_support = false;
bool GLContext::multi_bind_support = false;
bool GLContext::multi_bind_image_support = false;
bool GLContext::multi_draw_indirect_support = false;
bool GLContext::shader_draw_parameters_support = false;
bool GLContext::stencil_texturing_support = false;
bool GLContext::texture_barrier_support = false;
bool GLContext::texture_cube_map_array_support = false;
bool GLContext::texture_filter_anisotropic_support = false;
bool GLContext::texture_gather_support = false;
bool GLContext::texture_storage_support = false;
bool GLContext::vertex_attrib_binding_support = false;

/** Workarounds. */

bool GLContext::debug_layer_workaround = false;
bool GLContext::unused_fb_slot_workaround = false;
bool GLContext::generate_mipmap_workaround = false;
float GLContext::derivative_signs[2] = {1.0f, 1.0f};

void GLBackend::capabilities_init()
{
  BLI_assert(epoxy_gl_version() >= 33);
  /* Common Capabilities. */
  glGetIntegerv(GL_MAX_TEXTURE_SIZE, &GCaps.max_texture_size);
  glGetIntegerv(GL_MAX_ARRAY_TEXTURE_LAYERS, &GCaps.max_texture_layers);
  glGetIntegerv(GL_MAX_TEXTURE_IMAGE_UNITS, &GCaps.max_textures_frag);
  glGetIntegerv(GL_MAX_VERTEX_TEXTURE_IMAGE_UNITS, &GCaps.max_textures_vert);
  glGetIntegerv(GL_MAX_GEOMETRY_TEXTURE_IMAGE_UNITS, &GCaps.max_textures_geom);
  glGetIntegerv(GL_MAX_COMBINED_TEXTURE_IMAGE_UNITS, &GCaps.max_textures);
  glGetIntegerv(GL_MAX_VERTEX_UNIFORM_COMPONENTS, &GCaps.max_uniforms_vert);
  glGetIntegerv(GL_MAX_FRAGMENT_UNIFORM_COMPONENTS, &GCaps.max_uniforms_frag);
  glGetIntegerv(GL_MAX_ELEMENTS_INDICES, &GCaps.max_batch_indices);
  glGetIntegerv(GL_MAX_ELEMENTS_VERTICES, &GCaps.max_batch_vertices);
  glGetIntegerv(GL_MAX_VERTEX_ATTRIBS, &GCaps.max_vertex_attribs);
  glGetIntegerv(GL_MAX_VARYING_FLOATS, &GCaps.max_varying_floats);

  glGetIntegerv(GL_NUM_EXTENSIONS, &GCaps.extensions_len);
  GCaps.extension_get = gl_extension_get;

  GCaps.max_samplers = GCaps.max_textures;
  GCaps.mem_stats_support = epoxy_has_gl_extension("GL_NVX_gpu_memory_info") ||
                            epoxy_has_gl_extension("GL_ATI_meminfo");
  GCaps.shader_image_load_store_support = epoxy_has_gl_extension("GL_ARB_shader_image_load_store");
  GCaps.shader_draw_parameters_support = epoxy_has_gl_extension("GL_ARB_shader_draw_parameters");
  GCaps.compute_shader_support = epoxy_has_gl_extension("GL_ARB_compute_shader") &&
                                 epoxy_gl_version() >= 43;
  GCaps.geometry_shader_support = true;
  GCaps.max_samplers = GCaps.max_textures;
  GCaps.hdr_viewport_support = false;

  if (GCaps.compute_shader_support) {
    glGetIntegeri_v(GL_MAX_COMPUTE_WORK_GROUP_COUNT, 0, &GCaps.max_work_group_count[0]);
    glGetIntegeri_v(GL_MAX_COMPUTE_WORK_GROUP_COUNT, 1, &GCaps.max_work_group_count[1]);
    glGetIntegeri_v(GL_MAX_COMPUTE_WORK_GROUP_COUNT, 2, &GCaps.max_work_group_count[2]);
    glGetIntegeri_v(GL_MAX_COMPUTE_WORK_GROUP_SIZE, 0, &GCaps.max_work_group_size[0]);
    glGetIntegeri_v(GL_MAX_COMPUTE_WORK_GROUP_SIZE, 1, &GCaps.max_work_group_size[1]);
    glGetIntegeri_v(GL_MAX_COMPUTE_WORK_GROUP_SIZE, 2, &GCaps.max_work_group_size[2]);
    glGetIntegerv(GL_MAX_SHADER_STORAGE_BUFFER_BINDINGS,
                  &GCaps.max_shader_storage_buffer_bindings);
    glGetIntegerv(GL_MAX_COMPUTE_SHADER_STORAGE_BLOCKS, &GCaps.max_compute_shader_storage_blocks);
    int64_t max_ssbo_size;
    glGetInteger64v(GL_MAX_SHADER_STORAGE_BLOCK_SIZE, &max_ssbo_size);
    GCaps.max_storage_buffer_size = size_t(max_ssbo_size);
  }
  GCaps.transform_feedback_support = true;
  GCaps.texture_view_support = epoxy_gl_version() >= 43 ||
                               epoxy_has_gl_extension("GL_ARB_texture_view");

  /* GL specific capabilities. */
  glGetIntegerv(GL_MAX_3D_TEXTURE_SIZE, &GCaps.max_texture_3d_size);
  glGetIntegerv(GL_MAX_CUBE_MAP_TEXTURE_SIZE, &GLContext::max_cubemap_size);
  glGetIntegerv(GL_MAX_FRAGMENT_UNIFORM_BLOCKS, &GLContext::max_ubo_binds);
  glGetIntegerv(GL_MAX_UNIFORM_BLOCK_SIZE, &GLContext::max_ubo_size);
  GLint max_ssbo_binds;
  GLContext::max_ssbo_binds = 999999;
  glGetIntegerv(GL_MAX_VERTEX_SHADER_STORAGE_BLOCKS, &max_ssbo_binds);
  GLContext::max_ssbo_binds = min_ii(GLContext::max_ssbo_binds, max_ssbo_binds);
  glGetIntegerv(GL_MAX_FRAGMENT_SHADER_STORAGE_BLOCKS, &max_ssbo_binds);
  GLContext::max_ssbo_binds = min_ii(GLContext::max_ssbo_binds, max_ssbo_binds);
  glGetIntegerv(GL_MAX_COMPUTE_SHADER_STORAGE_BLOCKS, &max_ssbo_binds);
  GLContext::max_ssbo_binds = min_ii(GLContext::max_ssbo_binds, max_ssbo_binds);
  GLContext::base_instance_support = epoxy_has_gl_extension("GL_ARB_base_instance");
  GLContext::clear_texture_support = epoxy_has_gl_extension("GL_ARB_clear_texture");
  GLContext::copy_image_support = epoxy_has_gl_extension("GL_ARB_copy_image");
  GLContext::debug_layer_support = epoxy_gl_version() >= 43 ||
                                   epoxy_has_gl_extension("GL_KHR_debug") ||
                                   epoxy_has_gl_extension("GL_ARB_debug_output");
  GLContext::direct_state_access_support = epoxy_has_gl_extension("GL_ARB_direct_state_access");
  GLContext::explicit_location_support = epoxy_gl_version() >= 43;
  GLContext::geometry_shader_invocations = epoxy_has_gl_extension("GL_ARB_gpu_shader5");
  GLContext::fixed_restart_index_support = epoxy_has_gl_extension("GL_ARB_ES3_compatibility");
  GLContext::framebuffer_fetch_support = epoxy_has_gl_extension("GL_EXT_shader_framebuffer_fetch");
  GLContext::texture_barrier_support = epoxy_has_gl_extension("GL_ARB_texture_barrier");
  GLContext::layered_rendering_support = epoxy_has_gl_extension(
      "GL_ARB_shader_viewport_layer_array");
  GLContext::native_barycentric_support = epoxy_has_gl_extension(
      "GL_AMD_shader_explicit_vertex_parameter");
  GLContext::multi_bind_support = GLContext::multi_bind_image_support = epoxy_has_gl_extension(
      "GL_ARB_multi_bind");
  GLContext::multi_draw_indirect_support = epoxy_has_gl_extension("GL_ARB_multi_draw_indirect");
  GLContext::shader_draw_parameters_support = epoxy_has_gl_extension(
      "GL_ARB_shader_draw_parameters");
  GLContext::stencil_texturing_support = epoxy_gl_version() >= 43;
  GLContext::texture_cube_map_array_support = epoxy_has_gl_extension(
      "GL_ARB_texture_cube_map_array");
  GLContext::texture_filter_anisotropic_support = epoxy_has_gl_extension(
      "GL_EXT_texture_filter_anisotropic");
  GLContext::texture_gather_support = epoxy_has_gl_extension("GL_ARB_texture_gather");
  GLContext::texture_storage_support = epoxy_gl_version() >= 43;
  GLContext::vertex_attrib_binding_support = epoxy_has_gl_extension(
      "GL_ARB_vertex_attrib_binding");

  /* Disabled until it is proven to work. */
  GLContext::framebuffer_fetch_support = false;

  detect_workarounds();

  /* Disable this feature entirely when not debugging. */
  if ((G.debug & G_DEBUG_GPU) == 0) {
    GLContext::debug_layer_support = false;
    GLContext::debug_layer_workaround = false;
  }
}

/** \} */

}  // namespace blender::gpu<|MERGE_RESOLUTION|>--- conflicted
+++ resolved
@@ -470,13 +470,6 @@
     }
   }
 
-<<<<<<< HEAD
-=======
-  /* Disable TF on macOS. */
-  if (GPU_type_matches(GPU_DEVICE_ANY, GPU_OS_MAC, GPU_DRIVER_ANY)) {
-    GCaps.transform_feedback_support = false;
-  }
-
   /* Right now draw shader parameters are broken on Qualcomm devices
    * regardless of driver version */
   if (GPU_type_matches(GPU_DEVICE_QUALCOMM, GPU_OS_WIN, GPU_DRIVER_ANY)) {
@@ -484,7 +477,6 @@
     GLContext::shader_draw_parameters_support = false;
   }
 
->>>>>>> a3a4020f
   /* Some Intel drivers have issues with using mips as frame-buffer targets if
    * GL_TEXTURE_MAX_LEVEL is higher than the target MIP.
    * Only check at the end after all other workarounds because this uses the drawing code.
