/*
 * This program is free software; you can redistribute it and/or
 * modify it under the terms of the GNU General Public License
 * as published by the Free Software Foundation; either version 2
 * of the License, or (at your option) any later version.
 *
 * This program is distributed in the hope that it will be useful,
 * but WITHOUT ANY WARRANTY; without even the implied warranty of
 * MERCHANTABILITY or FITNESS FOR A PARTICULAR PURPOSE.  See the
 * GNU General Public License for more details.
 *
 * You should have received a copy of the GNU General Public License
 * along with this program; if not, write to the Free Software Foundation,
 * Inc., 51 Franklin Street, Fifth Floor, Boston, MA 02110-1301, USA.
 */

/** \file
 * \ingroup gpu
 */

#pragma once

#include "gl_context.hh"

#include "glew-mx.h"

/* Manual line breaks for readability. */
/* clang-format off */
#define _VA_ARG_LIST1(t) t
#define _VA_ARG_LIST2(t, a) t a
#define _VA_ARG_LIST4(t, a, b, c) \
  _VA_ARG_LIST2(t, a), _VA_ARG_LIST2(b, c)
#define _VA_ARG_LIST6(t, a, b, c, d, e) \
  _VA_ARG_LIST2(t, a), _VA_ARG_LIST4(b, c, d, e)
#define _VA_ARG_LIST8(t, a, b, c, d, e, f, g) \
  _VA_ARG_LIST2(t, a), _VA_ARG_LIST6(b, c, d, e, f, g)
#define _VA_ARG_LIST10(t, a, b, c, d, e, f, g, h, i) \
  _VA_ARG_LIST2(t, a), _VA_ARG_LIST8(b, c, d, e, f, g, h, i)
#define _VA_ARG_LIST12(t, a, b, c, d, e, f, g, h, i, j, k) \
  _VA_ARG_LIST2(t, a), _VA_ARG_LIST10(b, c, d, e, f, g, h, i, j, k)
#define _VA_ARG_LIST14(t, a, b, c, d, e, f, g, h, i, j, k, l, m) \
  _VA_ARG_LIST2(t, a), _VA_ARG_LIST12(b, c, d, e, f, g, h, i, j, k, l, m)
#define _VA_ARG_LIST16(t, a, b, c, d, e, f, g, h, i, j, k, l, m, o, p) \
  _VA_ARG_LIST2(t, a), _VA_ARG_LIST14(b, c, d, e, f, g, h, i, j, k, l, m, o, p)
#define _VA_ARG_LIST18(t, a, b, c, d, e, f, g, h, i, j, k, l, m, o, p, q, r) \
  _VA_ARG_LIST2(t, a), _VA_ARG_LIST16(b, c, d, e, f, g, h, i, j, k, l, m, o, p, q, r)
#define _VA_ARG_LIST20(t, a, b, c, d, e, f, g, h, i, j, k, l, m, o, p, q, r, s, u) \
  _VA_ARG_LIST2(t, a), _VA_ARG_LIST18(b, c, d, e, f, g, h, i, j, k, l, m, o, p, q, r, s, u)
#define _VA_ARG_LIST22(t, a, b, c, d, e, f, g, h, i, j, k, l, m, o, p, q, r, s, u, v, w) \
  _VA_ARG_LIST2(t, a), _VA_ARG_LIST20(b, c, d, e, f, g, h, i, j, k, l, m, o, p, q, r, s, u, v, w)
#define ARG_LIST(...) VA_NARGS_CALL_OVERLOAD(_VA_ARG_LIST, __VA_ARGS__)

#define _VA_ARG_LIST_CALL1(t)
#define _VA_ARG_LIST_CALL2(t, a) a
#define _VA_ARG_LIST_CALL4(t, a, b, c) \
  _VA_ARG_LIST_CALL2(t, a), _VA_ARG_LIST_CALL2(b, c)
#define _VA_ARG_LIST_CALL6(t, a, b, c, d, e) \
  _VA_ARG_LIST_CALL2(t, a), _VA_ARG_LIST_CALL4(b, c, d, e)
#define _VA_ARG_LIST_CALL8(t, a, b, c, d, e, f, g) \
  _VA_ARG_LIST_CALL2(t, a), _VA_ARG_LIST_CALL6(b, c, d, e, f, g)
#define _VA_ARG_LIST_CALL10(t, a, b, c, d, e, f, g, h, i) \
  _VA_ARG_LIST_CALL2(t, a), _VA_ARG_LIST_CALL8(b, c, d, e, f, g, h, i)
#define _VA_ARG_LIST_CALL12(t, a, b, c, d, e, f, g, h, i, j, k) \
  _VA_ARG_LIST_CALL2(t, a), _VA_ARG_LIST_CALL10(b, c, d, e, f, g, h, i, j, k)
#define _VA_ARG_LIST_CALL14(t, a, b, c, d, e, f, g, h, i, j, k, l, m) \
  _VA_ARG_LIST_CALL2(t, a), _VA_ARG_LIST_CALL12(b, c, d, e, f, g, h, i, j, k, l, m)
#define _VA_ARG_LIST_CALL16(t, a, b, c, d, e, f, g, h, i, j, k, l, m, o, p) \
  _VA_ARG_LIST_CALL2(t, a), _VA_ARG_LIST_CALL14(b, c, d, e, f, g, h, i, j, k, l, m, o, p)
#define _VA_ARG_LIST_CALL18(t, a, b, c, d, e, f, g, h, i, j, k, l, m, o, p, q, r) \
  _VA_ARG_LIST_CALL2(t, a), _VA_ARG_LIST_CALL16(b, c, d, e, f, g, h, i, j, k, l, m, o, p, q, r)
#define _VA_ARG_LIST_CALL20(t, a, b, c, d, e, f, g, h, i, j, k, l, m, o, p, q, r, s, u) \
  _VA_ARG_LIST_CALL2(t, a), _VA_ARG_LIST_CALL18(b, c, d, e, f, g, h, i, j, k, l, m, o, p, q, r, s, u)
#define _VA_ARG_LIST_CALL22(t, a, b, c, d, e, f, g, h, i, j, k, l, m, o, p, q, r, s, u, v, w) \
  _VA_ARG_LIST_CALL2(t, a), _VA_ARG_LIST_CALL20(b, c, d, e, f, g, h, i, j, k, l, m, o, p, q, r, s, u, v, w)
#define ARG_LIST_CALL(...) VA_NARGS_CALL_OVERLOAD(_VA_ARG_LIST_CALL, __VA_ARGS__)
/* clang-format on */

#ifdef DEBUG
#  define GL_CHECK_RESOURCES(info) debug::check_gl_resources(info)
#else
#  define GL_CHECK_RESOURCES(info)
#endif

<<<<<<< HEAD
#ifdef DEBUG
#  define GL_CHECK_RESOURCES(info) debug::check_gl_resources(info)
#else
#  define GL_CHECK_RESOURCES(info)
#endif
=======
namespace blender {
namespace gpu {
namespace debug {
>>>>>>> 9e968400

void raise_gl_error(const char *info);
void check_gl_error(const char *info);
void check_gl_resources(const char *info);
void init_gl_callbacks(void);

void init_debug_layer(void);

void object_label(GLenum type, GLuint object, const char *name);

}  // namespace debug

#define DEBUG_FUNC_OVERRIDE(func, ...) \
  inline void func(ARG_LIST(__VA_ARGS__)) \
  { \
    if (GLContext::debug_layer_workaround) { \
      debug::check_gl_error("generated before " #func); \
      ::func(ARG_LIST_CALL(__VA_ARGS__)); \
      debug::check_gl_error("" #func); \
    } \
    else { \
      ::func(ARG_LIST_CALL(__VA_ARGS__)); \
    } \
  }

/* Avoid very long declarations. */
/* clang-format off */
DEBUG_FUNC_OVERRIDE(glClear, GLbitfield, mask);
DEBUG_FUNC_OVERRIDE(glDeleteTextures, GLsizei, n, const GLuint *, textures);
DEBUG_FUNC_OVERRIDE(glDrawArrays, GLenum, mode, GLint, first, GLsizei, count);
DEBUG_FUNC_OVERRIDE(glFinish, void);
DEBUG_FUNC_OVERRIDE(glFlush, void);
DEBUG_FUNC_OVERRIDE(glGenTextures, GLsizei, n, GLuint *, textures);
DEBUG_FUNC_OVERRIDE(glGetTexImage, GLenum, target, GLint, level, GLenum, format, GLenum, type, void *, pixels);
DEBUG_FUNC_OVERRIDE(glReadBuffer, GLenum, mode);
DEBUG_FUNC_OVERRIDE(glReadPixels, GLint, x, GLint, y, GLsizei, width, GLsizei, height, GLenum, format, GLenum, type, void *, pixels);
DEBUG_FUNC_OVERRIDE(glTexImage1D, GLenum, target, GLint, level, GLint, internalformat, GLsizei, width, GLint, border, GLenum, format, GLenum, type, const void *, pixels);
DEBUG_FUNC_OVERRIDE(glTexImage2D, GLenum, target, GLint, level, GLint, internalformat, GLsizei, width, GLsizei, height, GLint, border, GLenum, format, GLenum, type, const void *, pixels);
DEBUG_FUNC_OVERRIDE(glTexParameteri, GLenum, target, GLenum, pname, GLint, param);
DEBUG_FUNC_OVERRIDE(glTexParameteriv, GLenum, target, GLenum, pname, const GLint *, params);
DEBUG_FUNC_OVERRIDE(glTexSubImage1D, GLenum, target, GLint, level, GLint, xoffset, GLsizei, width, GLenum, format, GLenum, type, const void *, pixels);
DEBUG_FUNC_OVERRIDE(glTexSubImage2D, GLenum, target, GLint, level, GLint, xoffset, GLint, yoffset, GLsizei, width, GLsizei, height, GLenum, format, GLenum, type, const void *, pixels);
/* clang-format on */

}  // namespace gpu
}  // namespace blender<|MERGE_RESOLUTION|>--- conflicted
+++ resolved
@@ -81,17 +81,9 @@
 #  define GL_CHECK_RESOURCES(info)
 #endif
 
-<<<<<<< HEAD
-#ifdef DEBUG
-#  define GL_CHECK_RESOURCES(info) debug::check_gl_resources(info)
-#else
-#  define GL_CHECK_RESOURCES(info)
-#endif
-=======
 namespace blender {
 namespace gpu {
 namespace debug {
->>>>>>> 9e968400
 
 void raise_gl_error(const char *info);
 void check_gl_error(const char *info);
