--- conflicted
+++ resolved
@@ -68,30 +68,11 @@
         case GPU_FETCH_FLOAT:
         case GPU_FETCH_INT_TO_FLOAT_UNIT:
           glVertexAttribPointer(
-<<<<<<< HEAD
-              input->location + i, 4, type, GL_FALSE, stride, (const GLubyte *)pointer + i * 16);
-        }
-      }
-      else {
-        glEnableVertexAttribArray(input->location);
-        glVertexAttribDivisor(input->location, divisor);
-
-        switch (a->fetch_mode) {
-          case GPU_FETCH_FLOAT:
-          case GPU_FETCH_INT_TO_FLOAT_UNIT:
-            glVertexAttribPointer(input->location, a->comp_len, type, GL_TRUE, stride, pointer);
-            break;
-          case GPU_FETCH_INT:
-            glVertexAttribIPointer(input->location, a->comp_len, type, stride, pointer);
-            break;
-        }
-=======
               input->location, a->type.comp_len(), type, GL_TRUE, stride, pointer);
           break;
         case GPU_FETCH_INT:
           glVertexAttribIPointer(input->location, a->type.comp_len(), type, stride, pointer);
           break;
->>>>>>> 9a41dc73
       }
     }
   }
