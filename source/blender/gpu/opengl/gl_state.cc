--- conflicted
+++ resolved
@@ -56,11 +56,7 @@
 
   glPrimitiveRestartIndex((GLuint)0xFFFFFFFF);
   /* TODO: Should become default. But needs at least GL 4.3 */
-<<<<<<< HEAD
-  if (GLEW_ARB_ES3_compatibility) {
-=======
   if (GLContext::fixed_restart_index_support) {
->>>>>>> 020f95e9
     /* Takes precedence over #GL_PRIMITIVE_RESTART. */
     glEnable(GL_PRIMITIVE_RESTART_FIXED_INDEX);
   }
@@ -80,10 +76,7 @@
   this->set_state(this->state);
   this->set_mutable_state(this->mutable_state);
   this->texture_bind_apply();
-<<<<<<< HEAD
-=======
   this->image_bind_apply();
->>>>>>> 020f95e9
   active_fb->apply_state();
 };
 
@@ -473,10 +466,6 @@
 /* Bind the texture to slot 0 for editing purpose. Used by legacy pipeline. */
 void GLStateManager::texture_bind_temp(GLTexture *tex)
 {
-<<<<<<< HEAD
-  // BLI_assert(!GLEW_ARB_direct_state_access);
-=======
->>>>>>> 020f95e9
   glActiveTexture(GL_TEXTURE0);
   glBindTexture(tex->target_, tex->tex_id_);
   /* Will reset the first texture that was originally bound to slot 0 back before drawing. */
@@ -528,11 +517,7 @@
   int last = 64 - bitscan_reverse_uint64(dirty_bind);
   int count = last - first;
 
-<<<<<<< HEAD
-  if (GLEW_ARB_multi_bind) {
-=======
   if (GLContext::multi_bind_support) {
->>>>>>> 020f95e9
     glBindTextures(first, count, textures_ + first);
     glBindSamplers(first, count, samplers_ + first);
   }
@@ -547,14 +532,11 @@
   }
 }
 
-<<<<<<< HEAD
-=======
 void GLStateManager::texture_unpack_row_length_set(uint len)
 {
   glPixelStorei(GL_UNPACK_ROW_LENGTH, len);
 }
 
->>>>>>> 020f95e9
 uint64_t GLStateManager::bound_texture_slots(void)
 {
   uint64_t bound_slots = 0;
@@ -568,8 +550,6 @@
 
 /** \} */
 
-<<<<<<< HEAD
-=======
 /* -------------------------------------------------------------------- */
 /** \name Image Binding (from image load store)
  * \{ */
@@ -664,5 +644,4 @@
 
 /** \} */
 
->>>>>>> 020f95e9
 }  // namespace blender::gpu