--- conflicted
+++ resolved
@@ -64,13 +64,10 @@
   GLuint samplers_[64] = {0};
   uint64_t dirty_texture_binds_ = 0;
 
-<<<<<<< HEAD
-=======
   GLuint images_[8] = {0};
   GLenum formats_[8] = {0};
   uint8_t dirty_image_binds_ = 0;
 
->>>>>>> abe652b6
  public:
   GLStateManager();
 
@@ -93,13 +90,6 @@
   uint64_t bound_texture_slots(void);
   uint8_t bound_image_slots(void);
 
-  void texture_bind(Texture *tex, eGPUSamplerState sampler, int unit) override;
-  void texture_bind_temp(GLTexture *tex);
-  void texture_unbind(Texture *tex) override;
-  void texture_unbind_all(void) override;
-
-  uint64_t bound_texture_slots(void);
-
  private:
   static void set_write_mask(const eGPUWriteMask value);
   static void set_depth_test(const eGPUDepthTest value);
@@ -117,10 +107,7 @@
   void set_mutable_state(const GPUStateMutable &state);
 
   void texture_bind_apply(void);
-<<<<<<< HEAD
-=======
   void image_bind_apply(void);
->>>>>>> abe652b6
 
   MEM_CXX_CLASS_ALLOC_FUNCS("GLStateManager")
 };
