--- conflicted
+++ resolved
@@ -87,10 +87,6 @@
   const size_t available_bytes = buffer_size() - buffer_offset();
 
   GL_CHECK_RESOURCES("Immediate");
-<<<<<<< HEAD
-  GL_CHECK_ERROR("Immediate Pre-Begin");
-=======
->>>>>>> abe652b6
 
   glBindBuffer(GL_ARRAY_BUFFER, vbo_id());
 
