--- conflicted
+++ resolved
@@ -76,13 +76,8 @@
     return;
   }
 
-<<<<<<< HEAD
-  if (context_ == GPU_context_active_get()) {
-    /* Context might be partially freed. This happens when destroying the window frame-buffers. */
-=======
   /* Context might be partially freed. This happens when destroying the window frame-buffers. */
   if (context_ == Context::get()) {
->>>>>>> 020f95e9
     glDeleteFramebuffers(1, &fbo_id_);
   }
   else {
@@ -92,11 +87,7 @@
   if (context_->active_fb == this && context_->back_left != this) {
     /* If this assert triggers it means the frame-buffer is being freed while in use by another
      * context which, by the way, is TOTALLY UNSAFE!!!  */
-<<<<<<< HEAD
-    BLI_assert(context_ == GPU_context_active_get());
-=======
     BLI_assert(context_ == Context::get());
->>>>>>> 020f95e9
     GPU_framebuffer_restore();
   }
 }
@@ -276,11 +267,7 @@
     this->init();
   }
 
-<<<<<<< HEAD
-  if (context_ != GPU_context_active_get()) {
-=======
   if (context_ != GLContext::get()) {
->>>>>>> 020f95e9
     BLI_assert(!"Trying to use the same frame-buffer in multiple context");
     return;
   }
