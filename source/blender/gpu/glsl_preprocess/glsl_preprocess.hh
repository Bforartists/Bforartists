/* SPDX-FileCopyrightText: 2024 Blender Authors
 *
 * SPDX-License-Identifier: GPL-2.0-or-later */

/** \file
 * \ingroup glsl_preprocess
 */

#pragma once

#include <cstdint>
#include <functional>
#include <regex>
#include <sstream>
#include <string>
#include <vector>

namespace blender::gpu::shader {

/* Metadata extracted from shader source file.
 * These are then converted to their GPU module equivalent. */
/* TODO(fclem): Make GPU enums standalone and directly use them instead of using separate enums
 * and types. */
namespace metadata {

/* Compile-time hashing function which converts string to a 64bit hash. */
constexpr static uint64_t hash(const char *name)
{
  uint64_t hash = 2166136261u;
  while (*name) {
    hash = hash * 16777619u;
    hash = hash ^ *name;
    ++name;
  }
  return hash;
}

static uint64_t hash(const std::string &name)
{
  return hash(name.c_str());
}

enum Builtin : uint64_t {
  FragCoord = hash("gl_FragCoord"),
  FrontFacing = hash("gl_FrontFacing"),
  GlobalInvocationID = hash("gl_GlobalInvocationID"),
  InstanceID = hash("gl_InstanceID"),
  LocalInvocationID = hash("gl_LocalInvocationID"),
  LocalInvocationIndex = hash("gl_LocalInvocationIndex"),
  NumWorkGroup = hash("gl_NumWorkGroup"),
  PointCoord = hash("gl_PointCoord"),
  PointSize = hash("gl_PointSize"),
  PrimitiveID = hash("gl_PrimitiveID"),
  VertexID = hash("gl_VertexID"),
  WorkGroupID = hash("gl_WorkGroupID"),
  WorkGroupSize = hash("gl_WorkGroupSize"),
  drw_debug = hash("drw_debug_"),
  printf = hash("printf"),
  assert = hash("assert"),
  runtime_generated = hash("runtime_generated"),
};

enum Qualifier : uint64_t {
  in = hash("in"),
  out = hash("out"),
  inout = hash("inout"),
};

enum Type : uint64_t {
  float1 = hash("float"),
  float2 = hash("float2"),
  float3 = hash("float3"),
  float4 = hash("float4"),
  float3x3 = hash("float3x3"),
  float4x4 = hash("float4x4"),
  sampler1DArray = hash("sampler1DArray"),
  sampler2DArray = hash("sampler2DArray"),
  sampler2D = hash("sampler2D"),
  sampler3D = hash("sampler3D"),
  Closure = hash("Closure"),
};

struct ArgumentFormat {
  Qualifier qualifier;
  Type type;
};

struct FunctionFormat {
  std::string name;
  std::vector<ArgumentFormat> arguments;
};

struct PrintfFormat {
  uint32_t hash;
  std::string format;
};

struct Source {
  std::vector<Builtin> builtins;
  /* Note: Could be a set, but for now the order matters. */
  std::vector<std::string> dependencies;
  std::vector<PrintfFormat> printf_formats;
  std::vector<FunctionFormat> functions;

  std::string serialize(const std::string &function_name) const
  {
    std::stringstream ss;
    ss << "static void " << function_name
       << "(GPUSource &source, GPUFunctionDictionnary *g_functions, GPUPrintFormatMap *g_formats) "
          "{\n";
    for (auto function : functions) {
      ss << "  {\n";
      ss << "    Vector<metadata::ArgumentFormat> args = {\n";
      for (auto arg : function.arguments) {
        ss << "      "
           << "metadata::ArgumentFormat{"
           << "metadata::Qualifier(" << std::to_string(uint64_t(arg.qualifier)) << "LLU), "
           << "metadata::Type(" << std::to_string(uint64_t(arg.type)) << "LLU)"
           << "},\n";
      }
      ss << "    };\n";
      ss << "    source.add_function(\"" << function.name << "\", args, g_functions);\n";
      ss << "  }\n";
    }
    for (auto builtin : builtins) {
      ss << "  source.add_builtin(metadata::Builtin(" << std::to_string(builtin) << "LLU));\n";
    }
    for (auto dependency : dependencies) {
      ss << "  source.add_dependency(\"" << dependency << "\");\n";
    }
    for (auto format : printf_formats) {
      ss << "  source.add_printf_format(uint32_t(" << std::to_string(format.hash) << "), "
         << format.format << ", g_formats);\n";
    }
    /* Avoid warnings. */
    ss << "  UNUSED_VARS(source, g_functions, g_formats);\n";
    ss << "}\n";
    return ss.str();
  }
};

}  // namespace metadata

/**
 * Shader source preprocessor that allow to mutate GLSL into cross API source that can be
 * interpreted by the different GPU backends. Some syntax are mutated or reported as incompatible.
 *
 * Implementation speed is not a huge concern as we only apply this at compile time or on python
 * shaders source.
 */
class Preprocessor {
  using uint64_t = std::uint64_t;
  using report_callback = std::function<void(const std::smatch &, const char *)>;
  struct SharedVar {
    std::string type;
    std::string name;
    std::string array;
  };

  std::vector<SharedVar> shared_vars_;

  metadata::Source metadata;

 public:
  enum SourceLanguage {
    UNKNOWN = 0,
    CPP,
    MSL,
    GLSL,
    /* Same as GLSL but enable partial C++ feature support like template, references,
     * include system, etc ... */
    BLENDER_GLSL,
  };

  static SourceLanguage language_from_filename(const std::string &filename)
  {
    if (filename.find(".msl") != std::string::npos) {
      return MSL;
    }
    if (filename.find(".glsl") != std::string::npos) {
      return GLSL;
    }
    if (filename.find(".hh") != std::string::npos) {
      return CPP;
    }
    return UNKNOWN;
  }

  /* Takes a whole source file and output processed source. */
  std::string process(SourceLanguage language,
                      std::string str,
                      const std::string &filename,
                      bool do_parse_function,
                      bool do_small_type_linting,
                      report_callback report_error,
                      metadata::Source &r_metadata)
  {
    if (language == UNKNOWN) {
      report_error(std::smatch(), "Unknown file type");
      return "";
    }
    str = remove_comments(str, report_error);
    threadgroup_variables_parsing(str);
    parse_builtins(str, filename);
    if (language == BLENDER_GLSL || language == CPP) {
      if (do_parse_function) {
        parse_library_functions(str);
      }
      if (language == BLENDER_GLSL) {
        include_parse(str, report_error);
<<<<<<< HEAD
=======
        pragma_runtime_generated_parsing(str);
>>>>>>> 9a41dc73
        pragma_once_linting(str, filename, report_error);
      }
      str = preprocessor_directive_mutation(str);
      str = swizzle_function_mutation(str);
      if (language == BLENDER_GLSL) {
        str = stage_function_mutation(str);
        str = resource_guard_mutation(str, report_error);
        str = loop_unroll(str, report_error);
        str = assert_processing(str, filename);
        static_strings_parsing(str);
        str = static_strings_mutation(str);
        str = printf_processing(str, report_error);
        quote_linting(str, report_error);
      }
      global_scope_constant_linting(str, report_error);
      matrix_constructor_linting(str, report_error);
      array_constructor_linting(str, report_error);
      if (do_small_type_linting) {
        small_type_linting(str, report_error);
      }
      str = remove_quotes(str);
      if (language == BLENDER_GLSL) {
        str = using_mutation(str, report_error);
        str = namespace_mutation(str, report_error);
        str = namespace_separator_mutation(str);
      }
      str = enum_macro_injection(str);
      str = default_argument_mutation(str);
      str = argument_reference_mutation(str);
      str = variable_reference_mutation(str, report_error);
      str = template_definition_mutation(str, report_error);
      str = template_call_mutation(str);
    }
#ifdef __APPLE__ /* Limiting to Apple hardware since GLSL compilers might have issues. */
    if (language == GLSL) {
      str = matrix_constructor_mutation(str);
    }
#endif
    str = argument_decorator_macro_injection(str);
    str = array_constructor_macro_injection(str);
    r_metadata = metadata;
    return line_directive_prefix(filename) + str + threadgroup_variables_suffix();
  }

  /* Variant use for python shaders. */
  std::string process(const std::string &str)
  {
    auto no_err_report = [](std::smatch, const char *) {};
    metadata::Source unused;
    return process(GLSL, str, "", false, false, no_err_report, unused);
  }

 private:
  using regex_callback = std::function<void(const std::smatch &)>;

  /* Helper to make the code more readable in parsing functions. */
  void regex_global_search(const std::string &str,
                           const std::regex &regex,
                           regex_callback callback)
  {
    using namespace std;
    string::const_iterator it = str.begin();
    for (smatch match; regex_search(it, str.end(), match, regex); it = match.suffix().first) {
      callback(match);
    }
  }

  template<typename ReportErrorF>
  std::string remove_comments(const std::string &str, const ReportErrorF &report_error)
  {
    std::string out_str = str;
    {
      /* Multi-line comments. */
      size_t start, end = 0;
      while ((start = out_str.find("/*", end)) != std::string::npos) {
        end = out_str.find("*/", start + 2);
        if (end == std::string::npos) {
          break;
        }
        for (size_t i = start; i < end + 2; ++i) {
          if (out_str[i] != '\n') {
            out_str[i] = ' ';
          }
        }
      }

      if (end == std::string::npos) {
        /* TODO(fclem): Add line / char position to report. */
        report_error(std::smatch(), "Malformed multi-line comment.");
        return out_str;
      }
    }
    {
      /* Single-line comments. */
      size_t start, end = 0;
      while ((start = out_str.find("//", end)) != std::string::npos) {
        end = out_str.find('\n', start + 2);
        if (end == std::string::npos) {
          break;
        }
        for (size_t i = start; i < end; ++i) {
          out_str[i] = ' ';
        }
      }

      if (end == std::string::npos) {
        /* TODO(fclem): Add line / char position to report. */
        report_error(std::smatch(), "Malformed single line comment, missing newline.");
        return out_str;
      }
    }
    /* Remove trailing white space as they make the subsequent regex much slower. */
    std::regex regex(R"((\ )*?\n)");
    return std::regex_replace(out_str, regex, "\n");
  }

  std::string template_definition_mutation(const std::string &str, report_callback &report_error)
  {
    if (str.find("template") == std::string::npos) {
      return str;
    }

    std::string out_str = str;
    {
      /* Transform template definition into macro declaration. */
      std::regex regex(R"(template<([\w\d\n\,\ ]+)>(\s\w+\s)(\w+)\()");
      out_str = std::regex_replace(out_str, regex, "#define $3_TEMPLATE($1)$2$3@(");
    }
    {
      /* Add backslash for each newline in template macro. */
      size_t start, end = 0;
      while ((start = out_str.find("_TEMPLATE(", end)) != std::string::npos) {
        /* Remove parameter type from macro argument list. */
        end = out_str.find(")", start);
        std::string arg_list = out_str.substr(start, end - start);
        arg_list = std::regex_replace(arg_list, std::regex(R"(\w+ (\w+))"), "$1");
        out_str.replace(start, end - start, arg_list);

        std::string template_body = get_content_between_balanced_pair(
            out_str.substr(start), '{', '}');
        if (template_body.empty()) {
          /* Empty body is unlikely to happen. This limitation can be worked-around by using a noop
           * comment inside the function body. */
          report_error(
              std::smatch(),
              "Template function declaration is missing closing bracket or has empty body.");
          break;
        }
        size_t body_end = out_str.find('{', start) + 1 + template_body.size();
        /* Contains "_TEMPLATE(macro_args) void fn@(fn_args) { body;". */
        std::string macro_body = out_str.substr(start, body_end - start);

        macro_body = std::regex_replace(macro_body, std::regex(R"(\n)"), " \\\n");

        std::string macro_args = get_content_between_balanced_pair(macro_body, '(', ')');
        /* Find function argument list.
         * Skip first 10 chars to skip "_TEMPLATE" and the argument list. */
        std::string fn_args = get_content_between_balanced_pair(
            macro_body.substr(10 + macro_args.length() + 1), '(', ')');
        /* Remove white-spaces. */
        macro_args = std::regex_replace(macro_args, std::regex(R"(\s)"), "");
        std::vector<std::string> macro_args_split = split_string(macro_args, ',');
        /* Append arguments inside the function name. */
        std::string fn_name_suffix = "_";
        bool all_args_in_function_signature = true;
        for (std::string macro_arg : macro_args_split) {
          fn_name_suffix += "##" + macro_arg + "##_";
          /* Search macro arguments inside the function arguments types. */
          if (std::regex_search(fn_args, std::regex(R"(\b)" + macro_arg + R"(\b)")) == false) {
            all_args_in_function_signature = false;
          }
        }
        if (all_args_in_function_signature) {
          /* No need for suffix. Use overload for type deduction.
           * Otherwise, we require full explicit template call. */
          fn_name_suffix = "";
        }
        size_t end_of_fn_name = macro_body.find("@");
        macro_body.replace(end_of_fn_name, 1, fn_name_suffix);

        out_str.replace(start, body_end - start, macro_body);
      }
    }
    {
      /* Replace explicit instantiation by macro call. */
      /* Only `template ret_t fn<T>(args);` syntax is supported. */
      std::regex regex_instance(R"(template \w+ (\w+)<([\w+\,\ \n]+)>\(([\w+\ \,\n]+)\);)");
      /* Notice the stupid way of keeping the number of lines the same by copying the argument list
       * inside a multi-line comment. */
      out_str = std::regex_replace(out_str, regex_instance, "$1_TEMPLATE($2)/*$3*/");
    }
    {
      /* Check if there is no remaining declaration and instantiation that were not processed. */
      if (out_str.find("template<") != std::string::npos) {
        std::regex regex_declaration(R"(\btemplate<)");
        regex_global_search(out_str, regex_declaration, [&](const std::smatch &match) {
          report_error(match, "Template declaration unsupported syntax");
        });
      }
      if (out_str.find("template ") != std::string::npos) {
        std::regex regex_instance(R"(\btemplate )");
        regex_global_search(out_str, regex_instance, [&](const std::smatch &match) {
          report_error(match, "Template instantiation unsupported syntax");
        });
      }
    }
    return out_str;
  }

  std::string template_call_mutation(std::string &str)
  {
    while (true) {
      std::smatch match;
      if (std::regex_search(str, match, std::regex(R"(([\w\d]+)<([\w\d\n, ]+)>)")) == false) {
        break;
      }
      const std::string template_name = match[1].str();
      const std::string template_args = match[2].str();

      std::string replacement = "TEMPLATE_GLUE" +
                                std::to_string(char_count(template_args, ',') + 1) + "(" +
                                template_name + ", " + template_args + ")";

      replace_all(str, match[0].str(), replacement);
    }
    return str;
  }

  std::string remove_quotes(const std::string &str)
  {
    return std::regex_replace(str, std::regex(R"(["'])"), " ");
  }

  void include_parse(const std::string &str, report_callback report_error)
  {
    /* Parse include directive before removing them. */
    std::regex regex(R"(#(\s*)include\s*\"(\w+\.\w+)\")");

    regex_global_search(str, regex, [&](const std::smatch &match) {
      std::string indent = match[1].str();
      /* Assert that includes are not nested in other preprocessor directives. */
      if (!indent.empty()) {
        report_error(match, "#include directives must not be inside #if clause");
      }
      std::string dependency_name = match[2].str();
      /* Assert that includes are at the top of the file. */
      if (dependency_name == "gpu_glsl_cpp_stubs.hh") {
        /* Skip GLSL-C++ stubs. They are only for IDE linting. */
        return;
      }
      if (dependency_name.find("info.hh") != std::string::npos) {
        /* Skip info files. They are only for IDE linting. */
        return;
      }
      metadata.dependencies.emplace_back(dependency_name);
    });
  }

<<<<<<< HEAD
=======
  void pragma_runtime_generated_parsing(const std::string &str)
  {
    if (str.find("\n#pragma runtime_generated") != std::string::npos) {
      metadata.builtins.emplace_back(metadata::Builtin::runtime_generated);
    }
  }

>>>>>>> 9a41dc73
  void pragma_once_linting(const std::string &str,
                           const std::string &filename,
                           report_callback report_error)
  {
    if (filename.find("_lib.") == std::string::npos) {
      return;
    }
    if (str.find("\n#pragma once") == std::string::npos) {
      std::smatch match;
      report_error(match, "Library files must contain #pragma once directive.");
    }
  }

  std::string loop_unroll(const std::string &str, report_callback report_error)
  {
    if (str.find("[[gpu::unroll") == std::string::npos) {
      return str;
    }

    struct Loop {
      /* `[[gpu::unroll]] for (int i = 0; i < 10; i++)` */
      std::string definition;
      /* `{ some_computation(i); }` */
      std::string body;
      /* `int i = 0` */
      std::string init_statement;
      /* `i < 10` */
      std::string test_statement;
      /* `i++` */
      std::string iter_statement;
      /* Spaces and newline between loop start and body. */
      std::string body_prefix;
      /* Spaces before the loop definition. */
      std::string indent;
      /* `10` */
      int64_t iter_count;
      /* Line at which the loop was defined. */
      int64_t definition_line;
      /* Line at which the body starts. */
      int64_t body_line;
      /* Line at which the body ends. */
      int64_t end_line;
    };

    std::vector<Loop> loops;

    auto add_loop = [&](Loop &loop,
                        const std::smatch &match,
                        int64_t line,
                        int64_t lines_in_content) {
      std::string suffix = match.suffix().str();
      loop.body = get_content_between_balanced_pair(loop.definition + suffix, '{', '}');
      loop.body = '{' + loop.body + '}';
      loop.definition_line = line - lines_in_content;
      loop.body_line = line;
      loop.end_line = loop.body_line + line_count(loop.body);

      /* Check that there is no unsupported keywords in the loop body. */
      if (loop.body.find(" break;") != std::string::npos ||
          loop.body.find(" continue;") != std::string::npos)
      {
        /* Expensive check. Remove other loops and switch scopes inside the unrolled loop scope and
         * check again to avoid false positive. */
        std::string modified_body = loop.body;

        std::regex regex_loop(R"( (for|while|do) )");
        regex_global_search(loop.body, regex_loop, [&](const std::smatch &match) {
          std::string inner_scope = get_content_between_balanced_pair(match.suffix(), '{', '}');
          replace_all(modified_body, inner_scope, "");
        });

        /* Checks if `continue` exists, even in switch statement inside the unrolled loop scope. */
        if (modified_body.find(" continue;") != std::string::npos) {
          report_error(match, "Error: Unrolled loop cannot contain \"continue\" statement.");
        }

        std::regex regex_switch(R"( switch )");
        regex_global_search(loop.body, regex_switch, [&](const std::smatch &match) {
          std::string inner_scope = get_content_between_balanced_pair(match.suffix(), '{', '}');
          replace_all(modified_body, inner_scope, "");
        });

        /* Checks if `break` exists inside the unrolled loop scope. */
        if (modified_body.find(" break;") != std::string::npos) {
          report_error(match, "Error: Unrolled loop cannot contain \"break\" statement.");
        }
      }
      loops.emplace_back(loop);
    };

    /* Parse the loop syntax. */
    {
      /* [[gpu::unroll]]. */
      std::regex regex(R"(( *))"
                       R"(\[\[gpu::unroll\]\])"
                       R"(\s*for\s*\()"
                       R"(\s*((?:uint|int)\s+(\w+)\s+=\s+(-?\d+));)" /* Init statement. */
                       R"(\s*((\w+)\s+(>|<)(=?)\s+(-?\d+)))"         /* Conditional statement. */
                       R"(\s*(?:&&)?\s*([^;)]+)?;)"       /* Extra conditional statement. */
                       R"(\s*(((\w+)(\+\+|\-\-))[^\)]*))" /* Iteration statement. */
                       R"(\)(\s*))");

      int64_t line = 0;

      regex_global_search(str, regex, [&](const std::smatch &match) {
        std::string counter_1 = match[3].str();
        std::string counter_2 = match[6].str();
        std::string counter_3 = match[13].str();

        std::string content = match[0].str();
        int64_t lines_in_content = line_count(content);

        line += line_count(match.prefix().str()) + lines_in_content;

        if ((counter_1 != counter_2) || (counter_1 != counter_3)) {
          report_error(match, "Error: Non matching loop counter variable.");
          return;
        }

        Loop loop;

        int64_t init = std::stol(match[4].str());
        int64_t end = std::stol(match[9].str());
        /* TODO(fclem): Support arbitrary strides (aka, arbitrary iter statement). */
        loop.iter_count = std::abs(end - init);

        std::string condition = match[7].str();
        if (condition.empty()) {
          report_error(match, "Error: Unsupported condition in unrolled loop.");
        }

        std::string equal = match[8].str();
        if (equal == "=") {
          loop.iter_count += 1;
        }

        std::string iter = match[14].str();
        if (iter == "++") {
          if (condition == ">") {
            report_error(match, "Error: Unsupported condition in unrolled loop.");
          }
        }
        else if (iter == "--") {
          if (condition == "<") {
            report_error(match, "Error: Unsupported condition in unrolled loop.");
          }
        }
        else {
          report_error(match, "Error: Unsupported for loop expression. Expecting ++ or --");
        }

        loop.definition = content;
        loop.indent = match[1].str();
        loop.init_statement = match[2].str();
        if (!match[10].str().empty()) {
          loop.test_statement = "if (" + match[10].str() + ") ";
        }
        loop.iter_statement = match[11].str();
        loop.body_prefix = match[15].str();

        add_loop(loop, match, line, lines_in_content);
      });
    }
    {
      /* [[gpu::unroll(n)]]. */
      std::regex regex(R"(( *))"
                       R"(\[\[gpu::unroll\((\d+)\)\]\])"
                       R"(\s*for\s*\()"
                       R"(\s*([^;]*);)"
                       R"(\s*([^;]*);)"
                       R"(\s*([^)]*))"
                       R"(\)(\s*))");

      int64_t line = 0;

      regex_global_search(str, regex, [&](const std::smatch &match) {
        std::string content = match[0].str();

        int64_t lines_in_content = line_count(content);

        line += line_count(match.prefix().str()) + lines_in_content;

        Loop loop;
        loop.iter_count = std::stol(match[2].str());
        loop.definition = content;
        loop.indent = match[1].str();
        loop.init_statement = match[3].str();
        loop.test_statement = "if (" + match[4].str() + ") ";
        loop.iter_statement = match[5].str();
        loop.body_prefix = match[13].str();

        add_loop(loop, match, line, lines_in_content);
      });
    }

    std::string out = str;

    /* Copy paste loop iterations. */
    for (const Loop &loop : loops) {
      std::string replacement = loop.indent + "{ " + loop.init_statement + ";";
      for (int64_t i = 0; i < loop.iter_count; i++) {
        replacement += std::string("\n#line ") + std::to_string(loop.body_line + 1) + "\n";
        replacement += loop.indent + loop.test_statement + loop.body;
        replacement += std::string("\n#line ") + std::to_string(loop.definition_line + 1) + "\n";
        replacement += loop.indent + loop.iter_statement + ";";
        if (i == loop.iter_count - 1) {
          replacement += std::string("\n#line ") + std::to_string(loop.end_line + 1) + "\n";
          replacement += loop.indent + "}";
        }
      }

      std::string replaced = loop.definition + loop.body;

      /* Replace all occurrences in case of recursive unrolling. */
      replace_all(out, replaced, replacement);
    }

    /* Check for remaining keywords. */
    if (out.find("[[gpu::unroll") != std::string::npos) {
      regex_global_search(str, std::regex(R"(\[\[gpu::unroll)"), [&](const std::smatch &match) {
        report_error(match, "Error: Incompatible format for [[gpu::unroll]].");
      });
    }

    return out;
  }

  std::string namespace_mutation(const std::string &str, report_callback report_error)
  {
    if (str.find("namespace") == std::string::npos) {
      return str;
    }

    std::string out = str;

    /* Parse each namespace declaration. */
    std::regex regex(R"(namespace (\w+(?:\:\:\w+)*))");
    regex_global_search(str, regex, [&](const std::smatch &match) {
      std::string namespace_name = match[1].str();
      std::string content = get_content_between_balanced_pair(match.suffix().str(), '{', '}');

      if (content.find("namespace") != std::string::npos) {
        report_error(match, "Nested namespaces are unsupported.");
        return;
      }

      std::string out_content = content;

      /* Parse all global symbols (struct / functions) inside the content. */
      std::regex regex(R"([\n\>] ?(?:const )?(\w+) (\w+)\(?)");
      regex_global_search(content, regex, [&](const std::smatch &match) {
        std::string return_type = match[1].str();
        if (return_type == "template") {
          /* Matched a template instantiation. */
          return;
        }
        std::string function = match[2].str();
        /* Replace all occurrences of the non-namespace specified symbol.
         * Reject symbols that contain the target symbol name. */
        std::regex regex(R"(([^:\w]))" + function + R"(([\s\(\<]))");
        out_content = std::regex_replace(
            out_content, regex, "$1" + namespace_name + "::" + function + "$2");
      });

      replace_all(out, "namespace " + namespace_name + " {" + content + "}", out_content);
    });

    return out;
  }

  /* Needs to run before namespace mutation so that `using` have more precedence. */
  std::string using_mutation(const std::string &str, report_callback report_error)
  {
    using namespace std;

    if (str.find("using ") == string::npos) {
      return str;
    }

    if (str.find("using namespace ") != string::npos) {
      regex_global_search(str, regex(R"(\busing namespace\b)"), [&](const smatch &match) {
        report_error(match,
                     "Unsupported `using namespace`. "
                     "Add individual `using` directives for each needed symbol.");
      });
      return str;
    }

    string next_str = str;

    string out_str;
    /* Using namespace symbol. Example: `using A::B;` */
    /* Using as type alias. Example: `using S = A::B;` */
    regex regex_using(R"(\busing (?:(\w+) = )?(([\w\:\<\>]+)::(\w+));)");

    smatch match;
    while (regex_search(next_str, match, regex_using)) {
      const string using_definition = match[0].str();
      const string alias = match[1].str();
      const string to = match[2].str();
      const string namespace_prefix = match[3].str();
      const string symbol = match[4].str();
      const string prefix = match.prefix().str();
      const string suffix = match.suffix().str();

      out_str += prefix;
      /* Assumes formatted input. */
      if (prefix.back() == '\n') {
        /* Using the keyword in global or at namespace scope. */
        const string parent_scope = get_content_between_balanced_pair(
            out_str + '}', '{', '}', true);
        if (parent_scope.empty()) {
          report_error(match, "The `using` keyword is not allowed in global scope.");
          break;
        }
        /* Ensure we are bringing symbols from the same namespace.
         * Otherwise we can have different shadowing outcome between shader and C++. */
        const string ns_keyword = "namespace ";
        size_t pos = out_str.rfind(ns_keyword, out_str.size() - parent_scope.size());
        if (pos == string::npos) {
          report_error(match, "Couldn't find `namespace` keyword at beginning of scope.");
          break;
        }
        size_t start = pos + ns_keyword.size();
        size_t end = out_str.size() - parent_scope.size() - start - 2;
        const string namespace_scope = out_str.substr(start, end);
        if (namespace_scope != namespace_prefix) {
          report_error(
              match,
              "The `using` keyword is only allowed in namespace scope to make visible symbols "
              "from the same namespace declared in another scope, potentially from another "
              "file.");
          break;
        }
      }
      /** IMPORTANT: `match` is invalid after the assignment. */
      next_str = using_definition + suffix;
      /* Assignments do not allow to alias functions symbols. */
      const bool replace_fn = alias.empty();
      /* Replace the alias (the left part of the assignment) or the last symbol. */
      const string from = !alias.empty() ? alias : symbol;
      /* Replace all occurrences of the non-namespace specified symbol.
       * Reject symbols that contain the target symbol name. */
      /** IMPORTANT: If replace_fn is true, this can replace any symbol type if there are functions
       * and types with the same name. We could support being more explicit about the type of
       * symbol to replace using an optional attribute [[gpu::using_function]]. */
      const regex regex(R"(([^:\w]))" + from + R"(([\s)" + (replace_fn ? R"(\()" : "") + "])");
      const string in_scope = get_content_between_balanced_pair('{' + suffix, '{', '}');
      const string out_scope = regex_replace(in_scope, regex, "$1" + to + "$2");
      replace_all(next_str, using_definition + in_scope, out_scope);
    }
    out_str += next_str;

    /* Verify all using were processed. */
    if (out_str.find("using ") != string::npos) {
      regex_global_search(out_str, regex(R"(\busing\b)"), [&](const smatch &match) {
        report_error(match, "Unsupported `using` keyword usage.");
      });
    }
    return out_str;
  }

  std::string namespace_separator_mutation(const std::string &str)
  {
    std::string out = str;

    /* Global namespace reference. */
    replace_all(out, " ::", "   ");
    /* Specific namespace reference.
     * Cannot use `__` because of some compilers complaining about reserved symbols. */
    replace_all(out, "::", "_");
    return out;
  }

  std::string preprocessor_directive_mutation(const std::string &str)
  {
    /* Remove unsupported directives.` */
    std::regex regex(R"(#\s*(?:include|pragma once|pragma runtime_generated)[^\n]*)");
    return std::regex_replace(str, regex, "");
  }

  std::string swizzle_function_mutation(const std::string &str)
  {
    /* Change C++ swizzle functions into plain swizzle. */
    std::regex regex(R"((\.[rgbaxyzw]{2,4})\(\))");
    /* Keep character count the same. Replace parenthesis by spaces. */
    return std::regex_replace(str, regex, "$1  ");
  }

  void threadgroup_variables_parsing(const std::string &str)
  {
    std::regex regex(R"(shared\s+(\w+)\s+(\w+)([^;]*);)");
    regex_global_search(str, regex, [&](const std::smatch &match) {
      shared_vars_.push_back({match[1].str(), match[2].str(), match[3].str()});
    });
  }

  void parse_library_functions(const std::string &str)
  {
    using namespace metadata;
    std::regex regex_func(R"(void\s+(\w+)\s*\(([^)]+\))\s*\{)");
    regex_global_search(str, regex_func, [&](const std::smatch &match) {
      std::string name = match[1].str();
      std::string args = match[2].str();

      FunctionFormat fn;
      fn.name = name;

      std::regex regex_arg(R"((?:(const|in|out|inout)\s)?(\w+)\s([\w\[\]]+)(?:,|\)))");
      regex_global_search(args, regex_arg, [&](const std::smatch &arg) {
        std::string qualifier = arg[1].str();
        std::string type = arg[2].str();
        if (qualifier.empty() || qualifier == "const") {
          qualifier = "in";
        }
        fn.arguments.emplace_back(
            ArgumentFormat{metadata::Qualifier(hash(qualifier)), metadata::Type(hash(type))});
      });
      metadata.functions.emplace_back(fn);
    });
  }

  void parse_builtins(const std::string &str, const std::string &filename)
  {
    const bool skip_drw_debug = filename.find("draw_debug_draw_lib.glsl") != std::string::npos ||
                                filename.find("draw_debug_draw_display_vert.glsl") !=
                                    std::string::npos;
    using namespace metadata;
    /* TODO: This can trigger false positive caused by disabled #if blocks. */
    std::string tokens[] = {"gl_FragCoord",
                            "gl_FrontFacing",
                            "gl_GlobalInvocationID",
                            "gl_InstanceID",
                            "gl_LocalInvocationID",
                            "gl_LocalInvocationIndex",
                            "gl_NumWorkGroup",
                            "gl_PointCoord",
                            "gl_PointSize",
                            "gl_PrimitiveID",
                            "gl_VertexID",
                            "gl_WorkGroupID",
                            "gl_WorkGroupSize",
                            "drw_debug_",
#ifdef WITH_GPU_SHADER_ASSERT
                            "assert",
#endif
                            "printf"};
    for (auto &token : tokens) {
      if (skip_drw_debug && token == "drw_debug_") {
        continue;
      }
      if (str.find(token) != std::string::npos) {
        metadata.builtins.emplace_back(Builtin(hash(token)));
      }
    }
  }

  template<typename ReportErrorF>
  std::string printf_processing(const std::string &str, const ReportErrorF &report_error)
  {
    std::string out_str = str;
    {
      /* Example: `printf(2, b, f(c, d));` > `printf(2@ b@ f(c@ d))$` */
      size_t start, end = 0;
      while ((start = out_str.find("printf(", end)) != std::string::npos) {
        end = out_str.find(';', start);
        if (end == std::string::npos) {
          break;
        }
        out_str[end] = '$';
        int bracket_depth = 0;
        int arg_len = 0;
        for (size_t i = start; i < end; ++i) {
          if (out_str[i] == '(') {
            bracket_depth++;
          }
          else if (out_str[i] == ')') {
            bracket_depth--;
          }
          else if (bracket_depth == 1 && out_str[i] == ',') {
            out_str[i] = '@';
            arg_len++;
          }
        }
        if (arg_len > 99) {
          report_error(std::smatch(), "Too many parameters in printf. Max is 99.");
          break;
        }
        /* Encode number of arg in the `ntf` of `printf`. */
        out_str[start + sizeof("printf") - 4] = '$';
        out_str[start + sizeof("printf") - 3] = ((arg_len / 10) > 0) ? ('0' + arg_len / 10) : '$';
        out_str[start + sizeof("printf") - 2] = '0' + arg_len % 10;
      }
      if (end == 0) {
        /* No printf in source. */
        return str;
      }
    }
    /* Example: `pri$$1(2@ b)$` > `{int c_ = print_header(1, 2); c_ = print_data(c_, b); }` */
    {
      std::regex regex(R"(pri\$\$?(\d{1,2})\()");
      out_str = std::regex_replace(out_str, regex, "{uint c_ = print_header($1u, ");
    }
    {
      std::regex regex(R"(\@)");
      out_str = std::regex_replace(out_str, regex, "); c_ = print_data(c_,");
    }
    {
      std::regex regex(R"(\$)");
      out_str = std::regex_replace(out_str, regex, "; }");
    }
    return out_str;
  }

  std::string assert_processing(const std::string &str, const std::string &filepath)
  {
    std::string filename = std::regex_replace(filepath, std::regex(R"((?:.*)\/(.*))"), "$1");
    /* Example: `assert(i < 0)` > `if (!(i < 0)) { printf(...); }` */
    std::regex regex(R"(\bassert\(([^;]*)\))");
    std::string replacement;
#ifdef WITH_GPU_SHADER_ASSERT
    replacement = "if (!($1)) { printf(\"Assertion failed: ($1), file " + filename +
                  ", line %d, thread (%u,%u,%u).\\n\", __LINE__, GPU_THREAD.x, GPU_THREAD.y, "
                  "GPU_THREAD.z); }";
#else
    (void)filename;
#endif
    return std::regex_replace(str, regex, replacement);
  }

  /* String hash are outputted inside GLSL and needs to fit 32 bits. */
  static uint32_t hash_string(const std::string &str)
  {
    uint64_t hash_64 = metadata::hash(str);
    uint32_t hash_32 = uint32_t(hash_64 ^ (hash_64 >> 32));
    return hash_32;
  }

  void static_strings_parsing(const std::string &str)
  {
    using namespace metadata;
    /* Matches any character inside a pair of un-escaped quote. */
    std::regex regex(R"("(?:[^"])*")");
    regex_global_search(str, regex, [&](const std::smatch &match) {
      std::string format = match[0].str();
      metadata.printf_formats.emplace_back(metadata::PrintfFormat{hash_string(format), format});
    });
  }

  std::string static_strings_mutation(std::string str)
  {
    /* Replaces all matches by the respective string hash. */
    for (const metadata::PrintfFormat &format : metadata.printf_formats) {
      const std::string &str_var = format.format;
      std::regex escape_regex(R"([\\\.\^\$\+\(\)\[\]\{\}\|\?\*])");
      std::string str_regex = std::regex_replace(str_var, escape_regex, "\\$&");

      std::regex regex(str_regex);
      str = std::regex_replace(str, regex, std::to_string(hash_string(str_var)) + 'u');
    }
    return str;
  }

  std::string stage_function_mutation(const std::string &str)
  {
    using namespace std;

    if (str.find("_function]]") == string::npos) {
      return str;
    }

    vector<pair<string, string>> mutations;

    int64_t line = 1;
    regex regex_attr(R"(\[\[gpu::(vertex|fragment|compute)_function\]\])");
    regex_global_search(str, regex_attr, [&](const smatch &match) {
      string prefix = match.prefix().str();
      string suffix = match.suffix().str();
      string attribute = match[0].str();
      string shader_stage = match[1].str();

      line += line_count(prefix);
      string signature = suffix.substr(0, suffix.find('{'));
      string body = '{' +
                    get_content_between_balanced_pair(suffix.substr(signature.size()), '{', '}') +
                    "}\n";

      string function = signature + body;

      string check = "defined(";
      if (shader_stage == "vertex") {
        check += "GPU_VERTEX_SHADER";
      }
      else if (shader_stage == "fragment") {
        check += "GPU_FRAGMENT_SHADER";
      }
      else if (shader_stage == "compute") {
        check += "GPU_COMPUTE_SHADER";
      }
      check += ")";

      string mutated = guarded_scope_mutation(
          string(attribute.size(), ' ') + function, line, check);
      mutations.emplace_back(attribute + function, mutated);
    });

    string out = str;
    for (auto mutation : mutations) {
      replace_all(out, mutation.first, mutation.second);
    }
    return out;
  }

  std::string resource_guard_mutation(const std::string &str, report_callback report_error)
  {
    using namespace std;

    if (str.find("_get(") == string::npos) {
      return str;
    }

    vector<pair<string, string>> mutations;

    string prefix_total;
    regex regex_resource_access(R"(\b(\w+)_get\((\w+)\, \w+\))");
    regex_global_search(str, regex_resource_access, [&](const smatch &match) {
      string prefix = prefix_total + match.prefix().str();
      string suffix = match.suffix().str();
      string resource_access = match[0].str();
      string resource_type = match[1].str();
      string create_info_name = match[2].str();

      prefix_total += match.prefix().str() + resource_access;

      if (resource_type != "specialization_constant" && resource_type != "push_constant" &&
          resource_type != "interface" && resource_type != "buffer" &&
          resource_type != "attribute" && resource_type != "sampler" && resource_type != "image")
      {
        return;
      }

      string scope_start = get_content_between_balanced_pair(prefix + '}', '{', '}', true);
      string scope_end = get_content_between_balanced_pair('{' + suffix, '{', '}');
      string scope = scope_start.substr(1) + resource_access +
                     scope_end.substr(0, scope_end.rfind('\n') + 1);

      if (scope.find(" return ") != string::npos) {
        report_error(match,
                     "Return statement with values are not supported inside the same scope as "
                     "resource access function.");
        return;
      }

      size_t line_start = 1 + line_count(prefix) - line_count(scope_start) + 1;

      string check = "defined(CREATE_INFO_" + create_info_name + ")";
      string mutated = guarded_scope_mutation(scope, line_start, check);

      mutations.emplace_back(scope, mutated);
    });

    string out = str;
    for (auto mutation : mutations) {
      replace_all(out, mutation.first, mutation.second);
    }
    return out;
  }

  std::string guarded_scope_mutation(std::string content, int64_t line_start, std::string check)
  {
    int64_t line_end = line_start + line_count(content);
    std::string guarded_cope;
    guarded_cope += "#if " + check + "\n";
    guarded_cope += "#line " + std::to_string(line_start) + "\n";
    guarded_cope += content;
    guarded_cope += "#endif\n";
    guarded_cope += "#line " + std::to_string(line_end) + "\n";
    return guarded_cope;
  }

  std::string enum_macro_injection(std::string str)
  {
    /**
     * Transform C,C++ enum declaration into GLSL compatible defines and constants:
     *
     * \code{.cpp}
     * enum eMyEnum : uint32_t {
     *   ENUM_1 = 0u,
     *   ENUM_2 = 1u,
     *   ENUM_3 = 2u,
     * };
     * \endcode
     *
     * becomes
     *
     * \code{.glsl}
     * _enum_decl(_eMyEnum)
     *   ENUM_1 = 0u,
     *   ENUM_2 = 1u,
     *   ENUM_3 = 2u, _enum_end
     * #define eMyEnum _enum_type(_eMyEnum)
     * \endcode
     *
     * It is made like so to avoid messing with error lines, allowing to point at the exact
     * location inside the source file.
     *
     * IMPORTANT: This has some requirements:
     * - Enums needs to have underlying types set to uint32_t to make them usable in UBO and SSBO.
     * - All values needs to be specified using constant literals to avoid compiler differences.
     * - All values needs to have the 'u' suffix to avoid GLSL compiler errors.
     */
    {
      /* Replaces all matches by the respective string hash. */
      std::regex regex(R"(enum\s+((\w+)\s*(?:\:\s*\w+\s*)?)\{(\n[^}]+)\n\};)");
      str = std::regex_replace(str,
                               regex,
                               "_enum_decl(_$1)$3 _enum_end\n"
                               "#define $2 _enum_type(_$2)");
    }
    {
      /* Remove trailing comma if any. */
      std::regex regex(R"(,(\s*_enum_end))");
      str = std::regex_replace(str, regex, "$1");
    }
    return str;
  }

  /**
   * Expand functions with default arguments to function overloads.
   * Expects formatted input and that function bodies are followed by newline.
   */
  std::string default_argument_mutation(std::string str)
  {
    using namespace std;
    int match = 0;
    default_argument_search(
        str, [&](int /*parenthesis_depth*/, int /*bracket_depth*/, char & /*c*/) { match++; });

    if (match == 0) {
      /* No mutation to do. Early out as the following regex is expensive. */
      return str;
    }

    vector<pair<string, string>> mutations;

    int64_t line = 0;

    /* Matches function definition.  */
    regex regex_func(R"(\n((\w+)\s+(\w+)\s*\()([^{]+))");
    regex_global_search(str, regex_func, [&](const smatch &match) {
      const string prefix = match[1].str();
      const string return_type = match[2].str();
      const string func_name = match[3].str();
      const string args = get_content_between_balanced_pair('(' + match[4].str(), '(', ')');
      const string suffix = ")\n{";

      int64_t lines_in_content = line_count(match[0].str());
      line += line_count(match.prefix().str()) + lines_in_content;

      if (args.find('=') == string::npos) {
        return;
      }

      const bool has_non_void_return_type = return_type != "void";

      string line_directive = "#line " + to_string(line - lines_in_content + 2) + "\n";

      vector<string> args_split = split_string_not_between_balanced_pair(args, ',', '(', ')');
      string overloads;
      string args_defined;
      string args_called;

      /* Rewrite original definition without defaults. */
      string with_default = match[0].str();
      string no_default = with_default;

      for (const string &arg : args_split) {
        regex regex(R"(((?:const )?\w+)\s+(\w+)( = (.+))?)");
        smatch match;
        regex_search(arg, match, regex);

        string arg_type = match[1].str();
        string arg_name = match[2].str();
        string arg_assign = match[3].str();
        string arg_value = match[4].str();

        if (!arg_value.empty()) {
          string body = func_name + "(" + args_called + arg_value + ");";
          if (has_non_void_return_type) {
            body = "  return " + body;
          }
          else {
            body = "  " + body;
          }

          overloads = line_directive + prefix + args_defined + suffix + '\n' + line_directive +
                      body + "\n}\n" + overloads;

          replace_all(no_default, arg_assign, "");
        }
        if (!args_defined.empty()) {
          args_defined += ", ";
        }
        args_defined += arg_type + ' ' + arg_name;
        args_called += arg_name + ", ";
      }

      /* Get function body to put the overload after it. */
      string body_content = '{' +
                            get_content_between_balanced_pair(match.suffix().str(), '{', '}') +
                            "}\n";

      string last_line_directive =
          "#line " + to_string(line - lines_in_content + line_count(body_content) + 3) + "\n";

      mutations.emplace_back(with_default + body_content,
                             no_default + body_content + overloads + last_line_directive);
    });

    for (auto mutation : mutations) {
      replace_all(str, mutation.first, mutation.second);
    }
    return str;
  }

  /* Used to make GLSL matrix constructor compatible with MSL in pyGPU shaders.
   * This syntax is not supported in blender's own shaders. */
  std::string matrix_constructor_mutation(const std::string &str)
  {
    if (str.find("mat") == std::string::npos) {
      return str;
    }
    /* Example: `mat2(x)` > `mat2x2(x)` */
    std::regex regex_parenthesis(R"(\bmat([234])\()");
    std::string out = std::regex_replace(str, regex_parenthesis, "mat$1x$1(");
    /* Only process square matrices since this is the only types we overload the constructors. */
    /* Example: `mat2x2(x)` > `__mat2x2(x)` */
    std::regex regex(R"(\bmat(2x2|3x3|4x4)\()");
    return std::regex_replace(out, regex, "__mat$1(");
  }

  /* To be run before `argument_decorator_macro_injection()`. */
  std::string argument_reference_mutation(std::string &str)
  {
    /* Next two REGEX checks are expensive. Check if they are needed at all. */
    bool valid_match = false;
    reference_search(str, [&](int parenthesis_depth, int bracket_depth, char &c) {
      /* Check if inside a function signature.
       * Check parenthesis_depth == 2 for array references. */
      if ((parenthesis_depth == 1 || parenthesis_depth == 2) && bracket_depth == 0) {
        valid_match = true;
        /* Modify the & into @ to make sure we only match these references in the regex
         * below. @ being forbidden in the shader language, it is safe to use a temp
         * character. */
        c = '@';
      }
    });
    if (!valid_match) {
      return str;
    }
    /* Remove parenthesis first. */
    /* Example: `float (&var)[2]` > `float &var[2]` */
    std::regex regex_parenthesis(R"((\w+ )\(@(\w+)\))");
    std::string out = std::regex_replace(str, regex_parenthesis, "$1@$2");
    /* Example: `const float &var[2]` > `inout float var[2]` */
    std::regex regex(R"((?:const)?(\s*)(\w+)\s+\@(\w+)(\[\d*\])?)");
    return std::regex_replace(out, regex, "$1 inout $2 $3$4");
  }

  /* To be run after `argument_reference_mutation()`. */
  std::string variable_reference_mutation(const std::string &str, report_callback report_error)
  {
    using namespace std;
    /* Processing regex and logic is expensive. Check if they are needed at all. */
    bool valid_match = false;
    string next_str = str;
    reference_search(next_str, [&](int parenthesis_depth, int /*bracket_depth*/, char &c) {
      /* Check if inside a function body.  */
      if (parenthesis_depth == 0) {
        valid_match = true;
        /* Modify the & into @ to make sure we only match these references in the regex
         * below. @ being forbidden in the shader language, it is safe to use a temp
         * character. */
        c = '@';
      }
    });
    if (!valid_match) {
      return str;
    }
    string out_str;
    /* Example: `const float &var = value;` */
    regex regex_ref(R"(\ ?(?:const)?\s*\w+\s+\@(\w+) =\s*([^;]+);)");

    smatch match;
    while (regex_search(next_str, match, regex_ref)) {
      const string definition = match[0].str();
      const string name = match[1].str();
      const string value = match[2].str();
      const string prefix = match.prefix().str();
      const string suffix = match.suffix().str();

      out_str += prefix;

      /* Assert definition doesn't contain any side effect. */
      if (value.find("++") != string::npos || value.find("--") != string::npos) {
        report_error(match, "Reference definitions cannot have side effects.");
        return str;
      }
      if (value.find("(") != string::npos) {
        report_error(match, "Reference definitions cannot contain function calls.");
        return str;
      }
      if (value.find("[") != string::npos) {
        const string index_var = get_content_between_balanced_pair(value, '[', ']');

        if (index_var.find(' ') != string::npos) {
          report_error(match,
                       "Array subscript inside reference declaration must be a single variable or "
                       "a constant, not an expression.");
          return str;
        }

        /* Add a space to avoid empty scope breaking the loop. */
        string scope_depth = " }";
        bool found_var = false;
        while (!found_var) {
          string scope = get_content_between_balanced_pair(out_str + scope_depth, '{', '}', true);
          scope_depth += '}';

          if (scope.empty()) {
            break;
          }
          /* Remove nested scopes. Avoid variable shadowing to mess with the detection. */
          scope = regex_replace(scope, regex(R"(\{[^\}]*\})"), "{}");
          /* Search if index variable definition qualifies it as `const`. */
          regex regex_definition(R"((const)? \w+ )" + index_var + " =");
          smatch match_definition;
          if (regex_search(scope, match_definition, regex_definition)) {
            found_var = true;
            if (match_definition[1].matched == false) {
              report_error(match, "Array subscript variable must be declared as const qualified.");
              return str;
            }
          }
        }
        if (!found_var) {
          report_error(match,
                       "Cannot locate array subscript variable declaration. "
                       "If it is a global variable, assign it to a temporary const variable for "
                       "indexing inside the reference.");
          return str;
        }
      }

      /* Find scope this definition is active in. */
      const string scope = get_content_between_balanced_pair('{' + suffix, '{', '}');
      if (scope.empty()) {
        report_error(match, "Reference is defined inside a global or unterminated scope.");
        return str;
      }
      string original = definition + scope;
      string modified = original;

      /* Replace definition by nothing. Keep number of lines. */
      string newlines(line_count(definition), '\n');
      replace_all(modified, definition, newlines);
      /* Replace every occurrence of the reference. Avoid matching other symbols like class members
       * and functions with the same name. */
      modified = regex_replace(
          modified, regex(R"(([^\.])\b)" + name + R"(\b([^(]))"), "$1" + value + "$2");

      /** IMPORTANT: `match` is invalid after the assignment. */
      next_str = definition + suffix;

      /* Replace whole modified scope in output string. */
      replace_all(next_str, original, modified);
    }
    out_str += next_str;
    return out_str;
  }

  std::string argument_decorator_macro_injection(const std::string &str)
  {
    /* Example: `out float var[2]` > `out float _out_sta var _out_end[2]` */
    std::regex regex(R"((out|inout|in|shared)\s+(\w+)\s+(\w+))");
    return std::regex_replace(str, regex, "$1 $2 _$1_sta $3 _$1_end");
  }

  std::string array_constructor_macro_injection(const std::string &str)
  {
    /* Example: `= float[2](0.0, 0.0)` > `= ARRAY_T(float) ARRAY_V(0.0, 0.0)` */
    std::regex regex(R"(=\s*(\w+)\s*\[[^\]]*\]\s*\()");
    return std::regex_replace(str, regex, "= ARRAY_T($1) ARRAY_V(");
  }

  /* TODO(fclem): Too many false positive and false negative to be applied to python shaders. */
  void matrix_constructor_linting(const std::string &str, report_callback report_error)
  {
    /* The following regex is expensive. Do a quick early out scan. */
    if (str.find("mat") == std::string::npos && str.find("float") == std::string::npos) {
      return;
    }
    /* Example: `mat4(other_mat)`. */
    std::regex regex(R"(\s(?:mat(?:\d|\dx\d)|float\dx\d)\()");
    regex_global_search(str, regex, [&](const std::smatch &match) {
      std::string args = get_content_between_balanced_pair("(" + match.suffix().str(), '(', ')');
      int arg_count = split_string_not_between_balanced_pair(args, ',', '(', ')').size();
      bool has_floating_point_arg = args.find('.') != std::string::npos;
      /* TODO(fclem): Check if arg count matches matrix type.  */
      if (arg_count != 1 || has_floating_point_arg) {
        return;
      }
      /* This only catches some invalid usage. For the rest, the CI will catch them. */
      const char *msg =
          "Matrix constructor is not cross API compatible. "
          "Use to_floatNxM to reshape the matrix or use other constructors instead.";
      report_error(match, msg);
    });
  }

  /* Assume formatted source with our code style. Cannot be applied to python shaders. */
  void global_scope_constant_linting(const std::string &str, report_callback report_error)
  {
    /* Example: `const uint global_var = 1u;`. Matches if not indented (i.e. inside a scope). */
    std::regex regex(R"(const \w+ \w+ =)");
    regex_global_search(str, regex, [&](const std::smatch &match) {
      /* Positive look-behind is not supported in #std::regex. Do it manually. */
      if (match.prefix().str().back() == '\n') {
        const char *msg =
            "Global scope constant expression found. These get allocated per-thread in MSL. "
            "Use Macro's or uniforms instead.";
        report_error(match, msg);
      }
    });
  }

  void quote_linting(const std::string &str, report_callback report_error)
  {
    std::regex regex(R"(["'])");
    regex_global_search(str, regex, [&](const std::smatch &match) {
      /* This only catches some invalid usage. For the rest, the CI will catch them. */
      const char *msg = "Quotes are forbidden in GLSL.";
      report_error(match, msg);
    });
  }

  void array_constructor_linting(const std::string &str, report_callback report_error)
  {
    std::regex regex(R"(=\s*(\w+)\s*\[[^\]]*\]\s*\()");
    regex_global_search(str, regex, [&](const std::smatch &match) {
      /* This only catches some invalid usage. For the rest, the CI will catch them. */
      const char *msg =
          "Array constructor is not cross API compatible. Use type_array instead of type[].";
      report_error(match, msg);
    });
  }

  template<typename ReportErrorF>
  void small_type_linting(const std::string &str, const ReportErrorF &report_error)
  {
    std::regex regex(R"(\su?(char|short|half)(2|3|4)?\s)");
    regex_global_search(str, regex, [&](const std::smatch &match) {
      report_error(match, "Small types are forbidden in shader interfaces.");
    });
  }

  std::string threadgroup_variables_suffix()
  {
    if (shared_vars_.empty()) {
      return "";
    }

    std::stringstream suffix;
    /**
     * For Metal shaders to compile, shared (threadgroup) variable cannot be declared globally.
     * They must reside within a function scope. Hence, we need to extract these declarations and
     * generate shared memory blocks within the entry point function. These shared memory blocks
     * can then be passed as references to the remaining shader via the class function scope.
     *
     * The shared variable definitions from the source file are replaced with references to
     * threadgroup memory blocks (using _shared_sta and _shared_end macros), but kept in-line in
     * case external macros are used to declare the dimensions.
     *
     * Each part of the codegen is stored inside macros so that we don't have to do string
     * replacement at runtime.
     */
    suffix << "\n";
    /* Arguments of the wrapper class constructor. */
    suffix << "#undef MSL_SHARED_VARS_ARGS\n";
    /* References assignment inside wrapper class constructor. */
    suffix << "#undef MSL_SHARED_VARS_ASSIGN\n";
    /* Declaration of threadgroup variables in entry point function. */
    suffix << "#undef MSL_SHARED_VARS_DECLARE\n";
    /* Arguments for wrapper class constructor call. */
    suffix << "#undef MSL_SHARED_VARS_PASS\n";

    /**
     * Example replacement:
     *
     * \code{.cc}
     * // Source
     * shared float bar[10];                                    // Source declaration.
     * shared float foo;                                        // Source declaration.
     * // Rest of the source ...
     * // End of Source
     *
     * // Backend Output
     * class Wrapper {                                          // Added at runtime by backend.
     *
     * threadgroup float (&foo);                                // Replaced by regex and macros.
     * threadgroup float (&bar)[10];                            // Replaced by regex and macros.
     * // Rest of the source ...
     *
     * Wrapper (                                                // Added at runtime by backend.
     * threadgroup float (&_foo), threadgroup float (&_bar)[10] // MSL_SHARED_VARS_ARGS
     * )                                                        // Added at runtime by backend.
     * : foo(_foo), bar(_bar)                                   // MSL_SHARED_VARS_ASSIGN
     * {}                                                       // Added at runtime by backend.
     *
     * }; // End of Wrapper                                     // Added at runtime by backend.
     *
     * kernel entry_point() {                                   // Added at runtime by backend.
     *
     * threadgroup float foo;                                   // MSL_SHARED_VARS_DECLARE
     * threadgroup float bar[10]                                // MSL_SHARED_VARS_DECLARE
     *
     * Wrapper wrapper                                          // Added at runtime by backend.
     * (foo, bar)                                               // MSL_SHARED_VARS_PASS
     * ;                                                        // Added at runtime by backend.
     *
     * }                                                        // Added at runtime by backend.
     * // End of Backend Output
     * \endcode
     */
    std::stringstream args, assign, declare, pass;

    bool first = true;
    for (SharedVar &var : shared_vars_) {
      char sep = first ? ' ' : ',';
      /*  */
      args << sep << "threadgroup " << var.type << "(&_" << var.name << ")" << var.array;
      assign << (first ? ':' : ',') << var.name << "(_" << var.name << ")";
      declare << "threadgroup " << var.type << ' ' << var.name << var.array << ";";
      pass << sep << var.name;
      first = false;
    }

    suffix << "#define MSL_SHARED_VARS_ARGS " << args.str() << "\n";
    suffix << "#define MSL_SHARED_VARS_ASSIGN " << assign.str() << "\n";
    suffix << "#define MSL_SHARED_VARS_DECLARE " << declare.str() << "\n";
    suffix << "#define MSL_SHARED_VARS_PASS (" << pass.str() << ")\n";
    suffix << "\n";

    return suffix.str();
  }

  std::string line_directive_prefix(const std::string &filepath)
  {
    std::string filename = std::regex_replace(filepath, std::regex(R"((?:.*)\/(.*))"), "$1");

    std::stringstream suffix;
    suffix << "#line 1 ";
#ifdef __APPLE__
    /* For now, only Metal supports filename in line directive.
     * There is no way to know the actual backend, so we assume Apple uses Metal. */
    /* TODO(fclem): We could make it work using a macro to choose between the filename and the hash
     * at runtime. i.e.: `FILENAME_MACRO(12546546541, 'filename.glsl')` This should work for both
     * MSL and GLSL. */
    if (!filename.empty()) {
      suffix << "\"" << filename << "\"";
    }
#else
    uint64_t hash_value = metadata::hash(filename);
    /* Fold the value so it fits the GLSL spec. */
    hash_value = (hash_value ^ (hash_value >> 32)) & (~uint64_t(0) >> 33);
    suffix << std::to_string(uint64_t(hash_value));
#endif
    suffix << "\n";
    return suffix.str();
  }

  /* Made public for unit testing purpose. */
 public:
  static std::string get_content_between_balanced_pair(const std::string &input,
                                                       char start_delimiter,
                                                       char end_delimiter,
                                                       const bool backwards = false)
  {
    int balance = 0;
    size_t start = std::string::npos;
    size_t end = std::string::npos;

    if (backwards) {
      std::swap(start_delimiter, end_delimiter);
    }

    for (size_t i = 0; i < input.length(); ++i) {
      size_t idx = backwards ? (input.length() - 1) - i : i;
      if (input[idx] == start_delimiter) {
        if (balance == 0) {
          start = idx;
        }
        balance++;
      }
      else if (input[idx] == end_delimiter) {
        balance--;
        if (balance == 0 && start != std::string::npos) {
          end = idx;
          if (backwards) {
            std::swap(start, end);
          }
          return input.substr(start + 1, end - start - 1);
        }
      }
    }
    return "";
  }

  /* Replaces all occurrences of `from` by `to` between `start_delimiter`
   * and `end_delimiter` even inside nested delimiters pair. */
  static std::string replace_char_between_balanced_pair(const std::string &input,
                                                        const char start_delimiter,
                                                        const char end_delimiter,
                                                        const char from,
                                                        const char to)
  {
    int depth = 0;

    std::string str = input;
    for (char &string_char : str) {
      if (string_char == start_delimiter) {
        depth++;
      }
      else if (string_char == end_delimiter) {
        depth--;
      }
      else if (depth > 0 && string_char == from) {
        string_char = to;
      }
    }
    return str;
  }

  /* Function to split a string by a delimiter and return a vector of substrings. */
  static std::vector<std::string> split_string(const std::string &str, const char delimiter)
  {
    std::vector<std::string> substrings;
    std::stringstream ss(str);
    std::string item;

    while (std::getline(ss, item, delimiter)) {
      substrings.push_back(item);
    }
    return substrings;
  }

  /* Similar to split_string but only split if the delimiter is not between any pair_start and
   * pair_end. */
  static std::vector<std::string> split_string_not_between_balanced_pair(const std::string &str,
                                                                         const char delimiter,
                                                                         const char pair_start,
                                                                         const char pair_end)
  {
    const char safe_char = '@';
    const std::string safe_str = replace_char_between_balanced_pair(
        str, pair_start, pair_end, delimiter, safe_char);
    std::vector<std::string> split = split_string(safe_str, delimiter);
    for (std::string &str : split) {
      replace_all(str, safe_char, delimiter);
    }
    return split;
  }

  static void replace_all(std::string &str, const std::string &from, const std::string &to)
  {
    if (from.empty()) {
      return;
    }
    size_t start_pos = 0;
    while ((start_pos = str.find(from, start_pos)) != std::string::npos) {
      str.replace(start_pos, from.length(), to);
      start_pos += to.length();
    }
  }

  static void replace_all(std::string &str, const char from, const char to)
  {
    for (char &string_char : str) {
      if (string_char == from) {
        string_char = to;
      }
    }
  }

  static int64_t char_count(const std::string &str, char c)
  {
    return std::count(str.begin(), str.end(), c);
  }

  static int64_t line_count(const std::string &str)
  {
    return char_count(str, '\n');
  }

  /* Match any reference definition (e.g. `int &a = b`).
   * Call the callback function for each `&` character that matches a reference definition.
   * Expects the input `str` to be formatted with balanced parenthesis and curly brackets. */
  static void reference_search(std::string &str, std::function<void(int, int, char &)> callback)
  {
    scopes_scan_for_char(
        str, '&', [&](size_t pos, int parenthesis_depth, int bracket_depth, char &c) {
          if (pos > 0 && pos <= str.length() - 2) {
            /* This is made safe by the previous check. */
            char prev_char = str[pos - 1];
            char next_char = str[pos + 1];
            /* Validate it is not an operator (`&`, `&&`, `&=`). */
            if (prev_char == ' ' || prev_char == '(') {
              if (next_char != ' ' && next_char != '\n' && next_char != '&' && next_char != '=') {
                callback(parenthesis_depth, bracket_depth, c);
              }
            }
          }
        });
  }

  /* Match any default argument definition (e.g. `void func(int a = 0)`).
   * Call the callback function for each `=` character inside a function argument list.
   * Expects the input `str` to be formatted with balanced parenthesis and curly brackets. */
  static void default_argument_search(std::string &str,
                                      std::function<void(int, int, char &)> callback)
  {
    scopes_scan_for_char(
        str, '=', [&](size_t pos, int parenthesis_depth, int bracket_depth, char &c) {
          if (pos > 0 && pos <= str.length() - 2) {
            /* This is made safe by the previous check. */
            char prev_char = str[pos - 1];
            char next_char = str[pos + 1];
            /* Validate it is not an operator (`==`, `<=`, `>=`). Expects formatted input. */
            if (prev_char == ' ' && next_char == ' ') {
              if (parenthesis_depth == 1 && bracket_depth == 0) {
                callback(parenthesis_depth, bracket_depth, c);
              }
            }
          }
        });
  }

  /* Scan through a string matching for every occurrence of a character.
   * Calls the callback with the context in which the match occurs. */
  static void scopes_scan_for_char(std::string &str,
                                   char search_char,
                                   std::function<void(size_t, int, int, char &)> callback)
  {
    size_t pos = 0;
    int parenthesis_depth = 0;
    int bracket_depth = 0;
    for (char &c : str) {
      if (c == search_char) {
        callback(pos, parenthesis_depth, bracket_depth, c);
      }
      else if (c == '(') {
        parenthesis_depth++;
      }
      else if (c == ')') {
        parenthesis_depth--;
      }
      else if (c == '{') {
        bracket_depth++;
      }
      else if (c == '}') {
        bracket_depth--;
      }
      pos++;
    }
  }
};

}  // namespace blender::gpu::shader<|MERGE_RESOLUTION|>--- conflicted
+++ resolved
@@ -208,10 +208,7 @@
       }
       if (language == BLENDER_GLSL) {
         include_parse(str, report_error);
-<<<<<<< HEAD
-=======
         pragma_runtime_generated_parsing(str);
->>>>>>> 9a41dc73
         pragma_once_linting(str, filename, report_error);
       }
       str = preprocessor_directive_mutation(str);
@@ -470,8 +467,6 @@
     });
   }
 
-<<<<<<< HEAD
-=======
   void pragma_runtime_generated_parsing(const std::string &str)
   {
     if (str.find("\n#pragma runtime_generated") != std::string::npos) {
@@ -479,7 +474,6 @@
     }
   }
 
->>>>>>> 9a41dc73
   void pragma_once_linting(const std::string &str,
                            const std::string &filename,
                            report_callback report_error)
