--- conflicted
+++ resolved
@@ -16,11 +16,7 @@
 
 namespace blender::gpu {
 
-<<<<<<< HEAD
-/* Global memory mamnager */
-=======
 /* Global memory manager. */
->>>>>>> 8bd32019
 MTLBufferPool MTLContext::global_memory_manager;
 
 /* -------------------------------------------------------------------- */
@@ -55,11 +51,7 @@
   this->memory_manager.init();
   this->state_manager = new MTLStateManager(this);
 
-<<<<<<< HEAD
-  /* Ensure global memory manager is initialied */
-=======
   /* Ensure global memory manager is initialized. */
->>>>>>> 8bd32019
   MTLContext::global_memory_manager.init(this->device);
 
   /* Initialize texture read/update structures. */
