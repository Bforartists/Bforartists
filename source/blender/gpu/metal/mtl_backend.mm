--- conflicted
+++ resolved
@@ -127,11 +127,7 @@
 
 void MTLBackend::render_step()
 {
-<<<<<<< HEAD
-  /* NOTE(Metal): Primarily called from main thread, but below datastructures
-=======
   /* NOTE(Metal): Primarily called from main thread, but below data-structures
->>>>>>> 1f63dc9d
    * and operations are thread-safe, and GPUContext rendering coordination
    * is also thread-safe. */
 
