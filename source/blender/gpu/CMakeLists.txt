--- conflicted
+++ resolved
@@ -63,10 +63,6 @@
   intern/gpu_codegen.c
   intern/gpu_context.cc
   intern/gpu_drawlist.cc
-<<<<<<< HEAD
-  intern/gpu_extensions.cc
-=======
->>>>>>> 40034fee
   intern/gpu_framebuffer.cc
   intern/gpu_immediate.cc
   intern/gpu_immediate_util.c
@@ -100,10 +96,7 @@
   opengl/gl_framebuffer.cc
   opengl/gl_immediate.cc
   opengl/gl_index_buffer.cc
-<<<<<<< HEAD
-=======
   opengl/gl_query.cc
->>>>>>> 40034fee
   opengl/gl_shader.cc
   opengl/gl_shader_interface.cc
   opengl/gl_state.cc
@@ -120,10 +113,6 @@
   GPU_common.h
   GPU_context.h
   GPU_drawlist.h
-<<<<<<< HEAD
-  GPU_extensions.h
-=======
->>>>>>> 40034fee
   GPU_framebuffer.h
   GPU_immediate.h
   GPU_immediate_util.h
