--- conflicted
+++ resolved
@@ -55,8 +55,6 @@
   /* Active shader specialization constants state. */
   shader::SpecializationConstants constants_state_;
 
-<<<<<<< HEAD
-=======
   /* Debug scope timings. Adapted form GLContext::TimeQuery.
    * Only supports CPU timings for now. */
   struct ScopeTimings {
@@ -72,7 +70,6 @@
 
   void process_frame_timings();
 
->>>>>>> 9a41dc73
  public:
   VKDiscardPool discard_pool;
 
