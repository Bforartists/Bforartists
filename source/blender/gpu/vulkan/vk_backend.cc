/* SPDX-FileCopyrightText: 2022 Blender Authors
 *
 * SPDX-License-Identifier: GPL-2.0-or-later */

/** \file
 * \ingroup gpu
 */

#include <sstream>

#include "GHOST_C-api.h"

#include "BLI_path_utils.hh"
#include "BLI_threads.h"

#include "CLG_log.h"

#include "GPU_capabilities.hh"
#include "gpu_capabilities_private.hh"
#include "gpu_platform_private.hh"

#include "vk_batch.hh"
#include "vk_context.hh"
#include "vk_fence.hh"
#include "vk_framebuffer.hh"
#include "vk_ghost_api.hh"
#include "vk_index_buffer.hh"
#include "vk_pixel_buffer.hh"
#include "vk_query.hh"
#include "vk_shader.hh"
#include "vk_state_manager.hh"
#include "vk_storage_buffer.hh"
#include "vk_texture.hh"
#include "vk_uniform_buffer.hh"
#include "vk_vertex_buffer.hh"

#include "vk_backend.hh"

static CLG_LogRef LOG = {"gpu.vulkan"};

namespace blender::gpu {

static const char *vk_extension_get(int index)
{
  return VKBackend::get().device.extension_name_get(index);
}

bool GPU_vulkan_is_supported_driver(VkPhysicalDevice vk_physical_device)
{
  /* Check for known faulty drivers. */
  VkPhysicalDeviceProperties2 vk_physical_device_properties = {};
  VkPhysicalDeviceDriverProperties vk_physical_device_driver_properties = {};
  vk_physical_device_properties.sType = VK_STRUCTURE_TYPE_PHYSICAL_DEVICE_PROPERTIES_2;
  vk_physical_device_driver_properties.sType = VK_STRUCTURE_TYPE_PHYSICAL_DEVICE_DRIVER_PROPERTIES;
  vk_physical_device_properties.pNext = &vk_physical_device_driver_properties;
  vkGetPhysicalDeviceProperties2(vk_physical_device, &vk_physical_device_properties);
  uint32_t conformance_version = VK_MAKE_API_VERSION(
      vk_physical_device_driver_properties.conformanceVersion.major,
      vk_physical_device_driver_properties.conformanceVersion.minor,
      vk_physical_device_driver_properties.conformanceVersion.subminor,
      vk_physical_device_driver_properties.conformanceVersion.patch);

  /* Intel IRIS on 10th gen CPU (and older) crashes due to multiple driver issues.
   *
   * 1) Workbench is working, but EEVEE pipelines are failing. Calling vkCreateGraphicsPipelines
   * for certain EEVEE shaders (Shadow, Deferred rendering) would return with VK_SUCCESS, but
   * without a created VkPipeline handle.
   *
   * 2) When vkCmdBeginRendering is called some requirements need to be met, that can only be met
   * when actually calling a vkCmdDraw* command. According to the Vulkan specs the requirements
   * should only be met when calling a vkCmdDraw* command.
   */
  if (vk_physical_device_driver_properties.driverID == VK_DRIVER_ID_INTEL_PROPRIETARY_WINDOWS &&
      vk_physical_device_properties.properties.deviceType ==
          VK_PHYSICAL_DEVICE_TYPE_INTEGRATED_GPU &&
      conformance_version < VK_MAKE_API_VERSION(1, 3, 2, 0))
  {
    return false;
  }

#ifndef _WIN32
  /* NVIDIA drivers below 550 don't work on Linux. When sending command to the GPU there is not
   * always a reply back when they are finished. The issue is reported on the Internet many times,
   * but there is no mention of a solution. This means that on Linux we can only support GTX900 and
   * or use MesaNVK.
   */
  if (vk_physical_device_driver_properties.driverID == VK_DRIVER_ID_NVIDIA_PROPRIETARY &&
      conformance_version < VK_MAKE_API_VERSION(1, 3, 7, 2))
  {
    return false;
  }
#endif

  return true;
}

static Vector<StringRefNull> missing_capabilities_get(VkPhysicalDevice vk_physical_device)
{
  Vector<StringRefNull> missing_capabilities;
  /* Check device features. */
  VkPhysicalDeviceVulkan12Features features_12 = {
      VK_STRUCTURE_TYPE_PHYSICAL_DEVICE_VULKAN_1_2_FEATURES};
  VkPhysicalDeviceFeatures2 features = {VK_STRUCTURE_TYPE_PHYSICAL_DEVICE_FEATURES_2,
                                        &features_12};

  vkGetPhysicalDeviceFeatures2(vk_physical_device, &features);

#ifndef __APPLE__
  if (features.features.geometryShader == VK_FALSE) {
    missing_capabilities.append("geometry shaders");
  }
  if (features.features.logicOp == VK_FALSE) {
    missing_capabilities.append("logical operations");
  }
#endif
  if (features.features.dualSrcBlend == VK_FALSE) {
    missing_capabilities.append("dual source blending");
  }
  if (features.features.imageCubeArray == VK_FALSE) {
    missing_capabilities.append("image cube array");
  }
  if (features.features.multiDrawIndirect == VK_FALSE) {
    missing_capabilities.append("multi draw indirect");
  }
  if (features.features.multiViewport == VK_FALSE) {
    missing_capabilities.append("multi viewport");
  }
  if (features.features.shaderClipDistance == VK_FALSE) {
    missing_capabilities.append("shader clip distance");
  }
  if (features.features.drawIndirectFirstInstance == VK_FALSE) {
    missing_capabilities.append("draw indirect first instance");
  }
  if (features.features.fragmentStoresAndAtomics == VK_FALSE) {
    missing_capabilities.append("fragment stores and atomics");
  }
  if (features_12.timelineSemaphore == VK_FALSE) {
    missing_capabilities.append("timeline semaphores");
  }

  /* Check device extensions. */
  uint32_t vk_extension_count;
  vkEnumerateDeviceExtensionProperties(vk_physical_device, nullptr, &vk_extension_count, nullptr);

  Array<VkExtensionProperties> vk_extensions(vk_extension_count);
  vkEnumerateDeviceExtensionProperties(
      vk_physical_device, nullptr, &vk_extension_count, vk_extensions.data());
  Set<StringRefNull> extensions;
  for (VkExtensionProperties &vk_extension : vk_extensions) {
    extensions.add(vk_extension.extensionName);
  }

  if (!extensions.contains(VK_KHR_SWAPCHAIN_EXTENSION_NAME)) {
    missing_capabilities.append(VK_KHR_SWAPCHAIN_EXTENSION_NAME);
  }
#ifndef __APPLE__
  /* Metal doesn't support provoking vertex. */
  if (!extensions.contains(VK_EXT_PROVOKING_VERTEX_EXTENSION_NAME)) {
    missing_capabilities.append(VK_EXT_PROVOKING_VERTEX_EXTENSION_NAME);
  }
#endif

  return missing_capabilities;
}

bool VKBackend::is_supported()
{
  CLG_logref_init(&LOG);

  /*
   * Disable implicit layers and only allow layers that we trust.
   *
   * Render doc layer is hidden behind a debug flag. There are malicious layers that impersonate
   * renderdoc and can crash when loaded. See #139543
   */
  std::stringstream allowed_layers;
  allowed_layers << "VK_LAYER_KHRONOS_*";
  allowed_layers << ",VK_LAYER_AMD_*";
  allowed_layers << ",VK_LAYER_INTEL_*";
  allowed_layers << ",VK_LAYER_NV_*";
  allowed_layers << ",VK_LAYER_MESA_*";
  if (bool(G.debug & G_DEBUG_GPU)) {
    allowed_layers << ",VK_LAYER_LUNARG_*";
    allowed_layers << ",VK_LAYER_RENDERDOC_*";
  }
  BLI_setenv("VK_LOADER_LAYERS_DISABLE", "~implicit~");
  BLI_setenv("VK_LOADER_LAYERS_ALLOW", allowed_layers.str().c_str());

  /* Initialize an vulkan 1.2 instance. */
  VkApplicationInfo vk_application_info = {VK_STRUCTURE_TYPE_APPLICATION_INFO};
  vk_application_info.pApplicationName = "Blender";
  vk_application_info.applicationVersion = VK_MAKE_VERSION(1, 0, 0);
  vk_application_info.pEngineName = "Blender";
  vk_application_info.engineVersion = VK_MAKE_VERSION(1, 0, 0);
  vk_application_info.apiVersion = VK_API_VERSION_1_2;

  VkInstanceCreateInfo vk_instance_info = {VK_STRUCTURE_TYPE_INSTANCE_CREATE_INFO};
  vk_instance_info.pApplicationInfo = &vk_application_info;

  VkInstance vk_instance = VK_NULL_HANDLE;
  vkCreateInstance(&vk_instance_info, nullptr, &vk_instance);
  if (vk_instance == VK_NULL_HANDLE) {
    CLOG_ERROR(&LOG, "Unable to initialize a Vulkan 1.2 instance.");
    return false;
  }

  /* Go over all the devices. */
  uint32_t physical_devices_count = 0;
  vkEnumeratePhysicalDevices(vk_instance, &physical_devices_count, nullptr);
  Array<VkPhysicalDevice> vk_physical_devices(physical_devices_count);
  vkEnumeratePhysicalDevices(vk_instance, &physical_devices_count, vk_physical_devices.data());

  for (VkPhysicalDevice vk_physical_device : vk_physical_devices) {
    VkPhysicalDeviceProperties vk_properties = {};
    vkGetPhysicalDeviceProperties(vk_physical_device, &vk_properties);

    if (!GPU_vulkan_is_supported_driver(vk_physical_device)) {
      CLOG_WARN(&LOG,
                "Installed driver for device [%s] has known issues and will not be used. Updating "
                "driver might improve compatibility.",
                vk_properties.deviceName);
      continue;
    }
    Vector<StringRefNull> missing_capabilities = missing_capabilities_get(vk_physical_device);

    /* Report result. */
    if (missing_capabilities.is_empty()) {
      /* This device meets minimum requirements. */
      CLOG_INFO(&LOG,
                2,
                "Device [%s] supports minimum requirements. Skip checking other GPUs. Another GPU "
                "can still be selected during auto-detection.",
                vk_properties.deviceName);

      vkDestroyInstance(vk_instance, nullptr);
      return true;
    }

    std::stringstream ss;
    ss << "Device [" << vk_properties.deviceName
       << "] does not meet minimum requirements. Missing features are [";
    for (StringRefNull &feature : missing_capabilities) {
      ss << feature << ", ";
    }
    ss.seekp(-2, std::ios_base::end);
    ss << "]";
    CLOG_WARN(&LOG, "%s", ss.str().c_str());
  }

  /* No device found meeting the minimum requirements. */

  vkDestroyInstance(vk_instance, nullptr);
  CLOG_ERROR(&LOG,
             "No Vulkan device found that meets the minimum requirements. "
             "Updating GPU driver can improve compatibility.");
  return false;
}

static eGPUOSType determine_os_type()
{
#ifdef _WIN32
  return GPU_OS_WIN;
#elif defined(__APPLE__)
  return GPU_OS_MAC;
#else
  return GPU_OS_UNIX;
#endif
}

void VKBackend::platform_init()
{
  GPG.init(GPU_DEVICE_ANY,
           determine_os_type(),
           GPU_DRIVER_ANY,
           GPU_SUPPORT_LEVEL_SUPPORTED,
           GPU_BACKEND_VULKAN,
           "",
           "",
           "",
           GPU_ARCHITECTURE_IMR);
}

static void init_device_list(GHOST_ContextHandle ghost_context)
{
  GHOST_VulkanHandles vulkan_handles = {};
  GHOST_GetVulkanHandles(ghost_context, &vulkan_handles);

  uint32_t physical_devices_count = 0;
  vkEnumeratePhysicalDevices(vulkan_handles.instance, &physical_devices_count, nullptr);
  Array<VkPhysicalDevice> vk_physical_devices(physical_devices_count);
  vkEnumeratePhysicalDevices(
      vulkan_handles.instance, &physical_devices_count, vk_physical_devices.data());
  int index = 0;
  for (VkPhysicalDevice vk_physical_device : vk_physical_devices) {
    if (missing_capabilities_get(vk_physical_device).is_empty() &&
        GPU_vulkan_is_supported_driver(vk_physical_device))
    {
      VkPhysicalDeviceProperties vk_properties = {};
      vkGetPhysicalDeviceProperties(vk_physical_device, &vk_properties);
      std::stringstream identifier;
      identifier << std::hex << vk_properties.vendorID << "/" << vk_properties.deviceID << "/"
                 << index;
      GPG.devices.append({identifier.str(),
                          index,
                          vk_properties.vendorID,
                          vk_properties.deviceID,
                          std::string(vk_properties.deviceName)});
    }
    index++;
  }

  std::sort(GPG.devices.begin(), GPG.devices.end(), [&](const GPUDevice &a, const GPUDevice &b) {
    if (a.name == b.name) {
      return a.index < b.index;
    }
    return a.name < b.name;
  });
}

void VKBackend::platform_init(const VKDevice &device)
{
  const VkPhysicalDeviceProperties &properties = device.physical_device_properties_get();

  eGPUDeviceType device_type = device.device_type();
  eGPUDriverType driver = device.driver_type();
  eGPUOSType os = determine_os_type();
  eGPUSupportLevel support_level = GPU_SUPPORT_LEVEL_SUPPORTED;

  std::string vendor_name = device.vendor_name();
  std::string driver_version = device.driver_version();

  /* GPG has already been initialized, but without a specific device. Calling init twice will
   * clear the list of devices. Making a copy of the device list and set it after initialization to
   * make sure the list isn't destroyed at this moment, but only when the backend is destroyed. */
  Vector<GPUDevice> devices = GPG.devices;
  GPG.init(device_type,
           os,
           driver,
           support_level,
           GPU_BACKEND_VULKAN,
           vendor_name.c_str(),
           properties.deviceName,
           driver_version.c_str(),
           GPU_ARCHITECTURE_IMR);
  GPG.devices = devices;

  const VkPhysicalDeviceIDProperties &id_properties = device.physical_device_id_properties_get();

  GPG.device_uuid = Array<uint8_t, 16>(Span<uint8_t>(id_properties.deviceUUID, VK_UUID_SIZE));

  if (id_properties.deviceLUIDValid) {
    GPG.device_luid = Array<uint8_t, 8>(Span<uint8_t>(id_properties.deviceUUID, VK_LUID_SIZE));
    GPG.device_luid_node_mask = id_properties.deviceNodeMask;
  }
  else {
    GPG.device_luid.reinitialize(0);
    GPG.device_luid_node_mask = 0;
  }

  CLOG_INFO(&LOG,
            0,
            "Using vendor [%s] device [%s] driver version [%s].",
            vendor_name.c_str(),
            device.vk_physical_device_properties_.deviceName,
            driver_version.c_str());
}

void VKBackend::detect_workarounds(VKDevice &device)
{
  VKWorkarounds workarounds;
  VKExtensions extensions;

  if (G.debug & G_DEBUG_GPU_FORCE_WORKAROUNDS) {
    printf("\n");
    printf("VK: Forcing workaround usage and disabling features and extensions.\n");
    printf("    Vendor: %s\n", device.vendor_name().c_str());
    printf("    Device: %s\n", device.physical_device_properties_get().deviceName);
    printf("    Driver: %s\n", device.driver_version().c_str());
    /* Force workarounds and disable extensions. */
    workarounds.not_aligned_pixel_formats = true;
    workarounds.vertex_formats.r8g8b8 = true;
    extensions.shader_output_layer = false;
    extensions.shader_output_viewport_index = false;
    extensions.fragment_shader_barycentric = false;
    extensions.dynamic_rendering = false;
    extensions.dynamic_rendering_local_read = false;
    extensions.dynamic_rendering_unused_attachments = false;

    GCaps.render_pass_workaround = true;

    device.workarounds_ = workarounds;
    device.extensions_ = extensions;
    return;
  }

  extensions.shader_output_layer =
      device.physical_device_vulkan_12_features_get().shaderOutputLayer;
  extensions.shader_output_viewport_index =
      device.physical_device_vulkan_12_features_get().shaderOutputViewportIndex;
  extensions.fragment_shader_barycentric = device.supports_extension(
      VK_KHR_FRAGMENT_SHADER_BARYCENTRIC_EXTENSION_NAME);
  extensions.dynamic_rendering = device.supports_extension(
      VK_KHR_DYNAMIC_RENDERING_EXTENSION_NAME);
  extensions.dynamic_rendering_local_read = device.supports_extension(
      VK_KHR_DYNAMIC_RENDERING_LOCAL_READ_EXTENSION_NAME);
  extensions.dynamic_rendering_unused_attachments = device.supports_extension(
      VK_EXT_DYNAMIC_RENDERING_UNUSED_ATTACHMENTS_EXTENSION_NAME);
  extensions.logic_ops = device.physical_device_features_get().logicOp;
#ifdef _WIN32
  extensions.external_memory = device.supports_extension(
      VK_KHR_EXTERNAL_MEMORY_WIN32_EXTENSION_NAME);
#elif not defined(__APPLE__)
  extensions.external_memory = device.supports_extension(VK_KHR_EXTERNAL_MEMORY_FD_EXTENSION_NAME);
#else
  extensions.external_memory = false;
#endif

  /* AMD GPUs don't support texture formats that use are aligned to 24 or 48 bits. */
  if (GPU_type_matches(GPU_DEVICE_ATI, GPU_OS_ANY, GPU_DRIVER_ANY) ||
      GPU_type_matches(GPU_DEVICE_APPLE, GPU_OS_MAC, GPU_DRIVER_ANY))
  {
    workarounds.not_aligned_pixel_formats = true;
  }

  /* Only enable by default dynamic rendering local read on Qualcomm devices. NVIDIA, AMD and Intel
   * performance is better when disabled (20%). On Qualcomm devices the improvement can be
   * substantial (16% on shader_balls.blend).
   *
   * `--debug-gpu-vulkan-local-read` can be used to use dynamic rendering local read on any
   * supported platform.
   *
   * TODO: Check if bottleneck is during command building. If so we could fine-tune this after the
   * device command building landed (T132682).
   */
  if ((G.debug & G_DEBUG_GPU_FORCE_VULKAN_LOCAL_READ) == 0 &&
      !GPU_type_matches(GPU_DEVICE_QUALCOMM, GPU_OS_ANY, GPU_DRIVER_ANY))
  {
    extensions.dynamic_rendering_local_read = false;
  }

  VkFormatProperties format_properties = {};
  vkGetPhysicalDeviceFormatProperties(
      device.physical_device_get(), VK_FORMAT_R8G8B8_UNORM, &format_properties);
  workarounds.vertex_formats.r8g8b8 = (format_properties.bufferFeatures &
                                       VK_FORMAT_FEATURE_VERTEX_BUFFER_BIT) == 0;

  GCaps.render_pass_workaround = !extensions.dynamic_rendering;

#ifdef __APPLE__
  /* Due to a limitation in MoltenVK, attachments should be sequential even when using
   * dynamic rendering. MoltenVK internally uses render passes to simulate dynamic rendering and
   * same limitations apply. */
  if (GPU_type_matches(GPU_DEVICE_APPLE, GPU_OS_MAC, GPU_DRIVER_ANY)) {
    GCaps.render_pass_workaround = true;
  }
#endif

  device.workarounds_ = workarounds;
  device.extensions_ = extensions;
}

void VKBackend::platform_exit()
{
  GPG.clear();
  VKDevice &device = VKBackend::get().device;
  if (device.is_initialized()) {
    device.deinit();
  }
}

void VKBackend::init_resources()
{
  compiler_ = MEM_new<ShaderCompiler>(
      __func__, GPU_max_parallel_compilations(), GPUWorker::ContextType::Main);
}

void VKBackend::delete_resources()
{
  MEM_delete(compiler_);
}

void VKBackend::samplers_update()
{
  VKDevice &device = VKBackend::get().device;
  if (device.is_initialized()) {
    device.reinit();
  }
}

void VKBackend::compute_dispatch(int groups_x_len, int groups_y_len, int groups_z_len)
{
  VKContext &context = *VKContext::get();
  render_graph::VKResourceAccessInfo &resources = context.reset_and_get_access_info();
  render_graph::VKDispatchNode::CreateInfo dispatch_info(resources);
  context.update_pipeline_data(dispatch_info.dispatch_node.pipeline_data);
  dispatch_info.dispatch_node.group_count_x = groups_x_len;
  dispatch_info.dispatch_node.group_count_y = groups_y_len;
  dispatch_info.dispatch_node.group_count_z = groups_z_len;
  context.render_graph().add_node(dispatch_info);
}

void VKBackend::compute_dispatch_indirect(StorageBuf *indirect_buf)
{
  BLI_assert(indirect_buf);
  VKContext &context = *VKContext::get();
  VKStorageBuffer &indirect_buffer = *unwrap(indirect_buf);
  render_graph::VKResourceAccessInfo &resources = context.reset_and_get_access_info();
  render_graph::VKDispatchIndirectNode::CreateInfo dispatch_indirect_info(resources);
  context.update_pipeline_data(dispatch_indirect_info.dispatch_indirect_node.pipeline_data);
  dispatch_indirect_info.dispatch_indirect_node.buffer = indirect_buffer.vk_handle();
  dispatch_indirect_info.dispatch_indirect_node.offset = 0;
  context.render_graph().add_node(dispatch_indirect_info);
}

Context *VKBackend::context_alloc(void *ghost_window, void *ghost_context)
{
  if (ghost_window) {
    BLI_assert(ghost_context == nullptr);
    ghost_context = GHOST_GetDrawingContext((GHOST_WindowHandle)ghost_window);
  }

  BLI_assert(ghost_context != nullptr);
  if (!device.is_initialized()) {
    device.init(ghost_context);
    device.extensions_get().log();
<<<<<<< HEAD
=======
    init_device_list((GHOST_ContextHandle)ghost_context);
>>>>>>> 5898c1b9
  }

  VKContext *context = new VKContext(ghost_window, ghost_context);
  device.context_register(*context);
  GHOST_SetVulkanSwapBuffersCallbacks((GHOST_ContextHandle)ghost_context,
                                      VKContext::swap_buffers_pre_callback,
                                      VKContext::swap_buffers_post_callback,
                                      VKContext::openxr_acquire_framebuffer_image_callback,
                                      VKContext::openxr_release_framebuffer_image_callback);

  return context;
}

Batch *VKBackend::batch_alloc()
{
  return new VKBatch();
}

Fence *VKBackend::fence_alloc()
{
  return new VKFence();
}

FrameBuffer *VKBackend::framebuffer_alloc(const char *name)
{
  return new VKFrameBuffer(name);
}

IndexBuf *VKBackend::indexbuf_alloc()
{
  return new VKIndexBuffer();
}

PixelBuffer *VKBackend::pixelbuf_alloc(size_t size)
{
  return new VKPixelBuffer(size);
}

QueryPool *VKBackend::querypool_alloc()
{
  return new VKQueryPool();
}

Shader *VKBackend::shader_alloc(const char *name)
{
  return new VKShader(name);
}

Texture *VKBackend::texture_alloc(const char *name)
{
  return new VKTexture(name);
}

UniformBuf *VKBackend::uniformbuf_alloc(size_t size, const char *name)
{
  return new VKUniformBuffer(size, name);
}

StorageBuf *VKBackend::storagebuf_alloc(size_t size, GPUUsageType usage, const char *name)
{
  return new VKStorageBuffer(size, usage, name);
}

VertBuf *VKBackend::vertbuf_alloc()
{
  return new VKVertexBuffer();
}

void VKBackend::render_begin()
{
  VKThreadData &thread_data = device.current_thread_data();
  BLI_assert_msg(thread_data.rendering_depth >= 0, "Unbalanced `GPU_render_begin/end`");
  thread_data.rendering_depth += 1;
}

void VKBackend::render_end()
{
  VKThreadData &thread_data = device.current_thread_data();
  thread_data.rendering_depth -= 1;
  BLI_assert_msg(thread_data.rendering_depth >= 0, "Unbalanced `GPU_render_begin/end`");
  if (G.background) {
    /* Garbage collection when performing background rendering. */
    if (thread_data.rendering_depth == 0) {
      VKContext *context = VKContext::get();
      if (context != nullptr) {
        context->flush_render_graph(RenderGraphFlushFlags::RENEW_RENDER_GRAPH);
      }
      device.orphaned_data.destroy_discarded_resources(device);
    }
  }

  /* When performing animation render we want to release any discarded resources during rendering
   * after each frame.
   */
  if (G.is_rendering && thread_data.rendering_depth == 0 && !BLI_thread_is_main()) {
    device.orphaned_data.move_data(device.orphaned_data_render,
                                   device.orphaned_data.timeline_ + 1);
<<<<<<< HEAD
=======
    /* Fix #139284: During rendering when main thread is blocked or all screens are minimized the
     * garbage collection will not happen resulting in crashes as resources are not freed.
     *
     * A better solution would be to do garbage collection in a separate thread but that requires a
     * ref counting system. The specifics of such a system is still unclear.
     *
     * A possible solution for a Vulkan specific ref counting is to store the ref counts in the
     * resource tracker. That would only handle images and buffers, but it would solve the most
     * resource hungry issues.
     */
    device.wait_queue_idle();
    device.orphaned_data.destroy_discarded_resources(device);
>>>>>>> 5898c1b9
  }
}

void VKBackend::render_step(bool force_resource_release)
{
  if (force_resource_release) {
    device.orphaned_data.move_data(device.orphaned_data_render,
                                   device.orphaned_data.timeline_ + 1);
  }
}

void VKBackend::capabilities_init(VKDevice &device)
{
  const VkPhysicalDeviceProperties &properties = device.physical_device_properties_get();
  const VkPhysicalDeviceLimits &limits = properties.limits;

  /* Reset all capabilities from previous context. */
  GCaps = {};
  GCaps.geometry_shader_support = true;
  GCaps.clip_control_support = true;
  GCaps.stencil_export_support = device.supports_extension(
      VK_EXT_SHADER_STENCIL_EXPORT_EXTENSION_NAME);
  GCaps.shader_draw_parameters_support =
      device.physical_device_vulkan_11_features_get().shaderDrawParameters;

  GCaps.max_texture_size = max_ii(limits.maxImageDimension1D, limits.maxImageDimension2D);
  GCaps.max_texture_3d_size = min_uu(limits.maxImageDimension3D, INT_MAX);
  GCaps.max_texture_layers = min_uu(limits.maxImageArrayLayers, INT_MAX);
  GCaps.max_textures = min_uu(limits.maxDescriptorSetSampledImages, INT_MAX);
  GCaps.max_textures_vert = GCaps.max_textures_geom = GCaps.max_textures_frag = min_uu(
      limits.maxPerStageDescriptorSampledImages, INT_MAX);
  GCaps.max_samplers = min_uu(limits.maxSamplerAllocationCount, INT_MAX);
  GCaps.max_images = min_uu(limits.maxPerStageDescriptorStorageImages, INT_MAX);
  for (int i = 0; i < 3; i++) {
    GCaps.max_work_group_count[i] = min_uu(limits.maxComputeWorkGroupCount[i], INT_MAX);
    GCaps.max_work_group_size[i] = min_uu(limits.maxComputeWorkGroupSize[i], INT_MAX);
  }
  GCaps.max_uniforms_vert = GCaps.max_uniforms_frag = min_uu(
      limits.maxPerStageDescriptorUniformBuffers, INT_MAX);
  GCaps.max_batch_indices = min_uu(limits.maxDrawIndirectCount, INT_MAX);
  GCaps.max_batch_vertices = min_uu(limits.maxDrawIndexedIndexValue, INT_MAX);
  GCaps.max_vertex_attribs = min_uu(limits.maxVertexInputAttributes, INT_MAX);
  GCaps.max_varying_floats = min_uu(limits.maxVertexOutputComponents, INT_MAX);
  GCaps.max_shader_storage_buffer_bindings = GCaps.max_compute_shader_storage_blocks = min_uu(
      limits.maxPerStageDescriptorStorageBuffers, INT_MAX);
  GCaps.max_storage_buffer_size = size_t(limits.maxStorageBufferRange);
  GCaps.storage_buffer_alignment = limits.minStorageBufferOffsetAlignment;

  GCaps.max_parallel_compilations = BLI_system_thread_count();
  GCaps.mem_stats_support = true;

  uint32_t vk_extension_count;
  vkEnumerateDeviceExtensionProperties(
      device.physical_device_get(), nullptr, &vk_extension_count, nullptr);
  GCaps.extensions_len = vk_extension_count;
  GCaps.extension_get = vk_extension_get;

  detect_workarounds(device);
}

}  // namespace blender::gpu<|MERGE_RESOLUTION|>--- conflicted
+++ resolved
@@ -523,10 +523,7 @@
   if (!device.is_initialized()) {
     device.init(ghost_context);
     device.extensions_get().log();
-<<<<<<< HEAD
-=======
     init_device_list((GHOST_ContextHandle)ghost_context);
->>>>>>> 5898c1b9
   }
 
   VKContext *context = new VKContext(ghost_window, ghost_context);
@@ -624,8 +621,6 @@
   if (G.is_rendering && thread_data.rendering_depth == 0 && !BLI_thread_is_main()) {
     device.orphaned_data.move_data(device.orphaned_data_render,
                                    device.orphaned_data.timeline_ + 1);
-<<<<<<< HEAD
-=======
     /* Fix #139284: During rendering when main thread is blocked or all screens are minimized the
      * garbage collection will not happen resulting in crashes as resources are not freed.
      *
@@ -638,7 +633,6 @@
      */
     device.wait_queue_idle();
     device.orphaned_data.destroy_discarded_resources(device);
->>>>>>> 5898c1b9
   }
 }
 
