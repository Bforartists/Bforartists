--- conflicted
+++ resolved
@@ -41,25 +41,17 @@
             "Device extensions\n"
             " - [%c] dynamic rendering\n"
             " - [%c] dynamic rendering local read\n"
-<<<<<<< HEAD
-            " - [%c] dynamic rendering unused attachments\n",
-=======
             " - [%c] dynamic rendering unused attachments\n"
             " - [%c] external memory\n"
             " - [%c] shader stencil export",
->>>>>>> 8b918866
             shader_output_viewport_index ? 'X' : ' ',
             shader_output_layer ? 'X' : ' ',
             fragment_shader_barycentric ? 'X' : ' ',
             dynamic_rendering ? 'X' : ' ',
             dynamic_rendering_local_read ? 'X' : ' ',
-<<<<<<< HEAD
-            dynamic_rendering_unused_attachments ? 'X' : ' ');
-=======
             dynamic_rendering_unused_attachments ? 'X' : ' ',
             external_memory ? 'X' : ' ',
             GPU_stencil_export_support() ? 'X' : ' ');
->>>>>>> 8b918866
 }
 
 void VKDevice::reinit()
