/* SPDX-FileCopyrightText: 2023 Blender Authors
 *
 * SPDX-License-Identifier: GPL-2.0-or-later */

/** \file
 * \ingroup gpu
 */

#include <sstream>

#include "CLG_log.h"

#include "vk_backend.hh"
#include "vk_context.hh"
#include "vk_device.hh"
#include "vk_state_manager.hh"
#include "vk_storage_buffer.hh"
#include "vk_texture.hh"
#include "vk_vertex_buffer.hh"

#include "GPU_capabilities.hh"

#include "BLI_math_matrix_types.hh"

#include "GHOST_C-api.h"

extern "C" char datatoc_glsl_shader_defines_glsl[];

static CLG_LogRef LOG = {"gpu.vulkan"};

namespace blender::gpu {

void VKExtensions::log() const
{
  CLOG_INFO(&LOG,
            2,
            "Device features\n"
            " - [%c] shader output viewport index\n"
            " - [%c] shader output layer\n"
            " - [%c] fragment shader barycentric\n"
            "Device extensions\n"
<<<<<<< HEAD
=======
            " - [%c] descriptor buffer\n"
>>>>>>> 9a41dc73
            " - [%c] dynamic rendering\n"
            " - [%c] dynamic rendering local read\n"
            " - [%c] dynamic rendering unused attachments\n"
            " - [%c] external memory\n"
            " - [%c] shader stencil export",
            shader_output_viewport_index ? 'X' : ' ',
            shader_output_layer ? 'X' : ' ',
            fragment_shader_barycentric ? 'X' : ' ',
<<<<<<< HEAD
=======
            descriptor_buffer ? 'X' : ' ',
>>>>>>> 9a41dc73
            dynamic_rendering ? 'X' : ' ',
            dynamic_rendering_local_read ? 'X' : ' ',
            dynamic_rendering_unused_attachments ? 'X' : ' ',
            external_memory ? 'X' : ' ',
            GPU_stencil_export_support() ? 'X' : ' ');
}

void VKDevice::reinit()
{
  samplers_.free();
  samplers_.init();
}

void VKDevice::deinit()
{
  if (!is_initialized()) {
    return;
  }
  lifetime = Lifetime::DEINITIALIZING;

  deinit_submission_pool();

  dummy_buffer.free();
  samplers_.free();

  {
    while (!thread_data_.is_empty()) {
      VKThreadData *thread_data = thread_data_.pop_last();
      thread_data->deinit(*this);
      delete thread_data;
    }
    thread_data_.clear();
  }
  pipelines.write_to_disk();
  pipelines.free_data();
  descriptor_set_layouts_.deinit();
  orphaned_data_render.deinit(*this);
  orphaned_data.deinit(*this);
  vmaDestroyPool(mem_allocator_, vma_pools.external_memory);
  vmaDestroyAllocator(mem_allocator_);
  mem_allocator_ = VK_NULL_HANDLE;

  while (!render_graphs_.is_empty()) {
    render_graph::VKRenderGraph *render_graph = render_graphs_.pop_last();
    MEM_delete<render_graph::VKRenderGraph>(render_graph);
  }

  debugging_tools_.deinit(vk_instance_);

  vk_instance_ = VK_NULL_HANDLE;
  vk_physical_device_ = VK_NULL_HANDLE;
  vk_device_ = VK_NULL_HANDLE;
  vk_queue_family_ = 0;
  vk_queue_ = VK_NULL_HANDLE;
  vk_physical_device_properties_ = {};
  glsl_vert_patch_.clear();
  glsl_frag_patch_.clear();
  glsl_geom_patch_.clear();
  glsl_comp_patch_.clear();
  lifetime = Lifetime::DESTROYED;
}

bool VKDevice::is_initialized() const
{
  return lifetime == Lifetime::RUNNING;
}

void VKDevice::init(void *ghost_context)
{
  BLI_assert(!is_initialized());
  GHOST_VulkanHandles handles = {};
  GHOST_GetVulkanHandles((GHOST_ContextHandle)ghost_context, &handles);
  vk_instance_ = handles.instance;
  vk_physical_device_ = handles.physical_device;
  vk_device_ = handles.device;
  vk_queue_family_ = handles.graphic_queue_family;
  vk_queue_ = handles.queue;
  queue_mutex_ = static_cast<std::mutex *>(handles.queue_mutex);

  init_physical_device_extensions();
  init_physical_device_properties();
  init_physical_device_memory_properties();
  init_physical_device_features();
  VKBackend::platform_init(*this);
  VKBackend::capabilities_init(*this);
  init_functions();
  init_debug_callbacks();
  init_memory_allocator();
  pipelines.init();
  pipelines.read_from_disk();

  samplers_.init();
  init_dummy_buffer();

  debug::object_label(vk_handle(), "LogicalDevice");
  debug::object_label(vk_queue_, "GenericQueue");
  init_glsl_patch();

  resources.use_dynamic_rendering = extensions_.dynamic_rendering;
  resources.use_dynamic_rendering_local_read = extensions_.dynamic_rendering_local_read;
  orphaned_data.timeline_ = 0;

  init_submission_pool();
  lifetime = Lifetime::RUNNING;
}

void VKDevice::init_functions()
{
#define LOAD_FUNCTION(name) (PFN_##name) vkGetInstanceProcAddr(vk_instance_, STRINGIFY(name))
  /* VK_KHR_dynamic_rendering */
  functions.vkCmdBeginRendering = LOAD_FUNCTION(vkCmdBeginRenderingKHR);
  functions.vkCmdEndRendering = LOAD_FUNCTION(vkCmdEndRenderingKHR);

  /* VK_EXT_debug_utils */
  functions.vkCmdBeginDebugUtilsLabel = LOAD_FUNCTION(vkCmdBeginDebugUtilsLabelEXT);
  functions.vkCmdEndDebugUtilsLabel = LOAD_FUNCTION(vkCmdEndDebugUtilsLabelEXT);
  functions.vkSetDebugUtilsObjectName = LOAD_FUNCTION(vkSetDebugUtilsObjectNameEXT);
  functions.vkCreateDebugUtilsMessenger = LOAD_FUNCTION(vkCreateDebugUtilsMessengerEXT);
  functions.vkDestroyDebugUtilsMessenger = LOAD_FUNCTION(vkDestroyDebugUtilsMessengerEXT);

  if (extensions_.external_memory) {
#ifdef _WIN32
    /* VK_KHR_external_memory_win32 */
    functions.vkGetMemoryWin32Handle = LOAD_FUNCTION(vkGetMemoryWin32HandleKHR);
#elif not defined(__APPLE__)
    /* VK_KHR_external_memory_fd */
    functions.vkGetMemoryFd = LOAD_FUNCTION(vkGetMemoryFdKHR);
#endif
  }
<<<<<<< HEAD
=======

  /* VK_EXT_descriptor_buffer */
  functions.vkGetDescriptorSetLayoutSize = LOAD_FUNCTION(vkGetDescriptorSetLayoutSizeEXT);
  functions.vkGetDescriptorSetLayoutBindingOffset = LOAD_FUNCTION(
      vkGetDescriptorSetLayoutBindingOffsetEXT);
  functions.vkGetDescriptor = LOAD_FUNCTION(vkGetDescriptorEXT);
  functions.vkCmdBindDescriptorBuffers = LOAD_FUNCTION(vkCmdBindDescriptorBuffersEXT);
  functions.vkCmdSetDescriptorBufferOffsets = LOAD_FUNCTION(vkCmdSetDescriptorBufferOffsetsEXT);
>>>>>>> 9a41dc73

#undef LOAD_FUNCTION
}

void VKDevice::init_debug_callbacks()
{
  debugging_tools_.init(vk_instance_);
}

void VKDevice::init_physical_device_properties()
{
  BLI_assert(vk_physical_device_ != VK_NULL_HANDLE);

  VkPhysicalDeviceProperties2 vk_physical_device_properties = {};
  vk_physical_device_properties.sType = VK_STRUCTURE_TYPE_PHYSICAL_DEVICE_PROPERTIES_2;
  vk_physical_device_driver_properties_.sType =
      VK_STRUCTURE_TYPE_PHYSICAL_DEVICE_DRIVER_PROPERTIES;
  vk_physical_device_id_properties_.sType = VK_STRUCTURE_TYPE_PHYSICAL_DEVICE_ID_PROPERTIES;
  vk_physical_device_properties.pNext = &vk_physical_device_driver_properties_;
  vk_physical_device_driver_properties_.pNext = &vk_physical_device_id_properties_;

  if (supports_extension(VK_EXT_DESCRIPTOR_BUFFER_EXTENSION_NAME)) {
    vk_physical_device_descriptor_buffer_properties_ = {
        VK_STRUCTURE_TYPE_PHYSICAL_DEVICE_DESCRIPTOR_BUFFER_PROPERTIES_EXT};
    vk_physical_device_descriptor_buffer_properties_.pNext =
        vk_physical_device_driver_properties_.pNext;
    vk_physical_device_driver_properties_.pNext =
        &vk_physical_device_descriptor_buffer_properties_;
  }

  vkGetPhysicalDeviceProperties2(vk_physical_device_, &vk_physical_device_properties);
  vk_physical_device_properties_ = vk_physical_device_properties.properties;
}

void VKDevice::init_physical_device_memory_properties()
{
  BLI_assert(vk_physical_device_ != VK_NULL_HANDLE);
  vkGetPhysicalDeviceMemoryProperties(vk_physical_device_, &vk_physical_device_memory_properties_);
}

void VKDevice::init_physical_device_features()
{
  BLI_assert(vk_physical_device_ != VK_NULL_HANDLE);

  VkPhysicalDeviceFeatures2 features = {};
  features.sType = VK_STRUCTURE_TYPE_PHYSICAL_DEVICE_FEATURES_2;
  vk_physical_device_vulkan_11_features_.sType =
      VK_STRUCTURE_TYPE_PHYSICAL_DEVICE_VULKAN_1_1_FEATURES;
  vk_physical_device_vulkan_12_features_.sType =
      VK_STRUCTURE_TYPE_PHYSICAL_DEVICE_VULKAN_1_2_FEATURES;

  features.pNext = &vk_physical_device_vulkan_11_features_;
  vk_physical_device_vulkan_11_features_.pNext = &vk_physical_device_vulkan_12_features_;

  vkGetPhysicalDeviceFeatures2(vk_physical_device_, &features);
  vk_physical_device_features_ = features.features;
}

void VKDevice::init_physical_device_extensions()
{
  uint32_t count = 0;
  vkEnumerateDeviceExtensionProperties(vk_physical_device_, nullptr, &count, nullptr);
  device_extensions_ = Array<VkExtensionProperties>(count);
  vkEnumerateDeviceExtensionProperties(
      vk_physical_device_, nullptr, &count, device_extensions_.data());
}

bool VKDevice::supports_extension(const char *extension_name) const
{
  for (const VkExtensionProperties &vk_extension_properties : device_extensions_) {
    if (STREQ(vk_extension_properties.extensionName, extension_name)) {
      return true;
    }
  }
  return false;
}

void VKDevice::init_memory_allocator()
{
  VmaAllocatorCreateInfo info = {};
  info.vulkanApiVersion = VK_API_VERSION_1_2;
  info.physicalDevice = vk_physical_device_;
  info.device = vk_device_;
  info.instance = vk_instance_;
  if (extensions_.descriptor_buffer) {
    info.flags |= VMA_ALLOCATOR_CREATE_BUFFER_DEVICE_ADDRESS_BIT;
  }
  vmaCreateAllocator(&info, &mem_allocator_);

  if (!extensions_.external_memory) {
    return;
  }
  /* External memory pool */
  /* Initialize a dummy image create info to find the memory type index that will be used for
   * allocating. */
  VkExternalMemoryHandleTypeFlags vk_external_memory_handle_type = 0;
#ifdef _WIN32
  vk_external_memory_handle_type = VK_EXTERNAL_MEMORY_HANDLE_TYPE_OPAQUE_WIN32_BIT;
#else
  vk_external_memory_handle_type = VK_EXTERNAL_MEMORY_HANDLE_TYPE_OPAQUE_FD_BIT;
#endif
  VkExternalMemoryImageCreateInfo external_image_create_info = {
      VK_STRUCTURE_TYPE_EXTERNAL_MEMORY_IMAGE_CREATE_INFO,
      nullptr,
      vk_external_memory_handle_type};
  VkImageCreateInfo image_create_info = {VK_STRUCTURE_TYPE_IMAGE_CREATE_INFO,
                                         &external_image_create_info,
                                         0,
                                         VK_IMAGE_TYPE_2D,
                                         VK_FORMAT_R8G8B8A8_UNORM,
                                         {1024, 1024, 1},
                                         1,
                                         1,
                                         VK_SAMPLE_COUNT_1_BIT,
                                         VK_IMAGE_TILING_OPTIMAL,
                                         VK_IMAGE_USAGE_TRANSFER_SRC_BIT |
                                             VK_IMAGE_USAGE_TRANSFER_DST_BIT |
                                             VK_IMAGE_USAGE_SAMPLED_BIT,
                                         VK_SHARING_MODE_EXCLUSIVE,
                                         0,
                                         nullptr,
                                         VK_IMAGE_LAYOUT_UNDEFINED};
  VmaAllocationCreateInfo allocation_create_info = {};
  allocation_create_info.flags = VMA_ALLOCATION_CREATE_DEDICATED_MEMORY_BIT;
  allocation_create_info.usage = VMA_MEMORY_USAGE_AUTO;
  uint32_t memory_type_index;
  vmaFindMemoryTypeIndexForImageInfo(
      mem_allocator_, &image_create_info, &allocation_create_info, &memory_type_index);

  vma_pools.external_memory_info.handleTypes = vk_external_memory_handle_type;
  VmaPoolCreateInfo pool_create_info = {};
  pool_create_info.memoryTypeIndex = memory_type_index;
  pool_create_info.pMemoryAllocateNext = &vma_pools.external_memory_info;
  vmaCreatePool(mem_allocator_, &pool_create_info, &vma_pools.external_memory);
}

void VKDevice::init_dummy_buffer()
{
  dummy_buffer.create(sizeof(float4x4),
                      VK_BUFFER_USAGE_VERTEX_BUFFER_BIT | VK_BUFFER_USAGE_TRANSFER_DST_BIT,
                      VK_MEMORY_PROPERTY_HOST_VISIBLE_BIT,
                      VkMemoryPropertyFlags(0),
                      VmaAllocationCreateFlags(0));
  debug::object_label(dummy_buffer.vk_handle(), "DummyBuffer");
  /* Default dummy buffer. Set the 4th element to 1 to fix missing orcos. */
  float data[16] = {
      0.0, 0.0, 0.0, 1.0, 0.0, 0.0, 0.0, 0.0, 0.0, 0.0, 0.0, 0.0, 0.0, 0.0, 0.0, 0.0};
  dummy_buffer.update_immediately(static_cast<void *>(data));
}

void VKDevice::init_glsl_patch()
{
  std::stringstream ss;

  ss << "#version 450\n";
  if (GPU_shader_draw_parameters_support()) {
    ss << "#extension GL_ARB_shader_draw_parameters : enable\n";
    ss << "#define GPU_ARB_shader_draw_parameters\n";
    ss << "#define gpu_BaseInstance (gl_BaseInstanceARB)\n";
  }
  ss << "#define GPU_ARB_clip_control\n";

  ss << "#define gl_VertexID gl_VertexIndex\n";
  ss << "#define gpu_InstanceIndex (gl_InstanceIndex)\n";
  ss << "#define gl_InstanceID (gpu_InstanceIndex - gpu_BaseInstance)\n";

  ss << "#extension GL_ARB_shader_viewport_layer_array: enable\n";
  if (GPU_stencil_export_support()) {
    ss << "#extension GL_ARB_shader_stencil_export: enable\n";
    ss << "#define GPU_ARB_shader_stencil_export 1\n";
  }
  if (extensions_.fragment_shader_barycentric) {
    ss << "#extension GL_EXT_fragment_shader_barycentric : require\n";
    ss << "#define gpu_BaryCoord gl_BaryCoordEXT\n";
    ss << "#define gpu_BaryCoordNoPersp gl_BaryCoordNoPerspEXT\n";
  }

  /* GLSL Backend Lib. */

  glsl_vert_patch_ = ss.str() + "#define GPU_VERTEX_SHADER\n" + datatoc_glsl_shader_defines_glsl;
  glsl_geom_patch_ = ss.str() + "#define GPU_GEOMETRY_SHADER\n" + datatoc_glsl_shader_defines_glsl;
  glsl_frag_patch_ = ss.str() + "#define GPU_FRAGMENT_SHADER\n" + datatoc_glsl_shader_defines_glsl;
  glsl_comp_patch_ = ss.str() + "#define GPU_COMPUTE_SHADER\n" + datatoc_glsl_shader_defines_glsl;
}

const char *VKDevice::glsl_vertex_patch_get() const
{
  BLI_assert(!glsl_vert_patch_.empty());
  return glsl_vert_patch_.c_str();
}

const char *VKDevice::glsl_geometry_patch_get() const
{
  BLI_assert(!glsl_geom_patch_.empty());
  return glsl_geom_patch_.c_str();
}

const char *VKDevice::glsl_fragment_patch_get() const
{
  BLI_assert(!glsl_frag_patch_.empty());
  return glsl_frag_patch_.c_str();
}

const char *VKDevice::glsl_compute_patch_get() const
{
  BLI_assert(!glsl_comp_patch_.empty());
  return glsl_comp_patch_.c_str();
}

/* -------------------------------------------------------------------- */
/** \name Platform/driver/device information
 * \{ */

constexpr int32_t PCI_ID_NVIDIA = 0x10de;
constexpr int32_t PCI_ID_INTEL = 0x8086;
constexpr int32_t PCI_ID_AMD = 0x1002;
constexpr int32_t PCI_ID_ATI = 0x1022;
constexpr int32_t PCI_ID_APPLE = 0x106b;

eGPUDeviceType VKDevice::device_type() const
{
  switch (vk_physical_device_driver_properties_.driverID) {
    case VK_DRIVER_ID_AMD_PROPRIETARY:
    case VK_DRIVER_ID_AMD_OPEN_SOURCE:
    case VK_DRIVER_ID_MESA_RADV:
      return GPU_DEVICE_ATI;

    case VK_DRIVER_ID_NVIDIA_PROPRIETARY:
    case VK_DRIVER_ID_MESA_NVK:
      return GPU_DEVICE_NVIDIA;

    case VK_DRIVER_ID_INTEL_PROPRIETARY_WINDOWS:
    case VK_DRIVER_ID_INTEL_OPEN_SOURCE_MESA:
      return GPU_DEVICE_INTEL;

    case VK_DRIVER_ID_QUALCOMM_PROPRIETARY:
      return GPU_DEVICE_QUALCOMM;

    case VK_DRIVER_ID_MOLTENVK:
      return GPU_DEVICE_APPLE;

    case VK_DRIVER_ID_MESA_LLVMPIPE:
      return GPU_DEVICE_SOFTWARE;

    default:
      return GPU_DEVICE_UNKNOWN;
  }

  return GPU_DEVICE_UNKNOWN;
}

eGPUDriverType VKDevice::driver_type() const
{
  switch (vk_physical_device_driver_properties_.driverID) {
    case VK_DRIVER_ID_AMD_PROPRIETARY:
    case VK_DRIVER_ID_INTEL_PROPRIETARY_WINDOWS:
    case VK_DRIVER_ID_NVIDIA_PROPRIETARY:
    case VK_DRIVER_ID_QUALCOMM_PROPRIETARY:
      return GPU_DRIVER_OFFICIAL;

    case VK_DRIVER_ID_MOLTENVK:
    case VK_DRIVER_ID_AMD_OPEN_SOURCE:
    case VK_DRIVER_ID_MESA_RADV:
    case VK_DRIVER_ID_INTEL_OPEN_SOURCE_MESA:
    case VK_DRIVER_ID_MESA_NVK:
      return GPU_DRIVER_OPENSOURCE;

    case VK_DRIVER_ID_MESA_LLVMPIPE:
      return GPU_DRIVER_SOFTWARE;

    default:
      return GPU_DRIVER_ANY;
  }

  return GPU_DRIVER_ANY;
}

std::string VKDevice::vendor_name() const
{
  /* Below 0x10000 are the PCI vendor IDs (https://pcisig.com/membership/member-companies) */
  if (vk_physical_device_properties_.vendorID < 0x10000) {
    switch (vk_physical_device_properties_.vendorID) {
      case PCI_ID_AMD:
      case PCI_ID_ATI:
        return "Advanced Micro Devices";
      case PCI_ID_NVIDIA:
        return "NVIDIA Corporation";
      case PCI_ID_INTEL:
        return "Intel Corporation";
      case PCI_ID_APPLE:
        return "Apple";
      default:
        return std::to_string(vk_physical_device_properties_.vendorID);
    }
  }
  else {
    /* above 0x10000 should be vkVendorIDs
     * NOTE: When debug_messaging landed we can use something similar to
     * vk::to_string(vk::VendorId(properties.vendorID));
     */
    return std::to_string(vk_physical_device_properties_.vendorID);
  }
}

std::string VKDevice::driver_version() const
{
  return StringRefNull(vk_physical_device_driver_properties_.driverName) + " " +
         StringRefNull(vk_physical_device_driver_properties_.driverInfo);
}

/** \} */

/* -------------------------------------------------------------------- */
/** \name VKThreadData
 * \{ */

VKThreadData::VKThreadData(VKDevice &device, pthread_t thread_id) : thread_id(thread_id)
{
  for (VKResourcePool &resource_pool : resource_pools) {
    resource_pool.init(device);
  }
}

void VKThreadData::deinit(VKDevice &device)
{
  for (VKResourcePool &resource_pool : resource_pools) {
    resource_pool.deinit(device);
  }
}

/** \} */

/* -------------------------------------------------------------------- */
/** \name Resource management
 * \{ */

VKThreadData &VKDevice::current_thread_data()
{
  std::scoped_lock mutex(resources.mutex);
  pthread_t current_thread_id = pthread_self();

  for (VKThreadData *thread_data : thread_data_) {
    if (pthread_equal(thread_data->thread_id, current_thread_id)) {
      return *thread_data;
    }
  }

  VKThreadData *thread_data = new VKThreadData(*this, current_thread_id);
  thread_data_.append(thread_data);
  return *thread_data;
}

void VKDevice::context_register(VKContext &context)
{
  contexts_.append(std::reference_wrapper(context));
}

void VKDevice::context_unregister(VKContext &context)
{
  if (context.render_graph_.has_value()) {
    render_graph::VKRenderGraph &render_graph = context.render_graph();
    context.render_graph_.reset();
    BLI_assert_msg(render_graph.is_empty(),
                   "Unregistering a context that still has an unsubmitted render graph.");
    render_graph.reset();
    BLI_thread_queue_push(unused_render_graphs_, &render_graph);
  }
  {
    std::scoped_lock lock(orphaned_data.mutex_get());
    orphaned_data.move_data(context.discard_pool, timeline_value_ + 1);
  }

  contexts_.remove(contexts_.first_index_of(std::reference_wrapper(context)));
}
Span<std::reference_wrapper<VKContext>> VKDevice::contexts_get() const
{
  return contexts_;
};

void VKDevice::memory_statistics_get(int *r_total_mem_kb, int *r_free_mem_kb) const
{
  VmaBudget budgets[VK_MAX_MEMORY_HEAPS];
  vmaGetHeapBudgets(mem_allocator_get(), budgets);
  VkDeviceSize total_mem = 0;
  VkDeviceSize used_mem = 0;

  for (int memory_heap_index : IndexRange(vk_physical_device_memory_properties_.memoryHeapCount)) {
    const VkMemoryHeap &memory_heap =
        vk_physical_device_memory_properties_.memoryHeaps[memory_heap_index];
    const VmaBudget &budget = budgets[memory_heap_index];

    /* Skip host memory-heaps. */
    if (!bool(memory_heap.flags & VK_MEMORY_HEAP_DEVICE_LOCAL_BIT)) {
      continue;
    }

    total_mem += memory_heap.size;
    used_mem += budget.usage;
  }

  *r_total_mem_kb = int(total_mem / 1024);
  *r_free_mem_kb = int((total_mem - used_mem) / 1024);
}

/** \} */

/* -------------------------------------------------------------------- */
/** \name Debugging/statistics
 * \{ */

void VKDevice::debug_print(std::ostream &os, const VKDiscardPool &discard_pool)
{
  if (discard_pool.images_.is_empty() && discard_pool.buffers_.is_empty() &&
      discard_pool.image_views_.is_empty() && discard_pool.buffer_views_.is_empty() &&
      discard_pool.shader_modules_.is_empty() && discard_pool.pipeline_layouts_.is_empty() &&
      discard_pool.descriptor_pools_.is_empty())
  {
    return;
  }
  os << "  Discardable resources: ";
  if (!discard_pool.images_.is_empty()) {
    os << "VkImage=" << discard_pool.images_.size() << " ";
  }
  if (!discard_pool.image_views_.is_empty()) {
    os << "VkImageView=" << discard_pool.image_views_.size() << " ";
  }
  if (!discard_pool.buffers_.is_empty()) {
    os << "VkBuffer=" << discard_pool.buffers_.size() << " ";
  }
  if (!discard_pool.buffer_views_.is_empty()) {
    os << "VkBufferViews=" << discard_pool.buffer_views_.size() << " ";
  }
  if (!discard_pool.shader_modules_.is_empty()) {
    os << "VkShaderModule=" << discard_pool.shader_modules_.size() << " ";
  }
  if (!discard_pool.pipeline_layouts_.is_empty()) {
    os << "VkPipelineLayout=" << discard_pool.pipeline_layouts_.size() << " ";
  }
  if (!discard_pool.descriptor_pools_.is_empty()) {
    os << "VkDescriptorPool=" << discard_pool.descriptor_pools_.size();
  }
  os << "\n";
}

void VKDevice::debug_print()
{
  BLI_assert_msg(BLI_thread_is_main(),
                 "VKDevice::debug_print can only be called from the main thread.");

  std::ostream &os = std::cout;

  os << "Pipelines\n";
  os << " Graphics: " << pipelines.graphic_pipelines_.size() << "\n";
  os << " Compute: " << pipelines.compute_pipelines_.size() << "\n";
  os << "Descriptor sets\n";
  os << " VkDescriptorSetLayouts: " << descriptor_set_layouts_.size() << "\n";
  for (const VKThreadData *thread_data : thread_data_) {
    /* NOTE: Assumption that this is always called form the main thread. This could be solved by
     * keeping track of the main thread inside the thread data. */
    const bool is_main = pthread_equal(thread_data->thread_id, pthread_self());
    os << "ThreadData" << (is_main ? " (main-thread)" : "") << ")\n";
    os << " Rendering_depth: " << thread_data->rendering_depth << "\n";
    for (int resource_pool_index : IndexRange(thread_data->resource_pools.size())) {
      const bool is_active = thread_data->resource_pool_index == resource_pool_index;
      os << " Resource Pool (index=" << resource_pool_index << (is_active ? " active" : "")
         << ")\n";
    }
  }
  os << "Discard pool\n";
  debug_print(os, orphaned_data);
  os << "Discard pool (render)\n";
  debug_print(os, orphaned_data_render);
  os << "\n";

  for (const std::reference_wrapper<VKContext> &context : contexts_) {
    os << " VKContext \n";
    debug_print(os, context.get().discard_pool);
  }

  int total_mem_kb;
  int free_mem_kb;
  memory_statistics_get(&total_mem_kb, &free_mem_kb);
  os << "\nMemory: total=" << total_mem_kb << ", free=" << free_mem_kb << "\n";
}

/** \} */

}  // namespace blender::gpu<|MERGE_RESOLUTION|>--- conflicted
+++ resolved
@@ -39,10 +39,7 @@
             " - [%c] shader output layer\n"
             " - [%c] fragment shader barycentric\n"
             "Device extensions\n"
-<<<<<<< HEAD
-=======
             " - [%c] descriptor buffer\n"
->>>>>>> 9a41dc73
             " - [%c] dynamic rendering\n"
             " - [%c] dynamic rendering local read\n"
             " - [%c] dynamic rendering unused attachments\n"
@@ -51,10 +48,7 @@
             shader_output_viewport_index ? 'X' : ' ',
             shader_output_layer ? 'X' : ' ',
             fragment_shader_barycentric ? 'X' : ' ',
-<<<<<<< HEAD
-=======
             descriptor_buffer ? 'X' : ' ',
->>>>>>> 9a41dc73
             dynamic_rendering ? 'X' : ' ',
             dynamic_rendering_local_read ? 'X' : ' ',
             dynamic_rendering_unused_attachments ? 'X' : ' ',
@@ -184,8 +178,6 @@
     functions.vkGetMemoryFd = LOAD_FUNCTION(vkGetMemoryFdKHR);
 #endif
   }
-<<<<<<< HEAD
-=======
 
   /* VK_EXT_descriptor_buffer */
   functions.vkGetDescriptorSetLayoutSize = LOAD_FUNCTION(vkGetDescriptorSetLayoutSizeEXT);
@@ -194,7 +186,6 @@
   functions.vkGetDescriptor = LOAD_FUNCTION(vkGetDescriptorEXT);
   functions.vkCmdBindDescriptorBuffers = LOAD_FUNCTION(vkCmdBindDescriptorBuffersEXT);
   functions.vkCmdSetDescriptorBufferOffsets = LOAD_FUNCTION(vkCmdSetDescriptorBufferOffsetsEXT);
->>>>>>> 9a41dc73
 
 #undef LOAD_FUNCTION
 }
