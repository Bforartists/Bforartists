/* SPDX-FileCopyrightText: 2023 Blender Authors
 *
 * SPDX-License-Identifier: GPL-2.0-or-later */

/** \file
 * \ingroup gpu
 */

#pragma once

#include <atomic>

#include "BLI_task.h"
#include "BLI_threads.h"
#include "BLI_utility_mixins.hh"
#include "BLI_vector.hh"

#include "render_graph/vk_render_graph.hh"
#include "render_graph/vk_resource_state_tracker.hh"
#include "vk_buffer.hh"
#include "vk_common.hh"
#include "vk_debug.hh"
#include "vk_descriptor_pools.hh"
#include "vk_descriptor_set_layouts.hh"
#include "vk_pipeline_pool.hh"
#include "vk_resource_pool.hh"
#include "vk_samplers.hh"

namespace blender::gpu {
class VKBackend;

struct VKExtensions {
  /** Does the device support VkPhysicalDeviceVulkan12Features::shaderOutputViewportIndex. */
  bool shader_output_viewport_index = false;
  /** Does the device support VkPhysicalDeviceVulkan12Features::shaderOutputLayer. */
  bool shader_output_layer = false;
  /**
   * Does the device support
   * VkPhysicalDeviceFragmentShaderBarycentricFeaturesKHR::fragmentShaderBarycentric.
   */
  bool fragment_shader_barycentric = false;
  /**
   * Does the device support VK_KHR_dynamic_rendering enabled.
   */
  bool dynamic_rendering = false;

  /**
   * Does the device support VK_KHR_dynamic_rendering_local_read enabled.
   */
  bool dynamic_rendering_local_read = false;

  /**
   * Does the device support VK_EXT_dynamic_rendering_unused_attachments.
   */
  bool dynamic_rendering_unused_attachments = false;

  /**
   * Does the device support VK_EXT_external_memory_win32/VK_EXT_external_memory_fd
   */
  bool external_memory = false;

  /**
   * Does the device support logic ops.
   */
  bool logic_ops = false;

  /** Log enabled features and extensions. */
  void log() const;
};

/* TODO: Split into VKWorkarounds and VKExtensions to remove the negating when an extension isn't
 * supported. */
struct VKWorkarounds {
  /**
   * Some devices don't support pixel formats that are aligned to 24 and 48 bits.
   * In this case we need to use a different texture format.
   *
   * If set to true we should work around this issue by using a different texture format.
   */
  bool not_aligned_pixel_formats = false;

  struct {
    /**
     * Is the workaround enabled for devices that don't support using VK_FORMAT_R8G8B8_* as vertex
     * buffer.
     */
    bool r8g8b8 = false;
  } vertex_formats;
};

/**
 * Shared resources between contexts that run in the same thread.
 */
class VKThreadData : public NonCopyable, NonMovable {
  /**
   * The number of resource pools is aligned to the number of frames
   * in flight used by GHOST. Therefore, this constant *must* always
   * match GHOST_ContextVK's GHOST_FRAMES_IN_FLIGHT.
   */
<<<<<<< HEAD
  static constexpr uint32_t resource_pools_count = 3;
=======
  static constexpr uint32_t resource_pools_count = 4;
>>>>>>> f812af9b

 public:
  /** Thread ID this instance belongs to. */
  pthread_t thread_id;
  /**
   * Index of the active resource pool. Is in sync with the active swap chain image or cycled when
   * rendering.
   *
   * NOTE: Initialized to `UINT32_MAX` to detect first change.
   */
  uint32_t resource_pool_index = UINT32_MAX;
  std::array<VKResourcePool, resource_pools_count> resource_pools;

  /**
   * The current rendering depth.
   *
   * GPU_rendering_begin can be called multiple times forming a hierarchy. The same resource pool
   * should be used for the whole hierarchy. rendering_depth is increased for every
   * GPU_rendering_begin and decreased when GPU_rendering_end is called. Resources pools are cycled
   * when the rendering_depth set to 0.
   */
  int32_t rendering_depth = 0;

  VKThreadData(VKDevice &device, pthread_t thread_id);
  void deinit(VKDevice &device);

  /**
   * Get the active resource pool.
   */
  VKResourcePool &resource_pool_get()
  {
    if (resource_pool_index >= resource_pools.size()) {
      return resource_pools[0];
    }
    return resource_pools[resource_pool_index];
  }

  /** Activate the next resource pool. */
  void resource_pool_next()
  {
    if (resource_pool_index == UINT32_MAX) {
      resource_pool_index = 1;
    }
    else {
      resource_pool_index = (resource_pool_index + 1) % resource_pools_count;
    }
  }
};

class VKDevice : public NonCopyable {
 private:
  /** Copies of the handles owned by the GHOST context. */
  VkInstance vk_instance_ = VK_NULL_HANDLE;
  VkPhysicalDevice vk_physical_device_ = VK_NULL_HANDLE;
  VkDevice vk_device_ = VK_NULL_HANDLE;
  uint32_t vk_queue_family_ = 0;
  VkQueue vk_queue_ = VK_NULL_HANDLE;
  std::mutex *queue_mutex_ = nullptr;

  /**
   * Lifetime of the device.
   *
   * Used for de-initialization of the command builder thread.
   */
  enum Lifetime {
    UNINITIALIZED,
    RUNNING,
    DEINITIALIZING,
    DESTROYED,
  };
  Lifetime lifetime = Lifetime::UNINITIALIZED;
  /**
   * Task pool for render graph submission.
   *
   * Multiple threads in Blender can build a render graph. Building the command buffer for a render
   * graph is faster when doing it in serial. Submission pool ensures that only one task is
   * building at a time (background_serial).
   */
  TaskPool *submission_pool_ = nullptr;
  /**
   * All created render graphs.
   */
  Vector<render_graph::VKRenderGraph *> render_graphs_;
  ThreadQueue *submitted_render_graphs_ = nullptr;
  ThreadQueue *unused_render_graphs_ = nullptr;
  VkSemaphore vk_timeline_semaphore_ = VK_NULL_HANDLE;
  std::atomic<uint_least64_t> timeline_value_ = 0;

  VKSamplers samplers_;
  VKDescriptorSetLayouts descriptor_set_layouts_;

  /**
   * Available Contexts for this device.
   *
   * Device keeps track of each contexts. When buffers/images are freed they need to be removed
   * from all contexts state managers.
   *
   * The contexts inside this list aren't owned by the VKDevice. Caller of `GPU_context_create`
   * holds the ownership.
   */
  Vector<std::reference_wrapper<VKContext>> contexts_;

  /** Allocator used for texture and buffers and other resources. */
  VmaAllocator mem_allocator_ = VK_NULL_HANDLE;

  /** Limits of the device linked to this context. */
  VkPhysicalDeviceProperties vk_physical_device_properties_ = {};
  VkPhysicalDeviceDriverProperties vk_physical_device_driver_properties_ = {};
  VkPhysicalDeviceIDProperties vk_physical_device_id_properties_ = {};
  VkPhysicalDeviceMemoryProperties vk_physical_device_memory_properties_ = {};
  /** Features support. */
  VkPhysicalDeviceFeatures vk_physical_device_features_ = {};
  VkPhysicalDeviceVulkan11Features vk_physical_device_vulkan_11_features_ = {};
  VkPhysicalDeviceVulkan12Features vk_physical_device_vulkan_12_features_ = {};
  Array<VkExtensionProperties> device_extensions_;

  /** Functions of vk_ext_debugutils for this device/instance. */
  debug::VKDebuggingTools debugging_tools_;

  /* Workarounds */
  VKWorkarounds workarounds_;
  VKExtensions extensions_;

  std::string glsl_vert_patch_;
  std::string glsl_geom_patch_;
  std::string glsl_frag_patch_;
  std::string glsl_comp_patch_;
  Vector<VKThreadData *> thread_data_;

 public:
  render_graph::VKResourceStateTracker resources;
  VKDiscardPool orphaned_data;
  /** Discard pool for resources that could still be used during rendering. */
  VKDiscardPool orphaned_data_render;
  VKPipelinePool pipelines;
  /** Buffer to bind to unbound resource locations. */
  VKBuffer dummy_buffer;

  /**
   * This struct contains the functions pointer to extension provided functions.
   */
  struct {
    /* Extension: VK_KHR_dynamic_rendering */
    PFN_vkCmdBeginRendering vkCmdBeginRendering = nullptr;
    PFN_vkCmdEndRendering vkCmdEndRendering = nullptr;

    /* Extension: VK_EXT_debug_utils */
    PFN_vkCmdBeginDebugUtilsLabelEXT vkCmdBeginDebugUtilsLabel = nullptr;
    PFN_vkCmdEndDebugUtilsLabelEXT vkCmdEndDebugUtilsLabel = nullptr;
    PFN_vkSetDebugUtilsObjectNameEXT vkSetDebugUtilsObjectName = nullptr;
    PFN_vkCreateDebugUtilsMessengerEXT vkCreateDebugUtilsMessenger = nullptr;
    PFN_vkDestroyDebugUtilsMessengerEXT vkDestroyDebugUtilsMessenger = nullptr;

    /* Extension: VK_KHR_external_memory_fd */
    PFN_vkGetMemoryFdKHR vkGetMemoryFd = nullptr;

#ifdef _WIN32
    /* Extension: VK_KHR_external_memory_win32 */
    PFN_vkGetMemoryWin32HandleKHR vkGetMemoryWin32Handle = nullptr;
#endif
  } functions;

  struct {
    /* NOTE: This attribute needs to be kept alive as it will be read by VMA when allocating from
     * `external_memory` pool. */
    VkExportMemoryAllocateInfoKHR external_memory_info = {
        VK_STRUCTURE_TYPE_EXPORT_MEMORY_ALLOCATE_INFO_KHR};
    VmaPool external_memory = VK_NULL_HANDLE;
  } vma_pools;

  const char *extension_name_get(int index) const
  {
    return device_extensions_[index].extensionName;
  }

  VkPhysicalDevice physical_device_get() const
  {
    return vk_physical_device_;
  }

  const VkPhysicalDeviceProperties &physical_device_properties_get() const
  {
    return vk_physical_device_properties_;
  }

  const VkPhysicalDeviceIDProperties &physical_device_id_properties_get() const
  {
    return vk_physical_device_id_properties_;
  }

  const VkPhysicalDeviceFeatures &physical_device_features_get() const
  {
    return vk_physical_device_features_;
  }

  const VkPhysicalDeviceVulkan11Features &physical_device_vulkan_11_features_get() const
  {
    return vk_physical_device_vulkan_11_features_;
  }

  const VkPhysicalDeviceVulkan12Features &physical_device_vulkan_12_features_get() const
  {
    return vk_physical_device_vulkan_12_features_;
  }

  VkInstance instance_get() const
  {
    return vk_instance_;
  };

  VkDevice vk_handle() const
  {
    return vk_device_;
  }

  uint32_t queue_family_get() const
  {
    return vk_queue_family_;
  }

  VmaAllocator mem_allocator_get() const
  {
    return mem_allocator_;
  }

  VKDescriptorSetLayouts &descriptor_set_layouts_get()
  {
    return descriptor_set_layouts_;
  }

  debug::VKDebuggingTools &debugging_tools_get()
  {
    return debugging_tools_;
  }

  const debug::VKDebuggingTools &debugging_tools_get() const
  {
    return debugging_tools_;
  }

  const VKSamplers &samplers() const
  {
    return samplers_;
  }

  bool is_initialized() const;
  void init(void *ghost_context);
  void reinit();
  void deinit();

  eGPUDeviceType device_type() const;
  eGPUDriverType driver_type() const;
  std::string vendor_name() const;
  std::string driver_version() const;

  /**
   * Check if a specific extension is supported by the device.
   *
   * This should be called from vk_backend to set the correct capabilities and workarounds needed
   * for this device.
   */
  bool supports_extension(const char *extension_name) const;

  const VKWorkarounds &workarounds_get() const
  {
    return workarounds_;
  }
  const VKExtensions &extensions_get() const
  {
    return extensions_;
  }

  const char *glsl_vertex_patch_get() const;
  const char *glsl_geometry_patch_get() const;
  const char *glsl_fragment_patch_get() const;
  const char *glsl_compute_patch_get() const;
  void init_glsl_patch();

  /* -------------------------------------------------------------------- */
  /** \name Render graph
   * \{ */
  static void submission_runner(TaskPool *__restrict pool, void *task_data);
  render_graph::VKRenderGraph *render_graph_new();

  TimelineValue render_graph_submit(render_graph::VKRenderGraph *render_graph,
                                    VKDiscardPool &context_discard_pool,
                                    bool submit_to_device,
                                    bool wait_for_completion,
                                    VkPipelineStageFlags wait_dst_stage_mask,
                                    VkSemaphore wait_semaphore,
                                    VkSemaphore signal_semaphore,
                                    VkFence signal_fence);
  void wait_for_timeline(TimelineValue timeline);

  /**
   * Retrieve the last finished submission timeline.
   */
  TimelineValue submission_finished_timeline_get() const
  {
    BLI_assert(vk_timeline_semaphore_ != VK_NULL_HANDLE);
    TimelineValue current_timeline;
    vkGetSemaphoreCounterValue(vk_device_, vk_timeline_semaphore_, &current_timeline);
    return current_timeline;
  }

  /** \} */

  /* -------------------------------------------------------------------- */
  /** \name Resource management
   * \{ */

  /**
   * Get or create current thread data.
   */
  VKThreadData &current_thread_data();

#if 0
  /**
   * Get the discard pool for the current thread.
   *
   * When the active thread has a context a discard pool associated to the thread is returned.
   * When there is no context the orphan discard pool is returned.
   *
   * A thread with a context can have multiple discard pools. One for each swap-chain image.
   * A thread without a context is most likely a discarded resource triggered during dependency
   * graph update. A dependency graph update from the viewport during playback or editing;
   * or a dependency graph update when rendering.
   * These can happen from a different thread which will don't have a context at all.
   * \param thread_safe: Caller thread already owns the resources mutex and is safe to run this
   * function without trying to reacquire resources mutex making a deadlock.
   */
  VKDiscardPool &discard_pool_for_current_thread(bool thread_safe = false);
#endif

  void context_register(VKContext &context);
  void context_unregister(VKContext &context);
  Span<std::reference_wrapper<VKContext>> contexts_get() const;

  void memory_statistics_get(int *r_total_mem_kb, int *r_free_mem_kb) const;
  static void debug_print(std::ostream &os, const VKDiscardPool &discard_pool);
  void debug_print();

  /** \} */

 private:
  void init_physical_device_properties();
  void init_physical_device_memory_properties();
  void init_physical_device_features();
  void init_physical_device_extensions();
  void init_debug_callbacks();
  void init_memory_allocator();
  void init_submission_pool();
  void deinit_submission_pool();
  /**
   * Initialize the functions struct with extension specific function pointer.
   */
  void init_functions();

  /**
   * Initialize a dummy buffer that can be bound for missing attributes.
   */
  void init_dummy_buffer();

  /* During initialization the backend requires access to update the workarounds. */
  friend VKBackend;
};

}  // namespace blender::gpu<|MERGE_RESOLUTION|>--- conflicted
+++ resolved
@@ -97,11 +97,7 @@
    * in flight used by GHOST. Therefore, this constant *must* always
    * match GHOST_ContextVK's GHOST_FRAMES_IN_FLIGHT.
    */
-<<<<<<< HEAD
-  static constexpr uint32_t resource_pools_count = 3;
-=======
   static constexpr uint32_t resource_pools_count = 4;
->>>>>>> f812af9b
 
  public:
   /** Thread ID this instance belongs to. */
