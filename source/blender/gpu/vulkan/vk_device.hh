--- conflicted
+++ resolved
@@ -60,14 +60,11 @@
   bool external_memory = false;
 
   /**
-<<<<<<< HEAD
-=======
    * Does the device support VK_EXT_descriptor_buffer.
    */
   bool descriptor_buffer = false;
 
   /**
->>>>>>> 9a41dc73
    * Does the device support logic ops.
    */
   bool logic_ops = false;
@@ -105,11 +102,7 @@
    * in flight used by GHOST. Therefore, this constant *must* always
    * match GHOST_ContextVK's GHOST_FRAMES_IN_FLIGHT.
    */
-<<<<<<< HEAD
-  static constexpr uint32_t resource_pools_count = 4;
-=======
   static constexpr uint32_t resource_pools_count = 5;
->>>>>>> 9a41dc73
 
  public:
   /** Thread ID this instance belongs to. */
