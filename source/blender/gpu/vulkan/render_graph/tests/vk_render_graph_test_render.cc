--- conflicted
+++ resolved
@@ -142,20 +142,12 @@
   Vector<std::string> log;
   VKResourceStateTracker resources;
   VKRenderGraph render_graph(std::make_unique<CommandBufferLog>(log), resources);
-<<<<<<< HEAD
-  resources.add_image(image, VK_IMAGE_LAYOUT_UNDEFINED, ResourceOwner::APPLICATION);
-=======
   resources.add_image(image, 1, VK_IMAGE_LAYOUT_UNDEFINED, ResourceOwner::APPLICATION);
->>>>>>> 2b98b053
 
   {
     VKResourceAccessInfo access_info = {};
     access_info.images.append(
-<<<<<<< HEAD
-        {image, VK_ACCESS_COLOR_ATTACHMENT_WRITE_BIT, VK_IMAGE_ASPECT_COLOR_BIT});
-=======
         {image, VK_ACCESS_COLOR_ATTACHMENT_WRITE_BIT, VK_IMAGE_ASPECT_COLOR_BIT, 0});
->>>>>>> 2b98b053
     VKBeginRenderingNode::CreateInfo begin_rendering(access_info);
     begin_rendering.node_data.color_attachments[0].sType =
         VK_STRUCTURE_TYPE_RENDERING_ATTACHMENT_INFO_KHR;
@@ -225,8 +217,6 @@
   EXPECT_EQ("end_rendering()", log[4]);
 }
 
-<<<<<<< HEAD
-=======
 TEST(vk_render_graph, begin_draw_end__layered)
 {
   VkHandle<VkImage> image(1u);
@@ -346,5 +336,4 @@
       log[6]);
 }
 
->>>>>>> 2b98b053
 }  // namespace blender::gpu::render_graph