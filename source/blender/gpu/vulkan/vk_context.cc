/* SPDX-FileCopyrightText: 2022 Blender Authors
 *
 * SPDX-License-Identifier: GPL-2.0-or-later */

/** \file
 * \ingroup gpu
 */

#include "GPU_debug.hh"

#include "vk_backend.hh"
#include "vk_context.hh"
#include "vk_debug.hh"
#include "vk_framebuffer.hh"
#include "vk_immediate.hh"
#include "vk_shader.hh"
#include "vk_shader_interface.hh"
#include "vk_state_manager.hh"
#include "vk_texture.hh"

#include "GHOST_C-api.h"

namespace blender::gpu {

VKContext::VKContext(void *ghost_window, void *ghost_context)
{
  ghost_window_ = ghost_window;
  ghost_context_ = ghost_context;

  state_manager = new VKStateManager();

  back_left = new VKFrameBuffer("back_left");
  front_left = new VKFrameBuffer("front_left");
  active_fb = back_left;
}

VKContext::~VKContext()
{
  if (surface_texture_) {
    back_left->attachment_remove(GPU_FB_COLOR_ATTACHMENT0);
    front_left->attachment_remove(GPU_FB_COLOR_ATTACHMENT0);
    GPU_texture_free(surface_texture_);
    surface_texture_ = nullptr;
  }
  free_resources();
  VKBackend::get().device.context_unregister(*this);

  imm = nullptr;
}

void VKContext::sync_backbuffer(bool cycle_resource_pool)
{
  if (ghost_window_) {
    GHOST_VulkanSwapChainData swap_chain_data = {};
    GHOST_GetVulkanSwapChainFormat((GHOST_WindowHandle)ghost_window_, &swap_chain_data);
    VKThreadData &thread_data = thread_data_.value().get();
    if (cycle_resource_pool) {
      thread_data.resource_pool_next();
      VKResourcePool &resource_pool = thread_data.resource_pool_get();
      imm = &resource_pool.immediate;
    }

    const bool reset_framebuffer = swap_chain_format_.format !=
                                       swap_chain_data.surface_format.format ||
                                   swap_chain_format_.colorSpace !=
                                       swap_chain_data.surface_format.colorSpace ||
                                   vk_extent_.width != swap_chain_data.extent.width ||
                                   vk_extent_.height != swap_chain_data.extent.height;
    if (reset_framebuffer) {
      if (has_active_framebuffer()) {
        deactivate_framebuffer();
      }
      if (surface_texture_) {
        GPU_texture_free(surface_texture_);
        surface_texture_ = nullptr;
      }
      surface_texture_ = GPU_texture_create_2d(
          "back-left",
          swap_chain_data.extent.width,
          swap_chain_data.extent.height,
          1,
          to_gpu_format(swap_chain_data.surface_format.format),
          GPU_TEXTURE_USAGE_ATTACHMENT,
          nullptr);

      back_left->attachment_set(GPU_FB_COLOR_ATTACHMENT0,
                                GPU_ATTACHMENT_TEXTURE(surface_texture_));
      front_left->attachment_set(GPU_FB_COLOR_ATTACHMENT0,
                                 GPU_ATTACHMENT_TEXTURE(surface_texture_));

      back_left->bind(false);

      swap_chain_format_ = swap_chain_data.surface_format;
      vk_extent_ = swap_chain_data.extent;
    }
  }
}

void VKContext::activate()
{
  /* Make sure no other context is already bound to this thread. */
  BLI_assert(is_active_ == false);

  VKDevice &device = VKBackend::get().device;
  VKThreadData &thread_data = device.current_thread_data();
  thread_data_ = std::reference_wrapper<VKThreadData>(thread_data);

  if (!render_graph_.has_value()) {
    render_graph_ = std::reference_wrapper<render_graph::VKRenderGraph>(
        *device.render_graph_new());
    for (const StringRef &group : debug_stack) {
      debug_group_begin(std::string(group).c_str(), 0);
    }
  }

  imm = &thread_data.resource_pool_get().immediate;

  is_active_ = true;

  sync_backbuffer(false);

  immActivate();
}

void VKContext::deactivate()
{
  flush_render_graph(RenderGraphFlushFlags(0));
  immDeactivate();
  imm = nullptr;
  thread_data_.reset();

  is_active_ = false;
}

void VKContext::begin_frame() {}

void VKContext::end_frame()
{
  VKDevice &device = VKBackend::get().device;
  device.orphaned_data.destroy_discarded_resources(device);
}

void VKContext::flush()
{
  flush_render_graph(RenderGraphFlushFlags::RENEW_RENDER_GRAPH);
}

TimelineValue VKContext::flush_render_graph(RenderGraphFlushFlags flags,
                                            VkPipelineStageFlags wait_dst_stage_mask,
                                            VkSemaphore wait_semaphore,
                                            VkSemaphore signal_semaphore,
                                            VkFence signal_fence)
{
  if (has_active_framebuffer()) {
    VKFrameBuffer &framebuffer = *active_framebuffer_get();
    if (framebuffer.is_rendering()) {
      framebuffer.rendering_end(*this);
    }
  }
  descriptor_set_get().upload_descriptor_sets();
  descriptor_pools_get().discard(*this);
  VKDevice &device = VKBackend::get().device;
  TimelineValue timeline = device.render_graph_submit(
      &render_graph_.value().get(),
      discard_pool,
      bool(flags & RenderGraphFlushFlags::SUBMIT),
      bool(flags & RenderGraphFlushFlags::WAIT_FOR_COMPLETION),
      wait_dst_stage_mask,
      wait_semaphore,
      signal_semaphore,
      signal_fence);
  render_graph_.reset();
  if (bool(flags & RenderGraphFlushFlags::RENEW_RENDER_GRAPH)) {
    render_graph_ = std::reference_wrapper<render_graph::VKRenderGraph>(
        *device.render_graph_new());
    for (const StringRef &group : debug_stack) {
      debug_group_begin(std::string(group).c_str(), 0);
    }
  }
  return timeline;
}

void VKContext::finish() {}

void VKContext::memory_statistics_get(int *r_total_mem_kb, int *r_free_mem_kb)
{
  const VKDevice &device = VKBackend::get().device;
  device.memory_statistics_get(r_total_mem_kb, r_free_mem_kb);
}

/* -------------------------------------------------------------------- */
/** \name State manager
 * \{ */

VKDescriptorPools &VKContext::descriptor_pools_get()
{
  return thread_data_.value().get().resource_pool_get().descriptor_pools;
}

VKDescriptorSetTracker &VKContext::descriptor_set_get()
{
  return thread_data_.value().get().resource_pool_get().descriptor_set;
}

VKStateManager &VKContext::state_manager_get() const
{
  return *static_cast<VKStateManager *>(state_manager);
}

void VKContext::debug_unbind_all_ubo()
{
  state_manager_get().uniform_buffer_unbind_all();
};

void VKContext::debug_unbind_all_ssbo()
{
  state_manager_get().storage_buffer_unbind_all();
};

/** \} */

/* -------------------------------------------------------------------- */
/** \name Frame-buffer
 * \{ */

void VKContext::activate_framebuffer(VKFrameBuffer &framebuffer)
{
  if (has_active_framebuffer()) {
    deactivate_framebuffer();
  }

  BLI_assert(active_fb == nullptr);
  active_fb = &framebuffer;
  framebuffer.update_size();
  framebuffer.update_srgb();
  framebuffer.rendering_reset();
}

VKFrameBuffer *VKContext::active_framebuffer_get() const
{
  return unwrap(active_fb);
}

bool VKContext::has_active_framebuffer() const
{
  return active_framebuffer_get() != nullptr;
}

void VKContext::deactivate_framebuffer()
{
  VKFrameBuffer *framebuffer = active_framebuffer_get();
  BLI_assert(framebuffer != nullptr);
  if (framebuffer->is_rendering()) {
    framebuffer->rendering_end(*this);
  }
  active_fb = nullptr;
}

void VKContext::rendering_end()
{
  VKFrameBuffer *framebuffer = active_framebuffer_get();
  if (framebuffer) {
    framebuffer->rendering_end(*this);
  }
}

/** \} */

/* -------------------------------------------------------------------- */
/** \name Pipeline
 * \{ */

void VKContext::update_pipeline_data(GPUPrimType primitive,
                                     VKVertexAttributeObject &vao,
                                     render_graph::VKPipelineData &r_pipeline_data)
{
  VKShader &vk_shader = unwrap(*shader);
  VKFrameBuffer &framebuffer = *active_framebuffer_get();
<<<<<<< HEAD
=======

  /* Override size of point shader when GPU_point size < 0 */
  const float point_size = state_manager_get().mutable_state.point_size;
  if (primitive == GPU_PRIM_POINTS && point_size < 0.0) {
    GPU_shader_uniform_1f(wrap(shader), "size", -point_size);
  }

>>>>>>> 5898c1b9
  update_pipeline_data(vk_shader,
                       vk_shader.ensure_and_get_graphics_pipeline(
                           primitive, vao, state_manager_get(), framebuffer, constants_state_),
                       r_pipeline_data);
}

void VKContext::update_pipeline_data(render_graph::VKPipelineData &r_pipeline_data)
{
  VKShader &vk_shader = unwrap(*shader);
  update_pipeline_data(
      vk_shader, vk_shader.ensure_and_get_compute_pipeline(constants_state_), r_pipeline_data);
}

void VKContext::update_pipeline_data(VKShader &vk_shader,
                                     VkPipeline vk_pipeline,
                                     render_graph::VKPipelineData &r_pipeline_data)
{
  r_pipeline_data.vk_pipeline_layout = vk_shader.vk_pipeline_layout;
  r_pipeline_data.vk_pipeline = vk_pipeline;

  /* Update push constants. */
  r_pipeline_data.push_constants_data = nullptr;
  r_pipeline_data.push_constants_size = 0;
  const VKPushConstants::Layout &push_constants_layout =
      vk_shader.interface_get().push_constants_layout_get();
  if (push_constants_layout.storage_type_get() == VKPushConstants::StorageType::PUSH_CONSTANTS) {
    r_pipeline_data.push_constants_size = push_constants_layout.size_in_bytes();
    r_pipeline_data.push_constants_data = vk_shader.push_constants.data();
  }

  /* Update descriptor set. */
  r_pipeline_data.vk_descriptor_set = VK_NULL_HANDLE;
  if (vk_shader.has_descriptor_set()) {
    VKDescriptorSetTracker &descriptor_set = descriptor_set_get();
    descriptor_set.update_descriptor_set(*this, access_info_);
    r_pipeline_data.vk_descriptor_set = descriptor_set.vk_descriptor_set;
  }
}

render_graph::VKResourceAccessInfo &VKContext::reset_and_get_access_info()
{
  access_info_.reset();
  return access_info_;
}

/** \} */

/* -------------------------------------------------------------------- */
/** \name Graphics pipeline
 * \{ */

void VKContext::swap_buffers_pre_callback(const GHOST_VulkanSwapChainData *swap_chain_data)
{
  VKContext *context = VKContext::get();
  BLI_assert(context);
  context->swap_buffers_pre_handler(*swap_chain_data);
}

void VKContext::swap_buffers_post_callback()
{
  VKContext *context = VKContext::get();
  BLI_assert(context);
  context->swap_buffers_post_handler();
}

void VKContext::swap_buffers_pre_handler(const GHOST_VulkanSwapChainData &swap_chain_data)
{
  GPU_debug_group_begin("BackBuffer.Blit");

  VKFrameBuffer &framebuffer = *unwrap(active_fb);
  VKTexture *color_attachment = unwrap(unwrap(framebuffer.color_tex(0)));

  render_graph::VKBlitImageNode::CreateInfo blit_image = {};
  blit_image.src_image = color_attachment->vk_image_handle();
  blit_image.dst_image = swap_chain_data.image;
  blit_image.filter = VK_FILTER_LINEAR;

  VkImageBlit &region = blit_image.region;
  region.srcOffsets[0] = {0, 0, 0};
  region.srcOffsets[1] = {color_attachment->width_get(), color_attachment->height_get(), 1};
  region.srcSubresource.aspectMask = VK_IMAGE_ASPECT_COLOR_BIT;
  region.srcSubresource.mipLevel = 0;
  region.srcSubresource.baseArrayLayer = 0;
  region.srcSubresource.layerCount = 1;

  region.dstOffsets[0] = {0, int32_t(swap_chain_data.extent.height), 0};
  region.dstOffsets[1] = {int32_t(swap_chain_data.extent.width), 0, 1};
  region.dstSubresource.aspectMask = VK_IMAGE_ASPECT_COLOR_BIT;
  region.dstSubresource.mipLevel = 0;
  region.dstSubresource.baseArrayLayer = 0;
  region.dstSubresource.layerCount = 1;

  /* Swap chain commands are CPU synchronized at this moment, allowing to temporary add the swap
   * chain image as device resources. When we move towards GPU swap chain synchronization we need
   * to keep track of the swap chain image between frames. */
  VKDevice &device = VKBackend::get().device;
  device.resources.add_image(swap_chain_data.image, 1, "SwapchainImage");

  framebuffer.rendering_end(*this);
  flush_render_graph(RenderGraphFlushFlags::RENEW_RENDER_GRAPH);

  render_graph::VKRenderGraph &render_graph = this->render_graph();
  render_graph.add_node(blit_image);
  GPU_debug_group_end();
  render_graph::VKSynchronizationNode::CreateInfo synchronization = {};
  synchronization.vk_image = swap_chain_data.image;
  synchronization.vk_image_layout = VK_IMAGE_LAYOUT_PRESENT_SRC_KHR;
  synchronization.vk_image_aspect = VK_IMAGE_ASPECT_COLOR_BIT;
  render_graph.add_node(synchronization);
  flush_render_graph(RenderGraphFlushFlags::SUBMIT | RenderGraphFlushFlags::RENEW_RENDER_GRAPH,
                     VK_PIPELINE_STAGE_COMPUTE_SHADER_BIT | VK_PIPELINE_STAGE_TRANSFER_BIT,
                     swap_chain_data.acquire_semaphore,
                     swap_chain_data.present_semaphore,
                     swap_chain_data.submission_fence);

  device.resources.remove_image(swap_chain_data.image);
#if 0
  device.debug_print();
#endif
}

void VKContext::swap_buffers_post_handler()
{
  sync_backbuffer(true);
}

void VKContext::specialization_constants_set(
    const shader::SpecializationConstants *constants_state)
{
  constants_state_ = (constants_state != nullptr) ? *constants_state :
                                                    shader::SpecializationConstants{};
}

/** \} */

/* -------------------------------------------------------------------- */
/** \name OpenXR
 * \{ */

void VKContext::openxr_acquire_framebuffer_image_callback(GHOST_VulkanOpenXRData *openxr_data)
{
  VKContext *context = VKContext::get();
  BLI_assert(context);
  context->openxr_acquire_framebuffer_image_handler(*openxr_data);
}

void VKContext::openxr_release_framebuffer_image_callback(GHOST_VulkanOpenXRData *openxr_data)
{
  VKContext *context = VKContext::get();
  BLI_assert(context);
  context->openxr_release_framebuffer_image_handler(*openxr_data);
}

void VKContext::openxr_acquire_framebuffer_image_handler(GHOST_VulkanOpenXRData &openxr_data)
{
  VKFrameBuffer &framebuffer = *unwrap(active_fb);
  VKTexture *color_attachment = unwrap(unwrap(framebuffer.color_tex(0)));
  openxr_data.extent.width = color_attachment->width_get();
  openxr_data.extent.height = color_attachment->height_get();

  /* Determine the data format for data transfer. */
  const eGPUTextureFormat device_format = color_attachment->device_format_get();
  eGPUDataFormat data_format = GPU_DATA_HALF_FLOAT;
  if (ELEM(device_format, GPU_RGBA8)) {
    data_format = GPU_DATA_UBYTE;
  }

  switch (openxr_data.data_transfer_mode) {
    case GHOST_kVulkanXRModeCPU:
      openxr_data.cpu.image_data = color_attachment->read(0, data_format);
      break;

    case GHOST_kVulkanXRModeFD: {
      flush_render_graph(RenderGraphFlushFlags::SUBMIT |
                         RenderGraphFlushFlags::WAIT_FOR_COMPLETION |
                         RenderGraphFlushFlags::RENEW_RENDER_GRAPH);
      if (openxr_data.gpu.vk_image_blender != color_attachment->vk_image_handle()) {
        VKMemoryExport exported_memory = color_attachment->export_memory(
            VK_EXTERNAL_MEMORY_HANDLE_TYPE_OPAQUE_FD_BIT);
        openxr_data.gpu.image_handle = exported_memory.handle;
        openxr_data.gpu.new_handle = true;
        openxr_data.gpu.image_format = to_vk_format(color_attachment->device_format_get());
        openxr_data.gpu.memory_size = exported_memory.memory_size;
        openxr_data.gpu.memory_offset = exported_memory.memory_offset;
        openxr_data.gpu.vk_image_blender = color_attachment->vk_image_handle();
      }
      break;
    }

    case GHOST_kVulkanXRModeWin32: {
      flush_render_graph(RenderGraphFlushFlags::SUBMIT |
                         RenderGraphFlushFlags::WAIT_FOR_COMPLETION |
                         RenderGraphFlushFlags::RENEW_RENDER_GRAPH);
      if (openxr_data.gpu.vk_image_blender != color_attachment->vk_image_handle()) {
        VKMemoryExport exported_memory = color_attachment->export_memory(
            VK_EXTERNAL_MEMORY_HANDLE_TYPE_OPAQUE_WIN32_BIT);
        openxr_data.gpu.image_handle = exported_memory.handle;
        openxr_data.gpu.new_handle = true;
        openxr_data.gpu.image_format = to_vk_format(color_attachment->device_format_get());
        openxr_data.gpu.memory_size = exported_memory.memory_size;
        openxr_data.gpu.memory_offset = exported_memory.memory_offset;
        openxr_data.gpu.vk_image_blender = color_attachment->vk_image_handle();
      }
      break;
    }
  }
}

void VKContext::openxr_release_framebuffer_image_handler(GHOST_VulkanOpenXRData &openxr_data)
{
  switch (openxr_data.data_transfer_mode) {
    case GHOST_kVulkanXRModeCPU:
      MEM_freeN(openxr_data.cpu.image_data);
      openxr_data.cpu.image_data = nullptr;
      break;

    case GHOST_kVulkanXRModeFD:
      /* Nothing to do as import of the handle by the XrInstance removes the ownership of the
       * handle. Ref
       * https://registry.khronos.org/vulkan/specs/latest/man/html/VK_KHR_external_memory_fd.html#_issues
       */
      break;

    case GHOST_kVulkanXRModeWin32:
#ifdef _WIN32
      if (openxr_data.gpu.new_handle) {
        /* Exported handle isn't consumed during import and should be freed after use. */
        CloseHandle(HANDLE(openxr_data.gpu.image_handle));
        openxr_data.gpu.image_handle = 0;
      }
#endif
      break;
  }
}

/** \} */

}  // namespace blender::gpu<|MERGE_RESOLUTION|>--- conflicted
+++ resolved
@@ -276,8 +276,6 @@
 {
   VKShader &vk_shader = unwrap(*shader);
   VKFrameBuffer &framebuffer = *active_framebuffer_get();
-<<<<<<< HEAD
-=======
 
   /* Override size of point shader when GPU_point size < 0 */
   const float point_size = state_manager_get().mutable_state.point_size;
@@ -285,7 +283,6 @@
     GPU_shader_uniform_1f(wrap(shader), "size", -point_size);
   }
 
->>>>>>> 5898c1b9
   update_pipeline_data(vk_shader,
                        vk_shader.ensure_and_get_graphics_pipeline(
                            primitive, vao, state_manager_get(), framebuffer, constants_state_),
