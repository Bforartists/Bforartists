#include "export_Plugin.h"

#include <math.h>
<<<<<<< HEAD
#include <cstring>
=======

#include <cstring>

>>>>>>> 368c9dd9
using namespace std;


#ifdef WIN32 
#define WIN32_SKIP_HKEY_PROTECTION
#include "BLI_winstuff.h"

#ifndef FILE_MAXDIR
#define FILE_MAXDIR  160
#endif

#ifndef FILE_MAXFILE
#define FILE_MAXFILE 80
#endif


static string find_path()
{
	HKEY	hkey;
	DWORD dwType, dwSize;

	if (RegOpenKeyEx(HKEY_LOCAL_MACHINE,"Software\\YafRay Team\\YafRay",0,KEY_READ,&hkey)==ERROR_SUCCESS)
	{
		dwType = REG_EXPAND_SZ;
	 	dwSize = MAX_PATH;
		DWORD dwStat;

		char *pInstallDir=new char[MAX_PATH];

  		dwStat=RegQueryValueEx(hkey, TEXT("InstallDir"), 
			NULL, NULL,(LPBYTE)pInstallDir, &dwSize);
		
		if (dwStat == NO_ERROR)
		{
			string res=pInstallDir;
			delete [] pInstallDir;
			return res;
		}
		else
			cout << "Couldn't READ \'InstallDir\' value. Is yafray correctly installed?\n";
		delete [] pInstallDir;

		RegCloseKey(hkey);
	}	
	else
		cout << "Couldn't FIND registry key for yafray, is it installed?\n";

	return string("");

}

static int createDir(char* name)
{
	if (BLI_exists(name))
		return 2;	//exists
	if (CreateDirectory((LPCTSTR)(name), NULL)) {
		cout << "Directory: " << name << " created\n";
		return 1;	// created
	}
	else	{
		cout << "Could not create directory: " << name << endl;
		return 0;	// fail
	}
}

extern "C" { extern char bprogname[]; }

// add drive character if not in path string, using blender executable location as reference
static void addDrive(string &path)
{
	size_t sp = path.find_first_of(":");
	if (sp==-1) {
		string blpath = bprogname;
		sp = blpath.find_first_of(":");
		if (sp!=-1) path = blpath.substr(0, sp+1) + path;
	}
}

#else

#include <sys/stat.h>
#include <sys/types.h>
#include <sys/wait.h>
#include <signal.h>
#include <stdlib.h>
#include <unistd.h>
#endif

static string YafrayPath()
{
#ifdef WIN32
	string path=find_path();
	return path;
#else
	static const char *alternative[]=
	{
		"/usr/local/lib/",
#ifdef __x86_64__
		"/usr/lib64/",
#endif
		"/usr/lib/",
		NULL
	};

	for(int i=0;alternative[i]!=NULL;++i)
	{
		string fp = string(alternative[i]) + "libyafrayplugin.so";
		struct stat st;
		if (stat(fp.c_str(), &st)<0) continue;
		if (st.st_mode & S_IROTH) return fp;
	}
	return "";
#endif
}

static string YafrayPluginPath()
{
#ifdef WIN32
	return find_path()+"\\plugins";
#else
	static const char *alternative[]=
	{
		"/usr/local/lib/yafray",
#ifdef __x86_64__
		"/usr/lib64/yafray",
#endif
		"/usr/lib/yafray",
		NULL
	};

	for(int i=0;alternative[i]!=NULL;++i)
	{
		struct stat st;
		if (stat(alternative[i], &st)<0) continue;
		if (S_ISDIR(st.st_mode) && (st.st_mode & S_IXOTH)) return alternative[i];
	}
	return "";
#endif
}



yafrayPluginRender_t::~yafrayPluginRender_t()
{
	if (yafrayGate!=NULL) delete yafrayGate;
	if (handle!=NULL) PIL_dynlib_close(handle);
#ifdef WIN32
	if (corehandle!=NULL) PIL_dynlib_close(corehandle);
#endif
}

bool yafrayPluginRender_t::initExport()
{
	// bug #1897: when forcing render without yafray present, handle can be valid,
	// but find_symbol might have failed, trying second time will crash.
	// So make sure plugin loaded correctly and only get handle once.
	if ((!plugin_loaded) || (handle==NULL))
	{
		string location = YafrayPath();
#ifdef WIN32
		/* Win 32 loader cannot find needed libs in yafray dir, so we have to load them
		 * by hand. This could be fixed using setdlldirectory function, but it is not
		 * available in all win32 versions
		 */
		corehandle = PIL_dynlib_open((char *)(location + "\\yafraycore.dll").c_str());
		if (corehandle==NULL)
		{
			char *err = PIL_dynlib_get_error_as_string(corehandle);
			if (err) cerr << "Error loading yafray plugin: " << err << endl;
			else cerr << "Error loading yafray plugin: Unknown." << endl;
			return false;
		}
		location += "\\yafrayplugin.dll";
#endif

		if (handle==NULL) {
			handle = PIL_dynlib_open((char *)location.c_str());
			if (handle==NULL)
			{
				cerr << "Error loading yafray plugin: " << PIL_dynlib_get_error_as_string(handle) << endl;
				return false;
			}
		}
		yafray::yafrayConstructor *constructor;
		constructor = (yafray::yafrayConstructor *)PIL_dynlib_find_symbol(handle, YAFRAY_SYMBOL);
		if (constructor==NULL)
		{
			cerr << "Error loading yafray plugin: " << PIL_dynlib_get_error_as_string(handle) << endl;
			return false;
		}
		yafrayGate = constructor(re->r.threads, YafrayPluginPath());
		
		cout << "YafRay plugin loaded" << endl;
		plugin_loaded = true;
	}
	
	return true;
}

bool yafrayPluginRender_t::writeRender()
{
	yafray::paramMap_t params;
	params["camera_name"]=yafray::parameter_t("MAINCAM");
	params["raydepth"]=yafray::parameter_t((float)re->r.YF_raydepth);
	params["gamma"]=yafray::parameter_t(re->r.YF_gamma);
	params["exposure"]=yafray::parameter_t(re->r.YF_exposure);
	if (re->r.YF_AA)
	{
		params["AA_passes"] = yafray::parameter_t((int)re->r.YF_AApasses);
		params["AA_minsamples"] = yafray::parameter_t(re->r.YF_AAsamples);
		params["AA_pixelwidth"] = yafray::parameter_t(re->r.YF_AApixelsize);
		params["AA_threshold"] = yafray::parameter_t(re->r.YF_AAthreshold);
	}
	else
	{
		// removed the default AA settings for midquality GI, better leave it to user
		if ((re->r.mode & R_OSA) && (re->r.osa)) 
		{
			params["AA_passes"] = yafray::parameter_t((re->r.osa & 3)==0 ? (re->r.osa >> 2) : 1);
			params["AA_minsamples"] = yafray::parameter_t((re->r.osa & 3)==0 ? 4 : re->r.osa);
		}
		else 
		{
			params["AA_passes"] = yafray::parameter_t(0);
			params["AA_minsamples"] = yafray::parameter_t(1);
		}
		params["AA_pixelwidth"] = yafray::parameter_t(1.5);
		params["AA_threshold"] = yafray::parameter_t(0.05f);
	}
	if (re->r.mode & R_BORDER)
	{
		params["border_xmin"] = yafray::parameter_t(2.f*re->r.border.xmin - 1.f);
		params["border_xmax"] = yafray::parameter_t(2.f*re->r.border.xmax - 1.f);
		params["border_ymin"] = yafray::parameter_t(2.f*re->r.border.ymin - 1.f);
		params["border_ymax"] = yafray::parameter_t(2.f*re->r.border.ymax - 1.f);
	}
	if (hasworld) {
		World *world = G.scene->world;
		if (world->mode & WO_MIST) {
			// basic fog
			float fd = world->mistdist;
			if (fd>0) fd=1.f/fd; else fd=1;
			params["fog_density"] = yafray::parameter_t(fd);
			params["fog_color"] = yafray::parameter_t(yafray::color_t(world->horr, world->horg, world->horb));
		}
		params["background_name"] = yafray::parameter_t("world_background");
	}
	params["bias"] = yafray::parameter_t(re->r.YF_raybias);
	params["clamp_rgb"] = yafray::parameter_t((re->r.YF_clamprgb==0) ? "on" : "off");
	// lynx request
	params["threads"] = yafray::parameter_t((int)re->r.threads);
	blenderYafrayOutput_t output(re);
	yafrayGate->render(params, output);
	cout << "render finished" << endl;
	yafrayGate->clear();
	return true;
}

bool yafrayPluginRender_t::finishExport()
{
	return true;
}


// displayImage() not for plugin, see putPixel() below

#ifdef WIN32
#define MAXPATHLEN MAX_PATH
#else
#include <sys/param.h>
#endif
static void adjustPath(string &path)
{
	// if relative, expand to full path
	char cpath[MAXPATHLEN];
	strcpy(cpath, path.c_str());
	BLI_convertstringcode(cpath, G.sce);
	path = cpath;
#ifdef WIN32
	// add drive char if not there
	addDrive(path);
#endif
}


static string noise2string(short nbtype)
{
	switch (nbtype) {
		case TEX_BLENDER:
			return "blender";
		case TEX_STDPERLIN:
			return "stdperlin";
		case TEX_VORONOI_F1:
			return "voronoi_f1";
		case TEX_VORONOI_F2:
			return "voronoi_f2";
		case TEX_VORONOI_F3:
			return "voronoi_f3";
		case TEX_VORONOI_F4:
			return "voronoi_f4";
		case TEX_VORONOI_F2F1:
			return "voronoi_f2f1";
		case TEX_VORONOI_CRACKLE:
			return "voronoi_crackle";
		case TEX_CELLNOISE:
			return "cellnoise";
		default:
		case TEX_NEWPERLIN:
			return "newperlin";
	}
}

void yafrayPluginRender_t::writeTextures()
{
	// used to keep track of images already written
	// (to avoid duplicates if also in imagetex for material TexFace texture)
	set<Image*> dupimg;

	yafray::paramMap_t params;
	list<yafray::paramMap_t> lparams;
	for (map<string, MTex*>::const_iterator blendtex=used_textures.begin();
						blendtex!=used_textures.end();++blendtex) 
	{
		lparams.clear();
		params.clear();
		
		MTex* mtex = blendtex->second;
		Tex* tex = mtex->tex;
		// name is image name instead of texture name when type is image (see TEX_IMAGE case below)
		// (done because of possible combinations of 'TexFace' images and regular image textures, to avoid duplicates)
		if (tex->type!=TEX_IMAGE) params["name"] = yafray::parameter_t(blendtex->first);

		float nsz = tex->noisesize;
		if (nsz!=0.f) nsz=1.f/nsz;

		// noisebasis type
		string ntype = noise2string(tex->noisebasis);
		string ts, hardnoise=(tex->noisetype==TEX_NOISESOFT) ? "off" : "on";

		switch (tex->type) {
			case TEX_STUCCI:
				// stucci is clouds as bump, only difference is an extra parameter to handle wall in/out
				// turbulence value is not used, so for large values will not match well
			case TEX_CLOUDS: {
				params["type"] = yafray::parameter_t("clouds");
				params["size"] = yafray::parameter_t(nsz);
				params["hard"] = yafray::parameter_t(hardnoise);
				if (tex->type==TEX_STUCCI) {
					if (tex->stype==1)
						ts = "positive";
					else if (tex->stype==2)
						ts = "negative";
					else ts = "none";
					params["bias"] = yafray::parameter_t(ts);
					params["depth"] = yafray::parameter_t(0);	// for stucci always 0
				}
				else params["depth"] = yafray::parameter_t(tex->noisedepth);
				params["color_type"] = yafray::parameter_t(tex->stype);
				params["noise_type"] = yafray::parameter_t(ntype);
				break;
			}
			case TEX_WOOD:
			{
				params["type"] = yafray::parameter_t("wood");
				// blender does not use depth value for wood, always 0
				params["depth"] = yafray::parameter_t(0);
				float turb = (tex->stype<2) ? 0.0 : tex->turbul;
				params["turbulence"] = yafray::parameter_t(turb);
				params["size"] = yafray::parameter_t(nsz);
				params["hard"] = yafray::parameter_t(hardnoise);
				ts = (tex->stype & 1) ? "rings" : "bands";	//stype 1&3 ringtype
				params["wood_type"] = yafray::parameter_t(ts);
				params["noise_type"] = yafray::parameter_t(ntype);
				// shape parameter, for some reason noisebasis2 is used...
				ts = "sin";
				if (tex->noisebasis2==1) ts="saw"; else if (tex->noisebasis2==2) ts="tri";
				params["shape"] = yafray::parameter_t(ts);
				break;
			}
			case TEX_MARBLE: 
			{
				params["type"] = yafray::parameter_t("marble");
				params["depth"] = yafray::parameter_t(tex->noisedepth);
				params["turbulence"] = yafray::parameter_t(tex->turbul);
				params["size"] = yafray::parameter_t(nsz);
				params["hard"] = yafray::parameter_t(hardnoise);
				params["sharpness"] = yafray::parameter_t((float)(1<<tex->stype));
				params["noise_type"] = yafray::parameter_t(ntype);
				ts = "sin";
				if (tex->noisebasis2==1) ts="saw"; else if (tex->noisebasis2==2) ts="tri";
				params["shape"] = yafray::parameter_t(ts);
				break;
			}
			case TEX_VORONOI:
			{
				params["type"] = yafray::parameter_t("voronoi");
				ts = "int";
				if (tex->vn_coltype==1)
					ts = "col1";
				else if (tex->vn_coltype==2)
					ts = "col2";
				else if (tex->vn_coltype==3)
					ts = "col3";
				params["color_type"] = yafray::parameter_t(ts);
				params["weight1"] = yafray::parameter_t(tex->vn_w1);
				params["weight2"] = yafray::parameter_t(tex->vn_w2);
				params["weight3"] = yafray::parameter_t(tex->vn_w3);
				params["weight4"] = yafray::parameter_t(tex->vn_w4);
				params["mk_exponent"] = yafray::parameter_t(tex->vn_mexp);
				params["intensity"] = yafray::parameter_t(tex->ns_outscale);
				params["size"] = yafray::parameter_t(nsz);
				ts = "actual";
				if (tex->vn_distm==TEX_DISTANCE_SQUARED)
					ts = "squared";
				else if (tex->vn_distm==TEX_MANHATTAN)
					ts = "manhattan";
				else if (tex->vn_distm==TEX_CHEBYCHEV)
					ts = "chebychev";
				else if (tex->vn_distm==TEX_MINKOVSKY_HALF)
					ts = "minkovsky_half";
				else if (tex->vn_distm==TEX_MINKOVSKY_FOUR)
					ts = "minkovsky_four";
				else if (tex->vn_distm==TEX_MINKOVSKY)
					ts = "minkovsky";
				params["distance_metric"] = yafray::parameter_t(ts);
				break;
			}
			case TEX_MUSGRAVE:
			{
				params["type"] = yafray::parameter_t("musgrave");
				switch (tex->stype) {
					case TEX_MFRACTAL:
						ts = "multifractal";
						break;
					case TEX_RIDGEDMF:
						ts = "ridgedmf";
						break;
					case TEX_HYBRIDMF:
						ts = "hybridmf";
						break;
					case TEX_HTERRAIN:
						ts = "heteroterrain";
						break;
					default:
					case TEX_FBM:
						ts = "fBm";
				}
				params["musgrave_type"] = yafray::parameter_t(ts);
				params["noise_type"] = yafray::parameter_t(ntype);
				params["H"] = yafray::parameter_t(tex->mg_H);
				params["lacunarity"] = yafray::parameter_t(tex->mg_lacunarity);
				params["octaves"] = yafray::parameter_t(tex->mg_octaves);
				if ((tex->stype==TEX_HTERRAIN) || (tex->stype==TEX_RIDGEDMF) || (tex->stype==TEX_HYBRIDMF)) {
					params["offset"] = yafray::parameter_t(tex->mg_offset);
					if ((tex->stype==TEX_RIDGEDMF) || (tex->stype==TEX_HYBRIDMF))
						params["gain"] = yafray::parameter_t(tex->mg_gain);
				}
				params["size"] = yafray::parameter_t(nsz);
				params["intensity"] = yafray::parameter_t(tex->ns_outscale);
				break;
			}
			case TEX_DISTNOISE:
			{
				params["type"] = yafray::parameter_t("distorted_noise");
				params["distort"] = yafray::parameter_t(tex->dist_amount);
				params["size"] = yafray::parameter_t(nsz);
				params["noise_type1"] = yafray::parameter_t(ntype);
				params["noise_type2"] = yafray::parameter_t(noise2string(tex->noisebasis2));
				break;
			}
			case TEX_BLEND:
			{
				params["type"] = yafray::parameter_t("gradient");
				switch (tex->stype) {
					case 1:  ts="quadratic"; break;
					case 2:  ts="cubic";     break;
					case 3:  ts="diagonal";  break;
					case 4:  ts="sphere";    break;
					case 5:  ts="halo";      break;
					default:
					case 0:  ts="linear";    break;
				}
				params["gradient_type"] = yafray::parameter_t(ts);
				if (tex->flag & TEX_FLIPBLEND) ts="on"; else ts="off";
				params["flip_xy"] = yafray::parameter_t(ts);
				break;
			}
			case TEX_NOISE:
			{
				params["type"] = yafray::parameter_t("random_noise");
				params["depth"] = yafray::parameter_t(tex->noisedepth);
				break;
			}
			case TEX_IMAGE: 
			{
				Image* ima = tex->ima;
				if (ima) {
					// remember image to avoid duplicates later if also in imagetex
					// (formerly done by removing from imagetex, but need image/material link)
					dupimg.insert(ima);
					params["type"] = yafray::parameter_t("image");
					params["name"] = yafray::parameter_t(ima->id.name);
					string texpath = ima->name;
					adjustPath(texpath);
					params["filename"] = yafray::parameter_t(texpath);
					params["interpolate"] = yafray::parameter_t((tex->imaflag & TEX_INTERPOL) ? "bilinear" : "none");
				}
				break;
			}
			default:
				cout << "Unsupported texture type\n";
		}
		yafrayGate->addShader(params, lparams);

		// colorbands
		if (tex->flag & TEX_COLORBAND) 
		{
			ColorBand* cb = tex->coba;
			if (cb) 
			{
				lparams.clear();
				params.clear();
				params["type"] = yafray::parameter_t("colorband");
				params["name"] = yafray::parameter_t(blendtex->first + "_coba");
				params["input"] = yafray::parameter_t(blendtex->first);
				for (int i=0;i<cb->tot;i++) 
				{
					yafray::paramMap_t mparams;
					mparams["value"] = yafray::parameter_t(cb->data[i].pos);
					mparams["color"] = yafray::parameter_t(yafray::colorA_t(cb->data[i].r,
																																cb->data[i].g,
																																cb->data[i].b,
																																cb->data[i].a));
					lparams.push_back(mparams);
				}
				yafrayGate->addShader(params, lparams);
			}
		}

	}

	// If used, textures for the material 'TexFace' case
	if (!imagetex.empty()) {
		for (map<Image*, set<Material*> >::const_iterator imgtex=imagetex.begin();
					imgtex!=imagetex.end();++imgtex)
		{
			// skip if already written above
			if (dupimg.find(imgtex->first)==dupimg.end()) {
				lparams.clear();
				params.clear();
				params["name"] = yafray::parameter_t(imgtex->first->id.name);
				params["type"] = yafray::parameter_t("image");
				string texpath(imgtex->first->name);
				adjustPath(texpath);
				params["filename"] = yafray::parameter_t(texpath);
				yafrayGate->addShader(params, lparams);
			}
		}
	}

}


void yafrayPluginRender_t::writeShader(const string &shader_name, Material* matr, const string &facetexname)
{
	yafray::paramMap_t params;
	list<yafray::paramMap_t> lparams;

	// if material has ramps, export colorbands first
	if (matr->mode & (MA_RAMP_COL|MA_RAMP_SPEC))
	{
		// both colorbands without input shader
		ColorBand* cb = matr->ramp_col;
		if ((matr->mode & MA_RAMP_COL) && (cb!=NULL))
		{
			params["type"] = yafray::parameter_t("colorband");
			params["name"] = yafray::parameter_t(shader_name+"_difframp");
			for (int i=0;i<cb->tot;i++) {
				yafray::paramMap_t mparams;
				mparams["value"] = yafray::parameter_t(cb->data[i].pos);
				mparams["color"] = yafray::parameter_t(yafray::colorA_t(cb->data[i].r, cb->data[i].g, cb->data[i].b, cb->data[i].a));
				lparams.push_back(mparams);
			}
			yafrayGate->addShader(params, lparams);
		}
		cb = matr->ramp_spec;
		if ((matr->mode & MA_RAMP_SPEC) && (cb!=NULL))
		{
			lparams.clear();
			params.clear();
			params["type"] = yafray::parameter_t("colorband");
			params["name"] = yafray::parameter_t(shader_name+"_specramp");
			for (int i=0;i<cb->tot;i++) {
				yafray::paramMap_t mparams;
				mparams["value"] = yafray::parameter_t(cb->data[i].pos);
				mparams["color"] = yafray::parameter_t(yafray::colorA_t(cb->data[i].r, cb->data[i].g, cb->data[i].b, cb->data[i].a));
				lparams.push_back(mparams);
			}
			yafrayGate->addShader(params, lparams);
		}
		lparams.clear();
		params.clear();
	}

	params["type"] = yafray::parameter_t("blendershader");
	params["name"] = yafray::parameter_t(shader_name);
	params["color"] = yafray::parameter_t(yafray::color_t(matr->r, matr->g, matr->b));
	float sr=matr->specr, sg=matr->specg, sb=matr->specb;
	if (matr->spec_shader==MA_SPEC_WARDISO) {
		// ........
		sr /= M_PI;
		sg /= M_PI;
		sb /= M_PI;
	}
	params["specular_color"] = yafray::parameter_t(yafray::color_t(sr, sg, sb));
	params["mirror_color"] = yafray::parameter_t(yafray::color_t(matr->mirr, matr->mirg, matr->mirb));
	params["diffuse_reflect"] = yafray::parameter_t(matr->ref);
	params["specular_amount"] = yafray::parameter_t(matr->spec);
	params["alpha"] = yafray::parameter_t(matr->alpha);
	
	// if no GI used, the GIpower parameter is not always initialized, so in that case ignore it
	float bg_mult = (re->r.GImethod==0) ? 1 : re->r.GIpower;
	params["emit"]=yafray::parameter_t(matr->emit*bg_mult);

	// reflection/refraction
	if ( (matr->mode & MA_RAYMIRROR) || (matr->mode & MA_RAYTRANSP) )
		params["IOR"] = yafray::parameter_t(matr->ang);

	if (matr->mode & MA_RAYMIRROR)
	{
		// Sofar yafray's min_refle parameter (which misleadingly actually controls fresnel reflection offset)
		// has been mapped to Blender's ray_mirror parameter.
		// This causes it be be misinterpreted and misused as a reflection amount control however.
		// Besides that, it also causes extra complications for the yafray Blendershader.
		// So added an actual amount of reflection parameter instead, and another
		// extra parameter 'frsOfs' to actually control fresnel offset (re-uses Blender fresnel_mir_i param).
		params["reflect"] = yafray::parameter_t("on");
		params["reflect_amount"] = yafray::parameter_t(matr->ray_mirror);
		float fo = 1.f-(matr->fresnel_mir_i-1.f)*0.25f;	// blender param range [1,5], also here reversed (1 in Blender -> no fresnel)
		params["fresnel_offset"] = yafray::parameter_t(fo);

		// for backward compatibility, also add old 'reflected' parameter, copy of mirror_color
		params["reflected"] = yafray::parameter_t(yafray::color_t(matr->mirr, matr->mirg, matr->mirb));
		// same for 'min_refle' param. Instead of the ray_mirror parameter that was used before, since now
		// the parameter's function is taken over by the fresnel offset parameter, use that instead.
		params["min_refle"] = yafray::parameter_t(fo);

	}

	if (matr->mode & MA_RAYTRANSP) 
	{
		params["refract"] = yafray::parameter_t("on");
		params["transmit_filter"] = yafray::parameter_t(matr->filter);
		// tir on by default
		params["tir"] = yafray::parameter_t("on");

		// transmit absorption color
		// to make things easier(?) for user it now specifies the actual color at 1 unit / YF_dscale of distance
		const float maxlog = -log(1e-38);
		float ar = (matr->YF_ar>0) ? -log(matr->YF_ar) : maxlog;
		float ag = (matr->YF_ag>0) ? -log(matr->YF_ag) : maxlog;
		float ab = (matr->YF_ab>0) ? -log(matr->YF_ab) : maxlog;
		float sc = matr->YF_dscale;
		if (sc!=0.f) sc=1.f/sc;
		params["absorption"] = yafray::parameter_t(yafray::color_t(ar*sc, ag*sc, ab*sc));
		// dispersion
		params["dispersion_power"] = yafray::parameter_t(matr->YF_dpwr);
		params["dispersion_samples"] = yafray::parameter_t(matr->YF_dsmp);
		params["dispersion_jitter"] = yafray::parameter_t(matr->YF_djit ? "on" : "off");

		// for backward compatibility, also add old 'transmitted' parameter, copy of 'color' * (1-alpha)
		float na = 1.f-matr->alpha;
		params["transmitted"] = yafray::parameter_t(yafray::color_t(matr->r*na, matr->g*na, matr->b*na));
	}

	string Mmode = "";
	if (matr->mode & MA_TRACEBLE) Mmode += "traceable";
	if (matr->mode & MA_SHADOW) Mmode += " shadow";
	if (matr->mode & MA_SHLESS) Mmode += " shadeless";
	if (matr->mode & MA_VERTEXCOL) Mmode += " vcol_light";
	if (matr->mode & MA_VERTEXCOLP) Mmode += " vcol_paint";
	if (matr->mode & MA_ZTRA) Mmode += " ztransp";
	if (matr->mode & MA_ONLYSHADOW) Mmode += " onlyshadow";
	if (Mmode!="") params["matmodes"] = yafray::parameter_t(Mmode);

	// diffuse & specular brdf, lambert/cooktorr defaults
	// diffuse
	if (matr->diff_shader==MA_DIFF_ORENNAYAR) {
		params["diffuse_brdf"] = yafray::parameter_t("oren_nayar");
		params["roughness"] = yafray::parameter_t(matr->roughness);
	}
	else if (matr->diff_shader==MA_DIFF_TOON) {
		params["diffuse_brdf"] = yafray::parameter_t("toon");
		params["toondiffuse_size"] = yafray::parameter_t(matr->param[0]);
		params["toondiffuse_smooth"] = yafray::parameter_t(matr->param[1]);
	}
	else if (matr->diff_shader==MA_DIFF_MINNAERT) {
		params["diffuse_brdf"] = yafray::parameter_t("minnaert");
		params["darkening"] = yafray::parameter_t(matr->darkness);
	}
	else params["diffuse_brdf"] = yafray::parameter_t("lambert");
	// specular
	if (matr->spec_shader==MA_SPEC_PHONG) {
		params["specular_brdf"] = yafray::parameter_t("phong");
		params["hard"] = yafray::parameter_t(matr->har);
	}
	else if (matr->spec_shader==MA_SPEC_BLINN) {
		params["specular_brdf"] = yafray::parameter_t("blinn");
		params["blinn_ior"] = yafray::parameter_t(matr->refrac);
		params["hard"] = yafray::parameter_t(matr->har);
	}
	else if (matr->spec_shader==MA_SPEC_TOON) {
		params["specular_brdf"] = yafray::parameter_t("toon");
		params["toonspecular_size"] = yafray::parameter_t(matr->param[2]);
		params["toonspecular_smooth"] = yafray::parameter_t(matr->param[3]);
	}
	else if (matr->spec_shader==MA_SPEC_WARDISO) {
		params["specular_brdf"] = yafray::parameter_t("ward");
		params["u_roughness"] = yafray::parameter_t(matr->rms);
		params["v_roughness"] = yafray::parameter_t(matr->rms);
	}
	else {
		params["specular_brdf"] = yafray::parameter_t("blender_cooktorr");
		params["hard"] = yafray::parameter_t(matr->har);
	}

	// ramps, if used
	if (matr->mode & (MA_RAMP_COL|MA_RAMP_SPEC))
	{
		const string rm_blend[9] = {"mix", "add", "mul", "sub", "screen", "divide", "difference", "darken", "lighten"};
		const string rm_mode[4] = {"shader", "energy", "normal", "result"};
		// diffuse
		if ((matr->mode & MA_RAMP_COL) && (matr->ramp_col!=NULL))
		{
			params["diffuse_ramp"] = yafray::parameter_t(shader_name+"_difframp");
			params["diffuse_ramp_mode"] = yafray::parameter_t(rm_mode[(int)matr->rampin_col]);
			params["diffuse_ramp_blend"] = yafray::parameter_t(rm_blend[(int)matr->rampblend_col]);
			params["diffuse_ramp_factor"] = yafray::parameter_t(matr->rampfac_col);
		}
		// specular
		if ((matr->mode & MA_RAMP_SPEC) && (matr->ramp_spec!=NULL)) {
			params["specular_ramp"] = yafray::parameter_t(shader_name+"_specramp");
			params["specular_ramp_mode"] = yafray::parameter_t(rm_mode[(int)matr->rampin_spec]);
			params["specular_ramp_blend"] = yafray::parameter_t(rm_blend[(int)matr->rampblend_spec]);
			params["specular_ramp_factor"] = yafray::parameter_t(matr->rampfac_spec);
		}
	}

	// modulators
	// first modulator is the texture of the face, if used (TexFace mode)
	if (facetexname.length()!=0) {
			yafray::paramMap_t mparams;
			mparams["input"] = yafray::parameter_t(facetexname);
			mparams["color"] = yafray::parameter_t(1);
			lparams.push_back(mparams);
	}
	
	for (int m2=0;m2<MAX_MTEX;m2++)
	{
		if (matr->septex & (1<<m2)) continue;// all active channels
		// ignore null mtex
		MTex* mtex = matr->mtex[m2];
		if (mtex==NULL) continue;
		// ignore null tex
		Tex* tex = mtex->tex;
		if (tex==NULL) continue;

		map<string, MTex*>::const_iterator mtexL = used_textures.find(string(tex->id.name));
		if (mtexL!=used_textures.end()) 
		{
			yafray::paramMap_t mparams;
			// when no facetex used, shader_name is created from original material name
			char temp[32];
			sprintf(temp,"_map%d", m2);
			if (facetexname.length()!=0)
				mparams["input"] = yafray::parameter_t(string(matr->id.name) + string(temp));
			else
				mparams["input"] = yafray::parameter_t(shader_name + temp);

			// blendtype, would have been nice if the order would have been the same as for ramps...
			const string blendtype[MTEX_NUM_BLENDTYPES] = {"mix", "mul", "add", "sub", "divide", "darken", "difference", "lighten", "screen", "hue", "sat", "val", "color"};
			mparams["mode"] = yafray::parameter_t(blendtype[(int)mtex->blendtype]);

			// texture color (for use with MUL and/or no_rgb etc..)
			mparams["texcol"]=yafray::parameter_t(yafray::color_t(mtex->r,mtex->g,mtex->b));
			// texture contrast, brightness & color adjustment
			mparams["filtercolor"]=yafray::parameter_t(yafray::color_t(tex->rfac,tex->gfac,tex->bfac));
			mparams["contrast"]=yafray::parameter_t(tex->contrast);
			mparams["brightness"]=yafray::parameter_t(tex->bright);
			// all texture flags now are switches, having the value 1 or -1 (negative option)
			// the negative option only used for the intensity modulation options.

			// material (diffuse) color, amount controlled by colfac (see below)
			if (mtex->mapto & MAP_COL)
				mparams["color"]=yafray::parameter_t(1.0);
			// bumpmapping
			if ((mtex->mapto & MAP_NORM) || (mtex->maptoneg & MAP_NORM)) 
			{
				// for yafray, bump factor is negated (unless tex is stucci, not affected by 'Neg')
				// scaled down quite a bit
				float nf = mtex->norfac;
				if (tex->type!=TEX_STUCCI) nf *= -1.f;
				if (mtex->maptoneg & MAP_NORM) nf *= -1.f;
				mparams["normal"] = yafray::parameter_t(nf/60.f);
			}

			// all blender texture modulation as switches, either 1 or -1 (negative state of button)
			// Csp, specular color modulation
			if (mtex->mapto & MAP_COLSPEC)
				mparams["colspec"] = yafray::parameter_t(1.0);
			// CMir, mirror color  modulation
			if (mtex->mapto & MAP_COLMIR)
				mparams["colmir"] = yafray::parameter_t(1.0);

			// Ref, diffuse reflection amount  modulation
			if ((mtex->mapto & MAP_REF) || (mtex->maptoneg & MAP_REF)) 
			{
				int t = 1;
				if (mtex->maptoneg & MAP_REF) t = -1;
				mparams["difref"] = yafray::parameter_t(t);
			}

			// Spec, specular amount mod
			if ((mtex->mapto & MAP_SPEC) || (mtex->maptoneg & MAP_SPEC)) 
			{
				int t = 1;
				if (mtex->maptoneg & MAP_SPEC) t = -1;
				mparams["specular"] = yafray::parameter_t(t);
			}

			// hardness modulation
			if ((mtex->mapto & MAP_HAR) || (mtex->maptoneg & MAP_HAR)) 
			{
				int t = 1;
				if (mtex->maptoneg & MAP_HAR) t = -1;
				mparams["hard"] = yafray::parameter_t(t);
			}

			// alpha modulation
			if ((mtex->mapto & MAP_ALPHA) || (mtex->maptoneg & MAP_ALPHA)) 
			{
				int t = 1;
				if (mtex->maptoneg & MAP_ALPHA) t = -1;
				mparams["alpha"] = yafray::parameter_t(t);
			}

			// emit modulation
			if ((mtex->mapto & MAP_EMIT) || (mtex->maptoneg & MAP_EMIT)) {
				int t = 1;
				if (mtex->maptoneg & MAP_EMIT) t = -1;
				mparams["emit"] = yafray::parameter_t(t);
			}

			// raymir modulation
			if ((mtex->mapto & MAP_RAYMIRR) || (mtex->maptoneg & MAP_RAYMIRR)) {
				int t = 1;
				if (mtex->maptoneg & MAP_RAYMIRR) t = -1;
				mparams["raymir"] = yafray::parameter_t(t);
			}

			// texture flag, combination of strings
			string ts;
			if (mtex->texflag & (MTEX_RGBTOINT | MTEX_STENCIL | MTEX_NEGATIVE)) {
				ts = "";
				if (mtex->texflag & MTEX_RGBTOINT) ts += "no_rgb ";
				if (mtex->texflag & MTEX_STENCIL) ts += "stencil ";
				if (mtex->texflag & MTEX_NEGATIVE) ts += "negative";
				mparams["texflag"]=yafray::parameter_t(ts);
			}

			// colfac, controls amount of color modulation
			mparams["colfac"]=yafray::parameter_t(mtex->colfac);
			// def_var
			mparams["def_var"]=yafray::parameter_t(mtex->def_var);
			//varfac
			mparams["varfac"]=yafray::parameter_t(mtex->varfac);

			if ((tex->imaflag & (TEX_CALCALPHA | TEX_USEALPHA)) || (tex->flag & TEX_NEGALPHA)) 
			{
				ts = "";
				if (tex->imaflag & TEX_CALCALPHA) ts += "calc_alpha ";
				if (tex->imaflag & TEX_USEALPHA) ts += "use_alpha ";
				if (tex->flag & TEX_NEGALPHA) ts += "neg_alpha";
				mparams["alpha_flag"] = yafray::parameter_t(ts);
			}

			// image as normalmap flag
			if (tex->imaflag & TEX_NORMALMAP) mparams["normalmap"] = yafray::parameter_t("on");

			lparams.push_back(mparams);
		}
	}
	yafrayGate->addShader(params, lparams);

}

// write all materials & modulators
void yafrayPluginRender_t::writeMaterialsAndModulators()
{
	// shaders/mappers for regular texture (or non-texture) mode
	// In case material has texface mode, and all faces have an image texture,
	// this shader will not be used, but still be written
	yafray::paramMap_t params;
	list<yafray::paramMap_t> lparams;
	for (map<string, Material*>::const_iterator blendmat=used_materials.begin();
		blendmat!=used_materials.end();++blendmat) 
	{
		Material* matr = blendmat->second;
		// mapper(s)
		for (int m=0;m<MAX_MTEX;m++) 
		{
			if (matr->septex & (1<<m)) continue;// all active channels
			// ignore null mtex
			MTex* mtex = matr->mtex[m];
			if (mtex==NULL) continue;
			// ignore null tex
			Tex* tex = mtex->tex;
			if (tex==NULL) continue;

			map<string, MTex*>::const_iterator mtexL = used_textures.find(string(tex->id.name));
			if (mtexL!=used_textures.end()) 
			{
				params.clear();	//!!!
				lparams.clear();
				char temp[32];
				sprintf(temp, "_map%d", m);
				params["type"] = yafray::parameter_t("blendermapper");
				params["name"] = yafray::parameter_t(blendmat->first + string(temp));
				if ((mtex->texco & TEXCO_OBJECT) || (mtex->texco & TEXCO_REFL) || (mtex->texco & TEXCO_NORM))
				{
					// For object, reflection & normal mapping, add the object matrix to the modulator,
					// as in LF script, use camera matrix if no object specified.
					// In this case this means the inverse of that matrix
					float texmat[4][4], itexmat[4][4];
					if ((mtex->texco & TEXCO_OBJECT) && (mtex->object))
						MTC_Mat4CpyMat4(texmat, mtex->object->obmat);
					else	// also for refl. map
						MTC_Mat4CpyMat4(texmat, maincam_obj->obmat);
					MTC_Mat4Invert(itexmat, texmat);
#define flp yafray::parameter_t
					params["m00"]=flp(itexmat[0][0]);  params["m01"]=flp(itexmat[1][0]);
					params["m02"]=flp(itexmat[2][0]);  params["m03"]=flp(itexmat[3][0]);
					params["m10"]=flp(itexmat[0][1]);  params["m11"]=flp(itexmat[1][1]);
					params["m12"]=flp(itexmat[2][1]);  params["m13"]=flp(itexmat[3][1]);
					params["m20"]=flp(itexmat[0][2]);  params["m21"]=flp(itexmat[1][2]);
					params["m22"]=flp(itexmat[2][2]);  params["m23"]=flp(itexmat[3][2]);
					params["m30"]=flp(itexmat[0][3]);  params["m31"]=flp(itexmat[1][3]);
					params["m32"]=flp(itexmat[2][3]);  params["m33"]=flp(itexmat[3][3]);
#undef flp
				}
				// use image name instead of texname when texture is image
				if ((tex->type==TEX_IMAGE) && tex->ima)
					params["input"] = yafray::parameter_t(tex->ima->id.name);
				else if ((tex->flag & TEX_COLORBAND) & (tex->coba!=NULL))
					params["input"] = yafray::parameter_t(mtexL->first + "_coba");
				else
					params["input"] = yafray::parameter_t(mtexL->first);

				// texture size
				params["sizex"] = yafray::parameter_t(mtex->size[0]);
				params["sizey"] = yafray::parameter_t(mtex->size[1]);
				params["sizez"] = yafray::parameter_t(mtex->size[2]);

				// texture offset
				params["ofsx"] = yafray::parameter_t(mtex->ofs[0]);
				params["ofsy"] = yafray::parameter_t(mtex->ofs[1]);
				params["ofsz"] = yafray::parameter_t(mtex->ofs[2]);

				// texture coordinates, have to disable 'sticky' in Blender
				if (mtex->texco & TEXCO_UV)
					params["texco"] = yafray::parameter_t("uv");
				else if ((mtex->texco & TEXCO_GLOB) || (mtex->texco & TEXCO_OBJECT))
					// object mode is also set as global, but the object matrix 
					// was specified above with <modulator..>
					params["texco"] = yafray::parameter_t("global");
				else if ((mtex->texco & TEXCO_ORCO) || (mtex->texco & TEXCO_STRAND))
					// orco flag now used for 'strand'-mapping as well, see mesh code
					params["texco"] = yafray::parameter_t("orco");
				else if (mtex->texco & TEXCO_WINDOW)
					params["texco"] = yafray::parameter_t("window");
				else if (mtex->texco & TEXCO_NORM)
					params["texco"] = yafray::parameter_t("normal");
				else if (mtex->texco & TEXCO_REFL)
					params["texco"] = yafray::parameter_t("reflect");

				// texture projection axes, both image & procedural
				string proj = "nxyz";		// 'n' for 'none'
				params["proj_x"] = yafray::parameter_t(string(1,proj[mtex->projx]));
				params["proj_y"] = yafray::parameter_t(string(1,proj[mtex->projy]));
				params["proj_z"] = yafray::parameter_t(string(1,proj[mtex->projz]));

				// texture mapping parameters only relevant to image type
				if (tex->type==TEX_IMAGE) 
				{
					if (mtex->mapping==MTEX_FLAT)
						params["mapping"] = yafray::parameter_t("flat");
					else if (mtex->mapping==MTEX_CUBE)
						params["mapping"] = yafray::parameter_t("cube");
					else if (mtex->mapping==MTEX_TUBE)
						params["mapping"] = yafray::parameter_t("tube");
					else if (mtex->mapping==MTEX_SPHERE)
						params["mapping"] = yafray::parameter_t("sphere");

					// repeat
					params["xrepeat"] = yafray::parameter_t(tex->xrepeat);
					params["yrepeat"] = yafray::parameter_t(tex->yrepeat);

					// clipping
					if (tex->extend==TEX_EXTEND)
						params["clipping"] = yafray::parameter_t("extend");
					else if (tex->extend==TEX_CLIP)
						params["clipping"] = yafray::parameter_t("clip");
					else if (tex->extend==TEX_CLIPCUBE)
						params["clipping"] = yafray::parameter_t("clipcube");
					else if (tex->extend==TEX_CHECKER) {
						params["clipping"] = yafray::parameter_t("checker");
						string ts = "";
						if (tex->flag & TEX_CHECKER_ODD) ts += "odd";
						if (tex->flag & TEX_CHECKER_EVEN) ts += " even";
						params["checker_mode"] = yafray::parameter_t(ts);
						params["checker_dist"] = yafray::parameter_t(tex->checkerdist);
					}
					else
						params["clipping"] = yafray::parameter_t("repeat");

					// crop min/max
					params["cropmin_x"] = yafray::parameter_t(tex->cropxmin);
					params["cropmin_y"] = yafray::parameter_t(tex->cropymin);
					params["cropmax_x"] = yafray::parameter_t(tex->cropxmax);
					params["cropmax_y"] = yafray::parameter_t(tex->cropymax);

					// rot90 flag
					if (tex->imaflag & TEX_IMAROT) 
						params["rot90"] = yafray::parameter_t("on");
					else
						params["rot90"] = yafray::parameter_t("off");
				}
				yafrayGate->addShader(params, lparams);
			}
		}

		// shader + modulators
		writeShader(blendmat->first, matr);

	}

		// write the mappers & shaders for the TexFace case
	if (!imagetex.empty()) {
		// Yafray doesn't have per-face-textures, only per-face-shaders,
		// so create as many mappers/shaders as the images used by the object
		params.clear();
		lparams.clear();
		int snum = 0;
		for (map<Image*, set<Material*> >::const_iterator imgtex=imagetex.begin();
				imgtex!=imagetex.end();++imgtex)
		{

			for (set<Material*>::const_iterator imgmat=imgtex->second.begin();
					imgmat!=imgtex->second.end();++imgmat)
			{
				Material* matr = *imgmat;
				// mapper
				params["type"] = yafray::parameter_t("blendermapper");
				char temp[32];
				sprintf(temp, "_ftmap%d", snum);
				params["name"] = yafray::parameter_t(string(matr->id.name) + string(temp));
				params["input"] = yafray::parameter_t(imgtex->first->id.name);
				// all yafray default settings, except for texco, so no need to set others
				params["texco"] = yafray::parameter_t("uv");
				yafrayGate->addShader(params, lparams);

				// shader, remember name, used later when writing per-face-shaders
				sprintf(temp, "_ftsha%d", snum);
				string shader_name = string(matr->id.name) + string(temp);
				imgtex_shader[string(matr->id.name) + string(imgtex->first->id.name)] = shader_name;

				sprintf(temp, "_ftmap%d", snum++);
				string facetexname = string(matr->id.name) + string(temp);
				writeShader(shader_name, matr, facetexname);
			}

		}
	}

}

void yafrayPluginRender_t::genUVcoords(vector<yafray::GFLOAT> &uvcoords, ObjectRen *obr, VlakRen *vlr, MTFace* uvc, bool comple)
{
	if (uvc) 
	{
		// tri uv split indices
		int ui1=0, ui2=1, ui3=2;
		if (vlr->flag & R_DIVIDE_24) {
			ui3++;
			if (vlr->flag & R_FACE_SPLIT) { ui1++;  ui2++; }
		}
		else if (vlr->flag & R_FACE_SPLIT) { ui2++;  ui3++; }
		if (comple) {
			ui1 = (ui1+2) & 3;
			ui2 = (ui2+2) & 3;
			ui3 = (ui3+2) & 3;
		}
		uvcoords.push_back(uvc->uv[ui1][0]);  uvcoords.push_back(1-uvc->uv[ui1][1]);
		uvcoords.push_back(uvc->uv[ui2][0]);  uvcoords.push_back(1-uvc->uv[ui2][1]);
		uvcoords.push_back(uvc->uv[ui3][0]);  uvcoords.push_back(1-uvc->uv[ui3][1]);
	}
	else
	{
		uvcoords.push_back(0);  uvcoords.push_back(0);
		uvcoords.push_back(0);  uvcoords.push_back(0);
		uvcoords.push_back(0);  uvcoords.push_back(0);
	}
}

void yafrayPluginRender_t::genVcol(vector<yafray::CFLOAT> &vcol, ObjectRen *obr, VlakRen *vlr, bool comple)
{
	MCol *mcol= RE_vlakren_get_mcol(obr, vlr, obr->actmcol, NULL, 0);

	if (mcol)
	{
		// tri vcol split indices
		int ui1=0, ui2=1, ui3=2;
		if (vlr->flag & R_DIVIDE_24) {
			ui3++;
			if (vlr->flag & R_FACE_SPLIT) { ui1++;  ui2++; }
		}
		else if (vlr->flag & R_FACE_SPLIT) { ui2++;  ui3++; }
		if (comple) {
			ui1 = (ui1+2) & 3;
			ui2 = (ui2+2) & 3;
			ui3 = (ui3+2) & 3;
		}
		unsigned char* pt = reinterpret_cast<unsigned char*>(&mcol[ui1]);
		vcol.push_back((float)pt[3]/255.f);  vcol.push_back((float)pt[2]/255.f);  vcol.push_back((float)pt[1]/255.f);
		pt = reinterpret_cast<unsigned char*>(&mcol[ui2]);
		vcol.push_back((float)pt[3]/255.f);  vcol.push_back((float)pt[2]/255.f);  vcol.push_back((float)pt[1]/255.f);
		pt = reinterpret_cast<unsigned char*>(&mcol[ui3]);
		vcol.push_back((float)pt[3]/255.f);  vcol.push_back((float)pt[2]/255.f);  vcol.push_back((float)pt[1]/255.f);
	}
	else
	{
		vcol.push_back(0);  vcol.push_back(0);  vcol.push_back(0);
		vcol.push_back(0);  vcol.push_back(0);  vcol.push_back(0);
		vcol.push_back(0);  vcol.push_back(0);  vcol.push_back(0);
	}
}

void yafrayPluginRender_t::genFace(vector<int> &faces,vector<string> &shaders,vector<int> &faceshader,
														vector<yafray::GFLOAT> &uvcoords,vector<yafray::CFLOAT> &vcol,
														map<VertRen*, int> &vert_idx,ObjectRen *obr,VlakRen *vlr,
														int has_orco,bool has_uv)
{
	Material* fmat = vlr->mat;
	bool EXPORT_VCOL = ((fmat->mode & (MA_VERTEXCOL|MA_VERTEXCOLP))!=0);
	string fmatname(fmat->id.name);
	// use name in imgtex_shader list if 'TexFace' enabled for this face material
	if (fmat->mode & MA_FACETEXTURE) {
		MTFace* tface = RE_vlakren_get_tface(obr, vlr, obr->actmtface, NULL, 0);
		if (tface) {
			Image* fimg = (Image*)tface->tpage;
			if (fimg) fmatname = imgtex_shader[fmatname + string(fimg->id.name)];
		}
	}
	else if (fmatname.length()==0) fmatname = "blender_default";
	bool newmat=true;
	for(unsigned int i=0;i<shaders.size();++i)
		if(shaders[i]==fmatname)
		{
			newmat=false;
			faceshader.push_back(i);
			break;
		}
	if(newmat)
	{
		shaders.push_back(fmatname);
		faceshader.push_back(shaders.size()-1);
	}

	MTFace* uvc = RE_vlakren_get_tface(obr, vlr, obr->actmtface, NULL, 0); // possible uvcoords (v upside down)
	int idx1, idx2, idx3;

	idx1 = vert_idx.find(vlr->v1)->second;
	idx2 = vert_idx.find(vlr->v2)->second;
	idx3 = vert_idx.find(vlr->v3)->second;

	// make sure the indices point to the vertices when orco coords exported
	if (has_orco) { idx1*=2;  idx2*=2;  idx3*=2; }

	faces.push_back(idx1);  faces.push_back(idx2);  faces.push_back(idx3);

	if(has_uv) genUVcoords(uvcoords, obr, vlr, uvc);
	if (EXPORT_VCOL) genVcol(vcol, obr, vlr);
}

void yafrayPluginRender_t::genCompleFace(vector<int> &faces,/*vector<string> &shaders,*/vector<int> &faceshader,
														vector<yafray::GFLOAT> &uvcoords,vector<yafray::CFLOAT> &vcol,
														map<VertRen*, int> &vert_idx,ObjectRen *obr,VlakRen *vlr,
														int has_orco,bool has_uv)
{
	Material* fmat = vlr->mat;
	bool EXPORT_VCOL = ((fmat->mode & (MA_VERTEXCOL|MA_VERTEXCOLP))!=0);

	faceshader.push_back(faceshader.back());
	MTFace* uvc = RE_vlakren_get_tface(obr, vlr, obr->actmtface, NULL, 0); // possible uvcoords (v upside down)
	int idx1, idx2, idx3;
	idx1 = vert_idx.find(vlr->v3)->second;
	idx2 = vert_idx.find(vlr->v4)->second;
	idx3 = vert_idx.find(vlr->v1)->second;

	// make sure the indices point to the vertices when orco coords exported
	if (has_orco) { idx1*=2;  idx2*=2;  idx3*=2; }

	faces.push_back(idx1);  faces.push_back(idx2);  faces.push_back(idx3);

	if (has_uv) genUVcoords(uvcoords, obr, vlr, uvc, true);
	if (EXPORT_VCOL) genVcol(vcol, obr, vlr, true);
}

void yafrayPluginRender_t::genVertices(vector<yafray::point3d_t> &verts, int &vidx,
																			 map<VertRen*, int> &vert_idx, ObjectRen *obr, VlakRen* vlr, int has_orco, Object* obj)
{
	VertRen* ver;
	float tvec[3];	// for back2world transform

	// for deformed objects, object->imat is no longer valid,
	// so have to create inverse render matrix ourselves here
	float mat[4][4], imat[4][4];
	MTC_Mat4MulMat4(mat, obj->obmat, re->viewmat);
	MTC_Mat4Invert(imat, mat);

	if (vert_idx.find(vlr->v1)==vert_idx.end()) 
	{
		vert_idx[vlr->v1] = vidx++;
		ver = vlr->v1;
		MTC_cp3Float(ver->co, tvec);
		MTC_Mat4MulVecfl(imat, tvec);
		verts.push_back(yafray::point3d_t(tvec[0], tvec[1], tvec[2]));
		// has_orco now an int, if 1 -> strand mapping, if 2 -> normal orco mapping
		if (has_orco==1)
			verts.push_back(yafray::point3d_t(ver->accum));
		else if (has_orco==2)
			verts.push_back(yafray::point3d_t(ver->orco[0], ver->orco[1], ver->orco[2]));
	}
	if (vert_idx.find(vlr->v2)==vert_idx.end()) 
	{
		vert_idx[vlr->v2] = vidx++;
		ver = vlr->v2;
		MTC_cp3Float(ver->co, tvec);
		MTC_Mat4MulVecfl(imat, tvec);
		verts.push_back(yafray::point3d_t(tvec[0], tvec[1], tvec[2]));
		// has_orco now an int, if 1 -> strand mapping, if 2 -> normal orco mapping
		if (has_orco==1)
			verts.push_back(yafray::point3d_t(ver->accum));
		else if (has_orco==2)
			verts.push_back(yafray::point3d_t(ver->orco[0], ver->orco[1], ver->orco[2]));
	}
	if (vert_idx.find(vlr->v3)==vert_idx.end()) 
	{
		vert_idx[vlr->v3] = vidx++;
		ver = vlr->v3;
		MTC_cp3Float(ver->co, tvec);
		MTC_Mat4MulVecfl(imat, tvec);
		verts.push_back(yafray::point3d_t(tvec[0], tvec[1], tvec[2]));
		// has_orco now an int, if 1 -> strand mapping, if 2 -> normal orco mapping
		if (has_orco==1)
			verts.push_back(yafray::point3d_t(ver->accum));
		else if (has_orco==2)
			verts.push_back(yafray::point3d_t(ver->orco[0], ver->orco[1], ver->orco[2]));
	}
	if ((vlr->v4) && (vert_idx.find(vlr->v4)==vert_idx.end())) 
	{
		vert_idx[vlr->v4] = vidx++;
		ver = vlr->v4;
		MTC_cp3Float(ver->co, tvec);
		MTC_Mat4MulVecfl(imat, tvec);
		verts.push_back(yafray::point3d_t(tvec[0], tvec[1], tvec[2]));
		// has_orco now an int, if 1 -> strand mapping, if 2 -> normal orco mapping
		if (has_orco==1)
			verts.push_back(yafray::point3d_t(ver->accum));
		else if (has_orco==2)
			verts.push_back(yafray::point3d_t(ver->orco[0], ver->orco[1], ver->orco[2]));
	}
}

void yafrayPluginRender_t::writeObject(Object* obj, ObjectRen *obr, const vector<VlakRen*> &VLR_list, const float obmat[4][4])
{
	float mtr[4*4];
	mtr[0*4+0]=obmat[0][0];  mtr[0*4+1]=obmat[1][0];  mtr[0*4+2]=obmat[2][0];  mtr[0*4+3]=obmat[3][0];
	mtr[1*4+0]=obmat[0][1];  mtr[1*4+1]=obmat[1][1];  mtr[1*4+2]=obmat[2][1];  mtr[1*4+3]=obmat[3][1];
	mtr[2*4+0]=obmat[0][2];  mtr[2*4+1]=obmat[1][2];  mtr[2*4+2]=obmat[2][2];  mtr[2*4+3]=obmat[3][2];
	mtr[3*4+0]=obmat[0][3];  mtr[3*4+1]=obmat[1][3];  mtr[3*4+2]=obmat[2][3];  mtr[3*4+3]=obmat[3][3];
	yafrayGate->transformPush(mtr);
	
	VlakRen* face0 = VLR_list[0];
	Material* face0mat = face0->mat;
	
	bool castShadows = face0mat->mode & MA_TRACEBLE;
	float caus_IOR=1.0;
	yafray::color_t caus_tcolor(0.0, 0.0, 0.0), caus_rcolor(0.0, 0.0, 0.0);
	bool caus = (((face0->mat->mode & MA_RAYTRANSP) | (face0->mat->mode & MA_RAYMIRROR))!=0);
	if (caus) {
		caus_IOR = face0mat->ang;
		float tr = 1.0-face0mat->alpha;
		caus_tcolor.set(face0mat->r*tr, face0mat->g*tr, face0mat->b*tr);
		tr = face0mat->ray_mirror;
		caus_rcolor.set(face0mat->mirr*tr, face0mat->mirg*tr, face0mat->mirb*tr);
	}

	// Export orco coords test.
	// Previously was done by checking orco pointer, however this can be non-null but still not initialized.
	// Test the rendermaterial texco flag instead.
	// update2: bug #3193 it seems it has changed again with the introduction of static 'hair' particles,
	// now it uses the vert pointer again as an extra test to make sure there are orco coords available
	int has_orco = 0;
	if (face0mat->texco & TEXCO_STRAND)
		has_orco = 1;
	else
		has_orco = (((face0mat->texco & TEXCO_ORCO)!=0) && (face0->v1->orco!=NULL)) ? 2 : 0;

	bool no_auto = true;	//in case non-mesh, or mesh has no autosmooth
	float sm_angle = 0.1f;
	if (obj->type==OB_MESH) 
	{
		Mesh* mesh = (Mesh*)obj->data;
		if (mesh->flag & ME_AUTOSMOOTH) {
			sm_angle = mesh->smoothresh;
			no_auto = false;
		}
	}
	// this for non-mesh as well
	if (no_auto) {
		// no per face smooth flag in yafray, if AutoSmooth not used, 
		// use smooth flag of the first face instead
		if (face0->flag & ME_SMOOTH) sm_angle=180;
	}
	vector<yafray::point3d_t> verts;
	vector<yafray::CFLOAT> vcol;
	// now all vertices
	map<VertRen*, int> vert_idx;	// for removing duplicate verts and creating an index list
	int vidx = 0;	// vertex index counter
	bool has_uv=false;
	for (vector<VlakRen*>::const_iterator fci=VLR_list.begin();
				fci!=VLR_list.end();++fci)
	{
		VlakRen* vlr = *fci;
		genVertices(verts, vidx, vert_idx, obr, vlr, has_orco, obj);
		if(RE_vlakren_get_tface(obr, vlr, obr->actmtface, NULL, 0)) has_uv=true;
	}
	// all faces using the index list created above
	vector<int> faces;
	vector<string> shaders;
	vector<int> faceshader;
	vector<yafray::GFLOAT> uvcoords;
	for (vector<VlakRen*>::const_iterator fci2=VLR_list.begin();
				fci2!=VLR_list.end();++fci2)
	{
		VlakRen* vlr = *fci2;
		genFace(faces, shaders, faceshader, uvcoords, vcol, vert_idx, obr, vlr, has_orco, has_uv);
		if (vlr->v4) 
			genCompleFace(faces, faceshader, uvcoords, vcol, vert_idx, obr, vlr, has_orco, has_uv);
	}

	// using the ObjectRen database, contruct a new name if object has a parent.
	// This is done to prevent name clashes (group/library link related)
	string obname(obj->id.name);
	// previous implementation, keep around, in case this is still useful
	//if (obj->id.flag & (LIB_EXTERN|LIB_INDIRECT))obname = "lib_" + obname;
	ObjectRen *obren;
	for (obren = static_cast<ObjectRen*>(re->objecttable.first);
	     obren; obren=static_cast<ObjectRen*>(obren->next))
	{
		Object *db_ob = obren->ob, *db_par = obren->par;
		if (db_ob==obj)
			if ((db_ob!=NULL) && (db_par!=NULL)) {
				obname += "_" + string(db_par->id.name);
				break;
			}
	}

	yafrayGate->addObject_trimesh(obname, verts, faces, uvcoords, vcol,
			shaders, faceshader, sm_angle, castShadows, true, true, caus, has_orco,
			caus_rcolor, caus_tcolor, caus_IOR);
	yafrayGate->transformPop();
}


// write all objects
void yafrayPluginRender_t::writeAllObjects()
{
	// first all objects except dupliverts (and main instance object for dups)
	for (map<Object*, yafrayObjectRen >::const_iterator obi=all_objects.begin();
			obi!=all_objects.end(); ++obi)
	{
	  // skip main duplivert object if in dupliMtx_list, written later
		Object* obj = obi->first;
		if (dupliMtx_list.find(string(obj->id.name))!=dupliMtx_list.end()) continue;
		writeObject(obj, obi->second.obr, obi->second.faces, obj->obmat);
	}

	// Now all duplivert objects (if any) as instances of main object
	// The original object has been included in the VlakRen renderlist above (see convertBlenderScene.c)
	// but is written here which all other duplis are instances of.
	float obmat[4][4], cmat[4][4], imat[4][4], nmat[4][4];
	for (map<string, vector<float> >::const_iterator dupMtx=dupliMtx_list.begin();
		dupMtx!=dupliMtx_list.end();++dupMtx) {

		// original inverse matrix, not actual matrix of object, but first duplivert.
		for (int i=0;i<4;i++)
			for (int j=0;j<4;j++)
				obmat[i][j] = dupMtx->second[(i<<2)+j];
		MTC_Mat4Invert(imat, obmat);

		// first object written as normal (but with transform of first duplivert)
		Object* obj = dup_srcob[dupMtx->first];
		writeObject(obj, all_objects[obj].obr, all_objects[obj].faces, obmat);

		// all others instances of first
		for (unsigned int curmtx=16;curmtx<dupMtx->second.size();curmtx+=16) 
		{	// number of 4x4 matrices
			// new mtx
			for (int i=0;i<4;i++)
				for (int j=0;j<4;j++)
					nmat[i][j] = dupMtx->second[curmtx+(i<<2)+j];

			MTC_Mat4MulMat4(cmat, imat, nmat);	// transform with respect to original = inverse_original * new

			float mtr[4*4];
			mtr[0*4+0]=cmat[0][0];  mtr[0*4+1]=cmat[1][0];  mtr[0*4+2]=cmat[2][0];  mtr[0*4+3]=cmat[3][0];
			mtr[1*4+0]=cmat[0][1];  mtr[1*4+1]=cmat[1][1];  mtr[1*4+2]=cmat[2][1];  mtr[1*4+3]=cmat[3][1];
			mtr[2*4+0]=cmat[0][2];  mtr[2*4+1]=cmat[1][2];  mtr[2*4+2]=cmat[2][2];  mtr[2*4+3]=cmat[3][2];
			mtr[3*4+0]=cmat[0][3];  mtr[3*4+1]=cmat[1][3];  mtr[3*4+2]=cmat[2][3];  mtr[3*4+3]=cmat[3][3];
			yafrayGate->transformPush(mtr);

			// new name from original
			string name=(obj->id.name);
			char temp[16];
			sprintf(temp,"_dup%d",(curmtx>>4));
			name+=temp;
			yafrayGate->addObject_reference(name,obj->id.name);
			yafrayGate->transformPop();
		}

	}
}

void yafrayPluginRender_t::writeAreaLamp(LampRen* lamp, int num, float iview[4][4])
{
	yafray::paramMap_t params;
	
	if (lamp->area_shape!=LA_AREA_SQUARE) return;
	float *a=lamp->area[0], *b=lamp->area[1], *c=lamp->area[2], *d=lamp->area[3];
	float power=lamp->energy;
	
	string md = "off";
	// if no GI used, the GIphotons flag can still be set, so only use when 'full' selected
	if ((re->r.GImethod==2) && (re->r.GIphotons)) { md="on";  power*=re->r.GIpower; }
	params["type"]=yafray::parameter_t("arealight");
	char temp[16];
	sprintf(temp,"LAMP%d",num+1);
	params["name"]=yafray::parameter_t(temp);
	params["dummy"]=yafray::parameter_t(md);
	params["power"]=yafray::parameter_t(power);
	// samples not used for GI with photons, can still be exported, is ignored
	int psm=0, sm = lamp->ray_totsamp;
	if (sm>=25) psm = sm/5;
	params["samples"]=yafray::parameter_t(sm);
	params["psamples"]=yafray::parameter_t(psm);
	
	// transform area lamp coords back to world
	float lpco[4][3];
	MTC_cp3Float(a, lpco[0]);
	MTC_Mat4MulVecfl(iview, lpco[0]);
	MTC_cp3Float(b, lpco[1]);
	MTC_Mat4MulVecfl(iview, lpco[1]);
	MTC_cp3Float(c, lpco[2]);
	MTC_Mat4MulVecfl(iview, lpco[2]);
	MTC_cp3Float(d, lpco[3]);
	MTC_Mat4MulVecfl(iview, lpco[3]);	
	params["a"] = yafray::parameter_t(yafray::point3d_t(lpco[0][0], lpco[0][1], lpco[0][2]));
	params["b"] = yafray::parameter_t(yafray::point3d_t(lpco[1][0], lpco[1][1], lpco[1][2]));
	params["c"] = yafray::parameter_t(yafray::point3d_t(lpco[2][0], lpco[2][1], lpco[2][2]));
	params["d"] = yafray::parameter_t(yafray::point3d_t(lpco[3][0], lpco[3][1], lpco[3][2]));
	
	params["color"]=yafray::parameter_t(yafray::color_t(lamp->r,lamp->g,lamp->b));
	yafrayGate->addLight(params);
}

void yafrayPluginRender_t::writeLamps()
{
	GroupObject *go;
	int i=0;
	
	// inver viewmatrix needed for back2world transform
	float iview[4][4];
	// re->viewinv != inv.re->viewmat because of possible ortho mode (see convertBlenderScene.c)
	// have to invert it here
	MTC_Mat4Invert(iview, re->viewmat);

	// all lamps
	for(go=(GroupObject *)re->lights.first; go; go= go->next, i++)
	{
		LampRen* lamp = (LampRen *)go->lampren;
		
		yafray::paramMap_t params;
		string type="";
		
		if (lamp->type==LA_AREA) { writeAreaLamp(lamp, i, iview);  continue; }
		
		// TODO: add decay setting in yafray
		bool is_softL=false, is_sphereL=false;
		if (lamp->type==LA_LOCAL) {
			if (lamp->mode & LA_YF_SOFT) {
				// shadowmapped omnidirectional light
				params["type"] = yafray::parameter_t("softlight");
				is_softL = true;
			}
			else if ((lamp->mode & LA_SHAD_RAY) && (lamp->YF_ltradius>0.0)) {
				// area sphere, only when ray shadows enabled and radius>0.0
				params["type"] = yafray::parameter_t("spherelight");
				is_sphereL = true;
			}
			else params["type"] = yafray::parameter_t("pointlight");
			params["glow_intensity"] = yafray::parameter_t(lamp->YF_glowint);
			params["glow_offset"] = yafray::parameter_t(lamp->YF_glowofs);
			params["glow_type"] = yafray::parameter_t(lamp->YF_glowtype);
		}
		else if (lamp->type==LA_SPOT)
			params["type"] = yafray::parameter_t("spotlight");
		else if ((lamp->type==LA_SUN) || (lamp->type==LA_HEMI))	// hemi exported as sun
			params["type"] = yafray::parameter_t("sunlight");
		else if (lamp->type==LA_YF_PHOTON)
			params["type"] = yafray::parameter_t("photonlight");
		else {
			// possibly unknown type, ignore
			cout << "Unknown Blender lamp type: " << lamp->type << endl;
			continue;
		}
		
		//no name available here, create one
		char temp[16];
		sprintf(temp,"LAMP%d",i+1);
		params["name"] = yafray::parameter_t(temp);

		// color already premultiplied by energy, so only need distance here
		float pwr = 1;	// default for sun/hemi, distance irrelevant
		if ((lamp->type!=LA_SUN) && (lamp->type!=LA_HEMI)) {
			if (lamp->mode & LA_SPHERE) {
				// best approx. as used in LFexport script (LF d.f.m. 4pi?)
				pwr = lamp->dist*(lamp->dist+1)*(0.25/M_PI);
				//decay = 2;
			}
			else {
				pwr = lamp->dist;
				//decay = 1;
			}
		}

		if (is_sphereL) {
			// 'dummy' mode for spherelight when used with gpm
			string md = "off";
			// if no GI used, the GIphotons flag can still be set, so only use when 'full' selected
			if ((re->r.GImethod==2) && (re->r.GIphotons)) { md="on";  pwr*=re->r.GIpower; }
			params["power"] = yafray::parameter_t(pwr);
			params["dummy"] = yafray::parameter_t(md);
		}
		else params["power"] = yafray::parameter_t(pwr);
		
		// cast_shadows flag not used with softlight, spherelight or photonlight
		if ((!is_softL) && (!is_sphereL) && (lamp->type!=LA_YF_PHOTON)) {
			string lpmode="off";
			// Blender hemilights exported as sunlights which might have shadow flag set
			// should have cast_shadows set to off (reported by varuag)
			if (lamp->type!=LA_HEMI) {
				if (re->r.mode & R_SHADOW) {
					// old bug was here since the yafray lamp settings panel was added,
					// blender spotlight shadbuf flag should be ignored, since it is not in the panel anymore
					if (lamp->mode & LA_SHAD_RAY) lpmode="on";
				}
			}
			params["cast_shadows"] = yafray::parameter_t(lpmode);
		}
		
		// spot specific stuff
		bool has_halo = ((lamp->type==LA_SPOT) && (lamp->mode & LA_HALO) && (lamp->haint>0.0));
		if (lamp->type==LA_SPOT) {
			// conversion already changed spotsize to cosine of half angle
			float ld = 1-lamp->spotsi;	//convert back to blender slider setting
			if (ld!=0) ld = 1.f/ld;
			params["size"] = yafray::parameter_t(acos(lamp->spotsi)*180.0/M_PI);
			params["blend"] = yafray::parameter_t(lamp->spotbl*ld);
			params["beam_falloff"] = yafray::parameter_t(2.0);
			// halo params
			if (has_halo) {
				params["halo"] = yafray::parameter_t("on");
				params["res"] = yafray::parameter_t(lamp->YF_bufsize);
				int hsmp = ((12-lamp->shadhalostep)*16)/12;
				hsmp = (hsmp+1)*16;	// makes range (16, 272) for halostep(12, 0), good enough?
				// halo 'samples' now 'stepsize'
				// convert from old integer samples value to some reasonable stepsize
				params["stepsize"] = yafray::parameter_t(1.0/sqrt((float)hsmp));
				params["shadow_samples"] = yafray::parameter_t(lamp->samp*lamp->samp);
				params["halo_blur"] = yafray::parameter_t(0.0);
				params["shadow_blur"] = yafray::parameter_t(lamp->soft*0.01f);
				params["fog_density"] = yafray::parameter_t(lamp->haint*0.2f);
			}
		}
		else if (is_softL) {
			// softlight
			params["res"] = yafray::parameter_t(lamp->YF_bufsize);
			params["radius"] = yafray::parameter_t(lamp->soft);
			params["bias"] = yafray::parameter_t(lamp->bias);
		}
		else if (is_sphereL) {
			// spherelight
			int psm=0, sm = lamp->ray_samp*lamp->ray_samp;
			if (sm>=25) psm = sm/5;
			params["radius"] = yafray::parameter_t(lamp->YF_ltradius);
			params["samples"] = yafray::parameter_t(sm);
			params["psamples"] = yafray::parameter_t(psm);
			params["qmc_method"] = yafray::parameter_t(1);
		}
		else if (lamp->type==LA_YF_PHOTON) {
			string qmc="off";
			if (lamp->YF_useqmc) qmc="on";
			params["photons"] = yafray::parameter_t(lamp->YF_numphotons);
			params["search"] = yafray::parameter_t(lamp->YF_numsearch);
			params["depth"] = yafray::parameter_t(lamp->YF_phdepth);
			params["use_QMC"] = yafray::parameter_t(qmc);
			params["angle"] = yafray::parameter_t(acos(lamp->spotsi)*180.0/M_PI);
			float cl = lamp->YF_causticblur/sqrt((float)lamp->YF_numsearch);
			params["fixedradius"] = yafray::parameter_t(lamp->YF_causticblur);
			params["cluster"] = yafray::parameter_t(cl);
		}

		// transform lamp co & vec back to world
		float lpco[3], lpvec[3];
		MTC_cp3Float(lamp->co, lpco);
		MTC_Mat4MulVecfl(iview, lpco);
		MTC_cp3Float(lamp->vec, lpvec);
		MTC_Mat4Mul3Vecfl(iview, lpvec);

		// position, (==-blendir for sun/hemi)
		if ((lamp->type==LA_SUN) || (lamp->type==LA_HEMI))
			params["from"] = yafray::parameter_t(yafray::point3d_t(-lpvec[0], -lpvec[1], -lpvec[2]));
		else
			params["from"] = yafray::parameter_t(yafray::point3d_t(lpco[0], lpco[1], lpco[2]));
		// 'to' for spot/photonlight, already calculated by Blender
		if ((lamp->type==LA_SPOT) || (lamp->type==LA_YF_PHOTON)) {
			params["to"] = yafray::parameter_t(yafray::point3d_t(lpco[0] + lpvec[0],
																													 lpco[1] + lpvec[1],
																													 lpco[2] + lpvec[2]));
			if (has_halo) params["fog"] = yafray::parameter_t(yafray::color_t(1.0, 1.0, 1.0));
		}
		
		// color
		// rgb in LampRen is premultiplied by energy, power is compensated for that above
		params["color"] = yafray::parameter_t(yafray::color_t(lamp->r, lamp->g, lamp->b));
		yafrayGate->addLight(params);
	}
}

// write main camera
void yafrayPluginRender_t::writeCamera()
{
	yafray::paramMap_t params;
	params["name"]=yafray::parameter_t("MAINCAM");
	if (re->r.mode & R_ORTHO)
		params["type"] = yafray::parameter_t("ortho");
	else
		params["type"] = yafray::parameter_t("perspective");
	
	params["resx"] = yafray::parameter_t(re->winx);
	params["resy"] = yafray::parameter_t(re->winy);

	float f_aspect = 1;
	if ((re->winx * re->r.xasp) <= (re->winy * re->r.yasp))
		f_aspect = float(re->winx * re->r.xasp) / float(re->winy * re->r.yasp);
	params["focal"] = yafray::parameter_t(mainCamLens/(f_aspect*32.f));
	// bug #4532, when field rendering is enabled, ycor is doubled
	if (re->r.mode & R_FIELDS)
		params["aspect_ratio"] = yafray::parameter_t(re->ycor * 0.5f);
	else
		params["aspect_ratio"] = yafray::parameter_t(re->ycor);

	// dof params, only valid for real camera
	float fdist = 1;	// only changes for ortho
	if (maincam_obj->type==OB_CAMERA) {
		Camera* cam = (Camera*)maincam_obj->data;
		if (re->r.mode & R_ORTHO) fdist = cam->ortho_scale*(mainCamLens/32.f);
		params["dof_distance"] = yafray::parameter_t(cam->YF_dofdist);
		params["aperture"] = yafray::parameter_t(cam->YF_aperture);
		if (cam->flag & CAM_YF_NO_QMC)
			params["use_qmc"] = yafray::parameter_t("off");
		else
			params["use_qmc"] = yafray::parameter_t("on");
		// bokeh params
		string st = "disk1";
		if (cam->YF_bkhtype==1)
			st = "disk2";
		else if (cam->YF_bkhtype==2)
			st = "triangle";
		else if (cam->YF_bkhtype==3)
			st = "square";
		else if (cam->YF_bkhtype==4)
			st = "pentagon";
		else if (cam->YF_bkhtype==5)
			st = "hexagon";
		else if (cam->YF_bkhtype==6)
			st = "ring";
		params["bokeh_type"] = yafray::parameter_t(st);
		st = "uniform";
		if (cam->YF_bkhbias==1)
			st = "center";
		else if (cam->YF_bkhbias==2)
			st = "edge";
		params["bokeh_bias"] = yafray::parameter_t(st);
		params["bokeh_rotation"] = yafray::parameter_t(cam->YF_bkhrot);
	}

	params["from"]=yafray::parameter_t(
			yafray::point3d_t(maincam_obj->obmat[3][0], maincam_obj->obmat[3][1], maincam_obj->obmat[3][2]));
	params["to"]=yafray::parameter_t(
			yafray::point3d_t(maincam_obj->obmat[3][0] - fdist * re->viewmat[0][2],
												maincam_obj->obmat[3][1] - fdist * re->viewmat[1][2],
												maincam_obj->obmat[3][2] - fdist * re->viewmat[2][2]));
	params["up"]=yafray::parameter_t(
			yafray::point3d_t(maincam_obj->obmat[3][0] + re->viewmat[0][1],
												maincam_obj->obmat[3][1] + re->viewmat[1][1],
												maincam_obj->obmat[3][2] + re->viewmat[2][1]));

	yafrayGate->addCamera(params);
}

void yafrayPluginRender_t::writeHemilight()
{
	yafray::paramMap_t params;
	World *world = G.scene->world;
	bool fromAO = false;
	if (re->r.GIquality==6){
		// use Blender AO params is possible
		if (world==NULL) return;
		if ((world->mode & WO_AMB_OCC)==0) {
			// no AO, use default GIquality
			cout << "[Warning]: Can't use AO parameters\nNo ambient occlusion enabled, using default values instead" << endl;
		}
		else fromAO = true;
	}
	if (re->r.GIcache) {
		params["type"] = yafray::parameter_t("pathlight");
		params["name"] = yafray::parameter_t("path_LT");
		params["power"] = yafray::parameter_t(re->r.GIpower);
		params["mode"] = yafray::parameter_t("occlusion");
		params["ignore_bumpnormals"] = yafray::parameter_t(re->r.YF_nobump ? "on" : "off");
		if (fromAO) {
			// for AO, with cache, using range of 32*1 to 32*16 seems good enough
			params["samples"] = yafray::parameter_t(32*world->aosamp);
			params["maxdistance"] = yafray::parameter_t(world->aodist);
		}
		else {
			switch (re->r.GIquality)
			{
				case 1 : params["samples"] = yafray::parameter_t(128);  break;
				case 2 : params["samples"] = yafray::parameter_t(256);  break;
				case 3 : params["samples"] = yafray::parameter_t(512);  break;
				case 4 : params["samples"] = yafray::parameter_t(1024); break;
				case 5 : params["samples"] = yafray::parameter_t(2048); break;
				default: params["samples"] = yafray::parameter_t(256);
			}
		}
		params["cache"] = yafray::parameter_t("on");
		params["use_QMC"] = yafray::parameter_t("on");
		params["threshold"] = yafray::parameter_t(re->r.GIrefinement);
		params["cache_size"] = yafray::parameter_t((2.0/float(re->winx))*re->r.GIpixelspersample);
		params["shadow_threshold"] = yafray::parameter_t(1.0 - re->r.GIshadowquality);
		params["grid"] = yafray::parameter_t(82);
		params["search"] = yafray::parameter_t(35);
	}
	else {
		params["type"] = yafray::parameter_t("hemilight");
		params["name"] = yafray::parameter_t("hemi_LT");
		params["power"] = yafray::parameter_t(re->r.GIpower);
		if (fromAO) {
			// use minimum of 4 samples for lowest sample setting, single sample way too noisy
			params["samples"] = yafray::parameter_t(3 + world->aosamp*world->aosamp);
			params["maxdistance"] = yafray::parameter_t(world->aodist);
			params["use_QMC"] = yafray::parameter_t((world->aomode & WO_AORNDSMP) ? "off" : "on");
		}
		else {
			switch (re->r.GIquality)
			{
				case 1 :
				case 2 : params["samples"]=yafray::parameter_t(16);  break;
				case 3 : params["samples"]=yafray::parameter_t(36);  break;
				case 4 : params["samples"]=yafray::parameter_t(64);  break;
				case 5 : params["samples"]=yafray::parameter_t(128);  break;
				default: params["samples"]=yafray::parameter_t(25);
			}
		}
	}
	yafrayGate->addLight(params);
}

void yafrayPluginRender_t::writePathlight()
{
	if (re->r.GIphotons)
	{
		yafray::paramMap_t params;
		params["type"] = yafray::parameter_t("globalphotonlight");
		params["name"] = yafray::parameter_t("gpm");
		params["photons"] = yafray::parameter_t(re->r.GIphotoncount);
		params["radius"] = yafray::parameter_t(re->r.GIphotonradius);
		params["depth"] = yafray::parameter_t(((re->r.GIdepth>2) ? (re->r.GIdepth-1) : 1));
		params["caus_depth"] = yafray::parameter_t(re->r.GIcausdepth);
		params["search"] = yafray::parameter_t(re->r.GImixphotons);
		yafrayGate->addLight(params);
	}
	yafray::paramMap_t params;
	params["type"] = yafray::parameter_t("pathlight");
	params["name"] = yafray::parameter_t("path_LT");
	params["power"] = yafray::parameter_t(re->r.GIindirpower);
	params["depth"] = yafray::parameter_t(((re->r.GIphotons) ? 1 : re->r.GIdepth));
	params["caus_depth"] = yafray::parameter_t(re->r.GIcausdepth);
	if (re->r.GIdirect && re->r.GIphotons) params["direct"] = yafray::parameter_t("on");
	if (re->r.GIcache && !(re->r.GIdirect && re->r.GIphotons))
	{
		switch (re->r.GIquality)
		{
			case 1 : params["samples"] = yafray::parameter_t(128);  break;
			case 2 : params["samples"] = yafray::parameter_t(256);  break;
			case 3 : params["samples"] = yafray::parameter_t(512);  break;
			case 4 : params["samples"] = yafray::parameter_t(1024); break;
			case 5 : params["samples"] = yafray::parameter_t(2048); break;
			default: params["samples"] = yafray::parameter_t(256);
		}
		params["cache"] = yafray::parameter_t("on");
		params["use_QMC"] = yafray::parameter_t("on");
		params["threshold"] = yafray::parameter_t(re->r.GIrefinement);
		params["cache_size"] = yafray::parameter_t((2.0/float(re->recty))*re->r.GIpixelspersample);
		params["shadow_threshold"] = yafray::parameter_t(1.0 - re->r.GIshadowquality);
		params["grid"] = yafray::parameter_t(82);
		params["search"] = yafray::parameter_t(35);
		params["ignore_bumpnormals"] = yafray::parameter_t(re->r.YF_nobump ? "on" : "off");
	}
	else
	{
		switch (re->r.GIquality)
		{
			case 1 : params["samples"] = yafray::parameter_t(16);  break;
			case 2 : params["samples"] = yafray::parameter_t(36);  break;
			case 3 : params["samples"] = yafray::parameter_t(64);  break;
			case 4 : params["samples"] = yafray::parameter_t(128); break;
			case 5 : params["samples"] = yafray::parameter_t(256); break;
			default: params["samples"] = yafray::parameter_t(25);
		}
	}
	yafrayGate->addLight(params);
}

bool yafrayPluginRender_t::writeWorld()
{
	World *world = G.scene->world;
	if (re->r.GIquality!=0) {
		if (re->r.GImethod==1) {
			if (world==NULL) cout << "WARNING: need world background for skydome!\n";
			writeHemilight();
		}
		else if (re->r.GImethod==2) writePathlight();
	}
	if (world==NULL) return false;
	
	yafray::paramMap_t params;
	for (int i=0;i<MAX_MTEX;i++) {
		MTex* wtex = world->mtex[i];
		if (!wtex) continue;
		Image* wimg = wtex->tex->ima;
		// now always exports if image used as world texture (and 'Hori' mapping enabled)
		if ((wtex->tex->type==TEX_IMAGE) && (wimg!=NULL) && (wtex->mapto & WOMAP_HORIZ)) {
			string wt_path = wimg->name;
			adjustPath(wt_path);
			params["type"] = yafray::parameter_t("image");
			params["name"] = yafray::parameter_t("world_background");
			// exposure_adjust not restricted to integer range anymore
			params["exposure_adjust"] = yafray::parameter_t(wtex->tex->bright-1.f);
			if (wtex->texco & TEXCO_ANGMAP)
				params["mapping"] = yafray::parameter_t("probe");
			else if (wtex->texco & TEXCO_H_SPHEREMAP)	// in yafray full sphere
				params["mapping"] = yafray::parameter_t("sphere");
			else	// assume 'tube' for anything else
				params["mapping"] = yafray::parameter_t("tube");
			params["filename"] = yafray::parameter_t(wt_path);
			params["interpolate"] = yafray::parameter_t((wtex->tex->imaflag & TEX_INTERPOL) ? "bilinear" : "none");
			if (wtex->tex->filtersize>1.f) params["prefilter"] = yafray::parameter_t("on");
			yafrayGate->addBackground(params);
			return true;
		}
	}

	params.clear();
	params["type"] = yafray::parameter_t("constant");
	params["name"] = yafray::parameter_t("world_background");
	// if no GI used, the GIpower parameter is not always initialized, so in that case ignore it
	// (have to change method to init yafray vars in Blender)
	float bg_mult = (re->r.GImethod==0) ? 1 : re->r.GIpower;
	params["color"]=yafray::parameter_t(yafray::color_t(world->horr * bg_mult,
																											world->horg * bg_mult,
																											world->horb * bg_mult));
	yafrayGate->addBackground(params);
	return true;
}

bool blenderYafrayOutput_t::putPixel(int x, int y, const yafray::color_t &c,
		yafray::CFLOAT alpha, yafray::PFLOAT depth)
{
	// XXX how to get the image from Blender and write to it. This call doesn't allow to change buffer rects
	RenderResult rres;
	RE_GetResultImage(re, &rres);
	// rres.rectx, rres.recty is width/height
	// rres.rectf is float buffer, scanlines starting in bottom
	// rres.rectz is zbuffer, available when associated pass is set

	const unsigned int maxy = rres.recty-1;

	if (re->r.mode & R_BORDER) {
		// border render, blender renderwin is size of border region,
		// but yafray returns coords relative to full resolution
		x -= int(re->r.border.xmin * re->winx);
		y -= int((1.f-re->r.border.ymax) * re->winy);
		if ((x >= 0) && (x < re->rectx) && (y >= 0) && (y < re->recty))
		{
			const unsigned int px = rres.rectx*(maxy - y);
			// rgba
			float* fpt = rres.rectf + ((px + x) << 2);
			*fpt++ = c.R;
			*fpt++ = c.G;
			*fpt++ = c.B;
			*fpt = alpha;
			// depth values
			if (rres.rectz) rres.rectz[px + x] = depth;
			// to simplify things a bit, just do complete redraw here...
			out++;
			if ((out==4096) || ((x+y*re->rectx) == ((re->rectx-1)+(re->recty-1)*re->rectx))) {
				re->result->renlay = render_get_active_layer(re, re->result);
				re->display_draw(re->result, NULL);
				out = 0;
			}
		}
		if (re->test_break()) return false;
		return true;
	}

	const unsigned int px = (maxy - y)*rres.rectx;

	// rgba
	float* fpt = rres.rectf + ((px + x) << 2);
	*fpt++ = c.R;
	*fpt++ = c.G;
	*fpt++ = c.B;
	*fpt = alpha;

	// depth values
	if (rres.rectz) rres.rectz[px + x] = depth;
	
	// attempt to optimize drawing, by only drawing the tile currently rendered by yafray,
	// and not the entire display every time (blender has to to do float->char conversion),
	// but since the tile is not actually known, it has to be calculated from the coords.
	// not sure if it really makes all that much difference at all... unless rendering really large pictures
	// (renderwin.c also had to be adapted for this)
	// tile start & end coords
	const int txs = x & 0xffffffc0, tys = y & 0xffffffc0;
	int txe = txs + 63, tye = tys + 63;
	// tile border clip
	if (txe >= rres.rectx) txe = rres.rectx-1;
	if (tye >= rres.recty) tye = maxy;
	// draw tile if last pixel reached
	if ((y*rres.rectx + x) == (tye*rres.rectx + txe)) {
		re->result->renlay = render_get_active_layer(re, re->result);
		// note: ymin/ymax swapped here, img. upside down!
		rcti rt = {txs, txe+1, maxy-tye, ((tys==0) ? maxy : (rres.recty-tys))}; // !!! tys can be zero
		re->display_draw(re->result, &rt);
	}

	if (re->test_break()) return false;
	return true;
}<|MERGE_RESOLUTION|>--- conflicted
+++ resolved
@@ -1,13 +1,9 @@
 #include "export_Plugin.h"
 
 #include <math.h>
-<<<<<<< HEAD
+
 #include <cstring>
-=======
-
-#include <cstring>
-
->>>>>>> 368c9dd9
+
 using namespace std;
 
 
