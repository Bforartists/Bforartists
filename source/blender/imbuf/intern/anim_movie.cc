--- conflicted
+++ resolved
@@ -62,10 +62,6 @@
 #include "IMB_metadata.hh"
 
 #ifdef WITH_FFMPEG
-<<<<<<< HEAD
-#  include "BKE_global.hh" /* ENDIAN_ORDER */
-=======
->>>>>>> a6dbfc82
 #  include "BKE_writeffmpeg.hh"
 
 extern "C" {
