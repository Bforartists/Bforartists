/* SPDX-FileCopyrightText: 2024 Blender Authors
 *
 * SPDX-License-Identifier: GPL-2.0-or-later */

/** \file
 * \ingroup imbuf
 */

#include <cstdio>
#include <cstdlib>
#include <cstring>

<<<<<<< HEAD
#include "BLI_linklist.h"
#include "BLI_listbase.h" /* Needed due to import of BLO_readfile.hh */
#include "BLI_utildefines.h"

#include "BLO_blend_defs.hh"
=======
#include "BLI_listbase.h" /* Needed due to import of BLO_readfile.hh */
#include "BLI_utildefines.h"

>>>>>>> 83744daf
#include "BLO_readfile.hh"

#include "BKE_idtype.hh"
#include "BKE_main.hh"
#include "BKE_preview_image.hh"

#include "IMB_imbuf_types.hh"
#include "IMB_thumbs.hh"

#include "MEM_guardedalloc.h"

/* NOTE: we should handle all previews for a same group at once, would avoid reopening
 * `.blend` file for each and every ID. However, this adds some complexity,
 * so keep it for later. */
static ImBuf *imb_thumb_load_from_blend_id(const char *blen_path,
                                           const char *blen_group,
                                           const char *blen_id)
{
  ImBuf *ima = nullptr;
  BlendFileReadReport bf_reports = {};
  bf_reports.reports = nullptr;

  BlendHandle *libfiledata = BLO_blendhandle_from_file(blen_path, &bf_reports);
  if (libfiledata == nullptr) {
    return nullptr;
  }

  int idcode = BKE_idtype_idcode_from_name(blen_group);
  PreviewImage *preview = BLO_blendhandle_get_preview_for_id(libfiledata, idcode, blen_id);
  BLO_blendhandle_close(libfiledata);

  if (preview) {
    ima = BKE_previewimg_to_imbuf(preview, ICON_SIZE_PREVIEW);
    BKE_previewimg_freefunc(preview);
  }
  return ima;
}

static ImBuf *imb_thumb_load_from_blendfile(const char *blen_path)
{
  BlendThumbnail *data = BLO_thumbnail_from_file(blen_path);
  ImBuf *ima = BKE_main_thumbnail_to_imbuf(nullptr, data);

  if (data) {
    MEM_freeN(data);
  }
  return ima;
}

ImBuf *IMB_thumb_load_blend(const char *blen_path, const char *blen_group, const char *blen_id)
{
  if (blen_group && blen_id) {
    return imb_thumb_load_from_blend_id(blen_path, blen_group, blen_id);
  }
  return imb_thumb_load_from_blendfile(blen_path);
}<|MERGE_RESOLUTION|>--- conflicted
+++ resolved
@@ -10,17 +10,9 @@
 #include <cstdlib>
 #include <cstring>
 
-<<<<<<< HEAD
-#include "BLI_linklist.h"
 #include "BLI_listbase.h" /* Needed due to import of BLO_readfile.hh */
 #include "BLI_utildefines.h"
 
-#include "BLO_blend_defs.hh"
-=======
-#include "BLI_listbase.h" /* Needed due to import of BLO_readfile.hh */
-#include "BLI_utildefines.h"
-
->>>>>>> 83744daf
 #include "BLO_readfile.hh"
 
 #include "BKE_idtype.hh"
