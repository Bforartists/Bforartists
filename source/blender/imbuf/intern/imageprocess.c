/*
 * This program is free software; you can redistribute it and/or
 * modify it under the terms of the GNU General Public License
 * as published by the Free Software Foundation; either version 2
 * of the License, or (at your option) any later version.
 *
 * This program is distributed in the hope that it will be useful,
 * but WITHOUT ANY WARRANTY; without even the implied warranty of
 * MERCHANTABILITY or FITNESS FOR A PARTICULAR PURPOSE.  See the
 * GNU General Public License for more details.
 *
 * You should have received a copy of the GNU General Public License
 * along with this program; if not, write to the Free Software Foundation,
 * Inc., 51 Franklin Street, Fifth Floor, Boston, MA 02110-1301, USA.
 *
 * The Original Code is Copyright (C) 2001-2002 by NaN Holding BV.
 * All rights reserved.
 */

/** \file
 * \ingroup imbuf
 *
 * This file was moved here from the src/ directory. It is meant to
 * deal with endianness. It resided in a general blending lib. The
 * other functions were only used during rendering. This single
 * function remained. It should probably move to imbuf/intern/util.c,
 * but we'll keep it here for the time being. (nzc)
 */

#include <math.h>
#include <stdlib.h>

#include "MEM_guardedalloc.h"

#include "BLI_math.h"
#include "BLI_task.h"
#include "BLI_utildefines.h"

#include "IMB_colormanagement.h"
#include "IMB_imbuf.h"
#include "IMB_imbuf_types.h"
#include <math.h>

/* Only this one is used liberally here, and in imbuf */
void IMB_convert_rgba_to_abgr(struct ImBuf *ibuf)
{
  size_t size;
  unsigned char rt, *cp = (unsigned char *)ibuf->rect;
  float rtf, *cpf = ibuf->rect_float;

  if (ibuf->rect) {
    size = ibuf->x * ibuf->y;

    while (size-- > 0) {
      rt = cp[0];
      cp[0] = cp[3];
      cp[3] = rt;
      rt = cp[1];
      cp[1] = cp[2];
      cp[2] = rt;
      cp += 4;
    }
  }

  if (ibuf->rect_float) {
    size = ibuf->x * ibuf->y;

    while (size-- > 0) {
      rtf = cpf[0];
      cpf[0] = cpf[3];
      cpf[3] = rtf;
      rtf = cpf[1];
      cpf[1] = cpf[2];
      cpf[2] = rtf;
      cpf += 4;
    }
  }
}
static void pixel_from_buffer(struct ImBuf *ibuf, unsigned char **outI, float **outF, int x, int y)

{
  size_t offset = ((size_t)ibuf->x) * y * 4 + 4 * x;

  if (ibuf->rect) {
    *outI = (unsigned char *)ibuf->rect + offset;
  }

  if (ibuf->rect_float) {
    *outF = ibuf->rect_float + offset;
  }
}

/* BICUBIC Interpolation */

void bicubic_interpolation_color(
    struct ImBuf *in, unsigned char outI[4], float outF[4], float u, float v)
{
  if (outF) {
    BLI_bicubic_interpolation_fl(in->rect_float, outF, in->x, in->y, 4, u, v);
  }
  else {
    BLI_bicubic_interpolation_char((unsigned char *)in->rect, outI, in->x, in->y, 4, u, v);
  }
}

void bicubic_interpolation(ImBuf *in, ImBuf *out, float u, float v, int xout, int yout)
{
  unsigned char *outI = NULL;
  float *outF = NULL;

  if (in == NULL || (in->rect == NULL && in->rect_float == NULL)) {
    return;
  }

  /* gcc warns these could be uninitialized, but its ok. */
  pixel_from_buffer(out, &outI, &outF, xout, yout);

  bicubic_interpolation_color(in, outI, outF, u, v);
}

/* BILINEAR INTERPOLATION */
void bilinear_interpolation_color(
    struct ImBuf *in, unsigned char outI[4], float outF[4], float u, float v)
{
  if (outF) {
    BLI_bilinear_interpolation_fl(in->rect_float, outF, in->x, in->y, 4, u, v);
  }
  else {
    BLI_bilinear_interpolation_char((unsigned char *)in->rect, outI, in->x, in->y, 4, u, v);
  }
}

/* function assumes out to be zero'ed, only does RGBA */
/* BILINEAR INTERPOLATION */

/* Note about wrapping, the u/v still needs to be within the image bounds,
 * just the interpolation is wrapped.
 * This the same as bilinear_interpolation_color except it wraps
 * rather than using empty and emptyI. */
void bilinear_interpolation_color_wrap(
    struct ImBuf *in, unsigned char outI[4], float outF[4], float u, float v)
{
  float *row1, *row2, *row3, *row4, a, b;
  unsigned char *row1I, *row2I, *row3I, *row4I;
  float a_b, ma_b, a_mb, ma_mb;
  int y1, y2, x1, x2;

  /* ImBuf in must have a valid rect or rect_float, assume this is already checked */

  x1 = (int)floor(u);
  x2 = (int)ceil(u);
  y1 = (int)floor(v);
  y2 = (int)ceil(v);

  /* sample area entirely outside image? */
  if (x2 < 0 || x1 > in->x - 1 || y2 < 0 || y1 > in->y - 1) {
    return;
  }

  /* wrap interpolation pixels - main difference from bilinear_interpolation_color  */
  if (x1 < 0) {
    x1 = in->x + x1;
  }
  if (y1 < 0) {
    y1 = in->y + y1;
  }

  if (x2 >= in->x) {
    x2 = x2 - in->x;
  }
  if (y2 >= in->y) {
    y2 = y2 - in->y;
  }

  a = u - floorf(u);
  b = v - floorf(v);
  a_b = a * b;
  ma_b = (1.0f - a) * b;
  a_mb = a * (1.0f - b);
  ma_mb = (1.0f - a) * (1.0f - b);

  if (outF) {
    /* sample including outside of edges of image */
    row1 = in->rect_float + ((size_t)in->x) * y1 * 4 + 4 * x1;
    row2 = in->rect_float + ((size_t)in->x) * y2 * 4 + 4 * x1;
    row3 = in->rect_float + ((size_t)in->x) * y1 * 4 + 4 * x2;
    row4 = in->rect_float + ((size_t)in->x) * y2 * 4 + 4 * x2;

    outF[0] = ma_mb * row1[0] + a_mb * row3[0] + ma_b * row2[0] + a_b * row4[0];
    outF[1] = ma_mb * row1[1] + a_mb * row3[1] + ma_b * row2[1] + a_b * row4[1];
    outF[2] = ma_mb * row1[2] + a_mb * row3[2] + ma_b * row2[2] + a_b * row4[2];
    outF[3] = ma_mb * row1[3] + a_mb * row3[3] + ma_b * row2[3] + a_b * row4[3];

    /* clamp here or else we can easily get off-range */
    clamp_v4(outF, 0.0f, 1.0f);
  }
  if (outI) {
    /* sample including outside of edges of image */
    row1I = (unsigned char *)in->rect + ((size_t)in->x) * y1 * 4 + 4 * x1;
    row2I = (unsigned char *)in->rect + ((size_t)in->x) * y2 * 4 + 4 * x1;
    row3I = (unsigned char *)in->rect + ((size_t)in->x) * y1 * 4 + 4 * x2;
    row4I = (unsigned char *)in->rect + ((size_t)in->x) * y2 * 4 + 4 * x2;

<<<<<<< HEAD
    /* need to add 0.5 to avoid rounding down (causes darken with the smear brush)
     * tested with white images and this should not wrap back to zero */
=======
    /* Tested with white images and this should not wrap back to zero. */
>>>>>>> 40034fee
    outI[0] = roundf(ma_mb * row1I[0] + a_mb * row3I[0] + ma_b * row2I[0] + a_b * row4I[0]);
    outI[1] = roundf(ma_mb * row1I[1] + a_mb * row3I[1] + ma_b * row2I[1] + a_b * row4I[1]);
    outI[2] = roundf(ma_mb * row1I[2] + a_mb * row3I[2] + ma_b * row2I[2] + a_b * row4I[2]);
    outI[3] = roundf(ma_mb * row1I[3] + a_mb * row3I[3] + ma_b * row2I[3] + a_b * row4I[3]);
  }
}

void bilinear_interpolation(ImBuf *in, ImBuf *out, float u, float v, int xout, int yout)
{
  unsigned char *outI = NULL;
  float *outF = NULL;

  if (in == NULL || (in->rect == NULL && in->rect_float == NULL)) {
    return;
  }

  /* gcc warns these could be uninitialized, but its ok. */
  pixel_from_buffer(out, &outI, &outF, xout, yout);

  bilinear_interpolation_color(in, outI, outF, u, v);
}

/* function assumes out to be zero'ed, only does RGBA */
/* NEAREST INTERPOLATION */
void nearest_interpolation_color(
    struct ImBuf *in, unsigned char outI[4], float outF[4], float u, float v)
{
  const float *dataF;
  unsigned char *dataI;
  int y1, x1;

  /* ImBuf in must have a valid rect or rect_float, assume this is already checked */

  x1 = (int)(u);
  y1 = (int)(v);

  /* sample area entirely outside image? */
  if (x1 < 0 || x1 > in->x - 1 || y1 < 0 || y1 > in->y - 1) {
    if (outI) {
      outI[0] = outI[1] = outI[2] = outI[3] = 0;
    }
    if (outF) {
      outF[0] = outF[1] = outF[2] = outF[3] = 0.0f;
    }
    return;
  }

  /* sample including outside of edges of image */
  if (x1 < 0 || y1 < 0) {
    if (outI) {
      outI[0] = 0;
      outI[1] = 0;
      outI[2] = 0;
      outI[3] = 0;
    }
    if (outF) {
      outF[0] = 0.0f;
      outF[1] = 0.0f;
      outF[2] = 0.0f;
      outF[3] = 0.0f;
    }
  }
  else {
    dataI = (unsigned char *)in->rect + ((size_t)in->x) * y1 * 4 + 4 * x1;
    if (outI) {
      outI[0] = dataI[0];
      outI[1] = dataI[1];
      outI[2] = dataI[2];
      outI[3] = dataI[3];
    }
    dataF = in->rect_float + ((size_t)in->x) * y1 * 4 + 4 * x1;
    if (outF) {
      outF[0] = dataF[0];
      outF[1] = dataF[1];
      outF[2] = dataF[2];
      outF[3] = dataF[3];
    }
  }
}

void nearest_interpolation_color_wrap(
    struct ImBuf *in, unsigned char outI[4], float outF[4], float u, float v)
{
  const float *dataF;
  unsigned char *dataI;
  int y, x;

  /* ImBuf in must have a valid rect or rect_float, assume this is already checked */

  x = (int)floor(u);
  y = (int)floor(v);

  x = x % in->x;
  y = y % in->y;

  /* wrap interpolation pixels - main difference from nearest_interpolation_color  */
  if (x < 0) {
    x += in->x;
  }
  if (y < 0) {
    y += in->y;
  }

  dataI = (unsigned char *)in->rect + ((size_t)in->x) * y * 4 + 4 * x;
  if (outI) {
    outI[0] = dataI[0];
    outI[1] = dataI[1];
    outI[2] = dataI[2];
    outI[3] = dataI[3];
  }
  dataF = in->rect_float + ((size_t)in->x) * y * 4 + 4 * x;
  if (outF) {
    outF[0] = dataF[0];
    outF[1] = dataF[1];
    outF[2] = dataF[2];
    outF[3] = dataF[3];
  }
}

void nearest_interpolation(ImBuf *in, ImBuf *out, float u, float v, int xout, int yout)
{
  unsigned char *outI = NULL;
  float *outF = NULL;

  if (in == NULL || (in->rect == NULL && in->rect_float == NULL)) {
    return;
  }

  /* gcc warns these could be uninitialized, but its ok. */
  pixel_from_buffer(out, &outI, &outF, xout, yout);

  nearest_interpolation_color(in, outI, outF, u, v);
}

/*********************** Threaded image processing *************************/

static void processor_apply_func(TaskPool *__restrict pool, void *taskdata)
{
  void (*do_thread)(void *) = (void (*)(void *))BLI_task_pool_user_data(pool);
  do_thread(taskdata);
}

void IMB_processor_apply_threaded(
    int buffer_lines,
    int handle_size,
    void *init_customdata,
    void(init_handle)(void *handle, int start_line, int tot_line, void *customdata),
    void *(do_thread)(void *))
{
  const int lines_per_task = 64;

  TaskPool *task_pool;

  void *handles;
  int total_tasks = (buffer_lines + lines_per_task - 1) / lines_per_task;
  int i, start_line;

  task_pool = BLI_task_pool_create(do_thread, TASK_PRIORITY_LOW);

  handles = MEM_callocN(handle_size * total_tasks, "processor apply threaded handles");

  start_line = 0;

  for (i = 0; i < total_tasks; i++) {
    int lines_per_current_task;
    void *handle = ((char *)handles) + handle_size * i;

    if (i < total_tasks - 1) {
      lines_per_current_task = lines_per_task;
    }
    else {
      lines_per_current_task = buffer_lines - start_line;
    }

    init_handle(handle, start_line, lines_per_current_task, init_customdata);

    BLI_task_pool_push(task_pool, processor_apply_func, handle, false, NULL);

    start_line += lines_per_task;
  }

  /* work and wait until tasks are done */
  BLI_task_pool_work_and_wait(task_pool);

  /* Free memory. */
  MEM_freeN(handles);
  BLI_task_pool_free(task_pool);
}

typedef struct ScanlineGlobalData {
  void *custom_data;
  ScanlineThreadFunc do_thread;
  int scanlines_per_task;
  int total_scanlines;
} ScanlineGlobalData;

static void processor_apply_scanline_func(TaskPool *__restrict pool, void *taskdata)
{
  ScanlineGlobalData *data = BLI_task_pool_user_data(pool);
  int start_scanline = POINTER_AS_INT(taskdata);
  int num_scanlines = min_ii(data->scanlines_per_task, data->total_scanlines - start_scanline);
  data->do_thread(data->custom_data, start_scanline, num_scanlines);
}

void IMB_processor_apply_threaded_scanlines(int total_scanlines,
                                            ScanlineThreadFunc do_thread,
                                            void *custom_data)
{
  const int scanlines_per_task = 64;
  ScanlineGlobalData data;
  data.custom_data = custom_data;
  data.do_thread = do_thread;
  data.scanlines_per_task = scanlines_per_task;
  data.total_scanlines = total_scanlines;
  const int total_tasks = (total_scanlines + scanlines_per_task - 1) / scanlines_per_task;
  TaskPool *task_pool = BLI_task_pool_create(&data, TASK_PRIORITY_LOW);
  for (int i = 0, start_line = 0; i < total_tasks; i++) {
    BLI_task_pool_push(
        task_pool, processor_apply_scanline_func, POINTER_FROM_INT(start_line), false, NULL);
    start_line += scanlines_per_task;
  }

  /* work and wait until tasks are done */
  BLI_task_pool_work_and_wait(task_pool);

  /* Free memory. */
  BLI_task_pool_free(task_pool);
}

/* Alpha-under */

void IMB_alpha_under_color_float(float *rect_float, int x, int y, float backcol[3])
{
  size_t a = ((size_t)x) * y;
  float *fp = rect_float;

  while (a--) {
    if (fp[3] == 0.0f) {
      copy_v3_v3(fp, backcol);
    }
    else {
      float mul = 1.0f - fp[3];

      fp[0] += mul * backcol[0];
      fp[1] += mul * backcol[1];
      fp[2] += mul * backcol[2];
    }

    fp[3] = 1.0f;

    fp += 4;
  }
}

void IMB_alpha_under_color_byte(unsigned char *rect, int x, int y, const float backcol[3])
{
  size_t a = ((size_t)x) * y;
  unsigned char *cp = rect;

  while (a--) {
    if (cp[3] == 255) {
      /* pass */
    }
    else if (cp[3] == 0) {
      cp[0] = backcol[0] * 255;
      cp[1] = backcol[1] * 255;
      cp[2] = backcol[2] * 255;
    }
    else {
      float alpha = cp[3] / 255.0;
      float mul = 1.0f - alpha;

      cp[0] = (cp[0] * alpha) + mul * backcol[0];
      cp[1] = (cp[1] * alpha) + mul * backcol[1];
      cp[2] = (cp[2] * alpha) + mul * backcol[2];
    }

    cp[3] = 255;

    cp += 4;
  }
}

/* Sample pixel of image using NEAREST method. */
void IMB_sampleImageAtLocation(ImBuf *ibuf, float x, float y, bool make_linear_rgb, float color[4])
{
  if (ibuf->rect_float) {
    nearest_interpolation_color(ibuf, NULL, color, x, y);
  }
  else {
    unsigned char byte_color[4];
    nearest_interpolation_color(ibuf, byte_color, NULL, x, y);
    rgba_uchar_to_float(color, byte_color);
    if (make_linear_rgb) {
      IMB_colormanagement_colorspace_to_scene_linear_v4(color, false, ibuf->rect_colorspace);
    }
  }
}<|MERGE_RESOLUTION|>--- conflicted
+++ resolved
@@ -201,12 +201,7 @@
     row3I = (unsigned char *)in->rect + ((size_t)in->x) * y1 * 4 + 4 * x2;
     row4I = (unsigned char *)in->rect + ((size_t)in->x) * y2 * 4 + 4 * x2;
 
-<<<<<<< HEAD
-    /* need to add 0.5 to avoid rounding down (causes darken with the smear brush)
-     * tested with white images and this should not wrap back to zero */
-=======
     /* Tested with white images and this should not wrap back to zero. */
->>>>>>> 40034fee
     outI[0] = roundf(ma_mb * row1I[0] + a_mb * row3I[0] + ma_b * row2I[0] + a_b * row4I[0]);
     outI[1] = roundf(ma_mb * row1I[1] + a_mb * row3I[1] + ma_b * row2I[1] + a_b * row4I[1]);
     outI[2] = roundf(ma_mb * row1I[2] + a_mb * row3I[2] + ma_b * row2I[2] + a_b * row4I[2]);
