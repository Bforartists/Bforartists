/*
 * allocimbuf.h
 *
 * $Id$
 *
 * ***** BEGIN GPL LICENSE BLOCK *****
 *
 * This program is free software; you can redistribute it and/or
 * modify it under the terms of the GNU General Public License
 * as published by the Free Software Foundation; either version 2
 * of the License, or (at your option) any later version.
 *
 * This program is distributed in the hope that it will be useful,
 * but WITHOUT ANY WARRANTY; without even the implied warranty of
 * MERCHANTABILITY or FITNESS FOR A PARTICULAR PURPOSE.  See the
 * GNU General Public License for more details.
 *
 * You should have received a copy of the GNU General Public License
 * along with this program; if not, write to the Free Software Foundation,
 * Inc., 51 Franklin Street, Fifth Floor, Boston, MA 02110-1301, USA.
 *
 * The Original Code is Copyright (C) 2001-2002 by NaN Holding BV.
 * All rights reserved.
 *
 * The Original Code is: all of this file.
 *
 * Contributor(s): none yet.
 *
 * ***** END GPL LICENSE BLOCK *****
 */

/** \file blender/imbuf/intern/IMB_anim.h
 *  \ingroup imbuf
 */


#ifndef IMB_ANIM_H
#define IMB_ANIM_H

#ifdef _WIN32
#define INC_OLE2
#include <windows.h>
#include <windowsx.h>
#include <mmsystem.h>
#include <memory.h>
#include <commdlg.h>

#ifndef FREE_WINDOWS
#include <vfw.h>
#endif

#undef AVIIF_KEYFRAME // redefined in AVI_avi.h
#undef AVIIF_LIST // redefined in AVI_avi.h

#define FIXCC(fcc)  if (fcc == 0)	fcc = mmioFOURCC('N', 'o', 'n', 'e'); \
		if (fcc == BI_RLE8) fcc = mmioFOURCC('R', 'l', 'e', '8');
#endif

#include <sys/types.h>
#include <ctype.h>
#include <stdlib.h>
#include <stdio.h>
#ifndef _WIN32
#include <dirent.h>
#else
#include <io.h>
#endif

#include "BLI_blenlib.h" /* BLI_remlink BLI_filesize BLI_addtail
							BLI_countlist BLI_stringdec */

#include "imbuf.h"

#include "AVI_avi.h"

#ifdef WITH_QUICKTIME
#if defined(_WIN32) || defined(__APPLE__)
#include "quicktime_import.h"
#endif /* _WIN32 || __APPLE__ */
#endif /* WITH_QUICKTIME */

#ifdef WITH_FFMPEG
#include <libavformat/avformat.h>
#include <libavcodec/avcodec.h>
#include <libswscale/swscale.h>
#endif

#ifdef WITH_REDCODE
#ifdef _WIN32 /* on windows we use the one in extern instead */
#include "libredcode/format.h"
#else
#include "libredcode/format.h"
#endif
#endif

#include "IMB_imbuf_types.h"
#include "IMB_imbuf.h"

#include "IMB_allocimbuf.h"



/* actually hard coded endianness */
#define GET_BIG_LONG(x) (((uchar *) (x))[0] << 24 | ((uchar *) (x))[1] << 16 | ((uchar *) (x))[2] << 8 | ((uchar *) (x))[3])
#define GET_LITTLE_LONG(x) (((uchar *) (x))[3] << 24 | ((uchar *) (x))[2] << 16 | ((uchar *) (x))[1] << 8 | ((uchar *) (x))[0])
#define SWAP_L(x) (((x << 24) & 0xff000000) | ((x << 8) & 0xff0000) | ((x >> 8) & 0xff00) | ((x >> 24) & 0xff))
#define SWAP_S(x) (((x << 8) & 0xff00) | ((x >> 8) & 0xff))

/* more endianness... should move to a separate file... */
#if defined(__sgi) || defined (__sparc) || defined (__sparc__) || defined (__PPC__) || defined (__ppc__) || defined (__hppa__) || defined (__BIG_ENDIAN__)
#define GET_ID GET_BIG_LONG
#define LITTLE_LONG SWAP_LONG
#else
#define GET_ID GET_LITTLE_LONG
#define LITTLE_LONG ENDIAN_NOP
#endif

/* anim.curtype, runtime only */
#define ANIM_NONE		0
#define ANIM_SEQUENCE	(1 << 0)
#define ANIM_MOVIE		(1 << 4)
#define ANIM_AVI		(1 << 6)
#define ANIM_QTIME		(1 << 7)
#define ANIM_FFMPEG     (1 << 8)
#define ANIM_REDCODE    (1 << 9)

#define MAXNUMSTREAMS		50

struct _AviMovie;
struct anim_index;

struct anim {
	int ib_flags;
	int curtype;
	int curposition;	/* index  0 = 1e,  1 = 2e, enz. */
	int duration;
	short frs_sec;
	float frs_sec_base;
	int x, y;
	
		/* voor op nummer */
	char name[256];
		/* voor sequence */
	char first[256];

		/* movie */
	void *movie;
	void *track;
	void *params;
	int orientation; 
	size_t framesize;
	int interlacing;
	int preseek;
<<<<<<< HEAD
=======
	int streamindex;
>>>>>>> 9e0f1dfa
	
		/* avi */
	struct _AviMovie *avi;

#if defined(_WIN32) && !defined(FREE_WINDOWS)
		/* windows avi */
	int avistreams;
	int firstvideo;
	int pfileopen;
	PAVIFILE	pfile;
	PAVISTREAM  pavi[MAXNUMSTREAMS];	// the current streams
	PGETFRAME	  pgf;
#endif

#ifdef WITH_QUICKTIME
		/* quicktime */
	struct _QuicktimeMovie *qtime;
#endif /* WITH_QUICKTIME */

#ifdef WITH_FFMPEG
	AVFormatContext *pFormatCtx;
	AVCodecContext *pCodecCtx;
	AVCodec *pCodec;
	AVFrame *pFrame;
	AVFrame *pFrameRGB;
	AVFrame *pFrameDeinterlaced;
	struct SwsContext *img_convert_ctx;
	int videoStream;

	struct ImBuf * last_frame;
	int64_t last_pts;
	int64_t next_pts;
	int64_t next_undecoded_pts;
	AVPacket next_packet;
#endif

#ifdef WITH_REDCODE
	struct redcode_handle * redcodeCtx;
#endif

	char index_dir[256];

	int proxies_tried;
	int indices_tried;
	
	struct anim * proxy_anim[IMB_PROXY_MAX_SLOT];
	struct anim_index * curr_idx[IMB_TC_MAX_SLOT];

};

#endif
<|MERGE_RESOLUTION|>--- conflicted
+++ resolved
@@ -151,10 +151,7 @@
 	size_t framesize;
 	int interlacing;
 	int preseek;
-<<<<<<< HEAD
-=======
 	int streamindex;
->>>>>>> 9e0f1dfa
 	
 		/* avi */
 	struct _AviMovie *avi;
