--- conflicted
+++ resolved
@@ -1,9 +1,4 @@
 /*
-<<<<<<< HEAD
- * $Id$
-=======
- *
->>>>>>> cd903f11
  *
  * ***** BEGIN GPL LICENSE BLOCK *****
  *
