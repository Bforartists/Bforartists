/*
 * ***** BEGIN GPL LICENSE BLOCK *****
 *
 * This program is free software; you can redistribute it and/or
 * modify it under the terms of the GNU General Public License
 * as published by the Free Software Foundation; either version 2
 * of the License, or (at your option) any later version.
 *
 * This program is distributed in the hope that it will be useful,
 * but WITHOUT ANY WARRANTY; without even the implied warranty of
 * MERCHANTABILITY or FITNESS FOR A PARTICULAR PURPOSE.  See the
 * GNU General Public License for more details.
 *
 * You should have received a copy of the GNU General Public License
 * along with this program; if not, write to the Free Software Foundation,
 * Inc., 51 Franklin Street, Fifth Floor, Boston, MA 02110-1301, USA.
 *
 * The Original Code is Copyright (C) 2001-2002 by NaN Holding BV.
 * All rights reserved.
 *
 * The Original Code is: all of this file.
 *
 * Contributor(s): none yet.
 *
 * ***** END GPL LICENSE BLOCK *****
 */

/** \file blender/imbuf/intern/anim_movie.c
 *  \ingroup imbuf
 */


#ifdef _WIN32
#define INC_OLE2
#include <windows.h>
#include <windowsx.h>
#include <mmsystem.h>
#include <memory.h>
#include <commdlg.h>
#include <vfw.h>

#undef AVIIF_KEYFRAME /* redefined in AVI_avi.h */
#undef AVIIF_LIST /* redefined in AVI_avi.h */

#define FIXCC(fcc) \
	{ \
		if (fcc == 0)       { fcc = mmioFOURCC('N', 'o', 'n', 'e'); } \
		if (fcc == BI_RLE8) { fcc = mmioFOURCC('R', 'l', 'e', '8'); } \
	} (void)0

#endif

#include <sys/types.h>
#include <ctype.h>
#include <stdlib.h>
#include <stdio.h>
#include <math.h>
#include <limits.h>
#ifndef _WIN32
#include <dirent.h>
#else
#include <io.h>
#endif

#include "BLI_utildefines.h"
#include "BLI_string.h"
#include "BLI_path_util.h"

#include "MEM_guardedalloc.h"

<<<<<<< HEAD
#include "BKE_global.h"

=======
>>>>>>> f58414fb
#ifdef WITH_AVI
#  include "AVI_avi.h"
#endif

#include "IMB_imbuf_types.h"
#include "IMB_imbuf.h"

#include "IMB_colormanagement.h"
#include "IMB_colormanagement_intern.h"

#include "IMB_anim.h"
#include "IMB_indexer.h"
#include "IMB_metadata.h"

#ifdef WITH_FFMPEG
#  include "BKE_global.h"  /* ENDIAN_ORDER */

#  include <libavformat/avformat.h>
#  include <libavcodec/avcodec.h>
#  include <libavutil/rational.h>
#  include <libswscale/swscale.h>

#  include "ffmpeg_compat.h"
#endif //WITH_FFMPEG

int ismovie(const char *UNUSED(filepath))
{
	return 0;
}

/* never called, just keep the linker happy */
static int startmovie(struct anim *UNUSED(anim))
{
	return 1;
}
static ImBuf *movie_fetchibuf(struct anim *UNUSED(anim), int UNUSED(position))
{
	return NULL;
}
static void free_anim_movie(struct anim *UNUSED(anim))
{
	/* pass */
}


#if defined(_WIN32)
# define PATHSEPARATOR '\\'
#else
# define PATHSEPARATOR '/'
#endif

static int an_stringdec(const char *string, char *head, char *tail, unsigned short *numlen)
{
	unsigned short len, nume, nums = 0;
	short i;
	bool found = false;

	len = strlen(string);
	nume = len;

	for (i = len - 1; i >= 0; i--) {
		if (string[i] == PATHSEPARATOR) break;
		if (isdigit(string[i])) {
			if (found) {
				nums = i;
			}
			else {
				nume = i;
				nums = i;
				found = true;
			}
		}
		else {
			if (found) break;
		}
	}
	if (found) {
		strcpy(tail, &string[nume + 1]);
		strcpy(head, string);
		head[nums] = '\0';
		*numlen = nume - nums + 1;
		return ((int)atoi(&(string[nums])));
	}
	tail[0] = '\0';
	strcpy(head, string);
	*numlen = 0;
	return true;
}


static void an_stringenc(char *string, const char *head, const char *tail, unsigned short numlen, int pic)
{
	BLI_stringenc(string, head, tail, numlen, pic);
}

#ifdef WITH_AVI
static void free_anim_avi(struct anim *anim)
{
#if defined(_WIN32)
	int i;
#endif

	if (anim == NULL) return;
	if (anim->avi == NULL) return;

	AVI_close(anim->avi);
	MEM_freeN(anim->avi);
	anim->avi = NULL;

#if defined(_WIN32)

	if (anim->pgf) {
		AVIStreamGetFrameClose(anim->pgf);
		anim->pgf = NULL;
	}

	for (i = 0; i < anim->avistreams; i++) {
		AVIStreamRelease(anim->pavi[i]);
	}
	anim->avistreams = 0;

	if (anim->pfileopen) {
		AVIFileRelease(anim->pfile);
		anim->pfileopen = 0;
		AVIFileExit();
	}
#endif

	anim->duration = 0;
}
#endif  /* WITH_AVI */

#ifdef WITH_FFMPEG
static void free_anim_ffmpeg(struct anim *anim);
#endif

void IMB_free_anim(struct anim *anim)
{
	if (anim == NULL) {
		printf("free anim, anim == NULL\n");
		return;
	}

	free_anim_movie(anim);

#ifdef WITH_AVI
	free_anim_avi(anim);
#endif

#ifdef WITH_FFMPEG
	free_anim_ffmpeg(anim);
#endif
	IMB_free_indices(anim);
	IMB_metadata_free(anim->metadata);

	MEM_freeN(anim);
}

void IMB_close_anim(struct anim *anim)
{
	if (anim == NULL) return;

	IMB_free_anim(anim);
}

void IMB_close_anim_proxies(struct anim *anim)
{
	if (anim == NULL)
		return;

	IMB_free_indices(anim);
}

struct IDProperty *IMB_anim_load_metadata(struct anim *anim)
{
#ifdef WITH_FFMPEG
	AVDictionaryEntry *entry = NULL;

	BLI_assert(anim->pFormatCtx != NULL);
	av_log(anim->pFormatCtx, AV_LOG_DEBUG, "METADATA FETCH\n");

	while (true) {
		entry = av_dict_get(anim->pFormatCtx->metadata, "", entry, AV_DICT_IGNORE_SUFFIX);
		if (entry == NULL) break;

		/* Delay creation of the property group until there is actual metadata to put in there. */
		IMB_metadata_ensure(&anim->metadata);
		IMB_metadata_set_field(anim->metadata, entry->key, entry->value);
	}
#endif
	return anim->metadata;
}

struct anim *IMB_open_anim(const char *name, int ib_flags, int streamindex, char colorspace[IM_MAX_SPACE])
{
	struct anim *anim;

	BLI_assert(!BLI_path_is_rel(name));

	anim = (struct anim *)MEM_callocN(sizeof(struct anim), "anim struct");
	if (anim != NULL) {
		if (colorspace) {
			colorspace_set_default_role(colorspace, IM_MAX_SPACE, COLOR_ROLE_DEFAULT_BYTE);
			BLI_strncpy(anim->colorspace, colorspace, sizeof(anim->colorspace));
		}
		else {
			colorspace_set_default_role(anim->colorspace, sizeof(anim->colorspace), COLOR_ROLE_DEFAULT_BYTE);
		}

		BLI_strncpy(anim->name, name, sizeof(anim->name));
		anim->ib_flags = ib_flags;
		anim->streamindex = streamindex;
	}
	return(anim);
}

void IMB_suffix_anim(struct anim *anim, const char *suffix)
{
	BLI_strncpy(anim->suffix, suffix, sizeof(anim->suffix));
}

#ifdef WITH_AVI
static int startavi(struct anim *anim)
{

	AviError avierror;
#if defined(_WIN32)
	HRESULT hr;
	int i, firstvideo = -1;
	int streamcount;
	BYTE abFormat[1024];
	LONG l;
	LPBITMAPINFOHEADER lpbi;
	AVISTREAMINFO avis;

	streamcount = anim->streamindex;
#endif

	anim->avi = MEM_callocN(sizeof(AviMovie), "animavi");

	if (anim->avi == NULL) {
		printf("Can't open avi: %s\n", anim->name);
		return -1;
	}

	avierror = AVI_open_movie(anim->name, anim->avi);

#if defined(_WIN32)
	if (avierror == AVI_ERROR_COMPRESSION) {
		AVIFileInit();
		hr = AVIFileOpen(&anim->pfile, anim->name, OF_READ, 0L);
		if (hr == 0) {
			anim->pfileopen = 1;
			for (i = 0; i < MAXNUMSTREAMS; i++) {
				if (AVIFileGetStream(anim->pfile, &anim->pavi[i], 0L, i) != AVIERR_OK) {
					break;
				}
				
				AVIStreamInfo(anim->pavi[i], &avis, sizeof(avis));
				if ((avis.fccType == streamtypeVIDEO) && (firstvideo == -1)) {
					if (streamcount > 0) {
						streamcount--;
						continue;
					}
					anim->pgf = AVIStreamGetFrameOpen(anim->pavi[i], NULL);
					if (anim->pgf) {
						firstvideo = i;

						/* get stream length */
						anim->avi->header->TotalFrames = AVIStreamLength(anim->pavi[i]);

						/* get information about images inside the stream */
						l = sizeof(abFormat);
						AVIStreamReadFormat(anim->pavi[i], 0, &abFormat, &l);
						lpbi = (LPBITMAPINFOHEADER)abFormat;
						anim->avi->header->Height = lpbi->biHeight;
						anim->avi->header->Width = lpbi->biWidth;
					}
					else {
						FIXCC(avis.fccHandler);
						FIXCC(avis.fccType);
						printf("Can't find AVI decoder for type : %4.4hs/%4.4hs\n",
						       (LPSTR)&avis.fccType,
						       (LPSTR)&avis.fccHandler);
					}
				}
			}

			/* register number of opened avistreams */
			anim->avistreams = i;

			/*
			 * Couldn't get any video streams out of this file
			 */
			if ((anim->avistreams == 0) || (firstvideo == -1)) {
				avierror = AVI_ERROR_FORMAT;
			}
			else {
				avierror = AVI_ERROR_NONE;
				anim->firstvideo = firstvideo;
			}
		}
		else {
			AVIFileExit();
		}
	}
#endif

	if (avierror != AVI_ERROR_NONE) {
		AVI_print_error(avierror);
		printf("Error loading avi: %s\n", anim->name);
		free_anim_avi(anim);
		return -1;
	}
	
	anim->duration = anim->avi->header->TotalFrames;
	anim->params = NULL;

	anim->x = anim->avi->header->Width;
	anim->y = anim->avi->header->Height;
	anim->interlacing = 0;
	anim->orientation = 0;
	anim->framesize = anim->x * anim->y * 4;

	anim->curposition = 0;
	anim->preseek = 0;

	/*  printf("x:%d y:%d size:%d interl:%d dur:%d\n", anim->x, anim->y, anim->framesize, anim->interlacing, anim->duration);*/

	return 0;
}
#endif  /* WITH_AVI */

#ifdef WITH_AVI
static ImBuf *avi_fetchibuf(struct anim *anim, int position)
{
	ImBuf *ibuf = NULL;
	int *tmp;
	int y;
	
	if (anim == NULL) {
		return NULL;
	}

#if defined(_WIN32)
	if (anim->avistreams) {
		LPBITMAPINFOHEADER lpbi;

		if (anim->pgf) {
			lpbi = AVIStreamGetFrame(anim->pgf, position + AVIStreamStart(anim->pavi[anim->firstvideo]));
			if (lpbi) {
				ibuf = IMB_ibImageFromMemory((unsigned char *) lpbi, 100, IB_rect, anim->colorspace, "<avi_fetchibuf>");
//Oh brother...
			}
		}
	}
	else
#endif
	{
		ibuf = IMB_allocImBuf(anim->x, anim->y, 24, IB_rect);

		tmp = AVI_read_frame(anim->avi, AVI_FORMAT_RGB32, position,
		                     AVI_get_stream(anim->avi, AVIST_VIDEO, 0));
		
		if (tmp == NULL) {
			printf("Error reading frame from AVI: '%s'\n", anim->name);
			IMB_freeImBuf(ibuf);
			return NULL;
		}

		for (y = 0; y < anim->y; y++) {
			memcpy(&(ibuf->rect)[((anim->y - y) - 1) * anim->x],  &tmp[y * anim->x],
			       anim->x * 4);
		}
		
		MEM_freeN(tmp);
	}
	
	ibuf->rect_colorspace = colormanage_colorspace_get_named(anim->colorspace);

	return ibuf;
}
#endif  /* WITH_AVI */

#ifdef WITH_FFMPEG

BLI_INLINE bool need_aligned_ffmpeg_buffer(struct anim *anim)
{
	return (anim->x & 31) != 0;
}

static int startffmpeg(struct anim *anim)
{
	int i, videoStream;

	AVCodec *pCodec;
	AVFormatContext *pFormatCtx = NULL;
	AVCodecContext *pCodecCtx;
	AVRational frame_rate;
	int frs_num;
	double frs_den;
	int streamcount;

#ifdef FFMPEG_SWSCALE_COLOR_SPACE_SUPPORT
	/* The following for color space determination */
	int srcRange, dstRange, brightness, contrast, saturation;
	int *table;
	const int *inv_table;
#endif

	if (anim == NULL) return(-1);

	streamcount = anim->streamindex;

	if (avformat_open_input(&pFormatCtx, anim->name, NULL, NULL) != 0) {
		return -1;
	}

	if (avformat_find_stream_info(pFormatCtx, NULL) < 0) {
		avformat_close_input(&pFormatCtx);
		return -1;
	}

	av_dump_format(pFormatCtx, 0, anim->name, 0);


	/* Find the video stream */
	videoStream = -1;

	for (i = 0; i < pFormatCtx->nb_streams; i++)
		if (pFormatCtx->streams[i]->codec->codec_type == AVMEDIA_TYPE_VIDEO) {
			if (streamcount > 0) {
				streamcount--;
				continue;
			}
			videoStream = i;
			break;
		}

	if (videoStream == -1) {
		avformat_close_input(&pFormatCtx);
		return -1;
	}

	pCodecCtx = pFormatCtx->streams[videoStream]->codec;

	/* Find the decoder for the video stream */
	pCodec = avcodec_find_decoder(pCodecCtx->codec_id);
	if (pCodec == NULL) {
		avformat_close_input(&pFormatCtx);
		return -1;
	}

	pCodecCtx->workaround_bugs = 1;

	if (avcodec_open2(pCodecCtx, pCodec, NULL) < 0) {
		avformat_close_input(&pFormatCtx);
		return -1;
	}
	if (pCodecCtx->pix_fmt == AV_PIX_FMT_NONE) {
		avcodec_close(anim->pCodecCtx);
		avformat_close_input(&pFormatCtx);
		return -1;
	}

	frame_rate = av_get_r_frame_rate_compat(pFormatCtx, pFormatCtx->streams[videoStream]);
	if (pFormatCtx->streams[videoStream]->nb_frames != 0) {
		anim->duration = pFormatCtx->streams[videoStream]->nb_frames;
	}
	else {
		anim->duration = (int)(pFormatCtx->duration *
		                       av_q2d(frame_rate) /
		                       AV_TIME_BASE + 0.5f);
	}

	frs_num = frame_rate.num;
	frs_den = frame_rate.den;

	frs_den *= AV_TIME_BASE;

	while (frs_num % 10 == 0 && frs_den >= 2.0 && frs_num > 10) {
		frs_num /= 10;
		frs_den /= 10;
	}

	anim->frs_sec = frs_num;
	anim->frs_sec_base = frs_den;

	anim->params = 0;

	anim->x = pCodecCtx->width;
	anim->y = av_get_cropped_height_from_codec(pCodecCtx);

	anim->pFormatCtx = pFormatCtx;
	anim->pCodecCtx = pCodecCtx;
	anim->pCodec = pCodec;
	anim->videoStream = videoStream;

	anim->interlacing = 0;
	anim->orientation = 0;
	anim->framesize = anim->x * anim->y * 4;

	anim->curposition = -1;
	anim->last_frame = 0;
	anim->last_pts = -1;
	anim->next_pts = -1;
	anim->next_packet.stream_index = -1;

	anim->pFrame = av_frame_alloc();
	anim->pFrameComplete = false;
	anim->pFrameDeinterlaced = av_frame_alloc();
	anim->pFrameRGB = av_frame_alloc();

	if (need_aligned_ffmpeg_buffer(anim)) {
		anim->pFrameRGB->format = AV_PIX_FMT_RGBA;
		anim->pFrameRGB->width  = anim->x;
		anim->pFrameRGB->height = anim->y;

		if (av_frame_get_buffer(anim->pFrameRGB, 32) < 0) {
			fprintf(stderr, "Could not allocate frame data.\n");
			avcodec_close(anim->pCodecCtx);
			avformat_close_input(&anim->pFormatCtx);
			av_frame_free(&anim->pFrameRGB);
			av_frame_free(&anim->pFrameDeinterlaced);
			av_frame_free(&anim->pFrame);
			anim->pCodecCtx = NULL;
			return -1;
		}
	}

	if (avpicture_get_size(AV_PIX_FMT_RGBA, anim->x, anim->y) !=
	    anim->x * anim->y * 4)
	{
		fprintf(stderr,
		        "ffmpeg has changed alloc scheme ... ARGHHH!\n");
		avcodec_close(anim->pCodecCtx);
		avformat_close_input(&anim->pFormatCtx);
		av_frame_free(&anim->pFrameRGB);
		av_frame_free(&anim->pFrameDeinterlaced);
		av_frame_free(&anim->pFrame);
		anim->pCodecCtx = NULL;
		return -1;
	}

	if (anim->ib_flags & IB_animdeinterlace) {
		avpicture_fill((AVPicture *) anim->pFrameDeinterlaced,
		               MEM_callocN(avpicture_get_size(
		                               anim->pCodecCtx->pix_fmt,
		                               anim->pCodecCtx->width,
		                               anim->pCodecCtx->height),
		                           "ffmpeg deinterlace"),
		               anim->pCodecCtx->pix_fmt, 
		               anim->pCodecCtx->width,
		               anim->pCodecCtx->height);
	}

	if (pCodecCtx->has_b_frames) {
		anim->preseek = 25; /* FIXME: detect gopsize ... */
	}
	else {
		anim->preseek = 0;
	}
	
	anim->img_convert_ctx = sws_getContext(
	        anim->x,
	        anim->y,
	        anim->pCodecCtx->pix_fmt,
	        anim->x,
	        anim->y,
	        AV_PIX_FMT_RGBA,
	        SWS_FAST_BILINEAR | SWS_PRINT_INFO | SWS_FULL_CHR_H_INT,
	        NULL, NULL, NULL);
		
	if (!anim->img_convert_ctx) {
		fprintf(stderr,
		        "Can't transform color space??? Bailing out...\n");
		avcodec_close(anim->pCodecCtx);
		avformat_close_input(&anim->pFormatCtx);
		av_frame_free(&anim->pFrameRGB);
		av_frame_free(&anim->pFrameDeinterlaced);
		av_frame_free(&anim->pFrame);
		anim->pCodecCtx = NULL;
		return -1;
	}

#ifdef FFMPEG_SWSCALE_COLOR_SPACE_SUPPORT
	/* Try do detect if input has 0-255 YCbCR range (JFIF Jpeg MotionJpeg) */
	if (!sws_getColorspaceDetails(anim->img_convert_ctx, (int **)&inv_table, &srcRange,
	                              &table, &dstRange, &brightness, &contrast, &saturation))
	{
		srcRange = srcRange || anim->pCodecCtx->color_range == AVCOL_RANGE_JPEG;
		inv_table = sws_getCoefficients(anim->pCodecCtx->colorspace);

		if (sws_setColorspaceDetails(anim->img_convert_ctx, (int *)inv_table, srcRange,
		                             table, dstRange, brightness, contrast, saturation))
		{
			fprintf(stderr, "Warning: Could not set libswscale colorspace details.\n");
		}
	}
	else {
		fprintf(stderr, "Warning: Could not set libswscale colorspace details.\n");
	}
#endif
		
	return (0);
}

/* postprocess the image in anim->pFrame and do color conversion
 * and deinterlacing stuff.
 *
 * Output is anim->last_frame
 */

static void ffmpeg_postprocess(struct anim *anim)
{
	AVFrame *input = anim->pFrame;
	ImBuf *ibuf = anim->last_frame;
	int filter_y = 0;

	if (!anim->pFrameComplete) {
		return;
	}

	/* This means the data wasnt read properly, 
	 * this check stops crashing */
	if (input->data[0] == 0 && input->data[1] == 0 &&
	    input->data[2] == 0 && input->data[3] == 0)
	{
		fprintf(stderr, "ffmpeg_fetchibuf: "
		        "data not read properly...\n");
		return;
	}

	av_log(anim->pFormatCtx, AV_LOG_DEBUG, 
	       "  POSTPROC: anim->pFrame planes: %p %p %p %p\n",
	       input->data[0], input->data[1], input->data[2],
	       input->data[3]);


	if (anim->ib_flags & IB_animdeinterlace) {
		if (avpicture_deinterlace(
		        (AVPicture *)
		        anim->pFrameDeinterlaced,
		        (const AVPicture *)
		        anim->pFrame,
		        anim->pCodecCtx->pix_fmt,
		        anim->pCodecCtx->width,
		        anim->pCodecCtx->height) < 0)
		{
			filter_y = true;
		}
		else {
			input = anim->pFrameDeinterlaced;
		}
	}

	if (!need_aligned_ffmpeg_buffer(anim)) {
		avpicture_fill((AVPicture *) anim->pFrameRGB,
		               (unsigned char *) ibuf->rect,
		               AV_PIX_FMT_RGBA, anim->x, anim->y);
	}

	if (ENDIAN_ORDER == B_ENDIAN) {
		int *dstStride   = anim->pFrameRGB->linesize;
		uint8_t **dst     = anim->pFrameRGB->data;
		int dstStride2[4] = { dstStride[0], 0, 0, 0 };
		uint8_t *dst2[4]  = { dst[0], 0, 0, 0 };
		int x, y, h, w;
		unsigned char *bottom;
		unsigned char *top;
		
		sws_scale(anim->img_convert_ctx,
		          (const uint8_t *const *)input->data,
		          input->linesize,
		          0,
		          anim->y,
		          dst2,
		          dstStride2);
		
		bottom = (unsigned char *) ibuf->rect;
		top = bottom + ibuf->x * (ibuf->y - 1) * 4;
		
		h = (ibuf->y + 1) / 2;
		w = ibuf->x;
		
		for (y = 0; y < h; y++) {
			unsigned char tmp[4];
			unsigned int *tmp_l =
			    (unsigned int *) tmp;
			
			for (x = 0; x < w; x++) {
				tmp[0] = bottom[0];
				tmp[1] = bottom[1];
				tmp[2] = bottom[2];
				tmp[3] = bottom[3];
				
				bottom[0] = top[0];
				bottom[1] = top[1];
				bottom[2] = top[2];
				bottom[3] = top[3];
				
				*(unsigned int *) top = *tmp_l;
				
				bottom += 4;
				top += 4;
			}
			top -= 8 * w;
		}
	}
	else {
		int *dstStride   = anim->pFrameRGB->linesize;
		uint8_t **dst     = anim->pFrameRGB->data;
		int dstStride2[4] = { -dstStride[0], 0, 0, 0 };
		uint8_t *dst2[4]  = { dst[0] + (anim->y - 1) * dstStride[0],
			                  0, 0, 0 };
		
		sws_scale(anim->img_convert_ctx,
		          (const uint8_t *const *)input->data,
		          input->linesize,
		          0,
		          anim->y,
		          dst2,
		          dstStride2);
	}

	if (need_aligned_ffmpeg_buffer(anim)) {
		uint8_t *src = anim->pFrameRGB->data[0];
		uint8_t *dst = (uint8_t *) ibuf->rect;
		for (int y = 0; y < anim->y; y++) {
			memcpy(dst, src, anim->x * 4);
			dst += anim->x * 4;
			src += anim->pFrameRGB->linesize[0];
		}
	}

	if (filter_y) {
		IMB_filtery(ibuf);
	}
}

/* decode one video frame also considering the packet read into next_packet */

static int ffmpeg_decode_video_frame(struct anim *anim)
{
	int rval = 0;

	av_log(anim->pFormatCtx, AV_LOG_DEBUG, "  DECODE VIDEO FRAME\n");

	if (anim->next_packet.stream_index == anim->videoStream) {
		av_free_packet(&anim->next_packet);
		anim->next_packet.stream_index = -1;
	}
	
	while ((rval = av_read_frame(anim->pFormatCtx, &anim->next_packet)) >= 0) {
		av_log(anim->pFormatCtx, 
		       AV_LOG_DEBUG, 
		       "%sREAD: strID=%d (VID: %d) dts=%lld pts=%lld "
		       "%s\n",
		       (anim->next_packet.stream_index == anim->videoStream)
		       ? "->" : "  ",
		       anim->next_packet.stream_index, 
		       anim->videoStream,
		       (anim->next_packet.dts == AV_NOPTS_VALUE) ? -1 :
		       (long long int)anim->next_packet.dts,
		       (anim->next_packet.pts == AV_NOPTS_VALUE) ? -1 :
		       (long long int)anim->next_packet.pts,
		       (anim->next_packet.flags & AV_PKT_FLAG_KEY) ? 
		       " KEY" : "");
		if (anim->next_packet.stream_index == anim->videoStream) {
			anim->pFrameComplete = 0;

			avcodec_decode_video2(
			    anim->pCodecCtx,
			    anim->pFrame, &anim->pFrameComplete,
			    &anim->next_packet);

			if (anim->pFrameComplete) {
				anim->next_pts = av_get_pts_from_frame(
				        anim->pFormatCtx, anim->pFrame);

				av_log(anim->pFormatCtx,
				       AV_LOG_DEBUG,
				       "  FRAME DONE: next_pts=%lld "
				       "pkt_pts=%lld, guessed_pts=%lld\n",
				       (anim->pFrame->pts == AV_NOPTS_VALUE) ?
				       -1 : (long long int)anim->pFrame->pts,
				       (anim->pFrame->pkt_pts == AV_NOPTS_VALUE) ?
				       -1 : (long long int)anim->pFrame->pkt_pts,
				       (long long int)anim->next_pts);
				break;
			}
		}
		av_free_packet(&anim->next_packet);
		anim->next_packet.stream_index = -1;
	}
	
	if (rval == AVERROR_EOF) {
		/* this sets size and data fields to zero,
		 * which is necessary to decode the remaining data
		 * in the decoder engine after EOF. It also prevents a memory
		 * leak, since av_read_frame spills out a full size packet even
		 * on EOF... (and: it's safe to call on NULL packets) */

		av_free_packet(&anim->next_packet);

		anim->next_packet.size = 0;
		anim->next_packet.data = 0;

		anim->pFrameComplete = 0;

		avcodec_decode_video2(
			anim->pCodecCtx,
			anim->pFrame, &anim->pFrameComplete,
			&anim->next_packet);

		if (anim->pFrameComplete) {
			anim->next_pts = av_get_pts_from_frame(
				anim->pFormatCtx, anim->pFrame);

			av_log(anim->pFormatCtx,
			       AV_LOG_DEBUG,
			       "  FRAME DONE (after EOF): next_pts=%lld "
			       "pkt_pts=%lld, guessed_pts=%lld\n",
			       (anim->pFrame->pts == AV_NOPTS_VALUE) ?
			       -1 : (long long int)anim->pFrame->pts,
			       (anim->pFrame->pkt_pts == AV_NOPTS_VALUE) ?
			       -1 : (long long int)anim->pFrame->pkt_pts,
			       (long long int)anim->next_pts);
			rval = 0;
		}
	}

	if (rval < 0) {
		anim->next_packet.stream_index = -1;

		av_log(anim->pFormatCtx,
		       AV_LOG_ERROR, "  DECODE READ FAILED: av_read_frame() "
		       "returned error: %d\n",  rval);
	}

	return (rval >= 0);
}

static void ffmpeg_decode_video_frame_scan(
        struct anim *anim, int64_t pts_to_search)
{
	/* there seem to exist *very* silly GOP lengths out in the wild... */
	int count = 1000;

	av_log(anim->pFormatCtx,
	       AV_LOG_DEBUG, 
	       "SCAN start: considering pts=%lld in search of %lld\n", 
	       (long long int)anim->next_pts, (long long int)pts_to_search);

	while (count > 0 && anim->next_pts < pts_to_search) {
		av_log(anim->pFormatCtx,
		       AV_LOG_DEBUG, 
		       "  WHILE: pts=%lld in search of %lld\n", 
		       (long long int)anim->next_pts, (long long int)pts_to_search);
		if (!ffmpeg_decode_video_frame(anim)) {
			break;
		}
		count--;
	}
	if (count == 0) {
		av_log(anim->pFormatCtx,
		       AV_LOG_ERROR, 
		       "SCAN failed: completely lost in stream, "
		       "bailing out at PTS=%lld, searching for PTS=%lld\n", 
		       (long long int)anim->next_pts, (long long int)pts_to_search);
	}
	if (anim->next_pts == pts_to_search) {
		av_log(anim->pFormatCtx,
		       AV_LOG_DEBUG, "SCAN HAPPY: we found our PTS!\n");
	}
	else {
		av_log(anim->pFormatCtx,
		       AV_LOG_ERROR, "SCAN UNHAPPY: PTS not matched!\n");
	}
}

static int match_format(const char *name, AVFormatContext *pFormatCtx)
{
	const char *p;
	int len, namelen;

	const char *names = pFormatCtx->iformat->name;

	if (!name || !names)
		return 0;

	namelen = strlen(name);
	while ((p = strchr(names, ','))) {
		len = MAX2(p - names, namelen);
		if (!BLI_strncasecmp(name, names, len))
			return 1;
		names = p + 1;
	}
	return !BLI_strcasecmp(name, names);
}

static int ffmpeg_seek_by_byte(AVFormatContext *pFormatCtx)
{
	static const char *byte_seek_list[] = { "mpegts", 0 };
	const char **p;

	if (pFormatCtx->iformat->flags & AVFMT_TS_DISCONT) {
		return true;
	}

	p = byte_seek_list;

	while (*p) {
		if (match_format(*p++, pFormatCtx)) {
			return true;
		}
	}

	return false;
}

static ImBuf *ffmpeg_fetchibuf(struct anim *anim, int position,
                               IMB_Timecode_Type tc)
{
	int64_t pts_to_search = 0;
	double frame_rate;
	double pts_time_base;
	long long st_time; 
	struct anim_index *tc_index = 0;
	AVStream *v_st;
	int new_frame_index = 0; /* To quiet gcc barking... */
	int old_frame_index = 0; /* To quiet gcc barking... */

	if (anim == NULL) return (0);

	av_log(anim->pFormatCtx, AV_LOG_DEBUG, "FETCH: pos=%d\n", position);

	if (tc != IMB_TC_NONE) {
		tc_index = IMB_anim_open_index(anim, tc);
	}

	v_st = anim->pFormatCtx->streams[anim->videoStream];

	frame_rate = av_q2d(av_get_r_frame_rate_compat(anim->pFormatCtx, v_st));

	st_time = anim->pFormatCtx->start_time;
	pts_time_base = av_q2d(v_st->time_base);

	if (tc_index) {
		new_frame_index = IMB_indexer_get_frame_index(
		        tc_index, position);
		old_frame_index = IMB_indexer_get_frame_index(
		        tc_index, anim->curposition);
		pts_to_search = IMB_indexer_get_pts(
		        tc_index, new_frame_index);
	}
	else {
		pts_to_search = (long long) 
		                floor(((double) position) /
		                      pts_time_base / frame_rate + 0.5);

		if (st_time != AV_NOPTS_VALUE) {
			pts_to_search += st_time / pts_time_base / AV_TIME_BASE;
		}
	}

	av_log(anim->pFormatCtx, AV_LOG_DEBUG, 
	       "FETCH: looking for PTS=%lld "
	       "(pts_timebase=%g, frame_rate=%g, st_time=%lld)\n", 
	       (long long int)pts_to_search, pts_time_base, frame_rate, st_time);

	if (anim->last_frame && 
	    anim->last_pts <= pts_to_search && anim->next_pts > pts_to_search)
	{
		av_log(anim->pFormatCtx, AV_LOG_DEBUG, 
		       "FETCH: frame repeat: last: %lld next: %lld\n",
		       (long long int)anim->last_pts, 
		       (long long int)anim->next_pts);
		IMB_refImBuf(anim->last_frame);
		anim->curposition = position;
		return anim->last_frame;
	}
	 
	if (position > anim->curposition + 1 &&
	    anim->preseek &&
	    !tc_index &&
	    position - (anim->curposition + 1) < anim->preseek)
	{
		av_log(anim->pFormatCtx, AV_LOG_DEBUG, 
		       "FETCH: within preseek interval (no index)\n");

		ffmpeg_decode_video_frame_scan(anim, pts_to_search);
	}
	else if (tc_index &&
	         IMB_indexer_can_scan(tc_index, old_frame_index,
	                              new_frame_index))
	{
		av_log(anim->pFormatCtx, AV_LOG_DEBUG, 
		       "FETCH: within preseek interval "
		       "(index tells us)\n");

		ffmpeg_decode_video_frame_scan(anim, pts_to_search);
	}
	else if (position != anim->curposition + 1) {
		long long pos;
		int ret;

		if (tc_index) {
			unsigned long long dts;

			pos = IMB_indexer_get_seek_pos(
			    tc_index, new_frame_index);
			dts = IMB_indexer_get_seek_pos_dts(
			    tc_index, new_frame_index);

			av_log(anim->pFormatCtx, AV_LOG_DEBUG, 
			       "TC INDEX seek pos = %lld\n", pos);
			av_log(anim->pFormatCtx, AV_LOG_DEBUG, 
			       "TC INDEX seek dts = %llu\n", dts);

			if (ffmpeg_seek_by_byte(anim->pFormatCtx)) {
				av_log(anim->pFormatCtx, AV_LOG_DEBUG, 
				       "... using BYTE pos\n");

				ret = av_seek_frame(anim->pFormatCtx, 
				                    -1,
				                    pos, AVSEEK_FLAG_BYTE);
				av_update_cur_dts(anim->pFormatCtx, v_st, dts);
			}
			else {
				av_log(anim->pFormatCtx, AV_LOG_DEBUG, 
				       "... using DTS pos\n");
				ret = av_seek_frame(anim->pFormatCtx, 
				                    anim->videoStream,
				                    dts, AVSEEK_FLAG_BACKWARD);
			}
		}
		else {
			pos = (long long) (position - anim->preseek) *
			      AV_TIME_BASE / frame_rate;

			av_log(anim->pFormatCtx, AV_LOG_DEBUG, 
			       "NO INDEX seek pos = %lld, st_time = %lld\n", 
			       pos, (st_time != AV_NOPTS_VALUE) ? st_time : 0);

			if (pos < 0) {
				pos = 0;
			}
		
			if (st_time != AV_NOPTS_VALUE) {
				pos += st_time;
			}

			av_log(anim->pFormatCtx, AV_LOG_DEBUG, 
			       "NO INDEX final seek pos = %lld\n", pos);

			ret = av_seek_frame(anim->pFormatCtx, -1, 
			                    pos, AVSEEK_FLAG_BACKWARD);
		}

		if (ret < 0) {
			av_log(anim->pFormatCtx, AV_LOG_ERROR,
			       "FETCH: "
			       "error while seeking to DTS = %lld "
			       "(frameno = %d, PTS = %lld): errcode = %d\n",
			       pos, position, (long long int)pts_to_search, ret);
		}

		avcodec_flush_buffers(anim->pCodecCtx);

		anim->next_pts = -1;

		if (anim->next_packet.stream_index == anim->videoStream) {
			av_free_packet(&anim->next_packet);
			anim->next_packet.stream_index = -1;
		}

		/* memset(anim->pFrame, ...) ?? */

		if (ret >= 0) {
			ffmpeg_decode_video_frame_scan(anim, pts_to_search);
		}
	}
	else if (position == 0 && anim->curposition == -1) {
		/* first frame without seeking special case... */
		ffmpeg_decode_video_frame(anim);
	}
	else {
		av_log(anim->pFormatCtx, AV_LOG_DEBUG, 
		       "FETCH: no seek necessary, just continue...\n");
	}

	IMB_freeImBuf(anim->last_frame);
	anim->last_frame = IMB_allocImBuf(anim->x, anim->y, 32, IB_rect);
	anim->last_frame->rect_colorspace = colormanage_colorspace_get_named(anim->colorspace);

	ffmpeg_postprocess(anim);

	anim->last_pts = anim->next_pts;
	
	ffmpeg_decode_video_frame(anim);
	
	anim->curposition = position;
	
	IMB_refImBuf(anim->last_frame);

	return anim->last_frame;
}

static void free_anim_ffmpeg(struct anim *anim)
{
	if (anim == NULL) return;

	if (anim->pCodecCtx) {
		avcodec_close(anim->pCodecCtx);
		avformat_close_input(&anim->pFormatCtx);

		/* Special case here: pFrame could share pointers with codec,
		 * so in order to avoid double-free we don't use av_frame_free()
		 * to free the frame.
		 *
		 * Could it be a bug in FFmpeg?
		 */
		av_free(anim->pFrame);

		if (!need_aligned_ffmpeg_buffer(anim)) {
			/* If there's no need for own aligned buffer it means that FFmpeg's
			 * frame shares the same buffer as temporary ImBuf. In this case we
			 * should not free the buffer when freeing the FFmpeg buffer.
			 */
			avpicture_fill((AVPicture *)anim->pFrameRGB,
			               NULL,
			               AV_PIX_FMT_RGBA,
			               anim->x, anim->y);
		}
		av_frame_free(&anim->pFrameRGB);
		av_frame_free(&anim->pFrameDeinterlaced);

		sws_freeContext(anim->img_convert_ctx);
		IMB_freeImBuf(anim->last_frame);
		if (anim->next_packet.stream_index != -1) {
			av_free_packet(&anim->next_packet);
		}
	}
	anim->duration = 0;
}

#endif

/* Try next picture to read */
/* No picture, try to open next animation */
/* Succeed, remove first image from animation */

static ImBuf *anim_getnew(struct anim *anim)
{
	struct ImBuf *ibuf = NULL;

	if (anim == NULL) return(NULL);

	free_anim_movie(anim);

#ifdef WITH_AVI
	free_anim_avi(anim);
#endif

#ifdef WITH_FFMPEG
	free_anim_ffmpeg(anim);
#endif

	if (anim->curtype != 0) return (NULL);
	anim->curtype = imb_get_anim_type(anim->name);

	switch (anim->curtype) {
		case ANIM_SEQUENCE:
			ibuf = IMB_loadiffname(anim->name, anim->ib_flags, anim->colorspace);
			if (ibuf) {
				BLI_strncpy(anim->first, anim->name, sizeof(anim->first));
				anim->duration = 1;
			}
			break;
		case ANIM_MOVIE:
			if (startmovie(anim)) return (NULL);
			ibuf = IMB_allocImBuf(anim->x, anim->y, 24, 0); /* fake */
			break;
#ifdef WITH_AVI
		case ANIM_AVI:
			if (startavi(anim)) {
				printf("couldnt start avi\n");
				return (NULL);
			}
			ibuf = IMB_allocImBuf(anim->x, anim->y, 24, 0);
			break;
#endif
#ifdef WITH_FFMPEG
		case ANIM_FFMPEG:
			if (startffmpeg(anim)) return (0);
			ibuf = IMB_allocImBuf(anim->x, anim->y, 24, 0);
			break;
#endif
	}
	return(ibuf);
}

struct ImBuf *IMB_anim_previewframe(struct anim *anim)
{
	struct ImBuf *ibuf = NULL;
	int position = 0;
	
	ibuf = IMB_anim_absolute(anim, 0, IMB_TC_NONE, IMB_PROXY_NONE);
	if (ibuf) {
		IMB_freeImBuf(ibuf);
		position = anim->duration / 2;
		ibuf = IMB_anim_absolute(anim, position, IMB_TC_NONE,
		                         IMB_PROXY_NONE);
	}
	return ibuf;
}

struct ImBuf *IMB_anim_absolute(struct anim *anim, int position,
                                IMB_Timecode_Type tc,
                                IMB_Proxy_Size preview_size)
{
	struct ImBuf *ibuf = NULL;
	char head[256], tail[256];
	unsigned short digits;
	int pic;
	int filter_y;
	if (anim == NULL) return(NULL);

	filter_y = (anim->ib_flags & IB_animdeinterlace);

	if (preview_size == IMB_PROXY_NONE) {
		if (anim->curtype == 0) {
			ibuf = anim_getnew(anim);
			if (ibuf == NULL) {
				return(NULL);
			}

			IMB_freeImBuf(ibuf); /* ???? */
			ibuf = NULL;
		}

		if (position < 0) return(NULL);
		if (position >= anim->duration) return(NULL);
	}
	else {
		struct anim *proxy = IMB_anim_open_proxy(anim, preview_size);

		if (proxy) {
			position = IMB_anim_index_get_frame_index(
			    anim, tc, position);

			return IMB_anim_absolute(
			           proxy, position,
			           IMB_TC_NONE, IMB_PROXY_NONE);
		}
	}

	switch (anim->curtype) {
		case ANIM_SEQUENCE:
			pic = an_stringdec(anim->first, head, tail, &digits);
			pic += position;
			an_stringenc(anim->name, head, tail, digits, pic);
			ibuf = IMB_loadiffname(anim->name, IB_rect, anim->colorspace);
			if (ibuf) {
				anim->curposition = position;
			}
			break;
		case ANIM_MOVIE:
			ibuf = movie_fetchibuf(anim, position);
			if (ibuf) {
				anim->curposition = position;
				IMB_convert_rgba_to_abgr(ibuf);
			}
			break;
#ifdef WITH_AVI
		case ANIM_AVI:
			ibuf = avi_fetchibuf(anim, position);
			if (ibuf)
				anim->curposition = position;
			break;
#endif
#ifdef WITH_FFMPEG
		case ANIM_FFMPEG:
			ibuf = ffmpeg_fetchibuf(anim, position, tc);
			if (ibuf)
				anim->curposition = position;
			filter_y = 0; /* done internally */
			break;
#endif
	}

	if (ibuf) {
		if (filter_y) IMB_filtery(ibuf);
		BLI_snprintf(ibuf->name, sizeof(ibuf->name), "%s.%04d", anim->name, anim->curposition + 1);
		
	}
	return(ibuf);
}

/***/

int IMB_anim_get_duration(struct anim *anim, IMB_Timecode_Type tc)
{
	struct anim_index *idx;
	if (tc == IMB_TC_NONE) {
		return anim->duration;
	}
	
	idx = IMB_anim_open_index(anim, tc);
	if (!idx) {
		return anim->duration;
	}

	return IMB_indexer_get_duration(idx);
}

bool IMB_anim_get_fps(struct anim *anim,
                     short *frs_sec, float *frs_sec_base, bool no_av_base)
{
	double frs_sec_base_double;
	if (anim->frs_sec) {
		if (anim->frs_sec > SHRT_MAX) {
			/* We cannot store original rational in our short/float format,
			 * we need to approximate it as best as we can... */
			*frs_sec = SHRT_MAX;
			frs_sec_base_double = anim->frs_sec_base * (double)SHRT_MAX / (double)anim->frs_sec;
		}
		else {
			*frs_sec = anim->frs_sec;
			frs_sec_base_double = anim->frs_sec_base;
		}
#ifdef WITH_FFMPEG
		if (no_av_base) {
			*frs_sec_base = (float)(frs_sec_base_double / AV_TIME_BASE);
		}
		else {
			*frs_sec_base = (float)frs_sec_base_double;
		}
#else
		UNUSED_VARS(no_av_base);
		*frs_sec_base = (float)frs_sec_base_double;
#endif
		BLI_assert(*frs_sec > 0);
		BLI_assert(*frs_sec_base > 0.0f);

		return true;
	}
	return false;
}

void IMB_anim_set_preseek(struct anim *anim, int preseek)
{
	anim->preseek = preseek;
}

int IMB_anim_get_preseek(struct anim *anim)
{
	return anim->preseek;
}<|MERGE_RESOLUTION|>--- conflicted
+++ resolved
@@ -68,11 +68,6 @@
 
 #include "MEM_guardedalloc.h"
 
-<<<<<<< HEAD
-#include "BKE_global.h"
-
-=======
->>>>>>> f58414fb
 #ifdef WITH_AVI
 #  include "AVI_avi.h"
 #endif
