/*
 * ***** BEGIN GPL LICENSE BLOCK *****
 *
 * This program is free software; you can redistribute it and/or
 * modify it under the terms of the GNU General Public License
 * as published by the Free Software Foundation; either version 2
 * of the License, or (at your option) any later version.
 *
 * This program is distributed in the hope that it will be useful,
 * but WITHOUT ANY WARRANTY; without even the implied warranty of
 * MERCHANTABILITY or FITNESS FOR A PARTICULAR PURPOSE.  See the
 * GNU General Public License for more details.
 *
 * You should have received a copy of the GNU General Public License
 * along with this program; if not, write to the Free Software Foundation,
 * Inc., 51 Franklin Street, Fifth Floor, Boston, MA 02110-1301, USA.
 *
 * The Original Code is Copyright (C) 2001-2002 by NaN Holding BV.
 * All rights reserved.
 *
 * The Original Code is: all of this file.
 *
 * Contributor(s): none yet.
 *
 * ***** END GPL LICENSE BLOCK *****
 */

/** \file blender/imbuf/intern/anim_movie.c
 *  \ingroup imbuf
 */


#ifdef _WIN32
#define INC_OLE2
#include <windows.h>
#include <windowsx.h>
#include <mmsystem.h>
#include <memory.h>
#include <commdlg.h>
#include <vfw.h>

#undef AVIIF_KEYFRAME /* redefined in AVI_avi.h */
#undef AVIIF_LIST /* redefined in AVI_avi.h */

#define FIXCC(fcc) \
	{ \
		if (fcc == 0)       { fcc = mmioFOURCC('N', 'o', 'n', 'e'); } \
		if (fcc == BI_RLE8) { fcc = mmioFOURCC('R', 'l', 'e', '8'); } \
	} (void)0

#endif

#include <sys/types.h>
#include <ctype.h>
#include <stdlib.h>
#include <stdio.h>
#include <math.h>
#include <limits.h>
#ifndef _WIN32
#include <dirent.h>
#else
#include <io.h>
#endif

#include "BLI_utildefines.h"
#include "BLI_string.h"
#include "BLI_path_util.h"

#include "MEM_guardedalloc.h"

<<<<<<< HEAD
#include "BKE_global.h"

=======
>>>>>>> 908caf4d
#ifdef WITH_AVI
#  include "AVI_avi.h"
#endif

#include "IMB_imbuf_types.h"
#include "IMB_imbuf.h"

#include "IMB_colormanagement.h"
#include "IMB_colormanagement_intern.h"

#include "IMB_anim.h"
#include "IMB_indexer.h"
#include "IMB_metadata.h"

#ifdef WITH_FFMPEG
#  include "BKE_global.h"  /* ENDIAN_ORDER */

#  include <libavformat/avformat.h>
#  include <libavcodec/avcodec.h>
#  include <libavutil/rational.h>
#  include <libswscale/swscale.h>

#  include "ffmpeg_compat.h"
#endif //WITH_FFMPEG

int ismovie(const char *UNUSED(filepath))
{
	return 0;
}

/* never called, just keep the linker happy */
static int startmovie(struct anim *UNUSED(anim))
{
	return 1;
}
static ImBuf *movie_fetchibuf(struct anim *UNUSED(anim), int UNUSED(position))
{
	return NULL;
}
static void free_anim_movie(struct anim *UNUSED(anim))
{
	/* pass */
}


#if defined(_WIN32)
# define PATHSEPARATOR '\\'
#else
# define PATHSEPARATOR '/'
#endif

static int an_stringdec(const char *string, char *head, char *tail, unsigned short *numlen)
{
	unsigned short len, nume, nums = 0;
	short i;
	bool found = false;

	len = strlen(string);
	nume = len;

	for (i = len - 1; i >= 0; i--) {
		if (string[i] == PATHSEPARATOR) break;
		if (isdigit(string[i])) {
			if (found) {
				nums = i;
			}
			else {
				nume = i;
				nums = i;
				found = true;
			}
		}
		else {
			if (found) break;
		}
	}
	if (found) {
		strcpy(tail, &string[nume + 1]);
		strcpy(head, string);
		head[nums] = '\0';
		*numlen = nume - nums + 1;
		return ((int)atoi(&(string[nums])));
	}
	tail[0] = '\0';
	strcpy(head, string);
	*numlen = 0;
	return true;
}


static void an_stringenc(char *string, const char *head, const char *tail, unsigned short numlen, int pic)
{
	BLI_stringenc(string, head, tail, numlen, pic);
}

#ifdef WITH_AVI
static void free_anim_avi(struct anim *anim)
{
#if defined(_WIN32)
	int i;
#endif

	if (anim == NULL) return;
	if (anim->avi == NULL) return;

	AVI_close(anim->avi);
	MEM_freeN(anim->avi);
	anim->avi = NULL;

#if defined(_WIN32)

	if (anim->pgf) {
		AVIStreamGetFrameClose(anim->pgf);
		anim->pgf = NULL;
	}

	for (i = 0; i < anim->avistreams; i++) {
		AVIStreamRelease(anim->pavi[i]);
	}
	anim->avistreams = 0;

	if (anim->pfileopen) {
		AVIFileRelease(anim->pfile);
		anim->pfileopen = 0;
		AVIFileExit();
	}
#endif

	anim->duration = 0;
}
#endif  /* WITH_AVI */

#ifdef WITH_FFMPEG
static void free_anim_ffmpeg(struct anim *anim);
#endif

void IMB_free_anim(struct anim *anim)
{
	if (anim == NULL) {
		printf("free anim, anim == NULL\n");
		return;
	}

	free_anim_movie(anim);

#ifdef WITH_AVI
	free_anim_avi(anim);
#endif

#ifdef WITH_FFMPEG
	free_anim_ffmpeg(anim);
#endif
	IMB_free_indices(anim);
	IMB_metadata_free(anim->metadata);

	MEM_freeN(anim);
}

void IMB_close_anim(struct anim *anim)
{
	if (anim == NULL) return;

	IMB_free_anim(anim);
}

void IMB_close_anim_proxies(struct anim *anim)
{
	if (anim == NULL)
		return;

	IMB_free_indices(anim);
}

struct IDProperty *IMB_anim_load_metadata(struct anim *anim)
{
#ifdef WITH_FFMPEG
	AVDictionaryEntry *entry = NULL;

	BLI_assert(anim->pFormatCtx != NULL);
	av_log(anim->pFormatCtx, AV_LOG_DEBUG, "METADATA FETCH\n");

	while (true) {
		entry = av_dict_get(anim->pFormatCtx->metadata, "", entry, AV_DICT_IGNORE_SUFFIX);
		if (entry == NULL) break;

		/* Delay creation of the property group until there is actual metadata to put in there. */
		IMB_metadata_ensure(&anim->metadata);
		IMB_metadata_set_field(anim->metadata, entry->key, entry->value);
	}
#endif
	return anim->metadata;
}

struct anim *IMB_open_anim(const char *name, int ib_flags, int streamindex, char colorspace[IM_MAX_SPACE])
{
	struct anim *anim;

	BLI_assert(!BLI_path_is_rel(name));

	anim = (struct anim *)MEM_callocN(sizeof(struct anim), "anim struct");
	if (anim != NULL) {
		if (colorspace) {
			colorspace_set_default_role(colorspace, IM_MAX_SPACE, COLOR_ROLE_DEFAULT_BYTE);
			BLI_strncpy(anim->colorspace, colorspace, sizeof(anim->colorspace));
		}
		else {
			colorspace_set_default_role(anim->colorspace, sizeof(anim->colorspace), COLOR_ROLE_DEFAULT_BYTE);
		}

		BLI_strncpy(anim->name, name, sizeof(anim->name));
		anim->ib_flags = ib_flags;
		anim->streamindex = streamindex;
	}
	return(anim);
}

void IMB_suffix_anim(struct anim *anim, const char *suffix)
{
	BLI_strncpy(anim->suffix, suffix, sizeof(anim->suffix));
}

#ifdef WITH_AVI
static int startavi(struct anim *anim)
{

	AviError avierror;
#if defined(_WIN32)
	HRESULT hr;
	int i, firstvideo = -1;
	int streamcount;
	BYTE abFormat[1024];
	LONG l;
	LPBITMAPINFOHEADER lpbi;
	AVISTREAMINFO avis;

	streamcount = anim->streamindex;
#endif

	anim->avi = MEM_callocN(sizeof(AviMovie), "animavi");

	if (anim->avi == NULL) {
		printf("Can't open avi: %s\n", anim->name);
		return -1;
	}

	avierror = AVI_open_movie(anim->name, anim->avi);

#if defined(_WIN32)
	if (avierror == AVI_ERROR_COMPRESSION) {
		AVIFileInit();
		hr = AVIFileOpen(&anim->pfile, anim->name, OF_READ, 0L);
		if (hr == 0) {
			anim->pfileopen = 1;
			for (i = 0; i < MAXNUMSTREAMS; i++) {
				if (AVIFileGetStream(anim->pfile, &anim->pavi[i], 0L, i) != AVIERR_OK) {
					break;
				}
				
				AVIStreamInfo(anim->pavi[i], &avis, sizeof(avis));
				if ((avis.fccType == streamtypeVIDEO) && (firstvideo == -1)) {
					if (streamcount > 0) {
						streamcount--;
						continue;
					}
					anim->pgf = AVIStreamGetFrameOpen(anim->pavi[i], NULL);
					if (anim->pgf) {
						firstvideo = i;

						/* get stream length */
						anim->avi->header->TotalFrames = AVIStreamLength(anim->pavi[i]);

						/* get information about images inside the stream */
						l = sizeof(abFormat);
						AVIStreamReadFormat(anim->pavi[i], 0, &abFormat, &l);
						lpbi = (LPBITMAPINFOHEADER)abFormat;
						anim->avi->header->Height = lpbi->biHeight;
						anim->avi->header->Width = lpbi->biWidth;
					}
					else {
						FIXCC(avis.fccHandler);
						FIXCC(avis.fccType);
						printf("Can't find AVI decoder for type : %4.4hs/%4.4hs\n",
						       (LPSTR)&avis.fccType,
						       (LPSTR)&avis.fccHandler);
					}
				}
			}

			/* register number of opened avistreams */
			anim->avistreams = i;

			/*
			 * Couldn't get any video streams out of this file
			 */
			if ((anim->avistreams == 0) || (firstvideo == -1)) {
				avierror = AVI_ERROR_FORMAT;
			}
			else {
				avierror = AVI_ERROR_NONE;
				anim->firstvideo = firstvideo;
			}
		}
		else {
			AVIFileExit();
		}
	}
#endif

	if (avierror != AVI_ERROR_NONE) {
		AVI_print_error(avierror);
		printf("Error loading avi: %s\n", anim->name);
		free_anim_avi(anim);
		return -1;
	}
	
	anim->duration = anim->avi->header->TotalFrames;
	anim->params = NULL;

	anim->x = anim->avi->header->Width;
	anim->y = anim->avi->header->Height;
	anim->interlacing = 0;
	anim->orientation = 0;
	anim->framesize = anim->x * anim->y * 4;

	anim->curposition = 0;
	anim->preseek = 0;

	/*  printf("x:%d y:%d size:%d interl:%d dur:%d\n", anim->x, anim->y, anim->framesize, anim->interlacing, anim->duration);*/

	return 0;
}
#endif  /* WITH_AVI */

#ifdef WITH_AVI
static ImBuf *avi_fetchibuf(struct anim *anim, int position)
{
	ImBuf *ibuf = NULL;
	int *tmp;
	int y;
	
	if (anim == NULL) {
		return NULL;
	}

#if defined(_WIN32)
	if (anim->avistreams) {
		LPBITMAPINFOHEADER lpbi;

		if (anim->pgf) {
			lpbi = AVIStreamGetFrame(anim->pgf, position + AVIStreamStart(anim->pavi[anim->firstvideo]));
			if (lpbi) {
				ibuf = IMB_ibImageFromMemory((unsigned char *) lpbi, 100, IB_rect, anim->colorspace, "<avi_fetchibuf>");
//Oh brother...
			}
		}
	}
	else
#endif
	{
		ibuf = IMB_allocImBuf(anim->x, anim->y, 24, IB_rect);

		tmp = AVI_read_frame(anim->avi, AVI_FORMAT_RGB32, position,
		                     AVI_get_stream(anim->avi, AVIST_VIDEO, 0));
		
		if (tmp == NULL) {
			printf("Error reading frame from AVI: '%s'\n", anim->name);
			IMB_freeImBuf(ibuf);
			return NULL;
		}

		for (y = 0; y < anim->y; y++) {
			memcpy(&(ibuf->rect)[((anim->y - y) - 1) * anim->x],  &tmp[y * anim->x],
			       anim->x * 4);
		}
		
		MEM_freeN(tmp);
	}
	
	ibuf->rect_colorspace = colormanage_colorspace_get_named(anim->colorspace);

	return ibuf;
}
#endif  /* WITH_AVI */

#ifdef WITH_FFMPEG

BLI_INLINE bool need_aligned_ffmpeg_buffer(struct anim *anim)
{
	return (anim->x & 31) != 0;
}

static int startffmpeg(struct anim *anim)
{
	int i, videoStream;

	AVCodec *pCodec;
	AVFormatContext *pFormatCtx = NULL;
	AVCodecContext *pCodecCtx;
	AVRational frame_rate;
	int frs_num;
	double frs_den;
	int streamcount;

#ifdef FFMPEG_SWSCALE_COLOR_SPACE_SUPPORT
	/* The following for color space determination */
	int srcRange, dstRange, brightness, contrast, saturation;
	int *table;
	const int *inv_table;
#endif

	if (anim == NULL) return(-1);

	streamcount = anim->streamindex;

	if (avformat_open_input(&pFormatCtx, anim->name, NULL, NULL) != 0) {
		return -1;
	}

	if (avformat_find_stream_info(pFormatCtx, NULL) < 0) {
		avformat_close_input(&pFormatCtx);
		return -1;
	}

	av_dump_format(pFormatCtx, 0, anim->name, 0);


	/* Find the video stream */
	videoStream = -1;

	for (i = 0; i < pFormatCtx->nb_streams; i++)
		if (pFormatCtx->streams[i]->codec->codec_type == AVMEDIA_TYPE_VIDEO) {
			if (streamcount > 0) {
				streamcount--;
				continue;
			}
			videoStream = i;
			break;
		}

	if (videoStream == -1) {
		avformat_close_input(&pFormatCtx);
		return -1;
	}

	pCodecCtx = pFormatCtx->streams[videoStream]->codec;

	/* Find the decoder for the video stream */
	pCodec = avcodec_find_decoder(pCodecCtx->codec_id);
	if (pCodec == NULL) {
		avformat_close_input(&pFormatCtx);
		return -1;
	}

	pCodecCtx->workaround_bugs = 1;

	if (avcodec_open2(pCodecCtx, pCodec, NULL) < 0) {
		avformat_close_input(&pFormatCtx);
		return -1;
	}
	if (pCodecCtx->pix_fmt == AV_PIX_FMT_NONE) {
		avcodec_close(anim->pCodecCtx);
		avformat_close_input(&pFormatCtx);
		return -1;
	}

	frame_rate = av_get_r_frame_rate_compat(pFormatCtx, pFormatCtx->streams[videoStream]);
	if (pFormatCtx->streams[videoStream]->nb_frames != 0) {
		anim->duration = pFormatCtx->streams[videoStream]->nb_frames;
	}
	else {
		anim->duration = (int)(pFormatCtx->duration *
		                       av_q2d(frame_rate) /
		                       AV_TIME_BASE + 0.5f);
	}

	frs_num = frame_rate.num;
	frs_den = frame_rate.den;

	frs_den *= AV_TIME_BASE;

	while (frs_num % 10 == 0 && frs_den >= 2.0 && frs_num > 10) {
		frs_num /= 10;
		frs_den /= 10;
	}

	anim->frs_sec = frs_num;
	anim->frs_sec_base = frs_den;

	anim->params = 0;

	anim->x = pCodecCtx->width;
	anim->y = av_get_cropped_height_from_codec(pCodecCtx);

	anim->pFormatCtx = pFormatCtx;
	anim->pCodecCtx = pCodecCtx;
	anim->pCodec = pCodec;
	anim->videoStream = videoStream;

	anim->interlacing = 0;
	anim->orientation = 0;
	anim->framesize = anim->x * anim->y * 4;

	anim->curposition = -1;
	anim->last_frame = 0;
	anim->last_pts = -1;
	anim->next_pts = -1;
	anim->next_packet.stream_index = -1;

	anim->pFrame = av_frame_alloc();
	anim->pFrameComplete = false;
	anim->pFrameDeinterlaced = av_frame_alloc();
	anim->pFrameRGB = av_frame_alloc();

	if (need_aligned_ffmpeg_buffer(anim)) {
		anim->pFrameRGB->format = AV_PIX_FMT_RGBA;
		anim->pFrameRGB->width  = anim->x;
		anim->pFrameRGB->height = anim->y;

		if (av_frame_get_buffer(anim->pFrameRGB, 32) < 0) {
			fprintf(stderr, "Could not allocate frame data.\n");
			avcodec_close(anim->pCodecCtx);
			avformat_close_input(&anim->pFormatCtx);
			av_frame_free(&anim->pFrameRGB);
			av_frame_free(&anim->pFrameDeinterlaced);
			av_frame_free(&anim->pFrame);
			anim->pCodecCtx = NULL;
			return -1;
		}
	}

	if (avpicture_get_size(AV_PIX_FMT_RGBA, anim->x, anim->y) !=
	    anim->x * anim->y * 4)
	{
		fprintf(stderr,
		        "ffmpeg has changed alloc scheme ... ARGHHH!\n");
		avcodec_close(anim->pCodecCtx);
		avformat_close_input(&anim->pFormatCtx);
		av_frame_free(&anim->pFrameRGB);
		av_frame_free(&anim->pFrameDeinterlaced);
		av_frame_free(&anim->pFrame);
		anim->pCodecCtx = NULL;
		return -1;
	}

	if (anim->ib_flags & IB_animdeinterlace) {
		avpicture_fill((AVPicture *) anim->pFrameDeinterlaced,
		               MEM_callocN(avpicture_get_size(
		                               anim->pCodecCtx->pix_fmt,
		                               anim->pCodecCtx->width,
		                               anim->pCodecCtx->height),
		                           "ffmpeg deinterlace"),
		               anim->pCodecCtx->pix_fmt, 
		               anim->pCodecCtx->width,
		               anim->pCodecCtx->height);
	}

	if (pCodecCtx->has_b_frames) {
		anim->preseek = 25; /* FIXME: detect gopsize ... */
	}
	else {
		anim->preseek = 0;
	}
	
	anim->img_convert_ctx = sws_getContext(
	        anim->x,
	        anim->y,
	        anim->pCodecCtx->pix_fmt,
	        anim->x,
	        anim->y,
	        AV_PIX_FMT_RGBA,
	        SWS_FAST_BILINEAR | SWS_PRINT_INFO | SWS_FULL_CHR_H_INT,
	        NULL, NULL, NULL);
		
	if (!anim->img_convert_ctx) {
		fprintf(stderr,
		        "Can't transform color space??? Bailing out...\n");
		avcodec_close(anim->pCodecCtx);
		avformat_close_input(&anim->pFormatCtx);
		av_frame_free(&anim->pFrameRGB);
		av_frame_free(&anim->pFrameDeinterlaced);
		av_frame_free(&anim->pFrame);
		anim->pCodecCtx = NULL;
		return -1;
	}

#ifdef FFMPEG_SWSCALE_COLOR_SPACE_SUPPORT
	/* Try do detect if input has 0-255 YCbCR range (JFIF Jpeg MotionJpeg) */
	if (!sws_getColorspaceDetails(anim->img_convert_ctx, (int **)&inv_table, &srcRange,
	                              &table, &dstRange, &brightness, &contrast, &saturation))
	{
		srcRange = srcRange || anim->pCodecCtx->color_range == AVCOL_RANGE_JPEG;
		inv_table = sws_getCoefficients(anim->pCodecCtx->colorspace);

		if (sws_setColorspaceDetails(anim->img_convert_ctx, (int *)inv_table, srcRange,
		                             table, dstRange, brightness, contrast, saturation))
		{
			fprintf(stderr, "Warning: Could not set libswscale colorspace details.\n");
		}
	}
	else {
		fprintf(stderr, "Warning: Could not set libswscale colorspace details.\n");
	}
#endif
		
	return (0);
}

/* postprocess the image in anim->pFrame and do color conversion
 * and deinterlacing stuff.
 *
 * Output is anim->last_frame
 */

static void ffmpeg_postprocess(struct anim *anim)
{
	AVFrame *input = anim->pFrame;
	ImBuf *ibuf = anim->last_frame;
	int filter_y = 0;

	if (!anim->pFrameComplete) {
		return;
	}

	/* This means the data wasnt read properly, 
	 * this check stops crashing */
	if (input->data[0] == 0 && input->data[1] == 0 &&
	    input->data[2] == 0 && input->data[3] == 0)
	{
		fprintf(stderr, "ffmpeg_fetchibuf: "
		        "data not read properly...\n");
		return;
	}

	av_log(anim->pFormatCtx, AV_LOG_DEBUG, 
	       "  POSTPROC: anim->pFrame planes: %p %p %p %p\n",
	       input->data[0], input->data[1], input->data[2],
	       input->data[3]);


	if (anim->ib_flags & IB_animdeinterlace) {
		if (avpicture_deinterlace(
		        (AVPicture *)
		        anim->pFrameDeinterlaced,
		        (const AVPicture *)
		        anim->pFrame,
		        anim->pCodecCtx->pix_fmt,
		        anim->pCodecCtx->width,
		        anim->pCodecCtx->height) < 0)
		{
			filter_y = true;
		}
		else {
			input = anim->pFrameDeinterlaced;
		}
	}

	if (!need_aligned_ffmpeg_buffer(anim)) {
		avpicture_fill((AVPicture *) anim->pFrameRGB,
		               (unsigned char *) ibuf->rect,
		               AV_PIX_FMT_RGBA, anim->x, anim->y);
	}

	if (ENDIAN_ORDER == B_ENDIAN) {
		int *dstStride   = anim->pFrameRGB->linesize;
		uint8_t **dst     = anim->pFrameRGB->data;
		int dstStride2[4] = { dstStride[0], 0, 0, 0 };
		uint8_t *dst2[4]  = { dst[0], 0, 0, 0 };
		int x, y, h, w;
		unsigned char *bottom;
		unsigned char *top;
		
		sws_scale(anim->img_convert_ctx,
		          (const uint8_t *const *)input->data,
		          input->linesize,
		          0,
		          anim->y,
		          dst2,
		          dstStride2);
		
		bottom = (unsigned char *) ibuf->rect;
		top = bottom + ibuf->x * (ibuf->y - 1) * 4;
		
		h = (ibuf->y + 1) / 2;
		w = ibuf->x;
		
		for (y = 0; y < h; y++) {
			unsigned char tmp[4];
			unsigned int *tmp_l =
			    (unsigned int *) tmp;
			
			for (x = 0; x < w; x++) {
				tmp[0] = bottom[0];
				tmp[1] = bottom[1];
				tmp[2] = bottom[2];
				tmp[3] = bottom[3];
				
				bottom[0] = top[0];
				bottom[1] = top[1];
				bottom[2] = top[2];
				bottom[3] = top[3];
				
				*(unsigned int *) top = *tmp_l;
				
				bottom += 4;
				top += 4;
			}
			top -= 8 * w;
		}
	}
	else {
		int *dstStride   = anim->pFrameRGB->linesize;
		uint8_t **dst     = anim->pFrameRGB->data;
		int dstStride2[4] = { -dstStride[0], 0, 0, 0 };
		uint8_t *dst2[4]  = { dst[0] + (anim->y - 1) * dstStride[0],
			                  0, 0, 0 };
		
		sws_scale(anim->img_convert_ctx,
		          (const uint8_t *const *)input->data,
		          input->linesize,
		          0,
		          anim->y,
		          dst2,
		          dstStride2);
	}

	if (need_aligned_ffmpeg_buffer(anim)) {
		uint8_t *src = anim->pFrameRGB->data[0];
		uint8_t *dst = (uint8_t *) ibuf->rect;
		for (int y = 0; y < anim->y; y++) {
			memcpy(dst, src, anim->x * 4);
			dst += anim->x * 4;
			src += anim->pFrameRGB->linesize[0];
		}
	}

	if (filter_y) {
		IMB_filtery(ibuf);
	}
}

/* decode one video frame also considering the packet read into next_packet */

static int ffmpeg_decode_video_frame(struct anim *anim)
{
	int rval = 0;

	av_log(anim->pFormatCtx, AV_LOG_DEBUG, "  DECODE VIDEO FRAME\n");

	if (anim->next_packet.stream_index == anim->videoStream) {
		av_free_packet(&anim->next_packet);
		anim->next_packet.stream_index = -1;
	}
	
	while ((rval = av_read_frame(anim->pFormatCtx, &anim->next_packet)) >= 0) {
		av_log(anim->pFormatCtx, 
		       AV_LOG_DEBUG, 
		       "%sREAD: strID=%d (VID: %d) dts=%lld pts=%lld "
		       "%s\n",
		       (anim->next_packet.stream_index == anim->videoStream)
		       ? "->" : "  ",
		       anim->next_packet.stream_index, 
		       anim->videoStream,
		       (anim->next_packet.dts == AV_NOPTS_VALUE) ? -1 :
		       (long long int)anim->next_packet.dts,
		       (anim->next_packet.pts == AV_NOPTS_VALUE) ? -1 :
		       (long long int)anim->next_packet.pts,
		       (anim->next_packet.flags & AV_PKT_FLAG_KEY) ? 
		       " KEY" : "");
		if (anim->next_packet.stream_index == anim->videoStream) {
			anim->pFrameComplete = 0;

			avcodec_decode_video2(
			    anim->pCodecCtx,
			    anim->pFrame, &anim->pFrameComplete,
			    &anim->next_packet);

			if (anim->pFrameComplete) {
				anim->next_pts = av_get_pts_from_frame(
				        anim->pFormatCtx, anim->pFrame);

				av_log(anim->pFormatCtx,
				       AV_LOG_DEBUG,
				       "  FRAME DONE: next_pts=%lld "
				       "pkt_pts=%lld, guessed_pts=%lld\n",
				       (anim->pFrame->pts == AV_NOPTS_VALUE) ?
				       -1 : (long long int)anim->pFrame->pts,
				       (anim->pFrame->pkt_pts == AV_NOPTS_VALUE) ?
				       -1 : (long long int)anim->pFrame->pkt_pts,
				       (long long int)anim->next_pts);
				break;
			}
		}
		av_free_packet(&anim->next_packet);
		anim->next_packet.stream_index = -1;
	}
	
	if (rval == AVERROR_EOF) {
		/* this sets size and data fields to zero,
		 * which is necessary to decode the remaining data
		 * in the decoder engine after EOF. It also prevents a memory
		 * leak, since av_read_frame spills out a full size packet even
		 * on EOF... (and: it's safe to call on NULL packets) */

		av_free_packet(&anim->next_packet);

		anim->next_packet.size = 0;
		anim->next_packet.data = 0;

		anim->pFrameComplete = 0;

		avcodec_decode_video2(
			anim->pCodecCtx,
			anim->pFrame, &anim->pFrameComplete,
			&anim->next_packet);

		if (anim->pFrameComplete) {
			anim->next_pts = av_get_pts_from_frame(
				anim->pFormatCtx, anim->pFrame);

			av_log(anim->pFormatCtx,
			       AV_LOG_DEBUG,
			       "  FRAME DONE (after EOF): next_pts=%lld "
			       "pkt_pts=%lld, guessed_pts=%lld\n",
			       (anim->pFrame->pts == AV_NOPTS_VALUE) ?
			       -1 : (long long int)anim->pFrame->pts,
			       (anim->pFrame->pkt_pts == AV_NOPTS_VALUE) ?
			       -1 : (long long int)anim->pFrame->pkt_pts,
			       (long long int)anim->next_pts);
			rval = 0;
		}
	}

	if (rval < 0) {
		anim->next_packet.stream_index = -1;

		av_log(anim->pFormatCtx,
		       AV_LOG_ERROR, "  DECODE READ FAILED: av_read_frame() "
		       "returned error: %d\n",  rval);
	}

	return (rval >= 0);
}

static void ffmpeg_decode_video_frame_scan(
        struct anim *anim, int64_t pts_to_search)
{
	/* there seem to exist *very* silly GOP lengths out in the wild... */
	int count = 1000;

	av_log(anim->pFormatCtx,
	       AV_LOG_DEBUG, 
	       "SCAN start: considering pts=%lld in search of %lld\n", 
	       (long long int)anim->next_pts, (long long int)pts_to_search);

	while (count > 0 && anim->next_pts < pts_to_search) {
		av_log(anim->pFormatCtx,
		       AV_LOG_DEBUG, 
		       "  WHILE: pts=%lld in search of %lld\n", 
		       (long long int)anim->next_pts, (long long int)pts_to_search);
		if (!ffmpeg_decode_video_frame(anim)) {
			break;
		}
		count--;
	}
	if (count == 0) {
		av_log(anim->pFormatCtx,
		       AV_LOG_ERROR, 
		       "SCAN failed: completely lost in stream, "
		       "bailing out at PTS=%lld, searching for PTS=%lld\n", 
		       (long long int)anim->next_pts, (long long int)pts_to_search);
	}
	if (anim->next_pts == pts_to_search) {
		av_log(anim->pFormatCtx,
		       AV_LOG_DEBUG, "SCAN HAPPY: we found our PTS!\n");
	}
	else {
		av_log(anim->pFormatCtx,
		       AV_LOG_ERROR, "SCAN UNHAPPY: PTS not matched!\n");
	}
}

static int match_format(const char *name, AVFormatContext *pFormatCtx)
{
	const char *p;
	int len, namelen;

	const char *names = pFormatCtx->iformat->name;

	if (!name || !names)
		return 0;

	namelen = strlen(name);
	while ((p = strchr(names, ','))) {
		len = MAX2(p - names, namelen);
		if (!BLI_strncasecmp(name, names, len))
			return 1;
		names = p + 1;
	}
	return !BLI_strcasecmp(name, names);
}

static int ffmpeg_seek_by_byte(AVFormatContext *pFormatCtx)
{
	static const char *byte_seek_list[] = { "mpegts", 0 };
	const char **p;

	if (pFormatCtx->iformat->flags & AVFMT_TS_DISCONT) {
		return true;
	}

	p = byte_seek_list;

	while (*p) {
		if (match_format(*p++, pFormatCtx)) {
			return true;
		}
	}

	return false;
}

static ImBuf *ffmpeg_fetchibuf(struct anim *anim, int position,
                               IMB_Timecode_Type tc)
{
	int64_t pts_to_search = 0;
	double frame_rate;
	double pts_time_base;
	long long st_time; 
	struct anim_index *tc_index = 0;
	AVStream *v_st;
	int new_frame_index = 0; /* To quiet gcc barking... */
	int old_frame_index = 0; /* To quiet gcc barking... */

	if (anim == NULL) return (0);

	av_log(anim->pFormatCtx, AV_LOG_DEBUG, "FETCH: pos=%d\n", position);

	if (tc != IMB_TC_NONE) {
		tc_index = IMB_anim_open_index(anim, tc);
	}

	v_st = anim->pFormatCtx->streams[anim->videoStream];

	frame_rate = av_q2d(av_get_r_frame_rate_compat(anim->pFormatCtx, v_st));

	st_time = anim->pFormatCtx->start_time;
	pts_time_base = av_q2d(v_st->time_base);

	if (tc_index) {
		new_frame_index = IMB_indexer_get_frame_index(
		        tc_index, position);
		old_frame_index = IMB_indexer_get_frame_index(
		        tc_index, anim->curposition);
		pts_to_search = IMB_indexer_get_pts(
		        tc_index, new_frame_index);
	}
	else {
		pts_to_search = (long long) 
		                floor(((double) position) /
		                      pts_time_base / frame_rate + 0.5);

		if (st_time != AV_NOPTS_VALUE) {
			pts_to_search += st_time / pts_time_base / AV_TIME_BASE;
		}
	}

	av_log(anim->pFormatCtx, AV_LOG_DEBUG, 
	       "FETCH: looking for PTS=%lld "
	       "(pts_timebase=%g, frame_rate=%g, st_time=%lld)\n", 
	       (long long int)pts_to_search, pts_time_base, frame_rate, st_time);

	if (anim->last_frame && 
	    anim->last_pts <= pts_to_search && anim->next_pts > pts_to_search)
	{
		av_log(anim->pFormatCtx, AV_LOG_DEBUG, 
		       "FETCH: frame repeat: last: %lld next: %lld\n",
		       (long long int)anim->last_pts, 
		       (long long int)anim->next_pts);
		IMB_refImBuf(anim->last_frame);
		anim->curposition = position;
		return anim->last_frame;
	}
	 
	if (position > anim->curposition + 1 &&
	    anim->preseek &&
	    !tc_index &&
	    position - (anim->curposition + 1) < anim->preseek)
	{
		av_log(anim->pFormatCtx, AV_LOG_DEBUG, 
		       "FETCH: within preseek interval (no index)\n");

		ffmpeg_decode_video_frame_scan(anim, pts_to_search);
	}
	else if (tc_index &&
	         IMB_indexer_can_scan(tc_index, old_frame_index,
	                              new_frame_index))
	{
		av_log(anim->pFormatCtx, AV_LOG_DEBUG, 
		       "FETCH: within preseek interval "
		       "(index tells us)\n");

		ffmpeg_decode_video_frame_scan(anim, pts_to_search);
	}
	else if (position != anim->curposition + 1) {
		long long pos;
		int ret;

		if (tc_index) {
			unsigned long long dts;

			pos = IMB_indexer_get_seek_pos(
			    tc_index, new_frame_index);
			dts = IMB_indexer_get_seek_pos_dts(
			    tc_index, new_frame_index);

			av_log(anim->pFormatCtx, AV_LOG_DEBUG, 
			       "TC INDEX seek pos = %lld\n", pos);
			av_log(anim->pFormatCtx, AV_LOG_DEBUG, 
			       "TC INDEX seek dts = %llu\n", dts);

			if (ffmpeg_seek_by_byte(anim->pFormatCtx)) {
				av_log(anim->pFormatCtx, AV_LOG_DEBUG, 
				       "... using BYTE pos\n");

				ret = av_seek_frame(anim->pFormatCtx, 
				                    -1,
				                    pos, AVSEEK_FLAG_BYTE);
				av_update_cur_dts(anim->pFormatCtx, v_st, dts);
			}
			else {
				av_log(anim->pFormatCtx, AV_LOG_DEBUG, 
				       "... using DTS pos\n");
				ret = av_seek_frame(anim->pFormatCtx, 
				                    anim->videoStream,
				                    dts, AVSEEK_FLAG_BACKWARD);
			}
		}
		else {
			pos = (long long) (position - anim->preseek) *
			      AV_TIME_BASE / frame_rate;

			av_log(anim->pFormatCtx, AV_LOG_DEBUG, 
			       "NO INDEX seek pos = %lld, st_time = %lld\n", 
			       pos, (st_time != AV_NOPTS_VALUE) ? st_time : 0);

			if (pos < 0) {
				pos = 0;
			}
		
			if (st_time != AV_NOPTS_VALUE) {
				pos += st_time;
			}

			av_log(anim->pFormatCtx, AV_LOG_DEBUG, 
			       "NO INDEX final seek pos = %lld\n", pos);

			ret = av_seek_frame(anim->pFormatCtx, -1, 
			                    pos, AVSEEK_FLAG_BACKWARD);
		}

		if (ret < 0) {
			av_log(anim->pFormatCtx, AV_LOG_ERROR,
			       "FETCH: "
			       "error while seeking to DTS = %lld "
			       "(frameno = %d, PTS = %lld): errcode = %d\n",
			       pos, position, (long long int)pts_to_search, ret);
		}

		avcodec_flush_buffers(anim->pCodecCtx);

		anim->next_pts = -1;

		if (anim->next_packet.stream_index == anim->videoStream) {
			av_free_packet(&anim->next_packet);
			anim->next_packet.stream_index = -1;
		}

		/* memset(anim->pFrame, ...) ?? */

		if (ret >= 0) {
			ffmpeg_decode_video_frame_scan(anim, pts_to_search);
		}
	}
	else if (position == 0 && anim->curposition == -1) {
		/* first frame without seeking special case... */
		ffmpeg_decode_video_frame(anim);
	}
	else {
		av_log(anim->pFormatCtx, AV_LOG_DEBUG, 
		       "FETCH: no seek necessary, just continue...\n");
	}

	IMB_freeImBuf(anim->last_frame);
	anim->last_frame = IMB_allocImBuf(anim->x, anim->y, 32, IB_rect);
	anim->last_frame->rect_colorspace = colormanage_colorspace_get_named(anim->colorspace);

	ffmpeg_postprocess(anim);

	anim->last_pts = anim->next_pts;
	
	ffmpeg_decode_video_frame(anim);
	
	anim->curposition = position;
	
	IMB_refImBuf(anim->last_frame);

	return anim->last_frame;
}

static void free_anim_ffmpeg(struct anim *anim)
{
	if (anim == NULL) return;

	if (anim->pCodecCtx) {
		avcodec_close(anim->pCodecCtx);
		avformat_close_input(&anim->pFormatCtx);

		/* Special case here: pFrame could share pointers with codec,
		 * so in order to avoid double-free we don't use av_frame_free()
		 * to free the frame.
		 *
		 * Could it be a bug in FFmpeg?
		 */
		av_free(anim->pFrame);

		if (!need_aligned_ffmpeg_buffer(anim)) {
			/* If there's no need for own aligned buffer it means that FFmpeg's
			 * frame shares the same buffer as temporary ImBuf. In this case we
			 * should not free the buffer when freeing the FFmpeg buffer.
			 */
			avpicture_fill((AVPicture *)anim->pFrameRGB,
			               NULL,
			               AV_PIX_FMT_RGBA,
			               anim->x, anim->y);
		}
		av_frame_free(&anim->pFrameRGB);
		av_frame_free(&anim->pFrameDeinterlaced);

		sws_freeContext(anim->img_convert_ctx);
		IMB_freeImBuf(anim->last_frame);
		if (anim->next_packet.stream_index != -1) {
			av_free_packet(&anim->next_packet);
		}
	}
	anim->duration = 0;
}

#endif

/* Try next picture to read */
/* No picture, try to open next animation */
/* Succeed, remove first image from animation */

static ImBuf *anim_getnew(struct anim *anim)
{
	struct ImBuf *ibuf = NULL;

	if (anim == NULL) return(NULL);

	free_anim_movie(anim);

#ifdef WITH_AVI
	free_anim_avi(anim);
#endif

#ifdef WITH_FFMPEG
	free_anim_ffmpeg(anim);
#endif

	if (anim->curtype != 0) return (NULL);
	anim->curtype = imb_get_anim_type(anim->name);

	switch (anim->curtype) {
		case ANIM_SEQUENCE:
			ibuf = IMB_loadiffname(anim->name, anim->ib_flags, anim->colorspace);
			if (ibuf) {
				BLI_strncpy(anim->first, anim->name, sizeof(anim->first));
				anim->duration = 1;
			}
			break;
		case ANIM_MOVIE:
			if (startmovie(anim)) return (NULL);
			ibuf = IMB_allocImBuf(anim->x, anim->y, 24, 0); /* fake */
			break;
#ifdef WITH_AVI
		case ANIM_AVI:
			if (startavi(anim)) {
				printf("couldnt start avi\n");
				return (NULL);
			}
			ibuf = IMB_allocImBuf(anim->x, anim->y, 24, 0);
			break;
#endif
#ifdef WITH_FFMPEG
		case ANIM_FFMPEG:
			if (startffmpeg(anim)) return (0);
			ibuf = IMB_allocImBuf(anim->x, anim->y, 24, 0);
			break;
#endif
	}
	return(ibuf);
}

struct ImBuf *IMB_anim_previewframe(struct anim *anim)
{
	struct ImBuf *ibuf = NULL;
	int position = 0;
	
	ibuf = IMB_anim_absolute(anim, 0, IMB_TC_NONE, IMB_PROXY_NONE);
	if (ibuf) {
		IMB_freeImBuf(ibuf);
		position = anim->duration / 2;
		ibuf = IMB_anim_absolute(anim, position, IMB_TC_NONE,
		                         IMB_PROXY_NONE);
	}
	return ibuf;
}

struct ImBuf *IMB_anim_absolute(struct anim *anim, int position,
                                IMB_Timecode_Type tc,
                                IMB_Proxy_Size preview_size)
{
	struct ImBuf *ibuf = NULL;
	char head[256], tail[256];
	unsigned short digits;
	int pic;
	int filter_y;
	if (anim == NULL) return(NULL);

	filter_y = (anim->ib_flags & IB_animdeinterlace);

	if (preview_size == IMB_PROXY_NONE) {
		if (anim->curtype == 0) {
			ibuf = anim_getnew(anim);
			if (ibuf == NULL) {
				return(NULL);
			}

			IMB_freeImBuf(ibuf); /* ???? */
			ibuf = NULL;
		}

		if (position < 0) return(NULL);
		if (position >= anim->duration) return(NULL);
	}
	else {
		struct anim *proxy = IMB_anim_open_proxy(anim, preview_size);

		if (proxy) {
			position = IMB_anim_index_get_frame_index(
			    anim, tc, position);

			return IMB_anim_absolute(
			           proxy, position,
			           IMB_TC_NONE, IMB_PROXY_NONE);
		}
	}

	switch (anim->curtype) {
		case ANIM_SEQUENCE:
			pic = an_stringdec(anim->first, head, tail, &digits);
			pic += position;
			an_stringenc(anim->name, head, tail, digits, pic);
			ibuf = IMB_loadiffname(anim->name, IB_rect, anim->colorspace);
			if (ibuf) {
				anim->curposition = position;
			}
			break;
		case ANIM_MOVIE:
			ibuf = movie_fetchibuf(anim, position);
			if (ibuf) {
				anim->curposition = position;
				IMB_convert_rgba_to_abgr(ibuf);
			}
			break;
#ifdef WITH_AVI
		case ANIM_AVI:
			ibuf = avi_fetchibuf(anim, position);
			if (ibuf)
				anim->curposition = position;
			break;
#endif
#ifdef WITH_FFMPEG
		case ANIM_FFMPEG:
			ibuf = ffmpeg_fetchibuf(anim, position, tc);
			if (ibuf)
				anim->curposition = position;
			filter_y = 0; /* done internally */
			break;
#endif
	}

	if (ibuf) {
		if (filter_y) IMB_filtery(ibuf);
		BLI_snprintf(ibuf->name, sizeof(ibuf->name), "%s.%04d", anim->name, anim->curposition + 1);
		
	}
	return(ibuf);
}

/***/

int IMB_anim_get_duration(struct anim *anim, IMB_Timecode_Type tc)
{
	struct anim_index *idx;
	if (tc == IMB_TC_NONE) {
		return anim->duration;
	}
	
	idx = IMB_anim_open_index(anim, tc);
	if (!idx) {
		return anim->duration;
	}

	return IMB_indexer_get_duration(idx);
}

bool IMB_anim_get_fps(struct anim *anim,
                     short *frs_sec, float *frs_sec_base, bool no_av_base)
{
	double frs_sec_base_double;
	if (anim->frs_sec) {
		if (anim->frs_sec > SHRT_MAX) {
			/* We cannot store original rational in our short/float format,
			 * we need to approximate it as best as we can... */
			*frs_sec = SHRT_MAX;
			frs_sec_base_double = anim->frs_sec_base * (double)SHRT_MAX / (double)anim->frs_sec;
		}
		else {
			*frs_sec = anim->frs_sec;
			frs_sec_base_double = anim->frs_sec_base;
		}
#ifdef WITH_FFMPEG
		if (no_av_base) {
			*frs_sec_base = (float)(frs_sec_base_double / AV_TIME_BASE);
		}
		else {
			*frs_sec_base = (float)frs_sec_base_double;
		}
#else
		UNUSED_VARS(no_av_base);
		*frs_sec_base = (float)frs_sec_base_double;
#endif
		BLI_assert(*frs_sec > 0);
		BLI_assert(*frs_sec_base > 0.0f);

		return true;
	}
	return false;
}

void IMB_anim_set_preseek(struct anim *anim, int preseek)
{
	anim->preseek = preseek;
}

int IMB_anim_get_preseek(struct anim *anim)
{
	return anim->preseek;
}<|MERGE_RESOLUTION|>--- conflicted
+++ resolved
@@ -68,11 +68,6 @@
 
 #include "MEM_guardedalloc.h"
 
-<<<<<<< HEAD
-#include "BKE_global.h"
-
-=======
->>>>>>> 908caf4d
 #ifdef WITH_AVI
 #  include "AVI_avi.h"
 #endif
