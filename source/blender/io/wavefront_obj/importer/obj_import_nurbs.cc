/* SPDX-FileCopyrightText: 2023 Blender Authors
 *
 * SPDX-License-Identifier: GPL-2.0-or-later */

/** \file
 * \ingroup obj
 */

#include "BKE_curves.hh"
#include "BKE_lib_id.hh"
#include "BKE_object.hh"

#include "BLI_array_utils.hh"
#include "BLI_listbase.h"
#include "BLI_math_vector.h"

#include "DNA_curve_types.h"

#include "IO_wavefront_obj.hh"
#include "importer_mesh_utils.hh"
#include "obj_import_nurbs.hh"
#include "obj_import_objects.hh"

namespace blender::io::obj {

Curve *blender::io::obj::CurveFromGeometry::create_curve(const OBJImportParams &import_params)
{
  BLI_assert(!curve_geometry_.nurbs_element_.curv_indices.is_empty());

  Curve *curve = BKE_id_new_nomain<Curve>(nullptr);

  BKE_curve_init(curve, OB_CURVES_LEGACY);

  curve->flag = CU_3D;
  curve->resolu = curve->resolv = 12;
  /* Only one NURBS spline will be created in the curve object. */
  curve->actnu = 0;

  Nurb *nurb = MEM_callocN<Nurb>(__func__);
  BLI_addtail(BKE_curve_nurbs_get(curve), nurb);
  this->create_nurbs(curve, import_params);

  return curve;
}

Object *CurveFromGeometry::create_curve_object(Main *bmain, const OBJImportParams &import_params)
{
  if (curve_geometry_.nurbs_element_.curv_indices.is_empty()) {
    return nullptr;
  }
  std::string ob_name = get_geometry_name(curve_geometry_.geometry_name_,
                                          import_params.collection_separator);
  if (ob_name.empty() && !curve_geometry_.nurbs_element_.group_.empty()) {
    ob_name = curve_geometry_.nurbs_element_.group_;
  }
  if (ob_name.empty()) {
    ob_name = "Untitled";
  }

  Curve *curve = BKE_curve_add(bmain, ob_name.c_str(), OB_CURVES_LEGACY);
  Object *obj = BKE_object_add_only_object(bmain, OB_CURVES_LEGACY, ob_name.c_str());

  curve->flag = CU_3D;
  curve->resolu = curve->resolv = 12;
  /* Only one NURBS spline will be created in the curve object. */
  curve->actnu = 0;

  Nurb *nurb = MEM_callocN<Nurb>(__func__);
  BLI_addtail(BKE_curve_nurbs_get(curve), nurb);
  this->create_nurbs(curve, import_params);

  obj->data = curve;
  transform_object(obj, import_params);

  return obj;
}

static int8_t get_valid_nurbs_degree(const NurbsElement &element)
{
  /* Use max(1, min()) to avoid undefined clamp behavior when curve_indices.size() == 0 */
  const int degree = std::max(1, std::min<int>(element.degree, element.curv_indices.size() - 1));
  return degree + 1 > std::numeric_limits<int8_t>::max() ? std::numeric_limits<int8_t>::max() - 1 :
                                                           int8_t(degree);
}

/**
 * Get the number of control points repeated for a cyclic curve given the multiplicity at the end
 * of the knot vectors (multiplicity at both ends need to match).
 */
static int cyclic_repeated_points(const int8_t order, const int end_multiplicity)
{
  /* Since multiplicity == order is considered 'cyclic' even if it is only C0 continuous in
   * principle (it is technically discontinuous!), it needs to be clamped to 1.
   */
  return std::max<int>(order - end_multiplicity, 1);
}

<<<<<<< HEAD
/**
 * Compute the number of occurrences of each unique knot value (so knot multiplicity),
 * forming a sequence for which: `sum(multiplicity) == knots.size()`.
 *
 * Example:
 * Knots: [0, 0, 0, 0.1, 0.3, 0.4, 0.4, 0.4]
 * Result: [3, 1, 1, 3]
 */
static Vector<int> calculate_multiplicity_sequence(const Span<float> knots)
{
  Vector<int> multiplicity;
  multiplicity.reserve(knots.size());

  int m = 1;
  for (const int64_t i : knots.index_range().drop_front(1)) {
    /* Only consider multiplicity for exact matching values. */
    if (knots[i - 1] == knots[i]) {
      m++;
    }
    else {
      multiplicity.append(m);
      m = 1;
    }
  }
  multiplicity.append(m);
  return multiplicity;
}

=======
>>>>>>> 5898c1b9
void CurveFromGeometry::create_nurbs(Curve *curve, const OBJImportParams &import_params)
{
  const NurbsElement &nurbs_geometry = curve_geometry_.nurbs_element_;
  const int8_t degree = get_valid_nurbs_degree(nurbs_geometry);
  Nurb *nurb = static_cast<Nurb *>(curve->nurb.first);

  nurb->type = CU_NURBS;
  nurb->flag = CU_3D;
  nurb->next = nurb->prev = nullptr;
  /* BKE_nurb_points_add later on will update pntsu. If this were set to total curve points,
   * we get double the total points in viewport. */
  nurb->pntsu = 0;
  /* Total points = pntsu * pntsv. */
  nurb->pntsv = 1;
  nurb->orderu = nurb->orderv = degree + 1;
  nurb->resolu = nurb->resolv = curve->resolu;

<<<<<<< HEAD
  const Vector<int> multiplicity = calculate_multiplicity_sequence(nurbs_geometry.parm);
=======
  const Vector<int> multiplicity = bke::curves::nurbs::calculate_multiplicity_sequence(
      nurbs_geometry.parm);
>>>>>>> 5898c1b9
  nurb->flagu = this->detect_knot_mode(
      import_params, degree, nurbs_geometry.curv_indices, nurbs_geometry.parm, multiplicity);

  if ((nurb->flagu & (CU_NURB_CUSTOM | CU_NURB_CYCLIC | CU_NURB_ENDPOINT)) == CU_NURB_CUSTOM) {
    /* TODO: If mode is CU_NURB_CUSTOM, but not CU_NURB_CYCLIC and CU_NURB_ENDPOINT, then make
     * curve clamped instead of removing CU_NURB_CUSTOM. */
    nurb->flagu &= ~CU_NURB_CUSTOM;
  }

  const int repeated_points = nurb->flagu & CU_NURB_CYCLIC ?
                                  cyclic_repeated_points(nurb->orderu, multiplicity.first()) :
                                  0;
  const Span<int> indices = nurbs_geometry.curv_indices.as_span().slice(
      nurbs_geometry.curv_indices.index_range().drop_back(repeated_points));

  BKE_nurb_points_add(nurb, indices.size());
  for (const int i : indices.index_range()) {
    BPoint &bpoint = nurb->bp[i];
    copy_v3_v3(bpoint.vec, global_vertices_.vertices[indices[i]]);
    bpoint.vec[3] = (global_vertices_.vertex_weights.size() > indices[i]) ?
                        global_vertices_.vertex_weights[indices[i]] :
                        1.0f;
    bpoint.weight = 1.0f;
  }

  if (nurb->flagu & CU_NURB_CUSTOM) {
    BKE_nurb_knot_alloc_u(nurb);
    array_utils::copy<float>(nurbs_geometry.parm, MutableSpan<float>{nurb->knotsu, KNOTSU(nurb)});
  }
  else {
    BKE_nurb_knot_calc_u(nurb);
  }
}

static bool detect_clamped_endpoint(const int8_t degree, const Span<int> multiplicity)
{
  const int8_t order = degree + 1;
  return multiplicity.first() == order && multiplicity.last() == order;
}

static bool detect_knot_mode_cyclic(const int8_t degree,
                                    const Span<int> indices,
                                    const Span<float> knots,
                                    const Span<int> multiplicity)
{
  constexpr float epsilon = 1e-7;
  const int8_t order = degree + 1;

  /* This is a good distinction between the 'cyclic' property and a true periodic NURBS curve. A
   * periodic curve should be smooth to the degree - 1 derivative (which is the maximum possible).
   * Allowing matching `multiplicity > 1` is not a periodic NURBS but can be considered cyclic.
   */
  if (multiplicity.first() != multiplicity.last()) {
    return false;
  }

  /* Multiplicity m is continuous to the `degree - m` derivative and as such
   * `multiplicity == order` is discontinuous.
   * By allowing it, clamped or Bezier curves can still be considered cyclic but
   * ensure [here] that illogical `multiplicities > order` is not considered cyclic.
   */
  if (multiplicity.first() > order || multiplicity.last() > order) {

    return false;
  }

  const int repeated_points = cyclic_repeated_points(order, multiplicity.first());
  const Span<int> indices_tail = indices.take_back(repeated_points);
  for (const int64_t i : indices_tail.index_range()) {
    if (indices[i] != indices_tail[i]) {
      return false;
    }
  }

  if (multiplicity.first() >= degree) {
    /* There is no overlap in the knot spans. */
    return true;
  }

  /* Ensure it matches on both of the knot spans adjacent to the start/end of the parameter range.
   */
  const Span<float> knots_tail = knots.take_back(order + degree);
  for (const int64_t i : knots_tail.index_range().drop_back(1)) {
    const float head_span = knots[i + 1] - knots[i];
    const float tail_span = knots_tail[i + 1] - knots_tail[i];
    if (abs(head_span - tail_span) > epsilon) {
      return false;
    }
  }
  return true;
}

static bool detect_knot_mode_bezier(const int8_t degree, const Span<int> multiplicity)
{
  const int8_t order = degree + 1;
  if (multiplicity.first() != order || multiplicity.last() != order) {
    return false;
  }

  for (const int m : multiplicity.drop_front(1).drop_back(1)) {
    if (m != degree) {
      return false;
    }
  }
  return true;
}

static bool detect_knot_mode_uniform(const int8_t degree,
                                     const Span<float> knots,
                                     const Span<int> multiplicity,
                                     bool clamped)
{
  constexpr float epsilon = 1e-7;

  /* Check if knot count matches multiplicity adjusted for clamped ends. For a uniform non-clamped
   * curve, all multiplicity entries equals 1 and the array size should match.
   */
  const int clamped_offset = clamped * degree;
  if (knots.size() != multiplicity.size() - 2 * clamped_offset) {
    return false;
  }

  /* Ensure it's not a single segment with clamped ends (it would be a Bezier segment). */
  const Span<float> unclamped_knots = knots.drop_front(clamped_offset).drop_back(clamped_offset);
  if (!unclamped_knots.size()) {
    return false;
  }

  /* Verify spacing is uniform (excluding clamped ends). */
  const float uniform_delta = unclamped_knots[1] - unclamped_knots[0];
  for (const int64_t i : knots.index_range().drop_front(2)) {
    if (abs((knots[i] - knots[i - 1]) - uniform_delta) < epsilon) {
      return false;
    }
  }
  return true;
}

short CurveFromGeometry::detect_knot_mode(const OBJImportParams &import_params,
                                          const int8_t degree,
                                          const Span<int> indices,
                                          const Span<float> knots,
                                          const Span<int> multiplicity)
{
  short knot_mode = 0;

  if (import_params.close_spline_loops && indices.size() > degree) {
    SET_FLAG_FROM_TEST(
        knot_mode, detect_knot_mode_cyclic(degree, indices, knots, multiplicity), CU_NURB_CYCLIC);
  }

  if (detect_knot_mode_bezier(degree, multiplicity)) {
    /* Currently endpoint flag is not parsed for Bezier, mainly because a clamped Bezier curve in
     * Blender is either:
     * a) A valid Bezier curve for given degree/order with correct number of points to form one.
     * b) Not a valid Bezier curve for given degree, last span/segment is of a lower degree Bezier.
     *
     * Set ENDPOINT to true since legacy Bezier NURBS only validates and compute knots if it
     * contains order + 1 control points unless endpoint is set...?
     */
    SET_FLAG_FROM_TEST(knot_mode, true, CU_NURB_ENDPOINT);
    SET_FLAG_FROM_TEST(knot_mode, true, CU_NURB_BEZIER);
  }
  else {
    const bool clamped = detect_clamped_endpoint(degree, multiplicity);
    SET_FLAG_FROM_TEST(knot_mode, clamped, CU_NURB_ENDPOINT);
    SET_FLAG_FROM_TEST(knot_mode,
                       !detect_knot_mode_uniform(degree, knots, multiplicity, clamped),
                       CU_NURB_CUSTOM);
  }
  return knot_mode;
}

}  // namespace blender::io::obj<|MERGE_RESOLUTION|>--- conflicted
+++ resolved
@@ -95,37 +95,6 @@
   return std::max<int>(order - end_multiplicity, 1);
 }
 
-<<<<<<< HEAD
-/**
- * Compute the number of occurrences of each unique knot value (so knot multiplicity),
- * forming a sequence for which: `sum(multiplicity) == knots.size()`.
- *
- * Example:
- * Knots: [0, 0, 0, 0.1, 0.3, 0.4, 0.4, 0.4]
- * Result: [3, 1, 1, 3]
- */
-static Vector<int> calculate_multiplicity_sequence(const Span<float> knots)
-{
-  Vector<int> multiplicity;
-  multiplicity.reserve(knots.size());
-
-  int m = 1;
-  for (const int64_t i : knots.index_range().drop_front(1)) {
-    /* Only consider multiplicity for exact matching values. */
-    if (knots[i - 1] == knots[i]) {
-      m++;
-    }
-    else {
-      multiplicity.append(m);
-      m = 1;
-    }
-  }
-  multiplicity.append(m);
-  return multiplicity;
-}
-
-=======
->>>>>>> 5898c1b9
 void CurveFromGeometry::create_nurbs(Curve *curve, const OBJImportParams &import_params)
 {
   const NurbsElement &nurbs_geometry = curve_geometry_.nurbs_element_;
@@ -143,12 +112,8 @@
   nurb->orderu = nurb->orderv = degree + 1;
   nurb->resolu = nurb->resolv = curve->resolu;
 
-<<<<<<< HEAD
-  const Vector<int> multiplicity = calculate_multiplicity_sequence(nurbs_geometry.parm);
-=======
   const Vector<int> multiplicity = bke::curves::nurbs::calculate_multiplicity_sequence(
       nurbs_geometry.parm);
->>>>>>> 5898c1b9
   nurb->flagu = this->detect_knot_mode(
       import_params, degree, nurbs_geometry.curv_indices, nurbs_geometry.parm, multiplicity);
 
