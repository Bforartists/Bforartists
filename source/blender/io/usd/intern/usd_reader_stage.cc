--- conflicted
+++ resolved
@@ -907,23 +907,6 @@
   pxr::UsdPrimSiblingRange children = prim.GetFilteredChildren(filter_flags);
 
   for (const auto &child_prim : children) {
-<<<<<<< HEAD
-    const pxr::UsdGeomImageable imageable = pxr::UsdGeomImageable(child_prim);
-    if (!imageable) {
-      continue;
-    }
-
-    /* We should only traverse through a hierarchy, and any potential instancers, if they would be
-     * included by our purpose and visibility checks, matching what is inside #collect_readers. */
-    if (!include_by_purpose(imageable)) {
-      continue;
-    }
-
-    if (!include_by_visibility(imageable)) {
-      continue;
-    }
-
-=======
 
     /* Note we allow undefined prims in case prototypes are defined as overs.
      * If the prim is defined, we apply additional checks for inclusion. */
@@ -945,7 +928,6 @@
       }
     }
 
->>>>>>> 9a41dc73
     if (pxr::UsdGeomPointInstancer instancer = pxr::UsdGeomPointInstancer(child_prim)) {
       pxr::SdfPathVector paths;
       instancer.GetPrototypesRel().GetTargets(&paths);
