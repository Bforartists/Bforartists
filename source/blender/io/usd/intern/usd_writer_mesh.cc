/*
 * This program is free software; you can redistribute it and/or
 * modify it under the terms of the GNU General Public License
 * as published by the Free Software Foundation; either version 2
 * of the License, or (at your option) any later version.
 *
 * This program is distributed in the hope that it will be useful,
 * but WITHOUT ANY WARRANTY; without even the implied warranty of
 * MERCHANTABILITY or FITNESS FOR A PARTICULAR PURPOSE.  See the
 * GNU General Public License for more details.
 *
 * You should have received a copy of the GNU General Public License
 * along with this program; if not, write to the Free Software Foundation,
 * Inc., 51 Franklin Street, Fifth Floor, Boston, MA 02110-1301, USA.
 *
 * The Original Code is Copyright (C) 2019 Blender Foundation.
 * All rights reserved.
 */
#include "usd_writer_mesh.h"
#include "usd_hierarchy_iterator.h"

#include <pxr/usd/usdGeom/mesh.h>
#include <pxr/usd/usdShade/material.h>
#include <pxr/usd/usdShade/materialBindingAPI.h>

#include "BLI_assert.h"
#include "BLI_math_vector.h"

#include "BKE_customdata.h"
#include "BKE_lib_id.h"
#include "BKE_material.h"
#include "BKE_mesh.h"
#include "BKE_modifier.h"
#include "BKE_object.h"

#include "DEG_depsgraph.h"

#include "DNA_layer_types.h"
#include "DNA_mesh_types.h"
#include "DNA_meshdata_types.h"
#include "DNA_modifier_types.h"
#include "DNA_object_fluidsim_types.h"
#include "DNA_particle_types.h"

#include <iostream>

namespace blender::io::usd {

USDGenericMeshWriter::USDGenericMeshWriter(const USDExporterContext &ctx) : USDAbstractWriter(ctx)
{
}

bool USDGenericMeshWriter::is_supported(const HierarchyContext *context) const
{
  if (usd_export_context_.export_params.visible_objects_only) {
    return context->is_object_visible(usd_export_context_.export_params.evaluation_mode);
  }
  return true;
}

void USDGenericMeshWriter::do_write(HierarchyContext &context)
{
  Object *object_eval = context.object;
  bool needsfree = false;
  Mesh *mesh = get_export_mesh(object_eval, needsfree);

  if (mesh == nullptr) {
    return;
  }

  try {
    write_mesh(context, mesh);

    if (needsfree) {
      free_export_mesh(mesh);
    }
  }
  catch (...) {
    if (needsfree) {
      free_export_mesh(mesh);
    }
    throw;
  }
}

void USDGenericMeshWriter::free_export_mesh(Mesh *mesh)
{
  BKE_id_free(nullptr, mesh);
}

struct USDMeshData {
  pxr::VtArray<pxr::GfVec3f> points;
  pxr::VtIntArray face_vertex_counts;
  pxr::VtIntArray face_indices;
  std::map<short, pxr::VtIntArray> face_groups;

  /* The length of this array specifies the number of creases on the surface. Each element gives
   * the number of (must be adjacent) vertices in each crease, whose indices are linearly laid out
   * in the 'creaseIndices' attribute. Since each crease must be at least one edge long, each
   * element of this array should be greater than one. */
  pxr::VtIntArray crease_lengths;
  /* The indices of all vertices forming creased edges. The size of this array must be equal to the
   * sum of all elements of the 'creaseLengths' attribute. */
  pxr::VtIntArray crease_vertex_indices;
  /* The per-crease or per-edge sharpness for all creases (Usd.Mesh.SHARPNESS_INFINITE for a
   * perfectly sharp crease). Since 'creaseLengths' encodes the number of vertices in each crease,
   * the number of elements in this array will be either 'len(creaseLengths)' or the sum over all X
   * of '(creaseLengths[X] - 1)'. Note that while the RI spec allows each crease to have either a
   * single sharpness or a value per-edge, USD will encode either a single sharpness per crease on
   * a mesh, or sharpness's for all edges making up the creases on a mesh. */
  pxr::VtFloatArray crease_sharpnesses;
};

void USDGenericMeshWriter::write_uv_maps(const Mesh *mesh, pxr::UsdGeomMesh usd_mesh)
{
  pxr::UsdTimeCode timecode = get_export_time_code();

  const CustomData *ldata = &mesh->ldata;
  for (int layer_idx = 0; layer_idx < ldata->totlayer; layer_idx++) {
    const CustomDataLayer *layer = &ldata->layers[layer_idx];
    if (layer->type != CD_MLOOPUV) {
      continue;
    }

    /* UV coordinates are stored in a Primvar on the Mesh, and can be referenced from materials.
     * The primvar name is the same as the UV Map name. This is to allow the standard name "st"
     * for texture coordinates by naming the UV Map as such, without having to guess which UV Map
     * is the "standard" one. */
    pxr::TfToken primvar_name(pxr::TfMakeValidIdentifier(layer->name));
    pxr::UsdGeomPrimvar uv_coords_primvar = usd_mesh.CreatePrimvar(
        primvar_name, pxr::SdfValueTypeNames->TexCoord2fArray, pxr::UsdGeomTokens->faceVarying);

    MLoopUV *mloopuv = static_cast<MLoopUV *>(layer->data);
    pxr::VtArray<pxr::GfVec2f> uv_coords;
    for (int loop_idx = 0; loop_idx < mesh->totloop; loop_idx++) {
      uv_coords.push_back(pxr::GfVec2f(mloopuv[loop_idx].uv));
    }

    if (!uv_coords_primvar.HasValue()) {
      uv_coords_primvar.Set(uv_coords, pxr::UsdTimeCode::Default());
    }
    const pxr::UsdAttribute &uv_coords_attr = uv_coords_primvar.GetAttr();
    usd_value_writer_.SetAttribute(uv_coords_attr, pxr::VtValue(uv_coords), timecode);
  }
}

void USDGenericMeshWriter::write_mesh(HierarchyContext &context, Mesh *mesh)
{
  pxr::UsdTimeCode timecode = get_export_time_code();
  pxr::UsdTimeCode defaultTime = pxr::UsdTimeCode::Default();
  pxr::UsdStageRefPtr stage = usd_export_context_.stage;
  const pxr::SdfPath &usd_path = usd_export_context_.usd_path;

  pxr::UsdGeomMesh usd_mesh = pxr::UsdGeomMesh::Define(stage, usd_path);
  write_visibility(context, timecode, usd_mesh);

  USDMeshData usd_mesh_data;
  get_geometry_data(mesh, usd_mesh_data);

  if (usd_export_context_.export_params.use_instancing && context.is_instance()) {
    if (!mark_as_instance(context, usd_mesh.GetPrim())) {
      return;
    }

    /* The material path will be of the form </_materials/{material name}>, which is outside the
<<<<<<< HEAD
    sub-tree pointed to by ref_path. As a result, the referenced data is not allowed to point out
    of its own sub-tree. It does work when we override the material with exactly the same path,
    though.*/
=======
     * sub-tree pointed to by ref_path. As a result, the referenced data is not allowed to point
     * out of its own sub-tree. It does work when we override the material with exactly the same
     * path, though.*/
>>>>>>> 020f95e9
    if (usd_export_context_.export_params.export_materials) {
      assign_materials(context, usd_mesh, usd_mesh_data.face_groups);
    }

    return;
  }

  pxr::UsdAttribute attr_points = usd_mesh.CreatePointsAttr(pxr::VtValue(), true);
  pxr::UsdAttribute attr_face_vertex_counts = usd_mesh.CreateFaceVertexCountsAttr(pxr::VtValue(),
                                                                                  true);
  pxr::UsdAttribute attr_face_vertex_indices = usd_mesh.CreateFaceVertexIndicesAttr(pxr::VtValue(),
                                                                                    true);

  if (!attr_points.HasValue()) {
    // Provide the initial value as default. This makes USD write the value as constant if they
    // don't change over time.
    attr_points.Set(usd_mesh_data.points, defaultTime);
    attr_face_vertex_counts.Set(usd_mesh_data.face_vertex_counts, defaultTime);
    attr_face_vertex_indices.Set(usd_mesh_data.face_indices, defaultTime);
  }

  usd_value_writer_.SetAttribute(attr_points, pxr::VtValue(usd_mesh_data.points), timecode);
  usd_value_writer_.SetAttribute(
      attr_face_vertex_counts, pxr::VtValue(usd_mesh_data.face_vertex_counts), timecode);
  usd_value_writer_.SetAttribute(
      attr_face_vertex_indices, pxr::VtValue(usd_mesh_data.face_indices), timecode);

  if (!usd_mesh_data.crease_lengths.empty()) {
    pxr::UsdAttribute attr_crease_lengths = usd_mesh.CreateCreaseLengthsAttr(pxr::VtValue(), true);
    pxr::UsdAttribute attr_crease_indices = usd_mesh.CreateCreaseIndicesAttr(pxr::VtValue(), true);
    pxr::UsdAttribute attr_crease_sharpness = usd_mesh.CreateCreaseSharpnessesAttr(pxr::VtValue(),
                                                                                   true);

    if (!attr_crease_lengths.HasValue()) {
      attr_crease_lengths.Set(usd_mesh_data.crease_lengths, defaultTime);
      attr_crease_indices.Set(usd_mesh_data.crease_vertex_indices, defaultTime);
      attr_crease_sharpness.Set(usd_mesh_data.crease_sharpnesses, defaultTime);
    }

    usd_value_writer_.SetAttribute(
        attr_crease_lengths, pxr::VtValue(usd_mesh_data.crease_lengths), timecode);
    usd_value_writer_.SetAttribute(
        attr_crease_indices, pxr::VtValue(usd_mesh_data.crease_vertex_indices), timecode);
    usd_value_writer_.SetAttribute(
        attr_crease_sharpness, pxr::VtValue(usd_mesh_data.crease_sharpnesses), timecode);
  }

  if (usd_export_context_.export_params.export_uvmaps) {
    write_uv_maps(mesh, usd_mesh);
  }
  if (usd_export_context_.export_params.export_normals) {
    write_normals(mesh, usd_mesh);
  }
  write_surface_velocity(context.object, mesh, usd_mesh);

  // TODO(Sybren): figure out what happens when the face groups change.
  if (frame_has_been_written_) {
    return;
  }

  usd_mesh.CreateSubdivisionSchemeAttr().Set(pxr::UsdGeomTokens->none);

  if (usd_export_context_.export_params.export_materials) {
    assign_materials(context, usd_mesh, usd_mesh_data.face_groups);
  }
}

static void get_vertices(const Mesh *mesh, USDMeshData &usd_mesh_data)
{
  usd_mesh_data.points.reserve(mesh->totvert);

  const MVert *verts = mesh->mvert;
  for (int i = 0; i < mesh->totvert; ++i) {
    usd_mesh_data.points.push_back(pxr::GfVec3f(verts[i].co));
  }
}

static void get_loops_polys(const Mesh *mesh, USDMeshData &usd_mesh_data)
{
  /* Only construct face groups (a.k.a. geometry subsets) when we need them for material
   * assignments. */
  bool construct_face_groups = mesh->totcol > 1;

  usd_mesh_data.face_vertex_counts.reserve(mesh->totpoly);
  usd_mesh_data.face_indices.reserve(mesh->totloop);

  MLoop *mloop = mesh->mloop;
  MPoly *mpoly = mesh->mpoly;
  for (int i = 0; i < mesh->totpoly; ++i, ++mpoly) {
    MLoop *loop = mloop + mpoly->loopstart;
    usd_mesh_data.face_vertex_counts.push_back(mpoly->totloop);
    for (int j = 0; j < mpoly->totloop; ++j, ++loop) {
      usd_mesh_data.face_indices.push_back(loop->v);
    }

    if (construct_face_groups) {
      usd_mesh_data.face_groups[mpoly->mat_nr].push_back(i);
    }
  }
}

static void get_creases(const Mesh *mesh, USDMeshData &usd_mesh_data)
{
  const float factor = 1.0f / 255.0f;

  MEdge *edge = mesh->medge;
  float sharpness;
  for (int edge_idx = 0, totedge = mesh->totedge; edge_idx < totedge; ++edge_idx, ++edge) {
    if (edge->crease == 0) {
      continue;
    }

    if (edge->crease == 255) {
      sharpness = pxr::UsdGeomMesh::SHARPNESS_INFINITE;
    }
    else {
      sharpness = static_cast<float>(edge->crease) * factor;
    }

    usd_mesh_data.crease_vertex_indices.push_back(edge->v1);
    usd_mesh_data.crease_vertex_indices.push_back(edge->v2);
    usd_mesh_data.crease_lengths.push_back(2);
    usd_mesh_data.crease_sharpnesses.push_back(sharpness);
  }
}

void USDGenericMeshWriter::get_geometry_data(const Mesh *mesh, USDMeshData &usd_mesh_data)
{
  get_vertices(mesh, usd_mesh_data);
  get_loops_polys(mesh, usd_mesh_data);
  get_creases(mesh, usd_mesh_data);
}

void USDGenericMeshWriter::assign_materials(const HierarchyContext &context,
                                            pxr::UsdGeomMesh usd_mesh,
                                            const MaterialFaceGroups &usd_face_groups)
{
  if (context.object->totcol == 0) {
    return;
  }

  /* Binding a material to a geometry subset isn't supported by the Hydra GL viewport yet,
   * which is why we always bind the first material to the entire mesh. See
   * https://github.com/PixarAnimationStudios/USD/issues/542 for more info. */
  bool mesh_material_bound = false;
  pxr::UsdShadeMaterialBindingAPI material_binding_api(usd_mesh.GetPrim());
  for (int mat_num = 0; mat_num < context.object->totcol; mat_num++) {
    Material *material = BKE_object_material_get(context.object, mat_num + 1);
    if (material == nullptr) {
      continue;
    }

    pxr::UsdShadeMaterial usd_material = ensure_usd_material(material);
    material_binding_api.Bind(usd_material);

    /* USD seems to support neither per-material nor per-face-group double-sidedness, so we just
     * use the flag from the first non-empty material slot. */
    usd_mesh.CreateDoubleSidedAttr(
        pxr::VtValue((material->blend_flag & MA_BL_CULL_BACKFACE) == 0));

    mesh_material_bound = true;
    break;
  }

  if (!mesh_material_bound) {
    /* Blender defaults to double-sided, but USD to single-sided. */
    usd_mesh.CreateDoubleSidedAttr(pxr::VtValue(true));
  }

  if (!mesh_material_bound || usd_face_groups.size() < 2) {
    /* Either all material slots were empty or there is only one material in use. As geometry
     * subsets are only written when actually used to assign a material, and the mesh already has
     * the material assigned, there is no need to continue. */
    return;
  }

  // Define a geometry subset per material.
  for (const MaterialFaceGroups::value_type &face_group : usd_face_groups) {
    short material_number = face_group.first;
    const pxr::VtIntArray &face_indices = face_group.second;

    Material *material = BKE_object_material_get(context.object, material_number + 1);
    if (material == nullptr) {
      continue;
    }

    pxr::UsdShadeMaterial usd_material = ensure_usd_material(material);
    pxr::TfToken material_name = usd_material.GetPath().GetNameToken();

    pxr::UsdGeomSubset usd_face_subset = material_binding_api.CreateMaterialBindSubset(
        material_name, face_indices);
    pxr::UsdShadeMaterialBindingAPI(usd_face_subset.GetPrim()).Bind(usd_material);
  }
}

void USDGenericMeshWriter::write_normals(const Mesh *mesh, pxr::UsdGeomMesh usd_mesh)
{
  pxr::UsdTimeCode timecode = get_export_time_code();
  const float(*lnors)[3] = static_cast<float(*)[3]>(CustomData_get_layer(&mesh->ldata, CD_NORMAL));

  pxr::VtVec3fArray loop_normals;
  loop_normals.reserve(mesh->totloop);

  if (lnors != nullptr) {
    /* Export custom loop normals. */
    for (int loop_idx = 0, totloop = mesh->totloop; loop_idx < totloop; ++loop_idx) {
      loop_normals.push_back(pxr::GfVec3f(lnors[loop_idx]));
    }
  }
  else {
    /* Compute the loop normals based on the 'smooth' flag. */
    float normal[3];
    MPoly *mpoly = mesh->mpoly;
    const MVert *mvert = mesh->mvert;
    for (int poly_idx = 0, totpoly = mesh->totpoly; poly_idx < totpoly; ++poly_idx, ++mpoly) {
      MLoop *mloop = mesh->mloop + mpoly->loopstart;

      if ((mpoly->flag & ME_SMOOTH) == 0) {
        /* Flat shaded, use common normal for all verts. */
        BKE_mesh_calc_poly_normal(mpoly, mloop, mvert, normal);
        pxr::GfVec3f pxr_normal(normal);
        for (int loop_idx = 0; loop_idx < mpoly->totloop; ++loop_idx) {
          loop_normals.push_back(pxr_normal);
        }
      }
      else {
        /* Smooth shaded, use individual vert normals. */
        for (int loop_idx = 0; loop_idx < mpoly->totloop; ++loop_idx, ++mloop) {
          normal_short_to_float_v3(normal, mvert[mloop->v].no);
          loop_normals.push_back(pxr::GfVec3f(normal));
        }
      }
    }
  }

  pxr::UsdAttribute attr_normals = usd_mesh.CreateNormalsAttr(pxr::VtValue(), true);
  if (!attr_normals.HasValue()) {
    attr_normals.Set(loop_normals, pxr::UsdTimeCode::Default());
  }
  usd_value_writer_.SetAttribute(attr_normals, pxr::VtValue(loop_normals), timecode);
  usd_mesh.SetNormalsInterpolation(pxr::UsdGeomTokens->faceVarying);
}

void USDGenericMeshWriter::write_surface_velocity(Object *object,
                                                  const Mesh *mesh,
                                                  pxr::UsdGeomMesh usd_mesh)
{
  /* Only velocities from the fluid simulation are exported. This is the most important case,
   * though, as the baked mesh changes topology all the time, and thus computing the velocities
   * at import time in a post-processing step is hard. */
  ModifierData *md = BKE_modifiers_findby_type(object, eModifierType_Fluidsim);
  if (md == nullptr) {
    return;
  }

  /* Check that the fluid sim modifier is enabled and has useful data. */
  const bool use_render = (DEG_get_mode(usd_export_context_.depsgraph) == DAG_EVAL_RENDER);
  const ModifierMode required_mode = use_render ? eModifierMode_Render : eModifierMode_Realtime;
  const Scene *scene = DEG_get_evaluated_scene(usd_export_context_.depsgraph);
  if (!BKE_modifier_is_enabled(scene, md, required_mode)) {
    return;
  }
  FluidsimModifierData *fsmd = reinterpret_cast<FluidsimModifierData *>(md);
  if (!fsmd->fss || fsmd->fss->type != OB_FLUIDSIM_DOMAIN) {
    return;
  }
  FluidsimSettings *fss = fsmd->fss;
  if (!fss->meshVelocities) {
    return;
  }

  /* Export per-vertex velocity vectors. */
  pxr::VtVec3fArray usd_velocities;
  usd_velocities.reserve(mesh->totvert);

  FluidVertexVelocity *mesh_velocities = fss->meshVelocities;
  for (int vertex_idx = 0, totvert = mesh->totvert; vertex_idx < totvert;
       ++vertex_idx, ++mesh_velocities) {
    usd_velocities.push_back(pxr::GfVec3f(mesh_velocities->vel));
  }

  pxr::UsdTimeCode timecode = get_export_time_code();
  usd_mesh.CreateVelocitiesAttr().Set(usd_velocities, timecode);
}

USDMeshWriter::USDMeshWriter(const USDExporterContext &ctx) : USDGenericMeshWriter(ctx)
{
}

Mesh *USDMeshWriter::get_export_mesh(Object *object_eval, bool & /*r_needsfree*/)
{
  return BKE_object_get_evaluated_mesh(object_eval);
}

}  // namespace blender::io::usd<|MERGE_RESOLUTION|>--- conflicted
+++ resolved
@@ -163,15 +163,9 @@
     }
 
     /* The material path will be of the form </_materials/{material name}>, which is outside the
-<<<<<<< HEAD
-    sub-tree pointed to by ref_path. As a result, the referenced data is not allowed to point out
-    of its own sub-tree. It does work when we override the material with exactly the same path,
-    though.*/
-=======
      * sub-tree pointed to by ref_path. As a result, the referenced data is not allowed to point
      * out of its own sub-tree. It does work when we override the material with exactly the same
      * path, though.*/
->>>>>>> 020f95e9
     if (usd_export_context_.export_params.export_materials) {
       assign_materials(context, usd_mesh, usd_mesh_data.face_groups);
     }
