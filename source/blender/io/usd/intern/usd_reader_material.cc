--- conflicted
+++ resolved
@@ -761,9 +761,6 @@
   compute_node_loc(feeds_normal_map ? column + 1 : column, &locx, &locy, r_ctx);
 
   IntermediateNode scale_bias{};
-<<<<<<< HEAD
-  scale_bias.node = add_node(nullptr, ntree, SH_NODE_VECTOR_MATH, locx, locy);
-=======
 
   const char *tag = "scale_bias";
   bNode *node = get_cached_node(r_ctx->node_cache, usd_shader, tag);
@@ -774,7 +771,6 @@
   }
 
   scale_bias.node = node;
->>>>>>> 727c11bd
   scale_bias.node->custom1 = NODE_VECTOR_MATH_MULTIPLY_ADD;
   scale_bias.sock_input_name = "Vector";
   scale_bias.sock_output_name = "Vector";
@@ -809,12 +805,8 @@
   return adjust;
 }
 
-<<<<<<< HEAD
-static IntermediateNode add_separate_color(const pxr::TfToken &usd_source_name,
-=======
 static IntermediateNode add_separate_color(const pxr::UsdShadeShader &usd_shader,
                                            const pxr::TfToken &usd_source_name,
->>>>>>> 727c11bd
                                            bNodeTree *ntree,
                                            int column,
                                            NodePlacementContext *r_ctx)
@@ -824,13 +816,6 @@
   if (usd_source_name == usdtokens::r || usd_source_name == usdtokens::g ||
       usd_source_name == usdtokens::b)
   {
-<<<<<<< HEAD
-    float locx = 0.0f;
-    float locy = 0.0f;
-    compute_node_loc(column, &locx, &locy, r_ctx);
-
-    separate_color.node = add_node(nullptr, ntree, SH_NODE_SEPARATE_COLOR, locx, locy);
-=======
     const char *tag = "separate_color";
     bNode *node = get_cached_node(r_ctx->node_cache, usd_shader, tag);
 
@@ -844,7 +829,6 @@
     }
 
     separate_color.node = node;
->>>>>>> 727c11bd
     separate_color.sock_input_name = "Color";
 
     if (usd_source_name == usdtokens::r) {
@@ -907,12 +891,11 @@
     if (is_normal_map) {
       normal_map = add_normal_map(ntree, column + shift, r_ctx);
       shift++;
-<<<<<<< HEAD
     }
 
     /* Create a Separate Color node if necessary. */
     IntermediateNode separate_color = add_separate_color(
-        source_name, ntree, column + shift, r_ctx);
+        source_shader, source_name, ntree, column + shift, r_ctx);
     if (separate_color.node) {
       shift++;
     }
@@ -973,73 +956,6 @@
       target_sock_name = scale_bias.sock_input_name;
       shift++;
     }
-=======
-    }
-
-    /* Create a Separate Color node if necessary. */
-    IntermediateNode separate_color = add_separate_color(
-        source_shader, source_name, ntree, column + shift, r_ctx);
-    if (separate_color.node) {
-      shift++;
-    }
-
-    /* Create a Scale-Bias adjustment node if necessary. */
-    IntermediateNode scale_bias = add_scale_bias(
-        source_shader, ntree, column + shift, is_normal_map, r_ctx);
-
-    /* Wire up any intermediate nodes that are present. Keep track of the
-     * final "target" destination for the Image link. */
-    bNode *target_node = dest_node;
-    const char *target_sock_name = dest_socket_name;
-    if (normal_map.node) {
-      /* If a scale-bias node is required, we need to re-adjust the output
-       * so it can be passed into the NormalMap node properly. */
-      if (scale_bias.node) {
-        IntermediateNode re_adjust = add_scale_bias_adjust(ntree, column + shift, r_ctx);
-        link_nodes(ntree,
-                   scale_bias.node,
-                   scale_bias.sock_output_name,
-                   re_adjust.node,
-                   re_adjust.sock_input_name);
-        link_nodes(ntree,
-                   re_adjust.node,
-                   re_adjust.sock_output_name,
-                   normal_map.node,
-                   normal_map.sock_input_name);
-
-        target_node = scale_bias.node;
-        target_sock_name = scale_bias.sock_input_name;
-        shift += 2;
-      }
-      else {
-        target_node = normal_map.node;
-        target_sock_name = normal_map.sock_input_name;
-      }
-
-      link_nodes(ntree, normal_map.node, normal_map.sock_output_name, dest_node, dest_socket_name);
-    }
-    else if (scale_bias.node) {
-      if (separate_color.node) {
-        link_nodes(ntree,
-                   separate_color.node,
-                   separate_color.sock_output_name,
-                   dest_node,
-                   dest_socket_name);
-        link_nodes(ntree,
-                   scale_bias.node,
-                   scale_bias.sock_output_name,
-                   separate_color.node,
-                   separate_color.sock_input_name);
-      }
-      else {
-        link_nodes(
-            ntree, scale_bias.node, scale_bias.sock_output_name, dest_node, dest_socket_name);
-      }
-      target_node = scale_bias.node;
-      target_sock_name = scale_bias.sock_input_name;
-      shift++;
-    }
->>>>>>> 727c11bd
     else if (separate_color.node) {
       link_nodes(ntree,
                  separate_color.node,
