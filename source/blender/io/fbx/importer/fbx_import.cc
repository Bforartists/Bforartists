--- conflicted
+++ resolved
@@ -343,11 +343,7 @@
    * cause armatures/skins to not import correctly, when inserted in the middle of bone chain. */
   opts.geometry_transform_handling = UFBX_GEOMETRY_TRANSFORM_HANDLING_MODIFY_GEOMETRY_NO_FALLBACK;
 
-<<<<<<< HEAD
-  opts.pivot_handling = UFBX_PIVOT_HANDLING_ADJUST_TO_PIVOT;
-=======
   opts.pivot_handling = UFBX_PIVOT_HANDLING_ADJUST_TO_ROTATION_PIVOT;
->>>>>>> 9a41dc73
 
   opts.space_conversion = UFBX_SPACE_CONVERSION_ADJUST_TRANSFORMS;
   opts.target_axes.right = UFBX_COORDINATE_AXIS_POSITIVE_X;
