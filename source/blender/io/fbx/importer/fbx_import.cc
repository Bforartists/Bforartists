--- conflicted
+++ resolved
@@ -250,8 +250,6 @@
     if (node->is_root || this->mapping.node_is_blender_bone.contains(node) ||
         this->mapping.el_to_object.contains(&node->element))
     {
-<<<<<<< HEAD
-=======
       continue;
     }
     /* Ignore nodes at root for cameras (normally already imported, except for ignored cameras)
@@ -259,7 +257,6 @@
     if (ELEM(node->attrib_type, UFBX_ELEMENT_CAMERA, UFBX_ELEMENT_CAMERA_SWITCHER) &&
         node->node_depth == 1 && node->children.count == 0)
     {
->>>>>>> 8b918866
       continue;
     }
     Object *obj = BKE_object_add_only_object(this->bmain, OB_EMPTY, get_fbx_name(node->name));
