--- conflicted
+++ resolved
@@ -281,11 +281,7 @@
 {
   for (const ufbx_node *bone_node : bones) {
     const ufbx_node *node = bone_node->parent;
-<<<<<<< HEAD
-    while (node != nullptr && node != root_node) {
-=======
     while (!ELEM(node, nullptr, root_node)) {
->>>>>>> 8b918866
       if (node->bone == nullptr) {
         r_fake_bones.add(node);
       }
