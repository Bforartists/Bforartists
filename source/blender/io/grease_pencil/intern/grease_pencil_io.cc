--- conflicted
+++ resolved
@@ -179,14 +179,6 @@
 
     const Material *material = BKE_object_material_get(const_cast<Object *>(&object),
                                                        materials[curve_i] + 1);
-<<<<<<< HEAD
-
-    if (material == nullptr) {
-      return false;
-    }
-
-    const MaterialGPencilStyle *gp_style = material ? material->gp_style : nullptr;
-=======
     if (material == nullptr) {
       /* We can still export without a material. */
       return true;
@@ -194,7 +186,6 @@
 
     /* Check if the material is visible. */
     const MaterialGPencilStyle *gp_style = material->gp_style;
->>>>>>> 8a82b77e
     const bool is_hidden_material = (gp_style->flag & GP_MATERIAL_HIDE);
     const bool is_stroke_material = (gp_style->flag & GP_MATERIAL_STROKE_SHOW);
     if (gp_style == nullptr || is_hidden_material || !is_stroke_material) {
@@ -474,16 +465,6 @@
 
     const bool is_cyclic = cyclic[i_curve];
     const int material_index = material_indices[i_curve];
-<<<<<<< HEAD
-    const Material *material = BKE_object_material_get(const_cast<Object *>(&object),
-                                                       material_index + 1);
-
-    if (material != nullptr) {
-      BLI_assert(material->gp_style != nullptr);
-      if (material->gp_style->flag & GP_MATERIAL_HIDE) {
-        continue;
-      }
-=======
     const Material *material = [&]() {
       const Material *material = BKE_object_material_get(const_cast<Object *>(&object),
                                                          material_index + 1);
@@ -497,13 +478,9 @@
     BLI_assert(material->gp_style != nullptr);
     if (material->gp_style->flag & GP_MATERIAL_HIDE) {
       continue;
->>>>>>> 8a82b77e
-    }
-    const bool is_stroke_material = material ?
-                                        (material->gp_style->flag & GP_MATERIAL_STROKE_SHOW) :
-                                        true;
-    const bool is_fill_material = material ? (material->gp_style->flag & GP_MATERIAL_FILL_SHOW) :
-                                             false;
+    }
+    const bool is_stroke_material = (material->gp_style->flag & GP_MATERIAL_STROKE_SHOW);
+    const bool is_fill_material = (material->gp_style->flag & GP_MATERIAL_FILL_SHOW);
 
     /* Fill. */
     if (is_fill_material && params_.export_fill_materials) {
@@ -521,9 +498,8 @@
 
     /* Stroke. */
     if (is_stroke_material && params_.export_stroke_materials) {
-      const ColorGeometry4f stroke_color = material ? compute_average_stroke_color(
-                                                          *material, vertex_colors.slice(points)) :
-                                                      ColorGeometry4f(0.0f, 0.0f, 0.0f, 1.0f);
+      const ColorGeometry4f stroke_color = compute_average_stroke_color(
+          *material, vertex_colors.slice(points));
       const float stroke_opacity = compute_average_stroke_opacity(opacities.slice(points)) *
                                    layer.opacity;
       const std::optional<float> uniform_width = params_.use_uniform_width ?
