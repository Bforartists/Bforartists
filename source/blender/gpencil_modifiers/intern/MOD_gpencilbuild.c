/* SPDX-License-Identifier: GPL-2.0-or-later
 * Copyright 2017 Blender Foundation. */

/** \file
 * \ingroup modifiers
 */

#include <stdio.h>
#include <stdlib.h>
#include <string.h>

#include "MEM_guardedalloc.h"

#include "BLI_listbase.h"
#include "BLI_math_base.h"
#include "BLI_math_vector.h"
#include "BLI_sort.h"
#include "BLI_utildefines.h"

#include "BLT_translation.h"

#include "DNA_defaults.h"
#include "DNA_gpencil_modifier_types.h"
#include "DNA_gpencil_types.h"
#include "DNA_meshdata_types.h"
#include "DNA_object_types.h"
#include "DNA_scene_types.h"
#include "DNA_screen_types.h"

#include "BKE_context.h"
#include "BKE_deform.h"
#include "BKE_gpencil.h"
#include "BKE_gpencil_geom.h"
#include "BKE_gpencil_modifier.h"
#include "BKE_lib_query.h"
#include "BKE_modifier.h"
#include "BKE_screen.h"

#include "UI_interface.h"
#include "UI_resources.h"

#include "RNA_access.h"

#include "DEG_depsgraph.h"
#include "DEG_depsgraph_query.h"

#include "MOD_gpencil_modifiertypes.h"
#include "MOD_gpencil_ui_common.h"

/* Two hard-coded values for GP_BUILD_MODE_ADDITIVE with GP_BUILD_TIMEMODE_DRAWSPEED. */

/* The minimum time gap we should worry about points with no time. */
#define GP_BUILD_CORRECTGAP 0.001
/* The time for geometric strokes */
#define GP_BUILD_TIME_GEOSTROKES 1.0

static void initData(GpencilModifierData *md)
{
  BuildGpencilModifierData *gpmd = (BuildGpencilModifierData *)md;

  BLI_assert(MEMCMP_STRUCT_AFTER_IS_ZERO(gpmd, modifier));

  MEMCPY_STRUCT_AFTER(gpmd, DNA_struct_default_get(BuildGpencilModifierData), modifier);
}

static void copyData(const GpencilModifierData *md, GpencilModifierData *target)
{
  BKE_gpencil_modifier_copydata_generic(md, target);
}

static bool dependsOnTime(GpencilModifierData *UNUSED(md))
{
  return true;
}

/* ******************************************** */
/* Build Modifier - Stroke generation logic
 *
 * There are two modes for how the strokes are sequenced (at a macro-level):
 * - Sequential Mode - Strokes appear/disappear one after the other. Only a single one changes at a
 * time.
 * - Concurrent Mode - Multiple strokes appear/disappear at once.
 *
 * Assumptions:
 * - Stroke points are generally equally spaced. This implies that we can just add/remove points,
 *   without worrying about distances between them / adding extra interpolated points between
 *   an visible point and one about to be added/removed (or any similar tapering effects).
 *
 * - All strokes present are fully visible (i.e. we don't have to ignore any)
 */

/* Remove a particular stroke */
static void clear_stroke(bGPDframe *gpf, bGPDstroke *gps)
{
  BLI_remlink(&gpf->strokes, gps);
  BKE_gpencil_free_stroke(gps);
}

/* Clear all strokes in frame */
static void gpf_clear_all_strokes(bGPDframe *gpf)
{
  bGPDstroke *gps, *gps_next;
  for (gps = gpf->strokes.first; gps; gps = gps_next) {
    gps_next = gps->next;
    clear_stroke(gpf, gps);
  }
  BLI_listbase_clear(&gpf->strokes);
}

/* Reduce the number of points in the stroke
 *
 * NOTE: This won't be called if all points are present/removed
 */
static void reduce_stroke_points(bGPdata *gpd,
                                 bGPDframe *gpf,
                                 bGPDstroke *gps,
                                 const int points_num,
                                 const eBuildGpencil_Transition transition)
{
  if ((points_num == 0) || (gps->points == NULL)) {
    clear_stroke(gpf, gps);
    return;
  }
  bGPDspoint *new_points = MEM_callocN(sizeof(bGPDspoint) * points_num, __func__);
  MDeformVert *new_dvert = NULL;
  if ((gps->dvert != NULL) && (points_num > 0)) {
    new_dvert = MEM_callocN(sizeof(MDeformVert) * points_num, __func__);
  }

  /* Which end should points be removed from. */
  switch (transition) {
    case GP_BUILD_TRANSITION_GROW:   /* Show in forward order =
                                      * Remove ungrown-points from end of stroke. */
    case GP_BUILD_TRANSITION_SHRINK: /* Hide in reverse order =
                                      * Remove dead-points from end of stroke. */
    {
      /* copy over point data */
      memcpy(new_points, gps->points, sizeof(bGPDspoint) * points_num);
      if ((gps->dvert != NULL) && (points_num > 0)) {
        memcpy(new_dvert, gps->dvert, sizeof(MDeformVert) * points_num);

        /* free unused point weights */
        for (int i = points_num; i < gps->totpoints; i++) {
          MDeformVert *dvert = &gps->dvert[i];
          BKE_gpencil_free_point_weights(dvert);
        }
      }
      break;
    }

    /* Hide in forward order = Remove points from start of stroke */
    case GP_BUILD_TRANSITION_VANISH: {
      /* points_num is the number of points left after reducing.
       * We need to know how many to remove
       */
      const int offset = gps->totpoints - points_num;

      /* copy over point data */
      memcpy(new_points, gps->points + offset, sizeof(bGPDspoint) * points_num);
      if ((gps->dvert != NULL) && (points_num > 0)) {
        memcpy(new_dvert, gps->dvert + offset, sizeof(MDeformVert) * points_num);

        /* free unused weights */
        for (int i = 0; i < offset; i++) {
          MDeformVert *dvert = &gps->dvert[i];
          BKE_gpencil_free_point_weights(dvert);
        }
      }
      break;
    }

    default:
      printf("ERROR: Unknown transition %d in %s()\n", (int)transition, __func__);
      break;
  }

  /* replace stroke geometry */
  MEM_SAFE_FREE(gps->points);
  MEM_SAFE_FREE(gps->dvert);
  gps->points = new_points;
  gps->dvert = new_dvert;
  gps->totpoints = points_num;

  /* Calc geometry data. */
  BKE_gpencil_stroke_geometry_update(gpd, gps);
}

static void fade_stroke_points(bGPDstroke *gps,
                               const int starting_index,
                               const int ending_index,
                               const float starting_weight,
                               const float ending_weight,
                               const int target_def_nr,
                               const eBuildGpencil_Transition transition,
                               const float thickness_strength,
                               const float opacity_strength)
{
  MDeformVert *dvert;

  int range = ending_index - starting_index;
  if (!range) {
    range = 1;
  }

  /* Which end should points be removed from */
  switch (transition) {
    /* Because starting_weight and ending_weight are set in correct order before calling this
     * function, those three modes can use the same interpolation code. */
    case GP_BUILD_TRANSITION_GROW:
    case GP_BUILD_TRANSITION_SHRINK:
    case GP_BUILD_TRANSITION_VANISH: {
      for (int i = starting_index; i <= ending_index; i++) {
        float weight = interpf(
            ending_weight, starting_weight, (float)(i - starting_index) / range);
        if (target_def_nr >= 0) {
          dvert = &gps->dvert[i];
          MDeformWeight *dw = BKE_defvert_ensure_index(dvert, target_def_nr);
          if (dw) {
            dw->weight = weight;
            CLAMP(dw->weight, 0.0f, 1.0f);
          }
        }
        if (thickness_strength > 1e-5) {
          gps->points[i].pressure *= interpf(weight, 1.0f, thickness_strength);
        }
        if (opacity_strength > 1e-5) {
          gps->points[i].strength *= interpf(weight, 1.0f, opacity_strength);
        }
      }
      break;
    }

    default:
      printf("ERROR: Unknown transition %d in %s()\n", (int)transition, __func__);
      break;
  }
}

/* --------------------------------------------- */

/* Stroke Data Table Entry - This represents one stroke being generated */
typedef struct tStrokeBuildDetails {
  bGPDstroke *gps;

  /* Indices - first/last indices for the stroke's points (overall) */
  size_t start_idx, end_idx;

  /* Number of points - Cache for more convenient access */
  int totpoints;

  /* Distance to control object, used to sort the strokes if set. */
  float distance;
} tStrokeBuildDetails;

static int cmp_stroke_build_details(const void *ps1, const void *ps2)
{
  tStrokeBuildDetails *p1 = (tStrokeBuildDetails *)ps1;
  tStrokeBuildDetails *p2 = (tStrokeBuildDetails *)ps2;
  return p1->distance > p2->distance ? 1 : (p1->distance == p2->distance ? 0 : -1);
}

/* Sequential - Show strokes one after the other (includes additive mode). */
static void build_sequential(Object *ob,
                             BuildGpencilModifierData *mmd,
                             Depsgraph *depsgraph,
                             bGPdata *gpd,
                             bGPDframe *gpf,
                             int target_def_nr,
                             float fac,
                             const float *ctime)
{
  /* Total number of strokes in this run. */
  size_t tot_strokes = BLI_listbase_count(&gpf->strokes);
  /* First stroke to build. */
  size_t start_stroke = 0;
  /* Pointer to current stroke. */
  bGPDstroke *gps;
  /* Recycled counter. */
  size_t i;
  Scene *scene = DEG_get_evaluated_scene(depsgraph);
  /* Framerate of scene. */
  const float fps = (((float)scene->r.frs_sec) / scene->r.frs_sec_base);

  /* 1) Determine which strokes to start with (& adapt total number of strokes to build). */
  if (mmd->mode == GP_BUILD_MODE_ADDITIVE) {
    if (gpf->prev) {
      start_stroke = BLI_listbase_count(&gpf->runtime.gpf_orig->prev->strokes);
    }
    if (start_stroke <= tot_strokes) {
      tot_strokes = tot_strokes - start_stroke;
    }
    else {
      start_stroke = 0;
    }
  }

  /* 2) Compute proportion of time each stroke should occupy. */
  /* NOTE: This assumes that the total number of points won't overflow! */
  tStrokeBuildDetails *table = MEM_callocN(sizeof(tStrokeBuildDetails) * tot_strokes, __func__);
  /* Pointer to cache table of times for each point. */
  float *idx_times;
  /* Running overall time sum incrementing per point. */
  float sumtime = 0;
  /* Running overall point sum. */
  size_t sumpoints = 0;

  /* 2.1) Pass to initially tally up points. */
  for (gps = BLI_findlink(&gpf->strokes, start_stroke), i = 0; gps; gps = gps->next, i++) {
    tStrokeBuildDetails *cell = &table[i];

    cell->gps = gps;
    cell->totpoints = gps->totpoints;
    sumpoints += cell->totpoints;

    /* Compute distance to control object if set, and build according to that order. */
    if (mmd->object) {
      float sv1[3], sv2[3];
      mul_v3_m4v3(sv1, ob->object_to_world, &gps->points[0].x);
      mul_v3_m4v3(sv2, ob->object_to_world, &gps->points[gps->totpoints - 1].x);
      float dist_l = len_v3v3(sv1, mmd->object->loc);
      float dist_r = len_v3v3(sv2, mmd->object->loc);
      if (dist_r < dist_l) {
        BKE_gpencil_stroke_flip(gps);
        cell->distance = dist_r;
      }
      else {
        cell->distance = dist_l;
      }
    }
  }

  if (mmd->object) {
    qsort(table, tot_strokes, sizeof(tStrokeBuildDetails), cmp_stroke_build_details);
  }

  /* 2.2) If GP_BUILD_TIMEMODE_DRAWSPEED: Tally up point timestamps & delays to idx_times. */
  if (mmd->time_mode == GP_BUILD_TIMEMODE_DRAWSPEED) {
    idx_times = MEM_callocN(sizeof(float) * sumpoints, __func__);
    /* Maximum time gap between strokes in seconds. */
    const float GP_BUILD_MAXGAP = mmd->speed_maxgap;
    /* Running reference to overall current point. */
    size_t curpoint = 0;
    /* Running timestamp of last point that had data. */
    float last_pointtime = 0;

    for (i = 0; i < tot_strokes; i++) {
      tStrokeBuildDetails *cell = &table[i];
      /* Adding delay between strokes to sumtime. */
      if (mmd->object == NULL) {
        /* Normal case: Delay to last stroke. */
        if (i != 0 && 0 < cell->gps->inittime && 0 < (cell - 1)->gps->inittime) {
          float curgps_delay = fabs(cell->gps->inittime - (cell - 1)->gps->inittime) -
                               last_pointtime;
          if (0 < curgps_delay) {
            sumtime += MIN2(curgps_delay, GP_BUILD_MAXGAP);
          }
        }
      }

      /* Going through the points of the current stroke
       * and filling in "zeropoints" where "time" = 0. */

      /* Count of consecutive points where "time" is 0. */
      int zeropoints = 0;
      for (int j = 0; j < cell->totpoints; j++) {
        /* Defining time for first point in stroke. */
        if (j == 0) {
          idx_times[curpoint] = sumtime;
          last_pointtime = cell->gps->points[0].time;
        }
        /* Entering subsequent points */
        else {
          if (cell->gps->points[j].time == 0) {
            idx_times[curpoint] = sumtime;
            zeropoints++;
          }
          /* From here current point has time data */
          else {
            float deltatime = fabs(cell->gps->points[j].time - last_pointtime);
            /* Do we need to sanitize previous points? */
            if (0 < zeropoints) {
              /* Only correct if timegap bigger than MIN_CORRECTGAP. */
              if (GP_BUILD_CORRECTGAP < deltatime) {
                /* Cycling backwards through zeropoints to fix them. */
                for (int k = 0; k < zeropoints; k++) {
                  float linear_fill = interpf(
                      deltatime, 0, ((float)k + 1) / (zeropoints + 1)); /* Factor = Proportion. */
                  idx_times[curpoint - k - 1] = sumtime + linear_fill;
                }
              }
              else {
                zeropoints = 0;
              }
            }

            /* Normal behaviour with time data */
            idx_times[curpoint] = sumtime + deltatime;
            sumtime = idx_times[curpoint];
            last_pointtime = cell->gps->points[j].time;
            zeropoints = 0;
          }
        }
        curpoint += 1;
      }

      /* If stroke had no time data at all, use mmd->time_geostrokes. */
      if (zeropoints + 1 == cell->totpoints) {
        for (int j = 0; j < cell->totpoints; j++) {
          idx_times[(int)curpoint - j - 1] = (float)(cell->totpoints - j) *
                                                 GP_BUILD_TIME_GEOSTROKES /
                                                 (float)cell->totpoints +
                                             sumtime;
        }
        last_pointtime = GP_BUILD_TIME_GEOSTROKES;
        sumtime += GP_BUILD_TIME_GEOSTROKES;
      }
    }

    float gp_build_speedfactor = mmd->speed_fac;
    /* If current frame can't be built before next frame, adjust gp_build_speedfactor. */
    if (gpf->next &&
        (gpf->framenum + sumtime * fps / gp_build_speedfactor) > gpf->next->framenum) {
      gp_build_speedfactor = sumtime * fps / (gpf->next->framenum - gpf->framenum);
    }
    /* Apply gp_build_speedfactor to all points & to sumtime. */
    for (i = 0; i < sumpoints; i++) {
      float *idx_time = &idx_times[i];
      *idx_time /= gp_build_speedfactor;
    }
    sumtime /= gp_build_speedfactor;
  }

  /* 2.3) Pass to compute overall indices for points (per stroke). */
  for (i = 0; i < tot_strokes; i++) {
    tStrokeBuildDetails *cell = &table[i];

    if (i == 0) {
      cell->start_idx = 0;
    }
    else {
      cell->start_idx = (cell - 1)->end_idx + 1;
    }
    cell->end_idx = cell->start_idx + cell->totpoints - 1;
  }

  /* 3) Determine the global indices for points that should be visible. */
  size_t first_visible = 0;
  size_t last_visible = 0;
  /* Need signed numbers because the representation of fading offset would exceed the beginning and
   * the end of offsets. */
  int fade_start = 0;
  int fade_end = 0;

  bool fading_enabled = (mmd->flag & GP_BUILD_USE_FADING);
  float set_fade_fac = fading_enabled ? mmd->fade_fac : 0.0f;
  float use_fac;

  if (mmd->time_mode == GP_BUILD_TIMEMODE_DRAWSPEED) {
    /* Recalculate equivalent of "fac" using timestamps. */
    float targettime = (*ctime - (float)gpf->framenum) / fps;
    fac = 0;
    /* If ctime is in current frame, find last point. */
    if (0 < targettime && targettime < sumtime) {
      /* All except GP_BUILD_TRANSITION_SHRINK count forwards. */
      if (mmd->transition != GP_BUILD_TRANSITION_SHRINK) {
        for (i = 0; i < sumpoints; i++) {
          if (targettime < idx_times[i]) {
            fac = (float)i / sumpoints;
            break;
          }
        }
      }
      else {
        for (i = 0; i < sumpoints; i++) {
          if (targettime < sumtime - idx_times[sumpoints - i - 1]) {
            fac = (float)i / sumpoints;
            break;
          }
        }
      }
    }
    /* Don't check if ctime is beyond time of current frame. */
    else if (targettime >= sumtime) {
      fac = 1;
    }
  }
  use_fac = interpf(1 + set_fade_fac, 0, fac);
  float use_fade_fac = use_fac - set_fade_fac;
  CLAMP(use_fade_fac, 0.0f, 1.0f);

  switch (mmd->transition) {
    /* Show in forward order
     *  - As fac increases, the number of visible points increases
     */
    case GP_BUILD_TRANSITION_GROW:
      first_visible = 0; /* always visible */
      last_visible = (size_t)roundf(sumpoints * use_fac);
      fade_start = (int)roundf(sumpoints * use_fade_fac);
      fade_end = last_visible;
      break;

    /* Hide in reverse order
     *  - As fac increases, the number of points visible at the end decreases
     */
    case GP_BUILD_TRANSITION_SHRINK:
      first_visible = 0; /* always visible (until last point removed) */
      last_visible = (size_t)(sumpoints * (1.0f + set_fade_fac - use_fac));
      fade_start = (int)roundf(sumpoints * (1.0f - use_fade_fac - set_fade_fac));
      fade_end = last_visible;
      break;

      /* Hide in forward order
       *  - As fac increases, the early points start getting hidden
       */
    case GP_BUILD_TRANSITION_VANISH:
      first_visible = (size_t)(sumpoints * use_fade_fac);
      last_visible = sumpoints; /* i.e. visible until the end, unless first overlaps this */
      fade_start = first_visible;
      fade_end = (int)roundf(sumpoints * use_fac);
      break;
  }

  /* 4) Go through all strokes, deciding which to keep, and/or how much of each to keep */
  for (i = 0; i < tot_strokes; i++) {
    tStrokeBuildDetails *cell = &table[i];

    /* Determine what portion of the stroke is visible */
    if ((cell->end_idx < first_visible) || (cell->start_idx > last_visible)) {
      /* Not visible at all - Either ended before */
      clear_stroke(gpf, cell->gps);
    }
    else {
      if (fade_start != fade_end && (int)cell->start_idx < fade_end &&
          (int)cell->end_idx > fade_start) {
        int start_index = fade_start - cell->start_idx;
        int end_index = cell->totpoints + fade_end - cell->end_idx - 1;
        CLAMP(start_index, 0, cell->totpoints - 1);
        CLAMP(end_index, 0, cell->totpoints - 1);
        float start_weight = ratiof(fade_start, fade_end, cell->start_idx + start_index);
        float end_weight = ratiof(fade_start, fade_end, cell->start_idx + end_index);
        if (mmd->transition != GP_BUILD_TRANSITION_VANISH) {
          start_weight = 1.0f - start_weight;
          end_weight = 1.0f - end_weight;
        }
        fade_stroke_points(cell->gps,
                           start_index,
                           end_index,
                           start_weight,
                           end_weight,
                           target_def_nr,
                           mmd->transition,
                           mmd->fade_thickness_strength,
                           mmd->fade_opacity_strength);
        /* Calc geometry data. */
        BKE_gpencil_stroke_geometry_update(gpd, cell->gps);
      }
      /* Some proportion of stroke is visible */
      if ((first_visible <= cell->start_idx) && (last_visible >= cell->end_idx)) {
        /* Do nothing - whole stroke is visible */
      }
      else if (first_visible > cell->start_idx) {
        /* Starts partway through this stroke */
        int points_num = cell->end_idx - first_visible;
        reduce_stroke_points(gpd, gpf, cell->gps, points_num, mmd->transition);
      }
      else {
        /* Ends partway through this stroke */
        int points_num = last_visible - cell->start_idx;
        reduce_stroke_points(gpd, gpf, cell->gps, points_num, mmd->transition);
      }
    }
  }

  /* Free table */
  MEM_freeN(table);
  if (mmd->time_mode == GP_BUILD_TIMEMODE_DRAWSPEED) {
    MEM_freeN(idx_times);
  }
}

/* --------------------------------------------- */

/* Concurrent - Show multiple strokes at once */
static void build_concurrent(BuildGpencilModifierData *mmd,
                             bGPdata *gpd,
                             bGPDframe *gpf,
                             const int target_def_nr,
                             float fac)
{
  bGPDstroke *gps, *gps_next;
  int max_points = 0;

  const bool reverse = (mmd->transition != GP_BUILD_TRANSITION_GROW);

  /* 1) Determine the longest stroke, to figure out when short strokes should start */
  /* Todo: A *really* long stroke here could dwarf everything else, causing bad timings */
  for (gps = gpf->strokes.first; gps; gps = gps->next) {
    if (gps->totpoints > max_points) {
      max_points = gps->totpoints;
    }
  }
  if (max_points == 0) {
    printf("ERROR: Strokes are all empty (GP Build Modifier: %s)\n", __func__);
    return;
  }

  bool fading_enabled = (mmd->flag & GP_BUILD_USE_FADING);
  float set_fade_fac = fading_enabled ? mmd->fade_fac : 0.0f;
  float use_fac = interpf(1 + set_fade_fac, 0, fac);
  use_fac = reverse ? use_fac - set_fade_fac : use_fac;
  int fade_points = set_fade_fac * max_points;

  /* 2) For each stroke, determine how it should be handled */
  for (gps = gpf->strokes.first; gps; gps = gps_next) {
    gps_next = gps->next;

    /* Relative Length of Stroke - Relative to the longest stroke,
     * what proportion of the available time should this stroke use
     */
    const float relative_len = (float)gps->totpoints / (float)max_points;

    /* Determine how many points should be left in the stroke */
    int points_num = 0;

    switch (mmd->time_alignment) {
      case GP_BUILD_TIMEALIGN_START: /* all start on frame 1 */
      {
        /* Scale fac to fit relative_len */
        const float scaled_fac = use_fac / MAX2(relative_len, PSEUDOINVERSE_EPSILON);

        if (reverse) {
          points_num = (int)roundf((1.0f - scaled_fac) * gps->totpoints);
        }
        else {
          points_num = (int)roundf(scaled_fac * gps->totpoints);
        }

        break;
      }
      case GP_BUILD_TIMEALIGN_END: /* all end on same frame */
      {
        /* Build effect occurs over  1.0 - relative_len, to 1.0  (i.e. over the end of the range)
         */
        const float start_fac = 1.0f - relative_len;

        const float scaled_fac = (use_fac - start_fac) / MAX2(relative_len, PSEUDOINVERSE_EPSILON);

        if (reverse) {
          points_num = (int)roundf((1.0f - scaled_fac) * gps->totpoints);
        }
        else {
          points_num = (int)roundf(scaled_fac * gps->totpoints);
        }

        break;
      }
    }

    /* Modify the stroke geometry */
    if (points_num <= 0) {
      /* Nothing Left - Delete the stroke */
      clear_stroke(gpf, gps);
    }
    else {
      int more_points = points_num - gps->totpoints;
      CLAMP(more_points, 0, fade_points + 1);
      float max_weight = (float)(points_num + more_points) / fade_points;
      CLAMP(max_weight, 0.0f, 1.0f);
      int starting_index = mmd->transition == GP_BUILD_TRANSITION_VANISH ?
                               gps->totpoints - points_num - more_points :
                               points_num - 1 - fade_points + more_points;
      int ending_index = mmd->transition == GP_BUILD_TRANSITION_VANISH ?
                             gps->totpoints - points_num + fade_points - more_points :
                             points_num - 1 + more_points;
      float starting_weight = mmd->transition == GP_BUILD_TRANSITION_VANISH ?
                                  ((float)more_points / fade_points) :
                                  max_weight;
      float ending_weight = mmd->transition == GP_BUILD_TRANSITION_VANISH ?
                                max_weight :
                                ((float)more_points / fade_points);
      CLAMP(starting_index, 0, gps->totpoints - 1);
      CLAMP(ending_index, 0, gps->totpoints - 1);
      fade_stroke_points(gps,
                         starting_index,
                         ending_index,
                         starting_weight,
                         ending_weight,
                         target_def_nr,
                         mmd->transition,
                         mmd->fade_thickness_strength,
                         mmd->fade_opacity_strength);
      if (points_num < gps->totpoints) {
        /* Remove some points */
        reduce_stroke_points(gpd, gpf, gps, points_num, mmd->transition);
      }
    }
  }
}

/* --------------------------------------------- */

static void generate_geometry(GpencilModifierData *md,
                              Depsgraph *depsgraph,
                              Object *ob,
                              bGPdata *gpd,
                              bGPDlayer *gpl,
                              bGPDframe *gpf)
{
  BuildGpencilModifierData *mmd = (BuildGpencilModifierData *)md;
  /* Prevent incompatible options at runtime. */
  if (mmd->mode == GP_BUILD_MODE_ADDITIVE) {
    mmd->transition = GP_BUILD_TRANSITION_GROW;
    mmd->start_delay = 0;
  }
  if (mmd->mode == GP_BUILD_MODE_CONCURRENT && mmd->time_mode == GP_BUILD_TIMEMODE_DRAWSPEED) {
    mmd->time_mode = GP_BUILD_TIMEMODE_FRAMES;
  }

  const bool reverse = (mmd->transition != GP_BUILD_TRANSITION_GROW);
  const bool is_percentage = (mmd->time_mode == GP_BUILD_TIMEMODE_PERCENTAGE);

  const float ctime = DEG_get_ctime(depsgraph);

  /* Early exit if it's an empty frame */
  if (gpf->strokes.first == NULL) {
    return;
  }

  /* Omit layer if filter by layer */
  if (mmd->layername[0] != '\0') {
    if ((mmd->flag & GP_BUILD_INVERT_LAYER) == 0) {
      if (!STREQ(mmd->layername, gpl->info)) {
        return;
      }
    }
    else {
      if (STREQ(mmd->layername, gpl->info)) {
        return;
      }
    }
  }
  /* verify layer pass */
  if (mmd->layer_pass > 0) {
    if ((mmd->flag & GP_BUILD_INVERT_LAYERPASS) == 0) {
      if (gpl->pass_index != mmd->layer_pass) {
        return;
      }
    }
    else {
      if (gpl->pass_index == mmd->layer_pass) {
        return;
      }
    }
  }

  int target_def_nr = -1;
  if (mmd->flag & GP_BUILD_USE_FADING) {
    /* If there are weight output, initialize it with a default weight of 1. */
    target_def_nr = BKE_object_defgroup_name_index(ob, mmd->target_vgname);
    if (target_def_nr >= 0) {
      LISTBASE_FOREACH (bGPDstroke *, fgps, &gpf->strokes) {
        BKE_gpencil_dvert_ensure(fgps);
        /* Assign a initial weight of 1, and only process those who needs additional fading. */
        for (int j = 0; j < fgps->totpoints; j++) {
          MDeformVert *dvert = &fgps->dvert[j];
          MDeformWeight *dw = BKE_defvert_ensure_index(dvert, target_def_nr);
          if (dw) {
            dw->weight = 1.0f;
          }
        }
      }
    }
  }

  /* Early exit if outside of the frame range for this modifier
   * (e.g. to have one forward, and one backwards modifier)
   */
  if (mmd->flag & GP_BUILD_RESTRICT_TIME) {
    if ((ctime < mmd->start_frame) || (ctime > mmd->end_frame)) {
      return;
    }
  }

  /* Default "fac" value to call build_sequential even with
   * GP_BUILD_TIMEMODE_DRAWSPEED, which uses separate logic
   * in function build_sequential()
   */
  float fac = 1;

  if (mmd->time_mode != GP_BUILD_TIMEMODE_DRAWSPEED) {
    /* Compute start and end frames for the animation effect
     * By default, the upper bound is given by the "length" setting.
     */
    float start_frame = is_percentage ? gpf->framenum : gpf->framenum + mmd->start_delay;
    /* When use percentage don't need a limit in the upper bound, so use a maximum value for the
     * last frame. */
    float end_frame = is_percentage ? start_frame + 9999 : start_frame + mmd->length;

    if (gpf->next) {
      /* Use the next frame or upper bound as end frame, whichever is lower/closer */
      end_frame = MIN2(end_frame, gpf->next->framenum);
    }

    /* Early exit if current frame is outside start/end bounds */
    /* NOTE: If we're beyond the next/previous frames (if existent),
     * then we wouldn't have this problem anyway... */
    if (ctime < start_frame) {
      /* Before Start - Animation hasn't started. Display initial state. */
      if (reverse) {
        /* 1) Reverse = Start with all, end with nothing.
         *    ==> Do nothing (everything already present)
         */
      }
      else {
        /* 2) Forward Order = Start with nothing, end with the full frame.
         *    ==> Free all strokes, and return an empty frame
         */
        gpf_clear_all_strokes(gpf);
      }

      /* Early exit */
      return;
    }
    if (ctime >= end_frame) {
      /* Past End - Animation finished. Display final result. */
      if (reverse) {
        /* 1) Reverse = Start with all, end with nothing.
         *    ==> Free all strokes, and return an empty frame
         */
        gpf_clear_all_strokes(gpf);
      }
      else {
        /* 2) Forward Order = Start with nothing, end with the full frame.
         *    ==> Do Nothing (everything already present)
         */
      }

      /* Early exit */
      return;
    }
    /* Determine how far along we are given current time, start_frame and end_frame */
    fac = is_percentage ? mmd->percentage_fac : (ctime - start_frame) / (end_frame - start_frame);
  }

  /* Calling the correct build mode */
  switch (mmd->mode) {
    case GP_BUILD_MODE_SEQUENTIAL:
    case GP_BUILD_MODE_ADDITIVE:
      build_sequential(ob, mmd, depsgraph, gpd, gpf, target_def_nr, fac, &ctime);
      break;

    case GP_BUILD_MODE_CONCURRENT:
      build_concurrent(mmd, gpd, gpf, target_def_nr, fac);
      break;

    default:
      printf("Unsupported build mode (%d) for GP Build Modifier: '%s'\n",
             mmd->mode,
             mmd->modifier.name);
      break;
  }
}

/* Entry-point for Build Modifier */
static void generateStrokes(GpencilModifierData *md, Depsgraph *depsgraph, Object *ob)
{
  Scene *scene = DEG_get_evaluated_scene(depsgraph);
  bGPdata *gpd = (bGPdata *)ob->data;

  LISTBASE_FOREACH (bGPDlayer *, gpl, &gpd->layers) {
    bGPDframe *gpf = BKE_gpencil_frame_retime_get(depsgraph, scene, ob, gpl);
    if (gpf == NULL) {
      continue;
    }
    generate_geometry(md, depsgraph, ob, gpd, gpl, gpf);
  }
}

static void panel_draw(const bContext *UNUSED(C), Panel *panel)
{
<<<<<<< HEAD
  uiLayout *row; /*bfa - removed *sub*/
=======
>>>>>>> 5c64f01c
  uiLayout *layout = panel->layout;

  PointerRNA ob_ptr;
  PointerRNA *ptr = gpencil_modifier_panel_get_property_pointers(panel, &ob_ptr);

  const int mode = RNA_enum_get(ptr, "mode");
  int time_mode = RNA_enum_get(ptr, "time_mode");

  uiLayoutSetPropSep(layout, true);

  /* First: Build mode and build settings. */
  uiItemR(layout, ptr, "mode", 0, NULL, ICON_NONE);
  if (mode == GP_BUILD_MODE_SEQUENTIAL) {
    uiItemR(layout, ptr, "transition", 0, NULL, ICON_NONE);
  }
  if (mode == GP_BUILD_MODE_CONCURRENT) {
    /* Concurrent mode doesn't support GP_BUILD_TIMEMODE_DRAWSPEED, so unset it. */
    if (time_mode == GP_BUILD_TIMEMODE_DRAWSPEED) {
      RNA_enum_set(ptr, "time_mode", GP_BUILD_TIMEMODE_FRAMES);
      time_mode = GP_BUILD_TIMEMODE_FRAMES;
    }
    uiItemR(layout, ptr, "transition", 0, NULL, ICON_NONE);
  }
  uiItemS(layout);

<<<<<<< HEAD
  /*------------------- bfa - original props */
  // row = uiLayoutRowWithHeading(layout, true, IFACE_("Factor"));
  // uiLayoutSetPropDecorate(row, false);
  // uiItemR(row, ptr, "use_percentage", 0, "", ICON_NONE);
  // sub = uiLayoutRow(row, true);
  // uiLayoutSetActive(sub, use_percentage);
  // uiItemR(sub, ptr, "percentage_factor", 0, "", ICON_NONE);
  // uiItemDecoratorR(row, ptr, "percentage_factor", 0);

  // ------------------ bfa new left aligned prop with triangle button to hide the slider

  /* NOTE: split amount here needs to be synced with normal labels */
  uiLayout *split = uiLayoutSplit(layout, 0.385f, true);

  /* FIRST PART ................................................ */
  row = uiLayoutRow(split, false);
  uiLayoutSetPropDecorate(row, false);
  uiLayoutSetPropSep(row, false); /* bfa - use_property_split = False */
  uiItemR(row, ptr, "use_percentage", 0, "Factor", ICON_NONE);

  /* SECOND PART ................................................ */
  row = uiLayoutRow(split, false);
  if (RNA_boolean_get(ptr, "use_percentage")) {
    uiItemR(row, ptr, "percentage_factor", 0, "", ICON_NONE);
  }
  else {
    uiItemL(row, TIP_(""), ICON_DISCLOSURE_TRI_RIGHT);
  }
  // ------------------------------- end bfa
=======
  /* Second: Time mode and time settings. */
>>>>>>> 5c64f01c

  uiItemR(layout, ptr, "time_mode", 0, NULL, ICON_NONE);
  if (mode == GP_BUILD_MODE_CONCURRENT) {
    uiItemR(layout, ptr, "concurrent_time_alignment", 0, NULL, ICON_NONE);
  }
  switch (time_mode) {
    case GP_BUILD_TIMEMODE_DRAWSPEED:
      uiItemR(layout, ptr, "speed_factor", 0, NULL, ICON_NONE);
      uiItemR(layout, ptr, "speed_maxgap", 0, NULL, ICON_NONE);
      break;
    case GP_BUILD_TIMEMODE_FRAMES:
      uiItemR(layout, ptr, "length", 0, IFACE_("Frames"), ICON_NONE);
      if (mode != GP_BUILD_MODE_ADDITIVE) {
        uiItemR(layout, ptr, "start_delay", 0, NULL, ICON_NONE);
      }
      break;
    case GP_BUILD_TIMEMODE_PERCENTAGE:
      uiItemR(layout, ptr, "percentage_factor", 0, NULL, ICON_NONE);
      break;
    default:
      break;
  }
  uiItemS(layout);
  uiItemR(layout, ptr, "object", 0, NULL, ICON_NONE);

  /* Some housekeeping to prevent clashes between incompatible
   * options */

  /* Check for incompatible time modifier. */
  Object *ob = ob_ptr.data;
  GpencilModifierData *md = ptr->data;
  if (BKE_gpencil_modifiers_findby_type(ob, eGpencilModifierType_Time) != NULL) {
    BKE_gpencil_modifier_set_error(md, "Build and Time Offset modifiers are incompatible");
  }

  gpencil_modifier_panel_end(layout, ptr);
}

static void frame_range_header_draw(const bContext *UNUSED(C), Panel *panel)
{
  uiLayout *layout = panel->layout;

  PointerRNA *ptr = gpencil_modifier_panel_get_property_pointers(panel, NULL);

  uiItemR(layout, ptr, "use_restrict_frame_range", 0, IFACE_("Custom Range"), ICON_NONE);
}

static void frame_range_panel_draw(const bContext *UNUSED(C), Panel *panel)
{
  uiLayout *col;
  uiLayout *layout = panel->layout;

  PointerRNA *ptr = gpencil_modifier_panel_get_property_pointers(panel, NULL);

  uiLayoutSetPropSep(layout, true);

  col = uiLayoutColumn(layout, false);
  uiItemR(col, ptr, "frame_start", 0, IFACE_("Start"), ICON_NONE);
  uiItemR(col, ptr, "frame_end", 0, IFACE_("End"), ICON_NONE);
}

static void fading_header_draw(const bContext *UNUSED(C), Panel *panel)
{
  uiLayout *layout = panel->layout;

  PointerRNA *ptr = gpencil_modifier_panel_get_property_pointers(panel, NULL);

  uiItemR(layout, ptr, "use_fading", 0, IFACE_("Fade"), ICON_NONE);
}

static void fading_panel_draw(const bContext *UNUSED(C), Panel *panel)
{
  uiLayout *col;
  uiLayout *layout = panel->layout;

  PointerRNA ob_ptr;
  PointerRNA *ptr = gpencil_modifier_panel_get_property_pointers(panel, &ob_ptr);

  uiLayoutSetPropSep(layout, true);

  uiItemR(layout, ptr, "fade_factor", 0, IFACE_("Factor"), ICON_NONE);

  col = uiLayoutColumn(layout, true);
  uiItemR(col, ptr, "fade_thickness_strength", 0, IFACE_("Thickness"), ICON_NONE);
  uiItemR(col, ptr, "fade_opacity_strength", 0, IFACE_("Opacity"), ICON_NONE);

  uiItemPointerR(layout,
                 ptr,
                 "target_vertex_group",
                 &ob_ptr,
                 "vertex_groups",
                 IFACE_("Weight Output"),
                 ICON_NONE);
}

static void mask_panel_draw(const bContext *UNUSED(C), Panel *panel)
{
  gpencil_modifier_masking_panel_draw(panel, false, false);
}

static void panelRegister(ARegionType *region_type)
{
  PanelType *panel_type = gpencil_modifier_panel_register(
      region_type, eGpencilModifierType_Build, panel_draw);
  gpencil_modifier_subpanel_register(
      region_type, "frame_range", "", frame_range_header_draw, frame_range_panel_draw, panel_type);
  gpencil_modifier_subpanel_register(
      region_type, "fading", "", fading_header_draw, fading_panel_draw, panel_type);
  gpencil_modifier_subpanel_register(
      region_type, "_mask", "Influence", NULL, mask_panel_draw, panel_type);
}

static void foreachIDLink(GpencilModifierData *md, Object *ob, IDWalkFunc walk, void *userData)
{
  BuildGpencilModifierData *mmd = (BuildGpencilModifierData *)md;

  walk(userData, ob, (ID **)&mmd->object, IDWALK_CB_NOP);
}

static void updateDepsgraph(GpencilModifierData *md,
                            const ModifierUpdateDepsgraphContext *ctx,
                            const int UNUSED(mode))
{
  BuildGpencilModifierData *lmd = (BuildGpencilModifierData *)md;
  if (lmd->object != NULL) {
    DEG_add_object_relation(ctx->node, lmd->object, DEG_OB_COMP_GEOMETRY, "Build Modifier");
    DEG_add_object_relation(ctx->node, lmd->object, DEG_OB_COMP_TRANSFORM, "Build Modifier");
  }
  DEG_add_object_relation(ctx->node, ctx->object, DEG_OB_COMP_TRANSFORM, "Build Modifier");
}

/* ******************************************** */

GpencilModifierTypeInfo modifierType_Gpencil_Build = {
    /* name */ N_("Build"),
    /* structName */ "BuildGpencilModifierData",
    /* structSize */ sizeof(BuildGpencilModifierData),
    /* type */ eGpencilModifierTypeType_Gpencil,
    /* flags */ eGpencilModifierTypeFlag_NoApply,

    /* copyData */ copyData,

    /* deformStroke */ NULL,
    /* generateStrokes */ generateStrokes,
    /* bakeModifier */ NULL,
    /* remapTime */ NULL,

    /* initData */ initData,
    /* freeData */ NULL,
    /* isDisabled */ NULL,
    /* updateDepsgraph */ updateDepsgraph,
    /* dependsOnTime */ dependsOnTime,
    /* foreachIDLink */ foreachIDLink,
    /* foreachTexLink */ NULL,
    /* panelRegister */ panelRegister,
};<|MERGE_RESOLUTION|>--- conflicted
+++ resolved
@@ -878,10 +878,6 @@
 
 static void panel_draw(const bContext *UNUSED(C), Panel *panel)
 {
-<<<<<<< HEAD
-  uiLayout *row; /*bfa - removed *sub*/
-=======
->>>>>>> 5c64f01c
   uiLayout *layout = panel->layout;
 
   PointerRNA ob_ptr;
@@ -907,39 +903,7 @@
   }
   uiItemS(layout);
 
-<<<<<<< HEAD
-  /*------------------- bfa - original props */
-  // row = uiLayoutRowWithHeading(layout, true, IFACE_("Factor"));
-  // uiLayoutSetPropDecorate(row, false);
-  // uiItemR(row, ptr, "use_percentage", 0, "", ICON_NONE);
-  // sub = uiLayoutRow(row, true);
-  // uiLayoutSetActive(sub, use_percentage);
-  // uiItemR(sub, ptr, "percentage_factor", 0, "", ICON_NONE);
-  // uiItemDecoratorR(row, ptr, "percentage_factor", 0);
-
-  // ------------------ bfa new left aligned prop with triangle button to hide the slider
-
-  /* NOTE: split amount here needs to be synced with normal labels */
-  uiLayout *split = uiLayoutSplit(layout, 0.385f, true);
-
-  /* FIRST PART ................................................ */
-  row = uiLayoutRow(split, false);
-  uiLayoutSetPropDecorate(row, false);
-  uiLayoutSetPropSep(row, false); /* bfa - use_property_split = False */
-  uiItemR(row, ptr, "use_percentage", 0, "Factor", ICON_NONE);
-
-  /* SECOND PART ................................................ */
-  row = uiLayoutRow(split, false);
-  if (RNA_boolean_get(ptr, "use_percentage")) {
-    uiItemR(row, ptr, "percentage_factor", 0, "", ICON_NONE);
-  }
-  else {
-    uiItemL(row, TIP_(""), ICON_DISCLOSURE_TRI_RIGHT);
-  }
-  // ------------------------------- end bfa
-=======
   /* Second: Time mode and time settings. */
->>>>>>> 5c64f01c
 
   uiItemR(layout, ptr, "time_mode", 0, NULL, ICON_NONE);
   if (mode == GP_BUILD_MODE_CONCURRENT) {
