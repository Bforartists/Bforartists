--- conflicted
+++ resolved
@@ -343,7 +343,6 @@
 
   uiLayoutSetPropSep(layout, true);
 
-<<<<<<< HEAD
   // uiLayout *col = uiLayoutColumn(layout, true); /*bfa - original prop*/
   col = uiLayoutColumn(layout, true);
 
@@ -416,22 +415,6 @@
       }
       uiItemDecoratorR(row, ptr, "use_crease", 0); /*bfa - decorator*/
     }
-=======
-  uiLayout *col = uiLayoutColumn(layout, true);
-
-  uiItemR(col, ptr, "use_contour", 0, IFACE_("Contour"), ICON_NONE);
-  uiItemR(col, ptr, "use_loose", 0, IFACE_("Loose"), ICON_NONE);
-  uiItemR(col, ptr, "use_material", 0, IFACE_("Material Borders"), ICON_NONE);
-  uiItemR(col, ptr, "use_edge_mark", 0, IFACE_("Edge Marks"), ICON_NONE);
-  uiItemR(col, ptr, "use_intersection", 0, IFACE_("Intersections"), ICON_NONE);
-
-  uiLayout *sub = uiLayoutRowWithHeading(col, false, IFACE_("Crease"));
-  uiItemR(sub, ptr, "use_crease", 0, "", ICON_NONE);
-  uiLayout *entry = uiLayoutRow(sub, false);
-  uiLayoutSetActive(entry, RNA_boolean_get(ptr, "use_crease") || is_first);
-  if (use_cache && !is_first) {
-    uiItemL(entry, IFACE_("Angle Cached"), ICON_INFO);
->>>>>>> c47954b9
   }
   else {
     uiItemL(row, TIP_(""), ICON_DISCLOSURE_TRI_RIGHT);
