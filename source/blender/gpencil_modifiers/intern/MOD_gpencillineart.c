/* SPDX-License-Identifier: GPL-2.0-or-later
 * Copyright 2017 Blender Foundation. */

/** \file
 * \ingroup modifiers
 */

#include <stdio.h>

#include "BLI_utildefines.h"

#include "BLI_math_vector.h"

#include "BLT_translation.h"

#include "DNA_collection_types.h"
#include "DNA_defaults.h"
#include "DNA_gpencil_modifier_types.h"
#include "DNA_gpencil_types.h"
#include "DNA_material_types.h"
#include "DNA_object_types.h"
#include "DNA_scene_types.h"
#include "DNA_screen_types.h"

#include "MOD_gpencil_lineart.h"
#include "lineart/MOD_lineart.h"

#include "BKE_collection.h"
#include "BKE_context.h"
#include "BKE_global.h"
#include "BKE_gpencil.h"
#include "BKE_gpencil_modifier.h"
#include "BKE_lib_query.h"
#include "BKE_main.h"
#include "BKE_screen.h"

#include "UI_interface.h"
#include "UI_resources.h"

#include "BKE_modifier.h"
#include "RNA_access.h"

#include "DEG_depsgraph.h"
#include "DEG_depsgraph_query.h"

#include "MOD_gpencil_modifiertypes.h"
#include "MOD_gpencil_ui_common.h"

#include "WM_api.h"
#include "WM_types.h"

static void initData(GpencilModifierData *md)
{
  LineartGpencilModifierData *gpmd = (LineartGpencilModifierData *)md;

  BLI_assert(MEMCMP_STRUCT_AFTER_IS_ZERO(gpmd, modifier));

  MEMCPY_STRUCT_AFTER(gpmd, DNA_struct_default_get(LineartGpencilModifierData), modifier);
}

static void copyData(const GpencilModifierData *md, GpencilModifierData *target)
{
  BKE_gpencil_modifier_copydata_generic(md, target);
}

static void generate_strokes_actual(
    GpencilModifierData *md, Depsgraph *depsgraph, Object *ob, bGPDlayer *gpl, bGPDframe *gpf)
{
  LineartGpencilModifierData *lmd = (LineartGpencilModifierData *)md;

  if (G.debug_value == 4000) {
    printf("LRT: Generating from modifier.\n");
  }

  MOD_lineart_gpencil_generate(
      lmd->cache,
      depsgraph,
      ob,
      gpl,
      gpf,
      lmd->source_type,
      lmd->source_type == LRT_SOURCE_OBJECT ? (void *)lmd->source_object :
                                              (void *)lmd->source_collection,
      lmd->level_start,
      lmd->use_multiple_levels ? lmd->level_end : lmd->level_start,
      lmd->target_material ? BKE_gpencil_object_material_index_get(ob, lmd->target_material) : 0,
      lmd->edge_types,
      lmd->mask_switches,
      lmd->material_mask_bits,
      lmd->intersection_mask,
      lmd->thickness,
      lmd->opacity,
      lmd->source_vertex_group,
      lmd->vgname,
      lmd->flags);
}

static bool isModifierDisabled(GpencilModifierData *md)
{
  LineartGpencilModifierData *lmd = (LineartGpencilModifierData *)md;

  if ((lmd->target_layer[0] == '\0') || (lmd->target_material == NULL)) {
    return true;
  }

  if (lmd->source_type == LRT_SOURCE_OBJECT && !lmd->source_object) {
    return true;
  }

  if (lmd->source_type == LRT_SOURCE_COLLECTION && !lmd->source_collection) {
    return true;
  }

  /* Preventing calculation in depsgraph when baking frames. */
  if (lmd->flags & LRT_GPENCIL_IS_BAKED) {
    return true;
  }

  return false;
}
static void generateStrokes(GpencilModifierData *md, Depsgraph *depsgraph, Object *ob)
{
  LineartGpencilModifierData *lmd = (LineartGpencilModifierData *)md;
  bGPdata *gpd = ob->data;

  /* Guard early, don't trigger calculation when no grease-pencil frame is present.
   * Probably should disable in the #isModifierDisabled() function
   * but we need additional argument for depsgraph and `gpd`. */
  bGPDlayer *gpl = BKE_gpencil_layer_get_by_name(gpd, lmd->target_layer, 1);
  if (gpl == NULL) {
    return;
  }
  /* Need to call this or we don't get active frame (user may haven't selected any one). */
  BKE_gpencil_frame_active_set(depsgraph, gpd);
  bGPDframe *gpf = gpl->actframe;
  if (gpf == NULL) {
    return;
  }

  /* Check all parameters required are filled. */
  if (isModifierDisabled(md)) {
    return;
  }

  LineartCache *local_lc = gpd->runtime.lineart_cache;
  if (!gpd->runtime.lineart_cache) {
    MOD_lineart_compute_feature_lines(
        depsgraph, lmd, &gpd->runtime.lineart_cache, (!(ob->dtx & OB_DRAW_IN_FRONT)));
    MOD_lineart_destroy_render_data(lmd);
  }
  else {
    if (!(lmd->flags & LRT_GPENCIL_USE_CACHE)) {
      MOD_lineart_compute_feature_lines(
          depsgraph, lmd, &local_lc, (!(ob->dtx & OB_DRAW_IN_FRONT)));
      MOD_lineart_destroy_render_data(lmd);
    }
    MOD_lineart_chain_clear_picked_flag(local_lc);
    lmd->cache = local_lc;
  }

  generate_strokes_actual(md, depsgraph, ob, gpl, gpf);

  if (!(lmd->flags & LRT_GPENCIL_USE_CACHE)) {
    /* Clear local cache. */
    if (local_lc != gpd->runtime.lineart_cache) {
      MOD_lineart_clear_cache(&local_lc);
    }
    /* Restore the original cache pointer so the modifiers below still have access to the "global"
     * cache. */
    lmd->cache = gpd->runtime.lineart_cache;
  }

  WM_main_add_notifier(NA_EDITED | NC_GPENCIL, NULL);
}

static void bakeModifier(Main *UNUSED(bmain),
                         Depsgraph *depsgraph,
                         GpencilModifierData *md,
                         Object *ob)
{
  bGPdata *gpd = ob->data;
  LineartGpencilModifierData *lmd = (LineartGpencilModifierData *)md;

  bGPDlayer *gpl = BKE_gpencil_layer_get_by_name(gpd, lmd->target_layer, 1);
  if (gpl == NULL) {
    return;
  }
  bGPDframe *gpf = gpl->actframe;
  if (gpf == NULL) {
    return;
  }

  if (!gpd->runtime.lineart_cache) {
    /* Only calculate for this modifier, thus no need to get maximum values from all line art
     * modifiers in the stack. */
    lmd->edge_types_override = lmd->edge_types;
    lmd->level_end_override = lmd->level_end;

    MOD_lineart_compute_feature_lines(
        depsgraph, lmd, &gpd->runtime.lineart_cache, (!(ob->dtx & OB_DRAW_IN_FRONT)));
    MOD_lineart_destroy_render_data(lmd);
  }

  generate_strokes_actual(md, depsgraph, ob, gpl, gpf);

  MOD_lineart_clear_cache(&gpd->runtime.lineart_cache);
}

static bool isDisabled(GpencilModifierData *md, int UNUSED(userRenderParams))
{
  return isModifierDisabled(md);
}

static void add_this_collection(Collection *c,
                                const ModifierUpdateDepsgraphContext *ctx,
                                const int mode)
{
  if (!c) {
    return;
  }
  FOREACH_COLLECTION_VISIBLE_OBJECT_RECURSIVE_BEGIN (c, ob, mode) {
    if (ELEM(ob->type, OB_MESH, OB_MBALL, OB_CURVES_LEGACY, OB_SURF, OB_FONT)) {
      if (ob->lineart.usage != OBJECT_LRT_EXCLUDE) {
        DEG_add_object_relation(ctx->node, ob, DEG_OB_COMP_GEOMETRY, "Line Art Modifier");
        DEG_add_object_relation(ctx->node, ob, DEG_OB_COMP_TRANSFORM, "Line Art Modifier");
      }
    }
    if (ob->type == OB_EMPTY && (ob->transflag & OB_DUPLICOLLECTION)) {
      add_this_collection(ob->instance_collection, ctx, mode);
    }
  }
  FOREACH_COLLECTION_VISIBLE_OBJECT_RECURSIVE_END;
}

static void updateDepsgraph(GpencilModifierData *md,
                            const ModifierUpdateDepsgraphContext *ctx,
                            const int mode)
{
  DEG_add_object_relation(ctx->node, ctx->object, DEG_OB_COMP_TRANSFORM, "Line Art Modifier");

  LineartGpencilModifierData *lmd = (LineartGpencilModifierData *)md;
  if (lmd->source_type == LRT_SOURCE_OBJECT && lmd->source_object) {
    DEG_add_object_relation(
        ctx->node, lmd->source_object, DEG_OB_COMP_GEOMETRY, "Line Art Modifier");
    DEG_add_object_relation(
        ctx->node, lmd->source_object, DEG_OB_COMP_TRANSFORM, "Line Art Modifier");
  }
  else {
    add_this_collection(ctx->scene->master_collection, ctx, mode);
  }
  if (lmd->calculation_flags & LRT_USE_CUSTOM_CAMERA && lmd->source_camera) {
    DEG_add_object_relation(
        ctx->node, lmd->source_camera, DEG_OB_COMP_TRANSFORM, "Line Art Modifier");
    DEG_add_object_relation(
        ctx->node, lmd->source_camera, DEG_OB_COMP_PARAMETERS, "Line Art Modifier");
  }
  else if (ctx->scene->camera) {
    DEG_add_object_relation(
        ctx->node, ctx->scene->camera, DEG_OB_COMP_TRANSFORM, "Line Art Modifier");
    DEG_add_object_relation(
        ctx->node, ctx->scene->camera, DEG_OB_COMP_PARAMETERS, "Line Art Modifier");
  }
}

static void foreachIDLink(GpencilModifierData *md, Object *ob, IDWalkFunc walk, void *userData)
{
  LineartGpencilModifierData *lmd = (LineartGpencilModifierData *)md;

  walk(userData, ob, (ID **)&lmd->target_material, IDWALK_CB_USER);
  walk(userData, ob, (ID **)&lmd->source_collection, IDWALK_CB_NOP);

  walk(userData, ob, (ID **)&lmd->source_object, IDWALK_CB_NOP);
  walk(userData, ob, (ID **)&lmd->source_camera, IDWALK_CB_NOP);
}

static void panel_draw(const bContext *UNUSED(C), Panel *panel)
{
  uiLayout *layout = panel->layout;

  PointerRNA ob_ptr;
  PointerRNA *ptr = gpencil_modifier_panel_get_property_pointers(panel, &ob_ptr);

  PointerRNA obj_data_ptr = RNA_pointer_get(&ob_ptr, "data");

  const int source_type = RNA_enum_get(ptr, "source_type");
  const bool is_baked = RNA_boolean_get(ptr, "is_baked");

  uiLayoutSetPropSep(layout, true);
  uiLayoutSetEnabled(layout, !is_baked);

  if (!BKE_gpencil_is_first_lineart_in_stack(ob_ptr.data, ptr->data)) {
    uiItemR(layout, ptr, "use_cache", 0, NULL, ICON_NONE);
  }

  uiItemR(layout, ptr, "source_type", 0, NULL, ICON_NONE);

  if (source_type == LRT_SOURCE_OBJECT) {
    uiItemR(layout, ptr, "source_object", 0, NULL, ICON_OBJECT_DATA);
  }
  else if (source_type == LRT_SOURCE_COLLECTION) {
    uiLayout *sub = uiLayoutRow(layout, true);
    uiItemR(sub, ptr, "source_collection", 0, NULL, ICON_OUTLINER_COLLECTION);
    uiItemR(sub, ptr, "use_invert_collection", 0, "", ICON_ARROW_LEFTRIGHT);
  }
  else {
    /* Source is Scene. */
  }
  uiItemPointerR(layout, ptr, "target_layer", &obj_data_ptr, "layers", NULL, ICON_GREASEPENCIL);

  /* Material has to be used by grease pencil object already, it was possible to assign materials
   * without this requirement in earlier versions of blender. */
  bool material_valid = false;
  PointerRNA material_ptr = RNA_pointer_get(ptr, "target_material");
  if (!RNA_pointer_is_null(&material_ptr)) {
    Material *current_material = material_ptr.data;
    Object *ob = ob_ptr.data;
    material_valid = BKE_gpencil_object_material_index_get(ob, current_material) != -1;
  }
  uiLayout *row = uiLayoutRow(layout, true);
  uiLayoutSetRedAlert(row, !material_valid);
  uiItemPointerR(
      row, ptr, "target_material", &obj_data_ptr, "materials", NULL, ICON_SHADING_TEXTURE);

  gpencil_modifier_panel_end(layout, ptr);
}

static void edge_types_panel_draw(const bContext *UNUSED(C), Panel *panel)
{
  uiLayout *layout = panel->layout;
  uiLayout *row, *col; /*bfa, added *col, *row*/

  PointerRNA ob_ptr;
  PointerRNA *ptr = gpencil_modifier_panel_get_property_pointers(panel, &ob_ptr);

  const bool is_baked = RNA_boolean_get(ptr, "is_baked");
  const bool use_cache = RNA_boolean_get(ptr, "use_cache");
  const bool is_first = BKE_gpencil_is_first_lineart_in_stack(ob_ptr.data, ptr->data);

  uiLayoutSetEnabled(layout, !is_baked);

  uiLayoutSetPropSep(layout, true);

  //uiLayout *col = uiLayoutColumn(layout, true); /*bfa - original prop*/
  col = uiLayoutColumn(layout, true);

  /*------------------- bfa - original props */
  //uiItemR(col, ptr, "use_contour", 0, IFACE_("Contour"), ICON_NONE);
  //uiItemR(col, ptr, "use_loose", 0, IFACE_("Loose"), ICON_NONE);
  //uiItemR(col, ptr, "use_material", 0, IFACE_("Material Borders"), ICON_NONE);
  //uiItemR(col, ptr, "use_edge_mark", 0, IFACE_("Edge Marks"), ICON_NONE);
  //uiItemR(col, ptr, "use_intersection", 0, IFACE_("Intersections"), ICON_NONE);

  row = uiLayoutRow(col, true);
  uiLayoutSetPropSep(row, false); /* bfa - use_property_split = False */
  uiItemR(row, ptr, "use_contour", 0, IFACE_("Contour"), ICON_NONE);
  uiItemDecoratorR(row, ptr, "use_contour", 0); /*bfa - decorator*/

  row = uiLayoutRow(col, true);
  uiLayoutSetPropSep(row, false); /* bfa - use_property_split = False */
  uiItemR(row, ptr, "use_loose", 0, IFACE_("Loose"), ICON_NONE);
  uiItemDecoratorR(row, ptr, "use_loose", 0); /*bfa - decorator*/

  row = uiLayoutRow(col, true);
  uiLayoutSetPropSep(row, false); /* bfa - use_property_split = False */
  uiItemR(row, ptr, "use_material", 0, IFACE_("Material Borders"), ICON_NONE);
  uiItemDecoratorR(row, ptr, "use_material", 0); /*bfa - decorator*/

  row = uiLayoutRow(col, true);
  uiLayoutSetPropSep(row, false); /* bfa - use_property_split = False */
  uiItemR(row, ptr, "use_edge_mark", 0, IFACE_("Edge Marks"), ICON_NONE);
  uiItemDecoratorR(row, ptr, "use_edge_mark", 0); /*bfa - decorator*/

  row = uiLayoutRow(col, true);
  uiLayoutSetPropSep(row, false); /* bfa - use_property_split = False */
  uiItemR(row, ptr, "use_intersection", 0, IFACE_("Intersections"), ICON_NONE);
  uiItemDecoratorR(row, ptr, "use_intersection", 0); /*bfa - decorator*/
  /* ------------ end bfa */

  /*------------------- bfa - original props */
  //uiLayout *sub = uiLayoutRowWithHeading(col, false, IFACE_("Crease"));
  //uiItemR(sub, ptr, "use_crease", 0, "", ICON_NONE);
  //uiLayout *entry = uiLayoutRow(sub, false);
  //uiLayoutSetEnabled(entry, RNA_boolean_get(ptr, "use_crease") || is_first);
  //if (use_cache && !is_first) {
  //  uiItemL(entry, IFACE_("Angle Cached"), ICON_INFO);
  //}
  //else {
  //  uiItemR(entry, ptr, "crease_threshold", UI_ITEM_R_SLIDER, " ", ICON_NONE);
  //}

  // ------------------ bfa new left aligned prop with triangle button to hide the slider

  /* NOTE: split amount here needs to be synced with normal labels */
  row = uiLayoutRow(col, true);
  uiLayout *split = uiLayoutSplit(row, 0.385f, true);

  /* FIRST PART ................................................ */
  row = uiLayoutRow(split, false);
  uiLayoutSetPropSep(row, false); /* bfa - use_property_split = False */
  uiItemR(row, ptr, "use_crease", 0, "Crease", ICON_NONE);

  /* SECOND PART ................................................ */
  row = uiLayoutRow(split, true);
  if (RNA_boolean_get(ptr, "use_crease")) {
    if (RNA_boolean_get(ptr, "use_crease") || is_first) {
      uiLayoutSetPropSep(row, false); /* bfa - use_property_split = False */
      if (use_cache && !is_first) {
        uiItemL(row, IFACE_("Angle Cached"), ICON_INFO);
      }
      else {
        uiItemR(row, ptr, "crease_threshold", UI_ITEM_R_SLIDER, " ", ICON_NONE);
      }
      uiItemDecoratorR(row, ptr, "use_crease", 0); /*bfa - decorator*/
    }
  }
  else {
    uiItemL(row, TIP_(""), ICON_DISCLOSURE_TRI_RIGHT);
    uiItemL(row, TIP_(""), ICON_NONE);
    uiItemDecoratorR(row, ptr, "use_crease", 0); /*bfa - decorator*/
  }

  // ------------------------------- end bfa

  /*------------------- bfa - original props */
  // uiItemR(layout, ptr, "use_overlap_edge_type_support", 0, IFACE_("Allow Overlap"), ICON_NONE);

  row = uiLayoutRow(col, true);
  uiLayoutSetPropSep(row, false); /* bfa - use_property_split = False */
  uiItemR(row, ptr, "use_overlap_edge_type_support", 0, IFACE_("Allow Overlap"), ICON_NONE);
  uiItemDecoratorR(row, ptr, "use_overlap_edge_type_support", 0); /*bfa - decorator*/
  /* ------------ end bfa */
}

static void options_panel_draw(const bContext *UNUSED(C), Panel *panel)
{
  uiLayout *layout = panel->layout;
  uiLayout *row, *col; /*bfa, added *row, *col*/
  PointerRNA ob_ptr;
  PointerRNA *ptr = gpencil_modifier_panel_get_property_pointers(panel, &ob_ptr);

  const bool is_baked = RNA_boolean_get(ptr, "is_baked");
  const bool use_cache = RNA_boolean_get(ptr, "use_cache");
  const bool is_first = BKE_gpencil_is_first_lineart_in_stack(ob_ptr.data, ptr->data);

  uiLayoutSetPropSep(layout, true);
  uiLayoutSetEnabled(layout, !is_baked);

  if (use_cache && !is_first) {
    uiItemL(layout, TIP_("Cached from the first line art modifier"), ICON_INFO);
    return;
  }

  /*------------------- bfa - original props */
  //uiLayout *row = uiLayoutRowWithHeading(layout, false, IFACE_("Custom Camera"));
  //uiItemR(row, ptr, "use_custom_camera", 0, "", 0);
  //uiLayout *subrow = uiLayoutRow(row, true);
  //uiLayoutSetActive(subrow, RNA_boolean_get(ptr, "use_custom_camera"));
  //uiLayoutSetPropSep(subrow, true);
  //uiItemR(subrow, ptr, "source_camera", 0, "", ICON_OBJECT_DATA);

	/* NOTE: split amount here needs to be synced with normal labels */
  uiLayout *split = uiLayoutSplit(layout, 0.385f, true);

  /* FIRST PART ................................................ */
  row = uiLayoutRow(split, false);
  uiLayoutSetPropDecorate(row, false);
  uiLayoutSetPropSep(row, false); /* bfa - use_property_split = False */
  uiItemR(row, ptr, "use_custom_camera", 0, IFACE_("Custom Camera"), ICON_NONE);

<<<<<<< HEAD
  /* SECOND PART ................................................ */
  row = uiLayoutRow(split, false);
  if (RNA_boolean_get(ptr, "use_custom_camera")) {
    uiLayoutSetPropSep(row, false); /* bfa - use_property_split = False */
    uiItemR(row, ptr, "source_camera", 0, "", ICON_OBJECT_DATA);
    uiItemDecoratorR(row, ptr, "use_custom_camera", 0); /*bfa - decorator*/
  }
  else {
    uiItemL(row, TIP_(""), ICON_DISCLOSURE_TRI_RIGHT);
    uiItemL(row, TIP_(""), ICON_NONE);
    uiItemDecoratorR(row, ptr, "use_custom_camera", 0); /*bfa - decorator*/
  }

  /*------------------- bfa - original props */
  // uiLayout *col = uiLayoutColumn(layout, true); /*bfa - original prop*/

  //uiItemR(col, ptr, "use_remove_doubles", 0, NULL, ICON_NONE);
  //uiItemR(col, ptr, "use_edge_overlap", 0, IFACE_("Overlapping Edges As Contour"), ICON_NONE);
  //uiItemR(col, ptr, "use_object_instances", 0, NULL, ICON_NONE);
  //uiItemR(col, ptr, "use_clip_plane_boundaries", 0, NULL, ICON_NONE);
  //uiItemR(col, ptr, "use_crease_on_smooth", 0, IFACE_("Crease On Smooth"), ICON_NONE);
  //uiItemR(col, ptr, "use_crease_on_sharp", 0, IFACE_("Crease On Sharp"), ICON_NONE);
  //uiItemR(col, ptr, "use_back_face_culling", 0, NULL, ICON_NONE);

  col = uiLayoutColumn(layout, true);

  row = uiLayoutRow(col, true);
  uiLayoutSetPropSep(row, false); /* bfa - use_property_split = False */
  uiItemR(row, ptr, "use_remove_doubles", 0, NULL, ICON_NONE);
  uiItemDecoratorR(row, ptr, "use_remove_doubles", 0); /*bfa - decorator*/

  row = uiLayoutRow(col, true);
  uiLayoutSetPropSep(row, false); /* bfa - use_property_split = False */
  uiItemR(row, ptr, "use_edge_overlap", 0, IFACE_("Overlapping Edges As Contour"), ICON_NONE);
  uiItemDecoratorR(row, ptr, "use_edge_overlap", 0); /*bfa - decorator*/

  row = uiLayoutRow(col, true);
  uiLayoutSetPropSep(row, false); /* bfa - use_property_split = False */
  uiItemR(row, ptr, "use_object_instances", 0, NULL, ICON_NONE);
  uiItemDecoratorR(row, ptr, "use_object_instances", 0); /*bfa - decorator*/

  row = uiLayoutRow(col, true);
  uiLayoutSetPropSep(row, false); /* bfa - use_property_split = False */
  uiItemR(row, ptr, "use_clip_plane_boundaries", 0, NULL, ICON_NONE);
  uiItemDecoratorR(row, ptr, "use_clip_plane_boundaries", 0); /*bfa - decorator*/

  row = uiLayoutRow(col, true);
  uiLayoutSetPropSep(row, false); /* bfa - use_property_split = False */
  uiItemR(row, ptr, "use_crease_on_smooth", 0, IFACE_("Crease On Smooth"), ICON_NONE);
  uiItemDecoratorR(row, ptr, "use_crease_on_smooth", 0); /*bfa - decorator*/

  row = uiLayoutRow(col, true);
  uiLayoutSetPropSep(row, false); /* bfa - use_property_split = False */
  uiItemR(row, ptr, "use_crease_on_sharp", 0, IFACE_("Crease On Sharp"), ICON_NONE);
  uiItemDecoratorR(row, ptr, "use_crease_on_sharp", 0); /*bfa - decorator*/

  row = uiLayoutRow(col, true);
  uiLayoutSetPropSep(row, false); /* bfa - use_property_split = False */
  uiItemR(row, ptr, "use_back_face_culling", 0, NULL, ICON_NONE);
  uiItemDecoratorR(row, ptr, "use_back_face_culling", 0); /*bfa - decorator*/
  /* ------------ end bfa */
=======
  uiItemR(col, ptr, "use_remove_doubles", 0, NULL, ICON_NONE);
  uiItemR(col, ptr, "use_edge_overlap", 0, IFACE_("Overlapping Edges As Contour"), ICON_NONE);
  uiItemR(col, ptr, "use_object_instances", 0, NULL, ICON_NONE);
  uiItemR(col, ptr, "use_clip_plane_boundaries", 0, NULL, ICON_NONE);
  uiItemR(col, ptr, "use_crease_on_smooth", 0, IFACE_("Crease On Smooth"), ICON_NONE);
  uiItemR(col, ptr, "use_crease_on_sharp", 0, IFACE_("Crease On Sharp"), ICON_NONE);
  uiItemR(col, ptr, "use_back_face_culling", 0, IFACE_("Force Backface Culling"), ICON_NONE);
>>>>>>> 4f2f3114
}

static void style_panel_draw(const bContext *UNUSED(C), Panel *panel)
{
  uiLayout *layout = panel->layout;
  PointerRNA *ptr = gpencil_modifier_panel_get_property_pointers(panel, NULL);

  const bool is_baked = RNA_boolean_get(ptr, "is_baked");

  uiLayoutSetPropSep(layout, true);
  uiLayoutSetEnabled(layout, !is_baked);

  uiItemR(layout, ptr, "thickness", UI_ITEM_R_SLIDER, NULL, ICON_NONE);

  uiItemR(layout, ptr, "opacity", UI_ITEM_R_SLIDER, NULL, ICON_NONE);
}

static void occlusion_panel_draw(const bContext *UNUSED(C), Panel *panel)
{
  uiLayout *layout = panel->layout;
  uiLayout *row, *col; /*bfa, added *row, *col*/
  PointerRNA ob_ptr;
  PointerRNA *ptr = gpencil_modifier_panel_get_property_pointers(panel, &ob_ptr);

  const bool is_baked = RNA_boolean_get(ptr, "is_baked");

  const bool use_multiple_levels = RNA_boolean_get(ptr, "use_multiple_levels");
  const bool show_in_front = RNA_boolean_get(&ob_ptr, "show_in_front");

  uiLayoutSetPropSep(layout, true);
  uiLayoutSetEnabled(layout, !is_baked);

  if (!show_in_front) {
    uiItemL(layout, TIP_("Object is not in front"), ICON_INFO);
  }

  layout = uiLayoutColumn(layout, false);
  uiLayoutSetActive(layout, show_in_front);

  /*------------------- bfa - original props */
  // uiItemR(layout, ptr, "use_multiple_levels", 0, IFACE_("Range"), ICON_NONE);

  col = uiLayoutColumn(layout, true);
  row = uiLayoutRow(col, true);
  uiLayoutSetPropSep(row, false); /* bfa - use_property_split = False */
  uiItemR(row, ptr, "use_multiple_levels", 0, IFACE_("Range"), ICON_NONE);
  uiItemDecoratorR(row, ptr, "use_multiple_levels", 0); /*bfa - decorator*/
  /* ------------ end bfa */

  if (use_multiple_levels) {
    uiLayout *col = uiLayoutColumn(layout, true);
    uiItemR(col, ptr, "level_start", 0, NULL, ICON_NONE);
    uiItemR(col, ptr, "level_end", 0, IFACE_("End"), ICON_NONE);
  }
  else {
    uiItemR(layout, ptr, "level_start", 0, IFACE_("Level"), ICON_NONE);
  }
}

static bool anything_showing_through(PointerRNA *ptr)
{
  const bool use_multiple_levels = RNA_boolean_get(ptr, "use_multiple_levels");
  const int level_start = RNA_int_get(ptr, "level_start");
  const int level_end = RNA_int_get(ptr, "level_end");
  if (use_multiple_levels) {
    return (MAX2(level_start, level_end) > 0);
  }
  return (level_start > 0);
}

static void material_mask_panel_draw_header(const bContext *UNUSED(C), Panel *panel)
{
  uiLayout *layout = panel->layout;
  PointerRNA ob_ptr;
  PointerRNA *ptr = gpencil_modifier_panel_get_property_pointers(panel, &ob_ptr);

  const bool is_baked = RNA_boolean_get(ptr, "is_baked");
  const bool show_in_front = RNA_boolean_get(&ob_ptr, "show_in_front");

  uiLayoutSetEnabled(layout, !is_baked);
  uiLayoutSetActive(layout, show_in_front && anything_showing_through(ptr));

  uiItemR(layout, ptr, "use_material_mask", 0, IFACE_("Material Mask"), ICON_NONE);
}

static void material_mask_panel_draw(const bContext *UNUSED(C), Panel *panel)
{
  uiLayout *layout = panel->layout;
  uiLayout *sub, *row, *col; /*bfa, added *row, *col*/
  PointerRNA *ptr = gpencil_modifier_panel_get_property_pointers(panel, NULL);

  const bool is_baked = RNA_boolean_get(ptr, "is_baked");
  uiLayoutSetEnabled(layout, !is_baked);
  uiLayoutSetActive(layout, anything_showing_through(ptr));

  uiLayoutSetPropSep(layout, true);

  uiLayoutSetEnabled(layout, RNA_boolean_get(ptr, "use_material_mask"));

  //uiLayout *col = uiLayoutColumn(layout, true); /*bfa original props*/
  //uiLayout *sub = uiLayoutRowWithHeading(col, true, IFACE_("Masks"));/*bfa original props*/
  col = uiLayoutColumn(layout, true);
  sub = uiLayoutRowWithHeading(col, true, IFACE_("Masks"));

  PropertyRNA *prop = RNA_struct_find_property(ptr, "use_material_mask_bits");
  for (int i = 0; i < 8; i++) {
    uiItemFullR(sub, ptr, prop, i, 0, UI_ITEM_R_TOGGLE, " ", ICON_NONE);
    if (i == 3) {
      sub = uiLayoutRow(col, true);
    }
  }
  /*------------------- bfa - original props */
  // uiItemR(layout, ptr, "use_material_mask_match", 0, IFACE_("Exact Match"), ICON_NONE);

  col = uiLayoutColumn(layout, true);
  row = uiLayoutRow(col, true);
  uiLayoutSetPropSep(row, false); /* bfa - use_property_split = False */
  uiItemR(row, ptr, "use_material_mask_match", 0, IFACE_("Exact Match"), ICON_NONE);
  uiItemDecoratorR(row, ptr, "use_material_mask_match", 0); /*bfa - decorator*/
  /* ------------ end bfa */

}

static void intersection_panel_draw(const bContext *UNUSED(C), Panel *panel)
{
  uiLayout *layout = panel->layout;
  uiLayout *sub, *row, *col; /*bfa, added *sub, *row, *col*/
  PointerRNA *ptr = gpencil_modifier_panel_get_property_pointers(panel, NULL);

  const bool is_baked = RNA_boolean_get(ptr, "is_baked");
  uiLayoutSetEnabled(layout, !is_baked);

  uiLayoutSetPropSep(layout, true);

  uiLayoutSetActive(layout, RNA_boolean_get(ptr, "use_intersection"));

  //uiLayout *col = uiLayoutColumn(layout, true);/* bfa - original props */
  //uiLayout *sub = uiLayoutRowWithHeading(col, true, IFACE_("Collection Masks"));/* bfa - original props */
  col = uiLayoutColumn(layout, true);
  sub = uiLayoutRowWithHeading(col, true, IFACE_("Collection Masks"));

  PropertyRNA *prop = RNA_struct_find_property(ptr, "use_intersection_mask");
  for (int i = 0; i < 8; i++) {
    uiItemFullR(sub, ptr, prop, i, 0, UI_ITEM_R_TOGGLE, " ", ICON_NONE);
    if (i == 3) {
      sub = uiLayoutRow(col, true);
    }
  }

  /*------------------- bfa - original props */
  // uiItemR(layout, ptr, "use_intersection_match", 0, IFACE_("Exact Match"), ICON_NONE);

  col = uiLayoutColumn(layout, true);
  row = uiLayoutRow(col, true);
  uiLayoutSetPropSep(row, false); /* bfa - use_property_split = False */
  uiItemR(row, ptr, "use_intersection_match", 0, IFACE_("Exact Match"), ICON_NONE);
  uiItemDecoratorR(row, ptr, "use_intersection_match", 0); /*bfa - decorator*/
                                                             /* ------------ end bfa */
}
static void face_mark_panel_draw_header(const bContext *UNUSED(C), Panel *panel)
{
  uiLayout *layout = panel->layout;
  PointerRNA ob_ptr;
  PointerRNA *ptr = gpencil_modifier_panel_get_property_pointers(panel, &ob_ptr);

  const bool is_baked = RNA_boolean_get(ptr, "is_baked");
  const bool use_cache = RNA_boolean_get(ptr, "use_cache");
  const bool is_first = BKE_gpencil_is_first_lineart_in_stack(ob_ptr.data, ptr->data);

  if (!use_cache || is_first) {
    uiLayoutSetEnabled(layout, !is_baked);
    uiItemR(layout, ptr, "use_face_mark", 0, IFACE_("Face Mark Filtering"), ICON_NONE);
  }
  else {
    uiItemL(layout, IFACE_("Face Mark Filtering"), ICON_NONE);
  }
}

static void face_mark_panel_draw(const bContext *UNUSED(C), Panel *panel)
{
  uiLayout *layout = panel->layout;
  uiLayout *row, *col; /*bfa, added *row, *col*/
  PointerRNA ob_ptr;
  PointerRNA *ptr = gpencil_modifier_panel_get_property_pointers(panel, &ob_ptr);

  const bool is_baked = RNA_boolean_get(ptr, "is_baked");
  const bool use_mark = RNA_boolean_get(ptr, "use_face_mark");
  const bool use_cache = RNA_boolean_get(ptr, "use_cache");
  const bool is_first = BKE_gpencil_is_first_lineart_in_stack(ob_ptr.data, ptr->data);

  uiLayoutSetEnabled(layout, !is_baked);

  if (use_cache && !is_first) {
    uiItemL(layout, TIP_("Cached from the first line art modifier"), ICON_INFO);
    return;
  }

  //uiLayoutSetPropSep(layout, true);/* bfa - original props */
  uiLayoutSetPropSep(layout, false);

  uiLayoutSetActive(layout, use_mark);

  /*------------------- bfa - original props */
  //uiItemR(layout, ptr, "use_face_mark_invert", 0, NULL, ICON_NONE);
  //uiItemR(layout, ptr, "use_face_mark_boundaries", 0, NULL, ICON_NONE);
 // uiItemR(layout, ptr, "use_face_mark_keep_contour", 0, NULL, ICON_NONE);

  col = uiLayoutColumn(layout, true);
  row = uiLayoutRow(col, true);
  uiItemR(row, ptr, "use_face_mark_invert", 0, NULL, ICON_NONE);
  uiItemDecoratorR(row, ptr, "use_face_mark_invert", 0); /*bfa - decorator*/

  row = uiLayoutRow(col, true);
  uiItemR(row, ptr, "use_face_mark_boundaries", 0, NULL, ICON_NONE);
  uiItemDecoratorR(row, ptr, "use_face_mark_boundaries", 0); /*bfa - decorator*/

  row = uiLayoutRow(col, true);
  uiItemR(row, ptr, "use_face_mark_keep_contour", 0, NULL, ICON_NONE);
  uiItemDecoratorR(row, ptr, "use_face_mark_keep_contour", 0); /*bfa - decorator*/
  /* ------------ end bfa */
}

static void chaining_panel_draw(const bContext *UNUSED(C), Panel *panel)
{
  PointerRNA ob_ptr;
  PointerRNA *ptr = gpencil_modifier_panel_get_property_pointers(panel, &ob_ptr);

  uiLayout *layout = panel->layout;
  uiLayout *row, *col; /*bfa, added *row, *col*/

  const bool is_baked = RNA_boolean_get(ptr, "is_baked");
  const bool use_cache = RNA_boolean_get(ptr, "use_cache");
  const bool is_first = BKE_gpencil_is_first_lineart_in_stack(ob_ptr.data, ptr->data);
  const bool is_geom = RNA_boolean_get(ptr, "use_geometry_space_chain");

  uiLayoutSetPropSep(layout, true);
  uiLayoutSetEnabled(layout, !is_baked);

  if (use_cache && !is_first) {
    uiItemL(layout, TIP_("Cached from the first line art modifier"), ICON_INFO);
    return;
  }

  /*------------------- bfa - original props */
  //uiLayout *col = uiLayoutColumnWithHeading(layout, true, IFACE_("Chain"));
  //uiItemR(col, ptr, "use_fuzzy_intersections", 0, NULL, ICON_NONE);
  //uiItemR(col, ptr, "use_fuzzy_all", 0, NULL, ICON_NONE);
  //uiItemR(col, ptr, "use_loose_edge_chain", 0, IFACE_("Loose Edges"), ICON_NONE);
  //uiItemR(col, ptr, "use_loose_as_contour", 0, NULL, ICON_NONE);
  //uiItemR(col, ptr, "use_detail_preserve", 0, NULL, ICON_NONE);
  //uiItemR(col, ptr, "use_geometry_space_chain", 0, IFACE_("Geometry Space"), ICON_NONE);

  col = uiLayoutColumn(layout, true);
  uiItemL(col, TIP_("Chain"), ICON_NONE);
  uiLayoutSetPropSep(col, false); /* bfa - use_property_split = False */

  row = uiLayoutRow(col, true);
  uiItemS(row);
  uiItemR(row, ptr, "use_fuzzy_intersections", 0, NULL, ICON_NONE);
  uiItemDecoratorR(row, ptr, "use_fuzzy_intersections", 0); /*bfa - decorator*/

  row = uiLayoutRow(col, true);
  uiItemS(row);
  uiItemR(row, ptr, "use_fuzzy_all", 0, NULL, ICON_NONE);
  uiItemDecoratorR(row, ptr, "use_fuzzy_all", 0); /*bfa - decorator*/

  row = uiLayoutRow(col, true);
  uiItemS(row);
  uiItemR(row, ptr, "use_loose_edge_chain", 0, IFACE_("Loose Edges"), ICON_NONE);
  uiItemDecoratorR(row, ptr, "use_loose_edge_chain", 0); /*bfa - decorator*/

  row = uiLayoutRow(col, true);
  uiItemS(row);
  uiItemR(row, ptr, "use_loose_as_contour", 0, NULL, ICON_NONE);
  uiItemDecoratorR(row, ptr, "use_loose_as_contour", 0); /*bfa - decorator*/

  row = uiLayoutRow(col, true);
  uiItemS(row);
  uiItemR(row, ptr, "use_detail_preserve", 0, NULL, ICON_NONE);
  uiItemDecoratorR(row, ptr, "use_detail_preserve", 0); /*bfa - decorator*/

  row = uiLayoutRow(col, true);
  uiItemS(row);
  uiItemR(row, ptr, "use_geometry_space_chain", 0, IFACE_("Geometry Space"), ICON_NONE);
  uiItemDecoratorR(row, ptr, "use_geometry_space_chain", 0); /*bfa - decorator*/
  /* ------------ end bfa */

  uiItemR(layout,
          ptr,
          "chaining_image_threshold",
          0,
          is_geom ? IFACE_("Geometry Threshold") : NULL,
          ICON_NONE);

  uiItemR(layout, ptr, "smooth_tolerance", UI_ITEM_R_SLIDER, NULL, ICON_NONE);
  uiItemR(layout, ptr, "split_angle", UI_ITEM_R_SLIDER, NULL, ICON_NONE);
}

static void vgroup_panel_draw(const bContext *UNUSED(C), Panel *panel)
{
  PointerRNA ob_ptr;
  PointerRNA *ptr = gpencil_modifier_panel_get_property_pointers(panel, &ob_ptr);

  uiLayout *layout = panel->layout;

  const bool is_baked = RNA_boolean_get(ptr, "is_baked");
  const bool use_cache = RNA_boolean_get(ptr, "use_cache");
  const bool is_first = BKE_gpencil_is_first_lineart_in_stack(ob_ptr.data, ptr->data);

  uiLayoutSetPropSep(layout, true);
  uiLayoutSetEnabled(layout, !is_baked);

  if (use_cache && !is_first) {
    uiItemL(layout, TIP_("Cached from the first line art modifier"), ICON_INFO);
    return;
  }

  uiLayout *col = uiLayoutColumn(layout, true);

  uiLayout *row = uiLayoutRow(col, true);

  uiItemR(row, ptr, "source_vertex_group", 0, IFACE_("Filter Source"), ICON_GROUP_VERTEX);
  uiItemR(row, ptr, "invert_source_vertex_group", UI_ITEM_R_TOGGLE, "", ICON_ARROW_LEFTRIGHT);

  /*------------------- bfa - original props */
  // uiItemR(col, ptr, "use_output_vertex_group_match_by_name", 0, NULL, ICON_NONE);

  col = uiLayoutColumn(layout, true);
  row = uiLayoutRow(col, true);
  uiLayoutSetPropSep(row, false); /* bfa - use_property_split = False */
  uiItemR(row, ptr, "use_output_vertex_group_match_by_name", 0, NULL, ICON_NONE);
  uiItemDecoratorR(row, ptr, "use_output_vertex_group_match_by_name", 0); /*bfa - decorator*/
  /* ------------ end bfa */

  const bool match_output = RNA_boolean_get(ptr, "use_output_vertex_group_match_by_name");
  if (!match_output) {
    uiItemPointerR(
        col, ptr, "vertex_group", &ob_ptr, "vertex_groups", IFACE_("Target"), ICON_NONE);
  }
}

static void bake_panel_draw(const bContext *UNUSED(C), Panel *panel)
{
  uiLayout *layout = panel->layout;
  PointerRNA ob_ptr;
  PointerRNA *ptr = gpencil_modifier_panel_get_property_pointers(panel, &ob_ptr);

  const bool is_baked = RNA_boolean_get(ptr, "is_baked");

  uiLayoutSetPropSep(layout, true);

  if (is_baked) {
    uiLayout *col = uiLayoutColumn(layout, false);
    uiLayoutSetPropSep(col, false);
    uiItemL(col, TIP_("Modifier has baked data"), ICON_NONE);
    uiItemR(
        col, ptr, "is_baked", UI_ITEM_R_TOGGLE, IFACE_("Continue Without Clearing"), ICON_NONE);
  }

  uiLayout *col = uiLayoutColumn(layout, false);
  uiLayoutSetEnabled(col, !is_baked);
  uiItemO(col, NULL, ICON_NONE, "OBJECT_OT_lineart_bake_strokes");
  uiItemO(col, NULL, ICON_NONE, "OBJECT_OT_lineart_bake_strokes_all");

  col = uiLayoutColumn(layout, false);
  uiItemO(col, NULL, ICON_NONE, "OBJECT_OT_lineart_clear");
  uiItemO(col, NULL, ICON_NONE, "OBJECT_OT_lineart_clear_all");
}

static void composition_panel_draw(const bContext *UNUSED(C), Panel *panel)
{
  PointerRNA ob_ptr;
  PointerRNA *ptr = gpencil_modifier_panel_get_property_pointers(panel, &ob_ptr);

  uiLayout *layout = panel->layout;
  uiLayout *row, *col; /*bfa, added *row, *col*/

  const bool show_in_front = RNA_boolean_get(&ob_ptr, "show_in_front");

  uiLayoutSetPropSep(layout, true);

  uiItemR(layout, ptr, "overscan", 0, NULL, ICON_NONE);

  /*------------------- bfa - original props */
  // uiItemR(layout, ptr, "use_image_boundary_trimming", 0, NULL, ICON_NONE);

  col = uiLayoutColumn(layout, true);
  row = uiLayoutRow(col, true);
  uiLayoutSetPropSep(row, false); /* bfa - use_property_split = False */
  uiItemR(row, ptr, "use_image_boundary_trimming", 0, NULL, ICON_NONE);
  uiItemDecoratorR(row, ptr, "use_image_boundary_trimming", 0); /*bfa - decorator*/
  /* ------------ end bfa */

  if (show_in_front) {
    uiItemL(layout, TIP_("Object is shown in front"), ICON_ERROR);
  }

  //uiLayout *col = uiLayoutColumn(layout, false); /*bfa - original prop*/
  col = uiLayoutColumn(layout, false);
  uiLayoutSetActive(col, !show_in_front);

  uiItemR(col, ptr, "stroke_depth_offset", UI_ITEM_R_SLIDER, IFACE_("Depth Offset"), ICON_NONE);

  /*------------------- bfa - original props */
  // uiItemR(col, ptr, "use_offset_towards_custom_camera", 0, IFACE_("Towards Custom Camera"), ICON_NONE);

  col = uiLayoutColumn(layout, true);
  row = uiLayoutRow(col, true);
  uiLayoutSetPropSep(row, false); /* bfa - use_property_split = False */
  uiItemR(row, ptr, "use_offset_towards_custom_camera", 0, NULL, ICON_NONE);
  uiItemDecoratorR(row, ptr, "use_offset_towards_custom_camera", 0); /*bfa - decorator*/
  /* ------------ end bfa */
}

static void panelRegister(ARegionType *region_type)
{
  PanelType *panel_type = gpencil_modifier_panel_register(
      region_type, eGpencilModifierType_Lineart, panel_draw);

  gpencil_modifier_subpanel_register(
      region_type, "edge_types", "Edge Types", NULL, edge_types_panel_draw, panel_type);
  gpencil_modifier_subpanel_register(
      region_type, "geometry", "Geometry Processing", NULL, options_panel_draw, panel_type);
  gpencil_modifier_subpanel_register(
      region_type, "style", "Style", NULL, style_panel_draw, panel_type);
  PanelType *occlusion_panel = gpencil_modifier_subpanel_register(
      region_type, "occlusion", "Occlusion", NULL, occlusion_panel_draw, panel_type);
  gpencil_modifier_subpanel_register(region_type,
                                     "material_mask",
                                     "",
                                     material_mask_panel_draw_header,
                                     material_mask_panel_draw,
                                     occlusion_panel);
  gpencil_modifier_subpanel_register(
      region_type, "intersection", "Intersection", NULL, intersection_panel_draw, panel_type);
  gpencil_modifier_subpanel_register(
      region_type, "face_mark", "", face_mark_panel_draw_header, face_mark_panel_draw, panel_type);
  gpencil_modifier_subpanel_register(
      region_type, "chaining", "Chaining", NULL, chaining_panel_draw, panel_type);
  gpencil_modifier_subpanel_register(
      region_type, "vgroup", "Vertex Weight Transfer", NULL, vgroup_panel_draw, panel_type);
  gpencil_modifier_subpanel_register(
      region_type, "composition", "Composition", NULL, composition_panel_draw, panel_type);
  gpencil_modifier_subpanel_register(
      region_type, "bake", "Bake", NULL, bake_panel_draw, panel_type);
}

GpencilModifierTypeInfo modifierType_Gpencil_Lineart = {
    /* name. */ "Line Art",
    /* structName. */ "LineartGpencilModifierData",
    /* structSize. */ sizeof(LineartGpencilModifierData),
    /* type. */ eGpencilModifierTypeType_Gpencil,
    /* flags. */ eGpencilModifierTypeFlag_SupportsEditmode,

    /* copyData. */ copyData,

    /* deformStroke. */ NULL,
    /* generateStrokes. */ generateStrokes,
    /* bakeModifier. */ bakeModifier,
    /* remapTime. */ NULL,

    /* initData. */ initData,
    /* freeData. */ NULL,
    /* isDisabled. */ isDisabled,
    /* updateDepsgraph. */ updateDepsgraph,
    /* dependsOnTime. */ NULL,
    /* foreachIDLink. */ foreachIDLink,
    /* foreachTexLink. */ NULL,
    /* panelRegister. */ panelRegister,
};<|MERGE_RESOLUTION|>--- conflicted
+++ resolved
@@ -467,7 +467,6 @@
   uiLayoutSetPropSep(row, false); /* bfa - use_property_split = False */
   uiItemR(row, ptr, "use_custom_camera", 0, IFACE_("Custom Camera"), ICON_NONE);
 
-<<<<<<< HEAD
   /* SECOND PART ................................................ */
   row = uiLayoutRow(split, false);
   if (RNA_boolean_get(ptr, "use_custom_camera")) {
@@ -526,18 +525,9 @@
 
   row = uiLayoutRow(col, true);
   uiLayoutSetPropSep(row, false); /* bfa - use_property_split = False */
-  uiItemR(row, ptr, "use_back_face_culling", 0, NULL, ICON_NONE);
+  uiItemR(row, ptr, "use_back_face_culling", 0, IFACE_("Force Backface Culling"), ICON_NONE);
   uiItemDecoratorR(row, ptr, "use_back_face_culling", 0); /*bfa - decorator*/
   /* ------------ end bfa */
-=======
-  uiItemR(col, ptr, "use_remove_doubles", 0, NULL, ICON_NONE);
-  uiItemR(col, ptr, "use_edge_overlap", 0, IFACE_("Overlapping Edges As Contour"), ICON_NONE);
-  uiItemR(col, ptr, "use_object_instances", 0, NULL, ICON_NONE);
-  uiItemR(col, ptr, "use_clip_plane_boundaries", 0, NULL, ICON_NONE);
-  uiItemR(col, ptr, "use_crease_on_smooth", 0, IFACE_("Crease On Smooth"), ICON_NONE);
-  uiItemR(col, ptr, "use_crease_on_sharp", 0, IFACE_("Crease On Sharp"), ICON_NONE);
-  uiItemR(col, ptr, "use_back_face_culling", 0, IFACE_("Force Backface Culling"), ICON_NONE);
->>>>>>> 4f2f3114
 }
 
 static void style_panel_draw(const bContext *UNUSED(C), Panel *panel)
