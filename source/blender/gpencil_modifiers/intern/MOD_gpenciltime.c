/* SPDX-License-Identifier: GPL-2.0-or-later
 * Copyright 2018 Blender Foundation. */

/** \file
 * \ingroup modifiers
 */

#include <stdio.h>
#include <stdlib.h>
#include <string.h>

#include "BLI_utildefines.h"

#include "BLT_translation.h"

#include "DNA_defaults.h"
#include "DNA_gpencil_modifier_types.h"
#include "DNA_gpencil_types.h"
#include "DNA_scene_types.h"
#include "DNA_screen_types.h"

#include "BKE_context.h"
#include "BKE_gpencil_modifier.h"
#include "BKE_screen.h"

#include "UI_interface.h"
#include "UI_resources.h"

#include "RNA_access.h"

#include "MOD_gpencil_modifiertypes.h"
#include "MOD_gpencil_ui_common.h"

static void initData(GpencilModifierData *md)
{
  TimeGpencilModifierData *gpmd = (TimeGpencilModifierData *)md;

  BLI_assert(MEMCMP_STRUCT_AFTER_IS_ZERO(gpmd, modifier));

  MEMCPY_STRUCT_AFTER(gpmd, DNA_struct_default_get(TimeGpencilModifierData), modifier);
}

static void copyData(const GpencilModifierData *md, GpencilModifierData *target)
{
  BKE_gpencil_modifier_copydata_generic(md, target);
}

static int remapTime(struct GpencilModifierData *md,
                     struct Depsgraph *UNUSED(depsgraph),
                     struct Scene *scene,
                     struct Object *UNUSED(ob),
                     struct bGPDlayer *gpl,
                     int cfra)
{
  TimeGpencilModifierData *mmd = (TimeGpencilModifierData *)md;
  const bool custom = mmd->flag & GP_TIME_CUSTOM_RANGE;
  const bool invgpl = mmd->flag & GP_TIME_INVERT_LAYER;
  const bool invpass = mmd->flag & GP_TIME_INVERT_LAYERPASS;
  int sfra = custom ? mmd->sfra : scene->r.sfra;
  int efra = custom ? mmd->efra : scene->r.efra;
  CLAMP_MIN(sfra, 0);
  CLAMP_MIN(efra, 0);

  /* Avoid inverse ranges. */
  if (efra < sfra) {
    return cfra;
  }

  const int time_range = efra - sfra + 1;
  int offset = mmd->offset;
  int segments = 0;

  /* omit if filter by layer */
  if (mmd->layername[0] != '\0') {
    if (invgpl == false) {
      if (!STREQ(mmd->layername, gpl->info)) {
        return cfra;
      }
    }
    else {
      if (STREQ(mmd->layername, gpl->info)) {
        return cfra;
      }
    }
  }
  /* verify pass */
  if (mmd->layer_pass > 0) {
    if (invpass == false) {
      if (gpl->pass_index != mmd->layer_pass) {
        return cfra;
      }
    }
    else {
      if (gpl->pass_index == mmd->layer_pass) {
        return cfra;
      }
    }
  }

  /* if fix mode, return predefined frame number */
  if (mmd->mode == GP_TIME_MODE_FIX) {
    return offset;
  }

  /* invert current frame number */
  if (mmd->mode == GP_TIME_MODE_REVERSE) {
    cfra = efra - cfra + sfra;
  }

  /* apply frame scale */
  cfra *= mmd->frame_scale;

  /* verify offset never is greater than frame range */
  if (abs(offset) > time_range) {
    offset = offset - ((offset / time_range) * time_range);
  }

  /* verify not outside range if loop is disabled */
  if ((mmd->flag & GP_TIME_KEEP_LOOP) == 0) {
    if (cfra + offset < sfra) {
      return sfra;
    }
    if (cfra + offset > efra) {
      return efra;
    }
  }

  /* check frames before start */
  if (cfra < sfra) {
    segments = ((cfra + sfra) / time_range);
    cfra = cfra + (segments * time_range);
  }

  /* check frames after end */
  if (cfra > efra) {
    segments = ((cfra - sfra) / time_range);
    cfra = cfra - (segments * time_range);
  }

  if (mmd->flag & GP_TIME_KEEP_LOOP) {
    const int nfra = cfra + offset;

    /* if the sum of the cfra is out scene frame range, recalc */
    if (cfra + offset < sfra) {
      const int delta = abs(sfra - nfra);
      return efra - delta + 1;
    }
    if (cfra + offset > efra) {
      return nfra - efra + sfra - 1;
    }
  }

  return cfra + offset;
}

static void panel_draw(const bContext *UNUSED(C), Panel *panel)
{
  uiLayout *row, *col;
  uiLayout *layout = panel->layout;

  PointerRNA *ptr = gpencil_modifier_panel_get_property_pointers(panel, NULL);

  int mode = RNA_enum_get(ptr, "mode");

  uiLayoutSetPropSep(layout, true);

  uiItemR(layout, ptr, "mode", 0, NULL, ICON_NONE);

  col = uiLayoutColumn(layout, false);

  const char *text = (mode == GP_TIME_MODE_FIX) ? IFACE_("Frame") : IFACE_("Frame Offset");
  uiItemR(col, ptr, "offset", 0, text, ICON_NONE);

  row = uiLayoutRow(col, false);
  uiLayoutSetActive(row, mode != GP_TIME_MODE_FIX);
  uiItemR(row, ptr, "frame_scale", 0, IFACE_("Scale"), ICON_NONE);

  row = uiLayoutRow(layout, false);
  uiLayoutSetActive(row, mode != GP_TIME_MODE_FIX);

  /*------------------- bfa - original props */
  // uiItemR(row, ptr, "use_keep_loop", 0, NULL, ICON_NONE);

  row = uiLayoutRow(col, true);
  uiLayoutSetPropSep(row, false); /* bfa - use_property_split = False */
  uiItemR(row, ptr, "use_keep_loop", 0, NULL, ICON_NONE);
  uiItemDecoratorR(row, ptr, "use_keep_loop", 0); /*bfa - decorator*/
  /* ------------ end bfa */
<<<<<<< HEAD

=======
>>>>>>> db9a6179

  gpencil_modifier_panel_end(layout, ptr);
}

static void custom_range_header_draw(const bContext *UNUSED(C), Panel *panel)
{
  uiLayout *layout = panel->layout;

  PointerRNA *ptr = gpencil_modifier_panel_get_property_pointers(panel, NULL);

  int mode = RNA_enum_get(ptr, "mode");

  uiLayoutSetActive(layout, mode != GP_TIME_MODE_FIX);

  uiItemR(layout, ptr, "use_custom_frame_range", 0, NULL, ICON_NONE);
}

static void custom_range_panel_draw(const bContext *UNUSED(C), Panel *panel)
{
  uiLayout *col;
  uiLayout *layout = panel->layout;

  PointerRNA *ptr = gpencil_modifier_panel_get_property_pointers(panel, NULL);

  int mode = RNA_enum_get(ptr, "mode");

  uiLayoutSetPropSep(layout, true);

  uiLayoutSetActive(
      layout, (mode != GP_TIME_MODE_FIX) && (RNA_boolean_get(ptr, "use_custom_frame_range")));

  col = uiLayoutColumn(layout, true);
  uiItemR(col, ptr, "frame_start", 0, IFACE_("Frame Start"), ICON_NONE);
  uiItemR(col, ptr, "frame_end", 0, IFACE_("End"), ICON_NONE);
}

static void mask_panel_draw(const bContext *UNUSED(C), Panel *panel)
{
  gpencil_modifier_masking_panel_draw(panel, false, false);
}

static void panelRegister(ARegionType *region_type)
{
  PanelType *panel_type = gpencil_modifier_panel_register(
      region_type, eGpencilModifierType_Time, panel_draw);
  gpencil_modifier_subpanel_register(region_type,
                                     "custom_range",
                                     "",
                                     custom_range_header_draw,
                                     custom_range_panel_draw,
                                     panel_type);
  gpencil_modifier_subpanel_register(
      region_type, "mask", "Influence", NULL, mask_panel_draw, panel_type);
}

GpencilModifierTypeInfo modifierType_Gpencil_Time = {
    /* name */ "TimeOffset",
    /* structName */ "TimeGpencilModifierData",
    /* structSize */ sizeof(TimeGpencilModifierData),
    /* type */ eGpencilModifierTypeType_Gpencil,
    /* flags */ eGpencilModifierTypeFlag_NoApply,

    /* copyData */ copyData,

    /* deformStroke */ NULL,
    /* generateStrokes */ NULL,
    /* bakeModifier */ NULL,
    /* remapTime */ remapTime,

    /* initData */ initData,
    /* freeData */ NULL,
    /* isDisabled */ NULL,
    /* updateDepsgraph */ NULL,
    /* dependsOnTime */ NULL,
    /* foreachIDLink */ NULL,
    /* foreachTexLink */ NULL,
    /* panelRegister */ panelRegister,
};<|MERGE_RESOLUTION|>--- conflicted
+++ resolved
@@ -186,10 +186,6 @@
   uiItemR(row, ptr, "use_keep_loop", 0, NULL, ICON_NONE);
   uiItemDecoratorR(row, ptr, "use_keep_loop", 0); /*bfa - decorator*/
   /* ------------ end bfa */
-<<<<<<< HEAD
-
-=======
->>>>>>> db9a6179
 
   gpencil_modifier_panel_end(layout, ptr);
 }
