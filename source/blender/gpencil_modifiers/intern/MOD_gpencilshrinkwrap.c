--- conflicted
+++ resolved
@@ -269,16 +269,9 @@
     uiItemR(row, ptr, "use_project_y", toggles_flag, NULL, ICON_NONE);
     uiItemR(row, ptr, "use_project_z", toggles_flag, NULL, ICON_NONE);
 
-<<<<<<< HEAD
-
-    /*------------------- bfa - original props */
-    //uiItemR(col, ptr, "use_negative_direction", 0, NULL, ICON_NONE);
-    //uiItemR(col, ptr, "use_positive_direction", 0, NULL, ICON_NONE);
-=======
     /*------------------- bfa - original props */
     // uiItemR(col, ptr, "use_negative_direction", 0, NULL, ICON_NONE);
     // uiItemR(col, ptr, "use_positive_direction", 0, NULL, ICON_NONE);
->>>>>>> 412a47d4
 
     row = uiLayoutRow(col, true);
     uiLayoutSetPropSep(row, false); /* bfa - use_property_split = False */
