/* SPDX-License-Identifier: GPL-2.0-or-later
 * Copyright 2017 Blender Foundation. */

/** \file
 * \ingroup modifiers
 */

#include <stdio.h>

#include "BLI_hash.h"
#include "BLI_listbase.h"
#include "BLI_math.h"
#include "BLI_rand.h"
#include "BLI_utildefines.h"

#include "BLT_translation.h"

#include "BLI_hash.h"
#include "BLI_math.h"
#include "BLI_rand.h"
#include "DNA_defaults.h"
#include "DNA_gpencil_modifier_types.h"
#include "DNA_gpencil_types.h"
#include "DNA_meshdata_types.h"
#include "DNA_object_types.h"
#include "DNA_screen_types.h"
#include "RNA_access.h"

#include "BKE_context.h"
#include "BKE_deform.h"
#include "BKE_gpencil_geom.h"
#include "BKE_gpencil_modifier.h"
#include "BKE_lib_query.h"
#include "BKE_modifier.h"
#include "BKE_screen.h"

#include "DEG_depsgraph.h"
#include "DEG_depsgraph_build.h"
#include "DEG_depsgraph_query.h"

#include "UI_interface.h"
#include "UI_resources.h"

#include "MOD_gpencil_modifiertypes.h"
#include "MOD_gpencil_ui_common.h"
#include "MOD_gpencil_util.h"

static void initData(GpencilModifierData *md)
{
  OffsetGpencilModifierData *gpmd = (OffsetGpencilModifierData *)md;

  BLI_assert(MEMCMP_STRUCT_AFTER_IS_ZERO(gpmd, modifier));

  MEMCPY_STRUCT_AFTER(gpmd, DNA_struct_default_get(OffsetGpencilModifierData), modifier);
  /* Open the first subpanel too, because it's activated by default. */
  md->ui_expand_flag = UI_PANEL_DATA_EXPAND_ROOT | UI_SUBPANEL_DATA_EXPAND_1;
}

static void copyData(const GpencilModifierData *md, GpencilModifierData *target)
{
  BKE_gpencil_modifier_copydata_generic(md, target);
}

/* change stroke offsetness */
static void deformStroke(GpencilModifierData *md,
                         Depsgraph *UNUSED(depsgraph),
                         Object *ob,
                         bGPDlayer *gpl,
                         bGPDframe *gpf,
                         bGPDstroke *gps)
{
  OffsetGpencilModifierData *mmd = (OffsetGpencilModifierData *)md;
  const int def_nr = BKE_object_defgroup_name_index(ob, mmd->vgname);

  float mat[4][4];
  float loc[3], rot[3], scale[3];

  if (!is_stroke_affected_by_modifier(ob,
                                      mmd->layername,
                                      mmd->material,
                                      mmd->pass_index,
                                      mmd->layer_pass,
                                      1,
                                      gpl,
                                      gps,
                                      mmd->flag & GP_OFFSET_INVERT_LAYER,
                                      mmd->flag & GP_OFFSET_INVERT_PASS,
                                      mmd->flag & GP_OFFSET_INVERT_LAYERPASS,
                                      mmd->flag & GP_OFFSET_INVERT_MATERIAL)) {
    return;
  }

  const bool is_randomized = !(is_zero_v3(mmd->rnd_offset) && is_zero_v3(mmd->rnd_rot) &&
                               is_zero_v3(mmd->rnd_scale));
  const bool is_general = !(is_zero_v3(mmd->loc) && is_zero_v3(mmd->rot) &&
                            is_zero_v3(mmd->scale));

  int seed = mmd->seed;
  /* Make sure different modifiers get different seeds. */
  seed += BLI_hash_string(ob->id.name + 2);
  seed += BLI_hash_string(md->name);

  float rand[3][3];
  float rand_offset = BLI_hash_int_01(seed);
  bGPdata *gpd = ob->data;

  if (is_randomized && mmd->mode == GP_OFFSET_RANDOM) {
    /* Get stroke index for random offset. */
    int rnd_index = BLI_findindex(&gpf->strokes, gps);
    for (int j = 0; j < 3; j++) {
      const uint primes[3] = {2, 3, 7};
      double offset[3] = {0.0f, 0.0f, 0.0f};
      double r[3];
      /* To ensure a nice distribution, we use halton sequence and offset using the seed. */
      BLI_halton_3d(primes, offset, rnd_index, r);

      if ((mmd->flag & GP_OFFSET_UNIFORM_RANDOM_SCALE) && j == 2) {
        float rand_value;
        rand_value = fmodf(r[0] * 2.0f - 1.0f + rand_offset, 1.0f);
        rand_value = fmodf(sin(rand_value * 12.9898f + j * 78.233f) * 43758.5453f, 1.0f);
        copy_v3_fl(rand[j], rand_value);
      }
      else {
        for (int i = 0; i < 3; i++) {
          rand[j][i] = fmodf(r[i] * 2.0f - 1.0f + rand_offset, 1.0f);
          rand[j][i] = fmodf(sin(rand[j][i] * 12.9898f + j * 78.233f) * 43758.5453f, 1.0f);
        }
      }
    }
  }
  else {
    if (is_randomized) {
      const int step = max_ii(mmd->stroke_step, 1);
      const int start_offset = mmd->stroke_start_offset;
      int offset_index;
      int offset_size;
      float offset_factor;
      switch (mmd->mode) {
        case GP_OFFSET_STROKE:
          offset_size = max_ii(BLI_listbase_count(&gpf->strokes), 1);
          offset_index = max_ii(BLI_findindex(&gpf->strokes, gps), 0);
          break;
        case GP_OFFSET_MATERIAL:
          offset_size = max_ii(gpd->totcol, 1);
          offset_index = max_ii(gps->mat_nr, 0);
          break;
        case GP_OFFSET_LAYER:
          offset_size = max_ii(BLI_listbase_count(&gpd->layers), 1);
          offset_index = max_ii(BLI_findindex(&gpd->layers, gpl), 0);
          break;
      }

      offset_factor = ((offset_size - (offset_index / step + start_offset % offset_size) %
                                          offset_size * step % offset_size) -
                       1) /
                      (float)offset_size;
      for (int j = 0; j < 3; j++) {
        for (int i = 0; i < 3; i++) {
          rand[j][i] = offset_factor;
        }
      }
    }
  }
  for (int i = 0; i < gps->totpoints; i++) {
    bGPDspoint *pt = &gps->points[i];
    MDeformVert *dvert = gps->dvert != NULL ? &gps->dvert[i] : NULL;

    /* Verify vertex group. */
    const float weight = get_modifier_point_weight(
        dvert, (mmd->flag & GP_OFFSET_INVERT_VGROUP) != 0, def_nr);
    if (weight < 0.0f) {
      continue;
    }

    /* Calculate Random matrix. */
    if (is_randomized) {
      float mat_rnd[4][4];
      float rnd_loc[3], rnd_rot[3], rnd_scale_weight[3];
      float rnd_scale[3] = {1.0f, 1.0f, 1.0f};

      mul_v3_v3fl(rnd_loc, rand[0], weight);
      mul_v3_v3fl(rnd_rot, rand[1], weight);
      mul_v3_v3fl(rnd_scale_weight, rand[2], weight);

      mul_v3_v3v3(rnd_loc, mmd->rnd_offset, rnd_loc);
      mul_v3_v3v3(rnd_rot, mmd->rnd_rot, rnd_rot);
      madd_v3_v3v3(rnd_scale, mmd->rnd_scale, rnd_scale_weight);

      loc_eul_size_to_mat4(mat_rnd, rnd_loc, rnd_rot, rnd_scale);
      /* Apply randomness matrix. */
      mul_m4_v3(mat_rnd, &pt->x);
    }

    /* Calculate matrix. */
    if (is_general) {
      mul_v3_v3fl(loc, mmd->loc, weight);
      mul_v3_v3fl(rot, mmd->rot, weight);
      mul_v3_v3fl(scale, mmd->scale, weight);
      add_v3_fl(scale, 1.0f);
      loc_eul_size_to_mat4(mat, loc, rot, scale);

      /* Apply scale to thickness. */
      float unit_scale = (fabsf(scale[0]) + fabsf(scale[1]) + fabsf(scale[2])) / 3.0f;
      pt->pressure *= unit_scale;

      mul_m4_v3(mat, &pt->x);
    }
  }
  /* Calc geometry data. */
  BKE_gpencil_stroke_geometry_update(gpd, gps);
}

static void bakeModifier(struct Main *UNUSED(bmain),
                         Depsgraph *depsgraph,
                         GpencilModifierData *md,
                         Object *ob)
{
  generic_bake_deform_stroke(depsgraph, md, ob, false, deformStroke);
}

static void updateDepsgraph(GpencilModifierData *UNUSED(md),
                            const ModifierUpdateDepsgraphContext *ctx,
                            const int UNUSED(mode))
{
  DEG_add_object_relation(ctx->node, ctx->object, DEG_OB_COMP_TRANSFORM, "Offset Modifier");
}

static void foreachIDLink(GpencilModifierData *md, Object *ob, IDWalkFunc walk, void *userData)
{
  OffsetGpencilModifierData *mmd = (OffsetGpencilModifierData *)md;

  walk(userData, ob, (ID **)&mmd->material, IDWALK_CB_USER);
}

static void panel_draw(const bContext *UNUSED(C), Panel *panel)
{
  uiLayout *layout = panel->layout;

  PointerRNA *ptr = gpencil_modifier_panel_get_property_pointers(panel, NULL);
  uiLayoutSetPropSep(layout, true);

  uiItemR(layout, ptr, "location", 0, NULL, ICON_NONE);
  uiItemR(layout, ptr, "rotation", 0, NULL, ICON_NONE);
  uiItemR(layout, ptr, "scale", 0, NULL, ICON_NONE);

  gpencil_modifier_panel_end(layout, ptr);
  uiLayoutSetActive(layout, true);
}

static void empty_panel_draw(const bContext *UNUSED(C), Panel *panel)
{
  uiLayout *layout = panel->layout;

  PointerRNA *ptr = gpencil_modifier_panel_get_property_pointers(panel, NULL);
  uiLayoutSetPropSep(layout, true);

  gpencil_modifier_panel_end(layout, ptr);
}

static void random_panel_draw(const bContext *UNUSED(C), Panel *panel)
{
  uiLayout *layout = panel->layout;
<<<<<<< HEAD
  uiLayout *row, *col; /*bfa, added *row, *col*/
=======
  uiLayout *col;
>>>>>>> a27b4ea1

  PointerRNA *ptr = gpencil_modifier_panel_get_property_pointers(panel, NULL);
  int mode = RNA_enum_get(ptr, "mode");
  uiLayoutSetPropSep(layout, true);

  uiItemR(layout, ptr, "mode", 0, NULL, ICON_NONE);

  uiItemR(layout, ptr, "random_offset", 0, IFACE_("Offset"), ICON_NONE);
  uiItemR(layout, ptr, "random_rotation", 0, IFACE_("Rotation"), ICON_NONE);
  uiItemR(layout, ptr, "random_scale", 0, IFACE_("Scale"), ICON_NONE);

  col = uiLayoutColumn(layout, true);
  switch (mode) {
    case GP_OFFSET_RANDOM:
      /*------------------- bfa */
      //uiItemR(layout, ptr, "use_uniform_random_scale", 0, NULL, ICON_NONE);
      col = uiLayoutColumn(layout, true);
      row = uiLayoutRow(col, true);
      uiLayoutSetPropSep(row, false); /* bfa - use_property_split = False */
      uiItemR(row, ptr, "use_uniform_random_scale", 0, NULL, ICON_NONE);
      uiItemDecoratorR(row, ptr, "use_uniform_random_scale", 0); /*bfa - decorator*/
      uiItemR(layout, ptr, "seed", 0, NULL, ICON_NONE);
      /* ------------ end bfa */
      break;
    case GP_OFFSET_STROKE:
      uiItemR(col, ptr, "stroke_step", 0, IFACE_("Stroke Step"), ICON_NONE);
      uiItemR(col, ptr, "stroke_start_offset", 0, IFACE_("Offset"), ICON_NONE);
      break;
    case GP_OFFSET_MATERIAL:
      uiItemR(col, ptr, "stroke_step", 0, IFACE_("Material Step"), ICON_NONE);
      uiItemR(col, ptr, "stroke_start_offset", 0, IFACE_("Offset"), ICON_NONE);
      break;
    case GP_OFFSET_LAYER:
      uiItemR(col, ptr, "stroke_step", 0, IFACE_("Layer Step"), ICON_NONE);
      uiItemR(col, ptr, "stroke_start_offset", 0, IFACE_("Offset"), ICON_NONE);
      break;
  }
  gpencil_modifier_panel_end(layout, ptr);
}

static void mask_panel_draw(const bContext *UNUSED(C), Panel *panel)
{
  gpencil_modifier_masking_panel_draw(panel, true, true);
}

static void panelRegister(ARegionType *region_type)
{
  PanelType *panel_type = gpencil_modifier_panel_register(
      region_type, eGpencilModifierType_Offset, empty_panel_draw);
  gpencil_modifier_subpanel_register(
      region_type, "general", "General", NULL, panel_draw, panel_type);
  gpencil_modifier_subpanel_register(
      region_type, "randomize", "Advanced", NULL, random_panel_draw, panel_type);
  gpencil_modifier_subpanel_register(
      region_type, "mask", "Influence", NULL, mask_panel_draw, panel_type);
}

GpencilModifierTypeInfo modifierType_Gpencil_Offset = {
    /*name*/ N_("Offset"),
    /*structName*/ "OffsetGpencilModifierData",
    /*structSize*/ sizeof(OffsetGpencilModifierData),
    /*type*/ eGpencilModifierTypeType_Gpencil,
    /*flags*/ eGpencilModifierTypeFlag_SupportsEditmode,

    /*copyData*/ copyData,

    /*deformStroke*/ deformStroke,
    /*generateStrokes*/ NULL,
    /*bakeModifier*/ bakeModifier,
    /*remapTime*/ NULL,

    /*initData*/ initData,
    /*freeData*/ NULL,
    /*isDisabled*/ NULL,
    /*updateDepsgraph*/ updateDepsgraph,
    /*dependsOnTime*/ NULL,
    /*foreachIDLink*/ foreachIDLink,
    /*foreachTexLink*/ NULL,
    /*panelRegister*/ panelRegister,
};<|MERGE_RESOLUTION|>--- conflicted
+++ resolved
@@ -260,11 +260,7 @@
 static void random_panel_draw(const bContext *UNUSED(C), Panel *panel)
 {
   uiLayout *layout = panel->layout;
-<<<<<<< HEAD
   uiLayout *row, *col; /*bfa, added *row, *col*/
-=======
-  uiLayout *col;
->>>>>>> a27b4ea1
 
   PointerRNA *ptr = gpencil_modifier_panel_get_property_pointers(panel, NULL);
   int mode = RNA_enum_get(ptr, "mode");
