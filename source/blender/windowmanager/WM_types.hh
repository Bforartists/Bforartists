--- conflicted
+++ resolved
@@ -1234,12 +1234,7 @@
 
 struct wmDragAsset {
   const AssetRepresentationHandle *asset;
-<<<<<<< HEAD
-  bool drop_collections_as_instances; /* BFA - needed for setting #use_instance from UI before executing the drop operator */
-  bool drop_collections_at_origin; /* BFA - needed for dropping collection at origin instead of cursor when #use_instance is enabled */
-=======
   AssetImportSettings import_settings;
->>>>>>> 5912e409
 };
 
 struct wmDragAssetCatalog {
