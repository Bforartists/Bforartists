# $Id: CMakeLists.txt 12931 2007-12-17 18:20:48Z theeth $
# ***** BEGIN GPL LICENSE BLOCK *****
#
# This program is free software; you can redistribute it and/or
# modify it under the terms of the GNU General Public License
# as published by the Free Software Foundation; either version 2
# of the License, or (at your option) any later version.
#
# This program is distributed in the hope that it will be useful,
# but WITHOUT ANY WARRANTY; without even the implied warranty of
# MERCHANTABILITY or FITNESS FOR A PARTICULAR PURPOSE.  See the
# GNU General Public License for more details.
#
# You should have received a copy of the GNU General Public License
# along with this program; if not, write to the Free Software Foundation,
# Inc., 51 Franklin Street, Fifth Floor, Boston, MA 02110-1301, USA.
#
# The Original Code is Copyright (C) 2006, Blender Foundation
# All rights reserved.
#
# The Original Code is: all of this file.
#
# Contributor(s): Jacques Beaurain.
#
# ***** END GPL LICENSE BLOCK *****

set(INC
	.
	../blenfont
<<<<<<< HEAD
	../bmesh
	../blenlib
	../makesdna
	../makesrna
=======
>>>>>>> d8304e73
	../blenkernel
	../blenlib
	../blenloader
	../editors/include
	../gpu
	../imbuf
	../makesdna
	../makesrna
	../nodes
	../render/extern/include
	../../gameengine/BlenderRoutines
	../../../intern/elbeem/extern
	../../../intern/ghost
	../../../intern/guardedalloc
	../../../intern/memutil
	../../../intern/opennl/extern
)

set(INC_SYS
	${ZLIB_INCLUDE_DIRS}
	${OPENGL_INCLUDE_DIR}
	${GLEW_INCLUDE_PATH}
)

set(SRC
	intern/wm.c
	intern/wm_cursors.c
	intern/wm_dragdrop.c
	intern/wm_draw.c
	intern/wm_event_system.c
	intern/wm_files.c
	intern/wm_gesture.c
	intern/wm_init_exit.c
	intern/wm_jobs.c
	intern/wm_keymap.c
	intern/wm_operators.c
	intern/wm_subwindow.c
	intern/wm_window.c

	WM_api.h
	WM_types.h
	wm.h
	wm_cursors.h
	wm_draw.h
	wm_event_system.h
	wm_event_types.h
	wm_files.h
	wm_subwindow.h
	wm_window.h
)

add_definitions(-DGLEW_STATIC)

if(WITH_INTERNATIONAL)
	add_definitions(-DINTERNATIONAL)
endif()

if(WITH_OPENCOLLADA)
	add_definitions(-DWITH_COLLADA)
endif()

if(WITH_CODEC_QUICKTIME)
	list(APPEND INC
		../quicktime
	)
	list(APPEND INC_SYS
		${QUICKTIME_INCLUDE_DIRS}
	)
	add_definitions(-DWITH_QUICKTIME)
endif()

if(WITH_CODEC_FFMPEG)
	list(APPEND INC_SYS
		${FFMPEG_INCLUDE_DIRS}
	)
	add_definitions(-DWITH_FFMPEG)
endif()

if(WITH_PYTHON)
	list(APPEND INC
		../python
	)
	add_definitions(-DWITH_PYTHON)

	if(WITH_PYTHON_SECURITY)
		add_definitions(-DWITH_PYTHON_SECURITY)
	endif()
endif()

if(WITH_GAMEENGINE)
	add_definitions(-DWITH_GAMEENGINE)
endif()

if(APPLE)
	if(NOT WITH_COCOA)
		list(APPEND SRC
			intern/wm_apple.c
		)
	endif()
endif()

if(WITH_BUILDINFO)
	add_definitions(-DNAN_BUILDINFO)
endif()

blender_add_lib_nolist(bf_windowmanager "${SRC}" "${INC}" "${INC_SYS}")<|MERGE_RESOLUTION|>--- conflicted
+++ resolved
@@ -27,13 +27,6 @@
 set(INC
 	.
 	../blenfont
-<<<<<<< HEAD
-	../bmesh
-	../blenlib
-	../makesdna
-	../makesrna
-=======
->>>>>>> d8304e73
 	../blenkernel
 	../blenlib
 	../blenloader
