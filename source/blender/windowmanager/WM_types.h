/*
 * $Id$
 *
 * ***** BEGIN GPL LICENSE BLOCK *****
 *
 * This program is free software; you can redistribute it and/or
 * modify it under the terms of the GNU General Public License
 * as published by the Free Software Foundation; either version 2
 * of the License, or (at your option) any later version. 
 *
 * This program is distributed in the hope that it will be useful,
 * but WITHOUT ANY WARRANTY; without even the implied warranty of
 * MERCHANTABILITY or FITNESS FOR A PARTICULAR PURPOSE.  See the
 * GNU General Public License for more details.
 *
 * You should have received a copy of the GNU General Public License
 * along with this program; if not, write to the Free Software Foundation,
 * Inc., 51 Franklin Street, Fifth Floor, Boston, MA 02110-1301, USA.
 *
 * The Original Code is Copyright (C) 2007 Blender Foundation.
 * All rights reserved.
 *
 * 
 * Contributor(s): Blender Foundation
 *
 * ***** END GPL LICENSE BLOCK *****
 */

/** \file blender/windowmanager/WM_types.h
 *  \ingroup wm
 */

#ifndef WM_TYPES_H
#define WM_TYPES_H

#ifdef __cplusplus
extern "C" {
#endif

struct bContext;
struct wmEvent;
struct wmWindowManager;
struct uiLayout;
struct wmOperator;
struct ImBuf;

#include "RNA_types.h"
#include "DNA_listBase.h"
#include "BKE_utildefines.h" /* FILE_MAX */

/* exported types for WM */
#include "wm_cursors.h"
#include "wm_event_types.h"

/* ************** wmOperatorType ************************ */

/* flag */
#define OPTYPE_REGISTER		1	/* register operators in stack after finishing */
#define OPTYPE_UNDO			2	/* do undo push after after */
#define OPTYPE_BLOCKING		4	/* let blender grab all input from the WM (X11) */
#define OPTYPE_MACRO		8
#define OPTYPE_GRAB_POINTER	16	/* */
#define OPTYPE_PRESET		32	/* show preset menu */

/* context to call operator in for WM_operator_name_call */
/* rna_ui.c contains EnumPropertyItem's of these, keep in sync */
enum {
	/* if there's invoke, call it, otherwise exec */
	WM_OP_INVOKE_DEFAULT,
	WM_OP_INVOKE_REGION_WIN,
	WM_OP_INVOKE_REGION_CHANNELS,
	WM_OP_INVOKE_REGION_PREVIEW,
	WM_OP_INVOKE_AREA,
	WM_OP_INVOKE_SCREEN,
	/* only call exec */
	WM_OP_EXEC_DEFAULT,
	WM_OP_EXEC_REGION_WIN,
	WM_OP_EXEC_REGION_CHANNELS,
	WM_OP_EXEC_REGION_PREVIEW,
	WM_OP_EXEC_AREA,
	WM_OP_EXEC_SCREEN
};

/* ************** wmKeyMap ************************ */

/* modifier */
#define KM_SHIFT	1
#define KM_CTRL		2
#define KM_ALT		4
#define KM_OSKEY	8
	/* means modifier should be pressed 2nd */
#define KM_SHIFT2	16
#define KM_CTRL2	32
#define KM_ALT2		64
#define KM_OSKEY2	128

/* type: defined in wm_event_types.c */
#define KM_TEXTINPUT	-2

/* val */
#define KM_ANY		-1
#define KM_NOTHING	0
#define KM_PRESS	1
#define KM_RELEASE	2
#define KM_CLICK	3
#define KM_DBL_CLICK	4


/* ************** UI Handler ***************** */

#define WM_UI_HANDLER_CONTINUE	0
#define WM_UI_HANDLER_BREAK		1

typedef int (*wmUIHandlerFunc)(struct bContext *C, struct wmEvent *event, void *userdata);
typedef void (*wmUIHandlerRemoveFunc)(struct bContext *C, void *userdata);

/* ************** Notifiers ****************** */

typedef struct wmNotifier {
	struct wmNotifier *next, *prev;
	
	struct wmWindowManager *wm;
	struct wmWindow *window;
	
	int swinid;			/* can't rely on this, notifiers can be added without context, swinid of 0 */
	unsigned int category, data, subtype, action;
	
	void *reference;
	
} wmNotifier;


/* 4 levels 

0xFF000000; category
0x00FF0000; data
0x0000FF00; data subtype (unused?)
0x000000FF; action
*/

/* category */
#define NOTE_CATEGORY		0xFF000000
#define	NC_WM				(1<<24)
#define	NC_WINDOW			(2<<24)
#define	NC_SCREEN			(3<<24)
#define	NC_SCENE			(4<<24)
#define	NC_OBJECT			(5<<24)
#define	NC_MATERIAL			(6<<24)
#define	NC_TEXTURE			(7<<24)
#define	NC_LAMP				(8<<24)
#define	NC_GROUP			(9<<24)
#define	NC_IMAGE			(10<<24)
#define	NC_BRUSH			(11<<24)
#define	NC_TEXT				(12<<24)
#define NC_WORLD			(13<<24)
#define NC_ANIMATION		(14<<24)
#define NC_SPACE			(15<<24)
#define	NC_GEOM				(16<<24)
#define NC_NODE				(17<<24)
#define NC_ID				(18<<24)
#define NC_LOGIC			(19<<24)

/* data type, 256 entries is enough, it can overlap */
#define NOTE_DATA			0x00FF0000

	/* NC_WM windowmanager */
#define ND_FILEREAD			(1<<16)
#define ND_FILESAVE			(2<<16)
#define ND_DATACHANGED		(3<<16)
#define ND_HISTORY			(4<<16)
#define ND_JOB				(5<<16)

	/* NC_SCREEN screen */
#define ND_SCREENBROWSE		(1<<16)
#define ND_SCREENDELETE		(2<<16)
#define ND_SCREENCAST		(3<<16)
#define ND_ANIMPLAY			(4<<16)
#define ND_GPENCIL			(5<<16)
#define ND_EDITOR_CHANGED	(6<<16) /*sent to new editors after switching to them*/
#define ND_SCREENSET		(7<<16)
#define ND_SKETCH			(8<<16)

	/* NC_SCENE Scene */
#define ND_SCENEBROWSE		(1<<16)
#define	ND_MARKERS			(2<<16)
#define	ND_FRAME			(3<<16)
#define	ND_RENDER_OPTIONS	(4<<16)
#define	ND_NODES			(5<<16)
#define	ND_SEQUENCER		(6<<16)
#define ND_OB_ACTIVE		(7<<16)
#define ND_OB_SELECT		(8<<16)
<<<<<<< HEAD
#define ND_MODE				(9<<16)
#define ND_RENDER_RESULT	(10<<16)
#define ND_COMPO_RESULT		(11<<16)
#define ND_KEYINGSET		(12<<16)
#define ND_TOOLSETTINGS		(13<<16)
#define ND_LAYER			(14<<16)
#define ND_FRAME_RANGE		(15<<16)
=======
#define ND_OB_VISIBLE		(9<<16)
#define ND_OB_RENDER		(10<<16)
#define ND_MODE				(11<<16)
#define ND_RENDER_RESULT	(12<<16)
#define ND_COMPO_RESULT		(13<<16)
#define ND_KEYINGSET		(14<<16)
#define ND_TOOLSETTINGS		(15<<16)
#define ND_LAYER			(16<<16)
#define ND_FRAME_RANGE		(17<<16)
#define ND_TRANSFORM_DONE	(18<<16)
#define ND_WORLD			(92<<16)
>>>>>>> f4691c11
#define ND_LAYER_CONTENT	(101<<16)

	/* NC_OBJECT Object */
#define	ND_TRANSFORM		(18<<16)
#define ND_OB_SHADING		(19<<16)
#define ND_POSE				(20<<16)
#define ND_BONE_ACTIVE		(21<<16)
#define ND_BONE_SELECT		(22<<16)
#define ND_DRAW				(23<<16)
#define ND_MODIFIER			(24<<16)
#define ND_KEYS				(25<<16)
#define ND_CONSTRAINT		(26<<16)
#define ND_PARTICLE			(27<<16)
#define ND_POINTCACHE		(28<<16)
#define ND_PARENT			(29<<16)

	/* NC_MATERIAL Material */
#define	ND_SHADING			(30<<16)
#define	ND_SHADING_DRAW		(31<<16)

	/* NC_LAMP Lamp */
#define	ND_LIGHTING			(40<<16)
#define	ND_LIGHTING_DRAW	(41<<16)
#define ND_SKY				(42<<16)

	/* NC_WORLD World */
#define	ND_WORLD_DRAW		(45<<16)
#define	ND_WORLD_STARS		(46<<16)

	/* NC_TEXT Text */
#define ND_CURSOR			(50<<16)
#define ND_DISPLAY			(51<<16)
	
	/* NC_ANIMATION Animato */
#define ND_KEYFRAME			(70<<16)
#define ND_KEYFRAME_PROP	(71<<16)
#define ND_ANIMCHAN			(72<<16)
#define ND_NLA				(73<<16)
#define ND_NLA_ACTCHANGE	(74<<16)
#define ND_FCURVES_ORDER	(75<<16)

	/* NC_GEOM Geometry */
	/* Mesh, Curve, MetaBall, Armature, .. */
#define ND_SELECT			(90<<16)
#define ND_DATA				(91<<16)

	/* NC_NODE Nodes */

	/* NC_SPACE */
#define ND_SPACE_CONSOLE		(1<<16) /* general redraw */
#define ND_SPACE_INFO_REPORT	(2<<16) /* update for reports, could specify type */
#define ND_SPACE_INFO			(3<<16)
#define ND_SPACE_IMAGE			(4<<16)
#define ND_SPACE_FILE_PARAMS	(5<<16)
#define ND_SPACE_FILE_LIST		(6<<16)
#define ND_SPACE_NODE			(7<<16)
#define ND_SPACE_OUTLINER		(8<<16)
#define ND_SPACE_VIEW3D			(9<<16)
#define ND_SPACE_PROPERTIES		(10<<16)
#define ND_SPACE_TEXT			(11<<16)
#define ND_SPACE_TIME			(12<<16)
#define ND_SPACE_GRAPH			(13<<16)
#define ND_SPACE_DOPESHEET		(14<<16)
#define ND_SPACE_NLA			(15<<16)
#define ND_SPACE_SEQUENCER		(16<<16)
#define ND_SPACE_NODE_VIEW		(17<<16)
#define ND_SPACE_CHANGED		(18<<16) /*sent to a new editor type after it's replaced an old one*/

/* subtype, 256 entries too */
#define NOTE_SUBTYPE		0x0000FF00

/* subtype scene mode */
#define NS_MODE_OBJECT			(1<<8)

#define NS_EDITMODE_MESH		(2<<8)
#define NS_EDITMODE_CURVE		(3<<8)
#define NS_EDITMODE_SURFACE		(4<<8)
#define NS_EDITMODE_TEXT		(5<<8)
#define NS_EDITMODE_MBALL		(6<<8)
#define NS_EDITMODE_LATTICE		(7<<8)
#define NS_EDITMODE_ARMATURE	(8<<8)
#define NS_MODE_POSE			(9<<8)
#define NS_MODE_PARTICLE		(10<<8)

/* subtype 3d view editing */
#define NS_VIEW3D_GPU			(16<<8)

/* action classification */
#define NOTE_ACTION			(0x000000FF)
#define NA_EDITED			1
#define NA_EVALUATED		2
#define NA_ADDED			3
#define NA_REMOVED			4
#define NA_RENAME			5
#define NA_SELECTED			6

/* ************** Gesture Manager data ************** */

/* wmGesture->type */
#define WM_GESTURE_TWEAK		0
#define WM_GESTURE_LINES		1
#define WM_GESTURE_RECT			2
#define WM_GESTURE_CROSS_RECT	3
#define WM_GESTURE_LASSO		4
#define WM_GESTURE_CIRCLE		5
#define WM_GESTURE_STRAIGHTLINE	6

/* wmGesture is registered to window listbase, handled by operator callbacks */
/* tweak gesture is builtin feature */
typedef struct wmGesture {
	struct wmGesture *next, *prev;
	int event_type;	/* event->type */
	int mode;		/* for modal callback */
	int type;		/* gesture type define */
	int swinid;		/* initial subwindow id where it started */
	int points;		/* optional, amount of points stored */
	int size;		/* optional, maximum amount of points stored */
	
	void *customdata;
	/* customdata for border is a recti */
	/* customdata for circle is recti, (xmin, ymin) is center, xmax radius */
	/* customdata for lasso is short array */
	/* customdata for straight line is a recti: (xmin,ymin) is start, (xmax, ymax) is end */
} wmGesture;

/* ************** wmEvent ************************ */

/* each event should have full modifier state */
/* event comes from eventmanager and from keymap */
typedef struct wmEvent {
	struct wmEvent *next, *prev;
	
	short type;			/* event code itself (short, is also in keymap) */
	short val;			/* press, release, scrollvalue */
	short x, y;			/* mouse pointer position, screen coord */
	short mval[2];		/* region mouse position, name convention pre 2.5 :) */
	short unicode;		/* future, ghost? */
	char ascii;			/* from ghost */
	char pad;

	/* previous state */
	short prevtype;
	short prevval;
	short prevx, prevy;
	double prevclicktime;
	short prevclickx, prevclicky;
	
	/* modifier states */
	short shift, ctrl, alt, oskey;	/* oskey is apple or windowskey, value denotes order of pressed */
	short keymodifier;				/* rawkey modifier */
	
	short pad1;
	
	/* keymap item, set by handler (weak?) */
	const char *keymap_idname;
	
	/* custom data */
	short custom;		/* custom data type, stylus, 6dof, see wm_event_types.h */
	short customdatafree;
	int pad2;
	void *customdata;	/* ascii, unicode, mouse coords, angles, vectors, dragdrop info */
	double delay;
} wmEvent;

/* ************** custom wmEvent data ************** */
typedef struct wmTabletData {
	int Active;			/* 0=EVT_TABLET_NONE, 1=EVT_TABLET_STYLUS, 2=EVT_TABLET_ERASER */
	float Pressure;		/* range 0.0 (not touching) to 1.0 (full pressure) */
	float Xtilt;		/* range 0.0 (upright) to 1.0 (tilted fully against the tablet surface) */
	float Ytilt;		/* as above */
} wmTabletData;

typedef struct wmTimer {
	struct wmTimer *next, *prev;
	
	struct wmWindow *win;	/* window this timer is attached to (optional) */

	double timestep;		/* set by timer user */
	int event_type;			/* set by timer user, goes to event system */
	void *customdata;		/* set by timer user, to allow custom values */
	
	double duration;		/* total running time in seconds */
	double delta;			/* time since previous step in seconds */
	
	double ltime;			/* internal, last time timer was activated */
	double ntime;			/* internal, next time we want to activate the timer */
	double stime;			/* internal, when the timer started */
	int sleep;				/* internal, put timers to sleep when needed */
} wmTimer;


typedef struct wmOperatorType {
	struct wmOperatorType *next, *prev;

	const char *name;		/* text for ui, undo */
	const char *idname;		/* unique identifier */
	const char *description;	/* tooltips and python docs */

	/* this callback executes the operator without any interactive input,
	 * parameters may be provided through operator properties. cannot use
	 * any interface code or input device state.
	 * - see defines below for return values */
	int (*exec)(struct bContext *, struct wmOperator *);
	
	/* this callback executes on a running operator whenever as property
	 * is changed. It can correct its own properties or report errors for
	 * invalid settings in exceptional cases.
	 * Boolean return value, True denotes a change has been made and to redraw */
	int (*check)(struct bContext *, struct wmOperator *);

	/* for modal temporary operators, initially invoke is called. then
	 * any further events are handled in modal. if the operation is
	 * cancelled due to some external reason, cancel is called
	 * - see defines below for return values */
	int (*invoke)(struct bContext *, struct wmOperator *, struct wmEvent *);
	int (*cancel)(struct bContext *, struct wmOperator *);
	int (*modal)(struct bContext *, struct wmOperator *, struct wmEvent *);

	/* verify if the operator can be executed in the current context, note
	 * that the operator might still fail to execute even if this return true */
	int (*poll)(struct bContext *);

	/* optional panel for redo and repeat, autogenerated if not set */
	void (*ui)(struct bContext *, struct wmOperator *);

	/* rna for properties */
	struct StructRNA *srna;

	/* rna property to use for generic invoke functions.
	 * menus, enum search... etc */
	PropertyRNA *prop;

	/* struct wmOperatorTypeMacro */
	ListBase macro;

	short flag;

	/* pointer to modal keymap, do not free! */
	struct wmKeyMap *modalkeymap;

	/* only used for operators defined with python
	 * use to store pointers to python functions */
	void *pyop_data;
	int (*pyop_poll)(struct bContext *, struct wmOperatorType *ot);

	/* RNA integration */
	ExtensionRNA ext;
} wmOperatorType;

/* **************** Paint Cursor ******************* */

typedef void (*wmPaintCursorDraw)(struct bContext *C, int, int, void *customdata);


/* ****************** Messages ********************* */

enum {
	WM_LOG_DEBUG				= 0,
	WM_LOG_INFO					= 1000,
	WM_LOG_WARNING				= 2000,
	WM_ERROR_UNDEFINED			= 3000,
	WM_ERROR_INVALID_INPUT		= 3001,
	WM_ERROR_INVALID_CONTEXT	= 3002,
	WM_ERROR_OUT_OF_MEMORY		= 3003
};

typedef struct wmReport {
	struct wmReport *next, *prev;
	const char *typestr;
	char *message;
	int type;
} wmReport;

/* *************** Drag and drop *************** */

#define WM_DRAG_ID		0
#define WM_DRAG_RNA		1
#define WM_DRAG_PATH	2
#define WM_DRAG_NAME	3
#define WM_DRAG_VALUE	4

/* note: structs need not exported? */

typedef struct wmDrag {
	struct wmDrag *next, *prev;
	
	int icon, type;					/* type, see WM_DRAG defines above */
	void *poin;
	char path[240]; /* FILE_MAX */
	double value;
	
	struct ImBuf *imb;						/* if no icon but imbuf should be drawn around cursor */
	float scale;
	short sx, sy;
	
	char opname[240]; /* FILE_MAX */			/* if set, draws operator name*/
} wmDrag;

/* dropboxes are like keymaps, part of the screen/area/region definition */
/* allocation and free is on startup and exit */
typedef struct wmDropBox {
	struct wmDropBox *next, *prev;
	
	/* test if the dropbox is active, then can print optype name */
	int (*poll)(struct bContext *, struct wmDrag *, wmEvent *);

	/* before exec, this copies drag info to wmDrop properties */
	void (*copy)(struct wmDrag *, struct wmDropBox *);
	
	/* if poll survives, operator is called */
	wmOperatorType *ot;				/* not saved in file, so can be pointer */
	short opcontext;				/* default invoke */
	
	struct IDProperty *properties;			/* operator properties, assigned to ptr->data and can be written to a file */
	struct PointerRNA *ptr;			/* rna pointer to access properties */

} wmDropBox;

/* *************** migrated stuff, clean later? ************** */

typedef struct RecentFile {
	struct RecentFile *next, *prev;
	char *filepath;
} RecentFile;


#ifdef __cplusplus
}
#endif

#endif /* WM_TYPES_H */
<|MERGE_RESOLUTION|>--- conflicted
+++ resolved
@@ -189,15 +189,6 @@
 #define	ND_SEQUENCER		(6<<16)
 #define ND_OB_ACTIVE		(7<<16)
 #define ND_OB_SELECT		(8<<16)
-<<<<<<< HEAD
-#define ND_MODE				(9<<16)
-#define ND_RENDER_RESULT	(10<<16)
-#define ND_COMPO_RESULT		(11<<16)
-#define ND_KEYINGSET		(12<<16)
-#define ND_TOOLSETTINGS		(13<<16)
-#define ND_LAYER			(14<<16)
-#define ND_FRAME_RANGE		(15<<16)
-=======
 #define ND_OB_VISIBLE		(9<<16)
 #define ND_OB_RENDER		(10<<16)
 #define ND_MODE				(11<<16)
@@ -209,7 +200,7 @@
 #define ND_FRAME_RANGE		(17<<16)
 #define ND_TRANSFORM_DONE	(18<<16)
 #define ND_WORLD			(92<<16)
->>>>>>> f4691c11
+#define ND_LAYER_CONTENT	(101<<16)
 #define ND_LAYER_CONTENT	(101<<16)
 
 	/* NC_OBJECT Object */
