--- conflicted
+++ resolved
@@ -1097,12 +1097,8 @@
 
 typedef struct wmDragAsset {
   int import_method; /* eAssetImportType */
-<<<<<<< HEAD
-  bool use_relative_path;
+  const struct AssetRepresentation *asset;
   bool drop_collections_as_instances; /* BFA - needed for setting #use_instance from UI before executing the drop operator */
-=======
-  const struct AssetRepresentation *asset;
->>>>>>> c388c908
 
   /* FIXME: This is temporary evil solution to get scene/view-layer/etc in the copy callback of the
    * #wmDropBox.
