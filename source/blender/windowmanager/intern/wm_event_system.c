/*
 * ***** BEGIN GPL LICENSE BLOCK *****
 *
 * This program is free software; you can redistribute it and/or
 * modify it under the terms of the GNU General Public License
 * as published by the Free Software Foundation; either version 2
 * of the License, or (at your option) any later version. 
 *
 * This program is distributed in the hope that it will be useful,
 * but WITHOUT ANY WARRANTY; without even the implied warranty of
 * MERCHANTABILITY or FITNESS FOR A PARTICULAR PURPOSE.  See the
 * GNU General Public License for more details.
 *
 * You should have received a copy of the GNU General Public License
 * along with this program; if not, write to the Free Software Foundation,
 * Inc., 51 Franklin Street, Fifth Floor, Boston, MA 02110-1301, USA.
 *
 * The Original Code is Copyright (C) 2007 Blender Foundation.
 * All rights reserved.
 *
 * 
 * Contributor(s): Blender Foundation
 *
 * ***** END GPL LICENSE BLOCK *****
 */

/** \file blender/windowmanager/intern/wm_event_system.c
 *  \ingroup wm
 *
 * Handle events and notifiers from GHOST input (mouse, keyboard, tablet, ndof).
 *
 * Also some operator reports utility functions.
 */

#include <stdlib.h>
#include <string.h>

#include "DNA_listBase.h"
#include "DNA_screen_types.h"
#include "DNA_scene_types.h"
#include "DNA_windowmanager_types.h"
#include "DNA_workspace_types.h"
#include "DNA_userdef_types.h"

#include "MEM_guardedalloc.h"

#include "GHOST_C-api.h"

#include "BLI_blenlib.h"
#include "BLI_dynstr.h"
#include "BLI_utildefines.h"
#include "BLI_math.h"

#include "BKE_context.h"
#include "BKE_idprop.h"
#include "BKE_global.h"
#include "BKE_layer.h"
#include "BKE_main.h"
#include "BKE_report.h"
#include "BKE_scene.h"
#include "BKE_screen.h"
#include "BKE_workspace.h"

#include "BKE_sound.h"

#include "ED_fileselect.h"
#include "ED_info.h"
#include "ED_screen.h"
#include "ED_view3d.h"
#include "ED_util.h"

#include "RNA_access.h"

#include "UI_interface.h"

#include "PIL_time.h"

#include "WM_api.h"
#include "WM_types.h"
#include "wm.h"
#include "wm_window.h"
#include "wm_event_system.h"
#include "wm_event_types.h"

#include "RNA_enum_types.h"

static void wm_notifier_clear(wmNotifier *note);
static void update_tablet_data(wmWindow *win, wmEvent *event);

static int wm_operator_call_internal(bContext *C, wmOperatorType *ot, PointerRNA *properties, ReportList *reports,
                                     const short context, const bool poll_only);

/* ************ event management ************** */

void wm_event_add_ex(wmWindow *win, const wmEvent *event_to_add, const wmEvent *event_to_add_after)
{
	wmEvent *event = MEM_mallocN(sizeof(wmEvent), "wmEvent");
	
	*event = *event_to_add;

	update_tablet_data(win, event);

	if (event_to_add_after == NULL) {
		BLI_addtail(&win->queue, event);
	}
	else {
		/* note, strictly speaking this breaks const-correctness, however we're only changing 'next' member */
		BLI_insertlinkafter(&win->queue, (void *)event_to_add_after, event);
	}
}

void wm_event_add(wmWindow *win, const wmEvent *event_to_add)
{
	wm_event_add_ex(win, event_to_add, NULL);
}

void wm_event_free(wmEvent *event)
{
	if (event->customdata) {
		if (event->customdatafree) {
			/* note: pointer to listbase struct elsewhere */
			if (event->custom == EVT_DATA_DRAGDROP) {
				ListBase *lb = event->customdata;
				WM_drag_free_list(lb);
			}
			else {
				MEM_freeN(event->customdata);
			}
		}
	}

	if (event->tablet_data) {
		MEM_freeN((void *)event->tablet_data);
	}

	MEM_freeN(event);
}

void wm_event_free_all(wmWindow *win)
{
	wmEvent *event;
	
	while ((event = BLI_pophead(&win->queue))) {
		wm_event_free(event);
	}
}

void wm_event_init_from_window(wmWindow *win, wmEvent *event)
{
	/* make sure we don't copy any owned pointers */
	BLI_assert(win->eventstate->tablet_data == NULL);

	*event = *(win->eventstate);
}

/* ********************* notifiers, listeners *************** */

static bool wm_test_duplicate_notifier(wmWindowManager *wm, unsigned int type, void *reference)
{
	wmNotifier *note;

	for (note = wm->queue.first; note; note = note->next)
		if ((note->category | note->data | note->subtype | note->action) == type && note->reference == reference)
			return 1;
	
	return 0;
}

/* XXX: in future, which notifiers to send to other windows? */
void WM_event_add_notifier(const bContext *C, unsigned int type, void *reference)
{
	ARegion *ar;
	wmWindowManager *wm = CTX_wm_manager(C);
	wmNotifier *note;

	if (wm_test_duplicate_notifier(wm, type, reference))
		return;

	note = MEM_callocN(sizeof(wmNotifier), "notifier");
	
	note->wm = wm;
	BLI_addtail(&note->wm->queue, note);
	
	note->window = CTX_wm_window(C);
	
	ar = CTX_wm_region(C);
	if (ar)
		note->swinid = ar->swinid;
	
	note->category = type & NOTE_CATEGORY;
	note->data = type & NOTE_DATA;
	note->subtype = type & NOTE_SUBTYPE;
	note->action = type & NOTE_ACTION;
	
	note->reference = reference;
}

void WM_main_add_notifier(unsigned int type, void *reference)
{
	Main *bmain = G.main;
	wmWindowManager *wm = bmain->wm.first;
	wmNotifier *note;

	if (!wm || wm_test_duplicate_notifier(wm, type, reference))
		return;

	note = MEM_callocN(sizeof(wmNotifier), "notifier");
	
	note->wm = wm;
	BLI_addtail(&note->wm->queue, note);
	
	note->category = type & NOTE_CATEGORY;
	note->data = type & NOTE_DATA;
	note->subtype = type & NOTE_SUBTYPE;
	note->action = type & NOTE_ACTION;
	
	note->reference = reference;
}

/**
 * Clear notifiers by reference, Used so listeners don't act on freed data.
 */
void WM_main_remove_notifier_reference(const void *reference)
{
	Main *bmain = G.main;
	wmWindowManager *wm = bmain->wm.first;

	if (wm) {
		wmNotifier *note, *note_next;

		for (note = wm->queue.first; note; note = note_next) {
			note_next = note->next;

			if (note->reference == reference) {
				/* don't remove because this causes problems for #wm_event_do_notifiers
				 * which may be looping on the data (deleting screens) */
				wm_notifier_clear(note);
			}
		}
	}
}

void WM_main_remap_editor_id_reference(ID *old_id, ID *new_id)
{
	Main *bmain = G.main;
	bScreen *sc;

	for (sc = bmain->screen.first; sc; sc = sc->id.next) {
		ScrArea *sa;

		for (sa = sc->areabase.first; sa; sa = sa->next) {
			SpaceLink *sl;

			for (sl = sa->spacedata.first; sl; sl = sl->next) {
				ED_spacedata_id_remap(sa, sl, old_id, new_id);
			}
		}
	}
}

static void wm_notifier_clear(wmNotifier *note)
{
	/* NULL the entire notifier, only leaving (next, prev) members intact */
	memset(((char *)note) + sizeof(Link), 0, sizeof(*note) - sizeof(Link));
}

/**
 * Was part of #wm_event_do_notifiers, split out so it can be called once before entering the #WM_main loop.
 * This ensures operators don't run before the UI and depsgraph are initialized.
 */
void wm_event_do_refresh_wm_and_depsgraph(bContext *C)
{
	wmWindowManager *wm = CTX_wm_manager(C);
	uint64_t win_combine_v3d_datamask = 0;

	/* combine datamasks so 1 win doesn't disable UV's in another [#26448] */
	for (wmWindow *win = wm->windows.first; win; win = win->next) {
		win_combine_v3d_datamask |= ED_view3d_screen_datamask(win->screen);
	}

	/* cached: editor refresh callbacks now, they get context */
	for (wmWindow *win = wm->windows.first; win; win = win->next) {
		ScrArea *sa;

		CTX_wm_window_set(C, win);
		for (sa = win->screen->areabase.first; sa; sa = sa->next) {
			if (sa->do_refresh) {
				CTX_wm_area_set(C, sa);
				ED_area_do_refresh(C, sa);
			}
		}

		/* XXX make lock in future, or separated derivedmesh users in scene */
		if (G.is_rendering == false) {
			/* depsgraph & animation: update tagged datablocks */
			Main *bmain = CTX_data_main(C);

			/* copied to set's in scene_update_tagged_recursive() */
			win->screen->scene->customdata_mask = win_combine_v3d_datamask;

			/* XXX, hack so operators can enforce datamasks [#26482], gl render */
			win->screen->scene->customdata_mask |= win->screen->scene->customdata_mask_modal;

			BKE_scene_update_tagged(bmain->eval_ctx, bmain, win->screen->scene);
		}
	}

	CTX_wm_window_set(C, NULL);
}

/* called in mainloop */
void wm_event_do_notifiers(bContext *C)
{
	wmWindowManager *wm = CTX_wm_manager(C);
	wmNotifier *note, *next;
	wmWindow *win;
	
	if (wm == NULL)
		return;
	
	/* cache & catch WM level notifiers, such as frame change, scene/screen set */
	for (win = wm->windows.first; win; win = win->next) {
		Scene *scene = WM_window_get_active_scene(win);
		bool do_anim = false;
		
		CTX_wm_window_set(C, win);
		
		for (note = wm->queue.first; note; note = next) {
			next = note->next;

			if (note->category == NC_WM) {
				if (ELEM(note->data, ND_FILEREAD, ND_FILESAVE)) {
					wm->file_saved = 1;
					wm_window_title(wm, win);
				}
				else if (note->data == ND_DATACHANGED)
					wm_window_title(wm, win);
			}
			if (note->window == win) {
				if (note->category == NC_SCREEN) {
					if (note->data == ND_WORKSPACE_SET) {
						WorkSpace *ref_ws = note->reference;

						UI_popup_handlers_remove_all(C, &win->modalhandlers);

						ED_workspace_change(ref_ws, C, wm, win);
						if (G.debug & G_DEBUG_EVENTS)
							printf("%s: Workspace set %p\n", __func__, note->reference);
					}
					else if (note->data == ND_LAYOUTBROWSE) {
						bScreen *ref_screen = BKE_workspace_layout_screen_get(note->reference);

						/* free popup handlers only [#35434] */
						UI_popup_handlers_remove_all(C, &win->modalhandlers);


						ED_screen_change(C, ref_screen);  /* XXX hrms, think this over! */
						if (G.debug & G_DEBUG_EVENTS)
							printf("%s: screen set %p\n", __func__, note->reference);
					}
					else if (note->data == ND_LAYOUTDELETE) {
						WorkSpace *workspace = WM_window_get_active_workspace(win);
						WorkSpaceLayout *layout = note->reference;

						ED_workspace_layout_delete(workspace, layout, C);   // XXX hrms, think this over!
						if (G.debug & G_DEBUG_EVENTS)
							printf("%s: screen delete %p\n", __func__, note->reference);
					}
				}
			}

			if (note->window == win ||
			    (note->window == NULL && (note->reference == NULL || note->reference == scene)))
			{
				if (note->category == NC_SCENE) {
					if (note->data == ND_FRAME)
						do_anim = true;
				}
			}
			if (ELEM(note->category, NC_SCENE, NC_OBJECT, NC_GEOM, NC_WM)) {
				SceneLayer *sl = CTX_data_scene_layer(C);
				ED_info_stats_clear(sl);
				WM_event_add_notifier(C, NC_SPACE | ND_SPACE_INFO, NULL);
			}
		}
		if (do_anim) {

			/* XXX, quick frame changes can cause a crash if framechange and rendering
			 * collide (happens on slow scenes), BKE_scene_update_for_newframe can be called
			 * twice which can depgraph update the same object at once */
			if (G.is_rendering == false) {

				/* depsgraph gets called, might send more notifiers */
				ED_update_for_newframe(CTX_data_main(C), scene, 1);
			}
		}
	}
	
	/* the notifiers are sent without context, to keep it clean */
	while ((note = BLI_pophead(&wm->queue))) {
		for (win = wm->windows.first; win; win = win->next) {
			Scene *scene = WM_window_get_active_scene(win);
			bScreen *screen = WM_window_get_active_screen(win);

			/* filter out notifiers */
			if (note->category == NC_SCREEN &&
			    note->reference &&
			    note->reference != screen &&
			    note->reference != WM_window_get_active_workspace(win) &&
			    note->reference != WM_window_get_active_layout(win))
			{
				/* pass */
			}
			else if (note->category == NC_SCENE && note->reference && note->reference != scene) {
				/* pass */
			}
			else {
				ScrArea *sa;
				ARegion *ar;

				/* XXX context in notifiers? */
				CTX_wm_window_set(C, win);

				/* printf("notifier win %d screen %s cat %x\n", win->winid, win->screen->id.name + 2, note->category); */
				ED_screen_do_listen(C, note);

				for (ar = screen->regionbase.first; ar; ar = ar->next) {
					ED_region_do_listen(screen, NULL, ar, note, scene);
				}
				
				for (sa = screen->areabase.first; sa; sa = sa->next) {
					ED_area_do_listen(screen, sa, note, scene);
					for (ar = sa->regionbase.first; ar; ar = ar->next) {
						ED_region_do_listen(screen, sa, ar, note, scene);
					}
				}
			}
		}
		
		MEM_freeN(note);
	}
<<<<<<< HEAD

	/* combine datamasks so 1 win doesn't disable UV's in another [#26448] */
	for (win = wm->windows.first; win; win = win->next) {
		const Scene *scene = WM_window_get_active_scene(win);
		const bScreen *screen = WM_window_get_active_screen(win);

		win_combine_v3d_datamask |= ED_view3d_screen_datamask(scene, screen);
	}

	/* cached: editor refresh callbacks now, they get context */
	for (win = wm->windows.first; win; win = win->next) {
		const bScreen *screen = WM_window_get_active_screen(win);
		Scene *scene = WM_window_get_active_scene(win);
		ScrArea *sa;
		
		CTX_wm_window_set(C, win);
		for (sa = screen->areabase.first; sa; sa = sa->next) {
			if (sa->do_refresh) {
				CTX_wm_area_set(C, sa);
				ED_area_do_refresh(C, sa);
			}
		}
		
		/* XXX make lock in future, or separated derivedmesh users in scene */
		if (G.is_rendering == false) {
			/* depsgraph & animation: update tagged datablocks */
			Main *bmain = CTX_data_main(C);

			/* copied to set's in scene_update_tagged_recursive() */
			scene->customdata_mask = win_combine_v3d_datamask;

			/* XXX, hack so operators can enforce datamasks [#26482], gl render */
			scene->customdata_mask |= scene->customdata_mask_modal;

			BKE_scene_update_tagged(bmain->eval_ctx, bmain, scene);
		}
	}

	CTX_wm_window_set(C, NULL);
=======
	
	wm_event_do_refresh_wm_and_depsgraph(C);
>>>>>>> 1fd3892f
}

static int wm_event_always_pass(const wmEvent *event)
{
	/* some events we always pass on, to ensure proper communication */
	return ISTIMER(event->type) || (event->type == WINDEACTIVATE);
}

/* ********************* ui handler ******************* */

static int wm_handler_ui_call(bContext *C, wmEventHandler *handler, const wmEvent *event, int always_pass)
{
	ScrArea *area = CTX_wm_area(C);
	ARegion *region = CTX_wm_region(C);
	ARegion *menu = CTX_wm_menu(C);
	static bool do_wheel_ui = true;
	const bool is_wheel = ELEM(event->type, WHEELUPMOUSE, WHEELDOWNMOUSE, MOUSEPAN);
	int retval;
	
	/* UI code doesn't handle return values - it just always returns break. 
	 * to make the DBL_CLICK conversion work, we just don't send this to UI, except mouse clicks */
	if (((handler->flag & WM_HANDLER_ACCEPT_DBL_CLICK) == 0) &&
	    (event->type != LEFTMOUSE) &&
	    (event->val == KM_DBL_CLICK))
	{
		return WM_HANDLER_CONTINUE;
	}
	
	/* UI is quite aggressive with swallowing events, like scrollwheel */
	/* I realize this is not extremely nice code... when UI gets keymaps it can be maybe smarter */
	if (do_wheel_ui == false) {
		if (is_wheel)
			return WM_HANDLER_CONTINUE;
		else if (wm_event_always_pass(event) == 0)
			do_wheel_ui = true;
	}
	
	/* we set context to where ui handler came from */
	if (handler->ui_area) CTX_wm_area_set(C, handler->ui_area);
	if (handler->ui_region) CTX_wm_region_set(C, handler->ui_region);
	if (handler->ui_menu) CTX_wm_menu_set(C, handler->ui_menu);

	retval = handler->ui_handle(C, event, handler->ui_userdata);

	/* putting back screen context */
	if ((retval != WM_UI_HANDLER_BREAK) || always_pass) {
		CTX_wm_area_set(C, area);
		CTX_wm_region_set(C, region);
		CTX_wm_menu_set(C, menu);
	}
	else {
		/* this special cases is for areas and regions that get removed */
		CTX_wm_area_set(C, NULL);
		CTX_wm_region_set(C, NULL);
		CTX_wm_menu_set(C, NULL);
	}
	
	if (retval == WM_UI_HANDLER_BREAK)
		return WM_HANDLER_BREAK;
	
	/* event not handled in UI, if wheel then we temporarily disable it */
	if (is_wheel)
		do_wheel_ui = false;
	
	return WM_HANDLER_CONTINUE;
}

static void wm_handler_ui_cancel(bContext *C)
{
	wmWindow *win = CTX_wm_window(C);
	ARegion *ar = CTX_wm_region(C);
	wmEventHandler *handler, *nexthandler;

	if (!ar)
		return;

	for (handler = ar->handlers.first; handler; handler = nexthandler) {
		nexthandler = handler->next;

		if (handler->ui_handle) {
			wmEvent event;

			wm_event_init_from_window(win, &event);
			event.type = EVT_BUT_CANCEL;
			handler->ui_handle(C, &event, handler->ui_userdata);
		}
	}
}

/* ********************* operators ******************* */

int WM_operator_poll(bContext *C, wmOperatorType *ot)
{
	wmOperatorTypeMacro *otmacro;
	
	for (otmacro = ot->macro.first; otmacro; otmacro = otmacro->next) {
		wmOperatorType *ot_macro = WM_operatortype_find(otmacro->idname, 0);
		
		if (0 == WM_operator_poll(C, ot_macro))
			return 0;
	}
	
	/* python needs operator type, so we added exception for it */
	if (ot->pyop_poll)
		return ot->pyop_poll(C, ot);
	else if (ot->poll)
		return ot->poll(C);

	return 1;
}

/* sets up the new context and calls 'wm_operator_invoke()' with poll_only */
int WM_operator_poll_context(bContext *C, wmOperatorType *ot, short context)
{
	return wm_operator_call_internal(C, ot, NULL, NULL, context, true);
}

static void wm_operator_print(bContext *C, wmOperator *op)
{
	/* context is needed for enum function */
	char *buf = WM_operator_pystring(C, op, false, true);
	puts(buf);
	MEM_freeN(buf);
}

/**
 * Sets the active region for this space from the context.
 *
 * \see #BKE_area_find_region_active_win
 */
void WM_operator_region_active_win_set(bContext *C)
{
	ScrArea *sa = CTX_wm_area(C);
	if (sa) {
		ARegion *ar = CTX_wm_region(C);
		if (ar && ar->regiontype == RGN_TYPE_WINDOW) {
			sa->region_active_win = BLI_findindex(&sa->regionbase, ar);
		}
	}
}

/* for debugging only, getting inspecting events manually is tedious */
void WM_event_print(const wmEvent *event)
{
	if (event) {
		const char *unknown = "UNKNOWN";
		const char *type_id = unknown;
		const char *val_id = unknown;

		RNA_enum_identifier(rna_enum_event_type_items, event->type, &type_id);
		RNA_enum_identifier(rna_enum_event_value_items, event->val, &val_id);

		printf("wmEvent  type:%d / %s, val:%d / %s,\n"
		       "         shift:%d, ctrl:%d, alt:%d, oskey:%d, keymodifier:%d,\n"
		       "         mouse:(%d,%d), ascii:'%c', utf8:'%.*s', keymap_idname:%s, pointer:%p\n",
		       event->type, type_id, event->val, val_id,
		       event->shift, event->ctrl, event->alt, event->oskey, event->keymodifier,
		       event->x, event->y, event->ascii,
		       BLI_str_utf8_size(event->utf8_buf), event->utf8_buf,
		       event->keymap_idname, (const void *)event);

#ifdef WITH_INPUT_NDOF
		if (ISNDOF(event->type)) {
			const wmNDOFMotionData *ndof = event->customdata;
			if (event->type == NDOF_MOTION) {
				printf("   ndof: rot: (%.4f %.4f %.4f), tx: (%.4f %.4f %.4f), dt: %.4f, progress: %u\n",
				       UNPACK3(ndof->rvec), UNPACK3(ndof->tvec), ndof->dt, ndof->progress);
			}
			else {
				/* ndof buttons printed already */
			}
		}
#endif /* WITH_INPUT_NDOF */

		if (event->tablet_data) {
			const wmTabletData *wmtab = event->tablet_data;
			printf(" tablet: active: %d, pressure %.4f, tilt: (%.4f %.4f)\n",
			       wmtab->Active, wmtab->Pressure, wmtab->Xtilt, wmtab->Ytilt);
		}
	}
	else {
		printf("wmEvent - NULL\n");
	}
}

/**
 * Show the report in the info header.
 */
void WM_report_banner_show(void)
{
	wmWindowManager *wm = G.main->wm.first;
	ReportList *wm_reports = &wm->reports;
	ReportTimerInfo *rti;

	/* After adding reports to the global list, reset the report timer. */
	WM_event_remove_timer(wm, NULL, wm_reports->reporttimer);

	/* Records time since last report was added */
	wm_reports->reporttimer = WM_event_add_timer(wm, wm->winactive, TIMERREPORT, 0.05);

	rti = MEM_callocN(sizeof(ReportTimerInfo), "ReportTimerInfo");
	wm_reports->reporttimer->customdata = rti;
}

bool WM_event_is_absolute(const wmEvent *event)
{
	return (event->tablet_data != NULL);
}

bool WM_event_is_last_mousemove(const wmEvent *event)
{
	while ((event = event->next)) {
		if (ELEM(event->type, MOUSEMOVE, INBETWEEN_MOUSEMOVE)) {
			return false;
		}
	}
	return true;
}

#ifdef WITH_INPUT_NDOF
void WM_ndof_deadzone_set(float deadzone)
{
	GHOST_setNDOFDeadZone(deadzone);
}
#endif

static void wm_add_reports(ReportList *reports)
{
	/* if the caller owns them, handle this */
	if (reports->list.first && (reports->flag & RPT_OP_HOLD) == 0) {
		wmWindowManager *wm = G.main->wm.first;

		/* add reports to the global list, otherwise they are not seen */
		BLI_movelisttolist(&wm->reports.list, &reports->list);

		WM_report_banner_show();
	}
}

void WM_report(ReportType type, const char *message)
{
	ReportList reports;

	BKE_reports_init(&reports, RPT_STORE);
	BKE_report(&reports, type, message);

	wm_add_reports(&reports);

	BKE_reports_clear(&reports);
}

void WM_reportf(ReportType type, const char *format, ...)
{
	DynStr *ds;
	va_list args;

	ds = BLI_dynstr_new();
	va_start(args, format);
	BLI_dynstr_vappendf(ds, format, args);
	va_end(args);

	char *str = BLI_dynstr_get_cstring(ds);
	WM_report(type, str);
	MEM_freeN(str);

	BLI_dynstr_free(ds);
}

/* (caller_owns_reports == true) when called from python */
static void wm_operator_reports(bContext *C, wmOperator *op, int retval, bool caller_owns_reports)
{
	if (caller_owns_reports == false) { /* popup */
		if (op->reports->list.first) {
			/* FIXME, temp setting window, see other call to UI_popup_menu_reports for why */
			wmWindow *win_prev = CTX_wm_window(C);
			ScrArea *area_prev = CTX_wm_area(C);
			ARegion *ar_prev = CTX_wm_region(C);

			if (win_prev == NULL)
				CTX_wm_window_set(C, CTX_wm_manager(C)->windows.first);

			UI_popup_menu_reports(C, op->reports);

			CTX_wm_window_set(C, win_prev);
			CTX_wm_area_set(C, area_prev);
			CTX_wm_region_set(C, ar_prev);
		}
	}
	
	if (retval & OPERATOR_FINISHED) {
		if (G.debug & G_DEBUG_WM) {
			/* todo - this print may double up, might want to check more flags then the FINISHED */
			wm_operator_print(C, op);
		}

		if (caller_owns_reports == false) {
			BKE_reports_print(op->reports, RPT_DEBUG); /* print out reports to console. */
		}

		if (op->type->flag & OPTYPE_REGISTER) {
			if (G.background == 0) { /* ends up printing these in the terminal, gets annoying */
				/* Report the python string representation of the operator */
				char *buf = WM_operator_pystring(C, op, false, true);
				BKE_report(CTX_wm_reports(C), RPT_OPERATOR, buf);
				MEM_freeN(buf);
			}
		}
	}

	/* if the caller owns them, handle this */
	wm_add_reports(op->reports);
}

/**
 * This function is mainly to check that the rules for freeing
 * an operator are kept in sync.
 */
static bool wm_operator_register_check(wmWindowManager *wm, wmOperatorType *ot)
{
	/* Check undo flag here since undo operators are also added to the list,
	 * to support checking if the same operator is run twice. */
	return wm && (wm->op_undo_depth == 0) && (ot->flag & (OPTYPE_REGISTER | OPTYPE_UNDO));
}

static void wm_operator_finished(bContext *C, wmOperator *op, const bool repeat)
{
	wmWindowManager *wm = CTX_wm_manager(C);

	op->customdata = NULL;

	/* we don't want to do undo pushes for operators that are being
	 * called from operators that already do an undo push. usually
	 * this will happen for python operators that call C operators */
	if (wm->op_undo_depth == 0) {
		if (op->type->flag & OPTYPE_UNDO)
			ED_undo_push_op(C, op);
		else if (op->type->flag & OPTYPE_UNDO_GROUPED)
			ED_undo_grouped_push_op(C, op);
	}

	if (repeat == 0) {
		if (G.debug & G_DEBUG_WM) {
			char *buf = WM_operator_pystring(C, op, false, true);
			BKE_report(CTX_wm_reports(C), RPT_OPERATOR, buf);
			MEM_freeN(buf);
		}

		if (wm_operator_register_check(wm, op->type)) {
			/* take ownership of reports (in case python provided own) */
			op->reports->flag |= RPT_FREE;

			wm_operator_register(C, op);
			WM_operator_region_active_win_set(C);
		}
		else {
			WM_operator_free(op);
		}
	}
}

/* if repeat is true, it doesn't register again, nor does it free */
static int wm_operator_exec(bContext *C, wmOperator *op, const bool repeat, const bool store)
{
	wmWindowManager *wm = CTX_wm_manager(C);
	int retval = OPERATOR_CANCELLED;
	
	CTX_wm_operator_poll_msg_set(C, NULL);
	
	if (op == NULL || op->type == NULL)
		return retval;
	
	if (0 == WM_operator_poll(C, op->type))
		return retval;
	
	if (op->type->exec) {
		if (op->type->flag & OPTYPE_UNDO)
			wm->op_undo_depth++;

		retval = op->type->exec(C, op);
		OPERATOR_RETVAL_CHECK(retval);

		if (op->type->flag & OPTYPE_UNDO && CTX_wm_manager(C) == wm)
			wm->op_undo_depth--;
	}
	
	/* XXX Disabled the repeat check to address part 2 of #31840.
	 *     Carefully checked all calls to wm_operator_exec and WM_operator_repeat, don't see any reason
	 *     why this was needed, but worth to note it in case something turns bad. (mont29) */
	if (retval & (OPERATOR_FINISHED | OPERATOR_CANCELLED) /* && repeat == 0 */)
		wm_operator_reports(C, op, retval, false);
	
	if (retval & OPERATOR_FINISHED) {
		if (store) {
			if (wm->op_undo_depth == 0) { /* not called by py script */
				WM_operator_last_properties_store(op);
			}
		}
		wm_operator_finished(C, op, repeat);
	}
	else if (repeat == 0) {
		/* warning: modal from exec is bad practice, but avoid crashing. */
		if (retval & (OPERATOR_FINISHED | OPERATOR_CANCELLED)) {
			WM_operator_free(op);
		}
	}
	
	return retval | OPERATOR_HANDLED;
	
}

/* simply calls exec with basic checks */
static int wm_operator_exec_notest(bContext *C, wmOperator *op)
{
	int retval = OPERATOR_CANCELLED;

	if (op == NULL || op->type == NULL || op->type->exec == NULL)
		return retval;

	retval = op->type->exec(C, op);
	OPERATOR_RETVAL_CHECK(retval);

	return retval;
}

/**
 * for running operators with frozen context (modal handlers, menus)
 *
 * \param store Store settings for re-use.
 *
 * warning: do not use this within an operator to call its self! [#29537] */
int WM_operator_call_ex(bContext *C, wmOperator *op,
                        const bool store)
{
	return wm_operator_exec(C, op, false, store);
}

int WM_operator_call(bContext *C, wmOperator *op)
{
	return WM_operator_call_ex(C, op, false);
}

/**
 * This is intended to be used when an invoke operator wants to call exec on its self
 * and is basically like running op->type->exec() directly, no poll checks no freeing,
 * since we assume whoever called invoke will take care of that
 */
int WM_operator_call_notest(bContext *C, wmOperator *op)
{
	return wm_operator_exec_notest(C, op);
}

/**
 * Execute this operator again, put here so it can share above code
 */
int WM_operator_repeat(bContext *C, wmOperator *op)
{
	return wm_operator_exec(C, op, true, true);
}
/**
 * \return true if #WM_operator_repeat can run
 * simple check for now but may become more involved.
 * To be sure the operator can run call `WM_operator_poll(C, op->type)` also, since this call
 * checks if WM_operator_repeat() can run at all, not that it WILL run at any time.
 */
bool WM_operator_repeat_check(const bContext *UNUSED(C), wmOperator *op)
{
	if (op->type->exec != NULL) {
		return true;
	}
	else if (op->opm) {
		/* for macros, check all have exec() we can call */
		wmOperatorTypeMacro *otmacro;
		for (otmacro = op->opm->type->macro.first; otmacro; otmacro = otmacro->next) {
			wmOperatorType *otm = WM_operatortype_find(otmacro->idname, 0);
			if (otm && otm->exec == NULL) {
				return false;
			}
		}
		return true;
	}

	return false;
}

bool WM_operator_is_repeat(const bContext *C, const wmOperator *op)
{
	/* may be in the operators list or not */
	wmOperator *op_prev;
	if (op->prev == NULL && op->next == NULL) {
		wmWindowManager *wm = CTX_wm_manager(C);
		op_prev = wm->operators.last;
	}
	else {
		op_prev = op->prev;
	}
	return (op_prev && (op->type == op_prev->type));
}

static wmOperator *wm_operator_create(wmWindowManager *wm, wmOperatorType *ot,
                                      PointerRNA *properties, ReportList *reports)
{
	/* XXX operatortype names are static still. for debug */
	wmOperator *op = MEM_callocN(sizeof(wmOperator), ot->idname);
	
	/* XXX adding new operator could be function, only happens here now */
	op->type = ot;
	BLI_strncpy(op->idname, ot->idname, OP_MAX_TYPENAME);
	
	/* initialize properties, either copy or create */
	op->ptr = MEM_callocN(sizeof(PointerRNA), "wmOperatorPtrRNA");
	if (properties && properties->data) {
		op->properties = IDP_CopyProperty(properties->data);
	}
	else {
		IDPropertyTemplate val = {0};
		op->properties = IDP_New(IDP_GROUP, &val, "wmOperatorProperties");
	}
	RNA_pointer_create(&wm->id, ot->srna, op->properties, op->ptr);

	/* initialize error reports */
	if (reports) {
		op->reports = reports; /* must be initialized already */
	}
	else {
		op->reports = MEM_mallocN(sizeof(ReportList), "wmOperatorReportList");
		BKE_reports_init(op->reports, RPT_STORE | RPT_FREE);
	}
	
	/* recursive filling of operator macro list */
	if (ot->macro.first) {
		static wmOperator *motherop = NULL;
		wmOperatorTypeMacro *otmacro;
		int root = 0;
		
		/* ensure all ops are in execution order in 1 list */
		if (motherop == NULL) {
			motherop = op;
			root = 1;
		}

		
		/* if properties exist, it will contain everything needed */
		if (properties) {
			otmacro = ot->macro.first;

			RNA_STRUCT_BEGIN (properties, prop)
			{

				if (otmacro == NULL)
					break;

				/* skip invalid properties */
				if (STREQ(RNA_property_identifier(prop), otmacro->idname)) {
					wmOperatorType *otm = WM_operatortype_find(otmacro->idname, 0);
					PointerRNA someptr = RNA_property_pointer_get(properties, prop);
					wmOperator *opm = wm_operator_create(wm, otm, &someptr, NULL);

					IDP_ReplaceGroupInGroup(opm->properties, otmacro->properties);

					BLI_addtail(&motherop->macro, opm);
					opm->opm = motherop; /* pointer to mom, for modal() */

					otmacro = otmacro->next;
				}
			}
			RNA_STRUCT_END;
		}
		else {
			for (otmacro = ot->macro.first; otmacro; otmacro = otmacro->next) {
				wmOperatorType *otm = WM_operatortype_find(otmacro->idname, 0);
				wmOperator *opm = wm_operator_create(wm, otm, otmacro->ptr, NULL);

				BLI_addtail(&motherop->macro, opm);
				opm->opm = motherop; /* pointer to mom, for modal() */
			}
		}
		
		if (root)
			motherop = NULL;
	}
	
	WM_operator_properties_sanitize(op->ptr, 0);

	return op;
}

static void wm_region_mouse_co(bContext *C, wmEvent *event)
{
	ARegion *ar = CTX_wm_region(C);
	if (ar) {
		/* compatibility convention */
		event->mval[0] = event->x - ar->winrct.xmin;
		event->mval[1] = event->y - ar->winrct.ymin;
	}
	else {
		/* these values are invalid (avoid odd behavior by relying on old mval values) */
		event->mval[0] = -1;
		event->mval[1] = -1;
	}
}

#if 1 /* may want to disable operator remembering previous state for testing */
bool WM_operator_last_properties_init(wmOperator *op)
{
	bool changed = false;

	if (op->type->last_properties) {
		IDPropertyTemplate val = {0};
		IDProperty *replaceprops = IDP_New(IDP_GROUP, &val, "wmOperatorProperties");
		PropertyRNA *iterprop;

		if (G.debug & G_DEBUG_WM) {
			printf("%s: loading previous properties for '%s'\n", __func__, op->type->idname);
		}

		iterprop = RNA_struct_iterator_property(op->type->srna);

		RNA_PROP_BEGIN (op->ptr, itemptr, iterprop)
		{
			PropertyRNA *prop = itemptr.data;
			if ((RNA_property_flag(prop) & PROP_SKIP_SAVE) == 0) {
				if (!RNA_property_is_set(op->ptr, prop)) { /* don't override a setting already set */
					const char *identifier = RNA_property_identifier(prop);
					IDProperty *idp_src = IDP_GetPropertyFromGroup(op->type->last_properties, identifier);
					if (idp_src) {
						IDProperty *idp_dst = IDP_CopyProperty(idp_src);

						/* note - in the future this may need to be done recursively,
						 * but for now RNA doesn't access nested operators */
						idp_dst->flag |= IDP_FLAG_GHOST;

						/* add to temporary group instead of immediate replace,
						 * because we are iterating over this group */
						IDP_AddToGroup(replaceprops, idp_dst);
						changed = true;
					}
				}
			}
		}
		RNA_PROP_END;

		IDP_MergeGroup(op->properties, replaceprops, true);
		IDP_FreeProperty(replaceprops);
		MEM_freeN(replaceprops);
	}

	return changed;
}

bool WM_operator_last_properties_store(wmOperator *op)
{
	if (op->type->last_properties) {
		IDP_FreeProperty(op->type->last_properties);
		MEM_freeN(op->type->last_properties);
		op->type->last_properties = NULL;
	}

	if (op->properties) {
		if (G.debug & G_DEBUG_WM) {
			printf("%s: storing properties for '%s'\n", __func__, op->type->idname);
		}
		op->type->last_properties = IDP_CopyProperty(op->properties);
		return true;
	}
	else {
		return false;
	}
}

#else

bool WM_operator_last_properties_init(wmOperator *UNUSED(op))
{
	return false;
}

bool WM_operator_last_properties_store(wmOperator *UNUSED(op))
{
	return false;
}

#endif

/**
 * Also used for exec when 'event' is NULL.
 */
static int wm_operator_invoke(
        bContext *C, wmOperatorType *ot, wmEvent *event,
        PointerRNA *properties, ReportList *reports, const bool poll_only)
{
	int retval = OPERATOR_PASS_THROUGH;

	/* this is done because complicated setup is done to call this function that is better not duplicated */
	if (poll_only)
		return WM_operator_poll(C, ot);

	if (WM_operator_poll(C, ot)) {
		wmWindowManager *wm = CTX_wm_manager(C);
		wmOperator *op = wm_operator_create(wm, ot, properties, reports); /* if reports == NULL, they'll be initialized */
		const bool is_nested_call = (wm->op_undo_depth != 0);
		
		if (event != NULL) {
			op->flag |= OP_IS_INVOKE;
		}

		/* initialize setting from previous run */
		if (!is_nested_call) { /* not called by py script */
			WM_operator_last_properties_init(op);
		}

		if ((G.debug & G_DEBUG_HANDLERS) && ((event == NULL) || (event->type != MOUSEMOVE))) {
			printf("%s: handle evt %d win %d op %s\n",
			       __func__, event ? event->type : 0, CTX_wm_screen(C)->subwinactive, ot->idname);
		}
		
		if (op->type->invoke && event) {
			wm_region_mouse_co(C, event);

			if (op->type->flag & OPTYPE_UNDO)
				wm->op_undo_depth++;

			retval = op->type->invoke(C, op, event);
			OPERATOR_RETVAL_CHECK(retval);

			if (op->type->flag & OPTYPE_UNDO && CTX_wm_manager(C) == wm)
				wm->op_undo_depth--;
		}
		else if (op->type->exec) {
			if (op->type->flag & OPTYPE_UNDO)
				wm->op_undo_depth++;

			retval = op->type->exec(C, op);
			OPERATOR_RETVAL_CHECK(retval);

			if (op->type->flag & OPTYPE_UNDO && CTX_wm_manager(C) == wm)
				wm->op_undo_depth--;
		}
		else {
			/* debug, important to leave a while, should never happen */
			printf("%s: invalid operator call '%s'\n", __func__, ot->idname);
		}
		
		/* Note, if the report is given as an argument then assume the caller will deal with displaying them
		 * currently python only uses this */
		if (!(retval & OPERATOR_HANDLED) && (retval & (OPERATOR_FINISHED | OPERATOR_CANCELLED))) {
			/* only show the report if the report list was not given in the function */
			wm_operator_reports(C, op, retval, (reports != NULL));
		}

		if (retval & OPERATOR_HANDLED) {
			/* do nothing, wm_operator_exec() has been called somewhere */
		}
		else if (retval & OPERATOR_FINISHED) {
			if (!is_nested_call) { /* not called by py script */
				WM_operator_last_properties_store(op);
			}
			wm_operator_finished(C, op, 0);
		}
		else if (retval & OPERATOR_RUNNING_MODAL) {
			/* take ownership of reports (in case python provided own) */
			op->reports->flag |= RPT_FREE;

			/* grab cursor during blocking modal ops (X11)
			 * Also check for macro
			 */
			if (ot->flag & OPTYPE_BLOCKING || (op->opm && op->opm->type->flag & OPTYPE_BLOCKING)) {
				int bounds[4] = {-1, -1, -1, -1};
				bool wrap;

				if (event == NULL) {
					wrap = false;
				}
				else if (op->opm) {
					wrap = (U.uiflag & USER_CONTINUOUS_MOUSE) &&
					       ((op->opm->flag & OP_IS_MODAL_GRAB_CURSOR) || (op->opm->type->flag & OPTYPE_GRAB_CURSOR));
				}
				else {
					wrap = (U.uiflag & USER_CONTINUOUS_MOUSE) &&
					       ((op->flag & OP_IS_MODAL_GRAB_CURSOR) || (ot->flag & OPTYPE_GRAB_CURSOR));
				}

				/* exception, cont. grab in header is annoying */
				if (wrap) {
					ARegion *ar = CTX_wm_region(C);
					if (ar && ar->regiontype == RGN_TYPE_HEADER) {
						wrap = false;
					}
				}

				if (wrap) {
					const rcti *winrect = NULL;
					ARegion *ar = CTX_wm_region(C);
					ScrArea *sa = CTX_wm_area(C);

					if (ar && ar->regiontype == RGN_TYPE_WINDOW &&
					    BLI_rcti_isect_pt_v(&ar->winrct, &event->x))
					{
						winrect = &ar->winrct;
					}
					else if (sa && BLI_rcti_isect_pt_v(&sa->totrct, &event->x)) {
						winrect = &sa->totrct;
					}

					if (winrect) {
						bounds[0] = winrect->xmin;
						bounds[1] = winrect->ymax;
						bounds[2] = winrect->xmax;
						bounds[3] = winrect->ymin;
					}
				}

				WM_cursor_grab_enable(CTX_wm_window(C), wrap, false, bounds);
			}

			/* cancel UI handlers, typically tooltips that can hang around
			 * while dragging the view or worse, that stay there permanently
			 * after the modal operator has swallowed all events and passed
			 * none to the UI handler */
			wm_handler_ui_cancel(C);
		}
		else {
			WM_operator_free(op);
		}
	}

	return retval;
}

/**
 * #WM_operator_name_call is the main accessor function
 * this is for python to access since its done the operator lookup
 * 
 * invokes operator in context
 */
static int wm_operator_call_internal(
        bContext *C, wmOperatorType *ot, PointerRNA *properties, ReportList *reports,
        const short context, const bool poll_only)
{
	wmEvent *event;
	
	int retval;

	CTX_wm_operator_poll_msg_set(C, NULL);

	/* dummie test */
	if (ot) {
		wmWindow *window = CTX_wm_window(C);

		switch (context) {
			case WM_OP_INVOKE_DEFAULT:
			case WM_OP_INVOKE_REGION_WIN:
			case WM_OP_INVOKE_AREA:
			case WM_OP_INVOKE_SCREEN:
				/* window is needed for invoke, cancel operator */
				if (window == NULL) {
					if (poll_only) {
						CTX_wm_operator_poll_msg_set(C, "Missing 'window' in context");
					}
					return 0;
				}
				else {
					event = window->eventstate;
				}
				break;
			default:
				event = NULL;
				break;
		}

		switch (context) {
			
			case WM_OP_EXEC_REGION_WIN:
			case WM_OP_INVOKE_REGION_WIN: 
			case WM_OP_EXEC_REGION_CHANNELS:
			case WM_OP_INVOKE_REGION_CHANNELS:
			case WM_OP_EXEC_REGION_PREVIEW:
			case WM_OP_INVOKE_REGION_PREVIEW:
			{
				/* forces operator to go to the region window/channels/preview, for header menus
				 * but we stay in the same region if we are already in one 
				 */
				ARegion *ar = CTX_wm_region(C);
				ScrArea *area = CTX_wm_area(C);
				int type = RGN_TYPE_WINDOW;
				
				switch (context) {
					case WM_OP_EXEC_REGION_CHANNELS:
					case WM_OP_INVOKE_REGION_CHANNELS:
						type = RGN_TYPE_CHANNELS;
						break;
					
					case WM_OP_EXEC_REGION_PREVIEW:
					case WM_OP_INVOKE_REGION_PREVIEW:
						type = RGN_TYPE_PREVIEW;
						break;
					
					case WM_OP_EXEC_REGION_WIN:
					case WM_OP_INVOKE_REGION_WIN: 
					default:
						type = RGN_TYPE_WINDOW;
						break;
				}
				
				if (!(ar && ar->regiontype == type) && area) {
					ARegion *ar1;
					if (type == RGN_TYPE_WINDOW) {
						ar1 = BKE_area_find_region_active_win(area);
					}
					else {
						ar1 = BKE_area_find_region_type(area, type);
					}

					if (ar1)
						CTX_wm_region_set(C, ar1);
				}
				
				retval = wm_operator_invoke(C, ot, event, properties, reports, poll_only);
				
				/* set region back */
				CTX_wm_region_set(C, ar);
				
				return retval;
			}
			case WM_OP_EXEC_AREA:
			case WM_OP_INVOKE_AREA:
			{
				/* remove region from context */
				ARegion *ar = CTX_wm_region(C);

				CTX_wm_region_set(C, NULL);
				retval = wm_operator_invoke(C, ot, event, properties, reports, poll_only);
				CTX_wm_region_set(C, ar);

				return retval;
			}
			case WM_OP_EXEC_SCREEN:
			case WM_OP_INVOKE_SCREEN:
			{
				/* remove region + area from context */
				ARegion *ar = CTX_wm_region(C);
				ScrArea *area = CTX_wm_area(C);

				CTX_wm_region_set(C, NULL);
				CTX_wm_area_set(C, NULL);
				retval = wm_operator_invoke(C, ot, event, properties, reports, poll_only);
				CTX_wm_area_set(C, area);
				CTX_wm_region_set(C, ar);

				return retval;
			}
			case WM_OP_EXEC_DEFAULT:
			case WM_OP_INVOKE_DEFAULT:
				return wm_operator_invoke(C, ot, event, properties, reports, poll_only);
		}
	}
	
	return 0;
}


/* invokes operator in context */
int WM_operator_name_call_ptr(bContext *C, wmOperatorType *ot, short context, PointerRNA *properties)
{
	BLI_assert(ot == WM_operatortype_find(ot->idname, true));
	return wm_operator_call_internal(C, ot, properties, NULL, context, false);
}
int WM_operator_name_call(bContext *C, const char *opstring, short context, PointerRNA *properties)
{
	wmOperatorType *ot = WM_operatortype_find(opstring, 0);
	if (ot) {
		return WM_operator_name_call_ptr(C, ot, context, properties);
	}

	return 0;
}

/**
 * Similar to #WM_operator_name_call called with #WM_OP_EXEC_DEFAULT context.
 *
 * - #wmOperatorType is used instead of operator name since python already has the operator type.
 * - `poll()` must be called by python before this runs.
 * - reports can be passed to this function (so python can report them as exceptions).
 */
int WM_operator_call_py(
        bContext *C, wmOperatorType *ot, short context,
        PointerRNA *properties, ReportList *reports, const bool is_undo)
{
	int retval = OPERATOR_CANCELLED;

#if 0
	wmOperator *op;
	op = wm_operator_create(wm, ot, properties, reports);

	if (op->type->exec) {
		if (is_undo && op->type->flag & OPTYPE_UNDO)
			wm->op_undo_depth++;

		retval = op->type->exec(C, op);
		OPERATOR_RETVAL_CHECK(retval);

		if (is_undo && op->type->flag & OPTYPE_UNDO && CTX_wm_manager(C) == wm)
			wm->op_undo_depth--;
	}
	else
		printf("error \"%s\" operator has no exec function, python cannot call it\n", op->type->name);
#endif

	/* not especially nice using undo depth here, its used so py never
	 * triggers undo or stores operators last used state.
	 *
	 * we could have some more obvious way of doing this like passing a flag.
	 */
	wmWindowManager *wm = CTX_wm_manager(C);
	if (!is_undo && wm) wm->op_undo_depth++;

	retval = wm_operator_call_internal(C, ot, properties, reports, context, false);
	
	if (!is_undo && wm && (wm == CTX_wm_manager(C))) wm->op_undo_depth--;

	return retval;
}


/* ********************* handlers *************** */

/* future extra customadata free? */
void wm_event_free_handler(wmEventHandler *handler)
{
	MEM_freeN(handler);
}

/* only set context when area/region is part of screen */
static void wm_handler_op_context(bContext *C, wmEventHandler *handler, const wmEvent *event)
{
	bScreen *screen = CTX_wm_screen(C);
	
	if (screen && handler->op) {
		if (handler->op_area == NULL)
			CTX_wm_area_set(C, NULL);
		else {
			ScrArea *sa;
			
			for (sa = screen->areabase.first; sa; sa = sa->next)
				if (sa == handler->op_area)
					break;
			if (sa == NULL) {
				/* when changing screen layouts with running modal handlers (like render display), this
				 * is not an error to print */
				if (handler->op == NULL)
					printf("internal error: handler (%s) has invalid area\n", handler->op->type->idname);
			}
			else {
				ARegion *ar;
				wmOperator *op = handler->op ? (handler->op->opm ? handler->op->opm : handler->op) : NULL;
				CTX_wm_area_set(C, sa);

				if (op && (op->flag & OP_IS_MODAL_CURSOR_REGION)) {
					ar = BKE_area_find_region_xy(sa, handler->op_region_type, event->x, event->y);
					if (ar) {
						handler->op_region = ar;
					}
				}
				else {
					ar = NULL;
				}

				if (ar == NULL) {
					for (ar = sa->regionbase.first; ar; ar = ar->next) {
						if (ar == handler->op_region) {
							break;
						}
					}
				}

				/* XXX no warning print here, after full-area and back regions are remade */
				if (ar)
					CTX_wm_region_set(C, ar);
			}
		}
	}
}

/* called on exit or remove area, only here call cancel callback */
void WM_event_remove_handlers(bContext *C, ListBase *handlers)
{
	wmEventHandler *handler;
	wmWindowManager *wm = CTX_wm_manager(C);
	
	/* C is zero on freeing database, modal handlers then already were freed */
	while ((handler = BLI_pophead(handlers))) {
		if (handler->op) {
			wmWindow *win = CTX_wm_window(C);
			if (handler->op->type->cancel) {
				ScrArea *area = CTX_wm_area(C);
				ARegion *region = CTX_wm_region(C);
				
				wm_handler_op_context(C, handler, win->eventstate);

				if (handler->op->type->flag & OPTYPE_UNDO)
					wm->op_undo_depth++;

				handler->op->type->cancel(C, handler->op);

				if (handler->op->type->flag & OPTYPE_UNDO)
					wm->op_undo_depth--;

				CTX_wm_area_set(C, area);
				CTX_wm_region_set(C, region);
			}

			WM_cursor_grab_disable(win, NULL);
			WM_operator_free(handler->op);
		}
		else if (handler->ui_remove) {
			ScrArea *area = CTX_wm_area(C);
			ARegion *region = CTX_wm_region(C);
			ARegion *menu = CTX_wm_menu(C);
			
			if (handler->ui_area) CTX_wm_area_set(C, handler->ui_area);
			if (handler->ui_region) CTX_wm_region_set(C, handler->ui_region);
			if (handler->ui_menu) CTX_wm_menu_set(C, handler->ui_menu);

			handler->ui_remove(C, handler->ui_userdata);

			CTX_wm_area_set(C, area);
			CTX_wm_region_set(C, region);
			CTX_wm_menu_set(C, menu);
		}

		wm_event_free_handler(handler);
	}
}

/* do userdef mappings */
int WM_userdef_event_map(int kmitype)
{
	switch (kmitype) {
		case SELECTMOUSE:
			return (U.flag & USER_LMOUSESELECT) ? LEFTMOUSE : RIGHTMOUSE;
		case ACTIONMOUSE:
			return (U.flag & USER_LMOUSESELECT) ? RIGHTMOUSE : LEFTMOUSE;
		case EVT_TWEAK_A:
			return (U.flag & USER_LMOUSESELECT) ? EVT_TWEAK_R : EVT_TWEAK_L;
		case EVT_TWEAK_S:
			return (U.flag & USER_LMOUSESELECT) ? EVT_TWEAK_L : EVT_TWEAK_R;
		case WHEELOUTMOUSE:
			return (U.uiflag & USER_WHEELZOOMDIR) ? WHEELUPMOUSE : WHEELDOWNMOUSE;
		case WHEELINMOUSE:
			return (U.uiflag & USER_WHEELZOOMDIR) ? WHEELDOWNMOUSE : WHEELUPMOUSE;
	}
	
	return kmitype;
}

/**
 * Use so we can check if 'wmEvent.type' is released in modal operators.
 *
 * An alternative would be to add a 'wmEvent.type_nokeymap'... or similar.
 */
int WM_userdef_event_type_from_keymap_type(int kmitype)
{
	switch (kmitype) {
		case SELECTMOUSE:
			return (U.flag & USER_LMOUSESELECT) ? LEFTMOUSE : RIGHTMOUSE;
		case ACTIONMOUSE:
			return (U.flag & USER_LMOUSESELECT) ? RIGHTMOUSE : LEFTMOUSE;
		case EVT_TWEAK_S:
			return (U.flag & USER_LMOUSESELECT) ? LEFTMOUSE : RIGHTMOUSE;
		case EVT_TWEAK_A:
			return (U.flag & USER_LMOUSESELECT) ? RIGHTMOUSE : LEFTMOUSE;
		case EVT_TWEAK_L:
			return LEFTMOUSE;
		case EVT_TWEAK_M:
			return MIDDLEMOUSE;
		case EVT_TWEAK_R:
			return RIGHTMOUSE;
		case WHEELOUTMOUSE:
			return (U.uiflag & USER_WHEELZOOMDIR) ? WHEELUPMOUSE : WHEELDOWNMOUSE;
		case WHEELINMOUSE:
			return (U.uiflag & USER_WHEELZOOMDIR) ? WHEELDOWNMOUSE : WHEELUPMOUSE;
	}

	return kmitype;
}

static int wm_eventmatch(const wmEvent *winevent, wmKeyMapItem *kmi)
{
	int kmitype = WM_userdef_event_map(kmi->type);

	if (kmi->flag & KMI_INACTIVE) return 0;

	/* the matching rules */
	if (kmitype == KM_TEXTINPUT)
		if (winevent->val == KM_PRESS) {  /* prevent double clicks */
			/* NOT using ISTEXTINPUT anymore because (at least on Windows) some key codes above 255
			 * could have printable ascii keys - BUG [#30479] */
			if (ISKEYBOARD(winevent->type) && (winevent->ascii || winevent->utf8_buf[0])) return 1; 
		}

	if (kmitype != KM_ANY) {
		if (ELEM(kmitype, TABLET_STYLUS, TABLET_ERASER)) {
			const wmTabletData *wmtab = winevent->tablet_data;
			
			if (wmtab == NULL)
				return 0;
			else if (winevent->type != LEFTMOUSE) /* tablet events can occur on hover + keypress */
				return 0;
			else if ((kmitype == TABLET_STYLUS) && (wmtab->Active != EVT_TABLET_STYLUS))
				return 0;
			else if ((kmitype == TABLET_ERASER) && (wmtab->Active != EVT_TABLET_ERASER))
				return 0;
		}
		else {
			if (winevent->type != kmitype)
				return 0;
		}
	}
	
	if (kmi->val != KM_ANY)
		if (winevent->val != kmi->val) return 0;
	
	/* modifiers also check bits, so it allows modifier order */
	if (kmi->shift != KM_ANY)
		if (winevent->shift != kmi->shift && !(winevent->shift & kmi->shift)) return 0;
	if (kmi->ctrl != KM_ANY)
		if (winevent->ctrl != kmi->ctrl && !(winevent->ctrl & kmi->ctrl)) return 0;
	if (kmi->alt != KM_ANY)
		if (winevent->alt != kmi->alt && !(winevent->alt & kmi->alt)) return 0;
	if (kmi->oskey != KM_ANY)
		if (winevent->oskey != kmi->oskey && !(winevent->oskey & kmi->oskey)) return 0;
	
	/* only keymap entry with keymodifier is checked, means all keys without modifier get handled too. */
	/* that is currently needed to make overlapping events work (when you press A - G fast or so). */
	if (kmi->keymodifier)
		if (winevent->keymodifier != kmi->keymodifier) return 0;
	
	return 1;
}


/* operator exists */
static void wm_event_modalkeymap(const bContext *C, wmOperator *op, wmEvent *event, bool *dbl_click_disabled)
{
	/* support for modal keymap in macros */
	if (op->opm)
		op = op->opm;

	if (op->type->modalkeymap) {
		wmKeyMap *keymap = WM_keymap_active(CTX_wm_manager(C), op->type->modalkeymap);
		wmKeyMapItem *kmi;

		for (kmi = keymap->items.first; kmi; kmi = kmi->next) {
			if (wm_eventmatch(event, kmi)) {
					
				event->prevtype = event->type;
				event->prevval = event->val;
				event->type = EVT_MODAL_MAP;
				event->val = kmi->propvalue;
				
				break;
			}
		}
	}
	else {
		/* modal keymap checking returns handled events fine, but all hardcoded modal
		 * handling typically swallows all events (OPERATOR_RUNNING_MODAL).
		 * This bypass just disables support for double clicks in hardcoded modal handlers */
		if (event->val == KM_DBL_CLICK) {
			event->val = KM_PRESS;
			*dbl_click_disabled = true;
		}
	}
}

/**
 * Check whether operator is allowed to run in case interface is locked,
 * If interface is unlocked, will always return truth.
 */
static bool wm_operator_check_locked_interface(bContext *C, wmOperatorType *ot)
{
	wmWindowManager *wm = CTX_wm_manager(C);

	if (wm->is_interface_locked) {
		if ((ot->flag & OPTYPE_LOCK_BYPASS) == 0) {
			return false;
		}
	}

	return true;
}

/* bad hacking event system... better restore event type for checking of KM_CLICK for example */
/* XXX modal maps could use different method (ton) */
static void wm_event_modalmap_end(wmEvent *event, bool dbl_click_disabled)
{
	if (event->type == EVT_MODAL_MAP) {
		event->type = event->prevtype;
		event->prevtype = 0;
		event->val = event->prevval;
		event->prevval = 0;
	}
	else if (dbl_click_disabled)
		event->val = KM_DBL_CLICK;

}

/* Warning: this function removes a modal handler, when finished */
static int wm_handler_operator_call(bContext *C, ListBase *handlers, wmEventHandler *handler,
                                    wmEvent *event, PointerRNA *properties)
{
	int retval = OPERATOR_PASS_THROUGH;
	
	/* derived, modal or blocking operator */
	if (handler->op) {
		wmOperator *op = handler->op;
		wmOperatorType *ot = op->type;

		if (!wm_operator_check_locked_interface(C, ot)) {
			/* Interface is locked and operator is not allowed to run,
			 * nothing to do in this case.
			 */
		}
		else if (ot->modal) {
			/* we set context to where modal handler came from */
			wmWindowManager *wm = CTX_wm_manager(C);
			ScrArea *area = CTX_wm_area(C);
			ARegion *region = CTX_wm_region(C);
			bool dbl_click_disabled = false;

			wm_handler_op_context(C, handler, event);
			wm_region_mouse_co(C, event);
			wm_event_modalkeymap(C, op, event, &dbl_click_disabled);

			if (ot->flag & OPTYPE_UNDO)
				wm->op_undo_depth++;

			/* warning, after this call all context data and 'event' may be freed. see check below */
			retval = ot->modal(C, op, event);
			OPERATOR_RETVAL_CHECK(retval);
			
			/* when this is _not_ the case the modal modifier may have loaded
			 * a new blend file (demo mode does this), so we have to assume
			 * the event, operator etc have all been freed. - campbell */
			if (CTX_wm_manager(C) == wm) {

				wm_event_modalmap_end(event, dbl_click_disabled);

				if (ot->flag & OPTYPE_UNDO)
					wm->op_undo_depth--;

				if (retval & (OPERATOR_CANCELLED | OPERATOR_FINISHED)) {
					wm_operator_reports(C, op, retval, false);
				}
				else {
					/* not very common, but modal operators may report before finishing */
					if (!BLI_listbase_is_empty(&op->reports->list)) {
						wm_add_reports(op->reports);
					}
				}

				/* important to run 'wm_operator_finished' before NULLing the context members */
				if (retval & OPERATOR_FINISHED) {
					wm_operator_finished(C, op, 0);
					handler->op = NULL;
				}
				else if (retval & (OPERATOR_CANCELLED | OPERATOR_FINISHED)) {
					WM_operator_free(op);
					handler->op = NULL;
				}

				/* putting back screen context, reval can pass trough after modal failures! */
				if ((retval & OPERATOR_PASS_THROUGH) || wm_event_always_pass(event)) {
					CTX_wm_area_set(C, area);
					CTX_wm_region_set(C, region);
				}
				else {
					/* this special cases is for areas and regions that get removed */
					CTX_wm_area_set(C, NULL);
					CTX_wm_region_set(C, NULL);
				}

				/* update manipulators during modal handlers */
				wm_manipulatormaps_handled_modal_update(C, event, handler);

				/* remove modal handler, operator itself should have been canceled and freed */
				if (retval & (OPERATOR_CANCELLED | OPERATOR_FINISHED)) {
					WM_cursor_grab_disable(CTX_wm_window(C), NULL);

					BLI_remlink(handlers, handler);
					wm_event_free_handler(handler);

					/* prevent silly errors from operator users */
					//retval &= ~OPERATOR_PASS_THROUGH;
				}
			}
			
		}
		else {
			printf("%s: error '%s' missing modal\n", __func__, op->idname);
		}
	}
	else {
		wmOperatorType *ot = WM_operatortype_find(event->keymap_idname, 0);

		if (ot) {
			if (wm_operator_check_locked_interface(C, ot)) {
				retval = wm_operator_invoke(C, ot, event, properties, NULL, false);
			}
		}
	}
	/* Finished and pass through flag as handled */

	/* Finished and pass through flag as handled */
	if (retval == (OPERATOR_FINISHED | OPERATOR_PASS_THROUGH))
		return WM_HANDLER_HANDLED;

	/* Modal unhandled, break */
	if (retval == (OPERATOR_PASS_THROUGH | OPERATOR_RUNNING_MODAL))
		return (WM_HANDLER_BREAK | WM_HANDLER_MODAL);

	if (retval & OPERATOR_PASS_THROUGH)
		return WM_HANDLER_CONTINUE;

	return WM_HANDLER_BREAK;
}

/* fileselect handlers are only in the window queue, so it's safe to switch screens or area types */
static int wm_handler_fileselect_do(bContext *C, ListBase *handlers, wmEventHandler *handler, int val)
{
	wmWindowManager *wm = CTX_wm_manager(C);
	SpaceFile *sfile;
	int action = WM_HANDLER_CONTINUE;

	switch (val) {
		case EVT_FILESELECT_FULL_OPEN: 
		{
			ScrArea *sa;
				
			/* sa can be null when window A is active, but mouse is over window B */
			/* in this case, open file select in original window A */
			if (handler->op_area == NULL) {
				bScreen *screen = CTX_wm_screen(C);
				sa = (ScrArea *)screen->areabase.first;
			}
			else {
				sa = handler->op_area;
			}

			if (sa->full) {
				/* ensure the first area becomes the file browser, because the second one is the small
				 * top (info-)area which might be too small (in fullscreens we have max two areas) */
				if (sa->prev) {
					sa = sa->prev;
				}
				ED_area_newspace(C, sa, SPACE_FILE, true);     /* 'sa' is modified in-place */
				/* we already had a fullscreen here -> mark new space as a stacked fullscreen */
				sa->flag |= (AREA_FLAG_STACKED_FULLSCREEN | AREA_FLAG_TEMP_TYPE);
			}
			else if (sa->spacetype == SPACE_FILE) {
				sa = ED_screen_state_toggle(C, CTX_wm_window(C), sa, SCREENMAXIMIZED);
			}
			else {
				sa = ED_screen_full_newspace(C, sa, SPACE_FILE);    /* sets context */
			}

			/* note, getting the 'sa' back from the context causes a nasty bug where the newly created
			 * 'sa' != CTX_wm_area(C). removed the line below and set 'sa' in the 'if' above */
			/* sa = CTX_wm_area(C); */

			/* settings for filebrowser, sfile is not operator owner but sends events */
			sfile = (SpaceFile *)sa->spacedata.first;
			sfile->op = handler->op;

			ED_fileselect_set_params(sfile);
				
			action = WM_HANDLER_BREAK;
			break;
		}
			
		case EVT_FILESELECT_EXEC:
		case EVT_FILESELECT_CANCEL:
		case EVT_FILESELECT_EXTERNAL_CANCEL:
		{
			/* remlink now, for load file case before removing*/
			BLI_remlink(handlers, handler);

			if (val != EVT_FILESELECT_EXTERNAL_CANCEL) {
				ScrArea *sa = CTX_wm_area(C);

				if (sa->full) {
					ED_screen_full_prevspace(C, sa);
				}
				/* user may have left fullscreen */
				else {
					ED_area_prevspace(C, sa);
				}
			}

			wm_handler_op_context(C, handler, CTX_wm_window(C)->eventstate);

			/* needed for UI_popup_menu_reports */

			if (val == EVT_FILESELECT_EXEC) {
				int retval;

				if (handler->op->type->flag & OPTYPE_UNDO)
					wm->op_undo_depth++;

				retval = handler->op->type->exec(C, handler->op);

				/* XXX check this carefully, CTX_wm_manager(C) == wm is a bit hackish */
				if (handler->op->type->flag & OPTYPE_UNDO && CTX_wm_manager(C) == wm)
					wm->op_undo_depth--;

				/* XXX check this carefully, CTX_wm_manager(C) == wm is a bit hackish */
				if (CTX_wm_manager(C) == wm && wm->op_undo_depth == 0) {
					if (handler->op->type->flag & OPTYPE_UNDO)
						ED_undo_push_op(C, handler->op);
					else if (handler->op->type->flag & OPTYPE_UNDO_GROUPED)
						ED_undo_grouped_push_op(C, handler->op);
				}

				if (handler->op->reports->list.first) {

					/* FIXME, temp setting window, this is really bad!
					 * only have because lib linking errors need to be seen by users :(
					 * it can be removed without breaking anything but then no linking errors - campbell */
					wmWindow *win_prev = CTX_wm_window(C);
					ScrArea *area_prev = CTX_wm_area(C);
					ARegion *ar_prev = CTX_wm_region(C);

					if (win_prev == NULL)
						CTX_wm_window_set(C, CTX_wm_manager(C)->windows.first);

					BKE_report_print_level_set(handler->op->reports, RPT_WARNING);
					UI_popup_menu_reports(C, handler->op->reports);

					/* XXX - copied from 'wm_operator_finished()' */
					/* add reports to the global list, otherwise they are not seen */
					BLI_movelisttolist(&CTX_wm_reports(C)->list, &handler->op->reports->list);

					/* more hacks, since we meddle with reports, banner display doesn't happen automatic */
					WM_report_banner_show();

					CTX_wm_window_set(C, win_prev);
					CTX_wm_area_set(C, area_prev);
					CTX_wm_region_set(C, ar_prev);
				}

				/* for WM_operator_pystring only, custom report handling is done above */
				wm_operator_reports(C, handler->op, retval, true);

				if (retval & OPERATOR_FINISHED) {
					WM_operator_last_properties_store(handler->op);
				}

				if (retval & (OPERATOR_CANCELLED | OPERATOR_FINISHED)) {
					WM_operator_free(handler->op);
				}
			}
			else {
				if (handler->op->type->cancel) {
					if (handler->op->type->flag & OPTYPE_UNDO)
						wm->op_undo_depth++;

					handler->op->type->cancel(C, handler->op);
				
					if (handler->op->type->flag & OPTYPE_UNDO)
						wm->op_undo_depth--;
				}
				
				WM_operator_free(handler->op);
			}

			CTX_wm_area_set(C, NULL);

			wm_event_free_handler(handler);

			action = WM_HANDLER_BREAK;
			break;
		}
	}
	
	return action;
}

static int wm_handler_fileselect_call(bContext *C, ListBase *handlers, wmEventHandler *handler, const wmEvent *event)
{
	int action = WM_HANDLER_CONTINUE;
	
	if (event->type != EVT_FILESELECT)
		return action;
	if (handler->op != (wmOperator *)event->customdata)
		return action;
	
	return wm_handler_fileselect_do(C, handlers, handler, event->val);
}

static bool handler_boundbox_test(wmEventHandler *handler, const wmEvent *event)
{
	if (handler->bbwin) {
		if (handler->bblocal) {
			rcti rect = *handler->bblocal;
			BLI_rcti_translate(&rect, handler->bbwin->xmin, handler->bbwin->ymin);

			if (BLI_rcti_isect_pt_v(&rect, &event->x))
				return 1;
			else if (event->type == MOUSEMOVE && BLI_rcti_isect_pt_v(&rect, &event->prevx))
				return 1;
			else
				return 0;
		}
		else {
			if (BLI_rcti_isect_pt_v(handler->bbwin, &event->x))
				return 1;
			else if (event->type == MOUSEMOVE && BLI_rcti_isect_pt_v(handler->bbwin, &event->prevx))
				return 1;
			else
				return 0;
		}
	}
	return 1;
}

static int wm_action_not_handled(int action)
{
	return action == WM_HANDLER_CONTINUE || action == (WM_HANDLER_BREAK | WM_HANDLER_MODAL);
}

static int wm_handlers_do_intern(bContext *C, wmEvent *event, ListBase *handlers)
{
	const bool do_debug_handler = (G.debug & G_DEBUG_HANDLERS) &&
	        /* comment this out to flood the console! (if you really want to test) */
	        !ELEM(event->type, MOUSEMOVE, INBETWEEN_MOUSEMOVE)
	        ;
# define PRINT if (do_debug_handler) printf

	wmWindowManager *wm = CTX_wm_manager(C);
	wmEventHandler *handler, *nexthandler;
	int action = WM_HANDLER_CONTINUE;
	int always_pass;

	if (handlers == NULL) {
		return action;
	}

	/* modal handlers can get removed in this loop, we keep the loop this way
	 *
	 * note: check 'handlers->first' because in rare cases the handlers can be cleared
	 * by the event thats called, for eg:
	 *
	 * Calling a python script which changes the area.type, see [#32232] */
	for (handler = handlers->first; handler && handlers->first; handler = nexthandler) {

		nexthandler = handler->next;
		
		/* during this loop, ui handlers for nested menus can tag multiple handlers free */
		if (handler->flag & WM_HANDLER_DO_FREE) {
			/* pass */
		}
		else if (handler_boundbox_test(handler, event)) { /* optional boundbox */
			/* in advance to avoid access to freed event on window close */
			always_pass = wm_event_always_pass(event);
		
			/* modal+blocking handler */
			if (handler->flag & WM_HANDLER_BLOCKING)
				action |= WM_HANDLER_BREAK;

			if (handler->keymap) {
				wmKeyMap *keymap = WM_keymap_active(wm, handler->keymap);
				wmKeyMapItem *kmi;

				PRINT("%s:   checking '%s' ...", __func__, keymap->idname);

				if (!keymap->poll || keymap->poll(C)) {

					PRINT("pass\n");

					for (kmi = keymap->items.first; kmi; kmi = kmi->next) {
						if (wm_eventmatch(event, kmi)) {

							PRINT("%s:     item matched '%s'\n", __func__, kmi->idname);

							/* weak, but allows interactive callback to not use rawkey */
							event->keymap_idname = kmi->idname;

							action |= wm_handler_operator_call(C, handlers, handler, event, kmi->ptr);
							if (action & WM_HANDLER_BREAK) {
								/* not always_pass here, it denotes removed handler */
								
								if (G.debug & (G_DEBUG_EVENTS | G_DEBUG_HANDLERS))
									printf("%s:       handled! '%s'\n", __func__, kmi->idname);

								break;
							}
							else {
								if (action & WM_HANDLER_HANDLED) {
									if (G.debug & (G_DEBUG_EVENTS | G_DEBUG_HANDLERS))
										printf("%s:       handled - and pass on! '%s'\n", __func__, kmi->idname);
								}
								else {
									PRINT("%s:       un-handled '%s'\n", __func__, kmi->idname);
								}
							}
						}
					}
				}
				else {
					PRINT("fail\n");
				}
			}
			else if (handler->ui_handle) {
				if (!wm->is_interface_locked) {
					action |= wm_handler_ui_call(C, handler, event, always_pass);
				}
			}
			else if (handler->type == WM_HANDLER_FILESELECT) {
				if (!wm->is_interface_locked) {
					/* screen context changes here */
					action |= wm_handler_fileselect_call(C, handlers, handler, event);
				}
			}
			else if (handler->dropboxes) {
				if (!wm->is_interface_locked && event->type == EVT_DROP) {
					wmDropBox *drop = handler->dropboxes->first;
					for (; drop; drop = drop->next) {
						/* other drop custom types allowed */
						if (event->custom == EVT_DATA_DRAGDROP) {
							ListBase *lb = (ListBase *)event->customdata;
							wmDrag *drag;
							
							for (drag = lb->first; drag; drag = drag->next) {
								if (drop->poll(C, drag, event)) {
									drop->copy(drag, drop);
									
									/* free the drags before calling operator */
									WM_drag_free_list(lb);

									event->customdata = NULL;
									event->custom = 0;
									
									WM_operator_name_call_ptr(C, drop->ot, drop->opcontext, drop->ptr);
									action |= WM_HANDLER_BREAK;
									
									/* XXX fileread case */
									if (CTX_wm_window(C) == NULL)
										return action;
									
									/* escape from drag loop, got freed */
									break;
								}
							}
						}
					}
				}
			}
			else if (handler->manipulator_map) {
				ScrArea *area = CTX_wm_area(C);
				ARegion *region = CTX_wm_region(C);
				wmManipulatorMap *mmap = handler->manipulator_map;
				wmManipulator *mpr = wm_manipulatormap_highlight_get(mmap);

				if (region->manipulator_map != handler->manipulator_map) {
					WM_manipulatormap_tag_refresh(handler->manipulator_map);
				}

				wm_manipulatormap_handler_context(C, handler);
				wm_region_mouse_co(C, event);

				/* handle manipulator highlighting */
				if (event->type == MOUSEMOVE && !wm_manipulatormap_modal_get(mmap)) {
					int part;
					mpr = wm_manipulatormap_highlight_find(mmap, C, event, &part);
					wm_manipulatormap_highlight_set(mmap, C, mpr, part);
				}
				/* handle user configurable manipulator-map keymap */
				else {
					/* Either we operate on a single highlighted item
					 * or groups attached to the selected manipulators.
					 * To simplify things both cases loop over an array of items. */
					wmManipulatorGroup *mgroup_first;
					bool is_mgroup_single;

					if (ISMOUSE(event->type)) {
						/* Keep mpr set as-is, just fake single selection. */
						if (mpr) {
							mgroup_first = mpr->parent_mgroup;
						}
						else {
							mgroup_first = NULL;
						}
						is_mgroup_single = true;
					}
					else {
						if (WM_manipulatormap_is_any_selected(mmap)) {
							const ListBase *groups = WM_manipulatormap_group_list(mmap);
							mgroup_first = groups->first;
						}
						else {
							mgroup_first = NULL;
						}
						is_mgroup_single = false;
					}

					/* Don't use from now on. */
					mpr = NULL;

					for (wmManipulatorGroup *mgroup = mgroup_first; mgroup; mgroup = mgroup->next) {
						/* get user customized keymap from default one */

						if ((is_mgroup_single == false) &&
						    /* We might want to change the logic here and use some kind of manipulator edit-mode.
						     * For now just use keymap when a selection exists. */
						    wm_manipulatorgroup_is_any_selected(mgroup) == false)
						{
							continue;
						}

						const wmKeyMap *keymap = WM_keymap_active(wm, mgroup->type->keymap);
						wmKeyMapItem *kmi;

						PRINT("%s:   checking '%s' ...", __func__, keymap->idname);

						if (!keymap->poll || keymap->poll(C)) {
							PRINT("pass\n");
							for (kmi = keymap->items.first; kmi; kmi = kmi->next) {
								if (wm_eventmatch(event, kmi)) {
									wmOperator *op = handler->op;

									PRINT("%s:     item matched '%s'\n", __func__, kmi->idname);

									/* weak, but allows interactive callback to not use rawkey */
									event->keymap_idname = kmi->idname;

									CTX_wm_manipulator_group_set(C, mgroup);

									/* handler->op is called later, we want keymap op to be triggered here */
									handler->op = NULL;
									action |= wm_handler_operator_call(C, handlers, handler, event, kmi->ptr);
									handler->op = op;

									CTX_wm_manipulator_group_set(C, NULL);

									if (action & WM_HANDLER_BREAK) {
										if (G.debug & (G_DEBUG_EVENTS | G_DEBUG_HANDLERS)) {
											printf("%s:       handled - and pass on! '%s'\n",
											       __func__, kmi->idname);
										}
										break;
									}
									else {
										if (action & WM_HANDLER_HANDLED) {
											if (G.debug & (G_DEBUG_EVENTS | G_DEBUG_HANDLERS)) {
												printf("%s:       handled - and pass on! '%s'\n",
												       __func__, kmi->idname);
											}
										}
										else {
											PRINT("%s:       un-handled '%s'\n",
											      __func__, kmi->idname);
										}
									}
								}
							}
						}
						else {
							PRINT("fail\n");
						}

						if (action & WM_HANDLER_BREAK) {
							break;
						}

						if (is_mgroup_single) {
							break;
						}
					}
				}

				/* restore the area */
				CTX_wm_area_set(C, area);
				CTX_wm_region_set(C, region);

				if (handler->op) {
					action |= wm_handler_operator_call(C, handlers, handler, event, NULL);
				}
			}
			else {
				/* modal, swallows all */
				action |= wm_handler_operator_call(C, handlers, handler, event, NULL);
			}

			if (action & WM_HANDLER_BREAK) {
				if (always_pass)
					action &= ~WM_HANDLER_BREAK;
				else
					break;
			}
		}
		
		/* XXX fileread case, if the wm is freed then the handler's
		 * will have been too so the code below need not run. */
		if (CTX_wm_window(C) == NULL) {
			return action;
		}

		/* XXX code this for all modal ops, and ensure free only happens here */
		
		/* modal ui handler can be tagged to be freed */ 
		if (BLI_findindex(handlers, handler) != -1) { /* could be freed already by regular modal ops */
			if (handler->flag & WM_HANDLER_DO_FREE) {
				BLI_remlink(handlers, handler);
				wm_event_free_handler(handler);
			}
		}
	}

	if (action == (WM_HANDLER_BREAK | WM_HANDLER_MODAL))
		wm_cursor_arrow_move(CTX_wm_window(C), event);

#undef PRINT

	return action;
}

/* this calls handlers twice - to solve (double-)click events */
static int wm_handlers_do(bContext *C, wmEvent *event, ListBase *handlers)
{
	int action = wm_handlers_do_intern(C, event, handlers);
		
	/* fileread case */
	if (CTX_wm_window(C) == NULL)
		return action;

	if (!ELEM(event->type, MOUSEMOVE, INBETWEEN_MOUSEMOVE, EVENT_NONE) && !ISTIMER(event->type)) {

		/* test for CLICK events */
		if (wm_action_not_handled(action)) {
			wmWindow *win = CTX_wm_window(C);
			
			/* eventstate stores if previous event was a KM_PRESS, in case that 
			 * wasn't handled, the KM_RELEASE will become a KM_CLICK */
			
			if (win && event->val == KM_PRESS) {
				win->eventstate->check_click = true;
			}
			
			if (win && win->eventstate->prevtype == event->type) {
				
				if ((event->val == KM_RELEASE) &&
				    (win->eventstate->prevval == KM_PRESS) &&
				    (win->eventstate->check_click == true))
				{
					event->val = KM_CLICK;
					
					if (G.debug & (G_DEBUG_HANDLERS)) {
						printf("%s: handling CLICK\n", __func__);
					}

					action |= wm_handlers_do_intern(C, event, handlers);

					event->val = KM_RELEASE;
				}
				else if (event->val == KM_DBL_CLICK) {
					event->val = KM_PRESS;
					action |= wm_handlers_do_intern(C, event, handlers);
					
					/* revert value if not handled */
					if (wm_action_not_handled(action)) {
						event->val = KM_DBL_CLICK;
					}
				}
			}
		}
		else {
			wmWindow *win = CTX_wm_window(C);

			if (win)
				win->eventstate->check_click = 0;
		}
	}
	
	return action;
}

static int wm_event_inside_i(wmEvent *event, rcti *rect)
{
	if (wm_event_always_pass(event))
		return 1;
	if (BLI_rcti_isect_pt_v(rect, &event->x))
		return 1;
	return 0;
}

static ScrArea *area_event_inside(bContext *C, const int xy[2])
{
	bScreen *screen = CTX_wm_screen(C);
	ScrArea *sa;
	
	if (screen)
		for (sa = screen->areabase.first; sa; sa = sa->next)
			if (BLI_rcti_isect_pt_v(&sa->totrct, xy))
				return sa;
	return NULL;
}

static ARegion *region_event_inside(bContext *C, const int xy[2])
{
	bScreen *screen = CTX_wm_screen(C);
	ScrArea *area = CTX_wm_area(C);
	ARegion *ar;
	
	if (screen && area)
		for (ar = area->regionbase.first; ar; ar = ar->next)
			if (BLI_rcti_isect_pt_v(&ar->winrct, xy))
				return ar;
	return NULL;
}

static void wm_paintcursor_tag(bContext *C, wmPaintCursor *pc, ARegion *ar)
{
	if (ar) {
		for (; pc; pc = pc->next) {
			if (pc->poll == NULL || pc->poll(C)) {
				wmWindow *win = CTX_wm_window(C);
				WM_paint_cursor_tag_redraw(win, ar);
			}
		}
	}
}

/* called on mousemove, check updates for paintcursors */
/* context was set on active area and region */
static void wm_paintcursor_test(bContext *C, const wmEvent *event)
{
	wmWindowManager *wm = CTX_wm_manager(C);
	
	if (wm->paintcursors.first) {
		ARegion *ar = CTX_wm_region(C);
		
		if (ar)
			wm_paintcursor_tag(C, wm->paintcursors.first, ar);
		
		/* if previous position was not in current region, we have to set a temp new context */
		if (ar == NULL || !BLI_rcti_isect_pt_v(&ar->winrct, &event->prevx)) {
			ScrArea *sa = CTX_wm_area(C);
			
			CTX_wm_area_set(C, area_event_inside(C, &event->prevx));
			CTX_wm_region_set(C, region_event_inside(C, &event->prevx));

			wm_paintcursor_tag(C, wm->paintcursors.first, CTX_wm_region(C));
			
			CTX_wm_area_set(C, sa);
			CTX_wm_region_set(C, ar);
		}
	}
}

static void wm_event_drag_test(wmWindowManager *wm, wmWindow *win, wmEvent *event)
{
	bScreen *screen = WM_window_get_active_screen(win);

	if (BLI_listbase_is_empty(&wm->drags)) {
		return;
	}
	
	if (event->type == MOUSEMOVE || ISKEYMODIFIER(event->type)) {
		screen->do_draw_drag = true;
	}
	else if (event->type == ESCKEY) {
		WM_drag_free_list(&wm->drags);

		screen->do_draw_drag = true;
	}
	else if (event->type == LEFTMOUSE && event->val == KM_RELEASE) {
		event->type = EVT_DROP;
		
		/* create customdata, first free existing */
		if (event->customdata) {
			if (event->customdatafree)
				MEM_freeN(event->customdata);
		}
		
		event->custom = EVT_DATA_DRAGDROP;
		event->customdata = &wm->drags;
		event->customdatafree = 1;
		
		/* clear drop icon */
		screen->do_draw_drag = true;
		
		/* restore cursor (disabled, see wm_dragdrop.c) */
		// WM_cursor_modal_restore(win);
	}
	
	/* overlap fails otherwise */
	if (screen->do_draw_drag)
		if (win->drawmethod == USER_DRAW_OVERLAP)
			screen->do_draw = true;
	
}

/* filter out all events of the pie that spawned the last pie unless it's a release event */
static bool wm_event_pie_filter(wmWindow *win, const wmEvent *event)
{
	if (win->lock_pie_event && win->lock_pie_event == event->type) {
		if (event->val == KM_RELEASE) {
			win->lock_pie_event = EVENT_NONE;
			return false;
		}
		else {
			return true;
		}
	}
	else {
		return false;
	}
}

/* called in main loop */
/* goes over entire hierarchy:  events -> window -> screen -> area -> region */
void wm_event_do_handlers(bContext *C)
{
	wmWindowManager *wm = CTX_wm_manager(C);
	wmWindow *win;

	/* update key configuration before handling events */
	WM_keyconfig_update(wm);
	WM_manipulatorconfig_update(CTX_data_main(C));

	for (win = wm->windows.first; win; win = win->next) {
		bScreen *screen = WM_window_get_active_screen(win);
		wmEvent *event;

		/* some safty checks - these should always be set! */
		BLI_assert(WM_window_get_active_scene(win));
		BLI_assert(WM_window_get_active_screen(win));
		BLI_assert(WM_window_get_active_workspace(win));

		if (screen == NULL)
			wm_event_free_all(win);
		else {
			Scene *scene = WM_window_get_active_scene(win);
			
			if (scene) {
				int is_playing_sound = BKE_sound_scene_playing(scene);
				
				if (is_playing_sound != -1) {
					bool is_playing_screen;
					CTX_wm_window_set(C, win);
					CTX_data_scene_set(C, scene);
					
					is_playing_screen = (ED_screen_animation_playing(wm) != NULL);

					if (((is_playing_sound == 1) && (is_playing_screen == 0)) ||
					    ((is_playing_sound == 0) && (is_playing_screen == 1)))
					{
						ED_screen_animation_play(C, -1, 1);
					}
					
					if (is_playing_sound == 0) {
						const float time = BKE_sound_sync_scene(scene);
						if (isfinite(time)) {
							int ncfra = time * (float)FPS + 0.5f;
							if (ncfra != scene->r.cfra) {
								scene->r.cfra = ncfra;
								ED_update_for_newframe(CTX_data_main(C), scene, 1);
								WM_event_add_notifier(C, NC_WINDOW, NULL);
							}
						}
					}
					
					CTX_data_scene_set(C, NULL);
					CTX_wm_screen_set(C, NULL);
					CTX_wm_window_set(C, NULL);
				}
			}
		}
		
		while ( (event = win->queue.first) ) {
			int action = WM_HANDLER_CONTINUE;

			/* active screen might change during handlers, update pointer */
			screen = WM_window_get_active_screen(win);

			if (G.debug & (G_DEBUG_HANDLERS | G_DEBUG_EVENTS) && !ELEM(event->type, MOUSEMOVE, INBETWEEN_MOUSEMOVE)) {
				printf("\n%s: Handling event\n", __func__);
				WM_event_print(event);
			}

			/* take care of pie event filter */
			if (wm_event_pie_filter(win, event)) {
				if (G.debug & (G_DEBUG_HANDLERS | G_DEBUG_EVENTS) && !ELEM(event->type, MOUSEMOVE, INBETWEEN_MOUSEMOVE)) {
					printf("\n%s: event filtered due to pie button pressed\n", __func__);
				}
				BLI_remlink(&win->queue, event);
				wm_event_free(event);
				continue;
			}

			CTX_wm_window_set(C, win);

			/* we let modal handlers get active area/region, also wm_paintcursor_test needs it */
			CTX_wm_area_set(C, area_event_inside(C, &event->x));
			CTX_wm_region_set(C, region_event_inside(C, &event->x));
			
			/* MVC demands to not draw in event handlers... but we need to leave it for ogl selecting etc */
			wm_window_make_drawable(wm, win);
			
			wm_region_mouse_co(C, event);


			/* first we do priority handlers, modal + some limited keymaps */
			action |= wm_handlers_do(C, event, &win->modalhandlers);
			
			/* fileread case */
			if (CTX_wm_window(C) == NULL)
				return;
			
			/* check dragging, creates new event or frees, adds draw tag */
			wm_event_drag_test(wm, win, event);
			
			/* builtin tweak, if action is break it removes tweak */
			wm_tweakevent_test(C, event, action);

			if ((action & WM_HANDLER_BREAK) == 0) {
				ScrArea *sa;
				ARegion *ar;
	
				/* Note: setting subwin active should be done here, after modal handlers have been done */
				if (event->type == MOUSEMOVE) {
					/* state variables in screen, cursors. Also used in wm_draw.c, fails for modal handlers though */
					ED_screen_set_subwinactive(C, event);
					/* for regions having custom cursors */
					wm_paintcursor_test(C, event);
				}
#ifdef WITH_INPUT_NDOF
				else if (event->type == NDOF_MOTION) {
					win->addmousemove = true;
				}
#endif

				for (sa = screen->areabase.first; sa; sa = sa->next) {
					/* after restoring a screen from SCREENMAXIMIZED we have to wait
					 * with the screen handling till the region coordinates are updated */
					if (screen->skip_handling == true) {
						/* restore for the next iteration of wm_event_do_handlers */
						screen->skip_handling = false;
						break;
					}

					/* update azones if needed - done here because it needs to be independent from redraws */
					if (sa->flag & AREA_FLAG_ACTIONZONES_UPDATE) {
						ED_area_azones_update(sa, &event->x);
					}

					if (wm_event_inside_i(event, &sa->totrct)) {
						CTX_wm_area_set(C, sa);

						if ((action & WM_HANDLER_BREAK) == 0) {
							for (ar = sa->regionbase.first; ar; ar = ar->next) {
								if (wm_event_inside_i(event, &ar->winrct)) {
									CTX_wm_region_set(C, ar);
									
									/* call even on non mouse events, since the */
									wm_region_mouse_co(C, event);

									if (!BLI_listbase_is_empty(&wm->drags)) {
										/* does polls for drop regions and checks uibuts */
										/* need to be here to make sure region context is true */
										if (ELEM(event->type, MOUSEMOVE, EVT_DROP) || ISKEYMODIFIER(event->type)) {
											wm_drags_check_ops(C, event);
										}
									}
									
									action |= wm_handlers_do(C, event, &ar->handlers);

									/* fileread case (python), [#29489] */
									if (CTX_wm_window(C) == NULL)
										return;

									if (action & WM_HANDLER_BREAK)
										break;
								}
							}
						}

						CTX_wm_region_set(C, NULL);

						if ((action & WM_HANDLER_BREAK) == 0) {
							wm_region_mouse_co(C, event); /* only invalidates event->mval in this case */
							action |= wm_handlers_do(C, event, &sa->handlers);
						}
						CTX_wm_area_set(C, NULL);

						/* NOTE: do not escape on WM_HANDLER_BREAK, mousemove needs handled for previous area */
					}
				}
				
				if ((action & WM_HANDLER_BREAK) == 0) {
					/* also some non-modal handlers need active area/region */
					CTX_wm_area_set(C, area_event_inside(C, &event->x));
					CTX_wm_region_set(C, region_event_inside(C, &event->x));

					wm_region_mouse_co(C, event);

					action |= wm_handlers_do(C, event, &win->handlers);

					/* fileread case */
					if (CTX_wm_window(C) == NULL)
						return;
				}

			}

			/* update previous mouse position for following events to use */
			win->eventstate->prevx = event->x;
			win->eventstate->prevy = event->y;

			/* unlink and free here, blender-quit then frees all */
			BLI_remlink(&win->queue, event);
			wm_event_free(event);
			
		}
		
		/* only add mousemove when queue was read entirely */
		if (win->addmousemove && win->eventstate) {
			wmEvent tevent = *(win->eventstate);
			// printf("adding MOUSEMOVE %d %d\n", tevent.x, tevent.y);
			tevent.type = MOUSEMOVE;
			tevent.prevx = tevent.x;
			tevent.prevy = tevent.y;
			wm_event_add(win, &tevent);
			win->addmousemove = 0;
		}
		
		CTX_wm_window_set(C, NULL);
	}

	/* update key configuration after handling events */
	WM_keyconfig_update(wm);
	WM_manipulatorconfig_update(CTX_data_main(C));
}

/* ********** filesector handling ************ */

void WM_event_fileselect_event(wmWindowManager *wm, void *ophandle, int eventval)
{
	/* add to all windows! */
	wmWindow *win;
	
	for (win = wm->windows.first; win; win = win->next) {
		wmEvent event = *win->eventstate;
		
		event.type = EVT_FILESELECT;
		event.val = eventval;
		event.customdata = ophandle;     // only as void pointer type check

		wm_event_add(win, &event);
	}
}

/* operator is supposed to have a filled "path" property */
/* optional property: filetype (XXX enum?) */

/**
 * The idea here is to keep a handler alive on window queue, owning the operator.
 * The filewindow can send event to make it execute, thus ensuring
 * executing happens outside of lower level queues, with UI refreshed.
 * Should also allow multiwin solutions
 */
void WM_event_add_fileselect(bContext *C, wmOperator *op)
{
	wmEventHandler *handler, *handlernext;
	wmWindowManager *wm = CTX_wm_manager(C);
	wmWindow *win = CTX_wm_window(C);

	/* only allow 1 file selector open per window */
	for (handler = win->modalhandlers.first; handler; handler = handlernext) {
		handlernext = handler->next;
		
		if (handler->type == WM_HANDLER_FILESELECT) {
			bScreen *screen = CTX_wm_screen(C);
			ScrArea *sa;

			/* find the area with the file selector for this handler */
			for (sa = screen->areabase.first; sa; sa = sa->next) {
				if (sa->spacetype == SPACE_FILE) {
					SpaceFile *sfile = sa->spacedata.first;

					if (sfile->op == handler->op) {
						CTX_wm_area_set(C, sa);
						wm_handler_fileselect_do(C, &win->modalhandlers, handler, EVT_FILESELECT_CANCEL);
						break;
					}
				}
			}

			/* if not found we stop the handler without changing the screen */
			if (!sa)
				wm_handler_fileselect_do(C, &win->modalhandlers, handler, EVT_FILESELECT_EXTERNAL_CANCEL);
		}
	}
	
	handler = MEM_callocN(sizeof(wmEventHandler), "fileselect handler");
	
	handler->type = WM_HANDLER_FILESELECT;
	handler->op = op;
	handler->op_area = CTX_wm_area(C);
	handler->op_region = CTX_wm_region(C);
	
	BLI_addhead(&win->modalhandlers, handler);
	
	/* check props once before invoking if check is available
	 * ensures initial properties are valid */
	if (op->type->check) {
		op->type->check(C, op); /* ignore return value */
	}

	WM_event_fileselect_event(wm, op, EVT_FILESELECT_FULL_OPEN);
}

#if 0
/* lets not expose struct outside wm? */
static void WM_event_set_handler_flag(wmEventHandler *handler, int flag)
{
	handler->flag = flag;
}
#endif

wmEventHandler *WM_event_add_modal_handler(bContext *C, wmOperator *op)
{
	wmEventHandler *handler = MEM_callocN(sizeof(wmEventHandler), "event modal handler");
	wmWindow *win = CTX_wm_window(C);
	
	/* operator was part of macro */
	if (op->opm) {
		/* give the mother macro to the handler */
		handler->op = op->opm;
		/* mother macro opm becomes the macro element */
		handler->op->opm = op;
	}
	else
		handler->op = op;
	
	handler->op_area = CTX_wm_area(C);       /* means frozen screen context for modal handlers! */
	handler->op_region = CTX_wm_region(C);
	handler->op_region_type = handler->op_region ? handler->op_region->regiontype : -1;
	
	BLI_addhead(&win->modalhandlers, handler);

	return handler;
}

/**
 * Modal handlers store a pointer to an area which might be freed while the handler runs.
 * Use this function to NULL all handler pointers to \a old_area.
 */
void WM_event_modal_handler_area_replace(wmWindow *win, const ScrArea *old_area, ScrArea *new_area)
{
	for (wmEventHandler *handler = win->modalhandlers.first; handler; handler = handler->next) {
		/* fileselect handler is quite special... it needs to keep old area stored in handler, so don't change it */
		if ((handler->op_area == old_area) && (handler->type != WM_HANDLER_FILESELECT)) {
			handler->op_area = new_area;
		}
	}
}

/**
 * Modal handlers store a pointer to a region which might be freed while the handler runs.
 * Use this function to NULL all handler pointers to \a old_region.
 */
void WM_event_modal_handler_region_replace(wmWindow *win, const ARegion *old_region, ARegion *new_region)
{
	for (wmEventHandler *handler = win->modalhandlers.first; handler; handler = handler->next) {
		if (handler->op_region == old_region) {
			handler->op_region = new_region;
			handler->op_region_type = new_region ? new_region->regiontype : RGN_TYPE_WINDOW;
		}
	}
}

wmEventHandler *WM_event_add_keymap_handler(ListBase *handlers, wmKeyMap *keymap)
{
	wmEventHandler *handler;

	if (!keymap) {
		printf("%s: called with NULL keymap\n", __func__);
		return NULL;
	}

	/* only allow same keymap once */
	for (handler = handlers->first; handler; handler = handler->next)
		if (handler->keymap == keymap)
			return handler;
	
	handler = MEM_callocN(sizeof(wmEventHandler), "event keymap handler");
	BLI_addtail(handlers, handler);
	handler->keymap = keymap;

	return handler;
}

/* priorities not implemented yet, for time being just insert in begin of list */
wmEventHandler *WM_event_add_keymap_handler_priority(ListBase *handlers, wmKeyMap *keymap, int UNUSED(priority))
{
	wmEventHandler *handler;
	
	WM_event_remove_keymap_handler(handlers, keymap);
	
	handler = MEM_callocN(sizeof(wmEventHandler), "event keymap handler");
	BLI_addhead(handlers, handler);
	handler->keymap = keymap;
	
	return handler;
}

wmEventHandler *WM_event_add_keymap_handler_bb(ListBase *handlers, wmKeyMap *keymap, const rcti *bblocal, const rcti *bbwin)
{
	wmEventHandler *handler = WM_event_add_keymap_handler(handlers, keymap);
	
	if (handler) {
		handler->bblocal = bblocal;
		handler->bbwin = bbwin;
	}
	return handler;
}

void WM_event_remove_keymap_handler(ListBase *handlers, wmKeyMap *keymap)
{
	wmEventHandler *handler;
	
	for (handler = handlers->first; handler; handler = handler->next) {
		if (handler->keymap == keymap) {
			BLI_remlink(handlers, handler);
			wm_event_free_handler(handler);
			break;
		}
	}
}

wmEventHandler *WM_event_add_ui_handler(
        const bContext *C, ListBase *handlers,
        wmUIHandlerFunc ui_handle, wmUIHandlerRemoveFunc ui_remove,
        void *userdata, const char flag)
{
	wmEventHandler *handler = MEM_callocN(sizeof(wmEventHandler), "event ui handler");
	handler->ui_handle = ui_handle;
	handler->ui_remove = ui_remove;
	handler->ui_userdata = userdata;
	if (C) {
		handler->ui_area    = CTX_wm_area(C);
		handler->ui_region  = CTX_wm_region(C);
		handler->ui_menu    = CTX_wm_menu(C);
	}
	else {
		handler->ui_area    = NULL;
		handler->ui_region  = NULL;
		handler->ui_menu    = NULL;
	}

	BLI_assert((flag & WM_HANDLER_DO_FREE) == 0);
	handler->flag = flag;
	
	BLI_addhead(handlers, handler);
	
	return handler;
}

/* set "postpone" for win->modalhandlers, this is in a running for () loop in wm_handlers_do() */
void WM_event_remove_ui_handler(
        ListBase *handlers,
        wmUIHandlerFunc ui_handle, wmUIHandlerRemoveFunc ui_remove,
        void *userdata, const bool postpone)
{
	wmEventHandler *handler;
	
	for (handler = handlers->first; handler; handler = handler->next) {
		if ((handler->ui_handle == ui_handle) &&
		    (handler->ui_remove == ui_remove) &&
		    (handler->ui_userdata == userdata))
		{
			/* handlers will be freed in wm_handlers_do() */
			if (postpone) {
				handler->flag |= WM_HANDLER_DO_FREE;
			}
			else {
				BLI_remlink(handlers, handler);
				wm_event_free_handler(handler);
			}
			break;
		}
	}
}

void WM_event_free_ui_handler_all(
        bContext *C, ListBase *handlers,
        wmUIHandlerFunc ui_handle, wmUIHandlerRemoveFunc ui_remove)
{
	wmEventHandler *handler, *handler_next;

	for (handler = handlers->first; handler; handler = handler_next) {
		handler_next = handler->next;
		if ((handler->ui_handle == ui_handle) &&
		    (handler->ui_remove == ui_remove))
		{
			ui_remove(C, handler->ui_userdata);
			BLI_remlink(handlers, handler);
			wm_event_free_handler(handler);
		}
	}
}

wmEventHandler *WM_event_add_dropbox_handler(ListBase *handlers, ListBase *dropboxes)
{
	wmEventHandler *handler;

	/* only allow same dropbox once */
	for (handler = handlers->first; handler; handler = handler->next)
		if (handler->dropboxes == dropboxes)
			return handler;
	
	handler = MEM_callocN(sizeof(wmEventHandler), "dropbox handler");
	
	/* dropbox stored static, no free or copy */
	handler->dropboxes = dropboxes;
	BLI_addhead(handlers, handler);
	
	return handler;
}

/* XXX solution works, still better check the real cause (ton) */
void WM_event_remove_area_handler(ListBase *handlers, void *area)
{
	wmEventHandler *handler, *nexthandler;

	for (handler = handlers->first; handler; handler = nexthandler) {
		nexthandler = handler->next;
		if (handler->type != WM_HANDLER_FILESELECT) {
			if (handler->ui_area == area) {
				BLI_remlink(handlers, handler);
				wm_event_free_handler(handler);
			}
		}
	}
}

#if 0
static void WM_event_remove_handler(ListBase *handlers, wmEventHandler *handler)
{
	BLI_remlink(handlers, handler);
	wm_event_free_handler(handler);
}
#endif

void WM_event_add_mousemove(bContext *C)
{
	wmWindow *window = CTX_wm_window(C);
	
	window->addmousemove = 1;
}


/* for modal callbacks, check configuration for how to interpret exit with tweaks  */
bool WM_event_is_modal_tweak_exit(const wmEvent *event, int tweak_event)
{
	/* if the release-confirm userpref setting is enabled, 
	 * tweak events can be canceled when mouse is released
	 */
	if (U.flag & USER_RELEASECONFIRM) {
		/* option on, so can exit with km-release */
		if (event->val == KM_RELEASE) {
			switch (tweak_event) {
				case EVT_TWEAK_L:
				case EVT_TWEAK_M:
				case EVT_TWEAK_R:
					return 1;
			}
		}
		else {
			/* if the initial event wasn't a tweak event then
			 * ignore USER_RELEASECONFIRM setting: see [#26756] */
			if (ELEM(tweak_event, EVT_TWEAK_L, EVT_TWEAK_M, EVT_TWEAK_R) == 0) {
				return 1;
			}
		}
	}
	else {
		/* this is fine as long as not doing km-release, otherwise
		 * some items (i.e. markers) being tweaked may end up getting
		 * dropped all over
		 */
		if (event->val != KM_RELEASE)
			return 1;
	}
	
	return 0;
}

/* ********************* ghost stuff *************** */

static int convert_key(GHOST_TKey key) 
{
	if (key >= GHOST_kKeyA && key <= GHOST_kKeyZ) {
		return (AKEY + ((int) key - GHOST_kKeyA));
	}
	else if (key >= GHOST_kKey0 && key <= GHOST_kKey9) {
		return (ZEROKEY + ((int) key - GHOST_kKey0));
	}
	else if (key >= GHOST_kKeyNumpad0 && key <= GHOST_kKeyNumpad9) {
		return (PAD0 + ((int) key - GHOST_kKeyNumpad0));
	}
	else if (key >= GHOST_kKeyF1 && key <= GHOST_kKeyF19) {
		return (F1KEY + ((int) key - GHOST_kKeyF1));
	}
	else {
		switch (key) {
			case GHOST_kKeyBackSpace:       return BACKSPACEKEY;
			case GHOST_kKeyTab:             return TABKEY;
			case GHOST_kKeyLinefeed:        return LINEFEEDKEY;
			case GHOST_kKeyClear:           return 0;
			case GHOST_kKeyEnter:           return RETKEY;

			case GHOST_kKeyEsc:             return ESCKEY;
			case GHOST_kKeySpace:           return SPACEKEY;
			case GHOST_kKeyQuote:           return QUOTEKEY;
			case GHOST_kKeyComma:           return COMMAKEY;
			case GHOST_kKeyMinus:           return MINUSKEY;
			case GHOST_kKeyPlus:            return PLUSKEY;
			case GHOST_kKeyPeriod:          return PERIODKEY;
			case GHOST_kKeySlash:           return SLASHKEY;

			case GHOST_kKeySemicolon:       return SEMICOLONKEY;
			case GHOST_kKeyEqual:           return EQUALKEY;

			case GHOST_kKeyLeftBracket:     return LEFTBRACKETKEY;
			case GHOST_kKeyRightBracket:    return RIGHTBRACKETKEY;
			case GHOST_kKeyBackslash:       return BACKSLASHKEY;
			case GHOST_kKeyAccentGrave:     return ACCENTGRAVEKEY;

			case GHOST_kKeyLeftShift:       return LEFTSHIFTKEY;
			case GHOST_kKeyRightShift:      return RIGHTSHIFTKEY;
			case GHOST_kKeyLeftControl:     return LEFTCTRLKEY;
			case GHOST_kKeyRightControl:    return RIGHTCTRLKEY;
			case GHOST_kKeyOS:              return OSKEY;
			case GHOST_kKeyLeftAlt:         return LEFTALTKEY;
			case GHOST_kKeyRightAlt:        return RIGHTALTKEY;

			case GHOST_kKeyCapsLock:        return CAPSLOCKKEY;
			case GHOST_kKeyNumLock:         return 0;
			case GHOST_kKeyScrollLock:      return 0;

			case GHOST_kKeyLeftArrow:       return LEFTARROWKEY;
			case GHOST_kKeyRightArrow:      return RIGHTARROWKEY;
			case GHOST_kKeyUpArrow:         return UPARROWKEY;
			case GHOST_kKeyDownArrow:       return DOWNARROWKEY;

			case GHOST_kKeyPrintScreen:     return 0;
			case GHOST_kKeyPause:           return PAUSEKEY;

			case GHOST_kKeyInsert:          return INSERTKEY;
			case GHOST_kKeyDelete:          return DELKEY;
			case GHOST_kKeyHome:            return HOMEKEY;
			case GHOST_kKeyEnd:             return ENDKEY;
			case GHOST_kKeyUpPage:          return PAGEUPKEY;
			case GHOST_kKeyDownPage:        return PAGEDOWNKEY;

			case GHOST_kKeyNumpadPeriod:    return PADPERIOD;
			case GHOST_kKeyNumpadEnter:     return PADENTER;
			case GHOST_kKeyNumpadPlus:      return PADPLUSKEY;
			case GHOST_kKeyNumpadMinus:     return PADMINUS;
			case GHOST_kKeyNumpadAsterisk:  return PADASTERKEY;
			case GHOST_kKeyNumpadSlash:     return PADSLASHKEY;

			case GHOST_kKeyGrLess:          return GRLESSKEY;

			case GHOST_kKeyMediaPlay:       return MEDIAPLAY;
			case GHOST_kKeyMediaStop:       return MEDIASTOP;
			case GHOST_kKeyMediaFirst:      return MEDIAFIRST;
			case GHOST_kKeyMediaLast:       return MEDIALAST;
			
			default:
				return UNKNOWNKEY;  /* GHOST_kKeyUnknown */
		}
	}
}

static void wm_eventemulation(wmEvent *event)
{
	/* Store last mmb/rmb event value to make emulation work when modifier keys
	 * are released first. This really should be in a data structure somewhere. */
	static int emulating_event = EVENT_NONE;
	
	/* middlemouse and rightmouse emulation */
	if (U.flag & USER_TWOBUTTONMOUSE) {
		if (event->type == LEFTMOUSE) {
			
			if (event->val == KM_PRESS && event->alt) {
				event->type = MIDDLEMOUSE;
				event->alt = 0;
				emulating_event = MIDDLEMOUSE;
			}
#ifdef __APPLE__
			else if (event->val == KM_PRESS && event->oskey) {
				event->type = RIGHTMOUSE;
				event->oskey = 0;
				emulating_event = RIGHTMOUSE;
			}
#endif
			else if (event->val == KM_RELEASE) {
				/* only send middle-mouse release if emulated */
				if (emulating_event == MIDDLEMOUSE) {
					event->type = MIDDLEMOUSE;
					event->alt = 0;
				}
				else if (emulating_event == RIGHTMOUSE) {
					event->type = RIGHTMOUSE;
					event->oskey = 0;
				}
				emulating_event = EVENT_NONE;
			}
		}
		
	}
	
	/* numpad emulation */
	if (U.flag & USER_NONUMPAD) {
		switch (event->type) {
			case ZEROKEY: event->type = PAD0; break;
			case ONEKEY: event->type = PAD1; break;
			case TWOKEY: event->type = PAD2; break;
			case THREEKEY: event->type = PAD3; break;
			case FOURKEY: event->type = PAD4; break;
			case FIVEKEY: event->type = PAD5; break;
			case SIXKEY: event->type = PAD6; break;
			case SEVENKEY: event->type = PAD7; break;
			case EIGHTKEY: event->type = PAD8; break;
			case NINEKEY: event->type = PAD9; break;
			case MINUSKEY: event->type = PADMINUS; break;
			case EQUALKEY: event->type = PADPLUSKEY; break;
			case BACKSLASHKEY: event->type = PADSLASHKEY; break;
		}
	}
}

/* adds customdata to event */
static void update_tablet_data(wmWindow *win, wmEvent *event)
{
	const GHOST_TabletData *td = GHOST_GetTabletData(win->ghostwin);
	
	/* if there's tablet data from an active tablet device then add it */
	if ((td != NULL) && td->Active != GHOST_kTabletModeNone) {
		struct wmTabletData *wmtab = MEM_mallocN(sizeof(wmTabletData), "customdata tablet");
		
		wmtab->Active = (int)td->Active;
		wmtab->Pressure = td->Pressure;
		wmtab->Xtilt = td->Xtilt;
		wmtab->Ytilt = td->Ytilt;
		
		event->tablet_data = wmtab;
		// printf("%s: using tablet %.5f\n", __func__, wmtab->Pressure);
	}
	else {
		event->tablet_data = NULL;
		// printf("%s: not using tablet\n", __func__);
	}
}

#ifdef WITH_INPUT_NDOF
/* adds customdata to event */
static void attach_ndof_data(wmEvent *event, const GHOST_TEventNDOFMotionData *ghost)
{
	wmNDOFMotionData *data = MEM_mallocN(sizeof(wmNDOFMotionData), "customdata NDOF");

	const float ts = U.ndof_sensitivity;
	const float rs = U.ndof_orbit_sensitivity;

	mul_v3_v3fl(data->tvec, &ghost->tx, ts);
	mul_v3_v3fl(data->rvec, &ghost->rx, rs);

	if (U.ndof_flag & NDOF_PAN_YZ_SWAP_AXIS) {
		float t;
		t =  data->tvec[1];
		data->tvec[1] = -data->tvec[2];
		data->tvec[2] = t;
	}

	data->dt = ghost->dt;

	data->progress = (wmProgress) ghost->progress;

	event->custom = EVT_DATA_NDOF_MOTION;
	event->customdata = data;
	event->customdatafree = 1;
}
#endif /* WITH_INPUT_NDOF */

/* imperfect but probably usable... draw/enable drags to other windows */
static wmWindow *wm_event_cursor_other_windows(wmWindowManager *wm, wmWindow *win, wmEvent *event)
{
	int mx = event->x, my = event->y;
	
	if (wm->windows.first == wm->windows.last)
		return NULL;
	
	/* in order to use window size and mouse position (pixels), we have to use a WM function */
	
	/* check if outside, include top window bar... */
	if (mx < 0 || my < 0 || mx > WM_window_pixels_x(win) || my > WM_window_pixels_y(win) + 30) {
		wmWindow *owin;
		wmEventHandler *handler;
		
		/* let's skip windows having modal handlers now */
		/* potential XXX ugly... I wouldn't have added a modalhandlers list (introduced in rev 23331, ton) */
		for (handler = win->modalhandlers.first; handler; handler = handler->next)
			if (handler->ui_handle || handler->op)
				return NULL;
		
		/* to desktop space */
		mx += (int) (U.pixelsize * win->posx);
		my += (int) (U.pixelsize * win->posy);
		
		/* check other windows to see if it has mouse inside */
		for (owin = wm->windows.first; owin; owin = owin->next) {
			
			if (owin != win) {
				int posx = (int) (U.pixelsize * owin->posx);
				int posy = (int) (U.pixelsize * owin->posy);
				
				if (mx - posx >= 0 && owin->posy >= 0 &&
				    mx - posx <= WM_window_pixels_x(owin) && my - posy <= WM_window_pixels_y(owin))
				{
					event->x = mx - (int)(U.pixelsize * owin->posx);
					event->y = my - (int)(U.pixelsize * owin->posy);
					
					return owin;
				}
			}
		}
	}
	return NULL;
}

static bool wm_event_is_double_click(wmEvent *event, const wmEvent *event_state)
{
	if ((event->type == event_state->prevtype) &&
	    (event_state->prevval == KM_RELEASE) &&
	    (event->val == KM_PRESS))
	{
		if ((ISMOUSE(event->type) == false) || ((ABS(event->x - event_state->prevclickx)) <= 2 &&
		                                        (ABS(event->y - event_state->prevclicky)) <= 2))
		{
			if ((PIL_check_seconds_timer() - event_state->prevclicktime) * 1000 < U.dbl_click_time) {
				return true;
			}
		}
	}

	return false;
}

static void wm_event_add_mousemove(wmWindow *win, const wmEvent *event)
{
	wmEvent *event_last = win->queue.last;

	/* some painting operators want accurate mouse events, they can
	 * handle in between mouse move moves, others can happily ignore
	 * them for better performance */
	if (event_last && event_last->type == MOUSEMOVE)
		event_last->type = INBETWEEN_MOUSEMOVE;

	wm_event_add(win, event);

	{
		wmEvent *event_new = win->queue.last;
		if (event_last == NULL) {
			event_last = win->eventstate;
		}

		copy_v2_v2_int(&event_new->prevx, &event_last->x);
	}
}

/* windows store own event queues, no bContext here */
/* time is in 1000s of seconds, from ghost */
void wm_event_add_ghostevent(wmWindowManager *wm, wmWindow *win, int type, int UNUSED(time), void *customdata)
{
	wmWindow *owin;

	/* Having both, event and evt, can be highly confusing to work with, but is necessary for
	 * our current event system, so let's clear things up a bit:
	 * - data added to event only will be handled immediately, but will not be copied to the next event
	 * - data added to evt only stays, but is handled with the next event -> execution delay
	 * - data added to event and evt stays and is handled immediately
	 */
	wmEvent event, *evt = win->eventstate;

	/* initialize and copy state (only mouse x y and modifiers) */
	event = *evt;

	switch (type) {
		/* mouse move, also to inactive window (X11 does this) */
		case GHOST_kEventCursorMove:
		{
			GHOST_TEventCursorData *cd = customdata;

			copy_v2_v2_int(&event.x, &cd->x);
			wm_stereo3d_mouse_offset_apply(win, &event.x);

			event.type = MOUSEMOVE;
			wm_event_add_mousemove(win, &event);
			copy_v2_v2_int(&evt->x, &event.x);
			
			/* also add to other window if event is there, this makes overdraws disappear nicely */
			/* it remaps mousecoord to other window in event */
			owin = wm_event_cursor_other_windows(wm, win, &event);
			if (owin) {
				wmEvent oevent, *oevt = owin->eventstate;

				oevent = *oevt;

				copy_v2_v2_int(&oevent.x, &event.x);
				oevent.type = MOUSEMOVE;
				wm_event_add_mousemove(owin, &oevent);
				copy_v2_v2_int(&oevt->x, &oevent.x);
			}
				
			break;
		}
		case GHOST_kEventTrackpad:
		{
			GHOST_TEventTrackpadData *pd = customdata;
			switch (pd->subtype) {
				case GHOST_kTrackpadEventMagnify:
					event.type = MOUSEZOOM;
					pd->deltaX = -pd->deltaX;
					pd->deltaY = -pd->deltaY;
					break;
				case GHOST_kTrackpadEventRotate:
					event.type = MOUSEROTATE;
					break;
				case GHOST_kTrackpadEventScroll:
				default:
					event.type = MOUSEPAN;
					break;
			}

			event.x = evt->x = pd->x;
			event.y = evt->y = pd->y;
			event.val = KM_NOTHING;
			
			/* Use prevx/prevy so we can calculate the delta later */
			event.prevx = event.x - pd->deltaX;
			event.prevy = event.y - (-pd->deltaY);
			
			wm_event_add(win, &event);
			break;
		}
		/* mouse button */
		case GHOST_kEventButtonDown:
		case GHOST_kEventButtonUp:
		{
			GHOST_TEventButtonData *bd = customdata;
			
			/* get value and type from ghost */
			event.val = (type == GHOST_kEventButtonDown) ? KM_PRESS : KM_RELEASE;
			
			if (bd->button == GHOST_kButtonMaskLeft)
				event.type = LEFTMOUSE;
			else if (bd->button == GHOST_kButtonMaskRight)
				event.type = RIGHTMOUSE;
			else if (bd->button == GHOST_kButtonMaskButton4)
				event.type = BUTTON4MOUSE;
			else if (bd->button == GHOST_kButtonMaskButton5)
				event.type = BUTTON5MOUSE;
			else if (bd->button == GHOST_kButtonMaskButton6)
				event.type = BUTTON6MOUSE;
			else if (bd->button == GHOST_kButtonMaskButton7)
				event.type = BUTTON7MOUSE;
			else
				event.type = MIDDLEMOUSE;
			
			wm_eventemulation(&event);
			
			/* copy previous state to prev event state (two old!) */
			evt->prevval = evt->val;
			evt->prevtype = evt->type;

			/* copy to event state */
			evt->val = event.val;
			evt->type = event.type;

			if (win->active == 0) {
				int cx, cy;
				
				/* entering window, update mouse pos. (ghost sends win-activate *after* the mouseclick in window!) */
				wm_get_cursor_position(win, &cx, &cy);

				event.x = evt->x = cx;
				event.y = evt->y = cy;
			}
			
			/* double click test */
			if (wm_event_is_double_click(&event, evt)) {
				if (G.debug & (G_DEBUG_HANDLERS | G_DEBUG_EVENTS))
					printf("%s Send double click\n", __func__);
				event.val = KM_DBL_CLICK;
			}
			if (event.val == KM_PRESS) {
				evt->prevclicktime = PIL_check_seconds_timer();
				evt->prevclickx = event.x;
				evt->prevclicky = event.y;
			}
			
			/* add to other window if event is there (not to both!) */
			owin = wm_event_cursor_other_windows(wm, win, &event);
			if (owin) {
				wmEvent oevent = *(owin->eventstate);
				
				oevent.x = event.x;
				oevent.y = event.y;
				oevent.type = event.type;
				oevent.val = event.val;
				
				wm_event_add(owin, &oevent);
			}
			else {
				wm_event_add(win, &event);
			}
			
			break;
		}
		/* keyboard */
		case GHOST_kEventKeyDown:
		case GHOST_kEventKeyUp:
		{
			GHOST_TEventKeyData *kd = customdata;
			short keymodifier = KM_NOTHING;
			event.type = convert_key(kd->key);
			event.ascii = kd->ascii;
			memcpy(event.utf8_buf, kd->utf8_buf, sizeof(event.utf8_buf)); /* might be not null terminated*/
			event.val = (type == GHOST_kEventKeyDown) ? KM_PRESS : KM_RELEASE;
			
			wm_eventemulation(&event);
			
			/* copy previous state to prev event state (two old!) */
			evt->prevval = evt->val;
			evt->prevtype = evt->type;

			/* copy to event state */
			evt->val = event.val;
			evt->type = event.type;
			
			/* exclude arrow keys, esc, etc from text input */
			if (type == GHOST_kEventKeyUp) {
				event.ascii = '\0';

				/* ghost should do this already for key up */
				if (event.utf8_buf[0]) {
					printf("%s: ghost on your platform is misbehaving, utf8 events on key up!\n", __func__);
				}
				event.utf8_buf[0] = '\0';
			}
			else {
				if (event.ascii < 32 && event.ascii > 0)
					event.ascii = '\0';
				if (event.utf8_buf[0] < 32 && event.utf8_buf[0] > 0)
					event.utf8_buf[0] = '\0';
			}

			if (event.utf8_buf[0]) {
				if (BLI_str_utf8_size(event.utf8_buf) == -1) {
					printf("%s: ghost detected an invalid unicode character '%d'!\n",
					       __func__, (int)(unsigned char)event.utf8_buf[0]);
					event.utf8_buf[0] = '\0';
				}
			}

			/* assigning both first and second is strange - campbell */
			switch (event.type) {
				case LEFTSHIFTKEY:
				case RIGHTSHIFTKEY:
					if (event.val == KM_PRESS) {
						if (evt->ctrl || evt->alt || evt->oskey) keymodifier = (KM_MOD_FIRST | KM_MOD_SECOND);
						else keymodifier = KM_MOD_FIRST;
					}
					event.shift = evt->shift = keymodifier;
					break;
				case LEFTCTRLKEY:
				case RIGHTCTRLKEY:
					if (event.val == KM_PRESS) {
						if (evt->shift || evt->alt || evt->oskey) keymodifier = (KM_MOD_FIRST | KM_MOD_SECOND);
						else keymodifier = KM_MOD_FIRST;
					}
					event.ctrl = evt->ctrl = keymodifier;
					break;
				case LEFTALTKEY:
				case RIGHTALTKEY:
					if (event.val == KM_PRESS) {
						if (evt->ctrl || evt->shift || evt->oskey) keymodifier = (KM_MOD_FIRST | KM_MOD_SECOND);
						else keymodifier = KM_MOD_FIRST;
					}
					event.alt = evt->alt = keymodifier;
					break;
				case OSKEY:
					if (event.val == KM_PRESS) {
						if (evt->ctrl || evt->alt || evt->shift) keymodifier = (KM_MOD_FIRST | KM_MOD_SECOND);
						else keymodifier = KM_MOD_FIRST;
					}
					event.oskey = evt->oskey = keymodifier;
					break;
				default:
					if (event.val == KM_PRESS && event.keymodifier == 0)
						evt->keymodifier = event.type;  /* only set in eventstate, for next event */
					else if (event.val == KM_RELEASE && event.keymodifier == event.type)
						event.keymodifier = evt->keymodifier = 0;
					break;
			}

			/* double click test */
			/* if previous event was same type, and previous was release, and now it presses... */
			if (wm_event_is_double_click(&event, evt)) {
				if (G.debug & (G_DEBUG_HANDLERS | G_DEBUG_EVENTS))
					printf("%s Send double click\n", __func__);
				evt->val = event.val = KM_DBL_CLICK;
			}
			
			/* this case happens on holding a key pressed, it should not generate
			 * press events events with the same key as modifier */
			if (event.keymodifier == event.type)
				event.keymodifier = 0;
						
			/* this case happens with an external numpad, and also when using 'dead keys' (to compose complex latin
			 * characters e.g.), it's not really clear why.
			 * Since it's impossible to map a key modifier to an unknown key, it shouldn't harm to clear it. */
			if (event.keymodifier == UNKNOWNKEY) {
				evt->keymodifier = event.keymodifier = 0;
			}
			
			/* if test_break set, it catches this. Do not set with modifier presses. XXX Keep global for now? */
			if ((event.type == ESCKEY && event.val == KM_PRESS) &&
			    /* check other modifiers because ms-windows uses these to bring up the task manager */
			    (event.shift == 0 && event.ctrl == 0 && event.alt == 0))
			{
				G.is_break = true;
			}
			
			/* double click test - only for press */
			if (event.val == KM_PRESS) {
				evt->prevclicktime = PIL_check_seconds_timer();
				evt->prevclickx = event.x;
				evt->prevclicky = event.y;
			}
			
			wm_event_add(win, &event);
			
			break;
		}
			
		case GHOST_kEventWheel:
		{
			GHOST_TEventWheelData *wheelData = customdata;
			
			if (wheelData->z > 0)
				event.type = WHEELUPMOUSE;
			else
				event.type = WHEELDOWNMOUSE;
			
			event.val = KM_PRESS;
			wm_event_add(win, &event);
			
			break;
		}
		case GHOST_kEventTimer:
		{
			event.type = TIMER;
			event.custom = EVT_DATA_TIMER;
			event.customdata = customdata;
			event.val = KM_NOTHING;
			event.keymodifier = 0;
			wm_event_add(win, &event);

			break;
		}

#ifdef WITH_INPUT_NDOF
		case GHOST_kEventNDOFMotion:
		{
			event.type = NDOF_MOTION;
			event.val = KM_NOTHING;
			attach_ndof_data(&event, customdata);
			wm_event_add(win, &event);

			if (G.debug & (G_DEBUG_HANDLERS | G_DEBUG_EVENTS))
				printf("%s sending NDOF_MOTION, prev = %d %d\n", __func__, event.x, event.y);

			break;
		}

		case GHOST_kEventNDOFButton:
		{
			GHOST_TEventNDOFButtonData *e = customdata;

			event.type = NDOF_BUTTON_NONE + e->button;

			switch (e->action) {
				case GHOST_kPress:
					event.val = KM_PRESS;
					break;
				case GHOST_kRelease:
					event.val = KM_RELEASE;
					break;
			}

			event.custom = 0;
			event.customdata = NULL;

			wm_event_add(win, &event);

			break;
		}
#endif /* WITH_INPUT_NDOF */

		case GHOST_kEventUnknown:
		case GHOST_kNumEventTypes:
			break;

		case GHOST_kEventWindowDeactivate:
		{
			event.type = WINDEACTIVATE;
			wm_event_add(win, &event);

			break;
		}

#ifdef WITH_INPUT_IME
		case GHOST_kEventImeCompositionStart:
		{
			event.val = KM_PRESS;
			win->ime_data = customdata;
			win->ime_data->is_ime_composing = true;
			event.type = WM_IME_COMPOSITE_START;
			wm_event_add(win, &event);
			break;
		}
		case GHOST_kEventImeComposition:
		{
			event.val = KM_PRESS;
			event.type = WM_IME_COMPOSITE_EVENT;
			wm_event_add(win, &event);
			break;
		}
		case GHOST_kEventImeCompositionEnd:
		{
			event.val = KM_PRESS;
			if (win->ime_data) {
				win->ime_data->is_ime_composing = false;
			}
			event.type = WM_IME_COMPOSITE_END;
			wm_event_add(win, &event);
			break;
		}
#endif /* WITH_INPUT_IME */

	}

#if 0
	WM_event_print(&event);
#endif
}

void WM_set_locked_interface(wmWindowManager *wm, bool lock)
{
	/* This will prevent events from being handled while interface is locked
	 *
	 * Use a "local" flag for now, because currently no other areas could
	 * benefit of locked interface anyway (aka using G.is_interface_locked
	 * wouldn't be useful anywhere outside of window manager, so let's not
	 * pollute global context with such an information for now).
	 */
	wm->is_interface_locked = lock ? 1 : 0;

	/* This will prevent drawing regions which uses non-threadsafe data.
	 * Currently it'll be just a 3D viewport.
	 *
	 * TODO(sergey): Make it different locked states, so different jobs
	 *               could lock different areas of blender and allow
	 *               interaction with others?
	 */
	BKE_spacedata_draw_locks(lock);
}


#ifdef WITH_INPUT_NDOF
/* -------------------------------------------------------------------- */
/* NDOF */

/** \name NDOF Utility Functions
 * \{ */


void WM_event_ndof_pan_get(const wmNDOFMotionData *ndof, float r_pan[3], const bool use_zoom)
{
	int z_flag = use_zoom ? NDOF_ZOOM_INVERT : NDOF_PANZ_INVERT_AXIS;
	r_pan[0] = ndof->tvec[0] * ((U.ndof_flag & NDOF_PANX_INVERT_AXIS) ? -1.0f : 1.0f);
	r_pan[1] = ndof->tvec[1] * ((U.ndof_flag & NDOF_PANY_INVERT_AXIS) ? -1.0f : 1.0f);
	r_pan[2] = ndof->tvec[2] * ((U.ndof_flag & z_flag)                ? -1.0f : 1.0f);
}

void WM_event_ndof_rotate_get(const wmNDOFMotionData *ndof, float r_rot[3])
{
	r_rot[0] = ndof->rvec[0] * ((U.ndof_flag & NDOF_ROTX_INVERT_AXIS) ? -1.0f : 1.0f);
	r_rot[1] = ndof->rvec[1] * ((U.ndof_flag & NDOF_ROTY_INVERT_AXIS) ? -1.0f : 1.0f);
	r_rot[2] = ndof->rvec[2] * ((U.ndof_flag & NDOF_ROTZ_INVERT_AXIS) ? -1.0f : 1.0f);
}

float WM_event_ndof_to_axis_angle(const struct wmNDOFMotionData *ndof, float axis[3])
{
	float angle;
	angle = normalize_v3_v3(axis, ndof->rvec);

	axis[0] = axis[0] * ((U.ndof_flag & NDOF_ROTX_INVERT_AXIS) ? -1.0f : 1.0f);
	axis[1] = axis[1] * ((U.ndof_flag & NDOF_ROTY_INVERT_AXIS) ? -1.0f : 1.0f);
	axis[2] = axis[2] * ((U.ndof_flag & NDOF_ROTZ_INVERT_AXIS) ? -1.0f : 1.0f);

	return ndof->dt * angle;
}

void WM_event_ndof_to_quat(const struct wmNDOFMotionData *ndof, float q[4])
{
	float axis[3];
	float angle;

	angle = WM_event_ndof_to_axis_angle(ndof, axis);
	axis_angle_to_quat(q, axis, angle);
}
#endif /* WITH_INPUT_NDOF */

/* if this is a tablet event, return tablet pressure and set *pen_flip
 * to 1 if the eraser tool is being used, 0 otherwise */
float WM_event_tablet_data(const wmEvent *event, int *pen_flip, float tilt[2])
{
	int erasor = 0;
	float pressure = 1;

	if (tilt)
		zero_v2(tilt);

	if (event->tablet_data) {
		const wmTabletData *wmtab = event->tablet_data;

		erasor = (wmtab->Active == EVT_TABLET_ERASER);
		if (wmtab->Active != EVT_TABLET_NONE) {
			pressure = wmtab->Pressure;
			if (tilt) {
				tilt[0] = wmtab->Xtilt;
				tilt[1] = wmtab->Ytilt;
			}
		}
	}

	if (pen_flip)
		(*pen_flip) = erasor;

	return pressure;
}

bool WM_event_is_tablet(const struct wmEvent *event)
{
	return (event->tablet_data) ? true : false;
}

#ifdef WITH_INPUT_IME
/* most os using ctrl/oskey + space to switch ime, avoid added space */
bool WM_event_is_ime_switch(const struct wmEvent *event)
{
	return event->val == KM_PRESS && event->type == SPACEKEY &&
	       (event->ctrl || event->oskey || event->shift || event->alt);
}
#endif

/** \} */<|MERGE_RESOLUTION|>--- conflicted
+++ resolved
@@ -275,15 +275,20 @@
 
 	/* combine datamasks so 1 win doesn't disable UV's in another [#26448] */
 	for (wmWindow *win = wm->windows.first; win; win = win->next) {
-		win_combine_v3d_datamask |= ED_view3d_screen_datamask(win->screen);
+		const Scene *scene = WM_window_get_active_scene(win);
+		const bScreen *screen = WM_window_get_active_screen(win);
+
+		win_combine_v3d_datamask |= ED_view3d_screen_datamask(scene, screen);
 	}
 
 	/* cached: editor refresh callbacks now, they get context */
 	for (wmWindow *win = wm->windows.first; win; win = win->next) {
+		const bScreen *screen = WM_window_get_active_screen(win);
+		Scene *scene = WM_window_get_active_scene(win);
 		ScrArea *sa;
 
 		CTX_wm_window_set(C, win);
-		for (sa = win->screen->areabase.first; sa; sa = sa->next) {
+		for (sa = screen->areabase.first; sa; sa = sa->next) {
 			if (sa->do_refresh) {
 				CTX_wm_area_set(C, sa);
 				ED_area_do_refresh(C, sa);
@@ -296,12 +301,12 @@
 			Main *bmain = CTX_data_main(C);
 
 			/* copied to set's in scene_update_tagged_recursive() */
-			win->screen->scene->customdata_mask = win_combine_v3d_datamask;
+			scene->customdata_mask = win_combine_v3d_datamask;
 
 			/* XXX, hack so operators can enforce datamasks [#26482], gl render */
-			win->screen->scene->customdata_mask |= win->screen->scene->customdata_mask_modal;
-
-			BKE_scene_update_tagged(bmain->eval_ctx, bmain, win->screen->scene);
+			scene->customdata_mask |= scene->customdata_mask_modal;
+
+			BKE_scene_update_tagged(bmain->eval_ctx, bmain, scene);
 		}
 	}
 
@@ -439,50 +444,8 @@
 		
 		MEM_freeN(note);
 	}
-<<<<<<< HEAD
-
-	/* combine datamasks so 1 win doesn't disable UV's in another [#26448] */
-	for (win = wm->windows.first; win; win = win->next) {
-		const Scene *scene = WM_window_get_active_scene(win);
-		const bScreen *screen = WM_window_get_active_screen(win);
-
-		win_combine_v3d_datamask |= ED_view3d_screen_datamask(scene, screen);
-	}
-
-	/* cached: editor refresh callbacks now, they get context */
-	for (win = wm->windows.first; win; win = win->next) {
-		const bScreen *screen = WM_window_get_active_screen(win);
-		Scene *scene = WM_window_get_active_scene(win);
-		ScrArea *sa;
-		
-		CTX_wm_window_set(C, win);
-		for (sa = screen->areabase.first; sa; sa = sa->next) {
-			if (sa->do_refresh) {
-				CTX_wm_area_set(C, sa);
-				ED_area_do_refresh(C, sa);
-			}
-		}
-		
-		/* XXX make lock in future, or separated derivedmesh users in scene */
-		if (G.is_rendering == false) {
-			/* depsgraph & animation: update tagged datablocks */
-			Main *bmain = CTX_data_main(C);
-
-			/* copied to set's in scene_update_tagged_recursive() */
-			scene->customdata_mask = win_combine_v3d_datamask;
-
-			/* XXX, hack so operators can enforce datamasks [#26482], gl render */
-			scene->customdata_mask |= scene->customdata_mask_modal;
-
-			BKE_scene_update_tagged(bmain->eval_ctx, bmain, scene);
-		}
-	}
-
-	CTX_wm_window_set(C, NULL);
-=======
-	
+
 	wm_event_do_refresh_wm_and_depsgraph(C);
->>>>>>> 1fd3892f
 }
 
 static int wm_event_always_pass(const wmEvent *event)
