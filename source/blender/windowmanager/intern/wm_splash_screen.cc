/* SPDX-FileCopyrightText: 2007 Blender Authors
 *
 * SPDX-License-Identifier: GPL-2.0-or-later */

/** \file
 * \ingroup wm
 *
 * This file contains the splash screen logic (the `WM_OT_splash` operator).
 *
 * - Loads the splash image.
 * - Displaying version information.
 * - Lists New Files (application templates).
 * - Lists Recent files.
 * - Links to web sites.
 */

#include <algorithm>
#include <cstring>

#include "DNA_ID.h"
#include "DNA_scene_types.h"
#include "DNA_screen_types.h"
#include "DNA_userdef_types.h"
#include "DNA_windowmanager_types.h"

#include "BLI_blenlib.h"
#include "BLI_utildefines.h"

#include "BKE_appdir.hh"
#include "BKE_blender_version.h"
#include "BKE_context.hh"
<<<<<<< HEAD
#include "BKE_screen.hh"

#include "BLT_translation.hh"

#include "BLF_api.hh"
=======

#include "BLT_translation.hh"
>>>>>>> a6dbfc82

#include "IMB_imbuf.hh"
#include "IMB_imbuf_types.hh"

#include "ED_datafiles.h"
#include "ED_screen.hh"

#include "UI_interface.hh"
#include "UI_interface_icons.hh"
#include "UI_resources.hh"

#include "WM_api.hh"
#include "WM_types.hh"

#include "wm.hh"

/* -------------------------------------------------------------------- */
/** \name Splash Screen
 * \{ */

static void wm_block_splash_close(bContext *C, void *arg_block, void * /*arg*/)
{
  wmWindow *win = CTX_wm_window(C);
  UI_popup_block_close(C, win, static_cast<uiBlock *>(arg_block));
}

/* Not used by BFA */
// static void wm_block_splash_add_label(uiBlock *block, const char *label, int x, int y)
// {
//   if (!(label && label[0])) {
//     return;
//   }

//   UI_block_emboss_set(block, UI_EMBOSS_NONE);

//   uiBut *but = uiDefBut(
//       block, UI_BTYPE_LABEL, 0, label, 0, y, x, UI_UNIT_Y, nullptr, 0, 0, 0, 0, nullptr);
//   UI_but_drawflag_disable(but, UI_BUT_TEXT_LEFT);
//   UI_but_drawflag_enable(but, UI_BUT_TEXT_RIGHT);

//   /* 1 = UI_SELECT, internal flag to draw in white. */
//   UI_but_flag_enable(but, 1);
//   UI_block_emboss_set(block, UI_EMBOSS);
// }

#ifndef WITH_HEADLESS
static void wm_block_splash_image_roundcorners_add(ImBuf *ibuf)
{
  uchar *rct = ibuf->byte_buffer.data;
  if (!rct) {
    return;
  }

  bTheme *btheme = UI_GetTheme();
  const float roundness = btheme->tui.wcol_menu_back.roundness * UI_SCALE_FAC;
  const int size = roundness * 20;

  if (size < ibuf->x && size < ibuf->y) {
    /* Y-axis initial offset. */
    rct += 4 * (ibuf->y - size) * ibuf->x;

    for (int y = 0; y < size; y++) {
      for (int x = 0; x < size; x++, rct += 4) {
        const float pixel = 1.0 / size;
        const float u = pixel * x;
        const float v = pixel * y;
        const float distance = sqrt(u * u + v * v);

        /* Pointer offset to the alpha value of pixel. */
        /* NOTE: the left corner is flipped in the X-axis. */
        const int offset_l = 4 * (size - x - x - 1) + 3;
        const int offset_r = 4 * (ibuf->x - size) + 3;

        if (distance > 1.0) {
          rct[offset_l] = 0;
          rct[offset_r] = 0;
        }
        else {
          /* Create a single pixel wide transition for anti-aliasing.
           * Invert the distance and map its range [0, 1] to [0, pixel]. */
          const float fac = (1.0 - distance) * size;

          if (fac > 1.0) {
            continue;
          }

          const uchar alpha = unit_float_to_uchar_clamp(fac);
          rct[offset_l] = alpha;
          rct[offset_r] = alpha;
        }
      }

      /* X-axis offset to the next row. */
      rct += 4 * (ibuf->x - size);
    }
  }
}
#endif /* !WITH_HEADLESS */

static ImBuf *wm_block_splash_image(int width, int *r_height)
{
  ImBuf *ibuf = nullptr;
  int height = 0;
#ifndef WITH_HEADLESS
  if (U.app_template[0] != '\0') {
    char splash_filepath[FILE_MAX];
    char template_directory[FILE_MAX];
    if (BKE_appdir_app_template_id_search(
            U.app_template, template_directory, sizeof(template_directory)))
    {
      BLI_path_join(splash_filepath, sizeof(splash_filepath), template_directory, "splash.png");
      ibuf = IMB_loadiffname(splash_filepath, IB_rect, nullptr);
    }
  }

  if (ibuf == nullptr) {
    const uchar *splash_data = (const uchar *)datatoc_splash_png;
    size_t splash_data_size = datatoc_splash_png_size;
    ibuf = IMB_ibImageFromMemory(
        splash_data, splash_data_size, IB_rect, nullptr, "<splash screen>");
  }

  if (ibuf) {
    height = (width * ibuf->y) / ibuf->x;
    if (width != ibuf->x || height != ibuf->y) {
      IMB_scaleImBuf(ibuf, width, height);
    }

    wm_block_splash_image_roundcorners_add(ibuf);
    IMB_premultiply_alpha(ibuf);
  }

#else
  UNUSED_VARS(width);
#endif
  *r_height = height;
  return ibuf;
}

/**
 * Close the splash when opening a file-selector.
 */
static void wm_block_splash_close_on_fileselect(bContext *C, void *arg1, void * /*arg2*/)
{
  wmWindow *win = CTX_wm_window(C);
  if (!win) {
    return;
  }

  /* Check for the event as this will run before the new window/area has been created. */
  bool has_fileselect = false;
  LISTBASE_FOREACH (const wmEvent *, event, &win->event_queue) {
    if (event->type == EVT_FILESELECT) {
      has_fileselect = true;
      break;
    }
  }

  if (has_fileselect) {
    wm_block_splash_close(C, arg1, nullptr);
  }
}

static uiBlock *wm_block_splash_create(bContext *C, ARegion *region, void * /*arg*/)
{
  const uiStyle *style = UI_style_get_dpi();

  uiBlock *block = UI_block_begin(C, region, "splash", UI_EMBOSS);

  /* note on UI_BLOCK_NO_WIN_CLIP, the window size is not always synchronized
   * with the OS when the splash shows, window clipping in this case gives
   * ugly results and clipping the splash isn't useful anyway, just disable it #32938. */
  UI_block_flag_enable(block, UI_BLOCK_LOOP | UI_BLOCK_KEEP_OPEN | UI_BLOCK_NO_WIN_CLIP);
  UI_block_theme_style_set(block, UI_BLOCK_THEME_STYLE_POPUP);

  const int text_points_max = std::max(style->widget.points, style->widgetlabel.points);
  int splash_width = text_points_max * 45 * UI_SCALE_FAC;
  CLAMP_MAX(splash_width, CTX_wm_window(C)->sizex * 0.7f);
  int splash_height;

  /* Would be nice to support caching this, so it only has to be re-read (and likely resized) on
   * first draw or if the image changed. */
  ImBuf *ibuf = wm_block_splash_image(splash_width, &splash_height);
  /* This should never happen, if it does - don't crash. */
  if (LIKELY(ibuf)) {
    uiBut *but = uiDefButImage(
        block, ibuf, 0, 0.5f * U.widget_unit, splash_width, splash_height, nullptr);

    UI_but_func_set(but, wm_block_splash_close, block, nullptr);
<<<<<<< HEAD
    /*bfa -  We don't need Blender hashes or Blender version numbers in Bforartists*/
    // wm_block_splash_add_label(block,
    //                           BKE_blender_version_string(),
    //                           splash_width - 8.0 * UI_SCALE_FAC,
    //                           splash_height - 13.0 * UI_SCALE_FAC);
=======

    wm_block_splash_add_label(block,
                              BKE_blender_version_string(),
                              splash_width - 8.0 * UI_SCALE_FAC,
                              splash_height - 13.0 * UI_SCALE_FAC);
>>>>>>> a6dbfc82
  }

  const int layout_margin_x = UI_SCALE_FAC * 26;
  uiLayout *layout = UI_block_layout(block,
                                     UI_LAYOUT_VERTICAL,
                                     UI_LAYOUT_PANEL,
                                     layout_margin_x,
                                     0,
                                     splash_width - (layout_margin_x * 2),
                                     UI_SCALE_FAC * 110,
                                     0,
                                     style);

  MenuType *mt;
  char userpref[FILE_MAX];
  const std::optional<std::string> cfgdir = BKE_appdir_folder_id(BLENDER_USER_CONFIG, nullptr);

  if (cfgdir.has_value()) {
    BLI_path_join(userpref, sizeof(userpref), cfgdir->c_str(), BLENDER_USERPREF_FILE);
  }

  /* Draw setup screen if no preferences have been saved yet. */
  if (!BLI_exists(userpref)) {
    mt = WM_menutype_find("WM_MT_splash_quick_setup", true);

    /* The #UI_BLOCK_QUICK_SETUP flag prevents the button text from being left-aligned,
     * as it is for all menus due to the #UI_BLOCK_LOOP flag, see in #ui_def_but. */
    UI_block_flag_enable(block, UI_BLOCK_QUICK_SETUP);
  }
  else {
    mt = WM_menutype_find("WM_MT_splash", true);
  }

  UI_block_func_set(block, wm_block_splash_close_on_fileselect, block, nullptr);

  if (mt) {
    UI_menutype_draw(C, mt, layout);
  }

  UI_block_bounds_set_centered(block, 0);

  return block;
}

static int wm_splash_invoke(bContext *C, wmOperator * /*op*/, const wmEvent * /*event*/)
{
  UI_popup_block_invoke(C, wm_block_splash_create, nullptr, nullptr);

  return OPERATOR_FINISHED;
}

void WM_OT_splash(wmOperatorType *ot)
{
  ot->name = "Splash Screen";
  ot->idname = "WM_OT_splash";
  ot->description = "Open the splash screen with release info";

  ot->invoke = wm_splash_invoke;
  ot->poll = WM_operator_winactive;
}

/** \} */

/* -------------------------------------------------------------------- */
/** \name Splash Screen: About
 * \{ */

static uiBlock *wm_block_about_create(bContext *C, ARegion *region, void * /*arg*/)
{
  const uiStyle *style = UI_style_get_dpi();
  const int text_points_max = std::max(style->widget.points, style->widgetlabel.points);
  const int dialog_width = text_points_max * 42 * UI_SCALE_FAC;

  uiBlock *block = UI_block_begin(C, region, "about", UI_EMBOSS);

  UI_block_flag_enable(block, UI_BLOCK_KEEP_OPEN | UI_BLOCK_LOOP | UI_BLOCK_NO_WIN_CLIP);
  UI_block_theme_style_set(block, UI_BLOCK_THEME_STYLE_POPUP);

  uiLayout *layout = UI_block_layout(
      block, UI_LAYOUT_VERTICAL, UI_LAYOUT_PANEL, 0, 0, dialog_width, 0, 0, style);

/* Blender logo. */
#ifndef WITH_HEADLESS

  const uchar *blender_logo_data = (const uchar *)datatoc_blender_logo_png;
  size_t blender_logo_data_size = datatoc_blender_logo_png_size;
  ImBuf *ibuf = IMB_ibImageFromMemory(
      blender_logo_data, blender_logo_data_size, IB_rect, nullptr, "blender_logo");

  if (ibuf) {
    int width = 0.5 * dialog_width;
    int height = (width * ibuf->y) / ibuf->x;

    IMB_premultiply_alpha(ibuf);
    IMB_scaleImBuf(ibuf, width, height);

    bTheme *btheme = UI_GetTheme();
    const uchar *color = btheme->tui.wcol_menu_back.text_sel;

    /* The top margin. */
    uiLayout *row = uiLayoutRow(layout, false);
    uiItemS_ex(row, 0.2f);

    /* The logo image. */
    row = uiLayoutRow(layout, false);
    uiLayoutSetAlignment(row, UI_LAYOUT_ALIGN_LEFT);
    uiDefButImage(block, ibuf, 0, U.widget_unit, width, height, color);

    /* Padding below the logo. */
    row = uiLayoutRow(layout, false);
    uiItemS_ex(row, 2.7f);
  }
#endif /* !WITH_HEADLESS */

  uiLayout *col = uiLayoutColumn(layout, true);

  uiItemL_ex(col, IFACE_("Blender"), ICON_NONE, true, false);

  MenuType *mt = WM_menutype_find("WM_MT_splash_about", true);
  if (mt) {
    UI_menutype_draw(C, mt, col);
  }

  UI_block_bounds_set_centered(block, 22 * UI_SCALE_FAC);

  return block;
}

static int wm_splash_about_invoke(bContext *C, wmOperator * /*op*/, const wmEvent * /*event*/)
{
  UI_popup_block_invoke(C, wm_block_about_create, nullptr, nullptr);

  return OPERATOR_FINISHED;
}

void WM_OT_splash_about(wmOperatorType *ot)
{
  ot->name = "About Blender";
  ot->idname = "WM_OT_splash_about";
  ot->description = "Open a window with information about Blender";

  ot->invoke = wm_splash_about_invoke;
  ot->poll = WM_operator_winactive;
}

/** \} */<|MERGE_RESOLUTION|>--- conflicted
+++ resolved
@@ -29,16 +29,8 @@
 #include "BKE_appdir.hh"
 #include "BKE_blender_version.h"
 #include "BKE_context.hh"
-<<<<<<< HEAD
-#include "BKE_screen.hh"
 
 #include "BLT_translation.hh"
-
-#include "BLF_api.hh"
-=======
-
-#include "BLT_translation.hh"
->>>>>>> a6dbfc82
 
 #include "IMB_imbuf.hh"
 #include "IMB_imbuf_types.hh"
@@ -65,24 +57,24 @@
   UI_popup_block_close(C, win, static_cast<uiBlock *>(arg_block));
 }
 
-/* Not used by BFA */
-// static void wm_block_splash_add_label(uiBlock *block, const char *label, int x, int y)
-// {
-//   if (!(label && label[0])) {
-//     return;
-//   }
-
-//   UI_block_emboss_set(block, UI_EMBOSS_NONE);
-
-//   uiBut *but = uiDefBut(
-//       block, UI_BTYPE_LABEL, 0, label, 0, y, x, UI_UNIT_Y, nullptr, 0, 0, 0, 0, nullptr);
-//   UI_but_drawflag_disable(but, UI_BUT_TEXT_LEFT);
-//   UI_but_drawflag_enable(but, UI_BUT_TEXT_RIGHT);
-
-//   /* 1 = UI_SELECT, internal flag to draw in white. */
-//   UI_but_flag_enable(but, 1);
-//   UI_block_emboss_set(block, UI_EMBOSS);
-// }
+/* BFA - [[maybe_unused]] */
+[[maybe_unused]] static void wm_block_splash_add_label(uiBlock *block, const char *label, int x, int y)
+{
+  if (!(label && label[0])) {
+    return;
+  }
+
+  UI_block_emboss_set(block, UI_EMBOSS_NONE);
+
+  uiBut *but = uiDefBut(
+      block, UI_BTYPE_LABEL, 0, label, 0, y, x, UI_UNIT_Y, nullptr, 0, 0, 0, 0, nullptr);
+  UI_but_drawflag_disable(but, UI_BUT_TEXT_LEFT);
+  UI_but_drawflag_enable(but, UI_BUT_TEXT_RIGHT);
+
+  /* 1 = UI_SELECT, internal flag to draw in white. */
+  UI_but_flag_enable(but, 1);
+  UI_block_emboss_set(block, UI_EMBOSS);
+}
 
 #ifndef WITH_HEADLESS
 static void wm_block_splash_image_roundcorners_add(ImBuf *ibuf)
@@ -228,19 +220,6 @@
         block, ibuf, 0, 0.5f * U.widget_unit, splash_width, splash_height, nullptr);
 
     UI_but_func_set(but, wm_block_splash_close, block, nullptr);
-<<<<<<< HEAD
-    /*bfa -  We don't need Blender hashes or Blender version numbers in Bforartists*/
-    // wm_block_splash_add_label(block,
-    //                           BKE_blender_version_string(),
-    //                           splash_width - 8.0 * UI_SCALE_FAC,
-    //                           splash_height - 13.0 * UI_SCALE_FAC);
-=======
-
-    wm_block_splash_add_label(block,
-                              BKE_blender_version_string(),
-                              splash_width - 8.0 * UI_SCALE_FAC,
-                              splash_height - 13.0 * UI_SCALE_FAC);
->>>>>>> a6dbfc82
   }
 
   const int layout_margin_x = UI_SCALE_FAC * 26;
