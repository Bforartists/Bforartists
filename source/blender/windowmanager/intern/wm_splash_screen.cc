--- conflicted
+++ resolved
@@ -58,8 +58,8 @@
   UI_popup_block_close(C, win, static_cast<uiBlock *>(arg_block));
 }
 
-/* BFA - [[maybe_unused]] */
-[[maybe_unused]] static void wm_block_splash_add_label(uiBlock *block, const char *label, int x, int y)
+/* BFA - TO DO - unused? */
+static void wm_block_splash_add_label(uiBlock *block, const char *label, int x, int y)
 {
   if (!(label && label[0])) {
     return;
@@ -309,6 +309,11 @@
         block, ibuf, 0, 0.5f * U.widget_unit, splash_width, splash_height, nullptr);
 
     UI_but_func_set(but, wm_block_splash_close, block, nullptr);
+
+    wm_block_splash_add_label(block,
+                              BKE_blender_version_string(),
+                              splash_width - 8.0 * UI_SCALE_FAC,
+                              splash_height - 13.0 * UI_SCALE_FAC);
   }
 
   /* Banner image passed through the environment, to overlay on the splash and
@@ -430,10 +435,6 @@
 
 static uiBlock *wm_block_about_create(bContext *C, ARegion *region, void * /*arg*/)
 {
-<<<<<<< HEAD
-  constexpr bool show_color = true; /* BFA - about logo in color */
-=======
->>>>>>> c3ccc58f
   const uiStyle *style = UI_style_get_dpi();
   const int dialog_width = style->widget.points * 42 * UI_SCALE_FAC;
 
@@ -447,7 +448,7 @@
 
 /* BFA - Our logo. */
 #ifndef WITH_HEADLESS
-  constexpr bool show_color = false;
+  constexpr bool show_color = true; /* BFA - about logo in color */
   const float size = 0.2f * dialog_width;
 
   ImBuf *ibuf = UI_svg_icon_bitmap(ICON_BLENDER_LOGO_LARGE, size, show_color);
