/* SPDX-FileCopyrightText: 2007 Blender Authors
 *
 * SPDX-License-Identifier: GPL-2.0-or-later */

/** \file
 * \ingroup wm
 *
 * This file contains the splash screen logic (the `WM_OT_splash` operator).
 *
 * - Loads the splash image.
 * - Displaying version information.
 * - Lists New Files (application templates).
 * - Lists Recent files.
 * - Links to web sites.
 */

#include <cstring>

#include "DNA_screen_types.h"
#include "DNA_userdef_types.h"
#include "DNA_windowmanager_types.h"

#include "BLI_listbase.h"
#include "BLI_math_base.h"
#include "BLI_path_utils.hh"
#include "BLI_utildefines.h"

#include "BKE_appdir.hh"
#include "BKE_blender_version.h"
#include "BKE_context.hh"
#include "BKE_preferences.h"

#include "BLT_translation.hh"

#include "IMB_imbuf.hh"
#include "IMB_imbuf_types.hh"

#include "ED_datafiles.h"
#include "ED_screen.hh"

#include "RNA_access.hh"

#include "UI_interface.hh"
#include "UI_interface_icons.hh"
#include "UI_interface_layout.hh"
#include "UI_resources.hh"

#include "WM_api.hh"
#include "WM_types.hh"

#include "wm.hh"

/* -------------------------------------------------------------------- */
/** \name Splash Screen
 * \{ */

static void wm_block_splash_close(bContext *C, void *arg_block, void * /*arg*/)
{
  wmWindow *win = CTX_wm_window(C);
  UI_popup_block_close(C, win, static_cast<uiBlock *>(arg_block));
}

/* BFA - wm_block_splash_add_label - removed! */

#ifndef WITH_HEADLESS
static void wm_block_splash_image_roundcorners_add(ImBuf *ibuf)
{
  uchar *rct = ibuf->byte_buffer.data;
  if (!rct) {
    return;
  }

  bTheme *btheme = UI_GetTheme();
  const float roundness = btheme->tui.wcol_menu_back.roundness * UI_SCALE_FAC;
  const int size = roundness * 20;

  if (size < ibuf->x && size < ibuf->y) {
    /* Y-axis initial offset. */
    rct += 4 * (ibuf->y - size) * ibuf->x;

    for (int y = 0; y < size; y++) {
      for (int x = 0; x < size; x++, rct += 4) {
        const float pixel = 1.0 / size;
        const float u = pixel * x;
        const float v = pixel * y;
        const float distance = sqrt(u * u + v * v);

        /* Pointer offset to the alpha value of pixel. */
        /* NOTE: the left corner is flipped in the X-axis. */
        const int offset_l = 4 * (size - x - x - 1) + 3;
        const int offset_r = 4 * (ibuf->x - size) + 3;

        if (distance > 1.0) {
          rct[offset_l] = 0;
          rct[offset_r] = 0;
        }
        else {
          /* Create a single pixel wide transition for anti-aliasing.
           * Invert the distance and map its range [0, 1] to [0, pixel]. */
          const float fac = (1.0 - distance) * size;

          if (fac > 1.0) {
            continue;
          }

          const uchar alpha = unit_float_to_uchar_clamp(fac);
          rct[offset_l] = alpha;
          rct[offset_r] = alpha;
        }
      }

      /* X-axis offset to the next row. */
      rct += 4 * (ibuf->x - size);
    }
  }
}
#endif /* !WITH_HEADLESS */

static ImBuf *wm_block_splash_image(int width, int *r_height)
{
  ImBuf *ibuf = nullptr;
  int height = 0;
#ifndef WITH_HEADLESS
  if (U.app_template[0] != '\0') {
    char splash_filepath[FILE_MAX];
    char template_directory[FILE_MAX];
    if (BKE_appdir_app_template_id_search(
            U.app_template, template_directory, sizeof(template_directory)))
    {
      BLI_path_join(splash_filepath, sizeof(splash_filepath), template_directory, "splash.png");
      ibuf = IMB_load_image_from_filepath(splash_filepath, IB_byte_data);
    }
  }

  if (ibuf == nullptr) {
    const char *custom_splash_path = BLI_getenv("BLENDER_CUSTOM_SPLASH");
    if (custom_splash_path) {
      ibuf = IMB_load_image_from_filepath(custom_splash_path, IB_byte_data);
    }
  }

  if (ibuf == nullptr) {
    const uchar *splash_data = (const uchar *)datatoc_splash_png;
    size_t splash_data_size = datatoc_splash_png_size;
    ibuf = IMB_load_image_from_memory(
        splash_data, splash_data_size, IB_byte_data, "<splash screen>");
  }

  if (ibuf) {
    ibuf->planes = 32; /* The image might not have an alpha channel. */
    height = (width * ibuf->y) / ibuf->x;
    if (width != ibuf->x || height != ibuf->y) {
      IMB_scale(ibuf, width, height, IMBScaleFilter::Box, false);
    }

    wm_block_splash_image_roundcorners_add(ibuf);
    IMB_premultiply_alpha(ibuf);
  }

#else
  UNUSED_VARS(width);
#endif
  *r_height = height;
  return ibuf;
}

static ImBuf *wm_block_splash_banner_image(int *r_width,
                                           int *r_height,
                                           int max_width,
                                           int max_height)
{
  ImBuf *ibuf = nullptr;
  int height = 0;
  int width = max_width;
#ifndef WITH_HEADLESS

  const char *custom_splash_path = BLI_getenv("BLENDER_CUSTOM_SPLASH_BANNER");
  if (custom_splash_path) {
    ibuf = IMB_load_image_from_filepath(custom_splash_path, IB_byte_data);
  }

  if (!ibuf) {
    return nullptr;
  }

  ibuf->planes = 32; /* The image might not have an alpha channel. */

  width = ibuf->x;
  height = ibuf->y;
  if (width > 0 && height > 0 && (width > max_width || height > max_height)) {
    const float splash_ratio = max_width / float(max_height);
    const float banner_ratio = ibuf->x / float(ibuf->y);

    if (banner_ratio > splash_ratio) {
      /* The banner is wider than the splash image. */
      width = max_width;
      height = max_width / banner_ratio;
    }
    else if (banner_ratio < splash_ratio) {
      /* The banner is taller than the splash image. */
      height = max_height;
      width = max_height * banner_ratio;
    }
    else {
      width = max_width;
      height = max_height;
    }
    if (width != ibuf->x || height != ibuf->y) {
      IMB_scale(ibuf, width, height, IMBScaleFilter::Box, false);
    }
  }

  IMB_premultiply_alpha(ibuf);

#else
  UNUSED_VARS(max_height);
#endif
  *r_height = height;
  *r_width = width;
  return ibuf;
}

/**
 * Close the splash when opening a file-selector.
 */
static void wm_block_splash_close_on_fileselect(bContext *C, void *arg1, void * /*arg2*/)
{
  wmWindow *win = CTX_wm_window(C);
  if (!win) {
    return;
  }

  /* Check for the event as this will run before the new window/area has been created. */
  bool has_fileselect = false;
  LISTBASE_FOREACH (const wmEvent *, event, &win->runtime->event_queue) {
    if (event->type == EVT_FILESELECT) {
      has_fileselect = true;
      break;
    }
  }

  if (has_fileselect) {
    wm_block_splash_close(C, arg1, nullptr);
  }
}

#if defined(__APPLE__)
/* Check if Blender is running under Rosetta for the purpose of displaying a splash screen warning.
 * From Apple's WWDC 2020 Session - Explore the new system architecture of Apple Silicon Macs.
 * Time code: 14:31 - https://developer.apple.com/videos/play/wwdc2020/10686/ */

#  include <sys/sysctl.h>

static int is_using_macos_rosetta()
{
  int ret = 0;
  size_t size = sizeof(ret);

  if (sysctlbyname("sysctl.proc_translated", &ret, &size, nullptr, 0) != -1) {
    return ret;
  }
  /* If "sysctl.proc_translated" is not present then must be native. */
  if (errno == ENOENT) {
    return 0;
  }
  return -1;
}
#endif /* __APPLE__ */

static uiBlock *wm_block_splash_create(bContext *C, ARegion *region, void * /*arg*/)
{
  const uiStyle *style = UI_style_get_dpi();

  uiBlock *block = UI_block_begin(C, region, "splash", blender::ui::EmbossType::Emboss);

  /* Note on #UI_BLOCK_NO_WIN_CLIP, the window size is not always synchronized
   * with the OS when the splash shows, window clipping in this case gives
   * ugly results and clipping the splash isn't useful anyway, just disable it #32938. */
  UI_block_flag_enable(block, UI_BLOCK_LOOP | UI_BLOCK_KEEP_OPEN | UI_BLOCK_NO_WIN_CLIP);
  UI_block_theme_style_set(block, UI_BLOCK_THEME_STYLE_POPUP);

  int splash_width = style->widget.points * 45 * UI_SCALE_FAC;
  CLAMP_MAX(splash_width, WM_window_native_pixel_x(CTX_wm_window(C)) * 0.7f);
  int splash_height;

  /* Would be nice to support caching this, so it only has to be re-read (and likely resized) on
   * first draw or if the image changed. */
  ImBuf *ibuf = wm_block_splash_image(splash_width, &splash_height);
  /* This should never happen, if it does - don't crash. */
  if (LIKELY(ibuf)) {
    uiBut *but = uiDefButImage(
        block, ibuf, 0, 0.5f * U.widget_unit, splash_width, splash_height, nullptr);

    UI_but_func_set(but, wm_block_splash_close, block, nullptr);

    /* BFA - wm_block_splash_add_label - removed! */
  }

  /* Banner image passed through the environment, to overlay on the splash and
   * indicate a custom Blender version. Transparency can be used. To replace the
   * full splash screen, see BLENDER_CUSTOM_SPLASH. */
  int banner_width = 0;
  int banner_height = 0;
  ImBuf *bannerbuf = wm_block_splash_banner_image(
      &banner_width, &banner_height, splash_width, splash_height);
  if (bannerbuf) {
    uiBut *banner_but = uiDefButImage(
        block, bannerbuf, 0, 0.5f * U.widget_unit, banner_width, banner_height, nullptr);

    UI_but_func_set(banner_but, wm_block_splash_close, block, nullptr);
  }

  const int layout_margin_x = UI_SCALE_FAC * 26;
  blender::ui::Layout &layout = blender::ui::block_layout(block,
                                                          blender::ui::LayoutDirection::Vertical,
                                                          blender::ui::LayoutType::Panel,
                                                          layout_margin_x,
                                                          0,
                                                          splash_width - (layout_margin_x * 2),
                                                          UI_SCALE_FAC * 110,
                                                          0,
                                                          style);

  MenuType *mt;

  /* Draw setup screen if no preferences have been saved yet. */
  if (!blender::bke::preferences::exists()) {
    mt = WM_menutype_find("WM_MT_splash_quick_setup", true);

    /* The #UI_BLOCK_QUICK_SETUP flag prevents the button text from being left-aligned,
     * as it is for all menus due to the #UI_BLOCK_LOOP flag, see in #ui_def_but. */
    UI_block_flag_enable(block, UI_BLOCK_QUICK_SETUP);
  }
  else {
    mt = WM_menutype_find("WM_MT_splash", true);
  }

  UI_block_func_set(block, wm_block_splash_close_on_fileselect, block, nullptr);

  if (mt) {
    UI_menutype_draw(C, mt, &layout);
  }

/* Displays a warning if blender is being emulated via Rosetta (macOS) or XTA (Windows) */
#if defined(__APPLE__) || defined(_M_X64)
#  if defined(__APPLE__)
  if (is_using_macos_rosetta() > 0)
#  elif defined(_M_X64)
  const char *proc_id = BLI_getenv("PROCESSOR_IDENTIFIER");
  if (proc_id && strncmp(proc_id, "ARM", 3) == 0)
#  endif
  {
    layout.separator(2.0f, LayoutSeparatorType::Line);

    blender::ui::Layout &split = layout.split(0.725, true);
    blender::ui::Layout &row1 = split.row(true);
    blender::ui::Layout &row2 = split.row(true);

    row1.label(RPT_("Intel binary detected. Expect reduced performance."), ICON_ERROR);

    PointerRNA op_ptr = row2.op("WM_OT_url_open",
                                CTX_IFACE_(BLT_I18NCONTEXT_OPERATOR_DEFAULT, "Learn More"),
                                ICON_URL,
                                blender::wm::OpCallContext::InvokeDefault,
                                UI_ITEM_NONE);
#  if defined(__APPLE__)
    RNA_string_set(
        &op_ptr,
        "url",
        "https://docs.blender.org/manual/en/latest/getting_started/installing/macos.html");
#  elif defined(_M_X64)
    RNA_string_set(
        &op_ptr,
        "url",
        "https://docs.blender.org/manual/en/latest/getting_started/installing/windows.html");
#  endif

    layout.separator();
  }
#endif

  UI_block_bounds_set_centered(block, 0);

  return block;
}

static wmOperatorStatus wm_splash_invoke(bContext *C,
                                         wmOperator * /*op*/,
                                         const wmEvent * /*event*/)
{
  UI_popup_block_invoke(C, wm_block_splash_create, nullptr, nullptr);

  return OPERATOR_FINISHED;
}

void WM_OT_splash(wmOperatorType *ot)
{
  ot->name = "Splash Screen";
  ot->idname = "WM_OT_splash";
  ot->description = "Open the splash screen with release info";

  ot->invoke = wm_splash_invoke;
  ot->poll = WM_operator_winactive;
}

/** \} */

/* -------------------------------------------------------------------- */
/** \name Splash Screen: About
 * \{ */

static uiBlock *wm_block_about_create(bContext *C, ARegion *region, void * /*arg*/)
{
  const uiStyle *style = UI_style_get_dpi();
  const int dialog_width = style->widget.points * 42 * UI_SCALE_FAC;

  uiBlock *block = UI_block_begin(C, region, "about", blender::ui::EmbossType::Emboss);

  UI_block_flag_enable(block, UI_BLOCK_KEEP_OPEN | UI_BLOCK_LOOP | UI_BLOCK_NO_WIN_CLIP);
  UI_block_theme_style_set(block, UI_BLOCK_THEME_STYLE_POPUP);

  blender::ui::Layout &layout = blender::ui::block_layout(block,
                                                          blender::ui::LayoutDirection::Vertical,
                                                          blender::ui::LayoutType::Panel,
                                                          0,
                                                          0,
                                                          dialog_width,
                                                          0,
                                                          0,
                                                          style);

/* BFA - Our logo. */
#ifndef WITH_HEADLESS
  constexpr bool show_color = true; /* BFA - about logo in color */
  const float size = 0.2f * dialog_width;

  ImBuf *ibuf = UI_svg_icon_bitmap(ICON_BLENDER_LOGO_LARGE, size, show_color);

  if (ibuf) {
    bTheme *btheme = UI_GetTheme();
    const uchar *color = btheme->tui.wcol_menu_back.text_sel;

    /* The top margin. */
    layout.row(false).separator(0.2f);

    /* The logo image. */
    layout.row(false).alignment_set(blender::ui::LayoutAlign::Left);
    uiDefButImage(block, ibuf, 0, U.widget_unit, ibuf->x, ibuf->y, show_color ? nullptr : color);

    /* Padding below the logo. */
    layout.row(false).separator(2.7f);
  }
#endif /* !WITH_HEADLESS */

  blender::ui::Layout &col = layout.column(true);

<<<<<<< HEAD
  uiItemL_ex(col, IFACE_("Bforartists"), ICON_NONE, true, false); /* BFA - our name */
=======
  uiItemL_ex(&col, IFACE_("Blender"), ICON_NONE, true, false);
>>>>>>> 85504da2

  MenuType *mt = WM_menutype_find("WM_MT_splash_about", true);
  if (mt) {
    UI_menutype_draw(C, mt, &col);
  }

  UI_block_bounds_set_centered(block, 22 * UI_SCALE_FAC);

  return block;
}

static wmOperatorStatus wm_splash_about_invoke(bContext *C,
                                               wmOperator * /*op*/,
                                               const wmEvent * /*event*/)
{
  UI_popup_block_invoke(C, wm_block_about_create, nullptr, nullptr);

  return OPERATOR_FINISHED;
}

void WM_OT_splash_about(wmOperatorType *ot)
{
  ot->name = "About Bforartists"; /* BFA - our name */
  ot->idname = "WM_OT_splash_about";
  ot->description = "Open a window with information about Bforartists"; /* BFA - our name */

  ot->invoke = wm_splash_about_invoke;
  ot->poll = WM_operator_winactive;
}

/** \} */<|MERGE_RESOLUTION|>--- conflicted
+++ resolved
@@ -454,11 +454,7 @@
 
   blender::ui::Layout &col = layout.column(true);
 
-<<<<<<< HEAD
-  uiItemL_ex(col, IFACE_("Bforartists"), ICON_NONE, true, false); /* BFA - our name */
-=======
-  uiItemL_ex(&col, IFACE_("Blender"), ICON_NONE, true, false);
->>>>>>> 85504da2
+  uiItemL_ex(&col, IFACE_("Bforartists"), ICON_NONE, true, false);
 
   MenuType *mt = WM_menutype_find("WM_MT_splash_about", true);
   if (mt) {
