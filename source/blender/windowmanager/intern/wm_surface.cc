/* SPDX-FileCopyrightText: 2023 Blender Authors
 *
 * SPDX-License-Identifier: GPL-2.0-or-later */

/** \file
 * \ingroup wm
 */

<<<<<<< HEAD
#include "BKE_context.hh"

#include "BLF_api.hh"

=======
>>>>>>> a6dbfc82
#include "BLI_listbase.h"
#ifndef NDEBUG
#  include "BLI_threads.h"
#endif

#include "GHOST_C-api.h"

#include "GPU_context.h"
#include "GPU_framebuffer.h"

#include "MEM_guardedalloc.h"

#include "WM_api.hh"
#include "WM_types.hh"

#include "wm_surface.hh"

static ListBase global_surface_list = {nullptr, nullptr};
static wmSurface *g_drawable = nullptr;

void wm_surfaces_iter(bContext *C, void (*cb)(bContext *C, wmSurface *))
{
  /* Mutable iterator in case a surface is freed. */
  LISTBASE_FOREACH_MUTABLE (wmSurface *, surf, &global_surface_list) {
    cb(C, surf);
  }
}

static void wm_surface_do_depsgraph_fn(bContext *C, wmSurface *surface)
{
  if (surface->do_depsgraph) {
    surface->do_depsgraph(C);
  }
}

void wm_surfaces_do_depsgraph(bContext *C)
{
  wm_surfaces_iter(C, wm_surface_do_depsgraph_fn);
}

void wm_surface_clear_drawable()
{
  if (g_drawable) {
    WM_system_gpu_context_release(g_drawable->system_gpu_context);
    GPU_context_active_set(nullptr);

    if (g_drawable->deactivate) {
      g_drawable->deactivate();
    }

    g_drawable = nullptr;
  }
}

void wm_surface_set_drawable(wmSurface *surface, bool activate)
{
  BLI_assert(ELEM(g_drawable, nullptr, surface));

  g_drawable = surface;
  if (activate) {
    if (surface->activate) {
      surface->activate();
    }
    WM_system_gpu_context_activate(surface->system_gpu_context);
  }

  GPU_context_active_set(surface->blender_gpu_context);
}

void wm_surface_make_drawable(wmSurface *surface)
{
  BLI_assert(GPU_framebuffer_active_get() == GPU_framebuffer_back_get());

  if (surface != g_drawable) {
    wm_surface_clear_drawable();
    wm_surface_set_drawable(surface, true);
  }
}

void wm_surface_reset_drawable()
{
  BLI_assert(BLI_thread_is_main());
  BLI_assert(GPU_framebuffer_active_get() == GPU_framebuffer_back_get());

  if (g_drawable) {
    wm_surface_clear_drawable();
    wm_surface_set_drawable(g_drawable, true);
  }
}

void wm_surface_add(wmSurface *surface)
{
  BLI_addtail(&global_surface_list, surface);
}

void wm_surface_remove(wmSurface *surface)
{
  BLI_remlink(&global_surface_list, surface);
  /* Ensure GPU context is bound to free GPU resources. */
  wm_surface_make_drawable(surface);
  surface->free_data(surface);
  wm_surface_clear_drawable();
  MEM_freeN(surface);
}

void wm_surfaces_free()
{
  LISTBASE_FOREACH_MUTABLE (wmSurface *, surf, &global_surface_list) {
    wm_surface_remove(surf);
  }

  BLI_assert(BLI_listbase_is_empty(&global_surface_list));
}<|MERGE_RESOLUTION|>--- conflicted
+++ resolved
@@ -6,13 +6,6 @@
  * \ingroup wm
  */
 
-<<<<<<< HEAD
-#include "BKE_context.hh"
-
-#include "BLF_api.hh"
-
-=======
->>>>>>> a6dbfc82
 #include "BLI_listbase.h"
 #ifndef NDEBUG
 #  include "BLI_threads.h"
