/* SPDX-FileCopyrightText: 2023 Blender Authors
 *
 * SPDX-License-Identifier: GPL-2.0-or-later */

/** \file
 * \ingroup wm
 */

<<<<<<< HEAD
#include "BKE_context.hh"

#include "BLF_api.hh"

=======
>>>>>>> bd3b779d
#include "BLI_listbase.h"
#ifndef NDEBUG
#  include "BLI_threads.h"
#endif

#include "GHOST_C-api.h"

#include "GPU_context.h"
#include "GPU_framebuffer.h"

#include "MEM_guardedalloc.h"

#include "WM_api.hh"
#include "WM_types.hh"

#include "wm_surface.hh"

static ListBase global_surface_list = {nullptr, nullptr};
static wmSurface *g_drawable = nullptr;

void wm_surfaces_iter(bContext *C, void (*cb)(bContext *C, wmSurface *))
{
  /* Mutable iterator in case a surface is freed. */
  LISTBASE_FOREACH_MUTABLE (wmSurface *, surf, &global_surface_list) {
    cb(C, surf);
  }
}

static void wm_surface_do_depsgraph_fn(bContext *C, wmSurface *surface)
{
  if (surface->do_depsgraph) {
    surface->do_depsgraph(C);
  }
}

void wm_surfaces_do_depsgraph(bContext *C)
{
  wm_surfaces_iter(C, wm_surface_do_depsgraph_fn);
}

void wm_surface_clear_drawable()
{
  if (g_drawable) {
    WM_system_gpu_context_release(g_drawable->system_gpu_context);
    GPU_context_active_set(nullptr);

    if (g_drawable->deactivate) {
      g_drawable->deactivate();
    }

    g_drawable = nullptr;
  }
}

void wm_surface_set_drawable(wmSurface *surface, bool activate)
{
  BLI_assert(ELEM(g_drawable, nullptr, surface));

  g_drawable = surface;
  if (activate) {
    if (surface->activate) {
      surface->activate();
    }
    WM_system_gpu_context_activate(surface->system_gpu_context);
  }

  GPU_context_active_set(surface->blender_gpu_context);
}

void wm_surface_make_drawable(wmSurface *surface)
{
  BLI_assert(GPU_framebuffer_active_get() == GPU_framebuffer_back_get());

  if (surface != g_drawable) {
    wm_surface_clear_drawable();
    wm_surface_set_drawable(surface, true);
  }
}

void wm_surface_reset_drawable()
{
  BLI_assert(BLI_thread_is_main());
  BLI_assert(GPU_framebuffer_active_get() == GPU_framebuffer_back_get());

  if (g_drawable) {
    wm_surface_clear_drawable();
    wm_surface_set_drawable(g_drawable, true);
  }
}

void wm_surface_add(wmSurface *surface)
{
  BLI_addtail(&global_surface_list, surface);
}

void wm_surface_remove(wmSurface *surface)
{
  BLI_remlink(&global_surface_list, surface);
  /* Ensure GPU context is bound to free GPU resources. */
  wm_surface_make_drawable(surface);
  surface->free_data(surface);
  wm_surface_clear_drawable();
  MEM_freeN(surface);
}

void wm_surfaces_free()
{
  LISTBASE_FOREACH_MUTABLE (wmSurface *, surf, &global_surface_list) {
    wm_surface_remove(surf);
  }

  BLI_assert(BLI_listbase_is_empty(&global_surface_list));
}<|MERGE_RESOLUTION|>--- conflicted
+++ resolved
@@ -6,13 +6,6 @@
  * \ingroup wm
  */
 
-<<<<<<< HEAD
-#include "BKE_context.hh"
-
-#include "BLF_api.hh"
-
-=======
->>>>>>> bd3b779d
 #include "BLI_listbase.h"
 #ifndef NDEBUG
 #  include "BLI_threads.h"
