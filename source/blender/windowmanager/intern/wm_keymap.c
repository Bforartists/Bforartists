/*
 * ***** BEGIN GPL LICENSE BLOCK *****
 *
 * This program is free software; you can redistribute it and/or
 * modify it under the terms of the GNU General Public License
 * as published by the Free Software Foundation; either version 2
 * of the License, or (at your option) any later version. 
 *
 * This program is distributed in the hope that it will be useful,
 * but WITHOUT ANY WARRANTY; without even the implied warranty of
 * MERCHANTABILITY or FITNESS FOR A PARTICULAR PURPOSE.  See the
 * GNU General Public License for more details.
 *
 * You should have received a copy of the GNU General Public License
 * along with this program; if not, write to the Free Software Foundation,
 * Inc., 51 Franklin Street, Fifth Floor, Boston, MA 02110-1301, USA.
 *
 * The Original Code is Copyright (C) 2007 Blender Foundation.
 * All rights reserved.
 *
 * 
 * Contributor(s): Blender Foundation
 *
 * ***** END GPL LICENSE BLOCK *****
 */

/** \file blender/windowmanager/intern/wm_keymap.c
 *  \ingroup wm
 *
 * Configurable key-maps - add/remove/find/compare/patch...
 */

#include <string.h>

#include "DNA_object_types.h"
#include "DNA_screen_types.h"
#include "DNA_space_types.h"
#include "DNA_userdef_types.h"
#include "DNA_windowmanager_types.h"

#include "MEM_guardedalloc.h"

#include "BLI_blenlib.h"
#include "BLI_utildefines.h"
#include "BLI_math.h"

#include "BKE_context.h"
#include "BKE_idprop.h"
#include "BKE_global.h"
#include "BKE_main.h"
#include "BKE_screen.h"

#include "BLT_translation.h"

#include "RNA_access.h"
#include "RNA_enum_types.h"

#include "WM_api.h"
#include "WM_types.h"
#include "wm_event_system.h"
#include "wm_event_types.h"

/******************************* Keymap Item **********************************
 * Item in a keymap, that maps from an event to an operator or modal map item */

static wmKeyMapItem *wm_keymap_item_copy(wmKeyMapItem *kmi)
{
	wmKeyMapItem *kmin = MEM_dupallocN(kmi);

	kmin->prev = kmin->next = NULL;
	kmin->flag &= ~KMI_UPDATE;

	if (kmin->properties) {
		kmin->ptr = MEM_callocN(sizeof(PointerRNA), "UserKeyMapItemPtr");
		WM_operator_properties_create(kmin->ptr, kmin->idname);

		kmin->properties = IDP_CopyProperty(kmin->properties);
		kmin->ptr->data = kmin->properties;
	}
	else {
		kmin->properties = NULL;
		kmin->ptr = NULL;
	}

	return kmin;
}

static void wm_keymap_item_free(wmKeyMapItem *kmi)
{
	/* not kmi itself */
	if (kmi->ptr) {
		WM_operator_properties_free(kmi->ptr);
		MEM_freeN(kmi->ptr);
		kmi->ptr = NULL;
		kmi->properties = NULL;
	}
}

static void wm_keymap_item_properties_set(wmKeyMapItem *kmi)
{
	WM_operator_properties_alloc(&(kmi->ptr), &(kmi->properties), kmi->idname);
	WM_operator_properties_sanitize(kmi->ptr, 1);
}

/**
 * Similar to #wm_keymap_item_properties_set but checks for the wmOperatorType having changed, see [#38042]
 */
static void wm_keymap_item_properties_update_ot(wmKeyMapItem *kmi)
{
	if (kmi->idname[0] == 0) {
		BLI_assert(kmi->ptr == NULL);
		return;
	}

	if (kmi->ptr == NULL) {
		wm_keymap_item_properties_set(kmi);
	}
	else {
		wmOperatorType *ot = WM_operatortype_find(kmi->idname, 0);
		if (ot) {
			if (ot->srna != kmi->ptr->type) {
				/* matches wm_keymap_item_properties_set but doesnt alloc new ptr */
				WM_operator_properties_create_ptr(kmi->ptr, ot);
				WM_operator_properties_sanitize(kmi->ptr, 1);
			}
		}
		else {
			/* zombie keymap item */
			wm_keymap_item_free(kmi);
		}
	}
}

static void wm_keyconfig_properties_update_ot(ListBase *km_lb)
{
	wmKeyMap *km;
	wmKeyMapItem *kmi;

	for (km = km_lb->first; km; km = km->next) {
		wmKeyMapDiffItem *kmdi;

		for (kmi = km->items.first; kmi; kmi = kmi->next) {
			wm_keymap_item_properties_update_ot(kmi);
		}

		for (kmdi = km->diff_items.first; kmdi; kmdi = kmdi->next) {
			if (kmdi->add_item)
				wm_keymap_item_properties_update_ot(kmdi->add_item);
			if (kmdi->remove_item)
				wm_keymap_item_properties_update_ot(kmdi->remove_item);
		}
	}
}

static bool wm_keymap_item_equals_result(wmKeyMapItem *a, wmKeyMapItem *b)
{
	return (STREQ(a->idname, b->idname) &&
	        RNA_struct_equals(a->ptr, b->ptr, RNA_EQ_UNSET_MATCH_NONE) &&
	        (a->flag & KMI_INACTIVE) == (b->flag & KMI_INACTIVE) &&
	        a->propvalue == b->propvalue);
}

static bool wm_keymap_item_equals(wmKeyMapItem *a, wmKeyMapItem *b)
{
	return (wm_keymap_item_equals_result(a, b) &&
	        a->type == b->type &&
	        a->val == b->val &&
	        a->shift == b->shift &&
	        a->ctrl == b->ctrl &&
	        a->alt == b->alt &&
	        a->oskey == b->oskey &&
	        a->keymodifier == b->keymodifier &&
	        a->maptype == b->maptype);
}

/* properties can be NULL, otherwise the arg passed is used and ownership is given to the kmi */
void WM_keymap_properties_reset(wmKeyMapItem *kmi, struct IDProperty *properties)
{
	if (LIKELY(kmi->ptr)) {
		WM_operator_properties_free(kmi->ptr);
		MEM_freeN(kmi->ptr);

		kmi->ptr = NULL;
	}

	kmi->properties = properties;

	wm_keymap_item_properties_set(kmi);
}

int WM_keymap_map_type_get(wmKeyMapItem *kmi)
{
	if (ISTIMER(kmi->type)) {
		return KMI_TYPE_TIMER;
	}
	if (ISKEYBOARD(kmi->type)) {
		return KMI_TYPE_KEYBOARD;
	}
	if (ISTWEAK(kmi->type)) {
		return KMI_TYPE_TWEAK;
	}
	if (ISMOUSE(kmi->type)) {
		return KMI_TYPE_MOUSE;
	}
	if (ISNDOF(kmi->type)) {
		return KMI_TYPE_NDOF;
	}
	if (kmi->type == KM_TEXTINPUT) {
		return KMI_TYPE_TEXTINPUT;
	}
	if (ELEM(kmi->type, TABLET_STYLUS, TABLET_ERASER)) {
		return KMI_TYPE_MOUSE;
	}
	return KMI_TYPE_KEYBOARD;
}


/**************************** Keymap Diff Item *********************************
 * Item in a diff keymap, used for saving diff of keymaps in user preferences */

static wmKeyMapDiffItem *wm_keymap_diff_item_copy(wmKeyMapDiffItem *kmdi)
{
	wmKeyMapDiffItem *kmdin = MEM_dupallocN(kmdi);

	kmdin->next = kmdin->prev = NULL;
	if (kmdi->add_item)
		kmdin->add_item = wm_keymap_item_copy(kmdi->add_item);
	if (kmdi->remove_item)
		kmdin->remove_item = wm_keymap_item_copy(kmdi->remove_item);
	
	return kmdin;
}

static void wm_keymap_diff_item_free(wmKeyMapDiffItem *kmdi)
{
	if (kmdi->remove_item) {
		wm_keymap_item_free(kmdi->remove_item);
		MEM_freeN(kmdi->remove_item);
	}
	if (kmdi->add_item) {
		wm_keymap_item_free(kmdi->add_item);
		MEM_freeN(kmdi->add_item);
	}
}

/***************************** Key Configuration ******************************
 * List of keymaps for all editors, modes, ... . There is a builtin default key
 * configuration, a user key configuration, and other preset configurations. */

wmKeyConfig *WM_keyconfig_new(wmWindowManager *wm, const char *idname)
{
	wmKeyConfig *keyconf;
	
	keyconf = MEM_callocN(sizeof(wmKeyConfig), "wmKeyConfig");
	BLI_strncpy(keyconf->idname, idname, sizeof(keyconf->idname));
	BLI_addtail(&wm->keyconfigs, keyconf);

	return keyconf;
}

wmKeyConfig *WM_keyconfig_new_user(wmWindowManager *wm, const char *idname)
{
	wmKeyConfig *keyconf = WM_keyconfig_new(wm, idname);

	keyconf->flag |= KEYCONF_USER;

	return keyconf;
}

bool WM_keyconfig_remove(wmWindowManager *wm, wmKeyConfig *keyconf)
{
	if (BLI_findindex(&wm->keyconfigs, keyconf) != -1) {
		if (STREQLEN(U.keyconfigstr, keyconf->idname, sizeof(U.keyconfigstr))) {
			BLI_strncpy(U.keyconfigstr, wm->defaultconf->idname, sizeof(U.keyconfigstr));
			WM_keyconfig_update_tag(NULL, NULL);
		}

		BLI_remlink(&wm->keyconfigs, keyconf);
		WM_keyconfig_free(keyconf);

		return true;
	}
	else {
		return false;
	}
}

void WM_keyconfig_free(wmKeyConfig *keyconf)
{
	wmKeyMap *km;

	while ((km = keyconf->keymaps.first)) {
		WM_keymap_free(km);
		BLI_freelinkN(&keyconf->keymaps, km);
	}

	MEM_freeN(keyconf);
}

static wmKeyConfig *WM_keyconfig_active(wmWindowManager *wm)
{
	wmKeyConfig *keyconf;

	/* first try from preset */
	keyconf = BLI_findstring(&wm->keyconfigs, U.keyconfigstr, offsetof(wmKeyConfig, idname));
	if (keyconf)
		return keyconf;
	
	/* otherwise use default */
	return wm->defaultconf;
}

void WM_keyconfig_set_active(wmWindowManager *wm, const char *idname)
{
	/* setting a different key configuration as active: we ensure all is
	 * updated properly before and after making the change */

	WM_keyconfig_update(wm);

	BLI_strncpy(U.keyconfigstr, idname, sizeof(U.keyconfigstr));

	WM_keyconfig_update_tag(NULL, NULL);
	WM_keyconfig_update(wm);
}

/********************************** Keymap *************************************
 * List of keymap items for one editor, mode, modal operator, ... */

static wmKeyMap *wm_keymap_new(const char *idname, int spaceid, int regionid)
{
	wmKeyMap *km = MEM_callocN(sizeof(struct wmKeyMap), "keymap list");

	BLI_strncpy(km->idname, idname, KMAP_MAX_NAME);
	km->spaceid = spaceid;
	km->regionid = regionid;

	return km;
}

static wmKeyMap *wm_keymap_copy(wmKeyMap *keymap)
{
	wmKeyMap *keymapn = MEM_dupallocN(keymap);
	wmKeyMapItem *kmi, *kmin;
	wmKeyMapDiffItem *kmdi, *kmdin;

	keymapn->modal_items = keymap->modal_items;
	keymapn->poll = keymap->poll;
	BLI_listbase_clear(&keymapn->items);
	keymapn->flag &= ~(KEYMAP_UPDATE | KEYMAP_EXPANDED);

	for (kmdi = keymap->diff_items.first; kmdi; kmdi = kmdi->next) {
		kmdin = wm_keymap_diff_item_copy(kmdi);
		BLI_addtail(&keymapn->items, kmdin);
	}

	for (kmi = keymap->items.first; kmi; kmi = kmi->next) {
		kmin = wm_keymap_item_copy(kmi);
		BLI_addtail(&keymapn->items, kmin);
	}

	return keymapn;
}

void WM_keymap_free(wmKeyMap *keymap)
{
	wmKeyMapItem *kmi;
	wmKeyMapDiffItem *kmdi;

	for (kmdi = keymap->diff_items.first; kmdi; kmdi = kmdi->next)
		wm_keymap_diff_item_free(kmdi);

	for (kmi = keymap->items.first; kmi; kmi = kmi->next)
		wm_keymap_item_free(kmi);

	BLI_freelistN(&keymap->diff_items);
	BLI_freelistN(&keymap->items);
}

bool WM_keymap_remove(wmKeyConfig *keyconf, wmKeyMap *keymap)
{
	if (BLI_findindex(&keyconf->keymaps, keymap) != -1) {

		WM_keymap_free(keymap);
		BLI_remlink(&keyconf->keymaps, keymap);
		MEM_freeN(keymap);

		return true;
	}
	else {
		return false;
	}
}

static void keymap_event_set(wmKeyMapItem *kmi, short type, short val, int modifier, short keymodifier)
{
	kmi->type = type;
	kmi->val = val;
	kmi->keymodifier = keymodifier;

	if (modifier == KM_ANY) {
		kmi->shift = kmi->ctrl = kmi->alt = kmi->oskey = KM_ANY;
	}
	else {
		kmi->shift = (modifier & KM_SHIFT) ? KM_MOD_FIRST : ((modifier & KM_SHIFT2) ? KM_MOD_SECOND : false);
		kmi->ctrl =  (modifier & KM_CTRL)  ? KM_MOD_FIRST : ((modifier & KM_CTRL2)  ? KM_MOD_SECOND : false);
		kmi->alt =   (modifier & KM_ALT)   ? KM_MOD_FIRST : ((modifier & KM_ALT2)   ? KM_MOD_SECOND : false);
		kmi->oskey = (modifier & KM_OSKEY) ? KM_MOD_FIRST : ((modifier & KM_OSKEY2) ? KM_MOD_SECOND : false);
	}
}

static void keymap_item_set_id(wmKeyMap *keymap, wmKeyMapItem *kmi)
{
	keymap->kmi_id++;
	if ((keymap->flag & KEYMAP_USER) == 0) {
		kmi->id = keymap->kmi_id;
	}
	else {
		kmi->id = -keymap->kmi_id; /* User defined keymap entries have negative ids */
	}
}

/* if item was added, then bail out */
wmKeyMapItem *WM_keymap_verify_item(wmKeyMap *keymap, const char *idname, int type, int val, int modifier, int keymodifier)
{
	wmKeyMapItem *kmi;
	
	for (kmi = keymap->items.first; kmi; kmi = kmi->next)
		if (STREQLEN(kmi->idname, idname, OP_MAX_TYPENAME))
			break;
	if (kmi == NULL) {
		kmi = MEM_callocN(sizeof(wmKeyMapItem), "keymap entry");
		
		BLI_addtail(&keymap->items, kmi);
		BLI_strncpy(kmi->idname, idname, OP_MAX_TYPENAME);
		
		keymap_item_set_id(keymap, kmi);

		keymap_event_set(kmi, type, val, modifier, keymodifier);
		wm_keymap_item_properties_set(kmi);
	}
	return kmi;
}

/* always add item */
wmKeyMapItem *WM_keymap_add_item(wmKeyMap *keymap, const char *idname, int type, int val, int modifier, int keymodifier)
{
	wmKeyMapItem *kmi = MEM_callocN(sizeof(wmKeyMapItem), "keymap entry");
	
	BLI_addtail(&keymap->items, kmi);
	BLI_strncpy(kmi->idname, idname, OP_MAX_TYPENAME);

	keymap_event_set(kmi, type, val, modifier, keymodifier);
	wm_keymap_item_properties_set(kmi);

	keymap_item_set_id(keymap, kmi);

	WM_keyconfig_update_tag(keymap, kmi);

	return kmi;
}

/* menu wrapper for WM_keymap_add_item */
wmKeyMapItem *WM_keymap_add_menu(wmKeyMap *keymap, const char *idname, int type, int val, int modifier, int keymodifier)
{
	wmKeyMapItem *kmi = WM_keymap_add_item(keymap, "WM_OT_call_menu", type, val, modifier, keymodifier);
	RNA_string_set(kmi->ptr, "name", idname);
	return kmi;
}

wmKeyMapItem *WM_keymap_add_menu_pie(wmKeyMap *keymap, const char *idname, int type, int val, int modifier, int keymodifier)
{
	wmKeyMapItem *kmi = WM_keymap_add_item(keymap, "WM_OT_call_menu_pie", type, val, modifier, keymodifier);
	RNA_string_set(kmi->ptr, "name", idname);
	return kmi;
}

bool WM_keymap_remove_item(wmKeyMap *keymap, wmKeyMapItem *kmi)
{
	if (BLI_findindex(&keymap->items, kmi) != -1) {
		if (kmi->ptr) {
			WM_operator_properties_free(kmi->ptr);
			MEM_freeN(kmi->ptr);
		}
		BLI_freelinkN(&keymap->items, kmi);

		WM_keyconfig_update_tag(keymap, NULL);
		return true;
	}
	else {
		return false;
	}
}

/************************** Keymap Diff and Patch ****************************
 * Rather than saving the entire keymap for user preferences, we only save a
 * diff so that changes in the defaults get synced. This system is not perfect
 * but works better than overriding the keymap entirely when only few items
 * are changed. */

static void wm_keymap_addon_add(wmKeyMap *keymap, wmKeyMap *addonmap)
{
	wmKeyMapItem *kmi, *kmin;

	for (kmi = addonmap->items.first; kmi; kmi = kmi->next) {
		kmin = wm_keymap_item_copy(kmi);
		keymap_item_set_id(keymap, kmin);
		BLI_addhead(&keymap->items, kmin);
	}
}

static wmKeyMapItem *wm_keymap_find_item_equals(wmKeyMap *km, wmKeyMapItem *needle)
{
	wmKeyMapItem *kmi;

	for (kmi = km->items.first; kmi; kmi = kmi->next)
		if (wm_keymap_item_equals(kmi, needle))
			return kmi;
	
	return NULL;
}

static wmKeyMapItem *wm_keymap_find_item_equals_result(wmKeyMap *km, wmKeyMapItem *needle)
{
	wmKeyMapItem *kmi;

	for (kmi = km->items.first; kmi; kmi = kmi->next)
		if (wm_keymap_item_equals_result(kmi, needle))
			return kmi;
	
	return NULL;
}

static void wm_keymap_diff(wmKeyMap *diff_km, wmKeyMap *from_km, wmKeyMap *to_km, wmKeyMap *orig_km, wmKeyMap *addon_km)
{
	wmKeyMapItem *kmi, *to_kmi, *orig_kmi;
	wmKeyMapDiffItem *kmdi;

	for (kmi = from_km->items.first; kmi; kmi = kmi->next) {
		to_kmi = WM_keymap_item_find_id(to_km, kmi->id);

		if (!to_kmi) {
			/* remove item */
			kmdi = MEM_callocN(sizeof(wmKeyMapDiffItem), "wmKeyMapDiffItem");
			kmdi->remove_item = wm_keymap_item_copy(kmi);
			BLI_addtail(&diff_km->diff_items, kmdi);
		}
		else if (to_kmi && !wm_keymap_item_equals(kmi, to_kmi)) {
			/* replace item */
			kmdi = MEM_callocN(sizeof(wmKeyMapDiffItem), "wmKeyMapDiffItem");
			kmdi->remove_item = wm_keymap_item_copy(kmi);
			kmdi->add_item = wm_keymap_item_copy(to_kmi);
			BLI_addtail(&diff_km->diff_items, kmdi);
		}

		/* sync expanded flag back to original so we don't loose it on repatch */
		if (to_kmi) {
			orig_kmi = WM_keymap_item_find_id(orig_km, kmi->id);

			if (!orig_kmi && addon_km)
				orig_kmi = wm_keymap_find_item_equals(addon_km, kmi);

			if (orig_kmi) {
				orig_kmi->flag &= ~KMI_EXPANDED;
				orig_kmi->flag |= (to_kmi->flag & KMI_EXPANDED);
			}
		}
	}

	for (kmi = to_km->items.first; kmi; kmi = kmi->next) {
		if (kmi->id < 0) {
			/* add item */
			kmdi = MEM_callocN(sizeof(wmKeyMapDiffItem), "wmKeyMapDiffItem");
			kmdi->add_item = wm_keymap_item_copy(kmi);
			BLI_addtail(&diff_km->diff_items, kmdi);
		}
	}
}

static void wm_keymap_patch(wmKeyMap *km, wmKeyMap *diff_km)
{
	wmKeyMapDiffItem *kmdi;
	wmKeyMapItem *kmi_remove, *kmi_add;

	for (kmdi = diff_km->diff_items.first; kmdi; kmdi = kmdi->next) {
		/* find item to remove */
		kmi_remove = NULL;
		if (kmdi->remove_item) {
			kmi_remove = wm_keymap_find_item_equals(km, kmdi->remove_item);
			if (!kmi_remove)
				kmi_remove = wm_keymap_find_item_equals_result(km, kmdi->remove_item);
		}

		/* add item */
		if (kmdi->add_item) {
			/* Do not re-add an already existing keymap item! See T42088. */
			/* We seek only for exact copy here! See T42137. */
			kmi_add = wm_keymap_find_item_equals(km, kmdi->add_item);

			/* If kmi_add is same as kmi_remove (can happen in some cases, typically when we got kmi_remove
			 * from wm_keymap_find_item_equals_result()), no need to add or remove anything, see T45579. */
			/* Note: This typically happens when we apply user-defined keymap diff to a base one that was exported
			 *       with that customized keymap already. In that case:
			 *         - wm_keymap_find_item_equals(km, kmdi->remove_item) finds nothing (because actual shortcut of
			 *           current base does not match kmdi->remove_item any more).
			 *         - wm_keymap_find_item_equals_result(km, kmdi->remove_item) finds the current kmi from
			 *           base keymap (because it does exactly the same thing).
			 *         - wm_keymap_find_item_equals(km, kmdi->add_item) finds the same kmi, since base keymap was
			 *           exported with that user-defined shortcut already!
			 *       Maybe we should rather keep user-defined keymaps specific to a given base one? */
			if (kmi_add != NULL && kmi_add == kmi_remove) {
				kmi_remove = NULL;
			}
			/* only if nothing to remove or item to remove found */
			else if (!kmi_add && (!kmdi->remove_item || kmi_remove)) {
				kmi_add = wm_keymap_item_copy(kmdi->add_item);
				kmi_add->flag |= KMI_USER_MODIFIED;

				if (kmi_remove) {
					kmi_add->flag &= ~KMI_EXPANDED;
					kmi_add->flag |= (kmi_remove->flag & KMI_EXPANDED);
					kmi_add->id = kmi_remove->id;
					BLI_insertlinkbefore(&km->items, kmi_remove, kmi_add);
				}
				else {
					keymap_item_set_id(km, kmi_add);
					BLI_addtail(&km->items, kmi_add);
				}
			}
		}

		/* remove item */
		if (kmi_remove) {
			wm_keymap_item_free(kmi_remove);
			BLI_freelinkN(&km->items, kmi_remove);
		}
	}
}

static wmKeyMap *wm_keymap_patch_update(ListBase *lb, wmKeyMap *defaultmap, wmKeyMap *addonmap, wmKeyMap *usermap)
{
	wmKeyMap *km;
	int expanded = 0;

	/* remove previous keymap in list, we will replace it */
	km = WM_keymap_list_find(lb, defaultmap->idname, defaultmap->spaceid, defaultmap->regionid);
	if (km) {
		expanded = (km->flag & (KEYMAP_EXPANDED | KEYMAP_CHILDREN_EXPANDED));
		WM_keymap_free(km);
		BLI_freelinkN(lb, km);
	}

	/* copy new keymap from an existing one */
	if (usermap && !(usermap->flag & KEYMAP_DIFF)) {
		/* for compatibility with old user preferences with non-diff
		 * keymaps we override the original entirely */
		wmKeyMapItem *kmi, *orig_kmi;

		km = wm_keymap_copy(usermap);

		/* try to find corresponding id's for items */
		for (kmi = km->items.first; kmi; kmi = kmi->next) {
			orig_kmi = wm_keymap_find_item_equals(defaultmap, kmi);
			if (!orig_kmi)
				orig_kmi = wm_keymap_find_item_equals_result(defaultmap, kmi);

			if (orig_kmi)
				kmi->id = orig_kmi->id;
			else
				kmi->id = -(km->kmi_id++);
		}

		km->flag |= KEYMAP_UPDATE; /* update again to create diff */
	}
	else
		km = wm_keymap_copy(defaultmap);

	/* add addon keymap items */
	if (addonmap)
		wm_keymap_addon_add(km, addonmap);

	/* tag as being user edited */
	if (usermap)
		km->flag |= KEYMAP_USER_MODIFIED;
	km->flag |= KEYMAP_USER | expanded;

	/* apply user changes of diff keymap */
	if (usermap && (usermap->flag & KEYMAP_DIFF))
		wm_keymap_patch(km, usermap);

	/* add to list */
	BLI_addtail(lb, km);
	
	return km;
}

static void wm_keymap_diff_update(ListBase *lb, wmKeyMap *defaultmap, wmKeyMap *addonmap, wmKeyMap *km)
{
	wmKeyMap *diffmap, *prevmap, *origmap;

	/* create temporary default + addon keymap for diff */
	origmap = defaultmap;

	if (addonmap) {
		defaultmap = wm_keymap_copy(defaultmap);
		wm_keymap_addon_add(defaultmap, addonmap);
	}

	/* remove previous diff keymap in list, we will replace it */
	prevmap = WM_keymap_list_find(lb, km->idname, km->spaceid, km->regionid);
	if (prevmap) {
		WM_keymap_free(prevmap);
		BLI_freelinkN(lb, prevmap);
	}

	/* create diff keymap */
	diffmap = wm_keymap_new(km->idname, km->spaceid, km->regionid);
	diffmap->flag |= KEYMAP_DIFF;
	if (defaultmap->flag & KEYMAP_MODAL)
		diffmap->flag |= KEYMAP_MODAL;
	wm_keymap_diff(diffmap, defaultmap, km, origmap, addonmap);

	/* add to list if not empty */
	if (diffmap->diff_items.first) {
		BLI_addtail(lb, diffmap);
	}
	else {
		WM_keymap_free(diffmap);
		MEM_freeN(diffmap);
	}

	/* free temporary default map */
	if (addonmap) {
		WM_keymap_free(defaultmap);
		MEM_freeN(defaultmap);
	}
}

/* ****************** storage in WM ************ */

/* name id's are for storing general or multiple keymaps, 
 * space/region ids are same as DNA_space_types.h */
/* gets freed in wm.c */

wmKeyMap *WM_keymap_list_find(ListBase *lb, const char *idname, int spaceid, int regionid)
{
	wmKeyMap *km;

	for (km = lb->first; km; km = km->next)
		if (km->spaceid == spaceid && km->regionid == regionid)
			if (STREQLEN(idname, km->idname, KMAP_MAX_NAME))
				return km;
	
	return NULL;
}

wmKeyMap *WM_keymap_find(wmKeyConfig *keyconf, const char *idname, int spaceid, int regionid)
{
	wmKeyMap *km = WM_keymap_list_find(&keyconf->keymaps, idname, spaceid, regionid);
	
	if (km == NULL) {
		km = wm_keymap_new(idname, spaceid, regionid);
		BLI_addtail(&keyconf->keymaps, km);

		WM_keyconfig_update_tag(km, NULL);
	}
	
	return km;
}

wmKeyMap *WM_keymap_find_all(const bContext *C, const char *idname, int spaceid, int regionid)
{
	wmWindowManager *wm = CTX_wm_manager(C);

	return WM_keymap_list_find(&wm->userconf->keymaps, idname, spaceid, regionid);
}

/* ****************** modal keymaps ************ */

/* modal maps get linked to a running operator, and filter the keys before sending to modal() callback */

wmKeyMap *WM_modalkeymap_add(wmKeyConfig *keyconf, const char *idname, EnumPropertyItem *items)
{
	wmKeyMap *km = WM_keymap_find(keyconf, idname, 0, 0);
	km->flag |= KEYMAP_MODAL;
	km->modal_items = items;

	if (!items) {
		/* init modal items from default config */
		wmWindowManager *wm = G.main->wm.first;
		if (wm->defaultconf) {
			wmKeyMap *defaultkm = WM_keymap_list_find(&wm->defaultconf->keymaps, km->idname, 0, 0);

			if (defaultkm) {
				km->modal_items = defaultkm->modal_items;
				km->poll = defaultkm->poll;
			}
		}
	}
	
	return km;
}

wmKeyMap *WM_modalkeymap_get(wmKeyConfig *keyconf, const char *idname)
{
	wmKeyMap *km;
	
	for (km = keyconf->keymaps.first; km; km = km->next)
		if (km->flag & KEYMAP_MODAL)
			if (STREQLEN(idname, km->idname, KMAP_MAX_NAME))
				break;
	
	return km;
}


wmKeyMapItem *WM_modalkeymap_add_item(wmKeyMap *km, int type, int val, int modifier, int keymodifier, int value)
{
	wmKeyMapItem *kmi = MEM_callocN(sizeof(wmKeyMapItem), "keymap entry");
	
	BLI_addtail(&km->items, kmi);
	kmi->propvalue = value;
	
	keymap_event_set(kmi, type, val, modifier, keymodifier);

	keymap_item_set_id(km, kmi);

	WM_keyconfig_update_tag(km, kmi);

	return kmi;
}

wmKeyMapItem *WM_modalkeymap_add_item_str(wmKeyMap *km, int type, int val, int modifier, int keymodifier, const char *value)
{
	wmKeyMapItem *kmi = MEM_callocN(sizeof(wmKeyMapItem), "keymap entry");

	BLI_addtail(&km->items, kmi);
	BLI_strncpy(kmi->propvalue_str, value, sizeof(kmi->propvalue_str));

	keymap_event_set(kmi, type, val, modifier, keymodifier);

	keymap_item_set_id(km, kmi);

	WM_keyconfig_update_tag(km, kmi);

	return kmi;
}

static wmKeyMapItem *wm_modalkeymap_find_propvalue_iter(wmKeyMap *km, wmKeyMapItem *kmi, const int propvalue)
{
	if (km->flag & KEYMAP_MODAL) {
		kmi = kmi ? kmi->next : km->items.first;
		for (; kmi; kmi = kmi->next) {
			if (kmi->propvalue == propvalue) {
				return kmi;
			}
		}
	}
	else {
		BLI_assert(!"called with non modal keymap");
	}

	return NULL;
}

wmKeyMapItem *WM_modalkeymap_find_propvalue(wmKeyMap *km, const int propvalue)
{
	return wm_modalkeymap_find_propvalue_iter(km, NULL, propvalue);
}

void WM_modalkeymap_assign(wmKeyMap *km, const char *opname)
{
	wmOperatorType *ot = WM_operatortype_find(opname, 0);
	
	if (ot)
		ot->modalkeymap = km;
	else
		printf("error: modalkeymap_assign, unknown operator %s\n", opname);
}

static void wm_user_modal_keymap_set_items(wmWindowManager *wm, wmKeyMap *km)
{
	/* here we convert propvalue string values delayed, due to python keymaps
	 * being created before the actual modal keymaps, so no modal_items */
	wmKeyMap *defaultkm;
	wmKeyMapItem *kmi;
	int propvalue;

	if (km && (km->flag & KEYMAP_MODAL) && !km->modal_items) {
		if (wm->defaultconf == NULL) {
			return;
		}

		defaultkm = WM_keymap_list_find(&wm->defaultconf->keymaps, km->idname, 0, 0);

		if (!defaultkm)
			return;

		km->modal_items = defaultkm->modal_items;
		km->poll = defaultkm->poll;

		for (kmi = km->items.first; kmi; kmi = kmi->next) {
			if (kmi->propvalue_str[0]) {
				if (RNA_enum_value_from_id(km->modal_items, kmi->propvalue_str, &propvalue))
					kmi->propvalue = propvalue;
				kmi->propvalue_str[0] = '\0';
			}
		}
	}
}

/* ***************** get string from key events **************** */

const char *WM_key_event_string(const short type, const bool compact)
{
	EnumPropertyItem *it;
	const int i = RNA_enum_from_value(rna_enum_event_type_items, (int)type);

	if (i == -1) {
		return "";
	}
	it = &rna_enum_event_type_items[i];

	/* We first try enum items' description (abused as shortname here), and fall back to usual name if empty. */
	if (compact && it->description[0]) {
		/* XXX No context for enum descriptions... In practice shall not be an issue though. */
		return IFACE_(it->description);
	}

	return CTX_IFACE_(BLT_I18NCONTEXT_UI_EVENTS, it->name);
}

/* TODO: also support (some) value, like e.g. double-click? */
int WM_keymap_item_raw_to_string(
        const short shift, const short ctrl, const short alt, const short oskey,
        const short keymodifier, const short val, const short type, const bool compact,
        const int len, char *r_str)
{
#define ADD_SEP if (p != buf) *p++ = ' '; (void)0

	char buf[128];
	char *p = buf;

	buf[0] = '\0';

	/* TODO: support order (KM_SHIFT vs. KM_SHIFT2) ? */
	if (shift == KM_ANY &&
	    ctrl == KM_ANY &&
	    alt == KM_ANY &&
	    oskey == KM_ANY)
	{
		/* make it implicit in case of compact result expected. */
		if (!compact) {
			ADD_SEP;
			p += BLI_strcpy_rlen(p, IFACE_("Any"));
		}
	}
	else {
		if (shift) {
			ADD_SEP;
			p += BLI_strcpy_rlen(p, IFACE_("Shift"));
		}

		if (ctrl) {
			ADD_SEP;
			p += BLI_strcpy_rlen(p, IFACE_("Ctrl"));
		}

		if (alt) {
			ADD_SEP;
			p += BLI_strcpy_rlen(p, IFACE_("Alt"));
		}

		if (oskey) {
			ADD_SEP;
			p += BLI_strcpy_rlen(p, IFACE_("Cmd"));
		}
	}

	if (keymodifier) {
		ADD_SEP;
		p += BLI_strcpy_rlen(p, WM_key_event_string(keymodifier, compact));
	}

	if (type) {
		ADD_SEP;
		if (val == KM_DBL_CLICK) {
			p += BLI_strcpy_rlen(p, IFACE_("dbl-"));
		}
		p += BLI_strcpy_rlen(p, WM_key_event_string(type, compact));
	}

	/* We assume size of buf is enough to always store any possible shortcut, but let's add a debug check about it! */
	BLI_assert(p - buf < sizeof(buf));

	/* We need utf8 here, otherwise we may 'cut' some unicode chars like arrows... */
	return BLI_strncpy_utf8_rlen(r_str, buf, len);

#undef ADD_SEP
}

int WM_keymap_item_to_string(wmKeyMapItem *kmi, const bool compact, const int len, char *r_str)
{
	return WM_keymap_item_raw_to_string(
	            kmi->shift, kmi->ctrl, kmi->alt, kmi->oskey, kmi->keymodifier, kmi->val, kmi->type,
	            compact, len, r_str);
}

int WM_modalkeymap_items_to_string(
        wmKeyMap *km, const int propvalue, const bool compact, const int len, char *r_str)
{
	int totlen = 0;
	bool add_sep = false;

	if (km) {
		wmKeyMapItem *kmi;

		/* Find all shortcuts related to that propvalue! */
		for (kmi = WM_modalkeymap_find_propvalue(km, propvalue);
		     kmi && totlen < (len - 2);
		     kmi = wm_modalkeymap_find_propvalue_iter(km, kmi, propvalue))
		{
			if (add_sep) {
				r_str[totlen++] = '/';
				r_str[totlen] = '\0';
			}
			else {
				add_sep = true;
			}
			totlen += WM_keymap_item_to_string(kmi, compact, len - totlen, &r_str[totlen]);
		}
	}

	return totlen;
}

int WM_modalkeymap_operator_items_to_string(
        wmOperatorType *ot, const int propvalue, const bool compact, const int len, char *r_str)
{
	return WM_modalkeymap_items_to_string(ot->modalkeymap, propvalue, compact, len, r_str);
}

char *WM_modalkeymap_operator_items_to_string_buf(
        wmOperatorType *ot, const int propvalue, const bool compact,
        const int max_len, int *r_available_len, char **r_str)
{
	char *ret = *r_str;

	if (*r_available_len > 1) {
		int used_len = WM_modalkeymap_operator_items_to_string(
		                   ot, propvalue, compact, min_ii(*r_available_len, max_len), ret) + 1;

		*r_available_len -= used_len;
		*r_str += used_len;
		if (*r_available_len == 0) {
			(*r_str)--;  /* So that *str keeps pointing on a valid char, we'll stay on it anyway. */
		}
	}
	else {
		*ret = '\0';
	}

	return ret;
}

static wmKeyMapItem *wm_keymap_item_find_handlers(
        const bContext *C, ListBase *handlers, const char *opname, int UNUSED(opcontext),
        IDProperty *properties, const bool is_strict, const bool is_hotkey,
        wmKeyMap **r_keymap)
{
	wmWindowManager *wm = CTX_wm_manager(C);
	wmEventHandler *handler;
	wmKeyMap *keymap;
	wmKeyMapItem *kmi;

	/* find keymap item in handlers */
	for (handler = handlers->first; handler; handler = handler->next) {
		keymap = WM_keymap_active(wm, handler->keymap);

		if (keymap && (!keymap->poll || keymap->poll((bContext *)C))) {
			for (kmi = keymap->items.first; kmi; kmi = kmi->next) {
				/* skip disabled keymap items [T38447] */
				if (kmi->flag & KMI_INACTIVE)
					continue;
				
				if (STREQ(kmi->idname, opname) && WM_key_event_string(kmi->type, false)[0]) {
					if (is_hotkey) {
						if (!ISHOTKEY(kmi->type))
							continue;
					}

					if (properties) {
						/* example of debugging keymaps */
#if 0
						if (kmi->ptr) {
							if (STREQ("MESH_OT_rip_move", opname)) {
								printf("OPERATOR\n");
								IDP_spit(properties);
								printf("KEYMAP\n");
								IDP_spit(kmi->ptr->data);
							}
						}
#endif

						if (kmi->ptr && IDP_EqualsProperties_ex(properties, kmi->ptr->data, is_strict)) {
							if (r_keymap) *r_keymap = keymap;
							return kmi;
						}
						/* Debug only, helps spotting mismatches between menu entries and shortcuts! */
						else if (G.debug & G_DEBUG_WM) {
							if (is_strict && kmi->ptr) {
								wmOperatorType *ot = WM_operatortype_find(opname, true);
								if (ot) {
									/* make a copy of the properties and set unset ones to their default values. */
									PointerRNA opptr;
									IDProperty *properties_default = IDP_CopyProperty(kmi->ptr->data);

									RNA_pointer_create(NULL, ot->srna, properties_default, &opptr);
									WM_operator_properties_default(&opptr, true);

									if (IDP_EqualsProperties_ex(properties, properties_default, is_strict)) {
										char kmi_str[128];
										WM_keymap_item_to_string(kmi, false, sizeof(kmi_str), kmi_str);
										/* Note gievn properties could come from other things than menu entry... */
										printf("%s: Some set values in menu entry match default op values, "
										       "this might not be desired!\n", opname);
										printf("\tkm: '%s', kmi: '%s'\n", keymap->idname, kmi_str);
#ifndef NDEBUG
#ifdef WITH_PYTHON
										printf("OPERATOR\n");
										IDP_spit(properties);
										printf("KEYMAP\n");
										IDP_spit(kmi->ptr->data);
#endif
#endif
										printf("\n");
									}

									IDP_FreeProperty(properties_default);
									MEM_freeN(properties_default);
								}
							}
						}
					}
					else {
						if (r_keymap) *r_keymap = keymap;
						return kmi;
					}
				}
			}
		}
	}
	
	/* ensure un-initialized keymap is never used */
	if (r_keymap) *r_keymap = NULL;
	return NULL;
}

static wmKeyMapItem *wm_keymap_item_find_props(
        const bContext *C, const char *opname, int opcontext,
        IDProperty *properties, const bool is_strict, const bool is_hotkey,
        wmKeyMap **r_keymap)
{
	wmWindow *win = CTX_wm_window(C);
	ScrArea *sa = CTX_wm_area(C);
	ARegion *ar = CTX_wm_region(C);
	wmKeyMapItem *found = NULL;

	/* look into multiple handler lists to find the item */
	if (win)
		found = wm_keymap_item_find_handlers(C, &win->handlers, opname, opcontext, properties, is_strict, is_hotkey, r_keymap);

	if (sa && found == NULL)
		found = wm_keymap_item_find_handlers(C, &sa->handlers, opname, opcontext, properties, is_strict, is_hotkey, r_keymap);

	if (found == NULL) {
		if (ELEM(opcontext, WM_OP_EXEC_REGION_WIN, WM_OP_INVOKE_REGION_WIN)) {
			if (sa) {
				if (!(ar && ar->regiontype == RGN_TYPE_WINDOW))
					ar = BKE_area_find_region_type(sa, RGN_TYPE_WINDOW);
				
				if (ar)
					found = wm_keymap_item_find_handlers(C, &ar->handlers, opname, opcontext, properties, is_strict, is_hotkey, r_keymap);
			}
		}
		else if (ELEM(opcontext, WM_OP_EXEC_REGION_CHANNELS, WM_OP_INVOKE_REGION_CHANNELS)) {
			if (!(ar && ar->regiontype == RGN_TYPE_CHANNELS))
				ar = BKE_area_find_region_type(sa, RGN_TYPE_CHANNELS);

			if (ar)
				found = wm_keymap_item_find_handlers(C, &ar->handlers, opname, opcontext, properties, is_strict, is_hotkey, r_keymap);
		}
		else if (ELEM(opcontext, WM_OP_EXEC_REGION_PREVIEW, WM_OP_INVOKE_REGION_PREVIEW)) {
			if (!(ar && ar->regiontype == RGN_TYPE_PREVIEW))
				ar = BKE_area_find_region_type(sa, RGN_TYPE_PREVIEW);

			if (ar)
				found = wm_keymap_item_find_handlers(C, &ar->handlers, opname, opcontext, properties, is_strict, is_hotkey, r_keymap);
		}
		else {
			if (ar)
				found = wm_keymap_item_find_handlers(C, &ar->handlers, opname, opcontext, properties, is_strict, is_hotkey, r_keymap);
		}
	}

	return found;
}

static wmKeyMapItem *wm_keymap_item_find(
        const bContext *C, const char *opname, int opcontext,
        IDProperty *properties, const bool is_hotkey, bool is_strict,
        wmKeyMap **r_keymap)
{
	wmKeyMapItem *found;

	/* XXX Hack! Macro operators in menu entry have their whole props defined, which is not the case for
	 *     relevant keymap entries. Could be good to check and harmonize this, but for now always
	 *     compare non-strict in this case.
	 */
	wmOperatorType *ot = WM_operatortype_find(opname, true);
	if (ot) {
		is_strict = is_strict && ((ot->flag & OPTYPE_MACRO) == 0);
	}

	found = wm_keymap_item_find_props(C, opname, opcontext, properties, is_strict, is_hotkey, r_keymap);

	/* This block is *only* useful in one case: when op uses an enum menu in its prop member
	 * (then, we want to rerun a comparison with that 'prop' unset). Note this remains brittle,
	 * since now any enum prop may be used in UI (specified by name), ot->prop is not so much used...
	 * Otherwise:
	 *     * If non-strict, unset properties always match set ones in IDP_EqualsProperties_ex.
	 *     * If strict, unset properties never match set ones in IDP_EqualsProperties_ex,
	 *       and we do not want that to change (else we get things like T41757)!
	 * ...so in either case, re-running a comparison with unset props set to default is useless.
	 */
	if (!found && properties) {
		if (ot && ot->prop) {  /* XXX Shall we also check ot->prop is actually an enum? */
			/* make a copy of the properties and unset the 'ot->prop' one if set. */
			PointerRNA opptr;
			IDProperty *properties_temp = IDP_CopyProperty(properties);

			RNA_pointer_create(NULL, ot->srna, properties_temp, &opptr);

			if (RNA_property_is_set(&opptr, ot->prop)) {
				/* for operator that has enum menu, unset it so its value does not affect comparison result */
				RNA_property_unset(&opptr, ot->prop);

				found = wm_keymap_item_find_props(C, opname, opcontext, properties_temp,
				                                  is_strict, is_hotkey, r_keymap);
			}

			IDP_FreeProperty(properties_temp);
			MEM_freeN(properties_temp);
		}
	}

	/* Debug only, helps spotting mismatches between menu entries and shortcuts! */
	if (G.debug & G_DEBUG_WM) {
		if (!found && is_strict && properties) {
			wmKeyMap *km;
			wmKeyMapItem *kmi;
			if (ot) {
				/* make a copy of the properties and set unset ones to their default values. */
				PointerRNA opptr;
				IDProperty *properties_default = IDP_CopyProperty(properties);

				RNA_pointer_create(NULL, ot->srna, properties_default, &opptr);
				WM_operator_properties_default(&opptr, true);

				kmi = wm_keymap_item_find_props(C, opname, opcontext, properties_default, is_strict, is_hotkey, &km);
				if (kmi) {
					char kmi_str[128];
					WM_keymap_item_to_string(kmi, false, sizeof(kmi_str), kmi_str);
					printf("%s: Some set values in keymap entry match default op values, "
					       "this might not be desired!\n", opname);
					printf("\tkm: '%s', kmi: '%s'\n", km->idname, kmi_str);
#ifndef NDEBUG
#ifdef WITH_PYTHON
					printf("OPERATOR\n");
					IDP_spit(properties);
					printf("KEYMAP\n");
					IDP_spit(kmi->ptr->data);
#endif
#endif
					printf("\n");
				}

				IDP_FreeProperty(properties_default);
				MEM_freeN(properties_default);
			}
		}
	}

	return found;
}

char *WM_key_event_operator_string(
        const bContext *C, const char *opname, int opcontext,
        IDProperty *properties, const bool is_strict, int len, char *r_str)
{
	wmKeyMapItem *kmi = wm_keymap_item_find(C, opname, opcontext, properties, false, is_strict, NULL);
	
	if (kmi) {
		WM_keymap_item_to_string(kmi, false, len, r_str);
		return r_str;
	}

	return NULL;
}

wmKeyMapItem *WM_key_event_operator(
        const bContext *C, const char *opname, int opcontext,
        IDProperty *properties, const bool is_hotkey,
        wmKeyMap **r_keymap)
{
	return wm_keymap_item_find(C, opname, opcontext, properties, is_hotkey, true, r_keymap);
}

int WM_keymap_item_compare(wmKeyMapItem *k1, wmKeyMapItem *k2)
{
	int k1type, k2type;

	if (k1->flag & KMI_INACTIVE || k2->flag & KMI_INACTIVE)
		return 0;

	/* take event mapping into account */
	k1type = WM_userdef_event_map(k1->type);
	k2type = WM_userdef_event_map(k2->type);

	if (k1type != KM_ANY && k2type != KM_ANY && k1type != k2type)
		return 0;

	if (k1->val != KM_ANY && k2->val != KM_ANY) {
		/* take click, press, release conflict into account */
		if (k1->val == KM_CLICK && ELEM(k2->val, KM_PRESS, KM_RELEASE, KM_CLICK) == 0)
			return 0;
		if (k2->val == KM_CLICK && ELEM(k1->val, KM_PRESS, KM_RELEASE, KM_CLICK) == 0)
			return 0;
		if (k1->val != k2->val)
			return 0;
	}

	if (k1->shift != KM_ANY && k2->shift != KM_ANY && k1->shift != k2->shift)
		return 0;

	if (k1->ctrl != KM_ANY && k2->ctrl != KM_ANY && k1->ctrl != k2->ctrl)
		return 0;

	if (k1->alt != KM_ANY && k2->alt != KM_ANY && k1->alt != k2->alt)
		return 0;

	if (k1->oskey != KM_ANY && k2->oskey != KM_ANY && k1->oskey != k2->oskey)
		return 0;

	if (k1->keymodifier != k2->keymodifier)
		return 0;

	return 1;
}

/************************* Update Final Configuration *************************
 * On load or other changes, the final user key configuration is rebuilt from
 * the preset, addon and user preferences keymaps. We also test if the final
 * configuration changed and write the changes to the user preferences. */

/* so operator removal can trigger update */
enum {
	WM_KEYMAP_UPDATE_RECONFIGURE    = (1 << 0),

	/* ensure all wmKeyMap have their operator types validated after removing an operator */
	WM_KEYMAP_UPDATE_OPERATORTYPE   = (1 << 1),
};

static char wm_keymap_update_flag = 0;

void WM_keyconfig_update_tag(wmKeyMap *km, wmKeyMapItem *kmi)
{
	/* quick tag to do delayed keymap updates */
	wm_keymap_update_flag |= WM_KEYMAP_UPDATE_RECONFIGURE;

	if (km)
		km->flag |= KEYMAP_UPDATE;
	if (kmi)
		kmi->flag |= KMI_UPDATE;
}

void WM_keyconfig_update_operatortype(void)
{
	wm_keymap_update_flag |= WM_KEYMAP_UPDATE_OPERATORTYPE;
}

static bool wm_keymap_test_and_clear_update(wmKeyMap *km)
{
	wmKeyMapItem *kmi;
	int update;
	
	update = (km->flag & KEYMAP_UPDATE);
	km->flag &= ~KEYMAP_UPDATE;

	for (kmi = km->items.first; kmi; kmi = kmi->next) {
		update = update || (kmi->flag & KMI_UPDATE);
		kmi->flag &= ~KMI_UPDATE;
	}
	
	return (update != 0);
}

static wmKeyMap *wm_keymap_preset(wmWindowManager *wm, wmKeyMap *km)
{
	wmKeyConfig *keyconf = WM_keyconfig_active(wm);
	wmKeyMap *keymap;

	keymap = WM_keymap_list_find(&keyconf->keymaps, km->idname, km->spaceid, km->regionid);
	if (!keymap && wm->defaultconf)
		keymap = WM_keymap_list_find(&wm->defaultconf->keymaps, km->idname, km->spaceid, km->regionid);

	return keymap;
}

void WM_keyconfig_update(wmWindowManager *wm)
{
	wmKeyMap *km, *defaultmap, *addonmap, *usermap, *kmn;
	wmKeyMapItem *kmi;
	wmKeyMapDiffItem *kmdi;
	bool compat_update = false;

	if (G.background)
		return;

	if (wm_keymap_update_flag == 0)
		return;

	if (wm_keymap_update_flag & WM_KEYMAP_UPDATE_OPERATORTYPE) {
		/* an operatortype has been removed, this wont happen often
		 * but when it does we have to check _every_ keymap item */
		wmKeyConfig *kc;

		ListBase *keymaps_lb[] = {
		    &U.user_keymaps,
		    &wm->userconf->keymaps,
		    &wm->defaultconf->keymaps,
		    &wm->addonconf->keymaps,
		    NULL};

		int i;

		for (i = 0; keymaps_lb[i]; i++) {
			wm_keyconfig_properties_update_ot(keymaps_lb[i]);
		}

		for (kc = wm->keyconfigs.first; kc; kc = kc->next) {
			wm_keyconfig_properties_update_ot(&kc->keymaps);
		}

		wm_keymap_update_flag &= ~WM_KEYMAP_UPDATE_OPERATORTYPE;
	}


	if (wm_keymap_update_flag == 0)
		return;

	
	/* update operator properties for non-modal user keymaps */
	for (km = U.user_keymaps.first; km; km = km->next) {
		if ((km->flag & KEYMAP_MODAL) == 0) {
			for (kmdi = km->diff_items.first; kmdi; kmdi = kmdi->next) {
				if (kmdi->add_item)
					wm_keymap_item_properties_set(kmdi->add_item);
				if (kmdi->remove_item)
					wm_keymap_item_properties_set(kmdi->remove_item);
			}

			for (kmi = km->items.first; kmi; kmi = kmi->next)
				wm_keymap_item_properties_set(kmi);
		}
	}

	/* update U.user_keymaps with user key configuration changes */
	for (km = wm->userconf->keymaps.first; km; km = km->next) {
		/* only diff if the user keymap was modified */
		if (wm_keymap_test_and_clear_update(km)) {
			/* find keymaps */
			defaultmap = wm_keymap_preset(wm, km);
			addonmap = WM_keymap_list_find(&wm->addonconf->keymaps, km->idname, km->spaceid, km->regionid);

			/* diff */
			if (defaultmap)
				wm_keymap_diff_update(&U.user_keymaps, defaultmap, addonmap, km);
		}
	}

	/* create user key configuration from preset + addon + user preferences */
	for (km = wm->defaultconf->keymaps.first; km; km = km->next) {
		/* find keymaps */
		defaultmap = wm_keymap_preset(wm, km);
		addonmap = WM_keymap_list_find(&wm->addonconf->keymaps, km->idname, km->spaceid, km->regionid);
		usermap = WM_keymap_list_find(&U.user_keymaps, km->idname, km->spaceid, km->regionid);

		wm_user_modal_keymap_set_items(wm, defaultmap);

		/* add */
		kmn = wm_keymap_patch_update(&wm->userconf->keymaps, defaultmap, addonmap, usermap);

		if (kmn) {
			kmn->modal_items = km->modal_items;
			kmn->poll = km->poll;
		}

		/* in case of old non-diff keymaps, force extra update to create diffs */
		compat_update = compat_update || (usermap && !(usermap->flag & KEYMAP_DIFF));

	}

	wm_keymap_update_flag &= ~WM_KEYMAP_UPDATE_RECONFIGURE;

	BLI_assert(wm_keymap_update_flag == 0);

	if (compat_update) {
		WM_keyconfig_update_tag(NULL, NULL);
		WM_keyconfig_update(wm);
	}
}

/********************************* Event Handling *****************************
 * Handlers have pointers to the keymap in the default configuration. During
 * event handling this function is called to get the keymap from the final
 * configuration. */

wmKeyMap *WM_keymap_active(wmWindowManager *wm, wmKeyMap *keymap)
{
	wmKeyMap *km;

	if (!keymap)
		return NULL;
	
	/* first user defined keymaps */
	km = WM_keymap_list_find(&wm->userconf->keymaps, keymap->idname, keymap->spaceid, keymap->regionid);

	if (km)
		return km;

	return keymap;
}

/******************************* Keymap Editor ********************************
 * In the keymap editor the user key configuration is edited. */

void WM_keymap_restore_item_to_default(bContext *C, wmKeyMap *keymap, wmKeyMapItem *kmi)
{
	wmWindowManager *wm = CTX_wm_manager(C);
	wmKeyMap *defaultmap, *addonmap;
	wmKeyMapItem *orig;

	if (!keymap)
		return;

	/* construct default keymap from preset + addons */
	defaultmap = wm_keymap_preset(wm, keymap);
	addonmap = WM_keymap_list_find(&wm->addonconf->keymaps, keymap->idname, keymap->spaceid, keymap->regionid);

	if (addonmap) {
		defaultmap = wm_keymap_copy(defaultmap);
		wm_keymap_addon_add(defaultmap, addonmap);
	}

	/* find original item */
	orig = WM_keymap_item_find_id(defaultmap, kmi->id);

	if (orig) {
		/* restore to original */
		if (!STREQ(orig->idname, kmi->idname)) {
			BLI_strncpy(kmi->idname, orig->idname, sizeof(kmi->idname));
			WM_keymap_properties_reset(kmi, NULL);
		}

		if (orig->properties) {
			if (kmi->properties) {
				IDP_FreeProperty(kmi->properties);
				MEM_freeN(kmi->properties);
				kmi->properties = NULL;
			}

			kmi->properties = IDP_CopyProperty(orig->properties);
			kmi->ptr->data = kmi->properties;
		}

		kmi->propvalue = orig->propvalue;
		kmi->type = orig->type;
		kmi->val = orig->val;
		kmi->shift = orig->shift;
		kmi->ctrl = orig->ctrl;
		kmi->alt = orig->alt;
		kmi->oskey = orig->oskey;
		kmi->keymodifier = orig->keymodifier;
		kmi->maptype = orig->maptype;

		WM_keyconfig_update_tag(keymap, kmi);
	}

	/* free temporary keymap */
	if (addonmap) {
		WM_keymap_free(defaultmap);
		MEM_freeN(defaultmap);
	}
}

void WM_keymap_restore_to_default(wmKeyMap *keymap, bContext *C)
{
	wmWindowManager *wm = CTX_wm_manager(C);
	wmKeyMap *usermap;

	/* remove keymap from U.user_keymaps and update */
	usermap = WM_keymap_list_find(&U.user_keymaps, keymap->idname, keymap->spaceid, keymap->regionid);

	if (usermap) {
		WM_keymap_free(usermap);
		BLI_freelinkN(&U.user_keymaps, usermap);

		WM_keyconfig_update_tag(NULL, NULL);
		WM_keyconfig_update(wm);
	}
}

wmKeyMapItem *WM_keymap_item_find_id(wmKeyMap *keymap, int id)
{
	wmKeyMapItem *kmi;
	
	for (kmi = keymap->items.first; kmi; kmi = kmi->next) {
		if (kmi->id == id) {
			return kmi;
		}
	}
	
	return NULL;
}

/* Guess an appropriate keymap from the operator name */
/* Needs to be kept up to date with Keymap and Operator naming */
wmKeyMap *WM_keymap_guess_opname(const bContext *C, const char *opname)
{
	/* Op types purposely skipped  for now:
	 *     BRUSH_OT
	 *     BOID_OT
	 *     BUTTONS_OT
	 *     CONSTRAINT_OT
	 *     PAINT_OT
	 *     ED_OT
	 *     FLUID_OT
	 *     TEXTURE_OT
	 *     UI_OT
	 *     VIEW2D_OT
	 *     WORLD_OT
	 */

	wmKeyMap *km = NULL;
	SpaceLink *sl = CTX_wm_space_data(C);
	
	/* Window */
	if (STRPREFIX(opname, "WM_OT")) {
		km = WM_keymap_find_all(C, "Window", 0, 0);
	}
	/* Screen & Render */
	else if (STRPREFIX(opname, "SCREEN_OT") ||
	         STRPREFIX(opname, "RENDER_OT") ||
	         STRPREFIX(opname, "SOUND_OT") ||
	         STRPREFIX(opname, "SCENE_OT"))
	{
		km = WM_keymap_find_all(C, "Screen", 0, 0);
	}
	/* Grease Pencil */
	else if (STRPREFIX(opname, "GPENCIL_OT")) {
		km = WM_keymap_find_all(C, "Grease Pencil", 0, 0);
	}
	/* Markers */
	else if (STRPREFIX(opname, "MARKER_OT")) {
		km = WM_keymap_find_all(C, "Markers", 0, 0);
	}
	/* Import/Export*/
	else if (STRPREFIX(opname, "IMPORT_") ||
	         STRPREFIX(opname, "EXPORT_"))
	{
		km = WM_keymap_find_all(C, "Window", 0, 0);
	}
	
	
	/* 3D View */
	else if (STRPREFIX(opname, "VIEW3D_OT")) {
		km = WM_keymap_find_all(C, "3D View", sl->spacetype, 0);
	}
	else if (STRPREFIX(opname, "OBJECT_OT")) {
		/* exception, this needs to work outside object mode too */
		if (STRPREFIX(opname, "OBJECT_OT_mode_set"))
			km = WM_keymap_find_all(C, "Object Non-modal", 0, 0);
		else
			km = WM_keymap_find_all(C, "Object Mode", 0, 0);
	}
	/* Object mode related */
	else if (STRPREFIX(opname, "GROUP_OT") ||
	         STRPREFIX(opname, "MATERIAL_OT") ||
	         STRPREFIX(opname, "PTCACHE_OT") ||
	         STRPREFIX(opname, "RIGIDBODY_OT"))
	{
		km = WM_keymap_find_all(C, "Object Mode", 0, 0);
	}
	
	/* Editing Modes */
	else if (STRPREFIX(opname, "MESH_OT")) {
		km = WM_keymap_find_all(C, "Mesh", 0, 0);
		
		/* some mesh operators are active in object mode too, like add-prim */
		if (km && km->poll && km->poll((bContext *)C) == 0) {
			km = WM_keymap_find_all(C, "Object Mode", 0, 0);
		}
	}
	else if (STRPREFIX(opname, "CURVE_OT") ||
	         STRPREFIX(opname, "SURFACE_OT"))
	{
		km = WM_keymap_find_all(C, "Curve", 0, 0);
		
		/* some curve operators are active in object mode too, like add-prim */
		if (km && km->poll && km->poll((bContext *)C) == 0) {
			km = WM_keymap_find_all(C, "Object Mode", 0, 0);
		}
	}
	else if (STRPREFIX(opname, "ARMATURE_OT") ||
	         STRPREFIX(opname, "SKETCH_OT"))
	{
		km = WM_keymap_find_all(C, "Armature", 0, 0);
	}
	else if (STRPREFIX(opname, "POSE_OT") ||
	         STRPREFIX(opname, "POSELIB_OT"))
	{
		km = WM_keymap_find_all(C, "Pose", 0, 0);
	}
	else if (STRPREFIX(opname, "SCULPT_OT")) {
		switch (CTX_data_mode_enum(C)) {
			case OB_MODE_SCULPT:
				km = WM_keymap_find_all(C, "Sculpt", 0, 0);
				break;
			case OB_MODE_EDIT:
				km = WM_keymap_find_all(C, "UV Sculpt", 0, 0);
				break;
		}
	}
	else if (STRPREFIX(opname, "MBALL_OT")) {
		km = WM_keymap_find_all(C, "Metaball", 0, 0);
		
		/* some mball operators are active in object mode too, like add-prim */
		if (km && km->poll && km->poll((bContext *)C) == 0) {
			km = WM_keymap_find_all(C, "Object Mode", 0, 0);
		}
	}
	else if (STRPREFIX(opname, "LATTICE_OT")) {
		km = WM_keymap_find_all(C, "Lattice", 0, 0);
	}
	else if (STRPREFIX(opname, "PARTICLE_OT")) {
		km = WM_keymap_find_all(C, "Particle", 0, 0);
	}
	else if (STRPREFIX(opname, "FONT_OT")) {
		km = WM_keymap_find_all(C, "Font", 0, 0);
	}
	/* Paint Face Mask */
	else if (STRPREFIX(opname, "PAINT_OT_face_select")) {
		km = WM_keymap_find_all(C, "Face Mask", 0, 0);
	}
	else if (STRPREFIX(opname, "PAINT_OT")) {
		/* check for relevant mode */
		switch (CTX_data_mode_enum(C)) {
			case OB_MODE_WEIGHT_PAINT:
				km = WM_keymap_find_all(C, "Weight Paint", 0, 0);
				break;
			case OB_MODE_VERTEX_PAINT:
				km = WM_keymap_find_all(C, "Vertex Paint", 0, 0);
				break;
			case OB_MODE_TEXTURE_PAINT:
				km = WM_keymap_find_all(C, "Image Paint", 0, 0);
				break;
		}
	}
	/* Timeline */
	else if (STRPREFIX(opname, "TIME_OT")) {
		km = WM_keymap_find_all(C, "Timeline", sl->spacetype, 0);
	}
	/* Image Editor */
	else if (STRPREFIX(opname, "IMAGE_OT")) {
		km = WM_keymap_find_all(C, "Image", sl->spacetype, 0);
	}
	/* Clip Editor */
	else if (STRPREFIX(opname, "CLIP_OT")) {
		km = WM_keymap_find_all(C, "Clip", sl->spacetype, 0);
	}
	else if (STRPREFIX(opname, "MASK_OT")) {
		km = WM_keymap_find_all(C, "Mask Editing", 0, 0);
	}
	/* UV Editor */
	else if (STRPREFIX(opname, "UV_OT")) {
		/* Hack to allow using UV unwrapping ops from 3DView/editmode.
<<<<<<< HEAD
		* Mesh keymap is probably not ideal, but best place I could find to put those. */
		if (sl->spacetype == SPACE_VIEW3D) {
			km = WM_keymap_find_all(C, "Mesh", 0, 0);
			if (km && km->poll && !km->poll(C)) {
=======
		 * Mesh keymap is probably not ideal, but best place I could find to put those. */
		if (sl->spacetype == SPACE_VIEW3D) {
			km = WM_keymap_find_all(C, "Mesh", 0, 0);
			if (km && km->poll && !km->poll((bContext *)C)) {
>>>>>>> ecd36afb
				km = NULL;
			}
		}
		if (!km) {
			km = WM_keymap_find_all(C, "UV Editor", 0, 0);
		}
	}
	/* Node Editor */
	else if (STRPREFIX(opname, "NODE_OT")) {
		km = WM_keymap_find_all(C, "Node Editor", sl->spacetype, 0);
	}
	/* Animation Editor Channels */
	else if (STRPREFIX(opname, "ANIM_OT_channels")) {
		km = WM_keymap_find_all(C, "Animation Channels", 0, 0);
	}
	/* Animation Generic - after channels */
	else if (STRPREFIX(opname, "ANIM_OT")) {
		km = WM_keymap_find_all(C, "Animation", 0, 0);
	}
	/* Graph Editor */
	else if (STRPREFIX(opname, "GRAPH_OT")) {
		km = WM_keymap_find_all(C, "Graph Editor", sl->spacetype, 0);
	}
	/* Dopesheet Editor */
	else if (STRPREFIX(opname, "ACTION_OT")) {
		km = WM_keymap_find_all(C, "Dopesheet", sl->spacetype, 0);
	}
	/* NLA Editor */
	else if (STRPREFIX(opname, "NLA_OT")) {
		km = WM_keymap_find_all(C, "NLA Editor", sl->spacetype, 0);
	}
	/* Script */
	else if (STRPREFIX(opname, "SCRIPT_OT")) {
		km = WM_keymap_find_all(C, "Script", sl->spacetype, 0);
	}
	/* Text */
	else if (STRPREFIX(opname, "TEXT_OT")) {
		km = WM_keymap_find_all(C, "Text", sl->spacetype, 0);
	}
	/* Sequencer */
	else if (STRPREFIX(opname, "SEQUENCER_OT")) {
		km = WM_keymap_find_all(C, "Sequencer", sl->spacetype, 0);
	}
	/* Console */
	else if (STRPREFIX(opname, "CONSOLE_OT")) {
		km = WM_keymap_find_all(C, "Console", sl->spacetype, 0);
	}
	/* Console */
	else if (STRPREFIX(opname, "INFO_OT")) {
		km = WM_keymap_find_all(C, "Info", sl->spacetype, 0);
	}
	/* File browser */
	else if (STRPREFIX(opname, "FILE_OT")) {
		km = WM_keymap_find_all(C, "File Browser", sl->spacetype, 0);
	}
	/* Logic Editor */
	else if (STRPREFIX(opname, "LOGIC_OT")) {
		km = WM_keymap_find_all(C, "Logic Editor", sl->spacetype, 0);
	}
	/* Outliner */
	else if (STRPREFIX(opname, "OUTLINER_OT")) {
		km = WM_keymap_find_all(C, "Outliner", sl->spacetype, 0);
	}
	/* Transform */
	else if (STRPREFIX(opname, "TRANSFORM_OT")) {
		/* check for relevant editor */
		switch (sl->spacetype) {
			case SPACE_VIEW3D:
				km = WM_keymap_find_all(C, "3D View", sl->spacetype, 0);
				break;
			case SPACE_IPO:
				km = WM_keymap_find_all(C, "Graph Editor", sl->spacetype, 0);
				break;
			case SPACE_ACTION:
				km = WM_keymap_find_all(C, "Dopesheet", sl->spacetype, 0);
				break;
			case SPACE_NLA:
				km = WM_keymap_find_all(C, "NLA Editor", sl->spacetype, 0);
				break;
			case SPACE_IMAGE:
				km = WM_keymap_find_all(C, "UV Editor", 0, 0);
				break;
			case SPACE_NODE:
				km = WM_keymap_find_all(C, "Node Editor", sl->spacetype, 0);
				break;
			case SPACE_SEQ:
				km = WM_keymap_find_all(C, "Sequencer", sl->spacetype, 0);
				break;
		}
	}
	
	return km;
}

const char *WM_bool_as_string(bool test)
{
	return test ? IFACE_("ON") : IFACE_("OFF");
}<|MERGE_RESOLUTION|>--- conflicted
+++ resolved
@@ -1794,17 +1794,10 @@
 	/* UV Editor */
 	else if (STRPREFIX(opname, "UV_OT")) {
 		/* Hack to allow using UV unwrapping ops from 3DView/editmode.
-<<<<<<< HEAD
-		* Mesh keymap is probably not ideal, but best place I could find to put those. */
-		if (sl->spacetype == SPACE_VIEW3D) {
-			km = WM_keymap_find_all(C, "Mesh", 0, 0);
-			if (km && km->poll && !km->poll(C)) {
-=======
 		 * Mesh keymap is probably not ideal, but best place I could find to put those. */
 		if (sl->spacetype == SPACE_VIEW3D) {
 			km = WM_keymap_find_all(C, "Mesh", 0, 0);
 			if (km && km->poll && !km->poll((bContext *)C)) {
->>>>>>> ecd36afb
 				km = NULL;
 			}
 		}
