--- conflicted
+++ resolved
@@ -441,37 +441,21 @@
     }
   }
 
-<<<<<<< HEAD
-  /*bfa - removed the empty keymap warning*/
-  // if (UNLIKELY(BLI_listbase_is_empty(&keymap->items))) {
-  //   /* Empty key-maps may be missing more there may be a typo in the name.
-  //    * Warn early to avoid losing time investigating each case.
-  //    * When developing a customized Blender though you may want empty keymaps. */
-  //   if (!U.app_template[0] &&
-  //       /* Fallback key-maps may be intentionally empty, don't flood the output. */
-  //       !BLI_str_endswith(keymap->idname, " (fallback)") &&
-  //       /* This is an exception which may be empty.
-  //        * Longer term we might want a flag to indicate an empty key-map is intended. */
-  //       !STREQ(keymap->idname, "Node Tool: Tweak")) {
-  //     CLOG_WARN(WM_LOG_KEYMAPS, "empty keymap '%s'", keymap->idname);
-  //   }
-  // }
-=======
-  if (UNLIKELY(BLI_listbase_is_empty(&keymap->items))) {
-    /* Empty key-maps may be missing more there may be a typo in the name.
-     * Warn early to avoid losing time investigating each case.
-     * When developing a customized Blender though you may want empty keymaps. */
-    if (!U.app_template[0] &&
-        /* Fallback key-maps may be intentionally empty, don't flood the output. */
-        !BLI_str_endswith(keymap->idname, " (fallback)") &&
-        /* This is an exception which may be empty.
-         * Longer term we might want a flag to indicate an empty key-map is intended. */
-        !STREQ(keymap->idname, "Node Tool: Tweak"))
-    {
-      CLOG_WARN(WM_LOG_KEYMAPS, "empty keymap '%s'", keymap->idname);
-    }
-  }
->>>>>>> a06529e6
+  /* bfa - silenced the empty keymap warning */
+  //if (UNLIKELY(BLI_listbase_is_empty(&keymap->items))) {
+  //  /* Empty key-maps may be missing more there may be a typo in the name.
+  //   * Warn early to avoid losing time investigating each case.
+  //   * When developing a customized Blender though you may want empty keymaps. */
+  //  if (!U.app_template[0] &&
+  //      /* Fallback key-maps may be intentionally empty, don't flood the output. */
+  //      !BLI_str_endswith(keymap->idname, " (fallback)") &&
+  //      /* This is an exception which may be empty.
+  //       * Longer term we might want a flag to indicate an empty key-map is intended. */
+  //      !STREQ(keymap->idname, "Node Tool: Tweak"))
+  //  {
+  //    CLOG_WARN(WM_LOG_KEYMAPS, "empty keymap '%s'", keymap->idname);
+  //  }
+  //}
 
   if (keymap->poll != NULL) {
     return keymap->poll(C);
