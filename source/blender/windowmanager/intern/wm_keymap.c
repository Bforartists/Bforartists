--- conflicted
+++ resolved
@@ -440,11 +440,7 @@
   }
 
   /*bfa - removed the empty keymap warning*/
-<<<<<<< HEAD
-  //if (UNLIKELY(BLI_listbase_is_empty(&keymap->items))) {
-=======
   // if (UNLIKELY(BLI_listbase_is_empty(&keymap->items))) {
->>>>>>> 412a47d4
   //  /* Empty key-maps may be missing more there may be a typo in the name.
   //   * Warn early to avoid losing time investigating each case.
   //   * When developing a customized Blender though you may want empty keymaps. */
@@ -454,10 +450,6 @@
   //    CLOG_WARN(WM_LOG_KEYMAPS, "empty keymap '%s'", keymap->idname);
   //  }
   //}
-<<<<<<< HEAD
-
-=======
->>>>>>> 412a47d4
 
   if (keymap->poll != NULL) {
     return keymap->poll(C);
