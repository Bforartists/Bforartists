--- conflicted
+++ resolved
@@ -726,11 +726,9 @@
                                             const short id_code,
                                             const char *id_name,
                                             const int flag,
-<<<<<<< HEAD
-                                            const bool do_override = false /* bfa do override*/)
-=======
-                                            ReportList *reports = nullptr)
->>>>>>> 85504da2
+                                            ReportList *reports = nullptr,
+                                            const bool do_override = false /* bfa do override*/
+)
 {
   BLI_assert_msg(
       BLI_path_cmp(BKE_main_blendfile_path(bmain), filepath) != 0,
@@ -763,13 +761,10 @@
     BKE_blendfile_link_pack(lapp_context, reports);
   }
   else if (do_append) {
-<<<<<<< HEAD
     BKE_blendfile_append(lapp_context, nullptr);
-  } else if (do_override) { // bfa asset shelf - do single override
+  }
+  else if (do_override) {  // bfa asset shelf - do single override
     BKE_blendfile_override(lapp_context, BKE_LIBLINK_OVERRIDE_INIT, nullptr);
-=======
-    BKE_blendfile_append(lapp_context, reports);
->>>>>>> 85504da2
   }
 
   BKE_blendfile_link_append_instantiate_loose(lapp_context, reports);
@@ -803,17 +798,18 @@
 
 /* BFA - Link Override*/
 ID *WM_file_link_override_datablock(Main *bmain,
-  Scene *scene,
-  ViewLayer *view_layer,
-  View3D *v3d,
-  const char *filepath,
-  const short id_code,
-  const char *id_name,
-  int flag)
-{
-flag |= FILE_LINK;
-return wm_file_link_append_datablock_ex(
-bmain, scene, view_layer, v3d, filepath, id_code, id_name, flag, true);
+                                    Scene *scene,
+                                    ViewLayer *view_layer,
+                                    View3D *v3d,
+                                    const char *filepath,
+                                    const short id_code,
+                                    const char *id_name,
+                                    int flag,
+                                    ReportList *reports)
+{
+  flag |= FILE_LINK;
+  return wm_file_link_append_datablock_ex(
+      bmain, scene, view_layer, v3d, filepath, id_code, id_name, flag, reports, true);
 }
 
 ID *WM_file_append_datablock(Main *bmain,
@@ -821,14 +817,13 @@
                              ViewLayer *view_layer,
                              View3D *v3d,
                              const char *filepath,
-                             const short id_code,
+                             short id_code,
                              const char *id_name,
-                             int flag,
-                             ReportList *reports)
+                             int flag)
 {
   BLI_assert((flag & FILE_LINK) == 0);
   return wm_file_link_append_datablock_ex(
-      bmain, scene, view_layer, v3d, filepath, id_code, id_name, flag, reports);
+      bmain, scene, view_layer, v3d, filepath, id_code, id_name, flag);
 }
 
 /** \} */
