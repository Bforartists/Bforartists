/* SPDX-FileCopyrightText: 2007 Blender Authors
 *
 * SPDX-License-Identifier: GPL-2.0-or-later */

/** \file
 * \ingroup wm
 *
 * Functions for dealing with append/link operators and helpers.
 */

#include <cctype>
#include <cerrno>
#include <cfloat>
#include <cstring>

#include "CLG_log.h"

#include "DNA_ID.h"
#include "DNA_scene_types.h"
#include "DNA_screen_types.h"
#include "DNA_windowmanager_types.h"

#include "BLI_fileops.h"
#include "BLI_map.hh"
#include "BLI_path_utils.hh"
#include "BLI_string.h"

#include "BLO_readfile.hh"

#include "BKE_armature.hh"
#include "BKE_blendfile.hh"
#include "BKE_blendfile_link_append.hh"
#include "BKE_context.hh"
#include "BKE_global.hh"
#include "BKE_key.hh"
#include "BKE_layer.hh"
#include "BKE_lib_id.hh"
#include "BKE_lib_override.hh"
#include "BKE_lib_query.hh"
#include "BKE_lib_remap.hh"
#include "BKE_library.hh"
#include "BKE_main.hh"
#include "BKE_material.hh"
#include "BKE_object.hh"
#include "BKE_report.hh"
#include "BKE_rigidbody.h"
#include "BKE_scene.hh"

#include "BKE_idtype.hh"

#include "DEG_depsgraph.hh"
#include "DEG_depsgraph_build.hh"

#include "IMB_colormanagement.hh"

#include "ED_datafiles.h"
#include "ED_screen.hh"

#include "RNA_access.hh"
#include "RNA_define.hh"

#include "WM_api.hh"
#include "WM_types.hh"

#include "wm_files.hh"

static CLG_LogRef LOG = {"wm.files_link"};

/* -------------------------------------------------------------------- */
/** \name Link/Append Operator
 * \{ */

static bool wm_link_append_poll(bContext *C)
{
  if (WM_operator_winactive(C)) {
    /* NOTE(@sergey): Linking changes active object which is pretty useful in general,
     * but which totally confuses edit mode (i.e. it becoming not so obvious
     * to leave from edit mode and invalid tools in toolbar might be displayed)
     * so disable link/append when in edit mode. */
    if (CTX_data_edit_object(C)) {
      return false;
    }

    return true;
  }

  return false;
}

static wmOperatorStatus wm_link_append_invoke(bContext *C,
                                              wmOperator *op,
                                              const wmEvent * /*event*/)
{
  if (!RNA_struct_property_is_set(op->ptr, "filepath")) {
    const char *blendfile_path = BKE_main_blendfile_path_from_global();
    if (G.filepath_last_library[0] != '\0') {
      RNA_string_set(op->ptr, "filepath", G.filepath_last_library);
    }
    else if (blendfile_path[0] != '\0') {
      char dirpath[FILE_MAX];
      BLI_path_split_dir_part(blendfile_path, dirpath, sizeof(dirpath));
      RNA_string_set(op->ptr, "filepath", dirpath);
    }
  }

  WM_event_add_fileselect(C, op);
  return OPERATOR_RUNNING_MODAL;
}

static int wm_link_append_flag(wmOperator *op)
{
  PropertyRNA *prop;
  int flag = 0;

  if (RNA_boolean_get(op->ptr, "autoselect")) {
    flag |= FILE_AUTOSELECT;
  }
  if (RNA_boolean_get(op->ptr, "active_collection")) {
    flag |= FILE_ACTIVE_COLLECTION;
  }
  if ((prop = RNA_struct_find_property(op->ptr, "relative_path")) &&
      RNA_property_boolean_get(op->ptr, prop))
  {
    flag |= FILE_RELPATH;
  }
  if (RNA_boolean_get(op->ptr, "link")) {
    flag |= FILE_LINK;
  }
  else {
    if (RNA_boolean_get(op->ptr, "use_recursive")) {
      flag |= BLO_LIBLINK_APPEND_RECURSIVE;
    }
    if (RNA_boolean_get(op->ptr, "set_fake")) {
      flag |= BLO_LIBLINK_APPEND_SET_FAKEUSER;
    }
    if (RNA_boolean_get(op->ptr, "do_reuse_local_id")) {
      flag |= BLO_LIBLINK_APPEND_LOCAL_ID_REUSE;
    }
    if (RNA_boolean_get(op->ptr, "clear_asset_data")) {
      flag |= BLO_LIBLINK_APPEND_ASSET_DATA_CLEAR;
    }
  }
  if (RNA_boolean_get(op->ptr, "instance_collections")) {
    flag |= BLO_LIBLINK_COLLECTION_INSTANCE;
  }
  if (RNA_boolean_get(op->ptr, "instance_object_data")) {
    flag |= BLO_LIBLINK_OBDATA_INSTANCE;
  }

  return flag;
}

/**
 * Check if an item defined by \a name and \a group can be appended/linked.
 *
 * \param reports: Optionally report an error when an item can't be appended/linked.
 */
static bool wm_link_append_item_poll(ReportList *reports,
                                     const char *filepath,
                                     const char *group,
                                     const char *name,
                                     const bool do_append)
{
  short idcode;

  if (!group || !name) {
    CLOG_WARN(&LOG, "Skipping %s", filepath);
    return false;
  }

  idcode = BKE_idtype_idcode_from_name(group);

  if (!BKE_idtype_idcode_is_linkable(idcode) ||
      (!do_append && BKE_idtype_idcode_is_only_appendable(idcode)))
  {
    if (reports) {
      if (do_append) {
        BKE_reportf(reports,
                    RPT_ERROR_INVALID_INPUT,
                    "Can't append data-block '%s' of type '%s'",
                    name,
                    group);
      }
      else {
        BKE_reportf(reports,
                    RPT_ERROR_INVALID_INPUT,
                    "Can't link data-block '%s' of type '%s'",
                    name,
                    group);
      }
    }
    return false;
  }

  return true;
}

static wmOperatorStatus wm_link_append_exec(bContext *C, wmOperator *op)
{
  Main *bmain = CTX_data_main(C);
  Scene *scene = CTX_data_scene(C);
  ViewLayer *view_layer = CTX_data_view_layer(C);
  PropertyRNA *prop;
  BlendfileLinkAppendContext *lapp_context;
  char filepath[FILE_MAX_LIBEXTRA], root[FILE_MAXDIR], libname[FILE_MAX_LIBEXTRA],
      relname[FILE_MAX];
  char *group, *name;
  int totfiles = 0;

  RNA_string_get(op->ptr, "filename", relname);
  RNA_string_get(op->ptr, "directory", root);

  BLI_path_join(filepath, sizeof(filepath), root, relname);

  /* Test if we have a valid data. */
  const bool is_librarypath_valid = BKE_blendfile_library_path_explode(
      filepath, libname, &group, &name);

  /* NOTE: Need to also check filepath, as typically libname is an empty string here (when trying
   * to append from current file from the file-browser e.g.). */
  if (BLI_path_cmp(BKE_main_blendfile_path(bmain), filepath) == 0 ||
      BLI_path_cmp(BKE_main_blendfile_path(bmain), libname) == 0)
  {
    BKE_reportf(op->reports, RPT_ERROR, "'%s': cannot use current file as library", filepath);
    return OPERATOR_CANCELLED;
  }
  if (!group) {
    BKE_reportf(op->reports, RPT_ERROR, "'%s': nothing indicated", filepath);
    return OPERATOR_CANCELLED;
  }
  if (!is_librarypath_valid) {
    BKE_reportf(op->reports, RPT_ERROR, "'%s': not a library", filepath);
    return OPERATOR_CANCELLED;
  }

  /* Check if something is indicated for append/link. */
  prop = RNA_struct_find_property(op->ptr, "files");
  if (prop) {
    totfiles = RNA_property_collection_length(op->ptr, prop);
    if (totfiles == 0) {
      if (!name) {
        BKE_reportf(op->reports, RPT_ERROR, "'%s': nothing indicated", filepath);
        return OPERATOR_CANCELLED;
      }
    }
  }
  else if (!name) {
    BKE_reportf(op->reports, RPT_ERROR, "'%s': nothing indicated", filepath);
    return OPERATOR_CANCELLED;
  }

  int flag = wm_link_append_flag(op);
  const bool do_append = (flag & FILE_LINK) == 0;

  /* From here down, no error returns. */

  if (view_layer && RNA_boolean_get(op->ptr, "autoselect")) {
    BKE_view_layer_base_deselect_all(scene, view_layer);
  }

  /* Sanity checks for flag. */
  if (scene && scene->id.lib) {
    BKE_reportf(op->reports,
                RPT_WARNING,
                "Scene '%s' is linked, instantiation of objects is disabled",
                scene->id.name + 2);
    flag &= ~(BLO_LIBLINK_COLLECTION_INSTANCE | BLO_LIBLINK_OBDATA_INSTANCE);
    scene = nullptr;
  }

  /* Tag everything, all untagged data can be made local
   * its also generally useful to know what is new.
   *
   * Take extra care `BKE_main_id_flag_all(bmain, ID_TAG_PRE_EXISTING, false)` is called after! */
  BKE_main_id_tag_all(bmain, ID_TAG_PRE_EXISTING, true);

  /* We define our working data...
   * Note that here, each item 'uses' one library, and only one. */
  LibraryLink_Params lapp_params;
  BLO_library_link_params_init_with_context(
      &lapp_params, bmain, flag, 0, scene, view_layer, CTX_wm_view3d(C));

  lapp_context = BKE_blendfile_link_append_context_new(&lapp_params);
  BKE_blendfile_link_append_context_embedded_blendfile_set(
      lapp_context, datatoc_startup_blend, datatoc_startup_blend_size);

  if (totfiles != 0) {
    blender::Map<std::string, int> libraries;
    int lib_idx = 0;

    RNA_BEGIN (op->ptr, itemptr, "files") {
      RNA_string_get(&itemptr, "name", relname);

      BLI_path_join(filepath, sizeof(filepath), root, relname);

      if (BKE_blendfile_library_path_explode(filepath, libname, &group, &name)) {
        if (!wm_link_append_item_poll(nullptr, filepath, group, name, do_append)) {
          continue;
        }

        if (libraries.add(libname, lib_idx)) {
          lib_idx++;
          BKE_blendfile_link_append_context_library_add(lapp_context, libname, nullptr);
        }
      }
    }
    RNA_END;

    RNA_BEGIN (op->ptr, itemptr, "files") {
      RNA_string_get(&itemptr, "name", relname);

      BLI_path_join(filepath, sizeof(filepath), root, relname);

      if (BKE_blendfile_library_path_explode(filepath, libname, &group, &name)) {
        BlendfileLinkAppendContextItem *item;

        if (!wm_link_append_item_poll(op->reports, filepath, group, name, do_append)) {
          continue;
        }

        lib_idx = libraries.lookup(libname);

        item = BKE_blendfile_link_append_context_item_add(
            lapp_context, name, BKE_idtype_idcode_from_name(group), nullptr);
        BKE_blendfile_link_append_context_item_library_index_enable(lapp_context, item, lib_idx);
      }
    }
    RNA_END;
  }
  else {
    BlendfileLinkAppendContextItem *item;

    BKE_blendfile_link_append_context_library_add(lapp_context, libname, nullptr);
    item = BKE_blendfile_link_append_context_item_add(
        lapp_context, name, BKE_idtype_idcode_from_name(group), nullptr);
    BKE_blendfile_link_append_context_item_library_index_enable(lapp_context, item, 0);
  }

  if (BKE_blendfile_link_append_context_is_empty(lapp_context)) {
    /* Early out in case there is nothing to link. */
    BKE_blendfile_link_append_context_free(lapp_context);
    /* Clear pre existing tag. */
    BKE_main_id_tag_all(bmain, ID_TAG_PRE_EXISTING, false);
    return OPERATOR_CANCELLED;
  }

  BKE_blendfile_link_append_context_init_done(lapp_context);

  /* XXX We'd need re-entrant locking on Main for this to work... */
  // BKE_main_lock(bmain);

  BKE_blendfile_link(lapp_context, op->reports);

  // BKE_main_unlock(bmain);

  /* Mark all library linked objects to be updated. */
  BKE_main_lib_objects_recalc_all(bmain);
  IMB_colormanagement_check_file_config(bmain);

  /* Append, rather than linking. */
  if (do_append) {
    BKE_blendfile_append(lapp_context, op->reports);
  }

  /* Instantiate loose data in the scene (e.g. add object to the active collection). */
  BKE_blendfile_link_append_instantiate_loose(lapp_context, op->reports);

  BKE_blendfile_link_append_context_finalize(lapp_context);

  BKE_blendfile_link_append_context_free(lapp_context);

  /* Important we unset, otherwise these object won't
   * link into other scenes from this blend file. */
  BKE_main_id_tag_all(bmain, ID_TAG_PRE_EXISTING, false);

  /* TODO(sergey): Use proper flag for tagging here. */

  /* TODO(dalai): Temporary solution!
   * Ideally we only need to tag the new objects themselves, not the scene.
   * This way we'll avoid flush of collection properties
   * to all objects and limit update to the particular object only.
   * But afraid first we need to change collection evaluation in DEG
   * according to depsgraph manifesto. */
  if (scene) {
    DEG_id_tag_update(&scene->id, 0);
  }

  /* Recreate dependency graph to include new objects. */
  DEG_relations_tag_update(bmain);

  /* TODO: align `G.filepath_last_library` with other directory storage
   * (like last opened image, etc). */
  STRNCPY(G.filepath_last_library, root);

  WM_event_add_notifier(C, NC_WINDOW, nullptr);

  return OPERATOR_FINISHED;
}

static void wm_link_append_properties_common(wmOperatorType *ot,
                                             const bool is_link,
                                             const bool is_relocate)
{
  PropertyRNA *prop;

  /* Better not save _any_ settings for this operator. */

  /* Properties. */
  prop = RNA_def_boolean(ot->srna,
                         "link",
                         is_link || is_relocate,
                         "Link",
                         "Link the objects or data rather than appending");
  RNA_def_property_flag(prop, PROP_SKIP_SAVE | PROP_HIDDEN);

  prop = RNA_def_boolean(
      ot->srna,
      "do_reuse_local_id",
      false,
      "Re-Use Local Data",
      "Try to re-use previously matching appended data-blocks instead of appending a new copy");
  RNA_def_property_flag(prop, PROP_SKIP_SAVE | PROP_HIDDEN);
  prop = RNA_def_boolean(ot->srna,
                         "clear_asset_data",
                         false,
                         "Clear Asset Data",
                         "Don't add asset meta-data or tags from the original data-block");
  RNA_def_property_flag(prop, PROP_SKIP_SAVE | PROP_HIDDEN);

  prop = RNA_def_boolean(ot->srna, "autoselect", true, "Select", "Select new objects");
  RNA_def_property_flag(prop, PROP_SKIP_SAVE);

  prop = RNA_def_boolean(ot->srna,
                         "active_collection",
                         !is_relocate,
                         "Active Collection",
                         "Put new objects on the active collection");
  RNA_def_property_flag(prop, PROP_SKIP_SAVE);

  /* NOTE: do not force instancing when relocating, as direct data (the selected ID) status should
   * not change on that regard, and other dependencies would be indirectly linked and therefore
   * should not require any enforced instancing when linked. */
  prop = RNA_def_boolean(
      ot->srna,
      "instance_collections",
      is_link && !is_relocate,
      "Instance Collections",
      "Create instances for collections, rather than adding them directly to the scene");
  RNA_def_property_flag(prop, PROP_SKIP_SAVE);

  prop = RNA_def_boolean(
      ot->srna,
      "instance_object_data",
      !is_relocate,
      "Instance Object Data",
      "Create instances for object data which are not referenced by any objects");
  RNA_def_property_flag(prop, PROP_SKIP_SAVE);
}

void WM_OT_link(wmOperatorType *ot)
{
  ot->name = "Link";
  ot->idname = "WM_OT_link";
  ot->description = "Link from a Library .blend file";

  ot->invoke = wm_link_append_invoke;
  ot->exec = wm_link_append_exec;
  ot->poll = wm_link_append_poll;

  ot->flag = OPTYPE_UNDO;

  WM_operator_properties_filesel(ot,
                                 FILE_TYPE_FOLDER | FILE_TYPE_BLENDER | FILE_TYPE_BLENDERLIB,
                                 FILE_LOADLIB,
                                 FILE_OPENFILE,
                                 WM_FILESEL_FILEPATH | WM_FILESEL_DIRECTORY | WM_FILESEL_FILENAME |
                                     WM_FILESEL_RELPATH | WM_FILESEL_FILES | WM_FILESEL_SHOW_PROPS,
                                 FILE_DEFAULTDISPLAY,
                                 FILE_SORT_DEFAULT);

  wm_link_append_properties_common(ot, true, false);
}

void WM_OT_append(wmOperatorType *ot)
{
  ot->name = "Append";
  ot->idname = "WM_OT_append";
  ot->description = "Append from a Library .blend file";

  ot->invoke = wm_link_append_invoke;
  ot->exec = wm_link_append_exec;
  ot->poll = wm_link_append_poll;

  ot->flag = OPTYPE_UNDO;

  WM_operator_properties_filesel(ot,
                                 FILE_TYPE_FOLDER | FILE_TYPE_BLENDER | FILE_TYPE_BLENDERLIB,
                                 FILE_LOADLIB,
                                 FILE_OPENFILE,
                                 WM_FILESEL_FILEPATH | WM_FILESEL_DIRECTORY | WM_FILESEL_FILENAME |
                                     WM_FILESEL_FILES | WM_FILESEL_SHOW_PROPS,
                                 FILE_DEFAULTDISPLAY,
                                 FILE_SORT_DEFAULT);

  wm_link_append_properties_common(ot, false, false);
  RNA_def_boolean(ot->srna,
                  "set_fake",
                  false,
                  "Fake User",
                  "Set \"Fake User\" for appended items (except objects and collections)");
  RNA_def_boolean(
      ot->srna,
      "use_recursive",
      true,
      "Localize All",
      "Localize all appended data, including those indirectly linked from other libraries");
}

static wmOperatorStatus wm_id_linked_relocate_exec(bContext *C, wmOperator *op)
{
  Main *bmain = CTX_data_main(C);
  Scene *scene = CTX_data_scene(C);
  ViewLayer *view_layer = CTX_data_view_layer(C);
  BlendfileLinkAppendContext *lapp_context;
  char filepath[FILE_MAX_LIBEXTRA], root[FILE_MAXDIR], libname[FILE_MAX_LIBEXTRA],
      relname[FILE_MAX];
  char *group, *name;

  RNA_string_get(op->ptr, "filename", relname);
  RNA_string_get(op->ptr, "directory", root);

  BLI_path_join(filepath, sizeof(filepath), root, relname);

  /* Test if we have a valid data. */
  const bool is_librarypath_valid = BKE_blendfile_library_path_explode(
      filepath, libname, &group, &name);

  /* NOTE: Need to also check filepath, as typically libname is an empty string here (when trying
   * to append from current file from the file-browser e.g.). */
  if (BLI_path_cmp(BKE_main_blendfile_path(bmain), filepath) == 0 ||
      BLI_path_cmp(BKE_main_blendfile_path(bmain), libname) == 0)
  {
    BKE_reportf(op->reports, RPT_ERROR, "'%s': cannot use current file as library", filepath);
    return OPERATOR_CANCELLED;
  }
  if (!is_librarypath_valid) {
    BKE_reportf(op->reports, RPT_ERROR, "'%s': not a library", filepath);
    return OPERATOR_CANCELLED;
  }
  if (!group || !name) {
    BKE_reportf(op->reports, RPT_ERROR, "'%s': nothing indicated", filepath);
    return OPERATOR_CANCELLED;
  }

  int flag = wm_link_append_flag(op);
  BLI_assert(flag & FILE_LINK);

  const short id_type_code = BKE_idtype_idcode_from_name(group);

  const int tmp_id_session_uid = RNA_int_get(op->ptr, "id_session_uid");
  const uint id_session_uid = *reinterpret_cast<const uint *>(&tmp_id_session_uid);
  /* NOTE: Creating a full ID map for a single lookup is not worth it. */
  ID *linked_id = BKE_libblock_find_session_uid(bmain, id_session_uid);

  {
    const char *linked_id_name = BKE_id_name(*linked_id);

    if (!linked_id || !ID_IS_LINKED(linked_id)) {
      BKE_reportf(op->reports, RPT_ERROR, "No valid existing linked ID given to relocate");
      return OPERATOR_CANCELLED;
    }
    if (GS(linked_id->name) != id_type_code) {
      BKE_reportf(op->reports,
                  RPT_ERROR,
                  "Selected ID '%s' is a %s, cannot be used to relocate existing linked ID '%s' "
                  "which is a %s",
                  name,
                  group,
                  linked_id_name,
                  BKE_idtype_idcode_to_name(GS(linked_id->name)));
      return OPERATOR_CANCELLED;
    }
    if (STREQ(linked_id_name, name) && STREQ(linked_id->lib->runtime->filepath_abs, libname)) {
      BKE_reportf(op->reports,
                  RPT_ERROR,
                  "Selected ID '%s' seems to be the same as the relocated ID '%s', use 'Reload' "
                  "operation instead",
                  name,
                  linked_id_name);
      return OPERATOR_CANCELLED;
    }
  }

  /* From here down, no error returns. */

  if (view_layer && RNA_boolean_get(op->ptr, "autoselect")) {
    BKE_view_layer_base_deselect_all(scene, view_layer);
  }

  /* Never enforce instantiation of anything when relocating. */
  flag &= ~(BLO_LIBLINK_COLLECTION_INSTANCE | BLO_LIBLINK_OBDATA_INSTANCE);

  /* Tag everything, its generally useful to know what is new.
   *
   * Take extra care `BKE_main_id_flag_all(bmain, ID_TAG_PRE_EXISTING, false)` is called after! */
  BKE_main_id_tag_all(bmain, ID_TAG_PRE_EXISTING, true);

  /* We define our working data...
   * Note that here, each item 'uses' one library, and only one. */
  LibraryLink_Params lapp_params;
  BLO_library_link_params_init_with_context(
      &lapp_params, bmain, flag, 0, scene, view_layer, CTX_wm_view3d(C));

  lapp_context = BKE_blendfile_link_append_context_new(&lapp_params);
  BKE_blendfile_link_append_context_embedded_blendfile_set(
      lapp_context, datatoc_startup_blend, datatoc_startup_blend_size);

  BKE_blendfile_link_append_context_library_add(lapp_context, libname, nullptr);
  BlendfileLinkAppendContextItem *item = BKE_blendfile_link_append_context_item_add(
      lapp_context, name, id_type_code, linked_id);
  BKE_blendfile_link_append_context_item_library_index_enable(lapp_context, item, 0);

  BKE_blendfile_link_append_context_init_done(lapp_context);

  BKE_blendfile_id_relocate(*lapp_context, op->reports);

  BKE_blendfile_link_append_context_finalize(lapp_context);

  BKE_blendfile_link_append_context_free(lapp_context);

  /* TODO(sergey): Use proper flag for tagging here. */

  /* TODO(dalai): Temporary solution!
   * Ideally we only need to tag the new objects themselves, not the scene.
   * This way we'll avoid flush of collection properties
   * to all objects and limit update to the particular object only.
   * But afraid first we need to change collection evaluation in DEG
   * according to depsgraph manifesto. */
  if (scene) {
    DEG_id_tag_update(&scene->id, 0);
  }

  /* Recreate dependency graph to include new objects. */
  DEG_relations_tag_update(bmain);

  /* TODO: align `G.filepath_last_library` with other directory storage
   * (like last opened image, etc). */
  STRNCPY(G.filepath_last_library, root);

  WM_event_add_notifier(C, NC_WINDOW, nullptr);

  return OPERATOR_FINISHED;
}

void WM_OT_id_linked_relocate(wmOperatorType *ot)
{
  ot->name = "Relocate Linked ID";
  ot->idname = "WM_OT_id_linked_relocate";
  ot->description =
      "Relocate a linked ID, i.e. select another ID to link, and remap its local usages to that "
      "newly linked data-block). Currently only designed as an internal operator, not directly "
      "exposed to the user";

  ot->invoke = wm_link_append_invoke;
  ot->exec = wm_id_linked_relocate_exec;
  ot->poll = wm_link_append_poll;

  ot->flag = OPTYPE_INTERNAL | OPTYPE_REGISTER | OPTYPE_UNDO;

  PropertyRNA *prop = RNA_def_int(ot->srna,
                                  "id_session_uid",
                                  MAIN_ID_SESSION_UID_UNSET,
                                  0,
                                  INT_MAX,
                                  "Linked ID Session UID",
                                  "Unique runtime identifier for the linked ID to relocate",
                                  0,
                                  INT_MAX);
  RNA_def_property_flag(prop, PROP_HIDDEN);

  WM_operator_properties_filesel(ot,
                                 FILE_TYPE_FOLDER | FILE_TYPE_BLENDER | FILE_TYPE_BLENDERLIB,
                                 FILE_LOADLIB,
                                 FILE_OPENFILE,
                                 WM_FILESEL_FILEPATH | WM_FILESEL_DIRECTORY | WM_FILESEL_FILENAME |
                                     WM_FILESEL_RELPATH | WM_FILESEL_SHOW_PROPS,
                                 FILE_DEFAULTDISPLAY,
                                 FILE_SORT_DEFAULT);

  wm_link_append_properties_common(ot, true, true);
}

/** \} */

/* -------------------------------------------------------------------- */
/** \name Link/Append Single Data-Block & Return it
 *
 * \{ */

static ID *wm_file_link_append_datablock_ex(Main *bmain,
                                            Scene *scene,
                                            ViewLayer *view_layer,
                                            View3D *v3d,
                                            const char *filepath,
                                            const short id_code,
                                            const char *id_name,
                                            const int flag,
                                            const bool do_override = false /* bfa do override*/)
{
  const bool do_append = (flag & FILE_LINK) == 0;
  /* Tag everything so we can make local only the new datablock. */
  BKE_main_id_tag_all(bmain, ID_TAG_PRE_EXISTING, true);

  /* Define working data, with just the one item we want to link. */
  LibraryLink_Params lapp_params;
  BLO_library_link_params_init_with_context(&lapp_params, bmain, flag, 0, scene, view_layer, v3d);

  BlendfileLinkAppendContext *lapp_context = BKE_blendfile_link_append_context_new(&lapp_params);
  BKE_blendfile_link_append_context_embedded_blendfile_set(
      lapp_context, datatoc_startup_blend, datatoc_startup_blend_size);

  BKE_blendfile_link_append_context_library_add(lapp_context, filepath, nullptr);
  BlendfileLinkAppendContextItem *item = BKE_blendfile_link_append_context_item_add(
      lapp_context, id_name, id_code, nullptr);
  BKE_blendfile_link_append_context_item_library_index_enable(lapp_context, item, 0);

  BKE_blendfile_link_append_context_init_done(lapp_context);

  /* Link datablock. */
  BKE_blendfile_link(lapp_context, nullptr);

  if (do_append) {
    BKE_blendfile_append(lapp_context, nullptr);
<<<<<<< HEAD
  } else if (do_override) { // bfa asset shelf - probably do nothing... I think - zNight. 
=======
  } else if (do_override) { // bfa asset shelf - do single override
>>>>>>> 6af06ab5
    BKE_blendfile_override(lapp_context, BKE_LIBLINK_OVERRIDE_INIT, nullptr);
  }

  BKE_blendfile_link_append_instantiate_loose(lapp_context, nullptr);

  BKE_blendfile_link_append_context_finalize(lapp_context);

  /* Get linked datablock and free working data. */
  ID *id = BKE_blendfile_link_append_context_item_newid_get(lapp_context, item);

  BKE_blendfile_link_append_context_free(lapp_context);

  BKE_main_id_tag_all(bmain, ID_TAG_PRE_EXISTING, false);

  return id;
}

ID *WM_file_link_datablock(Main *bmain,
                           Scene *scene,
                           ViewLayer *view_layer,
                           View3D *v3d,
                           const char *filepath,
                           const short id_code,
                           const char *id_name,
                           int flag)
{
  flag |= FILE_LINK;
  return wm_file_link_append_datablock_ex(
      bmain, scene, view_layer, v3d, filepath, id_code, id_name, flag);
}

ID *WM_file_link_override_datablock(Main *bmain,
                                    Scene *scene,
                                    ViewLayer *view_layer,
                                    View3D *v3d,
                                    const char *filepath,
                                    const short id_code,
                                    const char *id_name,
                                    int flag)
{
  flag |= FILE_LINK;
  return wm_file_link_append_datablock_ex(
      bmain, scene, view_layer, v3d, filepath, id_code, id_name, flag, true);
}

ID *WM_file_append_datablock(Main *bmain,
                             Scene *scene,
                             ViewLayer *view_layer,
                             View3D *v3d,
                             const char *filepath,
                             const short id_code,
                             const char *id_name,
                             int flag)
{
  BLI_assert((flag & FILE_LINK) == 0);
  ID *id = wm_file_link_append_datablock_ex(
      bmain, scene, view_layer, v3d, filepath, id_code, id_name, flag);

  return id;
}

/** \} */

/* -------------------------------------------------------------------- */
/** \name Library Relocate Operator & Library Reload API
 * \{ */

static wmOperatorStatus wm_lib_relocate_invoke(bContext *C,
                                               wmOperator *op,
                                               const wmEvent * /*event*/)
{
  Library *lib;
  char lib_name[MAX_NAME];

  RNA_string_get(op->ptr, "library", lib_name);
  lib = (Library *)BKE_libblock_find_name(CTX_data_main(C), ID_LI, lib_name);

  if (lib) {
    if (lib->runtime->parent) {
      BKE_reportf(op->reports,
                  RPT_ERROR_INVALID_INPUT,
                  "Cannot relocate indirectly linked library '%s'",
                  lib->runtime->filepath_abs);
      return OPERATOR_CANCELLED;
    }
    RNA_string_set(op->ptr, "filepath", lib->runtime->filepath_abs);

    WM_event_add_fileselect(C, op);

    return OPERATOR_RUNNING_MODAL;
  }

  return OPERATOR_CANCELLED;
}

void WM_lib_reload(Library *lib, bContext *C, ReportList *reports)
{
  if (!BKE_blendfile_extension_check(lib->runtime->filepath_abs)) {
    BKE_reportf(
        reports, RPT_ERROR, "'%s' is not a valid library filepath", lib->runtime->filepath_abs);
    return;
  }

  if (!BLI_exists(lib->runtime->filepath_abs)) {
    BKE_reportf(reports,
                RPT_ERROR,
                "Trying to reload library '%s' from invalid path '%s'",
                lib->id.name,
                lib->runtime->filepath_abs);
    return;
  }

  Main *bmain = CTX_data_main(C);
  LibraryLink_Params lapp_params;
  BLO_library_link_params_init_with_context(&lapp_params,
                                            bmain,
                                            BLO_LIBLINK_USE_PLACEHOLDERS |
                                                BLO_LIBLINK_FORCE_INDIRECT,
                                            0,
                                            CTX_data_scene(C),
                                            CTX_data_view_layer(C),
                                            nullptr);

  BlendfileLinkAppendContext *lapp_context = BKE_blendfile_link_append_context_new(&lapp_params);

  BKE_blendfile_link_append_context_library_add(lapp_context, lib->runtime->filepath_abs, nullptr);

  BKE_blendfile_library_relocate(lapp_context, reports, lib, true);

  BKE_blendfile_link_append_context_free(lapp_context);

  BKE_main_lib_objects_recalc_all(bmain);
  IMB_colormanagement_check_file_config(bmain);

  /* Important we unset, otherwise these object won't link into other scenes from this blend file.
   */
  BKE_main_id_tag_all(bmain, ID_TAG_PRE_EXISTING, false);

  /* Recreate dependency graph to include new IDs. */
  DEG_relations_tag_update(bmain);

  WM_event_add_notifier(C, NC_WINDOW, nullptr);
}

static wmOperatorStatus wm_lib_relocate_exec_do(bContext *C, wmOperator *op, bool do_reload)
{
  Main *bmain = CTX_data_main(C);
  char lib_name[MAX_NAME];

  RNA_string_get(op->ptr, "library", lib_name);
  Library *lib = (Library *)BKE_libblock_find_name(bmain, ID_LI, lib_name);
  if (lib == nullptr) {
    return OPERATOR_CANCELLED;
  }

  PropertyRNA *prop;
  BlendfileLinkAppendContext *lapp_context;

  char filepath[FILE_MAX], root[FILE_MAXDIR], libname[FILE_MAX], relname[FILE_MAX];
  short flag = 0;

  if (RNA_boolean_get(op->ptr, "relative_path")) {
    flag |= FILE_RELPATH;
  }

  if (lib->runtime->parent && !do_reload) {
    BKE_reportf(op->reports,
                RPT_ERROR_INVALID_INPUT,
                "Cannot relocate indirectly linked library '%s'",
                lib->runtime->filepath_abs);
    return OPERATOR_CANCELLED;
  }

  RNA_string_get(op->ptr, "directory", root);
  RNA_string_get(op->ptr, "filename", libname);

  if (!BKE_blendfile_extension_check(libname)) {
    BKE_report(op->reports, RPT_ERROR, "Not a library");
    return OPERATOR_CANCELLED;
  }

  BLI_path_join(filepath, sizeof(filepath), root, libname);

  if (!BLI_exists(filepath)) {
    BKE_reportf(op->reports,
                RPT_ERROR_INVALID_INPUT,
                "Trying to reload or relocate library '%s' to invalid path '%s'",
                lib->id.name,
                filepath);
    return OPERATOR_CANCELLED;
  }

  if (BLI_path_cmp(BKE_main_blendfile_path(bmain), filepath) == 0) {
    BKE_reportf(op->reports,
                RPT_ERROR_INVALID_INPUT,
                "Cannot relocate library '%s' to current blend file '%s'",
                lib->id.name,
                filepath);
    return OPERATOR_CANCELLED;
  }

  LibraryLink_Params lapp_params;
  BLO_library_link_params_init_with_context(
      &lapp_params, bmain, flag, 0, CTX_data_scene(C), CTX_data_view_layer(C), nullptr);

  if (BLI_path_cmp(lib->runtime->filepath_abs, filepath) == 0) {
    CLOG_INFO(&LOG, 4, "We are supposed to reload '%s' lib (%d)", lib->filepath, lib->id.us);

    do_reload = true;

    lapp_context = BKE_blendfile_link_append_context_new(&lapp_params);
    BKE_blendfile_link_append_context_library_add(lapp_context, filepath, nullptr);
  }
  else {
    int totfiles = 0;

    CLOG_INFO(
        &LOG, 4, "We are supposed to relocate '%s' lib to new '%s' one", lib->filepath, libname);

    /* Check if something is indicated for relocate. */
    prop = RNA_struct_find_property(op->ptr, "files");
    if (prop) {
      totfiles = RNA_property_collection_length(op->ptr, prop);
      if (totfiles == 0) {
        if (!libname[0]) {
          BKE_report(op->reports, RPT_ERROR, "Nothing indicated");
          return OPERATOR_CANCELLED;
        }
      }
    }

    lapp_context = BKE_blendfile_link_append_context_new(&lapp_params);

    if (totfiles) {
      RNA_BEGIN (op->ptr, itemptr, "files") {
        RNA_string_get(&itemptr, "name", relname);

        BLI_path_join(filepath, sizeof(filepath), root, relname);

        if (BLI_path_cmp(filepath, lib->runtime->filepath_abs) == 0 ||
            !BKE_blendfile_extension_check(relname))
        {
          continue;
        }

        CLOG_INFO(&LOG, 4, "\tCandidate new lib to reload datablocks from: %s", filepath);
        BKE_blendfile_link_append_context_library_add(lapp_context, filepath, nullptr);
      }
      RNA_END;
    }
    else {
      CLOG_INFO(&LOG, 4, "\tCandidate new lib to reload datablocks from: %s", filepath);
      BKE_blendfile_link_append_context_library_add(lapp_context, filepath, nullptr);
    }
  }

  BKE_blendfile_link_append_context_flag_set(lapp_context,
                                             BLO_LIBLINK_FORCE_INDIRECT |
                                                 (do_reload ? BLO_LIBLINK_USE_PLACEHOLDERS : 0),
                                             true);

  BKE_blendfile_library_relocate(lapp_context, op->reports, lib, do_reload);

  BKE_blendfile_link_append_context_free(lapp_context);

  /* TODO: align `G.filepath_last_library` with other directory storage
   * (like last opened image, etc). */
  STRNCPY(G.filepath_last_library, root);

  BKE_main_lib_objects_recalc_all(bmain);
  IMB_colormanagement_check_file_config(bmain);

  /* Important we unset, otherwise these object won't link into other scenes from this blend
   * file.
   */
  BKE_main_id_tag_all(bmain, ID_TAG_PRE_EXISTING, false);

  /* Recreate dependency graph to include new IDs. */
  DEG_relations_tag_update(bmain);

  WM_event_add_notifier(C, NC_WINDOW, nullptr);

  return OPERATOR_FINISHED;
}

static wmOperatorStatus wm_lib_relocate_exec(bContext *C, wmOperator *op)
{
  return wm_lib_relocate_exec_do(C, op, false);
}

void WM_OT_lib_relocate(wmOperatorType *ot)
{
  PropertyRNA *prop;

  ot->name = "Relocate Library";
  ot->idname = "WM_OT_lib_relocate";
  ot->description = "Relocate the given library to one or several others";

  ot->invoke = wm_lib_relocate_invoke;
  ot->exec = wm_lib_relocate_exec;

  ot->flag = OPTYPE_UNDO;

  prop = RNA_def_string(ot->srna, "library", nullptr, MAX_NAME, "Library", "Library to relocate");
  RNA_def_property_flag(prop, PROP_HIDDEN);

  WM_operator_properties_filesel(ot,
                                 FILE_TYPE_FOLDER | FILE_TYPE_BLENDER,
                                 FILE_BLENDER,
                                 FILE_OPENFILE,
                                 WM_FILESEL_FILEPATH | WM_FILESEL_DIRECTORY | WM_FILESEL_FILENAME |
                                     WM_FILESEL_FILES | WM_FILESEL_RELPATH,
                                 FILE_DEFAULTDISPLAY,
                                 FILE_SORT_DEFAULT);
}

static wmOperatorStatus wm_lib_reload_exec(bContext *C, wmOperator *op)
{
  return wm_lib_relocate_exec_do(C, op, true);
}

void WM_OT_lib_reload(wmOperatorType *ot)
{
  PropertyRNA *prop;

  ot->name = "Reload Library";
  ot->idname = "WM_OT_lib_reload";
  ot->description = "Reload the given library";

  ot->exec = wm_lib_reload_exec;

  ot->flag = OPTYPE_UNDO;

  prop = RNA_def_string(ot->srna, "library", nullptr, MAX_NAME, "Library", "Library to reload");
  RNA_def_property_flag(prop, PROP_HIDDEN);

  WM_operator_properties_filesel(ot,
                                 FILE_TYPE_FOLDER | FILE_TYPE_BLENDER,
                                 FILE_BLENDER,
                                 FILE_OPENFILE,
                                 WM_FILESEL_FILEPATH | WM_FILESEL_DIRECTORY | WM_FILESEL_FILENAME |
                                     WM_FILESEL_RELPATH,
                                 FILE_DEFAULTDISPLAY,
                                 FILE_SORT_DEFAULT);
}

/** \} */<|MERGE_RESOLUTION|>--- conflicted
+++ resolved
@@ -731,11 +731,7 @@
 
   if (do_append) {
     BKE_blendfile_append(lapp_context, nullptr);
-<<<<<<< HEAD
-  } else if (do_override) { // bfa asset shelf - probably do nothing... I think - zNight. 
-=======
   } else if (do_override) { // bfa asset shelf - do single override
->>>>>>> 6af06ab5
     BKE_blendfile_override(lapp_context, BKE_LIBLINK_OVERRIDE_INIT, nullptr);
   }
 
