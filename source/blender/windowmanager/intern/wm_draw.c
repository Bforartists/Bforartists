/**
 * $Id:
 *
 * ***** BEGIN GPL LICENSE BLOCK *****
 *
 * This program is free software; you can redistribute it and/or
 * modify it under the terms of the GNU General Public License
 * as published by the Free Software Foundation; either version 2
 * of the License, or (at your option) any later version. 
 *
 * This program is distributed in the hope that it will be useful,
 * but WITHOUT ANY WARRANTY; without even the implied warranty of
 * MERCHANTABILITY or FITNESS FOR A PARTICULAR PURPOSE.  See the
 * GNU General Public License for more details.
 *
 * You should have received a copy of the GNU General Public License
 * along with this program; if not, write to the Free Software Foundation,
 * Inc., 59 Temple Place - Suite 330, Boston, MA  02111-1307, USA.
 *
 * The Original Code is Copyright (C) 2007 Blender Foundation.
 * All rights reserved.
 *
 * 
 * Contributor(s): Blender Foundation
 *
 * ***** END GPL LICENSE BLOCK *****
 */

#include <stdlib.h>
#include <string.h>
#include <GL/glew.h>

#include "DNA_listBase.h"
#include "DNA_screen_types.h"
#include "DNA_windowmanager_types.h"
#include "DNA_userdef_types.h"
#include "DNA_view3d_types.h"

#include "MEM_guardedalloc.h"

#include "BLI_blenlib.h"

#include "BKE_context.h"
#include "BKE_global.h"
#include "BKE_utildefines.h"

#include "GHOST_C-api.h"

#include "ED_screen.h"

#include "GPU_extensions.h"

#include "WM_api.h"
#include "WM_types.h"
#include "wm.h"
#include "wm_draw.h"
#include "wm_window.h"
#include "wm_event_system.h"

/* swap */
#define WIN_NONE_OK		0
#define WIN_BACK_OK     1
#define WIN_FRONT_OK    2
#define WIN_BOTH_OK		3

/* ******************* drawing, overlays *************** */


static void wm_paintcursor_draw(bContext *C, ARegion *ar)
{
	wmWindowManager *wm= CTX_wm_manager(C);
	
	if(wm->paintcursors.first) {
		wmWindow *win= CTX_wm_window(C);
		bScreen *screen= win->screen;
		wmPaintCursor *pc;

		if(screen->subwinactive == ar->swinid) {
			for(pc= wm->paintcursors.first; pc; pc= pc->next) {
				if(pc->poll == NULL || pc->poll(C)) {
					ARegion *ar= CTX_wm_region(C);
					if (ELEM(win->grabcursor, GHOST_kGrabWrap, GHOST_kGrabHide)) {
						int x = 0, y = 0;
						wm_get_cursor_position(win, &x, &y);
						pc->draw(C, x - ar->winrct.xmin, y - ar->winrct.ymin, pc->customdata);
					} else {
						pc->draw(C, win->eventstate->x - ar->winrct.xmin, win->eventstate->y - ar->winrct.ymin, pc->customdata);
					}
				}
			}
		}
	}
}

<<<<<<< HEAD
=======
/* ********************* drawing, swap ****************** */

>>>>>>> 85cb2d5f
static void wm_area_mark_invalid_backbuf(ScrArea *sa)
{
	if(sa->spacetype == SPACE_VIEW3D)
		((View3D*)sa->spacedata.first)->flag |= V3D_INVALID_BACKBUF;
}

/********************** draw all **************************/
/* - reference method, draw all each time                 */

static void wm_method_draw_full(bContext *C, wmWindow *win)
{
	bScreen *screen= win->screen;
	ScrArea *sa;
	ARegion *ar;

	/* draw area regions */
	for(sa= screen->areabase.first; sa; sa= sa->next) {
		CTX_wm_area_set(C, sa);

		for(ar=sa->regionbase.first; ar; ar= ar->next) {
			if(ar->swinid) {
				CTX_wm_region_set(C, ar);
				ED_region_do_draw(C, ar);
				wm_paintcursor_draw(C, ar);
				ED_area_overdraw_flush(C, sa, ar);
				CTX_wm_region_set(C, NULL);
			}
		}
		
		wm_area_mark_invalid_backbuf(sa);
		CTX_wm_area_set(C, NULL);
	}

	ED_screen_draw(win);
	ED_area_overdraw(C);

	/* draw overlapping regions */
	for(ar=screen->regionbase.first; ar; ar= ar->next) {
		if(ar->swinid) {
			CTX_wm_menu_set(C, ar);
			ED_region_do_draw(C, ar);
			CTX_wm_menu_set(C, NULL);
		}
	}

	if(screen->do_draw_gesture)
		wm_gesture_draw(win);
}

/****************** draw overlap all **********************/
/* - redraw marked areas, and anything that overlaps it   */
/* - it also handles swap exchange optionally, assuming   */
/*   that on swap no clearing happens and we get back the */
/*   same buffer as we swapped to the front               */

/* mark area-regions to redraw if overlapped with rect */
static void wm_flush_regions_down(bScreen *screen, rcti *dirty)
{
	ScrArea *sa;
	ARegion *ar;

	for(sa= screen->areabase.first; sa; sa= sa->next) {
		for(ar= sa->regionbase.first; ar; ar= ar->next) {
			if(BLI_isect_rcti(dirty, &ar->winrct, NULL)) {
				ar->do_draw= 1;
				memset(&ar->drawrct, 0, sizeof(ar->drawrct));
				ar->swap= WIN_NONE_OK;
			}
		}
	}
}

/* mark menu-regions to redraw if overlapped with rect */
static void wm_flush_regions_up(bScreen *screen, rcti *dirty)
{
	ARegion *ar;
	
	for(ar= screen->regionbase.first; ar; ar= ar->next) {
		if(BLI_isect_rcti(dirty, &ar->winrct, NULL)) {
			ar->do_draw= 1;
			memset(&ar->drawrct, 0, sizeof(ar->drawrct));
			ar->swap= WIN_NONE_OK;
		}
	}
}

static void wm_method_draw_overlap_all(bContext *C, wmWindow *win)
{
	wmWindowManager *wm= CTX_wm_manager(C);
	bScreen *screen= win->screen;
	ScrArea *sa;
	ARegion *ar;
	static rcti rect= {0, 0, 0, 0};
	int exchange= (G.f & G_SWAP_EXCHANGE);

	/* flush overlapping regions */
	if(screen->regionbase.first) {
		/* flush redraws of area regions up to overlapping regions */
		for(sa= screen->areabase.first; sa; sa= sa->next)
			for(ar= sa->regionbase.first; ar; ar= ar->next)
				if(ar->swinid && ar->do_draw)
					wm_flush_regions_up(screen, &ar->winrct);
		
		/* flush between overlapping regions */
		for(ar= screen->regionbase.last; ar; ar= ar->prev)
			if(ar->swinid && ar->do_draw)
				wm_flush_regions_up(screen, &ar->winrct);
		
		/* flush redraws of overlapping regions down to area regions */
		for(ar= screen->regionbase.last; ar; ar= ar->prev)
			if(ar->swinid && ar->do_draw)
				wm_flush_regions_down(screen, &ar->winrct);
	}

	/* flush drag item */
	if(rect.xmin!=rect.xmax) {
		wm_flush_regions_down(screen, &rect);
		rect.xmin= rect.xmax = 0;
	}
	if(wm->drags.first) {
		/* doesnt draw, fills rect with boundbox */
		wm_drags_draw(C, win, &rect);
	}
	
	/* draw marked area regions */
	for(sa= screen->areabase.first; sa; sa= sa->next) {
		CTX_wm_area_set(C, sa);

		for(ar=sa->regionbase.first; ar; ar= ar->next) {
			if(ar->swinid) {
				if(ar->do_draw) {
					CTX_wm_region_set(C, ar);
					ED_region_do_draw(C, ar);
					wm_paintcursor_draw(C, ar);
					ED_area_overdraw_flush(C, sa, ar);
					CTX_wm_region_set(C, NULL);

					if(exchange)
						ar->swap= WIN_FRONT_OK;
				}
				else if(exchange) {
					if(ar->swap == WIN_FRONT_OK) {
						CTX_wm_region_set(C, ar);
						ED_region_do_draw(C, ar);
						wm_paintcursor_draw(C, ar);
						ED_area_overdraw_flush(C, sa, ar);
						CTX_wm_region_set(C, NULL);

						ar->swap= WIN_BOTH_OK;
						printf("draws swap exchange %d\n", ar->swinid);
					}
					else if(ar->swap == WIN_BACK_OK)
						ar->swap= WIN_FRONT_OK;
					else if(ar->swap == WIN_BOTH_OK)
						ar->swap= WIN_BOTH_OK;
				}
			}
		}
		
		wm_area_mark_invalid_backbuf(sa);
		CTX_wm_area_set(C, NULL);
	}

	/* after area regions so we can do area 'overlay' drawing */
	if(screen->do_draw) {
		ED_screen_draw(win);

		if(exchange)
			screen->swap= WIN_FRONT_OK;
	}
	else if(exchange) {
		if(screen->swap==WIN_FRONT_OK) {
			ED_screen_draw(win);
			screen->swap= WIN_BOTH_OK;
		}
		else if(screen->swap==WIN_BACK_OK)
			screen->swap= WIN_FRONT_OK;
		else if(screen->swap==WIN_BOTH_OK)
			screen->swap= WIN_BOTH_OK;
	}

	ED_area_overdraw(C);

	/* draw marked overlapping regions */
	for(ar=screen->regionbase.first; ar; ar= ar->next) {
		if(ar->swinid && ar->do_draw) {
			CTX_wm_menu_set(C, ar);
			ED_region_do_draw(C, ar);
			CTX_wm_menu_set(C, NULL);
		}
	}

	if(screen->do_draw_gesture)
		wm_gesture_draw(win);
	
	/* needs pixel coords in screen */
	if(wm->drags.first) {
		wm_drags_draw(C, win, NULL);
	}
}

#if 0
/******************** draw damage ************************/
/* - not implemented                                      */

static void wm_method_draw_damage(bContext *C, wmWindow *win)
{
	wm_method_draw_all(C, win);
}
#endif

/****************** draw triple buffer ********************/
/* - area regions are written into a texture, without any */
/*   of the overlapping menus, brushes, gestures. these   */
/*   are redrawn each time.                               */
/*                                                        */
/* - if non-power of two textures are supported, that is  */
/*   used. if not, multiple smaller ones are used, with   */
/*   worst case wasted space being 23.4% for 3x3 textures */

#define MAX_N_TEX 3

typedef struct wmDrawTriple {
	GLuint bind[MAX_N_TEX*MAX_N_TEX];
	int x[MAX_N_TEX], y[MAX_N_TEX];
	int nx, ny;
	GLenum target;
} wmDrawTriple;

static int is_pow2(int n)
{
	return ((n)&(n-1))==0;
}

static int smaller_pow2(int n)
{
    while (!is_pow2(n))
		n= n&(n-1);

	return n;
}

static int larger_pow2(int n)
{
	if (is_pow2(n))
		return n;

	while(!is_pow2(n))
		n= n&(n-1);

	return n*2;
}

static void split_width(int x, int n, int *splitx, int *nx)
{
	int a, newnx, waste;

	/* if already power of two just use it */
	if(is_pow2(x)) {
		splitx[0]= x;
		(*nx)++;
		return;
	}

	if(n == 1) {
		/* last part, we have to go larger */
		splitx[0]= larger_pow2(x);
		(*nx)++;
	}
	else {
		/* two or more parts to go, use smaller part */
		splitx[0]= smaller_pow2(x);
		newnx= ++(*nx);
		split_width(x-splitx[0], n-1, splitx+1, &newnx);

		for(waste=0, a=0; a<n; a++)
			waste += splitx[a];

		/* if we waste more space or use the same amount,
		 * revert deeper splits and just use larger */
		if(waste >= larger_pow2(x)) {
			splitx[0]= larger_pow2(x);
			memset(splitx+1, 0, sizeof(int)*(n-1));
		}
		else
			*nx= newnx;
	}
}

static void wm_draw_triple_free(wmWindow *win)
{
	if(win->drawdata) {
		wmDrawTriple *triple= win->drawdata;

		glDeleteTextures(triple->nx*triple->ny, triple->bind);
		MEM_freeN(triple);

		win->drawdata= NULL;
	}
}

static void wm_draw_triple_fail(bContext *C, wmWindow *win)
{
	wm_draw_window_clear(win);

	win->drawfail= 1;
	wm_method_draw_overlap_all(C, win);
}

static int wm_triple_gen_textures(wmWindow *win, wmDrawTriple *triple)
{
	GLint maxsize;
	int x, y;

	/* compute texture sizes */
	if(GLEW_ARB_texture_rectangle || GLEW_NV_texture_rectangle || GLEW_EXT_texture_rectangle) {
		triple->target= GL_TEXTURE_RECTANGLE_ARB;
		triple->nx= 1;
		triple->ny= 1;
		triple->x[0]= win->sizex;
		triple->y[0]= win->sizey;
	}
	else if(GPU_non_power_of_two_support()) {
		triple->target= GL_TEXTURE_2D;
		triple->nx= 1;
		triple->ny= 1;
		triple->x[0]= win->sizex;
		triple->y[0]= win->sizey;
	}
	else {
		triple->target= GL_TEXTURE_2D;
		triple->nx= 0;
		triple->ny= 0;
		split_width(win->sizex, MAX_N_TEX, triple->x, &triple->nx);
		split_width(win->sizey, MAX_N_TEX, triple->y, &triple->ny);
	}

	/* generate texture names */
	glGenTextures(triple->nx*triple->ny, triple->bind);

	if(!triple->bind[0]) {
		/* not the typical failure case but we handle it anyway */
		printf("WM: failed to allocate texture for triple buffer drawing (glGenTextures).\n");
		return 0;
	}

	for(y=0; y<triple->ny; y++) {
		for(x=0; x<triple->nx; x++) {
			/* proxy texture is only guaranteed to test for the cases that
			 * there is only one texture in use, which may not be the case */
			glGetIntegerv(GL_MAX_TEXTURE_SIZE, &maxsize);

			if(triple->x[x] > maxsize || triple->y[y] > maxsize) {
				glBindTexture(triple->target, 0);
				printf("WM: failed to allocate texture for triple buffer drawing (texture too large for graphics card).\n");
				return 0;
			}

			/* setup actual texture */
			glBindTexture(triple->target, triple->bind[x + y*triple->nx]);
			glTexImage2D(triple->target, 0, GL_RGB8, triple->x[x], triple->y[y], 0, GL_RGB, GL_UNSIGNED_BYTE, NULL);
			glTexParameteri(triple->target, GL_TEXTURE_MIN_FILTER, GL_NEAREST);
			glTexParameteri(triple->target, GL_TEXTURE_MAG_FILTER, GL_NEAREST);
			// glColor still used with this enabled?
			// glTexEnvi(triple->target, GL_TEXTURE_ENV_MODE, GL_REPLACE);
			glBindTexture(triple->target, 0);

			/* not sure if this works everywhere .. */
			if(glGetError() == GL_OUT_OF_MEMORY) {
				printf("WM: failed to allocate texture for triple buffer drawing (out of memory).\n");
				return 0;
			}
		}
	}

	return 1;
}

static void wm_triple_draw_textures(wmWindow *win, wmDrawTriple *triple)
{
	float halfx, halfy, ratiox, ratioy;
	int x, y, sizex, sizey, offx, offy;

	glEnable(triple->target);

	for(y=0, offy=0; y<triple->ny; offy+=triple->y[y], y++) {
		for(x=0, offx=0; x<triple->nx; offx+=triple->x[x], x++) {
			sizex= (x == triple->nx-1)? win->sizex-offx: triple->x[x];
			sizey= (y == triple->ny-1)? win->sizey-offy: triple->y[y];

			/* wmOrtho for the screen has this same offset */
			ratiox= sizex;
			ratioy= sizey;
			halfx= 0.375f;
			halfy= 0.375f;

			/* texture rectangle has unnormalized coordinates */
			if(triple->target == GL_TEXTURE_2D) {
				ratiox /= triple->x[x];
				ratioy /= triple->y[y];
				halfx /= triple->x[x];
				halfy /= triple->y[y];
			}

			glBindTexture(triple->target, triple->bind[x + y*triple->nx]);

			glColor3f(1.0f, 1.0f, 1.0f);
			glBegin(GL_QUADS);
				glTexCoord2f(halfx, halfy);
				glVertex2f(offx, offy);

				glTexCoord2f(ratiox+halfx, halfy);
				glVertex2f(offx+sizex, offy);

				glTexCoord2f(ratiox+halfx, ratioy+halfy);
				glVertex2f(offx+sizex, offy+sizey);

				glTexCoord2f(halfx, ratioy+halfy);
				glVertex2f(offx, offy+sizey);
			glEnd();
		}
	}

	glBindTexture(triple->target, 0);
	glDisable(triple->target);
}

static void wm_triple_copy_textures(wmWindow *win, wmDrawTriple *triple)
{
	int x, y, sizex, sizey, offx, offy;

	for(y=0, offy=0; y<triple->ny; offy+=triple->y[y], y++) {
		for(x=0, offx=0; x<triple->nx; offx+=triple->x[x], x++) {
			sizex= (x == triple->nx-1)? win->sizex-offx: triple->x[x];
			sizey= (y == triple->ny-1)? win->sizey-offy: triple->y[y];

			glBindTexture(triple->target, triple->bind[x + y*triple->nx]);
			glCopyTexSubImage2D(triple->target, 0, 0, 0, offx, offy, sizex, sizey);
		}
	}

	glBindTexture(triple->target, 0);
}

static void wm_method_draw_triple(bContext *C, wmWindow *win)
{
	wmWindowManager *wm= CTX_wm_manager(C);
	wmDrawTriple *triple;
	bScreen *screen= win->screen;
	ScrArea *sa;
	ARegion *ar;
	int copytex= 0;

	if(win->drawdata) {
		glClearColor(0, 0, 0, 0);
		glClear(GL_COLOR_BUFFER_BIT|GL_DEPTH_BUFFER_BIT);

		wmSubWindowSet(win, screen->mainwin);

		wm_triple_draw_textures(win, win->drawdata);

		triple= win->drawdata;
	}
	else {
		win->drawdata= MEM_callocN(sizeof(wmDrawTriple), "wmDrawTriple");

		if(!wm_triple_gen_textures(win, win->drawdata)) {
			wm_draw_triple_fail(C, win);
			return;
		}
	}

	triple= win->drawdata;

	/* draw marked area regions */
	for(sa= screen->areabase.first; sa; sa= sa->next) {
		CTX_wm_area_set(C, sa);

		for(ar=sa->regionbase.first; ar; ar= ar->next) {
			if(ar->swinid && ar->do_draw) {
				CTX_wm_region_set(C, ar);
				ED_region_do_draw(C, ar);
				ED_area_overdraw_flush(C, sa, ar);
				CTX_wm_region_set(C, NULL);
				copytex= 1;
			}
		}
		
		wm_area_mark_invalid_backbuf(sa);
		CTX_wm_area_set(C, NULL);
	}

	if(copytex) {
		wmSubWindowSet(win, screen->mainwin);
		ED_area_overdraw(C);

		wm_triple_copy_textures(win, triple);
	}

	/* after area regions so we can do area 'overlay' drawing */
	ED_screen_draw(win);

	/* draw overlapping regions */
	for(ar=screen->regionbase.first; ar; ar= ar->next) {
		if(ar->swinid) {
			CTX_wm_menu_set(C, ar);
			ED_region_do_draw(C, ar);
			CTX_wm_menu_set(C, NULL);
		}
	}

	if(screen->do_draw_gesture)
		wm_gesture_draw(win);

	if(wm->paintcursors.first) {
		for(sa= screen->areabase.first; sa; sa= sa->next) {
			for(ar=sa->regionbase.first; ar; ar= ar->next) {
				if(ar->swinid == screen->subwinactive) {
					CTX_wm_area_set(C, sa);
					CTX_wm_region_set(C, ar);

					/* make region ready for draw, scissor, pixelspace */
					ED_region_set(C, ar);
					wm_paintcursor_draw(C, ar);

					CTX_wm_region_set(C, NULL);
					CTX_wm_area_set(C, NULL);
				}
			}
		}

		wmSubWindowSet(win, screen->mainwin);
	}
	
	/* needs pixel coords in screen */
	if(wm->drags.first) {
		wm_drags_draw(C, win, NULL);
	}

}

/****************** main update call **********************/

/* quick test to prevent changing window drawable */
static int wm_draw_update_test_window(wmWindow *win)
{
	ScrArea *sa;
	ARegion *ar;
	
	if(win->screen->do_refresh)
		return 1;
	if(win->screen->do_draw)
		return 1;
	if(win->screen->do_draw_gesture)
		return 1;
	if(win->screen->do_draw_paintcursor)
		return 1;
	if(win->screen->do_draw_drag)
		return 1;
	
	for(ar= win->screen->regionbase.first; ar; ar= ar->next)
		if(ar->swinid && ar->do_draw)
			return 1;
		
	for(sa= win->screen->areabase.first; sa; sa= sa->next)
		for(ar=sa->regionbase.first; ar; ar= ar->next)
			if(ar->swinid && ar->do_draw)
				return 1;

	return 0;
}

void wm_draw_update(bContext *C)
{
	wmWindowManager *wm= CTX_wm_manager(C);
	wmWindow *win;
	
	for(win= wm->windows.first; win; win= win->next) {
		if(win->drawmethod != U.wmdrawmethod) {
			wm_draw_window_clear(win);
			win->drawmethod= U.wmdrawmethod;
		}

		if(wm_draw_update_test_window(win)) {
			CTX_wm_window_set(C, win);
			
			/* sets context window+screen */
			wm_window_make_drawable(C, win);

			/* notifiers for screen redraw */
			if(win->screen->do_refresh)
				ED_screen_refresh(wm, win);

			if(win->drawfail)
				wm_method_draw_overlap_all(C, win);
			else if(win->drawmethod == USER_DRAW_FULL)
				wm_method_draw_full(C, win);
			else if(win->drawmethod == USER_DRAW_OVERLAP)
				wm_method_draw_overlap_all(C, win);
			/*else if(win->drawmethod == USER_DRAW_DAMAGE)
				wm_method_draw_damage(C, win);*/
			else // if(win->drawmethod == USER_DRAW_TRIPLE)
				wm_method_draw_triple(C, win);

			win->screen->do_draw_gesture= 0;
			win->screen->do_draw_paintcursor= 0;
			win->screen->do_draw_drag= 0;
		
			wm_window_swap_buffers(win);

			CTX_wm_window_set(C, NULL);
		}
	}
}

void wm_draw_window_clear(wmWindow *win)
{
	bScreen *screen= win->screen;
	ScrArea *sa;
	ARegion *ar;

	if(win->drawmethod == USER_DRAW_TRIPLE)
		wm_draw_triple_free(win);

	/* clear screen swap flags */
	if(screen) {
		for(sa= screen->areabase.first; sa; sa= sa->next)
			for(ar=sa->regionbase.first; ar; ar= ar->next)
				ar->swap= WIN_NONE_OK;
		
		screen->swap= WIN_NONE_OK;
	}
}

void wm_draw_region_clear(wmWindow *win, ARegion *ar)
{
	if(win->drawmethod == USER_DRAW_OVERLAP)
		wm_flush_regions_down(win->screen, &ar->winrct);

	win->screen->do_draw= 1;
}
<|MERGE_RESOLUTION|>--- conflicted
+++ resolved
@@ -92,11 +92,8 @@
 	}
 }
 
-<<<<<<< HEAD
-=======
 /* ********************* drawing, swap ****************** */
 
->>>>>>> 85cb2d5f
 static void wm_area_mark_invalid_backbuf(ScrArea *sa)
 {
 	if(sa->spacetype == SPACE_VIEW3D)
