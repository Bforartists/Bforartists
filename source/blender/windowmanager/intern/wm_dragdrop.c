/*
 * This program is free software; you can redistribute it and/or
 * modify it under the terms of the GNU General Public License
 * as published by the Free Software Foundation; either version 2
 * of the License, or (at your option) any later version.
 *
 * This program is distributed in the hope that it will be useful,
 * but WITHOUT ANY WARRANTY; without even the implied warranty of
 * MERCHANTABILITY or FITNESS FOR A PARTICULAR PURPOSE.  See the
 * GNU General Public License for more details.
 *
 * You should have received a copy of the GNU General Public License
 * along with this program; if not, write to the Free Software Foundation,
 * Inc., 51 Franklin Street, Fifth Floor, Boston, MA 02110-1301, USA.
 *
 * The Original Code is Copyright (C) 2010 Blender Foundation.
 * All rights reserved.
 */

/** \file
 * \ingroup wm
 *
 * Our own drag-and-drop, drag state and drop boxes.
 */

#include <string.h>

#include "DNA_screen_types.h"
#include "DNA_space_types.h"
#include "DNA_windowmanager_types.h"

#include "MEM_guardedalloc.h"

#include "BLT_translation.h"

#include "BLI_blenlib.h"
#include "BLI_math_color.h"

#include "BIF_glutil.h"

#include "BKE_context.h"
#include "BKE_global.h"
#include "BKE_idprop.h"
#include "BKE_idtype.h"
#include "BKE_lib_id.h"
#include "BKE_main.h"
#include "BKE_screen.h"

#include "GHOST_C-api.h"

#include "BLO_readfile.h"

#include "ED_asset.h"
#include "ED_screen.h"

#include "GPU_shader.h"
#include "GPU_state.h"
#include "GPU_viewport.h"

#include "IMB_imbuf_types.h"

#include "UI_interface.h"
#include "UI_interface_icons.h"
#include "UI_resources.h"

#include "RNA_access.h"

#include "WM_api.h"
#include "WM_types.h"
#include "wm_event_system.h"
#include "wm_window.h"

/* ****************************************************** */

static ListBase dropboxes = {NULL, NULL};

static void wm_drag_free_asset_data(wmDragAsset **asset_data);

/* drop box maps are stored global for now */
/* these are part of blender's UI/space specs, and not like keymaps */
/* when editors become configurable, they can add own dropbox definitions */

typedef struct wmDropBoxMap {
  struct wmDropBoxMap *next, *prev;

  ListBase dropboxes;
  short spaceid, regionid;
  char idname[KMAP_MAX_NAME];

} wmDropBoxMap;

/* spaceid/regionid is zero for window drop maps */
ListBase *WM_dropboxmap_find(const char *idname, int spaceid, int regionid)
{
  LISTBASE_FOREACH (wmDropBoxMap *, dm, &dropboxes) {
    if (dm->spaceid == spaceid && dm->regionid == regionid) {
      if (STREQLEN(idname, dm->idname, KMAP_MAX_NAME)) {
        return &dm->dropboxes;
      }
    }
  }

  wmDropBoxMap *dm = MEM_callocN(sizeof(struct wmDropBoxMap), "dropmap list");
  BLI_strncpy(dm->idname, idname, KMAP_MAX_NAME);
  dm->spaceid = spaceid;
  dm->regionid = regionid;
  BLI_addtail(&dropboxes, dm);

  return &dm->dropboxes;
}

wmDropBox *WM_dropbox_add(ListBase *lb,
                          const char *idname,
                          bool (*poll)(bContext *, wmDrag *, const wmEvent *),
                          void (*copy)(wmDrag *, wmDropBox *),
                          void (*cancel)(struct Main *, wmDrag *, wmDropBox *),
                          WMDropboxTooltipFunc tooltip)
{
  wmDropBox *drop = MEM_callocN(sizeof(wmDropBox), "wmDropBox");
  drop->poll = poll;
  drop->copy = copy;
  drop->cancel = cancel;
  drop->tooltip = tooltip;
  drop->ot = WM_operatortype_find(idname, 0);
  drop->opcontext = WM_OP_INVOKE_DEFAULT;

  if (drop->ot == NULL) {
    MEM_freeN(drop);
    printf("Error: dropbox with unknown operator: %s\n", idname);
    return NULL;
  }
  WM_operator_properties_alloc(&(drop->ptr), &(drop->properties), idname);

  BLI_addtail(lb, drop);

  return drop;
}

void wm_dropbox_free(void)
{

  LISTBASE_FOREACH (wmDropBoxMap *, dm, &dropboxes) {
    LISTBASE_FOREACH (wmDropBox *, drop, &dm->dropboxes) {
      if (drop->ptr) {
        WM_operator_properties_free(drop->ptr);
        MEM_freeN(drop->ptr);
      }
    }
    BLI_freelistN(&dm->dropboxes);
  }

  BLI_freelistN(&dropboxes);
}

/* *********************************** */

/* note that the pointer should be valid allocated and not on stack */
wmDrag *WM_event_start_drag(
    struct bContext *C, int icon, int type, void *poin, double value, unsigned int flags)
{
  wmWindowManager *wm = CTX_wm_manager(C);
  wmDrag *drag = MEM_callocN(sizeof(struct wmDrag), "new drag");

  /* Keep track of future multi-touch drag too, add a mouse-pointer id or so. */
  /* if multiple drags are added, they're drawn as list */

  BLI_addtail(&wm->drags, drag);
  drag->flags = flags;
  drag->icon = icon;
  drag->type = type;
  switch (type) {
    case WM_DRAG_PATH:
      BLI_strncpy(drag->path, poin, FILE_MAX);
      /* As the path is being copied, free it immediately as `drag` won't "own" the data. */
      if (flags & WM_DRAG_FREE_DATA) {
        MEM_freeN(poin);
      }
      break;
    case WM_DRAG_ID:
      if (poin) {
        WM_drag_add_local_ID(drag, poin, NULL);
      }
      break;
    case WM_DRAG_ASSET:
    case WM_DRAG_ASSET_CATALOG:
      /* Move ownership of poin to wmDrag. */
      drag->poin = poin;
      drag->flags |= WM_DRAG_FREE_DATA;
      break;
      /* The asset-list case is special: We get multiple assets from context and attach them to the
       * drag item. */
    case WM_DRAG_ASSET_LIST: {
      const AssetLibraryReference *asset_library = CTX_wm_asset_library_ref(C);
      ListBase asset_file_links = CTX_data_collection_get(C, "selected_asset_files");
      LISTBASE_FOREACH (const CollectionPointerLink *, link, &asset_file_links) {
        const FileDirEntry *asset_file = link->ptr.data;
        const AssetHandle asset_handle = {asset_file};
        WM_drag_add_asset_list_item(drag, C, asset_library, &asset_handle);
      }
      BLI_freelistN(&asset_file_links);
      break;
    }
    default:
      drag->poin = poin;
      break;
  }
  drag->value = value;

  return drag;
}

/**
 * Additional work to cleanly end dragging. Additional because this doesn't actually remove the
 * drag items. Should be called whenever dragging is stopped (successful or not, also when
 * canceled).
 */
void wm_drags_exit(wmWindowManager *wm, wmWindow *win)
{
  bool any_active = false;
  LISTBASE_FOREACH (const wmDrag *, drag, &wm->drags) {
    if (drag->drop_state.active_dropbox) {
      any_active = true;
      break;
    }
  }

  /* If there is no active drop-box #wm_drags_check_ops() set a stop-cursor, which needs to be
   * restored. */
  if (!any_active) {
    WM_cursor_modal_restore(win);
    /* Ensure the correct area cursor is restored. */
    win->tag_cursor_refresh = true;
    WM_event_add_mousemove(win);
  }
}

void WM_event_drag_image(wmDrag *drag, ImBuf *imb, float scale, int sx, int sy)
{
  drag->imb = imb;
  drag->scale = scale;
  drag->sx = sx;
  drag->sy = sy;
}

void WM_drag_data_free(int dragtype, void *poin)
{
  /* Don't require all the callers to have a NULL-check, just allow passing NULL. */
  if (!poin) {
    return;
  }

  /* Not too nice, could become a callback. */
  if (dragtype == WM_DRAG_ASSET) {
    wmDragAsset *asset_data = poin;
    wm_drag_free_asset_data(&asset_data);
  }
  else {
    MEM_freeN(poin);
  }
}

void WM_drag_free(wmDrag *drag)
{
  if (drag->drop_state.active_dropbox && drag->drop_state.active_dropbox->draw_deactivate) {
    drag->drop_state.active_dropbox->draw_deactivate(drag->drop_state.active_dropbox, drag);
  }
  if (drag->flags & WM_DRAG_FREE_DATA) {
    WM_drag_data_free(drag->type, drag->poin);
  }
  if (drag->drop_state.free_disabled_info) {
    MEM_SAFE_FREE(drag->drop_state.disabled_info);
  }
  BLI_freelistN(&drag->ids);
  LISTBASE_FOREACH_MUTABLE (wmDragAssetListItem *, asset_item, &drag->asset_items) {
    if (asset_item->is_external) {
      wm_drag_free_asset_data(&asset_item->asset_data.external_info);
    }
    BLI_freelinkN(&drag->asset_items, asset_item);
  }
  MEM_freeN(drag);
}

void WM_drag_free_list(struct ListBase *lb)
{
  wmDrag *drag;
  while ((drag = BLI_pophead(lb))) {
    WM_drag_free(drag);
  }
}

static char *dropbox_tooltip(bContext *C, wmDrag *drag, const int xy[2], wmDropBox *drop)
{
  char *tooltip = NULL;
  if (drop->tooltip) {
    tooltip = drop->tooltip(C, drag, xy, drop);
  }
  if (!tooltip) {
    tooltip = BLI_strdup(WM_operatortype_name(drop->ot, drop->ptr));
  }
  /* XXX Doing translation here might not be ideal, but later we have no more
   *     access to ot (and hence op context)... */
  return tooltip;
}

static wmDropBox *dropbox_active(bContext *C,
                                 ListBase *handlers,
                                 wmDrag *drag,
                                 const wmEvent *event)
{
  if (drag->drop_state.free_disabled_info) {
    MEM_SAFE_FREE(drag->drop_state.disabled_info);
  }
  drag->drop_state.disabled_info = NULL;

  LISTBASE_FOREACH (wmEventHandler *, handler_base, handlers) {
    if (handler_base->type == WM_HANDLER_TYPE_DROPBOX) {
      wmEventHandler_Dropbox *handler = (wmEventHandler_Dropbox *)handler_base;
      if (handler->dropboxes) {
        LISTBASE_FOREACH (wmDropBox *, drop, handler->dropboxes) {
          if (!drop->poll(C, drag, event)) {
            /* If the drop's poll fails, don't set the disabled-info. This would be too aggressive.
             * Instead show it only if the drop box could be used in principle, but the operator
             * can't be executed. */
            continue;
          }

          if (WM_operator_poll_context(C, drop->ot, drop->opcontext)) {
            return drop;
          }

          /* Attempt to set the disabled hint when the poll fails. Will always be the last hint set
           * when there are multiple failing polls (could allow multiple disabled-hints too). */
          bool free_disabled_info = false;
          const char *disabled_hint = CTX_wm_operator_poll_msg_get(C, &free_disabled_info);
          if (disabled_hint) {
            drag->drop_state.disabled_info = disabled_hint;
            drag->drop_state.free_disabled_info = free_disabled_info;
          }
        }
      }
    }
  }
  return NULL;
}

/* return active operator tooltip/name when mouse is in box */
static wmDropBox *wm_dropbox_active(bContext *C, wmDrag *drag, const wmEvent *event)
{
  wmWindow *win = CTX_wm_window(C);
  wmDropBox *drop = dropbox_active(C, &win->handlers, drag, event);
  if (!drop) {
    ScrArea *area = CTX_wm_area(C);
    drop = dropbox_active(C, &area->handlers, drag, event);
  }
  if (!drop) {
    ARegion *region = CTX_wm_region(C);
    drop = dropbox_active(C, &region->handlers, drag, event);
  }
  return drop;
}

/**
 * Update dropping information for the current mouse position in \a event.
 */
static void wm_drop_update_active(bContext *C, wmDrag *drag, const wmEvent *event)
{
  wmWindow *win = CTX_wm_window(C);
  const int winsize_x = WM_window_pixels_x(win);
  const int winsize_y = WM_window_pixels_y(win);

  /* for multiwin drags, we only do this if mouse inside */
  if (event->xy[0] < 0 || event->xy[1] < 0 || event->xy[0] > winsize_x ||
      event->xy[1] > winsize_y) {
    return;
  }

  wmDropBox *drop_prev = drag->drop_state.active_dropbox;
  wmDropBox *drop = wm_dropbox_active(C, drag, event);
  if (drop != drop_prev) {
    if (drop_prev && drop_prev->draw_deactivate) {
      drop_prev->draw_deactivate(drop_prev, drag);
      BLI_assert(drop_prev->draw_data == NULL);
    }
    if (drop && drop->draw_activate) {
      drop->draw_activate(drop, drag);
    }
    drag->drop_state.active_dropbox = drop;
    drag->drop_state.area_from = drop ? CTX_wm_area(C) : NULL;
    drag->drop_state.region_from = drop ? CTX_wm_region(C) : NULL;
  }
}

void wm_drop_prepare(bContext *C, wmDrag *drag, wmDropBox *drop)
{
  /* Optionally copy drag information to operator properties. Don't call it if the
   * operator fails anyway, it might do more than just set properties (e.g.
   * typically import an asset). */
  if (drop->copy && WM_operator_poll_context(C, drop->ot, drop->opcontext)) {
    drop->copy(drag, drop);
  }

  wm_drags_exit(CTX_wm_manager(C), CTX_wm_window(C));
}

/* called in inner handler loop, region context */
void wm_drags_check_ops(bContext *C, const wmEvent *event)
{
  wmWindowManager *wm = CTX_wm_manager(C);

  bool any_active = false;
  LISTBASE_FOREACH (wmDrag *, drag, &wm->drags) {
    wm_drop_update_active(C, drag, event);

    if (drag->drop_state.active_dropbox) {
      any_active = true;
    }
  }

  /* Change the cursor to display that dropping isn't possible here. But only if there is something
   * being dragged actually. Cursor will be restored in #wm_drags_exit(). */
  if (!BLI_listbase_is_empty(&wm->drags)) {
    WM_cursor_modal_set(CTX_wm_window(C), any_active ? WM_CURSOR_DEFAULT : WM_CURSOR_STOP);
  }
}

/* ************** IDs ***************** */

void WM_drag_add_local_ID(wmDrag *drag, ID *id, ID *from_parent)
{
  /* Don't drag the same ID twice. */
  LISTBASE_FOREACH (wmDragID *, drag_id, &drag->ids) {
    if (drag_id->id == id) {
      if (drag_id->from_parent == NULL) {
        drag_id->from_parent = from_parent;
      }
      return;
    }
    if (GS(drag_id->id->name) != GS(id->name)) {
      BLI_assert_msg(0, "All dragged IDs must have the same type");
      return;
    }
  }

  /* Add to list. */
  wmDragID *drag_id = MEM_callocN(sizeof(wmDragID), __func__);
  drag_id->id = id;
  drag_id->from_parent = from_parent;
  BLI_addtail(&drag->ids, drag_id);
}

ID *WM_drag_get_local_ID(const wmDrag *drag, short idcode)
{
  if (drag->type != WM_DRAG_ID) {
    return NULL;
  }

  wmDragID *drag_id = drag->ids.first;
  if (!drag_id) {
    return NULL;
  }

  ID *id = drag_id->id;
  return (idcode == 0 || GS(id->name) == idcode) ? id : NULL;
}

ID *WM_drag_get_local_ID_from_event(const wmEvent *event, short idcode)
{
  if (event->custom != EVT_DATA_DRAGDROP) {
    return NULL;
  }

  ListBase *lb = event->customdata;
  return WM_drag_get_local_ID(lb->first, idcode);
}

/**
 * Check if the drag data is either a local ID or an external ID asset of type \a idcode.
 */
bool WM_drag_is_ID_type(const wmDrag *drag, int idcode)
{
  return WM_drag_get_local_ID(drag, idcode) || WM_drag_get_asset_data(drag, idcode);
}

/**
 * \note: Does not store \a asset in any way, so it's fine to pass a temporary.
 */
wmDragAsset *WM_drag_create_asset_data(const AssetHandle *asset,
                                       AssetMetaData *metadata,
                                       const char *path,
                                       int import_type)
{
  wmDragAsset *asset_drag = MEM_mallocN(sizeof(*asset_drag), "wmDragAsset");

  BLI_strncpy(asset_drag->name, ED_asset_handle_get_name(asset), sizeof(asset_drag->name));
  asset_drag->metadata = metadata;
  asset_drag->path = path;
  asset_drag->id_type = ED_asset_handle_get_id_type(asset);
  asset_drag->import_type = import_type;

  return asset_drag;
}

static void wm_drag_free_asset_data(wmDragAsset **asset_data)
{
  MEM_freeN((char *)(*asset_data)->path);
  MEM_SAFE_FREE(*asset_data);
}

wmDragAsset *WM_drag_get_asset_data(const wmDrag *drag, int idcode)
{
  if (drag->type != WM_DRAG_ASSET) {
    return NULL;
  }

  wmDragAsset *asset_drag = drag->poin;
  return (ELEM(idcode, 0, asset_drag->id_type)) ? asset_drag : NULL;
}

struct AssetMetaData *WM_drag_get_asset_meta_data(const wmDrag *drag, int idcode)
{
  wmDragAsset *drag_asset = WM_drag_get_asset_data(drag, idcode);
  if (drag_asset) {
    return drag_asset->metadata;
  }

  ID *local_id = WM_drag_get_local_ID(drag, idcode);
  if (local_id) {
    return local_id->asset_data;
  }

  return NULL;
}

/**
 * \param flag_extra: Additional linking flags (from #eFileSel_Params_Flag).
 */
ID *WM_drag_asset_id_import(wmDragAsset *asset_drag, const int flag_extra)
{
  /* Only support passing in limited flags. */
  BLI_assert(flag_extra == (flag_extra & FILE_AUTOSELECT));
  eFileSel_Params_Flag flag = flag_extra | FILE_ACTIVE_COLLECTION;

  const char *name = asset_drag->name;
  ID_Type idtype = asset_drag->id_type;

  /* FIXME: Link/Append should happens in the operator called at the end of drop process, not from
   * here. */

  Main *bmain = CTX_data_main(asset_drag->evil_C);
  Scene *scene = CTX_data_scene(asset_drag->evil_C);
  ViewLayer *view_layer = CTX_data_view_layer(asset_drag->evil_C);
  View3D *view3d = CTX_wm_view3d(asset_drag->evil_C);

  switch ((eFileAssetImportType)asset_drag->import_type) {
    case FILE_ASSET_IMPORT_LINK:
      return WM_file_link_datablock(
          bmain, scene, view_layer, view3d, asset_drag->path, idtype, name, flag);
    case FILE_ASSET_IMPORT_APPEND:
      return WM_file_append_datablock(bmain,
                                      scene,
                                      view_layer,
                                      view3d,
                                      asset_drag->path,
                                      idtype,
                                      name,
                                      flag | BLO_LIBLINK_APPEND_RECURSIVE |
                                          BLO_LIBLINK_APPEND_ASSET_DATA_CLEAR);
    case FILE_ASSET_IMPORT_APPEND_REUSE:
      return WM_file_append_datablock(G_MAIN,
                                      scene,
                                      view_layer,
                                      view3d,
                                      asset_drag->path,
                                      idtype,
                                      name,
                                      flag | BLO_LIBLINK_APPEND_RECURSIVE |
                                          BLO_LIBLINK_APPEND_ASSET_DATA_CLEAR |
                                          BLO_LIBLINK_APPEND_LOCAL_ID_REUSE);
  }

  BLI_assert_unreachable();
  return NULL;
}

bool WM_drag_asset_will_import_linked(const wmDrag *drag)
{
  if (drag->type != WM_DRAG_ASSET) {
    return false;
  }

  const wmDragAsset *asset_drag = WM_drag_get_asset_data(drag, 0);
  return asset_drag->import_type == FILE_ASSET_IMPORT_LINK;
}

/**
 * When dragging a local ID, return that. Otherwise, if dragging an asset-handle, link or append
 * that depending on what was chosen by the drag-box (currently append only in fact).
 *
 * Use #WM_drag_free_imported_drag_ID() as cancel callback of the drop-box, so that the asset
 * import is rolled back if the drop operator fails.
 *
 * \param flag: #eFileSel_Params_Flag passed to linking code.
 */
ID *WM_drag_get_local_ID_or_import_from_asset(const wmDrag *drag, int idcode)
{
  if (!ELEM(drag->type, WM_DRAG_ASSET, WM_DRAG_ID)) {
    return NULL;
  }

  if (drag->type == WM_DRAG_ID) {
    return WM_drag_get_local_ID(drag, idcode);
  }

  wmDragAsset *asset_drag = WM_drag_get_asset_data(drag, idcode);
  if (!asset_drag) {
    return NULL;
  }

  /* Link/append the asset. */
  return WM_drag_asset_id_import(asset_drag, 0);
}

/**
 * \brief Free asset ID imported for canceled drop.
 *
 * If the asset was imported (linked/appended) using #WM_drag_get_local_ID_or_import_from_asset()`
 * (typically via a #wmDropBox.copy() callback), we want the ID to be removed again if the drop
 * operator cancels.
 * This is for use as #wmDropBox.cancel() callback.
 */
void WM_drag_free_imported_drag_ID(struct Main *bmain, wmDrag *drag, wmDropBox *drop)
{
  if (drag->type != WM_DRAG_ASSET) {
    return;
  }

  wmDragAsset *asset_drag = WM_drag_get_asset_data(drag, 0);
  if (!asset_drag) {
    return;
  }

  /* Get name from property, not asset data - it may have changed after importing to ensure
   * uniqueness (name is assumed to be set from the imported ID name). */
  char name[MAX_ID_NAME - 2];
  RNA_string_get(drop->ptr, "name", name);
  if (!name[0]) {
    return;
  }

  ID *id = BKE_libblock_find_name(bmain, asset_drag->id_type, name);
  if (id) {
    BKE_id_delete(bmain, id);
  }
}

wmDragAssetCatalog *WM_drag_get_asset_catalog_data(const wmDrag *drag)
{
  if (drag->type != WM_DRAG_ASSET_CATALOG) {
    return NULL;
  }

  return drag->poin;
}

/**
 * \note: Does not store \a asset in any way, so it's fine to pass a temporary.
 */
void WM_drag_add_asset_list_item(
    wmDrag *drag,
    /* Context only needed for the hack in #ED_asset_handle_get_full_library_path(). */
    const bContext *C,
    const AssetLibraryReference *asset_library_ref,
    const AssetHandle *asset)
{
  if (drag->type != WM_DRAG_ASSET_LIST) {
    return;
  }

  /* No guarantee that the same asset isn't added twice. */

  /* Add to list. */
  wmDragAssetListItem *drag_asset = MEM_callocN(sizeof(*drag_asset), __func__);
  ID *local_id = ED_asset_handle_get_local_id(asset);
  if (local_id) {
    drag_asset->is_external = false;
    drag_asset->asset_data.local_id = local_id;
  }
  else {
    AssetMetaData *metadata = ED_asset_handle_get_metadata(asset);
    char asset_blend_path[FILE_MAX_LIBEXTRA];
    ED_asset_handle_get_full_library_path(C, asset_library_ref, asset, asset_blend_path);
    drag_asset->is_external = true;
    drag_asset->asset_data.external_info = WM_drag_create_asset_data(
        asset, metadata, BLI_strdup(asset_blend_path), FILE_ASSET_IMPORT_APPEND);
  }
  BLI_addtail(&drag->asset_items, drag_asset);
}

const ListBase *WM_drag_asset_list_get(const wmDrag *drag)
{
  if (drag->type != WM_DRAG_ASSET_LIST) {
    return NULL;
  }

  return &drag->asset_items;
}

/* ************** draw ***************** */

static void wm_drop_operator_draw(const char *name, int x, int y)
{
  const uiFontStyle *fstyle = UI_FSTYLE_WIDGET;

  /* Use the theme settings from tooltips. */
  const bTheme *btheme = UI_GetTheme();
  const uiWidgetColors *wcol = &btheme->tui.wcol_tooltip;

  float col_fg[4], col_bg[4];
  rgba_uchar_to_float(col_fg, wcol->text);
  rgba_uchar_to_float(col_bg, wcol->inner);

  UI_fontstyle_draw_simple_backdrop(fstyle, x, y, name, col_fg, col_bg);
}

static void wm_drop_redalert_draw(const char *redalert_str, int x, int y)
{
  const uiFontStyle *fstyle = UI_FSTYLE_WIDGET;
  const float col_bg[4] = {0.0f, 0.0f, 0.0f, 0.2f};
  float col_fg[4];

  UI_GetThemeColor4fv(TH_REDALERT, col_fg);

  UI_fontstyle_draw_simple_backdrop(fstyle, x, y, redalert_str, col_fg, col_bg);
}

const char *WM_drag_get_item_name(wmDrag *drag)
{
  switch (drag->type) {
    case WM_DRAG_ID: {
      ID *id = WM_drag_get_local_ID(drag, 0);
      bool single = (BLI_listbase_count_at_most(&drag->ids, 2) == 1);

      if (single) {
        return id->name + 2;
      }
      if (id) {
        return BKE_idtype_idcode_to_name_plural(GS(id->name));
      }
      break;
    }
    case WM_DRAG_ASSET: {
      const wmDragAsset *asset_drag = WM_drag_get_asset_data(drag, 0);
      return asset_drag->name;
    }
    case WM_DRAG_PATH:
    case WM_DRAG_NAME:
      return drag->path;
  }
  return "";
}

static void wm_drag_draw_icon(bContext *UNUSED(C),
                              wmWindow *UNUSED(win),
                              wmDrag *drag,
                              const int xy[2])
{
  int x, y;
  if (drag->imb) {
    x = xy[0] - drag->sx / 2;
    y = xy[1] - drag->sy / 2;

    float col[4] = {1.0f, 1.0f, 1.0f, 0.65f}; /* this blends texture */
    IMMDrawPixelsTexState state = immDrawPixelsTexSetup(GPU_SHADER_2D_IMAGE_COLOR);
    immDrawPixelsTexScaled(&state,
                           x,
                           y,
                           drag->imb->x,
                           drag->imb->y,
                           GPU_RGBA8,
                           false,
                           drag->imb->rect,
                           drag->scale,
                           drag->scale,
                           1.0f,
                           1.0f,
                           col);
  }
  else {
    int padding = 4 * UI_DPI_FAC;
    x = xy[0] - 2 * padding;
    y = xy[1] - 2 * UI_DPI_FAC;

    const uchar text_col[] = {255, 255, 255, 255};
    UI_icon_draw_ex(x, y, drag->icon, U.inv_dpi_fac, 0.8, 0.0f, text_col, false);
  }
}

static void wm_drag_draw_item_name(wmDrag *drag, const int x, const int y)
{
  const uiFontStyle *fstyle = UI_FSTYLE_WIDGET;
  const uchar text_col[] = {255, 255, 255, 255};
  UI_fontstyle_draw_simple(fstyle, x, y, WM_drag_get_item_name(drag), text_col);
}

void WM_drag_draw_item_name_fn(bContext *UNUSED(C),
                               wmWindow *UNUSED(win),
                               wmDrag *drag,
                               const int xy[2])
{
  int x = xy[0] + 10 * UI_DPI_FAC;
  int y = xy[1] + 1 * UI_DPI_FAC;

  wm_drag_draw_item_name(drag, x, y);
}

static void wm_drag_draw_tooltip(bContext *C, wmWindow *win, wmDrag *drag, const int xy[2])
{
  if (!CTX_wm_region(C)) {
    /* Some callbacks require the region. */
    return;
  }
  int iconsize = UI_DPI_ICON_SIZE;
  int padding = 4 * UI_DPI_FAC;

  char *tooltip = NULL;
<<<<<<< HEAD
  if (drag->active_dropbox) {
    tooltip = dropbox_tooltip(C, drag, xy, drag->active_dropbox);
=======
  if (drag->drop_state.active_dropbox) {
    tooltip = dropbox_tooltip(C, drag, xy, drag->drop_state.active_dropbox);
>>>>>>> 2f0c4fa6
  }

  const bool has_disabled_info = drag->drop_state.disabled_info &&
                                 drag->drop_state.disabled_info[0];
  if (!tooltip && !has_disabled_info) {
    return;
  }

  const int winsize_y = WM_window_pixels_y(win);
  int x, y;
  if (drag->imb) {
    x = xy[0] - drag->sx / 2;

    if (xy[1] + drag->sy / 2 + padding + iconsize < winsize_y) {
      y = xy[1] + drag->sy / 2 + padding;
    }
    else {
      y = xy[1] - drag->sy / 2 - padding - iconsize - padding - iconsize;
    }
  }
  else {
    x = xy[0] - 2 * padding;

    if (xy[1] + iconsize + iconsize < winsize_y) {
      y = (xy[1] + iconsize) + padding;
    }
    else {
      y = (xy[1] - iconsize) - padding;
    }
  }

  if (tooltip) {
    wm_drop_operator_draw(tooltip, x, y);
    MEM_freeN(tooltip);
  }
  else if (has_disabled_info) {
    wm_drop_redalert_draw(drag->drop_state.disabled_info, x, y);
  }
}

static void wm_drag_draw_default(bContext *C, wmWindow *win, wmDrag *drag, const int xy[2])
{
  int xy_tmp[2] = {UNPACK2(xy)};

  /* Image or icon. */
  wm_drag_draw_icon(C, win, drag, xy_tmp);

  /* Item name. */
  if (drag->imb) {
    int iconsize = UI_DPI_ICON_SIZE;
    xy_tmp[0] = xy[0] - (drag->sx / 2);
    xy_tmp[1] = xy[1] - (drag->sy / 2) - iconsize;
  }
  else {
    xy_tmp[0] = xy[0] + 10 * UI_DPI_FAC;
    xy_tmp[1] = xy[1] + 1 * UI_DPI_FAC;
  }
  wm_drag_draw_item_name(drag, UNPACK2(xy_tmp));

  /* Operator name with roundbox. */
  wm_drag_draw_tooltip(C, win, drag, xy);
}

void WM_drag_draw_default_fn(bContext *C, wmWindow *win, wmDrag *drag, const int xy[2])
{
  wm_drag_draw_default(C, win, drag, xy);
}

/* Called in #wm_draw_window_onscreen. */
void wm_drags_draw(bContext *C, wmWindow *win)
{
  int xy[2];
  if (ELEM(win->grabcursor, GHOST_kGrabWrap, GHOST_kGrabHide)) {
    wm_cursor_position_get(win, &xy[0], &xy[1]);
  }
  else {
    xy[0] = win->eventstate->xy[0];
    xy[1] = win->eventstate->xy[1];
  }

  bScreen *screen = CTX_wm_screen(C);
  /* To start with, use the area and region under the mouse cursor, just like event handling. The
   * operator context may still override it. */
  ScrArea *area = BKE_screen_find_area_xy(screen, SPACE_TYPE_ANY, UNPACK2(xy));
  ARegion *region = ED_area_find_region_xy_visual(area, RGN_TYPE_ANY, xy);
  /* Will be overridden and unset eventually. */
  BLI_assert(!CTX_wm_area(C) && !CTX_wm_region(C));

  wmWindowManager *wm = CTX_wm_manager(C);

  /* Should we support multi-line drag draws? Maybe not, more types mixed won't work well. */
  GPU_blend(GPU_BLEND_ALPHA);
  LISTBASE_FOREACH (wmDrag *, drag, &wm->drags) {
    if (drag->drop_state.active_dropbox) {
      CTX_wm_area_set(C, drag->drop_state.area_from);
      CTX_wm_region_set(C, drag->drop_state.region_from);

      /* Drawing should be allowed to assume the context from handling and polling (that's why we
       * restore it above). */
      if (drag->drop_state.active_dropbox->draw) {
        drag->drop_state.active_dropbox->draw(C, win, drag, xy);
        continue;
      }
    }
    else if (region) {
      CTX_wm_area_set(C, area);
      CTX_wm_region_set(C, region);
    }

    wm_drag_draw_default(C, win, drag, xy);
  }
  GPU_blend(GPU_BLEND_NONE);
  CTX_wm_area_set(C, NULL);
  CTX_wm_region_set(C, NULL);
}<|MERGE_RESOLUTION|>--- conflicted
+++ resolved
@@ -823,13 +823,8 @@
   int padding = 4 * UI_DPI_FAC;
 
   char *tooltip = NULL;
-<<<<<<< HEAD
-  if (drag->active_dropbox) {
-    tooltip = dropbox_tooltip(C, drag, xy, drag->active_dropbox);
-=======
   if (drag->drop_state.active_dropbox) {
     tooltip = dropbox_tooltip(C, drag, xy, drag->drop_state.active_dropbox);
->>>>>>> 2f0c4fa6
   }
 
   const bool has_disabled_info = drag->drop_state.disabled_info &&
