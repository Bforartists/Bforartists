--- conflicted
+++ resolved
@@ -702,13 +702,9 @@
   const bool do_user_exit_actions = G.background ? false : (exit_code == EXIT_SUCCESS);
   WM_exit_ex(C, true, do_user_exit_actions);
 
-<<<<<<< HEAD
-  printf("\nBforartists quit\n");
-=======
   if (!G.quiet) {
-    printf("\nBlender quit\n");
-  }
->>>>>>> 5c2d4193
+    printf("\nBforartists quit\n");
+  }
 
   exit(exit_code);
 }
