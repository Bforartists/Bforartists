/* SPDX-FileCopyrightText: 2007 Blender Authors
 *
 * SPDX-License-Identifier: GPL-2.0-or-later */

/** \file
 * \ingroup wm
 *
 * Manage initializing resources and correctly shutting down.
 */

#include <cstdio>
#include <cstdlib>
#include <cstring>

#include "MEM_guardedalloc.h"

#include "CLG_log.h"

#include "DNA_genfile.h"
#include "DNA_scene_types.h"
#include "DNA_userdef_types.h"
#include "DNA_windowmanager_types.h"

#include "BLI_listbase.h"
#include "BLI_path_utils.hh"
#include "BLI_string.h"
#include "BLI_task.h"
#include "BLI_threads.h"
#include "BLI_timer.h"
#include "BLI_utildefines.h"

#include "BLO_undofile.hh"
#include "BLO_writefile.hh"

#include "BKE_blender.hh"
#include "BKE_blendfile.hh"
#include "BKE_context.hh"
#include "BKE_global.hh"
#include "BKE_icons.h"
#include "BKE_image.hh"
#include "BKE_keyconfig.h"
#include "BKE_lib_remap.hh"
#include "BKE_main.hh"
#include "BKE_mball_tessellate.hh"
#include "BKE_preferences.h"
#include "BKE_preview_image.hh"
#include "BKE_scene.hh"
#include "BKE_screen.hh"
#include "BKE_sound.h"
#include "BKE_vfont.hh"

#include "BKE_addon.h"
#include "BKE_appdir.hh"
#include "BKE_blender_cli_command.hh"
#include "BKE_mask.h"      /* Free mask clipboard. */
#include "BKE_material.hh" /* #BKE_material_copybuf_clear. */
#include "BKE_studiolight.h"
#include "BKE_subdiv.hh"
#include "BKE_toolshelf_runtime.h" /* BFA */
#include "BKE_tracking.h" /* Free tracking clipboard. */

#include "RE_engine.h"
#include "RE_pipeline.h" /* `RE_` free stuff. */

#ifdef WITH_PYTHON
#  include "BPY_extern_python.hh"
#  include "BPY_extern_run.hh"
#endif

#include "GHOST_C-api.h"

#include "RNA_define.hh"

#include "WM_api.hh"
#include "WM_keymap.hh"
#include "WM_message.hh"
#include "WM_types.hh"

#include "wm.hh"
#include "wm_cursors.hh"
#include "wm_event_system.hh"
#include "wm_files.hh"
#include "wm_platform_support.hh"
#include "wm_surface.hh"
#include "wm_window.hh"

#include "ED_anim_api.hh"
#include "ED_asset.hh"
#include "ED_gpencil_legacy.hh"
#include "ED_grease_pencil.hh"
#include "ED_keyframes_edit.hh"
#include "ED_keyframing.hh"
#include "ED_node.hh"
#include "ED_render.hh"
#include "ED_screen.hh"
#include "ED_space_api.hh"
#include "ED_undo.hh"
#include "ED_util.hh"

#include "BLF_api.hh"
#include "BLT_lang.hh"

#include "UI_interface.hh"
#include "UI_resources.hh"
#include "UI_string_search.hh"

#include "GPU_context.hh"
#include "GPU_init_exit.hh"
#include "GPU_shader.hh"

#include "COM_compositor.hh"

#include "DEG_depsgraph.hh"
#include "DEG_depsgraph_query.hh"

#include "ANIM_keyingsets.hh"

#include "DRW_engine.hh"

CLG_LOGREF_DECLARE_GLOBAL(WM_LOG_OPERATORS, "operator");
CLG_LOGREF_DECLARE_GLOBAL(WM_LOG_EVENTS, "event");
CLG_LOGREF_DECLARE_GLOBAL(WM_LOG_TOOL_GIZMO, "tool.gizmo");
CLG_LOGREF_DECLARE_GLOBAL(WM_LOG_MSGBUS_PUB, "msgbus.pub");
CLG_LOGREF_DECLARE_GLOBAL(WM_LOG_MSGBUS_SUB, "msgbus.sub");

static CLG_LogRef LOG_BLEND = {"blend"};

static void wm_init_scripts_extensions_once(bContext *C);

static bool wm_start_with_console = false;

void WM_init_state_start_with_console_set(bool value)
{
  wm_start_with_console = value;
}

/**
 * Since we cannot know in advance if we will require the draw manager
 * context when starting blender in background mode (specially true with
 * scripts) we defer the ghost initialization the most as possible
 * so that it does not break anything that can run in headless mode (as in
 * without display server attached).
 */
static bool gpu_is_init = false;

void WM_init_gpu()
{
  /* Must be called only once. */
  BLI_assert(gpu_is_init == false);

  if (G.background) {
    /* Ghost is still not initialized elsewhere in background mode. */
    wm_ghost_init_background();
  }

  if (!GPU_backend_supported()) {
    return;
  }

  /* Needs to be first to have an OpenGL context bound. */
  DRW_gpu_context_create();

  GPU_init();

  if (G.debug & G_DEBUG_GPU_COMPILE_SHADERS) {
    GPU_shader_compile_static();
  }

  gpu_is_init = true;
}

static void sound_jack_sync_callback(Main *bmain, int mode, double time)
{
  /* Ugly: Blender doesn't like it when the animation is played back during rendering. */
  if (G.is_rendering) {
    return;
  }

  wmWindowManager *wm = static_cast<wmWindowManager *>(bmain->wm.first);

  LISTBASE_FOREACH (wmWindow *, window, &wm->windows) {
    Scene *scene = WM_window_get_active_scene(window);
    if ((scene->audio.flag & AUDIO_SYNC) == 0) {
      continue;
    }
    ViewLayer *view_layer = WM_window_get_active_view_layer(window);
    Depsgraph *depsgraph = BKE_scene_get_depsgraph(scene, view_layer);
    if (depsgraph == nullptr) {
      continue;
    }
    Scene *scene_eval = DEG_get_evaluated_scene(depsgraph);
    BKE_sound_jack_scene_update(scene_eval, mode, time);
  }
}

void WM_init(bContext *C, int argc, const char **argv)
{

  if (!G.background) {
    wm_ghost_init(C); /* NOTE: it assigns C to ghost! */
    wm_init_cursor_data();
    BKE_sound_jack_sync_callback_set(sound_jack_sync_callback);
  }

  BKE_addon_pref_type_init();
  BKE_keyconfig_pref_type_init();

  wm_operatortypes_register();

  WM_paneltype_init(); /* Lookup table only. */
  WM_menutype_init();
  WM_uilisttype_init();
  wm_gizmotype_init();
  wm_gizmogrouptype_init();

  ED_undosys_type_init();

  BKE_library_callback_free_notifier_reference_set(WM_main_remove_notifier_reference);
  BKE_region_callback_free_gizmomap_set(wm_gizmomap_remove);
  BKE_region_callback_refresh_tag_gizmomap_set(WM_gizmomap_tag_refresh);
  BKE_library_callback_remap_editor_id_reference_set(WM_main_remap_editor_id_reference);
  BKE_spacedata_callback_id_remap_set(ED_spacedata_id_remap_single);
  DEG_editors_set_update_cb(ED_render_id_flush_update, ED_render_scene_update);

  ED_spacetypes_init();

  ED_node_init_butfuncs();

  BLF_init();

  BLT_lang_init();
  /* Must call first before doing any `.blend` file reading,
   * since versioning code may create new IDs. See #57066. */
  BLT_lang_set(nullptr);

  /* Init icons & previews before reading .blend files for preview icons, which can
   * get triggered by the depsgraph. This is also done in background mode
   * for scripts that do background processing with preview icons. */
  BKE_icons_init(BIFICONID_LAST_STATIC);
  BKE_preview_images_init();

  WM_msgbus_types_init();

  /* Studio-lights needs to be init before we read the home-file,
   * otherwise the versioning cannot find the default studio-light. */
  BKE_studiolight_init();

  BLI_assert((G.fileflags & G_FILE_NO_UI) == 0);

  /**
   * NOTE(@ideasman42): Startup file and order of initialization.
   *
   * Loading #BLENDER_STARTUP_FILE, #BLENDER_USERPREF_FILE, starting Python and other sub-systems,
   * have inter-dependencies, for example.
   *
   * - Some sub-systems depend on the preferences (initializing icons depend on the theme).
   * - Add-ons depends on the preferences to know what has been enabled.
   * - Add-ons depends on the window-manger to register their key-maps.
   * - Evaluating the startup file depends on Python for animation-drivers (see #89046).
   * - Starting Python depends on the startup file so key-maps can be added in the window-manger.
   *
   * Loading preferences early, then application subsystems and finally the startup data would
   * simplify things if it weren't for key-maps being part of the window-manager
   * which is blend file data.
   * Creating a dummy window-manager early, or moving the key-maps into the preferences
   * would resolve this and may be worth looking into long-term, see: D12184 for details.
   */
  wmFileReadPost_Params *params_file_read_post = nullptr;
  wmHomeFileRead_Params read_homefile_params{};
  read_homefile_params.use_data = true;
  read_homefile_params.use_userdef = true;
  read_homefile_params.use_factory_settings = G.factory_startup;
  read_homefile_params.use_empty_data = false;
  read_homefile_params.filepath_startup_override = nullptr;
  read_homefile_params.app_template_override = WM_init_state_app_template_get();
  read_homefile_params.is_first_time = true;

  wm_homefile_read_ex(C, &read_homefile_params, nullptr, &params_file_read_post);

  /* NOTE: leave `G_MAIN->filepath` set to an empty string since this
   * matches behavior after loading a new file. */
  BLI_assert(G_MAIN->filepath[0] == '\0');

  /* Call again to set from preferences. */
  BLT_lang_set(nullptr);

  /* For file-system. Called here so can include user preference paths if needed. */
  ED_file_init();

  if (!G.background) {
    GPU_render_begin();

#ifdef WITH_INPUT_NDOF
    /* Sets 3D mouse dead-zone. */
    WM_ndof_deadzone_set(U.ndof_deadzone);
#endif
    WM_init_gpu();

    if (!WM_platform_support_perform_checks()) {
      WM_exit(C, -1);
    }

    GPU_context_begin_frame(GPU_context_active_get());
    UI_init();
    GPU_context_end_frame(GPU_context_active_get());
    GPU_render_end();
  }

  blender::bke::subdiv::init();

  ED_spacemacros_init();

#ifdef WITH_PYTHON
  BPY_python_start(C, argc, argv);
  BPY_python_reset(C);
#else
  UNUSED_VARS(argc, argv);
#endif

  if (!G.background) {
    if (wm_start_with_console) {
      GHOST_setConsoleWindowState(GHOST_kConsoleWindowStateShow);
    }
    else {
      GHOST_setConsoleWindowState(GHOST_kConsoleWindowStateHideForNonConsoleLaunch);
    }
  }

  ED_render_clear_mtex_copybuf();

  /* BFA - Initialize toolshelf runtime data system */
  BKE_toolshelf_runtime_init();

  wm_history_file_read();

  if (!G.background) {
    blender::ui::string_search::read_recent_searches_file();
  }

  STRNCPY(G.filepath_last_library, BKE_main_blendfile_path_from_global());

  CTX_py_init_set(C, true);

  /* Postpone updating the key-configuration until after add-ons have been registered,
   * needed to properly load user-configured add-on key-maps, see: #113603. */
  WM_keyconfig_update_postpone_begin();

  WM_keyconfig_init(C);

  /* Load add-ons after key-maps have been initialized (but before the blend file has been read),
   * important to guarantee default key-maps have been declared & before post-read handlers run. */
  wm_init_scripts_extensions_once(C);

  WM_keyconfig_update_postpone_end();
  WM_keyconfig_update(static_cast<wmWindowManager *>(G_MAIN->wm.first));

  wm_homefile_read_post(C, params_file_read_post);
}

static bool wm_init_splash_show_on_startup_check()
{
  if (U.uiflag & USER_SPLASH_DISABLE) {
    return false;
  }

  bool use_splash = false;

  const char *blendfile_path = BKE_main_blendfile_path_from_global();
  if (blendfile_path[0] == '\0') {
    /* Common case, no file is loaded, show the splash. */
    use_splash = true;
  }
  else {
    /* A less common case, if there is no user preferences, show the splash screen
     * so the user has the opportunity to restore settings from a previous version. */
    use_splash = !blender::bke::preferences::exists();
  }

  return use_splash;
}

void WM_init_splash_on_startup(bContext *C)
{
  if (!wm_init_splash_show_on_startup_check()) {
    return;
  }

  WM_init_splash(C);
}

void WM_init_splash(bContext *C)
{
  wmWindowManager *wm = CTX_wm_manager(C);
  /* NOTE(@ideasman42): this should practically never happen. */
  if (UNLIKELY(BLI_listbase_is_empty(&wm->windows))) {
    return;
  }

  wmWindow *prevwin = CTX_wm_window(C);
  CTX_wm_window_set(C, static_cast<wmWindow *>(wm->windows.first));
  WM_operator_name_call(
      C, "WM_OT_splash", blender::wm::OpCallContext::InvokeDefault, nullptr, nullptr);
  CTX_wm_window_set(C, prevwin);
}

/** Load add-ons & app-templates once on startup. */
static void wm_init_scripts_extensions_once(bContext *C)
{
#ifdef WITH_PYTHON
  const char *imports[] = {"bpy", nullptr};
  BPY_run_string_eval(C, imports, "bpy.utils.load_scripts_extensions()");
#else
  UNUSED_VARS(C);
#endif
}

/* Free strings of open recent files. */
static void free_openrecent()
{
  LISTBASE_FOREACH (RecentFile *, recent, &G.recent_files) {
    MEM_freeN(recent->filepath);
  }

  BLI_freelistN(&(G.recent_files));
}

static int wm_exit_handler(bContext *C, const wmEvent *event, void *userdata)
{
  WM_exit(C, EXIT_SUCCESS);

  UNUSED_VARS(event, userdata);
  return WM_UI_HANDLER_BREAK;
}

void wm_exit_schedule_delayed(const bContext *C)
{
  /* What we do here is a little bit hacky, but quite simple and doesn't require bigger
   * changes: Add a handler wrapping WM_exit() to cause a delayed call of it. */

  wmWindow *win = CTX_wm_window(C);

  /* Use modal UI handler for now.
   * Could add separate WM handlers or so, but probably not worth it. */
  WM_event_add_ui_handler(
      C, &win->modalhandlers, wm_exit_handler, nullptr, nullptr, eWM_EventHandlerFlag(0));
  WM_event_add_mousemove(win); /* Ensure handler actually gets called. */
}

void UV_clipboard_free();

void WM_exit_ex(bContext *C, const bool do_python_exit, const bool do_user_exit_actions)
{
  using namespace blender;
  wmWindowManager *wm = C ? CTX_wm_manager(C) : nullptr;

  /* While nothing technically prevents saving user data in background mode,
   * don't do this as not typically useful and more likely to cause problems
   * if automated scripts happen to write changes to the preferences for example.
   * Saving #BLENDER_QUIT_FILE is also not likely to be desired either. */
  BLI_assert(G.background ? (do_user_exit_actions == false) : true);

  /* First wrap up running stuff, we assume only the active WM is running. */
  /* Modal handlers are on window level freed, others too? */
  /* NOTE: same code copied in `wm_files.cc`. */
  if (C && wm) {
    if (do_user_exit_actions) {
      /* Save quit.blend. */
      Main *bmain = CTX_data_main(C);
      char filepath[FILE_MAX];
      const int fileflags = G.fileflags | G_FILE_COMPRESS | G_FILE_RECOVER_WRITE;

      BLI_path_join(filepath, sizeof(filepath), BKE_tempdir_base(), BLENDER_QUIT_FILE);

      ED_editors_flush_edits(bmain);

      BlendFileWriteParams blend_file_write_params{};
      if (BLO_write_file(bmain, filepath, fileflags, &blend_file_write_params, nullptr)) {
        CLOG_INFO_NOCHECK(&LOG_BLEND, "Saved session recovery to \"%s\"", filepath);
      }
    }

    WM_jobs_kill_all(wm);

    LISTBASE_FOREACH (wmWindow *, win, &wm->windows) {
      CTX_wm_window_set(C, win); /* Needed by operator close callbacks. */
      WM_event_remove_handlers(C, &win->handlers);
      WM_event_remove_handlers(C, &win->modalhandlers);
      ED_screen_exit(C, win, WM_window_get_active_screen(win));
    }

    if (!G.background) {
      blender::ui::string_search::write_recent_searches_file();
    }

    if (do_user_exit_actions) {
      if ((U.pref_flag & USER_PREF_FLAG_SAVE) && ((G.f & G_FLAG_USERPREF_NO_SAVE_ON_EXIT) == 0)) {
        if (U.runtime.is_dirty) {
          BKE_blendfile_userdef_write_all(nullptr);
        }
      }
      /* Free the callback data used on file-open
       * (will be set when a recover operation has run). */
      wm_test_autorun_revert_action_set(nullptr, nullptr);
    }
  }

#if defined(WITH_PYTHON) && !defined(WITH_PYTHON_MODULE)
  /* Without this, we there isn't a good way to manage false-positive resource leaks
   * where a #PyObject references memory allocated with guarded-alloc, #71362.
   *
   * This allows add-ons to free resources when unregistered (which is good practice anyway).
   *
   * Don't run this code when built as a Python module as this runs when Python is in the
   * process of shutting down, where running a snippet like this will crash, see #82675.
   * Instead use the `atexit` module, installed by #BPY_python_start.
   *
   * Don't run this code when `C` is null because #pyrna_unregister_class
   * passes in `CTX_data_main(C)` to un-registration functions.
   * Further: `addon_utils.disable_all()` may call into functions that expect a valid context,
   * supporting all these code-paths with a null context is quite involved for such a corner-case.
   *
   * Check `CTX_py_init_get(C)` in case this function runs before Python has been initialized.
   * Which can happen when the GPU backend fails to initialize.
   */
  if (C && CTX_py_init_get(C)) {
    /* Calls `addon_utils.disable_all()` as well as unregistering all "startup" modules. */
    const char *imports[] = {"bpy", "bpy.utils", nullptr};
    BPY_run_string_eval(C, imports, "bpy.utils._on_exit()");
  }
#endif

  /* Perform this early in case commands reference other data freed later in this function.
   * This most run:
   * - After add-ons are disabled because they may unregister commands.
   * - Before Python exits so Python objects can be de-referenced.
   * - Before #BKE_blender_atexit runs they free the `argv` on WIN32.
   */
  BKE_blender_cli_command_free_all();

  BLI_timer_free();

  WM_paneltype_clear();

  BKE_addon_pref_type_free();
  BKE_keyconfig_pref_type_free();
  BKE_materials_exit();

  wm_operatortype_free();
  wm_surfaces_free();
  wm_dropbox_free();
  WM_menutype_free();

  /* All non-screen and non-space stuff editors did, like edit-mode. */
  if (C) {
    Main *bmain = CTX_data_main(C);
    ED_editors_exit(bmain, true);
  }

  free_openrecent();

  BKE_mball_cubeTable_free();

  /* Render code might still access databases. */
  RE_FreeAllRender();
  RE_engines_exit();

  ED_preview_free_dbase(); /* Frees a Main dbase, before #BKE_blender_free! */
  ED_preview_restart_queue_free();
  ed::asset::list::storage_exit();

  BKE_tracking_clipboard_free();
  BKE_mask_clipboard_free();
  BKE_vfont_clipboard_free();
  ED_node_clipboard_free();
  ed::greasepencil::clipboard_free();
  UV_clipboard_free();
  wm_clipboard_free();

  /* BFA - Free toolshelf runtime data system */
  BKE_toolshelf_runtime_exit();

  COM_deinitialize();

  bke::subdiv::exit();

  if (gpu_is_init) {
    BKE_image_free_unused_gpu_textures();
  }

  /* Frees the entire library (#G_MAIN) and space-types. */
  BKE_blender_free();

  /* Important this runs after #BKE_blender_free because the window manager may be allocated
   * when `C` is null, holding references to undo steps which will fail to free if their types
   * have been freed first. */
  ED_undosys_type_free();

  /* Free the GPU subdivision data after the database to ensure that subdivision structs used by
   * the modifiers were garbage collected. */
  if (gpu_is_init) {
    blender::draw::DRW_cache_free_old_subdiv();
  }

  ANIM_fcurves_copybuf_free();
  ANIM_drivers_copybuf_free();
  ANIM_driver_vars_copybuf_free();
  ANIM_fmodifiers_copybuf_free();
  ED_gpencil_anim_copybuf_free();

  /* Free gizmo-maps after freeing blender,
   * so no deleted data get accessed during cleaning up of areas. */
  wm_gizmomaptypes_free();
  wm_gizmogrouptype_free();
  wm_gizmotype_free();
  /* Same for UI-list types. */
  WM_uilisttype_free();

  BLF_exit();

  BLT_lang_free();

  blender::animrig::keyingset_infos_exit();

  //  free_txt_data();

#ifdef WITH_PYTHON
  /* Option not to exit Python so this function can be called from 'atexit'. */
  if ((C == nullptr) || CTX_py_init_get(C)) {
    /* NOTE: (old note)
     * before BKE_blender_free so Python's garbage-collection happens while library still exists.
     * Needed at least for a rare crash that can happen in python-drivers.
     *
     * Update for Blender 2.5, move after #BKE_blender_free because Blender now holds references
     * to #PyObject's so #Py_DECREF'ing them after Python ends causes bad problems every time
     * the python-driver bug can be fixed if it happens again we can deal with it then. */
    BPY_python_end(do_python_exit);
  }
#else
  (void)do_python_exit;
#endif

  ED_file_exit(); /* For file-selector menu data. */

  /* Delete GPU resources and context. The UI also uses GPU resources and so
   * is also deleted with the context active. */
  if (gpu_is_init) {
    DRW_gpu_context_enable_ex(false);
    UI_exit();
    GPU_shader_cache_dir_clear_old();
    GPU_exit();
    DRW_gpu_context_disable_ex(false);
    DRW_gpu_context_destroy();
  }
  else {
    UI_exit();
  }

  BKE_blender_userdef_data_free(&U, false);

  RNA_exit(); /* Should be after #BPY_python_end so struct python slots are cleared. */

  wm_ghost_exit();

  if (C) {
    CTX_free(C);
  }

  DNA_sdna_current_free();

  BLI_threadapi_exit();
  BLI_task_scheduler_exit();

  /* No need to call this early, rather do it late so that other
   * pieces of Blender using sound may exit cleanly, see also #50676. */
  BKE_sound_exit_once();

  BKE_appdir_exit();

  BKE_blender_atexit();

  wm_autosave_delete();

  BKE_tempdir_session_purge();

  /* Logging cannot be called after exiting (#CLOG_INFO, #CLOG_WARN etc will crash).
   * So postpone exiting until other sub-systems that may use logging have shut down. */
  CLG_exit();
}

void WM_exit(bContext *C, const int exit_code)
{
  const bool do_user_exit_actions = G.background ? false : (exit_code == EXIT_SUCCESS);
  WM_exit_ex(C, true, do_user_exit_actions);

<<<<<<< HEAD
  if (!G.quiet) {
    printf("\nBforartists quit\n");
=======
  if (!CLG_quiet_get()) {
    printf("\nBlender quit\n");
>>>>>>> dfeeaa98
  }

  exit(exit_code);
}

void WM_script_tag_reload()
{
  UI_interface_tag_script_reload();

  /* Any operators referenced by gizmos may now be a dangling pointer.
   *
   * While it is possible to inspect the gizmos it's simpler to re-create them,
   * especially for script reloading - where we can accept slower logic
   * for the sake of simplicity, see #126852. */
  WM_gizmoconfig_update_tag_reinit_all();
}<|MERGE_RESOLUTION|>--- conflicted
+++ resolved
@@ -692,13 +692,8 @@
   const bool do_user_exit_actions = G.background ? false : (exit_code == EXIT_SUCCESS);
   WM_exit_ex(C, true, do_user_exit_actions);
 
-<<<<<<< HEAD
-  if (!G.quiet) {
+  if (!CLG_quiet_get()) {
     printf("\nBforartists quit\n");
-=======
-  if (!CLG_quiet_get()) {
-    printf("\nBlender quit\n");
->>>>>>> dfeeaa98
   }
 
   exit(exit_code);
