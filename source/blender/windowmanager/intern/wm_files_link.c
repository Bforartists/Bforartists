/*
 * ***** BEGIN GPL LICENSE BLOCK *****
 *
 * This program is free software; you can redistribute it and/or
 * modify it under the terms of the GNU General Public License
 * as published by the Free Software Foundation; either version 2
 * of the License, or (at your option) any later version.
 *
 * This program is distributed in the hope that it will be useful,
 * but WITHOUT ANY WARRANTY; without even the implied warranty of
 * MERCHANTABILITY or FITNESS FOR A PARTICULAR PURPOSE.  See the
 * GNU General Public License for more details.
 *
 * You should have received a copy of the GNU General Public License
 * along with this program; if not, write to the Free Software Foundation,
 * Inc., 51 Franklin Street, Fifth Floor, Boston, MA 02110-1301, USA.
 *
 * The Original Code is Copyright (C) 2007 Blender Foundation.
 * All rights reserved.
 *
 *
 * Contributor(s): Blender Foundation
 *
 * ***** END GPL LICENSE BLOCK *****
 */

/** \file blender/windowmanager/intern/wm_files_link.c
 *  \ingroup wm
 *
 * Functions for dealing with append/link operators and helpers.
 */


#include <float.h>
#include <string.h>
#include <ctype.h>
#include <stdio.h>
#include <stddef.h>
#include <assert.h>
#include <errno.h>

#include "MEM_guardedalloc.h"

#include "DNA_ID.h"
#include "DNA_screen_types.h"
#include "DNA_scene_types.h"
#include "DNA_windowmanager_types.h"



#include "BLI_blenlib.h"
#include "BLI_bitmap.h"
#include "BLI_linklist.h"
#include "BLI_math.h"
#include "BLI_memarena.h"
#include "BLI_utildefines.h"
#include "BLI_ghash.h"

#include "BLO_readfile.h"

#include "BKE_context.h"
#include "BKE_depsgraph.h"
#include "BKE_library.h"
#include "BKE_library_remap.h"
#include "BKE_global.h"
#include "BKE_main.h"
#include "BKE_report.h"
#include "BKE_scene.h"

#include "BKE_idcode.h"


#include "IMB_colormanagement.h"

#include "ED_screen.h"

#include "GPU_material.h"

#include "RNA_access.h"
#include "RNA_define.h"


#include "WM_api.h"
#include "WM_types.h"

#include "wm_files.h"

/* **************** link/append *************** */

static int wm_link_append_poll(bContext *C)
{
	if (WM_operator_winactive(C)) {
		/* linking changes active object which is pretty useful in general,
		 * but which totally confuses edit mode (i.e. it becoming not so obvious
		 * to leave from edit mode and invalid tools in toolbar might be displayed)
		 * so disable link/append when in edit mode (sergey) */
		if (CTX_data_edit_object(C))
			return 0;

		return 1;
	}

	return 0;
}

static int wm_link_append_invoke(bContext *C, wmOperator *op, const wmEvent *UNUSED(event))
{
	if (RNA_struct_property_is_set(op->ptr, "filepath")) {
		return WM_operator_call_notest(C, op);
	}
	else {
		/* XXX TODO solve where to get last linked library from */
		if (G.lib[0] != '\0') {
			RNA_string_set(op->ptr, "filepath", G.lib);
		}
		else if (G.relbase_valid) {
			char path[FILE_MAX];
			BLI_strncpy(path, BKE_main_blendfile_path_from_global(), sizeof(path));
			BLI_parent_dir(path);
			RNA_string_set(op->ptr, "filepath", path);
		}
		WM_event_add_fileselect(C, op);
		return OPERATOR_RUNNING_MODAL;
	}
}

static short wm_link_append_flag(wmOperator *op)
{
	PropertyRNA *prop;
	short flag = 0;

	if (RNA_boolean_get(op->ptr, "autoselect"))
		flag |= FILE_AUTOSELECT;
	if (RNA_boolean_get(op->ptr, "active_layer"))
		flag |= FILE_ACTIVELAY;
	if ((prop = RNA_struct_find_property(op->ptr, "relative_path")) && RNA_property_boolean_get(op->ptr, prop))
		flag |= FILE_RELPATH;
	if (RNA_boolean_get(op->ptr, "link"))
		flag |= FILE_LINK;
	if (RNA_boolean_get(op->ptr, "instance_groups"))
		flag |= FILE_GROUP_INSTANCE;

	return flag;
}

typedef struct WMLinkAppendDataItem {
	char *name;
	BLI_bitmap *libraries;  /* All libs (from WMLinkAppendData.libraries) to try to load this ID from. */
	short idcode;

	ID *new_id;
	void *customdata;
} WMLinkAppendDataItem;

typedef struct WMLinkAppendData {
	LinkNodePair libraries;
	LinkNodePair items;
	int num_libraries;
	int num_items;
	int flag;  /* Combines eFileSel_Params_Flag from DNA_space_types.h and BLO_LibLinkFlags from BLO_readfile.h */

	/* Internal 'private' data */
	MemArena *memarena;
} WMLinkAppendData;

static WMLinkAppendData *wm_link_append_data_new(const int flag)
{
	MemArena *ma = BLI_memarena_new(BLI_MEMARENA_STD_BUFSIZE, __func__);
	WMLinkAppendData *lapp_data = BLI_memarena_calloc(ma, sizeof(*lapp_data));

	lapp_data->flag = flag;
	lapp_data->memarena = ma;

	return lapp_data;
}

static void wm_link_append_data_free(WMLinkAppendData *lapp_data)
{
	BLI_memarena_free(lapp_data->memarena);
}

/* WARNING! *Never* call wm_link_append_data_library_add() after having added some items! */

static void wm_link_append_data_library_add(WMLinkAppendData *lapp_data, const char *libname)
{
	size_t len = strlen(libname) + 1;
	char *libpath = BLI_memarena_alloc(lapp_data->memarena, len);

	BLI_strncpy(libpath, libname, len);
	BLI_linklist_append_arena(&lapp_data->libraries, libpath, lapp_data->memarena);
	lapp_data->num_libraries++;
}

static WMLinkAppendDataItem *wm_link_append_data_item_add(
        WMLinkAppendData *lapp_data, const char *idname, const short idcode, void *customdata)
{
	WMLinkAppendDataItem *item = BLI_memarena_alloc(lapp_data->memarena, sizeof(*item));
	size_t len = strlen(idname) + 1;

	item->name = BLI_memarena_alloc(lapp_data->memarena, len);
	BLI_strncpy(item->name, idname, len);
	item->idcode = idcode;
	item->libraries = BLI_BITMAP_NEW_MEMARENA(lapp_data->memarena, lapp_data->num_libraries);

	item->new_id = NULL;
	item->customdata = customdata;

	BLI_linklist_append_arena(&lapp_data->items, item, lapp_data->memarena);
	lapp_data->num_items++;

	return item;
}

static void wm_link_do(WMLinkAppendData *lapp_data, ReportList *reports, Main *bmain, Scene *scene, View3D *v3d)
{
	Main *mainl;
	BlendHandle *bh;
	Library *lib;

	const int flag = lapp_data->flag;

	LinkNode *liblink, *itemlink;
	int lib_idx, item_idx;

	BLI_assert(lapp_data->num_items && lapp_data->num_libraries);

	for (lib_idx = 0, liblink = lapp_data->libraries.list; liblink; lib_idx++, liblink = liblink->next) {
		char *libname = liblink->link;

		bh = BLO_blendhandle_from_file(libname, reports);

		if (bh == NULL) {
			/* Unlikely since we just browsed it, but possible
			 * Error reports will have been made by BLO_blendhandle_from_file() */
			continue;
		}

		/* here appending/linking starts */
		mainl = BLO_library_link_begin(bmain, &bh, libname);
		lib = mainl->curlib;
		BLI_assert(lib);
		UNUSED_VARS_NDEBUG(lib);

		if (mainl->versionfile < 250) {
			BKE_reportf(reports, RPT_WARNING,
			            "Linking or appending from a very old .blend file format (%d.%d), no animation conversion will "
			            "be done! You may want to re-save your lib file with current Blender",
			            mainl->versionfile, mainl->subversionfile);
		}

		/* For each lib file, we try to link all items belonging to that lib,
		 * and tag those successful to not try to load them again with the other libs. */
		for (item_idx = 0, itemlink = lapp_data->items.list; itemlink; item_idx++, itemlink = itemlink->next) {
			WMLinkAppendDataItem *item = itemlink->link;
			ID *new_id;

			if (!BLI_BITMAP_TEST(item->libraries, lib_idx)) {
				continue;
			}

			new_id = BLO_library_link_named_part_ex(mainl, &bh, item->idcode, item->name, flag, scene, v3d);

			if (new_id) {
				/* If the link is successful, clear item's libs 'todo' flags.
				 * This avoids trying to link same item with other libraries to come. */
				BLI_BITMAP_SET_ALL(item->libraries, false, lapp_data->num_libraries);
				item->new_id = new_id;
			}
		}

		BLO_library_link_end(mainl, &bh, flag, scene, v3d);
		BLO_blendhandle_close(bh);
	}
}

static int wm_link_append_exec(bContext *C, wmOperator *op)
{
	Main *bmain = CTX_data_main(C);
	Scene *scene = CTX_data_scene(C);
	PropertyRNA *prop;
	WMLinkAppendData *lapp_data;
	char path[FILE_MAX_LIBEXTRA], root[FILE_MAXDIR], libname[FILE_MAX_LIBEXTRA], relname[FILE_MAX];
	char *group, *name;
	int totfiles = 0;

	RNA_string_get(op->ptr, "filename", relname);
	RNA_string_get(op->ptr, "directory", root);

	BLI_join_dirfile(path, sizeof(path), root, relname);

	/* test if we have a valid data */
	if (!BLO_library_path_explode(path, libname, &group, &name)) {
		BKE_reportf(op->reports, RPT_ERROR, "'%s': not a library", path);
		return OPERATOR_CANCELLED;
	}
	else if (!group) {
		BKE_reportf(op->reports, RPT_ERROR, "'%s': nothing indicated", path);
		return OPERATOR_CANCELLED;
	}
	else if (BLI_path_cmp(BKE_main_blendfile_path(bmain), libname) == 0) {
		BKE_reportf(op->reports, RPT_ERROR, "'%s': cannot use current file as library", path);
		return OPERATOR_CANCELLED;
	}

	/* check if something is indicated for append/link */
	prop = RNA_struct_find_property(op->ptr, "files");
	if (prop) {
		totfiles = RNA_property_collection_length(op->ptr, prop);
		if (totfiles == 0) {
			if (!name) {
				BKE_reportf(op->reports, RPT_ERROR, "'%s': nothing indicated", path);
				return OPERATOR_CANCELLED;
			}
		}
	}
	else if (!name) {
		BKE_reportf(op->reports, RPT_ERROR, "'%s': nothing indicated", path);
		return OPERATOR_CANCELLED;
	}

	short flag = wm_link_append_flag(op);

	/* sanity checks for flag */
	if (scene && scene->id.lib) {
		BKE_reportf(op->reports, RPT_WARNING,
		            "Scene '%s' is linked, instantiation of objects & groups is disabled", scene->id.name + 2);
		flag &= ~FILE_GROUP_INSTANCE;
		scene = NULL;
	}

	/* We need to add nothing from BLO_LibLinkFlags to flag here. */

	/* from here down, no error returns */

	if (scene && RNA_boolean_get(op->ptr, "autoselect")) {
		BKE_scene_base_deselect_all(scene);
	}

	/* tag everything, all untagged data can be made local
	 * its also generally useful to know what is new
	 *
	 * take extra care BKE_main_id_flag_all(bmain, LIB_TAG_PRE_EXISTING, false) is called after! */
	BKE_main_id_tag_all(bmain, LIB_TAG_PRE_EXISTING, true);

	/* We define our working data...
	 * Note that here, each item 'uses' one library, and only one. */
	lapp_data = wm_link_append_data_new(flag);
	if (totfiles != 0) {
		GHash *libraries = BLI_ghash_new(BLI_ghashutil_strhash_p, BLI_ghashutil_strcmp, __func__);
		int lib_idx = 0;

		RNA_BEGIN (op->ptr, itemptr, "files")
		{
			RNA_string_get(&itemptr, "name", relname);

			BLI_join_dirfile(path, sizeof(path), root, relname);

			if (BLO_library_path_explode(path, libname, &group, &name)) {
				if (!group || !name) {
					continue;
				}

				if (!BLI_ghash_haskey(libraries, libname)) {
					BLI_ghash_insert(libraries, BLI_strdup(libname), SET_INT_IN_POINTER(lib_idx));
					lib_idx++;
					wm_link_append_data_library_add(lapp_data, libname);
				}
			}
		}
		RNA_END;

		RNA_BEGIN (op->ptr, itemptr, "files")
		{
			RNA_string_get(&itemptr, "name", relname);

			BLI_join_dirfile(path, sizeof(path), root, relname);

			if (BLO_library_path_explode(path, libname, &group, &name)) {
				WMLinkAppendDataItem *item;
				if (!group || !name) {
					printf("skipping %s\n", path);
					continue;
				}

				lib_idx = GET_INT_FROM_POINTER(BLI_ghash_lookup(libraries, libname));

				item = wm_link_append_data_item_add(lapp_data, name, BKE_idcode_from_name(group), NULL);
				BLI_BITMAP_ENABLE(item->libraries, lib_idx);
			}
		}
		RNA_END;

		BLI_ghash_free(libraries, MEM_freeN, NULL);
	}
	else {
		WMLinkAppendDataItem *item;

		wm_link_append_data_library_add(lapp_data, libname);
		item = wm_link_append_data_item_add(lapp_data, name, BKE_idcode_from_name(group), NULL);
		BLI_BITMAP_ENABLE(item->libraries, 0);
	}

	if (lapp_data->num_items == 0) {
		/* Early out in case there is nothing to link. */
		wm_link_append_data_free(lapp_data);
		return OPERATOR_CANCELLED;
	}

	/* XXX We'd need re-entrant locking on Main for this to work... */
	/* BKE_main_lock(bmain); */

	wm_link_do(lapp_data, op->reports, bmain, scene, CTX_wm_view3d(C));

	/* BKE_main_unlock(bmain); */

	/* mark all library linked objects to be updated */
	BKE_main_lib_objects_recalc_all(bmain);
	IMB_colormanagement_check_file_config(bmain);

	/* append, rather than linking */
	if ((flag & FILE_LINK) == 0) {
		const bool set_fake = RNA_boolean_get(op->ptr, "set_fake");
		const bool use_recursive = RNA_boolean_get(op->ptr, "use_recursive");

		if (use_recursive) {
			BKE_library_make_local(bmain, NULL, NULL, true, set_fake);
		}
		else {
			LinkNode *itemlink;
			GSet *done_libraries = BLI_gset_new_ex(BLI_ghashutil_ptrhash, BLI_ghashutil_ptrcmp,
			                                       __func__, lapp_data->num_libraries);

			for (itemlink = lapp_data->items.list; itemlink; itemlink = itemlink->next) {
				ID *new_id = ((WMLinkAppendDataItem *)(itemlink->link))->new_id;

				if (new_id && !BLI_gset_haskey(done_libraries, new_id->lib)) {
					BKE_library_make_local(bmain, new_id->lib, NULL, true, set_fake);
					BLI_gset_insert(done_libraries, new_id->lib);
				}
			}

			BLI_gset_free(done_libraries, NULL);
		}
	}

	wm_link_append_data_free(lapp_data);

	/* important we unset, otherwise these object wont
	 * link into other scenes from this blend file */
	BKE_main_id_tag_all(bmain, LIB_TAG_PRE_EXISTING, false);

	/* recreate dependency graph to include new objects */
	if (scene) {
		DAG_scene_relations_rebuild(bmain, scene);
	}

	/* free gpu materials, some materials depend on existing objects, such as lamps so freeing correctly refreshes */
	GPU_materials_free();

	/* XXX TODO: align G.lib with other directory storage (like last opened image etc...) */
	BLI_strncpy(G.lib, root, FILE_MAX);

	WM_event_add_notifier(C, NC_WINDOW, NULL);

	return OPERATOR_FINISHED;
}

static void wm_link_append_properties_common(wmOperatorType *ot, bool is_link)
{
	PropertyRNA *prop;

	/* better not save _any_ settings for this operator */
	/* properties */
	prop = RNA_def_boolean(ot->srna, "link", is_link,
	                       "Link", "Link the objects or data-blocks rather than appending");
	RNA_def_property_flag(prop, PROP_SKIP_SAVE | PROP_HIDDEN);
	prop = RNA_def_boolean(ot->srna, "autoselect", true,
	                       "Select", "Select new objects");
	RNA_def_property_flag(prop, PROP_SKIP_SAVE);
	prop = RNA_def_boolean(ot->srna, "active_layer", true,
	                       "Active Layer", "Put new objects on the active layer");
	RNA_def_property_flag(prop, PROP_SKIP_SAVE);
	prop = RNA_def_boolean(ot->srna, "instance_groups", is_link,
	                       "Instance Groups", "Create Dupli-Group instances for each group");
	RNA_def_property_flag(prop, PROP_SKIP_SAVE);
}

void WM_OT_link(wmOperatorType *ot)
{
	ot->name = "Link from Library";
	ot->idname = "WM_OT_link";
<<<<<<< HEAD
	ot->description = "Link from Library\nLink from a Library .blend file";
	
=======
	ot->description = "Link from a Library .blend file";

>>>>>>> 0083dc89
	ot->invoke = wm_link_append_invoke;
	ot->exec = wm_link_append_exec;
	ot->poll = wm_link_append_poll;

	ot->flag |= OPTYPE_UNDO;

	WM_operator_properties_filesel(
	        ot, FILE_TYPE_FOLDER | FILE_TYPE_BLENDER | FILE_TYPE_BLENDERLIB, FILE_LOADLIB, FILE_OPENFILE,
	        WM_FILESEL_FILEPATH | WM_FILESEL_DIRECTORY | WM_FILESEL_FILENAME | WM_FILESEL_RELPATH | WM_FILESEL_FILES,
	        FILE_DEFAULTDISPLAY, FILE_SORT_ALPHA);

	wm_link_append_properties_common(ot, true);
}

void WM_OT_append(wmOperatorType *ot)
{
	ot->name = "Append from Library";
	ot->idname = "WM_OT_append";
	ot->description = "Append from Library\nAppend from a Library .blend file";

	ot->invoke = wm_link_append_invoke;
	ot->exec = wm_link_append_exec;
	ot->poll = wm_link_append_poll;

	ot->flag |= OPTYPE_UNDO;

	WM_operator_properties_filesel(
	        ot, FILE_TYPE_FOLDER | FILE_TYPE_BLENDER | FILE_TYPE_BLENDERLIB, FILE_LOADLIB, FILE_OPENFILE,
	        WM_FILESEL_FILEPATH | WM_FILESEL_DIRECTORY | WM_FILESEL_FILENAME | WM_FILESEL_FILES,
	        FILE_DEFAULTDISPLAY, FILE_SORT_ALPHA);

	wm_link_append_properties_common(ot, false);
	RNA_def_boolean(ot->srna, "set_fake", false, "Fake User",
	                "Set Fake User for appended items (except Objects and Groups)");
	RNA_def_boolean(ot->srna, "use_recursive", true, "Localize All",
	                "Localize all appended data, including those indirectly linked from other libraries");
}

/** \name Reload/relocate libraries.
 *
 * \{ */

static int wm_lib_relocate_invoke(bContext *C, wmOperator *op, const wmEvent *UNUSED(event))
{
	Library *lib;
	char lib_name[MAX_NAME];

	RNA_string_get(op->ptr, "library", lib_name);
	lib = (Library *)BKE_libblock_find_name(CTX_data_main(C), ID_LI, lib_name);

	if (lib) {
		if (lib->parent) {
			BKE_reportf(op->reports, RPT_ERROR_INVALID_INPUT,
			            "Cannot relocate indirectly linked library '%s'", lib->filepath);
			return OPERATOR_CANCELLED;
		}
		RNA_string_set(op->ptr, "filepath", lib->filepath);

		WM_event_add_fileselect(C, op);

		return OPERATOR_RUNNING_MODAL;
	}

	return OPERATOR_CANCELLED;
}

static void lib_relocate_do(
        Main *bmain, Scene *scene,
        Library *library, WMLinkAppendData *lapp_data, ReportList *reports, const bool do_reload)
{
	ListBase *lbarray[MAX_LIBARRAY];
	int lba_idx;

	LinkNode *itemlink;
	int item_idx;

	/* Remove all IDs to be reloaded from Main. */
	lba_idx = set_listbasepointers(bmain, lbarray);
	while (lba_idx--) {
		ID *id = lbarray[lba_idx]->first;
		const short idcode = id ? GS(id->name) : 0;

		if (!id || !BKE_idcode_is_linkable(idcode)) {
			/* No need to reload non-linkable datatypes, those will get relinked with their 'users ID'. */
			continue;
		}

		for (; id; id = id->next) {
			if (id->lib == library) {
				WMLinkAppendDataItem *item;

				/* We remove it from current Main, and add it to items to link... */
				/* Note that non-linkable IDs (like e.g. shapekeys) are also explicitly linked here... */
				BLI_remlink(lbarray[lba_idx], id);
				item = wm_link_append_data_item_add(lapp_data, id->name + 2, idcode, id);
				BLI_BITMAP_SET_ALL(item->libraries, true, lapp_data->num_libraries);

#ifdef PRINT_DEBUG
				printf("\tdatablock to seek for: %s\n", id->name);
#endif
			}
		}
	}

	if (lapp_data->num_items == 0) {
		/* Early out in case there is nothing to do. */
		return;
	}

	BKE_main_id_tag_all(bmain, LIB_TAG_PRE_EXISTING, true);

	/* We do not want any instanciation here! */
	wm_link_do(lapp_data, reports, bmain, NULL, NULL);

	BKE_main_lock(bmain);

	/* We add back old id to bmain.
	 * We need to do this in a first, separated loop, otherwise some of those may not be handled by
	 * ID remapping, which means they would still reference old data to be deleted... */
	for (item_idx = 0, itemlink = lapp_data->items.list; itemlink; item_idx++, itemlink = itemlink->next) {
		WMLinkAppendDataItem *item = itemlink->link;
		ID *old_id = item->customdata;

		BLI_assert(old_id);
		BLI_addtail(which_libbase(bmain, GS(old_id->name)), old_id);
	}

	/* Note that in reload case, we also want to replace indirect usages. */
	const short remap_flags = ID_REMAP_SKIP_NEVER_NULL_USAGE | ID_REMAP_NO_INDIRECT_PROXY_DATA_USAGE |
	                          (do_reload ? 0 : ID_REMAP_SKIP_INDIRECT_USAGE);
	for (item_idx = 0, itemlink = lapp_data->items.list; itemlink; item_idx++, itemlink = itemlink->next) {
		WMLinkAppendDataItem *item = itemlink->link;
		ID *old_id = item->customdata;
		ID *new_id = item->new_id;

		BLI_assert(old_id);
		if (do_reload) {
			/* Since we asked for placeholders in case of missing IDs, we expect to always get a valid one. */
			BLI_assert(new_id);
		}
		if (new_id) {
#ifdef PRINT_DEBUG
			printf("before remap, old_id users: %d, new_id users: %d\n", old_id->us, new_id->us);
#endif
			BKE_libblock_remap_locked(bmain, old_id, new_id, remap_flags);

			if (old_id->flag & LIB_FAKEUSER) {
				id_fake_user_clear(old_id);
				id_fake_user_set(new_id);
			}

#ifdef PRINT_DEBUG
			printf("after remap, old_id users: %d, new_id users: %d\n", old_id->us, new_id->us);
#endif

			/* In some cases, new_id might become direct link, remove parent of library in this case. */
			if (new_id->lib->parent && (new_id->tag & LIB_TAG_INDIRECT) == 0) {
				if (do_reload) {
					BLI_assert(0);  /* Should not happen in 'pure' reload case... */
				}
				new_id->lib->parent = NULL;
			}
		}

		if (old_id->us > 0 && new_id && old_id->lib == new_id->lib) {
			/* Note that this *should* not happen - but better be safe than sorry in this area, at least until we are
			 * 100% sure this cannot ever happen.
			 * Also, we can safely assume names were unique so far, so just replacing '.' by '~' should work,
			 * but this does not totally rules out the possibility of name collision. */
			size_t len = strlen(old_id->name);
			size_t dot_pos;
			bool has_num = false;

			for (dot_pos = len; dot_pos--;) {
				char c = old_id->name[dot_pos];
				if (c == '.') {
					break;
				}
				else if (c < '0' || c > '9') {
					has_num = false;
					break;
				}
				has_num = true;
			}

			if (has_num) {
				old_id->name[dot_pos] = '~';
			}
			else {
				len = MIN2(len, MAX_ID_NAME - 7);
				BLI_strncpy(&old_id->name[len], "~000", 7);
			}

			id_sort_by_name(which_libbase(bmain, GS(old_id->name)), old_id);

			BKE_reportf(reports, RPT_WARNING,
			            "Lib Reload: Replacing all references to old data-block '%s' by reloaded one failed, "
			            "old one (%d remaining users) had to be kept and was renamed to '%s'",
			            new_id->name, old_id->us, old_id->name);
		}
	}

	BKE_main_unlock(bmain);

	for (item_idx = 0, itemlink = lapp_data->items.list; itemlink; item_idx++, itemlink = itemlink->next) {
		WMLinkAppendDataItem *item = itemlink->link;
		ID *old_id = item->customdata;

		if (old_id->us == 0) {
			BKE_libblock_free(bmain, old_id);
		}
	}

	/* Some datablocks can get reloaded/replaced 'silently' because they are not linkable (shape keys e.g.),
	 * so we need another loop here to clear old ones if possible. */
	lba_idx = set_listbasepointers(bmain, lbarray);
	while (lba_idx--) {
		ID *id, *id_next;
		for (id  = lbarray[lba_idx]->first; id; id = id_next) {
			id_next = id->next;
			/* XXX That check may be a bit to generic/permissive? */
			if (id->lib && (id->flag & LIB_TAG_PRE_EXISTING) && id->us == 0) {
				BKE_libblock_free(bmain, id);
			}
		}
	}

	/* Get rid of no more used libraries... */
	BKE_main_id_tag_idcode(bmain, ID_LI, LIB_TAG_DOIT, true);
	lba_idx = set_listbasepointers(bmain, lbarray);
	while (lba_idx--) {
		ID *id;
		for (id = lbarray[lba_idx]->first; id; id = id->next) {
			if (id->lib) {
				id->lib->id.tag &= ~LIB_TAG_DOIT;
			}
		}
	}
	Library *lib, *lib_next;
	for (lib = which_libbase(bmain, ID_LI)->first; lib; lib = lib_next) {
		lib_next = lib->id.next;
		if (lib->id.tag & LIB_TAG_DOIT) {
			id_us_clear_real(&lib->id);
			if (lib->id.us == 0) {
				BKE_libblock_free(bmain, (ID *)lib);
			}
		}
	}

	BKE_main_lib_objects_recalc_all(bmain);
	IMB_colormanagement_check_file_config(bmain);

	/* important we unset, otherwise these object wont
	 * link into other scenes from this blend file */
	BKE_main_id_tag_all(bmain, LIB_TAG_PRE_EXISTING, false);

	/* recreate dependency graph to include new objects */
	DAG_scene_relations_rebuild(bmain, scene);

	/* free gpu materials, some materials depend on existing objects, such as lamps so freeing correctly refreshes */
	GPU_materials_free();
}

void WM_lib_reload(Library *lib, bContext *C, ReportList *reports)
{
	if (!BLO_has_bfile_extension(lib->filepath)) {
		BKE_reportf(reports, RPT_ERROR, "'%s' is not a valid library filepath", lib->filepath);
		return;
	}

	if (!BLI_exists(lib->filepath)) {
		BKE_reportf(reports, RPT_ERROR,
		            "Trying to reload library '%s' from invalid path '%s'", lib->id.name, lib->filepath);
		return;
	}

	WMLinkAppendData *lapp_data = wm_link_append_data_new(BLO_LIBLINK_USE_PLACEHOLDERS | BLO_LIBLINK_FORCE_INDIRECT);

	wm_link_append_data_library_add(lapp_data, lib->filepath);

	lib_relocate_do(CTX_data_main(C), CTX_data_scene(C), lib, lapp_data, reports, true);

	wm_link_append_data_free(lapp_data);

	WM_event_add_notifier(C, NC_WINDOW, NULL);
}

static int wm_lib_relocate_exec_do(bContext *C, wmOperator *op, bool do_reload)
{
	Library *lib;
	char lib_name[MAX_NAME];

	RNA_string_get(op->ptr, "library", lib_name);
	lib = (Library *)BKE_libblock_find_name(CTX_data_main(C), ID_LI, lib_name);

	if (lib) {
		Main *bmain = CTX_data_main(C);
		Scene *scene = CTX_data_scene(C);
		PropertyRNA *prop;
		WMLinkAppendData *lapp_data;

		char path[FILE_MAX], root[FILE_MAXDIR], libname[FILE_MAX], relname[FILE_MAX];
		short flag = 0;

		if (RNA_boolean_get(op->ptr, "relative_path")) {
			flag |= FILE_RELPATH;
		}

		if (lib->parent && !do_reload) {
			BKE_reportf(op->reports, RPT_ERROR_INVALID_INPUT,
			            "Cannot relocate indirectly linked library '%s'", lib->filepath);
			return OPERATOR_CANCELLED;
		}

		RNA_string_get(op->ptr, "directory", root);
		RNA_string_get(op->ptr, "filename", libname);

		if (!BLO_has_bfile_extension(libname)) {
			BKE_report(op->reports, RPT_ERROR, "Not a library");
			return OPERATOR_CANCELLED;
		}

		BLI_join_dirfile(path, sizeof(path), root, libname);

		if (!BLI_exists(path)) {
			BKE_reportf(op->reports, RPT_ERROR_INVALID_INPUT,
			            "Trying to reload or relocate library '%s' to invalid path '%s'", lib->id.name, path);
			return OPERATOR_CANCELLED;
		}

		if (BLI_path_cmp(lib->filepath, path) == 0) {
#ifdef PRINT_DEBUG
			printf("We are supposed to reload '%s' lib (%d)...\n", lib->filepath, lib->id.us);
#endif

			do_reload = true;

			lapp_data = wm_link_append_data_new(flag);
			wm_link_append_data_library_add(lapp_data, path);
		}
		else {
			int totfiles = 0;

#ifdef PRINT_DEBUG
			printf("We are supposed to relocate '%s' lib to new '%s' one...\n", lib->filepath, libname);
#endif

			/* Check if something is indicated for relocate. */
			prop = RNA_struct_find_property(op->ptr, "files");
			if (prop) {
				totfiles = RNA_property_collection_length(op->ptr, prop);
				if (totfiles == 0) {
					if (!libname[0]) {
						BKE_report(op->reports, RPT_ERROR, "Nothing indicated");
						return OPERATOR_CANCELLED;
					}
				}
			}

			lapp_data = wm_link_append_data_new(flag);

			if (totfiles) {
				RNA_BEGIN (op->ptr, itemptr, "files")
				{
					RNA_string_get(&itemptr, "name", relname);

					BLI_join_dirfile(path, sizeof(path), root, relname);

					if (BLI_path_cmp(path, lib->filepath) == 0 || !BLO_has_bfile_extension(relname)) {
						continue;
					}

#ifdef PRINT_DEBUG
					printf("\t candidate new lib to reload datablocks from: %s\n", path);
#endif
					wm_link_append_data_library_add(lapp_data, path);
				}
				RNA_END;
			}
			else {
#ifdef PRINT_DEBUG
				printf("\t candidate new lib to reload datablocks from: %s\n", path);
#endif
				wm_link_append_data_library_add(lapp_data, path);
			}
		}

		if (do_reload) {
			lapp_data->flag |= BLO_LIBLINK_USE_PLACEHOLDERS | BLO_LIBLINK_FORCE_INDIRECT;
		}

		lib_relocate_do(bmain, scene, lib, lapp_data, op->reports, do_reload);

		wm_link_append_data_free(lapp_data);

		/* XXX TODO: align G.lib with other directory storage (like last opened image etc...) */
		BLI_strncpy(G.lib, root, FILE_MAX);

		WM_event_add_notifier(C, NC_WINDOW, NULL);

		return OPERATOR_FINISHED;
	}

	return OPERATOR_CANCELLED;
}

static int wm_lib_relocate_exec(bContext *C, wmOperator *op)
{
	return wm_lib_relocate_exec_do(C, op, false);
}

void WM_OT_lib_relocate(wmOperatorType *ot)
{
	PropertyRNA *prop;

	ot->name = "Relocate Library";
	ot->idname = "WM_OT_lib_relocate";
	ot->description = "Relocate the given library to one or several others";

	ot->invoke = wm_lib_relocate_invoke;
	ot->exec = wm_lib_relocate_exec;

	ot->flag |= OPTYPE_UNDO;

	prop = RNA_def_string(ot->srna, "library", NULL, MAX_NAME, "Library", "Library to relocate");
	RNA_def_property_flag(prop, PROP_HIDDEN);

	WM_operator_properties_filesel(
	            ot, FILE_TYPE_FOLDER | FILE_TYPE_BLENDER, FILE_BLENDER, FILE_OPENFILE,
	            WM_FILESEL_FILEPATH | WM_FILESEL_DIRECTORY | WM_FILESEL_FILENAME | WM_FILESEL_FILES | WM_FILESEL_RELPATH,
	            FILE_DEFAULTDISPLAY, FILE_SORT_ALPHA);
}

static int wm_lib_reload_exec(bContext *C, wmOperator *op)
{
	return wm_lib_relocate_exec_do(C, op, true);
}

void WM_OT_lib_reload(wmOperatorType *ot)
{
	PropertyRNA *prop;

	ot->name = "Reload Library";
	ot->idname = "WM_OT_lib_reload";
	ot->description = "Reload the given library";

	ot->exec = wm_lib_reload_exec;

	ot->flag |= OPTYPE_UNDO;

	prop = RNA_def_string(ot->srna, "library", NULL, MAX_NAME, "Library", "Library to reload");
	RNA_def_property_flag(prop, PROP_HIDDEN);

	WM_operator_properties_filesel(
	            ot, FILE_TYPE_FOLDER | FILE_TYPE_BLENDER, FILE_BLENDER, FILE_OPENFILE,
	            WM_FILESEL_FILEPATH | WM_FILESEL_DIRECTORY | WM_FILESEL_FILENAME | WM_FILESEL_RELPATH,
	            FILE_DEFAULTDISPLAY, FILE_SORT_ALPHA);
}

/** \} */<|MERGE_RESOLUTION|>--- conflicted
+++ resolved
@@ -489,13 +489,8 @@
 {
 	ot->name = "Link from Library";
 	ot->idname = "WM_OT_link";
-<<<<<<< HEAD
 	ot->description = "Link from Library\nLink from a Library .blend file";
-	
-=======
-	ot->description = "Link from a Library .blend file";
-
->>>>>>> 0083dc89
+
 	ot->invoke = wm_link_append_invoke;
 	ot->exec = wm_link_append_exec;
 	ot->poll = wm_link_append_poll;
