/*
 * ***** BEGIN GPL LICENSE BLOCK *****
 *
 * This program is free software; you can redistribute it and/or
 * modify it under the terms of the GNU General Public License
 * as published by the Free Software Foundation; either version 2
 * of the License, or (at your option) any later version.
 *
 * This program is distributed in the hope that it will be useful,
 * but WITHOUT ANY WARRANTY; without even the implied warranty of
 * MERCHANTABILITY or FITNESS FOR A PARTICULAR PURPOSE.  See the
 * GNU General Public License for more details.
 *
 * You should have received a copy of the GNU General Public License
 * along with this program; if not, write to the Free Software Foundation,
 * Inc., 51 Franklin Street, Fifth Floor, Boston, MA 02110-1301, USA.
 *
 * The Original Code is Copyright (C) 2007 Blender Foundation.
 * All rights reserved.
 *
 *
 * Contributor(s): Blender Foundation
 *
 * ***** END GPL LICENSE BLOCK *****
 */

/** \file blender/windowmanager/intern/wm_operators.c
 *  \ingroup wm
 *
 * Functions for dealing with wmOperator, adding, removing, calling
 * as well as some generic operators and shared operator properties.
 */


#include <float.h>
#include <string.h>
#include <ctype.h>
#include <stdio.h>
#include <stddef.h>
#include <assert.h>
#include <errno.h>

#ifdef WIN32
#  include "GHOST_C-api.h"
#endif

#include "MEM_guardedalloc.h"

#include "CLG_log.h"

#include "DNA_ID.h"
#include "DNA_object_types.h"
#include "DNA_screen_types.h"
#include "DNA_scene_types.h"
#include "DNA_userdef_types.h"
#include "DNA_windowmanager_types.h"

#include "BLT_translation.h"

#include "PIL_time.h"

#include "BLI_blenlib.h"
#include "BLI_dial_2d.h"
#include "BLI_dynstr.h" /*for WM_operator_pystring */
#include "BLI_math.h"
#include "BLI_utildefines.h"
#include "BLI_ghash.h"

#include "BLO_readfile.h"

#include "BKE_appdir.h"
#include "BKE_blender_version.h"
#include "BKE_brush.h"
#include "BKE_context.h"
#include "BKE_depsgraph.h"
#include "BKE_icons.h"
#include "BKE_idprop.h"
#include "BKE_image.h"
#include "BKE_library.h"
#include "BKE_library_query.h"
#include "BKE_global.h"
#include "BKE_main.h"
#include "BKE_material.h"
#include "BKE_report.h"
#include "BKE_scene.h"
#include "BKE_screen.h" /* BKE_ST_MAXNAME */
#include "BKE_unit.h"

#include "BKE_idcode.h"

#include "BIF_glutil.h" /* for paint cursor */
#include "BLF_api.h"

#include "IMB_imbuf_types.h"
#include "IMB_imbuf.h"

#include "ED_numinput.h"
#include "ED_screen.h"
#include "ED_undo.h"
#include "ED_view3d.h"

#include "GPU_basic_shader.h"

#include "RNA_access.h"
#include "RNA_define.h"
#include "RNA_enum_types.h"

#include "UI_interface.h"
#include "UI_interface_icons.h"
#include "UI_resources.h"

#include "WM_api.h"
#include "WM_types.h"

#include "wm.h"
#include "wm_draw.h"
#include "wm_event_system.h"
#include "wm_event_types.h"
#include "wm_files.h"
#include "wm_window.h"

static GHash *global_ops_hash = NULL;

#define UNDOCUMENTED_OPERATOR_TIP N_("(undocumented operator)")

/* ************ operator API, exported ********** */


wmOperatorType *WM_operatortype_find(const char *idname, bool quiet)
{
	if (idname[0]) {
		wmOperatorType *ot;

		/* needed to support python style names without the _OT_ syntax */
		char idname_bl[OP_MAX_TYPENAME];
		WM_operator_bl_idname(idname_bl, idname);

		ot = BLI_ghash_lookup(global_ops_hash, idname_bl);
		if (ot) {
			return ot;
		}

		if (!quiet) {
			CLOG_INFO(WM_LOG_OPERATORS, 0, "search for unknown operator '%s', '%s'\n", idname_bl, idname);
		}
	}
	else {
		if (!quiet) {
			CLOG_INFO(WM_LOG_OPERATORS, 0, "search for empty operator");
		}
	}

	return NULL;
}

/* caller must free */
void WM_operatortype_iter(GHashIterator *ghi)
{
	BLI_ghashIterator_init(ghi, global_ops_hash);
}

/* all ops in 1 list (for time being... needs evaluation later) */
void WM_operatortype_append(void (*opfunc)(wmOperatorType *))
{
	wmOperatorType *ot;

	ot = MEM_callocN(sizeof(wmOperatorType), "operatortype");
	ot->srna = RNA_def_struct_ptr(&BLENDER_RNA, "", &RNA_OperatorProperties);
	/* Set the default i18n context now, so that opfunc can redefine it if needed! */
	RNA_def_struct_translation_context(ot->srna, BLT_I18NCONTEXT_OPERATOR_DEFAULT);
	ot->translation_context = BLT_I18NCONTEXT_OPERATOR_DEFAULT;
	opfunc(ot);

	if (ot->name == NULL) {
		CLOG_ERROR(WM_LOG_OPERATORS, "Operator '%s' has no name property", ot->idname);
	}

	/* XXX All ops should have a description but for now allow them not to. */
	RNA_def_struct_ui_text(ot->srna, ot->name, ot->description ? ot->description : UNDOCUMENTED_OPERATOR_TIP);
	RNA_def_struct_identifier(&BLENDER_RNA, ot->srna, ot->idname);

	BLI_ghash_insert(global_ops_hash, (void *)ot->idname, ot);
}

void WM_operatortype_append_ptr(void (*opfunc)(wmOperatorType *, void *), void *userdata)
{
	wmOperatorType *ot;

	ot = MEM_callocN(sizeof(wmOperatorType), "operatortype");
	ot->srna = RNA_def_struct_ptr(&BLENDER_RNA, "", &RNA_OperatorProperties);
	/* Set the default i18n context now, so that opfunc can redefine it if needed! */
	RNA_def_struct_translation_context(ot->srna, BLT_I18NCONTEXT_OPERATOR_DEFAULT);
	ot->translation_context = BLT_I18NCONTEXT_OPERATOR_DEFAULT;
	opfunc(ot, userdata);
	RNA_def_struct_ui_text(ot->srna, ot->name, ot->description ? ot->description : UNDOCUMENTED_OPERATOR_TIP);
	RNA_def_struct_identifier(&BLENDER_RNA, ot->srna, ot->idname);

	BLI_ghash_insert(global_ops_hash, (void *)ot->idname, ot);
}

/* ********************* macro operator ******************** */

typedef struct {
	int retval;
} MacroData;

static void wm_macro_start(wmOperator *op)
{
	if (op->customdata == NULL) {
		op->customdata = MEM_callocN(sizeof(MacroData), "MacroData");
	}
}

static int wm_macro_end(wmOperator *op, int retval)
{
	if (retval & OPERATOR_CANCELLED) {
		MacroData *md = op->customdata;

		if (md->retval & OPERATOR_FINISHED) {
			retval |= OPERATOR_FINISHED;
			retval &= ~OPERATOR_CANCELLED;
		}
	}

	/* if modal is ending, free custom data */
	if (retval & (OPERATOR_FINISHED | OPERATOR_CANCELLED)) {
		if (op->customdata) {
			MEM_freeN(op->customdata);
			op->customdata = NULL;
		}
	}

	return retval;
}

/* macro exec only runs exec calls */
static int wm_macro_exec(bContext *C, wmOperator *op)
{
	wmOperator *opm;
	int retval = OPERATOR_FINISHED;

	wm_macro_start(op);

	for (opm = op->macro.first; opm; opm = opm->next) {

		if (opm->type->exec) {
			retval = opm->type->exec(C, opm);
			OPERATOR_RETVAL_CHECK(retval);

			if (retval & OPERATOR_FINISHED) {
				MacroData *md = op->customdata;
				md->retval = OPERATOR_FINISHED; /* keep in mind that at least one operator finished */
			}
			else {
				break; /* operator didn't finish, end macro */
			}
		}
		else {
			CLOG_WARN(WM_LOG_OPERATORS, "'%s' cant exec macro", opm->type->idname);
		}
	}

	return wm_macro_end(op, retval);
}

static int wm_macro_invoke_internal(bContext *C, wmOperator *op, const wmEvent *event, wmOperator *opm)
{
	int retval = OPERATOR_FINISHED;

	/* start from operator received as argument */
	for (; opm; opm = opm->next) {
		if (opm->type->invoke)
			retval = opm->type->invoke(C, opm, event);
		else if (opm->type->exec)
			retval = opm->type->exec(C, opm);

		OPERATOR_RETVAL_CHECK(retval);

		BLI_movelisttolist(&op->reports->list, &opm->reports->list);

		if (retval & OPERATOR_FINISHED) {
			MacroData *md = op->customdata;
			md->retval = OPERATOR_FINISHED; /* keep in mind that at least one operator finished */
		}
		else {
			break; /* operator didn't finish, end macro */
		}
	}

	return wm_macro_end(op, retval);
}

static int wm_macro_invoke(bContext *C, wmOperator *op, const wmEvent *event)
{
	wm_macro_start(op);
	return wm_macro_invoke_internal(C, op, event, op->macro.first);
}

static int wm_macro_modal(bContext *C, wmOperator *op, const wmEvent *event)
{
	wmOperator *opm = op->opm;
	int retval = OPERATOR_FINISHED;

	if (opm == NULL) {
		CLOG_ERROR(WM_LOG_OPERATORS, "macro error, calling NULL modal()");
	}
	else {
		retval = opm->type->modal(C, opm, event);
		OPERATOR_RETVAL_CHECK(retval);

		/* if we're halfway through using a tool and cancel it, clear the options [#37149] */
		if (retval & OPERATOR_CANCELLED) {
			WM_operator_properties_clear(opm->ptr);
		}

		/* if this one is done but it's not the last operator in the macro */
		if ((retval & OPERATOR_FINISHED) && opm->next) {
			MacroData *md = op->customdata;

			md->retval = OPERATOR_FINISHED; /* keep in mind that at least one operator finished */

			retval = wm_macro_invoke_internal(C, op, event, opm->next);

			/* if new operator is modal and also added its own handler */
			if (retval & OPERATOR_RUNNING_MODAL && op->opm != opm) {
				wmWindow *win = CTX_wm_window(C);
				wmEventHandler *handler;

				handler = BLI_findptr(&win->modalhandlers, op, offsetof(wmEventHandler, op));
				if (handler) {
					BLI_remlink(&win->modalhandlers, handler);
					wm_event_free_handler(handler);
				}

				/* if operator is blocking, grab cursor
				 * This may end up grabbing twice, but we don't care.
				 * */
				if (op->opm->type->flag & OPTYPE_BLOCKING) {
					int bounds[4] = {-1, -1, -1, -1};
					const bool wrap = (
					        (U.uiflag & USER_CONTINUOUS_MOUSE) &&
					        ((op->opm->flag & OP_IS_MODAL_GRAB_CURSOR) || (op->opm->type->flag & OPTYPE_GRAB_CURSOR)));

					if (wrap) {
						ARegion *ar = CTX_wm_region(C);
						if (ar) {
							bounds[0] = ar->winrct.xmin;
							bounds[1] = ar->winrct.ymax;
							bounds[2] = ar->winrct.xmax;
							bounds[3] = ar->winrct.ymin;
						}
					}

					WM_cursor_grab_enable(win, wrap, false, bounds);
				}
			}
		}
	}

	return wm_macro_end(op, retval);
}

static void wm_macro_cancel(bContext *C, wmOperator *op)
{
	/* call cancel on the current modal operator, if any */
	if (op->opm && op->opm->type->cancel) {
		op->opm->type->cancel(C, op->opm);
	}

	wm_macro_end(op, OPERATOR_CANCELLED);
}

/* Names have to be static for now */
wmOperatorType *WM_operatortype_append_macro(const char *idname, const char *name, const char *description, int flag)
{
	wmOperatorType *ot;
	const char *i18n_context;

	if (WM_operatortype_find(idname, true)) {
		CLOG_ERROR(WM_LOG_OPERATORS, "operator %s exists, cannot create macro", idname);
		return NULL;
	}

	ot = MEM_callocN(sizeof(wmOperatorType), "operatortype");
	ot->srna = RNA_def_struct_ptr(&BLENDER_RNA, "", &RNA_OperatorProperties);

	ot->idname = idname;
	ot->name = name;
	ot->description = description;
	ot->flag = OPTYPE_MACRO | flag;

	ot->exec = wm_macro_exec;
	ot->invoke = wm_macro_invoke;
	ot->modal = wm_macro_modal;
	ot->cancel = wm_macro_cancel;
	ot->poll = NULL;

	if (!ot->description) /* XXX All ops should have a description but for now allow them not to. */
		ot->description = UNDOCUMENTED_OPERATOR_TIP;

	RNA_def_struct_ui_text(ot->srna, ot->name, ot->description);
	RNA_def_struct_identifier(&BLENDER_RNA, ot->srna, ot->idname);
	/* Use i18n context from ext.srna if possible (py operators). */
	i18n_context = ot->ext.srna ? RNA_struct_translation_context(ot->ext.srna) : BLT_I18NCONTEXT_OPERATOR_DEFAULT;
	RNA_def_struct_translation_context(ot->srna, i18n_context);
	ot->translation_context = i18n_context;

	BLI_ghash_insert(global_ops_hash, (void *)ot->idname, ot);

	return ot;
}

void WM_operatortype_append_macro_ptr(void (*opfunc)(wmOperatorType *, void *), void *userdata)
{
	wmOperatorType *ot;

	ot = MEM_callocN(sizeof(wmOperatorType), "operatortype");
	ot->srna = RNA_def_struct_ptr(&BLENDER_RNA, "", &RNA_OperatorProperties);

	ot->flag = OPTYPE_MACRO;
	ot->exec = wm_macro_exec;
	ot->invoke = wm_macro_invoke;
	ot->modal = wm_macro_modal;
	ot->cancel = wm_macro_cancel;
	ot->poll = NULL;

	if (!ot->description)
		ot->description = UNDOCUMENTED_OPERATOR_TIP;

	/* Set the default i18n context now, so that opfunc can redefine it if needed! */
	RNA_def_struct_translation_context(ot->srna, BLT_I18NCONTEXT_OPERATOR_DEFAULT);
	ot->translation_context = BLT_I18NCONTEXT_OPERATOR_DEFAULT;
	opfunc(ot, userdata);

	RNA_def_struct_ui_text(ot->srna, ot->name, ot->description);
	RNA_def_struct_identifier(&BLENDER_RNA, ot->srna, ot->idname);

	BLI_ghash_insert(global_ops_hash, (void *)ot->idname, ot);
}

wmOperatorTypeMacro *WM_operatortype_macro_define(wmOperatorType *ot, const char *idname)
{
	wmOperatorTypeMacro *otmacro = MEM_callocN(sizeof(wmOperatorTypeMacro), "wmOperatorTypeMacro");

	BLI_strncpy(otmacro->idname, idname, OP_MAX_TYPENAME);

	/* do this on first use, since operatordefinitions might have been not done yet */
	WM_operator_properties_alloc(&(otmacro->ptr), &(otmacro->properties), idname);
	WM_operator_properties_sanitize(otmacro->ptr, 1);

	BLI_addtail(&ot->macro, otmacro);

	{
		/* operator should always be found but in the event its not. don't segfault */
		wmOperatorType *otsub = WM_operatortype_find(idname, 0);
		if (otsub) {
			RNA_def_pointer_runtime(ot->srna, otsub->idname, otsub->srna,
			                        otsub->name, otsub->description);
		}
	}

	return otmacro;
}

static void wm_operatortype_free_macro(wmOperatorType *ot)
{
	wmOperatorTypeMacro *otmacro;

	for (otmacro = ot->macro.first; otmacro; otmacro = otmacro->next) {
		if (otmacro->ptr) {
			WM_operator_properties_free(otmacro->ptr);
			MEM_freeN(otmacro->ptr);
		}
	}
	BLI_freelistN(&ot->macro);
}

void WM_operatortype_remove_ptr(wmOperatorType *ot)
{
	BLI_assert(ot == WM_operatortype_find(ot->idname, false));

	RNA_struct_free(&BLENDER_RNA, ot->srna);

	if (ot->last_properties) {
		IDP_FreeProperty(ot->last_properties);
		MEM_freeN(ot->last_properties);
	}

	if (ot->macro.first)
		wm_operatortype_free_macro(ot);

	BLI_ghash_remove(global_ops_hash, ot->idname, NULL, NULL);

	WM_keyconfig_update_operatortype();

	MEM_freeN(ot);
}

bool WM_operatortype_remove(const char *idname)
{
	wmOperatorType *ot = WM_operatortype_find(idname, 0);

	if (ot == NULL)
		return false;

	WM_operatortype_remove_ptr(ot);

	return true;
}

/**
 * Remove memory of all previously executed tools.
 */
void WM_operatortype_last_properties_clear_all(void)
{
	GHashIterator iter;

	for (WM_operatortype_iter(&iter);
	     (!BLI_ghashIterator_done(&iter));
	     (BLI_ghashIterator_step(&iter)))
	{
		wmOperatorType *ot = BLI_ghashIterator_getValue(&iter);

		if (ot->last_properties) {
			IDP_FreeProperty(ot->last_properties);
			MEM_freeN(ot->last_properties);
			ot->last_properties = NULL;
		}
	}
}

/* SOME_OT_op -> some.op */
void WM_operator_py_idname(char *to, const char *from)
{
	const char *sep = strstr(from, "_OT_");
	if (sep) {
		int ofs = (sep - from);

		/* note, we use ascii tolower instead of system tolower, because the
		 * latter depends on the locale, and can lead to idname mismatch */
		memcpy(to, from, sizeof(char) * ofs);
		BLI_str_tolower_ascii(to, ofs);

		to[ofs] = '.';
		BLI_strncpy(to + (ofs + 1), sep + 4, OP_MAX_TYPENAME - (ofs + 1));
	}
	else {
		/* should not happen but support just in case */
		BLI_strncpy(to, from, OP_MAX_TYPENAME);
	}
}

/* some.op -> SOME_OT_op */
void WM_operator_bl_idname(char *to, const char *from)
{
	if (from) {
		const char *sep = strchr(from, '.');

		if (sep) {
			int ofs = (sep - from);

			memcpy(to, from, sizeof(char) * ofs);
			BLI_str_toupper_ascii(to, ofs);
			strcpy(to + ofs, "_OT_");
			strcpy(to + (ofs + 4), sep + 1);
		}
		else {
			/* should not happen but support just in case */
			BLI_strncpy(to, from, OP_MAX_TYPENAME);
		}
	}
	else
		to[0] = 0;
}

/**
 * Sanity check to ensure #WM_operator_bl_idname won't fail.
 * \returns true when there are no problems with \a idname, otherwise report an error.
 */
bool WM_operator_py_idname_ok_or_report(ReportList *reports, const char *classname, const char *idname)
{
	const char *ch = idname;
	int dot = 0;
	int i;
	for (i = 0; *ch; i++, ch++) {
		if ((*ch >= 'a' && *ch <= 'z') || (*ch >= '0' && *ch <= '9') || *ch == '_') {
			/* pass */
		}
		else if (*ch == '.') {
			dot++;
		}
		else {
			BKE_reportf(reports, RPT_ERROR,
			            "Registering operator class: '%s', invalid bl_idname '%s', at position %d",
			            classname, idname, i);
			return false;
		}
	}

	if (i > (MAX_NAME - 3)) {
		BKE_reportf(reports, RPT_ERROR, "Registering operator class: '%s', invalid bl_idname '%s', "
		            "is too long, maximum length is %d", classname, idname,
		            MAX_NAME - 3);
		return false;
	}

	if (dot != 1) {
		BKE_reportf(reports, RPT_ERROR,
		            "Registering operator class: '%s', invalid bl_idname '%s', must contain 1 '.' character",
		            classname, idname);
		return false;
	}
	return true;
}

/**
 * Print a string representation of the operator, with the args that it runs so python can run it again.
 *
 * When calling from an existing wmOperator, better to use simple version:
 * `WM_operator_pystring(C, op);`
 *
 * \note Both \a op and \a opptr may be `NULL` (\a op is only used for macro operators).
 */
char *WM_operator_pystring_ex(bContext *C, wmOperator *op, const bool all_args, const bool macro_args,
                              wmOperatorType *ot, PointerRNA *opptr)
{
	char idname_py[OP_MAX_TYPENAME];

	/* for building the string */
	DynStr *dynstr = BLI_dynstr_new();
	char *cstring;
	char *cstring_args;

	/* arbitrary, but can get huge string with stroke painting otherwise */
	int max_prop_length = 10;

	WM_operator_py_idname(idname_py, ot->idname);
	BLI_dynstr_appendf(dynstr, "bpy.ops.%s(", idname_py);

	if (op && op->macro.first) {
		/* Special handling for macros, else we only get default values in this case... */
		wmOperator *opm;
		bool first_op = true;

		opm = macro_args ? op->macro.first : NULL;

		for (; opm; opm = opm->next) {
			PointerRNA *opmptr = opm->ptr;
			PointerRNA opmptr_default;
			if (opmptr == NULL) {
				WM_operator_properties_create_ptr(&opmptr_default, opm->type);
				opmptr = &opmptr_default;
			}

			cstring_args = RNA_pointer_as_string_id(C, opmptr);
			if (first_op) {
				BLI_dynstr_appendf(dynstr, "%s=%s", opm->type->idname, cstring_args);
				first_op = false;
			}
			else {
				BLI_dynstr_appendf(dynstr, ", %s=%s", opm->type->idname, cstring_args);
			}
			MEM_freeN(cstring_args);

			if (opmptr == &opmptr_default) {
				WM_operator_properties_free(&opmptr_default);
			}
		}
	}
	else {
		/* only to get the orginal props for comparisons */
		PointerRNA opptr_default;
		const bool macro_args_test = ot->macro.first ? macro_args : true;

		if (opptr == NULL) {
			WM_operator_properties_create_ptr(&opptr_default, ot);
			opptr = &opptr_default;
		}

		cstring_args = RNA_pointer_as_string_keywords(C, opptr, false, all_args, macro_args_test, max_prop_length);
		BLI_dynstr_append(dynstr, cstring_args);
		MEM_freeN(cstring_args);

		if (opptr == &opptr_default) {
			WM_operator_properties_free(&opptr_default);
		}
	}

	BLI_dynstr_append(dynstr, ")");

	cstring = BLI_dynstr_get_cstring(dynstr);
	BLI_dynstr_free(dynstr);
	return cstring;
}

char *WM_operator_pystring(bContext *C, wmOperator *op,
                           const bool all_args, const bool macro_args)
{
	return WM_operator_pystring_ex(C, op, all_args, macro_args, op->type, op->ptr);
}


/**
 * \return true if the string was shortened
 */
bool WM_operator_pystring_abbreviate(char *str, int str_len_max)
{
	const int str_len = strlen(str);
	const char *parens_start = strchr(str, '(');

	if (parens_start) {
		const int parens_start_pos = parens_start - str;
		const char *parens_end = strrchr(parens_start + 1, ')');

		if (parens_end) {
			const int parens_len = parens_end - parens_start;

			if (parens_len > str_len_max) {
				const char *comma_first = strchr(parens_start, ',');

				/* truncate after the first comma */
				if (comma_first) {
					const char end_str[] = " ... )";
					const int end_str_len = sizeof(end_str) - 1;

					/* leave a place for the first argument*/
					const int new_str_len = (comma_first - parens_start) + 1;

					if (str_len >= new_str_len + parens_start_pos + end_str_len + 1) {
						/* append " ... )" to the string after the comma */
						memcpy(str + new_str_len + parens_start_pos, end_str, end_str_len + 1);

						return true;
					}
				}
			}
		}
	}

	return false;
}

/* return NULL if no match is found */
#if 0
static char *wm_prop_pystring_from_context(bContext *C, PointerRNA *ptr, PropertyRNA *prop, int index)
{

	/* loop over all context items and do 2 checks
	 *
	 * - see if the pointer is in the context.
	 * - see if the pointers ID is in the context.
	 */

	/* don't get from the context store since this is normally set only for the UI and not usable elsewhere */
	ListBase lb = CTX_data_dir_get_ex(C, false, true, true);
	LinkData *link;

	const char *member_found = NULL;
	const char *member_id = NULL;

	char *prop_str = NULL;
	char *ret = NULL;


	for (link = lb.first; link; link = link->next) {
		const char *identifier = link->data;
		PointerRNA ctx_item_ptr = {{0}} // CTX_data_pointer_get(C, identifier); // XXX, this isnt working

		if (ctx_item_ptr.type == NULL) {
			continue;
		}

		if (ptr->id.data == ctx_item_ptr.id.data) {
			if ((ptr->data == ctx_item_ptr.data) &&
			    (ptr->type == ctx_item_ptr.type))
			{
				/* found! */
				member_found = identifier;
				break;
			}
			else if (RNA_struct_is_ID(ctx_item_ptr.type)) {
				/* we found a reference to this ID,
				 * so fallback to it if there is no direct reference */
				member_id = identifier;
			}
		}
	}

	if (member_found) {
		prop_str = RNA_path_property_py(ptr, prop, index);
		if (prop_str) {
			ret = BLI_sprintfN("bpy.context.%s.%s", member_found, prop_str);
			MEM_freeN(prop_str);
		}
	}
	else if (member_id) {
		prop_str = RNA_path_struct_property_py(ptr, prop, index);
		if (prop_str) {
			ret = BLI_sprintfN("bpy.context.%s.%s", member_id, prop_str);
			MEM_freeN(prop_str);
		}
	}

	BLI_freelistN(&lb);

	return ret;
}
#else

/* use hard coded checks for now */
static char *wm_prop_pystring_from_context(bContext *C, PointerRNA *ptr, PropertyRNA *prop, int index)
{
	const char *member_id = NULL;

	char *prop_str = NULL;
	char *ret = NULL;

	if (ptr->id.data) {

#define CTX_TEST_PTR_ID(C, member, idptr) \
		{ \
			const char *ctx_member = member; \
			PointerRNA ctx_item_ptr = CTX_data_pointer_get(C, ctx_member); \
			if (ctx_item_ptr.id.data == idptr) { \
				member_id = ctx_member; \
				break; \
			} \
		} (void)0

#define CTX_TEST_PTR_ID_CAST(C, member, member_full, cast, idptr) \
		{ \
			const char *ctx_member = member; \
			const char *ctx_member_full = member_full; \
			PointerRNA ctx_item_ptr = CTX_data_pointer_get(C, ctx_member); \
			if (ctx_item_ptr.id.data && cast(ctx_item_ptr.id.data) == idptr) { \
				member_id = ctx_member_full; \
				break; \
			} \
		} (void)0

#define CTX_TEST_PTR_DATA_TYPE(C, member, rna_type, rna_ptr, dataptr_cmp) \
		{ \
			const char *ctx_member = member; \
			if (RNA_struct_is_a((ptr)->type, &(rna_type)) && (ptr)->data == (dataptr_cmp)) { \
				member_id = ctx_member; \
				break; \
			} \
		} (void)0

#define CTX_TEST_SPACE_TYPE(space_data_type, member_full, dataptr_cmp) \
		{ \
			const char *ctx_member_full = member_full; \
			if (space_data->spacetype == space_data_type && ptr->data == dataptr_cmp) { \
				member_id = ctx_member_full; \
				break; \
			} \
		} (void)0

		switch (GS(((ID *)ptr->id.data)->name)) {
			case ID_SCE:
			{
				CTX_TEST_PTR_DATA_TYPE(C, "active_gpencil_brush", RNA_GPencilBrush, ptr, CTX_data_active_gpencil_brush(C));
				CTX_TEST_PTR_ID(C, "scene", ptr->id.data);
				break;
			}
			case ID_OB:
			{
				CTX_TEST_PTR_ID(C, "object", ptr->id.data);
				break;
			}
			/* from rna_Main_objects_new */
			case OB_DATA_SUPPORT_ID_CASE:
			{
#define ID_CAST_OBDATA(id_pt) (((Object *)(id_pt))->data)
				CTX_TEST_PTR_ID_CAST(C, "object", "object.data", ID_CAST_OBDATA, ptr->id.data);
				break;
#undef ID_CAST_OBDATA
			}
			case ID_MA:
			{
#define ID_CAST_OBMATACT(id_pt) (give_current_material(((Object *)id_pt), ((Object *)id_pt)->actcol))
				CTX_TEST_PTR_ID_CAST(C, "object", "object.active_material", ID_CAST_OBMATACT, ptr->id.data);
				break;
#undef ID_CAST_OBMATACT
			}
			case ID_WO:
			{
#define ID_CAST_SCENEWORLD(id_pt) (((Scene *)(id_pt))->world)
				CTX_TEST_PTR_ID_CAST(C, "scene", "scene.world", ID_CAST_SCENEWORLD, ptr->id.data);
				break;
#undef ID_CAST_SCENEWORLD
			}
			case ID_SCR:
			{
				CTX_TEST_PTR_ID(C, "screen", ptr->id.data);

				SpaceLink *space_data = CTX_wm_space_data(C);

				CTX_TEST_PTR_DATA_TYPE(C, "space_data", RNA_Space, ptr, space_data);
				CTX_TEST_PTR_DATA_TYPE(C, "area", RNA_Area, ptr, CTX_wm_area(C));
				CTX_TEST_PTR_DATA_TYPE(C, "region", RNA_Region, ptr, CTX_wm_region(C));

				CTX_TEST_SPACE_TYPE(SPACE_IMAGE, "space_data.uv_editor", space_data);
				CTX_TEST_SPACE_TYPE(SPACE_VIEW3D, "space_data.fx_settings", &(CTX_wm_view3d(C)->fx_settings));
				CTX_TEST_SPACE_TYPE(SPACE_NLA, "space_data.dopesheet", CTX_wm_space_nla(C)->ads);
				CTX_TEST_SPACE_TYPE(SPACE_IPO, "space_data.dopesheet", CTX_wm_space_graph(C)->ads);
				CTX_TEST_SPACE_TYPE(SPACE_ACTION, "space_data.dopesheet", &(CTX_wm_space_action(C)->ads));
				CTX_TEST_SPACE_TYPE(SPACE_FILE, "space_data.params", CTX_wm_space_file(C)->params);
				break;
			}
			default:
				break;
		}

		if (member_id) {
			prop_str = RNA_path_struct_property_py(ptr, prop, index);
			if (prop_str) {
				ret = BLI_sprintfN("bpy.context.%s.%s", member_id, prop_str);
				MEM_freeN(prop_str);
			}
		}
#undef CTX_TEST_PTR_ID
#undef CTX_TEST_PTR_ID_CAST
#undef CTX_TEST_SPACE_TYPE
	}

	return ret;
}
#endif

char *WM_prop_pystring_assign(bContext *C, PointerRNA *ptr, PropertyRNA *prop, int index)
{
	char *lhs, *rhs, *ret;

	lhs = C ? wm_prop_pystring_from_context(C, ptr, prop, index) : NULL;

	if (lhs == NULL) {
		/* fallback to bpy.data.foo[id] if we dont find in the context */
		lhs = RNA_path_full_property_py(ptr, prop, index);
	}

	if (!lhs) {
		return NULL;
	}

	rhs = RNA_property_as_string(C, ptr, prop, index, INT_MAX);
	if (!rhs) {
		MEM_freeN(lhs);
		return NULL;
	}

	ret = BLI_sprintfN("%s = %s", lhs, rhs);
	MEM_freeN(lhs);
	MEM_freeN(rhs);
	return ret;
}

void WM_operator_properties_create_ptr(PointerRNA *ptr, wmOperatorType *ot)
{
	RNA_pointer_create(NULL, ot->srna, NULL, ptr);
}

void WM_operator_properties_create(PointerRNA *ptr, const char *opstring)
{
	wmOperatorType *ot = WM_operatortype_find(opstring, false);

	if (ot)
		WM_operator_properties_create_ptr(ptr, ot);
	else
		RNA_pointer_create(NULL, &RNA_OperatorProperties, NULL, ptr);
}

/* similar to the function above except its uses ID properties
 * used for keymaps and macros */
void WM_operator_properties_alloc(PointerRNA **ptr, IDProperty **properties, const char *opstring)
{
	if (*properties == NULL) {
		IDPropertyTemplate val = {0};
		*properties = IDP_New(IDP_GROUP, &val, "wmOpItemProp");
	}

	if (*ptr == NULL) {
		*ptr = MEM_callocN(sizeof(PointerRNA), "wmOpItemPtr");
		WM_operator_properties_create(*ptr, opstring);
	}

	(*ptr)->data = *properties;

}

void WM_operator_properties_sanitize(PointerRNA *ptr, const bool no_context)
{
	RNA_STRUCT_BEGIN (ptr, prop)
	{
		switch (RNA_property_type(prop)) {
			case PROP_ENUM:
				if (no_context)
					RNA_def_property_flag(prop, PROP_ENUM_NO_CONTEXT);
				else
					RNA_def_property_clear_flag(prop, PROP_ENUM_NO_CONTEXT);
				break;
			case PROP_POINTER:
			{
				StructRNA *ptype = RNA_property_pointer_type(ptr, prop);

				/* recurse into operator properties */
				if (RNA_struct_is_a(ptype, &RNA_OperatorProperties)) {
					PointerRNA opptr = RNA_property_pointer_get(ptr, prop);
					WM_operator_properties_sanitize(&opptr, no_context);
				}
				break;
			}
			default:
				break;
		}
	}
	RNA_STRUCT_END;
}


/** set all props to their default,
 * \param do_update Only update un-initialized props.
 *
 * \note, theres nothing specific to operators here.
 * this could be made a general function.
 */
bool WM_operator_properties_default(PointerRNA *ptr, const bool do_update)
{
	bool changed = false;
	RNA_STRUCT_BEGIN (ptr, prop)
	{
		switch (RNA_property_type(prop)) {
			case PROP_POINTER:
			{
				StructRNA *ptype = RNA_property_pointer_type(ptr, prop);
				if (ptype != &RNA_Struct) {
					PointerRNA opptr = RNA_property_pointer_get(ptr, prop);
					changed |= WM_operator_properties_default(&opptr, do_update);
				}
				break;
			}
			default:
				if ((do_update == false) || (RNA_property_is_set(ptr, prop) == false)) {
					if (RNA_property_reset(ptr, prop, -1)) {
						changed = true;
					}
				}
				break;
		}
	}
	RNA_STRUCT_END;

	return changed;
}

/* remove all props without PROP_SKIP_SAVE */
void WM_operator_properties_reset(wmOperator *op)
{
	if (op->ptr->data) {
		PropertyRNA *iterprop;
		iterprop = RNA_struct_iterator_property(op->type->srna);

		RNA_PROP_BEGIN (op->ptr, itemptr, iterprop)
		{
			PropertyRNA *prop = itemptr.data;

			if ((RNA_property_flag(prop) & PROP_SKIP_SAVE) == 0) {
				const char *identifier = RNA_property_identifier(prop);
				RNA_struct_idprops_unset(op->ptr, identifier);
			}
		}
		RNA_PROP_END;
	}
}

void WM_operator_properties_clear(PointerRNA *ptr)
{
	IDProperty *properties = ptr->data;

	if (properties) {
		IDP_ClearProperty(properties);
	}
}

void WM_operator_properties_free(PointerRNA *ptr)
{
	IDProperty *properties = ptr->data;

	if (properties) {
		IDP_FreeProperty(properties);
		MEM_freeN(properties);
		ptr->data = NULL; /* just in case */
	}
}

/* ************ default op callbacks, exported *********** */

void WM_operator_view3d_unit_defaults(struct bContext *C, struct wmOperator *op)
{
	if (op->flag & OP_IS_INVOKE) {
		Scene *scene = CTX_data_scene(C);
		View3D *v3d = CTX_wm_view3d(C);

		const float dia = v3d ? ED_view3d_grid_scale(scene, v3d, NULL) : ED_scene_grid_scale(scene, NULL);

		/* always run, so the values are initialized,
		 * otherwise we may get differ behavior when (dia != 1.0) */
		RNA_STRUCT_BEGIN (op->ptr, prop)
		{
			if (RNA_property_type(prop) == PROP_FLOAT) {
				PropertySubType pstype = RNA_property_subtype(prop);
				if (pstype == PROP_DISTANCE) {
					/* we don't support arrays yet */
					BLI_assert(RNA_property_array_check(prop) == false);
					/* initialize */
					if (!RNA_property_is_set_ex(op->ptr, prop, false)) {
						const float value = RNA_property_float_get_default(op->ptr, prop) * dia;
						RNA_property_float_set(op->ptr, prop, value);
					}
				}
			}
		}
		RNA_STRUCT_END;
	}
}

int WM_operator_smooth_viewtx_get(const wmOperator *op)
{
	return (op->flag & OP_IS_INVOKE) ? U.smooth_viewtx : 0;
}

/* invoke callback, uses enum property named "type" */
int WM_menu_invoke_ex(bContext *C, wmOperator *op, int opcontext)
{
	PropertyRNA *prop = op->type->prop;
	uiPopupMenu *pup;
	uiLayout *layout;

	if (prop == NULL) {
		CLOG_ERROR(WM_LOG_OPERATORS,
		           "'%s' has no enum property set",
		           op->type->idname);
	}
	else if (RNA_property_type(prop) != PROP_ENUM) {
		CLOG_ERROR(WM_LOG_OPERATORS,
		           "'%s', '%s' is not an enum property",
		           op->type->idname, RNA_property_identifier(prop));
	}
	else if (RNA_property_is_set(op->ptr, prop)) {
		const int retval = op->type->exec(C, op);
		OPERATOR_RETVAL_CHECK(retval);
		return retval;
	}
	else {
		pup = UI_popup_menu_begin(C, RNA_struct_ui_name(op->type->srna), ICON_NONE);
		layout = UI_popup_menu_layout(pup);
		/* set this so the default execution context is the same as submenus */
		uiLayoutSetOperatorContext(layout, opcontext);
		uiItemsFullEnumO(layout, op->type->idname, RNA_property_identifier(prop), op->ptr->data, opcontext, 0);
		UI_popup_menu_end(C, pup);
		return OPERATOR_INTERFACE;
	}

	return OPERATOR_CANCELLED;
}

int WM_menu_invoke(bContext *C, wmOperator *op, const wmEvent *UNUSED(event))
{
	return WM_menu_invoke_ex(C, op, WM_OP_INVOKE_REGION_WIN);
}


/* generic enum search invoke popup */
static uiBlock *wm_enum_search_menu(bContext *C, ARegion *ar, void *arg_op)
{
	static char search[256] = "";
	wmEvent event;
	wmWindow *win = CTX_wm_window(C);
	uiBlock *block;
	uiBut *but;
	wmOperator *op = (wmOperator *)arg_op;

	block = UI_block_begin(C, ar, "_popup", UI_EMBOSS);
	UI_block_flag_enable(block, UI_BLOCK_LOOP | UI_BLOCK_MOVEMOUSE_QUIT | UI_BLOCK_SEARCH_MENU);

	search[0] = '\0';
#if 0 /* ok, this isn't so easy... */
	uiDefBut(block, UI_BTYPE_LABEL, 0, RNA_struct_ui_name(op->type->srna), 10, 10, UI_searchbox_size_x(), UI_UNIT_Y, NULL, 0.0, 0.0, 0, 0, "");
#endif
	but = uiDefSearchButO_ptr(block, op->type, op->ptr->data, search, 0, ICON_VIEWZOOM, sizeof(search),
	                          10, 10, UI_searchbox_size_x(), UI_UNIT_Y, 0, 0, "");

	/* fake button, it holds space for search items */
	uiDefBut(block, UI_BTYPE_LABEL, 0, "", 10, 10 - UI_searchbox_size_y(), UI_searchbox_size_x(), UI_searchbox_size_y(), NULL, 0, 0, 0, 0, NULL);

	UI_block_bounds_set_popup(block, 6, 0, -UI_UNIT_Y); /* move it downwards, mouse over button */

	wm_event_init_from_window(win, &event);
	event.type = EVT_BUT_OPEN;
	event.val = KM_PRESS;
	event.customdata = but;
	event.customdatafree = false;
	wm_event_add(win, &event);

	return block;
}


int WM_enum_search_invoke(bContext *C, wmOperator *op, const wmEvent *UNUSED(event))
{
	UI_popup_block_invoke(C, wm_enum_search_menu, op);
	return OPERATOR_INTERFACE;
}

/* Can't be used as an invoke directly, needs message arg (can be NULL) */
int WM_operator_confirm_message_ex(bContext *C, wmOperator *op,
                                   const char *title, const int icon,
                                   const char *message)
{
	uiPopupMenu *pup;
	uiLayout *layout;
	IDProperty *properties = op->ptr->data;

	if (properties && properties->len)
		properties = IDP_CopyProperty(op->ptr->data);
	else
		properties = NULL;

	pup = UI_popup_menu_begin(C, title, icon);
	layout = UI_popup_menu_layout(pup);
	uiItemFullO_ptr(layout, op->type, message, ICON_NONE, properties, WM_OP_EXEC_REGION_WIN, 0, NULL);
	UI_popup_menu_end(C, pup);

	return OPERATOR_INTERFACE;
}

int WM_operator_confirm_message(bContext *C, wmOperator *op, const char *message)
{
	return WM_operator_confirm_message_ex(C, op, IFACE_("OK?"), ICON_QUESTION, message);
}

int WM_operator_confirm(bContext *C, wmOperator *op, const wmEvent *UNUSED(event))
{
	return WM_operator_confirm_message(C, op, NULL);
}

/* op->invoke, opens fileselect if path property not set, otherwise executes */
int WM_operator_filesel(bContext *C, wmOperator *op, const wmEvent *UNUSED(event))
{
	if (RNA_struct_property_is_set(op->ptr, "filepath")) {
		return WM_operator_call_notest(C, op); /* call exec direct */
	}
	else {
		WM_event_add_fileselect(C, op);
		return OPERATOR_RUNNING_MODAL;
	}
}

bool WM_operator_filesel_ensure_ext_imtype(wmOperator *op, const struct ImageFormatData *im_format)
{
	PropertyRNA *prop;
	char filepath[FILE_MAX];
	/* dont NULL check prop, this can only run on ops with a 'filepath' */
	prop = RNA_struct_find_property(op->ptr, "filepath");
	RNA_property_string_get(op->ptr, prop, filepath);
	if (BKE_image_path_ensure_ext_from_imformat(filepath, im_format)) {
		RNA_property_string_set(op->ptr, prop, filepath);
		/* note, we could check for and update 'filename' here,
		 * but so far nothing needs this. */
		return true;
	}
	return false;
}

/* op->poll */
int WM_operator_winactive(bContext *C)
{
	if (CTX_wm_window(C) == NULL) return 0;
	return 1;
}

/* return false, if the UI should be disabled */
bool WM_operator_check_ui_enabled(const bContext *C, const char *idname)
{
	wmWindowManager *wm = CTX_wm_manager(C);
	Scene *scene = CTX_data_scene(C);

	return !((ED_undo_is_valid(C, idname) == false) || WM_jobs_test(wm, scene, WM_JOB_TYPE_ANY));
}

wmOperator *WM_operator_last_redo(const bContext *C)
{
	wmWindowManager *wm = CTX_wm_manager(C);
	wmOperator *op;

	/* only for operators that are registered and did an undo push */
	for (op = wm->operators.last; op; op = op->prev)
		if ((op->type->flag & OPTYPE_REGISTER) && (op->type->flag & OPTYPE_UNDO))
			break;

	return op;
}

/**
 * Use for drag & drop a path or name with operators invoke() function.
 */
ID *WM_operator_drop_load_path(struct bContext *C, wmOperator *op, const short idcode)
{
	Main *bmain = CTX_data_main(C);
	ID *id = NULL;
	/* check input variables */
	if (RNA_struct_property_is_set(op->ptr, "filepath")) {
		const bool is_relative_path = RNA_boolean_get(op->ptr, "relative_path");
		char path[FILE_MAX];
		bool exists = false;

		RNA_string_get(op->ptr, "filepath", path);

		errno = 0;

		if (idcode == ID_IM) {
			id = (ID *)BKE_image_load_exists_ex(path, &exists);
		}
		else {
			BLI_assert(0);
		}

		if (!id) {
			BKE_reportf(op->reports, RPT_ERROR, "Cannot read %s '%s': %s",
			            BKE_idcode_to_name(idcode), path,
			            errno ? strerror(errno) : TIP_("unsupported format"));
			return NULL;
		}

		if (is_relative_path ) {
			if (exists == false) {
				if (idcode == ID_IM) {
					BLI_path_rel(((Image *)id)->name, BKE_main_blendfile_path(bmain));
				}
				else {
					BLI_assert(0);
				}
			}
		}
	}
	else if (RNA_struct_property_is_set(op->ptr, "name")) {
		char name[MAX_ID_NAME - 2];
		RNA_string_get(op->ptr, "name", name);
		id = BKE_libblock_find_name(bmain, idcode, name);
		if (!id) {
			BKE_reportf(op->reports, RPT_ERROR, "%s '%s' not found",
			            BKE_idcode_to_name(idcode), name);
			return NULL;
		}
		id_us_plus(id);
	}

	return id;
}

static void wm_block_redo_cb(bContext *C, void *arg_op, int UNUSED(arg_event))
{
	wmOperator *op = arg_op;

	if (op == WM_operator_last_redo(C)) {
		/* operator was already executed once? undo & repeat */
		ED_undo_operator_repeat(C, op);
	}
	else {
		/* operator not executed yet, call it */
		ED_undo_push_op(C, op);
		wm_operator_register(C, op);

		WM_operator_repeat(C, op);
	}
}

static void wm_block_redo_cancel_cb(bContext *C, void *arg_op)
{
	wmOperator *op = arg_op;

	/* if operator never got executed, free it */
	if (op != WM_operator_last_redo(C))
		WM_operator_free(op);
}

static uiBlock *wm_block_create_redo(bContext *C, ARegion *ar, void *arg_op)
{
	wmOperator *op = arg_op;
	uiBlock *block;
	uiLayout *layout;
	uiStyle *style = UI_style_get();
	int width = 15 * UI_UNIT_X;

	block = UI_block_begin(C, ar, __func__, UI_EMBOSS);
	UI_block_flag_disable(block, UI_BLOCK_LOOP);
	/* UI_BLOCK_NUMSELECT for layer buttons */
	UI_block_flag_enable(block, UI_BLOCK_NUMSELECT | UI_BLOCK_KEEP_OPEN | UI_BLOCK_MOVEMOUSE_QUIT);

	/* if register is not enabled, the operator gets freed on OPERATOR_FINISHED
	 * ui_apply_but_funcs_after calls ED_undo_operator_repeate_cb and crashes */
	assert(op->type->flag & OPTYPE_REGISTER);

	UI_block_func_handle_set(block, wm_block_redo_cb, arg_op);
	layout = UI_block_layout(block, UI_LAYOUT_VERTICAL, UI_LAYOUT_PANEL, 0, 0, width, UI_UNIT_Y, 0, style);

	if (op == WM_operator_last_redo(C))
		if (!WM_operator_check_ui_enabled(C, op->type->name))
			uiLayoutSetEnabled(layout, false);

	if (op->type->flag & OPTYPE_MACRO) {
		for (op = op->macro.first; op; op = op->next) {
			uiTemplateOperatorPropertyButs(C, layout, op, NULL, 'H', UI_TEMPLATE_OP_PROPS_SHOW_TITLE);
			if (op->next)
				uiItemS(layout);
		}
	}
	else {
		uiTemplateOperatorPropertyButs(C, layout, op, NULL, 'H', UI_TEMPLATE_OP_PROPS_SHOW_TITLE);
	}

	UI_block_bounds_set_popup(block, 4, 0, 0);

	return block;
}

typedef struct wmOpPopUp {
	wmOperator *op;
	int width;
	int height;
	int free_op;
} wmOpPopUp;

/* Only invoked by OK button in popups created with wm_block_dialog_create() */
static void dialog_exec_cb(bContext *C, void *arg1, void *arg2)
{
	wmOpPopUp *data = arg1;
	uiBlock *block = arg2;

	/* Explicitly set UI_RETURN_OK flag, otherwise the menu might be canceled
	 * in case WM_operator_call_ex exits/reloads the current file (T49199). */
	UI_popup_menu_retval_set(block, UI_RETURN_OK, true);

	WM_operator_call_ex(C, data->op, true);

	/* let execute handle freeing it */
	//data->free_op = false;
	//data->op = NULL;

	/* in this case, wm_operator_ui_popup_cancel wont run */
	MEM_freeN(data);

	/* get context data *after* WM_operator_call_ex which might have closed the current file and changed context */
	wmWindowManager *wm = CTX_wm_manager(C);
	wmWindow *win = CTX_wm_window(C);

	/* check window before 'block->handle' incase the
	 * popup execution closed the window and freed the block. see T44688.
	 */
	/* Post 2.78 TODO: Check if this fix and others related to T44688 are still
	 * needed or can be improved now that requesting context data has been corrected
	 * (see above). We're close to release so not a good time for experiments.
	 * -- Julian
	 */
	if (BLI_findindex(&wm->windows, win) != -1) {
		UI_popup_block_close(C, win, block);
	}
}

/* Dialogs are popups that require user verification (click OK) before exec */
static uiBlock *wm_block_dialog_create(bContext *C, ARegion *ar, void *userData)
{
	wmOpPopUp *data = userData;
	wmOperator *op = data->op;
	uiBlock *block;
	uiLayout *layout;
	uiStyle *style = UI_style_get();

	block = UI_block_begin(C, ar, __func__, UI_EMBOSS);
	UI_block_flag_disable(block, UI_BLOCK_LOOP);

	/* intentionally don't use 'UI_BLOCK_MOVEMOUSE_QUIT', some dialogues have many items
	 * where quitting by accident is very annoying */
	UI_block_flag_enable(block, UI_BLOCK_KEEP_OPEN | UI_BLOCK_NUMSELECT);

	layout = UI_block_layout(block, UI_LAYOUT_VERTICAL, UI_LAYOUT_PANEL, 0, 0, data->width, data->height, 0, style);

	uiTemplateOperatorPropertyButs(C, layout, op, NULL, 'H', UI_TEMPLATE_OP_PROPS_SHOW_TITLE);

	/* clear so the OK button is left alone */
	UI_block_func_set(block, NULL, NULL, NULL);

	/* new column so as not to interfere with custom layouts [#26436] */
	{
		uiBlock *col_block;
		uiLayout *col;
		uiBut *btn;

		col = uiLayoutColumn(layout, false);
		col_block = uiLayoutGetBlock(col);
		/* Create OK button, the callback of which will execute op */
		btn = uiDefBut(col_block, UI_BTYPE_BUT, 0, IFACE_("OK"), 0, -30, 0, UI_UNIT_Y, NULL, 0, 0, 0, 0, "");
		UI_but_func_set(btn, dialog_exec_cb, data, col_block);
	}

	/* center around the mouse */
	UI_block_bounds_set_popup(block, 4, data->width / -2, data->height / 2);

	return block;
}

static uiBlock *wm_operator_ui_create(bContext *C, ARegion *ar, void *userData)
{
	wmOpPopUp *data = userData;
	wmOperator *op = data->op;
	uiBlock *block;
	uiLayout *layout;
	uiStyle *style = UI_style_get();

	block = UI_block_begin(C, ar, __func__, UI_EMBOSS);
	UI_block_flag_disable(block, UI_BLOCK_LOOP);
	UI_block_flag_enable(block, UI_BLOCK_KEEP_OPEN | UI_BLOCK_MOVEMOUSE_QUIT);

	layout = UI_block_layout(block, UI_LAYOUT_VERTICAL, UI_LAYOUT_PANEL, 0, 0, data->width, data->height, 0, style);

	/* since ui is defined the auto-layout args are not used */
	uiTemplateOperatorPropertyButs(C, layout, op, NULL, 'V', 0);

	UI_block_func_set(block, NULL, NULL, NULL);

	UI_block_bounds_set_popup(block, 4, 0, 0);

	return block;
}

static void wm_operator_ui_popup_cancel(struct bContext *C, void *userData)
{
	wmOpPopUp *data = userData;
	wmOperator *op = data->op;

	if (op) {
		if (op->type->cancel) {
			op->type->cancel(C, op);
		}

		if (data->free_op) {
			WM_operator_free(op);
		}
	}

	MEM_freeN(data);
}

static void wm_operator_ui_popup_ok(struct bContext *C, void *arg, int retval)
{
	wmOpPopUp *data = arg;
	wmOperator *op = data->op;

	if (op && retval > 0)
		WM_operator_call_ex(C, op, true);

	MEM_freeN(data);
}

int WM_operator_ui_popup(bContext *C, wmOperator *op, int width, int height)
{
	wmOpPopUp *data = MEM_callocN(sizeof(wmOpPopUp), "WM_operator_ui_popup");
	data->op = op;
	data->width = width;
	data->height = height;
	data->free_op = true; /* if this runs and gets registered we may want not to free it */
	UI_popup_block_ex(C, wm_operator_ui_create, NULL, wm_operator_ui_popup_cancel, data, op);
	return OPERATOR_RUNNING_MODAL;
}

/**
 * For use by #WM_operator_props_popup_call, #WM_operator_props_popup only.
 *
 * \note operator menu needs undo flag enabled, for redo callback */
static int wm_operator_props_popup_ex(bContext *C, wmOperator *op,
                                      const bool do_call, const bool do_redo)
{
	if ((op->type->flag & OPTYPE_REGISTER) == 0) {
		BKE_reportf(op->reports, RPT_ERROR,
		            "Operator '%s' does not have register enabled, incorrect invoke function", op->type->idname);
		return OPERATOR_CANCELLED;
	}

	if (do_redo) {
		if ((op->type->flag & OPTYPE_UNDO) == 0) {
			BKE_reportf(op->reports, RPT_ERROR,
			            "Operator '%s' does not have undo enabled, incorrect invoke function", op->type->idname);
			return OPERATOR_CANCELLED;
		}
	}

	/* if we don't have global undo, we can't do undo push for automatic redo,
	 * so we require manual OK clicking in this popup */
	if (!do_redo || !(U.uiflag & USER_GLOBALUNDO))
		return WM_operator_props_dialog_popup(C, op, 15 * UI_UNIT_X, UI_UNIT_Y);

	UI_popup_block_ex(C, wm_block_create_redo, NULL, wm_block_redo_cancel_cb, op, op);

	if (do_call)
		wm_block_redo_cb(C, op, 0);

	return OPERATOR_RUNNING_MODAL;
}

/**
 * Same as #WM_operator_props_popup but don't use operator redo.
 * just wraps #WM_operator_props_dialog_popup.
 */
int WM_operator_props_popup_confirm(bContext *C, wmOperator *op, const wmEvent *UNUSED(event))
{
	return wm_operator_props_popup_ex(C, op, false, false);
}

/**
 * Same as #WM_operator_props_popup but call the operator first,
 * This way - the button values correspond to the result of the operator.
 * Without this, first access to a button will make the result jump, see T32452.
 */
int WM_operator_props_popup_call(bContext *C, wmOperator *op, const wmEvent *UNUSED(event))
{
	return wm_operator_props_popup_ex(C, op, true, true);
}

int WM_operator_props_popup(bContext *C, wmOperator *op, const wmEvent *UNUSED(event))
{
	return wm_operator_props_popup_ex(C, op, false, true);
}

int WM_operator_props_dialog_popup(bContext *C, wmOperator *op, int width, int height)
{
	wmOpPopUp *data = MEM_callocN(sizeof(wmOpPopUp), "WM_operator_props_dialog_popup");

	data->op = op;
	data->width = width;
	data->height = height;
	data->free_op = true; /* if this runs and gets registered we may want not to free it */

	/* op is not executed until popup OK but is clicked */
	UI_popup_block_ex(C, wm_block_dialog_create, wm_operator_ui_popup_ok, wm_operator_ui_popup_cancel, data, op);

	return OPERATOR_RUNNING_MODAL;
}

int WM_operator_redo_popup(bContext *C, wmOperator *op)
{
	/* CTX_wm_reports(C) because operator is on stack, not active in event system */
	if ((op->type->flag & OPTYPE_REGISTER) == 0) {
		BKE_reportf(CTX_wm_reports(C), RPT_ERROR,
		            "Operator redo '%s' does not have register enabled, incorrect invoke function", op->type->idname);
		return OPERATOR_CANCELLED;
	}
	if (op->type->poll && op->type->poll(C) == 0) {
		BKE_reportf(CTX_wm_reports(C), RPT_ERROR, "Operator redo '%s': wrong context", op->type->idname);
		return OPERATOR_CANCELLED;
	}

	UI_popup_block_invoke(C, wm_block_create_redo, op);

	return OPERATOR_CANCELLED;
}

/* ***************** Debug menu ************************* */

static int wm_debug_menu_exec(bContext *C, wmOperator *op)
{
	G.debug_value = RNA_int_get(op->ptr, "debug_value");
	ED_screen_refresh(CTX_wm_manager(C), CTX_wm_window(C));
	WM_event_add_notifier(C, NC_WINDOW, NULL);

	return OPERATOR_FINISHED;
}

static int wm_debug_menu_invoke(bContext *C, wmOperator *op, const wmEvent *UNUSED(event))
{
	RNA_int_set(op->ptr, "debug_value", G.debug_value);
	return WM_operator_props_dialog_popup(C, op, 9 * UI_UNIT_X, UI_UNIT_Y);
}

static void WM_OT_debug_menu(wmOperatorType *ot)
{
	ot->name = "Debug Menu";
	ot->idname = "WM_OT_debug_menu";
<<<<<<< HEAD
	ot->description = "Debug Menu\nOpen a popup to set the debug level";
	
=======
	ot->description = "Open a popup to set the debug level";

>>>>>>> 0083dc89
	ot->invoke = wm_debug_menu_invoke;
	ot->exec = wm_debug_menu_exec;
	ot->poll = WM_operator_winactive;

	RNA_def_int(ot->srna, "debug_value", 0, SHRT_MIN, SHRT_MAX, "Debug Value", "", -10000, 10000);
}

/* ***************** Operator defaults ************************* */
static int wm_operator_defaults_exec(bContext *C, wmOperator *op)
{
	PointerRNA ptr = CTX_data_pointer_get_type(C, "active_operator", &RNA_Operator);

	if (!ptr.data) {
		BKE_report(op->reports, RPT_ERROR, "No operator in context");
		return OPERATOR_CANCELLED;
	}

	WM_operator_properties_reset((wmOperator *)ptr.data);
	return OPERATOR_FINISHED;
}

/* used by operator preset menu. pre-2.65 this was a 'Reset' button */
static void WM_OT_operator_defaults(wmOperatorType *ot)
{
	ot->name = "Restore Defaults";
	ot->idname = "WM_OT_operator_defaults";
	ot->description = "Restore Defaults\nSet the active operator to its default values";

	ot->exec = wm_operator_defaults_exec;

	ot->flag = OPTYPE_INTERNAL;
}

/* ***************** Splash Screen ************************* */

static void wm_block_splash_close(bContext *C, void *arg_block, void *UNUSED(arg))
{
	wmWindow *win = CTX_wm_window(C);
	UI_popup_block_close(C, win, arg_block);
}

static uiBlock *wm_block_create_splash(bContext *C, ARegion *ar, void *arg_unused);

static void wm_block_splash_refreshmenu(bContext *C, void *UNUSED(arg_block), void *UNUSED(arg))
{
	ARegion *ar_menu = CTX_wm_menu(C);
	ED_region_tag_refresh_ui(ar_menu);
}

static int wm_resource_check_prev(void)
{

	const char *res = BKE_appdir_folder_id_version(BLENDER_RESOURCE_PATH_USER, BLENDER_VERSION, true);

	// if (res) printf("USER: %s\n", res);

#if 0 /* ignore the local folder */
	if (res == NULL) {
		/* with a local dir, copying old files isn't useful since local dir get priority for config */
		res = BKE_appdir_folder_id_version(BLENDER_RESOURCE_PATH_LOCAL, BLENDER_VERSION, true);
	}
#endif

	// if (res) printf("LOCAL: %s\n", res);
	if (res) {
		return false;
	}
	else {
		return (BKE_appdir_folder_id_version(BLENDER_RESOURCE_PATH_USER, BLENDER_VERSION - 1, true) != NULL);
	}
}

static uiBlock *wm_block_create_splash(bContext *C, ARegion *ar, void *UNUSED(arg))
{
	uiBlock *block;
	uiBut *but;
	uiLayout *layout, *split, *col;
	uiStyle *style = UI_style_get();
	const struct RecentFile *recent;
	int i;
	MenuType *mt = WM_menutype_find("USERPREF_MT_splash", true);
	char url[96];
	const char *version_suffix = NULL;

#ifndef WITH_HEADLESS
	extern char datatoc_splash_png[];
	extern int datatoc_splash_png_size;

	extern char datatoc_splash_2x_png[];
	extern int datatoc_splash_2x_png_size;
	ImBuf *ibuf;
#else
	ImBuf *ibuf = NULL;
#endif

#ifdef WITH_BUILDINFO
	int label_delta = 0;
	int hash_width, date_width;
	char date_buf[128] = "\0";
	char hash_buf[128] = "\0";
	extern unsigned long build_commit_timestamp;
	extern char build_hash[], build_commit_date[], build_commit_time[], build_branch[];

	/* Builds made from tag only shows tag sha */
	BLI_snprintf(hash_buf, sizeof(hash_buf), "Hash: %s", build_hash);
	BLI_snprintf(date_buf, sizeof(date_buf), "Date: %s %s", build_commit_date, build_commit_time);

	BLF_size(style->widgetlabel.uifont_id, style->widgetlabel.points, U.pixelsize * U.dpi);
	hash_width = (int)BLF_width(style->widgetlabel.uifont_id, hash_buf, sizeof(hash_buf)) + U.widget_unit;
	date_width = (int)BLF_width(style->widgetlabel.uifont_id, date_buf, sizeof(date_buf)) + U.widget_unit;
#endif  /* WITH_BUILDINFO */

#ifndef WITH_HEADLESS
	if (U.pixelsize == 2) {
		ibuf = IMB_ibImageFromMemory((unsigned char *)datatoc_splash_2x_png,
		                             datatoc_splash_2x_png_size, IB_rect, NULL, "<splash screen>");
	}
	else {
		ibuf = IMB_ibImageFromMemory((unsigned char *)datatoc_splash_png,
		                             datatoc_splash_png_size, IB_rect, NULL, "<splash screen>");
	}

	/* overwrite splash with template image */
	if (U.app_template[0] != '\0') {
		ImBuf *ibuf_template = NULL;
		char splash_filepath[FILE_MAX];
		char template_directory[FILE_MAX];

		if (BKE_appdir_app_template_id_search(
		        U.app_template,
		        template_directory, sizeof(template_directory)))
		{
			BLI_join_dirfile(
			        splash_filepath, sizeof(splash_filepath), template_directory,
			        (U.pixelsize == 2) ? "splash_2x.png" : "splash.png");
			ibuf_template = IMB_loadiffname(splash_filepath, IB_rect, NULL);
			if (ibuf_template) {
				const int x_expect = ibuf->x;
				const int y_expect = 230 * (int)U.pixelsize;
				/* don't cover the header text */
				if (ibuf_template->x == x_expect && ibuf_template->y == y_expect) {
					memcpy(ibuf->rect, ibuf_template->rect, ibuf_template->x * ibuf_template->y * sizeof(char[4]));
				}
				else {
					CLOG_ERROR(WM_LOG_OPERATORS,
					           "Splash expected %dx%d found %dx%d, ignoring: %s\n",
					           x_expect, y_expect, ibuf_template->x, ibuf_template->y, splash_filepath);
				}
				IMB_freeImBuf(ibuf_template);
			}
		}
	}
#endif

	block = UI_block_begin(C, ar, "_popup", UI_EMBOSS);

	/* note on UI_BLOCK_NO_WIN_CLIP, the window size is not always synchronized
	 * with the OS when the splash shows, window clipping in this case gives
	 * ugly results and clipping the splash isn't useful anyway, just disable it [#32938] */
	UI_block_flag_enable(block, UI_BLOCK_LOOP | UI_BLOCK_KEEP_OPEN | UI_BLOCK_NO_WIN_CLIP);

	/* XXX splash scales with pixelsize, should become widget-units */
	but = uiDefBut(block, UI_BTYPE_IMAGE, 0, "", 0, 0.5f * U.widget_unit, U.pixelsize * 501, U.pixelsize * 282, ibuf, 0.0, 0.0, 0, 0, ""); /* button owns the imbuf now */
	UI_but_func_set(but, wm_block_splash_close, block, NULL);
	UI_block_func_set(block, wm_block_splash_refreshmenu, block, NULL);

	/* label for 'a' bugfix releases, or 'Release Candidate 1'...
	 *  avoids recreating splash for version updates */
	if (STREQ(STRINGIFY(BLENDER_VERSION_CYCLE), "rc")) {
		version_suffix = "Release Candidate";
	}
	else if (STREQ(STRINGIFY(BLENDER_VERSION_CYCLE), "release")) {
		version_suffix = STRINGIFY(BLENDER_VERSION_CHAR);
	}
	if (version_suffix != NULL && version_suffix[0]) {
		/* placed after the version number in the image,
		 * placing y is tricky to match baseline */
		int x = 260 * U.pixelsize - (2 * UI_DPI_FAC);
		int y = 242 * U.pixelsize + (4 * UI_DPI_FAC);
		int w = 240 * U.pixelsize;

		/* hack to have text draw 'text_sel' */
		UI_block_emboss_set(block, UI_EMBOSS_NONE);
		but = uiDefBut(block, UI_BTYPE_LABEL, 0, version_suffix, x, y, w, UI_UNIT_Y, NULL, 0, 0, 0, 0, NULL);
		/* XXX, set internal flag - UI_SELECT */
		UI_but_flag_enable(but, 1);
		UI_block_emboss_set(block, UI_EMBOSS);
	}

#ifdef WITH_BUILDINFO
	if (build_commit_timestamp != 0) {
		uiDefBut(block, UI_BTYPE_LABEL, 0, date_buf, U.pixelsize * 494 - date_width, U.pixelsize * 270, date_width, UI_UNIT_Y, NULL, 0, 0, 0, 0, NULL);
		label_delta = 12;
	}
	uiDefBut(block, UI_BTYPE_LABEL, 0, hash_buf, U.pixelsize * 494 - hash_width, U.pixelsize * (270 - label_delta), hash_width, UI_UNIT_Y, NULL, 0, 0, 0, 0, NULL);

	if (!STREQ(build_branch, "master")) {
		char branch_buf[128] = "\0";
		int branch_width;
		BLI_snprintf(branch_buf, sizeof(branch_buf), "Branch: %s", build_branch);
		branch_width = (int)BLF_width(style->widgetlabel.uifont_id, branch_buf, sizeof(branch_buf)) + U.widget_unit;
		uiDefBut(block, UI_BTYPE_LABEL, 0, branch_buf, U.pixelsize * 494 - branch_width, U.pixelsize * (258 - label_delta), branch_width, UI_UNIT_Y, NULL, 0, 0, 0, 0, NULL);
	}
#endif  /* WITH_BUILDINFO */

	layout = UI_block_layout(block, UI_LAYOUT_VERTICAL, UI_LAYOUT_PANEL, 10, 2, U.pixelsize * 480, U.pixelsize * 110, 0, style);

	UI_block_emboss_set(block, UI_EMBOSS);
	/* show the splash menu (containing interaction presets), using python */
	if (mt) {
		UI_menutype_draw(C, mt, layout);

//		wmWindowManager *wm = CTX_wm_manager(C);
//		uiItemM(layout, C, "USERPREF_MT_keyconfigs", U.keyconfigstr, ICON_NONE);
	}

	UI_block_emboss_set(block, UI_EMBOSS_PULLDOWN);
	uiLayoutSetOperatorContext(layout, WM_OP_EXEC_REGION_WIN);

	split = uiLayoutSplit(layout, 0.0f, false);
	col = uiLayoutColumn(split, false);
	uiItemL(col, IFACE_("Links"), ICON_NONE);

	// bfa - changed the menu itemas to link to bforartists pages
	uiItemStringO(col, IFACE_("Quickstart Learning Videos (Youtube)"), ICON_URL, "WM_OT_url_open", "url", "https://www.youtube.com/playlist?list=PLB0iqEbIPQTZEkNWmGcIFGubrLYSDi5Og");
	uiItemStringO(col, IFACE_("Credits Bforartists"), ICON_URL, "WM_OT_url_open", "url", "https://www.bforartists.de/wiki/credits-page-bforartists");
	uiItemStringO(col, IFACE_("Release notes"), ICON_URL, "WM_OT_url_open", "url", "https://www.bforartists.de/wiki/release-notes");
	uiItemStringO(col, IFACE_("Manual"), ICON_URL, "WM_OT_url_open", "url", "https://www.bforartists.de/wiki/Manual");
	uiItemStringO(col, IFACE_("Bforartists Website"), ICON_URL, "WM_OT_url_open", "url", "https://www.bforartists.de/");
	uiItemStringO(col, IFACE_("Report a bug"), ICON_URL, "WM_OT_url_open", "url", "https://github.com/Bforartists/Bforartists/issues");

	uiItemStringO(col, IFACE_("Blender Python API Reference"), ICON_URL, "WM_OT_url_open", "url", "https://docs.blender.org/api/blender_python_api_master/#"); /*bfa- we link to the official Blender api here, we don't have a own api*/
	uiItemL(col, "", ICON_NONE);
	col = uiLayoutColumn(layout, false);
	uiItemL(col, "Bforartists 1.0.0 is based on Blender 2.79b", ICON_NONE);

	col = uiLayoutColumn(split, false);

	if (wm_resource_check_prev()) {
		uiItemO(col, NULL, ICON_NEW, "WM_OT_copy_prev_settings");
		uiItemS(col);
	}

	uiItemL(col, IFACE_("Recent"), ICON_NONE);
	for (recent = G.recent_files.first, i = 0; (i < 5) && (recent); recent = recent->next, i++) {
		const char *filename = BLI_path_basename(recent->filepath);
		uiItemStringO(col, filename,
		              BLO_has_bfile_extension(filename) ? ICON_FILE_BLEND : ICON_FILE_BACKUP,
		              "WM_OT_open_mainfile", "filepath", recent->filepath);
	}

	uiItemS(col);
	uiItemO(col, NULL, ICON_RECOVER_LAST, "WM_OT_recover_last_session");
	uiItemL(col, "", ICON_NONE);

	mt = WM_menutype_find("USERPREF_MT_splash_footer", false);
	if (mt) {
		UI_menutype_draw(C, mt, uiLayoutColumn(layout, false));
	}

	UI_block_bounds_set_centered(block, 0);

	return block;
}

static int wm_splash_invoke(bContext *C, wmOperator *UNUSED(op), const wmEvent *UNUSED(event))
{
	UI_popup_block_invoke(C, wm_block_create_splash, NULL);

	return OPERATOR_FINISHED;
}

static void WM_OT_splash(wmOperatorType *ot)
{
	ot->name = "Splash Screen";
	ot->idname = "WM_OT_splash";
<<<<<<< HEAD
	ot->description = "Splash Screen\nOpen the splash screen with release info";
	
=======
	ot->description = "Open the splash screen with release info";

>>>>>>> 0083dc89
	ot->invoke = wm_splash_invoke;
	ot->poll = WM_operator_winactive;
}


/* ***************** Search menu ************************* */

struct SearchPopupInit_Data {
	int size[2];
};

static uiBlock *wm_block_search_menu(bContext *C, ARegion *ar, void *userdata)
{
	const struct SearchPopupInit_Data *init_data = userdata;
	static char search[256] = "";
	wmEvent event;
	wmWindow *win = CTX_wm_window(C);
	uiBlock *block;
	uiBut *but;

	block = UI_block_begin(C, ar, "_popup", UI_EMBOSS);
	UI_block_flag_enable(block, UI_BLOCK_LOOP | UI_BLOCK_MOVEMOUSE_QUIT | UI_BLOCK_SEARCH_MENU);

	but = uiDefSearchBut(block, search, 0, ICON_VIEWZOOM, sizeof(search), 10, 10, init_data->size[0], UI_UNIT_Y, 0, 0, "");
	UI_but_func_operator_search(but);

	/* fake button, it holds space for search items */
	uiDefBut(block, UI_BTYPE_LABEL, 0, "", 10, 10 - init_data->size[1],
	         init_data->size[0], init_data->size[1], NULL, 0, 0, 0, 0, NULL);

	UI_block_bounds_set_popup(block, 6, 0, -UI_UNIT_Y); /* move it downwards, mouse over button */

	wm_event_init_from_window(win, &event);
	event.type = EVT_BUT_OPEN;
	event.val = KM_PRESS;
	event.customdata = but;
	event.customdatafree = false;
	wm_event_add(win, &event);

	return block;
}

static int wm_search_menu_exec(bContext *UNUSED(C), wmOperator *UNUSED(op))
{
	return OPERATOR_FINISHED;
}

static int wm_search_menu_invoke(bContext *C, wmOperator *UNUSED(op), const wmEvent *UNUSED(event))
{
	struct SearchPopupInit_Data data = {
		.size = {
		    UI_searchbox_size_x() * 2,
		    UI_searchbox_size_y(),
		},
	};

	UI_popup_block_invoke(C, wm_block_search_menu, &data);

	return OPERATOR_INTERFACE;
}

/* op->poll */
static int wm_search_menu_poll(bContext *C)
{
	if (CTX_wm_window(C) == NULL) {
		return 0;
	}
	else {
		ScrArea *sa = CTX_wm_area(C);
		if (sa) {
			if (sa->spacetype == SPACE_CONSOLE) return 0;  /* XXX - so we can use the shortcut in the console */
			if (sa->spacetype == SPACE_TEXT) return 0;     /* XXX - so we can use the spacebar in the text editor */
		}
		else {
			Object *editob = CTX_data_edit_object(C);
			if (editob && editob->type == OB_FONT) return 0;  /* XXX - so we can use the spacebar for entering text */
		}
	}
	return 1;
}

static void WM_OT_search_menu(wmOperatorType *ot)
{
	ot->name = "Search Menu";
	ot->idname = "WM_OT_search_menu";
<<<<<<< HEAD
	ot->description = "Search Menu\nPop-up a search menu over all available operators in current context";
	
=======
	ot->description = "Pop-up a search menu over all available operators in current context";

>>>>>>> 0083dc89
	ot->invoke = wm_search_menu_invoke;
	ot->exec = wm_search_menu_exec;
	ot->poll = wm_search_menu_poll;
}

static int wm_call_menu_exec(bContext *C, wmOperator *op)
{
	char idname[BKE_ST_MAXNAME];
	RNA_string_get(op->ptr, "name", idname);

	return UI_popup_menu_invoke(C, idname, op->reports);
}

static void WM_OT_call_menu(wmOperatorType *ot)
{
	ot->name = "Call Menu";
	ot->idname = "WM_OT_call_menu";
	ot->description = "Call Menu\nCall (draw) a pre-defined menu";

	ot->exec = wm_call_menu_exec;
	ot->poll = WM_operator_winactive;

	ot->flag = OPTYPE_INTERNAL;

	RNA_def_string(ot->srna, "name", NULL, BKE_ST_MAXNAME, "Name", "Name of the menu");
}

static int wm_call_pie_menu_invoke(bContext *C, wmOperator *op, const wmEvent *event)
{
	char idname[BKE_ST_MAXNAME];
	RNA_string_get(op->ptr, "name", idname);

	return UI_pie_menu_invoke(C, idname, event);
}

static int wm_call_pie_menu_exec(bContext *C, wmOperator *op)
{
	char idname[BKE_ST_MAXNAME];
	RNA_string_get(op->ptr, "name", idname);

	return UI_pie_menu_invoke(C, idname, CTX_wm_window(C)->eventstate);
}

static void WM_OT_call_menu_pie(wmOperatorType *ot)
{
	ot->name = "Call Pie Menu";
	ot->idname = "WM_OT_call_menu_pie";
	ot->description = "Call Pie Menu\nCall (draw) a pre-defined pie menu";

	ot->invoke = wm_call_pie_menu_invoke;
	ot->exec = wm_call_pie_menu_exec;
	ot->poll = WM_operator_winactive;

	ot->flag = OPTYPE_INTERNAL;

	RNA_def_string(ot->srna, "name", NULL, BKE_ST_MAXNAME, "Name", "Name of the pie menu");
}

/* ************ window / screen operator definitions ************** */

/* this poll functions is needed in place of WM_operator_winactive
 * while it crashes on full screen */
static int wm_operator_winactive_normal(bContext *C)
{
	wmWindow *win = CTX_wm_window(C);

	if (win == NULL || win->screen == NULL || win->screen->state != SCREENNORMAL)
		return 0;

	return 1;
}

/* included for script-access */
static void WM_OT_window_close(wmOperatorType *ot)
{
	ot->name = "Close Window";
	ot->idname = "WM_OT_window_close";
	ot->description = "Close the current Blender window";

	ot->exec = wm_window_close_exec;
	ot->poll = WM_operator_winactive;
}

static void WM_OT_window_duplicate(wmOperatorType *ot)
{
	ot->name = "Duplicate Window";
	ot->idname = "WM_OT_window_duplicate";
<<<<<<< HEAD
	ot->description = "Duplicate Window\nDuplicate the current Bforartists window";
		
=======
	ot->description = "Duplicate the current Blender window";

>>>>>>> 0083dc89
	ot->exec = wm_window_duplicate_exec;
	ot->poll = wm_operator_winactive_normal;
}

static void WM_OT_window_fullscreen_toggle(wmOperatorType *ot)
{
	ot->name = "Toggle Window Fullscreen";
	ot->idname = "WM_OT_window_fullscreen_toggle";
	ot->description = "Toggle Window Fullscreen\nToggle the current window fullscreen";

	ot->exec = wm_window_fullscreen_toggle_exec;
	ot->poll = WM_operator_winactive;
}

static int wm_exit_blender_exec(bContext *C, wmOperator *UNUSED(op))
{
	wm_quit_with_optional_confirmation_prompt(C, CTX_wm_window(C));
	return OPERATOR_FINISHED;
}

static int wm_exit_blender_invoke(bContext *C, wmOperator *op, const wmEvent *event)
{
	if (U.uiflag & USER_QUIT_PROMPT) {
		return wm_exit_blender_exec(C, op);
	}
	else {
		return WM_operator_confirm(C, op, event);
	}
}

static void WM_OT_quit_blender(wmOperatorType *ot)
{
	ot->name = "Quit Bforartists";
	ot->idname = "WM_OT_quit_blender";
	ot->description = "Quit Bforartists\nQuit Bforartists";

	ot->invoke = wm_exit_blender_invoke;
	ot->exec = wm_exit_blender_exec;
}

/* *********************** */

#if defined(WIN32)

static int wm_console_toggle_exec(bContext *UNUSED(C), wmOperator *UNUSED(op))
{
	GHOST_toggleConsole(2);
	return OPERATOR_FINISHED;
}

static void WM_OT_console_toggle(wmOperatorType *ot)
{
	/* XXX Have to mark these for xgettext, as under linux they do not exists... */
	ot->name = CTX_N_(BLT_I18NCONTEXT_OPERATOR_DEFAULT, "Toggle System Console");
	ot->idname = "WM_OT_console_toggle";
	ot->description = N_("Toggle System Console");

	ot->exec = wm_console_toggle_exec;
	ot->poll = WM_operator_winactive;
}

#endif

/* ************ default paint cursors, draw always around cursor *********** */
/*
 * - returns handler to free
 * - poll(bContext): returns 1 if draw should happen
 * - draw(bContext): drawing callback for paint cursor
 */

void *WM_paint_cursor_activate(wmWindowManager *wm, int (*poll)(bContext *C),
                               wmPaintCursorDraw draw, void *customdata)
{
	wmPaintCursor *pc = MEM_callocN(sizeof(wmPaintCursor), "paint cursor");

	BLI_addtail(&wm->paintcursors, pc);

	pc->customdata = customdata;
	pc->poll = poll;
	pc->draw = draw;

	return pc;
}

void WM_paint_cursor_end(wmWindowManager *wm, void *handle)
{
	wmPaintCursor *pc;

	for (pc = wm->paintcursors.first; pc; pc = pc->next) {
		if (pc == (wmPaintCursor *)handle) {
			BLI_remlink(&wm->paintcursors, pc);
			MEM_freeN(pc);
			return;
		}
	}
}

/* *********************** radial control ****************** */

#define WM_RADIAL_CONTROL_DISPLAY_SIZE (200 * UI_DPI_FAC)
#define WM_RADIAL_CONTROL_DISPLAY_MIN_SIZE (35 * UI_DPI_FAC)
#define WM_RADIAL_CONTROL_DISPLAY_WIDTH (WM_RADIAL_CONTROL_DISPLAY_SIZE - WM_RADIAL_CONTROL_DISPLAY_MIN_SIZE)
#define WM_RADIAL_MAX_STR 10

typedef struct {
	PropertyType type;
	PropertySubType subtype;
	PointerRNA ptr, col_ptr, fill_col_ptr, rot_ptr, zoom_ptr, image_id_ptr;
	PointerRNA fill_col_override_ptr, fill_col_override_test_ptr;
	PropertyRNA *prop, *col_prop, *fill_col_prop, *rot_prop, *zoom_prop;
	PropertyRNA *fill_col_override_prop, *fill_col_override_test_prop;
	StructRNA *image_id_srna;
	float initial_value, current_value, min_value, max_value;
	int initial_mouse[2];
	int slow_mouse[2];
	bool slow_mode;
	Dial *dial;
	unsigned int gltex;
	ListBase orig_paintcursors;
	bool use_secondary_tex;
	void *cursor;
	NumInput num_input;
} RadialControl;

static void radial_control_update_header(wmOperator *op, bContext *C)
{
	RadialControl *rc = op->customdata;
	char msg[UI_MAX_DRAW_STR];
	ScrArea *sa = CTX_wm_area(C);
	Scene *scene = CTX_data_scene(C);

	if (sa) {
		if (hasNumInput(&rc->num_input)) {
			char num_str[NUM_STR_REP_LEN];
			outputNumInput(&rc->num_input, num_str, &scene->unit);
			BLI_snprintf(msg, sizeof(msg), "%s: %s", RNA_property_ui_name(rc->prop), num_str);
		}
		else {
			const char *ui_name = RNA_property_ui_name(rc->prop);
			switch (rc->subtype) {
				case PROP_NONE:
				case PROP_DISTANCE:
					BLI_snprintf(msg, sizeof(msg), "%s: %0.4f", ui_name, rc->current_value);
					break;
				case PROP_PIXEL:
					BLI_snprintf(msg, sizeof(msg), "%s: %d", ui_name, (int)rc->current_value); /* XXX: round to nearest? */
					break;
				case PROP_PERCENTAGE:
					BLI_snprintf(msg, sizeof(msg), "%s: %3.1f%%", ui_name, rc->current_value);
					break;
				case PROP_FACTOR:
					BLI_snprintf(msg, sizeof(msg), "%s: %1.3f", ui_name, rc->current_value);
					break;
				case PROP_ANGLE:
					BLI_snprintf(msg, sizeof(msg), "%s: %3.2f", ui_name, RAD2DEGF(rc->current_value));
					break;
				default:
					BLI_snprintf(msg, sizeof(msg), "%s", ui_name); /* XXX: No value? */
					break;
			}
		}
		ED_area_headerprint(sa, msg);
	}
}

static void radial_control_set_initial_mouse(RadialControl *rc, const wmEvent *event)
{
	float d[2] = {0, 0};
	float zoom[2] = {1, 1};

	rc->initial_mouse[0] = event->x;
	rc->initial_mouse[1] = event->y;

	switch (rc->subtype) {
		case PROP_NONE:
		case PROP_DISTANCE:
		case PROP_PIXEL:
			d[0] = rc->initial_value;
			break;
		case PROP_PERCENTAGE:
			d[0] = (rc->initial_value) / 100.0f * WM_RADIAL_CONTROL_DISPLAY_WIDTH + WM_RADIAL_CONTROL_DISPLAY_MIN_SIZE;
			break;
		case PROP_FACTOR:
			d[0] = (1 - rc->initial_value) * WM_RADIAL_CONTROL_DISPLAY_WIDTH + WM_RADIAL_CONTROL_DISPLAY_MIN_SIZE;
			break;
		case PROP_ANGLE:
			d[0] = WM_RADIAL_CONTROL_DISPLAY_SIZE * cosf(rc->initial_value);
			d[1] = WM_RADIAL_CONTROL_DISPLAY_SIZE * sinf(rc->initial_value);
			break;
		default:
			return;
	}

	if (rc->zoom_prop) {
		RNA_property_float_get_array(&rc->zoom_ptr, rc->zoom_prop, zoom);
		d[0] *= zoom[0];
		d[1] *= zoom[1];
	}

	rc->initial_mouse[0] -= d[0];
	rc->initial_mouse[1] -= d[1];
}

static void radial_control_set_tex(RadialControl *rc)
{
	ImBuf *ibuf;

	switch (RNA_type_to_ID_code(rc->image_id_ptr.type)) {
		case ID_BR:
			if ((ibuf = BKE_brush_gen_radial_control_imbuf(rc->image_id_ptr.data, rc->use_secondary_tex))) {
				glGenTextures(1, &rc->gltex);
				glBindTexture(GL_TEXTURE_2D, rc->gltex);
				glTexImage2D(GL_TEXTURE_2D, 0, GL_ALPHA8, ibuf->x, ibuf->y, 0,
				             GL_ALPHA, GL_FLOAT, ibuf->rect_float);
				MEM_freeN(ibuf->rect_float);
				MEM_freeN(ibuf);
			}
			break;
		default:
			break;
	}
}

static void radial_control_paint_tex(RadialControl *rc, float radius, float alpha)
{
	float col[3] = {0, 0, 0};
	float rot;

	/* set fill color */
	if (rc->fill_col_prop) {
		PointerRNA *fill_ptr;
		PropertyRNA *fill_prop;

		if (rc->fill_col_override_prop &&
		    RNA_property_boolean_get(&rc->fill_col_override_test_ptr, rc->fill_col_override_test_prop))
		{
			fill_ptr = &rc->fill_col_override_ptr;
			fill_prop = rc->fill_col_override_prop;
		}
		else {
			fill_ptr = &rc->fill_col_ptr;
			fill_prop = rc->fill_col_prop;
		}

		RNA_property_float_get_array(fill_ptr, fill_prop, col);
	}
	glColor4f(col[0], col[1], col[2], alpha);

	if (rc->gltex) {
		glBindTexture(GL_TEXTURE_2D, rc->gltex);

		glTexParameterf(GL_TEXTURE_2D, GL_TEXTURE_MIN_FILTER, GL_LINEAR);
		glTexParameterf(GL_TEXTURE_2D, GL_TEXTURE_MAG_FILTER, GL_LINEAR);

		/* set up rotation if available */
		if (rc->rot_prop) {
			rot = RNA_property_float_get(&rc->rot_ptr, rc->rot_prop);
			glPushMatrix();
			glRotatef(RAD2DEGF(rot), 0, 0, 1);
		}

		/* draw textured quad */
		GPU_basic_shader_bind(GPU_SHADER_TEXTURE_2D | GPU_SHADER_USE_COLOR);
		glBegin(GL_QUADS);
		glTexCoord2f(0, 0);
		glVertex2f(-radius, -radius);
		glTexCoord2f(1, 0);
		glVertex2f(radius, -radius);
		glTexCoord2f(1, 1);
		glVertex2f(radius, radius);
		glTexCoord2f(0, 1);
		glVertex2f(-radius, radius);
		glEnd();
		GPU_basic_shader_bind(GPU_SHADER_USE_COLOR);

		/* undo rotation */
		if (rc->rot_prop)
			glPopMatrix();
	}
	else {
		/* flat color if no texture available */
		glutil_draw_filled_arc(0, M_PI * 2, radius, 40);
	}
}

static void radial_control_paint_cursor(bContext *C, int x, int y, void *customdata)
{
	RadialControl *rc = customdata;
	ARegion *ar = CTX_wm_region(C);
	uiStyle *style = UI_style_get();
	const uiFontStyle *fstyle = &style->widget;
	const int fontid = fstyle->uifont_id;
	short fstyle_points = fstyle->points;
	char str[WM_RADIAL_MAX_STR];
	short strdrawlen = 0;
	float strwidth, strheight;
	float r1 = 0.0f, r2 = 0.0f, rmin = 0.0, tex_radius, alpha;
	float zoom[2], col[3] = {1, 1, 1};

	switch (rc->subtype) {
		case PROP_NONE:
		case PROP_DISTANCE:
		case PROP_PIXEL:
			r1 = rc->current_value;
			r2 = rc->initial_value;
			tex_radius = r1;
			alpha = 0.75;
			break;
		case PROP_PERCENTAGE:
			r1 = rc->current_value / 100.0f * WM_RADIAL_CONTROL_DISPLAY_WIDTH + WM_RADIAL_CONTROL_DISPLAY_MIN_SIZE;
			r2 = tex_radius = WM_RADIAL_CONTROL_DISPLAY_SIZE;
			rmin = WM_RADIAL_CONTROL_DISPLAY_MIN_SIZE;
			BLI_snprintf(str, WM_RADIAL_MAX_STR, "%3.1f%%", rc->current_value);
			strdrawlen = BLI_strlen_utf8(str);
			tex_radius = r1;
			alpha = 0.75;
			break;
		case PROP_FACTOR:
			r1 = (1 - rc->current_value) * WM_RADIAL_CONTROL_DISPLAY_WIDTH + WM_RADIAL_CONTROL_DISPLAY_MIN_SIZE;
			r2 = tex_radius = WM_RADIAL_CONTROL_DISPLAY_SIZE;
			rmin = WM_RADIAL_CONTROL_DISPLAY_MIN_SIZE;
			alpha = rc->current_value / 2.0f + 0.5f;
			BLI_snprintf(str, WM_RADIAL_MAX_STR, "%1.3f", rc->current_value);
			strdrawlen = BLI_strlen_utf8(str);
			break;
		case PROP_ANGLE:
			r1 = r2 = tex_radius = WM_RADIAL_CONTROL_DISPLAY_SIZE;
			alpha = 0.75;
			rmin = WM_RADIAL_CONTROL_DISPLAY_MIN_SIZE;
			BLI_snprintf(str, WM_RADIAL_MAX_STR, "%3.2f", RAD2DEGF(rc->current_value));
			strdrawlen = BLI_strlen_utf8(str);
			break;
		default:
			tex_radius = WM_RADIAL_CONTROL_DISPLAY_SIZE; /* note, this is a dummy value */
			alpha = 0.75;
			break;
	}

	/* Keep cursor in the original place */
	x = rc->initial_mouse[0] - ar->winrct.xmin;
	y = rc->initial_mouse[1] - ar->winrct.ymin;
	glTranslatef((float)x, (float)y, 0.0f);

	glEnable(GL_BLEND);
	glEnable(GL_LINE_SMOOTH);

	/* apply zoom if available */
	if (rc->zoom_prop) {
		RNA_property_float_get_array(&rc->zoom_ptr, rc->zoom_prop, zoom);
		glScalef(zoom[0], zoom[1], 1);
	}

	/* draw rotated texture */
	radial_control_paint_tex(rc, tex_radius, alpha);

	/* set line color */
	if (rc->col_prop)
		RNA_property_float_get_array(&rc->col_ptr, rc->col_prop, col);
	glColor4f(col[0], col[1], col[2], 0.5);

	if (rc->subtype == PROP_ANGLE) {
		glPushMatrix();
		/* draw original angle line */
		glRotatef(RAD2DEGF(rc->initial_value), 0, 0, 1);
		fdrawline((float)WM_RADIAL_CONTROL_DISPLAY_MIN_SIZE, 0.0f, (float)WM_RADIAL_CONTROL_DISPLAY_SIZE, 0.0f);
		/* draw new angle line */
		glRotatef(RAD2DEGF(rc->current_value - rc->initial_value), 0, 0, 1);
		fdrawline((float)WM_RADIAL_CONTROL_DISPLAY_MIN_SIZE, 0.0f, (float)WM_RADIAL_CONTROL_DISPLAY_SIZE, 0.0f);
		glPopMatrix();
	}

	/* draw circles on top */
	glutil_draw_lined_arc(0.0, (float)(M_PI * 2.0), r1, 40);
	glutil_draw_lined_arc(0.0, (float)(M_PI * 2.0), r2, 40);
	if (rmin > 0.0f)
		glutil_draw_lined_arc(0.0, (float)(M_PI * 2.0), rmin, 40);

	BLF_size(fontid, 1.5 * fstyle_points * U.pixelsize, U.dpi);
	BLF_enable(fontid, BLF_SHADOW);
	BLF_shadow(fontid, 3, (const float[4]){0.0f, 0.0f, 0.0f, 0.5f});
	BLF_shadow_offset(fontid, 1, -1);

	/* draw value */
	BLF_width_and_height(fontid, str, strdrawlen, &strwidth, &strheight);
	BLF_position(fontid, -0.5f * strwidth, -0.5f * strheight, 0.0f);
	BLF_draw(fontid, str, strdrawlen);

	BLF_disable(fontid, BLF_SHADOW);

	glDisable(GL_BLEND);
	glDisable(GL_LINE_SMOOTH);
}

typedef enum {
	RC_PROP_ALLOW_MISSING = 1,
	RC_PROP_REQUIRE_FLOAT = 2,
	RC_PROP_REQUIRE_BOOL = 4,
} RCPropFlags;

/**
 * Attempt to retrieve the rna pointer/property from an rna path.
 *
 * \return 0 for failure, 1 for success, and also 1 if property is not set.
 */
static int radial_control_get_path(
        PointerRNA *ctx_ptr, wmOperator *op,
        const char *name, PointerRNA *r_ptr,
        PropertyRNA **r_prop, int req_length, RCPropFlags flags)
{
	PropertyRNA *unused_prop;
	int len;
	char *str;

	/* check flags */
	if ((flags & RC_PROP_REQUIRE_BOOL) && (flags & RC_PROP_REQUIRE_FLOAT)) {
		BKE_report(op->reports, RPT_ERROR, "Property cannot be both boolean and float");
		return 0;
	}

	/* get an rna string path from the operator's properties */
	if (!(str = RNA_string_get_alloc(op->ptr, name, NULL, 0)))
		return 1;

	if (str[0] == '\0') {
		if (r_prop) *r_prop = NULL;
		MEM_freeN(str);
		return 1;
	}

	if (!r_prop)
		r_prop = &unused_prop;

	/* get rna from path */
	if (!RNA_path_resolve(ctx_ptr, str, r_ptr, r_prop)) {
		MEM_freeN(str);
		if (flags & RC_PROP_ALLOW_MISSING)
			return 1;
		else {
			BKE_reportf(op->reports, RPT_ERROR, "Could not resolve path '%s'", name);
			return 0;
		}
	}

	/* check property type */
	if (flags & (RC_PROP_REQUIRE_BOOL | RC_PROP_REQUIRE_FLOAT)) {
		PropertyType prop_type = RNA_property_type(*r_prop);

		if (((flags & RC_PROP_REQUIRE_BOOL) && (prop_type != PROP_BOOLEAN)) ||
		    ((flags & RC_PROP_REQUIRE_FLOAT) && (prop_type != PROP_FLOAT)))
		{
			MEM_freeN(str);
			BKE_reportf(op->reports, RPT_ERROR, "Property from path '%s' is not a float", name);
			return 0;
		}
	}

	/* check property's array length */
	if (*r_prop && (len = RNA_property_array_length(r_ptr, *r_prop)) != req_length) {
		MEM_freeN(str);
		BKE_reportf(op->reports, RPT_ERROR, "Property from path '%s' has length %d instead of %d",
		            name, len, req_length);
		return 0;
	}

	/* success */
	MEM_freeN(str);
	return 1;
}

/* initialize the rna pointers and properties using rna paths */
static int radial_control_get_properties(bContext *C, wmOperator *op)
{
	RadialControl *rc = op->customdata;
	PointerRNA ctx_ptr, use_secondary_ptr;
	PropertyRNA *use_secondary_prop = NULL;
	const char *data_path;

	RNA_pointer_create(NULL, &RNA_Context, C, &ctx_ptr);

	/* check if we use primary or secondary path */
	if (!radial_control_get_path(&ctx_ptr, op, "use_secondary",
	                             &use_secondary_ptr, &use_secondary_prop,
	                             0, (RC_PROP_ALLOW_MISSING |
	                                 RC_PROP_REQUIRE_BOOL)))
	{
		return 0;
	}
	else {
		if (use_secondary_prop &&
		    RNA_property_boolean_get(&use_secondary_ptr, use_secondary_prop))
		{
			data_path = "data_path_secondary";
		}
		else {
			data_path = "data_path_primary";
		}
	}

	if (!radial_control_get_path(&ctx_ptr, op, data_path, &rc->ptr, &rc->prop, 0, 0))
		return 0;

	/* data path is required */
	if (!rc->prop)
		return 0;

	if (!radial_control_get_path(&ctx_ptr, op, "rotation_path", &rc->rot_ptr, &rc->rot_prop, 0, RC_PROP_REQUIRE_FLOAT))
		return 0;
	if (!radial_control_get_path(&ctx_ptr, op, "color_path", &rc->col_ptr, &rc->col_prop, 3, RC_PROP_REQUIRE_FLOAT))
		return 0;


	if (!radial_control_get_path(
	        &ctx_ptr, op, "fill_color_path", &rc->fill_col_ptr, &rc->fill_col_prop, 3, RC_PROP_REQUIRE_FLOAT))
	{
		return 0;
	}

	if (!radial_control_get_path(
	        &ctx_ptr, op, "fill_color_override_path",
	        &rc->fill_col_override_ptr, &rc->fill_col_override_prop, 3, RC_PROP_REQUIRE_FLOAT))
	{
		return 0;
	}
	if (!radial_control_get_path(
	        &ctx_ptr, op, "fill_color_override_test_path",
	        &rc->fill_col_override_test_ptr, &rc->fill_col_override_test_prop, 0, RC_PROP_REQUIRE_BOOL))
	{
		return 0;
	}

	/* slightly ugly; allow this property to not resolve
	 * correctly. needed because 3d texture paint shares the same
	 * keymap as 2d image paint */
	if (!radial_control_get_path(&ctx_ptr, op, "zoom_path",
	                             &rc->zoom_ptr, &rc->zoom_prop, 2,
	                             RC_PROP_REQUIRE_FLOAT | RC_PROP_ALLOW_MISSING))
	{
		return 0;
	}

	if (!radial_control_get_path(&ctx_ptr, op, "image_id", &rc->image_id_ptr, NULL, 0, 0))
		return 0;
	else if (rc->image_id_ptr.data) {
		/* extra check, pointer must be to an ID */
		if (!RNA_struct_is_ID(rc->image_id_ptr.type)) {
			BKE_report(op->reports, RPT_ERROR, "Pointer from path image_id is not an ID");
			return 0;
		}
	}

	rc->use_secondary_tex = RNA_boolean_get(op->ptr, "secondary_tex");

	return 1;
}

static int radial_control_invoke(bContext *C, wmOperator *op, const wmEvent *event)
{
	wmWindowManager *wm;
	RadialControl *rc;


	if (!(op->customdata = rc = MEM_callocN(sizeof(RadialControl), "RadialControl")))
		return OPERATOR_CANCELLED;

	if (!radial_control_get_properties(C, op)) {
		MEM_freeN(rc);
		return OPERATOR_CANCELLED;
	}

	/* get type, initial, min, and max values of the property */
	switch ((rc->type = RNA_property_type(rc->prop))) {
		case PROP_INT:
		{
			int value, min, max, step;

			value = RNA_property_int_get(&rc->ptr, rc->prop);
			RNA_property_int_ui_range(&rc->ptr, rc->prop, &min, &max, &step);

			rc->initial_value = value;
			rc->min_value = min_ii(value, min);
			rc->max_value = max_ii(value, max);
			break;
		}
		case PROP_FLOAT:
		{
			float value, min, max, step, precision;

			value = RNA_property_float_get(&rc->ptr, rc->prop);
			RNA_property_float_ui_range(&rc->ptr, rc->prop, &min, &max, &step, &precision);

			rc->initial_value = value;
			rc->min_value = min_ff(value, min);
			rc->max_value = max_ff(value, max);
			break;
		}
		default:
			BKE_report(op->reports, RPT_ERROR, "Property must be an integer or a float");
			MEM_freeN(rc);
			return OPERATOR_CANCELLED;
	}

	/* initialize numerical input */
	initNumInput(&rc->num_input);
	rc->num_input.idx_max = 0;
	rc->num_input.val_flag[0] |= NUM_NO_NEGATIVE;
	rc->num_input.unit_sys = USER_UNIT_NONE;
	rc->num_input.unit_type[0] = B_UNIT_LENGTH;

	/* get subtype of property */
	rc->subtype = RNA_property_subtype(rc->prop);
	if (!ELEM(rc->subtype, PROP_NONE, PROP_DISTANCE, PROP_FACTOR, PROP_PERCENTAGE, PROP_ANGLE, PROP_PIXEL)) {
		BKE_report(op->reports, RPT_ERROR, "Property must be a none, distance, factor, percentage, angle, or pixel");
		MEM_freeN(rc);
		return OPERATOR_CANCELLED;
	}

	rc->current_value = rc->initial_value;
	radial_control_set_initial_mouse(rc, event);
	radial_control_set_tex(rc);

	/* temporarily disable other paint cursors */
	wm = CTX_wm_manager(C);
	rc->orig_paintcursors = wm->paintcursors;
	BLI_listbase_clear(&wm->paintcursors);

	/* add radial control paint cursor */
	rc->cursor = WM_paint_cursor_activate(wm, op->type->poll,
	                                      radial_control_paint_cursor, rc);

	WM_event_add_modal_handler(C, op);

	return OPERATOR_RUNNING_MODAL;
}

static void radial_control_set_value(RadialControl *rc, float val)
{
	switch (rc->type) {
		case PROP_INT:
			RNA_property_int_set(&rc->ptr, rc->prop, val);
			break;
		case PROP_FLOAT:
			RNA_property_float_set(&rc->ptr, rc->prop, val);
			break;
		default:
			break;
	}
}

static void radial_control_cancel(bContext *C, wmOperator *op)
{
	RadialControl *rc = op->customdata;
	wmWindowManager *wm = CTX_wm_manager(C);
	ScrArea *sa = CTX_wm_area(C);

	if (rc->dial) {
		MEM_freeN(rc->dial);
		rc->dial = NULL;
	}

	if (sa) {
		ED_area_headerprint(sa, NULL);
	}

	WM_paint_cursor_end(wm, rc->cursor);

	/* restore original paint cursors */
	wm->paintcursors = rc->orig_paintcursors;

	/* not sure if this is a good notifier to use;
	 * intended purpose is to update the UI so that the
	 * new value is displayed in sliders/numfields */
	WM_event_add_notifier(C, NC_WINDOW, NULL);

	glDeleteTextures(1, &rc->gltex);

	MEM_freeN(rc);
}

static int radial_control_modal(bContext *C, wmOperator *op, const wmEvent *event)
{
	RadialControl *rc = op->customdata;
	float new_value, dist = 0.0f, zoom[2];
	float delta[2], ret = OPERATOR_RUNNING_MODAL;
	bool snap;
	float angle_precision = 0.0f;
	const bool has_numInput = hasNumInput(&rc->num_input);
	bool handled = false;
	float numValue;
	/* TODO: fix hardcoded events */

	snap = event->ctrl != 0;

	/* Modal numinput active, try to handle numeric inputs first... */
	if (event->val == KM_PRESS && has_numInput && handleNumInput(C, &rc->num_input, event)) {
		handled = true;
		applyNumInput(&rc->num_input, &numValue);

		if (rc->subtype == PROP_ANGLE) {
			numValue = DEG2RADF(numValue);
			numValue = fmod(numValue, 2.0f * (float)M_PI);
			if (numValue < 0.0f)
				numValue += 2.0f * (float)M_PI;
		}

		CLAMP(numValue, rc->min_value, rc->max_value);
		new_value = numValue;

		radial_control_set_value(rc, new_value);
		rc->current_value = new_value;
		radial_control_update_header(op, C);
		return OPERATOR_RUNNING_MODAL;
	}
	else {
		handled = false;
		switch (event->type) {
			case ESCKEY:
			case RIGHTMOUSE:
				/* canceled; restore original value */
				radial_control_set_value(rc, rc->initial_value);
				ret = OPERATOR_CANCELLED;
				break;

			case LEFTMOUSE:
			case PADENTER:
			case RETKEY:
				/* done; value already set */
				RNA_property_update(C, &rc->ptr, rc->prop);
				ret = OPERATOR_FINISHED;
				break;

			case MOUSEMOVE:
				if (!has_numInput) {
					if (rc->slow_mode) {
						if (rc->subtype == PROP_ANGLE) {
							float position[2] = {event->x, event->y};

							/* calculate the initial angle here first */
							delta[0] = rc->initial_mouse[0] - rc->slow_mouse[0];
							delta[1] = rc->initial_mouse[1] - rc->slow_mouse[1];

							/* precision angle gets calculated from dial and gets added later */
							angle_precision = -0.1f * BLI_dial_angle(rc->dial, position);
						}
						else {
							delta[0] = rc->initial_mouse[0] - rc->slow_mouse[0];
							delta[1] = rc->initial_mouse[1] - rc->slow_mouse[1];

							if (rc->zoom_prop) {
								RNA_property_float_get_array(&rc->zoom_ptr, rc->zoom_prop, zoom);
								delta[0] /= zoom[0];
								delta[1] /= zoom[1];
							}

							dist = len_v2(delta);

							delta[0] = event->x - rc->slow_mouse[0];
							delta[1] = event->y - rc->slow_mouse[1];

							if (rc->zoom_prop) {
								delta[0] /= zoom[0];
								delta[1] /= zoom[1];
							}

							dist = dist + 0.1f * (delta[0] + delta[1]);
						}
					}
					else {
						delta[0] = rc->initial_mouse[0] - event->x;
						delta[1] = rc->initial_mouse[1] - event->y;

						if (rc->zoom_prop) {
							RNA_property_float_get_array(&rc->zoom_ptr, rc->zoom_prop, zoom);
							delta[0] /= zoom[0];
							delta[1] /= zoom[1];
						}

						dist = len_v2(delta);
					}

					/* calculate new value and apply snapping  */
					switch (rc->subtype) {
						case PROP_NONE:
						case PROP_DISTANCE:
						case PROP_PIXEL:
							new_value = dist;
							if (snap) new_value = ((int)new_value + 5) / 10 * 10;
							break;
						case PROP_PERCENTAGE:
							new_value = ((dist - WM_RADIAL_CONTROL_DISPLAY_MIN_SIZE) / WM_RADIAL_CONTROL_DISPLAY_WIDTH) * 100.0f;
							if (snap) new_value = ((int)(new_value + 2.5f)) / 5 * 5;
							break;
						case PROP_FACTOR:
							new_value = (WM_RADIAL_CONTROL_DISPLAY_SIZE - dist) / WM_RADIAL_CONTROL_DISPLAY_WIDTH;
							if (snap) new_value = ((int)ceil(new_value * 10.f) * 10.0f) / 100.f;
							break;
						case PROP_ANGLE:
							new_value = atan2f(delta[1], delta[0]) + (float)M_PI + angle_precision;
							new_value = fmod(new_value, 2.0f * (float)M_PI);
							if (new_value < 0.0f)
								new_value += 2.0f * (float)M_PI;
							if (snap) new_value = DEG2RADF(((int)RAD2DEGF(new_value) + 5) / 10 * 10);
							break;
						default:
							new_value = dist; /* dummy value, should this ever happen? - campbell */
							break;
					}

					/* clamp and update */
					CLAMP(new_value, rc->min_value, rc->max_value);
					radial_control_set_value(rc, new_value);
					rc->current_value = new_value;
					handled = true;
					break;
				}
				break;

			case LEFTSHIFTKEY:
			case RIGHTSHIFTKEY:
			{
				if (event->val == KM_PRESS) {
					rc->slow_mouse[0] = event->x;
					rc->slow_mouse[1] = event->y;
					rc->slow_mode = true;
					if (rc->subtype == PROP_ANGLE) {
						float initial_position[2] = {UNPACK2(rc->initial_mouse)};
						float current_position[2] = {UNPACK2(rc->slow_mouse)};
						rc->dial = BLI_dial_initialize(initial_position, 0.0f);
						/* immediately set the position to get a an initial direction */
						BLI_dial_angle(rc->dial, current_position);
					}
					handled = true;
				}
				if (event->val == KM_RELEASE) {
					rc->slow_mode = false;
					handled = true;
					if (rc->dial) {
						MEM_freeN(rc->dial);
						rc->dial = NULL;
					}
				}
				break;
			}
		}

		/* Modal numinput inactive, try to handle numeric inputs last... */
		if (!handled && event->val == KM_PRESS && handleNumInput(C, &rc->num_input, event)) {
			applyNumInput(&rc->num_input, &numValue);

			if (rc->subtype == PROP_ANGLE) {
				numValue = DEG2RADF(numValue);
				numValue = fmod(numValue, 2.0f * (float)M_PI);
				if (numValue < 0.0f)
					numValue += 2.0f * (float)M_PI;
			}

			CLAMP(numValue, rc->min_value, rc->max_value);
			new_value = numValue;

			radial_control_set_value(rc, new_value);

			rc->current_value = new_value;
			radial_control_update_header(op, C);
			return OPERATOR_RUNNING_MODAL;
		}
	}

	ED_region_tag_redraw(CTX_wm_region(C));
	radial_control_update_header(op, C);

	if (ret != OPERATOR_RUNNING_MODAL)
		radial_control_cancel(C, op);

	return ret;
}

static void WM_OT_radial_control(wmOperatorType *ot)
{
	ot->name = "Radial Control";
	ot->idname = "WM_OT_radial_control";
	ot->description = "Radial Control\nSet some size property (like e.g. brush size) with mouse wheel";

	ot->invoke = radial_control_invoke;
	ot->modal = radial_control_modal;
	ot->cancel = radial_control_cancel;

	ot->flag = OPTYPE_REGISTER | OPTYPE_UNDO | OPTYPE_BLOCKING;

	/* all paths relative to the context */
	PropertyRNA *prop;
	prop = RNA_def_string(ot->srna, "data_path_primary", NULL, 0, "Primary Data Path", "Primary path of property to be set by the radial control");
	RNA_def_property_flag(prop, PROP_SKIP_SAVE);

	prop = RNA_def_string(ot->srna, "data_path_secondary", NULL, 0, "Secondary Data Path", "Secondary path of property to be set by the radial control");
	RNA_def_property_flag(prop, PROP_SKIP_SAVE);

	prop = RNA_def_string(ot->srna, "use_secondary", NULL, 0, "Use Secondary", "Path of property to select between the primary and secondary data paths");
	RNA_def_property_flag(prop, PROP_SKIP_SAVE);

	prop = RNA_def_string(ot->srna, "rotation_path", NULL, 0, "Rotation Path", "Path of property used to rotate the texture display");
	RNA_def_property_flag(prop, PROP_SKIP_SAVE);

	prop = RNA_def_string(ot->srna, "color_path", NULL, 0, "Color Path", "Path of property used to set the color of the control");
	RNA_def_property_flag(prop, PROP_SKIP_SAVE);

	prop = RNA_def_string(ot->srna, "fill_color_path", NULL, 0, "Fill Color Path", "Path of property used to set the fill color of the control");
	RNA_def_property_flag(prop, PROP_SKIP_SAVE);

	prop = RNA_def_string(ot->srna, "fill_color_override_path", NULL, 0, "Fill Color Override Path", "");
	RNA_def_property_flag(prop, PROP_SKIP_SAVE);
	prop = RNA_def_string(ot->srna, "fill_color_override_test_path", NULL, 0, "Fill Color Override Test", "");
	RNA_def_property_flag(prop, PROP_SKIP_SAVE);

	prop = RNA_def_string(ot->srna, "zoom_path", NULL, 0, "Zoom Path", "Path of property used to set the zoom level for the control");
	RNA_def_property_flag(prop, PROP_SKIP_SAVE);

	prop = RNA_def_string(ot->srna, "image_id", NULL, 0, "Image ID", "Path of ID that is used to generate an image for the control");
	RNA_def_property_flag(prop, PROP_SKIP_SAVE);

	prop = RNA_def_boolean(ot->srna, "secondary_tex", false, "Secondary Texture", "Tweak brush secondary/mask texture");
	RNA_def_property_flag(prop, PROP_SKIP_SAVE);
}

/* ************************** timer for testing ***************** */

/* uses no type defines, fully local testing function anyway... ;) */

static void redraw_timer_window_swap(bContext *C)
{
	wmWindow *win = CTX_wm_window(C);
	ScrArea *sa;
	CTX_wm_menu_set(C, NULL);

	for (sa = CTX_wm_screen(C)->areabase.first; sa; sa = sa->next)
		ED_area_tag_redraw(sa);
	wm_draw_update(C);

	CTX_wm_window_set(C, win);  /* XXX context manipulation warning! */
}

enum {
	eRTDrawRegion = 0,
	eRTDrawRegionSwap = 1,
	eRTDrawWindow = 2,
	eRTDrawWindowSwap = 3,
	eRTAnimationStep = 4,
	eRTAnimationPlay = 5,
	eRTUndo = 6,
};

static const EnumPropertyItem redraw_timer_type_items[] = {
	{eRTDrawRegion, "DRAW", 0, "Draw Region", "Draw Region"},
	{eRTDrawRegionSwap, "DRAW_SWAP", 0, "Draw Region + Swap", "Draw Region and Swap"},
	{eRTDrawWindow, "DRAW_WIN", 0, "Draw Window", "Draw Window"},
	{eRTDrawWindowSwap, "DRAW_WIN_SWAP", 0, "Draw Window + Swap", "Draw Window and Swap"},
	{eRTAnimationStep, "ANIM_STEP", 0, "Anim Step", "Animation Steps"},
	{eRTAnimationPlay, "ANIM_PLAY", 0, "Anim Play", "Animation Playback"},
	{eRTUndo, "UNDO", 0, "Undo/Redo", "Undo/Redo"},
	{0, NULL, 0, NULL, NULL}
};


static void redraw_timer_step(
        bContext *C, Main *bmain, Scene *scene,
        wmWindow *win, ScrArea *sa, ARegion *ar,
        const int type, const int cfra)
{
	if (type == eRTDrawRegion) {
		if (ar) {
			ED_region_do_draw(C, ar);
			ar->do_draw = false;
		}
	}
	else if (type == eRTDrawRegionSwap) {
		CTX_wm_menu_set(C, NULL);

		ED_region_tag_redraw(ar);
		wm_draw_update(C);

		CTX_wm_window_set(C, win);  /* XXX context manipulation warning! */
	}
	else if (type == eRTDrawWindow) {
		ScrArea *sa_iter;

		CTX_wm_menu_set(C, NULL);

		for (sa_iter = win->screen->areabase.first; sa_iter; sa_iter = sa_iter->next) {
			ARegion *ar_iter;
			CTX_wm_area_set(C, sa_iter);

			for (ar_iter = sa_iter->regionbase.first; ar_iter; ar_iter = ar_iter->next) {
				if (ar_iter->swinid) {
					CTX_wm_region_set(C, ar_iter);
					ED_region_do_draw(C, ar_iter);
					ar_iter->do_draw = false;
				}
			}
		}

		CTX_wm_window_set(C, win);  /* XXX context manipulation warning! */

		CTX_wm_area_set(C, sa);
		CTX_wm_region_set(C, ar);
	}
	else if (type == eRTDrawWindowSwap) {
		redraw_timer_window_swap(C);
	}
	else if (type == eRTAnimationStep) {
		scene->r.cfra += (cfra == scene->r.cfra) ? 1 : -1;
		BKE_scene_update_for_newframe(bmain->eval_ctx, bmain, scene, scene->lay);
	}
	else if (type == eRTAnimationPlay) {
		/* play anim, return on same frame as started with */
		int tot = (scene->r.efra - scene->r.sfra) + 1;

		while (tot--) {
			/* todo, ability to escape! */
			scene->r.cfra++;
			if (scene->r.cfra > scene->r.efra)
				scene->r.cfra = scene->r.sfra;

			BKE_scene_update_for_newframe(bmain->eval_ctx, bmain, scene, scene->lay);
			redraw_timer_window_swap(C);
		}
	}
	else { /* eRTUndo */
		ED_undo_pop(C);
		ED_undo_redo(C);
	}
}

static int redraw_timer_exec(bContext *C, wmOperator *op)
{
	Main *bmain = CTX_data_main(C);
	Scene *scene = CTX_data_scene(C);
	wmWindow *win = CTX_wm_window(C);
	ScrArea *sa = CTX_wm_area(C);
	ARegion *ar = CTX_wm_region(C);
	double time_start, time_delta;
	const int type = RNA_enum_get(op->ptr, "type");
	const int iter = RNA_int_get(op->ptr, "iterations");
	const double time_limit = (double)RNA_float_get(op->ptr, "time_limit");
	const int cfra = scene->r.cfra;
	int a, iter_steps = 0;
	const char *infostr = "";

	WM_cursor_wait(1);

	time_start = PIL_check_seconds_timer();

	for (a = 0; a < iter; a++) {
		redraw_timer_step(C, bmain, scene, win, sa, ar, type, cfra);
		iter_steps += 1;

		if (time_limit != 0.0) {
			if ((PIL_check_seconds_timer() - time_start) > time_limit) {
				break;
			}
			a = 0;
		}
	}

	time_delta = (PIL_check_seconds_timer() - time_start) * 1000;

	RNA_enum_description(redraw_timer_type_items, type, &infostr);

	WM_cursor_wait(0);

	BKE_reportf(op->reports, RPT_WARNING,
	            "%d x %s: %.4f ms, average: %.8f ms",
	            iter_steps, infostr, time_delta, time_delta / iter_steps);

	return OPERATOR_FINISHED;
}

static void WM_OT_redraw_timer(wmOperatorType *ot)
{
	ot->name = "Redraw Timer";
	ot->idname = "WM_OT_redraw_timer";
	ot->description = "Redraw Timer\nSimple redraw timer to test the speed of updating the interface";

	ot->invoke = WM_menu_invoke;
	ot->exec = redraw_timer_exec;
	ot->poll = WM_operator_winactive;

	ot->prop = RNA_def_enum(ot->srna, "type", redraw_timer_type_items, eRTDrawRegion, "Type", "");
	RNA_def_int(ot->srna, "iterations", 10, 1, INT_MAX, "Iterations", "Number of times to redraw", 1, 1000);
	RNA_def_float(ot->srna, "time_limit", 0.0, 0.0, FLT_MAX,
	              "Time Limit", "Seconds to run the test for (override iterations)", 0.0, 60.0);

}

/* ************************** memory statistics for testing ***************** */

static int memory_statistics_exec(bContext *UNUSED(C), wmOperator *UNUSED(op))
{
	MEM_printmemlist_stats();
	return OPERATOR_FINISHED;
}

static void WM_OT_memory_statistics(wmOperatorType *ot)
{
	ot->name = "Memory Statistics";
	ot->idname = "WM_OT_memory_statistics";
<<<<<<< HEAD
	ot->description = "Memory Statistics\nPrint memory statistics to the console";
	
=======
	ot->description = "Print memory statistics to the console";

>>>>>>> 0083dc89
	ot->exec = memory_statistics_exec;
}

/* ************************** memory statistics for testing ***************** */

static int dependency_relations_exec(bContext *C, wmOperator *UNUSED(op))
{
	Main *bmain = CTX_data_main(C);
	Scene *scene = CTX_data_scene(C);
	Object *ob = CTX_data_active_object(C);

	DAG_print_dependencies(bmain, scene, ob);

	return OPERATOR_FINISHED;
}

static void WM_OT_dependency_relations(wmOperatorType *ot)
{
	ot->name = "Dependency Relations";
	ot->idname = "WM_OT_dependency_relations";
<<<<<<< HEAD
	ot->description = "Dependency Relations\nPrint dependency graph relations to the console";
	
=======
	ot->description = "Print dependency graph relations to the console";

>>>>>>> 0083dc89
	ot->exec = dependency_relations_exec;
}

/* *************************** Mat/tex/etc. previews generation ************* */

typedef struct PreviewsIDEnsureData {
	bContext *C;
	Scene *scene;
} PreviewsIDEnsureData;

static void previews_id_ensure(bContext *C, Scene *scene, ID *id)
{
	BLI_assert(ELEM(GS(id->name), ID_MA, ID_TE, ID_IM, ID_WO, ID_LA));

	/* Only preview non-library datablocks, lib ones do not pertain to this .blend file!
	 * Same goes for ID with no user. */
	if (!ID_IS_LINKED(id) && (id->us != 0)) {
		UI_id_icon_render(C, scene, id, false, false);
		UI_id_icon_render(C, scene, id, true, false);
	}
}

static int previews_id_ensure_callback(void *userdata, ID *UNUSED(self_id), ID **idptr, int cb_flag)
{
	if (cb_flag & IDWALK_CB_PRIVATE) {
		return IDWALK_RET_NOP;
	}

	PreviewsIDEnsureData *data = userdata;
	ID *id = *idptr;

	if (id && (id->tag & LIB_TAG_DOIT)) {
		BLI_assert(ELEM(GS(id->name), ID_MA, ID_TE, ID_IM, ID_WO, ID_LA));
		previews_id_ensure(data->C, data->scene, id);
		id->tag &= ~LIB_TAG_DOIT;
	}

	return IDWALK_RET_NOP;
}

static int previews_ensure_exec(bContext *C, wmOperator *UNUSED(op))
{
	Main *bmain = CTX_data_main(C);
	ListBase *lb[] = {&bmain->mat, &bmain->tex, &bmain->image, &bmain->world, &bmain->lamp, NULL};
	PreviewsIDEnsureData preview_id_data;
	Scene *scene;
	ID *id;
	int i;

	/* We use LIB_TAG_DOIT to check whether we have already handled a given ID or not. */
	BKE_main_id_tag_all(bmain, LIB_TAG_DOIT, false);
	for (i = 0; lb[i]; i++) {
		BKE_main_id_tag_listbase(lb[i], LIB_TAG_DOIT, true);
	}

	preview_id_data.C = C;
	for (scene = bmain->scene.first; scene; scene = scene->id.next) {
		preview_id_data.scene = scene;
		id = (ID *)scene;

		BKE_library_foreach_ID_link(NULL, id, previews_id_ensure_callback, &preview_id_data, IDWALK_RECURSE);
	}

	/* Check a last time for ID not used (fake users only, in theory), and
	 * do our best for those, using current scene... */
	for (i = 0; lb[i]; i++) {
		for (id = lb[i]->first; id; id = id->next) {
			if (id->tag & LIB_TAG_DOIT) {
				previews_id_ensure(C, NULL, id);
				id->tag &= ~LIB_TAG_DOIT;
			}
		}
	}

	return OPERATOR_FINISHED;
}

static void WM_OT_previews_ensure(wmOperatorType *ot)
{
	ot->name = "Refresh Data-Block Previews";
	ot->idname = "WM_OT_previews_ensure";
	ot->description = "Refresh DataBlock Previews\nEnsure datablock previews are available and up-to-date "
	                  "(to be saved in .blend file, only for some types like materials, textures, etc.)";

	ot->exec = previews_ensure_exec;
}

/* *************************** Datablocks previews clear ************* */

/* Only types supporting previews currently. */
static const EnumPropertyItem preview_id_type_items[] = {
    {FILTER_ID_SCE, "SCENE", 0, "Scenes", ""},
    {FILTER_ID_GR, "GROUP", 0, "Groups", ""},
    {FILTER_ID_OB, "OBJECT", 0, "Objects", ""},
    {FILTER_ID_MA, "MATERIAL", 0, "Materials", ""},
    {FILTER_ID_LA, "LAMP", 0, "Lamps", ""},
    {FILTER_ID_WO, "WORLD", 0, "Worlds", ""},
    {FILTER_ID_TE, "TEXTURE", 0, "Textures", ""},
    {FILTER_ID_IM, "IMAGE", 0, "Images", ""},
#if 0  /* XXX TODO */
    {FILTER_ID_BR, "BRUSH", 0, "Brushes", ""},
#endif
    {0, NULL, 0, NULL, NULL}
};

static int previews_clear_exec(bContext *C, wmOperator *op)
{
	Main *bmain = CTX_data_main(C);
	ListBase *lb[] = {&bmain->object, &bmain->group,
	                  &bmain->mat, &bmain->world, &bmain->lamp, &bmain->tex, &bmain->image, NULL};
	int i;

	const int id_filters = RNA_enum_get(op->ptr, "id_type");

	for (i = 0; lb[i]; i++) {
		ID *id = lb[i]->first;

		if (!id) continue;

//		printf("%s: %d, %d, %d -> %d\n", id->name, GS(id->name), BKE_idcode_to_idfilter(GS(id->name)),
//		                                 id_filters, BKE_idcode_to_idfilter(GS(id->name)) & id_filters);

		if (!id || !(BKE_idcode_to_idfilter(GS(id->name)) & id_filters)) {
			continue;
		}

		for (; id; id = id->next) {
			PreviewImage *prv_img = BKE_previewimg_id_ensure(id);

			BKE_previewimg_clear(prv_img);
		}
	}

	return OPERATOR_FINISHED;
}

static void WM_OT_previews_clear(wmOperatorType *ot)
{
	ot->name = "Clear Data-Block Previews";
	ot->idname = "WM_OT_previews_clear";
	ot->description = "Clear DataBlock Previews\nClear datablock previews (only for some types like objects, materials, textures, etc.)";

	ot->exec = previews_clear_exec;
	ot->invoke = WM_menu_invoke;

	ot->prop = RNA_def_enum_flag(ot->srna, "id_type", preview_id_type_items,
	                             FILTER_ID_SCE | FILTER_ID_OB | FILTER_ID_GR |
	                             FILTER_ID_MA | FILTER_ID_LA | FILTER_ID_WO | FILTER_ID_TE | FILTER_ID_IM,
	                             "Data-Block Type", "Which data-block previews to clear");
}

/* *************************** Doc from UI ************* */

static int doc_view_manual_ui_context_exec(bContext *C, wmOperator *UNUSED(op))
{
	PointerRNA ptr_props;
	char buf[512];
	short retval = OPERATOR_CANCELLED;

	if (UI_but_online_manual_id_from_active(C, buf, sizeof(buf))) {
		WM_operator_properties_create(&ptr_props, "WM_OT_doc_view_manual");
		RNA_string_set(&ptr_props, "doc_id", buf);

		retval = WM_operator_name_call_ptr(
		        C, WM_operatortype_find("WM_OT_doc_view_manual", false),
		        WM_OP_EXEC_DEFAULT, &ptr_props);

		WM_operator_properties_free(&ptr_props);
	}

	return retval;
}

static void WM_OT_doc_view_manual_ui_context(wmOperatorType *ot)
{
	/* identifiers */
	ot->name = "View Online Manual";
	ot->idname = "WM_OT_doc_view_manual_ui_context";
	ot->description = "View Online Manual\nView a context based online manual in a web browser";

	/* callbacks */
	ot->poll = ED_operator_regionactive;
	ot->exec = doc_view_manual_ui_context_exec;
}

/* ******************************************************* */

static void operatortype_ghash_free_cb(wmOperatorType *ot)
{
	if (ot->last_properties) {
		IDP_FreeProperty(ot->last_properties);
		MEM_freeN(ot->last_properties);
	}

	if (ot->macro.first)
		wm_operatortype_free_macro(ot);

	if (ot->ext.srna) /* python operator, allocs own string */
		MEM_freeN((void *)ot->idname);

	MEM_freeN(ot);
}

/* ******************************************************* */
/* toggle 3D for current window, turning it fullscreen if needed */
static void WM_OT_stereo3d_set(wmOperatorType *ot)
{
	PropertyRNA *prop;

	ot->name = "Set Stereo 3D";
	ot->idname = "WM_OT_set_stereo_3d";
	ot->description = "Set Stereo 3D\nToggle 3D stereo support for current window (or change the display mode)";

	ot->exec = wm_stereo3d_set_exec;
	ot->invoke = wm_stereo3d_set_invoke;
	ot->poll = WM_operator_winactive;
	ot->ui = wm_stereo3d_set_draw;
	ot->check = wm_stereo3d_set_check;
	ot->cancel = wm_stereo3d_set_cancel;

	prop = RNA_def_enum(ot->srna, "display_mode", rna_enum_stereo3d_display_items, S3D_DISPLAY_ANAGLYPH, "Display Mode", "");
	RNA_def_property_flag(prop, PROP_SKIP_SAVE);
	prop = RNA_def_enum(ot->srna, "anaglyph_type", rna_enum_stereo3d_anaglyph_type_items, S3D_ANAGLYPH_REDCYAN, "Anaglyph Type", "");
	RNA_def_property_flag(prop, PROP_SKIP_SAVE);
	prop = RNA_def_enum(ot->srna, "interlace_type", rna_enum_stereo3d_interlace_type_items, S3D_INTERLACE_ROW, "Interlace Type", "");
	RNA_def_property_flag(prop, PROP_SKIP_SAVE);
	prop = RNA_def_boolean(ot->srna, "use_interlace_swap", false, "Swap Left/Right",
	                       "Swap left and right stereo channels");
	RNA_def_property_flag(prop, PROP_SKIP_SAVE);
	prop = RNA_def_boolean(ot->srna, "use_sidebyside_crosseyed", false, "Cross-Eyed",
	                       "Right eye should see left image and vice-versa");
	RNA_def_property_flag(prop, PROP_SKIP_SAVE);
}

/* ******************************************************* */
/* called on initialize WM_exit() */
void wm_operatortype_free(void)
{
	BLI_ghash_free(global_ops_hash, NULL, (GHashValFreeFP)operatortype_ghash_free_cb);
	global_ops_hash = NULL;
}

/* called on initialize WM_init() */
void wm_operatortype_init(void)
{
	/* reserve size is set based on blender default setup */
	global_ops_hash = BLI_ghash_str_new_ex("wm_operatortype_init gh", 2048);

	WM_operatortype_append(WM_OT_window_close);
	WM_operatortype_append(WM_OT_window_duplicate);
	WM_operatortype_append(WM_OT_read_history);
	WM_operatortype_append(WM_OT_read_homefile);
	WM_operatortype_append(WM_OT_read_factory_settings);
	WM_operatortype_append(WM_OT_save_homefile);
	WM_operatortype_append(WM_OT_save_userpref);
	WM_operatortype_append(WM_OT_userpref_autoexec_path_add);
	WM_operatortype_append(WM_OT_userpref_autoexec_path_remove);
	WM_operatortype_append(WM_OT_window_fullscreen_toggle);
	WM_operatortype_append(WM_OT_quit_blender);
	WM_operatortype_append(WM_OT_open_mainfile);
	WM_operatortype_append(WM_OT_revert_mainfile);
	WM_operatortype_append(WM_OT_link);
	WM_operatortype_append(WM_OT_append);
	WM_operatortype_append(WM_OT_lib_relocate);
	WM_operatortype_append(WM_OT_lib_reload);
	WM_operatortype_append(WM_OT_recover_last_session);
	WM_operatortype_append(WM_OT_recover_auto_save);
	WM_operatortype_append(WM_OT_save_as_mainfile);
	WM_operatortype_append(WM_OT_save_mainfile);
	WM_operatortype_append(WM_OT_redraw_timer);
	WM_operatortype_append(WM_OT_memory_statistics);
	WM_operatortype_append(WM_OT_dependency_relations);
	WM_operatortype_append(WM_OT_debug_menu);
	WM_operatortype_append(WM_OT_operator_defaults);
	WM_operatortype_append(WM_OT_splash);
	WM_operatortype_append(WM_OT_search_menu);
	WM_operatortype_append(WM_OT_call_menu);
	WM_operatortype_append(WM_OT_call_menu_pie);
	WM_operatortype_append(WM_OT_radial_control);
	WM_operatortype_append(WM_OT_stereo3d_set);
#if defined(WIN32)
	WM_operatortype_append(WM_OT_console_toggle);
#endif
	WM_operatortype_append(WM_OT_previews_ensure);
	WM_operatortype_append(WM_OT_previews_clear);
	WM_operatortype_append(WM_OT_doc_view_manual_ui_context);
}

/* circleselect-like modal operators */
static void gesture_circle_modal_keymap(wmKeyConfig *keyconf)
{
	static const EnumPropertyItem modal_items[] = {
		{GESTURE_MODAL_CANCEL,  "CANCEL", 0, "Cancel", ""},
		{GESTURE_MODAL_CONFIRM, "CONFIRM", 0, "Confirm", ""},
		{GESTURE_MODAL_CIRCLE_ADD, "ADD", 0, "Add", ""},
		{GESTURE_MODAL_CIRCLE_SUB, "SUBTRACT", 0, "Subtract", ""},
		{GESTURE_MODAL_CIRCLE_SIZE, "SIZE", 0, "Size", ""},

		{GESTURE_MODAL_SELECT,  "SELECT", 0, "Select", ""},
		{GESTURE_MODAL_DESELECT, "DESELECT", 0, "DeSelect", ""},
		{GESTURE_MODAL_NOP, "NOP", 0, "No Operation", ""},

		{0, NULL, 0, NULL, NULL}
	};

	/* WARNING - name is incorrect, use for non-3d views */
	wmKeyMap *keymap = WM_modalkeymap_get(keyconf, "View3D Gesture Circle");

	/* this function is called for each spacetype, only needs to add map once */
	if (keymap && keymap->modal_items) return;

	keymap = WM_modalkeymap_add(keyconf, "View3D Gesture Circle", modal_items);

	/* items for modal map */
	WM_modalkeymap_add_item(keymap, ESCKEY,    KM_PRESS, KM_ANY, 0, GESTURE_MODAL_CANCEL);
	WM_modalkeymap_add_item(keymap, RIGHTMOUSE, KM_ANY, KM_ANY, 0, GESTURE_MODAL_CANCEL);

	WM_modalkeymap_add_item(keymap, RETKEY, KM_PRESS, KM_ANY, 0, GESTURE_MODAL_CONFIRM);
	WM_modalkeymap_add_item(keymap, PADENTER, KM_PRESS, 0, 0, GESTURE_MODAL_CONFIRM);

	WM_modalkeymap_add_item(keymap, LEFTMOUSE, KM_PRESS, 0, 0, GESTURE_MODAL_SELECT);

	/* Note: use 'KM_ANY' for release, so the circle exits on any mouse release,
	 * this is needed when circle select is activated as a tool. */

	/* left mouse shift for deselect too */
	WM_modalkeymap_add_item(keymap, LEFTMOUSE, KM_PRESS, KM_SHIFT, 0, GESTURE_MODAL_DESELECT);
	WM_modalkeymap_add_item(keymap, LEFTMOUSE, KM_RELEASE, KM_ANY, 0, GESTURE_MODAL_NOP);

	WM_modalkeymap_add_item(keymap, MIDDLEMOUSE, KM_PRESS, 0, 0, GESTURE_MODAL_DESELECT); //  default 2.4x
	WM_modalkeymap_add_item(keymap, MIDDLEMOUSE, KM_RELEASE, KM_ANY, 0, GESTURE_MODAL_NOP); //  default 2.4x

	WM_modalkeymap_add_item(keymap, WHEELUPMOUSE, KM_PRESS, 0, 0, GESTURE_MODAL_CIRCLE_SUB);
	WM_modalkeymap_add_item(keymap, PADMINUS, KM_PRESS, 0, 0, GESTURE_MODAL_CIRCLE_SUB);
	WM_modalkeymap_add_item(keymap, WHEELDOWNMOUSE, KM_PRESS, 0, 0, GESTURE_MODAL_CIRCLE_ADD);
	WM_modalkeymap_add_item(keymap, PADPLUSKEY, KM_PRESS, 0, 0, GESTURE_MODAL_CIRCLE_ADD);
	WM_modalkeymap_add_item(keymap, MOUSEPAN, 0, 0, 0, GESTURE_MODAL_CIRCLE_SIZE);

	/* assign map to operators */
	WM_modalkeymap_assign(keymap, "VIEW3D_OT_select_circle");
	WM_modalkeymap_assign(keymap, "UV_OT_circle_select");
	WM_modalkeymap_assign(keymap, "CLIP_OT_select_circle");
	WM_modalkeymap_assign(keymap, "MASK_OT_select_circle");
	WM_modalkeymap_assign(keymap, "NODE_OT_select_circle");
	WM_modalkeymap_assign(keymap, "GPENCIL_OT_select_circle");
	WM_modalkeymap_assign(keymap, "GRAPH_OT_select_circle");
	WM_modalkeymap_assign(keymap, "ACTION_OT_select_circle");

}

/* straight line modal operators */
static void gesture_straightline_modal_keymap(wmKeyConfig *keyconf)
{
	static const EnumPropertyItem modal_items[] = {
		{GESTURE_MODAL_CANCEL,  "CANCEL", 0, "Cancel", ""},
		{GESTURE_MODAL_SELECT,  "SELECT", 0, "Select", ""},
		{GESTURE_MODAL_BEGIN,   "BEGIN", 0, "Begin", ""},
		{0, NULL, 0, NULL, NULL}
	};

	wmKeyMap *keymap = WM_modalkeymap_get(keyconf, "Gesture Straight Line");

	/* this function is called for each spacetype, only needs to add map once */
	if (keymap && keymap->modal_items) return;

	keymap = WM_modalkeymap_add(keyconf, "Gesture Straight Line", modal_items);

	/* items for modal map */
	WM_modalkeymap_add_item(keymap, ESCKEY,    KM_PRESS, KM_ANY, 0, GESTURE_MODAL_CANCEL);
	WM_modalkeymap_add_item(keymap, RIGHTMOUSE, KM_ANY, KM_ANY, 0, GESTURE_MODAL_CANCEL);

	WM_modalkeymap_add_item(keymap, LEFTMOUSE, KM_PRESS, 0, 0, GESTURE_MODAL_BEGIN);
	WM_modalkeymap_add_item(keymap, LEFTMOUSE, KM_RELEASE, KM_ANY, 0, GESTURE_MODAL_SELECT);

	/* assign map to operators */
	WM_modalkeymap_assign(keymap, "IMAGE_OT_sample_line");
	WM_modalkeymap_assign(keymap, "PAINT_OT_weight_gradient");
	WM_modalkeymap_assign(keymap, "MESH_OT_bisect");
}


/* borderselect-like modal operators */
static void gesture_border_modal_keymap(wmKeyConfig *keyconf)
{
	static const EnumPropertyItem modal_items[] = {
		{GESTURE_MODAL_CANCEL,  "CANCEL", 0, "Cancel", ""},
		{GESTURE_MODAL_SELECT,  "SELECT", 0, "Select", ""},
		{GESTURE_MODAL_DESELECT, "DESELECT", 0, "DeSelect", ""},
		{GESTURE_MODAL_BEGIN,   "BEGIN", 0, "Begin", ""},
		{0, NULL, 0, NULL, NULL}
	};

	wmKeyMap *keymap = WM_modalkeymap_get(keyconf, "Gesture Border");

	/* this function is called for each spacetype, only needs to add map once */
	if (keymap && keymap->modal_items) return;

	keymap = WM_modalkeymap_add(keyconf, "Gesture Border", modal_items);

	/* items for modal map */
	WM_modalkeymap_add_item(keymap, ESCKEY,    KM_PRESS, KM_ANY, 0, GESTURE_MODAL_CANCEL);

	/* Note: cancel only on press otherwise you cannot map this to RMB-gesture */
	WM_modalkeymap_add_item(keymap, RIGHTMOUSE, KM_PRESS, KM_ANY, 0, GESTURE_MODAL_CANCEL);
	WM_modalkeymap_add_item(keymap, RIGHTMOUSE, KM_RELEASE, KM_ANY, 0, GESTURE_MODAL_SELECT);

	/* allow shift leftclick for deselect too */
	WM_modalkeymap_add_item(keymap, LEFTMOUSE, KM_PRESS, KM_SHIFT, 0, GESTURE_MODAL_BEGIN);
	WM_modalkeymap_add_item(keymap, LEFTMOUSE, KM_RELEASE, KM_SHIFT, 0, GESTURE_MODAL_DESELECT);

	/* any unhandled leftclick release handles select */
	WM_modalkeymap_add_item(keymap, LEFTMOUSE, KM_PRESS, 0, 0, GESTURE_MODAL_BEGIN);
	WM_modalkeymap_add_item(keymap, LEFTMOUSE, KM_RELEASE, KM_ANY, 0, GESTURE_MODAL_SELECT);

	WM_modalkeymap_add_item(keymap, MIDDLEMOUSE, KM_PRESS, 0, 0, GESTURE_MODAL_BEGIN);
	WM_modalkeymap_add_item(keymap, MIDDLEMOUSE, KM_RELEASE, 0, 0, GESTURE_MODAL_DESELECT);

	/* assign map to operators */
	WM_modalkeymap_assign(keymap, "ACTION_OT_select_border");
	WM_modalkeymap_assign(keymap, "ANIM_OT_channels_select_border");
	WM_modalkeymap_assign(keymap, "ANIM_OT_previewrange_set");
	WM_modalkeymap_assign(keymap, "INFO_OT_select_border");
	WM_modalkeymap_assign(keymap, "FILE_OT_select_border");
	WM_modalkeymap_assign(keymap, "GRAPH_OT_select_border");
	WM_modalkeymap_assign(keymap, "MARKER_OT_select_border");
	WM_modalkeymap_assign(keymap, "NLA_OT_select_border");
	WM_modalkeymap_assign(keymap, "NODE_OT_select_border");
	WM_modalkeymap_assign(keymap, "NODE_OT_viewer_border");
	WM_modalkeymap_assign(keymap, "PAINT_OT_hide_show");
	WM_modalkeymap_assign(keymap, "OUTLINER_OT_select_border");
//	WM_modalkeymap_assign(keymap, "SCREEN_OT_border_select"); // template
	WM_modalkeymap_assign(keymap, "SEQUENCER_OT_select_border");
	WM_modalkeymap_assign(keymap, "SEQUENCER_OT_view_ghost_border");
	WM_modalkeymap_assign(keymap, "UV_OT_select_border");
	WM_modalkeymap_assign(keymap, "CLIP_OT_select_border");
	WM_modalkeymap_assign(keymap, "CLIP_OT_graph_select_border");
	WM_modalkeymap_assign(keymap, "MASK_OT_select_border");
	WM_modalkeymap_assign(keymap, "VIEW2D_OT_zoom_border");
	WM_modalkeymap_assign(keymap, "VIEW3D_OT_clip_border");
	WM_modalkeymap_assign(keymap, "VIEW3D_OT_render_border");
	WM_modalkeymap_assign(keymap, "VIEW3D_OT_select_border");
	WM_modalkeymap_assign(keymap, "VIEW3D_OT_zoom_border"); /* XXX TODO: zoom border should perhaps map rightmouse to zoom out instead of in+cancel */
	WM_modalkeymap_assign(keymap, "IMAGE_OT_render_border");
	WM_modalkeymap_assign(keymap, "IMAGE_OT_view_zoom_border");
	WM_modalkeymap_assign(keymap, "GPENCIL_OT_select_border");
}

/* zoom to border modal operators */
static void gesture_zoom_border_modal_keymap(wmKeyConfig *keyconf)
{
	static const EnumPropertyItem modal_items[] = {
		{GESTURE_MODAL_CANCEL, "CANCEL", 0, "Cancel", ""},
		{GESTURE_MODAL_IN,  "IN", 0, "In", ""},
		{GESTURE_MODAL_OUT, "OUT", 0, "Out", ""},
		{GESTURE_MODAL_BEGIN, "BEGIN", 0, "Begin", ""},
		{0, NULL, 0, NULL, NULL}
	};

	wmKeyMap *keymap = WM_modalkeymap_get(keyconf, "Gesture Zoom Border");

	/* this function is called for each spacetype, only needs to add map once */
	if (keymap && keymap->modal_items) return;

	keymap = WM_modalkeymap_add(keyconf, "Gesture Zoom Border", modal_items);

	/* items for modal map */
	WM_modalkeymap_add_item(keymap, ESCKEY,    KM_PRESS, KM_ANY, 0, GESTURE_MODAL_CANCEL);
	WM_modalkeymap_add_item(keymap, RIGHTMOUSE, KM_ANY, KM_ANY, 0, GESTURE_MODAL_CANCEL);

	WM_modalkeymap_add_item(keymap, LEFTMOUSE, KM_PRESS, 0, 0, GESTURE_MODAL_BEGIN);
	WM_modalkeymap_add_item(keymap, LEFTMOUSE, KM_RELEASE, 0, 0, GESTURE_MODAL_IN);

	WM_modalkeymap_add_item(keymap, MIDDLEMOUSE, KM_PRESS, 0, 0, GESTURE_MODAL_BEGIN);
	WM_modalkeymap_add_item(keymap, MIDDLEMOUSE, KM_RELEASE, 0, 0, GESTURE_MODAL_OUT);

	/* assign map to operators */
	WM_modalkeymap_assign(keymap, "VIEW2D_OT_zoom_border");
	WM_modalkeymap_assign(keymap, "VIEW3D_OT_zoom_border");
	WM_modalkeymap_assign(keymap, "IMAGE_OT_view_zoom_border");
}

/* default keymap for windows and screens, only call once per WM */
void wm_window_keymap(wmKeyConfig *keyconf)
{
	wmKeyMap *keymap = WM_keymap_find(keyconf, "Window", 0, 0);
	wmKeyMapItem *kmi;

	/* note, this doesn't replace existing keymap items */
	WM_keymap_verify_item(keymap, "WM_OT_window_duplicate", WKEY, KM_PRESS, KM_CTRL | KM_ALT, 0);
#ifdef __APPLE__
	WM_keymap_add_item(keymap, "WM_OT_read_homefile", NKEY, KM_PRESS, KM_OSKEY, 0);
	WM_keymap_add_menu(keymap, "INFO_MT_file_open_recent", OKEY, KM_PRESS, KM_SHIFT | KM_OSKEY, 0);
	WM_keymap_add_item(keymap, "WM_OT_open_mainfile", OKEY, KM_PRESS, KM_OSKEY, 0);
	WM_keymap_add_item(keymap, "WM_OT_save_mainfile", SKEY, KM_PRESS, KM_OSKEY, 0);
	WM_keymap_add_item(keymap, "WM_OT_save_as_mainfile", SKEY, KM_PRESS, KM_SHIFT | KM_OSKEY, 0);
	WM_keymap_add_item(keymap, "WM_OT_quit_blender", QKEY, KM_PRESS, KM_OSKEY, 0);
#endif
	WM_keymap_add_item(keymap, "WM_OT_read_homefile", NKEY, KM_PRESS, KM_CTRL, 0);
	WM_keymap_add_item(keymap, "WM_OT_save_homefile", UKEY, KM_PRESS, KM_CTRL, 0);
	WM_keymap_add_menu(keymap, "INFO_MT_file_open_recent", OKEY, KM_PRESS, KM_SHIFT | KM_CTRL, 0);
	WM_keymap_add_item(keymap, "WM_OT_open_mainfile", OKEY, KM_PRESS, KM_CTRL, 0);
	WM_keymap_add_item(keymap, "WM_OT_open_mainfile", F1KEY, KM_PRESS, 0, 0);
	WM_keymap_add_item(keymap, "WM_OT_link", OKEY, KM_PRESS, KM_CTRL | KM_ALT, 0);
	WM_keymap_add_item(keymap, "WM_OT_append", F1KEY, KM_PRESS, KM_SHIFT, 0);

	WM_keymap_add_item(keymap, "WM_OT_save_mainfile", SKEY, KM_PRESS, KM_CTRL, 0);
	WM_keymap_add_item(keymap, "WM_OT_save_mainfile", WKEY, KM_PRESS, KM_CTRL, 0);
	WM_keymap_add_item(keymap, "WM_OT_save_as_mainfile", SKEY, KM_PRESS, KM_SHIFT | KM_CTRL, 0);
	WM_keymap_add_item(keymap, "WM_OT_save_as_mainfile", F2KEY, KM_PRESS, 0, 0);
	kmi = WM_keymap_add_item(keymap, "WM_OT_save_as_mainfile", SKEY, KM_PRESS, KM_ALT | KM_CTRL, 0);
	RNA_boolean_set(kmi->ptr, "copy", true);

	WM_keymap_verify_item(keymap, "WM_OT_window_fullscreen_toggle", F11KEY, KM_PRESS, KM_ALT, 0);
	WM_keymap_add_item(keymap, "WM_OT_quit_blender", QKEY, KM_PRESS, KM_CTRL, 0);

	WM_keymap_add_item(keymap, "WM_OT_doc_view_manual_ui_context", F1KEY, KM_PRESS, KM_ALT, 0);

	/* debug/testing */
	WM_keymap_verify_item(keymap, "WM_OT_redraw_timer", TKEY, KM_PRESS, KM_ALT | KM_CTRL, 0);
	WM_keymap_verify_item(keymap, "WM_OT_debug_menu", DKEY, KM_PRESS, KM_ALT | KM_CTRL, 0);

	/* menus that can be accessed anywhere in blender */
	WM_keymap_verify_item(keymap, "WM_OT_search_menu", SPACEKEY, KM_PRESS, 0, 0);
#ifdef WITH_INPUT_NDOF
	WM_keymap_add_menu(keymap, "USERPREF_MT_ndof_settings", NDOF_BUTTON_MENU, KM_PRESS, 0, 0);
#endif

	/* Space switching */
	kmi = WM_keymap_add_item(keymap, "WM_OT_context_set_enum", F2KEY, KM_PRESS, KM_SHIFT, 0); /* new in 2.5x, was DXF export */
	RNA_string_set(kmi->ptr, "data_path", "area.type");
	RNA_string_set(kmi->ptr, "value", "LOGIC_EDITOR");

	kmi = WM_keymap_add_item(keymap, "WM_OT_context_set_enum", F3KEY, KM_PRESS, KM_SHIFT, 0);
	RNA_string_set(kmi->ptr, "data_path", "area.type");
	RNA_string_set(kmi->ptr, "value", "NODE_EDITOR");

	kmi = WM_keymap_add_item(keymap, "WM_OT_context_set_enum", F4KEY, KM_PRESS, KM_SHIFT, 0); /* new in 2.5x, was data browser */
	RNA_string_set(kmi->ptr, "data_path", "area.type");
	RNA_string_set(kmi->ptr, "value", "CONSOLE");

	kmi = WM_keymap_add_item(keymap, "WM_OT_context_set_enum", F5KEY, KM_PRESS, KM_SHIFT, 0);
	RNA_string_set(kmi->ptr, "data_path", "area.type");
	RNA_string_set(kmi->ptr, "value", "VIEW_3D");

	kmi = WM_keymap_add_item(keymap, "WM_OT_context_set_enum", F6KEY, KM_PRESS, KM_SHIFT, 0);
	RNA_string_set(kmi->ptr, "data_path", "area.type");
	RNA_string_set(kmi->ptr, "value", "GRAPH_EDITOR");

	kmi = WM_keymap_add_item(keymap, "WM_OT_context_set_enum", F7KEY, KM_PRESS, KM_SHIFT, 0);
	RNA_string_set(kmi->ptr, "data_path", "area.type");
	RNA_string_set(kmi->ptr, "value", "PROPERTIES");

	kmi = WM_keymap_add_item(keymap, "WM_OT_context_set_enum", F8KEY, KM_PRESS, KM_SHIFT, 0);
	RNA_string_set(kmi->ptr, "data_path", "area.type");
	RNA_string_set(kmi->ptr, "value", "SEQUENCE_EDITOR");

	kmi = WM_keymap_add_item(keymap, "WM_OT_context_set_enum", F9KEY, KM_PRESS, KM_SHIFT, 0);
	RNA_string_set(kmi->ptr, "data_path", "area.type");
	RNA_string_set(kmi->ptr, "value", "OUTLINER");

	kmi = WM_keymap_add_item(keymap, "WM_OT_context_set_enum", F10KEY, KM_PRESS, KM_SHIFT, 0);
	RNA_string_set(kmi->ptr, "data_path", "area.type");
	RNA_string_set(kmi->ptr, "value", "IMAGE_EDITOR");

	kmi = WM_keymap_add_item(keymap, "WM_OT_context_set_enum", F11KEY, KM_PRESS, KM_SHIFT, 0);
	RNA_string_set(kmi->ptr, "data_path", "area.type");
	RNA_string_set(kmi->ptr, "value", "TEXT_EDITOR");

	kmi = WM_keymap_add_item(keymap, "WM_OT_context_set_enum", F12KEY, KM_PRESS, KM_SHIFT, 0);
	RNA_string_set(kmi->ptr, "data_path", "area.type");
	RNA_string_set(kmi->ptr, "value", "DOPESHEET_EDITOR");

#ifdef WITH_INPUT_NDOF
	/* ndof speed */
	const char *data_path = "user_preferences.inputs.ndof_sensitivity";
	kmi = WM_keymap_add_item(keymap, "WM_OT_context_scale_float", NDOF_BUTTON_PLUS, KM_PRESS, 0, 0);
	RNA_string_set(kmi->ptr, "data_path", data_path);
	RNA_float_set(kmi->ptr, "value", 1.1f);

	kmi = WM_keymap_add_item(keymap, "WM_OT_context_scale_float", NDOF_BUTTON_MINUS, KM_PRESS, 0, 0);
	RNA_string_set(kmi->ptr, "data_path", data_path);
	RNA_float_set(kmi->ptr, "value", 1.0f / 1.1f);

	kmi = WM_keymap_add_item(keymap, "WM_OT_context_scale_float", NDOF_BUTTON_PLUS, KM_PRESS, KM_SHIFT, 0);
	RNA_string_set(kmi->ptr, "data_path", data_path);
	RNA_float_set(kmi->ptr, "value", 1.5f);

	kmi = WM_keymap_add_item(keymap, "WM_OT_context_scale_float", NDOF_BUTTON_MINUS, KM_PRESS, KM_SHIFT, 0);
	RNA_string_set(kmi->ptr, "data_path", data_path);
	RNA_float_set(kmi->ptr, "value", 1.0f / 1.5f);
#endif /* WITH_INPUT_NDOF */

	gesture_circle_modal_keymap(keyconf);
	gesture_border_modal_keymap(keyconf);
	gesture_zoom_border_modal_keymap(keyconf);
	gesture_straightline_modal_keymap(keyconf);
}

/**
 * Filter functions that can be used with rna_id_itemf() below.
 * Should return false if 'id' should be excluded.
 */
static bool rna_id_enum_filter_single(ID *id, void *user_data)
{
	return (id != user_data);
}

/* Generic itemf's for operators that take library args */
static const EnumPropertyItem *rna_id_itemf(
        bContext *UNUSED(C), PointerRNA *UNUSED(ptr),
        bool *r_free, ID *id, bool local,
        bool (*filter_ids)(ID *id, void *user_data), void *user_data)
{
	EnumPropertyItem item_tmp = {0}, *item = NULL;
	int totitem = 0;
	int i = 0;

	for (; id; id = id->next) {
		if ((filter_ids != NULL) && filter_ids(user_data, id) == false) {
			i++;
			continue;
		}
		if (local == false || !ID_IS_LINKED(id)) {
			item_tmp.identifier = item_tmp.name = id->name + 2;
			item_tmp.value = i++;
			RNA_enum_item_add(&item, &totitem, &item_tmp);
		}
	}

	RNA_enum_item_end(&item, &totitem);
	*r_free = true;

	return item;
}

/* can add more as needed */
const EnumPropertyItem *RNA_action_itemf(bContext *C, PointerRNA *ptr, PropertyRNA *UNUSED(prop), bool *r_free)
{
	return rna_id_itemf(C, ptr, r_free, C ? (ID *)CTX_data_main(C)->action.first : NULL, false, NULL, NULL);
}
#if 0 /* UNUSED */
const EnumPropertyItem *RNA_action_local_itemf(bContext *C, PointerRNA *ptr, PropertyRNA *UNUSED(prop), bool *r_free)
{
	return rna_id_itemf(C, ptr, r_free, C ? (ID *)CTX_data_main(C)->action.first : NULL, true);
}
#endif

const EnumPropertyItem *RNA_group_itemf(bContext *C, PointerRNA *ptr, PropertyRNA *UNUSED(prop), bool *r_free)
{
	return rna_id_itemf(C, ptr, r_free, C ? (ID *)CTX_data_main(C)->group.first : NULL, false, NULL, NULL);
}
const EnumPropertyItem *RNA_group_local_itemf(bContext *C, PointerRNA *ptr, PropertyRNA *UNUSED(prop), bool *r_free)
{
	return rna_id_itemf(C, ptr, r_free, C ? (ID *)CTX_data_main(C)->group.first : NULL, true, NULL, NULL);
}

const EnumPropertyItem *RNA_image_itemf(bContext *C, PointerRNA *ptr, PropertyRNA *UNUSED(prop), bool *r_free)
{
	return rna_id_itemf(C, ptr, r_free, C ? (ID *)CTX_data_main(C)->image.first : NULL, false, NULL, NULL);
}
const EnumPropertyItem *RNA_image_local_itemf(bContext *C, PointerRNA *ptr, PropertyRNA *UNUSED(prop), bool *r_free)
{
	return rna_id_itemf(C, ptr, r_free, C ? (ID *)CTX_data_main(C)->image.first : NULL, true, NULL, NULL);
}

const EnumPropertyItem *RNA_scene_itemf(bContext *C, PointerRNA *ptr, PropertyRNA *UNUSED(prop), bool *r_free)
{
	return rna_id_itemf(C, ptr, r_free, C ? (ID *)CTX_data_main(C)->scene.first : NULL, false, NULL, NULL);
}
const EnumPropertyItem *RNA_scene_local_itemf(bContext *C, PointerRNA *ptr, PropertyRNA *UNUSED(prop), bool *r_free)
{
	return rna_id_itemf(C, ptr, r_free, C ? (ID *)CTX_data_main(C)->scene.first : NULL, true, NULL, NULL);
}
const EnumPropertyItem *RNA_scene_without_active_itemf(bContext *C, PointerRNA *ptr, PropertyRNA *UNUSED(prop), bool *r_free)
{
	Scene *scene_active = C ? CTX_data_scene(C) : NULL;
	return rna_id_itemf(
	        C, ptr, r_free, C ? (ID *)CTX_data_main(C)->scene.first : NULL, true,
	        rna_id_enum_filter_single, scene_active);
}
const EnumPropertyItem *RNA_movieclip_itemf(bContext *C, PointerRNA *ptr, PropertyRNA *UNUSED(prop), bool *r_free)
{
	return rna_id_itemf(C, ptr, r_free, C ? (ID *)CTX_data_main(C)->movieclip.first : NULL, false, NULL, NULL);
}
const EnumPropertyItem *RNA_movieclip_local_itemf(bContext *C, PointerRNA *ptr, PropertyRNA *UNUSED(prop), bool *r_free)
{
	return rna_id_itemf(C, ptr, r_free, C ? (ID *)CTX_data_main(C)->movieclip.first : NULL, true, NULL, NULL);
}

const EnumPropertyItem *RNA_mask_itemf(bContext *C, PointerRNA *ptr, PropertyRNA *UNUSED(prop), bool *r_free)
{
	return rna_id_itemf(C, ptr, r_free, C ? (ID *)CTX_data_main(C)->mask.first : NULL, false, NULL, NULL);
}
const EnumPropertyItem *RNA_mask_local_itemf(bContext *C, PointerRNA *ptr, PropertyRNA *UNUSED(prop), bool *r_free)
{
	return rna_id_itemf(C, ptr, r_free, C ? (ID *)CTX_data_main(C)->mask.first : NULL, true, NULL, NULL);
}<|MERGE_RESOLUTION|>--- conflicted
+++ resolved
@@ -1685,13 +1685,8 @@
 {
 	ot->name = "Debug Menu";
 	ot->idname = "WM_OT_debug_menu";
-<<<<<<< HEAD
 	ot->description = "Debug Menu\nOpen a popup to set the debug level";
-	
-=======
-	ot->description = "Open a popup to set the debug level";
-
->>>>>>> 0083dc89
+
 	ot->invoke = wm_debug_menu_invoke;
 	ot->exec = wm_debug_menu_exec;
 	ot->poll = WM_operator_winactive;
@@ -1915,7 +1910,7 @@
 	col = uiLayoutColumn(split, false);
 	uiItemL(col, IFACE_("Links"), ICON_NONE);
 
-	// bfa - changed the menu itemas to link to bforartists pages
+	// bfa - changed the menu items to link to bforartists pages
 	uiItemStringO(col, IFACE_("Quickstart Learning Videos (Youtube)"), ICON_URL, "WM_OT_url_open", "url", "https://www.youtube.com/playlist?list=PLB0iqEbIPQTZEkNWmGcIFGubrLYSDi5Og");
 	uiItemStringO(col, IFACE_("Credits Bforartists"), ICON_URL, "WM_OT_url_open", "url", "https://www.bforartists.de/wiki/credits-page-bforartists");
 	uiItemStringO(col, IFACE_("Release notes"), ICON_URL, "WM_OT_url_open", "url", "https://www.bforartists.de/wiki/release-notes");
@@ -1968,13 +1963,8 @@
 {
 	ot->name = "Splash Screen";
 	ot->idname = "WM_OT_splash";
-<<<<<<< HEAD
 	ot->description = "Splash Screen\nOpen the splash screen with release info";
-	
-=======
-	ot->description = "Open the splash screen with release info";
-
->>>>>>> 0083dc89
+
 	ot->invoke = wm_splash_invoke;
 	ot->poll = WM_operator_winactive;
 }
@@ -2060,13 +2050,8 @@
 {
 	ot->name = "Search Menu";
 	ot->idname = "WM_OT_search_menu";
-<<<<<<< HEAD
 	ot->description = "Search Menu\nPop-up a search menu over all available operators in current context";
-	
-=======
-	ot->description = "Pop-up a search menu over all available operators in current context";
-
->>>>>>> 0083dc89
+
 	ot->invoke = wm_search_menu_invoke;
 	ot->exec = wm_search_menu_exec;
 	ot->poll = wm_search_menu_poll;
@@ -2154,13 +2139,8 @@
 {
 	ot->name = "Duplicate Window";
 	ot->idname = "WM_OT_window_duplicate";
-<<<<<<< HEAD
 	ot->description = "Duplicate Window\nDuplicate the current Bforartists window";
-		
-=======
-	ot->description = "Duplicate the current Blender window";
-
->>>>>>> 0083dc89
+
 	ot->exec = wm_window_duplicate_exec;
 	ot->poll = wm_operator_winactive_normal;
 }
@@ -3264,13 +3244,8 @@
 {
 	ot->name = "Memory Statistics";
 	ot->idname = "WM_OT_memory_statistics";
-<<<<<<< HEAD
 	ot->description = "Memory Statistics\nPrint memory statistics to the console";
-	
-=======
-	ot->description = "Print memory statistics to the console";
-
->>>>>>> 0083dc89
+
 	ot->exec = memory_statistics_exec;
 }
 
@@ -3291,13 +3266,8 @@
 {
 	ot->name = "Dependency Relations";
 	ot->idname = "WM_OT_dependency_relations";
-<<<<<<< HEAD
 	ot->description = "Dependency Relations\nPrint dependency graph relations to the console";
-	
-=======
-	ot->description = "Print dependency graph relations to the console";
-
->>>>>>> 0083dc89
+
 	ot->exec = dependency_relations_exec;
 }
 
