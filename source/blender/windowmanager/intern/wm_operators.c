--- conflicted
+++ resolved
@@ -2231,708 +2231,6 @@
 	}
 }
 
-<<<<<<< HEAD
-/* ************ window gesture operator-callback definitions ************** */
-/*
- * These are default callbacks for use in operators requiring gesture input
- */
-
-/* **************** Border gesture *************** */
-
-/**
- * Border gesture has two types:
- * -# #WM_GESTURE_CROSS_RECT: starts a cross, on mouse click it changes to border.
- * -# #WM_GESTURE_RECT: starts immediate as a border, on mouse click or release it ends.
- *
- * It stores 4 values (xmin, xmax, ymin, ymax) and event it ended with (event_type)
- */
-
-static int border_apply_rect(wmOperator *op)
-{
-	wmGesture *gesture = op->customdata;
-	rcti *rect = gesture->customdata;
-	
-	if (rect->xmin == rect->xmax || rect->ymin == rect->ymax)
-		return 0;
-
-	
-	/* operator arguments and storage. */
-	RNA_int_set(op->ptr, "xmin", min_ii(rect->xmin, rect->xmax));
-	RNA_int_set(op->ptr, "ymin", min_ii(rect->ymin, rect->ymax));
-	RNA_int_set(op->ptr, "xmax", max_ii(rect->xmin, rect->xmax));
-	RNA_int_set(op->ptr, "ymax", max_ii(rect->ymin, rect->ymax));
-
-	return 1;
-}
-
-static int border_apply(bContext *C, wmOperator *op, int gesture_mode)
-{
-	PropertyRNA *prop;
-
-	int retval;
-
-	if (!border_apply_rect(op))
-		return 0;
-	
-	/* XXX weak; border should be configured for this without reading event types */
-	if ((prop = RNA_struct_find_property(op->ptr, "gesture_mode"))) {
-		RNA_property_int_set(op->ptr, prop, gesture_mode);
-	}
-
-	retval = op->type->exec(C, op);
-	OPERATOR_RETVAL_CHECK(retval);
-
-	return 1;
-}
-
-static void wm_gesture_end(bContext *C, wmOperator *op)
-{
-	wmGesture *gesture = op->customdata;
-	
-	WM_gesture_end(C, gesture); /* frees gesture itself, and unregisters from window */
-	op->customdata = NULL;
-
-	ED_area_tag_redraw(CTX_wm_area(C));
-	
-	if (RNA_struct_find_property(op->ptr, "cursor")) {
-		WM_cursor_modal_restore(CTX_wm_window(C));
-	}
-}
-
-int WM_border_select_invoke(bContext *C, wmOperator *op, const wmEvent *event)
-{
-	if (ISTWEAK(event->type))
-		op->customdata = WM_gesture_new(C, event, WM_GESTURE_RECT);
-	else
-		op->customdata = WM_gesture_new(C, event, WM_GESTURE_CROSS_RECT);
-
-	/* add modal handler */
-	WM_event_add_modal_handler(C, op);
-	
-	wm_gesture_tag_redraw(C);
-
-	return OPERATOR_RUNNING_MODAL;
-}
-
-int WM_border_select_modal(bContext *C, wmOperator *op, const wmEvent *event)
-{
-	wmGesture *gesture = op->customdata;
-	rcti *rect = gesture->customdata;
-	int sx, sy;
-	
-	if (event->type == MOUSEMOVE) {
-		wm_subwindow_origin_get(CTX_wm_window(C), gesture->swinid, &sx, &sy);
-
-		if (gesture->type == WM_GESTURE_CROSS_RECT && gesture->mode == 0) {
-			rect->xmin = rect->xmax = event->x - sx;
-			rect->ymin = rect->ymax = event->y - sy;
-		}
-		else {
-			rect->xmax = event->x - sx;
-			rect->ymax = event->y - sy;
-		}
-		border_apply_rect(op);
-
-		wm_gesture_tag_redraw(C);
-	}
-	else if (event->type == EVT_MODAL_MAP) {
-		switch (event->val) {
-			case GESTURE_MODAL_BEGIN:
-				if (gesture->type == WM_GESTURE_CROSS_RECT && gesture->mode == 0) {
-					gesture->mode = 1;
-					wm_gesture_tag_redraw(C);
-				}
-				break;
-			case GESTURE_MODAL_SELECT:
-			case GESTURE_MODAL_DESELECT:
-			case GESTURE_MODAL_IN:
-			case GESTURE_MODAL_OUT:
-				if (border_apply(C, op, event->val)) {
-					wm_gesture_end(C, op);
-					return OPERATOR_FINISHED;
-				}
-				wm_gesture_end(C, op);
-				return OPERATOR_CANCELLED;
-
-			case GESTURE_MODAL_CANCEL:
-				wm_gesture_end(C, op);
-				return OPERATOR_CANCELLED;
-		}
-
-	}
-#ifdef WITH_INPUT_NDOF
-	else if (event->type == NDOF_MOTION) {
-		return OPERATOR_PASS_THROUGH;
-	}
-#endif
-//	/* Allow view navigation??? */
-//	else {
-//		return OPERATOR_PASS_THROUGH;
-//	}
-
-	return OPERATOR_RUNNING_MODAL;
-}
-
-void WM_border_select_cancel(bContext *C, wmOperator *op)
-{
-	wm_gesture_end(C, op);
-}
-
-/* **************** circle gesture *************** */
-/* works now only for selection or modal paint stuff, calls exec while hold mouse, exit on release */
-
-#ifdef GESTURE_MEMORY
-int circle_select_size = 25; /* XXX - need some operator memory thing! */
-#endif
-
-int WM_gesture_circle_invoke(bContext *C, wmOperator *op, const wmEvent *event)
-{
-	op->customdata = WM_gesture_new(C, event, WM_GESTURE_CIRCLE);
-	
-	/* add modal handler */
-	WM_event_add_modal_handler(C, op);
-	
-	wm_gesture_tag_redraw(C);
-	
-	return OPERATOR_RUNNING_MODAL;
-}
-
-static void gesture_circle_apply(bContext *C, wmOperator *op)
-{
-	wmGesture *gesture = op->customdata;
-	rcti *rect = gesture->customdata;
-	
-	if (RNA_int_get(op->ptr, "gesture_mode") == GESTURE_MODAL_NOP)
-		return;
-
-	/* operator arguments and storage. */
-	RNA_int_set(op->ptr, "x", rect->xmin);
-	RNA_int_set(op->ptr, "y", rect->ymin);
-	RNA_int_set(op->ptr, "radius", rect->xmax);
-	
-	if (op->type->exec) {
-		int retval;
-		retval = op->type->exec(C, op);
-		OPERATOR_RETVAL_CHECK(retval);
-	}
-#ifdef GESTURE_MEMORY
-	circle_select_size = rect->xmax;
-#endif
-}
-
-int WM_gesture_circle_modal(bContext *C, wmOperator *op, const wmEvent *event)
-{
-	wmGesture *gesture = op->customdata;
-	rcti *rect = gesture->customdata;
-	int sx, sy;
-
-	if (event->type == MOUSEMOVE) {
-		wm_subwindow_origin_get(CTX_wm_window(C), gesture->swinid, &sx, &sy);
-
-		rect->xmin = event->x - sx;
-		rect->ymin = event->y - sy;
-
-		wm_gesture_tag_redraw(C);
-
-		if (gesture->mode)
-			gesture_circle_apply(C, op);
-	}
-	else if (event->type == EVT_MODAL_MAP) {
-		float fac;
-		
-		switch (event->val) {
-			case GESTURE_MODAL_CIRCLE_SIZE:
-				fac = 0.3f * (event->y - event->prevy);
-				if (fac > 0)
-					rect->xmax += ceil(fac);
-				else
-					rect->xmax += floor(fac);
-				if (rect->xmax < 1) rect->xmax = 1;
-				wm_gesture_tag_redraw(C);
-				break;
-			case GESTURE_MODAL_CIRCLE_ADD:
-				rect->xmax += 2 + rect->xmax / 10;
-				wm_gesture_tag_redraw(C);
-				break;
-			case GESTURE_MODAL_CIRCLE_SUB:
-				rect->xmax -= 2 + rect->xmax / 10;
-				if (rect->xmax < 1) rect->xmax = 1;
-				wm_gesture_tag_redraw(C);
-				break;
-			case GESTURE_MODAL_SELECT:
-			case GESTURE_MODAL_DESELECT:
-			case GESTURE_MODAL_NOP:
-				if (RNA_struct_find_property(op->ptr, "gesture_mode"))
-					RNA_int_set(op->ptr, "gesture_mode", event->val);
-
-				if (event->val != GESTURE_MODAL_NOP) {
-					/* apply first click */
-					gesture_circle_apply(C, op);
-					gesture->mode = 1;
-					wm_gesture_tag_redraw(C);
-				}
-				break;
-
-			case GESTURE_MODAL_CANCEL:
-			case GESTURE_MODAL_CONFIRM:
-				wm_gesture_end(C, op);
-				return OPERATOR_FINISHED; /* use finish or we don't get an undo */
-		}
-	}
-#ifdef WITH_INPUT_NDOF
-	else if (event->type == NDOF_MOTION) {
-		return OPERATOR_PASS_THROUGH;
-	}
-#endif
-	/* Allow view navigation??? */
-	/* note, this gives issues: 1) other modal ops run on top (border select), 2) middlemouse is used now 3) tablet/trackpad? */
-//	else {
-//		return OPERATOR_PASS_THROUGH;
-//	}
-
-	return OPERATOR_RUNNING_MODAL;
-}
-
-void WM_gesture_circle_cancel(bContext *C, wmOperator *op)
-{
-	wm_gesture_end(C, op);
-}
-
-#if 0
-/* template to copy from */
-void WM_OT_circle_gesture(wmOperatorType *ot)
-{
-	ot->name = "Circle Gesture";
-	ot->idname = "WM_OT_circle_gesture";
-	ot->description = "Circle Gesture\nEnter rotate mode with a circular gesture";
-	
-	ot->invoke = WM_gesture_circle_invoke;
-	ot->modal = WM_gesture_circle_modal;
-	
-	ot->poll = WM_operator_winactive;
-	
-	RNA_def_property(ot->srna, "x", PROP_INT, PROP_NONE);
-	RNA_def_property(ot->srna, "y", PROP_INT, PROP_NONE);
-	RNA_def_property(ot->srna, "radius", PROP_INT, PROP_NONE);
-
-}
-#endif
-
-/* **************** Tweak gesture *************** */
-
-static void tweak_gesture_modal(bContext *C, const wmEvent *event)
-{
-	wmWindow *window = CTX_wm_window(C);
-	wmGesture *gesture = window->tweak;
-	rcti *rect = gesture->customdata;
-	int sx, sy, val;
-	
-	switch (event->type) {
-		case MOUSEMOVE:
-		case INBETWEEN_MOUSEMOVE:
-			
-			wm_subwindow_origin_get(window, gesture->swinid, &sx, &sy);
-			
-			rect->xmax = event->x - sx;
-			rect->ymax = event->y - sy;
-			
-			if ((val = wm_gesture_evaluate(gesture))) {
-				wmEvent tevent;
-
-				wm_event_init_from_window(window, &tevent);
-				/* We want to get coord from start of drag, not from point where it becomes a tweak event, see T40549 */
-				tevent.x = rect->xmin + sx;
-				tevent.y = rect->ymin + sy;
-				if (gesture->event_type == LEFTMOUSE)
-					tevent.type = EVT_TWEAK_L;
-				else if (gesture->event_type == RIGHTMOUSE)
-					tevent.type = EVT_TWEAK_R;
-				else
-					tevent.type = EVT_TWEAK_M;
-				tevent.val = val;
-				/* mouse coords! */
-
-				/* important we add immediately after this event, so future mouse releases
-				 * (which may be in the queue already), are handled in order, see T44740 */
-				wm_event_add_ex(window, &tevent, event);
-				
-				WM_gesture_end(C, gesture); /* frees gesture itself, and unregisters from window */
-			}
-			
-			break;
-			
-		case LEFTMOUSE:
-		case RIGHTMOUSE:
-		case MIDDLEMOUSE:
-			if (gesture->event_type == event->type) {
-				WM_gesture_end(C, gesture);
-
-				/* when tweak fails we should give the other keymap entries a chance */
-
-				/* XXX, assigning to readonly, BAD JUJU! */
-				((wmEvent *)event)->val = KM_RELEASE;
-			}
-			break;
-		default:
-			if (!ISTIMER(event->type) && event->type != EVENT_NONE) {
-				WM_gesture_end(C, gesture);
-			}
-			break;
-	}
-}
-
-/* standard tweak, called after window handlers passed on event */
-void wm_tweakevent_test(bContext *C, wmEvent *event, int action)
-{
-	wmWindow *win = CTX_wm_window(C);
-	
-	if (win->tweak == NULL) {
-		if (CTX_wm_region(C)) {
-			if (event->val == KM_PRESS) {
-				if (ELEM(event->type, LEFTMOUSE, MIDDLEMOUSE, RIGHTMOUSE)) {
-					win->tweak = WM_gesture_new(C, event, WM_GESTURE_TWEAK);
-				}
-			}
-		}
-	}
-	else {
-		/* no tweaks if event was handled */
-		if ((action & WM_HANDLER_BREAK)) {
-			WM_gesture_end(C, win->tweak);
-		}
-		else
-			tweak_gesture_modal(C, event);
-	}
-}
-
-/* *********************** lasso gesture ****************** */
-
-int WM_gesture_lasso_invoke(bContext *C, wmOperator *op, const wmEvent *event)
-{
-	PropertyRNA *prop;
-
-	op->customdata = WM_gesture_new(C, event, WM_GESTURE_LASSO);
-	
-	/* add modal handler */
-	WM_event_add_modal_handler(C, op);
-	
-	wm_gesture_tag_redraw(C);
-	
-	if ((prop = RNA_struct_find_property(op->ptr, "cursor"))) {
-		WM_cursor_modal_set(CTX_wm_window(C), RNA_property_int_get(op->ptr, prop));
-	}
-	
-	return OPERATOR_RUNNING_MODAL;
-}
-
-int WM_gesture_lines_invoke(bContext *C, wmOperator *op, const wmEvent *event)
-{
-	PropertyRNA *prop;
-
-	op->customdata = WM_gesture_new(C, event, WM_GESTURE_LINES);
-	
-	/* add modal handler */
-	WM_event_add_modal_handler(C, op);
-	
-	wm_gesture_tag_redraw(C);
-	
-	if ((prop = RNA_struct_find_property(op->ptr, "cursor"))) {
-		WM_cursor_modal_set(CTX_wm_window(C), RNA_property_int_get(op->ptr, prop));
-	}
-	
-	return OPERATOR_RUNNING_MODAL;
-}
-
-
-static void gesture_lasso_apply(bContext *C, wmOperator *op)
-{
-	wmGesture *gesture = op->customdata;
-	PointerRNA itemptr;
-	float loc[2];
-	int i;
-	const short *lasso = gesture->customdata;
-	
-	/* operator storage as path. */
-
-	RNA_collection_clear(op->ptr, "path");
-	for (i = 0; i < gesture->points; i++, lasso += 2) {
-		loc[0] = lasso[0];
-		loc[1] = lasso[1];
-		RNA_collection_add(op->ptr, "path", &itemptr);
-		RNA_float_set_array(&itemptr, "loc", loc);
-	}
-	
-	wm_gesture_end(C, op);
-		
-	if (op->type->exec) {
-		int retval = op->type->exec(C, op);
-		OPERATOR_RETVAL_CHECK(retval);
-	}
-}
-
-int WM_gesture_lasso_modal(bContext *C, wmOperator *op, const wmEvent *event)
-{
-	wmGesture *gesture = op->customdata;
-	int sx, sy;
-	
-	switch (event->type) {
-		case MOUSEMOVE:
-		case INBETWEEN_MOUSEMOVE:
-			
-			wm_gesture_tag_redraw(C);
-			
-			wm_subwindow_origin_get(CTX_wm_window(C), gesture->swinid, &sx, &sy);
-
-			if (gesture->points == gesture->size) {
-				short *old_lasso = gesture->customdata;
-				gesture->customdata = MEM_callocN(2 * sizeof(short) * (gesture->size + WM_LASSO_MIN_POINTS), "lasso points");
-				memcpy(gesture->customdata, old_lasso, 2 * sizeof(short) * gesture->size);
-				gesture->size = gesture->size + WM_LASSO_MIN_POINTS;
-				MEM_freeN(old_lasso);
-				// printf("realloc\n");
-			}
-
-			{
-				int x, y;
-				short *lasso = gesture->customdata;
-				
-				lasso += (2 * gesture->points - 2);
-				x = (event->x - sx - lasso[0]);
-				y = (event->y - sy - lasso[1]);
-				
-				/* make a simple distance check to get a smoother lasso
-				 * add only when at least 2 pixels between this and previous location */
-				if ((x * x + y * y) > 4) {
-					lasso += 2;
-					lasso[0] = event->x - sx;
-					lasso[1] = event->y - sy;
-					gesture->points++;
-				}
-			}
-			break;
-			
-		case LEFTMOUSE:
-		case MIDDLEMOUSE:
-		case RIGHTMOUSE:
-			if (event->val == KM_RELEASE) {   /* key release */
-				gesture_lasso_apply(C, op);
-				return OPERATOR_FINISHED;
-			}
-			break;
-		case ESCKEY:
-			wm_gesture_end(C, op);
-			return OPERATOR_CANCELLED;
-	}
-	return OPERATOR_RUNNING_MODAL;
-}
-
-int WM_gesture_lines_modal(bContext *C, wmOperator *op, const wmEvent *event)
-{
-	return WM_gesture_lasso_modal(C, op, event);
-}
-
-void WM_gesture_lasso_cancel(bContext *C, wmOperator *op)
-{
-	wm_gesture_end(C, op);
-}
-
-void WM_gesture_lines_cancel(bContext *C, wmOperator *op)
-{
-	wm_gesture_end(C, op);
-}
-
-/**
- * helper function, we may want to add options for conversion to view space
- *
- * caller must free.
- */
-const int (*WM_gesture_lasso_path_to_array(bContext *UNUSED(C), wmOperator *op, int *mcords_tot))[2]
-{
-	PropertyRNA *prop = RNA_struct_find_property(op->ptr, "path");
-	int (*mcords)[2] = NULL;
-	BLI_assert(prop != NULL);
-
-	if (prop) {
-		const int len = RNA_property_collection_length(op->ptr, prop);
-
-		if (len) {
-			int i = 0;
-			mcords = MEM_mallocN(sizeof(int) * 2 * len, __func__);
-
-			RNA_PROP_BEGIN (op->ptr, itemptr, prop)
-			{
-				float loc[2];
-
-				RNA_float_get_array(&itemptr, "loc", loc);
-				mcords[i][0] = (int)loc[0];
-				mcords[i][1] = (int)loc[1];
-				i++;
-			}
-			RNA_PROP_END;
-		}
-		*mcords_tot = len;
-	}
-	else {
-		*mcords_tot = 0;
-	}
-
-	/* cast for 'const' */
-	return (const int (*)[2])mcords;
-}
-
-#if 0
-/* template to copy from */
-
-static int gesture_lasso_exec(bContext *C, wmOperator *op)
-{
-	RNA_BEGIN (op->ptr, itemptr, "path")
-	{
-		float loc[2];
-		
-		RNA_float_get_array(&itemptr, "loc", loc);
-		printf("Location: %f %f\n", loc[0], loc[1]);
-	}
-	RNA_END;
-	
-	return OPERATOR_FINISHED;
-}
-
-void WM_OT_lasso_gesture(wmOperatorType *ot)
-{
-	PropertyRNA *prop;
-	
-	ot->name = "Lasso Gesture";
-	ot->idname = "WM_OT_lasso_gesture";
-	ot->description = "Lasso Gesture\nSelect objects within the lasso as you move the pointer";
-	
-	ot->invoke = WM_gesture_lasso_invoke;
-	ot->modal = WM_gesture_lasso_modal;
-	ot->exec = gesture_lasso_exec;
-	
-	ot->poll = WM_operator_winactive;
-	
-	prop = RNA_def_property(ot->srna, "path", PROP_COLLECTION, PROP_NONE);
-	RNA_def_property_struct_runtime(prop, &RNA_OperatorMousePath);
-}
-#endif
-
-/* *********************** straight line gesture ****************** */
-
-static int straightline_apply(bContext *C, wmOperator *op)
-{
-	wmGesture *gesture = op->customdata;
-	rcti *rect = gesture->customdata;
-	
-	if (rect->xmin == rect->xmax && rect->ymin == rect->ymax)
-		return 0;
-	
-	/* operator arguments and storage. */
-	RNA_int_set(op->ptr, "xstart", rect->xmin);
-	RNA_int_set(op->ptr, "ystart", rect->ymin);
-	RNA_int_set(op->ptr, "xend", rect->xmax);
-	RNA_int_set(op->ptr, "yend", rect->ymax);
-
-	if (op->type->exec) {
-		int retval = op->type->exec(C, op);
-		OPERATOR_RETVAL_CHECK(retval);
-	}
-	
-	return 1;
-}
-
-
-int WM_gesture_straightline_invoke(bContext *C, wmOperator *op, const wmEvent *event)
-{
-	PropertyRNA *prop;
-
-	op->customdata = WM_gesture_new(C, event, WM_GESTURE_STRAIGHTLINE);
-	
-	/* add modal handler */
-	WM_event_add_modal_handler(C, op);
-	
-	wm_gesture_tag_redraw(C);
-	
-	if ((prop = RNA_struct_find_property(op->ptr, "cursor"))) {
-		WM_cursor_modal_set(CTX_wm_window(C), RNA_property_int_get(op->ptr, prop));
-	}
-		
-	return OPERATOR_RUNNING_MODAL;
-}
-
-int WM_gesture_straightline_modal(bContext *C, wmOperator *op, const wmEvent *event)
-{
-	wmGesture *gesture = op->customdata;
-	rcti *rect = gesture->customdata;
-	int sx, sy;
-	
-	if (event->type == MOUSEMOVE) {
-		wm_subwindow_origin_get(CTX_wm_window(C), gesture->swinid, &sx, &sy);
-		
-		if (gesture->mode == 0) {
-			rect->xmin = rect->xmax = event->x - sx;
-			rect->ymin = rect->ymax = event->y - sy;
-		}
-		else {
-			rect->xmax = event->x - sx;
-			rect->ymax = event->y - sy;
-			straightline_apply(C, op);
-		}
-		
-		wm_gesture_tag_redraw(C);
-	}
-	else if (event->type == EVT_MODAL_MAP) {
-		switch (event->val) {
-			case GESTURE_MODAL_BEGIN:
-				if (gesture->mode == 0) {
-					gesture->mode = 1;
-					wm_gesture_tag_redraw(C);
-				}
-				break;
-			case GESTURE_MODAL_SELECT:
-				if (straightline_apply(C, op)) {
-					wm_gesture_end(C, op);
-					return OPERATOR_FINISHED;
-				}
-				wm_gesture_end(C, op);
-				return OPERATOR_CANCELLED;
-				
-			case GESTURE_MODAL_CANCEL:
-				wm_gesture_end(C, op);
-				return OPERATOR_CANCELLED;
-		}
-		
-	}
-
-	return OPERATOR_RUNNING_MODAL;
-}
-
-void WM_gesture_straightline_cancel(bContext *C, wmOperator *op)
-{
-	wm_gesture_end(C, op);
-}
-
-#if 0
-/* template to copy from */
-void WM_OT_straightline_gesture(wmOperatorType *ot)
-{
-	PropertyRNA *prop;
-	
-	ot->name = "Straight Line Gesture";
-	ot->idname = "WM_OT_straightline_gesture";
-	ot->description = "Straight Line Gesture\nDraw a straight line as you move the pointer";
-	
-	ot->invoke = WM_gesture_straightline_invoke;
-	ot->modal = WM_gesture_straightline_modal;
-	ot->exec = gesture_straightline_exec;
-	
-	ot->poll = WM_operator_winactive;
-	
-	WM_operator_properties_gesture_straightline(ot, 0);
-}
-#endif
-
-=======
->>>>>>> 069fa55c
 /* *********************** radial control ****************** */
 
 #define WM_RADIAL_CONTROL_DISPLAY_SIZE (200 * UI_DPI_FAC)
