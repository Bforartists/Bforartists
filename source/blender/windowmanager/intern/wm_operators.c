/*
 * ***** BEGIN GPL LICENSE BLOCK *****
 *
 * This program is free software; you can redistribute it and/or
 * modify it under the terms of the GNU General Public License
 * as published by the Free Software Foundation; either version 2
 * of the License, or (at your option) any later version. 
 *
 * This program is distributed in the hope that it will be useful,
 * but WITHOUT ANY WARRANTY; without even the implied warranty of
 * MERCHANTABILITY or FITNESS FOR A PARTICULAR PURPOSE.  See the
 * GNU General Public License for more details.
 *
 * You should have received a copy of the GNU General Public License
 * along with this program; if not, write to the Free Software Foundation,
 * Inc., 51 Franklin Street, Fifth Floor, Boston, MA 02110-1301, USA.
 *
 * The Original Code is Copyright (C) 2007 Blender Foundation.
 * All rights reserved.
 *
 * 
 * Contributor(s): Blender Foundation
 *
 * ***** END GPL LICENSE BLOCK *****
 */

/** \file blender/windowmanager/intern/wm_operators.c
 *  \ingroup wm
 *
 * Functions for dealing with wmOperator, adding, removing, calling
 * as well as some generic operators and shared operator properties.
 */


#include <float.h>
#include <string.h>
#include <ctype.h>
#include <stdio.h>
#include <stddef.h>
#include <assert.h>
#include <errno.h>

#ifdef WIN32
#  include "GHOST_C-api.h"
#endif

#include "MEM_guardedalloc.h"

#include "DNA_ID.h"
#include "DNA_object_types.h"
#include "DNA_screen_types.h"
#include "DNA_scene_types.h"
#include "DNA_userdef_types.h"
#include "DNA_windowmanager_types.h"

#include "BLT_translation.h"

#include "PIL_time.h"

#include "BLI_blenlib.h"
#include "BLI_dial.h"
#include "BLI_dynstr.h" /*for WM_operator_pystring */
#include "BLI_math.h"
#include "BLI_utildefines.h"
#include "BLI_ghash.h"

#include "BLO_readfile.h"

#include "BKE_appdir.h"
#include "BKE_blender_version.h"
#include "BKE_brush.h"
#include "BKE_context.h"
#include "BKE_depsgraph.h"
#include "BKE_icons.h"
#include "BKE_idprop.h"
#include "BKE_image.h"
#include "BKE_library.h"
#include "BKE_library_query.h"
#include "BKE_global.h"
#include "BKE_main.h"
#include "BKE_material.h"
#include "BKE_report.h"
#include "BKE_scene.h"
#include "BKE_screen.h" /* BKE_ST_MAXNAME */
#include "BKE_unit.h"

#include "BKE_idcode.h"

#include "BIF_glutil.h" /* for paint cursor */
#include "BLF_api.h"

#include "IMB_imbuf_types.h"
#include "IMB_imbuf.h"

#include "ED_numinput.h"
#include "ED_screen.h"
#include "ED_util.h"
#include "ED_view3d.h"

#include "GPU_basic_shader.h"

#include "RNA_access.h"
#include "RNA_define.h"
#include "RNA_enum_types.h"

#include "UI_interface.h"
#include "UI_interface_icons.h"
#include "UI_resources.h"

#include "WM_api.h"
#include "WM_types.h"

#include "wm.h"
#include "wm_draw.h"
#include "wm_event_system.h"
#include "wm_event_types.h"
#include "wm_files.h"
#include "wm_subwindow.h"
#include "wm_window.h"

static GHash *global_ops_hash = NULL;

#define UNDOCUMENTED_OPERATOR_TIP N_("(undocumented operator)")

/* ************ operator API, exported ********** */


wmOperatorType *WM_operatortype_find(const char *idname, bool quiet)
{
	if (idname[0]) {
		wmOperatorType *ot;

		/* needed to support python style names without the _OT_ syntax */
		char idname_bl[OP_MAX_TYPENAME];
		WM_operator_bl_idname(idname_bl, idname);

		ot = BLI_ghash_lookup(global_ops_hash, idname_bl);
		if (ot) {
			return ot;
		}

		if (!quiet) {
			printf("search for unknown operator '%s', '%s'\n", idname_bl, idname);
		}
	}
	else {
		if (!quiet) {
			printf("search for empty operator\n");
		}
	}

	return NULL;
}

/* caller must free */
void WM_operatortype_iter(GHashIterator *ghi)
{
	BLI_ghashIterator_init(ghi, global_ops_hash);
}

/* all ops in 1 list (for time being... needs evaluation later) */
void WM_operatortype_append(void (*opfunc)(wmOperatorType *))
{
	wmOperatorType *ot;
	
	ot = MEM_callocN(sizeof(wmOperatorType), "operatortype");
	ot->srna = RNA_def_struct_ptr(&BLENDER_RNA, "", &RNA_OperatorProperties);
	/* Set the default i18n context now, so that opfunc can redefine it if needed! */
	RNA_def_struct_translation_context(ot->srna, BLT_I18NCONTEXT_OPERATOR_DEFAULT);
	ot->translation_context = BLT_I18NCONTEXT_OPERATOR_DEFAULT;
	opfunc(ot);

	if (ot->name == NULL) {
		fprintf(stderr, "ERROR: Operator %s has no name property!\n", ot->idname);
		ot->name = N_("Dummy Name");
	}

	/* XXX All ops should have a description but for now allow them not to. */
	RNA_def_struct_ui_text(ot->srna, ot->name, ot->description ? ot->description : UNDOCUMENTED_OPERATOR_TIP);
	RNA_def_struct_identifier(ot->srna, ot->idname);

	BLI_ghash_insert(global_ops_hash, (void *)ot->idname, ot);
}

void WM_operatortype_append_ptr(void (*opfunc)(wmOperatorType *, void *), void *userdata)
{
	wmOperatorType *ot;

	ot = MEM_callocN(sizeof(wmOperatorType), "operatortype");
	ot->srna = RNA_def_struct_ptr(&BLENDER_RNA, "", &RNA_OperatorProperties);
	/* Set the default i18n context now, so that opfunc can redefine it if needed! */
	RNA_def_struct_translation_context(ot->srna, BLT_I18NCONTEXT_OPERATOR_DEFAULT);
	ot->translation_context = BLT_I18NCONTEXT_OPERATOR_DEFAULT;
	opfunc(ot, userdata);
	RNA_def_struct_ui_text(ot->srna, ot->name, ot->description ? ot->description : UNDOCUMENTED_OPERATOR_TIP);
	RNA_def_struct_identifier(ot->srna, ot->idname);

	BLI_ghash_insert(global_ops_hash, (void *)ot->idname, ot);
}

/* ********************* macro operator ******************** */

typedef struct {
	int retval;
} MacroData;

static void wm_macro_start(wmOperator *op)
{
	if (op->customdata == NULL) {
		op->customdata = MEM_callocN(sizeof(MacroData), "MacroData");
	}
}

static int wm_macro_end(wmOperator *op, int retval)
{
	if (retval & OPERATOR_CANCELLED) {
		MacroData *md = op->customdata;

		if (md->retval & OPERATOR_FINISHED) {
			retval |= OPERATOR_FINISHED;
			retval &= ~OPERATOR_CANCELLED;
		}
	}

	/* if modal is ending, free custom data */
	if (retval & (OPERATOR_FINISHED | OPERATOR_CANCELLED)) {
		if (op->customdata) {
			MEM_freeN(op->customdata);
			op->customdata = NULL;
		}
	}

	return retval;
}

/* macro exec only runs exec calls */
static int wm_macro_exec(bContext *C, wmOperator *op)
{
	wmOperator *opm;
	int retval = OPERATOR_FINISHED;
	
	wm_macro_start(op);

	for (opm = op->macro.first; opm; opm = opm->next) {
		
		if (opm->type->exec) {
			retval = opm->type->exec(C, opm);
			OPERATOR_RETVAL_CHECK(retval);
		
			if (retval & OPERATOR_FINISHED) {
				MacroData *md = op->customdata;
				md->retval = OPERATOR_FINISHED; /* keep in mind that at least one operator finished */
			}
			else {
				break; /* operator didn't finish, end macro */
			}
		}
		else {
			printf("%s: '%s' cant exec macro\n", __func__, opm->type->idname);
		}
	}
	
	return wm_macro_end(op, retval);
}

static int wm_macro_invoke_internal(bContext *C, wmOperator *op, const wmEvent *event, wmOperator *opm)
{
	int retval = OPERATOR_FINISHED;

	/* start from operator received as argument */
	for (; opm; opm = opm->next) {
		if (opm->type->invoke)
			retval = opm->type->invoke(C, opm, event);
		else if (opm->type->exec)
			retval = opm->type->exec(C, opm);

		OPERATOR_RETVAL_CHECK(retval);

		BLI_movelisttolist(&op->reports->list, &opm->reports->list);
		
		if (retval & OPERATOR_FINISHED) {
			MacroData *md = op->customdata;
			md->retval = OPERATOR_FINISHED; /* keep in mind that at least one operator finished */
		}
		else {
			break; /* operator didn't finish, end macro */
		}
	}

	return wm_macro_end(op, retval);
}

static int wm_macro_invoke(bContext *C, wmOperator *op, const wmEvent *event)
{
	wm_macro_start(op);
	return wm_macro_invoke_internal(C, op, event, op->macro.first);
}

static int wm_macro_modal(bContext *C, wmOperator *op, const wmEvent *event)
{
	wmOperator *opm = op->opm;
	int retval = OPERATOR_FINISHED;
	
	if (opm == NULL)
		printf("%s: macro error, calling NULL modal()\n", __func__);
	else {
		retval = opm->type->modal(C, opm, event);
		OPERATOR_RETVAL_CHECK(retval);

		/* if we're halfway through using a tool and cancel it, clear the options [#37149] */
		if (retval & OPERATOR_CANCELLED) {
			WM_operator_properties_clear(opm->ptr);
		}

		/* if this one is done but it's not the last operator in the macro */
		if ((retval & OPERATOR_FINISHED) && opm->next) {
			MacroData *md = op->customdata;

			md->retval = OPERATOR_FINISHED; /* keep in mind that at least one operator finished */

			retval = wm_macro_invoke_internal(C, op, event, opm->next);

			/* if new operator is modal and also added its own handler */
			if (retval & OPERATOR_RUNNING_MODAL && op->opm != opm) {
				wmWindow *win = CTX_wm_window(C);
				wmEventHandler *handler;

				handler = BLI_findptr(&win->modalhandlers, op, offsetof(wmEventHandler, op));
				if (handler) {
					BLI_remlink(&win->modalhandlers, handler);
					wm_event_free_handler(handler);
				}

				/* if operator is blocking, grab cursor
				 * This may end up grabbing twice, but we don't care.
				 * */
				if (op->opm->type->flag & OPTYPE_BLOCKING) {
					int bounds[4] = {-1, -1, -1, -1};
					const bool wrap = (
					        (U.uiflag & USER_CONTINUOUS_MOUSE) &&
					        ((op->opm->flag & OP_IS_MODAL_GRAB_CURSOR) || (op->opm->type->flag & OPTYPE_GRAB_CURSOR)));

					if (wrap) {
						ARegion *ar = CTX_wm_region(C);
						if (ar) {
							bounds[0] = ar->winrct.xmin;
							bounds[1] = ar->winrct.ymax;
							bounds[2] = ar->winrct.xmax;
							bounds[3] = ar->winrct.ymin;
						}
					}

					WM_cursor_grab_enable(win, wrap, false, bounds);
				}
			}
		}
	}

	return wm_macro_end(op, retval);
}

static void wm_macro_cancel(bContext *C, wmOperator *op)
{
	/* call cancel on the current modal operator, if any */
	if (op->opm && op->opm->type->cancel) {
		op->opm->type->cancel(C, op->opm);
	}

	wm_macro_end(op, OPERATOR_CANCELLED);
}

/* Names have to be static for now */
wmOperatorType *WM_operatortype_append_macro(const char *idname, const char *name, const char *description, int flag)
{
	wmOperatorType *ot;
	const char *i18n_context;
	
	if (WM_operatortype_find(idname, true)) {
		printf("%s: macro error: operator %s exists\n", __func__, idname);
		return NULL;
	}
	
	ot = MEM_callocN(sizeof(wmOperatorType), "operatortype");
	ot->srna = RNA_def_struct_ptr(&BLENDER_RNA, "", &RNA_OperatorProperties);
	
	ot->idname = idname;
	ot->name = name;
	ot->description = description;
	ot->flag = OPTYPE_MACRO | flag;
	
	ot->exec = wm_macro_exec;
	ot->invoke = wm_macro_invoke;
	ot->modal = wm_macro_modal;
	ot->cancel = wm_macro_cancel;
	ot->poll = NULL;

	if (!ot->description) /* XXX All ops should have a description but for now allow them not to. */
		ot->description = UNDOCUMENTED_OPERATOR_TIP;
	
	RNA_def_struct_ui_text(ot->srna, ot->name, ot->description);
	RNA_def_struct_identifier(ot->srna, ot->idname);
	/* Use i18n context from ext.srna if possible (py operators). */
	i18n_context = ot->ext.srna ? RNA_struct_translation_context(ot->ext.srna) : BLT_I18NCONTEXT_OPERATOR_DEFAULT;
	RNA_def_struct_translation_context(ot->srna, i18n_context);
	ot->translation_context = i18n_context;

	BLI_ghash_insert(global_ops_hash, (void *)ot->idname, ot);

	return ot;
}

void WM_operatortype_append_macro_ptr(void (*opfunc)(wmOperatorType *, void *), void *userdata)
{
	wmOperatorType *ot;

	ot = MEM_callocN(sizeof(wmOperatorType), "operatortype");
	ot->srna = RNA_def_struct_ptr(&BLENDER_RNA, "", &RNA_OperatorProperties);

	ot->flag = OPTYPE_MACRO;
	ot->exec = wm_macro_exec;
	ot->invoke = wm_macro_invoke;
	ot->modal = wm_macro_modal;
	ot->cancel = wm_macro_cancel;
	ot->poll = NULL;

	if (!ot->description)
		ot->description = UNDOCUMENTED_OPERATOR_TIP;

	/* Set the default i18n context now, so that opfunc can redefine it if needed! */
	RNA_def_struct_translation_context(ot->srna, BLT_I18NCONTEXT_OPERATOR_DEFAULT);
	ot->translation_context = BLT_I18NCONTEXT_OPERATOR_DEFAULT;
	opfunc(ot, userdata);

	RNA_def_struct_ui_text(ot->srna, ot->name, ot->description);
	RNA_def_struct_identifier(ot->srna, ot->idname);

	BLI_ghash_insert(global_ops_hash, (void *)ot->idname, ot);
}

wmOperatorTypeMacro *WM_operatortype_macro_define(wmOperatorType *ot, const char *idname)
{
	wmOperatorTypeMacro *otmacro = MEM_callocN(sizeof(wmOperatorTypeMacro), "wmOperatorTypeMacro");

	BLI_strncpy(otmacro->idname, idname, OP_MAX_TYPENAME);

	/* do this on first use, since operatordefinitions might have been not done yet */
	WM_operator_properties_alloc(&(otmacro->ptr), &(otmacro->properties), idname);
	WM_operator_properties_sanitize(otmacro->ptr, 1);

	BLI_addtail(&ot->macro, otmacro);

	{
		/* operator should always be found but in the event its not. don't segfault */
		wmOperatorType *otsub = WM_operatortype_find(idname, 0);
		if (otsub) {
			RNA_def_pointer_runtime(ot->srna, otsub->idname, otsub->srna,
			                        otsub->name, otsub->description);
		}
	}

	return otmacro;
}

static void wm_operatortype_free_macro(wmOperatorType *ot)
{
	wmOperatorTypeMacro *otmacro;
	
	for (otmacro = ot->macro.first; otmacro; otmacro = otmacro->next) {
		if (otmacro->ptr) {
			WM_operator_properties_free(otmacro->ptr);
			MEM_freeN(otmacro->ptr);
		}
	}
	BLI_freelistN(&ot->macro);
}

void WM_operatortype_remove_ptr(wmOperatorType *ot)
{
	BLI_assert(ot == WM_operatortype_find(ot->idname, false));

	RNA_struct_free(&BLENDER_RNA, ot->srna);

	if (ot->last_properties) {
		IDP_FreeProperty(ot->last_properties);
		MEM_freeN(ot->last_properties);
	}

	if (ot->macro.first)
		wm_operatortype_free_macro(ot);

	BLI_ghash_remove(global_ops_hash, ot->idname, NULL, NULL);

	WM_keyconfig_update_operatortype();

	MEM_freeN(ot);
}

bool WM_operatortype_remove(const char *idname)
{
	wmOperatorType *ot = WM_operatortype_find(idname, 0);

	if (ot == NULL)
		return false;

	WM_operatortype_remove_ptr(ot);

	return true;
}

/**
 * Remove memory of all previously executed tools.
 */
void WM_operatortype_last_properties_clear_all(void)
{
	GHashIterator iter;

	for (WM_operatortype_iter(&iter);
	     (!BLI_ghashIterator_done(&iter));
	     (BLI_ghashIterator_step(&iter)))
	{
		wmOperatorType *ot = BLI_ghashIterator_getValue(&iter);

		if (ot->last_properties) {
			IDP_FreeProperty(ot->last_properties);
			MEM_freeN(ot->last_properties);
			ot->last_properties = NULL;
		}
	}
}

/* SOME_OT_op -> some.op */
void WM_operator_py_idname(char *to, const char *from)
{
	const char *sep = strstr(from, "_OT_");
	if (sep) {
		int ofs = (sep - from);
		
		/* note, we use ascii tolower instead of system tolower, because the
		 * latter depends on the locale, and can lead to idname mismatch */
		memcpy(to, from, sizeof(char) * ofs);
		BLI_str_tolower_ascii(to, ofs);

		to[ofs] = '.';
		BLI_strncpy(to + (ofs + 1), sep + 4, OP_MAX_TYPENAME - (ofs + 1));
	}
	else {
		/* should not happen but support just in case */
		BLI_strncpy(to, from, OP_MAX_TYPENAME);
	}
}

/* some.op -> SOME_OT_op */
void WM_operator_bl_idname(char *to, const char *from)
{
	if (from) {
		const char *sep = strchr(from, '.');

		if (sep) {
			int ofs = (sep - from);

			memcpy(to, from, sizeof(char) * ofs);
			BLI_str_toupper_ascii(to, ofs);
			strcpy(to + ofs, "_OT_");
			strcpy(to + (ofs + 4), sep + 1);
		}
		else {
			/* should not happen but support just in case */
			BLI_strncpy(to, from, OP_MAX_TYPENAME);
		}
	}
	else
		to[0] = 0;
}

/**
 * Print a string representation of the operator, with the args that it runs so python can run it again.
 *
 * When calling from an existing wmOperator, better to use simple version:
 * `WM_operator_pystring(C, op);`
 *
 * \note Both \a op and \a opptr may be `NULL` (\a op is only used for macro operators).
 */
char *WM_operator_pystring_ex(bContext *C, wmOperator *op, const bool all_args, const bool macro_args,
                              wmOperatorType *ot, PointerRNA *opptr)
{
	char idname_py[OP_MAX_TYPENAME];

	/* for building the string */
	DynStr *dynstr = BLI_dynstr_new();
	char *cstring;
	char *cstring_args;

	/* arbitrary, but can get huge string with stroke painting otherwise */
	int max_prop_length = 10;

	WM_operator_py_idname(idname_py, ot->idname);
	BLI_dynstr_appendf(dynstr, "bpy.ops.%s(", idname_py);

	if (op && op->macro.first) {
		/* Special handling for macros, else we only get default values in this case... */
		wmOperator *opm;
		bool first_op = true;

		opm = macro_args ? op->macro.first : NULL;

		for (; opm; opm = opm->next) {
			PointerRNA *opmptr = opm->ptr;
			PointerRNA opmptr_default;
			if (opmptr == NULL) {
				WM_operator_properties_create_ptr(&opmptr_default, opm->type);
				opmptr = &opmptr_default;
			}

			cstring_args = RNA_pointer_as_string_id(C, opmptr);
			if (first_op) {
				BLI_dynstr_appendf(dynstr, "%s=%s", opm->type->idname, cstring_args);
				first_op = false;
			}
			else {
				BLI_dynstr_appendf(dynstr, ", %s=%s", opm->type->idname, cstring_args);
			}
			MEM_freeN(cstring_args);

			if (opmptr == &opmptr_default) {
				WM_operator_properties_free(&opmptr_default);
			}
		}
	}
	else {
		/* only to get the orginal props for comparisons */
		PointerRNA opptr_default;
		const bool macro_args_test = ot->macro.first ? macro_args : true;

		if (opptr == NULL) {
			WM_operator_properties_create_ptr(&opptr_default, ot);
			opptr = &opptr_default;
		}

		cstring_args = RNA_pointer_as_string_keywords(C, opptr, false, all_args, macro_args_test, max_prop_length);
		BLI_dynstr_append(dynstr, cstring_args);
		MEM_freeN(cstring_args);

		if (opptr == &opptr_default) {
			WM_operator_properties_free(&opptr_default);
		}
	}

	BLI_dynstr_append(dynstr, ")");

	cstring = BLI_dynstr_get_cstring(dynstr);
	BLI_dynstr_free(dynstr);
	return cstring;
}

char *WM_operator_pystring(bContext *C, wmOperator *op,
                           const bool all_args, const bool macro_args)
{
	return WM_operator_pystring_ex(C, op, all_args, macro_args, op->type, op->ptr);
}


/**
 * \return true if the string was shortened
 */
bool WM_operator_pystring_abbreviate(char *str, int str_len_max)
{
	const int str_len = strlen(str);
	const char *parens_start = strchr(str, '(');

	if (parens_start) {
		const int parens_start_pos = parens_start - str;
		const char *parens_end = strrchr(parens_start + 1, ')');

		if (parens_end) {
			const int parens_len = parens_end - parens_start;

			if (parens_len > str_len_max) {
				const char *comma_first = strchr(parens_start, ',');

				/* truncate after the first comma */
				if (comma_first) {
					const char end_str[] = " ... )";
					const int end_str_len = sizeof(end_str) - 1;

					/* leave a place for the first argument*/
					const int new_str_len = (comma_first - parens_start) + 1;

					if (str_len >= new_str_len + parens_start_pos + end_str_len + 1) {
						/* append " ... )" to the string after the comma */
						memcpy(str + new_str_len + parens_start_pos, end_str, end_str_len + 1);

						return true;
					}
				}
			}
		}
	}

	return false;
}

/* return NULL if no match is found */
#if 0
static char *wm_prop_pystring_from_context(bContext *C, PointerRNA *ptr, PropertyRNA *prop, int index)
{

	/* loop over all context items and do 2 checks
	 *
	 * - see if the pointer is in the context.
	 * - see if the pointers ID is in the context.
	 */

	/* don't get from the context store since this is normally set only for the UI and not usable elsewhere */
	ListBase lb = CTX_data_dir_get_ex(C, false, true, true);
	LinkData *link;

	const char *member_found = NULL;
	const char *member_id = NULL;

	char *prop_str = NULL;
	char *ret = NULL;


	for (link = lb.first; link; link = link->next) {
		const char *identifier = link->data;
		PointerRNA ctx_item_ptr = {{0}} // CTX_data_pointer_get(C, identifier); // XXX, this isnt working

		if (ctx_item_ptr.type == NULL) {
			continue;
		}

		if (ptr->id.data == ctx_item_ptr.id.data) {
			if ((ptr->data == ctx_item_ptr.data) &&
			    (ptr->type == ctx_item_ptr.type))
			{
				/* found! */
				member_found = identifier;
				break;
			}
			else if (RNA_struct_is_ID(ctx_item_ptr.type)) {
				/* we found a reference to this ID,
				 * so fallback to it if there is no direct reference */
				member_id = identifier;
			}
		}
	}

	if (member_found) {
		prop_str = RNA_path_property_py(ptr, prop, index);
		if (prop_str) {
			ret = BLI_sprintfN("bpy.context.%s.%s", member_found, prop_str);
			MEM_freeN(prop_str);
		}
	}
	else if (member_id) {
		prop_str = RNA_path_struct_property_py(ptr, prop, index);
		if (prop_str) {
			ret = BLI_sprintfN("bpy.context.%s.%s", member_id, prop_str);
			MEM_freeN(prop_str);
		}
	}

	BLI_freelistN(&lb);

	return ret;
}
#else

/* use hard coded checks for now */
static char *wm_prop_pystring_from_context(bContext *C, PointerRNA *ptr, PropertyRNA *prop, int index)
{
	const char *member_id = NULL;

	char *prop_str = NULL;
	char *ret = NULL;

	if (ptr->id.data) {

#define CTX_TEST_PTR_ID(C, member, idptr) \
		{ \
			const char *ctx_member = member; \
			PointerRNA ctx_item_ptr = CTX_data_pointer_get(C, ctx_member); \
			if (ctx_item_ptr.id.data == idptr) { \
				member_id = ctx_member; \
				break; \
			} \
		} (void)0

#define CTX_TEST_PTR_ID_CAST(C, member, member_full, cast, idptr) \
		{ \
			const char *ctx_member = member; \
			const char *ctx_member_full = member_full; \
			PointerRNA ctx_item_ptr = CTX_data_pointer_get(C, ctx_member); \
			if (ctx_item_ptr.id.data && cast(ctx_item_ptr.id.data) == idptr) { \
				member_id = ctx_member_full; \
				break; \
			} \
		} (void)0

#define CTX_TEST_PTR_DATA_TYPE(C, member, rna_type, rna_ptr, dataptr_cmp) \
		{ \
			const char *ctx_member = member; \
			if (RNA_struct_is_a((ptr)->type, &(rna_type)) && (ptr)->data == (dataptr_cmp)) { \
				member_id = ctx_member; \
				break; \
			} \
		} (void)0

		switch (GS(((ID *)ptr->id.data)->name)) {
			case ID_SCE:
			{
				CTX_TEST_PTR_ID(C, "scene", ptr->id.data);
				break;
			}
			case ID_OB:
			{
				CTX_TEST_PTR_ID(C, "object", ptr->id.data);
				break;
			}
			/* from rna_Main_objects_new */
			case OB_DATA_SUPPORT_ID_CASE:
			{
#define ID_CAST_OBDATA(id_pt) (((Object *)(id_pt))->data)
				CTX_TEST_PTR_ID_CAST(C, "object", "object.data", ID_CAST_OBDATA, ptr->id.data);
				break;
#undef ID_CAST_OBDATA
			}
			case ID_MA:
			{
#define ID_CAST_OBMATACT(id_pt) (give_current_material(((Object *)id_pt), ((Object *)id_pt)->actcol))
				CTX_TEST_PTR_ID_CAST(C, "object", "object.active_material", ID_CAST_OBMATACT, ptr->id.data);
				break;
#undef ID_CAST_OBMATACT
			}
			case ID_WO:
			{
#define ID_CAST_SCENEWORLD(id_pt) (((Scene *)(id_pt))->world)
				CTX_TEST_PTR_ID_CAST(C, "scene", "scene.world", ID_CAST_SCENEWORLD, ptr->id.data);
				break;
#undef ID_CAST_SCENEWORLD
			}
			case ID_SCR:
			{
				CTX_TEST_PTR_ID(C, "screen", ptr->id.data);

				CTX_TEST_PTR_DATA_TYPE(C, "space_data", RNA_Space, ptr, CTX_wm_space_data(C));
				CTX_TEST_PTR_DATA_TYPE(C, "area", RNA_Area, ptr, CTX_wm_area(C));
				CTX_TEST_PTR_DATA_TYPE(C, "region", RNA_Region, ptr, CTX_wm_region(C));

				break;
			}
		}

		if (member_id) {
			prop_str = RNA_path_struct_property_py(ptr, prop, index);
			if (prop_str) {
				ret = BLI_sprintfN("bpy.context.%s.%s", member_id, prop_str);
				MEM_freeN(prop_str);
			}
		}
#undef CTX_TEST_PTR_ID
#undef CTX_TEST_PTR_ID_CAST
	}

	return ret;
}
#endif

char *WM_prop_pystring_assign(bContext *C, PointerRNA *ptr, PropertyRNA *prop, int index)
{
	char *lhs, *rhs, *ret;

	lhs = C ? wm_prop_pystring_from_context(C, ptr, prop, index) : NULL;

	if (lhs == NULL) {
		/* fallback to bpy.data.foo[id] if we dont find in the context */
		lhs = RNA_path_full_property_py(ptr, prop, index);
	}

	if (!lhs) {
		return NULL;
	}

	rhs = RNA_property_as_string(C, ptr, prop, index, INT_MAX);
	if (!rhs) {
		MEM_freeN(lhs);
		return NULL;
	}

	ret = BLI_sprintfN("%s = %s", lhs, rhs);
	MEM_freeN(lhs);
	MEM_freeN(rhs);
	return ret;
}

void WM_operator_properties_create_ptr(PointerRNA *ptr, wmOperatorType *ot)
{
	RNA_pointer_create(NULL, ot->srna, NULL, ptr);
}

void WM_operator_properties_create(PointerRNA *ptr, const char *opstring)
{
	wmOperatorType *ot = WM_operatortype_find(opstring, 0);

	if (ot)
		WM_operator_properties_create_ptr(ptr, ot);
	else
		RNA_pointer_create(NULL, &RNA_OperatorProperties, NULL, ptr);
}

/* similar to the function above except its uses ID properties
 * used for keymaps and macros */
void WM_operator_properties_alloc(PointerRNA **ptr, IDProperty **properties, const char *opstring)
{
	if (*properties == NULL) {
		IDPropertyTemplate val = {0};
		*properties = IDP_New(IDP_GROUP, &val, "wmOpItemProp");
	}

	if (*ptr == NULL) {
		*ptr = MEM_callocN(sizeof(PointerRNA), "wmOpItemPtr");
		WM_operator_properties_create(*ptr, opstring);
	}

	(*ptr)->data = *properties;

}

void WM_operator_properties_sanitize(PointerRNA *ptr, const bool no_context)
{
	RNA_STRUCT_BEGIN (ptr, prop)
	{
		switch (RNA_property_type(prop)) {
			case PROP_ENUM:
				if (no_context)
					RNA_def_property_flag(prop, PROP_ENUM_NO_CONTEXT);
				else
					RNA_def_property_clear_flag(prop, PROP_ENUM_NO_CONTEXT);
				break;
			case PROP_POINTER:
			{
				StructRNA *ptype = RNA_property_pointer_type(ptr, prop);

				/* recurse into operator properties */
				if (RNA_struct_is_a(ptype, &RNA_OperatorProperties)) {
					PointerRNA opptr = RNA_property_pointer_get(ptr, prop);
					WM_operator_properties_sanitize(&opptr, no_context);
				}
				break;
			}
			default:
				break;
		}
	}
	RNA_STRUCT_END;
}


/** set all props to their default,
 * \param do_update Only update un-initialized props.
 *
 * \note, theres nothing specific to operators here.
 * this could be made a general function.
 */
bool WM_operator_properties_default(PointerRNA *ptr, const bool do_update)
{
	bool changed = false;
	RNA_STRUCT_BEGIN (ptr, prop)
	{
		switch (RNA_property_type(prop)) {
			case PROP_POINTER:
			{
				StructRNA *ptype = RNA_property_pointer_type(ptr, prop);
				if (ptype != &RNA_Struct) {
					PointerRNA opptr = RNA_property_pointer_get(ptr, prop);
					changed |= WM_operator_properties_default(&opptr, do_update);
				}
				break;
			}
			default:
				if ((do_update == false) || (RNA_property_is_set(ptr, prop) == false)) {
					if (RNA_property_reset(ptr, prop, -1)) {
						changed = true;
					}
				}
				break;
		}
	}
	RNA_STRUCT_END;

	return changed;
}

/* remove all props without PROP_SKIP_SAVE */
void WM_operator_properties_reset(wmOperator *op)
{
	if (op->ptr->data) {
		PropertyRNA *iterprop;
		iterprop = RNA_struct_iterator_property(op->type->srna);

		RNA_PROP_BEGIN (op->ptr, itemptr, iterprop)
		{
			PropertyRNA *prop = itemptr.data;

			if ((RNA_property_flag(prop) & PROP_SKIP_SAVE) == 0) {
				const char *identifier = RNA_property_identifier(prop);
				RNA_struct_idprops_unset(op->ptr, identifier);
			}
		}
		RNA_PROP_END;
	}
}

void WM_operator_properties_clear(PointerRNA *ptr)
{
	IDProperty *properties = ptr->data;

	if (properties) {
		IDP_ClearProperty(properties);
	}
}

void WM_operator_properties_free(PointerRNA *ptr)
{
	IDProperty *properties = ptr->data;

	if (properties) {
		IDP_FreeProperty(properties);
		MEM_freeN(properties);
		ptr->data = NULL; /* just in case */
	}
}

/* ************ default op callbacks, exported *********** */

void WM_operator_view3d_unit_defaults(struct bContext *C, struct wmOperator *op)
{
	if (op->flag & OP_IS_INVOKE) {
		Scene *scene = CTX_data_scene(C);
		View3D *v3d = CTX_wm_view3d(C);

		const float dia = v3d ? ED_view3d_grid_scale(scene, v3d, NULL) : ED_scene_grid_scale(scene, NULL);

		/* always run, so the values are initialized,
		 * otherwise we may get differ behavior when (dia != 1.0) */
		RNA_STRUCT_BEGIN (op->ptr, prop)
		{
			if (RNA_property_type(prop) == PROP_FLOAT) {
				PropertySubType pstype = RNA_property_subtype(prop);
				if (pstype == PROP_DISTANCE) {
					/* we don't support arrays yet */
					BLI_assert(RNA_property_array_check(prop) == false);
					/* initialize */
					if (!RNA_property_is_set_ex(op->ptr, prop, false)) {
						const float value = RNA_property_float_get_default(op->ptr, prop) * dia;
						RNA_property_float_set(op->ptr, prop, value);
					}
				}
			}
		}
		RNA_STRUCT_END;
	}
}

int WM_operator_smooth_viewtx_get(const wmOperator *op)
{
	return (op->flag & OP_IS_INVOKE) ? U.smooth_viewtx : 0;
}

/* invoke callback, uses enum property named "type" */
int WM_menu_invoke_ex(bContext *C, wmOperator *op, int opcontext)
{
	PropertyRNA *prop = op->type->prop;
	uiPopupMenu *pup;
	uiLayout *layout;

	if (prop == NULL) {
		printf("%s: %s has no enum property set\n", __func__, op->type->idname);
	}
	else if (RNA_property_type(prop) != PROP_ENUM) {
		printf("%s: %s \"%s\" is not an enum property\n",
		       __func__, op->type->idname, RNA_property_identifier(prop));
	}
	else if (RNA_property_is_set(op->ptr, prop)) {
		const int retval = op->type->exec(C, op);
		OPERATOR_RETVAL_CHECK(retval);
		return retval;
	}
	else {
		pup = UI_popup_menu_begin(C, RNA_struct_ui_name(op->type->srna), ICON_NONE);
		layout = UI_popup_menu_layout(pup);
		/* set this so the default execution context is the same as submenus */
		uiLayoutSetOperatorContext(layout, opcontext);
		uiItemsFullEnumO(layout, op->type->idname, RNA_property_identifier(prop), op->ptr->data, opcontext, 0);
		UI_popup_menu_end(C, pup);
		return OPERATOR_INTERFACE;
	}

	return OPERATOR_CANCELLED;
}

int WM_menu_invoke(bContext *C, wmOperator *op, const wmEvent *UNUSED(event))
{
	return WM_menu_invoke_ex(C, op, WM_OP_INVOKE_REGION_WIN);
}


/* generic enum search invoke popup */
static uiBlock *wm_enum_search_menu(bContext *C, ARegion *ar, void *arg_op)
{
	static char search[256] = "";
	wmEvent event;
	wmWindow *win = CTX_wm_window(C);
	uiBlock *block;
	uiBut *but;
	wmOperator *op = (wmOperator *)arg_op;

	block = UI_block_begin(C, ar, "_popup", UI_EMBOSS);
	UI_block_flag_enable(block, UI_BLOCK_LOOP | UI_BLOCK_MOVEMOUSE_QUIT | UI_BLOCK_SEARCH_MENU);

#if 0 /* ok, this isn't so easy... */
	uiDefBut(block, UI_BTYPE_LABEL, 0, RNA_struct_ui_name(op->type->srna), 10, 10, UI_searchbox_size_x(), UI_UNIT_Y, NULL, 0.0, 0.0, 0, 0, "");
#endif
	but = uiDefSearchButO_ptr(block, op->type, op->ptr->data, search, 0, ICON_VIEWZOOM, sizeof(search),
	                          10, 10, UI_searchbox_size_x(), UI_UNIT_Y, 0, 0, "");

	/* fake button, it holds space for search items */
	uiDefBut(block, UI_BTYPE_LABEL, 0, "", 10, 10 - UI_searchbox_size_y(), UI_searchbox_size_x(), UI_searchbox_size_y(), NULL, 0, 0, 0, 0, NULL);

	UI_block_bounds_set_popup(block, 6, 0, -UI_UNIT_Y); /* move it downwards, mouse over button */

	wm_event_init_from_window(win, &event);
	event.type = EVT_BUT_OPEN;
	event.val = KM_PRESS;
	event.customdata = but;
	event.customdatafree = false;
	wm_event_add(win, &event);

	return block;
}


int WM_enum_search_invoke(bContext *C, wmOperator *op, const wmEvent *UNUSED(event))
{
	UI_popup_block_invoke(C, wm_enum_search_menu, op);
	return OPERATOR_INTERFACE;
}

/* Can't be used as an invoke directly, needs message arg (can be NULL) */
int WM_operator_confirm_message_ex(bContext *C, wmOperator *op,
                                   const char *title, const int icon,
                                   const char *message)
{
	uiPopupMenu *pup;
	uiLayout *layout;
	IDProperty *properties = op->ptr->data;

	if (properties && properties->len)
		properties = IDP_CopyProperty(op->ptr->data);
	else
		properties = NULL;

	pup = UI_popup_menu_begin(C, title, icon);
	layout = UI_popup_menu_layout(pup);
	uiItemFullO_ptr(layout, op->type, message, ICON_NONE, properties, WM_OP_EXEC_REGION_WIN, 0);
	UI_popup_menu_end(C, pup);
	
	return OPERATOR_INTERFACE;
}

int WM_operator_confirm_message(bContext *C, wmOperator *op, const char *message)
{
	return WM_operator_confirm_message_ex(C, op, IFACE_("OK?"), ICON_QUESTION, message);
}

int WM_operator_confirm(bContext *C, wmOperator *op, const wmEvent *UNUSED(event))
{
	return WM_operator_confirm_message(C, op, NULL);
}

/* op->invoke, opens fileselect if path property not set, otherwise executes */
int WM_operator_filesel(bContext *C, wmOperator *op, const wmEvent *UNUSED(event))
{
	if (RNA_struct_property_is_set(op->ptr, "filepath")) {
		return WM_operator_call_notest(C, op); /* call exec direct */
	}
	else {
		WM_event_add_fileselect(C, op);
		return OPERATOR_RUNNING_MODAL;
	}
}

bool WM_operator_filesel_ensure_ext_imtype(wmOperator *op, const struct ImageFormatData *im_format)
{
	PropertyRNA *prop;
	char filepath[FILE_MAX];
	/* dont NULL check prop, this can only run on ops with a 'filepath' */
	prop = RNA_struct_find_property(op->ptr, "filepath");
	RNA_property_string_get(op->ptr, prop, filepath);
	if (BKE_image_path_ensure_ext_from_imformat(filepath, im_format)) {
		RNA_property_string_set(op->ptr, prop, filepath);
		/* note, we could check for and update 'filename' here,
		 * but so far nothing needs this. */
		return true;
	}
	return false;
}

/* op->poll */
int WM_operator_winactive(bContext *C)
{
	if (CTX_wm_window(C) == NULL) return 0;
	return 1;
}

/* return false, if the UI should be disabled */
bool WM_operator_check_ui_enabled(const bContext *C, const char *idname)
{
	wmWindowManager *wm = CTX_wm_manager(C);
	Scene *scene = CTX_data_scene(C);

	return !((ED_undo_is_valid(C, idname) == false) || WM_jobs_test(wm, scene, WM_JOB_TYPE_ANY));
}

wmOperator *WM_operator_last_redo(const bContext *C)
{
	wmWindowManager *wm = CTX_wm_manager(C);
	wmOperator *op;

	/* only for operators that are registered and did an undo push */
	for (op = wm->operators.last; op; op = op->prev)
		if ((op->type->flag & OPTYPE_REGISTER) && (op->type->flag & OPTYPE_UNDO))
			break;

	return op;
}

/**
 * Use for drag & drop a path or name with operators invoke() function.
 */
ID *WM_operator_drop_load_path(struct bContext *C, wmOperator *op, const short idcode)
{
	ID *id = NULL;
	/* check input variables */
	if (RNA_struct_property_is_set(op->ptr, "filepath")) {
		const bool is_relative_path = RNA_boolean_get(op->ptr, "relative_path");
		char path[FILE_MAX];
		bool exists = false;

		RNA_string_get(op->ptr, "filepath", path);

		errno = 0;

		if (idcode == ID_IM) {
			id = (ID *)BKE_image_load_exists_ex(path, &exists);
		}
		else {
			BLI_assert(0);
		}

		if (!id) {
			BKE_reportf(op->reports, RPT_ERROR, "Cannot read %s '%s': %s",
			            BKE_idcode_to_name(idcode), path,
			            errno ? strerror(errno) : TIP_("unsupported format"));
			return NULL;
		}

		if (is_relative_path ) {
			if (exists == false) {
				Main *bmain = CTX_data_main(C);

				if (idcode == ID_IM) {
					BLI_path_rel(((Image *)id)->name, bmain->name);
				}
				else {
					BLI_assert(0);
				}
			}
		}
	}
	else if (RNA_struct_property_is_set(op->ptr, "name")) {
		char name[MAX_ID_NAME - 2];
		RNA_string_get(op->ptr, "name", name);
		id = BKE_libblock_find_name(idcode, name);
		if (!id) {
			BKE_reportf(op->reports, RPT_ERROR, "%s '%s' not found",
			            BKE_idcode_to_name(idcode), name);
			return NULL;
		}
		id_us_plus(id);
	}

	return id;
}

static void wm_block_redo_cb(bContext *C, void *arg_op, int UNUSED(arg_event))
{
	wmOperator *op = arg_op;

	if (op == WM_operator_last_redo(C)) {
		/* operator was already executed once? undo & repeat */
		ED_undo_operator_repeat(C, op);
	}
	else {
		/* operator not executed yet, call it */
		ED_undo_push_op(C, op);
		wm_operator_register(C, op);

		WM_operator_repeat(C, op);
	}
}

static void wm_block_redo_cancel_cb(bContext *C, void *arg_op)
{
	wmOperator *op = arg_op;

	/* if operator never got executed, free it */
	if (op != WM_operator_last_redo(C))
		WM_operator_free(op);
}

static uiBlock *wm_block_create_redo(bContext *C, ARegion *ar, void *arg_op)
{
	wmOperator *op = arg_op;
	uiBlock *block;
	uiLayout *layout;
	uiStyle *style = UI_style_get();
	int width = 15 * UI_UNIT_X;

	block = UI_block_begin(C, ar, __func__, UI_EMBOSS);
	UI_block_flag_disable(block, UI_BLOCK_LOOP);
	/* UI_BLOCK_NUMSELECT for layer buttons */
	UI_block_flag_enable(block, UI_BLOCK_NUMSELECT | UI_BLOCK_KEEP_OPEN | UI_BLOCK_MOVEMOUSE_QUIT);

	/* if register is not enabled, the operator gets freed on OPERATOR_FINISHED
	 * ui_apply_but_funcs_after calls ED_undo_operator_repeate_cb and crashes */
	assert(op->type->flag & OPTYPE_REGISTER);

	UI_block_func_handle_set(block, wm_block_redo_cb, arg_op);
	layout = UI_block_layout(block, UI_LAYOUT_VERTICAL, UI_LAYOUT_PANEL, 0, 0, width, UI_UNIT_Y, 0, style);

	if (op == WM_operator_last_redo(C))
		if (!WM_operator_check_ui_enabled(C, op->type->name))
			uiLayoutSetEnabled(layout, false);

	if (op->type->flag & OPTYPE_MACRO) {
		for (op = op->macro.first; op; op = op->next) {
			uiLayoutOperatorButs(C, layout, op, NULL, 'H', UI_LAYOUT_OP_SHOW_TITLE);
			if (op->next)
				uiItemS(layout);
		}
	}
	else {
		uiLayoutOperatorButs(C, layout, op, NULL, 'H', UI_LAYOUT_OP_SHOW_TITLE);
	}
	
	UI_block_bounds_set_popup(block, 4, 0, 0);

	return block;
}

typedef struct wmOpPopUp {
	wmOperator *op;
	int width;
	int height;
	int free_op;
} wmOpPopUp;

/* Only invoked by OK button in popups created with wm_block_dialog_create() */
static void dialog_exec_cb(bContext *C, void *arg1, void *arg2)
{
	wmOpPopUp *data = arg1;
	uiBlock *block = arg2;

	/* Explicitly set UI_RETURN_OK flag, otherwise the menu might be cancelled
	 * in case WM_operator_call_ex exits/reloads the current file (T49199). */
	UI_popup_menu_retval_set(block, UI_RETURN_OK, true);

	WM_operator_call_ex(C, data->op, true);

	/* let execute handle freeing it */
	//data->free_op = false;
	//data->op = NULL;

	/* in this case, wm_operator_ui_popup_cancel wont run */
	MEM_freeN(data);

	/* get context data *after* WM_operator_call_ex which might have closed the current file and changed context */
	wmWindowManager *wm = CTX_wm_manager(C);
	wmWindow *win = CTX_wm_window(C);

	/* check window before 'block->handle' incase the
	 * popup execution closed the window and freed the block. see T44688.
	 */
	/* Post 2.78 TODO: Check if this fix and others related to T44688 are still
	 * needed or can be improved now that requesting context data has been corrected
	 * (see above). We're close to release so not a good time for experiments.
	 * -- Julian
	 */
	if (BLI_findindex(&wm->windows, win) != -1) {
		UI_popup_block_close(C, win, block);
	}
}

static void popup_check_cb(bContext *C, void *op_ptr, void *UNUSED(arg))
{
	wmOperator *op = op_ptr;
	if (op->type->check) {
		if (op->type->check(C, op)) {
			/* check for popup and re-layout buttons */
			ARegion *ar_menu = CTX_wm_menu(C);
			if (ar_menu) {
				ED_region_tag_refresh_ui(ar_menu);
			}
		}
	}
}

/* Dialogs are popups that require user verification (click OK) before exec */
static uiBlock *wm_block_dialog_create(bContext *C, ARegion *ar, void *userData)
{
	wmOpPopUp *data = userData;
	wmOperator *op = data->op;
	uiBlock *block;
	uiLayout *layout;
	uiStyle *style = UI_style_get();

	block = UI_block_begin(C, ar, __func__, UI_EMBOSS);
	UI_block_flag_disable(block, UI_BLOCK_LOOP);

	/* intentionally don't use 'UI_BLOCK_MOVEMOUSE_QUIT', some dialogues have many items
	 * where quitting by accident is very annoying */
	UI_block_flag_enable(block, UI_BLOCK_KEEP_OPEN | UI_BLOCK_NUMSELECT);

	layout = UI_block_layout(block, UI_LAYOUT_VERTICAL, UI_LAYOUT_PANEL, 0, 0, data->width, data->height, 0, style);
	
	UI_block_func_set(block, popup_check_cb, op, NULL);

	uiLayoutOperatorButs(C, layout, op, NULL, 'H', UI_LAYOUT_OP_SHOW_TITLE);
	
	/* clear so the OK button is left alone */
	UI_block_func_set(block, NULL, NULL, NULL);

	/* new column so as not to interfere with custom layouts [#26436] */
	{
		uiBlock *col_block;
		uiLayout *col;
		uiBut *btn;

		col = uiLayoutColumn(layout, false);
		col_block = uiLayoutGetBlock(col);
		/* Create OK button, the callback of which will execute op */
		btn = uiDefBut(col_block, UI_BTYPE_BUT, 0, IFACE_("OK"), 0, -30, 0, UI_UNIT_Y, NULL, 0, 0, 0, 0, "");
		UI_but_func_set(btn, dialog_exec_cb, data, col_block);
	}

	/* center around the mouse */
	UI_block_bounds_set_popup(block, 4, data->width / -2, data->height / 2);

	return block;
}

static uiBlock *wm_operator_ui_create(bContext *C, ARegion *ar, void *userData)
{
	wmOpPopUp *data = userData;
	wmOperator *op = data->op;
	uiBlock *block;
	uiLayout *layout;
	uiStyle *style = UI_style_get();

	block = UI_block_begin(C, ar, __func__, UI_EMBOSS);
	UI_block_flag_disable(block, UI_BLOCK_LOOP);
	UI_block_flag_enable(block, UI_BLOCK_KEEP_OPEN | UI_BLOCK_MOVEMOUSE_QUIT);

	layout = UI_block_layout(block, UI_LAYOUT_VERTICAL, UI_LAYOUT_PANEL, 0, 0, data->width, data->height, 0, style);

	UI_block_func_set(block, popup_check_cb, op, NULL);

	/* since ui is defined the auto-layout args are not used */
	uiLayoutOperatorButs(C, layout, op, NULL, 'V', 0);

	UI_block_func_set(block, NULL, NULL, NULL);

	UI_block_bounds_set_popup(block, 4, 0, 0);

	return block;
}

static void wm_operator_ui_popup_cancel(struct bContext *C, void *userData)
{
	wmOpPopUp *data = userData;
	wmOperator *op = data->op;

	if (op) {
		if (op->type->cancel) {
			op->type->cancel(C, op);
		}

		if (data->free_op) {
			WM_operator_free(op);
		}
	}

	MEM_freeN(data);
}

static void wm_operator_ui_popup_ok(struct bContext *C, void *arg, int retval)
{
	wmOpPopUp *data = arg;
	wmOperator *op = data->op;

	if (op && retval > 0)
		WM_operator_call_ex(C, op, true);
	
	MEM_freeN(data);
}

int WM_operator_ui_popup(bContext *C, wmOperator *op, int width, int height)
{
	wmOpPopUp *data = MEM_callocN(sizeof(wmOpPopUp), "WM_operator_ui_popup");
	data->op = op;
	data->width = width;
	data->height = height;
	data->free_op = true; /* if this runs and gets registered we may want not to free it */
	UI_popup_block_ex(C, wm_operator_ui_create, NULL, wm_operator_ui_popup_cancel, data);
	return OPERATOR_RUNNING_MODAL;
}

/**
 * For use by #WM_operator_props_popup_call, #WM_operator_props_popup only.
 *
 * \note operator menu needs undo flag enabled, for redo callback */
static int wm_operator_props_popup_ex(bContext *C, wmOperator *op,
                                      const bool do_call, const bool do_redo)
{
	if ((op->type->flag & OPTYPE_REGISTER) == 0) {
		BKE_reportf(op->reports, RPT_ERROR,
		            "Operator '%s' does not have register enabled, incorrect invoke function", op->type->idname);
		return OPERATOR_CANCELLED;
	}

	if (do_redo) {
		if ((op->type->flag & OPTYPE_UNDO) == 0) {
			BKE_reportf(op->reports, RPT_ERROR,
			            "Operator '%s' does not have undo enabled, incorrect invoke function", op->type->idname);
			return OPERATOR_CANCELLED;
		}
	}

	/* if we don't have global undo, we can't do undo push for automatic redo,
	 * so we require manual OK clicking in this popup */
	if (!do_redo || !(U.uiflag & USER_GLOBALUNDO))
		return WM_operator_props_dialog_popup(C, op, 15 * UI_UNIT_X, UI_UNIT_Y);

	UI_popup_block_ex(C, wm_block_create_redo, NULL, wm_block_redo_cancel_cb, op);

	if (do_call)
		wm_block_redo_cb(C, op, 0);

	return OPERATOR_RUNNING_MODAL;
}

/**
 * Same as #WM_operator_props_popup but don't use operator redo.
 * just wraps #WM_operator_props_dialog_popup.
 */
int WM_operator_props_popup_confirm(bContext *C, wmOperator *op, const wmEvent *UNUSED(event))
{
	return wm_operator_props_popup_ex(C, op, false, false);
}

/**
 * Same as #WM_operator_props_popup but call the operator first,
 * This way - the button values correspond to the result of the operator.
 * Without this, first access to a button will make the result jump, see T32452.
 */
int WM_operator_props_popup_call(bContext *C, wmOperator *op, const wmEvent *UNUSED(event))
{
	return wm_operator_props_popup_ex(C, op, true, true);
}

int WM_operator_props_popup(bContext *C, wmOperator *op, const wmEvent *UNUSED(event))
{
	return wm_operator_props_popup_ex(C, op, false, true);
}

int WM_operator_props_dialog_popup(bContext *C, wmOperator *op, int width, int height)
{
	wmOpPopUp *data = MEM_callocN(sizeof(wmOpPopUp), "WM_operator_props_dialog_popup");
	
	data->op = op;
	data->width = width;
	data->height = height;
	data->free_op = true; /* if this runs and gets registered we may want not to free it */

	/* op is not executed until popup OK but is clicked */
	UI_popup_block_ex(C, wm_block_dialog_create, wm_operator_ui_popup_ok, wm_operator_ui_popup_cancel, data);

	return OPERATOR_RUNNING_MODAL;
}

int WM_operator_redo_popup(bContext *C, wmOperator *op)
{
	/* CTX_wm_reports(C) because operator is on stack, not active in event system */
	if ((op->type->flag & OPTYPE_REGISTER) == 0) {
		BKE_reportf(CTX_wm_reports(C), RPT_ERROR,
		            "Operator redo '%s' does not have register enabled, incorrect invoke function", op->type->idname);
		return OPERATOR_CANCELLED;
	}
	if (op->type->poll && op->type->poll(C) == 0) {
		BKE_reportf(CTX_wm_reports(C), RPT_ERROR, "Operator redo '%s': wrong context", op->type->idname);
		return OPERATOR_CANCELLED;
	}
	
	UI_popup_block_invoke(C, wm_block_create_redo, op);

	return OPERATOR_CANCELLED;
}

/* ***************** Debug menu ************************* */

static int wm_debug_menu_exec(bContext *C, wmOperator *op)
{
	G.debug_value = RNA_int_get(op->ptr, "debug_value");
	ED_screen_refresh(CTX_wm_manager(C), CTX_wm_window(C));
	WM_event_add_notifier(C, NC_WINDOW, NULL);

	return OPERATOR_FINISHED;
}

static int wm_debug_menu_invoke(bContext *C, wmOperator *op, const wmEvent *UNUSED(event))
{
	RNA_int_set(op->ptr, "debug_value", G.debug_value);
	return WM_operator_props_dialog_popup(C, op, 9 * UI_UNIT_X, UI_UNIT_Y);
}

static void WM_OT_debug_menu(wmOperatorType *ot)
{
	ot->name = "Debug Menu";
	ot->idname = "WM_OT_debug_menu";
	ot->description = "Debug Menu\nOpen a popup to set the debug level";
	
	ot->invoke = wm_debug_menu_invoke;
	ot->exec = wm_debug_menu_exec;
	ot->poll = WM_operator_winactive;
	
	RNA_def_int(ot->srna, "debug_value", 0, SHRT_MIN, SHRT_MAX, "Debug Value", "", -10000, 10000);
}

/* ***************** Operator defaults ************************* */
static int wm_operator_defaults_exec(bContext *C, wmOperator *op)
{
	PointerRNA ptr = CTX_data_pointer_get_type(C, "active_operator", &RNA_Operator);

	if (!ptr.data) {
		BKE_report(op->reports, RPT_ERROR, "No operator in context");
		return OPERATOR_CANCELLED;
	}

	WM_operator_properties_reset((wmOperator *)ptr.data);
	return OPERATOR_FINISHED;
}

/* used by operator preset menu. pre-2.65 this was a 'Reset' button */
static void WM_OT_operator_defaults(wmOperatorType *ot)
{
	ot->name = "Restore Defaults";
	ot->idname = "WM_OT_operator_defaults";
	ot->description = "Restore Defaults\nSet the active operator to its default values";

	ot->exec = wm_operator_defaults_exec;

	ot->flag = OPTYPE_INTERNAL;
}

/* ***************** Splash Screen ************************* */

static void wm_block_splash_close(bContext *C, void *arg_block, void *UNUSED(arg))
{
	wmWindow *win = CTX_wm_window(C);
	UI_popup_block_close(C, win, arg_block);
}

static uiBlock *wm_block_create_splash(bContext *C, ARegion *ar, void *arg_unused);

static void wm_block_splash_refreshmenu(bContext *C, void *UNUSED(arg_block), void *UNUSED(arg))
{
	ARegion *ar_menu = CTX_wm_menu(C);
	ED_region_tag_refresh_ui(ar_menu);
}

static int wm_resource_check_prev(void)
{

	const char *res = BKE_appdir_folder_id_version(BLENDER_RESOURCE_PATH_USER, BLENDER_VERSION, true);

	// if (res) printf("USER: %s\n", res);

#if 0 /* ignore the local folder */
	if (res == NULL) {
		/* with a local dir, copying old files isn't useful since local dir get priority for config */
		res = BKE_appdir_folder_id_version(BLENDER_RESOURCE_PATH_LOCAL, BLENDER_VERSION, true);
	}
#endif

	// if (res) printf("LOCAL: %s\n", res);
	if (res) {
		return false;
	}
	else {
		return (BKE_appdir_folder_id_version(BLENDER_RESOURCE_PATH_USER, BLENDER_VERSION - 1, true) != NULL);
	}
}

static uiBlock *wm_block_create_splash(bContext *C, ARegion *ar, void *UNUSED(arg))
{
	uiBlock *block;
	uiBut *but;
	uiLayout *layout, *split, *col;
	uiStyle *style = UI_style_get();
	const struct RecentFile *recent;
	int i;
	MenuType *mt = WM_menutype_find("USERPREF_MT_splash", true);
	char url[96];
	const char *version_suffix = NULL;

#ifndef WITH_HEADLESS
	extern char datatoc_splash_png[];
	extern int datatoc_splash_png_size;

	extern char datatoc_splash_2x_png[];
	extern int datatoc_splash_2x_png_size;
	ImBuf *ibuf;
#else
	ImBuf *ibuf = NULL;
#endif

#ifdef WITH_BUILDINFO
	int label_delta = 0;
	int hash_width, date_width;
	char date_buf[128] = "\0";
	char hash_buf[128] = "\0";
	extern unsigned long build_commit_timestamp;
	extern char build_hash[], build_commit_date[], build_commit_time[], build_branch[];

	/* Builds made from tag only shows tag sha */
	BLI_snprintf(hash_buf, sizeof(hash_buf), "Hash: %s", build_hash);
	BLI_snprintf(date_buf, sizeof(date_buf), "Date: %s %s", build_commit_date, build_commit_time);
	
	BLF_size(style->widgetlabel.uifont_id, style->widgetlabel.points, U.pixelsize * U.dpi);
	hash_width = (int)BLF_width(style->widgetlabel.uifont_id, hash_buf, sizeof(hash_buf)) + U.widget_unit;
	date_width = (int)BLF_width(style->widgetlabel.uifont_id, date_buf, sizeof(date_buf)) + U.widget_unit;
#endif  /* WITH_BUILDINFO */

#ifndef WITH_HEADLESS
	if (U.pixelsize == 2) {
		ibuf = IMB_ibImageFromMemory((unsigned char *)datatoc_splash_2x_png,
		                             datatoc_splash_2x_png_size, IB_rect, NULL, "<splash screen>");
	}
	else {
		ibuf = IMB_ibImageFromMemory((unsigned char *)datatoc_splash_png,
		                             datatoc_splash_png_size, IB_rect, NULL, "<splash screen>");
	}
#endif

	block = UI_block_begin(C, ar, "_popup", UI_EMBOSS);

	/* note on UI_BLOCK_NO_WIN_CLIP, the window size is not always synchronized
	 * with the OS when the splash shows, window clipping in this case gives
	 * ugly results and clipping the splash isn't useful anyway, just disable it [#32938] */
	UI_block_flag_enable(block, UI_BLOCK_LOOP | UI_BLOCK_KEEP_OPEN | UI_BLOCK_NO_WIN_CLIP);

	/* XXX splash scales with pixelsize, should become widget-units */
	but = uiDefBut(block, UI_BTYPE_IMAGE, 0, "", 0, 0.5f * U.widget_unit, U.pixelsize * 501, U.pixelsize * 282, ibuf, 0.0, 0.0, 0, 0, ""); /* button owns the imbuf now */
	UI_but_func_set(but, wm_block_splash_close, block, NULL);
	UI_block_func_set(block, wm_block_splash_refreshmenu, block, NULL);

	/* label for 'a' bugfix releases, or 'Release Candidate 1'...
	 *  avoids recreating splash for version updates */
	if (STREQ(STRINGIFY(BLENDER_VERSION_CYCLE), "rc")) {
		version_suffix = "Release Candidate 3";
	}
	else if (STREQ(STRINGIFY(BLENDER_VERSION_CYCLE), "release")) {
		version_suffix = STRINGIFY(BLENDER_VERSION_CHAR);
	}
	if (version_suffix != NULL && version_suffix[0]) {
		/* placed after the version number in the image,
		 * placing y is tricky to match baseline */
		int x = 260 - (2 * UI_DPI_WINDOW_FAC);
		int y = 242 + (4 * UI_DPI_WINDOW_FAC);
		int w = 240;

		/* hack to have text draw 'text_sel' */
		UI_block_emboss_set(block, UI_EMBOSS_NONE);
		but = uiDefBut(block, UI_BTYPE_LABEL, 0, version_suffix, x * U.pixelsize, y * U.pixelsize, w * U.pixelsize, UI_UNIT_Y, NULL, 0, 0, 0, 0, NULL);
		/* XXX, set internal flag - UI_SELECT */
		UI_but_flag_enable(but, 1);
		UI_block_emboss_set(block, UI_EMBOSS);
	}

#ifdef WITH_BUILDINFO
	if (build_commit_timestamp != 0) {
		uiDefBut(block, UI_BTYPE_LABEL, 0, date_buf, U.pixelsize * 494 - date_width, U.pixelsize * 270, date_width, UI_UNIT_Y, NULL, 0, 0, 0, 0, NULL);
		label_delta = 12;
	}
	uiDefBut(block, UI_BTYPE_LABEL, 0, hash_buf, U.pixelsize * 494 - hash_width, U.pixelsize * (270 - label_delta), hash_width, UI_UNIT_Y, NULL, 0, 0, 0, 0, NULL);

	if (!STREQ(build_branch, "master")) {
		char branch_buf[128] = "\0";
		int branch_width;
		BLI_snprintf(branch_buf, sizeof(branch_buf), "Branch: %s", build_branch);
		branch_width = (int)BLF_width(style->widgetlabel.uifont_id, branch_buf, sizeof(branch_buf)) + U.widget_unit;
		uiDefBut(block, UI_BTYPE_LABEL, 0, branch_buf, U.pixelsize * 494 - branch_width, U.pixelsize * (258 - label_delta), branch_width, UI_UNIT_Y, NULL, 0, 0, 0, 0, NULL);
	}
#endif  /* WITH_BUILDINFO */
	
	layout = UI_block_layout(block, UI_LAYOUT_VERTICAL, UI_LAYOUT_PANEL, 10, 2, U.pixelsize * 480, U.pixelsize * 110, 0, style);
	
	UI_block_emboss_set(block, UI_EMBOSS);
	/* show the splash menu (containing interaction presets), using python */
	if (mt) {
		Menu menu = {NULL};
		menu.layout = layout;
		menu.type = mt;
		mt->draw(C, &menu);

//		wmWindowManager *wm = CTX_wm_manager(C);
//		uiItemM(layout, C, "USERPREF_MT_keyconfigs", U.keyconfigstr, ICON_NONE);
	}
	
	UI_block_emboss_set(block, UI_EMBOSS_PULLDOWN);
	uiLayoutSetOperatorContext(layout, WM_OP_EXEC_REGION_WIN);
	
	split = uiLayoutSplit(layout, 0.0f, false);
	col = uiLayoutColumn(split, false);
	uiItemL(col, IFACE_("Links"), ICON_NONE);

	// bfa - changed the menu itemas to link ot bforartists page
	uiItemStringO(col, IFACE_("Credits Bforartists"), ICON_URL, "WM_OT_url_open", "url", "http://www.bforartists.de/wiki/credits-page-bforartists");
	uiItemStringO(col, IFACE_("Release notes"), ICON_URL, "WM_OT_url_open", "url", "http://www.bforartists.de/wiki/release-notes");
	uiItemStringO(col, IFACE_("Manual"), ICON_URL, "WM_OT_url_open", "url", "http://www.bforartists.de/wiki/Manual");
	uiItemStringO(col, IFACE_("Bforartists Website"), ICON_URL, "WM_OT_url_open", "url", "http://www.bforartists.de/");
	uiItemStringO(col, IFACE_("Report a bug"), ICON_URL, "WM_OT_url_open", "url", "http://www.bforartists.de/node/add/project-issue/bforartists_bugtracker");

	uiItemStringO(col, IFACE_("Python API Reference"), ICON_URL, "WM_OT_url_open", "url", "http://www.bforartists.de/pythonapi/contents.html"); // bfa - link to new api page
	uiItemL(col, "", ICON_NONE);
	uiItemL(col, "", ICON_NONE);

	col = uiLayoutColumn(split, false);

	if (wm_resource_check_prev()) {
		uiItemO(col, NULL, ICON_NEW, "WM_OT_copy_prev_settings");
		uiItemS(col);
	}

	uiItemL(col, IFACE_("Recent"), ICON_NONE);
	for (recent = G.recent_files.first, i = 0; (i < 5) && (recent); recent = recent->next, i++) {
		const char *filename = BLI_path_basename(recent->filepath);
		uiItemStringO(col, filename,
		              BLO_has_bfile_extension(filename) ? ICON_FILE_BLEND : ICON_FILE_BACKUP,
		              "WM_OT_open_mainfile", "filepath", recent->filepath);
	}

	uiItemS(col);
	uiItemO(col, NULL, ICON_RECOVER_LAST, "WM_OT_recover_last_session");
	uiItemL(col, "", ICON_NONE);
	
	mt = WM_menutype_find("USERPREF_MT_splash_footer", false);
	if (mt) {
		Menu menu = {NULL};
		menu.layout = uiLayoutColumn(layout, false);
		menu.type = mt;
		mt->draw(C, &menu);
	}
<<<<<<< HEAD

	UI_block_bounds_set_centered(block, 0);
	
	return block;
}

static int wm_splash_invoke(bContext *C, wmOperator *UNUSED(op), const wmEvent *UNUSED(event))
{
	UI_popup_block_invoke(C, wm_block_create_splash, NULL);
	
	return OPERATOR_FINISHED;
}

static void WM_OT_splash(wmOperatorType *ot)
{
	ot->name = "Splash Screen";
	ot->idname = "WM_OT_splash";
	ot->description = "Splash Screen\nOpen the splash screen with release info";
	
	ot->invoke = wm_splash_invoke;
	ot->poll = WM_operator_winactive;
}


/* ***************** Search menu ************************* */
static uiBlock *wm_block_search_menu(bContext *C, ARegion *ar, void *UNUSED(arg_op))
{
	static char search[256] = "";
	wmEvent event;
	wmWindow *win = CTX_wm_window(C);
	uiBlock *block;
	uiBut *but;
	
	block = UI_block_begin(C, ar, "_popup", UI_EMBOSS);
	UI_block_flag_enable(block, UI_BLOCK_LOOP | UI_BLOCK_MOVEMOUSE_QUIT | UI_BLOCK_SEARCH_MENU);
	
	but = uiDefSearchBut(block, search, 0, ICON_VIEWZOOM, sizeof(search), 10, 10, UI_searchbox_size_x(), UI_UNIT_Y, 0, 0, "");
	UI_but_func_operator_search(but);
	
	/* fake button, it holds space for search items */
	uiDefBut(block, UI_BTYPE_LABEL, 0, "", 10, 10 - UI_searchbox_size_y(), UI_searchbox_size_x(), UI_searchbox_size_y(), NULL, 0, 0, 0, 0, NULL);
	
	UI_block_bounds_set_popup(block, 6, 0, -UI_UNIT_Y); /* move it downwards, mouse over button */
	
	wm_event_init_from_window(win, &event);
	event.type = EVT_BUT_OPEN;
	event.val = KM_PRESS;
	event.customdata = but;
	event.customdatafree = false;
	wm_event_add(win, &event);
	
	return block;
}

static int wm_search_menu_exec(bContext *UNUSED(C), wmOperator *UNUSED(op))
{
	return OPERATOR_FINISHED;
}

static int wm_search_menu_invoke(bContext *C, wmOperator *op, const wmEvent *UNUSED(event))
{
	UI_popup_block_invoke(C, wm_block_search_menu, op);
	
	return OPERATOR_INTERFACE;
}

/* op->poll */
static int wm_search_menu_poll(bContext *C)
{
	if (CTX_wm_window(C) == NULL) {
		return 0;
	}
	else {
		ScrArea *sa = CTX_wm_area(C);
		if (sa) {
			if (sa->spacetype == SPACE_CONSOLE) return 0;  /* XXX - so we can use the shortcut in the console */
			if (sa->spacetype == SPACE_TEXT) return 0;     /* XXX - so we can use the spacebar in the text editor */
		}
		else {
			Object *editob = CTX_data_edit_object(C);
			if (editob && editob->type == OB_FONT) return 0;  /* XXX - so we can use the spacebar for entering text */
		}
	}
	return 1;
}

static void WM_OT_search_menu(wmOperatorType *ot)
{
	ot->name = "Search Menu";
	ot->idname = "WM_OT_search_menu";
	ot->description = "Search Menu\nPop-up a search menu over all available operators in current context";
	
	ot->invoke = wm_search_menu_invoke;
	ot->exec = wm_search_menu_exec;
	ot->poll = wm_search_menu_poll;
}

static int wm_call_menu_exec(bContext *C, wmOperator *op)
{
	char idname[BKE_ST_MAXNAME];
	RNA_string_get(op->ptr, "name", idname);

	return UI_popup_menu_invoke(C, idname, op->reports);
}

static void WM_OT_call_menu(wmOperatorType *ot)
{
	ot->name = "Call Menu";
	ot->idname = "WM_OT_call_menu";
	ot->description = "Call Menu\nCall (draw) a pre-defined menu";

	ot->exec = wm_call_menu_exec;
	ot->poll = WM_operator_winactive;

	ot->flag = OPTYPE_INTERNAL;

	RNA_def_string(ot->srna, "name", NULL, BKE_ST_MAXNAME, "Name", "Name of the menu");
}

static int wm_call_pie_menu_invoke(bContext *C, wmOperator *op, const wmEvent *event)
{
	char idname[BKE_ST_MAXNAME];
	RNA_string_get(op->ptr, "name", idname);

	return UI_pie_menu_invoke(C, idname, event);
}

static int wm_call_pie_menu_exec(bContext *C, wmOperator *op)
{
	char idname[BKE_ST_MAXNAME];
	RNA_string_get(op->ptr, "name", idname);

	return UI_pie_menu_invoke(C, idname, CTX_wm_window(C)->eventstate);
}

static void WM_OT_call_menu_pie(wmOperatorType *ot)
{
	ot->name = "Call Pie Menu";
	ot->idname = "WM_OT_call_menu_pie";
	ot->description = "Call Pie Menu\nCall (draw) a pre-defined pie menu";

	ot->invoke = wm_call_pie_menu_invoke;
	ot->exec = wm_call_pie_menu_exec;
	ot->poll = WM_operator_winactive;

	ot->flag = OPTYPE_INTERNAL;

	RNA_def_string(ot->srna, "name", NULL, BKE_ST_MAXNAME, "Name", "Name of the pie menu");
}

/* ************ window / screen operator definitions ************** */

/* this poll functions is needed in place of WM_operator_winactive
 * while it crashes on full screen */
static int wm_operator_winactive_normal(bContext *C)
{
	wmWindow *win = CTX_wm_window(C);

	if (win == NULL || win->screen == NULL || win->screen->state != SCREENNORMAL)
		return 0;

	return 1;
}

static void WM_OT_window_duplicate(wmOperatorType *ot)
{
	ot->name = "Duplicate Window";
	ot->idname = "WM_OT_window_duplicate";
	ot->description = "Duplicate Window\nDuplicate the current Bforartists window";
		
	ot->exec = wm_window_duplicate_exec;
	ot->poll = wm_operator_winactive_normal;
}

static void WM_OT_save_homefile(wmOperatorType *ot)
{
	ot->name = "Save Startup File";
	ot->idname = "WM_OT_save_homefile";
	ot->description = "Save Startup File\nMake the current file the default .blend file, includes preferences";
		
	ot->invoke = WM_operator_confirm;
	ot->exec = wm_homefile_write_exec;
}

static int wm_userpref_autoexec_add_exec(bContext *UNUSED(C), wmOperator *UNUSED(op))
{
	bPathCompare *path_cmp = MEM_callocN(sizeof(bPathCompare), "bPathCompare");
	BLI_addtail(&U.autoexec_paths, path_cmp);
	return OPERATOR_FINISHED;
}

static void WM_OT_userpref_autoexec_path_add(wmOperatorType *ot)
{
	ot->name = "Add Autoexec Path";
	ot->idname = "WM_OT_userpref_autoexec_path_add";
	ot->description = "Add Autoexec Path\nAdd path to exclude from autoexecution";

	ot->exec = wm_userpref_autoexec_add_exec;

	ot->flag = OPTYPE_INTERNAL;
}

static int wm_userpref_autoexec_remove_exec(bContext *UNUSED(C), wmOperator *op)
{
	const int index = RNA_int_get(op->ptr, "index");
	bPathCompare *path_cmp = BLI_findlink(&U.autoexec_paths, index);
	if (path_cmp) {
		BLI_freelinkN(&U.autoexec_paths, path_cmp);
	}
	return OPERATOR_FINISHED;
}

static void WM_OT_userpref_autoexec_path_remove(wmOperatorType *ot)
{
	ot->name = "Remove Autoexec Path";
	ot->idname = "WM_OT_userpref_autoexec_path_remove";
	ot->description = "Remove Autoexec Path\nRemove path to exclude from autoexecution";

	ot->exec = wm_userpref_autoexec_remove_exec;

	ot->flag = OPTYPE_INTERNAL;

	RNA_def_int(ot->srna, "index", 0, 0, INT_MAX, "Index", "", 0, 1000);
}

static void WM_OT_save_userpref(wmOperatorType *ot)
{
	ot->name = "Save User Settings";
	ot->idname = "WM_OT_save_userpref";
	ot->description = "Save User Settings\nSave user preferences separately, overrides startup file preferences";
	
	ot->invoke = WM_operator_confirm;
	ot->exec = wm_userpref_write_exec;
}

static void WM_OT_read_history(wmOperatorType *ot)
{
	ot->name = "Reload History File";
	ot->idname = "WM_OT_read_history";
	ot->description = "Reload History Fil\nReloads history and bookmarks";

	ot->invoke = WM_operator_confirm;
	ot->exec = wm_history_file_read_exec;

	/* this operator is only used for loading settings from a previous blender install */
	ot->flag = OPTYPE_INTERNAL;
}

static void WM_OT_read_homefile(wmOperatorType *ot)
{
	PropertyRNA *prop;
	ot->name = "Reload Start-Up File";
	ot->idname = "WM_OT_read_homefile";
	ot->description = "Reload Start-Up File\nOpen the default file (doesn't save the current file)";
	
	ot->invoke = WM_operator_confirm;
	ot->exec = wm_homefile_read_exec;

	prop = RNA_def_string_file_path(ot->srna, "filepath", NULL,
	                                FILE_MAX, "File Path", 
	                                "Path to an alternative start-up file");
	RNA_def_property_flag(prop, PROP_HIDDEN);

	/* So scripts can use an alternative start-up file without the UI */
	prop = RNA_def_boolean(ot->srna, "load_ui", true, "Load UI",
	                       "Load user interface setup from the .blend file");
	RNA_def_property_flag(prop, PROP_HIDDEN | PROP_SKIP_SAVE);

	/* omit poll to run in background mode */
}

static void WM_OT_read_factory_settings(wmOperatorType *ot)
{
	ot->name = "Load Factory Settings";
	ot->idname = "WM_OT_read_factory_settings";
	ot->description = "Load Factory Settings\nLoad default file and user preferences";
	
	ot->invoke = WM_operator_confirm;
	ot->exec = wm_homefile_read_exec;
	/* omit poll to run in background mode */
}

/* *************** open file **************** */

/**
 * Wrap #WM_file_read, shared by file reading operators.
 */
static bool wm_file_read_opwrap(bContext *C, const char *filepath, ReportList *reports,
                                const bool autoexec_init)
{
	bool success;

	/* XXX wm in context is not set correctly after WM_file_read -> crash */
	/* do it before for now, but is this correct with multiple windows? */
	WM_event_add_notifier(C, NC_WINDOW, NULL);

	if (autoexec_init) {
		WM_file_autoexec_init(filepath);
	}

	success = WM_file_read(C, filepath, reports);

	return success;
}

/* currently fits in a pointer */
struct FileRuntime {
	bool is_untrusted;
};

static int wm_open_mainfile_invoke(bContext *C, wmOperator *op, const wmEvent *UNUSED(event))
{
	const char *openname = G.main->name;

	if (CTX_wm_window(C) == NULL) {
		/* in rare cases this could happen, when trying to invoke in background
		 * mode on load for example. Don't use poll for this because exec()
		 * can still run without a window */
		BKE_report(op->reports, RPT_ERROR, "Context window not set");
		return OPERATOR_CANCELLED;
	}

	/* if possible, get the name of the most recently used .blend file */
	if (G.recent_files.first) {
		struct RecentFile *recent = G.recent_files.first;
		openname = recent->filepath;
	}

	RNA_string_set(op->ptr, "filepath", openname);
	wm_open_init_load_ui(op, true);
	wm_open_init_use_scripts(op, true);
	op->customdata = NULL;

	WM_event_add_fileselect(C, op);

	return OPERATOR_RUNNING_MODAL;
}

static int wm_open_mainfile_exec(bContext *C, wmOperator *op)
{
	char filepath[FILE_MAX];
	bool success;

	RNA_string_get(op->ptr, "filepath", filepath);

	/* re-use last loaded setting so we can reload a file without changing */
	wm_open_init_load_ui(op, false);
	wm_open_init_use_scripts(op, false);

	if (RNA_boolean_get(op->ptr, "load_ui"))
		G.fileflags &= ~G_FILE_NO_UI;
	else
		G.fileflags |= G_FILE_NO_UI;
		
	if (RNA_boolean_get(op->ptr, "use_scripts"))
		G.f |= G_SCRIPT_AUTOEXEC;
	else
		G.f &= ~G_SCRIPT_AUTOEXEC;
	
	success = wm_file_read_opwrap(C, filepath, op->reports, !(G.f & G_SCRIPT_AUTOEXEC));

	/* for file open also popup for warnings, not only errors */
	BKE_report_print_level_set(op->reports, RPT_WARNING);

	if (success) {
		return OPERATOR_FINISHED;
	}
	else {
		return OPERATOR_CANCELLED;
	}
}

static bool wm_open_mainfile_check(bContext *UNUSED(C), wmOperator *op)
{
	struct FileRuntime *file_info = (struct FileRuntime *)&op->customdata;
	PropertyRNA *prop = RNA_struct_find_property(op->ptr, "use_scripts");
	bool is_untrusted = false;
	char path[FILE_MAX];
	char *lslash;

	RNA_string_get(op->ptr, "filepath", path);

	/* get the dir */
	lslash = (char *)BLI_last_slash(path);
	if (lslash) *(lslash + 1) = '\0';

	if ((U.flag & USER_SCRIPT_AUTOEXEC_DISABLE) == 0) {
		if (BKE_autoexec_match(path) == true) {
			RNA_property_boolean_set(op->ptr, prop, false);
			is_untrusted = true;
		}
	}

	if (file_info) {
		file_info->is_untrusted = is_untrusted;
	}

	return is_untrusted;
}

static void wm_open_mainfile_ui(bContext *UNUSED(C), wmOperator *op)
{
	struct FileRuntime *file_info = (struct FileRuntime *)&op->customdata;
	uiLayout *layout = op->layout;
	uiLayout *col = op->layout;
	const char *autoexec_text;

	uiItemR(layout, op->ptr, "load_ui", 0, NULL, ICON_NONE);

	col = uiLayoutColumn(layout, false);
	if (file_info->is_untrusted) {
		autoexec_text = IFACE_("Trusted Source [Untrusted Path]");
		uiLayoutSetActive(col, false);
		uiLayoutSetEnabled(col, false);
	}
	else {
		autoexec_text = IFACE_("Trusted Source");
	}

	uiItemR(col, op->ptr, "use_scripts", 0, autoexec_text, ICON_NONE);
}

static void WM_OT_open_mainfile(wmOperatorType *ot)
{
	ot->name = "Open blend File";
	ot->idname = "WM_OT_open_mainfile";
	ot->description = "Open blend File\nOpen a blend file";

	ot->invoke = wm_open_mainfile_invoke;
	ot->exec = wm_open_mainfile_exec;
	ot->check = wm_open_mainfile_check;
	ot->ui = wm_open_mainfile_ui;
	/* omit window poll so this can work in background mode */

	WM_operator_properties_filesel(ot, FILE_TYPE_FOLDER | FILE_TYPE_BLENDER, FILE_BLENDER, FILE_OPENFILE,
	                               WM_FILESEL_FILEPATH, FILE_DEFAULTDISPLAY, FILE_SORT_ALPHA);

	RNA_def_boolean(ot->srna, "load_ui", true, "Load UI", "Load user interface setup in the .blend file");
	RNA_def_boolean(ot->srna, "use_scripts", true, "Trusted Source",
	                "Allow .blend file to execute scripts automatically, default available from system preferences");
}


/* *************** revert file **************** */

static int wm_revert_mainfile_exec(bContext *C, wmOperator *op)
{
	bool success;

	wm_open_init_use_scripts(op, false);

	if (RNA_boolean_get(op->ptr, "use_scripts"))
		G.f |= G_SCRIPT_AUTOEXEC;
	else
		G.f &= ~G_SCRIPT_AUTOEXEC;

	success = wm_file_read_opwrap(C, G.main->name, op->reports, !(G.f & G_SCRIPT_AUTOEXEC));

	if (success) {
		return OPERATOR_FINISHED;
	}
	else {
		return OPERATOR_CANCELLED;
	}
}

static int wm_revert_mainfile_poll(bContext *UNUSED(C))
{
	return G.relbase_valid;
}

static void WM_OT_revert_mainfile(wmOperatorType *ot)
{
	ot->name = "Revert";
	ot->idname = "WM_OT_revert_mainfile";
	ot->description = "Revert\nReload the saved file";
	ot->invoke = WM_operator_confirm;

	RNA_def_boolean(ot->srna, "use_scripts", true, "Trusted Source",
	                "Allow .blend file to execute scripts automatically, default available from system preferences");

	ot->exec = wm_revert_mainfile_exec;
	ot->poll = wm_revert_mainfile_poll;
}

/* **************** link/append *************** */

static int wm_link_append_poll(bContext *C)
{
	if (WM_operator_winactive(C)) {
		/* linking changes active object which is pretty useful in general,
		 * but which totally confuses edit mode (i.e. it becoming not so obvious
		 * to leave from edit mode and invalid tools in toolbar might be displayed)
		 * so disable link/append when in edit mode (sergey) */
		if (CTX_data_edit_object(C))
			return 0;

		return 1;
	}

	return 0;
}

static int wm_link_append_invoke(bContext *C, wmOperator *op, const wmEvent *UNUSED(event))
{
	if (RNA_struct_property_is_set(op->ptr, "filepath")) {
		return WM_operator_call_notest(C, op);
	}
	else {
		/* XXX TODO solve where to get last linked library from */
		if (G.lib[0] != '\0') {
			RNA_string_set(op->ptr, "filepath", G.lib);
		}
		else if (G.relbase_valid) {
			char path[FILE_MAX];
			BLI_strncpy(path, G.main->name, sizeof(G.main->name));
			BLI_parent_dir(path);
			RNA_string_set(op->ptr, "filepath", path);
		}
		WM_event_add_fileselect(C, op);
		return OPERATOR_RUNNING_MODAL;
	}
}

static short wm_link_append_flag(wmOperator *op)
{
	short flag = 0;

	if (RNA_boolean_get(op->ptr, "autoselect")) flag |= FILE_AUTOSELECT;
	if (RNA_boolean_get(op->ptr, "active_layer")) flag |= FILE_ACTIVELAY;
	if (RNA_struct_find_property(op->ptr, "relative_path") && RNA_boolean_get(op->ptr, "relative_path")) flag |= FILE_RELPATH;
	if (RNA_boolean_get(op->ptr, "link")) flag |= FILE_LINK;
	if (RNA_boolean_get(op->ptr, "instance_groups")) flag |= FILE_GROUP_INSTANCE;

	return flag;
}

/* Helper.
 *     if `name` is non-NULL, we assume a single-item link/append.
 *     else if `*todo_libraries` is NULL we assume first-run.
 */
static void wm_link_append_do_libgroup(
        bContext *C, wmOperator *op, const char *root, const char *libname, char *group, char *name,
        const short flag, GSet **todo_libraries)
{
	Main *bmain = CTX_data_main(C);
	Main *mainl;
	BlendHandle *bh;
	Library *lib;

	char path[FILE_MAX_LIBEXTRA], relname[FILE_MAX];
	int idcode;
	const bool is_first_run = (*todo_libraries == NULL);

	BLI_assert(group);
	idcode = BKE_idcode_from_name(group);

	bh = BLO_blendhandle_from_file(libname, op->reports);

	if (bh == NULL) {
		/* unlikely since we just browsed it, but possible
		 * error reports will have been made by BLO_blendhandle_from_file() */
		return;
	}

	/* here appending/linking starts */
	mainl = BLO_library_append_begin(bmain, &bh, libname);
	lib = mainl->curlib;
	BLI_assert(lib);

	if (mainl->versionfile < 250) {
		BKE_reportf(op->reports, RPT_WARNING,
		            "Linking or appending from a very old .blend file format (%d.%d), no animation conversion will "
		            "be done! You may want to re-save your lib file with current Blender",
		            mainl->versionfile, mainl->subversionfile);
	}

	if (name) {
		BLO_library_append_named_part_ex(C, mainl, &bh, name, idcode, flag);
	}
	else {
		if (is_first_run) {
			*todo_libraries = BLI_gset_new(BLI_ghashutil_strhash_p, BLI_ghashutil_strcmp, __func__);
		}

		RNA_BEGIN (op->ptr, itemptr, "files")
		{
			char curr_libname[FILE_MAX];
			int curr_idcode;

			RNA_string_get(&itemptr, "name", relname);

			BLI_join_dirfile(path, sizeof(path), root, relname);

			if (BLO_library_path_explode(path, curr_libname, &group, &name)) {
				if (!group || !name) {
					continue;
				}

				curr_idcode = BKE_idcode_from_name(group);

				if ((idcode == curr_idcode) && (BLI_path_cmp(curr_libname, libname) == 0)) {
					BLO_library_append_named_part_ex(C, mainl, &bh, name, idcode, flag);
				}
				else if (is_first_run) {
					BLI_join_dirfile(path, sizeof(path), curr_libname, group);
					if (!BLI_gset_haskey(*todo_libraries, path)) {
						BLI_gset_insert(*todo_libraries, BLI_strdup(path));
					}
				}
			}
		}
		RNA_END;
	}
	BLO_library_append_end(C, mainl, &bh, idcode, flag);

	BLO_blendhandle_close(bh);

	/* mark all library linked objects to be updated */
	BKE_main_lib_objects_recalc_all(bmain);
	IMB_colormanagement_check_file_config(bmain);

	/* append, rather than linking */
	if ((flag & FILE_LINK) == 0) {
		BLI_assert(BLI_findindex(&bmain->library, lib) != -1);
		BKE_library_make_local(bmain, lib, true);
	}
}

static int wm_link_append_exec(bContext *C, wmOperator *op)
{
	Main *bmain = CTX_data_main(C);
	Scene *scene = CTX_data_scene(C);
	PropertyRNA *prop;
	char path[FILE_MAX_LIBEXTRA], root[FILE_MAXDIR], libname[FILE_MAX], relname[FILE_MAX];
	char *group, *name;
	int totfiles = 0;
	short flag;

	GSet *todo_libraries = NULL;

	RNA_string_get(op->ptr, "filename", relname);
	RNA_string_get(op->ptr, "directory", root);

	BLI_join_dirfile(path, sizeof(path), root, relname);

	/* test if we have a valid data */
	if (!BLO_library_path_explode(path, libname, &group, &name)) {
		BKE_report(op->reports, RPT_ERROR, "Not a library");
		return OPERATOR_CANCELLED;
	}
	else if (!group) {
		BKE_report(op->reports, RPT_ERROR, "Nothing indicated");
		return OPERATOR_CANCELLED;
	}
	else if (BLI_path_cmp(bmain->name, libname) == 0) {
		BKE_report(op->reports, RPT_ERROR, "Cannot use current file as library");
		return OPERATOR_CANCELLED;
	}

	/* check if something is indicated for append/link */
	prop = RNA_struct_find_property(op->ptr, "files");
	if (prop) {
		totfiles = RNA_property_collection_length(op->ptr, prop);
		if (totfiles == 0) {
			if (!name) {
				BKE_report(op->reports, RPT_ERROR, "Nothing indicated");
				return OPERATOR_CANCELLED;
			}
		}
	}
	else if (!name) {
		BKE_report(op->reports, RPT_ERROR, "Nothing indicated");
		return OPERATOR_CANCELLED;
	}

	flag = wm_link_append_flag(op);

	/* sanity checks for flag */
	if (scene->id.lib && (flag & FILE_GROUP_INSTANCE)) {
		/* TODO, user never gets this message */
		BKE_reportf(op->reports, RPT_WARNING, "Scene '%s' is linked, group instance disabled", scene->id.name + 2);
		flag &= ~FILE_GROUP_INSTANCE;
	}

	/* from here down, no error returns */

	/* now we have or selected, or an indicated file */
	if (RNA_boolean_get(op->ptr, "autoselect"))
		BKE_scene_base_deselect_all(scene);
	
	/* tag everything, all untagged data can be made local
	 * its also generally useful to know what is new
	 *
	 * take extra care BKE_main_id_flag_all(LIB_LINK_TAG, false) is called after! */
	BKE_main_id_flag_all(bmain, LIB_PRE_EXISTING, 1);

	if (totfiles != 0) {
		name = NULL;
	}

	wm_link_append_do_libgroup(C, op, root, libname, group, name, flag, &todo_libraries);

	if (todo_libraries) {
		GSetIterator libs_it;

		GSET_ITER(libs_it, todo_libraries) {
			char *libpath = (char *)BLI_gsetIterator_getKey(&libs_it);

			BLO_library_path_explode(libpath, libname, &group, NULL);

			wm_link_append_do_libgroup(C, op, root, libname, group, NULL, flag, &todo_libraries);
		}

		BLI_gset_free(todo_libraries, MEM_freeN);
	}

	/* important we unset, otherwise these object wont
	 * link into other scenes from this blend file */
	BKE_main_id_flag_all(bmain, LIB_PRE_EXISTING, false);

	/* recreate dependency graph to include new objects */
	DAG_scene_relations_rebuild(bmain, scene);
	
	/* free gpu materials, some materials depend on existing objects, such as lamps so freeing correctly refreshes */
	GPU_materials_free();

	/* XXX TODO: align G.lib with other directory storage (like last opened image etc...) */
	BLI_strncpy(G.lib, root, FILE_MAX);

	WM_event_add_notifier(C, NC_WINDOW, NULL);
=======
>>>>>>> b76dbf5e

	UI_block_bounds_set_centered(block, 0);
	
	return block;
}

static int wm_splash_invoke(bContext *C, wmOperator *UNUSED(op), const wmEvent *UNUSED(event))
{
	UI_popup_block_invoke(C, wm_block_create_splash, NULL);
	
	return OPERATOR_FINISHED;
}

static void WM_OT_splash(wmOperatorType *ot)
{
<<<<<<< HEAD
	ot->name = "Link from Library";
	ot->idname = "WM_OT_link";
	ot->description = "Link from Library\nLink from a Library .blend file";
	
	ot->invoke = wm_link_append_invoke;
	ot->exec = wm_link_append_exec;
	ot->poll = wm_link_append_poll;
	
	ot->flag |= OPTYPE_UNDO;

	WM_operator_properties_filesel(
	        ot, FILE_TYPE_FOLDER | FILE_TYPE_BLENDER | FILE_TYPE_BLENDERLIB, FILE_LOADLIB, FILE_OPENFILE,
	        WM_FILESEL_FILEPATH | WM_FILESEL_DIRECTORY | WM_FILESEL_FILENAME | WM_FILESEL_RELPATH | WM_FILESEL_FILES,
	        FILE_DEFAULTDISPLAY, FILE_SORT_ALPHA);
=======
	ot->name = "Splash Screen";
	ot->idname = "WM_OT_splash";
	ot->description = "Open the splash screen with release info";
>>>>>>> b76dbf5e
	
	ot->invoke = wm_splash_invoke;
	ot->poll = WM_operator_winactive;
}

<<<<<<< HEAD
static void WM_OT_append(wmOperatorType *ot)
{
	ot->name = "Append from Library";
	ot->idname = "WM_OT_append";
	ot->description = "Append from Library\nAppend from a Library .blend file";

	ot->invoke = wm_link_append_invoke;
	ot->exec = wm_link_append_exec;
	ot->poll = wm_link_append_poll;

	ot->flag |= OPTYPE_UNDO;
=======
>>>>>>> b76dbf5e

/* ***************** Search menu ************************* */

struct SearchPopupInit_Data {
	int size[2];
};

static uiBlock *wm_block_search_menu(bContext *C, ARegion *ar, void *userdata)
{
	const struct SearchPopupInit_Data *init_data = userdata;
	static char search[256] = "";
	wmEvent event;
	wmWindow *win = CTX_wm_window(C);
	uiBlock *block;
	uiBut *but;
	
	block = UI_block_begin(C, ar, "_popup", UI_EMBOSS);
	UI_block_flag_enable(block, UI_BLOCK_LOOP | UI_BLOCK_MOVEMOUSE_QUIT | UI_BLOCK_SEARCH_MENU);
	
	but = uiDefSearchBut(block, search, 0, ICON_VIEWZOOM, sizeof(search), 10, 10, init_data->size[0], UI_UNIT_Y, 0, 0, "");
	UI_but_func_operator_search(but);
	
	/* fake button, it holds space for search items */
	uiDefBut(block, UI_BTYPE_LABEL, 0, "", 10, 10 - init_data->size[1],
	         init_data->size[0], init_data->size[1], NULL, 0, 0, 0, 0, NULL);
	
	UI_block_bounds_set_popup(block, 6, 0, -UI_UNIT_Y); /* move it downwards, mouse over button */
	
	wm_event_init_from_window(win, &event);
	event.type = EVT_BUT_OPEN;
	event.val = KM_PRESS;
	event.customdata = but;
	event.customdatafree = false;
	wm_event_add(win, &event);
	
	return block;
}

static int wm_search_menu_exec(bContext *UNUSED(C), wmOperator *UNUSED(op))
{
	return OPERATOR_FINISHED;
}

static int wm_search_menu_invoke(bContext *C, wmOperator *UNUSED(op), const wmEvent *UNUSED(event))
{
<<<<<<< HEAD
	ot->name = "Recover Last Session";
	ot->idname = "WM_OT_recover_last_session";
	ot->description = "Recover Last Session\nOpen the last closed file (\"" BLENDER_QUIT_FILE "\")";
	ot->invoke = WM_operator_confirm;
=======
	struct SearchPopupInit_Data data = {
		.size = {
		    UI_searchbox_size_x() * 2,
		    UI_searchbox_size_y(),
		},
	};

	UI_popup_block_invoke(C, wm_block_search_menu, &data);
>>>>>>> b76dbf5e
	
	return OPERATOR_INTERFACE;
}

/* op->poll */
static int wm_search_menu_poll(bContext *C)
{
	if (CTX_wm_window(C) == NULL) {
		return 0;
	}
	else {
		ScrArea *sa = CTX_wm_area(C);
		if (sa) {
			if (sa->spacetype == SPACE_CONSOLE) return 0;  /* XXX - so we can use the shortcut in the console */
			if (sa->spacetype == SPACE_TEXT) return 0;     /* XXX - so we can use the spacebar in the text editor */
		}
		else {
			Object *editob = CTX_data_edit_object(C);
			if (editob && editob->type == OB_FONT) return 0;  /* XXX - so we can use the spacebar for entering text */
		}
	}
	return 1;
}

static void WM_OT_search_menu(wmOperatorType *ot)
{
	ot->name = "Search Menu";
	ot->idname = "WM_OT_search_menu";
	ot->description = "Pop-up a search menu over all available operators in current context";
	
	ot->invoke = wm_search_menu_invoke;
	ot->exec = wm_search_menu_exec;
	ot->poll = wm_search_menu_poll;
}

static int wm_call_menu_exec(bContext *C, wmOperator *op)
{
<<<<<<< HEAD
	ot->name = "Recover Auto Save";
	ot->idname = "WM_OT_recover_auto_save";
	ot->description = "Recover Auto Save\nOpen an automatically saved file to recover it";
	
	ot->exec = wm_recover_auto_save_exec;
	ot->invoke = wm_recover_auto_save_invoke;
=======
	char idname[BKE_ST_MAXNAME];
	RNA_string_get(op->ptr, "name", idname);
>>>>>>> b76dbf5e

	return UI_popup_menu_invoke(C, idname, op->reports);
}

static void WM_OT_call_menu(wmOperatorType *ot)
{
	ot->name = "Call Menu";
	ot->idname = "WM_OT_call_menu";
	ot->description = "Call (draw) a pre-defined menu";

	ot->exec = wm_call_menu_exec;
	ot->poll = WM_operator_winactive;

	ot->flag = OPTYPE_INTERNAL;

	RNA_def_string(ot->srna, "name", NULL, BKE_ST_MAXNAME, "Name", "Name of the menu");
}

static int wm_call_pie_menu_invoke(bContext *C, wmOperator *op, const wmEvent *event)
{
	char idname[BKE_ST_MAXNAME];
	RNA_string_get(op->ptr, "name", idname);

	return UI_pie_menu_invoke(C, idname, event);
}

static int wm_call_pie_menu_exec(bContext *C, wmOperator *op)
{
	char idname[BKE_ST_MAXNAME];
	RNA_string_get(op->ptr, "name", idname);

	return UI_pie_menu_invoke(C, idname, CTX_wm_window(C)->eventstate);
}

static void WM_OT_call_menu_pie(wmOperatorType *ot)
{
	ot->name = "Call Pie Menu";
	ot->idname = "WM_OT_call_menu_pie";
	ot->description = "Call (draw) a pre-defined pie menu";

	ot->invoke = wm_call_pie_menu_invoke;
	ot->exec = wm_call_pie_menu_exec;
	ot->poll = WM_operator_winactive;

	ot->flag = OPTYPE_INTERNAL;

	RNA_def_string(ot->srna, "name", NULL, BKE_ST_MAXNAME, "Name", "Name of the pie menu");
}

/* ************ window / screen operator definitions ************** */

/* this poll functions is needed in place of WM_operator_winactive
 * while it crashes on full screen */
static int wm_operator_winactive_normal(bContext *C)
{
	wmWindow *win = CTX_wm_window(C);

<<<<<<< HEAD
	ot->name = "Save As blend File";
	ot->idname = "WM_OT_save_as_mainfile";
	ot->description = "Save As blend File\nSave As saves the current file in the desired location\nSave Copy saves a copy of the current file in the desired location";
	
	ot->invoke = wm_save_as_mainfile_invoke;
	ot->exec = wm_save_as_mainfile_exec;
	ot->check = blend_save_check;
	/* omit window poll so this can work in background mode */

	WM_operator_properties_filesel(ot, FILE_TYPE_FOLDER | FILE_TYPE_BLENDER, FILE_BLENDER, FILE_SAVE,
	                               WM_FILESEL_FILEPATH, FILE_DEFAULTDISPLAY, FILE_SORT_ALPHA);
	RNA_def_boolean(ot->srna, "compress", false, "Compress", "Write compressed .blend file");
	RNA_def_boolean(ot->srna, "relative_remap", true, "Remap Relative",
	                "Remap relative paths when saving in a different directory");
	prop = RNA_def_boolean(ot->srna, "copy", false, "Save Copy",
	                "Save a copy of the actual working state but does not make saved file active");
	RNA_def_property_flag(prop, PROP_SKIP_SAVE);
#ifdef USE_BMESH_SAVE_AS_COMPAT
	RNA_def_boolean(ot->srna, "use_mesh_compat", false, "Legacy Mesh Format",
	                "Save using legacy mesh format (no ngons) - WARNING: only saves tris and quads, other ngons will "
	                "be lost (no implicit triangulation)");
#endif
}
=======
	if (win == NULL || win->screen == NULL || win->screen->state != SCREENNORMAL)
		return 0;
>>>>>>> b76dbf5e

	return 1;
}

/* included for script-access */
static void WM_OT_window_close(wmOperatorType *ot)
{
	ot->name = "Close Window";
	ot->idname = "WM_OT_window_close";
	ot->description = "Close the current Blender window";

	ot->exec = wm_window_close_exec;
	ot->poll = WM_operator_winactive;
}

static void WM_OT_window_duplicate(wmOperatorType *ot)
{
<<<<<<< HEAD
	ot->name = "Save blend File";
	ot->idname = "WM_OT_save_mainfile";
	ot->description = "Save blend File\nSave the current blend file";
	
	ot->invoke = wm_save_mainfile_invoke;
	ot->exec = wm_save_as_mainfile_exec;
	ot->check = blend_save_check;
	/* omit window poll so this can work in background mode */
	
	WM_operator_properties_filesel(ot, FILE_TYPE_FOLDER | FILE_TYPE_BLENDER, FILE_BLENDER, FILE_SAVE,
	                               WM_FILESEL_FILEPATH, FILE_DEFAULTDISPLAY, FILE_SORT_ALPHA);
	RNA_def_boolean(ot->srna, "compress", false, "Compress", "Write compressed .blend file");
	RNA_def_boolean(ot->srna, "relative_remap", false, "Remap Relative",
	                "Remap relative paths when saving in a different directory");
=======
	ot->name = "Duplicate Window";
	ot->idname = "WM_OT_window_duplicate";
	ot->description = "Duplicate the current Blender window";
		
	ot->exec = wm_window_duplicate_exec;
	ot->poll = wm_operator_winactive_normal;
>>>>>>> b76dbf5e
}

static void WM_OT_window_fullscreen_toggle(wmOperatorType *ot)
{
	ot->name = "Toggle Window Fullscreen";
	ot->idname = "WM_OT_window_fullscreen_toggle";
	ot->description = "Toggle Window Fullscreen\nToggle the current window fullscreen";

	ot->exec = wm_window_fullscreen_toggle_exec;
	ot->poll = WM_operator_winactive;
}

static int wm_exit_blender_exec(bContext *C, wmOperator *op)
{
	WM_operator_free(op);
	
	WM_exit(C);
	
	return OPERATOR_FINISHED;
}

static void WM_OT_quit_blender(wmOperatorType *ot)
{
	ot->name = "Quit Bforartists";
	ot->idname = "WM_OT_quit_blender";
	ot->description = "Quit Bforartists\nQuit Bforartists";

	ot->invoke = WM_operator_confirm;
	ot->exec = wm_exit_blender_exec;
}

/* *********************** */

#if defined(WIN32)

static int wm_console_toggle_exec(bContext *UNUSED(C), wmOperator *UNUSED(op))
{
	GHOST_toggleConsole(2);
	return OPERATOR_FINISHED;
}

static void WM_OT_console_toggle(wmOperatorType *ot)
{
	/* XXX Have to mark these for xgettext, as under linux they do not exists... */
	ot->name = CTX_N_(BLT_I18NCONTEXT_OPERATOR_DEFAULT, "Toggle System Console");
	ot->idname = "WM_OT_console_toggle";
	ot->description = N_("Toggle System Console");
	
	ot->exec = wm_console_toggle_exec;
	ot->poll = WM_operator_winactive;
}

#endif

/* ************ default paint cursors, draw always around cursor *********** */
/*
 * - returns handler to free
 * - poll(bContext): returns 1 if draw should happen
 * - draw(bContext): drawing callback for paint cursor
 */

void *WM_paint_cursor_activate(wmWindowManager *wm, int (*poll)(bContext *C),
                               wmPaintCursorDraw draw, void *customdata)
{
	wmPaintCursor *pc = MEM_callocN(sizeof(wmPaintCursor), "paint cursor");
	
	BLI_addtail(&wm->paintcursors, pc);
	
	pc->customdata = customdata;
	pc->poll = poll;
	pc->draw = draw;
	
	return pc;
}

void WM_paint_cursor_end(wmWindowManager *wm, void *handle)
{
	wmPaintCursor *pc;
	
	for (pc = wm->paintcursors.first; pc; pc = pc->next) {
		if (pc == (wmPaintCursor *)handle) {
			BLI_remlink(&wm->paintcursors, pc);
			MEM_freeN(pc);
			return;
		}
	}
}

/* ************ window gesture operator-callback definitions ************** */
/*
 * These are default callbacks for use in operators requiring gesture input
 */

/* **************** Border gesture *************** */

/**
 * Border gesture has two types:
 * -# #WM_GESTURE_CROSS_RECT: starts a cross, on mouse click it changes to border.
 * -# #WM_GESTURE_RECT: starts immediate as a border, on mouse click or release it ends.
 *
 * It stores 4 values (xmin, xmax, ymin, ymax) and event it ended with (event_type)
 */

static int border_apply_rect(wmOperator *op)
{
	wmGesture *gesture = op->customdata;
	rcti *rect = gesture->customdata;
	
	if (rect->xmin == rect->xmax || rect->ymin == rect->ymax)
		return 0;

	
	/* operator arguments and storage. */
	RNA_int_set(op->ptr, "xmin", min_ii(rect->xmin, rect->xmax));
	RNA_int_set(op->ptr, "ymin", min_ii(rect->ymin, rect->ymax));
	RNA_int_set(op->ptr, "xmax", max_ii(rect->xmin, rect->xmax));
	RNA_int_set(op->ptr, "ymax", max_ii(rect->ymin, rect->ymax));

	return 1;
}

static int border_apply(bContext *C, wmOperator *op, int gesture_mode)
{
	PropertyRNA *prop;

	int retval;

	if (!border_apply_rect(op))
		return 0;
	
	/* XXX weak; border should be configured for this without reading event types */
	if ((prop = RNA_struct_find_property(op->ptr, "gesture_mode"))) {
		RNA_property_int_set(op->ptr, prop, gesture_mode);
	}

	retval = op->type->exec(C, op);
	OPERATOR_RETVAL_CHECK(retval);

	return 1;
}

static void wm_gesture_end(bContext *C, wmOperator *op)
{
	wmGesture *gesture = op->customdata;
	
	WM_gesture_end(C, gesture); /* frees gesture itself, and unregisters from window */
	op->customdata = NULL;

	ED_area_tag_redraw(CTX_wm_area(C));
	
	if (RNA_struct_find_property(op->ptr, "cursor")) {
		WM_cursor_modal_restore(CTX_wm_window(C));
	}
}

int WM_border_select_invoke(bContext *C, wmOperator *op, const wmEvent *event)
{
	if (ISTWEAK(event->type))
		op->customdata = WM_gesture_new(C, event, WM_GESTURE_RECT);
	else
		op->customdata = WM_gesture_new(C, event, WM_GESTURE_CROSS_RECT);

	/* add modal handler */
	WM_event_add_modal_handler(C, op);
	
	wm_gesture_tag_redraw(C);

	return OPERATOR_RUNNING_MODAL;
}

int WM_border_select_modal(bContext *C, wmOperator *op, const wmEvent *event)
{
	wmGesture *gesture = op->customdata;
	rcti *rect = gesture->customdata;
	int sx, sy;
	
	if (event->type == MOUSEMOVE) {
		wm_subwindow_origin_get(CTX_wm_window(C), gesture->swinid, &sx, &sy);

		if (gesture->type == WM_GESTURE_CROSS_RECT && gesture->mode == 0) {
			rect->xmin = rect->xmax = event->x - sx;
			rect->ymin = rect->ymax = event->y - sy;
		}
		else {
			rect->xmax = event->x - sx;
			rect->ymax = event->y - sy;
		}
		border_apply_rect(op);

		wm_gesture_tag_redraw(C);
	}
	else if (event->type == EVT_MODAL_MAP) {
		switch (event->val) {
			case GESTURE_MODAL_BEGIN:
				if (gesture->type == WM_GESTURE_CROSS_RECT && gesture->mode == 0) {
					gesture->mode = 1;
					wm_gesture_tag_redraw(C);
				}
				break;
			case GESTURE_MODAL_SELECT:
			case GESTURE_MODAL_DESELECT:
			case GESTURE_MODAL_IN:
			case GESTURE_MODAL_OUT:
				if (border_apply(C, op, event->val)) {
					wm_gesture_end(C, op);
					return OPERATOR_FINISHED;
				}
				wm_gesture_end(C, op);
				return OPERATOR_CANCELLED;

			case GESTURE_MODAL_CANCEL:
				wm_gesture_end(C, op);
				return OPERATOR_CANCELLED;
		}

	}
#ifdef WITH_INPUT_NDOF
	else if (event->type == NDOF_MOTION) {
		return OPERATOR_PASS_THROUGH;
	}
#endif
//	/* Allow view navigation??? */
//	else {
//		return OPERATOR_PASS_THROUGH;
//	}

	return OPERATOR_RUNNING_MODAL;
}

void WM_border_select_cancel(bContext *C, wmOperator *op)
{
	wm_gesture_end(C, op);
}

/* **************** circle gesture *************** */
/* works now only for selection or modal paint stuff, calls exec while hold mouse, exit on release */

#ifdef GESTURE_MEMORY
int circle_select_size = 25; /* XXX - need some operator memory thing! */
#endif

int WM_gesture_circle_invoke(bContext *C, wmOperator *op, const wmEvent *event)
{
	op->customdata = WM_gesture_new(C, event, WM_GESTURE_CIRCLE);
	
	/* add modal handler */
	WM_event_add_modal_handler(C, op);
	
	wm_gesture_tag_redraw(C);
	
	return OPERATOR_RUNNING_MODAL;
}

static void gesture_circle_apply(bContext *C, wmOperator *op)
{
	wmGesture *gesture = op->customdata;
	rcti *rect = gesture->customdata;
	
	if (RNA_int_get(op->ptr, "gesture_mode") == GESTURE_MODAL_NOP)
		return;

	/* operator arguments and storage. */
	RNA_int_set(op->ptr, "x", rect->xmin);
	RNA_int_set(op->ptr, "y", rect->ymin);
	RNA_int_set(op->ptr, "radius", rect->xmax);
	
	if (op->type->exec) {
		int retval;
		retval = op->type->exec(C, op);
		OPERATOR_RETVAL_CHECK(retval);
	}
#ifdef GESTURE_MEMORY
	circle_select_size = rect->xmax;
#endif
}

int WM_gesture_circle_modal(bContext *C, wmOperator *op, const wmEvent *event)
{
	wmGesture *gesture = op->customdata;
	rcti *rect = gesture->customdata;
	int sx, sy;

	if (event->type == MOUSEMOVE) {
		wm_subwindow_origin_get(CTX_wm_window(C), gesture->swinid, &sx, &sy);

		rect->xmin = event->x - sx;
		rect->ymin = event->y - sy;

		wm_gesture_tag_redraw(C);

		if (gesture->mode)
			gesture_circle_apply(C, op);
	}
	else if (event->type == EVT_MODAL_MAP) {
		float fac;
		
		switch (event->val) {
			case GESTURE_MODAL_CIRCLE_SIZE:
				fac = 0.3f * (event->y - event->prevy);
				if (fac > 0)
					rect->xmax += ceil(fac);
				else
					rect->xmax += floor(fac);
				if (rect->xmax < 1) rect->xmax = 1;
				wm_gesture_tag_redraw(C);
				break;
			case GESTURE_MODAL_CIRCLE_ADD:
				rect->xmax += 2 + rect->xmax / 10;
				wm_gesture_tag_redraw(C);
				break;
			case GESTURE_MODAL_CIRCLE_SUB:
				rect->xmax -= 2 + rect->xmax / 10;
				if (rect->xmax < 1) rect->xmax = 1;
				wm_gesture_tag_redraw(C);
				break;
			case GESTURE_MODAL_SELECT:
			case GESTURE_MODAL_DESELECT:
			case GESTURE_MODAL_NOP:
				if (RNA_struct_find_property(op->ptr, "gesture_mode"))
					RNA_int_set(op->ptr, "gesture_mode", event->val);

				if (event->val != GESTURE_MODAL_NOP) {
					/* apply first click */
					gesture_circle_apply(C, op);
					gesture->mode = 1;
					wm_gesture_tag_redraw(C);
				}
				break;

			case GESTURE_MODAL_CANCEL:
			case GESTURE_MODAL_CONFIRM:
				wm_gesture_end(C, op);
				return OPERATOR_FINISHED; /* use finish or we don't get an undo */
		}
	}
#ifdef WITH_INPUT_NDOF
	else if (event->type == NDOF_MOTION) {
		return OPERATOR_PASS_THROUGH;
	}
#endif
	/* Allow view navigation??? */
	/* note, this gives issues: 1) other modal ops run on top (border select), 2) middlemouse is used now 3) tablet/trackpad? */
//	else {
//		return OPERATOR_PASS_THROUGH;
//	}

	return OPERATOR_RUNNING_MODAL;
}

void WM_gesture_circle_cancel(bContext *C, wmOperator *op)
{
	wm_gesture_end(C, op);
}

#if 0
/* template to copy from */
void WM_OT_circle_gesture(wmOperatorType *ot)
{
	ot->name = "Circle Gesture";
	ot->idname = "WM_OT_circle_gesture";
	ot->description = "Circle Gesture\nEnter rotate mode with a circular gesture";
	
	ot->invoke = WM_gesture_circle_invoke;
	ot->modal = WM_gesture_circle_modal;
	
	ot->poll = WM_operator_winactive;
	
	RNA_def_property(ot->srna, "x", PROP_INT, PROP_NONE);
	RNA_def_property(ot->srna, "y", PROP_INT, PROP_NONE);
	RNA_def_property(ot->srna, "radius", PROP_INT, PROP_NONE);

}
#endif

/* **************** Tweak gesture *************** */

static void tweak_gesture_modal(bContext *C, const wmEvent *event)
{
	wmWindow *window = CTX_wm_window(C);
	wmGesture *gesture = window->tweak;
	rcti *rect = gesture->customdata;
	int sx, sy, val;
	
	switch (event->type) {
		case MOUSEMOVE:
		case INBETWEEN_MOUSEMOVE:
			
			wm_subwindow_origin_get(window, gesture->swinid, &sx, &sy);
			
			rect->xmax = event->x - sx;
			rect->ymax = event->y - sy;
			
			if ((val = wm_gesture_evaluate(gesture))) {
				wmEvent tevent;

				wm_event_init_from_window(window, &tevent);
				/* We want to get coord from start of drag, not from point where it becomes a tweak event, see T40549 */
				tevent.x = rect->xmin + sx;
				tevent.y = rect->ymin + sy;
				if (gesture->event_type == LEFTMOUSE)
					tevent.type = EVT_TWEAK_L;
				else if (gesture->event_type == RIGHTMOUSE)
					tevent.type = EVT_TWEAK_R;
				else
					tevent.type = EVT_TWEAK_M;
				tevent.val = val;
				/* mouse coords! */

				/* important we add immediately after this event, so future mouse releases
				 * (which may be in the queue already), are handled in order, see T44740 */
				wm_event_add_ex(window, &tevent, event);
				
				WM_gesture_end(C, gesture); /* frees gesture itself, and unregisters from window */
			}
			
			break;
			
		case LEFTMOUSE:
		case RIGHTMOUSE:
		case MIDDLEMOUSE:
			if (gesture->event_type == event->type) {
				WM_gesture_end(C, gesture);

				/* when tweak fails we should give the other keymap entries a chance */

				/* XXX, assigning to readonly, BAD JUJU! */
				((wmEvent *)event)->val = KM_RELEASE;
			}
			break;
		default:
			if (!ISTIMER(event->type) && event->type != EVENT_NONE) {
				WM_gesture_end(C, gesture);
			}
			break;
	}
}

/* standard tweak, called after window handlers passed on event */
void wm_tweakevent_test(bContext *C, wmEvent *event, int action)
{
	wmWindow *win = CTX_wm_window(C);
	
	if (win->tweak == NULL) {
		if (CTX_wm_region(C)) {
			if (event->val == KM_PRESS) {
				if (ELEM(event->type, LEFTMOUSE, MIDDLEMOUSE, RIGHTMOUSE)) {
					win->tweak = WM_gesture_new(C, event, WM_GESTURE_TWEAK);
				}
			}
		}
	}
	else {
		/* no tweaks if event was handled */
		if ((action & WM_HANDLER_BREAK)) {
			WM_gesture_end(C, win->tweak);
		}
		else
			tweak_gesture_modal(C, event);
	}
}

/* *********************** lasso gesture ****************** */

int WM_gesture_lasso_invoke(bContext *C, wmOperator *op, const wmEvent *event)
{
	PropertyRNA *prop;

	op->customdata = WM_gesture_new(C, event, WM_GESTURE_LASSO);
	
	/* add modal handler */
	WM_event_add_modal_handler(C, op);
	
	wm_gesture_tag_redraw(C);
	
	if ((prop = RNA_struct_find_property(op->ptr, "cursor"))) {
		WM_cursor_modal_set(CTX_wm_window(C), RNA_property_int_get(op->ptr, prop));
	}
	
	return OPERATOR_RUNNING_MODAL;
}

int WM_gesture_lines_invoke(bContext *C, wmOperator *op, const wmEvent *event)
{
	PropertyRNA *prop;

	op->customdata = WM_gesture_new(C, event, WM_GESTURE_LINES);
	
	/* add modal handler */
	WM_event_add_modal_handler(C, op);
	
	wm_gesture_tag_redraw(C);
	
	if ((prop = RNA_struct_find_property(op->ptr, "cursor"))) {
		WM_cursor_modal_set(CTX_wm_window(C), RNA_property_int_get(op->ptr, prop));
	}
	
	return OPERATOR_RUNNING_MODAL;
}


static void gesture_lasso_apply(bContext *C, wmOperator *op)
{
	wmGesture *gesture = op->customdata;
	PointerRNA itemptr;
	float loc[2];
	int i;
	const short *lasso = gesture->customdata;
	
	/* operator storage as path. */

	RNA_collection_clear(op->ptr, "path");
	for (i = 0; i < gesture->points; i++, lasso += 2) {
		loc[0] = lasso[0];
		loc[1] = lasso[1];
		RNA_collection_add(op->ptr, "path", &itemptr);
		RNA_float_set_array(&itemptr, "loc", loc);
	}
	
	wm_gesture_end(C, op);
		
	if (op->type->exec) {
		int retval = op->type->exec(C, op);
		OPERATOR_RETVAL_CHECK(retval);
	}
}

int WM_gesture_lasso_modal(bContext *C, wmOperator *op, const wmEvent *event)
{
	wmGesture *gesture = op->customdata;
	int sx, sy;
	
	switch (event->type) {
		case MOUSEMOVE:
		case INBETWEEN_MOUSEMOVE:
			
			wm_gesture_tag_redraw(C);
			
			wm_subwindow_origin_get(CTX_wm_window(C), gesture->swinid, &sx, &sy);

			if (gesture->points == gesture->size) {
				short *old_lasso = gesture->customdata;
				gesture->customdata = MEM_callocN(2 * sizeof(short) * (gesture->size + WM_LASSO_MIN_POINTS), "lasso points");
				memcpy(gesture->customdata, old_lasso, 2 * sizeof(short) * gesture->size);
				gesture->size = gesture->size + WM_LASSO_MIN_POINTS;
				MEM_freeN(old_lasso);
				// printf("realloc\n");
			}

			{
				int x, y;
				short *lasso = gesture->customdata;
				
				lasso += (2 * gesture->points - 2);
				x = (event->x - sx - lasso[0]);
				y = (event->y - sy - lasso[1]);
				
				/* make a simple distance check to get a smoother lasso
				 * add only when at least 2 pixels between this and previous location */
				if ((x * x + y * y) > 4) {
					lasso += 2;
					lasso[0] = event->x - sx;
					lasso[1] = event->y - sy;
					gesture->points++;
				}
			}
			break;
			
		case LEFTMOUSE:
		case MIDDLEMOUSE:
		case RIGHTMOUSE:
			if (event->val == KM_RELEASE) {   /* key release */
				gesture_lasso_apply(C, op);
				return OPERATOR_FINISHED;
			}
			break;
		case ESCKEY:
			wm_gesture_end(C, op);
			return OPERATOR_CANCELLED;
	}
	return OPERATOR_RUNNING_MODAL;
}

int WM_gesture_lines_modal(bContext *C, wmOperator *op, const wmEvent *event)
{
	return WM_gesture_lasso_modal(C, op, event);
}

void WM_gesture_lasso_cancel(bContext *C, wmOperator *op)
{
	wm_gesture_end(C, op);
}

void WM_gesture_lines_cancel(bContext *C, wmOperator *op)
{
	wm_gesture_end(C, op);
}

/**
 * helper function, we may want to add options for conversion to view space
 *
 * caller must free.
 */
const int (*WM_gesture_lasso_path_to_array(bContext *UNUSED(C), wmOperator *op, int *mcords_tot))[2]
{
	PropertyRNA *prop = RNA_struct_find_property(op->ptr, "path");
	int (*mcords)[2] = NULL;
	BLI_assert(prop != NULL);

	if (prop) {
		const int len = RNA_property_collection_length(op->ptr, prop);

		if (len) {
			int i = 0;
			mcords = MEM_mallocN(sizeof(int) * 2 * len, __func__);

			RNA_PROP_BEGIN (op->ptr, itemptr, prop)
			{
				float loc[2];

				RNA_float_get_array(&itemptr, "loc", loc);
				mcords[i][0] = (int)loc[0];
				mcords[i][1] = (int)loc[1];
				i++;
			}
			RNA_PROP_END;
		}
		*mcords_tot = len;
	}
	else {
		*mcords_tot = 0;
	}

	/* cast for 'const' */
	return (const int (*)[2])mcords;
}

#if 0
/* template to copy from */

static int gesture_lasso_exec(bContext *C, wmOperator *op)
{
	RNA_BEGIN (op->ptr, itemptr, "path")
	{
		float loc[2];
		
		RNA_float_get_array(&itemptr, "loc", loc);
		printf("Location: %f %f\n", loc[0], loc[1]);
	}
	RNA_END;
	
	return OPERATOR_FINISHED;
}

void WM_OT_lasso_gesture(wmOperatorType *ot)
{
	PropertyRNA *prop;
	
	ot->name = "Lasso Gesture";
	ot->idname = "WM_OT_lasso_gesture";
	ot->description = "Lasso Gesture\nSelect objects within the lasso as you move the pointer";
	
	ot->invoke = WM_gesture_lasso_invoke;
	ot->modal = WM_gesture_lasso_modal;
	ot->exec = gesture_lasso_exec;
	
	ot->poll = WM_operator_winactive;
	
	prop = RNA_def_property(ot->srna, "path", PROP_COLLECTION, PROP_NONE);
	RNA_def_property_struct_runtime(prop, &RNA_OperatorMousePath);
}
#endif

/* *********************** straight line gesture ****************** */

static int straightline_apply(bContext *C, wmOperator *op)
{
	wmGesture *gesture = op->customdata;
	rcti *rect = gesture->customdata;
	
	if (rect->xmin == rect->xmax && rect->ymin == rect->ymax)
		return 0;
	
	/* operator arguments and storage. */
	RNA_int_set(op->ptr, "xstart", rect->xmin);
	RNA_int_set(op->ptr, "ystart", rect->ymin);
	RNA_int_set(op->ptr, "xend", rect->xmax);
	RNA_int_set(op->ptr, "yend", rect->ymax);

	if (op->type->exec) {
		int retval = op->type->exec(C, op);
		OPERATOR_RETVAL_CHECK(retval);
	}
	
	return 1;
}


int WM_gesture_straightline_invoke(bContext *C, wmOperator *op, const wmEvent *event)
{
	PropertyRNA *prop;

	op->customdata = WM_gesture_new(C, event, WM_GESTURE_STRAIGHTLINE);
	
	/* add modal handler */
	WM_event_add_modal_handler(C, op);
	
	wm_gesture_tag_redraw(C);
	
	if ((prop = RNA_struct_find_property(op->ptr, "cursor"))) {
		WM_cursor_modal_set(CTX_wm_window(C), RNA_property_int_get(op->ptr, prop));
	}
		
	return OPERATOR_RUNNING_MODAL;
}

int WM_gesture_straightline_modal(bContext *C, wmOperator *op, const wmEvent *event)
{
	wmGesture *gesture = op->customdata;
	rcti *rect = gesture->customdata;
	int sx, sy;
	
	if (event->type == MOUSEMOVE) {
		wm_subwindow_origin_get(CTX_wm_window(C), gesture->swinid, &sx, &sy);
		
		if (gesture->mode == 0) {
			rect->xmin = rect->xmax = event->x - sx;
			rect->ymin = rect->ymax = event->y - sy;
		}
		else {
			rect->xmax = event->x - sx;
			rect->ymax = event->y - sy;
			straightline_apply(C, op);
		}
		
		wm_gesture_tag_redraw(C);
	}
	else if (event->type == EVT_MODAL_MAP) {
		switch (event->val) {
			case GESTURE_MODAL_BEGIN:
				if (gesture->mode == 0) {
					gesture->mode = 1;
					wm_gesture_tag_redraw(C);
				}
				break;
			case GESTURE_MODAL_SELECT:
				if (straightline_apply(C, op)) {
					wm_gesture_end(C, op);
					return OPERATOR_FINISHED;
				}
				wm_gesture_end(C, op);
				return OPERATOR_CANCELLED;
				
			case GESTURE_MODAL_CANCEL:
				wm_gesture_end(C, op);
				return OPERATOR_CANCELLED;
		}
		
	}

	return OPERATOR_RUNNING_MODAL;
}

void WM_gesture_straightline_cancel(bContext *C, wmOperator *op)
{
	wm_gesture_end(C, op);
}

#if 0
/* template to copy from */
void WM_OT_straightline_gesture(wmOperatorType *ot)
{
	PropertyRNA *prop;
	
	ot->name = "Straight Line Gesture";
	ot->idname = "WM_OT_straightline_gesture";
	ot->description = "Straight Line Gesture\nDraw a straight line as you move the pointer";
	
	ot->invoke = WM_gesture_straightline_invoke;
	ot->modal = WM_gesture_straightline_modal;
	ot->exec = gesture_straightline_exec;
	
	ot->poll = WM_operator_winactive;
	
	WM_operator_properties_gesture_straightline(ot, 0);
}
#endif

/* *********************** radial control ****************** */

#define WM_RADIAL_CONTROL_DISPLAY_SIZE (200 * UI_DPI_FAC)
#define WM_RADIAL_CONTROL_DISPLAY_MIN_SIZE (35 * UI_DPI_FAC)
#define WM_RADIAL_CONTROL_DISPLAY_WIDTH (WM_RADIAL_CONTROL_DISPLAY_SIZE - WM_RADIAL_CONTROL_DISPLAY_MIN_SIZE)
#define WM_RADIAL_MAX_STR 10

typedef struct {
	PropertyType type;
	PropertySubType subtype;
	PointerRNA ptr, col_ptr, fill_col_ptr, rot_ptr, zoom_ptr, image_id_ptr;
	PointerRNA fill_col_override_ptr, fill_col_override_test_ptr;
	PropertyRNA *prop, *col_prop, *fill_col_prop, *rot_prop, *zoom_prop;
	PropertyRNA *fill_col_override_prop, *fill_col_override_test_prop;
	StructRNA *image_id_srna;
	float initial_value, current_value, min_value, max_value;
	int initial_mouse[2];
	int slow_mouse[2];
	bool slow_mode;
	Dial *dial;
	unsigned int gltex;
	ListBase orig_paintcursors;
	bool use_secondary_tex;
	void *cursor;
	NumInput num_input;
} RadialControl;

static void radial_control_update_header(wmOperator *op, bContext *C)
{
	RadialControl *rc = op->customdata;
	char msg[UI_MAX_DRAW_STR];
	ScrArea *sa = CTX_wm_area(C);
	Scene *scene = CTX_data_scene(C);
	
	if (sa) {
		if (hasNumInput(&rc->num_input)) {
			char num_str[NUM_STR_REP_LEN];
			outputNumInput(&rc->num_input, num_str, &scene->unit);
			BLI_snprintf(msg, sizeof(msg), "%s: %s", RNA_property_ui_name(rc->prop), num_str);
		}
		else {
			const char *ui_name = RNA_property_ui_name(rc->prop);
			switch (rc->subtype) {
				case PROP_NONE:
				case PROP_DISTANCE:
					BLI_snprintf(msg, sizeof(msg), "%s: %0.4f", ui_name, rc->current_value);
					break;
				case PROP_PIXEL:
					BLI_snprintf(msg, sizeof(msg), "%s: %d", ui_name, (int)rc->current_value); /* XXX: round to nearest? */
					break;
				case PROP_PERCENTAGE:
					BLI_snprintf(msg, sizeof(msg), "%s: %3.1f%%", ui_name, rc->current_value);
					break;
				case PROP_FACTOR:
					BLI_snprintf(msg, sizeof(msg), "%s: %1.3f", ui_name, rc->current_value);
					break;
				case PROP_ANGLE:
					BLI_snprintf(msg, sizeof(msg), "%s: %3.2f", ui_name, RAD2DEGF(rc->current_value));
					break;
				default:
					BLI_snprintf(msg, sizeof(msg), "%s", ui_name); /* XXX: No value? */
					break;
			}
		}
		ED_area_headerprint(sa, msg);
	}
}

static void radial_control_set_initial_mouse(RadialControl *rc, const wmEvent *event)
{
	float d[2] = {0, 0};
	float zoom[2] = {1, 1};

	rc->initial_mouse[0] = event->x;
	rc->initial_mouse[1] = event->y;

	switch (rc->subtype) {
		case PROP_NONE:
		case PROP_DISTANCE:
		case PROP_PIXEL:
			d[0] = rc->initial_value;
			break;
		case PROP_PERCENTAGE:
			d[0] = (rc->initial_value) / 100.0f * WM_RADIAL_CONTROL_DISPLAY_WIDTH + WM_RADIAL_CONTROL_DISPLAY_MIN_SIZE;
			break;
		case PROP_FACTOR:
			d[0] = (1 - rc->initial_value) * WM_RADIAL_CONTROL_DISPLAY_WIDTH + WM_RADIAL_CONTROL_DISPLAY_MIN_SIZE;
			break;
		case PROP_ANGLE:
			d[0] = WM_RADIAL_CONTROL_DISPLAY_SIZE * cosf(rc->initial_value);
			d[1] = WM_RADIAL_CONTROL_DISPLAY_SIZE * sinf(rc->initial_value);
			break;
		default:
			return;
	}

	if (rc->zoom_prop) {
		RNA_property_float_get_array(&rc->zoom_ptr, rc->zoom_prop, zoom);
		d[0] *= zoom[0];
		d[1] *= zoom[1];
	}

	rc->initial_mouse[0] -= d[0];
	rc->initial_mouse[1] -= d[1];
}

static void radial_control_set_tex(RadialControl *rc)
{
	ImBuf *ibuf;

	switch (RNA_type_to_ID_code(rc->image_id_ptr.type)) {
		case ID_BR:
			if ((ibuf = BKE_brush_gen_radial_control_imbuf(rc->image_id_ptr.data, rc->use_secondary_tex))) {
				glGenTextures(1, &rc->gltex);
				glBindTexture(GL_TEXTURE_2D, rc->gltex);
				glTexImage2D(GL_TEXTURE_2D, 0, GL_ALPHA8, ibuf->x, ibuf->y, 0,
				             GL_ALPHA, GL_FLOAT, ibuf->rect_float);
				MEM_freeN(ibuf->rect_float);
				MEM_freeN(ibuf);
			}
			break;
		default:
			break;
	}
}

static void radial_control_paint_tex(RadialControl *rc, float radius, float alpha)
{
	float col[3] = {0, 0, 0};
	float rot;

	/* set fill color */
	if (rc->fill_col_prop) {
		PointerRNA *fill_ptr;
		PropertyRNA *fill_prop;

		if (rc->fill_col_override_prop &&
		    RNA_property_boolean_get(&rc->fill_col_override_test_ptr, rc->fill_col_override_test_prop))
		{
			fill_ptr = &rc->fill_col_override_ptr;
			fill_prop = rc->fill_col_override_prop;
		}
		else {
			fill_ptr = &rc->fill_col_ptr;
			fill_prop = rc->fill_col_prop;
		}

		RNA_property_float_get_array(fill_ptr, fill_prop, col);
	}
	glColor4f(col[0], col[1], col[2], alpha);

	if (rc->gltex) {
		glBindTexture(GL_TEXTURE_2D, rc->gltex);

		glTexParameterf(GL_TEXTURE_2D, GL_TEXTURE_MIN_FILTER, GL_LINEAR);
		glTexParameterf(GL_TEXTURE_2D, GL_TEXTURE_MAG_FILTER, GL_LINEAR);

		/* set up rotation if available */
		if (rc->rot_prop) {
			rot = RNA_property_float_get(&rc->rot_ptr, rc->rot_prop);
			glPushMatrix();
			glRotatef(RAD2DEGF(rot), 0, 0, 1);
		}

		/* draw textured quad */
		GPU_basic_shader_bind(GPU_SHADER_TEXTURE_2D | GPU_SHADER_USE_COLOR);
		glBegin(GL_QUADS);
		glTexCoord2f(0, 0);
		glVertex2f(-radius, -radius);
		glTexCoord2f(1, 0);
		glVertex2f(radius, -radius);
		glTexCoord2f(1, 1);
		glVertex2f(radius, radius);
		glTexCoord2f(0, 1);
		glVertex2f(-radius, radius);
		glEnd();
		GPU_basic_shader_bind(GPU_SHADER_USE_COLOR);

		/* undo rotation */
		if (rc->rot_prop)
			glPopMatrix();
	}
	else {
		/* flat color if no texture available */
		glutil_draw_filled_arc(0, M_PI * 2, radius, 40);
	}
}

static void radial_control_paint_cursor(bContext *C, int x, int y, void *customdata)
{
	RadialControl *rc = customdata;
	ARegion *ar = CTX_wm_region(C);
	uiStyle *style = UI_style_get();
	const uiFontStyle *fstyle = &style->widget;
	const int fontid = fstyle->uifont_id;
	short fstyle_points = fstyle->points;
	char str[WM_RADIAL_MAX_STR];
	short strdrawlen = 0;
	float strwidth, strheight;
	float r1 = 0.0f, r2 = 0.0f, rmin = 0.0, tex_radius, alpha;
	float zoom[2], col[3] = {1, 1, 1};	

	switch (rc->subtype) {
		case PROP_NONE:
		case PROP_DISTANCE:
		case PROP_PIXEL:
			r1 = rc->current_value;
			r2 = rc->initial_value;
			tex_radius = r1;
			alpha = 0.75;
			break;
		case PROP_PERCENTAGE:
			r1 = rc->current_value / 100.0f * WM_RADIAL_CONTROL_DISPLAY_WIDTH + WM_RADIAL_CONTROL_DISPLAY_MIN_SIZE;
			r2 = tex_radius = WM_RADIAL_CONTROL_DISPLAY_SIZE;
			rmin = WM_RADIAL_CONTROL_DISPLAY_MIN_SIZE;
			BLI_snprintf(str, WM_RADIAL_MAX_STR, "%3.1f%%", rc->current_value);
			strdrawlen = BLI_strlen_utf8(str);
			tex_radius = r1;
			alpha = 0.75;
			break;
		case PROP_FACTOR:
			r1 = (1 - rc->current_value) * WM_RADIAL_CONTROL_DISPLAY_WIDTH + WM_RADIAL_CONTROL_DISPLAY_MIN_SIZE;
			r2 = tex_radius = WM_RADIAL_CONTROL_DISPLAY_SIZE;
			rmin = WM_RADIAL_CONTROL_DISPLAY_MIN_SIZE;
			alpha = rc->current_value / 2.0f + 0.5f;
			BLI_snprintf(str, WM_RADIAL_MAX_STR, "%1.3f", rc->current_value);
			strdrawlen = BLI_strlen_utf8(str);
			break;
		case PROP_ANGLE:
			r1 = r2 = tex_radius = WM_RADIAL_CONTROL_DISPLAY_SIZE;
			alpha = 0.75;
			rmin = WM_RADIAL_CONTROL_DISPLAY_MIN_SIZE;
			BLI_snprintf(str, WM_RADIAL_MAX_STR, "%3.2f", RAD2DEGF(rc->current_value));
			strdrawlen = BLI_strlen_utf8(str);
			break;
		default:
			tex_radius = WM_RADIAL_CONTROL_DISPLAY_SIZE; /* note, this is a dummy value */
			alpha = 0.75;
			break;
	}

	/* Keep cursor in the original place */
	x = rc->initial_mouse[0] - ar->winrct.xmin;
	y = rc->initial_mouse[1] - ar->winrct.ymin;
	glTranslatef((float)x, (float)y, 0.0f);

	glEnable(GL_BLEND);
	glEnable(GL_LINE_SMOOTH);

	/* apply zoom if available */
	if (rc->zoom_prop) {
		RNA_property_float_get_array(&rc->zoom_ptr, rc->zoom_prop, zoom);
		glScalef(zoom[0], zoom[1], 1);
	}

	/* draw rotated texture */
	radial_control_paint_tex(rc, tex_radius, alpha);

	/* set line color */
	if (rc->col_prop)
		RNA_property_float_get_array(&rc->col_ptr, rc->col_prop, col);
	glColor4f(col[0], col[1], col[2], 0.5);

	if (rc->subtype == PROP_ANGLE) {
		glPushMatrix();
		/* draw original angle line */
		glRotatef(RAD2DEGF(rc->initial_value), 0, 0, 1);
		fdrawline((float)WM_RADIAL_CONTROL_DISPLAY_MIN_SIZE, 0.0f, (float)WM_RADIAL_CONTROL_DISPLAY_SIZE, 0.0f);
		/* draw new angle line */
		glRotatef(RAD2DEGF(rc->current_value - rc->initial_value), 0, 0, 1);
		fdrawline((float)WM_RADIAL_CONTROL_DISPLAY_MIN_SIZE, 0.0f, (float)WM_RADIAL_CONTROL_DISPLAY_SIZE, 0.0f);
		glPopMatrix();
	}

	/* draw circles on top */
	glutil_draw_lined_arc(0.0, (float)(M_PI * 2.0), r1, 40);
	glutil_draw_lined_arc(0.0, (float)(M_PI * 2.0), r2, 40);
	if (rmin > 0.0f)
		glutil_draw_lined_arc(0.0, (float)(M_PI * 2.0), rmin, 40);

	BLF_size(fontid, 1.5 * fstyle_points * U.pixelsize, U.dpi);
	BLF_enable(fontid, BLF_SHADOW);
	BLF_shadow(fontid, 3, (const float[4]){0.0f, 0.0f, 0.0f, 0.5f});
	BLF_shadow_offset(fontid, 1, -1);

	/* draw value */
	BLF_width_and_height(fontid, str, strdrawlen, &strwidth, &strheight);
	BLF_position(fontid, -0.5f * strwidth, -0.5f * strheight, 0.0f);
	BLF_draw(fontid, str, strdrawlen);

	BLF_disable(fontid, BLF_SHADOW);

	glDisable(GL_BLEND);
	glDisable(GL_LINE_SMOOTH);
}

typedef enum {
	RC_PROP_ALLOW_MISSING = 1,
	RC_PROP_REQUIRE_FLOAT = 2,
	RC_PROP_REQUIRE_BOOL = 4,
} RCPropFlags;

/**
 * Attempt to retrieve the rna pointer/property from an rna path.
 *
 * \return 0 for failure, 1 for success, and also 1 if property is not set.
 */
static int radial_control_get_path(
        PointerRNA *ctx_ptr, wmOperator *op,
        const char *name, PointerRNA *r_ptr,
        PropertyRNA **r_prop, int req_length, RCPropFlags flags)
{
	PropertyRNA *unused_prop;
	int len;
	char *str;

	/* check flags */
	if ((flags & RC_PROP_REQUIRE_BOOL) && (flags & RC_PROP_REQUIRE_FLOAT)) {
		BKE_report(op->reports, RPT_ERROR, "Property cannot be both boolean and float");
		return 0;
	}

	/* get an rna string path from the operator's properties */
	if (!(str = RNA_string_get_alloc(op->ptr, name, NULL, 0)))
		return 1;

	if (str[0] == '\0') {
		if (r_prop) *r_prop = NULL;
		MEM_freeN(str);
		return 1;
	}

	if (!r_prop)
		r_prop = &unused_prop;

	/* get rna from path */
	if (!RNA_path_resolve(ctx_ptr, str, r_ptr, r_prop)) {
		MEM_freeN(str);
		if (flags & RC_PROP_ALLOW_MISSING)
			return 1;
		else {
			BKE_reportf(op->reports, RPT_ERROR, "Could not resolve path '%s'", name);
			return 0;
		}
	}

	/* check property type */
	if (flags & (RC_PROP_REQUIRE_BOOL | RC_PROP_REQUIRE_FLOAT)) {
		PropertyType prop_type = RNA_property_type(*r_prop);

		if (((flags & RC_PROP_REQUIRE_BOOL) && (prop_type != PROP_BOOLEAN)) ||
		    ((flags & RC_PROP_REQUIRE_FLOAT) && (prop_type != PROP_FLOAT)))
		{
			MEM_freeN(str);
			BKE_reportf(op->reports, RPT_ERROR, "Property from path '%s' is not a float", name);
			return 0;
		}
	}
	
	/* check property's array length */
	if (*r_prop && (len = RNA_property_array_length(r_ptr, *r_prop)) != req_length) {
		MEM_freeN(str);
		BKE_reportf(op->reports, RPT_ERROR, "Property from path '%s' has length %d instead of %d",
		            name, len, req_length);
		return 0;
	}

	/* success */
	MEM_freeN(str);
	return 1;
}

/* initialize the rna pointers and properties using rna paths */
static int radial_control_get_properties(bContext *C, wmOperator *op)
{
	RadialControl *rc = op->customdata;
	PointerRNA ctx_ptr, use_secondary_ptr;
	PropertyRNA *use_secondary_prop = NULL;
	const char *data_path;

	RNA_pointer_create(NULL, &RNA_Context, C, &ctx_ptr);

	/* check if we use primary or secondary path */
	if (!radial_control_get_path(&ctx_ptr, op, "use_secondary",
	                             &use_secondary_ptr, &use_secondary_prop,
	                             0, (RC_PROP_ALLOW_MISSING |
	                                 RC_PROP_REQUIRE_BOOL)))
	{
		return 0;
	}
	else {
		if (use_secondary_prop &&
		    RNA_property_boolean_get(&use_secondary_ptr, use_secondary_prop))
		{
			data_path = "data_path_secondary";
		}
		else {
			data_path = "data_path_primary";
		}
	}

	if (!radial_control_get_path(&ctx_ptr, op, data_path, &rc->ptr, &rc->prop, 0, 0))
		return 0;

	/* data path is required */
	if (!rc->prop)
		return 0;
	
	if (!radial_control_get_path(&ctx_ptr, op, "rotation_path", &rc->rot_ptr, &rc->rot_prop, 0, RC_PROP_REQUIRE_FLOAT))
		return 0;
	if (!radial_control_get_path(&ctx_ptr, op, "color_path", &rc->col_ptr, &rc->col_prop, 3, RC_PROP_REQUIRE_FLOAT))
		return 0;


	if (!radial_control_get_path(
	        &ctx_ptr, op, "fill_color_path", &rc->fill_col_ptr, &rc->fill_col_prop, 3, RC_PROP_REQUIRE_FLOAT))
	{
		return 0;
	}

	if (!radial_control_get_path(
	        &ctx_ptr, op, "fill_color_override_path",
	        &rc->fill_col_override_ptr, &rc->fill_col_override_prop, 3, RC_PROP_REQUIRE_FLOAT))
	{
		return 0;
	}
	if (!radial_control_get_path(
	        &ctx_ptr, op, "fill_color_override_test_path",
	        &rc->fill_col_override_test_ptr, &rc->fill_col_override_test_prop, 0, RC_PROP_REQUIRE_BOOL))
	{
		return 0;
	}

	/* slightly ugly; allow this property to not resolve
	 * correctly. needed because 3d texture paint shares the same
	 * keymap as 2d image paint */
	if (!radial_control_get_path(&ctx_ptr, op, "zoom_path",
	                             &rc->zoom_ptr, &rc->zoom_prop, 2,
	                             RC_PROP_REQUIRE_FLOAT | RC_PROP_ALLOW_MISSING))
	{
		return 0;
	}
	
	if (!radial_control_get_path(&ctx_ptr, op, "image_id", &rc->image_id_ptr, NULL, 0, 0))
		return 0;
	else if (rc->image_id_ptr.data) {
		/* extra check, pointer must be to an ID */
		if (!RNA_struct_is_ID(rc->image_id_ptr.type)) {
			BKE_report(op->reports, RPT_ERROR, "Pointer from path image_id is not an ID");
			return 0;
		}
	}

	rc->use_secondary_tex = RNA_boolean_get(op->ptr, "secondary_tex");

	return 1;
}

static int radial_control_invoke(bContext *C, wmOperator *op, const wmEvent *event)
{
	wmWindowManager *wm;
	RadialControl *rc;


	if (!(op->customdata = rc = MEM_callocN(sizeof(RadialControl), "RadialControl")))
		return OPERATOR_CANCELLED;

	if (!radial_control_get_properties(C, op)) {
		MEM_freeN(rc);
		return OPERATOR_CANCELLED;
	}

	/* get type, initial, min, and max values of the property */
	switch ((rc->type = RNA_property_type(rc->prop))) {
		case PROP_INT:
		{
			int value, min, max, step;

			value = RNA_property_int_get(&rc->ptr, rc->prop);
			RNA_property_int_ui_range(&rc->ptr, rc->prop, &min, &max, &step);

			rc->initial_value = value;
			rc->min_value = min_ii(value, min);
			rc->max_value = max_ii(value, max);
			break;
		}
		case PROP_FLOAT:
		{
			float value, min, max, step, precision;

			value = RNA_property_float_get(&rc->ptr, rc->prop);
			RNA_property_float_ui_range(&rc->ptr, rc->prop, &min, &max, &step, &precision);

			rc->initial_value = value;
			rc->min_value = min_ff(value, min);
			rc->max_value = max_ff(value, max);
			break;
		}
		default:
			BKE_report(op->reports, RPT_ERROR, "Property must be an integer or a float");
			MEM_freeN(rc);
			return OPERATOR_CANCELLED;
	}

	/* initialize numerical input */
	initNumInput(&rc->num_input);
	rc->num_input.idx_max = 0;
	rc->num_input.val_flag[0] |= NUM_NO_NEGATIVE;
	rc->num_input.unit_sys = USER_UNIT_NONE;
	rc->num_input.unit_type[0] = B_UNIT_LENGTH;

	/* get subtype of property */
	rc->subtype = RNA_property_subtype(rc->prop);
	if (!ELEM(rc->subtype, PROP_NONE, PROP_DISTANCE, PROP_FACTOR, PROP_PERCENTAGE, PROP_ANGLE, PROP_PIXEL)) {
		BKE_report(op->reports, RPT_ERROR, "Property must be a none, distance, factor, percentage, angle, or pixel");
		MEM_freeN(rc);
		return OPERATOR_CANCELLED;
	}

	rc->current_value = rc->initial_value;
	radial_control_set_initial_mouse(rc, event);
	radial_control_set_tex(rc);

	/* temporarily disable other paint cursors */
	wm = CTX_wm_manager(C);
	rc->orig_paintcursors = wm->paintcursors;
	BLI_listbase_clear(&wm->paintcursors);

	/* add radial control paint cursor */
	rc->cursor = WM_paint_cursor_activate(wm, op->type->poll,
	                                      radial_control_paint_cursor, rc);

	WM_event_add_modal_handler(C, op);

	return OPERATOR_RUNNING_MODAL;
}

static void radial_control_set_value(RadialControl *rc, float val)
{
	switch (rc->type) {
		case PROP_INT:
			RNA_property_int_set(&rc->ptr, rc->prop, val);
			break;
		case PROP_FLOAT:
			RNA_property_float_set(&rc->ptr, rc->prop, val);
			break;
		default:
			break;
	}
}

static void radial_control_cancel(bContext *C, wmOperator *op)
{
	RadialControl *rc = op->customdata;
	wmWindowManager *wm = CTX_wm_manager(C);
	ScrArea *sa = CTX_wm_area(C);

	if (rc->dial) {
		MEM_freeN(rc->dial);
		rc->dial = NULL;
	}

	if (sa) {
		ED_area_headerprint(sa, NULL);
	}
	
	WM_paint_cursor_end(wm, rc->cursor);

	/* restore original paint cursors */
	wm->paintcursors = rc->orig_paintcursors;

	/* not sure if this is a good notifier to use;
	 * intended purpose is to update the UI so that the
	 * new value is displayed in sliders/numfields */
	WM_event_add_notifier(C, NC_WINDOW, NULL);

	glDeleteTextures(1, &rc->gltex);

	MEM_freeN(rc);
}

static int radial_control_modal(bContext *C, wmOperator *op, const wmEvent *event)
{
	RadialControl *rc = op->customdata;
	float new_value, dist = 0.0f, zoom[2];
	float delta[2], ret = OPERATOR_RUNNING_MODAL;
	bool snap;
	float angle_precision = 0.0f;
	const bool has_numInput = hasNumInput(&rc->num_input);
	bool handled = false;
	float numValue;
	/* TODO: fix hardcoded events */

	snap = event->ctrl != 0;

	/* Modal numinput active, try to handle numeric inputs first... */
	if (event->val == KM_PRESS && has_numInput && handleNumInput(C, &rc->num_input, event)) {
		handled = true;
		applyNumInput(&rc->num_input, &numValue);

		if (rc->subtype == PROP_ANGLE) {
			numValue = DEG2RADF(numValue);
			numValue = fmod(numValue, 2.0f * (float)M_PI);
			if (numValue < 0.0f)
				numValue += 2.0f * (float)M_PI;
		}
		
		CLAMP(numValue, rc->min_value, rc->max_value);
		new_value = numValue;
		
		radial_control_set_value(rc, new_value);
		rc->current_value = new_value;
		radial_control_update_header(op, C);
		return OPERATOR_RUNNING_MODAL;
	}
	else {
		handled = false;
		switch (event->type) {
			case ESCKEY:
			case RIGHTMOUSE:
				/* canceled; restore original value */
				radial_control_set_value(rc, rc->initial_value);
				ret = OPERATOR_CANCELLED;
				break;

			case LEFTMOUSE:
			case PADENTER:
			case RETKEY:
				/* done; value already set */
				RNA_property_update(C, &rc->ptr, rc->prop);
				ret = OPERATOR_FINISHED;
				break;

			case MOUSEMOVE:
				if (!has_numInput) {
					if (rc->slow_mode) {
						if (rc->subtype == PROP_ANGLE) {
							float position[2] = {event->x, event->y};

							/* calculate the initial angle here first */
							delta[0] = rc->initial_mouse[0] - rc->slow_mouse[0];
							delta[1] = rc->initial_mouse[1] - rc->slow_mouse[1];

							/* precision angle gets calculated from dial and gets added later */
							angle_precision = -0.1f * BLI_dial_angle(rc->dial, position);
						}
						else {
							delta[0] = rc->initial_mouse[0] - rc->slow_mouse[0];
							delta[1] = rc->initial_mouse[1] - rc->slow_mouse[1];

							if (rc->zoom_prop) {
								RNA_property_float_get_array(&rc->zoom_ptr, rc->zoom_prop, zoom);
								delta[0] /= zoom[0];
								delta[1] /= zoom[1];
							}

							dist = len_v2(delta);

							delta[0] = event->x - rc->slow_mouse[0];
							delta[1] = event->y - rc->slow_mouse[1];

							if (rc->zoom_prop) {
								delta[0] /= zoom[0];
								delta[1] /= zoom[1];
							}

							dist = dist + 0.1f * (delta[0] + delta[1]);
						}
					}
					else {
						delta[0] = rc->initial_mouse[0] - event->x;
						delta[1] = rc->initial_mouse[1] - event->y;

						if (rc->zoom_prop) {
							RNA_property_float_get_array(&rc->zoom_ptr, rc->zoom_prop, zoom);
							delta[0] /= zoom[0];
							delta[1] /= zoom[1];
						}

						dist = len_v2(delta);
					}

					/* calculate new value and apply snapping  */
					switch (rc->subtype) {
						case PROP_NONE:
						case PROP_DISTANCE:
						case PROP_PIXEL:
							new_value = dist;
							if (snap) new_value = ((int)new_value + 5) / 10 * 10;
							break;
						case PROP_PERCENTAGE:
							new_value = ((dist - WM_RADIAL_CONTROL_DISPLAY_MIN_SIZE) / WM_RADIAL_CONTROL_DISPLAY_WIDTH) * 100.0f;
							if (snap) new_value = ((int)(new_value + 2.5f)) / 5 * 5;
							break;
						case PROP_FACTOR:
							new_value = (WM_RADIAL_CONTROL_DISPLAY_SIZE - dist) / WM_RADIAL_CONTROL_DISPLAY_WIDTH;
							if (snap) new_value = ((int)ceil(new_value * 10.f) * 10.0f) / 100.f;
							break;
						case PROP_ANGLE:
							new_value = atan2f(delta[1], delta[0]) + (float)M_PI + angle_precision;
							new_value = fmod(new_value, 2.0f * (float)M_PI);
							if (new_value < 0.0f)
								new_value += 2.0f * (float)M_PI;
							if (snap) new_value = DEG2RADF(((int)RAD2DEGF(new_value) + 5) / 10 * 10);
							break;
						default:
							new_value = dist; /* dummy value, should this ever happen? - campbell */
							break;
					}

					/* clamp and update */
					CLAMP(new_value, rc->min_value, rc->max_value);
					radial_control_set_value(rc, new_value);
					rc->current_value = new_value;
					handled = true;
					break;
				}
				break;

			case LEFTSHIFTKEY:
			case RIGHTSHIFTKEY:
			{
				if (event->val == KM_PRESS) {
					rc->slow_mouse[0] = event->x;
					rc->slow_mouse[1] = event->y;
					rc->slow_mode = true;
					if (rc->subtype == PROP_ANGLE) {
						float initial_position[2] = {UNPACK2(rc->initial_mouse)};
						float current_position[2] = {UNPACK2(rc->slow_mouse)};
						rc->dial = BLI_dial_initialize(initial_position, 0.0f);
						/* immediately set the position to get a an initial direction */
						BLI_dial_angle(rc->dial, current_position);
					}
					handled = true;
				}
				if (event->val == KM_RELEASE) {
					rc->slow_mode = false;
					handled = true;
					if (rc->dial) {
						MEM_freeN(rc->dial);
						rc->dial = NULL;
					}
				}
				break;
			}
		}

		/* Modal numinput inactive, try to handle numeric inputs last... */
		if (!handled && event->val == KM_PRESS && handleNumInput(C, &rc->num_input, event)) {
			applyNumInput(&rc->num_input, &numValue);

			if (rc->subtype == PROP_ANGLE) {
				numValue = DEG2RADF(numValue);
				numValue = fmod(numValue, 2.0f * (float)M_PI);
				if (numValue < 0.0f)
					numValue += 2.0f * (float)M_PI;
			}

			CLAMP(numValue, rc->min_value, rc->max_value);
			new_value = numValue;
			
			radial_control_set_value(rc, new_value);
			
			rc->current_value = new_value;
			radial_control_update_header(op, C);
			return OPERATOR_RUNNING_MODAL;
		}
	}

	ED_region_tag_redraw(CTX_wm_region(C));
	radial_control_update_header(op, C);

	if (ret != OPERATOR_RUNNING_MODAL)
		radial_control_cancel(C, op);

	return ret;
}

static void WM_OT_radial_control(wmOperatorType *ot)
{
	ot->name = "Radial Control";
	ot->idname = "WM_OT_radial_control";
	ot->description = "Radial Control\nSet some size property (like e.g. brush size) with mouse wheel";

	ot->invoke = radial_control_invoke;
	ot->modal = radial_control_modal;
	ot->cancel = radial_control_cancel;

	ot->flag = OPTYPE_REGISTER | OPTYPE_UNDO | OPTYPE_BLOCKING;

	/* all paths relative to the context */
	RNA_def_string(ot->srna, "data_path_primary", NULL, 0, "Primary Data Path", "Primary path of property to be set by the radial control");

	RNA_def_string(ot->srna, "data_path_secondary", NULL, 0, "Secondary Data Path", "Secondary path of property to be set by the radial control");

	RNA_def_string(ot->srna, "use_secondary", NULL, 0, "Use Secondary", "Path of property to select between the primary and secondary data paths");

	RNA_def_string(ot->srna, "rotation_path", NULL, 0, "Rotation Path", "Path of property used to rotate the texture display");

	RNA_def_string(ot->srna, "color_path", NULL, 0, "Color Path", "Path of property used to set the color of the control");

	RNA_def_string(ot->srna, "fill_color_path", NULL, 0, "Fill Color Path", "Path of property used to set the fill color of the control");

	RNA_def_string(ot->srna, "fill_color_override_path", NULL, 0, "Fill Color Override Path", "");
	RNA_def_string(ot->srna, "fill_color_override_test_path", NULL, 0, "Fill Color Override Test", "");

	RNA_def_string(ot->srna, "zoom_path", NULL, 0, "Zoom Path", "Path of property used to set the zoom level for the control");

	RNA_def_string(ot->srna, "image_id", NULL, 0, "Image ID", "Path of ID that is used to generate an image for the control");

	RNA_def_boolean(ot->srna, "secondary_tex", false, "Secondary Texture", "Tweak brush secondary/mask texture");
}

/* ************************** timer for testing ***************** */

/* uses no type defines, fully local testing function anyway... ;) */

static void redraw_timer_window_swap(bContext *C)
{
	wmWindow *win = CTX_wm_window(C);
	ScrArea *sa;
	CTX_wm_menu_set(C, NULL);

	for (sa = CTX_wm_screen(C)->areabase.first; sa; sa = sa->next)
		ED_area_tag_redraw(sa);
	wm_draw_update(C);

	CTX_wm_window_set(C, win);  /* XXX context manipulation warning! */
}

enum {
	eRTDrawRegion = 0,
	eRTDrawRegionSwap = 1,
	eRTDrawWindow = 2,
	eRTDrawWindowSwap = 3,
	eRTAnimationStep = 4,
	eRTAnimationPlay = 5,
	eRTUndo = 6,
};

static EnumPropertyItem redraw_timer_type_items[] = {
	{eRTDrawRegion, "DRAW", 0, "Draw Region", "Draw Region"},
	{eRTDrawRegionSwap, "DRAW_SWAP", 0, "Draw Region + Swap", "Draw Region and Swap"},
	{eRTDrawWindow, "DRAW_WIN", 0, "Draw Window", "Draw Window"},
	{eRTDrawWindowSwap, "DRAW_WIN_SWAP", 0, "Draw Window + Swap", "Draw Window and Swap"},
	{eRTAnimationStep, "ANIM_STEP", 0, "Anim Step", "Animation Steps"},
	{eRTAnimationPlay, "ANIM_PLAY", 0, "Anim Play", "Animation Playback"},
	{eRTUndo, "UNDO", 0, "Undo/Redo", "Undo/Redo"},
	{0, NULL, 0, NULL, NULL}
};


static void redraw_timer_step(
        bContext *C, Main *bmain, Scene *scene,
        wmWindow *win, ScrArea *sa, ARegion *ar,
        const int type, const int cfra)
{
	if (type == eRTDrawRegion) {
		if (ar) {
			ED_region_do_draw(C, ar);
			ar->do_draw = false;
		}
	}
	else if (type == eRTDrawRegionSwap) {
		CTX_wm_menu_set(C, NULL);

		ED_region_tag_redraw(ar);
		wm_draw_update(C);

		CTX_wm_window_set(C, win);  /* XXX context manipulation warning! */
	}
	else if (type == eRTDrawWindow) {
		ScrArea *sa_iter;

		CTX_wm_menu_set(C, NULL);

		for (sa_iter = win->screen->areabase.first; sa_iter; sa_iter = sa_iter->next) {
			ARegion *ar_iter;
			CTX_wm_area_set(C, sa_iter);

			for (ar_iter = sa_iter->regionbase.first; ar_iter; ar_iter = ar_iter->next) {
				if (ar_iter->swinid) {
					CTX_wm_region_set(C, ar_iter);
					ED_region_do_draw(C, ar_iter);
					ar_iter->do_draw = false;
				}
			}
		}

		CTX_wm_window_set(C, win);  /* XXX context manipulation warning! */

		CTX_wm_area_set(C, sa);
		CTX_wm_region_set(C, ar);
	}
	else if (type == eRTDrawWindowSwap) {
		redraw_timer_window_swap(C);
	}
	else if (type == eRTAnimationStep) {
		scene->r.cfra += (cfra == scene->r.cfra) ? 1 : -1;
		BKE_scene_update_for_newframe(bmain->eval_ctx, bmain, scene, scene->lay);
	}
	else if (type == eRTAnimationPlay) {
		/* play anim, return on same frame as started with */
		int tot = (scene->r.efra - scene->r.sfra) + 1;

		while (tot--) {
			/* todo, ability to escape! */
			scene->r.cfra++;
			if (scene->r.cfra > scene->r.efra)
				scene->r.cfra = scene->r.sfra;

			BKE_scene_update_for_newframe(bmain->eval_ctx, bmain, scene, scene->lay);
			redraw_timer_window_swap(C);
		}
	}
	else { /* eRTUndo */
		ED_undo_pop(C);
		ED_undo_redo(C);
	}
}

static int redraw_timer_exec(bContext *C, wmOperator *op)
{
	Main *bmain = CTX_data_main(C);
	Scene *scene = CTX_data_scene(C);
	wmWindow *win = CTX_wm_window(C);
	ScrArea *sa = CTX_wm_area(C);
	ARegion *ar = CTX_wm_region(C);
	double time_start, time_delta;
	const int type = RNA_enum_get(op->ptr, "type");
	const int iter = RNA_int_get(op->ptr, "iterations");
	const double time_limit = (double)RNA_float_get(op->ptr, "time_limit");
	const int cfra = scene->r.cfra;
	int a, iter_steps = 0;
	const char *infostr = "";

	WM_cursor_wait(1);

	time_start = PIL_check_seconds_timer();

	for (a = 0; a < iter; a++) {
		redraw_timer_step(C, bmain, scene, win, sa, ar, type, cfra);
		iter_steps += 1;

		if (time_limit != 0.0) {
			if ((PIL_check_seconds_timer() - time_start) > time_limit) {
				break;
			}
			a = 0;
		}
	}
	
	time_delta = (PIL_check_seconds_timer() - time_start) * 1000;

	RNA_enum_description(redraw_timer_type_items, type, &infostr);

	WM_cursor_wait(0);

	BKE_reportf(op->reports, RPT_WARNING,
	            "%d x %s: %.4f ms, average: %.8f ms",
	            iter_steps, infostr, time_delta, time_delta / iter_steps);
	
	return OPERATOR_FINISHED;
}

static void WM_OT_redraw_timer(wmOperatorType *ot)
{
	ot->name = "Redraw Timer";
	ot->idname = "WM_OT_redraw_timer";
	ot->description = "Redraw Timer\nSimple redraw timer to test the speed of updating the interface";

	ot->invoke = WM_menu_invoke;
	ot->exec = redraw_timer_exec;
	ot->poll = WM_operator_winactive;

	ot->prop = RNA_def_enum(ot->srna, "type", redraw_timer_type_items, eRTDrawRegion, "Type", "");
	RNA_def_int(ot->srna, "iterations", 10, 1, INT_MAX, "Iterations", "Number of times to redraw", 1, 1000);
	RNA_def_float(ot->srna, "time_limit", 0.0, 0.0, FLT_MAX,
	              "Time Limit", "Seconds to run the test for (override iterations)", 0.0, 60.0);

}

/* ************************** memory statistics for testing ***************** */

static int memory_statistics_exec(bContext *UNUSED(C), wmOperator *UNUSED(op))
{
	MEM_printmemlist_stats();
	return OPERATOR_FINISHED;
}

static void WM_OT_memory_statistics(wmOperatorType *ot)
{
	ot->name = "Memory Statistics";
	ot->idname = "WM_OT_memory_statistics";
	ot->description = "Memory Statistics\nPrint memory statistics to the console";
	
	ot->exec = memory_statistics_exec;
}

/* ************************** memory statistics for testing ***************** */

static int dependency_relations_exec(bContext *C, wmOperator *UNUSED(op))
{
	Main *bmain = CTX_data_main(C);
	Scene *scene = CTX_data_scene(C);
	Object *ob = CTX_data_active_object(C);

	DAG_print_dependencies(bmain, scene, ob);

	return OPERATOR_FINISHED;
}

static void WM_OT_dependency_relations(wmOperatorType *ot)
{
	ot->name = "Dependency Relations";
	ot->idname = "WM_OT_dependency_relations";
	ot->description = "Dependency Relations\nPrint dependency graph relations to the console";
	
	ot->exec = dependency_relations_exec;
}

/* *************************** Mat/tex/etc. previews generation ************* */

typedef struct PreviewsIDEnsureData {
	bContext *C;
	Scene *scene;
} PreviewsIDEnsureData;

static void previews_id_ensure(bContext *C, Scene *scene, ID *id)
{
	BLI_assert(ELEM(GS(id->name), ID_MA, ID_TE, ID_IM, ID_WO, ID_LA));

	/* Only preview non-library datablocks, lib ones do not pertain to this .blend file!
	 * Same goes for ID with no user. */
	if (!ID_IS_LINKED_DATABLOCK(id) && (id->us != 0)) {
		UI_id_icon_render(C, scene, id, false, false);
		UI_id_icon_render(C, scene, id, true, false);
	}
}

static int previews_id_ensure_callback(void *userdata, ID *UNUSED(self_id), ID **idptr, int UNUSED(cd_flag))
{
	PreviewsIDEnsureData *data = userdata;
	ID *id = *idptr;

	if (id && (id->tag & LIB_TAG_DOIT)) {
		BLI_assert(ELEM(GS(id->name), ID_MA, ID_TE, ID_IM, ID_WO, ID_LA));
		previews_id_ensure(data->C, data->scene, id);
		id->tag &= ~LIB_TAG_DOIT;
	}

	return IDWALK_RET_NOP;
}

static int previews_ensure_exec(bContext *C, wmOperator *UNUSED(op))
{
	Main *bmain = CTX_data_main(C);
	ListBase *lb[] = {&bmain->mat, &bmain->tex, &bmain->image, &bmain->world, &bmain->lamp, NULL};
	PreviewsIDEnsureData preview_id_data;
	Scene *scene;
	ID *id;
	int i;

	/* We use LIB_TAG_DOIT to check whether we have already handled a given ID or not. */
	BKE_main_id_tag_all(bmain, LIB_TAG_DOIT, false);
	for (i = 0; lb[i]; i++) {
		BKE_main_id_tag_listbase(lb[i], LIB_TAG_DOIT, true);
	}

	preview_id_data.C = C;
	for (scene = bmain->scene.first; scene; scene = scene->id.next) {
		preview_id_data.scene = scene;
		id = (ID *)scene;

		BKE_library_foreach_ID_link(id, previews_id_ensure_callback, &preview_id_data, IDWALK_RECURSE);
	}

	/* Check a last time for ID not used (fake users only, in theory), and
	 * do our best for those, using current scene... */
	for (i = 0; lb[i]; i++) {
		for (id = lb[i]->first; id; id = id->next) {
			if (id->tag & LIB_TAG_DOIT) {
				previews_id_ensure(C, NULL, id);
				id->tag &= ~LIB_TAG_DOIT;
			}
		}
	}

	return OPERATOR_FINISHED;
}

static void WM_OT_previews_ensure(wmOperatorType *ot)
{
	ot->name = "Refresh Data-Block Previews";
	ot->idname = "WM_OT_previews_ensure";
<<<<<<< HEAD
	ot->description = "Refresh DataBlock Previews\nEnsure datablock previews are available and up-to-date "
=======
	ot->description = "Ensure data-block previews are available and up-to-date "
>>>>>>> b76dbf5e
	                  "(to be saved in .blend file, only for some types like materials, textures, etc.)";

	ot->exec = previews_ensure_exec;
}

/* *************************** Datablocks previews clear ************* */

/* Only types supporting previews currently. */
static EnumPropertyItem preview_id_type_items[] = {
    {FILTER_ID_SCE, "SCENE", 0, "Scenes", ""},
    {FILTER_ID_GR, "GROUP", 0, "Groups", ""},
    {FILTER_ID_OB, "OBJECT", 0, "Objects", ""},
    {FILTER_ID_MA, "MATERIAL", 0, "Materials", ""},
    {FILTER_ID_LA, "LAMP", 0, "Lamps", ""},
    {FILTER_ID_WO, "WORLD", 0, "Worlds", ""},
    {FILTER_ID_TE, "TEXTURE", 0, "Textures", ""},
    {FILTER_ID_IM, "IMAGE", 0, "Images", ""},
#if 0  /* XXX TODO */
    {FILTER_ID_BR, "BRUSH", 0, "Brushes", ""},
#endif
    {0, NULL, 0, NULL, NULL}
};

static int previews_clear_exec(bContext *C, wmOperator *op)
{
	Main *bmain = CTX_data_main(C);
	ListBase *lb[] = {&bmain->object, &bmain->group,
	                  &bmain->mat, &bmain->world, &bmain->lamp, &bmain->tex, &bmain->image, NULL};
	int i;

	const int id_filters = RNA_enum_get(op->ptr, "id_type");

	for (i = 0; lb[i]; i++) {
		ID *id = lb[i]->first;

		if (!id) continue;

//		printf("%s: %d, %d, %d -> %d\n", id->name, GS(id->name), BKE_idcode_to_idfilter(GS(id->name)),
//		                                 id_filters, BKE_idcode_to_idfilter(GS(id->name)) & id_filters);

		if (!id || !(BKE_idcode_to_idfilter(GS(id->name)) & id_filters)) {
			continue;
		}

		for (; id; id = id->next) {
			PreviewImage *prv_img = BKE_previewimg_id_ensure(id);

			BKE_previewimg_clear(prv_img);
		}
	}

	return OPERATOR_FINISHED;
}

static void WM_OT_previews_clear(wmOperatorType *ot)
{
	ot->name = "Clear Data-Block Previews";
	ot->idname = "WM_OT_previews_clear";
<<<<<<< HEAD
	ot->description = "Clear DataBlock Previews\nClear datablock previews (only for some types like objects, materials, textures, etc.)";
=======
	ot->description = "Clear data-block previews (only for some types like objects, materials, textures, etc.)";
>>>>>>> b76dbf5e

	ot->exec = previews_clear_exec;
	ot->invoke = WM_menu_invoke;

	ot->prop = RNA_def_enum_flag(ot->srna, "id_type", preview_id_type_items,
	                             FILTER_ID_SCE | FILTER_ID_OB | FILTER_ID_GR |
	                             FILTER_ID_MA | FILTER_ID_LA | FILTER_ID_WO | FILTER_ID_TE | FILTER_ID_IM,
	                             "Data-Block Type", "Which data-block previews to clear");
}

/* *************************** Doc from UI ************* */

static int doc_view_manual_ui_context_exec(bContext *C, wmOperator *UNUSED(op))
{
	PointerRNA ptr_props;
	char buf[512];
	short retval = OPERATOR_CANCELLED;

	if (UI_but_online_manual_id_from_active(C, buf, sizeof(buf))) {
		WM_operator_properties_create(&ptr_props, "WM_OT_doc_view_manual");
		RNA_string_set(&ptr_props, "doc_id", buf);

		retval = WM_operator_name_call_ptr(
		        C, WM_operatortype_find("WM_OT_doc_view_manual", false),
		        WM_OP_EXEC_DEFAULT, &ptr_props);

		WM_operator_properties_free(&ptr_props);
	}

	return retval;
}

static void WM_OT_doc_view_manual_ui_context(wmOperatorType *ot)
{
	/* identifiers */
	ot->name = "View Online Manual";
	ot->idname = "WM_OT_doc_view_manual_ui_context";
	ot->description = "View Online Manual\nView a context based online manual in a web browser";

	/* callbacks */
	ot->poll = ED_operator_regionactive;
	ot->exec = doc_view_manual_ui_context_exec;
}

/* ******************************************************* */

static void operatortype_ghash_free_cb(wmOperatorType *ot)
{
	if (ot->last_properties) {
		IDP_FreeProperty(ot->last_properties);
		MEM_freeN(ot->last_properties);
	}

	if (ot->macro.first)
		wm_operatortype_free_macro(ot);

	if (ot->ext.srna) /* python operator, allocs own string */
		MEM_freeN((void *)ot->idname);

	MEM_freeN(ot);
}

/* ******************************************************* */
/* toggle 3D for current window, turning it fullscreen if needed */
static void WM_OT_stereo3d_set(wmOperatorType *ot)
{
	PropertyRNA *prop;

	ot->name = "Set Stereo 3D";
	ot->idname = "WM_OT_set_stereo_3d";
	ot->description = "Set Stereo 3D\nToggle 3D stereo support for current window (or change the display mode)";

	ot->exec = wm_stereo3d_set_exec;
	ot->invoke = wm_stereo3d_set_invoke;
	ot->poll = WM_operator_winactive;
	ot->ui = wm_stereo3d_set_draw;
	ot->check = wm_stereo3d_set_check;
	ot->cancel = wm_stereo3d_set_cancel;

	prop = RNA_def_enum(ot->srna, "display_mode", rna_enum_stereo3d_display_items, S3D_DISPLAY_ANAGLYPH, "Display Mode", "");
	RNA_def_property_flag(prop, PROP_SKIP_SAVE);
	prop = RNA_def_enum(ot->srna, "anaglyph_type", rna_enum_stereo3d_anaglyph_type_items, S3D_ANAGLYPH_REDCYAN, "Anaglyph Type", "");
	RNA_def_property_flag(prop, PROP_SKIP_SAVE);
	prop = RNA_def_enum(ot->srna, "interlace_type", rna_enum_stereo3d_interlace_type_items, S3D_INTERLACE_ROW, "Interlace Type", "");
	RNA_def_property_flag(prop, PROP_SKIP_SAVE);
	prop = RNA_def_boolean(ot->srna, "use_interlace_swap", false, "Swap Left/Right",
	                       "Swap left and right stereo channels");
	RNA_def_property_flag(prop, PROP_SKIP_SAVE);
	prop = RNA_def_boolean(ot->srna, "use_sidebyside_crosseyed", false, "Cross-Eyed",
	                       "Right eye should see left image and vice-versa");
	RNA_def_property_flag(prop, PROP_SKIP_SAVE);
}

/* ******************************************************* */
/* called on initialize WM_exit() */
void wm_operatortype_free(void)
{
	BLI_ghash_free(global_ops_hash, NULL, (GHashValFreeFP)operatortype_ghash_free_cb);
	global_ops_hash = NULL;
}

/* called on initialize WM_init() */
void wm_operatortype_init(void)
{
	/* reserve size is set based on blender default setup */
	global_ops_hash = BLI_ghash_str_new_ex("wm_operatortype_init gh", 2048);

	WM_operatortype_append(WM_OT_window_close);
	WM_operatortype_append(WM_OT_window_duplicate);
	WM_operatortype_append(WM_OT_read_history);
	WM_operatortype_append(WM_OT_read_homefile);
	WM_operatortype_append(WM_OT_read_factory_settings);
	WM_operatortype_append(WM_OT_save_homefile);
	WM_operatortype_append(WM_OT_save_userpref);
	WM_operatortype_append(WM_OT_userpref_autoexec_path_add);
	WM_operatortype_append(WM_OT_userpref_autoexec_path_remove);
	WM_operatortype_append(WM_OT_window_fullscreen_toggle);
	WM_operatortype_append(WM_OT_quit_blender);
	WM_operatortype_append(WM_OT_open_mainfile);
	WM_operatortype_append(WM_OT_revert_mainfile);
	WM_operatortype_append(WM_OT_link);
	WM_operatortype_append(WM_OT_append);
	WM_operatortype_append(WM_OT_lib_relocate);
	WM_operatortype_append(WM_OT_lib_reload);
	WM_operatortype_append(WM_OT_recover_last_session);
	WM_operatortype_append(WM_OT_recover_auto_save);
	WM_operatortype_append(WM_OT_save_as_mainfile);
	WM_operatortype_append(WM_OT_save_mainfile);
	WM_operatortype_append(WM_OT_redraw_timer);
	WM_operatortype_append(WM_OT_memory_statistics);
	WM_operatortype_append(WM_OT_dependency_relations);
	WM_operatortype_append(WM_OT_debug_menu);
	WM_operatortype_append(WM_OT_operator_defaults);
	WM_operatortype_append(WM_OT_splash);
	WM_operatortype_append(WM_OT_search_menu);
	WM_operatortype_append(WM_OT_call_menu);
	WM_operatortype_append(WM_OT_call_menu_pie);
	WM_operatortype_append(WM_OT_radial_control);
	WM_operatortype_append(WM_OT_stereo3d_set);
#if defined(WIN32)
	WM_operatortype_append(WM_OT_console_toggle);
#endif
	WM_operatortype_append(WM_OT_previews_ensure);
	WM_operatortype_append(WM_OT_previews_clear);
	WM_operatortype_append(WM_OT_doc_view_manual_ui_context);
}

/* circleselect-like modal operators */
static void gesture_circle_modal_keymap(wmKeyConfig *keyconf)
{
	static EnumPropertyItem modal_items[] = {
		{GESTURE_MODAL_CANCEL,  "CANCEL", 0, "Cancel", ""},
		{GESTURE_MODAL_CONFIRM, "CONFIRM", 0, "Confirm", ""},
		{GESTURE_MODAL_CIRCLE_ADD, "ADD", 0, "Add", ""},
		{GESTURE_MODAL_CIRCLE_SUB, "SUBTRACT", 0, "Subtract", ""},
		{GESTURE_MODAL_CIRCLE_SIZE, "SIZE", 0, "Size", ""},

		{GESTURE_MODAL_SELECT,  "SELECT", 0, "Select", ""},
		{GESTURE_MODAL_DESELECT, "DESELECT", 0, "DeSelect", ""},
		{GESTURE_MODAL_NOP, "NOP", 0, "No Operation", ""},

		{0, NULL, 0, NULL, NULL}
	};

	/* WARNING - name is incorrect, use for non-3d views */
	wmKeyMap *keymap = WM_modalkeymap_get(keyconf, "View3D Gesture Circle");

	/* this function is called for each spacetype, only needs to add map once */
	if (keymap && keymap->modal_items) return;

	keymap = WM_modalkeymap_add(keyconf, "View3D Gesture Circle", modal_items);

	/* items for modal map */
	WM_modalkeymap_add_item(keymap, ESCKEY,    KM_PRESS, KM_ANY, 0, GESTURE_MODAL_CANCEL);
	WM_modalkeymap_add_item(keymap, RIGHTMOUSE, KM_ANY, KM_ANY, 0, GESTURE_MODAL_CANCEL);

	WM_modalkeymap_add_item(keymap, RETKEY, KM_PRESS, KM_ANY, 0, GESTURE_MODAL_CONFIRM);
	WM_modalkeymap_add_item(keymap, PADENTER, KM_PRESS, 0, 0, GESTURE_MODAL_CONFIRM);

	WM_modalkeymap_add_item(keymap, LEFTMOUSE, KM_PRESS, 0, 0, GESTURE_MODAL_SELECT);

	/* left mouse shift for deselect too */
	WM_modalkeymap_add_item(keymap, LEFTMOUSE, KM_PRESS, KM_SHIFT, 0, GESTURE_MODAL_DESELECT);
	WM_modalkeymap_add_item(keymap, LEFTMOUSE, KM_RELEASE, KM_SHIFT, 0, GESTURE_MODAL_NOP);

	WM_modalkeymap_add_item(keymap, MIDDLEMOUSE, KM_PRESS, 0, 0, GESTURE_MODAL_DESELECT); //  default 2.4x
	WM_modalkeymap_add_item(keymap, MIDDLEMOUSE, KM_RELEASE, 0, 0, GESTURE_MODAL_NOP); //  default 2.4x

	WM_modalkeymap_add_item(keymap, LEFTMOUSE, KM_RELEASE, 0, 0, GESTURE_MODAL_NOP);

	WM_modalkeymap_add_item(keymap, WHEELUPMOUSE, KM_PRESS, 0, 0, GESTURE_MODAL_CIRCLE_SUB);
	WM_modalkeymap_add_item(keymap, PADMINUS, KM_PRESS, 0, 0, GESTURE_MODAL_CIRCLE_SUB);
	WM_modalkeymap_add_item(keymap, WHEELDOWNMOUSE, KM_PRESS, 0, 0, GESTURE_MODAL_CIRCLE_ADD);
	WM_modalkeymap_add_item(keymap, PADPLUSKEY, KM_PRESS, 0, 0, GESTURE_MODAL_CIRCLE_ADD);
	WM_modalkeymap_add_item(keymap, MOUSEPAN, 0, 0, 0, GESTURE_MODAL_CIRCLE_SIZE);

	/* assign map to operators */
	WM_modalkeymap_assign(keymap, "VIEW3D_OT_select_circle");
	WM_modalkeymap_assign(keymap, "UV_OT_circle_select");
	WM_modalkeymap_assign(keymap, "CLIP_OT_select_circle");
	WM_modalkeymap_assign(keymap, "MASK_OT_select_circle");
	WM_modalkeymap_assign(keymap, "NODE_OT_select_circle");
	WM_modalkeymap_assign(keymap, "GPENCIL_OT_select_circle");
	WM_modalkeymap_assign(keymap, "GRAPH_OT_select_circle");
	WM_modalkeymap_assign(keymap, "ACTION_OT_select_circle");

}

/* straight line modal operators */
static void gesture_straightline_modal_keymap(wmKeyConfig *keyconf)
{
	static EnumPropertyItem modal_items[] = {
		{GESTURE_MODAL_CANCEL,  "CANCEL", 0, "Cancel", ""},
		{GESTURE_MODAL_SELECT,  "SELECT", 0, "Select", ""},
		{GESTURE_MODAL_BEGIN,   "BEGIN", 0, "Begin", ""},
		{0, NULL, 0, NULL, NULL}
	};
	
	wmKeyMap *keymap = WM_modalkeymap_get(keyconf, "Gesture Straight Line");
	
	/* this function is called for each spacetype, only needs to add map once */
	if (keymap && keymap->modal_items) return;
	
	keymap = WM_modalkeymap_add(keyconf, "Gesture Straight Line", modal_items);
	
	/* items for modal map */
	WM_modalkeymap_add_item(keymap, ESCKEY,    KM_PRESS, KM_ANY, 0, GESTURE_MODAL_CANCEL);
	WM_modalkeymap_add_item(keymap, RIGHTMOUSE, KM_ANY, KM_ANY, 0, GESTURE_MODAL_CANCEL);
	
	WM_modalkeymap_add_item(keymap, LEFTMOUSE, KM_PRESS, 0, 0, GESTURE_MODAL_BEGIN);
	WM_modalkeymap_add_item(keymap, LEFTMOUSE, KM_RELEASE, 0, 0, GESTURE_MODAL_SELECT);
	
	/* assign map to operators */
	WM_modalkeymap_assign(keymap, "IMAGE_OT_sample_line");
	WM_modalkeymap_assign(keymap, "PAINT_OT_weight_gradient");
	WM_modalkeymap_assign(keymap, "MESH_OT_bisect");
}


/* borderselect-like modal operators */
static void gesture_border_modal_keymap(wmKeyConfig *keyconf)
{
	static EnumPropertyItem modal_items[] = {
		{GESTURE_MODAL_CANCEL,  "CANCEL", 0, "Cancel", ""},
		{GESTURE_MODAL_SELECT,  "SELECT", 0, "Select", ""},
		{GESTURE_MODAL_DESELECT, "DESELECT", 0, "DeSelect", ""},
		{GESTURE_MODAL_BEGIN,   "BEGIN", 0, "Begin", ""},
		{0, NULL, 0, NULL, NULL}
	};

	wmKeyMap *keymap = WM_modalkeymap_get(keyconf, "Gesture Border");

	/* this function is called for each spacetype, only needs to add map once */
	if (keymap && keymap->modal_items) return;

	keymap = WM_modalkeymap_add(keyconf, "Gesture Border", modal_items);

	/* items for modal map */
	WM_modalkeymap_add_item(keymap, ESCKEY,    KM_PRESS, KM_ANY, 0, GESTURE_MODAL_CANCEL);
	
	/* Note: cancel only on press otherwise you cannot map this to RMB-gesture */
	WM_modalkeymap_add_item(keymap, RIGHTMOUSE, KM_PRESS, KM_ANY, 0, GESTURE_MODAL_CANCEL);
	WM_modalkeymap_add_item(keymap, RIGHTMOUSE, KM_RELEASE, KM_ANY, 0, GESTURE_MODAL_SELECT);

	/* allow shift leftclick for deselect too */
	WM_modalkeymap_add_item(keymap, LEFTMOUSE, KM_PRESS, KM_SHIFT, 0, GESTURE_MODAL_BEGIN);
	WM_modalkeymap_add_item(keymap, LEFTMOUSE, KM_RELEASE, KM_SHIFT, 0, GESTURE_MODAL_DESELECT);

	/* any unhandled leftclick release handles select */
	WM_modalkeymap_add_item(keymap, LEFTMOUSE, KM_PRESS, 0, 0, GESTURE_MODAL_BEGIN);
	WM_modalkeymap_add_item(keymap, LEFTMOUSE, KM_RELEASE, KM_ANY, 0, GESTURE_MODAL_SELECT);
	
	WM_modalkeymap_add_item(keymap, MIDDLEMOUSE, KM_PRESS, 0, 0, GESTURE_MODAL_BEGIN);
	WM_modalkeymap_add_item(keymap, MIDDLEMOUSE, KM_RELEASE, 0, 0, GESTURE_MODAL_DESELECT);
	
	/* assign map to operators */
	WM_modalkeymap_assign(keymap, "ACTION_OT_select_border");
	WM_modalkeymap_assign(keymap, "ANIM_OT_channels_select_border");
	WM_modalkeymap_assign(keymap, "ANIM_OT_previewrange_set");
	WM_modalkeymap_assign(keymap, "INFO_OT_select_border");
	WM_modalkeymap_assign(keymap, "FILE_OT_select_border");
	WM_modalkeymap_assign(keymap, "GRAPH_OT_select_border");
	WM_modalkeymap_assign(keymap, "MARKER_OT_select_border");
	WM_modalkeymap_assign(keymap, "NLA_OT_select_border");
	WM_modalkeymap_assign(keymap, "NODE_OT_select_border");
	WM_modalkeymap_assign(keymap, "NODE_OT_viewer_border");
	WM_modalkeymap_assign(keymap, "PAINT_OT_hide_show");
	WM_modalkeymap_assign(keymap, "OUTLINER_OT_select_border");
//	WM_modalkeymap_assign(keymap, "SCREEN_OT_border_select"); // template
	WM_modalkeymap_assign(keymap, "SEQUENCER_OT_select_border");
	WM_modalkeymap_assign(keymap, "SEQUENCER_OT_view_ghost_border");
	WM_modalkeymap_assign(keymap, "UV_OT_select_border");
	WM_modalkeymap_assign(keymap, "CLIP_OT_select_border");
	WM_modalkeymap_assign(keymap, "CLIP_OT_graph_select_border");
	WM_modalkeymap_assign(keymap, "MASK_OT_select_border");
	WM_modalkeymap_assign(keymap, "VIEW2D_OT_zoom_border");
	WM_modalkeymap_assign(keymap, "VIEW3D_OT_clip_border");
	WM_modalkeymap_assign(keymap, "VIEW3D_OT_render_border");
	WM_modalkeymap_assign(keymap, "VIEW3D_OT_select_border");
	WM_modalkeymap_assign(keymap, "VIEW3D_OT_zoom_border"); /* XXX TODO: zoom border should perhaps map rightmouse to zoom out instead of in+cancel */
	WM_modalkeymap_assign(keymap, "IMAGE_OT_render_border");
	WM_modalkeymap_assign(keymap, "IMAGE_OT_view_zoom_border");
	WM_modalkeymap_assign(keymap, "GPENCIL_OT_select_border");
}

/* zoom to border modal operators */
static void gesture_zoom_border_modal_keymap(wmKeyConfig *keyconf)
{
	static EnumPropertyItem modal_items[] = {
		{GESTURE_MODAL_CANCEL, "CANCEL", 0, "Cancel", ""},
		{GESTURE_MODAL_IN,  "IN", 0, "In", ""},
		{GESTURE_MODAL_OUT, "OUT", 0, "Out", ""},
		{GESTURE_MODAL_BEGIN, "BEGIN", 0, "Begin", ""},
		{0, NULL, 0, NULL, NULL}
	};

	wmKeyMap *keymap = WM_modalkeymap_get(keyconf, "Gesture Zoom Border");

	/* this function is called for each spacetype, only needs to add map once */
	if (keymap && keymap->modal_items) return;

	keymap = WM_modalkeymap_add(keyconf, "Gesture Zoom Border", modal_items);

	/* items for modal map */
	WM_modalkeymap_add_item(keymap, ESCKEY,    KM_PRESS, KM_ANY, 0, GESTURE_MODAL_CANCEL);
	WM_modalkeymap_add_item(keymap, RIGHTMOUSE, KM_ANY, KM_ANY, 0, GESTURE_MODAL_CANCEL);

	WM_modalkeymap_add_item(keymap, LEFTMOUSE, KM_PRESS, 0, 0, GESTURE_MODAL_BEGIN);
	WM_modalkeymap_add_item(keymap, LEFTMOUSE, KM_RELEASE, 0, 0, GESTURE_MODAL_IN); 

	WM_modalkeymap_add_item(keymap, MIDDLEMOUSE, KM_PRESS, 0, 0, GESTURE_MODAL_BEGIN);
	WM_modalkeymap_add_item(keymap, MIDDLEMOUSE, KM_RELEASE, 0, 0, GESTURE_MODAL_OUT);

	/* assign map to operators */
	WM_modalkeymap_assign(keymap, "VIEW2D_OT_zoom_border");
	WM_modalkeymap_assign(keymap, "VIEW3D_OT_zoom_border");
	WM_modalkeymap_assign(keymap, "IMAGE_OT_view_zoom_border");
}

/* default keymap for windows and screens, only call once per WM */
void wm_window_keymap(wmKeyConfig *keyconf)
{
	wmKeyMap *keymap = WM_keymap_find(keyconf, "Window", 0, 0);
	wmKeyMapItem *kmi;
	
	/* note, this doesn't replace existing keymap items */
	WM_keymap_verify_item(keymap, "WM_OT_window_duplicate", WKEY, KM_PRESS, KM_CTRL | KM_ALT, 0);
#ifdef __APPLE__
	WM_keymap_add_item(keymap, "WM_OT_read_homefile", NKEY, KM_PRESS, KM_OSKEY, 0);
	WM_keymap_add_menu(keymap, "INFO_MT_file_open_recent", OKEY, KM_PRESS, KM_SHIFT | KM_OSKEY, 0);
	WM_keymap_add_item(keymap, "WM_OT_open_mainfile", OKEY, KM_PRESS, KM_OSKEY, 0);
	WM_keymap_add_item(keymap, "WM_OT_save_mainfile", SKEY, KM_PRESS, KM_OSKEY, 0);
	WM_keymap_add_item(keymap, "WM_OT_save_as_mainfile", SKEY, KM_PRESS, KM_SHIFT | KM_OSKEY, 0);
	WM_keymap_add_item(keymap, "WM_OT_quit_blender", QKEY, KM_PRESS, KM_OSKEY, 0);
#endif
	WM_keymap_add_item(keymap, "WM_OT_read_homefile", NKEY, KM_PRESS, KM_CTRL, 0);
	WM_keymap_add_item(keymap, "WM_OT_save_homefile", UKEY, KM_PRESS, KM_CTRL, 0); 
	WM_keymap_add_menu(keymap, "INFO_MT_file_open_recent", OKEY, KM_PRESS, KM_SHIFT | KM_CTRL, 0);
	WM_keymap_add_item(keymap, "WM_OT_open_mainfile", OKEY, KM_PRESS, KM_CTRL, 0);
	WM_keymap_add_item(keymap, "WM_OT_open_mainfile", F1KEY, KM_PRESS, 0, 0);
	WM_keymap_add_item(keymap, "WM_OT_link", OKEY, KM_PRESS, KM_CTRL | KM_ALT, 0);
	WM_keymap_add_item(keymap, "WM_OT_append", F1KEY, KM_PRESS, KM_SHIFT, 0);

	WM_keymap_add_item(keymap, "WM_OT_save_mainfile", SKEY, KM_PRESS, KM_CTRL, 0);
	WM_keymap_add_item(keymap, "WM_OT_save_mainfile", WKEY, KM_PRESS, KM_CTRL, 0);
	WM_keymap_add_item(keymap, "WM_OT_save_as_mainfile", SKEY, KM_PRESS, KM_SHIFT | KM_CTRL, 0);
	WM_keymap_add_item(keymap, "WM_OT_save_as_mainfile", F2KEY, KM_PRESS, 0, 0);
	kmi = WM_keymap_add_item(keymap, "WM_OT_save_as_mainfile", SKEY, KM_PRESS, KM_ALT | KM_CTRL, 0);
	RNA_boolean_set(kmi->ptr, "copy", true);

	WM_keymap_verify_item(keymap, "WM_OT_window_fullscreen_toggle", F11KEY, KM_PRESS, KM_ALT, 0);
	WM_keymap_add_item(keymap, "WM_OT_quit_blender", QKEY, KM_PRESS, KM_CTRL, 0);

	WM_keymap_add_item(keymap, "WM_OT_doc_view_manual_ui_context", F1KEY, KM_PRESS, KM_ALT, 0);

	/* debug/testing */
	WM_keymap_verify_item(keymap, "WM_OT_redraw_timer", TKEY, KM_PRESS, KM_ALT | KM_CTRL, 0);
	WM_keymap_verify_item(keymap, "WM_OT_debug_menu", DKEY, KM_PRESS, KM_ALT | KM_CTRL, 0);

	/* menus that can be accessed anywhere in blender */
	WM_keymap_verify_item(keymap, "WM_OT_search_menu", SPACEKEY, KM_PRESS, 0, 0);
#ifdef WITH_INPUT_NDOF
	WM_keymap_add_menu(keymap, "USERPREF_MT_ndof_settings", NDOF_BUTTON_MENU, KM_PRESS, 0, 0);
#endif

	/* Space switching */
	kmi = WM_keymap_add_item(keymap, "WM_OT_context_set_enum", F2KEY, KM_PRESS, KM_SHIFT, 0); /* new in 2.5x, was DXF export */
	RNA_string_set(kmi->ptr, "data_path", "area.type");
	RNA_string_set(kmi->ptr, "value", "LOGIC_EDITOR");

	kmi = WM_keymap_add_item(keymap, "WM_OT_context_set_enum", F3KEY, KM_PRESS, KM_SHIFT, 0);
	RNA_string_set(kmi->ptr, "data_path", "area.type");
	RNA_string_set(kmi->ptr, "value", "NODE_EDITOR");

	kmi = WM_keymap_add_item(keymap, "WM_OT_context_set_enum", F4KEY, KM_PRESS, KM_SHIFT, 0); /* new in 2.5x, was data browser */
	RNA_string_set(kmi->ptr, "data_path", "area.type");
	RNA_string_set(kmi->ptr, "value", "CONSOLE");

	kmi = WM_keymap_add_item(keymap, "WM_OT_context_set_enum", F5KEY, KM_PRESS, KM_SHIFT, 0);
	RNA_string_set(kmi->ptr, "data_path", "area.type");
	RNA_string_set(kmi->ptr, "value", "VIEW_3D");

	kmi = WM_keymap_add_item(keymap, "WM_OT_context_set_enum", F6KEY, KM_PRESS, KM_SHIFT, 0);
	RNA_string_set(kmi->ptr, "data_path", "area.type");
	RNA_string_set(kmi->ptr, "value", "GRAPH_EDITOR");

	kmi = WM_keymap_add_item(keymap, "WM_OT_context_set_enum", F7KEY, KM_PRESS, KM_SHIFT, 0);
	RNA_string_set(kmi->ptr, "data_path", "area.type");
	RNA_string_set(kmi->ptr, "value", "PROPERTIES");

	kmi = WM_keymap_add_item(keymap, "WM_OT_context_set_enum", F8KEY, KM_PRESS, KM_SHIFT, 0);
	RNA_string_set(kmi->ptr, "data_path", "area.type");
	RNA_string_set(kmi->ptr, "value", "SEQUENCE_EDITOR");

	kmi = WM_keymap_add_item(keymap, "WM_OT_context_set_enum", F9KEY, KM_PRESS, KM_SHIFT, 0);
	RNA_string_set(kmi->ptr, "data_path", "area.type");
	RNA_string_set(kmi->ptr, "value", "OUTLINER");

	kmi = WM_keymap_add_item(keymap, "WM_OT_context_set_enum", F10KEY, KM_PRESS, KM_SHIFT, 0);
	RNA_string_set(kmi->ptr, "data_path", "area.type");
	RNA_string_set(kmi->ptr, "value", "IMAGE_EDITOR");

	kmi = WM_keymap_add_item(keymap, "WM_OT_context_set_enum", F11KEY, KM_PRESS, KM_SHIFT, 0);
	RNA_string_set(kmi->ptr, "data_path", "area.type");
	RNA_string_set(kmi->ptr, "value", "TEXT_EDITOR");

	kmi = WM_keymap_add_item(keymap, "WM_OT_context_set_enum", F12KEY, KM_PRESS, KM_SHIFT, 0);
	RNA_string_set(kmi->ptr, "data_path", "area.type");
	RNA_string_set(kmi->ptr, "value", "DOPESHEET_EDITOR");
	
#ifdef WITH_INPUT_NDOF
	/* ndof speed */
	const char *data_path = "user_preferences.inputs.ndof_sensitivity";
	kmi = WM_keymap_add_item(keymap, "WM_OT_context_scale_float", NDOF_BUTTON_PLUS, KM_PRESS, 0, 0);
	RNA_string_set(kmi->ptr, "data_path", data_path);
	RNA_float_set(kmi->ptr, "value", 1.1f);

	kmi = WM_keymap_add_item(keymap, "WM_OT_context_scale_float", NDOF_BUTTON_MINUS, KM_PRESS, 0, 0);
	RNA_string_set(kmi->ptr, "data_path", data_path);
	RNA_float_set(kmi->ptr, "value", 1.0f / 1.1f);

	kmi = WM_keymap_add_item(keymap, "WM_OT_context_scale_float", NDOF_BUTTON_PLUS, KM_PRESS, KM_SHIFT, 0);
	RNA_string_set(kmi->ptr, "data_path", data_path);
	RNA_float_set(kmi->ptr, "value", 1.5f);

	kmi = WM_keymap_add_item(keymap, "WM_OT_context_scale_float", NDOF_BUTTON_MINUS, KM_PRESS, KM_SHIFT, 0);
	RNA_string_set(kmi->ptr, "data_path", data_path);
	RNA_float_set(kmi->ptr, "value", 1.0f / 1.5f);
#endif /* WITH_INPUT_NDOF */

	gesture_circle_modal_keymap(keyconf);
	gesture_border_modal_keymap(keyconf);
	gesture_zoom_border_modal_keymap(keyconf);
	gesture_straightline_modal_keymap(keyconf);
}

/* Generic itemf's for operators that take library args */
static EnumPropertyItem *rna_id_itemf(bContext *UNUSED(C), PointerRNA *UNUSED(ptr), bool *r_free, ID *id, bool local)
{
	EnumPropertyItem item_tmp = {0}, *item = NULL;
	int totitem = 0;
	int i = 0;

	for (; id; id = id->next) {
		if (local == false || !ID_IS_LINKED_DATABLOCK(id)) {
			item_tmp.identifier = item_tmp.name = id->name + 2;
			item_tmp.value = i++;
			RNA_enum_item_add(&item, &totitem, &item_tmp);
		}
	}

	RNA_enum_item_end(&item, &totitem);
	*r_free = true;

	return item;
}

/* can add more as needed */
EnumPropertyItem *RNA_action_itemf(bContext *C, PointerRNA *ptr, PropertyRNA *UNUSED(prop), bool *r_free)
{
	return rna_id_itemf(C, ptr, r_free, C ? (ID *)CTX_data_main(C)->action.first : NULL, false);
}
#if 0 /* UNUSED */
EnumPropertyItem *RNA_action_local_itemf(bContext *C, PointerRNA *ptr, PropertyRNA *UNUSED(prop), bool *r_free)
{
	return rna_id_itemf(C, ptr, r_free, C ? (ID *)CTX_data_main(C)->action.first : NULL, true);
}
#endif

EnumPropertyItem *RNA_group_itemf(bContext *C, PointerRNA *ptr, PropertyRNA *UNUSED(prop), bool *r_free)
{
	return rna_id_itemf(C, ptr, r_free, C ? (ID *)CTX_data_main(C)->group.first : NULL, false);
}
EnumPropertyItem *RNA_group_local_itemf(bContext *C, PointerRNA *ptr, PropertyRNA *UNUSED(prop), bool *r_free)
{
	return rna_id_itemf(C, ptr, r_free, C ? (ID *)CTX_data_main(C)->group.first : NULL, true);
}

EnumPropertyItem *RNA_image_itemf(bContext *C, PointerRNA *ptr, PropertyRNA *UNUSED(prop), bool *r_free)
{
	return rna_id_itemf(C, ptr, r_free, C ? (ID *)CTX_data_main(C)->image.first : NULL, false);
}
EnumPropertyItem *RNA_image_local_itemf(bContext *C, PointerRNA *ptr, PropertyRNA *UNUSED(prop), bool *r_free)
{
	return rna_id_itemf(C, ptr, r_free, C ? (ID *)CTX_data_main(C)->image.first : NULL, true);
}

EnumPropertyItem *RNA_scene_itemf(bContext *C, PointerRNA *ptr, PropertyRNA *UNUSED(prop), bool *r_free)
{
	return rna_id_itemf(C, ptr, r_free, C ? (ID *)CTX_data_main(C)->scene.first : NULL, false);
}
EnumPropertyItem *RNA_scene_local_itemf(bContext *C, PointerRNA *ptr, PropertyRNA *UNUSED(prop), bool *r_free)
{
	return rna_id_itemf(C, ptr, r_free, C ? (ID *)CTX_data_main(C)->scene.first : NULL, true);
}

EnumPropertyItem *RNA_movieclip_itemf(bContext *C, PointerRNA *ptr, PropertyRNA *UNUSED(prop), bool *r_free)
{
	return rna_id_itemf(C, ptr, r_free, C ? (ID *)CTX_data_main(C)->movieclip.first : NULL, false);
}
EnumPropertyItem *RNA_movieclip_local_itemf(bContext *C, PointerRNA *ptr, PropertyRNA *UNUSED(prop), bool *r_free)
{
	return rna_id_itemf(C, ptr, r_free, C ? (ID *)CTX_data_main(C)->movieclip.first : NULL, true);
}

EnumPropertyItem *RNA_mask_itemf(bContext *C, PointerRNA *ptr, PropertyRNA *UNUSED(prop), bool *r_free)
{
	return rna_id_itemf(C, ptr, r_free, C ? (ID *)CTX_data_main(C)->mask.first : NULL, false);
}
EnumPropertyItem *RNA_mask_local_itemf(bContext *C, PointerRNA *ptr, PropertyRNA *UNUSED(prop), bool *r_free)
{
	return rna_id_itemf(C, ptr, r_free, C ? (ID *)CTX_data_main(C)->mask.first : NULL, true);
}
<|MERGE_RESOLUTION|>--- conflicted
+++ resolved
@@ -1638,7 +1638,7 @@
 {
 	ot->name = "Debug Menu";
 	ot->idname = "WM_OT_debug_menu";
-	ot->description = "Debug Menu\nOpen a popup to set the debug level";
+	ot->description = "Open a popup to set the debug level";
 	
 	ot->invoke = wm_debug_menu_invoke;
 	ot->exec = wm_debug_menu_exec;
@@ -1666,7 +1666,7 @@
 {
 	ot->name = "Restore Defaults";
 	ot->idname = "WM_OT_operator_defaults";
-	ot->description = "Restore Defaults\nSet the active operator to its default values";
+	ot->description = "Set the active operator to its default values";
 
 	ot->exec = wm_operator_defaults_exec;
 
@@ -1778,7 +1778,7 @@
 	/* label for 'a' bugfix releases, or 'Release Candidate 1'...
 	 *  avoids recreating splash for version updates */
 	if (STREQ(STRINGIFY(BLENDER_VERSION_CYCLE), "rc")) {
-		version_suffix = "Release Candidate 3";
+		version_suffix = "Release Candidate";
 	}
 	else if (STREQ(STRINGIFY(BLENDER_VERSION_CYCLE), "release")) {
 		version_suffix = STRINGIFY(BLENDER_VERSION_CHAR);
@@ -1834,16 +1834,30 @@
 	split = uiLayoutSplit(layout, 0.0f, false);
 	col = uiLayoutColumn(split, false);
 	uiItemL(col, IFACE_("Links"), ICON_NONE);
-
-	// bfa - changed the menu itemas to link ot bforartists page
-	uiItemStringO(col, IFACE_("Credits Bforartists"), ICON_URL, "WM_OT_url_open", "url", "http://www.bforartists.de/wiki/credits-page-bforartists");
-	uiItemStringO(col, IFACE_("Release notes"), ICON_URL, "WM_OT_url_open", "url", "http://www.bforartists.de/wiki/release-notes");
-	uiItemStringO(col, IFACE_("Manual"), ICON_URL, "WM_OT_url_open", "url", "http://www.bforartists.de/wiki/Manual");
-	uiItemStringO(col, IFACE_("Bforartists Website"), ICON_URL, "WM_OT_url_open", "url", "http://www.bforartists.de/");
-	uiItemStringO(col, IFACE_("Report a bug"), ICON_URL, "WM_OT_url_open", "url", "http://www.bforartists.de/node/add/project-issue/bforartists_bugtracker");
-
-	uiItemStringO(col, IFACE_("Python API Reference"), ICON_URL, "WM_OT_url_open", "url", "http://www.bforartists.de/pythonapi/contents.html"); // bfa - link to new api page
-	uiItemL(col, "", ICON_NONE);
+#if 0
+	uiItemStringO(col, IFACE_("Support an Open Animation Movie"), ICON_URL, "WM_OT_url_open", "url",
+	              "https://cloud.blender.org/join");
+#endif
+	uiItemStringO(col, IFACE_("Donations"), ICON_URL, "WM_OT_url_open", "url",
+	              "http://www.blender.org/foundation/donation-payment/");
+	uiItemStringO(col, IFACE_("Credits"), ICON_URL, "WM_OT_url_open", "url",
+	              "http://www.blender.org/about/credits/");
+	BLI_snprintf(url, sizeof(url), "http://wiki.blender.org/index.php/Dev:Ref/Release_Notes/%d.%d",
+	             BLENDER_VERSION / 100, BLENDER_VERSION % 100);
+	uiItemStringO(col, IFACE_("Release Log"), ICON_URL, "WM_OT_url_open", "url", url);
+	uiItemStringO(col, IFACE_("Manual"), ICON_URL, "WM_OT_url_open", "url",
+	              "http://www.blender.org/manual");
+	uiItemStringO(col, IFACE_("Blender Website"), ICON_URL, "WM_OT_url_open", "url", "http://www.blender.org");
+	if (STREQ(STRINGIFY(BLENDER_VERSION_CYCLE), "release")) {
+		BLI_snprintf(url, sizeof(url), "http://www.blender.org/documentation/blender_python_api_%d_%d"
+		                               STRINGIFY(BLENDER_VERSION_CHAR) "_release",
+		             BLENDER_VERSION / 100, BLENDER_VERSION % 100);
+	}
+	else {
+		BLI_snprintf(url, sizeof(url), "http://www.blender.org/documentation/blender_python_api_%d_%d_%d",
+		             BLENDER_VERSION / 100, BLENDER_VERSION % 100, BLENDER_SUBVERSION);
+	}
+	uiItemStringO(col, IFACE_("Python API Reference"), ICON_URL, "WM_OT_url_open", "url", url);
 	uiItemL(col, "", ICON_NONE);
 
 	col = uiLayoutColumn(split, false);
@@ -1872,7 +1886,6 @@
 		menu.type = mt;
 		mt->draw(C, &menu);
 	}
-<<<<<<< HEAD
 
 	UI_block_bounds_set_centered(block, 0);
 	
@@ -1890,7 +1903,7 @@
 {
 	ot->name = "Splash Screen";
 	ot->idname = "WM_OT_splash";
-	ot->description = "Splash Screen\nOpen the splash screen with release info";
+	ot->description = "Open the splash screen with release info";
 	
 	ot->invoke = wm_splash_invoke;
 	ot->poll = WM_operator_winactive;
@@ -1898,8 +1911,14 @@
 
 
 /* ***************** Search menu ************************* */
-static uiBlock *wm_block_search_menu(bContext *C, ARegion *ar, void *UNUSED(arg_op))
-{
+
+struct SearchPopupInit_Data {
+	int size[2];
+};
+
+static uiBlock *wm_block_search_menu(bContext *C, ARegion *ar, void *userdata)
+{
+	const struct SearchPopupInit_Data *init_data = userdata;
 	static char search[256] = "";
 	wmEvent event;
 	wmWindow *win = CTX_wm_window(C);
@@ -1909,11 +1928,12 @@
 	block = UI_block_begin(C, ar, "_popup", UI_EMBOSS);
 	UI_block_flag_enable(block, UI_BLOCK_LOOP | UI_BLOCK_MOVEMOUSE_QUIT | UI_BLOCK_SEARCH_MENU);
 	
-	but = uiDefSearchBut(block, search, 0, ICON_VIEWZOOM, sizeof(search), 10, 10, UI_searchbox_size_x(), UI_UNIT_Y, 0, 0, "");
+	but = uiDefSearchBut(block, search, 0, ICON_VIEWZOOM, sizeof(search), 10, 10, init_data->size[0], UI_UNIT_Y, 0, 0, "");
 	UI_but_func_operator_search(but);
 	
 	/* fake button, it holds space for search items */
-	uiDefBut(block, UI_BTYPE_LABEL, 0, "", 10, 10 - UI_searchbox_size_y(), UI_searchbox_size_x(), UI_searchbox_size_y(), NULL, 0, 0, 0, 0, NULL);
+	uiDefBut(block, UI_BTYPE_LABEL, 0, "", 10, 10 - init_data->size[1],
+	         init_data->size[0], init_data->size[1], NULL, 0, 0, 0, 0, NULL);
 	
 	UI_block_bounds_set_popup(block, 6, 0, -UI_UNIT_Y); /* move it downwards, mouse over button */
 	
@@ -1932,785 +1952,8 @@
 	return OPERATOR_FINISHED;
 }
 
-static int wm_search_menu_invoke(bContext *C, wmOperator *op, const wmEvent *UNUSED(event))
-{
-	UI_popup_block_invoke(C, wm_block_search_menu, op);
-	
-	return OPERATOR_INTERFACE;
-}
-
-/* op->poll */
-static int wm_search_menu_poll(bContext *C)
-{
-	if (CTX_wm_window(C) == NULL) {
-		return 0;
-	}
-	else {
-		ScrArea *sa = CTX_wm_area(C);
-		if (sa) {
-			if (sa->spacetype == SPACE_CONSOLE) return 0;  /* XXX - so we can use the shortcut in the console */
-			if (sa->spacetype == SPACE_TEXT) return 0;     /* XXX - so we can use the spacebar in the text editor */
-		}
-		else {
-			Object *editob = CTX_data_edit_object(C);
-			if (editob && editob->type == OB_FONT) return 0;  /* XXX - so we can use the spacebar for entering text */
-		}
-	}
-	return 1;
-}
-
-static void WM_OT_search_menu(wmOperatorType *ot)
-{
-	ot->name = "Search Menu";
-	ot->idname = "WM_OT_search_menu";
-	ot->description = "Search Menu\nPop-up a search menu over all available operators in current context";
-	
-	ot->invoke = wm_search_menu_invoke;
-	ot->exec = wm_search_menu_exec;
-	ot->poll = wm_search_menu_poll;
-}
-
-static int wm_call_menu_exec(bContext *C, wmOperator *op)
-{
-	char idname[BKE_ST_MAXNAME];
-	RNA_string_get(op->ptr, "name", idname);
-
-	return UI_popup_menu_invoke(C, idname, op->reports);
-}
-
-static void WM_OT_call_menu(wmOperatorType *ot)
-{
-	ot->name = "Call Menu";
-	ot->idname = "WM_OT_call_menu";
-	ot->description = "Call Menu\nCall (draw) a pre-defined menu";
-
-	ot->exec = wm_call_menu_exec;
-	ot->poll = WM_operator_winactive;
-
-	ot->flag = OPTYPE_INTERNAL;
-
-	RNA_def_string(ot->srna, "name", NULL, BKE_ST_MAXNAME, "Name", "Name of the menu");
-}
-
-static int wm_call_pie_menu_invoke(bContext *C, wmOperator *op, const wmEvent *event)
-{
-	char idname[BKE_ST_MAXNAME];
-	RNA_string_get(op->ptr, "name", idname);
-
-	return UI_pie_menu_invoke(C, idname, event);
-}
-
-static int wm_call_pie_menu_exec(bContext *C, wmOperator *op)
-{
-	char idname[BKE_ST_MAXNAME];
-	RNA_string_get(op->ptr, "name", idname);
-
-	return UI_pie_menu_invoke(C, idname, CTX_wm_window(C)->eventstate);
-}
-
-static void WM_OT_call_menu_pie(wmOperatorType *ot)
-{
-	ot->name = "Call Pie Menu";
-	ot->idname = "WM_OT_call_menu_pie";
-	ot->description = "Call Pie Menu\nCall (draw) a pre-defined pie menu";
-
-	ot->invoke = wm_call_pie_menu_invoke;
-	ot->exec = wm_call_pie_menu_exec;
-	ot->poll = WM_operator_winactive;
-
-	ot->flag = OPTYPE_INTERNAL;
-
-	RNA_def_string(ot->srna, "name", NULL, BKE_ST_MAXNAME, "Name", "Name of the pie menu");
-}
-
-/* ************ window / screen operator definitions ************** */
-
-/* this poll functions is needed in place of WM_operator_winactive
- * while it crashes on full screen */
-static int wm_operator_winactive_normal(bContext *C)
-{
-	wmWindow *win = CTX_wm_window(C);
-
-	if (win == NULL || win->screen == NULL || win->screen->state != SCREENNORMAL)
-		return 0;
-
-	return 1;
-}
-
-static void WM_OT_window_duplicate(wmOperatorType *ot)
-{
-	ot->name = "Duplicate Window";
-	ot->idname = "WM_OT_window_duplicate";
-	ot->description = "Duplicate Window\nDuplicate the current Bforartists window";
-		
-	ot->exec = wm_window_duplicate_exec;
-	ot->poll = wm_operator_winactive_normal;
-}
-
-static void WM_OT_save_homefile(wmOperatorType *ot)
-{
-	ot->name = "Save Startup File";
-	ot->idname = "WM_OT_save_homefile";
-	ot->description = "Save Startup File\nMake the current file the default .blend file, includes preferences";
-		
-	ot->invoke = WM_operator_confirm;
-	ot->exec = wm_homefile_write_exec;
-}
-
-static int wm_userpref_autoexec_add_exec(bContext *UNUSED(C), wmOperator *UNUSED(op))
-{
-	bPathCompare *path_cmp = MEM_callocN(sizeof(bPathCompare), "bPathCompare");
-	BLI_addtail(&U.autoexec_paths, path_cmp);
-	return OPERATOR_FINISHED;
-}
-
-static void WM_OT_userpref_autoexec_path_add(wmOperatorType *ot)
-{
-	ot->name = "Add Autoexec Path";
-	ot->idname = "WM_OT_userpref_autoexec_path_add";
-	ot->description = "Add Autoexec Path\nAdd path to exclude from autoexecution";
-
-	ot->exec = wm_userpref_autoexec_add_exec;
-
-	ot->flag = OPTYPE_INTERNAL;
-}
-
-static int wm_userpref_autoexec_remove_exec(bContext *UNUSED(C), wmOperator *op)
-{
-	const int index = RNA_int_get(op->ptr, "index");
-	bPathCompare *path_cmp = BLI_findlink(&U.autoexec_paths, index);
-	if (path_cmp) {
-		BLI_freelinkN(&U.autoexec_paths, path_cmp);
-	}
-	return OPERATOR_FINISHED;
-}
-
-static void WM_OT_userpref_autoexec_path_remove(wmOperatorType *ot)
-{
-	ot->name = "Remove Autoexec Path";
-	ot->idname = "WM_OT_userpref_autoexec_path_remove";
-	ot->description = "Remove Autoexec Path\nRemove path to exclude from autoexecution";
-
-	ot->exec = wm_userpref_autoexec_remove_exec;
-
-	ot->flag = OPTYPE_INTERNAL;
-
-	RNA_def_int(ot->srna, "index", 0, 0, INT_MAX, "Index", "", 0, 1000);
-}
-
-static void WM_OT_save_userpref(wmOperatorType *ot)
-{
-	ot->name = "Save User Settings";
-	ot->idname = "WM_OT_save_userpref";
-	ot->description = "Save User Settings\nSave user preferences separately, overrides startup file preferences";
-	
-	ot->invoke = WM_operator_confirm;
-	ot->exec = wm_userpref_write_exec;
-}
-
-static void WM_OT_read_history(wmOperatorType *ot)
-{
-	ot->name = "Reload History File";
-	ot->idname = "WM_OT_read_history";
-	ot->description = "Reload History Fil\nReloads history and bookmarks";
-
-	ot->invoke = WM_operator_confirm;
-	ot->exec = wm_history_file_read_exec;
-
-	/* this operator is only used for loading settings from a previous blender install */
-	ot->flag = OPTYPE_INTERNAL;
-}
-
-static void WM_OT_read_homefile(wmOperatorType *ot)
-{
-	PropertyRNA *prop;
-	ot->name = "Reload Start-Up File";
-	ot->idname = "WM_OT_read_homefile";
-	ot->description = "Reload Start-Up File\nOpen the default file (doesn't save the current file)";
-	
-	ot->invoke = WM_operator_confirm;
-	ot->exec = wm_homefile_read_exec;
-
-	prop = RNA_def_string_file_path(ot->srna, "filepath", NULL,
-	                                FILE_MAX, "File Path", 
-	                                "Path to an alternative start-up file");
-	RNA_def_property_flag(prop, PROP_HIDDEN);
-
-	/* So scripts can use an alternative start-up file without the UI */
-	prop = RNA_def_boolean(ot->srna, "load_ui", true, "Load UI",
-	                       "Load user interface setup from the .blend file");
-	RNA_def_property_flag(prop, PROP_HIDDEN | PROP_SKIP_SAVE);
-
-	/* omit poll to run in background mode */
-}
-
-static void WM_OT_read_factory_settings(wmOperatorType *ot)
-{
-	ot->name = "Load Factory Settings";
-	ot->idname = "WM_OT_read_factory_settings";
-	ot->description = "Load Factory Settings\nLoad default file and user preferences";
-	
-	ot->invoke = WM_operator_confirm;
-	ot->exec = wm_homefile_read_exec;
-	/* omit poll to run in background mode */
-}
-
-/* *************** open file **************** */
-
-/**
- * Wrap #WM_file_read, shared by file reading operators.
- */
-static bool wm_file_read_opwrap(bContext *C, const char *filepath, ReportList *reports,
-                                const bool autoexec_init)
-{
-	bool success;
-
-	/* XXX wm in context is not set correctly after WM_file_read -> crash */
-	/* do it before for now, but is this correct with multiple windows? */
-	WM_event_add_notifier(C, NC_WINDOW, NULL);
-
-	if (autoexec_init) {
-		WM_file_autoexec_init(filepath);
-	}
-
-	success = WM_file_read(C, filepath, reports);
-
-	return success;
-}
-
-/* currently fits in a pointer */
-struct FileRuntime {
-	bool is_untrusted;
-};
-
-static int wm_open_mainfile_invoke(bContext *C, wmOperator *op, const wmEvent *UNUSED(event))
-{
-	const char *openname = G.main->name;
-
-	if (CTX_wm_window(C) == NULL) {
-		/* in rare cases this could happen, when trying to invoke in background
-		 * mode on load for example. Don't use poll for this because exec()
-		 * can still run without a window */
-		BKE_report(op->reports, RPT_ERROR, "Context window not set");
-		return OPERATOR_CANCELLED;
-	}
-
-	/* if possible, get the name of the most recently used .blend file */
-	if (G.recent_files.first) {
-		struct RecentFile *recent = G.recent_files.first;
-		openname = recent->filepath;
-	}
-
-	RNA_string_set(op->ptr, "filepath", openname);
-	wm_open_init_load_ui(op, true);
-	wm_open_init_use_scripts(op, true);
-	op->customdata = NULL;
-
-	WM_event_add_fileselect(C, op);
-
-	return OPERATOR_RUNNING_MODAL;
-}
-
-static int wm_open_mainfile_exec(bContext *C, wmOperator *op)
-{
-	char filepath[FILE_MAX];
-	bool success;
-
-	RNA_string_get(op->ptr, "filepath", filepath);
-
-	/* re-use last loaded setting so we can reload a file without changing */
-	wm_open_init_load_ui(op, false);
-	wm_open_init_use_scripts(op, false);
-
-	if (RNA_boolean_get(op->ptr, "load_ui"))
-		G.fileflags &= ~G_FILE_NO_UI;
-	else
-		G.fileflags |= G_FILE_NO_UI;
-		
-	if (RNA_boolean_get(op->ptr, "use_scripts"))
-		G.f |= G_SCRIPT_AUTOEXEC;
-	else
-		G.f &= ~G_SCRIPT_AUTOEXEC;
-	
-	success = wm_file_read_opwrap(C, filepath, op->reports, !(G.f & G_SCRIPT_AUTOEXEC));
-
-	/* for file open also popup for warnings, not only errors */
-	BKE_report_print_level_set(op->reports, RPT_WARNING);
-
-	if (success) {
-		return OPERATOR_FINISHED;
-	}
-	else {
-		return OPERATOR_CANCELLED;
-	}
-}
-
-static bool wm_open_mainfile_check(bContext *UNUSED(C), wmOperator *op)
-{
-	struct FileRuntime *file_info = (struct FileRuntime *)&op->customdata;
-	PropertyRNA *prop = RNA_struct_find_property(op->ptr, "use_scripts");
-	bool is_untrusted = false;
-	char path[FILE_MAX];
-	char *lslash;
-
-	RNA_string_get(op->ptr, "filepath", path);
-
-	/* get the dir */
-	lslash = (char *)BLI_last_slash(path);
-	if (lslash) *(lslash + 1) = '\0';
-
-	if ((U.flag & USER_SCRIPT_AUTOEXEC_DISABLE) == 0) {
-		if (BKE_autoexec_match(path) == true) {
-			RNA_property_boolean_set(op->ptr, prop, false);
-			is_untrusted = true;
-		}
-	}
-
-	if (file_info) {
-		file_info->is_untrusted = is_untrusted;
-	}
-
-	return is_untrusted;
-}
-
-static void wm_open_mainfile_ui(bContext *UNUSED(C), wmOperator *op)
-{
-	struct FileRuntime *file_info = (struct FileRuntime *)&op->customdata;
-	uiLayout *layout = op->layout;
-	uiLayout *col = op->layout;
-	const char *autoexec_text;
-
-	uiItemR(layout, op->ptr, "load_ui", 0, NULL, ICON_NONE);
-
-	col = uiLayoutColumn(layout, false);
-	if (file_info->is_untrusted) {
-		autoexec_text = IFACE_("Trusted Source [Untrusted Path]");
-		uiLayoutSetActive(col, false);
-		uiLayoutSetEnabled(col, false);
-	}
-	else {
-		autoexec_text = IFACE_("Trusted Source");
-	}
-
-	uiItemR(col, op->ptr, "use_scripts", 0, autoexec_text, ICON_NONE);
-}
-
-static void WM_OT_open_mainfile(wmOperatorType *ot)
-{
-	ot->name = "Open blend File";
-	ot->idname = "WM_OT_open_mainfile";
-	ot->description = "Open blend File\nOpen a blend file";
-
-	ot->invoke = wm_open_mainfile_invoke;
-	ot->exec = wm_open_mainfile_exec;
-	ot->check = wm_open_mainfile_check;
-	ot->ui = wm_open_mainfile_ui;
-	/* omit window poll so this can work in background mode */
-
-	WM_operator_properties_filesel(ot, FILE_TYPE_FOLDER | FILE_TYPE_BLENDER, FILE_BLENDER, FILE_OPENFILE,
-	                               WM_FILESEL_FILEPATH, FILE_DEFAULTDISPLAY, FILE_SORT_ALPHA);
-
-	RNA_def_boolean(ot->srna, "load_ui", true, "Load UI", "Load user interface setup in the .blend file");
-	RNA_def_boolean(ot->srna, "use_scripts", true, "Trusted Source",
-	                "Allow .blend file to execute scripts automatically, default available from system preferences");
-}
-
-
-/* *************** revert file **************** */
-
-static int wm_revert_mainfile_exec(bContext *C, wmOperator *op)
-{
-	bool success;
-
-	wm_open_init_use_scripts(op, false);
-
-	if (RNA_boolean_get(op->ptr, "use_scripts"))
-		G.f |= G_SCRIPT_AUTOEXEC;
-	else
-		G.f &= ~G_SCRIPT_AUTOEXEC;
-
-	success = wm_file_read_opwrap(C, G.main->name, op->reports, !(G.f & G_SCRIPT_AUTOEXEC));
-
-	if (success) {
-		return OPERATOR_FINISHED;
-	}
-	else {
-		return OPERATOR_CANCELLED;
-	}
-}
-
-static int wm_revert_mainfile_poll(bContext *UNUSED(C))
-{
-	return G.relbase_valid;
-}
-
-static void WM_OT_revert_mainfile(wmOperatorType *ot)
-{
-	ot->name = "Revert";
-	ot->idname = "WM_OT_revert_mainfile";
-	ot->description = "Revert\nReload the saved file";
-	ot->invoke = WM_operator_confirm;
-
-	RNA_def_boolean(ot->srna, "use_scripts", true, "Trusted Source",
-	                "Allow .blend file to execute scripts automatically, default available from system preferences");
-
-	ot->exec = wm_revert_mainfile_exec;
-	ot->poll = wm_revert_mainfile_poll;
-}
-
-/* **************** link/append *************** */
-
-static int wm_link_append_poll(bContext *C)
-{
-	if (WM_operator_winactive(C)) {
-		/* linking changes active object which is pretty useful in general,
-		 * but which totally confuses edit mode (i.e. it becoming not so obvious
-		 * to leave from edit mode and invalid tools in toolbar might be displayed)
-		 * so disable link/append when in edit mode (sergey) */
-		if (CTX_data_edit_object(C))
-			return 0;
-
-		return 1;
-	}
-
-	return 0;
-}
-
-static int wm_link_append_invoke(bContext *C, wmOperator *op, const wmEvent *UNUSED(event))
-{
-	if (RNA_struct_property_is_set(op->ptr, "filepath")) {
-		return WM_operator_call_notest(C, op);
-	}
-	else {
-		/* XXX TODO solve where to get last linked library from */
-		if (G.lib[0] != '\0') {
-			RNA_string_set(op->ptr, "filepath", G.lib);
-		}
-		else if (G.relbase_valid) {
-			char path[FILE_MAX];
-			BLI_strncpy(path, G.main->name, sizeof(G.main->name));
-			BLI_parent_dir(path);
-			RNA_string_set(op->ptr, "filepath", path);
-		}
-		WM_event_add_fileselect(C, op);
-		return OPERATOR_RUNNING_MODAL;
-	}
-}
-
-static short wm_link_append_flag(wmOperator *op)
-{
-	short flag = 0;
-
-	if (RNA_boolean_get(op->ptr, "autoselect")) flag |= FILE_AUTOSELECT;
-	if (RNA_boolean_get(op->ptr, "active_layer")) flag |= FILE_ACTIVELAY;
-	if (RNA_struct_find_property(op->ptr, "relative_path") && RNA_boolean_get(op->ptr, "relative_path")) flag |= FILE_RELPATH;
-	if (RNA_boolean_get(op->ptr, "link")) flag |= FILE_LINK;
-	if (RNA_boolean_get(op->ptr, "instance_groups")) flag |= FILE_GROUP_INSTANCE;
-
-	return flag;
-}
-
-/* Helper.
- *     if `name` is non-NULL, we assume a single-item link/append.
- *     else if `*todo_libraries` is NULL we assume first-run.
- */
-static void wm_link_append_do_libgroup(
-        bContext *C, wmOperator *op, const char *root, const char *libname, char *group, char *name,
-        const short flag, GSet **todo_libraries)
-{
-	Main *bmain = CTX_data_main(C);
-	Main *mainl;
-	BlendHandle *bh;
-	Library *lib;
-
-	char path[FILE_MAX_LIBEXTRA], relname[FILE_MAX];
-	int idcode;
-	const bool is_first_run = (*todo_libraries == NULL);
-
-	BLI_assert(group);
-	idcode = BKE_idcode_from_name(group);
-
-	bh = BLO_blendhandle_from_file(libname, op->reports);
-
-	if (bh == NULL) {
-		/* unlikely since we just browsed it, but possible
-		 * error reports will have been made by BLO_blendhandle_from_file() */
-		return;
-	}
-
-	/* here appending/linking starts */
-	mainl = BLO_library_append_begin(bmain, &bh, libname);
-	lib = mainl->curlib;
-	BLI_assert(lib);
-
-	if (mainl->versionfile < 250) {
-		BKE_reportf(op->reports, RPT_WARNING,
-		            "Linking or appending from a very old .blend file format (%d.%d), no animation conversion will "
-		            "be done! You may want to re-save your lib file with current Blender",
-		            mainl->versionfile, mainl->subversionfile);
-	}
-
-	if (name) {
-		BLO_library_append_named_part_ex(C, mainl, &bh, name, idcode, flag);
-	}
-	else {
-		if (is_first_run) {
-			*todo_libraries = BLI_gset_new(BLI_ghashutil_strhash_p, BLI_ghashutil_strcmp, __func__);
-		}
-
-		RNA_BEGIN (op->ptr, itemptr, "files")
-		{
-			char curr_libname[FILE_MAX];
-			int curr_idcode;
-
-			RNA_string_get(&itemptr, "name", relname);
-
-			BLI_join_dirfile(path, sizeof(path), root, relname);
-
-			if (BLO_library_path_explode(path, curr_libname, &group, &name)) {
-				if (!group || !name) {
-					continue;
-				}
-
-				curr_idcode = BKE_idcode_from_name(group);
-
-				if ((idcode == curr_idcode) && (BLI_path_cmp(curr_libname, libname) == 0)) {
-					BLO_library_append_named_part_ex(C, mainl, &bh, name, idcode, flag);
-				}
-				else if (is_first_run) {
-					BLI_join_dirfile(path, sizeof(path), curr_libname, group);
-					if (!BLI_gset_haskey(*todo_libraries, path)) {
-						BLI_gset_insert(*todo_libraries, BLI_strdup(path));
-					}
-				}
-			}
-		}
-		RNA_END;
-	}
-	BLO_library_append_end(C, mainl, &bh, idcode, flag);
-
-	BLO_blendhandle_close(bh);
-
-	/* mark all library linked objects to be updated */
-	BKE_main_lib_objects_recalc_all(bmain);
-	IMB_colormanagement_check_file_config(bmain);
-
-	/* append, rather than linking */
-	if ((flag & FILE_LINK) == 0) {
-		BLI_assert(BLI_findindex(&bmain->library, lib) != -1);
-		BKE_library_make_local(bmain, lib, true);
-	}
-}
-
-static int wm_link_append_exec(bContext *C, wmOperator *op)
-{
-	Main *bmain = CTX_data_main(C);
-	Scene *scene = CTX_data_scene(C);
-	PropertyRNA *prop;
-	char path[FILE_MAX_LIBEXTRA], root[FILE_MAXDIR], libname[FILE_MAX], relname[FILE_MAX];
-	char *group, *name;
-	int totfiles = 0;
-	short flag;
-
-	GSet *todo_libraries = NULL;
-
-	RNA_string_get(op->ptr, "filename", relname);
-	RNA_string_get(op->ptr, "directory", root);
-
-	BLI_join_dirfile(path, sizeof(path), root, relname);
-
-	/* test if we have a valid data */
-	if (!BLO_library_path_explode(path, libname, &group, &name)) {
-		BKE_report(op->reports, RPT_ERROR, "Not a library");
-		return OPERATOR_CANCELLED;
-	}
-	else if (!group) {
-		BKE_report(op->reports, RPT_ERROR, "Nothing indicated");
-		return OPERATOR_CANCELLED;
-	}
-	else if (BLI_path_cmp(bmain->name, libname) == 0) {
-		BKE_report(op->reports, RPT_ERROR, "Cannot use current file as library");
-		return OPERATOR_CANCELLED;
-	}
-
-	/* check if something is indicated for append/link */
-	prop = RNA_struct_find_property(op->ptr, "files");
-	if (prop) {
-		totfiles = RNA_property_collection_length(op->ptr, prop);
-		if (totfiles == 0) {
-			if (!name) {
-				BKE_report(op->reports, RPT_ERROR, "Nothing indicated");
-				return OPERATOR_CANCELLED;
-			}
-		}
-	}
-	else if (!name) {
-		BKE_report(op->reports, RPT_ERROR, "Nothing indicated");
-		return OPERATOR_CANCELLED;
-	}
-
-	flag = wm_link_append_flag(op);
-
-	/* sanity checks for flag */
-	if (scene->id.lib && (flag & FILE_GROUP_INSTANCE)) {
-		/* TODO, user never gets this message */
-		BKE_reportf(op->reports, RPT_WARNING, "Scene '%s' is linked, group instance disabled", scene->id.name + 2);
-		flag &= ~FILE_GROUP_INSTANCE;
-	}
-
-	/* from here down, no error returns */
-
-	/* now we have or selected, or an indicated file */
-	if (RNA_boolean_get(op->ptr, "autoselect"))
-		BKE_scene_base_deselect_all(scene);
-	
-	/* tag everything, all untagged data can be made local
-	 * its also generally useful to know what is new
-	 *
-	 * take extra care BKE_main_id_flag_all(LIB_LINK_TAG, false) is called after! */
-	BKE_main_id_flag_all(bmain, LIB_PRE_EXISTING, 1);
-
-	if (totfiles != 0) {
-		name = NULL;
-	}
-
-	wm_link_append_do_libgroup(C, op, root, libname, group, name, flag, &todo_libraries);
-
-	if (todo_libraries) {
-		GSetIterator libs_it;
-
-		GSET_ITER(libs_it, todo_libraries) {
-			char *libpath = (char *)BLI_gsetIterator_getKey(&libs_it);
-
-			BLO_library_path_explode(libpath, libname, &group, NULL);
-
-			wm_link_append_do_libgroup(C, op, root, libname, group, NULL, flag, &todo_libraries);
-		}
-
-		BLI_gset_free(todo_libraries, MEM_freeN);
-	}
-
-	/* important we unset, otherwise these object wont
-	 * link into other scenes from this blend file */
-	BKE_main_id_flag_all(bmain, LIB_PRE_EXISTING, false);
-
-	/* recreate dependency graph to include new objects */
-	DAG_scene_relations_rebuild(bmain, scene);
-	
-	/* free gpu materials, some materials depend on existing objects, such as lamps so freeing correctly refreshes */
-	GPU_materials_free();
-
-	/* XXX TODO: align G.lib with other directory storage (like last opened image etc...) */
-	BLI_strncpy(G.lib, root, FILE_MAX);
-
-	WM_event_add_notifier(C, NC_WINDOW, NULL);
-=======
->>>>>>> b76dbf5e
-
-	UI_block_bounds_set_centered(block, 0);
-	
-	return block;
-}
-
-static int wm_splash_invoke(bContext *C, wmOperator *UNUSED(op), const wmEvent *UNUSED(event))
-{
-	UI_popup_block_invoke(C, wm_block_create_splash, NULL);
-	
-	return OPERATOR_FINISHED;
-}
-
-static void WM_OT_splash(wmOperatorType *ot)
-{
-<<<<<<< HEAD
-	ot->name = "Link from Library";
-	ot->idname = "WM_OT_link";
-	ot->description = "Link from Library\nLink from a Library .blend file";
-	
-	ot->invoke = wm_link_append_invoke;
-	ot->exec = wm_link_append_exec;
-	ot->poll = wm_link_append_poll;
-	
-	ot->flag |= OPTYPE_UNDO;
-
-	WM_operator_properties_filesel(
-	        ot, FILE_TYPE_FOLDER | FILE_TYPE_BLENDER | FILE_TYPE_BLENDERLIB, FILE_LOADLIB, FILE_OPENFILE,
-	        WM_FILESEL_FILEPATH | WM_FILESEL_DIRECTORY | WM_FILESEL_FILENAME | WM_FILESEL_RELPATH | WM_FILESEL_FILES,
-	        FILE_DEFAULTDISPLAY, FILE_SORT_ALPHA);
-=======
-	ot->name = "Splash Screen";
-	ot->idname = "WM_OT_splash";
-	ot->description = "Open the splash screen with release info";
->>>>>>> b76dbf5e
-	
-	ot->invoke = wm_splash_invoke;
-	ot->poll = WM_operator_winactive;
-}
-
-<<<<<<< HEAD
-static void WM_OT_append(wmOperatorType *ot)
-{
-	ot->name = "Append from Library";
-	ot->idname = "WM_OT_append";
-	ot->description = "Append from Library\nAppend from a Library .blend file";
-
-	ot->invoke = wm_link_append_invoke;
-	ot->exec = wm_link_append_exec;
-	ot->poll = wm_link_append_poll;
-
-	ot->flag |= OPTYPE_UNDO;
-=======
->>>>>>> b76dbf5e
-
-/* ***************** Search menu ************************* */
-
-struct SearchPopupInit_Data {
-	int size[2];
-};
-
-static uiBlock *wm_block_search_menu(bContext *C, ARegion *ar, void *userdata)
-{
-	const struct SearchPopupInit_Data *init_data = userdata;
-	static char search[256] = "";
-	wmEvent event;
-	wmWindow *win = CTX_wm_window(C);
-	uiBlock *block;
-	uiBut *but;
-	
-	block = UI_block_begin(C, ar, "_popup", UI_EMBOSS);
-	UI_block_flag_enable(block, UI_BLOCK_LOOP | UI_BLOCK_MOVEMOUSE_QUIT | UI_BLOCK_SEARCH_MENU);
-	
-	but = uiDefSearchBut(block, search, 0, ICON_VIEWZOOM, sizeof(search), 10, 10, init_data->size[0], UI_UNIT_Y, 0, 0, "");
-	UI_but_func_operator_search(but);
-	
-	/* fake button, it holds space for search items */
-	uiDefBut(block, UI_BTYPE_LABEL, 0, "", 10, 10 - init_data->size[1],
-	         init_data->size[0], init_data->size[1], NULL, 0, 0, 0, 0, NULL);
-	
-	UI_block_bounds_set_popup(block, 6, 0, -UI_UNIT_Y); /* move it downwards, mouse over button */
-	
-	wm_event_init_from_window(win, &event);
-	event.type = EVT_BUT_OPEN;
-	event.val = KM_PRESS;
-	event.customdata = but;
-	event.customdatafree = false;
-	wm_event_add(win, &event);
-	
-	return block;
-}
-
-static int wm_search_menu_exec(bContext *UNUSED(C), wmOperator *UNUSED(op))
-{
-	return OPERATOR_FINISHED;
-}
-
 static int wm_search_menu_invoke(bContext *C, wmOperator *UNUSED(op), const wmEvent *UNUSED(event))
 {
-<<<<<<< HEAD
-	ot->name = "Recover Last Session";
-	ot->idname = "WM_OT_recover_last_session";
-	ot->description = "Recover Last Session\nOpen the last closed file (\"" BLENDER_QUIT_FILE "\")";
-	ot->invoke = WM_operator_confirm;
-=======
 	struct SearchPopupInit_Data data = {
 		.size = {
 		    UI_searchbox_size_x() * 2,
@@ -2719,7 +1962,6 @@
 	};
 
 	UI_popup_block_invoke(C, wm_block_search_menu, &data);
->>>>>>> b76dbf5e
 	
 	return OPERATOR_INTERFACE;
 }
@@ -2757,17 +1999,8 @@
 
 static int wm_call_menu_exec(bContext *C, wmOperator *op)
 {
-<<<<<<< HEAD
-	ot->name = "Recover Auto Save";
-	ot->idname = "WM_OT_recover_auto_save";
-	ot->description = "Recover Auto Save\nOpen an automatically saved file to recover it";
-	
-	ot->exec = wm_recover_auto_save_exec;
-	ot->invoke = wm_recover_auto_save_invoke;
-=======
 	char idname[BKE_ST_MAXNAME];
 	RNA_string_get(op->ptr, "name", idname);
->>>>>>> b76dbf5e
 
 	return UI_popup_menu_invoke(C, idname, op->reports);
 }
@@ -2825,34 +2058,8 @@
 {
 	wmWindow *win = CTX_wm_window(C);
 
-<<<<<<< HEAD
-	ot->name = "Save As blend File";
-	ot->idname = "WM_OT_save_as_mainfile";
-	ot->description = "Save As blend File\nSave As saves the current file in the desired location\nSave Copy saves a copy of the current file in the desired location";
-	
-	ot->invoke = wm_save_as_mainfile_invoke;
-	ot->exec = wm_save_as_mainfile_exec;
-	ot->check = blend_save_check;
-	/* omit window poll so this can work in background mode */
-
-	WM_operator_properties_filesel(ot, FILE_TYPE_FOLDER | FILE_TYPE_BLENDER, FILE_BLENDER, FILE_SAVE,
-	                               WM_FILESEL_FILEPATH, FILE_DEFAULTDISPLAY, FILE_SORT_ALPHA);
-	RNA_def_boolean(ot->srna, "compress", false, "Compress", "Write compressed .blend file");
-	RNA_def_boolean(ot->srna, "relative_remap", true, "Remap Relative",
-	                "Remap relative paths when saving in a different directory");
-	prop = RNA_def_boolean(ot->srna, "copy", false, "Save Copy",
-	                "Save a copy of the actual working state but does not make saved file active");
-	RNA_def_property_flag(prop, PROP_SKIP_SAVE);
-#ifdef USE_BMESH_SAVE_AS_COMPAT
-	RNA_def_boolean(ot->srna, "use_mesh_compat", false, "Legacy Mesh Format",
-	                "Save using legacy mesh format (no ngons) - WARNING: only saves tris and quads, other ngons will "
-	                "be lost (no implicit triangulation)");
-#endif
-}
-=======
 	if (win == NULL || win->screen == NULL || win->screen->state != SCREENNORMAL)
 		return 0;
->>>>>>> b76dbf5e
 
 	return 1;
 }
@@ -2870,36 +2077,19 @@
 
 static void WM_OT_window_duplicate(wmOperatorType *ot)
 {
-<<<<<<< HEAD
-	ot->name = "Save blend File";
-	ot->idname = "WM_OT_save_mainfile";
-	ot->description = "Save blend File\nSave the current blend file";
-	
-	ot->invoke = wm_save_mainfile_invoke;
-	ot->exec = wm_save_as_mainfile_exec;
-	ot->check = blend_save_check;
-	/* omit window poll so this can work in background mode */
-	
-	WM_operator_properties_filesel(ot, FILE_TYPE_FOLDER | FILE_TYPE_BLENDER, FILE_BLENDER, FILE_SAVE,
-	                               WM_FILESEL_FILEPATH, FILE_DEFAULTDISPLAY, FILE_SORT_ALPHA);
-	RNA_def_boolean(ot->srna, "compress", false, "Compress", "Write compressed .blend file");
-	RNA_def_boolean(ot->srna, "relative_remap", false, "Remap Relative",
-	                "Remap relative paths when saving in a different directory");
-=======
 	ot->name = "Duplicate Window";
 	ot->idname = "WM_OT_window_duplicate";
 	ot->description = "Duplicate the current Blender window";
 		
 	ot->exec = wm_window_duplicate_exec;
 	ot->poll = wm_operator_winactive_normal;
->>>>>>> b76dbf5e
 }
 
 static void WM_OT_window_fullscreen_toggle(wmOperatorType *ot)
 {
 	ot->name = "Toggle Window Fullscreen";
 	ot->idname = "WM_OT_window_fullscreen_toggle";
-	ot->description = "Toggle Window Fullscreen\nToggle the current window fullscreen";
+	ot->description = "Toggle the current window fullscreen";
 
 	ot->exec = wm_window_fullscreen_toggle_exec;
 	ot->poll = WM_operator_winactive;
@@ -2916,9 +2106,9 @@
 
 static void WM_OT_quit_blender(wmOperatorType *ot)
 {
-	ot->name = "Quit Bforartists";
+	ot->name = "Quit Blender";
 	ot->idname = "WM_OT_quit_blender";
-	ot->description = "Quit Bforartists\nQuit Bforartists";
+	ot->description = "Quit Blender";
 
 	ot->invoke = WM_operator_confirm;
 	ot->exec = wm_exit_blender_exec;
@@ -3253,7 +2443,7 @@
 {
 	ot->name = "Circle Gesture";
 	ot->idname = "WM_OT_circle_gesture";
-	ot->description = "Circle Gesture\nEnter rotate mode with a circular gesture";
+	ot->description = "Enter rotate mode with a circular gesture";
 	
 	ot->invoke = WM_gesture_circle_invoke;
 	ot->modal = WM_gesture_circle_modal;
@@ -3552,7 +2742,7 @@
 	
 	ot->name = "Lasso Gesture";
 	ot->idname = "WM_OT_lasso_gesture";
-	ot->description = "Lasso Gesture\nSelect objects within the lasso as you move the pointer";
+	ot->description = "Select objects within the lasso as you move the pointer";
 	
 	ot->invoke = WM_gesture_lasso_invoke;
 	ot->modal = WM_gesture_lasso_modal;
@@ -3668,7 +2858,7 @@
 	
 	ot->name = "Straight Line Gesture";
 	ot->idname = "WM_OT_straightline_gesture";
-	ot->description = "Straight Line Gesture\nDraw a straight line as you move the pointer";
+	ot->description = "Draw a straight line as you move the pointer";
 	
 	ot->invoke = WM_gesture_straightline_invoke;
 	ot->modal = WM_gesture_straightline_modal;
@@ -4462,7 +3652,7 @@
 {
 	ot->name = "Radial Control";
 	ot->idname = "WM_OT_radial_control";
-	ot->description = "Radial Control\nSet some size property (like e.g. brush size) with mouse wheel";
+	ot->description = "Set some size property (like e.g. brush size) with mouse wheel";
 
 	ot->invoke = radial_control_invoke;
 	ot->modal = radial_control_modal;
@@ -4649,7 +3839,7 @@
 {
 	ot->name = "Redraw Timer";
 	ot->idname = "WM_OT_redraw_timer";
-	ot->description = "Redraw Timer\nSimple redraw timer to test the speed of updating the interface";
+	ot->description = "Simple redraw timer to test the speed of updating the interface";
 
 	ot->invoke = WM_menu_invoke;
 	ot->exec = redraw_timer_exec;
@@ -4674,7 +3864,7 @@
 {
 	ot->name = "Memory Statistics";
 	ot->idname = "WM_OT_memory_statistics";
-	ot->description = "Memory Statistics\nPrint memory statistics to the console";
+	ot->description = "Print memory statistics to the console";
 	
 	ot->exec = memory_statistics_exec;
 }
@@ -4696,7 +3886,7 @@
 {
 	ot->name = "Dependency Relations";
 	ot->idname = "WM_OT_dependency_relations";
-	ot->description = "Dependency Relations\nPrint dependency graph relations to the console";
+	ot->description = "Print dependency graph relations to the console";
 	
 	ot->exec = dependency_relations_exec;
 }
@@ -4775,11 +3965,7 @@
 {
 	ot->name = "Refresh Data-Block Previews";
 	ot->idname = "WM_OT_previews_ensure";
-<<<<<<< HEAD
-	ot->description = "Refresh DataBlock Previews\nEnsure datablock previews are available and up-to-date "
-=======
 	ot->description = "Ensure data-block previews are available and up-to-date "
->>>>>>> b76dbf5e
 	                  "(to be saved in .blend file, only for some types like materials, textures, etc.)";
 
 	ot->exec = previews_ensure_exec;
@@ -4838,11 +4024,7 @@
 {
 	ot->name = "Clear Data-Block Previews";
 	ot->idname = "WM_OT_previews_clear";
-<<<<<<< HEAD
-	ot->description = "Clear DataBlock Previews\nClear datablock previews (only for some types like objects, materials, textures, etc.)";
-=======
 	ot->description = "Clear data-block previews (only for some types like objects, materials, textures, etc.)";
->>>>>>> b76dbf5e
 
 	ot->exec = previews_clear_exec;
 	ot->invoke = WM_menu_invoke;
@@ -4880,7 +4062,7 @@
 	/* identifiers */
 	ot->name = "View Online Manual";
 	ot->idname = "WM_OT_doc_view_manual_ui_context";
-	ot->description = "View Online Manual\nView a context based online manual in a web browser";
+	ot->description = "View a context based online manual in a web browser";
 
 	/* callbacks */
 	ot->poll = ED_operator_regionactive;
@@ -4913,7 +4095,7 @@
 
 	ot->name = "Set Stereo 3D";
 	ot->idname = "WM_OT_set_stereo_3d";
-	ot->description = "Set Stereo 3D\nToggle 3D stereo support for current window (or change the display mode)";
+	ot->description = "Toggle 3D stereo support for current window (or change the display mode)";
 
 	ot->exec = wm_stereo3d_set_exec;
 	ot->invoke = wm_stereo3d_set_invoke;
