--- conflicted
+++ resolved
@@ -1680,15 +1680,15 @@
 	int sx, sy;
 
 	if(event->type== MOUSEMOVE) {
-		wm_subwindow_getorigin(CTX_wm_window(C), gesture->swinid, &sx, &sy);
-
-		rect->xmin= event->x - sx;
-		rect->ymin= event->y - sy;
-
-		wm_gesture_tag_redraw(C);
-
-		if(gesture->mode)
-			gesture_circle_apply(C, op);
+			wm_subwindow_getorigin(CTX_wm_window(C), gesture->swinid, &sx, &sy);
+
+			rect->xmin= event->x - sx;
+			rect->ymin= event->y - sy;
+
+			wm_gesture_tag_redraw(C);
+
+			if(gesture->mode)
+				gesture_circle_apply(C, op);
 	}
 	else if (event->type==EVT_MODAL_MAP) {
 		switch (event->val) {
@@ -1718,7 +1718,7 @@
 		case GESTURE_MODAL_CONFIRM:
 			wm_gesture_end(C, op);
 			return OPERATOR_CANCELLED;
-		}
+	}
 	}
 	else {
 		return OPERATOR_PASS_THROUGH;
@@ -2444,13 +2444,9 @@
 	WM_keymap_add_item(keymap, "WM_OT_open_mainfile", OKEY, KM_PRESS, KM_CTRL, 0);
 	WM_keymap_add_item(keymap, "WM_OT_open_mainfile", F1KEY, KM_PRESS, 0, 0);
 	WM_keymap_add_item(keymap, "WM_OT_link_append", OKEY, KM_PRESS, KM_CTRL|KM_ALT, 0);
-<<<<<<< HEAD
-	WM_keymap_add_item(keymap, "WM_OT_link_append", F1KEY, KM_PRESS, KM_SHIFT, 0);
-=======
 	km= WM_keymap_add_item(keymap, "WM_OT_link_append", F1KEY, KM_PRESS, KM_SHIFT, 0);
 	RNA_boolean_set(km->ptr, "link", FALSE);
 
->>>>>>> 5940e54d
 	WM_keymap_add_item(keymap, "WM_OT_save_mainfile", SKEY, KM_PRESS, KM_CTRL, 0);
 	WM_keymap_add_item(keymap, "WM_OT_save_mainfile", WKEY, KM_PRESS, KM_CTRL, 0);
 	WM_keymap_add_item(keymap, "WM_OT_save_as_mainfile", SKEY, KM_PRESS, KM_SHIFT|KM_CTRL, 0);
