/*
 * ***** BEGIN GPL LICENSE BLOCK *****
 *
 * This program is free software; you can redistribute it and/or
 * modify it under the terms of the GNU General Public License
 * as published by the Free Software Foundation; either version 2
 * of the License, or (at your option) any later version.
 *
 * This program is distributed in the hope that it will be useful,
 * but WITHOUT ANY WARRANTY; without even the implied warranty of
 * MERCHANTABILITY or FITNESS FOR A PARTICULAR PURPOSE.  See the
 * GNU General Public License for more details.
 *
 * You should have received a copy of the GNU General Public License
 * along with this program; if not, write to the Free Software Foundation,
 * Inc., 51 Franklin Street, Fifth Floor, Boston, MA 02110-1301, USA.
 *
 * The Original Code is Copyright (C) 2007 Blender Foundation.
 * All rights reserved.
 *
 *
 * Contributor(s): Blender Foundation
 *
 * ***** END GPL LICENSE BLOCK *****
 */

/** \file blender/windowmanager/intern/wm_operators.c
 *  \ingroup wm
 *
 * Functions for dealing with wmOperator, adding, removing, calling
 * as well as some generic operators and shared operator properties.
 */


#include <float.h>
#include <string.h>
#include <ctype.h>
#include <stdio.h>
#include <stddef.h>
#include <assert.h>
#include <errno.h>

#ifdef WIN32
#  include "GHOST_C-api.h"
#endif

#include "MEM_guardedalloc.h"

#include "CLG_log.h"

#include "DNA_ID.h"
#include "DNA_object_types.h"
#include "DNA_screen_types.h"
#include "DNA_scene_types.h"
#include "DNA_userdef_types.h"
#include "DNA_windowmanager_types.h"
#include "DNA_workspace_types.h"

#include "BLT_translation.h"

#include "PIL_time.h"

#include "BLI_blenlib.h"
#include "BLI_dial_2d.h"
#include "BLI_dynstr.h" /*for WM_operator_pystring */
#include "BLI_math.h"
#include "BLI_utildefines.h"
#include "BLI_ghash.h"

#include "BLO_readfile.h"

#include "BKE_appdir.h"
#include "BKE_blender_version.h"
#include "BKE_brush.h"
#include "BKE_context.h"
#include "BKE_global.h"
#include "BKE_icons.h"
#include "BKE_idprop.h"
#include "BKE_image.h"
#include "BKE_library.h"
#include "BKE_library_query.h"
#include "BKE_main.h"
#include "BKE_material.h"
#include "BKE_report.h"
#include "BKE_scene.h"
#include "BKE_screen.h" /* BKE_ST_MAXNAME */
#include "BKE_unit.h"

#include "BKE_idcode.h"

#include "BLF_api.h"

#include "GPU_immediate.h"
#include "GPU_immediate_util.h"
#include "GPU_matrix.h"

#include "IMB_imbuf_types.h"
#include "IMB_imbuf.h"

#include "ED_numinput.h"
#include "ED_screen.h"
#include "ED_undo.h"
#include "ED_view3d.h"

#include "RNA_access.h"
#include "RNA_define.h"
#include "RNA_enum_types.h"

#include "UI_interface.h"
#include "UI_interface_icons.h"
#include "UI_resources.h"

#include "WM_api.h"
#include "WM_types.h"

#include "wm.h"
#include "wm_draw.h"
#include "wm_event_system.h"
#include "wm_event_types.h"
#include "wm_files.h"
#include "wm_window.h"

#define UNDOCUMENTED_OPERATOR_TIP N_("(undocumented operator)")

/* ************ operator API, exported ********** */

/* SOME_OT_op -> some.op */
void WM_operator_py_idname(char *to, const char *from)
{
	const char *sep = strstr(from, "_OT_");
	if (sep) {
		int ofs = (sep - from);

		/* note, we use ascii tolower instead of system tolower, because the
		 * latter depends on the locale, and can lead to idname mismatch */
		memcpy(to, from, sizeof(char) * ofs);
		BLI_str_tolower_ascii(to, ofs);

		to[ofs] = '.';
		BLI_strncpy(to + (ofs + 1), sep + 4, OP_MAX_TYPENAME - (ofs + 1));
	}
	else {
		/* should not happen but support just in case */
		BLI_strncpy(to, from, OP_MAX_TYPENAME);
	}
}

/* some.op -> SOME_OT_op */
void WM_operator_bl_idname(char *to, const char *from)
{
	if (from) {
		const char *sep = strchr(from, '.');

		if (sep) {
			int ofs = (sep - from);

			memcpy(to, from, sizeof(char) * ofs);
			BLI_str_toupper_ascii(to, ofs);
			strcpy(to + ofs, "_OT_");
			strcpy(to + (ofs + 4), sep + 1);
		}
		else {
			/* should not happen but support just in case */
			BLI_strncpy(to, from, OP_MAX_TYPENAME);
		}
	}
	else
		to[0] = 0;
}

/**
 * Sanity check to ensure #WM_operator_bl_idname won't fail.
 * \returns true when there are no problems with \a idname, otherwise report an error.
 */
bool WM_operator_py_idname_ok_or_report(ReportList *reports, const char *classname, const char *idname)
{
	const char *ch = idname;
	int dot = 0;
	int i;
	for (i = 0; *ch; i++, ch++) {
		if ((*ch >= 'a' && *ch <= 'z') || (*ch >= '0' && *ch <= '9') || *ch == '_') {
			/* pass */
		}
		else if (*ch == '.') {
			dot++;
		}
		else {
			BKE_reportf(reports, RPT_ERROR,
			            "Registering operator class: '%s', invalid bl_idname '%s', at position %d",
			            classname, idname, i);
			return false;
		}
	}

	if (i > (MAX_NAME - 3)) {
		BKE_reportf(reports, RPT_ERROR, "Registering operator class: '%s', invalid bl_idname '%s', "
		            "is too long, maximum length is %d", classname, idname,
		            MAX_NAME - 3);
		return false;
	}

	if (dot != 1) {
		BKE_reportf(reports, RPT_ERROR,
		            "Registering operator class: '%s', invalid bl_idname '%s', must contain 1 '.' character",
		            classname, idname);
		return false;
	}
	return true;
}

/**
 * Print a string representation of the operator, with the args that it runs so python can run it again.
 *
 * When calling from an existing wmOperator, better to use simple version:
 * `WM_operator_pystring(C, op);`
 *
 * \note Both \a op and \a opptr may be `NULL` (\a op is only used for macro operators).
 */
char *WM_operator_pystring_ex(bContext *C, wmOperator *op, const bool all_args, const bool macro_args,
                              wmOperatorType *ot, PointerRNA *opptr)
{
	char idname_py[OP_MAX_TYPENAME];

	/* for building the string */
	DynStr *dynstr = BLI_dynstr_new();
	char *cstring;
	char *cstring_args;

	/* arbitrary, but can get huge string with stroke painting otherwise */
	int max_prop_length = 10;

	WM_operator_py_idname(idname_py, ot->idname);
	BLI_dynstr_appendf(dynstr, "bpy.ops.%s(", idname_py);

	if (op && op->macro.first) {
		/* Special handling for macros, else we only get default values in this case... */
		wmOperator *opm;
		bool first_op = true;

		opm = macro_args ? op->macro.first : NULL;

		for (; opm; opm = opm->next) {
			PointerRNA *opmptr = opm->ptr;
			PointerRNA opmptr_default;
			if (opmptr == NULL) {
				WM_operator_properties_create_ptr(&opmptr_default, opm->type);
				opmptr = &opmptr_default;
			}

			cstring_args = RNA_pointer_as_string_id(C, opmptr);
			if (first_op) {
				BLI_dynstr_appendf(dynstr, "%s=%s", opm->type->idname, cstring_args);
				first_op = false;
			}
			else {
				BLI_dynstr_appendf(dynstr, ", %s=%s", opm->type->idname, cstring_args);
			}
			MEM_freeN(cstring_args);

			if (opmptr == &opmptr_default) {
				WM_operator_properties_free(&opmptr_default);
			}
		}
	}
	else {
		/* only to get the original props for comparisons */
		PointerRNA opptr_default;
		const bool macro_args_test = ot->macro.first ? macro_args : true;

		if (opptr == NULL) {
			WM_operator_properties_create_ptr(&opptr_default, ot);
			opptr = &opptr_default;
		}

		cstring_args = RNA_pointer_as_string_keywords(C, opptr, false, all_args, macro_args_test, max_prop_length);
		BLI_dynstr_append(dynstr, cstring_args);
		MEM_freeN(cstring_args);

		if (opptr == &opptr_default) {
			WM_operator_properties_free(&opptr_default);
		}
	}

	BLI_dynstr_append(dynstr, ")");

	cstring = BLI_dynstr_get_cstring(dynstr);
	BLI_dynstr_free(dynstr);
	return cstring;
}

char *WM_operator_pystring(bContext *C, wmOperator *op,
                           const bool all_args, const bool macro_args)
{
	return WM_operator_pystring_ex(C, op, all_args, macro_args, op->type, op->ptr);
}


/**
 * \return true if the string was shortened
 */
bool WM_operator_pystring_abbreviate(char *str, int str_len_max)
{
	const int str_len = strlen(str);
	const char *parens_start = strchr(str, '(');

	if (parens_start) {
		const int parens_start_pos = parens_start - str;
		const char *parens_end = strrchr(parens_start + 1, ')');

		if (parens_end) {
			const int parens_len = parens_end - parens_start;

			if (parens_len > str_len_max) {
				const char *comma_first = strchr(parens_start, ',');

				/* truncate after the first comma */
				if (comma_first) {
					const char end_str[] = " ... )";
					const int end_str_len = sizeof(end_str) - 1;

					/* leave a place for the first argument*/
					const int new_str_len = (comma_first - parens_start) + 1;

					if (str_len >= new_str_len + parens_start_pos + end_str_len + 1) {
						/* append " ... )" to the string after the comma */
						memcpy(str + new_str_len + parens_start_pos, end_str, end_str_len + 1);

						return true;
					}
				}
			}
		}
	}

	return false;
}

/* return NULL if no match is found */
#if 0
static const char *wm_context_member_from_ptr(bContext *C, const PointerRNA *ptr)
{
	/* loop over all context items and do 2 checks
	 *
	 * - see if the pointer is in the context.
	 * - see if the pointers ID is in the context.
	 */

	/* don't get from the context store since this is normally set only for the UI and not usable elsewhere */
	ListBase lb = CTX_data_dir_get_ex(C, false, true, true);
	LinkData *link;

	const char *member_found = NULL;
	const char *member_id = NULL;

	for (link = lb.first; link; link = link->next) {
		const char *identifier = link->data;
		PointerRNA ctx_item_ptr = {{0}}; // CTX_data_pointer_get(C, identifier); // XXX, this isnt working

		if (ctx_item_ptr.type == NULL) {
			continue;
		}

		if (ptr->id.data == ctx_item_ptr.id.data) {
			if ((ptr->data == ctx_item_ptr.data) &&
			    (ptr->type == ctx_item_ptr.type))
			{
				/* found! */
				member_found = identifier;
				break;
			}
			else if (RNA_struct_is_ID(ctx_item_ptr.type)) {
				/* we found a reference to this ID,
				 * so fallback to it if there is no direct reference */
				member_id = identifier;
			}
		}
	}
	BLI_freelistN(&lb);

	if (member_found) {
		return member_found;
	}
	else if (member_id) {
		return member_id;
	}
	else {
		return NULL;
	}
}

#else

/* use hard coded checks for now */

static const char *wm_context_member_from_ptr(bContext *C, const PointerRNA *ptr)
{
	const char *member_id = NULL;

	if (ptr->id.data) {

#define CTX_TEST_PTR_ID(C, member, idptr) \
		{ \
			const char *ctx_member = member; \
			PointerRNA ctx_item_ptr = CTX_data_pointer_get(C, ctx_member); \
			if (ctx_item_ptr.id.data == idptr) { \
				member_id = ctx_member; \
				break; \
			} \
		} (void)0

#define CTX_TEST_PTR_ID_CAST(C, member, member_full, cast, idptr) \
		{ \
			const char *ctx_member = member; \
			const char *ctx_member_full = member_full; \
			PointerRNA ctx_item_ptr = CTX_data_pointer_get(C, ctx_member); \
			if (ctx_item_ptr.id.data && cast(ctx_item_ptr.id.data) == idptr) { \
				member_id = ctx_member_full; \
				break; \
			} \
		} (void)0

#define CTX_TEST_PTR_DATA_TYPE(C, member, rna_type, rna_ptr, dataptr_cmp) \
		{ \
			const char *ctx_member = member; \
			if (RNA_struct_is_a((ptr)->type, &(rna_type)) && (ptr)->data == (dataptr_cmp)) { \
				member_id = ctx_member; \
				break; \
			} \
		} (void)0

#define CTX_TEST_SPACE_TYPE(space_data_type, member_full, dataptr_cmp) \
		{ \
			const char *ctx_member_full = member_full; \
			if (space_data->spacetype == space_data_type && ptr->data == dataptr_cmp) { \
				member_id = ctx_member_full; \
				break; \
			} \
		} (void)0

		switch (GS(((ID *)ptr->id.data)->name)) {
			case ID_SCE:
			{
				CTX_TEST_PTR_DATA_TYPE(C, "active_gpencil_brush", RNA_Brush, ptr, CTX_data_active_gpencil_brush(C));
				CTX_TEST_PTR_ID(C, "scene", ptr->id.data);
				break;
			}
			case ID_OB:
			{
				CTX_TEST_PTR_ID(C, "object", ptr->id.data);
				break;
			}
			/* from rna_Main_objects_new */
			case OB_DATA_SUPPORT_ID_CASE:
			{
#define ID_CAST_OBDATA(id_pt) (((Object *)(id_pt))->data)
				CTX_TEST_PTR_ID_CAST(C, "object", "object.data", ID_CAST_OBDATA, ptr->id.data);
				break;
#undef ID_CAST_OBDATA
			}
			case ID_MA:
			{
#define ID_CAST_OBMATACT(id_pt) (give_current_material(((Object *)id_pt), ((Object *)id_pt)->actcol))
				CTX_TEST_PTR_ID_CAST(C, "object", "object.active_material", ID_CAST_OBMATACT, ptr->id.data);
				break;
#undef ID_CAST_OBMATACT
			}
			case ID_WO:
			{
#define ID_CAST_SCENEWORLD(id_pt) (((Scene *)(id_pt))->world)
				CTX_TEST_PTR_ID_CAST(C, "scene", "scene.world", ID_CAST_SCENEWORLD, ptr->id.data);
				break;
#undef ID_CAST_SCENEWORLD
			}
			case ID_SCR:
			{
				CTX_TEST_PTR_ID(C, "screen", ptr->id.data);

				SpaceLink *space_data = CTX_wm_space_data(C);

				CTX_TEST_PTR_DATA_TYPE(C, "space_data", RNA_Space, ptr, space_data);
				CTX_TEST_PTR_DATA_TYPE(C, "space_data", RNA_View3DOverlay, ptr, space_data);
				CTX_TEST_PTR_DATA_TYPE(C, "space_data", RNA_View3DShading, ptr, space_data);
				CTX_TEST_PTR_DATA_TYPE(C, "area", RNA_Area, ptr, CTX_wm_area(C));
				CTX_TEST_PTR_DATA_TYPE(C, "region", RNA_Region, ptr, CTX_wm_region(C));

				CTX_TEST_SPACE_TYPE(SPACE_IMAGE, "space_data.uv_editor", space_data);
				CTX_TEST_SPACE_TYPE(SPACE_VIEW3D, "space_data.fx_settings", &(CTX_wm_view3d(C)->fx_settings));
				CTX_TEST_SPACE_TYPE(SPACE_NLA, "space_data.dopesheet", CTX_wm_space_nla(C)->ads);
				CTX_TEST_SPACE_TYPE(SPACE_IPO, "space_data.dopesheet", CTX_wm_space_graph(C)->ads);
				CTX_TEST_SPACE_TYPE(SPACE_ACTION, "space_data.dopesheet", &(CTX_wm_space_action(C)->ads));
				CTX_TEST_SPACE_TYPE(SPACE_FILE, "space_data.params", CTX_wm_space_file(C)->params);
				break;
			}
			default:
				break;
		}
#undef CTX_TEST_PTR_ID
#undef CTX_TEST_PTR_ID_CAST
#undef CTX_TEST_SPACE_TYPE
	}

	return member_id;
}
#endif

static char *wm_prop_pystring_from_context(bContext *C, PointerRNA *ptr, PropertyRNA *prop, int index)
{
	const char *member_id = wm_context_member_from_ptr(C, ptr);
	char *ret = NULL;
	if (member_id != NULL) {
		char *prop_str = RNA_path_struct_property_py(ptr, prop, index);
		if (prop_str) {
			ret = BLI_sprintfN("bpy.context.%s.%s", member_id, prop_str);
			MEM_freeN(prop_str);
		}
	}
	return ret;
}

const char *WM_context_member_from_ptr(bContext *C, const PointerRNA *ptr)
{
	return wm_context_member_from_ptr(C, ptr);
}

char *WM_prop_pystring_assign(bContext *C, PointerRNA *ptr, PropertyRNA *prop, int index)
{
	char *lhs, *rhs, *ret;

	lhs = C ? wm_prop_pystring_from_context(C, ptr, prop, index) : NULL;

	if (lhs == NULL) {
		/* fallback to bpy.data.foo[id] if we dont find in the context */
		lhs = RNA_path_full_property_py(ptr, prop, index);
	}

	if (!lhs) {
		return NULL;
	}

	rhs = RNA_property_as_string(C, ptr, prop, index, INT_MAX);
	if (!rhs) {
		MEM_freeN(lhs);
		return NULL;
	}

	ret = BLI_sprintfN("%s = %s", lhs, rhs);
	MEM_freeN(lhs);
	MEM_freeN(rhs);
	return ret;
}

void WM_operator_properties_create_ptr(PointerRNA *ptr, wmOperatorType *ot)
{
	RNA_pointer_create(NULL, ot->srna, NULL, ptr);
}

void WM_operator_properties_create(PointerRNA *ptr, const char *opstring)
{
	wmOperatorType *ot = WM_operatortype_find(opstring, false);

	if (ot)
		WM_operator_properties_create_ptr(ptr, ot);
	else
		RNA_pointer_create(NULL, &RNA_OperatorProperties, NULL, ptr);
}

/* similar to the function above except its uses ID properties
 * used for keymaps and macros */
void WM_operator_properties_alloc(PointerRNA **ptr, IDProperty **properties, const char *opstring)
{
	if (*properties == NULL) {
		IDPropertyTemplate val = {0};
		*properties = IDP_New(IDP_GROUP, &val, "wmOpItemProp");
	}

	if (*ptr == NULL) {
		*ptr = MEM_callocN(sizeof(PointerRNA), "wmOpItemPtr");
		WM_operator_properties_create(*ptr, opstring);
	}

	(*ptr)->data = *properties;

}

void WM_operator_properties_sanitize(PointerRNA *ptr, const bool no_context)
{
	RNA_STRUCT_BEGIN (ptr, prop)
	{
		switch (RNA_property_type(prop)) {
			case PROP_ENUM:
				if (no_context)
					RNA_def_property_flag(prop, PROP_ENUM_NO_CONTEXT);
				else
					RNA_def_property_clear_flag(prop, PROP_ENUM_NO_CONTEXT);
				break;
			case PROP_POINTER:
			{
				StructRNA *ptype = RNA_property_pointer_type(ptr, prop);

				/* recurse into operator properties */
				if (RNA_struct_is_a(ptype, &RNA_OperatorProperties)) {
					PointerRNA opptr = RNA_property_pointer_get(ptr, prop);
					WM_operator_properties_sanitize(&opptr, no_context);
				}
				break;
			}
			default:
				break;
		}
	}
	RNA_STRUCT_END;
}


/** set all props to their default,
 * \param do_update Only update un-initialized props.
 *
 * \note, there's nothing specific to operators here.
 * this could be made a general function.
 */
bool WM_operator_properties_default(PointerRNA *ptr, const bool do_update)
{
	bool changed = false;
	RNA_STRUCT_BEGIN (ptr, prop)
	{
		switch (RNA_property_type(prop)) {
			case PROP_POINTER:
			{
				StructRNA *ptype = RNA_property_pointer_type(ptr, prop);
				if (ptype != &RNA_Struct) {
					PointerRNA opptr = RNA_property_pointer_get(ptr, prop);
					changed |= WM_operator_properties_default(&opptr, do_update);
				}
				break;
			}
			default:
				if ((do_update == false) || (RNA_property_is_set(ptr, prop) == false)) {
					if (RNA_property_reset(ptr, prop, -1)) {
						changed = true;
					}
				}
				break;
		}
	}
	RNA_STRUCT_END;

	return changed;
}

/* remove all props without PROP_SKIP_SAVE */
void WM_operator_properties_reset(wmOperator *op)
{
	if (op->ptr->data) {
		PropertyRNA *iterprop;
		iterprop = RNA_struct_iterator_property(op->type->srna);

		RNA_PROP_BEGIN (op->ptr, itemptr, iterprop)
		{
			PropertyRNA *prop = itemptr.data;

			if ((RNA_property_flag(prop) & PROP_SKIP_SAVE) == 0) {
				const char *identifier = RNA_property_identifier(prop);
				RNA_struct_idprops_unset(op->ptr, identifier);
			}
		}
		RNA_PROP_END;
	}
}

void WM_operator_properties_clear(PointerRNA *ptr)
{
	IDProperty *properties = ptr->data;

	if (properties) {
		IDP_ClearProperty(properties);
	}
}

void WM_operator_properties_free(PointerRNA *ptr)
{
	IDProperty *properties = ptr->data;

	if (properties) {
		IDP_FreeProperty(properties);
		MEM_freeN(properties);
		ptr->data = NULL; /* just in case */
	}
}

/* ************ default op callbacks, exported *********** */

void WM_operator_view3d_unit_defaults(struct bContext *C, struct wmOperator *op)
{
	if (op->flag & OP_IS_INVOKE) {
		Scene *scene = CTX_data_scene(C);
		View3D *v3d = CTX_wm_view3d(C);

		const float dia = v3d ? ED_view3d_grid_scale(scene, v3d, NULL) : ED_scene_grid_scale(scene, NULL);

		/* always run, so the values are initialized,
		 * otherwise we may get differ behavior when (dia != 1.0) */
		RNA_STRUCT_BEGIN (op->ptr, prop)
		{
			if (RNA_property_type(prop) == PROP_FLOAT) {
				PropertySubType pstype = RNA_property_subtype(prop);
				if (pstype == PROP_DISTANCE) {
					/* we don't support arrays yet */
					BLI_assert(RNA_property_array_check(prop) == false);
					/* initialize */
					if (!RNA_property_is_set_ex(op->ptr, prop, false)) {
						const float value = RNA_property_float_get_default(op->ptr, prop) * dia;
						RNA_property_float_set(op->ptr, prop, value);
					}
				}
			}
		}
		RNA_STRUCT_END;
	}
}

int WM_operator_smooth_viewtx_get(const wmOperator *op)
{
	return (op->flag & OP_IS_INVOKE) ? U.smooth_viewtx : 0;
}

/* invoke callback, uses enum property named "type" */
int WM_menu_invoke_ex(bContext *C, wmOperator *op, int opcontext)
{
	PropertyRNA *prop = op->type->prop;
	uiPopupMenu *pup;
	uiLayout *layout;

	if (prop == NULL) {
		CLOG_ERROR(WM_LOG_OPERATORS,
		           "'%s' has no enum property set",
		           op->type->idname);
	}
	else if (RNA_property_type(prop) != PROP_ENUM) {
		CLOG_ERROR(WM_LOG_OPERATORS,
		           "'%s', '%s' is not an enum property",
		           op->type->idname, RNA_property_identifier(prop));
	}
	else if (RNA_property_is_set(op->ptr, prop)) {
		const int retval = op->type->exec(C, op);
		OPERATOR_RETVAL_CHECK(retval);
		return retval;
	}
	else {
		pup = UI_popup_menu_begin(C, RNA_struct_ui_name(op->type->srna), ICON_NONE);
		layout = UI_popup_menu_layout(pup);
		/* set this so the default execution context is the same as submenus */
		uiLayoutSetOperatorContext(layout, opcontext);
		uiItemsFullEnumO(layout, op->type->idname, RNA_property_identifier(prop), op->ptr->data, opcontext, 0);
		UI_popup_menu_end(C, pup);
		return OPERATOR_INTERFACE;
	}

	return OPERATOR_CANCELLED;
}

int WM_menu_invoke(bContext *C, wmOperator *op, const wmEvent *UNUSED(event))
{
	return WM_menu_invoke_ex(C, op, WM_OP_INVOKE_REGION_WIN);
}

struct EnumSearchMenu {
	wmOperator *op; /* the operator that will be executed when selecting an item */

	bool use_previews;
	short prv_cols, prv_rows;
};

/* generic enum search invoke popup */
static uiBlock *wm_enum_search_menu(bContext *C, ARegion *ar, void *arg)
{
	struct EnumSearchMenu *search_menu = arg;
	wmWindow *win = CTX_wm_window(C);
	wmOperator *op = search_menu->op;
	/* template_ID uses 4 * widget_unit for width, we use a bit more, some items may have a suffix to show */
	const int width = search_menu->use_previews ? 5 * U.widget_unit * search_menu->prv_cols : UI_searchbox_size_x();
	const int height = search_menu->use_previews ? 5 * U.widget_unit * search_menu->prv_rows : UI_searchbox_size_y();
	static char search[256] = "";
	uiBlock *block;
	uiBut *but;

	block = UI_block_begin(C, ar, "_popup", UI_EMBOSS);
	UI_block_flag_enable(block, UI_BLOCK_LOOP | UI_BLOCK_MOVEMOUSE_QUIT | UI_BLOCK_SEARCH_MENU);
	UI_block_theme_style_set(block, UI_BLOCK_THEME_STYLE_POPUP);

	search[0] = '\0';
	BLI_assert(search_menu->use_previews || (search_menu->prv_cols == 0 && search_menu->prv_rows == 0));
#if 0 /* ok, this isn't so easy... */
	uiDefBut(block, UI_BTYPE_LABEL, 0, RNA_struct_ui_name(op->type->srna), 10, 10, UI_searchbox_size_x(), UI_UNIT_Y, NULL, 0.0, 0.0, 0, 0, "");
#endif
	but = uiDefSearchButO_ptr(block, op->type, op->ptr->data, search, 0, ICON_VIEWZOOM, sizeof(search),
	                          10, 10, width, UI_UNIT_Y, search_menu->prv_rows, search_menu->prv_cols, "");

	/* fake button, it holds space for search items */
	uiDefBut(block, UI_BTYPE_LABEL, 0, "", 10, 10 - UI_searchbox_size_y(), width, height, NULL, 0, 0, 0, 0, NULL);

	UI_block_bounds_set_popup(block, 6, 0, -UI_UNIT_Y); /* move it downwards, mouse over button */
	UI_but_focus_on_enter_event(win, but);

	return block;
}

/**
 * Similar to #WM_enum_search_invoke, but draws previews. Also, this can't
 * be used as invoke callback directly since it needs additional info.
 */
int WM_enum_search_invoke_previews(
        bContext *C, wmOperator *op, short prv_cols, short prv_rows)
{
	static struct EnumSearchMenu search_menu;

	search_menu.op = op;
	search_menu.use_previews = true;
	search_menu.prv_cols = prv_cols;
	search_menu.prv_rows = prv_rows;

	UI_popup_block_invoke(C, wm_enum_search_menu, &search_menu);

	return OPERATOR_INTERFACE;
}

int WM_enum_search_invoke(bContext *C, wmOperator *op, const wmEvent *UNUSED(event))
{
	static struct EnumSearchMenu search_menu;
	search_menu.op = op;
	UI_popup_block_invoke(C, wm_enum_search_menu, &search_menu);
	return OPERATOR_INTERFACE;
}

/* Can't be used as an invoke directly, needs message arg (can be NULL) */
int WM_operator_confirm_message_ex(bContext *C, wmOperator *op,
                                   const char *title, const int icon,
                                   const char *message)
{
	uiPopupMenu *pup;
	uiLayout *layout;
	IDProperty *properties = op->ptr->data;

	if (properties && properties->len)
		properties = IDP_CopyProperty(op->ptr->data);
	else
		properties = NULL;

	pup = UI_popup_menu_begin(C, title, icon);
	layout = UI_popup_menu_layout(pup);
	uiItemFullO_ptr(layout, op->type, message, ICON_NONE, properties, WM_OP_EXEC_REGION_WIN, 0, NULL);
	UI_popup_menu_end(C, pup);

	return OPERATOR_INTERFACE;
}

int WM_operator_confirm_message(bContext *C, wmOperator *op, const char *message)
{
	return WM_operator_confirm_message_ex(C, op, IFACE_("OK?"), ICON_QUESTION, message);
}

int WM_operator_confirm(bContext *C, wmOperator *op, const wmEvent *UNUSED(event))
{
	return WM_operator_confirm_message(C, op, NULL);
}

int WM_operator_confirm_or_exec(bContext *C, wmOperator *op, const wmEvent *UNUSED(event))
{
	const bool confirm = RNA_boolean_get(op->ptr, "confirm");
	if (confirm) {
		return WM_operator_confirm_message(C, op, NULL);
	}
	else {
		return op->type->exec(C, op);
	}
}


/* op->invoke, opens fileselect if path property not set, otherwise executes */
int WM_operator_filesel(bContext *C, wmOperator *op, const wmEvent *UNUSED(event))
{
	if (RNA_struct_property_is_set(op->ptr, "filepath")) {
		return WM_operator_call_notest(C, op); /* call exec direct */
	}
	else {
		WM_event_add_fileselect(C, op);
		return OPERATOR_RUNNING_MODAL;
	}
}

bool WM_operator_filesel_ensure_ext_imtype(wmOperator *op, const struct ImageFormatData *im_format)
{
	PropertyRNA *prop;
	char filepath[FILE_MAX];
	/* dont NULL check prop, this can only run on ops with a 'filepath' */
	prop = RNA_struct_find_property(op->ptr, "filepath");
	RNA_property_string_get(op->ptr, prop, filepath);
	if (BKE_image_path_ensure_ext_from_imformat(filepath, im_format)) {
		RNA_property_string_set(op->ptr, prop, filepath);
		/* note, we could check for and update 'filename' here,
		 * but so far nothing needs this. */
		return true;
	}
	return false;
}

/* op->poll */
bool WM_operator_winactive(bContext *C)
{
	if (CTX_wm_window(C) == NULL) return 0;
	return 1;
}

/* return false, if the UI should be disabled */
bool WM_operator_check_ui_enabled(const bContext *C, const char *idname)
{
	wmWindowManager *wm = CTX_wm_manager(C);
	Scene *scene = CTX_data_scene(C);

	return !((ED_undo_is_valid(C, idname) == false) || WM_jobs_test(wm, scene, WM_JOB_TYPE_ANY));
}

wmOperator *WM_operator_last_redo(const bContext *C)
{
	wmWindowManager *wm = CTX_wm_manager(C);
	wmOperator *op;

	/* only for operators that are registered and did an undo push */
	for (op = wm->operators.last; op; op = op->prev)
		if ((op->type->flag & OPTYPE_REGISTER) && (op->type->flag & OPTYPE_UNDO))
			break;

	return op;
}

IDProperty *WM_operator_last_properties_ensure_idprops(wmOperatorType *ot)
{
	if (ot->last_properties == NULL) {
		IDPropertyTemplate val = {0};
		ot->last_properties = IDP_New(IDP_GROUP, &val, "wmOperatorProperties");
	}
	return ot->last_properties;
}

void WM_operator_last_properties_ensure(wmOperatorType *ot, PointerRNA *ptr)
{
	IDProperty *props = WM_operator_last_properties_ensure_idprops(ot);
	RNA_pointer_create(NULL, ot->srna, props, ptr);
}

/**
 * Use for drag & drop a path or name with operators invoke() function.
 */
ID *WM_operator_drop_load_path(struct bContext *C, wmOperator *op, const short idcode)
{
	Main *bmain = CTX_data_main(C);
	ID *id = NULL;
	/* check input variables */
	if (RNA_struct_property_is_set(op->ptr, "filepath")) {
		const bool is_relative_path = RNA_boolean_get(op->ptr, "relative_path");
		char path[FILE_MAX];
		bool exists = false;

		RNA_string_get(op->ptr, "filepath", path);

		errno = 0;

		if (idcode == ID_IM) {
			id = (ID *)BKE_image_load_exists_ex(bmain, path, &exists);
		}
		else {
			BLI_assert(0);
		}

		if (!id) {
			BKE_reportf(op->reports, RPT_ERROR, "Cannot read %s '%s': %s",
			            BKE_idcode_to_name(idcode), path,
			            errno ? strerror(errno) : TIP_("unsupported format"));
			return NULL;
		}

		if (is_relative_path ) {
			if (exists == false) {
				if (idcode == ID_IM) {
					BLI_path_rel(((Image *)id)->name, BKE_main_blendfile_path(bmain));
				}
				else {
					BLI_assert(0);
				}
			}
		}
	}
	else if (RNA_struct_property_is_set(op->ptr, "name")) {
		char name[MAX_ID_NAME - 2];
		RNA_string_get(op->ptr, "name", name);
		id = BKE_libblock_find_name(bmain, idcode, name);
		if (!id) {
			BKE_reportf(op->reports, RPT_ERROR, "%s '%s' not found",
			            BKE_idcode_to_name(idcode), name);
			return NULL;
		}
		id_us_plus(id);
	}

	return id;
}

static void wm_block_redo_cb(bContext *C, void *arg_op, int UNUSED(arg_event))
{
	wmOperator *op = arg_op;

	if (op == WM_operator_last_redo(C)) {
		/* operator was already executed once? undo & repeat */
		ED_undo_operator_repeat(C, op);
	}
	else {
		/* operator not executed yet, call it */
		ED_undo_push_op(C, op);
		wm_operator_register(C, op);

		WM_operator_repeat(C, op);
	}
}

static void wm_block_redo_cancel_cb(bContext *C, void *arg_op)
{
	wmOperator *op = arg_op;

	/* if operator never got executed, free it */
	if (op != WM_operator_last_redo(C))
		WM_operator_free(op);
}

static uiBlock *wm_block_create_redo(bContext *C, ARegion *ar, void *arg_op)
{
	wmOperator *op = arg_op;
	uiBlock *block;
	uiLayout *layout;
	uiStyle *style = UI_style_get();
	int width = 15 * UI_UNIT_X;

	block = UI_block_begin(C, ar, __func__, UI_EMBOSS);
	UI_block_flag_disable(block, UI_BLOCK_LOOP);
	UI_block_theme_style_set(block, UI_BLOCK_THEME_STYLE_REGULAR);

	/* UI_BLOCK_NUMSELECT for layer buttons */
	UI_block_flag_enable(block, UI_BLOCK_NUMSELECT | UI_BLOCK_KEEP_OPEN | UI_BLOCK_MOVEMOUSE_QUIT);

	/* if register is not enabled, the operator gets freed on OPERATOR_FINISHED
	 * ui_apply_but_funcs_after calls ED_undo_operator_repeate_cb and crashes */
	assert(op->type->flag & OPTYPE_REGISTER);

	UI_block_func_handle_set(block, wm_block_redo_cb, arg_op);
	layout = UI_block_layout(block, UI_LAYOUT_VERTICAL, UI_LAYOUT_PANEL, 0, 0, width, UI_UNIT_Y, 0, style);

	if (op == WM_operator_last_redo(C))
		if (!WM_operator_check_ui_enabled(C, op->type->name))
			uiLayoutSetEnabled(layout, false);

	if (op->type->flag & OPTYPE_MACRO) {
		for (op = op->macro.first; op; op = op->next) {
			uiTemplateOperatorPropertyButs(
			        C, layout, op, UI_BUT_LABEL_ALIGN_SPLIT_COLUMN,
			        UI_TEMPLATE_OP_PROPS_SHOW_TITLE);
			if (op->next)
				uiItemS(layout);
		}
	}
	else {
		uiTemplateOperatorPropertyButs(
		        C, layout, op, UI_BUT_LABEL_ALIGN_SPLIT_COLUMN,
		        UI_TEMPLATE_OP_PROPS_SHOW_TITLE);
	}

	UI_block_bounds_set_popup(block, 4, 0, 0);

	return block;
}

typedef struct wmOpPopUp {
	wmOperator *op;
	int width;
	int height;
	int free_op;
} wmOpPopUp;

/* Only invoked by OK button in popups created with wm_block_dialog_create() */
static void dialog_exec_cb(bContext *C, void *arg1, void *arg2)
{
	wmOpPopUp *data = arg1;
	uiBlock *block = arg2;

	/* Explicitly set UI_RETURN_OK flag, otherwise the menu might be canceled
	 * in case WM_operator_call_ex exits/reloads the current file (T49199). */
	UI_popup_menu_retval_set(block, UI_RETURN_OK, true);

	WM_operator_call_ex(C, data->op, true);

	/* let execute handle freeing it */
	//data->free_op = false;
	//data->op = NULL;

	/* in this case, wm_operator_ui_popup_cancel wont run */
	MEM_freeN(data);

	/* get context data *after* WM_operator_call_ex which might have closed the current file and changed context */
	wmWindowManager *wm = CTX_wm_manager(C);
	wmWindow *win = CTX_wm_window(C);

	/* check window before 'block->handle' incase the
	 * popup execution closed the window and freed the block. see T44688.
	 */
	/* Post 2.78 TODO: Check if this fix and others related to T44688 are still
	 * needed or can be improved now that requesting context data has been corrected
	 * (see above). We're close to release so not a good time for experiments.
	 * -- Julian
	 */
	if (BLI_findindex(&wm->windows, win) != -1) {
		UI_popup_block_close(C, win, block);
	}
}

/* Dialogs are popups that require user verification (click OK) before exec */
static uiBlock *wm_block_dialog_create(bContext *C, ARegion *ar, void *userData)
{
	wmOpPopUp *data = userData;
	wmOperator *op = data->op;
	uiBlock *block;
	uiLayout *layout;
	uiStyle *style = UI_style_get();

	block = UI_block_begin(C, ar, __func__, UI_EMBOSS);
	UI_block_flag_disable(block, UI_BLOCK_LOOP);
	UI_block_theme_style_set(block, UI_BLOCK_THEME_STYLE_REGULAR);

	/* intentionally don't use 'UI_BLOCK_MOVEMOUSE_QUIT', some dialogues have many items
	 * where quitting by accident is very annoying */
	UI_block_flag_enable(block, UI_BLOCK_KEEP_OPEN | UI_BLOCK_NUMSELECT);

	layout = UI_block_layout(block, UI_LAYOUT_VERTICAL, UI_LAYOUT_PANEL, 0, 0, data->width, data->height, 0, style);

	uiTemplateOperatorPropertyButs(
	        C, layout, op, UI_BUT_LABEL_ALIGN_SPLIT_COLUMN,
	        UI_TEMPLATE_OP_PROPS_SHOW_TITLE);

	/* clear so the OK button is left alone */
	UI_block_func_set(block, NULL, NULL, NULL);

	/* new column so as not to interfere with custom layouts [#26436] */
	{
		uiBlock *col_block;
		uiLayout *col;
		uiBut *btn;

		col = uiLayoutColumn(layout, false);
		col_block = uiLayoutGetBlock(col);
		/* Create OK button, the callback of which will execute op */
		btn = uiDefBut(col_block, UI_BTYPE_BUT, 0, IFACE_("OK"), 0, -30, 0, UI_UNIT_Y, NULL, 0, 0, 0, 0, "");
		UI_but_func_set(btn, dialog_exec_cb, data, col_block);
	}

	/* center around the mouse */
	UI_block_bounds_set_popup(block, 4, data->width / -2, data->height / 2);

	return block;
}

static uiBlock *wm_operator_ui_create(bContext *C, ARegion *ar, void *userData)
{
	wmOpPopUp *data = userData;
	wmOperator *op = data->op;
	uiBlock *block;
	uiLayout *layout;
	uiStyle *style = UI_style_get();

	block = UI_block_begin(C, ar, __func__, UI_EMBOSS);
	UI_block_flag_disable(block, UI_BLOCK_LOOP);
	UI_block_flag_enable(block, UI_BLOCK_KEEP_OPEN | UI_BLOCK_MOVEMOUSE_QUIT);
	UI_block_theme_style_set(block, UI_BLOCK_THEME_STYLE_REGULAR);

	layout = UI_block_layout(block, UI_LAYOUT_VERTICAL, UI_LAYOUT_PANEL, 0, 0, data->width, data->height, 0, style);

	/* since ui is defined the auto-layout args are not used */
	uiTemplateOperatorPropertyButs(C, layout, op, UI_BUT_LABEL_ALIGN_COLUMN, 0);

	UI_block_func_set(block, NULL, NULL, NULL);

	UI_block_bounds_set_popup(block, 4, 0, 0);

	return block;
}

static void wm_operator_ui_popup_cancel(struct bContext *C, void *userData)
{
	wmOpPopUp *data = userData;
	wmOperator *op = data->op;

	if (op) {
		if (op->type->cancel) {
			op->type->cancel(C, op);
		}

		if (data->free_op) {
			WM_operator_free(op);
		}
	}

	MEM_freeN(data);
}

static void wm_operator_ui_popup_ok(struct bContext *C, void *arg, int retval)
{
	wmOpPopUp *data = arg;
	wmOperator *op = data->op;

	if (op && retval > 0)
		WM_operator_call_ex(C, op, true);

	MEM_freeN(data);
}

int WM_operator_ui_popup(bContext *C, wmOperator *op, int width, int height)
{
	wmOpPopUp *data = MEM_callocN(sizeof(wmOpPopUp), "WM_operator_ui_popup");
	data->op = op;
	data->width = width;
	data->height = height;
	data->free_op = true; /* if this runs and gets registered we may want not to free it */
	UI_popup_block_ex(C, wm_operator_ui_create, NULL, wm_operator_ui_popup_cancel, data, op);
	return OPERATOR_RUNNING_MODAL;
}

/**
 * For use by #WM_operator_props_popup_call, #WM_operator_props_popup only.
 *
 * \note operator menu needs undo flag enabled, for redo callback */
static int wm_operator_props_popup_ex(bContext *C, wmOperator *op,
                                      const bool do_call, const bool do_redo)
{
	if ((op->type->flag & OPTYPE_REGISTER) == 0) {
		BKE_reportf(op->reports, RPT_ERROR,
		            "Operator '%s' does not have register enabled, incorrect invoke function", op->type->idname);
		return OPERATOR_CANCELLED;
	}

	if (do_redo) {
		if ((op->type->flag & OPTYPE_UNDO) == 0) {
			BKE_reportf(op->reports, RPT_ERROR,
			            "Operator '%s' does not have undo enabled, incorrect invoke function", op->type->idname);
			return OPERATOR_CANCELLED;
		}
	}

	/* if we don't have global undo, we can't do undo push for automatic redo,
	 * so we require manual OK clicking in this popup */
	if (!do_redo || !(U.uiflag & USER_GLOBALUNDO))
		return WM_operator_props_dialog_popup(C, op, 300, 20);

	UI_popup_block_ex(C, wm_block_create_redo, NULL, wm_block_redo_cancel_cb, op, op);

	if (do_call)
		wm_block_redo_cb(C, op, 0);

	return OPERATOR_RUNNING_MODAL;
}

/**
 * Same as #WM_operator_props_popup but don't use operator redo.
 * just wraps #WM_operator_props_dialog_popup.
 */
int WM_operator_props_popup_confirm(bContext *C, wmOperator *op, const wmEvent *UNUSED(event))
{
	return wm_operator_props_popup_ex(C, op, false, false);
}

/**
 * Same as #WM_operator_props_popup but call the operator first,
 * This way - the button values correspond to the result of the operator.
 * Without this, first access to a button will make the result jump, see T32452.
 */
int WM_operator_props_popup_call(bContext *C, wmOperator *op, const wmEvent *UNUSED(event))
{
	return wm_operator_props_popup_ex(C, op, true, true);
}

int WM_operator_props_popup(bContext *C, wmOperator *op, const wmEvent *UNUSED(event))
{
	return wm_operator_props_popup_ex(C, op, false, true);
}

int WM_operator_props_dialog_popup(bContext *C, wmOperator *op, int width, int height)
{
	wmOpPopUp *data = MEM_callocN(sizeof(wmOpPopUp), "WM_operator_props_dialog_popup");

	data->op = op;
	data->width = width * U.dpi_fac;
	data->height = height * U.dpi_fac;
	data->free_op = true; /* if this runs and gets registered we may want not to free it */

	/* op is not executed until popup OK but is clicked */
	UI_popup_block_ex(C, wm_block_dialog_create, wm_operator_ui_popup_ok, wm_operator_ui_popup_cancel, data, op);

	return OPERATOR_RUNNING_MODAL;
}

int WM_operator_redo_popup(bContext *C, wmOperator *op)
{
	/* CTX_wm_reports(C) because operator is on stack, not active in event system */
	if ((op->type->flag & OPTYPE_REGISTER) == 0) {
		BKE_reportf(CTX_wm_reports(C), RPT_ERROR,
		            "Operator redo '%s' does not have register enabled, incorrect invoke function", op->type->idname);
		return OPERATOR_CANCELLED;
	}
	if (op->type->poll && op->type->poll(C) == 0) {
		BKE_reportf(CTX_wm_reports(C), RPT_ERROR, "Operator redo '%s': wrong context", op->type->idname);
		return OPERATOR_CANCELLED;
	}

	UI_popup_block_invoke(C, wm_block_create_redo, op);

	return OPERATOR_CANCELLED;
}

/* ***************** Debug menu ************************* */

static int wm_debug_menu_exec(bContext *C, wmOperator *op)
{
	G.debug_value = RNA_int_get(op->ptr, "debug_value");
	ED_screen_refresh(CTX_wm_manager(C), CTX_wm_window(C));
	WM_event_add_notifier(C, NC_WINDOW, NULL);

	return OPERATOR_FINISHED;
}

static int wm_debug_menu_invoke(bContext *C, wmOperator *op, const wmEvent *UNUSED(event))
{
	RNA_int_set(op->ptr, "debug_value", G.debug_value);
	return WM_operator_props_dialog_popup(C, op, 180, 20);
}

static void WM_OT_debug_menu(wmOperatorType *ot)
{
	ot->name = "Debug Menu";
	ot->idname = "WM_OT_debug_menu";
	ot->description = "Debug Menu\nOpen a popup to set the debug level";

	ot->invoke = wm_debug_menu_invoke;
	ot->exec = wm_debug_menu_exec;
	ot->poll = WM_operator_winactive;

	RNA_def_int(ot->srna, "debug_value", 0, SHRT_MIN, SHRT_MAX, "Debug Value", "", -10000, 10000);
}

/* ***************** Operator defaults ************************* */
static int wm_operator_defaults_exec(bContext *C, wmOperator *op)
{
	PointerRNA ptr = CTX_data_pointer_get_type(C, "active_operator", &RNA_Operator);

	if (!ptr.data) {
		BKE_report(op->reports, RPT_ERROR, "No operator in context");
		return OPERATOR_CANCELLED;
	}

	WM_operator_properties_reset((wmOperator *)ptr.data);
	return OPERATOR_FINISHED;
}

/* used by operator preset menu. pre-2.65 this was a 'Reset' button */
static void WM_OT_operator_defaults(wmOperatorType *ot)
{
	ot->name = "Restore Defaults";
	ot->idname = "WM_OT_operator_defaults";
	ot->description = "Restore Defaults\nSet the active operator to its default values";

	ot->exec = wm_operator_defaults_exec;

	ot->flag = OPTYPE_INTERNAL;
}

/* ***************** Splash Screen ************************* */

static void wm_block_splash_close(bContext *C, void *arg_block, void *UNUSED(arg))
{
	wmWindow *win = CTX_wm_window(C);
	UI_popup_block_close(C, win, arg_block);
}

static uiBlock *wm_block_create_splash(bContext *C, ARegion *ar, void *arg_unused);

static void wm_block_splash_refreshmenu(bContext *C, void *UNUSED(arg_block), void *UNUSED(arg))
{
	ARegion *ar_menu = CTX_wm_menu(C);
	ED_region_tag_refresh_ui(ar_menu);
}

static uiBlock *wm_block_create_splash(bContext *C, ARegion *ar, void *UNUSED(arg))
{
	uiBlock *block;
	uiBut *but;
	uiStyle *style = UI_style_get();

#ifndef WITH_HEADLESS
	extern char datatoc_splash_png[];
	extern int datatoc_splash_png_size;

	extern char datatoc_splash_2x_png[];
	extern int datatoc_splash_2x_png_size;
	ImBuf *ibuf;
#else
	ImBuf *ibuf = NULL;
#endif

#ifdef WITH_BUILDINFO
	int label_delta = 0;
	int hash_width, date_width;
	char date_buf[128] = "\0";
	char hash_buf[128] = "\0";
	extern unsigned long build_commit_timestamp;
	extern char build_hash[], build_commit_date[], build_commit_time[], build_branch[];

	/* Builds made from tag only shows tag sha */
	BLI_snprintf(hash_buf, sizeof(hash_buf), "Hash: %s", build_hash);
	BLI_snprintf(date_buf, sizeof(date_buf), "Date: %s %s", build_commit_date, build_commit_time);

	BLF_size(style->widgetlabel.uifont_id, style->widgetlabel.points, U.pixelsize * U.dpi);
	hash_width = (int)BLF_width(style->widgetlabel.uifont_id, hash_buf, sizeof(hash_buf)) + U.widget_unit;
	date_width = (int)BLF_width(style->widgetlabel.uifont_id, date_buf, sizeof(date_buf)) + U.widget_unit;
#endif  /* WITH_BUILDINFO */

#ifndef WITH_HEADLESS
	if (U.dpi_fac > 1.0) {
		ibuf = IMB_ibImageFromMemory((unsigned char *)datatoc_splash_2x_png,
		                             datatoc_splash_2x_png_size, IB_rect, NULL, "<splash screen>");
	}
	else {
		ibuf = IMB_ibImageFromMemory((unsigned char *)datatoc_splash_png,
		                             datatoc_splash_png_size, IB_rect, NULL, "<splash screen>");
	}

	/* overwrite splash with template image */
	if (U.app_template[0] != '\0') {
		ImBuf *ibuf_template = NULL;
		char splash_filepath[FILE_MAX];
		char template_directory[FILE_MAX];

		if (BKE_appdir_app_template_id_search(
		        U.app_template,
		        template_directory, sizeof(template_directory)))
		{
			BLI_join_dirfile(
			        splash_filepath, sizeof(splash_filepath), template_directory,
			        (U.pixelsize == 2) ? "splash_2x.png" : "splash.png");
			ibuf_template = IMB_loadiffname(splash_filepath, IB_rect, NULL);
			if (ibuf_template) {
				const int x_expect = ibuf->x;
				const int y_expect = 250 * (int)U.dpi_fac;
				/* don't cover the header text */
				if (ibuf_template->x == x_expect && ibuf_template->y == y_expect) {
					memcpy(ibuf->rect, ibuf_template->rect, ibuf_template->x * ibuf_template->y * sizeof(char[4]));
				}
				else {
					CLOG_ERROR(WM_LOG_OPERATORS,
					           "Splash expected %dx%d found %dx%d, ignoring: %s\n",
					           x_expect, y_expect, ibuf_template->x, ibuf_template->y, splash_filepath);
				}
				IMB_freeImBuf(ibuf_template);
			}
		}
	}
#endif

	block = UI_block_begin(C, ar, "splash", UI_EMBOSS);

	/* note on UI_BLOCK_NO_WIN_CLIP, the window size is not always synchronized
	 * with the OS when the splash shows, window clipping in this case gives
	 * ugly results and clipping the splash isn't useful anyway, just disable it [#32938] */
	UI_block_flag_enable(block, UI_BLOCK_LOOP | UI_BLOCK_KEEP_OPEN | UI_BLOCK_NO_WIN_CLIP);
	UI_block_theme_style_set(block, UI_BLOCK_THEME_STYLE_POPUP);

	but = uiDefBut(block, UI_BTYPE_IMAGE, 0, "", 0, 0.5f * U.widget_unit, U.dpi_fac * 501, U.dpi_fac * 250, ibuf, 0.0, 0.0, 0, 0, ""); /* button owns the imbuf now */
	UI_but_func_set(but, wm_block_splash_close, block, NULL);
	UI_block_func_set(block, wm_block_splash_refreshmenu, block, NULL);

	/* label for 'a' bugfix releases, or 'Release Candidate 1'...
	 * avoids recreating splash for version updates */
	const char *version_suffix = NULL;

	if (STREQ(STRINGIFY(BLENDER_VERSION_CYCLE), "alpha")) {
		version_suffix = " Alpha";
	}
	else if (STREQ(STRINGIFY(BLENDER_VERSION_CYCLE), "beta")) {
		version_suffix = " Beta";
	}
	else if (STREQ(STRINGIFY(BLENDER_VERSION_CYCLE), "rc")) {
		version_suffix = " Release Candidate";
	}
	else if (STREQ(STRINGIFY(BLENDER_VERSION_CYCLE), "release")) {
		version_suffix = STRINGIFY(BLENDER_VERSION_CHAR);
	}

	char *version = BLI_sprintfN("Version %d.%d%s", BLENDER_VERSION / 100, BLENDER_VERSION % 100, version_suffix);

	if (version != NULL && version[0]) {
		/* placed after the version number in the image,
		 * placing y is tricky to match baseline */
		/* hack to have text draw 'text_sel' */
		UI_block_emboss_set(block, UI_EMBOSS_NONE);
		int x = 202 * U.dpi_fac;
		int y = 130 * U.dpi_fac;
		int w = 240 * U.dpi_fac;


		but = uiDefBut(block, UI_BTYPE_LABEL, 0, version, x, y, w, UI_UNIT_Y, NULL, 0, 0, 0, 0, NULL);
		/* XXX, set internal flag - UI_SELECT */
		UI_but_flag_enable(but, 1);
		UI_block_emboss_set(block, UI_EMBOSS);
	}

	MEM_freeN(version);

#ifdef WITH_BUILDINFO
	if (build_commit_timestamp != 0) {
		but = uiDefBut(
		          block, UI_BTYPE_LABEL, 0, date_buf,
		          U.dpi_fac * 502 - date_width, U.dpi_fac * 237,
		          date_width, UI_UNIT_Y, NULL, 0, 0, 0, 0, NULL);
		/* XXX, set internal flag - UI_SELECT */
		UI_but_flag_enable(but, 0);
		label_delta = 12;
	}
	but = uiDefBut(
	          block, UI_BTYPE_LABEL, 0, hash_buf,
	          U.dpi_fac * 502 - hash_width, U.dpi_fac * (237 - label_delta),
	          hash_width, UI_UNIT_Y, NULL, 0, 0, 0, 0, NULL);
	/* XXX, set internal flag - UI_SELECT */
	UI_but_flag_enable(but, 0);

	if (!STREQ(build_branch, "master")) {
		char branch_buf[128] = "\0";
		int branch_width;
		BLI_snprintf(branch_buf, sizeof(branch_buf), "Branch: %s", build_branch);
		branch_width = (int)BLF_width(style->widgetlabel.uifont_id, branch_buf, sizeof(branch_buf)) + U.widget_unit;
		but = uiDefBut(
		          block, UI_BTYPE_LABEL, 0, branch_buf,
		          U.dpi_fac * 502 - branch_width, U.dpi_fac * (225 - label_delta),
		          branch_width, UI_UNIT_Y, NULL, 0, 0, 0, 0, NULL);
		/* XXX, set internal flag - UI_SELECT */
		UI_but_flag_enable(but, 0);
	}
#endif  /* WITH_BUILDINFO */

	uiLayout *layout = UI_block_layout(
	        block, UI_LAYOUT_VERTICAL, UI_LAYOUT_PANEL, U.dpi_fac * 40, 0,
	        U.dpi_fac * 450, U.dpi_fac * 110, 0, style);

	MenuType *mt = WM_menutype_find("WM_MT_splash", true);
	if (mt) {
		UI_menutype_draw(C, mt, layout);
<<<<<<< HEAD

//		uiItemM(layout, "USERPREF_MT_keyconfigs", U.keyconfigstr, ICON_NONE);
	}

	UI_block_emboss_set(block, UI_EMBOSS_PULLDOWN);
	uiLayoutSetOperatorContext(layout, WM_OP_EXEC_REGION_WIN);

	split = uiLayoutSplit(layout, 0.0f, false);
	col = uiLayoutColumn(split, false);
	uiItemL(col, IFACE_("Links"), ICON_NONE);

	// bfa - changed the menu items to link to bforartists pages
	uiItemStringO(col, IFACE_("Quickstart Learning Videos (Youtube)"), ICON_URL, "WM_OT_url_open", "url", "https://www.youtube.com/playlist?list=PLB0iqEbIPQTZEkNWmGcIFGubrLYSDi5Og");
	uiItemStringO(col, IFACE_("Credits Bforartists"), ICON_URL, "WM_OT_url_open", "url", "https://www.bforartists.de/wiki/credits-page-bforartists");
	uiItemStringO(col, IFACE_("Release notes"), ICON_URL, "WM_OT_url_open", "url", "https://www.bforartists.de/wiki/release-notes");
	uiItemStringO(col, IFACE_("Manual"), ICON_URL, "WM_OT_url_open", "url", "https://www.bforartists.de/wiki/Manual");
	uiItemStringO(col, IFACE_("Bforartists Website"), ICON_URL, "WM_OT_url_open", "url", "https://www.bforartists.de/");
	uiItemStringO(col, IFACE_("Report a bug"), ICON_URL, "WM_OT_url_open", "url", "https://github.com/Bforartists/Bforartists/issues");

	uiItemStringO(col, IFACE_("Blender Python API Reference"), ICON_URL, "WM_OT_url_open", "url", "https://docs.blender.org/api/blender_python_api_master/#"); /*bfa- we link to the official Blender api here, we don't have a own api*/
	uiItemL(col, "", ICON_NONE);
	col = uiLayoutColumn(layout, false);
	uiItemL(col, "Bforartists 1.0.0 is based on Blender 2.79b", ICON_NONE);

	col = uiLayoutColumn(split, false);

	if (wm_resource_check_prev()) {
		uiItemO(col, NULL, ICON_NEW, "WM_OT_copy_prev_settings");
		uiItemS(col);
	}

	uiItemL(col, IFACE_("Recent"), ICON_NONE);
	for (recent = G.recent_files.first, i = 0; (i < 5) && (recent); recent = recent->next, i++) {
		const char *filename = BLI_path_basename(recent->filepath);
		uiItemStringO(col, filename,
		              BLO_has_bfile_extension(filename) ? ICON_FILE_BLEND : ICON_FILE_BACKUP,
		              "WM_OT_open_mainfile", "filepath", recent->filepath);
	}

	uiItemS(col);
	uiItemO(col, NULL, ICON_RECOVER_LAST, "WM_OT_recover_last_session");
	uiItemL(col, "", ICON_NONE);

	mt = WM_menutype_find("USERPREF_MT_splash_footer", false);
	if (mt) {
		UI_menutype_draw(C, mt, uiLayoutColumn(layout, false));
=======
>>>>>>> b77836f9
	}

	UI_block_bounds_set_centered(block, 0);

	return block;
}

static int wm_splash_invoke(bContext *C, wmOperator *UNUSED(op), const wmEvent *UNUSED(event))
{
	UI_popup_block_invoke(C, wm_block_create_splash, NULL);

	return OPERATOR_FINISHED;
}

static void WM_OT_splash(wmOperatorType *ot)
{
	ot->name = "Splash Screen";
	ot->idname = "WM_OT_splash";
	ot->description = "Splash Screen\nOpen the splash screen with release info";

	ot->invoke = wm_splash_invoke;
	ot->poll = WM_operator_winactive;
}


/* ***************** Search menu ************************* */

struct SearchPopupInit_Data {
	int size[2];
};

static uiBlock *wm_block_search_menu(bContext *C, ARegion *ar, void *userdata)
{
	const struct SearchPopupInit_Data *init_data = userdata;
	static char search[256] = "";
	wmEvent event;
	wmWindow *win = CTX_wm_window(C);
	uiBlock *block;
	uiBut *but;

	block = UI_block_begin(C, ar, "_popup", UI_EMBOSS);
	UI_block_flag_enable(block, UI_BLOCK_LOOP | UI_BLOCK_MOVEMOUSE_QUIT | UI_BLOCK_SEARCH_MENU);
	UI_block_theme_style_set(block, UI_BLOCK_THEME_STYLE_POPUP);

	but = uiDefSearchBut(block, search, 0, ICON_VIEWZOOM, sizeof(search), 10, 10, init_data->size[0], UI_UNIT_Y, 0, 0, "");
	UI_but_func_operator_search(but);

	/* fake button, it holds space for search items */
	uiDefBut(block, UI_BTYPE_LABEL, 0, "", 10, 10 - init_data->size[1],
	         init_data->size[0], init_data->size[1], NULL, 0, 0, 0, 0, NULL);

	UI_block_bounds_set_popup(block, 6, 0, -UI_UNIT_Y); /* move it downwards, mouse over button */

	wm_event_init_from_window(win, &event);
	event.type = EVT_BUT_OPEN;
	event.val = KM_PRESS;
	event.customdata = but;
	event.customdatafree = false;
	wm_event_add(win, &event);

	return block;
}

static int wm_search_menu_exec(bContext *UNUSED(C), wmOperator *UNUSED(op))
{
	return OPERATOR_FINISHED;
}

static int wm_search_menu_invoke(bContext *C, wmOperator *UNUSED(op), const wmEvent *UNUSED(event))
{
	struct SearchPopupInit_Data data = {
		.size = {
		    UI_searchbox_size_x() * 2,
		    UI_searchbox_size_y(),
		},
	};

	UI_popup_block_invoke(C, wm_block_search_menu, &data);

	return OPERATOR_INTERFACE;
}

/* op->poll */
static bool wm_search_menu_poll(bContext *C)
{
	if (CTX_wm_window(C) == NULL) {
		return 0;
	}
	else {
		ScrArea *sa = CTX_wm_area(C);
		if (sa) {
			if (sa->spacetype == SPACE_CONSOLE) return 0;  /* XXX - so we can use the shortcut in the console */
			if (sa->spacetype == SPACE_TEXT) return 0;     /* XXX - so we can use the spacebar in the text editor */
		}
		else {
			Object *editob = CTX_data_edit_object(C);
			if (editob && editob->type == OB_FONT) return 0;  /* XXX - so we can use the spacebar for entering text */
		}
	}
	return 1;
}

static void WM_OT_search_menu(wmOperatorType *ot)
{
	ot->name = "Search Menu";
	ot->idname = "WM_OT_search_menu";
	ot->description = "Search Menu\nPop-up a search menu over all available operators in current context";

	ot->invoke = wm_search_menu_invoke;
	ot->exec = wm_search_menu_exec;
	ot->poll = wm_search_menu_poll;
}

static int wm_call_menu_exec(bContext *C, wmOperator *op)
{
	char idname[BKE_ST_MAXNAME];
	RNA_string_get(op->ptr, "name", idname);

	return UI_popup_menu_invoke(C, idname, op->reports);
}

static void WM_OT_call_menu(wmOperatorType *ot)
{
	ot->name = "Call Menu";
	ot->idname = "WM_OT_call_menu";
	ot->description = "Call Menu\nCall (draw) a pre-defined menu";

	ot->exec = wm_call_menu_exec;
	ot->poll = WM_operator_winactive;

	ot->flag = OPTYPE_INTERNAL;

	RNA_def_string(ot->srna, "name", NULL, BKE_ST_MAXNAME, "Name", "Name of the menu");
}

static int wm_call_pie_menu_invoke(bContext *C, wmOperator *op, const wmEvent *event)
{
	char idname[BKE_ST_MAXNAME];
	RNA_string_get(op->ptr, "name", idname);

	return UI_pie_menu_invoke(C, idname, event);
}

static int wm_call_pie_menu_exec(bContext *C, wmOperator *op)
{
	char idname[BKE_ST_MAXNAME];
	RNA_string_get(op->ptr, "name", idname);

	return UI_pie_menu_invoke(C, idname, CTX_wm_window(C)->eventstate);
}

static void WM_OT_call_menu_pie(wmOperatorType *ot)
{
	ot->name = "Call Pie Menu";
	ot->idname = "WM_OT_call_menu_pie";
	ot->description = "Call Pie Menu\nCall (draw) a pre-defined pie menu";

	ot->invoke = wm_call_pie_menu_invoke;
	ot->exec = wm_call_pie_menu_exec;
	ot->poll = WM_operator_winactive;

	ot->flag = OPTYPE_INTERNAL;

	RNA_def_string(ot->srna, "name", NULL, BKE_ST_MAXNAME, "Name", "Name of the pie menu");
}

static int wm_call_panel_exec(bContext *C, wmOperator *op)
{
	char idname[BKE_ST_MAXNAME];
	RNA_string_get(op->ptr, "name", idname);
	const bool keep_open = RNA_boolean_get(op->ptr, "keep_open");

	return UI_popover_panel_invoke(C, idname, keep_open, op->reports);
}

static void WM_OT_call_panel(wmOperatorType *ot)
{
	ot->name = "Call Panel";
	ot->idname = "WM_OT_call_panel";
	ot->description = "Call (draw) a pre-defined panel";

	ot->exec = wm_call_panel_exec;
	ot->poll = WM_operator_winactive;

	ot->flag = OPTYPE_INTERNAL;

	PropertyRNA *prop;

	prop = RNA_def_string(ot->srna, "name", NULL, BKE_ST_MAXNAME, "Name", "Name of the menu");
	RNA_def_property_flag(prop, PROP_SKIP_SAVE);
	prop = RNA_def_boolean(ot->srna, "keep_open", true, "Keep Open", "");
	RNA_def_property_flag(prop, PROP_SKIP_SAVE);
}

/* ************ window / screen operator definitions ************** */

/* this poll functions is needed in place of WM_operator_winactive
 * while it crashes on full screen */
static bool wm_operator_winactive_normal(bContext *C)
{
	wmWindow *win = CTX_wm_window(C);
	bScreen *screen;

	if (win == NULL)
		return 0;
	if (!((screen = WM_window_get_active_screen(win)) && (screen->state == SCREENNORMAL)))
		return 0;

	return 1;
}

/* included for script-access */
static void WM_OT_window_close(wmOperatorType *ot)
{
	ot->name = "Close Window";
	ot->idname = "WM_OT_window_close";
	ot->description = "Close the current window";

	ot->exec = wm_window_close_exec;
	ot->poll = WM_operator_winactive;
}

static void WM_OT_window_new(wmOperatorType *ot)
{
<<<<<<< HEAD
	ot->name = "Duplicate Window";
	ot->idname = "WM_OT_window_duplicate";
	ot->description = "Duplicate Window\nDuplicate the current Bforartists window";
=======
	ot->name = "New Window";
	ot->idname = "WM_OT_window_new";
	ot->description = "Create a new window";
>>>>>>> b77836f9

	ot->exec = wm_window_new_exec;
	ot->poll = wm_operator_winactive_normal;
}

static void WM_OT_window_new_main(wmOperatorType *ot)
{
	ot->name = "New Main Window";
	ot->idname = "WM_OT_window_new_main";
	ot->description = "Create a new main window with its own workspace and scene selection";

	ot->exec = wm_window_new_main_exec;
	ot->poll = wm_operator_winactive_normal;
}

static void WM_OT_window_fullscreen_toggle(wmOperatorType *ot)
{
	ot->name = "Toggle Window Fullscreen";
	ot->idname = "WM_OT_window_fullscreen_toggle";
	ot->description = "Toggle Window Fullscreen\nToggle the current window fullscreen";

	ot->exec = wm_window_fullscreen_toggle_exec;
	ot->poll = WM_operator_winactive;
}

static int wm_exit_blender_exec(bContext *C, wmOperator *UNUSED(op))
{
	wm_quit_with_optional_confirmation_prompt(C, CTX_wm_window(C));
	return OPERATOR_FINISHED;
}

static int wm_exit_blender_invoke(bContext *C, wmOperator *op, const wmEvent *event)
{
	if (U.uiflag & USER_QUIT_PROMPT) {
		return wm_exit_blender_exec(C, op);
	}
	else {
		return WM_operator_confirm(C, op, event);
	}
}

static void WM_OT_quit_blender(wmOperatorType *ot)
{
	ot->name = "Quit Bforartists";
	ot->idname = "WM_OT_quit_blender";
	ot->description = "Quit Bforartists\nQuit Bforartists";

	ot->invoke = wm_exit_blender_invoke;
	ot->exec = wm_exit_blender_exec;
}

/* *********************** */

#if defined(WIN32)

static int wm_console_toggle_exec(bContext *UNUSED(C), wmOperator *UNUSED(op))
{
	GHOST_toggleConsole(2);
	return OPERATOR_FINISHED;
}

static void WM_OT_console_toggle(wmOperatorType *ot)
{
	/* XXX Have to mark these for xgettext, as under linux they do not exists... */
	ot->name = CTX_N_(BLT_I18NCONTEXT_OPERATOR_DEFAULT, "Toggle System Console");
	ot->idname = "WM_OT_console_toggle";
	ot->description = N_("Toggle System Console");

	ot->exec = wm_console_toggle_exec;
	ot->poll = WM_operator_winactive;
}

#endif

/* ************ default paint cursors, draw always around cursor *********** */
/*
 * - returns handler to free
 * - poll(bContext): returns 1 if draw should happen
 * - draw(bContext): drawing callback for paint cursor
 */

wmPaintCursor *WM_paint_cursor_activate(
        wmWindowManager *wm,
        short space_type, short region_type,
        bool (*poll)(bContext *C),
        wmPaintCursorDraw draw, void *customdata)
{
	wmPaintCursor *pc = MEM_callocN(sizeof(wmPaintCursor), "paint cursor");

	BLI_addtail(&wm->paintcursors, pc);

	pc->customdata = customdata;
	pc->poll = poll;
	pc->draw = draw;

	pc->space_type = space_type;
	pc->region_type = region_type;

	return pc;
}

bool WM_paint_cursor_end(wmWindowManager *wm, wmPaintCursor *handle)
{
	wmPaintCursor *pc;

	for (pc = wm->paintcursors.first; pc; pc = pc->next) {
		if (pc == (wmPaintCursor *)handle) {
			BLI_remlink(&wm->paintcursors, pc);
			MEM_freeN(pc);
			return true;
		}
	}
	return false;
}

/* *********************** radial control ****************** */

#define WM_RADIAL_CONTROL_DISPLAY_SIZE (200 * UI_DPI_FAC)
#define WM_RADIAL_CONTROL_DISPLAY_MIN_SIZE (35 * UI_DPI_FAC)
#define WM_RADIAL_CONTROL_DISPLAY_WIDTH (WM_RADIAL_CONTROL_DISPLAY_SIZE - WM_RADIAL_CONTROL_DISPLAY_MIN_SIZE)
#define WM_RADIAL_MAX_STR 10

typedef struct {
	PropertyType type;
	PropertySubType subtype;
	PointerRNA ptr, col_ptr, fill_col_ptr, rot_ptr, zoom_ptr, image_id_ptr;
	PointerRNA fill_col_override_ptr, fill_col_override_test_ptr;
	PropertyRNA *prop, *col_prop, *fill_col_prop, *rot_prop, *zoom_prop;
	PropertyRNA *fill_col_override_prop, *fill_col_override_test_prop;
	StructRNA *image_id_srna;
	float initial_value, current_value, min_value, max_value;
	int initial_mouse[2];
	int slow_mouse[2];
	bool slow_mode;
	Dial *dial;
	unsigned int gltex;
	ListBase orig_paintcursors;
	bool use_secondary_tex;
	void *cursor;
	NumInput num_input;
} RadialControl;

static void radial_control_update_header(wmOperator *op, bContext *C)
{
	RadialControl *rc = op->customdata;
	char msg[UI_MAX_DRAW_STR];
	ScrArea *sa = CTX_wm_area(C);
	Scene *scene = CTX_data_scene(C);

	if (hasNumInput(&rc->num_input)) {
		char num_str[NUM_STR_REP_LEN];
		outputNumInput(&rc->num_input, num_str, &scene->unit);
		BLI_snprintf(msg, sizeof(msg), "%s: %s", RNA_property_ui_name(rc->prop), num_str);
	}
	else {
		const char *ui_name = RNA_property_ui_name(rc->prop);
		switch (rc->subtype) {
			case PROP_NONE:
			case PROP_DISTANCE:
				BLI_snprintf(msg, sizeof(msg), "%s: %0.4f", ui_name, rc->current_value);
				break;
			case PROP_PIXEL:
				BLI_snprintf(msg, sizeof(msg), "%s: %d", ui_name, (int)rc->current_value); /* XXX: round to nearest? */
				break;
			case PROP_PERCENTAGE:
				BLI_snprintf(msg, sizeof(msg), "%s: %3.1f%%", ui_name, rc->current_value);
				break;
			case PROP_FACTOR:
				BLI_snprintf(msg, sizeof(msg), "%s: %1.3f", ui_name, rc->current_value);
				break;
			case PROP_ANGLE:
				BLI_snprintf(msg, sizeof(msg), "%s: %3.2f", ui_name, RAD2DEGF(rc->current_value));
				break;
			default:
				BLI_snprintf(msg, sizeof(msg), "%s", ui_name); /* XXX: No value? */
				break;
		}
	}

	ED_area_status_text(sa, msg);
}

static void radial_control_set_initial_mouse(RadialControl *rc, const wmEvent *event)
{
	float d[2] = {0, 0};
	float zoom[2] = {1, 1};

	rc->initial_mouse[0] = event->x;
	rc->initial_mouse[1] = event->y;

	switch (rc->subtype) {
		case PROP_NONE:
		case PROP_DISTANCE:
		case PROP_PIXEL:
			d[0] = rc->initial_value;
			break;
		case PROP_PERCENTAGE:
			d[0] = (rc->initial_value) / 100.0f * WM_RADIAL_CONTROL_DISPLAY_WIDTH + WM_RADIAL_CONTROL_DISPLAY_MIN_SIZE;
			break;
		case PROP_FACTOR:
			d[0] = (1 - rc->initial_value) * WM_RADIAL_CONTROL_DISPLAY_WIDTH + WM_RADIAL_CONTROL_DISPLAY_MIN_SIZE;
			break;
		case PROP_ANGLE:
			d[0] = WM_RADIAL_CONTROL_DISPLAY_SIZE * cosf(rc->initial_value);
			d[1] = WM_RADIAL_CONTROL_DISPLAY_SIZE * sinf(rc->initial_value);
			break;
		default:
			return;
	}

	if (rc->zoom_prop) {
		RNA_property_float_get_array(&rc->zoom_ptr, rc->zoom_prop, zoom);
		d[0] *= zoom[0];
		d[1] *= zoom[1];
	}

	rc->initial_mouse[0] -= d[0];
	rc->initial_mouse[1] -= d[1];
}

static void radial_control_set_tex(RadialControl *rc)
{
	ImBuf *ibuf;

	switch (RNA_type_to_ID_code(rc->image_id_ptr.type)) {
		case ID_BR:
			if ((ibuf = BKE_brush_gen_radial_control_imbuf(rc->image_id_ptr.data, rc->use_secondary_tex))) {
				glGenTextures(1, &rc->gltex);
				glBindTexture(GL_TEXTURE_2D, rc->gltex);
				glTexImage2D(GL_TEXTURE_2D, 0, GL_R8, ibuf->x, ibuf->y, 0,
				             GL_RED, GL_FLOAT, ibuf->rect_float);
				glBindTexture(GL_TEXTURE_2D, 0);
				MEM_freeN(ibuf->rect_float);
				MEM_freeN(ibuf);
			}
			break;
		default:
			break;
	}
}

static void radial_control_paint_tex(RadialControl *rc, float radius, float alpha)
{
	float col[3] = {0, 0, 0};
	float rot;

	/* set fill color */
	if (rc->fill_col_prop) {
		PointerRNA *fill_ptr;
		PropertyRNA *fill_prop;

		if (rc->fill_col_override_prop &&
		    RNA_property_boolean_get(&rc->fill_col_override_test_ptr, rc->fill_col_override_test_prop))
		{
			fill_ptr = &rc->fill_col_override_ptr;
			fill_prop = rc->fill_col_override_prop;
		}
		else {
			fill_ptr = &rc->fill_col_ptr;
			fill_prop = rc->fill_col_prop;
		}

		RNA_property_float_get_array(fill_ptr, fill_prop, col);
	}

	GPUVertFormat *format = immVertexFormat();
	uint pos = GPU_vertformat_attr_add(format, "pos", GPU_COMP_F32, 2, GPU_FETCH_FLOAT);

	if (rc->gltex) {

		uint texCoord = GPU_vertformat_attr_add(format, "texCoord", GPU_COMP_F32, 2, GPU_FETCH_FLOAT);

		glActiveTexture(GL_TEXTURE0);
		glBindTexture(GL_TEXTURE_2D, rc->gltex);

		glTexParameteri(GL_TEXTURE_2D, GL_TEXTURE_MIN_FILTER, GL_LINEAR);
		glTexParameteri(GL_TEXTURE_2D, GL_TEXTURE_MAG_FILTER, GL_LINEAR);

		GLint swizzleMask[] = {GL_ZERO, GL_ZERO, GL_ZERO, GL_RED};
		glTexParameteriv(GL_TEXTURE_2D, GL_TEXTURE_SWIZZLE_RGBA, swizzleMask);

		immBindBuiltinProgram(GPU_SHADER_2D_IMAGE_MASK_UNIFORM_COLOR);

		immUniformColor3fvAlpha(col, alpha);
		immUniform1i("image", 0);

		/* set up rotation if available */
		if (rc->rot_prop) {
			rot = RNA_property_float_get(&rc->rot_ptr, rc->rot_prop);
			GPU_matrix_push();
			GPU_matrix_rotate_2d(RAD2DEGF(rot));
		}

		/* draw textured quad */
		immBegin(GPU_PRIM_TRI_FAN, 4);

		immAttr2f(texCoord, 0, 0);
		immVertex2f(pos, -radius, -radius);

		immAttr2f(texCoord, 1, 0);
		immVertex2f(pos, radius, -radius);

		immAttr2f(texCoord, 1, 1);
		immVertex2f(pos, radius, radius);

		immAttr2f(texCoord, 0, 1);
		immVertex2f(pos, -radius, radius);

		immEnd();

		/* undo rotation */
		if (rc->rot_prop)
			GPU_matrix_pop();
	}
	else {
		/* flat color if no texture available */
		immBindBuiltinProgram(GPU_SHADER_2D_UNIFORM_COLOR);
		immUniformColor3fvAlpha(col, alpha);
		imm_draw_circle_fill_2d(pos, 0.0f, 0.0f, radius, 40);
	}

	immUnbindProgram();
}

static void radial_control_paint_cursor(bContext *UNUSED(C), int x, int y, void *customdata)
{
	RadialControl *rc = customdata;
	uiStyle *style = UI_style_get();
	const uiFontStyle *fstyle = &style->widget;
	const int fontid = fstyle->uifont_id;
	short fstyle_points = fstyle->points;
	char str[WM_RADIAL_MAX_STR];
	short strdrawlen = 0;
	float strwidth, strheight;
	float r1 = 0.0f, r2 = 0.0f, rmin = 0.0, tex_radius, alpha;
	float zoom[2], col[3] = {1, 1, 1};

	switch (rc->subtype) {
		case PROP_NONE:
		case PROP_DISTANCE:
		case PROP_PIXEL:
			r1 = rc->current_value;
			r2 = rc->initial_value;
			tex_radius = r1;
			alpha = 0.75;
			break;
		case PROP_PERCENTAGE:
			r1 = rc->current_value / 100.0f * WM_RADIAL_CONTROL_DISPLAY_WIDTH + WM_RADIAL_CONTROL_DISPLAY_MIN_SIZE;
			r2 = tex_radius = WM_RADIAL_CONTROL_DISPLAY_SIZE;
			rmin = WM_RADIAL_CONTROL_DISPLAY_MIN_SIZE;
			BLI_snprintf(str, WM_RADIAL_MAX_STR, "%3.1f%%", rc->current_value);
			strdrawlen = BLI_strlen_utf8(str);
			tex_radius = r1;
			alpha = 0.75;
			break;
		case PROP_FACTOR:
			r1 = (1 - rc->current_value) * WM_RADIAL_CONTROL_DISPLAY_WIDTH + WM_RADIAL_CONTROL_DISPLAY_MIN_SIZE;
			r2 = tex_radius = WM_RADIAL_CONTROL_DISPLAY_SIZE;
			rmin = WM_RADIAL_CONTROL_DISPLAY_MIN_SIZE;
			alpha = rc->current_value / 2.0f + 0.5f;
			BLI_snprintf(str, WM_RADIAL_MAX_STR, "%1.3f", rc->current_value);
			strdrawlen = BLI_strlen_utf8(str);
			break;
		case PROP_ANGLE:
			r1 = r2 = tex_radius = WM_RADIAL_CONTROL_DISPLAY_SIZE;
			alpha = 0.75;
			rmin = WM_RADIAL_CONTROL_DISPLAY_MIN_SIZE;
			BLI_snprintf(str, WM_RADIAL_MAX_STR, "%3.2f", RAD2DEGF(rc->current_value));
			strdrawlen = BLI_strlen_utf8(str);
			break;
		default:
			tex_radius = WM_RADIAL_CONTROL_DISPLAY_SIZE; /* note, this is a dummy value */
			alpha = 0.75;
			break;
	}

	/* Keep cursor in the original place */
	x = rc->initial_mouse[0];
	y = rc->initial_mouse[1];
	GPU_matrix_translate_2f((float)x, (float)y);

	glEnable(GL_BLEND);
	glEnable(GL_LINE_SMOOTH);

	/* apply zoom if available */
	if (rc->zoom_prop) {
		RNA_property_float_get_array(&rc->zoom_ptr, rc->zoom_prop, zoom);
		GPU_matrix_scale_2fv(zoom);
	}

	/* draw rotated texture */
	radial_control_paint_tex(rc, tex_radius, alpha);

	/* set line color */
	if (rc->col_prop)
		RNA_property_float_get_array(&rc->col_ptr, rc->col_prop, col);

	GPUVertFormat *format = immVertexFormat();
	uint pos = GPU_vertformat_attr_add(format, "pos", GPU_COMP_F32, 2, GPU_FETCH_FLOAT);

	immBindBuiltinProgram(GPU_SHADER_2D_UNIFORM_COLOR);
	immUniformColor3fvAlpha(col, 0.5f);

	if (rc->subtype == PROP_ANGLE) {
		GPU_matrix_push();

		/* draw original angle line */
		GPU_matrix_rotate_2d(RAD2DEGF(rc->initial_value));
		immBegin(GPU_PRIM_LINES, 2);
		immVertex2f(pos, (float)WM_RADIAL_CONTROL_DISPLAY_MIN_SIZE, 0.0f);
		immVertex2f(pos, (float)WM_RADIAL_CONTROL_DISPLAY_SIZE, 0.0f);
		immEnd();

		/* draw new angle line */
		GPU_matrix_rotate_2d(RAD2DEGF(rc->current_value - rc->initial_value));
		immBegin(GPU_PRIM_LINES, 2);
		immVertex2f(pos, (float)WM_RADIAL_CONTROL_DISPLAY_MIN_SIZE, 0.0f);
		immVertex2f(pos, (float)WM_RADIAL_CONTROL_DISPLAY_SIZE, 0.0f);
		immEnd();

		GPU_matrix_pop();
	}

	/* draw circles on top */
	imm_draw_circle_wire_2d(pos, 0.0f, 0.0f, r1, 40);
	imm_draw_circle_wire_2d(pos, 0.0f, 0.0f, r2, 40);
	if (rmin > 0.0f)
		imm_draw_circle_wire_2d(pos, 0.0, 0.0f, rmin, 40);
	immUnbindProgram();

	BLF_size(fontid, 1.5 * fstyle_points * U.pixelsize, U.dpi);
	BLF_enable(fontid, BLF_SHADOW);
	BLF_shadow(fontid, 3, (const float[4]){0.0f, 0.0f, 0.0f, 0.5f});
	BLF_shadow_offset(fontid, 1, -1);

	/* draw value */
	BLF_width_and_height(fontid, str, strdrawlen, &strwidth, &strheight);
	BLF_position(fontid, -0.5f * strwidth, -0.5f * strheight, 0.0f);
	BLF_draw(fontid, str, strdrawlen);

	BLF_disable(fontid, BLF_SHADOW);

	glDisable(GL_BLEND);
	glDisable(GL_LINE_SMOOTH);

}

typedef enum {
	RC_PROP_ALLOW_MISSING = 1,
	RC_PROP_REQUIRE_FLOAT = 2,
	RC_PROP_REQUIRE_BOOL = 4,
} RCPropFlags;

/**
 * Attempt to retrieve the rna pointer/property from an rna path.
 *
 * \return 0 for failure, 1 for success, and also 1 if property is not set.
 */
static int radial_control_get_path(
        PointerRNA *ctx_ptr, wmOperator *op,
        const char *name, PointerRNA *r_ptr,
        PropertyRNA **r_prop, int req_length, RCPropFlags flags)
{
	PropertyRNA *unused_prop;
	int len;
	char *str;

	/* check flags */
	if ((flags & RC_PROP_REQUIRE_BOOL) && (flags & RC_PROP_REQUIRE_FLOAT)) {
		BKE_report(op->reports, RPT_ERROR, "Property cannot be both boolean and float");
		return 0;
	}

	/* get an rna string path from the operator's properties */
	if (!(str = RNA_string_get_alloc(op->ptr, name, NULL, 0)))
		return 1;

	if (str[0] == '\0') {
		if (r_prop) *r_prop = NULL;
		MEM_freeN(str);
		return 1;
	}

	if (!r_prop)
		r_prop = &unused_prop;

	/* get rna from path */
	if (!RNA_path_resolve(ctx_ptr, str, r_ptr, r_prop)) {
		MEM_freeN(str);
		if (flags & RC_PROP_ALLOW_MISSING)
			return 1;
		else {
			BKE_reportf(op->reports, RPT_ERROR, "Could not resolve path '%s'", name);
			return 0;
		}
	}

	/* check property type */
	if (flags & (RC_PROP_REQUIRE_BOOL | RC_PROP_REQUIRE_FLOAT)) {
		PropertyType prop_type = RNA_property_type(*r_prop);

		if (((flags & RC_PROP_REQUIRE_BOOL) && (prop_type != PROP_BOOLEAN)) ||
		    ((flags & RC_PROP_REQUIRE_FLOAT) && (prop_type != PROP_FLOAT)))
		{
			MEM_freeN(str);
			BKE_reportf(op->reports, RPT_ERROR, "Property from path '%s' is not a float", name);
			return 0;
		}
	}

	/* check property's array length */
	if (*r_prop && (len = RNA_property_array_length(r_ptr, *r_prop)) != req_length) {
		MEM_freeN(str);
		BKE_reportf(op->reports, RPT_ERROR, "Property from path '%s' has length %d instead of %d",
		            name, len, req_length);
		return 0;
	}

	/* success */
	MEM_freeN(str);
	return 1;
}

/* initialize the rna pointers and properties using rna paths */
static int radial_control_get_properties(bContext *C, wmOperator *op)
{
	RadialControl *rc = op->customdata;
	PointerRNA ctx_ptr, use_secondary_ptr;
	PropertyRNA *use_secondary_prop = NULL;
	const char *data_path;

	RNA_pointer_create(NULL, &RNA_Context, C, &ctx_ptr);

	/* check if we use primary or secondary path */
	if (!radial_control_get_path(&ctx_ptr, op, "use_secondary",
	                             &use_secondary_ptr, &use_secondary_prop,
	                             0, (RC_PROP_ALLOW_MISSING |
	                                 RC_PROP_REQUIRE_BOOL)))
	{
		return 0;
	}
	else {
		if (use_secondary_prop &&
		    RNA_property_boolean_get(&use_secondary_ptr, use_secondary_prop))
		{
			data_path = "data_path_secondary";
		}
		else {
			data_path = "data_path_primary";
		}
	}

	if (!radial_control_get_path(&ctx_ptr, op, data_path, &rc->ptr, &rc->prop, 0, 0))
		return 0;

	/* data path is required */
	if (!rc->prop)
		return 0;

	if (!radial_control_get_path(&ctx_ptr, op, "rotation_path", &rc->rot_ptr, &rc->rot_prop, 0, RC_PROP_REQUIRE_FLOAT))
		return 0;
	if (!radial_control_get_path(&ctx_ptr, op, "color_path", &rc->col_ptr, &rc->col_prop, 3, RC_PROP_REQUIRE_FLOAT))
		return 0;


	if (!radial_control_get_path(
	        &ctx_ptr, op, "fill_color_path", &rc->fill_col_ptr, &rc->fill_col_prop, 3, RC_PROP_REQUIRE_FLOAT))
	{
		return 0;
	}

	if (!radial_control_get_path(
	        &ctx_ptr, op, "fill_color_override_path",
	        &rc->fill_col_override_ptr, &rc->fill_col_override_prop, 3, RC_PROP_REQUIRE_FLOAT))
	{
		return 0;
	}
	if (!radial_control_get_path(
	        &ctx_ptr, op, "fill_color_override_test_path",
	        &rc->fill_col_override_test_ptr, &rc->fill_col_override_test_prop, 0, RC_PROP_REQUIRE_BOOL))
	{
		return 0;
	}

	/* slightly ugly; allow this property to not resolve
	 * correctly. needed because 3d texture paint shares the same
	 * keymap as 2d image paint */
	if (!radial_control_get_path(&ctx_ptr, op, "zoom_path",
	                             &rc->zoom_ptr, &rc->zoom_prop, 2,
	                             RC_PROP_REQUIRE_FLOAT | RC_PROP_ALLOW_MISSING))
	{
		return 0;
	}

	if (!radial_control_get_path(&ctx_ptr, op, "image_id", &rc->image_id_ptr, NULL, 0, 0))
		return 0;
	else if (rc->image_id_ptr.data) {
		/* extra check, pointer must be to an ID */
		if (!RNA_struct_is_ID(rc->image_id_ptr.type)) {
			BKE_report(op->reports, RPT_ERROR, "Pointer from path image_id is not an ID");
			return 0;
		}
	}

	rc->use_secondary_tex = RNA_boolean_get(op->ptr, "secondary_tex");

	return 1;
}

static int radial_control_invoke(bContext *C, wmOperator *op, const wmEvent *event)
{
	wmWindowManager *wm;
	RadialControl *rc;


	if (!(op->customdata = rc = MEM_callocN(sizeof(RadialControl), "RadialControl")))
		return OPERATOR_CANCELLED;

	if (!radial_control_get_properties(C, op)) {
		MEM_freeN(rc);
		return OPERATOR_CANCELLED;
	}

	/* get type, initial, min, and max values of the property */
	switch ((rc->type = RNA_property_type(rc->prop))) {
		case PROP_INT:
		{
			int value, min, max, step;

			value = RNA_property_int_get(&rc->ptr, rc->prop);
			RNA_property_int_ui_range(&rc->ptr, rc->prop, &min, &max, &step);

			rc->initial_value = value;
			rc->min_value = min_ii(value, min);
			rc->max_value = max_ii(value, max);
			break;
		}
		case PROP_FLOAT:
		{
			float value, min, max, step, precision;

			value = RNA_property_float_get(&rc->ptr, rc->prop);
			RNA_property_float_ui_range(&rc->ptr, rc->prop, &min, &max, &step, &precision);

			rc->initial_value = value;
			rc->min_value = min_ff(value, min);
			rc->max_value = max_ff(value, max);
			break;
		}
		default:
			BKE_report(op->reports, RPT_ERROR, "Property must be an integer or a float");
			MEM_freeN(rc);
			return OPERATOR_CANCELLED;
	}

	/* initialize numerical input */
	initNumInput(&rc->num_input);
	rc->num_input.idx_max = 0;
	rc->num_input.val_flag[0] |= NUM_NO_NEGATIVE;
	rc->num_input.unit_sys = USER_UNIT_NONE;
	rc->num_input.unit_type[0] = B_UNIT_LENGTH;

	/* get subtype of property */
	rc->subtype = RNA_property_subtype(rc->prop);
	if (!ELEM(rc->subtype, PROP_NONE, PROP_DISTANCE, PROP_FACTOR, PROP_PERCENTAGE, PROP_ANGLE, PROP_PIXEL)) {
		BKE_report(op->reports, RPT_ERROR, "Property must be a none, distance, factor, percentage, angle, or pixel");
		MEM_freeN(rc);
		return OPERATOR_CANCELLED;
	}

	rc->current_value = rc->initial_value;
	radial_control_set_initial_mouse(rc, event);
	radial_control_set_tex(rc);

	/* temporarily disable other paint cursors */
	wm = CTX_wm_manager(C);
	rc->orig_paintcursors = wm->paintcursors;
	BLI_listbase_clear(&wm->paintcursors);

	/* add radial control paint cursor */
	rc->cursor = WM_paint_cursor_activate(
	        wm,
	        SPACE_TYPE_ANY, RGN_TYPE_ANY,
	        op->type->poll,
	        radial_control_paint_cursor, rc);

	WM_event_add_modal_handler(C, op);

	return OPERATOR_RUNNING_MODAL;
}

static void radial_control_set_value(RadialControl *rc, float val)
{
	switch (rc->type) {
		case PROP_INT:
			RNA_property_int_set(&rc->ptr, rc->prop, val);
			break;
		case PROP_FLOAT:
			RNA_property_float_set(&rc->ptr, rc->prop, val);
			break;
		default:
			break;
	}
}

static void radial_control_cancel(bContext *C, wmOperator *op)
{
	RadialControl *rc = op->customdata;
	wmWindowManager *wm = CTX_wm_manager(C);
	ScrArea *sa = CTX_wm_area(C);

	if (rc->dial) {
		MEM_freeN(rc->dial);
		rc->dial = NULL;
	}

	ED_area_status_text(sa, NULL);

	WM_paint_cursor_end(wm, rc->cursor);

	/* restore original paint cursors */
	wm->paintcursors = rc->orig_paintcursors;

	/* not sure if this is a good notifier to use;
	 * intended purpose is to update the UI so that the
	 * new value is displayed in sliders/numfields */
	WM_event_add_notifier(C, NC_WINDOW, NULL);

	glDeleteTextures(1, &rc->gltex);

	MEM_freeN(rc);
}

static int radial_control_modal(bContext *C, wmOperator *op, const wmEvent *event)
{
	RadialControl *rc = op->customdata;
	float new_value, dist = 0.0f, zoom[2];
	float delta[2], ret = OPERATOR_RUNNING_MODAL;
	bool snap;
	float angle_precision = 0.0f;
	const bool has_numInput = hasNumInput(&rc->num_input);
	bool handled = false;
	float numValue;
	/* TODO: fix hardcoded events */

	snap = event->ctrl != 0;

	/* Modal numinput active, try to handle numeric inputs first... */
	if (event->val == KM_PRESS && has_numInput && handleNumInput(C, &rc->num_input, event)) {
		handled = true;
		applyNumInput(&rc->num_input, &numValue);

		if (rc->subtype == PROP_ANGLE) {
			numValue = DEG2RADF(numValue);
			numValue = fmod(numValue, 2.0f * (float)M_PI);
			if (numValue < 0.0f)
				numValue += 2.0f * (float)M_PI;
		}

		CLAMP(numValue, rc->min_value, rc->max_value);
		new_value = numValue;

		radial_control_set_value(rc, new_value);
		rc->current_value = new_value;
		radial_control_update_header(op, C);
		return OPERATOR_RUNNING_MODAL;
	}
	else {
		handled = false;
		switch (event->type) {
			case ESCKEY:
			case RIGHTMOUSE:
				/* canceled; restore original value */
				radial_control_set_value(rc, rc->initial_value);
				ret = OPERATOR_CANCELLED;
				break;

			case LEFTMOUSE:
			case PADENTER:
			case RETKEY:
				/* done; value already set */
				RNA_property_update(C, &rc->ptr, rc->prop);
				ret = OPERATOR_FINISHED;
				break;

			case MOUSEMOVE:
				if (!has_numInput) {
					if (rc->slow_mode) {
						if (rc->subtype == PROP_ANGLE) {
							float position[2] = {event->x, event->y};

							/* calculate the initial angle here first */
							delta[0] = rc->initial_mouse[0] - rc->slow_mouse[0];
							delta[1] = rc->initial_mouse[1] - rc->slow_mouse[1];

							/* precision angle gets calculated from dial and gets added later */
							angle_precision = -0.1f * BLI_dial_angle(rc->dial, position);
						}
						else {
							delta[0] = rc->initial_mouse[0] - rc->slow_mouse[0];
							delta[1] = rc->initial_mouse[1] - rc->slow_mouse[1];

							if (rc->zoom_prop) {
								RNA_property_float_get_array(&rc->zoom_ptr, rc->zoom_prop, zoom);
								delta[0] /= zoom[0];
								delta[1] /= zoom[1];
							}

							dist = len_v2(delta);

							delta[0] = event->x - rc->slow_mouse[0];
							delta[1] = event->y - rc->slow_mouse[1];

							if (rc->zoom_prop) {
								delta[0] /= zoom[0];
								delta[1] /= zoom[1];
							}

							dist = dist + 0.1f * (delta[0] + delta[1]);
						}
					}
					else {
						delta[0] = rc->initial_mouse[0] - event->x;
						delta[1] = rc->initial_mouse[1] - event->y;

						if (rc->zoom_prop) {
							RNA_property_float_get_array(&rc->zoom_ptr, rc->zoom_prop, zoom);
							delta[0] /= zoom[0];
							delta[1] /= zoom[1];
						}

						dist = len_v2(delta);
					}

					/* calculate new value and apply snapping  */
					switch (rc->subtype) {
						case PROP_NONE:
						case PROP_DISTANCE:
						case PROP_PIXEL:
							new_value = dist;
							if (snap) new_value = ((int)new_value + 5) / 10 * 10;
							break;
						case PROP_PERCENTAGE:
							new_value = ((dist - WM_RADIAL_CONTROL_DISPLAY_MIN_SIZE) / WM_RADIAL_CONTROL_DISPLAY_WIDTH) * 100.0f;
							if (snap) new_value = ((int)(new_value + 2.5f)) / 5 * 5;
							break;
						case PROP_FACTOR:
							new_value = (WM_RADIAL_CONTROL_DISPLAY_SIZE - dist) / WM_RADIAL_CONTROL_DISPLAY_WIDTH;
							if (snap) new_value = ((int)ceil(new_value * 10.f) * 10.0f) / 100.f;
							break;
						case PROP_ANGLE:
							new_value = atan2f(delta[1], delta[0]) + (float)M_PI + angle_precision;
							new_value = fmod(new_value, 2.0f * (float)M_PI);
							if (new_value < 0.0f)
								new_value += 2.0f * (float)M_PI;
							if (snap) new_value = DEG2RADF(((int)RAD2DEGF(new_value) + 5) / 10 * 10);
							break;
						default:
							new_value = dist; /* dummy value, should this ever happen? - campbell */
							break;
					}

					/* clamp and update */
					CLAMP(new_value, rc->min_value, rc->max_value);
					radial_control_set_value(rc, new_value);
					rc->current_value = new_value;
					handled = true;
					break;
				}
				break;

			case LEFTSHIFTKEY:
			case RIGHTSHIFTKEY:
			{
				if (event->val == KM_PRESS) {
					rc->slow_mouse[0] = event->x;
					rc->slow_mouse[1] = event->y;
					rc->slow_mode = true;
					if (rc->subtype == PROP_ANGLE) {
						float initial_position[2] = {UNPACK2(rc->initial_mouse)};
						float current_position[2] = {UNPACK2(rc->slow_mouse)};
						rc->dial = BLI_dial_initialize(initial_position, 0.0f);
						/* immediately set the position to get a an initial direction */
						BLI_dial_angle(rc->dial, current_position);
					}
					handled = true;
				}
				if (event->val == KM_RELEASE) {
					rc->slow_mode = false;
					handled = true;
					if (rc->dial) {
						MEM_freeN(rc->dial);
						rc->dial = NULL;
					}
				}
				break;
			}
		}

		/* Modal numinput inactive, try to handle numeric inputs last... */
		if (!handled && event->val == KM_PRESS && handleNumInput(C, &rc->num_input, event)) {
			applyNumInput(&rc->num_input, &numValue);

			if (rc->subtype == PROP_ANGLE) {
				numValue = DEG2RADF(numValue);
				numValue = fmod(numValue, 2.0f * (float)M_PI);
				if (numValue < 0.0f)
					numValue += 2.0f * (float)M_PI;
			}

			CLAMP(numValue, rc->min_value, rc->max_value);
			new_value = numValue;

			radial_control_set_value(rc, new_value);

			rc->current_value = new_value;
			radial_control_update_header(op, C);
			return OPERATOR_RUNNING_MODAL;
		}
	}

	ED_region_tag_redraw(CTX_wm_region(C));
	radial_control_update_header(op, C);

	if (ret != OPERATOR_RUNNING_MODAL)
		radial_control_cancel(C, op);

	return ret;
}

static void WM_OT_radial_control(wmOperatorType *ot)
{
	ot->name = "Radial Control";
	ot->idname = "WM_OT_radial_control";
	ot->description = "Radial Control\nSet some size property (like e.g. brush size) with mouse wheel";

	ot->invoke = radial_control_invoke;
	ot->modal = radial_control_modal;
	ot->cancel = radial_control_cancel;

	ot->flag = OPTYPE_REGISTER | OPTYPE_UNDO | OPTYPE_BLOCKING;

	/* all paths relative to the context */
	PropertyRNA *prop;
	prop = RNA_def_string(ot->srna, "data_path_primary", NULL, 0, "Primary Data Path", "Primary path of property to be set by the radial control");
	RNA_def_property_flag(prop, PROP_SKIP_SAVE);

	prop = RNA_def_string(ot->srna, "data_path_secondary", NULL, 0, "Secondary Data Path", "Secondary path of property to be set by the radial control");
	RNA_def_property_flag(prop, PROP_SKIP_SAVE);

	prop = RNA_def_string(ot->srna, "use_secondary", NULL, 0, "Use Secondary", "Path of property to select between the primary and secondary data paths");
	RNA_def_property_flag(prop, PROP_SKIP_SAVE);

	prop = RNA_def_string(ot->srna, "rotation_path", NULL, 0, "Rotation Path", "Path of property used to rotate the texture display");
	RNA_def_property_flag(prop, PROP_SKIP_SAVE);

	prop = RNA_def_string(ot->srna, "color_path", NULL, 0, "Color Path", "Path of property used to set the color of the control");
	RNA_def_property_flag(prop, PROP_SKIP_SAVE);

	prop = RNA_def_string(ot->srna, "fill_color_path", NULL, 0, "Fill Color Path", "Path of property used to set the fill color of the control");
	RNA_def_property_flag(prop, PROP_SKIP_SAVE);

	prop = RNA_def_string(ot->srna, "fill_color_override_path", NULL, 0, "Fill Color Override Path", "");
	RNA_def_property_flag(prop, PROP_SKIP_SAVE);
	prop = RNA_def_string(ot->srna, "fill_color_override_test_path", NULL, 0, "Fill Color Override Test", "");
	RNA_def_property_flag(prop, PROP_SKIP_SAVE);

	prop = RNA_def_string(ot->srna, "zoom_path", NULL, 0, "Zoom Path", "Path of property used to set the zoom level for the control");
	RNA_def_property_flag(prop, PROP_SKIP_SAVE);

	prop = RNA_def_string(ot->srna, "image_id", NULL, 0, "Image ID", "Path of ID that is used to generate an image for the control");
	RNA_def_property_flag(prop, PROP_SKIP_SAVE);

	prop = RNA_def_boolean(ot->srna, "secondary_tex", false, "Secondary Texture", "Tweak brush secondary/mask texture");
	RNA_def_property_flag(prop, PROP_SKIP_SAVE);
}

/* ************************** timer for testing ***************** */

/* uses no type defines, fully local testing function anyway... ;) */

static void redraw_timer_window_swap(bContext *C)
{
	wmWindow *win = CTX_wm_window(C);
	ScrArea *sa;
	CTX_wm_menu_set(C, NULL);

	for (sa = CTX_wm_screen(C)->areabase.first; sa; sa = sa->next)
		ED_area_tag_redraw(sa);
	wm_draw_update(C);

	CTX_wm_window_set(C, win);  /* XXX context manipulation warning! */
}

enum {
	eRTDrawRegion = 0,
	eRTDrawRegionSwap = 1,
	eRTDrawWindow = 2,
	eRTDrawWindowSwap = 3,
	eRTAnimationStep = 4,
	eRTAnimationPlay = 5,
	eRTUndo = 6,
};

static const EnumPropertyItem redraw_timer_type_items[] = {
	{eRTDrawRegion, "DRAW", 0, "Draw Region", "Draw Region"},
	{eRTDrawRegionSwap, "DRAW_SWAP", 0, "Draw Region + Swap", "Draw Region and Swap"},
	{eRTDrawWindow, "DRAW_WIN", 0, "Draw Window", "Draw Window"},
	{eRTDrawWindowSwap, "DRAW_WIN_SWAP", 0, "Draw Window + Swap", "Draw Window and Swap"},
	{eRTAnimationStep, "ANIM_STEP", 0, "Anim Step", "Animation Steps"},
	{eRTAnimationPlay, "ANIM_PLAY", 0, "Anim Play", "Animation Playback"},
	{eRTUndo, "UNDO", 0, "Undo/Redo", "Undo/Redo"},
	{0, NULL, 0, NULL, NULL}
};


static void redraw_timer_step(
        bContext *C, Main *bmain, Scene *scene,
        struct Depsgraph *depsgraph,
        wmWindow *win, ScrArea *sa, ARegion *ar,
        const int type, const int cfra)
{
	if (type == eRTDrawRegion) {
		if (ar) {
			ED_region_do_draw(C, ar);
			ar->do_draw = false;
		}
	}
	else if (type == eRTDrawRegionSwap) {
		CTX_wm_menu_set(C, NULL);

		ED_region_tag_redraw(ar);
		wm_draw_update(C);

		CTX_wm_window_set(C, win);  /* XXX context manipulation warning! */
	}
	else if (type == eRTDrawWindow) {
		bScreen *screen = WM_window_get_active_screen(win);
		ScrArea *sa_iter;

		CTX_wm_menu_set(C, NULL);

		for (sa_iter = screen->areabase.first; sa_iter; sa_iter = sa_iter->next) {
			ARegion *ar_iter;
			CTX_wm_area_set(C, sa_iter);

			for (ar_iter = sa_iter->regionbase.first; ar_iter; ar_iter = ar_iter->next) {
				if (ar_iter->visible) {
					CTX_wm_region_set(C, ar_iter);
					ED_region_do_draw(C, ar_iter);
					ar_iter->do_draw = false;
				}
			}
		}

		CTX_wm_window_set(C, win);  /* XXX context manipulation warning! */

		CTX_wm_area_set(C, sa);
		CTX_wm_region_set(C, ar);
	}
	else if (type == eRTDrawWindowSwap) {
		redraw_timer_window_swap(C);
	}
	else if (type == eRTAnimationStep) {
		scene->r.cfra += (cfra == scene->r.cfra) ? 1 : -1;
		BKE_scene_graph_update_for_newframe(depsgraph, bmain);
	}
	else if (type == eRTAnimationPlay) {
		/* play anim, return on same frame as started with */
		int tot = (scene->r.efra - scene->r.sfra) + 1;

		while (tot--) {
			/* todo, ability to escape! */
			scene->r.cfra++;
			if (scene->r.cfra > scene->r.efra)
				scene->r.cfra = scene->r.sfra;

			BKE_scene_graph_update_for_newframe(depsgraph, bmain);
			redraw_timer_window_swap(C);
		}
	}
	else { /* eRTUndo */
		ED_undo_pop(C);
		ED_undo_redo(C);
	}
}

static int redraw_timer_exec(bContext *C, wmOperator *op)
{
	Main *bmain = CTX_data_main(C);
	Scene *scene = CTX_data_scene(C);
	wmWindow *win = CTX_wm_window(C);
	ScrArea *sa = CTX_wm_area(C);
	ARegion *ar = CTX_wm_region(C);
	double time_start, time_delta;
	const int type = RNA_enum_get(op->ptr, "type");
	const int iter = RNA_int_get(op->ptr, "iterations");
	const double time_limit = (double)RNA_float_get(op->ptr, "time_limit");
	const int cfra = scene->r.cfra;
	int a, iter_steps = 0;
	const char *infostr = "";
	struct Depsgraph *depsgraph = CTX_data_depsgraph(C);

	WM_cursor_wait(1);

	time_start = PIL_check_seconds_timer();

	for (a = 0; a < iter; a++) {
		redraw_timer_step(C, bmain, scene, depsgraph, win, sa, ar, type, cfra);
		iter_steps += 1;

		if (time_limit != 0.0) {
			if ((PIL_check_seconds_timer() - time_start) > time_limit) {
				break;
			}
			a = 0;
		}
	}

	time_delta = (PIL_check_seconds_timer() - time_start) * 1000;

	RNA_enum_description(redraw_timer_type_items, type, &infostr);

	WM_cursor_wait(0);

	BKE_reportf(op->reports, RPT_WARNING,
	            "%d x %s: %.4f ms, average: %.8f ms",
	            iter_steps, infostr, time_delta, time_delta / iter_steps);

	return OPERATOR_FINISHED;
}

static void WM_OT_redraw_timer(wmOperatorType *ot)
{
	ot->name = "Redraw Timer";
	ot->idname = "WM_OT_redraw_timer";
	ot->description = "Redraw Timer\nSimple redraw timer to test the speed of updating the interface";

	ot->invoke = WM_menu_invoke;
	ot->exec = redraw_timer_exec;
	ot->poll = WM_operator_winactive;

	ot->prop = RNA_def_enum(ot->srna, "type", redraw_timer_type_items, eRTDrawRegion, "Type", "");
	RNA_def_int(ot->srna, "iterations", 10, 1, INT_MAX, "Iterations", "Number of times to redraw", 1, 1000);
	RNA_def_float(ot->srna, "time_limit", 0.0, 0.0, FLT_MAX,
	              "Time Limit", "Seconds to run the test for (override iterations)", 0.0, 60.0);

}

/* ************************** memory statistics for testing ***************** */

static int memory_statistics_exec(bContext *UNUSED(C), wmOperator *UNUSED(op))
{
	MEM_printmemlist_stats();
	return OPERATOR_FINISHED;
}

static void WM_OT_memory_statistics(wmOperatorType *ot)
{
	ot->name = "Memory Statistics";
	ot->idname = "WM_OT_memory_statistics";
	ot->description = "Memory Statistics\nPrint memory statistics to the console";

	ot->exec = memory_statistics_exec;
}

<<<<<<< HEAD
/* ************************** memory statistics for testing ***************** */

static int dependency_relations_exec(bContext *C, wmOperator *UNUSED(op))
{
	Main *bmain = CTX_data_main(C);
	Scene *scene = CTX_data_scene(C);
	Object *ob = CTX_data_active_object(C);

	DAG_print_dependencies(bmain, scene, ob);

	return OPERATOR_FINISHED;
}

static void WM_OT_dependency_relations(wmOperatorType *ot)
{
	ot->name = "Dependency Relations";
	ot->idname = "WM_OT_dependency_relations";
	ot->description = "Dependency Relations\nPrint dependency graph relations to the console";

	ot->exec = dependency_relations_exec;
}

=======
>>>>>>> b77836f9
/* *************************** Mat/tex/etc. previews generation ************* */

typedef struct PreviewsIDEnsureData {
	bContext *C;
	Scene *scene;
} PreviewsIDEnsureData;

static void previews_id_ensure(bContext *C, Scene *scene, ID *id)
{
	BLI_assert(ELEM(GS(id->name), ID_MA, ID_TE, ID_IM, ID_WO, ID_LA));

	/* Only preview non-library datablocks, lib ones do not pertain to this .blend file!
	 * Same goes for ID with no user. */
	if (!ID_IS_LINKED(id) && (id->us != 0)) {
		UI_id_icon_render(C, scene, id, false, false);
		UI_id_icon_render(C, scene, id, true, false);
	}
}

static int previews_id_ensure_callback(void *userdata, ID *UNUSED(self_id), ID **idptr, int cb_flag)
{
	if (cb_flag & IDWALK_CB_PRIVATE) {
		return IDWALK_RET_NOP;
	}

	PreviewsIDEnsureData *data = userdata;
	ID *id = *idptr;

	if (id && (id->tag & LIB_TAG_DOIT)) {
		BLI_assert(ELEM(GS(id->name), ID_MA, ID_TE, ID_IM, ID_WO, ID_LA));
		previews_id_ensure(data->C, data->scene, id);
		id->tag &= ~LIB_TAG_DOIT;
	}

	return IDWALK_RET_NOP;
}

static int previews_ensure_exec(bContext *C, wmOperator *UNUSED(op))
{
	Main *bmain = CTX_data_main(C);
	ListBase *lb[] = {&bmain->mat, &bmain->tex, &bmain->image, &bmain->world, &bmain->lamp, NULL};
	PreviewsIDEnsureData preview_id_data;
	Scene *scene;
	ID *id;
	int i;

	/* We use LIB_TAG_DOIT to check whether we have already handled a given ID or not. */
	BKE_main_id_tag_all(bmain, LIB_TAG_DOIT, false);
	for (i = 0; lb[i]; i++) {
		BKE_main_id_tag_listbase(lb[i], LIB_TAG_DOIT, true);
	}

	preview_id_data.C = C;
	for (scene = bmain->scene.first; scene; scene = scene->id.next) {
		preview_id_data.scene = scene;
		id = (ID *)scene;

		BKE_library_foreach_ID_link(NULL, id, previews_id_ensure_callback, &preview_id_data, IDWALK_RECURSE);
	}

	/* Check a last time for ID not used (fake users only, in theory), and
	 * do our best for those, using current scene... */
	for (i = 0; lb[i]; i++) {
		for (id = lb[i]->first; id; id = id->next) {
			if (id->tag & LIB_TAG_DOIT) {
				previews_id_ensure(C, NULL, id);
				id->tag &= ~LIB_TAG_DOIT;
			}
		}
	}

	return OPERATOR_FINISHED;
}

static void WM_OT_previews_ensure(wmOperatorType *ot)
{
	ot->name = "Refresh Data-Block Previews";
	ot->idname = "WM_OT_previews_ensure";
	ot->description = "Refresh DataBlock Previews\nEnsure datablock previews are available and up-to-date "
	                  "(to be saved in .blend file, only for some types like materials, textures, etc.)";

	ot->exec = previews_ensure_exec;
}

/* *************************** Datablocks previews clear ************* */

/* Only types supporting previews currently. */
static const EnumPropertyItem preview_id_type_items[] = {
    {FILTER_ID_SCE, "SCENE", 0, "Scenes", ""},
    {FILTER_ID_GR, "GROUP", 0, "Groups", ""},
    {FILTER_ID_OB, "OBJECT", 0, "Objects", ""},
    {FILTER_ID_MA, "MATERIAL", 0, "Materials", ""},
    {FILTER_ID_LA, "LIGHT", 0, "Lights", ""},
    {FILTER_ID_WO, "WORLD", 0, "Worlds", ""},
    {FILTER_ID_TE, "TEXTURE", 0, "Textures", ""},
    {FILTER_ID_IM, "IMAGE", 0, "Images", ""},
#if 0  /* XXX TODO */
    {FILTER_ID_BR, "BRUSH", 0, "Brushes", ""},
#endif
    {0, NULL, 0, NULL, NULL}
};

static int previews_clear_exec(bContext *C, wmOperator *op)
{
	Main *bmain = CTX_data_main(C);
	ListBase *lb[] = {&bmain->object, &bmain->collection,
	                  &bmain->mat, &bmain->world, &bmain->lamp, &bmain->tex, &bmain->image, NULL};
	int i;

	const int id_filters = RNA_enum_get(op->ptr, "id_type");

	for (i = 0; lb[i]; i++) {
		ID *id = lb[i]->first;

		if (!id) continue;

//		printf("%s: %d, %d, %d -> %d\n", id->name, GS(id->name), BKE_idcode_to_idfilter(GS(id->name)),
//		                                 id_filters, BKE_idcode_to_idfilter(GS(id->name)) & id_filters);

		if (!id || !(BKE_idcode_to_idfilter(GS(id->name)) & id_filters)) {
			continue;
		}

		for (; id; id = id->next) {
			PreviewImage *prv_img = BKE_previewimg_id_ensure(id);

			BKE_previewimg_clear(prv_img);
		}
	}

	return OPERATOR_FINISHED;
}

static void WM_OT_previews_clear(wmOperatorType *ot)
{
	ot->name = "Clear Data-Block Previews";
	ot->idname = "WM_OT_previews_clear";
	ot->description = "Clear DataBlock Previews\nClear datablock previews (only for some types like objects, materials, textures, etc.)";

	ot->exec = previews_clear_exec;
	ot->invoke = WM_menu_invoke;

	ot->prop = RNA_def_enum_flag(ot->srna, "id_type", preview_id_type_items,
	                             FILTER_ID_SCE | FILTER_ID_OB | FILTER_ID_GR |
	                             FILTER_ID_MA | FILTER_ID_LA | FILTER_ID_WO | FILTER_ID_TE | FILTER_ID_IM,
	                             "Data-Block Type", "Which data-block previews to clear");
}

/* *************************** Doc from UI ************* */

static int doc_view_manual_ui_context_exec(bContext *C, wmOperator *UNUSED(op))
{
	PointerRNA ptr_props;
	char buf[512];
	short retval = OPERATOR_CANCELLED;

	if (UI_but_online_manual_id_from_active(C, buf, sizeof(buf))) {
		WM_operator_properties_create(&ptr_props, "WM_OT_doc_view_manual");
		RNA_string_set(&ptr_props, "doc_id", buf);

		retval = WM_operator_name_call_ptr(
		        C, WM_operatortype_find("WM_OT_doc_view_manual", false),
		        WM_OP_EXEC_DEFAULT, &ptr_props);

		WM_operator_properties_free(&ptr_props);
	}

	return retval;
}

static void WM_OT_doc_view_manual_ui_context(wmOperatorType *ot)
{
	/* identifiers */
	ot->name = "View Online Manual";
	ot->idname = "WM_OT_doc_view_manual_ui_context";
	ot->description = "View Online Manual\nView a context based online manual in a web browser";

	/* callbacks */
	ot->poll = ED_operator_regionactive;
	ot->exec = doc_view_manual_ui_context_exec;
}

/* ******************************************************* */
/* toggle 3D for current window, turning it fullscreen if needed */
static void WM_OT_stereo3d_set(wmOperatorType *ot)
{
	PropertyRNA *prop;

	ot->name = "Set Stereo 3D";
	ot->idname = "WM_OT_set_stereo_3d";
	ot->description = "Set Stereo 3D\nToggle 3D stereo support for current window (or change the display mode)";

	ot->exec = wm_stereo3d_set_exec;
	ot->invoke = wm_stereo3d_set_invoke;
	ot->poll = WM_operator_winactive;
	ot->ui = wm_stereo3d_set_draw;
	ot->check = wm_stereo3d_set_check;
	ot->cancel = wm_stereo3d_set_cancel;

	prop = RNA_def_enum(ot->srna, "display_mode", rna_enum_stereo3d_display_items, S3D_DISPLAY_ANAGLYPH, "Display Mode", "");
	RNA_def_property_flag(prop, PROP_SKIP_SAVE);
	prop = RNA_def_enum(ot->srna, "anaglyph_type", rna_enum_stereo3d_anaglyph_type_items, S3D_ANAGLYPH_REDCYAN, "Anaglyph Type", "");
	RNA_def_property_flag(prop, PROP_SKIP_SAVE);
	prop = RNA_def_enum(ot->srna, "interlace_type", rna_enum_stereo3d_interlace_type_items, S3D_INTERLACE_ROW, "Interlace Type", "");
	RNA_def_property_flag(prop, PROP_SKIP_SAVE);
	prop = RNA_def_boolean(ot->srna, "use_interlace_swap", false, "Swap Left/Right",
	                       "Swap left and right stereo channels");
	RNA_def_property_flag(prop, PROP_SKIP_SAVE);
	prop = RNA_def_boolean(ot->srna, "use_sidebyside_crosseyed", false, "Cross-Eyed",
	                       "Right eye should see left image and vice-versa");
	RNA_def_property_flag(prop, PROP_SKIP_SAVE);
}

void wm_operatortypes_register(void)
{
	WM_operatortype_append(WM_OT_window_close);
	WM_operatortype_append(WM_OT_window_new);
	WM_operatortype_append(WM_OT_window_new_main);
	WM_operatortype_append(WM_OT_read_history);
	WM_operatortype_append(WM_OT_read_homefile);
	WM_operatortype_append(WM_OT_read_factory_settings);
	WM_operatortype_append(WM_OT_save_homefile);
	WM_operatortype_append(WM_OT_save_userpref);
	WM_operatortype_append(WM_OT_userpref_autoexec_path_add);
	WM_operatortype_append(WM_OT_userpref_autoexec_path_remove);
	WM_operatortype_append(WM_OT_window_fullscreen_toggle);
	WM_operatortype_append(WM_OT_quit_blender);
	WM_operatortype_append(WM_OT_open_mainfile);
	WM_operatortype_append(WM_OT_revert_mainfile);
	WM_operatortype_append(WM_OT_link);
	WM_operatortype_append(WM_OT_append);
	WM_operatortype_append(WM_OT_lib_relocate);
	WM_operatortype_append(WM_OT_lib_reload);
	WM_operatortype_append(WM_OT_recover_last_session);
	WM_operatortype_append(WM_OT_recover_auto_save);
	WM_operatortype_append(WM_OT_save_as_mainfile);
	WM_operatortype_append(WM_OT_save_mainfile);
	WM_operatortype_append(WM_OT_redraw_timer);
	WM_operatortype_append(WM_OT_memory_statistics);
	WM_operatortype_append(WM_OT_debug_menu);
	WM_operatortype_append(WM_OT_operator_defaults);
	WM_operatortype_append(WM_OT_splash);
	WM_operatortype_append(WM_OT_search_menu);
	WM_operatortype_append(WM_OT_call_menu);
	WM_operatortype_append(WM_OT_call_menu_pie);
	WM_operatortype_append(WM_OT_call_panel);
	WM_operatortype_append(WM_OT_radial_control);
	WM_operatortype_append(WM_OT_stereo3d_set);
#if defined(WIN32)
	WM_operatortype_append(WM_OT_console_toggle);
#endif
	WM_operatortype_append(WM_OT_previews_ensure);
	WM_operatortype_append(WM_OT_previews_clear);
	WM_operatortype_append(WM_OT_doc_view_manual_ui_context);

	/* gizmos */
	WM_operatortype_append(GIZMOGROUP_OT_gizmo_select);
	WM_operatortype_append(GIZMOGROUP_OT_gizmo_tweak);
}

/* circleselect-like modal operators */
static void gesture_circle_modal_keymap(wmKeyConfig *keyconf)
{
	static const EnumPropertyItem modal_items[] = {
		{GESTURE_MODAL_CANCEL,  "CANCEL", 0, "Cancel", ""},
		{GESTURE_MODAL_CONFIRM, "CONFIRM", 0, "Confirm", ""},
		{GESTURE_MODAL_CIRCLE_ADD, "ADD", 0, "Add", ""},
		{GESTURE_MODAL_CIRCLE_SUB, "SUBTRACT", 0, "Subtract", ""},
		{GESTURE_MODAL_CIRCLE_SIZE, "SIZE", 0, "Size", ""},

		{GESTURE_MODAL_SELECT,  "SELECT", 0, "Select", ""},
		{GESTURE_MODAL_DESELECT, "DESELECT", 0, "DeSelect", ""},
		{GESTURE_MODAL_NOP, "NOP", 0, "No Operation", ""},

		{0, NULL, 0, NULL, NULL}
	};

	/* WARNING - name is incorrect, use for non-3d views */
	wmKeyMap *keymap = WM_modalkeymap_get(keyconf, "View3D Gesture Circle");

	/* this function is called for each spacetype, only needs to add map once */
	if (keymap && keymap->modal_items) return;

	keymap = WM_modalkeymap_add(keyconf, "View3D Gesture Circle", modal_items);

	/* assign map to operators */
	WM_modalkeymap_assign(keymap, "VIEW3D_OT_select_circle");
	WM_modalkeymap_assign(keymap, "UV_OT_select_circle");
	WM_modalkeymap_assign(keymap, "CLIP_OT_select_circle");
	WM_modalkeymap_assign(keymap, "MASK_OT_select_circle");
	WM_modalkeymap_assign(keymap, "NODE_OT_select_circle");
	WM_modalkeymap_assign(keymap, "GPENCIL_OT_select_circle");
	WM_modalkeymap_assign(keymap, "GRAPH_OT_select_circle");
	WM_modalkeymap_assign(keymap, "ACTION_OT_select_circle");
}

/* straight line modal operators */
static void gesture_straightline_modal_keymap(wmKeyConfig *keyconf)
{
	static const EnumPropertyItem modal_items[] = {
		{GESTURE_MODAL_CANCEL,  "CANCEL", 0, "Cancel", ""},
		{GESTURE_MODAL_SELECT,  "SELECT", 0, "Select", ""},
		{GESTURE_MODAL_BEGIN,   "BEGIN", 0, "Begin", ""},
		{0, NULL, 0, NULL, NULL}
	};

	wmKeyMap *keymap = WM_modalkeymap_get(keyconf, "Gesture Straight Line");

	/* this function is called for each spacetype, only needs to add map once */
	if (keymap && keymap->modal_items) return;

	keymap = WM_modalkeymap_add(keyconf, "Gesture Straight Line", modal_items);

	/* assign map to operators */
	WM_modalkeymap_assign(keymap, "IMAGE_OT_sample_line");
	WM_modalkeymap_assign(keymap, "PAINT_OT_weight_gradient");
	WM_modalkeymap_assign(keymap, "MESH_OT_bisect");
}


/* box_select-like modal operators */
static void gesture_box_modal_keymap(wmKeyConfig *keyconf)
{
	static const EnumPropertyItem modal_items[] = {
		{GESTURE_MODAL_CANCEL,  "CANCEL", 0, "Cancel", ""},
		{GESTURE_MODAL_SELECT,  "SELECT", 0, "Select", ""},
		{GESTURE_MODAL_DESELECT, "DESELECT", 0, "DeSelect", ""},
		{GESTURE_MODAL_BEGIN,   "BEGIN", 0, "Begin", ""},
		{0, NULL, 0, NULL, NULL}
	};

	wmKeyMap *keymap = WM_modalkeymap_get(keyconf, "Gesture Box");

	/* this function is called for each spacetype, only needs to add map once */
	if (keymap && keymap->modal_items) return;

	keymap = WM_modalkeymap_add(keyconf, "Gesture Box", modal_items);

	/* assign map to operators */
	WM_modalkeymap_assign(keymap, "ACTION_OT_select_box");
	WM_modalkeymap_assign(keymap, "ANIM_OT_channels_select_box");
	WM_modalkeymap_assign(keymap, "ANIM_OT_previewrange_set");
	WM_modalkeymap_assign(keymap, "INFO_OT_select_box");
	WM_modalkeymap_assign(keymap, "FILE_OT_select_box");
	WM_modalkeymap_assign(keymap, "GRAPH_OT_select_box");
	WM_modalkeymap_assign(keymap, "MARKER_OT_select_box");
	WM_modalkeymap_assign(keymap, "NLA_OT_select_box");
	WM_modalkeymap_assign(keymap, "NODE_OT_select_box");
	WM_modalkeymap_assign(keymap, "NODE_OT_viewer_border");
	WM_modalkeymap_assign(keymap, "PAINT_OT_hide_show");
	WM_modalkeymap_assign(keymap, "OUTLINER_OT_select_box");
//	WM_modalkeymap_assign(keymap, "SCREEN_OT_box_select"); // template
	WM_modalkeymap_assign(keymap, "SEQUENCER_OT_select_box");
	WM_modalkeymap_assign(keymap, "SEQUENCER_OT_view_ghost_border");
	WM_modalkeymap_assign(keymap, "UV_OT_select_box");
	WM_modalkeymap_assign(keymap, "CLIP_OT_select_box");
	WM_modalkeymap_assign(keymap, "CLIP_OT_graph_select_box");
	WM_modalkeymap_assign(keymap, "MASK_OT_select_box");
	WM_modalkeymap_assign(keymap, "VIEW2D_OT_zoom_border");
//	WM_modalkeymap_assign(keymap, "VIEW3D_OT_clip_border"); /* TODO */
	WM_modalkeymap_assign(keymap, "VIEW3D_OT_render_border");
	WM_modalkeymap_assign(keymap, "VIEW3D_OT_select_box");
	WM_modalkeymap_assign(keymap, "VIEW3D_OT_zoom_border"); /* XXX TODO: zoom border should perhaps map rightmouse to zoom out instead of in+cancel */
	WM_modalkeymap_assign(keymap, "IMAGE_OT_render_border");
	WM_modalkeymap_assign(keymap, "IMAGE_OT_view_zoom_border");
	WM_modalkeymap_assign(keymap, "GPENCIL_OT_select_box");
}

/* zoom to border modal operators */
static void gesture_zoom_border_modal_keymap(wmKeyConfig *keyconf)
{
	static const EnumPropertyItem modal_items[] = {
		{GESTURE_MODAL_CANCEL, "CANCEL", 0, "Cancel", ""},
		{GESTURE_MODAL_IN,  "IN", 0, "In", ""},
		{GESTURE_MODAL_OUT, "OUT", 0, "Out", ""},
		{GESTURE_MODAL_BEGIN, "BEGIN", 0, "Begin", ""},
		{0, NULL, 0, NULL, NULL}
	};

	wmKeyMap *keymap = WM_modalkeymap_get(keyconf, "Gesture Zoom Border");

	/* this function is called for each spacetype, only needs to add map once */
	if (keymap && keymap->modal_items) return;

	keymap = WM_modalkeymap_add(keyconf, "Gesture Zoom Border", modal_items);

	/* assign map to operators */
	WM_modalkeymap_assign(keymap, "VIEW2D_OT_zoom_border");
	WM_modalkeymap_assign(keymap, "VIEW3D_OT_zoom_border");
	WM_modalkeymap_assign(keymap, "IMAGE_OT_view_zoom_border");
}

/* default keymap for windows and screens, only call once per WM */
void wm_window_keymap(wmKeyConfig *keyconf)
{
	WM_keymap_ensure(keyconf, "Window", 0, 0);

	wm_gizmos_keymap(keyconf);
	gesture_circle_modal_keymap(keyconf);
	gesture_box_modal_keymap(keyconf);
	gesture_zoom_border_modal_keymap(keyconf);
	gesture_straightline_modal_keymap(keyconf);

	WM_keymap_fix_linking();
}

/**
 * Filter functions that can be used with rna_id_itemf() below.
 * Should return false if 'id' should be excluded.
 */
static bool rna_id_enum_filter_single(ID *id, void *user_data)
{
	return (id != user_data);
}

/* Generic itemf's for operators that take library args */
static const EnumPropertyItem *rna_id_itemf(
        bContext *UNUSED(C), PointerRNA *UNUSED(ptr),
        bool *r_free, ID *id, bool local,
        bool (*filter_ids)(ID *id, void *user_data), void *user_data)
{
	EnumPropertyItem item_tmp = {0}, *item = NULL;
	int totitem = 0;
	int i = 0;

	for (; id; id = id->next) {
		if ((filter_ids != NULL) && filter_ids(user_data, id) == false) {
			i++;
			continue;
		}
		if (local == false || !ID_IS_LINKED(id)) {
			item_tmp.identifier = item_tmp.name = id->name + 2;
			item_tmp.value = i++;
			RNA_enum_item_add(&item, &totitem, &item_tmp);
		}
	}

	RNA_enum_item_end(&item, &totitem);
	*r_free = true;

	return item;
}

/* can add more as needed */
const EnumPropertyItem *RNA_action_itemf(bContext *C, PointerRNA *ptr, PropertyRNA *UNUSED(prop), bool *r_free)
{
	return rna_id_itemf(C, ptr, r_free, C ? (ID *)CTX_data_main(C)->action.first : NULL, false, NULL, NULL);
}
#if 0 /* UNUSED */
const EnumPropertyItem *RNA_action_local_itemf(bContext *C, PointerRNA *ptr, PropertyRNA *UNUSED(prop), bool *r_free)
{
	return rna_id_itemf(C, ptr, r_free, C ? (ID *)CTX_data_main(C)->action.first : NULL, true);
}
#endif

const EnumPropertyItem *RNA_collection_itemf(bContext *C, PointerRNA *ptr, PropertyRNA *UNUSED(prop), bool *r_free)
{
	return rna_id_itemf(C, ptr, r_free, C ? (ID *)CTX_data_main(C)->collection.first : NULL, false, NULL, NULL);
}
const EnumPropertyItem *RNA_collection_local_itemf(bContext *C, PointerRNA *ptr, PropertyRNA *UNUSED(prop), bool *r_free)
{
	return rna_id_itemf(C, ptr, r_free, C ? (ID *)CTX_data_main(C)->collection.first : NULL, true, NULL, NULL);
}

const EnumPropertyItem *RNA_image_itemf(bContext *C, PointerRNA *ptr, PropertyRNA *UNUSED(prop), bool *r_free)
{
	return rna_id_itemf(C, ptr, r_free, C ? (ID *)CTX_data_main(C)->image.first : NULL, false, NULL, NULL);
}
const EnumPropertyItem *RNA_image_local_itemf(bContext *C, PointerRNA *ptr, PropertyRNA *UNUSED(prop), bool *r_free)
{
	return rna_id_itemf(C, ptr, r_free, C ? (ID *)CTX_data_main(C)->image.first : NULL, true, NULL, NULL);
}

const EnumPropertyItem *RNA_scene_itemf(bContext *C, PointerRNA *ptr, PropertyRNA *UNUSED(prop), bool *r_free)
{
	return rna_id_itemf(C, ptr, r_free, C ? (ID *)CTX_data_main(C)->scene.first : NULL, false, NULL, NULL);
}
const EnumPropertyItem *RNA_scene_local_itemf(bContext *C, PointerRNA *ptr, PropertyRNA *UNUSED(prop), bool *r_free)
{
	return rna_id_itemf(C, ptr, r_free, C ? (ID *)CTX_data_main(C)->scene.first : NULL, true, NULL, NULL);
}
const EnumPropertyItem *RNA_scene_without_active_itemf(bContext *C, PointerRNA *ptr, PropertyRNA *UNUSED(prop), bool *r_free)
{
	Scene *scene_active = C ? CTX_data_scene(C) : NULL;
	return rna_id_itemf(
	        C, ptr, r_free, C ? (ID *)CTX_data_main(C)->scene.first : NULL, true,
	        rna_id_enum_filter_single, scene_active);
}
const EnumPropertyItem *RNA_movieclip_itemf(bContext *C, PointerRNA *ptr, PropertyRNA *UNUSED(prop), bool *r_free)
{
	return rna_id_itemf(C, ptr, r_free, C ? (ID *)CTX_data_main(C)->movieclip.first : NULL, false, NULL, NULL);
}
const EnumPropertyItem *RNA_movieclip_local_itemf(bContext *C, PointerRNA *ptr, PropertyRNA *UNUSED(prop), bool *r_free)
{
	return rna_id_itemf(C, ptr, r_free, C ? (ID *)CTX_data_main(C)->movieclip.first : NULL, true, NULL, NULL);
}

const EnumPropertyItem *RNA_mask_itemf(bContext *C, PointerRNA *ptr, PropertyRNA *UNUSED(prop), bool *r_free)
{
	return rna_id_itemf(C, ptr, r_free, C ? (ID *)CTX_data_main(C)->mask.first : NULL, false, NULL, NULL);
}
const EnumPropertyItem *RNA_mask_local_itemf(bContext *C, PointerRNA *ptr, PropertyRNA *UNUSED(prop), bool *r_free)
{
	return rna_id_itemf(C, ptr, r_free, C ? (ID *)CTX_data_main(C)->mask.first : NULL, true, NULL, NULL);
}<|MERGE_RESOLUTION|>--- conflicted
+++ resolved
@@ -1555,55 +1555,6 @@
 	MenuType *mt = WM_menutype_find("WM_MT_splash", true);
 	if (mt) {
 		UI_menutype_draw(C, mt, layout);
-<<<<<<< HEAD
-
-//		uiItemM(layout, "USERPREF_MT_keyconfigs", U.keyconfigstr, ICON_NONE);
-	}
-
-	UI_block_emboss_set(block, UI_EMBOSS_PULLDOWN);
-	uiLayoutSetOperatorContext(layout, WM_OP_EXEC_REGION_WIN);
-
-	split = uiLayoutSplit(layout, 0.0f, false);
-	col = uiLayoutColumn(split, false);
-	uiItemL(col, IFACE_("Links"), ICON_NONE);
-
-	// bfa - changed the menu items to link to bforartists pages
-	uiItemStringO(col, IFACE_("Quickstart Learning Videos (Youtube)"), ICON_URL, "WM_OT_url_open", "url", "https://www.youtube.com/playlist?list=PLB0iqEbIPQTZEkNWmGcIFGubrLYSDi5Og");
-	uiItemStringO(col, IFACE_("Credits Bforartists"), ICON_URL, "WM_OT_url_open", "url", "https://www.bforartists.de/wiki/credits-page-bforartists");
-	uiItemStringO(col, IFACE_("Release notes"), ICON_URL, "WM_OT_url_open", "url", "https://www.bforartists.de/wiki/release-notes");
-	uiItemStringO(col, IFACE_("Manual"), ICON_URL, "WM_OT_url_open", "url", "https://www.bforartists.de/wiki/Manual");
-	uiItemStringO(col, IFACE_("Bforartists Website"), ICON_URL, "WM_OT_url_open", "url", "https://www.bforartists.de/");
-	uiItemStringO(col, IFACE_("Report a bug"), ICON_URL, "WM_OT_url_open", "url", "https://github.com/Bforartists/Bforartists/issues");
-
-	uiItemStringO(col, IFACE_("Blender Python API Reference"), ICON_URL, "WM_OT_url_open", "url", "https://docs.blender.org/api/blender_python_api_master/#"); /*bfa- we link to the official Blender api here, we don't have a own api*/
-	uiItemL(col, "", ICON_NONE);
-	col = uiLayoutColumn(layout, false);
-	uiItemL(col, "Bforartists 1.0.0 is based on Blender 2.79b", ICON_NONE);
-
-	col = uiLayoutColumn(split, false);
-
-	if (wm_resource_check_prev()) {
-		uiItemO(col, NULL, ICON_NEW, "WM_OT_copy_prev_settings");
-		uiItemS(col);
-	}
-
-	uiItemL(col, IFACE_("Recent"), ICON_NONE);
-	for (recent = G.recent_files.first, i = 0; (i < 5) && (recent); recent = recent->next, i++) {
-		const char *filename = BLI_path_basename(recent->filepath);
-		uiItemStringO(col, filename,
-		              BLO_has_bfile_extension(filename) ? ICON_FILE_BLEND : ICON_FILE_BACKUP,
-		              "WM_OT_open_mainfile", "filepath", recent->filepath);
-	}
-
-	uiItemS(col);
-	uiItemO(col, NULL, ICON_RECOVER_LAST, "WM_OT_recover_last_session");
-	uiItemL(col, "", ICON_NONE);
-
-	mt = WM_menutype_find("USERPREF_MT_splash_footer", false);
-	if (mt) {
-		UI_menutype_draw(C, mt, uiLayoutColumn(layout, false));
-=======
->>>>>>> b77836f9
 	}
 
 	UI_block_bounds_set_centered(block, 0);
@@ -1828,15 +1779,9 @@
 
 static void WM_OT_window_new(wmOperatorType *ot)
 {
-<<<<<<< HEAD
-	ot->name = "Duplicate Window";
-	ot->idname = "WM_OT_window_duplicate";
-	ot->description = "Duplicate Window\nDuplicate the current Bforartists window";
-=======
 	ot->name = "New Window";
 	ot->idname = "WM_OT_window_new";
-	ot->description = "Create a new window";
->>>>>>> b77836f9
+	ot->description = "New Window\nCreate a new window";
 
 	ot->exec = wm_window_new_exec;
 	ot->poll = wm_operator_winactive_normal;
@@ -1846,7 +1791,7 @@
 {
 	ot->name = "New Main Window";
 	ot->idname = "WM_OT_window_new_main";
-	ot->description = "Create a new main window with its own workspace and scene selection";
+	ot->description = "New Main WIndow\nCreate a new main window with its own workspace and scene selection";
 
 	ot->exec = wm_window_new_main_exec;
 	ot->poll = wm_operator_winactive_normal;
@@ -3003,31 +2948,6 @@
 	ot->exec = memory_statistics_exec;
 }
 
-<<<<<<< HEAD
-/* ************************** memory statistics for testing ***************** */
-
-static int dependency_relations_exec(bContext *C, wmOperator *UNUSED(op))
-{
-	Main *bmain = CTX_data_main(C);
-	Scene *scene = CTX_data_scene(C);
-	Object *ob = CTX_data_active_object(C);
-
-	DAG_print_dependencies(bmain, scene, ob);
-
-	return OPERATOR_FINISHED;
-}
-
-static void WM_OT_dependency_relations(wmOperatorType *ot)
-{
-	ot->name = "Dependency Relations";
-	ot->idname = "WM_OT_dependency_relations";
-	ot->description = "Dependency Relations\nPrint dependency graph relations to the console";
-
-	ot->exec = dependency_relations_exec;
-}
-
-=======
->>>>>>> b77836f9
 /* *************************** Mat/tex/etc. previews generation ************* */
 
 typedef struct PreviewsIDEnsureData {
