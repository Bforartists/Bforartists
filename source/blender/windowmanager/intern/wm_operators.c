--- conflicted
+++ resolved
@@ -1422,15 +1422,9 @@
 
 static void WM_OT_debug_menu(wmOperatorType *ot)
 {
-<<<<<<< HEAD
-	ot->name = "Debug Menu";
-	ot->idname = "WM_OT_debug_menu";
-	ot->description = "Debug Menu\nOpen a popup to set the debug level";
-=======
   ot->name = "Debug Menu";
   ot->idname = "WM_OT_debug_menu";
-  ot->description = "Open a popup to set the debug level";
->>>>>>> 38bd6dcc
+  ot->description = "Debug Menu\nOpen a popup to set the debug level";
 
   ot->invoke = wm_debug_menu_invoke;
   ot->exec = wm_debug_menu_exec;
@@ -1456,15 +1450,9 @@
 /* used by operator preset menu. pre-2.65 this was a 'Reset' button */
 static void WM_OT_operator_defaults(wmOperatorType *ot)
 {
-<<<<<<< HEAD
-	ot->name = "Restore Defaults";
-	ot->idname = "WM_OT_operator_defaults";
-	ot->description = "Restore Defaults\nSet the active operator to its default values";
-=======
   ot->name = "Restore Defaults";
   ot->idname = "WM_OT_operator_defaults";
-  ot->description = "Set the active operator to its default values";
->>>>>>> 38bd6dcc
+  ot->description = "Restore Defaults\nSet the active operator to its default values";
 
   ot->exec = wm_operator_defaults_exec;
 
@@ -1576,61 +1564,6 @@
   }
 #endif
 
-<<<<<<< HEAD
-	block = UI_block_begin(C, ar, "splash", UI_EMBOSS);
-
-	/* note on UI_BLOCK_NO_WIN_CLIP, the window size is not always synchronized
-	 * with the OS when the splash shows, window clipping in this case gives
-	 * ugly results and clipping the splash isn't useful anyway, just disable it [#32938] */
-	UI_block_flag_enable(block, UI_BLOCK_LOOP | UI_BLOCK_KEEP_OPEN | UI_BLOCK_NO_WIN_CLIP);
-	UI_block_theme_style_set(block, UI_BLOCK_THEME_STYLE_POPUP);
-
-	but = uiDefBut(block, UI_BTYPE_IMAGE, 0, "", 0, 0.5f * U.widget_unit, U.dpi_fac * 501, U.dpi_fac * 250, ibuf, 0.0, 0.0, 0, 0, ""); /* button owns the imbuf now */
-	UI_but_func_set(but, wm_block_splash_close, block, NULL);
-	UI_block_func_set(block, wm_block_splash_refreshmenu, block, NULL);
-
-	/* label for 'a' bugfix releases, or 'Release Candidate 1'...
-	 * avoids recreating splash for version updates */
-	const char *version_suffix = NULL;
-
-	/*bfa - the string up right. We don't need Blender hashes or Blender version numbers in Bforartists*/
-
-	//if (STREQ(STRINGIFY(BLENDER_VERSION_CYCLE), "alpha")) {
-	//	version_suffix = " Alpha";
-	//}
-	//else if (STREQ(STRINGIFY(BLENDER_VERSION_CYCLE), "beta")) {
-	//	version_suffix = " Beta";
-	//}
-	//else if (STREQ(STRINGIFY(BLENDER_VERSION_CYCLE), "rc")) {
-	//	version_suffix = " Release Candidate";
-	//}
-	//else if (STREQ(STRINGIFY(BLENDER_VERSION_CYCLE), "release")) {
-	//	version_suffix = STRINGIFY(BLENDER_VERSION_CHAR);
-	//}
-
-	/* bfa - A odd Blender version number in the middle of the splash screen, introduced with Blender 2.80 Beta.
-	/* We don't want the Blender version number. We place the version number directly in the image*/
-
-	//char *version = BLI_sprintfN("Version %d.%d%s", BLENDER_VERSION / 100, BLENDER_VERSION % 100, version_suffix);
-
-	//if (version != NULL && version[0]) {
-	//	/* placed after the version number in the image,
-	//	 * placing y is tricky to match baseline */
-	//	/* hack to have text draw 'text_sel' */
-	//	UI_block_emboss_set(block, UI_EMBOSS_NONE);
-	//	int x = 202 * U.dpi_fac;
-	//	int y = 130 * U.dpi_fac;
-	//	int w = 240 * U.dpi_fac;
-
-
-	//	but = uiDefBut(block, UI_BTYPE_LABEL, 0, version, x, y, w, UI_UNIT_Y, NULL, 0, 0, 0, 0, NULL);
-	//	/* XXX, set internal flag - UI_SELECT */
-	//	UI_but_flag_enable(but, 1);
-	//	UI_block_emboss_set(block, UI_EMBOSS);
-	//}
-
-	//MEM_freeN(version);
-=======
   block = UI_block_begin(C, ar, "splash", UI_EMBOSS);
 
   /* note on UI_BLOCK_NO_WIN_CLIP, the window size is not always synchronized
@@ -1660,39 +1593,43 @@
    * avoids recreating splash for version updates */
   const char *version_suffix = NULL;
 
-  if (STREQ(STRINGIFY(BLENDER_VERSION_CYCLE), "alpha")) {
-    version_suffix = " Alpha";
-  }
-  else if (STREQ(STRINGIFY(BLENDER_VERSION_CYCLE), "beta")) {
-    version_suffix = " Beta";
-  }
-  else if (STREQ(STRINGIFY(BLENDER_VERSION_CYCLE), "rc")) {
-    version_suffix = " Release Candidate";
-  }
-  else if (STREQ(STRINGIFY(BLENDER_VERSION_CYCLE), "release")) {
-    version_suffix = STRINGIFY(BLENDER_VERSION_CHAR);
-  }
-
-  char *version = BLI_sprintfN(
-      "Version %d.%d%s", BLENDER_VERSION / 100, BLENDER_VERSION % 100, version_suffix);
-
-  if (version != NULL && version[0]) {
-    /* placed after the version number in the image,
-     * placing y is tricky to match baseline */
-    /* hack to have text draw 'text_sel' */
-    UI_block_emboss_set(block, UI_EMBOSS_NONE);
-    int x = 202 * U.dpi_fac;
-    int y = 130 * U.dpi_fac;
-    int w = 240 * U.dpi_fac;
-
-    but = uiDefBut(block, UI_BTYPE_LABEL, 0, version, x, y, w, UI_UNIT_Y, NULL, 0, 0, 0, 0, NULL);
-    /* XXX, set internal flag - UI_SELECT */
-    UI_but_flag_enable(but, 1);
-    UI_block_emboss_set(block, UI_EMBOSS);
-  }
-
-  MEM_freeN(version);
->>>>>>> 38bd6dcc
+	/*bfa - the string up right. We don't need Blender hashes or Blender version numbers in Bforartists*/
+
+	//if (STREQ(STRINGIFY(BLENDER_VERSION_CYCLE), "alpha")) {
+	//	version_suffix = " Alpha";
+	//}
+	//else if (STREQ(STRINGIFY(BLENDER_VERSION_CYCLE), "beta")) {
+	//	version_suffix = " Beta";
+	//}
+	//else if (STREQ(STRINGIFY(BLENDER_VERSION_CYCLE), "rc")) {
+	//	version_suffix = " Release Candidate";
+	//}
+	//else if (STREQ(STRINGIFY(BLENDER_VERSION_CYCLE), "release")) {
+	//	version_suffix = STRINGIFY(BLENDER_VERSION_CHAR);
+	//}
+
+	/* bfa - A odd Blender version number in the middle of the splash screen, introduced with Blender 2.80 Beta.
+	/* We don't want the Blender version number. We place the version number directly in the image*/
+
+	//char *version = BLI_sprintfN("Version %d.%d%s", BLENDER_VERSION / 100, BLENDER_VERSION % 100, version_suffix);
+
+	//if (version != NULL && version[0]) {
+	//	/* placed after the version number in the image,
+	//	 * placing y is tricky to match baseline */
+	//	/* hack to have text draw 'text_sel' */
+	//	UI_block_emboss_set(block, UI_EMBOSS_NONE);
+	//	int x = 202 * U.dpi_fac;
+	//	int y = 130 * U.dpi_fac;
+	//	int w = 240 * U.dpi_fac;
+
+
+	//	but = uiDefBut(block, UI_BTYPE_LABEL, 0, version, x, y, w, UI_UNIT_Y, NULL, 0, 0, 0, 0, NULL);
+	//	/* XXX, set internal flag - UI_SELECT */
+	//	UI_but_flag_enable(but, 1);
+	//	UI_block_emboss_set(block, UI_EMBOSS);
+	//}
+
+	//MEM_freeN(version);
 
 #ifdef WITH_BUILDINFO
   if (build_commit_timestamp != 0) {
@@ -1785,15 +1722,9 @@
 
 static void WM_OT_splash(wmOperatorType *ot)
 {
-<<<<<<< HEAD
-	ot->name = "Splash Screen";
-	ot->idname = "WM_OT_splash";
-	ot->description = "Splash Screen\nOpen the splash screen with release info";
-=======
   ot->name = "Splash Screen";
   ot->idname = "WM_OT_splash";
-  ot->description = "Open the splash screen with release info";
->>>>>>> 38bd6dcc
+  ot->description = "Splash Screen\nOpen the splash screen with release info";
 
   ot->invoke = wm_splash_invoke;
   ot->poll = WM_operator_winactive;
@@ -1897,15 +1828,9 @@
 
 static void WM_OT_search_menu(wmOperatorType *ot)
 {
-<<<<<<< HEAD
-	ot->name = "Search Menu";
-	ot->idname = "WM_OT_search_menu";
-	ot->description = "Search Menu\nPop-up a search menu over all available operators in current context";
-=======
   ot->name = "Search Menu";
   ot->idname = "WM_OT_search_menu";
-  ot->description = "Pop-up a search menu over all available operators in current context";
->>>>>>> 38bd6dcc
+  ot->description = "Search Menu\nPop-up a search menu over all available operators in current context";
 
   ot->invoke = wm_search_menu_invoke;
   ot->exec = wm_search_menu_exec;
@@ -1922,15 +1847,9 @@
 
 static void WM_OT_call_menu(wmOperatorType *ot)
 {
-<<<<<<< HEAD
-	ot->name = "Call Menu";
-	ot->idname = "WM_OT_call_menu";
-	ot->description = "Call Menu\nCall (draw) a pre-defined menu";
-=======
   ot->name = "Call Menu";
   ot->idname = "WM_OT_call_menu";
-  ot->description = "Call (draw) a pre-defined menu";
->>>>>>> 38bd6dcc
+  ot->description = "Call Menu\nCall (draw) a pre-defined menu";
 
   ot->exec = wm_call_menu_exec;
   ot->poll = WM_operator_winactive;
@@ -1958,15 +1877,9 @@
 
 static void WM_OT_call_menu_pie(wmOperatorType *ot)
 {
-<<<<<<< HEAD
-	ot->name = "Call Pie Menu";
-	ot->idname = "WM_OT_call_menu_pie";
-	ot->description = "Call Pie Menu\nCall (draw) a pre-defined pie menu";
-=======
   ot->name = "Call Pie Menu";
   ot->idname = "WM_OT_call_menu_pie";
-  ot->description = "Call (draw) a pre-defined pie menu";
->>>>>>> 38bd6dcc
+  ot->description = "Call Pie Menu\nCall (draw) a pre-defined pie menu";
 
   ot->invoke = wm_call_pie_menu_invoke;
   ot->exec = wm_call_pie_menu_exec;
@@ -2037,15 +1950,9 @@
 
 static void WM_OT_window_new(wmOperatorType *ot)
 {
-<<<<<<< HEAD
-	ot->name = "New Window";
-	ot->idname = "WM_OT_window_new";
-	ot->description = "New Window\nCreate a new window";
-=======
   ot->name = "New Window";
   ot->idname = "WM_OT_window_new";
-  ot->description = "Create a new window";
->>>>>>> 38bd6dcc
+  ot->description = "New Window\nCreate a new window";
 
   ot->exec = wm_window_new_exec;
   ot->poll = wm_operator_winactive_normal;
@@ -2053,15 +1960,9 @@
 
 static void WM_OT_window_new_main(wmOperatorType *ot)
 {
-<<<<<<< HEAD
-	ot->name = "New Main Window";
-	ot->idname = "WM_OT_window_new_main";
-	ot->description = "New Main WIndow\nCreate a new main window with its own workspace and scene selection";
-=======
   ot->name = "New Main Window";
   ot->idname = "WM_OT_window_new_main";
-  ot->description = "Create a new main window with its own workspace and scene selection";
->>>>>>> 38bd6dcc
+  ot->description = "New Main WIndow\nCreate a new main window with its own workspace and scene selection";
 
   ot->exec = wm_window_new_main_exec;
   ot->poll = wm_operator_winactive_normal;
@@ -2069,15 +1970,9 @@
 
 static void WM_OT_window_fullscreen_toggle(wmOperatorType *ot)
 {
-<<<<<<< HEAD
-	ot->name = "Toggle Window Fullscreen";
-	ot->idname = "WM_OT_window_fullscreen_toggle";
-	ot->description = "Toggle Window Fullscreen\nToggle the current window fullscreen";
-=======
   ot->name = "Toggle Window Fullscreen";
   ot->idname = "WM_OT_window_fullscreen_toggle";
-  ot->description = "Toggle the current window fullscreen";
->>>>>>> 38bd6dcc
+  ot->description = "Toggle Window Fullscreen\nToggle the current window fullscreen";
 
   ot->exec = wm_window_fullscreen_toggle_exec;
   ot->poll = WM_operator_winactive;
@@ -2104,15 +1999,9 @@
 
 static void WM_OT_quit_blender(wmOperatorType *ot)
 {
-<<<<<<< HEAD
-	ot->name = "Quit Bforartists";
-	ot->idname = "WM_OT_quit_blender";
-	ot->description = "Quit Bforartists\nQuit Bforartists";
-=======
-  ot->name = "Quit Blender";
+  ot->name = "Quit Bforartists";
   ot->idname = "WM_OT_quit_blender";
-  ot->description = "Quit Blender";
->>>>>>> 38bd6dcc
+  ot->description = "Quit Bforartists";
 
   ot->invoke = wm_exit_blender_invoke;
   ot->exec = wm_exit_blender_exec;
@@ -3059,54 +2948,9 @@
 
 static void WM_OT_radial_control(wmOperatorType *ot)
 {
-<<<<<<< HEAD
-	ot->name = "Radial Control";
-	ot->idname = "WM_OT_radial_control";
-	ot->description = "Radial Control\nSet some size property (like e.g. brush size) with mouse wheel";
-
-	ot->invoke = radial_control_invoke;
-	ot->modal = radial_control_modal;
-	ot->cancel = radial_control_cancel;
-
-	ot->flag = OPTYPE_REGISTER | OPTYPE_UNDO | OPTYPE_BLOCKING;
-
-	/* all paths relative to the context */
-	PropertyRNA *prop;
-	prop = RNA_def_string(ot->srna, "data_path_primary", NULL, 0, "Primary Data Path", "Primary path of property to be set by the radial control");
-	RNA_def_property_flag(prop, PROP_SKIP_SAVE);
-
-	prop = RNA_def_string(ot->srna, "data_path_secondary", NULL, 0, "Secondary Data Path", "Secondary path of property to be set by the radial control");
-	RNA_def_property_flag(prop, PROP_SKIP_SAVE);
-
-	prop = RNA_def_string(ot->srna, "use_secondary", NULL, 0, "Use Secondary", "Path of property to select between the primary and secondary data paths");
-	RNA_def_property_flag(prop, PROP_SKIP_SAVE);
-
-	prop = RNA_def_string(ot->srna, "rotation_path", NULL, 0, "Rotation Path", "Path of property used to rotate the texture display");
-	RNA_def_property_flag(prop, PROP_SKIP_SAVE);
-
-	prop = RNA_def_string(ot->srna, "color_path", NULL, 0, "Color Path", "Path of property used to set the color of the control");
-	RNA_def_property_flag(prop, PROP_SKIP_SAVE);
-
-	prop = RNA_def_string(ot->srna, "fill_color_path", NULL, 0, "Fill Color Path", "Path of property used to set the fill color of the control");
-	RNA_def_property_flag(prop, PROP_SKIP_SAVE);
-
-	prop = RNA_def_string(ot->srna, "fill_color_override_path", NULL, 0, "Fill Color Override Path", "");
-	RNA_def_property_flag(prop, PROP_SKIP_SAVE);
-	prop = RNA_def_string(ot->srna, "fill_color_override_test_path", NULL, 0, "Fill Color Override Test", "");
-	RNA_def_property_flag(prop, PROP_SKIP_SAVE);
-
-	prop = RNA_def_string(ot->srna, "zoom_path", NULL, 0, "Zoom Path", "Path of property used to set the zoom level for the control");
-	RNA_def_property_flag(prop, PROP_SKIP_SAVE);
-
-	prop = RNA_def_string(ot->srna, "image_id", NULL, 0, "Image ID", "Path of ID that is used to generate an image for the control");
-	RNA_def_property_flag(prop, PROP_SKIP_SAVE);
-
-	prop = RNA_def_boolean(ot->srna, "secondary_tex", false, "Secondary Texture", "Tweak brush secondary/mask texture");
-	RNA_def_property_flag(prop, PROP_SKIP_SAVE);
-=======
   ot->name = "Radial Control";
   ot->idname = "WM_OT_radial_control";
-  ot->description = "Set some size property (like e.g. brush size) with mouse wheel";
+  ot->description = "Radial Control\nSet some size property (like e.g. brush size) with mouse wheel";
 
   ot->invoke = radial_control_invoke;
   ot->modal = radial_control_modal;
@@ -3190,7 +3034,6 @@
   prop = RNA_def_boolean(
       ot->srna, "secondary_tex", false, "Secondary Texture", "Tweak brush secondary/mask texture");
   RNA_def_property_flag(prop, PROP_SKIP_SAVE);
->>>>>>> 38bd6dcc
 }
 
 /* ************************** timer for testing ***************** */
@@ -3359,15 +3202,9 @@
 
 static void WM_OT_redraw_timer(wmOperatorType *ot)
 {
-<<<<<<< HEAD
-	ot->name = "Redraw Timer";
-	ot->idname = "WM_OT_redraw_timer";
-	ot->description = "Redraw Timer\nSimple redraw timer to test the speed of updating the interface";
-=======
   ot->name = "Redraw Timer";
   ot->idname = "WM_OT_redraw_timer";
-  ot->description = "Simple redraw timer to test the speed of updating the interface";
->>>>>>> 38bd6dcc
+  ot->description = "Redraw Timer\nSimple redraw timer to test the speed of updating the interface";
 
   ot->invoke = WM_menu_invoke;
   ot->exec = redraw_timer_exec;
@@ -3397,15 +3234,9 @@
 
 static void WM_OT_memory_statistics(wmOperatorType *ot)
 {
-<<<<<<< HEAD
-	ot->name = "Memory Statistics";
-	ot->idname = "WM_OT_memory_statistics";
-	ot->description = "Memory Statistics\nPrint memory statistics to the console";
-=======
   ot->name = "Memory Statistics";
   ot->idname = "WM_OT_memory_statistics";
-  ot->description = "Print memory statistics to the console";
->>>>>>> 38bd6dcc
+  ot->description = "Memory Statistics\nPrint memory statistics to the console";
 
   ot->exec = memory_statistics_exec;
 }
@@ -3491,18 +3322,11 @@
 
 static void WM_OT_previews_ensure(wmOperatorType *ot)
 {
-<<<<<<< HEAD
-	ot->name = "Refresh Data-Block Previews";
-	ot->idname = "WM_OT_previews_ensure";
-	ot->description = "Refresh DataBlock Previews\nEnsure datablock previews are available and up-to-date "
-	                  "(to be saved in .blend file, only for some types like materials, textures, etc.)";
-=======
   ot->name = "Refresh Data-Block Previews";
   ot->idname = "WM_OT_previews_ensure";
   ot->description =
-      "Ensure data-block previews are available and up-to-date "
+      "Refresh DataBlock Previews\nEnsure data-block previews are available and up-to-date "
       "(to be saved in .blend file, only for some types like materials, textures, etc.)";
->>>>>>> 38bd6dcc
 
   ot->exec = previews_ensure_exec;
 }
@@ -3573,16 +3397,10 @@
 
 static void WM_OT_previews_clear(wmOperatorType *ot)
 {
-<<<<<<< HEAD
-	ot->name = "Clear Data-Block Previews";
-	ot->idname = "WM_OT_previews_clear";
-	ot->description = "Clear DataBlock Previews\nClear datablock previews (only for some types like objects, materials, textures, etc.)";
-=======
   ot->name = "Clear Data-Block Previews";
   ot->idname = "WM_OT_previews_clear";
   ot->description =
-      "Clear data-block previews (only for some types like objects, materials, textures, etc.)";
->>>>>>> 38bd6dcc
+      "Clear DataBlock Previews\nClear data-block previews (only for some types like objects, materials, textures, etc.)";
 
   ot->exec = previews_clear_exec;
   ot->invoke = WM_menu_invoke;
@@ -3619,17 +3437,10 @@
 
 static void WM_OT_doc_view_manual_ui_context(wmOperatorType *ot)
 {
-<<<<<<< HEAD
-	/* identifiers */
-	ot->name = "View Online Manual";
-	ot->idname = "WM_OT_doc_view_manual_ui_context";
-	ot->description = "View Online Manual\nView a context based online manual in a web browser";
-=======
   /* identifiers */
   ot->name = "View Online Manual";
   ot->idname = "WM_OT_doc_view_manual_ui_context";
-  ot->description = "View a context based online manual in a web browser";
->>>>>>> 38bd6dcc
+  ot->description = "View Online Manual\nView a context based online manual in a web browser";
 
   /* callbacks */
   ot->poll = ED_operator_regionactive;
@@ -3640,38 +3451,11 @@
 /* toggle 3D for current window, turning it fullscreen if needed */
 static void WM_OT_stereo3d_set(wmOperatorType *ot)
 {
-<<<<<<< HEAD
-	PropertyRNA *prop;
-
-	ot->name = "Set Stereo 3D";
-	ot->idname = "WM_OT_set_stereo_3d";
-	ot->description = "Set Stereo 3D\nToggle 3D stereo support for current window (or change the display mode)";
-
-	ot->exec = wm_stereo3d_set_exec;
-	ot->invoke = wm_stereo3d_set_invoke;
-	ot->poll = WM_operator_winactive;
-	ot->ui = wm_stereo3d_set_draw;
-	ot->check = wm_stereo3d_set_check;
-	ot->cancel = wm_stereo3d_set_cancel;
-
-	prop = RNA_def_enum(ot->srna, "display_mode", rna_enum_stereo3d_display_items, S3D_DISPLAY_ANAGLYPH, "Display Mode", "");
-	RNA_def_property_flag(prop, PROP_SKIP_SAVE);
-	prop = RNA_def_enum(ot->srna, "anaglyph_type", rna_enum_stereo3d_anaglyph_type_items, S3D_ANAGLYPH_REDCYAN, "Anaglyph Type", "");
-	RNA_def_property_flag(prop, PROP_SKIP_SAVE);
-	prop = RNA_def_enum(ot->srna, "interlace_type", rna_enum_stereo3d_interlace_type_items, S3D_INTERLACE_ROW, "Interlace Type", "");
-	RNA_def_property_flag(prop, PROP_SKIP_SAVE);
-	prop = RNA_def_boolean(ot->srna, "use_interlace_swap", false, "Swap Left/Right",
-	                       "Swap left and right stereo channels");
-	RNA_def_property_flag(prop, PROP_SKIP_SAVE);
-	prop = RNA_def_boolean(ot->srna, "use_sidebyside_crosseyed", false, "Cross-Eyed",
-	                       "Right eye should see left image and vice-versa");
-	RNA_def_property_flag(prop, PROP_SKIP_SAVE);
-=======
   PropertyRNA *prop;
 
   ot->name = "Set Stereo 3D";
   ot->idname = "WM_OT_set_stereo_3d";
-  ot->description = "Toggle 3D stereo support for current window (or change the display mode)";
+  ot->description = "Set Stereo 3D\nToggle 3D stereo support for current window (or change the display mode)";
 
   ot->exec = wm_stereo3d_set_exec;
   ot->invoke = wm_stereo3d_set_invoke;
@@ -3713,7 +3497,6 @@
                          "Cross-Eyed",
                          "Right eye should see left image and vice-versa");
   RNA_def_property_flag(prop, PROP_SKIP_SAVE);
->>>>>>> 38bd6dcc
 }
 
 void wm_operatortypes_register(void)
