--- conflicted
+++ resolved
@@ -1579,11 +1579,7 @@
   /* Message lines. */
   if (message_lines.size() > 0) {
     uiLayout *lines = &layout->column(false);
-<<<<<<< HEAD
-    uiLayoutSetScaleY(lines, 0.65f);
-=======
     lines->scale_y_set(0.65f);
->>>>>>> 9a41dc73
     lines->separator(0.1f);
     for (auto &st : message_lines) {
       lines->label(st, ICON_NONE);
