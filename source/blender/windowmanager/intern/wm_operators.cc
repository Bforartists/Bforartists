/* SPDX-FileCopyrightText: 2007 Blender Authors
 *
 * SPDX-License-Identifier: GPL-2.0-or-later */

/** \file
 * \ingroup wm
 *
 * Functions for dealing with wmOperator, adding, removing, calling
 * as well as some generic operators and shared operator properties.
 */

#include <algorithm>
#include <cctype>
#include <cerrno>
#include <cfloat>
#include <cstddef>
#include <cstdio>
#include <cstring>
#include <iostream>
#include <sstream>

#include <fmt/format.h>

#ifdef WIN32
#  include "GHOST_C-api.h"
#endif

#include "MEM_guardedalloc.h"

#include "CLG_log.h"

#include "DNA_ID.h"
#include "DNA_armature_types.h"
#include "DNA_brush_types.h"
#include "DNA_object_types.h"
#include "DNA_scene_types.h"
#include "DNA_screen_types.h"
#include "DNA_userdef_types.h"
#include "DNA_windowmanager_types.h"

#include "BLT_translation.hh"

#include "BLI_blenlib.h"
#include "BLI_dial_2d.h"
#include "BLI_math_rotation.h"
#include "BLI_math_vector_types.hh"
#include "BLI_string_utils.hh"
#include "BLI_time.h"
#include "BLI_utildefines.h"

#include "BKE_anim_data.h"
#include "BKE_brush.hh"
#include "BKE_colortools.hh"
#include "BKE_context.hh"
#include "BKE_global.hh"
#include "BKE_idprop.h"
#include "BKE_image.h"
#include "BKE_image_format.h"
#include "BKE_lib_id.hh"
#include "BKE_lib_query.hh"
#include "BKE_main.hh"
#include "BKE_material.h"
#include "BKE_preview_image.hh"
#include "BKE_report.hh"
#include "BKE_scene.hh"
#include "BKE_screen.hh" /* BKE_ST_MAXNAME */
#include "BKE_unit.hh"

#include "BKE_idtype.hh"

#include "BLF_api.hh"

#include "GPU_immediate.h"
#include "GPU_immediate_util.h"
#include "GPU_matrix.h"
#include "GPU_state.h"

#include "IMB_imbuf_types.hh"

#include "ED_fileselect.hh"
#include "ED_gpencil_legacy.hh"
#include "ED_grease_pencil.hh"
#include "ED_numinput.hh"
#include "ED_screen.hh"
#include "ED_undo.hh"
#include "ED_view3d.hh"

#include "RNA_access.hh"
#include "RNA_define.hh"
#include "RNA_enum_types.hh"
#include "RNA_path.hh"
#include "RNA_prototypes.h"

#include "UI_interface.hh"
#include "UI_interface_icons.hh"
#include "UI_resources.hh"

#include "WM_api.hh"
#include "WM_types.hh"

#include "wm.hh"
#include "wm_draw.hh"
#include "wm_event_system.hh"
#include "wm_event_types.hh"
#include "wm_files.hh"
#include "wm_window.hh"
#ifdef WITH_XR_OPENXR
#  include "wm_xr.hh"
#endif

#define UNDOCUMENTED_OPERATOR_TIP N_("(undocumented operator)")

/* -------------------------------------------------------------------- */
/** \name Operator API
 * \{ */

#define OP_BL_SEP_STRING "_OT_"
#define OP_BL_SEP_LEN 4

#define OP_PY_SEP_CHAR '.'
#define OP_PY_SEP_LEN 1

/* Difference between python 'identifier' and BL/C code one ("." separator replaced by "_OT_"),
 * and final `\0` char. */
#define OP_MAX_PY_IDNAME (OP_MAX_TYPENAME - OP_BL_SEP_LEN + OP_PY_SEP_LEN - 1)

size_t WM_operator_py_idname(char *dst, const char *src)
{
  const char *sep = strstr(src, OP_BL_SEP_STRING);
  if (sep) {
    const size_t sep_offset = size_t(sep - src);

    /* NOTE: we use ascii `tolower` instead of system `tolower`, because the
     * latter depends on the locale, and can lead to `idname` mismatch. */
    memcpy(dst, src, sep_offset);
    BLI_str_tolower_ascii(dst, sep_offset);

    dst[sep_offset] = OP_PY_SEP_CHAR;
    return BLI_strncpy_rlen(dst + (sep_offset + OP_PY_SEP_LEN),
                            sep + OP_BL_SEP_LEN,
                            OP_MAX_TYPENAME - sep_offset - OP_PY_SEP_LEN) +
           (sep_offset + OP_PY_SEP_LEN);
  }
  /* Should not happen but support just in case. */
  return BLI_strncpy_rlen(dst, src, OP_MAX_TYPENAME);
}

size_t WM_operator_bl_idname(char *dst, const char *src)
{
  const size_t from_len = size_t(strlen(src));

  const char *sep = strchr(src, OP_PY_SEP_CHAR);
  if (sep && (from_len <= OP_MAX_PY_IDNAME)) {
    const size_t sep_offset = size_t(sep - src);
    memcpy(dst, src, sep_offset);
    BLI_str_toupper_ascii(dst, sep_offset);

    memcpy(dst + sep_offset, OP_BL_SEP_STRING, OP_BL_SEP_LEN);
    BLI_strncpy(dst + sep_offset + OP_BL_SEP_LEN,
                sep + OP_PY_SEP_LEN,
                from_len - sep_offset - OP_PY_SEP_LEN + 1);
    return from_len + OP_BL_SEP_LEN - OP_PY_SEP_LEN;
  }
  /* Should not happen but support just in case. */
  return BLI_strncpy_rlen(dst, src, OP_MAX_TYPENAME);
}

bool WM_operator_py_idname_ok_or_report(ReportList *reports,
                                        const char *classname,
                                        const char *idname)
{
  const char *ch = idname;
  int dot = 0;
  int i;
  for (i = 0; *ch; i++, ch++) {
    if ((*ch >= 'a' && *ch <= 'z') || (*ch >= '0' && *ch <= '9') || *ch == '_') {
      /* pass */
    }
    else if (*ch == '.') {
      dot++;
    }
    else {
      BKE_reportf(reports,
                  RPT_ERROR,
                  "Registering operator class: '%s', invalid bl_idname '%s', at position %d",
                  classname,
                  idname,
                  i);
      return false;
    }
  }

  if (i > OP_MAX_PY_IDNAME) {
    BKE_reportf(reports,
                RPT_ERROR,
                "Registering operator class: '%s', invalid bl_idname '%s', "
                "is too long, maximum length is %d",
                classname,
                idname,
                OP_MAX_PY_IDNAME);
    return false;
  }

  if (dot != 1) {
    BKE_reportf(
        reports,
        RPT_ERROR,
        "Registering operator class: '%s', invalid bl_idname '%s', must contain 1 '.' character",
        classname,
        idname);
    return false;
  }
  return true;
}

std::string WM_operator_pystring_ex(bContext *C,
                                    wmOperator *op,
                                    const bool all_args,
                                    const bool macro_args,
                                    wmOperatorType *ot,
                                    PointerRNA *opptr)
{
  char idname_py[OP_MAX_TYPENAME];

  /* for building the string */
  std::stringstream ss;

  /* arbitrary, but can get huge string with stroke painting otherwise */
  int max_prop_length = 10;

  WM_operator_py_idname(idname_py, ot->idname);
  ss << "bpy.ops." << idname_py << "(";

  if (op && op->macro.first) {
    /* Special handling for macros, else we only get default values in this case... */
    wmOperator *opm;
    bool first_op = true;

    opm = static_cast<wmOperator *>(macro_args ? op->macro.first : nullptr);

    for (; opm; opm = opm->next) {
      PointerRNA *opmptr = opm->ptr;
      PointerRNA opmptr_default;
      if (opmptr == nullptr) {
        WM_operator_properties_create_ptr(&opmptr_default, opm->type);
        opmptr = &opmptr_default;
      }

      std::string string_args = RNA_pointer_as_string_id(C, opmptr);
      if (first_op) {
        ss << opm->type->idname << '=' << string_args;
        first_op = false;
      }
      else {
        ss << ", " << opm->type->idname << '=' << string_args;
      }

      if (opmptr == &opmptr_default) {
        WM_operator_properties_free(&opmptr_default);
      }
    }
  }
  else {
    /* only to get the original props for comparisons */
    PointerRNA opptr_default;
    const bool macro_args_test = ot->macro.first ? macro_args : true;

    if (opptr == nullptr) {
      WM_operator_properties_create_ptr(&opptr_default, ot);
      opptr = &opptr_default;
    }

    ss << RNA_pointer_as_string_keywords(
        C, opptr, false, all_args, macro_args_test, max_prop_length);

    if (opptr == &opptr_default) {
      WM_operator_properties_free(&opptr_default);
    }
  }

  ss << ')';

  return ss.str();
}

std::string WM_operator_pystring(bContext *C,
                                 wmOperator *op,
                                 const bool all_args,
                                 const bool macro_args)
{
  return WM_operator_pystring_ex(C, op, all_args, macro_args, op->type, op->ptr);
}

std::string WM_operator_pystring_abbreviate(std::string str, int str_len_max)
{
  const int str_len = str.size();
  const size_t parens_start = str.find('(');
  if (parens_start == std::string::npos) {
    return str;
  }

  const size_t parens_end = str.find(parens_start + 1, ')');
  if (parens_end == std::string::npos) {
    return str;
  }

  const int parens_len = parens_end - parens_start;
  if (parens_len <= str_len_max) {
    return str;
  }

  /* Truncate after the first comma. */
  const size_t comma_first = str.find(parens_start, ',');
  if (comma_first == std::string::npos) {
    return str;
  }
  const char end_str[] = " ... )";
  const int end_str_len = sizeof(end_str) - 1;

  /* Leave a place for the first argument. */
  const int new_str_len = (comma_first - parens_start) + 1;

  if (str_len < new_str_len + parens_start + end_str_len + 1) {
    return str;
  }

  return str.substr(0, comma_first) + end_str;
}

/* return nullptr if no match is found */
#if 0
static const char *wm_context_member_from_ptr(bContext *C, const PointerRNA *ptr, bool *r_is_id)
{
  /* loop over all context items and do 2 checks
   *
   * - see if the pointer is in the context.
   * - see if the pointers ID is in the context.
   */

  /* Don't get from the context store since this is normally
   * set only for the UI and not usable elsewhere. */
  ListBase lb = CTX_data_dir_get_ex(C, false, true, true);
  LinkData *link;

  const char *member_found = nullptr;
  const char *member_id = nullptr;
  bool member_found_is_id = false;

  for (link = lb.first; link; link = link->next) {
    const char *identifier = link->data;
    PointerRNA ctx_item_ptr = {{0}};
    // CTX_data_pointer_get(C, identifier);  /* XXX, this isn't working. */

    if (ctx_item_ptr.type == nullptr) {
      continue;
    }

    if (ptr->owner_id == ctx_item_ptr.owner_id) {
      const bool is_id = RNA_struct_is_ID(ctx_item_ptr.type);
      if ((ptr->data == ctx_item_ptr.data) && (ptr->type == ctx_item_ptr.type)) {
        /* found! */
        member_found = identifier;
        member_found_is_id = is_id;
        break;
      }
      if (is_id) {
        /* Found a reference to this ID, so fallback to it if there is no direct reference. */
        member_id = identifier;
      }
    }
  }
  BLI_freelistN(&lb);

  if (member_found) {
    *r_is_id = member_found_is_id;
    return member_found;
  }
  else if (member_id) {
    *r_is_id = true;
    return member_id;
  }
  else {
    return nullptr;
  }
}

#else

/* use hard coded checks for now */

/**
 * \param: r_is_id:
 * - When set to true, the returned member is an ID type.
 *   This is a signal that #RNA_path_from_ID_to_struct needs to be used to calculate
 *   the remainder of the RNA path.
 * - When set to false, the returned member is not an ID type.
 *   In this case the context path *must* resolve to `ptr`,
 *   since there is no convenient way to calculate partial RNA paths.
 *
 * \note While the path to the ID is typically sufficient to calculate the remainder of the path,
 * in practice this would cause #WM_context_path_resolve_property_full to create a path such as:
 * `object.data.bones["Bones"].use_deform` such paths are not useful for key-shortcuts,
 * so this function supports returning data-paths directly to context members that aren't ID types.
 */
static const char *wm_context_member_from_ptr(const bContext *C,
                                              const PointerRNA *ptr,
                                              bool *r_is_id)
{
  const char *member_id = nullptr;
  bool is_id = false;

#  define CTX_TEST_PTR_ID(C, member, idptr) \
    { \
      const char *ctx_member = member; \
      PointerRNA ctx_item_ptr = CTX_data_pointer_get(C, ctx_member); \
      if (ctx_item_ptr.owner_id == idptr) { \
        member_id = ctx_member; \
        is_id = true; \
        break; \
      } \
    } \
    (void)0

#  define CTX_TEST_PTR_ID_CAST(C, member, member_full, cast, idptr) \
    { \
      const char *ctx_member = member; \
      const char *ctx_member_full = member_full; \
      PointerRNA ctx_item_ptr = CTX_data_pointer_get(C, ctx_member); \
      if (ctx_item_ptr.owner_id && (ID *)cast(ctx_item_ptr.owner_id) == idptr) { \
        member_id = ctx_member_full; \
        is_id = true; \
        break; \
      } \
    } \
    (void)0

#  define TEST_PTR_DATA_TYPE(member, rna_type, rna_ptr, dataptr_cmp) \
    { \
      const char *ctx_member = member; \
      if (RNA_struct_is_a((rna_ptr)->type, &(rna_type)) && (rna_ptr)->data == (dataptr_cmp)) { \
        member_id = ctx_member; \
        break; \
      } \
    } \
    (void)0

/* A version of #TEST_PTR_DATA_TYPE that calls `CTX_data_pointer_get_type(C, member)`. */
#  define TEST_PTR_DATA_TYPE_FROM_CONTEXT(member, rna_type, rna_ptr) \
    { \
      const char *ctx_member = member; \
      if (RNA_struct_is_a((rna_ptr)->type, &(rna_type)) && \
          (rna_ptr)->data == (CTX_data_pointer_get_type(C, ctx_member, &(rna_type)).data)) \
      { \
        member_id = ctx_member; \
        break; \
      } \
    } \
    (void)0

  /* General checks (multiple ID types). */
  if (ptr->owner_id) {
    const ID_Type ptr_id_type = GS(ptr->owner_id->name);

    /* Support break in the macros for an early exit. */
    do {
      /* Animation Data. */
      if (id_type_can_have_animdata(ptr_id_type)) {
        TEST_PTR_DATA_TYPE_FROM_CONTEXT("active_nla_track", RNA_NlaTrack, ptr);
        TEST_PTR_DATA_TYPE_FROM_CONTEXT("active_nla_strip", RNA_NlaStrip, ptr);
      }
    } while (false);
  }

  /* Specific ID type checks. */
  if (ptr->owner_id && (member_id == nullptr)) {

    const ID_Type ptr_id_type = GS(ptr->owner_id->name);
    switch (ptr_id_type) {
      case ID_SCE: {
        TEST_PTR_DATA_TYPE_FROM_CONTEXT("active_sequence_strip", RNA_Sequence, ptr);

        CTX_TEST_PTR_ID(C, "scene", ptr->owner_id);
        break;
      }
      case ID_OB: {
        TEST_PTR_DATA_TYPE_FROM_CONTEXT("active_pose_bone", RNA_PoseBone, ptr);

        CTX_TEST_PTR_ID(C, "object", ptr->owner_id);
        break;
      }
      /* from rna_Main_objects_new */
      case OB_DATA_SUPPORT_ID_CASE: {

        if (ptr_id_type == ID_AR) {
          const bArmature *arm = (bArmature *)ptr->owner_id;
          if (arm->edbo != nullptr) {
            TEST_PTR_DATA_TYPE("active_bone", RNA_EditBone, ptr, arm->act_edbone);
          }
          else {
            TEST_PTR_DATA_TYPE("active_bone", RNA_Bone, ptr, arm->act_bone);
          }
        }

#  define ID_CAST_OBDATA(id_pt) (((Object *)(id_pt))->data)
        CTX_TEST_PTR_ID_CAST(C, "object", "object.data", ID_CAST_OBDATA, ptr->owner_id);
        break;
#  undef ID_CAST_OBDATA
      }
      case ID_MA: {
#  define ID_CAST_OBMATACT(id_pt) \
    BKE_object_material_get(((Object *)id_pt), ((Object *)id_pt)->actcol)
        CTX_TEST_PTR_ID_CAST(
            C, "object", "object.active_material", ID_CAST_OBMATACT, ptr->owner_id);
        break;
#  undef ID_CAST_OBMATACT
      }
      case ID_WO: {
#  define ID_CAST_SCENEWORLD(id_pt) (((Scene *)(id_pt))->world)
        CTX_TEST_PTR_ID_CAST(C, "scene", "scene.world", ID_CAST_SCENEWORLD, ptr->owner_id);
        break;
#  undef ID_CAST_SCENEWORLD
      }
      case ID_SCR: {
        CTX_TEST_PTR_ID(C, "screen", ptr->owner_id);

        TEST_PTR_DATA_TYPE("area", RNA_Area, ptr, CTX_wm_area(C));
        TEST_PTR_DATA_TYPE("region", RNA_Region, ptr, CTX_wm_region(C));

        SpaceLink *space_data = CTX_wm_space_data(C);
        if (space_data != nullptr) {
          TEST_PTR_DATA_TYPE("space_data", RNA_Space, ptr, space_data);

          switch (space_data->spacetype) {
            case SPACE_VIEW3D: {
              const View3D *v3d = (View3D *)space_data;
              const View3DShading *shading = &v3d->shading;

              TEST_PTR_DATA_TYPE("space_data.overlay", RNA_View3DOverlay, ptr, v3d);
              TEST_PTR_DATA_TYPE("space_data.shading", RNA_View3DShading, ptr, shading);
              break;
            }
            case SPACE_GRAPH: {
              const SpaceGraph *sipo = (SpaceGraph *)space_data;
              const bDopeSheet *ads = sipo->ads;
              TEST_PTR_DATA_TYPE("space_data.dopesheet", RNA_DopeSheet, ptr, ads);
              break;
            }
            case SPACE_FILE: {
              const SpaceFile *sfile = (SpaceFile *)space_data;
              const FileSelectParams *params = ED_fileselect_get_active_params(sfile);
              TEST_PTR_DATA_TYPE("space_data.params", RNA_FileSelectParams, ptr, params);
              break;
            }
            case SPACE_IMAGE: {
              const SpaceImage *sima = (SpaceImage *)space_data;
              TEST_PTR_DATA_TYPE("space_data.overlay", RNA_SpaceImageOverlay, ptr, sima);
              TEST_PTR_DATA_TYPE("space_data.uv_editor", RNA_SpaceUVEditor, ptr, sima);
              break;
            }
            case SPACE_NLA: {
              const SpaceNla *snla = (SpaceNla *)space_data;
              const bDopeSheet *ads = snla->ads;
              TEST_PTR_DATA_TYPE("space_data.dopesheet", RNA_DopeSheet, ptr, ads);
              break;
            }
            case SPACE_ACTION: {
              const SpaceAction *sact = (SpaceAction *)space_data;
              const bDopeSheet *ads = &sact->ads;
              TEST_PTR_DATA_TYPE("space_data.dopesheet", RNA_DopeSheet, ptr, ads);
              break;
            }
            case SPACE_NODE: {
              const SpaceNode *snode = (SpaceNode *)space_data;
              TEST_PTR_DATA_TYPE("space_data.overlay", RNA_SpaceNodeOverlay, ptr, snode);
              break;
            }
          }
        }

        break;
      }
      default:
        break;
    }
#  undef CTX_TEST_PTR_ID
#  undef CTX_TEST_PTR_ID_CAST
#  undef TEST_PTR_DATA_TYPE
  }

  *r_is_id = is_id;

  return member_id;
}
#endif

std::optional<std::string> WM_context_path_resolve_property_full(const bContext *C,
                                                                 const PointerRNA *ptr,
                                                                 PropertyRNA *prop,
                                                                 int index)
{
  bool is_id;
  const char *member_id = wm_context_member_from_ptr(C, ptr, &is_id);
  if (!member_id) {
    return std::nullopt;
  }
  std::string member_id_data_path;
  if (is_id && !RNA_struct_is_ID(ptr->type)) {
    std::optional<std::string> data_path = RNA_path_from_ID_to_struct(ptr);
    if (data_path) {
      if (prop != nullptr) {
        std::string prop_str = RNA_path_property_py(ptr, prop, index);
        if (prop_str[0] == '[') {
          member_id_data_path = fmt::format("{}.{}", *data_path, prop_str);
        }
        else {
          member_id_data_path = fmt::format("{}.{}.{}", member_id, *data_path, prop_str);
        }
      }
      else {
        member_id_data_path = fmt::format("{}.{}", member_id, *data_path);
<<<<<<< HEAD
=======
      }
    }
  }
  else {
    if (prop != nullptr) {
      std::string prop_str = RNA_path_property_py(ptr, prop, index);
      if (prop_str[0] == '[') {
        member_id_data_path = fmt::format("{}{}", member_id, prop_str);
      }
      else {
        member_id_data_path = fmt::format("{}.{}", member_id, prop_str);
>>>>>>> 6f0ef0e3
      }
    }
    else {
      member_id_data_path = member_id;
    }
  }
<<<<<<< HEAD
  else {
    if (prop != nullptr) {
      std::string prop_str = RNA_path_property_py(ptr, prop, index);
      if (prop_str[0] == '[') {
        member_id_data_path = fmt::format("{}{}", member_id, prop_str);
      }
      else {
        member_id_data_path = fmt::format("{}.{}", member_id, prop_str);
      }
    }
    else {
      member_id_data_path = member_id;
    }
  }
=======
>>>>>>> 6f0ef0e3

  return member_id_data_path;
}

std::optional<std::string> WM_context_path_resolve_full(bContext *C, const PointerRNA *ptr)
{
  return WM_context_path_resolve_property_full(C, ptr, nullptr, -1);
}

static std::optional<std::string> wm_prop_pystring_from_context(bContext *C,
                                                                PointerRNA *ptr,
                                                                PropertyRNA *prop,
                                                                int index)
{
  std::optional<std::string> member_id_data_path = WM_context_path_resolve_property_full(
      C, ptr, prop, index);
  if (!member_id_data_path.has_value()) {
    return std::nullopt;
  }
  return "bpy.context." + member_id_data_path.value();
}

std::optional<std::string> WM_prop_pystring_assign(bContext *C,
                                                   PointerRNA *ptr,
                                                   PropertyRNA *prop,
                                                   int index)
{
  std::optional<std::string> lhs = C ? wm_prop_pystring_from_context(C, ptr, prop, index) :
                                       std::nullopt;

  if (!lhs.has_value()) {
    /* Fallback to `bpy.data.foo[id]` if we don't find in the context. */
    if (std::optional<std::string> lhs_str = RNA_path_full_property_py(ptr, prop, index)) {
      lhs = lhs_str;
    }
    else {
      return std::nullopt;
    }
  }

  std::string rhs = RNA_property_as_string(C, ptr, prop, index, INT_MAX);

  std::string ret = fmt::format("{} = {}", lhs.value(), rhs);
  return ret;
}

void WM_operator_properties_create_ptr(PointerRNA *ptr, wmOperatorType *ot)
{
  /* Set the ID so the context can be accessed: see #STRUCT_NO_CONTEXT_WITHOUT_OWNER_ID. */
  *ptr = RNA_pointer_create(static_cast<ID *>(G_MAIN->wm.first), ot->srna, nullptr);
}

void WM_operator_properties_create(PointerRNA *ptr, const char *opstring)
{
  wmOperatorType *ot = WM_operatortype_find(opstring, false);

  if (ot) {
    WM_operator_properties_create_ptr(ptr, ot);
  }
  else {
    /* Set the ID so the context can be accessed: see #STRUCT_NO_CONTEXT_WITHOUT_OWNER_ID. */
    *ptr = RNA_pointer_create(
        static_cast<ID *>(G_MAIN->wm.first), &RNA_OperatorProperties, nullptr);
  }
}

void WM_operator_properties_alloc(PointerRNA **ptr, IDProperty **properties, const char *opstring)
{
  IDProperty *tmp_properties = nullptr;
  /* Allow passing nullptr for properties, just create the properties here then. */
  if (properties == nullptr) {
    properties = &tmp_properties;
  }

  if (*properties == nullptr) {
    IDPropertyTemplate val = {0};
    *properties = IDP_New(IDP_GROUP, &val, "wmOpItemProp");
  }

  if (*ptr == nullptr) {
    *ptr = static_cast<PointerRNA *>(MEM_callocN(sizeof(PointerRNA), "wmOpItemPtr"));
    WM_operator_properties_create(*ptr, opstring);
  }

  (*ptr)->data = *properties;
}

void WM_operator_properties_sanitize(PointerRNA *ptr, const bool no_context)
{
  RNA_STRUCT_BEGIN (ptr, prop) {
    switch (RNA_property_type(prop)) {
      case PROP_ENUM:
        if (no_context) {
          RNA_def_property_flag(prop, PROP_ENUM_NO_CONTEXT);
        }
        else {
          RNA_def_property_clear_flag(prop, PROP_ENUM_NO_CONTEXT);
        }
        break;
      case PROP_POINTER: {
        StructRNA *ptype = RNA_property_pointer_type(ptr, prop);

        /* recurse into operator properties */
        if (RNA_struct_is_a(ptype, &RNA_OperatorProperties)) {
          PointerRNA opptr = RNA_property_pointer_get(ptr, prop);
          WM_operator_properties_sanitize(&opptr, no_context);
        }
        break;
      }
      default:
        break;
    }
  }
  RNA_STRUCT_END;
}

bool WM_operator_properties_default(PointerRNA *ptr, const bool do_update)
{
  bool changed = false;
  RNA_STRUCT_BEGIN (ptr, prop) {
    switch (RNA_property_type(prop)) {
      case PROP_POINTER: {
        StructRNA *ptype = RNA_property_pointer_type(ptr, prop);
        if (ptype != &RNA_Struct) {
          PointerRNA opptr = RNA_property_pointer_get(ptr, prop);
          changed |= WM_operator_properties_default(&opptr, do_update);
        }
        break;
      }
      default:
        if ((do_update == false) || (RNA_property_is_set(ptr, prop) == false)) {
          if (RNA_property_reset(ptr, prop, -1)) {
            changed = true;
          }
        }
        break;
    }
  }
  RNA_STRUCT_END;

  return changed;
}

void WM_operator_properties_reset(wmOperator *op)
{
  if (op->ptr->data) {
    PropertyRNA *iterprop = RNA_struct_iterator_property(op->type->srna);

    RNA_PROP_BEGIN (op->ptr, itemptr, iterprop) {
      PropertyRNA *prop = static_cast<PropertyRNA *>(itemptr.data);

      if ((RNA_property_flag(prop) & PROP_SKIP_SAVE) == 0) {
        const char *identifier = RNA_property_identifier(prop);
        RNA_struct_idprops_unset(op->ptr, identifier);
      }
    }
    RNA_PROP_END;
  }
}

void WM_operator_properties_clear(PointerRNA *ptr)
{
  IDProperty *properties = static_cast<IDProperty *>(ptr->data);

  if (properties) {
    IDP_ClearProperty(properties);
  }
}

void WM_operator_properties_free(PointerRNA *ptr)
{
  IDProperty *properties = static_cast<IDProperty *>(ptr->data);

  if (properties) {
    IDP_FreeProperty(properties);
    ptr->data = nullptr; /* just in case */
  }
}

/** \} */

/* -------------------------------------------------------------------- */
/** \name Operator Last Properties API
 * \{ */

#if 1 /* may want to disable operator remembering previous state for testing */

static bool operator_last_properties_init_impl(wmOperator *op, IDProperty *last_properties)
{
  bool changed = false;
  IDPropertyTemplate val = {0};
  IDProperty *replaceprops = IDP_New(IDP_GROUP, &val, "wmOperatorProperties");

  PropertyRNA *iterprop = RNA_struct_iterator_property(op->type->srna);

  RNA_PROP_BEGIN (op->ptr, itemptr, iterprop) {
    PropertyRNA *prop = static_cast<PropertyRNA *>(itemptr.data);
    if ((RNA_property_flag(prop) & PROP_SKIP_SAVE) == 0) {
      if (!RNA_property_is_set(op->ptr, prop)) { /* don't override a setting already set */
        const char *identifier = RNA_property_identifier(prop);
        IDProperty *idp_src = IDP_GetPropertyFromGroup(last_properties, identifier);
        if (idp_src) {
          IDProperty *idp_dst = IDP_CopyProperty(idp_src);

          /* NOTE: in the future this may need to be done recursively,
           * but for now RNA doesn't access nested operators */
          idp_dst->flag |= IDP_FLAG_GHOST;

          /* add to temporary group instead of immediate replace,
           * because we are iterating over this group */
          IDP_AddToGroup(replaceprops, idp_dst);
          changed = true;
        }
      }
    }
  }
  RNA_PROP_END;

  if (changed) {
    CLOG_INFO(WM_LOG_OPERATORS, 1, "loading previous properties for '%s'", op->type->idname);
  }
  IDP_MergeGroup(op->properties, replaceprops, true);
  IDP_FreeProperty(replaceprops);
  return changed;
}

bool WM_operator_last_properties_init(wmOperator *op)
{
  bool changed = false;
  if (op->type->last_properties) {
    changed |= operator_last_properties_init_impl(op, op->type->last_properties);
    LISTBASE_FOREACH (wmOperator *, opm, &op->macro) {
      IDProperty *idp_src = IDP_GetPropertyFromGroup(op->type->last_properties, opm->idname);
      if (idp_src) {
        changed |= operator_last_properties_init_impl(opm, idp_src);
      }
    }
  }
  return changed;
}

bool WM_operator_last_properties_store(wmOperator *op)
{
  if (op->type->last_properties) {
    IDP_FreeProperty(op->type->last_properties);
    op->type->last_properties = nullptr;
  }

  if (op->properties) {
    if (!BLI_listbase_is_empty(&op->properties->data.group)) {
      CLOG_INFO(WM_LOG_OPERATORS, 1, "storing properties for '%s'", op->type->idname);
    }
    op->type->last_properties = IDP_CopyProperty(op->properties);
  }

  if (op->macro.first != nullptr) {
    LISTBASE_FOREACH (wmOperator *, opm, &op->macro) {
      if (opm->properties) {
        if (op->type->last_properties == nullptr) {
          IDPropertyTemplate temp{};
          op->type->last_properties = IDP_New(IDP_GROUP, &temp, "wmOperatorProperties");
        }
        IDProperty *idp_macro = IDP_CopyProperty(opm->properties);
        STRNCPY(idp_macro->name, opm->type->idname);
        IDP_ReplaceInGroup(op->type->last_properties, idp_macro);
      }
    }
  }

  return (op->type->last_properties != nullptr);
}

#else

bool WM_operator_last_properties_init(wmOperator * /*op*/)
{
  return false;
}

bool WM_operator_last_properties_store(wmOperator * /*op*/)
{
  return false;
}

#endif

/** \} */

/* -------------------------------------------------------------------- */
/** \name Default Operator Callbacks
 * \{ */

int WM_generic_select_modal(bContext *C, wmOperator *op, const wmEvent *event)
{
  PropertyRNA *wait_to_deselect_prop = RNA_struct_find_property(op->ptr,
                                                                "wait_to_deselect_others");
  const short init_event_type = short(POINTER_AS_INT(op->customdata));
  int ret_value = 0;

  /* get settings from RNA properties for operator */
  const int mval[2] = {RNA_int_get(op->ptr, "mouse_x"), RNA_int_get(op->ptr, "mouse_y")};

  if (init_event_type == 0) {
    if (event->val == KM_PRESS) {
      RNA_property_boolean_set(op->ptr, wait_to_deselect_prop, true);

      ret_value = op->type->exec(C, op);
      OPERATOR_RETVAL_CHECK(ret_value);
      op->customdata = POINTER_FROM_INT(int(event->type));
      if (ret_value & OPERATOR_RUNNING_MODAL) {
        WM_event_add_modal_handler(C, op);
      }
      return ret_value | OPERATOR_PASS_THROUGH;
    }
    /* If we are in init phase, and cannot validate init of modal operations,
     * just fall back to basic exec.
     */
    RNA_property_boolean_set(op->ptr, wait_to_deselect_prop, false);

    ret_value = op->type->exec(C, op);
    OPERATOR_RETVAL_CHECK(ret_value);

    return ret_value | OPERATOR_PASS_THROUGH;
  }
  if (event->type == init_event_type && event->val == KM_RELEASE) {
    RNA_property_boolean_set(op->ptr, wait_to_deselect_prop, false);

    ret_value = op->type->exec(C, op);
    OPERATOR_RETVAL_CHECK(ret_value);

    return ret_value | OPERATOR_PASS_THROUGH;
  }
  if (ISMOUSE_MOTION(event->type)) {
    const int drag_delta[2] = {
        mval[0] - event->mval[0],
        mval[1] - event->mval[1],
    };
    /* If user moves mouse more than defined threshold, we consider select operator as
     * finished. Otherwise, it is still running until we get an 'release' event. In any
     * case, we pass through event, but select op is not finished yet. */
    if (WM_event_drag_test_with_delta(event, drag_delta)) {
      return OPERATOR_FINISHED | OPERATOR_PASS_THROUGH;
    }
    /* Important not to return anything other than PASS_THROUGH here,
     * otherwise it prevents underlying drag detection code to work properly. */
    return OPERATOR_PASS_THROUGH;
  }

  return OPERATOR_RUNNING_MODAL | OPERATOR_PASS_THROUGH;
}

int WM_generic_select_invoke(bContext *C, wmOperator *op, const wmEvent *event)
{
  ARegion *region = CTX_wm_region(C);

  int mval[2];
  WM_event_drag_start_mval(event, region, mval);

  RNA_int_set(op->ptr, "mouse_x", mval[0]);
  RNA_int_set(op->ptr, "mouse_y", mval[1]);

  op->customdata = POINTER_FROM_INT(0);

  return op->type->modal(C, op, event);
}

void WM_operator_view3d_unit_defaults(bContext *C, wmOperator *op)
{
  if (op->flag & OP_IS_INVOKE) {
    Scene *scene = CTX_data_scene(C);
    View3D *v3d = CTX_wm_view3d(C);

    const float dia = v3d ? ED_view3d_grid_scale(scene, v3d, nullptr) :
                            ED_scene_grid_scale(scene, nullptr);

    /* always run, so the values are initialized,
     * otherwise we may get differ behavior when (dia != 1.0) */
    RNA_STRUCT_BEGIN (op->ptr, prop) {
      if (RNA_property_type(prop) == PROP_FLOAT) {
        PropertySubType pstype = RNA_property_subtype(prop);
        if (pstype == PROP_DISTANCE) {
          /* we don't support arrays yet */
          BLI_assert(RNA_property_array_check(prop) == false);
          /* initialize */
          if (!RNA_property_is_set_ex(op->ptr, prop, false)) {
            const float value = RNA_property_float_get_default(op->ptr, prop) * dia;
            RNA_property_float_set(op->ptr, prop, value);
          }
        }
      }
    }
    RNA_STRUCT_END;
  }
}

int WM_operator_smooth_viewtx_get(const wmOperator *op)
{
  return (op->flag & OP_IS_INVOKE) ? U.smooth_viewtx : 0;
}

int WM_menu_invoke_ex(bContext *C, wmOperator *op, wmOperatorCallContext opcontext)
{
  PropertyRNA *prop = op->type->prop;

  if (prop == nullptr) {
    CLOG_ERROR(WM_LOG_OPERATORS, "'%s' has no enum property set", op->type->idname);
  }
  else if (RNA_property_type(prop) != PROP_ENUM) {
    CLOG_ERROR(WM_LOG_OPERATORS,
               "'%s', '%s' is not an enum property",
               op->type->idname,
               RNA_property_identifier(prop));
  }
  else if (RNA_property_is_set(op->ptr, prop)) {
    const int retval = op->type->exec(C, op);
    OPERATOR_RETVAL_CHECK(retval);
    return retval;
  }
  else {
    uiPopupMenu *pup = UI_popup_menu_begin(
        C, WM_operatortype_name(op->type, op->ptr).c_str(), ICON_NONE);
    uiLayout *layout = UI_popup_menu_layout(pup);
    /* set this so the default execution context is the same as submenus */
    uiLayoutSetOperatorContext(layout, opcontext);
    uiItemsFullEnumO(layout,
                     op->type->idname,
                     RNA_property_identifier(prop),
                     static_cast<IDProperty *>(op->ptr->data),
                     opcontext,
                     UI_ITEM_NONE);
    UI_popup_menu_end(C, pup);
    return OPERATOR_INTERFACE;
  }

  return OPERATOR_CANCELLED;
}

int WM_menu_invoke(bContext *C, wmOperator *op, const wmEvent * /*event*/)
{
  return WM_menu_invoke_ex(C, op, WM_OP_INVOKE_REGION_WIN);
}

struct EnumSearchMenu {
  wmOperator *op; /* the operator that will be executed when selecting an item */

  bool use_previews;
  short prv_cols, prv_rows;
};

/** Generic enum search invoke popup. */
static uiBlock *wm_enum_search_menu(bContext *C, ARegion *region, void *arg)
{
  EnumSearchMenu *search_menu = static_cast<EnumSearchMenu *>(arg);
  wmWindow *win = CTX_wm_window(C);
  wmOperator *op = search_menu->op;
  /* template_ID uses 4 * widget_unit for width,
   * we use a bit more, some items may have a suffix to show. */
  const int width = search_menu->use_previews ? 5 * U.widget_unit * search_menu->prv_cols :
                                                UI_searchbox_size_x();
  const int height = search_menu->use_previews ? 5 * U.widget_unit * search_menu->prv_rows :
                                                 UI_searchbox_size_y();
  static char search[256] = "";

  uiBlock *block = UI_block_begin(C, region, "_popup", UI_EMBOSS);
  UI_block_flag_enable(block, UI_BLOCK_LOOP | UI_BLOCK_MOVEMOUSE_QUIT | UI_BLOCK_SEARCH_MENU);
  UI_block_theme_style_set(block, UI_BLOCK_THEME_STYLE_POPUP);

  search[0] = '\0';
  BLI_assert(search_menu->use_previews ||
             (search_menu->prv_cols == 0 && search_menu->prv_rows == 0));
#if 0 /* ok, this isn't so easy... */
  uiDefBut(block,
           UI_BTYPE_LABEL,
           0,
           WM_operatortype_name(op->type, op->ptr),
           10,
           10,
           UI_searchbox_size_x(),
           UI_UNIT_Y,
           nullptr,
           0.0,
           0.0,
           0,
           0,
           "");
#endif
  uiBut *but = uiDefSearchButO_ptr(block,
                                   op->type,
                                   static_cast<IDProperty *>(op->ptr->data),
                                   search,
                                   0,
                                   ICON_VIEWZOOM,
                                   sizeof(search),
                                   10,
                                   10,
                                   width,
                                   UI_UNIT_Y,
                                   search_menu->prv_rows,
                                   search_menu->prv_cols,
                                   "");

  /* fake button, it holds space for search items */
  uiDefBut(block,
           UI_BTYPE_LABEL,
           0,
           "",
           10,
           10 - UI_searchbox_size_y(),
           width,
           height,
           nullptr,
           0,
           0,
           0,
           0,
           nullptr);

  /* Move it downwards, mouse over button. */
  UI_block_bounds_set_popup(block, 0.3f * U.widget_unit, blender::int2{0, -UI_UNIT_Y});

  UI_but_focus_on_enter_event(win, but);

  return block;
}

int WM_enum_search_invoke_previews(bContext *C, wmOperator *op, short prv_cols, short prv_rows)
{
  static EnumSearchMenu search_menu;

  search_menu.op = op;
  search_menu.use_previews = true;
  search_menu.prv_cols = prv_cols;
  search_menu.prv_rows = prv_rows;

  UI_popup_block_invoke(C, wm_enum_search_menu, &search_menu, nullptr);

  return OPERATOR_INTERFACE;
}

int WM_enum_search_invoke(bContext *C, wmOperator *op, const wmEvent * /*event*/)
{
  static EnumSearchMenu search_menu;
  search_menu.op = op;
  UI_popup_block_invoke(C, wm_enum_search_menu, &search_menu, nullptr);
  return OPERATOR_INTERFACE;
}

int WM_operator_confirm_message_ex(bContext *C,
                                   wmOperator *op,
                                   const char *title,
                                   const int icon,
                                   const char *message,
                                   const wmOperatorCallContext opcontext)
{
  IDProperty *properties = static_cast<IDProperty *>(op->ptr->data);

  if (properties && properties->len) {
    properties = IDP_CopyProperty(static_cast<const IDProperty *>(op->ptr->data));
  }
  else {
    properties = nullptr;
  }

  uiPopupMenu *pup = UI_popup_menu_begin(C, title, icon);
  uiLayout *layout = UI_popup_menu_layout(pup);
  uiItemFullO_ptr(
      layout, op->type, message, ICON_NONE, properties, opcontext, UI_ITEM_O_DEPRESS, nullptr);
  UI_popup_menu_end(C, pup);

  return OPERATOR_INTERFACE;
}

int WM_operator_confirm_message(bContext *C, wmOperator *op, const char *message)
{
  return WM_operator_confirm_message_ex(
      C, op, IFACE_("OK?"), ICON_QUESTION, message, WM_OP_EXEC_REGION_WIN);
}

int WM_operator_confirm(bContext *C, wmOperator *op, const wmEvent * /*event*/)
{
  return WM_operator_confirm_message(C, op, nullptr);
}

int WM_operator_confirm_or_exec(bContext *C, wmOperator *op, const wmEvent * /*event*/)
{
  const bool confirm = RNA_boolean_get(op->ptr, "confirm");
  if (confirm) {
    return WM_operator_confirm_message(C, op, nullptr);
  }
  return op->type->exec(C, op);
}

int WM_operator_filesel(bContext *C, wmOperator *op, const wmEvent * /*event*/)
{
  if (RNA_struct_property_is_set(op->ptr, "filepath")) {
    return WM_operator_call_notest(C, op); /* call exec direct */
  }
  WM_event_add_fileselect(C, op);
  return OPERATOR_RUNNING_MODAL;
}

bool WM_operator_filesel_ensure_ext_imtype(wmOperator *op, const ImageFormatData *im_format)
{
  char filepath[FILE_MAX];
  /* Don't nullptr check prop, this can only run on ops with a 'filepath'. */
  PropertyRNA *prop = RNA_struct_find_property(op->ptr, "filepath");
  RNA_property_string_get(op->ptr, prop, filepath);
  if (BKE_image_path_ext_from_imformat_ensure(filepath, sizeof(filepath), im_format)) {
    RNA_property_string_set(op->ptr, prop, filepath);
    /* NOTE: we could check for and update 'filename' here,
     * but so far nothing needs this. */
    return true;
  }
  return false;
}

bool WM_operator_winactive(bContext *C)
{
  if (CTX_wm_window(C) == nullptr) {
    return false;
  }
  return true;
}

bool WM_operator_check_ui_enabled(const bContext *C, const char *idname)
{
  wmWindowManager *wm = CTX_wm_manager(C);
  Scene *scene = CTX_data_scene(C);

  return !((ED_undo_is_valid(C, idname) == false) || WM_jobs_test(wm, scene, WM_JOB_TYPE_ANY));
}

wmOperator *WM_operator_last_redo(const bContext *C)
{
  wmWindowManager *wm = CTX_wm_manager(C);

  /* only for operators that are registered and did an undo push */
  LISTBASE_FOREACH_BACKWARD (wmOperator *, op, &wm->operators) {
    if ((op->type->flag & OPTYPE_REGISTER) && (op->type->flag & OPTYPE_UNDO)) {
      return op;
    }
  }

  return nullptr;
}

IDProperty *WM_operator_last_properties_ensure_idprops(wmOperatorType *ot)
{
  if (ot->last_properties == nullptr) {
    IDPropertyTemplate val = {0};
    ot->last_properties = IDP_New(IDP_GROUP, &val, "wmOperatorProperties");
  }
  return ot->last_properties;
}

void WM_operator_last_properties_ensure(wmOperatorType *ot, PointerRNA *ptr)
{
  IDProperty *props = WM_operator_last_properties_ensure_idprops(ot);
  *ptr = RNA_pointer_create(static_cast<ID *>(G_MAIN->wm.first), ot->srna, props);
}

ID *WM_operator_drop_load_path(bContext *C, wmOperator *op, const short idcode)
{
  Main *bmain = CTX_data_main(C);
  ID *id = nullptr;

  /* check input variables */
  if (RNA_struct_property_is_set(op->ptr, "filepath")) {
    const bool is_relative_path = RNA_boolean_get(op->ptr, "relative_path");
    char filepath[FILE_MAX];
    bool exists = false;

    RNA_string_get(op->ptr, "filepath", filepath);

    errno = 0;

    if (idcode == ID_IM) {
      id = (ID *)BKE_image_load_exists_ex(bmain, filepath, &exists);
    }
    else {
      BLI_assert_unreachable();
    }

    if (!id) {
      BKE_reportf(op->reports,
                  RPT_ERROR,
                  "Cannot read %s '%s': %s",
                  BKE_idtype_idcode_to_name(idcode),
                  filepath,
                  errno ? strerror(errno) : RPT_("unsupported format"));
      return nullptr;
    }

    if (is_relative_path) {
      if (exists == false) {
        if (idcode == ID_IM) {
          BLI_path_rel(((Image *)id)->filepath, BKE_main_blendfile_path(bmain));
        }
        else {
          BLI_assert_unreachable();
        }
      }
    }

    return id;
  }

  if (!WM_operator_properties_id_lookup_is_set(op->ptr)) {
    return nullptr;
  }

  /* Lookup an already existing ID. */
  id = WM_operator_properties_id_lookup_from_name_or_session_uid(bmain, op->ptr, ID_Type(idcode));

  if (!id) {
    /* Print error with the name if the name is available. */

    if (RNA_struct_property_is_set(op->ptr, "name")) {
      char name[MAX_ID_NAME - 2];
      RNA_string_get(op->ptr, "name", name);
      BKE_reportf(
          op->reports, RPT_ERROR, "%s '%s' not found", BKE_idtype_idcode_to_name(idcode), name);
      return nullptr;
    }

    BKE_reportf(op->reports, RPT_ERROR, "%s not found", BKE_idtype_idcode_to_name(idcode));
    return nullptr;
  }

  id_us_plus(id);
  return id;
}

static void wm_block_redo_cb(bContext *C, void *arg_op, int /*arg_event*/)
{
  wmOperator *op = static_cast<wmOperator *>(arg_op);

  if (op == WM_operator_last_redo(C)) {
    /* operator was already executed once? undo & repeat */
    ED_undo_operator_repeat(C, op);
  }
  else {
    /* operator not executed yet, call it */
    ED_undo_push_op(C, op);
    wm_operator_register(C, op);

    WM_operator_repeat(C, op);
  }
}

static void wm_block_redo_cancel_cb(bContext *C, void *arg_op)
{
  wmOperator *op = static_cast<wmOperator *>(arg_op);

  /* if operator never got executed, free it */
  if (op != WM_operator_last_redo(C)) {
    WM_operator_free(op);
  }
}

static uiBlock *wm_block_create_redo(bContext *C, ARegion *region, void *arg_op)
{
  wmOperator *op = static_cast<wmOperator *>(arg_op);
  const uiStyle *style = UI_style_get_dpi();
  int width = 15 * UI_UNIT_X;

  uiBlock *block = UI_block_begin(C, region, __func__, UI_EMBOSS);
  UI_block_flag_disable(block, UI_BLOCK_LOOP);
  UI_block_theme_style_set(block, UI_BLOCK_THEME_STYLE_REGULAR);

  /* UI_BLOCK_NUMSELECT for layer buttons */
  UI_block_flag_enable(block, UI_BLOCK_NUMSELECT | UI_BLOCK_KEEP_OPEN | UI_BLOCK_MOVEMOUSE_QUIT);

  /* if register is not enabled, the operator gets freed on OPERATOR_FINISHED
   * ui_apply_but_funcs_after calls ED_undo_operator_repeate_cb and crashes */
  BLI_assert(op->type->flag & OPTYPE_REGISTER);

  UI_block_func_handle_set(block, wm_block_redo_cb, arg_op);
  uiLayout *layout = UI_block_layout(
      block, UI_LAYOUT_VERTICAL, UI_LAYOUT_PANEL, 0, 0, width, UI_UNIT_Y, 0, style);

  if (op == WM_operator_last_redo(C)) {
    if (!WM_operator_check_ui_enabled(C, op->type->name)) {
      uiLayoutSetEnabled(layout, false);
    }
  }

  uiLayout *col = uiLayoutColumn(layout, false);
  // bfa - align left? But what? Not sure, comment was added afterwards.
  // Original change is not to find.
  uiTemplateOperatorPropertyButs(
      C, col, op, UI_BUT_LABEL_ALIGN_SPLIT_COLUMN, UI_TEMPLATE_OP_PROPS_SHOW_TITLE);

  UI_block_bounds_set_popup(block, 6 * UI_SCALE_FAC, nullptr);

  return block;
}

struct wmOpPopUp {
  wmOperator *op;
  int width;
  int free_op;
  std::string title;
  std::string message;
  std::string confirm_text;
  eAlertIcon icon;
  wmPopupSize size;
  wmPopupPosition position;
  bool cancel_default;
  bool mouse_move_quit;
  bool include_properties;
};

/* Only invoked by OK button in popups created with wm_block_dialog_create() */
static void dialog_exec_cb(bContext *C, void *arg1, void *arg2)
{
  wmOperator *op;
  {
    /* Execute will free the operator.
     * In this case, wm_operator_ui_popup_cancel won't run. */
    wmOpPopUp *data = static_cast<wmOpPopUp *>(arg1);
    op = data->op;
    MEM_delete(data);
  }

  uiBlock *block = static_cast<uiBlock *>(arg2);
  /* Explicitly set UI_RETURN_OK flag, otherwise the menu might be canceled
   * in case WM_operator_call_ex exits/reloads the current file (#49199). */

  UI_popup_menu_retval_set(block, UI_RETURN_OK, true);

  /* Get context data *after* WM_operator_call_ex
   * which might have closed the current file and changed context. */
  wmWindow *win = CTX_wm_window(C);
  UI_popup_block_close(C, win, block);

  WM_operator_call_ex(C, op, true);
}

static void wm_operator_ui_popup_cancel(bContext *C, void *user_data);

/* Only invoked by Cancel button in popups created with wm_block_dialog_create() */
static void dialog_cancel_cb(bContext *C, void *arg1, void *arg2)
{
  wm_operator_ui_popup_cancel(C, arg1);
  uiBlock *block = static_cast<uiBlock *>(arg2);
  UI_popup_menu_retval_set(block, UI_RETURN_CANCEL, true);
  wmWindow *win = CTX_wm_window(C);
  UI_popup_block_close(C, win, block);
}

/* Dialogs are popups that require user verification (click OK) before exec */
static uiBlock *wm_block_dialog_create(bContext *C, ARegion *region, void *user_data)
{
  wmOpPopUp *data = static_cast<wmOpPopUp *>(user_data);
  wmOperator *op = data->op;
  const uiStyle *style = UI_style_get_dpi();
  const bool small = data->size == WM_POPUP_SIZE_SMALL;
  const short icon_size = (small ? 32 : 64) * UI_SCALE_FAC;

  uiBlock *block = UI_block_begin(C, region, __func__, UI_EMBOSS);
  UI_block_flag_disable(block, UI_BLOCK_LOOP);
  UI_block_theme_style_set(block, UI_BLOCK_THEME_STYLE_POPUP);

  if (data->mouse_move_quit) {
    UI_block_flag_enable(block, UI_BLOCK_MOVEMOUSE_QUIT);
  }
  if (data->icon < ALERT_ICON_NONE || data->icon >= ALERT_ICON_MAX) {
    data->icon = ALERT_ICON_QUESTION;
  }

  UI_block_flag_enable(block, UI_BLOCK_KEEP_OPEN | UI_BLOCK_NUMSELECT);

  /* Width based on the text lengths. */
  int text_width = std::max(
      120 * UI_SCALE_FAC,
      BLF_width(style->widget.uifont_id, data->title.c_str(), BLF_DRAW_STR_DUMMY_MAX));
<<<<<<< HEAD

  /* Break Message into multiple lines. */
  blender::Vector<std::string> message_lines;
  blender::StringRef messaged_trimmed = blender::StringRef(data->message).trim();
  std::istringstream message_stream(messaged_trimmed);
  std::string line;
  while (std::getline(message_stream, line)) {
    message_lines.append(line);
    text_width = std::max(
        text_width, int(BLF_width(style->widget.uifont_id, line.c_str(), BLF_DRAW_STR_DUMMY_MAX)));
  }

  int dialog_width = std::max(text_width + int(style->columnspace * 2.5), data->width);

=======

  /* Break Message into multiple lines. */
  blender::Vector<std::string> message_lines;
  blender::StringRef messaged_trimmed = blender::StringRef(data->message).trim();
  std::istringstream message_stream(messaged_trimmed);
  std::string line;
  while (std::getline(message_stream, line)) {
    message_lines.append(line);
    text_width = std::max(
        text_width, int(BLF_width(style->widget.uifont_id, line.c_str(), BLF_DRAW_STR_DUMMY_MAX)));
  }

  int dialog_width = std::max(text_width + int(style->columnspace * 2.5), data->width);

>>>>>>> 6f0ef0e3
  /* Adjust width if the button text is long. */
  const int longest_button_text = std::max(
      BLF_width(style->widget.uifont_id, data->confirm_text.c_str(), BLF_DRAW_STR_DUMMY_MAX),
      BLF_width(style->widget.uifont_id, IFACE_("Cancel"), BLF_DRAW_STR_DUMMY_MAX));
  dialog_width = std::max(dialog_width, 3 * longest_button_text);

  uiLayout *layout;
  if (data->icon != ALERT_ICON_NONE) {
    layout = uiItemsAlertBox(
        block, style, dialog_width + icon_size, eAlertIcon(data->icon), icon_size);
  }
  else {
    layout = UI_block_layout(
        block, UI_LAYOUT_VERTICAL, UI_LAYOUT_PANEL, 0, 0, dialog_width, 0, 0, style);
  }

  /* Title. */
  if (!data->title.empty()) {
    uiItemL_ex(layout, data->title.c_str(), ICON_NONE, true, false);
<<<<<<< HEAD
=======

    /* Line under the title if there are properties but no message body. */
    if (data->include_properties && message_lines.size() == 0) {
      uiItemS_ex(layout, 0.2f, LayoutSeparatorType::Line);
    };
>>>>>>> 6f0ef0e3
  }

  /* Message lines. */
  for (auto &st : message_lines) {
    uiItemL(layout, st.c_str(), ICON_NONE);
  }

  if (data->include_properties) {
    uiItemS_ex(layout, 0.5f);
    uiTemplateOperatorPropertyButs(C, layout, op, UI_BUT_LABEL_ALIGN_SPLIT_COLUMN, 0);
  }

  uiItemS_ex(layout, small ? 0.4f : 2.0f);

  /* clear so the OK button is left alone */
  UI_block_func_set(block, nullptr, nullptr, nullptr);

#ifdef _WIN32
  const bool windows_layout = true;
#else
  const bool windows_layout = false;
#endif

  /* new column so as not to interfere with custom layouts #26436. */
  {
    uiLayout *col = uiLayoutColumn(layout, false);
    uiBlock *col_block = uiLayoutGetBlock(col);
    uiBut *confirm_but;
    uiBut *cancel_but;

    col = uiLayoutSplit(col, 0.0f, true);
    uiLayoutSetScaleY(col, small ? 1.0f : 1.2f);

    if (windows_layout) {
      confirm_but = uiDefBut(col_block,
                             UI_BTYPE_BUT,
                             0,
                             data->confirm_text.c_str(),
                             0,
                             0,
                             0,
                             UI_UNIT_Y,
                             nullptr,
                             0,
                             0,
                             0,
                             0,
                             "");
      uiLayoutColumn(col, false);
    }

    cancel_but = uiDefBut(
        col_block, UI_BTYPE_BUT, 0, IFACE_("Cancel"), 0, 0, 0, UI_UNIT_Y, nullptr, 0, 0, 0, 0, "");

    if (!windows_layout) {
      uiLayoutColumn(col, false);
      confirm_but = uiDefBut(col_block,
                             UI_BTYPE_BUT,
                             0,
                             data->confirm_text.c_str(),
                             0,
                             0,
                             0,
                             UI_UNIT_Y,
                             nullptr,
                             0,
                             0,
                             0,
                             0,
                             "");
    }

    UI_but_func_set(confirm_but, dialog_exec_cb, data, col_block);
    UI_but_func_set(cancel_but, dialog_cancel_cb, data, col_block);
    UI_but_flag_enable((data->cancel_default) ? cancel_but : confirm_but, UI_BUT_ACTIVE_DEFAULT);
  }

  const int padding = (small ? 7 : 14) * UI_SCALE_FAC;

  if (data->position == WM_POPUP_POSITION_MOUSE) {
    const float button_center_x = windows_layout ? -0.33f : -0.66f;
    const float button_center_y = small ? 1.9f : 3.1f;
    const int bounds_offset[2] = {int(button_center_x * uiLayoutGetWidth(layout)),
                                  int(button_center_y * UI_UNIT_X)};
    UI_block_bounds_set_popup(block, padding, bounds_offset);
  }
  else if (data->position == WM_POPUP_POSITION_CENTER) {
    UI_block_bounds_set_centered(block, padding);
  }

  return block;
}

static uiBlock *wm_operator_ui_create(bContext *C, ARegion *region, void *user_data)
{
  wmOpPopUp *data = static_cast<wmOpPopUp *>(user_data);
  wmOperator *op = data->op;
  const uiStyle *style = UI_style_get_dpi();

  uiBlock *block = UI_block_begin(C, region, __func__, UI_EMBOSS);
  UI_block_flag_disable(block, UI_BLOCK_LOOP);
  UI_block_flag_enable(block, UI_BLOCK_KEEP_OPEN | UI_BLOCK_MOVEMOUSE_QUIT);
  UI_block_theme_style_set(block, UI_BLOCK_THEME_STYLE_REGULAR);

  uiLayout *layout = UI_block_layout(
      block, UI_LAYOUT_VERTICAL, UI_LAYOUT_PANEL, 0, 0, data->width, 0, 0, style);

  /* since ui is defined the auto-layout args are not used */
  uiTemplateOperatorPropertyButs(C, layout, op, UI_BUT_LABEL_ALIGN_COLUMN, 0);

  UI_block_func_set(block, nullptr, nullptr, nullptr);

  UI_block_bounds_set_popup(block, 6 * UI_SCALE_FAC, nullptr);

  return block;
}

static void wm_operator_ui_popup_cancel(bContext *C, void *user_data)
{
  wmOpPopUp *data = static_cast<wmOpPopUp *>(user_data);
  wmOperator *op = data->op;

  if (op) {
    if (op->type->cancel) {
      op->type->cancel(C, op);
    }

    if (data->free_op) {
      WM_operator_free(op);
    }
  }

  MEM_delete(data);
}

static void wm_operator_ui_popup_ok(bContext *C, void *arg, int retval)
{
  wmOpPopUp *data = static_cast<wmOpPopUp *>(arg);
  wmOperator *op = data->op;

  if (op && retval > 0) {
    WM_operator_call_ex(C, op, true);
  }

  MEM_delete(data);
}

int WM_operator_confirm_ex(bContext *C,
                           wmOperator *op,
                           const char *title,
                           const char *message,
                           const char *confirm_text,
                           int icon,
                           bool cancel_default)
{
  wmOpPopUp *data = MEM_new<wmOpPopUp>(__func__);
  data->op = op;
  data->width = int(180.0f * UI_SCALE_FAC * UI_style_get()->widgetlabel.points /
                    UI_DEFAULT_TEXT_POINTS);
  data->free_op = true;
  data->title = (title == nullptr) ? WM_operatortype_name(op->type, op->ptr) : title;
  data->message = (message == nullptr) ? std::string() : message;
  data->confirm_text = (confirm_text == nullptr) ? IFACE_("OK") : confirm_text;
  data->icon = eAlertIcon(icon);
  data->size = (message == nullptr) ? WM_POPUP_SIZE_SMALL : WM_POPUP_SIZE_LARGE;
  data->position = (message == nullptr) ? WM_POPUP_POSITION_MOUSE : WM_POPUP_POSITION_CENTER;
  data->cancel_default = cancel_default;
  data->mouse_move_quit = (message == nullptr) ? true : false;
  data->include_properties = false;

  UI_popup_block_ex(
      C, wm_block_dialog_create, wm_operator_ui_popup_ok, wm_operator_ui_popup_cancel, data, op);

  return OPERATOR_RUNNING_MODAL;
}

int WM_operator_ui_popup(bContext *C, wmOperator *op, int width)
{
  wmOpPopUp *data = MEM_new<wmOpPopUp>(__func__);
  data->op = op;
  data->width = width * UI_SCALE_FAC;
  data->free_op = true; /* if this runs and gets registered we may want not to free it */
  UI_popup_block_ex(C, wm_operator_ui_create, nullptr, wm_operator_ui_popup_cancel, data, op);
  return OPERATOR_RUNNING_MODAL;
}

/**
 * For use by #WM_operator_props_popup_call, #WM_operator_props_popup only.
 *
 * \note operator menu needs undo flag enabled, for redo callback.
 */
static int wm_operator_props_popup_ex(bContext *C,
                                      wmOperator *op,
                                      const bool do_call,
                                      const bool do_redo)
{
  if ((op->type->flag & OPTYPE_REGISTER) == 0) {
    BKE_reportf(op->reports,
                RPT_ERROR,
                "Operator '%s' does not have register enabled, incorrect invoke function",
                op->type->idname);
    return OPERATOR_CANCELLED;
  }

  if (do_redo) {
    if ((op->type->flag & OPTYPE_UNDO) == 0) {
      BKE_reportf(op->reports,
                  RPT_ERROR,
                  "Operator '%s' does not have undo enabled, incorrect invoke function",
                  op->type->idname);
      return OPERATOR_CANCELLED;
    }
  }

  /* if we don't have global undo, we can't do undo push for automatic redo,
   * so we require manual OK clicking in this popup */
  if (!do_redo || !(U.uiflag & USER_GLOBALUNDO)) {
    return WM_operator_props_dialog_popup(C, op, 300);
  }

  UI_popup_block_ex(C, wm_block_create_redo, nullptr, wm_block_redo_cancel_cb, op, op);

  if (do_call) {
    wm_block_redo_cb(C, op, 0);
  }

  return OPERATOR_RUNNING_MODAL;
}

int WM_operator_props_popup_confirm(bContext *C, wmOperator *op, const wmEvent * /*event*/)
{
  return wm_operator_props_popup_ex(C, op, false, false);
}

int WM_operator_props_popup_call(bContext *C, wmOperator *op, const wmEvent * /*event*/)
{
  return wm_operator_props_popup_ex(C, op, true, true);
}

int WM_operator_props_popup(bContext *C, wmOperator *op, const wmEvent * /*event*/)
{
  return wm_operator_props_popup_ex(C, op, false, true);
}

int WM_operator_props_dialog_popup(bContext *C,
                                   wmOperator *op,
                                   int width,
                                   std::optional<std::string> title,
                                   std::optional<std::string> confirm_text)
{
  wmOpPopUp *data = MEM_new<wmOpPopUp>(__func__);
  data->op = op;
  data->width = int(float(width) * UI_SCALE_FAC * UI_style_get()->widgetlabel.points /
                    UI_DEFAULT_TEXT_POINTS);
  data->free_op = true; /* if this runs and gets registered we may want not to free it */
  data->title = title ? std::move(*title) : WM_operatortype_name(op->type, op->ptr);
  data->confirm_text = confirm_text ? std::move(*confirm_text) : IFACE_("OK");
  data->icon = ALERT_ICON_NONE;
  data->size = WM_POPUP_SIZE_SMALL;
  data->position = WM_POPUP_POSITION_MOUSE;
  data->cancel_default = false;
  data->mouse_move_quit = false;
  data->include_properties = true;

  /* The operator is not executed until popup OK button is clicked. */
  UI_popup_block_ex(
      C, wm_block_dialog_create, wm_operator_ui_popup_ok, wm_operator_ui_popup_cancel, data, op);

  return OPERATOR_RUNNING_MODAL;
}

int WM_operator_redo_popup(bContext *C, wmOperator *op)
{
  /* CTX_wm_reports(C) because operator is on stack, not active in event system */
  if ((op->type->flag & OPTYPE_REGISTER) == 0) {
    BKE_reportf(CTX_wm_reports(C),
                RPT_ERROR,
                "Operator redo '%s' does not have register enabled, incorrect invoke function",
                op->type->idname);
    return OPERATOR_CANCELLED;
  }
  if (op->type->poll && op->type->poll(C) == 0) {
    BKE_reportf(
        CTX_wm_reports(C), RPT_ERROR, "Operator redo '%s': wrong context", op->type->idname);
    return OPERATOR_CANCELLED;
  }

  UI_popup_block_invoke(C, wm_block_create_redo, op, nullptr);

  return OPERATOR_CANCELLED;
}

/** \} */

/* -------------------------------------------------------------------- */
/** \name Debug Menu Operator
 *
 * Set internal debug value, mainly for developers.
 * \{ */

static int wm_debug_menu_exec(bContext *C, wmOperator *op)
{
  G.debug_value = RNA_int_get(op->ptr, "debug_value");
  ED_screen_refresh(CTX_wm_manager(C), CTX_wm_window(C));
  WM_event_add_notifier(C, NC_WINDOW, nullptr);

  return OPERATOR_FINISHED;
}

static int wm_debug_menu_invoke(bContext *C, wmOperator *op, const wmEvent * /*event*/)
{
  RNA_int_set(op->ptr, "debug_value", G.debug_value);
  return WM_operator_props_dialog_popup(C, op, 250);
}

static void WM_OT_debug_menu(wmOperatorType *ot)
{
  ot->name = "Debug Menu";
  ot->idname = "WM_OT_debug_menu";
  ot->description = "Open a popup to set the debug level";

  ot->invoke = wm_debug_menu_invoke;
  ot->exec = wm_debug_menu_exec;
  ot->poll = WM_operator_winactive;

  RNA_def_int(ot->srna, "debug_value", 0, SHRT_MIN, SHRT_MAX, "Debug Value", "", -10000, 10000);
}

/** \} */

/* -------------------------------------------------------------------- */
/** \name Reset Defaults Operator
 * \{ */

static int wm_operator_defaults_exec(bContext *C, wmOperator *op)
{
  PointerRNA ptr = CTX_data_pointer_get_type(C, "active_operator", &RNA_Operator);

  if (!ptr.data) {
    BKE_report(op->reports, RPT_ERROR, "No operator in context");
    return OPERATOR_CANCELLED;
  }

  WM_operator_properties_reset((wmOperator *)ptr.data);
  return OPERATOR_FINISHED;
}

/* used by operator preset menu. pre-2.65 this was a 'Reset' button */
static void WM_OT_operator_defaults(wmOperatorType *ot)
{
  ot->name = "Restore Operator Defaults";
  ot->idname = "WM_OT_operator_defaults";
  ot->description = "Set the active operator to its default values";

  ot->exec = wm_operator_defaults_exec;

  ot->flag = OPTYPE_INTERNAL;
}

/** \} */

/* -------------------------------------------------------------------- */
/** \name Operator/Menu Search Operator
 * \{ */

enum SearchType {
  SEARCH_TYPE_OPERATOR = 0,
  SEARCH_TYPE_MENU = 1,
  SEARCH_TYPE_SINGLE_MENU = 2,
};

struct SearchPopupInit_Data {
  SearchType search_type;
  int size[2];
  std::string single_menu_idname;
};

static char g_search_text[256] = "";

static uiBlock *wm_block_search_menu(bContext *C, ARegion *region, void *userdata)
{
  const SearchPopupInit_Data *init_data = static_cast<const SearchPopupInit_Data *>(userdata);

  uiBlock *block = UI_block_begin(C, region, "_popup", UI_EMBOSS);
  UI_block_flag_enable(block, UI_BLOCK_LOOP | UI_BLOCK_MOVEMOUSE_QUIT | UI_BLOCK_SEARCH_MENU);
  UI_block_theme_style_set(block, UI_BLOCK_THEME_STYLE_POPUP);

  uiBut *but = uiDefSearchBut(block,
                              g_search_text,
                              0,
                              ICON_VIEWZOOM,
                              sizeof(g_search_text),
                              10,
                              10,
                              init_data->size[0],
                              UI_UNIT_Y,
                              0,
                              0,
                              "");

  if (init_data->search_type == SEARCH_TYPE_OPERATOR) {
    UI_but_func_operator_search(but);
  }
  else if (init_data->search_type == SEARCH_TYPE_MENU) {
    UI_but_func_menu_search(but);
  }
  else if (init_data->search_type == SEARCH_TYPE_SINGLE_MENU) {
    UI_but_func_menu_search(but, init_data->single_menu_idname.c_str());
    UI_but_flag2_enable(but, UI_BUT2_ACTIVATE_ON_INIT_NO_SELECT);
  }
  else {
    BLI_assert_unreachable();
  }

  UI_but_flag_enable(but, UI_BUT_ACTIVATE_ON_INIT);

  /* fake button, it holds space for search items */
  uiDefBut(block,
           UI_BTYPE_LABEL,
           0,
           "",
           10,
           10 - init_data->size[1],
           init_data->size[0],
           init_data->size[1],
           nullptr,
           0,
           0,
           0,
           0,
           nullptr);

  /* Move it downwards, mouse over button. */
  UI_block_bounds_set_popup(block, 0.3f * U.widget_unit, blender::int2{0, -UI_UNIT_Y});

  return block;
}

static int wm_search_menu_exec(bContext * /*C*/, wmOperator * /*op*/)
{
  return OPERATOR_FINISHED;
}

static int wm_search_menu_invoke(bContext *C, wmOperator *op, const wmEvent *event)
{
  /* Exception for launching via space-bar. */
  if (event->type == EVT_SPACEKEY) {
    bool ok = true;
    ScrArea *area = CTX_wm_area(C);
    if (area) {
      if (area->spacetype == SPACE_CONSOLE) {
        /* So we can use the shortcut in the console. */
        ok = false;
      }
      else if (area->spacetype == SPACE_TEXT) {
        /* So we can use the space-bar in the text editor. */
        ok = false;
      }
    }
    else {
      Object *editob = CTX_data_edit_object(C);
      if (editob && editob->type == OB_FONT) {
        /* So we can use the space-bar for entering text. */
        ok = false;
      }
    }
    if (!ok) {
      return OPERATOR_PASS_THROUGH;
    }
  }

  SearchType search_type;
  if (STREQ(op->type->idname, "WM_OT_search_menu")) {
    search_type = SEARCH_TYPE_MENU;
  }
  else if (STREQ(op->type->idname, "WM_OT_search_single_menu")) {
    search_type = SEARCH_TYPE_SINGLE_MENU;
  }
  else {
    search_type = SEARCH_TYPE_OPERATOR;
  }

  static SearchPopupInit_Data data{};

  if (search_type == SEARCH_TYPE_SINGLE_MENU) {
    {
      char *buffer = RNA_string_get_alloc(op->ptr, "menu_idname", nullptr, 0, nullptr);
      data.single_menu_idname = buffer;
      MEM_SAFE_FREE(buffer);
    }
    {
      char *buffer = RNA_string_get_alloc(op->ptr, "initial_query", nullptr, 0, nullptr);
      STRNCPY(g_search_text, buffer);
      MEM_SAFE_FREE(buffer);
    }
  }
  else {
    g_search_text[0] = '\0';
  }

  data.search_type = search_type;
  data.size[0] = UI_searchbox_size_x() * 2;
  data.size[1] = UI_searchbox_size_y();

  UI_popup_block_invoke_ex(C, wm_block_search_menu, &data, nullptr, false);

  return OPERATOR_INTERFACE;
}

static void WM_OT_search_menu(wmOperatorType *ot)
{
  ot->name = "Search Menu";
  ot->idname = "WM_OT_search_menu";
  ot->description =
      "Search for menu items in current context, means in general or in a specific menu\nIn Add menus, expand the menu and start to type to start the "
      "search\nIn other menus, expand the menu and press spacebar to start the search";

  ot->invoke = wm_search_menu_invoke;
  ot->exec = wm_search_menu_exec;
  ot->poll = WM_operator_winactive;
}

static void WM_OT_search_operator(wmOperatorType *ot)
{
  ot->name = "Search Operator";
  ot->idname = "WM_OT_search_operator";
  ot->description = "Search for all available operators";

  ot->invoke = wm_search_menu_invoke;
  ot->exec = wm_search_menu_exec;
  ot->poll = WM_operator_winactive;
}

static void WM_OT_search_single_menu(wmOperatorType *ot)
{
  ot->name = "Search Single Menu";
  ot->idname = "WM_OT_search_single_menu";
  ot->description =
      "Search for menu items in this menu\nAlternatively, expand the add menu and start to type to start the "
      "search";

  ot->invoke = wm_search_menu_invoke;
  ot->exec = wm_search_menu_exec;
  ot->poll = WM_operator_winactive;

  RNA_def_string(ot->srna, "menu_idname", nullptr, 0, "Menu Name", "Menu to search in");
  RNA_def_string(ot->srna,
                 "initial_query",
                 nullptr,
                 0,
                 "Initial Query",
                 "Query to insert into the search box");
}

static int wm_call_menu_exec(bContext *C, wmOperator *op)
{
  char idname[BKE_ST_MAXNAME];
  RNA_string_get(op->ptr, "name", idname);

  return UI_popup_menu_invoke(C, idname, op->reports);
}

static std::string wm_call_menu_get_name(wmOperatorType *ot, PointerRNA *ptr)
{
  char idname[BKE_ST_MAXNAME];
  RNA_string_get(ptr, "name", idname);
  MenuType *mt = WM_menutype_find(idname, true);
  return (mt) ? CTX_IFACE_(mt->translation_context, mt->label) :
                CTX_IFACE_(ot->translation_context, ot->name);
}

static void WM_OT_call_menu(wmOperatorType *ot)
{
  ot->name = "Call Menu";
  ot->idname = "WM_OT_call_menu";
  ot->description = "Open a predefined menu";

  ot->exec = wm_call_menu_exec;
  ot->poll = WM_operator_winactive;
  ot->get_name = wm_call_menu_get_name;

  ot->flag = OPTYPE_INTERNAL;

  PropertyRNA *prop;

  prop = RNA_def_string(ot->srna, "name", nullptr, BKE_ST_MAXNAME, "Name", "Name of the menu");
  RNA_def_property_string_search_func_runtime(
      prop,
      WM_menutype_idname_visit_for_search,
      /* Only a suggestion as menu items may be referenced from add-ons that have been disabled. */
      (PROP_STRING_SEARCH_SORT | PROP_STRING_SEARCH_SUGGESTION));
}

static int wm_call_pie_menu_invoke(bContext *C, wmOperator *op, const wmEvent *event)
{
  char idname[BKE_ST_MAXNAME];
  RNA_string_get(op->ptr, "name", idname);

  return UI_pie_menu_invoke(C, idname, event);
}

static int wm_call_pie_menu_exec(bContext *C, wmOperator *op)
{
  char idname[BKE_ST_MAXNAME];
  RNA_string_get(op->ptr, "name", idname);

  return UI_pie_menu_invoke(C, idname, CTX_wm_window(C)->eventstate);
}

static void WM_OT_call_menu_pie(wmOperatorType *ot)
{
  ot->name = "Call Pie Menu";
  ot->idname = "WM_OT_call_menu_pie";
  ot->description = "Open a predefined pie menu";

  ot->invoke = wm_call_pie_menu_invoke;
  ot->exec = wm_call_pie_menu_exec;
  ot->poll = WM_operator_winactive;
  ot->get_name = wm_call_menu_get_name;

  ot->flag = OPTYPE_INTERNAL;

  PropertyRNA *prop;

  prop = RNA_def_string(ot->srna, "name", nullptr, BKE_ST_MAXNAME, "Name", "Name of the pie menu");
  RNA_def_property_string_search_func_runtime(
      prop,
      WM_menutype_idname_visit_for_search,
      /* Only a suggestion as menu items may be referenced from add-ons that have been disabled. */
      (PROP_STRING_SEARCH_SORT | PROP_STRING_SEARCH_SUGGESTION));
}

static int wm_call_panel_exec(bContext *C, wmOperator *op)
{
  char idname[BKE_ST_MAXNAME];
  RNA_string_get(op->ptr, "name", idname);
  const bool keep_open = RNA_boolean_get(op->ptr, "keep_open");

  return UI_popover_panel_invoke(C, idname, keep_open, op->reports);
}

static std::string wm_call_panel_get_name(wmOperatorType *ot, PointerRNA *ptr)
{
  char idname[BKE_ST_MAXNAME];
  RNA_string_get(ptr, "name", idname);
  PanelType *pt = WM_paneltype_find(idname, true);
  return (pt) ? CTX_IFACE_(pt->translation_context, pt->label) :
                CTX_IFACE_(ot->translation_context, ot->name);
}

static void WM_OT_call_panel(wmOperatorType *ot)
{
  ot->name = "Call Panel";
  ot->idname = "WM_OT_call_panel";
  ot->description = "Open a predefined panel";

  ot->exec = wm_call_panel_exec;
  ot->poll = WM_operator_winactive;
  ot->get_name = wm_call_panel_get_name;

  ot->flag = OPTYPE_INTERNAL;

  PropertyRNA *prop;

  prop = RNA_def_string(ot->srna, "name", nullptr, BKE_ST_MAXNAME, "Name", "Name of the menu");
  RNA_def_property_string_search_func_runtime(
      prop,
      WM_paneltype_idname_visit_for_search,
      /* Only a suggestion as menu items may be referenced from add-ons that have been disabled. */
      (PROP_STRING_SEARCH_SORT | PROP_STRING_SEARCH_SUGGESTION));
  RNA_def_property_flag(prop, PROP_SKIP_SAVE);
  prop = RNA_def_boolean(ot->srna, "keep_open", true, "Keep Open", "");
  RNA_def_property_flag(prop, PROP_SKIP_SAVE);
}

/** \} */

/* -------------------------------------------------------------------- */
/** \name Window/Screen Operators
 * \{ */

/* this poll functions is needed in place of WM_operator_winactive
 * while it crashes on full screen */
static bool wm_operator_winactive_normal(bContext *C)
{
  wmWindow *win = CTX_wm_window(C);
  bScreen *screen;

  if (win == nullptr) {
    return false;
  }
  if (!((screen = WM_window_get_active_screen(win)) && (screen->state == SCREENNORMAL))) {
    return false;
  }
  if (G.background) {
    return false;
  }

  return true;
}

static bool wm_operator_winactive_not_full(bContext *C)
{
  wmWindow *win = CTX_wm_window(C);
  bScreen *screen;

  if (win == nullptr) {
    return false;
  }
  if (!((screen = WM_window_get_active_screen(win)) && (screen->state != SCREENFULL))) {
    return false;
  }
  if (G.background) {
    return false;
  }

  return true;
}

/* included for script-access */
static void WM_OT_window_close(wmOperatorType *ot)
{
  ot->name = "Close Window";
  ot->idname = "WM_OT_window_close";
  ot->description = "Close the current window";

  ot->exec = wm_window_close_exec;
  ot->poll = WM_operator_winactive;
}

static void WM_OT_window_new(wmOperatorType *ot)
{
  ot->name = "New Window";
  ot->idname = "WM_OT_window_new";
  ot->description = "Create a new window";

  ot->exec = wm_window_new_exec;
  ot->poll = wm_operator_winactive_not_full;
}

static void WM_OT_window_new_main(wmOperatorType *ot)
{
  ot->name = "New Main Window";
  ot->idname = "WM_OT_window_new_main";
  ot->description = "Create a new main window with its own workspace and scene selection";

  ot->exec = wm_window_new_main_exec;
  ot->poll = wm_operator_winactive_normal;
}

static void WM_OT_window_fullscreen_toggle(wmOperatorType *ot)
{
  ot->name = "Toggle Window Fullscreen";
  ot->idname = "WM_OT_window_fullscreen_toggle";
  ot->description = "Toggle the current window full-screen";

  ot->exec = wm_window_fullscreen_toggle_exec;
  ot->poll = WM_operator_winactive;
}

static int wm_exit_blender_exec(bContext *C, wmOperator * /*op*/)
{
  wm_exit_schedule_delayed(C);
  return OPERATOR_FINISHED;
}

static int wm_exit_blender_invoke(bContext *C, wmOperator * /*op*/, const wmEvent * /*event*/)
{
  if (U.uiflag & USER_SAVE_PROMPT) {
    wm_quit_with_optional_confirmation_prompt(C, CTX_wm_window(C));
  }
  else {
    wm_exit_schedule_delayed(C);
  }
  return OPERATOR_FINISHED;
}

static void WM_OT_quit_blender(wmOperatorType *ot)
{
  ot->name = "Quit Bforartists";
  ot->idname = "WM_OT_quit_blender";
  ot->description = "Quit Bforartists";

  ot->invoke = wm_exit_blender_invoke;
  ot->exec = wm_exit_blender_exec;
}

/** \} */

/* -------------------------------------------------------------------- */
/** \name Console Toggle Operator (WIN32 only)
 * \{ */

#if defined(WIN32)

static int wm_console_toggle_exec(bContext * /*C*/, wmOperator * /*op*/)
{
  GHOST_setConsoleWindowState(GHOST_kConsoleWindowStateToggle);
  return OPERATOR_FINISHED;
}

static void WM_OT_console_toggle(wmOperatorType *ot)
{
  /* XXX Have to mark these for xgettext, as under linux they do not exists... */
  ot->name = CTX_N_(BLT_I18NCONTEXT_OPERATOR_DEFAULT, "Toggle System Console");
  ot->idname = "WM_OT_console_toggle";
  ot->description = N_("Toggle System Console");

  ot->exec = wm_console_toggle_exec;
  ot->poll = WM_operator_winactive;
}

#endif

/** \} */

/* -------------------------------------------------------------------- */
/** \name default paint cursors, draw always around cursor
 *
 * - Returns handler to free.
 * - `poll(bContext)`: returns 1 if draw should happen.
 * - `draw(bContext)`: drawing callback for paint cursor.
 *
 * \{ */

wmPaintCursor *WM_paint_cursor_activate(short space_type,
                                        short region_type,
                                        bool (*poll)(bContext *C),
                                        wmPaintCursorDraw draw,
                                        void *customdata)
{
  wmWindowManager *wm = static_cast<wmWindowManager *>(G_MAIN->wm.first);

  wmPaintCursor *pc = static_cast<wmPaintCursor *>(
      MEM_callocN(sizeof(wmPaintCursor), "paint cursor"));

  BLI_addtail(&wm->paintcursors, pc);

  pc->customdata = customdata;
  pc->poll = poll;
  pc->draw = draw;

  pc->space_type = space_type;
  pc->region_type = region_type;

  return pc;
}

bool WM_paint_cursor_end(wmPaintCursor *handle)
{
  wmWindowManager *wm = static_cast<wmWindowManager *>(G_MAIN->wm.first);
  LISTBASE_FOREACH (wmPaintCursor *, pc, &wm->paintcursors) {
    if (pc == (wmPaintCursor *)handle) {
      BLI_remlink(&wm->paintcursors, pc);
      MEM_freeN(pc);
      return true;
    }
  }
  return false;
}

void WM_paint_cursor_remove_by_type(wmWindowManager *wm, void *draw_fn, void (*free)(void *))
{
  LISTBASE_FOREACH_MUTABLE (wmPaintCursor *, pc, &wm->paintcursors) {
    if (pc->draw == draw_fn) {
      if (free) {
        free(pc->customdata);
      }
      BLI_remlink(&wm->paintcursors, pc);
      MEM_freeN(pc);
    }
  }
}

/** \} */

/* -------------------------------------------------------------------- */
/** \name Radial Control Operator
 * \{ */

#define WM_RADIAL_CONTROL_DISPLAY_SIZE (200 * UI_SCALE_FAC)
#define WM_RADIAL_CONTROL_DISPLAY_MIN_SIZE (35 * UI_SCALE_FAC)
#define WM_RADIAL_CONTROL_DISPLAY_WIDTH \
  (WM_RADIAL_CONTROL_DISPLAY_SIZE - WM_RADIAL_CONTROL_DISPLAY_MIN_SIZE)
#define WM_RADIAL_MAX_STR 10

struct RadialControl {
  PropertyType type;
  PropertySubType subtype;
  PointerRNA ptr, col_ptr, fill_col_ptr, rot_ptr, zoom_ptr, image_id_ptr;
  PointerRNA fill_col_override_ptr, fill_col_override_test_ptr;
  PropertyRNA *prop, *col_prop, *fill_col_prop, *rot_prop, *zoom_prop;
  PropertyRNA *fill_col_override_prop, *fill_col_override_test_prop;
  StructRNA *image_id_srna;
  float initial_value, current_value, min_value, max_value;
  int initial_mouse[2];
  int initial_co[2];
  int slow_mouse[2];
  bool slow_mode;
  float scale_fac;
  Dial *dial;
  GPUTexture *texture;
  ListBase orig_paintcursors;
  bool use_secondary_tex;
  void *cursor;
  NumInput num_input;
  int init_event;
};

static void radial_control_update_header(wmOperator *op, bContext *C)
{
  RadialControl *rc = static_cast<RadialControl *>(op->customdata);
  char msg[UI_MAX_DRAW_STR];
  ScrArea *area = CTX_wm_area(C);
  Scene *scene = CTX_data_scene(C);

  if (hasNumInput(&rc->num_input)) {
    char num_str[NUM_STR_REP_LEN];
    outputNumInput(&rc->num_input, num_str, &scene->unit);
    SNPRINTF(msg, "%s: %s", RNA_property_ui_name(rc->prop), num_str);
  }
  else {
    const char *ui_name = RNA_property_ui_name(rc->prop);
    switch (rc->subtype) {
      case PROP_NONE:
      case PROP_DISTANCE:
        SNPRINTF(msg, "%s: %0.4f", ui_name, rc->current_value);
        break;
      case PROP_PIXEL:
        SNPRINTF(msg, "%s: %d", ui_name, int(rc->current_value)); /* XXX: round to nearest? */
        break;
      case PROP_PERCENTAGE:
        SNPRINTF(msg, "%s: %3.1f%%", ui_name, rc->current_value);
        break;
      case PROP_FACTOR:
        SNPRINTF(msg, "%s: %1.3f", ui_name, rc->current_value);
        break;
      case PROP_ANGLE:
        SNPRINTF(msg, "%s: %3.2f", ui_name, RAD2DEGF(rc->current_value));
        break;
      default:
        SNPRINTF(msg, "%s", ui_name); /* XXX: No value? */
        break;
    }
  }

  ED_area_status_text(area, msg);
}

static void radial_control_set_initial_mouse(bContext *C, RadialControl *rc, const wmEvent *event)
{
  float d[2] = {0, 0};
  float zoom[2] = {1, 1};

  copy_v2_v2_int(rc->initial_mouse, event->xy);
  copy_v2_v2_int(rc->initial_co, event->xy);

  switch (rc->subtype) {
    case PROP_NONE:
    case PROP_DISTANCE:
    case PROP_PIXEL:
      d[0] = rc->initial_value;
      break;
    case PROP_PERCENTAGE:
      d[0] = (rc->initial_value) / 100.0f * WM_RADIAL_CONTROL_DISPLAY_WIDTH +
             WM_RADIAL_CONTROL_DISPLAY_MIN_SIZE;
      break;
    case PROP_FACTOR:
      d[0] = rc->initial_value * WM_RADIAL_CONTROL_DISPLAY_WIDTH +
             WM_RADIAL_CONTROL_DISPLAY_MIN_SIZE;
      break;
    case PROP_ANGLE:
      d[0] = WM_RADIAL_CONTROL_DISPLAY_SIZE * cosf(rc->initial_value);
      d[1] = WM_RADIAL_CONTROL_DISPLAY_SIZE * sinf(rc->initial_value);
      break;
    default:
      return;
  }

  if (rc->zoom_prop) {
    RNA_property_float_get_array(&rc->zoom_ptr, rc->zoom_prop, zoom);
    d[0] *= zoom[0];
    d[1] *= zoom[1];
  }
  rc->scale_fac = 1.0f;
  if (rc->ptr.owner_id && GS(rc->ptr.owner_id->name) == ID_BR && rc->prop == &rna_Brush_size) {
    Brush *brush = reinterpret_cast<Brush *>(rc->ptr.owner_id);
    rc->scale_fac = ED_gpencil_radial_control_scale(C, brush, rc->initial_value, event->mval);
  }

  rc->initial_mouse[0] -= d[0];
  rc->initial_mouse[1] -= d[1];
}

static void radial_control_set_tex(RadialControl *rc)
{
  ImBuf *ibuf;

  switch (RNA_type_to_ID_code(rc->image_id_ptr.type)) {
    case ID_BR:
      if ((ibuf = BKE_brush_gen_radial_control_imbuf(
               static_cast<Brush *>(rc->image_id_ptr.data),
               rc->use_secondary_tex,
               !ELEM(rc->subtype, PROP_NONE, PROP_PIXEL, PROP_DISTANCE))))
      {

        rc->texture = GPU_texture_create_2d("radial_control",
                                            ibuf->x,
                                            ibuf->y,
                                            1,
                                            GPU_R8,
                                            GPU_TEXTURE_USAGE_SHADER_READ,
                                            ibuf->float_buffer.data);

        GPU_texture_filter_mode(rc->texture, true);
        GPU_texture_swizzle_set(rc->texture, "111r");

        MEM_freeN(ibuf->float_buffer.data);
        MEM_freeN(ibuf);
      }
      break;
    default:
      break;
  }
}

static void radial_control_paint_tex(RadialControl *rc, float radius, float alpha)
{

  /* set fill color */
  float col[3] = {0, 0, 0};
  if (rc->fill_col_prop) {
    PointerRNA *fill_ptr;
    PropertyRNA *fill_prop;

    if (rc->fill_col_override_prop &&
        RNA_property_boolean_get(&rc->fill_col_override_test_ptr, rc->fill_col_override_test_prop))
    {
      fill_ptr = &rc->fill_col_override_ptr;
      fill_prop = rc->fill_col_override_prop;
    }
    else {
      fill_ptr = &rc->fill_col_ptr;
      fill_prop = rc->fill_col_prop;
    }

    RNA_property_float_get_array(fill_ptr, fill_prop, col);
  }

  GPUVertFormat *format = immVertexFormat();
  uint pos = GPU_vertformat_attr_add(format, "pos", GPU_COMP_F32, 2, GPU_FETCH_FLOAT);

  if (rc->texture) {
    uint texCoord = GPU_vertformat_attr_add(format, "texCoord", GPU_COMP_F32, 2, GPU_FETCH_FLOAT);

    /* set up rotation if available */
    if (rc->rot_prop) {
      float rot = RNA_property_float_get(&rc->rot_ptr, rc->rot_prop);
      GPU_matrix_push();
      GPU_matrix_rotate_2d(RAD2DEGF(rot));
    }

    immBindBuiltinProgram(GPU_SHADER_3D_IMAGE_COLOR);

    immUniformColor3fvAlpha(col, alpha);
    immBindTexture("image", rc->texture);

    /* draw textured quad */
    immBegin(GPU_PRIM_TRI_FAN, 4);

    immAttr2f(texCoord, 0, 0);
    immVertex2f(pos, -radius, -radius);

    immAttr2f(texCoord, 1, 0);
    immVertex2f(pos, radius, -radius);

    immAttr2f(texCoord, 1, 1);
    immVertex2f(pos, radius, radius);

    immAttr2f(texCoord, 0, 1);
    immVertex2f(pos, -radius, radius);

    immEnd();

    GPU_texture_unbind(rc->texture);

    /* undo rotation */
    if (rc->rot_prop) {
      GPU_matrix_pop();
    }
  }
  else {
    /* flat color if no texture available */
    immBindBuiltinProgram(GPU_SHADER_3D_UNIFORM_COLOR);
    immUniformColor3fvAlpha(col, alpha);
    imm_draw_circle_fill_2d(pos, 0.0f, 0.0f, radius, 40);
  }

  immUnbindProgram();
}

static void radial_control_paint_curve(uint pos, Brush *br, float radius, int line_segments)
{
  GPU_line_width(2.0f);
  immUniformColor4f(0.8f, 0.8f, 0.8f, 0.85f);
  float step = (radius * 2.0f) / float(line_segments);
  BKE_curvemapping_init(br->curve);
  immBegin(GPU_PRIM_LINES, line_segments * 2);
  for (int i = 0; i < line_segments; i++) {
    float h1 = BKE_brush_curve_strength_clamped(br, fabsf((i * step) - radius), radius);
    immVertex2f(pos, -radius + (i * step), h1 * radius);
    float h2 = BKE_brush_curve_strength_clamped(br, fabsf(((i + 1) * step) - radius), radius);
    immVertex2f(pos, -radius + ((i + 1) * step), h2 * radius);
  }
  immEnd();
}

static void radial_control_paint_cursor(bContext * /*C*/, int x, int y, void *customdata)
{
  RadialControl *rc = static_cast<RadialControl *>(customdata);
  const uiStyle *style = UI_style_get();
  const uiFontStyle *fstyle = &style->widget;
  const int fontid = fstyle->uifont_id;
  short fstyle_points = fstyle->points;
  char str[WM_RADIAL_MAX_STR];
  short strdrawlen = 0;
  float strwidth, strheight;
  float r1 = 0.0f, r2 = 0.0f, rmin = 0.0, tex_radius, alpha;
  float zoom[2], col[4] = {1.0f, 1.0f, 1.0f, 1.0f};
  float text_color[4];

  switch (rc->subtype) {
    case PROP_NONE:
    case PROP_DISTANCE:
    case PROP_PIXEL:
      r1 = rc->current_value;
      r2 = rc->initial_value;
      tex_radius = r1;
      alpha = 0.75;
      break;
    case PROP_PERCENTAGE:
      r1 = rc->current_value / 100.0f * WM_RADIAL_CONTROL_DISPLAY_WIDTH +
           WM_RADIAL_CONTROL_DISPLAY_MIN_SIZE;
      r2 = tex_radius = WM_RADIAL_CONTROL_DISPLAY_SIZE;
      rmin = WM_RADIAL_CONTROL_DISPLAY_MIN_SIZE;
      SNPRINTF(str, "%3.1f%%", rc->current_value);
      strdrawlen = BLI_strlen_utf8(str);
      tex_radius = r1;
      alpha = 0.75;
      break;
    case PROP_FACTOR:
      r1 = rc->current_value * WM_RADIAL_CONTROL_DISPLAY_WIDTH +
           WM_RADIAL_CONTROL_DISPLAY_MIN_SIZE;
      r2 = tex_radius = WM_RADIAL_CONTROL_DISPLAY_SIZE;
      rmin = WM_RADIAL_CONTROL_DISPLAY_MIN_SIZE;
      alpha = rc->current_value / 2.0f + 0.5f;
      SNPRINTF(str, "%1.3f", rc->current_value);
      strdrawlen = BLI_strlen_utf8(str);
      break;
    case PROP_ANGLE:
      r1 = r2 = tex_radius = WM_RADIAL_CONTROL_DISPLAY_SIZE;
      alpha = 0.75;
      rmin = WM_RADIAL_CONTROL_DISPLAY_MIN_SIZE;
      SNPRINTF(str, "%3.2f", RAD2DEGF(rc->current_value));
      strdrawlen = BLI_strlen_utf8(str);
      break;
    default:
      tex_radius = WM_RADIAL_CONTROL_DISPLAY_SIZE; /* NOTE: this is a dummy value. */
      alpha = 0.75;
      break;
  }

  if (rc->subtype == PROP_ANGLE) {
    /* Use the initial mouse position to draw the rotation preview. This avoids starting the
     * rotation in a random direction */
    x = rc->initial_mouse[0];
    y = rc->initial_mouse[1];
  }
  else {
    /* Keep cursor in the original place */
    x = rc->initial_co[0];
    y = rc->initial_co[1];
  }
  GPU_matrix_translate_2f(float(x), float(y));

  GPU_blend(GPU_BLEND_ALPHA);
  GPU_line_smooth(true);

  /* apply zoom if available */
  if (rc->zoom_prop) {
    RNA_property_float_get_array(&rc->zoom_ptr, rc->zoom_prop, zoom);
    GPU_matrix_scale_2fv(zoom);
  }

  /* Apply scale correction (used by grease pencil brushes). */
  GPU_matrix_scale_2f(rc->scale_fac, rc->scale_fac);

  /* draw rotated texture */
  radial_control_paint_tex(rc, tex_radius, alpha);

  /* set line color */
  if (rc->col_prop) {
    RNA_property_float_get_array(&rc->col_ptr, rc->col_prop, col);
  }

  GPUVertFormat *format = immVertexFormat();
  uint pos = GPU_vertformat_attr_add(format, "pos", GPU_COMP_F32, 2, GPU_FETCH_FLOAT);

  immBindBuiltinProgram(GPU_SHADER_3D_UNIFORM_COLOR);

  if (rc->subtype == PROP_ANGLE) {
    GPU_matrix_push();

    /* draw original angle line */
    GPU_matrix_rotate_3f(RAD2DEGF(rc->initial_value), 0.0f, 0.0f, 1.0f);
    immBegin(GPU_PRIM_LINES, 2);
    immVertex2f(pos, float(WM_RADIAL_CONTROL_DISPLAY_MIN_SIZE), 0.0f);
    immVertex2f(pos, float(WM_RADIAL_CONTROL_DISPLAY_SIZE), 0.0f);
    immEnd();

    /* draw new angle line */
    GPU_matrix_rotate_3f(RAD2DEGF(rc->current_value - rc->initial_value), 0.0f, 0.0f, 1.0f);
    immBegin(GPU_PRIM_LINES, 2);
    immVertex2f(pos, float(WM_RADIAL_CONTROL_DISPLAY_MIN_SIZE), 0.0f);
    immVertex2f(pos, float(WM_RADIAL_CONTROL_DISPLAY_SIZE), 0.0f);
    immEnd();

    GPU_matrix_pop();
  }

  /* draw circles on top */
  GPU_line_width(2.0f);
  immUniformColor3fvAlpha(col, 0.8f);
  imm_draw_circle_wire_2d(pos, 0.0f, 0.0f, r1, 80);

  GPU_line_width(1.0f);
  immUniformColor3fvAlpha(col, 0.5f);
  imm_draw_circle_wire_2d(pos, 0.0f, 0.0f, r2, 80);
  if (rmin > 0.0f) {
    /* Inner fill circle to increase the contrast of the value */
    const float black[3] = {0.0f};
    immUniformColor3fvAlpha(black, 0.2f);
    imm_draw_circle_fill_2d(pos, 0.0, 0.0f, rmin, 80);

    immUniformColor3fvAlpha(col, 0.5f);
    imm_draw_circle_wire_2d(pos, 0.0, 0.0f, rmin, 80);
  }

  /* draw curve falloff preview */
  if (RNA_type_to_ID_code(rc->image_id_ptr.type) == ID_BR && rc->subtype == PROP_FACTOR) {
    Brush *br = static_cast<Brush *>(rc->image_id_ptr.data);
    if (br) {
      radial_control_paint_curve(pos, br, r2, 120);
    }
  }

  immUnbindProgram();

  BLF_size(fontid, 1.75f * fstyle_points * UI_SCALE_FAC);
  UI_GetThemeColor4fv(TH_TEXT_HI, text_color);
  BLF_color4fv(fontid, text_color);

  /* draw value */
  BLF_width_and_height(fontid, str, strdrawlen, &strwidth, &strheight);
  BLF_position(fontid, -0.5f * strwidth, -0.5f * strheight, 0.0f);
  BLF_draw(fontid, str, strdrawlen);

  GPU_blend(GPU_BLEND_NONE);
  GPU_line_smooth(false);
}

enum RCPropFlags {
  RC_PROP_ALLOW_MISSING = 1,
  RC_PROP_REQUIRE_FLOAT = 2,
  RC_PROP_REQUIRE_BOOL = 4,
};

/**
 * Attempt to retrieve the rna pointer/property from an rna path.
 *
 * \return 0 for failure, 1 for success, and also 1 if property is not set.
 */
static int radial_control_get_path(PointerRNA *ctx_ptr,
                                   wmOperator *op,
                                   const char *name,
                                   PointerRNA *r_ptr,
                                   PropertyRNA **r_prop,
                                   int req_length,
                                   RCPropFlags flags)
{
  PropertyRNA *unused_prop;

  /* check flags */
  if ((flags & RC_PROP_REQUIRE_BOOL) && (flags & RC_PROP_REQUIRE_FLOAT)) {
    BKE_report(op->reports, RPT_ERROR, "Property cannot be both boolean and float");
    return 0;
  }

  /* get an rna string path from the operator's properties */
  char *str;
  if (!(str = RNA_string_get_alloc(op->ptr, name, nullptr, 0, nullptr))) {
    return 1;
  }

  if (str[0] == '\0') {
    if (r_prop) {
      *r_prop = nullptr;
    }
    MEM_freeN(str);
    return 1;
  }

  if (!r_prop) {
    r_prop = &unused_prop;
  }

  /* get rna from path */
  if (!RNA_path_resolve(ctx_ptr, str, r_ptr, r_prop)) {
    MEM_freeN(str);
    if (flags & RC_PROP_ALLOW_MISSING) {
      return 1;
    }
    BKE_reportf(op->reports, RPT_ERROR, "Could not resolve path '%s'", name);
    return 0;
  }

  /* check property type */
  if (flags & (RC_PROP_REQUIRE_BOOL | RC_PROP_REQUIRE_FLOAT)) {
    PropertyType prop_type = RNA_property_type(*r_prop);

    if (((flags & RC_PROP_REQUIRE_BOOL) && (prop_type != PROP_BOOLEAN)) ||
        ((flags & RC_PROP_REQUIRE_FLOAT) && (prop_type != PROP_FLOAT)))
    {
      MEM_freeN(str);
      BKE_reportf(op->reports, RPT_ERROR, "Property from path '%s' is not a float", name);
      return 0;
    }
  }

  /* check property's array length */
  int len;
  if (*r_prop && (len = RNA_property_array_length(r_ptr, *r_prop)) != req_length) {
    MEM_freeN(str);
    BKE_reportf(op->reports,
                RPT_ERROR,
                "Property from path '%s' has length %d instead of %d",
                name,
                len,
                req_length);
    return 0;
  }

  /* success */
  MEM_freeN(str);
  return 1;
}

/* initialize the rna pointers and properties using rna paths */
static int radial_control_get_properties(bContext *C, wmOperator *op)
{
  RadialControl *rc = static_cast<RadialControl *>(op->customdata);

  PointerRNA ctx_ptr = RNA_pointer_create(nullptr, &RNA_Context, C);

  /* check if we use primary or secondary path */
  PointerRNA use_secondary_ptr;
  PropertyRNA *use_secondary_prop = nullptr;
  if (!radial_control_get_path(&ctx_ptr,
                               op,
                               "use_secondary",
                               &use_secondary_ptr,
                               &use_secondary_prop,
                               0,
                               RCPropFlags(RC_PROP_ALLOW_MISSING | RC_PROP_REQUIRE_BOOL)))
  {
    return 0;
  }

  const char *data_path;
  if (use_secondary_prop && RNA_property_boolean_get(&use_secondary_ptr, use_secondary_prop)) {
    data_path = "data_path_secondary";
  }
  else {
    data_path = "data_path_primary";
  }

  if (!radial_control_get_path(&ctx_ptr, op, data_path, &rc->ptr, &rc->prop, 0, RCPropFlags(0))) {
    return 0;
  }

  /* data path is required */
  if (!rc->prop) {
    return 0;
  }

  if (!radial_control_get_path(
          &ctx_ptr, op, "rotation_path", &rc->rot_ptr, &rc->rot_prop, 0, RC_PROP_REQUIRE_FLOAT))
  {
    return 0;
  }

  if (!radial_control_get_path(
          &ctx_ptr, op, "color_path", &rc->col_ptr, &rc->col_prop, 4, RC_PROP_REQUIRE_FLOAT))
  {
    return 0;
  }

  if (!radial_control_get_path(&ctx_ptr,
                               op,
                               "fill_color_path",
                               &rc->fill_col_ptr,
                               &rc->fill_col_prop,
                               3,
                               RC_PROP_REQUIRE_FLOAT))
  {
    return 0;
  }

  if (!radial_control_get_path(&ctx_ptr,
                               op,
                               "fill_color_override_path",
                               &rc->fill_col_override_ptr,
                               &rc->fill_col_override_prop,
                               3,
                               RC_PROP_REQUIRE_FLOAT))
  {
    return 0;
  }
  if (!radial_control_get_path(&ctx_ptr,
                               op,
                               "fill_color_override_test_path",
                               &rc->fill_col_override_test_ptr,
                               &rc->fill_col_override_test_prop,
                               0,
                               RC_PROP_REQUIRE_BOOL))
  {
    return 0;
  }

  /* slightly ugly; allow this property to not resolve
   * correctly. needed because 3d texture paint shares the same
   * keymap as 2d image paint */
  if (!radial_control_get_path(&ctx_ptr,
                               op,
                               "zoom_path",
                               &rc->zoom_ptr,
                               &rc->zoom_prop,
                               2,
                               RCPropFlags(RC_PROP_REQUIRE_FLOAT | RC_PROP_ALLOW_MISSING)))
  {
    return 0;
  }

  if (!radial_control_get_path(
          &ctx_ptr, op, "image_id", &rc->image_id_ptr, nullptr, 0, RCPropFlags(0)))
  {
    return 0;
  }
  if (rc->image_id_ptr.data) {
    /* extra check, pointer must be to an ID */
    if (!RNA_struct_is_ID(rc->image_id_ptr.type)) {
      BKE_report(op->reports, RPT_ERROR, "Pointer from path image_id is not an ID");
      return 0;
    }
  }

  rc->use_secondary_tex = RNA_boolean_get(op->ptr, "secondary_tex");

  return 1;
}

static int radial_control_invoke(bContext *C, wmOperator *op, const wmEvent *event)
{
  wmWindowManager *wm;
  RadialControl *rc;

  if (!(op->customdata = rc = static_cast<RadialControl *>(
            MEM_callocN(sizeof(RadialControl), "RadialControl"))))
  {
    return OPERATOR_CANCELLED;
  }

  if (!radial_control_get_properties(C, op)) {
    MEM_freeN(rc);
    return OPERATOR_CANCELLED;
  }

  /* get type, initial, min, and max values of the property */
  switch (rc->type = RNA_property_type(rc->prop)) {
    case PROP_INT: {
      int value, min, max, step;

      value = RNA_property_int_get(&rc->ptr, rc->prop);
      RNA_property_int_ui_range(&rc->ptr, rc->prop, &min, &max, &step);

      rc->initial_value = value;
      rc->min_value = min_ii(value, min);
      rc->max_value = max_ii(value, max);
      break;
    }
    case PROP_FLOAT: {
      float value, min, max, step, precision;

      value = RNA_property_float_get(&rc->ptr, rc->prop);
      RNA_property_float_ui_range(&rc->ptr, rc->prop, &min, &max, &step, &precision);

      rc->initial_value = value;
      rc->min_value = min_ff(value, min);
      rc->max_value = max_ff(value, max);
      break;
    }
    default:
      BKE_report(op->reports, RPT_ERROR, "Property must be an integer or a float");
      MEM_freeN(rc);
      return OPERATOR_CANCELLED;
  }

  /* initialize numerical input */
  initNumInput(&rc->num_input);
  rc->num_input.idx_max = 0;
  rc->num_input.val_flag[0] |= NUM_NO_NEGATIVE;
  rc->num_input.unit_sys = USER_UNIT_NONE;
  rc->num_input.unit_type[0] = RNA_SUBTYPE_UNIT_VALUE(RNA_property_unit(rc->prop));

  /* get subtype of property */
  rc->subtype = RNA_property_subtype(rc->prop);
  if (!ELEM(rc->subtype,
            PROP_NONE,
            PROP_DISTANCE,
            PROP_FACTOR,
            PROP_PERCENTAGE,
            PROP_ANGLE,
            PROP_PIXEL))
  {
    BKE_report(op->reports,
               RPT_ERROR,
               "Property must be a none, distance, factor, percentage, angle, or pixel");
    MEM_freeN(rc);
    return OPERATOR_CANCELLED;
  }

  rc->current_value = rc->initial_value;
  radial_control_set_initial_mouse(C, rc, event);
  radial_control_set_tex(rc);

  rc->init_event = WM_userdef_event_type_from_keymap_type(event->type);

  /* temporarily disable other paint cursors */
  wm = CTX_wm_manager(C);
  rc->orig_paintcursors = wm->paintcursors;
  BLI_listbase_clear(&wm->paintcursors);

  /* add radial control paint cursor */
  rc->cursor = WM_paint_cursor_activate(
      SPACE_TYPE_ANY, RGN_TYPE_ANY, op->type->poll, radial_control_paint_cursor, rc);

  WM_event_add_modal_handler(C, op);

  return OPERATOR_RUNNING_MODAL;
}

static void radial_control_set_value(RadialControl *rc, float val)
{
  switch (rc->type) {
    case PROP_INT:
      RNA_property_int_set(&rc->ptr, rc->prop, val);
      break;
    case PROP_FLOAT:
      RNA_property_float_set(&rc->ptr, rc->prop, val);
      break;
    default:
      break;
  }
}

static void radial_control_cancel(bContext *C, wmOperator *op)
{
  RadialControl *rc = static_cast<RadialControl *>(op->customdata);
  wmWindowManager *wm = CTX_wm_manager(C);
  ScrArea *area = CTX_wm_area(C);

  MEM_SAFE_FREE(rc->dial);

  ED_area_status_text(area, nullptr);

  WM_paint_cursor_end(static_cast<wmPaintCursor *>(rc->cursor));

  /* restore original paint cursors */
  wm->paintcursors = rc->orig_paintcursors;

  /* not sure if this is a good notifier to use;
   * intended purpose is to update the UI so that the
   * new value is displayed in sliders/numfields */
  WM_event_add_notifier(C, NC_WINDOW, nullptr);

  if (rc->texture != nullptr) {
    GPU_texture_free(rc->texture);
  }

  MEM_freeN(rc);
}

static int radial_control_modal(bContext *C, wmOperator *op, const wmEvent *event)
{
  RadialControl *rc = static_cast<RadialControl *>(op->customdata);
  float new_value, dist = 0.0f, zoom[2];
  float delta[2];
  int ret = OPERATOR_RUNNING_MODAL;
  float angle_precision = 0.0f;
  const bool has_numInput = hasNumInput(&rc->num_input);
  bool handled = false;
  float numValue;
  /* TODO: fix hardcoded events */

  bool snap = (event->modifier & KM_CTRL) != 0;

  /* Modal numinput active, try to handle numeric inputs first... */
  if (event->val == KM_PRESS && has_numInput && handleNumInput(C, &rc->num_input, event)) {
    handled = true;
    applyNumInput(&rc->num_input, &numValue);

    if (rc->subtype == PROP_ANGLE) {
      numValue = fmod(numValue, 2.0f * float(M_PI));
      if (numValue < 0.0f) {
        numValue += 2.0f * float(M_PI);
      }
    }

    CLAMP(numValue, rc->min_value, rc->max_value);
    new_value = numValue;

    radial_control_set_value(rc, new_value);
    rc->current_value = new_value;
    radial_control_update_header(op, C);
    return OPERATOR_RUNNING_MODAL;
  }

  handled = false;
  switch (event->type) {
    case EVT_ESCKEY:
    case RIGHTMOUSE:
      /* canceled; restore original value */
      radial_control_set_value(rc, rc->initial_value);
      ret = OPERATOR_CANCELLED;
      break;

    case LEFTMOUSE:
    case EVT_PADENTER:
    case EVT_RETKEY:
      /* done; value already set */
      RNA_property_update(C, &rc->ptr, rc->prop);
      ret = OPERATOR_FINISHED;
      break;

    case MOUSEMOVE:
      if (!has_numInput) {
        if (rc->slow_mode) {
          if (rc->subtype == PROP_ANGLE) {
            /* calculate the initial angle here first */
            delta[0] = rc->initial_mouse[0] - rc->slow_mouse[0];
            delta[1] = rc->initial_mouse[1] - rc->slow_mouse[1];

            /* precision angle gets calculated from dial and gets added later */
            angle_precision = -0.1f * BLI_dial_angle(rc->dial,
                                                     blender::float2{float(event->xy[0]),
                                                                     float(event->xy[1])});
          }
          else {
            delta[0] = rc->initial_mouse[0] - rc->slow_mouse[0];
            delta[1] = 0.0f;

            if (rc->zoom_prop) {
              RNA_property_float_get_array(&rc->zoom_ptr, rc->zoom_prop, zoom);
              delta[0] /= zoom[0];
            }

            dist = len_v2(delta);

            delta[0] = event->xy[0] - rc->slow_mouse[0];

            if (rc->zoom_prop) {
              delta[0] /= zoom[0];
            }

            dist = dist + 0.1f * (delta[0]);
          }
        }
        else {
          delta[0] = float(rc->initial_mouse[0] - event->xy[0]);
          delta[1] = float(rc->initial_mouse[1] - event->xy[1]);
          if (rc->zoom_prop) {
            RNA_property_float_get_array(&rc->zoom_ptr, rc->zoom_prop, zoom);
            delta[0] /= zoom[0];
            delta[1] /= zoom[1];
          }
          if (rc->subtype == PROP_ANGLE) {
            dist = len_v2(delta);
          }
          else {
            dist = clamp_f(-delta[0], 0.0f, FLT_MAX);
          }
        }

        /* Calculate new value and apply snapping. */
        switch (rc->subtype) {
          case PROP_NONE:
          case PROP_DISTANCE:
          case PROP_PIXEL:
            new_value = dist;
            if (snap) {
              new_value = (int(new_value) + 5) / 10 * 10;
            }
            break;
          case PROP_PERCENTAGE:
            new_value = ((dist - WM_RADIAL_CONTROL_DISPLAY_MIN_SIZE) /
                         WM_RADIAL_CONTROL_DISPLAY_WIDTH) *
                        100.0f;
            if (snap) {
              new_value = int(new_value + 2.5f) / 5 * 5;
            }
            break;
          case PROP_FACTOR:
            new_value = (WM_RADIAL_CONTROL_DISPLAY_SIZE - dist) / WM_RADIAL_CONTROL_DISPLAY_WIDTH;
            if (snap) {
              new_value = (int(ceil(new_value * 10.0f)) * 10.0f) / 100.0f;
            }
            /* Invert new value to increase the factor moving the mouse to the right */
            new_value = 1 - new_value;
            break;
          case PROP_ANGLE:
            new_value = atan2f(delta[1], delta[0]) + float(M_PI) + angle_precision;
            new_value = fmod(new_value, 2.0f * float(M_PI));
            if (new_value < 0.0f) {
              new_value += 2.0f * float(M_PI);
            }
            if (snap) {
              new_value = DEG2RADF((int(RAD2DEGF(new_value)) + 5) / 10 * 10);
            }
            break;
          default:
            new_value = dist; /* dummy value, should this ever happen? - campbell */
            break;
        }

        /* clamp and update */
        CLAMP(new_value, rc->min_value, rc->max_value);
        radial_control_set_value(rc, new_value);
        rc->current_value = new_value;
        handled = true;
        break;
      }
      break;

    case EVT_LEFTSHIFTKEY:
    case EVT_RIGHTSHIFTKEY: {
      if (event->val == KM_PRESS) {
        rc->slow_mouse[0] = event->xy[0];
        rc->slow_mouse[1] = event->xy[1];
        rc->slow_mode = true;
        if (rc->subtype == PROP_ANGLE) {
          const float initial_position[2] = {float(rc->initial_mouse[0]),
                                             float(rc->initial_mouse[1])};
          const float current_position[2] = {float(rc->slow_mouse[0]), float(rc->slow_mouse[1])};
          rc->dial = BLI_dial_init(initial_position, 0.0f);
          /* immediately set the position to get a an initial direction */
          BLI_dial_angle(rc->dial, current_position);
        }
        handled = true;
      }
      if (event->val == KM_RELEASE) {
        rc->slow_mode = false;
        handled = true;
        MEM_SAFE_FREE(rc->dial);
      }
      break;
    }
  }

  /* Modal numinput inactive, try to handle numeric inputs last... */
  if (!handled && event->val == KM_PRESS && handleNumInput(C, &rc->num_input, event)) {
    applyNumInput(&rc->num_input, &numValue);

    if (rc->subtype == PROP_ANGLE) {
      numValue = fmod(numValue, 2.0f * float(M_PI));
      if (numValue < 0.0f) {
        numValue += 2.0f * float(M_PI);
      }
    }

    CLAMP(numValue, rc->min_value, rc->max_value);
    new_value = numValue;

    radial_control_set_value(rc, new_value);

    rc->current_value = new_value;
    radial_control_update_header(op, C);
    return OPERATOR_RUNNING_MODAL;
  }

  if (!handled && (event->val == KM_RELEASE) && (rc->init_event == event->type) &&
      RNA_boolean_get(op->ptr, "release_confirm"))
  {
    ret = OPERATOR_FINISHED;
  }

  ED_region_tag_redraw(CTX_wm_region(C));
  radial_control_update_header(op, C);

  if (ret & OPERATOR_FINISHED) {
    wmWindowManager *wm = CTX_wm_manager(C);
    if (wm->op_undo_depth == 0) {
      ID *id = rc->ptr.owner_id;
      if (ED_undo_is_legacy_compatible_for_property(C, id)) {
        ED_undo_push(C, op->type->name);
      }
    }
  }

  if (ret != OPERATOR_RUNNING_MODAL) {
    radial_control_cancel(C, op);
  }

  return ret;
}

static void WM_OT_radial_control(wmOperatorType *ot)
{
  ot->name = "Radial Control";
  ot->idname = "WM_OT_radial_control";
  ot->description = "Set some size property (e.g. brush size) with mouse wheel";

  ot->invoke = radial_control_invoke;
  ot->modal = radial_control_modal;
  ot->cancel = radial_control_cancel;

  ot->flag = OPTYPE_REGISTER | OPTYPE_BLOCKING;

  /* all paths relative to the context */
  PropertyRNA *prop;
  prop = RNA_def_string(ot->srna,
                        "data_path_primary",
                        nullptr,
                        0,
                        "Primary Data Path",
                        "Primary path of property to be set by the radial control");
  RNA_def_property_flag(prop, PROP_SKIP_SAVE);

  prop = RNA_def_string(ot->srna,
                        "data_path_secondary",
                        nullptr,
                        0,
                        "Secondary Data Path",
                        "Secondary path of property to be set by the radial control");
  RNA_def_property_flag(prop, PROP_SKIP_SAVE);

  prop = RNA_def_string(ot->srna,
                        "use_secondary",
                        nullptr,
                        0,
                        "Use Secondary",
                        "Path of property to select between the primary and secondary data paths");
  RNA_def_property_flag(prop, PROP_SKIP_SAVE);

  prop = RNA_def_string(ot->srna,
                        "rotation_path",
                        nullptr,
                        0,
                        "Rotation Path",
                        "Path of property used to rotate the texture display");
  RNA_def_property_flag(prop, PROP_SKIP_SAVE);

  prop = RNA_def_string(ot->srna,
                        "color_path",
                        nullptr,
                        0,
                        "Color Path",
                        "Path of property used to set the color of the control");
  RNA_def_property_flag(prop, PROP_SKIP_SAVE);

  prop = RNA_def_string(ot->srna,
                        "fill_color_path",
                        nullptr,
                        0,
                        "Fill Color Path",
                        "Path of property used to set the fill color of the control");
  RNA_def_property_flag(prop, PROP_SKIP_SAVE);

  prop = RNA_def_string(
      ot->srna, "fill_color_override_path", nullptr, 0, "Fill Color Override Path", "");
  RNA_def_property_flag(prop, PROP_SKIP_SAVE);
  prop = RNA_def_string(
      ot->srna, "fill_color_override_test_path", nullptr, 0, "Fill Color Override Test", "");
  RNA_def_property_flag(prop, PROP_SKIP_SAVE);

  prop = RNA_def_string(ot->srna,
                        "zoom_path",
                        nullptr,
                        0,
                        "Zoom Path",
                        "Path of property used to set the zoom level for the control");
  RNA_def_property_flag(prop, PROP_SKIP_SAVE);

  prop = RNA_def_string(ot->srna,
                        "image_id",
                        nullptr,
                        0,
                        "Image ID",
                        "Path of ID that is used to generate an image for the control");
  RNA_def_property_flag(prop, PROP_SKIP_SAVE);

  prop = RNA_def_boolean(
      ot->srna, "secondary_tex", false, "Secondary Texture", "Tweak brush secondary/mask texture");
  RNA_def_property_flag(prop, PROP_SKIP_SAVE);

  prop = RNA_def_boolean(
      ot->srna, "release_confirm", false, "Confirm On Release", "Finish operation on key release");
  RNA_def_property_flag(prop, PROP_SKIP_SAVE);
}

/** \} */

/* -------------------------------------------------------------------- */
/** \name Redraw Timer Operator
 *
 * Use for simple benchmarks.
 * \{ */

/* uses no type defines, fully local testing function anyway... ;) */

static void redraw_timer_window_swap(bContext *C)
{
  wmWindow *win = CTX_wm_window(C);
  bScreen *screen = CTX_wm_screen(C);

  CTX_wm_menu_set(C, nullptr);

  LISTBASE_FOREACH (ScrArea *, area, &screen->areabase) {
    ED_area_tag_redraw(area);
  }
  wm_draw_update(C);

  CTX_wm_window_set(C, win); /* XXX context manipulation warning! */
}

enum {
  eRTDrawRegion = 0,
  eRTDrawRegionSwap = 1,
  eRTDrawWindow = 2,
  eRTDrawWindowSwap = 3,
  eRTAnimationStep = 4,
  eRTAnimationPlay = 5,
  eRTUndo = 6,
};

static const EnumPropertyItem redraw_timer_type_items[] = {
    {eRTDrawRegion, "DRAW", 0, "Draw Region", "Draw region"},
    {eRTDrawRegionSwap, "DRAW_SWAP", 0, "Draw Region & Swap", "Draw region and swap"},
    {eRTDrawWindow, "DRAW_WIN", 0, "Draw Window", "Draw window"},
    {eRTDrawWindowSwap, "DRAW_WIN_SWAP", 0, "Draw Window & Swap", "Draw window and swap"},
    {eRTAnimationStep, "ANIM_STEP", 0, "Animation Step", "Animation steps"},
    {eRTAnimationPlay, "ANIM_PLAY", 0, "Animation Play", "Animation playback"},
    {eRTUndo, "UNDO", 0, "Undo/Redo", "Undo and redo"},
    {0, nullptr, 0, nullptr, nullptr},
};

static void redraw_timer_step(bContext *C,
                              Scene *scene,
                              Depsgraph *depsgraph,
                              wmWindow *win,
                              ScrArea *area,
                              ARegion *region,
                              const int type,
                              const int cfra)
{
  if (type == eRTDrawRegion) {
    if (region) {
      wm_draw_region_test(C, area, region);
    }
  }
  else if (type == eRTDrawRegionSwap) {
    CTX_wm_menu_set(C, nullptr);

    ED_region_tag_redraw(region);
    wm_draw_update(C);

    CTX_wm_window_set(C, win); /* XXX context manipulation warning! */
  }
  else if (type == eRTDrawWindow) {
    bScreen *screen = WM_window_get_active_screen(win);

    CTX_wm_menu_set(C, nullptr);

    LISTBASE_FOREACH (ScrArea *, area_iter, &screen->areabase) {
      CTX_wm_area_set(C, area_iter);
      LISTBASE_FOREACH (ARegion *, region_iter, &area_iter->regionbase) {
        if (!region_iter->visible) {
          continue;
        }
        CTX_wm_region_set(C, region_iter);
        wm_draw_region_test(C, area_iter, region_iter);
      }
    }

    CTX_wm_window_set(C, win); /* XXX context manipulation warning! */

    CTX_wm_area_set(C, area);
    CTX_wm_region_set(C, region);
  }
  else if (type == eRTDrawWindowSwap) {
    redraw_timer_window_swap(C);
  }
  else if (type == eRTAnimationStep) {
    scene->r.cfra += (cfra == scene->r.cfra) ? 1 : -1;
    BKE_scene_graph_update_for_newframe(depsgraph);
  }
  else if (type == eRTAnimationPlay) {
    /* play anim, return on same frame as started with */
    int tot = (scene->r.efra - scene->r.sfra) + 1;

    while (tot--) {
      /* TODO: ability to escape! */
      scene->r.cfra++;
      if (scene->r.cfra > scene->r.efra) {
        scene->r.cfra = scene->r.sfra;
      }

      BKE_scene_graph_update_for_newframe(depsgraph);
      redraw_timer_window_swap(C);
    }
  }
  else { /* eRTUndo */
    /* Undo and redo, including depsgraph update since that can be a
     * significant part of the cost. */
    ED_undo_pop(C);
    wm_event_do_refresh_wm_and_depsgraph(C);
    ED_undo_redo(C);
    wm_event_do_refresh_wm_and_depsgraph(C);
  }
}

static bool redraw_timer_poll(bContext *C)
{
  /* Check background mode as many of these actions use redrawing.
   * NOTE(@ideasman42): if it's useful to support undo or animation step this could
   * be allowed at the moment this seems like a corner case that isn't needed. */
  return !G.background && WM_operator_winactive(C);
}

static int redraw_timer_exec(bContext *C, wmOperator *op)
{
  Scene *scene = CTX_data_scene(C);
  wmWindow *win = CTX_wm_window(C);
  ScrArea *area = CTX_wm_area(C);
  ARegion *region = CTX_wm_region(C);
  wmWindowManager *wm = CTX_wm_manager(C);
  const int type = RNA_enum_get(op->ptr, "type");
  const int iter = RNA_int_get(op->ptr, "iterations");
  const double time_limit = double(RNA_float_get(op->ptr, "time_limit"));
  const int cfra = scene->r.cfra;
  const char *infostr = "";

  /* NOTE: Depsgraph is used to update scene for a new state, so no need to ensure evaluation
   * here.
   */
  Depsgraph *depsgraph = CTX_data_depsgraph_pointer(C);

  WM_cursor_wait(true);

  double time_start = BLI_time_now_seconds();

  wm_window_make_drawable(wm, win);

  int iter_steps = 0;
  for (int a = 0; a < iter; a++) {
    redraw_timer_step(C, scene, depsgraph, win, area, region, type, cfra);
    iter_steps += 1;

    if (time_limit != 0.0) {
      if ((BLI_time_now_seconds() - time_start) > time_limit) {
        break;
      }
      a = 0;
    }
  }

  double time_delta = (BLI_time_now_seconds() - time_start) * 1000;

  RNA_enum_description(redraw_timer_type_items, type, &infostr);

  WM_cursor_wait(false);

  BKE_reportf(op->reports,
              RPT_WARNING,
              "%d \u00D7 %s: %.4f ms, average: %.8f ms",
              iter_steps,
              infostr,
              time_delta,
              time_delta / iter_steps);

  return OPERATOR_FINISHED;
}

static void WM_OT_redraw_timer(wmOperatorType *ot)
{
  ot->name = "Redraw Timer";
  ot->idname = "WM_OT_redraw_timer";
  ot->description = "Simple redraw timer to test the speed of updating the interface";

  ot->invoke = WM_menu_invoke;
  ot->exec = redraw_timer_exec;
  ot->poll = redraw_timer_poll;

  ot->prop = RNA_def_enum(ot->srna, "type", redraw_timer_type_items, eRTDrawRegion, "Type", "");
  RNA_def_int(
      ot->srna, "iterations", 10, 1, INT_MAX, "Iterations", "Number of times to redraw", 1, 1000);
  RNA_def_float(ot->srna,
                "time_limit",
                0.0,
                0.0,
                FLT_MAX,
                "Time Limit",
                "Seconds to run the test for (override iterations)",
                0.0,
                60.0);
}

/** \} */

/* -------------------------------------------------------------------- */
/** \name Report Memory Statistics
 *
 * Use for testing/debugging.
 * \{ */

static int memory_statistics_exec(bContext * /*C*/, wmOperator * /*op*/)
{
  MEM_printmemlist_stats();
  return OPERATOR_FINISHED;
}

static void WM_OT_memory_statistics(wmOperatorType *ot)
{
  ot->name = "Memory Statistics";
  ot->idname = "WM_OT_memory_statistics";
  ot->description = "Print memory statistics to the console";

  ot->exec = memory_statistics_exec;
}

/** \} */

/* -------------------------------------------------------------------- */
/** \name Data-Block Preview Generation Operator
 *
 * Use for material/texture/light ... etc.
 * \{ */

struct PreviewsIDEnsureData {
  bContext *C;
  Scene *scene;
};

static void previews_id_ensure(bContext *C, Scene *scene, ID *id)
{
  BLI_assert(ELEM(GS(id->name), ID_MA, ID_TE, ID_IM, ID_WO, ID_LA));

  /* Only preview non-library datablocks, lib ones do not pertain to this .blend file!
   * Same goes for ID with no user. */
  if (!ID_IS_LINKED(id) && (id->us != 0)) {
    UI_icon_render_id(C, scene, id, ICON_SIZE_ICON, false);
    UI_icon_render_id(C, scene, id, ICON_SIZE_PREVIEW, false);
  }
}

static int previews_id_ensure_callback(LibraryIDLinkCallbackData *cb_data)
{
  const int cb_flag = cb_data->cb_flag;

  if (cb_flag & (IDWALK_CB_EMBEDDED | IDWALK_CB_EMBEDDED_NOT_OWNING)) {
    return IDWALK_RET_NOP;
  }

  PreviewsIDEnsureData *data = static_cast<PreviewsIDEnsureData *>(cb_data->user_data);
  ID *id = *cb_data->id_pointer;

  if (id && (id->tag & LIB_TAG_DOIT)) {
    BLI_assert(ELEM(GS(id->name), ID_MA, ID_TE, ID_IM, ID_WO, ID_LA));
    previews_id_ensure(data->C, data->scene, id);
    id->tag &= ~LIB_TAG_DOIT;
  }

  return IDWALK_RET_NOP;
}

static int previews_ensure_exec(bContext *C, wmOperator * /*op*/)
{
  Main *bmain = CTX_data_main(C);
  ListBase *lb[] = {&bmain->materials,
                    &bmain->textures,
                    &bmain->images,
                    &bmain->worlds,
                    &bmain->lights,
                    nullptr};
  PreviewsIDEnsureData preview_id_data;

  /* We use LIB_TAG_DOIT to check whether we have already handled a given ID or not. */
  BKE_main_id_tag_all(bmain, LIB_TAG_DOIT, false);
  for (int i = 0; lb[i]; i++) {
    BKE_main_id_tag_listbase(lb[i], LIB_TAG_DOIT, true);
  }

  preview_id_data.C = C;
  LISTBASE_FOREACH (Scene *, scene, &bmain->scenes) {
    preview_id_data.scene = scene;
    ID *id = (ID *)scene;

    BKE_library_foreach_ID_link(
        nullptr, id, previews_id_ensure_callback, &preview_id_data, IDWALK_RECURSE);
  }

  /* Check a last time for ID not used (fake users only, in theory), and
   * do our best for those, using current scene... */
  for (int i = 0; lb[i]; i++) {
    LISTBASE_FOREACH (ID *, id, lb[i]) {
      if (id->tag & LIB_TAG_DOIT) {
        previews_id_ensure(C, nullptr, id);
        id->tag &= ~LIB_TAG_DOIT;
      }
    }
  }

  return OPERATOR_FINISHED;
}

static void WM_OT_previews_ensure(wmOperatorType *ot)
{
  ot->name = "Refresh Data Previews";
  ot->idname = "WM_OT_previews_ensure";
  ot->description =
      "Ensure data previews are available and up-to-date "
      "(to be saved in .blend file, only for some types like materials, textures, etc.)";

  ot->exec = previews_ensure_exec;
}

/** \} */

/* -------------------------------------------------------------------- */
/** \name Data-Block Preview Clear Operator
 * \{ */

enum PreviewFilterID {
  PREVIEW_FILTER_ALL,
  PREVIEW_FILTER_GEOMETRY,
  PREVIEW_FILTER_SHADING,
  PREVIEW_FILTER_SCENE,
  PREVIEW_FILTER_COLLECTION,
  PREVIEW_FILTER_OBJECT,
  PREVIEW_FILTER_MATERIAL,
  PREVIEW_FILTER_LIGHT,
  PREVIEW_FILTER_WORLD,
  PREVIEW_FILTER_TEXTURE,
  PREVIEW_FILTER_IMAGE,
};

/* Only types supporting previews currently. */
static const EnumPropertyItem preview_id_type_items[] = {
    {PREVIEW_FILTER_ALL, "ALL", 0, "All Types", ""},
    {PREVIEW_FILTER_GEOMETRY,
     "GEOMETRY",
     0,
     "All Geometry Types",
     "Clear previews for scenes, collections and objects"},
    {PREVIEW_FILTER_SHADING,
     "SHADING",
     0,
     "All Shading Types",
     "Clear previews for materials, lights, worlds, textures and images"},
    {PREVIEW_FILTER_SCENE, "SCENE", 0, "Scenes", ""},
    {PREVIEW_FILTER_COLLECTION, "COLLECTION", 0, "Collections", ""},
    {PREVIEW_FILTER_OBJECT, "OBJECT", 0, "Objects", ""},
    {PREVIEW_FILTER_MATERIAL, "MATERIAL", 0, "Materials", ""},
    {PREVIEW_FILTER_LIGHT, "LIGHT", 0, "Lights", ""},
    {PREVIEW_FILTER_WORLD, "WORLD", 0, "Worlds", ""},
    {PREVIEW_FILTER_TEXTURE, "TEXTURE", 0, "Textures", ""},
    {PREVIEW_FILTER_IMAGE, "IMAGE", 0, "Images", ""},
#if 0 /* XXX TODO */
    {PREVIEW_FILTER_BRUSH, "BRUSH", 0, "Brushes", ""},
#endif
    {0, nullptr, 0, nullptr, nullptr},
};

static uint preview_filter_to_idfilter(enum PreviewFilterID filter)
{
  switch (filter) {
    case PREVIEW_FILTER_ALL:
      return FILTER_ID_SCE | FILTER_ID_GR | FILTER_ID_OB | FILTER_ID_MA | FILTER_ID_LA |
             FILTER_ID_WO | FILTER_ID_TE | FILTER_ID_IM;
    case PREVIEW_FILTER_GEOMETRY:
      return FILTER_ID_SCE | FILTER_ID_GR | FILTER_ID_OB;
    case PREVIEW_FILTER_SHADING:
      return FILTER_ID_MA | FILTER_ID_LA | FILTER_ID_WO | FILTER_ID_TE | FILTER_ID_IM;
    case PREVIEW_FILTER_SCENE:
      return FILTER_ID_SCE;
    case PREVIEW_FILTER_COLLECTION:
      return FILTER_ID_GR;
    case PREVIEW_FILTER_OBJECT:
      return FILTER_ID_OB;
    case PREVIEW_FILTER_MATERIAL:
      return FILTER_ID_MA;
    case PREVIEW_FILTER_LIGHT:
      return FILTER_ID_LA;
    case PREVIEW_FILTER_WORLD:
      return FILTER_ID_WO;
    case PREVIEW_FILTER_TEXTURE:
      return FILTER_ID_TE;
    case PREVIEW_FILTER_IMAGE:
      return FILTER_ID_IM;
  }

  return 0;
}

static int previews_clear_exec(bContext *C, wmOperator *op)
{
  Main *bmain = CTX_data_main(C);
  ListBase *lb[] = {
      &bmain->objects,
      &bmain->collections,
      &bmain->materials,
      &bmain->worlds,
      &bmain->lights,
      &bmain->textures,
      &bmain->images,
      nullptr,
  };

  const int id_filters = preview_filter_to_idfilter(
      PreviewFilterID(RNA_enum_get(op->ptr, "id_type")));

  for (int i = 0; lb[i]; i++) {
    ID *id = static_cast<ID *>(lb[i]->first);
    if (!id) {
      continue;
    }

#if 0
    printf("%s: %d, %d, %d -> %d\n",
           id->name,
           GS(id->name),
           BKE_idtype_idcode_to_idfilter(GS(id->name)),
           id_filters,
           BKE_idtype_idcode_to_idfilter(GS(id->name)) & id_filters);
#endif

    if (!(BKE_idtype_idcode_to_idfilter(GS(id->name)) & id_filters)) {
      continue;
    }

    for (; id; id = static_cast<ID *>(id->next)) {
      PreviewImage *prv_img = BKE_previewimg_id_ensure(id);

      BKE_previewimg_clear(prv_img);
    }
  }

  return OPERATOR_FINISHED;
}

static void WM_OT_previews_clear(wmOperatorType *ot)
{
  ot->name = "Clear Data Previews";
  ot->idname = "WM_OT_previews_clear";
  ot->description =
      "Clear data previews (only for some types like objects, materials, textures, etc.)";

  ot->exec = previews_clear_exec;
  ot->invoke = WM_menu_invoke;

  ot->prop = RNA_def_enum_flag(ot->srna,
                               "id_type",
                               preview_id_type_items,
                               PREVIEW_FILTER_ALL,
                               "Data Type",
                               "Which data set previews to clear");
}

/** \} */

/* -------------------------------------------------------------------- */
/** \name Doc from UI Operator
 * \{ */

static int doc_view_manual_ui_context_exec(bContext *C, wmOperator * /*op*/)
{
  PointerRNA ptr_props;
  short retval = OPERATOR_CANCELLED;

  if (std::optional<std::string> manual_id = UI_but_online_manual_id_from_active(C)) {
    WM_operator_properties_create(&ptr_props, "WM_OT_doc_view_manual");
    RNA_string_set(&ptr_props, "doc_id", manual_id.value().c_str());

    retval = WM_operator_name_call_ptr(C,
                                       WM_operatortype_find("WM_OT_doc_view_manual", false),
                                       WM_OP_EXEC_DEFAULT,
                                       &ptr_props,
                                       nullptr);

    WM_operator_properties_free(&ptr_props);
  }

  return retval;
}

static void WM_OT_doc_view_manual_ui_context(wmOperatorType *ot)
{
  /* identifiers */
  ot->name = "View Online Manual";
  ot->idname = "WM_OT_doc_view_manual_ui_context";
  ot->description = "View a context based online manual in a web browser";

  /* callbacks */
  ot->poll = ED_operator_regionactive;
  ot->exec = doc_view_manual_ui_context_exec;
}

/** \} */

/* -------------------------------------------------------------------- */
/** \name Toggle Stereo 3D Operator
 *
 * Turning it full-screen if needed.
 * \{ */

static void WM_OT_stereo3d_set(wmOperatorType *ot)
{
  PropertyRNA *prop;

  ot->name = "Set Stereo 3D";
  ot->idname = "WM_OT_set_stereo_3d";
  ot->description = "Toggle 3D stereo support for current window (or change the display mode)";

  ot->exec = wm_stereo3d_set_exec;
  ot->invoke = wm_stereo3d_set_invoke;
  ot->poll = WM_operator_winactive;
  ot->ui = wm_stereo3d_set_draw;
  ot->check = wm_stereo3d_set_check;
  ot->cancel = wm_stereo3d_set_cancel;

  prop = RNA_def_enum(ot->srna,
                      "display_mode",
                      rna_enum_stereo3d_display_items,
                      S3D_DISPLAY_ANAGLYPH,
                      "Display Mode",
                      "");
  RNA_def_property_flag(prop, PROP_SKIP_SAVE);
  prop = RNA_def_enum(ot->srna,
                      "anaglyph_type",
                      rna_enum_stereo3d_anaglyph_type_items,
                      S3D_ANAGLYPH_REDCYAN,
                      "Anaglyph Type",
                      "");
  RNA_def_property_flag(prop, PROP_SKIP_SAVE);
  prop = RNA_def_enum(ot->srna,
                      "interlace_type",
                      rna_enum_stereo3d_interlace_type_items,
                      S3D_INTERLACE_ROW,
                      "Interlace Type",
                      "");
  RNA_def_property_flag(prop, PROP_SKIP_SAVE);
  prop = RNA_def_boolean(ot->srna,
                         "use_interlace_swap",
                         false,
                         "Swap Left/Right",
                         "Swap left and right stereo channels");
  RNA_def_property_flag(prop, PROP_SKIP_SAVE);
  prop = RNA_def_boolean(ot->srna,
                         "use_sidebyside_crosseyed",
                         false,
                         "Cross-Eyed",
                         "Right eye should see left image and vice versa");
  RNA_def_property_flag(prop, PROP_SKIP_SAVE);
}

/** \} */

/* -------------------------------------------------------------------- */
/** \name Operator Registration & Keymaps
 * \{ */

void wm_operatortypes_register()
{
  WM_operatortype_append(WM_OT_window_close);
  WM_operatortype_append(WM_OT_window_new);
  WM_operatortype_append(WM_OT_window_new_main);
  WM_operatortype_append(WM_OT_read_history);
  WM_operatortype_append(WM_OT_read_homefile);
  WM_operatortype_append(WM_OT_read_factory_settings);
  WM_operatortype_append(WM_OT_save_homefile);
  WM_operatortype_append(WM_OT_save_userpref);
  WM_operatortype_append(WM_OT_read_userpref);
  WM_operatortype_append(WM_OT_read_factory_userpref);
  WM_operatortype_append(WM_OT_window_fullscreen_toggle);
  WM_operatortype_append(WM_OT_quit_blender);
  WM_operatortype_append(WM_OT_open_mainfile);
  WM_operatortype_append(WM_OT_revert_mainfile);
  WM_operatortype_append(WM_OT_link);
  WM_operatortype_append(WM_OT_append);
  WM_operatortype_append(WM_OT_lib_relocate);
  WM_operatortype_append(WM_OT_lib_reload);
  WM_operatortype_append(WM_OT_recover_last_session);
  WM_operatortype_append(WM_OT_recover_auto_save);
  WM_operatortype_append(WM_OT_save_as_mainfile);
  WM_operatortype_append(WM_OT_save_mainfile);
  WM_operatortype_append(WM_OT_clear_recent_files);
  WM_operatortype_append(WM_OT_redraw_timer);
  WM_operatortype_append(WM_OT_memory_statistics);
  WM_operatortype_append(WM_OT_debug_menu);
  WM_operatortype_append(WM_OT_operator_defaults);
  WM_operatortype_append(WM_OT_splash);
  WM_operatortype_append(WM_OT_splash_about);
  WM_operatortype_append(WM_OT_search_menu);
  WM_operatortype_append(WM_OT_search_operator);
  WM_operatortype_append(WM_OT_search_single_menu);
  WM_operatortype_append(WM_OT_call_menu);
  WM_operatortype_append(WM_OT_call_menu_pie);
  WM_operatortype_append(WM_OT_call_panel);
  WM_operatortype_append(WM_OT_radial_control);
  WM_operatortype_append(WM_OT_stereo3d_set);
#if defined(WIN32)
  WM_operatortype_append(WM_OT_console_toggle);
#endif
  WM_operatortype_append(WM_OT_previews_ensure);
  WM_operatortype_append(WM_OT_previews_clear);
  WM_operatortype_append(WM_OT_doc_view_manual_ui_context);

#ifdef WITH_XR_OPENXR
  wm_xr_operatortypes_register();
#endif

  /* gizmos */
  WM_operatortype_append(GIZMOGROUP_OT_gizmo_select);
  WM_operatortype_append(GIZMOGROUP_OT_gizmo_tweak);
}

/* Circle-select-like modal operators. */
static void gesture_circle_modal_keymap(wmKeyConfig *keyconf)
{
  static const EnumPropertyItem modal_items[] = {
      {GESTURE_MODAL_CANCEL, "CANCEL", 0, "Cancel", ""},
      {GESTURE_MODAL_CONFIRM, "CONFIRM", 0, "Confirm", ""},
      {GESTURE_MODAL_CIRCLE_ADD, "ADD", 0, "Add", ""},
      {GESTURE_MODAL_CIRCLE_SUB, "SUBTRACT", 0, "Subtract", ""},
      {GESTURE_MODAL_CIRCLE_SIZE, "SIZE", 0, "Size", ""},

      {GESTURE_MODAL_SELECT, "SELECT", 0, "Select", ""},
      {GESTURE_MODAL_DESELECT, "DESELECT", 0, "Deselect", ""},
      {GESTURE_MODAL_NOP, "NOP", 0, "No Operation", ""},

      {0, nullptr, 0, nullptr, nullptr},
  };

  /* WARNING: Name is incorrect, use for non-3d views. */
  wmKeyMap *keymap = WM_modalkeymap_find(keyconf, "View3D Gesture Circle");

  /* This function is called for each space-type, only needs to add map once. */
  if (keymap && keymap->modal_items) {
    return;
  }

  keymap = WM_modalkeymap_ensure(keyconf, "View3D Gesture Circle", modal_items);

  /* assign map to operators */
  WM_modalkeymap_assign(keymap, "VIEW3D_OT_select_circle");
  WM_modalkeymap_assign(keymap, "UV_OT_select_circle");
  WM_modalkeymap_assign(keymap, "CLIP_OT_select_circle");
  WM_modalkeymap_assign(keymap, "MASK_OT_select_circle");
  WM_modalkeymap_assign(keymap, "NODE_OT_select_circle");
  WM_modalkeymap_assign(keymap, "GPENCIL_OT_select_circle");
  WM_modalkeymap_assign(keymap, "GRAPH_OT_select_circle");
  WM_modalkeymap_assign(keymap, "ACTION_OT_select_circle");
}

/* straight line modal operators */
static void gesture_straightline_modal_keymap(wmKeyConfig *keyconf)
{
  static const EnumPropertyItem modal_items[] = {
      {GESTURE_MODAL_CANCEL, "CANCEL", 0, "Cancel", ""},
      {GESTURE_MODAL_SELECT, "SELECT", 0, "Select", ""},
      {GESTURE_MODAL_BEGIN, "BEGIN", 0, "Begin", ""},
      {GESTURE_MODAL_MOVE, "MOVE", 0, "Move", ""},
      {GESTURE_MODAL_SNAP, "SNAP", 0, "Snap", ""},
      {GESTURE_MODAL_FLIP, "FLIP", 0, "Flip", ""},
      {0, nullptr, 0, nullptr, nullptr},
  };

  wmKeyMap *keymap = WM_modalkeymap_find(keyconf, "Gesture Straight Line");

  /* This function is called for each space-type, only needs to add map once. */
  if (keymap && keymap->modal_items) {
    return;
  }

  keymap = WM_modalkeymap_ensure(keyconf, "Gesture Straight Line", modal_items);

  /* assign map to operators */
  WM_modalkeymap_assign(keymap, "IMAGE_OT_sample_line");
  WM_modalkeymap_assign(keymap, "PAINT_OT_weight_gradient");
  WM_modalkeymap_assign(keymap, "MESH_OT_bisect");
  WM_modalkeymap_assign(keymap, "PAINT_OT_mask_line_gesture");
  WM_modalkeymap_assign(keymap, "SCULPT_OT_project_line_gesture");
}

/* box_select-like modal operators */
static void gesture_box_modal_keymap(wmKeyConfig *keyconf)
{
  static const EnumPropertyItem modal_items[] = {
      {GESTURE_MODAL_CANCEL, "CANCEL", 0, "Cancel", ""},
      {GESTURE_MODAL_SELECT, "SELECT", 0, "Select", ""},
      {GESTURE_MODAL_DESELECT, "DESELECT", 0, "Deselect", ""},
      {GESTURE_MODAL_BEGIN, "BEGIN", 0, "Begin", ""},
      {GESTURE_MODAL_MOVE, "MOVE", 0, "Move", ""},
      {0, nullptr, 0, nullptr, nullptr},
  };

  wmKeyMap *keymap = WM_modalkeymap_find(keyconf, "Gesture Box");

  /* This function is called for each space-type, only needs to add map once. */
  if (keymap && keymap->modal_items) {
    return;
  }

  keymap = WM_modalkeymap_ensure(keyconf, "Gesture Box", modal_items);

  /* assign map to operators */
  WM_modalkeymap_assign(keymap, "ACTION_OT_select_box");
  WM_modalkeymap_assign(keymap, "ANIM_OT_channels_select_box");
  WM_modalkeymap_assign(keymap, "ANIM_OT_previewrange_set");
  WM_modalkeymap_assign(keymap, "INFO_OT_select_box");
  WM_modalkeymap_assign(keymap, "FILE_OT_select_box");
  WM_modalkeymap_assign(keymap, "GRAPH_OT_select_box");
  WM_modalkeymap_assign(keymap, "MARKER_OT_select_box");
  WM_modalkeymap_assign(keymap, "NLA_OT_select_box");
  WM_modalkeymap_assign(keymap, "NODE_OT_select_box");
  WM_modalkeymap_assign(keymap, "NODE_OT_viewer_border");
  WM_modalkeymap_assign(keymap, "PAINT_OT_hide_show");
  WM_modalkeymap_assign(keymap, "OUTLINER_OT_select_box");
#if 0 /* Template. */
  WM_modalkeymap_assign(keymap, "SCREEN_OT_box_select");
#endif
  WM_modalkeymap_assign(keymap, "SEQUENCER_OT_select_box");
  WM_modalkeymap_assign(keymap, "SEQUENCER_OT_view_ghost_border");
  WM_modalkeymap_assign(keymap, "UV_OT_select_box");
  WM_modalkeymap_assign(keymap, "CLIP_OT_select_box");
  WM_modalkeymap_assign(keymap, "CLIP_OT_graph_select_box");
  WM_modalkeymap_assign(keymap, "MASK_OT_select_box");
  WM_modalkeymap_assign(keymap, "PAINT_OT_mask_box_gesture");
  WM_modalkeymap_assign(keymap, "SCULPT_OT_face_set_box_gesture");
  WM_modalkeymap_assign(keymap, "SCULPT_OT_trim_box_gesture");
  WM_modalkeymap_assign(keymap, "VIEW2D_OT_zoom_border");
  WM_modalkeymap_assign(keymap, "VIEW3D_OT_clip_border");
  WM_modalkeymap_assign(keymap, "VIEW3D_OT_render_border");
  WM_modalkeymap_assign(keymap, "VIEW3D_OT_select_box");
  /* XXX TODO: zoom border should perhaps map right-mouse to zoom out instead of in+cancel. */
  WM_modalkeymap_assign(keymap, "VIEW3D_OT_zoom_border");
  WM_modalkeymap_assign(keymap, "IMAGE_OT_render_border");
  WM_modalkeymap_assign(keymap, "IMAGE_OT_view_zoom_border");
  WM_modalkeymap_assign(keymap, "GPENCIL_OT_select_box");
}

/* lasso modal operators */
static void gesture_lasso_modal_keymap(wmKeyConfig *keyconf)
{
  static const EnumPropertyItem modal_items[] = {
      {GESTURE_MODAL_MOVE, "MOVE", 0, "Move", ""},
      {0, nullptr, 0, nullptr, nullptr},
  };

  wmKeyMap *keymap = WM_modalkeymap_find(keyconf, "Gesture Lasso");

  /* This function is called for each space-type, only needs to add map once. */
  if (keymap && keymap->modal_items) {
    return;
  }

  keymap = WM_modalkeymap_ensure(keyconf, "Gesture Lasso", modal_items);

  /* assign map to operators */
  WM_modalkeymap_assign(keymap, "VIEW3D_OT_select_lasso");
  WM_modalkeymap_assign(keymap, "GPENCIL_OT_stroke_cutter");
  WM_modalkeymap_assign(keymap, "GPENCIL_OT_select_lasso");
  WM_modalkeymap_assign(keymap, "MASK_OT_select_lasso");
  WM_modalkeymap_assign(keymap, "PAINT_OT_mask_lasso_gesture");
  WM_modalkeymap_assign(keymap, "SCULPT_OT_face_set_lasso_gesture");
  WM_modalkeymap_assign(keymap, "SCULPT_OT_trim_lasso_gesture");
  WM_modalkeymap_assign(keymap, "ACTION_OT_select_lasso");
  WM_modalkeymap_assign(keymap, "CLIP_OT_select_lasso");
  WM_modalkeymap_assign(keymap, "GRAPH_OT_select_lasso");
  WM_modalkeymap_assign(keymap, "NODE_OT_select_lasso");
  WM_modalkeymap_assign(keymap, "UV_OT_select_lasso");
}

/* zoom to border modal operators */
static void gesture_zoom_border_modal_keymap(wmKeyConfig *keyconf)
{
  static const EnumPropertyItem modal_items[] = {
      {GESTURE_MODAL_CANCEL, "CANCEL", 0, "Cancel", ""},
      {GESTURE_MODAL_IN, "IN", 0, "In", ""},
      {GESTURE_MODAL_OUT, "OUT", 0, "Out", ""},
      {GESTURE_MODAL_BEGIN, "BEGIN", 0, "Begin", ""},
      {0, nullptr, 0, nullptr, nullptr},
  };

  wmKeyMap *keymap = WM_modalkeymap_find(keyconf, "Gesture Zoom Border");

  /* This function is called for each space-type, only needs to add map once. */
  if (keymap && keymap->modal_items) {
    return;
  }

  keymap = WM_modalkeymap_ensure(keyconf, "Gesture Zoom Border", modal_items);

  /* assign map to operators */
  WM_modalkeymap_assign(keymap, "VIEW2D_OT_zoom_border");
  WM_modalkeymap_assign(keymap, "VIEW3D_OT_zoom_border");
  WM_modalkeymap_assign(keymap, "IMAGE_OT_view_zoom_border");
}

void wm_window_keymap(wmKeyConfig *keyconf)
{
  WM_keymap_ensure(keyconf, "Window", SPACE_EMPTY, RGN_TYPE_WINDOW);

  wm_gizmos_keymap(keyconf);
  gesture_circle_modal_keymap(keyconf);
  gesture_box_modal_keymap(keyconf);
  gesture_zoom_border_modal_keymap(keyconf);
  gesture_straightline_modal_keymap(keyconf);
  gesture_lasso_modal_keymap(keyconf);

  WM_keymap_fix_linking();
}

/** \} */

/* -------------------------------------------------------------------- */
/** \name Enum Filter Functions
 *
 * Filter functions that can be used with rna_id_itemf() below.
 * Should return false if 'id' should be excluded.
 *
 * \{ */

static bool rna_id_enum_filter_single(const ID *id, void *user_data)
{
  return (id != user_data);
}

/* Generic itemf's for operators that take library args */
static const EnumPropertyItem *rna_id_itemf(bool *r_free,
                                            ID *id,
                                            bool local,
                                            bool (*filter_ids)(const ID *id, void *user_data),
                                            void *user_data)
{
  EnumPropertyItem item_tmp = {0}, *item = nullptr;
  int totitem = 0;
  int i = 0;

  if (id != nullptr) {
    const short id_type = GS(id->name);
    for (; id; id = static_cast<ID *>(id->next)) {
      if ((filter_ids != nullptr) && filter_ids(id, user_data) == false) {
        i++;
        continue;
      }
      if (local == false || !ID_IS_LINKED(id)) {
        item_tmp.identifier = item_tmp.name = id->name + 2;
        item_tmp.value = i++;

        /* Show collection color tag icons in menus. */
        if (id_type == ID_GR) {
          item_tmp.icon = UI_icon_color_from_collection((Collection *)id);
        }

        RNA_enum_item_add(&item, &totitem, &item_tmp);
      }
    }
  }

  RNA_enum_item_end(&item, &totitem);
  *r_free = true;

  return item;
}

/* Can add more ID types as needed. */

const EnumPropertyItem *RNA_action_itemf(bContext *C,
                                         PointerRNA * /*ptr*/,
                                         PropertyRNA * /*prop*/,
                                         bool *r_free)
{

  return rna_id_itemf(
      r_free, C ? (ID *)CTX_data_main(C)->actions.first : nullptr, false, nullptr, nullptr);
}
#if 0 /* UNUSED */
const EnumPropertyItem *RNA_action_local_itemf(bContext *C,
                                               PointerRNA * /*ptr*/,
                                               PropertyRNA * /*prop*/,
                                               bool *r_free)
{
  return rna_id_itemf(r_free, C ? (ID *)CTX_data_main(C)->action.first : nullptr, true);
}
#endif

const EnumPropertyItem *RNA_collection_itemf(bContext *C,
                                             PointerRNA * /*ptr*/,
                                             PropertyRNA * /*prop*/,
                                             bool *r_free)
{
  return rna_id_itemf(
      r_free, C ? (ID *)CTX_data_main(C)->collections.first : nullptr, false, nullptr, nullptr);
}
const EnumPropertyItem *RNA_collection_local_itemf(bContext *C,
                                                   PointerRNA * /*ptr*/,
                                                   PropertyRNA * /*prop*/,
                                                   bool *r_free)
{
  return rna_id_itemf(
      r_free, C ? (ID *)CTX_data_main(C)->collections.first : nullptr, true, nullptr, nullptr);
}

const EnumPropertyItem *RNA_image_itemf(bContext *C,
                                        PointerRNA * /*ptr*/,
                                        PropertyRNA * /*prop*/,
                                        bool *r_free)
{
  return rna_id_itemf(
      r_free, C ? (ID *)CTX_data_main(C)->images.first : nullptr, false, nullptr, nullptr);
}
const EnumPropertyItem *RNA_image_local_itemf(bContext *C,
                                              PointerRNA * /*ptr*/,
                                              PropertyRNA * /*prop*/,
                                              bool *r_free)
{
  return rna_id_itemf(
      r_free, C ? (ID *)CTX_data_main(C)->images.first : nullptr, true, nullptr, nullptr);
}

const EnumPropertyItem *RNA_scene_itemf(bContext *C,
                                        PointerRNA * /*ptr*/,
                                        PropertyRNA * /*prop*/,
                                        bool *r_free)
{
  return rna_id_itemf(
      r_free, C ? (ID *)CTX_data_main(C)->scenes.first : nullptr, false, nullptr, nullptr);
}
const EnumPropertyItem *RNA_scene_local_itemf(bContext *C,
                                              PointerRNA * /*ptr*/,
                                              PropertyRNA * /*prop*/,
                                              bool *r_free)
{
  return rna_id_itemf(
      r_free, C ? (ID *)CTX_data_main(C)->scenes.first : nullptr, true, nullptr, nullptr);
}
const EnumPropertyItem *RNA_scene_without_active_itemf(bContext *C,
                                                       PointerRNA * /*ptr*/,
                                                       PropertyRNA * /*prop*/,
                                                       bool *r_free)
{
  Scene *scene_active = C ? CTX_data_scene(C) : nullptr;
  return rna_id_itemf(r_free,
                      C ? (ID *)CTX_data_main(C)->scenes.first : nullptr,
                      false,
                      rna_id_enum_filter_single,
                      scene_active);
}
/*############## BFA - 3D Sequencer ##############*/
const EnumPropertyItem *RNA_seq_scene_without_active_itemf(bContext *C,
                                                           PointerRNA * /*ptr*/,
                                                           PropertyRNA * /*prop*/,
                                                           bool *r_free)
{
  Scene *scene_active;
  if (C != nullptr) {
    SpaceSeq *seq = CTX_wm_space_seq(C);
    if (seq != nullptr
 && seq->scene_override != nullptr) {
      scene_active = seq->scene_override;
    }
    else {
      scene_active = CTX_data_scene(C);
    }
  }
  else {
    scene_active = nullptr;
  }
  return rna_id_itemf(r_free,
                      C ? (ID *)CTX_data_main(C)->scenes.first : nullptr,
                      false,
                      rna_id_enum_filter_single,
                      scene_active);
}
/*############## BFA - 3D Sequencer END ##############*/
const EnumPropertyItem *RNA_movieclip_itemf(bContext *C,
                                            PointerRNA * /*ptr*/,
                                            PropertyRNA * /*prop*/,
                                            bool *r_free)
{
  return rna_id_itemf(
      r_free, C ? (ID *)CTX_data_main(C)->movieclips.first : nullptr, false, nullptr, nullptr);
}
const EnumPropertyItem *RNA_movieclip_local_itemf(bContext *C,
                                                  PointerRNA * /*ptr*/,
                                                  PropertyRNA * /*prop*/,
                                                  bool *r_free)
{
  return rna_id_itemf(
      r_free, C ? (ID *)CTX_data_main(C)->movieclips.first : nullptr, true, nullptr, nullptr);
}

const EnumPropertyItem *RNA_mask_itemf(bContext *C,
                                       PointerRNA * /*ptr*/,
                                       PropertyRNA * /*prop*/,
                                       bool *r_free)
{
  return rna_id_itemf(
      r_free, C ? (ID *)CTX_data_main(C)->masks.first : nullptr, false, nullptr, nullptr);
}
const EnumPropertyItem *RNA_mask_local_itemf(bContext *C,
                                             PointerRNA * /*ptr*/,
                                             PropertyRNA * /*prop*/,
                                             bool *r_free)
{
  return rna_id_itemf(
      r_free, C ? (ID *)CTX_data_main(C)->masks.first : nullptr, true, nullptr, nullptr);
}

/** \} */<|MERGE_RESOLUTION|>--- conflicted
+++ resolved
@@ -618,27 +618,9 @@
       }
       else {
         member_id_data_path = fmt::format("{}.{}", member_id, *data_path);
-<<<<<<< HEAD
-=======
       }
     }
   }
-  else {
-    if (prop != nullptr) {
-      std::string prop_str = RNA_path_property_py(ptr, prop, index);
-      if (prop_str[0] == '[') {
-        member_id_data_path = fmt::format("{}{}", member_id, prop_str);
-      }
-      else {
-        member_id_data_path = fmt::format("{}.{}", member_id, prop_str);
->>>>>>> 6f0ef0e3
-      }
-    }
-    else {
-      member_id_data_path = member_id;
-    }
-  }
-<<<<<<< HEAD
   else {
     if (prop != nullptr) {
       std::string prop_str = RNA_path_property_py(ptr, prop, index);
@@ -653,8 +635,6 @@
       member_id_data_path = member_id;
     }
   }
-=======
->>>>>>> 6f0ef0e3
 
   return member_id_data_path;
 }
@@ -1443,8 +1423,7 @@
   }
 
   uiLayout *col = uiLayoutColumn(layout, false);
-  // bfa - align left? But what? Not sure, comment was added afterwards.
-  // Original change is not to find.
+  /* BFA - align operator properties to left in redo panel (UI_BUT_LABEL_ALIGN_SPLIT_COLUMN) */
   uiTemplateOperatorPropertyButs(
       C, col, op, UI_BUT_LABEL_ALIGN_SPLIT_COLUMN, UI_TEMPLATE_OP_PROPS_SHOW_TITLE);
 
@@ -1532,7 +1511,6 @@
   int text_width = std::max(
       120 * UI_SCALE_FAC,
       BLF_width(style->widget.uifont_id, data->title.c_str(), BLF_DRAW_STR_DUMMY_MAX));
-<<<<<<< HEAD
 
   /* Break Message into multiple lines. */
   blender::Vector<std::string> message_lines;
@@ -1547,22 +1525,6 @@
 
   int dialog_width = std::max(text_width + int(style->columnspace * 2.5), data->width);
 
-=======
-
-  /* Break Message into multiple lines. */
-  blender::Vector<std::string> message_lines;
-  blender::StringRef messaged_trimmed = blender::StringRef(data->message).trim();
-  std::istringstream message_stream(messaged_trimmed);
-  std::string line;
-  while (std::getline(message_stream, line)) {
-    message_lines.append(line);
-    text_width = std::max(
-        text_width, int(BLF_width(style->widget.uifont_id, line.c_str(), BLF_DRAW_STR_DUMMY_MAX)));
-  }
-
-  int dialog_width = std::max(text_width + int(style->columnspace * 2.5), data->width);
-
->>>>>>> 6f0ef0e3
   /* Adjust width if the button text is long. */
   const int longest_button_text = std::max(
       BLF_width(style->widget.uifont_id, data->confirm_text.c_str(), BLF_DRAW_STR_DUMMY_MAX),
@@ -1582,14 +1544,11 @@
   /* Title. */
   if (!data->title.empty()) {
     uiItemL_ex(layout, data->title.c_str(), ICON_NONE, true, false);
-<<<<<<< HEAD
-=======
 
     /* Line under the title if there are properties but no message body. */
     if (data->include_properties && message_lines.size() == 0) {
       uiItemS_ex(layout, 0.2f, LayoutSeparatorType::Line);
     };
->>>>>>> 6f0ef0e3
   }
 
   /* Message lines. */
@@ -3974,7 +3933,7 @@
                                preview_id_type_items,
                                PREVIEW_FILTER_ALL,
                                "Data Type",
-                               "Which data set previews to clear");
+                               "Which data previews to clear");
 }
 
 /** \} */
