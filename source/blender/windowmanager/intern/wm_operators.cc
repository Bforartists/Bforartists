/* SPDX-FileCopyrightText: 2007 Blender Authors
 *
 * SPDX-License-Identifier: GPL-2.0-or-later */

/** \file
 * \ingroup wm
 *
 * Functions for dealing with wmOperator, adding, removing, calling
 * as well as some generic operators and shared operator properties.
 */

#include <algorithm>
#include <cctype>
#include <cerrno>
#include <cfloat>
#include <cstddef>
#include <cstdio>
#include <cstring>
#include <iostream>
#include <sstream>

#include <fmt/format.h>

#ifdef WIN32
#  include "GHOST_C-api.h"
#endif

#include "MEM_guardedalloc.h"

#include "CLG_log.h"

#include "DNA_ID.h"
#include "DNA_armature_types.h"
#include "DNA_brush_types.h"
#include "DNA_object_types.h"
#include "DNA_scene_types.h"
#include "DNA_screen_types.h"
#include "DNA_userdef_types.h"
#include "DNA_windowmanager_types.h"

#include "BLT_translation.hh"

#include "BLI_blenlib.h"
#include "BLI_dial_2d.h"
#include "BLI_math_rotation.h"
#include "BLI_math_vector_types.hh"
#include "BLI_string_utils.hh"
#include "BLI_time.h"
#include "BLI_utildefines.h"

#include "BKE_anim_data.hh"
#include "BKE_brush.hh"
#include "BKE_colortools.hh"
#include "BKE_context.hh"
#include "BKE_global.hh"
#include "BKE_idprop.hh"
#include "BKE_image.h"
#include "BKE_image_format.h"
#include "BKE_lib_id.hh"
#include "BKE_lib_query.hh"
#include "BKE_main.hh"
#include "BKE_material.h"
#include "BKE_preview_image.hh"
#include "BKE_report.hh"
#include "BKE_scene.hh"
#include "BKE_screen.hh" /* #BKE_ST_MAXNAME. */
#include "BKE_unit.hh"

#include "BKE_idtype.hh"

#include "BLF_api.hh"

#include "GPU_immediate.hh"
#include "GPU_immediate_util.hh"
#include "GPU_matrix.hh"
#include "GPU_state.hh"

#include "IMB_imbuf_types.hh"

#include "ED_fileselect.hh"
#include "ED_gpencil_legacy.hh"
#include "ED_grease_pencil.hh"
#include "ED_numinput.hh"
#include "ED_screen.hh"
#include "ED_undo.hh"
#include "ED_view3d.hh"

#include "RNA_access.hh"
#include "RNA_define.hh"
#include "RNA_enum_types.hh"
#include "RNA_path.hh"
#include "RNA_prototypes.h"

#include "UI_interface.hh"
#include "UI_interface_icons.hh"
#include "UI_resources.hh"

#include "WM_api.hh"
#include "WM_types.hh"

#include "wm.hh"
#include "wm_draw.hh"
#include "wm_event_system.hh"
#include "wm_event_types.hh"
#include "wm_files.hh"
#include "wm_window.hh"
#ifdef WITH_XR_OPENXR
#  include "wm_xr.hh"
#endif

#define UNDOCUMENTED_OPERATOR_TIP N_("(undocumented operator)")

/* -------------------------------------------------------------------- */
/** \name Operator API
 * \{ */

#define OP_BL_SEP_STRING "_OT_"
#define OP_BL_SEP_LEN 4

#define OP_PY_SEP_CHAR '.'
#define OP_PY_SEP_LEN 1

/* Difference between python 'identifier' and BL/C code one ("." separator replaced by "_OT_"),
 * and final `\0` char. */
#define OP_MAX_PY_IDNAME (OP_MAX_TYPENAME - OP_BL_SEP_LEN + OP_PY_SEP_LEN - 1)

size_t WM_operator_py_idname(char *dst, const char *src)
{
  const char *sep = strstr(src, OP_BL_SEP_STRING);
  if (sep) {
    const size_t sep_offset = size_t(sep - src);

    /* NOTE: we use ascii `tolower` instead of system `tolower`, because the
     * latter depends on the locale, and can lead to `idname` mismatch. */
    memcpy(dst, src, sep_offset);
    BLI_str_tolower_ascii(dst, sep_offset);

    dst[sep_offset] = OP_PY_SEP_CHAR;
    return BLI_strncpy_rlen(dst + (sep_offset + OP_PY_SEP_LEN),
                            sep + OP_BL_SEP_LEN,
                            OP_MAX_TYPENAME - sep_offset - OP_PY_SEP_LEN) +
           (sep_offset + OP_PY_SEP_LEN);
  }
  /* Should not happen but support just in case. */
  return BLI_strncpy_rlen(dst, src, OP_MAX_TYPENAME);
}

size_t WM_operator_bl_idname(char *dst, const char *src)
{
  const size_t from_len = size_t(strlen(src));

  const char *sep = strchr(src, OP_PY_SEP_CHAR);
  if (sep && (from_len <= OP_MAX_PY_IDNAME)) {
    const size_t sep_offset = size_t(sep - src);
    memcpy(dst, src, sep_offset);
    BLI_str_toupper_ascii(dst, sep_offset);

    memcpy(dst + sep_offset, OP_BL_SEP_STRING, OP_BL_SEP_LEN);
    BLI_strncpy(dst + sep_offset + OP_BL_SEP_LEN,
                sep + OP_PY_SEP_LEN,
                from_len - sep_offset - OP_PY_SEP_LEN + 1);
    return from_len + OP_BL_SEP_LEN - OP_PY_SEP_LEN;
  }
  /* Should not happen but support just in case. */
  return BLI_strncpy_rlen(dst, src, OP_MAX_TYPENAME);
}

bool WM_operator_py_idname_ok_or_report(ReportList *reports,
                                        const char *classname,
                                        const char *idname)
{
  const char *ch = idname;
  int dot = 0;
  int i;
  for (i = 0; *ch; i++, ch++) {
    if ((*ch >= 'a' && *ch <= 'z') || (*ch >= '0' && *ch <= '9') || *ch == '_') {
      /* Pass. */
    }
    else if (*ch == '.') {
      dot++;
    }
    else {
      BKE_reportf(reports,
                  RPT_ERROR,
                  "Registering operator class: '%s', invalid bl_idname '%s', at position %d",
                  classname,
                  idname,
                  i);
      return false;
    }
  }

  if (i > OP_MAX_PY_IDNAME) {
    BKE_reportf(reports,
                RPT_ERROR,
                "Registering operator class: '%s', invalid bl_idname '%s', "
                "is too long, maximum length is %d",
                classname,
                idname,
                OP_MAX_PY_IDNAME);
    return false;
  }

  if (dot != 1) {
    BKE_reportf(
        reports,
        RPT_ERROR,
        "Registering operator class: '%s', invalid bl_idname '%s', must contain 1 '.' character",
        classname,
        idname);
    return false;
  }
  return true;
}

std::string WM_operator_pystring_ex(bContext *C,
                                    wmOperator *op,
                                    const bool all_args,
                                    const bool macro_args,
                                    wmOperatorType *ot,
                                    PointerRNA *opptr)
{
  char idname_py[OP_MAX_TYPENAME];

  /* For building the string. */
  std::stringstream ss;

  /* Arbitrary, but can get huge string with stroke painting otherwise. */
  int max_prop_length = 10;

  WM_operator_py_idname(idname_py, ot->idname);
  ss << "bpy.ops." << idname_py << "(";

  if (op && op->macro.first) {
    /* Special handling for macros, else we only get default values in this case... */
    wmOperator *opm;
    bool first_op = true;

    opm = static_cast<wmOperator *>(macro_args ? op->macro.first : nullptr);

    for (; opm; opm = opm->next) {
      PointerRNA *opmptr = opm->ptr;
      PointerRNA opmptr_default;
      if (opmptr == nullptr) {
        WM_operator_properties_create_ptr(&opmptr_default, opm->type);
        opmptr = &opmptr_default;
      }

      std::string string_args = RNA_pointer_as_string_id(C, opmptr);
      if (first_op) {
        ss << opm->type->idname << '=' << string_args;
        first_op = false;
      }
      else {
        ss << ", " << opm->type->idname << '=' << string_args;
      }

      if (opmptr == &opmptr_default) {
        WM_operator_properties_free(&opmptr_default);
      }
    }
  }
  else {
    /* Only to get the original props for comparisons. */
    PointerRNA opptr_default;
    const bool macro_args_test = ot->macro.first ? macro_args : true;

    if (opptr == nullptr) {
      WM_operator_properties_create_ptr(&opptr_default, ot);
      opptr = &opptr_default;
    }

    ss << RNA_pointer_as_string_keywords(
        C, opptr, false, all_args, macro_args_test, max_prop_length);

    if (opptr == &opptr_default) {
      WM_operator_properties_free(&opptr_default);
    }
  }

  ss << ')';

  return ss.str();
}

std::string WM_operator_pystring(bContext *C,
                                 wmOperator *op,
                                 const bool all_args,
                                 const bool macro_args)
{
  return WM_operator_pystring_ex(C, op, all_args, macro_args, op->type, op->ptr);
}

std::string WM_operator_pystring_abbreviate(std::string str, int str_len_max)
{
  const int str_len = str.size();
  const size_t parens_start = str.find('(');
  if (parens_start == std::string::npos) {
    return str;
  }

  const size_t parens_end = str.find(parens_start + 1, ')');
  if (parens_end == std::string::npos) {
    return str;
  }

  const int parens_len = parens_end - parens_start;
  if (parens_len <= str_len_max) {
    return str;
  }

  /* Truncate after the first comma. */
  const size_t comma_first = str.find(parens_start, ',');
  if (comma_first == std::string::npos) {
    return str;
  }
  const char end_str[] = " ... )";
  const int end_str_len = sizeof(end_str) - 1;

  /* Leave a place for the first argument. */
  const int new_str_len = (comma_first - parens_start) + 1;

  if (str_len < new_str_len + parens_start + end_str_len + 1) {
    return str;
  }

  return str.substr(0, comma_first) + end_str;
}

/* Return nullptr if no match is found. */
#if 0
static const char *wm_context_member_from_ptr(bContext *C, const PointerRNA *ptr, bool *r_is_id)
{
  /* Loop over all context items and do 2 checks
   *
   * - See if the pointer is in the context.
   * - See if the pointers ID is in the context.
   */

  /* Don't get from the context store since this is normally
   * set only for the UI and not usable elsewhere. */
  ListBase lb = CTX_data_dir_get_ex(C, false, true, true);
  LinkData *link;

  const char *member_found = nullptr;
  const char *member_id = nullptr;
  bool member_found_is_id = false;

  for (link = lb.first; link; link = link->next) {
    const char *identifier = link->data;
    PointerRNA ctx_item_ptr = {{0}};
    // CTX_data_pointer_get(C, identifier);  /* XXX, this isn't working. */

    if (ctx_item_ptr.type == nullptr) {
      continue;
    }

    if (ptr->owner_id == ctx_item_ptr.owner_id) {
      const bool is_id = RNA_struct_is_ID(ctx_item_ptr.type);
      if ((ptr->data == ctx_item_ptr.data) && (ptr->type == ctx_item_ptr.type)) {
        /* Found! */
        member_found = identifier;
        member_found_is_id = is_id;
        break;
      }
      if (is_id) {
        /* Found a reference to this ID, so fallback to it if there is no direct reference. */
        member_id = identifier;
      }
    }
  }
  BLI_freelistN(&lb);

  if (member_found) {
    *r_is_id = member_found_is_id;
    return member_found;
  }
  else if (member_id) {
    *r_is_id = true;
    return member_id;
  }
  else {
    return nullptr;
  }
}

#else

/* Use hard coded checks for now. */

/**
 * \param: r_is_id:
 * - When set to true, the returned member is an ID type.
 *   This is a signal that #RNA_path_from_ID_to_struct needs to be used to calculate
 *   the remainder of the RNA path.
 * - When set to false, the returned member is not an ID type.
 *   In this case the context path *must* resolve to `ptr`,
 *   since there is no convenient way to calculate partial RNA paths.
 *
 * \note While the path to the ID is typically sufficient to calculate the remainder of the path,
 * in practice this would cause #WM_context_path_resolve_property_full to create a path such as:
 * `object.data.bones["Bones"].use_deform` such paths are not useful for key-shortcuts,
 * so this function supports returning data-paths directly to context members that aren't ID types.
 */
static const char *wm_context_member_from_ptr(const bContext *C,
                                              const PointerRNA *ptr,
                                              bool *r_is_id)
{
  const char *member_id = nullptr;
  bool is_id = false;

#  define CTX_TEST_PTR_ID(C, member, idptr) \
    { \
      const char *ctx_member = member; \
      PointerRNA ctx_item_ptr = CTX_data_pointer_get(C, ctx_member); \
      if (ctx_item_ptr.owner_id == idptr) { \
        member_id = ctx_member; \
        is_id = true; \
        break; \
      } \
    } \
    (void)0

#  define CTX_TEST_PTR_ID_CAST(C, member, member_full, cast, idptr) \
    { \
      const char *ctx_member = member; \
      const char *ctx_member_full = member_full; \
      PointerRNA ctx_item_ptr = CTX_data_pointer_get(C, ctx_member); \
      if (ctx_item_ptr.owner_id && (ID *)cast(ctx_item_ptr.owner_id) == idptr) { \
        member_id = ctx_member_full; \
        is_id = true; \
        break; \
      } \
    } \
    (void)0

#  define TEST_PTR_DATA_TYPE(member, rna_type, rna_ptr, dataptr_cmp) \
    { \
      const char *ctx_member = member; \
      if (RNA_struct_is_a((rna_ptr)->type, &(rna_type)) && (rna_ptr)->data == (dataptr_cmp)) { \
        member_id = ctx_member; \
        break; \
      } \
    } \
    (void)0

/* A version of #TEST_PTR_DATA_TYPE that calls `CTX_data_pointer_get_type(C, member)`. */
#  define TEST_PTR_DATA_TYPE_FROM_CONTEXT(member, rna_type, rna_ptr) \
    { \
      const char *ctx_member = member; \
      if (RNA_struct_is_a((rna_ptr)->type, &(rna_type)) && \
          (rna_ptr)->data == (CTX_data_pointer_get_type(C, ctx_member, &(rna_type)).data)) \
      { \
        member_id = ctx_member; \
        break; \
      } \
    } \
    (void)0

  /* General checks (multiple ID types). */
  if (ptr->owner_id) {
    const ID_Type ptr_id_type = GS(ptr->owner_id->name);

    /* Support break in the macros for an early exit. */
    do {
      /* Animation Data. */
      if (id_type_can_have_animdata(ptr_id_type)) {
        TEST_PTR_DATA_TYPE_FROM_CONTEXT("active_nla_track", RNA_NlaTrack, ptr);
        TEST_PTR_DATA_TYPE_FROM_CONTEXT("active_nla_strip", RNA_NlaStrip, ptr);
      }
    } while (false);
  }

  /* Specific ID type checks. */
  if (ptr->owner_id && (member_id == nullptr)) {

    const ID_Type ptr_id_type = GS(ptr->owner_id->name);
    switch (ptr_id_type) {
      case ID_SCE: {
        TEST_PTR_DATA_TYPE_FROM_CONTEXT("active_sequence_strip", RNA_Sequence, ptr);

        CTX_TEST_PTR_ID(C, "scene", ptr->owner_id);
        break;
      }
      case ID_OB: {
        TEST_PTR_DATA_TYPE_FROM_CONTEXT("active_pose_bone", RNA_PoseBone, ptr);

        CTX_TEST_PTR_ID(C, "object", ptr->owner_id);
        break;
      }
      /* From #rna_Main_objects_new. */
      case OB_DATA_SUPPORT_ID_CASE: {

        if (ptr_id_type == ID_AR) {
          const bArmature *arm = (bArmature *)ptr->owner_id;
          if (arm->edbo != nullptr) {
            TEST_PTR_DATA_TYPE("active_bone", RNA_EditBone, ptr, arm->act_edbone);
          }
          else {
            TEST_PTR_DATA_TYPE("active_bone", RNA_Bone, ptr, arm->act_bone);
          }
        }

#  define ID_CAST_OBDATA(id_pt) (((Object *)(id_pt))->data)
        CTX_TEST_PTR_ID_CAST(C, "object", "object.data", ID_CAST_OBDATA, ptr->owner_id);
        break;
#  undef ID_CAST_OBDATA
      }
      case ID_MA: {
#  define ID_CAST_OBMATACT(id_pt) \
    BKE_object_material_get(((Object *)id_pt), ((Object *)id_pt)->actcol)
        CTX_TEST_PTR_ID_CAST(
            C, "object", "object.active_material", ID_CAST_OBMATACT, ptr->owner_id);
        break;
#  undef ID_CAST_OBMATACT
      }
      case ID_WO: {
#  define ID_CAST_SCENEWORLD(id_pt) (((Scene *)(id_pt))->world)
        CTX_TEST_PTR_ID_CAST(C, "scene", "scene.world", ID_CAST_SCENEWORLD, ptr->owner_id);
        break;
#  undef ID_CAST_SCENEWORLD
      }
      case ID_SCR: {
        CTX_TEST_PTR_ID(C, "screen", ptr->owner_id);

        TEST_PTR_DATA_TYPE("area", RNA_Area, ptr, CTX_wm_area(C));
        TEST_PTR_DATA_TYPE("region", RNA_Region, ptr, CTX_wm_region(C));

        SpaceLink *space_data = CTX_wm_space_data(C);
        if (space_data != nullptr) {
          TEST_PTR_DATA_TYPE("space_data", RNA_Space, ptr, space_data);

          switch (space_data->spacetype) {
            case SPACE_VIEW3D: {
              const View3D *v3d = (View3D *)space_data;
              const View3DShading *shading = &v3d->shading;

              TEST_PTR_DATA_TYPE("space_data.overlay", RNA_View3DOverlay, ptr, v3d);
              TEST_PTR_DATA_TYPE("space_data.shading", RNA_View3DShading, ptr, shading);
              break;
            }
            case SPACE_GRAPH: {
              const SpaceGraph *sipo = (SpaceGraph *)space_data;
              const bDopeSheet *ads = sipo->ads;
              TEST_PTR_DATA_TYPE("space_data.dopesheet", RNA_DopeSheet, ptr, ads);
              break;
            }
            case SPACE_FILE: {
              const SpaceFile *sfile = (SpaceFile *)space_data;
              const FileSelectParams *params = ED_fileselect_get_active_params(sfile);
              TEST_PTR_DATA_TYPE("space_data.params", RNA_FileSelectParams, ptr, params);
              break;
            }
            case SPACE_IMAGE: {
              const SpaceImage *sima = (SpaceImage *)space_data;
              TEST_PTR_DATA_TYPE("space_data.overlay", RNA_SpaceImageOverlay, ptr, sima);
              TEST_PTR_DATA_TYPE("space_data.uv_editor", RNA_SpaceUVEditor, ptr, sima);
              break;
            }
            case SPACE_NLA: {
              const SpaceNla *snla = (SpaceNla *)space_data;
              const bDopeSheet *ads = snla->ads;
              TEST_PTR_DATA_TYPE("space_data.dopesheet", RNA_DopeSheet, ptr, ads);
              break;
            }
            case SPACE_ACTION: {
              const SpaceAction *sact = (SpaceAction *)space_data;
              const bDopeSheet *ads = &sact->ads;
              TEST_PTR_DATA_TYPE("space_data.dopesheet", RNA_DopeSheet, ptr, ads);
              break;
            }
            case SPACE_NODE: {
              const SpaceNode *snode = (SpaceNode *)space_data;
              TEST_PTR_DATA_TYPE("space_data.overlay", RNA_SpaceNodeOverlay, ptr, snode);
              break;
            }
          }
        }

        break;
      }
      default:
        break;
    }
#  undef CTX_TEST_PTR_ID
#  undef CTX_TEST_PTR_ID_CAST
#  undef TEST_PTR_DATA_TYPE
  }

  *r_is_id = is_id;

  return member_id;
}
#endif

std::optional<std::string> WM_context_path_resolve_property_full(const bContext *C,
                                                                 const PointerRNA *ptr,
                                                                 PropertyRNA *prop,
                                                                 int index)
{
  bool is_id;
  const char *member_id = wm_context_member_from_ptr(C, ptr, &is_id);
  if (!member_id) {
    return std::nullopt;
  }
  std::string member_id_data_path;
  if (is_id && !RNA_struct_is_ID(ptr->type)) {
    std::optional<std::string> data_path = RNA_path_from_ID_to_struct(ptr);
    if (data_path) {
      if (prop != nullptr) {
        std::string prop_str = RNA_path_property_py(ptr, prop, index);
        if (prop_str[0] == '[') {
          member_id_data_path = fmt::format("{}.{}{}", member_id, *data_path, prop_str);
        }
        else {
          member_id_data_path = fmt::format("{}.{}.{}", member_id, *data_path, prop_str);
        }
      }
      else {
        member_id_data_path = fmt::format("{}.{}", member_id, *data_path);
      }
    }
  }
  else {
    if (prop != nullptr) {
      std::string prop_str = RNA_path_property_py(ptr, prop, index);
      if (prop_str[0] == '[') {
        member_id_data_path = fmt::format("{}{}", member_id, prop_str);
      }
      else {
        member_id_data_path = fmt::format("{}.{}", member_id, prop_str);
      }
    }
    else {
      member_id_data_path = member_id;
    }
  }

  return member_id_data_path;
}

std::optional<std::string> WM_context_path_resolve_full(bContext *C, const PointerRNA *ptr)
{
  return WM_context_path_resolve_property_full(C, ptr, nullptr, -1);
}

static std::optional<std::string> wm_prop_pystring_from_context(bContext *C,
                                                                PointerRNA *ptr,
                                                                PropertyRNA *prop,
                                                                int index)
{
  std::optional<std::string> member_id_data_path = WM_context_path_resolve_property_full(
      C, ptr, prop, index);
  if (!member_id_data_path.has_value()) {
    return std::nullopt;
  }
  return "bpy.context." + member_id_data_path.value();
}

std::optional<std::string> WM_prop_pystring_assign(bContext *C,
                                                   PointerRNA *ptr,
                                                   PropertyRNA *prop,
                                                   int index)
{
  std::optional<std::string> lhs = C ? wm_prop_pystring_from_context(C, ptr, prop, index) :
                                       std::nullopt;

  if (!lhs.has_value()) {
    /* Fallback to `bpy.data.foo[id]` if we don't find in the context. */
    if (std::optional<std::string> lhs_str = RNA_path_full_property_py(ptr, prop, index)) {
      lhs = lhs_str;
    }
    else {
      return std::nullopt;
    }
  }

  std::string rhs = RNA_property_as_string(C, ptr, prop, index, INT_MAX);

  std::string ret = fmt::format("{} = {}", lhs.value(), rhs);
  return ret;
}

void WM_operator_properties_create_ptr(PointerRNA *ptr, wmOperatorType *ot)
{
  /* Set the ID so the context can be accessed: see #STRUCT_NO_CONTEXT_WITHOUT_OWNER_ID. */
  *ptr = RNA_pointer_create(static_cast<ID *>(G_MAIN->wm.first), ot->srna, nullptr);
}

void WM_operator_properties_create(PointerRNA *ptr, const char *opstring)
{
  wmOperatorType *ot = WM_operatortype_find(opstring, false);

  if (ot) {
    WM_operator_properties_create_ptr(ptr, ot);
  }
  else {
    /* Set the ID so the context can be accessed: see #STRUCT_NO_CONTEXT_WITHOUT_OWNER_ID. */
    *ptr = RNA_pointer_create(
        static_cast<ID *>(G_MAIN->wm.first), &RNA_OperatorProperties, nullptr);
  }
}

void WM_operator_properties_alloc(PointerRNA **ptr, IDProperty **properties, const char *opstring)
{
  IDProperty *tmp_properties = nullptr;
  /* Allow passing nullptr for properties, just create the properties here then. */
  if (properties == nullptr) {
    properties = &tmp_properties;
  }

  if (*properties == nullptr) {
    *properties = blender::bke::idprop::create_group("wmOpItemProp").release();
  }

  if (*ptr == nullptr) {
    *ptr = static_cast<PointerRNA *>(MEM_callocN(sizeof(PointerRNA), "wmOpItemPtr"));
    WM_operator_properties_create(*ptr, opstring);
  }

  (*ptr)->data = *properties;
}

void WM_operator_properties_sanitize(PointerRNA *ptr, const bool no_context)
{
  RNA_STRUCT_BEGIN (ptr, prop) {
    switch (RNA_property_type(prop)) {
      case PROP_ENUM:
        if (no_context) {
          RNA_def_property_flag(prop, PROP_ENUM_NO_CONTEXT);
        }
        else {
          RNA_def_property_clear_flag(prop, PROP_ENUM_NO_CONTEXT);
        }
        break;
      case PROP_POINTER: {
        StructRNA *ptype = RNA_property_pointer_type(ptr, prop);

        /* Recurse into operator properties. */
        if (RNA_struct_is_a(ptype, &RNA_OperatorProperties)) {
          PointerRNA opptr = RNA_property_pointer_get(ptr, prop);
          WM_operator_properties_sanitize(&opptr, no_context);
        }
        break;
      }
      default:
        break;
    }
  }
  RNA_STRUCT_END;
}

bool WM_operator_properties_default(PointerRNA *ptr, const bool do_update)
{
  bool changed = false;
  RNA_STRUCT_BEGIN (ptr, prop) {
    switch (RNA_property_type(prop)) {
      case PROP_POINTER: {
        StructRNA *ptype = RNA_property_pointer_type(ptr, prop);
        if (ptype != &RNA_Struct) {
          PointerRNA opptr = RNA_property_pointer_get(ptr, prop);
          changed |= WM_operator_properties_default(&opptr, do_update);
        }
        break;
      }
      default:
        if ((do_update == false) || (RNA_property_is_set(ptr, prop) == false)) {
          if (RNA_property_reset(ptr, prop, -1)) {
            changed = true;
          }
        }
        break;
    }
  }
  RNA_STRUCT_END;

  return changed;
}

void WM_operator_properties_reset(wmOperator *op)
{
  if (op->ptr->data) {
    PropertyRNA *iterprop = RNA_struct_iterator_property(op->type->srna);

    RNA_PROP_BEGIN (op->ptr, itemptr, iterprop) {
      PropertyRNA *prop = static_cast<PropertyRNA *>(itemptr.data);

      if ((RNA_property_flag(prop) & (PROP_SKIP_SAVE | PROP_SKIP_PRESET)) == 0) {
        const char *identifier = RNA_property_identifier(prop);
        RNA_struct_idprops_unset(op->ptr, identifier);
      }
    }
    RNA_PROP_END;
  }
}

void WM_operator_properties_clear(PointerRNA *ptr)
{
  IDProperty *properties = static_cast<IDProperty *>(ptr->data);

  if (properties) {
    IDP_ClearProperty(properties);
  }
}

void WM_operator_properties_free(PointerRNA *ptr)
{
  IDProperty *properties = static_cast<IDProperty *>(ptr->data);

  if (properties) {
    IDP_FreeProperty(properties);
    ptr->data = nullptr; /* Just in case. */
  }
}

/** \} */

/* -------------------------------------------------------------------- */
/** \name Operator Last Properties API
 * \{ */

#if 1 /* May want to disable operator remembering previous state for testing. */

static bool operator_last_properties_init_impl(wmOperator *op, IDProperty *last_properties)
{
  bool changed = false;
  IDProperty *replaceprops = blender::bke::idprop::create_group("wmOperatorProperties").release();

  PropertyRNA *iterprop = RNA_struct_iterator_property(op->type->srna);

  RNA_PROP_BEGIN (op->ptr, itemptr, iterprop) {
    PropertyRNA *prop = static_cast<PropertyRNA *>(itemptr.data);
    if ((RNA_property_flag(prop) & PROP_SKIP_SAVE) == 0) {
      if (!RNA_property_is_set(op->ptr, prop)) { /* Don't override a setting already set. */
        const char *identifier = RNA_property_identifier(prop);
        IDProperty *idp_src = IDP_GetPropertyFromGroup(last_properties, identifier);
        if (idp_src) {
          IDProperty *idp_dst = IDP_CopyProperty(idp_src);

          /* NOTE: in the future this may need to be done recursively,
           * but for now RNA doesn't access nested operators. */
          idp_dst->flag |= IDP_FLAG_GHOST;

          /* Add to temporary group instead of immediate replace,
           * because we are iterating over this group. */
          IDP_AddToGroup(replaceprops, idp_dst);
          changed = true;
        }
      }
    }
  }
  RNA_PROP_END;

  if (changed) {
    CLOG_INFO(WM_LOG_OPERATORS, 1, "loading previous properties for '%s'", op->type->idname);
  }
  IDP_MergeGroup(op->properties, replaceprops, true);
  IDP_FreeProperty(replaceprops);
  return changed;
}

bool WM_operator_last_properties_init(wmOperator *op)
{
  bool changed = false;
  if (op->type->last_properties) {
    changed |= operator_last_properties_init_impl(op, op->type->last_properties);
    LISTBASE_FOREACH (wmOperator *, opm, &op->macro) {
      IDProperty *idp_src = IDP_GetPropertyFromGroup(op->type->last_properties, opm->idname);
      if (idp_src) {
        changed |= operator_last_properties_init_impl(opm, idp_src);
      }
    }
  }
  return changed;
}

bool WM_operator_last_properties_store(wmOperator *op)
{
  if (op->type->last_properties) {
    IDP_FreeProperty(op->type->last_properties);
    op->type->last_properties = nullptr;
  }

  if (op->properties) {
    if (!BLI_listbase_is_empty(&op->properties->data.group)) {
      CLOG_INFO(WM_LOG_OPERATORS, 1, "storing properties for '%s'", op->type->idname);
    }
    op->type->last_properties = IDP_CopyProperty(op->properties);
  }

  if (op->macro.first != nullptr) {
    LISTBASE_FOREACH (wmOperator *, opm, &op->macro) {
      if (opm->properties) {
        if (op->type->last_properties == nullptr) {
          op->type->last_properties =
              blender::bke::idprop::create_group("wmOperatorProperties").release();
        }
        IDProperty *idp_macro = IDP_CopyProperty(opm->properties);
        STRNCPY(idp_macro->name, opm->type->idname);
        IDP_ReplaceInGroup(op->type->last_properties, idp_macro);
      }
    }
  }

  return (op->type->last_properties != nullptr);
}

#else

bool WM_operator_last_properties_init(wmOperator * /*op*/)
{
  return false;
}

bool WM_operator_last_properties_store(wmOperator * /*op*/)
{
  return false;
}

#endif

/** \} */

/* -------------------------------------------------------------------- */
/** \name Default Operator Callbacks
 * \{ */

int WM_generic_select_modal(bContext *C, wmOperator *op, const wmEvent *event)
{
  PropertyRNA *wait_to_deselect_prop = RNA_struct_find_property(op->ptr,
                                                                "wait_to_deselect_others");
  const short init_event_type = short(POINTER_AS_INT(op->customdata));
  int ret_value = 0;

  /* Get settings from RNA properties for operator. */
  const int mval[2] = {RNA_int_get(op->ptr, "mouse_x"), RNA_int_get(op->ptr, "mouse_y")};

  if (init_event_type == 0) {
    if (event->val == KM_PRESS) {
      RNA_property_boolean_set(op->ptr, wait_to_deselect_prop, true);

      ret_value = op->type->exec(C, op);
      OPERATOR_RETVAL_CHECK(ret_value);
      op->customdata = POINTER_FROM_INT(int(event->type));
      if (ret_value & OPERATOR_RUNNING_MODAL) {
        WM_event_add_modal_handler(C, op);
      }
      return ret_value | OPERATOR_PASS_THROUGH;
    }
    /* If we are in init phase, and cannot validate init of modal operations,
     * just fall back to basic exec.
     */
    RNA_property_boolean_set(op->ptr, wait_to_deselect_prop, false);

    ret_value = op->type->exec(C, op);
    OPERATOR_RETVAL_CHECK(ret_value);

    return ret_value | OPERATOR_PASS_THROUGH;
  }
  if (event->type == init_event_type && event->val == KM_RELEASE) {
    RNA_property_boolean_set(op->ptr, wait_to_deselect_prop, false);

    ret_value = op->type->exec(C, op);
    OPERATOR_RETVAL_CHECK(ret_value);

    return ret_value | OPERATOR_PASS_THROUGH;
  }
  if (ISMOUSE_MOTION(event->type)) {
    const int drag_delta[2] = {
        mval[0] - event->mval[0],
        mval[1] - event->mval[1],
    };
    /* If user moves mouse more than defined threshold, we consider select operator as
     * finished. Otherwise, it is still running until we get an 'release' event. In any
     * case, we pass through event, but select op is not finished yet. */
    if (WM_event_drag_test_with_delta(event, drag_delta)) {
      return OPERATOR_FINISHED | OPERATOR_PASS_THROUGH;
    }
    /* Important not to return anything other than PASS_THROUGH here,
     * otherwise it prevents underlying drag detection code to work properly. */
    return OPERATOR_PASS_THROUGH;
  }

  return OPERATOR_RUNNING_MODAL | OPERATOR_PASS_THROUGH;
}

int WM_generic_select_invoke(bContext *C, wmOperator *op, const wmEvent *event)
{
  ARegion *region = CTX_wm_region(C);

  int mval[2];
  WM_event_drag_start_mval(event, region, mval);

  RNA_int_set(op->ptr, "mouse_x", mval[0]);
  RNA_int_set(op->ptr, "mouse_y", mval[1]);

  op->customdata = POINTER_FROM_INT(0);

  return op->type->modal(C, op, event);
}

void WM_operator_view3d_unit_defaults(bContext *C, wmOperator *op)
{
  if (op->flag & OP_IS_INVOKE) {
    Scene *scene = CTX_data_scene(C);
    View3D *v3d = CTX_wm_view3d(C);

    const float dia = v3d ? ED_view3d_grid_scale(scene, v3d, nullptr) :
                            ED_scene_grid_scale(scene, nullptr);

    /* Always run, so the values are initialized,
     * otherwise we may get differ behavior when `dia != 1.0`. */
    RNA_STRUCT_BEGIN (op->ptr, prop) {
      if (RNA_property_type(prop) == PROP_FLOAT) {
        PropertySubType pstype = RNA_property_subtype(prop);
        if (pstype == PROP_DISTANCE) {
          /* We don't support arrays yet. */
          BLI_assert(RNA_property_array_check(prop) == false);
          /* Initialize. */
          if (!RNA_property_is_set_ex(op->ptr, prop, false)) {
            const float value = RNA_property_float_get_default(op->ptr, prop) * dia;
            RNA_property_float_set(op->ptr, prop, value);
          }
        }
      }
    }
    RNA_STRUCT_END;
  }
}

int WM_operator_smooth_viewtx_get(const wmOperator *op)
{
  return (op->flag & OP_IS_INVOKE) ? U.smooth_viewtx : 0;
}

int WM_menu_invoke_ex(bContext *C, wmOperator *op, wmOperatorCallContext opcontext)
{
  PropertyRNA *prop = op->type->prop;

  if (prop == nullptr) {
    CLOG_ERROR(WM_LOG_OPERATORS, "'%s' has no enum property set", op->type->idname);
  }
  else if (RNA_property_type(prop) != PROP_ENUM) {
    CLOG_ERROR(WM_LOG_OPERATORS,
               "'%s', '%s' is not an enum property",
               op->type->idname,
               RNA_property_identifier(prop));
  }
  else if (RNA_property_is_set(op->ptr, prop)) {
    const int retval = op->type->exec(C, op);
    OPERATOR_RETVAL_CHECK(retval);
    return retval;
  }
  else {
    uiPopupMenu *pup = UI_popup_menu_begin(
        C, WM_operatortype_name(op->type, op->ptr).c_str(), ICON_NONE);
    uiLayout *layout = UI_popup_menu_layout(pup);
    /* Set this so the default execution context is the same as submenus. */
    uiLayoutSetOperatorContext(layout, opcontext);
    uiItemsFullEnumO(layout,
                     op->type->idname,
                     RNA_property_identifier(prop),
                     static_cast<IDProperty *>(op->ptr->data),
                     opcontext,
                     UI_ITEM_NONE);
    UI_popup_menu_end(C, pup);
    return OPERATOR_INTERFACE;
  }

  return OPERATOR_CANCELLED;
}

int WM_menu_invoke(bContext *C, wmOperator *op, const wmEvent * /*event*/)
{
  return WM_menu_invoke_ex(C, op, WM_OP_INVOKE_REGION_WIN);
}

struct EnumSearchMenu {
  wmOperator *op; /* The operator that will be executed when selecting an item. */
};

/** Generic enum search invoke popup. */
static uiBlock *wm_enum_search_menu(bContext *C, ARegion *region, void *arg)
{
  EnumSearchMenu *search_menu = static_cast<EnumSearchMenu *>(arg);
  wmWindow *win = CTX_wm_window(C);
  wmOperator *op = search_menu->op;
  /* `template_ID` uses `4 * widget_unit` for width,
   * we use a bit more, some items may have a suffix to show. */
  const int width = UI_searchbox_size_x();
  const int height = UI_searchbox_size_y();
  static char search[256] = "";

  uiBlock *block = UI_block_begin(C, region, "_popup", UI_EMBOSS);
  UI_block_flag_enable(block, UI_BLOCK_LOOP | UI_BLOCK_MOVEMOUSE_QUIT | UI_BLOCK_SEARCH_MENU);
  UI_block_theme_style_set(block, UI_BLOCK_THEME_STYLE_POPUP);

  search[0] = '\0';
#if 0 /* Ok, this isn't so easy. */
  uiDefBut(block,
           UI_BTYPE_LABEL,
           0,
           WM_operatortype_name(op->type, op->ptr),
           10,
           10,
           UI_searchbox_size_x(),
           UI_UNIT_Y,
           nullptr,
           0.0,
           0.0,
           "");
#endif
  uiBut *but = uiDefSearchButO_ptr(block,
                                   op->type,
                                   static_cast<IDProperty *>(op->ptr->data),
                                   search,
                                   0,
                                   ICON_VIEWZOOM,
                                   sizeof(search),
                                   10,
                                   10,
                                   width,
                                   UI_UNIT_Y,
                                   "");

  /* Fake button, it holds space for search items. */
  uiDefBut(block,
           UI_BTYPE_LABEL,
           0,
           "",
           10,
           10 - UI_searchbox_size_y(),
           width,
           height,
           nullptr,
           0,
           0,
           nullptr);

  /* Move it downwards, mouse over button. */
  UI_block_bounds_set_popup(block, 0.3f * U.widget_unit, blender::int2{0, -UI_UNIT_Y});

  UI_but_focus_on_enter_event(win, but);

  return block;
}

int WM_enum_search_invoke(bContext *C, wmOperator *op, const wmEvent * /*event*/)
{
  static EnumSearchMenu search_menu;
  search_menu.op = op;
  UI_popup_block_invoke(C, wm_enum_search_menu, &search_menu, nullptr);
  return OPERATOR_INTERFACE;
}

int WM_operator_confirm_message_ex(bContext *C,
                                   wmOperator *op,
                                   const char *title,
                                   const int icon,
                                   const char *message,
                                   const wmOperatorCallContext /*opcontext*/)
{
  int alert_icon = ALERT_ICON_QUESTION;
  switch (icon) {
    case ICON_NONE:
      alert_icon = ALERT_ICON_NONE;
      break;
    case ICON_ERROR:
      alert_icon = ALERT_ICON_WARNING;
      break;
    case ICON_QUESTION:
      alert_icon = ALERT_ICON_QUESTION;
      break;
    case ICON_CANCEL:
      alert_icon = ALERT_ICON_ERROR;
      break;
    case ICON_INFO:
      alert_icon = ALERT_ICON_INFO;
      break;
  }
  return WM_operator_confirm_ex(C, op, IFACE_(title), nullptr, IFACE_(message), alert_icon, false);
}

int WM_operator_confirm_message(bContext *C, wmOperator *op, const char *message)
{
  return WM_operator_confirm_ex(
      C, op, IFACE_(message), nullptr, IFACE_("OK"), ALERT_ICON_NONE, false);
}

int WM_operator_confirm(bContext *C, wmOperator *op, const wmEvent * /*event*/)
{
  return WM_operator_confirm_ex(
      C, op, IFACE_(op->type->name), nullptr, IFACE_("OK"), ALERT_ICON_NONE, false);
}

int WM_operator_confirm_or_exec(bContext *C, wmOperator *op, const wmEvent * /*event*/)
{
  const bool confirm = RNA_boolean_get(op->ptr, "confirm");
  if (confirm) {
    return WM_operator_confirm_ex(
        C, op, IFACE_(op->type->name), nullptr, IFACE_("OK"), ALERT_ICON_NONE, false);
  }
  return op->type->exec(C, op);
}

int WM_operator_filesel(bContext *C, wmOperator *op, const wmEvent * /*event*/)
{
  if (RNA_struct_property_is_set(op->ptr, "filepath")) {
    return WM_operator_call_notest(C, op); /* Call exec direct. */
  }
  WM_event_add_fileselect(C, op);
  return OPERATOR_RUNNING_MODAL;
}

bool WM_operator_filesel_ensure_ext_imtype(wmOperator *op, const ImageFormatData *im_format)
{
  char filepath[FILE_MAX];
  /* Don't nullptr check prop, this can only run on ops with a 'filepath'. */
  PropertyRNA *prop = RNA_struct_find_property(op->ptr, "filepath");
  RNA_property_string_get(op->ptr, prop, filepath);
  if (BKE_image_path_ext_from_imformat_ensure(filepath, sizeof(filepath), im_format)) {
    RNA_property_string_set(op->ptr, prop, filepath);
    /* NOTE: we could check for and update 'filename' here,
     * but so far nothing needs this. */
    return true;
  }
  return false;
}

bool WM_operator_winactive(bContext *C)
{
  if (CTX_wm_window(C) == nullptr) {
    return false;
  }
  return true;
}

bool WM_operator_check_ui_enabled(const bContext *C, const char *idname)
{
  wmWindowManager *wm = CTX_wm_manager(C);
  Scene *scene = CTX_data_scene(C);

  return !((ED_undo_is_valid(C, idname) == false) || WM_jobs_test(wm, scene, WM_JOB_TYPE_ANY));
}

wmOperator *WM_operator_last_redo(const bContext *C)
{
  wmWindowManager *wm = CTX_wm_manager(C);

  /* Only for operators that are registered and did an undo push. */
  LISTBASE_FOREACH_BACKWARD (wmOperator *, op, &wm->operators) {
    if ((op->type->flag & OPTYPE_REGISTER) && (op->type->flag & OPTYPE_UNDO)) {
      return op;
    }
  }

  return nullptr;
}

IDProperty *WM_operator_last_properties_ensure_idprops(wmOperatorType *ot)
{
  if (ot->last_properties == nullptr) {
    ot->last_properties = blender::bke::idprop::create_group("wmOperatorProperties").release();
  }
  return ot->last_properties;
}

void WM_operator_last_properties_ensure(wmOperatorType *ot, PointerRNA *ptr)
{
  IDProperty *props = WM_operator_last_properties_ensure_idprops(ot);
  *ptr = RNA_pointer_create(static_cast<ID *>(G_MAIN->wm.first), ot->srna, props);
}

ID *WM_operator_drop_load_path(bContext *C, wmOperator *op, const short idcode)
{
  Main *bmain = CTX_data_main(C);
  ID *id = nullptr;

  /* Check input variables. */
  if (RNA_struct_property_is_set(op->ptr, "filepath")) {
    const bool is_relative_path = RNA_boolean_get(op->ptr, "relative_path");
    char filepath[FILE_MAX];
    bool exists = false;

    RNA_string_get(op->ptr, "filepath", filepath);

    errno = 0;

    if (idcode == ID_IM) {
      id = (ID *)BKE_image_load_exists_ex(bmain, filepath, &exists);
    }
    else {
      BLI_assert_unreachable();
    }

    if (!id) {
      BKE_reportf(op->reports,
                  RPT_ERROR,
                  "Cannot read %s '%s': %s",
                  BKE_idtype_idcode_to_name(idcode),
                  filepath,
                  errno ? strerror(errno) : RPT_("unsupported format"));
      return nullptr;
    }

    if (is_relative_path) {
      if (exists == false) {
        if (idcode == ID_IM) {
          BLI_path_rel(((Image *)id)->filepath, BKE_main_blendfile_path(bmain));
        }
        else {
          BLI_assert_unreachable();
        }
      }
    }

    return id;
  }

  if (!WM_operator_properties_id_lookup_is_set(op->ptr)) {
    return nullptr;
  }

  /* Lookup an already existing ID. */
  id = WM_operator_properties_id_lookup_from_name_or_session_uid(bmain, op->ptr, ID_Type(idcode));

  if (!id) {
    /* Print error with the name if the name is available. */

    if (RNA_struct_property_is_set(op->ptr, "name")) {
      char name[MAX_ID_NAME - 2];
      RNA_string_get(op->ptr, "name", name);
      BKE_reportf(
          op->reports, RPT_ERROR, "%s '%s' not found", BKE_idtype_idcode_to_name(idcode), name);
      return nullptr;
    }

    BKE_reportf(op->reports, RPT_ERROR, "%s not found", BKE_idtype_idcode_to_name(idcode));
    return nullptr;
  }

  id_us_plus(id);
  return id;
}

static void wm_block_redo_cb(bContext *C, void *arg_op, int /*arg_event*/)
{
  wmOperator *op = static_cast<wmOperator *>(arg_op);

  if (op == WM_operator_last_redo(C)) {
    /* Operator was already executed once? undo & repeat. */
    ED_undo_operator_repeat(C, op);
  }
  else {
    /* Operator not executed yet, call it. */
    ED_undo_push_op(C, op);
    wm_operator_register(C, op);

    WM_operator_repeat(C, op);
  }
}

static void wm_block_redo_cancel_cb(bContext *C, void *arg_op)
{
  wmOperator *op = static_cast<wmOperator *>(arg_op);

  /* If operator never got executed, free it. */
  if (op != WM_operator_last_redo(C)) {
    WM_operator_free(op);
  }
}

static uiBlock *wm_block_create_redo(bContext *C, ARegion *region, void *arg_op)
{
  wmOperator *op = static_cast<wmOperator *>(arg_op);
  const uiStyle *style = UI_style_get_dpi();
  int width = 15 * UI_UNIT_X;

  uiBlock *block = UI_block_begin(C, region, __func__, UI_EMBOSS);
  UI_block_flag_disable(block, UI_BLOCK_LOOP);
  UI_block_theme_style_set(block, UI_BLOCK_THEME_STYLE_REGULAR);

  /* #UI_BLOCK_NUMSELECT for layer buttons. */
  UI_block_flag_enable(block, UI_BLOCK_NUMSELECT | UI_BLOCK_KEEP_OPEN | UI_BLOCK_MOVEMOUSE_QUIT);

  /* If register is not enabled, the operator gets freed on #OPERATOR_FINISHED
   * ui_apply_but_funcs_after calls #ED_undo_operator_repeate_cb and crashes. */
  BLI_assert(op->type->flag & OPTYPE_REGISTER);

  UI_block_func_handle_set(block, wm_block_redo_cb, arg_op);
  UI_popup_dummy_panel_set(region, block);
  uiLayout *layout = UI_block_layout(
      block, UI_LAYOUT_VERTICAL, UI_LAYOUT_PANEL, 0, 0, width, UI_UNIT_Y, 0, style);

  if (op == WM_operator_last_redo(C)) {
    if (!WM_operator_check_ui_enabled(C, op->type->name)) {
      uiLayoutSetEnabled(layout, false);
    }
  }

  uiItemL_ex(layout, WM_operatortype_name(op->type, op->ptr).c_str(), ICON_NONE, true, false);
  uiItemS_ex(layout, 0.2f, LayoutSeparatorType::Line);
  uiItemS_ex(layout, 0.5f);

  uiLayout *col = uiLayoutColumn(layout, false);
<<<<<<< HEAD
  /* BFA - align operator properties to left in redo panel (UI_BUT_LABEL_ALIGN_SPLIT_COLUMN) */
  uiTemplateOperatorPropertyButs(
      C, col, op, UI_BUT_LABEL_ALIGN_SPLIT_COLUMN, UI_TEMPLATE_OP_PROPS_SHOW_TITLE);
=======
  uiTemplateOperatorPropertyButs(C, col, op, UI_BUT_LABEL_ALIGN_NONE, 0);
>>>>>>> ae5038f4

  UI_block_bounds_set_popup(block, 7 * UI_SCALE_FAC, nullptr);

  return block;
}

struct wmOpPopUp {
  wmOperator *op;
  int width;
  int free_op;
  std::string title;
  std::string message;
  std::string confirm_text;
  eAlertIcon icon;
  wmPopupSize size;
  wmPopupPosition position;
  bool cancel_default;
  bool mouse_move_quit;
  bool include_properties;
};

/* Only invoked by OK button in popups created with #wm_block_dialog_create(). */
static void dialog_exec_cb(bContext *C, void *arg1, void *arg2)
{
  wmOperator *op;
  {
    /* Execute will free the operator.
     * In this case, wm_operator_ui_popup_cancel won't run. */
    wmOpPopUp *data = static_cast<wmOpPopUp *>(arg1);
    op = data->op;
    MEM_delete(data);
  }

  uiBlock *block = static_cast<uiBlock *>(arg2);
  /* Explicitly set UI_RETURN_OK flag, otherwise the menu might be canceled
   * in case WM_operator_call_ex exits/reloads the current file (#49199). */

  UI_popup_menu_retval_set(block, UI_RETURN_OK, true);

  /* Get context data *after* WM_operator_call_ex
   * which might have closed the current file and changed context. */
  wmWindow *win = CTX_wm_window(C);
  UI_popup_block_close(C, win, block);

  WM_operator_call_ex(C, op, true);
}

static void wm_operator_ui_popup_cancel(bContext *C, void *user_data);

/* Only invoked by Cancel button in popups created with #wm_block_dialog_create(). */
static void dialog_cancel_cb(bContext *C, void *arg1, void *arg2)
{
  wm_operator_ui_popup_cancel(C, arg1);
  uiBlock *block = static_cast<uiBlock *>(arg2);
  UI_popup_menu_retval_set(block, UI_RETURN_CANCEL, true);
  wmWindow *win = CTX_wm_window(C);
  UI_popup_block_close(C, win, block);
}

/**
 * Dialogs are popups that require user verification (click OK) before exec.
 */
static uiBlock *wm_block_dialog_create(bContext *C, ARegion *region, void *user_data)
{
  wmOpPopUp *data = static_cast<wmOpPopUp *>(user_data);
  wmOperator *op = data->op;
  const uiStyle *style = UI_style_get_dpi();
  const bool small = data->size == WM_POPUP_SIZE_SMALL;
  const short icon_size = (small ? 32 : 64) * UI_SCALE_FAC;

  uiBlock *block = UI_block_begin(C, region, __func__, UI_EMBOSS);
  UI_block_flag_disable(block, UI_BLOCK_LOOP);
  UI_block_theme_style_set(block, UI_BLOCK_THEME_STYLE_POPUP);
  UI_popup_dummy_panel_set(region, block);

  if (data->mouse_move_quit) {
    UI_block_flag_enable(block, UI_BLOCK_MOVEMOUSE_QUIT);
  }
  if (data->icon < ALERT_ICON_NONE || data->icon >= ALERT_ICON_MAX) {
    data->icon = ALERT_ICON_QUESTION;
  }

  UI_block_flag_enable(block, UI_BLOCK_KEEP_OPEN | UI_BLOCK_NUMSELECT);

  UI_fontstyle_set(&style->widget);
  /* Width based on the text lengths. */
  int text_width = std::max(
      120 * UI_SCALE_FAC,
      BLF_width(style->widget.uifont_id, data->title.c_str(), BLF_DRAW_STR_DUMMY_MAX));

  /* Break Message into multiple lines. */
  blender::Vector<std::string> message_lines;
  blender::StringRef messaged_trimmed = blender::StringRef(data->message).trim();
  std::istringstream message_stream(messaged_trimmed);
  std::string line;
  while (std::getline(message_stream, line)) {
    message_lines.append(line);
    text_width = std::max(
        text_width, int(BLF_width(style->widget.uifont_id, line.c_str(), BLF_DRAW_STR_DUMMY_MAX)));
  }

  int dialog_width = std::max(text_width + int(style->columnspace * 2.5), data->width);

  /* Adjust width if the button text is long. */
  const int longest_button_text = std::max(
      BLF_width(style->widget.uifont_id, data->confirm_text.c_str(), BLF_DRAW_STR_DUMMY_MAX),
      BLF_width(style->widget.uifont_id, IFACE_("Cancel"), BLF_DRAW_STR_DUMMY_MAX));
  dialog_width = std::max(dialog_width, 3 * longest_button_text);

  uiLayout *layout;
  if (data->icon != ALERT_ICON_NONE) {
    layout = uiItemsAlertBox(
        block, style, dialog_width + icon_size, eAlertIcon(data->icon), icon_size);
  }
  else {
    layout = UI_block_layout(
        block, UI_LAYOUT_VERTICAL, UI_LAYOUT_PANEL, 0, 0, dialog_width, 0, 0, style);
  }

  /* Title. */
  if (!data->title.empty()) {
    uiItemL_ex(layout, data->title.c_str(), ICON_NONE, true, false);

    /* Line under the title if there are properties but no message body. */
    if (data->include_properties && message_lines.size() == 0) {
      uiItemS_ex(layout, 0.2f, LayoutSeparatorType::Line);
    };
  }

  /* Message lines. */
  for (auto &st : message_lines) {
    uiItemL(layout, st.c_str(), ICON_NONE);
  }

  if (data->include_properties) {
    uiItemS_ex(layout, 0.5f);
    uiTemplateOperatorPropertyButs(C, layout, op, UI_BUT_LABEL_ALIGN_SPLIT_COLUMN, 0);
  }

  uiItemS_ex(layout, small ? 0.1f : 2.0f);

  /* Clear so the OK button is left alone. */
  UI_block_func_set(block, nullptr, nullptr, nullptr);

#ifdef _WIN32
  const bool windows_layout = true;
#else
  const bool windows_layout = false;
#endif

  /* New column so as not to interfere with custom layouts, see: #26436. */
  {
    uiLayout *col = uiLayoutColumn(layout, false);
    uiBlock *col_block = uiLayoutGetBlock(col);
    uiBut *confirm_but;
    uiBut *cancel_but;

    col = uiLayoutSplit(col, 0.0f, true);
    uiLayoutSetScaleY(col, small ? 1.0f : 1.2f);

    if (windows_layout) {
      confirm_but = uiDefBut(col_block,
                             UI_BTYPE_BUT,
                             0,
                             data->confirm_text.c_str(),
                             0,
                             0,
                             0,
                             UI_UNIT_Y,
                             nullptr,
                             0,
                             0,
                             "");
      uiLayoutColumn(col, false);
    }

    cancel_but = uiDefBut(
        col_block, UI_BTYPE_BUT, 0, IFACE_("Cancel"), 0, 0, 0, UI_UNIT_Y, nullptr, 0, 0, "");

    if (!windows_layout) {
      uiLayoutColumn(col, false);
      confirm_but = uiDefBut(col_block,
                             UI_BTYPE_BUT,
                             0,
                             data->confirm_text.c_str(),
                             0,
                             0,
                             0,
                             UI_UNIT_Y,
                             nullptr,
                             0,
                             0,
                             "");
    }

    UI_but_func_set(confirm_but, dialog_exec_cb, data, col_block);
    UI_but_func_set(cancel_but, dialog_cancel_cb, data, col_block);
    UI_but_flag_enable((data->cancel_default) ? cancel_but : confirm_but, UI_BUT_ACTIVE_DEFAULT);
  }

  const int padding = (small ? 7 : 14) * UI_SCALE_FAC;

  if (data->position == WM_POPUP_POSITION_MOUSE) {
    const float button_center_x = windows_layout ? -0.4f : -0.90f;
    const float button_center_y = small ? 2.0f : 3.1f;
    const int bounds_offset[2] = {int(button_center_x * uiLayoutGetWidth(layout)),
                                  int(button_center_y * UI_UNIT_X)};
    UI_block_bounds_set_popup(block, padding, bounds_offset);
  }
  else if (data->position == WM_POPUP_POSITION_CENTER) {
    UI_block_bounds_set_centered(block, padding);
  }

  return block;
}

static uiBlock *wm_operator_ui_create(bContext *C, ARegion *region, void *user_data)
{
  wmOpPopUp *data = static_cast<wmOpPopUp *>(user_data);
  wmOperator *op = data->op;
  const uiStyle *style = UI_style_get_dpi();

  uiBlock *block = UI_block_begin(C, region, __func__, UI_EMBOSS);
  UI_block_flag_disable(block, UI_BLOCK_LOOP);
  UI_block_flag_enable(block, UI_BLOCK_KEEP_OPEN | UI_BLOCK_MOVEMOUSE_QUIT);
  UI_block_theme_style_set(block, UI_BLOCK_THEME_STYLE_REGULAR);

  uiLayout *layout = UI_block_layout(
      block, UI_LAYOUT_VERTICAL, UI_LAYOUT_PANEL, 0, 0, data->width, 0, 0, style);

  /* Since UI is defined the auto-layout args are not used. */
  uiTemplateOperatorPropertyButs(C, layout, op, UI_BUT_LABEL_ALIGN_COLUMN, 0);

  UI_block_func_set(block, nullptr, nullptr, nullptr);

  UI_block_bounds_set_popup(block, 6 * UI_SCALE_FAC, nullptr);

  return block;
}

static void wm_operator_ui_popup_cancel(bContext *C, void *user_data)
{
  wmOpPopUp *data = static_cast<wmOpPopUp *>(user_data);
  wmOperator *op = data->op;

  if (op) {
    if (op->type->cancel) {
      op->type->cancel(C, op);
    }

    if (data->free_op) {
      WM_operator_free(op);
    }
  }

  MEM_delete(data);
}

static void wm_operator_ui_popup_ok(bContext *C, void *arg, int retval)
{
  wmOpPopUp *data = static_cast<wmOpPopUp *>(arg);
  wmOperator *op = data->op;

  if (op && retval > 0) {
    WM_operator_call_ex(C, op, true);
  }

  MEM_delete(data);
}

int WM_operator_confirm_ex(bContext *C,
                           wmOperator *op,
                           const char *title,
                           const char *message,
                           const char *confirm_text,
                           int icon,
                           bool cancel_default)
{
  wmOpPopUp *data = MEM_new<wmOpPopUp>(__func__);
  data->op = op;

  /* Larger dialog needs a wider minimum width to balance with the big icon. */
  const float min_width = (message == nullptr) ? 180.0f : 230.0f;
  data->width = int(min_width * UI_SCALE_FAC * UI_style_get()->widgetlabel.points /
                    UI_DEFAULT_TEXT_POINTS);

  data->free_op = true;
  data->title = (title == nullptr) ? WM_operatortype_name(op->type, op->ptr) : title;
  data->message = (message == nullptr) ? std::string() : message;
  data->confirm_text = (confirm_text == nullptr) ? IFACE_("OK") : confirm_text;
  data->icon = eAlertIcon(icon);
  data->size = (message == nullptr) ? WM_POPUP_SIZE_SMALL : WM_POPUP_SIZE_LARGE;
  data->position = (message == nullptr) ? WM_POPUP_POSITION_MOUSE : WM_POPUP_POSITION_CENTER;
  data->cancel_default = cancel_default;
  data->mouse_move_quit = (message == nullptr) ? true : false;
  data->include_properties = false;

  UI_popup_block_ex(
      C, wm_block_dialog_create, wm_operator_ui_popup_ok, wm_operator_ui_popup_cancel, data, op);

  return OPERATOR_RUNNING_MODAL;
}

int WM_operator_ui_popup(bContext *C, wmOperator *op, int width)
{
  wmOpPopUp *data = MEM_new<wmOpPopUp>(__func__);
  data->op = op;
  data->width = width * UI_SCALE_FAC;
  data->free_op = true; /* If this runs and gets registered we may want not to free it. */
  UI_popup_block_ex(C, wm_operator_ui_create, nullptr, wm_operator_ui_popup_cancel, data, op);
  return OPERATOR_RUNNING_MODAL;
}

/**
 * For use by #WM_operator_props_popup_call, #WM_operator_props_popup only.
 *
 * \note operator menu needs undo flag enabled, for redo callback.
 */
static int wm_operator_props_popup_ex(bContext *C,
                                      wmOperator *op,
                                      const bool do_call,
                                      const bool do_redo)
{
  if ((op->type->flag & OPTYPE_REGISTER) == 0) {
    BKE_reportf(op->reports,
                RPT_ERROR,
                "Operator '%s' does not have register enabled, incorrect invoke function",
                op->type->idname);
    return OPERATOR_CANCELLED;
  }

  if (do_redo) {
    if ((op->type->flag & OPTYPE_UNDO) == 0) {
      BKE_reportf(op->reports,
                  RPT_ERROR,
                  "Operator '%s' does not have undo enabled, incorrect invoke function",
                  op->type->idname);
      return OPERATOR_CANCELLED;
    }
  }

  /* If we don't have global undo, we can't do undo push for automatic redo,
   * so we require manual OK clicking in this popup. */
  if (!do_redo || !(U.uiflag & USER_GLOBALUNDO)) {
    return WM_operator_props_dialog_popup(C, op, 300);
  }

  UI_popup_block_ex(C, wm_block_create_redo, nullptr, wm_block_redo_cancel_cb, op, op);

  if (do_call) {
    wm_block_redo_cb(C, op, 0);
  }

  return OPERATOR_RUNNING_MODAL;
}

int WM_operator_props_popup_confirm(bContext *C, wmOperator *op, const wmEvent * /*event*/)
{
  return wm_operator_props_popup_ex(C, op, false, false);
}

int WM_operator_props_popup_call(bContext *C, wmOperator *op, const wmEvent * /*event*/)
{
  return wm_operator_props_popup_ex(C, op, true, true);
}

int WM_operator_props_popup(bContext *C, wmOperator *op, const wmEvent * /*event*/)
{
  return wm_operator_props_popup_ex(C, op, false, true);
}

int WM_operator_props_dialog_popup(bContext *C,
                                   wmOperator *op,
                                   int width,
                                   std::optional<std::string> title,
                                   std::optional<std::string> confirm_text)
{
  wmOpPopUp *data = MEM_new<wmOpPopUp>(__func__);
  data->op = op;
  data->width = int(float(width) * UI_SCALE_FAC * UI_style_get()->widgetlabel.points /
                    UI_DEFAULT_TEXT_POINTS);
  data->free_op = true; /* If this runs and gets registered we may want not to free it. */
  data->title = title ? std::move(*title) : WM_operatortype_name(op->type, op->ptr);
  data->confirm_text = confirm_text ? std::move(*confirm_text) : IFACE_("OK");
  data->icon = ALERT_ICON_NONE;
  data->size = WM_POPUP_SIZE_SMALL;
  data->position = WM_POPUP_POSITION_MOUSE;
  data->cancel_default = false;
  data->mouse_move_quit = false;
  data->include_properties = true;

  /* The operator is not executed until popup OK button is clicked. */
  UI_popup_block_ex(
      C, wm_block_dialog_create, wm_operator_ui_popup_ok, wm_operator_ui_popup_cancel, data, op);

  return OPERATOR_RUNNING_MODAL;
}

int WM_operator_redo_popup(bContext *C, wmOperator *op)
{
  /* `CTX_wm_reports(C)` because operator is on stack, not active in event system. */
  if ((op->type->flag & OPTYPE_REGISTER) == 0) {
    BKE_reportf(CTX_wm_reports(C),
                RPT_ERROR,
                "Operator redo '%s' does not have register enabled, incorrect invoke function",
                op->type->idname);
    return OPERATOR_CANCELLED;
  }
  if (op->type->poll && op->type->poll(C) == 0) {
    BKE_reportf(
        CTX_wm_reports(C), RPT_ERROR, "Operator redo '%s': wrong context", op->type->idname);
    return OPERATOR_CANCELLED;
  }

  UI_popup_block_invoke(C, wm_block_create_redo, op, nullptr);

  return OPERATOR_CANCELLED;
}

/** \} */

/* -------------------------------------------------------------------- */
/** \name Debug Menu Operator
 *
 * Set internal debug value, mainly for developers.
 * \{ */

static int wm_debug_menu_exec(bContext *C, wmOperator *op)
{
  G.debug_value = RNA_int_get(op->ptr, "debug_value");
  ED_screen_refresh(CTX_wm_manager(C), CTX_wm_window(C));
  WM_event_add_notifier(C, NC_WINDOW, nullptr);

  return OPERATOR_FINISHED;
}

static int wm_debug_menu_invoke(bContext *C, wmOperator *op, const wmEvent * /*event*/)
{
  RNA_int_set(op->ptr, "debug_value", G.debug_value);
  return WM_operator_props_dialog_popup(C, op, 250, IFACE_("Set Debug Value"), IFACE_("Set"));
}

static void WM_OT_debug_menu(wmOperatorType *ot)
{
  ot->name = "Debug Menu";
  ot->idname = "WM_OT_debug_menu";
  ot->description = "Open a popup to set the debug level";

  ot->invoke = wm_debug_menu_invoke;
  ot->exec = wm_debug_menu_exec;
  ot->poll = WM_operator_winactive;

  ot->prop = RNA_def_int(
      ot->srna, "debug_value", 0, SHRT_MIN, SHRT_MAX, "Debug Value", "", -10000, 10000);
}

/** \} */

/* -------------------------------------------------------------------- */
/** \name Reset Defaults Operator
 * \{ */

static int wm_operator_defaults_exec(bContext *C, wmOperator *op)
{
  PointerRNA ptr = CTX_data_pointer_get_type(C, "active_operator", &RNA_Operator);

  if (!ptr.data) {
    BKE_report(op->reports, RPT_ERROR, "No operator in context");
    return OPERATOR_CANCELLED;
  }

  WM_operator_properties_reset((wmOperator *)ptr.data);
  return OPERATOR_FINISHED;
}

/* Used by operator preset menu. pre-2.65 this was a 'Reset' button. */
static void WM_OT_operator_defaults(wmOperatorType *ot)
{
  ot->name = "Restore Operator Defaults";
  ot->idname = "WM_OT_operator_defaults";
  ot->description = "Set the active operator to its default values";

  ot->exec = wm_operator_defaults_exec;

  ot->flag = OPTYPE_INTERNAL;
}

/** \} */

/* -------------------------------------------------------------------- */
/** \name Operator/Menu Search Operator
 * \{ */

enum SearchType {
  SEARCH_TYPE_OPERATOR = 0,
  SEARCH_TYPE_MENU = 1,
  SEARCH_TYPE_SINGLE_MENU = 2,
};

struct SearchPopupInit_Data {
  SearchType search_type;
  int size[2];
  std::string single_menu_idname;
};

static char g_search_text[256] = "";

static uiBlock *wm_block_search_menu(bContext *C, ARegion *region, void *userdata)
{
  const SearchPopupInit_Data *init_data = static_cast<const SearchPopupInit_Data *>(userdata);

  uiBlock *block = UI_block_begin(C, region, "_popup", UI_EMBOSS);
  UI_block_flag_enable(block, UI_BLOCK_LOOP | UI_BLOCK_MOVEMOUSE_QUIT | UI_BLOCK_SEARCH_MENU);
  UI_block_theme_style_set(block, UI_BLOCK_THEME_STYLE_POPUP);

  uiBut *but = uiDefSearchBut(block,
                              g_search_text,
                              0,
                              ICON_VIEWZOOM,
                              sizeof(g_search_text),
                              10,
                              10,
                              init_data->size[0],
                              UI_UNIT_Y,
                              "");

  if (init_data->search_type == SEARCH_TYPE_OPERATOR) {
    UI_but_func_operator_search(but);
  }
  else if (init_data->search_type == SEARCH_TYPE_MENU) {
    UI_but_func_menu_search(but);
  }
  else if (init_data->search_type == SEARCH_TYPE_SINGLE_MENU) {
    UI_but_func_menu_search(but, init_data->single_menu_idname.c_str());
    UI_but_flag2_enable(but, UI_BUT2_ACTIVATE_ON_INIT_NO_SELECT);
  }
  else {
    BLI_assert_unreachable();
  }

  UI_but_flag_enable(but, UI_BUT_ACTIVATE_ON_INIT);

  /* Fake button, it holds space for search items. */
  uiDefBut(block,
           UI_BTYPE_LABEL,
           0,
           "",
           10,
           10 - init_data->size[1],
           init_data->size[0],
           init_data->size[1],
           nullptr,
           0,
           0,
           nullptr);

  /* Move it downwards, mouse over button. */
  UI_block_bounds_set_popup(block, 0.3f * U.widget_unit, blender::int2{0, -UI_UNIT_Y});

  return block;
}

static int wm_search_menu_exec(bContext * /*C*/, wmOperator * /*op*/)
{
  return OPERATOR_FINISHED;
}

static int wm_search_menu_invoke(bContext *C, wmOperator *op, const wmEvent *event)
{
  /* Exception for launching via space-bar. */
  if (event->type == EVT_SPACEKEY) {
    bool ok = true;
    ScrArea *area = CTX_wm_area(C);
    if (area) {
      if (area->spacetype == SPACE_CONSOLE) {
        /* So we can use the shortcut in the console. */
        ok = false;
      }
      else if (area->spacetype == SPACE_TEXT) {
        /* So we can use the space-bar in the text editor. */
        ok = false;
      }
    }
    else {
      Object *editob = CTX_data_edit_object(C);
      if (editob && editob->type == OB_FONT) {
        /* So we can use the space-bar for entering text. */
        ok = false;
      }
    }
    if (!ok) {
      return OPERATOR_PASS_THROUGH;
    }
  }

  SearchType search_type;
  if (STREQ(op->type->idname, "WM_OT_search_menu")) {
    search_type = SEARCH_TYPE_MENU;
  }
  else if (STREQ(op->type->idname, "WM_OT_search_single_menu")) {
    search_type = SEARCH_TYPE_SINGLE_MENU;
  }
  else {
    search_type = SEARCH_TYPE_OPERATOR;
  }

  static SearchPopupInit_Data data{};

  if (search_type == SEARCH_TYPE_SINGLE_MENU) {
    {
      char *buffer = RNA_string_get_alloc(op->ptr, "menu_idname", nullptr, 0, nullptr);
      data.single_menu_idname = buffer;
      MEM_SAFE_FREE(buffer);
    }
    {
      char *buffer = RNA_string_get_alloc(op->ptr, "initial_query", nullptr, 0, nullptr);
      STRNCPY(g_search_text, buffer);
      MEM_SAFE_FREE(buffer);
    }
  }
  else {
    g_search_text[0] = '\0';
  }

  data.search_type = search_type;
  data.size[0] = UI_searchbox_size_x() * 2;
  data.size[1] = UI_searchbox_size_y();

  UI_popup_block_invoke_ex(C, wm_block_search_menu, &data, nullptr, false);

  return OPERATOR_INTERFACE;
}

static void WM_OT_search_menu(wmOperatorType *ot)
{
  ot->name = "Search Menu";
  ot->idname = "WM_OT_search_menu";
  ot->description =
      "Search for menu items in current context, means in general or in a specific menu\nIn Add menus, expand the menu and start to type to start the "
      "search\nIn other menus, expand the menu and press spacebar to start the search";

  ot->invoke = wm_search_menu_invoke;
  ot->exec = wm_search_menu_exec;
  ot->poll = WM_operator_winactive;
}

static void WM_OT_search_operator(wmOperatorType *ot)
{
  ot->name = "Search Operator";
  ot->idname = "WM_OT_search_operator";
  ot->description = "Search for all available operators";

  ot->invoke = wm_search_menu_invoke;
  ot->exec = wm_search_menu_exec;
  ot->poll = WM_operator_winactive;
}

static void WM_OT_search_single_menu(wmOperatorType *ot)
{
  ot->name = "Search Single Menu";
  ot->idname = "WM_OT_search_single_menu";
  ot->description =
      "Search for menu items in this menu\nAlternatively, expand the add menu and start to type to start the "
      "search";

  ot->invoke = wm_search_menu_invoke;
  ot->exec = wm_search_menu_exec;
  ot->poll = WM_operator_winactive;

  RNA_def_string(ot->srna, "menu_idname", nullptr, 0, "Menu Name", "Menu to search in");
  RNA_def_string(ot->srna,
                 "initial_query",
                 nullptr,
                 0,
                 "Initial Query",
                 "Query to insert into the search box");
}

static int wm_call_menu_exec(bContext *C, wmOperator *op)
{
  char idname[BKE_ST_MAXNAME];
  RNA_string_get(op->ptr, "name", idname);

  return UI_popup_menu_invoke(C, idname, op->reports);
}

static std::string wm_call_menu_get_name(wmOperatorType *ot, PointerRNA *ptr)
{
  char idname[BKE_ST_MAXNAME];
  RNA_string_get(ptr, "name", idname);
  MenuType *mt = WM_menutype_find(idname, true);
  return (mt) ? CTX_IFACE_(mt->translation_context, mt->label) :
                CTX_IFACE_(ot->translation_context, ot->name);
}

static void WM_OT_call_menu(wmOperatorType *ot)
{
  ot->name = "Call Menu";
  ot->idname = "WM_OT_call_menu";
  ot->description = "Open a predefined menu";

  ot->exec = wm_call_menu_exec;
  ot->poll = WM_operator_winactive;
  ot->get_name = wm_call_menu_get_name;

  ot->flag = OPTYPE_INTERNAL;

  PropertyRNA *prop;

  prop = RNA_def_string(ot->srna, "name", nullptr, BKE_ST_MAXNAME, "Name", "Name of the menu");
  RNA_def_property_string_search_func_runtime(
      prop,
      WM_menutype_idname_visit_for_search,
      /* Only a suggestion as menu items may be referenced from add-ons that have been disabled. */
      (PROP_STRING_SEARCH_SORT | PROP_STRING_SEARCH_SUGGESTION));
}

static int wm_call_pie_menu_invoke(bContext *C, wmOperator *op, const wmEvent *event)
{
  char idname[BKE_ST_MAXNAME];
  RNA_string_get(op->ptr, "name", idname);

  return UI_pie_menu_invoke(C, idname, event);
}

static int wm_call_pie_menu_exec(bContext *C, wmOperator *op)
{
  char idname[BKE_ST_MAXNAME];
  RNA_string_get(op->ptr, "name", idname);

  return UI_pie_menu_invoke(C, idname, CTX_wm_window(C)->eventstate);
}

static void WM_OT_call_menu_pie(wmOperatorType *ot)
{
  ot->name = "Call Pie Menu";
  ot->idname = "WM_OT_call_menu_pie";
  ot->description = "Open a predefined pie menu";

  ot->invoke = wm_call_pie_menu_invoke;
  ot->exec = wm_call_pie_menu_exec;
  ot->poll = WM_operator_winactive;
  ot->get_name = wm_call_menu_get_name;

  ot->flag = OPTYPE_INTERNAL;

  PropertyRNA *prop;

  prop = RNA_def_string(ot->srna, "name", nullptr, BKE_ST_MAXNAME, "Name", "Name of the pie menu");
  RNA_def_property_string_search_func_runtime(
      prop,
      WM_menutype_idname_visit_for_search,
      /* Only a suggestion as menu items may be referenced from add-ons that have been disabled. */
      (PROP_STRING_SEARCH_SORT | PROP_STRING_SEARCH_SUGGESTION));
}

static int wm_call_panel_exec(bContext *C, wmOperator *op)
{
  char idname[BKE_ST_MAXNAME];
  RNA_string_get(op->ptr, "name", idname);
  const bool keep_open = RNA_boolean_get(op->ptr, "keep_open");

  return UI_popover_panel_invoke(C, idname, keep_open, op->reports);
}

static std::string wm_call_panel_get_name(wmOperatorType *ot, PointerRNA *ptr)
{
  char idname[BKE_ST_MAXNAME];
  RNA_string_get(ptr, "name", idname);
  PanelType *pt = WM_paneltype_find(idname, true);
  return (pt) ? CTX_IFACE_(pt->translation_context, pt->label) :
                CTX_IFACE_(ot->translation_context, ot->name);
}

static void WM_OT_call_panel(wmOperatorType *ot)
{
  ot->name = "Call Panel";
  ot->idname = "WM_OT_call_panel";
  ot->description = "Open a predefined panel";

  ot->exec = wm_call_panel_exec;
  ot->poll = WM_operator_winactive;
  ot->get_name = wm_call_panel_get_name;

  ot->flag = OPTYPE_INTERNAL;

  PropertyRNA *prop;

  prop = RNA_def_string(ot->srna, "name", nullptr, BKE_ST_MAXNAME, "Name", "Name of the menu");
  RNA_def_property_string_search_func_runtime(
      prop,
      WM_paneltype_idname_visit_for_search,
      /* Only a suggestion as menu items may be referenced from add-ons that have been disabled. */
      (PROP_STRING_SEARCH_SORT | PROP_STRING_SEARCH_SUGGESTION));
  RNA_def_property_flag(prop, PROP_SKIP_SAVE);
  prop = RNA_def_boolean(ot->srna, "keep_open", true, "Keep Open", "");
  RNA_def_property_flag(prop, PROP_SKIP_SAVE);
}

/** \} */

/* -------------------------------------------------------------------- */
/** \name Window/Screen Operators
 * \{ */

/**
 * This poll functions is needed in place of #WM_operator_winactive
 * while it crashes on full screen.
 */
static bool wm_operator_winactive_normal(bContext *C)
{
  wmWindow *win = CTX_wm_window(C);
  bScreen *screen;

  if (win == nullptr) {
    return false;
  }
  if (!((screen = WM_window_get_active_screen(win)) && (screen->state == SCREENNORMAL))) {
    return false;
  }
  if (G.background) {
    return false;
  }

  return true;
}

static bool wm_operator_winactive_not_full(bContext *C)
{
  wmWindow *win = CTX_wm_window(C);
  bScreen *screen;

  if (win == nullptr) {
    return false;
  }
  if (!((screen = WM_window_get_active_screen(win)) && (screen->state != SCREENFULL))) {
    return false;
  }
  if (G.background) {
    return false;
  }

  return true;
}

/* Included for script-access. */
static void WM_OT_window_close(wmOperatorType *ot)
{
  ot->name = "Close Window";
  ot->idname = "WM_OT_window_close";
  ot->description = "Close the current window";

  ot->exec = wm_window_close_exec;
  ot->poll = WM_operator_winactive;
}

static void WM_OT_window_new(wmOperatorType *ot)
{
  ot->name = "New Window";
  ot->idname = "WM_OT_window_new";
  ot->description = "Create a new window";

  ot->exec = wm_window_new_exec;
  ot->poll = wm_operator_winactive_not_full;
}

static void WM_OT_window_new_main(wmOperatorType *ot)
{
  ot->name = "New Main Window";
  ot->idname = "WM_OT_window_new_main";
  ot->description = "Create a new main window with its own workspace and scene selection";

  ot->exec = wm_window_new_main_exec;
  ot->poll = wm_operator_winactive_normal;
}

static void WM_OT_window_fullscreen_toggle(wmOperatorType *ot)
{
  ot->name = "Toggle Window Fullscreen";
  ot->idname = "WM_OT_window_fullscreen_toggle";
  ot->description = "Toggle the current window full-screen";

  ot->exec = wm_window_fullscreen_toggle_exec;
  ot->poll = WM_operator_winactive;
}

static int wm_exit_blender_exec(bContext *C, wmOperator * /*op*/)
{
  wm_exit_schedule_delayed(C);
  return OPERATOR_FINISHED;
}

static int wm_exit_blender_invoke(bContext *C, wmOperator * /*op*/, const wmEvent * /*event*/)
{
  if (U.uiflag & USER_SAVE_PROMPT) {
    wm_quit_with_optional_confirmation_prompt(C, CTX_wm_window(C));
  }
  else {
    wm_exit_schedule_delayed(C);
  }
  return OPERATOR_FINISHED;
}

static void WM_OT_quit_blender(wmOperatorType *ot)
{
  ot->name = "Quit Bforartists";
  ot->idname = "WM_OT_quit_blender";
  ot->description = "Quit Bforartists";

  ot->invoke = wm_exit_blender_invoke;
  ot->exec = wm_exit_blender_exec;
}

/** \} */

/* -------------------------------------------------------------------- */
/** \name Console Toggle Operator (WIN32 only)
 * \{ */

#if defined(WIN32)

static int wm_console_toggle_exec(bContext * /*C*/, wmOperator * /*op*/)
{
  GHOST_setConsoleWindowState(GHOST_kConsoleWindowStateToggle);
  return OPERATOR_FINISHED;
}

static void WM_OT_console_toggle(wmOperatorType *ot)
{
  /* XXX Have to mark these for xgettext, as under linux they do not exists... */
  ot->name = CTX_N_(BLT_I18NCONTEXT_OPERATOR_DEFAULT, "Toggle System Console");
  ot->idname = "WM_OT_console_toggle";
  ot->description = N_("Toggle System Console");

  ot->exec = wm_console_toggle_exec;
  ot->poll = WM_operator_winactive;
}

#endif

/** \} */

/* -------------------------------------------------------------------- */
/** \name default paint cursors, draw always around cursor
 *
 * - Returns handler to free.
 * - `poll(bContext)`: returns 1 if draw should happen.
 * - `draw(bContext)`: drawing callback for paint cursor.
 *
 * \{ */

wmPaintCursor *WM_paint_cursor_activate(short space_type,
                                        short region_type,
                                        bool (*poll)(bContext *C),
                                        wmPaintCursorDraw draw,
                                        void *customdata)
{
  wmWindowManager *wm = static_cast<wmWindowManager *>(G_MAIN->wm.first);

  wmPaintCursor *pc = static_cast<wmPaintCursor *>(
      MEM_callocN(sizeof(wmPaintCursor), "paint cursor"));

  BLI_addtail(&wm->paintcursors, pc);

  pc->customdata = customdata;
  pc->poll = poll;
  pc->draw = draw;

  pc->space_type = space_type;
  pc->region_type = region_type;

  return pc;
}

bool WM_paint_cursor_end(wmPaintCursor *handle)
{
  wmWindowManager *wm = static_cast<wmWindowManager *>(G_MAIN->wm.first);
  LISTBASE_FOREACH (wmPaintCursor *, pc, &wm->paintcursors) {
    if (pc == (wmPaintCursor *)handle) {
      BLI_remlink(&wm->paintcursors, pc);
      MEM_freeN(pc);
      return true;
    }
  }
  return false;
}

void WM_paint_cursor_remove_by_type(wmWindowManager *wm, void *draw_fn, void (*free)(void *))
{
  LISTBASE_FOREACH_MUTABLE (wmPaintCursor *, pc, &wm->paintcursors) {
    if (pc->draw == draw_fn) {
      if (free) {
        free(pc->customdata);
      }
      BLI_remlink(&wm->paintcursors, pc);
      MEM_freeN(pc);
    }
  }
}

/** \} */

/* -------------------------------------------------------------------- */
/** \name Radial Control Operator
 * \{ */

#define WM_RADIAL_CONTROL_DISPLAY_SIZE (200 * UI_SCALE_FAC)
#define WM_RADIAL_CONTROL_DISPLAY_MIN_SIZE (35 * UI_SCALE_FAC)
#define WM_RADIAL_CONTROL_DISPLAY_WIDTH \
  (WM_RADIAL_CONTROL_DISPLAY_SIZE - WM_RADIAL_CONTROL_DISPLAY_MIN_SIZE)
#define WM_RADIAL_MAX_STR 10

struct RadialControl {
  PropertyType type;
  PropertySubType subtype;
  PointerRNA ptr, col_ptr, fill_col_ptr, rot_ptr, zoom_ptr, image_id_ptr;
  PointerRNA fill_col_override_ptr, fill_col_override_test_ptr;
  PropertyRNA *prop, *col_prop, *fill_col_prop, *rot_prop, *zoom_prop;
  PropertyRNA *fill_col_override_prop, *fill_col_override_test_prop;
  StructRNA *image_id_srna;
  float initial_value, current_value, min_value, max_value;
  int initial_mouse[2];
  int initial_co[2];
  int slow_mouse[2];
  bool slow_mode;
  float scale_fac;
  Dial *dial;
  GPUTexture *texture;
  ListBase orig_paintcursors;
  bool use_secondary_tex;
  void *cursor;
  NumInput num_input;
  int init_event;
};

static void radial_control_update_header(wmOperator *op, bContext *C)
{
  RadialControl *rc = static_cast<RadialControl *>(op->customdata);
  char msg[UI_MAX_DRAW_STR];
  ScrArea *area = CTX_wm_area(C);
  Scene *scene = CTX_data_scene(C);

  if (hasNumInput(&rc->num_input)) {
    char num_str[NUM_STR_REP_LEN];
    outputNumInput(&rc->num_input, num_str, &scene->unit);
    SNPRINTF(msg, "%s: %s", RNA_property_ui_name(rc->prop), num_str);
  }
  else {
    const char *ui_name = RNA_property_ui_name(rc->prop);
    switch (rc->subtype) {
      case PROP_NONE:
      case PROP_DISTANCE:
        SNPRINTF(msg, "%s: %0.4f", ui_name, rc->current_value);
        break;
      case PROP_PIXEL:
        SNPRINTF(msg, "%s: %d", ui_name, int(rc->current_value)); /* XXX: round to nearest? */
        break;
      case PROP_PERCENTAGE:
        SNPRINTF(msg, "%s: %3.1f%%", ui_name, rc->current_value);
        break;
      case PROP_FACTOR:
        SNPRINTF(msg, "%s: %1.3f", ui_name, rc->current_value);
        break;
      case PROP_ANGLE:
        SNPRINTF(msg, "%s: %3.2f", ui_name, RAD2DEGF(rc->current_value));
        break;
      default:
        SNPRINTF(msg, "%s", ui_name); /* XXX: No value? */
        break;
    }
  }

  ED_area_status_text(area, msg);
}

static void radial_control_set_initial_mouse(bContext *C, RadialControl *rc, const wmEvent *event)
{
  float d[2] = {0, 0};
  float zoom[2] = {1, 1};

  copy_v2_v2_int(rc->initial_mouse, event->xy);
  copy_v2_v2_int(rc->initial_co, event->xy);

  switch (rc->subtype) {
    case PROP_NONE:
    case PROP_DISTANCE:
    case PROP_PIXEL:
      d[0] = rc->initial_value;
      break;
    case PROP_PERCENTAGE:
      d[0] = (rc->initial_value) / 100.0f * WM_RADIAL_CONTROL_DISPLAY_WIDTH +
             WM_RADIAL_CONTROL_DISPLAY_MIN_SIZE;
      break;
    case PROP_FACTOR:
      d[0] = rc->initial_value * WM_RADIAL_CONTROL_DISPLAY_WIDTH +
             WM_RADIAL_CONTROL_DISPLAY_MIN_SIZE;
      break;
    case PROP_ANGLE:
      d[0] = WM_RADIAL_CONTROL_DISPLAY_SIZE * cosf(rc->initial_value);
      d[1] = WM_RADIAL_CONTROL_DISPLAY_SIZE * sinf(rc->initial_value);
      break;
    default:
      return;
  }

  if (rc->zoom_prop) {
    RNA_property_float_get_array(&rc->zoom_ptr, rc->zoom_prop, zoom);
    d[0] *= zoom[0];
    d[1] *= zoom[1];
  }
  rc->scale_fac = 1.0f;
  if (rc->ptr.owner_id && GS(rc->ptr.owner_id->name) == ID_BR && rc->prop == &rna_Brush_size) {
    Brush *brush = reinterpret_cast<Brush *>(rc->ptr.owner_id);
    rc->scale_fac = ED_gpencil_radial_control_scale(C, brush, rc->initial_value, event->mval);
  }

  rc->initial_mouse[0] -= d[0];
  rc->initial_mouse[1] -= d[1];
}

static void radial_control_set_tex(RadialControl *rc)
{
  ImBuf *ibuf;

  switch (RNA_type_to_ID_code(rc->image_id_ptr.type)) {
    case ID_BR:
      if ((ibuf = BKE_brush_gen_radial_control_imbuf(
               static_cast<Brush *>(rc->image_id_ptr.data),
               rc->use_secondary_tex,
               !ELEM(rc->subtype, PROP_NONE, PROP_PIXEL, PROP_DISTANCE))))
      {

        rc->texture = GPU_texture_create_2d("radial_control",
                                            ibuf->x,
                                            ibuf->y,
                                            1,
                                            GPU_R8,
                                            GPU_TEXTURE_USAGE_SHADER_READ,
                                            ibuf->float_buffer.data);

        GPU_texture_filter_mode(rc->texture, true);
        GPU_texture_swizzle_set(rc->texture, "111r");

        MEM_freeN(ibuf->float_buffer.data);
        MEM_freeN(ibuf);
      }
      break;
    default:
      break;
  }
}

static void radial_control_paint_tex(RadialControl *rc, float radius, float alpha)
{

  /* Set fill color. */
  float col[3] = {0, 0, 0};
  if (rc->fill_col_prop) {
    PointerRNA *fill_ptr;
    PropertyRNA *fill_prop;

    if (rc->fill_col_override_prop &&
        RNA_property_boolean_get(&rc->fill_col_override_test_ptr, rc->fill_col_override_test_prop))
    {
      fill_ptr = &rc->fill_col_override_ptr;
      fill_prop = rc->fill_col_override_prop;
    }
    else {
      fill_ptr = &rc->fill_col_ptr;
      fill_prop = rc->fill_col_prop;
    }

    RNA_property_float_get_array(fill_ptr, fill_prop, col);
  }

  GPUVertFormat *format = immVertexFormat();
  uint pos = GPU_vertformat_attr_add(format, "pos", GPU_COMP_F32, 2, GPU_FETCH_FLOAT);

  if (rc->texture) {
    uint texCoord = GPU_vertformat_attr_add(format, "texCoord", GPU_COMP_F32, 2, GPU_FETCH_FLOAT);

    /* Set up rotation if available. */
    if (rc->rot_prop) {
      float rot = RNA_property_float_get(&rc->rot_ptr, rc->rot_prop);
      GPU_matrix_push();
      GPU_matrix_rotate_2d(RAD2DEGF(rot));
    }

    immBindBuiltinProgram(GPU_SHADER_3D_IMAGE_COLOR);

    immUniformColor3fvAlpha(col, alpha);
    immBindTexture("image", rc->texture);

    /* Draw textured quad. */
    immBegin(GPU_PRIM_TRI_FAN, 4);

    immAttr2f(texCoord, 0, 0);
    immVertex2f(pos, -radius, -radius);

    immAttr2f(texCoord, 1, 0);
    immVertex2f(pos, radius, -radius);

    immAttr2f(texCoord, 1, 1);
    immVertex2f(pos, radius, radius);

    immAttr2f(texCoord, 0, 1);
    immVertex2f(pos, -radius, radius);

    immEnd();

    GPU_texture_unbind(rc->texture);

    /* Undo rotation. */
    if (rc->rot_prop) {
      GPU_matrix_pop();
    }
  }
  else {
    /* Flat color if no texture available. */
    immBindBuiltinProgram(GPU_SHADER_3D_UNIFORM_COLOR);
    immUniformColor3fvAlpha(col, alpha);
    imm_draw_circle_fill_2d(pos, 0.0f, 0.0f, radius, 40);
  }

  immUnbindProgram();
}

static void radial_control_paint_curve(uint pos, Brush *br, float radius, int line_segments)
{
  GPU_line_width(2.0f);
  immUniformColor4f(0.8f, 0.8f, 0.8f, 0.85f);
  float step = (radius * 2.0f) / float(line_segments);
  BKE_curvemapping_init(br->curve);
  immBegin(GPU_PRIM_LINES, line_segments * 2);
  for (int i = 0; i < line_segments; i++) {
    float h1 = BKE_brush_curve_strength_clamped(br, fabsf((i * step) - radius), radius);
    immVertex2f(pos, -radius + (i * step), h1 * radius);
    float h2 = BKE_brush_curve_strength_clamped(br, fabsf(((i + 1) * step) - radius), radius);
    immVertex2f(pos, -radius + ((i + 1) * step), h2 * radius);
  }
  immEnd();
}

static void radial_control_paint_cursor(bContext * /*C*/, int x, int y, void *customdata)
{
  RadialControl *rc = static_cast<RadialControl *>(customdata);
  const uiStyle *style = UI_style_get();
  const uiFontStyle *fstyle = &style->widget;
  const int fontid = fstyle->uifont_id;
  short fstyle_points = fstyle->points;
  char str[WM_RADIAL_MAX_STR];
  short strdrawlen = 0;
  float strwidth, strheight;
  float r1 = 0.0f, r2 = 0.0f, rmin = 0.0, tex_radius, alpha;
  float zoom[2], col[4] = {1.0f, 1.0f, 1.0f, 1.0f};
  float text_color[4];

  switch (rc->subtype) {
    case PROP_NONE:
    case PROP_DISTANCE:
    case PROP_PIXEL:
      r1 = rc->current_value;
      r2 = rc->initial_value;
      tex_radius = r1;
      alpha = 0.75;
      break;
    case PROP_PERCENTAGE:
      r1 = rc->current_value / 100.0f * WM_RADIAL_CONTROL_DISPLAY_WIDTH +
           WM_RADIAL_CONTROL_DISPLAY_MIN_SIZE;
      r2 = tex_radius = WM_RADIAL_CONTROL_DISPLAY_SIZE;
      rmin = WM_RADIAL_CONTROL_DISPLAY_MIN_SIZE;
      SNPRINTF(str, "%3.1f%%", rc->current_value);
      strdrawlen = BLI_strlen_utf8(str);
      tex_radius = r1;
      alpha = 0.75;
      break;
    case PROP_FACTOR:
      r1 = rc->current_value * WM_RADIAL_CONTROL_DISPLAY_WIDTH +
           WM_RADIAL_CONTROL_DISPLAY_MIN_SIZE;
      r2 = tex_radius = WM_RADIAL_CONTROL_DISPLAY_SIZE;
      rmin = WM_RADIAL_CONTROL_DISPLAY_MIN_SIZE;
      alpha = rc->current_value / 2.0f + 0.5f;
      SNPRINTF(str, "%1.3f", rc->current_value);
      strdrawlen = BLI_strlen_utf8(str);
      break;
    case PROP_ANGLE:
      r1 = r2 = tex_radius = WM_RADIAL_CONTROL_DISPLAY_SIZE;
      alpha = 0.75;
      rmin = WM_RADIAL_CONTROL_DISPLAY_MIN_SIZE;
      SNPRINTF(str, "%3.2f", RAD2DEGF(rc->current_value));
      strdrawlen = BLI_strlen_utf8(str);
      break;
    default:
      tex_radius = WM_RADIAL_CONTROL_DISPLAY_SIZE; /* NOTE: this is a dummy value. */
      alpha = 0.75;
      break;
  }

  if (rc->subtype == PROP_ANGLE) {
    /* Use the initial mouse position to draw the rotation preview. This avoids starting the
     * rotation in a random direction. */
    x = rc->initial_mouse[0];
    y = rc->initial_mouse[1];
  }
  else {
    /* Keep cursor in the original place. */
    x = rc->initial_co[0];
    y = rc->initial_co[1];
  }
  GPU_matrix_translate_2f(float(x), float(y));

  GPU_blend(GPU_BLEND_ALPHA);
  GPU_line_smooth(true);

  /* Apply zoom if available. */
  if (rc->zoom_prop) {
    RNA_property_float_get_array(&rc->zoom_ptr, rc->zoom_prop, zoom);
    GPU_matrix_scale_2fv(zoom);
  }

  /* Apply scale correction (used by grease pencil brushes). */
  GPU_matrix_scale_2f(rc->scale_fac, rc->scale_fac);

  /* Draw rotated texture. */
  radial_control_paint_tex(rc, tex_radius, alpha);

  /* Set line color. */
  if (rc->col_prop) {
    RNA_property_float_get_array(&rc->col_ptr, rc->col_prop, col);
  }

  GPUVertFormat *format = immVertexFormat();
  uint pos = GPU_vertformat_attr_add(format, "pos", GPU_COMP_F32, 2, GPU_FETCH_FLOAT);

  immBindBuiltinProgram(GPU_SHADER_3D_UNIFORM_COLOR);

  if (rc->subtype == PROP_ANGLE) {
    GPU_matrix_push();

    /* Draw original angle line. */
    GPU_matrix_rotate_3f(RAD2DEGF(rc->initial_value), 0.0f, 0.0f, 1.0f);
    immBegin(GPU_PRIM_LINES, 2);
    immVertex2f(pos, float(WM_RADIAL_CONTROL_DISPLAY_MIN_SIZE), 0.0f);
    immVertex2f(pos, float(WM_RADIAL_CONTROL_DISPLAY_SIZE), 0.0f);
    immEnd();

    /* Draw new angle line. */
    GPU_matrix_rotate_3f(RAD2DEGF(rc->current_value - rc->initial_value), 0.0f, 0.0f, 1.0f);
    immBegin(GPU_PRIM_LINES, 2);
    immVertex2f(pos, float(WM_RADIAL_CONTROL_DISPLAY_MIN_SIZE), 0.0f);
    immVertex2f(pos, float(WM_RADIAL_CONTROL_DISPLAY_SIZE), 0.0f);
    immEnd();

    GPU_matrix_pop();
  }

  /* Draw circles on top. */
  GPU_line_width(2.0f);
  immUniformColor3fvAlpha(col, 0.8f);
  imm_draw_circle_wire_2d(pos, 0.0f, 0.0f, r1, 80);

  GPU_line_width(1.0f);
  immUniformColor3fvAlpha(col, 0.5f);
  imm_draw_circle_wire_2d(pos, 0.0f, 0.0f, r2, 80);
  if (rmin > 0.0f) {
    /* Inner fill circle to increase the contrast of the value. */
    const float black[3] = {0.0f};
    immUniformColor3fvAlpha(black, 0.2f);
    imm_draw_circle_fill_2d(pos, 0.0, 0.0f, rmin, 80);

    immUniformColor3fvAlpha(col, 0.5f);
    imm_draw_circle_wire_2d(pos, 0.0, 0.0f, rmin, 80);
  }

  /* Draw curve falloff preview. */
  if (RNA_type_to_ID_code(rc->image_id_ptr.type) == ID_BR && rc->subtype == PROP_FACTOR) {
    Brush *br = static_cast<Brush *>(rc->image_id_ptr.data);
    if (br) {
      radial_control_paint_curve(pos, br, r2, 120);
    }
  }

  immUnbindProgram();

  BLF_size(fontid, 1.75f * fstyle_points * UI_SCALE_FAC);
  UI_GetThemeColor4fv(TH_TEXT_HI, text_color);
  BLF_color4fv(fontid, text_color);

  /* Draw value. */
  BLF_width_and_height(fontid, str, strdrawlen, &strwidth, &strheight);
  BLF_position(fontid, -0.5f * strwidth, -0.5f * strheight, 0.0f);
  BLF_draw(fontid, str, strdrawlen);

  GPU_blend(GPU_BLEND_NONE);
  GPU_line_smooth(false);
}

enum RCPropFlags {
  RC_PROP_ALLOW_MISSING = 1,
  RC_PROP_REQUIRE_FLOAT = 2,
  RC_PROP_REQUIRE_BOOL = 4,
};

/**
 * Attempt to retrieve the rna pointer/property from an rna path.
 *
 * \return 0 for failure, 1 for success, and also 1 if property is not set.
 */
static int radial_control_get_path(PointerRNA *ctx_ptr,
                                   wmOperator *op,
                                   const char *name,
                                   PointerRNA *r_ptr,
                                   PropertyRNA **r_prop,
                                   int req_length,
                                   RCPropFlags flags)
{
  PropertyRNA *unused_prop;

  /* Check flags. */
  if ((flags & RC_PROP_REQUIRE_BOOL) && (flags & RC_PROP_REQUIRE_FLOAT)) {
    BKE_report(op->reports, RPT_ERROR, "Property cannot be both boolean and float");
    return 0;
  }

  /* Get an rna string path from the operator's properties. */
  char *str;
  if (!(str = RNA_string_get_alloc(op->ptr, name, nullptr, 0, nullptr))) {
    return 1;
  }

  if (str[0] == '\0') {
    if (r_prop) {
      *r_prop = nullptr;
    }
    MEM_freeN(str);
    return 1;
  }

  if (!r_prop) {
    r_prop = &unused_prop;
  }

  /* Get rna from path. */
  if (!RNA_path_resolve(ctx_ptr, str, r_ptr, r_prop)) {
    MEM_freeN(str);
    if (flags & RC_PROP_ALLOW_MISSING) {
      return 1;
    }
    BKE_reportf(op->reports, RPT_ERROR, "Could not resolve path '%s'", name);
    return 0;
  }

  /* Check property type. */
  if (flags & (RC_PROP_REQUIRE_BOOL | RC_PROP_REQUIRE_FLOAT)) {
    PropertyType prop_type = RNA_property_type(*r_prop);

    if (((flags & RC_PROP_REQUIRE_BOOL) && (prop_type != PROP_BOOLEAN)) ||
        ((flags & RC_PROP_REQUIRE_FLOAT) && (prop_type != PROP_FLOAT)))
    {
      MEM_freeN(str);
      BKE_reportf(op->reports, RPT_ERROR, "Property from path '%s' is not a float", name);
      return 0;
    }
  }

  /* Check property's array length. */
  int len;
  if (*r_prop && (len = RNA_property_array_length(r_ptr, *r_prop)) != req_length) {
    MEM_freeN(str);
    BKE_reportf(op->reports,
                RPT_ERROR,
                "Property from path '%s' has length %d instead of %d",
                name,
                len,
                req_length);
    return 0;
  }

  /* Success. */
  MEM_freeN(str);
  return 1;
}

/* Initialize the rna pointers and properties using rna paths. */
static int radial_control_get_properties(bContext *C, wmOperator *op)
{
  RadialControl *rc = static_cast<RadialControl *>(op->customdata);

  PointerRNA ctx_ptr = RNA_pointer_create(nullptr, &RNA_Context, C);

  /* Check if we use primary or secondary path. */
  PointerRNA use_secondary_ptr;
  PropertyRNA *use_secondary_prop = nullptr;
  if (!radial_control_get_path(&ctx_ptr,
                               op,
                               "use_secondary",
                               &use_secondary_ptr,
                               &use_secondary_prop,
                               0,
                               RCPropFlags(RC_PROP_ALLOW_MISSING | RC_PROP_REQUIRE_BOOL)))
  {
    return 0;
  }

  const char *data_path;
  if (use_secondary_prop && RNA_property_boolean_get(&use_secondary_ptr, use_secondary_prop)) {
    data_path = "data_path_secondary";
  }
  else {
    data_path = "data_path_primary";
  }

  if (!radial_control_get_path(&ctx_ptr, op, data_path, &rc->ptr, &rc->prop, 0, RCPropFlags(0))) {
    return 0;
  }

  /* Data path is required. */
  if (!rc->prop) {
    return 0;
  }

  if (!radial_control_get_path(
          &ctx_ptr, op, "rotation_path", &rc->rot_ptr, &rc->rot_prop, 0, RC_PROP_REQUIRE_FLOAT))
  {
    return 0;
  }

  if (!radial_control_get_path(
          &ctx_ptr, op, "color_path", &rc->col_ptr, &rc->col_prop, 4, RC_PROP_REQUIRE_FLOAT))
  {
    return 0;
  }

  if (!radial_control_get_path(&ctx_ptr,
                               op,
                               "fill_color_path",
                               &rc->fill_col_ptr,
                               &rc->fill_col_prop,
                               3,
                               RC_PROP_REQUIRE_FLOAT))
  {
    return 0;
  }

  if (!radial_control_get_path(&ctx_ptr,
                               op,
                               "fill_color_override_path",
                               &rc->fill_col_override_ptr,
                               &rc->fill_col_override_prop,
                               3,
                               RC_PROP_REQUIRE_FLOAT))
  {
    return 0;
  }
  if (!radial_control_get_path(&ctx_ptr,
                               op,
                               "fill_color_override_test_path",
                               &rc->fill_col_override_test_ptr,
                               &rc->fill_col_override_test_prop,
                               0,
                               RC_PROP_REQUIRE_BOOL))
  {
    return 0;
  }

  /* Slightly ugly; allow this property to not resolve correctly.
   * Needed because 3d texture paint shares the same key-map as 2d image paint. */
  if (!radial_control_get_path(&ctx_ptr,
                               op,
                               "zoom_path",
                               &rc->zoom_ptr,
                               &rc->zoom_prop,
                               2,
                               RCPropFlags(RC_PROP_REQUIRE_FLOAT | RC_PROP_ALLOW_MISSING)))
  {
    return 0;
  }

  if (!radial_control_get_path(
          &ctx_ptr, op, "image_id", &rc->image_id_ptr, nullptr, 0, RCPropFlags(0)))
  {
    return 0;
  }
  if (rc->image_id_ptr.data) {
    /* Extra check, pointer must be to an ID. */
    if (!RNA_struct_is_ID(rc->image_id_ptr.type)) {
      BKE_report(op->reports, RPT_ERROR, "Pointer from path image_id is not an ID");
      return 0;
    }
  }

  rc->use_secondary_tex = RNA_boolean_get(op->ptr, "secondary_tex");

  return 1;
}

static int radial_control_invoke(bContext *C, wmOperator *op, const wmEvent *event)
{
  wmWindowManager *wm;
  RadialControl *rc;

  if (!(op->customdata = rc = static_cast<RadialControl *>(
            MEM_callocN(sizeof(RadialControl), "RadialControl"))))
  {
    return OPERATOR_CANCELLED;
  }

  if (!radial_control_get_properties(C, op)) {
    MEM_freeN(rc);
    return OPERATOR_CANCELLED;
  }

  /* Get type, initial, min, and max values of the property. */
  switch (rc->type = RNA_property_type(rc->prop)) {
    case PROP_INT: {
      int value, min, max, step;

      value = RNA_property_int_get(&rc->ptr, rc->prop);
      RNA_property_int_ui_range(&rc->ptr, rc->prop, &min, &max, &step);

      rc->initial_value = value;
      rc->min_value = min_ii(value, min);
      rc->max_value = max_ii(value, max);
      break;
    }
    case PROP_FLOAT: {
      float value, min, max, step, precision;

      value = RNA_property_float_get(&rc->ptr, rc->prop);
      RNA_property_float_ui_range(&rc->ptr, rc->prop, &min, &max, &step, &precision);

      rc->initial_value = value;
      rc->min_value = min_ff(value, min);
      rc->max_value = max_ff(value, max);
      break;
    }
    default:
      BKE_report(op->reports, RPT_ERROR, "Property must be an integer or a float");
      MEM_freeN(rc);
      return OPERATOR_CANCELLED;
  }

  /* Initialize numerical input. */
  initNumInput(&rc->num_input);
  rc->num_input.idx_max = 0;
  rc->num_input.val_flag[0] |= NUM_NO_NEGATIVE;
  rc->num_input.unit_sys = USER_UNIT_NONE;
  rc->num_input.unit_type[0] = RNA_SUBTYPE_UNIT_VALUE(RNA_property_unit(rc->prop));

  /* Get subtype of property. */
  rc->subtype = RNA_property_subtype(rc->prop);
  if (!ELEM(rc->subtype,
            PROP_NONE,
            PROP_DISTANCE,
            PROP_FACTOR,
            PROP_PERCENTAGE,
            PROP_ANGLE,
            PROP_PIXEL))
  {
    BKE_report(op->reports,
               RPT_ERROR,
               "Property must be a none, distance, factor, percentage, angle, or pixel");
    MEM_freeN(rc);
    return OPERATOR_CANCELLED;
  }

  rc->current_value = rc->initial_value;
  radial_control_set_initial_mouse(C, rc, event);
  radial_control_set_tex(rc);

  rc->init_event = WM_userdef_event_type_from_keymap_type(event->type);

  /* Temporarily disable other paint cursors. */
  wm = CTX_wm_manager(C);
  rc->orig_paintcursors = wm->paintcursors;
  BLI_listbase_clear(&wm->paintcursors);

  /* Add radial control paint cursor. */
  rc->cursor = WM_paint_cursor_activate(
      SPACE_TYPE_ANY, RGN_TYPE_ANY, op->type->poll, radial_control_paint_cursor, rc);

  WM_event_add_modal_handler(C, op);

  return OPERATOR_RUNNING_MODAL;
}

static void radial_control_set_value(RadialControl *rc, float val)
{
  switch (rc->type) {
    case PROP_INT:
      RNA_property_int_set(&rc->ptr, rc->prop, val);
      break;
    case PROP_FLOAT:
      RNA_property_float_set(&rc->ptr, rc->prop, val);
      break;
    default:
      break;
  }
}

static void radial_control_cancel(bContext *C, wmOperator *op)
{
  RadialControl *rc = static_cast<RadialControl *>(op->customdata);
  wmWindowManager *wm = CTX_wm_manager(C);
  ScrArea *area = CTX_wm_area(C);

  MEM_SAFE_FREE(rc->dial);

  ED_area_status_text(area, nullptr);

  WM_paint_cursor_end(static_cast<wmPaintCursor *>(rc->cursor));

  /* Restore original paint cursors. */
  wm->paintcursors = rc->orig_paintcursors;

  /* Not sure if this is a good notifier to use;
   * intended purpose is to update the UI so that the
   * new value is displayed in sliders/number-fields. */
  WM_event_add_notifier(C, NC_WINDOW, nullptr);

  if (rc->texture != nullptr) {
    GPU_texture_free(rc->texture);
  }

  MEM_freeN(rc);
}

static int radial_control_modal(bContext *C, wmOperator *op, const wmEvent *event)
{
  RadialControl *rc = static_cast<RadialControl *>(op->customdata);
  float new_value, dist = 0.0f, zoom[2];
  float delta[2];
  int ret = OPERATOR_RUNNING_MODAL;
  float angle_precision = 0.0f;
  const bool has_numInput = hasNumInput(&rc->num_input);
  bool handled = false;
  float numValue;
  /* TODO: fix hard-coded events. */

  bool snap = (event->modifier & KM_CTRL) != 0;

  /* Modal numinput active, try to handle numeric inputs first... */
  if (event->val == KM_PRESS && has_numInput && handleNumInput(C, &rc->num_input, event)) {
    handled = true;
    applyNumInput(&rc->num_input, &numValue);

    if (rc->subtype == PROP_ANGLE) {
      numValue = fmod(numValue, 2.0f * float(M_PI));
      if (numValue < 0.0f) {
        numValue += 2.0f * float(M_PI);
      }
    }

    CLAMP(numValue, rc->min_value, rc->max_value);
    new_value = numValue;

    radial_control_set_value(rc, new_value);
    rc->current_value = new_value;
    radial_control_update_header(op, C);
    return OPERATOR_RUNNING_MODAL;
  }

  handled = false;
  switch (event->type) {
    case EVT_ESCKEY:
    case RIGHTMOUSE:
      /* Canceled; restore original value. */
      radial_control_set_value(rc, rc->initial_value);
      ret = OPERATOR_CANCELLED;
      break;

    case LEFTMOUSE:
    case EVT_PADENTER:
    case EVT_RETKEY:
      /* Done; value already set. */
      RNA_property_update(C, &rc->ptr, rc->prop);
      ret = OPERATOR_FINISHED;
      break;

    case MOUSEMOVE:
      if (!has_numInput) {
        if (rc->slow_mode) {
          if (rc->subtype == PROP_ANGLE) {
            /* Calculate the initial angle here first. */
            delta[0] = rc->initial_mouse[0] - rc->slow_mouse[0];
            delta[1] = rc->initial_mouse[1] - rc->slow_mouse[1];

            /* Precision angle gets calculated from dial and gets added later. */
            angle_precision = -0.1f * BLI_dial_angle(rc->dial,
                                                     blender::float2{float(event->xy[0]),
                                                                     float(event->xy[1])});
          }
          else {
            delta[0] = rc->initial_mouse[0] - rc->slow_mouse[0];
            delta[1] = 0.0f;

            if (rc->zoom_prop) {
              RNA_property_float_get_array(&rc->zoom_ptr, rc->zoom_prop, zoom);
              delta[0] /= zoom[0];
            }

            dist = len_v2(delta);

            delta[0] = event->xy[0] - rc->slow_mouse[0];

            if (rc->zoom_prop) {
              delta[0] /= zoom[0];
            }

            dist = dist + 0.1f * (delta[0]);
          }
        }
        else {
          delta[0] = float(rc->initial_mouse[0] - event->xy[0]);
          delta[1] = float(rc->initial_mouse[1] - event->xy[1]);
          if (rc->zoom_prop) {
            RNA_property_float_get_array(&rc->zoom_ptr, rc->zoom_prop, zoom);
            delta[0] /= zoom[0];
            delta[1] /= zoom[1];
          }
          if (rc->subtype == PROP_ANGLE) {
            dist = len_v2(delta);
          }
          else {
            dist = clamp_f(-delta[0], 0.0f, FLT_MAX);
          }
        }

        /* Calculate new value and apply snapping. */
        switch (rc->subtype) {
          case PROP_NONE:
          case PROP_DISTANCE:
          case PROP_PIXEL:
            new_value = dist;
            if (snap) {
              new_value = (int(new_value) + 5) / 10 * 10;
            }
            break;
          case PROP_PERCENTAGE:
            new_value = ((dist - WM_RADIAL_CONTROL_DISPLAY_MIN_SIZE) /
                         WM_RADIAL_CONTROL_DISPLAY_WIDTH) *
                        100.0f;
            if (snap) {
              new_value = int(new_value + 2.5f) / 5 * 5;
            }
            break;
          case PROP_FACTOR:
            new_value = (WM_RADIAL_CONTROL_DISPLAY_SIZE - dist) / WM_RADIAL_CONTROL_DISPLAY_WIDTH;
            if (snap) {
              new_value = (int(ceil(new_value * 10.0f)) * 10.0f) / 100.0f;
            }
            /* Invert new value to increase the factor moving the mouse to the right. */
            new_value = 1 - new_value;
            break;
          case PROP_ANGLE:
            new_value = atan2f(delta[1], delta[0]) + float(M_PI) + angle_precision;
            new_value = fmod(new_value, 2.0f * float(M_PI));
            if (new_value < 0.0f) {
              new_value += 2.0f * float(M_PI);
            }
            if (snap) {
              new_value = DEG2RADF((int(RAD2DEGF(new_value)) + 5) / 10 * 10);
            }
            break;
          default:
            new_value = dist; /* NOTE(@ideasman42): Dummy value, should this ever happen? */
            break;
        }

        /* Clamp and update. */
        CLAMP(new_value, rc->min_value, rc->max_value);
        radial_control_set_value(rc, new_value);
        rc->current_value = new_value;
        handled = true;
        break;
      }
      break;

    case EVT_LEFTSHIFTKEY:
    case EVT_RIGHTSHIFTKEY: {
      if (event->val == KM_PRESS) {
        rc->slow_mouse[0] = event->xy[0];
        rc->slow_mouse[1] = event->xy[1];
        rc->slow_mode = true;
        if (rc->subtype == PROP_ANGLE) {
          const float initial_position[2] = {float(rc->initial_mouse[0]),
                                             float(rc->initial_mouse[1])};
          const float current_position[2] = {float(rc->slow_mouse[0]), float(rc->slow_mouse[1])};
          rc->dial = BLI_dial_init(initial_position, 0.0f);
          /* Immediately set the position to get a an initial direction. */
          BLI_dial_angle(rc->dial, current_position);
        }
        handled = true;
      }
      if (event->val == KM_RELEASE) {
        rc->slow_mode = false;
        handled = true;
        MEM_SAFE_FREE(rc->dial);
      }
      break;
    }
  }

  /* Modal numinput inactive, try to handle numeric inputs last... */
  if (!handled && event->val == KM_PRESS && handleNumInput(C, &rc->num_input, event)) {
    applyNumInput(&rc->num_input, &numValue);

    if (rc->subtype == PROP_ANGLE) {
      numValue = fmod(numValue, 2.0f * float(M_PI));
      if (numValue < 0.0f) {
        numValue += 2.0f * float(M_PI);
      }
    }

    CLAMP(numValue, rc->min_value, rc->max_value);
    new_value = numValue;

    radial_control_set_value(rc, new_value);

    rc->current_value = new_value;
    radial_control_update_header(op, C);
    return OPERATOR_RUNNING_MODAL;
  }

  if (!handled && (event->val == KM_RELEASE) && (rc->init_event == event->type) &&
      RNA_boolean_get(op->ptr, "release_confirm"))
  {
    ret = OPERATOR_FINISHED;
  }

  ED_region_tag_redraw(CTX_wm_region(C));
  radial_control_update_header(op, C);

  if (ret & OPERATOR_FINISHED) {
    wmWindowManager *wm = CTX_wm_manager(C);
    if (wm->op_undo_depth == 0) {
      ID *id = rc->ptr.owner_id;
      if (ED_undo_is_legacy_compatible_for_property(C, id)) {
        ED_undo_push(C, op->type->name);
      }
    }
  }

  if (ret != OPERATOR_RUNNING_MODAL) {
    radial_control_cancel(C, op);
  }

  return ret;
}

static void WM_OT_radial_control(wmOperatorType *ot)
{
  ot->name = "Radial Control";
  ot->idname = "WM_OT_radial_control";
  ot->description = "Set some size property (e.g. brush size) with mouse wheel";

  ot->invoke = radial_control_invoke;
  ot->modal = radial_control_modal;
  ot->cancel = radial_control_cancel;

  ot->flag = OPTYPE_REGISTER | OPTYPE_BLOCKING;

  /* All paths relative to the context. */
  PropertyRNA *prop;
  prop = RNA_def_string(ot->srna,
                        "data_path_primary",
                        nullptr,
                        0,
                        "Primary Data Path",
                        "Primary path of property to be set by the radial control");
  RNA_def_property_flag(prop, PROP_SKIP_SAVE);

  prop = RNA_def_string(ot->srna,
                        "data_path_secondary",
                        nullptr,
                        0,
                        "Secondary Data Path",
                        "Secondary path of property to be set by the radial control");
  RNA_def_property_flag(prop, PROP_SKIP_SAVE);

  prop = RNA_def_string(ot->srna,
                        "use_secondary",
                        nullptr,
                        0,
                        "Use Secondary",
                        "Path of property to select between the primary and secondary data paths");
  RNA_def_property_flag(prop, PROP_SKIP_SAVE);

  prop = RNA_def_string(ot->srna,
                        "rotation_path",
                        nullptr,
                        0,
                        "Rotation Path",
                        "Path of property used to rotate the texture display");
  RNA_def_property_flag(prop, PROP_SKIP_SAVE);

  prop = RNA_def_string(ot->srna,
                        "color_path",
                        nullptr,
                        0,
                        "Color Path",
                        "Path of property used to set the color of the control");
  RNA_def_property_flag(prop, PROP_SKIP_SAVE);

  prop = RNA_def_string(ot->srna,
                        "fill_color_path",
                        nullptr,
                        0,
                        "Fill Color Path",
                        "Path of property used to set the fill color of the control");
  RNA_def_property_flag(prop, PROP_SKIP_SAVE);

  prop = RNA_def_string(
      ot->srna, "fill_color_override_path", nullptr, 0, "Fill Color Override Path", "");
  RNA_def_property_flag(prop, PROP_SKIP_SAVE);
  prop = RNA_def_string(
      ot->srna, "fill_color_override_test_path", nullptr, 0, "Fill Color Override Test", "");
  RNA_def_property_flag(prop, PROP_SKIP_SAVE);

  prop = RNA_def_string(ot->srna,
                        "zoom_path",
                        nullptr,
                        0,
                        "Zoom Path",
                        "Path of property used to set the zoom level for the control");
  RNA_def_property_flag(prop, PROP_SKIP_SAVE);

  prop = RNA_def_string(ot->srna,
                        "image_id",
                        nullptr,
                        0,
                        "Image ID",
                        "Path of ID that is used to generate an image for the control");
  RNA_def_property_flag(prop, PROP_SKIP_SAVE);

  prop = RNA_def_boolean(
      ot->srna, "secondary_tex", false, "Secondary Texture", "Tweak brush secondary/mask texture");
  RNA_def_property_flag(prop, PROP_SKIP_SAVE);

  prop = RNA_def_boolean(
      ot->srna, "release_confirm", false, "Confirm On Release", "Finish operation on key release");
  RNA_def_property_flag(prop, PROP_SKIP_SAVE);
}

/** \} */

/* -------------------------------------------------------------------- */
/** \name Redraw Timer Operator
 *
 * Use for simple benchmarks.
 * \{ */

/* Uses no type defines, fully local testing function anyway. */

static void redraw_timer_window_swap(bContext *C)
{
  wmWindow *win = CTX_wm_window(C);
  bScreen *screen = CTX_wm_screen(C);

  CTX_wm_menu_set(C, nullptr);

  LISTBASE_FOREACH (ScrArea *, area, &screen->areabase) {
    ED_area_tag_redraw(area);
  }
  wm_draw_update(C);

  CTX_wm_window_set(C, win); /* XXX context manipulation warning! */
}

enum {
  eRTDrawRegion = 0,
  eRTDrawRegionSwap = 1,
  eRTDrawWindow = 2,
  eRTDrawWindowSwap = 3,
  eRTAnimationStep = 4,
  eRTAnimationPlay = 5,
  eRTUndo = 6,
};

static const EnumPropertyItem redraw_timer_type_items[] = {
    {eRTDrawRegion, "DRAW", 0, "Draw Region", "Draw region"},
    {eRTDrawRegionSwap, "DRAW_SWAP", 0, "Draw Region & Swap", "Draw region and swap"},
    {eRTDrawWindow, "DRAW_WIN", 0, "Draw Window", "Draw window"},
    {eRTDrawWindowSwap, "DRAW_WIN_SWAP", 0, "Draw Window & Swap", "Draw window and swap"},
    {eRTAnimationStep, "ANIM_STEP", 0, "Animation Step", "Animation steps"},
    {eRTAnimationPlay, "ANIM_PLAY", 0, "Animation Play", "Animation playback"},
    {eRTUndo, "UNDO", 0, "Undo/Redo", "Undo and redo"},
    {0, nullptr, 0, nullptr, nullptr},
};

static void redraw_timer_step(bContext *C,
                              Scene *scene,
                              Depsgraph *depsgraph,
                              wmWindow *win,
                              ScrArea *area,
                              ARegion *region,
                              const int type,
                              const int cfra)
{
  if (type == eRTDrawRegion) {
    if (region) {
      wm_draw_region_test(C, area, region);
    }
  }
  else if (type == eRTDrawRegionSwap) {
    CTX_wm_menu_set(C, nullptr);

    ED_region_tag_redraw(region);
    wm_draw_update(C);

    CTX_wm_window_set(C, win); /* XXX context manipulation warning! */
  }
  else if (type == eRTDrawWindow) {
    bScreen *screen = WM_window_get_active_screen(win);

    CTX_wm_menu_set(C, nullptr);

    LISTBASE_FOREACH (ScrArea *, area_iter, &screen->areabase) {
      CTX_wm_area_set(C, area_iter);
      LISTBASE_FOREACH (ARegion *, region_iter, &area_iter->regionbase) {
        if (!region_iter->visible) {
          continue;
        }
        CTX_wm_region_set(C, region_iter);
        wm_draw_region_test(C, area_iter, region_iter);
      }
    }

    CTX_wm_window_set(C, win); /* XXX context manipulation warning! */

    CTX_wm_area_set(C, area);
    CTX_wm_region_set(C, region);
  }
  else if (type == eRTDrawWindowSwap) {
    redraw_timer_window_swap(C);
  }
  else if (type == eRTAnimationStep) {
    scene->r.cfra += (cfra == scene->r.cfra) ? 1 : -1;
    BKE_scene_graph_update_for_newframe(depsgraph);
  }
  else if (type == eRTAnimationPlay) {
    /* Play anim, return on same frame as started with. */
    int tot = (scene->r.efra - scene->r.sfra) + 1;

    while (tot--) {
      /* TODO: ability to escape! */
      scene->r.cfra++;
      if (scene->r.cfra > scene->r.efra) {
        scene->r.cfra = scene->r.sfra;
      }

      BKE_scene_graph_update_for_newframe(depsgraph);
      redraw_timer_window_swap(C);
    }
  }
  else { /* #eRTUndo. */
    /* Undo and redo, including depsgraph update since that can be a
     * significant part of the cost. */
    ED_undo_pop(C);
    wm_event_do_refresh_wm_and_depsgraph(C);
    ED_undo_redo(C);
    wm_event_do_refresh_wm_and_depsgraph(C);
  }
}

static bool redraw_timer_poll(bContext *C)
{
  /* Check background mode as many of these actions use redrawing.
   * NOTE(@ideasman42): if it's useful to support undo or animation step this could
   * be allowed at the moment this seems like a corner case that isn't needed. */
  return !G.background && WM_operator_winactive(C);
}

static int redraw_timer_exec(bContext *C, wmOperator *op)
{
  Scene *scene = CTX_data_scene(C);
  wmWindow *win = CTX_wm_window(C);
  ScrArea *area = CTX_wm_area(C);
  ARegion *region = CTX_wm_region(C);
  wmWindowManager *wm = CTX_wm_manager(C);
  const int type = RNA_enum_get(op->ptr, "type");
  const int iter = RNA_int_get(op->ptr, "iterations");
  const double time_limit = double(RNA_float_get(op->ptr, "time_limit"));
  const int cfra = scene->r.cfra;
  const char *infostr = "";

  /* NOTE: Depsgraph is used to update scene for a new state, so no need to ensure evaluation
   * here.
   */
  Depsgraph *depsgraph = CTX_data_depsgraph_pointer(C);

  WM_cursor_wait(true);

  double time_start = BLI_time_now_seconds();

  wm_window_make_drawable(wm, win);

  int iter_steps = 0;
  for (int a = 0; a < iter; a++) {
    redraw_timer_step(C, scene, depsgraph, win, area, region, type, cfra);
    iter_steps += 1;

    if (time_limit != 0.0) {
      if ((BLI_time_now_seconds() - time_start) > time_limit) {
        break;
      }
      a = 0;
    }
  }

  double time_delta = (BLI_time_now_seconds() - time_start) * 1000;

  RNA_enum_description(redraw_timer_type_items, type, &infostr);

  WM_cursor_wait(false);

  BKE_reportf(op->reports,
              RPT_WARNING,
              "%d \u00D7 %s: %.4f ms, average: %.8f ms",
              iter_steps,
              infostr,
              time_delta,
              time_delta / iter_steps);

  return OPERATOR_FINISHED;
}

static void WM_OT_redraw_timer(wmOperatorType *ot)
{
  ot->name = "Redraw Timer";
  ot->idname = "WM_OT_redraw_timer";
  ot->description = "Simple redraw timer to test the speed of updating the interface";

  ot->invoke = WM_menu_invoke;
  ot->exec = redraw_timer_exec;
  ot->poll = redraw_timer_poll;

  ot->prop = RNA_def_enum(ot->srna, "type", redraw_timer_type_items, eRTDrawRegion, "Type", "");
  RNA_def_int(
      ot->srna, "iterations", 10, 1, INT_MAX, "Iterations", "Number of times to redraw", 1, 1000);
  RNA_def_float(ot->srna,
                "time_limit",
                0.0,
                0.0,
                FLT_MAX,
                "Time Limit",
                "Seconds to run the test for (override iterations)",
                0.0,
                60.0);
}

/** \} */

/* -------------------------------------------------------------------- */
/** \name Report Memory Statistics
 *
 * Use for testing/debugging.
 * \{ */

static int memory_statistics_exec(bContext * /*C*/, wmOperator * /*op*/)
{
  MEM_printmemlist_stats();
  return OPERATOR_FINISHED;
}

static void WM_OT_memory_statistics(wmOperatorType *ot)
{
  ot->name = "Memory Statistics";
  ot->idname = "WM_OT_memory_statistics";
  ot->description = "Print memory statistics to the console";

  ot->exec = memory_statistics_exec;
}

/** \} */

/* -------------------------------------------------------------------- */
/** \name Data-Block Preview Generation Operator
 *
 * Use for material/texture/light ... etc.
 * \{ */

struct PreviewsIDEnsureData {
  bContext *C;
  Scene *scene;
};

static void previews_id_ensure(bContext *C, Scene *scene, ID *id)
{
  BLI_assert(ELEM(GS(id->name), ID_MA, ID_TE, ID_IM, ID_WO, ID_LA));

  /* Only preview non-library datablocks, lib ones do not pertain to this .blend file!
   * Same goes for ID with no user. */
  if (!ID_IS_LINKED(id) && (id->us != 0)) {
    UI_icon_render_id(C, scene, id, ICON_SIZE_ICON, false);
    UI_icon_render_id(C, scene, id, ICON_SIZE_PREVIEW, false);
  }
}

static int previews_id_ensure_callback(LibraryIDLinkCallbackData *cb_data)
{
  const int cb_flag = cb_data->cb_flag;

  if (cb_flag & (IDWALK_CB_EMBEDDED | IDWALK_CB_EMBEDDED_NOT_OWNING)) {
    return IDWALK_RET_NOP;
  }

  PreviewsIDEnsureData *data = static_cast<PreviewsIDEnsureData *>(cb_data->user_data);
  ID *id = *cb_data->id_pointer;

  if (id && (id->tag & LIB_TAG_DOIT)) {
    BLI_assert(ELEM(GS(id->name), ID_MA, ID_TE, ID_IM, ID_WO, ID_LA));
    previews_id_ensure(data->C, data->scene, id);
    id->tag &= ~LIB_TAG_DOIT;
  }

  return IDWALK_RET_NOP;
}

static int previews_ensure_exec(bContext *C, wmOperator * /*op*/)
{
  Main *bmain = CTX_data_main(C);
  ListBase *lb[] = {&bmain->materials,
                    &bmain->textures,
                    &bmain->images,
                    &bmain->worlds,
                    &bmain->lights,
                    nullptr};
  PreviewsIDEnsureData preview_id_data;

  /* We use LIB_TAG_DOIT to check whether we have already handled a given ID or not. */
  BKE_main_id_tag_all(bmain, LIB_TAG_DOIT, false);
  for (int i = 0; lb[i]; i++) {
    BKE_main_id_tag_listbase(lb[i], LIB_TAG_DOIT, true);
  }

  preview_id_data.C = C;
  LISTBASE_FOREACH (Scene *, scene, &bmain->scenes) {
    preview_id_data.scene = scene;
    ID *id = (ID *)scene;

    BKE_library_foreach_ID_link(
        nullptr, id, previews_id_ensure_callback, &preview_id_data, IDWALK_RECURSE);
  }

  /* Check a last time for ID not used (fake users only, in theory), and
   * do our best for those, using current scene... */
  for (int i = 0; lb[i]; i++) {
    LISTBASE_FOREACH (ID *, id, lb[i]) {
      if (id->tag & LIB_TAG_DOIT) {
        previews_id_ensure(C, nullptr, id);
        id->tag &= ~LIB_TAG_DOIT;
      }
    }
  }

  return OPERATOR_FINISHED;
}

static void WM_OT_previews_ensure(wmOperatorType *ot)
{
  ot->name = "Refresh Data Previews";
  ot->idname = "WM_OT_previews_ensure";
  ot->description =
      "Ensure data previews are available and up-to-date "
      "(to be saved in .blend file, only for some types like materials, textures, etc.)";

  ot->exec = previews_ensure_exec;
}

/** \} */

/* -------------------------------------------------------------------- */
/** \name Data-Block Preview Clear Operator
 * \{ */

enum PreviewFilterID {
  PREVIEW_FILTER_ALL,
  PREVIEW_FILTER_GEOMETRY,
  PREVIEW_FILTER_SHADING,
  PREVIEW_FILTER_SCENE,
  PREVIEW_FILTER_COLLECTION,
  PREVIEW_FILTER_OBJECT,
  PREVIEW_FILTER_MATERIAL,
  PREVIEW_FILTER_LIGHT,
  PREVIEW_FILTER_WORLD,
  PREVIEW_FILTER_TEXTURE,
  PREVIEW_FILTER_IMAGE,
};

/* Only types supporting previews currently. */
static const EnumPropertyItem preview_id_type_items[] = {
    {PREVIEW_FILTER_ALL, "ALL", 0, "All Types", ""},
    {PREVIEW_FILTER_GEOMETRY,
     "GEOMETRY",
     0,
     "All Geometry Types",
     "Clear previews for scenes, collections and objects"},
    {PREVIEW_FILTER_SHADING,
     "SHADING",
     0,
     "All Shading Types",
     "Clear previews for materials, lights, worlds, textures and images"},
    {PREVIEW_FILTER_SCENE, "SCENE", 0, "Scenes", ""},
    {PREVIEW_FILTER_COLLECTION, "COLLECTION", 0, "Collections", ""},
    {PREVIEW_FILTER_OBJECT, "OBJECT", 0, "Objects", ""},
    {PREVIEW_FILTER_MATERIAL, "MATERIAL", 0, "Materials", ""},
    {PREVIEW_FILTER_LIGHT, "LIGHT", 0, "Lights", ""},
    {PREVIEW_FILTER_WORLD, "WORLD", 0, "Worlds", ""},
    {PREVIEW_FILTER_TEXTURE, "TEXTURE", 0, "Textures", ""},
    {PREVIEW_FILTER_IMAGE, "IMAGE", 0, "Images", ""},
#if 0 /* XXX: TODO. */
    {PREVIEW_FILTER_BRUSH, "BRUSH", 0, "Brushes", ""},
#endif
    {0, nullptr, 0, nullptr, nullptr},
};

static uint preview_filter_to_idfilter(enum PreviewFilterID filter)
{
  switch (filter) {
    case PREVIEW_FILTER_ALL:
      return FILTER_ID_SCE | FILTER_ID_GR | FILTER_ID_OB | FILTER_ID_MA | FILTER_ID_LA |
             FILTER_ID_WO | FILTER_ID_TE | FILTER_ID_IM;
    case PREVIEW_FILTER_GEOMETRY:
      return FILTER_ID_SCE | FILTER_ID_GR | FILTER_ID_OB;
    case PREVIEW_FILTER_SHADING:
      return FILTER_ID_MA | FILTER_ID_LA | FILTER_ID_WO | FILTER_ID_TE | FILTER_ID_IM;
    case PREVIEW_FILTER_SCENE:
      return FILTER_ID_SCE;
    case PREVIEW_FILTER_COLLECTION:
      return FILTER_ID_GR;
    case PREVIEW_FILTER_OBJECT:
      return FILTER_ID_OB;
    case PREVIEW_FILTER_MATERIAL:
      return FILTER_ID_MA;
    case PREVIEW_FILTER_LIGHT:
      return FILTER_ID_LA;
    case PREVIEW_FILTER_WORLD:
      return FILTER_ID_WO;
    case PREVIEW_FILTER_TEXTURE:
      return FILTER_ID_TE;
    case PREVIEW_FILTER_IMAGE:
      return FILTER_ID_IM;
  }

  return 0;
}

static int previews_clear_exec(bContext *C, wmOperator *op)
{
  Main *bmain = CTX_data_main(C);
  ListBase *lb[] = {
      &bmain->objects,
      &bmain->collections,
      &bmain->materials,
      &bmain->worlds,
      &bmain->lights,
      &bmain->textures,
      &bmain->images,
      nullptr,
  };

  const int id_filters = preview_filter_to_idfilter(
      PreviewFilterID(RNA_enum_get(op->ptr, "id_type")));

  for (int i = 0; lb[i]; i++) {
    ID *id = static_cast<ID *>(lb[i]->first);
    if (!id) {
      continue;
    }

#if 0
    printf("%s: %d, %d, %d -> %d\n",
           id->name,
           GS(id->name),
           BKE_idtype_idcode_to_idfilter(GS(id->name)),
           id_filters,
           BKE_idtype_idcode_to_idfilter(GS(id->name)) & id_filters);
#endif

    if (!(BKE_idtype_idcode_to_idfilter(GS(id->name)) & id_filters)) {
      continue;
    }

    for (; id; id = static_cast<ID *>(id->next)) {
      PreviewImage *prv_img = BKE_previewimg_id_ensure(id);

      BKE_previewimg_clear(prv_img);
    }
  }

  return OPERATOR_FINISHED;
}

static void WM_OT_previews_clear(wmOperatorType *ot)
{
  ot->name = "Clear Data Previews";
  ot->idname = "WM_OT_previews_clear";
  ot->description =
      "Clear data previews (only for some types like objects, materials, textures, etc.)";

  ot->exec = previews_clear_exec;
  ot->invoke = WM_menu_invoke;

  ot->prop = RNA_def_enum_flag(ot->srna,
                               "id_type",
                               preview_id_type_items,
                               PREVIEW_FILTER_ALL,
                               "Data Type",
                               "Which data previews to clear");
}

/** \} */

/* -------------------------------------------------------------------- */
/** \name Doc from UI Operator
 * \{ */

static int doc_view_manual_ui_context_exec(bContext *C, wmOperator * /*op*/)
{
  PointerRNA ptr_props;
  short retval = OPERATOR_CANCELLED;

  if (std::optional<std::string> manual_id = UI_but_online_manual_id_from_active(C)) {
    WM_operator_properties_create(&ptr_props, "WM_OT_doc_view_manual");
    RNA_string_set(&ptr_props, "doc_id", manual_id.value().c_str());

    retval = WM_operator_name_call_ptr(C,
                                       WM_operatortype_find("WM_OT_doc_view_manual", false),
                                       WM_OP_EXEC_DEFAULT,
                                       &ptr_props,
                                       nullptr);

    WM_operator_properties_free(&ptr_props);
  }

  return retval;
}

static void WM_OT_doc_view_manual_ui_context(wmOperatorType *ot)
{
  /* Identifiers. */
  ot->name = "View Online Manual";
  ot->idname = "WM_OT_doc_view_manual_ui_context";
  ot->description = "View a context based online manual in a web browser";

  /* Callbacks. */
  ot->poll = ED_operator_regionactive;
  ot->exec = doc_view_manual_ui_context_exec;
}

/** \} */

/* -------------------------------------------------------------------- */
/** \name Toggle Stereo 3D Operator
 *
 * Turning it full-screen if needed.
 * \{ */

static void WM_OT_stereo3d_set(wmOperatorType *ot)
{
  PropertyRNA *prop;

  ot->name = "Set Stereo 3D";
  ot->idname = "WM_OT_set_stereo_3d";
  ot->description = "Toggle 3D stereo support for current window (or change the display mode)";

  ot->exec = wm_stereo3d_set_exec;
  ot->invoke = wm_stereo3d_set_invoke;
  ot->poll = WM_operator_winactive;
  ot->ui = wm_stereo3d_set_draw;
  ot->check = wm_stereo3d_set_check;
  ot->cancel = wm_stereo3d_set_cancel;

  prop = RNA_def_enum(ot->srna,
                      "display_mode",
                      rna_enum_stereo3d_display_items,
                      S3D_DISPLAY_ANAGLYPH,
                      "Display Mode",
                      "");
  RNA_def_property_flag(prop, PROP_SKIP_SAVE);
  prop = RNA_def_enum(ot->srna,
                      "anaglyph_type",
                      rna_enum_stereo3d_anaglyph_type_items,
                      S3D_ANAGLYPH_REDCYAN,
                      "Anaglyph Type",
                      "");
  RNA_def_property_flag(prop, PROP_SKIP_SAVE);
  prop = RNA_def_enum(ot->srna,
                      "interlace_type",
                      rna_enum_stereo3d_interlace_type_items,
                      S3D_INTERLACE_ROW,
                      "Interlace Type",
                      "");
  RNA_def_property_flag(prop, PROP_SKIP_SAVE);
  prop = RNA_def_boolean(ot->srna,
                         "use_interlace_swap",
                         false,
                         "Swap Left/Right",
                         "Swap left and right stereo channels");
  RNA_def_property_flag(prop, PROP_SKIP_SAVE);
  prop = RNA_def_boolean(ot->srna,
                         "use_sidebyside_crosseyed",
                         false,
                         "Cross-Eyed",
                         "Right eye should see left image and vice versa");
  RNA_def_property_flag(prop, PROP_SKIP_SAVE);
}

/** \} */

/* -------------------------------------------------------------------- */
/** \name Operator Registration & Keymaps
 * \{ */

void wm_operatortypes_register()
{
  WM_operatortype_append(WM_OT_window_close);
  WM_operatortype_append(WM_OT_window_new);
  WM_operatortype_append(WM_OT_window_new_main);
  WM_operatortype_append(WM_OT_read_history);
  WM_operatortype_append(WM_OT_read_homefile);
  WM_operatortype_append(WM_OT_read_factory_settings);
  WM_operatortype_append(WM_OT_save_homefile);
  WM_operatortype_append(WM_OT_save_userpref);
  WM_operatortype_append(WM_OT_read_userpref);
  WM_operatortype_append(WM_OT_read_factory_userpref);
  WM_operatortype_append(WM_OT_window_fullscreen_toggle);
  WM_operatortype_append(WM_OT_quit_blender);
  WM_operatortype_append(WM_OT_open_mainfile);
  WM_operatortype_append(WM_OT_revert_mainfile);
  WM_operatortype_append(WM_OT_link);
  WM_operatortype_append(WM_OT_append);
  WM_operatortype_append(WM_OT_lib_relocate);
  WM_operatortype_append(WM_OT_lib_reload);
  WM_operatortype_append(WM_OT_recover_last_session);
  WM_operatortype_append(WM_OT_recover_auto_save);
  WM_operatortype_append(WM_OT_save_as_mainfile);
  WM_operatortype_append(WM_OT_save_mainfile);
  WM_operatortype_append(WM_OT_clear_recent_files);
  WM_operatortype_append(WM_OT_redraw_timer);
  WM_operatortype_append(WM_OT_memory_statistics);
  WM_operatortype_append(WM_OT_debug_menu);
  WM_operatortype_append(WM_OT_operator_defaults);
  WM_operatortype_append(WM_OT_splash);
  WM_operatortype_append(WM_OT_splash_about);
  WM_operatortype_append(WM_OT_search_menu);
  WM_operatortype_append(WM_OT_search_operator);
  WM_operatortype_append(WM_OT_search_single_menu);
  WM_operatortype_append(WM_OT_call_menu);
  WM_operatortype_append(WM_OT_call_menu_pie);
  WM_operatortype_append(WM_OT_call_panel);
  WM_operatortype_append(WM_OT_radial_control);
  WM_operatortype_append(WM_OT_stereo3d_set);
#if defined(WIN32)
  WM_operatortype_append(WM_OT_console_toggle);
#endif
  WM_operatortype_append(WM_OT_previews_ensure);
  WM_operatortype_append(WM_OT_previews_clear);
  WM_operatortype_append(WM_OT_doc_view_manual_ui_context);

#ifdef WITH_XR_OPENXR
  wm_xr_operatortypes_register();
#endif

  /* Gizmos. */
  WM_operatortype_append(GIZMOGROUP_OT_gizmo_select);
  WM_operatortype_append(GIZMOGROUP_OT_gizmo_tweak);
}

/* Circle-select-like modal operators. */
static void gesture_circle_modal_keymap(wmKeyConfig *keyconf)
{
  static const EnumPropertyItem modal_items[] = {
      {GESTURE_MODAL_CANCEL, "CANCEL", 0, "Cancel", ""},
      {GESTURE_MODAL_CONFIRM, "CONFIRM", 0, "Confirm", ""},
      {GESTURE_MODAL_CIRCLE_ADD, "ADD", 0, "Add", ""},
      {GESTURE_MODAL_CIRCLE_SUB, "SUBTRACT", 0, "Subtract", ""},
      {GESTURE_MODAL_CIRCLE_SIZE, "SIZE", 0, "Size", ""},

      {GESTURE_MODAL_SELECT, "SELECT", 0, "Select", ""},
      {GESTURE_MODAL_DESELECT, "DESELECT", 0, "Deselect", ""},
      {GESTURE_MODAL_NOP, "NOP", 0, "No Operation", ""},

      {0, nullptr, 0, nullptr, nullptr},
  };

  /* WARNING: Name is incorrect, use for non-3d views. */
  wmKeyMap *keymap = WM_modalkeymap_find(keyconf, "View3D Gesture Circle");

  /* This function is called for each space-type, only needs to add map once. */
  if (keymap && keymap->modal_items) {
    return;
  }

  keymap = WM_modalkeymap_ensure(keyconf, "View3D Gesture Circle", modal_items);

  /* Assign map to operators. */
  WM_modalkeymap_assign(keymap, "VIEW3D_OT_select_circle");
  WM_modalkeymap_assign(keymap, "UV_OT_select_circle");
  WM_modalkeymap_assign(keymap, "CLIP_OT_select_circle");
  WM_modalkeymap_assign(keymap, "MASK_OT_select_circle");
  WM_modalkeymap_assign(keymap, "NODE_OT_select_circle");
  WM_modalkeymap_assign(keymap, "GPENCIL_OT_select_circle");
  WM_modalkeymap_assign(keymap, "GRAPH_OT_select_circle");
  WM_modalkeymap_assign(keymap, "ACTION_OT_select_circle");
}

/* Straight line modal operators. */
static void gesture_straightline_modal_keymap(wmKeyConfig *keyconf)
{
  static const EnumPropertyItem modal_items[] = {
      {GESTURE_MODAL_CANCEL, "CANCEL", 0, "Cancel", ""},
      {GESTURE_MODAL_SELECT, "SELECT", 0, "Select", ""},
      {GESTURE_MODAL_BEGIN, "BEGIN", 0, "Begin", ""},
      {GESTURE_MODAL_MOVE, "MOVE", 0, "Move", ""},
      {GESTURE_MODAL_SNAP, "SNAP", 0, "Snap", ""},
      {GESTURE_MODAL_FLIP, "FLIP", 0, "Flip", ""},
      {0, nullptr, 0, nullptr, nullptr},
  };

  wmKeyMap *keymap = WM_modalkeymap_find(keyconf, "Gesture Straight Line");

  /* This function is called for each space-type, only needs to add map once. */
  if (keymap && keymap->modal_items) {
    return;
  }

  keymap = WM_modalkeymap_ensure(keyconf, "Gesture Straight Line", modal_items);

  /* Assign map to operators. */
  WM_modalkeymap_assign(keymap, "IMAGE_OT_sample_line");
  WM_modalkeymap_assign(keymap, "PAINT_OT_weight_gradient");
  WM_modalkeymap_assign(keymap, "MESH_OT_bisect");
  WM_modalkeymap_assign(keymap, "PAINT_OT_mask_line_gesture");
  WM_modalkeymap_assign(keymap, "SCULPT_OT_project_line_gesture");
  WM_modalkeymap_assign(keymap, "PAINT_OT_hide_show_line_gesture");
}

/* Box_select-like modal operators. */
static void gesture_box_modal_keymap(wmKeyConfig *keyconf)
{
  static const EnumPropertyItem modal_items[] = {
      {GESTURE_MODAL_CANCEL, "CANCEL", 0, "Cancel", ""},
      {GESTURE_MODAL_SELECT, "SELECT", 0, "Select", ""},
      {GESTURE_MODAL_DESELECT, "DESELECT", 0, "Deselect", ""},
      {GESTURE_MODAL_BEGIN, "BEGIN", 0, "Begin", ""},
      {GESTURE_MODAL_MOVE, "MOVE", 0, "Move", ""},
      {0, nullptr, 0, nullptr, nullptr},
  };

  wmKeyMap *keymap = WM_modalkeymap_find(keyconf, "Gesture Box");

  /* This function is called for each space-type, only needs to add map once. */
  if (keymap && keymap->modal_items) {
    return;
  }

  keymap = WM_modalkeymap_ensure(keyconf, "Gesture Box", modal_items);

  /* Assign map to operators. */
  WM_modalkeymap_assign(keymap, "ACTION_OT_select_box");
  WM_modalkeymap_assign(keymap, "ANIM_OT_channels_select_box");
  WM_modalkeymap_assign(keymap, "ANIM_OT_previewrange_set");
  WM_modalkeymap_assign(keymap, "INFO_OT_select_box");
  WM_modalkeymap_assign(keymap, "FILE_OT_select_box");
  WM_modalkeymap_assign(keymap, "GRAPH_OT_select_box");
  WM_modalkeymap_assign(keymap, "MARKER_OT_select_box");
  WM_modalkeymap_assign(keymap, "NLA_OT_select_box");
  WM_modalkeymap_assign(keymap, "NODE_OT_select_box");
  WM_modalkeymap_assign(keymap, "NODE_OT_viewer_border");
  WM_modalkeymap_assign(keymap, "PAINT_OT_hide_show");
  WM_modalkeymap_assign(keymap, "OUTLINER_OT_select_box");
#if 0 /* Template. */
  WM_modalkeymap_assign(keymap, "SCREEN_OT_box_select");
#endif
  WM_modalkeymap_assign(keymap, "SEQUENCER_OT_select_box");
  WM_modalkeymap_assign(keymap, "SEQUENCER_OT_view_ghost_border");
  WM_modalkeymap_assign(keymap, "UV_OT_select_box");
  WM_modalkeymap_assign(keymap, "CLIP_OT_select_box");
  WM_modalkeymap_assign(keymap, "CLIP_OT_graph_select_box");
  WM_modalkeymap_assign(keymap, "MASK_OT_select_box");
  WM_modalkeymap_assign(keymap, "PAINT_OT_mask_box_gesture");
  WM_modalkeymap_assign(keymap, "SCULPT_OT_face_set_box_gesture");
  WM_modalkeymap_assign(keymap, "SCULPT_OT_trim_box_gesture");
  WM_modalkeymap_assign(keymap, "VIEW2D_OT_zoom_border");
  WM_modalkeymap_assign(keymap, "VIEW3D_OT_clip_border");
  WM_modalkeymap_assign(keymap, "VIEW3D_OT_render_border");
  WM_modalkeymap_assign(keymap, "VIEW3D_OT_select_box");
  /* XXX TODO: zoom border should perhaps map right-mouse to zoom out instead of in+cancel. */
  WM_modalkeymap_assign(keymap, "VIEW3D_OT_zoom_border");
  WM_modalkeymap_assign(keymap, "IMAGE_OT_render_border");
  WM_modalkeymap_assign(keymap, "IMAGE_OT_view_zoom_border");
  WM_modalkeymap_assign(keymap, "GPENCIL_OT_select_box");
}

/* Lasso modal operators. */
static void gesture_lasso_modal_keymap(wmKeyConfig *keyconf)
{
  static const EnumPropertyItem modal_items[] = {
      {GESTURE_MODAL_MOVE, "MOVE", 0, "Move", ""},
      {0, nullptr, 0, nullptr, nullptr},
  };

  wmKeyMap *keymap = WM_modalkeymap_find(keyconf, "Gesture Lasso");

  /* This function is called for each space-type, only needs to add map once. */
  if (keymap && keymap->modal_items) {
    return;
  }

  keymap = WM_modalkeymap_ensure(keyconf, "Gesture Lasso", modal_items);

  /* Assign map to operators. */
  WM_modalkeymap_assign(keymap, "VIEW3D_OT_select_lasso");
  WM_modalkeymap_assign(keymap, "GPENCIL_OT_stroke_cutter");
  WM_modalkeymap_assign(keymap, "GPENCIL_OT_select_lasso");
  WM_modalkeymap_assign(keymap, "MASK_OT_select_lasso");
  WM_modalkeymap_assign(keymap, "PAINT_OT_mask_lasso_gesture");
  WM_modalkeymap_assign(keymap, "SCULPT_OT_face_set_lasso_gesture");
  WM_modalkeymap_assign(keymap, "SCULPT_OT_trim_lasso_gesture");
  WM_modalkeymap_assign(keymap, "ACTION_OT_select_lasso");
  WM_modalkeymap_assign(keymap, "CLIP_OT_select_lasso");
  WM_modalkeymap_assign(keymap, "GRAPH_OT_select_lasso");
  WM_modalkeymap_assign(keymap, "NODE_OT_select_lasso");
  WM_modalkeymap_assign(keymap, "UV_OT_select_lasso");
  WM_modalkeymap_assign(keymap, "PAINT_OT_hide_show_lasso_gesture");
}

/* Zoom to border modal operators. */
static void gesture_zoom_border_modal_keymap(wmKeyConfig *keyconf)
{
  static const EnumPropertyItem modal_items[] = {
      {GESTURE_MODAL_CANCEL, "CANCEL", 0, "Cancel", ""},
      {GESTURE_MODAL_IN, "IN", 0, "In", ""},
      {GESTURE_MODAL_OUT, "OUT", 0, "Out", ""},
      {GESTURE_MODAL_BEGIN, "BEGIN", 0, "Begin", ""},
      {0, nullptr, 0, nullptr, nullptr},
  };

  wmKeyMap *keymap = WM_modalkeymap_find(keyconf, "Gesture Zoom Border");

  /* This function is called for each space-type, only needs to add map once. */
  if (keymap && keymap->modal_items) {
    return;
  }

  keymap = WM_modalkeymap_ensure(keyconf, "Gesture Zoom Border", modal_items);

  /* Assign map to operators. */
  WM_modalkeymap_assign(keymap, "VIEW2D_OT_zoom_border");
  WM_modalkeymap_assign(keymap, "VIEW3D_OT_zoom_border");
  WM_modalkeymap_assign(keymap, "IMAGE_OT_view_zoom_border");
}

void wm_window_keymap(wmKeyConfig *keyconf)
{
  WM_keymap_ensure(keyconf, "Window", SPACE_EMPTY, RGN_TYPE_WINDOW);

  wm_gizmos_keymap(keyconf);
  gesture_circle_modal_keymap(keyconf);
  gesture_box_modal_keymap(keyconf);
  gesture_zoom_border_modal_keymap(keyconf);
  gesture_straightline_modal_keymap(keyconf);
  gesture_lasso_modal_keymap(keyconf);

  WM_keymap_fix_linking();
}

/** \} */

/* -------------------------------------------------------------------- */
/** \name Enum Filter Functions
 *
 * Filter functions that can be used with rna_id_itemf() below.
 * Should return false if 'id' should be excluded.
 *
 * \{ */

static bool rna_id_enum_filter_single(const ID *id, void *user_data)
{
  return (id != user_data);
}

/* Generic itemf's for operators that take library args. */
static const EnumPropertyItem *rna_id_itemf(bool *r_free,
                                            ID *id,
                                            bool local,
                                            bool (*filter_ids)(const ID *id, void *user_data),
                                            void *user_data)
{
  EnumPropertyItem item_tmp = {0}, *item = nullptr;
  int totitem = 0;
  int i = 0;

  if (id != nullptr) {
    const short id_type = GS(id->name);
    for (; id; id = static_cast<ID *>(id->next)) {
      if ((filter_ids != nullptr) && filter_ids(id, user_data) == false) {
        i++;
        continue;
      }
      if (local == false || !ID_IS_LINKED(id)) {
        item_tmp.identifier = item_tmp.name = id->name + 2;
        item_tmp.value = i++;

        /* Show collection color tag icons in menus. */
        if (id_type == ID_GR) {
          item_tmp.icon = UI_icon_color_from_collection((Collection *)id);
        }

        RNA_enum_item_add(&item, &totitem, &item_tmp);
      }
    }
  }

  RNA_enum_item_end(&item, &totitem);
  *r_free = true;

  return item;
}

/* Can add more ID types as needed. */

const EnumPropertyItem *RNA_action_itemf(bContext *C,
                                         PointerRNA * /*ptr*/,
                                         PropertyRNA * /*prop*/,
                                         bool *r_free)
{

  return rna_id_itemf(
      r_free, C ? (ID *)CTX_data_main(C)->actions.first : nullptr, false, nullptr, nullptr);
}
#if 0 /* UNUSED. */
const EnumPropertyItem *RNA_action_local_itemf(bContext *C,
                                               PointerRNA * /*ptr*/,
                                               PropertyRNA * /*prop*/,
                                               bool *r_free)
{
  return rna_id_itemf(r_free, C ? (ID *)CTX_data_main(C)->action.first : nullptr, true);
}
#endif

const EnumPropertyItem *RNA_collection_itemf(bContext *C,
                                             PointerRNA * /*ptr*/,
                                             PropertyRNA * /*prop*/,
                                             bool *r_free)
{
  return rna_id_itemf(
      r_free, C ? (ID *)CTX_data_main(C)->collections.first : nullptr, false, nullptr, nullptr);
}
const EnumPropertyItem *RNA_collection_local_itemf(bContext *C,
                                                   PointerRNA * /*ptr*/,
                                                   PropertyRNA * /*prop*/,
                                                   bool *r_free)
{
  return rna_id_itemf(
      r_free, C ? (ID *)CTX_data_main(C)->collections.first : nullptr, true, nullptr, nullptr);
}

const EnumPropertyItem *RNA_image_itemf(bContext *C,
                                        PointerRNA * /*ptr*/,
                                        PropertyRNA * /*prop*/,
                                        bool *r_free)
{
  return rna_id_itemf(
      r_free, C ? (ID *)CTX_data_main(C)->images.first : nullptr, false, nullptr, nullptr);
}
const EnumPropertyItem *RNA_image_local_itemf(bContext *C,
                                              PointerRNA * /*ptr*/,
                                              PropertyRNA * /*prop*/,
                                              bool *r_free)
{
  return rna_id_itemf(
      r_free, C ? (ID *)CTX_data_main(C)->images.first : nullptr, true, nullptr, nullptr);
}

const EnumPropertyItem *RNA_scene_itemf(bContext *C,
                                        PointerRNA * /*ptr*/,
                                        PropertyRNA * /*prop*/,
                                        bool *r_free)
{
  return rna_id_itemf(
      r_free, C ? (ID *)CTX_data_main(C)->scenes.first : nullptr, false, nullptr, nullptr);
}
const EnumPropertyItem *RNA_scene_local_itemf(bContext *C,
                                              PointerRNA * /*ptr*/,
                                              PropertyRNA * /*prop*/,
                                              bool *r_free)
{
  return rna_id_itemf(
      r_free, C ? (ID *)CTX_data_main(C)->scenes.first : nullptr, true, nullptr, nullptr);
}
const EnumPropertyItem *RNA_scene_without_active_itemf(bContext *C,
                                                       PointerRNA * /*ptr*/,
                                                       PropertyRNA * /*prop*/,
                                                       bool *r_free)
{
  Scene *scene_active = C ? CTX_data_scene(C) : nullptr;
  return rna_id_itemf(r_free,
                      C ? (ID *)CTX_data_main(C)->scenes.first : nullptr,
                      false,
                      rna_id_enum_filter_single,
                      scene_active);
}
/*############## BFA - 3D Sequencer ##############*/
const EnumPropertyItem *RNA_seq_scene_without_active_itemf(bContext *C,
                                                           PointerRNA * /*ptr*/,
                                                           PropertyRNA * /*prop*/,
                                                           bool *r_free)
{
  Scene *scene_active;
  if (C != nullptr) {
    SpaceSeq *seq = CTX_wm_space_seq(C);
    if (seq != nullptr
 && seq->scene_override != nullptr) {
      scene_active = seq->scene_override;
    }
    else {
      scene_active = CTX_data_scene(C);
    }
  }
  else {
    scene_active = nullptr;
  }
  return rna_id_itemf(r_free,
                      C ? (ID *)CTX_data_main(C)->scenes.first : nullptr,
                      false,
                      rna_id_enum_filter_single,
                      scene_active);
}
/*############## BFA - 3D Sequencer END ##############*/
const EnumPropertyItem *RNA_movieclip_itemf(bContext *C,
                                            PointerRNA * /*ptr*/,
                                            PropertyRNA * /*prop*/,
                                            bool *r_free)
{
  return rna_id_itemf(
      r_free, C ? (ID *)CTX_data_main(C)->movieclips.first : nullptr, false, nullptr, nullptr);
}
const EnumPropertyItem *RNA_movieclip_local_itemf(bContext *C,
                                                  PointerRNA * /*ptr*/,
                                                  PropertyRNA * /*prop*/,
                                                  bool *r_free)
{
  return rna_id_itemf(
      r_free, C ? (ID *)CTX_data_main(C)->movieclips.first : nullptr, true, nullptr, nullptr);
}

const EnumPropertyItem *RNA_mask_itemf(bContext *C,
                                       PointerRNA * /*ptr*/,
                                       PropertyRNA * /*prop*/,
                                       bool *r_free)
{
  return rna_id_itemf(
      r_free, C ? (ID *)CTX_data_main(C)->masks.first : nullptr, false, nullptr, nullptr);
}
const EnumPropertyItem *RNA_mask_local_itemf(bContext *C,
                                             PointerRNA * /*ptr*/,
                                             PropertyRNA * /*prop*/,
                                             bool *r_free)
{
  return rna_id_itemf(
      r_free, C ? (ID *)CTX_data_main(C)->masks.first : nullptr, true, nullptr, nullptr);
}

/** \} */<|MERGE_RESOLUTION|>--- conflicted
+++ resolved
@@ -1403,13 +1403,9 @@
   uiItemS_ex(layout, 0.5f);
 
   uiLayout *col = uiLayoutColumn(layout, false);
-<<<<<<< HEAD
   /* BFA - align operator properties to left in redo panel (UI_BUT_LABEL_ALIGN_SPLIT_COLUMN) */
   uiTemplateOperatorPropertyButs(
       C, col, op, UI_BUT_LABEL_ALIGN_SPLIT_COLUMN, UI_TEMPLATE_OP_PROPS_SHOW_TITLE);
-=======
-  uiTemplateOperatorPropertyButs(C, col, op, UI_BUT_LABEL_ALIGN_NONE, 0);
->>>>>>> ae5038f4
 
   UI_block_bounds_set_popup(block, 7 * UI_SCALE_FAC, nullptr);
 
@@ -2060,7 +2056,7 @@
 {
   ot->name = "Search Operator";
   ot->idname = "WM_OT_search_operator";
-  ot->description = "Search for all available operators";
+  ot->description = "Pop-up Search for all available operators in current context";
 
   ot->invoke = wm_search_menu_invoke;
   ot->exec = wm_search_menu_exec;
