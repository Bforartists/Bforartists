/*
 * This program is free software; you can redistribute it and/or
 * modify it under the terms of the GNU General Public License
 * as published by the Free Software Foundation; either version 2
 * of the License, or (at your option) any later version.
 *
 * This program is distributed in the hope that it will be useful,
 * but WITHOUT ANY WARRANTY; without even the implied warranty of
 * MERCHANTABILITY or FITNESS FOR A PARTICULAR PURPOSE.  See the
 * GNU General Public License for more details.
 *
 * You should have received a copy of the GNU General Public License
 * along with this program; if not, write to the Free Software Foundation,
 * Inc., 51 Franklin Street, Fifth Floor, Boston, MA 02110-1301, USA.
 *
 * The Original Code is Copyright (C) 2007 Blender Foundation.
 * All rights reserved.
 */

/** \file
 * \ingroup wm
 *
 * This file contains the splash screen logic (the `WM_OT_splash` operator).
 *
 * - Loads the splash image.
 * - Displaying version information.
 * - Lists New Files (application templates).
 * - Lists Recent files.
 * - Links to web sites.
 */

#include <string.h>

#include "CLG_log.h"

#include "DNA_ID.h"
#include "DNA_scene_types.h"
#include "DNA_screen_types.h"
#include "DNA_userdef_types.h"
#include "DNA_windowmanager_types.h"

#include "BLI_blenlib.h"
#include "BLI_math.h"
#include "BLI_utildefines.h"

#include "BKE_appdir.h"
#include "BKE_blender_version.h"
#include "BKE_context.h"
#include "BKE_screen.h"

#include "BLT_translation.h"

#include "BLF_api.h"

#include "IMB_imbuf.h"
#include "IMB_imbuf_types.h"

#include "ED_screen.h"

#include "UI_interface.h"
#include "UI_interface_icons.h"
#include "UI_resources.h"

#include "WM_api.h"
#include "WM_types.h"

#include "wm.h"

static void wm_block_close(bContext *C, void *arg_block, void *UNUSED(arg))
{
  wmWindow *win = CTX_wm_window(C);
  UI_popup_block_close(C, win, arg_block);
}

static void wm_block_splash_refreshmenu(bContext *C, void *UNUSED(arg_block), void *UNUSED(arg))
{
  ARegion *region_menu = CTX_wm_menu(C);
  ED_region_tag_refresh_ui(region_menu);
}

static void wm_block_splash_add_label(uiBlock *block, const char *label, int x, int y)
{
  if (!(label && label[0])) {
    return;
  }

  UI_block_emboss_set(block, UI_EMBOSS_NONE);

  uiBut *but = uiDefBut(
      block, UI_BTYPE_LABEL, 0, label, 0, y, x, UI_UNIT_Y, NULL, 0, 0, 0, 0, NULL);
  UI_but_drawflag_disable(but, UI_BUT_TEXT_LEFT);
  UI_but_drawflag_enable(but, UI_BUT_TEXT_RIGHT);

  /* 1 = UI_SELECT, internal flag to draw in white. */
  UI_but_flag_enable(but, 1);
  UI_block_emboss_set(block, UI_EMBOSS);
}

static void get_version_string(char *ver, const int max_length)
{
  /* Version number. */
  const char *version_cycle = NULL;

  if (STREQ(STRINGIFY(BLENDER_VERSION_CYCLE), "alpha")) {
    version_cycle = " Alpha";
  }
  else if (STREQ(STRINGIFY(BLENDER_VERSION_CYCLE), "beta")) {
    version_cycle = " Beta";
  }
  else if (STREQ(STRINGIFY(BLENDER_VERSION_CYCLE), "rc")) {
    version_cycle = " Release Candidate";
  }
  else if (STREQ(STRINGIFY(BLENDER_VERSION_CYCLE), "release")) {
    version_cycle = STRINGIFY(BLENDER_VERSION_CHAR);
  }

  const char *version_cycle_number = "";
  if (strlen(STRINGIFY(BLENDER_VERSION_CYCLE_NUMBER))) {
    version_cycle_number = " " STRINGIFY(BLENDER_VERSION_CYCLE_NUMBER);
  }

  BLI_snprintf(ver,
               max_length,
               "%d.%d.%d%s%s",
               BLENDER_VERSION / 100,
               BLENDER_VERSION % 100,
               BLENDER_SUBVERSION,
               version_cycle,
               version_cycle_number);
}

static void wm_block_splash_image_roundcorners_add(ImBuf *ibuf)
{
  uchar *rct = (uchar *)ibuf->rect;

  if (rct) {
    bTheme *btheme = UI_GetTheme();
    const float roundness = btheme->tui.wcol_menu_back.roundness * U.dpi_fac;
    const int size = roundness * 20;

    if (size < ibuf->x && size < ibuf->y) {
      /* Y-axis initial offset. */
      rct += 4 * (ibuf->y - size) * ibuf->x;

      for (int y = 0; y < size; y++) {
        for (int x = 0; x < size; x++, rct += 4) {
          const float pixel = 1.0 / size;
          const float u = pixel * x;
          const float v = pixel * y;
          const float distance = sqrt(u * u + v * v);

          /* Pointer offset to the alpha value of pixel. */
          /* Note, the left corner is flipped in the X-axis. */
          const int offset_l = 4 * (size - x - x - 1) + 3;
          const int offset_r = 4 * (ibuf->x - size) + 3;

          if (distance > 1.0) {
            rct[offset_l] = 0;
            rct[offset_r] = 0;
          }
          else {
            /* Create a single pixel wide transition for anti-aliasing.
             * Invert the distance and map its range [0, 1] to [0, pixel]. */
            const float fac = (1.0 - distance) * size;

            if (fac > 1.0) {
              continue;
            }

            const uchar alpha = unit_float_to_uchar_clamp(fac);
            rct[offset_l] = alpha;
            rct[offset_r] = alpha;
          }
        }

        /* X-axis offset to the next row. */
        rct += 4 * (ibuf->x - size);
      }
    }
  }
}

static ImBuf *wm_block_splash_image(int width, int *r_height)
{
#ifndef WITH_HEADLESS
  extern char datatoc_splash_png[];
  extern int datatoc_splash_png_size;

  ImBuf *ibuf = NULL;
  int height = 0;

  if (U.app_template[0] != '\0') {
    char splash_filepath[FILE_MAX];
    char template_directory[FILE_MAX];
    if (BKE_appdir_app_template_id_search(
            U.app_template, template_directory, sizeof(template_directory))) {
      BLI_join_dirfile(splash_filepath, sizeof(splash_filepath), template_directory, "splash.png");
      ibuf = IMB_loadiffname(splash_filepath, IB_rect, NULL);
    }
  }

  if (ibuf == NULL) {
    const uchar *splash_data = (const uchar *)datatoc_splash_png;
    size_t splash_data_size = datatoc_splash_png_size;
    ibuf = IMB_ibImageFromMemory(splash_data, splash_data_size, IB_rect, NULL, "<splash screen>");
  }

  if (ibuf) {
    height = (width * ibuf->y) / ibuf->x;
    if (width != ibuf->x || height != ibuf->y) {
      IMB_scaleImBuf(ibuf, width, height);
    }

    wm_block_splash_image_roundcorners_add(ibuf);
    IMB_premultiply_alpha(ibuf);
  }

  *r_height = height;

  return ibuf;
#else
  return NULL;
#endif
}

static uiBlock *wm_block_create_splash(bContext *C, ARegion *region, void *UNUSED(arg))
{
  uiBlock *block;
  uiBut *but;
  const uiStyle *style = UI_style_get_dpi();

  block = UI_block_begin(C, region, "splash", UI_EMBOSS);

  /* note on UI_BLOCK_NO_WIN_CLIP, the window size is not always synchronized
   * with the OS when the splash shows, window clipping in this case gives
   * ugly results and clipping the splash isn't useful anyway, just disable it [#32938] */
  UI_block_flag_enable(block, UI_BLOCK_LOOP | UI_BLOCK_KEEP_OPEN | UI_BLOCK_NO_WIN_CLIP);
  UI_block_theme_style_set(block, UI_BLOCK_THEME_STYLE_POPUP);

  int splash_width = 500.0f * U.dpi_fac;
  int splash_height;

  /* Would be nice to support caching this, so it only has to be re-read (and likely resized) on
   * first draw or if the image changed. */
  ImBuf *ibuf = wm_block_splash_image(splash_width, &splash_height);

  but = uiDefButImage(block, ibuf, 0, 0.5f * U.widget_unit, splash_width, splash_height, NULL);

  UI_but_func_set(but, wm_block_close, block, NULL);
  UI_block_func_set(block, wm_block_splash_refreshmenu, block, NULL);

<<<<<<< HEAD
/*bfa -  We don't need Blender hashes or Blender version numbers in Bforartists*/
  /*wm_block_splash_add_labels(block, splash_width, splash_height - 13 * U.dpi_fac);*/
=======
  char version_buf[256] = "\0";
  get_version_string(version_buf, sizeof(version_buf));
  wm_block_splash_add_label(block, version_buf, splash_width, splash_height - 13.0 * U.dpi_fac);
>>>>>>> c2e68948

  const int layout_margin_x = U.dpi_fac * 26;
  uiLayout *layout = UI_block_layout(block,
                                     UI_LAYOUT_VERTICAL,
                                     UI_LAYOUT_PANEL,
                                     layout_margin_x,
                                     0,
                                     splash_width - (layout_margin_x * 2),
                                     U.dpi_fac * 110,
                                     0,
                                     style);

  MenuType *mt = WM_menutype_find("WM_MT_splash", true);
  if (mt) {
    UI_menutype_draw(C, mt, layout);
  }

  UI_block_bounds_set_centered(block, 0);

  return block;
}

static int wm_splash_invoke(bContext *C, wmOperator *UNUSED(op), const wmEvent *UNUSED(event))
{
  UI_popup_block_invoke(C, wm_block_create_splash, NULL, NULL);

  return OPERATOR_FINISHED;
}

void WM_OT_splash(wmOperatorType *ot)
{
  ot->name = "Splash Screen";
  ot->idname = "WM_OT_splash";
  ot->description = "Open the splash screen with release info";

  ot->invoke = wm_splash_invoke;
  ot->poll = WM_operator_winactive;
}

static uiBlock *wm_block_create_about(bContext *C, ARegion *region, void *UNUSED(arg))
{
  uiBlock *block;
  const uiStyle *style = UI_style_get_dpi();
  const int dialog_width = U.widget_unit * 24;
  const short logo_size = 128 * U.dpi_fac;

  /* Calculate icon column factor. */
  const float split_factor = (float)logo_size / (float)(dialog_width - style->columnspace);

  block = UI_block_begin(C, region, "about", UI_EMBOSS);

  UI_block_flag_enable(
      block, UI_BLOCK_KEEP_OPEN | UI_BLOCK_LOOP | UI_BLOCK_NO_WIN_CLIP | UI_BLOCK_NUMSELECT);
  UI_block_theme_style_set(block, UI_BLOCK_THEME_STYLE_POPUP);
  UI_block_emboss_set(block, UI_EMBOSS);

  uiLayout *block_layout = UI_block_layout(
      block, UI_LAYOUT_VERTICAL, UI_LAYOUT_PANEL, 0, 0, dialog_width, 0, 0, style);

  /* Split layout to put Blender logo on left side. */
  uiLayout *split_block = uiLayoutSplit(block_layout, split_factor, false);

  /* Blender Logo. */
  uiLayout *layout = uiLayoutColumn(split_block, false);
  uiDefButAlert(block, ALERT_ICON_BLENDER, 0, 0, 0, logo_size);

  /* The rest of the content on the right. */
  layout = uiLayoutColumn(split_block, false);

  uiLayoutSetScaleY(layout, 0.7f);

  uiItemS_ex(layout, 1.0f);

  /* Title. */
  uiItemL_ex(layout, "Blender", ICON_NONE, true, false);

  /* Version. */
  char str_buf[256] = "\0";
  get_version_string(str_buf, sizeof(str_buf));
  uiItemL(layout, str_buf, ICON_NONE);

  uiItemS_ex(layout, 3.0f);

#ifdef WITH_BUILDINFO

  extern char build_hash[], build_commit_date[], build_commit_time[], build_branch[];

  BLI_snprintf(str_buf, sizeof(str_buf), "Date: %s %s", build_commit_date, build_commit_time);
  uiItemL(layout, str_buf, ICON_NONE);

  BLI_snprintf(str_buf, sizeof(str_buf), "Hash: %s", build_hash);
  uiItemL(layout, str_buf, ICON_NONE);

  BLI_snprintf(str_buf, sizeof(str_buf), "Branch: %s", build_branch);
  uiItemL(layout, str_buf, ICON_NONE);

#endif /* WITH_BUILDINFO */

  uiItemS_ex(layout, 1.5f);

  MenuType *mt = WM_menutype_find("WM_MT_splash_about", true);
  if (mt) {
    UI_menutype_draw(C, mt, layout);
  }

  uiItemS_ex(layout, 2.0f);

  UI_block_bounds_set_centered(block, 14 * U.dpi_fac);

  return block;
}

static int wm_about_invoke(bContext *C, wmOperator *UNUSED(op), const wmEvent *UNUSED(event))
{
  UI_popup_block_invoke(C, wm_block_create_about, NULL, NULL);

  return OPERATOR_FINISHED;
}

void WM_OT_splash_about(wmOperatorType *ot)
{
  ot->name = "About Blender";
  ot->idname = "WM_OT_splash_about";
  ot->description = "Open a window with information about Blender";

  ot->invoke = wm_about_invoke;
  ot->poll = WM_operator_winactive;
}<|MERGE_RESOLUTION|>--- conflicted
+++ resolved
@@ -249,14 +249,11 @@
   UI_but_func_set(but, wm_block_close, block, NULL);
   UI_block_func_set(block, wm_block_splash_refreshmenu, block, NULL);
 
-<<<<<<< HEAD
 /*bfa -  We don't need Blender hashes or Blender version numbers in Bforartists*/
-  /*wm_block_splash_add_labels(block, splash_width, splash_height - 13 * U.dpi_fac);*/
-=======
-  char version_buf[256] = "\0";
+/*  char version_buf[256] = "\0";
   get_version_string(version_buf, sizeof(version_buf));
   wm_block_splash_add_label(block, version_buf, splash_width, splash_height - 13.0 * U.dpi_fac);
->>>>>>> c2e68948
+*/
 
   const int layout_margin_x = U.dpi_fac * 26;
   uiLayout *layout = UI_block_layout(block,
