/* SPDX-License-Identifier: GPL-2.0-or-later
 * Copyright 2007 Blender Foundation */

/** \file
 * \ingroup wm
 *
 * This file contains the splash screen logic (the `WM_OT_splash` operator).
 *
 * - Loads the splash image.
 * - Displaying version information.
 * - Lists New Files (application templates).
 * - Lists Recent files.
 * - Links to web sites.
 */

#include <string.h>

#include "CLG_log.h"

#include "DNA_ID.h"
#include "DNA_scene_types.h"
#include "DNA_screen_types.h"
#include "DNA_userdef_types.h"
#include "DNA_windowmanager_types.h"

#include "BLI_blenlib.h"
#include "BLI_math.h"
#include "BLI_utildefines.h"

#include "BKE_appdir.h"
#include "BKE_blender_version.h"
#include "BKE_context.h"
#include "BKE_screen.h"

#include "BLT_translation.h"

#include "BLF_api.h"

#include "IMB_imbuf.h"
#include "IMB_imbuf_types.h"

#include "ED_screen.h"

#include "UI_interface.h"
#include "UI_interface_icons.h"
#include "UI_resources.h"

#include "WM_api.h"
#include "WM_types.h"

#include "wm.h"

static void wm_block_close(bContext *C, void *arg_block, void *UNUSED(arg))
{
  wmWindow *win = CTX_wm_window(C);
  UI_popup_block_close(C, win, arg_block);
}

/* Not used by BFA */
// static void wm_block_splash_add_label(uiBlock *block, const char *label, int x, int y)
// {
//   if (!(label && label[0])) {
//     return;
//   }

//   UI_block_emboss_set(block, UI_EMBOSS_NONE);

//   uiBut *but = uiDefBut(
//       block, UI_BTYPE_LABEL, 0, label, 0, y, x, UI_UNIT_Y, NULL, 0, 0, 0, 0, NULL);
//   UI_but_drawflag_disable(but, UI_BUT_TEXT_LEFT);
//   UI_but_drawflag_enable(but, UI_BUT_TEXT_RIGHT);

//   /* 1 = UI_SELECT, internal flag to draw in white. */
//   UI_but_flag_enable(but, 1);
//   UI_block_emboss_set(block, UI_EMBOSS);
// }

#ifndef WITH_HEADLESS
static void wm_block_splash_image_roundcorners_add(ImBuf *ibuf)
{
  uchar *rct = ibuf->byte_buffer.data;
  if (!rct) {
    return;
  }

  bTheme *btheme = UI_GetTheme();
  const float roundness = btheme->tui.wcol_menu_back.roundness * UI_SCALE_FAC;
  const int size = roundness * 20;

  if (size < ibuf->x && size < ibuf->y) {
    /* Y-axis initial offset. */
    rct += 4 * (ibuf->y - size) * ibuf->x;

    for (int y = 0; y < size; y++) {
      for (int x = 0; x < size; x++, rct += 4) {
        const float pixel = 1.0 / size;
        const float u = pixel * x;
        const float v = pixel * y;
        const float distance = sqrt(u * u + v * v);

        /* Pointer offset to the alpha value of pixel. */
        /* NOTE: the left corner is flipped in the X-axis. */
        const int offset_l = 4 * (size - x - x - 1) + 3;
        const int offset_r = 4 * (ibuf->x - size) + 3;

        if (distance > 1.0) {
          rct[offset_l] = 0;
          rct[offset_r] = 0;
        }
        else {
          /* Create a single pixel wide transition for anti-aliasing.
           * Invert the distance and map its range [0, 1] to [0, pixel]. */
          const float fac = (1.0 - distance) * size;

          if (fac > 1.0) {
            continue;
          }

          const uchar alpha = unit_float_to_uchar_clamp(fac);
          rct[offset_l] = alpha;
          rct[offset_r] = alpha;
        }
      }

      /* X-axis offset to the next row. */
      rct += 4 * (ibuf->x - size);
    }
  }
}
#endif /* WITH_HEADLESS */

static ImBuf *wm_block_splash_image(int width, int *r_height)
{
  ImBuf *ibuf = NULL;
  int height = 0;
#ifndef WITH_HEADLESS
  extern char datatoc_splash_png[];
  extern int datatoc_splash_png_size;

  if (U.app_template[0] != '\0') {
    char splash_filepath[FILE_MAX];
    char template_directory[FILE_MAX];
    if (BKE_appdir_app_template_id_search(
            U.app_template, template_directory, sizeof(template_directory)))
    {
      BLI_path_join(splash_filepath, sizeof(splash_filepath), template_directory, "splash.png");
      ibuf = IMB_loadiffname(splash_filepath, IB_rect, NULL);
    }
  }

  if (ibuf == NULL) {
    const uchar *splash_data = (const uchar *)datatoc_splash_png;
    size_t splash_data_size = datatoc_splash_png_size;
    ibuf = IMB_ibImageFromMemory(splash_data, splash_data_size, IB_rect, NULL, "<splash screen>");
  }

  if (ibuf) {
    height = (width * ibuf->y) / ibuf->x;
    if (width != ibuf->x || height != ibuf->y) {
      IMB_scaleImBuf(ibuf, width, height);
    }

    wm_block_splash_image_roundcorners_add(ibuf);
    IMB_premultiply_alpha(ibuf);
  }

#else
  UNUSED_VARS(width);
#endif
  *r_height = height;
  return ibuf;
}

static uiBlock *wm_block_create_splash(bContext *C, ARegion *region, void *UNUSED(arg))
{
  const uiStyle *style = UI_style_get_dpi();

  uiBlock *block = UI_block_begin(C, region, "splash", UI_EMBOSS);

  /* note on UI_BLOCK_NO_WIN_CLIP, the window size is not always synchronized
   * with the OS when the splash shows, window clipping in this case gives
   * ugly results and clipping the splash isn't useful anyway, just disable it #32938. */
  UI_block_flag_enable(block, UI_BLOCK_LOOP | UI_BLOCK_KEEP_OPEN | UI_BLOCK_NO_WIN_CLIP);
  UI_block_theme_style_set(block, UI_BLOCK_THEME_STYLE_POPUP);

  const int text_points_max = MAX2(style->widget.points, style->widgetlabel.points);
  int splash_width = text_points_max * 45 * UI_SCALE_FAC;
  CLAMP_MAX(splash_width, CTX_wm_window(C)->sizex * 0.7f);
  int splash_height;

  /* Would be nice to support caching this, so it only has to be re-read (and likely resized) on
   * first draw or if the image changed. */
  ImBuf *ibuf = wm_block_splash_image(splash_width, &splash_height);
  /* This should never happen, if it does - don't crash. */
  if (LIKELY(ibuf)) {
    uiBut *but = uiDefButImage(
        block, ibuf, 0, 0.5f * U.widget_unit, splash_width, splash_height, NULL);

    UI_but_func_set(but, wm_block_close, block, NULL);

<<<<<<< HEAD
  UI_but_func_set(but, wm_block_close, block, NULL);

  /*bfa -  We don't need Blender hashes or Blender version numbers in Bforartists*/
  /*    wm_block_splash_add_label(block,
                            BKE_blender_version_string(),
                            splash_width - 8.0 * UI_SCALE_FAC,
                            splash_height - 13.0 * UI_SCALE_FAC);;*/
=======
    wm_block_splash_add_label(block,
                              BKE_blender_version_string(),
                              splash_width - 8.0 * UI_SCALE_FAC,
                              splash_height - 13.0 * UI_SCALE_FAC);
  }
>>>>>>> d7b2e161

  const int layout_margin_x = UI_SCALE_FAC * 26;
  uiLayout *layout = UI_block_layout(block,
                                     UI_LAYOUT_VERTICAL,
                                     UI_LAYOUT_PANEL,
                                     layout_margin_x,
                                     0,
                                     splash_width - (layout_margin_x * 2),
                                     UI_SCALE_FAC * 110,
                                     0,
                                     style);

  MenuType *mt;
  char userpref[FILE_MAX];
  const char *const cfgdir = BKE_appdir_folder_id(BLENDER_USER_CONFIG, NULL);

  if (cfgdir) {
    BLI_path_join(userpref, sizeof(userpref), cfgdir, BLENDER_USERPREF_FILE);
  }

  /* Draw setup screen if no preferences have been saved yet. */
  if (!BLI_exists(userpref)) {
    mt = WM_menutype_find("WM_MT_splash_quick_setup", true);

    /* The #UI_BLOCK_QUICK_SETUP flag prevents the button text from being left-aligned,
     * as it is for all menus due to the #UI_BLOCK_LOOP flag, see in #ui_def_but. */
    UI_block_flag_enable(block, UI_BLOCK_QUICK_SETUP);
  }
  else {
    mt = WM_menutype_find("WM_MT_splash", true);
  }

  if (mt) {
    UI_menutype_draw(C, mt, layout);
  }

  UI_block_bounds_set_centered(block, 0);

  return block;
}

static int wm_splash_invoke(bContext *C, wmOperator *UNUSED(op), const wmEvent *UNUSED(event))
{
  UI_popup_block_invoke(C, wm_block_create_splash, NULL, NULL);

  return OPERATOR_FINISHED;
}

void WM_OT_splash(wmOperatorType *ot)
{
  ot->name = "Splash Screen";
  ot->idname = "WM_OT_splash";
  ot->description = "Open the splash screen with release info";

  ot->invoke = wm_splash_invoke;
  ot->poll = WM_operator_winactive;
}

static uiBlock *wm_block_create_about(bContext *C, ARegion *region, void *UNUSED(arg))
{
  const uiStyle *style = UI_style_get_dpi();
  const int text_points_max = MAX2(style->widget.points, style->widgetlabel.points);
  const int dialog_width = text_points_max * 42 * UI_SCALE_FAC;

  uiBlock *block = UI_block_begin(C, region, "about", UI_EMBOSS);

  UI_block_flag_enable(block, UI_BLOCK_KEEP_OPEN | UI_BLOCK_LOOP | UI_BLOCK_NO_WIN_CLIP);
  UI_block_theme_style_set(block, UI_BLOCK_THEME_STYLE_POPUP);

  uiLayout *layout = UI_block_layout(
      block, UI_LAYOUT_VERTICAL, UI_LAYOUT_PANEL, 0, 0, dialog_width, 0, 0, style);

  /* Blender logo. */
#ifndef WITH_HEADLESS
  extern char datatoc_blender_logo_png[];
  extern int datatoc_blender_logo_png_size;

  const uchar *blender_logo_data = (const uchar *)datatoc_blender_logo_png;
  size_t blender_logo_data_size = datatoc_blender_logo_png_size;
  ImBuf *ibuf = IMB_ibImageFromMemory(
      blender_logo_data, blender_logo_data_size, IB_rect, NULL, "blender_logo");

  if (ibuf) {
    int width = 0.5 * dialog_width;
    int height = (width * ibuf->y) / ibuf->x;

    IMB_premultiply_alpha(ibuf);
    IMB_scaleImBuf(ibuf, width, height);

    bTheme *btheme = UI_GetTheme();
    const uchar *color = btheme->tui.wcol_menu_back.text_sel;

    /* The top margin. */
    uiLayout *row = uiLayoutRow(layout, false);
    uiItemS_ex(row, 0.2f);

    /* The logo image. */
    row = uiLayoutRow(layout, false);
    uiLayoutSetAlignment(row, UI_LAYOUT_ALIGN_LEFT);
    uiDefButImage(block, ibuf, 0, U.widget_unit, width, height, color);

    /* Padding below the logo. */
    row = uiLayoutRow(layout, false);
    uiItemS_ex(row, 2.7f);
  }
#endif /* WITH_HEADLESS */

  uiLayout *col = uiLayoutColumn(layout, true);

  uiItemL_ex(col, IFACE_("Blender"), ICON_NONE, true, false);

  MenuType *mt = WM_menutype_find("WM_MT_splash_about", true);
  if (mt) {
    UI_menutype_draw(C, mt, col);
  }

  UI_block_bounds_set_centered(block, 22 * UI_SCALE_FAC);

  return block;
}

static int wm_about_invoke(bContext *C, wmOperator *UNUSED(op), const wmEvent *UNUSED(event))
{
  UI_popup_block_invoke(C, wm_block_create_about, NULL, NULL);

  return OPERATOR_FINISHED;
}

void WM_OT_splash_about(wmOperatorType *ot)
{
  ot->name = "About Blender";
  ot->idname = "WM_OT_splash_about";
  ot->description = "Open a window with information about Blender";

  ot->invoke = wm_about_invoke;
  ot->poll = WM_operator_winactive;
}<|MERGE_RESOLUTION|>--- conflicted
+++ resolved
@@ -197,22 +197,12 @@
         block, ibuf, 0, 0.5f * U.widget_unit, splash_width, splash_height, NULL);
 
     UI_but_func_set(but, wm_block_close, block, NULL);
-
-<<<<<<< HEAD
-  UI_but_func_set(but, wm_block_close, block, NULL);
-
-  /*bfa -  We don't need Blender hashes or Blender version numbers in Bforartists*/
-  /*    wm_block_splash_add_label(block,
-                            BKE_blender_version_string(),
-                            splash_width - 8.0 * UI_SCALE_FAC,
-                            splash_height - 13.0 * UI_SCALE_FAC);;*/
-=======
-    wm_block_splash_add_label(block,
-                              BKE_blender_version_string(),
-                              splash_width - 8.0 * UI_SCALE_FAC,
-                              splash_height - 13.0 * UI_SCALE_FAC);
-  }
->>>>>>> d7b2e161
+    /*bfa -  We don't need Blender hashes or Blender version numbers in Bforartists*/
+    // wm_block_splash_add_label(block,
+    //                           BKE_blender_version_string(),
+    //                           splash_width - 8.0 * UI_SCALE_FAC,
+    //                           splash_height - 13.0 * UI_SCALE_FAC);
+  }
 
   const int layout_margin_x = UI_SCALE_FAC * 26;
   uiLayout *layout = UI_block_layout(block,
