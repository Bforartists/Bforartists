/*
 * This program is free software; you can redistribute it and/or
 * modify it under the terms of the GNU General Public License
 * as published by the Free Software Foundation; either version 2
 * of the License, or (at your option) any later version.
 *
 * This program is distributed in the hope that it will be useful,
 * but WITHOUT ANY WARRANTY; without even the implied warranty of
 * MERCHANTABILITY or FITNESS FOR A PARTICULAR PURPOSE.  See the
 * GNU General Public License for more details.
 *
 * You should have received a copy of the GNU General Public License
 * along with this program; if not, write to the Free Software Foundation,
 * Inc., 51 Franklin Street, Fifth Floor, Boston, MA 02110-1301, USA.
 *
 * The Original Code is Copyright (C) 2007 Blender Foundation.
 * All rights reserved.
 */

/** \file
 * \ingroup wm
 *
 * This file contains the splash screen logic (the `WM_OT_splash` operator).
 *
 * - Loads the splash image.
 * - Displaying version information.
 * - Lists New Files (application templates).
 * - Lists Recent files.
 * - Links to web sites.
 */

#include <string.h>

#include "CLG_log.h"

#include "DNA_ID.h"
#include "DNA_screen_types.h"
#include "DNA_scene_types.h"
#include "DNA_userdef_types.h"
#include "DNA_windowmanager_types.h"

#include "BLI_blenlib.h"
#include "BLI_utildefines.h"

#include "BKE_appdir.h"
#include "BKE_blender_version.h"
#include "BKE_context.h"
#include "BKE_screen.h"

#include "BLF_api.h"

#include "IMB_imbuf_types.h"
#include "IMB_imbuf.h"

#include "ED_screen.h"

#include "UI_interface.h"

#include "WM_api.h"
#include "WM_types.h"

#include "wm.h"

static void wm_block_splash_close(bContext *C, void *arg_block, void *UNUSED(arg))
{
  wmWindow *win = CTX_wm_window(C);
  UI_popup_block_close(C, win, arg_block);
}

static uiBlock *wm_block_create_splash(bContext *C, ARegion *region, void *arg_unused);

static void wm_block_splash_refreshmenu(bContext *C, void *UNUSED(arg_block), void *UNUSED(arg))
{
  ARegion *ar_menu = CTX_wm_menu(C);
  ED_region_tag_refresh_ui(ar_menu);
}

static void wm_block_splash_add_label(uiBlock *block, const char *label, int x, int *y)
{
  if (!(label && label[0])) {
    return;
  }

  uiStyle *style = UI_style_get();

  BLF_size(style->widgetlabel.uifont_id, style->widgetlabel.points, U.pixelsize * U.dpi);
  int label_width = BLF_width(style->widgetlabel.uifont_id, label, strlen(label));
  label_width = label_width + U.widget_unit;

  UI_block_emboss_set(block, UI_EMBOSS_NONE);

  uiBut *but = uiDefBut(block,
                        UI_BTYPE_LABEL,
                        0,
                        label,
                        x - label_width,
                        *y,
                        label_width,
                        UI_UNIT_Y,
                        NULL,
                        0,
                        0,
                        0,
                        0,
                        NULL);

  /* 1 = UI_SELECT, internal flag to draw in white. */
  UI_but_flag_enable(but, 1);
  UI_block_emboss_set(block, UI_EMBOSS);
  *y -= 12 * U.dpi_fac;
}

static void wm_block_splash_add_labels(uiBlock *block, int x, int y)
{
  /* Version number. */
  const char *version_cycle = NULL;
  bool show_build_info = true;

  if (STREQ(STRINGIFY(BLENDER_VERSION_CYCLE), "alpha")) {
    version_cycle = " Alpha";
  }
  else if (STREQ(STRINGIFY(BLENDER_VERSION_CYCLE), "beta")) {
    version_cycle = " Beta";
  }
  else if (STREQ(STRINGIFY(BLENDER_VERSION_CYCLE), "rc")) {
    version_cycle = " Release Candidate";
    show_build_info = false;
  }
  else if (STREQ(STRINGIFY(BLENDER_VERSION_CYCLE), "release")) {
    version_cycle = STRINGIFY(BLENDER_VERSION_CHAR);
    show_build_info = false;
  }

  const char *version_cycle_number = "";
  if (strlen(STRINGIFY(BLENDER_VERSION_CYCLE_NUMBER))) {
    version_cycle_number = " " STRINGIFY(BLENDER_VERSION_CYCLE_NUMBER);
  }

  char version_buf[256] = "\0";
  BLI_snprintf(version_buf,
               sizeof(version_buf),
               "v %d.%d%s%s",
               BLENDER_VERSION / 100,
               BLENDER_VERSION % 100,
               version_cycle,
               version_cycle_number);

  wm_block_splash_add_label(block, version_buf, x, &y);

#ifdef WITH_BUILDINFO
  if (show_build_info) {
    extern unsigned long build_commit_timestamp;
    extern char build_hash[], build_commit_date[], build_commit_time[], build_branch[];

    /* Date, hidden for builds made from tag. */
    if (build_commit_timestamp != 0) {
      char date_buf[256] = "\0";
      BLI_snprintf(
          date_buf, sizeof(date_buf), "Date: %s %s", build_commit_date, build_commit_time);
      wm_block_splash_add_label(block, date_buf, x, &y);
    }

    /* Hash. */
    char hash_buf[256] = "\0";
    BLI_snprintf(hash_buf, sizeof(hash_buf), "Hash: %s", build_hash);
    wm_block_splash_add_label(block, hash_buf, x, &y);

    /* Branch. */
    if (!STREQ(build_branch, "master")) {
      char branch_buf[256] = "\0";
      BLI_snprintf(branch_buf, sizeof(branch_buf), "Branch: %s", build_branch);

      wm_block_splash_add_label(block, branch_buf, x, &y);
    }
  }
#else
  UNUSED_VARS(show_build_info);
#endif /* WITH_BUILDINFO */
}

static ImBuf *wm_block_splash_image(int r_unit_size[2])
{
#ifndef WITH_HEADLESS
  extern char datatoc_splash_png[];
  extern int datatoc_splash_png_size;
  extern char datatoc_splash_2x_png[];
  extern int datatoc_splash_2x_png_size;
  const bool is_2x = U.dpi_fac > 1.0;
  const int imb_scale = is_2x ? 2 : 1;

  /* We could allow this to be variable,
   * for now don't since allowing it might create layout issues.
   *
   * Only check width because splashes sometimes change height
   * and we don't want to break app-templates. */
  const int x_expect = 501 * imb_scale;

  ImBuf *ibuf = NULL;

  if (U.app_template[0] != '\0') {
    char splash_filepath[FILE_MAX];
    char template_directory[FILE_MAX];
    if (BKE_appdir_app_template_id_search(
            U.app_template, template_directory, sizeof(template_directory))) {
      BLI_join_dirfile(splash_filepath,
                       sizeof(splash_filepath),
                       template_directory,
                       is_2x ? "splash_2x.png" : "splash.png");
      ibuf = IMB_loadiffname(splash_filepath, IB_rect, NULL);

      /* We could skip this check, see comment about 'x_expect' above. */
      if (ibuf && ibuf->x != x_expect) {
        CLOG_ERROR(WM_LOG_OPERATORS,
                   "Splash expected %d width found %d, ignoring: %s\n",
                   x_expect,
                   ibuf->x,
                   splash_filepath);
        IMB_freeImBuf(ibuf);
        ibuf = NULL;
      }
    }
  }

  if (ibuf == NULL) {
    const uchar *splash_data;
    size_t splash_data_size;

    if (is_2x) {
      splash_data = (const uchar *)datatoc_splash_2x_png;
      splash_data_size = datatoc_splash_2x_png_size;
    }
    else {
      splash_data = (const uchar *)datatoc_splash_png;
      splash_data_size = datatoc_splash_png_size;
    }

    ibuf = IMB_ibImageFromMemory(splash_data, splash_data_size, IB_rect, NULL, "<splash screen>");

    BLI_assert(ibuf->x == x_expect);
  }

  if (is_2x) {
    r_unit_size[0] = ibuf->x / 2;
    r_unit_size[1] = ibuf->y / 2;
  }
  else {
    r_unit_size[0] = ibuf->x;
    r_unit_size[1] = ibuf->y;
  }

  return ibuf;
#else
  UNUSED_VARS(r_unit_size);
  return NULL;
#endif
}

<<<<<<< HEAD


static uiBlock *wm_block_create_splash(bContext *C, ARegion *ar, void *UNUSED(arg))
=======
static uiBlock *wm_block_create_splash(bContext *C, ARegion *region, void *UNUSED(arg))
>>>>>>> d6dd2324
{
  uiBlock *block;
  uiBut *but;
  uiStyle *style = UI_style_get_dpi();

  block = UI_block_begin(C, region, "splash", UI_EMBOSS);

  /* note on UI_BLOCK_NO_WIN_CLIP, the window size is not always synchronized
   * with the OS when the splash shows, window clipping in this case gives
   * ugly results and clipping the splash isn't useful anyway, just disable it [#32938] */
  UI_block_flag_enable(block, UI_BLOCK_LOOP | UI_BLOCK_KEEP_OPEN | UI_BLOCK_NO_WIN_CLIP);
  UI_block_theme_style_set(block, UI_BLOCK_THEME_STYLE_POPUP);

  /* Size before dpi scaling (halved for hi-dpi image). */
  int ibuf_unit_size[2];
  ImBuf *ibuf = wm_block_splash_image(ibuf_unit_size);
  but = uiDefBut(block,
                 UI_BTYPE_IMAGE,
                 0,
                 "",
                 0,
                 0.5f * U.widget_unit,
                 U.dpi_fac * 501,
                 U.dpi_fac * 282, /* bfa - changed from 250 to 282 - our splash screen is higher*/
                 /* Button owns the imbuf now. */
                 ibuf,
                 0.0,
                 0.0,
                 0,
                 0,
                 "");
  UI_but_func_set(but, wm_block_splash_close, block, NULL);
  UI_block_func_set(block, wm_block_splash_refreshmenu, block, NULL);

  int x = U.dpi_fac * (ibuf_unit_size[0] + 1);
  int y = U.dpi_fac * (ibuf_unit_size[1] - 13);

/*bfa -  We don't need Blender hashes or Blender version numbers in Bforartists*/

  /*wm_block_splash_add_labels(block, x, y);*/

  const int layout_margin_x = U.dpi_fac * 26;
  uiLayout *layout = UI_block_layout(block,
                                     UI_LAYOUT_VERTICAL,
                                     UI_LAYOUT_PANEL,
                                     layout_margin_x,
                                     0,
                                     (U.dpi_fac * ibuf_unit_size[0]) - (layout_margin_x * 2),
                                     U.dpi_fac * 110,
                                     0,
                                     style);

  MenuType *mt = WM_menutype_find("WM_MT_splash", true);
  if (mt) {
    UI_menutype_draw(C, mt, layout);
  }

  UI_block_bounds_set_centered(block, 0);

  return block;
}

static int wm_splash_invoke(bContext *C, wmOperator *UNUSED(op), const wmEvent *UNUSED(event))
{
  UI_popup_block_invoke(C, wm_block_create_splash, NULL, NULL);

  return OPERATOR_FINISHED;
}

void WM_OT_splash(wmOperatorType *ot)
{
  ot->name = "Splash Screen";
  ot->idname = "WM_OT_splash";
  ot->description = "Open the splash screen with release info";

  ot->invoke = wm_splash_invoke;
  ot->poll = WM_operator_winactive;
}<|MERGE_RESOLUTION|>--- conflicted
+++ resolved
@@ -255,13 +255,7 @@
 #endif
 }
 
-<<<<<<< HEAD
-
-
-static uiBlock *wm_block_create_splash(bContext *C, ARegion *ar, void *UNUSED(arg))
-=======
 static uiBlock *wm_block_create_splash(bContext *C, ARegion *region, void *UNUSED(arg))
->>>>>>> d6dd2324
 {
   uiBlock *block;
   uiBut *but;
@@ -284,8 +278,8 @@
                  "",
                  0,
                  0.5f * U.widget_unit,
-                 U.dpi_fac * 501,
-                 U.dpi_fac * 282, /* bfa - changed from 250 to 282 - our splash screen is higher*/
+                 U.dpi_fac * ibuf_unit_size[0],
+                 U.dpi_fac * ibuf_unit_size[1],
                  /* Button owns the imbuf now. */
                  ibuf,
                  0.0,
@@ -300,7 +294,6 @@
   int y = U.dpi_fac * (ibuf_unit_size[1] - 13);
 
 /*bfa -  We don't need Blender hashes or Blender version numbers in Bforartists*/
-
   /*wm_block_splash_add_labels(block, x, y);*/
 
   const int layout_margin_x = U.dpi_fac * 26;
