/* SPDX-FileCopyrightText: 2010 Blender Authors
 *
 * SPDX-License-Identifier: GPL-2.0-or-later */

/** \file
 * \ingroup wm
 *
 * Our own drag-and-drop, drag state and drop boxes.
 */

#include <cstring>

#include "AS_asset_representation.hh"

#include "DNA_asset_types.h"
#include "DNA_screen_types.h"
#include "DNA_space_types.h"
#include "DNA_windowmanager_types.h"

#include "MEM_guardedalloc.h"

#include "BLT_translation.hh"

#include "BLI_fileops.h"
#include "BLI_listbase.h"
#include "BLI_math_color.h"
#include "BLI_path_utils.hh"
#include "BLI_string.h"
#include "BLI_string_utf8.h"

#include "BIF_glutil.hh"

#include "BKE_context.hh"
#include "BKE_global.hh"
#include "BKE_idprop.hh"
#include "BKE_idtype.hh"
#include "BKE_lib_id.hh"
#include "BKE_main.hh"
#include "BKE_preview_image.hh"
#include "BKE_screen.hh"

#include "BLO_readfile.hh"

#include "ED_asset.hh"
#include "ED_fileselect.hh"
#include "ED_screen.hh"

#include "GPU_shader_builtin.hh"
#include "GPU_state.hh"

#include "IMB_imbuf.hh"
#include "IMB_imbuf_types.hh"

#include "GHOST_Types.h"

#include "UI_interface.hh"
#include "UI_interface_icons.hh"
#include "UI_resources.hh"

#include "RNA_access.hh"

#include "WM_api.hh"
#include "WM_types.hh"
#include "wm.hh"
#include "wm_event_system.hh"
#include "wm_window.hh"

#include <fmt/format.h>
/* ****************************************************** */

static ListBase dropboxes = {nullptr, nullptr};

static void wm_drag_free_asset_data(wmDragAsset **asset_data);
static void wm_drag_free_path_data(wmDragPath **path_data);

static void wm_drop_item_free_data(wmDropBox *drop);
static void wm_drop_item_clear_runtime(wmDropBox *drop);

wmDragActiveDropState::wmDragActiveDropState() = default;
wmDragActiveDropState::~wmDragActiveDropState() = default;

/* Drop box maps are stored global for now. */
/* These are part of blender's UI/space specs, and not like keymaps. */
/* When editors become configurable, they can add their own dropbox definitions. */

struct wmDropBoxMap {
  wmDropBoxMap *next, *prev;

  ListBase dropboxes;
  short spaceid, regionid;
  char idname[KMAP_MAX_NAME];
};

ListBase *WM_dropboxmap_find(const char *idname, int spaceid, int regionid)
{
  LISTBASE_FOREACH (wmDropBoxMap *, dm, &dropboxes) {
    if (dm->spaceid == spaceid && dm->regionid == regionid) {
      if (STREQLEN(idname, dm->idname, KMAP_MAX_NAME)) {
        return &dm->dropboxes;
      }
    }
  }

  wmDropBoxMap *dm = MEM_callocN<wmDropBoxMap>(__func__);
  STRNCPY_UTF8(dm->idname, idname);
  dm->spaceid = spaceid;
  dm->regionid = regionid;
  BLI_addtail(&dropboxes, dm);

  return &dm->dropboxes;
}

wmDropBox *WM_dropbox_add(ListBase *lb,
                          const char *idname,
                          bool (*poll)(bContext *C, wmDrag *drag, const wmEvent *event),
                          void (*copy)(bContext *C, wmDrag *drag, wmDropBox *drop),
                          void (*cancel)(Main *bmain, wmDrag *drag, wmDropBox *drop),
                          WMDropboxTooltipFunc tooltip)
{
  wmOperatorType *ot = WM_operatortype_find(idname, true);
  if (ot == nullptr) {
    printf("Error: dropbox with unknown operator: %s\n", idname);
    return nullptr;
  }

  wmDropBox *drop = MEM_callocN<wmDropBox>(__func__);
  drop->poll = poll;
  drop->copy = copy;
  drop->cancel = cancel;
  drop->tooltip = tooltip;
  drop->ot = ot;
  STRNCPY(drop->opname, idname);

  WM_operator_properties_alloc(&(drop->ptr), &(drop->properties), idname);
  WM_operator_properties_sanitize(drop->ptr, true);

  /* Signal for no context, see #STRUCT_NO_CONTEXT_WITHOUT_OWNER_ID. */
  drop->ptr->owner_id = nullptr;

  BLI_addtail(lb, drop);

  return drop;
}

static void wm_dropbox_item_update_ot(wmDropBox *drop)
{
  /* NOTE(@ideasman42): this closely follows #wm_keymap_item_properties_update_ot.
   * `keep_properties` is implied because drop boxes aren't dynamically added & removed.
   * It's possible in the future drop-boxes can be (un)registered by scripts.
   * In this case we might want to remove drop-boxes that point to missing operators. */
  wmOperatorType *ot = WM_operatortype_find(drop->opname, false);
  if (ot == nullptr) {
    /* Allow for the operator to be added back and re-validated, keep it's properties. */
    wm_drop_item_clear_runtime(drop);
    drop->ot = nullptr;
    return;
  }

  if (drop->ptr == nullptr) {
    WM_operator_properties_alloc(&(drop->ptr), &(drop->properties), drop->opname);
    WM_operator_properties_sanitize(drop->ptr, true);
  }
  else {
    if (ot->srna != drop->ptr->type) {
      WM_operator_properties_create_ptr(drop->ptr, ot);
      if (drop->properties) {
        drop->ptr->data = drop->properties;
      }
      WM_operator_properties_sanitize(drop->ptr, true);
    }
  }

  if (drop->ptr) {
    drop->ptr->owner_id = nullptr;
  }
  drop->ot = ot;
}

void WM_dropbox_update_ot()
{
  LISTBASE_FOREACH (wmDropBoxMap *, dm, &dropboxes) {
    LISTBASE_FOREACH (wmDropBox *, drop, &dm->dropboxes) {
      wm_dropbox_item_update_ot(drop);
    }
  }
}

static void wm_drop_item_free_data(wmDropBox *drop)
{
  if (drop->ptr) {
    WM_operator_properties_free(drop->ptr);
    MEM_delete(drop->ptr);
    drop->ptr = nullptr;
    drop->properties = nullptr;
  }
  else if (drop->properties) {
    IDP_FreeProperty(drop->properties);
    drop->properties = nullptr;
  }
}

static void wm_drop_item_clear_runtime(wmDropBox *drop)
{
  IDProperty *properties = drop->properties;
  drop->properties = nullptr;
  if (drop->ptr) {
    drop->ptr->data = nullptr;
  }
  wm_drop_item_free_data(drop);
  drop->properties = properties;
}

void wm_dropbox_free()
{

  LISTBASE_FOREACH (wmDropBoxMap *, dm, &dropboxes) {
    LISTBASE_FOREACH (wmDropBox *, drop, &dm->dropboxes) {
      wm_drop_item_free_data(drop);
    }
    BLI_freelistN(&dm->dropboxes);
  }

  BLI_freelistN(&dropboxes);
}

/* *********************************** */

static void wm_dropbox_invoke(bContext *C, wmDrag *drag)
{
  wmWindowManager *wm = CTX_wm_manager(C);

  /* Create a bitmap flag matrix of all currently visible region and area types.
   * Everything that isn't visible in the current window should not prefetch any data. */
  bool area_region_tag[SPACE_TYPE_NUM][RGN_TYPE_NUM] = {{false}};

  LISTBASE_FOREACH (wmWindow *, win, &wm->windows) {
    bScreen *screen = WM_window_get_active_screen(win);
    ED_screen_areas_iter (win, screen, area) {
      LISTBASE_FOREACH (ARegion *, region, &area->regionbase) {
        if (region->runtime->visible) {
          BLI_assert(area->spacetype < SPACE_TYPE_NUM);
          BLI_assert(region->regiontype < RGN_TYPE_NUM);
          area_region_tag[area->spacetype][region->regiontype] = true;
        }
      }
    }
  }

  LISTBASE_FOREACH (wmDropBoxMap *, dm, &dropboxes) {
    if (!area_region_tag[dm->spaceid][dm->regionid]) {
      continue;
    }
    LISTBASE_FOREACH (wmDropBox *, drop, &dm->dropboxes) {
      if (drag->drop_state.ui_context) {
        CTX_store_set(C, drag->drop_state.ui_context.get());
      }

      if (drop->on_drag_start) {
        drop->on_drag_start(C, drag);
      }
      CTX_store_set(C, nullptr);
    }
  }
}

wmDrag *WM_drag_data_create(bContext *C, int icon, eWM_DragDataType type, void *poin, uint flags)
{
  wmDrag *drag = MEM_new<wmDrag>(__func__);

  /* Keep track of future multi-touch drag too, add a mouse-pointer id or so. */
  /* If multiple drags are added, they're drawn as list. */

  drag->flags = static_cast<eWM_DragFlags>(flags);
  drag->icon = icon;
  drag->type = type;
  switch (type) {
    case WM_DRAG_PATH:
      drag->poin = poin;
      drag->flags |= WM_DRAG_FREE_DATA;
      break;
    case WM_DRAG_ID:
      if (poin) {
        WM_drag_add_local_ID(drag, static_cast<ID *>(poin), nullptr);
      }
      break;
    case WM_DRAG_GREASE_PENCIL_LAYER:
    case WM_DRAG_ASSET:
    case WM_DRAG_ASSET_CATALOG:
      /* Move ownership of poin to wmDrag. */
      drag->poin = poin;
      drag->flags |= WM_DRAG_FREE_DATA;
      break;
      /* The asset-list case is special: We get multiple assets from context and attach them to the
       * drag item. */
    case WM_DRAG_ASSET_LIST: {
      blender::Vector<PointerRNA> asset_links = CTX_data_collection_get(C, "selected_assets");
      for (const PointerRNA &ptr : asset_links) {
        const AssetRepresentationHandle *asset = static_cast<const AssetRepresentationHandle *>(
            ptr.data);
        WM_drag_add_asset_list_item(drag, asset);
      }
      break;
    }
    default:
      drag->poin = poin;
      break;
  }

  return drag;
}

void WM_event_start_prepared_drag(bContext *C, wmDrag *drag)
{
  wmWindowManager *wm = CTX_wm_manager(C);

  BLI_addtail(&wm->runtime->drags, drag);
  wm_dropbox_invoke(C, drag);
}

void WM_event_start_drag(bContext *C, int icon, eWM_DragDataType type, void *poin, uint flags)
{
  wmDrag *drag = WM_drag_data_create(C, icon, type, poin, flags);
  WM_event_start_prepared_drag(C, drag);
}

void wm_drags_exit(wmWindowManager *wm, wmWindow *win)
{
  /* Turn off modal cursor for all windows. */
  LISTBASE_FOREACH (wmWindow *, win, &wm->windows) {
    WM_cursor_modal_restore(win);
  }

  /* Active area should always redraw, even if canceled. */
  int event_xy_target[2];
  wmWindow *target_win = WM_window_find_under_cursor(win, win->eventstate->xy, event_xy_target);
  if (target_win) {
    const bScreen *screen = WM_window_get_active_screen(target_win);
    ED_region_tag_redraw_no_rebuild(screen->active_region);

    /* Ensure the correct area cursor is restored. */
    target_win->tag_cursor_refresh = true;
    WM_event_add_mousemove(target_win);
  }
}

static std::unique_ptr<bContextStore> wm_drop_ui_context_create(const bContext *C)
{
  uiBut *active_but = UI_region_active_but_get(CTX_wm_region(C));
  if (!active_but) {
    return nullptr;
  }

  const bContextStore *but_context = UI_but_context_get(active_but);
  if (!but_context) {
    return nullptr;
  }

  return std::make_unique<bContextStore>(*but_context);
}

void WM_event_drag_image(wmDrag *drag, const ImBuf *imb, float scale)
{
  drag->imb = imb;
  drag->imbuf_scale = scale;
}

void WM_event_drag_path_override_poin_data_with_space_file_paths(const bContext *C, wmDrag *drag)
{
  BLI_assert(drag->type == WM_DRAG_PATH);
  const SpaceFile *sfile = CTX_wm_space_file(C);
  if (!sfile) {
    return;
  }
  const blender::Vector<std::string> selected_paths = ED_fileselect_selected_files_full_paths(
      sfile);
  blender::Vector<const char *> paths;
  for (const std::string &path : selected_paths) {
    paths.append(path.c_str());
  }
  if (paths.is_empty()) {
    return;
  }
  WM_drag_data_free(drag->type, drag->poin);
  drag->poin = WM_drag_create_path_data(paths);
}

void WM_event_drag_preview_icon(wmDrag *drag, int icon_id)
{
  BLI_assert_msg(!drag->imb, "Drag image and preview are mutually exclusive");
  drag->preview_icon_id = icon_id;
}

void WM_drag_data_free(eWM_DragDataType dragtype, void *poin)
{
  /* Don't require all the callers to have a nullptr-check, just allow passing nullptr. */
  if (!poin) {
    return;
  }

  /* Not too nice, could become a callback. */
  switch (dragtype) {
    case WM_DRAG_ASSET: {
      wmDragAsset *asset_data = static_cast<wmDragAsset *>(poin);
      wm_drag_free_asset_data(&asset_data);
      break;
    }
    case WM_DRAG_PATH: {
      wmDragPath *path_data = static_cast<wmDragPath *>(poin);
      wm_drag_free_path_data(&path_data);
      break;
    }
    case WM_DRAG_STRING: {
      std::string *str = static_cast<std::string *>(poin);
      MEM_delete(str);
      break;
    }
    default:
      MEM_freeN(poin);
      break;
  }
}

void WM_drag_free(wmDrag *drag)
{
  if (drag->drop_state.active_dropbox && drag->drop_state.active_dropbox->on_exit) {
    drag->drop_state.active_dropbox->on_exit(drag->drop_state.active_dropbox, drag);
  }
  if (drag->flags & WM_DRAG_FREE_DATA) {
    WM_drag_data_free(drag->type, drag->poin);
  }
  drag->drop_state.ui_context.reset();
  BLI_freelistN(&drag->ids);
  LISTBASE_FOREACH_MUTABLE (wmDragAssetListItem *, asset_item, &drag->asset_items) {
    if (asset_item->is_external) {
      wm_drag_free_asset_data(&asset_item->asset_data.external_info);
    }
    BLI_freelinkN(&drag->asset_items, asset_item);
  }
  MEM_delete(drag);
}

void WM_drag_free_list(ListBase *lb)
{
  while (wmDrag *drag = static_cast<wmDrag *>(BLI_pophead(lb))) {
    WM_drag_free(drag);
  }
}

static std::string dropbox_tooltip(bContext *C, wmDrag *drag, const int xy[2], wmDropBox *drop)
{
  if (drop->tooltip) {
    return drop->tooltip(C, drag, xy, drop);
  }
  if (drop->ot) {
    return WM_operatortype_name(drop->ot, drop->ptr);
  }
  return {};
}

static wmDropBox *dropbox_active(bContext *C,
                                 ListBase *handlers,
                                 wmDrag *drag,
                                 const wmEvent *event)
{
  LISTBASE_FOREACH (wmEventHandler *, handler_base, handlers) {
    if (handler_base->type == WM_HANDLER_TYPE_DROPBOX) {
      wmEventHandler_Dropbox *handler = (wmEventHandler_Dropbox *)handler_base;
      if (handler->dropboxes) {
        LISTBASE_FOREACH (wmDropBox *, drop, handler->dropboxes) {
          if (drag->drop_state.ui_context) {
            CTX_store_set(C, drag->drop_state.ui_context.get());
          }

          if (!drop->poll(C, drag, event)) {
            /* If the drop's poll fails, don't set the disabled-info. This would be too aggressive.
             * Instead show it only if the drop box could be used in principle, but the operator
             * can't be executed. */
            continue;
          }

          const blender::wm::OpCallContext opcontext = wm_drop_operator_context_get(drop);
          if (drop->ot && WM_operator_poll_context(C, drop->ot, opcontext)) {
            /* Get dropbox tooltip now, #wm_drag_draw_tooltip can use a different draw context. */
            drag->drop_state.tooltip = dropbox_tooltip(C, drag, event->xy, drop);
            CTX_store_set(C, nullptr);
            return drop;
          }

          /* Attempt to set the disabled hint when the poll fails. Will always be the last hint set
           * when there are multiple failing polls (could allow multiple disabled-hints too). */
          bool free_disabled_info = false;
          const char *disabled_hint = CTX_wm_operator_poll_msg_get(C, &free_disabled_info);
          if (disabled_hint) {
            drag->drop_state.disabled_info = disabled_hint;
            if (free_disabled_info) {
              MEM_SAFE_FREE(disabled_hint);
            }
          }
        }
      }
    }
  }
  CTX_store_set(C, nullptr);
  return nullptr;
}

/* Return active operator tooltip/name when mouse is in box. */
static wmDropBox *wm_dropbox_active(bContext *C, wmDrag *drag, const wmEvent *event)
{
  /* Always do this check for asset dragging (as if it was in every poll). */
  if (!wm_drag_asset_path_exists(drag).value_or(true)) {
    drag->drop_state.disabled_info = RPT_("Asset not found");
    return nullptr;
  }

  wmWindow *win = CTX_wm_window(C);
  bScreen *screen = WM_window_get_active_screen(win);
  ScrArea *area = BKE_screen_find_area_xy(screen, SPACE_TYPE_ANY, event->xy);
  wmDropBox *drop = nullptr;

  drag->drop_state.disabled_info = std::nullopt;

  if (area) {
    ARegion *region = BKE_area_find_region_xy(area, RGN_TYPE_ANY, event->xy);
    if (region) {
      drop = dropbox_active(C, &region->runtime->handlers, drag, event);
    }

    if (!drop) {
      drop = dropbox_active(C, &area->handlers, drag, event);
    }
  }
  if (!drop) {
    drop = dropbox_active(C, &win->handlers, drag, event);
  }
  return drop;
}

/**
 * Update dropping information for the current mouse position in \a event.
 */
static void wm_drop_update_active(bContext *C, wmDrag *drag, const wmEvent *event)
{
  wmWindow *win = CTX_wm_window(C);
  const blender::int2 win_size = WM_window_native_pixel_size(win);

  /* For multi-window drags, we only do this if mouse inside. */
  if (event->xy[0] < 0 || event->xy[1] < 0 || event->xy[0] > win_size[0] ||
      event->xy[1] > win_size[1])
  {
    return;
  }

  /* Update UI context, before polling so polls can query this context. */
  drag->drop_state.ui_context.reset();
  drag->drop_state.ui_context = wm_drop_ui_context_create(C);
  drag->drop_state.tooltip = "";

  wmDropBox *drop_prev = drag->drop_state.active_dropbox;
  wmDropBox *drop = wm_dropbox_active(C, drag, event);
  if (drop != drop_prev) {
    if (drop_prev && drop_prev->on_exit) {
      drop_prev->on_exit(drop_prev, drag);
      BLI_assert(drop_prev->draw_data == nullptr);
    }
    if (drop && drop->on_enter) {
      drop->on_enter(drop, drag);
    }
    drag->drop_state.active_dropbox = drop;
    drag->drop_state.area_from = drop ? CTX_wm_area(C) : nullptr;
    drag->drop_state.region_from = drop ? CTX_wm_region(C) : nullptr;
  }

  if (!drag->drop_state.active_dropbox) {
    drag->drop_state.ui_context.reset();
  }
}

void wm_drop_prepare(bContext *C, wmDrag *drag, wmDropBox *drop)
{
  const blender::wm::OpCallContext opcontext = wm_drop_operator_context_get(drop);

  if (drag->drop_state.ui_context) {
    CTX_store_set(C, drag->drop_state.ui_context.get());
  }

  /* Optionally copy drag information to operator properties. Don't call it if the
   * operator fails anyway, it might do more than just set properties (e.g.
   * typically import an asset). */
  if (drop->copy && WM_operator_poll_context(C, drop->ot, opcontext)) {
    drop->copy(C, drag, drop);
  }

  wm_drags_exit(CTX_wm_manager(C), CTX_wm_window(C));
}

void wm_drop_end(bContext *C, wmDrag * /*drag*/, wmDropBox * /*drop*/)
{
  CTX_store_set(C, nullptr);
}

void wm_drags_check_ops(bContext *C, const wmEvent *event)
{
  wmWindowManager *wm = CTX_wm_manager(C);

  bool any_active = false;
  LISTBASE_FOREACH (wmDrag *, drag, &wm->runtime->drags) {
    wm_drop_update_active(C, drag, event);

    if (drag->drop_state.active_dropbox) {
      any_active = true;
    }
  }

  /* Change the cursor to display that dropping isn't possible here. But only if there is something
   * being dragged actually. Cursor will be restored in #wm_drags_exit(). */
  if (!BLI_listbase_is_empty(&wm->runtime->drags)) {
    WM_cursor_modal_set(CTX_wm_window(C), any_active ? WM_CURSOR_DEFAULT : WM_CURSOR_STOP);
  }
}

blender::wm::OpCallContext wm_drop_operator_context_get(const wmDropBox * /*drop*/)
{
  return blender::wm::OpCallContext::InvokeDefault;
}

/* ************** IDs ***************** */

void WM_drag_add_local_ID(wmDrag *drag, ID *id, ID *from_parent)
{
  /* Don't drag the same ID twice. */
  LISTBASE_FOREACH (wmDragID *, drag_id, &drag->ids) {
    if (drag_id->id == id) {
      if (drag_id->from_parent == nullptr) {
        drag_id->from_parent = from_parent;
      }
      return;
    }
    if (GS(drag_id->id->name) != GS(id->name)) {
      BLI_assert_msg(0, "All dragged IDs must have the same type");
      return;
    }
  }

  /* Add to list. */
  wmDragID *drag_id = MEM_callocN<wmDragID>(__func__);
  drag_id->id = id;
  drag_id->from_parent = from_parent;
  BLI_addtail(&drag->ids, drag_id);
}

ID *WM_drag_get_local_ID(const wmDrag *drag, short idcode)
{
  if (drag->type != WM_DRAG_ID) {
    return nullptr;
  }

  wmDragID *drag_id = static_cast<wmDragID *>(drag->ids.first);
  if (!drag_id) {
    return nullptr;
  }

  ID *id = drag_id->id;
  return (idcode == 0 || GS(id->name) == idcode) ? id : nullptr;
}

ID *WM_drag_get_local_ID_from_event(const wmEvent *event, short idcode)
{
  if (event->custom != EVT_DATA_DRAGDROP) {
    return nullptr;
  }

  ListBase *lb = static_cast<ListBase *>(event->customdata);
  return WM_drag_get_local_ID(static_cast<const wmDrag *>(lb->first), idcode);
}

bool WM_drag_is_ID_type(const wmDrag *drag, int idcode)
{
  return WM_drag_get_local_ID(drag, idcode) || WM_drag_get_asset_data(drag, idcode);
}

wmDragAsset *WM_drag_create_asset_data(const blender::asset_system::AssetRepresentation *asset,
                                       const AssetImportSettings &import_settings)
{
  wmDragAsset *asset_drag = MEM_new<wmDragAsset>(__func__);

  asset_drag->asset = asset;
  asset_drag->import_settings = import_settings;

  return asset_drag;
}

static void wm_drag_free_asset_data(wmDragAsset **asset_data)
{
  if (*asset_data) {
    MEM_delete(*asset_data);
    *asset_data = nullptr;
  }
}

wmDragAsset *WM_drag_get_asset_data(const wmDrag *drag, int idcode)
{
  if (drag->type != WM_DRAG_ASSET) {
    return nullptr;
  }

  wmDragAsset *asset_drag = static_cast<wmDragAsset *>(drag->poin);
  ID_Type asset_idcode = asset_drag->asset->get_id_type();
  return ELEM(idcode, 0, asset_idcode) ? asset_drag : nullptr;
}

AssetMetaData *WM_drag_get_asset_meta_data(const wmDrag *drag, int idcode)
{
  wmDragAsset *drag_asset = WM_drag_get_asset_data(drag, idcode);
  if (drag_asset) {
    return &drag_asset->asset->get_metadata();
  }

  ID *local_id = WM_drag_get_local_ID(drag, idcode);
  if (local_id) {
    return local_id->asset_data;
  }

  return nullptr;
}

ID *WM_drag_asset_id_import(const bContext *C, wmDragAsset *asset_drag, const int flag_extra)
{
  using namespace blender::ed;

  /* Only support passing in limited flags. */
  BLI_assert(flag_extra == (flag_extra & FILE_AUTOSELECT));
  /* #eFileSel_Params_Flag + #eBLOLibLinkFlags */
  int flag = flag_extra | FILE_ACTIVE_COLLECTION;

  if (asset_drag->import_settings.use_instance_collections) {
    flag |= BLO_LIBLINK_COLLECTION_INSTANCE;
  }

  asset::ImportInstantiateContext instantiate_context;
  instantiate_context.scene = CTX_data_scene(C);
  instantiate_context.view_layer = CTX_data_view_layer(C);
  instantiate_context.view3d = CTX_wm_view3d(C);

  /* FIXME: Link/Append should happens in the operator called at the end of drop process, not from
   * here. */
<<<<<<< HEAD

  Main *bmain = CTX_data_main(C);
  Scene *scene = CTX_data_scene(C);
  ViewLayer *view_layer = CTX_data_view_layer(C);
  View3D *view3d = CTX_wm_view3d(C);

  switch (eAssetImportMethod(asset_drag->import_settings.method)) {
    case ASSET_IMPORT_LINK:
      return WM_file_link_datablock(bmain,
                                    scene,
                                    view_layer,
                                    view3d,
                                    blend_path.c_str(),
                                    idtype,
                                    name,
                                    flag | (use_relative_path ? FILE_RELPATH : 0));
    case ASSET_IMPORT_PACK:
      return WM_file_link_datablock(bmain,
                                    scene,
                                    view_layer,
                                    view3d,
                                    blend_path.c_str(),
                                    idtype,
                                    name,
                                    flag | (use_relative_path ? FILE_RELPATH : 0) |
                                        BLO_LIBLINK_PACK);
    case ASSET_IMPORT_APPEND:
      return WM_file_append_datablock(bmain,
                                      scene,
                                      view_layer,
                                      view3d,
                                      blend_path.c_str(),
                                      idtype,
                                      name,
                                      flag | BLO_LIBLINK_APPEND_RECURSIVE |
                                          BLO_LIBLINK_APPEND_ASSET_DATA_CLEAR);
    case ASSET_IMPORT_APPEND_REUSE:
      return WM_file_append_datablock(
          G_MAIN,
          scene,
          view_layer,
          view3d,
          blend_path.c_str(),
          idtype,
          name,
          flag | BLO_LIBLINK_APPEND_RECURSIVE | BLO_LIBLINK_APPEND_ASSET_DATA_CLEAR |
              BLO_LIBLINK_APPEND_LOCAL_ID_REUSE | (use_relative_path ? FILE_RELPATH : 0));
    // bfa asset link override
    case ASSET_IMPORT_LINK_OVERRIDE:
      // Since node group is handled override differently, required to be import as linked
      if (idtype == ID_NT) {
        return WM_file_link_datablock(bmain,
                                    scene,
                                    view_layer,
                                    view3d,
                                    blend_path.c_str(),
                                    idtype,
                                    name,
                                    flag | (use_relative_path ? FILE_RELPATH : 0));
      } else {
        return WM_file_link_override_datablock(bmain,
                                    scene,
                                    view_layer,
                                    view3d,
                                    blend_path.c_str(),
                                    idtype,
                                    name,
                                    flag | (use_relative_path ? FILE_RELPATH : 0));
      }
  }

  BLI_assert_unreachable();
  return nullptr;
=======
  return asset::asset_local_id_ensure_imported(*CTX_data_main(C),
                                               *asset_drag->asset,
                                               flag,
                                               asset_drag->import_settings.method,
                                               instantiate_context,
                                               CTX_wm_reports(C));
>>>>>>> 85504da2
}

bool WM_drag_asset_will_import_linked(const wmDrag *drag)
{
  if (drag->type != WM_DRAG_ASSET) {
    return false;
  }

  const wmDragAsset *asset_drag = WM_drag_get_asset_data(drag, 0);
  return asset_drag->import_settings.method == ASSET_IMPORT_LINK;
}

bool WM_drag_asset_will_import_packed(const wmDrag *drag)
{
  if (drag->type != WM_DRAG_ASSET) {
    return false;
  }

  const wmDragAsset *asset_drag = WM_drag_get_asset_data(drag, 0);
  return asset_drag->import_settings.method == ASSET_IMPORT_PACK;
}

ID *WM_drag_get_local_ID_or_import_from_asset(const bContext *C, const wmDrag *drag, int idcode)
{
  if (!ELEM(drag->type, WM_DRAG_ASSET, WM_DRAG_ID)) {
    return nullptr;
  }

  if (drag->type == WM_DRAG_ID) {
    return WM_drag_get_local_ID(drag, idcode);
  }

  wmDragAsset *asset_drag = WM_drag_get_asset_data(drag, idcode);
  if (!asset_drag) {
    return nullptr;
  }

  /* Link/append the asset. */
  return WM_drag_asset_id_import(C, asset_drag, 0);
}

void WM_drag_free_imported_drag_ID(Main *bmain, wmDrag *drag, wmDropBox *drop)
{
  if (drag->type != WM_DRAG_ASSET) {
    return;
  }

  wmDragAsset *asset_drag = WM_drag_get_asset_data(drag, 0);
  if (!asset_drag) {
    return;
  }

  ID_Type asset_id_type = asset_drag->asset->get_id_type();
  /* Try to find the imported ID. For this to work either a "session_uid" or "name" property must
   * have been defined (see #WM_operator_properties_id_lookup()). */
  ID *id = WM_operator_properties_id_lookup_from_name_or_session_uid(
      bmain, drop->ptr, asset_id_type);
  if (id != nullptr) {
    /* Do not delete the dragged ID if it has any user, otherwise if it is a 're-used' ID it will
     * cause #95636. Note that we need first to add the user that we want to remove in
     * #BKE_id_free_us. */
    id_us_plus(id);
    BKE_id_free_us(bmain, id);
  }
}

wmDragAssetCatalog *WM_drag_get_asset_catalog_data(const wmDrag *drag)
{
  if (drag->type != WM_DRAG_ASSET_CATALOG) {
    return nullptr;
  }

  return static_cast<wmDragAssetCatalog *>(drag->poin);
}

void WM_drag_add_asset_list_item(wmDrag *drag,
                                 const blender::asset_system::AssetRepresentation *asset)
{
  BLI_assert(drag->type == WM_DRAG_ASSET_LIST);

  /* No guarantee that the same asset isn't added twice. */

  /* Add to list. */
  wmDragAssetListItem *drag_asset = MEM_callocN<wmDragAssetListItem>(__func__);
  ID *local_id = asset->local_id();
  if (local_id) {
    drag_asset->is_external = false;
    drag_asset->asset_data.local_id = local_id;
  }
  else {
    drag_asset->is_external = true;

    AssetImportSettings import_settings{};
    import_settings.method = ASSET_IMPORT_APPEND;
    import_settings.use_instance_collections = false;
    import_settings.drop_instances_to_origin = false; /* BFA */
    import_settings.is_from_browser = true; /* BFA - asset shelf */

    drag_asset->asset_data.external_info = WM_drag_create_asset_data(asset, import_settings);
  }
  BLI_addtail(&drag->asset_items, drag_asset);
}

const ListBase *WM_drag_asset_list_get(const wmDrag *drag)
{
  if (drag->type != WM_DRAG_ASSET_LIST) {
    return nullptr;
  }

  return &drag->asset_items;
}

std::optional<bool> wm_drag_asset_path_exists(const wmDrag *drag)
{
  if (!ELEM(drag->type, WM_DRAG_ASSET, WM_DRAG_ASSET_LIST)) {
    return {};
  }

  if (const wmDragAsset *asset_drag = WM_drag_get_asset_data(drag, 0)) {
    return BLI_is_file(asset_drag->asset->full_library_path().c_str());
  }

  if (const ListBase *asset_drags = WM_drag_asset_list_get(drag)) {
    LISTBASE_FOREACH (wmDragAssetListItem *, asset_item, asset_drags) {
      if (!asset_item->is_external ||
          BLI_is_file(asset_item->asset_data.external_info->asset->full_library_path().c_str()))
      {
        return true;
      }
    }
  }
  return false;
}

wmDragPath *WM_drag_create_path_data(blender::Span<const char *> paths)
{
  BLI_assert(!paths.is_empty());
  wmDragPath *path_data = MEM_new<wmDragPath>("wmDragPath");

  for (const char *path : paths) {
    path_data->paths.append(path);
    const int type_flag = ED_path_extension_type(path);
    path_data->file_types_bit_flag |= type_flag;
    path_data->file_types.append(type_flag);
  }

  path_data->tooltip = path_data->paths[0];

  if (path_data->paths.size() > 1) {
    std::string path_count = std::to_string(path_data->paths.size());
    path_data->tooltip = fmt::format(fmt::runtime(TIP_("Dragging {} files")), path_count);
  }

  return path_data;
}

static void wm_drag_free_path_data(wmDragPath **path_data)
{
  MEM_delete(*path_data);
  *path_data = nullptr;
}

const char *WM_drag_get_single_path(const wmDrag *drag)
{
  if (drag->type != WM_DRAG_PATH) {
    return nullptr;
  }

  const wmDragPath *path_data = static_cast<const wmDragPath *>(drag->poin);
  return path_data->paths[0].c_str();
}

const char *WM_drag_get_single_path(const wmDrag *drag, int file_type)
{
  if (drag->type != WM_DRAG_PATH) {
    return nullptr;
  }
  const wmDragPath *path_data = static_cast<const wmDragPath *>(drag->poin);
  const blender::Span<int> file_types = path_data->file_types;

  const auto *itr = std::find_if(
      file_types.begin(), file_types.end(), [file_type](const int file_fype_test) {
        return file_fype_test & file_type;
      });

  if (itr == file_types.end()) {
    return nullptr;
  }
  const int index = itr - file_types.begin();
  return path_data->paths[index].c_str();
}

bool WM_drag_has_path_file_type(const wmDrag *drag, int file_type)
{
  if (drag->type != WM_DRAG_PATH) {
    return false;
  }
  const wmDragPath *path_data = static_cast<const wmDragPath *>(drag->poin);
  return bool(path_data->file_types_bit_flag & file_type);
}

blender::Span<std::string> WM_drag_get_paths(const wmDrag *drag)
{
  if (drag->type != WM_DRAG_PATH) {
    return blender::Span<std::string>();
  }

  const wmDragPath *path_data = static_cast<const wmDragPath *>(drag->poin);
  return path_data->paths.as_span();
}

int WM_drag_get_path_file_type(const wmDrag *drag)
{
  if (drag->type != WM_DRAG_PATH) {
    return 0;
  }

  const wmDragPath *path_data = static_cast<const wmDragPath *>(drag->poin);
  return path_data->file_types[0];
}

const std::string &WM_drag_get_string(const wmDrag *drag)
{
  BLI_assert(drag->type == WM_DRAG_STRING);
  const std::string *str = static_cast<const std::string *>(drag->poin);
  return *str;
}

std::string WM_drag_get_string_firstline(const wmDrag *drag)
{
  BLI_assert(drag->type == WM_DRAG_STRING);
  const std::string *str = static_cast<const std::string *>(drag->poin);
  const size_t str_eol = str->find('\n');
  if (str_eol != std::string::npos) {
    return str->substr(0, str_eol);
  }
  return *str;
}

/* ************** draw ***************** */

static void wm_drop_operator_draw(const blender::StringRef name, int x, int y)
{
  const uiFontStyle *fstyle = UI_FSTYLE_WIDGET;

  /* Use the theme settings from tooltips. */
  const bTheme *btheme = UI_GetTheme();
  const uiWidgetColors *wcol = &btheme->tui.wcol_tooltip;

  float col_fg[4], col_bg[4];
  rgba_uchar_to_float(col_fg, wcol->text);
  rgba_uchar_to_float(col_bg, wcol->inner);

  UI_fontstyle_draw_simple_backdrop(fstyle, x, y, name, col_fg, col_bg);
}

static void wm_drop_redalert_draw(const blender::StringRef redalert_str, int x, int y)
{
  const uiFontStyle *fstyle = UI_FSTYLE_WIDGET;
  const bTheme *btheme = UI_GetTheme();
  const uiWidgetColors *wcol = &btheme->tui.wcol_tooltip;

  float col_fg[4], col_bg[4];
  UI_GetThemeColor4fv(TH_REDALERT, col_fg);
  rgba_uchar_to_float(col_bg, wcol->inner);

  UI_fontstyle_draw_simple_backdrop(fstyle, x, y, redalert_str, col_fg, col_bg);
}

const char *WM_drag_get_item_name(wmDrag *drag)
{
  switch (drag->type) {
    case WM_DRAG_ID: {
      ID *id = WM_drag_get_local_ID(drag, 0);
      bool single = BLI_listbase_is_single(&drag->ids);

      if (single) {
        return id->name + 2;
      }
      if (id) {
        return BKE_idtype_idcode_to_name_plural(GS(id->name));
      }
      break;
    }
    case WM_DRAG_ASSET: {
      const wmDragAsset *asset_drag = WM_drag_get_asset_data(drag, 0);
      return asset_drag->asset->get_name().c_str();
    }
    case WM_DRAG_PATH: {
      const wmDragPath *path_drag_data = static_cast<const wmDragPath *>(drag->poin);
      return path_drag_data->tooltip.c_str();
    }
    case WM_DRAG_NAME:
      return static_cast<const char *>(drag->poin);
    default:
      break;
  }
  return "";
}

static int wm_drag_imbuf_icon_width_get(const wmDrag *drag)
{
  return round_fl_to_int(drag->imb->x * drag->imbuf_scale);
}

static int wm_drag_imbuf_icon_height_get(const wmDrag *drag)
{
  return round_fl_to_int(drag->imb->y * drag->imbuf_scale);
}

static int wm_drag_preview_icon_size_get()
{
  return int(PREVIEW_DRAG_DRAW_SIZE * UI_SCALE_FAC);
}

static void wm_drag_draw_icon(bContext * /*C*/, wmWindow * /*win*/, wmDrag *drag, const int xy[2])
{
  int x, y;

  if (const int64_t path_count = WM_drag_get_paths(drag).size(); path_count > 1) {
    /* Custom scale to improve path count readability. */
    const float scale = UI_SCALE_FAC * 1.15f;
    x = xy[0] - int(8.0f * scale);
    y = xy[1] - int(scale);
    const uchar text_col[] = {255, 255, 255, 255};
    IconTextOverlay text_overlay;
    UI_icon_text_overlay_init_from_count(&text_overlay, path_count);
    UI_icon_draw_ex(
        x, y, ICON_DOCUMENTS, 1.0f / scale, 1.0f, 0.0f, text_col, false, &text_overlay);
  }
  else if (drag->imb) {
    /* This could also get the preview image of an ID when dragging one. But the big preview icon
     * may actually not always be wanted, for example when dragging objects in the Outliner it gets
     * in the way). So make the drag user set an image buffer explicitly (e.g. through
     * #UI_but_drag_attach_image()). */

    x = xy[0] - (wm_drag_imbuf_icon_width_get(drag) / 2);
    y = xy[1] - (wm_drag_imbuf_icon_height_get(drag) / 2);

    const float col[4] = {1.0f, 1.0f, 1.0f, 0.65f}; /* This blends texture. */
    IMMDrawPixelsTexState state = immDrawPixelsTexSetup(GPU_SHADER_3D_IMAGE_COLOR);
    immDrawPixelsTexTiled_scaling(&state,
                                  x,
                                  y,
                                  drag->imb->x,
                                  drag->imb->y,
                                  blender::gpu::TextureFormat::UNORM_8_8_8_8,
                                  false,
                                  drag->imb->byte_buffer.data,
                                  drag->imbuf_scale,
                                  drag->imbuf_scale,
                                  1.0f,
                                  1.0f,
                                  col);
  }
  else if (drag->preview_icon_id) {
    const int size = wm_drag_preview_icon_size_get();
    x = xy[0] - (size / 2);
    y = xy[1] - (size / 2);

    UI_icon_draw_preview(x, y, drag->preview_icon_id, 1.0, 0.8, size);
  }
  else {
    int padding = 4 * UI_SCALE_FAC;
    x = xy[0] - 2 * padding;
    y = xy[1] - 2 * UI_SCALE_FAC;

    const uchar text_col[] = {255, 255, 255, 255};
    UI_icon_draw_ex(
        x, y, drag->icon, UI_INV_SCALE_FAC, 0.8, 0.0f, text_col, false, UI_NO_ICON_OVERLAY_TEXT);
  }
}

static void wm_drag_draw_item_name(wmDrag *drag, const int x, const int y)
{
  const uiFontStyle *fstyle = UI_FSTYLE_WIDGET;
  const uchar text_col[] = {255, 255, 255, 255};
  UI_fontstyle_draw_simple(fstyle, x, y, WM_drag_get_item_name(drag), text_col);
}

void WM_drag_draw_item_name_fn(bContext * /*C*/, wmWindow *win, wmDrag *drag, const int xy[2])
{
  int x = xy[0] + 10 * UI_SCALE_FAC;
  int y = xy[1] + 1 * UI_SCALE_FAC;

  /* Needs zero offset here or it looks blurry. #128112. */
  wmWindowViewport_ex(win, 0.0f);
  wm_drag_draw_item_name(drag, x, y);
}

static void wm_drag_draw_tooltip(bContext *C, wmWindow *win, wmDrag *drag, const int xy[2])
{
  if (!CTX_wm_region(C)) {
    /* Some callbacks require the region. */
    return;
  }
  int iconsize = UI_ICON_SIZE;
  int padding = 4 * UI_SCALE_FAC;
  blender::StringRef tooltip = drag->drop_state.tooltip;
  const bool has_disabled_info = drag->drop_state.disabled_info &&
                                 drag->drop_state.disabled_info.value()[0];
  if (tooltip.is_empty() && !has_disabled_info) {
    return;
  }

  const int winsize_y = WM_window_native_pixel_y(win);
  int x, y;
  if (drag->imb) {
    const int icon_width = wm_drag_imbuf_icon_width_get(drag);
    const int icon_height = wm_drag_imbuf_icon_height_get(drag);

    x = xy[0] - (icon_width / 2);

    if (xy[1] + (icon_height / 2) + padding + iconsize < winsize_y) {
      y = xy[1] + (icon_height / 2) + padding;
    }
    else {
      y = xy[1] - (icon_height / 2) - padding - iconsize - padding - iconsize;
    }
  }
  if (WM_drag_get_paths(drag).size() > 1) {
    x = xy[0] - 2 * padding;

    if (xy[1] + 2 * 1.15 * iconsize < winsize_y) {
      y = xy[1] + 1.15f * (iconsize + 6 * UI_SCALE_FAC);
    }
    else {
      y = xy[1] - 1.15f * (iconsize + padding);
    }
  }
  else if (drag->preview_icon_id) {
    const int size = wm_drag_preview_icon_size_get();

    x = xy[0] - (size / 2);

    if (xy[1] + (size / 2) + padding + iconsize < winsize_y) {
      y = xy[1] + (size / 2) + padding;
    }
    else {
      y = xy[1] - (size / 2) - padding - iconsize - padding - iconsize;
    }
  }
  else {
    x = xy[0] - 2 * padding;

    if (xy[1] + iconsize + iconsize < winsize_y) {
      y = (xy[1] + iconsize) + padding;
    }
    else {
      y = (xy[1] - iconsize) - padding;
    }
  }

  if (!tooltip.is_empty()) {
    wm_drop_operator_draw(tooltip, x, y);
  }
  else if (has_disabled_info) {
    wm_drop_redalert_draw(*drag->drop_state.disabled_info, x, y);
  }
}

static void wm_drag_draw_default(bContext *C, wmWindow *win, wmDrag *drag, const int xy[2])
{
  int xy_tmp[2] = {UNPACK2(xy)};

  /* Image or icon. */
  wm_drag_draw_icon(C, win, drag, xy_tmp);

  /* Item name. */
  if (drag->imb) {
    int iconsize = UI_ICON_SIZE;
    xy_tmp[0] = xy[0] - (wm_drag_imbuf_icon_width_get(drag) / 2);
    xy_tmp[1] = xy[1] - (wm_drag_imbuf_icon_height_get(drag) / 2) - iconsize;
  }
  else if (drag->preview_icon_id) {
    const int icon_size = UI_ICON_SIZE;
    const int preview_size = wm_drag_preview_icon_size_get();
    xy_tmp[0] = xy[0] - (preview_size / 2);
    xy_tmp[1] = xy[1] - (preview_size / 2) - icon_size;
  }
  else {
    xy_tmp[0] = xy[0] + 10 * UI_SCALE_FAC;
    xy_tmp[1] = xy[1] + 1 * UI_SCALE_FAC;
  }
  if (WM_drag_get_paths(drag).size() < 2) {
    wm_drag_draw_item_name(drag, UNPACK2(xy_tmp));
  }

  /* Operator name with round-box. */
  wm_drag_draw_tooltip(C, win, drag, xy);
}

void WM_drag_draw_default_fn(bContext *C, wmWindow *win, wmDrag *drag, const int xy[2])
{
  wm_drag_draw_default(C, win, drag, xy);
}

void wm_drags_draw(bContext *C, wmWindow *win)
{
  const int *xy = win->eventstate->xy;

  int xy_buf[2];
  if (ELEM(win->grabcursor, GHOST_kGrabWrap, GHOST_kGrabHide) &&
      wm_cursor_position_get(win, &xy_buf[0], &xy_buf[1]))
  {
    xy = xy_buf;
  }

  bScreen *screen = CTX_wm_screen(C);
  /* To start with, use the area and region under the mouse cursor, just like event handling. The
   * operator context may still override it. */
  ScrArea *area = BKE_screen_find_area_xy(screen, SPACE_TYPE_ANY, xy);
  ARegion *region = ED_area_find_region_xy_visual(area, RGN_TYPE_ANY, xy);
  /* Will be overridden and unset eventually. */
  BLI_assert(!CTX_wm_area(C) && !CTX_wm_region(C));

  wmWindowManager *wm = CTX_wm_manager(C);

  /* Should we support multi-line drag draws? Maybe not, more types mixed won't work well. */
  GPU_blend(GPU_BLEND_ALPHA);
  LISTBASE_FOREACH (wmDrag *, drag, &wm->runtime->drags) {
    if (drag->drop_state.active_dropbox) {
      CTX_wm_area_set(C, drag->drop_state.area_from);
      CTX_wm_region_set(C, drag->drop_state.region_from);
      CTX_store_set(C, drag->drop_state.ui_context.get());

      if (region && drag->drop_state.active_dropbox->draw_in_view) {
        wmViewport(&region->winrct);
        drag->drop_state.active_dropbox->draw_in_view(C, win, drag, xy);
        wmWindowViewport(win);
      }

      /* Drawing should be allowed to assume the context from handling and polling (that's why we
       * restore it above). */
      if (drag->drop_state.active_dropbox->draw_droptip) {
        drag->drop_state.active_dropbox->draw_droptip(C, win, drag, xy);
        continue;
      }
    }
    else if (region) {
      CTX_wm_area_set(C, area);
      CTX_wm_region_set(C, region);
    }

    /* Needs zero offset here or it looks blurry. #128112. */
    wmWindowViewport_ex(win, 0.0f);
    wm_drag_draw_default(C, win, drag, xy);
  }
  GPU_blend(GPU_BLEND_NONE);
  CTX_wm_area_set(C, nullptr);
  CTX_wm_region_set(C, nullptr);
  CTX_store_set(C, nullptr);
}<|MERGE_RESOLUTION|>--- conflicted
+++ resolved
@@ -744,88 +744,12 @@
 
   /* FIXME: Link/Append should happens in the operator called at the end of drop process, not from
    * here. */
-<<<<<<< HEAD
-
-  Main *bmain = CTX_data_main(C);
-  Scene *scene = CTX_data_scene(C);
-  ViewLayer *view_layer = CTX_data_view_layer(C);
-  View3D *view3d = CTX_wm_view3d(C);
-
-  switch (eAssetImportMethod(asset_drag->import_settings.method)) {
-    case ASSET_IMPORT_LINK:
-      return WM_file_link_datablock(bmain,
-                                    scene,
-                                    view_layer,
-                                    view3d,
-                                    blend_path.c_str(),
-                                    idtype,
-                                    name,
-                                    flag | (use_relative_path ? FILE_RELPATH : 0));
-    case ASSET_IMPORT_PACK:
-      return WM_file_link_datablock(bmain,
-                                    scene,
-                                    view_layer,
-                                    view3d,
-                                    blend_path.c_str(),
-                                    idtype,
-                                    name,
-                                    flag | (use_relative_path ? FILE_RELPATH : 0) |
-                                        BLO_LIBLINK_PACK);
-    case ASSET_IMPORT_APPEND:
-      return WM_file_append_datablock(bmain,
-                                      scene,
-                                      view_layer,
-                                      view3d,
-                                      blend_path.c_str(),
-                                      idtype,
-                                      name,
-                                      flag | BLO_LIBLINK_APPEND_RECURSIVE |
-                                          BLO_LIBLINK_APPEND_ASSET_DATA_CLEAR);
-    case ASSET_IMPORT_APPEND_REUSE:
-      return WM_file_append_datablock(
-          G_MAIN,
-          scene,
-          view_layer,
-          view3d,
-          blend_path.c_str(),
-          idtype,
-          name,
-          flag | BLO_LIBLINK_APPEND_RECURSIVE | BLO_LIBLINK_APPEND_ASSET_DATA_CLEAR |
-              BLO_LIBLINK_APPEND_LOCAL_ID_REUSE | (use_relative_path ? FILE_RELPATH : 0));
-    // bfa asset link override
-    case ASSET_IMPORT_LINK_OVERRIDE:
-      // Since node group is handled override differently, required to be import as linked
-      if (idtype == ID_NT) {
-        return WM_file_link_datablock(bmain,
-                                    scene,
-                                    view_layer,
-                                    view3d,
-                                    blend_path.c_str(),
-                                    idtype,
-                                    name,
-                                    flag | (use_relative_path ? FILE_RELPATH : 0));
-      } else {
-        return WM_file_link_override_datablock(bmain,
-                                    scene,
-                                    view_layer,
-                                    view3d,
-                                    blend_path.c_str(),
-                                    idtype,
-                                    name,
-                                    flag | (use_relative_path ? FILE_RELPATH : 0));
-      }
-  }
-
-  BLI_assert_unreachable();
-  return nullptr;
-=======
   return asset::asset_local_id_ensure_imported(*CTX_data_main(C),
                                                *asset_drag->asset,
                                                flag,
                                                asset_drag->import_settings.method,
                                                instantiate_context,
                                                CTX_wm_reports(C));
->>>>>>> 85504da2
 }
 
 bool WM_drag_asset_will_import_linked(const wmDrag *drag)
