/*
 * This program is free software; you can redistribute it and/or
 * modify it under the terms of the GNU General Public License
 * as published by the Free Software Foundation; either version 2
 * of the License, or (at your option) any later version.
 *
 * This program is distributed in the hope that it will be useful,
 * but WITHOUT ANY WARRANTY; without even the implied warranty of
 * MERCHANTABILITY or FITNESS FOR A PARTICULAR PURPOSE.  See the
 * GNU General Public License for more details.
 *
 * You should have received a copy of the GNU General Public License
 * along with this program; if not, write to the Free Software Foundation,
 * Inc., 51 Franklin Street, Fifth Floor, Boston, MA 02110-1301, USA.
 *
 * The Original Code is Copyright (C) 2001-2002 by NaN Holding BV.
 * All rights reserved.
 */

/** \file
 * \ingroup wm
 *
 * User level access for blend file read/write, file-history and user-preferences
 * (including relevant operators).
 */

/* placed up here because of crappy
 * winsock stuff.
 */
#include <stddef.h>
#include <string.h>
#include <errno.h>

#include "zlib.h" /* wm_read_exotic() */

#ifdef WIN32
/* Need to include windows.h so _WIN32_IE is defined. */
#  include <windows.h>
#  ifndef _WIN32_IE
/* Minimal requirements for SHGetSpecialFolderPath on MINGW MSVC has this defined already. */
#    define _WIN32_IE 0x0400
#  endif
/* For SHGetSpecialFolderPath, has to be done before BLI_winstuff
 * because 'near' is disabled through BLI_windstuff */
#  include <shlobj.h>
#  include "BLI_winstuff.h"
#endif

#include "MEM_guardedalloc.h"
#include "MEM_CacheLimiterC-Api.h"

#include "BLI_blenlib.h"
#include "BLI_linklist.h"
#include "BLI_utildefines.h"
#include "BLI_threads.h"
#include "BLI_callbacks.h"
#include "BLI_system.h"
#include BLI_SYSTEM_PID_H

#include "BLT_translation.h"

#include "BLF_api.h"

#include "DNA_object_types.h"
#include "DNA_space_types.h"
#include "DNA_userdef_types.h"
#include "DNA_scene_types.h"
#include "DNA_screen_types.h"
#include "DNA_windowmanager_types.h"
#include "DNA_workspace_types.h"

#include "BKE_appdir.h"
#include "BKE_autoexec.h"
#include "BKE_blender.h"
#include "BKE_blendfile.h"
#include "BKE_blender_undo.h"
#include "BKE_context.h"
#include "BKE_global.h"
#include "BKE_main.h"
#include "BKE_packedFile.h"
#include "BKE_report.h"
#include "BKE_sound.h"
#include "BKE_scene.h"
#include "BKE_screen.h"
#include "BKE_undo_system.h"
#include "BKE_workspace.h"

#include "BLO_readfile.h"
#include "BLO_writefile.h"
#include "BLO_undofile.h" /* to save from an undo memfile */

#include "RNA_access.h"
#include "RNA_define.h"

#include "IMB_imbuf.h"
#include "IMB_imbuf_types.h"
#include "IMB_thumbs.h"

#include "ED_datafiles.h"
#include "ED_fileselect.h"
#include "ED_screen.h"
#include "ED_view3d.h"
#include "ED_util.h"
#include "ED_undo.h"

#include "GHOST_C-api.h"
#include "GHOST_Path-api.h"

#include "UI_interface.h"
#include "UI_resources.h"
#include "UI_view2d.h"

#include "GPU_draw.h"

/* only to report a missing engine */
#include "RE_engine.h"

#ifdef WITH_PYTHON
#  include "BPY_extern.h"
#endif

#include "DEG_depsgraph.h"

#include "WM_api.h"
#include "WM_types.h"
#include "WM_message.h"
#include "WM_toolsystem.h"

#include "wm.h"
#include "wm_files.h"
#include "wm_window.h"
#include "wm_event_system.h"

static RecentFile *wm_file_history_find(const char *filepath);
static void wm_history_file_free(RecentFile *recent);
static void wm_history_file_update(void);
static void wm_history_file_write(void);

/* To be able to read files without windows closing, opening, moving
 * we try to prepare for worst case:
 * - active window gets active screen from file
 * - restoring the screens from non-active windows
 * Best case is all screens match, in that case they get assigned to proper window
 */
static void wm_window_match_init(bContext *C, ListBase *wmlist)
{
  wmWindowManager *wm;
  wmWindow *win, *active_win;

  *wmlist = G_MAIN->wm;
  BLI_listbase_clear(&G_MAIN->wm);

  active_win = CTX_wm_window(C);

  /* first wrap up running stuff */
  /* code copied from wm_init_exit.c */
  for (wm = wmlist->first; wm; wm = wm->id.next) {

    WM_jobs_kill_all(wm);

    for (win = wm->windows.first; win; win = win->next) {

      CTX_wm_window_set(C, win); /* needed by operator close callbacks */
      WM_event_remove_handlers(C, &win->handlers);
      WM_event_remove_handlers(C, &win->modalhandlers);
      ED_screen_exit(C, win, WM_window_get_active_screen(win));
    }
  }

  /* reset active window */
  CTX_wm_window_set(C, active_win);

  /* XXX Hack! We have to clear context menu here, because removing all modalhandlers
   * above frees the active menu (at least, in the 'startup splash' case),
   * causing use-after-free error in later handling of the button callbacks in UI code
   * (see ui_apply_but_funcs_after()).
   * Tried solving this by always NULL-ing context's menu when setting wm/win/etc.,
   * but it broke popups refreshing (see T47632),
   * so for now just handling this specific case here. */
  CTX_wm_menu_set(C, NULL);

  ED_editors_exit(G_MAIN, true);
}

static void wm_window_substitute_old(wmWindowManager *oldwm,
                                     wmWindowManager *wm,
                                     wmWindow *oldwin,
                                     wmWindow *win)
{
  win->ghostwin = oldwin->ghostwin;
  win->gpuctx = oldwin->gpuctx;
  win->active = oldwin->active;
  if (win->active) {
    wm->winactive = win;
  }
  if (oldwm->windrawable == oldwin) {
    oldwm->windrawable = NULL;
    wm->windrawable = win;
  }

  /* File loading in background mode still calls this. */
  if (!G.background) {
    /* Pointer back. */
    GHOST_SetWindowUserData(win->ghostwin, win);
  }

  oldwin->ghostwin = NULL;
  oldwin->gpuctx = NULL;

  win->eventstate = oldwin->eventstate;
  oldwin->eventstate = NULL;

  /* ensure proper screen rescaling */
  win->sizex = oldwin->sizex;
  win->sizey = oldwin->sizey;
  win->posx = oldwin->posx;
  win->posy = oldwin->posy;
}

static void wm_window_match_keep_current_wm(const bContext *C,
                                            ListBase *current_wm_list,
                                            const bool load_ui,
                                            ListBase *r_new_wm_list)
{
  Main *bmain = CTX_data_main(C);
  wmWindowManager *wm = current_wm_list->first;
  bScreen *screen = NULL;

  /* match oldwm to new dbase, only old files */
  wm->initialized &= ~WM_WINDOW_IS_INITIALIZED;

  /* when loading without UI, no matching needed */
  if (load_ui && (screen = CTX_wm_screen(C))) {
    for (wmWindow *win = wm->windows.first; win; win = win->next) {
      WorkSpace *workspace;

      BKE_workspace_layout_find_global(bmain, screen, &workspace);
      BKE_workspace_active_set(win->workspace_hook, workspace);
      win->scene = CTX_data_scene(C);

      /* all windows get active screen from file */
      if (screen->winid == 0) {
        WM_window_set_active_screen(win, workspace, screen);
      }
      else {
        WorkSpaceLayout *layout_old = WM_window_get_active_layout(win);
        WorkSpaceLayout *layout_new = ED_workspace_layout_duplicate(
            bmain, workspace, layout_old, win);

        WM_window_set_active_layout(win, workspace, layout_new);
      }

      bScreen *win_screen = WM_window_get_active_screen(win);
      win_screen->winid = win->winid;
    }
  }

  *r_new_wm_list = *current_wm_list;
}

static void wm_window_match_replace_by_file_wm(bContext *C,
                                               ListBase *current_wm_list,
                                               ListBase *readfile_wm_list,
                                               ListBase *r_new_wm_list)
{
  wmWindowManager *oldwm = current_wm_list->first;
  wmWindowManager *wm = readfile_wm_list->first; /* will become our new WM */
  bool has_match = false;

  /* this code could move to setup_appdata */

  /* preserve key configurations in new wm, to preserve their keymaps */
  wm->keyconfigs = oldwm->keyconfigs;
  wm->addonconf = oldwm->addonconf;
  wm->defaultconf = oldwm->defaultconf;
  wm->userconf = oldwm->userconf;

  BLI_listbase_clear(&oldwm->keyconfigs);
  oldwm->addonconf = NULL;
  oldwm->defaultconf = NULL;
  oldwm->userconf = NULL;

  /* ensure making new keymaps and set space types */
  wm->initialized = 0;
  wm->winactive = NULL;

  /* Clearing drawable of before deleting any context
   * to avoid clearing the wrong wm. */
  wm_window_clear_drawable(oldwm);

  /* only first wm in list has ghostwins */
  for (wmWindow *win = wm->windows.first; win; win = win->next) {
    for (wmWindow *oldwin = oldwm->windows.first; oldwin; oldwin = oldwin->next) {
      if (oldwin->winid == win->winid) {
        has_match = true;

        wm_window_substitute_old(oldwm, wm, oldwin, win);
      }
    }
  }
  /* make sure at least one window is kept open so we don't lose the context, check T42303 */
  if (!has_match) {
    wm_window_substitute_old(oldwm, wm, oldwm->windows.first, wm->windows.first);
  }

  wm_close_and_free_all(C, current_wm_list);

  *r_new_wm_list = *readfile_wm_list;
}

/**
 * Match old WM with new, 4 cases:
 * 1) No current WM, no WM in file: Make new default.
 * 2) No current WM, but WM in file: Keep current WM, do nothing else.
 * 3) Current WM, but not in file: Keep current WM, update windows with screens from file.
 * 4) Current WM, and WM in file: Try to keep current GHOST windows, use WM from file.
 *
 * \param r_new_wm_list: Return argument for the wm list to be used from now on.
 */
static void wm_window_match_do(bContext *C,
                               ListBase *current_wm_list,
                               ListBase *readfile_wm_list,
                               ListBase *r_new_wm_list)
{
  if (BLI_listbase_is_empty(current_wm_list)) {
    /* case 1 */
    if (BLI_listbase_is_empty(readfile_wm_list)) {
      Main *bmain = CTX_data_main(C);
      /* Neither current, no newly read file have a WM -> add the default one. */
      wm_add_default(bmain, C);
      *r_new_wm_list = bmain->wm;
    }
    /* case 2 */
    else {
      *r_new_wm_list = *readfile_wm_list;
    }
  }
  else {
    /* case 3 */
    if (BLI_listbase_is_empty(readfile_wm_list)) {
      /* We've read file without wm, keep current one entirely alive.
       * Happens when reading pre 2.5 files (no WM back then) */
      wm_window_match_keep_current_wm(
          C, current_wm_list, (G.fileflags & G_FILE_NO_UI) == 0, r_new_wm_list);
    }
    /* case 4 */
    else {
      wm_window_match_replace_by_file_wm(C, current_wm_list, readfile_wm_list, r_new_wm_list);
    }
  }
}

/* in case UserDef was read, we re-initialize all, and do versioning */
static void wm_init_userdef(Main *bmain, const bool read_userdef_from_memory)
{
  /* versioning is here */
  UI_init_userdef(bmain);

  MEM_CacheLimiter_set_maximum(((size_t)U.memcachelimit) * 1024 * 1024);
  BKE_sound_init(bmain);

  /* needed so loading a file from the command line respects user-pref [#26156] */
  SET_FLAG_FROM_TEST(G.fileflags, U.flag & USER_FILENOUI, G_FILE_NO_UI);

  /* set the python auto-execute setting from user prefs */
  /* enabled by default, unless explicitly enabled in the command line which overrides */
  if ((G.f & G_FLAG_SCRIPT_OVERRIDE_PREF) == 0) {
    SET_FLAG_FROM_TEST(G.f, (U.flag & USER_SCRIPT_AUTOEXEC_DISABLE) == 0, G_FLAG_SCRIPT_AUTOEXEC);
  }

  /* avoid re-saving for every small change to our prefs, allow overrides */
  if (read_userdef_from_memory) {
    BLO_update_defaults_userpref_blend();
  }

  /* update tempdir from user preferences */
  BKE_tempdir_init(U.tempdir);
}

/* return codes */
#define BKE_READ_EXOTIC_FAIL_PATH -3   /* file format is not supported */
#define BKE_READ_EXOTIC_FAIL_FORMAT -2 /* file format is not supported */
#define BKE_READ_EXOTIC_FAIL_OPEN -1   /* Can't open the file */
#define BKE_READ_EXOTIC_OK_BLEND 0     /* .blend file */
#if 0
#  define BKE_READ_EXOTIC_OK_OTHER 1 /* other supported formats */
#endif

/* intended to check for non-blender formats but for now it only reads blends */
static int wm_read_exotic(const char *name)
{
  int len;
  gzFile gzfile;
  char header[7];
  int retval;

  /* make sure we're not trying to read a directory.... */

  len = strlen(name);
  if (len > 0 && ELEM(name[len - 1], '/', '\\')) {
    retval = BKE_READ_EXOTIC_FAIL_PATH;
  }
  else {
    gzfile = BLI_gzopen(name, "rb");
    if (gzfile == NULL) {
      retval = BKE_READ_EXOTIC_FAIL_OPEN;
    }
    else {
      len = gzread(gzfile, header, sizeof(header));
      gzclose(gzfile);
      if (len == sizeof(header) && STREQLEN(header, "BLENDER", 7)) {
        retval = BKE_READ_EXOTIC_OK_BLEND;
      }
      else {
        /* We may want to support loading other file formats
         * from their header bytes or file extension.
         * This used to be supported in the code below and may be added
         * back at some point. */
#if 0
        WM_cursor_wait(true);

        if (is_foo_format(name)) {
          read_foo(name);
          retval = BKE_READ_EXOTIC_OK_OTHER;
        }
        else
#endif
        {
          retval = BKE_READ_EXOTIC_FAIL_FORMAT;
        }
#if 0
        WM_cursor_wait(false);
#endif
      }
    }
  }

  return retval;
}

void WM_file_autoexec_init(const char *filepath)
{
  if (G.f & G_FLAG_SCRIPT_OVERRIDE_PREF) {
    return;
  }

  if (G.f & G_FLAG_SCRIPT_AUTOEXEC) {
    char path[FILE_MAX];
    BLI_split_dir_part(filepath, path, sizeof(path));
    if (BKE_autoexec_match(path)) {
      G.f &= ~G_FLAG_SCRIPT_AUTOEXEC;
    }
  }
}

void wm_file_read_report(bContext *C, Main *bmain)
{
  ReportList *reports = NULL;
  Scene *sce;

  for (sce = bmain->scenes.first; sce; sce = sce->id.next) {
    if (sce->r.engine[0] &&
        BLI_findstring(&R_engines, sce->r.engine, offsetof(RenderEngineType, idname)) == NULL) {
      if (reports == NULL) {
        reports = CTX_wm_reports(C);
      }

      BKE_reportf(reports,
                  RPT_ERROR,
                  "Engine '%s' not available for scene '%s' (an add-on may need to be installed "
                  "or enabled)",
                  sce->r.engine,
                  sce->id.name + 2);
    }
  }

  if (reports) {
    if (!G.background) {
      WM_report_banner_show();
    }
  }
}

/**
 * Logic shared between #WM_file_read & #wm_homefile_read,
 * updates to make after reading a file.
 */
static void wm_file_read_post(bContext *C,
                              const bool is_startup_file,
                              const bool is_factory_startup,
                              const bool reset_app_template)
{
  bool addons_loaded = false;
  wmWindowManager *wm = CTX_wm_manager(C);

  if (!G.background) {
    /* remove windows which failed to be added via WM_check */
    wm_window_ghostwindows_remove_invalid(C, wm);
  }

  CTX_wm_window_set(C, wm->windows.first);

#ifdef WITH_PYTHON
  if (is_startup_file) {
    /* possible python hasn't been initialized */
    if (CTX_py_init_get(C)) {
      if (reset_app_template) {
        /* Only run when we have a template path found. */
        if (BKE_appdir_app_template_any()) {
          BPY_execute_string(
              C, (const char *[]){"bl_app_template_utils", NULL}, "bl_app_template_utils.reset()");
        }
        /* sync addons, these may have changed from the defaults */
        BPY_execute_string(C, (const char *[]){"addon_utils", NULL}, "addon_utils.reset_all()");
      }
      BPY_python_reset(C);
      addons_loaded = true;
    }
  }
  else {
    /* run any texts that were loaded in and flagged as modules */
    BPY_python_reset(C);
    addons_loaded = true;
  }
#else
  UNUSED_VARS(is_startup_file, reset_app_template);
#endif /* WITH_PYTHON */

  WM_operatortype_last_properties_clear_all();

  /* important to do before NULL'ing the context */
  Main *bmain = CTX_data_main(C);
  BLI_callback_exec(bmain, NULL, BLI_CB_EVT_VERSION_UPDATE);
  BLI_callback_exec(bmain, NULL, BLI_CB_EVT_LOAD_POST);
  if (is_factory_startup) {
    BLI_callback_exec(bmain, NULL, BLI_CB_EVT_LOAD_FACTORY_STARTUP_POST);
  }

  /* After load post, so for example the driver namespace can be filled
   * before evaluating the depsgraph. */
  DEG_on_visible_update(bmain, true);
  wm_event_do_depsgraph(C);

  ED_editors_init(C);

#if 1
  WM_event_add_notifier(C, NC_WM | ND_FILEREAD, NULL);
#else
  WM_msg_publish_static(CTX_wm_message_bus(C), WM_MSG_STATICTYPE_FILE_READ);
#endif

  /* report any errors.
   * currently disabled if addons aren't yet loaded */
  if (addons_loaded) {
    wm_file_read_report(C, bmain);
  }

  if (!G.background) {
    if (wm->undo_stack == NULL) {
      wm->undo_stack = BKE_undosys_stack_create();
    }
    else {
      BKE_undosys_stack_clear(wm->undo_stack);
    }
    BKE_undosys_stack_init_from_main(wm->undo_stack, bmain);
    BKE_undosys_stack_init_from_context(wm->undo_stack, C);
  }

  if (!G.background) {
    /* in background mode this makes it hard to load
     * a blend file and do anything since the screen
     * won't be set to a valid value again */
    CTX_wm_window_set(C, NULL); /* exits queues */

    /* Ensure tools are registered. */
    WM_toolsystem_init(C);
  }
}

bool WM_file_read(bContext *C, const char *filepath, ReportList *reports)
{
  /* assume automated tasks with background, don't write recent file list */
  const bool do_history = (G.background == false) && (CTX_wm_manager(C)->op_undo_depth == 0);
  bool success = false;
  int retval;

  /* so we can get the error message */
  errno = 0;

  WM_cursor_wait(1);

  BLI_callback_exec(CTX_data_main(C), NULL, BLI_CB_EVT_LOAD_PRE);

  UI_view2d_zoom_cache_reset();

  /* first try to append data from exotic file formats... */
  /* it throws error box when file doesn't exist and returns -1 */
  /* note; it should set some error message somewhere... (ton) */
  retval = wm_read_exotic(filepath);

  /* we didn't succeed, now try to read Blender file */
  if (retval == BKE_READ_EXOTIC_OK_BLEND) {
    const int G_f_orig = G.f;
    ListBase wmbase;

    /* put aside screens to match with persistent windows later */
    /* also exit screens and editors */
    wm_window_match_init(C, &wmbase);

    /* confusing this global... */
    G.relbase_valid = 1;
    retval = BKE_blendfile_read(C, filepath, &(const struct BlendFileReadParams){0}, reports);

    /* BKE_file_read sets new Main into context. */
    Main *bmain = CTX_data_main(C);

    /* when loading startup.blend's, we can be left with a blank path */
    if (BKE_main_blendfile_path(bmain)[0] != '\0') {
      G.save_over = 1;
    }
    else {
      G.save_over = 0;
      G.relbase_valid = 0;
    }

    /* this flag is initialized by the operator but overwritten on read.
     * need to re-enable it here else drivers + registered scripts wont work. */
    if (G.f != G_f_orig) {
      const int flags_keep = G_FLAG_ALL_RUNTIME;
      G.f &= G_FLAG_ALL_READFILE;
      G.f = (G.f & ~flags_keep) | (G_f_orig & flags_keep);
    }

    /* match the read WM with current WM */
    wm_window_match_do(C, &wmbase, &bmain->wm, &bmain->wm);
    WM_check(C); /* opens window(s), checks keymaps */

    if (retval == BKE_BLENDFILE_READ_OK_USERPREFS) {
      /* in case a userdef is read from regular .blend */
      wm_init_userdef(bmain, false);
    }

    if (retval != BKE_BLENDFILE_READ_FAIL) {
      if (do_history) {
        wm_history_file_update();
      }
    }

    wm_file_read_post(C, false, false, false);

    success = true;
  }
#if 0
  else if (retval == BKE_READ_EXOTIC_OK_OTHER)
    BKE_undo_write(C, "Import file");
#endif
  else if (retval == BKE_READ_EXOTIC_FAIL_OPEN) {
    BKE_reportf(reports,
                RPT_ERROR,
                "Cannot read file '%s': %s",
                filepath,
                errno ? strerror(errno) : TIP_("unable to open the file"));
  }
  else if (retval == BKE_READ_EXOTIC_FAIL_FORMAT) {
    BKE_reportf(reports, RPT_ERROR, "File format is not supported in file '%s'", filepath);
  }
  else if (retval == BKE_READ_EXOTIC_FAIL_PATH) {
    BKE_reportf(reports, RPT_ERROR, "File path '%s' invalid", filepath);
  }
  else {
    BKE_reportf(reports, RPT_ERROR, "Unknown error loading '%s'", filepath);
    BLI_assert(!"invalid 'retval'");
  }

  if (success == false) {
    /* remove from recent files list */
    if (do_history) {
      RecentFile *recent = wm_file_history_find(filepath);
      if (recent) {
        wm_history_file_free(recent);
        wm_history_file_write();
      }
    }
  }

  WM_cursor_wait(0);

  return success;
}

static struct {
  char app_template[64];
  bool override;
} wm_init_state_app_template = {{0}};

/**
 * Used for setting app-template from the command line:
 * - non-empty string: overrides.
 * - empty string: override, using no app template.
 * - NULL: clears override.
 */
void WM_init_state_app_template_set(const char *app_template)
{
  if (app_template) {
    STRNCPY(wm_init_state_app_template.app_template, app_template);
    wm_init_state_app_template.override = true;
  }
  else {
    wm_init_state_app_template.app_template[0] = '\0';
    wm_init_state_app_template.override = false;
  }
}

const char *WM_init_state_app_template_get(void)
{
  return wm_init_state_app_template.override ? wm_init_state_app_template.app_template : NULL;
}

static bool wm_app_template_has_userpref(const char *app_template)
{
  /* Test if app template provides a userpref.blend. If not, we will
   * share user preferences with the rest of Blender. */
  if (!app_template && app_template[0]) {
    return false;
  }

  char app_template_path[FILE_MAX];
  if (!BKE_appdir_app_template_id_search(
          app_template, app_template_path, sizeof(app_template_path))) {
    return false;
  }

  char userpref_path[FILE_MAX];
  BLI_path_join(
      userpref_path, sizeof(userpref_path), app_template_path, BLENDER_USERPREF_FILE, NULL);
  return BLI_exists(userpref_path);
}

/**
 * Called on startup, (context entirely filled with NULLs)
 * or called for 'New File' both startup.blend and userpref.blend are checked.
 *
 * \param use_factory_settings:
 * Ignore on-disk startup file, use bundled ``datatoc_startup_blend`` instead.
 * Used for "Restore Factory Settings".
 *
 * \param use_userdef: Load factory settings as well as startup file.
 * Disabled for "File New" we don't want to reload preferences.
 *
 * \param filepath_startup_override:
 * Optional path pointing to an alternative blend file (may be NULL).
 *
 * \param app_template_override:
 * Template to use instead of the template defined in user-preferences.
 * When not-null, this is written into the user preferences.
 */
void wm_homefile_read(bContext *C,
                      ReportList *reports,
                      bool use_factory_settings,
                      bool use_empty_data,
                      bool use_userdef,
                      const char *filepath_startup_override,
                      const char *app_template_override,
                      bool *r_is_factory_startup)
{
  Main *bmain = G_MAIN; /* Context does not always have valid main pointer here... */
  ListBase wmbase;
  bool success = false;

  bool filepath_startup_is_factory = true;
  char filepath_startup[FILE_MAX];
  char filepath_userdef[FILE_MAX];

  /* When 'app_template' is set:
   * '{BLENDER_USER_CONFIG}/{app_template}' */
  char app_template_system[FILE_MAX];
  /* When 'app_template' is set:
   * '{BLENDER_SYSTEM_SCRIPTS}/startup/bl_app_templates_system/{app_template}' */
  char app_template_config[FILE_MAX];

  /* Indicates whether user preferences were really load from memory.
   *
   * This is used for versioning code, and for this we can not rely on use_factory_settings
   * passed via argument. This is because there might be configuration folder
   * exists but it might not have userpref.blend and in this case we fallback to
   * reading home file from memory.
   *
   * And in this case versioning code is to be run.
   */
  bool read_userdef_from_memory = false;
  eBLOReadSkip skip_flags = use_userdef ? 0 : BLO_READ_SKIP_USERDEF;

  /* True if we load startup.blend from memory
   * or use app-template startup.blend which the user hasn't saved. */
  bool is_factory_startup = true;

  /* options exclude eachother */
  BLI_assert((use_factory_settings && filepath_startup_override) == 0);

  if ((G.f & G_FLAG_SCRIPT_OVERRIDE_PREF) == 0) {
    SET_FLAG_FROM_TEST(G.f, (U.flag & USER_SCRIPT_AUTOEXEC_DISABLE) == 0, G_FLAG_SCRIPT_AUTOEXEC);
  }

  BLI_callback_exec(CTX_data_main(C), NULL, BLI_CB_EVT_LOAD_PRE);

  UI_view2d_zoom_cache_reset();

  G.relbase_valid = 0;

  /* put aside screens to match with persistent windows later */
  wm_window_match_init(C, &wmbase);

  filepath_startup[0] = '\0';
  filepath_userdef[0] = '\0';
  app_template_system[0] = '\0';
  app_template_config[0] = '\0';

  const char *const cfgdir = BKE_appdir_folder_id(BLENDER_USER_CONFIG, NULL);
  if (!use_factory_settings) {
    if (cfgdir) {
      BLI_path_join(
          filepath_startup, sizeof(filepath_startup), cfgdir, BLENDER_STARTUP_FILE, NULL);
      filepath_startup_is_factory = false;
      if (use_userdef) {
        BLI_path_join(
            filepath_userdef, sizeof(filepath_startup), cfgdir, BLENDER_USERPREF_FILE, NULL);
      }
    }
    else {
      use_factory_settings = true;
    }

    if (filepath_startup_override) {
      BLI_strncpy(filepath_startup, filepath_startup_override, FILE_MAX);
      filepath_startup_is_factory = false;
    }
  }

  /* load preferences before startup.blend */
  if (use_userdef) {
    if (!use_factory_settings && BLI_exists(filepath_userdef)) {
      UserDef *userdef = BKE_blendfile_userdef_read(filepath_userdef, NULL);
      if (userdef != NULL) {
        BKE_blender_userdef_data_set_and_free(userdef);
        userdef = NULL;

        skip_flags |= BLO_READ_SKIP_USERDEF;
        printf("Read prefs: %s\n", filepath_userdef);
      }
    }
  }

  const char *app_template = NULL;
  bool update_defaults = false;
  bool reset_app_template = false;

  if (filepath_startup_override != NULL) {
    /* pass */
  }
  else if (app_template_override) {
    /* This may be clearing the current template by setting to an empty string. */
    app_template = app_template_override;
  }
  else if (!use_factory_settings && U.app_template[0]) {
    app_template = U.app_template;
  }

  if ((!app_template && U.app_template[0]) ||
      (app_template && !STREQ(app_template, U.app_template))) {
    /* Always load UI when switching to another template. */
    G.fileflags &= ~G_FILE_NO_UI;
    reset_app_template = true;
  }

  if ((app_template != NULL) && (app_template[0] != '\0')) {
    if (!BKE_appdir_app_template_id_search(
            app_template, app_template_system, sizeof(app_template_system))) {
      /* Can safely continue with code below, just warn it's not found. */
      BKE_reportf(reports, RPT_WARNING, "Application Template '%s' not found", app_template);
    }

    /* Insert template name into startup file. */

    /* note that the path is being set even when 'use_factory_settings == true'
     * this is done so we can load a templates factory-settings */
    if (!use_factory_settings) {
      BLI_path_join(app_template_config, sizeof(app_template_config), cfgdir, app_template, NULL);
      BLI_path_join(filepath_startup,
                    sizeof(filepath_startup),
                    app_template_config,
                    BLENDER_STARTUP_FILE,
                    NULL);
      filepath_startup_is_factory = false;
      if (BLI_access(filepath_startup, R_OK) != 0) {
        filepath_startup[0] = '\0';
      }
    }
    else {
      filepath_startup[0] = '\0';
    }

    if (filepath_startup[0] == '\0') {
      BLI_path_join(filepath_startup,
                    sizeof(filepath_startup),
                    app_template_system,
                    BLENDER_STARTUP_FILE,
                    NULL);
      filepath_startup_is_factory = true;

      /* Update defaults only for system templates. */
      update_defaults = true;
    }
  }

  if (!use_factory_settings || (filepath_startup[0] != '\0')) {
    if (BLI_access(filepath_startup, R_OK) == 0) {
      success = BKE_blendfile_read(C,
                                   filepath_startup,
                                   &(const struct BlendFileReadParams){
                                       .is_startup = true,
                                       .skip_flags = skip_flags,
                                   },
                                   NULL) != BKE_BLENDFILE_READ_FAIL;
    }
    if (BLI_listbase_is_empty(&U.themes)) {
      if (G.debug & G_DEBUG) {
        printf("\nNote: No (valid) '%s' found, fall back to built-in default.\n\n",
               filepath_startup);
      }
      success = false;
    }
    if (success) {
      if (update_defaults) {
        BLO_update_defaults_startup_blend(CTX_data_main(C), app_template);
      }
      is_factory_startup = filepath_startup_is_factory;
    }
  }

  if (success == false && filepath_startup_override && reports) {
    /* We can not return from here because wm is already reset */
    BKE_reportf(reports, RPT_ERROR, "Could not read '%s'", filepath_startup_override);
  }

  if (success == false) {
    success = BKE_blendfile_read_from_memory(C,
                                             datatoc_startup_blend,
                                             datatoc_startup_blend_size,
                                             true,
                                             &(const struct BlendFileReadParams){
                                                 .is_startup = true,
                                                 .skip_flags = skip_flags,
                                             },
                                             NULL);
    if (success) {
      if (use_userdef) {
        if ((skip_flags & BLO_READ_SKIP_USERDEF) == 0) {
          read_userdef_from_memory = true;
        }
      }
    }
    if (BLI_listbase_is_empty(&wmbase)) {
      wm_clear_default_size(C);
    }
  }

  if (use_empty_data) {
    BKE_blendfile_read_make_empty(C);
  }

  /* Load template preferences,
   * unlike regular preferences we only use some of the settings,
   * see: BKE_blender_userdef_set_app_template */
  if (app_template_system[0] != '\0') {
    char temp_path[FILE_MAX];
    temp_path[0] = '\0';
    if (!use_factory_settings) {
      BLI_path_join(
          temp_path, sizeof(temp_path), app_template_config, BLENDER_USERPREF_FILE, NULL);
      if (BLI_access(temp_path, R_OK) != 0) {
        temp_path[0] = '\0';
      }
    }

    if (temp_path[0] == '\0') {
      BLI_path_join(
          temp_path, sizeof(temp_path), app_template_system, BLENDER_USERPREF_FILE, NULL);
    }

    if (use_userdef) {
      UserDef *userdef_template = NULL;
      /* just avoids missing file warning */
      if (BLI_exists(temp_path)) {
        userdef_template = BKE_blendfile_userdef_read(temp_path, NULL);
      }
      if (userdef_template == NULL) {
        /* we need to have preferences load to overwrite preferences from previous template */
        userdef_template = BKE_blendfile_userdef_read_from_memory(
            datatoc_startup_blend, datatoc_startup_blend_size, NULL);
        read_userdef_from_memory = true;
      }
      if (userdef_template) {
        BKE_blender_userdef_app_template_data_set_and_free(userdef_template);
        userdef_template = NULL;
      }
    }
  }

  if (app_template_override) {
    BLI_strncpy(U.app_template, app_template_override, sizeof(U.app_template));
  }

  /* Prevent buggy files that had G_FILE_RELATIVE_REMAP written out by mistake.
   * Screws up autosaves otherwise can remove this eventually,
   * only in a 2.53 and older, now its not written. */
  G.fileflags &= ~G_FILE_RELATIVE_REMAP;

  bmain = CTX_data_main(C);

  if (use_userdef) {
    /* check userdef before open window, keymaps etc */
    wm_init_userdef(bmain, read_userdef_from_memory);
    reset_app_template = true;
  }

  /* match the read WM with current WM */
  wm_window_match_do(C, &wmbase, &bmain->wm, &bmain->wm);

  if (use_factory_settings) {
    /*  Clear keymaps because the current default keymap may have been initialized
     *  from user preferences, which have been reset. */
    for (wmWindowManager *wm = bmain->wm.first; wm; wm = wm->id.next) {
      if (wm->defaultconf) {
        wm->defaultconf->flag &= ~KEYCONF_INIT_DEFAULT;
      }
    }
  }

  WM_check(C); /* opens window(s), checks keymaps */

  bmain->name[0] = '\0';

  /* start with save preference untitled.blend */
  G.save_over = 0;

  wm_file_read_post(C, true, is_factory_startup, reset_app_template);

  if (r_is_factory_startup) {
    *r_is_factory_startup = is_factory_startup;
  }
}

/** \name WM History File API
 * \{ */

void wm_history_file_read(void)
{
  char name[FILE_MAX];
  LinkNode *l, *lines;
  struct RecentFile *recent;
  const char *line;
  int num;
  const char *const cfgdir = BKE_appdir_folder_id(BLENDER_USER_CONFIG, NULL);

  if (!cfgdir) {
    return;
  }

  BLI_make_file_string("/", name, cfgdir, BLENDER_HISTORY_FILE);

  lines = BLI_file_read_as_lines(name);

  BLI_listbase_clear(&G.recent_files);

  /* read list of recent opened files from recent-files.txt to memory */
  for (l = lines, num = 0; l && (num < U.recent_files); l = l->next) {
    line = l->link;
    /* don't check if files exist, causes slow startup for remote/external drives */
    if (line[0]) {
      recent = (RecentFile *)MEM_mallocN(sizeof(RecentFile), "RecentFile");
      BLI_addtail(&(G.recent_files), recent);
      recent->filepath = BLI_strdup(line);
      num++;
    }
  }

  BLI_file_free_lines(lines);
}

static RecentFile *wm_history_file_new(const char *filepath)
{
  RecentFile *recent = MEM_mallocN(sizeof(RecentFile), "RecentFile");
  recent->filepath = BLI_strdup(filepath);
  return recent;
}

static void wm_history_file_free(RecentFile *recent)
{
  BLI_assert(BLI_findindex(&G.recent_files, recent) != -1);
  MEM_freeN(recent->filepath);
  BLI_freelinkN(&G.recent_files, recent);
}

static RecentFile *wm_file_history_find(const char *filepath)
{
  return BLI_findstring_ptr(&G.recent_files, filepath, offsetof(RecentFile, filepath));
}

/**
 * Write #BLENDER_HISTORY_FILE as-is, without checking the environment
 * (that's handled by #wm_history_file_update).
 */
static void wm_history_file_write(void)
{
  const char *user_config_dir;
  char name[FILE_MAX];
  FILE *fp;

  /* will be NULL in background mode */
  user_config_dir = BKE_appdir_folder_id_create(BLENDER_USER_CONFIG, NULL);
  if (!user_config_dir) {
    return;
  }

  BLI_make_file_string("/", name, user_config_dir, BLENDER_HISTORY_FILE);

  fp = BLI_fopen(name, "w");
  if (fp) {
    struct RecentFile *recent;
    for (recent = G.recent_files.first; recent; recent = recent->next) {
      fprintf(fp, "%s\n", recent->filepath);
    }
    fclose(fp);
  }
}

/**
 * Run after saving a file to refresh the #BLENDER_HISTORY_FILE list.
 */
static void wm_history_file_update(void)
{
  RecentFile *recent;
  const char *blendfile_name = BKE_main_blendfile_path_from_global();

  /* no write history for recovered startup files */
  if (blendfile_name[0] == '\0') {
    return;
  }

  recent = G.recent_files.first;
  /* refresh recent-files.txt of recent opened files, when current file was changed */
  if (!(recent) || (BLI_path_cmp(recent->filepath, blendfile_name) != 0)) {

    recent = wm_file_history_find(blendfile_name);
    if (recent) {
      BLI_remlink(&G.recent_files, recent);
    }
    else {
      RecentFile *recent_next;
      for (recent = BLI_findlink(&G.recent_files, U.recent_files - 1); recent;
           recent = recent_next) {
        recent_next = recent->next;
        wm_history_file_free(recent);
      }
      recent = wm_history_file_new(blendfile_name);
    }

    /* add current file to the beginning of list */
    BLI_addhead(&(G.recent_files), recent);

    /* write current file to recent-files.txt */
    wm_history_file_write();

    /* also update most recent files on System */
    GHOST_addToSystemRecentFiles(blendfile_name);
  }
}

/** \} */

/* screen can be NULL */
static ImBuf *blend_file_thumb(const bContext *C,
                               Scene *scene,
                               bScreen *screen,
                               BlendThumbnail **thumb_pt)
{
  /* will be scaled down, but gives some nice oversampling */
  ImBuf *ibuf;
  BlendThumbnail *thumb;
  char err_out[256] = "unknown";

  /* screen if no camera found */
  ScrArea *sa = NULL;
  ARegion *ar = NULL;
  View3D *v3d = NULL;

  /* In case we are given a valid thumbnail data, just generate image from it. */
  if (*thumb_pt) {
    thumb = *thumb_pt;
    return BKE_main_thumbnail_to_imbuf(NULL, thumb);
  }

  /* scene can be NULL if running a script at startup and calling the save operator */
  if (G.background || scene == NULL) {
    return NULL;
  }

  if ((scene->camera == NULL) && (screen != NULL)) {
    sa = BKE_screen_find_big_area(screen, SPACE_VIEW3D, 0);
    ar = BKE_area_find_region_type(sa, RGN_TYPE_WINDOW);
    if (ar) {
      v3d = sa->spacedata.first;
    }
  }

  if (scene->camera == NULL && v3d == NULL) {
    return NULL;
  }

  /* gets scaled to BLEN_THUMB_SIZE */
  Depsgraph *depsgraph = CTX_data_depsgraph(C);

  if (scene->camera) {
    ibuf = ED_view3d_draw_offscreen_imbuf_simple(depsgraph,
                                                 scene,
                                                 OB_SOLID,
                                                 scene->camera,
                                                 BLEN_THUMB_SIZE * 2,
                                                 BLEN_THUMB_SIZE * 2,
                                                 IB_rect,
                                                 V3D_OFSDRAW_NONE,
                                                 R_ALPHAPREMUL,
                                                 0,
                                                 NULL,
                                                 NULL,
                                                 err_out);
  }
  else {
    ibuf = ED_view3d_draw_offscreen_imbuf(depsgraph,
                                          scene,
                                          OB_SOLID,
                                          v3d,
                                          ar,
                                          BLEN_THUMB_SIZE * 2,
                                          BLEN_THUMB_SIZE * 2,
                                          IB_rect,
                                          V3D_OFSDRAW_NONE,
                                          R_ALPHAPREMUL,
                                          0,
                                          NULL,
                                          NULL,
                                          err_out);
  }

  if (ibuf) {
    float aspect = (scene->r.xsch * scene->r.xasp) / (scene->r.ysch * scene->r.yasp);

    /* dirty oversampling */
    IMB_scaleImBuf(ibuf, BLEN_THUMB_SIZE, BLEN_THUMB_SIZE);

    /* add pretty overlay */
    IMB_thumb_overlay_blend(ibuf->rect, ibuf->x, ibuf->y, aspect);

    thumb = BKE_main_thumbnail_from_imbuf(NULL, ibuf);
  }
  else {
    /* '*thumb_pt' needs to stay NULL to prevent a bad thumbnail from being handled */
    fprintf(stderr, "blend_file_thumb failed to create thumbnail: %s\n", err_out);
    thumb = NULL;
  }

  /* must be freed by caller */
  *thumb_pt = thumb;

  return ibuf;
}

/* easy access from gdb */
bool write_crash_blend(void)
{
  char path[FILE_MAX];
  int fileflags = G.fileflags & ~(G_FILE_HISTORY); /* don't do file history on crash file */

  BLI_strncpy(path, BKE_main_blendfile_path_from_global(), sizeof(path));
  BLI_path_extension_replace(path, sizeof(path), "_crash.blend");
  if (BLO_write_file(G_MAIN, path, fileflags, NULL, NULL)) {
    printf("written: %s\n", path);
    return 1;
  }
  else {
    printf("failed: %s\n", path);
    return 0;
  }
}

/**
 * \see #wm_homefile_write_exec wraps #BLO_write_file in a similar way.
 */
static bool wm_file_write(bContext *C, const char *filepath, int fileflags, ReportList *reports)
{
  Main *bmain = CTX_data_main(C);
  Library *li;
  int len;
  int ok = false;
  BlendThumbnail *thumb, *main_thumb;
  ImBuf *ibuf_thumb = NULL;

  len = strlen(filepath);

  if (len == 0) {
    BKE_report(reports, RPT_ERROR, "Path is empty, cannot save");
    return ok;
  }

  if (len >= FILE_MAX) {
    BKE_report(reports, RPT_ERROR, "Path too long, cannot save");
    return ok;
  }

  /* Check if file write permission is ok */
  if (BLI_exists(filepath) && !BLI_file_is_writable(filepath)) {
    BKE_reportf(reports, RPT_ERROR, "Cannot save blend file, path '%s' is not writable", filepath);
    return ok;
  }

  /* note: used to replace the file extension (to ensure '.blend'),
   * no need to now because the operator ensures,
   * its handy for scripts to save to a predefined name without blender editing it */

  /* send the OnSave event */
  for (li = bmain->libraries.first; li; li = li->id.next) {
    if (BLI_path_cmp(li->filepath, filepath) == 0) {
      BKE_reportf(reports, RPT_ERROR, "Cannot overwrite used library '%.240s'", filepath);
      return ok;
    }
  }

  /* Call pre-save callbacks befores writing preview,
   * that way you can generate custom file thumbnail. */
  BLI_callback_exec(bmain, NULL, BLI_CB_EVT_SAVE_PRE);

  /* blend file thumbnail */
  /* Save before exit_editmode, otherwise derivedmeshes for shared data corrupt T27765. */
  /* Main now can store a '.blend' thumbnail, useful for background mode
   * or thumbnail customization. */
  main_thumb = thumb = bmain->blen_thumb;
  if ((U.flag & USER_SAVE_PREVIEWS) && BLI_thread_is_main()) {
    ibuf_thumb = blend_file_thumb(C, CTX_data_scene(C), CTX_wm_screen(C), &thumb);
  }

  /* operator now handles overwrite checks */

  if (G.fileflags & G_FILE_AUTOPACK) {
    packAll(bmain, reports, false);
  }

  /* don't forget not to return without! */
  WM_cursor_wait(1);

  ED_editors_flush_edits(bmain, false);

  fileflags |= G_FILE_HISTORY; /* write file history */

  /* first time saving */
  /* XXX temp solution to solve bug, real fix coming (ton) */
  if ((BKE_main_blendfile_path(bmain)[0] == '\0') && !(fileflags & G_FILE_SAVE_COPY)) {
    BLI_strncpy(bmain->name, filepath, sizeof(bmain->name));
  }

  /* XXX temp solution to solve bug, real fix coming (ton) */
  bmain->recovered = 0;

  if (BLO_write_file(CTX_data_main(C), filepath, fileflags, reports, thumb)) {
    const bool do_history = (G.background == false) && (CTX_wm_manager(C)->op_undo_depth == 0);

    if (!(fileflags & G_FILE_SAVE_COPY)) {
      G.relbase_valid = 1;
      BLI_strncpy(bmain->name, filepath, sizeof(bmain->name)); /* is guaranteed current file */

      G.save_over = 1; /* disable untitled.blend convention */
    }

    SET_FLAG_FROM_TEST(G.fileflags, fileflags & G_FILE_COMPRESS, G_FILE_COMPRESS);

    /* prevent background mode scripts from clobbering history */
    if (do_history) {
      wm_history_file_update();
    }

    BLI_callback_exec(bmain, NULL, BLI_CB_EVT_SAVE_POST);

    /* run this function after because the file cant be written before the blend is */
    if (ibuf_thumb) {
      IMB_thumb_delete(filepath, THB_FAIL); /* without this a failed thumb overrides */
      ibuf_thumb = IMB_thumb_create(filepath, THB_LARGE, THB_SOURCE_BLEND, ibuf_thumb);
    }

    /* Success. */
    ok = true;
  }

  if (ibuf_thumb) {
    IMB_freeImBuf(ibuf_thumb);
  }
  if (thumb && thumb != main_thumb) {
    MEM_freeN(thumb);
  }

  WM_cursor_wait(0);

  return ok;
}

/************************ autosave ****************************/

void wm_autosave_location(char *filepath)
{
  const int pid = abs(getpid());
  char path[1024];
#ifdef WIN32
  const char *savedir;
#endif

  if (G_MAIN && G.relbase_valid) {
    const char *basename = BLI_path_basename(BKE_main_blendfile_path_from_global());
    int len = strlen(basename) - 6;
    BLI_snprintf(path, sizeof(path), "%.*s_%d_autosave.blend", len, basename, pid);
  }
  else {
    BLI_snprintf(path, sizeof(path), "%d_autosave.blend", pid);
  }

#ifdef WIN32
  /* XXX Need to investigate how to handle default location of '/tmp/'
   * This is a relative directory on Windows, and it may be
   * found. Example:
   * Blender installed on D:\ drive, D:\ drive has D:\tmp\
   * Now, BLI_exists() will find '/tmp/' exists, but
   * BLI_make_file_string will create string that has it most likely on C:\
   * through get_default_root().
   * If there is no C:\tmp autosave fails. */
  if (!BLI_exists(BKE_tempdir_base())) {
    savedir = BKE_appdir_folder_id_create(BLENDER_USER_AUTOSAVE, NULL);
    BLI_make_file_string("/", filepath, savedir, path);
    return;
  }
#endif

  BLI_make_file_string("/", filepath, BKE_tempdir_base(), path);
}

void WM_autosave_init(wmWindowManager *wm)
{
  wm_autosave_timer_ended(wm);

  if (U.flag & USER_AUTOSAVE) {
    wm->autosavetimer = WM_event_add_timer(wm, NULL, TIMERAUTOSAVE, U.savetime * 60.0);
  }
}

void wm_autosave_timer(const bContext *C, wmWindowManager *wm, wmTimer *UNUSED(wt))
{
  char filepath[FILE_MAX];

  WM_event_remove_timer(wm, NULL, wm->autosavetimer);

  /* if a modal operator is running, don't autosave, but try again in 10 seconds */
  for (wmWindow *win = wm->windows.first; win; win = win->next) {
    LISTBASE_FOREACH (wmEventHandler *, handler_base, &win->modalhandlers) {
      if (handler_base->type == WM_HANDLER_TYPE_OP) {
        wmEventHandler_Op *handler = (wmEventHandler_Op *)handler_base;
        if (handler->op) {
          wm->autosavetimer = WM_event_add_timer(wm, NULL, TIMERAUTOSAVE, 10.0);
          if (G.debug) {
            printf("Skipping auto-save, modal operator running, retrying in ten seconds...\n");
          }
          return;
        }
      }
    }
  }

  wm_autosave_location(filepath);

  if (U.uiflag & USER_GLOBALUNDO) {
    /* fast save of last undobuffer, now with UI */
    struct MemFile *memfile = ED_undosys_stack_memfile_get_active(wm->undo_stack);
    if (memfile) {
      BLO_memfile_write_file(memfile, filepath);
    }
  }
  else {
    /*  save as regular blend file */
    Main *bmain = CTX_data_main(C);
    int fileflags = G.fileflags & ~(G_FILE_COMPRESS | G_FILE_HISTORY);

    ED_editors_flush_edits(bmain, false);

    /* Error reporting into console */
    BLO_write_file(bmain, filepath, fileflags, NULL, NULL);
  }
  /* do timer after file write, just in case file write takes a long time */
  wm->autosavetimer = WM_event_add_timer(wm, NULL, TIMERAUTOSAVE, U.savetime * 60.0);
}

void wm_autosave_timer_ended(wmWindowManager *wm)
{
  if (wm->autosavetimer) {
    WM_event_remove_timer(wm, NULL, wm->autosavetimer);
    wm->autosavetimer = NULL;
  }
}

void wm_autosave_delete(void)
{
  char filename[FILE_MAX];

  wm_autosave_location(filename);

  if (BLI_exists(filename)) {
    char str[FILE_MAX];
    BLI_make_file_string("/", str, BKE_tempdir_base(), BLENDER_QUIT_FILE);

    /* if global undo; remove tempsave, otherwise rename */
    if (U.uiflag & USER_GLOBALUNDO) {
      BLI_delete(filename, false, false);
    }
    else {
      BLI_rename(filename, str);
    }
  }
}

void wm_autosave_read(bContext *C, ReportList *reports)
{
  char filename[FILE_MAX];

  wm_autosave_location(filename);
  WM_file_read(C, filename, reports);
}

/** \name Initialize WM_OT_open_xxx properties
 *
 * Check if load_ui was set by the caller.
 * Fall back to user preference when file flags not specified.
 *
 * \{ */

void wm_open_init_load_ui(wmOperator *op, bool use_prefs)
{
  PropertyRNA *prop = RNA_struct_find_property(op->ptr, "load_ui");
  if (!RNA_property_is_set(op->ptr, prop)) {
    bool value = use_prefs ? ((U.flag & USER_FILENOUI) == 0) : ((G.fileflags & G_FILE_NO_UI) == 0);

    RNA_property_boolean_set(op->ptr, prop, value);
  }
}

void wm_open_init_use_scripts(wmOperator *op, bool use_prefs)
{
  PropertyRNA *prop = RNA_struct_find_property(op->ptr, "use_scripts");
  if (!RNA_property_is_set(op->ptr, prop)) {
    /* use G_FLAG_SCRIPT_AUTOEXEC rather than the userpref because this means if
     * the flag has been disabled from the command line, then opening
     * from the menu wont enable this setting. */
    bool value = use_prefs ? ((U.flag & USER_SCRIPT_AUTOEXEC_DISABLE) == 0) :
                             ((G.f & G_FLAG_SCRIPT_AUTOEXEC) != 0);

    RNA_property_boolean_set(op->ptr, prop, value);
  }
}

/** \} */

void WM_file_tag_modified(void)
{
  wmWindowManager *wm = G_MAIN->wm.first;
  if (wm->file_saved) {
    wm->file_saved = 0;
    /* notifier that data changed, for save-over warning or header */
    WM_main_add_notifier(NC_WM | ND_DATACHANGED, NULL);
  }
}

/** \name Preferences/startup save & load.
 *
 * \{ */

/**
 * \see #wm_file_write wraps #BLO_write_file in a similar way.
 * \return success.
 */
static int wm_homefile_write_exec(bContext *C, wmOperator *op)
{
  Main *bmain = CTX_data_main(C);
  wmWindowManager *wm = CTX_wm_manager(C);
  wmWindow *win = CTX_wm_window(C);
  char filepath[FILE_MAX];
  int fileflags;

  const char *app_template = U.app_template[0] ? U.app_template : NULL;
  const char *const cfgdir = BKE_appdir_folder_id_create(BLENDER_USER_CONFIG, app_template);
  if (cfgdir == NULL) {
    BKE_report(op->reports, RPT_ERROR, "Unable to create user config path");
    return OPERATOR_CANCELLED;
  }

  BLI_callback_exec(bmain, NULL, BLI_CB_EVT_SAVE_PRE);

  /* check current window and close it if temp */
  if (win && WM_window_is_temp_screen(win)) {
    wm_window_close(C, wm, win);
  }

  /* update keymaps in user preferences */
  WM_keyconfig_update(wm);

  BLI_path_join(filepath, sizeof(filepath), cfgdir, BLENDER_STARTUP_FILE, NULL);

  printf("Writing homefile: '%s' ", filepath);

  ED_editors_flush_edits(bmain, false);

  /*  force save as regular blend file */
  fileflags = G.fileflags & ~(G_FILE_COMPRESS | G_FILE_HISTORY);

  if (BLO_write_file(bmain, filepath, fileflags | G_FILE_USERPREFS, op->reports, NULL) == 0) {
    printf("fail\n");
    return OPERATOR_CANCELLED;
  }

  printf("ok\n");

  G.save_over = 0;

  BLI_callback_exec(bmain, NULL, BLI_CB_EVT_SAVE_POST);

  return OPERATOR_FINISHED;
}

void WM_OT_save_homefile(wmOperatorType *ot)
{
  ot->name = "Save Startup File";
  ot->idname = "WM_OT_save_homefile";
  ot->description = "Make the current file the default .blend file";

  ot->invoke = WM_operator_confirm;
  ot->exec = wm_homefile_write_exec;
}

static int wm_userpref_autoexec_add_exec(bContext *UNUSED(C), wmOperator *UNUSED(op))
{
  bPathCompare *path_cmp = MEM_callocN(sizeof(bPathCompare), "bPathCompare");
  BLI_addtail(&U.autoexec_paths, path_cmp);
  return OPERATOR_FINISHED;
}

void WM_OT_userpref_autoexec_path_add(wmOperatorType *ot)
{
  ot->name = "Add Autoexec Path";
  ot->idname = "WM_OT_userpref_autoexec_path_add";
  ot->description = "Add path to exclude from autoexecution";

  ot->exec = wm_userpref_autoexec_add_exec;

  ot->flag = OPTYPE_INTERNAL;
}

static int wm_userpref_autoexec_remove_exec(bContext *UNUSED(C), wmOperator *op)
{
  const int index = RNA_int_get(op->ptr, "index");
  bPathCompare *path_cmp = BLI_findlink(&U.autoexec_paths, index);
  if (path_cmp) {
    BLI_freelinkN(&U.autoexec_paths, path_cmp);
  }
  return OPERATOR_FINISHED;
}

void WM_OT_userpref_autoexec_path_remove(wmOperatorType *ot)
{
  ot->name = "Remove Autoexec Path";
  ot->idname = "WM_OT_userpref_autoexec_path_remove";
  ot->description = "Remove path to exclude from autoexecution";

  ot->exec = wm_userpref_autoexec_remove_exec;

  ot->flag = OPTYPE_INTERNAL;

  RNA_def_int(ot->srna, "index", 0, 0, INT_MAX, "Index", "", 0, 1000);
}

/* Only save the prefs block. operator entry */
static int wm_userpref_write_exec(bContext *C, wmOperator *op)
{
  wmWindowManager *wm = CTX_wm_manager(C);
  char filepath[FILE_MAX];
  const char *cfgdir;
  bool ok = true;
  bool use_template_userpref = wm_app_template_has_userpref(U.app_template);

  /* update keymaps in user preferences */
  WM_keyconfig_update(wm);

  if ((cfgdir = BKE_appdir_folder_id_create(BLENDER_USER_CONFIG, NULL))) {
    bool ok_write;
    BLI_path_join(filepath, sizeof(filepath), cfgdir, BLENDER_USERPREF_FILE, NULL);

    printf("Writing userprefs: '%s' ", filepath);
    if (use_template_userpref) {
      ok_write = BKE_blendfile_userdef_write_app_template(filepath, op->reports);
    }
    else {
      ok_write = BKE_blendfile_userdef_write(filepath, op->reports);
    }

    if (ok_write) {
      printf("ok\n");
    }
    else {
      printf("fail\n");
      ok = false;
    }
  }
  else {
    BKE_report(op->reports, RPT_ERROR, "Unable to create userpref path");
  }

  if (use_template_userpref) {
    if ((cfgdir = BKE_appdir_folder_id_create(BLENDER_USER_CONFIG, U.app_template))) {
      /* Also save app-template prefs */
      BLI_path_join(filepath, sizeof(filepath), cfgdir, BLENDER_USERPREF_FILE, NULL);

      printf("Writing userprefs app-template: '%s' ", filepath);
      if (BKE_blendfile_userdef_write(filepath, op->reports) != 0) {
        printf("ok\n");
      }
      else {
        printf("fail\n");
        ok = false;
      }
    }
    else {
      BKE_report(op->reports, RPT_ERROR, "Unable to create app-template userpref path");
      ok = false;
    }
  }

  return ok ? OPERATOR_FINISHED : OPERATOR_CANCELLED;
}

void WM_OT_save_userpref(wmOperatorType *ot)
{
  ot->name = "Save Preferences";
  ot->idname = "WM_OT_save_userpref";
  ot->description = "Save preferences separately, overrides startup file preferences";

  ot->invoke = WM_operator_confirm;
  ot->exec = wm_userpref_write_exec;
}

static int wm_history_file_read_exec(bContext *UNUSED(C), wmOperator *UNUSED(op))
{
  ED_file_read_bookmarks();
  wm_history_file_read();
  return OPERATOR_FINISHED;
}

void WM_OT_read_history(wmOperatorType *ot)
{
  ot->name = "Reload History File";
  ot->idname = "WM_OT_read_history";
  ot->description = "Reloads history and bookmarks";

  ot->invoke = WM_operator_confirm;
  ot->exec = wm_history_file_read_exec;

  /* this operator is only used for loading settings from a previous blender install */
  ot->flag = OPTYPE_INTERNAL;
}

static int wm_homefile_read_exec(bContext *C, wmOperator *op)
{
  const bool use_factory_settings = (STREQ(op->type->idname, "WM_OT_read_factory_settings"));
  bool use_userdef = false;
  char filepath_buf[FILE_MAX];
  const char *filepath = NULL;

  if (!use_factory_settings) {
    PropertyRNA *prop = RNA_struct_find_property(op->ptr, "filepath");

    /* This can be used when loading of a start-up file should only change
     * the scene content but keep the blender UI as it is. */
    wm_open_init_load_ui(op, true);
    SET_FLAG_FROM_TEST(G.fileflags, !RNA_boolean_get(op->ptr, "load_ui"), G_FILE_NO_UI);

    if (RNA_property_is_set(op->ptr, prop)) {
      RNA_property_string_get(op->ptr, prop, filepath_buf);
      filepath = filepath_buf;
      if (BLI_access(filepath, R_OK)) {
        BKE_reportf(
            op->reports, RPT_ERROR, "Can't read alternative start-up file: '%s'", filepath);
        return OPERATOR_CANCELLED;
      }
    }
  }
  else {
    /* always load UI for factory settings (prefs will re-init) */
    G.fileflags &= ~G_FILE_NO_UI;
    /* Always load preferences with factory settings. */
    use_userdef = true;
  }

  char app_template_buf[sizeof(U.app_template)];
  const char *app_template;
  PropertyRNA *prop_app_template = RNA_struct_find_property(op->ptr, "app_template");
  const bool use_splash = !use_factory_settings && RNA_boolean_get(op->ptr, "use_splash");
  const bool use_empty_data = RNA_boolean_get(op->ptr, "use_empty");

  if (prop_app_template && RNA_property_is_set(op->ptr, prop_app_template)) {
    RNA_property_string_get(op->ptr, prop_app_template, app_template_buf);
    app_template = app_template_buf;

    /* Always load preferences when switching templates with own preferences. */
    use_userdef = wm_app_template_has_userpref(app_template) ||
                  wm_app_template_has_userpref(U.app_template);

    /* Turn override off, since we're explicitly loading a different app-template. */
    WM_init_state_app_template_set(NULL);
  }
  else {
    /* Normally NULL, only set when overriding from the command-line. */
    app_template = WM_init_state_app_template_get();
  }

  wm_homefile_read(C,
                   op->reports,
                   use_factory_settings,
                   use_empty_data,
                   use_userdef,
                   filepath,
                   app_template,
                   NULL);
  if (use_splash) {
    WM_init_splash(C);
  }
  return OPERATOR_FINISHED;
}

static int wm_homefile_read_invoke(bContext *C,
                                   wmOperator *UNUSED(op),
                                   const wmEvent *UNUSED(event))
{
  /* Draw menu which includes default startup and application templates. */
  uiPopupMenu *pup = UI_popup_menu_begin(C, IFACE_("New File"), ICON_FILE_NEW);
  uiLayout *layout = UI_popup_menu_layout(pup);

  MenuType *mt = WM_menutype_find("TOPBAR_MT_file_new", false);
  if (mt) {
    UI_menutype_draw(C, mt, layout);
  }

  UI_popup_menu_end(C, pup);

  return OPERATOR_INTERFACE;
}

void WM_OT_read_homefile(wmOperatorType *ot)
{
<<<<<<< HEAD
	PropertyRNA *prop;
	ot->name = "Reload Start-Up File";
	ot->idname = "WM_OT_read_homefile";
	ot->description = "New Scene\nOpen the default file (doesn't save the current file)";
=======
  PropertyRNA *prop;
  ot->name = "Reload Start-Up File";
  ot->idname = "WM_OT_read_homefile";
  ot->description = "Open the default file (doesn't save the current file)";
>>>>>>> 863eeca1

  ot->invoke = wm_homefile_read_invoke;
  ot->exec = wm_homefile_read_exec;

  prop = RNA_def_string_file_path(
      ot->srna, "filepath", NULL, FILE_MAX, "File Path", "Path to an alternative start-up file");
  RNA_def_property_flag(prop, PROP_HIDDEN);

  /* So scripts can use an alternative start-up file without the UI */
  prop = RNA_def_boolean(
      ot->srna, "load_ui", true, "Load UI", "Load user interface setup from the .blend file");
  RNA_def_property_flag(prop, PROP_HIDDEN | PROP_SKIP_SAVE);

  prop = RNA_def_boolean(ot->srna, "use_empty", false, "Empty", "");
  RNA_def_property_flag(prop, PROP_HIDDEN | PROP_SKIP_SAVE);

  /* So the splash can be kept open after loading a file (for templates). */
  prop = RNA_def_boolean(ot->srna, "use_splash", false, "Splash", "");
  RNA_def_property_flag(prop, PROP_HIDDEN | PROP_SKIP_SAVE);

  prop = RNA_def_string(ot->srna, "app_template", "Template", sizeof(U.app_template), "", "");
  RNA_def_property_flag(prop, PROP_HIDDEN | PROP_SKIP_SAVE);

  /* omit poll to run in background mode */
}

void WM_OT_read_factory_settings(wmOperatorType *ot)
{
  PropertyRNA *prop;

  ot->name = "Load Factory Settings";
  ot->idname = "WM_OT_read_factory_settings";
  ot->description = "Load default file and preferences";

  ot->invoke = WM_operator_confirm;
  ot->exec = wm_homefile_read_exec;

  prop = RNA_def_string(ot->srna, "app_template", "Template", sizeof(U.app_template), "", "");
  RNA_def_property_flag(prop, PROP_HIDDEN | PROP_SKIP_SAVE);

  prop = RNA_def_boolean(ot->srna, "use_empty", false, "Empty", "");
  RNA_def_property_flag(prop, PROP_HIDDEN | PROP_SKIP_SAVE);

  /* omit poll to run in background mode */
}

/** \} */

/** \name Open main .blend file.
 *
 * \{ */

/**
 * Wrap #WM_file_read, shared by file reading operators.
 */
static bool wm_file_read_opwrap(bContext *C,
                                const char *filepath,
                                ReportList *reports,
                                const bool autoexec_init)
{
  bool success;

  /* XXX wm in context is not set correctly after WM_file_read -> crash */
  /* do it before for now, but is this correct with multiple windows? */
  WM_event_add_notifier(C, NC_WINDOW, NULL);

  if (autoexec_init) {
    WM_file_autoexec_init(filepath);
  }

  success = WM_file_read(C, filepath, reports);

  return success;
}

/* currently fits in a pointer */
struct FileRuntime {
  bool is_untrusted;
};

static int wm_open_mainfile_invoke(bContext *C, wmOperator *op, const wmEvent *UNUSED(event))
{
  Main *bmain = CTX_data_main(C);
  const char *openname = BKE_main_blendfile_path(bmain);

  if (CTX_wm_window(C) == NULL) {
    /* in rare cases this could happen, when trying to invoke in background
     * mode on load for example. Don't use poll for this because exec()
     * can still run without a window */
    BKE_report(op->reports, RPT_ERROR, "Context window not set");
    return OPERATOR_CANCELLED;
  }

  /* if possible, get the name of the most recently used .blend file */
  if (G.recent_files.first) {
    struct RecentFile *recent = G.recent_files.first;
    openname = recent->filepath;
  }

  RNA_string_set(op->ptr, "filepath", openname);
  wm_open_init_load_ui(op, true);
  wm_open_init_use_scripts(op, true);
  op->customdata = NULL;

  WM_event_add_fileselect(C, op);

  return OPERATOR_RUNNING_MODAL;
}

static int wm_open_mainfile_exec(bContext *C, wmOperator *op)
{
  char filepath[FILE_MAX];
  bool success;

  RNA_string_get(op->ptr, "filepath", filepath);

  /* re-use last loaded setting so we can reload a file without changing */
  wm_open_init_load_ui(op, false);
  wm_open_init_use_scripts(op, false);

  if (RNA_boolean_get(op->ptr, "load_ui")) {
    G.fileflags &= ~G_FILE_NO_UI;
  }
  else {
    G.fileflags |= G_FILE_NO_UI;
  }

  if (RNA_boolean_get(op->ptr, "use_scripts")) {
    G.f |= G_FLAG_SCRIPT_AUTOEXEC;
  }
  else {
    G.f &= ~G_FLAG_SCRIPT_AUTOEXEC;
  }

  success = wm_file_read_opwrap(C, filepath, op->reports, !(G.f & G_FLAG_SCRIPT_AUTOEXEC));

  /* for file open also popup for warnings, not only errors */
  BKE_report_print_level_set(op->reports, RPT_WARNING);

  if (success) {
    return OPERATOR_FINISHED;
  }
  else {
    return OPERATOR_CANCELLED;
  }
}

static bool wm_open_mainfile_check(bContext *UNUSED(C), wmOperator *op)
{
  struct FileRuntime *file_info = (struct FileRuntime *)&op->customdata;
  PropertyRNA *prop = RNA_struct_find_property(op->ptr, "use_scripts");
  bool is_untrusted = false;
  char path[FILE_MAX];
  char *lslash;

  RNA_string_get(op->ptr, "filepath", path);

  /* get the dir */
  lslash = (char *)BLI_last_slash(path);
  if (lslash) {
    *(lslash + 1) = '\0';
  }

  if ((U.flag & USER_SCRIPT_AUTOEXEC_DISABLE) == 0) {
    if (BKE_autoexec_match(path) == true) {
      RNA_property_boolean_set(op->ptr, prop, false);
      is_untrusted = true;
    }
  }

  if (file_info) {
    file_info->is_untrusted = is_untrusted;
  }

  return is_untrusted;
}

static void wm_open_mainfile_ui(bContext *UNUSED(C), wmOperator *op)
{
  struct FileRuntime *file_info = (struct FileRuntime *)&op->customdata;
  uiLayout *layout = op->layout;
  uiLayout *col = op->layout;
  const char *autoexec_text;

  uiItemR(layout, op->ptr, "load_ui", 0, NULL, ICON_NONE);

  col = uiLayoutColumn(layout, false);
  if (file_info->is_untrusted) {
    autoexec_text = IFACE_("Trusted Source [Untrusted Path]");
    uiLayoutSetActive(col, false);
    uiLayoutSetEnabled(col, false);
  }
  else {
    autoexec_text = IFACE_("Trusted Source");
  }

  uiItemR(col, op->ptr, "use_scripts", 0, autoexec_text, ICON_NONE);
}

void WM_OT_open_mainfile(wmOperatorType *ot)
{
<<<<<<< HEAD
	ot->name = "Open Blender File";
	ot->idname = "WM_OT_open_mainfile";
	ot->description = "Open Blender File\nOpen a Blender file";

	ot->invoke = wm_open_mainfile_invoke;
	ot->exec = wm_open_mainfile_exec;
	ot->check = wm_open_mainfile_check;
	ot->ui = wm_open_mainfile_ui;
	/* omit window poll so this can work in background mode */

	WM_operator_properties_filesel(
	        ot, FILE_TYPE_FOLDER | FILE_TYPE_BLENDER, FILE_BLENDER, FILE_OPENFILE,
	        WM_FILESEL_FILEPATH, FILE_DEFAULTDISPLAY, FILE_SORT_ALPHA);

	RNA_def_boolean(ot->srna, "load_ui", true, "Load UI", "Load user interface setup in the .blend file");
	RNA_def_boolean(ot->srna, "use_scripts", true, "Trusted Source",
	                "Allow .blend file to execute scripts automatically, default available from system preferences");
=======
  ot->name = "Open Blender File";
  ot->idname = "WM_OT_open_mainfile";
  ot->description = "Open a Blender file";

  ot->invoke = wm_open_mainfile_invoke;
  ot->exec = wm_open_mainfile_exec;
  ot->check = wm_open_mainfile_check;
  ot->ui = wm_open_mainfile_ui;
  /* omit window poll so this can work in background mode */

  WM_operator_properties_filesel(ot,
                                 FILE_TYPE_FOLDER | FILE_TYPE_BLENDER,
                                 FILE_BLENDER,
                                 FILE_OPENFILE,
                                 WM_FILESEL_FILEPATH,
                                 FILE_DEFAULTDISPLAY,
                                 FILE_SORT_ALPHA);

  RNA_def_boolean(
      ot->srna, "load_ui", true, "Load UI", "Load user interface setup in the .blend file");
  RNA_def_boolean(ot->srna,
                  "use_scripts",
                  true,
                  "Trusted Source",
                  "Allow .blend file to execute scripts automatically, default available from "
                  "system preferences");
>>>>>>> 863eeca1
}

/** \} */

/** \name Reload (revert) main .blend file.
 *
 * \{ */

static int wm_revert_mainfile_exec(bContext *C, wmOperator *op)
{
  Main *bmain = CTX_data_main(C);
  bool success;
  char filepath[FILE_MAX];

  wm_open_init_use_scripts(op, false);

  if (RNA_boolean_get(op->ptr, "use_scripts")) {
    G.f |= G_FLAG_SCRIPT_AUTOEXEC;
  }
  else {
    G.f &= ~G_FLAG_SCRIPT_AUTOEXEC;
  }

  BLI_strncpy(filepath, BKE_main_blendfile_path(bmain), sizeof(filepath));
  success = wm_file_read_opwrap(C, filepath, op->reports, !(G.f & G_FLAG_SCRIPT_AUTOEXEC));

  if (success) {
    return OPERATOR_FINISHED;
  }
  else {
    return OPERATOR_CANCELLED;
  }
}

static bool wm_revert_mainfile_poll(bContext *UNUSED(C))
{
  return G.relbase_valid;
}

void WM_OT_revert_mainfile(wmOperatorType *ot)
{
  ot->name = "Revert";
  ot->idname = "WM_OT_revert_mainfile";
  ot->description = "Reload the saved file";
  ot->invoke = WM_operator_confirm;

  RNA_def_boolean(ot->srna,
                  "use_scripts",
                  true,
                  "Trusted Source",
                  "Allow .blend file to execute scripts automatically, default available from "
                  "system preferences");

  ot->exec = wm_revert_mainfile_exec;
  ot->poll = wm_revert_mainfile_poll;
}

/** \} */

/** \name Recover last session & auto-save.
 *
 * \{ */

void WM_recover_last_session(bContext *C, ReportList *reports)
{
  char filepath[FILE_MAX];

  BLI_make_file_string("/", filepath, BKE_tempdir_base(), BLENDER_QUIT_FILE);
  /* if reports==NULL, it's called directly without operator, we add a quick check here */
  if (reports || BLI_exists(filepath)) {
    G.fileflags |= G_FILE_RECOVER;

    wm_file_read_opwrap(C, filepath, reports, true);

    G.fileflags &= ~G_FILE_RECOVER;

    /* XXX bad global... fixme */
    Main *bmain = CTX_data_main(C);
    if (BKE_main_blendfile_path(bmain)[0] != '\0') {
      G.file_loaded = 1; /* prevents splash to show */
    }
    else {
      G.relbase_valid = 0;
      G.save_over = 0; /* start with save preference untitled.blend */
    }
  }
}

static int wm_recover_last_session_exec(bContext *C, wmOperator *op)
{
  WM_recover_last_session(C, op->reports);
  return OPERATOR_FINISHED;
}

void WM_OT_recover_last_session(wmOperatorType *ot)
{
  ot->name = "Recover Last Session";
  ot->idname = "WM_OT_recover_last_session";
  ot->description = "Open the last closed file (\"" BLENDER_QUIT_FILE "\")";
  ot->invoke = WM_operator_confirm;

  ot->exec = wm_recover_last_session_exec;
}

static int wm_recover_auto_save_exec(bContext *C, wmOperator *op)
{
  char filepath[FILE_MAX];
  bool success;

  RNA_string_get(op->ptr, "filepath", filepath);

  G.fileflags |= G_FILE_RECOVER;

  success = wm_file_read_opwrap(C, filepath, op->reports, true);

  G.fileflags &= ~G_FILE_RECOVER;

  if (success) {
    return OPERATOR_FINISHED;
  }
  else {
    return OPERATOR_CANCELLED;
  }
}

static int wm_recover_auto_save_invoke(bContext *C, wmOperator *op, const wmEvent *UNUSED(event))
{
  char filename[FILE_MAX];

  wm_autosave_location(filename);
  RNA_string_set(op->ptr, "filepath", filename);
  WM_event_add_fileselect(C, op);

  return OPERATOR_RUNNING_MODAL;
}

void WM_OT_recover_auto_save(wmOperatorType *ot)
{
  ot->name = "Recover Auto Save";
  ot->idname = "WM_OT_recover_auto_save";
  ot->description = "Open an automatically saved file to recover it";

  ot->exec = wm_recover_auto_save_exec;
  ot->invoke = wm_recover_auto_save_invoke;

  WM_operator_properties_filesel(ot,
                                 FILE_TYPE_BLENDER,
                                 FILE_BLENDER,
                                 FILE_OPENFILE,
                                 WM_FILESEL_FILEPATH,
                                 FILE_LONGDISPLAY,
                                 FILE_SORT_TIME);
}

/** \} */

/** \name Save main .blend file.
 *
 * \{ */

static void wm_filepath_default(char *filepath)
{
  if (G.save_over == false) {
    BLI_ensure_filename(filepath, FILE_MAX, "untitled.blend");
  }
}

static void save_set_compress(wmOperator *op)
{
  PropertyRNA *prop;

  prop = RNA_struct_find_property(op->ptr, "compress");
  if (!RNA_property_is_set(op->ptr, prop)) {
    if (G.save_over) { /* keep flag for existing file */
      RNA_property_boolean_set(op->ptr, prop, (G.fileflags & G_FILE_COMPRESS) != 0);
    }
    else { /* use userdef for new file */
      RNA_property_boolean_set(op->ptr, prop, (U.flag & USER_FILECOMPRESS) != 0);
    }
  }
}

static void save_set_filepath(bContext *C, wmOperator *op)
{
  Main *bmain = CTX_data_main(C);
  PropertyRNA *prop;
  char name[FILE_MAX];

  prop = RNA_struct_find_property(op->ptr, "filepath");
  if (!RNA_property_is_set(op->ptr, prop)) {
    /* if not saved before, get the name of the most recently used .blend file */
    if (BKE_main_blendfile_path(bmain)[0] == '\0' && G.recent_files.first) {
      struct RecentFile *recent = G.recent_files.first;
      BLI_strncpy(name, recent->filepath, FILE_MAX);
    }
    else {
      BLI_strncpy(name, bmain->name, FILE_MAX);
    }

    wm_filepath_default(name);
    RNA_property_string_set(op->ptr, prop, name);
  }
}

static int wm_save_as_mainfile_invoke(bContext *C, wmOperator *op, const wmEvent *UNUSED(event))
{

  save_set_compress(op);
  save_set_filepath(C, op);

  WM_event_add_fileselect(C, op);

  return OPERATOR_RUNNING_MODAL;
}

/* function used for WM_OT_save_mainfile too */
static int wm_save_as_mainfile_exec(bContext *C, wmOperator *op)
{
  Main *bmain = CTX_data_main(C);
  char path[FILE_MAX];
  const bool is_save_as = (op->type->invoke == wm_save_as_mainfile_invoke);

  save_set_compress(op);

  if (RNA_struct_property_is_set(op->ptr, "filepath")) {
    RNA_string_get(op->ptr, "filepath", path);
  }
  else {
    BLI_strncpy(path, BKE_main_blendfile_path(bmain), FILE_MAX);
    wm_filepath_default(path);
  }

  const int fileflags_orig = G.fileflags;
  int fileflags = G.fileflags & ~G_FILE_USERPREFS;

  /* set compression flag */
  SET_FLAG_FROM_TEST(fileflags, RNA_boolean_get(op->ptr, "compress"), G_FILE_COMPRESS);
  SET_FLAG_FROM_TEST(fileflags, RNA_boolean_get(op->ptr, "relative_remap"), G_FILE_RELATIVE_REMAP);
  SET_FLAG_FROM_TEST(
      fileflags,
      (RNA_struct_property_is_set(op->ptr, "copy") && RNA_boolean_get(op->ptr, "copy")),
      G_FILE_SAVE_COPY);

  const bool ok = wm_file_write(C, path, fileflags, op->reports);

  if ((op->flag & OP_IS_INVOKE) == 0) {
    /* OP_IS_INVOKE is set when the operator is called from the GUI.
     * If it is not set, the operator is called from a script and
     * shouldn't influence G.fileflags. */
    G.fileflags = fileflags_orig;
  }

  if (ok == false) {
    return OPERATOR_CANCELLED;
  }

  WM_event_add_notifier(C, NC_WM | ND_FILESAVE, NULL);

  if (!is_save_as && RNA_boolean_get(op->ptr, "exit")) {
    wm_exit_schedule_delayed(C);
  }

  return OPERATOR_FINISHED;
}

/* function used for WM_OT_save_mainfile too */
static bool blend_save_check(bContext *UNUSED(C), wmOperator *op)
{
  char filepath[FILE_MAX];
  RNA_string_get(op->ptr, "filepath", filepath);
  if (!BLO_has_bfile_extension(filepath)) {
    /* some users would prefer BLI_path_extension_replace(),
     * we keep getting nitpicking bug reports about this - campbell */
    BLI_path_extension_ensure(filepath, FILE_MAX, ".blend");
    RNA_string_set(op->ptr, "filepath", filepath);
    return true;
  }
  return false;
}

void WM_OT_save_as_mainfile(wmOperatorType *ot)
{
<<<<<<< HEAD
	PropertyRNA *prop;

	ot->name = "Save As Blender File";
	ot->idname = "WM_OT_save_as_mainfile";
	ot->description = "Save As Blender File\nSave As saves the current file in the desired location\nSave Copy saves a copy of the current file in the desired location";

	ot->invoke = wm_save_as_mainfile_invoke;
	ot->exec = wm_save_as_mainfile_exec;
	ot->check = blend_save_check;
	/* omit window poll so this can work in background mode */

	WM_operator_properties_filesel(
	        ot, FILE_TYPE_FOLDER | FILE_TYPE_BLENDER, FILE_BLENDER, FILE_SAVE,
	        WM_FILESEL_FILEPATH, FILE_DEFAULTDISPLAY, FILE_SORT_ALPHA);
	RNA_def_boolean(ot->srna, "compress", false, "Compress", "Write compressed .blend file");
	RNA_def_boolean(ot->srna, "relative_remap", true, "Remap Relative",
	                "Make paths relative when saving to a different directory");
	prop = RNA_def_boolean(ot->srna, "copy", false, "Save Copy",
	                "Save a copy of the actual working state but does not make saved file active");
	RNA_def_property_flag(prop, PROP_SKIP_SAVE);
=======
  PropertyRNA *prop;

  ot->name = "Save As Blender File";
  ot->idname = "WM_OT_save_as_mainfile";
  ot->description = "Save the current file in the desired location";

  ot->invoke = wm_save_as_mainfile_invoke;
  ot->exec = wm_save_as_mainfile_exec;
  ot->check = blend_save_check;
  /* omit window poll so this can work in background mode */

  WM_operator_properties_filesel(ot,
                                 FILE_TYPE_FOLDER | FILE_TYPE_BLENDER,
                                 FILE_BLENDER,
                                 FILE_SAVE,
                                 WM_FILESEL_FILEPATH,
                                 FILE_DEFAULTDISPLAY,
                                 FILE_SORT_ALPHA);
  RNA_def_boolean(ot->srna, "compress", false, "Compress", "Write compressed .blend file");
  RNA_def_boolean(ot->srna,
                  "relative_remap",
                  true,
                  "Remap Relative",
                  "Make paths relative when saving to a different directory");
  prop = RNA_def_boolean(
      ot->srna,
      "copy",
      false,
      "Save Copy",
      "Save a copy of the actual working state but does not make saved file active");
  RNA_def_property_flag(prop, PROP_SKIP_SAVE);
>>>>>>> 863eeca1
}

static int wm_save_mainfile_invoke(bContext *C, wmOperator *op, const wmEvent *UNUSED(event))
{
  int ret;

  /* cancel if no active window */
  if (CTX_wm_window(C) == NULL) {
    return OPERATOR_CANCELLED;
  }

  save_set_compress(op);
  save_set_filepath(C, op);

  /* if we're saving for the first time and prefer relative paths -
   * any existing paths will be absolute,
   * enable the option to remap paths to avoid confusion T37240. */
  if ((G.relbase_valid == false) && (U.flag & USER_RELPATHS)) {
    PropertyRNA *prop = RNA_struct_find_property(op->ptr, "relative_remap");
    if (!RNA_property_is_set(op->ptr, prop)) {
      RNA_property_boolean_set(op->ptr, prop, true);
    }
  }

  if (G.save_over) {
    char path[FILE_MAX];

    RNA_string_get(op->ptr, "filepath", path);
    ret = wm_save_as_mainfile_exec(C, op);
    /* Without this there is no feedback the file was saved. */
    BKE_reportf(op->reports, RPT_INFO, "Saved \"%s\"", BLI_path_basename(path));
  }
  else {
    WM_event_add_fileselect(C, op);
    ret = OPERATOR_RUNNING_MODAL;
  }

  return ret;
}

void WM_OT_save_mainfile(wmOperatorType *ot)
{
<<<<<<< HEAD
	ot->name = "Save Blender File";
	ot->idname = "WM_OT_save_mainfile";
	ot->description = "Save Blender File\nSave the current Blender file";

	ot->invoke = wm_save_mainfile_invoke;
	ot->exec = wm_save_as_mainfile_exec;
	ot->check = blend_save_check;
	/* omit window poll so this can work in background mode */

	PropertyRNA *prop;
	WM_operator_properties_filesel(
	        ot, FILE_TYPE_FOLDER | FILE_TYPE_BLENDER, FILE_BLENDER, FILE_SAVE,
	        WM_FILESEL_FILEPATH, FILE_DEFAULTDISPLAY, FILE_SORT_ALPHA);
	RNA_def_boolean(ot->srna, "compress", false, "Compress", "Write compressed .blend file");
	RNA_def_boolean(ot->srna, "relative_remap", false, "Remap Relative",
	                "Make paths relative when saving to a different directory");

	prop = RNA_def_boolean(ot->srna, "exit", false, "Exit", "Exit Blender after saving");
	RNA_def_property_flag(prop, PROP_HIDDEN | PROP_SKIP_SAVE);
=======
  ot->name = "Save Blender File";
  ot->idname = "WM_OT_save_mainfile";
  ot->description = "Save the current Blender file";

  ot->invoke = wm_save_mainfile_invoke;
  ot->exec = wm_save_as_mainfile_exec;
  ot->check = blend_save_check;
  /* omit window poll so this can work in background mode */

  PropertyRNA *prop;
  WM_operator_properties_filesel(ot,
                                 FILE_TYPE_FOLDER | FILE_TYPE_BLENDER,
                                 FILE_BLENDER,
                                 FILE_SAVE,
                                 WM_FILESEL_FILEPATH,
                                 FILE_DEFAULTDISPLAY,
                                 FILE_SORT_ALPHA);
  RNA_def_boolean(ot->srna, "compress", false, "Compress", "Write compressed .blend file");
  RNA_def_boolean(ot->srna,
                  "relative_remap",
                  false,
                  "Remap Relative",
                  "Make paths relative when saving to a different directory");

  prop = RNA_def_boolean(ot->srna, "exit", false, "Exit", "Exit Blender after saving");
  RNA_def_property_flag(prop, PROP_HIDDEN | PROP_SKIP_SAVE);
>>>>>>> 863eeca1
}

/** \} */

/** \name Auto-execution of scripts warning popup
 *
 * \{ */

static void wm_block_autorun_warning_ignore(bContext *C, void *arg_block, void *UNUSED(arg))
{
  wmWindow *win = CTX_wm_window(C);
  UI_popup_block_close(C, win, arg_block);
}

static void wm_block_autorun_warning_allow(bContext *C, void *arg_block, void *UNUSED(arg))
{
  PointerRNA props_ptr;
  wmWindow *win = CTX_wm_window(C);

  UI_popup_block_close(C, win, arg_block);

  /* Save user preferences for permanent execution. */
  if ((U.flag & USER_SCRIPT_AUTOEXEC_DISABLE) == 0) {
    WM_operator_name_call(C, "WM_OT_save_userpref", WM_OP_EXEC_DEFAULT, NULL);
  }

  /* Load file again with scripts enabled. */
  wmOperatorType *ot = WM_operatortype_find("WM_OT_revert_mainfile", false);

  WM_operator_properties_create_ptr(&props_ptr, ot);
  RNA_boolean_set(&props_ptr, "use_scripts", true);
  WM_operator_name_call_ptr(C, ot, WM_OP_EXEC_DEFAULT, &props_ptr);
  WM_operator_properties_free(&props_ptr);
}

/* Build the autorun warning dialog UI */
static uiBlock *block_create_autorun_warning(struct bContext *C,
                                             struct ARegion *ar,
                                             void *UNUSED(arg1))
{
  uiStyle *style = UI_style_get();
  uiBlock *block = UI_block_begin(C, ar, "autorun_warning_popup", UI_EMBOSS);

  UI_block_flag_enable(
      block, UI_BLOCK_KEEP_OPEN | UI_BLOCK_LOOP | UI_BLOCK_NO_WIN_CLIP | UI_BLOCK_NUMSELECT);
  UI_block_theme_style_set(block, UI_BLOCK_THEME_STYLE_POPUP);
  UI_block_emboss_set(block, UI_EMBOSS);

  uiLayout *layout = UI_block_layout(block,
                                     UI_LAYOUT_VERTICAL,
                                     UI_LAYOUT_PANEL,
                                     10,
                                     2,
                                     U.widget_unit * 24,
                                     U.widget_unit * 6,
                                     0,
                                     style);

  /* Text and some vertical space */
  uiLayout *col = uiLayoutColumn(layout, true);
  uiItemL(col,
          IFACE_("For security reasons, automatic execution of Python scripts in this file was "
                 "disabled:"),
          ICON_ERROR);
  uiLayout *sub = uiLayoutRow(col, true);
  uiLayoutSetRedAlert(sub, true);
  uiItemL(sub, G.autoexec_fail, ICON_BLANK1);
  uiItemL(col, IFACE_("This may lead to unexpected behavior"), ICON_BLANK1);

  uiItemS(layout);

  PointerRNA pref_ptr;
  RNA_pointer_create(NULL, &RNA_PreferencesFilePaths, &U, &pref_ptr);
  uiItemR(layout,
          &pref_ptr,
          "use_scripts_auto_execute",
          0,
          IFACE_("Permanently allow execution of scripts"),
          ICON_NONE);

  uiItemS(layout);

  /* Buttons */
  uiBut *but;
  uiLayout *split = uiLayoutSplit(layout, 0.0f, true);
  col = uiLayoutColumn(split, false);

  /* Allow reload if we have a saved file. */
  if (G.relbase_valid) {
    but = uiDefIconTextBut(block,
                           UI_BTYPE_BUT,
                           0,
                           ICON_NONE,
                           IFACE_("Allow Execution"),
                           0,
                           0,
                           50,
                           UI_UNIT_Y,
                           NULL,
                           0,
                           0,
                           0,
                           0,
                           TIP_("Reload file with execution of Python scripts enabled"));
    UI_but_func_set(but, wm_block_autorun_warning_allow, block, NULL);
  }
  else {
    uiItemS(col);
  }

  /* empty space between buttons */
  col = uiLayoutColumn(split, false);
  uiItemS(col);

  col = uiLayoutColumn(split, 1);
  but = uiDefIconTextBut(block,
                         UI_BTYPE_BUT,
                         0,
                         ICON_NONE,
                         IFACE_("Ignore"),
                         0,
                         0,
                         50,
                         UI_UNIT_Y,
                         NULL,
                         0,
                         0,
                         0,
                         0,
                         TIP_("Continue using file without Python scripts"));
  UI_but_func_set(but, wm_block_autorun_warning_ignore, block, NULL);

  UI_block_bounds_set_centered(block, 10);

  return block;
}

void wm_test_autorun_warning(bContext *C)
{
  /* Test if any auto-execution of scripts failed. */
  if ((G.f & G_FLAG_SCRIPT_AUTOEXEC_FAIL) == 0) {
    return;
  }

  /* Only show the warning once. */
  if (G.f & G_FLAG_SCRIPT_AUTOEXEC_FAIL_QUIET) {
    return;
  }

  G.f |= G_FLAG_SCRIPT_AUTOEXEC_FAIL_QUIET;

  wmWindowManager *wm = CTX_wm_manager(C);
  wmWindow *win = (wm->winactive) ? wm->winactive : wm->windows.first;

  if (win) {
    wmWindow *prevwin = CTX_wm_window(C);
    CTX_wm_window_set(C, win);
    UI_popup_block_invoke(C, block_create_autorun_warning, NULL);
    CTX_wm_window_set(C, prevwin);
  }
}

/** \} */<|MERGE_RESOLUTION|>--- conflicted
+++ resolved
@@ -1866,17 +1866,10 @@
 
 void WM_OT_read_homefile(wmOperatorType *ot)
 {
-<<<<<<< HEAD
-	PropertyRNA *prop;
-	ot->name = "Reload Start-Up File";
-	ot->idname = "WM_OT_read_homefile";
-	ot->description = "New Scene\nOpen the default file (doesn't save the current file)";
-=======
   PropertyRNA *prop;
   ot->name = "Reload Start-Up File";
   ot->idname = "WM_OT_read_homefile";
-  ot->description = "Open the default file (doesn't save the current file)";
->>>>>>> 863eeca1
+  ot->description = "New Scene\nOpen the default file (doesn't save the current file)";
 
   ot->invoke = wm_homefile_read_invoke;
   ot->exec = wm_homefile_read_exec;
@@ -2078,28 +2071,9 @@
 
 void WM_OT_open_mainfile(wmOperatorType *ot)
 {
-<<<<<<< HEAD
-	ot->name = "Open Blender File";
-	ot->idname = "WM_OT_open_mainfile";
-	ot->description = "Open Blender File\nOpen a Blender file";
-
-	ot->invoke = wm_open_mainfile_invoke;
-	ot->exec = wm_open_mainfile_exec;
-	ot->check = wm_open_mainfile_check;
-	ot->ui = wm_open_mainfile_ui;
-	/* omit window poll so this can work in background mode */
-
-	WM_operator_properties_filesel(
-	        ot, FILE_TYPE_FOLDER | FILE_TYPE_BLENDER, FILE_BLENDER, FILE_OPENFILE,
-	        WM_FILESEL_FILEPATH, FILE_DEFAULTDISPLAY, FILE_SORT_ALPHA);
-
-	RNA_def_boolean(ot->srna, "load_ui", true, "Load UI", "Load user interface setup in the .blend file");
-	RNA_def_boolean(ot->srna, "use_scripts", true, "Trusted Source",
-	                "Allow .blend file to execute scripts automatically, default available from system preferences");
-=======
   ot->name = "Open Blender File";
   ot->idname = "WM_OT_open_mainfile";
-  ot->description = "Open a Blender file";
+  ot->description = "Open Blender File\nOpen a Blender file";
 
   ot->invoke = wm_open_mainfile_invoke;
   ot->exec = wm_open_mainfile_exec;
@@ -2123,7 +2097,6 @@
                   "Trusted Source",
                   "Allow .blend file to execute scripts automatically, default available from "
                   "system preferences");
->>>>>>> 863eeca1
 }
 
 /** \} */
@@ -2406,33 +2379,11 @@
 
 void WM_OT_save_as_mainfile(wmOperatorType *ot)
 {
-<<<<<<< HEAD
-	PropertyRNA *prop;
-
-	ot->name = "Save As Blender File";
-	ot->idname = "WM_OT_save_as_mainfile";
-	ot->description = "Save As Blender File\nSave As saves the current file in the desired location\nSave Copy saves a copy of the current file in the desired location";
-
-	ot->invoke = wm_save_as_mainfile_invoke;
-	ot->exec = wm_save_as_mainfile_exec;
-	ot->check = blend_save_check;
-	/* omit window poll so this can work in background mode */
-
-	WM_operator_properties_filesel(
-	        ot, FILE_TYPE_FOLDER | FILE_TYPE_BLENDER, FILE_BLENDER, FILE_SAVE,
-	        WM_FILESEL_FILEPATH, FILE_DEFAULTDISPLAY, FILE_SORT_ALPHA);
-	RNA_def_boolean(ot->srna, "compress", false, "Compress", "Write compressed .blend file");
-	RNA_def_boolean(ot->srna, "relative_remap", true, "Remap Relative",
-	                "Make paths relative when saving to a different directory");
-	prop = RNA_def_boolean(ot->srna, "copy", false, "Save Copy",
-	                "Save a copy of the actual working state but does not make saved file active");
-	RNA_def_property_flag(prop, PROP_SKIP_SAVE);
-=======
   PropertyRNA *prop;
 
   ot->name = "Save As Blender File";
   ot->idname = "WM_OT_save_as_mainfile";
-  ot->description = "Save the current file in the desired location";
+  ot->description = "Save As Blender File\nSave As saves the current file in the desired location\nSave Copy saves a copy of the current file in the desired location";
 
   ot->invoke = wm_save_as_mainfile_invoke;
   ot->exec = wm_save_as_mainfile_exec;
@@ -2459,7 +2410,6 @@
       "Save Copy",
       "Save a copy of the actual working state but does not make saved file active");
   RNA_def_property_flag(prop, PROP_SKIP_SAVE);
->>>>>>> 863eeca1
 }
 
 static int wm_save_mainfile_invoke(bContext *C, wmOperator *op, const wmEvent *UNUSED(event))
@@ -2502,30 +2452,9 @@
 
 void WM_OT_save_mainfile(wmOperatorType *ot)
 {
-<<<<<<< HEAD
-	ot->name = "Save Blender File";
-	ot->idname = "WM_OT_save_mainfile";
-	ot->description = "Save Blender File\nSave the current Blender file";
-
-	ot->invoke = wm_save_mainfile_invoke;
-	ot->exec = wm_save_as_mainfile_exec;
-	ot->check = blend_save_check;
-	/* omit window poll so this can work in background mode */
-
-	PropertyRNA *prop;
-	WM_operator_properties_filesel(
-	        ot, FILE_TYPE_FOLDER | FILE_TYPE_BLENDER, FILE_BLENDER, FILE_SAVE,
-	        WM_FILESEL_FILEPATH, FILE_DEFAULTDISPLAY, FILE_SORT_ALPHA);
-	RNA_def_boolean(ot->srna, "compress", false, "Compress", "Write compressed .blend file");
-	RNA_def_boolean(ot->srna, "relative_remap", false, "Remap Relative",
-	                "Make paths relative when saving to a different directory");
-
-	prop = RNA_def_boolean(ot->srna, "exit", false, "Exit", "Exit Blender after saving");
-	RNA_def_property_flag(prop, PROP_HIDDEN | PROP_SKIP_SAVE);
-=======
   ot->name = "Save Blender File";
   ot->idname = "WM_OT_save_mainfile";
-  ot->description = "Save the current Blender file";
+  ot->description = "Save Blender File\nSave the current Blender file";
 
   ot->invoke = wm_save_mainfile_invoke;
   ot->exec = wm_save_as_mainfile_exec;
@@ -2549,7 +2478,6 @@
 
   prop = RNA_def_boolean(ot->srna, "exit", false, "Exit", "Exit Blender after saving");
   RNA_def_property_flag(prop, PROP_HIDDEN | PROP_SKIP_SAVE);
->>>>>>> 863eeca1
 }
 
 /** \} */
