--- conflicted
+++ resolved
@@ -2166,12 +2166,8 @@
 {
 	Main *bmain = CTX_data_main(C);
 	char path[FILE_MAX];
-<<<<<<< HEAD
 	int fileflags, orig_fileflags;
-=======
-	int fileflags;
 	const bool is_save_as = (op->type->invoke == wm_save_as_mainfile_invoke);
->>>>>>> d94957fd
 
 	save_set_compress(op);
 
@@ -2214,15 +2210,9 @@
 
 	WM_event_add_notifier(C, NC_WM | ND_FILESAVE, NULL);
 
-<<<<<<< HEAD
-#if 0 /* XXX: Remove? This is not currently defined as a valid property */
-	if (RNA_boolean_get(op->ptr, "exit")) {
-=======
 	if (!is_save_as && RNA_boolean_get(op->ptr, "exit")) {
->>>>>>> d94957fd
 		wm_exit_schedule_delayed(C);
 	}
-#endif
 
 	return OPERATOR_FINISHED;
 }
