/*
 * ***** BEGIN GPL LICENSE BLOCK *****
 *
 * This program is free software; you can redistribute it and/or
 * modify it under the terms of the GNU General Public License
 * as published by the Free Software Foundation; either version 2
 * of the License, or (at your option) any later version. 
 *
 * This program is distributed in the hope that it will be useful,
 * but WITHOUT ANY WARRANTY; without even the implied warranty of
 * MERCHANTABILITY or FITNESS FOR A PARTICULAR PURPOSE.  See the
 * GNU General Public License for more details.
 *
 * You should have received a copy of the GNU General Public License
 * along with this program; if not, write to the Free Software Foundation,
 * Inc., 51 Franklin Street, Fifth Floor, Boston, MA 02110-1301, USA.
 *
 * The Original Code is Copyright (C) 2001-2002 by NaN Holding BV.
 * All rights reserved.
 *
 * Contributor(s): Blender Foundation 2007
 *
 * ***** END GPL LICENSE BLOCK *****
 */

/** \file blender/windowmanager/intern/wm_files.c
 *  \ingroup wm
 *
 * User level access for blend file read/write, file-history and userprefs (including relevant operators).
 */


/* placed up here because of crappy
 * winsock stuff.
 */
#include <stddef.h>
#include <string.h>
#include <errno.h>

#include "zlib.h" /* wm_read_exotic() */

#ifdef WIN32
#  include <windows.h> /* need to include windows.h so _WIN32_IE is defined  */
#  ifndef _WIN32_IE
#    define _WIN32_IE 0x0400 /* minimal requirements for SHGetSpecialFolderPath on MINGW MSVC has this defined already */
#  endif
#  include <shlobj.h>  /* for SHGetSpecialFolderPath, has to be done before BLI_winstuff
                        * because 'near' is disabled through BLI_windstuff */
#  include "BLI_winstuff.h"
#endif

#include "MEM_guardedalloc.h"
#include "MEM_CacheLimiterC-Api.h"

#include "BLI_blenlib.h"
#include "BLI_linklist.h"
#include "BLI_utildefines.h"
#include "BLI_threads.h"
#include "BLI_callbacks.h"
#include "BLI_system.h"
#include BLI_SYSTEM_PID_H

#include "BLT_translation.h"

#include "DNA_mesh_types.h" /* only for USE_BMESH_SAVE_AS_COMPAT */
#include "DNA_object_types.h"
#include "DNA_space_types.h"
#include "DNA_userdef_types.h"
#include "DNA_scene_types.h"
#include "DNA_screen_types.h"
#include "DNA_windowmanager_types.h"

#include "BKE_appdir.h"
#include "BKE_utildefines.h"
#include "BKE_autoexec.h"
#include "BKE_blender.h"
#include "BKE_blendfile.h"
#include "BKE_blender_undo.h"
#include "BKE_context.h"
#include "BKE_depsgraph.h"
#include "BKE_global.h"
#include "BKE_library.h"
#include "BKE_main.h"
#include "BKE_packedFile.h"
#include "BKE_report.h"
#include "BKE_sound.h"
#include "BKE_scene.h"
#include "BKE_screen.h"

#include "BLO_readfile.h"
#include "BLO_writefile.h"

#include "RNA_access.h"
#include "RNA_define.h"

#include "IMB_imbuf.h"
#include "IMB_imbuf_types.h"
#include "IMB_thumbs.h"

#include "ED_datafiles.h"
#include "ED_fileselect.h"
#include "ED_screen.h"
#include "ED_view3d.h"
#include "ED_util.h"

#include "GHOST_C-api.h"
#include "GHOST_Path-api.h"

#include "UI_interface.h"
#include "UI_resources.h"
#include "UI_view2d.h"

#include "GPU_draw.h"

/* only to report a missing engine */
#include "RE_engine.h"

#ifdef WITH_PYTHON
#include "BPY_extern.h"
#endif

#include "WM_api.h"
#include "WM_types.h"
#include "wm.h"
#include "wm_files.h"
#include "wm_window.h"
#include "wm_event_system.h"

static RecentFile *wm_file_history_find(const char *filepath);
static void wm_history_file_free(RecentFile *recent);
static void wm_history_file_update(void);
static void wm_history_file_write(void);


/* To be able to read files without windows closing, opening, moving
 * we try to prepare for worst case:
 * - active window gets active screen from file
 * - restoring the screens from non-active windows
 * Best case is all screens match, in that case they get assigned to proper window
 */
static void wm_window_match_init(bContext *C, ListBase *wmlist)
{
	wmWindowManager *wm;
	wmWindow *win, *active_win;
	
	*wmlist = G.main->wm;
	BLI_listbase_clear(&G.main->wm);
	
	active_win = CTX_wm_window(C);

	/* first wrap up running stuff */
	/* code copied from wm_init_exit.c */
	for (wm = wmlist->first; wm; wm = wm->id.next) {
		
		WM_jobs_kill_all(wm);
		
		for (win = wm->windows.first; win; win = win->next) {
		
			CTX_wm_window_set(C, win);  /* needed by operator close callbacks */
			WM_event_remove_handlers(C, &win->handlers);
			WM_event_remove_handlers(C, &win->modalhandlers);
			ED_screen_exit(C, win, win->screen);
		}
	}
	
	/* reset active window */
	CTX_wm_window_set(C, active_win);

	/* XXX Hack! We have to clear context menu here, because removing all modalhandlers above frees the active menu
	 *     (at least, in the 'startup splash' case), causing use-after-free error in later handling of the button
	 *     callbacks in UI code (see ui_apply_but_funcs_after()).
	 *     Tried solving this by always NULL-ing context's menu when setting wm/win/etc., but it broke popups refreshing
	 *     (see T47632), so for now just handling this specific case here. */
	CTX_wm_menu_set(C, NULL);

	ED_editors_exit(C);

	/* just had return; here from r12991, this code could just get removed?*/
#if 0
	if (wm == NULL) return;
	if (G.fileflags & G_FILE_NO_UI) return;
	
	/* we take apart the used screens from non-active window */
	for (win = wm->windows.first; win; win = win->next) {
		BLI_strncpy(win->screenname, win->screen->id.name, MAX_ID_NAME);
		if (win != wm->winactive) {
			BLI_remlink(&G.main->screen, win->screen);
			//BLI_addtail(screenbase, win->screen);
		}
	}
#endif
}

static void wm_window_substitute_old(wmWindowManager *wm, wmWindow *oldwin, wmWindow *win)
{
	win->ghostwin = oldwin->ghostwin;
	win->multisamples = oldwin->multisamples;
	win->active = oldwin->active;
	if (win->active)
		wm->winactive = win;

	if (!G.background) /* file loading in background mode still calls this */
		GHOST_SetWindowUserData(win->ghostwin, win);    /* pointer back */

	oldwin->ghostwin = NULL;
	oldwin->multisamples = 0;

	win->eventstate = oldwin->eventstate;
	oldwin->eventstate = NULL;

	/* ensure proper screen rescaling */
	win->sizex = oldwin->sizex;
	win->sizey = oldwin->sizey;
	win->posx = oldwin->posx;
	win->posy = oldwin->posy;
}

/* match old WM with new, 4 cases:
 * 1- no current wm, no read wm: make new default
 * 2- no current wm, but read wm: that's OK, do nothing
 * 3- current wm, but not in file: try match screen names
 * 4- current wm, and wm in file: try match ghostwin
 */

static void wm_window_match_do(bContext *C, ListBase *oldwmlist)
{
	wmWindowManager *oldwm, *wm;
	wmWindow *oldwin, *win;
	
	/* cases 1 and 2 */
	if (BLI_listbase_is_empty(oldwmlist)) {
		if (G.main->wm.first) {
			/* nothing todo */
		}
		else {
			wm_add_default(C);
		}
	}
	else {
		/* cases 3 and 4 */
		
		/* we've read file without wm..., keep current one entirely alive */
		if (BLI_listbase_is_empty(&G.main->wm)) {
			bScreen *screen = NULL;

			/* when loading without UI, no matching needed */
			if (!(G.fileflags & G_FILE_NO_UI) && (screen = CTX_wm_screen(C))) {

				/* match oldwm to new dbase, only old files */
				for (wm = oldwmlist->first; wm; wm = wm->id.next) {
					
					for (win = wm->windows.first; win; win = win->next) {
						/* all windows get active screen from file */
						if (screen->winid == 0)
							win->screen = screen;
						else 
							win->screen = ED_screen_duplicate(win, screen);
						
						BLI_strncpy(win->screenname, win->screen->id.name + 2, sizeof(win->screenname));
						win->screen->winid = win->winid;
					}
				}
			}
			
			G.main->wm = *oldwmlist;
			
			/* screens were read from file! */
			ED_screens_initialize(G.main->wm.first);
		}
		else {
			bool has_match = false;

			/* what if old was 3, and loaded 1? */
			/* this code could move to setup_appdata */
			oldwm = oldwmlist->first;
			wm = G.main->wm.first;

			/* preserve key configurations in new wm, to preserve their keymaps */
			wm->keyconfigs = oldwm->keyconfigs;
			wm->addonconf = oldwm->addonconf;
			wm->defaultconf = oldwm->defaultconf;
			wm->userconf = oldwm->userconf;

			BLI_listbase_clear(&oldwm->keyconfigs);
			oldwm->addonconf = NULL;
			oldwm->defaultconf = NULL;
			oldwm->userconf = NULL;

			/* ensure making new keymaps and set space types */
			wm->initialized = 0;
			wm->winactive = NULL;

			/* only first wm in list has ghostwins */
			for (win = wm->windows.first; win; win = win->next) {
				for (oldwin = oldwm->windows.first; oldwin; oldwin = oldwin->next) {

					if (oldwin->winid == win->winid) {
						has_match = true;

						wm_window_substitute_old(wm, oldwin, win);
					}
				}
			}

			/* make sure at least one window is kept open so we don't lose the context, check T42303 */
			if (!has_match) {
				oldwin = oldwm->windows.first;
				win = wm->windows.first;

				wm_window_substitute_old(wm, oldwin, win);
			}

			wm_close_and_free_all(C, oldwmlist);
		}
	}
}

/* in case UserDef was read, we re-initialize all, and do versioning */
static void wm_init_userdef(bContext *C, const bool from_memory)
{
	Main *bmain = CTX_data_main(C);

	/* versioning is here */
	UI_init_userdef();
	
	MEM_CacheLimiter_set_maximum(((size_t)U.memcachelimit) * 1024 * 1024);
	BKE_sound_init(bmain);

	/* needed so loading a file from the command line respects user-pref [#26156] */
	BKE_BIT_TEST_SET(G.fileflags, U.flag & USER_FILENOUI, G_FILE_NO_UI);

	/* set the python auto-execute setting from user prefs */
	/* enabled by default, unless explicitly enabled in the command line which overrides */
	if ((G.f & G_SCRIPT_OVERRIDE_PREF) == 0) {
		BKE_BIT_TEST_SET(G.f, (U.flag & USER_SCRIPT_AUTOEXEC_DISABLE) == 0, G_SCRIPT_AUTOEXEC);
	}

	/* avoid re-saving for every small change to our prefs, allow overrides */
	if (from_memory) {
		BLO_update_defaults_userpref_blend();
	}

	/* update tempdir from user preferences */
	BKE_tempdir_init(U.tempdir);

	BKE_blender_userdef_refresh();
}



/* return codes */
#define BKE_READ_EXOTIC_FAIL_PATH       -3 /* file format is not supported */
#define BKE_READ_EXOTIC_FAIL_FORMAT     -2 /* file format is not supported */
#define BKE_READ_EXOTIC_FAIL_OPEN       -1 /* Can't open the file */
#define BKE_READ_EXOTIC_OK_BLEND         0 /* .blend file */
#if 0
#define BKE_READ_EXOTIC_OK_OTHER         1 /* other supported formats */
#endif


/* intended to check for non-blender formats but for now it only reads blends */
static int wm_read_exotic(const char *name)
{
	int len;
	gzFile gzfile;
	char header[7];
	int retval;

	/* make sure we're not trying to read a directory.... */

	len = strlen(name);
	if (len > 0 && ELEM(name[len - 1], '/', '\\')) {
		retval = BKE_READ_EXOTIC_FAIL_PATH;
	}
	else {
		gzfile = BLI_gzopen(name, "rb");
		if (gzfile == NULL) {
			retval = BKE_READ_EXOTIC_FAIL_OPEN;
		}
		else {
			len = gzread(gzfile, header, sizeof(header));
			gzclose(gzfile);
			if (len == sizeof(header) && STREQLEN(header, "BLENDER", 7)) {
				retval = BKE_READ_EXOTIC_OK_BLEND;
			}
			else {
#if 0           /* historic stuff - no longer used */
				WM_cursor_wait(true);

				if (is_foo_format(name)) {
					read_foo(name);
					retval = BKE_READ_EXOTIC_OK_OTHER;
				}
				else
#endif
				{
					retval = BKE_READ_EXOTIC_FAIL_FORMAT;
				}
#if 0
				WM_cursor_wait(false);
#endif
			}
		}
	}

	return retval;
}

void WM_file_autoexec_init(const char *filepath)
{
	if (G.f & G_SCRIPT_OVERRIDE_PREF) {
		return;
	}

	if (G.f & G_SCRIPT_AUTOEXEC) {
		char path[FILE_MAX];
		BLI_split_dir_part(filepath, path, sizeof(path));
		if (BKE_autoexec_match(path)) {
			G.f &= ~G_SCRIPT_AUTOEXEC;
		}
	}
}

void wm_file_read_report(bContext *C)
{
	ReportList *reports = NULL;
	Scene *sce;

	for (sce = G.main->scene.first; sce; sce = sce->id.next) {
		if (sce->r.engine[0] &&
		    BLI_findstring(&R_engines, sce->r.engine, offsetof(RenderEngineType, idname)) == NULL)
		{
			if (reports == NULL) {
				reports = CTX_wm_reports(C);
			}

			BKE_reportf(reports, RPT_ERROR,
			            "Engine '%s' not available for scene '%s' (an add-on may need to be installed or enabled)",
			            sce->r.engine, sce->id.name + 2);
		}
	}

	if (reports) {
		if (!G.background) {
			WM_report_banner_show();
		}
	}
}

/**
 * Logic shared between #WM_file_read & #wm_homefile_read,
 * updates to make after reading a file.
 */
static void wm_file_read_post(bContext *C, bool is_startup_file)
{
	bool addons_loaded = false;
	wmWindowManager *wm = CTX_wm_manager(C);

	if (!G.background) {
		/* remove windows which failed to be added via WM_check */
		wm_window_ghostwindows_remove_invalid(C, wm);
	}

	CTX_wm_window_set(C, wm->windows.first);

	ED_editors_init(C);
	DAG_on_visible_update(CTX_data_main(C), true);

#ifdef WITH_PYTHON
	if (is_startup_file) {
		/* possible python hasn't been initialized */
		if (CTX_py_init_get(C)) {
			/* sync addons, these may have changed from the defaults */
			BPY_execute_string(C, "__import__('addon_utils').reset_all()");

			BPY_python_reset(C);
			addons_loaded = true;
		}
	}
	else {
		/* run any texts that were loaded in and flagged as modules */
		BPY_python_reset(C);
		addons_loaded = true;
	}
#endif  /* WITH_PYTHON */

	WM_operatortype_last_properties_clear_all();

	/* important to do before NULL'ing the context */
	BLI_callback_exec(CTX_data_main(C), NULL, BLI_CB_EVT_VERSION_UPDATE);
	BLI_callback_exec(CTX_data_main(C), NULL, BLI_CB_EVT_LOAD_POST);

	/* Would otherwise be handled by event loop.
	 *
	 * Disabled for startup file, since it causes problems when PyDrivers are used in the startup file.
	 * While its possible state of startup file may be wrong,
	 * in this case users nearly always load a file to replace the startup file. */
	if (G.background && (is_startup_file == false)) {
		Main *bmain = CTX_data_main(C);
		BKE_scene_update_tagged(bmain->eval_ctx, bmain, CTX_data_scene(C));
	}

	WM_event_add_notifier(C, NC_WM | ND_FILEREAD, NULL);

	/* report any errors.
	 * currently disabled if addons aren't yet loaded */
	if (addons_loaded) {
		wm_file_read_report(C);
	}

	if (!G.background) {
		/* in background mode this makes it hard to load
		 * a blend file and do anything since the screen
		 * won't be set to a valid value again */
		CTX_wm_window_set(C, NULL); /* exits queues */
	}

	if (!G.background) {
//		undo_editmode_clear();
		BKE_undo_reset();
		BKE_undo_write(C, "original");  /* save current state */
	}
}

bool WM_file_read(bContext *C, const char *filepath, ReportList *reports)
{
	/* assume automated tasks with background, don't write recent file list */
	const bool do_history = (G.background == false) && (CTX_wm_manager(C)->op_undo_depth == 0);
	bool success = false;
	int retval;

	/* so we can get the error message */
	errno = 0;

	WM_cursor_wait(1);

	BLI_callback_exec(CTX_data_main(C), NULL, BLI_CB_EVT_LOAD_PRE);

	UI_view2d_zoom_cache_reset();

	/* first try to append data from exotic file formats... */
	/* it throws error box when file doesn't exist and returns -1 */
	/* note; it should set some error message somewhere... (ton) */
	retval = wm_read_exotic(filepath);
	
	/* we didn't succeed, now try to read Blender file */
	if (retval == BKE_READ_EXOTIC_OK_BLEND) {
		int G_f = G.f;
		ListBase wmbase;

		/* put aside screens to match with persistent windows later */
		/* also exit screens and editors */
		wm_window_match_init(C, &wmbase); 
		
		/* confusing this global... */
		G.relbase_valid = 1;
		retval = BKE_blendfile_read(C, filepath, reports);
		/* when loading startup.blend's, we can be left with a blank path */
		if (G.main->name[0]) {
			G.save_over = 1;
		}
		else {
			G.save_over = 0;
			G.relbase_valid = 0;
		}

		/* this flag is initialized by the operator but overwritten on read.
		 * need to re-enable it here else drivers + registered scripts wont work. */
		if (G.f != G_f) {
			const int flags_keep = (G_SCRIPT_AUTOEXEC | G_SCRIPT_OVERRIDE_PREF);
			G.f = (G.f & ~flags_keep) | (G_f & flags_keep);
		}

		/* match the read WM with current WM */
		wm_window_match_do(C, &wmbase);
		WM_check(C); /* opens window(s), checks keymaps */

		if (retval == BKE_BLENDFILE_READ_OK_USERPREFS) {
			/* in case a userdef is read from regular .blend */
			wm_init_userdef(C, false);
		}
		
		if (retval != BKE_BLENDFILE_READ_FAIL) {
			if (do_history) {
				wm_history_file_update();
			}
		}

		wm_file_read_post(C, false);

		success = true;
	}
#if 0
	else if (retval == BKE_READ_EXOTIC_OK_OTHER)
		BKE_undo_write(C, "Import file");
#endif
	else if (retval == BKE_READ_EXOTIC_FAIL_OPEN) {
		BKE_reportf(reports, RPT_ERROR, "Cannot read file '%s': %s", filepath,
		            errno ? strerror(errno) : TIP_("unable to open the file"));
	}
	else if (retval == BKE_READ_EXOTIC_FAIL_FORMAT) {
		BKE_reportf(reports, RPT_ERROR, "File format is not supported in file '%s'", filepath);
	}
	else if (retval == BKE_READ_EXOTIC_FAIL_PATH) {
		BKE_reportf(reports, RPT_ERROR, "File path '%s' invalid", filepath);
	}
	else {
		BKE_reportf(reports, RPT_ERROR, "Unknown error loading '%s'", filepath);
		BLI_assert(!"invalid 'retval'");
	}


	if (success == false) {
		/* remove from recent files list */
		if (do_history) {
			RecentFile *recent = wm_file_history_find(filepath);
			if (recent) {
				wm_history_file_free(recent);
				wm_history_file_write();
			}
		}
	}

	WM_cursor_wait(0);

	return success;

}


/**
 * called on startup,  (context entirely filled with NULLs)
 * or called for 'New File'
 * both startup.blend and userpref.blend are checked
 * the optional parameter custom_file points to an alternative startup page
 * custom_file can be NULL
 */
int wm_homefile_read(bContext *C, ReportList *reports, bool from_memory, const char *custom_file)
{
	ListBase wmbase;
	char startstr[FILE_MAX];
	char prefstr[FILE_MAX];
	int success = 0;

	/* Indicates whether user preferences were really load from memory.
	 *
	 * This is used for versioning code, and for this we can not rely on from_memory
	 * passed via argument. This is because there might be configuration folder
	 * exists but it might not have userpref.blend and in this case we fallback to
	 * reading home file from memory.
	 *
	 * And in this case versioning code is to be run.
	 */
	bool read_userdef_from_memory = true;

	/* options exclude eachother */
	BLI_assert((from_memory && custom_file) == 0);

	if ((G.f & G_SCRIPT_OVERRIDE_PREF) == 0) {
		BKE_BIT_TEST_SET(G.f, (U.flag & USER_SCRIPT_AUTOEXEC_DISABLE) == 0, G_SCRIPT_AUTOEXEC);
	}

	BLI_callback_exec(CTX_data_main(C), NULL, BLI_CB_EVT_LOAD_PRE);

	UI_view2d_zoom_cache_reset();

	G.relbase_valid = 0;
	if (!from_memory) {
		const char * const cfgdir = BKE_appdir_folder_id(BLENDER_USER_CONFIG, NULL);
		if (custom_file) {
			BLI_strncpy(startstr, custom_file, FILE_MAX);

			if (cfgdir) {
				BLI_make_file_string(G.main->name, prefstr, cfgdir, BLENDER_USERPREF_FILE);
			}
			else {
				prefstr[0] = '\0';
			}
		}
		else if (cfgdir) {
			BLI_make_file_string(G.main->name, startstr, cfgdir, BLENDER_STARTUP_FILE);
			BLI_make_file_string(G.main->name, prefstr, cfgdir, BLENDER_USERPREF_FILE);
		}
		else {
			startstr[0] = '\0';
			prefstr[0] = '\0';
			from_memory = 1;
		}
	}
	
	/* put aside screens to match with persistent windows later */
	wm_window_match_init(C, &wmbase);
	
	if (!from_memory) {
		if (BLI_access(startstr, R_OK) == 0) {
			success = (BKE_blendfile_read(C, startstr, NULL) != BKE_BLENDFILE_READ_FAIL);
		}
		if (BLI_listbase_is_empty(&U.themes)) {
			if (G.debug & G_DEBUG)
				printf("\nNote: No (valid) '%s' found, fall back to built-in default.\n\n", startstr);
			success = 0;
		}
	}

	if (success == 0 && custom_file && reports) {
		BKE_reportf(reports, RPT_ERROR, "Could not read '%s'", custom_file);
		/*We can not return from here because wm is already reset*/
	}

	if (success == 0) {
		success = BKE_blendfile_read_from_memory(C, datatoc_startup_blend, datatoc_startup_blend_size, NULL, true);
		if (BLI_listbase_is_empty(&wmbase)) {
			wm_clear_default_size(C);
		}
		BKE_tempdir_init(U.tempdir);

#ifdef WITH_PYTHON_SECURITY
		/* use alternative setting for security nuts
		 * otherwise we'd need to patch the binary blob - startup.blend.c */
		U.flag |= USER_SCRIPT_AUTOEXEC_DISABLE;
#endif
	}
	
	/* check new prefs only after startup.blend was finished */
	if (!from_memory && BLI_exists(prefstr)) {
		int done = BKE_blendfile_read_userdef(prefstr, NULL);
		if (done != BKE_BLENDFILE_READ_FAIL) {
			read_userdef_from_memory = false;
			printf("Read new prefs: %s\n", prefstr);
		}
	}
	
	/* prevent buggy files that had G_FILE_RELATIVE_REMAP written out by mistake. Screws up autosaves otherwise
	 * can remove this eventually, only in a 2.53 and older, now its not written */
	G.fileflags &= ~G_FILE_RELATIVE_REMAP;
	
	/* check userdef before open window, keymaps etc */
	wm_init_userdef(C, read_userdef_from_memory);
	
	/* match the read WM with current WM */
	wm_window_match_do(C, &wmbase); 
	WM_check(C); /* opens window(s), checks keymaps */

	G.main->name[0] = '\0';

	/* When loading factory settings, the reset solid OpenGL lights need to be applied. */
	if (!G.background) GPU_default_lights();
	
	/* XXX */
	G.save_over = 0;    // start with save preference untitled.blend
	G.fileflags &= ~G_FILE_AUTOPLAY;    /*  disable autoplay in startup.blend... */

<<<<<<< HEAD
//	refresh_interface_font();
	
//	undo_editmode_clear();
	BKE_undo_reset();
	BKE_undo_write(C, "original");  /* save current state */

	CTX_wm_window_set(C, CTX_wm_manager(C)->windows.first);

	ED_editors_init(C);
	DAG_on_visible_update(CTX_data_main(C), true);

#ifdef WITH_PYTHON
	if (CTX_py_init_get(C)) {
		/* sync addons, these may have changed from the defaults */
		BPY_string_exec(C, "__import__('addon_utils').reset_all()");

		BPY_python_reset(C);
	}
#endif

	WM_operatortype_last_properties_clear_all();

	/* important to do before NULL'ing the context */
	BLI_callback_exec(CTX_data_main(C), NULL, BLI_CB_EVT_VERSION_UPDATE);
	BLI_callback_exec(CTX_data_main(C), NULL, BLI_CB_EVT_LOAD_POST);

	WM_event_add_notifier(C, NC_WM | ND_FILEREAD, NULL);

	/* in background mode the scene will stay NULL */
	if (!G.background) {
		CTX_wm_window_set(C, NULL); /* exits queues */
	}
=======
	wm_file_read_post(C, true);
>>>>>>> b76dbf5e

	return true;
}

<<<<<<< HEAD
int wm_history_file_read_exec(bContext *UNUSED(C), wmOperator *UNUSED(op))
{
	ED_file_read_bookmarks();
	wm_history_file_read();
	return OPERATOR_FINISHED;
}

int wm_homefile_read_exec(bContext *C, wmOperator *op)
{
	const bool from_memory = (STREQ(op->type->idname, "WM_OT_read_factory_settings"));
	char filepath_buf[FILE_MAX];
	const char *filepath = NULL;

	if (!from_memory) {
		PropertyRNA *prop = RNA_struct_find_property(op->ptr, "filepath");

		/* This can be used when loading of a start-up file should only change
		 * the scene content but keep the blender UI as it is. */
		wm_open_init_load_ui(op, true);
		BKE_BIT_TEST_SET(G.fileflags, !RNA_boolean_get(op->ptr, "load_ui"), G_FILE_NO_UI);

		if (RNA_property_is_set(op->ptr, prop)) {
			RNA_property_string_get(op->ptr, prop, filepath_buf);
			filepath = filepath_buf;
			if (BLI_access(filepath, R_OK)) {
				BKE_reportf(op->reports, RPT_ERROR, "Can't read alternative start-up file: '%s'", filepath);
				return OPERATOR_CANCELLED;
			}
		}
	}

	else {
		/* always load UI for factory settings (prefs will re-init) */
		G.fileflags &= ~G_FILE_NO_UI;
	}

	return wm_homefile_read(C, op->reports, from_memory, filepath) ? OPERATOR_FINISHED : OPERATOR_CANCELLED;
}

=======
>>>>>>> b76dbf5e
/** \name WM History File API
 * \{ */

void wm_history_file_read(void)
{
	char name[FILE_MAX];
	LinkNode *l, *lines;
	struct RecentFile *recent;
	const char *line;
	int num;
	const char * const cfgdir = BKE_appdir_folder_id(BLENDER_USER_CONFIG, NULL);

	if (!cfgdir) return;

	BLI_make_file_string("/", name, cfgdir, BLENDER_HISTORY_FILE);

	lines = BLI_file_read_as_lines(name);

	BLI_listbase_clear(&G.recent_files);

	/* read list of recent opened files from recent-files.txt to memory */
	for (l = lines, num = 0; l && (num < U.recent_files); l = l->next) {
		line = l->link;
		/* don't check if files exist, causes slow startup for remote/external drives */
		if (line[0]) {
			recent = (RecentFile *)MEM_mallocN(sizeof(RecentFile), "RecentFile");
			BLI_addtail(&(G.recent_files), recent);
			recent->filepath = BLI_strdup(line);
			num++;
		}
	}
	
	BLI_file_free_lines(lines);
}

static RecentFile *wm_history_file_new(const char *filepath)
{
	RecentFile *recent = MEM_mallocN(sizeof(RecentFile), "RecentFile");
	recent->filepath = BLI_strdup(filepath);
	return recent;
}

static void wm_history_file_free(RecentFile *recent)
{
	BLI_assert(BLI_findindex(&G.recent_files, recent) != -1);
	MEM_freeN(recent->filepath);
	BLI_freelinkN(&G.recent_files, recent);
}

static RecentFile *wm_file_history_find(const char *filepath)
{
	return BLI_findstring_ptr(&G.recent_files, filepath, offsetof(RecentFile, filepath));
}

/**
 * Write #BLENDER_HISTORY_FILE as-is, without checking the environment
 * (thats handled by #wm_history_file_update).
 */
static void wm_history_file_write(void)
{
	const char *user_config_dir;
	char name[FILE_MAX];
	FILE *fp;

	/* will be NULL in background mode */
	user_config_dir = BKE_appdir_folder_id_create(BLENDER_USER_CONFIG, NULL);
	if (!user_config_dir)
		return;

	BLI_make_file_string("/", name, user_config_dir, BLENDER_HISTORY_FILE);

	fp = BLI_fopen(name, "w");
	if (fp) {
		struct RecentFile *recent;
		for (recent = G.recent_files.first; recent; recent = recent->next) {
			fprintf(fp, "%s\n", recent->filepath);
		}
		fclose(fp);
	}
}

/**
 * Run after saving a file to refresh the #BLENDER_HISTORY_FILE list.
 */
static void wm_history_file_update(void)
{
	RecentFile *recent;

	/* no write history for recovered startup files */
	if (G.main->name[0] == 0)
		return;

	recent = G.recent_files.first;
	/* refresh recent-files.txt of recent opened files, when current file was changed */
	if (!(recent) || (BLI_path_cmp(recent->filepath, G.main->name) != 0)) {

		recent = wm_file_history_find(G.main->name);
		if (recent) {
			BLI_remlink(&G.recent_files, recent);
		}
		else {
			RecentFile *recent_next;
			for (recent = BLI_findlink(&G.recent_files, U.recent_files - 1); recent; recent = recent_next) {
				recent_next = recent->next;
				wm_history_file_free(recent);
			}
			recent = wm_history_file_new(G.main->name);
		}

		/* add current file to the beginning of list */
		BLI_addhead(&(G.recent_files), recent);

		/* write current file to recent-files.txt */
		wm_history_file_write();

		/* also update most recent files on System */
		GHOST_addToSystemRecentFiles(G.main->name);
	}
}

/** \} */


/* screen can be NULL */
static ImBuf *blend_file_thumb(Scene *scene, bScreen *screen, BlendThumbnail **thumb_pt)
{
	/* will be scaled down, but gives some nice oversampling */
	ImBuf *ibuf;
	BlendThumbnail *thumb;
	char err_out[256] = "unknown";

	/* screen if no camera found */
	ScrArea *sa = NULL;
	ARegion *ar = NULL;
	View3D *v3d = NULL;

	/* In case we are given a valid thumbnail data, just generate image from it. */
	if (*thumb_pt) {
		thumb = *thumb_pt;
		return BKE_main_thumbnail_to_imbuf(NULL, thumb);
	}

	/* scene can be NULL if running a script at startup and calling the save operator */
	if (G.background || scene == NULL)
		return NULL;

	if ((scene->camera == NULL) && (screen != NULL)) {
		sa = BKE_screen_find_big_area(screen, SPACE_VIEW3D, 0);
		ar = BKE_area_find_region_type(sa, RGN_TYPE_WINDOW);
		if (ar) {
			v3d = sa->spacedata.first;
		}
	}

	if (scene->camera == NULL && v3d == NULL) {
		return NULL;
	}

	/* gets scaled to BLEN_THUMB_SIZE */
	if (scene->camera) {
		ibuf = ED_view3d_draw_offscreen_imbuf_simple(
		        scene, scene->camera,
		        BLEN_THUMB_SIZE * 2, BLEN_THUMB_SIZE * 2,
		        IB_rect, OB_SOLID, false, false, false, R_ALPHAPREMUL, 0, false, NULL,
		        NULL, NULL, err_out);
	}
	else {
		ibuf = ED_view3d_draw_offscreen_imbuf(
		        scene, v3d, ar,
		        BLEN_THUMB_SIZE * 2, BLEN_THUMB_SIZE * 2,
		        IB_rect, false, R_ALPHAPREMUL, 0, false, NULL,
		        NULL, NULL, err_out);
	}

	if (ibuf) {
		float aspect = (scene->r.xsch * scene->r.xasp) / (scene->r.ysch * scene->r.yasp);

		/* dirty oversampling */
		IMB_scaleImBuf(ibuf, BLEN_THUMB_SIZE, BLEN_THUMB_SIZE);

		/* add pretty overlay */
		IMB_thumb_overlay_blend(ibuf->rect, ibuf->x, ibuf->y, aspect);
		
		thumb = BKE_main_thumbnail_from_imbuf(NULL, ibuf);
	}
	else {
		/* '*thumb_pt' needs to stay NULL to prevent a bad thumbnail from being handled */
		fprintf(stderr, "blend_file_thumb failed to create thumbnail: %s\n", err_out);
		thumb = NULL;
	}
	
	/* must be freed by caller */
	*thumb_pt = thumb;
	
	return ibuf;
}

/* easy access from gdb */
bool write_crash_blend(void)
{
	char path[FILE_MAX];
	int fileflags = G.fileflags & ~(G_FILE_HISTORY); /* don't do file history on crash file */

	BLI_strncpy(path, G.main->name, sizeof(path));
	BLI_replace_extension(path, sizeof(path), "_crash.blend");
	if (BLO_write_file(G.main, path, fileflags, NULL, NULL)) {
		printf("written: %s\n", path);
		return 1;
	}
	else {
		printf("failed: %s\n", path);
		return 0;
	}
}

/**
 * \see #wm_homefile_write_exec wraps #BLO_write_file in a similar way.
 */
static int wm_file_write(bContext *C, const char *filepath, int fileflags, ReportList *reports)
{
	Library *li;
	int len;
	int ret = -1;
	BlendThumbnail *thumb, *main_thumb;
	ImBuf *ibuf_thumb = NULL;

	len = strlen(filepath);
	
	if (len == 0) {
		BKE_report(reports, RPT_ERROR, "Path is empty, cannot save");
		return ret;
	}

	if (len >= FILE_MAX) {
		BKE_report(reports, RPT_ERROR, "Path too long, cannot save");
		return ret;
	}
	
	/* Check if file write permission is ok */
	if (BLI_exists(filepath) && !BLI_file_is_writable(filepath)) {
		BKE_reportf(reports, RPT_ERROR, "Cannot save blend file, path '%s' is not writable", filepath);
		return ret;
	}
 
	/* note: used to replace the file extension (to ensure '.blend'),
	 * no need to now because the operator ensures,
	 * its handy for scripts to save to a predefined name without blender editing it */
	
	/* send the OnSave event */
	for (li = G.main->library.first; li; li = li->id.next) {
		if (BLI_path_cmp(li->filepath, filepath) == 0) {
			BKE_reportf(reports, RPT_ERROR, "Cannot overwrite used library '%.240s'", filepath);
			return ret;
		}
	}

	/* Call pre-save callbacks befores writing preview, that way you can generate custom file thumbnail... */
	BLI_callback_exec(G.main, NULL, BLI_CB_EVT_SAVE_PRE);

	/* blend file thumbnail */
	/* save before exit_editmode, otherwise derivedmeshes for shared data corrupt #27765) */
	/* Main now can store a .blend thumbnail, usefull for background mode or thumbnail customization. */
	main_thumb = thumb = CTX_data_main(C)->blen_thumb;
	if ((U.flag & USER_SAVE_PREVIEWS) && BLI_thread_is_main()) {
		ibuf_thumb = blend_file_thumb(CTX_data_scene(C), CTX_wm_screen(C), &thumb);
	}

	/* operator now handles overwrite checks */

	if (G.fileflags & G_AUTOPACK) {
		packAll(G.main, reports, false);
	}

	/* don't forget not to return without! */
	WM_cursor_wait(1);
	
	ED_editors_flush_edits(C, false);

	fileflags |= G_FILE_HISTORY; /* write file history */

	/* first time saving */
	/* XXX temp solution to solve bug, real fix coming (ton) */
	if ((G.main->name[0] == '\0') && !(fileflags & G_FILE_SAVE_COPY)) {
		BLI_strncpy(G.main->name, filepath, sizeof(G.main->name));
	}

	/* XXX temp solution to solve bug, real fix coming (ton) */
	G.main->recovered = 0;
	
	if (BLO_write_file(CTX_data_main(C), filepath, fileflags, reports, thumb)) {
		const bool do_history = (G.background == false) && (CTX_wm_manager(C)->op_undo_depth == 0);

		if (!(fileflags & G_FILE_SAVE_COPY)) {
			G.relbase_valid = 1;
			BLI_strncpy(G.main->name, filepath, sizeof(G.main->name));  /* is guaranteed current file */
	
			G.save_over = 1; /* disable untitled.blend convention */
		}

		BKE_BIT_TEST_SET(G.fileflags, fileflags & G_FILE_COMPRESS, G_FILE_COMPRESS);
		BKE_BIT_TEST_SET(G.fileflags, fileflags & G_FILE_AUTOPLAY, G_FILE_AUTOPLAY);

		/* prevent background mode scripts from clobbering history */
		if (do_history) {
			wm_history_file_update();
		}

		BLI_callback_exec(G.main, NULL, BLI_CB_EVT_SAVE_POST);

		/* run this function after because the file cant be written before the blend is */
		if (ibuf_thumb) {
			IMB_thumb_delete(filepath, THB_FAIL); /* without this a failed thumb overrides */
			ibuf_thumb = IMB_thumb_create(filepath, THB_LARGE, THB_SOURCE_BLEND, ibuf_thumb);
		}

		ret = 0;  /* Success. */
<<<<<<< HEAD
	}

	if (ibuf_thumb) {
		IMB_freeImBuf(ibuf_thumb);
	}
	if (thumb && thumb != main_thumb) {
		MEM_freeN(thumb);
	}

	WM_cursor_wait(0);

	return ret;
}

/**
 * \see #wm_file_write wraps #BLO_write_file in a similar way.
 */
int wm_homefile_write_exec(bContext *C, wmOperator *op)
{
	wmWindowManager *wm = CTX_wm_manager(C);
	wmWindow *win = CTX_wm_window(C);
	char filepath[FILE_MAX];
	int fileflags;

	BLI_callback_exec(G.main, NULL, BLI_CB_EVT_SAVE_PRE);

	/* check current window and close it if temp */
	if (win && win->screen->temp)
		wm_window_close(C, wm, win);
	
	/* update keymaps in user preferences */
	WM_keyconfig_update(wm);
	
	BLI_make_file_string("/", filepath, BKE_appdir_folder_id_create(BLENDER_USER_CONFIG, NULL), BLENDER_STARTUP_FILE);
	printf("trying to save homefile at %s ", filepath);
	
	ED_editors_flush_edits(C, false);

	/*  force save as regular blend file */
	fileflags = G.fileflags & ~(G_FILE_COMPRESS | G_FILE_AUTOPLAY | G_FILE_HISTORY);

	if (BLO_write_file(CTX_data_main(C), filepath, fileflags | G_FILE_USERPREFS, op->reports, NULL) == 0) {
		printf("fail\n");
		return OPERATOR_CANCELLED;
=======
	}

	if (ibuf_thumb) {
		IMB_freeImBuf(ibuf_thumb);
	}
	if (thumb && thumb != main_thumb) {
		MEM_freeN(thumb);
>>>>>>> b76dbf5e
	}

	WM_cursor_wait(0);

	return ret;
}

/************************ autosave ****************************/

void wm_autosave_location(char *filepath)
{
	const int pid = abs(getpid());
	char path[1024];
#ifdef WIN32
	const char *savedir;
#endif

	if (G.main && G.relbase_valid) {
		const char *basename = BLI_path_basename(G.main->name);
		int len = strlen(basename) - 6;
		BLI_snprintf(path, sizeof(path), "%.*s.blend", len, basename);
	}
	else {
		BLI_snprintf(path, sizeof(path), "%d.blend", pid);
	}

#ifdef WIN32
	/* XXX Need to investigate how to handle default location of '/tmp/'
	 * This is a relative directory on Windows, and it may be
	 * found. Example:
	 * Blender installed on D:\ drive, D:\ drive has D:\tmp\
	 * Now, BLI_exists() will find '/tmp/' exists, but
	 * BLI_make_file_string will create string that has it most likely on C:\
	 * through get_default_root().
	 * If there is no C:\tmp autosave fails. */
	if (!BLI_exists(BKE_tempdir_base())) {
		savedir = BKE_appdir_folder_id_create(BLENDER_USER_AUTOSAVE, NULL);
		BLI_make_file_string("/", filepath, savedir, path);
		return;
	}
#endif

	BLI_make_file_string("/", filepath, BKE_tempdir_base(), path);
}

void WM_autosave_init(wmWindowManager *wm)
{
	wm_autosave_timer_ended(wm);

	if (U.flag & USER_AUTOSAVE)
		wm->autosavetimer = WM_event_add_timer(wm, NULL, TIMERAUTOSAVE, U.savetime * 60.0);
}

void wm_autosave_timer(const bContext *C, wmWindowManager *wm, wmTimer *UNUSED(wt))
{
	wmWindow *win;
	wmEventHandler *handler;
	char filepath[FILE_MAX];
	
	WM_event_remove_timer(wm, NULL, wm->autosavetimer);

	/* if a modal operator is running, don't autosave, but try again in 10 seconds */
	for (win = wm->windows.first; win; win = win->next) {
		for (handler = win->modalhandlers.first; handler; handler = handler->next) {
			if (handler->op) {
				wm->autosavetimer = WM_event_add_timer(wm, NULL, TIMERAUTOSAVE, 10.0);
				if (G.debug) {
					printf("Skipping auto-save, modal operator running, retrying in ten seconds...\n");
				}
				return;
			}
		}
	}

	wm_autosave_location(filepath);

	if (U.uiflag & USER_GLOBALUNDO) {
		/* fast save of last undobuffer, now with UI */
		BKE_undo_save_file(filepath);
	}
	else {
		/*  save as regular blend file */
		int fileflags = G.fileflags & ~(G_FILE_COMPRESS | G_FILE_AUTOPLAY | G_FILE_HISTORY);

		ED_editors_flush_edits(C, false);

		/* Error reporting into console */
		BLO_write_file(CTX_data_main(C), filepath, fileflags, NULL, NULL);
	}
	/* do timer after file write, just in case file write takes a long time */
	wm->autosavetimer = WM_event_add_timer(wm, NULL, TIMERAUTOSAVE, U.savetime * 60.0);
}

void wm_autosave_timer_ended(wmWindowManager *wm)
{
	if (wm->autosavetimer) {
		WM_event_remove_timer(wm, NULL, wm->autosavetimer);
		wm->autosavetimer = NULL;
	}
}

void wm_autosave_delete(void)
{
	char filename[FILE_MAX];
	
	wm_autosave_location(filename);

	if (BLI_exists(filename)) {
		char str[FILE_MAX];
		BLI_make_file_string("/", str, BKE_tempdir_base(), BLENDER_QUIT_FILE);

		/* if global undo; remove tempsave, otherwise rename */
		if (U.uiflag & USER_GLOBALUNDO) BLI_delete(filename, false, false);
		else BLI_rename(filename, str);
	}
}

void wm_autosave_read(bContext *C, ReportList *reports)
{
	char filename[FILE_MAX];

	wm_autosave_location(filename);
	WM_file_read(C, filename, reports);
}


/** \name Initialize WM_OT_open_xxx properties
 *
 * Check if load_ui was set by the caller.
 * Fall back to user preference when file flags not specified.
 *
 * \{ */

void wm_open_init_load_ui(wmOperator *op, bool use_prefs)
{
	PropertyRNA *prop = RNA_struct_find_property(op->ptr, "load_ui");
	if (!RNA_property_is_set(op->ptr, prop)) {
		bool value = use_prefs ?
		             ((U.flag & USER_FILENOUI) == 0) :
		             ((G.fileflags & G_FILE_NO_UI) == 0);

		RNA_property_boolean_set(op->ptr, prop, value);
	}
}

void wm_open_init_use_scripts(wmOperator *op, bool use_prefs)
{
	PropertyRNA *prop = RNA_struct_find_property(op->ptr, "use_scripts");
	if (!RNA_property_is_set(op->ptr, prop)) {
		/* use G_SCRIPT_AUTOEXEC rather than the userpref because this means if
		 * the flag has been disabled from the command line, then opening
		 * from the menu wont enable this setting. */
		bool value = use_prefs ?
		             ((U.flag & USER_SCRIPT_AUTOEXEC_DISABLE) == 0) :
		             ((G.f & G_SCRIPT_AUTOEXEC) != 0);

		RNA_property_boolean_set(op->ptr, prop, value);
	}
}

/** \} */

void WM_file_tag_modified(const bContext *C)
{
	wmWindowManager *wm = CTX_wm_manager(C);
	if (wm->file_saved) {
		wm->file_saved = 0;
		/* notifier that data changed, for save-over warning or header */
		WM_event_add_notifier(C, NC_WM | ND_DATACHANGED, NULL);
	}
}

/** \name Preferences/startup save & load.
 *
 * \{ */

/**
 * \see #wm_file_write wraps #BLO_write_file in a similar way.
 */
static int wm_homefile_write_exec(bContext *C, wmOperator *op)
{
	wmWindowManager *wm = CTX_wm_manager(C);
	wmWindow *win = CTX_wm_window(C);
	char filepath[FILE_MAX];
	int fileflags;

	BLI_callback_exec(G.main, NULL, BLI_CB_EVT_SAVE_PRE);

	/* check current window and close it if temp */
	if (win && win->screen->temp)
		wm_window_close(C, wm, win);

	/* update keymaps in user preferences */
	WM_keyconfig_update(wm);

	BLI_make_file_string("/", filepath, BKE_appdir_folder_id_create(BLENDER_USER_CONFIG, NULL), BLENDER_STARTUP_FILE);
	printf("trying to save homefile at %s ", filepath);

	ED_editors_flush_edits(C, false);

	/*  force save as regular blend file */
	fileflags = G.fileflags & ~(G_FILE_COMPRESS | G_FILE_AUTOPLAY | G_FILE_HISTORY);

	if (BLO_write_file(CTX_data_main(C), filepath, fileflags | G_FILE_USERPREFS, op->reports, NULL) == 0) {
		printf("fail\n");
		return OPERATOR_CANCELLED;
	}

	printf("ok\n");

	G.save_over = 0;

	BLI_callback_exec(G.main, NULL, BLI_CB_EVT_SAVE_POST);

	return OPERATOR_FINISHED;
}

void WM_OT_save_homefile(wmOperatorType *ot)
{
	ot->name = "Save Startup File";
	ot->idname = "WM_OT_save_homefile";
	ot->description = "Make the current file the default .blend file, includes preferences";

	ot->invoke = WM_operator_confirm;
	ot->exec = wm_homefile_write_exec;
}

static int wm_userpref_autoexec_add_exec(bContext *UNUSED(C), wmOperator *UNUSED(op))
{
	bPathCompare *path_cmp = MEM_callocN(sizeof(bPathCompare), "bPathCompare");
	BLI_addtail(&U.autoexec_paths, path_cmp);
	return OPERATOR_FINISHED;
}

void WM_OT_userpref_autoexec_path_add(wmOperatorType *ot)
{
	ot->name = "Add Autoexec Path";
	ot->idname = "WM_OT_userpref_autoexec_path_add";
	ot->description = "Add path to exclude from autoexecution";

	ot->exec = wm_userpref_autoexec_add_exec;

	ot->flag = OPTYPE_INTERNAL;
}

static int wm_userpref_autoexec_remove_exec(bContext *UNUSED(C), wmOperator *op)
{
	const int index = RNA_int_get(op->ptr, "index");
	bPathCompare *path_cmp = BLI_findlink(&U.autoexec_paths, index);
	if (path_cmp) {
		BLI_freelinkN(&U.autoexec_paths, path_cmp);
	}
	return OPERATOR_FINISHED;
}

void WM_OT_userpref_autoexec_path_remove(wmOperatorType *ot)
{
	ot->name = "Remove Autoexec Path";
	ot->idname = "WM_OT_userpref_autoexec_path_remove";
	ot->description = "Remove path to exclude from autoexecution";

	ot->exec = wm_userpref_autoexec_remove_exec;

	ot->flag = OPTYPE_INTERNAL;

	RNA_def_int(ot->srna, "index", 0, 0, INT_MAX, "Index", "", 0, 1000);
}

/* Only save the prefs block. operator entry */
static int wm_userpref_write_exec(bContext *C, wmOperator *op)
{
	wmWindowManager *wm = CTX_wm_manager(C);
	char filepath[FILE_MAX];

	/* update keymaps in user preferences */
	WM_keyconfig_update(wm);

	BLI_make_file_string("/", filepath, BKE_appdir_folder_id_create(BLENDER_USER_CONFIG, NULL), BLENDER_USERPREF_FILE);
	printf("trying to save userpref at %s ", filepath);

	if (BKE_blendfile_write_userdef(filepath, op->reports) == 0) {
		printf("fail\n");
		return OPERATOR_CANCELLED;
	}

	printf("ok\n");

	return OPERATOR_FINISHED;
}

void WM_OT_save_userpref(wmOperatorType *ot)
{
	ot->name = "Save User Settings";
	ot->idname = "WM_OT_save_userpref";
	ot->description = "Save user preferences separately, overrides startup file preferences";

	ot->invoke = WM_operator_confirm;
	ot->exec = wm_userpref_write_exec;
}

static int wm_history_file_read_exec(bContext *UNUSED(C), wmOperator *UNUSED(op))
{
	ED_file_read_bookmarks();
	wm_history_file_read();
	return OPERATOR_FINISHED;
}

void WM_OT_read_history(wmOperatorType *ot)
{
	ot->name = "Reload History File";
	ot->idname = "WM_OT_read_history";
	ot->description = "Reloads history and bookmarks";

	ot->invoke = WM_operator_confirm;
	ot->exec = wm_history_file_read_exec;

	/* this operator is only used for loading settings from a previous blender install */
	ot->flag = OPTYPE_INTERNAL;
}

static int wm_homefile_read_exec(bContext *C, wmOperator *op)
{
	const bool from_memory = (STREQ(op->type->idname, "WM_OT_read_factory_settings"));
	char filepath_buf[FILE_MAX];
	const char *filepath = NULL;

	if (!from_memory) {
		PropertyRNA *prop = RNA_struct_find_property(op->ptr, "filepath");

		/* This can be used when loading of a start-up file should only change
		 * the scene content but keep the blender UI as it is. */
		wm_open_init_load_ui(op, true);
		BKE_BIT_TEST_SET(G.fileflags, !RNA_boolean_get(op->ptr, "load_ui"), G_FILE_NO_UI);

		if (RNA_property_is_set(op->ptr, prop)) {
			RNA_property_string_get(op->ptr, prop, filepath_buf);
			filepath = filepath_buf;
			if (BLI_access(filepath, R_OK)) {
				BKE_reportf(op->reports, RPT_ERROR, "Can't read alternative start-up file: '%s'", filepath);
				return OPERATOR_CANCELLED;
			}
		}
	}
	else {
		/* always load UI for factory settings (prefs will re-init) */
		G.fileflags &= ~G_FILE_NO_UI;
	}

	return wm_homefile_read(C, op->reports, from_memory, filepath) ? OPERATOR_FINISHED : OPERATOR_CANCELLED;
}

void WM_OT_read_homefile(wmOperatorType *ot)
{
	PropertyRNA *prop;
	ot->name = "Reload Start-Up File";
	ot->idname = "WM_OT_read_homefile";
	ot->description = "Open the default file (doesn't save the current file)";

	ot->invoke = WM_operator_confirm;
	ot->exec = wm_homefile_read_exec;

	prop = RNA_def_string_file_path(ot->srna, "filepath", NULL,
	                                FILE_MAX, "File Path",
	                                "Path to an alternative start-up file");
	RNA_def_property_flag(prop, PROP_HIDDEN);

	/* So scripts can use an alternative start-up file without the UI */
	prop = RNA_def_boolean(ot->srna, "load_ui", true, "Load UI",
	                       "Load user interface setup from the .blend file");
	RNA_def_property_flag(prop, PROP_HIDDEN | PROP_SKIP_SAVE);

	/* omit poll to run in background mode */
}

void WM_OT_read_factory_settings(wmOperatorType *ot)
{
	ot->name = "Load Factory Settings";
	ot->idname = "WM_OT_read_factory_settings";
	ot->description = "Load default file and user preferences";

	ot->invoke = WM_operator_confirm;
	ot->exec = wm_homefile_read_exec;
	/* omit poll to run in background mode */
}

/** \} */

/** \name Open main .blend file.
 *
 * \{ */

/**
 * Wrap #WM_file_read, shared by file reading operators.
 */
static bool wm_file_read_opwrap(bContext *C, const char *filepath, ReportList *reports,
                                const bool autoexec_init)
{
	bool success;

	/* XXX wm in context is not set correctly after WM_file_read -> crash */
	/* do it before for now, but is this correct with multiple windows? */
	WM_event_add_notifier(C, NC_WINDOW, NULL);

	if (autoexec_init) {
		WM_file_autoexec_init(filepath);
	}

	success = WM_file_read(C, filepath, reports);

	return success;
}

/* currently fits in a pointer */
struct FileRuntime {
	bool is_untrusted;
};

static int wm_open_mainfile_invoke(bContext *C, wmOperator *op, const wmEvent *UNUSED(event))
{
	const char *openname = G.main->name;

	if (CTX_wm_window(C) == NULL) {
		/* in rare cases this could happen, when trying to invoke in background
		 * mode on load for example. Don't use poll for this because exec()
		 * can still run without a window */
		BKE_report(op->reports, RPT_ERROR, "Context window not set");
		return OPERATOR_CANCELLED;
	}

	/* if possible, get the name of the most recently used .blend file */
	if (G.recent_files.first) {
		struct RecentFile *recent = G.recent_files.first;
		openname = recent->filepath;
	}

	RNA_string_set(op->ptr, "filepath", openname);
	wm_open_init_load_ui(op, true);
	wm_open_init_use_scripts(op, true);
	op->customdata = NULL;

	WM_event_add_fileselect(C, op);

	return OPERATOR_RUNNING_MODAL;
}

static int wm_open_mainfile_exec(bContext *C, wmOperator *op)
{
	char filepath[FILE_MAX];
	bool success;

	RNA_string_get(op->ptr, "filepath", filepath);

	/* re-use last loaded setting so we can reload a file without changing */
	wm_open_init_load_ui(op, false);
	wm_open_init_use_scripts(op, false);

	if (RNA_boolean_get(op->ptr, "load_ui"))
		G.fileflags &= ~G_FILE_NO_UI;
	else
		G.fileflags |= G_FILE_NO_UI;

	if (RNA_boolean_get(op->ptr, "use_scripts"))
		G.f |= G_SCRIPT_AUTOEXEC;
	else
		G.f &= ~G_SCRIPT_AUTOEXEC;

	success = wm_file_read_opwrap(C, filepath, op->reports, !(G.f & G_SCRIPT_AUTOEXEC));

	/* for file open also popup for warnings, not only errors */
	BKE_report_print_level_set(op->reports, RPT_WARNING);

	if (success) {
		return OPERATOR_FINISHED;
	}
	else {
		return OPERATOR_CANCELLED;
	}
}

static bool wm_open_mainfile_check(bContext *UNUSED(C), wmOperator *op)
{
	struct FileRuntime *file_info = (struct FileRuntime *)&op->customdata;
	PropertyRNA *prop = RNA_struct_find_property(op->ptr, "use_scripts");
	bool is_untrusted = false;
	char path[FILE_MAX];
	char *lslash;

	RNA_string_get(op->ptr, "filepath", path);

	/* get the dir */
	lslash = (char *)BLI_last_slash(path);
	if (lslash) *(lslash + 1) = '\0';

	if ((U.flag & USER_SCRIPT_AUTOEXEC_DISABLE) == 0) {
		if (BKE_autoexec_match(path) == true) {
			RNA_property_boolean_set(op->ptr, prop, false);
			is_untrusted = true;
		}
	}

	if (file_info) {
		file_info->is_untrusted = is_untrusted;
	}

	return is_untrusted;
}

static void wm_open_mainfile_ui(bContext *UNUSED(C), wmOperator *op)
{
	struct FileRuntime *file_info = (struct FileRuntime *)&op->customdata;
	uiLayout *layout = op->layout;
	uiLayout *col = op->layout;
	const char *autoexec_text;

	uiItemR(layout, op->ptr, "load_ui", 0, NULL, ICON_NONE);

	col = uiLayoutColumn(layout, false);
	if (file_info->is_untrusted) {
		autoexec_text = IFACE_("Trusted Source [Untrusted Path]");
		uiLayoutSetActive(col, false);
		uiLayoutSetEnabled(col, false);
	}
	else {
		autoexec_text = IFACE_("Trusted Source");
	}

	uiItemR(col, op->ptr, "use_scripts", 0, autoexec_text, ICON_NONE);
}

void WM_OT_open_mainfile(wmOperatorType *ot)
{
	ot->name = "Open Blender File";
	ot->idname = "WM_OT_open_mainfile";
	ot->description = "Open a Blender file";

	ot->invoke = wm_open_mainfile_invoke;
	ot->exec = wm_open_mainfile_exec;
	ot->check = wm_open_mainfile_check;
	ot->ui = wm_open_mainfile_ui;
	/* omit window poll so this can work in background mode */

	WM_operator_properties_filesel(
	        ot, FILE_TYPE_FOLDER | FILE_TYPE_BLENDER, FILE_BLENDER, FILE_OPENFILE,
	        WM_FILESEL_FILEPATH, FILE_DEFAULTDISPLAY, FILE_SORT_ALPHA);

	RNA_def_boolean(ot->srna, "load_ui", true, "Load UI", "Load user interface setup in the .blend file");
	RNA_def_boolean(ot->srna, "use_scripts", true, "Trusted Source",
	                "Allow .blend file to execute scripts automatically, default available from system preferences");
}

/** \} */

/** \name Reload (revert) main .blend file.
 *
 * \{ */

static int wm_revert_mainfile_exec(bContext *C, wmOperator *op)
{
	bool success;
	char filepath[FILE_MAX];

	wm_open_init_use_scripts(op, false);

	if (RNA_boolean_get(op->ptr, "use_scripts"))
		G.f |= G_SCRIPT_AUTOEXEC;
	else
		G.f &= ~G_SCRIPT_AUTOEXEC;

	BLI_strncpy(filepath, G.main->name, sizeof(filepath));
	success = wm_file_read_opwrap(C, filepath, op->reports, !(G.f & G_SCRIPT_AUTOEXEC));

	if (success) {
		return OPERATOR_FINISHED;
	}
	else {
		return OPERATOR_CANCELLED;
	}
}

static int wm_revert_mainfile_poll(bContext *UNUSED(C))
{
	return G.relbase_valid;
}

void WM_OT_revert_mainfile(wmOperatorType *ot)
{
	ot->name = "Revert";
	ot->idname = "WM_OT_revert_mainfile";
	ot->description = "Reload the saved file";
	ot->invoke = WM_operator_confirm;

	RNA_def_boolean(ot->srna, "use_scripts", true, "Trusted Source",
	                "Allow .blend file to execute scripts automatically, default available from system preferences");

	ot->exec = wm_revert_mainfile_exec;
	ot->poll = wm_revert_mainfile_poll;
}

/** \} */

/** \name Recover last session & auto-save.
 *
 * \{ */

void WM_recover_last_session(bContext *C, ReportList *reports)
{
	char filepath[FILE_MAX];

	BLI_make_file_string("/", filepath, BKE_tempdir_base(), BLENDER_QUIT_FILE);
	/* if reports==NULL, it's called directly without operator, we add a quick check here */
	if (reports || BLI_exists(filepath)) {
		G.fileflags |= G_FILE_RECOVER;

		wm_file_read_opwrap(C, filepath, reports, true);

		G.fileflags &= ~G_FILE_RECOVER;

		/* XXX bad global... fixme */
		if (G.main->name[0])
			G.file_loaded = 1;	/* prevents splash to show */
		else {
			G.relbase_valid = 0;
			G.save_over = 0;    /* start with save preference untitled.blend */
		}

	}
}

static int wm_recover_last_session_exec(bContext *C, wmOperator *op)
{
	WM_recover_last_session(C, op->reports);
	return OPERATOR_FINISHED;
}

void WM_OT_recover_last_session(wmOperatorType *ot)
{
	ot->name = "Recover Last Session";
	ot->idname = "WM_OT_recover_last_session";
	ot->description = "Open the last closed file (\"" BLENDER_QUIT_FILE "\")";
	ot->invoke = WM_operator_confirm;

	ot->exec = wm_recover_last_session_exec;
}

static int wm_recover_auto_save_exec(bContext *C, wmOperator *op)
{
	char filepath[FILE_MAX];
	bool success;

	RNA_string_get(op->ptr, "filepath", filepath);

	G.fileflags |= G_FILE_RECOVER;

	success = wm_file_read_opwrap(C, filepath, op->reports, true);

	G.fileflags &= ~G_FILE_RECOVER;

	if (success) {
		return OPERATOR_FINISHED;
	}
	else {
		return OPERATOR_CANCELLED;
	}
}

static int wm_recover_auto_save_invoke(bContext *C, wmOperator *op, const wmEvent *UNUSED(event))
{
	char filename[FILE_MAX];

	wm_autosave_location(filename);
	RNA_string_set(op->ptr, "filepath", filename);
	WM_event_add_fileselect(C, op);

	return OPERATOR_RUNNING_MODAL;
}

void WM_OT_recover_auto_save(wmOperatorType *ot)
{
	ot->name = "Recover Auto Save";
	ot->idname = "WM_OT_recover_auto_save";
	ot->description = "Open an automatically saved file to recover it";

	ot->exec = wm_recover_auto_save_exec;
	ot->invoke = wm_recover_auto_save_invoke;

	WM_operator_properties_filesel(
	        ot, FILE_TYPE_BLENDER, FILE_BLENDER, FILE_OPENFILE,
	        WM_FILESEL_FILEPATH, FILE_LONGDISPLAY, FILE_SORT_TIME);
}

/** \} */

/** \name Save main .blend file.
 *
 * \{ */

static void wm_filepath_default(char *filepath)
{
	if (G.save_over == false) {
		BLI_ensure_filename(filepath, FILE_MAX, "untitled.blend");
	}
}

static void save_set_compress(wmOperator *op)
{
	PropertyRNA *prop;

	prop = RNA_struct_find_property(op->ptr, "compress");
	if (!RNA_property_is_set(op->ptr, prop)) {
		if (G.save_over) {  /* keep flag for existing file */
			RNA_property_boolean_set(op->ptr, prop, (G.fileflags & G_FILE_COMPRESS) != 0);
		}
		else {  /* use userdef for new file */
			RNA_property_boolean_set(op->ptr, prop, (U.flag & USER_FILECOMPRESS) != 0);
		}
	}
}

static void save_set_filepath(wmOperator *op)
{
	PropertyRNA *prop;
	char name[FILE_MAX];

	prop = RNA_struct_find_property(op->ptr, "filepath");
	if (!RNA_property_is_set(op->ptr, prop)) {
		/* if not saved before, get the name of the most recently used .blend file */
		if (G.main->name[0] == 0 && G.recent_files.first) {
			struct RecentFile *recent = G.recent_files.first;
			BLI_strncpy(name, recent->filepath, FILE_MAX);
		}
		else {
			BLI_strncpy(name, G.main->name, FILE_MAX);
		}

		wm_filepath_default(name);
		RNA_property_string_set(op->ptr, prop, name);
	}
}

static int wm_save_as_mainfile_invoke(bContext *C, wmOperator *op, const wmEvent *UNUSED(event))
{

	save_set_compress(op);
	save_set_filepath(op);

	WM_event_add_fileselect(C, op);

	return OPERATOR_RUNNING_MODAL;
}

/* function used for WM_OT_save_mainfile too */
static int wm_save_as_mainfile_exec(bContext *C, wmOperator *op)
{
	char path[FILE_MAX];
	int fileflags;

	save_set_compress(op);

	if (RNA_struct_property_is_set(op->ptr, "filepath")) {
		RNA_string_get(op->ptr, "filepath", path);
	}
	else {
		BLI_strncpy(path, G.main->name, FILE_MAX);
		wm_filepath_default(path);
	}

	fileflags = G.fileflags & ~G_FILE_USERPREFS;

	/* set compression flag */
	BKE_BIT_TEST_SET(fileflags, RNA_boolean_get(op->ptr, "compress"),
	                 G_FILE_COMPRESS);
	BKE_BIT_TEST_SET(fileflags, RNA_boolean_get(op->ptr, "relative_remap"),
	                 G_FILE_RELATIVE_REMAP);
	BKE_BIT_TEST_SET(fileflags,
	                 (RNA_struct_property_is_set(op->ptr, "copy") &&
	                  RNA_boolean_get(op->ptr, "copy")),
	                 G_FILE_SAVE_COPY);

#ifdef USE_BMESH_SAVE_AS_COMPAT
	BKE_BIT_TEST_SET(fileflags,
	                 (RNA_struct_find_property(op->ptr, "use_mesh_compat") &&
	                  RNA_boolean_get(op->ptr, "use_mesh_compat")),
	                 G_FILE_MESH_COMPAT);
#else
#  error "don't remove by accident"
#endif

	if (wm_file_write(C, path, fileflags, op->reports) != 0)
		return OPERATOR_CANCELLED;

	WM_event_add_notifier(C, NC_WM | ND_FILESAVE, NULL);

	return OPERATOR_FINISHED;
}

/* function used for WM_OT_save_mainfile too */
static bool blend_save_check(bContext *UNUSED(C), wmOperator *op)
{
	char filepath[FILE_MAX];
	RNA_string_get(op->ptr, "filepath", filepath);
	if (!BLO_has_bfile_extension(filepath)) {
		/* some users would prefer BLI_replace_extension(),
		 * we keep getting nitpicking bug reports about this - campbell */
		BLI_ensure_extension(filepath, FILE_MAX, ".blend");
		RNA_string_set(op->ptr, "filepath", filepath);
		return true;
	}
	return false;
}

void WM_OT_save_as_mainfile(wmOperatorType *ot)
{
	PropertyRNA *prop;

	ot->name = "Save As Blender File";
	ot->idname = "WM_OT_save_as_mainfile";
	ot->description = "Save the current file in the desired location";

	ot->invoke = wm_save_as_mainfile_invoke;
	ot->exec = wm_save_as_mainfile_exec;
	ot->check = blend_save_check;
	/* omit window poll so this can work in background mode */

	WM_operator_properties_filesel(
	        ot, FILE_TYPE_FOLDER | FILE_TYPE_BLENDER, FILE_BLENDER, FILE_SAVE,
	        WM_FILESEL_FILEPATH, FILE_DEFAULTDISPLAY, FILE_SORT_ALPHA);
	RNA_def_boolean(ot->srna, "compress", false, "Compress", "Write compressed .blend file");
	RNA_def_boolean(ot->srna, "relative_remap", true, "Remap Relative",
	                "Remap relative paths when saving in a different directory");
	prop = RNA_def_boolean(ot->srna, "copy", false, "Save Copy",
	                "Save a copy of the actual working state but does not make saved file active");
	RNA_def_property_flag(prop, PROP_SKIP_SAVE);
#ifdef USE_BMESH_SAVE_AS_COMPAT
	RNA_def_boolean(ot->srna, "use_mesh_compat", false, "Legacy Mesh Format",
	                "Save using legacy mesh format (no ngons) - WARNING: only saves tris and quads, other ngons will "
	                "be lost (no implicit triangulation)");
#endif
}

static int wm_save_mainfile_invoke(bContext *C, wmOperator *op, const wmEvent *UNUSED(event))
{
	int ret;

	/* cancel if no active window */
	if (CTX_wm_window(C) == NULL)
		return OPERATOR_CANCELLED;

	save_set_compress(op);
	save_set_filepath(op);

	/* if we're saving for the first time and prefer relative paths - any existing paths will be absolute,
	 * enable the option to remap paths to avoid confusion [#37240] */
	if ((G.relbase_valid == false) && (U.flag & USER_RELPATHS)) {
		PropertyRNA *prop = RNA_struct_find_property(op->ptr, "relative_remap");
		if (!RNA_property_is_set(op->ptr, prop)) {
			RNA_property_boolean_set(op->ptr, prop, true);
		}
	}

	if (G.save_over) {
		char path[FILE_MAX];

		RNA_string_get(op->ptr, "filepath", path);
		if (BLI_exists(path)) {
			ret = WM_operator_confirm_message_ex(C, op, IFACE_("Save Over?"), ICON_QUESTION, path);
		}
		else {
			ret = wm_save_as_mainfile_exec(C, op);
		}
	}
	else {
		WM_event_add_fileselect(C, op);
		ret = OPERATOR_RUNNING_MODAL;
	}

	return ret;
}

void WM_OT_save_mainfile(wmOperatorType *ot)
{
	ot->name = "Save Blender File";
	ot->idname = "WM_OT_save_mainfile";
	ot->description = "Save the current Blender file";

	ot->invoke = wm_save_mainfile_invoke;
	ot->exec = wm_save_as_mainfile_exec;
	ot->check = blend_save_check;
	/* omit window poll so this can work in background mode */

	WM_operator_properties_filesel(
	        ot, FILE_TYPE_FOLDER | FILE_TYPE_BLENDER, FILE_BLENDER, FILE_SAVE,
	        WM_FILESEL_FILEPATH, FILE_DEFAULTDISPLAY, FILE_SORT_ALPHA);
	RNA_def_boolean(ot->srna, "compress", false, "Compress", "Write compressed .blend file");
	RNA_def_boolean(ot->srna, "relative_remap", false, "Remap Relative",
	                "Remap relative paths when saving in a different directory");
}

/** \} */<|MERGE_RESOLUTION|>--- conflicted
+++ resolved
@@ -750,88 +750,11 @@
 	G.save_over = 0;    // start with save preference untitled.blend
 	G.fileflags &= ~G_FILE_AUTOPLAY;    /*  disable autoplay in startup.blend... */
 
-<<<<<<< HEAD
-//	refresh_interface_font();
-	
-//	undo_editmode_clear();
-	BKE_undo_reset();
-	BKE_undo_write(C, "original");  /* save current state */
-
-	CTX_wm_window_set(C, CTX_wm_manager(C)->windows.first);
-
-	ED_editors_init(C);
-	DAG_on_visible_update(CTX_data_main(C), true);
-
-#ifdef WITH_PYTHON
-	if (CTX_py_init_get(C)) {
-		/* sync addons, these may have changed from the defaults */
-		BPY_string_exec(C, "__import__('addon_utils').reset_all()");
-
-		BPY_python_reset(C);
-	}
-#endif
-
-	WM_operatortype_last_properties_clear_all();
-
-	/* important to do before NULL'ing the context */
-	BLI_callback_exec(CTX_data_main(C), NULL, BLI_CB_EVT_VERSION_UPDATE);
-	BLI_callback_exec(CTX_data_main(C), NULL, BLI_CB_EVT_LOAD_POST);
-
-	WM_event_add_notifier(C, NC_WM | ND_FILEREAD, NULL);
-
-	/* in background mode the scene will stay NULL */
-	if (!G.background) {
-		CTX_wm_window_set(C, NULL); /* exits queues */
-	}
-=======
 	wm_file_read_post(C, true);
->>>>>>> b76dbf5e
 
 	return true;
 }
 
-<<<<<<< HEAD
-int wm_history_file_read_exec(bContext *UNUSED(C), wmOperator *UNUSED(op))
-{
-	ED_file_read_bookmarks();
-	wm_history_file_read();
-	return OPERATOR_FINISHED;
-}
-
-int wm_homefile_read_exec(bContext *C, wmOperator *op)
-{
-	const bool from_memory = (STREQ(op->type->idname, "WM_OT_read_factory_settings"));
-	char filepath_buf[FILE_MAX];
-	const char *filepath = NULL;
-
-	if (!from_memory) {
-		PropertyRNA *prop = RNA_struct_find_property(op->ptr, "filepath");
-
-		/* This can be used when loading of a start-up file should only change
-		 * the scene content but keep the blender UI as it is. */
-		wm_open_init_load_ui(op, true);
-		BKE_BIT_TEST_SET(G.fileflags, !RNA_boolean_get(op->ptr, "load_ui"), G_FILE_NO_UI);
-
-		if (RNA_property_is_set(op->ptr, prop)) {
-			RNA_property_string_get(op->ptr, prop, filepath_buf);
-			filepath = filepath_buf;
-			if (BLI_access(filepath, R_OK)) {
-				BKE_reportf(op->reports, RPT_ERROR, "Can't read alternative start-up file: '%s'", filepath);
-				return OPERATOR_CANCELLED;
-			}
-		}
-	}
-
-	else {
-		/* always load UI for factory settings (prefs will re-init) */
-		G.fileflags &= ~G_FILE_NO_UI;
-	}
-
-	return wm_homefile_read(C, op->reports, from_memory, filepath) ? OPERATOR_FINISHED : OPERATOR_CANCELLED;
-}
-
-=======
->>>>>>> b76dbf5e
 /** \name WM History File API
  * \{ */
 
@@ -1148,7 +1071,6 @@
 		}
 
 		ret = 0;  /* Success. */
-<<<<<<< HEAD
 	}
 
 	if (ibuf_thumb) {
@@ -1156,52 +1078,6 @@
 	}
 	if (thumb && thumb != main_thumb) {
 		MEM_freeN(thumb);
-	}
-
-	WM_cursor_wait(0);
-
-	return ret;
-}
-
-/**
- * \see #wm_file_write wraps #BLO_write_file in a similar way.
- */
-int wm_homefile_write_exec(bContext *C, wmOperator *op)
-{
-	wmWindowManager *wm = CTX_wm_manager(C);
-	wmWindow *win = CTX_wm_window(C);
-	char filepath[FILE_MAX];
-	int fileflags;
-
-	BLI_callback_exec(G.main, NULL, BLI_CB_EVT_SAVE_PRE);
-
-	/* check current window and close it if temp */
-	if (win && win->screen->temp)
-		wm_window_close(C, wm, win);
-	
-	/* update keymaps in user preferences */
-	WM_keyconfig_update(wm);
-	
-	BLI_make_file_string("/", filepath, BKE_appdir_folder_id_create(BLENDER_USER_CONFIG, NULL), BLENDER_STARTUP_FILE);
-	printf("trying to save homefile at %s ", filepath);
-	
-	ED_editors_flush_edits(C, false);
-
-	/*  force save as regular blend file */
-	fileflags = G.fileflags & ~(G_FILE_COMPRESS | G_FILE_AUTOPLAY | G_FILE_HISTORY);
-
-	if (BLO_write_file(CTX_data_main(C), filepath, fileflags | G_FILE_USERPREFS, op->reports, NULL) == 0) {
-		printf("fail\n");
-		return OPERATOR_CANCELLED;
-=======
-	}
-
-	if (ibuf_thumb) {
-		IMB_freeImBuf(ibuf_thumb);
-	}
-	if (thumb && thumb != main_thumb) {
-		MEM_freeN(thumb);
->>>>>>> b76dbf5e
 	}
 
 	WM_cursor_wait(0);
