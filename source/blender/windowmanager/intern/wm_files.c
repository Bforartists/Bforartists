/* SPDX-License-Identifier: GPL-2.0-or-later
 * Copyright 2001-2002 NaN Holding BV. All rights reserved. */

/** \file
 * \ingroup wm
 *
 * User level access for blend file read/write, file-history and user-preferences
 * (including relevant operators).
 */

/* placed up here because of crappy
 * winsock stuff.
 */
#include <errno.h>
#include <fcntl.h> /* for open flags (O_BINARY, O_RDONLY). */
#include <stddef.h>
#include <string.h>

#ifdef WIN32
/* Need to include windows.h so _WIN32_IE is defined. */
#  include <windows.h>
#  ifndef _WIN32_IE
/* Minimal requirements for SHGetSpecialFolderPath on MINGW MSVC has this defined already. */
#    define _WIN32_IE 0x0400
#  endif
/* For SHGetSpecialFolderPath, has to be done before BLI_winstuff
 * because 'near' is disabled through BLI_windstuff */
#  include "BLI_winstuff.h"
#  include <shlobj.h>
#endif

#include "MEM_CacheLimiterC-Api.h"
#include "MEM_guardedalloc.h"

#include "BLI_blenlib.h"
#include "BLI_fileops_types.h"
#include "BLI_filereader.h"
#include "BLI_linklist.h"
#include "BLI_math.h"
#include "BLI_system.h"
#include "BLI_threads.h"
#include "BLI_timer.h"
#include "BLI_utildefines.h"
#include BLI_SYSTEM_PID_H

#include "PIL_time.h"

#include "BLT_translation.h"

#include "BLF_api.h"

#include "DNA_object_types.h"
#include "DNA_scene_types.h"
#include "DNA_screen_types.h"
#include "DNA_space_types.h"
#include "DNA_userdef_types.h"
#include "DNA_windowmanager_types.h"
#include "DNA_workspace_types.h"

#include "BKE_addon.h"
#include "BKE_appdir.h"
#include "BKE_asset_library.h"
#include "BKE_autoexec.h"
#include "BKE_blender.h"
#include "BKE_blendfile.h"
#include "BKE_callbacks.h"
#include "BKE_context.h"
#include "BKE_global.h"
#include "BKE_idprop.h"
#include "BKE_lib_id.h"
#include "BKE_lib_override.h"
#include "BKE_lib_remap.h"
#include "BKE_main.h"
#include "BKE_packedFile.h"
#include "BKE_report.h"
#include "BKE_scene.h"
#include "BKE_screen.h"
#include "BKE_sound.h"
#include "BKE_undo_system.h"
#include "BKE_workspace.h"

#include "BLO_readfile.h"
#include "BLO_undofile.h" /* to save from an undo memfile */
#include "BLO_writefile.h"

#include "RNA_access.h"
#include "RNA_define.h"

#include "IMB_imbuf.h"
#include "IMB_imbuf_types.h"
#include "IMB_thumbs.h"

#include "ED_asset.h"
#include "ED_datafiles.h"
#include "ED_fileselect.h"
#include "ED_image.h"
#include "ED_outliner.h"
#include "ED_render.h"
#include "ED_screen.h"
#include "ED_undo.h"
#include "ED_util.h"
#include "ED_view3d.h"
#include "ED_view3d_offscreen.h"

#include "GHOST_C-api.h"
#include "GHOST_Path-api.h"

#include "UI_interface.h"
#include "UI_resources.h"
#include "UI_view2d.h"

/* only to report a missing engine */
#include "RE_engine.h"

#ifdef WITH_PYTHON
#  include "BPY_extern_python.h"
#  include "BPY_extern_run.h"
#endif

#include "DEG_depsgraph.h"

#include "WM_api.h"
#include "WM_message.h"
#include "WM_toolsystem.h"
#include "WM_types.h"

#include "wm.h"
#include "wm_event_system.h"
#include "wm_files.h"
#include "wm_window.h"

#include "CLG_log.h"

static RecentFile *wm_file_history_find(const char *filepath);
static void wm_history_file_free(RecentFile *recent);
static void wm_history_files_free(void);
static void wm_history_file_update(void);
static void wm_history_file_write(void);

static void wm_test_autorun_revert_action_exec(bContext *C);

static CLG_LogRef LOG = {"wm.files"};

/* -------------------------------------------------------------------- */
/** \name Misc Utility Functions
 * \{ */

void WM_file_tag_modified(void)
{
  wmWindowManager *wm = G_MAIN->wm.first;
  if (wm->file_saved) {
    wm->file_saved = 0;
    /* notifier that data changed, for save-over warning or header */
    WM_main_add_notifier(NC_WM | ND_DATACHANGED, NULL);
  }
}

bool wm_file_or_session_data_has_unsaved_changes(const Main *bmain, const wmWindowManager *wm)
{
  return !wm->file_saved || ED_image_should_save_modified(bmain) ||
         BKE_asset_library_has_any_unsaved_catalogs();
}

/** \} */

/* -------------------------------------------------------------------- */
/** \name Window Matching for File Reading
 * \{ */

/**
 * To be able to read files without windows closing, opening, moving
 * we try to prepare for worst case:
 * - active window gets active screen from file
 * - restoring the screens from non-active windows
 * Best case is all screens match, in that case they get assigned to proper window.
 */
static void wm_window_match_init(bContext *C, ListBase *wmlist)
{
  *wmlist = G_MAIN->wm;

  wmWindow *active_win = CTX_wm_window(C);

  /* first wrap up running stuff */
  /* code copied from wm_init_exit.c */
  LISTBASE_FOREACH (wmWindowManager *, wm, wmlist) {
    WM_jobs_kill_all(wm);

    LISTBASE_FOREACH (wmWindow *, win, &wm->windows) {
      CTX_wm_window_set(C, win); /* needed by operator close callbacks */
      WM_event_remove_handlers(C, &win->handlers);
      WM_event_remove_handlers(C, &win->modalhandlers);
      ED_screen_exit(C, win, WM_window_get_active_screen(win));
    }

    /* NOTE(@campbellbarton): Clear the message bus so it's always cleared on file load.
     * Otherwise it's cleared when "Load UI" is set (see #USER_FILENOUI & #wm_close_and_free).
     * However it's _not_ cleared when the UI is kept. This complicates use from add-ons
     * which can re-register subscribers on file-load. To support this use case,
     * it's best to have predictable behavior - always clear. */
    if (wm->message_bus != NULL) {
      WM_msgbus_destroy(wm->message_bus);
      wm->message_bus = NULL;
    }
  }

  BLI_listbase_clear(&G_MAIN->wm);

  /* reset active window */
  CTX_wm_window_set(C, active_win);

  /* XXX Hack! We have to clear context menu here, because removing all modalhandlers
   * above frees the active menu (at least, in the 'startup splash' case),
   * causing use-after-free error in later handling of the button callbacks in UI code
   * (see ui_apply_but_funcs_after()).
   * Tried solving this by always NULL-ing context's menu when setting wm/win/etc.,
   * but it broke popups refreshing (see T47632),
   * so for now just handling this specific case here. */
  CTX_wm_menu_set(C, NULL);

  ED_editors_exit(G_MAIN, true);
}

static void wm_window_substitute_old(wmWindowManager *oldwm,
                                     wmWindowManager *wm,
                                     wmWindow *oldwin,
                                     wmWindow *win)
{
  win->ghostwin = oldwin->ghostwin;
  win->gpuctx = oldwin->gpuctx;
  win->active = oldwin->active;
  if (win->active) {
    wm->winactive = win;
  }
  if (oldwm->windrawable == oldwin) {
    oldwm->windrawable = NULL;
    wm->windrawable = win;
  }

  /* File loading in background mode still calls this. */
  if (!G.background) {
    /* Pointer back. */
    GHOST_SetWindowUserData(win->ghostwin, win);
  }

  oldwin->ghostwin = NULL;
  oldwin->gpuctx = NULL;

  win->eventstate = oldwin->eventstate;
  win->event_last_handled = oldwin->event_last_handled;
  oldwin->eventstate = NULL;
  oldwin->event_last_handled = NULL;

  /* Ensure proper screen re-scaling. */
  win->sizex = oldwin->sizex;
  win->sizey = oldwin->sizey;
  win->posx = oldwin->posx;
  win->posy = oldwin->posy;
}

static void wm_window_match_keep_current_wm(const bContext *C,
                                            ListBase *current_wm_list,
                                            const bool load_ui,
                                            ListBase *r_new_wm_list)
{
  Main *bmain = CTX_data_main(C);
  wmWindowManager *wm = current_wm_list->first;
  bScreen *screen = NULL;

  /* match oldwm to new dbase, only old files */
  wm->initialized &= ~WM_WINDOW_IS_INIT;

  /* when loading without UI, no matching needed */
  if (load_ui && (screen = CTX_wm_screen(C))) {
    LISTBASE_FOREACH (wmWindow *, win, &wm->windows) {
      WorkSpace *workspace;

      BKE_workspace_layout_find_global(bmain, screen, &workspace);
      BKE_workspace_active_set(win->workspace_hook, workspace);
      win->scene = CTX_data_scene(C);

      /* all windows get active screen from file */
      if (screen->winid == 0) {
        WM_window_set_active_screen(win, workspace, screen);
      }
      else {
        WorkSpaceLayout *layout_old = WM_window_get_active_layout(win);
        WorkSpaceLayout *layout_new = ED_workspace_layout_duplicate(
            bmain, workspace, layout_old, win);

        WM_window_set_active_layout(win, workspace, layout_new);
      }

      bScreen *win_screen = WM_window_get_active_screen(win);
      win_screen->winid = win->winid;
    }
  }

  *r_new_wm_list = *current_wm_list;
}

static void wm_window_match_replace_by_file_wm(bContext *C,
                                               ListBase *current_wm_list,
                                               ListBase *readfile_wm_list,
                                               ListBase *r_new_wm_list)
{
  wmWindowManager *oldwm = current_wm_list->first;
  wmWindowManager *wm = readfile_wm_list->first; /* will become our new WM */

  /* Support window-manager ID references being held between file load operations by keeping
   * #Main.wm.first memory address in-place, while swapping all of it's contents.
   *
   * This is needed so items such as key-maps can be held by an add-on,
   * without it pointing to invalid memory, see: T86431 */
  {
    /* Referencing the window-manager pointer from elsewhere in the file is highly unlikely
     * however it's possible with ID-properties & animation-drivers.
     * At some point we could check on disallowing this since it doesn't seem practical. */
    Main *bmain = G_MAIN;
    BLI_assert(bmain->relations == NULL);
    BKE_libblock_remap(bmain, wm, oldwm, ID_REMAP_SKIP_INDIRECT_USAGE | ID_REMAP_SKIP_USER_CLEAR);

    /* Maintain the undo-depth between file loads. Useful so Python can perform
     * nested operator calls that exit with the proper undo-depth. */
    wm->op_undo_depth = oldwm->op_undo_depth;

    /* Simple pointer swapping step. */
    BLI_remlink(current_wm_list, oldwm);
    BLI_remlink(readfile_wm_list, wm);
    SWAP(wmWindowManager, *oldwm, *wm);
    SWAP(wmWindowManager *, oldwm, wm);
    BLI_addhead(current_wm_list, oldwm);
    BLI_addhead(readfile_wm_list, wm);

    /* Don't leave the old pointer in the context. */
    CTX_wm_manager_set(C, wm);
  }

  bool has_match = false;

  /* this code could move to setup_appdata */

  /* preserve key configurations in new wm, to preserve their keymaps */
  wm->keyconfigs = oldwm->keyconfigs;
  wm->addonconf = oldwm->addonconf;
  wm->defaultconf = oldwm->defaultconf;
  wm->userconf = oldwm->userconf;

  BLI_listbase_clear(&oldwm->keyconfigs);
  oldwm->addonconf = NULL;
  oldwm->defaultconf = NULL;
  oldwm->userconf = NULL;

  /* ensure making new keymaps and set space types */
  wm->initialized = 0;
  wm->winactive = NULL;

  /* Clearing drawable of before deleting any context
   * to avoid clearing the wrong wm. */
  wm_window_clear_drawable(oldwm);

  /* only first wm in list has ghostwins */
  LISTBASE_FOREACH (wmWindow *, win, &wm->windows) {
    LISTBASE_FOREACH (wmWindow *, oldwin, &oldwm->windows) {
      if (oldwin->winid == win->winid) {
        has_match = true;

        wm_window_substitute_old(oldwm, wm, oldwin, win);
      }
    }
  }
  /* make sure at least one window is kept open so we don't lose the context, check T42303 */
  if (!has_match) {
    wm_window_substitute_old(oldwm, wm, oldwm->windows.first, wm->windows.first);
  }

  wm_close_and_free_all(C, current_wm_list);

  *r_new_wm_list = *readfile_wm_list;
}

/**
 * Match old WM with new, 4 cases:
 * 1) No current WM, no WM in file: Make new default.
 * 2) No current WM, but WM in file: Keep current WM, do nothing else.
 * 3) Current WM, but not in file: Keep current WM, update windows with screens from file.
 * 4) Current WM, and WM in file: Try to keep current GHOST windows, use WM from file.
 *
 * \param r_new_wm_list: Return argument for the wm list to be used from now on.
 */
static void wm_window_match_do(bContext *C,
                               ListBase *current_wm_list,
                               ListBase *readfile_wm_list,
                               ListBase *r_new_wm_list)
{
  if (BLI_listbase_is_empty(current_wm_list)) {
    /* case 1 */
    if (BLI_listbase_is_empty(readfile_wm_list)) {
      Main *bmain = CTX_data_main(C);
      /* Neither current, no newly read file have a WM -> add the default one. */
      wm_add_default(bmain, C);
      *r_new_wm_list = bmain->wm;
    }
    /* case 2 */
    else {
      *r_new_wm_list = *readfile_wm_list;
    }
  }
  else {
    /* case 3 */
    if (BLI_listbase_is_empty(readfile_wm_list)) {
      /* We've read file without wm, keep current one entirely alive.
       * Happens when reading pre 2.5 files (no WM back then) */
      wm_window_match_keep_current_wm(
          C, current_wm_list, (G.fileflags & G_FILE_NO_UI) == 0, r_new_wm_list);
    }
    /* case 4 */
    else {
      wm_window_match_replace_by_file_wm(C, current_wm_list, readfile_wm_list, r_new_wm_list);
    }
  }
}

/** \} */

/* -------------------------------------------------------------------- */
/** \name Preferences Initialization & Versioning
 * \{ */

/**
 * In case #UserDef was read, re-initialize values that depend on it.
 */
static void wm_init_userdef(Main *bmain)
{
  /* Not versioning, just avoid errors. */
#ifndef WITH_CYCLES
  BKE_addon_remove_safe(&U.addons, "cycles");
#else
  UNUSED_VARS(BKE_addon_remove_safe);
#endif

  UI_init_userdef();

  /* needed so loading a file from the command line respects user-pref T26156. */
  SET_FLAG_FROM_TEST(G.fileflags, U.flag & USER_FILENOUI, G_FILE_NO_UI);

  /* set the python auto-execute setting from user prefs */
  /* enabled by default, unless explicitly enabled in the command line which overrides */
  if ((G.f & G_FLAG_SCRIPT_OVERRIDE_PREF) == 0) {
    SET_FLAG_FROM_TEST(G.f, (U.flag & USER_SCRIPT_AUTOEXEC_DISABLE) == 0, G_FLAG_SCRIPT_AUTOEXEC);
  }

  MEM_CacheLimiter_set_maximum(((size_t)U.memcachelimit) * 1024 * 1024);
  BKE_sound_init(bmain);

  /* Update the temporary directory from the preferences or fallback to the system default. */
  BKE_tempdir_init(U.tempdir);

  /* Update tablet API preference. */
  WM_init_tablet_api();

  BLO_sanitize_experimental_features_userpref_blend(&U);
}

/* return codes */
#define BKE_READ_EXOTIC_FAIL_PATH -3   /* file format is not supported */
#define BKE_READ_EXOTIC_FAIL_FORMAT -2 /* file format is not supported */
#define BKE_READ_EXOTIC_FAIL_OPEN -1   /* Can't open the file */
#define BKE_READ_EXOTIC_OK_BLEND 0     /* .blend file */
#if 0
#  define BKE_READ_EXOTIC_OK_OTHER 1 /* other supported formats */
#endif

/** \} */

/* -------------------------------------------------------------------- */
/** \name Read Exotic File Formats
 *
 * Currently only supports '.blend' files,
 * we could support registering other file formats and their loaders.
 * \{ */

/* intended to check for non-blender formats but for now it only reads blends */
static int wm_read_exotic(const char *name)
{
  /* make sure we're not trying to read a directory.... */

  int namelen = strlen(name);
  if (namelen > 0 && ELEM(name[namelen - 1], '/', '\\')) {
    return BKE_READ_EXOTIC_FAIL_PATH;
  }

  /* open the file. */
  const int filedes = BLI_open(name, O_BINARY | O_RDONLY, 0);
  if (filedes == -1) {
    return BKE_READ_EXOTIC_FAIL_OPEN;
  }

  FileReader *rawfile = BLI_filereader_new_file(filedes);
  if (rawfile == NULL) {
    return BKE_READ_EXOTIC_FAIL_OPEN;
  }

  /* read the header (7 bytes are enough to identify all known types). */
  char header[7];
  if (rawfile->read(rawfile, header, sizeof(header)) != sizeof(header)) {
    rawfile->close(rawfile);
    return BKE_READ_EXOTIC_FAIL_FORMAT;
  }
  rawfile->seek(rawfile, 0, SEEK_SET);

  /* check for uncompressed .blend */
  if (STREQLEN(header, "BLENDER", 7)) {
    rawfile->close(rawfile);
    return BKE_READ_EXOTIC_OK_BLEND;
  }

  /* check for compressed .blend */
  FileReader *compressed_file = NULL;
  if (BLI_file_magic_is_gzip(header)) {
    /* In earlier versions of Blender (before 3.0), compressed files used `Gzip` instead of `Zstd`.
     * While these files will no longer be written, there still needs to be reading support. */
    compressed_file = BLI_filereader_new_gzip(rawfile);
  }
  else if (BLI_file_magic_is_zstd(header)) {
    compressed_file = BLI_filereader_new_zstd(rawfile);
  }

  /* If a compression signature matches, try decompressing the start and check if it's a .blend */
  if (compressed_file != NULL) {
    size_t len = compressed_file->read(compressed_file, header, sizeof(header));
    compressed_file->close(compressed_file);
    if (len == sizeof(header) && STREQLEN(header, "BLENDER", 7)) {
      return BKE_READ_EXOTIC_OK_BLEND;
    }
  }
  else {
    rawfile->close(rawfile);
  }

  /* Add check for future file formats here. */

  return BKE_READ_EXOTIC_FAIL_FORMAT;
}

/** \} */

/* -------------------------------------------------------------------- */
/** \name Read Blend-File Shared Utilities
 * \{ */

void WM_file_autoexec_init(const char *filepath)
{
  if (G.f & G_FLAG_SCRIPT_OVERRIDE_PREF) {
    return;
  }

  if (G.f & G_FLAG_SCRIPT_AUTOEXEC) {
    char path[FILE_MAX];
    BLI_split_dir_part(filepath, path, sizeof(path));
    if (BKE_autoexec_match(path)) {
      G.f &= ~G_FLAG_SCRIPT_AUTOEXEC;
    }
  }
}

void wm_file_read_report(bContext *C, Main *bmain)
{
  ReportList *reports = NULL;
  LISTBASE_FOREACH (Scene *, scene, &bmain->scenes) {
    if (scene->r.engine[0] &&
        BLI_findstring(&R_engines, scene->r.engine, offsetof(RenderEngineType, idname)) == NULL) {
      if (reports == NULL) {
        reports = CTX_wm_reports(C);
      }

      BKE_reportf(reports,
                  RPT_ERROR,
                  "Engine '%s' not available for scene '%s' (an add-on may need to be installed "
                  "or enabled)",
                  scene->r.engine,
                  scene->id.name + 2);
    }
  }

  if (reports) {
    if (!G.background) {
      WM_report_banner_show();
    }
  }
}

/**
 * Logic shared between #WM_file_read & #wm_homefile_read,
 * call before loading a file.
 * \note In the case of #WM_file_read the file may fail to load.
 * Change here shouldn't cause user-visible changes in that case.
 */
static void wm_file_read_pre(bContext *C, bool use_data, bool UNUSED(use_userdef))
{
  if (use_data) {
    BKE_callback_exec_null(CTX_data_main(C), BKE_CB_EVT_LOAD_PRE);
    BLI_timer_on_file_load();
  }

  /* Always do this as both startup and preferences may have loaded in many font's
   * at a different zoom level to the file being loaded. */
  UI_view2d_zoom_cache_reset();

  ED_preview_restart_queue_free();
}

/**
 * Parameters for #wm_file_read_post, also used for deferred initialization.
 */
struct wmFileReadPost_Params {
  uint use_data : 1;
  uint use_userdef : 1;

  uint is_startup_file : 1;
  uint is_factory_startup : 1;
  uint reset_app_template : 1;
};

/**
 * Logic shared between #WM_file_read & #wm_homefile_read,
 * updates to make after reading a file.
 */
static void wm_file_read_post(bContext *C, const struct wmFileReadPost_Params *params)
{
  wmWindowManager *wm = CTX_wm_manager(C);

  const bool use_data = params->use_data;
  const bool use_userdef = params->use_userdef;
  const bool is_startup_file = params->is_startup_file;
  const bool is_factory_startup = params->is_factory_startup;
  const bool reset_app_template = params->reset_app_template;

  bool addons_loaded = false;

  if (use_data) {
    if (!G.background) {
      /* remove windows which failed to be added via WM_check */
      wm_window_ghostwindows_remove_invalid(C, wm);
    }
    CTX_wm_window_set(C, wm->windows.first);
  }

#ifdef WITH_PYTHON
  if (is_startup_file) {
    /* On startup (by default), Python won't have been initialized.
     *
     * The following block handles data & preferences being reloaded
     * which requires resetting some internal variables. */
    if (CTX_py_init_get(C)) {
      bool reset_all = use_userdef;
      if (use_userdef || reset_app_template) {
        /* Only run when we have a template path found. */
        if (BKE_appdir_app_template_any()) {
          BPY_run_string_eval(
              C, (const char *[]){"bl_app_template_utils", NULL}, "bl_app_template_utils.reset()");
          reset_all = true;
        }
      }
      if (reset_all) {
        BPY_run_string_exec(
            C,
            (const char *[]){"bpy", "addon_utils", NULL},
            /* Refresh scripts as the preferences may have changed the user-scripts path.
             *
             * This is needed when loading settings from the previous version,
             * otherwise the script path stored in the preferences would be ignored. */
            "bpy.utils.refresh_script_paths()\n"
            /* Sync add-ons, these may have changed from the defaults. */
            "addon_utils.reset_all()");
      }
      if (use_data) {
        BPY_python_reset(C);
      }
      addons_loaded = true;
    }
  }
  else {
    /* run any texts that were loaded in and flagged as modules */
    if (use_data) {
      BPY_python_reset(C);
    }
    addons_loaded = true;
  }
#else
  UNUSED_VARS(is_startup_file, reset_app_template);
#endif /* WITH_PYTHON */

  Main *bmain = CTX_data_main(C);

  if (use_userdef) {
    if (is_factory_startup) {
      BKE_callback_exec_null(bmain, BKE_CB_EVT_LOAD_FACTORY_USERDEF_POST);
    }
  }

  if (use_data) {
    /* important to do before NULL'ing the context */
    BKE_callback_exec_null(bmain, BKE_CB_EVT_VERSION_UPDATE);
    BKE_callback_exec_null(bmain, BKE_CB_EVT_LOAD_POST);
    if (is_factory_startup) {
      BKE_callback_exec_null(bmain, BKE_CB_EVT_LOAD_FACTORY_STARTUP_POST);
    }
  }

  if (use_data) {
    WM_operatortype_last_properties_clear_all();

    /* After load post, so for example the driver namespace can be filled
     * before evaluating the depsgraph. */
    wm_event_do_depsgraph(C, true);

    ED_editors_init(C);

#if 1
    WM_event_add_notifier(C, NC_WM | ND_FILEREAD, NULL);
#else
    WM_msg_publish_static(CTX_wm_message_bus(C), WM_MSG_STATICTYPE_FILE_READ);
#endif
  }

  /* report any errors.
   * currently disabled if addons aren't yet loaded */
  if (addons_loaded) {
    wm_file_read_report(C, bmain);
  }

  if (use_data) {
    if (!G.background) {
      if (wm->undo_stack == NULL) {
        wm->undo_stack = BKE_undosys_stack_create();
      }
      else {
        BKE_undosys_stack_clear(wm->undo_stack);
      }
      BKE_undosys_stack_init_from_main(wm->undo_stack, bmain);
      BKE_undosys_stack_init_from_context(wm->undo_stack, C);
    }
  }

  if (use_data) {
    if (!G.background) {
      /* in background mode this makes it hard to load
       * a blend file and do anything since the screen
       * won't be set to a valid value again */
      CTX_wm_window_set(C, NULL); /* exits queues */

      /* Ensure auto-run action is not used from a previous blend file load. */
      wm_test_autorun_revert_action_set(NULL, NULL);

      /* Ensure tools are registered. */
      WM_toolsystem_init(C);
    }
  }
}

/** \} */

/* -------------------------------------------------------------------- */
/** \name Read Main Blend-File API
 * \{ */

static void file_read_reports_finalize(BlendFileReadReport *bf_reports)
{
  double duration_whole_minutes, duration_whole_seconds;
  double duration_libraries_minutes, duration_libraries_seconds;
  double duration_lib_override_minutes, duration_lib_override_seconds;
  double duration_lib_override_resync_minutes, duration_lib_override_resync_seconds;
  double duration_lib_override_recursive_resync_minutes,
      duration_lib_override_recursive_resync_seconds;

  BLI_math_time_seconds_decompose(bf_reports->duration.whole,
                                  NULL,
                                  NULL,
                                  &duration_whole_minutes,
                                  &duration_whole_seconds,
                                  NULL);
  BLI_math_time_seconds_decompose(bf_reports->duration.libraries,
                                  NULL,
                                  NULL,
                                  &duration_libraries_minutes,
                                  &duration_libraries_seconds,
                                  NULL);
  BLI_math_time_seconds_decompose(bf_reports->duration.lib_overrides,
                                  NULL,
                                  NULL,
                                  &duration_lib_override_minutes,
                                  &duration_lib_override_seconds,
                                  NULL);
  BLI_math_time_seconds_decompose(bf_reports->duration.lib_overrides_resync,
                                  NULL,
                                  NULL,
                                  &duration_lib_override_resync_minutes,
                                  &duration_lib_override_resync_seconds,
                                  NULL);
  BLI_math_time_seconds_decompose(bf_reports->duration.lib_overrides_recursive_resync,
                                  NULL,
                                  NULL,
                                  &duration_lib_override_recursive_resync_minutes,
                                  &duration_lib_override_recursive_resync_seconds,
                                  NULL);

  CLOG_INFO(
      &LOG, 0, "Blender file read in %.0fm%.2fs", duration_whole_minutes, duration_whole_seconds);
  CLOG_INFO(&LOG,
            0,
            " * Loading libraries: %.0fm%.2fs",
            duration_libraries_minutes,
            duration_libraries_seconds);
  CLOG_INFO(&LOG,
            0,
            " * Applying overrides: %.0fm%.2fs",
            duration_lib_override_minutes,
            duration_lib_override_seconds);
  CLOG_INFO(&LOG,
            0,
            " * Resyncing overrides: %.0fm%.2fs (%d root overrides), including recursive "
            "resyncs: %.0fm%.2fs)",
            duration_lib_override_resync_minutes,
            duration_lib_override_resync_seconds,
            bf_reports->count.resynced_lib_overrides,
            duration_lib_override_recursive_resync_minutes,
            duration_lib_override_recursive_resync_seconds);

  if (bf_reports->resynced_lib_overrides_libraries_count != 0) {
    for (LinkNode *node_lib = bf_reports->resynced_lib_overrides_libraries; node_lib != NULL;
         node_lib = node_lib->next) {
      Library *library = node_lib->link;
      BKE_reportf(
          bf_reports->reports, RPT_INFO, "Library %s needs overrides resync", library->filepath);
    }
  }

  if (bf_reports->count.missing_libraries != 0 || bf_reports->count.missing_linked_id != 0) {
    BKE_reportf(bf_reports->reports,
                RPT_WARNING,
                "%d libraries and %d linked data-blocks are missing (including %d ObjectData and "
                "%d Proxies), please check the Info and Outliner editors for details",
                bf_reports->count.missing_libraries,
                bf_reports->count.missing_linked_id,
                bf_reports->count.missing_obdata,
                bf_reports->count.missing_obproxies);
  }
  else {
    BLI_assert(bf_reports->count.missing_obdata == 0);
    BLI_assert(bf_reports->count.missing_obproxies == 0);
  }

  if (bf_reports->resynced_lib_overrides_libraries_count != 0) {
    BKE_reportf(bf_reports->reports,
                RPT_WARNING,
                "%d libraries have overrides needing resync (auto resynced in %.0fm%.2fs),  "
                "please check the Info editor for details",
                bf_reports->resynced_lib_overrides_libraries_count,
                duration_lib_override_recursive_resync_minutes,
                duration_lib_override_recursive_resync_seconds);
  }

  if (bf_reports->count.proxies_to_lib_overrides_success != 0 ||
      bf_reports->count.proxies_to_lib_overrides_failures != 0) {
    BKE_reportf(
        bf_reports->reports,
        RPT_WARNING,
        "Proxies have been removed from Blender (%d proxies were automatically converted "
        "to library overrides, %d proxies could not be converted and were cleared). "
        "Please also consider re-saving any library .blend file with the newest Blender version",
        bf_reports->count.proxies_to_lib_overrides_success,
        bf_reports->count.proxies_to_lib_overrides_failures);
  }

  if (bf_reports->count.sequence_strips_skipped != 0) {
    BKE_reportf(bf_reports->reports,
                RPT_ERROR,
                "%d sequence strips were not read because they were in a channel larger than %d",
                bf_reports->count.sequence_strips_skipped,
                MAXSEQ);
  }

  BLI_linklist_free(bf_reports->resynced_lib_overrides_libraries, NULL);
  bf_reports->resynced_lib_overrides_libraries = NULL;
}

bool WM_file_read(bContext *C, const char *filepath, ReportList *reports)
{
  /* assume automated tasks with background, don't write recent file list */
  const bool do_history_file_update = (G.background == false) &&
                                      (CTX_wm_manager(C)->op_undo_depth == 0);
  bool success = false;

  const bool use_data = true;
  const bool use_userdef = false;

  /* so we can get the error message */
  errno = 0;

  WM_cursor_wait(true);

  /* first try to append data from exotic file formats... */
  /* it throws error box when file doesn't exist and returns -1 */
  /* NOTE(ton): it should set some error message somewhere. */
  const int retval = wm_read_exotic(filepath);

  /* we didn't succeed, now try to read Blender file */
  if (retval == BKE_READ_EXOTIC_OK_BLEND) {
    const struct BlendFileReadParams params = {
        .is_startup = false,
        /* Loading preferences when the user intended to load a regular file is a security
         * risk, because the excluded path list is also loaded. Further it's just confusing
         * if a user loads a file and various preferences change. */
        .skip_flags = BLO_READ_SKIP_USERDEF,
    };

    BlendFileReadReport bf_reports = {.reports = reports,
                                      .duration.whole = PIL_check_seconds_timer()};
    struct BlendFileData *bfd = BKE_blendfile_read(filepath, &params, &bf_reports);
    if (bfd != NULL) {
      wm_file_read_pre(C, use_data, use_userdef);

      /* Put aside screens to match with persistent windows later,
       * also exit screens and editors. */
      ListBase wmbase;
      wm_window_match_init(C, &wmbase);

      /* This flag is initialized by the operator but overwritten on read.
       * need to re-enable it here else drivers and registered scripts won't work. */
      const int G_f_orig = G.f;

      BKE_blendfile_read_setup(C, bfd, &params, &bf_reports);

      if (G.f != G_f_orig) {
        const int flags_keep = G_FLAG_ALL_RUNTIME;
        G.f &= G_FLAG_ALL_READFILE;
        G.f = (G.f & ~flags_keep) | (G_f_orig & flags_keep);
      }

      /* #BKE_blendfile_read_result_setup sets new Main into context. */
      Main *bmain = CTX_data_main(C);

      /* match the read WM with current WM */
      wm_window_match_do(C, &wmbase, &bmain->wm, &bmain->wm);
      WM_check(C); /* opens window(s), checks keymaps */

      if (do_history_file_update) {
        wm_history_file_update();
      }

      wm_file_read_post(C,
                        &(const struct wmFileReadPost_Params){
                            .use_data = use_data,
                            .use_userdef = use_userdef,
                            .is_startup_file = false,
                            .is_factory_startup = false,
                            .reset_app_template = false,
                        });

      bf_reports.duration.whole = PIL_check_seconds_timer() - bf_reports.duration.whole;
      file_read_reports_finalize(&bf_reports);

      success = true;
    }
  }
#if 0
  else if (retval == BKE_READ_EXOTIC_OK_OTHER) {
    BKE_undo_write(C, "Import file");
  }
#endif
  else if (retval == BKE_READ_EXOTIC_FAIL_OPEN) {
    BKE_reportf(reports,
                RPT_ERROR,
                "Cannot read file '%s': %s",
                filepath,
                errno ? strerror(errno) : TIP_("unable to open the file"));
  }
  else if (retval == BKE_READ_EXOTIC_FAIL_FORMAT) {
    BKE_reportf(reports, RPT_ERROR, "File format is not supported in file '%s'", filepath);
  }
  else if (retval == BKE_READ_EXOTIC_FAIL_PATH) {
    BKE_reportf(reports, RPT_ERROR, "File path '%s' invalid", filepath);
  }
  else {
    BKE_reportf(reports, RPT_ERROR, "Unknown error loading '%s'", filepath);
    BLI_assert_msg(0, "invalid 'retval'");
  }

  if (success == false) {
    /* remove from recent files list */
    if (do_history_file_update) {
      RecentFile *recent = wm_file_history_find(filepath);
      if (recent) {
        wm_history_file_free(recent);
        wm_history_file_write();
      }
    }
  }

  WM_cursor_wait(false);

  return success;
}

static struct {
  char app_template[64];
  bool override;
} wm_init_state_app_template = {{0}};

void WM_init_state_app_template_set(const char *app_template)
{
  if (app_template) {
    STRNCPY(wm_init_state_app_template.app_template, app_template);
    wm_init_state_app_template.override = true;
  }
  else {
    wm_init_state_app_template.app_template[0] = '\0';
    wm_init_state_app_template.override = false;
  }
}

const char *WM_init_state_app_template_get(void)
{
  return wm_init_state_app_template.override ? wm_init_state_app_template.app_template : NULL;
}

/** \} */

/* -------------------------------------------------------------------- */
/** \name Read Startup & Preferences Blend-File API
 * \{ */

void wm_homefile_read_ex(bContext *C,
                         const struct wmHomeFileRead_Params *params_homefile,
                         ReportList *reports,
                         struct wmFileReadPost_Params **r_params_file_read_post)
{
#if 0 /* UNUSED, keep as this may be needed later & the comment below isn't self evident. */
  /* Context does not always have valid main pointer here. */
  Main *bmain = G_MAIN;
#endif
  ListBase wmbase;
  bool success = false;

  /* May be enabled, when the user configuration doesn't exist. */
  const bool use_data = params_homefile->use_data;
  const bool use_userdef = params_homefile->use_userdef;
  bool use_factory_settings = params_homefile->use_factory_settings;
  const bool use_empty_data = params_homefile->use_empty_data;
  const char *filepath_startup_override = params_homefile->filepath_startup_override;
  const char *app_template_override = params_homefile->app_template_override;

  bool filepath_startup_is_factory = true;
  char filepath_startup[FILE_MAX];
  char filepath_userdef[FILE_MAX];

  /* When 'app_template' is set:
   * '{BLENDER_USER_CONFIG}/{app_template}' */
  char app_template_system[FILE_MAX];
  /* When 'app_template' is set:
   * '{BLENDER_SYSTEM_SCRIPTS}/startup/bl_app_templates_system/{app_template}' */
  char app_template_config[FILE_MAX];

  eBLOReadSkip skip_flags = 0;

  if (use_data == false) {
    skip_flags |= BLO_READ_SKIP_DATA;
  }
  if (use_userdef == false) {
    skip_flags |= BLO_READ_SKIP_USERDEF;
  }

  /* True if we load startup.blend from memory
   * or use app-template startup.blend which the user hasn't saved. */
  bool is_factory_startup = true;

  const char *app_template = NULL;
  bool update_defaults = false;

  if (filepath_startup_override != NULL) {
    /* pass */
  }
  else if (app_template_override) {
    /* This may be clearing the current template by setting to an empty string. */
    app_template = app_template_override;
  }
  else if (!use_factory_settings && U.app_template[0]) {
    app_template = U.app_template;
  }

  const bool reset_app_template = ((!app_template && U.app_template[0]) ||
                                   (app_template && !STREQ(app_template, U.app_template)));

  /* options exclude eachother */
  BLI_assert((use_factory_settings && filepath_startup_override) == 0);

  if ((G.f & G_FLAG_SCRIPT_OVERRIDE_PREF) == 0) {
    SET_FLAG_FROM_TEST(G.f, (U.flag & USER_SCRIPT_AUTOEXEC_DISABLE) == 0, G_FLAG_SCRIPT_AUTOEXEC);
  }

  if (use_data) {
    if (reset_app_template) {
      /* Always load UI when switching to another template. */
      G.fileflags &= ~G_FILE_NO_UI;
    }
  }

  if (use_userdef || reset_app_template) {
#ifdef WITH_PYTHON
    /* This only runs once Blender has already started. */
    if (CTX_py_init_get(C)) {
      /* This is restored by 'wm_file_read_post', disable before loading any preferences
       * so an add-on can read their own preferences when un-registering,
       * and use new preferences if/when re-registering, see T67577.
       *
       * Note that this fits into 'wm_file_read_pre' function but gets messy
       * since we need to know if 'reset_app_template' is true. */
      BPY_run_string_eval(C, (const char *[]){"addon_utils", NULL}, "addon_utils.disable_all()");
    }
#endif /* WITH_PYTHON */
  }

  /* For regular file loading this only runs after the file is successfully read.
   * In the case of the startup file, the in-memory startup file is used as a fallback
   * so we know this will work if all else fails. */
  wm_file_read_pre(C, use_data, use_userdef);

  if (use_data) {
    /* put aside screens to match with persistent windows later */
    wm_window_match_init(C, &wmbase);
  }

  filepath_startup[0] = '\0';
  filepath_userdef[0] = '\0';
  app_template_system[0] = '\0';
  app_template_config[0] = '\0';

  const char *const cfgdir = BKE_appdir_folder_id(BLENDER_USER_CONFIG, NULL);
  if (!use_factory_settings) {
    if (cfgdir) {
      BLI_path_join(
          filepath_startup, sizeof(filepath_startup), cfgdir, BLENDER_STARTUP_FILE, NULL);
      filepath_startup_is_factory = false;
      if (use_userdef) {
        BLI_path_join(
            filepath_userdef, sizeof(filepath_startup), cfgdir, BLENDER_USERPREF_FILE, NULL);
      }
    }
    else {
      use_factory_settings = true;
    }

    if (filepath_startup_override) {
      BLI_strncpy(filepath_startup, filepath_startup_override, FILE_MAX);
      filepath_startup_is_factory = false;
    }
  }

  /* load preferences before startup.blend */
  if (use_userdef) {
    if (!use_factory_settings && BLI_exists(filepath_userdef)) {
      UserDef *userdef = BKE_blendfile_userdef_read(filepath_userdef, NULL);
      if (userdef != NULL) {
        BKE_blender_userdef_data_set_and_free(userdef);
        userdef = NULL;

        skip_flags |= BLO_READ_SKIP_USERDEF;
        printf("Read prefs: %s\n", filepath_userdef);
      }
    }
  }

  if ((app_template != NULL) && (app_template[0] != '\0')) {
    if (!BKE_appdir_app_template_id_search(
            app_template, app_template_system, sizeof(app_template_system))) {
      /* Can safely continue with code below, just warn it's not found. */
      BKE_reportf(reports, RPT_WARNING, "Application Template '%s' not found", app_template);
    }

    /* Insert template name into startup file. */

    /* note that the path is being set even when 'use_factory_settings == true'
     * this is done so we can load a templates factory-settings */
    if (!use_factory_settings) {
      BLI_path_join(app_template_config, sizeof(app_template_config), cfgdir, app_template, NULL);
      BLI_path_join(filepath_startup,
                    sizeof(filepath_startup),
                    app_template_config,
                    BLENDER_STARTUP_FILE,
                    NULL);
      filepath_startup_is_factory = false;
      if (BLI_access(filepath_startup, R_OK) != 0) {
        filepath_startup[0] = '\0';
      }
    }
    else {
      filepath_startup[0] = '\0';
    }

    if (filepath_startup[0] == '\0') {
      BLI_path_join(filepath_startup,
                    sizeof(filepath_startup),
                    app_template_system,
                    BLENDER_STARTUP_FILE,
                    NULL);
      filepath_startup_is_factory = true;

      /* Update defaults only for system templates. */
      update_defaults = true;
    }
  }

  if (!use_factory_settings || (filepath_startup[0] != '\0')) {
    if (BLI_access(filepath_startup, R_OK) == 0) {
      const struct BlendFileReadParams params = {
          .is_startup = true,
          .skip_flags = skip_flags | BLO_READ_SKIP_USERDEF,
      };
      BlendFileReadReport bf_reports = {.reports = reports};
      struct BlendFileData *bfd = BKE_blendfile_read(filepath_startup, &params, &bf_reports);

      if (bfd != NULL) {
        BKE_blendfile_read_setup_ex(
            C, bfd, &params, &bf_reports, update_defaults && use_data, app_template);
        success = true;
      }
    }
    if (success) {
      is_factory_startup = filepath_startup_is_factory;
    }
  }

  if (use_userdef) {
    if ((skip_flags & BLO_READ_SKIP_USERDEF) == 0) {
      UserDef *userdef_default = BKE_blendfile_userdef_from_defaults();
      BKE_blender_userdef_data_set_and_free(userdef_default);
      skip_flags |= BLO_READ_SKIP_USERDEF;
    }
  }

  if (success == false && filepath_startup_override && reports) {
    /* We can not return from here because wm is already reset */
    BKE_reportf(reports, RPT_ERROR, "Could not read '%s'", filepath_startup_override);
  }

  if (success == false) {
    const struct BlendFileReadParams params = {
        .is_startup = true,
        .skip_flags = skip_flags,
    };
    struct BlendFileData *bfd = BKE_blendfile_read_from_memory(
        datatoc_startup_blend, datatoc_startup_blend_size, &params, NULL);
    if (bfd != NULL) {
      BKE_blendfile_read_setup_ex(C, bfd, &params, &(BlendFileReadReport){NULL}, true, NULL);
      success = true;
    }

    if (use_data && BLI_listbase_is_empty(&wmbase)) {
      wm_clear_default_size(C);
    }
  }

  if (use_empty_data) {
    BKE_blendfile_read_make_empty(C);
  }

  /* Load template preferences,
   * unlike regular preferences we only use some of the settings,
   * see: BKE_blender_userdef_set_app_template */
  if (app_template_system[0] != '\0') {
    char temp_path[FILE_MAX];
    temp_path[0] = '\0';
    if (!use_factory_settings) {
      BLI_path_join(
          temp_path, sizeof(temp_path), app_template_config, BLENDER_USERPREF_FILE, NULL);
      if (BLI_access(temp_path, R_OK) != 0) {
        temp_path[0] = '\0';
      }
    }

    if (temp_path[0] == '\0') {
      BLI_path_join(
          temp_path, sizeof(temp_path), app_template_system, BLENDER_USERPREF_FILE, NULL);
    }

    if (use_userdef) {
      UserDef *userdef_template = NULL;
      /* just avoids missing file warning */
      if (BLI_exists(temp_path)) {
        userdef_template = BKE_blendfile_userdef_read(temp_path, NULL);
      }
      if (userdef_template == NULL) {
        /* we need to have preferences load to overwrite preferences from previous template */
        userdef_template = BKE_blendfile_userdef_from_defaults();
      }
      if (userdef_template) {
        BKE_blender_userdef_app_template_data_set_and_free(userdef_template);
        userdef_template = NULL;
      }
    }
  }

  if (app_template_override) {
    BLI_strncpy(U.app_template, app_template_override, sizeof(U.app_template));
  }

  Main *bmain = CTX_data_main(C);

  if (use_userdef) {
    /* check userdef before open window, keymaps etc */
    wm_init_userdef(bmain);
  }

  if (use_data) {
    /* match the read WM with current WM */
    wm_window_match_do(C, &wmbase, &bmain->wm, &bmain->wm);
  }

  if (use_userdef) {
    /* Clear keymaps because the current default keymap may have been initialized
     * from user preferences, which have been reset. */
    LISTBASE_FOREACH (wmWindowManager *, wm, &bmain->wm) {
      if (wm->defaultconf) {
        wm->defaultconf->flag &= ~KEYCONF_INIT_DEFAULT;
      }
    }
  }

  if (use_data) {
    WM_check(C); /* opens window(s), checks keymaps */

    bmain->filepath[0] = '\0';
  }

  {
    const struct wmFileReadPost_Params params_file_read_post = {
        .use_data = use_data,
        .use_userdef = use_userdef,
        .is_startup_file = true,
        .is_factory_startup = is_factory_startup,
        .reset_app_template = reset_app_template,
    };
    if (r_params_file_read_post == NULL) {
      wm_file_read_post(C, &params_file_read_post);
    }
    else {
      *r_params_file_read_post = MEM_mallocN(sizeof(struct wmFileReadPost_Params), __func__);
      **r_params_file_read_post = params_file_read_post;

      /* Match #wm_file_read_post which leaves the window cleared too. */
      CTX_wm_window_set(C, NULL);
    }
  }
}

void wm_homefile_read(bContext *C,
                      const struct wmHomeFileRead_Params *params_homefile,
                      ReportList *reports)
{
  wm_homefile_read_ex(C, params_homefile, reports, NULL);
}

void wm_homefile_read_post(struct bContext *C,
                           const struct wmFileReadPost_Params *params_file_read_post)
{
  wm_file_read_post(C, params_file_read_post);
  MEM_freeN((void *)params_file_read_post);
}

/** \} */

/* -------------------------------------------------------------------- */
/** \name Blend-File History API
 * \{ */

void wm_history_file_read(void)
{
  char name[FILE_MAX];
  LinkNode *l, *lines;
  struct RecentFile *recent;
  const char *line;
  int num;
  const char *const cfgdir = BKE_appdir_folder_id(BLENDER_USER_CONFIG, NULL);

  if (!cfgdir) {
    return;
  }

  BLI_join_dirfile(name, sizeof(name), cfgdir, BLENDER_HISTORY_FILE);

  lines = BLI_file_read_as_lines(name);

  wm_history_files_free();

  /* read list of recent opened files from recent-files.txt to memory */
  for (l = lines, num = 0; l && (num < U.recent_files); l = l->next) {
    line = l->link;
    /* don't check if files exist, causes slow startup for remote/external drives */
    if (line[0]) {
      recent = (RecentFile *)MEM_mallocN(sizeof(RecentFile), "RecentFile");
      BLI_addtail(&(G.recent_files), recent);
      recent->filepath = BLI_strdup(line);
      num++;
    }
  }

  BLI_file_free_lines(lines);
}

static RecentFile *wm_history_file_new(const char *filepath)
{
  RecentFile *recent = MEM_mallocN(sizeof(RecentFile), "RecentFile");
  recent->filepath = BLI_strdup(filepath);
  return recent;
}

static void wm_history_file_free(RecentFile *recent)
{
  BLI_assert(BLI_findindex(&G.recent_files, recent) != -1);
  MEM_freeN(recent->filepath);
  BLI_freelinkN(&G.recent_files, recent);
}

static void wm_history_files_free(void)
{
  LISTBASE_FOREACH_MUTABLE (RecentFile *, recent, &G.recent_files) {
    wm_history_file_free(recent);
  }
}

static RecentFile *wm_file_history_find(const char *filepath)
{
  return BLI_findstring_ptr(&G.recent_files, filepath, offsetof(RecentFile, filepath));
}

/**
 * Write #BLENDER_HISTORY_FILE as-is, without checking the environment
 * (that's handled by #wm_history_file_update).
 */
static void wm_history_file_write(void)
{
  const char *user_config_dir;
  char name[FILE_MAX];
  FILE *fp;

  /* will be NULL in background mode */
  user_config_dir = BKE_appdir_folder_id_create(BLENDER_USER_CONFIG, NULL);
  if (!user_config_dir) {
    return;
  }

  BLI_join_dirfile(name, sizeof(name), user_config_dir, BLENDER_HISTORY_FILE);

  fp = BLI_fopen(name, "w");
  if (fp) {
    LISTBASE_FOREACH (RecentFile *, recent, &G.recent_files) {
      fprintf(fp, "%s\n", recent->filepath);
    }
    fclose(fp);
  }
}

/**
 * Run after saving a file to refresh the #BLENDER_HISTORY_FILE list.
 */
static void wm_history_file_update(void)
{
  RecentFile *recent;
  const char *blendfile_path = BKE_main_blendfile_path_from_global();

  /* No write history for recovered startup files. */
  if (blendfile_path[0] == '\0') {
    return;
  }

  recent = G.recent_files.first;
  /* refresh recent-files.txt of recent opened files, when current file was changed */
  if (!(recent) || (BLI_path_cmp(recent->filepath, blendfile_path) != 0)) {

    recent = wm_file_history_find(blendfile_path);
    if (recent) {
      BLI_remlink(&G.recent_files, recent);
    }
    else {
      RecentFile *recent_next;
      for (recent = BLI_findlink(&G.recent_files, U.recent_files - 1); recent;
           recent = recent_next) {
        recent_next = recent->next;
        wm_history_file_free(recent);
      }
      recent = wm_history_file_new(blendfile_path);
    }

    /* add current file to the beginning of list */
    BLI_addhead(&(G.recent_files), recent);

    /* write current file to recent-files.txt */
    wm_history_file_write();

    /* also update most recent files on System */
    GHOST_addToSystemRecentFiles(blendfile_path);
  }
}

/** \} */

/* -------------------------------------------------------------------- */
/** \name Thumbnail Generation: Screen-Shot / Camera View
 *
 * Thumbnail Sizes
 * ===============
 *
 * - `PREVIEW_RENDER_LARGE_HEIGHT * 2` is used to render a large thumbnail,
 *   giving some over-sampling when scaled down:
 *
 * - There are two outputs for this thumbnail:
 *
 *   - An image is saved to the thumbnail cache, sized at #PREVIEW_RENDER_LARGE_HEIGHT.
 *
 *   - A smaller thumbnail is stored in the `.blend` file it's self, sized at #BLEN_THUMB_SIZE.
 *     The size is kept small to prevent thumbnails bloating the size of `.blend` files.
 *
 *     The this thumbnail will be extracted if the file is shared or the local thumbnail cache
 *     is cleared. see: `blendthumb_extract.cc` for logic that extracts the thumbnail.
 *
 * \{ */

/**
 * Screen-shot the active window.
 */
static ImBuf *blend_file_thumb_from_screenshot(bContext *C, BlendThumbnail **r_thumb)
{
  *r_thumb = NULL;

  wmWindow *win = CTX_wm_window(C);
  if (G.background || (win == NULL)) {
    return NULL;
  }

  /* The window to capture should be a main window (without parent). */
  while (win && win->parent) {
    win = win->parent;
  }

  int win_size[2];
  uint *buffer = WM_window_pixels_read(CTX_wm_manager(C), win, win_size);
  ImBuf *ibuf = IMB_allocFromBufferOwn(buffer, NULL, win_size[0], win_size[1], 24);

  if (ibuf) {
    int ex, ey;
    if (ibuf->x > ibuf->y) {
      ex = BLEN_THUMB_SIZE;
      ey = max_ii(1, (int)(((float)ibuf->y / (float)ibuf->x) * BLEN_THUMB_SIZE));
    }
    else {
      ex = max_ii(1, (int)(((float)ibuf->x / (float)ibuf->y) * BLEN_THUMB_SIZE));
      ey = BLEN_THUMB_SIZE;
    }

    /* File-system thumbnail image can be 256x256. */
    IMB_scaleImBuf(ibuf, ex * 2, ey * 2);

    /* Thumbnail inside blend should be 128x128. */
    ImBuf *thumb_ibuf = IMB_dupImBuf(ibuf);
    IMB_scaleImBuf(thumb_ibuf, ex, ey);

    BlendThumbnail *thumb = BKE_main_thumbnail_from_imbuf(NULL, thumb_ibuf);
    IMB_freeImBuf(thumb_ibuf);
    *r_thumb = thumb;
  }

  /* Must be freed by caller. */
  return ibuf;
}

/**
 * Render the current scene with the active camera.
 *
 * \param screen: can be NULL.
 */
static ImBuf *blend_file_thumb_from_camera(const bContext *C,
                                           Scene *scene,
                                           bScreen *screen,
                                           BlendThumbnail **r_thumb)
{
  *r_thumb = NULL;

  /* Scene can be NULL if running a script at startup and calling the save operator. */
  if (G.background || scene == NULL) {
    return NULL;
  }

  /* will be scaled down, but gives some nice oversampling */
  ImBuf *ibuf;
  BlendThumbnail *thumb;
  wmWindowManager *wm = CTX_wm_manager(C);
  const float pixelsize_old = U.pixelsize;
  wmWindow *windrawable_old = wm->windrawable;
  char err_out[256] = "unknown";

  /* screen if no camera found */
  ScrArea *area = NULL;
  ARegion *region = NULL;
  View3D *v3d = NULL;

  if (screen != NULL) {
    area = BKE_screen_find_big_area(screen, SPACE_VIEW3D, 0);
    if (area) {
      v3d = area->spacedata.first;
      region = BKE_area_find_region_type(area, RGN_TYPE_WINDOW);
    }
  }

  if (scene->camera == NULL && v3d == NULL) {
    return NULL;
  }

  Depsgraph *depsgraph = CTX_data_ensure_evaluated_depsgraph(C);

  /* Note that with scaling, this ends up being 0.5,
   * as it's a thumbnail, we don't need object centers and friends to be 1:1 size. */
  U.pixelsize = 1.0f;

  if (scene->camera) {
    ibuf = ED_view3d_draw_offscreen_imbuf_simple(depsgraph,
                                                 scene,
                                                 (v3d) ? &v3d->shading : NULL,
                                                 (v3d) ? v3d->shading.type : OB_SOLID,
                                                 scene->camera,
                                                 PREVIEW_RENDER_LARGE_HEIGHT * 2,
                                                 PREVIEW_RENDER_LARGE_HEIGHT * 2,
                                                 IB_rect,
                                                 (v3d) ? V3D_OFSDRAW_OVERRIDE_SCENE_SETTINGS :
                                                         V3D_OFSDRAW_NONE,
                                                 R_ALPHAPREMUL,
                                                 NULL,
                                                 NULL,
                                                 err_out);
  }
  else {
    ibuf = ED_view3d_draw_offscreen_imbuf(depsgraph,
                                          scene,
                                          OB_SOLID,
                                          v3d,
                                          region,
                                          PREVIEW_RENDER_LARGE_HEIGHT * 2,
                                          PREVIEW_RENDER_LARGE_HEIGHT * 2,
                                          IB_rect,
                                          R_ALPHAPREMUL,
                                          NULL,
                                          true,
                                          NULL,
                                          err_out);
  }

  U.pixelsize = pixelsize_old;

  /* Reset to old drawable. */
  if (windrawable_old) {
    wm_window_make_drawable(wm, windrawable_old);
  }
  else {
    wm_window_clear_drawable(wm);
  }

  if (ibuf) {
    /* dirty oversampling */
    ImBuf *thumb_ibuf;
    thumb_ibuf = IMB_dupImBuf(ibuf);
    /* BLEN_THUMB_SIZE is size of thumbnail inside blend file: 128x128. */
    IMB_scaleImBuf(thumb_ibuf, BLEN_THUMB_SIZE, BLEN_THUMB_SIZE);
    thumb = BKE_main_thumbnail_from_imbuf(NULL, thumb_ibuf);
    IMB_freeImBuf(thumb_ibuf);
    /* Thumbnail saved to file-system should be 256x256. */
    IMB_scaleImBuf(ibuf, PREVIEW_RENDER_LARGE_HEIGHT, PREVIEW_RENDER_LARGE_HEIGHT);
  }
  else {
    /* '*r_thumb' needs to stay NULL to prevent a bad thumbnail from being handled. */
    CLOG_WARN(&LOG, "failed to create thumbnail: %s", err_out);
    thumb = NULL;
  }

  /* must be freed by caller */
  *r_thumb = thumb;

  return ibuf;
}

/** \} */

/* -------------------------------------------------------------------- */
/** \name Write Main Blend-File (internal)
 * \{ */

bool write_crash_blend(void)
{
  char path[FILE_MAX];

  BLI_strncpy(path, BKE_main_blendfile_path_from_global(), sizeof(path));
  BLI_path_extension_replace(path, sizeof(path), "_crash.blend");
  if (BLO_write_file(G_MAIN, path, G.fileflags, &(const struct BlendFileWriteParams){0}, NULL)) {
    printf("written: %s\n", path);
    return 1;
  }
  printf("failed: %s\n", path);
  return 0;
}

/**
 * \see #wm_homefile_write_exec wraps #BLO_write_file in a similar way.
 */
static bool wm_file_write(bContext *C,
                          const char *filepath,
                          int fileflags,
                          eBLO_WritePathRemap remap_mode,
                          bool use_save_as_copy,
                          ReportList *reports)
{
  Main *bmain = CTX_data_main(C);
  int len;
  int ok = false;
  BlendThumbnail *thumb = NULL, *main_thumb = NULL;
  ImBuf *ibuf_thumb = NULL;

  len = strlen(filepath);

  if (len == 0) {
    BKE_report(reports, RPT_ERROR, "Path is empty, cannot save");
    return ok;
  }

  if (len >= FILE_MAX) {
    BKE_report(reports, RPT_ERROR, "Path too long, cannot save");
    return ok;
  }

  /* Check if file write permission is ok */
  if (BLI_exists(filepath) && !BLI_file_is_writable(filepath)) {
    BKE_reportf(reports, RPT_ERROR, "Cannot save blend file, path '%s' is not writable", filepath);
    return ok;
  }

  /* NOTE: used to replace the file extension (to ensure '.blend'),
   * no need to now because the operator ensures,
   * its handy for scripts to save to a predefined name without blender editing it */

  /* send the OnSave event */
  LISTBASE_FOREACH (Library *, li, &bmain->libraries) {
    if (BLI_path_cmp(li->filepath_abs, filepath) == 0) {
      BKE_reportf(reports, RPT_ERROR, "Cannot overwrite used library '%.240s'", filepath);
      return ok;
    }
  }

  /* Call pre-save callbacks before writing preview,
   * that way you can generate custom file thumbnail. */
  BKE_callback_exec_null(bmain, BKE_CB_EVT_SAVE_PRE);
  ED_assets_pre_save(bmain);

  /* Enforce full override check/generation on file save. */
  BKE_lib_override_library_main_operations_create(bmain, true);

  if (!G.background && BLI_thread_is_main()) {
    /* Redraw to remove menus that might be open.
     * But only in the main thread otherwise this can crash, see T92704. */
    WM_redraw_windows(C);
  }

  /* don't forget not to return without! */
  WM_cursor_wait(true);

  if (U.file_preview_type != USER_FILE_PREVIEW_NONE) {
    /* Blend file thumbnail.
     *
     * - Save before exiting edit-mode, otherwise evaluated-mesh for shared data gets corrupted.
     *   See T27765.
     * - Main can store a '.blend' thumbnail,
     *   useful for background-mode or thumbnail customization.
     */
    main_thumb = thumb = bmain->blen_thumb;
    if (thumb != NULL) {
      /* In case we are given a valid thumbnail data, just generate image from it. */
      ibuf_thumb = BKE_main_thumbnail_to_imbuf(NULL, thumb);
    }
    else if (BLI_thread_is_main()) {
      int file_preview_type = U.file_preview_type;

      if (file_preview_type == USER_FILE_PREVIEW_AUTO) {
        Scene *scene = CTX_data_scene(C);
        bScreen *screen = CTX_wm_screen(C);
        bool do_render = (scene != NULL && scene->camera != NULL && screen != NULL &&
                          (BKE_screen_find_big_area(screen, SPACE_VIEW3D, 0) != NULL));
        file_preview_type = do_render ? USER_FILE_PREVIEW_CAMERA : USER_FILE_PREVIEW_SCREENSHOT;
      }

      switch (file_preview_type) {
        case USER_FILE_PREVIEW_SCREENSHOT: {
          ibuf_thumb = blend_file_thumb_from_screenshot(C, &thumb);
          break;
        }
        case USER_FILE_PREVIEW_CAMERA: {
          ibuf_thumb = blend_file_thumb_from_camera(
              C, CTX_data_scene(C), CTX_wm_screen(C), &thumb);
          break;
        }
        default:
          BLI_assert_unreachable();
      }
    }
  }

  /* operator now handles overwrite checks */

  if (G.fileflags & G_FILE_AUTOPACK) {
    BKE_packedfile_pack_all(bmain, reports, false);
  }

  ED_editors_flush_edits(bmain);

  /* XXX(ton): temp solution to solve bug, real fix coming. */
  bmain->recovered = 0;

  if (BLO_write_file(bmain,
                     filepath,
                     fileflags,
                     &(const struct BlendFileWriteParams){
                         .remap_mode = remap_mode,
                         .use_save_versions = true,
                         .use_save_as_copy = use_save_as_copy,
                         .thumb = thumb,
                     },
                     reports)) {
    const bool do_history_file_update = (G.background == false) &&
                                        (CTX_wm_manager(C)->op_undo_depth == 0);

    if (use_save_as_copy == false) {
      STRNCPY(bmain->filepath, filepath); /* is guaranteed current file */
    }

    SET_FLAG_FROM_TEST(G.fileflags, fileflags & G_FILE_COMPRESS, G_FILE_COMPRESS);

    /* prevent background mode scripts from clobbering history */
    if (do_history_file_update) {
      wm_history_file_update();
    }

    BKE_callback_exec_null(bmain, BKE_CB_EVT_SAVE_POST);

    /* run this function after because the file can't be written before the blend is */
    if (ibuf_thumb) {
      IMB_thumb_delete(filepath, THB_FAIL); /* without this a failed thumb overrides */
      ibuf_thumb = IMB_thumb_create(filepath, THB_LARGE, THB_SOURCE_BLEND, ibuf_thumb);
    }

    /* Without this there is no feedback the file was saved. */
    BKE_reportf(reports, RPT_INFO, "Saved \"%s\"", BLI_path_basename(filepath));

    /* Success. */
    ok = true;
  }

  if (ibuf_thumb) {
    IMB_freeImBuf(ibuf_thumb);
  }
  if (thumb && thumb != main_thumb) {
    MEM_freeN(thumb);
  }

  WM_cursor_wait(false);

  return ok;
}

/** \} */

/* -------------------------------------------------------------------- */
/** \name Auto-Save API
 * \{ */

static void wm_autosave_location(char *filepath)
{
  const int pid = abs(getpid());
  char path[1024];
#ifdef WIN32
  const char *savedir;
#endif

  /* Normally there is no need to check for this to be NULL,
   * however this runs on exit when it may be cleared. */
  Main *bmain = G_MAIN;
  const char *blendfile_path = bmain ? BKE_main_blendfile_path(bmain) : NULL;

  if (blendfile_path && (blendfile_path[0] != '\0')) {
    const char *basename = BLI_path_basename(blendfile_path);
    int len = strlen(basename) - 6;
    BLI_snprintf(path, sizeof(path), "%.*s_%d_autosave.blend", len, basename, pid);
  }
  else {
    BLI_snprintf(path, sizeof(path), "%d_autosave.blend", pid);
  }

#ifdef WIN32
  /* XXX Need to investigate how to handle default location of '/tmp/'
   * This is a relative directory on Windows, and it may be
   * found. Example:
   * Blender installed on D:\ drive, D:\ drive has D:\tmp\
   * Now, BLI_exists() will find '/tmp/' exists, but
   * BLI_make_file_string will create string that has it most likely on C:\
   * through BLI_windows_get_default_root_dir().
   * If there is no C:\tmp autosave fails. */
  if (!BLI_exists(BKE_tempdir_base())) {
    savedir = BKE_appdir_folder_id_create(BLENDER_USER_AUTOSAVE, NULL);
    BLI_make_file_string("/", filepath, savedir, path);
    return;
  }
#endif

  BLI_join_dirfile(filepath, FILE_MAX, BKE_tempdir_base(), path);
}

static void wm_autosave_write(Main *bmain, wmWindowManager *wm)
{
  char filepath[FILE_MAX];

  wm_autosave_location(filepath);

  /* Fast save of last undo-buffer, now with UI. */
  const bool use_memfile = (U.uiflag & USER_GLOBALUNDO) != 0;
  MemFile *memfile = use_memfile ? ED_undosys_stack_memfile_get_active(wm->undo_stack) : NULL;
  if (memfile != NULL) {
    BLO_memfile_write_file(memfile, filepath);
  }
  else {
    if (use_memfile) {
      /* This is very unlikely, alert developers of this unexpected case. */
      CLOG_WARN(&LOG, "undo-data not found for writing, fallback to regular file write!");
    }

    /* Save as regular blend file with recovery information. */
    const int fileflags = (G.fileflags & ~G_FILE_COMPRESS) | G_FILE_RECOVER_WRITE;

    ED_editors_flush_edits(bmain);

    /* Error reporting into console. */
    BLO_write_file(bmain, filepath, fileflags, &(const struct BlendFileWriteParams){0}, NULL);
  }
}

static void wm_autosave_timer_begin_ex(wmWindowManager *wm, double timestep)
{
  wm_autosave_timer_end(wm);

  if (U.flag & USER_AUTOSAVE) {
    wm->autosavetimer = WM_event_add_timer(wm, NULL, TIMERAUTOSAVE, timestep);
  }
}

void wm_autosave_timer_begin(wmWindowManager *wm)
{
  wm_autosave_timer_begin_ex(wm, U.savetime * 60.0);
}

void wm_autosave_timer_end(wmWindowManager *wm)
{
  if (wm->autosavetimer) {
    WM_event_remove_timer(wm, NULL, wm->autosavetimer);
    wm->autosavetimer = NULL;
  }
}

void WM_file_autosave_init(wmWindowManager *wm)
{
  wm_autosave_timer_begin(wm);
}

void wm_autosave_timer(Main *bmain, wmWindowManager *wm, wmTimer *UNUSED(wt))
{
  wm_autosave_timer_end(wm);

  /* If a modal operator is running, don't autosave because we might not be in
   * a valid state to save. But try again in 10ms. */
  LISTBASE_FOREACH (wmWindow *, win, &wm->windows) {
    LISTBASE_FOREACH (wmEventHandler *, handler_base, &win->modalhandlers) {
      if (handler_base->type == WM_HANDLER_TYPE_OP) {
        wmEventHandler_Op *handler = (wmEventHandler_Op *)handler_base;
        if (handler->op) {
          wm_autosave_timer_begin_ex(wm, 0.01);
          return;
        }
      }
    }
  }

  wm_autosave_write(bmain, wm);

  /* Restart the timer after file write, just in case file write takes a long time. */
  wm_autosave_timer_begin(wm);
}

void wm_autosave_delete(void)
{
  char filepath[FILE_MAX];

  wm_autosave_location(filepath);

  if (BLI_exists(filepath)) {
    char str[FILE_MAX];
    BLI_join_dirfile(str, sizeof(str), BKE_tempdir_base(), BLENDER_QUIT_FILE);

    /* if global undo; remove tempsave, otherwise rename */
    if (U.uiflag & USER_GLOBALUNDO) {
      BLI_delete(filepath, false, false);
    }
    else {
      BLI_rename(filepath, str);
    }
  }
}

/** \} */

/* -------------------------------------------------------------------- */
/** \name Initialize `WM_OT_open_*` Properties
 *
 * Check if load_ui was set by the caller.
 * Fall back to user preference when file flags not specified.
 *
 * \{ */

void wm_open_init_load_ui(wmOperator *op, bool use_prefs)
{
  PropertyRNA *prop = RNA_struct_find_property(op->ptr, "load_ui");
  if (!RNA_property_is_set(op->ptr, prop)) {
    bool value = use_prefs ? ((U.flag & USER_FILENOUI) == 0) : ((G.fileflags & G_FILE_NO_UI) == 0);

    RNA_property_boolean_set(op->ptr, prop, value);
  }
}

void wm_open_init_use_scripts(wmOperator *op, bool use_prefs)
{
  PropertyRNA *prop = RNA_struct_find_property(op->ptr, "use_scripts");
  if (!RNA_property_is_set(op->ptr, prop)) {
    /* use G_FLAG_SCRIPT_AUTOEXEC rather than the userpref because this means if
     * the flag has been disabled from the command line, then opening
     * from the menu won't enable this setting. */
    bool value = use_prefs ? ((U.flag & USER_SCRIPT_AUTOEXEC_DISABLE) == 0) :
                             ((G.f & G_FLAG_SCRIPT_AUTOEXEC) != 0);

    RNA_property_boolean_set(op->ptr, prop, value);
  }
}

/** \} */

/* -------------------------------------------------------------------- */
/** \name Startup File Save Operator
 * \{ */

/**
 * \see #wm_file_write wraps #BLO_write_file in a similar way.
 * \return success.
 */
static int wm_homefile_write_exec(bContext *C, wmOperator *op)
{
  Main *bmain = CTX_data_main(C);
  wmWindowManager *wm = CTX_wm_manager(C);
  wmWindow *win = CTX_wm_window(C);
  char filepath[FILE_MAX];
  int fileflags;

  const char *app_template = U.app_template[0] ? U.app_template : NULL;
  const char *const cfgdir = BKE_appdir_folder_id_create(BLENDER_USER_CONFIG, app_template);
  if (cfgdir == NULL) {
    BKE_report(op->reports, RPT_ERROR, "Unable to create user config path");
    return OPERATOR_CANCELLED;
  }

  BKE_callback_exec_null(bmain, BKE_CB_EVT_SAVE_PRE);
  ED_assets_pre_save(bmain);

  /* check current window and close it if temp */
  if (win && WM_window_is_temp_screen(win)) {
    wm_window_close(C, wm, win);
  }

  /* update keymaps in user preferences */
  WM_keyconfig_update(wm);

  BLI_path_join(filepath, sizeof(filepath), cfgdir, BLENDER_STARTUP_FILE, NULL);

  printf("Writing homefile: '%s' ", filepath);

  ED_editors_flush_edits(bmain);

  /* Force save as regular blend file. */
  fileflags = G.fileflags & ~G_FILE_COMPRESS;

  if (BLO_write_file(bmain,
                     filepath,
                     fileflags,
                     &(const struct BlendFileWriteParams){
                         /* Make all paths absolute when saving the startup file.
                          * On load the `G.main->filepath` will be empty so the paths
                          * won't have a base for resolving the relative paths. */
                         .remap_mode = BLO_WRITE_PATH_REMAP_ABSOLUTE,
                         /* Don't apply any path changes to the current blend file. */
                         .use_save_as_copy = true,
                     },
                     op->reports) == 0) {
    printf("fail\n");
    return OPERATOR_CANCELLED;
  }

  printf("ok\n");
  BKE_report(op->reports, RPT_INFO, "Startup file saved");

  BKE_callback_exec_null(bmain, BKE_CB_EVT_SAVE_POST);

  return OPERATOR_FINISHED;
}

void WM_OT_save_homefile(wmOperatorType *ot)
{
  ot->name = "Save Startup File";
  ot->idname = "WM_OT_save_homefile";
  ot->description = "Make the current file the default .blend file";

  ot->invoke = WM_operator_confirm;
  ot->exec = wm_homefile_write_exec;
}

/** \} */

/* -------------------------------------------------------------------- */
/** \name Write Preferences Operator
 * \{ */

/* Only save the prefs block. operator entry */
static int wm_userpref_write_exec(bContext *C, wmOperator *op)
{
  wmWindowManager *wm = CTX_wm_manager(C);

  /* Update keymaps in user preferences. */
  WM_keyconfig_update(wm);

  const bool ok = BKE_blendfile_userdef_write_all(op->reports);

  return ok ? OPERATOR_FINISHED : OPERATOR_CANCELLED;
}

void WM_OT_save_userpref(wmOperatorType *ot)
{
  ot->name = "Save Preferences";
  ot->idname = "WM_OT_save_userpref";
  ot->description = "Make the current preferences default";

  ot->invoke = WM_operator_confirm;
  ot->exec = wm_userpref_write_exec;
}

/** \} */

/* -------------------------------------------------------------------- */
/** \name Read Preferences Operator
 * \{ */

/**
 * When reading preferences, there are some exceptions for values which are reset.
 */
static void wm_userpref_read_exceptions(UserDef *userdef_curr, const UserDef *userdef_prev)
{
#define USERDEF_RESTORE(member) \
  { \
    userdef_curr->member = userdef_prev->member; \
  } \
  ((void)0)

  /* Current visible preferences category. */
  USERDEF_RESTORE(space_data.section_active);

#undef USERDEF_RESTORE
}

static void rna_struct_update_when_changed(bContext *C,
                                           Main *bmain,
                                           PointerRNA *ptr_a,
                                           PointerRNA *ptr_b)
{
  CollectionPropertyIterator iter;
  PropertyRNA *iterprop = RNA_struct_iterator_property(ptr_a->type);
  BLI_assert(ptr_a->type == ptr_b->type);
  RNA_property_collection_begin(ptr_a, iterprop, &iter);
  for (; iter.valid; RNA_property_collection_next(&iter)) {
    PropertyRNA *prop = iter.ptr.data;
    if (STREQ(RNA_property_identifier(prop), "rna_type")) {
      continue;
    }
    switch (RNA_property_type(prop)) {
      case PROP_POINTER: {
        PointerRNA ptr_sub_a = RNA_property_pointer_get(ptr_a, prop);
        PointerRNA ptr_sub_b = RNA_property_pointer_get(ptr_b, prop);
        rna_struct_update_when_changed(C, bmain, &ptr_sub_a, &ptr_sub_b);
        break;
      }
      case PROP_COLLECTION:
        /* Don't handle collections. */
        break;
      default: {
        if (!RNA_property_equals(bmain, ptr_a, ptr_b, prop, RNA_EQ_STRICT)) {
          RNA_property_update(C, ptr_b, prop);
        }
      }
    }
  }
  RNA_property_collection_end(&iter);
}

static void wm_userpref_update_when_changed(bContext *C,
                                            Main *bmain,
                                            UserDef *userdef_prev,
                                            UserDef *userdef_curr)
{
  PointerRNA ptr_a, ptr_b;
  RNA_pointer_create(NULL, &RNA_Preferences, userdef_prev, &ptr_a);
  RNA_pointer_create(NULL, &RNA_Preferences, userdef_curr, &ptr_b);
  const bool is_dirty = userdef_curr->runtime.is_dirty;

  rna_struct_update_when_changed(C, bmain, &ptr_a, &ptr_b);

  WM_reinit_gizmomap_all(bmain);
  WM_keyconfig_reload(C);

  userdef_curr->runtime.is_dirty = is_dirty;
}

static int wm_userpref_read_exec(bContext *C, wmOperator *op)
{
  const bool use_data = false;
  const bool use_userdef = true;
  const bool use_factory_settings = STREQ(op->type->idname, "WM_OT_read_factory_userpref");

  UserDef U_backup = U;

  wm_homefile_read(C,
                   &(const struct wmHomeFileRead_Params){
                       .use_data = use_data,
                       .use_userdef = use_userdef,
                       .use_factory_settings = use_factory_settings,
                       .use_empty_data = false,
                       .filepath_startup_override = NULL,
                       .app_template_override = WM_init_state_app_template_get(),
                   },
                   op->reports);

  wm_userpref_read_exceptions(&U, &U_backup);
  SET_FLAG_FROM_TEST(G.f, use_factory_settings, G_FLAG_USERPREF_NO_SAVE_ON_EXIT);

  Main *bmain = CTX_data_main(C);

  wm_userpref_update_when_changed(C, bmain, &U_backup, &U);

  if (use_factory_settings) {
    U.runtime.is_dirty = true;
  }

  /* Needed to recalculate UI scaling values (eg, #UserDef.inv_dpi_fac). */
  wm_window_clear_drawable(bmain->wm.first);

  WM_event_add_notifier(C, NC_WINDOW, NULL);

  return OPERATOR_FINISHED;
}

void WM_OT_read_userpref(wmOperatorType *ot)
{
  ot->name = "Load Preferences";
  ot->idname = "WM_OT_read_userpref";
  ot->description = "Load last saved preferences";

  ot->invoke = WM_operator_confirm;
  ot->exec = wm_userpref_read_exec;
}

void WM_OT_read_factory_userpref(wmOperatorType *ot)
{
  ot->name = "Load Factory Preferences";
  ot->idname = "WM_OT_read_factory_userpref";
  ot->description =
      "Load factory default preferences. "
      "To make changes to preferences permanent, use \"Save Preferences\"";

  ot->invoke = WM_operator_confirm;
  ot->exec = wm_userpref_read_exec;
}

/** \} */

/* -------------------------------------------------------------------- */
/** \name Read File History Operator
 * \{ */

static int wm_history_file_read_exec(bContext *UNUSED(C), wmOperator *UNUSED(op))
{
  ED_file_read_bookmarks();
  wm_history_file_read();
  return OPERATOR_FINISHED;
}

void WM_OT_read_history(wmOperatorType *ot)
{
  ot->name = "Reload History File";
  ot->idname = "WM_OT_read_history";
  ot->description = "Reloads history and bookmarks";

  ot->invoke = WM_operator_confirm;
  ot->exec = wm_history_file_read_exec;

  /* this operator is only used for loading settings from a previous blender install */
  ot->flag = OPTYPE_INTERNAL;
}

/** \} */

/* -------------------------------------------------------------------- */
/** \name Read Startup & Preferences Operator
 *
 * Both #WM_OT_read_homefile & #WM_OT_read_factory_settings.
 * \{ */

static int wm_homefile_read_exec(bContext *C, wmOperator *op)
{
  const bool use_factory_startup_and_userdef = STREQ(op->type->idname,
                                                     "WM_OT_read_factory_settings");
  const bool use_factory_settings = use_factory_startup_and_userdef ||
                                    RNA_boolean_get(op->ptr, "use_factory_startup");
  bool use_userdef = false;
  char filepath_buf[FILE_MAX];
  const char *filepath = NULL;
  UserDef U_backup = U;

  if (!use_factory_settings) {
    PropertyRNA *prop = RNA_struct_find_property(op->ptr, "filepath");

    /* This can be used when loading of a start-up file should only change
     * the scene content but keep the blender UI as it is. */
    wm_open_init_load_ui(op, true);
    SET_FLAG_FROM_TEST(G.fileflags, !RNA_boolean_get(op->ptr, "load_ui"), G_FILE_NO_UI);

    if (RNA_property_is_set(op->ptr, prop)) {
      RNA_property_string_get(op->ptr, prop, filepath_buf);
      filepath = filepath_buf;
      if (BLI_access(filepath, R_OK)) {
        BKE_reportf(
            op->reports, RPT_ERROR, "Can't read alternative start-up file: '%s'", filepath);
        return OPERATOR_CANCELLED;
      }
    }
  }
  else {
    if (use_factory_startup_and_userdef) {
      /* always load UI for factory settings (prefs will re-init) */
      G.fileflags &= ~G_FILE_NO_UI;
      /* Always load preferences with factory settings. */
      use_userdef = true;
    }
  }

  char app_template_buf[sizeof(U.app_template)];
  const char *app_template;
  PropertyRNA *prop_app_template = RNA_struct_find_property(op->ptr, "app_template");
  const bool use_splash = !use_factory_settings && RNA_boolean_get(op->ptr, "use_splash");
  const bool use_empty_data = RNA_boolean_get(op->ptr, "use_empty");

  if (prop_app_template && RNA_property_is_set(op->ptr, prop_app_template)) {
    RNA_property_string_get(op->ptr, prop_app_template, app_template_buf);
    app_template = app_template_buf;

    if (!use_factory_settings) {
      /* Always load preferences when switching templates with own preferences. */
      use_userdef = BKE_appdir_app_template_has_userpref(app_template) ||
                    BKE_appdir_app_template_has_userpref(U.app_template);
    }

    /* Turn override off, since we're explicitly loading a different app-template. */
    WM_init_state_app_template_set(NULL);
  }
  else {
    /* Normally NULL, only set when overriding from the command-line. */
    app_template = WM_init_state_app_template_get();
  }

  wm_homefile_read(C,
                   &(const struct wmHomeFileRead_Params){
                       .use_data = true,
                       .use_userdef = use_userdef,
                       .use_factory_settings = use_factory_settings,
                       .use_empty_data = use_empty_data,
                       .filepath_startup_override = filepath,
                       .app_template_override = app_template,
                   },
                   op->reports);

  if (use_splash) {
    WM_init_splash(C);
  }

  if (use_userdef) {
    wm_userpref_read_exceptions(&U, &U_backup);
    SET_FLAG_FROM_TEST(G.f, use_factory_settings, G_FLAG_USERPREF_NO_SAVE_ON_EXIT);

    if (use_factory_settings) {
      U.runtime.is_dirty = true;
    }
  }

  if (G.fileflags & G_FILE_NO_UI) {
    ED_outliner_select_sync_from_all_tag(C);
  }

  return OPERATOR_FINISHED;
}

static void wm_homefile_read_after_dialog_callback(bContext *C, void *user_data)
{
  WM_operator_name_call_with_properties(
      C, "WM_OT_read_homefile", WM_OP_EXEC_DEFAULT, (IDProperty *)user_data, NULL);
}

static int wm_homefile_read_invoke(bContext *C, wmOperator *op, const wmEvent *UNUSED(event))
{
  if (wm_operator_close_file_dialog_if_needed(C, op, wm_homefile_read_after_dialog_callback)) {
    return OPERATOR_INTERFACE;
  }
  return wm_homefile_read_exec(C, op);
}

static void read_homefile_props(wmOperatorType *ot)
{
  PropertyRNA *prop;

  prop = RNA_def_string(ot->srna, "app_template", "Template", sizeof(U.app_template), "", "");
  RNA_def_property_flag(prop, PROP_HIDDEN | PROP_SKIP_SAVE);

  prop = RNA_def_boolean(ot->srna, "use_empty", false, "Empty", "");
  RNA_def_property_flag(prop, PROP_HIDDEN | PROP_SKIP_SAVE);
}

void WM_OT_read_homefile(wmOperatorType *ot)
{
  PropertyRNA *prop;
  ot->name = "File New"; /*bfa - file new, not reload startup file*/
  ot->idname = "WM_OT_read_homefile";
  ot->description = "Open the default file (doesn't save the current file)";

  ot->invoke = wm_homefile_read_invoke;
  ot->exec = wm_homefile_read_exec;

  prop = RNA_def_string_file_path(
      ot->srna, "filepath", NULL, FILE_MAX, "File Path", "Path to an alternative start-up file");
  RNA_def_property_flag(prop, PROP_HIDDEN);

  /* So scripts can use an alternative start-up file without the UI */
  prop = RNA_def_boolean(
      ot->srna, "load_ui", true, "Load UI", "Load user interface setup from the .blend file");
  RNA_def_property_flag(prop, PROP_HIDDEN | PROP_SKIP_SAVE);

  /* So the splash can be kept open after loading a file (for templates). */
  prop = RNA_def_boolean(ot->srna, "use_splash", false, "Splash", "");
  RNA_def_property_flag(prop, PROP_HIDDEN | PROP_SKIP_SAVE);

  /* So scripts can load factory-startup without resetting preferences
   * (which has other implications such as reloading all add-ons).
   * Match naming for `--factory-startup` command line argument. */
  prop = RNA_def_boolean(ot->srna, "use_factory_startup", false, "Factory Startup", "");
  RNA_def_property_flag(prop, PROP_HIDDEN | PROP_SKIP_SAVE);

  read_homefile_props(ot);

  /* omit poll to run in background mode */
}

void WM_OT_read_factory_settings(wmOperatorType *ot)
{
  ot->name = "Load Factory Settings";
  ot->idname = "WM_OT_read_factory_settings";
  ot->description =
      "Load factory default startup file and preferences. "
      "To make changes permanent, use \"Save Startup File\" and \"Save Preferences\"";

  ot->invoke = WM_operator_confirm;
  ot->exec = wm_homefile_read_exec;

  read_homefile_props(ot);
  /* omit poll to run in background mode */
}

/** \} */

/* -------------------------------------------------------------------- */
/** \name Open Main .blend File Utilities
 * \{ */

/**
 * Wrap #WM_file_read, shared by file reading operators.
 */
static bool wm_file_read_opwrap(bContext *C, const char *filepath, ReportList *reports)
{
  bool success;

  /* XXX wm in context is not set correctly after WM_file_read -> crash */
  /* do it before for now, but is this correct with multiple windows? */
  WM_event_add_notifier(C, NC_WINDOW, NULL);

  /* Set by the "use_scripts" property on file load. */
  if ((G.f & G_FLAG_SCRIPT_AUTOEXEC) == 0) {
    WM_file_autoexec_init(filepath);
  }

  success = WM_file_read(C, filepath, reports);

  return success;
}

/* Generic operator state utilities */

static void create_operator_state(wmOperatorType *ot, int first_state)
{
  PropertyRNA *prop = RNA_def_int(
      ot->srna, "state", first_state, INT32_MIN, INT32_MAX, "State", "", INT32_MIN, INT32_MAX);
  RNA_def_property_flag(prop, PROP_SKIP_SAVE);
  RNA_def_property_flag(prop, PROP_HIDDEN);
}

static int get_operator_state(wmOperator *op)
{
  return RNA_int_get(op->ptr, "state");
}

static void set_next_operator_state(wmOperator *op, int state)
{
  RNA_int_set(op->ptr, "state", state);
}

typedef struct OperatorDispatchTarget {
  int state;
  int (*run)(bContext *C, wmOperator *op);
} OperatorDispatchTarget;

static int operator_state_dispatch(bContext *C, wmOperator *op, OperatorDispatchTarget *targets)
{
  int state = get_operator_state(op);
  for (int i = 0; targets[i].run; i++) {
    OperatorDispatchTarget target = targets[i];
    if (target.state == state) {
      return target.run(C, op);
    }
  }
  BLI_assert_unreachable();
  return OPERATOR_CANCELLED;
}

/** \} */

/* -------------------------------------------------------------------- */
/** \name Open Main .blend File Operator
 * \{ */

enum {
  OPEN_MAINFILE_STATE_DISCARD_CHANGES,
  OPEN_MAINFILE_STATE_SELECT_FILE_PATH,
  OPEN_MAINFILE_STATE_OPEN,
};

static int wm_open_mainfile_dispatch(bContext *C, wmOperator *op);

static void wm_open_mainfile_after_dialog_callback(bContext *C, void *user_data)
{
  WM_operator_name_call_with_properties(
      C, "WM_OT_open_mainfile", WM_OP_INVOKE_DEFAULT, (IDProperty *)user_data, NULL);
}

static int wm_open_mainfile__discard_changes(bContext *C, wmOperator *op)
{
  if (RNA_boolean_get(op->ptr, "display_file_selector")) {
    set_next_operator_state(op, OPEN_MAINFILE_STATE_SELECT_FILE_PATH);
  }
  else {
    set_next_operator_state(op, OPEN_MAINFILE_STATE_OPEN);
  }

  if (wm_operator_close_file_dialog_if_needed(C, op, wm_open_mainfile_after_dialog_callback)) {
    return OPERATOR_INTERFACE;
  }
  return wm_open_mainfile_dispatch(C, op);
}

static int wm_open_mainfile__select_file_path(bContext *C, wmOperator *op)
{
  set_next_operator_state(op, OPEN_MAINFILE_STATE_OPEN);

  Main *bmain = CTX_data_main(C);
  const char *blendfile_path = BKE_main_blendfile_path(bmain);

  if (CTX_wm_window(C) == NULL) {
    /* in rare cases this could happen, when trying to invoke in background
     * mode on load for example. Don't use poll for this because exec()
     * can still run without a window */
    BKE_report(op->reports, RPT_ERROR, "Context window not set");
    return OPERATOR_CANCELLED;
  }

  /* if possible, get the name of the most recently used .blend file */
  if (G.recent_files.first) {
    struct RecentFile *recent = G.recent_files.first;
    blendfile_path = recent->filepath;
  }

  RNA_string_set(op->ptr, "filepath", blendfile_path);
  wm_open_init_load_ui(op, true);
  wm_open_init_use_scripts(op, true);
  op->customdata = NULL;

  WM_event_add_fileselect(C, op);

  return OPERATOR_RUNNING_MODAL;
}

static int wm_open_mainfile__open(bContext *C, wmOperator *op)
{
  char filepath[FILE_MAX];
  bool success;

  RNA_string_get(op->ptr, "filepath", filepath);

  /* re-use last loaded setting so we can reload a file without changing */
  wm_open_init_load_ui(op, false);
  wm_open_init_use_scripts(op, false);

  SET_FLAG_FROM_TEST(G.fileflags, !RNA_boolean_get(op->ptr, "load_ui"), G_FILE_NO_UI);
  SET_FLAG_FROM_TEST(G.f, RNA_boolean_get(op->ptr, "use_scripts"), G_FLAG_SCRIPT_AUTOEXEC);
  success = wm_file_read_opwrap(C, filepath, op->reports);

  /* for file open also popup for warnings, not only errors */
  BKE_report_print_level_set(op->reports, RPT_WARNING);

  if (success) {
    if (G.fileflags & G_FILE_NO_UI) {
      ED_outliner_select_sync_from_all_tag(C);
    }
    ED_view3d_local_collections_reset(C, (G.fileflags & G_FILE_NO_UI) != 0);
    return OPERATOR_FINISHED;
  }
  return OPERATOR_CANCELLED;
}

static OperatorDispatchTarget wm_open_mainfile_dispatch_targets[] = {
    {OPEN_MAINFILE_STATE_DISCARD_CHANGES, wm_open_mainfile__discard_changes},
    {OPEN_MAINFILE_STATE_SELECT_FILE_PATH, wm_open_mainfile__select_file_path},
    {OPEN_MAINFILE_STATE_OPEN, wm_open_mainfile__open},
    {0, NULL},
};

static int wm_open_mainfile_dispatch(bContext *C, wmOperator *op)
{
  return operator_state_dispatch(C, op, wm_open_mainfile_dispatch_targets);
}

static int wm_open_mainfile_invoke(bContext *C, wmOperator *op, const wmEvent *UNUSED(event))
{
  return wm_open_mainfile_dispatch(C, op);
}

static int wm_open_mainfile_exec(bContext *C, wmOperator *op)
{
  return wm_open_mainfile__open(C, op);
}

static char *wm_open_mainfile_description(struct bContext *UNUSED(C),
                                          struct wmOperatorType *UNUSED(op),
                                          struct PointerRNA *params)
{
  if (!RNA_struct_property_is_set(params, "filepath")) {
    return NULL;
  }

  /* Filepath. */
  char path[FILE_MAX];
  RNA_string_get(params, "filepath", path);

  BLI_stat_t stats;
  if (BLI_stat(path, &stats) == -1) {
    return BLI_sprintfN("%s\n\n%s", path, TIP_("File Not Found"));
  }

  /* Date. */
  char date_st[FILELIST_DIRENTRY_DATE_LEN];
  char time_st[FILELIST_DIRENTRY_TIME_LEN];
  bool is_today, is_yesterday;
  BLI_filelist_entry_datetime_to_string(
      NULL, (int64_t)stats.st_mtime, false, time_st, date_st, &is_today, &is_yesterday);
  if (is_today || is_yesterday) {
    BLI_strncpy(date_st, is_today ? TIP_("Today") : TIP_("Yesterday"), sizeof(date_st));
  }

  /* Size. */
  char size_str[FILELIST_DIRENTRY_SIZE_LEN];
  BLI_filelist_entry_size_to_string(NULL, (uint64_t)stats.st_size, false, size_str);

  return BLI_sprintfN(
      "%s\n\n%s: %s %s\n%s: %s", path, TIP_("Modified"), date_st, time_st, TIP_("Size"), size_str);
}

/* currently fits in a pointer */
struct FileRuntime {
  bool is_untrusted;
};
BLI_STATIC_ASSERT(sizeof(struct FileRuntime) <= sizeof(void *),
                  "Struct must not exceed pointer size");

static bool wm_open_mainfile_check(bContext *UNUSED(C), wmOperator *op)
{
  struct FileRuntime *file_info = (struct FileRuntime *)&op->customdata;
  PropertyRNA *prop = RNA_struct_find_property(op->ptr, "use_scripts");
  bool is_untrusted = false;
  char path[FILE_MAX];
  char *lslash;

  RNA_string_get(op->ptr, "filepath", path);

  /* get the dir */
  lslash = (char *)BLI_path_slash_rfind(path);
  if (lslash) {
    *(lslash + 1) = '\0';
  }

  if ((U.flag & USER_SCRIPT_AUTOEXEC_DISABLE) == 0) {
    if (BKE_autoexec_match(path) == true) {
      RNA_property_boolean_set(op->ptr, prop, false);
      is_untrusted = true;
    }
  }

  if (file_info) {
    file_info->is_untrusted = is_untrusted;
  }

  return is_untrusted;
}

static void wm_open_mainfile_ui(bContext *UNUSED(C), wmOperator *op)
{
  struct FileRuntime *file_info = (struct FileRuntime *)&op->customdata;
  uiLayout *layout = op->layout;
  const char *autoexec_text;

  uiItemR(layout, op->ptr, "load_ui", 0, NULL, ICON_NONE);

  uiLayout *col = uiLayoutColumn(layout, false);
  if (file_info->is_untrusted) {
    autoexec_text = IFACE_("Trusted Source [Untrusted Path]");
    uiLayoutSetActive(col, false);
    uiLayoutSetEnabled(col, false);
  }
  else {
    autoexec_text = IFACE_("Trusted Source");
  }

  uiItemR(col, op->ptr, "use_scripts", 0, autoexec_text, ICON_NONE);
}

static void wm_open_mainfile_def_property_use_scripts(wmOperatorType *ot)
{
  RNA_def_boolean(ot->srna,
                  "use_scripts",
                  true,
                  "Trusted Source",
                  "Allow .blend file to execute scripts automatically, default available from "
                  "system preferences");
}

void WM_OT_open_mainfile(wmOperatorType *ot)
{
  ot->name = "Open";
  ot->idname = "WM_OT_open_mainfile";
  ot->description = "Open a *blend file";
  ot->get_description = wm_open_mainfile_description;

  ot->invoke = wm_open_mainfile_invoke;
  ot->exec = wm_open_mainfile_exec;
  ot->check = wm_open_mainfile_check;
  ot->ui = wm_open_mainfile_ui;
  /* omit window poll so this can work in background mode */

  WM_operator_properties_filesel(ot,
                                 FILE_TYPE_FOLDER | FILE_TYPE_BLENDER,
                                 FILE_BLENDER,
                                 FILE_OPENFILE,
                                 WM_FILESEL_FILEPATH,
                                 FILE_DEFAULTDISPLAY,
                                 FILE_SORT_DEFAULT);

  RNA_def_boolean(
      ot->srna, "load_ui", true, "Load UI", "Load user interface setup in the .blend file");

  wm_open_mainfile_def_property_use_scripts(ot);

  PropertyRNA *prop = RNA_def_boolean(
      ot->srna, "display_file_selector", true, "Display File Selector", "");
  RNA_def_property_flag(prop, PROP_SKIP_SAVE);

  create_operator_state(ot, OPEN_MAINFILE_STATE_DISCARD_CHANGES);
}

/** \} */

/* -------------------------------------------------------------------- */
/** \name Reload (revert) Main .blend File Operator
 * \{ */

static int wm_revert_mainfile_exec(bContext *C, wmOperator *op)
{
  Main *bmain = CTX_data_main(C);
  bool success;
  char filepath[FILE_MAX];

  wm_open_init_use_scripts(op, false);

  SET_FLAG_FROM_TEST(G.f, RNA_boolean_get(op->ptr, "use_scripts"), G_FLAG_SCRIPT_AUTOEXEC);

  BLI_strncpy(filepath, BKE_main_blendfile_path(bmain), sizeof(filepath));
  success = wm_file_read_opwrap(C, filepath, op->reports);

  if (success) {
    return OPERATOR_FINISHED;
  }
  return OPERATOR_CANCELLED;
}

static bool wm_revert_mainfile_poll(bContext *UNUSED(C))
{
  const char *blendfile_path = BKE_main_blendfile_path_from_global();
  return (blendfile_path[0] != '\0');
}

void WM_OT_revert_mainfile(wmOperatorType *ot)
{
  ot->name = "Revert";
  ot->idname = "WM_OT_revert_mainfile";
  ot->description = "Reload the saved file";

  ot->invoke = WM_operator_confirm;
  ot->exec = wm_revert_mainfile_exec;
  ot->poll = wm_revert_mainfile_poll;

  wm_open_mainfile_def_property_use_scripts(ot);
}

/** \} */

/* -------------------------------------------------------------------- */
/** \name Recover Last Session Operator
 * \{ */

bool WM_file_recover_last_session(bContext *C, ReportList *reports)
{
  char filepath[FILE_MAX];
  BLI_join_dirfile(filepath, sizeof(filepath), BKE_tempdir_base(), BLENDER_QUIT_FILE);
  G.fileflags |= G_FILE_RECOVER_READ;
  const bool success = wm_file_read_opwrap(C, filepath, reports);
  G.fileflags &= ~G_FILE_RECOVER_READ;
  return success;
}

static int wm_recover_last_session_exec(bContext *C, wmOperator *op)
{
  wm_open_init_use_scripts(op, true);
  SET_FLAG_FROM_TEST(G.f, RNA_boolean_get(op->ptr, "use_scripts"), G_FLAG_SCRIPT_AUTOEXEC);
  if (WM_file_recover_last_session(C, op->reports)) {
    if (!G.background) {
      wmOperatorType *ot = op->type;
      PointerRNA *props_ptr = MEM_callocN(sizeof(PointerRNA), __func__);
      WM_operator_properties_create_ptr(props_ptr, ot);
      RNA_boolean_set(props_ptr, "use_scripts", true);
      wm_test_autorun_revert_action_set(ot, props_ptr);
    }
    return OPERATOR_FINISHED;
  }
  return OPERATOR_CANCELLED;
}

static void wm_recover_last_session_after_dialog_callback(bContext *C, void *user_data)
{
  WM_operator_name_call_with_properties(
      C, "WM_OT_recover_last_session", WM_OP_EXEC_DEFAULT, (IDProperty *)user_data, NULL);
}

static int wm_recover_last_session_invoke(bContext *C,
                                          wmOperator *op,
                                          const wmEvent *UNUSED(event))
{
  /* Keep the current setting instead of using the preferences since a file selector
   * doesn't give us the option to change the setting. */
  wm_open_init_use_scripts(op, false);

  if (wm_operator_close_file_dialog_if_needed(
          C, op, wm_recover_last_session_after_dialog_callback)) {
    return OPERATOR_INTERFACE;
  }
  return wm_recover_last_session_exec(C, op);
}

void WM_OT_recover_last_session(wmOperatorType *ot)
{
  ot->name = "Recover Last Session";
  ot->idname = "WM_OT_recover_last_session";
  ot->description = "Open the last closed file (\"" BLENDER_QUIT_FILE "\")";

  ot->invoke = wm_recover_last_session_invoke;
  ot->exec = wm_recover_last_session_exec;

  wm_open_mainfile_def_property_use_scripts(ot);
}

/** \} */

/* -------------------------------------------------------------------- */
/** \name Auto-Save Main .blend File Operator
 * \{ */

static int wm_recover_auto_save_exec(bContext *C, wmOperator *op)
{
  char filepath[FILE_MAX];
  bool success;

  RNA_string_get(op->ptr, "filepath", filepath);

  wm_open_init_use_scripts(op, true);
  SET_FLAG_FROM_TEST(G.f, RNA_boolean_get(op->ptr, "use_scripts"), G_FLAG_SCRIPT_AUTOEXEC);

  G.fileflags |= G_FILE_RECOVER_READ;

  success = wm_file_read_opwrap(C, filepath, op->reports);

  G.fileflags &= ~G_FILE_RECOVER_READ;

  if (success) {
    if (!G.background) {
      wmOperatorType *ot = op->type;
      PointerRNA *props_ptr = MEM_callocN(sizeof(PointerRNA), __func__);
      WM_operator_properties_create_ptr(props_ptr, ot);
      RNA_boolean_set(props_ptr, "use_scripts", true);
      wm_test_autorun_revert_action_set(ot, props_ptr);
    }
    return OPERATOR_FINISHED;
  }
  return OPERATOR_CANCELLED;
}

static int wm_recover_auto_save_invoke(bContext *C, wmOperator *op, const wmEvent *UNUSED(event))
{
  char filepath[FILE_MAX];

  wm_autosave_location(filepath);
  RNA_string_set(op->ptr, "filepath", filepath);
  wm_open_init_use_scripts(op, true);
  WM_event_add_fileselect(C, op);

  return OPERATOR_RUNNING_MODAL;
}

void WM_OT_recover_auto_save(wmOperatorType *ot)
{
  ot->name = "Recover Auto Save";
  ot->idname = "WM_OT_recover_auto_save";
  ot->description = "Open an automatically saved file to recover it";

  ot->invoke = wm_recover_auto_save_invoke;
  ot->exec = wm_recover_auto_save_exec;

  WM_operator_properties_filesel(ot,
                                 FILE_TYPE_BLENDER,
                                 FILE_BLENDER,
                                 FILE_OPENFILE,
                                 WM_FILESEL_FILEPATH,
                                 FILE_VERTICALDISPLAY,
                                 FILE_SORT_TIME);

  wm_open_mainfile_def_property_use_scripts(ot);
}

/** \} */

/* -------------------------------------------------------------------- */
/** \name Save Main .blend File Operator
 *
 * Both #WM_OT_save_as_mainfile & #WM_OT_save_mainfile.
 * \{ */

static void wm_filepath_default(const Main *bmain, char *filepath)
{
  if (bmain->filepath[0] == '\0') {
    BLI_path_filename_ensure(filepath, FILE_MAX, "untitled.blend");
  }
}

static void save_set_compress(wmOperator *op)
{
  PropertyRNA *prop;

  prop = RNA_struct_find_property(op->ptr, "compress");
  if (!RNA_property_is_set(op->ptr, prop)) {
    const char *blendfile_path = BKE_main_blendfile_path_from_global();
    if (blendfile_path[0] != '\0') { /* Keep flag for existing file. */
      RNA_property_boolean_set(op->ptr, prop, (G.fileflags & G_FILE_COMPRESS) != 0);
    }
    else { /* use userdef for new file */
      RNA_property_boolean_set(op->ptr, prop, (U.flag & USER_FILECOMPRESS) != 0);
    }
  }
}

static void save_set_filepath(bContext *C, wmOperator *op)
{
  Main *bmain = CTX_data_main(C);
  PropertyRNA *prop;
  char filepath[FILE_MAX];

  prop = RNA_struct_find_property(op->ptr, "filepath");
  if (!RNA_property_is_set(op->ptr, prop)) {
    const char *blendfile_path = BKE_main_blendfile_path(bmain);
    /* if not saved before, get the name of the most recently used .blend file */
    if ((blendfile_path[0] == '\0') && G.recent_files.first) {
      struct RecentFile *recent = G.recent_files.first;
      STRNCPY(filepath, recent->filepath);
    }
    else {
      STRNCPY(filepath, blendfile_path);
    }

    wm_filepath_default(bmain, filepath);
    RNA_property_string_set(op->ptr, prop, filepath);
  }
}

static int wm_save_as_mainfile_invoke(bContext *C, wmOperator *op, const wmEvent *UNUSED(event))
{

  save_set_compress(op);
  save_set_filepath(C, op);

  WM_event_add_fileselect(C, op);

  return OPERATOR_RUNNING_MODAL;
}

/* function used for WM_OT_save_mainfile too */
static int wm_save_as_mainfile_exec(bContext *C, wmOperator *op)
{
  Main *bmain = CTX_data_main(C);
  char path[FILE_MAX];
  const bool is_save_as = (op->type->invoke == wm_save_as_mainfile_invoke);
  const bool use_save_as_copy = (RNA_struct_property_is_set(op->ptr, "copy") &&
                                 RNA_boolean_get(op->ptr, "copy"));

  /* We could expose all options to the users however in most cases remapping
   * existing relative paths is a good default.
   * Users can manually make their paths relative & absolute if they wish. */
  const eBLO_WritePathRemap remap_mode = RNA_boolean_get(op->ptr, "relative_remap") ?
                                             BLO_WRITE_PATH_REMAP_RELATIVE :
                                             BLO_WRITE_PATH_REMAP_NONE;
  save_set_compress(op);

  const bool is_filepath_set = RNA_struct_property_is_set(op->ptr, "filepath");
  if (is_filepath_set) {
    RNA_string_get(op->ptr, "filepath", path);
  }
  else {
    STRNCPY(path, BKE_main_blendfile_path(bmain));
  }

  if (path[0] == '\0') {
    BKE_report(op->reports,
               RPT_ERROR,
               "Unable to save an unsaved file with an empty or unset \"filepath\" property");
    return OPERATOR_CANCELLED;
  }

  /* NOTE(@campbellbarton): only check this for file-path properties so saving an already
   * saved file never fails with an error.
   * Even though this should never happen, there may be some corner case where a malformed
   * path is stored in `G.main->filepath`: when the file path is initialized from recovering
   * a blend file - for example, so in this case failing to save isn't ideal. */
  if (is_filepath_set && !BLI_path_is_abs_from_cwd(path)) {
    BKE_reportf(op->reports,
                RPT_ERROR,
                "The \"filepath\" property was not an absolute path: \"%s\"",
                path);
    return OPERATOR_CANCELLED;
  }

  const int fileflags_orig = G.fileflags;
  int fileflags = G.fileflags;

  /* set compression flag */
  SET_FLAG_FROM_TEST(fileflags, RNA_boolean_get(op->ptr, "compress"), G_FILE_COMPRESS);

  const bool ok = wm_file_write(C, path, fileflags, remap_mode, use_save_as_copy, op->reports);

  if ((op->flag & OP_IS_INVOKE) == 0) {
    /* OP_IS_INVOKE is set when the operator is called from the GUI.
     * If it is not set, the operator is called from a script and
     * shouldn't influence G.fileflags. */
    G.fileflags = fileflags_orig;
  }

  if (ok == false) {
    return OPERATOR_CANCELLED;
  }

  WM_event_add_notifier(C, NC_WM | ND_FILESAVE, NULL);

  if (!is_save_as && RNA_boolean_get(op->ptr, "exit")) {
    wm_exit_schedule_delayed(C);
  }

  return OPERATOR_FINISHED;
}

/* function used for WM_OT_save_mainfile too */
static bool blend_save_check(bContext *UNUSED(C), wmOperator *op)
{
  char filepath[FILE_MAX];
  RNA_string_get(op->ptr, "filepath", filepath);
  if (!BLO_has_bfile_extension(filepath)) {
    /* some users would prefer BLI_path_extension_replace(),
     * we keep getting nitpicking bug reports about this - campbell */
    BLI_path_extension_ensure(filepath, FILE_MAX, ".blend");
    RNA_string_set(op->ptr, "filepath", filepath);
    return true;
  }
  return false;
}

static const char *wm_save_as_mainfile_get_name(wmOperatorType *ot, PointerRNA *ptr)
{
  if (RNA_boolean_get(ptr, "copy")) {
    return CTX_IFACE_(ot->translation_context, "Save Copy");
  }
  return NULL;
}

static char *wm_save_as_mainfile_get_description(bContext *UNUSED(C),
                                                 wmOperatorType *UNUSED(ot),
                                                 PointerRNA *ptr)
{
  if (RNA_boolean_get(ptr, "copy")) {
    return BLI_strdup(TIP_(
        "Save the current file in the desired location but do not make the saved file active"));
  }
  return NULL;
}

void WM_OT_save_as_mainfile(wmOperatorType *ot)
{
  PropertyRNA *prop;

  ot->name = "Save As";
  ot->idname = "WM_OT_save_as_mainfile";
<<<<<<< HEAD
  ot->description = "Save As saves the current file in the desired location"
    "\nIncremental Save saves an already saved file with incremental file name. 001, 002, 003 etc";
=======
  ot->description =
      "Save As saves the current file in the desired location"
      "\nIncremental Save saves an already saved file with incremental file name. 001, 002, 003 "
      "etc";
>>>>>>> 54d72ee3

  ot->invoke = wm_save_as_mainfile_invoke;
  ot->exec = wm_save_as_mainfile_exec;
  ot->get_name = wm_save_as_mainfile_get_name;
  ot->get_description = wm_save_as_mainfile_get_description;
  ot->check = blend_save_check;
  /* omit window poll so this can work in background mode */

  WM_operator_properties_filesel(ot,
                                 FILE_TYPE_FOLDER | FILE_TYPE_BLENDER,
                                 FILE_BLENDER,
                                 FILE_SAVE,
                                 WM_FILESEL_FILEPATH,
                                 FILE_DEFAULTDISPLAY,
                                 FILE_SORT_DEFAULT);
  RNA_def_boolean(ot->srna, "compress", false, "Compress", "Write compressed .blend file");
  RNA_def_boolean(ot->srna,
                  "relative_remap",
                  true,
                  "Remap Relative",
                  "Remap relative paths when saving to a different directory");
  prop = RNA_def_boolean(
      ot->srna,
      "copy",
      false,
      "Save Copy",
      "Save a copy of the actual working state but does not make saved file active");
  RNA_def_property_flag(prop, PROP_SKIP_SAVE);
}

static int wm_save_mainfile_invoke(bContext *C, wmOperator *op, const wmEvent *UNUSED(event))
{
  int ret;

  /* cancel if no active window */
  if (CTX_wm_window(C) == NULL) {
    return OPERATOR_CANCELLED;
  }

  save_set_compress(op);
  save_set_filepath(C, op);

  /* if we're saving for the first time and prefer relative paths -
   * any existing paths will be absolute,
   * enable the option to remap paths to avoid confusion T37240. */
  const char *blendfile_path = BKE_main_blendfile_path_from_global();
  if ((blendfile_path[0] == '\0') && (U.flag & USER_RELPATHS)) {
    PropertyRNA *prop = RNA_struct_find_property(op->ptr, "relative_remap");
    if (!RNA_property_is_set(op->ptr, prop)) {
      RNA_property_boolean_set(op->ptr, prop, true);
    }
  }

  if (blendfile_path[0] != '\0') {
    char path[FILE_MAX];

    RNA_string_get(op->ptr, "filepath", path);
    ret = wm_save_as_mainfile_exec(C, op);
  }
  else {
    WM_event_add_fileselect(C, op);
    ret = OPERATOR_RUNNING_MODAL;
  }

  return ret;
}

void WM_OT_save_mainfile(wmOperatorType *ot)
{
  ot->name = "Save Blend File";
  ot->idname = "WM_OT_save_mainfile";
  ot->description = "Save the current Blend file";

  ot->invoke = wm_save_mainfile_invoke;
  ot->exec = wm_save_as_mainfile_exec;
  ot->check = blend_save_check;
  /* omit window poll so this can work in background mode */

  PropertyRNA *prop;
  WM_operator_properties_filesel(ot,
                                 FILE_TYPE_FOLDER | FILE_TYPE_BLENDER,
                                 FILE_BLENDER,
                                 FILE_SAVE,
                                 WM_FILESEL_FILEPATH,
                                 FILE_DEFAULTDISPLAY,
                                 FILE_SORT_DEFAULT);
  RNA_def_boolean(ot->srna, "compress", false, "Compress", "Write compressed .blend file");
  RNA_def_boolean(ot->srna,
                  "relative_remap",
                  false,
                  "Remap Relative",
                  "Remap relative paths when saving to a different directory");

  prop = RNA_def_boolean(ot->srna, "exit", false, "Exit", "Exit Blender after saving");
  RNA_def_property_flag(prop, PROP_HIDDEN | PROP_SKIP_SAVE);
}

/** \} */

/* -------------------------------------------------------------------- */
/** \name Auto Script Execution Warning Dialog
 * \{ */

static void wm_block_autorun_warning_ignore(bContext *C, void *arg_block, void *UNUSED(arg))
{
  wmWindow *win = CTX_wm_window(C);
  UI_popup_block_close(C, win, arg_block);

  /* Free the data as it's no longer needed. */
  wm_test_autorun_revert_action_set(NULL, NULL);
}

static void wm_block_autorun_warning_reload_with_scripts(bContext *C,
                                                         void *arg_block,
                                                         void *UNUSED(arg))
{
  wmWindow *win = CTX_wm_window(C);

  UI_popup_block_close(C, win, arg_block);

  /* Save user preferences for permanent execution. */
  if ((U.flag & USER_SCRIPT_AUTOEXEC_DISABLE) == 0) {
    WM_operator_name_call(C, "WM_OT_save_userpref", WM_OP_EXEC_DEFAULT, NULL, NULL);
  }

  /* Load file again with scripts enabled.
   * The reload is necessary to allow scripts to run when the files loads. */
  wm_test_autorun_revert_action_exec(C);
}

static void wm_block_autorun_warning_enable_scripts(bContext *C,
                                                    void *arg_block,
                                                    void *UNUSED(arg))
{
  wmWindow *win = CTX_wm_window(C);
  Main *bmain = CTX_data_main(C);

  UI_popup_block_close(C, win, arg_block);

  /* Save user preferences for permanent execution. */
  if ((U.flag & USER_SCRIPT_AUTOEXEC_DISABLE) == 0) {
    WM_operator_name_call(C, "WM_OT_save_userpref", WM_OP_EXEC_DEFAULT, NULL, NULL);
  }

  /* Force a full refresh, but without reloading the file. */
  LISTBASE_FOREACH (Scene *, scene, &bmain->scenes) {
    BKE_scene_free_depsgraph_hash(scene);
  }
}

/* Build the autorun warning dialog UI */
static uiBlock *block_create_autorun_warning(struct bContext *C,
                                             struct ARegion *region,
                                             void *UNUSED(arg1))
{
  const char *blendfile_path = BKE_main_blendfile_path_from_global();
  wmWindowManager *wm = CTX_wm_manager(C);

  uiBlock *block = UI_block_begin(C, region, "autorun_warning_popup", UI_EMBOSS);
  UI_block_flag_enable(
      block, UI_BLOCK_KEEP_OPEN | UI_BLOCK_LOOP | UI_BLOCK_NO_WIN_CLIP | UI_BLOCK_NUMSELECT);
  UI_block_theme_style_set(block, UI_BLOCK_THEME_STYLE_POPUP);
  UI_block_emboss_set(block, UI_EMBOSS);

  uiLayout *layout = uiItemsAlertBox(block, 44, ALERT_ICON_ERROR);

  /* Title and explanation text. */
  uiLayout *col = uiLayoutColumn(layout, true);
  uiItemL_ex(col,
             TIP_("For security reasons, automatic execution of Python scripts "
                  "in this file was disabled:"),
             ICON_NONE,
             true,
             false);
  uiItemL_ex(col, G.autoexec_fail, ICON_NONE, false, true);
  uiItemL(col, TIP_("This may lead to unexpected behavior"), ICON_NONE);

  uiItemS(layout);

  PointerRNA pref_ptr;
  RNA_pointer_create(NULL, &RNA_PreferencesFilePaths, &U, &pref_ptr);
  uiItemR(layout,
          &pref_ptr,
          "use_scripts_auto_execute",
          0,
          TIP_("Permanently allow execution of scripts"),
          ICON_NONE);

  uiItemS_ex(layout, 3.0f);

  /* Buttons */
  uiBut *but;
  uiLayout *split = uiLayoutSplit(layout, 0.0f, true);
  uiLayoutSetScaleY(split, 1.2f);

  /* empty space */
  col = uiLayoutColumn(split, false);
  uiItemS(col);

  col = uiLayoutColumn(split, false);

  /* Allow reload if we have a saved file.
   * Otherwise just enable scripts and reset the depsgraphs. */
  if ((blendfile_path[0] != '\0') && wm->file_saved) {
    but = uiDefIconTextBut(block,
                           UI_BTYPE_BUT,
                           0,
                           ICON_NONE,
                           IFACE_("Allow Execution"),
                           0,
                           0,
                           50,
                           UI_UNIT_Y,
                           NULL,
                           0,
                           0,
                           0,
                           0,
                           TIP_("Reload file with execution of Python scripts enabled"));
    UI_but_func_set(but, wm_block_autorun_warning_reload_with_scripts, block, NULL);
  }
  else {
    but = uiDefIconTextBut(block,
                           UI_BTYPE_BUT,
                           0,
                           ICON_NONE,
                           IFACE_("Allow Execution"),
                           0,
                           0,
                           50,
                           UI_UNIT_Y,
                           NULL,
                           0,
                           0,
                           0,
                           0,
                           TIP_("Enable scripts"));
    UI_but_func_set(but, wm_block_autorun_warning_enable_scripts, block, NULL);
  }
  UI_but_drawflag_disable(but, UI_BUT_TEXT_LEFT);

  col = uiLayoutColumn(split, false);
  but = uiDefIconTextBut(block,
                         UI_BTYPE_BUT,
                         0,
                         ICON_NONE,
                         IFACE_("Ignore"),
                         0,
                         0,
                         50,
                         UI_UNIT_Y,
                         NULL,
                         0,
                         0,
                         0,
                         0,
                         TIP_("Continue using file without Python scripts"));
  UI_but_func_set(but, wm_block_autorun_warning_ignore, block, NULL);
  UI_but_drawflag_disable(but, UI_BUT_TEXT_LEFT);
  UI_but_flag_enable(but, UI_BUT_ACTIVE_DEFAULT);

  UI_block_bounds_set_centered(block, 14 * U.dpi_fac);

  return block;
}

/**
 * Store the action needed if the user needs to reload the file with Python scripts enabled.
 *
 * When left to NULL, this is simply revert.
 * When loading files through the recover auto-save or session,
 * we need to revert using other operators.
 */
static struct {
  wmOperatorType *ot;
  PointerRNA *ptr;
} wm_test_autorun_revert_action_data = {
    .ot = NULL,
    .ptr = NULL,
};

void wm_test_autorun_revert_action_set(wmOperatorType *ot, PointerRNA *ptr)
{
  BLI_assert(!G.background);
  wm_test_autorun_revert_action_data.ot = NULL;
  if (wm_test_autorun_revert_action_data.ptr != NULL) {
    WM_operator_properties_free(wm_test_autorun_revert_action_data.ptr);
    MEM_freeN(wm_test_autorun_revert_action_data.ptr);
    wm_test_autorun_revert_action_data.ptr = NULL;
  }
  wm_test_autorun_revert_action_data.ot = ot;
  wm_test_autorun_revert_action_data.ptr = ptr;
}

void wm_test_autorun_revert_action_exec(bContext *C)
{
  wmOperatorType *ot = wm_test_autorun_revert_action_data.ot;
  PointerRNA *ptr = wm_test_autorun_revert_action_data.ptr;

  /* Use regular revert. */
  if (ot == NULL) {
    ot = WM_operatortype_find("WM_OT_revert_mainfile", false);
    ptr = MEM_callocN(sizeof(PointerRNA), __func__);
    WM_operator_properties_create_ptr(ptr, ot);
    RNA_boolean_set(ptr, "use_scripts", true);

    /* Set state, so it's freed correctly */
    wm_test_autorun_revert_action_set(ot, ptr);
  }

  WM_operator_name_call_ptr(C, ot, WM_OP_EXEC_DEFAULT, ptr, NULL);
  wm_test_autorun_revert_action_set(NULL, NULL);
}

void wm_test_autorun_warning(bContext *C)
{
  /* Test if any auto-execution of scripts failed. */
  if ((G.f & G_FLAG_SCRIPT_AUTOEXEC_FAIL) == 0) {
    return;
  }

  /* Only show the warning once. */
  if (G.f & G_FLAG_SCRIPT_AUTOEXEC_FAIL_QUIET) {
    return;
  }

  G.f |= G_FLAG_SCRIPT_AUTOEXEC_FAIL_QUIET;

  wmWindowManager *wm = CTX_wm_manager(C);
  wmWindow *win = (wm->winactive) ? wm->winactive : wm->windows.first;

  if (win) {
    wmWindow *prevwin = CTX_wm_window(C);
    CTX_wm_window_set(C, win);
    UI_popup_block_invoke(C, block_create_autorun_warning, NULL, NULL);
    CTX_wm_window_set(C, prevwin);
  }
}

/** \} */

/* -------------------------------------------------------------------- */
/** \name Close File Dialog
 * \{ */

static char save_images_when_file_is_closed = true;

static void wm_block_file_close_cancel(bContext *C, void *arg_block, void *UNUSED(arg_data))
{
  wmWindow *win = CTX_wm_window(C);
  UI_popup_block_close(C, win, arg_block);
}

static void wm_block_file_close_discard(bContext *C, void *arg_block, void *arg_data)
{
  wmGenericCallback *callback = WM_generic_callback_steal((wmGenericCallback *)arg_data);

  /* Close the popup before executing the callback. Otherwise
   * the popup might be closed by the callback, which will lead
   * to a crash. */
  wmWindow *win = CTX_wm_window(C);
  UI_popup_block_close(C, win, arg_block);

  callback->exec(C, callback->user_data);
  WM_generic_callback_free(callback);
}

static void wm_block_file_close_save(bContext *C, void *arg_block, void *arg_data)
{
  const Main *bmain = CTX_data_main(C);
  wmGenericCallback *callback = WM_generic_callback_steal((wmGenericCallback *)arg_data);
  bool execute_callback = true;

  wmWindow *win = CTX_wm_window(C);
  UI_popup_block_close(C, win, arg_block);

  int modified_images_count = ED_image_save_all_modified_info(CTX_data_main(C), NULL);
  if (modified_images_count > 0 && save_images_when_file_is_closed) {
    if (ED_image_should_save_modified(bmain)) {
      ReportList *reports = CTX_wm_reports(C);
      ED_image_save_all_modified(C, reports);
      WM_report_banner_show();
    }
    else {
      execute_callback = false;
    }
  }

  bool file_has_been_saved_before = BKE_main_blendfile_path(bmain)[0] != '\0';

  if (file_has_been_saved_before) {
    if (WM_operator_name_call(C, "WM_OT_save_mainfile", WM_OP_EXEC_DEFAULT, NULL, NULL) &
        OPERATOR_CANCELLED) {
      execute_callback = false;
    }
  }
  else {
    WM_operator_name_call(C, "WM_OT_save_mainfile", WM_OP_INVOKE_DEFAULT, NULL, NULL);
    execute_callback = false;
  }

  if (execute_callback) {
    callback->exec(C, callback->user_data);
  }
  WM_generic_callback_free(callback);
}

static void wm_block_file_close_cancel_button(uiBlock *block, wmGenericCallback *post_action)
{
  uiBut *but = uiDefIconTextBut(block,
                                UI_BTYPE_BUT,
                                0,
                                0,
                                IFACE_("Cancel"),
                                0,
                                0,
                                0,
                                UI_UNIT_Y * 1.5,
                                0,
                                0,
                                0,
                                0,
                                0,
                                ""); /* bfa - made the buttons higher. UI_UNIT_Y * 1.5 */
  UI_but_func_set(but, wm_block_file_close_cancel, block, post_action);
  UI_but_drawflag_disable(but, UI_BUT_TEXT_LEFT);
}

static void wm_block_file_close_discard_button(uiBlock *block, wmGenericCallback *post_action)
{
  uiBut *but = uiDefIconTextBut(block,
                                UI_BTYPE_BUT,
                                0,
                                0,
                                IFACE_("Don't Save"),
                                0,
                                0,
                                0,
                                UI_UNIT_Y * 1.5,
                                0,
                                0,
                                0,
                                0,
                                0,
                                ""); /* bfa - made the buttons higher. UI_UNIT_Y * 1.5 */
  UI_but_func_set(but, wm_block_file_close_discard, block, post_action);
  UI_but_drawflag_disable(but, UI_BUT_TEXT_LEFT);
}

static void wm_block_file_close_save_button(uiBlock *block, wmGenericCallback *post_action)
{
  uiBut *but = uiDefIconTextBut(block,
                                UI_BTYPE_BUT,
                                0,
                                0,
                                IFACE_("Save"),
                                0,
                                0,
                                0,
                                UI_UNIT_Y * 1.5,
                                0,
                                0,
                                0,
                                0,
                                0,
                                ""); /* bfa - made the buttons higher. UI_UNIT_Y * 1.5 */
  UI_but_func_set(but, wm_block_file_close_save, block, post_action);
  UI_but_drawflag_disable(but, UI_BUT_TEXT_LEFT);
  UI_but_flag_enable(but, UI_BUT_ACTIVE_DEFAULT);
}

static const char *close_file_dialog_name = "file_close_popup";

static void save_catalogs_when_file_is_closed_set_fn(bContext *UNUSED(C),
                                                     void *arg1,
                                                     void *UNUSED(arg2))
{
  char *save_catalogs_when_file_is_closed = arg1;
  ED_asset_catalogs_set_save_catalogs_when_file_is_saved(*save_catalogs_when_file_is_closed != 0);
}

static uiBlock *block_create__close_file_dialog(struct bContext *C,
                                                struct ARegion *region,
                                                void *arg1)
{
  wmGenericCallback *post_action = (wmGenericCallback *)arg1;
  Main *bmain = CTX_data_main(C);

  uiBlock *block = UI_block_begin(C, region, close_file_dialog_name, UI_EMBOSS);
  UI_block_flag_enable(
      block, UI_BLOCK_KEEP_OPEN | UI_BLOCK_LOOP | UI_BLOCK_NO_WIN_CLIP | UI_BLOCK_NUMSELECT);
  UI_block_theme_style_set(block, UI_BLOCK_THEME_STYLE_POPUP);

  uiLayout *layout = uiItemsAlertBox(block, 34, ALERT_ICON_QUESTION);

  /* Title. */
  uiItemL_ex(layout, TIP_("Save changes before closing?"), ICON_NONE, true, false);

  /* Filename. */
  const char *blendfile_path = BKE_main_blendfile_path(CTX_data_main(C));
  char filename[FILE_MAX];
  if (blendfile_path[0] != '\0') {
    BLI_split_file_part(blendfile_path, filename, sizeof(filename));
  }
  else {
    STRNCPY(filename, "untitled.blend");
  }
  uiItemL(layout, filename, ICON_NONE);

  /* Image Saving Warnings. */
  ReportList reports;
  BKE_reports_init(&reports, RPT_STORE);
  uint modified_images_count = ED_image_save_all_modified_info(bmain, &reports);

  LISTBASE_FOREACH (Report *, report, &reports.list) {
    uiLayout *row = uiLayoutColumn(layout, false);
    uiLayoutSetScaleY(row, 0.6f);
    uiItemS(row);

    /* Error messages created in ED_image_save_all_modified_info() can be long,
     * but are made to separate into two parts at first colon between text and paths.
     */
    char *message = BLI_strdupn(report->message, report->len);
    char *path_info = strstr(message, ": ");
    if (path_info) {
      /* Terminate message string at colon. */
      path_info[1] = '\0';
      /* Skip over the ": " */
      path_info += 2;
    }
    uiItemL_ex(row, message, ICON_NONE, false, true);
    if (path_info) {
      uiItemL_ex(row, path_info, ICON_NONE, false, true);
    }
    MEM_freeN(message);
  }

  /* Used to determine if extra separators are needed. */
  bool has_extra_checkboxes = false;

  /* Modified Images Checkbox. */
  if (modified_images_count > 0) {
    char message[64];
    BLI_snprintf(message, sizeof(message), "Save %u modified image(s)", modified_images_count);
    /* Only the first checkbox should get extra separation. */
    if (!has_extra_checkboxes) {
      uiItemS(layout);
    }
    uiDefButBitC(block,
                 UI_BTYPE_CHECKBOX,
                 1,
                 0,
                 message,
                 0,
                 0,
                 0,
                 UI_UNIT_Y,
                 &save_images_when_file_is_closed,
                 0,
                 0,
                 0,
                 0,
                 "");
    has_extra_checkboxes = true;
  }

  if (BKE_asset_library_has_any_unsaved_catalogs()) {
    static char save_catalogs_when_file_is_closed;

    save_catalogs_when_file_is_closed = ED_asset_catalogs_get_save_catalogs_when_file_is_saved();

    /* Only the first checkbox should get extra separation. */
    if (!has_extra_checkboxes) {
      uiItemS(layout);
    }
    uiBut *but = uiDefButBitC(block,
                              UI_BTYPE_CHECKBOX,
                              1,
                              0,
                              "Save modified asset catalogs",
                              0,
                              0,
                              0,
                              UI_UNIT_Y,
                              &save_catalogs_when_file_is_closed,
                              0,
                              0,
                              0,
                              0,
                              "");
    UI_but_func_set(
        but, save_catalogs_when_file_is_closed_set_fn, &save_catalogs_when_file_is_closed, NULL);
    has_extra_checkboxes = true;
  }

  BKE_reports_clear(&reports);

  uiItemS_ex(layout, has_extra_checkboxes ? 2.0f : 4.0f);

  /* Buttons. */
#ifdef _WIN32
  const bool windows_layout = true;
#else
  const bool windows_layout = false;
#endif

  if (windows_layout) {
    /* Windows standard layout. */

    uiLayout *split = uiLayoutSplit(layout, 0.0f, true);
    uiLayoutSetScaleY(split, 1.2f);

    uiLayoutColumn(split, false);
    wm_block_file_close_save_button(block, post_action);

    uiLayoutColumn(split, false);
    wm_block_file_close_discard_button(block, post_action);

    uiLayoutColumn(split, false);
    wm_block_file_close_cancel_button(block, post_action);
  }
  else {
    /* Non-Windows layout (macOS and Linux). */

    uiLayout *split = uiLayoutSplit(layout, 0.3f, true);
    uiLayoutSetScaleY(split, 1.2f);

    uiLayoutColumn(split, false);
    wm_block_file_close_discard_button(block, post_action);

    uiLayout *split_right = uiLayoutSplit(split, 0.1f, true);

    uiLayoutColumn(split_right, false);
    /* Empty space. */

    uiLayoutColumn(split_right, false);
    wm_block_file_close_cancel_button(block, post_action);

    uiLayoutColumn(split_right, false);
    wm_block_file_close_save_button(block, post_action);
  }

  UI_block_bounds_set_centered(block, 14 * U.dpi_fac);
  return block;
}

static void free_post_file_close_action(void *arg)
{
  wmGenericCallback *action = (wmGenericCallback *)arg;
  WM_generic_callback_free(action);
}

void wm_close_file_dialog(bContext *C, wmGenericCallback *post_action)
{
  if (!UI_popup_block_name_exists(CTX_wm_screen(C), close_file_dialog_name)) {
    UI_popup_block_invoke(
        C, block_create__close_file_dialog, post_action, free_post_file_close_action);
  }
  else {
    WM_generic_callback_free(post_action);
  }
}

static void wm_free_operator_properties_callback(void *user_data)
{
  IDProperty *properties = (IDProperty *)user_data;
  IDP_FreeProperty(properties);
}

bool wm_operator_close_file_dialog_if_needed(bContext *C,
                                             wmOperator *op,
                                             wmGenericCallbackFn post_action_fn)
{
  if (U.uiflag & USER_SAVE_PROMPT &&
      wm_file_or_session_data_has_unsaved_changes(CTX_data_main(C), CTX_wm_manager(C))) {
    wmGenericCallback *callback = MEM_callocN(sizeof(*callback), __func__);
    callback->exec = post_action_fn;
    callback->user_data = IDP_CopyProperty(op->properties);
    callback->free_user_data = wm_free_operator_properties_callback;
    wm_close_file_dialog(C, callback);
    return true;
  }

  return false;
}

/** \} */<|MERGE_RESOLUTION|>--- conflicted
+++ resolved
@@ -3167,15 +3167,10 @@
 
   ot->name = "Save As";
   ot->idname = "WM_OT_save_as_mainfile";
-<<<<<<< HEAD
-  ot->description = "Save As saves the current file in the desired location"
-    "\nIncremental Save saves an already saved file with incremental file name. 001, 002, 003 etc";
-=======
   ot->description =
       "Save As saves the current file in the desired location"
       "\nIncremental Save saves an already saved file with incremental file name. 001, 002, 003 "
       "etc";
->>>>>>> 54d72ee3
 
   ot->invoke = wm_save_as_mainfile_invoke;
   ot->exec = wm_save_as_mainfile_exec;
