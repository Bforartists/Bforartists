/*
 * ***** BEGIN GPL LICENSE BLOCK *****
 *
 * This program is free software; you can redistribute it and/or
 * modify it under the terms of the GNU General Public License
 * as published by the Free Software Foundation; either version 2
 * of the License, or (at your option) any later version. 
 *
 * This program is distributed in the hope that it will be useful,
 * but WITHOUT ANY WARRANTY; without even the implied warranty of
 * MERCHANTABILITY or FITNESS FOR A PARTICULAR PURPOSE.  See the
 * GNU General Public License for more details.
 *
 * You should have received a copy of the GNU General Public License
 * along with this program; if not, write to the Free Software Foundation,
 * Inc., 51 Franklin Street, Fifth Floor, Boston, MA 02110-1301, USA.
 *
 * The Original Code is Copyright (C) 2007 Blender Foundation but based 
 * on ghostwinlay.c (C) 2001-2002 by NaN Holding BV
 * All rights reserved.
 *
 * Contributor(s): Blender Foundation, 2008
 *
 * ***** END GPL LICENSE BLOCK *****
 */

/** \file blender/windowmanager/intern/wm_window.c
 *  \ingroup wm
 *
 * Window management, wrap GHOST.
 */

#include <math.h>
#include <stdlib.h>
#include <stdio.h>
#include <string.h>

#include "DNA_listBase.h"	
#include "DNA_screen_types.h"
#include "DNA_windowmanager_types.h"

#include "MEM_guardedalloc.h"

#include "GHOST_C-api.h"

#include "BLI_math.h"
#include "BLI_blenlib.h"
#include "BLI_utildefines.h"

#include "BLT_translation.h"

#include "BKE_blender.h"
#include "BKE_context.h"
#include "BKE_library.h"
#include "BKE_global.h"
#include "BKE_main.h"


#include "RNA_access.h"

#include "WM_api.h"
#include "WM_types.h"
#include "wm.h"
#include "wm_draw.h"
#include "wm_window.h"
#include "wm_subwindow.h"
#include "wm_event_system.h"

#include "ED_screen.h"
#include "ED_fileselect.h"

#include "UI_interface.h"

#include "PIL_time.h"

#include "GPU_draw.h"
#include "GPU_extensions.h"
#include "GPU_init_exit.h"
#include "GPU_glew.h"

/* for assert */
#ifndef NDEBUG
#  include "BLI_threads.h"
#endif

/* the global to talk to ghost */
static GHOST_SystemHandle g_system = NULL;

typedef enum WinOverrideFlag {
	WIN_OVERRIDE_GEOM     = (1 << 0),
	WIN_OVERRIDE_WINSTATE = (1 << 1)
} WinOverrideFlag;

/* set by commandline */
static struct WMInitStruct {
	/* window geometry */
	int size_x, size_y;
	int start_x, start_y;

	int windowstate;
	WinOverrideFlag override_flag;
	
	bool native_pixels;
} wm_init_state = {0, 0, 0, 0, GHOST_kWindowStateNormal, 0, true};

/* ******** win open & close ************ */

/* XXX this one should correctly check for apple top header...
 * done for Cocoa : returns window contents (and not frame) max size*/
void wm_get_screensize(int *r_width, int *r_height)
{
	unsigned int uiwidth;
	unsigned int uiheight;
	
	GHOST_GetMainDisplayDimensions(g_system, &uiwidth, &uiheight);
	*r_width = uiwidth;
	*r_height = uiheight;
}

/* size of all screens (desktop), useful since the mouse is bound by this */
void wm_get_desktopsize(int *r_width, int *r_height)
{
	unsigned int uiwidth;
	unsigned int uiheight;

	GHOST_GetAllDisplayDimensions(g_system, &uiwidth, &uiheight);
	*r_width = uiwidth;
	*r_height = uiheight;
}

/* keeps offset and size within monitor bounds */
/* XXX solve dual screen... */
static void wm_window_check_position(rcti *rect)
{
	int width, height, d;
	
	wm_get_screensize(&width, &height);
	
	if (rect->xmin < 0) {
		rect->xmax -= rect->xmin;
		rect->xmin  = 0;
	}
	if (rect->ymin < 0) {
		rect->ymax -= rect->ymin;
		rect->ymin  = 0;
	}
	if (rect->xmax > width) {
		d = rect->xmax - width;
		rect->xmax -= d;
		rect->xmin -= d;
	}
	if (rect->ymax > height) {
		d = rect->ymax - height;
		rect->ymax -= d;
		rect->ymin -= d;
	}
	
	if (rect->xmin < 0) rect->xmin = 0;
	if (rect->ymin < 0) rect->ymin = 0;
}


static void wm_ghostwindow_destroy(wmWindow *win) 
{
	if (win->ghostwin) {
		GHOST_DisposeWindow(g_system, win->ghostwin);
		win->ghostwin = NULL;
		win->multisamples = 0;
	}
}

/* including window itself, C can be NULL. 
 * ED_screen_exit should have been called */
void wm_window_free(bContext *C, wmWindowManager *wm, wmWindow *win)
{
	wmTimer *wt, *wtnext;
	
	/* update context */
	if (C) {
		WM_event_remove_handlers(C, &win->handlers);
		WM_event_remove_handlers(C, &win->modalhandlers);

		if (CTX_wm_window(C) == win)
			CTX_wm_window_set(C, NULL);
	}

	/* always set drawable and active to NULL,
	 * prevents non-drawable state of main windows (bugs #22967 and #25071, possibly #22477 too) */
	wm->windrawable = NULL;
	wm->winactive = NULL;

	/* end running jobs, a job end also removes its timer */
	for (wt = wm->timers.first; wt; wt = wtnext) {
		wtnext = wt->next;
		if (wt->win == win && wt->event_type == TIMERJOBS)
			wm_jobs_timer_ended(wm, wt);
	}
	
	/* timer removing, need to call this api function */
	for (wt = wm->timers.first; wt; wt = wtnext) {
		wtnext = wt->next;
		if (wt->win == win)
			WM_event_remove_timer(wm, win, wt);
	}

	if (win->eventstate) MEM_freeN(win->eventstate);
	
	wm_event_free_all(win);
	wm_subwindows_free(win);

	wm_draw_data_free(win);

	wm_ghostwindow_destroy(win);

	MEM_freeN(win->stereo3d_format);

	MEM_freeN(win);
}

static int find_free_winid(wmWindowManager *wm)
{
	wmWindow *win;
	int id = 1;
	
	for (win = wm->windows.first; win; win = win->next)
		if (id <= win->winid)
			id = win->winid + 1;
	
	return id;
}

/* don't change context itself */
wmWindow *wm_window_new(bContext *C)
{
	wmWindowManager *wm = CTX_wm_manager(C);
	wmWindow *win = MEM_callocN(sizeof(wmWindow), "window");
	
	BLI_addtail(&wm->windows, win);
	win->winid = find_free_winid(wm);

	win->stereo3d_format = MEM_callocN(sizeof(Stereo3dFormat), "Stereo 3D Format (window)");

	return win;
}


/* part of wm_window.c api */
wmWindow *wm_window_copy(bContext *C, wmWindow *win_src)
{
	wmWindow *win_dst = wm_window_new(C);
	
	win_dst->posx = win_src->posx + 10;
	win_dst->posy = win_src->posy;
	win_dst->sizex = win_src->sizex;
	win_dst->sizey = win_src->sizey;
	
	/* duplicate assigns to window */
	win_dst->screen = ED_screen_duplicate(win_dst, win_src->screen);
	BLI_strncpy(win_dst->screenname, win_dst->screen->id.name + 2, sizeof(win_dst->screenname));
	win_dst->screen->winid = win_dst->winid;

	win_dst->screen->do_refresh = true;
	win_dst->screen->do_draw = true;

	win_dst->drawmethod = U.wmdrawmethod;

	BLI_listbase_clear(&win_dst->drawdata);

	*win_dst->stereo3d_format = *win_src->stereo3d_format;

	return win_dst;
}

/**
 * A higher level version of copy that tests the new window can be added.
 * (called from the operator directly)
 */
wmWindow *wm_window_copy_test(bContext *C, wmWindow *win_src)
{
	wmWindowManager *wm = CTX_wm_manager(C);
	wmWindow *win_dst;

	win_dst = wm_window_copy(C, win_src);

	WM_check(C);

	if (win_dst->ghostwin) {
		WM_event_add_notifier(C, NC_WINDOW | NA_ADDED, NULL);
		return win_dst;
	}
	else {
		wm_window_close(C, wm, win_dst);
		return NULL;
	}
}

/* this is event from ghost, or exit-blender op */
void wm_window_close(bContext *C, wmWindowManager *wm, wmWindow *win)
{
	wmWindow *tmpwin;
	bool do_exit = false;
	
	/* first check if we have to quit (there are non-temp remaining windows) */
	for (tmpwin = wm->windows.first; tmpwin; tmpwin = tmpwin->next) {
		if (tmpwin == win)
			continue;
		if (tmpwin->screen->temp == 0)
			break;
	}

	if (tmpwin == NULL)
		do_exit = 1;
	
	if ((U.uiflag & USER_QUIT_PROMPT) && !wm->file_saved) {
		if (do_exit) {
			if (!GHOST_confirmQuit(win->ghostwin))
				return;
		}
	}

	/* let WM_exit do all freeing, for correct quit.blend save */
	if (do_exit) {
		WM_exit(C);
	}
	else {
		bScreen *screen = win->screen;
		
		BLI_remlink(&wm->windows, win);
		
		wm_draw_window_clear(win);
		
		CTX_wm_window_set(C, win);  /* needed by handlers */
		WM_event_remove_handlers(C, &win->handlers);
		WM_event_remove_handlers(C, &win->modalhandlers);

		/* for regular use this will _never_ be NULL,
		 * however we may be freeing an improperly initialized window. */
		if (win->screen) {
			ED_screen_exit(C, win, win->screen);
		}
		
		wm_window_free(C, wm, win);
	
		/* if temp screen, delete it after window free (it stops jobs that can access it) */
		if (screen && screen->temp) {
			Main *bmain = CTX_data_main(C);
			BKE_libblock_free(bmain, screen);
		}
	}		
}

void wm_window_title(wmWindowManager *wm, wmWindow *win)
{
	if (win->screen && win->screen->temp) {
		/* nothing to do for 'temp' windows,
		 * because WM_window_open_temp always sets window title  */
	}
	else if (win->ghostwin) {
		/* this is set to 1 if you don't have startup.blend open */
		if (G.save_over && G.main->name[0]) {
			char str[sizeof(G.main->name) + 24];
			BLI_snprintf(str, sizeof(str), "Bforartists%s [%s%s]", wm->file_saved ? "" : "*", G.main->name, //bfa - changed from blender to bforartists
			             G.main->recovered ? " (Recovered)" : "");
			GHOST_SetTitle(win->ghostwin, str);
		}
		else
			GHOST_SetTitle(win->ghostwin, "Bforartists"); //bfa - changed from blender to bforartists

		/* Informs GHOST of unsaved changes, to set window modified visual indicator (MAC OS X)
		 * and to give hint of unsaved changes for a user warning mechanism
		 * in case of OS application terminate request (e.g. OS Shortcut Alt+F4, Cmd+Q, (...), or session end) */
		GHOST_SetWindowModifiedState(win->ghostwin, (GHOST_TUns8) !wm->file_saved);
		
	}
}

static float wm_window_get_virtual_pixelsize(void)
{
	return ((U.virtual_pixel == VIRTUAL_PIXEL_NATIVE) ? 1.0f : 2.0f);
}

float wm_window_pixelsize(wmWindow *win)
{
	return (GHOST_GetNativePixelSize(win->ghostwin) * wm_window_get_virtual_pixelsize());
}

/* belongs to below */
static void wm_window_ghostwindow_add(wmWindowManager *wm, const char *title, wmWindow *win)
{
	GHOST_WindowHandle ghostwin;
	GHOST_GLSettings glSettings = {0};
	static int multisamples = -1;
	int scr_w, scr_h, posy;
	
	/* force setting multisamples only once, it requires restart - and you cannot 
	 * mix it, either all windows have it, or none (tested in OSX opengl) */
	if (multisamples == -1)
		multisamples = U.ogl_multisamples;

	glSettings.numOfAASamples = multisamples;

	/* a new window is created when pageflip mode is required for a window */
	if (win->stereo3d_format->display_mode == S3D_DISPLAY_PAGEFLIP)
		glSettings.flags |= GHOST_glStereoVisual;

	if (G.debug & G_DEBUG_GPU) {
		glSettings.flags |= GHOST_glDebugContext;
	}

	wm_get_screensize(&scr_w, &scr_h);
	posy = (scr_h - win->posy - win->sizey);
	
	ghostwin = GHOST_CreateWindow(g_system, title,
	                              win->posx, posy, win->sizex, win->sizey,
#ifdef __APPLE__
	                              /* we agreed to not set any fullscreen or iconized state on startup */
	                              GHOST_kWindowStateNormal,
#else
	                              (GHOST_TWindowState)win->windowstate,
#endif
	                              GHOST_kDrawingContextTypeOpenGL,
	                              glSettings);
	
	if (ghostwin) {
		GHOST_RectangleHandle bounds;
		
		/* the new window has already been made drawable upon creation */
		wm->windrawable = win;

		/* needed so we can detect the graphics card below */
		GPU_init();
		
		win->ghostwin = ghostwin;
		GHOST_SetWindowUserData(ghostwin, win); /* pointer back */
		
		if (win->eventstate == NULL)
			win->eventstate = MEM_callocN(sizeof(wmEvent), "window event state");

		/* store multisamples window was created with, in case user prefs change */
		win->multisamples = multisamples;
		
		/* store actual window size in blender window */
		bounds = GHOST_GetClientBounds(win->ghostwin);
		win->sizex = GHOST_GetWidthRectangle(bounds);
		win->sizey = GHOST_GetHeightRectangle(bounds);
		GHOST_DisposeRectangle(bounds);
		
#ifndef __APPLE__
		/* set the state here, so minimized state comes up correct on windows */
		GHOST_SetWindowState(ghostwin, (GHOST_TWindowState)win->windowstate);
#endif
		/* until screens get drawn, make it nice gray */
		glClearColor(0.55, 0.55, 0.55, 0.0);
		/* Crash on OSS ATI: bugs.launchpad.net/ubuntu/+source/mesa/+bug/656100 */
		if (!GPU_type_matches(GPU_DEVICE_ATI, GPU_OS_UNIX, GPU_DRIVER_OPENSOURCE)) {
			glClear(GL_COLOR_BUFFER_BIT);
		}
		
		/* displays with larger native pixels, like Macbook. Used to scale dpi with */
		/* needed here, because it's used before it reads userdef */
		U.pixelsize = wm_window_pixelsize(win);
		BKE_blender_userdef_refresh();
		
		wm_window_swap_buffers(win);
		
		//GHOST_SetWindowState(ghostwin, GHOST_kWindowStateModified);
		
		/* standard state vars for window */
		glEnable(GL_SCISSOR_TEST);
		GPU_state_init();
	}
}

/**
 * Initialize #wmWindows without ghostwin, open these and clear.
 *
 * window size is read from window, if 0 it uses prefsize
 * called in #WM_check, also inits stuff after file read.
 *
 * \warning
 * After running, 'win->ghostwin' can be NULL in rare cases
 * (where OpenGL driver fails to create a context for eg).
 * We could remove them with #wm_window_ghostwindows_remove_invalid
 * but better not since caller may continue to use.
 * Instead, caller needs to handle the error case and cleanup.
 */
void wm_window_ghostwindows_ensure(wmWindowManager *wm)
{
	wmKeyMap *keymap;
	wmWindow *win;
	
	BLI_assert(G.background == false);

	/* no commandline prefsize? then we set this.
	 * Note that these values will be used only
	 * when there is no startup.blend yet.
	 */
	if (wm_init_state.size_x == 0) {
		wm_get_screensize(&wm_init_state.size_x, &wm_init_state.size_y);
		
		/* note!, this isnt quite correct, active screen maybe offset 1000s if PX,
		 * we'd need a wm_get_screensize like function that gives offset,
		 * in practice the window manager will likely move to the correct monitor */
		wm_init_state.start_x = 0;
		wm_init_state.start_y = 0;

#ifdef WITH_X11 /* X11 */
		/* X11, start maximized but use default sane size */
		wm_init_state.size_x = min_ii(wm_init_state.size_x, WM_WIN_INIT_SIZE_X);
		wm_init_state.size_y = min_ii(wm_init_state.size_y, WM_WIN_INIT_SIZE_Y);
		/* pad */
		wm_init_state.start_x = WM_WIN_INIT_PAD;
		wm_init_state.start_y = WM_WIN_INIT_PAD;
		wm_init_state.size_x -= WM_WIN_INIT_PAD * 2;
		wm_init_state.size_y -= WM_WIN_INIT_PAD * 2;
#endif
	}
	
	for (win = wm->windows.first; win; win = win->next) {
		if (win->ghostwin == NULL) {
			if ((win->sizex == 0) || (wm_init_state.override_flag & WIN_OVERRIDE_GEOM)) {
				win->posx = wm_init_state.start_x;
				win->posy = wm_init_state.start_y;
				win->sizex = wm_init_state.size_x;
				win->sizey = wm_init_state.size_y;

				win->windowstate = GHOST_kWindowStateNormal;
				wm_init_state.override_flag &= ~WIN_OVERRIDE_GEOM;
			}

			if (wm_init_state.override_flag & WIN_OVERRIDE_WINSTATE) {
				win->windowstate = wm_init_state.windowstate;
				wm_init_state.override_flag &= ~WIN_OVERRIDE_WINSTATE;
			}

			/* without this, cursor restore may fail, T45456 */
			if (win->cursor == 0) {
				win->cursor = CURSOR_STD;
			}

<<<<<<< HEAD
			wm_window_add_ghostwindow(wm, "Bforartists", win); //bfa - changed from blender to bforartists
=======
			wm_window_ghostwindow_add(wm, "Blender", win);
>>>>>>> ecd36afb
		}
		/* happens after fileread */
		if (win->eventstate == NULL)
			win->eventstate = MEM_callocN(sizeof(wmEvent), "window event state");

		/* add keymap handlers (1 handler for all keys in map!) */
		keymap = WM_keymap_find(wm->defaultconf, "Window", 0, 0);
		WM_event_add_keymap_handler(&win->handlers, keymap);
		
		keymap = WM_keymap_find(wm->defaultconf, "Screen", 0, 0);
		WM_event_add_keymap_handler(&win->handlers, keymap);

		keymap = WM_keymap_find(wm->defaultconf, "Screen Editing", 0, 0);
		WM_event_add_keymap_handler(&win->modalhandlers, keymap);
		
		/* add drop boxes */
		{
			ListBase *lb = WM_dropboxmap_find("Window", 0, 0);
			WM_event_add_dropbox_handler(&win->handlers, lb);
		}
		wm_window_title(wm, win);
	}
}

/**
 * Call after #wm_window_ghostwindows_ensure or #WM_check
 * (after loading a new file) in the unlikely event a window couldn't be created.
 */
void wm_window_ghostwindows_remove_invalid(bContext *C, wmWindowManager *wm)
{
	wmWindow *win, *win_next;

	BLI_assert(G.background == false);

	for (win = wm->windows.first; win; win = win_next) {
		win_next = win->next;
		if (win->ghostwin == NULL) {
			wm_window_close(C, wm, win);
		}
	}
}

/**
 * new window, no screen yet, but we open ghostwindow for it,
 * also gets the window level handlers
 * \note area-rip calls this.
 * \return the window or NULL.
 */
wmWindow *WM_window_open(bContext *C, const rcti *rect)
{
	wmWindow *win_prev = CTX_wm_window(C);
	wmWindow *win = wm_window_new(C);
	
	win->posx = rect->xmin;
	win->posy = rect->ymin;
	win->sizex = BLI_rcti_size_x(rect);
	win->sizey = BLI_rcti_size_y(rect);

	win->drawmethod = U.wmdrawmethod;

	WM_check(C);

	if (win->ghostwin) {
		return win;
	}
	else {
		wm_window_close(C, CTX_wm_manager(C), win);
		CTX_wm_window_set(C, win_prev);
		return NULL;
	}
}

/**
 * Uses `screen->temp` tag to define what to do, currently it limits
 * to only one "temp" window for render out, preferences, filewindow, etc...
 *
 * \param type: WM_WINDOW_RENDER, WM_WINDOW_USERPREFS...
 * \return the window or NULL.
 */
wmWindow *WM_window_open_temp(bContext *C, const rcti *rect_init, int type)
{
	wmWindow *win_prev = CTX_wm_window(C);
	wmWindow *win;
	ScrArea *sa;
	Scene *scene = CTX_data_scene(C);
	const char *title;
	rcti rect = *rect_init;
	const short px_virtual = (short)wm_window_get_virtual_pixelsize();

	/* changes rect to fit within desktop */
	wm_window_check_position(&rect);
	
	/* test if we have a temp screen already */
	for (win = CTX_wm_manager(C)->windows.first; win; win = win->next)
		if (win->screen->temp)
			break;
	
	/* add new window? */
	if (win == NULL) {
		win = wm_window_new(C);
		
		win->posx = rect.xmin;
		win->posy = rect.ymin;
	}

	/* multiply with virtual pixelsize, ghost handles native one (e.g. for retina) */
	win->sizex = BLI_rcti_size_x(&rect) * px_virtual;
	win->sizey = BLI_rcti_size_y(&rect) * px_virtual;

	if (win->ghostwin) {
		wm_window_set_size(win, win->sizex, win->sizey);
		wm_window_raise(win);
	}
	
	if (win->screen == NULL) {
		/* add new screen */
		win->screen = ED_screen_add(win, scene, "temp");
	}
	else {
		/* switch scene for rendering */
		if (win->screen->scene != scene)
			ED_screen_set_scene(C, win->screen, scene);
	}

	win->screen->temp = 1; 
	
	/* make window active, and validate/resize */
	CTX_wm_window_set(C, win);
	WM_check(C);

	/* It's possible `win->ghostwin == NULL`.
	 * instead of attempting to cleanup here (in a half finished state),
	 * finish setting up the screen, then free it at the end of the function,
	 * to avoid having to take into account a partially-created window.
	 */

	/* ensure it shows the right spacetype editor */
	sa = win->screen->areabase.first;
	CTX_wm_area_set(C, sa);
	
	if (type == WM_WINDOW_RENDER) {
		ED_area_newspace(C, sa, SPACE_IMAGE, false);
	}
	else {
		ED_area_newspace(C, sa, SPACE_USERPREF, false);
	}
	
	ED_screen_set(C, win->screen);
	ED_screen_refresh(CTX_wm_manager(C), win); /* test scale */
	
	if (sa->spacetype == SPACE_IMAGE)
<<<<<<< HEAD
		GHOST_SetTitle(win->ghostwin, IFACE_("Bforartists Render"));//bfa - changed from blender to bforartists
	else if (ELEM(sa->spacetype, SPACE_OUTLINER, SPACE_USERPREF))
		GHOST_SetTitle(win->ghostwin, IFACE_("Bforartists User Preferences"));//bfa - changed from blender to bforartists
	else if (sa->spacetype == SPACE_FILE)
		GHOST_SetTitle(win->ghostwin, IFACE_("Bforartists File View"));//bfa - changed from blender to bforartists
	else
		GHOST_SetTitle(win->ghostwin, "Bforartists");//bfa - changed from blender to bforartists
=======
		title = IFACE_("Blender Render");
	else if (ELEM(sa->spacetype, SPACE_OUTLINER, SPACE_USERPREF))
		title = IFACE_("Blender User Preferences");
	else if (sa->spacetype == SPACE_FILE)
		title = IFACE_("Blender File View");
	else
		title = "Blender";

	if (win->ghostwin) {
		GHOST_SetTitle(win->ghostwin, title);
		return win;
	}
	else {
		/* very unlikely! but opening a new window can fail */
		wm_window_close(C, CTX_wm_manager(C), win);
		CTX_wm_window_set(C, win_prev);

		return NULL;
	}
>>>>>>> ecd36afb
}


/* ****************** Operators ****************** */

int wm_window_close_exec(bContext *C, wmOperator *UNUSED(op))
{
	wmWindowManager *wm = CTX_wm_manager(C);
	wmWindow *win = CTX_wm_window(C);
	wm_window_close(C, wm, win);
	return OPERATOR_FINISHED;
}

/* operator callback */
int wm_window_duplicate_exec(bContext *C, wmOperator *UNUSED(op))
{
	wmWindow *win_src = CTX_wm_window(C);
	bool ok;

	ok = (wm_window_copy_test(C, win_src) != NULL);

	return ok ? OPERATOR_FINISHED : OPERATOR_CANCELLED;
}


/* fullscreen operator callback */
int wm_window_fullscreen_toggle_exec(bContext *C, wmOperator *UNUSED(op))
{
	wmWindow *window = CTX_wm_window(C);
	GHOST_TWindowState state;

	if (G.background)
		return OPERATOR_CANCELLED;

	state = GHOST_GetWindowState(window->ghostwin);
	if (state != GHOST_kWindowStateFullScreen)
		GHOST_SetWindowState(window->ghostwin, GHOST_kWindowStateFullScreen);
	else
		GHOST_SetWindowState(window->ghostwin, GHOST_kWindowStateNormal);

	return OPERATOR_FINISHED;
	
}


/* ************ events *************** */

void wm_cursor_position_from_ghost(wmWindow *win, int *x, int *y)
{
	float fac = GHOST_GetNativePixelSize(win->ghostwin);
	
	GHOST_ScreenToClient(win->ghostwin, *x, *y, x, y);
	*x *= fac;
	
	*y = (win->sizey - 1) - *y;
	*y *= fac;
}

void wm_cursor_position_to_ghost(wmWindow *win, int *x, int *y)
{
	float fac = GHOST_GetNativePixelSize(win->ghostwin);

	*x /= fac;
	*y /= fac;
	*y = win->sizey - *y - 1;

	GHOST_ClientToScreen(win->ghostwin, *x, *y, x, y);
}

void wm_get_cursor_position(wmWindow *win, int *x, int *y)
{
	GHOST_GetCursorPosition(g_system, x, y);
	wm_cursor_position_from_ghost(win, x, y);
}

typedef enum {
	SHIFT    = 's',
	CONTROL  = 'c',
	ALT      = 'a',
	OS       = 'C'
} modifierKeyType;

/* check if specified modifier key type is pressed */
static int query_qual(modifierKeyType qual) 
{
	GHOST_TModifierKeyMask left, right;
	int val = 0;
	
	switch (qual) {
		case SHIFT:
			left = GHOST_kModifierKeyLeftShift;
			right = GHOST_kModifierKeyRightShift;
			break;
		case CONTROL:
			left = GHOST_kModifierKeyLeftControl;
			right = GHOST_kModifierKeyRightControl;
			break;
		case OS:
			left = right = GHOST_kModifierKeyOS;
			break;
		case ALT:
		default:
			left = GHOST_kModifierKeyLeftAlt;
			right = GHOST_kModifierKeyRightAlt;
			break;
	}
	
	GHOST_GetModifierKeyState(g_system, left, &val);
	if (!val)
		GHOST_GetModifierKeyState(g_system, right, &val);
	
	return val;
}

void wm_window_make_drawable(wmWindowManager *wm, wmWindow *win) 
{
	if (win != wm->windrawable && win->ghostwin) {
//		win->lmbut = 0;	/* keeps hanging when mousepressed while other window opened */
		
		wm->windrawable = win;
		if (G.debug & G_DEBUG_EVENTS) {
			printf("%s: set drawable %d\n", __func__, win->winid);
		}
		GHOST_ActivateWindowDrawingContext(win->ghostwin);
		
		/* this can change per window */
		U.pixelsize = wm_window_pixelsize(win);
		BKE_blender_userdef_refresh();
	}
}

/* called by ghost, here we handle events for windows themselves or send to event system */
/* mouse coordinate converversion happens here */
static int ghost_event_proc(GHOST_EventHandle evt, GHOST_TUserDataPtr C_void_ptr)
{
	bContext *C = C_void_ptr;
	wmWindowManager *wm = CTX_wm_manager(C);
	GHOST_TEventType type = GHOST_GetEventType(evt);
	int time = GHOST_GetEventTime(evt);
	
	if (type == GHOST_kEventQuit) {
		WM_exit(C);
	}
	else {
		GHOST_WindowHandle ghostwin = GHOST_GetEventWindow(evt);
		GHOST_TEventDataPtr data = GHOST_GetEventData(evt);
		wmWindow *win;
		
		/* Ghost now can call this function for life resizes, but it should return if WM didn't initialize yet.
		 * Can happen on file read (especially full size window)  */
		if ((wm->initialized & WM_INIT_WINDOW) == 0) {
			return 1;
		}
		if (!ghostwin) {
			/* XXX - should be checked, why are we getting an event here, and */
			/* what is it? */
			puts("<!> event has no window");
			return 1;
		}
		else if (!GHOST_ValidWindow(g_system, ghostwin)) {
			/* XXX - should be checked, why are we getting an event here, and */
			/* what is it? */
			//puts("<!> event has invalid window"); // bfa - Turned off this message since it fired every time when you closed the User Preferences
			return 1;
		}
		else {
			win = GHOST_GetWindowUserData(ghostwin);
		}
		
		switch (type) {
			case GHOST_kEventWindowDeactivate:
				wm_event_add_ghostevent(wm, win, type, time, data);
				win->active = 0; /* XXX */
				
				/* clear modifiers for inactive windows */
				win->eventstate->alt = 0;
				win->eventstate->ctrl = 0;
				win->eventstate->shift = 0;
				win->eventstate->oskey = 0;
				win->eventstate->keymodifier = 0;

				break;
			case GHOST_kEventWindowActivate: 
			{
				GHOST_TEventKeyData kdata;
				wmEvent event;
				int wx, wy;
				const int keymodifier = ((query_qual(SHIFT)     ? KM_SHIFT : 0) |
				                         (query_qual(CONTROL)   ? KM_CTRL  : 0) |
				                         (query_qual(ALT)       ? KM_ALT   : 0) |
				                         (query_qual(OS)        ? KM_OSKEY : 0));

				/* Win23/GHOST modifier bug, see T40317 */
#ifndef WIN32
//#  define USE_WIN_ACTIVATE
#endif

				wm->winactive = win; /* no context change! c->wm->windrawable is drawable, or for area queues */
				
				win->active = 1;
//				window_handle(win, INPUTCHANGE, win->active);
				
				/* bad ghost support for modifier keys... so on activate we set the modifiers again */

				/* TODO: This is not correct since a modifier may be held when a window is activated...
				 * better solve this at ghost level. attempted fix r54450 but it caused bug [#34255]
				 *
				 * For now don't send GHOST_kEventKeyDown events, just set the 'eventstate'.
				 */
				kdata.ascii = '\0';
				kdata.utf8_buf[0] = '\0';

				if (win->eventstate->shift) {
					if ((keymodifier & KM_SHIFT) == 0) {
						kdata.key = GHOST_kKeyLeftShift;
						wm_event_add_ghostevent(wm, win, GHOST_kEventKeyUp, time, &kdata);
					}
				}
#ifdef USE_WIN_ACTIVATE
				else {
					if (keymodifier & KM_SHIFT) {
						win->eventstate->shift = KM_MOD_FIRST;
					}
				}
#endif
				if (win->eventstate->ctrl) {
					if ((keymodifier & KM_CTRL) == 0) {
						kdata.key = GHOST_kKeyLeftControl;
						wm_event_add_ghostevent(wm, win, GHOST_kEventKeyUp, time, &kdata);
					}
				}
#ifdef USE_WIN_ACTIVATE
				else {
					if (keymodifier & KM_CTRL) {
						win->eventstate->ctrl = KM_MOD_FIRST;
					}
				}
#endif
				if (win->eventstate->alt) {
					if ((keymodifier & KM_ALT) == 0) {
						kdata.key = GHOST_kKeyLeftAlt;
						wm_event_add_ghostevent(wm, win, GHOST_kEventKeyUp, time, &kdata);
					}
				}
#ifdef USE_WIN_ACTIVATE
				else {
					if (keymodifier & KM_ALT) {
						win->eventstate->alt = KM_MOD_FIRST;
					}
				}
#endif
				if (win->eventstate->oskey) {
					if ((keymodifier & KM_OSKEY) == 0) {
						kdata.key = GHOST_kKeyOS;
						wm_event_add_ghostevent(wm, win, GHOST_kEventKeyUp, time, &kdata);
					}
				}
#ifdef USE_WIN_ACTIVATE
				else {
					if (keymodifier & KM_OSKEY) {
						win->eventstate->oskey = KM_MOD_FIRST;
					}
				}
#endif

#undef USE_WIN_ACTIVATE


				/* keymodifier zero, it hangs on hotkeys that open windows otherwise */
				win->eventstate->keymodifier = 0;
				
				/* entering window, update mouse pos. but no event */
				wm_get_cursor_position(win,  &wx, &wy);

				win->eventstate->x = wx;
				win->eventstate->y = wy;
				
				win->addmousemove = 1;   /* enables highlighted buttons */
				
				wm_window_make_drawable(wm, win);

				/* window might be focused by mouse click in configuration of window manager
				 * when focus is not following mouse
				 * click could have been done on a button and depending on window manager settings
				 * click would be passed to blender or not, but in any case button under cursor
				 * should be activated, so at max next click on button without moving mouse
				 * would trigger it's handle function
				 * currently it seems to be common practice to generate new event for, but probably
				 * we'll need utility function for this? (sergey)
				 */
				wm_event_init_from_window(win, &event);
				event.type = MOUSEMOVE;
				event.prevx = event.x;
				event.prevy = event.y;

				wm_event_add(win, &event);

				break;
			}
			case GHOST_kEventWindowClose:
			{
				wm_window_close(C, wm, win);
				break;
			}
			case GHOST_kEventWindowUpdate:
			{
				if (G.debug & G_DEBUG_EVENTS) {
					printf("%s: ghost redraw %d\n", __func__, win->winid);
				}
				
				wm_window_make_drawable(wm, win);
				WM_event_add_notifier(C, NC_WINDOW, NULL);

				break;
			}
			case GHOST_kEventWindowSize:
			case GHOST_kEventWindowMove:
			{
				GHOST_TWindowState state;
				state = GHOST_GetWindowState(win->ghostwin);
				win->windowstate = state;

				/* stop screencast if resize */
				if (type == GHOST_kEventWindowSize) {
					WM_jobs_stop(wm, win->screen, NULL);
				}
				
				/* win32: gives undefined window size when minimized */
				if (state != GHOST_kWindowStateMinimized) {
					GHOST_RectangleHandle client_rect;
					int l, t, r, b, scr_w, scr_h;
					int sizex, sizey, posx, posy;
					
					client_rect = GHOST_GetClientBounds(win->ghostwin);
					GHOST_GetRectangle(client_rect, &l, &t, &r, &b);
					
					GHOST_DisposeRectangle(client_rect);
					
					wm_get_desktopsize(&scr_w, &scr_h);
					sizex = r - l;
					sizey = b - t;
					posx = l;
					posy = scr_h - t - win->sizey;

					/*
					 * Ghost sometimes send size or move events when the window hasn't changed.
					 * One case of this is using compiz on linux. To alleviate the problem
					 * we ignore all such event here.
					 * 
					 * It might be good to eventually do that at Ghost level, but that is for 
					 * another time.
					 */
					if (win->sizex != sizex ||
					    win->sizey != sizey ||
					    win->posx != posx ||
					    win->posy != posy)
					{
						win->sizex = sizex;
						win->sizey = sizey;
						win->posx = posx;
						win->posy = posy;

						/* debug prints */
						if (G.debug & G_DEBUG_EVENTS) {
							const char *state_str;
							state = GHOST_GetWindowState(win->ghostwin);

							if (state == GHOST_kWindowStateNormal) {
								state_str = "normal";
							}
							else if (state == GHOST_kWindowStateMinimized) {
								state_str = "minimized";
							}
							else if (state == GHOST_kWindowStateMaximized) {
								state_str = "maximized";
							}
							else if (state == GHOST_kWindowStateFullScreen) {
								state_str = "fullscreen";
							}
							else {
								state_str = "<unknown>";
							}

							printf("%s: window %d state = %s\n", __func__, win->winid, state_str);

							if (type != GHOST_kEventWindowSize) {
								printf("win move event pos %d %d size %d %d\n",
								       win->posx, win->posy, win->sizex, win->sizey);
							}
						}
					
						wm_window_make_drawable(wm, win);
						wm_draw_window_clear(win);
						WM_event_add_notifier(C, NC_SCREEN | NA_EDITED, NULL);
						WM_event_add_notifier(C, NC_WINDOW | NA_EDITED, NULL);
						
#if defined(__APPLE__) || defined(WIN32)
						/* OSX and Win32 don't return to the mainloop while resize */
						wm_event_do_notifiers(C);
						wm_draw_update(C);

						/* Warning! code above nulls 'C->wm.window', causing BGE to quit, see: T45699.
						 * Further, its easier to match behavior across platforms, so restore the window. */
						CTX_wm_window_set(C, win);
#endif
					}
				}
				break;
			}
				
			case GHOST_kEventOpenMainFile:
			{
				PointerRNA props_ptr;
				wmWindow *oldWindow;
				const char *path = GHOST_GetEventData(evt);
				
				if (path) {
					wmOperatorType *ot = WM_operatortype_find("WM_OT_open_mainfile", false);
					/* operator needs a valid window in context, ensures
					 * it is correctly set */
					oldWindow = CTX_wm_window(C);
					CTX_wm_window_set(C, win);
					
					WM_operator_properties_create_ptr(&props_ptr, ot);
					RNA_string_set(&props_ptr, "filepath", path);
					WM_operator_name_call_ptr(C, ot, WM_OP_EXEC_DEFAULT, &props_ptr);
					WM_operator_properties_free(&props_ptr);
					
					CTX_wm_window_set(C, oldWindow);
				}
				break;
			}
			case GHOST_kEventDraggingDropDone:
			{
				wmEvent event;
				GHOST_TEventDragnDropData *ddd = GHOST_GetEventData(evt);
				int wx, wy;
				
				/* entering window, update mouse pos */
				wm_get_cursor_position(win, &wx, &wy);
				win->eventstate->x = wx;
				win->eventstate->y = wy;
				
				wm_event_init_from_window(win, &event);  /* copy last state, like mouse coords */
				
				/* activate region */
				event.type = MOUSEMOVE;
				event.prevx = event.x;
				event.prevy = event.y;
				
				wm->winactive = win; /* no context change! c->wm->windrawable is drawable, or for area queues */
				win->active = 1;
				
				wm_event_add(win, &event);
				
				
				/* make blender drop event with custom data pointing to wm drags */
				event.type = EVT_DROP;
				event.val = KM_RELEASE;
				event.custom = EVT_DATA_DRAGDROP;
				event.customdata = &wm->drags;
				event.customdatafree = 1;
				
				wm_event_add(win, &event);
				
				/* printf("Drop detected\n"); */
				
				/* add drag data to wm for paths: */
				
				if (ddd->dataType == GHOST_kDragnDropTypeFilenames) {
					GHOST_TStringArray *stra = ddd->data;
					int a, icon;
					
					for (a = 0; a < stra->count; a++) {
						printf("drop file %s\n", stra->strings[a]);
						/* try to get icon type from extension */
						icon = ED_file_extension_icon((char *)stra->strings[a]);
						
						WM_event_start_drag(C, icon, WM_DRAG_PATH, stra->strings[a], 0.0, WM_DRAG_NOP);
						/* void poin should point to string, it makes a copy */
						break; /* only one drop element supported now */
					}
				}
				
				break;
			}
			case GHOST_kEventNativeResolutionChange:
			{
				// only update if the actual pixel size changes
				float prev_pixelsize = U.pixelsize;
				U.pixelsize = wm_window_pixelsize(win);

				if (U.pixelsize != prev_pixelsize) {
					BKE_blender_userdef_refresh();

					// close all popups since they are positioned with the pixel
					// size baked in and it's difficult to correct them
					wmWindow *oldWindow = CTX_wm_window(C);
					CTX_wm_window_set(C, win);
					UI_popup_handlers_remove_all(C, &win->modalhandlers);
					CTX_wm_window_set(C, oldWindow);

					wm_window_make_drawable(wm, win);
					wm_draw_window_clear(win);

					WM_event_add_notifier(C, NC_SCREEN | NA_EDITED, NULL);
					WM_event_add_notifier(C, NC_WINDOW | NA_EDITED, NULL);
				}

				break;
			}
			case GHOST_kEventTrackpad:
			{
				GHOST_TEventTrackpadData *pd = data;
				
				wm_cursor_position_from_ghost(win, &pd->x, &pd->y);
				wm_event_add_ghostevent(wm, win, type, time, data);
				break;
			}
			case GHOST_kEventCursorMove:
			{
				GHOST_TEventCursorData *cd = data;
				
				wm_cursor_position_from_ghost(win, &cd->x, &cd->y);
				wm_event_add_ghostevent(wm, win, type, time, data);
				break;
			}
			default:
				wm_event_add_ghostevent(wm, win, type, time, data);
				break;
		}

	}
	return 1;
}


/**
 * This timer system only gives maximum 1 timer event per redraw cycle,
 * to prevent queues to get overloaded.
 * Timer handlers should check for delta to decide if they just update, or follow real time.
 * Timer handlers can also set duration to match frames passed
 */
static int wm_window_timer(const bContext *C)
{
	wmWindowManager *wm = CTX_wm_manager(C);
	wmTimer *wt, *wtnext;
	wmWindow *win;
	double time = PIL_check_seconds_timer();
	int retval = 0;
	
	for (wt = wm->timers.first; wt; wt = wtnext) {
		wtnext = wt->next; /* in case timer gets removed */
		win = wt->win;

		if (wt->sleep == 0) {
			if (time > wt->ntime) {
				wt->delta = time - wt->ltime;
				wt->duration += wt->delta;
				wt->ltime = time;
				wt->ntime = wt->stime + wt->timestep * ceil(wt->duration / wt->timestep);

				if (wt->event_type == TIMERJOBS)
					wm_jobs_timer(C, wm, wt);
				else if (wt->event_type == TIMERAUTOSAVE)
					wm_autosave_timer(C, wm, wt);
				else if (wt->event_type == TIMERNOTIFIER)
					WM_main_add_notifier(GET_UINT_FROM_POINTER(wt->customdata), NULL);
				else if (win) {
					wmEvent event;
					wm_event_init_from_window(win, &event);
					
					event.type = wt->event_type;
					event.val = KM_NOTHING;
					event.keymodifier = 0;
					event.custom = EVT_DATA_TIMER;
					event.customdata = wt;
					wm_event_add(win, &event);

					retval = 1;
				}
			}
		}
	}
	return retval;
}

void wm_window_process_events(const bContext *C) 
{
	int hasevent;

	BLI_assert(BLI_thread_is_main());

	hasevent = GHOST_ProcessEvents(g_system, 0); /* 0 is no wait */

	if (hasevent)
		GHOST_DispatchEvents(g_system);
	
	hasevent |= wm_window_timer(C);

	/* no event, we sleep 5 milliseconds */
	if (hasevent == 0)
		PIL_sleep_ms(5);
}

void wm_window_process_events_nosleep(void) 
{
	if (GHOST_ProcessEvents(g_system, 0))
		GHOST_DispatchEvents(g_system);
}

/* exported as handle callback to bke blender.c */
void wm_window_testbreak(void)
{
	static double ltime = 0;
	double curtime = PIL_check_seconds_timer();

	BLI_assert(BLI_thread_is_main());

	/* only check for breaks every 50 milliseconds
	 * if we get called more often.
	 */
	if ((curtime - ltime) > 0.05) {
		int hasevent = GHOST_ProcessEvents(g_system, 0); /* 0 is no wait */
		
		if (hasevent)
			GHOST_DispatchEvents(g_system);
		
		ltime = curtime;
	}
}

/* **************** init ********************** */

void wm_ghost_init(bContext *C)
{
	if (!g_system) {
		GHOST_EventConsumerHandle consumer = GHOST_CreateEventConsumer(ghost_event_proc, C);
		
		g_system = GHOST_CreateSystem();
		GHOST_AddEventConsumer(g_system, consumer);
		
		if (wm_init_state.native_pixels) {
			GHOST_UseNativePixels();
		}
	}
}

void wm_ghost_exit(void)
{
	if (g_system)
		GHOST_DisposeSystem(g_system);

	g_system = NULL;
}

/* **************** timer ********************** */

/* to (de)activate running timers temporary */
void WM_event_timer_sleep(wmWindowManager *wm, wmWindow *UNUSED(win), wmTimer *timer, bool do_sleep)
{
	wmTimer *wt;
	
	for (wt = wm->timers.first; wt; wt = wt->next)
		if (wt == timer)
			break;

	if (wt)
		wt->sleep = do_sleep;
}

wmTimer *WM_event_add_timer(wmWindowManager *wm, wmWindow *win, int event_type, double timestep)
{
	wmTimer *wt = MEM_callocN(sizeof(wmTimer), "window timer");

	wt->event_type = event_type;
	wt->ltime = PIL_check_seconds_timer();
	wt->ntime = wt->ltime + timestep;
	wt->stime = wt->ltime;
	wt->timestep = timestep;
	wt->win = win;
	
	BLI_addtail(&wm->timers, wt);
	
	return wt;
}

wmTimer *WM_event_add_timer_notifier(wmWindowManager *wm, wmWindow *win, unsigned int type, double timestep)
{
	wmTimer *wt = MEM_callocN(sizeof(wmTimer), "window timer");

	wt->event_type = TIMERNOTIFIER;
	wt->ltime = PIL_check_seconds_timer();
	wt->ntime = wt->ltime + timestep;
	wt->stime = wt->ltime;
	wt->timestep = timestep;
	wt->win = win;
	wt->customdata = SET_UINT_IN_POINTER(type);

	BLI_addtail(&wm->timers, wt);

	return wt;
}

void WM_event_remove_timer(wmWindowManager *wm, wmWindow *UNUSED(win), wmTimer *timer)
{
	wmTimer *wt;
	
	/* extra security check */
	for (wt = wm->timers.first; wt; wt = wt->next)
		if (wt == timer)
			break;
	if (wt) {
		wmWindow *win;
		
		if (wm->reports.reporttimer == wt)
			wm->reports.reporttimer = NULL;
		
		BLI_remlink(&wm->timers, wt);
		if (wt->customdata)
			MEM_freeN(wt->customdata);
		MEM_freeN(wt);
		
		/* there might be events in queue with this timer as customdata */
		for (win = wm->windows.first; win; win = win->next) {
			wmEvent *event;
			for (event = win->queue.first; event; event = event->next) {
				if (event->customdata == wt) {
					event->customdata = NULL;
					event->type = EVENT_NONE;	/* timer users customdata, dont want NULL == NULL */
				}
			}
		}
	}
}

void WM_event_remove_timer_notifier(wmWindowManager *wm, wmWindow *win, wmTimer *timer)
{
	timer->customdata = NULL;
	WM_event_remove_timer(wm, win, timer);
}

/* ******************* clipboard **************** */

static char *wm_clipboard_text_get_ex(bool selection, int *r_len,
                                      bool firstline)
{
	char *p, *p2, *buf, *newbuf;

	if (G.background) {
		*r_len = 0;
		return NULL;
	}

	buf = (char *)GHOST_getClipboard(selection);
	if (!buf) {
		*r_len = 0;
		return NULL;
	}
	
	/* always convert from \r\n to \n */
	p2 = newbuf = MEM_mallocN(strlen(buf) + 1, __func__);

	if (firstline) {
		/* will return an over-alloc'ed value in the case there are newlines */
		for (p = buf; *p; p++) {
			if ((*p != '\n') && (*p != '\r')) {
				*(p2++) = *p;
			}
			else {
				break;
			}
		}
	}
	else {
		for (p = buf; *p; p++) {
			if (*p != '\r') {
				*(p2++) = *p;
			}
		}
	}

	*p2 = '\0';

	free(buf); /* ghost uses regular malloc */
	
	*r_len = (p2 - newbuf);

	return newbuf;
}

/**
 * Return text from the clipboard.
 *
 * \note Caller needs to check for valid utf8 if this is a requirement.
 */
char *WM_clipboard_text_get(bool selection, int *r_len)
{
	return wm_clipboard_text_get_ex(selection, r_len, false);
}

/**
 * Convenience function for pasting to areas of Blender which don't support newlines.
 */
char *WM_clipboard_text_get_firstline(bool selection, int *r_len)
{
	return wm_clipboard_text_get_ex(selection, r_len, true);
}

void WM_clipboard_text_set(const char *buf, bool selection)
{
	if (!G.background) {
#ifdef _WIN32
		/* do conversion from \n to \r\n on Windows */
		const char *p;
		char *p2, *newbuf;
		int newlen = 0;
		
		for (p = buf; *p; p++) {
			if (*p == '\n')
				newlen += 2;
			else
				newlen++;
		}
		
		newbuf = MEM_callocN(newlen + 1, "WM_clipboard_text_set");
	
		for (p = buf, p2 = newbuf; *p; p++, p2++) {
			if (*p == '\n') {
				*(p2++) = '\r'; *p2 = '\n';
			}
			else {
				*p2 = *p;
			}
		}
		*p2 = '\0';
	
		GHOST_putClipboard((GHOST_TInt8 *)newbuf, selection);
		MEM_freeN(newbuf);
#else
		GHOST_putClipboard((GHOST_TInt8 *)buf, selection);
#endif
	}
}

/* ******************* progress bar **************** */

void WM_progress_set(wmWindow *win, float progress)
{
	GHOST_SetProgressBar(win->ghostwin, progress);
}

void WM_progress_clear(wmWindow *win)
{
	GHOST_EndProgressBar(win->ghostwin);
}

/* ************************************ */

void wm_window_get_position(wmWindow *win, int *r_pos_x, int *r_pos_y)
{
	*r_pos_x = win->posx;
	*r_pos_y = win->posy;
}

void wm_window_set_size(wmWindow *win, int width, int height) 
{
	GHOST_SetClientSize(win->ghostwin, width, height);
}

void wm_window_lower(wmWindow *win) 
{
	GHOST_SetWindowOrder(win->ghostwin, GHOST_kWindowOrderBottom);
}

void wm_window_raise(wmWindow *win) 
{
	GHOST_SetWindowOrder(win->ghostwin, GHOST_kWindowOrderTop);
}

void wm_window_swap_buffers(wmWindow *win)
{
	
#ifdef WIN32
	glDisable(GL_SCISSOR_TEST);
	GHOST_SwapWindowBuffers(win->ghostwin);
	glEnable(GL_SCISSOR_TEST);
#else
	GHOST_SwapWindowBuffers(win->ghostwin);
#endif
}

void wm_window_set_swap_interval (wmWindow *win, int interval)
{
	GHOST_SetSwapInterval(win->ghostwin, interval);
}

bool wm_window_get_swap_interval(wmWindow *win, int *intervalOut)
{
	return GHOST_GetSwapInterval(win->ghostwin, intervalOut);
}


/* ******************* exported api ***************** */


/* called whem no ghost system was initialized */
void WM_init_state_size_set(int stax, int stay, int sizx, int sizy)
{
	wm_init_state.start_x = stax; /* left hand pos */
	wm_init_state.start_y = stay; /* bottom pos */
	wm_init_state.size_x = sizx < 640 ? 640 : sizx;
	wm_init_state.size_y = sizy < 480 ? 480 : sizy;
	wm_init_state.override_flag |= WIN_OVERRIDE_GEOM;
}

/* for borderless and border windows set from command-line */
void WM_init_state_fullscreen_set(void)
{
	wm_init_state.windowstate = GHOST_kWindowStateFullScreen;
	wm_init_state.override_flag |= WIN_OVERRIDE_WINSTATE;
}

void WM_init_state_normal_set(void)
{
	wm_init_state.windowstate = GHOST_kWindowStateNormal;
	wm_init_state.override_flag |= WIN_OVERRIDE_WINSTATE;
}

void WM_init_native_pixels(bool do_it)
{
	wm_init_state.native_pixels = do_it;
}

/* This function requires access to the GHOST_SystemHandle (g_system) */
void WM_cursor_warp(wmWindow *win, int x, int y)
{
	if (win && win->ghostwin) {
		int oldx = x, oldy = y;

		wm_cursor_position_to_ghost(win, &x, &y);
		GHOST_SetCursorPosition(g_system, x, y);

		win->eventstate->prevx = oldx;
		win->eventstate->prevy = oldy;

		win->eventstate->x = oldx;
		win->eventstate->y = oldy;
	}
}

/**
 * Set x, y to values we can actually position the cursor to.
 */
void WM_cursor_compatible_xy(wmWindow *win, int *x, int *y)
{
	float f = GHOST_GetNativePixelSize(win->ghostwin);
	if (f != 1.0f) {
		*x = (int)(*x / f) * f;
		*y = (int)(*y / f) * f;
	}
}

/**
 * Get the cursor pressure, in most cases you'll want to use wmTabletData from the event
 */
float WM_cursor_pressure(const struct wmWindow *win)
{
	const GHOST_TabletData *td = GHOST_GetTabletData(win->ghostwin);
	/* if there's tablet data from an active tablet device then add it */
	if ((td != NULL) && td->Active != GHOST_kTabletModeNone) {
		return td->Pressure;
	}
	else {
		return -1.0f;
	}
}

/* support for native pixel size */
/* mac retina opens window in size X, but it has up to 2 x more pixels */
int WM_window_pixels_x(wmWindow *win)
{
	float f = GHOST_GetNativePixelSize(win->ghostwin);
	
	return (int)(f * (float)win->sizex);
}

int WM_window_pixels_y(wmWindow *win)
{
	float f = GHOST_GetNativePixelSize(win->ghostwin);
	
	return (int)(f * (float)win->sizey);
	
}

bool WM_window_is_fullscreen(wmWindow *win)
{
	return win->windowstate == GHOST_kWindowStateFullScreen;
}


#ifdef WITH_INPUT_IME
/* note: keep in mind wm_window_IME_begin is also used to reposition the IME window */
void wm_window_IME_begin(wmWindow *win, int x, int y, int w, int h, bool complete)
{
	BLI_assert(win);

	GHOST_BeginIME(win->ghostwin, x, win->sizey - y, w, h, complete);
}

void wm_window_IME_end(wmWindow *win)
{
	BLI_assert(win && win->ime_data);

	GHOST_EndIME(win->ghostwin);
	win->ime_data = NULL;
}
#endif  /* WITH_INPUT_IME */<|MERGE_RESOLUTION|>--- conflicted
+++ resolved
@@ -359,12 +359,12 @@
 		/* this is set to 1 if you don't have startup.blend open */
 		if (G.save_over && G.main->name[0]) {
 			char str[sizeof(G.main->name) + 24];
-			BLI_snprintf(str, sizeof(str), "Bforartists%s [%s%s]", wm->file_saved ? "" : "*", G.main->name, //bfa - changed from blender to bforartists
+			BLI_snprintf(str, sizeof(str), "Blender%s [%s%s]", wm->file_saved ? "" : "*", G.main->name,
 			             G.main->recovered ? " (Recovered)" : "");
 			GHOST_SetTitle(win->ghostwin, str);
 		}
 		else
-			GHOST_SetTitle(win->ghostwin, "Bforartists"); //bfa - changed from blender to bforartists
+			GHOST_SetTitle(win->ghostwin, "Blender");
 
 		/* Informs GHOST of unsaved changes, to set window modified visual indicator (MAC OS X)
 		 * and to give hint of unsaved changes for a user warning mechanism
@@ -538,11 +538,7 @@
 				win->cursor = CURSOR_STD;
 			}
 
-<<<<<<< HEAD
-			wm_window_add_ghostwindow(wm, "Bforartists", win); //bfa - changed from blender to bforartists
-=======
 			wm_window_ghostwindow_add(wm, "Blender", win);
->>>>>>> ecd36afb
 		}
 		/* happens after fileread */
 		if (win->eventstate == NULL)
@@ -694,15 +690,6 @@
 	ED_screen_refresh(CTX_wm_manager(C), win); /* test scale */
 	
 	if (sa->spacetype == SPACE_IMAGE)
-<<<<<<< HEAD
-		GHOST_SetTitle(win->ghostwin, IFACE_("Bforartists Render"));//bfa - changed from blender to bforartists
-	else if (ELEM(sa->spacetype, SPACE_OUTLINER, SPACE_USERPREF))
-		GHOST_SetTitle(win->ghostwin, IFACE_("Bforartists User Preferences"));//bfa - changed from blender to bforartists
-	else if (sa->spacetype == SPACE_FILE)
-		GHOST_SetTitle(win->ghostwin, IFACE_("Bforartists File View"));//bfa - changed from blender to bforartists
-	else
-		GHOST_SetTitle(win->ghostwin, "Bforartists");//bfa - changed from blender to bforartists
-=======
 		title = IFACE_("Blender Render");
 	else if (ELEM(sa->spacetype, SPACE_OUTLINER, SPACE_USERPREF))
 		title = IFACE_("Blender User Preferences");
@@ -722,7 +709,6 @@
 
 		return NULL;
 	}
->>>>>>> ecd36afb
 }
 
 
@@ -885,7 +871,7 @@
 		else if (!GHOST_ValidWindow(g_system, ghostwin)) {
 			/* XXX - should be checked, why are we getting an event here, and */
 			/* what is it? */
-			//puts("<!> event has invalid window"); // bfa - Turned off this message since it fired every time when you closed the User Preferences
+			puts("<!> event has invalid window");
 			return 1;
 		}
 		else {
