--- conflicted
+++ resolved
@@ -954,17 +954,11 @@
 	if (sa->spacetype == SPACE_IMAGE)
 		title = IFACE_("Bforartists Render");//bfa - changed from blender to bforartists
 	else if (ELEM(sa->spacetype, SPACE_OUTLINER, SPACE_USERPREF))
-<<<<<<< HEAD
 		title = IFACE_("Bforartists User Preferences");//bfa - changed from blender to bforartists
 	else if (sa->spacetype == SPACE_FILE)
 		title = IFACE_("Bforartists File View");//bfa - changed from blender to bforartists
-=======
-		title = IFACE_("Blender Preferences");
-	else if (sa->spacetype == SPACE_FILE)
-		title = IFACE_("Blender File View");
 	else if (sa->spacetype == SPACE_IPO)
-		title = IFACE_("Blender Drivers Editor");
->>>>>>> bf0059d2
+		title = IFACE_("Bforartists Drivers Editor");//bfa - changed from blender to bforartists
 	else
 		title = "Bforartists";//bfa - changed from blender to bforartists
 
@@ -1191,7 +1185,7 @@
 		else if (!GHOST_ValidWindow(g_system, ghostwin)) {
 			/* XXX - should be checked, why are we getting an event here, and */
 			/* what is it? */
-			//puts("<!> event has invalid window"); // bfa - Turned off this message since it fired every time when you closed the User Preferences
+			puts("<!> event has invalid window");
 			return 1;
 		}
 		else {
