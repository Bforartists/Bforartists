--- conflicted
+++ resolved
@@ -4745,11 +4745,7 @@
 
   LISTBASE_FOREACH (Report *, report, &reports.list) {
     uiLayout *row = &layout->column(false);
-<<<<<<< HEAD
-    uiLayoutSetScaleY(row, 0.6f);
-=======
     row->scale_y_set(0.6f);
->>>>>>> 9a41dc73
     row->separator();
 
     /* Error messages created in ED_image_save_all_modified_info() can be long,
