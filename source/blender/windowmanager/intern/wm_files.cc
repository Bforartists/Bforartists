--- conflicted
+++ resolved
@@ -4321,12 +4321,8 @@
 
 static void file_overwrite_detailed_info_show(blender::ui::Layout &parent_layout, Main *bmain)
 {
-<<<<<<< HEAD
-  uiLayout *layout = &parent_layout->column(true);
-  uiLayout *col;
-=======
   blender::ui::Layout &layout = parent_layout.column(true);
->>>>>>> 85504da2
+  blender::ui::Layout *col;
   /* Trick to make both lines of text below close enough to look like they are part of a same
    * block. */
   layout.scale_y_set(0.70f);
@@ -4372,20 +4368,15 @@
              RPT_("Saving with Bforartists %s (based on Blender %s)"),
              bfa_current_ver_str,
              current_ver_str);
-<<<<<<< HEAD
-
-    col = &layout->column(false);
+
+    col = &layout.column(false);
     col->label(message_line1, ICON_NONE);
     col->label(message_line1_2, ICON_NONE);
     col->separator();
-    col = &layout->column(false);
+    col = &layout.column(false);
     col->label(message_line2_1, ICON_NONE);
     col->label(message_line2, ICON_NONE);
     // end bfa
-=======
-    layout.label(message_line1, ICON_NONE);
-    layout.label(message_line2, ICON_NONE);
->>>>>>> 85504da2
   }
 
   if (bmain->is_asset_edit_file) {
@@ -4393,15 +4384,9 @@
       layout.separator(1.4f);
     }
 
-<<<<<<< HEAD
-    layout->label(RPT_("This file is managed by the Bforartists asset system. It can only be"),
-                  ICON_NONE);
-    layout->label(RPT_("saved as a new, regular file."), ICON_NONE);
-=======
-    layout.label(RPT_("This file is managed by the Blender asset system. It can only be"),
+    layout.label(RPT_("This file is managed by the Bforartists asset system. It can only be"),
                  ICON_NONE);
     layout.label(RPT_("saved as a new, regular file."), ICON_NONE);
->>>>>>> 85504da2
   }
 
   if (bmain->colorspace.is_missing_opencolorio_config) {
@@ -4505,22 +4490,14 @@
                  ICON_NONE,
                  true,
                  false);
-<<<<<<< HEAD
-      uiItemL_ex(layout, RPT_("with an older Bforartists version?"), ICON_NONE, true, false);
+      uiItemL_ex(&layout, RPT_("with an older Bforartists version?"), ICON_NONE, true, false);
     }
     else {
-      uiItemL_ex(layout,
+      uiItemL_ex(&layout,
                  RPT_("Overwrite file with an older Bforartists version?"),
                  ICON_NONE,
                  true,
                  false);
-=======
-      uiItemL_ex(&layout, RPT_("with an older Blender version?"), ICON_NONE, true, false);
-    }
-    else {
-      uiItemL_ex(
-          &layout, RPT_("Overwrite file with an older Blender version?"), ICON_NONE, true, false);
->>>>>>> 85504da2
     }
   }
   else if (bmain->is_asset_edit_file) {
