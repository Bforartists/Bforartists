--- conflicted
+++ resolved
@@ -4059,13 +4059,9 @@
 
 static void wm_block_file_close_cancel_button(uiBlock *block, wmGenericCallback *post_action)
 {
-<<<<<<< HEAD
   /* BFA - made the buttons higher. UI_UNIT_Y * 1.5, changed to UI_UNIT_Y + UI_UNIT_Y / 2,
    * because 1.5 gets converted to 1 implictly because UI_UNIT_Y is of type "short", an integer type
    */
-  uiBut *but = uiDefIconTextBut(
-      block, UI_BTYPE_BUT, 0, 0, IFACE_("Cancel"), 0, 0, 0, UI_UNIT_Y + UI_UNIT_Y / 2, nullptr, 0, 0, 0, 0, "");
-=======
   uiBut *but = uiDefIconTextBut(block,
                                 UI_BTYPE_BUT,
                                 0,
@@ -4074,14 +4070,13 @@
                                 0,
                                 0,
                                 0,
-                                UI_UNIT_Y,
+                                UI_UNIT_Y + UI_UNIT_Y / 2,
                                 nullptr,
                                 0,
                                 0,
                                 0,
                                 0,
                                 "");
->>>>>>> c6fa30c7
   UI_but_func_set(but, wm_block_file_close_cancel, block, post_action);
   UI_but_drawflag_disable(but, UI_BUT_TEXT_LEFT);
 }
