/* SPDX-FileCopyrightText: 2007 Blender Authors
 *
 * SPDX-License-Identifier: GPL-2.0-or-later */

/** \file
 * \ingroup wm
 *
 * Handle OpenGL buffers for windowing, also paint cursor.
 */

#include <cstdlib>
#include <cstring>

#include "DNA_camera_types.h"
#include "DNA_listBase.h"
#include "DNA_object_types.h"
#include "DNA_screen_types.h"
#include "DNA_space_types.h"
#include "DNA_userdef_types.h"
#include "DNA_view3d_types.h"
#include "DNA_windowmanager_types.h"

#include "MEM_guardedalloc.h"

#include "BLI_listbase.h"
#include "BLI_math_matrix.h"
#include "BLI_math_vector.h"
#include "BLI_math_vector_types.hh"
#include "BLI_rect.h"
#include "BLI_utildefines.h"

#include "BKE_context.hh"
#include "BKE_image.hh"
#include "BKE_scene.hh"
#include "BKE_screen.hh"

#include "GHOST_C-api.h"

#include "ED_node.hh"
#include "ED_screen.hh"
#include "ED_view3d.hh"

#include "GPU_batch_presets.hh"
#include "GPU_capabilities.hh"
#include "GPU_context.hh"
#include "GPU_debug.hh"
#include "GPU_framebuffer.hh"
#include "GPU_immediate.hh"
#include "GPU_matrix.hh"
#include "GPU_state.hh"
#include "GPU_texture.hh"
#include "GPU_viewport.hh"

#include "RE_engine.h"

#include "WM_api.hh"
#include "WM_toolsystem.hh"
#include "WM_types.hh"
#include "wm.hh"
#include "wm_draw.hh"
#include "wm_event_system.hh"
#include "wm_surface.hh"
#include "wm_window.hh"

#include "UI_resources.hh"

#ifdef WITH_OPENSUBDIV
#  include "BKE_subsurf.hh"
#endif

/* -------------------------------------------------------------------- */
/** \name Internal Utilities
 * \{ */

/**
 * Return true when the cursor is grabbed and wrapped within a region.
 */
static bool wm_window_grab_warp_region_is_set(const wmWindow *win)
{
  if (ELEM(win->grabcursor, GHOST_kGrabWrap, GHOST_kGrabHide)) {
    GHOST_TGrabCursorMode mode_dummy;
    GHOST_TAxisFlag wrap_axis_dummy;
    int bounds[4] = {0};
    bool use_software_cursor_dummy = false;
    GHOST_GetCursorGrabState(static_cast<GHOST_WindowHandle>(win->ghostwin),
                             &mode_dummy,
                             &wrap_axis_dummy,
                             bounds,
                             &use_software_cursor_dummy);
    if ((bounds[0] != bounds[2]) || (bounds[1] != bounds[3])) {
      return true;
    }
  }
  return false;
}

/** \} */

/* -------------------------------------------------------------------- */
/** \name Draw Paint Cursor
 * \{ */

static void wm_paintcursor_draw(bContext *C, ScrArea *area, ARegion *region)
{
  wmWindowManager *wm = CTX_wm_manager(C);
  wmWindow *win = CTX_wm_window(C);
  bScreen *screen = WM_window_get_active_screen(win);

  /* Don't draw paint cursors with locked interface. Painting is not possible
   * then, and cursor drawing can use scene data that another thread may be
   * modifying. */
  if (wm->runtime->is_interface_locked) {
    return;
  }

  if (!region->runtime->visible || region != screen->active_region) {
    return;
  }

  LISTBASE_FOREACH_MUTABLE (wmPaintCursor *, pc, &wm->paintcursors) {
    if ((pc->space_type != SPACE_TYPE_ANY) && (area->spacetype != pc->space_type)) {
      continue;
    }

    if (!ELEM(pc->region_type, RGN_TYPE_ANY, region->regiontype)) {
      continue;
    }

    if (pc->poll == nullptr || pc->poll(C)) {
      UI_SetTheme(area->spacetype, region->regiontype);

      /* Prevent drawing outside region. */
      GPU_scissor_test(true);
      GPU_scissor(region->winrct.xmin,
                  region->winrct.ymin,
                  BLI_rcti_size_x(&region->winrct) + 1,
                  BLI_rcti_size_y(&region->winrct) + 1);
      /* Reading the cursor location from the operating-system while the cursor is grabbed
       * conflicts with grabbing logic that hides the cursor, then keeps it centered to accumulate
       * deltas without it escaping from the window. In this case we never want to show the actual
       * cursor coordinates so limit reading the cursor location to when the cursor is grabbed and
       * wrapping in a region since this is the case when it would otherwise attempt to draw the
       * cursor outside the view/window. See: #102792. */
      const int *xy = win->eventstate->xy;
      int xy_buf[2];
      if ((WM_capabilities_flag() & WM_CAPABILITY_CURSOR_WARP) &&
          wm_window_grab_warp_region_is_set(win) &&
          wm_cursor_position_get(win, &xy_buf[0], &xy_buf[1]))
      {
        xy = xy_buf;
      }

      pc->draw(C, xy, win->eventstate->tablet.tilt, pc->customdata);
      GPU_scissor_test(false);
    }
  }
}

/** \} */

/* -------------------------------------------------------------------- */
/** \name Draw Software Cursor
 *
 * Draw the cursor instead of relying on the graphical environment.
 * Needed when setting the cursor position (warping) isn't supported (GHOST/WAYLAND).
 * \{ */

/**
 * Track the state of the last drawn cursor.
 */
static struct {
  int8_t enabled;
  int winid;
  int xy[2];
} g_software_cursor = {
    /*enabled*/ -1,
    /*winid*/ -1,
};

/** Reuse the result from #GHOST_GetCursorGrabState. */
struct GrabState {
  GHOST_TGrabCursorMode mode;
  GHOST_TAxisFlag wrap_axis;
  int bounds[4];
};

static bool wm_software_cursor_needed()
{
  if (UNLIKELY(g_software_cursor.enabled == -1)) {
    g_software_cursor.enabled = !(WM_capabilities_flag() & WM_CAPABILITY_CURSOR_WARP);
  }
  return g_software_cursor.enabled;
}

static bool wm_software_cursor_needed_for_window(const wmWindow *win, GrabState *grab_state)
{
  BLI_assert(wm_software_cursor_needed());
  if (GHOST_GetCursorVisibility(static_cast<GHOST_WindowHandle>(win->ghostwin))) {
    /* NOTE: The value in `win->grabcursor` can't be used as it
     * doesn't always match GHOST's value in the case of tablet events. */
    bool use_software_cursor;
    GHOST_GetCursorGrabState(static_cast<GHOST_WindowHandle>(win->ghostwin),
                             &grab_state->mode,
                             &grab_state->wrap_axis,
                             grab_state->bounds,
                             &use_software_cursor);
    if (use_software_cursor) {
      return true;
    }
  }
  return false;
}

static bool wm_software_cursor_motion_test(const wmWindow *win)
{
  return (g_software_cursor.winid != win->winid) ||
         (g_software_cursor.xy[0] != win->eventstate->xy[0]) ||
         (g_software_cursor.xy[1] != win->eventstate->xy[1]);
}

static void wm_software_cursor_motion_update(const wmWindow *win)
{

  g_software_cursor.winid = win->winid;
  g_software_cursor.xy[0] = win->eventstate->xy[0];
  g_software_cursor.xy[1] = win->eventstate->xy[1];
}

static void wm_software_cursor_motion_clear()
{
  g_software_cursor.winid = -1;
  g_software_cursor.xy[0] = -1;
  g_software_cursor.xy[1] = -1;
}

static void wm_software_cursor_motion_clear_with_window(const wmWindow *win)
{
  if (g_software_cursor.winid == win->winid) {
    wm_software_cursor_motion_clear();
  }
}

static void wm_software_cursor_draw_bitmap(const int event_xy[2],
                                           const GHOST_CursorBitmapRef *bitmap)
{
  GPU_blend(GPU_BLEND_ALPHA);

  float gl_matrix[4][4];
  eGPUTextureUsage usage = GPU_TEXTURE_USAGE_GENERAL;
  GPUTexture *texture = GPU_texture_create_2d(
      "softeare_cursor", bitmap->data_size[0], bitmap->data_size[1], 1, GPU_RGBA8, usage, nullptr);
  GPU_texture_update(texture, GPU_DATA_UBYTE, bitmap->data);
  GPU_texture_filter_mode(texture, false);

  GPU_matrix_push();

  const int scale = std::max(1, round_fl_to_int(UI_SCALE_FAC));

  unit_m4(gl_matrix);

  gl_matrix[3][0] = event_xy[0] - (bitmap->hot_spot[0] * scale);
  gl_matrix[3][1] = event_xy[1] - ((bitmap->data_size[1] - bitmap->hot_spot[1]) * scale);

  gl_matrix[0][0] = bitmap->data_size[0] * scale;
  gl_matrix[1][1] = bitmap->data_size[1] * scale;

  GPU_matrix_mul(gl_matrix);

  GPUVertFormat *imm_format = immVertexFormat();
  uint pos = GPU_vertformat_attr_add(
      imm_format, "pos", blender::gpu::VertAttrType::SFLOAT_32_32_32);
  uint texCoord = GPU_vertformat_attr_add(
      imm_format, "texCoord", blender::gpu::VertAttrType::SFLOAT_32_32);

  /* Use 3D image for correct display of planar tracked images. */
  immBindBuiltinProgram(GPU_SHADER_3D_IMAGE);

  immBindTexture("image", texture);

  immBegin(GPU_PRIM_TRI_FAN, 4);

  immAttr2f(texCoord, 0.0f, 1.0f);
  immVertex3f(pos, 0.0f, 0.0f, 0.0f);

  immAttr2f(texCoord, 1.0f, 1.0f);
  immVertex3f(pos, 1.0f, 0.0f, 0.0f);

  immAttr2f(texCoord, 1.0f, 0.0f);
  immVertex3f(pos, 1.0f, 1.0f, 0.0f);

  immAttr2f(texCoord, 0.0f, 0.0f);
  immVertex3f(pos, 0.0f, 1.0f, 0.0f);

  immEnd();

  immUnbindProgram();

  GPU_matrix_pop();
  GPU_texture_unbind(texture);
  GPU_texture_free(texture);

  GPU_blend(GPU_BLEND_NONE);
}

static void wm_software_cursor_draw_crosshair(const int event_xy[2])
{
  /* Draw a primitive cross-hair cursor.
   * NOTE: the `win->cursor` could be used for drawing although it's complicated as some cursors
   * are set by the operating-system, where the pixel information isn't easily available. */
  const float unit = max_ff(UI_SCALE_FAC, 1.0f);
<<<<<<< HEAD
  uint pos = GPU_vertformat_attr_add(immVertexFormat(), "pos", GPU_COMP_F32, 2, GPU_FETCH_FLOAT);
=======
  uint pos = GPU_vertformat_attr_add(
      immVertexFormat(), "pos", blender::gpu::VertAttrType::SFLOAT_32_32);
>>>>>>> 9a41dc73
  immBindBuiltinProgram(GPU_SHADER_3D_UNIFORM_COLOR);

  immUniformColor4f(1, 1, 1, 1);
  {
    const int ofs_line = (8 * unit);
    const int ofs_size = (2 * unit);
    immRectf(pos,
             event_xy[0] - ofs_line,
             event_xy[1] - ofs_size,
             event_xy[0] + ofs_line,
             event_xy[1] + ofs_size);
    immRectf(pos,
             event_xy[0] - ofs_size,
             event_xy[1] - ofs_line,
             event_xy[0] + ofs_size,
             event_xy[1] + ofs_line);
  }
  immUniformColor4f(0, 0, 0, 1);
  {
    const int ofs_line = (7 * unit);
    const int ofs_size = (1 * unit);
    immRectf(pos,
             event_xy[0] - ofs_line,
             event_xy[1] - ofs_size,
             event_xy[0] + ofs_line,
             event_xy[1] + ofs_size);
    immRectf(pos,
             event_xy[0] - ofs_size,
             event_xy[1] - ofs_line,
             event_xy[0] + ofs_size,
             event_xy[1] + ofs_line);
  }
  immUnbindProgram();
}

static void wm_software_cursor_draw(wmWindow *win, const GrabState *grab_state)
{
  int event_xy[2] = {UNPACK2(win->eventstate->xy)};

  if (grab_state->wrap_axis & GHOST_kAxisX) {
    const int min = grab_state->bounds[0];
    const int max = grab_state->bounds[2];
    if (min != max) {
      event_xy[0] = mod_i(event_xy[0] - min, max - min) + min;
    }
  }
  if (grab_state->wrap_axis & GHOST_kAxisY) {
    const int height = WM_window_native_pixel_y(win);
    const int min = height - grab_state->bounds[1];
    const int max = height - grab_state->bounds[3];
    if (min != max) {
      event_xy[1] = mod_i(event_xy[1] - max, min - max) + max;
    }
  }

  GHOST_CursorBitmapRef bitmap = {nullptr};
  if (GHOST_GetCursorBitmap(static_cast<GHOST_WindowHandle>(win->ghostwin), &bitmap) ==
      GHOST_kSuccess)
  {
    wm_software_cursor_draw_bitmap(event_xy, &bitmap);
  }
  else {
    wm_software_cursor_draw_crosshair(event_xy);
  }
}

/** \} */

/* -------------------------------------------------------------------- */
/** \name Post Draw Region on display handlers
 * \{ */

static void wm_region_draw_overlay(bContext *C, const ScrArea *area, ARegion *region)
{
  const wmWindow *win = CTX_wm_window(C);

  wmViewport(&region->winrct);
  UI_SetTheme(area->spacetype, region->regiontype);
  region->runtime->type->draw_overlay(C, region);
  wmWindowViewport(win);
}

/** \} */

/* -------------------------------------------------------------------- */
/** \name Internal Utilities
 * \{ */

static bool wm_draw_region_stereo_set(Main *bmain,
                                      ScrArea *area,
                                      ARegion *region,
                                      eStereoViews sview)
{
  /* We could detect better when stereo is actually needed, by inspecting the
   * image in the image editor and sequencer. */
  if (!ELEM(region->regiontype, RGN_TYPE_WINDOW, RGN_TYPE_PREVIEW)) {
    return false;
  }

  switch (area->spacetype) {
    case SPACE_IMAGE: {
      if (region->regiontype == RGN_TYPE_WINDOW) {
        SpaceImage *sima = static_cast<SpaceImage *>(area->spacedata.first);
        sima->iuser.multiview_eye = sview;
        return true;
      }
      break;
    }
    case SPACE_VIEW3D: {
      if (region->regiontype == RGN_TYPE_WINDOW) {
        View3D *v3d = static_cast<View3D *>(area->spacedata.first);
        if (v3d->camera && v3d->camera->type == OB_CAMERA) {
          RegionView3D *rv3d = static_cast<RegionView3D *>(region->regiondata);
          RenderEngine *engine = rv3d->view_render ? RE_view_engine_get(rv3d->view_render) :
                                                     nullptr;
          if (engine && !(engine->type->flag & RE_USE_STEREO_VIEWPORT)) {
            return false;
          }

          Camera *cam = static_cast<Camera *>(v3d->camera->data);
          CameraBGImage *bgpic = static_cast<CameraBGImage *>(cam->bg_images.first);
          v3d->multiview_eye = sview;
          if (bgpic) {
            bgpic->iuser.multiview_eye = sview;
          }
          return true;
        }
      }
      break;
    }
    case SPACE_NODE: {
      if (region->regiontype == RGN_TYPE_WINDOW) {
        SpaceNode *snode = static_cast<SpaceNode *>(area->spacedata.first);
        if ((snode->flag & SNODE_BACKDRAW) && ED_node_is_compositor(snode)) {
          Image *ima = BKE_image_ensure_viewer(bmain, IMA_TYPE_COMPOSITE, "Viewer Node");
          ima->eye = sview;
          return true;
        }
      }
      break;
    }
    case SPACE_SEQ: {
      SpaceSeq *sseq = static_cast<SpaceSeq *>(area->spacedata.first);
      sseq->multiview_eye = sview;

      if (region->regiontype == RGN_TYPE_PREVIEW) {
        return true;
      }
    }
  }

  return false;
}

static void wm_region_test_gizmo_do_draw(bContext *C,
                                         ScrArea *area,
                                         ARegion *region,
                                         bool tag_redraw)
{
  if (region->runtime->gizmo_map == nullptr) {
    return;
  }

  wmGizmoMap *gzmap = region->runtime->gizmo_map;
  LISTBASE_FOREACH (wmGizmoGroup *, gzgroup, WM_gizmomap_group_list(gzmap)) {
    if (tag_redraw && (gzgroup->type->flag & WM_GIZMOGROUPTYPE_VR_REDRAWS)) {
      ScrArea *ctx_area = CTX_wm_area(C);
      ARegion *ctx_region = CTX_wm_region(C);

      CTX_wm_area_set(C, area);
      CTX_wm_region_set(C, region);

      if (WM_gizmo_group_type_poll(C, gzgroup->type)) {
        ED_region_tag_redraw_editor_overlays(region);
      }

      /* Reset. */
      CTX_wm_area_set(C, ctx_area);
      CTX_wm_region_set(C, ctx_region);
    }

    LISTBASE_FOREACH (wmGizmo *, gz, &gzgroup->gizmos) {
      if (gz->do_draw) {
        if (tag_redraw) {
          ED_region_tag_redraw_editor_overlays(region);
        }
        gz->do_draw = false;
      }
    }
  }
}

static void wm_region_test_render_do_draw(const Scene *scene,
                                          Depsgraph *depsgraph,
                                          ScrArea *area,
                                          ARegion *region)
{
  /* Tag region for redraw from render engine preview running inside of it. */
  if (area->spacetype == SPACE_VIEW3D && region->regiontype == RGN_TYPE_WINDOW) {
    RegionView3D *rv3d = static_cast<RegionView3D *>(region->regiondata);
    RenderEngine *engine = rv3d->view_render ? RE_view_engine_get(rv3d->view_render) : nullptr;
    GPUViewport *viewport = WM_draw_region_get_viewport(region);

    if (engine && (engine->flag & RE_ENGINE_DO_DRAW)) {
      View3D *v3d = static_cast<View3D *>(area->spacedata.first);
      rcti border_rect;

      /* Do partial redraw when possible. */
      if (ED_view3d_calc_render_border(scene, depsgraph, v3d, region, &border_rect)) {
        ED_region_tag_redraw_partial(region, &border_rect, false);
      }
      else {
        ED_region_tag_redraw_no_rebuild(region);
      }

      engine->flag &= ~RE_ENGINE_DO_DRAW;
    }
    else if (viewport && GPU_viewport_do_update(viewport)) {
      ED_region_tag_redraw_no_rebuild(region);
    }
  }
}

#ifdef WITH_XR_OPENXR
static void wm_region_test_xr_do_draw(const wmWindowManager *wm,
                                      const ScrArea *area,
                                      ARegion *region)
{
  if ((area->spacetype == SPACE_VIEW3D) && (region->regiontype == RGN_TYPE_WINDOW)) {
    if (ED_view3d_is_region_xr_mirror_active(
            wm, static_cast<const View3D *>(area->spacedata.first), region))
    {
      ED_region_tag_redraw_no_rebuild(region);
    }
  }
}
#endif

static bool wm_region_use_viewport_by_type(short space_type, short region_type)
{
  return (ELEM(space_type, SPACE_VIEW3D, SPACE_IMAGE, SPACE_NODE) &&
          region_type == RGN_TYPE_WINDOW) ||
         ((space_type == SPACE_SEQ) && ELEM(region_type, RGN_TYPE_PREVIEW, RGN_TYPE_WINDOW));
}

bool WM_region_use_viewport(ScrArea *area, ARegion *region)
{
  return wm_region_use_viewport_by_type(area->spacetype, region->regiontype);
}

static const char *wm_area_name(ScrArea *area)
{
#define SPACE_NAME(space) \
  case space: \
    return #space;

  switch (area->spacetype) {
    SPACE_NAME(SPACE_EMPTY);
    SPACE_NAME(SPACE_VIEW3D);
    SPACE_NAME(SPACE_GRAPH);
    SPACE_NAME(SPACE_OUTLINER);
    SPACE_NAME(SPACE_PROPERTIES);
    SPACE_NAME(SPACE_FILE);
    SPACE_NAME(SPACE_IMAGE);
    SPACE_NAME(SPACE_INFO);
    SPACE_NAME(SPACE_SEQ);
    SPACE_NAME(SPACE_TEXT);
    SPACE_NAME(SPACE_ACTION);
    SPACE_NAME(SPACE_NLA);
    SPACE_NAME(SPACE_SCRIPT);
    SPACE_NAME(SPACE_NODE);
    SPACE_NAME(SPACE_CONSOLE);
    SPACE_NAME(SPACE_USERPREF);
    SPACE_NAME(SPACE_CLIP);
    SPACE_NAME(SPACE_TOPBAR);
    SPACE_NAME(SPACE_STATUSBAR);
    default:
      return "Unknown Space";
  }
}

/** \} */

/* -------------------------------------------------------------------- */
/** \name Window Drawing (Draw All)
 *
 * Reference method, draw all each time.
 * \{ */

struct WindowDrawCB {
  WindowDrawCB *next, *prev;

  void (*draw)(const wmWindow *win, void *customdata);
  void *customdata;
};

void *WM_draw_cb_activate(wmWindow *win,
                          void (*draw)(const wmWindow *win, void *customdata),
                          void *customdata)
{
  WindowDrawCB *wdc = MEM_callocN<WindowDrawCB>("WindowDrawCB");

  BLI_addtail(&win->drawcalls, wdc);
  wdc->draw = draw;
  wdc->customdata = customdata;

  return wdc;
}

void WM_draw_cb_exit(wmWindow *win, void *handle)
{
  LISTBASE_FOREACH (WindowDrawCB *, wdc, &win->drawcalls) {
    if (wdc == (WindowDrawCB *)handle) {
      BLI_remlink(&win->drawcalls, wdc);
      MEM_freeN(wdc);
      return;
    }
  }
}

static void wm_draw_callbacks(wmWindow *win)
{
  LISTBASE_FOREACH (WindowDrawCB *, wdc, &win->drawcalls) {
    wdc->draw(win, wdc->customdata);
  }
}

/** \} */

/* -------------------------------------------------------------------- */
/** \name Region Drawing
 *
 * Each region draws into its own frame-buffer, which is then blit on the
 * window draw buffer. This helps with fast redrawing if only some regions
 * change. It also means we can share a single context for multiple windows,
 * so that for example VAOs can be shared between windows.
 * \{ */

static void wm_draw_region_buffer_free(ARegion *region)
{
  if (region->runtime->draw_buffer) {
    if (region->runtime->draw_buffer->viewport) {
      GPU_viewport_free(region->runtime->draw_buffer->viewport);
    }
    if (region->runtime->draw_buffer->offscreen) {
      GPU_offscreen_free(region->runtime->draw_buffer->offscreen);
    }

    MEM_freeN(region->runtime->draw_buffer);
    region->runtime->draw_buffer = nullptr;
  }
}

static void wm_draw_offscreen_texture_parameters(GPUOffScreen *offscreen)
{
  /* Setup offscreen color texture for drawing. */
  GPUTexture *texture = GPU_offscreen_color_texture(offscreen);

  /* No mipmaps or filtering. */
  GPU_texture_mipmap_mode(texture, false, false);
}

static eGPUTextureFormat get_hdr_framebuffer_format(const Scene *scene)
{
  bool use_hdr = false;
  if (scene && ((scene->view_settings.flag & COLORMANAGE_VIEW_USE_HDR) != 0)) {
    use_hdr = GPU_hdr_support();
  }
  eGPUTextureFormat desired_format = (use_hdr) ? GPU_RGBA16F : GPU_RGBA8;
  return desired_format;
}

static void wm_draw_region_buffer_create(Scene *scene,
                                         ARegion *region,
                                         bool stereo,
                                         bool use_viewport)
{

  /* Determine desired offscreen format depending on HDR availability. */
  eGPUTextureFormat desired_format = get_hdr_framebuffer_format(scene);

  if (region->runtime->draw_buffer) {
    if (region->runtime->draw_buffer->stereo != stereo) {
      /* Free draw buffer on stereo changes. */
      wm_draw_region_buffer_free(region);
    }
    else {
      /* Free offscreen buffer on size changes. Viewport auto resizes. */
      GPUOffScreen *offscreen = region->runtime->draw_buffer->offscreen;
      if (offscreen && (GPU_offscreen_width(offscreen) != region->winx ||
                        GPU_offscreen_height(offscreen) != region->winy ||
                        GPU_offscreen_format(offscreen) != desired_format))
      {
        wm_draw_region_buffer_free(region);
      }
    }
  }

  if (!region->runtime->draw_buffer) {
    if (use_viewport) {
      /* Allocate viewport which includes an off-screen buffer with depth multi-sample, etc. */
      region->runtime->draw_buffer = MEM_callocN<wmDrawBuffer>("wmDrawBuffer");
      region->runtime->draw_buffer->viewport = stereo ? GPU_viewport_stereo_create() :
                                                        GPU_viewport_create();
    }
    else {
      /* Allocate off-screen buffer if it does not exist. This one has no
       * depth or multi-sample buffers. 3D view creates its own buffers with
       * the data it needs. */
      GPUOffScreen *offscreen = GPU_offscreen_create(region->winx,
                                                     region->winy,
                                                     false,
                                                     desired_format,
                                                     GPU_TEXTURE_USAGE_SHADER_READ,
                                                     true,
                                                     nullptr);
      if (!offscreen) {
        WM_global_report(RPT_ERROR, "Region could not be drawn!");
        return;
      }

      wm_draw_offscreen_texture_parameters(offscreen);

      region->runtime->draw_buffer = MEM_callocN<wmDrawBuffer>("wmDrawBuffer");
      region->runtime->draw_buffer->offscreen = offscreen;
    }

    region->runtime->draw_buffer->bound_view = -1;
    region->runtime->draw_buffer->stereo = stereo;
  }
}

static void wm_draw_region_bind(ARegion *region, int view)
{
  if (!region->runtime->draw_buffer) {
    return;
  }

  if (region->runtime->draw_buffer->viewport) {
    GPU_viewport_bind(region->runtime->draw_buffer->viewport, view, &region->winrct);
  }
  else {
    GPU_offscreen_bind(region->runtime->draw_buffer->offscreen, false);

    /* For now scissor is expected by region drawing, we could disable it
     * and do the enable/disable in the specific cases that setup scissor. */
    GPU_scissor_test(true);
    GPU_scissor(0, 0, region->winx, region->winy);
  }

  region->runtime->draw_buffer->bound_view = view;
}

static void wm_draw_region_unbind(ARegion *region)
{
  if (!region->runtime->draw_buffer) {
    return;
  }

  region->runtime->draw_buffer->bound_view = -1;

  if (region->runtime->draw_buffer->viewport) {
    GPU_viewport_unbind(region->runtime->draw_buffer->viewport);
  }
  else {
    GPU_scissor_test(false);
    GPU_offscreen_unbind(region->runtime->draw_buffer->offscreen, false);
  }
}

static void wm_draw_region_blit(ARegion *region, int view)
{
  if (!region->runtime->draw_buffer) {
    return;
  }

  if (view == -1) {
    /* Non-stereo drawing. */
    view = 0;
  }
  else if (view > 0) {
    if (region->runtime->draw_buffer->viewport == nullptr) {
      /* Region does not need stereo or failed to allocate stereo buffers. */
      view = 0;
    }
  }

  if (region->runtime->draw_buffer->viewport) {
    GPU_viewport_draw_to_screen(region->runtime->draw_buffer->viewport, view, &region->winrct);
  }
  else {
    GPU_offscreen_draw_to_screen(
        region->runtime->draw_buffer->offscreen, region->winrct.xmin, region->winrct.ymin);
  }
}

GPUTexture *wm_draw_region_texture(ARegion *region, int view)
{
  if (!region->runtime->draw_buffer) {
    return nullptr;
  }

  GPUViewport *viewport = region->runtime->draw_buffer->viewport;
  if (viewport) {
    return GPU_viewport_color_texture(viewport, view);
  }
  return GPU_offscreen_color_texture(region->runtime->draw_buffer->offscreen);
}

void wm_draw_region_blend(ARegion *region, int view, bool blend)
{
  if (!region->runtime->draw_buffer) {
    return;
  }

  /* Alpha is always 1, except when blend timer is running. */
  float alpha = ED_region_blend_alpha(region);
  if (alpha <= 0.0f) {
    return;
  }

  if (!blend) {
    alpha = 1.0f;
  }

  /* #wmOrtho for the screen has this same offset. */
  const float halfx = GLA_PIXEL_OFS / (BLI_rcti_size_x(&region->winrct) + 1);
  const float halfy = GLA_PIXEL_OFS / (BLI_rcti_size_y(&region->winrct) + 1);

  rcti rect_geo = region->winrct;
  rect_geo.xmax += 1;
  rect_geo.ymax += 1;

  rctf rect_tex;
  rect_tex.xmin = halfx;
  rect_tex.ymin = halfy;
  rect_tex.xmax = 1.0f + halfx;
  rect_tex.ymax = 1.0f + halfy;

  float alpha_easing = 1.0f - alpha;
  alpha_easing = 1.0f - alpha_easing * alpha_easing;

  /* Slide vertical panels. */
  float ofs_x = BLI_rcti_size_x(&region->winrct) * (1.0f - alpha_easing);
  if (RGN_ALIGN_ENUM_FROM_MASK(region->alignment) == RGN_ALIGN_RIGHT) {
    rect_geo.xmin += ofs_x;
    rect_tex.xmax *= alpha_easing;
    alpha = 1.0f;
  }
  else if (RGN_ALIGN_ENUM_FROM_MASK(region->alignment) == RGN_ALIGN_LEFT) {
    rect_geo.xmax -= ofs_x;
    rect_tex.xmin += 1.0f - alpha_easing;
    alpha = 1.0f;
  }

  /* Not the same layout as #rctf/#rcti. */
  const float rectt[4] = {rect_tex.xmin, rect_tex.ymin, rect_tex.xmax, rect_tex.ymax};
  const float rectg[4] = {
      float(rect_geo.xmin), float(rect_geo.ymin), float(rect_geo.xmax), float(rect_geo.ymax)};

  if (blend) {
    /* Regions drawn off-screen have pre-multiplied alpha. */
    GPU_blend(GPU_BLEND_ALPHA_PREMULT);
  }

  /* Setup actual texture. */
  GPUTexture *texture = wm_draw_region_texture(region, view);

  GPUShader *shader = GPU_shader_get_builtin_shader(GPU_SHADER_2D_IMAGE_RECT_COLOR);
  GPU_shader_bind(shader);

  int color_loc = GPU_shader_get_builtin_uniform(shader, GPU_UNIFORM_COLOR);
  int rect_tex_loc = GPU_shader_get_uniform(shader, "rect_icon");
  int rect_geo_loc = GPU_shader_get_uniform(shader, "rect_geom");
  int texture_bind_loc = GPU_shader_get_sampler_binding(shader, "image");

  GPU_texture_bind(texture, texture_bind_loc);

  GPU_shader_uniform_float_ex(shader, rect_tex_loc, 4, 1, rectt);
  GPU_shader_uniform_float_ex(shader, rect_geo_loc, 4, 1, rectg);
  GPU_shader_uniform_float_ex(shader, color_loc, 4, 1, blender::float4{1, 1, 1, 1});

  blender::gpu::Batch *quad = GPU_batch_preset_quad();
  GPU_batch_set_shader(quad, shader);
  GPU_batch_draw(quad);

  GPU_texture_unbind(texture);

  if (blend) {
    GPU_blend(GPU_BLEND_NONE);
  }
}

GPUViewport *WM_draw_region_get_viewport(ARegion *region)
{
  if (!region->runtime->draw_buffer) {
    return nullptr;
  }

  GPUViewport *viewport = region->runtime->draw_buffer->viewport;
  return viewport;
}

GPUViewport *WM_draw_region_get_bound_viewport(ARegion *region)
{
  if (!region->runtime->draw_buffer || region->runtime->draw_buffer->bound_view == -1) {
    return nullptr;
  }

  GPUViewport *viewport = region->runtime->draw_buffer->viewport;
  return viewport;
}

static void wm_draw_area_offscreen(bContext *C, wmWindow *win, ScrArea *area, bool stereo)
{
  wmWindowManager *wm = CTX_wm_manager(C);
  Main *bmain = CTX_data_main(C);

  CTX_wm_area_set(C, area);
  GPU_debug_group_begin(wm_area_name(area));

  /* Compute UI layouts for dynamically size regions. */
  LISTBASE_FOREACH (ARegion *, region, &area->regionbase) {
    if (region->flag & RGN_FLAG_POLL_FAILED) {
      continue;
    }
    /* Dynamic region may have been flagged as too small because their size on init is 0.
     * ARegion.visible is false then, as expected. The layout should still be created then, so
     * the region size can be updated (it may turn out to be not too small then). */
    const bool ignore_visibility = (region->flag & RGN_FLAG_DYNAMIC_SIZE) &&
                                   (region->flag & RGN_FLAG_TOO_SMALL) &&
                                   !(region->flag & RGN_FLAG_HIDDEN);

    if ((region->runtime->visible || ignore_visibility) && region->runtime->do_draw &&
        region->runtime->type && region->runtime->type->layout)
    {
      CTX_wm_region_set(C, region);
      ED_region_do_layout(C, region);
      CTX_wm_region_set(C, nullptr);
    }
  }

  ED_area_update_region_sizes(wm, win, area);

  if (area->flag & AREA_FLAG_ACTIVE_TOOL_UPDATE) {
    if ((1 << area->spacetype) & WM_TOOLSYSTEM_SPACE_MASK) {
      WM_toolsystem_update_from_context(
          C, CTX_wm_workspace(C), CTX_data_scene(C), CTX_data_view_layer(C), area);
    }
    area->flag &= ~AREA_FLAG_ACTIVE_TOOL_UPDATE;
  }

  /* Then do actual drawing of regions. */
  LISTBASE_FOREACH (ARegion *, region, &area->regionbase) {
    if (!region->runtime->visible || !region->runtime->do_draw) {
      continue;
    }

    CTX_wm_region_set(C, region);
    bool use_viewport = WM_region_use_viewport(area, region);

    GPU_debug_group_begin(use_viewport ? "Viewport" : "ARegion");

    if (stereo && wm_draw_region_stereo_set(bmain, area, region, STEREO_LEFT_ID)) {
      Scene *scene = WM_window_get_active_scene(win);
      wm_draw_region_buffer_create(scene, region, true, use_viewport);

      for (int view = 0; view < 2; view++) {
        eStereoViews sview;
        if (view == 0) {
          sview = STEREO_LEFT_ID;
        }
        else {
          sview = STEREO_RIGHT_ID;
          wm_draw_region_stereo_set(bmain, area, region, sview);
        }

        wm_draw_region_bind(region, view);
        ED_region_do_draw(C, region);
        wm_draw_region_unbind(region);
      }
      if (use_viewport) {
        GPUViewport *viewport = region->runtime->draw_buffer->viewport;
        GPU_viewport_stereo_composite(viewport, win->stereo3d_format);
      }
    }
    else {
      wm_draw_region_stereo_set(bmain, area, region, STEREO_LEFT_ID);
      Scene *scene = WM_window_get_active_scene(win);
      wm_draw_region_buffer_create(scene, region, false, use_viewport);
      wm_draw_region_bind(region, 0);
      ED_region_do_draw(C, region);
      wm_draw_region_unbind(region);
    }

    GPU_debug_group_end();

    region->runtime->do_draw = 0;
    CTX_wm_region_set(C, nullptr);
  }

  CTX_wm_area_set(C, nullptr);

  GPU_debug_group_end();
}

static void wm_draw_window_offscreen(bContext *C, wmWindow *win, bool stereo)
{
  bScreen *screen = WM_window_get_active_screen(win);

  /* Draw screen areas into their own frame buffer. Status bar and spreadsheet is drawn
   * last, because mesh and memory usage statistics are affected by drawing of other
   * editors like the 3D viewport. */
  ED_screen_areas_iter (win, screen, area) {
    if (!ELEM(area->spacetype, SPACE_STATUSBAR, SPACE_SPREADSHEET)) {
      wm_draw_area_offscreen(C, win, area, stereo);
    }
  }
  ED_screen_areas_iter (win, screen, area) {
    if (ELEM(area->spacetype, SPACE_STATUSBAR, SPACE_SPREADSHEET)) {
      wm_draw_area_offscreen(C, win, area, stereo);
    }
  }

  /* Draw menus into their own frame-buffer. */
  LISTBASE_FOREACH (ARegion *, region, &screen->regionbase) {
    if (!region->runtime->visible) {
      continue;
    }
    CTX_wm_region_popup_set(C, region);

    GPU_debug_group_begin("Menu");

    if (region->runtime->type && region->runtime->type->layout) {
      /* UI code reads the OpenGL state, but we have to refresh
       * the UI layout beforehand in case the menu size changes. */
      wmViewport(&region->winrct);
      region->runtime->type->layout(C, region);
    }

    Scene *scene = WM_window_get_active_scene(win);
    wm_draw_region_buffer_create(scene, region, false, false);
    wm_draw_region_bind(region, 0);
    GPU_clear_color(0.0f, 0.0f, 0.0f, 0.0f);
    ED_region_do_draw(C, region);
    wm_draw_region_unbind(region);

    GPU_debug_group_end();

    region->runtime->do_draw = 0;
    CTX_wm_region_popup_set(C, nullptr);
  }
}

static void wm_draw_window_onscreen(bContext *C, wmWindow *win, int view)
{
  wmWindowManager *wm = CTX_wm_manager(C);
  bScreen *screen = WM_window_get_active_screen(win);

  GPU_debug_group_begin("Window Redraw");

  /* Draw into the window frame-buffer, in full window coordinates. */
  wmWindowViewport(win);

/* We draw on all pixels of the windows so we don't need to clear them before.
 * Actually this is only a problem when resizing the window.
 * If it becomes a problem we should clear only when window size changes. */
#if 0
  GPU_clear_color(0, 0, 0, 0);
#endif

  /* Blit non-overlapping area regions. */
  ED_screen_areas_iter (win, screen, area) {
    LISTBASE_FOREACH (ARegion *, region, &area->regionbase) {
      if (!region->runtime->visible) {
        continue;
      }

      if (region->overlap == false) {
        /* Blit from off-screen buffer. */
        wm_draw_region_blit(region, view);
      }
    }
  }

  /* Draw overlays and paint cursors. */
  ED_screen_areas_iter (win, screen, area) {
    LISTBASE_FOREACH (ARegion *, region, &area->regionbase) {
      if (!region->runtime->visible) {
        continue;
      }
      const bool do_paint_cursor = (wm->paintcursors.first && region == screen->active_region);
      const bool do_draw_overlay = (region->runtime->type && region->runtime->type->draw_overlay);
      if (!(do_paint_cursor || do_draw_overlay)) {
        continue;
      }

      CTX_wm_area_set(C, area);
      CTX_wm_region_set(C, region);
      if (do_draw_overlay) {
        wm_region_draw_overlay(C, area, region);
      }
      if (do_paint_cursor) {
        wm_paintcursor_draw(C, area, region);
      }
      CTX_wm_region_set(C, nullptr);
      CTX_wm_area_set(C, nullptr);
    }
  }
  wmWindowViewport(win);

  /* Blend in overlapping area regions. */
  ED_screen_areas_iter (win, screen, area) {
    LISTBASE_FOREACH (ARegion *, region, &area->regionbase) {
      if (!region->runtime->visible) {
        continue;
      }
      if (region->overlap) {
        wm_draw_region_blend(region, 0, true);
      }
    }
  }

  /* After area regions so we can do area 'overlay' drawing. */
  UI_SetTheme(0, 0);
  ED_screen_draw_edges(win);

  /* Needs zero offset here or it looks blurry. #128112. */
  wmWindowViewport_ex(win, 0.0f);

  wm_draw_callbacks(win);
  wmWindowViewport(win);

  /* Blend in floating regions (menus). */
  LISTBASE_FOREACH (ARegion *, region, &screen->regionbase) {
    if (!region->runtime->visible) {
      continue;
    }
    wm_draw_region_blend(region, 0, true);
  }

  /* Always draw, not only when screen tagged. */
  if (win->gesture.first) {
    wm_gesture_draw(win);
    wmWindowViewport(win);
  }

  /* Needs pixel coords in screen. */
  if (wm->drags.first) {
    wm_drags_draw(C, win);
    wmWindowViewport(win);
  }

  if (wm_software_cursor_needed()) {
    GrabState grab_state;
    if (wm_software_cursor_needed_for_window(win, &grab_state)) {
      wm_software_cursor_draw(win, &grab_state);
      wm_software_cursor_motion_update(win);
    }
    else {
      /* Checking the window is needed so one window doesn't clear the cursor state of another. */
      wm_software_cursor_motion_clear_with_window(win);
    }
  }

  GPU_debug_group_end();
}

static void wm_draw_window(bContext *C, wmWindow *win)
{
  GPU_context_begin_frame(static_cast<GPUContext *>(win->gpuctx));

  bScreen *screen = WM_window_get_active_screen(win);
  bool stereo = WM_stereo3d_enabled(win, false);

  /* Draw area regions into their own frame-buffer. This way we can redraw
   * the areas that need it, and blit the rest from existing frame-buffers. */
  wm_draw_window_offscreen(C, win, stereo);

  /* Now we draw into the window frame-buffer, in full window coordinates. */
  if (!stereo) {
    /* Regular mono drawing. */
    wm_draw_window_onscreen(C, win, -1);
  }
  else if (win->stereo3d_format->display_mode == S3D_DISPLAY_PAGEFLIP) {
    /* For page-flip we simply draw to both back buffers. */
    GPU_backbuffer_bind(GPU_BACKBUFFER_RIGHT);
    wm_draw_window_onscreen(C, win, 1);

    GPU_backbuffer_bind(GPU_BACKBUFFER_LEFT);
    wm_draw_window_onscreen(C, win, 0);
  }
  else if (ELEM(win->stereo3d_format->display_mode, S3D_DISPLAY_ANAGLYPH, S3D_DISPLAY_INTERLACE)) {
    /* For anaglyph and interlace, we draw individual regions with
     * stereo frame-buffers using different shaders. */
    wm_draw_window_onscreen(C, win, -1);
  }
  else {
    /* Determine desired offscreen format depending on HDR availability. */
    eGPUTextureFormat desired_format = get_hdr_framebuffer_format(WM_window_get_active_scene(win));

    /* For side-by-side and top-bottom, we need to render each view to an
     * an off-screen texture and then draw it. This used to happen for all
     * stereo methods, but it's less efficient than drawing directly. */
    const blender::int2 win_size = WM_window_native_pixel_size(win);
    GPUOffScreen *offscreen = GPU_offscreen_create(win_size[0],
                                                   win_size[1],
                                                   false,
                                                   desired_format,
                                                   GPU_TEXTURE_USAGE_SHADER_READ,
                                                   false,
                                                   nullptr);

    if (offscreen) {
      GPUTexture *texture = GPU_offscreen_color_texture(offscreen);
      wm_draw_offscreen_texture_parameters(offscreen);

      for (int view = 0; view < 2; view++) {
        /* Draw view into offscreen buffer. */
        GPU_offscreen_bind(offscreen, false);
        wm_draw_window_onscreen(C, win, view);
        GPU_offscreen_unbind(offscreen, false);

        /* Draw offscreen buffer to screen. */
        GPU_texture_bind(texture, 0);

        wmWindowViewport(win);
        if (win->stereo3d_format->display_mode == S3D_DISPLAY_SIDEBYSIDE) {
          wm_stereo3d_draw_sidebyside(win, view);
        }
        else {
          wm_stereo3d_draw_topbottom(win, view);
        }

        GPU_texture_unbind(texture);
      }

      GPU_offscreen_free(offscreen);
    }
    else {
      /* Still draw something in case of allocation failure. */
      wm_draw_window_onscreen(C, win, 0);
    }
  }

  screen->do_draw = false;

  GPU_context_end_frame(static_cast<GPUContext *>(win->gpuctx));
}

/**
 * Draw offscreen contexts not bound to a specific window.
 */
static void wm_draw_surface(bContext *C, wmSurface *surface)
{
  wm_window_clear_drawable(CTX_wm_manager(C));
  wm_surface_make_drawable(surface);

  GPU_context_begin_frame(surface->blender_gpu_context);

  surface->draw(C);

  GPU_context_end_frame(surface->blender_gpu_context);

  /* Avoid interference with window drawable. */
  wm_surface_clear_drawable();
}

/** \} */

/* -------------------------------------------------------------------- */
/** \name Window Screen Shot Utility (Front-Buffer & Off-Screen)
 *
 * Include here since it can involve low level buffer switching.
 * \{ */

uint8_t *WM_window_pixels_read_from_frontbuffer(const wmWindowManager *wm,
                                                const wmWindow *win,
                                                int r_size[2])
{
  /* Don't assert as file-save uses this for a screenshot, where redrawing isn't an option
   * because of the side-effects of drawing a window on save.
   * In this case the thumbnail might not work and there are currently no better alternatives. */
  // BLI_assert(WM_capabilities_flag() & WM_CAPABILITY_GPU_FRONT_BUFFER_READ);

  /* WARNING: Reading from the front-buffer immediately after drawing may fail,
   * for a slower but more reliable version of this function
   * #WM_window_pixels_read_from_offscreen should be preferred.
   * See it's comments for details on why it's needed, see also #98462. */
  bool setup_context = wm->windrawable != win;

  if (setup_context) {
    GHOST_ActivateWindowDrawingContext(static_cast<GHOST_WindowHandle>(win->ghostwin));
    GPU_context_active_set(static_cast<GPUContext *>(win->gpuctx));
  }

  const blender::int2 win_size = WM_window_native_pixel_size(win);
  const uint rect_len = win_size[0] * win_size[1];
  uint8_t *rect = MEM_malloc_arrayN<uint8_t>(4 * rect_len, __func__);

  GPU_frontbuffer_read_color(0, 0, win_size[0], win_size[1], 4, GPU_DATA_UBYTE, rect);

  if (setup_context) {
    if (wm->windrawable) {
      GHOST_ActivateWindowDrawingContext(
          static_cast<GHOST_WindowHandle>(wm->windrawable->ghostwin));
      GPU_context_active_set(static_cast<GPUContext *>(wm->windrawable->gpuctx));
    }
  }

  /* Clear alpha, it is not set to a meaningful value in OpenGL. */
  uchar *cp = (uchar *)rect;
  uint i;
  for (i = 0, cp += 3; i < rect_len; i++, cp += 4) {
    *cp = 0xff;
  }

  r_size[0] = win_size[0];
  r_size[1] = win_size[1];
  return rect;
}

void WM_window_pixels_read_sample_from_frontbuffer(const wmWindowManager *wm,
                                                   const wmWindow *win,
                                                   const int pos[2],
                                                   float r_col[3])
{
  BLI_assert(WM_capabilities_flag() & WM_CAPABILITY_GPU_FRONT_BUFFER_READ);
  bool setup_context = wm->windrawable != win;

  if (setup_context) {
    GHOST_ActivateWindowDrawingContext(static_cast<GHOST_WindowHandle>(win->ghostwin));
    GPU_context_active_set(static_cast<GPUContext *>(win->gpuctx));
  }

  /* NOTE(@jbakker): Vulkan backend isn't able to read 3 channels from a 4 channel texture with
   * data data-conversions is needed. Data conversion happens inline for all channels. This is a
   * vulkan backend issue and should be solved. However the solution has a lot of branches that
   * requires testing so a quick fix has been added to the place where this was used. The solution
   * is to implement all the cases in 'VKFramebuffer::read'.
   */
  blender::float4 color_with_alpha;
  GPU_frontbuffer_read_color(pos[0], pos[1], 1, 1, 4, GPU_DATA_FLOAT, color_with_alpha);
  copy_v3_v3(r_col, color_with_alpha.xyz());

  if (setup_context) {
    if (wm->windrawable) {
      GHOST_ActivateWindowDrawingContext(
          static_cast<GHOST_WindowHandle>(wm->windrawable->ghostwin));
      GPU_context_active_set(static_cast<GPUContext *>(wm->windrawable->gpuctx));
    }
  }
}

uint8_t *WM_window_pixels_read_from_offscreen(bContext *C, wmWindow *win, int r_size[2])
{
  /* NOTE(@ideasman42): There is a problem reading the windows front-buffer after redrawing
   * the window in some cases (typically to clear UI elements such as menus or search popup).
   * With EGL `eglSurfaceAttrib(..)` may support setting the `EGL_SWAP_BEHAVIOR` attribute to
   * `EGL_BUFFER_PRESERVED` however not all implementations support this.
   * Requesting the ability with `EGL_SWAP_BEHAVIOR_PRESERVED_BIT` can even cause the EGL context
   * not to initialize at all.
   * Confusingly there are some cases where this *does* work, depending on the state of the window
   * and prior calls to swap-buffers, however ensuring the state exactly as needed to satisfy a
   * particular GPU back-end is fragile, see #98462.
   *
   * So provide an alternative to #WM_window_pixels_read that avoids using the front-buffer. */

  /* Draw into an off-screen buffer and read its contents. */
  const blender::int2 win_size = WM_window_native_pixel_size(win);

  /* Determine desired offscreen format depending on HDR availability. */
  eGPUTextureFormat desired_format = get_hdr_framebuffer_format(WM_window_get_active_scene(win));

  GPUOffScreen *offscreen = GPU_offscreen_create(win_size[0],
                                                 win_size[1],
                                                 false,
                                                 desired_format,
                                                 GPU_TEXTURE_USAGE_SHADER_READ,
                                                 false,
                                                 nullptr);
  if (UNLIKELY(!offscreen)) {
    return nullptr;
  }

  const uint rect_len = win_size[0] * win_size[1];
  uint8_t *rect = MEM_malloc_arrayN<uint8_t>(4 * rect_len, __func__);
  GPU_offscreen_bind(offscreen, false);
  wm_draw_window_onscreen(C, win, -1);
  GPU_offscreen_unbind(offscreen, false);
  GPU_offscreen_read_color(offscreen, GPU_DATA_UBYTE, rect);
  GPU_offscreen_free(offscreen);

  r_size[0] = win_size[0];
  r_size[1] = win_size[1];
  return rect;
}

bool WM_window_pixels_read_sample_from_offscreen(bContext *C,
                                                 wmWindow *win,
                                                 const int pos[2],
                                                 float r_col[3])
{
  /* A version of #WM_window_pixels_read_from_offscreen that reads a single sample. */
  const blender::int2 win_size = WM_window_native_pixel_size(win);
  zero_v3(r_col);

  /* While this shouldn't happen, return in the case it does. */
  BLI_assert(uint(pos[0]) < uint(win_size[0]) && uint(pos[1]) < uint(win_size[1]));
  if (!(uint(pos[0]) < uint(win_size[0]) && uint(pos[1]) < uint(win_size[1]))) {
    return false;
  }

  GPUOffScreen *offscreen = GPU_offscreen_create(
      win_size[0], win_size[1], false, GPU_RGBA8, GPU_TEXTURE_USAGE_SHADER_READ, false, nullptr);
  if (UNLIKELY(!offscreen)) {
    return false;
  }

  float rect_pixel[4];
  GPU_offscreen_bind(offscreen, false);
  wm_draw_window_onscreen(C, win, -1);
  GPU_offscreen_unbind(offscreen, false);
  GPU_offscreen_read_color_region(offscreen, GPU_DATA_FLOAT, pos[0], pos[1], 1, 1, rect_pixel);
  GPU_offscreen_free(offscreen);
  copy_v3_v3(r_col, rect_pixel);
  return true;
}

uint8_t *WM_window_pixels_read(bContext *C, wmWindow *win, int r_size[2])
{
  if (WM_capabilities_flag() & WM_CAPABILITY_GPU_FRONT_BUFFER_READ) {
    return WM_window_pixels_read_from_frontbuffer(CTX_wm_manager(C), win, r_size);
  }
  return WM_window_pixels_read_from_offscreen(C, win, r_size);
}

bool WM_window_pixels_read_sample(bContext *C, wmWindow *win, const int pos[2], float r_col[3])
{
  if (WM_capabilities_flag() & WM_CAPABILITY_GPU_FRONT_BUFFER_READ) {
    WM_window_pixels_read_sample_from_frontbuffer(CTX_wm_manager(C), win, pos, r_col);
    return true;
  }
  return WM_window_pixels_read_sample_from_offscreen(C, win, pos, r_col);
}

bool WM_desktop_cursor_sample_read(float r_col[3])
{
  return GHOST_GetPixelAtCursor(r_col);
}

/** \} */

/* -------------------------------------------------------------------- */
/** \name Main Update Call
 * \{ */

/* Quick test to prevent changing window drawable. */
static bool wm_draw_update_test_window(Main *bmain, bContext *C, wmWindow *win)
{
  const wmWindowManager *wm = CTX_wm_manager(C);
  Scene *scene = WM_window_get_active_scene(win);
  ViewLayer *view_layer = WM_window_get_active_view_layer(win);
  Depsgraph *depsgraph = BKE_scene_ensure_depsgraph(bmain, scene, view_layer);
  bScreen *screen = WM_window_get_active_screen(win);
  bool do_draw = false;

  LISTBASE_FOREACH (ARegion *, region, &screen->regionbase) {
    if (region->runtime->do_draw_paintcursor) {
      screen->do_draw_paintcursor = true;
      region->runtime->do_draw_paintcursor = false;
    }
    if (region->runtime->visible && region->runtime->do_draw) {
      do_draw = true;
    }
  }

  ED_screen_areas_iter (win, screen, area) {
    LISTBASE_FOREACH (ARegion *, region, &area->regionbase) {
      wm_region_test_gizmo_do_draw(C, area, region, true);
      wm_region_test_render_do_draw(scene, depsgraph, area, region);
#ifdef WITH_XR_OPENXR
      wm_region_test_xr_do_draw(wm, area, region);
#endif

      if (region->runtime->visible && region->runtime->do_draw) {
        do_draw = true;
      }
    }
  }

  if (do_draw) {
    return true;
  }

  if (screen->do_refresh) {
    return true;
  }
  if (screen->do_draw) {
    return true;
  }
  if (screen->do_draw_gesture) {
    return true;
  }
  if (screen->do_draw_paintcursor) {
    return true;
  }
  if (screen->do_draw_drag) {
    return true;
  }

  if (wm_software_cursor_needed()) {
    GrabState grab_state;
    if (wm_software_cursor_needed_for_window(win, &grab_state)) {
      if (wm_software_cursor_motion_test(win)) {
        return true;
      }
    }
    else {
      /* Detect the edge case when the previous draw used the software cursor but this one doesn't,
       * it's important to redraw otherwise the software cursor will remain displayed. */
      if (g_software_cursor.winid == win->winid) {
        return true;
      }
    }
  }

#ifndef WITH_XR_OPENXR
  UNUSED_VARS(wm);
#endif

  return false;
}

/* Clear drawing flags, after drawing is complete so any draw flags set during
 * drawing don't cause any additional redraws. */
static void wm_draw_update_clear_window(bContext *C, wmWindow *win)
{
  bScreen *screen = WM_window_get_active_screen(win);

  ED_screen_areas_iter (win, screen, area) {
    LISTBASE_FOREACH (ARegion *, region, &area->regionbase) {
      wm_region_test_gizmo_do_draw(C, area, region, false);
    }
  }

  screen->do_draw_gesture = false;
  screen->do_draw_paintcursor = false;
  screen->do_draw_drag = false;
}

void WM_paint_cursor_tag_redraw(wmWindow *win, ARegion * /*region*/)
{
  if (win) {
    bScreen *screen = WM_window_get_active_screen(win);
    screen->do_draw_paintcursor = true;
  }
}

void wm_draw_update(bContext *C)
{
  Main *bmain = CTX_data_main(C);
  wmWindowManager *wm = CTX_wm_manager(C);

  GPU_context_main_lock();

  GPU_render_begin();
  GPU_render_step();

  BKE_image_free_unused_gpu_textures();

#ifdef WITH_METAL_BACKEND
  /* Reset drawable to ensure GPU context activation happens at least once per frame if only a
   * single context exists. This is required to ensure the default framebuffer is updated
   * to be the latest backbuffer. */
  wm_window_clear_drawable(wm);
#endif

  LISTBASE_FOREACH (wmWindow *, win, &wm->windows) {
#ifdef WIN32
    GHOST_TWindowState state = GHOST_GetWindowState(
        static_cast<GHOST_WindowHandle>(win->ghostwin));

    if (state == GHOST_kWindowStateMinimized) {
      /* Do not update minimized windows, gives issues on Intel (see #33223)
       * and AMD (see #50856). it seems logical to skip update for invisible window anyway. */
      continue;
    }
#endif

    CTX_wm_window_set(C, win);

    if (wm_draw_update_test_window(bmain, C, win)) {
      /* Sets context window+screen. */
      wm_window_make_drawable(wm, win);

      /* Notifiers for screen redraw. */
      ED_screen_ensure_updated(C, wm, win);

      wm_draw_window(C, win);
      wm_draw_update_clear_window(C, win);

      wm_window_swap_buffers(win);
    }
  }

  CTX_wm_window_set(C, nullptr);

  /* Draw non-windows (surfaces). */
  wm_surfaces_iter(C, wm_draw_surface);

  GPU_render_end();
  GPU_context_main_unlock();
}

void wm_draw_region_clear(wmWindow *win, ARegion * /*region*/)
{
  bScreen *screen = WM_window_get_active_screen(win);
  screen->do_draw = true;
}

void WM_draw_region_free(ARegion *region)
{
  wm_draw_region_buffer_free(region);
}

void wm_draw_region_test(bContext *C, ScrArea *area, ARegion *region)
{
  /* Function for redraw timer benchmark. */
  bool use_viewport = WM_region_use_viewport(area, region);
  wmWindow *win = CTX_wm_window(C);
  Scene *scene = WM_window_get_active_scene(win);
  wm_draw_region_buffer_create(scene, region, false, use_viewport);
  wm_draw_region_bind(region, 0);
  ED_region_do_draw(C, region);
  wm_draw_region_unbind(region);
  region->runtime->do_draw = 0;
}

void WM_redraw_windows(bContext *C)
{
  wmWindow *win_prev = CTX_wm_window(C);
  ScrArea *area_prev = CTX_wm_area(C);
  ARegion *region_prev = CTX_wm_region(C);

  wm_draw_update(C);

  CTX_wm_window_set(C, win_prev);
  CTX_wm_area_set(C, area_prev);
  CTX_wm_region_set(C, region_prev);
}

/** \} */

/* -------------------------------------------------------------------- */
/** \name Region Viewport Drawing
 *
 * This is needed for viewport drawing for operator use
 * (where the viewport may not have drawn yet).
 *
 * Otherwise avoid using these since they're exposing low level logic externally.
 *
 * \{ */

void WM_draw_region_viewport_ensure(Scene *scene, ARegion *region, short space_type)
{
  bool use_viewport = wm_region_use_viewport_by_type(space_type, region->regiontype);
  wm_draw_region_buffer_create(scene, region, false, use_viewport);
}

void WM_draw_region_viewport_bind(ARegion *region)
{
  wm_draw_region_bind(region, 0);
}

void WM_draw_region_viewport_unbind(ARegion *region)
{
  wm_draw_region_unbind(region);
}

/** \} */<|MERGE_RESOLUTION|>--- conflicted
+++ resolved
@@ -308,12 +308,8 @@
    * NOTE: the `win->cursor` could be used for drawing although it's complicated as some cursors
    * are set by the operating-system, where the pixel information isn't easily available. */
   const float unit = max_ff(UI_SCALE_FAC, 1.0f);
-<<<<<<< HEAD
-  uint pos = GPU_vertformat_attr_add(immVertexFormat(), "pos", GPU_COMP_F32, 2, GPU_FETCH_FLOAT);
-=======
   uint pos = GPU_vertformat_attr_add(
       immVertexFormat(), "pos", blender::gpu::VertAttrType::SFLOAT_32_32);
->>>>>>> 9a41dc73
   immBindBuiltinProgram(GPU_SHADER_3D_UNIFORM_COLOR);
 
   immUniformColor4f(1, 1, 1, 1);
