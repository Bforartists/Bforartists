--- conflicted
+++ resolved
@@ -1619,13 +1619,8 @@
 
     AUD_initOnce();
 
-<<<<<<< HEAD
-    if (!(audio_device = AUD_init("OpenAL", specs, 1024, "Bforartists"))) {
-      audio_device = AUD_init("Null", specs, 0, "Bforartists");
-=======
-    if (!(audio_device = AUD_init(NULL, specs, 1024, "Blender"))) {
-      audio_device = AUD_init("None", specs, 0, "Blender");
->>>>>>> 6e1de9c5
+    if (!(audio_device = AUD_init(NULL, specs, 1024, "Bforartists"))) {
+      audio_device = AUD_init("None", specs, 0, "Bforartists");
     }
   }
 #endif
