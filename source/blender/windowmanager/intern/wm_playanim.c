--- conflicted
+++ resolved
@@ -1562,11 +1562,7 @@
 	{
 		AUD_DeviceSpecs specs;
 
-<<<<<<< HEAD
-		specs.rate = AUD_RATE_44100;
-=======
 		specs.rate = AUD_RATE_48000;
->>>>>>> b76dbf5e
 		specs.format = AUD_FORMAT_S16;
 		specs.channels = AUD_CHANNELS_STEREO;
 
