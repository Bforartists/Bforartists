--- conflicted
+++ resolved
@@ -538,13 +538,8 @@
     str += "]";
   }
 
-<<<<<<< HEAD
   str += " - Bforartists "; // BFA
   str += BKE_bforartists_version_string(); // BFA
-=======
-  str += " - Blender ";
-  str += BKE_blender_version_string();
->>>>>>> 42816a7f
 
   GHOST_SetTitle(handle, str.c_str());
 
