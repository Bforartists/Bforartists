--- conflicted
+++ resolved
@@ -485,30 +485,6 @@
      * because #WM_window_open always sets window title. */
   }
   else if (win->ghostwin) {
-<<<<<<< HEAD
-    char str[sizeof(Main::filepath) + 24];
-    const char *filepath = BKE_main_blendfile_path_from_global();
-    const char *filename = BLI_path_basename(filepath);
-    const bool has_filepath = filepath[0] != '\0';
-    const bool has_directory = has_filepath && (filepath != filename);
-    SNPRINTF(str,
-             "%s %s%s%s%.*s%s - Bforartists %s",
-             wm->file_saved ? "" : "*",
-             has_filepath ? filename : IFACE_("(Unsaved)"),
-             G_MAIN->recovered ? " (Recovered)" : "",
-             has_directory ? " [" : "",
-             has_directory ? int(filename - filepath) : 0,
-             has_directory ? filepath : "",
-             has_directory ? "]" : "",
-             BKE_bforartists_version_string_compact());
-    GHOST_SetTitle(static_cast<GHOST_WindowHandle>(win->ghostwin), str);
-
-    /* Informs GHOST of unsaved changes, to set window modified visual indicator (macOS)
-     * and to give hint of unsaved changes for a user warning mechanism in case of OS application
-     * terminate request (e.g. OS Shortcut Alt+F4, Command+Q, (...), or session end). */
-    GHOST_SetWindowModifiedState(static_cast<GHOST_WindowHandle>(win->ghostwin),
-                                 bool(!wm->file_saved));
-=======
     GHOST_WindowHandle handle = static_cast<GHOST_WindowHandle>(win->ghostwin);
 
     std::string filepath = BKE_main_blendfile_path_from_global();
@@ -528,8 +504,8 @@
       str += " [" + filepath.substr(0, filepath.length() - filename.length()) + "]";
     }
 
-    str += " - Blender ";
-    str += BKE_blender_version_string_compact();
+    str += " - Bforartists ";
+    str += BKE_bforartists_version_string();
 
     GHOST_SetTitle(handle, str.c_str());
 
@@ -537,7 +513,6 @@
      * and to give a hint of unsaved changes for a user warning mechanism in case of OS application
      * terminate request (e.g., OS Shortcut Alt+F4, Command+Q, (...) or session end). */
     GHOST_SetWindowModifiedState(handle, bool(!wm->file_saved));
->>>>>>> 636ec455
   }
 }
 
