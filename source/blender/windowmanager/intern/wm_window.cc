/* SPDX-FileCopyrightText: 2001-2002 NaN Holding BV. All rights reserved. 2007 Blender Authors.
 *
 * SPDX-License-Identifier: GPL-2.0-or-later */

/** \file
 * \ingroup wm
 *
 * Window management, wrap GHOST.
 */

#include <chrono>
#include <cmath>
#include <cstdio>
#include <cstdlib>
#include <cstring>
#include <thread>

#include <fmt/format.h>

#include "CLG_log.h"

#include "DNA_listBase.h"
#include "DNA_screen_types.h"
#include "DNA_windowmanager_types.h"
#include "DNA_workspace_types.h"

#include "MEM_guardedalloc.h"

#include "GHOST_C-api.h"

#include "BLI_blenlib.h"
#include "BLI_system.h"
#include "BLI_time.h"
#include "BLI_utildefines.h"

#include "BLT_translation.hh"

#include "BKE_blender_version.h"
#include "BKE_context.hh"
#include "BKE_global.hh"
#include "BKE_icons.h"
#include "BKE_layer.hh"
#include "BKE_main.hh"
#include "BKE_report.hh"
#include "BKE_screen.hh"
#include "BKE_workspace.hh"

#include "RNA_access.hh"
#include "RNA_enum_types.hh"

#include "WM_api.hh"
#include "WM_types.hh"
#include "wm.hh"
#include "wm_draw.hh"
#include "wm_event_system.hh"
#include "wm_files.hh"
#include "wm_window.hh"
#include "wm_window_private.hh"
#ifdef WITH_XR_OPENXR
#  include "wm_xr.hh"
#endif

#include "ED_anim_api.hh"
#include "ED_fileselect.hh"
#include "ED_render.hh"
#include "ED_scene.hh"
#include "ED_screen.hh"

#include "IMB_imbuf.hh"
#include "IMB_imbuf_types.hh"

#include "UI_interface.hh"
#include "UI_interface_icons.hh"

#include "BLF_api.hh"
#include "GPU_context.hh"
#include "GPU_framebuffer.hh"
#include "GPU_init_exit.hh"

#include "UI_resources.hh"

/* For assert. */
#ifndef NDEBUG
#  include "BLI_threads.h"
#endif

/* The global to talk to GHOST. */
static GHOST_SystemHandle g_system = nullptr;
#if !(defined(WIN32) || defined(__APPLE__))
static const char *g_system_backend_id = nullptr;
#endif

enum eWinOverrideFlag {
  WIN_OVERRIDE_GEOM = (1 << 0),
  WIN_OVERRIDE_WINSTATE = (1 << 1),
};
ENUM_OPERATORS(eWinOverrideFlag, WIN_OVERRIDE_WINSTATE)

#define GHOST_WINDOW_STATE_DEFAULT GHOST_kWindowStateMaximized

/**
 * Override defaults or startup file when #eWinOverrideFlag is set.
 * These values are typically set by command line arguments.
 */
static struct WMInitStruct {
  /**
   * Window geometry:
   * - Defaults to the main screen-size.
   * - May be set by the `--window-geometry` argument,
   *   which also forces these values to be used by setting #WIN_OVERRIDE_GEOM.
   * - When #wmWindow::size_x is zero, these values are used as a fallback,
   *   needed so the #BLENDER_STARTUP_FILE loads at the size of the users main-screen
   *   instead of the size stored in the factory startup.
   *   Otherwise the window geometry saved in the blend-file is used and these values are ignored.
   */
  blender::int2 size;
  blender::int2 start;

  GHOST_TWindowState windowstate = GHOST_WINDOW_STATE_DEFAULT;
  eWinOverrideFlag override_flag;

  bool window_focus = true;
  bool native_pixels = true;
} wm_init_state;

/* -------------------------------------------------------------------- */
/** \name Modifier Constants
 * \{ */

static const struct {
  uint8_t flag;
  GHOST_TKey ghost_key_pair[2];
  GHOST_TModifierKey ghost_mask_pair[2];
} g_modifier_table[] = {
    {KM_SHIFT,
     {GHOST_kKeyLeftShift, GHOST_kKeyRightShift},
     {GHOST_kModifierKeyLeftShift, GHOST_kModifierKeyRightShift}},
    {KM_CTRL,
     {GHOST_kKeyLeftControl, GHOST_kKeyRightControl},
     {GHOST_kModifierKeyLeftControl, GHOST_kModifierKeyRightControl}},
    {KM_ALT,
     {GHOST_kKeyLeftAlt, GHOST_kKeyRightAlt},
     {GHOST_kModifierKeyLeftAlt, GHOST_kModifierKeyRightAlt}},
    {KM_OSKEY,
     {GHOST_kKeyLeftOS, GHOST_kKeyRightOS},
     {GHOST_kModifierKeyLeftOS, GHOST_kModifierKeyRightOS}},
};

enum ModSide {
  MOD_SIDE_LEFT = 0,
  MOD_SIDE_RIGHT = 1,
};

/** \} */

/* -------------------------------------------------------------------- */
/** \name Window Open
 * \{ */

static void wm_window_set_drawable(wmWindowManager *wm, wmWindow *win, bool activate);
static bool wm_window_timers_process(const bContext *C, int *sleep_us_p);
static uint8_t wm_ghost_modifier_query(const enum ModSide side);

bool wm_get_screensize(int r_size[2])
{
  uint32_t uiwidth, uiheight;
  if (GHOST_GetMainDisplayDimensions(g_system, &uiwidth, &uiheight) == GHOST_kFailure) {
    return false;
  }
  r_size[0] = uiwidth;
  r_size[1] = uiheight;
  return true;
}

bool wm_get_desktopsize(int r_size[2])
{
  uint32_t uiwidth, uiheight;
  if (GHOST_GetAllDisplayDimensions(g_system, &uiwidth, &uiheight) == GHOST_kFailure) {
    return false;
  }
  r_size[0] = uiwidth;
  r_size[1] = uiheight;
  return true;
}

/** Keeps size within monitor bounds. */
static void wm_window_check_size(rcti *rect)
{
  blender::int2 scr_size;
  if (wm_get_screensize(scr_size)) {
    if (BLI_rcti_size_x(rect) > scr_size[0]) {
      BLI_rcti_resize_x(rect, scr_size[0]);
    }
    if (BLI_rcti_size_y(rect) > scr_size[1]) {
      BLI_rcti_resize_y(rect, scr_size[1]);
    }
  }
}

static void wm_ghostwindow_destroy(wmWindowManager *wm, wmWindow *win)
{
  if (UNLIKELY(!win->ghostwin)) {
    return;
  }

  /* Prevents non-drawable state of main windows (bugs #22967,
   * #25071 and possibly #22477 too). Always clear it even if
   * this window was not the drawable one, because we mess with
   * drawing context to discard the GW context. */
  wm_window_clear_drawable(wm);

  if (win == wm->winactive) {
    wm->winactive = nullptr;
  }

  /* We need this window's GPU context active to discard it. */
  GHOST_ActivateWindowDrawingContext(static_cast<GHOST_WindowHandle>(win->ghostwin));
  GPU_context_active_set(static_cast<GPUContext *>(win->gpuctx));

  /* Delete local GPU context. */
  GPU_context_discard(static_cast<GPUContext *>(win->gpuctx));

  GHOST_DisposeWindow(g_system, static_cast<GHOST_WindowHandle>(win->ghostwin));
  win->ghostwin = nullptr;
  win->gpuctx = nullptr;
}

void wm_window_free(bContext *C, wmWindowManager *wm, wmWindow *win)
{
  /* Update context. */
  if (C) {
    WM_event_remove_handlers(C, &win->handlers);
    WM_event_remove_handlers(C, &win->modalhandlers);

    if (CTX_wm_window(C) == win) {
      CTX_wm_window_set(C, nullptr);
    }
  }

  BKE_screen_area_map_free(&win->global_areas);

  /* End running jobs, a job end also removes its timer. */
  LISTBASE_FOREACH_MUTABLE (wmTimer *, wt, &wm->timers) {
    if (wt->flags & WM_TIMER_TAGGED_FOR_REMOVAL) {
      continue;
    }
    if (wt->win == win && wt->event_type == TIMERJOBS) {
      wm_jobs_timer_end(wm, wt);
    }
  }

  /* Timer removing, need to call this api function. */
  LISTBASE_FOREACH_MUTABLE (wmTimer *, wt, &wm->timers) {
    if (wt->flags & WM_TIMER_TAGGED_FOR_REMOVAL) {
      continue;
    }
    if (wt->win == win) {
      WM_event_timer_remove(wm, win, wt);
    }
  }
  wm_window_timers_delete_removed(wm);

  if (win->eventstate) {
    MEM_freeN(win->eventstate);
  }
  if (win->event_last_handled) {
    MEM_freeN(win->event_last_handled);
  }
  if (win->event_queue_consecutive_gesture_data) {
    WM_event_consecutive_data_free(win);
  }

  if (win->cursor_keymap_status) {
    MEM_freeN(win->cursor_keymap_status);
  }

  WM_gestures_free_all(win);

  wm_event_free_all(win);

  wm_ghostwindow_destroy(wm, win);

  BKE_workspace_instance_hook_free(G_MAIN, win->workspace_hook);
  MEM_freeN(win->stereo3d_format);

  MEM_freeN(win);
}

static int find_free_winid(wmWindowManager *wm)
{
  int id = 1;

  LISTBASE_FOREACH (wmWindow *, win, &wm->windows) {
    if (id <= win->winid) {
      id = win->winid + 1;
    }
  }
  return id;
}

wmWindow *wm_window_new(const Main *bmain, wmWindowManager *wm, wmWindow *parent, bool dialog)
{
  wmWindow *win = static_cast<wmWindow *>(MEM_callocN(sizeof(wmWindow), "window"));

  BLI_addtail(&wm->windows, win);
  win->winid = find_free_winid(wm);

  /* Dialogs may have a child window as parent. Otherwise, a child must not be a parent too. */
  win->parent = (!dialog && parent && parent->parent) ? parent->parent : parent;
  win->stereo3d_format = static_cast<Stereo3dFormat *>(
      MEM_callocN(sizeof(Stereo3dFormat), "Stereo 3D Format (window)"));
  win->workspace_hook = BKE_workspace_instance_hook_create(bmain, win->winid);

  return win;
}

wmWindow *wm_window_copy(Main *bmain,
                         wmWindowManager *wm,
                         wmWindow *win_src,
                         const bool duplicate_layout,
                         const bool child)
{
  const bool is_dialog = GHOST_IsDialogWindow(static_cast<GHOST_WindowHandle>(win_src->ghostwin));
  wmWindow *win_parent = (child) ? win_src : win_src->parent;
  wmWindow *win_dst = wm_window_new(bmain, wm, win_parent, is_dialog);
  WorkSpace *workspace = WM_window_get_active_workspace(win_src);
  WorkSpaceLayout *layout_old = WM_window_get_active_layout(win_src);

  win_dst->posx = win_src->posx + 10;
  win_dst->posy = win_src->posy;
  win_dst->sizex = win_src->sizex;
  win_dst->sizey = win_src->sizey;

  win_dst->scene = win_src->scene;
  STRNCPY(win_dst->view_layer_name, win_src->view_layer_name);
  BKE_workspace_active_set(win_dst->workspace_hook, workspace);
  WorkSpaceLayout *layout_new = duplicate_layout ? ED_workspace_layout_duplicate(
                                                       bmain, workspace, layout_old, win_dst) :
                                                   layout_old;
  BKE_workspace_active_layout_set(win_dst->workspace_hook, win_dst->winid, workspace, layout_new);

  *win_dst->stereo3d_format = *win_src->stereo3d_format;

  return win_dst;
}

wmWindow *wm_window_copy_test(bContext *C,
                              wmWindow *win_src,
                              const bool duplicate_layout,
                              const bool child)
{
  Main *bmain = CTX_data_main(C);
  wmWindowManager *wm = CTX_wm_manager(C);

  wmWindow *win_dst = wm_window_copy(bmain, wm, win_src, duplicate_layout, child);

  WM_check(C);

  if (win_dst->ghostwin) {
    WM_event_add_notifier_ex(wm, CTX_wm_window(C), NC_WINDOW | NA_ADDED, nullptr);
    return win_dst;
  }
  wm_window_close(C, wm, win_dst);
  return nullptr;
}

/** \} */

/* -------------------------------------------------------------------- */
/** \name Window Quit Confirmation Dialog
 * \{ */

static void wm_save_file_on_quit_dialog_callback(bContext *C, void * /*user_data*/)
{
  wm_exit_schedule_delayed(C);
}

/**
 * Call the confirm dialog on quitting. It's displayed in the context window so
 * caller should set it as desired.
 */
static void wm_confirm_quit(bContext *C)
{
  wmGenericCallback *action = static_cast<wmGenericCallback *>(
      MEM_callocN(sizeof(*action), __func__));
  action->exec = wm_save_file_on_quit_dialog_callback;
  wm_close_file_dialog(C, action);
}

void wm_quit_with_optional_confirmation_prompt(bContext *C, wmWindow *win)
{
  wmWindow *win_ctx = CTX_wm_window(C);

  /* The popup will be displayed in the context window which may not be set
   * here (this function gets called outside of normal event handling loop). */
  CTX_wm_window_set(C, win);

  if (U.uiflag & USER_SAVE_PROMPT) {
    if (wm_file_or_session_data_has_unsaved_changes(CTX_data_main(C), CTX_wm_manager(C)) &&
        !G.background)
    {
      wm_window_raise(win);
      wm_confirm_quit(C);
    }
    else {
      wm_exit_schedule_delayed(C);
    }
  }
  else {
    wm_exit_schedule_delayed(C);
  }

  CTX_wm_window_set(C, win_ctx);
}

/** \} */

/* -------------------------------------------------------------------- */
/** \name Window Close
 * \{ */

void wm_window_close(bContext *C, wmWindowManager *wm, wmWindow *win)
{
  wmWindow *win_other;

  /* First check if there is another main window remaining. */
  for (win_other = static_cast<wmWindow *>(wm->windows.first); win_other;
       win_other = win_other->next)
  {
    if (win_other != win && win_other->parent == nullptr && !WM_window_is_temp_screen(win_other)) {
      break;
    }
  }

  if (win->parent == nullptr && win_other == nullptr) {
    wm_quit_with_optional_confirmation_prompt(C, win);
    return;
  }

  /* Close child windows. */
  LISTBASE_FOREACH_MUTABLE (wmWindow *, iter_win, &wm->windows) {
    if (iter_win->parent == win) {
      wm_window_close(C, wm, iter_win);
    }
  }

  bScreen *screen = WM_window_get_active_screen(win);
  WorkSpace *workspace = WM_window_get_active_workspace(win);
  WorkSpaceLayout *layout = BKE_workspace_active_layout_get(win->workspace_hook);

  BLI_remlink(&wm->windows, win);

  CTX_wm_window_set(C, win); /* Needed by handlers. */
  WM_event_remove_handlers(C, &win->handlers);

  WM_event_remove_handlers(C, &win->modalhandlers);

  /* For regular use this will _never_ be nullptr,
   * however we may be freeing an improperly initialized window. */
  if (screen) {
    ED_screen_exit(C, win, screen);
  }

  wm_window_free(C, wm, win);

  /* If temp screen, delete it after window free (it stops jobs that can access it). */
  if (screen && screen->temp) {
    Main *bmain = CTX_data_main(C);

    BLI_assert(BKE_workspace_layout_screen_get(layout) == screen);
    BKE_workspace_layout_remove(bmain, workspace, layout);
    WM_event_add_notifier(C, NC_SCREEN | ND_LAYOUTDELETE, nullptr);
  }

  WM_main_add_notifier(NC_WINDOW | NA_REMOVED, nullptr);
}

void WM_window_title(wmWindowManager *wm, wmWindow *win, const char *title)
{
  if (win->ghostwin == nullptr) {
    return;
  }

  GHOST_WindowHandle handle = static_cast<GHOST_WindowHandle>(win->ghostwin);

  if (title) {
    GHOST_SetTitle(handle, title);
    return;
  }

  if (win->parent || WM_window_is_temp_screen(win)) {
    /* Not a main window. */
    bScreen *screen = WM_window_get_active_screen(win);
    const bool is_single = screen && BLI_listbase_is_single(&screen->areabase);
    ScrArea *area = (screen) ? static_cast<ScrArea *>(screen->areabase.first) : nullptr;
    const char *name = "Bforartists"; /*bfa   we are not Blender*/
    if (is_single && area && area->spacetype != SPACE_EMPTY) {
      name = IFACE_(ED_area_name(area).c_str());
    }
    GHOST_SetTitle(handle, name);
    return;
  }

  const char *filepath = BKE_main_blendfile_path_from_global();
  const char *filename = BLI_path_basename(filepath);

  const bool has_filepath = filepath[0] != '\0';
  const bool native_filepath_display = GHOST_SetPath(handle, filepath) == GHOST_kSuccess;
  const bool include_filepath = has_filepath && (filepath != filename) && !native_filepath_display;

  /* File saved state. */
  std::string win_title = wm->file_saved ? "" : "* ";

  /* File name. Show the file extension if the full file path is not included in the title. */
  if (include_filepath) {
    const size_t filename_no_ext_len = BLI_path_extension_or_end(filename) - filename;
    win_title.append(filename, filename_no_ext_len);
  }
  else if (has_filepath) {
    win_title.append(BLI_path_basename(filename));
  }
  /* New / Unsaved file default title. Shows "Untitled" on macOS following the Apple HIGs.*/
  else {
#ifdef __APPLE__
    win_title.append(IFACE_("Untitled"));
#else
    win_title.append(IFACE_("(Unsaved)"));
#endif
  }

  if (G_MAIN->recovered) {
    win_title.append(IFACE_(" (Recovered)"));
  }

  if (include_filepath) {
    win_title.append(fmt::format(" [{}]", filepath));
  }

<<<<<<< HEAD
  str += " - Bforartists "; // BFA
  str += BKE_bforartists_version_string(); // BFA
=======
  win_title.append(fmt::format(" - Blender {}", BKE_blender_version_string()));
>>>>>>> bc1764b6

  GHOST_SetTitle(handle, win_title.c_str());

  /* Informs GHOST of unsaved changes to set the window modified visual indicator (macOS)
   * and to give a hint of unsaved changes for a user warning mechanism in case of OS application
   * terminate request (e.g., OS Shortcut Alt+F4, Command+Q, (...) or session end). */
  GHOST_SetWindowModifiedState(handle, !wm->file_saved);
}

void WM_window_set_dpi(const wmWindow *win)
{
  float auto_dpi = GHOST_GetDPIHint(static_cast<GHOST_WindowHandle>(win->ghostwin));

  /* Clamp auto DPI to 96, since our font/interface drawing does not work well
   * with lower sizes. The main case we are interested in supporting is higher
   * DPI. If a smaller UI is desired it is still possible to adjust UI scale. */
  auto_dpi = max_ff(auto_dpi, 96.0f);

  /* Lazily init UI scale size, preserving backwards compatibility by
   * computing UI scale from ratio of previous DPI and auto DPI. */
  if (U.ui_scale == 0) {
    int virtual_pixel = (U.virtual_pixel == VIRTUAL_PIXEL_NATIVE) ? 1 : 2;

    if (U.dpi == 0) {
      U.ui_scale = virtual_pixel;
    }
    else {
      U.ui_scale = (virtual_pixel * U.dpi * 96.0f) / (auto_dpi * 72.0f);
    }

    CLAMP(U.ui_scale, 0.25f, 4.0f);
  }

  /* Blender's UI drawing assumes DPI 72 as a good default following macOS
   * while Windows and Linux use DPI 96. GHOST assumes a default 96 so we
   * remap the DPI to Blender's convention. */
  auto_dpi *= GHOST_GetNativePixelSize(static_cast<GHOST_WindowHandle>(win->ghostwin));
  U.dpi = auto_dpi * U.ui_scale * (72.0 / 96.0f);

  /* Automatically set larger pixel size for high DPI. */
  int pixelsize = max_ii(1, int(U.dpi / 64));
  /* User adjustment for pixel size. */
  pixelsize = max_ii(1, pixelsize + U.ui_line_width);

  /* Set user preferences globals for drawing, and for forward compatibility. */
  U.pixelsize = pixelsize;
  U.virtual_pixel = (pixelsize == 1) ? VIRTUAL_PIXEL_NATIVE : VIRTUAL_PIXEL_DOUBLE;
  U.scale_factor = U.dpi / 72.0f;
  U.inv_scale_factor = 1.0f / U.scale_factor;

  /* Widget unit is 20 pixels at 1X scale. This consists of 18 user-scaled units plus
   * left and right borders of line-width (pixel-size). */
  U.widget_unit = int(roundf(18.0f * U.scale_factor)) + (2 * pixelsize);
}

/**
 * When windows are activated, simulate modifier press/release to match the current state of
 * held modifier keys, see #40317.
 *
 * NOTE(@ideasman42): There is a bug in Windows11 where Alt-Tab sends an Alt-press event
 * to the window after it's deactivated, this means window de-activation is not a fool-proof
 * way of ensuring modifier keys are cleared for inactive windows. So any event added to an
 * inactive window must run #wm_window_update_eventstate_modifiers first to ensure no modifier
 * keys are held. See: #105277.
 */
static void wm_window_update_eventstate_modifiers(wmWindowManager *wm,
                                                  wmWindow *win,
                                                  const uint64_t event_time_ms)
{
  const uint8_t keymodifier_sided[2] = {
      wm_ghost_modifier_query(MOD_SIDE_LEFT),
      wm_ghost_modifier_query(MOD_SIDE_RIGHT),
  };
  const uint8_t keymodifier = keymodifier_sided[0] | keymodifier_sided[1];
  const uint8_t keymodifier_eventstate = win->eventstate->modifier;
  if (keymodifier != keymodifier_eventstate) {
    GHOST_TEventKeyData kdata{};
    kdata.key = GHOST_kKeyUnknown;
    kdata.utf8_buf[0] = '\0';
    kdata.is_repeat = false;
    for (int i = 0; i < ARRAY_SIZE(g_modifier_table); i++) {
      if (keymodifier_eventstate & g_modifier_table[i].flag) {
        if ((keymodifier & g_modifier_table[i].flag) == 0) {
          for (int side = 0; side < 2; side++) {
            if ((keymodifier_sided[side] & g_modifier_table[i].flag) == 0) {
              kdata.key = g_modifier_table[i].ghost_key_pair[side];
              wm_event_add_ghostevent(wm, win, GHOST_kEventKeyUp, &kdata, event_time_ms);
              /* Only ever send one release event
               * (currently releasing multiple isn't needed and only confuses logic). */
              break;
            }
          }
        }
      }
      else {
        if (keymodifier & g_modifier_table[i].flag) {
          for (int side = 0; side < 2; side++) {
            if (keymodifier_sided[side] & g_modifier_table[i].flag) {
              kdata.key = g_modifier_table[i].ghost_key_pair[side];
              wm_event_add_ghostevent(wm, win, GHOST_kEventKeyDown, &kdata, event_time_ms);
            }
          }
        }
      }
    }
  }
}

/**
 * When the window is de-activated, release all held modifiers.
 *
 * Needed so events generated over unfocused (non-active) windows don't have modifiers held.
 * Since modifier press/release events aren't send to unfocused windows it's best to assume
 * modifiers are not pressed. This means when modifiers *are* held, events will incorrectly
 * reported as not being held. Since this is standard behavior for Linux/MS-Window,
 * opt to use this.
 *
 * NOTE(@ideasman42): Events generated for non-active windows are rare,
 * this happens when using the mouse-wheel over an unfocused window, see: #103722.
 */
static void wm_window_update_eventstate_modifiers_clear(wmWindowManager *wm,
                                                        wmWindow *win,
                                                        const uint64_t event_time_ms)
{
  /* Release all held modifiers before de-activating the window. */
  if (win->eventstate->modifier != 0) {
    const uint8_t keymodifier_eventstate = win->eventstate->modifier;
    const uint8_t keymodifier_l = wm_ghost_modifier_query(MOD_SIDE_LEFT);
    const uint8_t keymodifier_r = wm_ghost_modifier_query(MOD_SIDE_RIGHT);
    /* NOTE(@ideasman42): when non-zero, there are modifiers held in
     * `win->eventstate` which are not considered held by the GHOST internal state.
     * While this should not happen, it's important all modifier held in event-state
     * receive release events. Without this, so any events generated while the window
     * is *not* active will have modifiers held. */
    const uint8_t keymodifier_unhandled = keymodifier_eventstate &
                                          ~(keymodifier_l | keymodifier_r);
    const uint8_t keymodifier_sided[2] = {
        uint8_t(keymodifier_l | keymodifier_unhandled),
        keymodifier_r,
    };
    GHOST_TEventKeyData kdata{};
    kdata.key = GHOST_kKeyUnknown;
    kdata.utf8_buf[0] = '\0';
    kdata.is_repeat = false;
    for (int i = 0; i < ARRAY_SIZE(g_modifier_table); i++) {
      if (keymodifier_eventstate & g_modifier_table[i].flag) {
        for (int side = 0; side < 2; side++) {
          if ((keymodifier_sided[side] & g_modifier_table[i].flag) == 0) {
            kdata.key = g_modifier_table[i].ghost_key_pair[side];
            wm_event_add_ghostevent(wm, win, GHOST_kEventKeyUp, &kdata, event_time_ms);
          }
        }
      }
    }
  }
}

static void wm_window_update_eventstate(wmWindow *win)
{
  /* Update mouse position when a window is activated. */
  int xy[2];
  if (wm_cursor_position_get(win, &xy[0], &xy[1])) {
    copy_v2_v2_int(win->eventstate->xy, xy);
  }
}

static void wm_window_ensure_eventstate(wmWindow *win)
{
  if (win->eventstate) {
    return;
  }

  win->eventstate = static_cast<wmEvent *>(MEM_callocN(sizeof(wmEvent), "window event state"));
  wm_window_update_eventstate(win);
}

static bool wm_window_update_size_position(wmWindow *win);

/* Belongs to below. */
static void wm_window_ghostwindow_add(wmWindowManager *wm,
                                      const char *title,
                                      wmWindow *win,
                                      bool is_dialog)
{
  /* A new window is created when page-flip mode is required for a window. */
  GHOST_GPUSettings gpuSettings = {0};
  if (win->stereo3d_format->display_mode == S3D_DISPLAY_PAGEFLIP) {
    gpuSettings.flags |= GHOST_gpuStereoVisual;
  }

  if (G.debug & G_DEBUG_GPU) {
    gpuSettings.flags |= GHOST_gpuDebugContext;
  }

  eGPUBackendType gpu_backend = GPU_backend_type_selection_get();
  gpuSettings.context_type = wm_ghost_drawing_context_type(gpu_backend);
  gpuSettings.preferred_device.index = U.gpu_preferred_index;
  gpuSettings.preferred_device.vendor_id = U.gpu_preferred_vendor_id;
  gpuSettings.preferred_device.device_id = U.gpu_preferred_device_id;

  int posx = 0;
  int posy = 0;

  if (WM_capabilities_flag() & WM_CAPABILITY_WINDOW_POSITION) {
    blender::int2 scr_size;
    if (wm_get_desktopsize(scr_size)) {
      posx = win->posx;
      posy = (scr_size[1] - win->posy - win->sizey);
    }
  }

  /* Clear drawable so we can set the new window. */
  wmWindow *prev_windrawable = wm->windrawable;
  wm_window_clear_drawable(wm);

  GHOST_WindowHandle ghostwin = GHOST_CreateWindow(
      g_system,
      static_cast<GHOST_WindowHandle>((win->parent) ? win->parent->ghostwin : nullptr),
      title,
      posx,
      posy,
      win->sizex,
      win->sizey,
      (GHOST_TWindowState)win->windowstate,
      is_dialog,
      gpuSettings);

  if (ghostwin) {
    win->gpuctx = GPU_context_create(ghostwin, nullptr);
    GPU_render_begin();

    /* Needed so we can detect the graphics card below. */
    GPU_init();

    /* Set window as drawable upon creation. Note this has already been
     * it has already been activated by GHOST_CreateWindow. */
    wm_window_set_drawable(wm, win, false);

    win->ghostwin = ghostwin;
    GHOST_SetWindowUserData(ghostwin, win); /* Pointer back. */

    wm_window_ensure_eventstate(win);

    /* Store actual window size in blender window. */
    /* WIN32: gives undefined window size when minimized. */
    if (GHOST_GetWindowState(static_cast<GHOST_WindowHandle>(win->ghostwin)) !=
        GHOST_kWindowStateMinimized)
    {
      wm_window_update_size_position(win);
    }

#ifndef __APPLE__
    /* Set the state here, so minimized state comes up correct on windows. */
    if (wm_init_state.window_focus) {
      GHOST_SetWindowState(ghostwin, (GHOST_TWindowState)win->windowstate);
    }
#endif
    /* Until screens get drawn, make it nice gray. */
    GPU_clear_color(0.25f, 0.25f, 0.25f, 1.0f);

    /* Needed here, because it's used before it reads userdef. */
    WM_window_set_dpi(win);

    wm_window_swap_buffers(win);

    /* Clear double buffer to avoids flickering of new windows on certain drivers, see #97600. */
    GPU_clear_color(0.25f, 0.25f, 0.25f, 1.0f);

    GPU_render_end();
  }
  else {
    wm_window_set_drawable(wm, prev_windrawable, false);
  }
}

static void wm_window_ghostwindow_ensure(wmWindowManager *wm, wmWindow *win, bool is_dialog)
{
  if (win->ghostwin == nullptr) {
    if ((win->sizex == 0) || (wm_init_state.override_flag & WIN_OVERRIDE_GEOM)) {
      win->posx = wm_init_state.start[0];
      win->posy = wm_init_state.start[1];
      win->sizex = wm_init_state.size[0];
      win->sizey = wm_init_state.size[1];

      if (wm_init_state.override_flag & WIN_OVERRIDE_GEOM) {
        win->windowstate = GHOST_kWindowStateNormal;
        wm_init_state.override_flag &= ~WIN_OVERRIDE_GEOM;
      }
      else {
        win->windowstate = GHOST_WINDOW_STATE_DEFAULT;
      }
    }

    if (wm_init_state.override_flag & WIN_OVERRIDE_WINSTATE) {
      win->windowstate = wm_init_state.windowstate;
      wm_init_state.override_flag &= ~WIN_OVERRIDE_WINSTATE;
    }

    /* Without this, cursor restore may fail, see: #45456. */
    if (win->cursor == 0) {
      win->cursor = WM_CURSOR_DEFAULT;
    }

    wm_window_ghostwindow_add(wm, "Bforartists", win, is_dialog);
  }

  if (win->ghostwin != nullptr) {
    /* If we have no `ghostwin` this is a buggy window that should be removed.
     * However we still need to initialize it correctly so the screen doesn't hang. */

    /* Happens after file-read. */
    wm_window_ensure_eventstate(win);

    WM_window_set_dpi(win);
  }

  /* Add key-map handlers (1 handler for all keys in map!). */
  wmKeyMap *keymap = WM_keymap_ensure(wm->defaultconf, "Window", SPACE_EMPTY, RGN_TYPE_WINDOW);
  WM_event_add_keymap_handler(&win->handlers, keymap);

  keymap = WM_keymap_ensure(wm->defaultconf, "Screen", SPACE_EMPTY, RGN_TYPE_WINDOW);
  WM_event_add_keymap_handler(&win->handlers, keymap);

  keymap = WM_keymap_ensure(wm->defaultconf, "Screen Editing", SPACE_EMPTY, RGN_TYPE_WINDOW);
  WM_event_add_keymap_handler(&win->modalhandlers, keymap);

  /* Add drop boxes. */
  {
    ListBase *lb = WM_dropboxmap_find("Window", SPACE_EMPTY, RGN_TYPE_WINDOW);
    WM_event_add_dropbox_handler(&win->handlers, lb);
  }
  WM_window_title(wm, win);

  /* Add top-bar. */
  ED_screen_global_areas_refresh(win);
}

void wm_window_ghostwindows_ensure(wmWindowManager *wm)
{
  BLI_assert(G.background == false);

  /* No command-line prefsize? then we set this.
   * Note that these values will be used only
   * when there is no startup.blend yet.
   */
  if (wm_init_state.size[0] == 0) {
    if (UNLIKELY(!wm_get_screensize(wm_init_state.size))) {
      /* Use fallback values. */
      wm_init_state.size = blender::int2(0);
    }

    /* NOTE: this isn't quite correct, active screen maybe offset 1000s if PX,
     * we'd need a #wm_get_screensize like function that gives offset,
     * in practice the window manager will likely move to the correct monitor. */
    wm_init_state.start = blender::int2(0);
  }

  LISTBASE_FOREACH (wmWindow *, win, &wm->windows) {
    wm_window_ghostwindow_ensure(wm, win, false);
  }
}

void wm_window_ghostwindows_remove_invalid(bContext *C, wmWindowManager *wm)
{
  BLI_assert(G.background == false);

  LISTBASE_FOREACH_MUTABLE (wmWindow *, win, &wm->windows) {
    if (win->ghostwin == nullptr) {
      wm_window_close(C, wm, win);
    }
  }
}

/* Update window size and position based on data from GHOST window. */
static bool wm_window_update_size_position(wmWindow *win)
{
  GHOST_RectangleHandle client_rect = GHOST_GetClientBounds(
      static_cast<GHOST_WindowHandle>(win->ghostwin));
  int l, t, r, b;
  GHOST_GetRectangle(client_rect, &l, &t, &r, &b);

  GHOST_DisposeRectangle(client_rect);

  int sizex = r - l;
  int sizey = b - t;

  int posx = 0;
  int posy = 0;

  if (WM_capabilities_flag() & WM_CAPABILITY_WINDOW_POSITION) {
    blender::int2 scr_size;
    if (wm_get_desktopsize(scr_size)) {
      posx = l;
      posy = scr_size[1] - t - win->sizey;
    }
  }

  if (win->sizex != sizex || win->sizey != sizey || win->posx != posx || win->posy != posy) {
    win->sizex = sizex;
    win->sizey = sizey;
    win->posx = posx;
    win->posy = posy;
    return true;
  }
  return false;
}

wmWindow *WM_window_open(bContext *C,
                         const char *title,
                         const rcti *rect_unscaled,
                         int space_type,
                         bool toplevel,
                         bool dialog,
                         bool temp,
                         eWindowAlignment alignment,
                         void (*area_setup_fn)(bScreen *screen, ScrArea *area, void *user_data),
                         void *area_setup_user_data)
{
  Main *bmain = CTX_data_main(C);
  wmWindowManager *wm = CTX_wm_manager(C);
  wmWindow *win_prev = CTX_wm_window(C);
  Scene *scene = CTX_data_scene(C);
  ViewLayer *view_layer = CTX_data_view_layer(C);
  int x = rect_unscaled->xmin;
  int y = rect_unscaled->ymin;
  int sizex = BLI_rcti_size_x(rect_unscaled);
  int sizey = BLI_rcti_size_y(rect_unscaled);
  rcti rect;

  const float native_pixel_size = GHOST_GetNativePixelSize(
      static_cast<GHOST_WindowHandle>(win_prev->ghostwin));
  /* Convert to native OS window coordinates. */
  rect.xmin = win_prev->posx + (x / native_pixel_size);
  rect.ymin = win_prev->posy + (y / native_pixel_size);
  sizex /= native_pixel_size;
  sizey /= native_pixel_size;

  if (alignment == WIN_ALIGN_LOCATION_CENTER) {
    /* Window centered around x,y location. */
    rect.xmin -= sizex / 2;
    rect.ymin -= sizey / 2;
  }
  else if (alignment == WIN_ALIGN_PARENT_CENTER) {
    /* Centered within parent. X,Y as offsets from there. */
    rect.xmin += (win_prev->sizex - sizex) / 2;
    rect.ymin += (win_prev->sizey - sizey) / 2;
  }
  else {
    /* Positioned absolutely within parent bounds. */
  }

  rect.xmax = rect.xmin + sizex;
  rect.ymax = rect.ymin + sizey;

  /* Changes rect to fit within desktop. */
  wm_window_check_size(&rect);

  /* Reuse temporary windows when they share the same single area. */
  wmWindow *win = nullptr;
  if (temp) {
    LISTBASE_FOREACH (wmWindow *, win_iter, &wm->windows) {
      const bScreen *screen = WM_window_get_active_screen(win_iter);
      if (screen && screen->temp && BLI_listbase_is_single(&screen->areabase)) {
        ScrArea *area = static_cast<ScrArea *>(screen->areabase.first);
        if (space_type == (area->butspacetype ? area->butspacetype : area->spacetype)) {
          win = win_iter;
          break;
        }
      }
    }
  }

  /* Add new window? */
  if (win == nullptr) {
    win = wm_window_new(bmain, wm, toplevel ? nullptr : win_prev, dialog);
    win->posx = rect.xmin;
    win->posy = rect.ymin;
    win->sizex = BLI_rcti_size_x(&rect);
    win->sizey = BLI_rcti_size_y(&rect);
    *win->stereo3d_format = *win_prev->stereo3d_format;
  }

  bScreen *screen = WM_window_get_active_screen(win);

  if (WM_window_get_active_workspace(win) == nullptr) {
    WorkSpace *workspace = WM_window_get_active_workspace(win_prev);
    BKE_workspace_active_set(win->workspace_hook, workspace);
  }

  if (screen == nullptr) {
    /* Add new screen layout. */
    WorkSpace *workspace = WM_window_get_active_workspace(win);
    WorkSpaceLayout *layout = ED_workspace_layout_add(bmain, workspace, win, "temp");

    screen = BKE_workspace_layout_screen_get(layout);
    WM_window_set_active_layout(win, workspace, layout);
  }

  /* Set scene and view layer to match original window. */
  STRNCPY(win->view_layer_name, view_layer->name);
  if (WM_window_get_active_scene(win) != scene) {
    /* No need to refresh the tool-system as the window has not yet finished being setup. */
    ED_screen_scene_change(C, win, scene, false);
  }

  screen->temp = temp;

  /* Make window active, and validate/resize. */
  CTX_wm_window_set(C, win);
  const bool new_window = (win->ghostwin == nullptr);
  if (new_window) {
    wm_window_ghostwindow_ensure(wm, win, dialog);
  }
  WM_check(C);

  /* It's possible `win->ghostwin == nullptr`.
   * instead of attempting to cleanup here (in a half finished state),
   * finish setting up the screen, then free it at the end of the function,
   * to avoid having to take into account a partially-created window.
   */

  if (area_setup_fn) {
    /* When the caller is setting up the area, it should always be empty
     * because it's expected the callback sets the type. */
    BLI_assert(space_type == SPACE_EMPTY);
    /* NOTE(@ideasman42): passing in a callback to setup the `area` is admittedly awkward.
     * This is done so #ED_screen_refresh has a valid area to initialize,
     * otherwise it will attempt to make the empty area usable via #ED_area_init.
     * While refreshing the window could be postponed this makes the state of the
     * window less predictable to the caller. */
    ScrArea *area = static_cast<ScrArea *>(screen->areabase.first);
    area_setup_fn(screen, area, area_setup_user_data);
    CTX_wm_area_set(C, area);
  }
  else if (space_type != SPACE_EMPTY) {
    /* Ensure it shows the right space-type editor. */
    ScrArea *area = static_cast<ScrArea *>(screen->areabase.first);
    CTX_wm_area_set(C, area);
    ED_area_newspace(C, area, space_type, false);
  }

  ED_screen_change(C, screen);

  if (!new_window) {
    /* Set size in GHOST window and then update size and position from GHOST,
     * in case they where changed by GHOST to fit the monitor/screen. */
    wm_window_set_size(win, win->sizex, win->sizey);
    wm_window_update_size_position(win);
  }

  /* Refresh screen dimensions, after the effective window size is known. */
  ED_screen_refresh(C, wm, win);

  if (win->ghostwin) {
    wm_window_raise(win);
    WM_window_title(wm, win, title);
    return win;
  }

  /* Very unlikely! but opening a new window can fail. */
  wm_window_close(C, wm, win);
  CTX_wm_window_set(C, win_prev);

  return nullptr;
}

/** \} */

/* -------------------------------------------------------------------- */
/** \name Operators
 * \{ */

int wm_window_close_exec(bContext *C, wmOperator * /*op*/)
{
  wmWindowManager *wm = CTX_wm_manager(C);
  wmWindow *win = CTX_wm_window(C);
  wm_window_close(C, wm, win);
  return OPERATOR_FINISHED;
}

int wm_window_new_exec(bContext *C, wmOperator *op)
{
  wmWindow *win_src = CTX_wm_window(C);
  ScrArea *area = BKE_screen_find_big_area(CTX_wm_screen(C), SPACE_TYPE_ANY, 0);
  const rcti window_rect = {
      /*xmin*/ 0,
      /*xmax*/ int(win_src->sizex * 0.95f),
      /*ymin*/ 0,
      /*ymax*/ int(win_src->sizey * 0.9f),
  };

  bool ok = (WM_window_open(C,
                            nullptr,
                            &window_rect,
                            area->spacetype,
                            false,
                            false,
                            false,
                            WIN_ALIGN_PARENT_CENTER,
                            nullptr,
                            nullptr) != nullptr);

  if (!ok) {
    BKE_report(op->reports, RPT_ERROR, "Failed to create window");
    return OPERATOR_CANCELLED;
  }
  return OPERATOR_FINISHED;
}

int wm_window_new_main_exec(bContext *C, wmOperator *op)
{
  wmWindow *win_src = CTX_wm_window(C);

  bool ok = (wm_window_copy_test(C, win_src, true, false) != nullptr);
  if (!ok) {
    BKE_report(op->reports, RPT_ERROR, "Failed to create window");
    return OPERATOR_CANCELLED;
  }
  return OPERATOR_FINISHED;
}

int wm_window_fullscreen_toggle_exec(bContext *C, wmOperator * /*op*/)
{
  wmWindow *window = CTX_wm_window(C);

  if (G.background) {
    return OPERATOR_CANCELLED;
  }

  GHOST_TWindowState state = GHOST_GetWindowState(
      static_cast<GHOST_WindowHandle>(window->ghostwin));
  if (state != GHOST_kWindowStateFullScreen) {
    GHOST_SetWindowState(static_cast<GHOST_WindowHandle>(window->ghostwin),
                         GHOST_kWindowStateFullScreen);
  }
  else {
    GHOST_SetWindowState(static_cast<GHOST_WindowHandle>(window->ghostwin),
                         GHOST_kWindowStateNormal);
  }

  return OPERATOR_FINISHED;
}

/** \} */

/* -------------------------------------------------------------------- */
/** \name Events
 * \{ */

void wm_cursor_position_from_ghost_client_coords(wmWindow *win, int *x, int *y)
{
  float fac = GHOST_GetNativePixelSize(static_cast<GHOST_WindowHandle>(win->ghostwin));
  *x *= fac;

  *y = (win->sizey - 1) - *y;
  *y *= fac;
}

void wm_cursor_position_to_ghost_client_coords(wmWindow *win, int *x, int *y)
{
  float fac = GHOST_GetNativePixelSize(static_cast<GHOST_WindowHandle>(win->ghostwin));

  *x /= fac;
  *y /= fac;
  *y = win->sizey - *y - 1;
}

void wm_cursor_position_from_ghost_screen_coords(wmWindow *win, int *x, int *y)
{
  GHOST_ScreenToClient(static_cast<GHOST_WindowHandle>(win->ghostwin), *x, *y, x, y);
  wm_cursor_position_from_ghost_client_coords(win, x, y);
}

void wm_cursor_position_to_ghost_screen_coords(wmWindow *win, int *x, int *y)
{
  wm_cursor_position_to_ghost_client_coords(win, x, y);
  GHOST_ClientToScreen(static_cast<GHOST_WindowHandle>(win->ghostwin), *x, *y, x, y);
}

bool wm_cursor_position_get(wmWindow *win, int *r_x, int *r_y)
{
  if (UNLIKELY(G.f & G_FLAG_EVENT_SIMULATE)) {
    *r_x = win->eventstate->xy[0];
    *r_y = win->eventstate->xy[1];
    return true;
  }

  if (GHOST_GetCursorPosition(
          g_system, static_cast<GHOST_WindowHandle>(win->ghostwin), r_x, r_y) == GHOST_kSuccess)
  {
    wm_cursor_position_from_ghost_client_coords(win, r_x, r_y);
    return true;
  }

  return false;
}

/** Check if specified modifier key type is pressed. */
static uint8_t wm_ghost_modifier_query(const enum ModSide side)
{
  uint8_t result = 0;
  for (int i = 0; i < ARRAY_SIZE(g_modifier_table); i++) {
    bool val = false;
    GHOST_GetModifierKeyState(g_system, g_modifier_table[i].ghost_mask_pair[side], &val);
    if (val) {
      result |= g_modifier_table[i].flag;
    }
  }
  return result;
}

static void wm_window_set_drawable(wmWindowManager *wm, wmWindow *win, bool activate)
{
  BLI_assert(ELEM(wm->windrawable, nullptr, win));

  wm->windrawable = win;
  if (activate) {
    GHOST_ActivateWindowDrawingContext(static_cast<GHOST_WindowHandle>(win->ghostwin));
  }
  GPU_context_active_set(static_cast<GPUContext *>(win->gpuctx));
}

void wm_window_clear_drawable(wmWindowManager *wm)
{
  if (wm->windrawable) {
    wm->windrawable = nullptr;
  }
}

void wm_window_make_drawable(wmWindowManager *wm, wmWindow *win)
{
  BLI_assert(GPU_framebuffer_active_get() == GPU_framebuffer_back_get());

  if (win != wm->windrawable && win->ghostwin) {
    // win->lmbut = 0; /* Keeps hanging when mouse-pressed while other window opened. */
    wm_window_clear_drawable(wm);

    if (G.debug & G_DEBUG_EVENTS) {
      printf("%s: set drawable %d\n", __func__, win->winid);
    }

    wm_window_set_drawable(wm, win, true);
  }

  if (win->ghostwin) {
    /* This can change per window. */
    WM_window_set_dpi(win);
  }
}

void wm_window_reset_drawable()
{
  BLI_assert(BLI_thread_is_main());
  BLI_assert(GPU_framebuffer_active_get() == GPU_framebuffer_back_get());
  wmWindowManager *wm = static_cast<wmWindowManager *>(G_MAIN->wm.first);

  if (wm == nullptr) {
    return;
  }
  wmWindow *win = wm->windrawable;

  if (win && win->ghostwin) {
    wm_window_clear_drawable(wm);
    wm_window_set_drawable(wm, win, true);
  }
}

#ifndef NDEBUG
/**
 * Time-stamp validation that uses basic heuristics to warn about bad time-stamps.
 * Issues here should be resolved in GHOST.
 */
static void ghost_event_proc_timestamp_warning(GHOST_EventHandle ghost_event)
{
  /* NOTE: The following time constants can be tweaked if they're reporting false positives. */

  /* The reference event time-stamp must have happened in this time-frame. */
  constexpr uint64_t event_time_ok_ms = 1000;
  /* The current event time-stamp must be outside this time-frame to be considered an error. */
  constexpr uint64_t event_time_error_ms = 5000;

  static uint64_t event_ms_ref_last = std::numeric_limits<uint64_t>::max();
  const uint64_t event_ms = GHOST_GetEventTime(ghost_event);
  const uint64_t event_ms_ref = event_ms_ref_last;

  /* Assign first (allow early returns). */
  event_ms_ref_last = event_ms;

  if (event_ms_ref == std::numeric_limits<uint64_t>::max()) {
    return;
  }
  /* Check the events are recent enough to be used for testing. */
  const uint64_t now_ms = GHOST_GetMilliSeconds(g_system);
  /* Ensure the reference time occurred in the last #event_time_ok_ms.
   * If not, the reference time it's self may be a bad time-stamp. */
  if (event_ms_ref < event_time_error_ms || (event_ms_ref < (now_ms - event_time_ok_ms)) ||
      (event_ms_ref > (now_ms + event_time_ok_ms)))
  {
    /* Skip, the reference time not recent enough to be used. */
    return;
  }

  /* NOTE: Regarding time-stamps from the future.
   * Generally this shouldn't happen but may do depending on the kinds of events.
   * Different input methods may detect and trigger events in a way that wont ensure
   * monotonic event times, so only consider this an error for large time deltas. */
  double time_delta = 0.0;
  if (event_ms < (event_ms_ref - event_time_error_ms)) {
    /* New event time is after (to be expected). */
    time_delta = double(now_ms - event_ms) / -1000.0;
  }
  else if (event_ms > (event_ms_ref + event_time_error_ms)) {
    /* New event time is before (unexpected but not an error). */
    time_delta = double(event_ms - now_ms) / 1000.0;
  }
  else {
    /* Time is in range. */
    return;
  }

  const char *time_unit = "seconds";
  const struct {
    const char *unit;
    double scale;
  } unit_table[] = {{"minutes", 60}, {"hours", 60}, {"days", 24}, {"weeks", 7}, {"years", 52}};
  for (int i = 0; i < ARRAY_SIZE(unit_table); i++) {
    if (std::abs(time_delta) <= unit_table[i].scale) {
      break;
    }
    time_delta /= unit_table[i].scale;
    time_unit = unit_table[i].unit;
  }

  fprintf(stderr,
          "GHOST: suspicious time-stamp from far in the %s: %.2f %s, "
          "absolute value is %" PRIu64 ", current time is %" PRIu64 ", for type %d\n",
          time_delta < 0.0f ? "past" : "future",
          std::abs(time_delta),
          time_unit,
          event_ms,
          now_ms,
          int(GHOST_GetEventType(ghost_event)));
}
#endif /* !NDEBUG */

/**
 * Called by ghost, here we handle events for windows themselves or send to event system.
 *
 * Mouse coordinate conversion happens here.
 */
static bool ghost_event_proc(GHOST_EventHandle ghost_event, GHOST_TUserDataPtr C_void_ptr)
{
  bContext *C = static_cast<bContext *>(C_void_ptr);
  wmWindowManager *wm = CTX_wm_manager(C);
  GHOST_TEventType type = GHOST_GetEventType(ghost_event);

  GHOST_WindowHandle ghostwin = GHOST_GetEventWindow(ghost_event);

#ifndef NDEBUG
  ghost_event_proc_timestamp_warning(ghost_event);
#endif

  if (type == GHOST_kEventQuitRequest) {
    /* Find an active window to display quit dialog in. */
    wmWindow *win;
    if (ghostwin && GHOST_ValidWindow(g_system, ghostwin)) {
      win = static_cast<wmWindow *>(GHOST_GetWindowUserData(ghostwin));
    }
    else {
      win = wm->winactive;
    }

    /* Display quit dialog or quit immediately. */
    if (win) {
      wm_quit_with_optional_confirmation_prompt(C, win);
    }
    else {
      wm_exit_schedule_delayed(C);
    }
    return true;
  }

  GHOST_TEventDataPtr data = GHOST_GetEventData(ghost_event);
  const uint64_t event_time_ms = GHOST_GetEventTime(ghost_event);

  /* Ghost now can call this function for life resizes,
   * but it should return if WM didn't initialize yet.
   * Can happen on file read (especially full size window). */
  if ((wm->init_flag & WM_INIT_FLAG_WINDOW) == 0) {
    return true;
  }
  if (!ghostwin) {
    /* XXX: should be checked, why are we getting an event here, and what is it? */
    puts("<!> event has no window");
    return true;
  }
  if (!GHOST_ValidWindow(g_system, ghostwin)) {
    /* XXX: should be checked, why are we getting an event here, and what is it? */
    puts("<!> event has invalid window");
    return true;
  }

  wmWindow *win = static_cast<wmWindow *>(GHOST_GetWindowUserData(ghostwin));

  switch (type) {
    case GHOST_kEventWindowDeactivate: {
      wm_window_update_eventstate_modifiers_clear(wm, win, event_time_ms);

      wm_event_add_ghostevent(wm, win, type, data, event_time_ms);
      win->active = 0;
      break;
    }
    case GHOST_kEventWindowActivate: {
      /* Ensure the event state matches modifiers (window was inactive). */
      wm_window_update_eventstate_modifiers(wm, win, event_time_ms);

      /* Entering window, update mouse position (without sending an event). */
      wm_window_update_eventstate(win);

      /* No context change! `C->wm->windrawable` is drawable, or for area queues. */
      wm->winactive = win;
      win->active = 1;

      /* Zero the `keymodifier`, it hangs on hotkeys that open windows otherwise. */
      win->eventstate->keymodifier = 0;

      win->addmousemove = 1; /* Enables highlighted buttons. */

      wm_window_make_drawable(wm, win);

      /* NOTE(@sergey): Window might be focused by mouse click in configuration of window manager
       * when focus is not following mouse
       * click could have been done on a button and depending on window manager settings
       * click would be passed to blender or not, but in any case button under cursor
       * should be activated, so at max next click on button without moving mouse
       * would trigger its handle function
       * currently it seems to be common practice to generate new event for, but probably
       * we'll need utility function for this?
       */
      wmEvent event;
      wm_event_init_from_window(win, &event);
      event.type = MOUSEMOVE;
      event.val = KM_NOTHING;
      copy_v2_v2_int(event.prev_xy, event.xy);
      event.flag = eWM_EventFlag(0);

      wm_event_add(win, &event);

      break;
    }
    case GHOST_kEventWindowClose: {
      wm_window_close(C, wm, win);
      break;
    }
    case GHOST_kEventWindowUpdate: {
      if (G.debug & G_DEBUG_EVENTS) {
        printf("%s: ghost redraw %d\n", __func__, win->winid);
      }

      wm_window_make_drawable(wm, win);
      WM_event_add_notifier_ex(wm, win, NC_WINDOW, nullptr);

      break;
    }
    case GHOST_kEventWindowUpdateDecor: {
      if (G.debug & G_DEBUG_EVENTS) {
        printf("%s: ghost redraw decor %d\n", __func__, win->winid);
      }

      wm_window_make_drawable(wm, win);
#if 0
        /* NOTE(@ideasman42): Ideally we could swap-buffers to avoid a full redraw.
         * however this causes window flickering on resize with LIBDECOR under WAYLAND. */
        wm_window_swap_buffers(win);
#else
      WM_event_add_notifier_ex(wm, win, NC_WINDOW, nullptr);
#endif

      break;
    }
    case GHOST_kEventWindowSize:
    case GHOST_kEventWindowMove: {
      GHOST_TWindowState state = GHOST_GetWindowState(
          static_cast<GHOST_WindowHandle>(win->ghostwin));
      win->windowstate = state;

      WM_window_set_dpi(win);

      /* WIN32: gives undefined window size when minimized. */
      if (state != GHOST_kWindowStateMinimized) {
        /*
         * Ghost sometimes send size or move events when the window hasn't changed.
         * One case of this is using COMPIZ on Linux.
         * To alleviate the problem we ignore all such event here.
         *
         * It might be good to eventually do that at GHOST level, but that is for another time.
         */
        if (wm_window_update_size_position(win)) {
          const bScreen *screen = WM_window_get_active_screen(win);

          /* Debug prints. */
          if (G.debug & G_DEBUG_EVENTS) {
            const char *state_str;
            state = GHOST_GetWindowState(static_cast<GHOST_WindowHandle>(win->ghostwin));

            if (state == GHOST_kWindowStateNormal) {
              state_str = "normal";
            }
            else if (state == GHOST_kWindowStateMinimized) {
              state_str = "minimized";
            }
            else if (state == GHOST_kWindowStateMaximized) {
              state_str = "maximized";
            }
            else if (state == GHOST_kWindowStateFullScreen) {
              state_str = "full-screen";
            }
            else {
              state_str = "<unknown>";
            }

            printf("%s: window %d state = %s\n", __func__, win->winid, state_str);

            if (type != GHOST_kEventWindowSize) {
              printf("win move event pos %d %d size %d %d\n",
                     win->posx,
                     win->posy,
                     win->sizex,
                     win->sizey);
            }
          }

          wm_window_make_drawable(wm, win);
          BKE_icon_changed(screen->id.icon_id);
          WM_event_add_notifier_ex(wm, win, NC_SCREEN | NA_EDITED, nullptr);
          WM_event_add_notifier_ex(wm, win, NC_WINDOW | NA_EDITED, nullptr);

#if defined(__APPLE__) || defined(WIN32)
          /* MACOS and WIN32 don't return to the main-loop while resize. */
          int dummy_sleep_ms = 0;
          wm_window_timers_process(C, &dummy_sleep_ms);
          wm_event_do_handlers(C);
          wm_event_do_notifiers(C);
          wm_draw_update(C);
#endif
        }
      }
      break;
    }

    case GHOST_kEventWindowDPIHintChanged: {
      WM_window_set_dpi(win);
      /* Font's are stored at each DPI level, without this we can easy load 100's of fonts. */
      BLF_cache_clear();

      WM_main_add_notifier(NC_WINDOW, nullptr);             /* Full redraw. */
      WM_main_add_notifier(NC_SCREEN | NA_EDITED, nullptr); /* Refresh region sizes. */
      break;
    }

    case GHOST_kEventOpenMainFile: {
      const char *path = static_cast<const char *>(data);

      if (path) {
        wmOperatorType *ot = WM_operatortype_find("WM_OT_open_mainfile", false);
        /* Operator needs a valid window in context, ensures it is correctly set. */
        CTX_wm_window_set(C, win);

        PointerRNA props_ptr;
        WM_operator_properties_create_ptr(&props_ptr, ot);
        RNA_string_set(&props_ptr, "filepath", path);
        RNA_boolean_set(&props_ptr, "display_file_selector", false);
        WM_operator_name_call_ptr(C, ot, WM_OP_INVOKE_DEFAULT, &props_ptr, nullptr);
        WM_operator_properties_free(&props_ptr);

        CTX_wm_window_set(C, nullptr);
      }
      break;
    }
    case GHOST_kEventDraggingDropDone: {
      const GHOST_TEventDragnDropData *ddd = static_cast<const GHOST_TEventDragnDropData *>(data);

      /* Ensure the event state matches modifiers (window was inactive). */
      wm_window_update_eventstate_modifiers(wm, win, event_time_ms);
      /* Entering window, update mouse position (without sending an event). */
      wm_window_update_eventstate(win);

      wmEvent event;
      wm_event_init_from_window(win, &event); /* Copy last state, like mouse coords. */

      /* Activate region. */
      event.type = MOUSEMOVE;
      event.val = KM_NOTHING;
      copy_v2_v2_int(event.prev_xy, event.xy);

      copy_v2_v2_int(event.xy, &ddd->x);
      wm_cursor_position_from_ghost_screen_coords(win, &event.xy[0], &event.xy[1]);

      /* The values from #wm_window_update_eventstate may not match (under WAYLAND they don't)
       * Write this into the event state. */
      copy_v2_v2_int(win->eventstate->xy, event.xy);

      event.flag = eWM_EventFlag(0);

      /* No context change! `C->wm->windrawable` is drawable, or for area queues. */
      wm->winactive = win;
      win->active = 1;

      wm_event_add(win, &event);

      /* Make blender drop event with custom data pointing to wm drags. */
      event.type = EVT_DROP;
      event.val = KM_RELEASE;
      event.custom = EVT_DATA_DRAGDROP;
      event.customdata = &wm->drags;
      event.customdata_free = true;

      wm_event_add(win, &event);

      // printf("Drop detected\n");

      /* Add drag data to wm for paths. */

      if (ddd->dataType == GHOST_kDragnDropTypeFilenames) {
        const GHOST_TStringArray *stra = static_cast<const GHOST_TStringArray *>(ddd->data);

        if (stra->count) {
          CLOG_INFO(WM_LOG_EVENTS, 1, "Drop %d files:", stra->count);
          for (const char *path : blender::Span((char **)stra->strings, stra->count)) {
            CLOG_INFO(WM_LOG_EVENTS, 1, "%s", path);
          }
          /* Try to get icon type from extension of the first path. */
          int icon = ED_file_extension_icon((char *)stra->strings[0]);
          wmDragPath *path_data = WM_drag_create_path_data(
              blender::Span((char **)stra->strings, stra->count));
          WM_event_start_drag(C, icon, WM_DRAG_PATH, path_data, WM_DRAG_NOP);
          /* Void pointer should point to string, it makes a copy. */
        }
      }
      else if (ddd->dataType == GHOST_kDragnDropTypeString) {
        /* Drop an arbitrary string. */
        std::string *str = MEM_new<std::string>(__func__, static_cast<const char *>(ddd->data));
        WM_event_start_drag(C, ICON_NONE, WM_DRAG_STRING, str, WM_DRAG_FREE_DATA);
      }

      break;
    }
    case GHOST_kEventNativeResolutionChange: {
      /* Only update if the actual pixel size changes. */
      float prev_pixelsize = U.pixelsize;
      WM_window_set_dpi(win);

      if (U.pixelsize != prev_pixelsize) {
        BKE_icon_changed(WM_window_get_active_screen(win)->id.icon_id);

        /* Close all popups since they are positioned with the pixel
         * size baked in and it's difficult to correct them. */
        CTX_wm_window_set(C, win);
        UI_popup_handlers_remove_all(C, &win->modalhandlers);
        CTX_wm_window_set(C, nullptr);

        wm_window_make_drawable(wm, win);

        WM_event_add_notifier_ex(wm, win, NC_SCREEN | NA_EDITED, nullptr);
        WM_event_add_notifier_ex(wm, win, NC_WINDOW | NA_EDITED, nullptr);
      }

      break;
    }
    case GHOST_kEventButtonDown:
    case GHOST_kEventButtonUp: {
      if (win->active == 0) {
        /* Entering window, update cursor/tablet state & modifiers.
         * (ghost sends win-activate *after* the mouse-click in window!). */
        wm_window_update_eventstate_modifiers(wm, win, event_time_ms);
        wm_window_update_eventstate(win);
      }

      wm_event_add_ghostevent(wm, win, type, data, event_time_ms);
      break;
    }
    default: {
      wm_event_add_ghostevent(wm, win, type, data, event_time_ms);
      break;
    }
  }

  return true;
}

/**
 * This timer system only gives maximum 1 timer event per redraw cycle,
 * to prevent queues to get overloaded.
 * - Timer handlers should check for delta to decide if they just update, or follow real time.
 * - Timer handlers can also set duration to match frames passed.
 *
 * \param sleep_us_p: The number of microseconds to sleep which may be reduced by this function
 * to account for timers that would run during the anticipated sleep period.
 */
static bool wm_window_timers_process(const bContext *C, int *sleep_us_p)
{
  Main *bmain = CTX_data_main(C);
  wmWindowManager *wm = CTX_wm_manager(C);
  const double time = BLI_time_now_seconds();
  bool has_event = false;

  const int sleep_us = *sleep_us_p;
  /* The nearest time an active timer is scheduled to run. */
  double ntime_min = DBL_MAX;

  /* Mutable in case the timer gets removed. */
  LISTBASE_FOREACH_MUTABLE (wmTimer *, wt, &wm->timers) {
    if (wt->flags & WM_TIMER_TAGGED_FOR_REMOVAL) {
      continue;
    }
    if (wt->sleep == true) {
      continue;
    }

    /* Future timer, update nearest time & skip. */
    if (wt->time_next >= time) {
      if ((has_event == false) && (sleep_us != 0)) {
        /* The timer is not ready to run but may run shortly. */
        if (wt->time_next < ntime_min) {
          ntime_min = wt->time_next;
        }
      }
      continue;
    }

    wt->time_delta = time - wt->time_last;
    wt->time_duration += wt->time_delta;
    wt->time_last = time;

    wt->time_next = wt->time_start;
    if (wt->time_step != 0.0f) {
      wt->time_next += wt->time_step * ceil(wt->time_duration / wt->time_step);
    }

    if (wt->event_type == TIMERJOBS) {
      wm_jobs_timer(wm, wt);
    }
    else if (wt->event_type == TIMERAUTOSAVE) {
      wm_autosave_timer(bmain, wm, wt);
    }
    else if (wt->event_type == TIMERNOTIFIER) {
      WM_main_add_notifier(POINTER_AS_UINT(wt->customdata), nullptr);
    }
    else if (wmWindow *win = wt->win) {
      wmEvent event;
      wm_event_init_from_window(win, &event);

      event.type = wt->event_type;
      event.val = KM_NOTHING;
      event.keymodifier = 0;
      event.flag = eWM_EventFlag(0);
      event.custom = EVT_DATA_TIMER;
      event.customdata = wt;
      wm_event_add(win, &event);

      has_event = true;
    }
  }

  if ((has_event == false) && (sleep_us != 0) && (ntime_min != DBL_MAX)) {
    /* Clamp the sleep time so next execution runs earlier (if necessary).
     * Use `ceil` so the timer is guarantee to be ready to run (not always the case with rounding).
     * Even though using `floor` or `round` is more responsive,
     * it causes CPU intensive loops that may run until the timer is reached, see: #111579. */
    const double microseconds = 1000000.0;
    const double sleep_sec = double(sleep_us) / microseconds;
    const double sleep_sec_next = ntime_min - time;

    if (sleep_sec_next < sleep_sec) {
      *sleep_us_p = int(std::ceil(sleep_sec_next * microseconds));
    }
  }

  /* Effectively delete all timers marked for removal. */
  wm_window_timers_delete_removed(wm);

  return has_event;
}

void wm_window_events_process(const bContext *C)
{
  BLI_assert(BLI_thread_is_main());
  GPU_render_begin();

  bool has_event = GHOST_ProcessEvents(g_system, false); /* `false` is no wait. */

  if (has_event) {
    GHOST_DispatchEvents(g_system);
  }

  /* When there is no event, sleep 5 milliseconds not to use too much CPU when idle. */
  const int sleep_us_default = 5000;
  int sleep_us = has_event ? 0 : sleep_us_default;
  has_event |= wm_window_timers_process(C, &sleep_us);
#ifdef WITH_XR_OPENXR
  /* XR events don't use the regular window queues. So here we don't only trigger
   * processing/dispatching but also handling. */
  has_event |= wm_xr_events_handle(CTX_wm_manager(C));
#endif
  GPU_render_end();

  /* Skip sleeping when simulating events so tests don't idle unnecessarily as simulated
   * events are typically generated from a timer that runs in the main loop. */
  if ((has_event == false) && (sleep_us != 0) && !(G.f & G_FLAG_EVENT_SIMULATE)) {
    if (sleep_us == sleep_us_default) {
      /* NOTE(@ideasman42): prefer #BLI_time_sleep_ms over `sleep_for(..)` in the common case
       * because this function uses lower resolution (millisecond) resolution sleep timers
       * which are tried & true for the idle loop. We could move to C++ `sleep_for(..)`
       * if this works well on all platforms but this needs further testing. */
      BLI_time_sleep_ms(sleep_us_default / 1000);
    }
    else {
      /* The time was shortened to resume for the upcoming timer, use a high resolution sleep.
       * Mainly happens during animation playback but could happen immediately before any timer.
       *
       * NOTE(@ideasman42): At time of writing Windows-10-22H2 doesn't give higher precision sleep.
       * Keep the functionality as it doesn't have noticeable down sides either. */
      std::this_thread::sleep_for(std::chrono::microseconds(sleep_us));
    }
  }
}

/** \} */

/* -------------------------------------------------------------------- */
/** \name Ghost Init/Exit
 * \{ */

void wm_ghost_init(bContext *C)
{
  if (g_system) {
    return;
  }

  BLI_assert(C != nullptr);
  BLI_assert_msg(!G.background, "Use wm_ghost_init_background instead");

  GHOST_EventConsumerHandle consumer;

  consumer = GHOST_CreateEventConsumer(ghost_event_proc, C);

  GHOST_SetBacktraceHandler((GHOST_TBacktraceFn)BLI_system_backtrace);

  g_system = GHOST_CreateSystem();
  GPU_backend_ghost_system_set(g_system);

  if (UNLIKELY(g_system == nullptr)) {
    /* GHOST will have reported the back-ends that failed to load. */
    fprintf(stderr, "GHOST: unable to initialize, exiting!\n");
    /* This will leak memory, it's preferable to crashing. */
    exit(EXIT_FAILURE);
  }
#if !(defined(WIN32) || defined(__APPLE__))
  g_system_backend_id = GHOST_SystemBackend();
#endif

  GHOST_Debug debug = {0};
  if (G.debug & G_DEBUG_GHOST) {
    debug.flags |= GHOST_kDebugDefault;
  }
  if (G.debug & G_DEBUG_WINTAB) {
    debug.flags |= GHOST_kDebugWintab;
  }
  GHOST_SystemInitDebug(g_system, debug);

  GHOST_AddEventConsumer(g_system, consumer);

  if (wm_init_state.native_pixels) {
    GHOST_UseNativePixels();
  }

  GHOST_UseWindowFocus(wm_init_state.window_focus);
}

void wm_ghost_init_background()
{
  /* TODO: move this to `wm_init_exit.cc`. */

  if (g_system) {
    return;
  }

  GHOST_SetBacktraceHandler((GHOST_TBacktraceFn)BLI_system_backtrace);

  g_system = GHOST_CreateSystemBackground();
  GPU_backend_ghost_system_set(g_system);

  GHOST_Debug debug = {0};
  if (G.debug & G_DEBUG_GHOST) {
    debug.flags |= GHOST_kDebugDefault;
  }
  GHOST_SystemInitDebug(g_system, debug);
}

void wm_ghost_exit()
{
  if (g_system) {
    GHOST_DisposeSystem(g_system);
  }
  g_system = nullptr;
}

const char *WM_ghost_backend()
{
#if !(defined(WIN32) || defined(__APPLE__))
  return g_system_backend_id ? g_system_backend_id : "NONE";
#else
  /* While this could be supported, at the moment it's only needed with GHOST X11/WAYLAND
   * to check which was selected and the API call may be removed after that's no longer needed.
   * Use dummy values to prevent this being used on other systems. */
  return g_system ? "DEFAULT" : "NONE";
#endif
}

GHOST_TDrawingContextType wm_ghost_drawing_context_type(const eGPUBackendType gpu_backend)
{
  switch (gpu_backend) {
    case GPU_BACKEND_NONE:
      return GHOST_kDrawingContextTypeNone;
    case GPU_BACKEND_ANY:
    case GPU_BACKEND_OPENGL:
#ifdef WITH_OPENGL_BACKEND
      return GHOST_kDrawingContextTypeOpenGL;
#endif
      BLI_assert_unreachable();
      return GHOST_kDrawingContextTypeNone;
    case GPU_BACKEND_VULKAN:
#ifdef WITH_VULKAN_BACKEND
      return GHOST_kDrawingContextTypeVulkan;
#endif
      BLI_assert_unreachable();
      return GHOST_kDrawingContextTypeNone;
    case GPU_BACKEND_METAL:
#ifdef WITH_METAL_BACKEND
      return GHOST_kDrawingContextTypeMetal;
#endif
      BLI_assert_unreachable();
      return GHOST_kDrawingContextTypeNone;
  }

  /* Avoid control reaches end of non-void function compilation warning, which could be promoted
   * to error. */
  BLI_assert_unreachable();
  return GHOST_kDrawingContextTypeNone;
}

static uiBlock *block_create_opengl_usage_warning(bContext *C, ARegion *region, void * /*arg1*/)
{
  uiBlock *block = UI_block_begin(C, region, "autorun_warning_popup", UI_EMBOSS);
  UI_block_theme_style_set(block, UI_BLOCK_THEME_STYLE_POPUP);
  UI_block_emboss_set(block, UI_EMBOSS);

  const char *title = RPT_("Python script uses OpenGL for drawing");
  const char *message1 = RPT_("This may lead to unexpected behavior");
  const char *message2 = RPT_(
      "One of the add-ons or scripts is using OpenGL and will not work correct on Metal");
  const char *message3 = RPT_(
      "Please contact the developer of the add-on to migrate to use 'gpu' module");
  const char *message4 = RPT_("See system tab in preferences to switch to OpenGL backend");

  /* Measure strings to find the longest. */
  const uiStyle *style = UI_style_get_dpi();
  UI_fontstyle_set(&style->widget);
  int text_width = int(BLF_width(style->widget.uifont_id, title, BLF_DRAW_STR_DUMMY_MAX));
  text_width = std::max(text_width,
                        int(BLF_width(style->widget.uifont_id, message1, BLF_DRAW_STR_DUMMY_MAX)));
  text_width = std::max(text_width,
                        int(BLF_width(style->widget.uifont_id, message2, BLF_DRAW_STR_DUMMY_MAX)));
  text_width = std::max(text_width,
                        int(BLF_width(style->widget.uifont_id, message3, BLF_DRAW_STR_DUMMY_MAX)));
  text_width = std::max(text_width,
                        int(BLF_width(style->widget.uifont_id, message4, BLF_DRAW_STR_DUMMY_MAX)));

  const int dialog_width = std::max(int(400.0f * UI_SCALE_FAC),
                                    text_width + int(style->columnspace * 2.5));

  const short icon_size = 64 * UI_SCALE_FAC;
  uiLayout *layout = uiItemsAlertBox(
      block, style, dialog_width + icon_size, ALERT_ICON_ERROR, icon_size);

  uiLayout *col = uiLayoutColumn(layout, false);
  uiLayoutSetScaleY(col, 0.9f);

  /* Title and explanation text. */
  uiItemL_ex(col, title, ICON_NONE, true, false);
  uiItemS_ex(col, 0.8f, LayoutSeparatorType::Space);
  uiItemL(col, message1, ICON_NONE);
  uiItemL(col, message2, ICON_NONE);
  uiItemL(col, message3, ICON_NONE);
  if (G.opengl_deprecation_usage_filename) {
    char location[1024];
    SNPRINTF(
        location, "%s:%d", G.opengl_deprecation_usage_filename, G.opengl_deprecation_usage_lineno);
    uiItemL(col, location, ICON_NONE);
  }
  uiItemL(col, message4, ICON_NONE);

  uiItemS_ex(col, 0.5f, LayoutSeparatorType::Space);

  UI_block_bounds_set_centered(block, 14 * UI_SCALE_FAC);

  return block;
}

void wm_test_opengl_deprecation_warning(bContext *C)
{
  static bool message_shown = false;

  /* Exit when no failure detected. */
  if (!G.opengl_deprecation_usage_detected) {
    return;
  }

  /* Have we already shown a message during this Blender session. `bgl` calls are done in a draw
   * handler that will run many times. */
  if (message_shown) {
    return;
  }

  wmWindowManager *wm = CTX_wm_manager(C);
  wmWindow *win = static_cast<wmWindow *>((wm->winactive) ? wm->winactive : wm->windows.first);

  BKE_report(&wm->runtime->reports,
             RPT_ERROR,
             "One of the add-ons or scripts is using OpenGL and will not work correct on Metal. "
             "Please contact the developer of the add-on to migrate to use 'gpu' module");

  if (win) {
    /* We want this warning on the Main window, not a child window even if active. See #118765. */
    if (win->parent) {
      win = win->parent;
    }

    wmWindow *prevwin = CTX_wm_window(C);
    CTX_wm_window_set(C, win);
    UI_popup_block_invoke(C, block_create_opengl_usage_warning, nullptr, nullptr);
    CTX_wm_window_set(C, prevwin);
  }

  message_shown = true;
}

static uiBlock *block_create_gpu_backend_fallback(bContext *C, ARegion *region, void * /*arg1*/)
{
  uiBlock *block = UI_block_begin(C, region, "autorun_warning_popup", UI_EMBOSS);
  UI_block_theme_style_set(block, UI_BLOCK_THEME_STYLE_POPUP);
  UI_block_emboss_set(block, UI_EMBOSS);

  uiLayout *layout = uiItemsAlertBox(block, 44, ALERT_ICON_ERROR);

  /* Title and explanation text. */
  uiLayout *col = uiLayoutColumn(layout, false);
  uiItemL_ex(
      col, RPT_("Failed to load using Vulkan, using OpenGL instead."), ICON_NONE, true, false);
  uiItemL(col, RPT_(""), ICON_NONE);
  uiItemL(col, RPT_("Updating GPU drivers may solve this issue."), ICON_NONE);
  uiItemL(col,
          RPT_("The graphics backend can be changed in the System section of the Preferences."),
          ICON_NONE);

  uiItemS(layout);

  UI_block_bounds_set_centered(block, 14 * UI_SCALE_FAC);

  return block;
}

void wm_test_gpu_backend_fallback(bContext *C)
{
  if (!bool(G.f & G_FLAG_GPU_BACKEND_FALLBACK)) {
    return;
  }

  /* Have we already shown a message during this Blender session. */
  if (bool(G.f & G_FLAG_GPU_BACKEND_FALLBACK_QUIET)) {
    return;
  }
  G.f |= G_FLAG_GPU_BACKEND_FALLBACK_QUIET;

  wmWindowManager *wm = CTX_wm_manager(C);
  wmWindow *win = static_cast<wmWindow *>((wm->winactive) ? wm->winactive : wm->windows.first);

  if (win) {
    /* We want this warning on the Main window, not a child window even if active. See #118765. */
    if (win->parent) {
      win = win->parent;
    }

    wmWindow *prevwin = CTX_wm_window(C);
    CTX_wm_window_set(C, win);
    UI_popup_block_invoke(C, block_create_gpu_backend_fallback, nullptr, nullptr);
    CTX_wm_window_set(C, prevwin);
  }
}

eWM_CapabilitiesFlag WM_capabilities_flag()
{
  static eWM_CapabilitiesFlag flag = eWM_CapabilitiesFlag(0);
  if (flag != 0) {
    return flag;
  }
  flag |= WM_CAPABILITY_INITIALIZED;

  const GHOST_TCapabilityFlag ghost_flag = GHOST_GetCapabilities();
  if (ghost_flag & GHOST_kCapabilityCursorWarp) {
    flag |= WM_CAPABILITY_CURSOR_WARP;
  }
  if (ghost_flag & GHOST_kCapabilityWindowPosition) {
    flag |= WM_CAPABILITY_WINDOW_POSITION;
  }
  if (ghost_flag & GHOST_kCapabilityPrimaryClipboard) {
    flag |= WM_CAPABILITY_PRIMARY_CLIPBOARD;
  }
  if (ghost_flag & GHOST_kCapabilityGPUReadFrontBuffer) {
    flag |= WM_CAPABILITY_GPU_FRONT_BUFFER_READ;
  }
  if (ghost_flag & GHOST_kCapabilityClipboardImages) {
    flag |= WM_CAPABILITY_CLIPBOARD_IMAGES;
  }
  if (ghost_flag & GHOST_kCapabilityDesktopSample) {
    flag |= WM_CAPABILITY_DESKTOP_SAMPLE;
  }
  if (ghost_flag & GHOST_kCapabilityInputIME) {
    flag |= WM_CAPABILITY_INPUT_IME;
  }
  if (ghost_flag & GHOST_kCapabilityTrackpadPhysicalDirection) {
    flag |= WM_CAPABILITY_TRACKPAD_PHYSICAL_DIRECTION;
  }

  return flag;
}

/** \} */

/* -------------------------------------------------------------------- */
/** \name Event Timer
 * \{ */

void WM_event_timer_sleep(wmWindowManager *wm, wmWindow * /*win*/, wmTimer *timer, bool do_sleep)
{
  /* Extra security check. */
  if (BLI_findindex(&wm->timers, timer) == -1) {
    return;
  }
  /* It's disputable if this is needed, when tagged for removal,
   * the sleep value won't be used anyway. */
  if (timer->flags & WM_TIMER_TAGGED_FOR_REMOVAL) {
    return;
  }
  timer->sleep = do_sleep;
}

wmTimer *WM_event_timer_add(wmWindowManager *wm,
                            wmWindow *win,
                            const int event_type,
                            const double time_step)
{
  BLI_assert(ISTIMER(event_type));

  wmTimer *wt = static_cast<wmTimer *>(MEM_callocN(sizeof(wmTimer), "window timer"));
  BLI_assert(time_step >= 0.0f);

  wt->event_type = event_type;
  wt->time_last = BLI_time_now_seconds();
  wt->time_next = wt->time_last + time_step;
  wt->time_start = wt->time_last;
  wt->time_step = time_step;
  wt->win = win;

  BLI_addtail(&wm->timers, wt);

  return wt;
}

wmTimer *WM_event_timer_add_notifier(wmWindowManager *wm,
                                     wmWindow *win,
                                     const uint type,
                                     const double time_step)
{
  wmTimer *wt = static_cast<wmTimer *>(MEM_callocN(sizeof(wmTimer), "window timer"));
  BLI_assert(time_step >= 0.0f);

  wt->event_type = TIMERNOTIFIER;
  wt->time_last = BLI_time_now_seconds();
  wt->time_next = wt->time_last + time_step;
  wt->time_start = wt->time_last;
  wt->time_step = time_step;
  wt->win = win;
  wt->customdata = POINTER_FROM_UINT(type);
  wt->flags |= WM_TIMER_NO_FREE_CUSTOM_DATA;

  BLI_addtail(&wm->timers, wt);

  return wt;
}

void wm_window_timers_delete_removed(wmWindowManager *wm)
{
  LISTBASE_FOREACH_MUTABLE (wmTimer *, wt, &wm->timers) {
    if ((wt->flags & WM_TIMER_TAGGED_FOR_REMOVAL) == 0) {
      continue;
    }

    /* Actual removal and freeing of the timer. */
    BLI_remlink(&wm->timers, wt);
    MEM_freeN(wt);
  }
}

void WM_event_timer_free_data(wmTimer *timer)
{
  if (timer->customdata != nullptr && (timer->flags & WM_TIMER_NO_FREE_CUSTOM_DATA) == 0) {
    MEM_freeN(timer->customdata);
    timer->customdata = nullptr;
  }
}

void WM_event_timers_free_all(wmWindowManager *wm)
{
  BLI_assert_msg(BLI_listbase_is_empty(&wm->windows),
                 "This should only be called when freeing the window-manager");
  while (wmTimer *timer = static_cast<wmTimer *>(BLI_pophead(&wm->timers))) {
    WM_event_timer_free_data(timer);
    MEM_freeN(timer);
  }
}

void WM_event_timer_remove(wmWindowManager *wm, wmWindow * /*win*/, wmTimer *timer)
{
  /* Extra security check. */
  if (BLI_findindex(&wm->timers, timer) == -1) {
    return;
  }

  timer->flags |= WM_TIMER_TAGGED_FOR_REMOVAL;

  /* Clear existing references to the timer. */
  if (wm->runtime->reports.reporttimer == timer) {
    wm->runtime->reports.reporttimer = nullptr;
  }
  /* There might be events in queue with this timer as customdata. */
  LISTBASE_FOREACH (wmWindow *, win, &wm->windows) {
    LISTBASE_FOREACH (wmEvent *, event, &win->event_queue) {
      if (event->customdata == timer) {
        event->customdata = nullptr;
        event->type = EVENT_NONE; /* Timer users customdata, don't want `nullptr == nullptr`. */
      }
    }
  }

  /* Immediately free `customdata` if requested, so that invalid usages of that data after
   * calling `WM_event_timer_remove` can be easily spotted (through ASAN errors e.g.). */
  WM_event_timer_free_data(timer);
}

void WM_event_timer_remove_notifier(wmWindowManager *wm, wmWindow *win, wmTimer *timer)
{
  timer->customdata = nullptr;
  WM_event_timer_remove(wm, win, timer);
}

/** \} */

/* -------------------------------------------------------------------- */
/** \name Clipboard Wrappers
 *
 * GHOST function wrappers that support a "fake" clipboard used when simulating events.
 * This is useful user actions can be simulated while the system is in use without the system's
 * clipboard getting overwritten.
 * \{ */

struct {
  char *buffers[2];
} *g_wm_clipboard_text_simulate = nullptr;

void wm_clipboard_free()
{
  if (g_wm_clipboard_text_simulate == nullptr) {
    return;
  }
  for (int i = 0; i < ARRAY_SIZE(g_wm_clipboard_text_simulate->buffers); i++) {
    char *buf = g_wm_clipboard_text_simulate->buffers[i];
    if (buf) {
      MEM_freeN(buf);
    }
  }
  MEM_freeN(g_wm_clipboard_text_simulate);
  g_wm_clipboard_text_simulate = nullptr;
}

static char *wm_clipboard_text_get_impl(bool selection)
{
  if (UNLIKELY(G.f & G_FLAG_EVENT_SIMULATE)) {
    if (g_wm_clipboard_text_simulate == nullptr) {
      return nullptr;
    }
    const char *buf_src = g_wm_clipboard_text_simulate->buffers[int(selection)];
    if (buf_src == nullptr) {
      return nullptr;
    }
    size_t size = strlen(buf_src) + 1;
    char *buf = static_cast<char *>(malloc(size));
    memcpy(buf, buf_src, size);
    return buf;
  }

  return GHOST_getClipboard(selection);
}

static void wm_clipboard_text_set_impl(const char *buf, bool selection)
{
  if (UNLIKELY(G.f & G_FLAG_EVENT_SIMULATE)) {
    if (g_wm_clipboard_text_simulate == nullptr) {
      g_wm_clipboard_text_simulate = static_cast<decltype(g_wm_clipboard_text_simulate)>(
          MEM_callocN(sizeof(*g_wm_clipboard_text_simulate), __func__));
    }
    char **buf_src_p = &(g_wm_clipboard_text_simulate->buffers[int(selection)]);
    MEM_SAFE_FREE(*buf_src_p);
    *buf_src_p = BLI_strdup(buf);
    return;
  }

  GHOST_putClipboard(buf, selection);
}

/** \} */

/* -------------------------------------------------------------------- */
/** \name Clipboard
 * \{ */

static char *wm_clipboard_text_get_ex(bool selection,
                                      int *r_len,
                                      const bool ensure_utf8,
                                      const bool firstline)
{
  if (G.background) {
    *r_len = 0;
    return nullptr;
  }

  char *buf = wm_clipboard_text_get_impl(selection);
  if (!buf) {
    *r_len = 0;
    return nullptr;
  }

  int buf_len = strlen(buf);

  if (ensure_utf8) {
    /* TODO(@ideasman42): It would be good if unexpected byte sequences could be interpreted
     * instead of stripped - so mixed in characters (typically Latin1) aren't ignored.
     * Check on how Python bytes this, see: #PyC_UnicodeFromBytesAndSize,
     * there are clever ways to handle this although they increase the size of the buffer. */
    buf_len -= BLI_str_utf8_invalid_strip(buf, buf_len);
  }

  /* Always convert from `\r\n` to `\n`. */
  char *newbuf = static_cast<char *>(MEM_mallocN(buf_len + 1, __func__));
  char *p2 = newbuf;

  if (firstline) {
    /* Will return an over-allocated value in the case there are newlines. */
    for (char *p = buf; *p; p++) {
      if (!ELEM(*p, '\n', '\r')) {
        *(p2++) = *p;
      }
      else {
        break;
      }
    }
  }
  else {
    for (char *p = buf; *p; p++) {
      if (*p != '\r') {
        *(p2++) = *p;
      }
    }
  }

  *p2 = '\0';

  free(buf); /* GHOST uses regular malloc. */

  *r_len = (p2 - newbuf);

  return newbuf;
}

char *WM_clipboard_text_get(bool selection, bool ensure_utf8, int *r_len)
{
  return wm_clipboard_text_get_ex(selection, r_len, ensure_utf8, false);
}

char *WM_clipboard_text_get_firstline(bool selection, bool ensure_utf8, int *r_len)
{
  return wm_clipboard_text_get_ex(selection, r_len, ensure_utf8, true);
}

void WM_clipboard_text_set(const char *buf, bool selection)
{
  if (!G.background) {
#ifdef _WIN32
    /* Do conversion from `\n` to `\r\n` on Windows. */
    const char *p;
    char *p2, *newbuf;
    int newlen = 0;

    for (p = buf; *p; p++) {
      if (*p == '\n') {
        newlen += 2;
      }
      else {
        newlen++;
      }
    }

    newbuf = static_cast<char *>(MEM_callocN(newlen + 1, "WM_clipboard_text_set"));

    for (p = buf, p2 = newbuf; *p; p++, p2++) {
      if (*p == '\n') {
        *(p2++) = '\r';
        *p2 = '\n';
      }
      else {
        *p2 = *p;
      }
    }
    *p2 = '\0';

    wm_clipboard_text_set_impl(newbuf, selection);
    MEM_freeN(newbuf);
#else
    wm_clipboard_text_set_impl(buf, selection);
#endif
  }
}

bool WM_clipboard_image_available()
{
  if (G.background) {
    return false;
  }
  return bool(GHOST_hasClipboardImage());
}

ImBuf *WM_clipboard_image_get()
{
  if (G.background) {
    return nullptr;
  }

  int width, height;

  uint8_t *rgba = (uint8_t *)GHOST_getClipboardImage(&width, &height);
  if (!rgba) {
    return nullptr;
  }

  ImBuf *ibuf = IMB_allocFromBuffer(rgba, nullptr, width, height, 4);
  free(rgba);

  return ibuf;
}

bool WM_clipboard_image_set_byte_buffer(ImBuf *ibuf)
{
  if (G.background) {
    return false;
  }
  if (ibuf->byte_buffer.data == nullptr) {
    return false;
  }

  bool success = bool(GHOST_putClipboardImage((uint *)ibuf->byte_buffer.data, ibuf->x, ibuf->y));

  return success;
}

/** \} */

/* -------------------------------------------------------------------- */
/** \name Progress Bar
 * \{ */

void WM_progress_set(wmWindow *win, float progress)
{
  /* In background mode we may have windows, but not actual GHOST windows. */
  if (win->ghostwin) {
    GHOST_SetProgressBar(static_cast<GHOST_WindowHandle>(win->ghostwin), progress);
  }
}

void WM_progress_clear(wmWindow *win)
{
  if (win->ghostwin) {
    GHOST_EndProgressBar(static_cast<GHOST_WindowHandle>(win->ghostwin));
  }
}

/** \} */

/* -------------------------------------------------------------------- */
/** \name Window Position/Size (internal)
 * \{ */

void wm_window_set_size(wmWindow *win, int width, int height)
{
  GHOST_SetClientSize(static_cast<GHOST_WindowHandle>(win->ghostwin), width, height);
}

/** \} */

/* -------------------------------------------------------------------- */
/** \name Window Depth (Raise/Lower)
 * \{ */

void wm_window_lower(wmWindow *win)
{
  GHOST_SetWindowOrder(static_cast<GHOST_WindowHandle>(win->ghostwin), GHOST_kWindowOrderBottom);
}

void wm_window_raise(wmWindow *win)
{
  /* Restore window if minimized. */
  if (GHOST_GetWindowState(static_cast<GHOST_WindowHandle>(win->ghostwin)) ==
      GHOST_kWindowStateMinimized)
  {
    GHOST_SetWindowState(static_cast<GHOST_WindowHandle>(win->ghostwin), GHOST_kWindowStateNormal);
  }
  GHOST_SetWindowOrder(static_cast<GHOST_WindowHandle>(win->ghostwin), GHOST_kWindowOrderTop);
}

/** \} */

/* -------------------------------------------------------------------- */
/** \name Window Buffers
 * \{ */

void wm_window_swap_buffers(wmWindow *win)
{
  GHOST_SwapWindowBuffers(static_cast<GHOST_WindowHandle>(win->ghostwin));
}

void wm_window_set_swap_interval(wmWindow *win, int interval)
{
  GHOST_SetSwapInterval(static_cast<GHOST_WindowHandle>(win->ghostwin), interval);
}

bool wm_window_get_swap_interval(wmWindow *win, int *r_interval)
{
  return GHOST_GetSwapInterval(static_cast<GHOST_WindowHandle>(win->ghostwin), r_interval);
}

/** \} */

/* -------------------------------------------------------------------- */
/** \name Find Window Utility
 * \{ */

wmWindow *WM_window_find_under_cursor(wmWindow *win,
                                      const int event_xy[2],
                                      int r_event_xy_other[2])
{
  int temp_xy[2];
  copy_v2_v2_int(temp_xy, event_xy);
  wm_cursor_position_to_ghost_screen_coords(win, &temp_xy[0], &temp_xy[1]);

  GHOST_WindowHandle ghostwin = GHOST_GetWindowUnderCursor(g_system, temp_xy[0], temp_xy[1]);

  if (!ghostwin) {
    return nullptr;
  }

  wmWindow *win_other = static_cast<wmWindow *>(GHOST_GetWindowUserData(ghostwin));
  wm_cursor_position_from_ghost_screen_coords(win_other, &temp_xy[0], &temp_xy[1]);
  copy_v2_v2_int(r_event_xy_other, temp_xy);
  return win_other;
}

wmWindow *WM_window_find_by_area(wmWindowManager *wm, const ScrArea *area)
{
  LISTBASE_FOREACH (wmWindow *, win, &wm->windows) {
    bScreen *sc = WM_window_get_active_screen(win);
    if (BLI_findindex(&sc->areabase, area) != -1) {
      return win;
    }
  }
  return nullptr;
}

/** \} */

/* -------------------------------------------------------------------- */
/** \name Initial Window State API
 * \{ */

void WM_init_state_size_set(int stax, int stay, int sizx, int sizy)
{
  wm_init_state.start = blender::int2(stax, stay); /* Left hand bottom position. */
  wm_init_state.size = blender::int2(std::max(sizx, 640), std::max(sizy, 480));
  wm_init_state.override_flag |= WIN_OVERRIDE_GEOM;
}

void WM_init_state_fullscreen_set()
{
  wm_init_state.windowstate = GHOST_kWindowStateFullScreen;
  wm_init_state.override_flag |= WIN_OVERRIDE_WINSTATE;
}

void WM_init_state_normal_set()
{
  wm_init_state.windowstate = GHOST_kWindowStateNormal;
  wm_init_state.override_flag |= WIN_OVERRIDE_WINSTATE;
}

void WM_init_state_maximized_set()
{
  wm_init_state.windowstate = GHOST_kWindowStateMaximized;
  wm_init_state.override_flag |= WIN_OVERRIDE_WINSTATE;
}

void WM_init_window_focus_set(bool do_it)
{
  wm_init_state.window_focus = do_it;
}

void WM_init_native_pixels(bool do_it)
{
  wm_init_state.native_pixels = do_it;
}

/** \} */

/* -------------------------------------------------------------------- */
/** \name Cursor API
 * \{ */

void WM_init_input_devices()
{
  if (UNLIKELY(!g_system)) {
    return;
  }

  GHOST_SetMultitouchGestures(g_system, (U.uiflag & USER_NO_MULTITOUCH_GESTURES) == 0);

  switch (U.tablet_api) {
    case USER_TABLET_NATIVE:
      GHOST_SetTabletAPI(g_system, GHOST_kTabletWinPointer);
      break;
    case USER_TABLET_WINTAB:
      GHOST_SetTabletAPI(g_system, GHOST_kTabletWintab);
      break;
    case USER_TABLET_AUTOMATIC:
    default:
      GHOST_SetTabletAPI(g_system, GHOST_kTabletAutomatic);
      break;
  }
}

void WM_cursor_warp(wmWindow *win, int x, int y)
{
  /* This function requires access to the GHOST_SystemHandle (`g_system`). */

  if (!(win && win->ghostwin)) {
    return;
  }

  int oldx = x, oldy = y;

  wm_cursor_position_to_ghost_client_coords(win, &x, &y);
  GHOST_SetCursorPosition(g_system, static_cast<GHOST_WindowHandle>(win->ghostwin), x, y);

  win->eventstate->prev_xy[0] = oldx;
  win->eventstate->prev_xy[1] = oldy;

  win->eventstate->xy[0] = oldx;
  win->eventstate->xy[1] = oldy;
}

/** \} */

/* -------------------------------------------------------------------- */
/** \name Window Size (public)
 * \{ */

int WM_window_native_pixel_x(const wmWindow *win)
{
  const float fac = GHOST_GetNativePixelSize(static_cast<GHOST_WindowHandle>(win->ghostwin));

  return int(fac * float(win->sizex));
}
int WM_window_native_pixel_y(const wmWindow *win)
{
  const float fac = GHOST_GetNativePixelSize(static_cast<GHOST_WindowHandle>(win->ghostwin));

  return int(fac * float(win->sizey));
}

blender::int2 WM_window_native_pixel_size(const wmWindow *win)
{
  const float fac = GHOST_GetNativePixelSize(static_cast<GHOST_WindowHandle>(win->ghostwin));

  return blender::int2(int(fac * float(win->sizex)), int(fac * float(win->sizey)));
}

void WM_window_native_pixel_coords(const wmWindow *win, int *x, int *y)
{
  const float fac = GHOST_GetNativePixelSize(static_cast<GHOST_WindowHandle>(win->ghostwin));

  *x *= fac;
  *y *= fac;
}

void WM_window_rect_calc(const wmWindow *win, rcti *r_rect)
{
  const blender::int2 win_size = WM_window_native_pixel_size(win);
  BLI_rcti_init(r_rect, 0, win_size[0], 0, win_size[1]);
}
void WM_window_screen_rect_calc(const wmWindow *win, rcti *r_rect)
{
  rcti window_rect, screen_rect;

  WM_window_rect_calc(win, &window_rect);
  screen_rect = window_rect;

  /* Subtract global areas from screen rectangle. */
  LISTBASE_FOREACH (ScrArea *, global_area, &win->global_areas.areabase) {
    int height = ED_area_global_size_y(global_area) - 1;

    if (global_area->global->flag & GLOBAL_AREA_IS_HIDDEN) {
      continue;
    }

    switch (global_area->global->align) {
      case GLOBAL_AREA_ALIGN_TOP:
        screen_rect.ymax -= height;
        break;
      case GLOBAL_AREA_ALIGN_BOTTOM:
        screen_rect.ymin += height;
        break;
      default:
        BLI_assert_unreachable();
        break;
    }
  }

  BLI_assert(BLI_rcti_is_valid(&screen_rect));

  *r_rect = screen_rect;
}

bool WM_window_is_fullscreen(const wmWindow *win)
{
  return win->windowstate == GHOST_kWindowStateFullScreen;
}

bool WM_window_is_maximized(const wmWindow *win)
{
  return win->windowstate == GHOST_kWindowStateMaximized;
}

/** \} */

/* -------------------------------------------------------------------- */
/** \name Window Screen/Scene/WorkSpaceViewLayer API
 * \{ */

void WM_windows_scene_data_sync(const ListBase *win_lb, Scene *scene)
{
  LISTBASE_FOREACH (wmWindow *, win, win_lb) {
    if (WM_window_get_active_scene(win) == scene) {
      ED_workspace_scene_data_sync(win->workspace_hook, scene);
    }
  }
}

Scene *WM_windows_scene_get_from_screen(const wmWindowManager *wm, const bScreen *screen)
{
  LISTBASE_FOREACH (wmWindow *, win, &wm->windows) {
    if (WM_window_get_active_screen(win) == screen) {
      return WM_window_get_active_scene(win);
    }
  }

  return nullptr;
}

ViewLayer *WM_windows_view_layer_get_from_screen(const wmWindowManager *wm, const bScreen *screen)
{
  LISTBASE_FOREACH (wmWindow *, win, &wm->windows) {
    if (WM_window_get_active_screen(win) == screen) {
      return WM_window_get_active_view_layer(win);
    }
  }

  return nullptr;
}

WorkSpace *WM_windows_workspace_get_from_screen(const wmWindowManager *wm, const bScreen *screen)
{
  LISTBASE_FOREACH (wmWindow *, win, &wm->windows) {
    if (WM_window_get_active_screen(win) == screen) {
      return WM_window_get_active_workspace(win);
    }
  }
  return nullptr;
}

Scene *WM_window_get_active_scene(const wmWindow *win)
{
  return win->scene;
}

void WM_window_set_active_scene(Main *bmain, bContext *C, wmWindow *win, Scene *scene)
{
  wmWindowManager *wm = CTX_wm_manager(C);
  wmWindow *win_parent = (win->parent) ? win->parent : win;
  bool changed = false;

  /* Set scene in parent and its child windows. */
  if (win_parent->scene != scene) {
    ED_screen_scene_change(C, win_parent, scene, true);
    changed = true;
  }

  LISTBASE_FOREACH (wmWindow *, win_child, &wm->windows) {
    if (win_child->parent == win_parent && win_child->scene != scene) {
      ED_screen_scene_change(C, win_child, scene, true);
      changed = true;
    }
  }

  if (changed) {
    /* Update depsgraph and renderers for scene change. */
    ViewLayer *view_layer = WM_window_get_active_view_layer(win_parent);
    ED_scene_change_update(bmain, scene, view_layer);

    /* Complete redraw. */
    WM_event_add_notifier(C, NC_WINDOW, nullptr);
  }
}

ViewLayer *WM_window_get_active_view_layer(const wmWindow *win)
{
  Scene *scene = WM_window_get_active_scene(win);
  if (scene == nullptr) {
    return nullptr;
  }

  ViewLayer *view_layer = BKE_view_layer_find(scene, win->view_layer_name);
  if (view_layer) {
    return view_layer;
  }

  view_layer = BKE_view_layer_default_view(scene);
  if (view_layer) {
    WM_window_set_active_view_layer((wmWindow *)win, view_layer);
  }

  return view_layer;
}

void WM_window_set_active_view_layer(wmWindow *win, ViewLayer *view_layer)
{
  BLI_assert(BKE_view_layer_find(WM_window_get_active_scene(win), view_layer->name) != nullptr);
  Main *bmain = G_MAIN;

  wmWindowManager *wm = static_cast<wmWindowManager *>(bmain->wm.first);
  wmWindow *win_parent = (win->parent) ? win->parent : win;

  /* Set view layer in parent and child windows. */
  LISTBASE_FOREACH (wmWindow *, win_iter, &wm->windows) {
    if ((win_iter == win_parent) || (win_iter->parent == win_parent)) {
      STRNCPY(win_iter->view_layer_name, view_layer->name);
      bScreen *screen = BKE_workspace_active_screen_get(win_iter->workspace_hook);
      ED_render_view_layer_changed(bmain, screen);
    }
  }
}

void WM_window_ensure_active_view_layer(wmWindow *win)
{
  /* Update layer name is correct after scene changes, load without UI, etc. */
  Scene *scene = WM_window_get_active_scene(win);

  if (scene && BKE_view_layer_find(scene, win->view_layer_name) == nullptr) {
    ViewLayer *view_layer = BKE_view_layer_default_view(scene);
    STRNCPY(win->view_layer_name, view_layer->name);
  }
}

WorkSpace *WM_window_get_active_workspace(const wmWindow *win)
{
  return BKE_workspace_active_get(win->workspace_hook);
}

void WM_window_set_active_workspace(bContext *C, wmWindow *win, WorkSpace *workspace)
{
  wmWindowManager *wm = CTX_wm_manager(C);
  wmWindow *win_parent = (win->parent) ? win->parent : win;

  ED_workspace_change(workspace, C, wm, win);

  LISTBASE_FOREACH (wmWindow *, win_child, &wm->windows) {
    if (win_child->parent == win_parent) {
      bScreen *screen = WM_window_get_active_screen(win_child);
      /* Don't change temporary screens, they only serve a single purpose. */
      if (screen->temp) {
        continue;
      }
      ED_workspace_change(workspace, C, wm, win_child);
    }
  }
}

WorkSpaceLayout *WM_window_get_active_layout(const wmWindow *win)
{
  const WorkSpace *workspace = WM_window_get_active_workspace(win);
  return (LIKELY(workspace != nullptr) ? BKE_workspace_active_layout_get(win->workspace_hook) :
                                         nullptr);
}
void WM_window_set_active_layout(wmWindow *win, WorkSpace *workspace, WorkSpaceLayout *layout)
{
  BKE_workspace_active_layout_set(win->workspace_hook, win->winid, workspace, layout);
}

bScreen *WM_window_get_active_screen(const wmWindow *win)
{
  const WorkSpace *workspace = WM_window_get_active_workspace(win);
  /* May be null in rare cases like closing Blender. */
  return (LIKELY(workspace != nullptr) ? BKE_workspace_active_screen_get(win->workspace_hook) :
                                         nullptr);
}
void WM_window_set_active_screen(wmWindow *win, WorkSpace *workspace, bScreen *screen)
{
  BKE_workspace_active_screen_set(win->workspace_hook, win->winid, workspace, screen);
}

bool WM_window_is_temp_screen(const wmWindow *win)
{
  const bScreen *screen = WM_window_get_active_screen(win);
  return (screen && screen->temp != 0);
}

/** \} */

/* -------------------------------------------------------------------- */
/** \name Window IME API
 * \{ */

#ifdef WITH_INPUT_IME
void wm_window_IME_begin(wmWindow *win, int x, int y, int w, int h, bool complete)
{
  /* NOTE: Keep in mind #wm_window_IME_begin is also used to reposition the IME window. */

  BLI_assert(win);
  if ((WM_capabilities_flag() & WM_CAPABILITY_INPUT_IME) == 0) {
    return;
  }

  /* Convert to native OS window coordinates. */
  float fac = GHOST_GetNativePixelSize(static_cast<GHOST_WindowHandle>(win->ghostwin));
  x /= fac;
  y /= fac;
  GHOST_BeginIME(
      static_cast<GHOST_WindowHandle>(win->ghostwin), x, win->sizey - y, w, h, complete);
}

void wm_window_IME_end(wmWindow *win)
{
  if ((WM_capabilities_flag() & WM_CAPABILITY_INPUT_IME) == 0) {
    return;
  }

  BLI_assert(win);
  /* NOTE(@ideasman42): on WAYLAND a call to "begin" must be closed by an "end" call.
   * Even if no IME events were generated (which assigned `ime_data`).
   * TODO: check if #GHOST_EndIME can run on WIN32 & APPLE without causing problems. */
#  if defined(WIN32) || defined(__APPLE__)
  BLI_assert(win->ime_data);
#  endif
  GHOST_EndIME(static_cast<GHOST_WindowHandle>(win->ghostwin));
  win->ime_data = nullptr;
  win->ime_data_is_composing = false;
}
#endif /* WITH_INPUT_IME */

/** \} */

/* -------------------------------------------------------------------- */
/** \name Direct GPU Context Management
 * \{ */

void *WM_system_gpu_context_create()
{
  /* On Windows there is a problem creating contexts that share resources (almost any object,
   * including legacy display lists, but also textures) with a context which is current in another
   * thread. This is a documented and behavior of both `::wglCreateContextAttribsARB()` and
   * `::wglShareLists()`.
   *
   * Other platforms might successfully share resources from context which is active somewhere
   * else, but to keep our code behave the same on all platform we expect contexts to only be
   * created from the main thread. */

  BLI_assert(BLI_thread_is_main());
  BLI_assert(GPU_framebuffer_active_get() == GPU_framebuffer_back_get());

  GHOST_GPUSettings gpuSettings = {0};
  const eGPUBackendType gpu_backend = GPU_backend_type_selection_get();
  gpuSettings.context_type = wm_ghost_drawing_context_type(gpu_backend);
  if (G.debug & G_DEBUG_GPU) {
    gpuSettings.flags |= GHOST_gpuDebugContext;
  }
  gpuSettings.preferred_device.index = U.gpu_preferred_index;
  gpuSettings.preferred_device.vendor_id = U.gpu_preferred_vendor_id;
  gpuSettings.preferred_device.device_id = U.gpu_preferred_device_id;

  return GHOST_CreateGPUContext(g_system, gpuSettings);
}

void WM_system_gpu_context_dispose(void *context)
{
  BLI_assert(GPU_framebuffer_active_get() == GPU_framebuffer_back_get());
  GHOST_DisposeGPUContext(g_system, (GHOST_ContextHandle)context);
}

void WM_system_gpu_context_activate(void *context)
{
  BLI_assert(GPU_framebuffer_active_get() == GPU_framebuffer_back_get());
  GHOST_ActivateGPUContext((GHOST_ContextHandle)context);
}

void WM_system_gpu_context_release(void *context)
{
  BLI_assert(GPU_framebuffer_active_get() == GPU_framebuffer_back_get());
  GHOST_ReleaseGPUContext((GHOST_ContextHandle)context);
}

void WM_ghost_show_message_box(const char *title,
                               const char *message,
                               const char *help_label,
                               const char *continue_label,
                               const char *link,
                               GHOST_DialogOptions dialog_options)
{
  BLI_assert(g_system);
  GHOST_ShowMessageBox(g_system, title, message, help_label, continue_label, link, dialog_options);
}

/** \} */<|MERGE_RESOLUTION|>--- conflicted
+++ resolved
@@ -536,12 +536,7 @@
     win_title.append(fmt::format(" [{}]", filepath));
   }
 
-<<<<<<< HEAD
-  str += " - Bforartists "; // BFA
-  str += BKE_bforartists_version_string(); // BFA
-=======
-  win_title.append(fmt::format(" - Blender {}", BKE_blender_version_string()));
->>>>>>> bc1764b6
+  win_title.append(fmt::format(" - Bforartists {}", BKE_bforartists_version_string())); // BFA
 
   GHOST_SetTitle(handle, win_title.c_str());
 
