--- conflicted
+++ resolved
@@ -555,14 +555,10 @@
     bScreen *screen = WM_window_get_active_screen(win);
     const bool is_single = screen && BLI_listbase_is_single(&screen->areabase);
     ScrArea *area = (screen) ? static_cast<ScrArea *>(screen->areabase.first) : nullptr;
-<<<<<<< HEAD
-    const char *name = "Bforartists"; /*bfa   we are not Blender*/
-=======
->>>>>>> 8c3d5e22
     if (is_single && area && area->spacetype != SPACE_EMPTY) {
       return IFACE_(ED_area_name(area).c_str());
     }
-    return "Blender";
+    return "Bforartists"; /*bfa   we are not Blender*/
   }
 
   /* This path may contain invalid UTF8 byte sequences on UNIX systems,
@@ -1081,9 +1077,6 @@
       win->cursor = WM_CURSOR_DEFAULT;
     }
 
-<<<<<<< HEAD
-    wm_window_ghostwindow_add(wm, "Bforartists", win, is_dialog);
-=======
     /* As the window has not yet been created: #GHOST_SetPath cannot be called yet.
      * Use this callback to store the file-path path which is used later in this function
      * after the window has been created. */
@@ -1094,7 +1087,6 @@
                                   std::nullopt;
     std::string win_title = wm_window_title_text(wm, win, window_filepath_fn);
     wm_window_ghostwindow_add(wm, win_title.c_str(), win, is_dialog);
->>>>>>> 8c3d5e22
   }
 
   if (win->ghostwin != nullptr) {
