/* SPDX-FileCopyrightText: 2001-2002 NaN Holding BV. All rights reserved. 2007 Blender Authors.
 *
 * SPDX-License-Identifier: GPL-2.0-or-later */

/** \file
 * \ingroup wm
 *
 * Window management, wrap GHOST.
 */

#include <chrono>
#include <cmath>
#include <cstdio>
#include <cstdlib>
#include <cstring>
#include <thread>

#include "DNA_listBase.h"
#include "DNA_screen_types.h"
#include "DNA_windowmanager_types.h"
#include "DNA_workspace_types.h"

#include "MEM_guardedalloc.h"

#include "GHOST_C-api.h"

#include "BLI_blenlib.h"
#include "BLI_system.h"
#include "BLI_utildefines.h"

#include "BLT_translation.h"

#include "BKE_blender_version.h"
#include "BKE_context.h"
#include "BKE_global.h"
#include "BKE_icons.h"
#include "BKE_layer.h"
#include "BKE_main.h"
#include "BKE_report.h"
#include "BKE_screen.hh"
#include "BKE_workspace.h"

#include "RNA_access.hh"
#include "RNA_define.hh"
#include "RNA_enum_types.hh"

#include "WM_api.hh"
#include "WM_types.hh"
#include "wm.hh"
#include "wm_draw.hh"
#include "wm_event_system.h"
#include "wm_files.hh"
#include "wm_platform_support.h"
#include "wm_window.hh"
#include "wm_window_private.h"
#ifdef WITH_XR_OPENXR
#  include "wm_xr.h"
#endif

#include "ED_anim_api.hh"
#include "ED_fileselect.hh"
#include "ED_render.hh"
#include "ED_scene.hh"
#include "ED_screen.hh"

#include "IMB_imbuf.h"
#include "IMB_imbuf_types.h"

#include "UI_interface.hh"
#include "UI_interface_icons.hh"

#include "PIL_time.h"

#include "BLF_api.h"
#include "GPU_batch.h"
#include "GPU_batch_presets.h"
#include "GPU_context.h"
#include "GPU_framebuffer.h"
#include "GPU_immediate.h"
#include "GPU_init_exit.h"
#include "GPU_platform.h"
#include "GPU_state.h"
#include "GPU_texture.h"

#include "UI_resources.hh"

/* for assert */
#ifndef NDEBUG
#  include "BLI_threads.h"
#endif

/* the global to talk to ghost */
static GHOST_SystemHandle g_system = nullptr;
#if !(defined(WIN32) || defined(__APPLE__))
static const char *g_system_backend_id = nullptr;
#endif

enum eWinOverrideFlag {
  WIN_OVERRIDE_GEOM = (1 << 0),
  WIN_OVERRIDE_WINSTATE = (1 << 1),
};
ENUM_OPERATORS(eWinOverrideFlag, WIN_OVERRIDE_WINSTATE)

#define GHOST_WINDOW_STATE_DEFAULT GHOST_kWindowStateMaximized

/**
 * Override defaults or startup file when #eWinOverrideFlag is set.
 * These values are typically set by command line arguments.
 */
static struct WMInitStruct {
  /**
   * Window geometry:
   * - Defaults to the main screen-size.
   * - May be set by the `--window-geometry` argument,
   *   which also forces these values to be used by setting #WIN_OVERRIDE_GEOM.
   * - When #wmWindow::size_x is zero, these values are used as a fallback,
   *   needed so the #BLENDER_STARTUP_FILE loads at the size of the users main-screen
   *   instead of the size stored in the factory startup.
   *   Otherwise the window geometry saved in the blend-file is used and these values are ignored.
   */
  int size_x, size_y;
  int start_x, start_y;

  GHOST_TWindowState windowstate = GHOST_WINDOW_STATE_DEFAULT;
  eWinOverrideFlag override_flag;

  bool window_focus = true;
  bool native_pixels = true;
} wm_init_state;

/* -------------------------------------------------------------------- */
/** \name Modifier Constants
 * \{ */

static const struct {
  uint8_t flag;
  GHOST_TKey ghost_key_pair[2];
  GHOST_TModifierKey ghost_mask_pair[2];
} g_modifier_table[] = {
    {KM_SHIFT,
     {GHOST_kKeyLeftShift, GHOST_kKeyRightShift},
     {GHOST_kModifierKeyLeftShift, GHOST_kModifierKeyRightShift}},
    {KM_CTRL,
     {GHOST_kKeyLeftControl, GHOST_kKeyRightControl},
     {GHOST_kModifierKeyLeftControl, GHOST_kModifierKeyRightControl}},
    {KM_ALT,
     {GHOST_kKeyLeftAlt, GHOST_kKeyRightAlt},
     {GHOST_kModifierKeyLeftAlt, GHOST_kModifierKeyRightAlt}},
    {KM_OSKEY,
     {GHOST_kKeyLeftOS, GHOST_kKeyRightOS},
     {GHOST_kModifierKeyLeftOS, GHOST_kModifierKeyRightOS}},
};

enum ModSide {
  MOD_SIDE_LEFT = 0,
  MOD_SIDE_RIGHT = 1,
};

/** \} */

/* -------------------------------------------------------------------- */
/** \name Window Open
 * \{ */

static void wm_window_set_drawable(wmWindowManager *wm, wmWindow *win, bool activate);
static bool wm_window_timers_process(const bContext *C, int *sleep_us);
static uint8_t wm_ghost_modifier_query(const enum ModSide side);

bool wm_get_screensize(int *r_width, int *r_height)
{
  uint32_t uiwidth, uiheight;
  if (GHOST_GetMainDisplayDimensions(g_system, &uiwidth, &uiheight) == GHOST_kFailure) {
    return false;
  }
  *r_width = uiwidth;
  *r_height = uiheight;
  return true;
}

bool wm_get_desktopsize(int *r_width, int *r_height)
{
  uint32_t uiwidth, uiheight;
  if (GHOST_GetAllDisplayDimensions(g_system, &uiwidth, &uiheight) == GHOST_kFailure) {
    return false;
  }
  *r_width = uiwidth;
  *r_height = uiheight;
  return true;
}

/* keeps size within monitor bounds */
static void wm_window_check_size(rcti *rect)
{
  int width, height;
  if (wm_get_screensize(&width, &height)) {
    if (BLI_rcti_size_x(rect) > width) {
      BLI_rcti_resize_x(rect, width);
    }
    if (BLI_rcti_size_y(rect) > height) {
      BLI_rcti_resize_y(rect, height);
    }
  }
}

static void wm_ghostwindow_destroy(wmWindowManager *wm, wmWindow *win)
{
  if (UNLIKELY(!win->ghostwin)) {
    return;
  }

  /* Prevents non-drawable state of main windows (bugs #22967,
   * #25071 and possibly #22477 too). Always clear it even if
   * this window was not the drawable one, because we mess with
   * drawing context to discard the GW context. */
  wm_window_clear_drawable(wm);

  if (win == wm->winactive) {
    wm->winactive = nullptr;
  }

  /* We need this window's GPU context active to discard it. */
  GHOST_ActivateWindowDrawingContext(static_cast<GHOST_WindowHandle>(win->ghostwin));
  GPU_context_active_set(static_cast<GPUContext *>(win->gpuctx));

  /* Delete local GPU context. */
  GPU_context_discard(static_cast<GPUContext *>(win->gpuctx));

  GHOST_DisposeWindow(g_system, static_cast<GHOST_WindowHandle>(win->ghostwin));
  win->ghostwin = nullptr;
  win->gpuctx = nullptr;
}

void wm_window_free(bContext *C, wmWindowManager *wm, wmWindow *win)
{
  /* update context */
  if (C) {
    WM_event_remove_handlers(C, &win->handlers);
    WM_event_remove_handlers(C, &win->modalhandlers);

    if (CTX_wm_window(C) == win) {
      CTX_wm_window_set(C, nullptr);
    }
  }

  BKE_screen_area_map_free(&win->global_areas);

  /* end running jobs, a job end also removes its timer */
  LISTBASE_FOREACH_MUTABLE (wmTimer *, wt, &wm->timers) {
    if (wt->flags & WM_TIMER_TAGGED_FOR_REMOVAL) {
      continue;
    }
    if (wt->win == win && wt->event_type == TIMERJOBS) {
      wm_jobs_timer_end(wm, wt);
    }
  }

  /* timer removing, need to call this api function */
  LISTBASE_FOREACH_MUTABLE (wmTimer *, wt, &wm->timers) {
    if (wt->flags & WM_TIMER_TAGGED_FOR_REMOVAL) {
      continue;
    }
    if (wt->win == win) {
      WM_event_timer_remove(wm, win, wt);
    }
  }
  wm_window_timers_delete_removed(wm);

  if (win->eventstate) {
    MEM_freeN(win->eventstate);
  }
  if (win->event_last_handled) {
    MEM_freeN(win->event_last_handled);
  }
  if (win->event_queue_consecutive_gesture_data) {
    WM_event_consecutive_data_free(win);
  }

  if (win->cursor_keymap_status) {
    MEM_freeN(win->cursor_keymap_status);
  }

  WM_gestures_free_all(win);

  wm_event_free_all(win);

  wm_ghostwindow_destroy(wm, win);

  BKE_workspace_instance_hook_free(G_MAIN, win->workspace_hook);
  MEM_freeN(win->stereo3d_format);

  MEM_freeN(win);
}

static int find_free_winid(wmWindowManager *wm)
{
  int id = 1;

  LISTBASE_FOREACH (wmWindow *, win, &wm->windows) {
    if (id <= win->winid) {
      id = win->winid + 1;
    }
  }
  return id;
}

wmWindow *wm_window_new(const Main *bmain, wmWindowManager *wm, wmWindow *parent, bool dialog)
{
  wmWindow *win = static_cast<wmWindow *>(MEM_callocN(sizeof(wmWindow), "window"));

  BLI_addtail(&wm->windows, win);
  win->winid = find_free_winid(wm);

  /* Dialogs may have a child window as parent. Otherwise, a child must not be a parent too. */
  win->parent = (!dialog && parent && parent->parent) ? parent->parent : parent;
  win->stereo3d_format = static_cast<Stereo3dFormat *>(
      MEM_callocN(sizeof(Stereo3dFormat), "Stereo 3D Format (window)"));
  win->workspace_hook = BKE_workspace_instance_hook_create(bmain, win->winid);

  return win;
}

wmWindow *wm_window_copy(Main *bmain,
                         wmWindowManager *wm,
                         wmWindow *win_src,
                         const bool duplicate_layout,
                         const bool child)
{
  const bool is_dialog = GHOST_IsDialogWindow(static_cast<GHOST_WindowHandle>(win_src->ghostwin));
  wmWindow *win_parent = (child) ? win_src : win_src->parent;
  wmWindow *win_dst = wm_window_new(bmain, wm, win_parent, is_dialog);
  WorkSpace *workspace = WM_window_get_active_workspace(win_src);
  WorkSpaceLayout *layout_old = WM_window_get_active_layout(win_src);

  win_dst->posx = win_src->posx + 10;
  win_dst->posy = win_src->posy;
  win_dst->sizex = win_src->sizex;
  win_dst->sizey = win_src->sizey;

  win_dst->scene = win_src->scene;
  STRNCPY(win_dst->view_layer_name, win_src->view_layer_name);
  BKE_workspace_active_set(win_dst->workspace_hook, workspace);
  WorkSpaceLayout *layout_new = duplicate_layout ? ED_workspace_layout_duplicate(
                                                       bmain, workspace, layout_old, win_dst) :
                                                   layout_old;
  BKE_workspace_active_layout_set(win_dst->workspace_hook, win_dst->winid, workspace, layout_new);

  *win_dst->stereo3d_format = *win_src->stereo3d_format;

  return win_dst;
}

wmWindow *wm_window_copy_test(bContext *C,
                              wmWindow *win_src,
                              const bool duplicate_layout,
                              const bool child)
{
  Main *bmain = CTX_data_main(C);
  wmWindowManager *wm = CTX_wm_manager(C);

  wmWindow *win_dst = wm_window_copy(bmain, wm, win_src, duplicate_layout, child);

  WM_check(C);

  if (win_dst->ghostwin) {
    WM_event_add_notifier_ex(wm, CTX_wm_window(C), NC_WINDOW | NA_ADDED, nullptr);
    return win_dst;
  }
  wm_window_close(C, wm, win_dst);
  return nullptr;
}

/** \} */

/* -------------------------------------------------------------------- */
/** \name Window Quit Confirmation Dialog
 * \{ */

static void wm_save_file_on_quit_dialog_callback(bContext *C, void * /*user_data*/)
{
  wm_exit_schedule_delayed(C);
}

/**
 * Call the confirm dialog on quitting. It's displayed in the context window so
 * caller should set it as desired.
 */
static void wm_confirm_quit(bContext *C)
{
  wmGenericCallback *action = static_cast<wmGenericCallback *>(
      MEM_callocN(sizeof(*action), __func__));
  action->exec = wm_save_file_on_quit_dialog_callback;
  wm_close_file_dialog(C, action);
}

void wm_quit_with_optional_confirmation_prompt(bContext *C, wmWindow *win)
{
  wmWindow *win_ctx = CTX_wm_window(C);

  /* The popup will be displayed in the context window which may not be set
   * here (this function gets called outside of normal event handling loop). */
  CTX_wm_window_set(C, win);

  if (U.uiflag & USER_SAVE_PROMPT) {
    if (wm_file_or_session_data_has_unsaved_changes(CTX_data_main(C), CTX_wm_manager(C)) &&
        !G.background)
    {
      wm_window_raise(win);
      wm_confirm_quit(C);
    }
    else {
      wm_exit_schedule_delayed(C);
    }
  }
  else {
    wm_exit_schedule_delayed(C);
  }

  CTX_wm_window_set(C, win_ctx);
}

/** \} */

/* -------------------------------------------------------------------- */
/** \name Window Close
 * \{ */

void wm_window_close(bContext *C, wmWindowManager *wm, wmWindow *win)
{
  wmWindow *win_other;

  /* First check if there is another main window remaining. */
  for (win_other = static_cast<wmWindow *>(wm->windows.first); win_other;
       win_other = win_other->next)
  {
    if (win_other != win && win_other->parent == nullptr && !WM_window_is_temp_screen(win_other)) {
      break;
    }
  }

  if (win->parent == nullptr && win_other == nullptr) {
    wm_quit_with_optional_confirmation_prompt(C, win);
    return;
  }

  /* Close child windows */
  LISTBASE_FOREACH_MUTABLE (wmWindow *, iter_win, &wm->windows) {
    if (iter_win->parent == win) {
      wm_window_close(C, wm, iter_win);
    }
  }

  bScreen *screen = WM_window_get_active_screen(win);
  WorkSpace *workspace = WM_window_get_active_workspace(win);
  WorkSpaceLayout *layout = BKE_workspace_active_layout_get(win->workspace_hook);

  BLI_remlink(&wm->windows, win);

  CTX_wm_window_set(C, win); /* needed by handlers */
  WM_event_remove_handlers(C, &win->handlers);

  WM_event_remove_handlers(C, &win->modalhandlers);

  /* for regular use this will _never_ be nullptr,
   * however we may be freeing an improperly initialized window. */
  if (screen) {
    ED_screen_exit(C, win, screen);
  }

  wm_window_free(C, wm, win);

  /* if temp screen, delete it after window free (it stops jobs that can access it) */
  if (screen && screen->temp) {
    Main *bmain = CTX_data_main(C);

    BLI_assert(BKE_workspace_layout_screen_get(layout) == screen);
    BKE_workspace_layout_remove(bmain, workspace, layout);
    WM_event_add_notifier(C, NC_SCREEN | ND_LAYOUTDELETE, nullptr);
  }
}

void wm_window_title(wmWindowManager *wm, wmWindow *win)
{
  if (win->ghostwin == nullptr) {
    return;
  }

  if (WM_window_is_temp_screen(win)) {
    /* Nothing to do for 'temp' windows,
     * because #WM_window_open always sets window title. */
    return;
  }

  GHOST_WindowHandle handle = static_cast<GHOST_WindowHandle>(win->ghostwin);

  const char *filepath = BKE_main_blendfile_path_from_global();
  const char *filename = BLI_path_basename(filepath);

  const bool has_filepath = filepath[0] != '\0';
  const bool include_filepath = has_filepath && (filepath != filename) &&
                                (GHOST_SetPath(handle, filepath) == GHOST_kFailure);

<<<<<<< HEAD
    str += " - Bforartists ";
    str += BKE_bforartists_version_string();
=======
  std::string str;
  str += wm->file_saved ? " " : "* ";
  if (has_filepath) {
    const size_t filename_no_ext_len = BLI_path_extension_or_end(filename) - filename;
    str.append(filename, filename_no_ext_len);
  }
  else {
    str += IFACE_("(Unsaved)");
  }
>>>>>>> bd6db0ac

  if (G_MAIN->recovered) {
    str += IFACE_(" (Recovered)");
  }

  if (include_filepath) {
    str += " [";
    str += filepath;
    str += "]";
  }

  str += " - Blender ";
  str += BKE_blender_version_string_compact();

  GHOST_SetTitle(handle, str.c_str());

  /* Informs GHOST of unsaved changes to set the window modified visual indicator (macOS)
   * and to give a hint of unsaved changes for a user warning mechanism in case of OS application
   * terminate request (e.g., OS Shortcut Alt+F4, Command+Q, (...) or session end). */
  GHOST_SetWindowModifiedState(handle, bool(!wm->file_saved));
}

void WM_window_set_dpi(const wmWindow *win)
{
  float auto_dpi = GHOST_GetDPIHint(static_cast<GHOST_WindowHandle>(win->ghostwin));

  /* Clamp auto DPI to 96, since our font/interface drawing does not work well
   * with lower sizes. The main case we are interested in supporting is higher
   * DPI. If a smaller UI is desired it is still possible to adjust UI scale. */
  auto_dpi = max_ff(auto_dpi, 96.0f);

  /* Lazily init UI scale size, preserving backwards compatibility by
   * computing UI scale from ratio of previous DPI and auto DPI */
  if (U.ui_scale == 0) {
    int virtual_pixel = (U.virtual_pixel == VIRTUAL_PIXEL_NATIVE) ? 1 : 2;

    if (U.dpi == 0) {
      U.ui_scale = virtual_pixel;
    }
    else {
      U.ui_scale = (virtual_pixel * U.dpi * 96.0f) / (auto_dpi * 72.0f);
    }

    CLAMP(U.ui_scale, 0.25f, 4.0f);
  }

  /* Blender's UI drawing assumes DPI 72 as a good default following macOS
   * while Windows and Linux use DPI 96. GHOST assumes a default 96 so we
   * remap the DPI to Blender's convention. */
  auto_dpi *= GHOST_GetNativePixelSize(static_cast<GHOST_WindowHandle>(win->ghostwin));
  U.dpi = auto_dpi * U.ui_scale * (72.0 / 96.0f);

  /* Automatically set larger pixel size for high DPI. */
  int pixelsize = max_ii(1, int(U.dpi / 64));
  /* User adjustment for pixel size. */
  pixelsize = max_ii(1, pixelsize + U.ui_line_width);

  /* Set user preferences globals for drawing, and for forward compatibility. */
  U.pixelsize = pixelsize;
  U.virtual_pixel = (pixelsize == 1) ? VIRTUAL_PIXEL_NATIVE : VIRTUAL_PIXEL_DOUBLE;
  U.scale_factor = U.dpi / 72.0f;
  U.inv_scale_factor = 1.0f / U.scale_factor;

  /* Widget unit is 20 pixels at 1X scale. This consists of 18 user-scaled units plus
   * left and right borders of line-width (pixel-size). */
  U.widget_unit = int(roundf(18.0f * U.scale_factor)) + (2 * pixelsize);
}

/**
 * When windows are activated, simulate modifier press/release to match the current state of
 * held modifier keys, see #40317.
 *
 * NOTE(@ideasman42): There is a bug in Windows11 where Alt-Tab sends an Alt-press event
 * to the window after it's deactivated, this means window de-activation is not a fool-proof
 * way of ensuring modifier keys are cleared for inactive windows. So any event added to an
 * inactive window must run #wm_window_update_eventstate_modifiers first to ensure no modifier
 * keys are held. See: #105277.
 */
static void wm_window_update_eventstate_modifiers(wmWindowManager *wm,
                                                  wmWindow *win,
                                                  const uint64_t event_time_ms)
{
  const uint8_t keymodifier_sided[2] = {
      wm_ghost_modifier_query(MOD_SIDE_LEFT),
      wm_ghost_modifier_query(MOD_SIDE_RIGHT),
  };
  const uint8_t keymodifier = keymodifier_sided[0] | keymodifier_sided[1];
  const uint8_t keymodifier_eventstate = win->eventstate->modifier;
  if (keymodifier != keymodifier_eventstate) {
    GHOST_TEventKeyData kdata{};
    kdata.key = GHOST_kKeyUnknown;
    kdata.utf8_buf[0] = '\0';
    kdata.is_repeat = false;
    for (int i = 0; i < ARRAY_SIZE(g_modifier_table); i++) {
      if (keymodifier_eventstate & g_modifier_table[i].flag) {
        if ((keymodifier & g_modifier_table[i].flag) == 0) {
          for (int side = 0; side < 2; side++) {
            if ((keymodifier_sided[side] & g_modifier_table[i].flag) == 0) {
              kdata.key = g_modifier_table[i].ghost_key_pair[side];
              wm_event_add_ghostevent(wm, win, GHOST_kEventKeyUp, &kdata, event_time_ms);
              /* Only ever send one release event
               * (currently releasing multiple isn't needed and only confuses logic). */
              break;
            }
          }
        }
      }
      else {
        if (keymodifier & g_modifier_table[i].flag) {
          for (int side = 0; side < 2; side++) {
            if (keymodifier_sided[side] & g_modifier_table[i].flag) {
              kdata.key = g_modifier_table[i].ghost_key_pair[side];
              wm_event_add_ghostevent(wm, win, GHOST_kEventKeyDown, &kdata, event_time_ms);
            }
          }
        }
      }
    }
  }
}

/**
 * When the window is de-activated, release all held modifiers.
 *
 * Needed so events generated over unfocused (non-active) windows don't have modifiers held.
 * Since modifier press/release events aren't send to unfocused windows it's best to assume
 * modifiers are not pressed. This means when modifiers *are* held, events will incorrectly
 * reported as not being held. Since this is standard behavior for Linux/MS-Window,
 * opt to use this.
 *
 * NOTE(@ideasman42): Events generated for non-active windows are rare,
 * this happens when using the mouse-wheel over an unfocused window, see: #103722.
 */
static void wm_window_update_eventstate_modifiers_clear(wmWindowManager *wm,
                                                        wmWindow *win,
                                                        const uint64_t event_time_ms)
{
  /* Release all held modifiers before de-activating the window. */
  if (win->eventstate->modifier != 0) {
    const uint8_t keymodifier_eventstate = win->eventstate->modifier;
    const uint8_t keymodifier_l = wm_ghost_modifier_query(MOD_SIDE_LEFT);
    const uint8_t keymodifier_r = wm_ghost_modifier_query(MOD_SIDE_RIGHT);
    /* NOTE(@ideasman42): when non-zero, there are modifiers held in
     * `win->eventstate` which are not considered held by the GHOST internal state.
     * While this should not happen, it's important all modifier held in event-state
     * receive release events. Without this, so any events generated while the window
     * is *not* active will have modifiers held. */
    const uint8_t keymodifier_unhandled = keymodifier_eventstate &
                                          ~(keymodifier_l | keymodifier_r);
    const uint8_t keymodifier_sided[2] = {
        uint8_t(keymodifier_l | keymodifier_unhandled),
        keymodifier_r,
    };
    GHOST_TEventKeyData kdata{};
    kdata.key = GHOST_kKeyUnknown;
    kdata.utf8_buf[0] = '\0';
    kdata.is_repeat = false;
    for (int i = 0; i < ARRAY_SIZE(g_modifier_table); i++) {
      if (keymodifier_eventstate & g_modifier_table[i].flag) {
        for (int side = 0; side < 2; side++) {
          if ((keymodifier_sided[side] & g_modifier_table[i].flag) == 0) {
            kdata.key = g_modifier_table[i].ghost_key_pair[side];
            wm_event_add_ghostevent(wm, win, GHOST_kEventKeyUp, &kdata, event_time_ms);
          }
        }
      }
    }
  }
}

static void wm_window_update_eventstate(wmWindow *win)
{
  /* Update mouse position when a window is activated. */
  int xy[2];
  if (wm_cursor_position_get(win, &xy[0], &xy[1])) {
    copy_v2_v2_int(win->eventstate->xy, xy);
  }
}

static void wm_window_ensure_eventstate(wmWindow *win)
{
  if (win->eventstate) {
    return;
  }

  win->eventstate = static_cast<wmEvent *>(MEM_callocN(sizeof(wmEvent), "window event state"));
  wm_window_update_eventstate(win);
}

/* belongs to below */
static void wm_window_ghostwindow_add(wmWindowManager *wm,
                                      const char *title,
                                      wmWindow *win,
                                      bool is_dialog)
{
  /* A new window is created when page-flip mode is required for a window. */
  GHOST_GPUSettings gpuSettings = {0};
  if (win->stereo3d_format->display_mode == S3D_DISPLAY_PAGEFLIP) {
    gpuSettings.flags |= GHOST_gpuStereoVisual;
  }

  if (G.debug & G_DEBUG_GPU) {
    gpuSettings.flags |= GHOST_gpuDebugContext;
  }

  eGPUBackendType gpu_backend = GPU_backend_type_selection_get();
  gpuSettings.context_type = wm_ghost_drawing_context_type(gpu_backend);

  int posx = 0;
  int posy = 0;

  if (WM_capabilities_flag() & WM_CAPABILITY_WINDOW_POSITION) {
    int scr_w, scr_h;
    if (wm_get_desktopsize(&scr_w, &scr_h)) {
      posx = win->posx;
      posy = (scr_h - win->posy - win->sizey);
    }
  }

  /* Clear drawable so we can set the new window. */
  wmWindow *prev_windrawable = wm->windrawable;
  wm_window_clear_drawable(wm);

  GHOST_WindowHandle ghostwin = GHOST_CreateWindow(
      g_system,
      static_cast<GHOST_WindowHandle>((win->parent) ? win->parent->ghostwin : nullptr),
      title,
      posx,
      posy,
      win->sizex,
      win->sizey,
      (GHOST_TWindowState)win->windowstate,
      is_dialog,
      gpuSettings);

  if (ghostwin) {
    win->gpuctx = GPU_context_create(ghostwin, nullptr);
    GPU_render_begin();

    /* needed so we can detect the graphics card below */
    GPU_init();

    /* Set window as drawable upon creation. Note this has already been
     * it has already been activated by GHOST_CreateWindow. */
    wm_window_set_drawable(wm, win, false);

    win->ghostwin = ghostwin;
    GHOST_SetWindowUserData(ghostwin, win); /* pointer back */

    wm_window_ensure_eventstate(win);

    /* store actual window size in blender window */
    GHOST_RectangleHandle bounds = GHOST_GetClientBounds(
        static_cast<GHOST_WindowHandle>(win->ghostwin));

    /* win32: gives undefined window size when minimized */
    if (GHOST_GetWindowState(static_cast<GHOST_WindowHandle>(win->ghostwin)) !=
        GHOST_kWindowStateMinimized)
    {
      win->sizex = GHOST_GetWidthRectangle(bounds);
      win->sizey = GHOST_GetHeightRectangle(bounds);
    }
    GHOST_DisposeRectangle(bounds);

#ifndef __APPLE__
    /* set the state here, so minimized state comes up correct on windows */
    if (wm_init_state.window_focus) {
      GHOST_SetWindowState(ghostwin, (GHOST_TWindowState)win->windowstate);
    }
#endif
    /* until screens get drawn, make it nice gray */
    GPU_clear_color(0.55f, 0.55f, 0.55f, 1.0f);

    /* needed here, because it's used before it reads userdef */
    WM_window_set_dpi(win);

    wm_window_swap_buffers(win);

    /* Clear double buffer to avoids flickering of new windows on certain drivers. (See #97600) */
    GPU_clear_color(0.55f, 0.55f, 0.55f, 1.0f);

    GPU_render_end();
  }
  else {
    wm_window_set_drawable(wm, prev_windrawable, false);
  }
}

static void wm_window_ghostwindow_ensure(wmWindowManager *wm, wmWindow *win, bool is_dialog)
{
  if (win->ghostwin == nullptr) {
    if ((win->sizex == 0) || (wm_init_state.override_flag & WIN_OVERRIDE_GEOM)) {
      win->posx = wm_init_state.start_x;
      win->posy = wm_init_state.start_y;
      win->sizex = wm_init_state.size_x;
      win->sizey = wm_init_state.size_y;

      if (wm_init_state.override_flag & WIN_OVERRIDE_GEOM) {
        win->windowstate = GHOST_kWindowStateNormal;
        wm_init_state.override_flag &= ~WIN_OVERRIDE_GEOM;
      }
      else {
        win->windowstate = GHOST_WINDOW_STATE_DEFAULT;
      }
    }

    if (wm_init_state.override_flag & WIN_OVERRIDE_WINSTATE) {
      win->windowstate = wm_init_state.windowstate;
      wm_init_state.override_flag &= ~WIN_OVERRIDE_WINSTATE;
    }

    /* without this, cursor restore may fail, #45456 */
    if (win->cursor == 0) {
      win->cursor = WM_CURSOR_DEFAULT;
    }

    wm_window_ghostwindow_add(wm, "Bforartists", win, is_dialog);
  }

  if (win->ghostwin != nullptr) {
    /* If we have no `ghostwin` this is a buggy window that should be removed.
     * However we still need to initialize it correctly so the screen doesn't hang. */

    /* Happens after file-read. */
    wm_window_ensure_eventstate(win);

    WM_window_set_dpi(win);
  }

  /* add keymap handlers (1 handler for all keys in map!) */
  wmKeyMap *keymap = WM_keymap_ensure(wm->defaultconf, "Window", SPACE_EMPTY, RGN_TYPE_WINDOW);
  WM_event_add_keymap_handler(&win->handlers, keymap);

  keymap = WM_keymap_ensure(wm->defaultconf, "Screen", SPACE_EMPTY, RGN_TYPE_WINDOW);
  WM_event_add_keymap_handler(&win->handlers, keymap);

  keymap = WM_keymap_ensure(wm->defaultconf, "Screen Editing", SPACE_EMPTY, RGN_TYPE_WINDOW);
  WM_event_add_keymap_handler(&win->modalhandlers, keymap);

  /* Add drop boxes. */
  {
    ListBase *lb = WM_dropboxmap_find("Window", SPACE_EMPTY, RGN_TYPE_WINDOW);
    WM_event_add_dropbox_handler(&win->handlers, lb);
  }
  wm_window_title(wm, win);

  /* Add top-bar. */
  ED_screen_global_areas_refresh(win);
}

void wm_window_ghostwindows_ensure(wmWindowManager *wm)
{
  BLI_assert(G.background == false);

  /* No command-line prefsize? then we set this.
   * Note that these values will be used only
   * when there is no startup.blend yet.
   */
  if (wm_init_state.size_x == 0) {
    if (UNLIKELY(!wm_get_screensize(&wm_init_state.size_x, &wm_init_state.size_y))) {
      /* Use fallback values. */
      wm_init_state.size_x = 0;
      wm_init_state.size_y = 0;
    }

    /* NOTE: this isn't quite correct, active screen maybe offset 1000s if PX,
     * we'd need a #wm_get_screensize like function that gives offset,
     * in practice the window manager will likely move to the correct monitor */
    wm_init_state.start_x = 0;
    wm_init_state.start_y = 0;
  }

  LISTBASE_FOREACH (wmWindow *, win, &wm->windows) {
    wm_window_ghostwindow_ensure(wm, win, false);
  }
}

void wm_window_ghostwindows_remove_invalid(bContext *C, wmWindowManager *wm)
{
  BLI_assert(G.background == false);

  LISTBASE_FOREACH_MUTABLE (wmWindow *, win, &wm->windows) {
    if (win->ghostwin == nullptr) {
      wm_window_close(C, wm, win);
    }
  }
}

/* Update window size and position based on data from GHOST window. */
static bool wm_window_update_size_position(wmWindow *win)
{
  GHOST_RectangleHandle client_rect = GHOST_GetClientBounds(
      static_cast<GHOST_WindowHandle>(win->ghostwin));
  int l, t, r, b;
  GHOST_GetRectangle(client_rect, &l, &t, &r, &b);

  GHOST_DisposeRectangle(client_rect);

  int sizex = r - l;
  int sizey = b - t;

  int posx = 0;
  int posy = 0;

  if (WM_capabilities_flag() & WM_CAPABILITY_WINDOW_POSITION) {
    int scr_w, scr_h;
    if (wm_get_desktopsize(&scr_w, &scr_h)) {
      posx = l;
      posy = scr_h - t - win->sizey;
    }
  }

  if (win->sizex != sizex || win->sizey != sizey || win->posx != posx || win->posy != posy) {
    win->sizex = sizex;
    win->sizey = sizey;
    win->posx = posx;
    win->posy = posy;
    return true;
  }
  return false;
}

wmWindow *WM_window_open(bContext *C,
                         const char *title,
                         const rcti *rect_unscaled,
                         int space_type,
                         bool toplevel,
                         bool dialog,
                         bool temp,
                         eWindowAlignment alignment,
                         void (*area_setup_fn)(bScreen *screen, ScrArea *area, void *user_data),
                         void *area_setup_user_data)
{
  Main *bmain = CTX_data_main(C);
  wmWindowManager *wm = CTX_wm_manager(C);
  wmWindow *win_prev = CTX_wm_window(C);
  Scene *scene = CTX_data_scene(C);
  ViewLayer *view_layer = CTX_data_view_layer(C);
  int x = rect_unscaled->xmin;
  int y = rect_unscaled->ymin;
  int sizex = BLI_rcti_size_x(rect_unscaled);
  int sizey = BLI_rcti_size_y(rect_unscaled);
  rcti rect;

  const float native_pixel_size = GHOST_GetNativePixelSize(
      static_cast<GHOST_WindowHandle>(win_prev->ghostwin));
  /* convert to native OS window coordinates */
  rect.xmin = win_prev->posx + (x / native_pixel_size);
  rect.ymin = win_prev->posy + (y / native_pixel_size);
  sizex /= native_pixel_size;
  sizey /= native_pixel_size;

  if (alignment == WIN_ALIGN_LOCATION_CENTER) {
    /* Window centered around x,y location. */
    rect.xmin -= sizex / 2;
    rect.ymin -= sizey / 2;
  }
  else if (alignment == WIN_ALIGN_PARENT_CENTER) {
    /* Centered within parent. X,Y as offsets from there. */
    rect.xmin += (win_prev->sizex - sizex) / 2;
    rect.ymin += (win_prev->sizey - sizey) / 2;
  }
  else {
    /* Positioned absolutely within parent bounds. */
  }

  rect.xmax = rect.xmin + sizex;
  rect.ymax = rect.ymin + sizey;

  /* changes rect to fit within desktop */
  wm_window_check_size(&rect);

  /* Reuse temporary windows when they share the same single area. */
  wmWindow *win = nullptr;
  if (temp) {
    LISTBASE_FOREACH (wmWindow *, win_iter, &wm->windows) {
      const bScreen *screen = WM_window_get_active_screen(win_iter);
      if (screen && screen->temp && BLI_listbase_is_single(&screen->areabase)) {
        ScrArea *area = static_cast<ScrArea *>(screen->areabase.first);
        if (space_type == (area->butspacetype ? area->butspacetype : area->spacetype)) {
          win = win_iter;
          break;
        }
      }
    }
  }

  /* add new window? */
  if (win == nullptr) {
    win = wm_window_new(bmain, wm, toplevel ? nullptr : win_prev, dialog);
    win->posx = rect.xmin;
    win->posy = rect.ymin;
    win->sizex = BLI_rcti_size_x(&rect);
    win->sizey = BLI_rcti_size_y(&rect);
    *win->stereo3d_format = *win_prev->stereo3d_format;
  }

  bScreen *screen = WM_window_get_active_screen(win);

  if (WM_window_get_active_workspace(win) == nullptr) {
    WorkSpace *workspace = WM_window_get_active_workspace(win_prev);
    BKE_workspace_active_set(win->workspace_hook, workspace);
  }

  if (screen == nullptr) {
    /* add new screen layout */
    WorkSpace *workspace = WM_window_get_active_workspace(win);
    WorkSpaceLayout *layout = ED_workspace_layout_add(bmain, workspace, win, "temp");

    screen = BKE_workspace_layout_screen_get(layout);
    WM_window_set_active_layout(win, workspace, layout);
  }

  /* Set scene and view layer to match original window. */
  STRNCPY(win->view_layer_name, view_layer->name);
  if (WM_window_get_active_scene(win) != scene) {
    /* No need to refresh the tool-system as the window has not yet finished being setup. */
    ED_screen_scene_change(C, win, scene, false);
  }

  screen->temp = temp;

  /* make window active, and validate/resize */
  CTX_wm_window_set(C, win);
  const bool new_window = (win->ghostwin == nullptr);
  if (new_window) {
    wm_window_ghostwindow_ensure(wm, win, dialog);
  }
  WM_check(C);

  /* It's possible `win->ghostwin == nullptr`.
   * instead of attempting to cleanup here (in a half finished state),
   * finish setting up the screen, then free it at the end of the function,
   * to avoid having to take into account a partially-created window.
   */

  if (area_setup_fn) {
    /* When the caller is setting up the area, it should always be empty
     * because it's expected the callback sets the type. */
    BLI_assert(space_type == SPACE_EMPTY);
    /* NOTE(@ideasman42): passing in a callback to setup the `area` is admittedly awkward.
     * This is done so #ED_screen_refresh has a valid area to initialize,
     * otherwise it will attempt to make the empty area usable via #ED_area_init.
     * While refreshing the window could be postponed this makes the state of the
     * window less predictable to the caller. */
    ScrArea *area = static_cast<ScrArea *>(screen->areabase.first);
    area_setup_fn(screen, area, area_setup_user_data);
    CTX_wm_area_set(C, area);
  }
  else if (space_type != SPACE_EMPTY) {
    /* Ensure it shows the right space-type editor. */
    ScrArea *area = static_cast<ScrArea *>(screen->areabase.first);
    CTX_wm_area_set(C, area);
    ED_area_newspace(C, area, space_type, false);
  }

  ED_screen_change(C, screen);

  if (!new_window) {
    /* Set size in GHOST window and then update size and position from GHOST,
     * in case they where changed by GHOST to fit the monitor/screen. */
    wm_window_set_size(win, win->sizex, win->sizey);
    wm_window_update_size_position(win);
  }

  /* Refresh screen dimensions, after the effective window size is known. */
  ED_screen_refresh(wm, win);

  if (win->ghostwin) {
    wm_window_raise(win);
    GHOST_SetTitle(static_cast<GHOST_WindowHandle>(win->ghostwin), title);
    return win;
  }

  /* very unlikely! but opening a new window can fail */
  wm_window_close(C, wm, win);
  CTX_wm_window_set(C, win_prev);

  return nullptr;
}

/** \} */

/* -------------------------------------------------------------------- */
/** \name Operators
 * \{ */

int wm_window_close_exec(bContext *C, wmOperator * /*op*/)
{
  wmWindowManager *wm = CTX_wm_manager(C);
  wmWindow *win = CTX_wm_window(C);
  wm_window_close(C, wm, win);
  return OPERATOR_FINISHED;
}

int wm_window_new_exec(bContext *C, wmOperator *op)
{
  wmWindow *win_src = CTX_wm_window(C);
  ScrArea *area = BKE_screen_find_big_area(CTX_wm_screen(C), SPACE_TYPE_ANY, 0);
  const rcti window_rect = {
      /*xmin*/ 0,
      /*xmax*/ int(win_src->sizex * 0.95f),
      /*ymin*/ 0,
      /*ymax*/ int(win_src->sizey * 0.9f),
  };

  bool ok = (WM_window_open(C,
                            IFACE_("Blender"),
                            &window_rect,
                            area->spacetype,
                            false,
                            false,
                            false,
                            WIN_ALIGN_PARENT_CENTER,
                            nullptr,
                            nullptr) != nullptr);

  if (!ok) {
    BKE_report(op->reports, RPT_ERROR, "Failed to create window");
    return OPERATOR_CANCELLED;
  }
  return OPERATOR_FINISHED;
}

int wm_window_new_main_exec(bContext *C, wmOperator *op)
{
  wmWindow *win_src = CTX_wm_window(C);

  bool ok = (wm_window_copy_test(C, win_src, true, false) != nullptr);
  if (!ok) {
    BKE_report(op->reports, RPT_ERROR, "Failed to create window");
    return OPERATOR_CANCELLED;
  }
  return OPERATOR_FINISHED;
}

int wm_window_fullscreen_toggle_exec(bContext *C, wmOperator * /*op*/)
{
  wmWindow *window = CTX_wm_window(C);

  if (G.background) {
    return OPERATOR_CANCELLED;
  }

  GHOST_TWindowState state = GHOST_GetWindowState(
      static_cast<GHOST_WindowHandle>(window->ghostwin));
  if (state != GHOST_kWindowStateFullScreen) {
    GHOST_SetWindowState(static_cast<GHOST_WindowHandle>(window->ghostwin),
                         GHOST_kWindowStateFullScreen);
  }
  else {
    GHOST_SetWindowState(static_cast<GHOST_WindowHandle>(window->ghostwin),
                         GHOST_kWindowStateNormal);
  }

  return OPERATOR_FINISHED;
}

/** \} */

/* -------------------------------------------------------------------- */
/** \name Events
 * \{ */

void wm_cursor_position_from_ghost_client_coords(wmWindow *win, int *x, int *y)
{
  float fac = GHOST_GetNativePixelSize(static_cast<GHOST_WindowHandle>(win->ghostwin));
  *x *= fac;

  *y = (win->sizey - 1) - *y;
  *y *= fac;
}

void wm_cursor_position_to_ghost_client_coords(wmWindow *win, int *x, int *y)
{
  float fac = GHOST_GetNativePixelSize(static_cast<GHOST_WindowHandle>(win->ghostwin));

  *x /= fac;
  *y /= fac;
  *y = win->sizey - *y - 1;
}

void wm_cursor_position_from_ghost_screen_coords(wmWindow *win, int *x, int *y)
{
  GHOST_ScreenToClient(static_cast<GHOST_WindowHandle>(win->ghostwin), *x, *y, x, y);
  wm_cursor_position_from_ghost_client_coords(win, x, y);
}

void wm_cursor_position_to_ghost_screen_coords(wmWindow *win, int *x, int *y)
{
  wm_cursor_position_to_ghost_client_coords(win, x, y);
  GHOST_ClientToScreen(static_cast<GHOST_WindowHandle>(win->ghostwin), *x, *y, x, y);
}

bool wm_cursor_position_get(wmWindow *win, int *r_x, int *r_y)
{
  if (UNLIKELY(G.f & G_FLAG_EVENT_SIMULATE)) {
    *r_x = win->eventstate->xy[0];
    *r_y = win->eventstate->xy[1];
    return true;
  }

  if (GHOST_GetCursorPosition(
          g_system, static_cast<GHOST_WindowHandle>(win->ghostwin), r_x, r_y) == GHOST_kSuccess)
  {
    wm_cursor_position_from_ghost_client_coords(win, r_x, r_y);
    return true;
  }

  return false;
}

/** Check if specified modifier key type is pressed. */
static uint8_t wm_ghost_modifier_query(const enum ModSide side)
{
  uint8_t result = 0;
  for (int i = 0; i < ARRAY_SIZE(g_modifier_table); i++) {
    bool val = false;
    GHOST_GetModifierKeyState(g_system, g_modifier_table[i].ghost_mask_pair[side], &val);
    if (val) {
      result |= g_modifier_table[i].flag;
    }
  }
  return result;
}

static void wm_window_set_drawable(wmWindowManager *wm, wmWindow *win, bool activate)
{
  BLI_assert(ELEM(wm->windrawable, nullptr, win));

  wm->windrawable = win;
  if (activate) {
    GHOST_ActivateWindowDrawingContext(static_cast<GHOST_WindowHandle>(win->ghostwin));
  }
  GPU_context_active_set(static_cast<GPUContext *>(win->gpuctx));
}

void wm_window_clear_drawable(wmWindowManager *wm)
{
  if (wm->windrawable) {
    wm->windrawable = nullptr;
  }
}

void wm_window_make_drawable(wmWindowManager *wm, wmWindow *win)
{
  BLI_assert(GPU_framebuffer_active_get() == GPU_framebuffer_back_get());

  if (win != wm->windrawable && win->ghostwin) {
    // win->lmbut = 0; /* Keeps hanging when mouse-pressed while other window opened. */
    wm_window_clear_drawable(wm);

    if (G.debug & G_DEBUG_EVENTS) {
      printf("%s: set drawable %d\n", __func__, win->winid);
    }

    wm_window_set_drawable(wm, win, true);
  }

  if (win->ghostwin) {
    /* this can change per window */
    WM_window_set_dpi(win);
  }
}

void wm_window_reset_drawable()
{
  BLI_assert(BLI_thread_is_main());
  BLI_assert(GPU_framebuffer_active_get() == GPU_framebuffer_back_get());
  wmWindowManager *wm = static_cast<wmWindowManager *>(G_MAIN->wm.first);

  if (wm == nullptr) {
    return;
  }
  wmWindow *win = wm->windrawable;

  if (win && win->ghostwin) {
    wm_window_clear_drawable(wm);
    wm_window_set_drawable(wm, win, true);
  }
}

/**
 * Called by ghost, here we handle events for windows themselves or send to event system.
 *
 * Mouse coordinate conversion happens here.
 */
static bool ghost_event_proc(GHOST_EventHandle evt, GHOST_TUserDataPtr C_void_ptr)
{
  bContext *C = static_cast<bContext *>(C_void_ptr);
  wmWindowManager *wm = CTX_wm_manager(C);
  GHOST_TEventType type = GHOST_GetEventType(evt);

  GHOST_WindowHandle ghostwin = GHOST_GetEventWindow(evt);

  if (type == GHOST_kEventQuitRequest) {
    /* Find an active window to display quit dialog in. */
    wmWindow *win;
    if (ghostwin && GHOST_ValidWindow(g_system, ghostwin)) {
      win = static_cast<wmWindow *>(GHOST_GetWindowUserData(ghostwin));
    }
    else {
      win = wm->winactive;
    }

    /* Display quit dialog or quit immediately. */
    if (win) {
      wm_quit_with_optional_confirmation_prompt(C, win);
    }
    else {
      wm_exit_schedule_delayed(C);
    }
    return true;
  }

  GHOST_TEventDataPtr data = GHOST_GetEventData(evt);
  const uint64_t event_time_ms = GHOST_GetEventTime(evt);

  /* Ghost now can call this function for life resizes,
   * but it should return if WM didn't initialize yet.
   * Can happen on file read (especially full size window). */
  if ((wm->init_flag & WM_INIT_FLAG_WINDOW) == 0) {
    return true;
  }
  if (!ghostwin) {
    /* XXX: should be checked, why are we getting an event here, and what is it? */
    puts("<!> event has no window");
    return true;
  }
  if (!GHOST_ValidWindow(g_system, ghostwin)) {
    /* XXX: should be checked, why are we getting an event here, and what is it? */
    puts("<!> event has invalid window");
    return true;
  }

  wmWindow *win = static_cast<wmWindow *>(GHOST_GetWindowUserData(ghostwin));

  switch (type) {
    case GHOST_kEventWindowDeactivate: {
      wm_window_update_eventstate_modifiers_clear(wm, win, event_time_ms);

      wm_event_add_ghostevent(wm, win, type, data, event_time_ms);
      win->active = 0;
      break;
    }
    case GHOST_kEventWindowActivate: {
      /* Ensure the event state matches modifiers (window was inactive). */
      wm_window_update_eventstate_modifiers(wm, win, event_time_ms);

      /* Entering window, update mouse position (without sending an event). */
      wm_window_update_eventstate(win);

      /* No context change! `C->wm->windrawable` is drawable, or for area queues. */
      wm->winactive = win;
      win->active = 1;

      /* keymodifier zero, it hangs on hotkeys that open windows otherwise */
      win->eventstate->keymodifier = 0;

      win->addmousemove = 1; /* enables highlighted buttons */

      wm_window_make_drawable(wm, win);

      /* window might be focused by mouse click in configuration of window manager
       * when focus is not following mouse
       * click could have been done on a button and depending on window manager settings
       * click would be passed to blender or not, but in any case button under cursor
       * should be activated, so at max next click on button without moving mouse
       * would trigger its handle function
       * currently it seems to be common practice to generate new event for, but probably
       * we'll need utility function for this? (sergey)
       */
      wmEvent event;
      wm_event_init_from_window(win, &event);
      event.type = MOUSEMOVE;
      event.val = KM_NOTHING;
      copy_v2_v2_int(event.prev_xy, event.xy);
      event.flag = eWM_EventFlag(0);

      wm_event_add(win, &event);

      break;
    }
    case GHOST_kEventWindowClose: {
      wm_window_close(C, wm, win);
      break;
    }
    case GHOST_kEventWindowUpdate: {
      if (G.debug & G_DEBUG_EVENTS) {
        printf("%s: ghost redraw %d\n", __func__, win->winid);
      }

      wm_window_make_drawable(wm, win);
      WM_event_add_notifier(C, NC_WINDOW, nullptr);

      break;
    }
    case GHOST_kEventWindowUpdateDecor: {
      if (G.debug & G_DEBUG_EVENTS) {
        printf("%s: ghost redraw decor %d\n", __func__, win->winid);
      }

      wm_window_make_drawable(wm, win);
#if 0
        /* NOTE(@ideasman42): Ideally we could swap-buffers to avoid a full redraw.
         * however this causes window flickering on resize with LIBDECOR under WAYLAND. */
        wm_window_swap_buffers(win);
#else
      WM_event_add_notifier(C, NC_WINDOW, nullptr);
#endif

      break;
    }
    case GHOST_kEventWindowSize:
    case GHOST_kEventWindowMove: {
      GHOST_TWindowState state = GHOST_GetWindowState(
          static_cast<GHOST_WindowHandle>(win->ghostwin));
      win->windowstate = state;

      WM_window_set_dpi(win);

      /* win32: gives undefined window size when minimized */
      if (state != GHOST_kWindowStateMinimized) {
        /*
         * Ghost sometimes send size or move events when the window hasn't changed.
         * One case of this is using COMPIZ on Linux.
         * To alleviate the problem we ignore all such event here.
         *
         * It might be good to eventually do that at GHOST level, but that is for another time.
         */
        if (wm_window_update_size_position(win)) {
          const bScreen *screen = WM_window_get_active_screen(win);

          /* debug prints */
          if (G.debug & G_DEBUG_EVENTS) {
            const char *state_str;
            state = GHOST_GetWindowState(static_cast<GHOST_WindowHandle>(win->ghostwin));

            if (state == GHOST_kWindowStateNormal) {
              state_str = "normal";
            }
            else if (state == GHOST_kWindowStateMinimized) {
              state_str = "minimized";
            }
            else if (state == GHOST_kWindowStateMaximized) {
              state_str = "maximized";
            }
            else if (state == GHOST_kWindowStateFullScreen) {
              state_str = "full-screen";
            }
            else {
              state_str = "<unknown>";
            }

            printf("%s: window %d state = %s\n", __func__, win->winid, state_str);

            if (type != GHOST_kEventWindowSize) {
              printf("win move event pos %d %d size %d %d\n",
                     win->posx,
                     win->posy,
                     win->sizex,
                     win->sizey);
            }
          }

          wm_window_make_drawable(wm, win);
          BKE_icon_changed(screen->id.icon_id);
          WM_event_add_notifier(C, NC_SCREEN | NA_EDITED, nullptr);
          WM_event_add_notifier(C, NC_WINDOW | NA_EDITED, nullptr);

#if defined(__APPLE__) || defined(WIN32)
          /* MACOS and WIN32 don't return to the main-loop while resize. */
          int dummy_sleep_ms = 0;
          wm_window_timers_process(C, &dummy_sleep_ms);
          wm_event_do_handlers(C);
          wm_event_do_notifiers(C);
          wm_draw_update(C);
#endif
        }
      }
      break;
    }

    case GHOST_kEventWindowDPIHintChanged: {
      WM_window_set_dpi(win);
      /* font's are stored at each DPI level, without this we can easy load 100's of fonts */
      BLF_cache_clear();

      WM_main_add_notifier(NC_WINDOW, nullptr);             /* full redraw */
      WM_main_add_notifier(NC_SCREEN | NA_EDITED, nullptr); /* refresh region sizes */
      break;
    }

    case GHOST_kEventOpenMainFile: {
      const char *path = static_cast<const char *>(data);

      if (path) {
        wmOperatorType *ot = WM_operatortype_find("WM_OT_open_mainfile", false);
        /* operator needs a valid window in context, ensures
         * it is correctly set */
        CTX_wm_window_set(C, win);

        PointerRNA props_ptr;
        WM_operator_properties_create_ptr(&props_ptr, ot);
        RNA_string_set(&props_ptr, "filepath", path);
        RNA_boolean_set(&props_ptr, "display_file_selector", false);
        WM_operator_name_call_ptr(C, ot, WM_OP_INVOKE_DEFAULT, &props_ptr, nullptr);
        WM_operator_properties_free(&props_ptr);

        CTX_wm_window_set(C, nullptr);
      }
      break;
    }
    case GHOST_kEventDraggingDropDone: {
      const GHOST_TEventDragnDropData *ddd = static_cast<const GHOST_TEventDragnDropData *>(data);

      /* Ensure the event state matches modifiers (window was inactive). */
      wm_window_update_eventstate_modifiers(wm, win, event_time_ms);
      /* Entering window, update mouse position (without sending an event). */
      wm_window_update_eventstate(win);

      wmEvent event;
      wm_event_init_from_window(win, &event); /* copy last state, like mouse coords */

      /* activate region */
      event.type = MOUSEMOVE;
      event.val = KM_NOTHING;
      copy_v2_v2_int(event.prev_xy, event.xy);

      copy_v2_v2_int(event.xy, &ddd->x);
      wm_cursor_position_from_ghost_screen_coords(win, &event.xy[0], &event.xy[1]);

      /* The values from #wm_window_update_eventstate may not match (under WAYLAND they don't)
       * Write this into the event state. */
      copy_v2_v2_int(win->eventstate->xy, event.xy);

      event.flag = eWM_EventFlag(0);

      /* No context change! `C->wm->windrawable` is drawable, or for area queues. */
      wm->winactive = win;
      win->active = 1;

      wm_event_add(win, &event);

      /* make blender drop event with custom data pointing to wm drags */
      event.type = EVT_DROP;
      event.val = KM_RELEASE;
      event.custom = EVT_DATA_DRAGDROP;
      event.customdata = &wm->drags;
      event.customdata_free = true;

      wm_event_add(win, &event);

      // printf("Drop detected\n");

      /* add drag data to wm for paths: */

      if (ddd->dataType == GHOST_kDragnDropTypeFilenames) {
        const GHOST_TStringArray *stra = static_cast<const GHOST_TStringArray *>(ddd->data);

        for (int a = 0; a < stra->count; a++) {
          printf("drop file %s\n", stra->strings[a]);
          /* try to get icon type from extension */
          int icon = ED_file_extension_icon((char *)stra->strings[a]);
          wmDragPath *path_data = WM_drag_create_path_data((char *)stra->strings[a]);
          WM_event_start_drag(C, icon, WM_DRAG_PATH, path_data, 0.0, WM_DRAG_NOP);
          /* Void pointer should point to string, it makes a copy. */
          break; /* only one drop element supported now */
        }
      }

      break;
    }
    case GHOST_kEventNativeResolutionChange: {
      /* Only update if the actual pixel size changes. */
      float prev_pixelsize = U.pixelsize;
      WM_window_set_dpi(win);

      if (U.pixelsize != prev_pixelsize) {
        BKE_icon_changed(WM_window_get_active_screen(win)->id.icon_id);

        /* Close all popups since they are positioned with the pixel
         * size baked in and it's difficult to correct them. */
        CTX_wm_window_set(C, win);
        UI_popup_handlers_remove_all(C, &win->modalhandlers);
        CTX_wm_window_set(C, nullptr);

        wm_window_make_drawable(wm, win);

        WM_event_add_notifier(C, NC_SCREEN | NA_EDITED, nullptr);
        WM_event_add_notifier(C, NC_WINDOW | NA_EDITED, nullptr);
      }

      break;
    }
    case GHOST_kEventButtonDown:
    case GHOST_kEventButtonUp: {
      if (win->active == 0) {
        /* Entering window, update cursor/tablet state & modifiers.
         * (ghost sends win-activate *after* the mouse-click in window!) */
        wm_window_update_eventstate_modifiers(wm, win, event_time_ms);
        wm_window_update_eventstate(win);
      }

      wm_event_add_ghostevent(wm, win, type, data, event_time_ms);
      break;
    }
    default: {
      wm_event_add_ghostevent(wm, win, type, data, event_time_ms);
      break;
    }
  }

  return true;
}

/**
 * This timer system only gives maximum 1 timer event per redraw cycle,
 * to prevent queues to get overloaded.
 * - Timer handlers should check for delta to decide if they just update, or follow real time.
 * - Timer handlers can also set duration to match frames passed.
 *
 * \param sleep_us_p: The number of microseconds to sleep which may be reduced by this function
 * to account for timers that would run during the anticipated sleep period.
 */
static bool wm_window_timers_process(const bContext *C, int *sleep_us_p)
{
  Main *bmain = CTX_data_main(C);
  wmWindowManager *wm = CTX_wm_manager(C);
  const double time = PIL_check_seconds_timer();
  bool has_event = false;

  const int sleep_us = *sleep_us_p;
  /* The nearest time an active timer is scheduled to run.  */
  double ntime_min = DBL_MAX;

  /* Mutable in case the timer gets removed. */
  LISTBASE_FOREACH_MUTABLE (wmTimer *, wt, &wm->timers) {
    if (wt->flags & WM_TIMER_TAGGED_FOR_REMOVAL) {
      continue;
    }
    if (wt->sleep == true) {
      continue;
    }

    /* Future timer, update nearest time & skip. */
    if (wt->time_next >= time) {
      if ((has_event == false) && (sleep_us != 0)) {
        /* The timer is not ready to run but may run shortly. */
        if (wt->time_next < ntime_min) {
          ntime_min = wt->time_next;
        }
      }
      continue;
    }

    wt->time_delta = time - wt->time_last;
    wt->time_duration += wt->time_delta;
    wt->time_last = time;

    wt->time_next = wt->time_start;
    if (wt->time_step != 0.0f) {
      wt->time_next += wt->time_step * ceil(wt->time_duration / wt->time_step);
    }

    if (wt->event_type == TIMERJOBS) {
      wm_jobs_timer(wm, wt);
    }
    else if (wt->event_type == TIMERAUTOSAVE) {
      wm_autosave_timer(bmain, wm, wt);
    }
    else if (wt->event_type == TIMERNOTIFIER) {
      WM_main_add_notifier(POINTER_AS_UINT(wt->customdata), nullptr);
    }
    else if (wmWindow *win = wt->win) {
      wmEvent event;
      wm_event_init_from_window(win, &event);

      event.type = wt->event_type;
      event.val = KM_NOTHING;
      event.keymodifier = 0;
      event.flag = eWM_EventFlag(0);
      event.custom = EVT_DATA_TIMER;
      event.customdata = wt;
      wm_event_add(win, &event);

      has_event = true;
    }
  }

  if ((has_event == false) && (sleep_us != 0) && (ntime_min != DBL_MAX)) {
    /* Clamp the sleep time so next execution runs earlier (if necessary).
     * Use `ceil` so the timer is guarantee to be ready to run (not always the case with rounding).
     * Even though using `floor` or `round` is more responsive,
     * it causes CPU intensive loops that may run until the timer is reached, see: #111579. */
    const double microseconds = 1000000.0;
    const double sleep_sec = (double(sleep_us) / microseconds);
    const double sleep_sec_next = ntime_min - time;

    if (sleep_sec_next < sleep_sec) {
      *sleep_us_p = int(std::ceil(sleep_sec_next * microseconds));
    }
  }

  /* Effectively delete all timers marked for removal. */
  wm_window_timers_delete_removed(wm);

  return has_event;
}

void wm_window_events_process(const bContext *C)
{
  BLI_assert(BLI_thread_is_main());
  GPU_render_begin();

  bool has_event = GHOST_ProcessEvents(g_system, false); /* `false` is no wait. */

  if (has_event) {
    GHOST_DispatchEvents(g_system);
  }

  /* When there is no event, sleep 5 milliseconds not to use too much CPU when idle. */
  const int sleep_us_default = 5000;
  int sleep_us = has_event ? 0 : sleep_us_default;
  has_event |= wm_window_timers_process(C, &sleep_us);
#ifdef WITH_XR_OPENXR
  /* XR events don't use the regular window queues. So here we don't only trigger
   * processing/dispatching but also handling. */
  has_event |= wm_xr_events_handle(CTX_wm_manager(C));
#endif
  GPU_render_end();

  /* Skip sleeping when simulating events so tests don't idle unnecessarily as simulated
   * events are typically generated from a timer that runs in the main loop. */
  if ((has_event == false) && (sleep_us != 0) && !(G.f & G_FLAG_EVENT_SIMULATE)) {
    if (sleep_us == sleep_us_default) {
      /* NOTE(@ideasman42): prefer #PIL_sleep_ms over `sleep_for(..)` in the common case
       * because this function uses lower resolution (millisecond) resolution sleep timers
       * which are tried & true for the idle loop. We could move to C++ `sleep_for(..)`
       * if this works well on all platforms but this needs further testing. */
      PIL_sleep_ms(sleep_us_default / 1000);
    }
    else {
      /* The time was shortened to resume for the upcoming timer, use a high resolution sleep.
       * Mainly happens during animation playback but could happen immediately before any timer.
       *
       * NOTE(@ideasman42): At time of writing Windows-10-22H2 doesn't give higher precision sleep.
       * Keep the functionality as it doesn't have noticeable down sides either. */
      std::this_thread::sleep_for(std::chrono::microseconds(sleep_us));
    }
  }
}

/** \} */

/* -------------------------------------------------------------------- */
/** \name Ghost Init/Exit
 * \{ */

void wm_ghost_init(bContext *C)
{
  if (g_system) {
    return;
  }

  BLI_assert(C != nullptr);
  BLI_assert_msg(!G.background, "Use wm_ghost_init_background instead");

  GHOST_EventConsumerHandle consumer;

  consumer = GHOST_CreateEventConsumer(ghost_event_proc, C);

  GHOST_SetBacktraceHandler((GHOST_TBacktraceFn)BLI_system_backtrace);

  g_system = GHOST_CreateSystem();

  if (UNLIKELY(g_system == nullptr)) {
    /* GHOST will have reported the back-ends that failed to load. */
    fprintf(stderr, "GHOST: unable to initialize, exiting!\n");
    /* This will leak memory, it's preferable to crashing. */
    exit(EXIT_FAILURE);
  }
#if !(defined(WIN32) || defined(__APPLE__))
  g_system_backend_id = GHOST_SystemBackend();
#endif

  GHOST_Debug debug = {0};
  if (G.debug & G_DEBUG_GHOST) {
    debug.flags |= GHOST_kDebugDefault;
  }
  if (G.debug & G_DEBUG_WINTAB) {
    debug.flags |= GHOST_kDebugWintab;
  }
  GHOST_SystemInitDebug(g_system, debug);

  GHOST_AddEventConsumer(g_system, consumer);

  if (wm_init_state.native_pixels) {
    GHOST_UseNativePixels();
  }

  GHOST_UseWindowFocus(wm_init_state.window_focus);
}

void wm_ghost_init_background()
{
  /* TODO: move this to `wm_init_exit.cc`. */

  if (g_system) {
    return;
  }

  GHOST_SetBacktraceHandler((GHOST_TBacktraceFn)BLI_system_backtrace);

  g_system = GHOST_CreateSystemBackground();

  GHOST_Debug debug = {0};
  if (G.debug & G_DEBUG_GHOST) {
    debug.flags |= GHOST_kDebugDefault;
  }
  GHOST_SystemInitDebug(g_system, debug);
}

void wm_ghost_exit()
{
  if (g_system) {
    GHOST_DisposeSystem(g_system);
  }
  g_system = nullptr;
}

const char *WM_ghost_backend()
{
#if !(defined(WIN32) || defined(__APPLE__))
  return g_system_backend_id ? g_system_backend_id : "NONE";
#else
  /* While this could be supported, at the moment it's only needed with GHOST X11/WAYLAND
   * to check which was selected and the API call may be removed after that's no longer needed.
   * Use dummy values to prevent this being used on other systems. */
  return g_system ? "DEFAULT" : "NONE";
#endif
}

GHOST_TDrawingContextType wm_ghost_drawing_context_type(const eGPUBackendType gpu_backend)
{
  switch (gpu_backend) {
    case GPU_BACKEND_NONE:
      return GHOST_kDrawingContextTypeNone;
    case GPU_BACKEND_ANY:
    case GPU_BACKEND_OPENGL:
#ifdef WITH_OPENGL_BACKEND
      return GHOST_kDrawingContextTypeOpenGL;
#endif
      BLI_assert_unreachable();
      return GHOST_kDrawingContextTypeNone;
    case GPU_BACKEND_VULKAN:
#ifdef WITH_VULKAN_BACKEND
      return GHOST_kDrawingContextTypeVulkan;
#endif
      BLI_assert_unreachable();
      return GHOST_kDrawingContextTypeNone;
    case GPU_BACKEND_METAL:
#ifdef WITH_METAL_BACKEND
      return GHOST_kDrawingContextTypeMetal;
#endif
      BLI_assert_unreachable();
      return GHOST_kDrawingContextTypeNone;
  }

  /* Avoid control reaches end of non-void function compilation warning, which could be promoted
   * to error. */
  BLI_assert_unreachable();
  return GHOST_kDrawingContextTypeNone;
}

static uiBlock *block_create_opengl_usage_warning(bContext *C, ARegion *region, void * /*arg1*/)
{
  uiBlock *block = UI_block_begin(C, region, "autorun_warning_popup", UI_EMBOSS);
  UI_block_theme_style_set(block, UI_BLOCK_THEME_STYLE_POPUP);
  UI_block_emboss_set(block, UI_EMBOSS);

  uiLayout *layout = uiItemsAlertBox(block, 44, ALERT_ICON_ERROR);

  /* Title and explanation text. */
  uiLayout *col = uiLayoutColumn(layout, false);
  uiItemL_ex(col, TIP_("Python script uses OpenGL for drawing"), ICON_NONE, true, false);
  uiItemL(col, TIP_("This may lead to unexpected behavior"), ICON_NONE);
  uiItemL(col,
          TIP_("One of the add-ons or scripts is using OpenGL and will not work correct on Metal"),
          ICON_NONE);
  uiItemL(col,
          TIP_("Please contact the developer of the add-on to migrate to use 'gpu' module"),
          ICON_NONE);
  if (G.opengl_deprecation_usage_filename) {
    char location[1024];
    SNPRINTF(
        location, "%s:%d", G.opengl_deprecation_usage_filename, G.opengl_deprecation_usage_lineno);
    uiItemL(col, location, ICON_NONE);
  }
  uiItemL(col, TIP_("See system tab in preferences to switch to OpenGL backend"), ICON_NONE);

  uiItemS(layout);

  UI_block_bounds_set_centered(block, 14 * UI_SCALE_FAC);

  return block;
}

void wm_test_opengl_deprecation_warning(bContext *C)
{
  static bool message_shown = false;

  /* Exit when no failure detected. */
  if (!G.opengl_deprecation_usage_detected) {
    return;
  }

  /* Have we already shown a message during this Blender session. `bgl` calls are done in a draw
   * handler that will run many times. */
  if (message_shown) {
    return;
  }

  wmWindowManager *wm = CTX_wm_manager(C);
  wmWindow *win = static_cast<wmWindow *>((wm->winactive) ? wm->winactive : wm->windows.first);

  BKE_report(
      &wm->reports,
      RPT_ERROR,
      TIP_("One of the add-ons or scripts is using OpenGL and will not work correct on Metal. "
           "Please contact the developer of the add-on to migrate to use 'gpu' module"));

  if (win) {
    wmWindow *prevwin = CTX_wm_window(C);
    CTX_wm_window_set(C, win);
    UI_popup_block_invoke(C, block_create_opengl_usage_warning, nullptr, nullptr);
    CTX_wm_window_set(C, prevwin);
  }

  message_shown = true;
}

eWM_CapabilitiesFlag WM_capabilities_flag()
{
  static eWM_CapabilitiesFlag flag = eWM_CapabilitiesFlag(0);
  if (flag != 0) {
    return flag;
  }
  flag |= WM_CAPABILITY_INITIALIZED;

  const GHOST_TCapabilityFlag ghost_flag = GHOST_GetCapabilities();
  if (ghost_flag & GHOST_kCapabilityCursorWarp) {
    flag |= WM_CAPABILITY_CURSOR_WARP;
  }
  if (ghost_flag & GHOST_kCapabilityWindowPosition) {
    flag |= WM_CAPABILITY_WINDOW_POSITION;
  }
  if (ghost_flag & GHOST_kCapabilityPrimaryClipboard) {
    flag |= WM_CAPABILITY_PRIMARY_CLIPBOARD;
  }
  if (ghost_flag & GHOST_kCapabilityGPUReadFrontBuffer) {
    flag |= WM_CAPABILITY_GPU_FRONT_BUFFER_READ;
  }
  if (ghost_flag & GHOST_kCapabilityClipboardImages) {
    flag |= WM_CAPABILITY_CLIPBOARD_IMAGES;
  }
  if (ghost_flag & GHOST_kCapabilityDesktopSample) {
    flag |= WM_CAPABILITY_DESKTOP_SAMPLE;
  }

  return flag;
}

/** \} */

/* -------------------------------------------------------------------- */
/** \name Event Timer
 * \{ */

void WM_event_timer_sleep(wmWindowManager *wm, wmWindow * /*win*/, wmTimer *timer, bool do_sleep)
{
  /* Extra security check. */
  if (BLI_findindex(&wm->timers, timer) == -1) {
    return;
  }
  /* It's disputable if this is needed, when tagged for removal,
   * the sleep value won't be used anyway. */
  if (timer->flags & WM_TIMER_TAGGED_FOR_REMOVAL) {
    return;
  }
  timer->sleep = do_sleep;
}

wmTimer *WM_event_timer_add(wmWindowManager *wm, wmWindow *win, int event_type, double time_step)
{
  wmTimer *wt = static_cast<wmTimer *>(MEM_callocN(sizeof(wmTimer), "window timer"));
  BLI_assert(time_step >= 0.0f);

  wt->event_type = event_type;
  wt->time_last = PIL_check_seconds_timer();
  wt->time_next = wt->time_last + time_step;
  wt->time_start = wt->time_last;
  wt->time_step = time_step;
  wt->win = win;

  BLI_addtail(&wm->timers, wt);

  return wt;
}

wmTimer *WM_event_timer_add_notifier(wmWindowManager *wm,
                                     wmWindow *win,
                                     uint type,
                                     double time_step)
{
  wmTimer *wt = static_cast<wmTimer *>(MEM_callocN(sizeof(wmTimer), "window timer"));
  BLI_assert(time_step >= 0.0f);

  wt->event_type = TIMERNOTIFIER;
  wt->time_last = PIL_check_seconds_timer();
  wt->time_next = wt->time_last + time_step;
  wt->time_start = wt->time_last;
  wt->time_step = time_step;
  wt->win = win;
  wt->customdata = POINTER_FROM_UINT(type);
  wt->flags |= WM_TIMER_NO_FREE_CUSTOM_DATA;

  BLI_addtail(&wm->timers, wt);

  return wt;
}

void wm_window_timers_delete_removed(wmWindowManager *wm)
{
  LISTBASE_FOREACH_MUTABLE (wmTimer *, wt, &wm->timers) {
    if ((wt->flags & WM_TIMER_TAGGED_FOR_REMOVAL) == 0) {
      continue;
    }

    /* Actual removal and freeing of the timer. */
    BLI_remlink(&wm->timers, wt);
    MEM_freeN(wt);
  }
}

void WM_event_timer_free_data(wmTimer *timer)
{
  if (timer->customdata != nullptr && (timer->flags & WM_TIMER_NO_FREE_CUSTOM_DATA) == 0) {
    MEM_freeN(timer->customdata);
    timer->customdata = nullptr;
  }
}

void WM_event_timers_free_all(wmWindowManager *wm)
{
  BLI_assert_msg(BLI_listbase_is_empty(&wm->windows),
                 "This should only be called when freeing the window-manager");
  while (wmTimer *timer = static_cast<wmTimer *>(BLI_pophead(&wm->timers))) {
    WM_event_timer_free_data(timer);
    MEM_freeN(timer);
  }
}

void WM_event_timer_remove(wmWindowManager *wm, wmWindow * /*win*/, wmTimer *timer)
{
  /* Extra security check. */
  if (BLI_findindex(&wm->timers, timer) == -1) {
    return;
  }

  timer->flags |= WM_TIMER_TAGGED_FOR_REMOVAL;

  /* Clear existing references to the timer. */
  if (wm->reports.reporttimer == timer) {
    wm->reports.reporttimer = nullptr;
  }
  /* There might be events in queue with this timer as customdata. */
  LISTBASE_FOREACH (wmWindow *, win, &wm->windows) {
    LISTBASE_FOREACH (wmEvent *, event, &win->event_queue) {
      if (event->customdata == timer) {
        event->customdata = nullptr;
        event->type = EVENT_NONE; /* Timer users customdata, don't want `nullptr == nullptr`. */
      }
    }
  }

  /* Immediately free `customdata` if requested, so that invalid usages of that data after
   * calling `WM_event_timer_remove` can be easily spotted (through ASAN errors e.g.). */
  WM_event_timer_free_data(timer);
}

void WM_event_timer_remove_notifier(wmWindowManager *wm, wmWindow *win, wmTimer *timer)
{
  timer->customdata = nullptr;
  WM_event_timer_remove(wm, win, timer);
}

/** \} */

/* -------------------------------------------------------------------- */
/** \name Clipboard
 * \{ */

static char *wm_clipboard_text_get_ex(bool selection,
                                      int *r_len,
                                      const bool ensure_utf8,
                                      const bool firstline)
{
  if (G.background) {
    *r_len = 0;
    return nullptr;
  }

  char *buf = GHOST_getClipboard(selection);
  if (!buf) {
    *r_len = 0;
    return nullptr;
  }

  int buf_len = strlen(buf);

  if (ensure_utf8) {
    /* TODO(@ideasman42): It would be good if unexpected byte sequences could be interpreted
     * instead of stripped - so mixed in characters (typically Latin1) aren't ignored.
     * Check on how Python bytes this, see: #PyC_UnicodeFromBytesAndSize,
     * there are clever ways to handle this although they increase the size of the buffer. */
    buf_len -= BLI_str_utf8_invalid_strip(buf, buf_len);
  }

  /* always convert from \r\n to \n */
  char *newbuf = static_cast<char *>(MEM_mallocN(buf_len + 1, __func__));
  char *p2 = newbuf;

  if (firstline) {
    /* will return an over-alloc'ed value in the case there are newlines */
    for (char *p = buf; *p; p++) {
      if (!ELEM(*p, '\n', '\r')) {
        *(p2++) = *p;
      }
      else {
        break;
      }
    }
  }
  else {
    for (char *p = buf; *p; p++) {
      if (*p != '\r') {
        *(p2++) = *p;
      }
    }
  }

  *p2 = '\0';

  free(buf); /* ghost uses regular malloc */

  *r_len = (p2 - newbuf);

  return newbuf;
}

char *WM_clipboard_text_get(bool selection, bool ensure_utf8, int *r_len)
{
  return wm_clipboard_text_get_ex(selection, r_len, ensure_utf8, false);
}

char *WM_clipboard_text_get_firstline(bool selection, bool ensure_utf8, int *r_len)
{
  return wm_clipboard_text_get_ex(selection, r_len, ensure_utf8, true);
}

void WM_clipboard_text_set(const char *buf, bool selection)
{
  if (!G.background) {
#ifdef _WIN32
    /* do conversion from \n to \r\n on Windows */
    const char *p;
    char *p2, *newbuf;
    int newlen = 0;

    for (p = buf; *p; p++) {
      if (*p == '\n') {
        newlen += 2;
      }
      else {
        newlen++;
      }
    }

    newbuf = static_cast<char *>(MEM_callocN(newlen + 1, "WM_clipboard_text_set"));

    for (p = buf, p2 = newbuf; *p; p++, p2++) {
      if (*p == '\n') {
        *(p2++) = '\r';
        *p2 = '\n';
      }
      else {
        *p2 = *p;
      }
    }
    *p2 = '\0';

    GHOST_putClipboard(newbuf, selection);
    MEM_freeN(newbuf);
#else
    GHOST_putClipboard(buf, selection);
#endif
  }
}

bool WM_clipboard_image_available()
{
  if (G.background) {
    return false;
  }
  return bool(GHOST_hasClipboardImage());
}

ImBuf *WM_clipboard_image_get()
{
  if (G.background) {
    return nullptr;
  }

  int width, height;

  uint8_t *rgba = (uint8_t *)GHOST_getClipboardImage(&width, &height);
  if (!rgba) {
    return nullptr;
  }

  ImBuf *ibuf = IMB_allocFromBuffer(rgba, nullptr, width, height, 4);
  free(rgba);

  return ibuf;
}

bool WM_clipboard_image_set(ImBuf *ibuf)
{
  if (G.background) {
    return false;
  }

  bool free_byte_buffer = false;
  if (ibuf->byte_buffer.data == nullptr) {
    /* Add a byte buffer if it does not have one. */
    IMB_rect_from_float(ibuf);
    free_byte_buffer = true;
  }

  bool success = bool(GHOST_putClipboardImage((uint *)ibuf->byte_buffer.data, ibuf->x, ibuf->y));

  if (free_byte_buffer) {
    /* Remove the byte buffer if we added it. */
    imb_freerectImBuf(ibuf);
  }

  return success;
}

/** \} */

/* -------------------------------------------------------------------- */
/** \name Progress Bar
 * \{ */

void WM_progress_set(wmWindow *win, float progress)
{
  /* In background mode we may have windows, but not actual GHOST windows. */
  if (win->ghostwin) {
    GHOST_SetProgressBar(static_cast<GHOST_WindowHandle>(win->ghostwin), progress);
  }
}

void WM_progress_clear(wmWindow *win)
{
  if (win->ghostwin) {
    GHOST_EndProgressBar(static_cast<GHOST_WindowHandle>(win->ghostwin));
  }
}

/** \} */

/* -------------------------------------------------------------------- */
/** \name Window Position/Size (internal)
 * \{ */

void wm_window_get_position(wmWindow *win, int *r_pos_x, int *r_pos_y)
{
  *r_pos_x = win->posx;
  *r_pos_y = win->posy;
}

void wm_window_set_size(wmWindow *win, int width, int height)
{
  GHOST_SetClientSize(static_cast<GHOST_WindowHandle>(win->ghostwin), width, height);
}

/** \} */

/* -------------------------------------------------------------------- */
/** \name Window Depth (Raise/Lower)
 * \{ */

void wm_window_lower(wmWindow *win)
{
  GHOST_SetWindowOrder(static_cast<GHOST_WindowHandle>(win->ghostwin), GHOST_kWindowOrderBottom);
}

void wm_window_raise(wmWindow *win)
{
  /* Restore window if minimized */
  if (GHOST_GetWindowState(static_cast<GHOST_WindowHandle>(win->ghostwin)) ==
      GHOST_kWindowStateMinimized)
  {
    GHOST_SetWindowState(static_cast<GHOST_WindowHandle>(win->ghostwin), GHOST_kWindowStateNormal);
  }
  GHOST_SetWindowOrder(static_cast<GHOST_WindowHandle>(win->ghostwin), GHOST_kWindowOrderTop);
}

/** \} */

/* -------------------------------------------------------------------- */
/** \name Window Buffers
 * \{ */

void wm_window_swap_buffers(wmWindow *win)
{
  GHOST_SwapWindowBuffers(static_cast<GHOST_WindowHandle>(win->ghostwin));
}

void wm_window_set_swap_interval(wmWindow *win, int interval)
{
  GHOST_SetSwapInterval(static_cast<GHOST_WindowHandle>(win->ghostwin), interval);
}

bool wm_window_get_swap_interval(wmWindow *win, int *intervalOut)
{
  return GHOST_GetSwapInterval(static_cast<GHOST_WindowHandle>(win->ghostwin), intervalOut);
}

/** \} */

/* -------------------------------------------------------------------- */
/** \name Find Window Utility
 * \{ */

wmWindow *WM_window_find_under_cursor(wmWindow *win,
                                      const int event_xy[2],
                                      int r_event_xy_other[2])
{
  int temp_xy[2];
  copy_v2_v2_int(temp_xy, event_xy);
  wm_cursor_position_to_ghost_screen_coords(win, &temp_xy[0], &temp_xy[1]);

  GHOST_WindowHandle ghostwin = GHOST_GetWindowUnderCursor(g_system, temp_xy[0], temp_xy[1]);

  if (!ghostwin) {
    return nullptr;
  }

  wmWindow *win_other = static_cast<wmWindow *>(GHOST_GetWindowUserData(ghostwin));
  wm_cursor_position_from_ghost_screen_coords(win_other, &temp_xy[0], &temp_xy[1]);
  copy_v2_v2_int(r_event_xy_other, temp_xy);
  return win_other;
}

wmWindow *WM_window_find_by_area(wmWindowManager *wm, const ScrArea *area)
{
  LISTBASE_FOREACH (wmWindow *, win, &wm->windows) {
    bScreen *sc = WM_window_get_active_screen(win);
    if (BLI_findindex(&sc->areabase, area) != -1) {
      return win;
    }
  }
  return nullptr;
}

/** \} */

/* -------------------------------------------------------------------- */
/** \name Initial Window State API
 * \{ */

void WM_init_state_size_set(int stax, int stay, int sizx, int sizy)
{
  wm_init_state.start_x = stax; /* left hand pos */
  wm_init_state.start_y = stay; /* bottom pos */
  wm_init_state.size_x = sizx < 640 ? 640 : sizx;
  wm_init_state.size_y = sizy < 480 ? 480 : sizy;
  wm_init_state.override_flag |= WIN_OVERRIDE_GEOM;
}

void WM_init_state_fullscreen_set()
{
  wm_init_state.windowstate = GHOST_kWindowStateFullScreen;
  wm_init_state.override_flag |= WIN_OVERRIDE_WINSTATE;
}

void WM_init_state_normal_set()
{
  wm_init_state.windowstate = GHOST_kWindowStateNormal;
  wm_init_state.override_flag |= WIN_OVERRIDE_WINSTATE;
}

void WM_init_state_maximized_set()
{
  wm_init_state.windowstate = GHOST_kWindowStateMaximized;
  wm_init_state.override_flag |= WIN_OVERRIDE_WINSTATE;
}

void WM_init_window_focus_set(bool do_it)
{
  wm_init_state.window_focus = do_it;
}

void WM_init_native_pixels(bool do_it)
{
  wm_init_state.native_pixels = do_it;
}

/** \} */

/* -------------------------------------------------------------------- */
/** \name Cursor API
 * \{ */

void WM_init_input_devices()
{
  if (UNLIKELY(!g_system)) {
    return;
  }

  GHOST_SetMultitouchGestures(g_system, (U.uiflag & USER_NO_MULTITOUCH_GESTURES) == 0);

  switch (U.tablet_api) {
    case USER_TABLET_NATIVE:
      GHOST_SetTabletAPI(g_system, GHOST_kTabletWinPointer);
      break;
    case USER_TABLET_WINTAB:
      GHOST_SetTabletAPI(g_system, GHOST_kTabletWintab);
      break;
    case USER_TABLET_AUTOMATIC:
    default:
      GHOST_SetTabletAPI(g_system, GHOST_kTabletAutomatic);
      break;
  }
}

void WM_cursor_warp(wmWindow *win, int x, int y)
{
  /* This function requires access to the GHOST_SystemHandle (`g_system`). */

  if (!(win && win->ghostwin)) {
    return;
  }

  int oldx = x, oldy = y;

  wm_cursor_position_to_ghost_client_coords(win, &x, &y);
  GHOST_SetCursorPosition(g_system, static_cast<GHOST_WindowHandle>(win->ghostwin), x, y);

  win->eventstate->prev_xy[0] = oldx;
  win->eventstate->prev_xy[1] = oldy;

  win->eventstate->xy[0] = oldx;
  win->eventstate->xy[1] = oldy;
}

/** \} */

/* -------------------------------------------------------------------- */
/** \name Window Size (public)
 * \{ */

int WM_window_pixels_x(const wmWindow *win)
{
  float f = GHOST_GetNativePixelSize(static_cast<GHOST_WindowHandle>(win->ghostwin));

  return int(f * float(win->sizex));
}
int WM_window_pixels_y(const wmWindow *win)
{
  float f = GHOST_GetNativePixelSize(static_cast<GHOST_WindowHandle>(win->ghostwin));

  return int(f * float(win->sizey));
}

void WM_window_rect_calc(const wmWindow *win, rcti *r_rect)
{
  BLI_rcti_init(r_rect, 0, WM_window_pixels_x(win), 0, WM_window_pixels_y(win));
}
void WM_window_screen_rect_calc(const wmWindow *win, rcti *r_rect)
{
  rcti window_rect, screen_rect;

  WM_window_rect_calc(win, &window_rect);
  screen_rect = window_rect;

  /* Subtract global areas from screen rectangle. */
  LISTBASE_FOREACH (ScrArea *, global_area, &win->global_areas.areabase) {
    int height = ED_area_global_size_y(global_area) - 1;

    if (global_area->global->flag & GLOBAL_AREA_IS_HIDDEN) {
      continue;
    }

    switch (global_area->global->align) {
      case GLOBAL_AREA_ALIGN_TOP:
        screen_rect.ymax -= height;
        break;
      case GLOBAL_AREA_ALIGN_BOTTOM:
        screen_rect.ymin += height;
        break;
      default:
        BLI_assert_unreachable();
        break;
    }
  }

  BLI_assert(BLI_rcti_is_valid(&screen_rect));

  *r_rect = screen_rect;
}

bool WM_window_is_fullscreen(const wmWindow *win)
{
  return win->windowstate == GHOST_kWindowStateFullScreen;
}

bool WM_window_is_maximized(const wmWindow *win)
{
  return win->windowstate == GHOST_kWindowStateMaximized;
}

/** \} */

/* -------------------------------------------------------------------- */
/** \name Window Screen/Scene/WorkSpaceViewLayer API
 * \{ */

void WM_windows_scene_data_sync(const ListBase *win_lb, Scene *scene)
{
  LISTBASE_FOREACH (wmWindow *, win, win_lb) {
    if (WM_window_get_active_scene(win) == scene) {
      ED_workspace_scene_data_sync(win->workspace_hook, scene);
    }
  }
}

Scene *WM_windows_scene_get_from_screen(const wmWindowManager *wm, const bScreen *screen)
{
  LISTBASE_FOREACH (wmWindow *, win, &wm->windows) {
    if (WM_window_get_active_screen(win) == screen) {
      return WM_window_get_active_scene(win);
    }
  }

  return nullptr;
}

ViewLayer *WM_windows_view_layer_get_from_screen(const wmWindowManager *wm, const bScreen *screen)
{
  LISTBASE_FOREACH (wmWindow *, win, &wm->windows) {
    if (WM_window_get_active_screen(win) == screen) {
      return WM_window_get_active_view_layer(win);
    }
  }

  return nullptr;
}

WorkSpace *WM_windows_workspace_get_from_screen(const wmWindowManager *wm, const bScreen *screen)
{
  LISTBASE_FOREACH (wmWindow *, win, &wm->windows) {
    if (WM_window_get_active_screen(win) == screen) {
      return WM_window_get_active_workspace(win);
    }
  }
  return nullptr;
}

Scene *WM_window_get_active_scene(const wmWindow *win)
{
  return win->scene;
}

void WM_window_set_active_scene(Main *bmain, bContext *C, wmWindow *win, Scene *scene)
{
  wmWindowManager *wm = CTX_wm_manager(C);
  wmWindow *win_parent = (win->parent) ? win->parent : win;
  bool changed = false;

  /* Set scene in parent and its child windows. */
  if (win_parent->scene != scene) {
    ED_screen_scene_change(C, win_parent, scene, true);
    changed = true;
  }

  LISTBASE_FOREACH (wmWindow *, win_child, &wm->windows) {
    if (win_child->parent == win_parent && win_child->scene != scene) {
      ED_screen_scene_change(C, win_child, scene, true);
      changed = true;
    }
  }

  if (changed) {
    /* Update depsgraph and renderers for scene change. */
    ViewLayer *view_layer = WM_window_get_active_view_layer(win_parent);
    ED_scene_change_update(bmain, scene, view_layer);

    /* Complete redraw. */
    WM_event_add_notifier(C, NC_WINDOW, nullptr);
  }
}

ViewLayer *WM_window_get_active_view_layer(const wmWindow *win)
{
  Scene *scene = WM_window_get_active_scene(win);
  if (scene == nullptr) {
    return nullptr;
  }

  ViewLayer *view_layer = BKE_view_layer_find(scene, win->view_layer_name);
  if (view_layer) {
    return view_layer;
  }

  view_layer = BKE_view_layer_default_view(scene);
  if (view_layer) {
    WM_window_set_active_view_layer((wmWindow *)win, view_layer);
  }

  return view_layer;
}

void WM_window_set_active_view_layer(wmWindow *win, ViewLayer *view_layer)
{
  BLI_assert(BKE_view_layer_find(WM_window_get_active_scene(win), view_layer->name) != nullptr);
  Main *bmain = G_MAIN;

  wmWindowManager *wm = static_cast<wmWindowManager *>(bmain->wm.first);
  wmWindow *win_parent = (win->parent) ? win->parent : win;

  /* Set view layer in parent and child windows. */
  LISTBASE_FOREACH (wmWindow *, win_iter, &wm->windows) {
    if ((win_iter == win_parent) || (win_iter->parent == win_parent)) {
      STRNCPY(win_iter->view_layer_name, view_layer->name);
      bScreen *screen = BKE_workspace_active_screen_get(win_iter->workspace_hook);
      ED_render_view_layer_changed(bmain, screen);
    }
  }
}

void WM_window_ensure_active_view_layer(wmWindow *win)
{
  /* Update layer name is correct after scene changes, load without UI, etc. */
  Scene *scene = WM_window_get_active_scene(win);

  if (scene && BKE_view_layer_find(scene, win->view_layer_name) == nullptr) {
    ViewLayer *view_layer = BKE_view_layer_default_view(scene);
    STRNCPY(win->view_layer_name, view_layer->name);
  }
}

WorkSpace *WM_window_get_active_workspace(const wmWindow *win)
{
  return BKE_workspace_active_get(win->workspace_hook);
}

void WM_window_set_active_workspace(bContext *C, wmWindow *win, WorkSpace *workspace)
{
  wmWindowManager *wm = CTX_wm_manager(C);
  wmWindow *win_parent = (win->parent) ? win->parent : win;

  ED_workspace_change(workspace, C, wm, win);

  LISTBASE_FOREACH (wmWindow *, win_child, &wm->windows) {
    if (win_child->parent == win_parent) {
      bScreen *screen = WM_window_get_active_screen(win_child);
      /* Don't change temporary screens, they only serve a single purpose. */
      if (screen->temp) {
        continue;
      }
      ED_workspace_change(workspace, C, wm, win_child);
    }
  }
}

WorkSpaceLayout *WM_window_get_active_layout(const wmWindow *win)
{
  const WorkSpace *workspace = WM_window_get_active_workspace(win);
  return (LIKELY(workspace != nullptr) ? BKE_workspace_active_layout_get(win->workspace_hook) :
                                         nullptr);
}
void WM_window_set_active_layout(wmWindow *win, WorkSpace *workspace, WorkSpaceLayout *layout)
{
  BKE_workspace_active_layout_set(win->workspace_hook, win->winid, workspace, layout);
}

bScreen *WM_window_get_active_screen(const wmWindow *win)
{
  const WorkSpace *workspace = WM_window_get_active_workspace(win);
  /* May be nullptr in rare cases like closing Blender */
  return (LIKELY(workspace != nullptr) ? BKE_workspace_active_screen_get(win->workspace_hook) :
                                         nullptr);
}
void WM_window_set_active_screen(wmWindow *win, WorkSpace *workspace, bScreen *screen)
{
  BKE_workspace_active_screen_set(win->workspace_hook, win->winid, workspace, screen);
}

bool WM_window_is_temp_screen(const wmWindow *win)
{
  const bScreen *screen = WM_window_get_active_screen(win);
  return (screen && screen->temp != 0);
}

/** \} */

/* -------------------------------------------------------------------- */
/** \name Window IME API
 * \{ */

#ifdef WITH_INPUT_IME
/**
 * \note Keep in mind #wm_window_IME_begin is also used to reposition the IME window.
 */
void wm_window_IME_begin(wmWindow *win, int x, int y, int w, int h, bool complete)
{
  BLI_assert(win);

  /* Convert to native OS window coordinates. */
  float fac = GHOST_GetNativePixelSize(static_cast<GHOST_WindowHandle>(win->ghostwin));
  x /= fac;
  y /= fac;
  GHOST_BeginIME(
      static_cast<GHOST_WindowHandle>(win->ghostwin), x, win->sizey - y, w, h, complete);
}

void wm_window_IME_end(wmWindow *win)
{
  BLI_assert(win && win->ime_data);

  GHOST_EndIME(static_cast<GHOST_WindowHandle>(win->ghostwin));
  win->ime_data = nullptr;
  win->ime_data_is_composing = false;
}
#endif /* WITH_INPUT_IME */

/** \} */

/* -------------------------------------------------------------------- */
/** \name Direct GPU Context Management
 * \{ */

void *WM_system_gpu_context_create()
{
  /* On Windows there is a problem creating contexts that share resources (almost any object,
   * including legacy display lists, but also textures) with a context which is current in another
   * thread. This is a documented and behavior of both `::wglCreateContextAttribsARB()` and
   * `::wglShareLists()`.
   *
   * Other platforms might successfully share resources from context which is active somewhere
   * else, but to keep our code behave the same on all platform we expect contexts to only be
   * created from the main thread. */

  BLI_assert(BLI_thread_is_main());
  BLI_assert(GPU_framebuffer_active_get() == GPU_framebuffer_back_get());

  GHOST_GPUSettings gpuSettings = {0};
  const eGPUBackendType gpu_backend = GPU_backend_type_selection_get();
  gpuSettings.context_type = wm_ghost_drawing_context_type(gpu_backend);
  if (G.debug & G_DEBUG_GPU) {
    gpuSettings.flags |= GHOST_gpuDebugContext;
  }
  return GHOST_CreateGPUContext(g_system, gpuSettings);
}

void WM_system_gpu_context_dispose(void *context)
{
  BLI_assert(GPU_framebuffer_active_get() == GPU_framebuffer_back_get());
  GHOST_DisposeGPUContext(g_system, (GHOST_ContextHandle)context);
}

void WM_system_gpu_context_activate(void *context)
{
  BLI_assert(GPU_framebuffer_active_get() == GPU_framebuffer_back_get());
  GHOST_ActivateGPUContext((GHOST_ContextHandle)context);
}

void WM_system_gpu_context_release(void *context)
{
  BLI_assert(GPU_framebuffer_active_get() == GPU_framebuffer_back_get());
  GHOST_ReleaseGPUContext((GHOST_ContextHandle)context);
}

void WM_ghost_show_message_box(const char *title,
                               const char *message,
                               const char *help_label,
                               const char *continue_label,
                               const char *link,
                               GHOST_DialogOptions dialog_options)
{
  BLI_assert(g_system);
  GHOST_ShowMessageBox(g_system, title, message, help_label, continue_label, link, dialog_options);
}

/** \} */<|MERGE_RESOLUTION|>--- conflicted
+++ resolved
@@ -499,10 +499,6 @@
   const bool include_filepath = has_filepath && (filepath != filename) &&
                                 (GHOST_SetPath(handle, filepath) == GHOST_kFailure);
 
-<<<<<<< HEAD
-    str += " - Bforartists ";
-    str += BKE_bforartists_version_string();
-=======
   std::string str;
   str += wm->file_saved ? " " : "* ";
   if (has_filepath) {
@@ -512,7 +508,6 @@
   else {
     str += IFACE_("(Unsaved)");
   }
->>>>>>> bd6db0ac
 
   if (G_MAIN->recovered) {
     str += IFACE_(" (Recovered)");
@@ -524,8 +519,8 @@
     str += "]";
   }
 
-  str += " - Blender ";
-  str += BKE_blender_version_string_compact();
+  str += " - Bforartists "; // BFA
+  str += BKE_bforartists_version_string(); // BFA
 
   GHOST_SetTitle(handle, str.c_str());
 
