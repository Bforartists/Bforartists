--- conflicted
+++ resolved
@@ -461,7 +461,6 @@
     Scene *scene = WM_window_get_active_scene(win);
     ViewLayer *view_layer = WM_window_get_active_view_layer(win);
     Main *bmain = CTX_data_main(C);
-<<<<<<< HEAD
 /*############## BFA - 3D Sequencer ##############*/
     bScreen *screen = WM_window_get_active_screen(win);
     /* Find overridden scenes in this window and ensure they have a depsgraph. */
@@ -486,10 +485,7 @@
       }
     }
 /*############## BFA - 3D Sequencer END##############*/
-    /* Copied to set's in scene_update_tagged_recursive() */
-=======
     /* Copied to set's in #scene_update_tagged_recursive(). */
->>>>>>> 5c2d4193
     scene->customdata_mask = win_combine_v3d_datamask;
     /* XXX, hack so operators can enforce data-masks #26482, GPU render. */
     CustomData_MeshMasks_update(&scene->customdata_mask, &scene->customdata_mask_modal);
