/* SPDX-FileCopyrightText: 2007 Blender Authors
 *
 * SPDX-License-Identifier: GPL-2.0-or-later */

/** \file
 * \ingroup wm
 *
 * Handle events and notifiers from GHOST input (mouse, keyboard, tablet, NDOF).
 *
 * Also some operator reports utility functions.
 */

#include <cstdlib>
#include <cstring>
#include <fmt/format.h>

#include "AS_asset_library.hh"

#include "DNA_listBase.h"
#include "DNA_scene_types.h"
#include "DNA_screen_types.h"
#include "DNA_userdef_types.h"
#include "DNA_windowmanager_types.h"

#include "MEM_guardedalloc.h"

#include "CLG_log.h"

#include "GHOST_C-api.h"

#include "BLI_ghash.h"
#include "BLI_listbase.h"
#include "BLI_math_vector.h"
#include "BLI_string.h"
#include "BLI_string_utf8.h"
#include "BLI_timer.h"
#include "BLI_utildefines.h"

#include "BKE_context.hh"
#include "BKE_customdata.hh"
#include "BKE_global.hh"
#include "BKE_idprop.hh"
#include "BKE_layer.hh"
#include "BKE_lib_remap.hh"
#include "BKE_library.hh"
#include "BKE_main.hh"
#include "BKE_report.hh"
#include "BKE_scene.hh"
#include "BKE_screen.hh"
#include "BKE_undo_system.hh"
#include "BKE_workspace.hh"

#include "BKE_sound.h"

#include "BLT_translation.hh"

#include "ED_asset.hh"
#include "ED_fileselect.hh"
#include "ED_info.hh"
#include "ED_markers.hh"
#include "ED_render.hh"
#include "ED_screen.hh"
#include "ED_undo.hh"
#include "ED_util.hh"
#include "ED_view3d.hh"

#include "GPU_context.hh"

#include "RNA_access.hh"

#include "UI_interface.hh"
#include "UI_interface_layout.hh"
#include "UI_view2d.hh"

#include "WM_api.hh"
#include "WM_keymap.hh"
#include "WM_message.hh"
#include "WM_toolsystem.hh"
#include "WM_types.hh"

#include "wm.hh"
#include "wm_event_system.hh"
#include "wm_event_types.hh"
#include "wm_surface.hh"
#include "wm_window.hh"
#include "wm_window_private.hh"

#include "DEG_depsgraph.hh"
#include "DEG_depsgraph_query.hh"

#include "RE_pipeline.h"

using blender::StringRef;

/**
 * When a gizmo is highlighted and uses click/drag events,
 * this prevents mouse button press events from being passed through to other key-maps
 * which would obscure those events.
 *
 * This allows gizmos that only use drag to co-exist with tools that use click.
 *
 * Without tools using press events which would prevent click/drag events getting to the gizmos.
 *
 * This is not a fool proof solution since it's possible the gizmo operators would pass
 * through these events when called, see: #65479.
 */
#define USE_GIZMO_MOUSE_PRIORITY_HACK

#ifdef WITH_INPUT_IME
BLI_STATIC_ASSERT(sizeof(GHOST_TEventImeData) == sizeof(wmIMEData),
                  "These structs must match exactly!");
#endif

/**
 * Return value of handler-operator call.
 */
enum eHandlerActionFlag {
  WM_HANDLER_BREAK = 1 << 0,
  WM_HANDLER_HANDLED = 1 << 1,
  /** `WM_HANDLER_MODAL | WM_HANDLER_BREAK` means unhandled. */
  WM_HANDLER_MODAL = 1 << 2,
};
ENUM_OPERATORS(eHandlerActionFlag, WM_HANDLER_MODAL);
/** Comparison, for readability. */
#define WM_HANDLER_CONTINUE ((eHandlerActionFlag)0)

static void wm_notifier_clear(wmNotifier *note);
static bool wm_notifier_is_clear(const wmNotifier *note);

static wmOperatorStatus wm_operator_call_internal(bContext *C,
                                                  wmOperatorType *ot,
                                                  PointerRNA *properties,
                                                  ReportList *reports,
                                                  const blender::wm::OpCallContext context,
                                                  const bool poll_only,
                                                  const wmEvent *event);

static bool wm_operator_check_locked_interface(bContext *C, wmOperatorType *ot);
static wmEvent *wm_event_add_mousemove_to_head(wmWindow *win);
static void wm_operator_free_for_fileselect(wmOperator *file_operator);

static void wm_event_state_update_and_click_set_ex(wmEvent *event,
                                                   uint64_t event_time_ms,
                                                   wmEvent *event_state,
                                                   uint64_t *event_state_prev_press_time_ms_p,
                                                   const bool is_keyboard,
                                                   const bool check_double_click);

/* -------------------------------------------------------------------- */
/** \name Private Utilities
 * \{ */

/**
 * Return true if `region` exists in any screen.
 * Note that `region` may be freed memory so it's contents should never be read.
 */
static bool screen_temp_region_exists(const ARegion *region)
{
  /* TODO(@ideasman42): this function would ideally not be needed.
   * It avoids problems restoring the #bContext::wm::region_popup
   * when it's not known if the popup was removed, however it would be better to
   * resolve this by ensuring the contexts previous state never references stale data.
   *
   * This could be done using a context "stack" allowing freeing windowing data to clear
   * references at all levels in the stack. */

  Main *bmain = G_MAIN;
  LISTBASE_FOREACH (bScreen *, screen, &bmain->screens) {
    if (BLI_findindex(&screen->regionbase, region) != -1) {
      return true;
    }
  }
  return false;
}

/** \} */

/* -------------------------------------------------------------------- */
/** \name Event Management
 * \{ */

static wmEvent *wm_event_add_intern(wmWindow *win, const wmEvent *event_to_add)
{
  wmEvent *event = MEM_callocN<wmEvent>(__func__);

  *event = *event_to_add;

  BLI_addtail(&win->runtime->event_queue, event);
  return event;
}

wmEvent *WM_event_add(wmWindow *win, const wmEvent *event_to_add)
{
  return wm_event_add_intern(win, event_to_add);
}

wmEvent *WM_event_add_simulate(wmWindow *win, const wmEvent *event_to_add)
{
  if ((G.f & G_FLAG_EVENT_SIMULATE) == 0) {
    BLI_assert_unreachable();
    return nullptr;
  }
  wmEvent *event = WM_event_add(win, event_to_add);

  /* Logic for setting previous value is documented on the #wmEvent struct,
   * see #wm_event_add_ghostevent for the implementation of logic this follows. */
  copy_v2_v2_int(win->eventstate->xy, event->xy);

  if (event->type == MOUSEMOVE) {
    copy_v2_v2_int(win->eventstate->prev_xy, win->eventstate->xy);
    copy_v2_v2_int(event->prev_xy, win->eventstate->xy);
  }
  else if (ISKEYBOARD_OR_BUTTON(event->type)) {
    /* Dummy time for simulated events. */
    const uint64_t event_time_ms = UINT64_MAX;
    uint64_t eventstate_prev_press_time_ms = 0;
    wm_event_state_update_and_click_set_ex(event,
                                           event_time_ms,
                                           win->eventstate,
                                           &eventstate_prev_press_time_ms,
                                           ISKEYBOARD(event->type),
                                           false);
  }
  return event;
}

static void wm_event_custom_free(wmEvent *event)
{
  if ((event->customdata && event->customdata_free) == 0) {
    return;
  }

  /* NOTE: pointer to #ListBase struct elsewhere. */
  if (event->custom == EVT_DATA_DRAGDROP) {
    ListBase *lb = static_cast<ListBase *>(event->customdata);
    WM_drag_free_list(lb);
  }
  else {
    MEM_freeN(event->customdata);
  }
}

static void wm_event_custom_clear(wmEvent *event)
{
  event->custom = 0;
  event->customdata = nullptr;
  event->customdata_free = false;
}

void wm_event_free(wmEvent *event)
{
#ifndef NDEBUG
  /* Don't use assert here because it's fairly harmless in most cases,
   * more an issue of correctness, something we should avoid in general. */
  if ((event->flag & WM_EVENT_IS_REPEAT) && !ISKEYBOARD(event->type)) {
    printf("%s: 'is_repeat=true' for non-keyboard event, this should not happen.\n", __func__);
    WM_event_print(event);
  }
  if (ISMOUSE_MOTION(event->type) && (event->val != KM_NOTHING)) {
    printf("%s: 'val != NOTHING' for a cursor motion event, this should not happen.\n", __func__);
    WM_event_print(event);
  }
#endif

  wm_event_custom_free(event);

  MEM_freeN(event);
}

/** A version of #wm_event_free that holds the last handled event. */
static void wm_event_free_last_handled(wmWindow *win, wmEvent *event)
{
  /* Don't rely on this pointer being valid,
   * callers should behave as if the memory has been freed.
   * As this function should be interchangeable with #wm_event_free. */
#ifndef NDEBUG
  {
    wmEvent *event_copy = static_cast<wmEvent *>(MEM_dupallocN(event));
    MEM_freeN(event);
    event = event_copy;
  }
#endif

  if (win->event_last_handled) {
    wm_event_free(win->event_last_handled);
  }

  /* While not essential, these values are undefined, as the event is no longer in a list
   * clear the linked-list pointers to avoid any confusion. */
  event->next = event->prev = nullptr;

  /* Don't store custom data in the last handled event as we don't have control how long this event
   * will be stored and the referenced data may become invalid (also it's not needed currently). */
  wm_event_custom_free(event);
  wm_event_custom_clear(event);
  win->event_last_handled = event;
}

static void wm_event_free_last(wmWindow *win)
{
  wmEvent *event = static_cast<wmEvent *>(BLI_poptail(&win->runtime->event_queue));
  if (event != nullptr) {
    wm_event_free(event);
  }
}

void wm_event_free_all(wmWindow *win)
{
  while (wmEvent *event = static_cast<wmEvent *>(BLI_pophead(&win->runtime->event_queue))) {
    wm_event_free(event);
  }
}

void wm_event_init_from_window(wmWindow *win, wmEvent *event)
{
  *event = *(win->eventstate);
}

/** \} */

/* -------------------------------------------------------------------- */
/** \name Notifiers & Listeners
 * \{ */

/**
 * Hash for #wmWindowManager.notifier_queue_set, ignores `window`.
 */
static uint note_hash_for_queue_fn(const void *ptr)
{
  const wmNotifier *note = static_cast<const wmNotifier *>(ptr);
  return (BLI_ghashutil_ptrhash(note->reference) ^
          (note->category | note->data | note->subtype | note->action));
}

/**
 * Comparison for #wmWindowManager.notifier_queue_set
 *
 * \note This is not an exact equality function as the `window` is ignored.
 */
static bool note_cmp_for_queue_fn(const void *a, const void *b)
{
  const wmNotifier *note_a = static_cast<const wmNotifier *>(a);
  const wmNotifier *note_b = static_cast<const wmNotifier *>(b);
  return !(((note_a->category | note_a->data | note_a->subtype | note_a->action) ==
            (note_b->category | note_b->data | note_b->subtype | note_b->action)) &&
           (note_a->reference == note_b->reference));
}

static void wm_event_add_notifier_intern(wmWindowManager *wm,
                                         const wmWindow *win,
                                         uint type,
                                         void *reference)
{
  BLI_assert(wm != nullptr);

  wmNotifier note_test = {nullptr};

  note_test.window = win;

  note_test.category = type & NOTE_CATEGORY;
  note_test.data = type & NOTE_DATA;
  note_test.subtype = type & NOTE_SUBTYPE;
  note_test.action = type & NOTE_ACTION;
  note_test.reference = reference;

  BLI_assert(!wm_notifier_is_clear(&note_test));

  if (wm->runtime->notifier_queue_set == nullptr) {
    wm->runtime->notifier_queue_set = BLI_gset_new_ex(
        note_hash_for_queue_fn, note_cmp_for_queue_fn, __func__, 1024);
  }

  void **note_p;
  if (BLI_gset_ensure_p_ex(wm->runtime->notifier_queue_set, &note_test, &note_p)) {
    return;
  }
  wmNotifier *note = MEM_callocN<wmNotifier>(__func__);
  *note = note_test;
  *note_p = note;
  BLI_addtail(&wm->runtime->notifier_queue, note);
}

void WM_event_add_notifier_ex(wmWindowManager *wm, const wmWindow *win, uint type, void *reference)
{
  if (wm == nullptr) {
    /* There may be some cases where e.g. `G_MAIN` is not actually the real current main, but some
     * other temporary one (e.g. during liboverride processing over linked data), leading to null
     * window manager.
     *
     * This is fairly bad and weak, but unfortunately RNA does not have any way to operate over
     * another main than G_MAIN currently. */
    return;
  }
  wm_event_add_notifier_intern(wm, win, type, reference);
}

void WM_event_add_notifier(const bContext *C, uint type, void *reference)
{
  /* XXX: in future, which notifiers to send to other windows? */

  WM_event_add_notifier_ex(CTX_wm_manager(C), CTX_wm_window(C), type, reference);
}

void WM_main_add_notifier(uint type, void *reference)
{
  Main *bmain = G_MAIN;
  wmWindowManager *wm = static_cast<wmWindowManager *>(bmain->wm.first);

  WM_event_add_notifier_ex(wm, nullptr, type, reference);
}

void WM_main_remove_notifier_reference(const void *reference)
{
  Main *bmain = G_MAIN;
  wmWindowManager *wm = static_cast<wmWindowManager *>(bmain->wm.first);

  if (wm) {
    LISTBASE_FOREACH_MUTABLE (wmNotifier *, note, &wm->runtime->notifier_queue) {
      if (note->reference == reference) {
        const bool removed = BLI_gset_remove(wm->runtime->notifier_queue_set, note, nullptr);
        BLI_assert(removed);
        UNUSED_VARS_NDEBUG(removed);

        /* Remove unless this is being iterated over by the caller.
         * This is done to prevent `wm->runtime->notifier_queue` accumulating notifiers
         * that aren't handled which can happen when notifiers are added from Python scripts.
         * see #129323. */
        if (wm->runtime->notifier_current == note) {
          /* Don't remove because this causes problems for #wm_event_do_notifiers
           * which may be looping on the data (deleting screens). */
          wm_notifier_clear(note);
        }
        else {
          BLI_remlink(&wm->runtime->notifier_queue, note);
          MEM_freeN(note);
        }
      }
    }

    /* Remap instead. */
#if 0
    if (wm->runtime->message_bus) {
      WM_msg_id_remove(wm->runtime->message_bus, reference);
    }
#endif
  }
}

void WM_main_remap_editor_id_reference(const blender::bke::id::IDRemapper &mappings)
{
  Main *bmain = G_MAIN;

  LISTBASE_FOREACH (bScreen *, screen, &bmain->screens) {
    LISTBASE_FOREACH (ScrArea *, area, &screen->areabase) {
      LISTBASE_FOREACH (SpaceLink *, sl, &area->spacedata) {
        ED_spacedata_id_remap(area, sl, mappings);
      }
    }
  }

  mappings.iter(
      [](ID *old_id, ID *new_id) { blender::ed::asset::list::storage_id_remap(old_id, new_id); });

  if (wmWindowManager *wm = static_cast<wmWindowManager *>(bmain->wm.first)) {
    if (wmMsgBus *mbus = wm->runtime->message_bus) {
      mappings.iter([&](ID *old_id, ID *new_id) {
        if (new_id != nullptr) {
          WM_msg_id_update(mbus, old_id, new_id);
        }
        else {
          WM_msg_id_remove(mbus, old_id);
        }
      });
    }
  }

  AS_asset_library_remap_ids(mappings);
}

static void wm_notifier_clear(wmNotifier *note)
{
  /* Clear the entire notifier, only leaving (`next`, `prev`) members intact. */
  memset(((char *)note) + sizeof(Link), 0, sizeof(*note) - sizeof(Link));
  note->category = NOTE_CATEGORY_TAG_CLEARED;
}

static bool wm_notifier_is_clear(const wmNotifier *note)
{
  return note->category == NOTE_CATEGORY_TAG_CLEARED;
}

void wm_event_do_depsgraph(bContext *C, bool is_after_open_file)
{
  wmWindowManager *wm = CTX_wm_manager(C);
  /* The whole idea of locked interface is to prevent viewport and whatever thread from
   * modifying the same data. Because of this, we can not perform dependency graph update. */
  if (wm->runtime->is_interface_locked) {
    return;
  }
  /* Combine data-masks so one window doesn't disable UVs in another #26448. */
  CustomData_MeshMasks win_combine_v3d_datamask = {0};
  LISTBASE_FOREACH (wmWindow *, win, &wm->windows) {
    const Scene *scene = WM_window_get_active_scene(win);
    ViewLayer *view_layer = WM_window_get_active_view_layer(win);
    const bScreen *screen = WM_window_get_active_screen(win);

    ED_view3d_screen_datamask(scene, view_layer, screen, &win_combine_v3d_datamask);
  }
  /* Update all the dependency graphs of visible view layers. */
  LISTBASE_FOREACH (wmWindow *, win, &wm->windows) {
    Scene *scene = WM_window_get_active_scene(win);
    ViewLayer *view_layer = WM_window_get_active_view_layer(win);
    Main *bmain = CTX_data_main(C);


    /* Update dependency graph of sequencer scene. */
    Scene *sequencer_scene = CTX_data_sequencer_scene(C);
    if (sequencer_scene && sequencer_scene != scene) {
<<<<<<< HEAD
     Depsgraph *depsgraph = BKE_scene_ensure_depsgraph(
        bmain, sequencer_scene, BKE_view_layer_default_render(sequencer_scene));
    if (is_after_open_file) {
      DEG_graph_relations_update(depsgraph);
      DEG_tag_on_visible_update(bmain, depsgraph);
    }
=======
      Depsgraph *depsgraph = BKE_scene_ensure_depsgraph(
          bmain, sequencer_scene, BKE_view_layer_default_render(sequencer_scene));
      if (is_after_open_file) {
        DEG_graph_relations_update(depsgraph);
        DEG_tag_on_visible_update(bmain, depsgraph);
      }
      DEG_make_active(depsgraph);
>>>>>>> ea43fa08
      BKE_scene_graph_update_tagged(depsgraph, bmain);
    }

    /* Copied to set's in #scene_update_tagged_recursive(). */
    scene->customdata_mask = win_combine_v3d_datamask;
    /* XXX, hack so operators can enforce data-masks #26482, GPU render. */
    CustomData_MeshMasks_update(&scene->customdata_mask, &scene->customdata_mask_modal);
    /* TODO(sergey): For now all dependency graphs which are evaluated from
     * workspace are considered active. This will work all fine with "locked"
     * view layer and time across windows. This is to be granted separately,
     * and for until then we have to accept ambiguities when object is shared
     * across visible view layers and has overrides on it. */
    Depsgraph *depsgraph = BKE_scene_ensure_depsgraph(bmain, scene, view_layer);
    if (is_after_open_file) {
      DEG_graph_tag_on_visible_update(depsgraph, true);
    }
    DEG_make_active(depsgraph);
    BKE_scene_graph_update_tagged(depsgraph, bmain);
  }

  wm_surfaces_do_depsgraph(C);
}

void wm_event_do_refresh_wm_and_depsgraph(bContext *C)
{
  wmWindowManager *wm = CTX_wm_manager(C);
  /* Cached: editor refresh callbacks now, they get context. */
  LISTBASE_FOREACH (wmWindow *, win, &wm->windows) {
    const bScreen *screen = WM_window_get_active_screen(win);

    CTX_wm_window_set(C, win);
    LISTBASE_FOREACH (ScrArea *, area, &screen->areabase) {
      if (area->do_refresh) {
        CTX_wm_area_set(C, area);
        ED_area_do_refresh(C, area);
      }
    }
  }

  wm_event_do_depsgraph(C, false);

  CTX_wm_window_set(C, nullptr);
}

static void wm_event_timers_execute(bContext *C)
{
  wmWindowManager *wm = CTX_wm_manager(C);
  if (UNLIKELY(wm == nullptr)) {
    return;
  }

  /* Set the first window as context, so that there is some minimal context. This avoids crashes
   * when calling code that assumes that there is always a window in the context (which many
   * operators do). */
  CTX_wm_window_set(C, static_cast<wmWindow *>(wm->windows.first));
  BLI_timer_execute();
  CTX_wm_window_set(C, nullptr);
}

void wm_event_do_notifiers(bContext *C)
{
  /* Ensure inside render boundary. */
  GPU_render_begin();

  /* Run the timer before assigning `wm` in the unlikely case a timer loads a file, see #80028. */
  wm_event_timers_execute(C);

  wmWindowManager *wm = CTX_wm_manager(C);
  if (wm == nullptr) {
    GPU_render_end();
    return;
  }

  /* Disable? - Keep for now since its used for window level notifiers. */
#if 1
  /* Cache & catch WM level notifiers, such as frame change, scene/screen set. */
  LISTBASE_FOREACH (wmWindow *, win, &wm->windows) {
    Scene *scene = WM_window_get_active_scene(win);
    bool do_anim = false;
    bool clear_info_stats = false;

    CTX_wm_window_set(C, win);

    BLI_assert(wm->runtime->notifier_current == nullptr);
    for (const wmNotifier *
             note = static_cast<const wmNotifier *>(wm->runtime->notifier_queue.first),
            *note_next = nullptr;
         note;
         note = note_next)
    {
      if (wm_notifier_is_clear(note)) {
        note_next = note->next;
        MEM_freeN(note);
        continue;
      }

      wm->runtime->notifier_current = note;

      if (note->category == NC_WM) {
        if (ELEM(note->data, ND_FILEREAD, ND_FILESAVE)) {
          wm->file_saved = 1;
          WM_window_title(wm, win);
        }
        else if (note->data == ND_DATACHANGED) {
          WM_window_title(wm, win);
        }
        else if (note->data == ND_UNDO) {
          ED_preview_restart_queue_work(C);
        }
      }
      if (note->window == win) {
        if (note->category == NC_SCREEN) {
          if (note->data == ND_WORKSPACE_SET) {
            WorkSpace *ref_ws = static_cast<WorkSpace *>(note->reference);

            UI_popup_handlers_remove_all(C, &win->modalhandlers);

            WM_window_set_active_workspace(C, win, ref_ws);
            if (G.debug & G_DEBUG_EVENTS) {
              printf("%s: Workspace set %p\n", __func__, note->reference);
            }
          }
          else if (note->data == ND_WORKSPACE_DELETE) {
            WorkSpace *workspace = static_cast<WorkSpace *>(note->reference);

            ED_workspace_delete(
                workspace, CTX_data_main(C), C, wm); /* XXX: hum, think this over! */
            if (G.debug & G_DEBUG_EVENTS) {
              printf("%s: Workspace delete %p\n", __func__, workspace);
            }
          }
          else if (note->data == ND_LAYOUTBROWSE) {
            bScreen *ref_screen = BKE_workspace_layout_screen_get(
                static_cast<WorkSpaceLayout *>(note->reference));

            /* Free popup handlers only #35434. */
            UI_popup_handlers_remove_all(C, &win->modalhandlers);

            ED_screen_change(C, ref_screen); /* XXX: hum, think this over! */
            if (G.debug & G_DEBUG_EVENTS) {
              printf("%s: screen set %p\n", __func__, note->reference);
            }
          }
          else if (note->data == ND_LAYOUTDELETE) {
            WorkSpace *workspace = WM_window_get_active_workspace(win);
            WorkSpaceLayout *layout = static_cast<WorkSpaceLayout *>(note->reference);

            ED_workspace_layout_delete(workspace, layout, C); /* XXX: hum, think this over! */
            if (G.debug & G_DEBUG_EVENTS) {
              printf("%s: screen delete %p\n", __func__, note->reference);
            }
          }
        }
      }

      if (note->window == win ||
          (note->window == nullptr && ELEM(note->reference, nullptr, scene)))
      {
        if (note->category == NC_SCENE) {
          if (note->data == ND_FRAME) {
            do_anim = true;
          }
        }
      }
      if (ELEM(note->category, NC_SCENE, NC_OBJECT, NC_GEOM, NC_WM)) {
        clear_info_stats = true;
      }

      wm->runtime->notifier_current = nullptr;

      note_next = note->next;
      if (wm_notifier_is_clear(note)) {
        BLI_remlink(&wm->runtime->notifier_queue, (void *)note);
        MEM_freeN(note);
      }
    }

    if (clear_info_stats) {
      /* Only do once since adding notifiers is slow when there are many. */
      ViewLayer *view_layer = CTX_data_view_layer(C);
      ED_info_stats_clear(wm, view_layer);
      wm_event_add_notifier_intern(wm, CTX_wm_window(C), NC_SPACE | ND_SPACE_INFO, nullptr);
    }

    if (do_anim) {

      /* XXX: quick frame changes can cause a crash if frame-change and rendering
       * collide (happens on slow scenes), BKE_scene_graph_update_for_newframe can be called
       * twice which can depsgraph update the same object at once. */
      if (G.is_rendering == false) {
        /* Depsgraph gets called, might send more notifiers. */
        Depsgraph *depsgraph = CTX_data_depsgraph_pointer(C);
        ED_update_for_newframe(CTX_data_main(C), depsgraph);
      }
    }
  }

  BLI_assert(wm->runtime->notifier_current == nullptr);

  /* The notifiers are sent without context, to keep it clean. */
  while (const wmNotifier *note = static_cast<const wmNotifier *>(
             BLI_pophead(&wm->runtime->notifier_queue)))
  {
    if (wm_notifier_is_clear(note)) {
      MEM_freeN(note);
      continue;
    }
    /* NOTE: no need to set `wm->runtime->notifier_current` since it's been removed from the queue.
     */

    const bool removed = BLI_gset_remove(wm->runtime->notifier_queue_set, note, nullptr);
    BLI_assert(removed);
    UNUSED_VARS_NDEBUG(removed);
    LISTBASE_FOREACH (wmWindow *, win, &wm->windows) {
      Scene *scene = WM_window_get_active_scene(win);
      bScreen *screen = WM_window_get_active_screen(win);
      WorkSpace *workspace = WM_window_get_active_workspace(win);

      /* Filter out notifiers. */
      if (note->category == NC_SCREEN && note->reference && note->reference != screen &&
          note->reference != workspace && note->reference != WM_window_get_active_layout(win))
      {
        /* Pass. */
      }
      else if (note->category == NC_SCENE && note->reference &&
               (!ELEM(note->reference, scene, workspace->sequencer_scene)))
      {
        /* Pass. */
      }
      else {
        /* XXX context in notifiers? */
        CTX_wm_window_set(C, win);

#  if 0
        printf("notifier win %d screen %s cat %x\n",
               win->winid,
               win->screen->id.name + 2,
               note->category);
#  endif
        ED_workspace_do_listen(C, note);
        ED_screen_do_listen(C, note);

        LISTBASE_FOREACH (ARegion *, region, &screen->regionbase) {
          wmRegionListenerParams region_params{};
          region_params.window = win;
          region_params.area = nullptr;
          region_params.region = region;
          region_params.scene = scene;
          region_params.notifier = note;

          ED_region_do_listen(&region_params);
        }

        ED_screen_areas_iter (win, screen, area) {
          if ((note->category == NC_SPACE) && note->reference) {
            /* Filter out notifiers sent to other spaces. RNA sets the reference to the owning ID
             * though, the screen, so let notifiers through that reference the entire screen. */
            if (!ELEM(note->reference, area->spacedata.first, screen, scene)) {
              continue;
            }
          }
          wmSpaceTypeListenerParams area_params{};
          area_params.window = win;
          area_params.area = area;
          area_params.notifier = note;
          area_params.scene = scene;
          ED_area_do_listen(&area_params);
          LISTBASE_FOREACH (ARegion *, region, &area->regionbase) {
            wmRegionListenerParams region_params{};
            region_params.window = win;
            region_params.area = area;
            region_params.region = region;
            region_params.scene = scene;
            region_params.notifier = note;
            ED_region_do_listen(&region_params);
          }
        }
      }
    }

    MEM_freeN(note);
  }
#endif /* If 1 (postpone disabling for in favor of message-bus), eventually. */

  /* Handle message bus. */
  {
    LISTBASE_FOREACH (wmWindow *, win, &wm->windows) {
      CTX_wm_window_set(C, win);
      WM_msgbus_handle(wm->runtime->message_bus, C);
    }
    CTX_wm_window_set(C, nullptr);
  }

  wm_event_do_refresh_wm_and_depsgraph(C);

  RE_FreeUnusedGPUResources();

  /* Status bar. */
  if (wm->runtime->winactive) {
    wmWindow *win = wm->runtime->winactive;
    CTX_wm_window_set(C, win);
    WM_window_cursor_keymap_status_refresh(C, win);
    CTX_wm_window_set(C, nullptr);
  }

  /* Auto-run warning. */
  wm_test_autorun_warning(C);
  /* Deprecation warning. */
  wm_test_gpu_backend_fallback(C);
  /* Foreign File warning. */
  wm_test_foreign_file_warning(C);

  GPU_render_end();
}

static bool wm_event_always_pass(const wmEvent *event)
{
  /* Some events we always pass on, to ensure proper communication. */
  return ISTIMER(event->type) || (event->type == WINDEACTIVATE);
}

/**
 * Debug only sanity check for the return value of event handlers. Checks that "always pass" events
 * don't cause non-passing handler return values, and thus actually pass.
 *
 * \param C: Pass in the context to check if it's "window" was cleared.
 * The event check can't be executed if the handler just loaded a file or closed the window.
 * (typically identified by `CTX_wm_window(C)` returning null),
 * because the event will have been freed then.
 * When null, always check the event (assume the caller knows the event was not freed).
 */
BLI_INLINE void wm_event_handler_return_value_check(const bContext *C,
                                                    const wmEvent *event,
                                                    const eHandlerActionFlag action)
{
#ifndef NDEBUG
  if (C == nullptr || CTX_wm_window(C)) {
    BLI_assert_msg(!wm_event_always_pass(event) || (action != WM_HANDLER_BREAK),
                   "Return value for events that should always pass should never be BREAK.");
  }
#endif
  UNUSED_VARS_NDEBUG(C, event, action);
}

/** \} */

/* -------------------------------------------------------------------- */
/** \name UI Handling
 * \{ */

static eHandlerActionFlag wm_handler_ui_call(bContext *C,
                                             wmEventHandler_UI *handler,
                                             const wmEvent *event,
                                             const bool always_pass)
{
  ScrArea *area = CTX_wm_area(C);
  ARegion *region = CTX_wm_region(C);
  ARegion *region_popup = CTX_wm_region_popup(C);
  static bool do_wheel_ui = true;
  const bool is_wheel = ELEM(event->type, WHEELUPMOUSE, WHEELDOWNMOUSE, MOUSEPAN);

  /* UI code doesn't handle return values - it just always returns break.
   * to make the #DBL_CLICK conversion work, we just don't send this to UI, except mouse clicks. */
  if (((handler->head.flag & WM_HANDLER_ACCEPT_DBL_CLICK) == 0) && !ISMOUSE_BUTTON(event->type) &&
      (event->val == KM_DBL_CLICK))
  {
    return WM_HANDLER_CONTINUE;
  }

  /* UI is quite aggressive with swallowing events, like scroll-wheel. */
  /* I realize this is not extremely nice code... when UI gets key-maps it can be maybe smarter. */
  if (do_wheel_ui == false) {
    if (is_wheel) {
      return WM_HANDLER_CONTINUE;
    }
    if (!wm_event_always_pass(event)) {
      do_wheel_ui = true;
    }
  }

  /* Don't block file-select events. Those are triggered by a separate file browser window.
   * See #75292. */
  if (event->type == EVT_FILESELECT) {
    return WM_HANDLER_CONTINUE;
  }

  /* We set context to where UI handler came from. */
  if (handler->context.area) {
    CTX_wm_area_set(C, handler->context.area);
  }
  if (handler->context.region) {
    CTX_wm_region_set(C, handler->context.region);
  }
  if (handler->context.region_popup) {
    BLI_assert(screen_temp_region_exists(handler->context.region_popup));
    CTX_wm_region_popup_set(C, handler->context.region_popup);
  }

  int retval = handler->handle_fn(C, event, handler->user_data);

  /* Putting back screen context. */
  if ((retval != WM_UI_HANDLER_BREAK) || always_pass) {
    CTX_wm_area_set(C, area);
    CTX_wm_region_set(C, region);
    BLI_assert((region_popup == nullptr) || screen_temp_region_exists(region_popup));
    CTX_wm_region_popup_set(C, region_popup);
  }
  else {
    /* This special cases is for areas and regions that get removed. */
    CTX_wm_area_set(C, nullptr);
    CTX_wm_region_set(C, nullptr);
    CTX_wm_region_popup_set(C, nullptr);
  }

  if (retval == WM_UI_HANDLER_BREAK) {
    return WM_HANDLER_BREAK;
  }

  /* Event not handled in UI, if wheel then we temporarily disable it. */
  if (is_wheel) {
    do_wheel_ui = false;
  }

  return WM_HANDLER_CONTINUE;
}

void wm_event_handler_ui_cancel_ex(bContext *C,
                                   wmWindow *win,
                                   ARegion *region,
                                   bool reactivate_button)
{
  if (!region) {
    return;
  }

  LISTBASE_FOREACH_MUTABLE (wmEventHandler *, handler_base, &region->runtime->handlers) {
    if (handler_base->type == WM_HANDLER_TYPE_UI) {
      wmEventHandler_UI *handler = (wmEventHandler_UI *)handler_base;
      BLI_assert(handler->handle_fn != nullptr);
      wmEvent event;
      wm_event_init_from_window(win, &event);
      event.type = EVT_BUT_CANCEL;
      event.val = reactivate_button ? KM_NOTHING : KM_PRESS;
      event.flag = (eWM_EventFlag)0;
      handler->handle_fn(C, &event, handler->user_data);
    }
  }
}

static void wm_event_handler_ui_cancel(bContext *C)
{
  wmWindow *win = CTX_wm_window(C);
  ARegion *region = CTX_wm_region(C);
  wm_event_handler_ui_cancel_ex(C, win, region, true);
}

/** \} */

/* -------------------------------------------------------------------- */
/** \name WM Reports
 *
 * Access to #wmWindowManager.reports
 * \{ */

void WM_report_banner_show(wmWindowManager *wm, wmWindow *win)
{
  if (win == nullptr) {
    win = wm->runtime->winactive;
    if (win == nullptr) {
      win = static_cast<wmWindow *>(wm->windows.first);
    }
  }

  ReportList *wm_reports = &wm->runtime->reports;

  /* After adding reports to the global list, reset the report timer. */
  WM_event_timer_remove(wm, nullptr, wm_reports->reporttimer);

  /* Records time since last report was added. */
  wm_reports->reporttimer = WM_event_timer_add(wm, win, TIMERREPORT, 0.05);

  ReportTimerInfo *rti = MEM_callocN<ReportTimerInfo>(__func__);
  wm_reports->reporttimer->customdata = rti;
}

void WM_report_banners_cancel(Main *bmain)
{
  wmWindowManager *wm = static_cast<wmWindowManager *>(bmain->wm.first);
  BKE_reports_clear(&wm->runtime->reports);
  WM_event_timer_remove(wm, nullptr, wm->runtime->reports.reporttimer);
}

#ifdef WITH_INPUT_NDOF
void WM_ndof_deadzone_set(float deadzone)
{
  GHOST_setNDOFDeadZone(deadzone);
}
#endif

void WM_reports_from_reports_move(wmWindowManager *wm, ReportList *reports)
{
  /* If the caller owns them, handle this. */
  if (!reports || BLI_listbase_is_empty(&reports->list) || (reports->flag & RPT_OP_HOLD) != 0) {
    return;
  }

  if (!wm) {
    wm = static_cast<wmWindowManager *>(G_MAIN->wm.first);
  }

  /* Add reports to the global list, otherwise they are not seen. */
  BKE_reports_move_to_reports(&wm->runtime->reports, reports);

  WM_report_banner_show(wm, nullptr);
}

void WM_global_report(eReportType type, const char *message)
{
  /* WARNING: in most cases #BKE_report should be used instead, see doc-string for details. */
  ReportList reports;
  BKE_reports_init(&reports, RPT_STORE | RPT_PRINT);
  BKE_report_print_level_set(&reports, RPT_WARNING);
  BKE_report(&reports, type, message);

  WM_reports_from_reports_move(nullptr, &reports);

  BKE_reports_free(&reports);
}

void WM_global_reportf(eReportType type, const char *format, ...)
{
  /* WARNING: in most cases #BKE_reportf should be used instead, see doc-string for details. */

  va_list args;

  format = RPT_(format);

  va_start(args, format);
  char *str = BLI_vsprintfN(format, args);
  va_end(args);

  WM_global_report(type, str);
  MEM_freeN(str);
}

/** \} */

/* -------------------------------------------------------------------- */
/** \name Operator Logic
 * \{ */

/**
 * Return the active undo step as an identifier for the purpose of comparison only.
 */
static intptr_t wm_operator_undo_active_id(const wmWindowManager *wm)
{
  if (wm->runtime->undo_stack) {
    return intptr_t(wm->runtime->undo_stack->step_active);
  }
  return -1;
}

static intptr_t wm_operator_register_active_id(const wmWindowManager *wm)
{
  if (wm->runtime->operators.last) {
    return intptr_t(wm->runtime->operators.last);
  }
  return -1;
}

bool WM_operator_poll(bContext *C, wmOperatorType *ot)
{

  LISTBASE_FOREACH (wmOperatorTypeMacro *, otmacro, &ot->macro) {
    wmOperatorType *ot_macro = WM_operatortype_find(otmacro->idname, false);

    if (!WM_operator_poll(C, ot_macro)) {
      return false;
    }
  }

  /* Python needs operator type, so we added exception for it. */
  if (ot->pyop_poll) {
    return ot->pyop_poll(C, ot);
  }
  if (ot->poll) {
    return ot->poll(C);
  }

  return true;
}

bool WM_operator_poll_context(bContext *C, wmOperatorType *ot, blender::wm::OpCallContext context)
{
  /* Sets up the new context and calls #wm_operator_invoke() with poll_only. */
  return wm_operator_call_internal(C, ot, nullptr, nullptr, context, true, nullptr);
}

bool WM_operator_ui_poll(wmOperatorType *ot, PointerRNA *ptr)
{
  if (ot->macro.first != nullptr) {
    /* For macros, check all have exec() we can call. */
    LISTBASE_FOREACH (wmOperatorTypeMacro *, otmacro, &ot->macro) {
      wmOperatorType *otm = WM_operatortype_find(otmacro->idname, false);
      if (otm && WM_operator_ui_poll(otm, ptr)) {
        return true;
      }
    }
    return false;
  }

  if (ot->ui) {
    if (ot->ui_poll) {
      return ot->ui_poll(ot, ptr);
    }
    return true;
  }

  bool result = false;
  PointerRNA op_ptr;
  WM_operator_properties_create_ptr(&op_ptr, ot);
  RNA_STRUCT_BEGIN (&op_ptr, prop) {
    int flag = RNA_property_flag(prop);
    if ((flag & PROP_HIDDEN) == 0) {
      result = true;
      break;
    }
  }
  RNA_STRUCT_END;
  return result;
}

void WM_operator_region_active_win_set(bContext *C)
{
  ScrArea *area = CTX_wm_area(C);
  if (area) {
    ARegion *region = CTX_wm_region(C);
    if (region && region->regiontype == RGN_TYPE_WINDOW) {
      area->region_active_win = BLI_findindex(&area->regionbase, region);
    }
  }
}

/**
 * \param caller_owns_reports: True when called from Python.
 */
static void wm_operator_reports(bContext *C,
                                wmOperator *op,
                                const wmOperatorStatus retval,
                                const bool caller_owns_reports)
{
  if (G.background == 0 && caller_owns_reports == false) { /* Popup. */
    if (op->reports->list.first) {
      /* FIXME: temp setting window, see other call to #UI_popup_menu_reports for why. */
      wmWindow *win_prev = CTX_wm_window(C);
      ScrArea *area_prev = CTX_wm_area(C);
      ARegion *region_prev = CTX_wm_region(C);

      if (win_prev == nullptr) {
        CTX_wm_window_set(C, static_cast<wmWindow *>(CTX_wm_manager(C)->windows.first));
      }

      UI_popup_menu_reports(C, op->reports);

      CTX_wm_window_set(C, win_prev);
      CTX_wm_area_set(C, area_prev);
      CTX_wm_region_set(C, region_prev);
    }
  }

  std::string pystring = WM_operator_pystring(C, op, false, true);

  if (retval & OPERATOR_FINISHED) {
    if (caller_owns_reports == false) {
      /* Print out reports to console.
       * When quiet, only show warnings, suppressing info and other non-essential warnings. */
      const eReportType level = CLG_quiet_get() ? RPT_WARNING : RPT_DEBUG;
      BKE_reports_log(op->reports, level, WM_LOG_OPERATORS);
    }

    if (op->type->flag & OPTYPE_REGISTER) {
      if (G.background == 0) { /* Ends up printing these in the terminal, gets annoying. */
                               /* Report the python string representation of the operator. */
        BKE_report(CTX_wm_reports(C), RPT_OPERATOR, pystring.c_str());
      }
    }
  }

  CLOG_AT_LEVEL(WM_LOG_OPERATORS,
                /* Avoid logging very noisy hover/timer driven operators at info level. */
                ((op->type->flag & OPTYPE_REGISTER) ? CLG_LEVEL_INFO : CLG_LEVEL_DEBUG),
                (retval & OPERATOR_FINISHED) ? "Finished %s" : "Cancelled: %s",
                pystring.c_str());

  /* Refresh Info Editor with reports immediately, even if op returned #OPERATOR_CANCELLED. */
  if ((retval & (OPERATOR_FINISHED | OPERATOR_CANCELLED)) &&
      !BLI_listbase_is_empty(&op->reports->list))
  {
    WM_event_add_notifier(C, NC_SPACE | ND_SPACE_INFO_REPORT, nullptr);
  }
  /* If the caller owns them, handle this. */
  WM_reports_from_reports_move(CTX_wm_manager(C), op->reports);
}

/**
 * This function is mainly to check that the rules for freeing
 * an operator are kept in sync.
 */
static bool wm_operator_register_check(wmWindowManager *wm, wmOperatorType *ot)
{
  /* Check undo flag here since undo operators are also added to the list,
   * to support checking if the same operator is run twice. */
  return wm && (wm->op_undo_depth == 0) && (ot->flag & (OPTYPE_REGISTER | OPTYPE_UNDO));
}

/**
 * \param has_undo_step: True when an undo step was added,
 * needed when the operator doesn't use #OPTYPE_UNDO, #OPTYPE_UNDO_GROUPED but adds an undo step.
 * \param has_register: True when an operator was registered.
 */
static void wm_operator_finished(bContext *C,
                                 wmOperator *op,
                                 const bool repeat,
                                 const bool store,
                                 const bool has_undo_step,
                                 const bool has_register)
{
  wmWindowManager *wm = CTX_wm_manager(C);
  enum {
    NOP,
    SET,
    CLEAR,
  } hud_status = NOP;
  const bool do_register = (repeat == false) && wm_operator_register_check(wm, op->type);

  op->customdata = nullptr;

  if (store) {
    WM_operator_last_properties_store(op);
  }

  /* We don't want to do undo pushes for operators that are being
   * called from operators that already do an undo push. Usually
   * this will happen for python operators that call C operators. */
  if (wm->op_undo_depth == 0) {
    if (op->type->flag & OPTYPE_UNDO) {
      ED_undo_push_op(C, op);
      if (repeat == 0) {
        hud_status = CLEAR;
      }
    }
    else if (op->type->flag & OPTYPE_UNDO_GROUPED) {
      ED_undo_grouped_push_op(C, op);
      if (repeat == 0) {
        hud_status = CLEAR;
      }
    }
    else if (has_undo_step) {
      /* An undo step was added but the operator wasn't registered (and won't register itself),
       * therefor a redo panel wouldn't redo this action but the previous registered action,
       * causing the "redo" to remove/loose this operator. See: #101743.
       * Register check is needed so nested operator calls don't clear the HUD. See: #103587. */
      if (!(has_register || do_register)) {
        if (repeat == 0) {
          hud_status = CLEAR;
        }
      }
    }
  }

  if (repeat == 0) {
    if (G.debug & G_DEBUG_WM) {
      std::string pystring = WM_operator_pystring(C, op, false, true);
      BKE_report(CTX_wm_reports(C), RPT_OPERATOR, pystring.c_str());
    }

    if (do_register) {
      /* Take ownership of reports (in case python provided its own). */
      op->reports->flag |= RPT_FREE;

      wm_operator_register(C, op);
      WM_operator_region_active_win_set(C);

      if (WM_operator_last_redo(C) == op) {
        /* Show the redo panel. */
        hud_status = SET;
      }
    }
    else {
      WM_operator_free(op);
    }
  }

  if (hud_status != NOP) {
    if (hud_status == SET) {
      ScrArea *area = CTX_wm_area(C);
      if (area && ((area->flag & AREA_FLAG_OFFSCREEN) == 0)) {
        ED_area_type_hud_ensure(C, area);
      }
    }
    else if (hud_status == CLEAR) {
      ED_area_type_hud_clear(wm, nullptr);
    }
    else {
      BLI_assert_unreachable();
    }
  }
}

/**
 * \param repeat: When true, it doesn't register again, nor does it free.
 */
static wmOperatorStatus wm_operator_exec(bContext *C,
                                         wmOperator *op,
                                         const bool repeat,
                                         const bool store)
{
  wmWindowManager *wm = CTX_wm_manager(C);
  wmOperatorStatus retval = OPERATOR_CANCELLED;

  CTX_wm_operator_poll_msg_clear(C);

  if (op == nullptr || op->type == nullptr) {
    return retval;
  }

  if (0 == WM_operator_poll(C, op->type)) {
    return retval;
  }

  const intptr_t undo_id_prev = wm_operator_undo_active_id(wm);
  const intptr_t register_id_prev = wm_operator_register_active_id(wm);

  if (op->type->exec) {
    if (op->type->flag & OPTYPE_UNDO) {
      wm->op_undo_depth++;
    }

    retval = op->type->exec(C, op);
    OPERATOR_RETVAL_CHECK(retval);

    if (op->type->flag & OPTYPE_UNDO && CTX_wm_manager(C) == wm) {
      wm->op_undo_depth--;
    }
  }

  /* XXX(@mont29): Disabled the repeat check to address part 2 of #31840.
   * Carefully checked all calls to wm_operator_exec and WM_operator_repeat, don't see any reason
   * why this was needed, but worth to note it in case something turns bad. */
  if (retval & (OPERATOR_FINISHED | OPERATOR_CANCELLED) /* && repeat == 0 */) {
    wm_operator_reports(C, op, retval, false);
  }

  if (retval & OPERATOR_FINISHED) {
    const bool has_undo_step = (undo_id_prev != wm_operator_undo_active_id(wm));
    const bool has_register = (register_id_prev != wm_operator_register_active_id(wm));

    wm_operator_finished(
        C, op, repeat, store && wm->op_undo_depth == 0, has_undo_step, has_register);
  }
  else if (repeat == 0) {
    /* WARNING: modal from exec is bad practice, but avoid crashing. */
    if (retval & (OPERATOR_FINISHED | OPERATOR_CANCELLED)) {
      WM_operator_free(op);
    }
  }

  return retval | OPERATOR_HANDLED;
}

/**
 * Simply calls exec with basic checks.
 */
static wmOperatorStatus wm_operator_exec_notest(bContext *C, wmOperator *op)
{
  wmOperatorStatus retval = OPERATOR_CANCELLED;

  if (op == nullptr || op->type == nullptr || op->type->exec == nullptr) {
    return retval;
  }

  retval = op->type->exec(C, op);
  OPERATOR_RETVAL_CHECK(retval);

  return retval;
}

wmOperatorStatus WM_operator_call_ex(bContext *C, wmOperator *op, const bool store)
{
  return wm_operator_exec(C, op, false, store);
}

wmOperatorStatus WM_operator_call(bContext *C, wmOperator *op)
{
  return WM_operator_call_ex(C, op, false);
}

wmOperatorStatus WM_operator_call_notest(bContext *C, wmOperator *op)
{
  return wm_operator_exec_notest(C, op);
}

wmOperatorStatus WM_operator_repeat(bContext *C, wmOperator *op)
{
  const int op_flag = OP_IS_REPEAT;
  op->flag |= op_flag;
  const wmOperatorStatus ret = wm_operator_exec(C, op, true, true);
  op->flag &= ~op_flag;
  return ret;
}
wmOperatorStatus WM_operator_repeat_last(bContext *C, wmOperator *op)
{
  const int op_flag = OP_IS_REPEAT_LAST;
  op->flag |= op_flag;
  const wmOperatorStatus ret = wm_operator_exec(C, op, true, true);
  op->flag &= ~op_flag;
  return ret;
}
bool WM_operator_repeat_check(const bContext * /*C*/, wmOperator *op)
{
  if (op->type->exec != nullptr) {
    return true;
  }
  if (op->opm) {
    /* For macros, check all have exec() we can call. */
    LISTBASE_FOREACH (wmOperatorTypeMacro *, otmacro, &op->opm->type->macro) {
      wmOperatorType *otm = WM_operatortype_find(otmacro->idname, false);
      if (otm && otm->exec == nullptr) {
        return false;
      }
    }
    return true;
  }

  return false;
}

bool WM_operator_is_repeat(const bContext *C, const wmOperator *op)
{
  /* May be in the operators list or not. */
  wmOperator *op_prev;
  if (op->prev == nullptr && op->next == nullptr) {
    wmWindowManager *wm = CTX_wm_manager(C);
    op_prev = static_cast<wmOperator *>(wm->runtime->operators.last);
  }
  else {
    op_prev = op->prev;
  }
  return (op_prev && (op->type == op_prev->type));
}

static wmOperator *wm_operator_create(wmWindowManager *wm,
                                      wmOperatorType *ot,
                                      PointerRNA *properties,
                                      ReportList *reports)
{
  /* Operator-type names are static still (for C++ defined operators).
   * Pass to allocation name for debugging. */
  wmOperator *op = MEM_callocN<wmOperator>(ot->rna_ext.srna ? __func__ : ot->idname);

  /* Adding new operator could be function, only happens here now. */
  op->type = ot;
  STRNCPY_UTF8(op->idname, ot->idname);

  /* Initialize properties, either copy or create. */
  op->ptr = MEM_new<PointerRNA>("wmOperatorPtrRNA");
  if (properties && properties->data) {
    op->properties = IDP_CopyProperty(static_cast<const IDProperty *>(properties->data));
  }
  else {
    op->properties = blender::bke::idprop::create_group("wmOperatorProperties").release();
  }
  *op->ptr = RNA_pointer_create_discrete(&wm->id, ot->srna, op->properties);

  /* Initialize error reports. */
  if (reports) {
    op->reports = reports; /* Must be initialized already. */
  }
  else {
    op->reports = MEM_callocN<ReportList>("wmOperatorReportList");
    BKE_reports_init(op->reports, RPT_STORE | RPT_FREE);
  }

  /* Recursive filling of operator macro list. */
  if (ot->macro.first) {
    static wmOperator *motherop = nullptr;
    int root = 0;

    /* Ensure all ops are in execution order in 1 list. */
    if (motherop == nullptr) {
      motherop = op;
      root = 1;
    }

    /* If properties exist, it will contain everything needed. */
    if (properties) {
      wmOperatorTypeMacro *otmacro = static_cast<wmOperatorTypeMacro *>(ot->macro.first);

      RNA_STRUCT_BEGIN (properties, prop) {

        if (otmacro == nullptr) {
          break;
        }

        /* Skip invalid properties. */
        if (STREQ(RNA_property_identifier(prop), otmacro->idname)) {
          wmOperatorType *otm = WM_operatortype_find(otmacro->idname, false);
          PointerRNA someptr = RNA_property_pointer_get(properties, prop);
          wmOperator *opm = wm_operator_create(wm, otm, &someptr, nullptr);

          IDP_ReplaceGroupInGroup(opm->properties, otmacro->properties);

          BLI_addtail(&motherop->macro, opm);
          opm->opm = motherop; /* Pointer to mom, for modal(). */

          otmacro = otmacro->next;
        }
      }
      RNA_STRUCT_END;
    }
    else {
      LISTBASE_FOREACH (wmOperatorTypeMacro *, otmacro, &ot->macro) {
        wmOperatorType *otm = WM_operatortype_find(otmacro->idname, false);
        wmOperator *opm = wm_operator_create(wm, otm, otmacro->ptr, nullptr);

        BLI_addtail(&motherop->macro, opm);
        opm->opm = motherop; /* Pointer to mom, for modal(). */
      }
    }

    if (root) {
      motherop = nullptr;
    }
  }

  WM_operator_properties_sanitize(op->ptr, false);

  return op;
}

/**
 * This isn't very nice but needed to redraw gizmos which are hidden while tweaking,
 * See #WM_GIZMOGROUPTYPE_DELAY_REFRESH_FOR_TWEAK for details.
 */
static void wm_region_tag_draw_on_gizmo_delay_refresh_for_tweak(wmWindow *win)
{

  bScreen *screen = WM_window_get_active_screen(win);
  /* Unlikely but not impossible as this runs after events have been handled. */
  if (UNLIKELY(screen == nullptr)) {
    return;
  }
  ED_screen_areas_iter (win, screen, area) {
    LISTBASE_FOREACH (ARegion *, region, &area->regionbase) {
      if (region->runtime->gizmo_map != nullptr) {
        if (WM_gizmomap_tag_delay_refresh_for_tweak_check(region->runtime->gizmo_map)) {
          ED_region_tag_redraw(region);
        }
      }
    }
  }
}

static void wm_region_mouse_co(bContext *C, wmEvent *event)
{
  ARegion *region = CTX_wm_region(C);
  if (region) {
    /* Compatibility convention. */
    event->mval[0] = event->xy[0] - region->winrct.xmin;
    event->mval[1] = event->xy[1] - region->winrct.ymin;
  }
  else {
    /* These values are invalid (avoid odd behavior by relying on old #wmEvent.mval values). */
    event->mval[0] = -1;
    event->mval[1] = -1;
  }
}

/**
 * Also used for exec when 'event' is nullptr.
 */
static wmOperatorStatus wm_operator_invoke(bContext *C,
                                           wmOperatorType *ot,
                                           const wmEvent *event,
                                           PointerRNA *properties,
                                           ReportList *reports,
                                           const bool poll_only,
                                           bool use_last_properties)
{
  wmOperatorStatus retval = OPERATOR_PASS_THROUGH;

  /* This is done because complicated setup is done to call this function
   * that is better not duplicated. */
  if (poll_only) {
    return wmOperatorStatus(WM_operator_poll(C, ot));
  }

  if (WM_operator_poll(C, ot)) {
    wmWindowManager *wm = CTX_wm_manager(C);
    const intptr_t undo_id_prev = wm_operator_undo_active_id(wm);
    const intptr_t register_id_prev = wm_operator_register_active_id(wm);

    /* If `reports == nullptr`, they'll be initialized. */
    wmOperator *op = wm_operator_create(wm, ot, properties, reports);

    CLOG_AT_LEVEL(WM_LOG_OPERATORS,
                  /* Avoid logging very noisy hover/timer driven operators at info level. */
                  ((op->type->flag & OPTYPE_REGISTER) ? CLG_LEVEL_INFO : CLG_LEVEL_DEBUG),
                  "Started %s",
                  WM_operator_pystring(C, op, false, true).c_str());

    const bool is_nested_call = (wm->op_undo_depth != 0);

    if (event != nullptr) {
      op->flag |= OP_IS_INVOKE;
    }

    /* Initialize setting from previous run. */
    if (!is_nested_call && use_last_properties) { /* Not called by a Python script. */
      WM_operator_last_properties_init(op);
    }

    if ((event == nullptr) || (event->type != MOUSEMOVE)) {
      CLOG_DEBUG(WM_LOG_EVENTS,
                 "Handle event %d win %p op %s",
                 event ? event->type : 0,
                 CTX_wm_screen(C)->active_region,
                 ot->idname);
    }

    if (op->type->invoke && event) {
      /* Make a copy of the event as it's `const` and the #wmEvent.mval to be written into. */
      wmEvent event_temp = *event;
      wm_region_mouse_co(C, &event_temp);

      if (op->type->flag & OPTYPE_UNDO) {
        wm->op_undo_depth++;
      }

      retval = op->type->invoke(C, op, &event_temp);
      OPERATOR_RETVAL_CHECK(retval);

      if (op->type->flag & OPTYPE_UNDO && CTX_wm_manager(C) == wm) {
        wm->op_undo_depth--;
      }
    }
    else if (op->type->exec) {
      if (op->type->flag & OPTYPE_UNDO) {
        wm->op_undo_depth++;
      }

      retval = op->type->exec(C, op);
      OPERATOR_RETVAL_CHECK(retval);

      if (op->type->flag & OPTYPE_UNDO && CTX_wm_manager(C) == wm) {
        wm->op_undo_depth--;
      }
    }
    else {
      /* Debug, important to leave a while, should never happen. */
      CLOG_ERROR(WM_LOG_OPERATORS, "Invalid operator call '%s'", op->idname);
    }

    /* NOTE: if the report is given as an argument then assume the caller will deal with displaying
     * them currently Python only uses this. */
    if (!(retval & OPERATOR_HANDLED) && (retval & (OPERATOR_FINISHED | OPERATOR_CANCELLED))) {
      /* Only show the report if the report list was not given in the function. */
      wm_operator_reports(C, op, retval, (reports != nullptr));
    }

    if (retval & OPERATOR_HANDLED) {
      /* Do nothing, #wm_operator_exec() has been called somewhere. */
    }
    else if (retval & OPERATOR_FINISHED) {
      const bool has_undo_step = (undo_id_prev != wm_operator_undo_active_id(wm));
      const bool has_register = (register_id_prev != wm_operator_register_active_id(wm));
      const bool store = !is_nested_call && use_last_properties;
      wm_operator_finished(C, op, false, store, has_undo_step, has_register);
    }
    else if (retval & OPERATOR_RUNNING_MODAL) {
      /* Take ownership of reports (in case python provided its own). */
      op->reports->flag |= RPT_FREE;

      /* Grab cursor during blocking modal operators (X11)
       * Also check for macro. */
      if (ot->flag & OPTYPE_BLOCKING || (op->opm && op->opm->type->flag & OPTYPE_BLOCKING)) {
        eWM_CursorWrapAxis wrap = WM_CURSOR_WRAP_NONE;
        const rcti *wrap_region = nullptr;

        if (event && (U.uiflag & USER_CONTINUOUS_MOUSE)) {
          const wmOperator *op_test = op->opm ? op->opm : op;
          const wmOperatorType *ot_test = op_test->type;
          if ((ot_test->flag & OPTYPE_GRAB_CURSOR_XY) || (op_test->flag & OP_IS_MODAL_GRAB_CURSOR))
          {
            wrap = WM_CURSOR_WRAP_XY;
          }
          else if (ot_test->flag & OPTYPE_GRAB_CURSOR_X) {
            wrap = WM_CURSOR_WRAP_X;
          }
          else if (ot_test->flag & OPTYPE_GRAB_CURSOR_Y) {
            wrap = WM_CURSOR_WRAP_Y;
          }
        }

        if (wrap) {
          ARegion *region = CTX_wm_region(C);
          ScrArea *area = CTX_wm_area(C);

          /* Wrap only in X for header. */
          if (region && RGN_TYPE_IS_HEADER_ANY(region->regiontype)) {
            wrap = WM_CURSOR_WRAP_X;
          }

          if (region && region->regiontype == RGN_TYPE_WINDOW &&
              BLI_rcti_isect_pt_v(&region->winrct, event->xy))
          {
            wrap_region = &region->winrct;
          }
          else if (area && BLI_rcti_isect_pt_v(&area->totrct, event->xy)) {
            wrap_region = &area->totrct;
          }
        }

        WM_cursor_grab_enable(CTX_wm_window(C), wrap, wrap_region, false);
      }

      /* Cancel UI handlers, typically tool-tips that can hang around
       * while dragging the view or worse, that stay there permanently
       * after the modal operator has swallowed all events and passed
       * none to the UI handler. */
      wm_event_handler_ui_cancel(C);
    }
    else {
      WM_operator_free(op);
    }
  }

  return retval;
}

/**
 * #WM_operator_name_call is the main accessor function
 * This is for python to access since its done the operator lookup
 * invokes operator in context.
 */
static wmOperatorStatus wm_operator_call_internal(bContext *C,
                                                  wmOperatorType *ot,
                                                  PointerRNA *properties,
                                                  ReportList *reports,
                                                  const blender::wm::OpCallContext context,
                                                  const bool poll_only,
                                                  const wmEvent *event)
{
  wmOperatorStatus retval;

  CTX_wm_operator_poll_msg_clear(C);

  /* Dummy test. */
  if (ot) {
    wmWindow *window = CTX_wm_window(C);

    if (event == nullptr) {
      switch (context) {
        case blender::wm::OpCallContext::InvokeDefault:
        case blender::wm::OpCallContext::InvokeRegionWin:
        case blender::wm::OpCallContext::InvokeRegionPreview:
        case blender::wm::OpCallContext::InvokeRegionChannels:
        case blender::wm::OpCallContext::InvokeArea:
        case blender::wm::OpCallContext::InvokeScreen:
          /* Window is needed for invoke and cancel operators. */
          if (window == nullptr) {
            if (poll_only) {
              CTX_wm_operator_poll_msg_set(C, "Missing 'window' in context");
            }
            return wmOperatorStatus(0);
          }
          else {
            event = window->eventstate;
          }
          break;
        default:
          event = nullptr;
          break;
      }
    }
    else {
      switch (context) {
        case blender::wm::OpCallContext::ExecDefault:
        case blender::wm::OpCallContext::ExecRegionWin:
        case blender::wm::OpCallContext::ExecRegionPreview:
        case blender::wm::OpCallContext::ExecRegionChannels:
        case blender::wm::OpCallContext::ExecArea:
        case blender::wm::OpCallContext::ExecScreen:
          event = nullptr;
          break;
        default:
          break;
      }
    }

    switch (context) {
      case blender::wm::OpCallContext::ExecRegionWin:
      case blender::wm::OpCallContext::InvokeRegionWin:
      case blender::wm::OpCallContext::ExecRegionChannels:
      case blender::wm::OpCallContext::InvokeRegionChannels:
      case blender::wm::OpCallContext::ExecRegionPreview:
      case blender::wm::OpCallContext::InvokeRegionPreview: {
        /* Forces operator to go to the region window/channels/preview, for header menus,
         * but we stay in the same region if we are already in one. */
        ARegion *region = CTX_wm_region(C);
        ScrArea *area = CTX_wm_area(C);
        int type = RGN_TYPE_WINDOW;

        switch (context) {
          case blender::wm::OpCallContext::ExecRegionChannels:
          case blender::wm::OpCallContext::InvokeRegionChannels:
            type = RGN_TYPE_CHANNELS;
            break;

          case blender::wm::OpCallContext::ExecRegionPreview:
          case blender::wm::OpCallContext::InvokeRegionPreview:
            type = RGN_TYPE_PREVIEW;
            break;

          case blender::wm::OpCallContext::ExecRegionWin:
          case blender::wm::OpCallContext::InvokeRegionWin:
          default:
            type = RGN_TYPE_WINDOW;
            break;
        }

        if (!(region && region->regiontype == type) && area) {
          ARegion *region_other = (type == RGN_TYPE_WINDOW) ?
                                      BKE_area_find_region_active_win(area) :
                                      BKE_area_find_region_type(area, type);
          if (region_other) {
            CTX_wm_region_set(C, region_other);
          }
        }

        retval = wm_operator_invoke(C, ot, event, properties, reports, poll_only, true);

        /* Set region back. */
        CTX_wm_region_set(C, region);

        return retval;
      }
      case blender::wm::OpCallContext::ExecArea:
      case blender::wm::OpCallContext::InvokeArea: {
        /* Remove region from context. */
        ARegion *region = CTX_wm_region(C);

        CTX_wm_region_set(C, nullptr);
        retval = wm_operator_invoke(C, ot, event, properties, reports, poll_only, true);
        CTX_wm_region_set(C, region);

        return retval;
      }
      case blender::wm::OpCallContext::ExecScreen:
      case blender::wm::OpCallContext::InvokeScreen: {
        /* Remove region + area from context. */
        ARegion *region = CTX_wm_region(C);
        ScrArea *area = CTX_wm_area(C);

        CTX_wm_region_set(C, nullptr);
        CTX_wm_area_set(C, nullptr);
        retval = wm_operator_invoke(C, ot, event, properties, reports, poll_only, true);
        CTX_wm_area_set(C, area);
        CTX_wm_region_set(C, region);

        return retval;
      }
      case blender::wm::OpCallContext::ExecDefault:
      case blender::wm::OpCallContext::InvokeDefault:
        return wm_operator_invoke(C, ot, event, properties, reports, poll_only, true);
    }
  }

  return wmOperatorStatus(0);
}

wmOperatorStatus WM_operator_name_call_ptr(bContext *C,
                                           wmOperatorType *ot,
                                           blender::wm::OpCallContext context,
                                           PointerRNA *properties,
                                           const wmEvent *event)
{
  BLI_assert(ot == WM_operatortype_find(ot->idname, true));
  return wm_operator_call_internal(C, ot, properties, nullptr, context, false, event);
}
wmOperatorStatus WM_operator_name_call(bContext *C,
                                       const char *opstring,
                                       blender::wm::OpCallContext context,
                                       PointerRNA *properties,
                                       const wmEvent *event)
{
  wmOperatorType *ot = WM_operatortype_find(opstring, false);
  if (ot) {
    return WM_operator_name_call_ptr(C, ot, context, properties, event);
  }

  return wmOperatorStatus(0);
}

bool WM_operator_name_poll(bContext *C, const char *opstring)
{
  wmOperatorType *ot = WM_operatortype_find(opstring, false);
  if (!ot) {
    return false;
  }

  return WM_operator_poll(C, ot);
}

wmOperatorStatus WM_operator_name_call_with_properties(bContext *C,
                                                       const char *opstring,
                                                       blender::wm::OpCallContext context,
                                                       IDProperty *properties,
                                                       const wmEvent *event)
{
  wmOperatorType *ot = WM_operatortype_find(opstring, false);
  PointerRNA props_ptr = RNA_pointer_create_discrete(
      &static_cast<wmWindowManager *>(G_MAIN->wm.first)->id, ot->srna, properties);
  return WM_operator_name_call_ptr(C, ot, context, &props_ptr, event);
}

void WM_menu_name_call(bContext *C, const char *menu_name, blender::wm::OpCallContext context)
{
  wmOperatorType *ot = WM_operatortype_find("WM_OT_call_menu", false);
  PointerRNA ptr;
  WM_operator_properties_create_ptr(&ptr, ot);
  RNA_string_set(&ptr, "name", menu_name);
  WM_operator_name_call_ptr(
      C, ot, static_cast<blender::wm::OpCallContext>(context), &ptr, nullptr);
  WM_operator_properties_free(&ptr);
}

wmOperatorStatus WM_operator_call_py(bContext *C,
                                     wmOperatorType *ot,
                                     blender::wm::OpCallContext context,
                                     PointerRNA *properties,
                                     ReportList *reports,
                                     const bool is_undo)
{
  wmOperatorStatus retval = OPERATOR_CANCELLED;
  /* Not especially nice using undo depth here. It's used so Python never
   * triggers undo or stores an operator's last used state. */
  wmWindowManager *wm = CTX_wm_manager(C);
  if (!is_undo && wm) {
    wm->op_undo_depth++;
  }

  retval = wm_operator_call_internal(C, ot, properties, reports, context, false, nullptr);

  if (!is_undo && wm && (wm == CTX_wm_manager(C))) {
    wm->op_undo_depth--;
  }

  return retval;
}

/** \} */

/* -------------------------------------------------------------------- */
/** \name Operator Wait For Input
 *
 * Delay executing operators that depend on cursor location.
 *
 * See: #OPTYPE_DEPENDS_ON_CURSOR doc-string for more information.
 * \{ */

struct uiOperatorWaitForInput {
  ScrArea *area;
  wmOperatorCallParams optype_params;
  std::optional<bContextStore> context;
};

static void ui_handler_wait_for_input_remove(bContext *C, void *userdata)
{
  uiOperatorWaitForInput *opwait = static_cast<uiOperatorWaitForInput *>(userdata);
  if (opwait->optype_params.opptr) {
    if (opwait->optype_params.opptr->data) {
      IDP_FreeProperty(static_cast<IDProperty *>(opwait->optype_params.opptr->data));
    }
    MEM_delete(opwait->optype_params.opptr);
  }

  if (opwait->area != nullptr) {
    ED_area_status_text(opwait->area, nullptr);
  }
  else {
    ED_workspace_status_text(C, nullptr);
  }

  MEM_delete(opwait);
}

static int ui_handler_wait_for_input(bContext *C, const wmEvent *event, void *userdata)
{
  uiOperatorWaitForInput *opwait = static_cast<uiOperatorWaitForInput *>(userdata);
  enum { CONTINUE = 0, EXECUTE, CANCEL } state = CONTINUE;
  state = CONTINUE;

  switch (event->type) {
    case LEFTMOUSE: {
      if (event->val == KM_PRESS) {
        state = EXECUTE;
      }
      break;
    }
      /* Useful if the operator isn't convenient to access while the mouse button is held.
       * If it takes numeric input for example. */
    case EVT_SPACEKEY:
    case EVT_RETKEY: {
      if (event->val == KM_PRESS) {
        state = EXECUTE;
      }
      break;
    }
    case RIGHTMOUSE: {
      if (event->val == KM_PRESS) {
        state = CANCEL;
      }
      break;
    }
    case EVT_ESCKEY: {
      if (event->val == KM_PRESS) {
        state = CANCEL;
      }
      break;
    }
    default: {
      break;
    }
  }

  if (state != CONTINUE) {
    wmWindow *win = CTX_wm_window(C);
    WM_cursor_modal_restore(win);

    if (state == EXECUTE) {
      CTX_store_set(C, opwait->context ? &opwait->context.value() : nullptr);
      WM_operator_name_call_ptr(C,
                                opwait->optype_params.optype,
                                opwait->optype_params.opcontext,
                                opwait->optype_params.opptr,
                                event);
      CTX_store_set(C, nullptr);
    }

    WM_event_remove_ui_handler(&win->modalhandlers,
                               ui_handler_wait_for_input,
                               ui_handler_wait_for_input_remove,
                               opwait,
                               false);

    ui_handler_wait_for_input_remove(C, opwait);

    return WM_UI_HANDLER_BREAK;
  }

  return WM_UI_HANDLER_CONTINUE;
}

void WM_operator_name_call_ptr_with_depends_on_cursor(bContext *C,
                                                      wmOperatorType *ot,
                                                      blender::wm::OpCallContext opcontext,
                                                      PointerRNA *properties,
                                                      const wmEvent *event,
                                                      const StringRef drawstr)
{
  bool depends_on_cursor = WM_operator_depends_on_cursor(*C, *ot, properties);

  LISTBASE_FOREACH (wmOperatorTypeMacro *, otmacro, &ot->macro) {
    if (wmOperatorType *otm = WM_operatortype_find(otmacro->idname, false)) {
      if (WM_operator_depends_on_cursor(*C, *otm, properties)) {
        depends_on_cursor = true;
      }
    }
  }

  if (!depends_on_cursor) {
    WM_operator_name_call_ptr(C, ot, opcontext, properties, event);
    return;
  }

  wmWindow *win = CTX_wm_window(C);
  /* The operator context is applied when the operator is called,
   * the check for the area needs to be explicitly limited here.
   * Useful so it's possible to screen-shot an area without drawing into it's header. */
  ScrArea *area = WM_OP_CONTEXT_HAS_AREA(opcontext) ? CTX_wm_area(C) : nullptr;

  {
    std::string header_text = fmt::format(
        "{} {}",
        IFACE_("Input pending "),
        drawstr.is_empty() ? CTX_IFACE_(ot->translation_context, ot->name) : drawstr);
    if (area != nullptr) {
      ED_area_status_text(area, header_text.c_str());
    }
    else {
      ED_workspace_status_text(C, header_text.c_str());
    }
  }

  WM_cursor_modal_set(win, ot->cursor_pending);

  uiOperatorWaitForInput *opwait = MEM_new<uiOperatorWaitForInput>(__func__);
  opwait->optype_params.optype = ot;
  opwait->optype_params.opcontext = opcontext;
  opwait->optype_params.opptr = properties;

  opwait->area = area;

  if (properties) {
    opwait->optype_params.opptr = MEM_new<PointerRNA>(__func__);
    *opwait->optype_params.opptr = *properties;
    if (properties->data != nullptr) {
      opwait->optype_params.opptr->data = IDP_CopyProperty(
          static_cast<IDProperty *>(properties->data));
    }
  }

  if (const bContextStore *store = CTX_store_get(C)) {
    opwait->context = *store;
  }

  WM_event_add_ui_handler(C,
                          &win->modalhandlers,
                          ui_handler_wait_for_input,
                          ui_handler_wait_for_input_remove,
                          opwait,
                          WM_HANDLER_BLOCKING);
}

/** \} */

/* -------------------------------------------------------------------- */
/** \name Handler Types
 *
 * General API for different handler types.
 * \{ */

void wm_event_free_handler(wmEventHandler *handler)
{
  /* Future extra custom-data free? */
  MEM_freeN(handler);
}

/**
 * Check if the handler's area and/or region are actually part of the screen, and return them if
 * so.
 */
static void wm_handler_op_context_get_if_valid(bContext *C,
                                               wmEventHandler_Op *handler,
                                               const wmEvent *event,
                                               ScrArea **r_area,
                                               ARegion **r_region)
{
  wmWindow *win = handler->context.win ? handler->context.win : CTX_wm_window(C);
  /* It's probably fine to always use #WM_window_get_active_screen() to get the screen. But this
   * code has been getting it through context since forever, so play safe and stick to that when
   * possible. */
  bScreen *screen = handler->context.win ? WM_window_get_active_screen(win) : CTX_wm_screen(C);

  *r_area = nullptr;
  *r_region = nullptr;

  if (screen == nullptr || handler->op == nullptr) {
    return;
  }

  if (handler->context.area == nullptr) {
    /* Pass. */
  }
  else {
    ScrArea *area = nullptr;

    ED_screen_areas_iter (win, screen, area_iter) {
      if (area_iter == handler->context.area) {
        area = area_iter;
        break;
      }
    }

    if (area == nullptr) {
      /* When changing screen layouts with running modal handlers (like render display), this
       * is not an error to print. */
      if (handler->op == nullptr) {
        CLOG_ERROR(WM_LOG_EVENTS,
                   "internal error: handler (%s) has invalid area",
                   handler->op->type->idname);
      }
    }
    else {
      ARegion *region;
      wmOperator *op = handler->op ? (handler->op->opm ? handler->op->opm : handler->op) : nullptr;
      *r_area = area;

      if (op && (op->flag & OP_IS_MODAL_CURSOR_REGION)) {
        region = BKE_area_find_region_xy(area, handler->context.region_type, event->xy);
        if (region) {
          handler->context.region = region;
        }
      }
      else {
        region = nullptr;
      }

      if ((region == nullptr) && handler->context.region) {
        if (BLI_findindex(&area->regionbase, handler->context.region) != -1) {
          region = handler->context.region;
        }
      }

      /* No warning print here, after full-area and back regions are remade. */
      if (region) {
        *r_region = region;
      }
    }
  }
}

static void wm_handler_op_context(bContext *C, wmEventHandler_Op *handler, const wmEvent *event)
{
  ScrArea *area = nullptr;
  ARegion *region = nullptr;
  wm_handler_op_context_get_if_valid(C, handler, event, &area, &region);
  CTX_wm_area_set(C, area);
  CTX_wm_region_set(C, region);
}

void WM_event_remove_handlers(bContext *C, ListBase *handlers)
{
  wmWindowManager *wm = CTX_wm_manager(C);

  /* C is zero on freeing database, modal handlers then already were freed. */
  while (wmEventHandler *handler_base = static_cast<wmEventHandler *>(BLI_pophead(handlers))) {
    BLI_assert(handler_base->type != 0);
    if (handler_base->type == WM_HANDLER_TYPE_OP) {
      wmEventHandler_Op *handler = (wmEventHandler_Op *)handler_base;

      if (handler->op) {
        wmWindow *win = CTX_wm_window(C);

        if (handler->is_fileselect) {
          /* Exit File Browsers referring to this handler/operator. */
          LISTBASE_FOREACH (wmWindow *, temp_win, &wm->windows) {
            ScrArea *file_area = ED_fileselect_handler_area_find(temp_win, handler->op);
            if (!file_area) {
              continue;
            }
            ED_area_exit(C, file_area);
          }
        }

        if (handler->op->type->cancel) {
          ScrArea *area = CTX_wm_area(C);
          ARegion *region = CTX_wm_region(C);

          wm_handler_op_context(C, handler, win->eventstate);

          if (handler->op->type->flag & OPTYPE_UNDO) {
            wm->op_undo_depth++;
          }

          handler->op->type->cancel(C, handler->op);

          if (handler->op->type->flag & OPTYPE_UNDO) {
            wm->op_undo_depth--;
          }

          CTX_wm_area_set(C, area);
          CTX_wm_region_set(C, region);
        }

        WM_cursor_grab_disable(win, nullptr);

        if (handler->is_fileselect) {
          wm_operator_free_for_fileselect(handler->op);
        }
        else {
          WM_operator_free(handler->op);
        }
      }
    }
    else if (handler_base->type == WM_HANDLER_TYPE_UI) {
      wmEventHandler_UI *handler = (wmEventHandler_UI *)handler_base;

      if (handler->remove_fn) {
        ScrArea *area_prev = CTX_wm_area(C);
        ARegion *region_prev = CTX_wm_region(C);
        ARegion *region_popup_prev = CTX_wm_region_popup(C);

        if (handler->context.area) {
          CTX_wm_area_set(C, handler->context.area);
        }
        if (handler->context.region) {
          CTX_wm_region_set(C, handler->context.region);
        }
        if (handler->context.region_popup) {
          BLI_assert(screen_temp_region_exists(handler->context.region_popup));
          CTX_wm_region_popup_set(C, handler->context.region_popup);
        }

        handler->remove_fn(C, handler->user_data);

        /* Currently we don't have a practical way to check if this region
         * was a temporary region created by `handler`, so do a full lookup. */
        if (region_popup_prev && !screen_temp_region_exists(region_popup_prev)) {
          region_popup_prev = nullptr;
        }

        CTX_wm_area_set(C, area_prev);
        CTX_wm_region_set(C, region_prev);
        CTX_wm_region_popup_set(C, region_popup_prev);
      }
    }

    wm_event_free_handler(handler_base);
  }
}

BLI_INLINE bool wm_eventmatch(const wmEvent *winevent, const wmKeyMapItem *kmi)
{
  if (kmi->flag & KMI_INACTIVE) {
    return false;
  }

  if (winevent->flag & WM_EVENT_IS_REPEAT) {
    if (kmi->flag & KMI_REPEAT_IGNORE) {
      return false;
    }
  }

  const int kmitype = WM_userdef_event_map(kmi->type);

  /* The matching rules. */
  if (kmitype == KM_TEXTINPUT) {
    if (winevent->val == KM_PRESS) { /* Prevent double clicks. */
      if (ISKEYBOARD(winevent->type) && winevent->utf8_buf[0]) {
        return true;
      }
    }
  }

  if (kmitype != KM_ANY) {
    if (ELEM(kmitype, TABLET_STYLUS, TABLET_ERASER)) {
      const wmTabletData *wmtab = &winevent->tablet;

      if (winevent->type != LEFTMOUSE) {
        /* Tablet events can occur on hover + key-press. */
        return false;
      }
      if ((kmitype == TABLET_STYLUS) && (wmtab->active != EVT_TABLET_STYLUS)) {
        return false;
      }
      if ((kmitype == TABLET_ERASER) && (wmtab->active != EVT_TABLET_ERASER)) {
        return false;
      }
    }
    else {
      if (winevent->type != kmitype) {
        return false;
      }
    }
  }

  if (kmi->val != KM_ANY) {
    if (winevent->val != kmi->val) {
      return false;
    }
  }

  if (kmi->val == KM_PRESS_DRAG) {
    if (kmi->direction != KM_ANY) {
      if (kmi->direction != winevent->direction) {
        return false;
      }
    }
  }

  /* Account for rare case of when these keys are used as the 'type' not as modifiers. */
  if (kmi->shift != KM_ANY) {
    const int8_t shift = (winevent->modifier & KM_SHIFT) ? KM_MOD_HELD : KM_NOTHING;
    if ((shift != kmi->shift) && !ELEM(winevent->type, EVT_LEFTSHIFTKEY, EVT_RIGHTSHIFTKEY)) {
      return false;
    }
  }
  if (kmi->ctrl != KM_ANY) {
    const int8_t ctrl = (winevent->modifier & KM_CTRL) ? KM_MOD_HELD : KM_NOTHING;
    if ((ctrl != kmi->ctrl) && !ELEM(winevent->type, EVT_LEFTCTRLKEY, EVT_RIGHTCTRLKEY)) {
      return false;
    }
  }
  if (kmi->alt != KM_ANY) {
    const int8_t alt = (winevent->modifier & KM_ALT) ? KM_MOD_HELD : KM_NOTHING;
    if ((alt != kmi->alt) && !ELEM(winevent->type, EVT_LEFTALTKEY, EVT_RIGHTALTKEY)) {
      return false;
    }
  }
  if (kmi->oskey != KM_ANY) {
    const int8_t oskey = (winevent->modifier & KM_OSKEY) ? KM_MOD_HELD : KM_NOTHING;
    if ((oskey != kmi->oskey) && (winevent->type != EVT_OSKEY)) {
      return false;
    }
  }
  if (kmi->hyper != KM_ANY) {
    const int8_t hyper = (winevent->modifier & KM_HYPER) ? KM_MOD_HELD : KM_NOTHING;
    if ((hyper != kmi->hyper) && (winevent->type != EVT_HYPER)) {
      return false;
    }
  }

  /* Only key-map entry with key-modifier is checked,
   * means all keys without modifier get handled too. */
  /* That is currently needed to make overlapping events work (when you press A - G fast or so). */
  if (kmi->keymodifier) {
    if (winevent->keymodifier != kmi->keymodifier) {
      return false;
    }
  }

  return true;
}

static wmKeyMapItem *wm_eventmatch_modal_keymap_items(const wmKeyMap *keymap,
                                                      wmOperator *op,
                                                      const wmEvent *event)
{
  LISTBASE_FOREACH (wmKeyMapItem *, kmi, &keymap->items) {
    /* Should already be handled by #wm_user_modal_keymap_set_items. */
    BLI_assert(kmi->propvalue_str[0] == '\0');
    if (wm_eventmatch(event, kmi)) {
      if ((keymap->poll_modal_item == nullptr) || keymap->poll_modal_item(op, kmi->propvalue)) {
        return kmi;
      }
    }
  }
  return nullptr;
}

struct wmEvent_ModalMapStore {
  wmEventType prev_type;
  short prev_val;

  bool dbl_click_disabled;
};

/**
 * This function prepares events for use with #wmOperatorType.modal by:
 *
 * - Matching key-map items with the operators modal key-map.
 * - Converting double click events into press events,
 *   allowing them to be restored when the events aren't handled.
 *
 *   This is done since we only want to use double click events to match key-map items,
 *   allowing modal functions to check for press/release events without having to interpret them.
 */
static void wm_event_modalkeymap_begin(const bContext *C,
                                       wmOperator *op,
                                       wmEvent *event,
                                       wmEvent_ModalMapStore *event_backup)
{
  BLI_assert(event->type != EVT_MODAL_MAP);

  /* Support for modal key-map in macros. */
  if (op->opm) {
    op = op->opm;
  }

  event_backup->dbl_click_disabled = false;

  if (op->type->modalkeymap) {
    wmKeyMap *keymap = WM_keymap_active(CTX_wm_manager(C), op->type->modalkeymap);
    wmKeyMapItem *kmi = nullptr;

    const wmEvent *event_match = nullptr;
    wmEvent event_no_dbl_click;

    if ((kmi = wm_eventmatch_modal_keymap_items(keymap, op, event))) {
      event_match = event;
    }
    else if (event->val == KM_DBL_CLICK) {
      event_no_dbl_click = *event;
      event_no_dbl_click.val = KM_PRESS;
      if ((kmi = wm_eventmatch_modal_keymap_items(keymap, op, &event_no_dbl_click))) {
        event_match = &event_no_dbl_click;
      }
    }

    if (event_match != nullptr) {
      event_backup->prev_type = event->prev_type;
      event_backup->prev_val = event->prev_val;

      event->prev_type = event_match->type;
      event->prev_val = event_match->val;
      event->type = EVT_MODAL_MAP;
      event->val = kmi->propvalue;

      /* Avoid double-click events even in the case of #EVT_MODAL_MAP,
       * since it's possible users configure double-click key-map items
       * which would break when modal functions expect press/release. */
      if (event->prev_val == KM_DBL_CLICK) {
        event->prev_val = KM_PRESS;
        event_backup->dbl_click_disabled = true;
      }
    }
  }

  if (event->type != EVT_MODAL_MAP) {
    /* This bypass just disables support for double-click in modal handlers. */
    if (event->val == KM_DBL_CLICK) {
      event->val = KM_PRESS;
      event_backup->dbl_click_disabled = true;
    }
  }
}

/**
 * Restore changes from #wm_event_modalkeymap_begin
 *
 * \warning bad hacking event system...
 * better restore event type for checking of #KM_CLICK for example.
 * Modal maps could use different method (ton).
 */
static void wm_event_modalkeymap_end(wmEvent *event, const wmEvent_ModalMapStore *event_backup)
{
  if (event->type == EVT_MODAL_MAP) {
    event->type = event->prev_type;
    event->val = event->prev_val;

    event->prev_type = event_backup->prev_type;
    event->prev_val = event_backup->prev_val;
  }

  if (event_backup->dbl_click_disabled) {
    event->val = KM_DBL_CLICK;
  }
}

/**
 * Insert modal operator into list of modal handlers, respecting priority.
 */
static void wm_handler_operator_insert(wmWindow *win, wmEventHandler_Op *handler)
{
  if (!(handler->op->type->flag & OPTYPE_MODAL_PRIORITY)) {
    /* Keep priority operators in front. */
    wmEventHandler *last_priority_handler = nullptr;
    LISTBASE_FOREACH (wmEventHandler *, handler_iter, &win->modalhandlers) {
      if (handler_iter->type == WM_HANDLER_TYPE_OP) {
        wmEventHandler_Op *handler_iter_op = (wmEventHandler_Op *)handler_iter;
        if (handler_iter_op->op != nullptr) {
          if (handler_iter_op->op->type->flag & OPTYPE_MODAL_PRIORITY) {
            last_priority_handler = handler_iter;
          }
        }
      }
    }

    if (last_priority_handler) {
      BLI_insertlinkafter(&win->modalhandlers, last_priority_handler, handler);
      return;
    }
  }

  BLI_addhead(&win->modalhandlers, handler);
}

/**
 * \warning this function removes a modal handler, when finished.
 */
static eHandlerActionFlag wm_handler_operator_call(bContext *C,
                                                   ListBase *handlers,
                                                   wmEventHandler *handler_base,
                                                   wmEvent *event,
                                                   PointerRNA *properties,
                                                   const char *kmi_idname)
{
  wmOperatorStatus retval = OPERATOR_PASS_THROUGH;

  /* Derived, modal or blocking operator. */
  if ((handler_base->type == WM_HANDLER_TYPE_OP) &&
      (((wmEventHandler_Op *)handler_base)->op != nullptr))
  {
    wmEventHandler_Op *handler = (wmEventHandler_Op *)handler_base;
    wmOperator *op = handler->op;
    wmOperatorType *ot = op->type;

    if (!wm_operator_check_locked_interface(C, ot)) {
      /* Interface is locked and operator is not allowed to run,
       * nothing to do in this case. */
    }
    else if (ot->modal) {
      /* We set context to where modal handler came from. */
      wmWindowManager *wm = CTX_wm_manager(C);
      wmWindow *win = CTX_wm_window(C);
      ScrArea *area = CTX_wm_area(C);
      ARegion *region = CTX_wm_region(C);

      wm_handler_op_context(C, handler, event);
      wm_region_mouse_co(C, event);

      wmEvent_ModalMapStore event_backup;
      wm_event_modalkeymap_begin(C, op, event, &event_backup);

      const intptr_t undo_id_prev = wm_operator_undo_active_id(wm);
      const intptr_t register_id_prev = wm_operator_register_active_id(wm);
      if (ot->flag & OPTYPE_UNDO) {
        wm->op_undo_depth++;
      }

      /* Warning, after this call all context data and 'event' may be freed. see check below. */
      retval = ot->modal(C, op, event);
      OPERATOR_RETVAL_CHECK(retval);

      if (ot->flag & OPTYPE_UNDO && CTX_wm_manager(C) == wm) {
        wm->op_undo_depth--;
      }

      /* When the window changes the modal modifier may have loaded a new blend file
       * (the `system_demo_mode` add-on does this), so we have to assume the event,
       * operator, area, region etc have all been freed. */
      if (CTX_wm_window(C) == win) {

        wm_event_modalkeymap_end(event, &event_backup);

        if (retval & (OPERATOR_CANCELLED | OPERATOR_FINISHED)) {
          wm_operator_reports(C, op, retval, false);

          wmOperator *op_test = handler->op->opm ? handler->op->opm : handler->op;
          if (op_test->type->modalkeymap) {
            WM_window_status_area_tag_redraw(win);
          }
        }
        else {
          /* Not very common, but modal operators may report before finishing. */
          if (!BLI_listbase_is_empty(&op->reports->list)) {
            WM_event_add_notifier(C, NC_SPACE | ND_SPACE_INFO_REPORT, nullptr);
            WM_reports_from_reports_move(wm, op->reports);
          }
        }

        /* Important to run 'wm_operator_finished' before setting the context members to null. */
        if (retval & OPERATOR_FINISHED) {
          const bool has_undo_step = (undo_id_prev != wm_operator_undo_active_id(wm));
          const bool has_register = (register_id_prev != wm_operator_register_active_id(wm));

          wm_operator_finished(C, op, false, true, has_undo_step, has_register);
          handler->op = nullptr;
        }
        else if (retval & (OPERATOR_CANCELLED | OPERATOR_FINISHED)) {
          WM_operator_free(op);
          handler->op = nullptr;
        }

        /* Putting back screen context, `reval` can pass through after modal failures! */
        if ((retval & OPERATOR_PASS_THROUGH) || wm_event_always_pass(event)) {
          CTX_wm_area_set(C, area);
          CTX_wm_region_set(C, region);
        }
        else {
          /* This special cases is for areas and regions that get removed. */
          CTX_wm_area_set(C, nullptr);
          CTX_wm_region_set(C, nullptr);
        }

        /* Update gizmos during modal handlers. */
        wm_gizmomaps_handled_modal_update(C, event, handler);

        /* Remove modal handler, operator itself should have been canceled and freed. */
        if (retval & (OPERATOR_CANCELLED | OPERATOR_FINISHED)) {
          WM_cursor_grab_disable(CTX_wm_window(C), nullptr);

          BLI_remlink(handlers, handler);
          wm_event_free_handler(&handler->head);

          /* Prevent silly errors from operator users. */
          // retval &= ~OPERATOR_PASS_THROUGH;
        }
      }
    }
    else {
      CLOG_ERROR(WM_LOG_EVENTS, "Missing modal '%s'", op->idname);
    }
  }
  else {
    wmOperatorType *ot = WM_operatortype_find(kmi_idname, false);

    if (ot && wm_operator_check_locked_interface(C, ot)) {
      bool use_last_properties = true;
      PointerRNA tool_properties = {};

      bToolRef *keymap_tool = nullptr;
      if (handler_base->type == WM_HANDLER_TYPE_KEYMAP) {
        keymap_tool = ((wmEventHandler_Keymap *)handler_base)->keymap_tool;
      }
      else if (handler_base->type == WM_HANDLER_TYPE_GIZMO) {
        wmGizmoMap *gizmo_map = ((wmEventHandler_Gizmo *)handler_base)->gizmo_map;
        wmGizmo *gz = wm_gizmomap_highlight_get(gizmo_map);
        if (gz && (gz->flag & WM_GIZMO_OPERATOR_TOOL_INIT)) {
          keymap_tool = WM_toolsystem_ref_from_context(C);
        }
      }

      const bool is_tool = (keymap_tool != nullptr);
      const bool use_tool_properties = is_tool;

      if (use_tool_properties) {
        WM_toolsystem_ref_properties_init_for_keymap(
            keymap_tool, &tool_properties, properties, ot);
        properties = &tool_properties;
        use_last_properties = false;
      }

      retval = wm_operator_invoke(C, ot, event, properties, nullptr, false, use_last_properties);

      if (use_tool_properties) {
        WM_operator_properties_free(&tool_properties);
      }

      /* Link gizmo if #WM_GIZMOGROUPTYPE_TOOL_INIT is set. */
      if (retval & OPERATOR_FINISHED) {
        if (is_tool) {
          bToolRef_Runtime *tref_rt = keymap_tool->runtime;
          if (tref_rt->gizmo_group[0]) {
            const char *idname = tref_rt->gizmo_group;
            wmGizmoGroupType *gzgt = WM_gizmogrouptype_find(idname, false);
            if (gzgt != nullptr) {
              if ((gzgt->flag & WM_GIZMOGROUPTYPE_TOOL_INIT) != 0) {
                ARegion *region = CTX_wm_region(C);
                if (region != nullptr) {
                  wmGizmoMapType *gzmap_type = WM_gizmomaptype_ensure(&gzgt->gzmap_params);
                  WM_gizmo_group_type_ensure_ptr_ex(gzgt, gzmap_type);
                  wmGizmoGroup *gzgroup = WM_gizmomaptype_group_init_runtime_with_region(
                      gzmap_type, gzgt, region);
                  /* We can't rely on drawing to initialize gizmo's since disabling
                   * overlays/gizmos will prevent pre-drawing setup calls, see #60905. */
                  WM_gizmogroup_ensure_init(C, gzgroup);
                }
              }
            }
          }
        }
      }
      /* Done linking gizmo. */
    }
  }

  /* Finished and pass through flag as handled. */
  if (retval == (OPERATOR_FINISHED | OPERATOR_PASS_THROUGH)) {
    return WM_HANDLER_HANDLED;
  }

  /* Modal unhandled, break. */
  if (retval == (OPERATOR_PASS_THROUGH | OPERATOR_RUNNING_MODAL)) {
    return (WM_HANDLER_BREAK | WM_HANDLER_MODAL);
  }

  if (retval & OPERATOR_PASS_THROUGH) {
    return WM_HANDLER_CONTINUE;
  }

  return WM_HANDLER_BREAK;
}

static void wm_operator_free_for_fileselect(wmOperator *file_operator)
{
  LISTBASE_FOREACH (bScreen *, screen, &G_MAIN->screens) {
    LISTBASE_FOREACH (ScrArea *, area, &screen->areabase) {
      if (area->spacetype == SPACE_FILE) {
        SpaceFile *sfile = static_cast<SpaceFile *>(area->spacedata.first);
        if (sfile->op == file_operator) {
          sfile->op = nullptr;
        }
      }
    }
  }

  WM_operator_free(file_operator);
}

/**
 * File-select handlers are only in the window queue,
 * so it's safe to switch screens or area types.
 */
static eHandlerActionFlag wm_handler_fileselect_do(bContext *C,
                                                   ListBase *handlers,
                                                   wmEventHandler_Op *handler,
                                                   int val)
{
  wmWindowManager *wm = CTX_wm_manager(C);
  eHandlerActionFlag action = WM_HANDLER_CONTINUE;

  switch (val) {
    case EVT_FILESELECT_FULL_OPEN: {
      ScrArea *area = ED_screen_temp_space_open(
          C, IFACE_("Bforartists File View"), SPACE_FILE, U.filebrowser_display_type, true);
      if (!area) {
        BKE_report(&wm->runtime->reports, RPT_ERROR, "Failed to open file browser!");
        return WM_HANDLER_BREAK;
      }

      ARegion *region_header = BKE_area_find_region_type(area, RGN_TYPE_HEADER);
      BLI_assert(area->spacetype == SPACE_FILE);

      region_header->flag |= RGN_FLAG_HIDDEN;
      /* Header on bottom, #AZone triangle to toggle header looks misplaced at the top. */
      region_header->alignment = RGN_ALIGN_BOTTOM;

      /* Settings for file-browser, #sfile is not operator owner but sends events. */
      SpaceFile *sfile = (SpaceFile *)area->spacedata.first;
      sfile->op = handler->op;

      ED_fileselect_set_params_from_userdef(sfile);

      action = WM_HANDLER_BREAK;
      break;
    }

    case EVT_FILESELECT_EXEC:
    case EVT_FILESELECT_CANCEL:
    case EVT_FILESELECT_EXTERNAL_CANCEL: {
      wmWindow *ctx_win = CTX_wm_window(C);
      wmEvent *eventstate = ctx_win->eventstate;
      /* The root window of the operation as determined in #WM_event_add_fileselect(). */
      wmWindow *root_win = handler->context.win;

      /* Remove link now, for load file case before removing. */
      BLI_remlink(handlers, handler);

      if (val == EVT_FILESELECT_EXTERNAL_CANCEL) {
        /* The window might have been freed already. */
        if (BLI_findindex(&wm->windows, handler->context.win) == -1) {
          handler->context.win = nullptr;
        }
      }
      else {
        ScrArea *ctx_area = CTX_wm_area(C);

        wmWindow *temp_win = nullptr;
        LISTBASE_FOREACH (wmWindow *, win, &wm->windows) {
          bScreen *screen = WM_window_get_active_screen(win);
          ScrArea *file_area = static_cast<ScrArea *>(screen->areabase.first);

          if ((file_area->spacetype != SPACE_FILE) || !WM_window_is_temp_screen(win)) {
            continue;
          }

          if (file_area->full) {
            /* Users should not be able to maximize/full-screen an area in a temporary screen.
             * So if there's a maximized file browser in a temporary screen,
             * it was likely opened by #EVT_FILESELECT_FULL_OPEN. */
            continue;
          }

          ED_fileselect_params_to_userdef(static_cast<SpaceFile *>(file_area->spacedata.first));

          if (BLI_listbase_is_single(&file_area->spacedata)) {
            BLI_assert(root_win != win);

            wm_window_close(C, wm, win);

            /* #wm_window_close() sets the context's window to null. */
            CTX_wm_window_set(C, root_win);

            /* Some operators expect a drawable context (for #EVT_FILESELECT_EXEC). */
            wm_window_make_drawable(wm, root_win);
            /* Ensure correct cursor position, otherwise, popups may close immediately after
             * opening (#UI_BLOCK_MOVEMOUSE_QUIT). */
            int xy[2];
            if (wm_cursor_position_get(root_win, &xy[0], &xy[1])) {
              copy_v2_v2_int(eventstate->xy, xy);
            }
            wm->runtime->winactive = root_win; /* Reports use this... */
          }
          else if (file_area->full) {
            ED_screen_full_prevspace(C, file_area);
          }
          else {
            ED_area_prevspace(C, file_area);
          }

          temp_win = win;
          break;
        }

        if (!temp_win && ctx_area->full) {
          ED_fileselect_params_to_userdef(static_cast<SpaceFile *>(ctx_area->spacedata.first));
          ED_screen_full_prevspace(C, ctx_area);
        }
      }

      CTX_wm_window_set(C, root_win);
      wm_handler_op_context(C, handler, eventstate);
      /* At this point context is supposed to match the root context determined by
       * #WM_event_add_fileselect(). */
      BLI_assert(!CTX_wm_area(C) || (CTX_wm_area(C) == handler->context.area));
      BLI_assert(!CTX_wm_region(C) || (CTX_wm_region(C) == handler->context.region));

      ScrArea *handler_area = CTX_wm_area(C);
      /* Make sure new context area is ready, the operator callback may operate on it. */
      if (handler_area) {
        ED_area_do_refresh(C, handler_area);
      }

      /* Needed for #UI_popup_menu_reports. */

      if (val == EVT_FILESELECT_EXEC) {
        if (handler->op->type->flag & OPTYPE_UNDO) {
          wm->op_undo_depth++;
        }

        const wmOperatorStatus retval = handler->op->type->exec(C, handler->op);
        OPERATOR_RETVAL_CHECK(retval);

        /* XXX check this carefully, `CTX_wm_manager(C) == wm` is a bit hackish. */
        if (handler->op->type->flag & OPTYPE_UNDO && CTX_wm_manager(C) == wm) {
          wm->op_undo_depth--;
        }

        /* XXX check this carefully, `CTX_wm_manager(C) == wm` is a bit hackish. */
        if (retval & OPERATOR_FINISHED) {
          if (CTX_wm_manager(C) == wm && wm->op_undo_depth == 0) {
            if (handler->op->type->flag & OPTYPE_UNDO) {
              ED_undo_push_op(C, handler->op);
            }
            else if (handler->op->type->flag & OPTYPE_UNDO_GROUPED) {
              ED_undo_grouped_push_op(C, handler->op);
            }
          }
        }

        if (handler->op->reports->list.first) {

          /* FIXME(@ideasman42): temp setting window, this is really bad!
           * only have because lib linking errors need to be seen by users :(
           * it can be removed without breaking anything but then no linking errors. */
          wmWindow *win_prev = CTX_wm_window(C);
          ScrArea *area_prev = CTX_wm_area(C);
          ARegion *region_prev = CTX_wm_region(C);

          if (win_prev == nullptr) {
            CTX_wm_window_set(C, static_cast<wmWindow *>(CTX_wm_manager(C)->windows.first));
          }

          BKE_report_print_level_set(handler->op->reports, RPT_WARNING);
          UI_popup_menu_reports(C, handler->op->reports);

          WM_reports_from_reports_move(CTX_wm_manager(C), handler->op->reports);

          CTX_wm_window_set(C, win_prev);
          CTX_wm_area_set(C, area_prev);
          CTX_wm_region_set(C, region_prev);
        }

        /* For #WM_operator_pystring only, custom report handling is done above. */
        wm_operator_reports(C, handler->op, retval, true);

        if (retval & OPERATOR_FINISHED) {
          WM_operator_last_properties_store(handler->op);
        }

        if (retval & (OPERATOR_CANCELLED | OPERATOR_FINISHED)) {
          wm_operator_free_for_fileselect(handler->op);
        }
      }
      else {
        if (handler->op->type->cancel) {
          if (handler->op->type->flag & OPTYPE_UNDO) {
            wm->op_undo_depth++;
          }

          handler->op->type->cancel(C, handler->op);

          if (handler->op->type->flag & OPTYPE_UNDO) {
            wm->op_undo_depth--;
          }
        }
        wm_operator_free_for_fileselect(handler->op);
      }

      CTX_wm_area_set(C, nullptr);

      wm_event_free_handler(&handler->head);

      action = WM_HANDLER_BREAK;
      break;
    }
  }

  return action;
}

static eHandlerActionFlag wm_handler_fileselect_call(bContext *C,
                                                     ListBase *handlers,
                                                     wmEventHandler_Op *handler,
                                                     const wmEvent *event)
{
  eHandlerActionFlag action = WM_HANDLER_CONTINUE;

  if (event->type != EVT_FILESELECT) {
    return action;
  }
  if (handler->op != (wmOperator *)event->customdata) {
    return action;
  }

  return wm_handler_fileselect_do(C, handlers, handler, event->val);
}

static bool wm_action_not_handled(const eHandlerActionFlag action)
{
  return action == WM_HANDLER_CONTINUE || action == (WM_HANDLER_BREAK | WM_HANDLER_MODAL);
}

static const char *keymap_handler_log_action_str(const eHandlerActionFlag action)
{
  if (action & WM_HANDLER_BREAK) {
    return "handled";
  }
  if (action & WM_HANDLER_HANDLED) {
    return "handled (and pass on)";
  }
  return "un-handled";
}

static std::optional<std::string> keymap_handler_log_kmi_event_str(const wmKeyMapItem *kmi)
{
  /* Short representation of the key that was pressed,
   * include this since it may differ from the event in minor details
   * which can help looking up the key-map definition. */
  return WM_keymap_item_to_string(kmi, false);
}

static std::string keymap_handler_log_kmi_op_str(bContext *C, const wmKeyMapItem *kmi)
{
  /* The key-map item properties can further help distinguish this item from others. */
  std::optional<std::string> kmi_props;
  if (kmi->properties != nullptr) {
    wmOperatorType *ot = WM_operatortype_find(kmi->idname, false);
    if (ot) {
      kmi_props = RNA_pointer_as_string_keywords(C, kmi->ptr, false, false, true, 512);
    }
    else { /* Fallback. */
      char *c_str = IDP_reprN(kmi->properties, nullptr);
      kmi_props = c_str;
      MEM_freeN(c_str);
    }
  }
  return fmt::format("{}({})", kmi->idname, kmi_props.value_or(""));
}

#define PRINT \
  if (do_debug_handler) \
  printf

static eHandlerActionFlag wm_handlers_do_keymap_with_keymap_handler(
    /* From 'wm_handlers_do_intern'. */
    bContext *C,
    wmEvent *event,
    ListBase *handlers,
    wmEventHandler_Keymap *handler,
    /* Additional. */
    wmKeyMap *keymap,
    const bool do_debug_handler)
{
  eHandlerActionFlag action = WM_HANDLER_CONTINUE;

  if (keymap == nullptr) {
    /* Only callback is allowed to have nullptr key-maps. */
    BLI_assert(handler->dynamic.keymap_fn);
  }
  else {
    PRINT("%s:   checking '%s' ...", __func__, keymap->idname);

    if (WM_keymap_poll(C, keymap)) {

      PRINT("pass\n");

      LISTBASE_FOREACH (wmKeyMapItem *, kmi, &keymap->items) {
        if (wm_eventmatch(event, kmi)) {
          wmEventHandler_KeymapPost keymap_post = handler->post;

          action |= wm_handler_operator_call(
              C, handlers, &handler->head, event, kmi->ptr, kmi->idname);

          CLOG_DEBUG(WM_LOG_EVENTS,
                     "Keymap '%s', %s, %s, event: %s",
                     keymap->idname,
                     keymap_handler_log_kmi_op_str(C, kmi).c_str(),
                     keymap_handler_log_action_str(action),
                     keymap_handler_log_kmi_event_str(kmi).value_or("").c_str());

          if (action & WM_HANDLER_BREAK) {
            /* Not always_pass here, it denotes removed handler_base. */
            if (keymap_post.post_fn != nullptr) {
              keymap_post.post_fn(keymap, kmi, keymap_post.user_data);
            }
            break;
          }
        }
      }
    }
    else {
      PRINT("fail\n");
    }
  }

  return action;
}

static eHandlerActionFlag wm_handlers_do_keymap_with_gizmo_handler(
    /* From #wm_handlers_do_intern. */
    bContext *C,
    wmEvent *event,
    ListBase *handlers,
    wmEventHandler_Gizmo *handler,
    /* Additional. */
    wmGizmoGroup *gzgroup,
    wmKeyMap *keymap,
    const bool do_debug_handler,
    bool *r_keymap_poll)
{
  eHandlerActionFlag action = WM_HANDLER_CONTINUE;
  bool keymap_poll = false;

  PRINT("%s:   checking '%s' ...", __func__, keymap->idname);

  if (WM_keymap_poll(C, keymap)) {
    keymap_poll = true;
    PRINT("pass\n");
    LISTBASE_FOREACH (wmKeyMapItem *, kmi, &keymap->items) {
      if (wm_eventmatch(event, kmi)) {
        PRINT("%s:     item matched '%s'\n", __func__, kmi->idname);

        CTX_wm_gizmo_group_set(C, gzgroup);

        /* `handler->op` is called later, we want key-map op to be triggered here. */
        action |= wm_handler_operator_call(
            C, handlers, &handler->head, event, kmi->ptr, kmi->idname);

        CTX_wm_gizmo_group_set(C, nullptr);

        if (action & WM_HANDLER_BREAK) {
          if (G.debug & (G_DEBUG_EVENTS | G_DEBUG_HANDLERS)) {
            printf("%s:       handled - and pass on! '%s'\n", __func__, kmi->idname);
          }
          break;
        }
        if (action & WM_HANDLER_HANDLED) {
          if (G.debug & (G_DEBUG_EVENTS | G_DEBUG_HANDLERS)) {
            printf("%s:       handled - and pass on! '%s'\n", __func__, kmi->idname);
          }
        }
        else {
          PRINT("%s:       un-handled '%s'\n", __func__, kmi->idname);
        }
      }
    }
  }
  else {
    PRINT("fail\n");
  }

  if (r_keymap_poll) {
    *r_keymap_poll = keymap_poll;
  }

  return action;
}

static eHandlerActionFlag wm_handlers_do_gizmo_handler(bContext *C,
                                                       wmWindowManager *wm,
                                                       wmEventHandler_Gizmo *handler,
                                                       wmEvent *event,
                                                       const bool always_pass,
                                                       ListBase *handlers,
                                                       const bool do_debug_handler)
{
  eHandlerActionFlag action = WM_HANDLER_CONTINUE;

  /* NOTE(@ideasman42): early exit for always-pass events (typically timers)
   * which pass through from running modal operators which may have started them.
   * In the case of blocking modal operators, it's not expected that gizmos would
   * be used at the same time as navigating or painting for example.
   *
   * In principle these could be handled, however in practice:
   * `handle_highlight` & `handle_keymap` would be set to false for timers,
   * making this function do practically nothing.
   *
   * Early exit to avoid complicating checks below.
   * The early return can be replaced with checks that only run
   * necessary logic if these events need to be handled in the future.
   *
   * Without this, gizmos can become highlighted and the cursor changed
   * while navigating in the 3D viewport, see: #139681. */
  if (always_pass) {
    return action;
  }

  /* Drag events use the previous click location to highlight the gizmos,
   * Get the highlight again in case the user dragged off the gizmo. */
  const bool is_event_drag = (event->val == KM_PRESS_DRAG);
  const bool is_event_modifier = ISKEYMODIFIER(event->type);
  /* Only keep the highlight if the gizmo becomes modal as result of event handling.
   * Without this check, even un-handled drag events will set the highlight if the drag
   * was initiated over a gizmo. */
  const bool restore_highlight_unless_activated = is_event_drag;

  ScrArea *area = CTX_wm_area(C);
  ARegion *region = CTX_wm_region(C);
  wmGizmoMap *gzmap = handler->gizmo_map;
  BLI_assert(gzmap != nullptr);
  wmGizmo *gz = wm_gizmomap_highlight_get(gzmap);

  if (gz && ISMOUSE(event->type) && event->val == KM_PRESS) {
    /* Remove any tooltips on mouse down. #83589 */
    WM_tooltip_clear(C, CTX_wm_window(C));
  }

  /* Needed so UI blocks over gizmos don't let events fall through to the gizmos,
   * noticeable for the node editor - where dragging on a node should move it, see: #73212.
   * note we still allow for starting the gizmo drag outside, then travel 'inside' the node. */
  if (region->runtime->type->clip_gizmo_events_by_ui) {
    if (UI_region_block_find_mouse_over(region, event->xy, true)) {
      if (gz != nullptr && event->type != EVT_GIZMO_UPDATE) {
        if (restore_highlight_unless_activated == false) {
          WM_tooltip_clear(C, CTX_wm_window(C));
          wm_gizmomap_highlight_set(gzmap, C, nullptr, 0);
        }
      }
      return action;
    }
  }

  struct PrevGizmoData {
    wmGizmo *gz_modal;
    wmGizmo *gz;
    int part;
  };
  PrevGizmoData prev{};
  prev.gz_modal = wm_gizmomap_modal_get(gzmap);
  prev.gz = gz;
  prev.part = gz ? gz->highlight_part : 0;

  if (region->runtime->gizmo_map != handler->gizmo_map) {
    WM_gizmomap_tag_refresh(handler->gizmo_map);
  }

  wm_gizmomap_handler_context_gizmo(C, handler);
  wm_region_mouse_co(C, event);

  bool handle_highlight = false;
  bool handle_keymap = false;

  /* Handle gizmo highlighting. */
  if ((prev.gz_modal == nullptr) &&
      ((event->type == MOUSEMOVE) || is_event_modifier || is_event_drag))
  {
    handle_highlight = true;
    if (is_event_modifier || is_event_drag) {
      handle_keymap = true;
    }
  }
  else {
    handle_keymap = true;
  }

  /* There is no need to handle this event when the key-map isn't being applied
   * since any change to the highlight will be restored to the previous value. */
  if (restore_highlight_unless_activated) {
    if ((handle_highlight == true) && (handle_keymap == false)) {
      return action;
    }
  }

  if (prev.gz_modal == nullptr) {
    if (handle_highlight == false && wm_gizmomap_highlight_pending(gzmap)) {
      handle_highlight = true;
    }
  }

  if (handle_highlight) {
    int part = -1;
    gz = wm_gizmomap_highlight_find(gzmap, C, event, &part);

    /* If no gizmos are/were active, don't clear tool-tips. */
    if (gz || prev.gz) {
      if ((prev.gz != gz) || (prev.part != part)) {
        WM_tooltip_clear(C, CTX_wm_window(C));
      }
    }

    if (wm_gizmomap_highlight_set(gzmap, C, gz, part)) {
      if (gz != nullptr) {
        if ((U.flag & USER_TOOLTIPS) && (gz->flag & WM_GIZMO_NO_TOOLTIP) == 0) {
          WM_tooltip_timer_init(C, CTX_wm_window(C), area, region, WM_gizmomap_tooltip_init);
        }
      }
    }

    wm_gizmomap_highlight_handled(gzmap);
  }

  /* Don't use from now on. */
  bool is_event_handle_all = gz && (gz->flag & WM_GIZMO_EVENT_HANDLE_ALL);

  if (handle_keymap) {
    /* Handle highlight gizmo. */
    if ((gz != nullptr) && (gz->flag & WM_GIZMO_HIDDEN_KEYMAP) == 0) {
      bool keymap_poll = false;
      wmGizmoGroup *gzgroup = gz->parent_gzgroup;
      wmKeyMap *keymap = WM_keymap_active(wm, gz->keymap ? gz->keymap : gzgroup->type->keymap);
      action |= wm_handlers_do_keymap_with_gizmo_handler(
          C, event, handlers, handler, gzgroup, keymap, do_debug_handler, &keymap_poll);

#ifdef USE_GIZMO_MOUSE_PRIORITY_HACK
      if (((action & WM_HANDLER_BREAK) == 0) && !is_event_handle_all && keymap_poll) {
        if ((event->val == KM_PRESS) && ELEM(event->type, LEFTMOUSE, MIDDLEMOUSE, RIGHTMOUSE)) {

          wmEvent event_test_click = *event;
          event_test_click.val = KM_CLICK;

          wmEvent event_test_press_drag = *event;
          event_test_press_drag.val = KM_PRESS_DRAG;

          LISTBASE_FOREACH (wmKeyMapItem *, kmi, &keymap->items) {
            if ((kmi->flag & KMI_INACTIVE) == 0) {
              if (wm_eventmatch(&event_test_click, kmi) ||
                  wm_eventmatch(&event_test_press_drag, kmi))
              {
                wmOperatorType *ot = WM_operatortype_find(kmi->idname, false);
                const bool success = WM_operator_poll_context(
                    C, ot, blender::wm::OpCallContext::InvokeDefault);
                if (success) {
                  is_event_handle_all = true;
                  break;
                }
              }
            }
          }
        }
      }
#endif /* `USE_GIZMO_MOUSE_PRIORITY_HACK` */
    }

    /* Don't use from now on. */
    gz = nullptr;

    /* Fall back to selected gizmo (when un-handled). */
    if ((action & WM_HANDLER_BREAK) == 0) {
      if (WM_gizmomap_is_any_selected(gzmap)) {
        const ListBase *groups = WM_gizmomap_group_list(gzmap);
        LISTBASE_FOREACH (wmGizmoGroup *, gzgroup, groups) {
          if (wm_gizmogroup_is_any_selected(gzgroup)) {
            wmKeyMap *keymap = WM_keymap_active(wm, gzgroup->type->keymap);
            action |= wm_handlers_do_keymap_with_gizmo_handler(
                C, event, handlers, handler, gzgroup, keymap, do_debug_handler, nullptr);
            if (action & WM_HANDLER_BREAK) {
              break;
            }
          }
        }
      }
    }
  }

  if (handle_highlight) {
    if (restore_highlight_unless_activated) {
      /* Check handling the key-map didn't activate a gizmo. */
      wmGizmo *gz_modal = wm_gizmomap_modal_get(gzmap);
      if (!(gz_modal && (gz_modal != prev.gz_modal))) {
        wm_gizmomap_highlight_set(gzmap, C, prev.gz, prev.part);
      }
    }
  }

  if (is_event_handle_all) {
    if (action == WM_HANDLER_CONTINUE) {
      action |= WM_HANDLER_BREAK | WM_HANDLER_MODAL;
    }
  }

  /* Restore the area. */
  CTX_wm_area_set(C, area);
  CTX_wm_region_set(C, region);

  return action;
}

/** \} */

/* -------------------------------------------------------------------- */
/** \name Handle Single Event (All Handler Types)
 * \{ */

static eHandlerActionFlag wm_handlers_do_intern(bContext *C,
                                                wmWindow *win,
                                                wmEvent *event,
                                                ListBase *handlers)
{
  const bool do_debug_handler =
      (G.debug & G_DEBUG_HANDLERS) &&
      /* Comment this out to flood the console! (if you really want to test). */
      !ISMOUSE_MOTION(event->type);

  wmWindowManager *wm = CTX_wm_manager(C);
  eHandlerActionFlag action = WM_HANDLER_CONTINUE;

  if (handlers == nullptr) {
    wm_event_handler_return_value_check(C, event, action);
    return action;
  }

  /* Modal handlers can get removed in this loop, we keep the loop this way.
   *
   * NOTE: check 'handlers->first' because in rare cases the handlers can be cleared
   * by the event that's called, for eg:
   *
   * Calling a python script which changes the area.type, see #32232. */
  for (wmEventHandler *handler_base = static_cast<wmEventHandler *>(handlers->first),
                      *handler_base_next;
       handler_base && handlers->first;
       handler_base = handler_base_next)
  {
    handler_base_next = handler_base->next;

    /* During this loop, UI handlers for nested menus can tag multiple handlers free. */
    if (handler_base->flag & WM_HANDLER_DO_FREE) {
      /* Pass. */
    }
    else if (handler_base->poll == nullptr ||
             handler_base->poll(win, CTX_wm_area(C), CTX_wm_region(C), event))
    {
      /* In advance to avoid access to freed event on window close. */
      const bool always_pass = wm_event_always_pass(event);

      /* Modal+blocking handler_base. */
      if (handler_base->flag & WM_HANDLER_BLOCKING) {
        action |= WM_HANDLER_BREAK;
      }

      /* Handle all types here. */
      if (handler_base->type == WM_HANDLER_TYPE_KEYMAP) {
        wmEventHandler_Keymap *handler = (wmEventHandler_Keymap *)handler_base;
        wmEventHandler_KeymapResult km_result;
        WM_event_get_keymaps_from_handler(wm, win, handler, &km_result);
        eHandlerActionFlag action_iter = WM_HANDLER_CONTINUE;
        /* Compute in advance, as event may be freed on WM_HANDLER_BREAK. */
        const bool event_is_timer = ISTIMER(event->type);
        for (int km_index = 0; km_index < km_result.keymaps_len; km_index++) {
          wmKeyMap *keymap = km_result.keymaps[km_index];
          action_iter |= wm_handlers_do_keymap_with_keymap_handler(
              C, event, handlers, handler, keymap, do_debug_handler);
          if (action_iter & WM_HANDLER_BREAK) {
            break;
          }
        }
        action |= action_iter;

        /* Clear the tool-tip whenever a key binding is handled, without this tool-tips
         * are kept when a modal operators starts (annoying but otherwise harmless). */
        if (action & WM_HANDLER_BREAK && !event_is_timer) {
          /* Window may be gone after file read. */
          if (CTX_wm_window(C) != nullptr) {
            WM_tooltip_clear(C, CTX_wm_window(C));
          }
        }
      }
      else if (handler_base->type == WM_HANDLER_TYPE_UI) {
        wmEventHandler_UI *handler = (wmEventHandler_UI *)handler_base;
        BLI_assert(handler->handle_fn != nullptr);
        if (!wm->runtime->is_interface_locked) {
          action |= wm_handler_ui_call(C, handler, event, always_pass);
        }
      }
      else if (handler_base->type == WM_HANDLER_TYPE_DROPBOX) {
        wmEventHandler_Dropbox *handler = (wmEventHandler_Dropbox *)handler_base;
        if (!wm->runtime->is_interface_locked && event->type == EVT_DROP) {
          LISTBASE_FOREACH (wmDropBox *, drop, handler->dropboxes) {
            /* Other drop custom types allowed. */
            if (event->custom == EVT_DATA_DRAGDROP) {
              /* Drop handlers can perform multiple operations (e.g., collection drag-and-drop),
               * but we want to treat it as a single operation. */
              ED_undo_group_begin(C);
              ListBase *lb = (ListBase *)event->customdata;
              LISTBASE_FOREACH_MUTABLE (wmDrag *, drag, lb) {
                if (drop->poll(C, drag, event)) {
                  wm_drop_prepare(C, drag, drop);

                  /* Pass single matched #wmDrag onto the operator. */
                  BLI_remlink(lb, drag);
                  ListBase single_lb = {nullptr};
                  BLI_addtail(&single_lb, drag);
                  event->customdata = &single_lb;

                  const blender::wm::OpCallContext opcontext = wm_drop_operator_context_get(drop);
                  const wmOperatorStatus op_retval =
                      drop->ot ? wm_operator_call_internal(
                                     C, drop->ot, drop->ptr, nullptr, opcontext, false, event) :
                                 OPERATOR_CANCELLED;
                  OPERATOR_RETVAL_CHECK(op_retval);

                  if ((op_retval & OPERATOR_CANCELLED) && drop->cancel) {
                    drop->cancel(CTX_data_main(C), drag, drop);
                  }

                  action |= WM_HANDLER_BREAK;

                  /* Free the drags. */
                  WM_drag_free_list(lb);
                  WM_drag_free_list(&single_lb);

                  wm_event_custom_clear(event);

                  wm_drop_end(C, drag, drop);

                  /* XXX file-read case. */
                  if (CTX_wm_window(C) == nullptr) {
                    return action;
                  }

                  /* Escape from drag loop, got freed. */
                  break;
                }
              }
              /* Always exit all drags on a drop event, even if poll didn't succeed. */
              wm_drags_exit(wm, win);
              ED_undo_group_end(C);
            }
          }
        }
      }
      else if (handler_base->type == WM_HANDLER_TYPE_GIZMO) {
        wmEventHandler_Gizmo *handler = (wmEventHandler_Gizmo *)handler_base;
        action |= wm_handlers_do_gizmo_handler(
            C, wm, handler, event, always_pass, handlers, do_debug_handler);
      }
      else if (handler_base->type == WM_HANDLER_TYPE_OP) {
        wmEventHandler_Op *handler = (wmEventHandler_Op *)handler_base;
        if (handler->is_fileselect) {
          if (!wm->runtime->is_interface_locked) {
            /* Screen context changes here. */
            action |= wm_handler_fileselect_call(C, handlers, handler, event);
          }
        }
        else {
          action |= wm_handler_operator_call(C, handlers, handler_base, event, nullptr, nullptr);
        }
      }
      else {
        /* Unreachable (handle all types above). */
        BLI_assert_unreachable();
      }

      if (action & WM_HANDLER_BREAK) {
        if (always_pass) {
          action &= ~WM_HANDLER_BREAK;
        }
        else {
          break;
        }
      }
    }

    /* File-read case, if the wm is freed then the handler's
     * will have been too so the code below need not run. */
    if (CTX_wm_window(C) == nullptr) {
      return action;
    }

    /* Code this for all modal ops, and ensure free only happens here. */

    /* The handler Could be freed already by regular modal ops. */
    if (BLI_findindex(handlers, handler_base) != -1) {
      /* Modal UI handler can be tagged to be freed. */
      if (handler_base->flag & WM_HANDLER_DO_FREE) {
        BLI_remlink(handlers, handler_base);
        wm_event_free_handler(handler_base);
      }
    }
  }

  if (action == (WM_HANDLER_BREAK | WM_HANDLER_MODAL)) {
    wm_cursor_arrow_move(CTX_wm_window(C), event);
  }

  /* Do some extra sanity checking before returning the action. */
  wm_event_handler_return_value_check(C, event, action);
  return action;
}

#undef PRINT

/* This calls handlers twice - to solve (double-)click events. */
static eHandlerActionFlag wm_handlers_do(bContext *C, wmEvent *event, ListBase *handlers)
{
  eHandlerActionFlag action = wm_handlers_do_intern(C, CTX_wm_window(C), event, handlers);

  /* Will be nullptr in the file read case. */
  wmWindow *win = CTX_wm_window(C);
  if (win == nullptr) {
    return action;
  }

  if (ISMOUSE_MOTION(event->type)) {
    /* Test for #KM_PRESS_DRAG events. */

    /* NOTE(@ideasman42): Needed so drag can be used for editors that support both click
     * selection and passing through the drag action to box select. See #WM_generic_select_modal.
     * Unlike click, accept `action` when break isn't set.
     * Operators can return `OPERATOR_FINISHED | OPERATOR_PASS_THROUGH` which results
     * in `action` setting #WM_HANDLER_HANDLED, but not #WM_HANDLER_BREAK. */
    if ((action & WM_HANDLER_BREAK) == 0 || wm_action_not_handled(action)) {
      if (win->event_queue_check_drag) {
        if ((event->flag & WM_EVENT_FORCE_DRAG_THRESHOLD) ||
            WM_event_drag_test(event, event->prev_press_xy))
        {
          win->event_queue_check_drag_handled = true;
          const int direction = WM_event_drag_direction(event);

          /* Intentionally leave `event->xy` as-is, event users are expected to use
           * `event->prev_press_xy` if they need to access the drag start location. */
          const short prev_val = event->val;
          const wmEventType prev_type = event->type;
          const wmEventModifierFlag prev_modifier = event->modifier;
          const wmEventType prev_keymodifier = event->keymodifier;

          event->val = KM_PRESS_DRAG;
          event->type = event->prev_press_type;
          event->modifier = event->prev_press_modifier;
          event->keymodifier = event->prev_press_keymodifier;
          event->direction = direction;

          CLOG_DEBUG(WM_LOG_EVENTS, "Handling CLICK_DRAG");

          action |= wm_handlers_do_intern(C, win, event, handlers);

          event->direction = 0;
          event->keymodifier = prev_keymodifier;
          event->modifier = prev_modifier;
          event->val = prev_val;
          event->type = prev_type;

          win->event_queue_check_click = false;
          if (!((action & WM_HANDLER_BREAK) == 0 || wm_action_not_handled(action))) {
            /* Only disable when handled as other handlers may use this drag event. */
            CLOG_DEBUG(WM_LOG_EVENTS, "Canceling CLICK_DRAG: drag was generated & handled");
            win->event_queue_check_drag = false;
          }
        }
      }
    }
    else {
      if (win->event_queue_check_drag) {
        CLOG_DEBUG(WM_LOG_EVENTS, "Canceling CLICK_DRAG: motion event was handled");
        win->event_queue_check_drag = false;
      }
    }
  }
  else if (ISKEYBOARD_OR_BUTTON(event->type)) {
    /* All events that don't set #wmEvent.prev_type must be ignored. */

    /* Test for CLICK events. */
    if (wm_action_not_handled(action)) {
      /* #wmWindow.eventstate stores if previous event was a #KM_PRESS, in case that
       * wasn't handled, the #KM_RELEASE will become a #KM_CLICK. */

      if (event->val == KM_PRESS) {
        if ((event->flag & WM_EVENT_IS_REPEAT) == 0) {
          win->event_queue_check_click = true;

          CLOG_DEBUG(WM_LOG_EVENTS, "Detecting CLICK_DRAG: press event detected");
          win->event_queue_check_drag = true;

          win->event_queue_check_drag_handled = false;
        }
      }
      else if (event->val == KM_RELEASE) {
        if (win->event_queue_check_drag) {
          if ((event->prev_press_type != event->type) &&
              (ISKEYMODIFIER(event->type) || (event->type == event->prev_press_keymodifier)))
          {
            /* Support releasing modifier keys without canceling the drag event, see #89989. */
          }
          else {
            CLOG_DEBUG(WM_LOG_EVENTS, "Canceling CLICK_DRAG (release event didn't match press)");
            win->event_queue_check_drag = false;
          }
        }
      }

      if (event->val == KM_RELEASE) {
        if (event->prev_press_type == event->type) {
          if (event->prev_val == KM_PRESS) {
            if (win->event_queue_check_click) {
              if (WM_event_drag_test(event, event->prev_press_xy)) {
                win->event_queue_check_click = false;
                if (win->event_queue_check_drag) {
                  CLOG_DEBUG(WM_LOG_EVENTS,
                             "Canceling CLICK_DRAG (key-release exceeds drag threshold)");
                  win->event_queue_check_drag = false;
                }
              }
              else {
                /* Position is where the actual click happens, for more
                 * accurate selecting in case the mouse drifts a little. */
                const int xy[2] = {UNPACK2(event->xy)};

                copy_v2_v2_int(event->xy, event->prev_press_xy);
                event->val = KM_CLICK;

                CLOG_DEBUG(WM_LOG_EVENTS, "Handling CLICK");

                action |= wm_handlers_do_intern(C, win, event, handlers);

                event->val = KM_RELEASE;
                copy_v2_v2_int(event->xy, xy);
              }
            }
          }
        }
      }
      else if (event->val == KM_DBL_CLICK) {
        /* The underlying event is a press, so try and handle this. */
        event->val = KM_PRESS;
        action |= wm_handlers_do_intern(C, win, event, handlers);

        /* Revert value if not handled. */
        if (wm_action_not_handled(action)) {
          event->val = KM_DBL_CLICK;
        }
      }
    }
    else {
      win->event_queue_check_click = false;

      if (win->event_queue_check_drag) {
        CLOG_DEBUG(WM_LOG_EVENTS,
                   "Canceling CLICK_DRAG (button event was handled: value=%d)",
                   event->val);
        win->event_queue_check_drag = false;
      }
    }
  }
  else if (ISMOUSE_WHEEL(event->type) || ISMOUSE_GESTURE(event->type)) {
    /* Modifiers which can trigger click event's,
     * however we don't want this if the mouse wheel has been used, see #74607. */
    if (wm_action_not_handled(action)) {
      /* Pass. */
    }
    else {
      if (ISKEYMODIFIER(event->prev_type)) {
        win->event_queue_check_click = false;
      }
    }
  }

  wm_event_handler_return_value_check(C, event, action);
  return action;
}

/** \} */

/* -------------------------------------------------------------------- */
/** \name Event Queue Utilities
 *
 * Utilities used by #wm_event_do_handlers.
 * \{ */

static bool wm_event_inside_rect(const wmEvent *event, const rcti *rect)
{
  if (wm_event_always_pass(event)) {
    return true;
  }
  if (BLI_rcti_isect_pt_v(rect, event->xy)) {
    return true;
  }
  return false;
}

static ScrArea *area_event_inside(bContext *C, const int xy[2])
{
  wmWindow *win = CTX_wm_window(C);
  bScreen *screen = CTX_wm_screen(C);

  if (screen) {
    ED_screen_areas_iter (win, screen, area) {
      if (BLI_rcti_isect_pt_v(&area->totrct, xy)) {
        return area;
      }
    }
  }
  return nullptr;
}

static ARegion *region_event_inside(bContext *C, const int xy[2])
{
  bScreen *screen = CTX_wm_screen(C);
  ScrArea *area = CTX_wm_area(C);

  if (screen && area) {
    LISTBASE_FOREACH (ARegion *, region, &area->regionbase) {
      if (BLI_rcti_isect_pt_v(&region->winrct, xy)) {
        return region;
      }
    }
  }
  return nullptr;
}

static void wm_paintcursor_tag(bContext *C, wmWindowManager *wm, ARegion *region)
{
  if (region) {
    LISTBASE_FOREACH_MUTABLE (wmPaintCursor *, pc, &wm->runtime->paintcursors) {
      if (pc->poll == nullptr || pc->poll(C)) {
        wmWindow *win = CTX_wm_window(C);
        WM_paint_cursor_tag_redraw(win, region);
      }
    }
  }
}

/**
 * Called on mouse-move, check updates for `wm->runtime->paintcursors`.
 *
 * \note Context was set on active area and region.
 */
static void wm_paintcursor_test(bContext *C, const wmEvent *event)
{
  wmWindowManager *wm = CTX_wm_manager(C);

  if (wm->runtime->paintcursors.first) {
    const bScreen *screen = CTX_wm_screen(C);
    ARegion *region = screen ? screen->active_region : nullptr;

    if (region) {
      ARegion *prev_region = CTX_wm_region(C);

      CTX_wm_region_set(C, region);
      wm_paintcursor_tag(C, wm, region);
      CTX_wm_region_set(C, prev_region);
    }

    /* If previous position was not in current region, we have to set a temp new context. */
    if (region == nullptr || !BLI_rcti_isect_pt_v(&region->winrct, event->prev_xy)) {
      ScrArea *prev_area = CTX_wm_area(C);
      ARegion *prev_region = CTX_wm_region(C);

      CTX_wm_area_set(C, area_event_inside(C, event->prev_xy));
      CTX_wm_region_set(C, region_event_inside(C, event->prev_xy));

      wm_paintcursor_tag(C, wm, CTX_wm_region(C));

      CTX_wm_area_set(C, prev_area);
      CTX_wm_region_set(C, prev_region);
    }
  }
}

static eHandlerActionFlag wm_event_drag_and_drop_test(wmWindowManager *wm,
                                                      wmWindow *win,
                                                      wmEvent *event)
{
  bScreen *screen = WM_window_get_active_screen(win);

  if (BLI_listbase_is_empty(&wm->runtime->drags)) {
    return WM_HANDLER_CONTINUE;
  }

  if (event->type == MOUSEMOVE || ISKEYMODIFIER(event->type)) {
    screen->do_draw_drag = true;
  }
  else if (ELEM(event->type, EVT_ESCKEY, RIGHTMOUSE)) {
    wm_drags_exit(wm, win);
    WM_drag_free_list(&wm->runtime->drags);

    screen->do_draw_drag = true;

    return WM_HANDLER_BREAK;
  }
  else if (event->type == LEFTMOUSE && event->val == KM_RELEASE) {
    event->type = EVT_DROP;

    /* Create custom-data, first free existing. */
    wm_event_custom_free(event);
    wm_event_custom_clear(event);

    event->custom = EVT_DATA_DRAGDROP;
    event->customdata = &wm->runtime->drags;
    event->customdata_free = true;

    /* Clear drop icon. */
    screen->do_draw_drag = true;

    /* Restore cursor (disabled, see `wm_dragdrop.cc`). */
    // WM_cursor_modal_restore(win);
  }

  return WM_HANDLER_CONTINUE;
}

/**
 * Filter out all events of the pie that spawned the last pie unless it's a release event.
 */
static bool wm_event_pie_filter(wmWindow *win, const wmEvent *event)
{
  if (win->pie_event_type_lock && win->pie_event_type_lock == event->type) {
    if (event->val == KM_RELEASE) {
      win->pie_event_type_lock = EVENT_NONE;
      return false;
    }
    return true;
  }
  return false;
}

/**
 * Account for the special case when events are being handled and a file is loaded.
 * In this case event handling exits early, however when "Load UI" is disabled
 * the even will still be in #wmWindow.event_queue.
 *
 * Without this it's possible to continuously handle the same event, see: #76484.
 */
static void wm_event_free_and_remove_from_queue_if_valid(wmEvent *event)
{
  LISTBASE_FOREACH (wmWindowManager *, wm, &G_MAIN->wm) {
    LISTBASE_FOREACH (wmWindow *, win, &wm->windows) {
      if (BLI_remlink_safe(&win->runtime->event_queue, event)) {
        wm_event_free(event);
        return;
      }
    }
  }
}

/** \} */

/* -------------------------------------------------------------------- */
/** \name Main Event Queue (Every Window)
 *
 * Handle events for all windows, run from the #WM_main event loop.
 * \{ */

#ifdef WITH_XR_OPENXR
/**
 * Special handling for XR events.
 *
 * Although XR events are added to regular window queues, they are handled in an "off-screen area"
 * context that is owned entirely by XR runtime data and not tied to a window.
 */
static void wm_event_handle_xrevent(bContext *C,
                                    wmWindowManager *wm,
                                    wmWindow *win,
                                    wmEvent *event)
{
  ScrArea *area = WM_xr_session_area_get(&wm->xr);
  if (!area) {
    return;
  }
  BLI_assert(area->spacetype == SPACE_VIEW3D && area->spacedata.first);

  /* Find a valid region for XR operator execution and modal handling. */
  ARegion *region = BKE_area_find_region_type(area, RGN_TYPE_WINDOW);
  if (!region) {
    return;
  }
  BLI_assert(WM_region_use_viewport(area, region)); /* For operators using GPU-based selection. */

  CTX_wm_area_set(C, area);
  CTX_wm_region_set(C, region);

  eHandlerActionFlag action = wm_handlers_do(C, event, &win->modalhandlers);

  if ((action & WM_HANDLER_BREAK) == 0) {
    wmXrActionData *actiondata = static_cast<wmXrActionData *>(event->customdata);
    if (actiondata->ot->modal && event->val == KM_RELEASE) {
      /* Don't execute modal operators on release. */
    }
    else {
      PointerRNA properties{};
      properties.type = actiondata->ot->srna;
      properties.data = actiondata->op_properties;
      if (actiondata->ot->invoke) {
        /* Invoke operator, either executing operator or transferring responsibility to window
         * modal handlers. */
        wm_operator_invoke(C,
                           actiondata->ot,
                           event,
                           actiondata->op_properties ? &properties : nullptr,
                           nullptr,
                           false,
                           false);
      }
      else {
        /* Execute operator. */
        wmOperator *op = wm_operator_create(
            wm, actiondata->ot, actiondata->op_properties ? &properties : nullptr, nullptr);
        if ((WM_operator_call(C, op) & OPERATOR_HANDLED) == 0) {
          WM_operator_free(op);
        }
      }
    }
  }

  CTX_wm_region_set(C, nullptr);
  CTX_wm_area_set(C, nullptr);
}
#endif /* WITH_XR_OPENXR */

static eHandlerActionFlag wm_event_do_region_handlers(bContext *C, wmEvent *event, ARegion *region)
{
  if (region->runtime->type->do_lock) {
    /* If the region is locked, we ignore the events. Handling them can trigger depsgraph
     * evaluations in some cases which is not safe to do because another thread may evaluate the
     * depsgraph already. */
    if (wm_event_always_pass(event)) {
      return WM_HANDLER_CONTINUE;
    }
    return WM_HANDLER_BREAK;
  }

  CTX_wm_region_set(C, region);

  /* Call even on non mouse events, since the handlers may still use this value. */
  wm_region_mouse_co(C, event);

  const wmWindowManager *wm = CTX_wm_manager(C);
  if (!BLI_listbase_is_empty(&wm->runtime->drags)) {
    /* Does polls for drop regions and checks #uiButs. */
    /* Need to be here to make sure region context is true. */
    if (ELEM(event->type, MOUSEMOVE, EVT_DROP) || ISKEYMODIFIER(event->type)) {
      wm_drags_check_ops(C, event);
    }
  }

  return wm_handlers_do(C, event, &region->runtime->handlers);
}

/**
 * Send event to region handlers in \a area.
 *
 * Two cases:
 * 1) Always pass events (#wm_event_always_pass()) are sent to all regions.
 * 2) Event is passed to the region visually under the cursor (#ED_area_find_region_xy_visual()).
 */
static eHandlerActionFlag wm_event_do_handlers_area_regions(bContext *C,
                                                            wmEvent *event,
                                                            ScrArea *area)
{
  /* Case 1. */
  if (wm_event_always_pass(event)) {
    eHandlerActionFlag action = WM_HANDLER_CONTINUE;

    LISTBASE_FOREACH (ARegion *, region, &area->regionbase) {
      action |= wm_event_do_region_handlers(C, event, region);
    }

    wm_event_handler_return_value_check(C, event, action);
    return action;
  }

  /* Case 2. */
  ARegion *region_hovered = ED_area_find_region_xy_visual(area, RGN_TYPE_ANY, event->xy);
  if (!region_hovered) {
    return WM_HANDLER_CONTINUE;
  }

  return wm_event_do_region_handlers(C, event, region_hovered);
}

void wm_event_do_handlers(bContext *C)
{
  wmWindowManager *wm = CTX_wm_manager(C);
  BLI_assert(ED_undo_is_state_valid(C));

  /* Begin GPU render boundary - Certain event handlers require GPU usage. */
  GPU_render_begin();

  /* Update key configuration before handling events. */
  WM_keyconfig_update(wm);
  WM_gizmoconfig_update(CTX_data_main(C));

  LISTBASE_FOREACH (wmWindow *, win, &wm->windows) {
    bScreen *screen = WM_window_get_active_screen(win);

    /* Some safety checks - these should always be set! */
    BLI_assert(WM_window_get_active_scene(win));
    BLI_assert(WM_window_get_active_screen(win));
    BLI_assert(WM_window_get_active_workspace(win));

    if (screen == nullptr) {
      wm_event_free_all(win);
    }

    wmEvent *event;
    while ((event = static_cast<wmEvent *>(win->runtime->event_queue.first))) {
      eHandlerActionFlag action = WM_HANDLER_CONTINUE;

      /* Force handling drag if a key is pressed even if the drag threshold has not been met.
       * Needed so tablet actions (which typically use a larger threshold) can click-drag
       * then press keys - activating the drag action early.
       * Limit to mouse-buttons drag actions interrupted by pressing any non-mouse button.
       * Otherwise pressing two keys on the keyboard will interpret this as a drag action. */
      if (win->event_queue_check_drag) {
        if ((event->val == KM_PRESS) && ((event->flag & WM_EVENT_IS_REPEAT) == 0) &&
            ISKEYBOARD_OR_BUTTON(event->type) && ISMOUSE_BUTTON(event->prev_press_type))
        {
          event = wm_event_add_mousemove_to_head(win);
          event->flag |= WM_EVENT_FORCE_DRAG_THRESHOLD;
        }
      }
      const bool event_queue_check_drag_prev = win->event_queue_check_drag;

      {
        const bool is_consecutive = WM_event_consecutive_gesture_test(event);
        if (win->event_queue_consecutive_gesture_type != EVENT_NONE) {
          if (event->type == win->event_queue_consecutive_gesture_type) {
            event->flag |= WM_EVENT_IS_CONSECUTIVE;
          }
          else if (is_consecutive || WM_event_consecutive_gesture_test_break(win, event)) {
            CLOG_DEBUG(WM_LOG_EVENTS, "Consecutive gesture break (%d)", event->type);
            win->event_queue_consecutive_gesture_type = EVENT_NONE;
            WM_event_consecutive_data_free(win);
          }
        }
        else if (is_consecutive) {
          CLOG_DEBUG(WM_LOG_EVENTS, "Consecutive gesture begin (%d)", event->type);
          win->event_queue_consecutive_gesture_type = event->type;
          copy_v2_v2_int(win->event_queue_consecutive_gesture_xy, event->xy);
          /* While this should not be set, it's harmless to free here. */
          WM_event_consecutive_data_free(win);
        }
      }

      /* Active screen might change during handlers, update pointer. */
      screen = WM_window_get_active_screen(win);

      if (G.debug & (G_DEBUG_HANDLERS | G_DEBUG_EVENTS) && !ISMOUSE_MOTION(event->type)) {
        printf("\n%s: Handling event\n", __func__);
        WM_event_print(event);
      }

      /* Take care of pie event filter. */
      if (wm_event_pie_filter(win, event)) {
        if (!ISMOUSE_MOTION(event->type)) {
          CLOG_DEBUG(WM_LOG_EVENTS, "Event filtered due to pie button pressed");
        }
        BLI_remlink(&win->runtime->event_queue, event);
        wm_event_free_last_handled(win, event);
        continue;
      }

      CTX_wm_window_set(C, win);

#ifdef WITH_XR_OPENXR
      if (event->type == EVT_XR_ACTION) {
        wm_event_handle_xrevent(C, wm, win, event);
        BLI_remlink(&win->runtime->event_queue, event);
        wm_event_free_last_handled(win, event);
        /* Skip mouse event handling below, which is unnecessary for XR events. */
        continue;
      }
#endif

      /* Clear tool-tip on mouse move. */
      if (screen->tool_tip && screen->tool_tip->exit_on_event) {
        if (ISMOUSE_MOTION(event->type)) {
          if (len_manhattan_v2v2_int(screen->tool_tip->event_xy, event->xy) >
              WM_EVENT_CURSOR_MOTION_THRESHOLD)
          {
            WM_tooltip_clear(C, win);
          }
        }
      }

      /* We let modal handlers get active area/region, also wm_paintcursor_test needs it. */
      CTX_wm_area_set(C, area_event_inside(C, event->xy));
      CTX_wm_region_set(C, region_event_inside(C, event->xy));

      /* MVC demands to not draw in event handlers...
       * but we need to leave it for GPU selecting etc. */
      wm_window_make_drawable(wm, win);

      wm_region_mouse_co(C, event);

      /* First we do priority handlers, modal + some limited key-maps. */
      action |= wm_handlers_do(C, event, &win->modalhandlers);

      /* File-read case. */
      if (CTX_wm_window(C) == nullptr) {
        wm_event_free_and_remove_from_queue_if_valid(event);
        GPU_render_end();
        return;
      }

      /* Check for a tool-tip. */
      if (screen == WM_window_get_active_screen(win)) {
        if (screen->tool_tip && screen->tool_tip->timer) {
          if ((event->type == TIMER) && (event->customdata == screen->tool_tip->timer)) {
            WM_tooltip_init(C, win);
          }
        }
      }

      /* Check dragging, creates new event or frees, adds draw tag. */
      action |= wm_event_drag_and_drop_test(wm, win, event);

      if ((action & WM_HANDLER_BREAK) == 0) {
        /* NOTE: setting sub-window active should be done here,
         * after modal handlers have been done. */
        if (event->type == MOUSEMOVE) {
          /* State variables in screen, cursors.
           * Also used in `wm_draw.cc`, fails for modal handlers though. */
          ED_screen_set_active_region(C, win, event->xy);
          /* For regions having custom cursors. */
          wm_paintcursor_test(C, event);
        }
#ifdef WITH_INPUT_NDOF
        else if (event->type == NDOF_MOTION) {
          win->addmousemove = true;
        }
#endif

        ED_screen_areas_iter (win, screen, area) {
          /* After restoring a screen from SCREENMAXIMIZED we have to wait
           * with the screen handling till the region coordinates are updated. */
          if (screen->skip_handling) {
            /* Restore for the next iteration of wm_event_do_handlers. */
            screen->skip_handling = false;
            break;
          }

          /* Update action-zones if needed,
           * done here because it needs to be independent from redraws. */
          if (area->flag & AREA_FLAG_ACTIONZONES_UPDATE) {
            ED_area_azones_update(area, event->xy);
          }

          if (wm_event_inside_rect(event, &area->totrct)) {
            CTX_wm_area_set(C, area);

            action |= wm_event_do_handlers_area_regions(C, event, area);

            /* File-read case (Python), #29489. */
            if (CTX_wm_window(C) == nullptr) {
              wm_event_free_and_remove_from_queue_if_valid(event);
              GPU_render_end();
              return;
            }

            CTX_wm_region_set(C, nullptr);

            if ((action & WM_HANDLER_BREAK) == 0) {
              wm_region_mouse_co(C, event); /* Only invalidates `event->mval` in this case. */
              action |= wm_handlers_do(C, event, &area->handlers);
            }
            CTX_wm_area_set(C, nullptr);

            /* NOTE: do not escape on #WM_HANDLER_BREAK,
             * mouse-move needs handled for previous area. */
          }
        }

        if ((action & WM_HANDLER_BREAK) == 0) {
          /* Also some non-modal handlers need active area/region. */
          CTX_wm_area_set(C, area_event_inside(C, event->xy));
          CTX_wm_region_set(C, region_event_inside(C, event->xy));

          wm_region_mouse_co(C, event);

          action |= wm_handlers_do(C, event, &win->handlers);

          /* File-read case. */
          if (CTX_wm_window(C) == nullptr) {
            wm_event_free_and_remove_from_queue_if_valid(event);
            GPU_render_end();
            return;
          }
        }
      }

      /* If press was handled, we don't want to do click. This way
       * press in tool key-map can override click in editor key-map. */
      if (ISMOUSE_BUTTON(event->type) && event->val == KM_PRESS && !wm_action_not_handled(action))
      {
        win->event_queue_check_click = false;
      }

      /* If the drag even was handled, don't attempt to keep re-handing the same
       * drag event on every cursor motion, see: #87511. */
      if (win->event_queue_check_drag_handled) {
        win->event_queue_check_drag = false;
        win->event_queue_check_drag_handled = false;
      }

      if (event_queue_check_drag_prev && (win->event_queue_check_drag == false)) {
        wm_region_tag_draw_on_gizmo_delay_refresh_for_tweak(win);
      }

      /* Update previous mouse position for following events to use. */
      copy_v2_v2_int(win->eventstate->prev_xy, event->xy);

      /* Un-link and free here, Blender-quit then frees all. */
      BLI_remlink(&win->runtime->event_queue, event);
      wm_event_free_last_handled(win, event);
    }

    /* Only add mouse-move when the event queue was read entirely. */
    if (win->addmousemove && win->eventstate) {
      wmEvent tevent = *(win->eventstate);
      // printf("adding MOUSEMOVE %d %d\n", tevent.xy[0], tevent.xy[1]);
      tevent.type = MOUSEMOVE;
      tevent.val = KM_NOTHING;
      tevent.prev_xy[0] = tevent.xy[0];
      tevent.prev_xy[1] = tevent.xy[1];
      tevent.flag = (eWM_EventFlag)0;
      wm_event_add_intern(win, &tevent);
      win->addmousemove = 0;
    }

    CTX_wm_window_set(C, nullptr);
  }

  /* Update key configuration after handling events. */
  WM_keyconfig_update(wm);
  WM_gizmoconfig_update(CTX_data_main(C));

  /* End GPU render boundary. Certain event handlers require GPU usage. */
  GPU_render_end();
}

/** \} */

/* -------------------------------------------------------------------- */
/** \name File Selector Handling
 * \{ */

void WM_event_fileselect_event(wmWindowManager *wm, void *ophandle, const int eventval)
{
  /* Add to all windows! */
  LISTBASE_FOREACH (wmWindow *, win, &wm->windows) {
    wmEvent event = *win->eventstate;

    event.type = EVT_FILESELECT;
    event.val = eventval;
    event.flag = (eWM_EventFlag)0;
    event.customdata = ophandle; /* Only as void pointer type check. */

    WM_event_add(win, &event);
  }
}

/**
 * From the context window, try to find a window that is appropriate for use as root window of a
 * modal File Browser (modal means: there is a #SpaceFile.op to execute). The root window will
 * become the parent of the File Browser and provides a context to execute the file operator in,
 * even after closing the File Browser.
 *
 * An appropriate window is either of the following:
 * * A parent window that does not yet contain a modal File Browser. This is determined using
 *   #ED_fileselect_handler_area_find_any_with_op().
 * * A parent window containing a modal File Browser, but in a maximized/full-screen state. Users
 *   shouldn't be able to put a temporary screen like the modal File Browser into
 *   maximized/full-screen state themselves. So this setup indicates that the File Browser was
 *   opened using #USER_TEMP_SPACE_DISPLAY_FULLSCREEN.
 *
 * If no appropriate parent window can be found from the context window, return the first
 * registered window (which can be assumed to be a regular window, e.g. no modal File Browser; this
 * is asserted).
 */
static wmWindow *wm_event_find_fileselect_root_window_from_context(const bContext *C)
{
  wmWindow *ctx_win = CTX_wm_window(C);

  for (wmWindow *ctx_win_or_parent = ctx_win; ctx_win_or_parent;
       ctx_win_or_parent = ctx_win_or_parent->parent)
  {
    ScrArea *file_area = ED_fileselect_handler_area_find_any_with_op(ctx_win_or_parent);

    if (!file_area) {
      return ctx_win_or_parent;
    }

    if (file_area->full) {
      return ctx_win_or_parent;
    }
  }

  /* Fall back to the first window. */
  const wmWindowManager *wm = CTX_wm_manager(C);
  BLI_assert(!ED_fileselect_handler_area_find_any_with_op(
      static_cast<const wmWindow *>(wm->windows.first)));
  return static_cast<wmWindow *>(wm->windows.first);
}

/* Operator is supposed to have a filled "path" property. */
/* Optional property: file-type (XXX enum?) */

void WM_event_add_fileselect(bContext *C, wmOperator *op)
{
  wmWindowManager *wm = CTX_wm_manager(C);
  wmWindow *ctx_win = CTX_wm_window(C);

  /* The following vars define the root context. That is essentially the "parent" context of the
   * File Browser operation, to be restored for eventually executing the file operation. */
  wmWindow *root_win = wm_event_find_fileselect_root_window_from_context(C);
  /* Determined later. */
  ScrArea *root_area = nullptr;
  ARegion *root_region = nullptr;

  if (!CLG_quiet_get()) {
    /* Perform some sanity checks.
     *
     * - Using the file-path sub-types is important because it's possible paths don't use
     *   UTF8 compatible strings, the Python API only accounts for this for "path" sub-types.
     *
     * - The sub-types in the messages match the Python ID's
     *   since this it's most likely Python developers will be encountering these messages.
     *
     * - These could be made into errors however that would break existing scripts.
     */
    const char *prefix = "fileselect_add";
    PropertyRNA *prop;
    const char *prop_id;

    prop_id = "filepath";
    prop = RNA_struct_find_property(op->ptr, prop_id);
    if (prop) {
      if (!((RNA_property_type(prop) == PROP_STRING) &&
            (RNA_property_subtype(prop) == PROP_FILEPATH)))
      {
        CLOG_WARN(WM_LOG_OPERATORS,
                  "%s: \"%s\" expected a string with a 'FILE_PATH' subtype.",
                  prefix,
                  prop_id);
      }
    }
    prop_id = "directory";
    prop = RNA_struct_find_property(op->ptr, prop_id);
    if (prop) {
      if (!((RNA_property_type(prop) == PROP_STRING) &&
            (RNA_property_subtype(prop) == PROP_DIRPATH)))
      {
        CLOG_WARN(WM_LOG_OPERATORS,
                  "%s: \"%s\" expected a string with a 'DIR_PATH' subtype.",
                  prefix,
                  prop_id);
      }
    }

    prop_id = "filename";
    prop = RNA_struct_find_property(op->ptr, prop_id);
    if (prop) {
      if (!((RNA_property_type(prop) == PROP_STRING) &&
            (RNA_property_subtype(prop) == PROP_FILENAME)))
      {
        CLOG_WARN(WM_LOG_OPERATORS,
                  "%s: \"%s\" expected a string with a 'FILE_NAME' subtype.",
                  prefix,
                  prop_id);
      }
    }

    /* Other methods could be checked too `files`, `check_existing`, `filter_glob`... etc. */
  }

  /* Setting the context window unsets the context area & screen. Avoid doing that, so operators
   * calling the file browser can operate in the context the browser was opened in. */
  if (ctx_win != root_win) {
    CTX_wm_window_set(C, root_win);
  }

  /* The root window may already have a File Browser open. Cancel it if so, only 1 should be open
   * per window. The root context of this operation is also used for the new operation. */
  LISTBASE_FOREACH_MUTABLE (wmEventHandler *, handler_base, &root_win->modalhandlers) {
    if (handler_base->type == WM_HANDLER_TYPE_OP) {
      wmEventHandler_Op *handler = (wmEventHandler_Op *)handler_base;
      if (handler->is_fileselect == false) {
        continue;
      }

      wm_handler_op_context_get_if_valid(
          C, handler, ctx_win->eventstate, &root_area, &root_region);

      ScrArea *file_area = ED_fileselect_handler_area_find(root_win, handler->op);

      if (file_area) {
        CTX_wm_area_set(C, file_area);
        wm_handler_fileselect_do(C, &root_win->modalhandlers, handler, EVT_FILESELECT_CANCEL);
      }
      /* If not found we stop the handler without changing the screen. */
      else {
        wm_handler_fileselect_do(
            C, &root_win->modalhandlers, handler, EVT_FILESELECT_EXTERNAL_CANCEL);
      }
    }
  }

  BLI_assert(root_win != nullptr);
  /* When not reusing the root context from a previous file browsing operation, use the current
   * area & region, if they are inside the root window. */
  if (!root_area && ctx_win == root_win) {
    root_area = CTX_wm_area(C);
    root_region = CTX_wm_region(C);
  }

  wmEventHandler_Op *handler = MEM_callocN<wmEventHandler_Op>(__func__);
  handler->head.type = WM_HANDLER_TYPE_OP;

  handler->is_fileselect = true;
  handler->op = op;
  handler->context.win = root_win;
  handler->context.area = root_area;
  handler->context.region = root_region;

  wm_handler_operator_insert(root_win, handler);

  /* Check props once before invoking if check is available
   * ensures initial properties are valid. */
  if (op->type->check) {
    op->type->check(C, op); /* Ignore return value. */
  }

  WM_event_fileselect_event(wm, op, EVT_FILESELECT_FULL_OPEN);

  if (ctx_win != root_win) {
    CTX_wm_window_set(C, ctx_win);
  }
}

/** \} */

/* -------------------------------------------------------------------- */
/** \name Consecutive Event Access
 * \{ */

struct wmEvent_ConsecutiveData {
  /** Owned custom-data. */
  void *custom_data;
  /** Unique identifier per struct type. */
  char id[0];
};

void *WM_event_consecutive_data_get(wmWindow *win, const char *id)
{
  wmEvent_ConsecutiveData *cdata = win->event_queue_consecutive_gesture_data;
  if (cdata && STREQ(cdata->id, id)) {
    return cdata->custom_data;
  }
  return nullptr;
}

void WM_event_consecutive_data_set(wmWindow *win, const char *id, void *custom_data)
{
  if (win->event_queue_consecutive_gesture_data) {
    WM_event_consecutive_data_free(win);
  }

  const size_t id_size = strlen(id) + 1;
  wmEvent_ConsecutiveData *cdata = static_cast<wmEvent_ConsecutiveData *>(
      MEM_mallocN(sizeof(*cdata) + id_size, __func__));
  cdata->custom_data = custom_data;
  memcpy((cdata + 1), id, id_size);
  win->event_queue_consecutive_gesture_data = cdata;
}

void WM_event_consecutive_data_free(wmWindow *win)
{
  wmEvent_ConsecutiveData *cdata = win->event_queue_consecutive_gesture_data;
  if (cdata == nullptr) {
    return;
  }

  if (cdata->custom_data) {
    MEM_freeN(cdata->custom_data);
  }
  MEM_freeN(cdata);
  win->event_queue_consecutive_gesture_data = nullptr;
}

/** \} */

/* -------------------------------------------------------------------- */
/** \name Modal Operator Handling
 * \{ */

#if 0
/* Lets not expose struct outside wm? */
static void WM_event_set_handler_flag(wmEventHandler *handler, const int flag)
{
  handler->flag = flag;
}
#endif

wmEventHandler_Op *WM_event_add_modal_handler_ex(wmWindow *win,
                                                 ScrArea *area,
                                                 ARegion *region,
                                                 wmOperator *op)
{
  wmEventHandler_Op *handler = MEM_callocN<wmEventHandler_Op>(__func__);
  handler->head.type = WM_HANDLER_TYPE_OP;

  /* Operator was part of macro. */
  if (op->opm) {
    /* Give the mother macro to the handler. */
    handler->op = op->opm;
    /* Mother macro `opm` becomes the macro element. */
    handler->op->opm = op;
  }
  else {
    handler->op = op;
  }

  handler->context.area = area; /* Means frozen screen context for modal handlers! */
  handler->context.region = region;
  handler->context.region_type = handler->context.region ? handler->context.region->regiontype :
                                                           -1;

  wm_handler_operator_insert(win, handler);

  if (op->type->modalkeymap) {
    WM_window_status_area_tag_redraw(win);
  }

  return handler;
}

wmEventHandler_Op *WM_event_add_modal_handler(bContext *C, wmOperator *op)
{
  wmWindow *win = CTX_wm_window(C);
  ScrArea *area = CTX_wm_area(C);
  ARegion *region = CTX_wm_region(C);
  return WM_event_add_modal_handler_ex(win, area, region, op);
}

void WM_event_remove_model_handler(ListBase *handlers, const wmOperator *op, const bool postpone)
{
  LISTBASE_FOREACH (wmEventHandler *, handler_base, handlers) {
    if (handler_base->type == WM_HANDLER_TYPE_OP) {
      wmEventHandler_Op *handler = (wmEventHandler_Op *)handler_base;
      if ((handler->op == op) || (op->opm && (handler->op == op->opm))) {
        /* Handlers will be freed in #wm_handlers_do(). */
        if (postpone) {
          handler->head.flag |= WM_HANDLER_DO_FREE;
        }
        else {
          BLI_remlink(handlers, handler);
          wm_event_free_handler(&handler->head);
        }
        break;
      }
    }
  }
}

void WM_event_remove_modal_handler_all(const wmOperator *op, const bool postpone)
{
  Main *bmain = G_MAIN;
  wmWindowManager *wm = static_cast<wmWindowManager *>(bmain->wm.first);
  LISTBASE_FOREACH (wmWindow *, win, &wm->windows) {
    WM_event_remove_model_handler(&win->modalhandlers, op, postpone);
  }
}

void WM_event_modal_handler_area_replace(wmWindow *win, const ScrArea *old_area, ScrArea *new_area)
{
  LISTBASE_FOREACH (wmEventHandler *, handler_base, &win->modalhandlers) {
    if (handler_base->type == WM_HANDLER_TYPE_OP) {
      wmEventHandler_Op *handler = (wmEventHandler_Op *)handler_base;
      /* File-select handler is quite special.
       * it needs to keep old area stored in handler, so don't change it. */
      if ((handler->context.area == old_area) && (handler->is_fileselect == false)) {
        handler->context.area = new_area;
      }
    }
  }
}

void WM_event_modal_handler_region_replace(wmWindow *win,
                                           const ARegion *old_region,
                                           ARegion *new_region)
{
  LISTBASE_FOREACH (wmEventHandler *, handler_base, &win->modalhandlers) {
    if (handler_base->type == WM_HANDLER_TYPE_OP) {
      wmEventHandler_Op *handler = (wmEventHandler_Op *)handler_base;
      /* File-select handler is quite special.
       * it needs to keep old region stored in handler, so don't change it. */
      if ((handler->context.region == old_region) && (handler->is_fileselect == false)) {
        handler->context.region = new_region;
        handler->context.region_type = new_region ? new_region->regiontype : int(RGN_TYPE_WINDOW);
      }
    }
  }
}

void WM_event_ui_handler_region_popup_replace(wmWindow *win,
                                              const ARegion *old_region,
                                              ARegion *new_region)
{
  LISTBASE_FOREACH (wmEventHandler *, handler_base, &win->modalhandlers) {
    if (handler_base->type == WM_HANDLER_TYPE_UI) {
      wmEventHandler_UI *handler = (wmEventHandler_UI *)handler_base;
      if (handler->context.region_popup == old_region) {
        handler->context.region_popup = new_region;
      }
    }
  }
}

wmEventHandler_Keymap *WM_event_add_keymap_handler(ListBase *handlers, wmKeyMap *keymap)
{
  if (!keymap) {
    CLOG_WARN(WM_LOG_EVENTS, "called with nullptr key-map");
    return nullptr;
  }

  /* Only allow same key-map once. */
  LISTBASE_FOREACH (wmEventHandler *, handler_base, handlers) {
    if (handler_base->type == WM_HANDLER_TYPE_KEYMAP) {
      wmEventHandler_Keymap *handler = (wmEventHandler_Keymap *)handler_base;
      if (handler->keymap == keymap) {
        return handler;
      }
    }
  }

  wmEventHandler_Keymap *handler = MEM_callocN<wmEventHandler_Keymap>(__func__);
  handler->head.type = WM_HANDLER_TYPE_KEYMAP;
  BLI_addtail(handlers, handler);
  handler->keymap = keymap;

  return handler;
}

/**
 * Implements fallback tool when enabled by:
 * #SCE_WORKSPACE_TOOL_FALLBACK, #WM_GIZMOGROUPTYPE_TOOL_FALLBACK_KEYMAP.
 *
 * This runs before #WM_event_get_keymap_from_toolsystem,
 * allowing both the fallback-tool and active-tool to be activated
 * providing the key-map is configured so the keys don't conflict.
 * For example one mouse button can run the active-tool, another button for the fallback-tool.
 * See #72567.
 *
 * Follow #wmEventHandler_KeymapDynamicFn signature.
 */
static void wm_event_get_keymap_from_toolsystem_ex(wmWindowManager *wm,
                                                   wmWindow *win,
                                                   wmEventHandler_Keymap *handler,
                                                   wmEventHandler_KeymapResult *km_result,
                                                   /* Extra arguments. */
                                                   const bool with_gizmos)
{
  memset(km_result, 0x0, sizeof(*km_result));

  const char *keymap_id_list[BOUNDED_ARRAY_TYPE_SIZE<decltype(km_result->keymaps)>()];
  int keymap_id_list_len = 0;

  /* NOTE(@ideasman42): If `win` is nullptr, this function may not behave as expected.
   * Assert since this should not happen in practice.
   * If it does, the window could be looked up in `wm` using the `area`.
   * Keep nullptr checks in run-time code since any crashes here are difficult to redo. */
  BLI_assert_msg(win != nullptr, "The window should always be set for tool interactions!");
  const Scene *scene = win ? win->scene : nullptr;

  ScrArea *area = static_cast<ScrArea *>(handler->dynamic.user_data);
  handler->keymap_tool = nullptr;
  bToolRef_Runtime *tref_rt = area->runtime.tool ? area->runtime.tool->runtime : nullptr;

  if (tref_rt && tref_rt->keymap[0]) {
    keymap_id_list[keymap_id_list_len++] = tref_rt->keymap;
  }

  bool is_gizmo_visible = false;
  bool is_gizmo_highlight = false;

  if ((tref_rt && tref_rt->keymap_fallback[0]) &&
      (scene && (scene->toolsettings->workspace_tool_type == SCE_WORKSPACE_TOOL_FALLBACK)))
  {
    bool add_keymap = false;
    /* Support for the gizmo owning the tool key-map. */

    if (tref_rt->flag & TOOLREF_FLAG_FALLBACK_KEYMAP) {
      add_keymap = true;
    }

    if (with_gizmos && (tref_rt->gizmo_group[0] != '\0')) {
      wmGizmoMap *gzmap = nullptr;
      wmGizmoGroup *gzgroup = nullptr;
      LISTBASE_FOREACH (ARegion *, region, &area->regionbase) {
        if (region->runtime->gizmo_map != nullptr) {
          gzmap = region->runtime->gizmo_map;
          gzgroup = WM_gizmomap_group_find(gzmap, tref_rt->gizmo_group);
          if (gzgroup != nullptr) {
            break;
          }
        }
      }
      if (gzgroup != nullptr) {
        if (gzgroup->type->flag & WM_GIZMOGROUPTYPE_TOOL_FALLBACK_KEYMAP) {
          /* If all are hidden, don't override. */
          is_gizmo_visible = true;
          wmGizmo *highlight = wm_gizmomap_highlight_get(gzmap);
          if (highlight) {
            is_gizmo_highlight = true;
          }
          add_keymap = true;
        }
      }
    }

    if (add_keymap) {
      keymap_id_list[keymap_id_list_len++] = tref_rt->keymap_fallback;
    }
  }

  if (is_gizmo_visible && !is_gizmo_highlight) {
    if (keymap_id_list_len == 2) {
      std::swap(keymap_id_list[0], keymap_id_list[1]);
    }
  }

  for (int i = 0; i < keymap_id_list_len; i++) {
    const char *keymap_id = keymap_id_list[i];
    BLI_assert(keymap_id && keymap_id[0]);

    wmKeyMap *km = WM_keymap_list_find_spaceid_or_empty(
        &wm->runtime->userconf->keymaps, keymap_id, area->spacetype, RGN_TYPE_WINDOW);
    /* We shouldn't use key-maps from unrelated spaces. */
    if (km == nullptr) {
      printf("Key-map: '%s' not found for tool '%s'\n", keymap_id, area->runtime.tool->idname);
      continue;
    }
    handler->keymap_tool = area->runtime.tool;
    km_result->keymaps[km_result->keymaps_len++] = km;
  }
}

void WM_event_get_keymap_from_toolsystem_with_gizmos(wmWindowManager *wm,
                                                     wmWindow *win,
                                                     wmEventHandler_Keymap *handler,
                                                     wmEventHandler_KeymapResult *km_result)
{
  wm_event_get_keymap_from_toolsystem_ex(wm, win, handler, km_result, true);
}

void WM_event_get_keymap_from_toolsystem(wmWindowManager *wm,
                                         wmWindow *win,
                                         wmEventHandler_Keymap *handler,
                                         wmEventHandler_KeymapResult *km_result)
{
  wm_event_get_keymap_from_toolsystem_ex(wm, win, handler, km_result, false);
}

wmEventHandler_Keymap *WM_event_add_keymap_handler_dynamic(
    ListBase *handlers, wmEventHandler_KeymapDynamicFn keymap_fn, void *user_data)
{
  if (!keymap_fn) {
    CLOG_WARN(WM_LOG_EVENTS, "called with nullptr keymap_fn");
    return nullptr;
  }

  /* Only allow same key-map once. */
  LISTBASE_FOREACH (wmEventHandler *, handler_base, handlers) {
    if (handler_base->type == WM_HANDLER_TYPE_KEYMAP) {
      wmEventHandler_Keymap *handler = (wmEventHandler_Keymap *)handler_base;
      if (handler->dynamic.keymap_fn == keymap_fn) {
        /* Maximizing the view needs to update the area. */
        handler->dynamic.user_data = user_data;
        return handler;
      }
    }
  }

  wmEventHandler_Keymap *handler = MEM_callocN<wmEventHandler_Keymap>(__func__);
  handler->head.type = WM_HANDLER_TYPE_KEYMAP;
  BLI_addtail(handlers, handler);
  handler->dynamic.keymap_fn = keymap_fn;
  handler->dynamic.user_data = user_data;

  return handler;
}

wmEventHandler_Keymap *WM_event_add_keymap_handler_priority(ListBase *handlers,
                                                            wmKeyMap *keymap,
                                                            int /*priority*/)
{
  WM_event_remove_keymap_handler(handlers, keymap);

  wmEventHandler_Keymap *handler = MEM_callocN<wmEventHandler_Keymap>("event key-map handler");
  handler->head.type = WM_HANDLER_TYPE_KEYMAP;

  BLI_addhead(handlers, handler);
  handler->keymap = keymap;

  return handler;
}

static bool event_or_prev_in_rect(const wmEvent *event, const rcti *rect)
{
  if (BLI_rcti_isect_pt_v(rect, event->xy)) {
    return true;
  }
  if (event->type == MOUSEMOVE && BLI_rcti_isect_pt_v(rect, event->prev_xy)) {
    return true;
  }
  return false;
}

bool WM_event_handler_region_v2d_mask_poll(const wmWindow * /*win*/,
                                           const ScrArea * /*area*/,
                                           const ARegion *region,
                                           const wmEvent *event)
{
  rcti rect = region->v2d.mask;
  BLI_rcti_translate(&rect, region->winrct.xmin, region->winrct.ymin);
  return event_or_prev_in_rect(event, &rect);
}

bool WM_event_handler_region_marker_poll(const wmWindow *win,
                                         const ScrArea *area,
                                         const ARegion *region,
                                         const wmEvent *event)
{
  switch (area->spacetype) {
    case SPACE_ACTION: {
      const SpaceAction *saction = static_cast<SpaceAction *>(area->spacedata.first);
      if ((saction->flag & SACTION_SHOW_MARKERS) == 0) {
        return false;
      }
      break;
    }
    case SPACE_GRAPH: {
      const SpaceGraph *sgraph = static_cast<SpaceGraph *>(area->spacedata.first);
      if ((sgraph->flag & SIPO_SHOW_MARKERS) == 0) {
        return false;
      }
      break;
    }
    case SPACE_NLA: {
      const SpaceNla *snla = static_cast<SpaceNla *>(area->spacedata.first);
      if ((snla->flag & SNLA_SHOW_MARKERS) == 0) {
        return false;
      }
      break;
    }
    case SPACE_SEQ: {
      const SpaceSeq *seq = static_cast<SpaceSeq *>(area->spacedata.first);
      if ((seq->flag & SEQ_SHOW_MARKERS) == 0) {
        return false;
      }
      break;
    }
    default:
      break;
  }

  const ListBase *markers = ED_scene_markers_get_from_area(
      WM_window_get_active_scene(win), WM_window_get_active_view_layer(win), area);
  if (BLI_listbase_is_empty(markers)) {
    return false;
  }

  rcti rect = region->winrct;
  rect.ymax = rect.ymin + UI_MARKER_MARGIN_Y;
  /* TODO: investigate returning `event_or_prev_in_rect(event, &rect)` here.
   * The difference is subtle but correct so dragging away from the region works. */
  return BLI_rcti_isect_pt_v(&rect, event->xy);
}

bool WM_event_handler_region_v2d_mask_no_marker_poll(const wmWindow *win,
                                                     const ScrArea *area,
                                                     const ARegion *region,
                                                     const wmEvent *event)
{
  if (!WM_event_handler_region_v2d_mask_poll(win, area, region, event)) {
    return false;
  }
  /* Casting away `const` is only needed for a non-constant return value. */
  const ListBase *markers = ED_scene_markers_get_from_area(
      WM_window_get_active_scene(win), WM_window_get_active_view_layer(win), area);
  if (markers && !BLI_listbase_is_empty(markers)) {
    return !WM_event_handler_region_marker_poll(win, area, region, event);
  }
  return true;
}

wmEventHandler_Keymap *WM_event_add_keymap_handler_poll(ListBase *handlers,
                                                        wmKeyMap *keymap,
                                                        EventHandlerPoll poll)
{
  wmEventHandler_Keymap *handler = WM_event_add_keymap_handler(handlers, keymap);
  if (handler == nullptr) {
    return nullptr;
  }

  handler->head.poll = poll;
  return handler;
}

wmEventHandler_Keymap *WM_event_add_keymap_handler_v2d_mask(ListBase *handlers, wmKeyMap *keymap)
{
  return WM_event_add_keymap_handler_poll(handlers, keymap, WM_event_handler_region_v2d_mask_poll);
}

void WM_event_remove_keymap_handler(ListBase *handlers, wmKeyMap *keymap)
{
  LISTBASE_FOREACH (wmEventHandler *, handler_base, handlers) {
    if (handler_base->type == WM_HANDLER_TYPE_KEYMAP) {
      wmEventHandler_Keymap *handler = (wmEventHandler_Keymap *)handler_base;
      if (handler->keymap == keymap) {
        BLI_remlink(handlers, handler);
        wm_event_free_handler(&handler->head);
        break;
      }
    }
  }
}

void WM_event_set_keymap_handler_post_callback(wmEventHandler_Keymap *handler,
                                               void(keymap_tag)(wmKeyMap *keymap,
                                                                wmKeyMapItem *kmi,
                                                                void *user_data),
                                               void *user_data)
{
  handler->post.post_fn = keymap_tag;
  handler->post.user_data = user_data;
}

wmEventHandler_UI *WM_event_add_ui_handler(const bContext *C,
                                           ListBase *handlers,
                                           wmUIHandlerFunc handle_fn,
                                           wmUIHandlerRemoveFunc remove_fn,
                                           void *user_data,
                                           const eWM_EventHandlerFlag flag)
{
  wmEventHandler_UI *handler = MEM_callocN<wmEventHandler_UI>(__func__);
  handler->head.type = WM_HANDLER_TYPE_UI;
  handler->handle_fn = handle_fn;
  handler->remove_fn = remove_fn;
  handler->user_data = user_data;
  if (C) {
    handler->context.area = CTX_wm_area(C);
    handler->context.region = CTX_wm_region(C);
    handler->context.region_popup = CTX_wm_region_popup(C);
  }
  else {
    handler->context.area = nullptr;
    handler->context.region = nullptr;
    handler->context.region_popup = nullptr;
  }

  BLI_assert((flag & WM_HANDLER_DO_FREE) == 0);
  handler->head.flag = flag;

  BLI_addhead(handlers, handler);

  return handler;
}

void WM_event_remove_ui_handler(ListBase *handlers,
                                wmUIHandlerFunc handle_fn,
                                wmUIHandlerRemoveFunc remove_fn,
                                void *user_data,
                                const bool postpone)
{
  LISTBASE_FOREACH (wmEventHandler *, handler_base, handlers) {
    if (handler_base->type == WM_HANDLER_TYPE_UI) {
      wmEventHandler_UI *handler = (wmEventHandler_UI *)handler_base;
      if ((handler->handle_fn == handle_fn) && (handler->remove_fn == remove_fn) &&
          (handler->user_data == user_data))
      {
        /* Handlers will be freed in #wm_handlers_do(). */
        if (postpone) {
          handler->head.flag |= WM_HANDLER_DO_FREE;
        }
        else {
          BLI_remlink(handlers, handler);
          wm_event_free_handler(&handler->head);
        }
        break;
      }
    }
  }
}

void WM_event_free_ui_handler_all(bContext *C,
                                  ListBase *handlers,
                                  wmUIHandlerFunc handle_fn,
                                  wmUIHandlerRemoveFunc remove_fn)
{
  LISTBASE_FOREACH_MUTABLE (wmEventHandler *, handler_base, handlers) {
    if (handler_base->type == WM_HANDLER_TYPE_UI) {
      wmEventHandler_UI *handler = (wmEventHandler_UI *)handler_base;
      if ((handler->handle_fn == handle_fn) && (handler->remove_fn == remove_fn)) {
        remove_fn(C, handler->user_data);
        BLI_remlink(handlers, handler);
        wm_event_free_handler(&handler->head);
      }
    }
  }
}

wmEventHandler_Dropbox *WM_event_add_dropbox_handler(ListBase *handlers, ListBase *dropboxes)
{
  /* Only allow same dropbox once. */
  LISTBASE_FOREACH (wmEventHandler *, handler_base, handlers) {
    if (handler_base->type == WM_HANDLER_TYPE_DROPBOX) {
      wmEventHandler_Dropbox *handler = (wmEventHandler_Dropbox *)handler_base;
      if (handler->dropboxes == dropboxes) {
        return handler;
      }
    }
  }

  wmEventHandler_Dropbox *handler = MEM_callocN<wmEventHandler_Dropbox>(__func__);
  handler->head.type = WM_HANDLER_TYPE_DROPBOX;

  /* Dropbox stored static, no free or copy. */
  handler->dropboxes = dropboxes;
  BLI_addhead(handlers, handler);

  return handler;
}

void WM_event_remove_handlers_by_area(ListBase *handlers, const ScrArea *area)
{
  /* XXX(@ton): solution works, still better check the real cause. */

  LISTBASE_FOREACH_MUTABLE (wmEventHandler *, handler_base, handlers) {
    if (handler_base->type == WM_HANDLER_TYPE_UI) {
      wmEventHandler_UI *handler = (wmEventHandler_UI *)handler_base;
      if (handler->context.area == area) {
        BLI_remlink(handlers, handler);
        wm_event_free_handler(handler_base);
      }
    }
  }
}

wmOperator *WM_operator_find_modal_by_type(wmWindow *win, const wmOperatorType *ot)
{
  LISTBASE_FOREACH (wmEventHandler *, handler_base, &win->modalhandlers) {
    if (handler_base->type != WM_HANDLER_TYPE_OP) {
      continue;
    }
    wmEventHandler_Op *handler = (wmEventHandler_Op *)handler_base;
    if (handler->op && handler->op->type == ot) {
      return handler->op;
    }
  }
  return nullptr;
}

#if 0
static void WM_event_remove_handler(ListBase *handlers, wmEventHandler *handler)
{
  BLI_remlink(handlers, handler);
  wm_event_free_handler(handler);
}
#endif

void WM_event_add_mousemove(wmWindow *win)
{
  win->addmousemove = 1;
}

/** \} */

/* -------------------------------------------------------------------- */
/** \name Ghost Event Conversion
 * \{ */

#ifdef WITH_INPUT_NDOF
/**
 * \return The WM enum for NDOF button or #EVENT_NONE (which should be ignored)
 */
static wmEventType wm_event_type_from_ndof_button(GHOST_NDOF_ButtonT button)
{
#  define CASE_NDOF_BUTTON(button) \
    case GHOST_NDOF_BUTTON_##button: \
      return NDOF_BUTTON_##button

#  define CASE_NDOF_BUTTON_IGNORE(button) \
    case GHOST_NDOF_BUTTON_##button: \
      break;

  switch (button) {
    CASE_NDOF_BUTTON(MENU);
    CASE_NDOF_BUTTON(FIT);
    CASE_NDOF_BUTTON(TOP);
    CASE_NDOF_BUTTON(LEFT);
    CASE_NDOF_BUTTON(RIGHT);
    CASE_NDOF_BUTTON(FRONT);
    CASE_NDOF_BUTTON(BOTTOM);
    CASE_NDOF_BUTTON(BACK);
    CASE_NDOF_BUTTON(ROLL_CW);
    CASE_NDOF_BUTTON(ROLL_CCW);
    CASE_NDOF_BUTTON(ISO1);
    CASE_NDOF_BUTTON(ISO2);
    CASE_NDOF_BUTTON(1);
    CASE_NDOF_BUTTON(2);
    CASE_NDOF_BUTTON(3);
    CASE_NDOF_BUTTON(4);
    CASE_NDOF_BUTTON(5);
    CASE_NDOF_BUTTON(6);
    CASE_NDOF_BUTTON(7);
    CASE_NDOF_BUTTON(8);
    CASE_NDOF_BUTTON(9);
    CASE_NDOF_BUTTON(10);
    CASE_NDOF_BUTTON(11);
    CASE_NDOF_BUTTON(12);
    CASE_NDOF_BUTTON(ROTATE);
    CASE_NDOF_BUTTON(PANZOOM);
    CASE_NDOF_BUTTON(DOMINANT);
    CASE_NDOF_BUTTON(PLUS);
    CASE_NDOF_BUTTON(MINUS);
    CASE_NDOF_BUTTON(SPIN_CW);
    CASE_NDOF_BUTTON(SPIN_CCW);
    CASE_NDOF_BUTTON(TILT_CW);
    CASE_NDOF_BUTTON(TILT_CCW);
    CASE_NDOF_BUTTON(V1);
    CASE_NDOF_BUTTON(V2);
    CASE_NDOF_BUTTON(V3);
    CASE_NDOF_BUTTON(SAVE_V1);
    CASE_NDOF_BUTTON(SAVE_V2);
    CASE_NDOF_BUTTON(SAVE_V3);

    /* Disabled as GHOST converts these to keyboard events
     * which use regular keyboard event handling logic. */
    /* Keyboard emulation. */
    CASE_NDOF_BUTTON_IGNORE(ESC);
    CASE_NDOF_BUTTON_IGNORE(ENTER);
    CASE_NDOF_BUTTON_IGNORE(DELETE);
    CASE_NDOF_BUTTON_IGNORE(TAB);
    CASE_NDOF_BUTTON_IGNORE(SPACE);
    CASE_NDOF_BUTTON_IGNORE(ALT);
    CASE_NDOF_BUTTON_IGNORE(SHIFT);
    CASE_NDOF_BUTTON_IGNORE(CTRL);

    CASE_NDOF_BUTTON_IGNORE(KBP_F1);
    CASE_NDOF_BUTTON_IGNORE(KBP_F2);
    CASE_NDOF_BUTTON_IGNORE(KBP_F3);
    CASE_NDOF_BUTTON_IGNORE(KBP_F4);
    CASE_NDOF_BUTTON_IGNORE(KBP_F5);
    CASE_NDOF_BUTTON_IGNORE(KBP_F6);
    CASE_NDOF_BUTTON_IGNORE(KBP_F7);
    CASE_NDOF_BUTTON_IGNORE(KBP_F8);
    CASE_NDOF_BUTTON_IGNORE(KBP_F9);
    CASE_NDOF_BUTTON_IGNORE(KBP_F10);
    CASE_NDOF_BUTTON_IGNORE(KBP_F11);
    CASE_NDOF_BUTTON_IGNORE(KBP_F12);

    CASE_NDOF_BUTTON_IGNORE(NP_F1);
    CASE_NDOF_BUTTON_IGNORE(NP_F2);
    CASE_NDOF_BUTTON_IGNORE(NP_F3);
    CASE_NDOF_BUTTON_IGNORE(NP_F4);

    /* Quiet switch warnings. */
    CASE_NDOF_BUTTON_IGNORE(NONE);
    CASE_NDOF_BUTTON_IGNORE(INVALID);
    CASE_NDOF_BUTTON_IGNORE(USER);
  }

#  undef CASE_NDOF_BUTTON
#  undef CASE_NDOF_BUTTON_IGNORE

  CLOG_WARN(WM_LOG_EVENTS, "unknown event type %d from ndof button", int(button));
  return EVENT_NONE;
}

#endif /* WITH_INPUT_NDOF */

/**
 * \return The WM enum for key or #EVENT_NONE (which should be ignored).
 */
static wmEventType wm_event_type_from_ghost_key(GHOST_TKey key)
{
  if (key >= GHOST_kKeyA && key <= GHOST_kKeyZ) {
    return wmEventType(EVT_AKEY + (int(key) - GHOST_kKeyA));
  }
  if (key >= GHOST_kKey0 && key <= GHOST_kKey9) {
    return wmEventType(EVT_ZEROKEY + (int(key) - GHOST_kKey0));
  }
  if (key >= GHOST_kKeyNumpad0 && key <= GHOST_kKeyNumpad9) {
    return wmEventType(EVT_PAD0 + (int(key) - GHOST_kKeyNumpad0));
  }
  if (key >= GHOST_kKeyF1 && key <= GHOST_kKeyF24) {
    return wmEventType(EVT_F1KEY + (int(key) - GHOST_kKeyF1));
  }

  switch (key) {
    case GHOST_kKeyBackSpace:
      return EVT_BACKSPACEKEY;
    case GHOST_kKeyTab:
      return EVT_TABKEY;
    case GHOST_kKeyLinefeed:
      return EVT_LINEFEEDKEY;
    case GHOST_kKeyClear:
      return EVENT_NONE;
    case GHOST_kKeyEnter:
      return EVT_RETKEY;

    case GHOST_kKeyEsc:
      return EVT_ESCKEY;
    case GHOST_kKeySpace:
      return EVT_SPACEKEY;
    case GHOST_kKeyQuote:
      return EVT_QUOTEKEY;
    case GHOST_kKeyComma:
      return EVT_COMMAKEY;
    case GHOST_kKeyMinus:
      return EVT_MINUSKEY;
    case GHOST_kKeyPlus:
      return EVT_PLUSKEY;
    case GHOST_kKeyPeriod:
      return EVT_PERIODKEY;
    case GHOST_kKeySlash:
      return EVT_SLASHKEY;

    case GHOST_kKeySemicolon:
      return EVT_SEMICOLONKEY;
    case GHOST_kKeyEqual:
      return EVT_EQUALKEY;

    case GHOST_kKeyLeftBracket:
      return EVT_LEFTBRACKETKEY;
    case GHOST_kKeyRightBracket:
      return EVT_RIGHTBRACKETKEY;
    case GHOST_kKeyBackslash:
      return EVT_BACKSLASHKEY;
    case GHOST_kKeyAccentGrave:
      return EVT_ACCENTGRAVEKEY;

    case GHOST_kKeyLeftShift:
      return EVT_LEFTSHIFTKEY;
    case GHOST_kKeyRightShift:
      return EVT_RIGHTSHIFTKEY;
    case GHOST_kKeyLeftControl:
      return EVT_LEFTCTRLKEY;
    case GHOST_kKeyRightControl:
      return EVT_RIGHTCTRLKEY;
    case GHOST_kKeyLeftOS:
    case GHOST_kKeyRightOS:
      return EVT_OSKEY;
    case GHOST_kKeyLeftHyper:
    case GHOST_kKeyRightHyper:
      return EVT_HYPER;
    case GHOST_kKeyLeftAlt:
      return EVT_LEFTALTKEY;
    case GHOST_kKeyRightAlt:
      return EVT_RIGHTALTKEY;
    case GHOST_kKeyApp:
      return EVT_APPKEY;

    case GHOST_kKeyCapsLock:
      return EVT_CAPSLOCKKEY;
    case GHOST_kKeyNumLock:
      return EVENT_NONE;
    case GHOST_kKeyScrollLock:
      return EVENT_NONE;

    case GHOST_kKeyLeftArrow:
      return EVT_LEFTARROWKEY;
    case GHOST_kKeyRightArrow:
      return EVT_RIGHTARROWKEY;
    case GHOST_kKeyUpArrow:
      return EVT_UPARROWKEY;
    case GHOST_kKeyDownArrow:
      return EVT_DOWNARROWKEY;

    case GHOST_kKeyPrintScreen:
      return EVENT_NONE;
    case GHOST_kKeyPause:
      return EVT_PAUSEKEY;

    case GHOST_kKeyInsert:
      return EVT_INSERTKEY;
    case GHOST_kKeyDelete:
      return EVT_DELKEY;
    case GHOST_kKeyHome:
      return EVT_HOMEKEY;
    case GHOST_kKeyEnd:
      return EVT_ENDKEY;
    case GHOST_kKeyUpPage:
      return EVT_PAGEUPKEY;
    case GHOST_kKeyDownPage:
      return EVT_PAGEDOWNKEY;

    case GHOST_kKeyNumpadPeriod:
      return EVT_PADPERIOD;
    case GHOST_kKeyNumpadEnter:
      return EVT_PADENTER;
    case GHOST_kKeyNumpadPlus:
      return EVT_PADPLUSKEY;
    case GHOST_kKeyNumpadMinus:
      return EVT_PADMINUS;
    case GHOST_kKeyNumpadAsterisk:
      return EVT_PADASTERKEY;
    case GHOST_kKeyNumpadSlash:
      return EVT_PADSLASHKEY;

    case GHOST_kKeyGrLess:
      return EVT_GRLESSKEY;

    case GHOST_kKeyMediaPlay:
      return EVT_MEDIAPLAY;
    case GHOST_kKeyMediaStop:
      return EVT_MEDIASTOP;
    case GHOST_kKeyMediaFirst:
      return EVT_MEDIAFIRST;
    case GHOST_kKeyMediaLast:
      return EVT_MEDIALAST;

    case GHOST_kKeyUnknown:
      return EVT_UNKNOWNKEY;

#if defined(__GNUC__) || defined(__clang__)
      /* Ensure all members of this enum are handled, otherwise generate a compiler warning.
       * Note that these members have been handled, these ranges are to satisfy the compiler. */
    case GHOST_kKeyF1 ... GHOST_kKeyF24:
    case GHOST_kKeyA ... GHOST_kKeyZ:
    case GHOST_kKeyNumpad0 ... GHOST_kKeyNumpad9:
    case GHOST_kKey0 ... GHOST_kKey9: {
      BLI_assert_unreachable();
      break;
    }
#else
    default: {
      break;
    }
#endif
  }

  CLOG_WARN(WM_LOG_EVENTS, "unknown event type %d from ghost", int(key));
  return EVENT_NONE;
}

/**
 * \return The WM enum for button or `fallback`.
 */
static wmEventType wm_event_type_from_ghost_button(const GHOST_TButton button,
                                                   const wmEventType fallback)
{
#define CASE_BUTTON(ghost_button, type) \
  case ghost_button: \
    return type

  switch (button) {
    CASE_BUTTON(GHOST_kButtonMaskLeft, LEFTMOUSE);
    CASE_BUTTON(GHOST_kButtonMaskMiddle, MIDDLEMOUSE);
    CASE_BUTTON(GHOST_kButtonMaskRight, RIGHTMOUSE);
    CASE_BUTTON(GHOST_kButtonMaskButton4, BUTTON4MOUSE);
    CASE_BUTTON(GHOST_kButtonMaskButton5, BUTTON5MOUSE);
    CASE_BUTTON(GHOST_kButtonMaskButton6, BUTTON6MOUSE);
    CASE_BUTTON(GHOST_kButtonMaskButton7, BUTTON7MOUSE);
    case GHOST_kButtonMaskNone: {
      BLI_assert_unreachable();
    }
  }

#undef CASE_BUTTON

  BLI_assert_unreachable();
  return fallback;
}

static void wm_eventemulation(wmEvent *event, bool test_only)
{
  /* Store last middle-mouse event value to make emulation work
   * when modifier keys are released first.
   * This really should be in a data structure somewhere. */
  static int emulating_event = EVENT_NONE;

  /* Middle-mouse emulation. */
  if (U.flag & USER_TWOBUTTONMOUSE) {

    if (event->type == LEFTMOUSE) {
      const wmEventModifierFlag mod_test = (
#if !defined(WIN32)
          (U.mouse_emulate_3_button_modifier == USER_EMU_MMB_MOD_OSKEY) ? KM_OSKEY : KM_ALT
#else
          /* Disable for WIN32 for now because it accesses the start menu. */
          KM_ALT
#endif
      );

      if (event->val == KM_PRESS) {
        if (event->modifier & mod_test) {
          event->modifier &= ~mod_test;
          event->type = MIDDLEMOUSE;

          if (!test_only) {
            emulating_event = MIDDLEMOUSE;
          }
        }
      }
      else if (event->val == KM_RELEASE) {
        /* Only send middle-mouse release if emulated. */
        if (emulating_event == MIDDLEMOUSE) {
          event->type = MIDDLEMOUSE;
          event->modifier &= ~mod_test;
        }

        if (!test_only) {
          emulating_event = EVENT_NONE;
        }
      }
    }
  }

  /* Numeric-pad emulation. */
  if (U.flag & USER_NONUMPAD) {
    switch (event->type) {
      case EVT_ZEROKEY:
        event->type = EVT_PAD0;
        break;
      case EVT_ONEKEY:
        event->type = EVT_PAD1;
        break;
      case EVT_TWOKEY:
        event->type = EVT_PAD2;
        break;
      case EVT_THREEKEY:
        event->type = EVT_PAD3;
        break;
      case EVT_FOURKEY:
        event->type = EVT_PAD4;
        break;
      case EVT_FIVEKEY:
        event->type = EVT_PAD5;
        break;
      case EVT_SIXKEY:
        event->type = EVT_PAD6;
        break;
      case EVT_SEVENKEY:
        event->type = EVT_PAD7;
        break;
      case EVT_EIGHTKEY:
        event->type = EVT_PAD8;
        break;
      case EVT_NINEKEY:
        event->type = EVT_PAD9;
        break;
      case EVT_MINUSKEY:
        event->type = EVT_PADMINUS;
        break;
      case EVT_EQUALKEY:
        event->type = EVT_PADPLUSKEY;
        break;
      case EVT_BACKSLASHKEY:
        event->type = EVT_PADSLASHKEY;
        break;
      default: {
        break;
      }
    }
  }
}

constexpr wmTabletData wm_event_tablet_data_default()
{
  wmTabletData tablet_data{};
  tablet_data.active = EVT_TABLET_NONE;
  tablet_data.pressure = 1.0f;
  tablet_data.tilt.x = 0.0f;
  tablet_data.tilt.y = 0.0f;
  tablet_data.is_motion_absolute = false;
  return tablet_data;
}

void WM_event_tablet_data_default_set(wmTabletData *tablet_data)
{
  *tablet_data = wm_event_tablet_data_default();
}

void wm_tablet_data_from_ghost(const GHOST_TabletData *tablet_data, wmTabletData *wmtab)
{
  if ((tablet_data != nullptr) && tablet_data->Active != GHOST_kTabletModeNone) {
    wmtab->active = int(tablet_data->Active);
    wmtab->pressure = wm_pressure_curve(tablet_data->Pressure);
    wmtab->tilt = blender::float2(tablet_data->Xtilt, tablet_data->Ytilt);
    /* We could have a preference to support relative tablet motion (we can't detect that). */
    wmtab->is_motion_absolute = true;
    // printf("%s: using tablet %.5f\n", __func__, wmtab->pressure);
  }
  else {
    *wmtab = wm_event_tablet_data_default();
    // printf("%s: not using tablet\n", __func__);
  }
}

#ifdef WITH_INPUT_NDOF
/* Adds custom-data to event. */
static void attach_ndof_data(wmEvent *event, const GHOST_TEventNDOFMotionData *ghost)
{
  wmNDOFMotionData *data = MEM_callocN<wmNDOFMotionData>("Custom-data NDOF");

  const float ts = U.ndof_translation_sensitivity;
  const float rs = U.ndof_rotation_sensitivity;

  mul_v3_v3fl(data->tvec, &ghost->tx, ts);
  mul_v3_v3fl(data->rvec, &ghost->rx, rs);

  data->time_delta = ghost->dt;

  data->progress = (wmProgress)ghost->progress;

  event->custom = EVT_DATA_NDOF_MOTION;
  event->customdata = data;
  event->customdata_free = true;
}
#endif /* WITH_INPUT_NDOF */

/* Imperfect but probably usable... draw/enable drags to other windows. */
static wmWindow *wm_event_cursor_other_windows(wmWindowManager *wm, wmWindow *win, wmEvent *event)
{
  /* If GHOST doesn't support window positioning, don't use this feature at all. */
  const static int8_t supports_window_position = (WM_capabilities_flag() &
                                                  WM_CAPABILITY_WINDOW_POSITION) != 0;
  if (!supports_window_position) {
    return nullptr;
  }

  if (wm->windows.first == wm->windows.last) {
    return nullptr;
  }

  /* In order to use window size and mouse position (pixels), we have to use a WM function. */

  /* Check if outside, include top window bar. */
  const blender::int2 win_size = WM_window_native_pixel_size(win);
  int event_xy[2] = {UNPACK2(event->xy)};
  if (event_xy[0] < 0 || event_xy[1] < 0 || event_xy[0] > win_size[0] ||
      event_xy[1] > win_size[1] + 30)
  {
    /* Let's skip windows having modal handlers now. */
    /* Potential XXX ugly... I wouldn't have added a `modalhandlers` list
     * (introduced in rev 23331, ton). */
    LISTBASE_FOREACH (wmEventHandler *, handler, &win->modalhandlers) {
      if (ELEM(handler->type, WM_HANDLER_TYPE_UI, WM_HANDLER_TYPE_OP)) {
        return nullptr;
      }
    }

    wmWindow *win_other = WM_window_find_under_cursor(win, event_xy, event_xy);
    if (win_other && win_other != win) {
      copy_v2_v2_int(event->xy, event_xy);
      return win_other;
    }
  }
  return nullptr;
}

static bool wm_event_is_double_click(const wmEvent *event,
                                     const uint64_t event_time_ms,
                                     const uint64_t event_prev_press_time_ms)
{
  if ((event->type == event->prev_type) && (event->prev_val == KM_RELEASE) &&
      (event->val == KM_PRESS))
  {
    if (ISMOUSE_BUTTON(event->type) && WM_event_drag_test(event, event->prev_press_xy)) {
      /* Pass. */
    }
    else {
      if ((event_time_ms - event_prev_press_time_ms) < uint64_t(U.dbl_click_time)) {
        return true;
      }
    }
  }

  return false;
}

/**
 * Copy the current state to the previous event state.
 */
static void wm_event_prev_values_set(wmEvent *event, wmEvent *event_state)
{
  event->prev_val = event_state->prev_val = event_state->val;
  event->prev_type = event_state->prev_type = event_state->type;
}

static void wm_event_prev_click_set(uint64_t event_time_ms,
                                    wmEvent *event_state,
                                    uint64_t *r_event_state_prev_press_time_ms)
{
  event_state->prev_press_type = event_state->type;
  event_state->prev_press_modifier = event_state->modifier;
  event_state->prev_press_keymodifier = event_state->keymodifier;
  event_state->prev_press_xy[0] = event_state->xy[0];
  event_state->prev_press_xy[1] = event_state->xy[1];
  *r_event_state_prev_press_time_ms = event_time_ms;
}

static wmEvent *wm_event_add_mousemove(wmWindow *win, const wmEvent *event)
{
  wmEvent *event_last = static_cast<wmEvent *>(win->runtime->event_queue.last);

  /* Some painting operators want accurate mouse events, they can
   * handle in between mouse move moves, others can happily ignore
   * them for better performance. */
  if (event_last && event_last->type == MOUSEMOVE) {
    event_last->type = INBETWEEN_MOUSEMOVE;
    event_last->flag = (eWM_EventFlag)0;
  }

  wmEvent *event_new = wm_event_add_intern(win, event);
  if (event_last == nullptr) {
    event_last = win->eventstate;
  }

  copy_v2_v2_int(event_new->prev_xy, event_last->xy);
  return event_new;
}

static wmEvent *wm_event_add_mousemove_to_head(wmWindow *win)
{
  /* Use the last handled event instead of `win->eventstate` because the state of the modifiers
   * and previous values should be set based on the last state, not using values from the future.
   * So this gives an accurate simulation of mouse motion before the next event is handled. */
  const wmEvent *event_last = win->event_last_handled;

  wmEvent tevent;
  if (event_last) {
    tevent = *event_last;

    tevent.flag = (eWM_EventFlag)0;
    tevent.utf8_buf[0] = '\0';

    wm_event_custom_clear(&tevent);
  }
  else {
    memset(&tevent, 0x0, sizeof(tevent));
  }

  tevent.type = MOUSEMOVE;
  tevent.val = KM_NOTHING;
  copy_v2_v2_int(tevent.prev_xy, tevent.xy);

  wmEvent *event_new = wm_event_add_intern(win, &tevent);
  BLI_remlink(&win->runtime->event_queue, event_new);
  BLI_addhead(&win->runtime->event_queue, event_new);

  return event_new;
}

static wmEvent *wm_event_add_trackpad(wmWindow *win, const wmEvent *event, int deltax, int deltay)
{
  /* Ignore in between trackpad events for performance, we only need high accuracy
   * for painting with mouse moves, for navigation using the accumulated value is ok. */
  const wmEvent *event_last = static_cast<wmEvent *>(win->runtime->event_queue.last);
  if (event_last && event_last->type == event->type) {
    deltax += event_last->xy[0] - event_last->prev_xy[0];
    deltay += event_last->xy[1] - event_last->prev_xy[1];

    wm_event_free_last(win);
  }

  /* Set prev_xy, the delta is computed from this in operators. */
  wmEvent *event_new = wm_event_add_intern(win, event);
  event_new->prev_xy[0] = event_new->xy[0] - deltax;
  event_new->prev_xy[1] = event_new->xy[1] - deltay;

  return event_new;
}

/**
 * Update the event-state for any kind of event that supports #KM_PRESS / #KM_RELEASE.
 *
 * \param check_double_click: Optionally skip checking for double-click events.
 * Needed for event simulation where the time of click events is not so predictable.
 */
static void wm_event_state_update_and_click_set_ex(wmEvent *event,
                                                   const uint64_t event_time_ms,
                                                   wmEvent *event_state,
                                                   uint64_t *event_state_prev_press_time_ms_p,
                                                   const bool is_keyboard,
                                                   const bool check_double_click)
{
  BLI_assert(ISKEYBOARD_OR_BUTTON(event->type));
  BLI_assert(ELEM(event->val, KM_PRESS, KM_RELEASE));

  /* Only copy these flags into the `event_state`. */
  const eWM_EventFlag event_state_flag_mask = WM_EVENT_IS_REPEAT;

  wm_event_prev_values_set(event, event_state);

  /* Copy to event state. */
  event_state->val = event->val;
  event_state->type = event->type;
  /* It's important only to write into the `event_state` modifier for keyboard
   * events because emulate MMB clears one of the modifiers in `event->modifier`,
   * making the second press not behave as if the modifier is pressed, see #96279. */
  if (is_keyboard) {
    event_state->modifier = event->modifier;
  }
  event_state->flag = (event->flag & event_state_flag_mask);
  /* NOTE: It's important that `keymodifier` is handled in the keyboard event handling logic
   * since the `event_state` and the `event` are not kept in sync. */

  /* Double click test. */
  if (check_double_click &&
      wm_event_is_double_click(event, event_time_ms, *event_state_prev_press_time_ms_p))
  {
    CLOG_DEBUG(WM_LOG_EVENTS, "Detected DBL_CLICK");
    event->val = KM_DBL_CLICK;
  }
  else if (event->val == KM_PRESS) {
    if ((event->flag & WM_EVENT_IS_REPEAT) == 0) {
      wm_event_prev_click_set(event_time_ms, event_state, event_state_prev_press_time_ms_p);
    }
  }
}

static void wm_event_state_update_and_click_set(wmEvent *event,
                                                uint64_t event_time_ms,
                                                wmEvent *event_state,
                                                uint64_t *event_state_prev_press_time_ms_p,
                                                const GHOST_TEventType type)
{
  const bool is_keyboard = ELEM(type, GHOST_kEventKeyDown, GHOST_kEventKeyUp);
  const bool check_double_click = true;
  wm_event_state_update_and_click_set_ex(event,
                                         event_time_ms,
                                         event_state,
                                         event_state_prev_press_time_ms_p,
                                         is_keyboard,
                                         check_double_click);
}

/* Returns true when the two events corresponds to a press of the same key with the same modifiers.
 */
static bool wm_event_is_same_key_press(const wmEvent &event_a, const wmEvent &event_b)
{
  if (event_a.val != KM_PRESS || event_b.val != KM_PRESS) {
    return false;
  }

  if (event_a.modifier != event_b.modifier || event_a.type != event_b.type) {
    return false;
  }

  return true;
}

/**
 * Returns true if the event is a key press event which is to be ignored and not added to the event
 * queue.
 *
 * A key press event will be ignored if there is already matched key press in the queue.
 * This avoids the event queue "clogging" in the situations when there is an operator bound to a
 * key press event and the execution time of the operator is longer than the key repeat.
 */
static bool wm_event_is_ignorable_key_press(const wmWindow *win, const wmEvent &event)
{
  if (BLI_listbase_is_empty(&win->runtime->event_queue)) {
    /* If the queue is empty never ignore the event.
     * Empty queue at this point means that the events are handled fast enough, and there is no
     * reason to ignore anything. */
    return false;
  }

  if ((event.flag & WM_EVENT_IS_REPEAT) == 0) {
    /* Only ignore repeat events from the keyboard, and allow accumulation of non-repeat events.
     *
     * The goal of this check is to allow events coming from a keyboard macro software, which can
     * generate events quicker than the main loop handles them. In this case we want all events to
     * be handled (unless the keyboard macro software tags them as repeat) because otherwise it
     * will become impossible to get reliable results of automated events testing. */
    return false;
  }

  const wmEvent &last_event = *static_cast<const wmEvent *>(win->runtime->event_queue.last);

  return wm_event_is_same_key_press(last_event, event);
}

void wm_event_add_ghostevent(wmWindowManager *wm,
                             wmWindow *win,
                             const int type,
                             const void *customdata,
                             const uint64_t event_time_ms)
{
  if (UNLIKELY(G.f & G_FLAG_EVENT_SIMULATE)) {
    return;
  }

  /**
   * Having both, \a event and \a event_state, can be highly confusing to work with,
   * but is necessary for our current event system, so let's clear things up a bit:
   *
   * - Data added to event only will be handled immediately,
   *   but will not be copied to the next event.
   * - Data added to \a event_state only stays,
   *   but is handled with the next event -> execution delay.
   * - Data added to event and \a event_state stays and is handled immediately.
   */
  wmEvent event, *event_state = win->eventstate;
  uint64_t *event_state_prev_press_time_ms_p = &win->eventstate_prev_press_time_ms;

  /* Initialize and copy state (only mouse x y and modifiers). */
  event = *event_state;
  event.flag = (eWM_EventFlag)0;

  /**
   * Always support accessing the last key press/release. This is set from `win->eventstate`,
   * so it will always be a valid event type to store in the previous state.
   *
   * Note that these values are intentionally _not_ set in the `win->eventstate`,
   * as copying these values only makes sense when `win->eventstate->{val/type}` would be
   * written to (which only happens for some kinds of events).
   * If this was done it could leave `win->eventstate` previous and current value
   * set to the same key press/release state which doesn't make sense.
   */
  event.prev_type = event.type;
  event.prev_val = event.val;

  /* Always use modifiers from the active window since
   * changes to modifiers aren't sent to inactive windows, see: #66088. */
  if ((wm->runtime->winactive != win) &&
      (wm->runtime->winactive && wm->runtime->winactive->eventstate))
  {
    event.modifier = wm->runtime->winactive->eventstate->modifier;
    event.keymodifier = wm->runtime->winactive->eventstate->keymodifier;
  }

  /* Ensure the event state is correct, any deviation from this may cause bugs.
   *
   * NOTE: #EVENT_NONE is set when unknown keys are pressed,
   * while not common, avoid a false alarm. */
#ifndef NDEBUG
  if ((event_state->type || event_state->val) && /* Ignore cleared event state. */
      !(ISKEYBOARD_OR_BUTTON(event_state->type) || (event_state->type == EVENT_NONE)))
  {
    CLOG_WARN(WM_LOG_EVENTS,
              "Non-keyboard/mouse button found in 'win->eventstate->type = %d'",
              event_state->type);
  }
  if ((event_state->prev_type || event_state->prev_val) && /* Ignore cleared event state. */
      !(ISKEYBOARD_OR_BUTTON(event_state->prev_type) || (event_state->type == EVENT_NONE)))
  {
    CLOG_WARN(WM_LOG_EVENTS,
              "Non-keyboard/mouse button found in 'win->eventstate->prev_type = %d'",
              event_state->prev_type);
  }
#endif

  switch (type) {
    /* Mouse move, also to inactive window (X11 does this). */
    case GHOST_kEventCursorMove: {
      const GHOST_TEventCursorData *cd = static_cast<const GHOST_TEventCursorData *>(customdata);

      copy_v2_v2_int(event.xy, &cd->x);
      wm_cursor_position_from_ghost_screen_coords(win, &event.xy[0], &event.xy[1]);

      wm_stereo3d_mouse_offset_apply(win, event.xy);
      wm_tablet_data_from_ghost(&cd->tablet, &event.tablet);

      event.type = MOUSEMOVE;
      event.val = KM_NOTHING;
      {
        wmEvent *event_new = wm_event_add_mousemove(win, &event);
        copy_v2_v2_int(event_state->xy, event_new->xy);
        event_state->tablet.is_motion_absolute = event_new->tablet.is_motion_absolute;
        event_state->tablet.tilt = event.tablet.tilt;
      }

      /* Also add to other window if event is there, this makes overdraws disappear nicely. */
      /* It remaps mouse-coord to other window in event. */
      wmWindow *win_other = wm_event_cursor_other_windows(wm, win, &event);
      if (win_other) {
        wmEvent event_other = *win_other->eventstate;

        /* Use the modifier state of this window. */
        event_other.modifier = event.modifier;
        event_other.keymodifier = event.keymodifier;

        /* See comment for this operation on `event` for details. */
        event_other.prev_type = event_other.type;
        event_other.prev_val = event_other.val;

        copy_v2_v2_int(event_other.xy, event.xy);
        event_other.type = MOUSEMOVE;
        event_other.val = KM_NOTHING;
        {
          wmEvent *event_new = wm_event_add_mousemove(win_other, &event_other);
          copy_v2_v2_int(win_other->eventstate->xy, event_new->xy);
          win_other->eventstate->tablet.is_motion_absolute = event_new->tablet.is_motion_absolute;
        }
      }

      break;
    }
    case GHOST_kEventTrackpad: {
      const GHOST_TEventTrackpadData *pd = static_cast<const GHOST_TEventTrackpadData *>(
          customdata);

      int delta[2] = {pd->deltaX, -pd->deltaY};
      switch (pd->subtype) {
        case GHOST_kTrackpadEventMagnify:
          event.type = MOUSEZOOM;
          delta[0] = -delta[0];
          delta[1] = -delta[1];
          break;
        case GHOST_kTrackpadEventSmartMagnify:
          event.type = MOUSESMARTZOOM;
          break;
        case GHOST_kTrackpadEventRotate:
          event.type = MOUSEROTATE;
          break;
        case GHOST_kTrackpadEventScroll:
        default:
          event.type = MOUSEPAN;
          break;
      }

      copy_v2_v2_int(event.xy, &pd->x);
      wm_cursor_position_from_ghost_screen_coords(win, &event.xy[0], &event.xy[1]);
      copy_v2_v2_int(event_state->xy, event.xy);
      event.val = KM_NOTHING;

      /* The direction is inverted from the device due to system preferences. */
      if (pd->isDirectionInverted) {
        event.flag |= WM_EVENT_SCROLL_INVERT;
      }

#if !defined(WIN32) && !defined(__APPLE__)
      /* Ensure "auto" is used when supported. */
      char trackpad_scroll_direction = U.trackpad_scroll_direction;
      if ((WM_capabilities_flag() & WM_CAPABILITY_TRACKPAD_PHYSICAL_DIRECTION) == 0) {
        switch (eUserpref_TrackpadScrollDir(trackpad_scroll_direction)) {
          case USER_TRACKPAD_SCROLL_DIR_TRADITIONAL: {
            event.flag &= ~WM_EVENT_SCROLL_INVERT;
            break;
          }
          case USER_TRACKPAD_SCROLL_DIR_NATURAL: {
            event.flag |= WM_EVENT_SCROLL_INVERT;
            break;
          }
        }
      }
#endif

      wm_event_add_trackpad(win, &event, delta[0], delta[1]);
      break;
    }
    /* Mouse button. */
    case GHOST_kEventButtonDown:
    case GHOST_kEventButtonUp: {
      const GHOST_TEventButtonData *bd = static_cast<const GHOST_TEventButtonData *>(customdata);

      /* Get value and type from GHOST.
       *
       * NOTE(@ideasman42): Unknown mouse buttons are treated as middle-mouse (historic stuff).
       * GHOST should never generate unknown events and this logic can probably be removed. */
      event.val = (type == GHOST_kEventButtonDown) ? KM_PRESS : KM_RELEASE;
      event.type = wm_event_type_from_ghost_button(bd->button, MIDDLEMOUSE);

      /* Get tablet data. */
      wm_tablet_data_from_ghost(&bd->tablet, &event.tablet);

      wm_eventemulation(&event, false);
      wm_event_state_update_and_click_set(&event,
                                          event_time_ms,
                                          event_state,
                                          event_state_prev_press_time_ms_p,
                                          (GHOST_TEventType)type);

      /* Add to other window if event is there (not to both!). */
      wmWindow *win_other = wm_event_cursor_other_windows(wm, win, &event);
      if (win_other) {
        wmEvent event_other = *win_other->eventstate;

        /* Use the modifier state of this window. */
        event_other.modifier = event.modifier;
        event_other.keymodifier = event.keymodifier;

        /* See comment for this operation on `event` for details. */
        event_other.prev_type = event_other.type;
        event_other.prev_val = event_other.val;

        copy_v2_v2_int(event_other.xy, event.xy);

        event_other.type = event.type;
        event_other.val = event.val;
        event_other.tablet = event.tablet;

        wm_event_add_intern(win_other, &event_other);
      }
      else {
        wm_event_add_intern(win, &event);
      }

      break;
    }
    /* Keyboard. */
    case GHOST_kEventKeyDown:
    case GHOST_kEventKeyUp: {
      const GHOST_TEventKeyData *kd = static_cast<const GHOST_TEventKeyData *>(customdata);
      event.type = wm_event_type_from_ghost_key(kd->key);
      if (UNLIKELY(event.type == EVENT_NONE)) {
        break;
      }

      /* Might be not null terminated. */
      memcpy(event.utf8_buf, kd->utf8_buf, sizeof(event.utf8_buf));
      if (kd->is_repeat) {
        event.flag |= WM_EVENT_IS_REPEAT;
      }
      event.val = (type == GHOST_kEventKeyDown) ? KM_PRESS : KM_RELEASE;

      wm_eventemulation(&event, false);

      /* Exclude arrow keys, escape, etc from text input. */
      if (type == GHOST_kEventKeyUp) {
        /* Ghost should do this already for key up. */
        if (event.utf8_buf[0]) {
          CLOG_ERROR(WM_LOG_EVENTS,
                     "ghost on your platform is misbehaving, utf8 events on key up!");
        }
        event.utf8_buf[0] = '\0';
      }
      else {
        /* Check for ASCII control characters.
         * Inline `iscntrl` because the users locale must not change behavior. */
        if ((event.utf8_buf[0] < 32 && event.utf8_buf[0] > 0) || (event.utf8_buf[0] == 127)) {
          event.utf8_buf[0] = '\0';
        }
      }

      if (event.utf8_buf[0]) {
        /* NOTE(@ideasman42): Detect non-ASCII characters stored in `utf8_buf`,
         * ideally this would never happen but it can't be ruled out for X11 which has
         * special handling of Latin1 when building without UTF8 support.
         * Avoid regressions by adding this conversions, it should eventually be removed. */
        if ((event.utf8_buf[0] >= 0x80) && (event.utf8_buf[1] == '\0')) {
          const uint c = uint(event.utf8_buf[0]);
          int utf8_buf_len = BLI_str_utf8_from_unicode(c, event.utf8_buf, sizeof(event.utf8_buf));
          CLOG_ERROR(WM_LOG_EVENTS,
                     "ghost detected non-ASCII single byte character '%u', converting to utf8 "
                     "('%.*s', length=%d)",
                     c,
                     utf8_buf_len,
                     event.utf8_buf,
                     utf8_buf_len);
        }

        const int utf8_buf_len = BLI_str_utf8_size_or_error(event.utf8_buf);
        if (utf8_buf_len == -1) {
          CLOG_ERROR(WM_LOG_EVENTS,
                     "ghost detected an invalid unicode character '%d'",
                     int(uchar(event.utf8_buf[0])));
          event.utf8_buf[0] = '\0';
        }
        else {
#ifndef NDEBUG
          /* Ensure callers don't accidentally treat this as a "string",
           * it's not null terminated. */
          if (utf8_buf_len > 0) {
            for (int i = utf8_buf_len; i < ARRAY_SIZE(event.utf8_buf); i++) {
              event.utf8_buf[i] = 0xff;
            }
          }
#endif /* !NDEBUG */
        }
      }

      /* NOTE(@ideasman42): Setting the modifier state based on press/release
       * is technically incorrect.
       *
       * - The user might hold both left/right modifier keys, then only release one.
       *
       *   This could be solved by storing a separate flag for the left/right modifiers,
       *   and combine them into `event.modifiers`.
       *
       * - The user might have multiple keyboards (or keyboard + NDOF device)
       *   where it's possible to press the same modifier key multiple times.
       *
       *   This could be solved by tracking the number of held modifier keys,
       *   (this is in fact what LIBXKB does), however doing this relies on all GHOST
       *   back-ends properly reporting every press/release as any mismatch could result
       *   in modifier keys being stuck (which is very bad!).
       *
       * To my knowledge users never reported a bug relating to these limitations so
       * it seems reasonable to keep the current logic. */

      switch (event.type) {
        case EVT_LEFTSHIFTKEY:
        case EVT_RIGHTSHIFTKEY: {
          SET_FLAG_FROM_TEST(event.modifier, (event.val == KM_PRESS), KM_SHIFT);
          break;
        }
        case EVT_LEFTCTRLKEY:
        case EVT_RIGHTCTRLKEY: {
          SET_FLAG_FROM_TEST(event.modifier, (event.val == KM_PRESS), KM_CTRL);
          break;
        }
        case EVT_LEFTALTKEY:
        case EVT_RIGHTALTKEY: {
          SET_FLAG_FROM_TEST(event.modifier, (event.val == KM_PRESS), KM_ALT);
          break;
        }
        case EVT_OSKEY: {
          SET_FLAG_FROM_TEST(event.modifier, (event.val == KM_PRESS), KM_OSKEY);
          break;
        }
        case EVT_HYPER: {
          SET_FLAG_FROM_TEST(event.modifier, (event.val == KM_PRESS), KM_HYPER);
          break;
        }
        default: {
          if (event.val == KM_PRESS) {
            if (event.keymodifier == 0) {
              /* Only set in `eventstate`, for next event. */
              event_state->keymodifier = event.type;
            }
          }
          else {
            BLI_assert(event.val == KM_RELEASE);
            if (event.keymodifier == event.type) {
              event.keymodifier = event_state->keymodifier = EVENT_NONE;
            }
          }

          /* This case happens on holding a key pressed,
           * it should not generate press events with the same key as modifier. */
          if (event.keymodifier == event.type) {
            event.keymodifier = EVENT_NONE;
          }
          else if (event.keymodifier == EVT_UNKNOWNKEY) {
            /* This case happens with an external number-pad, and also when using 'dead keys'
             * (to compose complex Latin characters e.g.), it's not really clear why.
             * Since it's impossible to map a key modifier to an unknown key,
             * it shouldn't harm to clear it. */
            event_state->keymodifier = event.keymodifier = EVENT_NONE;
          }
          break;
        }
      }

      /* It's important `event.modifier` has been initialized first. */
      wm_event_state_update_and_click_set(&event,
                                          event_time_ms,
                                          event_state,
                                          event_state_prev_press_time_ms_p,
                                          (GHOST_TEventType)type);

      /* If test_break set, it catches this. Do not set with modifier presses.
       * Exclude modifiers because MS-Windows uses these to bring up the task manager.
       *
       * NOTE: in general handling events here isn't great design as
       * event handling should be managed by the event handling loop.
       * Make an exception for `G.is_break` as it ensures we can always cancel operations
       * such as rendering or baking no matter which operation is currently handling events. */
      if ((event.type == EVT_ESCKEY) && (event.val == KM_PRESS) && (event.modifier == 0)) {
        G.is_break = true;
      }

      if (!wm_event_is_ignorable_key_press(win, event)) {
        wm_event_add_intern(win, &event);
      }

      break;
    }

    case GHOST_kEventWheel: {
      const GHOST_TEventWheelData *wheelData = static_cast<const GHOST_TEventWheelData *>(
          customdata);

      int click_step;
      if (wheelData->axis == GHOST_kEventWheelAxisVertical) {
        if (wheelData->value > 0) {
          event.type = WHEELUPMOUSE;
          click_step = wheelData->value;
        }
        else {
          event.type = WHEELDOWNMOUSE;
          click_step = -wheelData->value;
        }
      }
      else {
        if (wheelData->value > 0) {
          event.type = WHEELRIGHTMOUSE;
          click_step = wheelData->value;
        }
        else {
          event.type = WHEELLEFTMOUSE;
          click_step = -wheelData->value;
        }
      }
      BLI_assert(click_step != 0);

      /* Avoid generating a large number of events.
       * In practice this values is typically 1, sometimes 2-3, even 32 is very high
       * although this could happen if the system freezes. */
      click_step = std::min(click_step, 32);

      /* TODO: support a wheel event that includes the number of steps
       * instead of generating multiple events. */
      event.val = KM_PRESS;
      for (int i = 0; i < click_step; i++) {
        wm_event_add_intern(win, &event);
      }

      break;
    }

#ifdef WITH_INPUT_NDOF
    case GHOST_kEventNDOFMotion: {
      event.type = NDOF_MOTION;
      event.val = KM_NOTHING;
      attach_ndof_data(&event, static_cast<const GHOST_TEventNDOFMotionData *>(customdata));
      wm_event_add_intern(win, &event);

      CLOG_INFO(WM_LOG_EVENTS, "sending NDOF_MOTION, prev = %d %d", event.xy[0], event.xy[1]);
      break;
    }

    case GHOST_kEventNDOFButton: {
      const GHOST_TEventNDOFButtonData *e = static_cast<const GHOST_TEventNDOFButtonData *>(
          customdata);
      event.type = wm_event_type_from_ndof_button(static_cast<GHOST_NDOF_ButtonT>(e->button));

      switch (e->action) {
        case GHOST_kPress:
          event.val = KM_PRESS;
          break;
        case GHOST_kRelease:
          event.val = KM_RELEASE;
          break;
        default:
          BLI_assert_unreachable();
      }

      event.custom = 0;
      event.customdata = nullptr;

      wm_event_state_update_and_click_set(&event,
                                          event_time_ms,
                                          event_state,
                                          event_state_prev_press_time_ms_p,
                                          (GHOST_TEventType)type);

      wm_event_add_intern(win, &event);

      break;
    }
#endif /* WITH_INPUT_NDOF */

    case GHOST_kEventUnknown:
    case GHOST_kNumEventTypes:
      break;

    case GHOST_kEventWindowDeactivate: {
      event.type = WINDEACTIVATE;
      wm_event_add_intern(win, &event);

      break;
    }

#ifdef WITH_INPUT_IME
    case GHOST_kEventImeCompositionStart: {
      event.val = KM_PRESS;
      BLI_assert(customdata != nullptr);
      /* We need to free the previously allocated data (if any). */
      MEM_delete(win->runtime->ime_data);

      /* We make a copy of the ghost custom data as it is not certain that the pointer
       * will be valid after the event itself gets freed.
       */
      const wmIMEData *ghost_event_data = static_cast<const wmIMEData *>(customdata);
      win->runtime->ime_data = MEM_new<wmIMEData>(__func__, *ghost_event_data);

      win->runtime->ime_data_is_composing = true;
      event.type = WM_IME_COMPOSITE_START;
      wm_event_add_intern(win, &event);
      break;
    }
    case GHOST_kEventImeComposition: {
      event.val = KM_PRESS;
      event.type = WM_IME_COMPOSITE_EVENT;

      /* Update our copy of the ghost custom data. */
      MEM_delete(win->runtime->ime_data);
      const wmIMEData *ghost_event_data = static_cast<const wmIMEData *>(customdata);
      win->runtime->ime_data = MEM_new<wmIMEData>(__func__, *ghost_event_data);

      wm_event_add_intern(win, &event);
      break;
    }
    case GHOST_kEventImeCompositionEnd: {
      event.val = KM_PRESS;
      win->runtime->ime_data_is_composing = false;
      event.type = WM_IME_COMPOSITE_END;
      wm_event_add_intern(win, &event);
      break;
    }
#endif /* WITH_INPUT_IME */
  }

#if 0
  WM_event_print(&event);
#endif
}

#ifdef WITH_XR_OPENXR
void wm_event_add_xrevent(wmWindow *win, wmXrActionData *actiondata, short val)
{
  BLI_assert(ELEM(val, KM_PRESS, KM_RELEASE));

  wmEvent event{};
  event.type = EVT_XR_ACTION;
  event.val = val;
  event.flag = (eWM_EventFlag)0;
  event.custom = EVT_DATA_XR;
  event.customdata = actiondata;
  event.customdata_free = true;

  WM_event_add(win, &event);
}
#endif /* WITH_XR_OPENXR */

/** \} */

/* -------------------------------------------------------------------- */
/** \name WM Interface Locking
 * \{ */

/**
 * Check whether operator is allowed to run in case interface is locked,
 * If interface is unlocked, will always return truth.
 */
static bool wm_operator_check_locked_interface(bContext *C, wmOperatorType *ot)
{
  wmWindowManager *wm = CTX_wm_manager(C);

  if (wm->runtime->is_interface_locked) {
    if ((ot->flag & OPTYPE_LOCK_BYPASS) == 0) {
      return false;
    }
  }

  return true;
}

void WM_locked_interface_set_with_flags(wmWindowManager *wm, short lock_flags)
{
  /* This will prevent events from being handled while interface is locked
   *
   * Use a "local" flag for now, because currently no other areas could
   * benefit of locked interface anyway (aka using G.is_interface_locked
   * wouldn't be useful anywhere outside of window manager, so let's not
   * pollute global context with such an information for now).
   */
  wm->runtime->is_interface_locked = (lock_flags != 0);

  BKE_spacedata_draw_locks(static_cast<ARegionDrawLockFlags>(lock_flags));
}

void WM_locked_interface_set(wmWindowManager *wm, bool lock)
{
  WM_locked_interface_set_with_flags(wm, lock ? REGION_DRAW_LOCK_ALL : 0);
}

/** \} */

/* -------------------------------------------------------------------- */
/** \name Event / Keymap Matching API
 * \{ */

void WM_event_get_keymaps_from_handler(wmWindowManager *wm,
                                       wmWindow *win,
                                       wmEventHandler_Keymap *handler,
                                       wmEventHandler_KeymapResult *km_result)
{
  if (handler->dynamic.keymap_fn != nullptr) {
    handler->dynamic.keymap_fn(wm, win, handler, km_result);
    BLI_assert(handler->keymap == nullptr);
  }
  else {
    memset(km_result, 0x0, sizeof(*km_result));
    wmKeyMap *keymap = WM_keymap_active(wm, handler->keymap);
    BLI_assert(keymap != nullptr);
    if (keymap != nullptr) {
      km_result->keymaps[km_result->keymaps_len++] = keymap;
    }
  }
}

wmKeyMapItem *WM_event_match_keymap_item(bContext *C, wmKeyMap *keymap, const wmEvent *event)
{
  LISTBASE_FOREACH (wmKeyMapItem *, kmi, &keymap->items) {
    if (wm_eventmatch(event, kmi)) {
      wmOperatorType *ot = WM_operatortype_find(kmi->idname, false);
      if (WM_operator_poll_context(C, ot, blender::wm::OpCallContext::InvokeDefault)) {
        return kmi;
      }
    }
  }
  return nullptr;
}

wmKeyMapItem *WM_event_match_keymap_item_from_handlers(
    bContext *C, wmWindowManager *wm, wmWindow *win, ListBase *handlers, const wmEvent *event)
{
  LISTBASE_FOREACH (wmEventHandler *, handler_base, handlers) {
    /* During this loop, UI handlers for nested menus can tag multiple handlers free. */
    if (handler_base->flag & WM_HANDLER_DO_FREE) {
      /* Pass. */
    }
    else if (handler_base->poll == nullptr ||
             handler_base->poll(win, CTX_wm_area(C), CTX_wm_region(C), event))
    {
      if (handler_base->type == WM_HANDLER_TYPE_KEYMAP) {
        wmEventHandler_Keymap *handler = (wmEventHandler_Keymap *)handler_base;
        wmEventHandler_KeymapResult km_result;
        WM_event_get_keymaps_from_handler(wm, win, handler, &km_result);
        for (int km_index = 0; km_index < km_result.keymaps_len; km_index++) {
          wmKeyMap *keymap = km_result.keymaps[km_index];
          if (WM_keymap_poll(C, keymap)) {
            wmKeyMapItem *kmi = WM_event_match_keymap_item(C, keymap, event);
            if (kmi != nullptr) {
              return kmi;
            }
          }
        }
      }
    }
  }
  return nullptr;
}

bool WM_event_match(const wmEvent *winevent, const wmKeyMapItem *kmi)
{
  return wm_eventmatch(winevent, kmi);
}

/** \} */

/* -------------------------------------------------------------------- */
/** \name Cursor Keymap Status
 *
 * Show cursor keys in the status bar.
 * This is done by detecting changes to the state - full key-map lookups are expensive
 * so only perform this on changing tools, space types, pressing different modifier keys... etc.
 * \{ */

/** State storage to detect changes between calls to refresh the information. */
struct CursorKeymapInfo_State {
  uint8_t modifier;
  short space_type;
  short region_type;
  /** Never use, just compare memory for changes. */
  bToolRef tref;
};

struct CursorKeymapInfo {
  /**
   * 0: Mouse button index.
   * 1: Event type (click/press, drag).
   * 2: Text.
   */
  char text[3][2][128];
  wmEvent state_event;
  CursorKeymapInfo_State state;
};

static void wm_event_cursor_store(CursorKeymapInfo_State *state,
                                  const wmEvent *event,
                                  short space_type,
                                  short region_type,
                                  const bToolRef *tref)
{
  state->modifier = event->modifier;
  state->space_type = space_type;
  state->region_type = region_type;
  state->tref = tref ? *tref : bToolRef{};
}

const char *WM_window_cursor_keymap_status_get(const wmWindow *win,
                                               int button_index,
                                               int type_index)
{
  if (win->cursor_keymap_status != nullptr) {
    CursorKeymapInfo *cd = static_cast<CursorKeymapInfo *>(win->cursor_keymap_status);
    const char *msg = cd->text[button_index][type_index];
    if (*msg) {
      return msg;
    }
  }
  return nullptr;
}

ScrArea *WM_window_status_area_find(wmWindow *win, bScreen *screen)
{
  if (screen->state == SCREENFULL) {
    return nullptr;
  }
  ScrArea *area_statusbar = nullptr;
  LISTBASE_FOREACH (ScrArea *, area, &win->global_areas.areabase) {
    if (area->spacetype == SPACE_STATUSBAR) {
      area_statusbar = area;
      break;
    }
  }
  return area_statusbar;
}

void WM_window_status_area_tag_redraw(wmWindow *win)
{
  bScreen *screen = WM_window_get_active_screen(win);
  ScrArea *area = WM_window_status_area_find(win, screen);
  if (area != nullptr) {
    ED_area_tag_redraw(area);
  }
}

void WM_window_cursor_keymap_status_refresh(bContext *C, wmWindow *win)
{
  bScreen *screen = WM_window_get_active_screen(win);
  ScrArea *area_statusbar = WM_window_status_area_find(win, screen);
  if (area_statusbar == nullptr) {
    MEM_SAFE_FREE(win->cursor_keymap_status);
    return;
  }

  CursorKeymapInfo *cd;
  if (UNLIKELY(win->cursor_keymap_status == nullptr)) {
    win->cursor_keymap_status = MEM_callocN<CursorKeymapInfo>(__func__);
  }
  cd = static_cast<CursorKeymapInfo *>(win->cursor_keymap_status);

  /* Detect unchanged state (early exit). */
  if (memcmp(&cd->state_event, win->eventstate, sizeof(wmEvent)) == 0) {
    return;
  }

  /* Now perform more comprehensive check,
   * still keep this fast since it happens on mouse-move. */
  CursorKeymapInfo cd_prev = *((CursorKeymapInfo *)win->cursor_keymap_status);
  cd->state_event = *win->eventstate;

  /* Find active region and associated area. */
  ARegion *region = screen->active_region;
  if (region == nullptr) {
    return;
  }

  ScrArea *area = nullptr;
  ED_screen_areas_iter (win, screen, area_iter) {
    if (BLI_findindex(&area_iter->regionbase, region) != -1) {
      area = area_iter;
      break;
    }
  }
  if (area == nullptr) {
    return;
  }

  /* Keep as-is. */
  if (ELEM(area->spacetype, SPACE_STATUSBAR, SPACE_TOPBAR)) {
    return;
  }
  if (ELEM(region->regiontype,
           RGN_TYPE_HEADER,
           RGN_TYPE_TOOL_HEADER,
           RGN_TYPE_FOOTER,
           RGN_TYPE_ASSET_SHELF_HEADER,
           RGN_TYPE_TEMPORARY,
           RGN_TYPE_HUD))
  {
    return;
  }
  /* Fall back to window. */
  if (ELEM(region->regiontype, RGN_TYPE_TOOLS, RGN_TYPE_TOOL_PROPS)) {
    region = BKE_area_find_region_type(area, RGN_TYPE_WINDOW);
  }

  /* Detect changes to the state. */
  {
    bToolRef *tref = nullptr;
    if ((region->regiontype == RGN_TYPE_WINDOW) &&
        ((1 << area->spacetype) & WM_TOOLSYSTEM_SPACE_MASK))
    {
      const Scene *scene = WM_window_get_active_scene(win);
      ViewLayer *view_layer = WM_window_get_active_view_layer(win);
      WorkSpace *workspace = WM_window_get_active_workspace(win);
      bToolKey tkey{};
      tkey.space_type = area->spacetype;
      tkey.mode = WM_toolsystem_mode_from_spacetype(scene, view_layer, area, area->spacetype);
      tref = WM_toolsystem_ref_find(workspace, &tkey);
    }
    wm_event_cursor_store(&cd->state, win->eventstate, area->spacetype, region->regiontype, tref);
    if (memcmp(&cd->state, &cd_prev.state, sizeof(cd->state)) == 0) {
      return;
    }
  }

  /* Changed context found, detect changes to key-map and refresh the status bar. */
  const struct {
    int button_index;
    int type_index; /* 0: press or click, 1: drag. */
    wmEventType event_type;
    int event_value;
  } event_data[] = {
      {0, 0, LEFTMOUSE, KM_PRESS},
      {0, 0, LEFTMOUSE, KM_CLICK},
      {0, 0, LEFTMOUSE, KM_PRESS_DRAG},

      {1, 0, MIDDLEMOUSE, KM_PRESS},
      {1, 0, MIDDLEMOUSE, KM_CLICK},
      {1, 0, MIDDLEMOUSE, KM_PRESS_DRAG},

      {2, 0, RIGHTMOUSE, KM_PRESS},
      {2, 0, RIGHTMOUSE, KM_CLICK},
      {2, 0, RIGHTMOUSE, KM_PRESS_DRAG},
  };

  for (int button_index = 0; button_index < 3; button_index++) {
    cd->text[button_index][0][0] = '\0';
    cd->text[button_index][1][0] = '\0';
  }

  CTX_wm_window_set(C, win);
  CTX_wm_area_set(C, area);
  CTX_wm_region_set(C, region);

  ListBase *handlers[] = {
      &region->runtime->handlers,
      &area->handlers,
      &win->handlers,
  };

  wmWindowManager *wm = CTX_wm_manager(C);
  for (int data_index = 0; data_index < ARRAY_SIZE(event_data); data_index++) {
    const int button_index = event_data[data_index].button_index;
    const int type_index = event_data[data_index].type_index;
    if (cd->text[button_index][type_index][0] != 0) {
      continue;
    }
    wmEvent test_event = *win->eventstate;
    test_event.type = event_data[data_index].event_type;
    test_event.val = event_data[data_index].event_value;
    test_event.flag = (eWM_EventFlag)0;
    wm_eventemulation(&test_event, true);
    wmKeyMapItem *kmi = nullptr;
    for (int handler_index = 0; handler_index < ARRAY_SIZE(handlers); handler_index++) {
      kmi = WM_event_match_keymap_item_from_handlers(
          C, wm, win, handlers[handler_index], &test_event);
      if (kmi) {
        break;
      }
    }
    if (kmi) {
      wmOperatorType *ot = WM_operatortype_find(kmi->idname, false);
      std::string name;

      if (kmi->type == RIGHTMOUSE && kmi->val == KM_PRESS &&
          STR_ELEM(kmi->idname, "WM_OT_call_menu", "WM_OT_call_menu_pie", "WM_OT_call_panel"))
      {
        name = IFACE_("Options");
      }
      else if (ot) {
        /* Skip internal operators. */
        if (ot->flag & OPTYPE_INTERNAL) {
          continue;
        }
        name = WM_operatortype_name(ot, kmi->ptr);
      }
      else {
        name = kmi->idname;
      }

      STRNCPY(cd->text[button_index][type_index], name.c_str());
    }
  }

  if (memcmp(&cd_prev.text, &cd->text, sizeof(cd_prev.text)) != 0) {
    ED_area_tag_redraw(area_statusbar);
  }

  CTX_wm_window_set(C, nullptr);
}

/** \} */

/* -------------------------------------------------------------------- */
/** \name Modal Keymap Status
 * \{ */

bool WM_window_modal_keymap_status_draw(bContext *C, wmWindow *win, uiLayout *layout)
{
  wmWindowManager *wm = CTX_wm_manager(C);
  wmKeyMap *keymap = nullptr;
  wmOperator *op = nullptr;
  LISTBASE_FOREACH (wmEventHandler *, handler_base, &win->modalhandlers) {
    if (handler_base->type == WM_HANDLER_TYPE_OP) {
      wmEventHandler_Op *handler = (wmEventHandler_Op *)handler_base;
      if (handler->op != nullptr) {
        /* 'handler->keymap' could be checked too, seems not to be used. */
        wmOperator *op_test = handler->op->opm ? handler->op->opm : handler->op;
        wmKeyMap *keymap_test = WM_keymap_active(wm, op_test->type->modalkeymap);
        if (keymap_test && keymap_test->modal_items) {
          keymap = keymap_test;
          op = op_test;
          break;
        }
      }
    }
  }
  if (keymap == nullptr || keymap->modal_items == nullptr) {
    return false;
  }
  const EnumPropertyItem *items = static_cast<const EnumPropertyItem *>(keymap->modal_items);

  uiLayout *row = &layout->row(true);
  for (int i = 0; items[i].identifier; i++) {
    if (!items[i].identifier[0]) {
      continue;
    }
    if ((keymap->poll_modal_item != nullptr) &&
        (keymap->poll_modal_item(op, items[i].value) == false))
    {
      continue;
    }

    const int num_items_used = uiTemplateStatusBarModalItem(row, keymap, items + i);
    if (num_items_used > 0) {
      /* Skip items in case consecutive items were merged. */
      i += num_items_used - 1;
    }
    else if (std::optional<std::string> str = WM_modalkeymap_operator_items_to_string(
                 op->type, items[i].value, true))
    {
      /* Show text instead. */
      row->label(fmt::format("{}: {}", *str, items[i].name), ICON_NONE);
    }
  }
  return true;
}

/** \} */<|MERGE_RESOLUTION|>--- conflicted
+++ resolved
@@ -516,14 +516,6 @@
     /* Update dependency graph of sequencer scene. */
     Scene *sequencer_scene = CTX_data_sequencer_scene(C);
     if (sequencer_scene && sequencer_scene != scene) {
-<<<<<<< HEAD
-     Depsgraph *depsgraph = BKE_scene_ensure_depsgraph(
-        bmain, sequencer_scene, BKE_view_layer_default_render(sequencer_scene));
-    if (is_after_open_file) {
-      DEG_graph_relations_update(depsgraph);
-      DEG_tag_on_visible_update(bmain, depsgraph);
-    }
-=======
       Depsgraph *depsgraph = BKE_scene_ensure_depsgraph(
           bmain, sequencer_scene, BKE_view_layer_default_render(sequencer_scene));
       if (is_after_open_file) {
@@ -531,7 +523,6 @@
         DEG_tag_on_visible_update(bmain, depsgraph);
       }
       DEG_make_active(depsgraph);
->>>>>>> ea43fa08
       BKE_scene_graph_update_tagged(depsgraph, bmain);
     }
 
