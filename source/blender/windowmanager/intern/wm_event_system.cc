--- conflicted
+++ resolved
@@ -2844,34 +2844,12 @@
 
   switch (val) {
     case EVT_FILESELECT_FULL_OPEN: {
-<<<<<<< HEAD
-      wmWindow *win = CTX_wm_window(C);
-      const blender::int2 window_size = WM_window_native_pixel_size(win);
-      const blender::int2 window_center = window_size / 2;
-
-      const rcti window_rect = {
-          /*xmin*/ window_center[0],
-          /*xmax*/ window_center[0] + int(U.file_space_data.temp_win_sizex * UI_SCALE_FAC),
-          /*ymin*/ window_center[1],
-          /*ymax*/ window_center[1] + int(U.file_space_data.temp_win_sizey * UI_SCALE_FAC),
-      };
-
-      if (ScrArea *area = ED_screen_temp_space_open(C,
-                                                    IFACE_("Bforartists File View"),
-                                                    &window_rect,
-                                                    SPACE_FILE,
-                                                    U.filebrowser_display_type,
-                                                    true))
-      {
-        ARegion *region_header = BKE_area_find_region_type(area, RGN_TYPE_HEADER);
-=======
       ScrArea *area = ED_screen_temp_space_open(
-          C, IFACE_("Blender File View"), SPACE_FILE, U.filebrowser_display_type, true);
+          C, IFACE_("Bforartists File View"), SPACE_FILE, U.filebrowser_display_type, true);
       if (!area) {
         BKE_report(&wm->runtime->reports, RPT_ERROR, "Failed to open file browser!");
         return WM_HANDLER_BREAK;
       }
->>>>>>> e2b24f0f
 
       ARegion *region_header = BKE_area_find_region_type(area, RGN_TYPE_HEADER);
       BLI_assert(area->spacetype == SPACE_FILE);
