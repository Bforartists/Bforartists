/* SPDX-License-Identifier: GPL-2.0-or-later
 * Copyright 2007 Blender Foundation. All rights reserved. */

/** \file
 * \ingroup wm
 *
 * Handle events and notifiers from GHOST input (mouse, keyboard, tablet, NDOF).
 *
 * Also some operator reports utility functions.
 */

#include <cmath>
#include <cstdlib>
#include <cstring>

#include "DNA_listBase.h"
#include "DNA_scene_types.h"
#include "DNA_screen_types.h"
#include "DNA_userdef_types.h"
#include "DNA_windowmanager_types.h"

#include "MEM_guardedalloc.h"

#include "CLG_log.h"

#include "GHOST_C-api.h"

#include "BLI_blenlib.h"
#include "BLI_dynstr.h"
#include "BLI_ghash.h"
#include "BLI_math.h"
#include "BLI_timer.h"
#include "BLI_utildefines.h"

#include "BKE_context.h"
#include "BKE_customdata.h"
#include "BKE_global.h"
#include "BKE_idprop.h"
#include "BKE_lib_remap.h"
#include "BKE_main.h"
#include "BKE_report.h"
#include "BKE_scene.h"
#include "BKE_screen.h"
#include "BKE_workspace.h"

#include "BKE_sound.h"

#include "BLT_translation.h"

#include "ED_asset.h"
#include "ED_fileselect.h"
#include "ED_info.h"
#include "ED_render.h"
#include "ED_screen.h"
#include "ED_undo.h"
#include "ED_util.h"
#include "ED_view3d.h"

#include "RNA_access.h"

#include "UI_interface.h"

#include "PIL_time.h"

#include "WM_api.h"
#include "WM_message.h"
#include "WM_toolsystem.h"
#include "WM_types.h"

#include "wm.h"
#include "wm_event_system.h"
#include "wm_event_types.h"
#include "wm_surface.h"
#include "wm_window.h"

#include "DEG_depsgraph.h"
#include "DEG_depsgraph_query.h"

/**
 * When a gizmo is highlighted and uses click/drag events,
 * this prevents mouse button press events from being passed through to other key-maps
 * which would obscure those events.
 *
 * This allows gizmos that only use drag to co-exist with tools that use click.
 *
 * Without tools using press events which would prevent click/drag events getting to the gizmos.
 *
 * This is not a fool proof solution since it's possible the gizmo operators would pass
 * through these events when called, see: T65479.
 */
#define USE_GIZMO_MOUSE_PRIORITY_HACK

static void wm_notifier_clear(wmNotifier *note);
static bool wm_notifier_is_clear(const wmNotifier *note);

static int wm_operator_call_internal(bContext *C,
                                     wmOperatorType *ot,
                                     PointerRNA *properties,
                                     ReportList *reports,
                                     const wmOperatorCallContext context,
                                     const bool poll_only,
                                     const wmEvent *event);

static bool wm_operator_check_locked_interface(bContext *C, wmOperatorType *ot);
static wmEvent *wm_event_add_mousemove_to_head(wmWindow *win);
static void wm_operator_free_for_fileselect(wmOperator *file_operator);

static void wm_event_state_update_and_click_set_ex(wmEvent *event,
                                                   wmEvent *event_state,
                                                   const bool is_keyboard,
                                                   const bool check_double_click);

/* -------------------------------------------------------------------- */
/** \name Event Management
 * \{ */

wmEvent *wm_event_add_ex(wmWindow *win,
                         const wmEvent *event_to_add,
                         const wmEvent *event_to_add_after)
{
  wmEvent *event = MEM_new<wmEvent>(__func__);

  *event = *event_to_add;

  if (event_to_add_after == nullptr) {
    BLI_addtail(&win->event_queue, event);
  }
  else {
    /* NOTE: strictly speaking this breaks const-correctness,
     * however we're only changing 'next' member. */
    BLI_insertlinkafter(&win->event_queue, (void *)event_to_add_after, event);
  }
  return event;
}

wmEvent *wm_event_add(wmWindow *win, const wmEvent *event_to_add)
{
  return wm_event_add_ex(win, event_to_add, nullptr);
}

wmEvent *WM_event_add_simulate(wmWindow *win, const wmEvent *event_to_add)
{
  if ((G.f & G_FLAG_EVENT_SIMULATE) == 0) {
    BLI_assert_unreachable();
    return nullptr;
  }
  wmEvent *event = wm_event_add(win, event_to_add);

  /* Logic for setting previous value is documented on the #wmEvent struct,
   * see #wm_event_add_ghostevent for the implementation of logic this follows. */
  copy_v2_v2_int(win->eventstate->xy, event->xy);

  if (event->type == MOUSEMOVE) {
    copy_v2_v2_int(win->eventstate->prev_xy, win->eventstate->xy);
    copy_v2_v2_int(event->prev_xy, win->eventstate->xy);
  }
  else if (ISKEYBOARD_OR_BUTTON(event->type)) {
    wm_event_state_update_and_click_set_ex(event, win->eventstate, ISKEYBOARD(event->type), false);
  }
  return event;
}

static void wm_event_custom_free(wmEvent *event)
{
  if ((event->customdata && event->customdata_free) == 0) {
    return;
  }

  /* NOTE: pointer to #ListBase struct elsewhere. */
  if (event->custom == EVT_DATA_DRAGDROP) {
    ListBase *lb = static_cast<ListBase *>(event->customdata);
    WM_drag_free_list(lb);
  }
  else {
    MEM_freeN(event->customdata);
  }
}

static void wm_event_custom_clear(wmEvent *event)
{
  event->custom = 0;
  event->customdata = nullptr;
  event->customdata_free = false;
}

void wm_event_free(wmEvent *event)
{
#ifndef NDEBUG
  /* Don't use assert here because it's fairly harmless in most cases,
   * more an issue of correctness, something we should avoid in general. */
  if ((event->flag & WM_EVENT_IS_REPEAT) && !ISKEYBOARD(event->type)) {
    printf("%s: 'is_repeat=true' for non-keyboard event, this should not happen.\n", __func__);
    WM_event_print(event);
  }
  if (ISMOUSE_MOTION(event->type) && (event->val != KM_NOTHING)) {
    printf("%s: 'val != NOTHING' for a cursor motion event, this should not happen.\n", __func__);
    WM_event_print(event);
  }
#endif

  wm_event_custom_free(event);

  MEM_freeN(event);
}

/** A version of #wm_event_free that holds the last handled event. */
static void wm_event_free_last_handled(wmWindow *win, wmEvent *event)
{
  /* Don't rely on this pointer being valid,
   * callers should behave as if the memory has been freed.
   * As this function should be interchangeable with #wm_event_free. */
#ifndef NDEBUG
  {
    wmEvent *event_copy = static_cast<wmEvent *>(MEM_dupallocN(event));
    MEM_freeN(event);
    event = event_copy;
  }
#endif

  if (win->event_last_handled) {
    wm_event_free(win->event_last_handled);
  }
  /* Don't store custom data in the last handled event as we don't have control how long this event
   * will be stored and the referenced data may become invalid (also it's not needed currently). */
  wm_event_custom_free(event);
  wm_event_custom_clear(event);
  win->event_last_handled = event;
}

static void wm_event_free_last(wmWindow *win)
{
  wmEvent *event = static_cast<wmEvent *>(BLI_poptail(&win->event_queue));
  if (event != nullptr) {
    wm_event_free(event);
  }
}

void wm_event_free_all(wmWindow *win)
{
  wmEvent *event;
  while ((event = static_cast<wmEvent *>(BLI_pophead(&win->event_queue)))) {
    wm_event_free(event);
  }
}

void wm_event_init_from_window(wmWindow *win, wmEvent *event)
{
  *event = *(win->eventstate);
}

/** \} */

/* -------------------------------------------------------------------- */
/** \name Notifiers & Listeners
 * \{ */

/**
 * Hash for #wmWindowManager.notifier_queue_set, ignores `window`.
 */
static uint note_hash_for_queue_fn(const void *ptr)
{
  const wmNotifier *note = static_cast<const wmNotifier *>(ptr);
  return (BLI_ghashutil_ptrhash(note->reference) ^
          (note->category | note->data | note->subtype | note->action));
}

/**
 * Comparison for #wmWindowManager.notifier_queue_set
 *
 * \note This is not an exact equality function as the `window` is ignored.
 */
static bool note_cmp_for_queue_fn(const void *a, const void *b)
{
  const wmNotifier *note_a = static_cast<const wmNotifier *>(a);
  const wmNotifier *note_b = static_cast<const wmNotifier *>(b);
  return !(((note_a->category | note_a->data | note_a->subtype | note_a->action) ==
            (note_b->category | note_b->data | note_b->subtype | note_b->action)) &&
           (note_a->reference == note_b->reference));
}

void WM_event_add_notifier_ex(wmWindowManager *wm, const wmWindow *win, uint type, void *reference)
{
  wmNotifier note_test = {nullptr};

  note_test.window = win;

  note_test.category = type & NOTE_CATEGORY;
  note_test.data = type & NOTE_DATA;
  note_test.subtype = type & NOTE_SUBTYPE;
  note_test.action = type & NOTE_ACTION;
<<<<<<< HEAD

  note_test.reference = reference;
=======
  note_test.reference = reference;

  BLI_assert(!wm_notifier_is_clear(&note_test));
>>>>>>> 91b88d3d

  if (wm->notifier_queue_set == nullptr) {
    wm->notifier_queue_set = BLI_gset_new_ex(
        note_hash_for_queue_fn, note_cmp_for_queue_fn, __func__, 1024);
  }

  void **note_p;
  if (BLI_gset_ensure_p_ex(wm->notifier_queue_set, &note_test, &note_p)) {
    return;
  }
  wmNotifier *note = MEM_new<wmNotifier>(__func__);
  *note = note_test;
  *note_p = note;
  BLI_addtail(&wm->notifier_queue, note);
}

/* XXX: in future, which notifiers to send to other windows? */
void WM_event_add_notifier(const bContext *C, uint type, void *reference)
{
  WM_event_add_notifier_ex(CTX_wm_manager(C), CTX_wm_window(C), type, reference);
}

void WM_main_add_notifier(unsigned int type, void *reference)
{
  Main *bmain = G_MAIN;
  wmWindowManager *wm = static_cast<wmWindowManager *>(bmain->wm.first);

  WM_event_add_notifier_ex(wm, nullptr, type, reference);
}

void WM_main_remove_notifier_reference(const void *reference)
{
  Main *bmain = G_MAIN;
  wmWindowManager *wm = static_cast<wmWindowManager *>(bmain->wm.first);

  if (wm) {
    LISTBASE_FOREACH_MUTABLE (wmNotifier *, note, &wm->notifier_queue) {
      if (note->reference == reference) {
        const bool removed = BLI_gset_remove(wm->notifier_queue_set, note, nullptr);
        BLI_assert(removed);
        UNUSED_VARS_NDEBUG(removed);
        /* Don't remove because this causes problems for #wm_event_do_notifiers
         * which may be looping on the data (deleting screens). */
        wm_notifier_clear(note);
      }
    }

    /* Remap instead. */
#if 0
    if (wm->message_bus) {
      WM_msg_id_remove(wm->message_bus, reference);
    }
#endif
  }
}

static void wm_main_remap_assetlist(ID *old_id, ID *new_id, void *UNUSED(user_data))
{
  ED_assetlist_storage_id_remap(old_id, new_id);
}

static void wm_main_remap_msgbus_notify(ID *old_id, ID *new_id, void *user_data)
{
  wmMsgBus *mbus = static_cast<wmMsgBus *>(user_data);
  if (new_id != nullptr) {
    WM_msg_id_update(mbus, old_id, new_id);
  }
  else {
    WM_msg_id_remove(mbus, old_id);
  }
}

void WM_main_remap_editor_id_reference(const IDRemapper *mappings)
{
  Main *bmain = G_MAIN;

  LISTBASE_FOREACH (bScreen *, screen, &bmain->screens) {
    LISTBASE_FOREACH (ScrArea *, area, &screen->areabase) {
      LISTBASE_FOREACH (SpaceLink *, sl, &area->spacedata) {
        ED_spacedata_id_remap(area, sl, mappings);
      }
    }
  }

  BKE_id_remapper_iter(mappings, wm_main_remap_assetlist, nullptr);

  wmWindowManager *wm = static_cast<wmWindowManager *>(bmain->wm.first);
  if (wm && wm->message_bus) {
    BKE_id_remapper_iter(mappings, wm_main_remap_msgbus_notify, wm->message_bus);
  }
}

static void wm_notifier_clear(wmNotifier *note)
{
  /* nullptr the entire notifier, only leaving (`next`, `prev`) members intact. */
  memset(((char *)note) + sizeof(Link), 0, sizeof(*note) - sizeof(Link));
  note->category = NOTE_CATEGORY_TAG_CLEARED;
}

static bool wm_notifier_is_clear(const wmNotifier *note)
{
  return note->category == NOTE_CATEGORY_TAG_CLEARED;
}

void wm_event_do_depsgraph(bContext *C, bool is_after_open_file)
{
  wmWindowManager *wm = CTX_wm_manager(C);
  /* The whole idea of locked interface is to prevent viewport and whatever thread from
   * modifying the same data. Because of this, we can not perform dependency graph update. */
  if (wm->is_interface_locked) {
    return;
  }
  /* Combine data-masks so one window doesn't disable UV's in another T26448. */
  CustomData_MeshMasks win_combine_v3d_datamask = {0};
  LISTBASE_FOREACH (wmWindow *, win, &wm->windows) {
    const Scene *scene = WM_window_get_active_scene(win);
    const bScreen *screen = WM_window_get_active_screen(win);

    ED_view3d_screen_datamask(C, scene, screen, &win_combine_v3d_datamask);
  }
  /* Update all the dependency graphs of visible view layers. */
  LISTBASE_FOREACH (wmWindow *, win, &wm->windows) {
    Scene *scene = WM_window_get_active_scene(win);
    ViewLayer *view_layer = WM_window_get_active_view_layer(win);
    Main *bmain = CTX_data_main(C);
    /* Copied to set's in scene_update_tagged_recursive() */
    scene->customdata_mask = win_combine_v3d_datamask;
    /* XXX, hack so operators can enforce data-masks T26482, GPU render. */
    CustomData_MeshMasks_update(&scene->customdata_mask, &scene->customdata_mask_modal);
    /* TODO(sergey): For now all dependency graphs which are evaluated from
     * workspace are considered active. This will work all fine with "locked"
     * view layer and time across windows. This is to be granted separately,
     * and for until then we have to accept ambiguities when object is shared
     * across visible view layers and has overrides on it. */
    Depsgraph *depsgraph = BKE_scene_ensure_depsgraph(bmain, scene, view_layer);
    if (is_after_open_file) {
      DEG_graph_tag_on_visible_update(depsgraph, true);
    }
    DEG_make_active(depsgraph);
    BKE_scene_graph_update_tagged(depsgraph, bmain);
  }

  wm_surfaces_do_depsgraph(C);
}

void wm_event_do_refresh_wm_and_depsgraph(bContext *C)
{
  wmWindowManager *wm = CTX_wm_manager(C);
  /* Cached: editor refresh callbacks now, they get context. */
  LISTBASE_FOREACH (wmWindow *, win, &wm->windows) {
    const bScreen *screen = WM_window_get_active_screen(win);

    CTX_wm_window_set(C, win);
    LISTBASE_FOREACH (ScrArea *, area, &screen->areabase) {
      if (area->do_refresh) {
        CTX_wm_area_set(C, area);
        ED_area_do_refresh(C, area);
      }
    }
  }

  wm_event_do_depsgraph(C, false);

  CTX_wm_window_set(C, nullptr);
}

static void wm_event_execute_timers(bContext *C)
{
  wmWindowManager *wm = CTX_wm_manager(C);
  if (UNLIKELY(wm == nullptr)) {
    return;
  }

  /* Set the first window as context, so that there is some minimal context. This avoids crashes
   * when calling code that assumes that there is always a window in the context (which many
   * operators do). */
  CTX_wm_window_set(C, static_cast<wmWindow *>(wm->windows.first));
  BLI_timer_execute();
  CTX_wm_window_set(C, nullptr);
}

void wm_event_do_notifiers(bContext *C)
{
  /* Run the timer before assigning `wm` in the unlikely case a timer loads a file, see T80028. */
  wm_event_execute_timers(C);

  wmWindowManager *wm = CTX_wm_manager(C);
  if (wm == nullptr) {
    return;
  }

  /* Disable? - Keep for now since its used for window level notifiers. */
#if 1
  /* Cache & catch WM level notifiers, such as frame change, scene/screen set. */
  LISTBASE_FOREACH (wmWindow *, win, &wm->windows) {
    Scene *scene = WM_window_get_active_scene(win);
    bool do_anim = false;
    bool clear_info_stats = false;

    CTX_wm_window_set(C, win);

    LISTBASE_FOREACH_MUTABLE (const wmNotifier *, note, &wm->notifier_queue) {
      if (note->category == NC_WM) {
        if (ELEM(note->data, ND_FILEREAD, ND_FILESAVE)) {
          wm->file_saved = 1;
          wm_window_title(wm, win);
        }
        else if (note->data == ND_DATACHANGED) {
          wm_window_title(wm, win);
        }
        else if (note->data == ND_UNDO) {
          ED_preview_restart_queue_work(C);
        }
      }
      if (note->window == win) {
        if (note->category == NC_SCREEN) {
          if (note->data == ND_WORKSPACE_SET) {
            WorkSpace *ref_ws = static_cast<WorkSpace *>(note->reference);

            UI_popup_handlers_remove_all(C, &win->modalhandlers);

            WM_window_set_active_workspace(C, win, ref_ws);
            if (G.debug & G_DEBUG_EVENTS) {
              printf("%s: Workspace set %p\n", __func__, note->reference);
            }
          }
          else if (note->data == ND_WORKSPACE_DELETE) {
            WorkSpace *workspace = static_cast<WorkSpace *>(note->reference);

            ED_workspace_delete(
                workspace, CTX_data_main(C), C, wm); /* XXX: hum, think this over! */
            if (G.debug & G_DEBUG_EVENTS) {
              printf("%s: Workspace delete %p\n", __func__, workspace);
            }
          }
          else if (note->data == ND_LAYOUTBROWSE) {
            bScreen *ref_screen = BKE_workspace_layout_screen_get(
                static_cast<WorkSpaceLayout *>(note->reference));

            /* Free popup handlers only T35434. */
            UI_popup_handlers_remove_all(C, &win->modalhandlers);

            ED_screen_change(C, ref_screen); /* XXX: hum, think this over! */
            if (G.debug & G_DEBUG_EVENTS) {
              printf("%s: screen set %p\n", __func__, note->reference);
            }
          }
          else if (note->data == ND_LAYOUTDELETE) {
            WorkSpace *workspace = WM_window_get_active_workspace(win);
            WorkSpaceLayout *layout = static_cast<WorkSpaceLayout *>(note->reference);

            ED_workspace_layout_delete(workspace, layout, C); /* XXX: hum, think this over! */
            if (G.debug & G_DEBUG_EVENTS) {
              printf("%s: screen delete %p\n", __func__, note->reference);
            }
          }
        }
      }

      if (note->window == win ||
          (note->window == nullptr && (ELEM(note->reference, nullptr, scene)))) {
        if (note->category == NC_SCENE) {
          if (note->data == ND_FRAME) {
            do_anim = true;
          }
        }
      }
      if (ELEM(note->category, NC_SCENE, NC_OBJECT, NC_GEOM, NC_WM)) {
        clear_info_stats = true;
      }
    }

    if (clear_info_stats) {
      /* Only do once since adding notifiers is slow when there are many. */
      ViewLayer *view_layer = CTX_data_view_layer(C);
      ED_info_stats_clear(wm, view_layer);
      WM_event_add_notifier(C, NC_SPACE | ND_SPACE_INFO, nullptr);
    }

    if (do_anim) {

      /* XXX: quick frame changes can cause a crash if frame-change and rendering
       * collide (happens on slow scenes), BKE_scene_graph_update_for_newframe can be called
       * twice which can depsgraph update the same object at once. */
      if (G.is_rendering == false) {
        /* Depsgraph gets called, might send more notifiers. */
        Depsgraph *depsgraph = CTX_data_depsgraph_pointer(C);
        ED_update_for_newframe(CTX_data_main(C), depsgraph);
      }
    }
  }

  /* The notifiers are sent without context, to keep it clean. */
<<<<<<< HEAD
  wmNotifier *note;
  while ((note = static_cast<wmNotifier *>(BLI_pophead(&wm->notifier_queue)))) {
=======
  const wmNotifier *note;
  while ((note = static_cast<const wmNotifier *>(BLI_pophead(&wm->notifier_queue)))) {
    if (wm_notifier_is_clear(note)) {
      MEM_freeN((void *)note);
      continue;
    }
>>>>>>> 91b88d3d
    const bool removed = BLI_gset_remove(wm->notifier_queue_set, note, nullptr);
    BLI_assert(removed);
    UNUSED_VARS_NDEBUG(removed);
    LISTBASE_FOREACH (wmWindow *, win, &wm->windows) {
      Scene *scene = WM_window_get_active_scene(win);
      bScreen *screen = WM_window_get_active_screen(win);
      WorkSpace *workspace = WM_window_get_active_workspace(win);

      /* Filter out notifiers. */
      if (note->category == NC_SCREEN && note->reference && note->reference != screen &&
          note->reference != workspace && note->reference != WM_window_get_active_layout(win)) {
        /* Pass. */
      }
      else if (note->category == NC_SCENE && note->reference && note->reference != scene) {
        /* Pass. */
      }
      else {
        /* XXX context in notifiers? */
        CTX_wm_window_set(C, win);

#  if 0
        printf("notifier win %d screen %s cat %x\n",
               win->winid,
               win->screen->id.name + 2,
               note->category);
#  endif
        ED_screen_do_listen(C, note);

        LISTBASE_FOREACH (ARegion *, region, &screen->regionbase) {
          wmRegionListenerParams region_params{};
          region_params.window = win;
          region_params.area = nullptr;
          region_params.region = region;
          region_params.scene = scene;
          region_params.notifier = note;

          ED_region_do_listen(&region_params);
        }

        ED_screen_areas_iter (win, screen, area) {
          if ((note->category == NC_SPACE) && note->reference) {
            /* Filter out notifiers sent to other spaces. RNA sets the reference to the owning ID
             * though, the screen, so let notifiers through that reference the entire screen. */
            if (!ELEM(note->reference, area->spacedata.first, screen, scene)) {
              continue;
            }
          }
          wmSpaceTypeListenerParams area_params{};
          area_params.window = win;
          area_params.area = area;
          area_params.notifier = note;
          area_params.scene = scene;
          ED_area_do_listen(&area_params);
          LISTBASE_FOREACH (ARegion *, region, &area->regionbase) {
            wmRegionListenerParams region_params{};
            region_params.window = win;
            region_params.area = area;
            region_params.region = region;
            region_params.scene = scene;
            region_params.notifier = note;
            ED_region_do_listen(&region_params);
          }
        }
      }
    }

    MEM_freeN((void *)note);
  }
#endif /* If 1 (postpone disabling for in favor of message-bus), eventually. */

  /* Handle message bus. */
  {
    LISTBASE_FOREACH (wmWindow *, win, &wm->windows) {
      CTX_wm_window_set(C, win);
      WM_msgbus_handle(wm->message_bus, C);
    }
    CTX_wm_window_set(C, nullptr);
  }

  wm_event_do_refresh_wm_and_depsgraph(C);

  /* Status bar. */
  if (wm->winactive) {
    wmWindow *win = wm->winactive;
    CTX_wm_window_set(C, win);
    WM_window_cursor_keymap_status_refresh(C, win);
    CTX_wm_window_set(C, nullptr);
  }

  /* Auto-run warning. */
  wm_test_autorun_warning(C);
}

static bool wm_event_always_pass(const wmEvent *event)
{
  /* Some events we always pass on, to ensure proper communication. */
  return ISTIMER(event->type) || (event->type == WINDEACTIVATE);
}

/**
 * Debug only sanity check for the return value of event handlers. Checks that "always pass" events
 * don't cause non-passing handler return values, and thus actually pass.
 *
 * \param C: Pass in the context to check if it's "window" was cleared.
 * The event check can't be executed if the handler just loaded a file or closed the window.
 * (typically identified by `CTX_wm_window(C)` returning null),
 * because the event will have been freed then.
 * When null, always check the event (assume the caller knows the event was not freed).
 */
BLI_INLINE void wm_event_handler_return_value_check(const bContext *C,
                                                    const wmEvent *event,
                                                    const int action)
{
#ifndef NDEBUG
  if (C == nullptr || CTX_wm_window(C)) {
    BLI_assert_msg(!wm_event_always_pass(event) || (action != WM_HANDLER_BREAK),
                   "Return value for events that should always pass should never be BREAK.");
  }
#endif
  UNUSED_VARS_NDEBUG(C, event, action);
}

/** \} */

/* -------------------------------------------------------------------- */
/** \name UI Handling
 * \{ */

static int wm_handler_ui_call(bContext *C,
                              wmEventHandler_UI *handler,
                              const wmEvent *event,
                              int always_pass)
{
  ScrArea *area = CTX_wm_area(C);
  ARegion *region = CTX_wm_region(C);
  ARegion *menu = CTX_wm_menu(C);
  static bool do_wheel_ui = true;
  const bool is_wheel = ELEM(event->type, WHEELUPMOUSE, WHEELDOWNMOUSE, MOUSEPAN);

  /* UI code doesn't handle return values - it just always returns break.
   * to make the #DBL_CLICK conversion work, we just don't send this to UI, except mouse clicks. */
  if (((handler->head.flag & WM_HANDLER_ACCEPT_DBL_CLICK) == 0) && !ISMOUSE_BUTTON(event->type) &&
      (event->val == KM_DBL_CLICK)) {
    return WM_HANDLER_CONTINUE;
  }

  /* UI is quite aggressive with swallowing events, like scroll-wheel. */
  /* I realize this is not extremely nice code... when UI gets key-maps it can be maybe smarter. */
  if (do_wheel_ui == false) {
    if (is_wheel) {
      return WM_HANDLER_CONTINUE;
    }
    if (wm_event_always_pass(event) == 0) {
      do_wheel_ui = true;
    }
  }

  /* Don't block file-select events. Those are triggered by a separate file browser window.
   * See T75292. */
  if (event->type == EVT_FILESELECT) {
    return WM_UI_HANDLER_CONTINUE;
  }

  /* We set context to where UI handler came from. */
  if (handler->context.area) {
    CTX_wm_area_set(C, handler->context.area);
  }
  if (handler->context.region) {
    CTX_wm_region_set(C, handler->context.region);
  }
  if (handler->context.menu) {
    CTX_wm_menu_set(C, handler->context.menu);
  }

  int retval = handler->handle_fn(C, event, handler->user_data);

  /* Putting back screen context. */
  if ((retval != WM_UI_HANDLER_BREAK) || always_pass) {
    CTX_wm_area_set(C, area);
    CTX_wm_region_set(C, region);
    CTX_wm_menu_set(C, menu);
  }
  else {
    /* This special cases is for areas and regions that get removed. */
    CTX_wm_area_set(C, nullptr);
    CTX_wm_region_set(C, nullptr);
    CTX_wm_menu_set(C, nullptr);
  }

  if (retval == WM_UI_HANDLER_BREAK) {
    return WM_HANDLER_BREAK;
  }

  /* Event not handled in UI, if wheel then we temporarily disable it. */
  if (is_wheel) {
    do_wheel_ui = false;
  }

  return WM_HANDLER_CONTINUE;
}

void wm_event_handler_ui_cancel_ex(bContext *C,
                                   wmWindow *win,
                                   ARegion *region,
                                   bool reactivate_button)
{
  if (!region) {
    return;
  }

  LISTBASE_FOREACH_MUTABLE (wmEventHandler *, handler_base, &region->handlers) {
    if (handler_base->type == WM_HANDLER_TYPE_UI) {
      wmEventHandler_UI *handler = (wmEventHandler_UI *)handler_base;
      BLI_assert(handler->handle_fn != nullptr);
      wmEvent event;
      wm_event_init_from_window(win, &event);
      event.type = EVT_BUT_CANCEL;
      event.val = reactivate_button ? 0 : 1;
      event.flag = (eWM_EventFlag)0;
      handler->handle_fn(C, &event, handler->user_data);
    }
  }
}

static void wm_event_handler_ui_cancel(bContext *C)
{
  wmWindow *win = CTX_wm_window(C);
  ARegion *region = CTX_wm_region(C);
  wm_event_handler_ui_cancel_ex(C, win, region, true);
}

/** \} */

/* -------------------------------------------------------------------- */
/** \name WM Reports
 *
 * Access to #wmWindowManager.reports
 * \{ */

void WM_report_banner_show(void)
{
  wmWindowManager *wm = static_cast<wmWindowManager *>(G_MAIN->wm.first);
  ReportList *wm_reports = &wm->reports;

  /* After adding reports to the global list, reset the report timer. */
  WM_event_remove_timer(wm, nullptr, wm_reports->reporttimer);

  /* Records time since last report was added. */
  wm_reports->reporttimer = WM_event_add_timer(wm, wm->winactive, TIMERREPORT, 0.05);

  ReportTimerInfo *rti = MEM_cnew<ReportTimerInfo>(__func__);
  wm_reports->reporttimer->customdata = rti;
}

void WM_report_banners_cancel(Main *bmain)
{
  wmWindowManager *wm = static_cast<wmWindowManager *>(bmain->wm.first);
  BKE_reports_clear(&wm->reports);
  WM_event_remove_timer(wm, nullptr, wm->reports.reporttimer);
}

#ifdef WITH_INPUT_NDOF
void WM_ndof_deadzone_set(float deadzone)
{
  GHOST_setNDOFDeadZone(deadzone);
}
#endif

static void wm_add_reports(ReportList *reports)
{
  /* If the caller owns them, handle this. */
  if (reports->list.first && (reports->flag & RPT_OP_HOLD) == 0) {
    wmWindowManager *wm = static_cast<wmWindowManager *>(G_MAIN->wm.first);

    /* Add reports to the global list, otherwise they are not seen. */
    BLI_movelisttolist(&wm->reports.list, &reports->list);

    WM_report_banner_show();
  }
}

void WM_report(eReportType type, const char *message)
{
  ReportList reports;
  BKE_reports_init(&reports, RPT_STORE);
  BKE_report(&reports, type, message);

  wm_add_reports(&reports);

  BKE_reports_clear(&reports);
}

void WM_reportf(eReportType type, const char *format, ...)
{
  va_list args;

  DynStr *ds = BLI_dynstr_new();
  va_start(args, format);
  BLI_dynstr_vappendf(ds, format, args);
  va_end(args);

  char *str = BLI_dynstr_get_cstring(ds);
  WM_report(type, str);
  MEM_freeN(str);

  BLI_dynstr_free(ds);
}

/** \} */

/* -------------------------------------------------------------------- */
/** \name Operator Logic
 * \{ */

bool WM_operator_poll(bContext *C, wmOperatorType *ot)
{

  LISTBASE_FOREACH (wmOperatorTypeMacro *, macro, &ot->macro) {
    wmOperatorType *ot_macro = WM_operatortype_find(macro->idname, false);

    if (!WM_operator_poll(C, ot_macro)) {
      return false;
    }
  }

  /* Python needs operator type, so we added exception for it. */
  if (ot->pyop_poll) {
    return ot->pyop_poll(C, ot);
  }
  if (ot->poll) {
    return ot->poll(C);
  }

  return true;
}

bool WM_operator_poll_context(bContext *C, wmOperatorType *ot, short context)
{
  /* Sets up the new context and calls #wm_operator_invoke() with poll_only. */
  return wm_operator_call_internal(
      C, ot, nullptr, nullptr, static_cast<wmOperatorCallContext>(context), true, nullptr);
}

bool WM_operator_check_ui_empty(wmOperatorType *ot)
{
  if (ot->macro.first != nullptr) {
    /* For macros, check all have exec() we can call. */
    LISTBASE_FOREACH (wmOperatorTypeMacro *, macro, &ot->macro) {
      wmOperatorType *otm = WM_operatortype_find(macro->idname, false);
      if (otm && !WM_operator_check_ui_empty(otm)) {
        return false;
      }
    }
    return true;
  }

  /* Assume a UI callback will draw something. */
  if (ot->ui) {
    return false;
  }

  PointerRNA ptr;
  WM_operator_properties_create_ptr(&ptr, ot);
  RNA_STRUCT_BEGIN (&ptr, prop) {
    int flag = RNA_property_flag(prop);
    if (flag & PROP_HIDDEN) {
      continue;
    }
    return false;
  }
  RNA_STRUCT_END;
  return true;
}

void WM_operator_region_active_win_set(bContext *C)
{
  ScrArea *area = CTX_wm_area(C);
  if (area) {
    ARegion *region = CTX_wm_region(C);
    if (region && region->regiontype == RGN_TYPE_WINDOW) {
      area->region_active_win = BLI_findindex(&area->regionbase, region);
    }
  }
}

/**
 * \param caller_owns_reports: True when called from Python.
 */
static void wm_operator_reports(bContext *C, wmOperator *op, int retval, bool caller_owns_reports)
{
  if (G.background == 0 && caller_owns_reports == false) { /* Popup. */
    if (op->reports->list.first) {
      /* FIXME: temp setting window, see other call to #UI_popup_menu_reports for why. */
      wmWindow *win_prev = CTX_wm_window(C);
      ScrArea *area_prev = CTX_wm_area(C);
      ARegion *region_prev = CTX_wm_region(C);

      if (win_prev == nullptr) {
        CTX_wm_window_set(C, static_cast<wmWindow *>(CTX_wm_manager(C)->windows.first));
      }

      UI_popup_menu_reports(C, op->reports);

      CTX_wm_window_set(C, win_prev);
      CTX_wm_area_set(C, area_prev);
      CTX_wm_region_set(C, region_prev);
    }
  }

  if (retval & OPERATOR_FINISHED) {
    CLOG_STR_INFO_N(WM_LOG_OPERATORS, 1, WM_operator_pystring(C, op, false, true));

    if (caller_owns_reports == false) {
      BKE_reports_print(op->reports, RPT_DEBUG); /* Print out reports to console. */
    }

    if (op->type->flag & OPTYPE_REGISTER) {
      if (G.background == 0) { /* Ends up printing these in the terminal, gets annoying. */
        /* Report the python string representation of the operator. */
        char *buf = WM_operator_pystring(C, op, false, true);
        BKE_report(CTX_wm_reports(C), RPT_OPERATOR, buf);
        MEM_freeN(buf);
      }
    }
  }

  /* Refresh Info Editor with reports immediately, even if op returned #OPERATOR_CANCELLED. */
  if ((retval & OPERATOR_CANCELLED) && !BLI_listbase_is_empty(&op->reports->list)) {
    WM_event_add_notifier(C, NC_SPACE | ND_SPACE_INFO_REPORT, nullptr);
  }
  /* If the caller owns them, handle this. */
  wm_add_reports(op->reports);
}

/**
 * This function is mainly to check that the rules for freeing
 * an operator are kept in sync.
 */
static bool wm_operator_register_check(wmWindowManager *wm, wmOperatorType *ot)
{
  /* Check undo flag here since undo operators are also added to the list,
   * to support checking if the same operator is run twice. */
  return wm && (wm->op_undo_depth == 0) && (ot->flag & (OPTYPE_REGISTER | OPTYPE_UNDO));
}

static void wm_operator_finished(bContext *C, wmOperator *op, const bool repeat, const bool store)
{
  wmWindowManager *wm = CTX_wm_manager(C);
  enum {
    NOP,
    SET,
    CLEAR,
  } hud_status = NOP;

  op->customdata = nullptr;

  if (store) {
    WM_operator_last_properties_store(op);
  }

  /* We don't want to do undo pushes for operators that are being
   * called from operators that already do an undo push. Usually
   * this will happen for python operators that call C operators. */
  if (wm->op_undo_depth == 0) {
    if (op->type->flag & OPTYPE_UNDO) {
      ED_undo_push_op(C, op);
      if (repeat == 0) {
        hud_status = CLEAR;
      }
    }
    else if (op->type->flag & OPTYPE_UNDO_GROUPED) {
      ED_undo_grouped_push_op(C, op);
      if (repeat == 0) {
        hud_status = CLEAR;
      }
    }
  }

  if (repeat == 0) {
    if (G.debug & G_DEBUG_WM) {
      char *buf = WM_operator_pystring(C, op, false, true);
      BKE_report(CTX_wm_reports(C), RPT_OPERATOR, buf);
      MEM_freeN(buf);
    }

    if (wm_operator_register_check(wm, op->type)) {
      /* Take ownership of reports (in case python provided own). */
      op->reports->flag |= RPT_FREE;

      wm_operator_register(C, op);
      WM_operator_region_active_win_set(C);

      if (WM_operator_last_redo(C) == op) {
        /* Show the redo panel. */
        hud_status = SET;
      }
    }
    else {
      WM_operator_free(op);
    }
  }

  if (hud_status != NOP) {
    if (hud_status == SET) {
      ScrArea *area = CTX_wm_area(C);
      if (area && ((area->flag & AREA_FLAG_OFFSCREEN) == 0)) {
        ED_area_type_hud_ensure(C, area);
      }
    }
    else if (hud_status == CLEAR) {
      ED_area_type_hud_clear(wm, nullptr);
    }
    else {
      BLI_assert_unreachable();
    }
  }
}

/**
 * \param repeat: When true, it doesn't register again, nor does it free.
 */
static int wm_operator_exec(bContext *C, wmOperator *op, const bool repeat, const bool store)
{
  wmWindowManager *wm = CTX_wm_manager(C);
  int retval = OPERATOR_CANCELLED;

  CTX_wm_operator_poll_msg_clear(C);

  if (op == nullptr || op->type == nullptr) {
    return retval;
  }

  if (0 == WM_operator_poll(C, op->type)) {
    return retval;
  }

  if (op->type->exec) {
    if (op->type->flag & OPTYPE_UNDO) {
      wm->op_undo_depth++;
    }

    retval = op->type->exec(C, op);
    OPERATOR_RETVAL_CHECK(retval);

    if (op->type->flag & OPTYPE_UNDO && CTX_wm_manager(C) == wm) {
      wm->op_undo_depth--;
    }
  }

  /* XXX(@mont29): Disabled the repeat check to address part 2 of T31840.
   * Carefully checked all calls to wm_operator_exec and WM_operator_repeat, don't see any reason
   * why this was needed, but worth to note it in case something turns bad. */
  if (retval & (OPERATOR_FINISHED | OPERATOR_CANCELLED) /* && repeat == 0 */) {
    wm_operator_reports(C, op, retval, false);
  }

  if (retval & OPERATOR_FINISHED) {
    wm_operator_finished(C, op, repeat, store && wm->op_undo_depth == 0);
  }
  else if (repeat == 0) {
    /* WARNING: modal from exec is bad practice, but avoid crashing. */
    if (retval & (OPERATOR_FINISHED | OPERATOR_CANCELLED)) {
      WM_operator_free(op);
    }
  }

  return retval | OPERATOR_HANDLED;
}

/**
 * Simply calls exec with basic checks.
 */
static int wm_operator_exec_notest(bContext *C, wmOperator *op)
{
  int retval = OPERATOR_CANCELLED;

  if (op == nullptr || op->type == nullptr || op->type->exec == nullptr) {
    return retval;
  }

  retval = op->type->exec(C, op);
  OPERATOR_RETVAL_CHECK(retval);

  return retval;
}

int WM_operator_call_ex(bContext *C, wmOperator *op, const bool store)
{
  return wm_operator_exec(C, op, false, store);
}

int WM_operator_call(bContext *C, wmOperator *op)
{
  return WM_operator_call_ex(C, op, false);
}

int WM_operator_call_notest(bContext *C, wmOperator *op)
{
  return wm_operator_exec_notest(C, op);
}

int WM_operator_repeat(bContext *C, wmOperator *op)
{
  const int op_flag = OP_IS_REPEAT;
  op->flag |= op_flag;
  const int ret = wm_operator_exec(C, op, true, true);
  op->flag &= ~op_flag;
  return ret;
}
int WM_operator_repeat_last(bContext *C, wmOperator *op)
{
  const int op_flag = OP_IS_REPEAT_LAST;
  op->flag |= op_flag;
  const int ret = wm_operator_exec(C, op, true, true);
  op->flag &= ~op_flag;
  return ret;
}
bool WM_operator_repeat_check(const bContext *UNUSED(C), wmOperator *op)
{
  if (op->type->exec != nullptr) {
    return true;
  }
  if (op->opm) {
    /* For macros, check all have exec() we can call. */
    LISTBASE_FOREACH (wmOperatorTypeMacro *, macro, &op->opm->type->macro) {
      wmOperatorType *otm = WM_operatortype_find(macro->idname, false);
      if (otm && otm->exec == nullptr) {
        return false;
      }
    }
    return true;
  }

  return false;
}

bool WM_operator_is_repeat(const bContext *C, const wmOperator *op)
{
  /* May be in the operators list or not. */
  wmOperator *op_prev;
  if (op->prev == nullptr && op->next == nullptr) {
    wmWindowManager *wm = CTX_wm_manager(C);
    op_prev = static_cast<wmOperator *>(wm->operators.last);
  }
  else {
    op_prev = op->prev;
  }
  return (op_prev && (op->type == op_prev->type));
}

static wmOperator *wm_operator_create(wmWindowManager *wm,
                                      wmOperatorType *ot,
                                      PointerRNA *properties,
                                      ReportList *reports)
{
  /* Operator-type names are static still. pass to allocation name for debugging. */
  wmOperator *op = MEM_cnew<wmOperator>(ot->idname);

  /* Adding new operator could be function, only happens here now. */
  op->type = ot;
  BLI_strncpy(op->idname, ot->idname, OP_MAX_TYPENAME);

  /* Initialize properties, either copy or create. */
  op->ptr = MEM_cnew<PointerRNA>("wmOperatorPtrRNA");
  if (properties && properties->data) {
    op->properties = IDP_CopyProperty(static_cast<const IDProperty *>(properties->data));
  }
  else {
    IDPropertyTemplate val = {0};
    op->properties = IDP_New(IDP_GROUP, &val, "wmOperatorProperties");
  }
  RNA_pointer_create(&wm->id, ot->srna, op->properties, op->ptr);

  /* Initialize error reports. */
  if (reports) {
    op->reports = reports; /* Must be initialized already. */
  }
  else {
    op->reports = MEM_cnew<ReportList>("wmOperatorReportList");
    BKE_reports_init(op->reports, RPT_STORE | RPT_FREE);
  }

  /* Recursive filling of operator macro list. */
  if (ot->macro.first) {
    static wmOperator *motherop = nullptr;
    int root = 0;

    /* Ensure all ops are in execution order in 1 list. */
    if (motherop == nullptr) {
      motherop = op;
      root = 1;
    }

    /* If properties exist, it will contain everything needed. */
    if (properties) {
      wmOperatorTypeMacro *otmacro = static_cast<wmOperatorTypeMacro *>(ot->macro.first);

      RNA_STRUCT_BEGIN (properties, prop) {

        if (otmacro == nullptr) {
          break;
        }

        /* Skip invalid properties. */
        if (STREQ(RNA_property_identifier(prop), otmacro->idname)) {
          wmOperatorType *otm = WM_operatortype_find(otmacro->idname, false);
          PointerRNA someptr = RNA_property_pointer_get(properties, prop);
          wmOperator *opm = wm_operator_create(wm, otm, &someptr, nullptr);

          IDP_ReplaceGroupInGroup(opm->properties, otmacro->properties);

          BLI_addtail(&motherop->macro, opm);
          opm->opm = motherop; /* Pointer to mom, for modal(). */

          otmacro = otmacro->next;
        }
      }
      RNA_STRUCT_END;
    }
    else {
      LISTBASE_FOREACH (wmOperatorTypeMacro *, macro, &ot->macro) {
        wmOperatorType *otm = WM_operatortype_find(macro->idname, false);
        wmOperator *opm = wm_operator_create(wm, otm, macro->ptr, nullptr);

        BLI_addtail(&motherop->macro, opm);
        opm->opm = motherop; /* Pointer to mom, for modal(). */
      }
    }

    if (root) {
      motherop = nullptr;
    }
  }

  WM_operator_properties_sanitize(op->ptr, false);

  return op;
}

/**
 * This isn't very nice but needed to redraw gizmos which are hidden while tweaking,
 * See #WM_GIZMOGROUPTYPE_DELAY_REFRESH_FOR_TWEAK for details.
 */
static void wm_region_tag_draw_on_gizmo_delay_refresh_for_tweak(wmWindow *win)
{

  bScreen *screen = WM_window_get_active_screen(win);
  /* Unlikely but not impossible as this runs after events have been handled. */
  if (UNLIKELY(screen == nullptr)) {
    return;
  }
  ED_screen_areas_iter (win, screen, area) {
    LISTBASE_FOREACH (ARegion *, region, &area->regionbase) {
      if (region->gizmo_map != nullptr) {
        if (WM_gizmomap_tag_delay_refresh_for_tweak_check(region->gizmo_map)) {
          ED_region_tag_redraw(region);
        }
      }
    }
  }
}

static void wm_region_mouse_co(bContext *C, wmEvent *event)
{
  ARegion *region = CTX_wm_region(C);
  if (region) {
    /* Compatibility convention. */
    event->mval[0] = event->xy[0] - region->winrct.xmin;
    event->mval[1] = event->xy[1] - region->winrct.ymin;
  }
  else {
    /* These values are invalid (avoid odd behavior by relying on old #wmEvent.mval values). */
    event->mval[0] = -1;
    event->mval[1] = -1;
  }
}

/**
 * Also used for exec when 'event' is nullptr.
 */
static int wm_operator_invoke(bContext *C,
                              wmOperatorType *ot,
                              const wmEvent *event,
                              PointerRNA *properties,
                              ReportList *reports,
                              const bool poll_only,
                              bool use_last_properties)
{
  int retval = OPERATOR_PASS_THROUGH;

  /* This is done because complicated setup is done to call this function
   * that is better not duplicated. */
  if (poll_only) {
    return WM_operator_poll(C, ot);
  }

  if (WM_operator_poll(C, ot)) {
    wmWindowManager *wm = CTX_wm_manager(C);

    /* If `reports == nullptr`, they'll be initialized. */
    wmOperator *op = wm_operator_create(wm, ot, properties, reports);

    const bool is_nested_call = (wm->op_undo_depth != 0);

    if (event != nullptr) {
      op->flag |= OP_IS_INVOKE;
    }

    /* Initialize setting from previous run. */
    if (!is_nested_call && use_last_properties) { /* Not called by a Python script. */
      WM_operator_last_properties_init(op);
    }

    if ((event == nullptr) || (event->type != MOUSEMOVE)) {
      CLOG_INFO(WM_LOG_HANDLERS,
                2,
                "handle evt %d win %p op %s",
                event ? event->type : 0,
                CTX_wm_screen(C)->active_region,
                ot->idname);
    }

    if (op->type->invoke && event) {
      /* Make a copy of the event as it's `const` and the #wmEvent.mval to be written into. */
      wmEvent event_temp = *event;
      wm_region_mouse_co(C, &event_temp);

      if (op->type->flag & OPTYPE_UNDO) {
        wm->op_undo_depth++;
      }

      retval = op->type->invoke(C, op, &event_temp);
      OPERATOR_RETVAL_CHECK(retval);

      if (op->type->flag & OPTYPE_UNDO && CTX_wm_manager(C) == wm) {
        wm->op_undo_depth--;
      }
    }
    else if (op->type->exec) {
      if (op->type->flag & OPTYPE_UNDO) {
        wm->op_undo_depth++;
      }

      retval = op->type->exec(C, op);
      OPERATOR_RETVAL_CHECK(retval);

      if (op->type->flag & OPTYPE_UNDO && CTX_wm_manager(C) == wm) {
        wm->op_undo_depth--;
      }
    }
    else {
      /* Debug, important to leave a while, should never happen. */
      CLOG_ERROR(WM_LOG_OPERATORS, "invalid operator call '%s'", op->idname);
    }

    /* NOTE: if the report is given as an argument then assume the caller will deal with displaying
     * them currently Python only uses this. */
    if (!(retval & OPERATOR_HANDLED) && (retval & (OPERATOR_FINISHED | OPERATOR_CANCELLED))) {
      /* Only show the report if the report list was not given in the function. */
      wm_operator_reports(C, op, retval, (reports != nullptr));
    }

    if (retval & OPERATOR_HANDLED) {
      /* Do nothing, #wm_operator_exec() has been called somewhere. */
    }
    else if (retval & OPERATOR_FINISHED) {
      const bool store = !is_nested_call && use_last_properties;
      wm_operator_finished(C, op, false, store);
    }
    else if (retval & OPERATOR_RUNNING_MODAL) {
      /* Take ownership of reports (in case python provided own). */
      op->reports->flag |= RPT_FREE;

      /* Grab cursor during blocking modal operators (X11)
       * Also check for macro. */
      if (ot->flag & OPTYPE_BLOCKING || (op->opm && op->opm->type->flag & OPTYPE_BLOCKING)) {
        int bounds[4] = {-1, -1, -1, -1};
        int wrap = WM_CURSOR_WRAP_NONE;

        if (event && (U.uiflag & USER_CONTINUOUS_MOUSE)) {
          const wmOperator *op_test = op->opm ? op->opm : op;
          const wmOperatorType *ot_test = op_test->type;
          if ((ot_test->flag & OPTYPE_GRAB_CURSOR_XY) ||
              (op_test->flag & OP_IS_MODAL_GRAB_CURSOR)) {
            wrap = WM_CURSOR_WRAP_XY;
          }
          else if (ot_test->flag & OPTYPE_GRAB_CURSOR_X) {
            wrap = WM_CURSOR_WRAP_X;
          }
          else if (ot_test->flag & OPTYPE_GRAB_CURSOR_Y) {
            wrap = WM_CURSOR_WRAP_Y;
          }
        }

        if (wrap) {
          const rcti *winrect = nullptr;
          ARegion *region = CTX_wm_region(C);
          ScrArea *area = CTX_wm_area(C);

          /* Wrap only in X for header. */
          if (region && RGN_TYPE_IS_HEADER_ANY(region->regiontype)) {
            wrap = WM_CURSOR_WRAP_X;
          }

          if (region && region->regiontype == RGN_TYPE_WINDOW &&
              BLI_rcti_isect_pt_v(&region->winrct, event->xy)) {
            winrect = &region->winrct;
          }
          else if (area && BLI_rcti_isect_pt_v(&area->totrct, event->xy)) {
            winrect = &area->totrct;
          }

          if (winrect) {
            bounds[0] = winrect->xmin;
            bounds[1] = winrect->ymax;
            bounds[2] = winrect->xmax;
            bounds[3] = winrect->ymin;
          }
        }

        WM_cursor_grab_enable(CTX_wm_window(C), wrap, false, bounds);
      }

      /* Cancel UI handlers, typically tool-tips that can hang around
       * while dragging the view or worse, that stay there permanently
       * after the modal operator has swallowed all events and passed
       * none to the UI handler. */
      wm_event_handler_ui_cancel(C);
    }
    else {
      WM_operator_free(op);
    }
  }

  return retval;
}

/**
 * #WM_operator_name_call is the main accessor function
 * This is for python to access since its done the operator lookup
 * invokes operator in context.
 */
static int wm_operator_call_internal(bContext *C,
                                     wmOperatorType *ot,
                                     PointerRNA *properties,
                                     ReportList *reports,
                                     const wmOperatorCallContext context,
                                     const bool poll_only,
                                     const wmEvent *event)
{
  int retval;

  CTX_wm_operator_poll_msg_clear(C);

  /* Dummy test. */
  if (ot) {
    wmWindow *window = CTX_wm_window(C);

    if (event == nullptr) {
      switch (context) {
        case WM_OP_INVOKE_DEFAULT:
        case WM_OP_INVOKE_REGION_WIN:
        case WM_OP_INVOKE_REGION_PREVIEW:
        case WM_OP_INVOKE_REGION_CHANNELS:
        case WM_OP_INVOKE_AREA:
        case WM_OP_INVOKE_SCREEN:
          /* Window is needed for invoke and cancel operators. */
          if (window == nullptr) {
            if (poll_only) {
              CTX_wm_operator_poll_msg_set(C, "Missing 'window' in context");
            }
            return 0;
          }
          else {
            event = window->eventstate;
          }
          break;
        default:
          event = nullptr;
          break;
      }
    }
    else {
      switch (context) {
        case WM_OP_EXEC_DEFAULT:
        case WM_OP_EXEC_REGION_WIN:
        case WM_OP_EXEC_REGION_PREVIEW:
        case WM_OP_EXEC_REGION_CHANNELS:
        case WM_OP_EXEC_AREA:
        case WM_OP_EXEC_SCREEN:
          event = nullptr;
        default:
          break;
      }
    }

    switch (context) {
      case WM_OP_EXEC_REGION_WIN:
      case WM_OP_INVOKE_REGION_WIN:
      case WM_OP_EXEC_REGION_CHANNELS:
      case WM_OP_INVOKE_REGION_CHANNELS:
      case WM_OP_EXEC_REGION_PREVIEW:
      case WM_OP_INVOKE_REGION_PREVIEW: {
        /* Forces operator to go to the region window/channels/preview, for header menus,
         * but we stay in the same region if we are already in one. */
        ARegion *region = CTX_wm_region(C);
        ScrArea *area = CTX_wm_area(C);
        int type = RGN_TYPE_WINDOW;

        switch (context) {
          case WM_OP_EXEC_REGION_CHANNELS:
          case WM_OP_INVOKE_REGION_CHANNELS:
            type = RGN_TYPE_CHANNELS;
            break;

          case WM_OP_EXEC_REGION_PREVIEW:
          case WM_OP_INVOKE_REGION_PREVIEW:
            type = RGN_TYPE_PREVIEW;
            break;

          case WM_OP_EXEC_REGION_WIN:
          case WM_OP_INVOKE_REGION_WIN:
          default:
            type = RGN_TYPE_WINDOW;
            break;
        }

        if (!(region && region->regiontype == type) && area) {
          ARegion *region_other = (type == RGN_TYPE_WINDOW) ?
                                      BKE_area_find_region_active_win(area) :
                                      BKE_area_find_region_type(area, type);
          if (region_other) {
            CTX_wm_region_set(C, region_other);
          }
        }

        retval = wm_operator_invoke(C, ot, event, properties, reports, poll_only, true);

        /* Set region back. */
        CTX_wm_region_set(C, region);

        return retval;
      }
      case WM_OP_EXEC_AREA:
      case WM_OP_INVOKE_AREA: {
        /* Remove region from context. */
        ARegion *region = CTX_wm_region(C);

        CTX_wm_region_set(C, nullptr);
        retval = wm_operator_invoke(C, ot, event, properties, reports, poll_only, true);
        CTX_wm_region_set(C, region);

        return retval;
      }
      case WM_OP_EXEC_SCREEN:
      case WM_OP_INVOKE_SCREEN: {
        /* Remove region + area from context. */
        ARegion *region = CTX_wm_region(C);
        ScrArea *area = CTX_wm_area(C);

        CTX_wm_region_set(C, nullptr);
        CTX_wm_area_set(C, nullptr);
        retval = wm_operator_invoke(C, ot, event, properties, reports, poll_only, true);
        CTX_wm_area_set(C, area);
        CTX_wm_region_set(C, region);

        return retval;
      }
      case WM_OP_EXEC_DEFAULT:
      case WM_OP_INVOKE_DEFAULT:
        return wm_operator_invoke(C, ot, event, properties, reports, poll_only, true);
    }
  }

  return 0;
}

int WM_operator_name_call_ptr(bContext *C,
                              wmOperatorType *ot,
                              wmOperatorCallContext context,
                              PointerRNA *properties,
                              const wmEvent *event)
{
  BLI_assert(ot == WM_operatortype_find(ot->idname, true));
  return wm_operator_call_internal(C, ot, properties, nullptr, context, false, event);
}
int WM_operator_name_call(bContext *C,
                          const char *opstring,
                          wmOperatorCallContext context,
                          PointerRNA *properties,
                          const wmEvent *event)
{
  wmOperatorType *ot = WM_operatortype_find(opstring, false);
  if (ot) {
    return WM_operator_name_call_ptr(C, ot, context, properties, event);
  }

  return 0;
}

bool WM_operator_name_poll(bContext *C, const char *opstring)
{
  wmOperatorType *ot = WM_operatortype_find(opstring, false);
  if (!ot) {
    return false;
  }

  return WM_operator_poll(C, ot);
}

int WM_operator_name_call_with_properties(bContext *C,
                                          const char *opstring,
                                          wmOperatorCallContext context,
                                          IDProperty *properties,
                                          const wmEvent *event)
{
  PointerRNA props_ptr;
  wmOperatorType *ot = WM_operatortype_find(opstring, false);
  RNA_pointer_create(
      &static_cast<wmWindowManager *>(G_MAIN->wm.first)->id, ot->srna, properties, &props_ptr);
  return WM_operator_name_call_ptr(C, ot, context, &props_ptr, event);
}

void WM_menu_name_call(bContext *C, const char *menu_name, short context)
{
  wmOperatorType *ot = WM_operatortype_find("WM_OT_call_menu", false);
  PointerRNA ptr;
  WM_operator_properties_create_ptr(&ptr, ot);
  RNA_string_set(&ptr, "name", menu_name);
  WM_operator_name_call_ptr(C, ot, static_cast<wmOperatorCallContext>(context), &ptr, nullptr);
  WM_operator_properties_free(&ptr);
}

int WM_operator_call_py(bContext *C,
                        wmOperatorType *ot,
                        wmOperatorCallContext context,
                        PointerRNA *properties,
                        ReportList *reports,
                        const bool is_undo)
{
  int retval = OPERATOR_CANCELLED;
  /* Not especially nice using undo depth here. It's used so Python never
   * triggers undo or stores an operator's last used state. */
  wmWindowManager *wm = CTX_wm_manager(C);
  if (!is_undo && wm) {
    wm->op_undo_depth++;
  }

  retval = wm_operator_call_internal(C, ot, properties, reports, context, false, nullptr);

  if (!is_undo && wm && (wm == CTX_wm_manager(C))) {
    wm->op_undo_depth--;
  }

  return retval;
}

/** \} */

/* -------------------------------------------------------------------- */
/** \name Operator Wait For Input
 *
 * Delay executing operators that depend on cursor location.
 *
 * See: #OPTYPE_DEPENDS_ON_CURSOR doc-string for more information.
 * \{ */

struct uiOperatorWaitForInput {
  ScrArea *area;
  wmOperatorCallParams optype_params;
  bContextStore *context;
};

static void ui_handler_wait_for_input_remove(bContext *C, void *userdata)
{
  uiOperatorWaitForInput *opwait = static_cast<uiOperatorWaitForInput *>(userdata);
  if (opwait->optype_params.opptr) {
    if (opwait->optype_params.opptr->data) {
      IDP_FreeProperty(static_cast<IDProperty *>(opwait->optype_params.opptr->data));
    }
    MEM_freeN(opwait->optype_params.opptr);
  }
  if (opwait->context) {
    CTX_store_free(opwait->context);
  }

  if (opwait->area != nullptr) {
    ED_area_status_text(opwait->area, nullptr);
  }
  else {
    ED_workspace_status_text(C, nullptr);
  }

  MEM_freeN(opwait);
}

static int ui_handler_wait_for_input(bContext *C, const wmEvent *event, void *userdata)
{
  uiOperatorWaitForInput *opwait = static_cast<uiOperatorWaitForInput *>(userdata);
  enum { CONTINUE = 0, EXECUTE, CANCEL } state = CONTINUE;
  state = CONTINUE;

  switch (event->type) {
    case LEFTMOUSE: {
      if (event->val == KM_PRESS) {
        state = EXECUTE;
      }
      break;
    }
      /* Useful if the operator isn't convenient to access while the mouse button is held.
       * If it takes numeric input for example. */
    case EVT_SPACEKEY:
    case EVT_RETKEY: {
      if (event->val == KM_PRESS) {
        state = EXECUTE;
      }
      break;
    }
    case RIGHTMOUSE: {
      if (event->val == KM_PRESS) {
        state = CANCEL;
      }
      break;
    }
    case EVT_ESCKEY: {
      if (event->val == KM_PRESS) {
        state = CANCEL;
      }
      break;
    }
  }

  if (state != CONTINUE) {
    wmWindow *win = CTX_wm_window(C);
    WM_cursor_modal_restore(win);

    if (state == EXECUTE) {
      CTX_store_set(C, opwait->context);
      WM_operator_name_call_ptr(C,
                                opwait->optype_params.optype,
                                opwait->optype_params.opcontext,
                                opwait->optype_params.opptr,
                                event);
      CTX_store_set(C, nullptr);
    }

    WM_event_remove_ui_handler(&win->modalhandlers,
                               ui_handler_wait_for_input,
                               ui_handler_wait_for_input_remove,
                               opwait,
                               false);

    ui_handler_wait_for_input_remove(C, opwait);

    return WM_UI_HANDLER_BREAK;
  }

  return WM_UI_HANDLER_CONTINUE;
}

void WM_operator_name_call_ptr_with_depends_on_cursor(bContext *C,
                                                      wmOperatorType *ot,
                                                      wmOperatorCallContext opcontext,
                                                      PointerRNA *properties,
                                                      const wmEvent *event,
                                                      const char *drawstr)
{
  int flag = ot->flag;

  LISTBASE_FOREACH (wmOperatorTypeMacro *, macro, &ot->macro) {
    wmOperatorType *otm = WM_operatortype_find(macro->idname, false);
    if (otm != nullptr) {
      flag |= otm->flag;
    }
  }

  if ((flag & OPTYPE_DEPENDS_ON_CURSOR) == 0) {
    WM_operator_name_call_ptr(C, ot, opcontext, properties, event);
    return;
  }

  wmWindow *win = CTX_wm_window(C);
  /* The operator context is applied when the operator is called,
   * the check for the area needs to be explicitly limited here.
   * Useful so it's possible to screen-shot an area without drawing into it's header. */
  ScrArea *area = WM_OP_CONTEXT_HAS_AREA(opcontext) ? CTX_wm_area(C) : nullptr;

  {
    char header_text[UI_MAX_DRAW_STR];
    SNPRINTF(header_text,
             "%s %s",
             IFACE_("Input pending "),
             (drawstr && drawstr[0]) ? drawstr : CTX_IFACE_(ot->translation_context, ot->name));
    if (area != nullptr) {
      ED_area_status_text(area, header_text);
    }
    else {
      ED_workspace_status_text(C, header_text);
    }
  }

  WM_cursor_modal_set(win, ot->cursor_pending);

  uiOperatorWaitForInput *opwait = MEM_cnew<uiOperatorWaitForInput>(__func__);
  opwait->optype_params.optype = ot;
  opwait->optype_params.opcontext = opcontext;
  opwait->optype_params.opptr = properties;

  opwait->area = area;

  if (properties) {
    opwait->optype_params.opptr = MEM_cnew<PointerRNA>(__func__);
    *opwait->optype_params.opptr = *properties;
    if (properties->data != nullptr) {
      opwait->optype_params.opptr->data = IDP_CopyProperty(
          static_cast<IDProperty *>(properties->data));
    }
  }

  bContextStore *store = CTX_store_get(C);
  if (store) {
    opwait->context = CTX_store_copy(store);
  }

  WM_event_add_ui_handler(C,
                          &win->modalhandlers,
                          ui_handler_wait_for_input,
                          ui_handler_wait_for_input_remove,
                          opwait,
                          WM_HANDLER_BLOCKING);
}

/** \} */

/* -------------------------------------------------------------------- */
/** \name Handler Types
 *
 * General API for different handler types.
 * \{ */

void wm_event_free_handler(wmEventHandler *handler)
{
  /* Future extra custom-data free? */
  MEM_freeN(handler);
}

/**
 * Check if the handler's area and/or region are actually part of the screen, and return them if
 * so.
 */
static void wm_handler_op_context_get_if_valid(bContext *C,
                                               wmEventHandler_Op *handler,
                                               const wmEvent *event,
                                               ScrArea **r_area,
                                               ARegion **r_region)
{
  wmWindow *win = handler->context.win ? handler->context.win : CTX_wm_window(C);
  /* It's probably fine to always use #WM_window_get_active_screen() to get the screen. But this
   * code has been getting it through context since forever, so play safe and stick to that when
   * possible. */
  bScreen *screen = handler->context.win ? WM_window_get_active_screen(win) : CTX_wm_screen(C);

  *r_area = nullptr;
  *r_region = nullptr;

  if (screen == nullptr || handler->op == nullptr) {
    return;
  }

  if (handler->context.area == nullptr) {
    /* Pass */
  }
  else {
    ScrArea *area = nullptr;

    ED_screen_areas_iter (win, screen, area_iter) {
      if (area_iter == handler->context.area) {
        area = area_iter;
        break;
      }
    }

    if (area == nullptr) {
      /* When changing screen layouts with running modal handlers (like render display), this
       * is not an error to print. */
      if (handler->op == nullptr) {
        CLOG_ERROR(WM_LOG_HANDLERS,
                   "internal error: handler (%s) has invalid area",
                   handler->op->type->idname);
      }
    }
    else {
      ARegion *region;
      wmOperator *op = handler->op ? (handler->op->opm ? handler->op->opm : handler->op) : nullptr;
      *r_area = area;

      if (op && (op->flag & OP_IS_MODAL_CURSOR_REGION)) {
        region = BKE_area_find_region_xy(area, handler->context.region_type, event->xy);
        if (region) {
          handler->context.region = region;
        }
      }
      else {
        region = nullptr;
      }

      if ((region == nullptr) && handler->context.region) {
        if (BLI_findindex(&area->regionbase, handler->context.region) != -1) {
          region = handler->context.region;
        }
      }

      /* No warning print here, after full-area and back regions are remade. */
      if (region) {
        *r_region = region;
      }
    }
  }
}

static void wm_handler_op_context(bContext *C, wmEventHandler_Op *handler, const wmEvent *event)
{
  ScrArea *area = nullptr;
  ARegion *region = nullptr;
  wm_handler_op_context_get_if_valid(C, handler, event, &area, &region);
  CTX_wm_area_set(C, area);
  CTX_wm_region_set(C, region);
}

void WM_event_remove_handlers(bContext *C, ListBase *handlers)
{
  wmWindowManager *wm = CTX_wm_manager(C);

  /* C is zero on freeing database, modal handlers then already were freed. */
  wmEventHandler *handler_base;
  while ((handler_base = static_cast<wmEventHandler *>(BLI_pophead(handlers)))) {
    BLI_assert(handler_base->type != 0);
    if (handler_base->type == WM_HANDLER_TYPE_OP) {
      wmEventHandler_Op *handler = (wmEventHandler_Op *)handler_base;

      if (handler->op) {
        wmWindow *win = CTX_wm_window(C);

        if (handler->is_fileselect) {
          /* Exit File Browsers referring to this handler/operator. */
          LISTBASE_FOREACH (wmWindow *, temp_win, &wm->windows) {
            ScrArea *file_area = ED_fileselect_handler_area_find(temp_win, handler->op);
            if (!file_area) {
              continue;
            }
            ED_area_exit(C, file_area);
          }
        }

        if (handler->op->type->cancel) {
          ScrArea *area = CTX_wm_area(C);
          ARegion *region = CTX_wm_region(C);

          wm_handler_op_context(C, handler, win->eventstate);

          if (handler->op->type->flag & OPTYPE_UNDO) {
            wm->op_undo_depth++;
          }

          handler->op->type->cancel(C, handler->op);

          if (handler->op->type->flag & OPTYPE_UNDO) {
            wm->op_undo_depth--;
          }

          CTX_wm_area_set(C, area);
          CTX_wm_region_set(C, region);
        }

        WM_cursor_grab_disable(win, nullptr);

        if (handler->is_fileselect) {
          wm_operator_free_for_fileselect(handler->op);
        }
        else {
          WM_operator_free(handler->op);
        }
      }
    }
    else if (handler_base->type == WM_HANDLER_TYPE_UI) {
      wmEventHandler_UI *handler = (wmEventHandler_UI *)handler_base;

      if (handler->remove_fn) {
        ScrArea *area = CTX_wm_area(C);
        ARegion *region = CTX_wm_region(C);
        ARegion *menu = CTX_wm_menu(C);

        if (handler->context.area) {
          CTX_wm_area_set(C, handler->context.area);
        }
        if (handler->context.region) {
          CTX_wm_region_set(C, handler->context.region);
        }
        if (handler->context.menu) {
          CTX_wm_menu_set(C, handler->context.menu);
        }

        handler->remove_fn(C, handler->user_data);

        CTX_wm_area_set(C, area);
        CTX_wm_region_set(C, region);
        CTX_wm_menu_set(C, menu);
      }
    }

    wm_event_free_handler(handler_base);
  }
}

static bool wm_eventmatch(const wmEvent *winevent, const wmKeyMapItem *kmi)
{
  if (kmi->flag & KMI_INACTIVE) {
    return false;
  }

  if (winevent->flag & WM_EVENT_IS_REPEAT) {
    if (kmi->flag & KMI_REPEAT_IGNORE) {
      return false;
    }
  }

  const int kmitype = WM_userdef_event_map(kmi->type);

  /* The matching rules. */
  if (kmitype == KM_TEXTINPUT) {
    if (winevent->val == KM_PRESS) { /* Prevent double clicks. */
      if (ISKEYBOARD(winevent->type) && winevent->utf8_buf[0]) {
        return true;
      }
    }
  }

  if (kmitype != KM_ANY) {
    if (ELEM(kmitype, TABLET_STYLUS, TABLET_ERASER)) {
      const wmTabletData *wmtab = &winevent->tablet;

      if (winevent->type != LEFTMOUSE) {
        /* Tablet events can occur on hover + key-press. */
        return false;
      }
      if ((kmitype == TABLET_STYLUS) && (wmtab->active != EVT_TABLET_STYLUS)) {
        return false;
      }
      if ((kmitype == TABLET_ERASER) && (wmtab->active != EVT_TABLET_ERASER)) {
        return false;
      }
    }
    else {
      if (winevent->type != kmitype) {
        return false;
      }
    }
  }

  if (kmi->val != KM_ANY) {
    if (winevent->val != kmi->val) {
      return false;
    }
  }

  if (kmi->val == KM_CLICK_DRAG) {
    if (kmi->direction != KM_ANY) {
      if (kmi->direction != winevent->direction) {
        return false;
      }
    }
  }

  /* Account for rare case of when these keys are used as the 'type' not as modifiers. */
  if (kmi->shift != KM_ANY) {
    const bool shift = (winevent->modifier & KM_SHIFT) != 0;
    if ((shift != (bool)kmi->shift) &&
        !ELEM(winevent->type, EVT_LEFTSHIFTKEY, EVT_RIGHTSHIFTKEY)) {
      return false;
    }
  }
  if (kmi->ctrl != KM_ANY) {
    const bool ctrl = (winevent->modifier & KM_CTRL) != 0;
    if (ctrl != (bool)kmi->ctrl && !ELEM(winevent->type, EVT_LEFTCTRLKEY, EVT_RIGHTCTRLKEY)) {
      return false;
    }
  }
  if (kmi->alt != KM_ANY) {
    const bool alt = (winevent->modifier & KM_ALT) != 0;
    if (alt != (bool)kmi->alt && !ELEM(winevent->type, EVT_LEFTALTKEY, EVT_RIGHTALTKEY)) {
      return false;
    }
  }
  if (kmi->oskey != KM_ANY) {
    const bool oskey = (winevent->modifier & KM_OSKEY) != 0;
    if ((oskey != (bool)kmi->oskey) && (winevent->type != EVT_OSKEY)) {
      return false;
    }
  }

  /* Only key-map entry with key-modifier is checked,
   * means all keys without modifier get handled too. */
  /* That is currently needed to make overlapping events work (when you press A - G fast or so). */
  if (kmi->keymodifier) {
    if (winevent->keymodifier != kmi->keymodifier) {
      return false;
    }
  }

  return true;
}

static wmKeyMapItem *wm_eventmatch_modal_keymap_items(const wmKeyMap *keymap,
                                                      wmOperator *op,
                                                      const wmEvent *event)
{
  LISTBASE_FOREACH (wmKeyMapItem *, kmi, &keymap->items) {
    /* Should already be handled by #wm_user_modal_keymap_set_items. */
    BLI_assert(kmi->propvalue_str[0] == '\0');
    if (wm_eventmatch(event, kmi)) {
      if ((keymap->poll_modal_item == nullptr) || (keymap->poll_modal_item(op, kmi->propvalue))) {
        return kmi;
      }
    }
  }
  return nullptr;
}

struct wmEvent_ModalMapStore {
  short prev_type;
  short prev_val;

  bool dbl_click_disabled;
};

/**
 * This function prepares events for use with #wmOperatorType.modal by:
 *
 * - Matching key-map items with the operators modal key-map.
 * - Converting double click events into press events,
 *   allowing them to be restored when the events aren't handled.
 *
 *   This is done since we only want to use double click events to match key-map items,
 *   allowing modal functions to check for press/release events without having to interpret them.
 */
static void wm_event_modalkeymap_begin(const bContext *C,
                                       wmOperator *op,
                                       wmEvent *event,
                                       wmEvent_ModalMapStore *event_backup)
{
  BLI_assert(event->type != EVT_MODAL_MAP);

  /* Support for modal key-map in macros. */
  if (op->opm) {
    op = op->opm;
  }

  event_backup->dbl_click_disabled = false;

  if (op->type->modalkeymap) {
    wmKeyMap *keymap = WM_keymap_active(CTX_wm_manager(C), op->type->modalkeymap);
    wmKeyMapItem *kmi = nullptr;

    const wmEvent *event_match = nullptr;
    wmEvent event_no_dbl_click;

    if ((kmi = wm_eventmatch_modal_keymap_items(keymap, op, event))) {
      event_match = event;
    }
    else if (event->val == KM_DBL_CLICK) {
      event_no_dbl_click = *event;
      event_no_dbl_click.val = KM_PRESS;
      if ((kmi = wm_eventmatch_modal_keymap_items(keymap, op, &event_no_dbl_click))) {
        event_match = &event_no_dbl_click;
      }
    }

    if (event_match != nullptr) {
      event_backup->prev_type = event->prev_type;
      event_backup->prev_val = event->prev_val;

      event->prev_type = event_match->type;
      event->prev_val = event_match->val;
      event->type = EVT_MODAL_MAP;
      event->val = kmi->propvalue;

      /* Avoid double-click events even in the case of #EVT_MODAL_MAP,
       * since it's possible users configure double-click key-map items
       * which would break when modal functions expect press/release. */
      if (event->prev_type == KM_DBL_CLICK) {
        event->prev_type = KM_PRESS;
        event_backup->dbl_click_disabled = true;
      }
    }
  }

  if (event->type != EVT_MODAL_MAP) {
    /* This bypass just disables support for double-click in modal handlers. */
    if (event->val == KM_DBL_CLICK) {
      event->val = KM_PRESS;
      event_backup->dbl_click_disabled = true;
    }
  }
}

/**
 * Restore changes from #wm_event_modalkeymap_begin
 *
 * \warning bad hacking event system...
 * better restore event type for checking of #KM_CLICK for example.
 * Modal maps could use different method (ton).
 */
static void wm_event_modalkeymap_end(wmEvent *event, const wmEvent_ModalMapStore *event_backup)
{
  if (event->type == EVT_MODAL_MAP) {
    event->type = event->prev_type;
    event->val = event->prev_val;

    event->prev_type = event_backup->prev_type;
    event->prev_val = event_backup->prev_val;
  }

  if (event_backup->dbl_click_disabled) {
    event->val = KM_DBL_CLICK;
  }
}

/**
 * \warning this function removes a modal handler, when finished.
 */
static int wm_handler_operator_call(bContext *C,
                                    ListBase *handlers,
                                    wmEventHandler *handler_base,
                                    wmEvent *event,
                                    PointerRNA *properties,
                                    const char *kmi_idname)
{
  int retval = OPERATOR_PASS_THROUGH;

  /* Derived, modal or blocking operator. */
  if ((handler_base->type == WM_HANDLER_TYPE_OP) &&
      (((wmEventHandler_Op *)handler_base)->op != nullptr)) {
    wmEventHandler_Op *handler = (wmEventHandler_Op *)handler_base;
    wmOperator *op = handler->op;
    wmOperatorType *ot = op->type;

    if (!wm_operator_check_locked_interface(C, ot)) {
      /* Interface is locked and operator is not allowed to run,
       * nothing to do in this case. */
    }
    else if (ot->modal) {
      /* We set context to where modal handler came from. */
      wmWindowManager *wm = CTX_wm_manager(C);
      wmWindow *win = CTX_wm_window(C);
      ScrArea *area = CTX_wm_area(C);
      ARegion *region = CTX_wm_region(C);

      wm_handler_op_context(C, handler, event);
      wm_region_mouse_co(C, event);

      wmEvent_ModalMapStore event_backup;
      wm_event_modalkeymap_begin(C, op, event, &event_backup);

      if (ot->flag & OPTYPE_UNDO) {
        wm->op_undo_depth++;
      }

      /* Warning, after this call all context data and 'event' may be freed. see check below. */
      retval = ot->modal(C, op, event);
      OPERATOR_RETVAL_CHECK(retval);

      if (ot->flag & OPTYPE_UNDO && CTX_wm_manager(C) == wm) {
        wm->op_undo_depth--;
      }

      /* When the window changes the modal modifier may have loaded a new blend file
       * (the `system_demo_mode` add-on does this), so we have to assume the event,
       * operator, area, region etc have all been freed. */
      if ((CTX_wm_window(C) == win)) {

        wm_event_modalkeymap_end(event, &event_backup);

        if (retval & (OPERATOR_CANCELLED | OPERATOR_FINISHED)) {
          wm_operator_reports(C, op, retval, false);

          if (op->type->modalkeymap) {
            WM_window_status_area_tag_redraw(win);
          }
        }
        else {
          /* Not very common, but modal operators may report before finishing. */
          if (!BLI_listbase_is_empty(&op->reports->list)) {
            wm_add_reports(op->reports);
          }
        }

        /* Important to run 'wm_operator_finished' before setting the context members to null. */
        if (retval & OPERATOR_FINISHED) {
          wm_operator_finished(C, op, false, true);
          handler->op = nullptr;
        }
        else if (retval & (OPERATOR_CANCELLED | OPERATOR_FINISHED)) {
          WM_operator_free(op);
          handler->op = nullptr;
        }

        /* Putting back screen context, `reval` can pass through after modal failures! */
        if ((retval & OPERATOR_PASS_THROUGH) || wm_event_always_pass(event)) {
          CTX_wm_area_set(C, area);
          CTX_wm_region_set(C, region);
        }
        else {
          /* This special cases is for areas and regions that get removed. */
          CTX_wm_area_set(C, nullptr);
          CTX_wm_region_set(C, nullptr);
        }

        /* Update gizmos during modal handlers. */
        wm_gizmomaps_handled_modal_update(C, event, handler);

        /* Remove modal handler, operator itself should have been canceled and freed. */
        if (retval & (OPERATOR_CANCELLED | OPERATOR_FINISHED)) {
          WM_cursor_grab_disable(CTX_wm_window(C), nullptr);

          BLI_remlink(handlers, handler);
          wm_event_free_handler(&handler->head);

          /* Prevent silly errors from operator users. */
          // retval &= ~OPERATOR_PASS_THROUGH;
        }
      }
    }
    else {
      CLOG_ERROR(WM_LOG_HANDLERS, "missing modal '%s'", op->idname);
    }
  }
  else {
    wmOperatorType *ot = WM_operatortype_find(kmi_idname, false);

    if (ot && wm_operator_check_locked_interface(C, ot)) {
      bool use_last_properties = true;
      PointerRNA tool_properties = {nullptr};

      bToolRef *keymap_tool = nullptr;
      if (handler_base->type == WM_HANDLER_TYPE_KEYMAP) {
        keymap_tool = ((wmEventHandler_Keymap *)handler_base)->keymap_tool;
      }
      else if (handler_base->type == WM_HANDLER_TYPE_GIZMO) {
        wmGizmoMap *gizmo_map = ((wmEventHandler_Gizmo *)handler_base)->gizmo_map;
        wmGizmo *gz = wm_gizmomap_highlight_get(gizmo_map);
        if (gz && (gz->flag & WM_GIZMO_OPERATOR_TOOL_INIT)) {
          keymap_tool = WM_toolsystem_ref_from_context(C);
        }
      }

      const bool is_tool = (keymap_tool != nullptr);
      const bool use_tool_properties = is_tool;

      if (use_tool_properties) {
        WM_toolsystem_ref_properties_init_for_keymap(
            keymap_tool, &tool_properties, properties, ot);
        properties = &tool_properties;
        use_last_properties = false;
      }

      retval = wm_operator_invoke(C, ot, event, properties, nullptr, false, use_last_properties);

      if (use_tool_properties) {
        WM_operator_properties_free(&tool_properties);
      }

      /* Link gizmo if #WM_GIZMOGROUPTYPE_TOOL_INIT is set. */
      if (retval & OPERATOR_FINISHED) {
        if (is_tool) {
          bToolRef_Runtime *tref_rt = keymap_tool->runtime;
          if (tref_rt->gizmo_group[0]) {
            const char *idname = tref_rt->gizmo_group;
            wmGizmoGroupType *gzgt = WM_gizmogrouptype_find(idname, false);
            if (gzgt != nullptr) {
              if ((gzgt->flag & WM_GIZMOGROUPTYPE_TOOL_INIT) != 0) {
                ARegion *region = CTX_wm_region(C);
                if (region != nullptr) {
                  wmGizmoMapType *gzmap_type = WM_gizmomaptype_ensure(&gzgt->gzmap_params);
                  WM_gizmo_group_type_ensure_ptr_ex(gzgt, gzmap_type);
                  wmGizmoGroup *gzgroup = WM_gizmomaptype_group_init_runtime_with_region(
                      gzmap_type, gzgt, region);
                  /* We can't rely on drawing to initialize gizmo's since disabling
                   * overlays/gizmos will prevent pre-drawing setup calls. (see T60905) */
                  WM_gizmogroup_ensure_init(C, gzgroup);
                }
              }
            }
          }
        }
      }
      /* Done linking gizmo. */
    }
  }

  /* Finished and pass through flag as handled. */
  if (retval == (OPERATOR_FINISHED | OPERATOR_PASS_THROUGH)) {
    return WM_HANDLER_HANDLED;
  }

  /* Modal unhandled, break. */
  if (retval == (OPERATOR_PASS_THROUGH | OPERATOR_RUNNING_MODAL)) {
    return (WM_HANDLER_BREAK | WM_HANDLER_MODAL);
  }

  if (retval & OPERATOR_PASS_THROUGH) {
    return WM_HANDLER_CONTINUE;
  }

  return WM_HANDLER_BREAK;
}

static void wm_operator_free_for_fileselect(wmOperator *file_operator)
{
  LISTBASE_FOREACH (bScreen *, screen, &G_MAIN->screens) {
    LISTBASE_FOREACH (ScrArea *, area, &screen->areabase) {
      if (area->spacetype == SPACE_FILE) {
        SpaceFile *sfile = static_cast<SpaceFile *>(area->spacedata.first);
        if (sfile->op == file_operator) {
          sfile->op = nullptr;
        }
      }
    }
  }

  WM_operator_free(file_operator);
}

/**
 * File-select handlers are only in the window queue,
 * so it's safe to switch screens or area types.
 */
static int wm_handler_fileselect_do(bContext *C,
                                    ListBase *handlers,
                                    wmEventHandler_Op *handler,
                                    int val)
{
  wmWindowManager *wm = CTX_wm_manager(C);
  int action = WM_HANDLER_CONTINUE;

  switch (val) {
    case EVT_FILESELECT_FULL_OPEN: {
      wmWindow *win = CTX_wm_window(C);
      ScrArea *area;

      if ((area = ED_screen_temp_space_open(C,
                                            IFACE_("Bforartists File Browser"),
                                            WM_window_pixels_x(win) / 2,
                                            WM_window_pixels_y(win) / 2,
                                            U.file_space_data.temp_win_sizex * UI_DPI_FAC,
                                            U.file_space_data.temp_win_sizey * UI_DPI_FAC,
                                            SPACE_FILE,
                                            U.filebrowser_display_type,
                                            true))) {
        ARegion *region_header = BKE_area_find_region_type(area, RGN_TYPE_HEADER);

        BLI_assert(area->spacetype == SPACE_FILE);

        region_header->flag |= RGN_FLAG_HIDDEN;
        /* Header on bottom, #AZone triangle to toggle header looks misplaced at the top. */
        region_header->alignment = RGN_ALIGN_BOTTOM;

        /* Settings for file-browser, #sfile is not operator owner but sends events. */
        SpaceFile *sfile = (SpaceFile *)area->spacedata.first;
        sfile->op = handler->op;

        ED_fileselect_set_params_from_userdef(sfile);
      }
      else {
        BKE_report(&wm->reports, RPT_ERROR, "Failed to open window!");
        return OPERATOR_CANCELLED;
      }

      action = WM_HANDLER_BREAK;
      break;
    }

    case EVT_FILESELECT_EXEC:
    case EVT_FILESELECT_CANCEL:
    case EVT_FILESELECT_EXTERNAL_CANCEL: {
      wmWindow *ctx_win = CTX_wm_window(C);
      wmEvent *eventstate = ctx_win->eventstate;
      /* The root window of the operation as determined in #WM_event_add_fileselect(). */
      wmWindow *root_win = handler->context.win;

      /* Remove link now, for load file case before removing. */
      BLI_remlink(handlers, handler);

      if (val == EVT_FILESELECT_EXTERNAL_CANCEL) {
        /* The window might have been freed already. */
        if (BLI_findindex(&wm->windows, handler->context.win) == -1) {
          handler->context.win = nullptr;
        }
      }
      else {
        ScrArea *ctx_area = CTX_wm_area(C);

        wmWindow *temp_win = nullptr;
        LISTBASE_FOREACH (wmWindow *, win, &wm->windows) {
          bScreen *screen = WM_window_get_active_screen(win);
          ScrArea *file_area = static_cast<ScrArea *>(screen->areabase.first);

          if ((file_area->spacetype != SPACE_FILE) || !WM_window_is_temp_screen(win)) {
            continue;
          }

          if (file_area->full) {
            /* Users should not be able to maximize/full-screen an area in a temporary screen.
             * So if there's a maximized file browser in a temporary screen,
             * it was likely opened by #EVT_FILESELECT_FULL_OPEN. */
            continue;
          }

          int win_size[2];
          bool is_maximized;
          ED_fileselect_window_params_get(win, win_size, &is_maximized);
          ED_fileselect_params_to_userdef(
              static_cast<SpaceFile *>(file_area->spacedata.first), win_size, is_maximized);

          if (BLI_listbase_is_single(&file_area->spacedata)) {
            BLI_assert(root_win != win);

            wm_window_close(C, wm, win);

            CTX_wm_window_set(C, root_win); /* #wm_window_close() nullptrs. */
            /* Some operators expect a drawable context (for #EVT_FILESELECT_EXEC). */
            wm_window_make_drawable(wm, root_win);
            /* Ensure correct cursor position, otherwise, popups may close immediately after
             * opening (#UI_BLOCK_MOVEMOUSE_QUIT). */
            wm_cursor_position_get(root_win, &eventstate->xy[0], &eventstate->xy[1]);
            wm->winactive = root_win; /* Reports use this... */
          }
          else if (file_area->full) {
            ED_screen_full_prevspace(C, file_area);
          }
          else {
            ED_area_prevspace(C, file_area);
          }

          temp_win = win;
          break;
        }

        if (!temp_win && ctx_area->full) {
          ED_fileselect_params_to_userdef(
              static_cast<SpaceFile *>(ctx_area->spacedata.first), nullptr, false);
          ED_screen_full_prevspace(C, ctx_area);
        }
      }

      CTX_wm_window_set(C, root_win);
      wm_handler_op_context(C, handler, eventstate);
      /* At this point context is supposed to match the root context determined by
       * #WM_event_add_fileselect(). */
      BLI_assert(!CTX_wm_area(C) || (CTX_wm_area(C) == handler->context.area));
      BLI_assert(!CTX_wm_region(C) || (CTX_wm_region(C) == handler->context.region));

      ScrArea *handler_area = CTX_wm_area(C);
      /* Make sure new context area is ready, the operator callback may operate on it. */
      if (handler_area) {
        ED_area_do_refresh(C, handler_area);
      }

      /* Needed for #UI_popup_menu_reports. */

      if (val == EVT_FILESELECT_EXEC) {
        int retval;

        if (handler->op->type->flag & OPTYPE_UNDO) {
          wm->op_undo_depth++;
        }

        retval = handler->op->type->exec(C, handler->op);

        /* XXX check this carefully, `CTX_wm_manager(C) == wm` is a bit hackish. */
        if (handler->op->type->flag & OPTYPE_UNDO && CTX_wm_manager(C) == wm) {
          wm->op_undo_depth--;
        }

        /* XXX check this carefully, `CTX_wm_manager(C) == wm` is a bit hackish. */
        if (CTX_wm_manager(C) == wm && wm->op_undo_depth == 0) {
          if (handler->op->type->flag & OPTYPE_UNDO) {
            ED_undo_push_op(C, handler->op);
          }
          else if (handler->op->type->flag & OPTYPE_UNDO_GROUPED) {
            ED_undo_grouped_push_op(C, handler->op);
          }
        }

        if (handler->op->reports->list.first) {

          /* FIXME(@campbellbarton): temp setting window, this is really bad!
           * only have because lib linking errors need to be seen by users :(
           * it can be removed without breaking anything but then no linking errors. */
          wmWindow *win_prev = CTX_wm_window(C);
          ScrArea *area_prev = CTX_wm_area(C);
          ARegion *region_prev = CTX_wm_region(C);

          if (win_prev == nullptr) {
            CTX_wm_window_set(C, static_cast<wmWindow *>(CTX_wm_manager(C)->windows.first));
          }

          BKE_report_print_level_set(handler->op->reports, RPT_WARNING);
          UI_popup_menu_reports(C, handler->op->reports);

          /* XXX: copied from #wm_operator_finished(). */
          /* Add reports to the global list, otherwise they are not seen. */
          BLI_movelisttolist(&CTX_wm_reports(C)->list, &handler->op->reports->list);

          /* More hacks, since we meddle with reports, banner display doesn't happen automatic. */
          WM_report_banner_show();

          CTX_wm_window_set(C, win_prev);
          CTX_wm_area_set(C, area_prev);
          CTX_wm_region_set(C, region_prev);
        }

        /* For #WM_operator_pystring only, custom report handling is done above. */
        wm_operator_reports(C, handler->op, retval, true);

        if (retval & OPERATOR_FINISHED) {
          WM_operator_last_properties_store(handler->op);
        }

        if (retval & (OPERATOR_CANCELLED | OPERATOR_FINISHED)) {
          wm_operator_free_for_fileselect(handler->op);
        }
      }
      else {
        if (handler->op->type->cancel) {
          if (handler->op->type->flag & OPTYPE_UNDO) {
            wm->op_undo_depth++;
          }

          handler->op->type->cancel(C, handler->op);

          if (handler->op->type->flag & OPTYPE_UNDO) {
            wm->op_undo_depth--;
          }
        }
        wm_operator_free_for_fileselect(handler->op);
      }

      CTX_wm_area_set(C, nullptr);

      wm_event_free_handler(&handler->head);

      action = WM_HANDLER_BREAK;
      break;
    }
  }

  return action;
}

static int wm_handler_fileselect_call(bContext *C,
                                      ListBase *handlers,
                                      wmEventHandler_Op *handler,
                                      const wmEvent *event)
{
  int action = WM_HANDLER_CONTINUE;

  if (event->type != EVT_FILESELECT) {
    return action;
  }
  if (handler->op != (wmOperator *)event->customdata) {
    return action;
  }

  return wm_handler_fileselect_do(C, handlers, handler, event->val);
}

static bool wm_action_not_handled(int action)
{
  return action == WM_HANDLER_CONTINUE || action == (WM_HANDLER_BREAK | WM_HANDLER_MODAL);
}

static const char *keymap_handler_log_action_str(const int action)
{
  if (action & WM_HANDLER_BREAK) {
    return "handled";
  }
  if (action & WM_HANDLER_HANDLED) {
    return "handled (and pass on)";
  }
  return "un-handled";
}

static const char *keymap_handler_log_kmi_event_str(const wmKeyMapItem *kmi,
                                                    char *buf,
                                                    size_t buf_maxlen)
{
  /* Short representation of the key that was pressed,
   * include this since it may differ from the event in minor details
   * which can help looking up the key-map definition. */
  WM_keymap_item_to_string(kmi, false, buf, buf_maxlen);
  return buf;
}

static const char *keymap_handler_log_kmi_op_str(bContext *C,
                                                 const wmKeyMapItem *kmi,
                                                 char *buf,
                                                 size_t buf_maxlen)
{
  /* The key-map item properties can further help distinguish this item from others. */
  char *kmi_props = nullptr;
  if (kmi->properties != nullptr) {
    wmOperatorType *ot = WM_operatortype_find(kmi->idname, false);
    if (ot) {
      kmi_props = RNA_pointer_as_string_keywords(C, kmi->ptr, false, false, true, 512);
    }
    else { /* Fallback. */
      kmi_props = IDP_reprN(kmi->properties, nullptr);
    }
  }
  BLI_snprintf(buf, buf_maxlen, "%s(%s)", kmi->idname, kmi_props ? kmi_props : "");
  if (kmi_props != nullptr) {
    MEM_freeN(kmi_props);
  }
  return buf;
}

#define PRINT \
  if (do_debug_handler) \
  printf

static int wm_handlers_do_keymap_with_keymap_handler(
    /* From 'wm_handlers_do_intern'. */
    bContext *C,
    wmEvent *event,
    ListBase *handlers,
    wmEventHandler_Keymap *handler,
    /* Additional. */
    wmKeyMap *keymap,
    const bool do_debug_handler)
{
  int action = WM_HANDLER_CONTINUE;

  if (keymap == nullptr) {
    /* Only callback is allowed to have nullptr key-maps. */
    BLI_assert(handler->dynamic.keymap_fn);
  }
  else {
    PRINT("%s:   checking '%s' ...", __func__, keymap->idname);

    if (WM_keymap_poll(C, keymap)) {

      PRINT("pass\n");

      LISTBASE_FOREACH (wmKeyMapItem *, kmi, &keymap->items) {
        if (wm_eventmatch(event, kmi)) {
          wmEventHandler_KeymapPost keymap_post = handler->post;

          action |= wm_handler_operator_call(
              C, handlers, &handler->head, event, kmi->ptr, kmi->idname);

          char op_buf[512];
          char kmi_buf[128];
          CLOG_INFO(WM_LOG_HANDLERS,
                    2,
                    "keymap '%s', %s, %s, event: %s",
                    keymap->idname,
                    keymap_handler_log_kmi_op_str(C, kmi, op_buf, sizeof(op_buf)),
                    keymap_handler_log_action_str(action),
                    keymap_handler_log_kmi_event_str(kmi, kmi_buf, sizeof(kmi_buf)));

          if (action & WM_HANDLER_BREAK) {
            /* Not always_pass here, it denotes removed handler_base. */
            if (keymap_post.post_fn != nullptr) {
              keymap_post.post_fn(keymap, kmi, keymap_post.user_data);
            }
            break;
          }
        }
      }
    }
    else {
      PRINT("fail\n");
    }
  }

  return action;
}

static int wm_handlers_do_keymap_with_gizmo_handler(
    /* From 'wm_handlers_do_intern' */
    bContext *C,
    wmEvent *event,
    ListBase *handlers,
    wmEventHandler_Gizmo *handler,
    /* Additional. */
    wmGizmoGroup *gzgroup,
    wmKeyMap *keymap,
    const bool do_debug_handler,
    bool *r_keymap_poll)
{
  int action = WM_HANDLER_CONTINUE;
  bool keymap_poll = false;

  PRINT("%s:   checking '%s' ...", __func__, keymap->idname);

  if (WM_keymap_poll(C, keymap)) {
    keymap_poll = true;
    PRINT("pass\n");
    LISTBASE_FOREACH (wmKeyMapItem *, kmi, &keymap->items) {
      if (wm_eventmatch(event, kmi)) {
        PRINT("%s:     item matched '%s'\n", __func__, kmi->idname);

        CTX_wm_gizmo_group_set(C, gzgroup);

        /* `handler->op` is called later, we want key-map op to be triggered here. */
        action |= wm_handler_operator_call(
            C, handlers, &handler->head, event, kmi->ptr, kmi->idname);

        CTX_wm_gizmo_group_set(C, nullptr);

        if (action & WM_HANDLER_BREAK) {
          if (G.debug & (G_DEBUG_EVENTS | G_DEBUG_HANDLERS)) {
            printf("%s:       handled - and pass on! '%s'\n", __func__, kmi->idname);
          }
          break;
        }
        if (action & WM_HANDLER_HANDLED) {
          if (G.debug & (G_DEBUG_EVENTS | G_DEBUG_HANDLERS)) {
            printf("%s:       handled - and pass on! '%s'\n", __func__, kmi->idname);
          }
        }
        else {
          PRINT("%s:       un-handled '%s'\n", __func__, kmi->idname);
        }
      }
    }
  }
  else {
    PRINT("fail\n");
  }

  if (r_keymap_poll) {
    *r_keymap_poll = keymap_poll;
  }

  return action;
}

static int wm_handlers_do_gizmo_handler(bContext *C,
                                        wmWindowManager *wm,
                                        wmEventHandler_Gizmo *handler,
                                        wmEvent *event,
                                        ListBase *handlers,
                                        const bool do_debug_handler)
{
  /* Drag events use the previous click location to highlight the gizmos,
   * Get the highlight again in case the user dragged off the gizmo. */
  const bool is_event_drag = (event->val == KM_CLICK_DRAG);
  const bool is_event_modifier = ISKEYMODIFIER(event->type);
  /* Only keep the highlight if the gizmo becomes modal as result of event handling.
   * Without this check, even un-handled drag events will set the highlight if the drag
   * was initiated over a gizmo. */
  const bool restore_highlight_unless_activated = is_event_drag;

  int action = WM_HANDLER_CONTINUE;
  ScrArea *area = CTX_wm_area(C);
  ARegion *region = CTX_wm_region(C);
  wmGizmoMap *gzmap = handler->gizmo_map;
  BLI_assert(gzmap != nullptr);
  wmGizmo *gz = wm_gizmomap_highlight_get(gzmap);

  /* Needed so UI blocks over gizmos don't let events fall through to the gizmos,
   * noticeable for the node editor - where dragging on a node should move it, see: T73212.
   * note we still allow for starting the gizmo drag outside, then travel 'inside' the node. */
  if (region->type->clip_gizmo_events_by_ui) {
    if (UI_region_block_find_mouse_over(region, event->xy, true)) {
      if (gz != nullptr && event->type != EVT_GIZMO_UPDATE) {
        if (restore_highlight_unless_activated == false) {
          WM_tooltip_clear(C, CTX_wm_window(C));
          wm_gizmomap_highlight_set(gzmap, C, nullptr, 0);
        }
      }
      return action;
    }
  }

  struct PrevGizmoData {
    wmGizmo *gz_modal;
    wmGizmo *gz;
    int part;
  };
  PrevGizmoData prev{};
  prev.gz_modal = wm_gizmomap_modal_get(gzmap);
  prev.gz = gz;
  prev.part = gz ? gz->highlight_part : 0;

  if (region->gizmo_map != handler->gizmo_map) {
    WM_gizmomap_tag_refresh(handler->gizmo_map);
  }

  wm_gizmomap_handler_context_gizmo(C, handler);
  wm_region_mouse_co(C, event);

  bool handle_highlight = false;
  bool handle_keymap = false;

  /* Handle gizmo highlighting. */
  if ((prev.gz_modal == nullptr) &&
      ((event->type == MOUSEMOVE) || is_event_modifier || is_event_drag)) {
    handle_highlight = true;
    if (is_event_modifier || is_event_drag) {
      handle_keymap = true;
    }
  }
  else {
    handle_keymap = true;
  }

  /* There is no need to handle this event when the key-map isn't being applied
   * since any change to the highlight will be restored to the previous value. */
  if (restore_highlight_unless_activated) {
    if ((handle_highlight == true) && (handle_keymap == false)) {
      return action;
    }
  }

  if (handle_highlight) {
    int part = -1;
    gz = wm_gizmomap_highlight_find(gzmap, C, event, &part);

    /* If no gizmos are/were active, don't clear tool-tips. */
    if (gz || prev.gz) {
      if ((prev.gz != gz) || (prev.part != part)) {
        WM_tooltip_clear(C, CTX_wm_window(C));
      }
    }

    if (wm_gizmomap_highlight_set(gzmap, C, gz, part)) {
      if (gz != nullptr) {
        if ((U.flag & USER_TOOLTIPS) && (gz->flag & WM_GIZMO_NO_TOOLTIP) == 0) {
          WM_tooltip_timer_init(C, CTX_wm_window(C), area, region, WM_gizmomap_tooltip_init);
        }
      }
    }
  }

  /* Don't use from now on. */
  bool is_event_handle_all = gz && (gz->flag & WM_GIZMO_EVENT_HANDLE_ALL);

  if (handle_keymap) {
    /* Handle highlight gizmo. */
    if ((gz != nullptr) && (gz->flag & WM_GIZMO_HIDDEN_KEYMAP) == 0) {
      bool keymap_poll = false;
      wmGizmoGroup *gzgroup = gz->parent_gzgroup;
      wmKeyMap *keymap = WM_keymap_active(wm, gz->keymap ? gz->keymap : gzgroup->type->keymap);
      action |= wm_handlers_do_keymap_with_gizmo_handler(
          C, event, handlers, handler, gzgroup, keymap, do_debug_handler, &keymap_poll);

#ifdef USE_GIZMO_MOUSE_PRIORITY_HACK
      if (((action & WM_HANDLER_BREAK) == 0) && !is_event_handle_all && keymap_poll) {
        if ((event->val == KM_PRESS) && ELEM(event->type, LEFTMOUSE, MIDDLEMOUSE, RIGHTMOUSE)) {

          wmEvent event_test_click = *event;
          event_test_click.val = KM_CLICK;

          wmEvent event_test_click_drag = *event;
          event_test_click_drag.val = KM_CLICK_DRAG;

          LISTBASE_FOREACH (wmKeyMapItem *, kmi, &keymap->items) {
            if ((kmi->flag & KMI_INACTIVE) == 0) {
              if (wm_eventmatch(&event_test_click, kmi) ||
                  wm_eventmatch(&event_test_click_drag, kmi)) {
                wmOperatorType *ot = WM_operatortype_find(kmi->idname, false);
                if (WM_operator_poll_context(C, ot, WM_OP_INVOKE_DEFAULT)) {
                  is_event_handle_all = true;
                  break;
                }
              }
            }
          }
        }
      }
#endif /* `USE_GIZMO_MOUSE_PRIORITY_HACK` */
    }

    /* Don't use from now on. */
    gz = nullptr;

    /* Fallback to selected gizmo (when un-handled). */
    if ((action & WM_HANDLER_BREAK) == 0) {
      if (WM_gizmomap_is_any_selected(gzmap)) {
        const ListBase *groups = WM_gizmomap_group_list(gzmap);
        LISTBASE_FOREACH (wmGizmoGroup *, gzgroup, groups) {
          if (wm_gizmogroup_is_any_selected(gzgroup)) {
            wmKeyMap *keymap = WM_keymap_active(wm, gzgroup->type->keymap);
            action |= wm_handlers_do_keymap_with_gizmo_handler(
                C, event, handlers, handler, gzgroup, keymap, do_debug_handler, nullptr);
            if (action & WM_HANDLER_BREAK) {
              break;
            }
          }
        }
      }
    }
  }

  if (handle_highlight) {
    if (restore_highlight_unless_activated) {
      /* Check handling the key-map didn't activate a gizmo. */
      wmGizmo *gz_modal = wm_gizmomap_modal_get(gzmap);
      if (!(gz_modal && (gz_modal != prev.gz_modal))) {
        wm_gizmomap_highlight_set(gzmap, C, prev.gz, prev.part);
      }
    }
  }

  if (is_event_handle_all) {
    if (action == WM_HANDLER_CONTINUE) {
      action |= WM_HANDLER_BREAK | WM_HANDLER_MODAL;
    }
  }

  /* Restore the area. */
  CTX_wm_area_set(C, area);
  CTX_wm_region_set(C, region);

  return action;
}

/** \} */

/* -------------------------------------------------------------------- */
/** \name Handle Single Event (All Handler Types)
 * \{ */

static int wm_handlers_do_intern(bContext *C, wmWindow *win, wmEvent *event, ListBase *handlers)
{
  const bool do_debug_handler =
      (G.debug & G_DEBUG_HANDLERS) &&
      /* Comment this out to flood the console! (if you really want to test). */
      !ISMOUSE_MOTION(event->type);

  wmWindowManager *wm = CTX_wm_manager(C);
  int action = WM_HANDLER_CONTINUE;

  if (handlers == nullptr) {
    wm_event_handler_return_value_check(C, event, action);
    return action;
  }

  /* Modal handlers can get removed in this loop, we keep the loop this way.
   *
   * NOTE: check 'handlers->first' because in rare cases the handlers can be cleared
   * by the event that's called, for eg:
   *
   * Calling a python script which changes the area.type, see T32232. */
  for (wmEventHandler *handler_base = static_cast<wmEventHandler *>(handlers->first),
                      *handler_base_next;
       handler_base && handlers->first;
       handler_base = handler_base_next) {
    handler_base_next = handler_base->next;

    /* During this loop, UI handlers for nested menus can tag multiple handlers free. */
    if (handler_base->flag & WM_HANDLER_DO_FREE) {
      /* Pass. */
    }
    else if (handler_base->poll == nullptr || handler_base->poll(CTX_wm_region(C), event)) {
      /* In advance to avoid access to freed event on window close. */
      const int always_pass = wm_event_always_pass(event);

      /* Modal+blocking handler_base. */
      if (handler_base->flag & WM_HANDLER_BLOCKING) {
        action |= WM_HANDLER_BREAK;
      }

      /* Handle all types here. */
      if (handler_base->type == WM_HANDLER_TYPE_KEYMAP) {
        wmEventHandler_Keymap *handler = (wmEventHandler_Keymap *)handler_base;
        wmEventHandler_KeymapResult km_result;
        WM_event_get_keymaps_from_handler(wm, win, handler, &km_result);
        int action_iter = WM_HANDLER_CONTINUE;
        for (int km_index = 0; km_index < km_result.keymaps_len; km_index++) {
          wmKeyMap *keymap = km_result.keymaps[km_index];
          action_iter |= wm_handlers_do_keymap_with_keymap_handler(
              C, event, handlers, handler, keymap, do_debug_handler);
          if (action_iter & WM_HANDLER_BREAK) {
            break;
          }
        }
        action |= action_iter;

        /* Clear the tool-tip whenever a key binding is handled, without this tool-tips
         * are kept when a modal operators starts (annoying but otherwise harmless). */
        if (action & WM_HANDLER_BREAK) {
          /* Window may be gone after file read. */
          if (CTX_wm_window(C) != nullptr) {
            WM_tooltip_clear(C, CTX_wm_window(C));
          }
        }
      }
      else if (handler_base->type == WM_HANDLER_TYPE_UI) {
        wmEventHandler_UI *handler = (wmEventHandler_UI *)handler_base;
        BLI_assert(handler->handle_fn != nullptr);
        if (!wm->is_interface_locked) {
          action |= wm_handler_ui_call(C, handler, event, always_pass);
        }
      }
      else if (handler_base->type == WM_HANDLER_TYPE_DROPBOX) {
        wmEventHandler_Dropbox *handler = (wmEventHandler_Dropbox *)handler_base;
        if (!wm->is_interface_locked && event->type == EVT_DROP) {
          LISTBASE_FOREACH (wmDropBox *, drop, handler->dropboxes) {
            /* Other drop custom types allowed. */
            if (event->custom == EVT_DATA_DRAGDROP) {
              ListBase *lb = (ListBase *)event->customdata;
              LISTBASE_FOREACH_MUTABLE (wmDrag *, drag, lb) {
                if (drop->poll(C, drag, event)) {
                  wm_drop_prepare(C, drag, drop);

                  /* Pass single matched #wmDrag onto the operator. */
                  BLI_remlink(lb, drag);
                  ListBase single_lb = {nullptr};
                  BLI_addtail(&single_lb, drag);
                  event->customdata = &single_lb;

                  const wmOperatorCallContext opcontext = wm_drop_operator_context_get(drop);
                  int op_retval = wm_operator_call_internal(
                      C, drop->ot, drop->ptr, nullptr, opcontext, false, event);
                  OPERATOR_RETVAL_CHECK(op_retval);

                  if ((op_retval & OPERATOR_CANCELLED) && drop->cancel) {
                    drop->cancel(CTX_data_main(C), drag, drop);
                  }

                  action |= WM_HANDLER_BREAK;

                  /* Free the drags. */
                  WM_drag_free_list(lb);
                  WM_drag_free_list(&single_lb);

                  wm_event_custom_clear(event);

                  wm_drop_end(C, drag, drop);

                  /* XXX file-read case. */
                  if (CTX_wm_window(C) == nullptr) {
                    return action;
                  }

                  /* Escape from drag loop, got freed. */
                  break;
                }
              }
              /* Always exit all drags on a drop event, even if poll didn't succeed. */
              wm_drags_exit(wm, win);
            }
          }
        }
      }
      else if (handler_base->type == WM_HANDLER_TYPE_GIZMO) {
        wmEventHandler_Gizmo *handler = (wmEventHandler_Gizmo *)handler_base;
        action |= wm_handlers_do_gizmo_handler(C, wm, handler, event, handlers, do_debug_handler);
      }
      else if (handler_base->type == WM_HANDLER_TYPE_OP) {
        wmEventHandler_Op *handler = (wmEventHandler_Op *)handler_base;
        if (handler->is_fileselect) {
          if (!wm->is_interface_locked) {
            /* Screen context changes here. */
            action |= wm_handler_fileselect_call(C, handlers, handler, event);
          }
        }
        else {
          action |= wm_handler_operator_call(C, handlers, handler_base, event, nullptr, nullptr);
        }
      }
      else {
        /* Unreachable (handle all types above). */
        BLI_assert_unreachable();
      }

      if (action & WM_HANDLER_BREAK) {
        if (always_pass) {
          action &= ~WM_HANDLER_BREAK;
        }
        else {
          break;
        }
      }
    }

    /* File-read case, if the wm is freed then the handler's
     * will have been too so the code below need not run. */
    if (CTX_wm_window(C) == nullptr) {
      return action;
    }

    /* Code this for all modal ops, and ensure free only happens here. */

    /* The handler Could be freed already by regular modal ops. */
    if (BLI_findindex(handlers, handler_base) != -1) {
      /* Modal UI handler can be tagged to be freed. */
      if (handler_base->flag & WM_HANDLER_DO_FREE) {
        BLI_remlink(handlers, handler_base);
        wm_event_free_handler(handler_base);
      }
    }
  }

  if (action == (WM_HANDLER_BREAK | WM_HANDLER_MODAL)) {
    wm_cursor_arrow_move(CTX_wm_window(C), event);
  }

  /* Do some extra sanity checking before returning the action. */
  wm_event_handler_return_value_check(C, event, action);
  return action;
}

#undef PRINT

/* This calls handlers twice - to solve (double-)click events. */
static int wm_handlers_do(bContext *C, wmEvent *event, ListBase *handlers)
{
  int action = wm_handlers_do_intern(C, CTX_wm_window(C), event, handlers);

  /* Will be nullptr in the file read case. */
  wmWindow *win = CTX_wm_window(C);
  if (win == nullptr) {
    return action;
  }

  if (ISMOUSE_MOTION(event->type)) {
    /* Test for #KM_CLICK_DRAG events. */

    /* NOTE(@campbellbarton): Needed so drag can be used for editors that support both click
     * selection and passing through the drag action to box select. See #WM_generic_select_modal.
     * Unlike click, accept `action` when break isn't set.
     * Operators can return `OPERATOR_FINISHED | OPERATOR_PASS_THROUGH` which results
     * in `action` setting #WM_HANDLER_HANDLED, but not #WM_HANDLER_BREAK. */
    if ((action & WM_HANDLER_BREAK) == 0 || wm_action_not_handled(action)) {
      if (win->event_queue_check_drag) {
        if ((event->flag & WM_EVENT_FORCE_DRAG_THRESHOLD) ||
            WM_event_drag_test(event, event->prev_press_xy)) {
          win->event_queue_check_drag_handled = true;
          const int direction = WM_event_drag_direction(event);

          /* Intentionally leave `event->xy` as-is, event users are expected to use
           * `event->prev_press_xy` if they need to access the drag start location. */
          const short prev_val = event->val;
          const short prev_type = event->type;
          const uint8_t prev_modifier = event->modifier;
          const short prev_keymodifier = event->keymodifier;

          event->val = KM_CLICK_DRAG;
          event->type = event->prev_press_type;
          event->modifier = event->prev_press_modifier;
          event->keymodifier = event->prev_press_keymodifier;
          event->direction = direction;

          CLOG_INFO(WM_LOG_HANDLERS, 1, "handling CLICK_DRAG");

          action |= wm_handlers_do_intern(C, win, event, handlers);

          event->direction = 0;
          event->keymodifier = prev_keymodifier;
          event->modifier = prev_modifier;
          event->val = prev_val;
          event->type = prev_type;

          win->event_queue_check_click = false;
          if (!((action & WM_HANDLER_BREAK) == 0 || wm_action_not_handled(action))) {
            /* Only disable when handled as other handlers may use this drag event. */
            CLOG_INFO(WM_LOG_HANDLERS, 3, "canceling CLICK_DRAG: drag was generated & handled");
            win->event_queue_check_drag = false;
          }
        }
      }
    }
    else {
      if (win->event_queue_check_drag) {
        CLOG_INFO(WM_LOG_HANDLERS, 3, "canceling CLICK_DRAG: motion event was handled");
        win->event_queue_check_drag = false;
      }
    }
  }
  else if (ISKEYBOARD_OR_BUTTON(event->type)) {
    /* All events that don't set #wmEvent.prev_type must be ignored. */

    /* Test for CLICK events. */
    if (wm_action_not_handled(action)) {
      /* #wmWindow.eventstate stores if previous event was a #KM_PRESS, in case that
       * wasn't handled, the #KM_RELEASE will become a #KM_CLICK. */

      if (event->val == KM_PRESS) {
        if ((event->flag & WM_EVENT_IS_REPEAT) == 0) {
          win->event_queue_check_click = true;

          CLOG_INFO(WM_LOG_HANDLERS, 3, "detecting CLICK_DRAG: press event detected");
          win->event_queue_check_drag = true;

          win->event_queue_check_drag_handled = false;
        }
      }
      else if (event->val == KM_RELEASE) {
        if (win->event_queue_check_drag) {
          if ((event->prev_press_type != event->type) &&
              (ISKEYMODIFIER(event->type) || (event->type == event->prev_press_keymodifier))) {
            /* Support releasing modifier keys without canceling the drag event, see T89989. */
          }
          else {
            CLOG_INFO(
                WM_LOG_HANDLERS, 3, "CLICK_DRAG: canceling (release event didn't match press)");
            win->event_queue_check_drag = false;
          }
        }
      }

      if (event->val == KM_RELEASE) {
        if (event->prev_press_type == event->type) {
          if (event->prev_val == KM_PRESS) {
            if (win->event_queue_check_click) {
              if (WM_event_drag_test(event, event->prev_press_xy)) {
                win->event_queue_check_click = false;
                if (win->event_queue_check_drag) {
                  CLOG_INFO(WM_LOG_HANDLERS,
                            3,
                            "CLICK_DRAG: canceling (key-release exceeds drag threshold)");
                  win->event_queue_check_drag = false;
                }
              }
              else {
                /* Position is where the actual click happens, for more
                 * accurate selecting in case the mouse drifts a little. */
                const int xy[2] = {UNPACK2(event->xy)};

                copy_v2_v2_int(event->xy, event->prev_press_xy);
                event->val = KM_CLICK;

                CLOG_INFO(WM_LOG_HANDLERS, 1, "CLICK: handling");

                action |= wm_handlers_do_intern(C, win, event, handlers);

                event->val = KM_RELEASE;
                copy_v2_v2_int(event->xy, xy);
              }
            }
          }
        }
      }
      else if (event->val == KM_DBL_CLICK) {
        /* The underlying event is a press, so try and handle this. */
        event->val = KM_PRESS;
        action |= wm_handlers_do_intern(C, win, event, handlers);

        /* Revert value if not handled. */
        if (wm_action_not_handled(action)) {
          event->val = KM_DBL_CLICK;
        }
      }
    }
    else {
      win->event_queue_check_click = false;

      if (win->event_queue_check_drag) {
        CLOG_INFO(WM_LOG_HANDLERS,
                  3,
                  "CLICK_DRAG: canceling (button event was handled: value=%d)",
                  event->val);
        win->event_queue_check_drag = false;
      }
    }
  }
  else if (ISMOUSE_WHEEL(event->type) || ISMOUSE_GESTURE(event->type)) {
    /* Modifiers which can trigger click event's,
     * however we don't want this if the mouse wheel has been used, see T74607. */
    if (wm_action_not_handled(action)) {
      /* Pass. */
    }
    else {
      if (ISKEYMODIFIER(event->prev_type)) {
        win->event_queue_check_click = false;
      }
    }
  }

  wm_event_handler_return_value_check(C, event, action);
  return action;
}

/** \} */

/* -------------------------------------------------------------------- */
/** \name Event Queue Utilities
 *
 * Utilities used by #wm_event_do_handlers.
 * \{ */

static bool wm_event_inside_rect(const wmEvent *event, const rcti *rect)
{
  if (wm_event_always_pass(event)) {
    return true;
  }
  if (BLI_rcti_isect_pt_v(rect, event->xy)) {
    return true;
  }
  return false;
}

static ScrArea *area_event_inside(bContext *C, const int xy[2])
{
  wmWindow *win = CTX_wm_window(C);
  bScreen *screen = CTX_wm_screen(C);

  if (screen) {
    ED_screen_areas_iter (win, screen, area) {
      if (BLI_rcti_isect_pt_v(&area->totrct, xy)) {
        return area;
      }
    }
  }
  return nullptr;
}

static ARegion *region_event_inside(bContext *C, const int xy[2])
{
  bScreen *screen = CTX_wm_screen(C);
  ScrArea *area = CTX_wm_area(C);

  if (screen && area) {
    LISTBASE_FOREACH (ARegion *, region, &area->regionbase) {
      if (BLI_rcti_isect_pt_v(&region->winrct, xy)) {
        return region;
      }
    }
  }
  return nullptr;
}

static void wm_paintcursor_tag(bContext *C, wmPaintCursor *pc, ARegion *region)
{
  if (region) {
    for (; pc; pc = pc->next) {
      if (pc->poll == nullptr || pc->poll(C)) {
        wmWindow *win = CTX_wm_window(C);
        WM_paint_cursor_tag_redraw(win, region);
      }
    }
  }
}

/**
 * Called on mouse-move, check updates for `wm->paintcursors`.
 *
 * \note Context was set on active area and region.
 */
static void wm_paintcursor_test(bContext *C, const wmEvent *event)
{
  wmWindowManager *wm = CTX_wm_manager(C);

  if (wm->paintcursors.first) {
    ARegion *region = CTX_wm_region(C);

    if (region) {
      wm_paintcursor_tag(C, static_cast<wmPaintCursor *>(wm->paintcursors.first), region);
    }

    /* If previous position was not in current region, we have to set a temp new context. */
    if (region == nullptr || !BLI_rcti_isect_pt_v(&region->winrct, event->prev_xy)) {
      ScrArea *area = CTX_wm_area(C);

      CTX_wm_area_set(C, area_event_inside(C, event->prev_xy));
      CTX_wm_region_set(C, region_event_inside(C, event->prev_xy));

      wm_paintcursor_tag(
          C, static_cast<wmPaintCursor *>(wm->paintcursors.first), CTX_wm_region(C));

      CTX_wm_area_set(C, area);
      CTX_wm_region_set(C, region);
    }
  }
}

static void wm_event_drag_and_drop_test(wmWindowManager *wm, wmWindow *win, wmEvent *event)
{
  bScreen *screen = WM_window_get_active_screen(win);

  if (BLI_listbase_is_empty(&wm->drags)) {
    return;
  }

  if (event->type == MOUSEMOVE || ISKEYMODIFIER(event->type)) {
    screen->do_draw_drag = true;
  }
  else if (event->type == EVT_ESCKEY) {
    wm_drags_exit(wm, win);
    WM_drag_free_list(&wm->drags);

    screen->do_draw_drag = true;
  }
  else if (event->type == LEFTMOUSE && event->val == KM_RELEASE) {
    event->type = EVT_DROP;

    /* Create custom-data, first free existing. */
    wm_event_custom_free(event);
    wm_event_custom_clear(event);

    event->custom = EVT_DATA_DRAGDROP;
    event->customdata = &wm->drags;
    event->customdata_free = true;

    /* Clear drop icon. */
    screen->do_draw_drag = true;

    /* Restore cursor (disabled, see `wm_dragdrop.cc`) */
    // WM_cursor_modal_restore(win);
  }
}

/**
 * Filter out all events of the pie that spawned the last pie unless it's a release event.
 */
static bool wm_event_pie_filter(wmWindow *win, const wmEvent *event)
{
  if (win->pie_event_type_lock && win->pie_event_type_lock == event->type) {
    if (event->val == KM_RELEASE) {
      win->pie_event_type_lock = EVENT_NONE;
      return false;
    }
    return true;
  }
  return false;
}

/**
 * Account for the special case when events are being handled and a file is loaded.
 * In this case event handling exits early, however when "Load UI" is disabled
 * the even will still be in #wmWindow.event_queue.
 *
 * Without this it's possible to continuously handle the same event, see: T76484.
 */
static void wm_event_free_and_remove_from_queue_if_valid(wmEvent *event)
{
  LISTBASE_FOREACH (wmWindowManager *, wm, &G_MAIN->wm) {
    LISTBASE_FOREACH (wmWindow *, win, &wm->windows) {
      if (BLI_remlink_safe(&win->event_queue, event)) {
        wm_event_free(event);
        return;
      }
    }
  }
}

/** \} */

/* -------------------------------------------------------------------- */
/** \name Main Event Queue (Every Window)
 *
 * Handle events for all windows, run from the #WM_main event loop.
 * \{ */

#ifdef WITH_XR_OPENXR
/**
 * Special handling for XR events.
 *
 * Although XR events are added to regular window queues, they are handled in an "off-screen area"
 * context that is owned entirely by XR runtime data and not tied to a window.
 */
static void wm_event_handle_xrevent(bContext *C,
                                    wmWindowManager *wm,
                                    wmWindow *win,
                                    wmEvent *event)
{
  ScrArea *area = WM_xr_session_area_get(&wm->xr);
  if (!area) {
    return;
  }
  BLI_assert(area->spacetype == SPACE_VIEW3D && area->spacedata.first);

  /* Find a valid region for XR operator execution and modal handling. */
  ARegion *region = BKE_area_find_region_type(area, RGN_TYPE_WINDOW);
  if (!region) {
    return;
  }
  BLI_assert(WM_region_use_viewport(area, region)); /* For operators using GPU-based selection. */

  CTX_wm_area_set(C, area);
  CTX_wm_region_set(C, region);

  int action = wm_handlers_do(C, event, &win->modalhandlers);

  if ((action & WM_HANDLER_BREAK) == 0) {
    wmXrActionData *actiondata = static_cast<wmXrActionData *>(event->customdata);
    if (actiondata->ot->modal && event->val == KM_RELEASE) {
      /* Don't execute modal operators on release. */
    }
    else {
      PointerRNA properties{};
      properties.type = actiondata->ot->srna;
      properties.data = actiondata->op_properties;
      if (actiondata->ot->invoke) {
        /* Invoke operator, either executing operator or transferring responsibility to window
         * modal handlers. */
        wm_operator_invoke(C,
                           actiondata->ot,
                           event,
                           actiondata->op_properties ? &properties : nullptr,
                           nullptr,
                           false,
                           false);
      }
      else {
        /* Execute operator. */
        wmOperator *op = wm_operator_create(
            wm, actiondata->ot, actiondata->op_properties ? &properties : nullptr, nullptr);
        if ((WM_operator_call(C, op) & OPERATOR_HANDLED) == 0) {
          WM_operator_free(op);
        }
      }
    }
  }

  CTX_wm_region_set(C, nullptr);
  CTX_wm_area_set(C, nullptr);
}
#endif /* WITH_XR_OPENXR */

static int wm_event_do_region_handlers(bContext *C, wmEvent *event, ARegion *region)
{
  CTX_wm_region_set(C, region);

  /* Call even on non mouse events, since the. */
  wm_region_mouse_co(C, event);

  const wmWindowManager *wm = CTX_wm_manager(C);
  if (!BLI_listbase_is_empty(&wm->drags)) {
    /* Does polls for drop regions and checks #uiButs. */
    /* Need to be here to make sure region context is true. */
    if (ELEM(event->type, MOUSEMOVE, EVT_DROP) || ISKEYMODIFIER(event->type)) {
      wm_drags_check_ops(C, event);
    }
  }

  return wm_handlers_do(C, event, &region->handlers);
}

/**
 * Send event to region handlers in \a area.
 *
 * Two cases:
 * 1) Always pass events (#wm_event_always_pass()) are sent to all regions.
 * 2) Event is passed to the region visually under the cursor (#ED_area_find_region_xy_visual()).
 */
static int wm_event_do_handlers_area_regions(bContext *C, wmEvent *event, ScrArea *area)
{
  /* Case 1. */
  if (wm_event_always_pass(event)) {
    int action = WM_HANDLER_CONTINUE;

    LISTBASE_FOREACH (ARegion *, region, &area->regionbase) {
      action |= wm_event_do_region_handlers(C, event, region);
    }

    wm_event_handler_return_value_check(C, event, action);
    return action;
  }

  /* Case 2. */
  ARegion *region_hovered = ED_area_find_region_xy_visual(area, RGN_TYPE_ANY, event->xy);
  if (!region_hovered) {
    return WM_HANDLER_CONTINUE;
  }

  return wm_event_do_region_handlers(C, event, region_hovered);
}

void wm_event_do_handlers(bContext *C)
{
  wmWindowManager *wm = CTX_wm_manager(C);
  BLI_assert(ED_undo_is_state_valid(C));

  /* Update key configuration before handling events. */
  WM_keyconfig_update(wm);
  WM_gizmoconfig_update(CTX_data_main(C));

  LISTBASE_FOREACH (wmWindow *, win, &wm->windows) {
    bScreen *screen = WM_window_get_active_screen(win);

    /* Some safety checks - these should always be set! */
    BLI_assert(WM_window_get_active_scene(win));
    BLI_assert(WM_window_get_active_screen(win));
    BLI_assert(WM_window_get_active_workspace(win));

    if (screen == nullptr) {
      wm_event_free_all(win);
    }
    else {
      Scene *scene = WM_window_get_active_scene(win);
      ViewLayer *view_layer = WM_window_get_active_view_layer(win);
      Depsgraph *depsgraph = BKE_scene_get_depsgraph(scene, view_layer);
      Scene *scene_eval = (depsgraph != nullptr) ? DEG_get_evaluated_scene(depsgraph) : nullptr;

      if (scene_eval != nullptr) {
        const int is_playing_sound = BKE_sound_scene_playing(scene_eval);

        if (scene_eval->id.recalc & ID_RECALC_FRAME_CHANGE) {
          /* Ignore seek here, the audio will be updated to the scene frame after jump during next
           * dependency graph update. */
        }
        else if (is_playing_sound != -1) {
          bool is_playing_screen;

          is_playing_screen = (ED_screen_animation_playing(wm) != nullptr);

          if (((is_playing_sound == 1) && (is_playing_screen == 0)) ||
              ((is_playing_sound == 0) && (is_playing_screen == 1))) {
            wmWindow *win_ctx = CTX_wm_window(C);
            bScreen *screen_stx = CTX_wm_screen(C);
            Scene *scene_ctx = CTX_data_scene(C);

            CTX_wm_window_set(C, win);
            CTX_wm_screen_set(C, screen);
            CTX_data_scene_set(C, scene);

            ED_screen_animation_play(C, -1, 1);

            CTX_data_scene_set(C, scene_ctx);
            CTX_wm_screen_set(C, screen_stx);
            CTX_wm_window_set(C, win_ctx);
          }

          if (is_playing_sound == 0) {
            const double time = BKE_sound_sync_scene(scene_eval);
            if (isfinite(time)) {
              int ncfra = round(time * FPS);
              if (ncfra != scene->r.cfra) {
                scene->r.cfra = ncfra;
                ED_update_for_newframe(CTX_data_main(C), depsgraph);
                WM_event_add_notifier(C, NC_WINDOW, nullptr);
              }
            }
          }
        }
      }
    }

    wmEvent *event;
    while ((event = static_cast<wmEvent *>(win->event_queue.first))) {
      int action = WM_HANDLER_CONTINUE;

      /* Force handling drag if a key is pressed even if the drag threshold has not been met.
       * Needed so tablet actions (which typically use a larger threshold) can click-drag
       * then press keys - activating the drag action early.
       * Limit to mouse-buttons drag actions interrupted by pressing any non-mouse button.
       * Otherwise pressing two keys on the keyboard will interpret this as a drag action. */
      if (win->event_queue_check_drag) {
        if ((event->val == KM_PRESS) && ((event->flag & WM_EVENT_IS_REPEAT) == 0) &&
            ISKEYBOARD_OR_BUTTON(event->type) && ISMOUSE_BUTTON(event->prev_press_type)) {
          event = wm_event_add_mousemove_to_head(win);
          event->flag |= WM_EVENT_FORCE_DRAG_THRESHOLD;
        }
      }
      const bool event_queue_check_drag_prev = win->event_queue_check_drag;

      /* Active screen might change during handlers, update pointer. */
      screen = WM_window_get_active_screen(win);

      if (G.debug & (G_DEBUG_HANDLERS | G_DEBUG_EVENTS) && !ISMOUSE_MOTION(event->type)) {
        printf("\n%s: Handling event\n", __func__);
        WM_event_print(event);
      }

      /* Take care of pie event filter. */
      if (wm_event_pie_filter(win, event)) {
        if (!ISMOUSE_MOTION(event->type)) {
          CLOG_INFO(WM_LOG_HANDLERS, 1, "event filtered due to pie button pressed");
        }
        BLI_remlink(&win->event_queue, event);
        wm_event_free_last_handled(win, event);
        continue;
      }

      CTX_wm_window_set(C, win);

#ifdef WITH_XR_OPENXR
      if (event->type == EVT_XR_ACTION) {
        wm_event_handle_xrevent(C, wm, win, event);
        BLI_remlink(&win->event_queue, event);
        wm_event_free_last_handled(win, event);
        /* Skip mouse event handling below, which is unnecessary for XR events. */
        continue;
      }
#endif

      /* Clear tool-tip on mouse move. */
      if (screen->tool_tip && screen->tool_tip->exit_on_event) {
        if (ISMOUSE_MOTION(event->type)) {
          if (len_manhattan_v2v2_int(screen->tool_tip->event_xy, event->xy) >
              WM_EVENT_CURSOR_MOTION_THRESHOLD) {
            WM_tooltip_clear(C, win);
          }
        }
      }

      /* We let modal handlers get active area/region, also wm_paintcursor_test needs it. */
      CTX_wm_area_set(C, area_event_inside(C, event->xy));
      CTX_wm_region_set(C, region_event_inside(C, event->xy));

      /* MVC demands to not draw in event handlers...
       * but we need to leave it for GPU selecting etc. */
      wm_window_make_drawable(wm, win);

      wm_region_mouse_co(C, event);

      /* First we do priority handlers, modal + some limited key-maps. */
      action |= wm_handlers_do(C, event, &win->modalhandlers);

      /* File-read case. */
      if (CTX_wm_window(C) == nullptr) {
        wm_event_free_and_remove_from_queue_if_valid(event);
        return;
      }

      /* Check for a tool-tip. */
      if (screen == WM_window_get_active_screen(win)) {
        if (screen->tool_tip && screen->tool_tip->timer) {
          if ((event->type == TIMER) && (event->customdata == screen->tool_tip->timer)) {
            WM_tooltip_init(C, win);
          }
        }
      }

      /* Check dragging, creates new event or frees, adds draw tag. */
      wm_event_drag_and_drop_test(wm, win, event);

      if ((action & WM_HANDLER_BREAK) == 0) {
        /* NOTE: setting sub-window active should be done here,
         * after modal handlers have been done. */
        if (event->type == MOUSEMOVE) {
          /* State variables in screen, cursors.
           * Also used in `wm_draw.c`, fails for modal handlers though. */
          ED_screen_set_active_region(C, win, event->xy);
          /* For regions having custom cursors. */
          wm_paintcursor_test(C, event);
        }
#ifdef WITH_INPUT_NDOF
        else if (event->type == NDOF_MOTION) {
          win->addmousemove = true;
        }
#endif

        ED_screen_areas_iter (win, screen, area) {
          /* After restoring a screen from SCREENMAXIMIZED we have to wait
           * with the screen handling till the region coordinates are updated. */
          if (screen->skip_handling) {
            /* Restore for the next iteration of wm_event_do_handlers. */
            screen->skip_handling = false;
            break;
          }

          /* Update action-zones if needed,
           * done here because it needs to be independent from redraws. */
          if (area->flag & AREA_FLAG_ACTIONZONES_UPDATE) {
            ED_area_azones_update(area, event->xy);
          }

          if (wm_event_inside_rect(event, &area->totrct)) {
            CTX_wm_area_set(C, area);

            action |= wm_event_do_handlers_area_regions(C, event, area);

            /* File-read case (Python), T29489. */
            if (CTX_wm_window(C) == nullptr) {
              wm_event_free_and_remove_from_queue_if_valid(event);
              return;
            }

            CTX_wm_region_set(C, nullptr);

            if ((action & WM_HANDLER_BREAK) == 0) {
              wm_region_mouse_co(C, event); /* Only invalidates `event->mval` in this case. */
              action |= wm_handlers_do(C, event, &area->handlers);
            }
            CTX_wm_area_set(C, nullptr);

            /* NOTE: do not escape on #WM_HANDLER_BREAK,
             * mouse-move needs handled for previous area. */
          }
        }

        if ((action & WM_HANDLER_BREAK) == 0) {
          /* Also some non-modal handlers need active area/region. */
          CTX_wm_area_set(C, area_event_inside(C, event->xy));
          CTX_wm_region_set(C, region_event_inside(C, event->xy));

          wm_region_mouse_co(C, event);

          action |= wm_handlers_do(C, event, &win->handlers);

          /* File-read case. */
          if (CTX_wm_window(C) == nullptr) {
            wm_event_free_and_remove_from_queue_if_valid(event);
            return;
          }
        }
      }

      /* If press was handled, we don't want to do click. This way
       * press in tool key-map can override click in editor key-map. */
      if (ISMOUSE_BUTTON(event->type) && event->val == KM_PRESS &&
          !wm_action_not_handled(action)) {
        win->event_queue_check_click = false;
      }

      /* If the drag even was handled, don't attempt to keep re-handing the same
       * drag event on every cursor motion, see: T87511. */
      if (win->event_queue_check_drag_handled) {
        win->event_queue_check_drag = false;
        win->event_queue_check_drag_handled = false;
      }

      if (event_queue_check_drag_prev && (win->event_queue_check_drag == false)) {
        wm_region_tag_draw_on_gizmo_delay_refresh_for_tweak(win);
      }

      /* Update previous mouse position for following events to use. */
      copy_v2_v2_int(win->eventstate->prev_xy, event->xy);

      /* Un-link and free here, Blender-quit then frees all. */
      BLI_remlink(&win->event_queue, event);
      wm_event_free_last_handled(win, event);
    }

    /* Only add mouse-move when the event queue was read entirely. */
    if (win->addmousemove && win->eventstate) {
      wmEvent tevent = *(win->eventstate);
      // printf("adding MOUSEMOVE %d %d\n", tevent.xy[0], tevent.xy[1]);
      tevent.type = MOUSEMOVE;
      tevent.val = KM_NOTHING;
      tevent.prev_xy[0] = tevent.xy[0];
      tevent.prev_xy[1] = tevent.xy[1];
      tevent.flag = (eWM_EventFlag)0;
      wm_event_add(win, &tevent);
      win->addmousemove = 0;
    }

    CTX_wm_window_set(C, nullptr);
  }

  /* Update key configuration after handling events. */
  WM_keyconfig_update(wm);
  WM_gizmoconfig_update(CTX_data_main(C));
}

/** \} */

/* -------------------------------------------------------------------- */
/** \name File Selector Handling
 * \{ */

void WM_event_fileselect_event(wmWindowManager *wm, void *ophandle, int eventval)
{
  /* Add to all windows! */
  LISTBASE_FOREACH (wmWindow *, win, &wm->windows) {
    wmEvent event = *win->eventstate;

    event.type = EVT_FILESELECT;
    event.val = eventval;
    event.flag = (eWM_EventFlag)0;
    event.customdata = ophandle; /* Only as void pointer type check. */

    wm_event_add(win, &event);
  }
}

/**
 * From the context window, try to find a window that is appropriate for use as root window of a
 * modal File Browser (modal means: there is a #SpaceFile.op to execute). The root window will
 * become the parent of the File Browser and provides a context to execute the file operator in,
 * even after closing the File Browser.
 *
 * An appropriate window is either of the following:
 * * A parent window that does not yet contain a modal File Browser. This is determined using
 *   #ED_fileselect_handler_area_find_any_with_op().
 * * A parent window containing a modal File Browser, but in a maximized/fullscreen state. Users
 *   shouldn't be able to put a temporary screen like the modal File Browser into
 *   maximized/fullscreen state themselves. So this setup indicates that the File Browser was
 *   opened using #USER_TEMP_SPACE_DISPLAY_FULLSCREEN.
 *
 * If no appropriate parent window can be found from the context window, return the first
 * registered window (which can be assumed to be a regular window, e.g. no modal File Browser; this
 * is asserted).
 */
static wmWindow *wm_event_find_fileselect_root_window_from_context(const bContext *C)
{
  wmWindow *ctx_win = CTX_wm_window(C);

  for (wmWindow *ctx_win_or_parent = ctx_win; ctx_win_or_parent;
       ctx_win_or_parent = ctx_win_or_parent->parent) {
    ScrArea *file_area = ED_fileselect_handler_area_find_any_with_op(ctx_win_or_parent);

    if (!file_area) {
      return ctx_win_or_parent;
    }

    if (file_area->full) {
      return ctx_win_or_parent;
    }
  }

  /* Fallback to the first window. */
  const wmWindowManager *wm = CTX_wm_manager(C);
  BLI_assert(!ED_fileselect_handler_area_find_any_with_op(
      static_cast<const wmWindow *>(wm->windows.first)));
  return static_cast<wmWindow *>(wm->windows.first);
}

/* Operator is supposed to have a filled "path" property. */
/* Optional property: file-type (XXX enum?) */

void WM_event_add_fileselect(bContext *C, wmOperator *op)
{
  wmWindowManager *wm = CTX_wm_manager(C);
  wmWindow *ctx_win = CTX_wm_window(C);

  /* The following vars define the root context. That is essentially the "parent" context of the
   * File Browser operation, to be restored for eventually executing the file operation. */
  wmWindow *root_win = wm_event_find_fileselect_root_window_from_context(C);
  /* Determined later. */
  ScrArea *root_area = nullptr;
  ARegion *root_region = nullptr;

  /* Close any popups, like when opening a file browser from the splash. */
  UI_popup_handlers_remove_all(C, &root_win->modalhandlers);

  /* Setting the context window unsets the context area & screen. Avoid doing that, so operators
   * calling the file browser can operate in the context the browser was opened in. */
  if (ctx_win != root_win) {
    CTX_wm_window_set(C, root_win);
  }

  /* The root window may already have a File Browser open. Cancel it if so, only 1 should be open
   * per window. The root context of this operation is also used for the new operation. */
  LISTBASE_FOREACH_MUTABLE (wmEventHandler *, handler_base, &root_win->modalhandlers) {
    if (handler_base->type == WM_HANDLER_TYPE_OP) {
      wmEventHandler_Op *handler = (wmEventHandler_Op *)handler_base;
      if (handler->is_fileselect == false) {
        continue;
      }

      wm_handler_op_context_get_if_valid(
          C, handler, ctx_win->eventstate, &root_area, &root_region);

      ScrArea *file_area = ED_fileselect_handler_area_find(root_win, handler->op);

      if (file_area) {
        CTX_wm_area_set(C, file_area);
        wm_handler_fileselect_do(C, &root_win->modalhandlers, handler, EVT_FILESELECT_CANCEL);
      }
      /* If not found we stop the handler without changing the screen. */
      else {
        wm_handler_fileselect_do(
            C, &root_win->modalhandlers, handler, EVT_FILESELECT_EXTERNAL_CANCEL);
      }
    }
  }

  BLI_assert(root_win != nullptr);
  /* When not reusing the root context from a previous file browsing operation, use the current
   * area & region, if they are inside the root window. */
  if (!root_area && ctx_win == root_win) {
    root_area = CTX_wm_area(C);
    root_region = CTX_wm_region(C);
  }

  wmEventHandler_Op *handler = MEM_cnew<wmEventHandler_Op>(__func__);
  handler->head.type = WM_HANDLER_TYPE_OP;

  handler->is_fileselect = true;
  handler->op = op;
  handler->context.win = root_win;
  handler->context.area = root_area;
  handler->context.region = root_region;

  BLI_addhead(&root_win->modalhandlers, handler);

  /* Check props once before invoking if check is available
   * ensures initial properties are valid. */
  if (op->type->check) {
    op->type->check(C, op); /* Ignore return value. */
  }

  WM_event_fileselect_event(wm, op, EVT_FILESELECT_FULL_OPEN);

  if (ctx_win != root_win) {
    CTX_wm_window_set(C, ctx_win);
  }
}

/** \} */

/* -------------------------------------------------------------------- */
/** \name Modal Operator Handling
 * \{ */

#if 0
/* Lets not expose struct outside wm? */
static void WM_event_set_handler_flag(wmEventHandler *handler, int flag)
{
  handler->flag = flag;
}
#endif

wmEventHandler_Op *WM_event_add_modal_handler(bContext *C, wmOperator *op)
{
  wmEventHandler_Op *handler = MEM_cnew<wmEventHandler_Op>(__func__);
  handler->head.type = WM_HANDLER_TYPE_OP;
  wmWindow *win = CTX_wm_window(C);

  /* Operator was part of macro. */
  if (op->opm) {
    /* Give the mother macro to the handler. */
    handler->op = op->opm;
    /* Mother macro `opm` becomes the macro element. */
    handler->op->opm = op;
  }
  else {
    handler->op = op;
  }

  handler->context.area = CTX_wm_area(C); /* Means frozen screen context for modal handlers! */
  handler->context.region = CTX_wm_region(C);
  handler->context.region_type = handler->context.region ? handler->context.region->regiontype :
                                                           -1;

  BLI_addhead(&win->modalhandlers, handler);

  if (op->type->modalkeymap) {
    WM_window_status_area_tag_redraw(win);
  }

  return handler;
}

void WM_event_modal_handler_area_replace(wmWindow *win, const ScrArea *old_area, ScrArea *new_area)
{
  LISTBASE_FOREACH (wmEventHandler *, handler_base, &win->modalhandlers) {
    if (handler_base->type == WM_HANDLER_TYPE_OP) {
      wmEventHandler_Op *handler = (wmEventHandler_Op *)handler_base;
      /* File-select handler is quite special.
       * it needs to keep old area stored in handler, so don't change it. */
      if ((handler->context.area == old_area) && (handler->is_fileselect == false)) {
        handler->context.area = new_area;
      }
    }
  }
}

void WM_event_modal_handler_region_replace(wmWindow *win,
                                           const ARegion *old_region,
                                           ARegion *new_region)
{
  LISTBASE_FOREACH (wmEventHandler *, handler_base, &win->modalhandlers) {
    if (handler_base->type == WM_HANDLER_TYPE_OP) {
      wmEventHandler_Op *handler = (wmEventHandler_Op *)handler_base;
      /* File-select handler is quite special.
       * it needs to keep old region stored in handler, so don't change it. */
      if ((handler->context.region == old_region) && (handler->is_fileselect == false)) {
        handler->context.region = new_region;
        handler->context.region_type = new_region ? new_region->regiontype : (int)RGN_TYPE_WINDOW;
      }
    }
  }
}

wmEventHandler_Keymap *WM_event_add_keymap_handler(ListBase *handlers, wmKeyMap *keymap)
{
  if (!keymap) {
    CLOG_WARN(WM_LOG_HANDLERS, "called with nullptr key-map");
    return nullptr;
  }

  /* Only allow same key-map once. */
  LISTBASE_FOREACH (wmEventHandler *, handler_base, handlers) {
    if (handler_base->type == WM_HANDLER_TYPE_KEYMAP) {
      wmEventHandler_Keymap *handler = (wmEventHandler_Keymap *)handler_base;
      if (handler->keymap == keymap) {
        return handler;
      }
    }
  }

  wmEventHandler_Keymap *handler = MEM_cnew<wmEventHandler_Keymap>(__func__);
  handler->head.type = WM_HANDLER_TYPE_KEYMAP;
  BLI_addtail(handlers, handler);
  handler->keymap = keymap;

  return handler;
}

/**
 * Implements fallback tool when enabled by:
 * #SCE_WORKSPACE_TOOL_FALLBACK, #WM_GIZMOGROUPTYPE_TOOL_FALLBACK_KEYMAP.
 *
 * This runs before #WM_event_get_keymap_from_toolsystem,
 * allowing both the fallback-tool and active-tool to be activated
 * providing the key-map is configured so the keys don't conflict.
 * For example one mouse button can run the active-tool, another button for the fallback-tool.
 * See T72567.
 *
 * Follow #wmEventHandler_KeymapDynamicFn signature.
 */
static void wm_event_get_keymap_from_toolsystem_ex(wmWindowManager *wm,
                                                   wmWindow *win,
                                                   wmEventHandler_Keymap *handler,
                                                   wmEventHandler_KeymapResult *km_result,
                                                   /* Extra arguments. */
                                                   const bool with_gizmos)
{
  memset(km_result, 0x0, sizeof(*km_result));

  const char *keymap_id_list[ARRAY_SIZE(km_result->keymaps)];
  int keymap_id_list_len = 0;

  /* NOTE(@campbellbarton): If `win` is nullptr, this function may not behave as expected.
   * Assert since this should not happen in practice.
   * If it does, the window could be looked up in `wm` using the `area`.
   * Keep nullptr checks in run-time code since any crashes here are difficult to redo. */
  BLI_assert_msg(win != nullptr, "The window should always be set for tool interactions!");
  const Scene *scene = win ? win->scene : nullptr;

  ScrArea *area = static_cast<ScrArea *>(handler->dynamic.user_data);
  handler->keymap_tool = nullptr;
  bToolRef_Runtime *tref_rt = area->runtime.tool ? area->runtime.tool->runtime : nullptr;

  if (tref_rt && tref_rt->keymap[0]) {
    keymap_id_list[keymap_id_list_len++] = tref_rt->keymap;
  }

  bool is_gizmo_visible = false;
  bool is_gizmo_highlight = false;

  if ((tref_rt && tref_rt->keymap_fallback[0]) &&
      (scene && (scene->toolsettings->workspace_tool_type == SCE_WORKSPACE_TOOL_FALLBACK))) {
    bool add_keymap = false;
    /* Support for the gizmo owning the tool key-map. */

    if (tref_rt->flag & TOOLREF_FLAG_FALLBACK_KEYMAP) {
      add_keymap = true;
    }

    if (with_gizmos && (tref_rt->gizmo_group[0] != '\0')) {
      wmGizmoMap *gzmap = nullptr;
      wmGizmoGroup *gzgroup = nullptr;
      LISTBASE_FOREACH (ARegion *, region, &area->regionbase) {
        if (region->gizmo_map != nullptr) {
          gzmap = region->gizmo_map;
          gzgroup = WM_gizmomap_group_find(gzmap, tref_rt->gizmo_group);
          if (gzgroup != nullptr) {
            break;
          }
        }
      }
      if (gzgroup != nullptr) {
        if (gzgroup->type->flag & WM_GIZMOGROUPTYPE_TOOL_FALLBACK_KEYMAP) {
          /* If all are hidden, don't override. */
          is_gizmo_visible = true;
          wmGizmo *highlight = wm_gizmomap_highlight_get(gzmap);
          if (highlight) {
            is_gizmo_highlight = true;
          }
          add_keymap = true;
        }
      }
    }

    if (add_keymap) {
      keymap_id_list[keymap_id_list_len++] = tref_rt->keymap_fallback;
    }
  }

  if (is_gizmo_visible && !is_gizmo_highlight) {
    if (keymap_id_list_len == 2) {
      SWAP(const char *, keymap_id_list[0], keymap_id_list[1]);
    }
  }

  for (int i = 0; i < keymap_id_list_len; i++) {
    const char *keymap_id = keymap_id_list[i];
    BLI_assert(keymap_id && keymap_id[0]);

    wmKeyMap *km = WM_keymap_list_find_spaceid_or_empty(
        &wm->userconf->keymaps, keymap_id, area->spacetype, RGN_TYPE_WINDOW);
    /* We shouldn't use key-maps from unrelated spaces. */
    if (km == nullptr) {
      printf("Key-map: '%s' not found for tool '%s'\n", keymap_id, area->runtime.tool->idname);
      continue;
    }
    handler->keymap_tool = area->runtime.tool;
    km_result->keymaps[km_result->keymaps_len++] = km;
  }
}

void WM_event_get_keymap_from_toolsystem_with_gizmos(wmWindowManager *wm,
                                                     wmWindow *win,
                                                     wmEventHandler_Keymap *handler,
                                                     wmEventHandler_KeymapResult *km_result)
{
  wm_event_get_keymap_from_toolsystem_ex(wm, win, handler, km_result, true);
}

void WM_event_get_keymap_from_toolsystem(wmWindowManager *wm,
                                         wmWindow *win,
                                         wmEventHandler_Keymap *handler,
                                         wmEventHandler_KeymapResult *km_result)
{
  wm_event_get_keymap_from_toolsystem_ex(wm, win, handler, km_result, false);
}

wmEventHandler_Keymap *WM_event_add_keymap_handler_dynamic(
    ListBase *handlers, wmEventHandler_KeymapDynamicFn *keymap_fn, void *user_data)
{
  if (!keymap_fn) {
    CLOG_WARN(WM_LOG_HANDLERS, "called with nullptr keymap_fn");
    return nullptr;
  }

  /* Only allow same key-map once. */
  LISTBASE_FOREACH (wmEventHandler *, handler_base, handlers) {
    if (handler_base->type == WM_HANDLER_TYPE_KEYMAP) {
      wmEventHandler_Keymap *handler = (wmEventHandler_Keymap *)handler_base;
      if (handler->dynamic.keymap_fn == keymap_fn) {
        /* Maximizing the view needs to update the area. */
        handler->dynamic.user_data = user_data;
        return handler;
      }
    }
  }

  wmEventHandler_Keymap *handler = MEM_cnew<wmEventHandler_Keymap>(__func__);
  handler->head.type = WM_HANDLER_TYPE_KEYMAP;
  BLI_addtail(handlers, handler);
  handler->dynamic.keymap_fn = keymap_fn;
  handler->dynamic.user_data = user_data;

  return handler;
}

wmEventHandler_Keymap *WM_event_add_keymap_handler_priority(ListBase *handlers,
                                                            wmKeyMap *keymap,
                                                            int UNUSED(priority))
{
  WM_event_remove_keymap_handler(handlers, keymap);

  wmEventHandler_Keymap *handler = MEM_cnew<wmEventHandler_Keymap>("event key-map handler");
  handler->head.type = WM_HANDLER_TYPE_KEYMAP;

  BLI_addhead(handlers, handler);
  handler->keymap = keymap;

  return handler;
}

static bool event_or_prev_in_rect(const wmEvent *event, const rcti *rect)
{
  if (BLI_rcti_isect_pt_v(rect, event->xy)) {
    return true;
  }
  if (event->type == MOUSEMOVE && BLI_rcti_isect_pt_v(rect, event->prev_xy)) {
    return true;
  }
  return false;
}

static bool handler_region_v2d_mask_test(const ARegion *region, const wmEvent *event)
{
  rcti rect = region->v2d.mask;
  BLI_rcti_translate(&rect, region->winrct.xmin, region->winrct.ymin);
  return event_or_prev_in_rect(event, &rect);
}

wmEventHandler_Keymap *WM_event_add_keymap_handler_poll(ListBase *handlers,
                                                        wmKeyMap *keymap,
                                                        EventHandlerPoll poll)
{
  wmEventHandler_Keymap *handler = WM_event_add_keymap_handler(handlers, keymap);
  if (handler == nullptr) {
    return nullptr;
  }

  handler->head.poll = poll;
  return handler;
}

wmEventHandler_Keymap *WM_event_add_keymap_handler_v2d_mask(ListBase *handlers, wmKeyMap *keymap)
{
  return WM_event_add_keymap_handler_poll(handlers, keymap, handler_region_v2d_mask_test);
}

void WM_event_remove_keymap_handler(ListBase *handlers, wmKeyMap *keymap)
{
  LISTBASE_FOREACH (wmEventHandler *, handler_base, handlers) {
    if (handler_base->type == WM_HANDLER_TYPE_KEYMAP) {
      wmEventHandler_Keymap *handler = (wmEventHandler_Keymap *)handler_base;
      if (handler->keymap == keymap) {
        BLI_remlink(handlers, handler);
        wm_event_free_handler(&handler->head);
        break;
      }
    }
  }
}

void WM_event_set_keymap_handler_post_callback(wmEventHandler_Keymap *handler,
                                               void(keymap_tag)(wmKeyMap *keymap,
                                                                wmKeyMapItem *kmi,
                                                                void *user_data),
                                               void *user_data)
{
  handler->post.post_fn = keymap_tag;
  handler->post.user_data = user_data;
}

wmEventHandler_UI *WM_event_add_ui_handler(const bContext *C,
                                           ListBase *handlers,
                                           wmUIHandlerFunc handle_fn,
                                           wmUIHandlerRemoveFunc remove_fn,
                                           void *user_data,
                                           const char flag)
{
  wmEventHandler_UI *handler = MEM_cnew<wmEventHandler_UI>(__func__);
  handler->head.type = WM_HANDLER_TYPE_UI;
  handler->handle_fn = handle_fn;
  handler->remove_fn = remove_fn;
  handler->user_data = user_data;
  if (C) {
    handler->context.area = CTX_wm_area(C);
    handler->context.region = CTX_wm_region(C);
    handler->context.menu = CTX_wm_menu(C);
  }
  else {
    handler->context.area = nullptr;
    handler->context.region = nullptr;
    handler->context.menu = nullptr;
  }

  BLI_assert((flag & WM_HANDLER_DO_FREE) == 0);
  handler->head.flag = flag;

  BLI_addhead(handlers, handler);

  return handler;
}

void WM_event_remove_ui_handler(ListBase *handlers,
                                wmUIHandlerFunc handle_fn,
                                wmUIHandlerRemoveFunc remove_fn,
                                void *user_data,
                                const bool postpone)
{
  LISTBASE_FOREACH (wmEventHandler *, handler_base, handlers) {
    if (handler_base->type == WM_HANDLER_TYPE_UI) {
      wmEventHandler_UI *handler = (wmEventHandler_UI *)handler_base;
      if ((handler->handle_fn == handle_fn) && (handler->remove_fn == remove_fn) &&
          (handler->user_data == user_data)) {
        /* Handlers will be freed in #wm_handlers_do(). */
        if (postpone) {
          handler->head.flag |= WM_HANDLER_DO_FREE;
        }
        else {
          BLI_remlink(handlers, handler);
          wm_event_free_handler(&handler->head);
        }
        break;
      }
    }
  }
}

void WM_event_free_ui_handler_all(bContext *C,
                                  ListBase *handlers,
                                  wmUIHandlerFunc handle_fn,
                                  wmUIHandlerRemoveFunc remove_fn)
{
  LISTBASE_FOREACH_MUTABLE (wmEventHandler *, handler_base, handlers) {
    if (handler_base->type == WM_HANDLER_TYPE_UI) {
      wmEventHandler_UI *handler = (wmEventHandler_UI *)handler_base;
      if ((handler->handle_fn == handle_fn) && (handler->remove_fn == remove_fn)) {
        remove_fn(C, handler->user_data);
        BLI_remlink(handlers, handler);
        wm_event_free_handler(&handler->head);
      }
    }
  }
}

wmEventHandler_Dropbox *WM_event_add_dropbox_handler(ListBase *handlers, ListBase *dropboxes)
{
  /* Only allow same dropbox once. */
  LISTBASE_FOREACH (wmEventHandler *, handler_base, handlers) {
    if (handler_base->type == WM_HANDLER_TYPE_DROPBOX) {
      wmEventHandler_Dropbox *handler = (wmEventHandler_Dropbox *)handler_base;
      if (handler->dropboxes == dropboxes) {
        return handler;
      }
    }
  }

  wmEventHandler_Dropbox *handler = MEM_cnew<wmEventHandler_Dropbox>(__func__);
  handler->head.type = WM_HANDLER_TYPE_DROPBOX;

  /* Dropbox stored static, no free or copy. */
  handler->dropboxes = dropboxes;
  BLI_addhead(handlers, handler);

  return handler;
}

void WM_event_remove_area_handler(ListBase *handlers, void *area)
{
  /* XXX(@ton): solution works, still better check the real cause. */

  LISTBASE_FOREACH_MUTABLE (wmEventHandler *, handler_base, handlers) {
    if (handler_base->type == WM_HANDLER_TYPE_UI) {
      wmEventHandler_UI *handler = (wmEventHandler_UI *)handler_base;
      if (handler->context.area == area) {
        BLI_remlink(handlers, handler);
        wm_event_free_handler(handler_base);
      }
    }
  }
}

wmOperator *WM_operator_find_modal_by_type(wmWindow *win, const wmOperatorType *ot)
{
  LISTBASE_FOREACH (wmEventHandler *, handler_base, &win->modalhandlers) {
    if (handler_base->type != WM_HANDLER_TYPE_OP) {
      continue;
    }
    wmEventHandler_Op *handler = (wmEventHandler_Op *)handler_base;
    if (handler->op && handler->op->type == ot) {
      return handler->op;
    }
  }
  return nullptr;
}

#if 0
static void WM_event_remove_handler(ListBase *handlers, wmEventHandler *handler)
{
  BLI_remlink(handlers, handler);
  wm_event_free_handler(handler);
}
#endif

void WM_event_add_mousemove(wmWindow *win)
{
  win->addmousemove = 1;
}

/** \} */

/* -------------------------------------------------------------------- */
/** \name Ghost Event Conversion
 * \{ */

/**
 * \return The WM enum for key or #EVENT_NONE (which should be ignored).
 */
static int convert_key(GHOST_TKey key)
{
  if (key >= GHOST_kKeyA && key <= GHOST_kKeyZ) {
    return (EVT_AKEY + ((int)key - GHOST_kKeyA));
  }
  if (key >= GHOST_kKey0 && key <= GHOST_kKey9) {
    return (EVT_ZEROKEY + ((int)key - GHOST_kKey0));
  }
  if (key >= GHOST_kKeyNumpad0 && key <= GHOST_kKeyNumpad9) {
    return (EVT_PAD0 + ((int)key - GHOST_kKeyNumpad0));
  }
  if (key >= GHOST_kKeyF1 && key <= GHOST_kKeyF24) {
    return (EVT_F1KEY + ((int)key - GHOST_kKeyF1));
  }

  switch (key) {
    case GHOST_kKeyBackSpace:
      return EVT_BACKSPACEKEY;
    case GHOST_kKeyTab:
      return EVT_TABKEY;
    case GHOST_kKeyLinefeed:
      return EVT_LINEFEEDKEY;
    case GHOST_kKeyClear:
      return EVENT_NONE;
    case GHOST_kKeyEnter:
      return EVT_RETKEY;

    case GHOST_kKeyEsc:
      return EVT_ESCKEY;
    case GHOST_kKeySpace:
      return EVT_SPACEKEY;
    case GHOST_kKeyQuote:
      return EVT_QUOTEKEY;
    case GHOST_kKeyComma:
      return EVT_COMMAKEY;
    case GHOST_kKeyMinus:
      return EVT_MINUSKEY;
    case GHOST_kKeyPlus:
      return EVT_PLUSKEY;
    case GHOST_kKeyPeriod:
      return EVT_PERIODKEY;
    case GHOST_kKeySlash:
      return EVT_SLASHKEY;

    case GHOST_kKeySemicolon:
      return EVT_SEMICOLONKEY;
    case GHOST_kKeyEqual:
      return EVT_EQUALKEY;

    case GHOST_kKeyLeftBracket:
      return EVT_LEFTBRACKETKEY;
    case GHOST_kKeyRightBracket:
      return EVT_RIGHTBRACKETKEY;
    case GHOST_kKeyBackslash:
      return EVT_BACKSLASHKEY;
    case GHOST_kKeyAccentGrave:
      return EVT_ACCENTGRAVEKEY;

    case GHOST_kKeyLeftShift:
      return EVT_LEFTSHIFTKEY;
    case GHOST_kKeyRightShift:
      return EVT_RIGHTSHIFTKEY;
    case GHOST_kKeyLeftControl:
      return EVT_LEFTCTRLKEY;
    case GHOST_kKeyRightControl:
      return EVT_RIGHTCTRLKEY;
    case GHOST_kKeyOS:
      return EVT_OSKEY;
    case GHOST_kKeyLeftAlt:
      return EVT_LEFTALTKEY;
    case GHOST_kKeyRightAlt:
      return EVT_RIGHTALTKEY;
    case GHOST_kKeyApp:
      return EVT_APPKEY;

    case GHOST_kKeyCapsLock:
      return EVT_CAPSLOCKKEY;
    case GHOST_kKeyNumLock:
      return EVENT_NONE;
    case GHOST_kKeyScrollLock:
      return EVENT_NONE;

    case GHOST_kKeyLeftArrow:
      return EVT_LEFTARROWKEY;
    case GHOST_kKeyRightArrow:
      return EVT_RIGHTARROWKEY;
    case GHOST_kKeyUpArrow:
      return EVT_UPARROWKEY;
    case GHOST_kKeyDownArrow:
      return EVT_DOWNARROWKEY;

    case GHOST_kKeyPrintScreen:
      return EVENT_NONE;
    case GHOST_kKeyPause:
      return EVT_PAUSEKEY;

    case GHOST_kKeyInsert:
      return EVT_INSERTKEY;
    case GHOST_kKeyDelete:
      return EVT_DELKEY;
    case GHOST_kKeyHome:
      return EVT_HOMEKEY;
    case GHOST_kKeyEnd:
      return EVT_ENDKEY;
    case GHOST_kKeyUpPage:
      return EVT_PAGEUPKEY;
    case GHOST_kKeyDownPage:
      return EVT_PAGEDOWNKEY;

    case GHOST_kKeyNumpadPeriod:
      return EVT_PADPERIOD;
    case GHOST_kKeyNumpadEnter:
      return EVT_PADENTER;
    case GHOST_kKeyNumpadPlus:
      return EVT_PADPLUSKEY;
    case GHOST_kKeyNumpadMinus:
      return EVT_PADMINUS;
    case GHOST_kKeyNumpadAsterisk:
      return EVT_PADASTERKEY;
    case GHOST_kKeyNumpadSlash:
      return EVT_PADSLASHKEY;

    case GHOST_kKeyGrLess:
      return EVT_GRLESSKEY;

    case GHOST_kKeyMediaPlay:
      return EVT_MEDIAPLAY;
    case GHOST_kKeyMediaStop:
      return EVT_MEDIASTOP;
    case GHOST_kKeyMediaFirst:
      return EVT_MEDIAFIRST;
    case GHOST_kKeyMediaLast:
      return EVT_MEDIALAST;

    case GHOST_kKeyUnknown:
      return EVT_UNKNOWNKEY;

#if defined(__GNUC__) || defined(__clang__)
      /* Ensure all members of this enum are handled, otherwise generate a compiler warning.
       * Note that these members have been handled, these ranges are to satisfy the compiler. */
    case GHOST_kKeyF1 ... GHOST_kKeyF24:
    case GHOST_kKeyA ... GHOST_kKeyZ:
    case GHOST_kKeyNumpad0 ... GHOST_kKeyNumpad9:
    case GHOST_kKey0 ... GHOST_kKey9: {
      BLI_assert_unreachable();
      break;
    }
#else
    default: {
      break;
    }
#endif
  }

  CLOG_WARN(WM_LOG_EVENTS, "unknown event type %d from ghost", (int)key);
  return EVENT_NONE;
}

static void wm_eventemulation(wmEvent *event, bool test_only)
{
  /* Store last middle-mouse event value to make emulation work
   * when modifier keys are released first.
   * This really should be in a data structure somewhere. */
  static int emulating_event = EVENT_NONE;

  /* Middle-mouse emulation. */
  if (U.flag & USER_TWOBUTTONMOUSE) {

    if (event->type == LEFTMOUSE) {
      const uint8_t mod_test = (
#if !defined(WIN32)
          (U.mouse_emulate_3_button_modifier == USER_EMU_MMB_MOD_OSKEY) ? KM_OSKEY : KM_ALT
#else
          /* Disable for WIN32 for now because it accesses the start menu. */
          KM_ALT
#endif
      );

      if (event->val == KM_PRESS) {
        if (event->modifier & mod_test) {
          event->modifier &= ~mod_test;
          event->type = MIDDLEMOUSE;

          if (!test_only) {
            emulating_event = MIDDLEMOUSE;
          }
        }
      }
      else if (event->val == KM_RELEASE) {
        /* Only send middle-mouse release if emulated. */
        if (emulating_event == MIDDLEMOUSE) {
          event->type = MIDDLEMOUSE;
          event->modifier &= ~mod_test;
        }

        if (!test_only) {
          emulating_event = EVENT_NONE;
        }
      }
    }
  }

  /* Numeric-pad emulation. */
  if (U.flag & USER_NONUMPAD) {
    switch (event->type) {
      case EVT_ZEROKEY:
        event->type = EVT_PAD0;
        break;
      case EVT_ONEKEY:
        event->type = EVT_PAD1;
        break;
      case EVT_TWOKEY:
        event->type = EVT_PAD2;
        break;
      case EVT_THREEKEY:
        event->type = EVT_PAD3;
        break;
      case EVT_FOURKEY:
        event->type = EVT_PAD4;
        break;
      case EVT_FIVEKEY:
        event->type = EVT_PAD5;
        break;
      case EVT_SIXKEY:
        event->type = EVT_PAD6;
        break;
      case EVT_SEVENKEY:
        event->type = EVT_PAD7;
        break;
      case EVT_EIGHTKEY:
        event->type = EVT_PAD8;
        break;
      case EVT_NINEKEY:
        event->type = EVT_PAD9;
        break;
      case EVT_MINUSKEY:
        event->type = EVT_PADMINUS;
        break;
      case EVT_EQUALKEY:
        event->type = EVT_PADPLUSKEY;
        break;
      case EVT_BACKSLASHKEY:
        event->type = EVT_PADSLASHKEY;
        break;
    }
  }
}

constexpr wmTabletData wm_event_tablet_data_default()
{
  wmTabletData tablet_data{};
  tablet_data.active = EVT_TABLET_NONE;
  tablet_data.pressure = 1.0f;
  tablet_data.x_tilt = 0.0f;
  tablet_data.y_tilt = 0.0f;
  tablet_data.is_motion_absolute = false;
  return tablet_data;
}

void WM_event_tablet_data_default_set(wmTabletData *tablet_data)
{
  *tablet_data = wm_event_tablet_data_default();
}

void wm_tablet_data_from_ghost(const GHOST_TabletData *tablet_data, wmTabletData *wmtab)
{
  if ((tablet_data != nullptr) && tablet_data->Active != GHOST_kTabletModeNone) {
    wmtab->active = (int)tablet_data->Active;
    wmtab->pressure = wm_pressure_curve(tablet_data->Pressure);
    wmtab->x_tilt = tablet_data->Xtilt;
    wmtab->y_tilt = tablet_data->Ytilt;
    /* We could have a preference to support relative tablet motion (we can't detect that). */
    wmtab->is_motion_absolute = true;
    // printf("%s: using tablet %.5f\n", __func__, wmtab->pressure);
  }
  else {
    *wmtab = wm_event_tablet_data_default();
    // printf("%s: not using tablet\n", __func__);
  }
}

#ifdef WITH_INPUT_NDOF
/* Adds custom-data to event. */
static void attach_ndof_data(wmEvent *event, const GHOST_TEventNDOFMotionData *ghost)
{
  wmNDOFMotionData *data = MEM_cnew<wmNDOFMotionData>("Custom-data NDOF");

  const float ts = U.ndof_sensitivity;
  const float rs = U.ndof_orbit_sensitivity;

  mul_v3_v3fl(data->tvec, &ghost->tx, ts);
  mul_v3_v3fl(data->rvec, &ghost->rx, rs);

  if (U.ndof_flag & NDOF_PAN_YZ_SWAP_AXIS) {
    float t;
    t = data->tvec[1];
    data->tvec[1] = -data->tvec[2];
    data->tvec[2] = t;
  }

  data->dt = ghost->dt;

  data->progress = (wmProgress)ghost->progress;

  event->custom = EVT_DATA_NDOF_MOTION;
  event->customdata = data;
  event->customdata_free = true;
}
#endif /* WITH_INPUT_NDOF */

/* Imperfect but probably usable... draw/enable drags to other windows. */
static wmWindow *wm_event_cursor_other_windows(wmWindowManager *wm, wmWindow *win, wmEvent *event)
{
  /* If GHOST doesn't support window positioning, don't use this feature at all. */
  const static int8_t supports_window_position = GHOST_SupportsWindowPosition();
  if (!supports_window_position) {
    return nullptr;
  }

  if (wm->windows.first == wm->windows.last) {
    return nullptr;
  }

  /* In order to use window size and mouse position (pixels), we have to use a WM function. */

  /* Check if outside, include top window bar. */
  int event_xy[2] = {UNPACK2(event->xy)};
  if (event_xy[0] < 0 || event_xy[1] < 0 || event_xy[0] > WM_window_pixels_x(win) ||
      event_xy[1] > WM_window_pixels_y(win) + 30) {
    /* Let's skip windows having modal handlers now. */
    /* Potential XXX ugly... I wouldn't have added a `modalhandlers` list
     * (introduced in rev 23331, ton). */
    LISTBASE_FOREACH (wmEventHandler *, handler, &win->modalhandlers) {
      if (ELEM(handler->type, WM_HANDLER_TYPE_UI, WM_HANDLER_TYPE_OP)) {
        return nullptr;
      }
    }

    wmWindow *win_other = WM_window_find_under_cursor(win, event_xy, event_xy);
    if (win_other && win_other != win) {
      copy_v2_v2_int(event->xy, event_xy);
      return win_other;
    }
  }
  return nullptr;
}

static bool wm_event_is_double_click(const wmEvent *event)
{
  if ((event->type == event->prev_type) && (event->prev_val == KM_RELEASE) &&
      (event->val == KM_PRESS)) {
    if (ISMOUSE_BUTTON(event->type) && WM_event_drag_test(event, event->prev_press_xy)) {
      /* Pass. */
    }
    else {
      if ((PIL_check_seconds_timer() - event->prev_press_time) * 1000 < U.dbl_click_time) {
        return true;
      }
    }
  }

  return false;
}

/**
 * Copy the current state to the previous event state.
 */
static void wm_event_prev_values_set(wmEvent *event, wmEvent *event_state)
{
  event->prev_val = event_state->prev_val = event_state->val;
  event->prev_type = event_state->prev_type = event_state->type;
}

static void wm_event_prev_click_set(wmEvent *event_state)
{
  event_state->prev_press_time = PIL_check_seconds_timer();
  event_state->prev_press_type = event_state->type;
  event_state->prev_press_modifier = event_state->modifier;
  event_state->prev_press_keymodifier = event_state->keymodifier;
  event_state->prev_press_xy[0] = event_state->xy[0];
  event_state->prev_press_xy[1] = event_state->xy[1];
}

static wmEvent *wm_event_add_mousemove(wmWindow *win, const wmEvent *event)
{
  wmEvent *event_last = static_cast<wmEvent *>(win->event_queue.last);

  /* Some painting operators want accurate mouse events, they can
   * handle in between mouse move moves, others can happily ignore
   * them for better performance. */
  if (event_last && event_last->type == MOUSEMOVE) {
    event_last->type = INBETWEEN_MOUSEMOVE;
    event_last->flag = (eWM_EventFlag)0;
  }

  wmEvent *event_new = wm_event_add(win, event);
  if (event_last == nullptr) {
    event_last = win->eventstate;
  }

  copy_v2_v2_int(event_new->prev_xy, event_last->xy);
  return event_new;
}

static wmEvent *wm_event_add_mousemove_to_head(wmWindow *win)
{
  /* Use the last handled event instead of `win->eventstate` because the state of the modifiers
   * and previous values should be set based on the last state, not using values from the future.
   * So this gives an accurate simulation of mouse motion before the next event is handled. */
  const wmEvent *event_last = win->event_last_handled;

  wmEvent tevent;
  if (event_last) {
    tevent = *event_last;

    tevent.flag = (eWM_EventFlag)0;
    tevent.utf8_buf[0] = '\0';

    wm_event_custom_clear(&tevent);
  }
  else {
    memset(&tevent, 0x0, sizeof(tevent));
  }

  tevent.type = MOUSEMOVE;
  tevent.val = KM_NOTHING;
  copy_v2_v2_int(tevent.prev_xy, tevent.xy);

  wmEvent *event_new = wm_event_add(win, &tevent);
  BLI_remlink(&win->event_queue, event_new);
  BLI_addhead(&win->event_queue, event_new);

  copy_v2_v2_int(event_new->prev_xy, event_last->xy);
  return event_new;
}

static wmEvent *wm_event_add_trackpad(wmWindow *win, const wmEvent *event, int deltax, int deltay)
{
  /* Ignore in between track-pad events for performance, we only need high accuracy
   * for painting with mouse moves, for navigation using the accumulated value is ok. */
  wmEvent *event_last = static_cast<wmEvent *>(win->event_queue.last);
  if (event_last && event_last->type == event->type) {
    deltax += event_last->xy[0] - event_last->prev_xy[0];
    deltay += event_last->xy[1] - event_last->prev_xy[1];

    wm_event_free_last(win);
  }

  /* Set prev_xy, the delta is computed from this in operators. */
  wmEvent *event_new = wm_event_add(win, event);
  event_new->prev_xy[0] = event_new->xy[0] - deltax;
  event_new->prev_xy[1] = event_new->xy[1] - deltay;

  return event_new;
}

/**
 * Update the event-state for any kind of event that supports #KM_PRESS / #KM_RELEASE.
 *
 * \param check_double_click: Optionally skip checking for double-click events.
 * Needed for event simulation where the time of click events is not so predictable.
 */
static void wm_event_state_update_and_click_set_ex(wmEvent *event,
                                                   wmEvent *event_state,
                                                   const bool is_keyboard,
                                                   const bool check_double_click)
{
  BLI_assert(ISKEYBOARD_OR_BUTTON(event->type));
  BLI_assert(ELEM(event->val, KM_PRESS, KM_RELEASE));

  /* Only copy these flags into the `event_state`. */
  const eWM_EventFlag event_state_flag_mask = WM_EVENT_IS_REPEAT;

  wm_event_prev_values_set(event, event_state);

  /* Copy to event state. */
  event_state->val = event->val;
  event_state->type = event->type;
  /* It's important only to write into the `event_state` modifier for keyboard
   * events because emulate MMB clears one of the modifiers in `event->modifier`,
   * making the second press not behave as if the modifier is pressed, see T96279. */
  if (is_keyboard) {
    event_state->modifier = event->modifier;
  }
  event_state->flag = (event->flag & event_state_flag_mask);
  /* NOTE: It's important that `keymodifier` is handled in the keyboard event handling logic
   * since the `event_state` and the `event` are not kept in sync. */

  /* Double click test. */
  if (check_double_click && wm_event_is_double_click(event)) {
    CLOG_INFO(WM_LOG_HANDLERS, 1, "DBL_CLICK: detected");
    event->val = KM_DBL_CLICK;
  }
  else if (event->val == KM_PRESS) {
    if ((event->flag & WM_EVENT_IS_REPEAT) == 0) {
      wm_event_prev_click_set(event_state);
    }
  }
}

static void wm_event_state_update_and_click_set(wmEvent *event,
                                                wmEvent *event_state,
                                                const GHOST_TEventType type)
{
  const bool is_keyboard = ELEM(type, GHOST_kEventKeyDown, GHOST_kEventKeyUp);
  const bool check_double_click = true;
  wm_event_state_update_and_click_set_ex(event, event_state, is_keyboard, check_double_click);
}

/* Returns true when the two events corresponds to a press of the same key with the same modifiers.
 */
static bool wm_event_is_same_key_press(const wmEvent &event_a, const wmEvent &event_b)
{
  if (event_a.val != KM_PRESS || event_b.val != KM_PRESS) {
    return false;
  }

  if (event_a.modifier != event_b.modifier || event_a.type != event_b.type) {
    return false;
  }

  return true;
}

/**
 * Returns true if the event is a key press event which is to be ignored and not added to the event
 * queue.
 *
 * A key press event will be ignored if there is already matched key press in the queue.
 * This avoids the event queue "clogging" in the situations when there is an operator bound to a
 * key press event and the execution time of the operator is longer than the key repeat.
 */
static bool wm_event_is_ignorable_key_press(const wmWindow *win, const wmEvent &event)
{
  if (BLI_listbase_is_empty(&win->event_queue)) {
    /* If the queue is empty never ignore the event.
     * Empty queue at this point means that the events are handled fast enough, and there is no
     * reason to ignore anything. */
    return false;
  }

  if ((event.flag & WM_EVENT_IS_REPEAT) == 0) {
    /* Only ignore repeat events from the keyboard, and allow accumulation of non-repeat events.
     *
     * The goal of this check is to allow events coming from a keyboard macro software, which can
     * generate events quicker than the main loop handles them. In this case we want all events to
     * be handled (unless the keyboard macro software tags them as repeat) because otherwise it
     * will become impossible to get reliable results of automated events testing. */
    return false;
  }

  const wmEvent &last_event = *static_cast<const wmEvent *>(win->event_queue.last);

  return wm_event_is_same_key_press(last_event, event);
}

void wm_event_add_ghostevent(wmWindowManager *wm, wmWindow *win, int type, void *customdata)
{
  if (UNLIKELY(G.f & G_FLAG_EVENT_SIMULATE)) {
    return;
  }

  /**
   * Having both, \a event and \a event_state, can be highly confusing to work with,
   * but is necessary for our current event system, so let's clear things up a bit:
   *
   * - Data added to event only will be handled immediately,
   *   but will not be copied to the next event.
   * - Data added to \a event_state only stays,
   *   but is handled with the next event -> execution delay.
   * - Data added to event and \a event_state stays and is handled immediately.
   */
  wmEvent event, *event_state = win->eventstate;

  /* Initialize and copy state (only mouse x y and modifiers). */
  event = *event_state;
  event.flag = (eWM_EventFlag)0;

  /**
   * Always support accessing the last key press/release. This is set from `win->eventstate`,
   * so it will always be a valid event type to store in the previous state.
   *
   * Note that these values are intentionally _not_ set in the `win->eventstate`,
   * as copying these values only makes sense when `win->eventstate->{val/type}` would be
   * written to (which only happens for some kinds of events).
   * If this was done it could leave `win->eventstate` previous and current value
   * set to the same key press/release state which doesn't make sense.
   */
  event.prev_type = event.type;
  event.prev_val = event.val;

  /* Always use modifiers from the active window since
     changes to modifiers aren't sent to inactive windows, see: T66088. */
  if ((wm->winactive != win) && (wm->winactive && wm->winactive->eventstate)) {
    event.modifier = wm->winactive->eventstate->modifier;
    event.keymodifier = wm->winactive->eventstate->keymodifier;
  }

  /* Ensure the event state is correct, any deviation from this may cause bugs.
   *
   * NOTE: #EVENT_NONE is set when unknown keys are pressed,
   * while not common, avoid a false alarm. */
#ifndef NDEBUG
  if ((event_state->type || event_state->val) && /* Ignore cleared event state. */
      !(ISKEYBOARD_OR_BUTTON(event_state->type) || (event_state->type == EVENT_NONE))) {
    CLOG_WARN(WM_LOG_HANDLERS,
              "Non-keyboard/mouse button found in 'win->eventstate->type = %d'",
              event_state->type);
  }
  if ((event_state->prev_type || event_state->prev_val) && /* Ignore cleared event state. */
      !(ISKEYBOARD_OR_BUTTON(event_state->prev_type) || (event_state->type == EVENT_NONE))) {
    CLOG_WARN(WM_LOG_HANDLERS,
              "Non-keyboard/mouse button found in 'win->eventstate->prev_type = %d'",
              event_state->prev_type);
  }
#endif

  switch (type) {
    /* Mouse move, also to inactive window (X11 does this). */
    case GHOST_kEventCursorMove: {
      GHOST_TEventCursorData *cd = static_cast<GHOST_TEventCursorData *>(customdata);

      copy_v2_v2_int(event.xy, &cd->x);
      wm_stereo3d_mouse_offset_apply(win, event.xy);
      wm_tablet_data_from_ghost(&cd->tablet, &event.tablet);

      event.type = MOUSEMOVE;
      event.val = KM_NOTHING;
      {
        wmEvent *event_new = wm_event_add_mousemove(win, &event);
        copy_v2_v2_int(event_state->xy, event_new->xy);
        event_state->tablet.is_motion_absolute = event_new->tablet.is_motion_absolute;
      }

      /* Also add to other window if event is there, this makes overdraws disappear nicely. */
      /* It remaps mouse-coord to other window in event. */
      wmWindow *win_other = wm_event_cursor_other_windows(wm, win, &event);
      if (win_other) {
        wmEvent event_other = *win_other->eventstate;

        /* Use the modifier state of this window. */
        event_other.modifier = event.modifier;
        event_other.keymodifier = event.keymodifier;

        /* See comment for this operation on `event` for details. */
        event_other.prev_type = event_other.type;
        event_other.prev_val = event_other.val;

        copy_v2_v2_int(event_other.xy, event.xy);
        event_other.type = MOUSEMOVE;
        event_other.val = KM_NOTHING;
        {
          wmEvent *event_new = wm_event_add_mousemove(win_other, &event_other);
          copy_v2_v2_int(win_other->eventstate->xy, event_new->xy);
          win_other->eventstate->tablet.is_motion_absolute = event_new->tablet.is_motion_absolute;
        }
      }

      break;
    }
    case GHOST_kEventTrackpad: {
      GHOST_TEventTrackpadData *pd = static_cast<GHOST_TEventTrackpadData *>(customdata);
      switch (pd->subtype) {
        case GHOST_kTrackpadEventMagnify:
          event.type = MOUSEZOOM;
          pd->deltaX = -pd->deltaX;
          pd->deltaY = -pd->deltaY;
          break;
        case GHOST_kTrackpadEventSmartMagnify:
          event.type = MOUSESMARTZOOM;
          break;
        case GHOST_kTrackpadEventRotate:
          event.type = MOUSEROTATE;
          break;
        case GHOST_kTrackpadEventScroll:
        default:
          event.type = MOUSEPAN;
          break;
      }

      event.xy[0] = event_state->xy[0] = pd->x;
      event.xy[1] = event_state->xy[1] = pd->y;
      event.val = KM_NOTHING;

      /* The direction is inverted from the device due to system preferences. */
      if (pd->isDirectionInverted) {
        event.flag |= WM_EVENT_SCROLL_INVERT;
      }

      wm_event_add_trackpad(win, &event, pd->deltaX, -pd->deltaY);
      break;
    }
    /* Mouse button. */
    case GHOST_kEventButtonDown:
    case GHOST_kEventButtonUp: {
      GHOST_TEventButtonData *bd = static_cast<GHOST_TEventButtonData *>(customdata);

      /* Get value and type from Ghost. */
      event.val = (type == GHOST_kEventButtonDown) ? KM_PRESS : KM_RELEASE;

      if (bd->button == GHOST_kButtonMaskLeft) {
        event.type = LEFTMOUSE;
      }
      else if (bd->button == GHOST_kButtonMaskRight) {
        event.type = RIGHTMOUSE;
      }
      else if (bd->button == GHOST_kButtonMaskButton4) {
        event.type = BUTTON4MOUSE;
      }
      else if (bd->button == GHOST_kButtonMaskButton5) {
        event.type = BUTTON5MOUSE;
      }
      else if (bd->button == GHOST_kButtonMaskButton6) {
        event.type = BUTTON6MOUSE;
      }
      else if (bd->button == GHOST_kButtonMaskButton7) {
        event.type = BUTTON7MOUSE;
      }
      else {
        event.type = MIDDLEMOUSE;
      }

      /* Get tablet data. */
      wm_tablet_data_from_ghost(&bd->tablet, &event.tablet);

      wm_eventemulation(&event, false);
      wm_event_state_update_and_click_set(&event, event_state, (GHOST_TEventType)type);

      /* Add to other window if event is there (not to both!). */
      wmWindow *win_other = wm_event_cursor_other_windows(wm, win, &event);
      if (win_other) {
        wmEvent event_other = *win_other->eventstate;

        /* Use the modifier state of this window. */
        event_other.modifier = event.modifier;
        event_other.keymodifier = event.keymodifier;

        /* See comment for this operation on `event` for details. */
        event_other.prev_type = event_other.type;
        event_other.prev_val = event_other.val;

        copy_v2_v2_int(event_other.xy, event.xy);

        event_other.type = event.type;
        event_other.val = event.val;
        event_other.tablet = event.tablet;

        wm_event_add(win_other, &event_other);
      }
      else {
        wm_event_add(win, &event);
      }

      break;
    }
    /* Keyboard. */
    case GHOST_kEventKeyDown:
    case GHOST_kEventKeyUp: {
      GHOST_TEventKeyData *kd = static_cast<GHOST_TEventKeyData *>(customdata);
      event.type = convert_key(kd->key);
      if (UNLIKELY(event.type == EVENT_NONE)) {
        break;
      }

      /* Might be not null terminated. */
      memcpy(event.utf8_buf, kd->utf8_buf, sizeof(event.utf8_buf));
      if (kd->is_repeat) {
        event.flag |= WM_EVENT_IS_REPEAT;
      }
      event.val = (type == GHOST_kEventKeyDown) ? KM_PRESS : KM_RELEASE;

      wm_eventemulation(&event, false);

      /* Exclude arrow keys, escape, etc from text input. */
      if (type == GHOST_kEventKeyUp) {
        /* Ghost should do this already for key up. */
        if (event.utf8_buf[0]) {
          CLOG_ERROR(WM_LOG_EVENTS,
                     "ghost on your platform is misbehaving, utf8 events on key up!");
        }
        event.utf8_buf[0] = '\0';
      }
      else {
        if (event.utf8_buf[0] < 32 && event.utf8_buf[0] > 0) {
          event.utf8_buf[0] = '\0';
        }
      }

      if (event.utf8_buf[0]) {
        /* NOTE(@campbellbarton): Detect non-ASCII characters stored in `utf8_buf`,
         * ideally this would never happen but it can't be ruled out for X11 which has
         * special handling of Latin1 when building without UTF8 support.
         * Avoid regressions by adding this conversions, it should eventually be removed. */
        if ((event.utf8_buf[0] >= 0x80) && (event.utf8_buf[1] == '\0')) {
          const uint c = (uint)event.utf8_buf[0];
          int utf8_buf_len = BLI_str_utf8_from_unicode(c, event.utf8_buf, sizeof(event.utf8_buf));
          CLOG_ERROR(WM_LOG_EVENTS,
                     "ghost detected non-ASCII single byte character '%u', converting to utf8 "
                     "('%.*s', length=%d)",
                     c,
                     utf8_buf_len,
                     event.utf8_buf,
                     utf8_buf_len);
        }

        if (BLI_str_utf8_size(event.utf8_buf) == -1) {
          CLOG_ERROR(WM_LOG_EVENTS,
                     "ghost detected an invalid unicode character '%d'",
                     (int)(unsigned char)event.utf8_buf[0]);
          event.utf8_buf[0] = '\0';
        }
      }

      switch (event.type) {
        case EVT_LEFTSHIFTKEY:
        case EVT_RIGHTSHIFTKEY: {
          SET_FLAG_FROM_TEST(event.modifier, (event.val == KM_PRESS), KM_SHIFT);
          break;
        }
        case EVT_LEFTCTRLKEY:
        case EVT_RIGHTCTRLKEY: {
          SET_FLAG_FROM_TEST(event.modifier, (event.val == KM_PRESS), KM_CTRL);
          break;
        }
        case EVT_LEFTALTKEY:
        case EVT_RIGHTALTKEY: {
          SET_FLAG_FROM_TEST(event.modifier, (event.val == KM_PRESS), KM_ALT);
          break;
        }
        case EVT_OSKEY: {
          SET_FLAG_FROM_TEST(event.modifier, (event.val == KM_PRESS), KM_OSKEY);
          break;
        }
        default: {
          if (event.val == KM_PRESS) {
            if (event.keymodifier == 0) {
              /* Only set in `eventstate`, for next event. */
              event_state->keymodifier = event.type;
            }
          }
          else {
            BLI_assert(event.val == KM_RELEASE);
            if (event.keymodifier == event.type) {
              event.keymodifier = event_state->keymodifier = 0;
            }
          }

          /* This case happens on holding a key pressed,
           * it should not generate press events with the same key as modifier. */
          if (event.keymodifier == event.type) {
            event.keymodifier = 0;
          }
          else if (event.keymodifier == EVT_UNKNOWNKEY) {
            /* This case happens with an external number-pad, and also when using 'dead keys'
             * (to compose complex latin characters e.g.), it's not really clear why.
             * Since it's impossible to map a key modifier to an unknown key,
             * it shouldn't harm to clear it. */
            event_state->keymodifier = event.keymodifier = 0;
          }
          break;
        }
      }

      /* It's important `event.modifier` has been initialized first. */
      wm_event_state_update_and_click_set(&event, event_state, (GHOST_TEventType)type);

      /* If test_break set, it catches this. Do not set with modifier presses.
       * Exclude modifiers because MS-Windows uses these to bring up the task manager.
       *
       * NOTE: in general handling events here isn't great design as
       * event handling should be managed by the event handling loop.
       * Make an exception for `G.is_break` as it ensures we can always cancel operations
       * such as rendering or baking no matter which operation is currently handling events. */
      if ((event.type == EVT_ESCKEY) && (event.val == KM_PRESS) && (event.modifier == 0)) {
        G.is_break = true;
      }

      if (!wm_event_is_ignorable_key_press(win, event)) {
        wm_event_add(win, &event);
      }

      break;
    }

    case GHOST_kEventWheel: {
      GHOST_TEventWheelData *wheelData = static_cast<GHOST_TEventWheelData *>(customdata);

      if (wheelData->z > 0) {
        event.type = WHEELUPMOUSE;
      }
      else {
        event.type = WHEELDOWNMOUSE;
      }

      event.val = KM_PRESS;
      wm_event_add(win, &event);

      break;
    }
    case GHOST_kEventTimer: {
      event.type = TIMER;
      event.custom = EVT_DATA_TIMER;
      event.customdata = customdata;
      event.val = KM_NOTHING;
      event.keymodifier = 0;
      wm_event_add(win, &event);

      break;
    }

#ifdef WITH_INPUT_NDOF
    case GHOST_kEventNDOFMotion: {
      event.type = NDOF_MOTION;
      event.val = KM_NOTHING;
      attach_ndof_data(&event, static_cast<const GHOST_TEventNDOFMotionData *>(customdata));
      wm_event_add(win, &event);

      CLOG_INFO(WM_LOG_HANDLERS, 1, "sending NDOF_MOTION, prev = %d %d", event.xy[0], event.xy[1]);
      break;
    }

    case GHOST_kEventNDOFButton: {
      GHOST_TEventNDOFButtonData *e = static_cast<GHOST_TEventNDOFButtonData *>(customdata);

      event.type = NDOF_BUTTON_NONE + e->button;

      switch (e->action) {
        case GHOST_kPress:
          event.val = KM_PRESS;
          break;
        case GHOST_kRelease:
          event.val = KM_RELEASE;
          break;
        default:
          BLI_assert_unreachable();
      }

      event.custom = 0;
      event.customdata = nullptr;

      wm_event_state_update_and_click_set(&event, event_state, (GHOST_TEventType)type);

      wm_event_add(win, &event);

      break;
    }
#endif /* WITH_INPUT_NDOF */

    case GHOST_kEventUnknown:
    case GHOST_kNumEventTypes:
      break;

    case GHOST_kEventWindowDeactivate: {
      event.type = WINDEACTIVATE;
      wm_event_add(win, &event);

      break;
    }

#ifdef WITH_INPUT_IME
    case GHOST_kEventImeCompositionStart: {
      event.val = KM_PRESS;
      win->ime_data = static_cast<wmIMEData *>(customdata);
      win->ime_data->is_ime_composing = true;
      event.type = WM_IME_COMPOSITE_START;
      wm_event_add(win, &event);
      break;
    }
    case GHOST_kEventImeComposition: {
      event.val = KM_PRESS;
      event.type = WM_IME_COMPOSITE_EVENT;
      wm_event_add(win, &event);
      break;
    }
    case GHOST_kEventImeCompositionEnd: {
      event.val = KM_PRESS;
      if (win->ime_data) {
        win->ime_data->is_ime_composing = false;
      }
      event.type = WM_IME_COMPOSITE_END;
      wm_event_add(win, &event);
      break;
    }
#endif /* WITH_INPUT_IME */
  }

#if 0
  WM_event_print(&event);
#endif
}

#ifdef WITH_XR_OPENXR
void wm_event_add_xrevent(wmWindow *win, wmXrActionData *actiondata, short val)
{
  BLI_assert(ELEM(val, KM_PRESS, KM_RELEASE));

  wmEvent event{};
  event.type = EVT_XR_ACTION;
  event.val = val;
  event.flag = (eWM_EventFlag)0;
  event.custom = EVT_DATA_XR;
  event.customdata = actiondata;
  event.customdata_free = true;

  wm_event_add(win, &event);
}
#endif /* WITH_XR_OPENXR */

/** \} */

/* -------------------------------------------------------------------- */
/** \name WM Interface Locking
 * \{ */

/**
 * Check whether operator is allowed to run in case interface is locked,
 * If interface is unlocked, will always return truth.
 */
static bool wm_operator_check_locked_interface(bContext *C, wmOperatorType *ot)
{
  wmWindowManager *wm = CTX_wm_manager(C);

  if (wm->is_interface_locked) {
    if ((ot->flag & OPTYPE_LOCK_BYPASS) == 0) {
      return false;
    }
  }

  return true;
}

void WM_set_locked_interface(wmWindowManager *wm, bool lock)
{
  /* This will prevent events from being handled while interface is locked
   *
   * Use a "local" flag for now, because currently no other areas could
   * benefit of locked interface anyway (aka using G.is_interface_locked
   * wouldn't be useful anywhere outside of window manager, so let's not
   * pollute global context with such an information for now).
   */
  wm->is_interface_locked = lock ? 1 : 0;

  /* This will prevent drawing regions which uses non-thread-safe data.
   * Currently it'll be just a 3D viewport.
   *
   * TODO(sergey): Make it different locked states, so different jobs
   *               could lock different areas of blender and allow
   *               interaction with others?
   */
  BKE_spacedata_draw_locks(lock);
}

/** \} */

/* -------------------------------------------------------------------- */
/** \name Event / Keymap Matching API
 * \{ */

void WM_event_get_keymaps_from_handler(wmWindowManager *wm,
                                       wmWindow *win,
                                       wmEventHandler_Keymap *handler,
                                       wmEventHandler_KeymapResult *km_result)
{
  if (handler->dynamic.keymap_fn != nullptr) {
    handler->dynamic.keymap_fn(wm, win, handler, km_result);
    BLI_assert(handler->keymap == nullptr);
  }
  else {
    memset(km_result, 0x0, sizeof(*km_result));
    wmKeyMap *keymap = WM_keymap_active(wm, handler->keymap);
    BLI_assert(keymap != nullptr);
    if (keymap != nullptr) {
      km_result->keymaps[km_result->keymaps_len++] = keymap;
    }
  }
}

wmKeyMapItem *WM_event_match_keymap_item(bContext *C, wmKeyMap *keymap, const wmEvent *event)
{
  LISTBASE_FOREACH (wmKeyMapItem *, kmi, &keymap->items) {
    if (wm_eventmatch(event, kmi)) {
      wmOperatorType *ot = WM_operatortype_find(kmi->idname, false);
      if (WM_operator_poll_context(C, ot, WM_OP_INVOKE_DEFAULT)) {
        return kmi;
      }
    }
  }
  return nullptr;
}

wmKeyMapItem *WM_event_match_keymap_item_from_handlers(
    bContext *C, wmWindowManager *wm, wmWindow *win, ListBase *handlers, const wmEvent *event)
{
  LISTBASE_FOREACH (wmEventHandler *, handler_base, handlers) {
    /* During this loop, UI handlers for nested menus can tag multiple handlers free. */
    if (handler_base->flag & WM_HANDLER_DO_FREE) {
      /* Pass. */
    }
    else if (handler_base->poll == nullptr || handler_base->poll(CTX_wm_region(C), event)) {
      if (handler_base->type == WM_HANDLER_TYPE_KEYMAP) {
        wmEventHandler_Keymap *handler = (wmEventHandler_Keymap *)handler_base;
        wmEventHandler_KeymapResult km_result;
        WM_event_get_keymaps_from_handler(wm, win, handler, &km_result);
        for (int km_index = 0; km_index < km_result.keymaps_len; km_index++) {
          wmKeyMap *keymap = km_result.keymaps[km_index];
          if (WM_keymap_poll(C, keymap)) {
            wmKeyMapItem *kmi = WM_event_match_keymap_item(C, keymap, event);
            if (kmi != nullptr) {
              return kmi;
            }
          }
        }
      }
    }
  }
  return nullptr;
}

/** \} */

/* -------------------------------------------------------------------- */
/** \name Cursor Keymap Status
 *
 * Show cursor keys in the status bar.
 * This is done by detecting changes to the state - full key-map lookups are expensive
 * so only perform this on changing tools, space types, pressing different modifier keys... etc.
 * \{ */

/** State storage to detect changes between calls to refresh the information. */
struct CursorKeymapInfo_State {
  uint8_t modifier;
  short space_type;
  short region_type;
  /** Never use, just compare memory for changes. */
  bToolRef tref;
};

struct CursorKeymapInfo {
  /**
   * 0: Mouse button index.
   * 1: Event type (click/press, drag).
   * 2: Text.
   */
  char text[3][2][128];
  wmEvent state_event;
  CursorKeymapInfo_State state;
};

static void wm_event_cursor_store(CursorKeymapInfo_State *state,
                                  const wmEvent *event,
                                  short space_type,
                                  short region_type,
                                  const bToolRef *tref)
{
  state->modifier = event->modifier;
  state->space_type = space_type;
  state->region_type = region_type;
  state->tref = tref ? *tref : bToolRef{};
}

const char *WM_window_cursor_keymap_status_get(const wmWindow *win,
                                               int button_index,
                                               int type_index)
{
  if (win->cursor_keymap_status != nullptr) {
    CursorKeymapInfo *cd = static_cast<CursorKeymapInfo *>(win->cursor_keymap_status);
    const char *msg = cd->text[button_index][type_index];
    if (*msg) {
      return msg;
    }
  }
  return nullptr;
}

ScrArea *WM_window_status_area_find(wmWindow *win, bScreen *screen)
{
  if (screen->state == SCREENFULL) {
    return nullptr;
  }
  ScrArea *area_statusbar = nullptr;
  LISTBASE_FOREACH (ScrArea *, area, &win->global_areas.areabase) {
    if (area->spacetype == SPACE_STATUSBAR) {
      area_statusbar = area;
      break;
    }
  }
  return area_statusbar;
}

void WM_window_status_area_tag_redraw(wmWindow *win)
{
  bScreen *screen = WM_window_get_active_screen(win);
  ScrArea *area = WM_window_status_area_find(win, screen);
  if (area != nullptr) {
    ED_area_tag_redraw(area);
  }
}

void WM_window_cursor_keymap_status_refresh(bContext *C, wmWindow *win)
{
  bScreen *screen = WM_window_get_active_screen(win);
  ScrArea *area_statusbar = WM_window_status_area_find(win, screen);
  if (area_statusbar == nullptr) {
    MEM_SAFE_FREE(win->cursor_keymap_status);
    return;
  }

  CursorKeymapInfo *cd;
  if (UNLIKELY(win->cursor_keymap_status == nullptr)) {
    win->cursor_keymap_status = MEM_callocN(sizeof(CursorKeymapInfo), __func__);
  }
  cd = static_cast<CursorKeymapInfo *>(win->cursor_keymap_status);

  /* Detect unchanged state (early exit). */
  if (memcmp(&cd->state_event, win->eventstate, sizeof(wmEvent)) == 0) {
    return;
  }

  /* Now perform more comprehensive check,
   * still keep this fast since it happens on mouse-move. */
  CursorKeymapInfo cd_prev = *((CursorKeymapInfo *)win->cursor_keymap_status);
  cd->state_event = *win->eventstate;

  /* Find active region and associated area. */
  ARegion *region = screen->active_region;
  if (region == nullptr) {
    return;
  }

  ScrArea *area = nullptr;
  ED_screen_areas_iter (win, screen, area_iter) {
    if (BLI_findindex(&area_iter->regionbase, region) != -1) {
      area = area_iter;
      break;
    }
  }
  if (area == nullptr) {
    return;
  }

  /* Keep as-is. */
  if (ELEM(area->spacetype, SPACE_STATUSBAR, SPACE_TOPBAR)) {
    return;
  }
  if (ELEM(region->regiontype,
           RGN_TYPE_HEADER,
           RGN_TYPE_TOOL_HEADER,
           RGN_TYPE_FOOTER,
           RGN_TYPE_TEMPORARY,
           RGN_TYPE_HUD)) {
    return;
  }
  /* Fallback to window. */
  if (ELEM(region->regiontype, RGN_TYPE_TOOLS, RGN_TYPE_TOOL_PROPS)) {
    region = BKE_area_find_region_type(area, RGN_TYPE_WINDOW);
  }

  /* Detect changes to the state. */
  {
    bToolRef *tref = nullptr;
    if ((region->regiontype == RGN_TYPE_WINDOW) &&
        ((1 << area->spacetype) & WM_TOOLSYSTEM_SPACE_MASK)) {
      ViewLayer *view_layer = WM_window_get_active_view_layer(win);
      WorkSpace *workspace = WM_window_get_active_workspace(win);
      bToolKey tkey{};
      tkey.space_type = area->spacetype;
      tkey.mode = WM_toolsystem_mode_from_spacetype(view_layer, area, area->spacetype);
      tref = WM_toolsystem_ref_find(workspace, &tkey);
    }
    wm_event_cursor_store(&cd->state, win->eventstate, area->spacetype, region->regiontype, tref);
    if (memcmp(&cd->state, &cd_prev.state, sizeof(cd->state)) == 0) {
      return;
    }
  }

  /* Changed context found, detect changes to key-map and refresh the status bar. */
  const struct {
    int button_index;
    int type_index; /* 0: press or click, 1: drag. */
    int event_type;
    int event_value;
  } event_data[] = {
      {0, 0, LEFTMOUSE, KM_PRESS},
      {0, 0, LEFTMOUSE, KM_CLICK},
      {0, 0, LEFTMOUSE, KM_CLICK_DRAG},

      {1, 0, MIDDLEMOUSE, KM_PRESS},
      {1, 0, MIDDLEMOUSE, KM_CLICK},
      {1, 0, MIDDLEMOUSE, KM_CLICK_DRAG},

      {2, 0, RIGHTMOUSE, KM_PRESS},
      {2, 0, RIGHTMOUSE, KM_CLICK},
      {2, 0, RIGHTMOUSE, KM_CLICK_DRAG},
  };

  for (int button_index = 0; button_index < 3; button_index++) {
    cd->text[button_index][0][0] = '\0';
    cd->text[button_index][1][0] = '\0';
  }

  CTX_wm_window_set(C, win);
  CTX_wm_area_set(C, area);
  CTX_wm_region_set(C, region);

  ListBase *handlers[] = {
      &region->handlers,
      &area->handlers,
      &win->handlers,
  };

  wmWindowManager *wm = CTX_wm_manager(C);
  for (int data_index = 0; data_index < ARRAY_SIZE(event_data); data_index++) {
    const int button_index = event_data[data_index].button_index;
    const int type_index = event_data[data_index].type_index;
    if (cd->text[button_index][type_index][0] != 0) {
      continue;
    }
    wmEvent test_event = *win->eventstate;
    test_event.type = event_data[data_index].event_type;
    test_event.val = event_data[data_index].event_value;
    test_event.flag = (eWM_EventFlag)0;
    wm_eventemulation(&test_event, true);
    wmKeyMapItem *kmi = nullptr;
    for (int handler_index = 0; handler_index < ARRAY_SIZE(handlers); handler_index++) {
      kmi = WM_event_match_keymap_item_from_handlers(
          C, wm, win, handlers[handler_index], &test_event);
      if (kmi) {
        break;
      }
    }
    if (kmi) {
      wmOperatorType *ot = WM_operatortype_find(kmi->idname, false);
      const char *name = (ot) ? WM_operatortype_name(ot, kmi->ptr) : kmi->idname;
      STRNCPY(cd->text[button_index][type_index], name);
    }
  }

  if (memcmp(&cd_prev.text, &cd->text, sizeof(cd_prev.text)) != 0) {
    ED_area_tag_redraw(area_statusbar);
  }

  CTX_wm_window_set(C, nullptr);
}

/** \} */

/* -------------------------------------------------------------------- */
/** \name Modal Keymap Status
 * \{ */

bool WM_window_modal_keymap_status_draw(bContext *C, wmWindow *win, uiLayout *layout)
{
  wmWindowManager *wm = CTX_wm_manager(C);
  wmKeyMap *keymap = nullptr;
  wmOperator *op = nullptr;
  LISTBASE_FOREACH (wmEventHandler *, handler_base, &win->modalhandlers) {
    if (handler_base->type == WM_HANDLER_TYPE_OP) {
      wmEventHandler_Op *handler = (wmEventHandler_Op *)handler_base;
      if (handler->op != nullptr) {
        /* 'handler->keymap' could be checked too, seems not to be used. */
        wmKeyMap *keymap_test = WM_keymap_active(wm, handler->op->type->modalkeymap);
        if (keymap_test && keymap_test->modal_items) {
          keymap = keymap_test;
          op = handler->op;
          break;
        }
      }
    }
  }
  if (keymap == nullptr || keymap->modal_items == nullptr) {
    return false;
  }
  const EnumPropertyItem *items = static_cast<const EnumPropertyItem *>(keymap->modal_items);

  uiLayout *row = uiLayoutRow(layout, true);
  for (int i = 0; items[i].identifier; i++) {
    if (!items[i].identifier[0]) {
      continue;
    }
    if ((keymap->poll_modal_item != nullptr) &&
        (keymap->poll_modal_item(op, items[i].value) == false)) {
      continue;
    }

    bool show_text = true;

    {
      /* WARNING: O(n^2). */
      wmKeyMapItem *kmi = nullptr;
      for (kmi = static_cast<wmKeyMapItem *>(keymap->items.first); kmi; kmi = kmi->next) {
        if (kmi->propvalue == items[i].value) {
          break;
        }
      }
      if (kmi != nullptr) {
        if (kmi->val == KM_RELEASE) {
          /* Assume release events just disable something which was toggled on. */
          continue;
        }
        if (uiTemplateEventFromKeymapItem(row, items[i].name, kmi, false)) {
          show_text = false;
        }
      }
    }
    if (show_text) {
      char buf[UI_MAX_DRAW_STR];
      int available_len = sizeof(buf);
      char *p = buf;
      WM_modalkeymap_operator_items_to_string_buf(
          op->type, items[i].value, true, UI_MAX_SHORTCUT_STR, &available_len, &p);
      p -= 1;
      if (p > buf) {
        BLI_snprintf(p, available_len, ": %s", items[i].name);
        uiItemL(row, buf, 0);
      }
    }
  }
  return true;
}

/** \} */<|MERGE_RESOLUTION|>--- conflicted
+++ resolved
@@ -288,14 +288,9 @@
   note_test.data = type & NOTE_DATA;
   note_test.subtype = type & NOTE_SUBTYPE;
   note_test.action = type & NOTE_ACTION;
-<<<<<<< HEAD
-
   note_test.reference = reference;
-=======
-  note_test.reference = reference;
 
   BLI_assert(!wm_notifier_is_clear(&note_test));
->>>>>>> 91b88d3d
 
   if (wm->notifier_queue_set == nullptr) {
     wm->notifier_queue_set = BLI_gset_new_ex(
@@ -589,17 +584,12 @@
   }
 
   /* The notifiers are sent without context, to keep it clean. */
-<<<<<<< HEAD
-  wmNotifier *note;
-  while ((note = static_cast<wmNotifier *>(BLI_pophead(&wm->notifier_queue)))) {
-=======
   const wmNotifier *note;
   while ((note = static_cast<const wmNotifier *>(BLI_pophead(&wm->notifier_queue)))) {
     if (wm_notifier_is_clear(note)) {
       MEM_freeN((void *)note);
       continue;
     }
->>>>>>> 91b88d3d
     const bool removed = BLI_gset_remove(wm->notifier_queue_set, note, nullptr);
     BLI_assert(removed);
     UNUSED_VARS_NDEBUG(removed);
