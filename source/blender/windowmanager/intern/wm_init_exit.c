/*
 * ***** BEGIN GPL LICENSE BLOCK *****
 *
 * This program is free software; you can redistribute it and/or
 * modify it under the terms of the GNU General Public License
 * as published by the Free Software Foundation; either version 2
 * of the License, or (at your option) any later version. 
 *
 * This program is distributed in the hope that it will be useful,
 * but WITHOUT ANY WARRANTY; without even the implied warranty of
 * MERCHANTABILITY or FITNESS FOR A PARTICULAR PURPOSE.  See the
 * GNU General Public License for more details.
 *
 * You should have received a copy of the GNU General Public License
 * along with this program; if not, write to the Free Software Foundation,
 * Inc., 51 Franklin Street, Fifth Floor, Boston, MA 02110-1301, USA.
 *
 * The Original Code is Copyright (C) 2007 Blender Foundation.
 * All rights reserved.
 *
 * 
 * Contributor(s): Blender Foundation
 *
 * ***** END GPL LICENSE BLOCK *****
 */

/** \file blender/windowmanager/intern/wm_init_exit.c
 *  \ingroup wm
 *
 * Manage initializing resources and correctly shutting down.
 */

#include <stdlib.h>
#include <stdio.h>
#include <string.h>

#ifdef WIN32
#  include <windows.h>
#endif

#include "MEM_guardedalloc.h"

#include "DNA_genfile.h"
#include "DNA_scene_types.h"
#include "DNA_userdef_types.h"
#include "DNA_windowmanager_types.h"

#include "BLI_callbacks.h"
#include "BLI_listbase.h"
#include "BLI_path_util.h"
#include "BLI_string.h"
#include "BLI_threads.h"
#include "BLI_utildefines.h"

#include "BLO_writefile.h"

#include "BKE_blender.h"
#include "BKE_blender_undo.h"
#include "BKE_context.h"
#include "BKE_screen.h"
#include "BKE_DerivedMesh.h"
#include "BKE_global.h"
#include "BKE_icons.h"
#include "BKE_library.h"
#include "BKE_library_remap.h"
#include "BKE_main.h"
#include "BKE_mball_tessellate.h"
#include "BKE_node.h"
#include "BKE_report.h"
#include "BKE_font.h"

#include "BKE_addon.h"
#include "BKE_appdir.h"
#include "BKE_sequencer.h" /* free seq clipboard */
#include "BKE_material.h" /* clear_matcopybuf */
#include "BKE_tracking.h" /* free tracking clipboard */
#include "BKE_mask.h" /* free mask clipboard */

#include "RE_engine.h"
#include "RE_pipeline.h"        /* RE_ free stuff */

#ifdef WITH_PYTHON
#include "BPY_extern.h"
#endif

#ifdef WITH_GAMEENGINE
#  include "BL_System.h"
#endif
#include "GHOST_Path-api.h"
#include "GHOST_C-api.h"

#include "RNA_define.h"

#include "WM_api.h"
#include "WM_types.h"

#include "wm_cursors.h"
#include "wm_event_system.h"
#include "wm.h"
#include "wm_files.h"
#include "wm_window.h"

#include "ED_anim_api.h"
#include "ED_armature.h"
#include "ED_gpencil.h"
#include "ED_keyframing.h"
#include "ED_keyframes_edit.h"
#include "ED_node.h"
#include "ED_render.h"
#include "ED_space_api.h"
#include "ED_screen.h"
#include "ED_util.h"

#include "UI_interface.h"
#include "BLF_api.h"
#include "BLT_lang.h"

#include "GPU_buffers.h"
#include "GPU_draw.h"
#include "GPU_init_exit.h"

#include "BKE_depsgraph.h"
#include "BKE_sound.h"
#include "COM_compositor.h"

#ifdef WITH_OPENSUBDIV
#  include "BKE_subsurf.h"
#endif

static void wm_init_reports(bContext *C)
{
	ReportList *reports = CTX_wm_reports(C);

	BLI_assert(!reports || BLI_listbase_is_empty(&reports->list));

	BKE_reports_init(reports, RPT_STORE);
}
static void wm_free_reports(bContext *C)
{
	ReportList *reports = CTX_wm_reports(C);

	BKE_reports_clear(reports);
}

static void wm_undo_kill_callback(bContext *C)
{
	WM_jobs_kill_all_except(CTX_wm_manager(C), CTX_wm_screen(C));
}

bool wm_start_with_console = false; /* used in creator.c */

/* only called once, for startup */
void WM_init(bContext *C, int argc, const char **argv)
{
	
	if (!G.background) {
		wm_ghost_init(C);   /* note: it assigns C to ghost! */
		wm_init_cursor_data();
	}
	GHOST_CreateSystemPaths();

	BKE_addon_pref_type_init();

	wm_operatortype_init();
	WM_menutype_init();
	WM_uilisttype_init();

	BKE_undo_callback_wm_kill_jobs_set(wm_undo_kill_callback);

	BKE_library_callback_free_window_manager_set(wm_close_and_free);   /* library.c */
	BKE_library_callback_free_notifier_reference_set(WM_main_remove_notifier_reference);   /* library.c */
	BKE_library_callback_remap_editor_id_reference_set(WM_main_remap_editor_id_reference);   /* library.c */
	BKE_blender_callback_test_break_set(wm_window_testbreak); /* blender.c */
<<<<<<< HEAD
	BKE_spacedata_callback_id_unref_set(ED_spacedata_id_unref); /* screen.c */
=======
	BKE_spacedata_callback_id_remap_set(ED_spacedata_id_remap); /* screen.c */
>>>>>>> ecd36afb
	DAG_editors_update_cb(ED_render_id_flush_update,
	                      ED_render_scene_update,
	                      ED_render_scene_update_pre); /* depsgraph.c */
	
	ED_spacetypes_init();   /* editors/space_api/spacetype.c */
	
	ED_file_init();         /* for fsmenu */
	ED_node_init_butfuncs();
	
	BLF_init(11, U.dpi); /* Please update source/gamengine/GamePlayer/GPG_ghost.cpp if you change this */
	BLT_lang_init();

	/* Enforce loading the UI for the initial homefile */
	G.fileflags &= ~G_FILE_NO_UI;

	/* reports cant be initialized before the wm,
	 * but keep before file reading, since that may report errors */
	wm_init_reports(C);

	/* get the default database, plus a wm */
	wm_homefile_read(C, NULL, G.factory_startup, NULL);
	

	BLT_lang_set(NULL);

	if (!G.background) {

#ifdef WITH_INPUT_NDOF
		/* sets 3D mouse deadzone */
		WM_ndof_deadzone_set(U.ndof_deadzone);
#endif

		GPU_init();

		GPU_set_mipmap(!(U.gameflags & USER_DISABLE_MIPMAP));
		GPU_set_linear_mipmap(true);
		GPU_set_anisotropic(U.anisotropic_filter);
		GPU_set_gpu_mipmapping(U.use_gpu_mipmap);

#ifdef WITH_OPENSUBDIV
<<<<<<< HEAD
		openSubdiv_init();
=======
		BKE_subsurf_osd_init();
>>>>>>> ecd36afb
#endif

		UI_init();
	}
	else {
		/* Note: Currently only inits icons, which we now want in background mode too
		 * (scripts could use those in background processing...).
		 * In case we do more later, we may need to pass a 'background' flag.
		 * Called from 'UI_init' above */
		BKE_icons_init(1);
	}


	ED_spacemacros_init();

	/* note: there is a bug where python needs initializing before loading the
	 * startup.blend because it may contain PyDrivers. It also needs to be after
	 * initializing space types and other internal data.
	 *
	 * However cant redo this at the moment. Solution is to load python
	 * before wm_homefile_read() or make py-drivers check if python is running.
	 * Will try fix when the crash can be repeated. - campbell. */

#ifdef WITH_PYTHON
	BPY_context_set(C); /* necessary evil */
	BPY_python_start(argc, argv);

	BPY_python_reset(C);
#else
	(void)argc; /* unused */
	(void)argv; /* unused */
#endif

	if (!G.background && !wm_start_with_console)
		GHOST_toggleConsole(3);

	clear_matcopybuf();
	ED_render_clear_mtex_copybuf();

	// glBlendFunc(GL_SRC_ALPHA, GL_ONE_MINUS_SRC_ALPHA);

	wm_history_file_read();

	/* allow a path of "", this is what happens when making a new file */
#if 0
	if (G.main->name[0] == 0)
		BLI_make_file_string("/", G.main->name, BKE_appdir_folder_default(), "untitled.blend");
#endif

	BLI_strncpy(G.lib, G.main->name, FILE_MAX);

#ifdef WITH_COMPOSITOR
	if (1) {
		extern void *COM_linker_hack;
		COM_linker_hack = COM_execute;
	}
#endif
	
	/* load last session, uses regular file reading so it has to be in end (after init py etc) */
	if (U.uiflag2 & USER_KEEP_SESSION) {
		/* calling WM_recover_last_session(C, NULL) has been moved to creator.c */
		/* that prevents loading both the kept session, and the file on the command line */
	}
	else {
		/* note, logic here is from wm_file_read_post,
		 * call functions that depend on Python being initialized. */

		/* normally 'wm_homefile_read' will do this,
		 * however python is not initialized when called from this function.
		 *
		 * unlikely any handlers are set but its possible,
		 * note that recovering the last session does its own callbacks. */
		CTX_wm_window_set(C, CTX_wm_manager(C)->windows.first);

		BLI_callback_exec(CTX_data_main(C), NULL, BLI_CB_EVT_VERSION_UPDATE);
		BLI_callback_exec(CTX_data_main(C), NULL, BLI_CB_EVT_LOAD_POST);

		wm_file_read_report(C);

		if (!G.background) {
			CTX_wm_window_set(C, NULL);
		}
	}
}

void WM_init_splash(bContext *C)
{
	if ((U.uiflag & USER_SPLASH_DISABLE) == 0) {
		wmWindowManager *wm = CTX_wm_manager(C);
		wmWindow *prevwin = CTX_wm_window(C);
	
		if (wm->windows.first) {
			CTX_wm_window_set(C, wm->windows.first);
			WM_operator_name_call(C, "WM_OT_splash", WM_OP_INVOKE_DEFAULT, NULL);
			CTX_wm_window_set(C, prevwin);
		}
	}
}

bool WM_init_game(bContext *C)
{
	wmWindowManager *wm = CTX_wm_manager(C);
	wmWindow *win;

	ScrArea *sa;
	ARegion *ar = NULL;

	Scene *scene = CTX_data_scene(C);

	if (!scene) {
		/* XXX, this should not be needed. */
		Main *bmain = CTX_data_main(C);
		scene = bmain->scene.first;
	}

	win = wm->windows.first;

	/* first to get a valid window */
	if (win)
		CTX_wm_window_set(C, win);

	sa = BKE_screen_find_big_area(CTX_wm_screen(C), SPACE_VIEW3D, 0);
	ar = BKE_area_find_region_type(sa, RGN_TYPE_WINDOW);

	/* if we have a valid 3D view */
	if (sa && ar) {
		ARegion *arhide;

		CTX_wm_area_set(C, sa);
		CTX_wm_region_set(C, ar);

		/* disable quad view */
		if (ar->alignment == RGN_ALIGN_QSPLIT)
			WM_operator_name_call(C, "SCREEN_OT_region_quadview", WM_OP_EXEC_DEFAULT, NULL);

		/* toolbox, properties panel and header are hidden */
		for (arhide = sa->regionbase.first; arhide; arhide = arhide->next) {
			if (arhide->regiontype != RGN_TYPE_WINDOW) {
				if (!(arhide->flag & RGN_FLAG_HIDDEN)) {
					ED_region_toggle_hidden(C, arhide);
				}
			}
		}

		/* full screen the area */
		if (!sa->full) {
			ED_screen_state_toggle(C, win, sa, SCREENMAXIMIZED);
		}

		/* Fullscreen */
		if ((scene->gm.playerflag & GAME_PLAYER_FULLSCREEN)) {
			WM_operator_name_call(C, "WM_OT_window_fullscreen_toggle", WM_OP_EXEC_DEFAULT, NULL);
			wm_get_screensize(&ar->winrct.xmax, &ar->winrct.ymax);
			ar->winx = ar->winrct.xmax + 1;
			ar->winy = ar->winrct.ymax + 1;
		}
		else {
			GHOST_RectangleHandle rect = GHOST_GetClientBounds(win->ghostwin);
			ar->winrct.ymax = GHOST_GetHeightRectangle(rect);
			ar->winrct.xmax = GHOST_GetWidthRectangle(rect);
			ar->winx = ar->winrct.xmax + 1;
			ar->winy = ar->winrct.ymax + 1;
			GHOST_DisposeRectangle(rect);
		}

		WM_operator_name_call(C, "VIEW3D_OT_game_start", WM_OP_EXEC_DEFAULT, NULL);

		BKE_sound_exit();

		return true;
	}
	else {
		ReportTimerInfo *rti;

		BKE_report(&wm->reports, RPT_ERROR, "No valid 3D View found, game auto start is not possible");

		/* After adding the report to the global list, reset the report timer. */
		WM_event_remove_timer(wm, NULL, wm->reports.reporttimer);

		/* Records time since last report was added */
		wm->reports.reporttimer = WM_event_add_timer(wm, CTX_wm_window(C), TIMER, 0.02);

		rti = MEM_callocN(sizeof(ReportTimerInfo), "ReportTimerInfo");
		wm->reports.reporttimer->customdata = rti;

		return false;
	}
}

/* free strings of open recent files */
static void free_openrecent(void)
{
	struct RecentFile *recent;
	
	for (recent = G.recent_files.first; recent; recent = recent->next)
		MEM_freeN(recent->filepath);
	
	BLI_freelistN(&(G.recent_files));
}


#ifdef WIN32
/* Read console events until there is a key event.  Also returns on any error. */
static void wait_for_console_key(void)
{
	HANDLE hConsoleInput = GetStdHandle(STD_INPUT_HANDLE);

	if (!ELEM(hConsoleInput, NULL, INVALID_HANDLE_VALUE) && FlushConsoleInputBuffer(hConsoleInput)) {
		for (;;) {
			INPUT_RECORD buffer;
			DWORD ignored;

			if (!ReadConsoleInput(hConsoleInput, &buffer, 1, &ignored)) {
				break;
			}

			if (buffer.EventType == KEY_EVENT) {
				break;
			}
		}
	}
}
#endif

/**
 * \note doesn't run exit() call #WM_exit() for that.
 */
void WM_exit_ext(bContext *C, const bool do_python)
{
	wmWindowManager *wm = C ? CTX_wm_manager(C) : NULL;

	BKE_sound_exit();

	/* first wrap up running stuff, we assume only the active WM is running */
	/* modal handlers are on window level freed, others too? */
	/* note; same code copied in wm_files.c */
	if (C && wm) {
		wmWindow *win;

		if (!G.background) {
			if ((U.uiflag2 & USER_KEEP_SESSION) || BKE_undo_is_valid(NULL)) {
				/* save the undo state as quit.blend */
				char filename[FILE_MAX];
				bool has_edited;
				int fileflags = G.fileflags & ~(G_FILE_COMPRESS | G_FILE_AUTOPLAY | G_FILE_HISTORY);

				BLI_make_file_string("/", filename, BKE_tempdir_base(), BLENDER_QUIT_FILE);

				has_edited = ED_editors_flush_edits(C, false);

				if ((has_edited && BLO_write_file(CTX_data_main(C), filename, fileflags, NULL, NULL)) ||
				    BKE_undo_save_file(filename))
				{
					printf("Saved session recovery to '%s'\n", filename);
				}
			}
		}
		
		WM_jobs_kill_all(wm);

		for (win = wm->windows.first; win; win = win->next) {
			
			CTX_wm_window_set(C, win);  /* needed by operator close callbacks */
			WM_event_remove_handlers(C, &win->handlers);
			WM_event_remove_handlers(C, &win->modalhandlers);
			ED_screen_exit(C, win, win->screen);
		}
	}

	BKE_addon_pref_type_free();
	wm_operatortype_free();
	wm_dropbox_free();
	WM_menutype_free();
	WM_uilisttype_free();
	
	/* all non-screen and non-space stuff editors did, like editmode */
	if (C)
		ED_editors_exit(C);

//	XXX	
//	BIF_GlobalReebFree();
//	BIF_freeRetarget();
	BIF_freeTemplates(C);

	free_openrecent();
	
	BKE_mball_cubeTable_free();
	
	/* render code might still access databases */
	RE_FreeAllRender();
	RE_engines_exit();
	
	ED_preview_free_dbase();  /* frees a Main dbase, before BKE_blender_free! */

	if (C && wm)
		wm_free_reports(C);  /* before BKE_blender_free! - since the ListBases get freed there */

	BKE_sequencer_free_clipboard(); /* sequencer.c */
	BKE_tracking_clipboard_free();
	BKE_mask_clipboard_free();
	BKE_vfont_clipboard_free();
		
#ifdef WITH_COMPOSITOR
	COM_deinitialize();
#endif
	
	BKE_blender_free();  /* blender.c, does entire library and spacetypes */
//	free_matcopybuf();
	ANIM_fcurves_copybuf_free();
	ANIM_drivers_copybuf_free();
	ANIM_driver_vars_copybuf_free();
	ANIM_fmodifiers_copybuf_free();
	ED_gpencil_anim_copybuf_free();
	ED_gpencil_strokes_copybuf_free();
	BKE_node_clipboard_clear();

	BLF_exit();

#ifdef WITH_INTERNATIONAL
	BLF_free_unifont();
	BLF_free_unifont_mono();
	BLT_lang_free();
#endif
	
	ANIM_keyingset_infos_exit();
	
//	free_txt_data();
	

#ifdef WITH_PYTHON
	/* option not to close python so we can use 'atexit' */
	if (do_python && ((C == NULL) || CTX_py_init_get(C))) {
		/* XXX - old note */
		/* before BKE_blender_free so py's gc happens while library still exists */
		/* needed at least for a rare sigsegv that can happen in pydrivers */

		/* Update for blender 2.5, move after BKE_blender_free because blender now holds references to PyObject's
		 * so decref'ing them after python ends causes bad problems every time
		 * the pyDriver bug can be fixed if it happens again we can deal with it then */
		BPY_python_end();
	}
#else
	(void)do_python;
#endif

	if (!G.background) {
#ifdef WITH_OPENSUBDIV
		BKE_subsurf_osd_cleanup();
#endif

		GPU_global_buffer_pool_free();
		GPU_free_unused_buffers();

		GPU_exit();
	}

	BKE_undo_reset();
	
	ED_file_exit(); /* for fsmenu */

	UI_exit();
	BKE_blender_userdef_free();

	RNA_exit(); /* should be after BPY_python_end so struct python slots are cleared */
	
	wm_ghost_exit();

	CTX_free(C);
#ifdef WITH_GAMEENGINE
	SYS_DeleteSystem(SYS_GetSystem());
#endif
	
	GHOST_DisposeSystemPaths();

	DNA_sdna_current_free();

	BLI_threadapi_exit();

	BKE_blender_atexit();

	if (MEM_get_memory_blocks_in_use() != 0) {
		size_t mem_in_use = MEM_get_memory_in_use() + MEM_get_memory_in_use();
		printf("Error: Not freed memory blocks: %u, total unfreed memory %f MB\n",
		       MEM_get_memory_blocks_in_use(),
		       (double)mem_in_use / 1024 / 1024);
		MEM_printmemlist();
	}
	wm_autosave_delete();

	BKE_tempdir_session_purge();
}

void WM_exit(bContext *C)
{
	WM_exit_ext(C, 1);

	printf("\nBforartists quit\n");

#ifdef WIN32
	/* ask user to press a key when in debug mode */
	if (G.debug & G_DEBUG) {
		printf("Press any key to exit . . .\n\n");
		wait_for_console_key();
	}
#endif

	exit(G.is_break == true);
}<|MERGE_RESOLUTION|>--- conflicted
+++ resolved
@@ -171,11 +171,7 @@
 	BKE_library_callback_free_notifier_reference_set(WM_main_remove_notifier_reference);   /* library.c */
 	BKE_library_callback_remap_editor_id_reference_set(WM_main_remap_editor_id_reference);   /* library.c */
 	BKE_blender_callback_test_break_set(wm_window_testbreak); /* blender.c */
-<<<<<<< HEAD
-	BKE_spacedata_callback_id_unref_set(ED_spacedata_id_unref); /* screen.c */
-=======
 	BKE_spacedata_callback_id_remap_set(ED_spacedata_id_remap); /* screen.c */
->>>>>>> ecd36afb
 	DAG_editors_update_cb(ED_render_id_flush_update,
 	                      ED_render_scene_update,
 	                      ED_render_scene_update_pre); /* depsgraph.c */
@@ -216,11 +212,7 @@
 		GPU_set_gpu_mipmapping(U.use_gpu_mipmap);
 
 #ifdef WITH_OPENSUBDIV
-<<<<<<< HEAD
-		openSubdiv_init();
-=======
 		BKE_subsurf_osd_init();
->>>>>>> ecd36afb
 #endif
 
 		UI_init();
@@ -617,7 +609,7 @@
 {
 	WM_exit_ext(C, 1);
 
-	printf("\nBforartists quit\n");
+	printf("\nBlender quit\n");
 
 #ifdef WIN32
 	/* ask user to press a key when in debug mode */
