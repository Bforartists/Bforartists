/* SPDX-FileCopyrightText: 2023 Blender Authors
 *
 * SPDX-License-Identifier: GPL-2.0-or-later */

/** \file
 * \ingroup nodes
 *
 * This file mainly converts a #bNodeTree into a lazy-function graph, that can then be evaluated to
 * execute geometry nodes. This generally works by creating a lazy-function for every node, which
 * is then put into the lazy-function graph. Then the nodes in the new graph are linked based on
 * links in the original #bNodeTree. Some additional nodes are inserted for things like type
 * conversions and multi-input sockets.
 *
 * If the #bNodeTree contains zones, those are turned into separate lazy-functions first.
 * Essentially, a separate lazy-function graph is created for every zone that is than called by the
 * parent zone or by the root graph.
 *
 * Currently, lazy-functions are even created for nodes that don't strictly require it, like
 * reroutes or muted nodes. In the future we could avoid that at the cost of additional code
 * complexity. So far, this does not seem to be a performance issue.
 */

#include "NOD_geometry_exec.hh"
#include "NOD_geometry_nodes_lazy_function.hh"
#include "NOD_multi_function.hh"
#include "NOD_node_declaration.hh"

#include "BLI_array_utils.hh"
#include "BLI_bit_group_vector.hh"
#include "BLI_bit_span_ops.hh"
#include "BLI_cpp_types.hh"
#include "BLI_lazy_threading.hh"
#include "BLI_map.hh"

#include "DNA_ID.h"

#include "BKE_anonymous_attribute_make.hh"
#include "BKE_compute_contexts.hh"
#include "BKE_geometry_nodes_gizmos_transforms.hh"
#include "BKE_geometry_set.hh"
#include "BKE_grease_pencil.hh"
#include "BKE_library.hh"
#include "BKE_node_legacy_types.hh"
#include "BKE_node_runtime.hh"
#include "BKE_node_socket_value.hh"
#include "BKE_node_tree_reference_lifetimes.hh"
#include "BKE_node_tree_zones.hh"
#include "BKE_type_conversions.hh"

#include "FN_lazy_function_graph_executor.hh"

#include "DEG_depsgraph_query.hh"

#include "volume_grid_function_eval.hh"

#include <fmt/format.h>
#include <iostream>
#include <sstream>

namespace blender::nodes {

using bke::bNodeTreeZone;
using bke::bNodeTreeZones;
using bke::SocketValueVariant;
using bke::node_tree_reference_lifetimes::ReferenceLifetimesInfo;
using bke::node_tree_reference_lifetimes::ReferenceSetInfo;
using bke::node_tree_reference_lifetimes::ReferenceSetType;

static const CPPType *get_socket_cpp_type(const bke::bNodeSocketType &typeinfo)
{
  const CPPType *type = typeinfo.geometry_nodes_cpp_type;
  if (type == nullptr) {
    return nullptr;
  }
  BLI_assert(type->has_special_member_functions);
  return type;
}

static const CPPType *get_socket_cpp_type(const bNodeSocket &socket)
{
  return get_socket_cpp_type(*socket.typeinfo);
}

static const CPPType *get_vector_type(const CPPType &type)
{
  const VectorCPPType *vector_type = VectorCPPType::get_from_value(type);
  if (vector_type == nullptr) {
    return nullptr;
  }
  return &vector_type->self;
}

/**
 * Checks which sockets of the node are available and creates corresponding inputs/outputs on the
 * lazy-function.
 */
static void lazy_function_interface_from_node(const bNode &node,
                                              Vector<lf::Input> &r_inputs,
                                              Vector<lf::Output> &r_outputs,
                                              MutableSpan<int> r_lf_index_by_bsocket)
{
  const bool is_muted = node.is_muted();
  const lf::ValueUsage input_usage = lf::ValueUsage::Used;
  for (const bNodeSocket *socket : node.input_sockets()) {
    if (!socket->is_available()) {
      continue;
    }
    const CPPType *type = get_socket_cpp_type(*socket);
    if (type == nullptr) {
      continue;
    }
    if (socket->is_multi_input() && !is_muted) {
      type = get_vector_type(*type);
    }
    r_lf_index_by_bsocket[socket->index_in_tree()] = r_inputs.append_and_get_index_as(
        socket->name, *type, input_usage);
  }
  for (const bNodeSocket *socket : node.output_sockets()) {
    if (!socket->is_available()) {
      continue;
    }
    const CPPType *type = get_socket_cpp_type(*socket);
    if (type == nullptr) {
      continue;
    }
    r_lf_index_by_bsocket[socket->index_in_tree()] = r_outputs.append_and_get_index_as(
        socket->name, *type);
  }
}

/**
 * Used for most normal geometry nodes like Subdivision Surface and Set Position.
 */
class LazyFunctionForGeometryNode : public LazyFunction {
 private:
  const bNode &node_;
  const GeometryNodesLazyFunctionGraphInfo &own_lf_graph_info_;
  /**
   * A bool for every output bsocket. If true, the socket just outputs a field containing an
   * anonymous attribute id. If only such outputs are requested by other nodes, the node itself
   * does not have to execute.
   */
  Vector<bool> is_attribute_output_bsocket_;

 public:
  LazyFunctionForGeometryNode(const bNode &node,
                              GeometryNodesLazyFunctionGraphInfo &own_lf_graph_info)
      : node_(node),
        own_lf_graph_info_(own_lf_graph_info),
        is_attribute_output_bsocket_(node.output_sockets().size(), false)
  {
    BLI_assert(node.typeinfo->geometry_node_execute != nullptr);
    debug_name_ = node.name;
    lazy_function_interface_from_node(
        node, inputs_, outputs_, own_lf_graph_info.mapping.lf_index_by_bsocket);

    const NodeDeclaration &node_decl = *node.declaration();
    const aal::RelationsInNode *relations = node_decl.anonymous_attribute_relations();
    if (relations == nullptr) {
      return;
    }
    if (!relations->available_relations.is_empty()) {
      /* Inputs are only used when an output is used that is not just outputting an anonymous
       * attribute field. */
      for (lf::Input &input : inputs_) {
        input.usage = lf::ValueUsage::Maybe;
      }
      for (const aal::AvailableRelation &relation : relations->available_relations) {
        is_attribute_output_bsocket_[relation.field_output] = true;
      }
    }
    Vector<const bNodeSocket *> handled_field_outputs;
    for (const aal::AvailableRelation &relation : relations->available_relations) {
      const bNodeSocket &output_bsocket = node.output_socket(relation.field_output);
      if (output_bsocket.is_available() && !handled_field_outputs.contains(&output_bsocket)) {
        handled_field_outputs.append(&output_bsocket);
        const int lf_index = inputs_.append_and_get_index_as("Output Used", CPPType::get<bool>());
        own_lf_graph_info.mapping
            .lf_input_index_for_output_bsocket_usage[output_bsocket.index_in_all_outputs()] =
            lf_index;
      }
    }

    Vector<const bNodeSocket *> handled_geometry_outputs;
    for (const aal::PropagateRelation &relation : relations->propagate_relations) {
      const bNodeSocket &output_bsocket = node.output_socket(relation.to_geometry_output);
      if (output_bsocket.is_available() && !handled_geometry_outputs.contains(&output_bsocket)) {
        handled_geometry_outputs.append(&output_bsocket);
        const int lf_index = inputs_.append_and_get_index_as(
            "Propagate to Output", CPPType::get<GeometryNodesReferenceSet>());
        own_lf_graph_info.mapping
            .lf_input_index_for_reference_set_for_output[output_bsocket.index_in_all_outputs()] =
            lf_index;
      }
    }
  }

  void execute_impl(lf::Params &params, const lf::Context &context) const override
  {
    const ScopedNodeTimer node_timer{context, node_};

    GeoNodesUserData *user_data = dynamic_cast<GeoNodesUserData *>(context.user_data);
    BLI_assert(user_data != nullptr);

    bool used_non_attribute_output_exists = false;
    for (const int output_bsocket_index : node_.output_sockets().index_range()) {
      const bNodeSocket &output_bsocket = node_.output_socket(output_bsocket_index);
      const int lf_index =
          own_lf_graph_info_.mapping.lf_index_by_bsocket[output_bsocket.index_in_tree()];
      if (lf_index == -1) {
        continue;
      }
      const lf::ValueUsage output_usage = params.get_output_usage(lf_index);
      if (output_usage == lf::ValueUsage::Unused) {
        continue;
      }
      if (is_attribute_output_bsocket_[output_bsocket_index]) {
        if (params.output_was_set(lf_index)) {
          continue;
        }
        this->output_anonymous_attribute_field(params, *user_data, lf_index, output_bsocket);
      }
      else {
        if (output_usage == lf::ValueUsage::Used) {
          used_non_attribute_output_exists = true;
        }
      }
    }

    if (!used_non_attribute_output_exists) {
      /* Only attribute outputs are used currently, no need to evaluate the full node and its
       * inputs. */
      return;
    }

    bool missing_input = false;
    for (const int lf_index : inputs_.index_range()) {
      if (params.try_get_input_data_ptr_or_request(lf_index) == nullptr) {
        missing_input = true;
      }
    }
    if (missing_input) {
      /* Wait until all inputs are available. */
      return;
    }

    auto get_anonymous_attribute_name = [&](const int i) {
      return this->anonymous_attribute_name_for_output(*user_data, i);
    };

    GeoNodeExecParams geo_params{
        node_,
        params,
        context,
        own_lf_graph_info_.mapping.lf_input_index_for_output_bsocket_usage,
        own_lf_graph_info_.mapping.lf_input_index_for_reference_set_for_output,
        get_anonymous_attribute_name};

    node_.typeinfo->geometry_node_execute(geo_params);
  }

  std::string input_name(const int index) const override
  {
    for (const bNodeSocket *bsocket : node_.output_sockets()) {
      {
        const int lf_index =
            own_lf_graph_info_.mapping
                .lf_input_index_for_output_bsocket_usage[bsocket->index_in_all_outputs()];
        if (index == lf_index) {
          return StringRef("Use Output '") + bsocket->name + "'";
        }
      }
      {
        const int lf_index =
            own_lf_graph_info_.mapping
                .lf_input_index_for_reference_set_for_output[bsocket->index_in_all_outputs()];
        if (index == lf_index) {
          return StringRef("Propagate to '") + bsocket->name + "'";
        }
      }
    }
    return inputs_[index].debug_name;
  }

  std::string output_name(const int index) const override
  {
    return outputs_[index].debug_name;
  }

  void output_anonymous_attribute_field(lf::Params &params,
                                        const GeoNodesUserData &user_data,
                                        const int lf_index,
                                        const bNodeSocket &socket) const
  {
    std::string attribute_name = this->anonymous_attribute_name_for_output(user_data,
                                                                           socket.index());
    std::string socket_inspection_name = make_anonymous_attribute_socket_inspection_string(socket);
    auto attribute_field = std::make_shared<AttributeFieldInput>(
        std::move(attribute_name),
        *socket.typeinfo->base_cpp_type,
        std::move(socket_inspection_name));

    void *r_value = params.get_output_data_ptr(lf_index);
    new (r_value) SocketValueVariant(GField(std::move(attribute_field)));
    params.output_set(lf_index);
  }

  std::string anonymous_attribute_name_for_output(const GeoNodesUserData &user_data,
                                                  const int output_index) const
  {
    return bke::hash_to_anonymous_attribute_name(user_data.call_data->self_object()->id.name,
                                                 user_data.compute_context->hash(),
                                                 node_.identifier,
                                                 node_.output_socket(output_index).identifier);
  }
};

/**
 * Used to gather all inputs of a multi-input socket. A separate node is necessary because
 * multi-inputs are not supported in lazy-function graphs.
 */
class LazyFunctionForMultiInput : public LazyFunction {
 private:
  const CPPType *base_type_;

 public:
  Vector<const bNodeLink *> links;

  LazyFunctionForMultiInput(const bNodeSocket &socket)
  {
    debug_name_ = "Multi Input";
    base_type_ = get_socket_cpp_type(socket);
    BLI_assert(base_type_ != nullptr);
    BLI_assert(socket.is_multi_input());
    for (const bNodeLink *link : socket.directly_linked_links()) {
      if (link->is_muted() || !link->fromsock->is_available() ||
          link->fromnode->is_dangling_reroute())
      {
        continue;
      }
      inputs_.append({"Input", *base_type_});
      this->links.append(link);
    }
    const CPPType *vector_type = get_vector_type(*base_type_);
    BLI_assert(vector_type != nullptr);
    outputs_.append({"Output", *vector_type});
  }

  void execute_impl(lf::Params &params, const lf::Context & /*context*/) const override
  {
    /* Currently we only have multi-inputs for geometry and value sockets. This could be
     * generalized in the future. */
    base_type_->to_static_type_tag<GeometrySet, SocketValueVariant>([&](auto type_tag) {
      using T = typename decltype(type_tag)::type;
      if constexpr (std::is_void_v<T>) {
        /* This type is not supported in this node for now. */
        BLI_assert_unreachable();
      }
      else {
        void *output_ptr = params.get_output_data_ptr(0);
        Vector<T> &values = *new (output_ptr) Vector<T>();
        for (const int i : inputs_.index_range()) {
          values.append(params.extract_input<T>(i));
        }
        params.output_set(0);
      }
    });
  }
};

/**
 * Simple lazy-function that just forwards the input.
 */
class LazyFunctionForRerouteNode : public LazyFunction {
 public:
  LazyFunctionForRerouteNode(const CPPType &type)
  {
    debug_name_ = "Reroute";
    inputs_.append({"Input", type});
    outputs_.append({"Output", type});
  }

  void execute_impl(lf::Params &params, const lf::Context & /*context*/) const override
  {
    void *input_value = params.try_get_input_data_ptr(0);
    void *output_value = params.get_output_data_ptr(0);
    BLI_assert(input_value != nullptr);
    BLI_assert(output_value != nullptr);
    const CPPType &type = *inputs_[0].type;
    type.move_construct(input_value, output_value);
    params.output_set(0);
  }
};

/**
 * Lazy functions for nodes whose type cannot be found. An undefined function just outputs default
 * values. It's useful to have so other parts of the conversion don't have to care about undefined
 * nodes.
 */
class LazyFunctionForUndefinedNode : public LazyFunction {
  const bNode &node_;

 public:
  LazyFunctionForUndefinedNode(const bNode &node, MutableSpan<int> r_lf_index_by_bsocket)
      : node_(node)
  {
    debug_name_ = "Undefined";
    Vector<lf::Input> dummy_inputs;
    lazy_function_interface_from_node(node, dummy_inputs, outputs_, r_lf_index_by_bsocket);
  }

  void execute_impl(lf::Params &params, const lf::Context & /*context*/) const override
  {
    set_default_remaining_node_outputs(params, node_);
  }
};

void construct_socket_default_value(const bke::bNodeSocketType &stype, void *r_value)
{
  const CPPType *cpp_type = stype.geometry_nodes_cpp_type;
  BLI_assert(cpp_type);
  if (stype.geometry_nodes_default_cpp_value) {
    cpp_type->copy_construct(stype.geometry_nodes_default_cpp_value, r_value);
  }
  else {
    cpp_type->value_initialize(r_value);
  }
}

void set_default_value_for_output_socket(lf::Params &params,
                                         const int lf_index,
                                         const bNodeSocket &bsocket)
{
  void *output_value = params.get_output_data_ptr(lf_index);
  construct_socket_default_value(*bsocket.typeinfo, output_value);
  params.output_set(lf_index);
}

void set_default_remaining_node_outputs(lf::Params &params, const bNode &node)
{
  const bNodeTree &ntree = node.owner_tree();
  const Span<int> lf_index_by_bsocket =
      ntree.runtime->geometry_nodes_lazy_function_graph_info->mapping.lf_index_by_bsocket;
  for (const bNodeSocket *bsocket : node.output_sockets()) {
    const int lf_index = lf_index_by_bsocket[bsocket->index_in_tree()];
    if (lf_index == -1) {
      continue;
    }
    if (params.output_was_set(lf_index)) {
      continue;
    }
    set_default_value_for_output_socket(params, lf_index, *bsocket);
  }
}

std::string make_anonymous_attribute_socket_inspection_string(const bNodeSocket &socket)
{
  return make_anonymous_attribute_socket_inspection_string(socket.owner_node().label_or_name(),
                                                           socket.name);
}
std::string make_anonymous_attribute_socket_inspection_string(StringRef node_name,
                                                              StringRef socket_name)
{
  return fmt::format(fmt::runtime(TIP_("\"{}\" from {}")), socket_name, node_name);
}

static void execute_multi_function_on_value_variant__single(
    const MultiFunction &fn,
    const Span<SocketValueVariant *> input_values,
    const Span<SocketValueVariant *> output_values)
{
  /* In this case, the multi-function is evaluated directly. */
  const IndexMask mask(1);
  mf::ParamsBuilder params{fn, &mask};
  mf::ContextBuilder context;

  for (const int i : input_values.index_range()) {
    SocketValueVariant &input_variant = *input_values[i];
    input_variant.convert_to_single();
    const void *value = input_variant.get_single_ptr_raw();
    const mf::ParamType param_type = fn.param_type(params.next_param_index());
    const CPPType &cpp_type = param_type.data_type().single_type();
    params.add_readonly_single_input(GPointer{cpp_type, value});
  }
  for (const int i : output_values.index_range()) {
    if (output_values[i] == nullptr) {
      params.add_ignored_single_output("");
      continue;
    }
    SocketValueVariant &output_variant = *output_values[i];
    const mf::ParamType param_type = fn.param_type(params.next_param_index());
    const CPPType &cpp_type = param_type.data_type().single_type();
    const eNodeSocketDatatype socket_type =
        bke::geo_nodes_base_cpp_type_to_socket_type(cpp_type).value();
    void *value = output_variant.allocate_single(socket_type);
    params.add_uninitialized_single_output(GMutableSpan{cpp_type, value, 1});
  }
  fn.call(mask, params, context);
}

static void execute_multi_function_on_value_variant__field(
    const MultiFunction &fn,
    const std::shared_ptr<MultiFunction> &owned_fn,
    const Span<SocketValueVariant *> input_values,
    const Span<SocketValueVariant *> output_values)
{
  /* Convert all inputs into fields, so that they can be used as input in the new field. */
  Vector<GField> input_fields;
  for (const int i : input_values.index_range()) {
    input_fields.append(input_values[i]->extract<GField>());
  }

  /* Construct the new field node. */
  std::shared_ptr<fn::FieldOperation> operation;
  if (owned_fn) {
    operation = fn::FieldOperation::Create(owned_fn, std::move(input_fields));
  }
  else {
    operation = fn::FieldOperation::Create(fn, std::move(input_fields));
  }

  /* Store the new fields in the output. */
  for (const int i : output_values.index_range()) {
    if (output_values[i] == nullptr) {
      continue;
    }
    output_values[i]->set(GField{operation, i});
  }
}

/**
 * Executes a multi-function. If all inputs are single values, the results will also be single
 * values. If any input is a field, the outputs will also be fields.
 */
[[nodiscard]] static bool execute_multi_function_on_value_variant(
    const MultiFunction &fn,
    const std::shared_ptr<MultiFunction> &owned_fn,
    const Span<SocketValueVariant *> input_values,
    const Span<SocketValueVariant *> output_values,
    std::string &r_error_message)
{
  /* Check input types which determine how the function is evaluated. */
  bool any_input_is_field = false;
  bool any_input_is_volume_grid = false;
  for (const int i : input_values.index_range()) {
    const SocketValueVariant &value = *input_values[i];
    if (value.is_context_dependent_field()) {
      any_input_is_field = true;
    }
    else if (value.is_volume_grid()) {
      any_input_is_volume_grid = true;
    }
  }

  if (any_input_is_volume_grid) {
    return execute_multi_function_on_value_variant__volume_grid(
        fn, input_values, output_values, r_error_message);
  }
  if (any_input_is_field) {
    execute_multi_function_on_value_variant__field(fn, owned_fn, input_values, output_values);
    return true;
  }
  execute_multi_function_on_value_variant__single(fn, input_values, output_values);
  return true;
}

bool implicitly_convert_socket_value(const bke::bNodeSocketType &from_type,
                                     const void *from_value,
                                     const bke::bNodeSocketType &to_type,
                                     void *r_to_value)
{
  BLI_assert(from_value != r_to_value);
  if (from_type.type == to_type.type) {
    from_type.geometry_nodes_cpp_type->copy_construct(from_value, r_to_value);
    return true;
  }
  const bke::DataTypeConversions &conversions = bke::get_implicit_type_conversions();
  const CPPType *from_cpp_type = from_type.base_cpp_type;
  const CPPType *to_cpp_type = to_type.base_cpp_type;
  if (!from_cpp_type || !to_cpp_type) {
    return false;
  }
  if (conversions.is_convertible(*from_cpp_type, *to_cpp_type)) {
    const MultiFunction &multi_fn = *conversions.get_conversion_multi_function(
        mf::DataType::ForSingle(*from_cpp_type), mf::DataType::ForSingle(*to_cpp_type));
    SocketValueVariant input_variant = *static_cast<const SocketValueVariant *>(from_value);
    SocketValueVariant *output_variant = new (r_to_value) SocketValueVariant();
    std::string error_message;
    if (!execute_multi_function_on_value_variant(
            multi_fn, {}, {&input_variant}, {output_variant}, error_message))
    {
      std::destroy_at(output_variant);
      return false;
    }
    return true;
  }
  return false;
}

class LazyFunctionForImplicitConversion : public LazyFunction {
 private:
  const MultiFunction &fn_;
  const bke::bNodeSocketType &dst_type_;

 public:
  LazyFunctionForImplicitConversion(const MultiFunction &fn, const bke::bNodeSocketType &dst_type)
      : fn_(fn), dst_type_(dst_type)
  {
    debug_name_ = "Convert";
    inputs_.append_as("From", CPPType::get<SocketValueVariant>());
    outputs_.append_as("To", CPPType::get<SocketValueVariant>());
  }

  void execute_impl(lf::Params &params, const lf::Context & /*context*/) const override
  {
    SocketValueVariant *from_value = params.try_get_input_data_ptr<SocketValueVariant>(0);
    SocketValueVariant *to_value = new (params.get_output_data_ptr(0)) SocketValueVariant();
    BLI_assert(from_value != nullptr);
    BLI_assert(to_value != nullptr);
    std::string error_message;
    if (!execute_multi_function_on_value_variant(fn_, {}, {from_value}, {to_value}, error_message))
    {
      std::destroy_at(to_value);
      construct_socket_default_value(dst_type_, to_value);
    }
    params.output_set(0);
  }
};

const LazyFunction *build_implicit_conversion_lazy_function(const bke::bNodeSocketType &from_type,
                                                            const bke::bNodeSocketType &to_type,
                                                            ResourceScope &scope)
{
  if (!from_type.geometry_nodes_cpp_type || !to_type.geometry_nodes_cpp_type) {
    return nullptr;
  }
  if (from_type.type == to_type.type) {
    return &scope.construct<LazyFunctionForRerouteNode>(*from_type.geometry_nodes_cpp_type);
  }
  const bke::DataTypeConversions &conversions = bke::get_implicit_type_conversions();
  const CPPType &from_base_type = *from_type.base_cpp_type;
  const CPPType &to_base_type = *to_type.base_cpp_type;
  if (conversions.is_convertible(from_base_type, to_base_type)) {
    const MultiFunction &multi_fn = *conversions.get_conversion_multi_function(
        mf::DataType::ForSingle(from_base_type), mf::DataType::ForSingle(to_base_type));
    return &scope.construct<LazyFunctionForImplicitConversion>(multi_fn, to_type);
  }
  return nullptr;
}

/**
 * Behavior of muted nodes:
 * - Some inputs are forwarded to outputs without changes.
 * - Some inputs are converted to a different type which becomes the output.
 * - Some outputs are value initialized because they don't have a corresponding input.
 */
class LazyFunctionForMutedNode : public LazyFunction {
 private:
  const bNode &node_;
  Span<int> lf_index_by_bsocket_;
  Array<const bNodeSocket *> input_by_output_index_;

 public:
  LazyFunctionForMutedNode(const bNode &node, MutableSpan<int> r_lf_index_by_bsocket)
      : node_(node), lf_index_by_bsocket_(r_lf_index_by_bsocket)
  {
    debug_name_ = "Muted";
    lazy_function_interface_from_node(node, inputs_, outputs_, r_lf_index_by_bsocket);
    for (lf::Input &fn_input : inputs_) {
      fn_input.usage = lf::ValueUsage::Maybe;
    }

    for (lf::Input &fn_input : inputs_) {
      fn_input.usage = lf::ValueUsage::Unused;
    }

    input_by_output_index_.reinitialize(node.output_sockets().size());
    input_by_output_index_.fill(nullptr);
    for (const bNodeLink &internal_link : node.internal_links()) {
      const int input_i = r_lf_index_by_bsocket[internal_link.fromsock->index_in_tree()];
      const int output_i = r_lf_index_by_bsocket[internal_link.tosock->index_in_tree()];
      if (ELEM(-1, input_i, output_i)) {
        continue;
      }
      input_by_output_index_[internal_link.tosock->index()] = internal_link.fromsock;
      inputs_[input_i].usage = lf::ValueUsage::Maybe;
    }
  }

  void execute_impl(lf::Params &params, const lf::Context & /*context*/) const override
  {
    for (const bNodeSocket *output_bsocket : node_.output_sockets()) {
      const int lf_output_index = lf_index_by_bsocket_[output_bsocket->index_in_tree()];
      if (lf_output_index == -1) {
        continue;
      }
      if (params.output_was_set(lf_output_index)) {
        continue;
      }
      if (params.get_output_usage(lf_output_index) != lf::ValueUsage::Used) {
        continue;
      }
      const bNodeSocket *input_bsocket = input_by_output_index_[output_bsocket->index()];
      if (input_bsocket == nullptr) {
        set_default_value_for_output_socket(params, lf_output_index, *output_bsocket);
        continue;
      }
      const int lf_input_index = lf_index_by_bsocket_[input_bsocket->index_in_tree()];
      const void *input_value = params.try_get_input_data_ptr_or_request(lf_input_index);
      if (input_value == nullptr) {
        /* Wait for value to be available. */
        continue;
      }
      void *output_value = params.get_output_data_ptr(lf_output_index);
      if (implicitly_convert_socket_value(
              *input_bsocket->typeinfo, input_value, *output_bsocket->typeinfo, output_value))
      {
        params.output_set(lf_output_index);
        continue;
      }
      set_default_value_for_output_socket(params, lf_output_index, *output_bsocket);
    }
  }
};

/**
 * This lazy-function wraps nodes that are implemented as multi-function (mostly math nodes).
 */
class LazyFunctionForMultiFunctionNode : public LazyFunction {
 private:
  const bNode &node_;
  const NodeMultiFunctions::Item fn_item_;

 public:
  LazyFunctionForMultiFunctionNode(const bNode &node,
                                   NodeMultiFunctions::Item fn_item,
                                   MutableSpan<int> r_lf_index_by_bsocket)
      : node_(node), fn_item_(std::move(fn_item))
  {
    BLI_assert(fn_item_.fn != nullptr);
    debug_name_ = node.name;
    lazy_function_interface_from_node(node, inputs_, outputs_, r_lf_index_by_bsocket);
  }

  void execute_impl(lf::Params &params, const lf::Context &context) const override
  {
    Vector<SocketValueVariant *> input_values(inputs_.size());
    Vector<SocketValueVariant *> output_values(outputs_.size());
    for (const int i : inputs_.index_range()) {
      input_values[i] = params.try_get_input_data_ptr<SocketValueVariant>(i);
    }
    for (const int i : outputs_.index_range()) {
      if (params.get_output_usage(i) != lf::ValueUsage::Unused) {
        output_values[i] = new (params.get_output_data_ptr(i)) SocketValueVariant();
      }
      else {
        output_values[i] = nullptr;
      }
    }
    std::string error_message;
    if (!execute_multi_function_on_value_variant(
            *fn_item_.fn, fn_item_.owned_fn, input_values, output_values, error_message))
    {
      int available_output_index = 0;
      for (const bNodeSocket *bsocket : node_.output_sockets()) {
        if (!bsocket->is_available()) {
          continue;
        }
        SocketValueVariant *output_value = output_values[available_output_index];
        if (!output_value) {
          continue;
        }
        std::destroy_at(output_value);
        construct_socket_default_value(*bsocket->typeinfo, output_value);
        available_output_index++;
      }

      if (!error_message.empty()) {
        const auto &user_data = *static_cast<GeoNodesUserData *>(context.user_data);
        const auto &local_user_data = *static_cast<GeoNodesLocalUserData *>(
            context.local_user_data);
        if (geo_eval_log::GeoTreeLogger *tree_logger = local_user_data.try_get_tree_logger(
                user_data))
        {
          tree_logger->node_warnings.append(
              *tree_logger->allocator,
              {node_.identifier, {NodeWarningType::Error, error_message}});
        }
      }
    }
    for (const int i : outputs_.index_range()) {
      if (params.get_output_usage(i) != lf::ValueUsage::Unused) {
        params.output_set(i);
      }
    }
  }
};

/**
 * Some sockets have non-trivial implicit inputs (e.g. the Position input of the Set Position
 * node). Those are implemented as a separate node that outputs the value.
 */
class LazyFunctionForImplicitInput : public LazyFunction {
 private:
  /**
   * The function that generates the implicit input. The passed in memory is uninitialized.
   */
  std::function<void(void *)> init_fn_;

 public:
  LazyFunctionForImplicitInput(const CPPType &type, std::function<void(void *)> init_fn)
      : init_fn_(std::move(init_fn))
  {
    debug_name_ = "Input";
    outputs_.append({"Output", type});
  }

  void execute_impl(lf::Params &params, const lf::Context & /*context*/) const override
  {
    void *value = params.get_output_data_ptr(0);
    init_fn_(value);
    params.output_set(0);
  }
};

/**
 * The viewer node does not have outputs. Instead it is executed because the executor knows that it
 * has side effects. The side effect is that the inputs to the viewer are logged.
 */
class LazyFunctionForViewerNode : public LazyFunction {
 private:
  const bNode &bnode_;
  /** The field is only logged when it is linked. */
  bool use_field_input_ = true;

 public:
  LazyFunctionForViewerNode(const bNode &bnode, MutableSpan<int> r_lf_index_by_bsocket)
      : bnode_(bnode)
  {
    debug_name_ = "Viewer";
    lazy_function_interface_from_node(bnode, inputs_, outputs_, r_lf_index_by_bsocket);

    /* Remove field input if it is not used. */
    for (const bNodeSocket *bsocket : bnode.input_sockets().drop_front(1)) {
      if (!bsocket->is_available()) {
        continue;
      }
      const Span<const bNodeLink *> links = bsocket->directly_linked_links();
      if (links.is_empty() || links.first()->fromnode->is_dangling_reroute()) {
        use_field_input_ = false;
        inputs_.pop_last();
        r_lf_index_by_bsocket[bsocket->index_in_tree()] = -1;
      }
    }
  }

  void execute_impl(lf::Params &params, const lf::Context &context) const override
  {
    const auto &user_data = *static_cast<GeoNodesUserData *>(context.user_data);
    const auto &local_user_data = *static_cast<GeoNodesLocalUserData *>(context.local_user_data);
    geo_eval_log::GeoTreeLogger *tree_logger = local_user_data.try_get_tree_logger(user_data);
    if (tree_logger == nullptr) {
      return;
    }

    GeometrySet geometry = params.extract_input<GeometrySet>(0);
    const NodeGeometryViewer *storage = static_cast<NodeGeometryViewer *>(bnode_.storage);

    if (use_field_input_) {
      SocketValueVariant *value_variant = params.try_get_input_data_ptr<SocketValueVariant>(1);
      BLI_assert(value_variant != nullptr);
      GField field = value_variant->extract<GField>();
      const AttrDomain domain = AttrDomain(storage->domain);
      const StringRefNull viewer_attribute_name = ".viewer";
      if (domain == AttrDomain::Instance) {
        if (geometry.has_instances()) {
          GeometryComponent &component = geometry.get_component_for_write(
              bke::GeometryComponent::Type::Instance);
          bke::try_capture_field_on_geometry(
              component, viewer_attribute_name, AttrDomain::Instance, field);
        }
      }
      else {
        geometry.modify_geometry_sets([&](GeometrySet &geometry) {
          for (const bke::GeometryComponent::Type type :
               {bke::GeometryComponent::Type::Mesh,
                bke::GeometryComponent::Type::PointCloud,
                bke::GeometryComponent::Type::Curve,
                bke::GeometryComponent::Type::GreasePencil})
          {
            if (geometry.has(type)) {
              GeometryComponent &component = geometry.get_component_for_write(type);
              AttrDomain used_domain = domain;
              if (used_domain == AttrDomain::Auto) {
                if (const std::optional<AttrDomain> detected_domain = bke::try_detect_field_domain(
                        component, field))
                {
                  used_domain = *detected_domain;
                }
                else {
                  used_domain = AttrDomain::Point;
                }
              }
              bke::try_capture_field_on_geometry(
                  component, viewer_attribute_name, used_domain, field);
            }
          }
        });
      }
    }

    tree_logger->log_viewer_node(bnode_, std::move(geometry));
  }
};

/**
 * Outputs true when a specific viewer node is used in the current context and false otherwise.
 */
class LazyFunctionForViewerInputUsage : public LazyFunction {
 private:
  const lf::FunctionNode &lf_viewer_node_;

 public:
  LazyFunctionForViewerInputUsage(const lf::FunctionNode &lf_viewer_node)
      : lf_viewer_node_(lf_viewer_node)
  {
    debug_name_ = "Viewer Input Usage";
    outputs_.append_as("Viewer is Used", CPPType::get<bool>());
  }

  void execute_impl(lf::Params &params, const lf::Context &context) const override
  {
    GeoNodesUserData *user_data = dynamic_cast<GeoNodesUserData *>(context.user_data);
    BLI_assert(user_data != nullptr);
    if (!user_data->call_data->side_effect_nodes) {
      params.set_output<bool>(0, false);
      return;
    }
    const ComputeContextHash &context_hash = user_data->compute_context->hash();
    const Span<const lf::FunctionNode *> nodes_with_side_effects =
        user_data->call_data->side_effect_nodes->nodes_by_context.lookup(context_hash);

    const bool viewer_is_used = nodes_with_side_effects.contains(&lf_viewer_node_);
    params.set_output(0, viewer_is_used);
  }
};

/** Checks if the geometry nodes caller requested this gizmo to be evaluated. */
static bool gizmo_is_used(const GeoNodesUserData &user_data, const lf::FunctionNode &lf_gizmo_node)
{
  if (!user_data.call_data->side_effect_nodes) {
    return false;
  }
  const Span<const lf::FunctionNode *> nodes_with_side_effects =
      user_data.call_data->side_effect_nodes->nodes_by_context.lookup(
          user_data.compute_context->hash());
  const bool is_used = nodes_with_side_effects.contains(&lf_gizmo_node);
  return is_used;
}

/**
 * A lazy-function that is used for gizmo nodes. All inputs are only required if the node is a side
 * effect node. They are evaluated because their value has to be logged. The transform output
 * should only contain the transform if it is a side effect node as well.
 */
class LazyFunctionForGizmoNode : public LazyFunction {
 private:
  const bNode &bnode_;

 public:
  const lf::FunctionNode *self_node = nullptr;
  Vector<const bNodeLink *> gizmo_links;

  LazyFunctionForGizmoNode(const bNode &bnode, MutableSpan<int> r_lf_index_by_bsocket)
      : bnode_(bnode)
  {
    debug_name_ = bnode.name;
    const bNodeSocket &gizmo_socket = bnode.input_socket(0);
    /* Create inputs for every input of the multi-input socket to make sure that they can be
     * logged. */
    for (const bNodeLink *link : gizmo_socket.directly_linked_links()) {
      if (!link->is_used()) {
        continue;
      }
      if (link->fromnode->is_dangling_reroute()) {
        continue;
      }
      inputs_.append_and_get_index_as(gizmo_socket.identifier,
                                      *gizmo_socket.typeinfo->geometry_nodes_cpp_type,
                                      lf::ValueUsage::Maybe);
      gizmo_links.append(link);
    }
    for (const bNodeSocket *socket : bnode.input_sockets().drop_front(1)) {
      r_lf_index_by_bsocket[socket->index_in_tree()] = inputs_.append_and_get_index_as(
          socket->identifier, *socket->typeinfo->geometry_nodes_cpp_type, lf::ValueUsage::Maybe);
    }
    r_lf_index_by_bsocket[bnode.output_socket(0).index_in_tree()] =
        outputs_.append_and_get_index_as("Transform", CPPType::get<GeometrySet>());
  }

  void execute_impl(lf::Params &params, const lf::Context &context) const override
  {
    const auto &user_data = *static_cast<GeoNodesUserData *>(context.user_data);
    if (!gizmo_is_used(user_data, *this->self_node)) {
      set_default_remaining_node_outputs(params, bnode_);
      return;
    }
    if (!params.output_was_set(0)) {
      GeometrySet geometry;
      GeometryComponentEditData &edit_data =
          geometry.get_component_for_write<GeometryComponentEditData>();
      edit_data.gizmo_edit_hints_ = std::make_unique<bke::GizmoEditHints>();
      edit_data.gizmo_edit_hints_->gizmo_transforms.add(
          {user_data.compute_context->hash(), bnode_.identifier}, float4x4::identity());
      params.set_output(0, std::move(geometry));
    }

    /* Request all inputs so that their values can be logged. */
    for (const int i : inputs_.index_range()) {
      params.try_get_input_data_ptr_or_request(i);
    }

    const auto &local_user_data = *static_cast<GeoNodesLocalUserData *>(context.local_user_data);
    if (geo_eval_log::GeoTreeLogger *tree_logger = local_user_data.try_get_tree_logger(user_data))
    {
      tree_logger->evaluated_gizmo_nodes.append(*tree_logger->allocator, {bnode_.identifier});
    }
  }
};

class LazyFunctionForGizmoInputsUsage : public LazyFunction {
 private:
  const lf::FunctionNode *lf_gizmo_node_ = nullptr;

 public:
  LazyFunctionForGizmoInputsUsage(const bNode &gizmo_node, const lf::FunctionNode &lf_gizmo_node)
      : lf_gizmo_node_(&lf_gizmo_node)
  {
    debug_name_ = gizmo_node.name;
    outputs_.append_as("Need Inputs", CPPType::get<bool>());
  }

  void execute_impl(lf::Params &params, const lf::Context &context) const override
  {
    const auto &user_data = *static_cast<GeoNodesUserData *>(context.user_data);
    const bool is_used = gizmo_is_used(user_data, *lf_gizmo_node_);
    params.set_output(0, is_used);
  }
};

class LazyFunctionForSimulationInputsUsage : public LazyFunction {
 private:
  const bNode *output_bnode_;

 public:
  LazyFunctionForSimulationInputsUsage(const bNode &output_bnode) : output_bnode_(&output_bnode)
  {
    debug_name_ = "Simulation Inputs Usage";
    outputs_.append_as("Need Input Inputs", CPPType::get<bool>());
    outputs_.append_as("Need Output Inputs", CPPType::get<bool>());
  }

  void execute_impl(lf::Params &params, const lf::Context &context) const override
  {
    const GeoNodesUserData &user_data = *static_cast<GeoNodesUserData *>(context.user_data);
    const GeoNodesCallData &call_data = *user_data.call_data;
    if (!call_data.simulation_params) {
      this->set_default_outputs(params);
      return;
    }
    const std::optional<FoundNestedNodeID> found_id = find_nested_node_id(
        user_data, output_bnode_->identifier);
    if (!found_id) {
      this->set_default_outputs(params);
      return;
    }
    if (found_id->is_in_loop) {
      this->set_default_outputs(params);
      return;
    }
    SimulationZoneBehavior *zone_behavior = call_data.simulation_params->get(found_id->id);
    if (!zone_behavior) {
      this->set_default_outputs(params);
      return;
    }

    bool solve_contains_side_effect = false;
    if (call_data.side_effect_nodes) {
      const Span<const lf::FunctionNode *> side_effect_nodes =
          call_data.side_effect_nodes->nodes_by_context.lookup(user_data.compute_context->hash());
      solve_contains_side_effect = !side_effect_nodes.is_empty();
    }

    params.set_output(0, std::holds_alternative<sim_input::PassThrough>(zone_behavior->input));
    params.set_output(
        1,
        solve_contains_side_effect ||
            std::holds_alternative<sim_output::StoreNewState>(zone_behavior->output));
  }

  void set_default_outputs(lf::Params &params) const
  {
    params.set_output(0, false);
    params.set_output(1, false);
  }
};

class LazyFunctionForBakeInputsUsage : public LazyFunction {
 private:
  const bNode *bnode_;

 public:
  LazyFunctionForBakeInputsUsage(const bNode &bnode) : bnode_(&bnode)
  {
    debug_name_ = "Bake Inputs Usage";
    outputs_.append_as("Used", CPPType::get<bool>());
  }

  void execute_impl(lf::Params &params, const lf::Context &context) const override
  {
    const GeoNodesUserData &user_data = *static_cast<GeoNodesUserData *>(context.user_data);
    if (!user_data.call_data->bake_params) {
      this->set_default_outputs(params);
      return;
    }
    const std::optional<FoundNestedNodeID> found_id = find_nested_node_id(user_data,
                                                                          bnode_->identifier);
    if (!found_id) {
      this->set_default_outputs(params);
      return;
    }
    if (found_id->is_in_loop || found_id->is_in_simulation) {
      this->set_default_outputs(params);
      return;
    }
    BakeNodeBehavior *behavior = user_data.call_data->bake_params->get(found_id->id);
    if (!behavior) {
      this->set_default_outputs(params);
      return;
    }
    const bool need_inputs = std::holds_alternative<sim_output::PassThrough>(behavior->behavior) ||
                             std::holds_alternative<sim_output::StoreNewState>(behavior->behavior);
    params.set_output(0, need_inputs);
  }

  void set_default_outputs(lf::Params &params) const
  {
    params.set_output(0, false);
  }
};

bool should_log_socket_values_for_context(const GeoNodesUserData &user_data,
                                          const ComputeContextHash hash)
{
  if (const Set<ComputeContextHash> *contexts = user_data.call_data->socket_log_contexts) {
    return contexts->contains(hash);
  }
  if (user_data.call_data->operator_data) {
    return false;
  }
  return true;
}

/**
 * This lazy-function wraps a group node. Internally it just executes the lazy-function graph of
 * the referenced group.
 */
class LazyFunctionForGroupNode : public LazyFunction {
 private:
  const bNode &group_node_;
  const LazyFunction &group_lazy_function_;
  bool has_many_nodes_ = false;

  struct Storage {
    void *group_storage = nullptr;
  };

 public:
  LazyFunctionForGroupNode(const bNode &group_node,
                           const GeometryNodesLazyFunctionGraphInfo &group_lf_graph_info,
                           GeometryNodesLazyFunctionGraphInfo &own_lf_graph_info)
      : group_node_(group_node), group_lazy_function_(*group_lf_graph_info.function.function)
  {
    debug_name_ = group_node.name;
    allow_missing_requested_inputs_ = true;

    /* This wrapper has the same interface as the actual underlying node group. */
    inputs_ = group_lf_graph_info.function.function->inputs();
    outputs_ = group_lf_graph_info.function.function->outputs();

    has_many_nodes_ = group_lf_graph_info.num_inline_nodes_approximate > 1000;

    /* Add a boolean input for every output bsocket that indicates whether that socket is used. */
    for (const int i : group_node.output_sockets().index_range()) {
      own_lf_graph_info.mapping.lf_input_index_for_output_bsocket_usage
          [group_node.output_socket(i).index_in_all_outputs()] =
          group_lf_graph_info.function.inputs.output_usages[i];
    }

    /* Add an reference set input for every output geometry socket that can propagate data
     * from inputs. */
    for (const int i : group_lf_graph_info.function.inputs.references_to_propagate.geometry_outputs
                           .index_range())
    {
      const int lf_index = group_lf_graph_info.function.inputs.references_to_propagate.range[i];
      const int output_index =
          group_lf_graph_info.function.inputs.references_to_propagate.geometry_outputs[i];
      const bNodeSocket &output_bsocket = group_node_.output_socket(output_index);
      own_lf_graph_info.mapping
          .lf_input_index_for_reference_set_for_output[output_bsocket.index_in_all_outputs()] =
          lf_index;
    }
  }

  void execute_impl(lf::Params &params, const lf::Context &context) const override
  {
    const ScopedNodeTimer node_timer{context, group_node_};
    GeoNodesUserData *user_data = dynamic_cast<GeoNodesUserData *>(context.user_data);
    BLI_assert(user_data != nullptr);

    if (has_many_nodes_) {
      /* If the called node group has many nodes, it's likely that executing it takes a while even
       * if every individual node is very small. */
      lazy_threading::send_hint();
    }

    Storage *storage = static_cast<Storage *>(context.storage);

    /* The compute context changes when entering a node group. */
    bke::GroupNodeComputeContext compute_context{
<<<<<<< HEAD
        user_data->compute_context, group_node_, group_node_.owner_tree()};
=======
        user_data->compute_context, group_node_.identifier, &group_node_.owner_tree()};
>>>>>>> 8b918866

    GeoNodesUserData group_user_data = *user_data;
    group_user_data.compute_context = &compute_context;
    group_user_data.log_socket_values = should_log_socket_values_for_context(
        *user_data, compute_context.hash());

    GeoNodesLocalUserData group_local_user_data{group_user_data};
    lf::Context group_context{storage->group_storage, &group_user_data, &group_local_user_data};

    ScopedComputeContextTimer timer(group_context);
    group_lazy_function_.execute(params, group_context);
  }

  void *init_storage(LinearAllocator<> &allocator) const override
  {
    Storage *s = allocator.construct<Storage>().release();
    s->group_storage = group_lazy_function_.init_storage(allocator);
    return s;
  }

  void destruct_storage(void *storage) const override
  {
    Storage *s = static_cast<Storage *>(storage);
    group_lazy_function_.destruct_storage(s->group_storage);
    std::destroy_at(s);
  }

  std::string name() const override
  {
    return fmt::format(
        fmt::runtime(TIP_("Group '{}' ({})")), group_node_.id->name + 2, group_node_.name);
  }

  std::string input_name(const int i) const override
  {
    return group_lazy_function_.input_name(i);
  }

  std::string output_name(const int i) const override
  {
    return group_lazy_function_.output_name(i);
  }
};

static GMutablePointer get_socket_default_value(LinearAllocator<> &allocator,
                                                const bNodeSocket &bsocket)
{
  const bke::bNodeSocketType &typeinfo = *bsocket.typeinfo;
  const CPPType *type = get_socket_cpp_type(typeinfo);
  if (type == nullptr) {
    return {};
  }
  void *buffer = allocator.allocate(*type);
  typeinfo.get_geometry_nodes_cpp_value(bsocket.default_value, buffer);
  return {type, buffer};
}

LazyFunctionForLogicalOr::LazyFunctionForLogicalOr(const int inputs_num)
{
  debug_name_ = "Logical Or";
  for ([[maybe_unused]] const int i : IndexRange(inputs_num)) {
    inputs_.append_as("Input", CPPType::get<bool>(), lf::ValueUsage::Maybe);
  }
  outputs_.append_as("Output", CPPType::get<bool>());
}

void LazyFunctionForLogicalOr::execute_impl(lf::Params &params,
                                            const lf::Context & /*context*/) const
{
  Vector<int, 16> unavailable_inputs;
  /* First check all inputs for available values without requesting more inputs. If any of the
   * available inputs is true already, the others don't have to be requested anymore. */
  for (const int i : inputs_.index_range()) {
    if (const bool *value = params.try_get_input_data_ptr<bool>(i)) {
      if (*value) {
        params.set_output(0, true);
        return;
      }
    }
    else {
      unavailable_inputs.append(i);
    }
  }
  if (unavailable_inputs.is_empty()) {
    params.set_output(0, false);
    return;
  }
  /* Request the next unavailable input. Note that a value might be available now even if it was
   * not available before, because it might have been computed in the mean-time. */
  for (const int i : unavailable_inputs) {
    if (const bool *value = params.try_get_input_data_ptr_or_request<bool>(i)) {
      if (*value) {
        params.set_output(0, true);
        return;
      }
    }
    else {
      /* The input has been requested and it's not available yet, so wait until it is ready. */
      return;
    }
  }
  /* All inputs were available now and all of them were false, so the final output is false. */
  params.set_output(0, false);
}

/**
 * Outputs booleans that indicate which inputs of a switch node are used. Note that it's possible
 * that both inputs are used when the condition is a field.
 */
class LazyFunctionForSwitchSocketUsage : public lf::LazyFunction {
 public:
  LazyFunctionForSwitchSocketUsage()
  {
    debug_name_ = "Switch Socket Usage";
    inputs_.append_as("Condition", CPPType::get<SocketValueVariant>());
    outputs_.append_as("False", CPPType::get<bool>());
    outputs_.append_as("True", CPPType::get<bool>());
  }

  void execute_impl(lf::Params &params, const lf::Context & /*context*/) const override
  {
    const SocketValueVariant &condition_variant = params.get_input<SocketValueVariant>(0);
    if (condition_variant.is_context_dependent_field()) {
      params.set_output(0, true);
      params.set_output(1, true);
    }
    else {
      const bool value = condition_variant.get<bool>();
      params.set_output(0, !value);
      params.set_output(1, value);
    }
  }
};

/**
 * Outputs booleans that indicate which inputs of a switch node are used. Note that it's possible
 * that all inputs are used when the index input is a field.
 */
class LazyFunctionForIndexSwitchSocketUsage : public lf::LazyFunction {
 public:
  LazyFunctionForIndexSwitchSocketUsage(const bNode &bnode)
  {
    debug_name_ = "Index Switch Socket Usage";
    inputs_.append_as("Index", CPPType::get<SocketValueVariant>());
    for (const bNodeSocket *socket : bnode.input_sockets().drop_front(1)) {
      outputs_.append_as(socket->identifier, CPPType::get<bool>());
    }
  }

  void execute_impl(lf::Params &params, const lf::Context & /*context*/) const override
  {
    const SocketValueVariant &index_variant = params.get_input<SocketValueVariant>(0);
    if (index_variant.is_context_dependent_field()) {
      for (const int i : outputs_.index_range()) {
        params.set_output(i, true);
      }
    }
    else {
      const int value = index_variant.get<int>();
      for (const int i : outputs_.index_range()) {
        params.set_output(i, i == value);
      }
    }
  }
};

/**
 * Takes a field as input and extracts the set of anonymous attribute names that it references.
 */
class LazyFunctionForExtractingReferenceSet : public lf::LazyFunction {
 public:
  LazyFunctionForExtractingReferenceSet()
  {
    debug_name_ = "Extract References";
    inputs_.append_as("Use", CPPType::get<bool>());
    inputs_.append_as("Field", CPPType::get<SocketValueVariant>(), lf::ValueUsage::Maybe);
    outputs_.append_as("References", CPPType::get<GeometryNodesReferenceSet>());
  }

  void execute_impl(lf::Params &params, const lf::Context & /*context*/) const override
  {
    const bool use = params.get_input<bool>(0);
    if (!use) {
      params.set_output<GeometryNodesReferenceSet>(0, {});
      return;
    }
    const SocketValueVariant *value_variant =
        params.try_get_input_data_ptr_or_request<SocketValueVariant>(1);
    if (value_variant == nullptr) {
      /* Wait until the field is computed. */
      return;
    }

    GeometryNodesReferenceSet references;
    if (value_variant->is_context_dependent_field()) {
      const GField &field = value_variant->get<GField>();
      field.node().for_each_field_input_recursive([&](const FieldInput &field_input) {
        if (const auto *attr_field_input = dynamic_cast<const AttributeFieldInput *>(&field_input))
        {
          const StringRef name = attr_field_input->attribute_name();
          if (bke::attribute_name_is_anonymous(name)) {
            if (!references.names) {
              references.names = std::make_shared<Set<std::string>>();
            }
            references.names->add_as(name);
          }
        }
      });
    }
    params.set_output(0, std::move(references));
  }
};

/**
 * Conditionally joins multiple attribute sets. Each input attribute set can be disabled with a
 * corresponding boolean input.
 */
class LazyFunctionForJoinReferenceSets : public lf::LazyFunction {
  const int amount_;

 public:
  LazyFunctionForJoinReferenceSets(const int amount) : amount_(amount)
  {
    debug_name_ = "Join Reference Sets";
    for ([[maybe_unused]] const int i : IndexRange(amount)) {
      inputs_.append_as("Use", CPPType::get<bool>());
      inputs_.append_as(
          "Reference Set", CPPType::get<GeometryNodesReferenceSet>(), lf::ValueUsage::Maybe);
    }
    outputs_.append_as("Reference Set", CPPType::get<GeometryNodesReferenceSet>());
  }

  void execute_impl(lf::Params &params, const lf::Context & /*context*/) const override
  {
    Vector<GeometryNodesReferenceSet *> sets;
    bool set_is_missing = false;
    for (const int i : IndexRange(amount_)) {
      if (params.get_input<bool>(this->get_use_input(i))) {
        if (GeometryNodesReferenceSet *set =
                params.try_get_input_data_ptr_or_request<GeometryNodesReferenceSet>(
                    this->get_reference_set_input(i)))
        {
          sets.append(set);
        }
        else {
          set_is_missing = true;
        }
      }
    }
    if (set_is_missing) {
      return;
    }
    GeometryNodesReferenceSet joined_set;
    if (sets.is_empty()) {
      /* Nothing to do. */
    }
    else if (sets.size() == 1) {
      joined_set.names = std::move(sets[0]->names);
    }
    else {
      joined_set.names = std::make_shared<Set<std::string>>();
      for (const GeometryNodesReferenceSet *set : sets) {
        if (set->names) {
          for (const std::string &name : *set->names) {
            joined_set.names->add(name);
          }
        }
      }
    }
    params.set_output(0, std::move(joined_set));
  }

  int get_use_input(const int i) const
  {
    return 2 * i;
  }

  int get_reference_set_input(const int i) const
  {
    return 2 * i + 1;
  }

  /**
   * Cache for functions small amounts to avoid to avoid building them many times.
   */
  static const LazyFunctionForJoinReferenceSets &get_cached(const int amount, ResourceScope &scope)
  {
    constexpr int cache_amount = 16;
    static std::array<LazyFunctionForJoinReferenceSets, cache_amount> cached_functions = get_cache(
        std::make_index_sequence<cache_amount>{});
    if (amount < cached_functions.size()) {
      return cached_functions[amount];
    }

    return scope.construct<LazyFunctionForJoinReferenceSets>(amount);
  }

 private:
  template<size_t... I>
  static std::array<LazyFunctionForJoinReferenceSets, sizeof...(I)> get_cache(
      std::index_sequence<I...> /*indices*/)
  {
    return {LazyFunctionForJoinReferenceSets(I)...};
  }
};

class LazyFunctionForSimulationZone : public LazyFunction {
 private:
  const bNode &sim_output_bnode_;
  const LazyFunction &fn_;

 public:
  LazyFunctionForSimulationZone(const bNode &sim_output_bnode, const LazyFunction &fn)
      : sim_output_bnode_(sim_output_bnode), fn_(fn)
  {
    debug_name_ = "Simulation Zone";
    inputs_ = fn.inputs();
    outputs_ = fn.outputs();
  }

  void execute_impl(lf::Params &params, const lf::Context &context) const override
  {
    ScopedNodeTimer node_timer{context, sim_output_bnode_};
    GeoNodesUserData &user_data = *static_cast<GeoNodesUserData *>(context.user_data);

    bke::SimulationZoneComputeContext compute_context{user_data.compute_context,
                                                      sim_output_bnode_};

    GeoNodesUserData zone_user_data = user_data;
    zone_user_data.compute_context = &compute_context;
    zone_user_data.log_socket_values = should_log_socket_values_for_context(
        user_data, compute_context.hash());

    GeoNodesLocalUserData zone_local_user_data{zone_user_data};
    lf::Context zone_context{context.storage, &zone_user_data, &zone_local_user_data};
    fn_.execute(params, zone_context);
  }

  void *init_storage(LinearAllocator<> &allocator) const override
  {
    return fn_.init_storage(allocator);
  }

  void destruct_storage(void *storage) const override
  {
    fn_.destruct_storage(storage);
  }

  std::string input_name(const int i) const override
  {
    return fn_.input_name(i);
  }

  std::string output_name(const int i) const override
  {
    return fn_.output_name(i);
  }
};

using JoinReferenceSetsCache = Map<Vector<lf::OutputSocket *>, lf::OutputSocket *>;

struct BuildGraphParams {
  /** Lazy-function graph that nodes and links should be inserted into. */
  lf::Graph &lf_graph;
  /** Map #bNodeSocket to newly generated sockets. Those maps are later used to insert links. */
  MultiValueMap<const bNodeSocket *, lf::InputSocket *> lf_inputs_by_bsocket;
  Map<const bNodeSocket *, lf::OutputSocket *> lf_output_by_bsocket;
  /**
   * Maps sockets to corresponding generated boolean sockets that indicate whether the socket is
   * used or not.
   */
  Map<const bNodeSocket *, lf::OutputSocket *> usage_by_bsocket;
  /**
   * Nodes that propagate anonymous attributes have to know which of those attributes to propagate.
   * For that they have an input for each output that specifies what data to propagate.
   */
  Map<const bNodeSocket *, lf::InputSocket *> lf_reference_set_input_by_output;
  /**
   * Multi-input sockets are split into separate sockets, once for each incoming link.
   */
  Map<const bNodeLink *, lf::InputSocket *> lf_input_by_multi_input_link;
  /**
   * This is similar to #lf_inputs_by_bsocket but contains more relevant information when border
   * links are linked to multi-input sockets.
   */
  Map<const bNodeLink *, lf::InputSocket *> lf_input_by_border_link;
  /**
   * Keeps track of all boolean inputs that indicate whether a socket is used. Links to those
   * sockets may be replaced with a constant-true if necessary to break dependency cycles in
   * #fix_link_cycles.
   */
  Set<lf::InputSocket *> socket_usage_inputs;
  MultiValueMap<ReferenceSetIndex, lf::InputSocket *> lf_reference_set_inputs;
  /** Cache to avoid building the same socket combinations multiple times. */
  Map<Vector<lf::OutputSocket *>, lf::OutputSocket *> socket_usages_combination_cache;

  BuildGraphParams(lf::Graph &lf_graph) : lf_graph(lf_graph) {}
};

static bool ignore_zone_bsocket(const bNodeSocket &bsocket)
{
  if (!bsocket.is_available()) {
    return true;
  }
  if (!bsocket.typeinfo->geometry_nodes_cpp_type) {
    /* These are typically extend sockets. */
    return true;
  }
  return false;
}

void initialize_zone_wrapper(const bNodeTreeZone &zone,
                             ZoneBuildInfo &zone_info,
                             const ZoneBodyFunction &body_fn,
                             const bool expose_all_reference_sets,
                             Vector<lf::Input> &r_inputs,
                             Vector<lf::Output> &r_outputs)
{
  for (const bNodeSocket *socket : zone.input_node()->input_sockets()) {
    if (ignore_zone_bsocket(*socket)) {
      continue;
    }
    zone_info.indices.inputs.main.append(r_inputs.append_and_get_index_as(
        socket->name, *socket->typeinfo->geometry_nodes_cpp_type, lf::ValueUsage::Maybe));
  }

  for (const bNodeLink *link : zone.border_links) {
    zone_info.indices.inputs.border_links.append(
        r_inputs.append_and_get_index_as(link->fromsock->name,
                                         *link->tosock->typeinfo->geometry_nodes_cpp_type,
                                         lf::ValueUsage::Maybe));
  }

  for (const bNodeSocket *socket : zone.output_node()->output_sockets()) {
    if (ignore_zone_bsocket(*socket)) {
      continue;
    }
    const CPPType *cpp_type = socket->typeinfo->geometry_nodes_cpp_type;
    zone_info.indices.inputs.output_usages.append(
        r_inputs.append_and_get_index_as("Usage", CPPType::get<bool>(), lf::ValueUsage::Maybe));
    zone_info.indices.outputs.main.append(
        r_outputs.append_and_get_index_as(socket->name, *cpp_type));
  }

  for ([[maybe_unused]] const bNodeSocket *socket : zone.input_node()->input_sockets()) {
    if (ignore_zone_bsocket(*socket)) {
      continue;
    }
    zone_info.indices.outputs.input_usages.append(
        r_outputs.append_and_get_index_as("Usage", CPPType::get<bool>()));
  }

  for ([[maybe_unused]] const bNodeLink *link : zone.border_links) {
    zone_info.indices.outputs.border_link_usages.append(
        r_outputs.append_and_get_index_as("Border Link Usage", CPPType::get<bool>()));
  }

  /* Some zone types (e.g. the closure zone) do not expose all reference sets. */
  if (expose_all_reference_sets) {
    for (const auto item : body_fn.indices.inputs.reference_sets.items()) {
      zone_info.indices.inputs.reference_sets.add_new(
          item.key,
          r_inputs.append_and_get_index_as(
              "Reference Set", CPPType::get<GeometryNodesReferenceSet>(), lf::ValueUsage::Maybe));
    }
  }
}

std::string zone_wrapper_input_name(const ZoneBuildInfo &zone_info,
                                    const bNodeTreeZone &zone,
                                    const Span<lf::Input> inputs,
                                    const int lf_socket_i)
{
  if (zone_info.indices.inputs.output_usages.contains(lf_socket_i)) {
    const int output_usage_i = lf_socket_i - zone_info.indices.inputs.output_usages.first();
    int current_valid_i = 0;
    for (const bNodeSocket *bsocket : zone.output_node()->output_sockets()) {
      if (ignore_zone_bsocket(*bsocket)) {
        continue;
      }
      if (current_valid_i == output_usage_i) {
        return "Usage: " + StringRef(bsocket->name);
      }
      current_valid_i++;
    }
  }
  return inputs[lf_socket_i].debug_name;
}

std::string zone_wrapper_output_name(const ZoneBuildInfo &zone_info,
                                     const bNodeTreeZone &zone,
                                     const Span<lf::Output> outputs,
                                     const int lf_socket_i)
{
  if (zone_info.indices.outputs.input_usages.contains(lf_socket_i)) {
    const int input_usage_i = lf_socket_i - zone_info.indices.outputs.input_usages.first();
    int current_valid_i = 0;
    for (const bNodeSocket *bsocket : zone.input_node()->input_sockets()) {
      if (ignore_zone_bsocket(*bsocket)) {
        continue;
      }
      if (current_valid_i == input_usage_i) {
        return "Usage: " + StringRef(bsocket->name);
      }
      current_valid_i++;
    }
  }
  return outputs[lf_socket_i].debug_name;
}

/**
 * Logs intermediate values from the lazy-function graph evaluation into #GeoNodesLog based on
 * the mapping between the lazy-function graph and the corresponding #bNodeTree.
 */
class GeometryNodesLazyFunctionLogger : public lf::GraphExecutor::Logger {
 private:
  const GeometryNodesLazyFunctionGraphInfo &lf_graph_info_;

 public:
  GeometryNodesLazyFunctionLogger(const GeometryNodesLazyFunctionGraphInfo &lf_graph_info)
      : lf_graph_info_(lf_graph_info)
  {
  }

  void log_socket_value(const lf::Socket &lf_socket,
                        const GPointer value,
                        const lf::Context &context) const override
  {
    auto &user_data = *static_cast<GeoNodesUserData *>(context.user_data);
    if (!user_data.log_socket_values) {
      return;
    }
    auto &local_user_data = *static_cast<GeoNodesLocalUserData *>(context.local_user_data);
    geo_eval_log::GeoTreeLogger *tree_logger = local_user_data.try_get_tree_logger(user_data);
    if (tree_logger == nullptr) {
      return;
    }

    const Span<const bNodeSocket *> bsockets =
        lf_graph_info_.mapping.bsockets_by_lf_socket_map.lookup(&lf_socket);
    if (bsockets.is_empty()) {
      return;
    }

    for (const bNodeSocket *bsocket : bsockets) {
      /* Avoid logging to some sockets when the same value will also be logged to a linked socket.
       * This reduces the number of logged values without losing information. */
      if (bsocket->is_input() && bsocket->is_directly_linked()) {
        continue;
      }
      const bNode &bnode = bsocket->owner_node();
      if (bnode.is_reroute()) {
        continue;
      }
      tree_logger->log_value(bsocket->owner_node(), *bsocket, value);
    }
  }

  static inline Mutex dump_error_context_mutex;

  void dump_when_outputs_are_missing(const lf::FunctionNode &node,
                                     Span<const lf::OutputSocket *> missing_sockets,
                                     const lf::Context &context) const override
  {
    std::lock_guard lock{dump_error_context_mutex};

    GeoNodesUserData *user_data = dynamic_cast<GeoNodesUserData *>(context.user_data);
    BLI_assert(user_data != nullptr);
    user_data->compute_context->print_stack(std::cout, node.name());
    std::cout << "Missing outputs:\n";
    for (const lf::OutputSocket *socket : missing_sockets) {
      std::cout << "  " << socket->name() << "\n";
    }
  }

  void dump_when_input_is_set_twice(const lf::InputSocket &target_socket,
                                    const lf::OutputSocket &from_socket,
                                    const lf::Context &context) const override
  {
    std::lock_guard lock{dump_error_context_mutex};

    std::stringstream ss;
    ss << from_socket.node().name() << ":" << from_socket.name() << " -> "
       << target_socket.node().name() << ":" << target_socket.name();

    GeoNodesUserData *user_data = dynamic_cast<GeoNodesUserData *>(context.user_data);
    BLI_assert(user_data != nullptr);
    user_data->compute_context->print_stack(std::cout, ss.str());
  }

  void log_before_node_execute(const lf::FunctionNode &node,
                               const lf::Params & /*params*/,
                               const lf::Context &context) const override
  {
    /* Enable this to see the threads that invoked a node. */
    if constexpr (false) {
      this->add_thread_id_debug_message(node, context);
    }
  }

  void add_thread_id_debug_message(const lf::FunctionNode &node, const lf::Context &context) const
  {
    static std::atomic<int> thread_id_source = 0;
    static thread_local const int thread_id = thread_id_source.fetch_add(1);
    static thread_local const std::string thread_id_str = "Thread: " + std::to_string(thread_id);

    const auto &user_data = *static_cast<GeoNodesUserData *>(context.user_data);
    const auto &local_user_data = *static_cast<GeoNodesLocalUserData *>(context.local_user_data);
    geo_eval_log::GeoTreeLogger *tree_logger = local_user_data.try_get_tree_logger(user_data);
    if (tree_logger == nullptr) {
      return;
    }

    /* Find corresponding node based on the socket mapping. */
    auto check_sockets = [&](const Span<const lf::Socket *> lf_sockets) {
      for (const lf::Socket *lf_socket : lf_sockets) {
        const Span<const bNodeSocket *> bsockets =
            lf_graph_info_.mapping.bsockets_by_lf_socket_map.lookup(lf_socket);
        if (!bsockets.is_empty()) {
          const bNodeSocket &bsocket = *bsockets[0];
          const bNode &bnode = bsocket.owner_node();
          tree_logger->debug_messages.append(*tree_logger->allocator,
                                             {bnode.identifier, thread_id_str});
          return true;
        }
      }
      return false;
    };

    if (check_sockets(node.inputs().cast<const lf::Socket *>())) {
      return;
    }
    check_sockets(node.outputs().cast<const lf::Socket *>());
  }
};

/**
 * Tells the lazy-function graph evaluator which nodes have side effects based on the current
 * context. For example, the same viewer node can have side effects in one context, but not in
 * another (depending on e.g. which tree path is currently viewed in the node editor).
 */
class GeometryNodesLazyFunctionSideEffectProvider : public lf::GraphExecutor::SideEffectProvider {
 private:
  Span<const lf::FunctionNode *> local_side_effect_nodes_;

 public:
  GeometryNodesLazyFunctionSideEffectProvider(
      Span<const lf::FunctionNode *> local_side_effect_nodes = {})
      : local_side_effect_nodes_(local_side_effect_nodes)
  {
  }

  Vector<const lf::FunctionNode *> get_nodes_with_side_effects(
      const lf::Context &context) const override
  {
    GeoNodesUserData *user_data = dynamic_cast<GeoNodesUserData *>(context.user_data);
    BLI_assert(user_data != nullptr);
    const GeoNodesCallData &call_data = *user_data->call_data;
    if (!call_data.side_effect_nodes) {
      return {};
    }
    const ComputeContextHash &context_hash = user_data->compute_context->hash();
    Vector<const lf::FunctionNode *> side_effect_nodes =
        call_data.side_effect_nodes->nodes_by_context.lookup(context_hash);
    side_effect_nodes.extend(local_side_effect_nodes_);
    return side_effect_nodes;
  }
};

/**
 * Utility class to build a lazy-function based on a geometry nodes tree.
 * This is mainly a separate class because it makes it easier to have variables that can be
 * accessed by many functions.
 */
struct GeometryNodesLazyFunctionBuilder {
 private:
  const bNodeTree &btree_;
  const ReferenceLifetimesInfo &reference_lifetimes_;
  ResourceScope &scope_;
  NodeMultiFunctions &node_multi_functions_;
  GeometryNodesLazyFunctionGraphInfo *lf_graph_info_;
  GeometryNodeLazyFunctionGraphMapping *mapping_;
  const bke::DataTypeConversions *conversions_;

  /**
   * A #LazyFunctionForSimulationInputsUsage for each simulation zone.
   */
  Map<const bNode *, lf::Node *> simulation_inputs_usage_nodes_;

  const bNodeTreeZones *tree_zones_;
  MutableSpan<ZoneBuildInfo> zone_build_infos_;

  std::optional<BuildGraphParams> root_graph_build_params_;

  /**
   * The inputs sockets in the graph. Multiple group input nodes are combined into one in the
   * lazy-function graph.
   */
  Vector<lf::GraphInputSocket *> group_input_sockets_;
  /**
   * Interface output sockets that correspond to the active group output node. If there is no such
   * node, defaulted fallback outputs are created.
   */
  Vector<lf::GraphOutputSocket *> standard_group_output_sockets_;
  /**
   * Interface boolean sockets that have to be passed in from the outside and indicate whether a
   * specific output will be used.
   */
  Vector<lf::GraphInputSocket *> group_output_used_sockets_;
  /**
   * Interface boolean sockets that can be used as group output that indicate whether a specific
   * input will be used (this may depend on the used outputs as well as other inputs).
   */
  Vector<lf::GraphOutputSocket *> group_input_usage_sockets_;
  /**
   * If the node group propagates attributes from an input to the output, it has to know
   * which attributes should be propagated and which can be removed (for optimization purposes).
   */
  Map<int, lf::GraphInputSocket *> reference_set_by_output_;

  friend class UsedSocketVisualizeOptions;

 public:
  GeometryNodesLazyFunctionBuilder(const bNodeTree &btree,
                                   GeometryNodesLazyFunctionGraphInfo &lf_graph_info)
      : btree_(btree),
        reference_lifetimes_(*btree.runtime->reference_lifetimes_info),
        scope_(lf_graph_info.scope),
        node_multi_functions_(lf_graph_info.scope.construct<NodeMultiFunctions>(btree)),
        lf_graph_info_(&lf_graph_info)
  {
  }

  void build()
  {
    btree_.ensure_topology_cache();
    btree_.ensure_interface_cache();

    mapping_ = &lf_graph_info_->mapping;
    conversions_ = &bke::get_implicit_type_conversions();
    tree_zones_ = btree_.zones();

    this->initialize_mapping_arrays();
    this->build_zone_functions();
    this->build_root_graph();
    this->build_geometry_nodes_group_function();
  }

 private:
  void initialize_mapping_arrays()
  {
    mapping_->lf_input_index_for_output_bsocket_usage.reinitialize(
        btree_.all_output_sockets().size());
    mapping_->lf_input_index_for_output_bsocket_usage.fill(-1);
    mapping_->lf_input_index_for_reference_set_for_output.reinitialize(
        btree_.all_output_sockets().size());
    mapping_->lf_input_index_for_reference_set_for_output.fill(-1);
    mapping_->lf_index_by_bsocket.reinitialize(btree_.all_sockets().size());
    mapping_->lf_index_by_bsocket.fill(-1);
  }

  /**
   * Builds lazy-functions for all zones in the node tree.
   */
  void build_zone_functions()
  {
    zone_build_infos_ = scope_.construct<Array<ZoneBuildInfo>>(tree_zones_->zones.size());

    const Array<int> zone_build_order = this->compute_zone_build_order();

    for (const int zone_i : zone_build_order) {
      const bNodeTreeZone &zone = *tree_zones_->zones[zone_i];
      switch (zone.output_node()->type_legacy) {
        case GEO_NODE_SIMULATION_OUTPUT: {
          this->build_simulation_zone_function(zone);
          break;
        }
        case GEO_NODE_REPEAT_OUTPUT: {
          this->build_repeat_zone_function(zone);
          break;
        }
        case GEO_NODE_FOREACH_GEOMETRY_ELEMENT_OUTPUT:
          this->build_foreach_geometry_element_zone_function(zone);
          break;
        case GEO_NODE_CLOSURE_OUTPUT:
          this->build_closure_zone_function(zone);
          break;
        default: {
          BLI_assert_unreachable();
          break;
        }
      }
    }
  }

  Array<int> compute_zone_build_order()
  {
    /* Build nested zones first. */
    Array<int> zone_build_order(tree_zones_->zones.size());
    array_utils::fill_index_range<int>(zone_build_order);
    std::sort(
        zone_build_order.begin(), zone_build_order.end(), [&](const int zone_a, const int zone_b) {
          return tree_zones_->zones[zone_a]->depth > tree_zones_->zones[zone_b]->depth;
        });
    return zone_build_order;
  }

  /**
   * Builds a lazy-function for a simulation zone.
   * Internally, the generated lazy-function is just another graph.
   */
  void build_simulation_zone_function(const bNodeTreeZone &zone)
  {
    const int zone_i = zone.index;
    ZoneBuildInfo &zone_info = zone_build_infos_[zone_i];
    lf::Graph &lf_graph = scope_.construct<lf::Graph>();
    const auto &sim_output_storage = *static_cast<const NodeGeometrySimulationOutput *>(
        zone.output_node()->storage);

    Vector<lf::GraphInputSocket *> lf_zone_inputs;
    Vector<lf::GraphOutputSocket *> lf_zone_outputs;

    if (zone.input_node() != nullptr) {
      for (const bNodeSocket *bsocket : zone.input_node()->input_sockets().drop_back(1)) {
        zone_info.indices.inputs.main.append(lf_zone_inputs.append_and_get_index(
            &lf_graph.add_input(*bsocket->typeinfo->geometry_nodes_cpp_type, bsocket->name)));
        zone_info.indices.outputs.input_usages.append(lf_zone_outputs.append_and_get_index(
            &lf_graph.add_output(CPPType::get<bool>(), "Usage: " + StringRef(bsocket->name))));
      }
    }

    this->build_zone_border_links_inputs(
        zone, lf_graph, lf_zone_inputs, zone_info.indices.inputs.border_links);
    this->build_zone_border_link_input_usages(
        zone, lf_graph, lf_zone_outputs, zone_info.indices.outputs.border_link_usages);

    for (const bNodeSocket *bsocket : zone.output_node()->output_sockets().drop_back(1)) {
      zone_info.indices.outputs.main.append(lf_zone_outputs.append_and_get_index(
          &lf_graph.add_output(*bsocket->typeinfo->geometry_nodes_cpp_type, bsocket->name)));
      zone_info.indices.inputs.output_usages.append(lf_zone_inputs.append_and_get_index(
          &lf_graph.add_input(CPPType::get<bool>(), "Usage: " + StringRef(bsocket->name))));
    }

    lf::Node &lf_simulation_usage_node = [&]() -> lf::Node & {
      auto &lazy_function = scope_.construct<LazyFunctionForSimulationInputsUsage>(
          *zone.output_node());
      lf::Node &lf_node = lf_graph.add_function(lazy_function);

      for (const int i : zone_info.indices.outputs.input_usages) {
        lf_graph.add_link(lf_node.output(0), *lf_zone_outputs[i]);
      }

      return lf_node;
    }();

    BuildGraphParams graph_params{lf_graph};

    lf::FunctionNode *lf_simulation_input = nullptr;
    if (zone.input_node()) {
      lf_simulation_input = this->insert_simulation_input_node(
          btree_, *zone.input_node(), graph_params);
    }
    lf::FunctionNode &lf_simulation_output = this->insert_simulation_output_node(
        *zone.output_node(), graph_params);

    for (const bNodeSocket *bsocket : zone.output_node()->input_sockets().drop_back(1)) {
      graph_params.usage_by_bsocket.add(bsocket, &lf_simulation_usage_node.output(1));
    }

    /* Link simulation input node directly to simulation output node for skip behavior. */
    for (const int i : IndexRange(sim_output_storage.items_num)) {
      lf::InputSocket &lf_to = lf_simulation_output.input(i + 1);
      if (lf_simulation_input) {
        lf::OutputSocket &lf_from = lf_simulation_input->output(i + 1);
        lf_graph.add_link(lf_from, lf_to);
      }
      else {
        lf_to.set_default_value(lf_to.type().default_value());
      }
    }

    this->insert_nodes_and_zones(zone.child_nodes(), zone.child_zones, graph_params);

    if (zone.input_node()) {
      this->build_output_socket_usages(*zone.input_node(), graph_params);
    }
    for (const auto item : graph_params.lf_output_by_bsocket.items()) {
      this->insert_links_from_socket(*item.key, *item.value, graph_params);
    }

    this->link_border_link_inputs_and_usages(zone,
                                             lf_zone_inputs,
                                             zone_info.indices.inputs.border_links,
                                             lf_zone_outputs,
                                             zone_info.indices.outputs.border_link_usages,
                                             graph_params);

    for (const int i : zone_info.indices.inputs.main) {
      lf_graph.add_link(*lf_zone_inputs[i], lf_simulation_input->input(i));
    }

    for (const int i : zone_info.indices.outputs.main.index_range()) {
      lf_graph.add_link(lf_simulation_output.output(i),
                        *lf_zone_outputs[zone_info.indices.outputs.main[i]]);
    }

    this->add_default_inputs(graph_params);

    Map<ReferenceSetIndex, lf::OutputSocket *> lf_reference_sets;
    this->build_reference_set_for_zone(graph_params, lf_reference_sets);
    for (const auto item : lf_reference_sets.items()) {
      lf::OutputSocket &lf_attribute_set_socket = *item.value;
      if (lf_attribute_set_socket.node().is_interface()) {
        zone_info.indices.inputs.reference_sets.add_new(
            item.key, lf_zone_inputs.append_and_get_index(&lf_attribute_set_socket));
      }
    }
    this->link_reference_sets(graph_params, lf_reference_sets);
    this->fix_link_cycles(lf_graph, graph_params.socket_usage_inputs);

    lf_graph.update_node_indices();

    auto &logger = scope_.construct<GeometryNodesLazyFunctionLogger>(*lf_graph_info_);
    auto &side_effect_provider = scope_.construct<GeometryNodesLazyFunctionSideEffectProvider>();

    const auto &lf_graph_fn = scope_.construct<lf::GraphExecutor>(lf_graph,
                                                                  lf_zone_inputs.as_span(),
                                                                  lf_zone_outputs.as_span(),
                                                                  &logger,
                                                                  &side_effect_provider,
                                                                  nullptr);
    const auto &zone_function = scope_.construct<LazyFunctionForSimulationZone>(
        *zone.output_node(), lf_graph_fn);
    zone_info.lazy_function = &zone_function;

    lf_graph_info_->debug_zone_body_graphs.add(zone.output_node()->identifier, &lf_graph);
    // std::cout << "\n\n" << lf_graph.to_dot() << "\n\n";
  }

  /**
   * Builds a #LazyFunction for a repeat zone.
   */
  void build_repeat_zone_function(const bNodeTreeZone &zone)
  {
    ZoneBuildInfo &zone_info = zone_build_infos_[zone.index];
    /* Build a function for the loop body. */
    ZoneBodyFunction &body_fn = this->build_zone_body_function(
        zone, "Repeat Body", &scope_.construct<GeometryNodesLazyFunctionSideEffectProvider>());
    /* Wrap the loop body by another function that implements the repeat behavior. */
    auto &zone_fn = build_repeat_zone_lazy_function(scope_, btree_, zone, zone_info, body_fn);
    zone_info.lazy_function = &zone_fn;
  }

  void build_foreach_geometry_element_zone_function(const bNodeTreeZone &zone)
  {
    ZoneBuildInfo &zone_info = zone_build_infos_[zone.index];
    /* Build a function for the loop body. */
    ZoneBodyFunction &body_fn = this->build_zone_body_function(
        zone, "Foreach Body", &scope_.construct<GeometryNodesLazyFunctionSideEffectProvider>());
    /* Wrap the loop body in another function that implements the foreach behavior. */
    auto &zone_fn = build_foreach_geometry_element_zone_lazy_function(
        scope_, btree_, zone, zone_info, body_fn);
    zone_info.lazy_function = &zone_fn;
  }

  void build_closure_zone_function(const bNodeTreeZone &zone)
  {
    ZoneBuildInfo &zone_info = zone_build_infos_[zone.index];
    /* Build a function for the closure body. */
    ZoneBodyFunction &body_fn = this->build_zone_body_function(
        zone, "Closure Body", &scope_.construct<GeometryNodesLazyFunctionSideEffectProvider>());
    auto &zone_fn = build_closure_zone_lazy_function(scope_, btree_, zone, zone_info, body_fn);
    zone_info.lazy_function = &zone_fn;
  }

  /**
   * Build a lazy-function for the "body" of a zone, i.e. for all the nodes within the zone.
   */
  ZoneBodyFunction &build_zone_body_function(
      const bNodeTreeZone &zone,
      const StringRef name,
      const lf::GraphExecutorSideEffectProvider *side_effect_provider)
  {
    lf::Graph &lf_body_graph = scope_.construct<lf::Graph>(name);

    BuildGraphParams graph_params{lf_body_graph};

    Vector<lf::GraphInputSocket *> lf_body_inputs;
    Vector<lf::GraphOutputSocket *> lf_body_outputs;
    ZoneBodyFunction &body_fn = scope_.construct<ZoneBodyFunction>();

    for (const bNodeSocket *bsocket : zone.input_node()->output_sockets()) {
      if (ignore_zone_bsocket(*bsocket)) {
        continue;
      }
      lf::GraphInputSocket &lf_input = lf_body_graph.add_input(
          *bsocket->typeinfo->geometry_nodes_cpp_type, bsocket->name);
      lf::GraphOutputSocket &lf_input_usage = lf_body_graph.add_output(
          CPPType::get<bool>(), "Usage: " + StringRef(bsocket->name));
      body_fn.indices.inputs.main.append(lf_body_inputs.append_and_get_index(&lf_input));
      body_fn.indices.outputs.input_usages.append(
          lf_body_outputs.append_and_get_index(&lf_input_usage));
      graph_params.lf_output_by_bsocket.add_new(bsocket, &lf_input);
    }

    this->build_zone_border_links_inputs(
        zone, lf_body_graph, lf_body_inputs, body_fn.indices.inputs.border_links);
    this->build_zone_border_link_input_usages(
        zone, lf_body_graph, lf_body_outputs, body_fn.indices.outputs.border_link_usages);

    for (const bNodeSocket *bsocket : zone.output_node()->input_sockets()) {
      if (ignore_zone_bsocket(*bsocket)) {
        continue;
      }
      lf::GraphOutputSocket &lf_output = lf_body_graph.add_output(
          *bsocket->typeinfo->geometry_nodes_cpp_type, bsocket->name);
      lf::GraphInputSocket &lf_output_usage = lf_body_graph.add_input(
          CPPType::get<bool>(), "Usage: " + StringRef(bsocket->name));
      graph_params.lf_inputs_by_bsocket.add(bsocket, &lf_output);
      graph_params.usage_by_bsocket.add(bsocket, &lf_output_usage);
      body_fn.indices.outputs.main.append(lf_body_outputs.append_and_get_index(&lf_output));
      body_fn.indices.inputs.output_usages.append(
          lf_body_inputs.append_and_get_index(&lf_output_usage));
    }

    this->insert_nodes_and_zones(zone.child_nodes(), zone.child_zones, graph_params);

    this->build_output_socket_usages(*zone.input_node(), graph_params);

    {
      int valid_socket_i = 0;
      for (const bNodeSocket *bsocket : zone.input_node()->output_sockets()) {
        if (ignore_zone_bsocket(*bsocket)) {
          continue;
        }
        lf::OutputSocket *lf_usage = graph_params.usage_by_bsocket.lookup_default(bsocket,
                                                                                  nullptr);
        lf::GraphOutputSocket &lf_usage_output =
            *lf_body_outputs[body_fn.indices.outputs.input_usages[valid_socket_i]];
        if (lf_usage) {
          lf_body_graph.add_link(*lf_usage, lf_usage_output);
        }
        else {
          static const bool static_false = false;
          lf_usage_output.set_default_value(&static_false);
        }
        valid_socket_i++;
      }
    }

    for (const auto item : graph_params.lf_output_by_bsocket.items()) {
      this->insert_links_from_socket(*item.key, *item.value, graph_params);
    }

    this->link_border_link_inputs_and_usages(zone,
                                             lf_body_inputs,
                                             body_fn.indices.inputs.border_links,
                                             lf_body_outputs,
                                             body_fn.indices.outputs.border_link_usages,
                                             graph_params);

    this->add_default_inputs(graph_params);

    Map<int, lf::OutputSocket *> lf_reference_sets;
    this->build_reference_set_for_zone(graph_params, lf_reference_sets);
    for (const auto item : lf_reference_sets.items()) {
      lf::OutputSocket &lf_attribute_set_socket = *item.value;
      if (lf_attribute_set_socket.node().is_interface()) {
        body_fn.indices.inputs.reference_sets.add_new(
            item.key, lf_body_inputs.append_and_get_index(&lf_attribute_set_socket));
      }
    }
    this->link_reference_sets(graph_params, lf_reference_sets);
    this->fix_link_cycles(lf_body_graph, graph_params.socket_usage_inputs);

    lf_body_graph.update_node_indices();

    auto &logger = scope_.construct<GeometryNodesLazyFunctionLogger>(*lf_graph_info_);

    body_fn.function = &scope_.construct<lf::GraphExecutor>(lf_body_graph,
                                                            lf_body_inputs.as_span(),
                                                            lf_body_outputs.as_span(),
                                                            &logger,
                                                            side_effect_provider,
                                                            nullptr);

    lf_graph_info_->debug_zone_body_graphs.add(zone.output_node()->identifier, &lf_body_graph);

    // std::cout << "\n\n" << lf_body_graph.to_dot() << "\n\n";

    return body_fn;
  }

  void build_zone_border_links_inputs(const bNodeTreeZone &zone,
                                      lf::Graph &lf_graph,
                                      Vector<lf::GraphInputSocket *> &r_lf_graph_inputs,
                                      Vector<int> &r_indices)
  {
    for (const bNodeLink *border_link : zone.border_links) {
      r_indices.append(r_lf_graph_inputs.append_and_get_index(
          &lf_graph.add_input(*border_link->tosock->typeinfo->geometry_nodes_cpp_type,
                              StringRef("Link from ") + border_link->fromsock->name)));
    }
  }

  void build_zone_border_link_input_usages(const bNodeTreeZone &zone,
                                           lf::Graph &lf_graph,
                                           Vector<lf::GraphOutputSocket *> &r_lf_graph_outputs,
                                           Vector<int> &r_indices)
  {
    for (const bNodeLink *border_link : zone.border_links) {
      r_indices.append(r_lf_graph_outputs.append_and_get_index(&lf_graph.add_output(
          CPPType::get<bool>(), StringRef("Usage: Link from ") + border_link->fromsock->name)));
    }
  }

  void build_reference_set_for_zone(BuildGraphParams &graph_params,
                                    Map<ReferenceSetIndex, lf::OutputSocket *> &lf_reference_sets)
  {
    const Vector<ReferenceSetIndex> all_required_reference_sets =
        this->find_all_required_reference_sets(graph_params.lf_reference_set_input_by_output,
                                               graph_params.lf_reference_set_inputs);

    auto add_reference_set_zone_input = [&](const ReferenceSetIndex reference_set_i) {
      lf::GraphInputSocket &lf_graph_input = graph_params.lf_graph.add_input(
          CPPType::get<GeometryNodesReferenceSet>(), "Reference Set");
      lf_reference_sets.add(reference_set_i, &lf_graph_input);
    };

    VectorSet<ReferenceSetIndex> input_reference_sets;
    for (const ReferenceSetIndex reference_set_i : all_required_reference_sets) {
      const ReferenceSetInfo &reference_set = reference_lifetimes_.reference_sets[reference_set_i];
      switch (reference_set.type) {
        case ReferenceSetType::GroupOutputData:
        case ReferenceSetType::GroupInputReferenceSet: {
          add_reference_set_zone_input(reference_set_i);
          break;
        }
        case ReferenceSetType::LocalReferenceSet:
        case ReferenceSetType::ClosureOutputData:
        case ReferenceSetType::ClosureInputReferenceSet: {
          const bNodeSocket &bsocket = *reference_set.socket;
          if (lf::OutputSocket *lf_socket = graph_params.lf_output_by_bsocket.lookup_default(
                  &bsocket, nullptr))
          {
            lf::OutputSocket *lf_usage_socket = graph_params.usage_by_bsocket.lookup_default(
                &bsocket, nullptr);
            lf::OutputSocket &lf_reference_set_socket = this->get_extracted_reference_set(
                *lf_socket, lf_usage_socket, graph_params);
            lf_reference_sets.add(reference_set_i, &lf_reference_set_socket);
          }
          else {
            /* The reference was not created in the zone, so it needs to come from the input. */
            add_reference_set_zone_input(reference_set_i);
          }
          break;
        }
      }
    }
  }

  /**
   * Build the graph that contains all nodes that are not contained in any zone. This graph is
   * called when this geometry nodes node group is evaluated.
   */
  void build_root_graph()
  {
    lf::Graph &lf_graph = lf_graph_info_->graph;

    this->build_main_group_inputs(lf_graph);
    if (btree_.group_output_node() == nullptr) {
      this->build_fallback_group_outputs(lf_graph);
    }

    for (const bNodeTreeInterfaceSocket *interface_input : btree_.interface_inputs()) {
      lf::GraphOutputSocket &lf_socket = lf_graph.add_output(
          CPPType::get<bool>(),
          StringRef("Usage: ") + (interface_input->name ? interface_input->name : ""));
      group_input_usage_sockets_.append(&lf_socket);
    }

    Vector<lf::GraphInputSocket *> lf_output_usages;
    for (const bNodeTreeInterfaceSocket *interface_output : btree_.interface_outputs()) {
      lf::GraphInputSocket &lf_socket = lf_graph.add_input(
          CPPType::get<bool>(),
          StringRef("Usage: ") + (interface_output->name ? interface_output->name : ""));
      group_output_used_sockets_.append(&lf_socket);
      lf_output_usages.append(&lf_socket);
    }

    BuildGraphParams &graph_params = root_graph_build_params_.emplace(lf_graph);
    if (const bNode *group_output_bnode = btree_.group_output_node()) {
      for (const bNodeSocket *bsocket : group_output_bnode->input_sockets().drop_back(1)) {
        graph_params.usage_by_bsocket.add(bsocket, lf_output_usages[bsocket->index()]);
      }
    }

    this->insert_nodes_and_zones(
        tree_zones_->nodes_outside_zones(), tree_zones_->root_zones, graph_params);

    for (const auto item : graph_params.lf_output_by_bsocket.items()) {
      this->insert_links_from_socket(*item.key, *item.value, graph_params);
    }
    this->build_group_input_usages(graph_params);
    this->add_default_inputs(graph_params);

    this->build_root_reference_set_inputs(lf_graph);

    Map<ReferenceSetIndex, lf::OutputSocket *> lf_reference_sets;
    this->build_reference_sets_outside_of_zones(graph_params, lf_reference_sets);
    this->link_reference_sets(graph_params, lf_reference_sets);

    this->fix_link_cycles(lf_graph, graph_params.socket_usage_inputs);

    // std::cout << "\n\n" << lf_graph.to_dot() << "\n\n";

    lf_graph.update_node_indices();
    lf_graph_info_->num_inline_nodes_approximate += lf_graph.nodes().size();
  }

  /**
   * Build a lazy-function from the generated graph. This is then the lazy-function that must be
   * executed by others to run a geometry node group.
   */
  void build_geometry_nodes_group_function()
  {
    GeometryNodesGroupFunction &function = lf_graph_info_->function;

    Vector<const lf::GraphInputSocket *> lf_graph_inputs;
    Vector<const lf::GraphOutputSocket *> lf_graph_outputs;

    lf_graph_inputs.extend(group_input_sockets_);
    function.inputs.main = lf_graph_inputs.index_range().take_back(group_input_sockets_.size());

    lf_graph_inputs.extend(group_output_used_sockets_);
    function.inputs.output_usages = lf_graph_inputs.index_range().take_back(
        group_output_used_sockets_.size());

    for (auto [output_index, lf_socket] : reference_set_by_output_.items()) {
      lf_graph_inputs.append(lf_socket);
      function.inputs.references_to_propagate.geometry_outputs.append(output_index);
    }
    function.inputs.references_to_propagate.range = lf_graph_inputs.index_range().take_back(
        reference_set_by_output_.size());

    lf_graph_outputs.extend(standard_group_output_sockets_);
    function.outputs.main = lf_graph_outputs.index_range().take_back(
        standard_group_output_sockets_.size());

    lf_graph_outputs.extend(group_input_usage_sockets_);
    function.outputs.input_usages = lf_graph_outputs.index_range().take_back(
        group_input_usage_sockets_.size());

    Vector<const lf::FunctionNode *> &local_side_effect_nodes =
        scope_.construct<Vector<const lf::FunctionNode *>>();
    for (const bNode *bnode : btree_.nodes_by_type("GeometryNodeWarning")) {
      if (bnode->output_socket(0).is_directly_linked()) {
        /* The warning node is not a side-effect node. Instead, the user explicitly used the output
         * socket to specify when the warning node should be used. */
        continue;
      }
      if (tree_zones_->get_zone_by_node(bnode->identifier)) {
        /* "Global" warning nodes that are evaluated whenever the node group is evaluated must not
         * be in a zone. */
        continue;
      }
      /* Add warning node as side-effect node so that it is always evaluated if the node group is
       * evaluated. */
      const lf::Socket *lf_socket = root_graph_build_params_->lf_inputs_by_bsocket.lookup(
          &bnode->input_socket(0))[0];
      const lf::FunctionNode &lf_node = static_cast<const lf::FunctionNode &>(lf_socket->node());
      local_side_effect_nodes.append(&lf_node);
    }

    function.function = &scope_.construct<lf::GraphExecutor>(
        lf_graph_info_->graph,
        std::move(lf_graph_inputs),
        std::move(lf_graph_outputs),
        &scope_.construct<GeometryNodesLazyFunctionLogger>(*lf_graph_info_),
        &scope_.construct<GeometryNodesLazyFunctionSideEffectProvider>(local_side_effect_nodes),
        nullptr);
  }

  void build_reference_sets_outside_of_zones(
      BuildGraphParams &graph_params,
      Map<ReferenceSetIndex, lf::OutputSocket *> &lf_reference_sets)
  {
    const Vector<ReferenceSetIndex> all_required_reference_sets =
        this->find_all_required_reference_sets(graph_params.lf_reference_set_input_by_output,
                                               graph_params.lf_reference_set_inputs);
    for (const ReferenceSetIndex reference_set_i : all_required_reference_sets) {
      const ReferenceSetInfo &reference_set = reference_lifetimes_.reference_sets[reference_set_i];
      switch (reference_set.type) {
        case ReferenceSetType::LocalReferenceSet: {
          const bNodeSocket &bsocket = *reference_set.socket;
          lf::OutputSocket &lf_socket = *graph_params.lf_output_by_bsocket.lookup(&bsocket);
          lf::OutputSocket *lf_usage_socket = graph_params.usage_by_bsocket.lookup_default(
              &bsocket, nullptr);
          lf::OutputSocket &lf_reference_set_socket = this->get_extracted_reference_set(
              lf_socket, lf_usage_socket, graph_params);
          lf_reference_sets.add_new(reference_set_i, &lf_reference_set_socket);
          break;
        }
        case ReferenceSetType::GroupInputReferenceSet: {
          const int group_input_i = reference_set.index;
          lf::GraphInputSocket &lf_socket = *group_input_sockets_[group_input_i];
          lf::OutputSocket *lf_usage_socket = group_input_usage_sockets_[group_input_i]->origin();
          lf::OutputSocket &lf_reference_set_socket = this->get_extracted_reference_set(
              lf_socket, lf_usage_socket, graph_params);
          lf_reference_sets.add_new(reference_set_i, &lf_reference_set_socket);
          break;
        }
        case ReferenceSetType::GroupOutputData: {
          const int group_output_i = reference_set.index;
          lf::GraphInputSocket *lf_reference_set_socket = reference_set_by_output_.lookup(
              group_output_i);
          lf_reference_sets.add_new(reference_set_i, lf_reference_set_socket);
          break;
        }
        case ReferenceSetType::ClosureOutputData:
        case ReferenceSetType::ClosureInputReferenceSet: {
          /* These reference sets are not used outside of zones. */
          BLI_assert_unreachable();
          break;
        }
      }
    }
  }

  Vector<ReferenceSetIndex> find_all_required_reference_sets(
      const Map<const bNodeSocket *, lf::InputSocket *> &lf_reference_set_input_by_output,
      const MultiValueMap<ReferenceSetIndex, lf::InputSocket *> &lf_reference_set_inputs)
  {
    BitVector<> all_required_reference_sets(reference_lifetimes_.reference_sets.size(), false);
    for (const bNodeSocket *bsocket : lf_reference_set_input_by_output.keys()) {
      all_required_reference_sets |=
          reference_lifetimes_.required_data_by_socket[bsocket->index_in_tree()];
    }
    for (const ReferenceSetIndex reference_set_i : lf_reference_set_inputs.keys()) {
      all_required_reference_sets[reference_set_i].set();
    }
    Vector<ReferenceSetIndex> indices;
    bits::foreach_1_index(all_required_reference_sets,
                          [&](const int index) { indices.append(index); });
    return indices;
  }

  void link_reference_sets(BuildGraphParams &graph_params,
                           const Map<ReferenceSetIndex, lf::OutputSocket *> &lf_reference_sets)
  {
    JoinReferenceSetsCache join_reference_sets_cache;
    /* Pass reference sets to nodes so that they know which attributes to propagate. */
    for (const auto &item : graph_params.lf_reference_set_input_by_output.items()) {
      const bNodeSocket &output_bsocket = *item.key;
      lf::InputSocket &lf_reference_set_input = *item.value;

      Vector<lf::OutputSocket *> lf_reference_sets_to_join;
      const BoundedBitSpan required_reference_sets =
          reference_lifetimes_.required_data_by_socket[output_bsocket.index_in_tree()];
      bits::foreach_1_index(required_reference_sets, [&](const ReferenceSetIndex reference_set_i) {
        const ReferenceSetInfo &reference_set =
            reference_lifetimes_.reference_sets[reference_set_i];
        if (reference_set.type == ReferenceSetType::LocalReferenceSet) {
          if (&reference_set.socket->owner_node() == &output_bsocket.owner_node()) {
            /* This reference is created in the current node, so it should not be an input. */
            return;
          }
        }
        lf_reference_sets_to_join.append(lf_reference_sets.lookup(reference_set_i));
      });

      if (lf::OutputSocket *lf_joined_reference_set = this->join_reference_sets(
              lf_reference_sets_to_join,
              join_reference_sets_cache,
              graph_params.lf_graph,
              graph_params.socket_usage_inputs))
      {
        graph_params.lf_graph.add_link(*lf_joined_reference_set, lf_reference_set_input);
      }
      else {
        static const GeometryNodesReferenceSet empty_reference_set;
        lf_reference_set_input.set_default_value(&empty_reference_set);
      }
    }

    /* Pass reference sets to e.g. sub-zones. */
    for (const auto &item : graph_params.lf_reference_set_inputs.items()) {
      const ReferenceSetIndex reference_set_i = item.key;
      lf::OutputSocket &lf_reference_set = *lf_reference_sets.lookup(reference_set_i);
      for (lf::InputSocket *lf_reference_set_input : item.value) {
        graph_params.lf_graph.add_link(lf_reference_set, *lf_reference_set_input);
      }
    }
  }

  void insert_nodes_and_zones(const Span<const bNode *> bnodes,
                              const Span<const bNodeTreeZone *> zones,
                              BuildGraphParams &graph_params)
  {
    Vector<const bNode *> nodes_to_insert = bnodes;
    Map<const bNode *, const bNodeTreeZone *> zone_by_output;
    for (const bNodeTreeZone *zone : zones) {
      nodes_to_insert.append(zone->output_node());
      zone_by_output.add(zone->output_node(), zone);
    }
    /* Insert nodes from right to left so that usage sockets can be build in the same pass. */
    std::sort(nodes_to_insert.begin(), nodes_to_insert.end(), [](const bNode *a, const bNode *b) {
      return a->runtime->toposort_right_to_left_index < b->runtime->toposort_right_to_left_index;
    });

    for (const bNode *bnode : nodes_to_insert) {
      this->build_output_socket_usages(*bnode, graph_params);
      if (const bNodeTreeZone *zone = zone_by_output.lookup_default(bnode, nullptr)) {
        this->insert_child_zone_node(*zone, graph_params);
      }
      else {
        this->insert_node_in_graph(*bnode, graph_params);
      }
    }
  }

  void link_border_link_inputs_and_usages(const bNodeTreeZone &zone,
                                          const Span<lf::GraphInputSocket *> lf_inputs,
                                          const Span<int> lf_border_link_input_indices,
                                          const Span<lf::GraphOutputSocket *> lf_usages,
                                          const Span<int> lf_border_link_usage_indices,
                                          BuildGraphParams &graph_params)
  {
    lf::Graph &lf_graph = graph_params.lf_graph;
    for (const int border_link_i : zone.border_links.index_range()) {
      const bNodeLink &border_link = *zone.border_links[border_link_i];
      lf::GraphInputSocket &lf_from = *lf_inputs[lf_border_link_input_indices[border_link_i]];
      const Vector<lf::InputSocket *> lf_link_targets = this->find_link_targets(border_link,
                                                                                graph_params);
      for (lf::InputSocket *lf_to : lf_link_targets) {
        lf_graph.add_link(lf_from, *lf_to);
      }
      lf::GraphOutputSocket &lf_usage_output =
          *lf_usages[lf_border_link_usage_indices[border_link_i]];
      if (lf::OutputSocket *lf_usage = graph_params.usage_by_bsocket.lookup_default(
              border_link.tosock, nullptr))
      {
        lf_graph.add_link(*lf_usage, lf_usage_output);
      }
      else {
        static const bool static_false = false;
        lf_usage_output.set_default_value(&static_false);
      }
    }
  }

  lf::OutputSocket &get_extracted_reference_set(lf::OutputSocket &lf_field_socket,
                                                lf::OutputSocket *lf_usage_socket,
                                                BuildGraphParams &graph_params)
  {
    auto &lazy_function = scope_.construct<LazyFunctionForExtractingReferenceSet>();
    lf::Node &lf_node = graph_params.lf_graph.add_function(lazy_function);
    lf::InputSocket &lf_use_input = lf_node.input(0);
    lf::InputSocket &lf_field_input = lf_node.input(1);
    graph_params.socket_usage_inputs.add_new(&lf_use_input);
    if (lf_usage_socket) {
      graph_params.lf_graph.add_link(*lf_usage_socket, lf_use_input);
    }
    else {
      static const bool static_false = false;
      lf_use_input.set_default_value(&static_false);
    }
    graph_params.lf_graph.add_link(lf_field_socket, lf_field_input);
    return lf_node.output(0);
  }

  /**
   * Join multiple reference sets into a single one that can be passed into a node.
   */
  lf::OutputSocket *join_reference_sets(const Span<lf::OutputSocket *> lf_reference_set_sockets,
                                        JoinReferenceSetsCache &cache,
                                        lf::Graph &lf_graph,
                                        Set<lf::InputSocket *> &socket_usage_inputs)
  {
    if (lf_reference_set_sockets.is_empty()) {
      return nullptr;
    }
    if (lf_reference_set_sockets.size() == 1) {
      return lf_reference_set_sockets[0];
    }

    Vector<lf::OutputSocket *, 16> key = lf_reference_set_sockets;
    std::sort(key.begin(), key.end());
    return cache.lookup_or_add_cb(key, [&]() {
      const auto &lazy_function = LazyFunctionForJoinReferenceSets::get_cached(
          lf_reference_set_sockets.size(), scope_);
      lf::Node &lf_node = lf_graph.add_function(lazy_function);
      for (const int i : lf_reference_set_sockets.index_range()) {
        lf::OutputSocket &lf_reference_set_socket = *lf_reference_set_sockets[i];
        lf::InputSocket &lf_use_input = lf_node.input(lazy_function.get_use_input(i));

        /* Some reference sets could potentially be set unused in the future based on more dynamic
         * analysis of the node tree. */
        static const bool static_true = true;
        lf_use_input.set_default_value(&static_true);

        socket_usage_inputs.add(&lf_use_input);
        lf::InputSocket &lf_reference_set_input = lf_node.input(
            lazy_function.get_reference_set_input(i));
        lf_graph.add_link(lf_reference_set_socket, lf_reference_set_input);
      }
      return &lf_node.output(0);
    });
  }

  void insert_child_zone_node(const bNodeTreeZone &child_zone, BuildGraphParams &graph_params)
  {
    const int child_zone_i = child_zone.index;
    ZoneBuildInfo &child_zone_info = zone_build_infos_[child_zone_i];
    lf::FunctionNode &child_zone_node = graph_params.lf_graph.add_function(
        *child_zone_info.lazy_function);
    mapping_->zone_node_map.add_new(&child_zone, &child_zone_node);

    {
      int valid_socket_i = 0;
      for (const bNodeSocket *bsocket : child_zone.input_node()->input_sockets()) {
        if (ignore_zone_bsocket(*bsocket)) {
          continue;
        }
        lf::InputSocket &lf_input_socket = child_zone_node.input(
            child_zone_info.indices.inputs.main[valid_socket_i]);
        lf::OutputSocket &lf_usage_socket = child_zone_node.output(
            child_zone_info.indices.outputs.input_usages[valid_socket_i]);
        mapping_->bsockets_by_lf_socket_map.add(&lf_input_socket, bsocket);
        graph_params.lf_inputs_by_bsocket.add(bsocket, &lf_input_socket);
        graph_params.usage_by_bsocket.add(bsocket, &lf_usage_socket);
        valid_socket_i++;
      }
    }
    {
      int valid_socket_i = 0;
      for (const bNodeSocket *bsocket : child_zone.output_node()->output_sockets()) {
        if (ignore_zone_bsocket(*bsocket)) {
          continue;
        }
        lf::OutputSocket &lf_output_socket = child_zone_node.output(
            child_zone_info.indices.outputs.main[valid_socket_i]);
        lf::InputSocket &lf_usage_input = child_zone_node.input(
            child_zone_info.indices.inputs.output_usages[valid_socket_i]);
        mapping_->bsockets_by_lf_socket_map.add(&lf_output_socket, bsocket);
        graph_params.lf_output_by_bsocket.add(bsocket, &lf_output_socket);
        graph_params.socket_usage_inputs.add(&lf_usage_input);
        if (lf::OutputSocket *lf_usage = graph_params.usage_by_bsocket.lookup_default(bsocket,
                                                                                      nullptr))
        {
          graph_params.lf_graph.add_link(*lf_usage, lf_usage_input);
        }
        else {
          static const bool static_false = false;
          lf_usage_input.set_default_value(&static_false);
        }
        valid_socket_i++;
      }
    }

    const Span<const bNodeLink *> child_border_links = child_zone.border_links;
    for (const int child_border_link_i : child_border_links.index_range()) {
      lf::InputSocket &child_border_link_input = child_zone_node.input(
          child_zone_info.indices.inputs.border_links[child_border_link_i]);
      const bNodeLink &link = *child_border_links[child_border_link_i];
      graph_params.lf_input_by_border_link.add(&link, &child_border_link_input);
      lf::OutputSocket &lf_usage = child_zone_node.output(
          child_zone_info.indices.outputs.border_link_usages[child_border_link_i]);
      graph_params.lf_inputs_by_bsocket.add(link.tosock, &child_border_link_input);
      graph_params.usage_by_bsocket.add(link.tosock, &lf_usage);
    }

    for (const auto &item : child_zone_info.indices.inputs.reference_sets.items()) {
      const ReferenceSetIndex reference_set_i = item.key;
      const int child_zone_input_i = item.value;
      lf::InputSocket &lf_reference_set_input = child_zone_node.input(child_zone_input_i);
      BLI_assert(lf_reference_set_input.type().is<GeometryNodesReferenceSet>());
      graph_params.lf_reference_set_inputs.add(reference_set_i, &lf_reference_set_input);
    }
  }

  void build_main_group_inputs(lf::Graph &lf_graph)
  {
    const Span<const bNodeTreeInterfaceSocket *> interface_inputs = btree_.interface_inputs();
    for (const bNodeTreeInterfaceSocket *interface_input : interface_inputs) {
      const bke::bNodeSocketType *typeinfo = interface_input->socket_typeinfo();
      lf::GraphInputSocket &lf_socket = lf_graph.add_input(
          *typeinfo->geometry_nodes_cpp_type, interface_input->name ? interface_input->name : "");
      group_input_sockets_.append(&lf_socket);
    }
  }

  /**
   * Build an output node that just outputs default values in the case when there is no Group
   * Output node in the tree.
   */
  void build_fallback_group_outputs(lf::Graph &lf_graph)
  {
    for (const bNodeTreeInterfaceSocket *interface_output : btree_.interface_outputs()) {
      const bke::bNodeSocketType *typeinfo = interface_output->socket_typeinfo();
      const CPPType &type = *typeinfo->geometry_nodes_cpp_type;
      lf::GraphOutputSocket &lf_socket = lf_graph.add_output(
          type, interface_output->name ? interface_output->name : "");
      const void *default_value = typeinfo->geometry_nodes_default_cpp_value;
      if (default_value == nullptr) {
        default_value = type.default_value();
      }
      lf_socket.set_default_value(default_value);
      standard_group_output_sockets_.append(&lf_socket);
    }
  }

  void insert_node_in_graph(const bNode &bnode, BuildGraphParams &graph_params)
  {
    const bke::bNodeType *node_type = bnode.typeinfo;
    if (node_type == nullptr) {
      return;
    }
    if (bnode.is_muted()) {
      this->build_muted_node(bnode, graph_params);
      return;
    }
    if (bnode.is_group()) {
      /* Have special handling because `bnode.type_legacy` and `node_type.type_legacy` can be
       * different for custom node groups. In other cases they should be identical. */
      this->build_group_node(bnode, graph_params);
      return;
    }
    switch (node_type->type_legacy) {
      case NODE_FRAME: {
        /* Ignored. */
        break;
      }
      case NODE_REROUTE: {
        this->build_reroute_node(bnode, graph_params);
        break;
      }
      case NODE_GROUP_INPUT: {
        this->handle_group_input_node(bnode, graph_params);
        break;
      }
      case NODE_GROUP_OUTPUT: {
        this->build_group_output_node(bnode, graph_params);
        break;
      }
      case GEO_NODE_VIEWER: {
        this->build_viewer_node(bnode, graph_params);
        break;
      }
      case GEO_NODE_SWITCH: {
        this->build_switch_node(bnode, graph_params);
        break;
      }
      case GEO_NODE_INDEX_SWITCH: {
        this->build_index_switch_node(bnode, graph_params);
        break;
      }
      case GEO_NODE_WARNING: {
        this->build_warning_node(bnode, graph_params);
        break;
      }
      case GEO_NODE_GIZMO_LINEAR:
      case GEO_NODE_GIZMO_DIAL:
      case GEO_NODE_GIZMO_TRANSFORM: {
        this->build_gizmo_node(bnode, graph_params);
        break;
      }
      case GEO_NODE_BAKE: {
        this->build_bake_node(bnode, graph_params);
        break;
      }
      case GEO_NODE_MENU_SWITCH: {
        this->build_menu_switch_node(bnode, graph_params);
        break;
      }
      case GEO_NODE_EVALUATE_CLOSURE: {
        this->build_evaluate_closure_node(bnode, graph_params);
        break;
      }
      default: {
        if (node_type->geometry_node_execute) {
          this->build_geometry_node(bnode, graph_params);
          break;
        }
        const NodeMultiFunctions::Item &fn_item = node_multi_functions_.try_get(bnode);
        if (fn_item.fn != nullptr) {
          this->build_multi_function_node(bnode, fn_item, graph_params);
          break;
        }
        if (bnode.is_undefined()) {
          this->build_undefined_node(bnode, graph_params);
          break;
        }
        /* Nodes that don't match any of the criteria above are just ignored. */
        break;
      }
    }
  }

  void build_muted_node(const bNode &bnode, BuildGraphParams &graph_params)
  {
    auto &lazy_function = scope_.construct<LazyFunctionForMutedNode>(
        bnode, mapping_->lf_index_by_bsocket);
    lf::Node &lf_node = graph_params.lf_graph.add_function(lazy_function);
    for (const bNodeSocket *bsocket : bnode.input_sockets()) {
      const int lf_index = mapping_->lf_index_by_bsocket[bsocket->index_in_tree()];
      if (lf_index == -1) {
        continue;
      }
      lf::InputSocket &lf_socket = lf_node.input(lf_index);
      graph_params.lf_inputs_by_bsocket.add(bsocket, &lf_socket);
      mapping_->bsockets_by_lf_socket_map.add(&lf_socket, bsocket);
    }
    for (const bNodeSocket *bsocket : bnode.output_sockets()) {
      const int lf_index = mapping_->lf_index_by_bsocket[bsocket->index_in_tree()];
      if (lf_index == -1) {
        continue;
      }
      lf::OutputSocket &lf_socket = lf_node.output(lf_index);
      graph_params.lf_output_by_bsocket.add_new(bsocket, &lf_socket);
      mapping_->bsockets_by_lf_socket_map.add(&lf_socket, bsocket);
    }

    this->build_muted_node_usages(bnode, graph_params);
  }

  /**
   * An input of a muted node is used when any of its internally linked outputs is used.
   */
  void build_muted_node_usages(const bNode &bnode, BuildGraphParams &graph_params)
  {
    /* Find all outputs that use a specific input. */
    MultiValueMap<const bNodeSocket *, const bNodeSocket *> outputs_by_input;
    for (const bNodeLink &blink : bnode.internal_links()) {
      outputs_by_input.add(blink.fromsock, blink.tosock);
    }
    for (const auto item : outputs_by_input.items()) {
      const bNodeSocket &input_bsocket = *item.key;
      const Span<const bNodeSocket *> output_bsockets = item.value;

      /* The input is used if any of the internally linked outputs is used. */
      Vector<lf::OutputSocket *> lf_socket_usages;
      for (const bNodeSocket *output_bsocket : output_bsockets) {
        if (lf::OutputSocket *lf_socket = graph_params.usage_by_bsocket.lookup_default(
                output_bsocket, nullptr))
        {
          lf_socket_usages.append(lf_socket);
        }
      }
      graph_params.usage_by_bsocket.add(&input_bsocket,
                                        this->or_socket_usages(lf_socket_usages, graph_params));
    }
  }

  void build_reroute_node(const bNode &bnode, BuildGraphParams &graph_params)
  {
    const bNodeSocket &input_bsocket = bnode.input_socket(0);
    const bNodeSocket &output_bsocket = bnode.output_socket(0);
    const CPPType *type = get_socket_cpp_type(input_bsocket);
    if (type == nullptr) {
      return;
    }

    auto &lazy_function = scope_.construct<LazyFunctionForRerouteNode>(*type);
    lf::Node &lf_node = graph_params.lf_graph.add_function(lazy_function);

    lf::InputSocket &lf_input = lf_node.input(0);
    lf::OutputSocket &lf_output = lf_node.output(0);
    graph_params.lf_inputs_by_bsocket.add(&input_bsocket, &lf_input);
    graph_params.lf_output_by_bsocket.add_new(&output_bsocket, &lf_output);
    mapping_->bsockets_by_lf_socket_map.add(&lf_input, &input_bsocket);
    mapping_->bsockets_by_lf_socket_map.add(&lf_output, &output_bsocket);

    if (lf::OutputSocket *lf_usage = graph_params.usage_by_bsocket.lookup_default(
            &bnode.output_socket(0), nullptr))
    {
      graph_params.usage_by_bsocket.add(&bnode.input_socket(0), lf_usage);
    }
  }

  void handle_group_input_node(const bNode &bnode, BuildGraphParams &graph_params)
  {
    for (const int i : btree_.interface_inputs().index_range()) {
      const bNodeSocket &bsocket = bnode.output_socket(i);
      lf::GraphInputSocket &lf_socket = *const_cast<lf::GraphInputSocket *>(
          group_input_sockets_[i]);
      graph_params.lf_output_by_bsocket.add_new(&bsocket, &lf_socket);
      mapping_->bsockets_by_lf_socket_map.add(&lf_socket, &bsocket);
    }
  }

  void build_group_output_node(const bNode &bnode, BuildGraphParams &graph_params)
  {
    Vector<lf::GraphOutputSocket *> lf_graph_outputs;

    for (const int i : btree_.interface_outputs().index_range()) {
      const bNodeTreeInterfaceSocket &interface_output = *btree_.interface_outputs()[i];
      const bNodeSocket &bsocket = bnode.input_socket(i);
      const bke::bNodeSocketType *typeinfo = interface_output.socket_typeinfo();
      const CPPType &type = *typeinfo->geometry_nodes_cpp_type;
      lf::GraphOutputSocket &lf_socket = graph_params.lf_graph.add_output(
          type, interface_output.name ? interface_output.name : "");
      lf_graph_outputs.append(&lf_socket);
      graph_params.lf_inputs_by_bsocket.add(&bsocket, &lf_socket);
      mapping_->bsockets_by_lf_socket_map.add(&lf_socket, &bsocket);
    }

    if (&bnode == btree_.group_output_node()) {
      standard_group_output_sockets_ = lf_graph_outputs.as_span();
    }
  }

  void build_group_node(const bNode &bnode, BuildGraphParams &graph_params)
  {
    const bNodeTree *group_btree = reinterpret_cast<bNodeTree *>(bnode.id);
    if (group_btree == nullptr) {
      return;
    }
    const GeometryNodesLazyFunctionGraphInfo *group_lf_graph_info =
        ensure_geometry_nodes_lazy_function_graph(*group_btree);
    if (group_lf_graph_info == nullptr) {
      return;
    }

    auto &lazy_function = scope_.construct<LazyFunctionForGroupNode>(
        bnode, *group_lf_graph_info, *lf_graph_info_);
    lf::FunctionNode &lf_node = graph_params.lf_graph.add_function(lazy_function);

    for (const int i : bnode.input_sockets().index_range()) {
      const bNodeSocket &bsocket = bnode.input_socket(i);
      BLI_assert(!bsocket.is_multi_input());
      lf::InputSocket &lf_socket = lf_node.input(group_lf_graph_info->function.inputs.main[i]);
      graph_params.lf_inputs_by_bsocket.add(&bsocket, &lf_socket);
      mapping_->bsockets_by_lf_socket_map.add(&lf_socket, &bsocket);
    }
    for (const int i : bnode.output_sockets().index_range()) {
      const bNodeSocket &bsocket = bnode.output_socket(i);
      lf::OutputSocket &lf_socket = lf_node.output(group_lf_graph_info->function.outputs.main[i]);
      graph_params.lf_output_by_bsocket.add_new(&bsocket, &lf_socket);
      mapping_->bsockets_by_lf_socket_map.add(&lf_socket, &bsocket);
    }
    mapping_->group_node_map.add(&bnode, &lf_node);
    lf_graph_info_->num_inline_nodes_approximate +=
        group_lf_graph_info->num_inline_nodes_approximate;
    static const bool static_false = false;
    for (const bNodeSocket *bsocket : bnode.output_sockets()) {
      {
        const int lf_input_index =
            mapping_->lf_input_index_for_output_bsocket_usage[bsocket->index_in_all_outputs()];
        if (lf_input_index != -1) {
          lf::InputSocket &lf_input = lf_node.input(lf_input_index);
          lf_input.set_default_value(&static_false);
          graph_params.socket_usage_inputs.add(&lf_input);
        }
      }
      {
        /* Keep track of reference set inputs that need to be populated later. */
        const int lf_input_index =
            mapping_->lf_input_index_for_reference_set_for_output[bsocket->index_in_all_outputs()];
        if (lf_input_index != -1) {
          lf::InputSocket &lf_input = lf_node.input(lf_input_index);
          graph_params.lf_reference_set_input_by_output.add(bsocket, &lf_input);
        }
      }
    }

    this->build_group_node_socket_usage(bnode, lf_node, graph_params, *group_lf_graph_info);
  }

  void build_group_node_socket_usage(const bNode &bnode,
                                     lf::FunctionNode &lf_group_node,
                                     BuildGraphParams &graph_params,
                                     const GeometryNodesLazyFunctionGraphInfo &group_lf_graph_info)
  {
    for (const bNodeSocket *input_bsocket : bnode.input_sockets()) {
      const int input_index = input_bsocket->index();
      const InputUsageHint &input_usage_hint =
          group_lf_graph_info.mapping.group_input_usage_hints[input_index];
      switch (input_usage_hint.type) {
        case InputUsageHintType::Never: {
          /* Nothing to do. */
          break;
        }
        case InputUsageHintType::DependsOnOutput: {
          Vector<lf::OutputSocket *> output_usages;
          for (const int i : input_usage_hint.output_dependencies) {
            if (lf::OutputSocket *lf_socket = graph_params.usage_by_bsocket.lookup_default(
                    &bnode.output_socket(i), nullptr))
            {
              output_usages.append(lf_socket);
            }
          }
          graph_params.usage_by_bsocket.add(input_bsocket,
                                            this->or_socket_usages(output_usages, graph_params));
          break;
        }
        case InputUsageHintType::DynamicSocket: {
          graph_params.usage_by_bsocket.add(
              input_bsocket,
              &lf_group_node.output(
                  group_lf_graph_info.function.outputs.input_usages[input_index]));
          break;
        }
      }
    }

    for (const bNodeSocket *output_bsocket : bnode.output_sockets()) {
      const int lf_input_index =
          mapping_
              ->lf_input_index_for_output_bsocket_usage[output_bsocket->index_in_all_outputs()];
      BLI_assert(lf_input_index >= 0);
      lf::InputSocket &lf_socket = lf_group_node.input(lf_input_index);
      if (lf::OutputSocket *lf_output_is_used = graph_params.usage_by_bsocket.lookup_default(
              output_bsocket, nullptr))
      {
        graph_params.lf_graph.add_link(*lf_output_is_used, lf_socket);
      }
      else {
        static const bool static_false = false;
        lf_socket.set_default_value(&static_false);
      }
    }
  }

  void build_geometry_node(const bNode &bnode, BuildGraphParams &graph_params)
  {
    auto &lazy_function = scope_.construct<LazyFunctionForGeometryNode>(bnode, *lf_graph_info_);
    lf::Node &lf_node = graph_params.lf_graph.add_function(lazy_function);

    for (const bNodeSocket *bsocket : bnode.input_sockets()) {
      const int lf_index = mapping_->lf_index_by_bsocket[bsocket->index_in_tree()];
      if (lf_index == -1) {
        continue;
      }
      lf::InputSocket &lf_socket = lf_node.input(lf_index);

      if (bsocket->is_multi_input()) {
        auto &multi_input_lazy_function = scope_.construct<LazyFunctionForMultiInput>(*bsocket);
        lf::Node &lf_multi_input_node = graph_params.lf_graph.add_function(
            multi_input_lazy_function);
        graph_params.lf_graph.add_link(lf_multi_input_node.output(0), lf_socket);
        for (const int i : multi_input_lazy_function.links.index_range()) {
          lf::InputSocket &lf_multi_input_socket = lf_multi_input_node.input(i);
          const bNodeLink *link = multi_input_lazy_function.links[i];
          graph_params.lf_input_by_multi_input_link.add(link, &lf_multi_input_socket);
          mapping_->bsockets_by_lf_socket_map.add(&lf_multi_input_socket, bsocket);
          const void *default_value = lf_multi_input_socket.type().default_value();
          lf_multi_input_socket.set_default_value(default_value);
        }
      }
      else {
        graph_params.lf_inputs_by_bsocket.add(bsocket, &lf_socket);
        mapping_->bsockets_by_lf_socket_map.add(&lf_socket, bsocket);
      }
    }
    for (const bNodeSocket *bsocket : bnode.output_sockets()) {
      const int lf_index = mapping_->lf_index_by_bsocket[bsocket->index_in_tree()];
      if (lf_index == -1) {
        continue;
      }
      lf::OutputSocket &lf_socket = lf_node.output(lf_index);
      graph_params.lf_output_by_bsocket.add_new(bsocket, &lf_socket);
      mapping_->bsockets_by_lf_socket_map.add(&lf_socket, bsocket);
    }

    for (const bNodeSocket *bsocket : bnode.output_sockets()) {
      {
        const int lf_input_index =
            mapping_->lf_input_index_for_output_bsocket_usage[bsocket->index_in_all_outputs()];
        if (lf_input_index != -1) {
          lf::InputSocket &lf_input_socket = lf_node.input(lf_input_index);
          if (lf::OutputSocket *lf_usage = graph_params.usage_by_bsocket.lookup_default(bsocket,
                                                                                        nullptr))
          {
            graph_params.lf_graph.add_link(*lf_usage, lf_input_socket);
          }
          else {
            static const bool static_false = false;
            lf_input_socket.set_default_value(&static_false);
          }
          graph_params.socket_usage_inputs.add_new(&lf_node.input(lf_input_index));
        }
      }
      {
        /* Keep track of reference inputs that need to be populated later. */
        const int lf_input_index =
            mapping_->lf_input_index_for_reference_set_for_output[bsocket->index_in_all_outputs()];
        if (lf_input_index != -1) {
          graph_params.lf_reference_set_input_by_output.add(bsocket,
                                                            &lf_node.input(lf_input_index));
        }
      }
    }

    this->build_standard_node_input_socket_usage(bnode, graph_params);
  }

  void build_standard_node_input_socket_usage(const bNode &bnode, BuildGraphParams &graph_params)
  {
    if (bnode.input_sockets().is_empty()) {
      return;
    }

    Vector<lf::OutputSocket *> output_usages;
    for (const bNodeSocket *output_socket : bnode.output_sockets()) {
      if (!output_socket->is_available()) {
        continue;
      }
      if (lf::OutputSocket *is_used_socket = graph_params.usage_by_bsocket.lookup_default(
              output_socket, nullptr))
      {
        output_usages.append_non_duplicates(is_used_socket);
      }
    }

    /* Assume every input is used when any output is used. */
    lf::OutputSocket *lf_usage = this->or_socket_usages(output_usages, graph_params);
    if (lf_usage == nullptr) {
      return;
    }

    for (const bNodeSocket *input_socket : bnode.input_sockets()) {
      if (input_socket->is_available()) {
        graph_params.usage_by_bsocket.add(input_socket, lf_usage);
      }
    }
  }

  void build_multi_function_node(const bNode &bnode,
                                 const NodeMultiFunctions::Item &fn_item,
                                 BuildGraphParams &graph_params)
  {
    auto &lazy_function = scope_.construct<LazyFunctionForMultiFunctionNode>(
        bnode, fn_item, mapping_->lf_index_by_bsocket);
    lf::FunctionNode &lf_node = graph_params.lf_graph.add_function(lazy_function);

    for (const bNodeSocket *bsocket : bnode.input_sockets()) {
      const int lf_index = mapping_->lf_index_by_bsocket[bsocket->index_in_tree()];
      if (lf_index == -1) {
        continue;
      }
      BLI_assert(!bsocket->is_multi_input());
      lf::InputSocket &lf_socket = lf_node.input(lf_index);
      graph_params.lf_inputs_by_bsocket.add(bsocket, &lf_socket);
      mapping_->bsockets_by_lf_socket_map.add(&lf_socket, bsocket);
    }
    for (const bNodeSocket *bsocket : bnode.output_sockets()) {
      const int lf_index = mapping_->lf_index_by_bsocket[bsocket->index_in_tree()];
      if (lf_index == -1) {
        continue;
      }
      lf::OutputSocket &lf_socket = lf_node.output(lf_index);
      graph_params.lf_output_by_bsocket.add(bsocket, &lf_socket);
      mapping_->bsockets_by_lf_socket_map.add(&lf_socket, bsocket);
    }

    this->build_standard_node_input_socket_usage(bnode, graph_params);
  }

  void build_viewer_node(const bNode &bnode, BuildGraphParams &graph_params)
  {
    auto &lazy_function = scope_.construct<LazyFunctionForViewerNode>(
        bnode, mapping_->lf_index_by_bsocket);
    lf::FunctionNode &lf_viewer_node = graph_params.lf_graph.add_function(lazy_function);

    for (const bNodeSocket *bsocket : bnode.input_sockets()) {
      const int lf_index = mapping_->lf_index_by_bsocket[bsocket->index_in_tree()];
      if (lf_index == -1) {
        continue;
      }
      lf::InputSocket &lf_socket = lf_viewer_node.input(lf_index);
      graph_params.lf_inputs_by_bsocket.add(bsocket, &lf_socket);
      mapping_->bsockets_by_lf_socket_map.add(&lf_socket, bsocket);
    }

    mapping_->possible_side_effect_node_map.add(&bnode, &lf_viewer_node);

    {
      auto &usage_lazy_function = scope_.construct<LazyFunctionForViewerInputUsage>(
          lf_viewer_node);
      lf::FunctionNode &lf_usage_node = graph_params.lf_graph.add_function(usage_lazy_function);

      for (const bNodeSocket *bsocket : bnode.input_sockets()) {
        if (bsocket->is_available()) {
          graph_params.usage_by_bsocket.add(bsocket, &lf_usage_node.output(0));
        }
      }
    }
  }

  void build_gizmo_node(const bNode &bnode, BuildGraphParams &graph_params)
  {
    auto &lazy_function = scope_.construct<LazyFunctionForGizmoNode>(
        bnode, mapping_->lf_index_by_bsocket);
    lf::FunctionNode &lf_gizmo_node = graph_params.lf_graph.add_function(lazy_function);
    lazy_function.self_node = &lf_gizmo_node;

    for (const int i : lazy_function.gizmo_links.index_range()) {
      const bNodeLink &link = *lazy_function.gizmo_links[i];
      lf::InputSocket &lf_socket = lf_gizmo_node.input(i);
      graph_params.lf_input_by_multi_input_link.add(&link, &lf_socket);
    }
    for (const int i : bnode.input_sockets().drop_front(1).index_range()) {
      lf::InputSocket &lf_socket = lf_gizmo_node.input(i + lazy_function.gizmo_links.size());
      const bNodeSocket &bsocket = bnode.input_socket(i + 1);
      graph_params.lf_inputs_by_bsocket.add(&bsocket, &lf_socket);
      mapping_->bsockets_by_lf_socket_map.add(&lf_socket, &bsocket);
    }
    for (const int i : bnode.output_sockets().index_range()) {
      lf::OutputSocket &lf_socket = lf_gizmo_node.output(i);
      const bNodeSocket &bsocket = bnode.output_socket(i);
      graph_params.lf_output_by_bsocket.add(&bsocket, &lf_socket);
      mapping_->bsockets_by_lf_socket_map.add(&lf_socket, &bsocket);
    }

    this->build_gizmo_node_socket_usage(bnode, graph_params, lf_gizmo_node);

    mapping_->possible_side_effect_node_map.add(&bnode, &lf_gizmo_node);
  }

  void build_gizmo_node_socket_usage(const bNode &bnode,
                                     BuildGraphParams &graph_params,
                                     const lf::FunctionNode &lf_gizmo_node)
  {
    const auto &usage_fn = scope_.construct<LazyFunctionForGizmoInputsUsage>(bnode, lf_gizmo_node);
    lf::FunctionNode &lf_usage_node = graph_params.lf_graph.add_function(usage_fn);
    for (const bNodeSocket *bsocket : bnode.input_sockets()) {
      graph_params.usage_by_bsocket.add(bsocket, &lf_usage_node.output(0));
    }
  }

  lf::FunctionNode *insert_simulation_input_node(const bNodeTree &node_tree,
                                                 const bNode &bnode,
                                                 BuildGraphParams &graph_params)
  {
    const NodeGeometrySimulationInput *storage = static_cast<const NodeGeometrySimulationInput *>(
        bnode.storage);
    if (node_tree.node_by_id(storage->output_node_id) == nullptr) {
      return nullptr;
    }

    std::unique_ptr<LazyFunction> lazy_function = get_simulation_input_lazy_function(
        node_tree, bnode, *lf_graph_info_);
    lf::FunctionNode &lf_node = graph_params.lf_graph.add_function(*lazy_function);
    scope_.add(std::move(lazy_function));

    for (const int i : bnode.input_sockets().index_range().drop_back(1)) {
      const bNodeSocket &bsocket = bnode.input_socket(i);
      lf::InputSocket &lf_socket = lf_node.input(
          mapping_->lf_index_by_bsocket[bsocket.index_in_tree()]);
      graph_params.lf_inputs_by_bsocket.add(&bsocket, &lf_socket);
      mapping_->bsockets_by_lf_socket_map.add(&lf_socket, &bsocket);
    }
    for (const int i : bnode.output_sockets().index_range().drop_back(1)) {
      const bNodeSocket &bsocket = bnode.output_socket(i);
      lf::OutputSocket &lf_socket = lf_node.output(
          mapping_->lf_index_by_bsocket[bsocket.index_in_tree()]);
      graph_params.lf_output_by_bsocket.add(&bsocket, &lf_socket);
      mapping_->bsockets_by_lf_socket_map.add(&lf_socket, &bsocket);
    }
    return &lf_node;
  }

  lf::FunctionNode &insert_simulation_output_node(const bNode &bnode,
                                                  BuildGraphParams &graph_params)
  {
    std::unique_ptr<LazyFunction> lazy_function = get_simulation_output_lazy_function(
        bnode, *lf_graph_info_);
    lf::FunctionNode &lf_node = graph_params.lf_graph.add_function(*lazy_function);
    scope_.add(std::move(lazy_function));

    for (const int i : bnode.input_sockets().index_range().drop_back(1)) {
      const bNodeSocket &bsocket = bnode.input_socket(i);
      lf::InputSocket &lf_socket = lf_node.input(
          mapping_->lf_index_by_bsocket[bsocket.index_in_tree()]);
      graph_params.lf_inputs_by_bsocket.add(&bsocket, &lf_socket);
      mapping_->bsockets_by_lf_socket_map.add(&lf_socket, &bsocket);
    }
    for (const int i : bnode.output_sockets().index_range().drop_back(1)) {
      const bNodeSocket &bsocket = bnode.output_socket(i);
      lf::OutputSocket &lf_socket = lf_node.output(
          mapping_->lf_index_by_bsocket[bsocket.index_in_tree()]);
      graph_params.lf_output_by_bsocket.add(&bsocket, &lf_socket);
      mapping_->bsockets_by_lf_socket_map.add(&lf_socket, &bsocket);
    }

    mapping_->possible_side_effect_node_map.add(&bnode, &lf_node);

    return lf_node;
  }

  void build_bake_node(const bNode &bnode, BuildGraphParams &graph_params)
  {
    std::unique_ptr<LazyFunction> lazy_function = get_bake_lazy_function(bnode, *lf_graph_info_);
    lf::FunctionNode &lf_node = graph_params.lf_graph.add_function(*lazy_function);
    scope_.add(std::move(lazy_function));

    for (const int i : bnode.input_sockets().index_range().drop_back(1)) {
      const bNodeSocket &bsocket = bnode.input_socket(i);
      lf::InputSocket &lf_socket = lf_node.input(
          mapping_->lf_index_by_bsocket[bsocket.index_in_tree()]);
      graph_params.lf_inputs_by_bsocket.add(&bsocket, &lf_socket);
      mapping_->bsockets_by_lf_socket_map.add(&lf_socket, &bsocket);
    }
    for (const int i : bnode.output_sockets().index_range().drop_back(1)) {
      const bNodeSocket &bsocket = bnode.output_socket(i);
      lf::OutputSocket &lf_socket = lf_node.output(
          mapping_->lf_index_by_bsocket[bsocket.index_in_tree()]);
      graph_params.lf_output_by_bsocket.add(&bsocket, &lf_socket);
      mapping_->bsockets_by_lf_socket_map.add(&lf_socket, &bsocket);
    }

    mapping_->possible_side_effect_node_map.add(&bnode, &lf_node);

    this->build_bake_node_socket_usage(bnode, graph_params);
  }

  void build_bake_node_socket_usage(const bNode &bnode, BuildGraphParams &graph_params)
  {
    const LazyFunction &usage_fn = scope_.construct<LazyFunctionForBakeInputsUsage>(bnode);
    lf::FunctionNode &lf_usage_node = graph_params.lf_graph.add_function(usage_fn);
    const int items_num = bnode.input_sockets().size() - 1;
    for (const int i : IndexRange(items_num)) {
      graph_params.usage_by_bsocket.add(&bnode.input_socket(i), &lf_usage_node.output(0));
    }
  }

  void build_switch_node(const bNode &bnode, BuildGraphParams &graph_params)
  {
    std::unique_ptr<LazyFunction> lazy_function = get_switch_node_lazy_function(bnode);
    lf::FunctionNode &lf_node = graph_params.lf_graph.add_function(*lazy_function);
    scope_.add(std::move(lazy_function));

    for (const int i : bnode.input_sockets().index_range()) {
      graph_params.lf_inputs_by_bsocket.add(&bnode.input_socket(i), &lf_node.input(i));
      mapping_->bsockets_by_lf_socket_map.add(&lf_node.input(i), &bnode.input_socket(i));
    }

    graph_params.lf_output_by_bsocket.add(&bnode.output_socket(0), &lf_node.output(0));
    mapping_->bsockets_by_lf_socket_map.add(&lf_node.output(0), &bnode.output_socket(0));

    this->build_switch_node_socket_usage(bnode, graph_params);
  }

  void build_switch_node_socket_usage(const bNode &bnode, BuildGraphParams &graph_params)
  {
    const bNodeSocket &switch_input_bsocket = bnode.input_socket(0);
    const bNodeSocket &false_input_bsocket = bnode.input_socket(1);
    const bNodeSocket &true_input_bsocket = bnode.input_socket(2);
    const bNodeSocket &output_bsocket = bnode.output_socket(0);
    lf::OutputSocket *output_is_used_socket = graph_params.usage_by_bsocket.lookup_default(
        &output_bsocket, nullptr);
    if (output_is_used_socket == nullptr) {
      return;
    }
    graph_params.usage_by_bsocket.add(&switch_input_bsocket, output_is_used_socket);
    if (switch_input_bsocket.is_directly_linked()) {
      /* The condition input is dynamic, so the usage of the other inputs is as well. */
      static const LazyFunctionForSwitchSocketUsage switch_socket_usage_fn;
      lf::Node &lf_node = graph_params.lf_graph.add_function(switch_socket_usage_fn);
      graph_params.lf_inputs_by_bsocket.add(&switch_input_bsocket, &lf_node.input(0));
      graph_params.usage_by_bsocket.add(&false_input_bsocket, &lf_node.output(0));
      graph_params.usage_by_bsocket.add(&true_input_bsocket, &lf_node.output(1));
    }
    else {
      if (switch_input_bsocket.default_value_typed<bNodeSocketValueBoolean>()->value) {
        graph_params.usage_by_bsocket.add(&true_input_bsocket, output_is_used_socket);
      }
      else {
        graph_params.usage_by_bsocket.add(&false_input_bsocket, output_is_used_socket);
      }
    }
  }

  void build_index_switch_node(const bNode &bnode, BuildGraphParams &graph_params)
  {
    std::unique_ptr<LazyFunction> lazy_function = get_index_switch_node_lazy_function(
        bnode, *lf_graph_info_);
    lf::FunctionNode &lf_node = graph_params.lf_graph.add_function(*lazy_function);
    scope_.add(std::move(lazy_function));

    for (const int i : bnode.input_sockets().drop_back(1).index_range()) {
      graph_params.lf_inputs_by_bsocket.add(&bnode.input_socket(i), &lf_node.input(i));
      mapping_->bsockets_by_lf_socket_map.add(&lf_node.input(i), &bnode.input_socket(i));
    }

    graph_params.lf_output_by_bsocket.add(&bnode.output_socket(0), &lf_node.output(0));
    mapping_->bsockets_by_lf_socket_map.add(&lf_node.output(0), &bnode.output_socket(0));

    this->build_index_switch_node_socket_usage(bnode, graph_params);
  }

  void build_index_switch_node_socket_usage(const bNode &bnode, BuildGraphParams &graph_params)
  {
    const bNodeSocket &index_socket = bnode.input_socket(0);
    const int items_num = bnode.input_sockets().size() - 1;

    lf::OutputSocket *output_is_used = graph_params.usage_by_bsocket.lookup_default(
        &bnode.output_socket(0), nullptr);
    if (output_is_used == nullptr) {
      return;
    }
    graph_params.usage_by_bsocket.add(&index_socket, output_is_used);
    if (index_socket.is_directly_linked()) {
      /* The condition input is dynamic, so the usage of the other inputs is as well. */
      auto usage_fn = std::make_unique<LazyFunctionForIndexSwitchSocketUsage>(bnode);
      lf::Node &lf_node = graph_params.lf_graph.add_function(*usage_fn);
      scope_.add(std::move(usage_fn));

      graph_params.lf_inputs_by_bsocket.add(&index_socket, &lf_node.input(0));
      for (const int i : IndexRange(items_num)) {
        graph_params.usage_by_bsocket.add(&bnode.input_socket(i + 1), &lf_node.output(i));
      }
    }
    else {
      const int index = index_socket.default_value_typed<bNodeSocketValueInt>()->value;
      if (IndexRange(items_num).contains(index)) {
        graph_params.usage_by_bsocket.add(&bnode.input_socket(index + 1), output_is_used);
      }
    }
  }

  void build_warning_node(const bNode &bnode, BuildGraphParams &graph_params)
  {
    auto lazy_function_ptr = get_warning_node_lazy_function(bnode);
    LazyFunction &lazy_function = *lazy_function_ptr;
    scope_.add(std::move(lazy_function_ptr));

    lf::Node &lf_node = graph_params.lf_graph.add_function(lazy_function);

    for (const int i : bnode.input_sockets().index_range()) {
      const bNodeSocket &bsocket = bnode.input_socket(i);
      lf::InputSocket &lf_socket = lf_node.input(i);
      graph_params.lf_inputs_by_bsocket.add(&bsocket, &lf_socket);
      mapping_->bsockets_by_lf_socket_map.add(&lf_socket, &bsocket);
    }
    for (const int i : bnode.output_sockets().index_range()) {
      const bNodeSocket &bsocket = bnode.output_socket(i);
      lf::OutputSocket &lf_socket = lf_node.output(i);
      graph_params.lf_output_by_bsocket.add(&bsocket, &lf_socket);
      mapping_->bsockets_by_lf_socket_map.add(&lf_socket, &bsocket);
    }

    const bNodeSocket &output_bsocket = bnode.output_socket(0);

    lf::OutputSocket *lf_usage = nullptr;
    if (output_bsocket.is_directly_linked()) {
      /* The warning node is only used if the output socket is used. */
      lf_usage = graph_params.usage_by_bsocket.lookup_default(&output_bsocket, nullptr);
    }
    else {
      /* The warning node is used if any of the output sockets is used. */
      lf_usage = this->or_socket_usages(group_output_used_sockets_, graph_params);
    }
    if (lf_usage) {
      for (const bNodeSocket *socket : bnode.input_sockets()) {
        graph_params.usage_by_bsocket.add(socket, lf_usage);
      }
    }
  }

  void build_menu_switch_node(const bNode &bnode, BuildGraphParams &graph_params)
  {
    std::unique_ptr<LazyFunction> lazy_function = get_menu_switch_node_lazy_function(
        bnode, *lf_graph_info_);
    lf::FunctionNode &lf_node = graph_params.lf_graph.add_function(*lazy_function);
    scope_.add(std::move(lazy_function));

    int input_index = 0;
    for (const bNodeSocket *bsocket : bnode.input_sockets().drop_back(1)) {
      if (bsocket->is_available()) {
        lf::InputSocket &lf_socket = lf_node.input(input_index);
        graph_params.lf_inputs_by_bsocket.add(bsocket, &lf_socket);
        mapping_->bsockets_by_lf_socket_map.add(&lf_socket, bsocket);
        input_index++;
      }
    }
    for (const bNodeSocket *bsocket : bnode.output_sockets()) {
      if (bsocket->is_available()) {
        lf::OutputSocket &lf_socket = lf_node.output(0);
        graph_params.lf_output_by_bsocket.add(bsocket, &lf_socket);
        mapping_->bsockets_by_lf_socket_map.add(&lf_socket, bsocket);
        break;
      }
    }

    this->build_menu_switch_node_socket_usage(bnode, graph_params);
  }

  void build_menu_switch_node_socket_usage(const bNode &bnode, BuildGraphParams &graph_params)
  {
    const NodeMenuSwitch &storage = *static_cast<NodeMenuSwitch *>(bnode.storage);
    const NodeEnumDefinition &enum_def = storage.enum_definition;

    const bNodeSocket *switch_input_bsocket = bnode.input_sockets()[0];
    Vector<const bNodeSocket *> input_bsockets(enum_def.items_num);
    for (const int i : IndexRange(enum_def.items_num)) {
      input_bsockets[i] = bnode.input_sockets()[i + 1];
    }
    const bNodeSocket *output_bsocket = bnode.output_sockets()[0];

    lf::OutputSocket *output_is_used_socket = graph_params.usage_by_bsocket.lookup_default(
        output_bsocket, nullptr);
    if (output_is_used_socket == nullptr) {
      return;
    }
    graph_params.usage_by_bsocket.add(switch_input_bsocket, output_is_used_socket);
    if (switch_input_bsocket->is_directly_linked()) {
      /* The condition input is dynamic, so the usage of the other inputs is as well. */
      std::unique_ptr<LazyFunction> lazy_function =
          get_menu_switch_node_socket_usage_lazy_function(bnode);
      lf::FunctionNode &lf_node = graph_params.lf_graph.add_function(*lazy_function);
      scope_.add(std::move(lazy_function));

      graph_params.lf_inputs_by_bsocket.add(switch_input_bsocket, &lf_node.input(0));
      for (const int i : IndexRange(enum_def.items_num)) {
        graph_params.usage_by_bsocket.add(input_bsockets[i], &lf_node.output(i));
      }
    }
    else {
      const int condition =
          switch_input_bsocket->default_value_typed<bNodeSocketValueMenu>()->value;
      for (const int i : IndexRange(enum_def.items_num)) {
        const NodeEnumItem &enum_item = enum_def.items()[i];
        if (enum_item.identifier == condition) {
          graph_params.usage_by_bsocket.add(input_bsockets[i], output_is_used_socket);
          break;
        }
      }
    }
  }

  void build_evaluate_closure_node(const bNode &bnode, BuildGraphParams &graph_params)
  {
    const EvaluateClosureFunction function = build_evaluate_closure_node_lazy_function(scope_,
                                                                                       bnode);
    lf::FunctionNode &lf_node = graph_params.lf_graph.add_function(*function.lazy_function);
    const int inputs_num = bnode.input_sockets().size() - 1;
    const int outputs_num = bnode.output_sockets().size() - 1;
    BLI_assert(inputs_num == function.indices.inputs.main.size());
    BLI_assert(inputs_num == function.indices.outputs.input_usages.size());
    BLI_assert(outputs_num == function.indices.outputs.main.size());
    BLI_assert(outputs_num == function.indices.inputs.output_usages.size());

    mapping_->possible_side_effect_node_map.add(&bnode, &lf_node);

    for (const int i : IndexRange(inputs_num)) {
      const bNodeSocket &bsocket = bnode.input_socket(i);
      lf::InputSocket &lf_socket = lf_node.input(function.indices.inputs.main[i]);
      graph_params.lf_inputs_by_bsocket.add(&bsocket, &lf_socket);
      mapping_->bsockets_by_lf_socket_map.add(&lf_socket, &bsocket);
      graph_params.usage_by_bsocket.add(&bsocket,
                                        &lf_node.output(function.indices.outputs.input_usages[i]));
    }
    for (const int i : IndexRange(outputs_num)) {
      const bNodeSocket &bsocket = bnode.output_socket(i);
      lf::OutputSocket &lf_socket = lf_node.output(function.indices.outputs.main[i]);
      graph_params.lf_output_by_bsocket.add(&bsocket, &lf_socket);
      mapping_->bsockets_by_lf_socket_map.add(&lf_socket, &bsocket);
      lf::InputSocket &lf_usage_socket = lf_node.input(function.indices.inputs.output_usages[i]);
      graph_params.socket_usage_inputs.add(&lf_usage_socket);
      if (lf::OutputSocket *output_is_used = graph_params.usage_by_bsocket.lookup(&bsocket)) {
        graph_params.lf_graph.add_link(*output_is_used, lf_usage_socket);
      }
      else {
        static const bool static_false = false;
        lf_usage_socket.set_default_value(&static_false);
      }
    }
    for (const auto item : function.indices.inputs.reference_set_by_output.items()) {
      const bNodeSocket &bsocket = bnode.output_socket(item.key);
      lf_graph_info_->mapping
          .lf_input_index_for_reference_set_for_output[bsocket.index_in_all_outputs()] =
          item.value;
      graph_params.lf_reference_set_input_by_output.add(&bsocket, &lf_node.input(item.value));
    }
  }

  void build_undefined_node(const bNode &bnode, BuildGraphParams &graph_params)
  {
    auto &lazy_function = scope_.construct<LazyFunctionForUndefinedNode>(
        bnode, mapping_->lf_index_by_bsocket);
    lf::FunctionNode &lf_node = graph_params.lf_graph.add_function(lazy_function);

    for (const bNodeSocket *bsocket : bnode.output_sockets()) {
      const int lf_index = mapping_->lf_index_by_bsocket[bsocket->index_in_tree()];
      if (lf_index == -1) {
        continue;
      }
      lf::OutputSocket &lf_socket = lf_node.output(lf_index);
      graph_params.lf_output_by_bsocket.add(bsocket, &lf_socket);
      mapping_->bsockets_by_lf_socket_map.add(&lf_socket, bsocket);
    }
  }

  struct TypeWithLinks {
    const bke::bNodeSocketType *typeinfo;
    Vector<const bNodeLink *> links;
  };

  void insert_links_from_socket(const bNodeSocket &from_bsocket,
                                lf::OutputSocket &from_lf_socket,
                                BuildGraphParams &graph_params)
  {
    if (from_bsocket.owner_node().is_dangling_reroute()) {
      return;
    }

    const bke::bNodeSocketType &from_typeinfo = *from_bsocket.typeinfo;

    /* Group available target sockets by type so that they can be handled together. */
    const Vector<TypeWithLinks> types_with_links = this->group_link_targets_by_type(from_bsocket);

    for (const TypeWithLinks &type_with_links : types_with_links) {
      if (type_with_links.typeinfo == nullptr) {
        continue;
      }
      if (type_with_links.typeinfo->geometry_nodes_cpp_type == nullptr) {
        continue;
      }
      const bke::bNodeSocketType &to_typeinfo = *type_with_links.typeinfo;
      const CPPType &to_type = *to_typeinfo.geometry_nodes_cpp_type;
      const Span<const bNodeLink *> links = type_with_links.links;

      lf::OutputSocket *converted_from_lf_socket = this->insert_type_conversion_if_necessary(
          from_lf_socket, from_typeinfo, to_typeinfo, graph_params.lf_graph);

      for (const bNodeLink *link : links) {
        const Vector<lf::InputSocket *> lf_link_targets = this->find_link_targets(*link,
                                                                                  graph_params);
        if (converted_from_lf_socket == nullptr) {
          const void *default_value = to_type.default_value();
          for (lf::InputSocket *to_lf_socket : lf_link_targets) {
            to_lf_socket->set_default_value(default_value);
          }
        }
        else {
          for (lf::InputSocket *to_lf_socket : lf_link_targets) {
            graph_params.lf_graph.add_link(*converted_from_lf_socket, *to_lf_socket);
          }
        }
      }
    }
  }

  Vector<TypeWithLinks> group_link_targets_by_type(const bNodeSocket &from_bsocket)
  {
    const Span<const bNodeLink *> links_from_bsocket = from_bsocket.directly_linked_links();
    Vector<TypeWithLinks> types_with_links;
    for (const bNodeLink *link : links_from_bsocket) {
      if (link->is_muted()) {
        continue;
      }
      if (!link->is_available()) {
        continue;
      }
      const bNodeSocket &to_bsocket = *link->tosock;
      bool inserted = false;
      for (TypeWithLinks &types_with_links : types_with_links) {
        if (types_with_links.typeinfo == to_bsocket.typeinfo) {
          types_with_links.links.append(link);
          inserted = true;
          break;
        }
      }
      if (inserted) {
        continue;
      }
      types_with_links.append({to_bsocket.typeinfo, {link}});
    }
    return types_with_links;
  }

  Vector<lf::InputSocket *> find_link_targets(const bNodeLink &link,
                                              const BuildGraphParams &graph_params)
  {
    if (lf::InputSocket *lf_input_socket = graph_params.lf_input_by_border_link.lookup_default(
            &link, nullptr))
    {
      return {lf_input_socket};
    }

    const bNodeSocket &to_bsocket = *link.tosock;
    if (to_bsocket.is_multi_input()) {
      /* TODO: Cache this index on the link. */
      int link_index = 0;
      for (const bNodeLink *multi_input_link : to_bsocket.directly_linked_links()) {
        if (multi_input_link == &link) {
          break;
        }
        if (multi_input_link->is_muted() || !multi_input_link->fromsock->is_available() ||
            multi_input_link->fromnode->is_dangling_reroute())
        {
          continue;
        }
        link_index++;
      }
      if (to_bsocket.owner_node().is_muted()) {
        if (link_index == 0) {
          return Vector<lf::InputSocket *>(graph_params.lf_inputs_by_bsocket.lookup(&to_bsocket));
        }
      }
      else {
        lf::InputSocket *lf_multi_input_socket =
            graph_params.lf_input_by_multi_input_link.lookup_default(&link, nullptr);
        if (!lf_multi_input_socket) {
          return {};
        }
        return {lf_multi_input_socket};
      }
    }
    else {
      return Vector<lf::InputSocket *>(graph_params.lf_inputs_by_bsocket.lookup(&to_bsocket));
    }
    return {};
  }

  lf::OutputSocket *insert_type_conversion_if_necessary(lf::OutputSocket &from_socket,
                                                        const bke::bNodeSocketType &from_typeinfo,
                                                        const bke::bNodeSocketType &to_typeinfo,
                                                        lf::Graph &lf_graph)
  {
    if (from_typeinfo.type == to_typeinfo.type) {
      return &from_socket;
    }
    if (const LazyFunction *conversion_fn = build_implicit_conversion_lazy_function(
            from_typeinfo, to_typeinfo, scope_))
    {
      lf::Node &conversion_node = lf_graph.add_function(*conversion_fn);
      lf_graph.add_link(from_socket, conversion_node.input(0));
      return &conversion_node.output(0);
    }
    return nullptr;
  }

  void add_default_inputs(BuildGraphParams &graph_params)
  {
    for (auto item : graph_params.lf_inputs_by_bsocket.items()) {
      const bNodeSocket &bsocket = *item.key;
      const Span<lf::InputSocket *> lf_sockets = item.value;
      for (lf::InputSocket *lf_socket : lf_sockets) {
        if (lf_socket->origin() != nullptr) {
          /* Is linked already. */
          continue;
        }
        this->add_default_input(bsocket, *lf_socket, graph_params);
      }
    }
  }

  void add_default_input(const bNodeSocket &input_bsocket,
                         lf::InputSocket &input_lf_socket,
                         BuildGraphParams &graph_params)
  {
    if (this->try_add_implicit_input(input_bsocket, input_lf_socket, graph_params)) {
      return;
    }
    GMutablePointer value = get_socket_default_value(scope_.allocator(), input_bsocket);
    if (value.get() == nullptr) {
      /* Not possible to add a default value. */
      return;
    }
    input_lf_socket.set_default_value(value.get());
    if (!value.type()->is_trivially_destructible) {
      scope_.add_destruct_call([value]() mutable { value.destruct(); });
    }
  }

  bool try_add_implicit_input(const bNodeSocket &input_bsocket,
                              lf::InputSocket &input_lf_socket,
                              BuildGraphParams &graph_params)
  {
    const bNode &bnode = input_bsocket.owner_node();
    const SocketDeclaration *socket_decl = input_bsocket.runtime->declaration;
    if (socket_decl == nullptr) {
      return false;
    }
    if (socket_decl->input_field_type != InputSocketFieldType::Implicit) {
      return false;
    }
    std::optional<ImplicitInputValueFn> implicit_input_fn = get_implicit_input_value_fn(
        socket_decl->default_input_type);
    if (!implicit_input_fn.has_value()) {
      return false;
    }
    std::function<void(void *)> init_fn = [&bnode, implicit_input_fn](void *r_value) {
      (*implicit_input_fn)(bnode, r_value);
    };
    const CPPType &type = input_lf_socket.type();
    auto &lazy_function = scope_.construct<LazyFunctionForImplicitInput>(type, std::move(init_fn));
    lf::Node &lf_node = graph_params.lf_graph.add_function(lazy_function);
    graph_params.lf_graph.add_link(lf_node.output(0), input_lf_socket);
    return true;
  }

  /**
   * Every output geometry socket that may propagate attributes has to know which attributes
   * should be propagated. Therefore, every one of these outputs gets a corresponding attribute
   * set input.
   */
  void build_root_reference_set_inputs(lf::Graph &lf_graph)
  {
    const aal::RelationsInNode &tree_relations = reference_lifetimes_.tree_relations;
    Vector<int> output_indices;
    for (const aal::PropagateRelation &relation : tree_relations.propagate_relations) {
      output_indices.append_non_duplicates(relation.to_geometry_output);
    }

    for (const int i : output_indices.index_range()) {
      const int output_index = output_indices[i];
      const char *name = btree_.interface_outputs()[output_index]->name;
      lf::GraphInputSocket &lf_socket = lf_graph.add_input(
          CPPType::get<GeometryNodesReferenceSet>(),
          StringRef("Propagate: ") + (name ? name : ""));
      reference_set_by_output_.add(output_index, &lf_socket);
    }
  }

  /**
   * Combine multiple socket usages with a logical or. Inserts a new node for that purpose if
   * necessary.
   */
  lf::OutputSocket *or_socket_usages(const Span<lf::OutputSocket *> usages,
                                     BuildGraphParams &graph_params)
  {
    if (usages.is_empty()) {
      return nullptr;
    }
    if (usages.size() == 1) {
      return usages[0];
    }

    /* Sort usages to produce a deterministic key for the same set of sockets. */
    Vector<lf::OutputSocket *> usages_sorted(usages);
    std::sort(usages_sorted.begin(), usages_sorted.end());
    return graph_params.socket_usages_combination_cache.lookup_or_add_cb(
        std::move(usages_sorted), [&]() {
          auto &logical_or_fn = scope_.construct<LazyFunctionForLogicalOr>(usages.size());
          lf::Node &logical_or_node = graph_params.lf_graph.add_function(logical_or_fn);

          for (const int i : usages_sorted.index_range()) {
            graph_params.lf_graph.add_link(*usages_sorted[i], logical_or_node.input(i));
          }
          return &logical_or_node.output(0);
        });
  }

  void build_output_socket_usages(const bNode &bnode, BuildGraphParams &graph_params)
  {
    /* Output sockets are used when any of their linked inputs are used. */
    for (const bNodeSocket *socket : bnode.output_sockets()) {
      if (!socket->is_available()) {
        continue;
      }
      /* Determine when linked target sockets are used. */
      Vector<lf::OutputSocket *> target_usages;
      for (const bNodeLink *link : socket->directly_linked_links()) {
        if (!link->is_used()) {
          continue;
        }
        const bNodeSocket &target_socket = *link->tosock;
        if (lf::OutputSocket *is_used_socket = graph_params.usage_by_bsocket.lookup_default(
                &target_socket, nullptr))
        {
          target_usages.append_non_duplicates(is_used_socket);
        }
      }
      /* Combine target socket usages into the usage of the current socket. */
      graph_params.usage_by_bsocket.add(socket,
                                        this->or_socket_usages(target_usages, graph_params));
    }
  }

  void build_group_input_usages(BuildGraphParams &graph_params)
  {
    const Span<const bNode *> group_input_nodes = btree_.group_input_nodes();
    for (const int i : btree_.interface_inputs().index_range()) {
      Vector<lf::OutputSocket *> target_usages;
      for (const bNode *group_input_node : group_input_nodes) {
        if (lf::OutputSocket *lf_socket = graph_params.usage_by_bsocket.lookup_default(
                &group_input_node->output_socket(i), nullptr))
        {
          target_usages.append_non_duplicates(lf_socket);
        }
      }

      lf::OutputSocket *lf_socket = this->or_socket_usages(target_usages, graph_params);
      lf::InputSocket *lf_group_output = const_cast<lf::InputSocket *>(
          group_input_usage_sockets_[i]);
      InputUsageHint input_usage_hint;
      if (lf_socket == nullptr) {
        static const bool static_false = false;
        lf_group_output->set_default_value(&static_false);
        input_usage_hint.type = InputUsageHintType::Never;
      }
      else {
        graph_params.lf_graph.add_link(*lf_socket, *lf_group_output);
        if (lf_socket->node().is_interface()) {
          /* Can support slightly more complex cases where it depends on more than one output in
           * the future. */
          input_usage_hint.type = InputUsageHintType::DependsOnOutput;
          input_usage_hint.output_dependencies = {
              group_output_used_sockets_.first_index_of(lf_socket)};
        }
        else {
          input_usage_hint.type = InputUsageHintType::DynamicSocket;
        }
      }
      lf_graph_info_->mapping.group_input_usage_hints.append(std::move(input_usage_hint));
    }
  }

  /**
   * By depending on "the future" (whether a specific socket is used in the future), it is
   * possible to introduce cycles in the graph. This function finds those cycles and breaks them
   * by removing specific links.
   *
   * Example for a cycle: There is a `Distribute Points on Faces` node and its `Normal` output is
   * only used when the number of generated points is larger than 1000 because of some switch
   * node later in the tree. In this case, to know whether the `Normal` output is needed, one
   * first has to compute the points, but for that one has to know whether the normal information
   * has to be added to the points. The fix is to always add the normal information in this case.
   */
  void fix_link_cycles(lf::Graph &lf_graph, const Set<lf::InputSocket *> &socket_usage_inputs)
  {
    lf_graph.update_socket_indices();
    const int sockets_num = lf_graph.socket_num();

    struct SocketState {
      bool done = false;
      bool in_stack = false;
    };

    Array<SocketState> socket_states(sockets_num);

    Vector<lf::Socket *> lf_sockets_to_check;
    for (lf::Node *lf_node : lf_graph.nodes()) {
      if (lf_node->is_function()) {
        for (lf::OutputSocket *lf_socket : lf_node->outputs()) {
          if (lf_socket->targets().is_empty()) {
            lf_sockets_to_check.append(lf_socket);
          }
        }
      }
      if (lf_node->outputs().is_empty()) {
        for (lf::InputSocket *lf_socket : lf_node->inputs()) {
          lf_sockets_to_check.append(lf_socket);
        }
      }
    }
    Vector<lf::Socket *> lf_socket_stack;
    while (!lf_sockets_to_check.is_empty()) {
      lf::Socket *lf_inout_socket = lf_sockets_to_check.last();
      lf::Node &lf_node = lf_inout_socket->node();
      SocketState &state = socket_states[lf_inout_socket->index_in_graph()];

      if (!state.in_stack) {
        lf_socket_stack.append(lf_inout_socket);
        state.in_stack = true;
      }

      Vector<lf::Socket *, 16> lf_origin_sockets;
      if (lf_inout_socket->is_input()) {
        lf::InputSocket &lf_input_socket = lf_inout_socket->as_input();
        if (lf::OutputSocket *lf_origin_socket = lf_input_socket.origin()) {
          lf_origin_sockets.append(lf_origin_socket);
        }
      }
      else {
        lf::OutputSocket &lf_output_socket = lf_inout_socket->as_output();
        if (lf_node.is_function()) {
          lf::FunctionNode &lf_function_node = static_cast<lf::FunctionNode &>(lf_node);
          const lf::LazyFunction &fn = lf_function_node.function();
          fn.possible_output_dependencies(
              lf_output_socket.index(), [&](const Span<int> input_indices) {
                for (const int input_index : input_indices) {
                  lf_origin_sockets.append(&lf_node.input(input_index));
                }
              });
        }
      }

      bool pushed_socket = false;
      bool detected_cycle = false;
      for (lf::Socket *lf_origin_socket : lf_origin_sockets) {
        if (socket_states[lf_origin_socket->index_in_graph()].in_stack) {
          /* A cycle has been detected. The cycle is broken by removing a link and replacing it
           * with a constant "true" input. This can only affect inputs which determine whether a
           * specific value is used. Therefore, setting it to a constant true can result in more
           * computation later, but does not change correctness.
           *
           * After the cycle is broken, the cycle-detection is "rolled back" to the socket where
           * the first socket of the cycle was found. This is necessary in case another cycle
           * goes through this socket. */

          detected_cycle = true;
          const int index_in_socket_stack = lf_socket_stack.first_index_of(lf_origin_socket);
          const int index_in_sockets_to_check = lf_sockets_to_check.first_index_of(
              lf_origin_socket);
          const Span<lf::Socket *> cycle = lf_socket_stack.as_span().drop_front(
              index_in_socket_stack);

          bool broke_cycle = false;
          for (lf::Socket *lf_cycle_socket : cycle) {
            if (lf_cycle_socket->is_input() &&
                socket_usage_inputs.contains(&lf_cycle_socket->as_input()))
            {
              lf::InputSocket &lf_cycle_input_socket = lf_cycle_socket->as_input();
              lf_graph.clear_origin(lf_cycle_input_socket);
              static const bool static_true = true;
              lf_cycle_input_socket.set_default_value(&static_true);
              broke_cycle = true;
            }
            /* This is actually removed from the stack when it is resized below. */
            SocketState &lf_cycle_socket_state = socket_states[lf_cycle_socket->index_in_graph()];
            lf_cycle_socket_state.in_stack = false;
          }
          if (!broke_cycle) {
            BLI_assert_unreachable();
          }
          /* Roll back algorithm by removing the sockets that corresponded to the cycle from the
           * stacks. */
          lf_socket_stack.resize(index_in_socket_stack);
          /* The +1 is there so that the socket itself is not removed. */
          lf_sockets_to_check.resize(index_in_sockets_to_check + 1);
          break;
        }
        if (!socket_states[lf_origin_socket->index_in_graph()].done) {
          lf_sockets_to_check.append(lf_origin_socket);
          pushed_socket = true;
        }
      }
      if (detected_cycle) {
        continue;
      }
      if (pushed_socket) {
        continue;
      }

      state.done = true;
      state.in_stack = false;
      lf_sockets_to_check.pop_last();
      lf_socket_stack.pop_last();
    }
  }
};

const GeometryNodesLazyFunctionGraphInfo *ensure_geometry_nodes_lazy_function_graph(
    const bNodeTree &btree)
{
  btree.ensure_topology_cache();
  btree.ensure_interface_cache();
  if (btree.has_available_link_cycle()) {
    return nullptr;
  }
  if (btree.type != NTREE_GEOMETRY) {
    /* It's possible to get into this situation when localizing a linked node group that is
     * missing (#133524). */
    return nullptr;
  }
  const bNodeTreeZones *tree_zones = btree.zones();
  if (tree_zones == nullptr) {
    return nullptr;
  }
  for (const bNodeTreeZone *zone : tree_zones->zones) {
    if (zone->input_node() == nullptr || zone->output_node() == nullptr) {
      /* Simulations and repeats need input and output nodes. */
      return nullptr;
    }
  }
  if (const ID *id_orig = DEG_get_original(&btree.id)) {
    if (id_orig->tag & ID_TAG_MISSING) {
      return nullptr;
    }
  }
  for (const bNodeTreeInterfaceSocket *interface_bsocket : btree.interface_inputs()) {
    const bke::bNodeSocketType *typeinfo = interface_bsocket->socket_typeinfo();
    if (!typeinfo || !typeinfo->geometry_nodes_cpp_type) {
      return nullptr;
    }
  }
  for (const bNodeTreeInterfaceSocket *interface_bsocket : btree.interface_outputs()) {
    const bke::bNodeSocketType *typeinfo = interface_bsocket->socket_typeinfo();
    if (!typeinfo || !typeinfo->geometry_nodes_cpp_type) {
      return nullptr;
    }
  }

  std::unique_ptr<GeometryNodesLazyFunctionGraphInfo> &lf_graph_info_ptr =
      btree.runtime->geometry_nodes_lazy_function_graph_info;

  if (lf_graph_info_ptr) {
    return lf_graph_info_ptr.get();
  }
  std::lock_guard lock{btree.runtime->geometry_nodes_lazy_function_graph_info_mutex};
  if (lf_graph_info_ptr) {
    return lf_graph_info_ptr.get();
  }

  auto lf_graph_info = std::make_unique<GeometryNodesLazyFunctionGraphInfo>();
  GeometryNodesLazyFunctionBuilder builder{btree, *lf_graph_info};
  builder.build();

  lf_graph_info_ptr = std::move(lf_graph_info);
  return lf_graph_info_ptr.get();
}

destruct_ptr<fn::LocalUserData> GeoNodesUserData::get_local(LinearAllocator<> &allocator)
{
  return allocator.construct<GeoNodesLocalUserData>(*this);
}

void GeoNodesLocalUserData::ensure_tree_logger(const GeoNodesUserData &user_data) const
{
  if (geo_eval_log::GeoNodesLog *log = user_data.call_data->eval_log) {
    tree_logger_.emplace(&log->get_local_tree_logger(*user_data.compute_context));
    return;
  }
  this->tree_logger_.emplace(nullptr);
}

std::optional<FoundNestedNodeID> find_nested_node_id(const GeoNodesUserData &user_data,
                                                     const int node_id)
{
  FoundNestedNodeID found;
  Vector<int> node_ids;
  for (const ComputeContext *context = user_data.compute_context; context != nullptr;
       context = context->parent())
  {
    if (const auto *node_context = dynamic_cast<const bke::GroupNodeComputeContext *>(context)) {
      node_ids.append(node_context->node_id());
    }
    else if (dynamic_cast<const bke::RepeatZoneComputeContext *>(context) != nullptr) {
      found.is_in_loop = true;
    }
    else if (dynamic_cast<const bke::SimulationZoneComputeContext *>(context) != nullptr) {
      found.is_in_simulation = true;
    }
    else if (dynamic_cast<const bke::ForeachGeometryElementZoneComputeContext *>(context) !=
             nullptr)
    {
      found.is_in_loop = true;
    }
    else if (dynamic_cast<const bke::EvaluateClosureComputeContext *>(context) != nullptr) {
      found.is_in_closure = true;
    }
  }
  std::reverse(node_ids.begin(), node_ids.end());
  node_ids.append(node_id);
  const bNestedNodeRef *nested_node_ref =
      user_data.call_data->root_ntree->nested_node_ref_from_node_id_path(node_ids);
  if (nested_node_ref == nullptr) {
    return std::nullopt;
  }
  found.id = nested_node_ref->id;
  return found;
}

GeoNodesOperatorDepsgraphs::~GeoNodesOperatorDepsgraphs()
{
  if (Depsgraph *graph = this->extra) {
    DEG_graph_free(graph);
  }
}

static const ID *get_only_evaluated_id(const Depsgraph &depsgraph, const ID &id_orig)
{
  const ID *id = DEG_get_evaluated(&depsgraph, &id_orig);
  if (id == &id_orig) {
    return nullptr;
  }
  return id;
}

const ID *GeoNodesOperatorDepsgraphs::get_evaluated_id(const ID &id_orig) const
{
  if (const Depsgraph *graph = this->active) {
    if (const ID *id = get_only_evaluated_id(*graph, id_orig)) {
      return id;
    }
  }
  if (const Depsgraph *graph = this->extra) {
    if (const ID *id = get_only_evaluated_id(*graph, id_orig)) {
      return id;
    }
  }
  return nullptr;
}

const Object *GeoNodesCallData::self_object() const
{
  if (this->modifier_data) {
    return this->modifier_data->self_object;
  }
  if (this->operator_data) {
    return DEG_get_evaluated(this->operator_data->depsgraphs->active,
                             const_cast<Object *>(this->operator_data->self_object_orig));
  }
  return nullptr;
}

}  // namespace blender::nodes<|MERGE_RESOLUTION|>--- conflicted
+++ resolved
@@ -1228,11 +1228,7 @@
 
     /* The compute context changes when entering a node group. */
     bke::GroupNodeComputeContext compute_context{
-<<<<<<< HEAD
-        user_data->compute_context, group_node_, group_node_.owner_tree()};
-=======
         user_data->compute_context, group_node_.identifier, &group_node_.owner_tree()};
->>>>>>> 8b918866
 
     GeoNodesUserData group_user_data = *user_data;
     group_user_data.compute_context = &compute_context;
