--- conflicted
+++ resolved
@@ -539,10 +539,7 @@
     const std::shared_ptr<MultiFunction> &owned_fn,
     const Span<SocketValueVariant *> input_values,
     const Span<SocketValueVariant *> output_values,
-<<<<<<< HEAD
-=======
     GeoNodesUserData *user_data,
->>>>>>> 5898c1b9
     std::string &r_error_message)
 {
   /* Check input types which determine how the function is evaluated. */
@@ -566,11 +563,7 @@
     execute_multi_function_on_value_variant__field(fn, owned_fn, input_values, output_values);
     return true;
   }
-<<<<<<< HEAD
-  execute_multi_function_on_value_variant__single(fn, input_values, output_values);
-=======
   execute_multi_function_on_value_variant__single(fn, input_values, output_values, user_data);
->>>>>>> 5898c1b9
   return true;
 }
 
@@ -597,11 +590,7 @@
     SocketValueVariant *output_variant = new (r_to_value) SocketValueVariant();
     std::string error_message;
     if (!execute_multi_function_on_value_variant(
-<<<<<<< HEAD
-            multi_fn, {}, {&input_variant}, {output_variant}, error_message))
-=======
             multi_fn, {}, {&input_variant}, {output_variant}, nullptr, error_message))
->>>>>>> 5898c1b9
     {
       std::destroy_at(output_variant);
       return false;
@@ -632,12 +621,8 @@
     BLI_assert(from_value != nullptr);
     BLI_assert(to_value != nullptr);
     std::string error_message;
-<<<<<<< HEAD
-    if (!execute_multi_function_on_value_variant(fn_, {}, {from_value}, {to_value}, error_message))
-=======
     if (!execute_multi_function_on_value_variant(
             fn_, {}, {from_value}, {to_value}, nullptr, error_message))
->>>>>>> 5898c1b9
     {
       std::destroy_at(to_value);
       construct_socket_default_value(dst_type_, to_value);
@@ -778,11 +763,6 @@
         output_values[i] = nullptr;
       }
     }
-<<<<<<< HEAD
-    std::string error_message;
-    if (!execute_multi_function_on_value_variant(
-            *fn_item_.fn, fn_item_.owned_fn, input_values, output_values, error_message))
-=======
 
     bke::NodeComputeContext eval_compute_context{
         user_data.compute_context, node_.identifier, &node_.owner_tree()};
@@ -796,7 +776,6 @@
                                                  output_values,
                                                  &eval_user_data,
                                                  error_message))
->>>>>>> 5898c1b9
     {
       int available_output_index = 0;
       for (const bNodeSocket *bsocket : node_.output_sockets()) {
