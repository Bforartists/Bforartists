--- conflicted
+++ resolved
@@ -855,11 +855,7 @@
 void ED_init_standard_node_socket_type(bke::bNodeSocketType *);
 
 static bke::bNodeSocketType *make_standard_socket_type(
-<<<<<<< HEAD
-    int type, int subtype, std::optional<int> dimensions = std::nullopt)
-=======
     const eNodeSocketDatatype type, int subtype, std::optional<int> dimensions = std::nullopt)
->>>>>>> 5898c1b9
 {
   const StringRefNull socket_idname = *bke::node_static_socket_type(type, subtype, dimensions);
   const StringRefNull interface_idname = *bke::node_static_socket_interface_type_new(
