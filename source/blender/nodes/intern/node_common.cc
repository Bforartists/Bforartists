/* SPDX-FileCopyrightText: 2007 Blender Authors
 *
 * SPDX-License-Identifier: GPL-2.0-or-later */

/** \file
 * \ingroup nodes
 */

#include <cstddef>
#include <cstring>

#include "DNA_asset_types.h"
#include "DNA_node_types.h"

#include "BLI_array.hh"
#include "BLI_disjoint_set.hh"
#include "BLI_listbase.h"
#include "BLI_map.hh"
#include "BLI_multi_value_map.hh"
#include "BLI_set.hh"
#include "BLI_stack.hh"
#include "BLI_string.h"
#include "BLI_string_ref.hh"
#include "BLI_vector_set.hh"

#include "BLT_translation.hh"

#include "BKE_node.hh"
#include "BKE_node_runtime.hh"
#include "BKE_node_tree_interface.hh"

#include "MEM_guardedalloc.h"

#include "NOD_common.hh"
#include "NOD_node_declaration.hh"
#include "NOD_node_extra_info.hh"
#include "NOD_register.hh"
#include "NOD_socket.hh"
#include "NOD_socket_declarations.hh"
#include "NOD_socket_declarations_geometry.hh"

#include "UI_resources.hh"

#include "node_common.h"
#include "node_util.hh"

using blender::Map;
using blender::MultiValueMap;
using blender::Set;
using blender::Stack;
using blender::StringRef;
using blender::Vector;

namespace node_interface = blender::bke::node_interface;

/* -------------------------------------------------------------------- */
/** \name Node Group
 * \{ */

static bNodeSocket *find_matching_socket(ListBase &sockets, StringRef identifier)
{
  LISTBASE_FOREACH (bNodeSocket *, socket, &sockets) {
    if (socket->identifier == identifier) {
      return socket;
    }
  }
  return nullptr;
}

bNodeSocket *node_group_find_input_socket(bNode *groupnode, const blender::StringRef identifier)
{
  return find_matching_socket(groupnode->inputs, identifier);
}

bNodeSocket *node_group_find_output_socket(bNode *groupnode, const blender::StringRef identifier)
{
  return find_matching_socket(groupnode->outputs, identifier);
}

void node_group_label(const bNodeTree * /*ntree*/,
                      const bNode *node,
                      char *label,
                      int label_maxncpy)
{
  BLI_strncpy(
      label, (node->id) ? node->id->name + 2 : IFACE_("Missing Data"), label_maxncpy);
}

int node_group_ui_class(const bNode *node)
{
  const bNodeTree *group = reinterpret_cast<const bNodeTree *>(node->id);
  if (!group) {
    return NODE_CLASS_GROUP;
  }
  switch (blender::bke::NodeColorTag(group->color_tag)) {
    case blender::bke::NodeColorTag::None:
      return NODE_CLASS_GROUP;
    case blender::bke::NodeColorTag::Attribute:
      return NODE_CLASS_ATTRIBUTE;
    case blender::bke::NodeColorTag::Color:
      return NODE_CLASS_OP_COLOR;
    case blender::bke::NodeColorTag::Converter:
      return NODE_CLASS_CONVERTER;
    case blender::bke::NodeColorTag::Distort:
      return NODE_CLASS_DISTORT;
    case blender::bke::NodeColorTag::Filter:
      return NODE_CLASS_OP_FILTER;
    case blender::bke::NodeColorTag::Geometry:
      return NODE_CLASS_GEOMETRY;
    case blender::bke::NodeColorTag::Input:
      return NODE_CLASS_INPUT;
    case blender::bke::NodeColorTag::Matte:
      return NODE_CLASS_MATTE;
    case blender::bke::NodeColorTag::Output:
      return NODE_CLASS_OUTPUT;
    case blender::bke::NodeColorTag::Script:
      return NODE_CLASS_SCRIPT;
    case blender::bke::NodeColorTag::Shader:
      return NODE_CLASS_SHADER;
    case blender::bke::NodeColorTag::Texture:
      return NODE_CLASS_TEXTURE;
    case blender::bke::NodeColorTag::Vector:
      return NODE_CLASS_OP_VECTOR;
    case blender::bke::NodeColorTag::Pattern:
      return NODE_CLASS_PATTERN;
    case blender::bke::NodeColorTag::Interface:
      return NODE_CLASS_INTERFACE;
    case blender::bke::NodeColorTag::Group:
      return NODE_CLASS_GROUP;
  }
  return NODE_CLASS_GROUP;
}

bool node_group_poll_instance(const bNode *node,
                              const bNodeTree *nodetree,
                              const char **r_disabled_hint)
{
  if (!node->typeinfo->poll(node->typeinfo, nodetree, r_disabled_hint)) {
    return false;
  }
  const bNodeTree *grouptree = reinterpret_cast<const bNodeTree *>(node->id);
  if (!grouptree) {
    return true;
  }
  return blender::bke::node_group_poll(nodetree, grouptree, r_disabled_hint);
}

std::string node_group_ui_description(const bNode &node)
{
  if (!node.id) {
    return "";
  }
  const bNodeTree *group = reinterpret_cast<const bNodeTree *>(node.id);
  if (group->id.asset_data) {
    if (group->id.asset_data->description) {
      return group->id.asset_data->description;
    }
  }
  if (!group->description) {
    return "";
  }
  return group->description;
}

bool blender::bke::node_group_poll(const bNodeTree *nodetree,
                                   const bNodeTree *grouptree,
                                   const char **r_disabled_hint)
{
  /* unspecified node group, generally allowed
   * (if anything, should be avoided on operator level)
   */
  if (grouptree == nullptr) {
    return true;
  }

  if (nodetree == grouptree) {
    if (r_disabled_hint) {
      *r_disabled_hint = RPT_("Nesting a node group inside of itself is not allowed");
    }
    return false;
  }
  if (nodetree->type != grouptree->type) {
    if (r_disabled_hint) {
      *r_disabled_hint = RPT_("Node group has different type");
    }
    return false;
  }

  for (const bNode *node : grouptree->all_nodes()) {
    if (node->typeinfo->poll_instance &&
        !node->typeinfo->poll_instance(node, nodetree, r_disabled_hint))
    {
      return false;
    }
  }
  return true;
}

namespace blender::nodes {

static std::function<ID *(const bNode &node)> get_default_id_getter(
    const bNodeTreeInterface &tree_interface, const bNodeTreeInterfaceSocket &io_socket)
{
  const int item_index = tree_interface.find_item_index(io_socket.item);
  BLI_assert(item_index >= 0);

  /* Avoid capturing pointers that can become dangling. */
  return [item_index](const bNode &node) -> ID * {
    if (node.id == nullptr) {
      return nullptr;
    }
    if (GS(node.id->name) != ID_NT) {
      return nullptr;
    }
    const bNodeTree &ntree = *reinterpret_cast<const bNodeTree *>(node.id);
    const bNodeTreeInterfaceItem *io_item = ntree.tree_interface.get_item_at_index(item_index);
    const bNodeTreeInterfaceSocket *io_socket =
        node_interface::get_item_as<bNodeTreeInterfaceSocket>(io_item);
    if (!io_socket) {
      return nullptr;
    }
    return *static_cast<ID **>(io_socket->socket_data);
  };
}

static std::function<void(bNode &node, bNodeSocket &socket, const char *data_path)>
get_init_socket_fn(const bNodeTreeInterface &interface, const bNodeTreeInterfaceSocket &io_socket)
{
  const int item_index = interface.find_item_index(io_socket.item);
  BLI_assert(item_index >= 0);

  /* Avoid capturing pointers that can become dangling. */
  return [item_index](bNode &node, bNodeSocket &socket, const char *data_path) {
    if (node.id == nullptr) {
      return;
    }
    if (GS(node.id->name) != ID_NT) {
      return;
    }
    bNodeTree &ntree = *reinterpret_cast<bNodeTree *>(node.id);
    const bNodeTreeInterfaceItem *io_item = ntree.tree_interface.get_item_at_index(item_index);
    if (io_item == nullptr || io_item->item_type != NODE_INTERFACE_SOCKET) {
      return;
    }
    const bNodeTreeInterfaceSocket &io_socket =
        node_interface::get_item_as<bNodeTreeInterfaceSocket>(*io_item);
    blender::bke::bNodeSocketType *typeinfo = io_socket.socket_typeinfo();
    if (typeinfo && typeinfo->interface_init_socket) {
      typeinfo->interface_init_socket(&ntree.id, &io_socket, &node, &socket, data_path);
    }
  };
}

static BaseSocketDeclarationBuilder &build_interface_socket_declaration(
    const bNodeTree &tree,
    const bNodeTreeInterfaceSocket &io_socket,
    const eNodeSocketInOut in_out,
    DeclarationListBuilder &b)
{
  blender::bke::bNodeSocketType *base_typeinfo = blender::bke::node_socket_type_find(
      io_socket.socket_type);
  eNodeSocketDatatype datatype = SOCK_CUSTOM;

  const StringRef name = io_socket.name;
  const StringRef identifier = io_socket.identifier;

  BaseSocketDeclarationBuilder *decl = nullptr;
  if (base_typeinfo) {
    datatype = eNodeSocketDatatype(base_typeinfo->type);
    switch (datatype) {
      case SOCK_FLOAT: {
        const auto &value = node_interface::get_socket_data_as<bNodeSocketValueFloat>(io_socket);
        decl = &b.add_socket<decl::Float>(name, identifier, in_out)
                    .subtype(PropertySubType(value.subtype))
                    .default_value(value.value)
                    .min(value.min)
                    .max(value.max);
        break;
      }
      case SOCK_VECTOR: {
        const auto &value = node_interface::get_socket_data_as<bNodeSocketValueVector>(io_socket);
        decl = &b.add_socket<decl::Vector>(name, identifier, in_out)
                    .subtype(PropertySubType(value.subtype))
                    .default_value(float4(value.value))
                    .dimensions(value.dimensions)
                    .min(value.min)
                    .max(value.max);
        break;
      }
      case SOCK_RGBA: {
        const auto &value = node_interface::get_socket_data_as<bNodeSocketValueRGBA>(io_socket);
        decl = &b.add_socket<decl::Color>(name, identifier, in_out).default_value(value.value);
        break;
      }
      case SOCK_SHADER: {
        decl = &b.add_socket<decl::Shader>(name, identifier, in_out);
        break;
      }
      case SOCK_BOOLEAN: {
        const auto &value = node_interface::get_socket_data_as<bNodeSocketValueBoolean>(io_socket);
        decl = &b.add_socket<decl::Bool>(name, identifier, in_out).default_value(value.value);
        break;
      }
      case SOCK_ROTATION: {
        const auto &value = node_interface::get_socket_data_as<bNodeSocketValueRotation>(
            io_socket);
        decl = &b.add_socket<decl::Rotation>(name, identifier, in_out)
                    .default_value(math::EulerXYZ(float3(value.value_euler)));
        break;
      }
      case SOCK_MATRIX: {
        decl = &b.add_socket<decl::Matrix>(name, identifier, in_out);
        break;
      }
      case SOCK_INT: {
        const auto &value = node_interface::get_socket_data_as<bNodeSocketValueInt>(io_socket);
        decl = &b.add_socket<decl::Int>(name, identifier, in_out)
                    .subtype(PropertySubType(value.subtype))
                    .default_value(value.value)
                    .min(value.min)
                    .max(value.max);
        break;
      }
      case SOCK_STRING: {
        const auto &value = node_interface::get_socket_data_as<bNodeSocketValueString>(io_socket);
        decl = &b.add_socket<decl::String>(name, identifier, in_out)
                    .subtype(PropertySubType(value.subtype))
                    .default_value(value.value);
        break;
      }
      case SOCK_MENU: {
        const auto &value = node_interface::get_socket_data_as<bNodeSocketValueMenu>(io_socket);
        decl = &b.add_socket<decl::Menu>(name, identifier, in_out)
                    .default_value(value.value)
                    .expanded(io_socket.flag & NODE_INTERFACE_SOCKET_MENU_EXPANDED);
        break;
      }
      case SOCK_OBJECT: {
        decl = &b.add_socket<decl::Object>(name, identifier, in_out)
                    .default_value_fn(get_default_id_getter(tree.tree_interface, io_socket));
        break;
      }
      case SOCK_IMAGE: {
        decl = &b.add_socket<decl::Image>(name, identifier, in_out)
                    .default_value_fn(get_default_id_getter(tree.tree_interface, io_socket));
        break;
      }
      case SOCK_GEOMETRY:
        decl = &b.add_socket<decl::Geometry>(name, identifier, in_out);
        break;
      case SOCK_COLLECTION: {
        decl = &b.add_socket<decl::Collection>(name, identifier, in_out)
                    .default_value_fn(get_default_id_getter(tree.tree_interface, io_socket));
        break;
      }
      case SOCK_TEXTURE: {
        decl = &b.add_socket<decl::Texture>(name, identifier, in_out)
                    .default_value_fn(get_default_id_getter(tree.tree_interface, io_socket));
        break;
      }
      case SOCK_MATERIAL: {
        decl = &b.add_socket<decl::Material>(name, identifier, in_out)
                    .default_value_fn(get_default_id_getter(tree.tree_interface, io_socket));
        break;
      }
      case SOCK_BUNDLE: {
        decl = &b.add_socket<decl::Bundle>(name, identifier, in_out);
        break;
      }
      case SOCK_CLOSURE: {
        decl = &b.add_socket<decl::Closure>(name, identifier, in_out);
        break;
      }
      case SOCK_CUSTOM: {
        decl = &b.add_socket<decl::Custom>(name, identifier, in_out)
                    .idname(io_socket.socket_type)
                    .init_socket_fn(get_init_socket_fn(tree.tree_interface, io_socket));
        break;
      }
    }
  }
  else {
    decl = &b.add_socket<decl::Custom>(name, identifier, in_out)
                .idname(io_socket.socket_type)
                .init_socket_fn(get_init_socket_fn(tree.tree_interface, io_socket));
  }
  decl->description(io_socket.description ? io_socket.description : "");
  decl->hide_value(io_socket.flag & NODE_INTERFACE_SOCKET_HIDE_VALUE);
  decl->compact(io_socket.flag & NODE_INTERFACE_SOCKET_COMPACT);
  decl->panel_toggle(io_socket.flag & NODE_INTERFACE_SOCKET_PANEL_TOGGLE);
  decl->default_input_type(NodeDefaultInputType(io_socket.default_input));
<<<<<<< HEAD
=======
  if (io_socket.default_input != NODE_DEFAULT_INPUT_VALUE) {
    decl->hide_value();
  }
>>>>>>> 8b918866
  return *decl;
}

static void node_group_declare_panel_recursive(DeclarationListBuilder &b,
                                               const bNodeTree &group,
                                               const bNodeTreeInterfacePanel &io_parent_panel,
                                               const bool is_root)
{
  bool layout_added = false;
  auto add_layout_if_needed = [&]() {
    if (is_root && !layout_added) {
      b.add_default_layout();
      layout_added = true;
    }
  };

  for (const bNodeTreeInterfaceItem *item : io_parent_panel.items()) {
    switch (NodeTreeInterfaceItemType(item->item_type)) {
      case NODE_INTERFACE_SOCKET: {
        const auto &io_socket = node_interface::get_item_as<bNodeTreeInterfaceSocket>(*item);
        const eNodeSocketInOut in_out = (io_socket.flag & NODE_INTERFACE_SOCKET_INPUT) ? SOCK_IN :
                                                                                         SOCK_OUT;
        if (in_out == SOCK_IN) {
          add_layout_if_needed();
        }
        build_interface_socket_declaration(group, io_socket, in_out, b);
        break;
      }
      case NODE_INTERFACE_PANEL: {
        add_layout_if_needed();
        const auto &io_panel = node_interface::get_item_as<bNodeTreeInterfacePanel>(*item);
        auto &panel_b = b.add_panel(StringRef(io_panel.name), io_panel.identifier)
                            .description(StringRef(io_panel.description))
                            .default_closed(io_panel.flag & NODE_INTERFACE_PANEL_DEFAULT_CLOSED);
        node_group_declare_panel_recursive(panel_b, group, io_panel, false);
        break;
      }
    }
  }

  add_layout_if_needed();
}

void node_group_declare(NodeDeclarationBuilder &b)
{
  const bNode *node = b.node_or_null();
  if (node == nullptr) {
    return;
  }
  NodeDeclaration &r_declaration = b.declaration();
  const bNodeTree *group = reinterpret_cast<const bNodeTree *>(node->id);
  if (!group) {
    return;
  }
  if (ID_IS_LINKED(&group->id) && (group->id.tag & ID_TAG_MISSING)) {
    r_declaration.skip_updating_sockets = true;
    return;
  }
  r_declaration.skip_updating_sockets = false;

  /* Allow the node group interface to define the socket order. */
  r_declaration.use_custom_socket_order = true;

  node_group_declare_panel_recursive(b, *group, group->tree_interface.root_panel, true);

  if (group->type == NTREE_GEOMETRY) {
    group->ensure_interface_cache();
    const Span<const bNodeTreeInterfaceSocket *> inputs = group->interface_inputs();
    const FieldInferencingInterface &field_interface =
        *group->runtime->field_inferencing_interface;
    for (const int i : inputs.index_range()) {
      SocketDeclaration &decl = *r_declaration.inputs[i];
      decl.input_field_type = field_interface.inputs[i];
    }

    for (const int i : r_declaration.outputs.index_range()) {
      r_declaration.outputs[i]->output_field_dependency = field_interface.outputs[i];
    }
  }
}

}  // namespace blender::nodes

/** \} */

/* -------------------------------------------------------------------- */
/** \name Node Frame
 * \{ */

static void node_frame_init(bNodeTree * /*ntree*/, bNode *node)
{
  NodeFrame *data = MEM_callocN<NodeFrame>("frame node storage");
  node->storage = data;

  data->flag |= NODE_FRAME_SHRINK;

  data->label_size = 20;
}

void register_node_type_frame()
{
  /* frame type is used for all tree types, needs dynamic allocation */
  blender::bke::bNodeType *ntype = MEM_new<blender::bke::bNodeType>("frame node type");
  ntype->free_self = [](blender::bke::bNodeType *type) { MEM_delete(type); };

  blender::bke::node_type_base(*ntype, "NodeFrame", NODE_FRAME);
  ntype->ui_name = "Frame";
  ntype->ui_description =
      "Collect related nodes together in a common area. Useful for organization when the "
      "re-usability of a node group is not required";
  ntype->nclass = NODE_CLASS_LAYOUT;
  ntype->enum_name_legacy = "FRAME";
  ntype->initfunc = node_frame_init;
  blender::bke::node_type_storage(
      *ntype, "NodeFrame", node_free_standard_storage, node_copy_standard_storage);
  blender::bke::node_type_size(*ntype, 150, 100, 0);
  ntype->flag |= NODE_BACKGROUND;

  blender::bke::node_register_type(*ntype);
}

/** \} */

/* -------------------------------------------------------------------- */
/** \name Node Re-Route
 * \{ */

static void node_reroute_declare(blender::nodes::NodeDeclarationBuilder &b)
{
  const bNode *node = b.node_or_null();
  if (node == nullptr) {
    return;
  }

  const blender::StringRefNull socket_idname(
      static_cast<const NodeReroute *>(node->storage)->type_idname);
  b.add_input<blender::nodes::decl::Custom>("Input").idname(socket_idname.c_str());
  b.add_output<blender::nodes::decl::Custom>("Output").idname(socket_idname.c_str());
}

static void node_reroute_init(bNodeTree * /*ntree*/, bNode *node)
{
  NodeReroute *data = MEM_callocN<NodeReroute>(__func__);
  STRNCPY(data->type_idname, "NodeSocketColor");
  node->storage = data;
}

void register_node_type_reroute()
{
  /* frame type is used for all tree types, needs dynamic allocation */
  blender::bke::bNodeType *ntype = MEM_new<blender::bke::bNodeType>("frame node type");
  ntype->free_self = [](blender::bke::bNodeType *type) { MEM_delete(type); };

  blender::bke::node_type_base(*ntype, "NodeReroute", NODE_REROUTE);
  ntype->ui_name = "Reroute";
  ntype->ui_description =
      "A single-socket organization tool that supports one input and multiple outputs";
  ntype->enum_name_legacy = "REROUTE";
  ntype->nclass = NODE_CLASS_LAYOUT;
  ntype->declare = node_reroute_declare;
  ntype->initfunc = node_reroute_init;
  node_type_storage(*ntype, "NodeReroute", node_free_standard_storage, node_copy_standard_storage);

  blender::bke::node_register_type(*ntype);
}

struct RerouteTargetPriority {
  int node_i = std::numeric_limits<int>::max();
  int socket_in_node_i = std::numeric_limits<int>::max();

  RerouteTargetPriority() = default;
  RerouteTargetPriority(const bNodeSocket &socket)
      : node_i(socket.owner_node().index()), socket_in_node_i(socket.index())
  {
  }

  bool operator>(const RerouteTargetPriority other)
  {
    if (this->node_i == other.node_i) {
      return this->socket_in_node_i < other.socket_in_node_i;
    }
    return this->node_i < other.node_i;
  }
};

void ntree_update_reroute_nodes(bNodeTree *ntree)
{
  using namespace blender;
  ntree->ensure_topology_cache();

  const Span<bNode *> all_reroute_nodes = ntree->nodes_by_type("NodeReroute");

  VectorSet<int> reroute_nodes;
  for (const bNode *reroute : all_reroute_nodes) {
    reroute_nodes.add(reroute->index());
  }

  /* Any reroute can be connected only to one source, or can be not connected at all.
   * So reroute forms a trees. It is possible that there will be cycle, but such cycle
   * can be only one in strongly connected set of reroutes. To propagate a types from
   * some certain target to all the reroutes in such a tree we need to know all such
   * a trees and all possible targets for each tree. */
  DisjointSet reroutes_groups(reroute_nodes.size());

  for (const bNode *src_reroute : all_reroute_nodes) {
    const int src_reroute_i = reroute_nodes.index_of(src_reroute->index());
    for (const bNodeSocket *dst_socket :
         src_reroute->output_sockets().first()->directly_linked_sockets())
    {
      const bNode &dst_node = dst_socket->owner_node();
      if (!dst_node.is_reroute()) {
        continue;
      }
      const int dst_reroute_i = reroute_nodes.index_of(dst_node.index());
      reroutes_groups.join(src_reroute_i, dst_reroute_i);
    }
  }

  VectorSet<int> reroute_groups;
  for (const int reroute_i : reroute_nodes.index_range()) {
    const int root_reroute_i = reroutes_groups.find_root(reroute_i);
    reroute_groups.add(root_reroute_i);
  }

  /* Any reroute can have only one source and many destination targets. Type propagation considers
   * source as target with highest priority. */
  Array<const bke::bNodeSocketType *> dst_type_by_reroute_group(reroute_groups.size(), nullptr);
  Array<const bke::bNodeSocketType *> src_type_by_reroute_group(reroute_groups.size(), nullptr);

  /* Reroute type priority based on the indices of target sockets in the node and the nodes in the
   * tree. */
  Array<RerouteTargetPriority> reroute_group_dst_type_priority(reroute_groups.size(),
                                                               RerouteTargetPriority{});

  for (const bNodeLink *link : ntree->all_links()) {
    const bNode *src_node = link->fromnode;
    const bNode *dst_node = link->tonode;

    if (src_node->is_reroute() == dst_node->is_reroute()) {
      continue;
    }

    if (!dst_node->is_reroute()) {
      const int src_reroute_i = reroute_nodes.index_of(src_node->index());
      const int src_reroute_root_i = reroutes_groups.find_root(src_reroute_i);
      const int src_reroute_group_i = reroute_groups.index_of(src_reroute_root_i);

      const RerouteTargetPriority type_priority(*link->tosock);
      if (reroute_group_dst_type_priority[src_reroute_group_i] > type_priority) {
        continue;
      }

      reroute_group_dst_type_priority[src_reroute_group_i] = type_priority;

      const bNodeSocket *dst_socket = link->tosock;
      /* There could be a function which will choose best from
       * #dst_type_by_reroute_group and #dst_socket, but right now this match behavior as-is. */
      dst_type_by_reroute_group[src_reroute_group_i] = dst_socket->typeinfo;
      continue;
    }

    BLI_assert(!src_node->is_reroute());
    const int dst_reroute_i = reroute_nodes.index_of(dst_node->index());
    const int dst_reroute_root_i = reroutes_groups.find_root(dst_reroute_i);
    const int dst_reroute_group_i = reroute_groups.index_of(dst_reroute_root_i);

    const bNodeSocket *src_socket = link->fromsock;
    /* There could be a function which will choose best from
     * #src_type_by_reroute_group and #src_socket, but right now this match behavior as-is. */
    src_type_by_reroute_group[dst_reroute_group_i] = src_socket->typeinfo;
  }

  const Span<bNode *> all_nodes = ntree->all_nodes();
  for (const int reroute_i : reroute_nodes.index_range()) {
    const int reroute_root_i = reroutes_groups.find_root(reroute_i);
    const int reroute_group_i = reroute_groups.index_of(reroute_root_i);

    const bke::bNodeSocketType *reroute_type = nullptr;
    if (dst_type_by_reroute_group[reroute_group_i] != nullptr) {
      reroute_type = dst_type_by_reroute_group[reroute_group_i];
    }
    if (src_type_by_reroute_group[reroute_group_i] != nullptr) {
      reroute_type = src_type_by_reroute_group[reroute_group_i];
    }

    if (reroute_type == nullptr) {
      continue;
    }

    const int reroute_index = reroute_nodes[reroute_i];
    bNode &reroute_node = *all_nodes[reroute_index];
    NodeReroute *storage = static_cast<NodeReroute *>(reroute_node.storage);
    StringRef(reroute_type->idname).copy_utf8_truncated(storage->type_idname);
    nodes::update_node_declaration_and_sockets(*ntree, reroute_node);
  }
}

bool blender::bke::node_is_connected_to_output(const bNodeTree &ntree, const bNode &node)
{
  ntree.ensure_topology_cache();
  Stack<const bNode *> nodes_to_check;
  for (const bNodeSocket *socket : node.output_sockets()) {
    for (const bNodeLink *link : socket->directly_linked_links()) {
      nodes_to_check.push(link->tonode);
    }
  }
  while (!nodes_to_check.is_empty()) {
    const bNode *next_node = nodes_to_check.pop();
    for (const bNodeSocket *socket : next_node->output_sockets()) {
      for (const bNodeLink *link : socket->directly_linked_links()) {
        if (link->tonode->typeinfo->nclass == NODE_CLASS_OUTPUT &&
            link->tonode->flag & NODE_DO_OUTPUT)
        {
          return true;
        }
        nodes_to_check.push(link->tonode);
      }
    }
  }

  return false;
}

/** \} */

/* -------------------------------------------------------------------- */
/** \name Node #GROUP_INPUT / #GROUP_OUTPUT
 * \{ */

bNodeSocket *node_group_input_find_socket(bNode *node, const StringRef identifier)
{
  LISTBASE_FOREACH (bNodeSocket *, sock, &node->outputs) {
    if (sock->identifier == identifier) {
      return sock;
    }
  }
  return nullptr;
}

namespace blender::nodes {

static void group_input_declare(NodeDeclarationBuilder &b)
{
  const bNodeTree *node_tree = b.tree_or_null();
  if (node_tree == nullptr) {
    return;
  }
  node_tree->tree_interface.foreach_item([&](const bNodeTreeInterfaceItem &item) {
    switch (NodeTreeInterfaceItemType(item.item_type)) {
      case NODE_INTERFACE_SOCKET: {
        const bNodeTreeInterfaceSocket &socket =
            node_interface::get_item_as<bNodeTreeInterfaceSocket>(item);
        if (socket.flag & NODE_INTERFACE_SOCKET_INPUT) {
          build_interface_socket_declaration(*node_tree, socket, SOCK_OUT, b);
        }
        break;
      }
      case NODE_INTERFACE_PANEL: {
        break;
      }
    }
    return true;
  });
  b.add_output<decl::Extend>("", "__extend__");
}

static void group_output_declare(NodeDeclarationBuilder &b)
{
  const bNodeTree *node_tree = b.tree_or_null();
  if (node_tree == nullptr) {
    return;
  }
  node_tree->tree_interface.foreach_item([&](const bNodeTreeInterfaceItem &item) {
    switch (NodeTreeInterfaceItemType(item.item_type)) {
      case NODE_INTERFACE_SOCKET: {
        const bNodeTreeInterfaceSocket &socket =
            node_interface::get_item_as<bNodeTreeInterfaceSocket>(item);
        if (socket.flag & NODE_INTERFACE_SOCKET_OUTPUT) {
          build_interface_socket_declaration(*node_tree, socket, SOCK_IN, b);
        }
        break;
      }
      case NODE_INTERFACE_PANEL: {
        break;
      }
    }
    return true;
  });
  b.add_input<decl::Extend>("", "__extend__");
}

static bool group_input_insert_link(bNodeTree *ntree, bNode *node, bNodeLink *link)
{
  BLI_assert(link->tonode != node);
  BLI_assert(link->tosock->in_out == SOCK_IN);
  if (!StringRef(link->fromsock->identifier).startswith("__extend__")) {
    return true;
  }
  if (StringRef(link->tosock->identifier).startswith("__extend__")) {
    /* Don't connect to other "extend" sockets. */
    return false;
  }
  const bNodeTreeInterfaceSocket *io_socket = node_interface::add_interface_socket_from_node(
      *ntree, *link->tonode, *link->tosock);
  if (!io_socket) {
    return false;
  }
  update_node_declaration_and_sockets(*ntree, *node);
  link->fromsock = node_group_input_find_socket(node, io_socket->identifier);
  return true;
}

static bool group_output_insert_link(bNodeTree *ntree, bNode *node, bNodeLink *link)
{
  BLI_assert(link->fromnode != node);
  BLI_assert(link->fromsock->in_out == SOCK_OUT);
  if (!StringRef(link->tosock->identifier).startswith("__extend__")) {
    return true;
  }
  if (StringRef(link->fromsock->identifier).startswith("__extend__")) {
    /* Don't connect to other "extend" sockets. */
    return false;
  }
  const bNodeTreeInterfaceSocket *io_socket = node_interface::add_interface_socket_from_node(
      *ntree, *link->fromnode, *link->fromsock);
  if (!io_socket) {
    return false;
  }
  update_node_declaration_and_sockets(*ntree, *node);
  link->tosock = node_group_output_find_socket(node, io_socket->identifier);
  return true;
}

}  // namespace blender::nodes

void register_node_type_group_input()
{
  /* used for all tree types, needs dynamic allocation */
  blender::bke::bNodeType *ntype = MEM_new<blender::bke::bNodeType>("node type");
  ntype->free_self = [](blender::bke::bNodeType *type) { MEM_delete(type); };

  blender::bke::node_type_base(*ntype, "NodeGroupInput", NODE_GROUP_INPUT);
  ntype->ui_name = "Group Input";
  ntype->ui_description =
      "Expose connected data from inside a node group as inputs to its interface";
  ntype->enum_name_legacy = "GROUP_INPUT";
  ntype->nclass = NODE_CLASS_INTERFACE;
  blender::bke::node_type_size(*ntype, 140, 80, 400);
  ntype->declare = blender::nodes::group_input_declare;
  ntype->insert_link = blender::nodes::group_input_insert_link;

  blender::bke::node_register_type(*ntype);
}

bNodeSocket *node_group_output_find_socket(bNode *node, const StringRef identifier)
{
  LISTBASE_FOREACH (bNodeSocket *, sock, &node->inputs) {
    if (sock->identifier == identifier) {
      return sock;
    }
  }
  return nullptr;
}

static void node_group_output_extra_info(blender::nodes::NodeExtraInfoParams &params)
{
  const blender::Span<const bNode *> group_output_nodes = params.tree.nodes_by_type(
      "NodeGroupOutput");
  if (group_output_nodes.size() <= 1) {
    return;
  }
  if (params.node.flag & NODE_DO_OUTPUT) {
    return;
  }
  blender::nodes::NodeExtraInfoRow row;
  row.text = IFACE_("Unused Output");
  row.icon = ICON_ERROR;
  row.tooltip = TIP_("There are multiple group output nodes and this one is not active");
  params.rows.append(std::move(row));
}

void register_node_type_group_output()
{
  /* used for all tree types, needs dynamic allocation */
  blender::bke::bNodeType *ntype = MEM_new<blender::bke::bNodeType>("node type");
  ntype->free_self = [](blender::bke::bNodeType *type) { MEM_delete(type); };

  blender::bke::node_type_base(*ntype, "NodeGroupOutput", NODE_GROUP_OUTPUT);
  ntype->ui_name = "Group Output";
  ntype->ui_description = "Output data from inside of a node group";
  ntype->enum_name_legacy = "GROUP_OUTPUT";
  ntype->nclass = NODE_CLASS_INTERFACE;
  blender::bke::node_type_size(*ntype, 140, 80, 400);
  ntype->declare = blender::nodes::group_output_declare;
  ntype->insert_link = blender::nodes::group_output_insert_link;
  ntype->get_extra_info = node_group_output_extra_info;

  ntype->no_muting = true;

  blender::bke::node_register_type(*ntype);
}

/** \} */<|MERGE_RESOLUTION|>--- conflicted
+++ resolved
@@ -389,12 +389,9 @@
   decl->compact(io_socket.flag & NODE_INTERFACE_SOCKET_COMPACT);
   decl->panel_toggle(io_socket.flag & NODE_INTERFACE_SOCKET_PANEL_TOGGLE);
   decl->default_input_type(NodeDefaultInputType(io_socket.default_input));
-<<<<<<< HEAD
-=======
   if (io_socket.default_input != NODE_DEFAULT_INPUT_VALUE) {
     decl->hide_value();
   }
->>>>>>> 8b918866
   return *decl;
 }
 
