/* SPDX-License-Identifier: GPL-2.0-or-later
 * Copyright 2007 Blender Foundation */

/** \file
 * \ingroup nodes
 */

#include <cstddef>
#include <cstring>

#include "DNA_node_types.h"

#include "BLI_listbase.h"
#include "BLI_map.hh"
#include "BLI_multi_value_map.hh"
#include "BLI_set.hh"
#include "BLI_stack.hh"
#include "BLI_string.h"
#include "BLI_string_ref.hh"
#include "BLI_utildefines.h"

#include "BLT_translation.h"

#include "BKE_node.h"
#include "BKE_node_runtime.hh"
#include "BKE_node_tree_update.h"

#include "RNA_types.h"

#include "MEM_guardedalloc.h"

#include "NOD_add_node_search.hh"
#include "NOD_common.h"
#include "NOD_node_declaration.hh"
#include "NOD_register.hh"
#include "NOD_socket.h"
#include "NOD_socket_declarations.hh"
#include "NOD_socket_declarations_geometry.hh"
#include "node_common.h"
#include "node_util.hh"

using blender::Map;
using blender::MultiValueMap;
using blender::Set;
using blender::Stack;
using blender::StringRef;
using blender::Vector;

/* -------------------------------------------------------------------- */
/** \name Node Group
 * \{ */

static bNodeSocket *find_matching_socket(ListBase &sockets, StringRef identifier)
{
  LISTBASE_FOREACH (bNodeSocket *, socket, &sockets) {
    if (socket->identifier == identifier) {
      return socket;
    }
  }
  return nullptr;
}

bNodeSocket *node_group_find_input_socket(bNode *groupnode, const char *identifier)
{
  return find_matching_socket(groupnode->inputs, identifier);
}

bNodeSocket *node_group_find_output_socket(bNode *groupnode, const char *identifier)
{
  return find_matching_socket(groupnode->outputs, identifier);
}

void node_group_label(const bNodeTree * /*ntree*/,
                      const bNode *node,
                      char *label,
                      int label_maxncpy)
{
<<<<<<< HEAD
  BLI_strncpy(label, (node->id) ? node->id->name + 2 : IFACE_("Missing Data"), maxlen);
=======
  BLI_strncpy(
      label, (node->id) ? node->id->name + 2 : IFACE_("Missing Data"), label_maxncpy);
>>>>>>> 0ba1fa4f
}

bool node_group_poll_instance(const bNode *node,
                              const bNodeTree *nodetree,
                              const char **disabled_hint)
{
  if (!node->typeinfo->poll(node->typeinfo, nodetree, disabled_hint)) {
    return false;
  }
  const bNodeTree *grouptree = reinterpret_cast<const bNodeTree *>(node->id);
  if (!grouptree) {
    return true;
  }
  return nodeGroupPoll(nodetree, grouptree, disabled_hint);
}

bool nodeGroupPoll(const bNodeTree *nodetree,
                   const bNodeTree *grouptree,
                   const char **r_disabled_hint)
{
  /* unspecified node group, generally allowed
   * (if anything, should be avoided on operator level)
   */
  if (grouptree == nullptr) {
    return true;
  }

  if (nodetree == grouptree) {
    if (r_disabled_hint) {
      *r_disabled_hint = TIP_("Nesting a node group inside of itself is not allowed");
    }
    return false;
  }
  if (nodetree->type != grouptree->type) {
    if (r_disabled_hint) {
      *r_disabled_hint = TIP_("Node group has different type");
    }
    return false;
  }

  for (const bNode *node : grouptree->all_nodes()) {
    if (node->typeinfo->poll_instance &&
        !node->typeinfo->poll_instance(node, nodetree, r_disabled_hint))
    {
      return false;
    }
  }
  return true;
}

namespace blender::nodes {

static std::function<ID *(const bNode &node)> get_default_id_getter(const bNodeTree &ntree,
                                                                    const bNodeSocket &io_socket)
{
  const int socket_index = io_socket.in_out == SOCK_IN ? BLI_findindex(&ntree.inputs, &io_socket) :
                                                         BLI_findindex(&ntree.outputs, &io_socket);
  /* Avoid capturing pointers that can become dangling. */
  return [in_out = io_socket.in_out, socket_index](const bNode &node) -> ID * {
    if (node.id == nullptr) {
      return nullptr;
    }
    if (GS(node.id->name) != ID_NT) {
      return nullptr;
    }
    const bNodeTree &ntree = *reinterpret_cast<const bNodeTree *>(node.id);
    const bNodeSocket *io_socket = nullptr;
    if (in_out == SOCK_IN) {
      /* Better be safe than sorry when the underlying node group changed. */
      if (socket_index < ntree.interface_inputs().size()) {
        io_socket = ntree.interface_inputs()[socket_index];
      }
    }
    else {
      if (socket_index < ntree.interface_outputs().size()) {
        io_socket = ntree.interface_outputs()[socket_index];
      }
    }
    if (io_socket == nullptr) {
      return nullptr;
    }
    return *static_cast<ID **>(io_socket->default_value);
  };
}

static SocketDeclarationPtr declaration_for_interface_socket(const bNodeTree &ntree,
                                                             const bNodeSocket &io_socket)
{
  SocketDeclarationPtr dst;
  switch (io_socket.type) {
    case SOCK_FLOAT: {
      const auto &value = *io_socket.default_value_typed<bNodeSocketValueFloat>();
      std::unique_ptr<decl::Float> decl = std::make_unique<decl::Float>();
      decl->subtype = PropertySubType(io_socket.typeinfo->subtype);
      decl->default_value = value.value;
      decl->soft_min_value = value.min;
      decl->soft_max_value = value.max;
      dst = std::move(decl);
      break;
    }
    case SOCK_VECTOR: {
      const auto &value = *io_socket.default_value_typed<bNodeSocketValueVector>();
      std::unique_ptr<decl::Vector> decl = std::make_unique<decl::Vector>();
      decl->subtype = PropertySubType(io_socket.typeinfo->subtype);
      decl->default_value = value.value;
      decl->soft_min_value = value.min;
      decl->soft_max_value = value.max;
      dst = std::move(decl);
      break;
    }
    case SOCK_RGBA: {
      const auto &value = *io_socket.default_value_typed<bNodeSocketValueRGBA>();
      std::unique_ptr<decl::Color> decl = std::make_unique<decl::Color>();
      decl->default_value = value.value;
      dst = std::move(decl);
      break;
    }
    case SOCK_SHADER: {
      std::unique_ptr<decl::Shader> decl = std::make_unique<decl::Shader>();
      dst = std::move(decl);
      break;
    }
    case SOCK_BOOLEAN: {
      const auto &value = *io_socket.default_value_typed<bNodeSocketValueBoolean>();
      std::unique_ptr<decl::Bool> decl = std::make_unique<decl::Bool>();
      decl->default_value = value.value;
      dst = std::move(decl);
      break;
    }
    case SOCK_INT: {
      const auto &value = *io_socket.default_value_typed<bNodeSocketValueInt>();
      std::unique_ptr<decl::Int> decl = std::make_unique<decl::Int>();
      decl->subtype = PropertySubType(io_socket.typeinfo->subtype);
      decl->default_value = value.value;
      decl->soft_min_value = value.min;
      decl->soft_max_value = value.max;
      dst = std::move(decl);
      break;
    }
    case SOCK_STRING: {
      const auto &value = *io_socket.default_value_typed<bNodeSocketValueString>();
      std::unique_ptr<decl::String> decl = std::make_unique<decl::String>();
      decl->default_value = value.value;
      dst = std::move(decl);
      break;
    }
    case SOCK_OBJECT: {
      auto value = std::make_unique<decl::Object>();
      value->default_value_fn = get_default_id_getter(ntree, io_socket);
      dst = std::move(value);
      break;
    }
    case SOCK_IMAGE: {
      auto value = std::make_unique<decl::Image>();
      value->default_value_fn = get_default_id_getter(ntree, io_socket);
      dst = std::move(value);
      break;
    }
    case SOCK_GEOMETRY:
      dst = std::make_unique<decl::Geometry>();
      break;
    case SOCK_COLLECTION: {
      auto value = std::make_unique<decl::Collection>();
      value->default_value_fn = get_default_id_getter(ntree, io_socket);
      dst = std::move(value);
      break;
    }
    case SOCK_TEXTURE: {
      auto value = std::make_unique<decl::Texture>();
      value->default_value_fn = get_default_id_getter(ntree, io_socket);
      dst = std::move(value);
      break;
    }
    case SOCK_MATERIAL: {
      auto value = std::make_unique<decl::Material>();
      value->default_value_fn = get_default_id_getter(ntree, io_socket);
      dst = std::move(value);
      break;
    }
    case SOCK_CUSTOM:
      std::unique_ptr<decl::Custom> decl = std::make_unique<decl::Custom>();
      decl->idname_ = io_socket.idname;
      dst = std::move(decl);
      break;
  }
  dst->name = io_socket.name;
  dst->identifier = io_socket.identifier;
  dst->in_out = eNodeSocketInOut(io_socket.in_out);
  dst->description = io_socket.description;
  dst->hide_value = io_socket.flag & SOCK_HIDE_VALUE;
  dst->compact = io_socket.flag & SOCK_COMPACT;
  return dst;
}

void node_group_declare_dynamic(const bNodeTree & /*node_tree*/,
                                const bNode &node,
                                NodeDeclaration &r_declaration)
{
  const bNodeTree *group = reinterpret_cast<const bNodeTree *>(node.id);
  if (!group) {
    return;
  }
  if (ID_IS_LINKED(&group->id) && (group->id.tag & LIB_TAG_MISSING)) {
    r_declaration.skip_updating_sockets = true;
    return;
  }
  r_declaration.skip_updating_sockets = false;

  LISTBASE_FOREACH (const bNodeSocket *, input, &group->inputs) {
    r_declaration.inputs.append(declaration_for_interface_socket(*group, *input));
  }
  LISTBASE_FOREACH (const bNodeSocket *, output, &group->outputs) {
    r_declaration.outputs.append(declaration_for_interface_socket(*group, *output));
  }
}

}  // namespace blender::nodes

/** \} */

/* -------------------------------------------------------------------- */
/** \name Node Frame
 * \{ */

static void node_frame_init(bNodeTree * /*ntree*/, bNode *node)
{
  NodeFrame *data = MEM_cnew<NodeFrame>("frame node storage");
  node->storage = data;

  data->flag |= NODE_FRAME_SHRINK;

  data->label_size = 20;
}

void register_node_type_frame()
{
  /* frame type is used for all tree types, needs dynamic allocation */
  bNodeType *ntype = MEM_cnew<bNodeType>("frame node type");
  ntype->free_self = (void (*)(bNodeType *))MEM_freeN;

  node_type_base(ntype, NODE_FRAME, "Frame", NODE_CLASS_LAYOUT);
  ntype->initfunc = node_frame_init;
  ntype->gather_add_node_search_ops = blender::nodes::search_node_add_ops_for_basic_node;
  node_type_storage(ntype, "NodeFrame", node_free_standard_storage, node_copy_standard_storage);
  node_type_size(ntype, 150, 100, 0);
  ntype->flag |= NODE_BACKGROUND;

  nodeRegisterType(ntype);
}

/** \} */

/* -------------------------------------------------------------------- */
/** \name Node Re-Route
 * \{ */

static void node_reroute_init(bNodeTree *ntree, bNode *node)
{
  /* NOTE: Cannot use socket templates for this, since it would reset the socket type
   * on each file read via the template verification procedure.
   */
  nodeAddStaticSocket(ntree, node, SOCK_IN, SOCK_RGBA, PROP_NONE, "Input", "Input");
  nodeAddStaticSocket(ntree, node, SOCK_OUT, SOCK_RGBA, PROP_NONE, "Output", "Output");
}

void register_node_type_reroute()
{
  /* frame type is used for all tree types, needs dynamic allocation */
  bNodeType *ntype = MEM_cnew<bNodeType>("frame node type");
  ntype->free_self = (void (*)(bNodeType *))MEM_freeN;

  node_type_base(ntype, NODE_REROUTE, "Reroute", NODE_CLASS_LAYOUT);
  ntype->initfunc = node_reroute_init;
  ntype->gather_add_node_search_ops = blender::nodes::search_node_add_ops_for_basic_node;

  nodeRegisterType(ntype);
}

static void propagate_reroute_type_from_start_socket(
    bNodeSocket *start_socket,
    const MultiValueMap<bNodeSocket *, bNodeLink *> &links_map,
    Map<bNode *, const bNodeSocketType *> &r_reroute_types)
{
  Stack<bNode *> nodes_to_check;
  for (bNodeLink *link : links_map.lookup(start_socket)) {
    if (link->tonode->type == NODE_REROUTE) {
      nodes_to_check.push(link->tonode);
    }
    if (link->fromnode->type == NODE_REROUTE) {
      nodes_to_check.push(link->fromnode);
    }
  }
  const bNodeSocketType *current_type = start_socket->typeinfo;
  while (!nodes_to_check.is_empty()) {
    bNode *reroute_node = nodes_to_check.pop();
    BLI_assert(reroute_node->type == NODE_REROUTE);
    if (r_reroute_types.add(reroute_node, current_type)) {
      for (bNodeLink *link : links_map.lookup((bNodeSocket *)reroute_node->inputs.first)) {
        if (link->fromnode->type == NODE_REROUTE) {
          nodes_to_check.push(link->fromnode);
        }
      }
      for (bNodeLink *link : links_map.lookup((bNodeSocket *)reroute_node->outputs.first)) {
        if (link->tonode->type == NODE_REROUTE) {
          nodes_to_check.push(link->tonode);
        }
      }
    }
  }
}

void ntree_update_reroute_nodes(bNodeTree *ntree)
{
  /* Contains nodes that are linked to at least one reroute node. */
  Set<bNode *> nodes_linked_with_reroutes;
  /* Contains all links that are linked to at least one reroute node. */
  MultiValueMap<bNodeSocket *, bNodeLink *> links_map;
  /* Build acceleration data structures for the algorithm below. */
  LISTBASE_FOREACH (bNodeLink *, link, &ntree->links) {
    if (link->fromsock == nullptr || link->tosock == nullptr) {
      continue;
    }
    if (link->fromnode->type != NODE_REROUTE && link->tonode->type != NODE_REROUTE) {
      continue;
    }
    if (link->fromnode->type != NODE_REROUTE) {
      nodes_linked_with_reroutes.add(link->fromnode);
    }
    if (link->tonode->type != NODE_REROUTE) {
      nodes_linked_with_reroutes.add(link->tonode);
    }
    links_map.add(link->fromsock, link);
    links_map.add(link->tosock, link);
  }

  /* Will contain the socket type for every linked reroute node. */
  Map<bNode *, const bNodeSocketType *> reroute_types;

  /* Propagate socket types from left to right. */
  for (bNode *start_node : nodes_linked_with_reroutes) {
    LISTBASE_FOREACH (bNodeSocket *, output_socket, &start_node->outputs) {
      propagate_reroute_type_from_start_socket(output_socket, links_map, reroute_types);
    }
  }

  /* Propagate socket types from right to left. This affects reroute nodes that haven't been
   * changed in the loop above. */
  for (bNode *start_node : nodes_linked_with_reroutes) {
    LISTBASE_FOREACH (bNodeSocket *, input_socket, &start_node->inputs) {
      propagate_reroute_type_from_start_socket(input_socket, links_map, reroute_types);
    }
  }

  /* Actually update reroute nodes with changed types. */
  for (const auto item : reroute_types.items()) {
    bNode *reroute_node = item.key;
    const bNodeSocketType *socket_type = item.value;
    bNodeSocket *input_socket = (bNodeSocket *)reroute_node->inputs.first;
    bNodeSocket *output_socket = (bNodeSocket *)reroute_node->outputs.first;

    if (input_socket->typeinfo != socket_type) {
      nodeModifySocketType(ntree, reroute_node, input_socket, socket_type->idname);
    }
    if (output_socket->typeinfo != socket_type) {
      nodeModifySocketType(ntree, reroute_node, output_socket, socket_type->idname);
    }
  }
}

bool BKE_node_is_connected_to_output(const bNodeTree *ntree, const bNode *node)
{
  ntree->ensure_topology_cache();
  Stack<const bNode *> nodes_to_check;
  for (const bNodeSocket *socket : node->output_sockets()) {
    for (const bNodeLink *link : socket->directly_linked_links()) {
      nodes_to_check.push(link->tonode);
    }
  }
  while (!nodes_to_check.is_empty()) {
    const bNode *next_node = nodes_to_check.pop();
    for (const bNodeSocket *socket : next_node->output_sockets()) {
      for (const bNodeLink *link : socket->directly_linked_links()) {
        if (link->tonode->typeinfo->nclass == NODE_CLASS_OUTPUT &&
            link->tonode->flag & NODE_DO_OUTPUT) {
          return true;
        }
        nodes_to_check.push(link->tonode);
      }
    }
  }

  return false;
}

/** \} */

/* -------------------------------------------------------------------- */
/** \name Node #GROUP_INPUT / #GROUP_OUTPUT
 * \{ */

bNodeSocket *node_group_input_find_socket(bNode *node, const char *identifier)
{
  bNodeSocket *sock;
  for (sock = (bNodeSocket *)node->outputs.first; sock; sock = sock->next) {
    if (STREQ(sock->identifier, identifier)) {
      return sock;
    }
  }
  return nullptr;
}

namespace blender::nodes {

static void group_input_declare_dynamic(const bNodeTree &node_tree,
                                        const bNode & /*node*/,
                                        NodeDeclaration &r_declaration)
{
  LISTBASE_FOREACH (const bNodeSocket *, input, &node_tree.inputs) {
    r_declaration.outputs.append(declaration_for_interface_socket(node_tree, *input));
    r_declaration.outputs.last()->in_out = SOCK_OUT;
  }
  r_declaration.outputs.append(decl::create_extend_declaration(SOCK_OUT));
}

static void group_output_declare_dynamic(const bNodeTree &node_tree,
                                         const bNode & /*node*/,
                                         NodeDeclaration &r_declaration)
{
  LISTBASE_FOREACH (const bNodeSocket *, input, &node_tree.outputs) {
    r_declaration.inputs.append(declaration_for_interface_socket(node_tree, *input));
    r_declaration.inputs.last()->in_out = SOCK_IN;
  }
  r_declaration.inputs.append(decl::create_extend_declaration(SOCK_IN));
}

static bool group_input_insert_link(bNodeTree *ntree, bNode *node, bNodeLink *link)
{
  BLI_assert(link->tonode != node);
  BLI_assert(link->tosock->in_out == SOCK_IN);
  if (link->fromsock->identifier != StringRef("__extend__")) {
    return true;
  }
  if (link->tosock->identifier == StringRef("__extend__")) {
    /* Don't connect to other "extend" sockets. */
    return false;
  }
  const bNodeSocket *io_socket = ntreeAddSocketInterfaceFromSocket(
      ntree, link->tonode, link->tosock);
  if (!io_socket) {
    return false;
  }
  update_node_declaration_and_sockets(*ntree, *node);
  link->fromsock = node_group_input_find_socket(node, io_socket->identifier);
  return true;
}

static bool group_output_insert_link(bNodeTree *ntree, bNode *node, bNodeLink *link)
{
  BLI_assert(link->fromnode != node);
  BLI_assert(link->fromsock->in_out == SOCK_OUT);
  if (link->tosock->identifier != StringRef("__extend__")) {
    return true;
  }
  if (link->fromsock->identifier == StringRef("__extend__")) {
    /* Don't connect to other "extend" sockets. */
    return false;
  }
  const bNodeSocket *io_socket = ntreeAddSocketInterfaceFromSocket(
      ntree, link->fromnode, link->fromsock);
  if (!io_socket) {
    return false;
  }
  update_node_declaration_and_sockets(*ntree, *node);
  link->tosock = node_group_output_find_socket(node, io_socket->identifier);
  return true;
}

}  // namespace blender::nodes

void register_node_type_group_input()
{
  /* used for all tree types, needs dynamic allocation */
  bNodeType *ntype = MEM_cnew<bNodeType>("node type");
  ntype->free_self = (void (*)(bNodeType *))MEM_freeN;

  node_type_base(ntype, NODE_GROUP_INPUT, "Group Input", NODE_CLASS_INTERFACE);
  node_type_size(ntype, 140, 80, 400);
  ntype->gather_add_node_search_ops = blender::nodes::search_node_add_ops_for_basic_node;
  ntype->declare_dynamic = blender::nodes::group_input_declare_dynamic;
  ntype->insert_link = blender::nodes::group_input_insert_link;

  nodeRegisterType(ntype);
}

bNodeSocket *node_group_output_find_socket(bNode *node, const char *identifier)
{
  bNodeSocket *sock;
  for (sock = (bNodeSocket *)node->inputs.first; sock; sock = sock->next) {
    if (STREQ(sock->identifier, identifier)) {
      return sock;
    }
  }
  return nullptr;
}

void register_node_type_group_output()
{
  /* used for all tree types, needs dynamic allocation */
  bNodeType *ntype = MEM_cnew<bNodeType>("node type");
  ntype->free_self = (void (*)(bNodeType *))MEM_freeN;

  node_type_base(ntype, NODE_GROUP_OUTPUT, "Group Output", NODE_CLASS_INTERFACE);
  node_type_size(ntype, 140, 80, 400);
  ntype->gather_add_node_search_ops = blender::nodes::search_node_add_ops_for_basic_node;
  ntype->declare_dynamic = blender::nodes::group_output_declare_dynamic;
  ntype->insert_link = blender::nodes::group_output_insert_link;

  ntype->no_muting = true;

  nodeRegisterType(ntype);
}

/** \} */<|MERGE_RESOLUTION|>--- conflicted
+++ resolved
@@ -75,12 +75,8 @@
                       char *label,
                       int label_maxncpy)
 {
-<<<<<<< HEAD
-  BLI_strncpy(label, (node->id) ? node->id->name + 2 : IFACE_("Missing Data"), maxlen);
-=======
   BLI_strncpy(
       label, (node->id) ? node->id->name + 2 : IFACE_("Missing Data"), label_maxncpy);
->>>>>>> 0ba1fa4f
 }
 
 bool node_group_poll_instance(const bNode *node,
