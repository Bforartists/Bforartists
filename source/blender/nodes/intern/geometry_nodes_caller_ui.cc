/* SPDX-FileCopyrightText: 2025 Blender Authors
 *
 * SPDX-License-Identifier: GPL-2.0-or-later */

#include <fmt/format.h>
#include <sstream>

#include "BKE_compute_contexts.hh"
#include "BKE_context.hh"
#include "BKE_global.hh"
#include "BKE_lib_id.hh"
#include "BKE_main.hh"
#include "BKE_modifier.hh"
#include "BKE_node.hh"
#include "BKE_node_runtime.hh"
#include "BKE_screen.hh"

#include "BLI_string.h"
#include "BLI_string_utf8.h"

#include "BLT_translation.hh"

#include "DNA_modifier_types.h"
#include "DNA_node_tree_interface_types.h"

#include "ED_object.hh"
#include "ED_screen.hh"
#include "ED_undo.hh"

#include "MOD_nodes.hh"
#include "NOD_geometry.hh"
#include "NOD_geometry_nodes_caller_ui.hh"
#include "NOD_geometry_nodes_log.hh"
#include "NOD_socket_usage_inference.hh"

#include "RNA_access.hh"
#include "RNA_prototypes.hh"

#include "UI_interface.hh"
#include "UI_interface_layout.hh"
#include "UI_resources.hh"

#include "intern/MOD_ui_common.hh"

namespace blender::nodes {

namespace geo_log = geo_eval_log;

namespace {
struct PanelOpenProperty {
  PointerRNA ptr;
  StringRefNull name;
};

struct SearchInfo {
  geo_log::GeoTreeLog *tree_log = nullptr;
  bNodeTree *tree = nullptr;
  IDProperty *properties = nullptr;
};

struct ModifierSearchData {
  uint32_t object_session_uid;
  char modifier_name[MAX_NAME];
};

struct OperatorSearchData {
  /** Can store this data directly, because it's more persistent than for the modifier. */
  SearchInfo info;
};

struct SocketSearchData {
  std::variant<ModifierSearchData, OperatorSearchData> search_data;
  char socket_identifier[MAX_NAME];
  bool is_output;

  SearchInfo info(const bContext &C) const;
};
/* This class must not have a destructor, since it is used by buttons and freed with #MEM_freeN. */
BLI_STATIC_ASSERT(std::is_trivially_destructible_v<SocketSearchData>, "");

struct DrawGroupInputsContext {
  const bContext &C;
  bNodeTree *tree;
  geo_log::GeoTreeLog *tree_log;
  IDProperty *properties;
  PointerRNA *properties_ptr;
  PointerRNA *bmain_ptr;
  Array<nodes::socket_usage_inference::SocketUsage> input_usages;
  Array<nodes::socket_usage_inference::SocketUsage> output_usages;
  bool use_name_for_ids = false;
  std::function<PanelOpenProperty(const bNodeTreeInterfacePanel &)> panel_open_property_fn;
  std::function<SocketSearchData(const bNodeTreeInterfaceSocket &)> socket_search_data_fn;
  std::function<void(ui::Layout &, int icon, const bNodeTreeInterfaceSocket &)>
      draw_attribute_toggle_fn;

  bool input_is_visible(const bNodeTreeInterfaceSocket &socket) const
  {
    return this->input_usages[this->tree->interface_input_index(socket)].is_visible;
  }

  bool input_is_active(const bNodeTreeInterfaceSocket &socket) const
  {
    return this->input_usages[this->tree->interface_input_index(socket)].is_used;
  }
};
}  // namespace

static geo_log::GeoTreeLog *get_root_tree_log(const NodesModifierData &nmd)
{
  if (!nmd.runtime->eval_log) {
    return nullptr;
  }
  bke::ModifierComputeContext compute_context{nullptr, nmd};
  return &nmd.runtime->eval_log->get_tree_log(compute_context.hash());
}

static NodesModifierData *get_modifier_data(Main &bmain,
                                            const wmWindowManager &wm,
                                            const ModifierSearchData &data)
{
  if (ED_screen_animation_playing(&wm)) {
    /* Work around an issue where the attribute search exec function has stale pointers when data
     * is reallocated when evaluating the node tree, causing a crash. This would be solved by
     * allowing the UI search data to own arbitrary memory rather than just referencing it. */
    return nullptr;
  }

  const Object *object = (Object *)BKE_libblock_find_session_uid(
      &bmain, ID_OB, data.object_session_uid);
  if (object == nullptr) {
    return nullptr;
  }
  ModifierData *md = BKE_modifiers_findby_name(object, data.modifier_name);
  if (md == nullptr) {
    return nullptr;
  }
  BLI_assert(md->type == eModifierType_Nodes);
  return reinterpret_cast<NodesModifierData *>(md);
}

SearchInfo SocketSearchData::info(const bContext &C) const
{
  if (const auto *modifier_search_data = std::get_if<ModifierSearchData>(&this->search_data)) {
    const NodesModifierData *nmd = get_modifier_data(
        *CTX_data_main(&C), *CTX_wm_manager(&C), *modifier_search_data);
    if (nmd == nullptr) {
      return {};
    }
    if (nmd->node_group == nullptr) {
      return {};
    }
    geo_log::GeoTreeLog *tree_log = get_root_tree_log(*nmd);
    return {tree_log, nmd->node_group, nmd->settings.properties};
  }
  if (const auto *operator_search_data = std::get_if<OperatorSearchData>(&this->search_data)) {
    return operator_search_data->info;
  }
  return {};
}

static void layer_name_search_update_fn(
    const bContext *C, void *arg, const char *str, uiSearchItems *items, const bool is_first)
{
  const SocketSearchData &data = *static_cast<SocketSearchData *>(arg);
  const SearchInfo info = data.info(*C);
  if (!info.tree || !info.tree_log) {
    return;
  }
  info.tree_log->ensure_layer_names();
  info.tree->ensure_topology_cache();

  Vector<const bNodeSocket *> sockets_to_check;
  for (const bNode *node : info.tree->group_input_nodes()) {
    for (const bNodeSocket *socket : node->output_sockets()) {
      if (socket->type == SOCK_GEOMETRY) {
        sockets_to_check.append(socket);
      }
    }
  }

  Set<StringRef> names;
  Vector<const std::string *> layer_names;
  for (const bNodeSocket *socket : sockets_to_check) {
    const geo_log::ValueLog *value_log = info.tree_log->find_socket_value_log(*socket);
    if (value_log == nullptr) {
      continue;
    }
    if (const auto *geo_log = dynamic_cast<const geo_log::GeometryInfoLog *>(value_log)) {
      if (const std::optional<geo_log::GeometryInfoLog::GreasePencilInfo> &grease_pencil_info =
              geo_log->grease_pencil_info)
      {
        for (const std::string &name : grease_pencil_info->layer_names) {
          if (names.add(name)) {
            layer_names.append(&name);
          }
        }
      }
    }
  }
  BLI_assert(items);
  ui::grease_pencil_layer_search_add_items(str, layer_names.as_span(), *items, is_first);
}

static void layer_name_search_exec_fn(bContext *C, void *data_v, void *item_v)
{
  const SocketSearchData &data = *static_cast<SocketSearchData *>(data_v);
  const std::string *item = static_cast<std::string *>(item_v);
  if (!item) {
    return;
  }
  const SearchInfo info = data.info(*C);
  if (!info.properties) {
    return;
  }

  IDProperty &name_property = *IDP_GetPropertyFromGroup(info.properties, data.socket_identifier);
  IDP_AssignString(&name_property, item->c_str());

  ED_undo_push(C, "Assign Layer Name");
}

static void add_layer_name_search_button(DrawGroupInputsContext &ctx,
                                         ui::Layout &layout,
                                         const bNodeTreeInterfaceSocket &socket)
{
  const std::string rna_path = fmt::format("[\"{}\"]", BLI_str_escape(socket.identifier));
  if (!ctx.tree_log) {
    layout.prop(ctx.properties_ptr, rna_path, UI_ITEM_NONE, "", ICON_NONE);
    return;
  }

  layout.use_property_decorate_set(false);

<<<<<<< HEAD
  uiLayout *split = &layout->split(0.4f, false);
  uiLayout *name_row = &split->row(false);
  //name_row->alignment_set(ui::LayoutAlign::Right);  /*bfa - turned off, we align our labels left*/
=======
  ui::Layout &split = layout.split(0.4f, false);
  ui::Layout &name_row = split.row(false);
  name_row.alignment_set(ui::LayoutAlign::Right);
>>>>>>> 85504da2

  name_row.label(socket.name ? IFACE_(socket.name) : "", ICON_NONE);
  ui::Layout &prop_row = split.row(true);

  uiBlock *block = prop_row.block();
  uiBut *but = uiDefIconTextButR(block,
                                 ButType::SearchMenu,
                                 ICON_OUTLINER_DATA_GP_LAYER,
                                 "",
                                 0,
                                 0,
                                 10 * UI_UNIT_X, /* Dummy value, replaced by layout system. */
                                 UI_UNIT_Y,
                                 ctx.properties_ptr,
                                 rna_path,
                                 0,
                                 StringRef(socket.description));
  UI_but_placeholder_set(but, IFACE_("Layer"));
  layout.label("", ICON_BLANK1);

  const Object *object = ed::object::context_object(&ctx.C);
  BLI_assert(object != nullptr);
  if (object == nullptr) {
    return;
  }

  /* Using a custom free function make the search not work currently. So make sure this data can be
   * freed with MEM_freeN. */
  SocketSearchData *data = static_cast<SocketSearchData *>(
      MEM_mallocN(sizeof(SocketSearchData), __func__));
  *data = ctx.socket_search_data_fn(socket);
  UI_but_func_search_set_results_are_suggestions(but, true);
  UI_but_func_search_set_sep_string(but, UI_MENU_ARROW_SEP);
  UI_but_func_search_set(but,
                         nullptr,
                         layer_name_search_update_fn,
                         data,
                         true,
                         nullptr,
                         layer_name_search_exec_fn,
                         nullptr);
}

static void attribute_search_update_fn(
    const bContext *C, void *arg, const char *str, uiSearchItems *items, const bool is_first)
{
  SocketSearchData &data = *static_cast<SocketSearchData *>(arg);
  const SearchInfo info = data.info(*C);
  if (!info.tree || !info.tree_log) {
    return;
  }
  info.tree_log->ensure_existing_attributes();
  info.tree->ensure_topology_cache();

  Vector<const bNodeSocket *> sockets_to_check;
  if (data.is_output) {
    for (const bNode *node : info.tree->nodes_by_type("NodeGroupOutput")) {
      for (const bNodeSocket *socket : node->input_sockets()) {
        if (socket->type == SOCK_GEOMETRY) {
          sockets_to_check.append(socket);
        }
      }
    }
  }
  else {
    for (const bNode *node : info.tree->group_input_nodes()) {
      for (const bNodeSocket *socket : node->output_sockets()) {
        if (socket->type == SOCK_GEOMETRY) {
          sockets_to_check.append(socket);
        }
      }
    }
  }
  Set<StringRef> names;
  Vector<const geo_log::GeometryAttributeInfo *> attributes;
  for (const bNodeSocket *socket : sockets_to_check) {
    const geo_log::ValueLog *value_log = info.tree_log->find_socket_value_log(*socket);
    if (value_log == nullptr) {
      continue;
    }
    if (const auto *geo_log = dynamic_cast<const geo_log::GeometryInfoLog *>(value_log)) {
      for (const geo_log::GeometryAttributeInfo &attribute : geo_log->attributes) {
        if (names.add(attribute.name)) {
          attributes.append(&attribute);
        }
      }
    }
  }
  ui::attribute_search_add_items(str, data.is_output, attributes.as_span(), items, is_first);
}

static void attribute_search_exec_fn(bContext *C, void *data_v, void *item_v)
{
  if (item_v == nullptr) {
    return;
  }
  SocketSearchData &data = *static_cast<SocketSearchData *>(data_v);
  const auto &item = *static_cast<const geo_log::GeometryAttributeInfo *>(item_v);
  const SearchInfo info = data.info(*C);
  if (!info.properties) {
    return;
  }

  const std::string attribute_prop_name = data.socket_identifier +
                                          nodes::input_attribute_name_suffix;
  IDProperty &name_property = *IDP_GetPropertyFromGroup(info.properties, attribute_prop_name);
  IDP_AssignString(&name_property, item.name.c_str());

  ED_undo_push(C, "Assign Attribute Name");
}

static void add_attribute_search_button(DrawGroupInputsContext &ctx,
                                        ui::Layout &layout,
                                        const StringRefNull rna_path_attribute_name,
                                        const bNodeTreeInterfaceSocket &socket)
{
  if (!ctx.tree_log) {
    layout.prop(ctx.properties_ptr, rna_path_attribute_name, UI_ITEM_NONE, "", ICON_NONE);
    return;
  }

  uiBlock *block = layout.block();
  uiBut *but = uiDefIconTextButR(block,
                                 ButType::SearchMenu,
                                 ICON_NONE,
                                 "",
                                 0,
                                 0,
                                 10 * UI_UNIT_X, /* Dummy value, replaced by layout system. */
                                 UI_UNIT_Y,
                                 ctx.properties_ptr,
                                 rna_path_attribute_name,
                                 0,
                                 StringRef(socket.description));

  const Object *object = ed::object::context_object(&ctx.C);
  BLI_assert(object != nullptr);
  if (object == nullptr) {
    return;
  }

  /* Using a custom free function make the search not work currently. So make sure this data can be
   * freed with MEM_freeN. */
  SocketSearchData *data = static_cast<SocketSearchData *>(
      MEM_mallocN(sizeof(SocketSearchData), __func__));
  *data = ctx.socket_search_data_fn(socket);
  UI_but_func_search_set_results_are_suggestions(but, true);
  UI_but_func_search_set_sep_string(but, UI_MENU_ARROW_SEP);
  UI_but_func_search_set(but,
                         nullptr,
                         attribute_search_update_fn,
                         data,
                         true,
                         nullptr,
                         attribute_search_exec_fn,
                         nullptr);

  std::string attribute_name = RNA_string_get(ctx.properties_ptr, rna_path_attribute_name.c_str());
  const bool access_allowed = bke::allow_procedural_attribute_access(attribute_name);
  if (!access_allowed) {
    UI_but_flag_enable(but, UI_BUT_REDALERT);
  }
}

static void add_attribute_search_or_value_buttons(
    DrawGroupInputsContext &ctx,
    ui::Layout &layout,
    const StringRefNull rna_path,
    const bNodeTreeInterfaceSocket &socket,
    const std::optional<StringRefNull> use_name = std::nullopt)
{
  const bke::bNodeSocketType *typeinfo = socket.socket_typeinfo();
  const eNodeSocketDatatype type = typeinfo ? typeinfo->type : SOCK_CUSTOM;
  const std::string rna_path_attribute_name = fmt::format(
      "[\"{}{}\"]", BLI_str_escape(socket.identifier), nodes::input_attribute_name_suffix);

  /* We're handling this manually in this case. */
  layout.use_property_decorate_set(false);

<<<<<<< HEAD
  uiLayout *split = &layout->split(0.4f, false);
  uiLayout *name_row = &split->row(true); /* BFA - align left */
  name_row->alignment_set(ui::LayoutAlign::Left); /* BFA - align left */
=======
  ui::Layout &split = layout.split(0.4f, false);
  ui::Layout &name_row = split.row(false);
  name_row.alignment_set(ui::LayoutAlign::Right);
>>>>>>> 85504da2

  ui::Layout *prop_row = nullptr;

  const std::optional<StringRef> attribute_name = nodes::input_attribute_name_get(ctx.properties,
                                                                                  socket);
  const StringRefNull socket_name = use_name.has_value() ?
                                        (*use_name) :
                                        (socket.name ? IFACE_(socket.name) : "");
<<<<<<< HEAD
  prop_row = &layout->row(true); /* BFA - removed the if else, we always want this to be true */
=======
  if (type == SOCK_BOOLEAN && !attribute_name) {
    name_row.label("", ICON_NONE);
    prop_row = &split.row(true);
  }
  else {
    prop_row = &layout.row(true);
  }
>>>>>>> 85504da2

  if (type == SOCK_BOOLEAN) {
    prop_row->use_property_split_set(false);
    prop_row->alignment_set(ui::LayoutAlign::Expand);
  }

  if (attribute_name) {
<<<<<<< HEAD
    name_row->label(IFACE_(socket_name), ICON_NONE);
    prop_row = &split->row(true);
    add_attribute_search_button(ctx, prop_row, rna_path_attribute_name, socket);
    ctx.draw_attribute_toggle_fn(*prop_row, ICON_SPREADSHEET, socket); /*BFA - move toggle button besides property */
    layout->label("", ICON_BLANK1);
=======
    name_row.label(IFACE_(socket_name), ICON_NONE);
    prop_row = &split.row(true);
    add_attribute_search_button(ctx, *prop_row, rna_path_attribute_name, socket);
    layout.label("", ICON_BLANK1);
>>>>>>> 85504da2
  }
  else {
    const char *name = IFACE_(socket_name.c_str());
    prop_row->prop(ctx.properties_ptr, rna_path, UI_ITEM_NONE, name, ICON_NONE);
<<<<<<< HEAD
    ctx.draw_attribute_toggle_fn(*prop_row, ICON_SPREADSHEET, socket); /*BFA - move toggle button besides property */
    prop_row->decorator(ctx.properties_ptr, rna_path.c_str(), -1); /* BFA - draw inside prop_row */
=======
    layout.decorator(ctx.properties_ptr, rna_path.c_str(), -1);
>>>>>>> 85504da2
  }
  /*BFA - disable this & move button besides property */
  /*ctx.draw_attribute_toggle_fn(*prop_row, ICON_SPREADSHEET, socket);*/ 
}

static NodesModifierPanel *find_panel_by_id(NodesModifierData &nmd, const int id)
{
  for (const int i : IndexRange(nmd.panels_num)) {
    if (nmd.panels[i].id == id) {
      return &nmd.panels[i];
    }
  }
  return nullptr;
}

/* Drawing the properties manually with #ui::Layout::prop instead of #uiDefAutoButsRNA allows using
 * the node socket identifier for the property names, since they are unique, but also having
 * the correct label displayed in the UI. */
static void draw_property_for_socket(DrawGroupInputsContext &ctx,
                                     ui::Layout &layout,
                                     const bNodeTreeInterfaceSocket &socket,
                                     const std::optional<StringRef> parent_name = std::nullopt)
{
  const StringRefNull identifier = socket.identifier;
  /* The property should be created in #MOD_nodes_update_interface with the correct type. */
  IDProperty *property = IDP_GetPropertyFromGroup_null(ctx.properties, identifier);

  /* IDProperties can be removed with python, so there could be a situation where
   * there isn't a property for a socket or it doesn't have the correct type. */
  if (property == nullptr ||
      !nodes::id_property_type_matches_socket(socket, *property, ctx.use_name_for_ids))
  {
    return;
  }

  const int input_index = ctx.tree->interface_input_index(socket);
  if (!ctx.input_is_visible(socket)) {
    /* The input is not used currently, but it would be used if any menu input is changed.
     * By convention, the input is hidden in this case instead of just grayed out. */
    return;
  }

  ui::Layout &row = layout.row(true);
  row.use_property_decorate_set(true);
  row.active_set(ctx.input_is_active(socket));

  const std::string rna_path = fmt::format("[\"{}\"]", BLI_str_escape(identifier.c_str()));

  /* Use #ui::Layout::prop_search to draw pointer properties because #ui::Layout::prop would not
   * have enough information about what type of ID to select for editing the values. This is
   * because pointer IDProperties contain no information about their type. */
  const bke::bNodeSocketType *typeinfo = socket.socket_typeinfo();
  const eNodeSocketDatatype type = typeinfo ? typeinfo->type : SOCK_CUSTOM;
  std::string name = socket.name ? IFACE_(socket.name) : "";

  /* If the property has a prefix that's the same string as the name of the panel it's in, remove
   * the prefix so it appears less verbose. */
  if (parent_name.has_value()) {
    const StringRef prefix_to_remove = *parent_name;
    const int prefix_size = prefix_to_remove.size();
    const int pos = name.find(prefix_to_remove);
    if (pos == 0 && name.size() > prefix_size && name[prefix_size] == ' ') {
      name = name.substr(prefix_size + 1);
    }
  }

  switch (type) {
    case SOCK_OBJECT: {
<<<<<<< HEAD
      row->use_property_split_set(false); /*BFA - made this wide*/
      row->prop_search(
=======
      row.prop_search(
>>>>>>> 85504da2
          ctx.properties_ptr, rna_path, ctx.bmain_ptr, "objects", name, ICON_OBJECT_DATA);
      row->label("", ICON_BLANK1); /* BFA - added blank label for consistent alignment */
      break;
    }
    case SOCK_COLLECTION: {
<<<<<<< HEAD
      row->use_property_split_set(false); /*BFA - made this wide*/
      row->prop_search(ctx.properties_ptr,
                       rna_path,
                       ctx.bmain_ptr,
                       "collections",
                       name,
                       ICON_OUTLINER_COLLECTION);
      row->label("", ICON_BLANK1); /* BFA - added blank label for consistent alignment */
      break;
    }
    case SOCK_MATERIAL: {
      row->use_property_split_set(false); /*BFA - made this wide*/
      row->prop_search(
=======
      row.prop_search(ctx.properties_ptr,
                      rna_path,
                      ctx.bmain_ptr,
                      "collections",
                      name,
                      ICON_OUTLINER_COLLECTION);
      break;
    }
    case SOCK_MATERIAL: {
      row.prop_search(
>>>>>>> 85504da2
          ctx.properties_ptr, rna_path, ctx.bmain_ptr, "materials", name, ICON_MATERIAL);
      row->label("", ICON_BLANK1); /* BFA - added blank label for consistent alignment */
      break;
    }
    case SOCK_TEXTURE: {
<<<<<<< HEAD
      row->use_property_split_set(false); /*BFA - made this wide*/
      row->prop_search(
          ctx.properties_ptr, rna_path, ctx.bmain_ptr, "textures", name, ICON_TEXTURE);
      row->label("", ICON_BLANK1); /* BFA - added blank label for consistent alignment */
=======
      row.prop_search(ctx.properties_ptr, rna_path, ctx.bmain_ptr, "textures", name, ICON_TEXTURE);
>>>>>>> 85504da2
      break;
    }
    case SOCK_IMAGE: {
      PropertyRNA *prop = RNA_struct_find_property(ctx.properties_ptr, rna_path.c_str());
      if (prop && RNA_property_type(prop) == PROP_POINTER) {
        uiTemplateID(&row,
                     &ctx.C,
                     ctx.properties_ptr,
                     rna_path,
                     "image.new",
                     "image.open",
                     nullptr,
                     UI_TEMPLATE_ID_FILTER_ALL,
                     false,
                     name);
      }
      else {
        /* #uiTemplateID only supports pointer properties currently. Node tools store data-block
         * pointers in strings currently. */
        row.prop_search(ctx.properties_ptr, rna_path, ctx.bmain_ptr, "images", name, ICON_IMAGE);
      }
      row->label("", ICON_BLANK1); /* BFA - added blank label for consistent alignment */
      break;
    }
    case SOCK_MENU: {
      row->use_property_split_set(false); /*BFA - made this wide*/
      if (socket.flag & NODE_INTERFACE_SOCKET_MENU_EXPANDED) {
        /* Use a single space when the name is empty to work around a bug with expanded enums. Also
         * see #ui_item_enum_expand_exec. */
        row.prop(ctx.properties_ptr,
                 rna_path,
                 UI_ITEM_R_EXPAND,
                 StringRef(name).is_empty() ? " " : name,
                 ICON_NONE);
      }
      else {
        row.prop(ctx.properties_ptr, rna_path, UI_ITEM_NONE, name, ICON_NONE);
      }
      row->label("", ICON_BLANK1); /* BFA - added blank label for consistent alignment */
      break;
    }
    case SOCK_BOOLEAN: {
      if (is_layer_selection_field(socket)) {
        add_layer_name_search_button(ctx, row, socket);
        /* Adds a spacing at the end of the row. */
        row.label("", ICON_BLANK1);
        break;
      }
      ATTR_FALLTHROUGH;
    }
    default: {
      if (nodes::input_has_attribute_toggle(*ctx.tree, input_index)) {
        add_attribute_search_or_value_buttons(ctx, row, rna_path, socket, name);
      }
      else {
<<<<<<< HEAD
        /* BFA - add check for float and int, align left and add decorator to the right for booleans. */
        switch (type) {
          case SOCK_FLOAT:
          case SOCK_INT: {
            row->use_property_decorate_set(false);
            row->prop(ctx.properties_ptr, rna_path, UI_ITEM_NONE, name, ICON_NONE);
            row->label("", ICON_BLANK1); /* BFA - added blank label so int sliders are aligned correctly */
            row->decorator(ctx.properties_ptr, rna_path.c_str(), -1);
            break;
          }
          case SOCK_VECTOR: {
            /* BFA - Special handling for transform sockets */
            if (identifier == "translation" || identifier == "scale" || identifier == "rotation") {
              /* BFA - Two-row layout for transform properties - use property split for proper XYZ layout */
              row->use_property_decorate_set(false);

              /* BFA - First row: Just the label */
              uiLayout *name_row = &row->row(true);
              name_row->alignment_set(ui::LayoutAlign::Left); /* BFA - align left */
              name_row->label(name, ICON_NONE);

              /* BFA - Second row: Use property split for proper vector component layout with decorator */
              uiLayout *channels_row = &row->row(true);
              channels_row->use_property_split_set(true); /* Enable property split for XYZ labels */
              channels_row->prop(ctx.properties_ptr, rna_path, UI_ITEM_NONE, "", ICON_NONE);
              /* BFA - Ensure decorators are shown for animation */
              channels_row->decorator(ctx.properties_ptr, rna_path.c_str(), -1);
            }
            else {
              /* BFA - For normal vectors, use property split to show XYZ labels */
              row->use_property_decorate_set(false);
              row->use_property_split_set(true); /* Enable property split for XYZ labels */
              row->prop(ctx.properties_ptr, rna_path, UI_ITEM_NONE, name, ICON_NONE);
              /* BFA - Ensure decorators are shown for animation */
              row->decorator(ctx.properties_ptr, rna_path.c_str(), -1);
            }
            break;
          }
          case SOCK_RGBA:
          case SOCK_ROTATION: {
            /* BFA - Use property split for proper component layout and alignment */
            row->use_property_decorate_set(false);
            row->use_property_split_set(true); /* Enable property split for component labels */
            row->prop(ctx.properties_ptr, rna_path, UI_ITEM_NONE, name, ICON_NONE);
            /* BFA - Add decorator manually even with property split to ensure animation indicators */
            row->decorator(ctx.properties_ptr, rna_path.c_str(), -1);
            break;
          }
          default: {
            row->use_property_split_set(false);
            row->prop(ctx.properties_ptr, rna_path, UI_ITEM_NONE, name, ICON_NONE);
            row->decorator(ctx.properties_ptr, rna_path.c_str(), -1);
            break;
          }
        }
      }
    }
  }
  /* BFA - removed label to prevent spacing issues with decorator/attribute toggle */
=======
        row.prop(ctx.properties_ptr, rna_path, UI_ITEM_NONE, name, ICON_NONE);
      }
    }
  }
  if (!nodes::input_has_attribute_toggle(*ctx.tree, input_index)) {
    row.label("", ICON_BLANK1);
  }
>>>>>>> 85504da2
}

static bool interface_panel_has_socket(DrawGroupInputsContext &ctx,
                                       const bNodeTreeInterfacePanel &interface_panel)
{
  for (const bNodeTreeInterfaceItem *item : interface_panel.items()) {
    if (item->item_type == NODE_INTERFACE_SOCKET) {
      const bNodeTreeInterfaceSocket &socket = *reinterpret_cast<const bNodeTreeInterfaceSocket *>(
          item);
      if (socket.flag & NODE_INTERFACE_SOCKET_HIDE_IN_MODIFIER) {
        continue;
      }
      if (socket.flag & NODE_INTERFACE_SOCKET_INPUT) {
        if (ctx.input_is_visible(socket)) {
          return true;
        }
      }
    }
    else if (item->item_type == NODE_INTERFACE_PANEL) {
      if (interface_panel_has_socket(ctx,
                                     *reinterpret_cast<const bNodeTreeInterfacePanel *>(item)))
      {
        return true;
      }
    }
  }
  return false;
}

static bool interface_panel_affects_output(DrawGroupInputsContext &ctx,
                                           const bNodeTreeInterfacePanel &panel)
{
  for (const bNodeTreeInterfaceItem *item : panel.items()) {
    if (item->item_type == NODE_INTERFACE_SOCKET) {
      const auto &socket = *reinterpret_cast<const bNodeTreeInterfaceSocket *>(item);
      if (socket.flag & NODE_INTERFACE_SOCKET_HIDE_IN_MODIFIER) {
        continue;
      }
      if (!(socket.flag & NODE_INTERFACE_SOCKET_INPUT)) {
        continue;
      }
      if (ctx.input_is_active(socket)) {
        return true;
      }
    }
    else if (item->item_type == NODE_INTERFACE_PANEL) {
      const auto &sub_interface_panel = *reinterpret_cast<const bNodeTreeInterfacePanel *>(item);
      if (interface_panel_affects_output(ctx, sub_interface_panel)) {
        return true;
      }
    }
  }
  return false;
}

static void draw_interface_panel_content(
    DrawGroupInputsContext &ctx,
    ui::Layout &layout,
    const bNodeTreeInterfacePanel &interface_panel,
    const bool skip_first = false,
    const std::optional<StringRef> parent_name = std::nullopt);

static void draw_interface_panel_as_panel(DrawGroupInputsContext &ctx,
                                          ui::Layout &layout,
                                          const bNodeTreeInterfacePanel &interface_panel)
{
  if (!interface_panel_has_socket(ctx, interface_panel)) {
    return;
  }
  PanelOpenProperty open_property = ctx.panel_open_property_fn(interface_panel);
  PanelLayout panel_layout;
  bool skip_first = false;
  /* Check if the panel should have a toggle in the header. */
  const bNodeTreeInterfaceSocket *toggle_socket = interface_panel.header_toggle_socket();
  const StringRef panel_name = interface_panel.name;
  if (toggle_socket && !(toggle_socket->flag & NODE_INTERFACE_SOCKET_HIDE_IN_MODIFIER)) {
    const StringRefNull identifier = toggle_socket->identifier;
    IDProperty *property = IDP_GetPropertyFromGroup_null(ctx.properties, identifier);
    /* IDProperties can be removed with python, so there could be a situation where
     * there isn't a property for a socket or it doesn't have the correct type. */
    if (property == nullptr ||
        !nodes::id_property_type_matches_socket(*toggle_socket, *property, ctx.use_name_for_ids))
    {
      return;
    }
    const std::string rna_path = fmt::format("[\"{}\"]", BLI_str_escape(identifier.c_str()));
    panel_layout = layout.panel_prop_with_bool_header(&ctx.C,
                                                      &open_property.ptr,
                                                      open_property.name,
                                                      ctx.properties_ptr,
                                                      rna_path,
                                                      IFACE_(panel_name));
    skip_first = true;
  }
  else {
    panel_layout = layout.panel_prop(&ctx.C, &open_property.ptr, open_property.name);
    panel_layout.header->label(IFACE_(panel_name), ICON_NONE);
  }
  if (!interface_panel_affects_output(ctx, interface_panel)) {
    panel_layout.header->active_set(false);
  }
  uiLayoutSetTooltipFunc(
      panel_layout.header,
      [](bContext * /*C*/, void *panel_arg, const StringRef /*tip*/) -> std::string {
        const auto *panel = static_cast<bNodeTreeInterfacePanel *>(panel_arg);
        return StringRef(panel->description);
      },
      const_cast<bNodeTreeInterfacePanel *>(&interface_panel),
      nullptr,
      nullptr);
  if (panel_layout.body) {
    draw_interface_panel_content(ctx, *panel_layout.body, interface_panel, skip_first, panel_name);
  }
}

static void draw_interface_panel_content(DrawGroupInputsContext &ctx,
                                         ui::Layout &layout,
                                         const bNodeTreeInterfacePanel &interface_panel,
                                         const bool skip_first,
                                         const std::optional<StringRef> parent_name)
{
  for (const bNodeTreeInterfaceItem *item : interface_panel.items().drop_front(skip_first ? 1 : 0))
  {
    switch (NodeTreeInterfaceItemType(item->item_type)) {
      case NODE_INTERFACE_PANEL: {
        const auto &sub_interface_panel = *reinterpret_cast<const bNodeTreeInterfacePanel *>(item);
        draw_interface_panel_as_panel(ctx, layout, sub_interface_panel);
        break;
      }
      case NODE_INTERFACE_SOCKET: {
        const auto &interface_socket = *reinterpret_cast<const bNodeTreeInterfaceSocket *>(item);
        if (interface_socket.flag & NODE_INTERFACE_SOCKET_INPUT) {
          if (!(interface_socket.flag & NODE_INTERFACE_SOCKET_HIDE_IN_MODIFIER)) {
            draw_property_for_socket(ctx, layout, interface_socket, parent_name);
          }
        }
        break;
      }
    }
  }
}

static std::string get_node_warning_panel_name(const int num_errors,
                                               const int num_warnings,
                                               const int num_infos)
{
  fmt::memory_buffer buffer;
  fmt::appender buf = fmt::appender(buffer);
  if (num_errors > 0) {
    fmt::format_to(buf, "{} ({})", IFACE_("Errors"), num_errors);
  }
  if (num_warnings > 0) {
    if (num_errors > 0) {
      fmt::format_to(buf, ", ");
    }
    fmt::format_to(buf, "{} ({})", IFACE_("Warnings"), num_warnings);
  }
  if (num_infos > 0) {
    if (num_errors > 0 || num_warnings > 0) {
      fmt::format_to(buf, ", ");
    }
    fmt::format_to(buf, "{} ({})", IFACE_("Info"), num_infos);
  }
  return std::string(buffer.data(), buffer.size());
}

static void draw_warnings(const bContext *C,
                          const NodesModifierData &nmd,
                          ui::Layout &layout,
                          PointerRNA *md_ptr)
{
  if (G.is_rendering) {
    /* Avoid accessing this data while baking in a separate thread. */
    return;
  }
  using namespace geo_log;
  GeoTreeLog *tree_log = get_root_tree_log(nmd);
  if (!tree_log) {
    return;
  }
  tree_log->ensure_node_warnings(*CTX_data_main(C));
  const int warnings_num = tree_log->all_warnings.size();
  if (warnings_num == 0) {
    return;
  }
  Map<NodeWarningType, int> count_by_type;
  for (const NodeWarning &warning : tree_log->all_warnings) {
    count_by_type.lookup_or_add(warning.type, 0)++;
  }
  const int num_errors = count_by_type.lookup_default(NodeWarningType::Error, 0);
  const int num_warnings = count_by_type.lookup_default(NodeWarningType::Warning, 0);
  const int num_infos = count_by_type.lookup_default(NodeWarningType::Info, 0);
  const std::string panel_name = get_node_warning_panel_name(num_errors, num_warnings, num_infos);
  PanelLayout panel = layout.panel_prop(C, md_ptr, "open_warnings_panel");
  panel.header->label(panel_name.c_str(), ICON_NONE);
  if (!panel.body) {
    return;
  }
  Vector<const NodeWarning *> warnings(tree_log->all_warnings.size());
  for (const int i : warnings.index_range()) {
    warnings[i] = &tree_log->all_warnings[i];
  }
  std::sort(warnings.begin(), warnings.end(), [](const NodeWarning *a, const NodeWarning *b) {
    const int severity_a = node_warning_type_severity(a->type);
    const int severity_b = node_warning_type_severity(b->type);
    if (severity_a > severity_b) {
      return true;
    }
    if (severity_a < severity_b) {
      return false;
    }
    return BLI_strcasecmp_natural(a->message.c_str(), b->message.c_str()) < 0;
  });

  ui::Layout &col = panel.body->column(false);
  uiBlock *block = col.block();
  for (const NodeWarning *warning : warnings) {
    const int icon = node_warning_type_icon(warning->type);
    const StringRef message = RPT_(warning->message);
    uiBut *but = uiDefIconTextBut(
        block, ButType::Label, icon, message, 0, 0, 1, UI_UNIT_Y, nullptr, std::nullopt);
    /* Add tooltip containing the same message. This is helpful if the message is very long so that
     * it doesn't fit in the panel. */
    UI_but_func_tooltip_set(
        but,
        [](bContext * /*C*/, void *argN, blender::StringRef /*tip*/) -> std::string {
          return *static_cast<std::string *>(argN);
        },
        MEM_new<std::string>(__func__, message),
        [](void *arg) { MEM_delete(static_cast<std::string *>(arg)); });
  }
}

static bool has_output_attribute(const bNodeTree *tree)
{
  if (!tree) {
    return false;
  }
  for (const bNodeTreeInterfaceSocket *interface_socket : tree->interface_outputs()) {
    const bke::bNodeSocketType *typeinfo = interface_socket->socket_typeinfo();
    const eNodeSocketDatatype type = typeinfo ? typeinfo->type : SOCK_CUSTOM;
    if (nodes::socket_type_has_attribute_toggle(type)) {
      return true;
    }
  }
  return false;
}

static void draw_property_for_output_socket(DrawGroupInputsContext &ctx,
                                            ui::Layout &layout,
                                            const bNodeTreeInterfaceSocket &socket)
{
  const std::string rna_path_attribute_name = fmt::format(
      "[\"{}{}\"]", BLI_str_escape(socket.identifier), nodes::input_attribute_name_suffix);

  ui::Layout &split = layout.split(0.4f, false);
  ui::Layout &name_row = split.row(false);
  name_row.alignment_set(ui::LayoutAlign::Right);
  name_row.label(socket.name ? socket.name : "", ICON_NONE);

  ui::Layout &row = split.row(true);
  add_attribute_search_button(ctx, row, rna_path_attribute_name, socket);
}

static void draw_output_attributes_panel(DrawGroupInputsContext &ctx, ui::Layout &layout)
{
  if (!ctx.tree || !ctx.properties) {
    return;
  }
  const Span<const bNodeTreeInterfaceSocket *> interface_outputs = ctx.tree->interface_outputs();
  for (const int i : interface_outputs.index_range()) {
    const bNodeTreeInterfaceSocket &socket = *interface_outputs[i];
    const bke::bNodeSocketType *typeinfo = socket.socket_typeinfo();
    const eNodeSocketDatatype type = typeinfo ? typeinfo->type : SOCK_CUSTOM;
    if (!ctx.output_usages[i].is_visible) {
      continue;
    }
    if (nodes::socket_type_has_attribute_toggle(type)) {
      draw_property_for_output_socket(ctx, layout, socket);
    }
  }
}

static void draw_bake_panel(ui::Layout &layout, PointerRNA *modifier_ptr)
{
  ui::Layout &col = layout.column(false);
  col.use_property_split_set(true);
  col.use_property_decorate_set(false);
  col.prop(modifier_ptr, "bake_target", UI_ITEM_NONE, std::nullopt, ICON_NONE);
  col.prop(modifier_ptr, "bake_directory", UI_ITEM_NONE, IFACE_("Bake Path"), ICON_NONE);
}

static void draw_named_attributes_panel(ui::Layout &layout, NodesModifierData &nmd)
{
  if (G.is_rendering) {
    /* Avoid accessing this data while baking in a separate thread. */
    return;
  }
  geo_log::GeoTreeLog *tree_log = get_root_tree_log(nmd);
  if (tree_log == nullptr) {
    return;
  }

  tree_log->ensure_used_named_attributes();
  const Map<StringRefNull, geo_log::NamedAttributeUsage> &usage_by_attribute =
      tree_log->used_named_attributes;

  if (usage_by_attribute.is_empty()) {
    layout.label(RPT_("No named attributes used"), ICON_INFO);
    return;
  }

  struct NameWithUsage {
    StringRefNull name;
    geo_log::NamedAttributeUsage usage;
  };

  Vector<NameWithUsage> sorted_used_attribute;
  for (auto &&item : usage_by_attribute.items()) {
    sorted_used_attribute.append({item.key, item.value});
  }
  std::sort(sorted_used_attribute.begin(),
            sorted_used_attribute.end(),
            [](const NameWithUsage &a, const NameWithUsage &b) {
              return BLI_strcasecmp_natural(a.name.c_str(), b.name.c_str()) < 0;
            });

  for (const NameWithUsage &attribute : sorted_used_attribute) {
    const StringRef attribute_name = attribute.name;
    const geo_log::NamedAttributeUsage usage = attribute.usage;

    /* #uiLayoutRowWithHeading doesn't seem to work in this case. */
    ui::Layout &split = layout.split(0.4f, false);

    std::stringstream ss;
    Vector<std::string> usages;
    if (flag_is_set(usage, geo_log::NamedAttributeUsage::Read)) {
      usages.append(IFACE_("Read"));
    }
    if (flag_is_set(usage, geo_log::NamedAttributeUsage::Write)) {
      usages.append(IFACE_("Write"));
    }
    if (flag_is_set(usage, geo_log::NamedAttributeUsage::Remove)) {
      usages.append(CTX_IFACE_(BLT_I18NCONTEXT_OPERATOR_DEFAULT, "Remove"));
    }
    for (const int i : usages.index_range()) {
      ss << usages[i];
      if (i < usages.size() - 1) {
        ss << ", ";
      }
    }

    ui::Layout &row = split.row(false);
    row.alignment_set(ui::LayoutAlign::Right);
    row.active_set(false);
    row.label(ss.str(), ICON_NONE);

    split.row(false).label(attribute_name, ICON_NONE);
  }
}

static void draw_manage_panel(const bContext *C,
                              ui::Layout &layout,
                              PointerRNA *modifier_ptr,
                              NodesModifierData &nmd)
{
  if (ui::Layout *panel_layout = layout.panel_prop(
          C, modifier_ptr, "open_bake_panel", IFACE_("Bake")))
  {
    draw_bake_panel(*panel_layout, modifier_ptr);
  }
  if (ui::Layout *panel_layout = layout.panel_prop(
          C, modifier_ptr, "open_named_attributes_panel", IFACE_("Named Attributes")))
  {
    draw_named_attributes_panel(*panel_layout, nmd);
  }
}

void draw_geometry_nodes_modifier_ui(const bContext &C,
                                     PointerRNA *modifier_ptr,
                                     ui::Layout &layout)
{
  Main *bmain = CTX_data_main(&C);
  PointerRNA bmain_ptr = RNA_main_pointer_create(bmain);
  NodesModifierData &nmd = *modifier_ptr->data_as<NodesModifierData>();
  Object &object = *reinterpret_cast<Object *>(modifier_ptr->owner_id);

  DrawGroupInputsContext ctx{C,
                             nmd.node_group,
                             get_root_tree_log(nmd),
                             nmd.settings.properties,
                             modifier_ptr,
                             &bmain_ptr};

  ctx.panel_open_property_fn = [&](const bNodeTreeInterfacePanel &io_panel) -> PanelOpenProperty {
    NodesModifierPanel *panel = find_panel_by_id(nmd, io_panel.identifier);
    PointerRNA panel_ptr = RNA_pointer_create_discrete(
        modifier_ptr->owner_id, &RNA_NodesModifierPanel, panel);
    return {panel_ptr, "is_open"};
  };
  ctx.socket_search_data_fn = [&](const bNodeTreeInterfaceSocket &io_socket) -> SocketSearchData {
    SocketSearchData data{};
    ModifierSearchData &modifier_search_data = data.search_data.emplace<ModifierSearchData>();
    modifier_search_data.object_session_uid = object.id.session_uid;
    STRNCPY_UTF8(modifier_search_data.modifier_name, nmd.modifier.name);
    STRNCPY_UTF8(data.socket_identifier, io_socket.identifier);
    data.is_output = io_socket.flag & NODE_INTERFACE_SOCKET_OUTPUT;
    return data;
  };
  ctx.draw_attribute_toggle_fn =
      [&](ui::Layout &layout, const int icon, const bNodeTreeInterfaceSocket &io_socket) {
        PointerRNA props = layout.op("object.geometry_nodes_input_attribute_toggle",
                                     "",
                                     icon,
                                     wm::OpCallContext::InvokeDefault,
                                     UI_ITEM_NONE);
        RNA_string_set(&props, "modifier_name", nmd.modifier.name);
        RNA_string_set(&props, "input_name", io_socket.identifier);
      };

  layout.use_property_split_set(true);
  /* Decorators are added manually for supported properties because the
   * attribute/value toggle requires a manually built layout anyway. */
  layout.use_property_decorate_set(false);

  if (!(nmd.flag & NODES_MODIFIER_HIDE_DATABLOCK_SELECTOR)) {
    const char *newop = (nmd.node_group == nullptr) ? "node.new_geometry_node_group_assign" :
                                                      "object.geometry_node_tree_copy_assign";
    uiTemplateID(&layout, &C, modifier_ptr, "node_group", newop, nullptr, nullptr);
  }

  if (nmd.node_group != nullptr && nmd.settings.properties != nullptr) {
    nmd.runtime->usage_cache.ensure(nmd);
    ctx.input_usages = nmd.runtime->usage_cache.inputs;
    ctx.output_usages = nmd.runtime->usage_cache.outputs;
    draw_interface_panel_content(ctx, layout, nmd.node_group->tree_interface.root_panel);
  }

  modifier_error_message_draw(layout, modifier_ptr);

  draw_warnings(&C, nmd, layout, modifier_ptr);

  if (has_output_attribute(nmd.node_group)) {
    if (ui::Layout *panel_layout = layout.panel_prop(
            &C, modifier_ptr, "open_output_attributes_panel", IFACE_("Output Attributes")))
    {
      draw_output_attributes_panel(ctx, *panel_layout);
    }
  }

  if ((nmd.flag & NODES_MODIFIER_HIDE_MANAGE_PANEL) == 0) {
    if (ui::Layout *panel_layout = layout.panel_prop(
            &C, modifier_ptr, "open_manage_panel", IFACE_("Manage")))
    {
      draw_manage_panel(&C, *panel_layout, modifier_ptr, nmd);
    }
  }
}

void draw_geometry_nodes_operator_redo_ui(const bContext &C,
                                          wmOperator &op,
                                          bNodeTree &tree,
                                          geo_eval_log::GeoTreeLog *tree_log)
{
  ui::Layout &layout = *op.layout;
  Main &bmain = *CTX_data_main(&C);
  PointerRNA bmain_ptr = RNA_main_pointer_create(&bmain);

  DrawGroupInputsContext ctx{C, &tree, tree_log, op.properties, op.ptr, &bmain_ptr};
  ctx.panel_open_property_fn = [&](const bNodeTreeInterfacePanel &io_panel) -> PanelOpenProperty {
    Panel *root_panel = layout.root_panel();
    LayoutPanelState *state = BKE_panel_layout_panel_state_ensure(
        root_panel,
        "node_operator_panel_" + std::to_string(io_panel.identifier),
        io_panel.flag & NODE_INTERFACE_PANEL_DEFAULT_CLOSED);
    PointerRNA state_ptr = RNA_pointer_create_discrete(nullptr, &RNA_LayoutPanelState, state);
    return {state_ptr, "is_open"};
  };
  ctx.socket_search_data_fn = [&](const bNodeTreeInterfaceSocket &io_socket) -> SocketSearchData {
    SocketSearchData data{};
    OperatorSearchData &operator_search_data = data.search_data.emplace<OperatorSearchData>();
    operator_search_data.info.tree = &tree;
    operator_search_data.info.tree_log = tree_log;
    operator_search_data.info.properties = op.properties;
    STRNCPY_UTF8(data.socket_identifier, io_socket.identifier);
    data.is_output = io_socket.flag & NODE_INTERFACE_SOCKET_OUTPUT;
    return data;
  };
  ctx.draw_attribute_toggle_fn =
      [&](ui::Layout &layout, const int icon, const bNodeTreeInterfaceSocket &io_socket) {
        const std::string prop_name = fmt::format(
            "[\"{}{}\"]", BLI_str_escape(io_socket.identifier), nodes::input_use_attribute_suffix);
        layout.prop(op.ptr, prop_name, UI_ITEM_R_ICON_ONLY, "", icon);
      };
  ctx.use_name_for_ids = true;

  layout.use_property_split_set(true);
  /* Decorators are added manually for supported properties because the
   * attribute/value toggle requires a manually built layout anyway. */
  layout.use_property_decorate_set(false);

  tree.ensure_interface_cache();
  ctx.input_usages.reinitialize(tree.interface_inputs().size());
  ctx.output_usages.reinitialize(tree.interface_outputs().size());
  nodes::socket_usage_inference::infer_group_interface_usage(
      tree, ctx.properties, ctx.input_usages, ctx.output_usages);
  draw_interface_panel_content(ctx, layout, tree.tree_interface.root_panel);
}

}  // namespace blender::nodes<|MERGE_RESOLUTION|>--- conflicted
+++ resolved
@@ -231,15 +231,10 @@
 
   layout.use_property_decorate_set(false);
 
-<<<<<<< HEAD
-  uiLayout *split = &layout->split(0.4f, false);
-  uiLayout *name_row = &split->row(false);
-  //name_row->alignment_set(ui::LayoutAlign::Right);  /*bfa - turned off, we align our labels left*/
-=======
   ui::Layout &split = layout.split(0.4f, false);
   ui::Layout &name_row = split.row(false);
-  name_row.alignment_set(ui::LayoutAlign::Right);
->>>>>>> 85504da2
+  // name_row.alignment_set(ui::LayoutAlign::Right);  /*bfa - turned off, we align our labels
+  // left*/
 
   name_row.label(socket.name ? IFACE_(socket.name) : "", ICON_NONE);
   ui::Layout &prop_row = split.row(true);
@@ -419,15 +414,9 @@
   /* We're handling this manually in this case. */
   layout.use_property_decorate_set(false);
 
-<<<<<<< HEAD
-  uiLayout *split = &layout->split(0.4f, false);
-  uiLayout *name_row = &split->row(true); /* BFA - align left */
-  name_row->alignment_set(ui::LayoutAlign::Left); /* BFA - align left */
-=======
   ui::Layout &split = layout.split(0.4f, false);
-  ui::Layout &name_row = split.row(false);
-  name_row.alignment_set(ui::LayoutAlign::Right);
->>>>>>> 85504da2
+  ui::Layout &name_row = split.row(true);        /* BFA - align left */
+  name_row.alignment_set(ui::LayoutAlign::Left); /* BFA - align left */
 
   ui::Layout *prop_row = nullptr;
 
@@ -436,17 +425,7 @@
   const StringRefNull socket_name = use_name.has_value() ?
                                         (*use_name) :
                                         (socket.name ? IFACE_(socket.name) : "");
-<<<<<<< HEAD
-  prop_row = &layout->row(true); /* BFA - removed the if else, we always want this to be true */
-=======
-  if (type == SOCK_BOOLEAN && !attribute_name) {
-    name_row.label("", ICON_NONE);
-    prop_row = &split.row(true);
-  }
-  else {
-    prop_row = &layout.row(true);
-  }
->>>>>>> 85504da2
+  prop_row = &layout.row(true); /* BFA - removed the if else, we always want this to be true */
 
   if (type == SOCK_BOOLEAN) {
     prop_row->use_property_split_set(false);
@@ -454,31 +433,22 @@
   }
 
   if (attribute_name) {
-<<<<<<< HEAD
-    name_row->label(IFACE_(socket_name), ICON_NONE);
-    prop_row = &split->row(true);
-    add_attribute_search_button(ctx, prop_row, rna_path_attribute_name, socket);
-    ctx.draw_attribute_toggle_fn(*prop_row, ICON_SPREADSHEET, socket); /*BFA - move toggle button besides property */
-    layout->label("", ICON_BLANK1);
-=======
     name_row.label(IFACE_(socket_name), ICON_NONE);
     prop_row = &split.row(true);
     add_attribute_search_button(ctx, *prop_row, rna_path_attribute_name, socket);
+    ctx.draw_attribute_toggle_fn(
+        *prop_row, ICON_SPREADSHEET, socket); /*BFA - move toggle button besides property */
     layout.label("", ICON_BLANK1);
->>>>>>> 85504da2
   }
   else {
     const char *name = IFACE_(socket_name.c_str());
     prop_row->prop(ctx.properties_ptr, rna_path, UI_ITEM_NONE, name, ICON_NONE);
-<<<<<<< HEAD
-    ctx.draw_attribute_toggle_fn(*prop_row, ICON_SPREADSHEET, socket); /*BFA - move toggle button besides property */
+    ctx.draw_attribute_toggle_fn(
+        *prop_row, ICON_SPREADSHEET, socket); /*BFA - move toggle button besides property */
     prop_row->decorator(ctx.properties_ptr, rna_path.c_str(), -1); /* BFA - draw inside prop_row */
-=======
-    layout.decorator(ctx.properties_ptr, rna_path.c_str(), -1);
->>>>>>> 85504da2
   }
   /*BFA - disable this & move button besides property */
-  /*ctx.draw_attribute_toggle_fn(*prop_row, ICON_SPREADSHEET, socket);*/ 
+  /*ctx.draw_attribute_toggle_fn(*prop_row, ICON_SPREADSHEET, socket);*/
 }
 
 static NodesModifierPanel *find_panel_by_id(NodesModifierData &nmd, const int id)
@@ -544,56 +514,34 @@
 
   switch (type) {
     case SOCK_OBJECT: {
-<<<<<<< HEAD
-      row->use_property_split_set(false); /*BFA - made this wide*/
-      row->prop_search(
-=======
+      row.use_property_split_set(false); /*BFA - made this wide*/
       row.prop_search(
->>>>>>> 85504da2
           ctx.properties_ptr, rna_path, ctx.bmain_ptr, "objects", name, ICON_OBJECT_DATA);
-      row->label("", ICON_BLANK1); /* BFA - added blank label for consistent alignment */
+      row.label("", ICON_BLANK1); /* BFA - added blank label for consistent alignment */
       break;
     }
     case SOCK_COLLECTION: {
-<<<<<<< HEAD
-      row->use_property_split_set(false); /*BFA - made this wide*/
-      row->prop_search(ctx.properties_ptr,
-                       rna_path,
-                       ctx.bmain_ptr,
-                       "collections",
-                       name,
-                       ICON_OUTLINER_COLLECTION);
-      row->label("", ICON_BLANK1); /* BFA - added blank label for consistent alignment */
-      break;
-    }
-    case SOCK_MATERIAL: {
-      row->use_property_split_set(false); /*BFA - made this wide*/
-      row->prop_search(
-=======
+      row.use_property_split_set(false); /*BFA - made this wide*/
       row.prop_search(ctx.properties_ptr,
                       rna_path,
                       ctx.bmain_ptr,
                       "collections",
                       name,
                       ICON_OUTLINER_COLLECTION);
+      row.label("", ICON_BLANK1); /* BFA - added blank label for consistent alignment */
       break;
     }
     case SOCK_MATERIAL: {
+      row.use_property_split_set(false); /*BFA - made this wide*/
       row.prop_search(
->>>>>>> 85504da2
           ctx.properties_ptr, rna_path, ctx.bmain_ptr, "materials", name, ICON_MATERIAL);
-      row->label("", ICON_BLANK1); /* BFA - added blank label for consistent alignment */
+      row.label("", ICON_BLANK1); /* BFA - added blank label for consistent alignment */
       break;
     }
     case SOCK_TEXTURE: {
-<<<<<<< HEAD
-      row->use_property_split_set(false); /*BFA - made this wide*/
-      row->prop_search(
-          ctx.properties_ptr, rna_path, ctx.bmain_ptr, "textures", name, ICON_TEXTURE);
-      row->label("", ICON_BLANK1); /* BFA - added blank label for consistent alignment */
-=======
+      row.use_property_split_set(false); /*BFA - made this wide*/
       row.prop_search(ctx.properties_ptr, rna_path, ctx.bmain_ptr, "textures", name, ICON_TEXTURE);
->>>>>>> 85504da2
+      row.label("", ICON_BLANK1); /* BFA - added blank label for consistent alignment */
       break;
     }
     case SOCK_IMAGE: {
@@ -615,11 +563,11 @@
          * pointers in strings currently. */
         row.prop_search(ctx.properties_ptr, rna_path, ctx.bmain_ptr, "images", name, ICON_IMAGE);
       }
-      row->label("", ICON_BLANK1); /* BFA - added blank label for consistent alignment */
+      row.label("", ICON_BLANK1); /* BFA - added blank label for consistent alignment */
       break;
     }
     case SOCK_MENU: {
-      row->use_property_split_set(false); /*BFA - made this wide*/
+      row.use_property_split_set(false); /*BFA - made this wide*/
       if (socket.flag & NODE_INTERFACE_SOCKET_MENU_EXPANDED) {
         /* Use a single space when the name is empty to work around a bug with expanded enums. Also
          * see #ui_item_enum_expand_exec. */
@@ -632,7 +580,7 @@
       else {
         row.prop(ctx.properties_ptr, rna_path, UI_ITEM_NONE, name, ICON_NONE);
       }
-      row->label("", ICON_BLANK1); /* BFA - added blank label for consistent alignment */
+      row.label("", ICON_BLANK1); /* BFA - added blank label for consistent alignment */
       break;
     }
     case SOCK_BOOLEAN: {
@@ -649,59 +597,65 @@
         add_attribute_search_or_value_buttons(ctx, row, rna_path, socket, name);
       }
       else {
-<<<<<<< HEAD
-        /* BFA - add check for float and int, align left and add decorator to the right for booleans. */
+        /* BFA - add check for float and int, align left and add decorator to the right for
+         * booleans. */
         switch (type) {
           case SOCK_FLOAT:
           case SOCK_INT: {
-            row->use_property_decorate_set(false);
-            row->prop(ctx.properties_ptr, rna_path, UI_ITEM_NONE, name, ICON_NONE);
-            row->label("", ICON_BLANK1); /* BFA - added blank label so int sliders are aligned correctly */
-            row->decorator(ctx.properties_ptr, rna_path.c_str(), -1);
+            row.use_property_decorate_set(false);
+            row.prop(ctx.properties_ptr, rna_path, UI_ITEM_NONE, name, ICON_NONE);
+            row.label(
+                "",
+                ICON_BLANK1); /* BFA - added blank label so int sliders are aligned correctly */
+            row.decorator(ctx.properties_ptr, rna_path.c_str(), -1);
             break;
           }
           case SOCK_VECTOR: {
             /* BFA - Special handling for transform sockets */
             if (identifier == "translation" || identifier == "scale" || identifier == "rotation") {
-              /* BFA - Two-row layout for transform properties - use property split for proper XYZ layout */
-              row->use_property_decorate_set(false);
+              /* BFA - Two-row layout for transform properties - use property split for proper XYZ
+               * layout */
+              row.use_property_decorate_set(false);
 
               /* BFA - First row: Just the label */
-              uiLayout *name_row = &row->row(true);
+              ui::Layout *name_row = &row.row(true);
               name_row->alignment_set(ui::LayoutAlign::Left); /* BFA - align left */
               name_row->label(name, ICON_NONE);
 
-              /* BFA - Second row: Use property split for proper vector component layout with decorator */
-              uiLayout *channels_row = &row->row(true);
-              channels_row->use_property_split_set(true); /* Enable property split for XYZ labels */
+              /* BFA - Second row: Use property split for proper vector component layout with
+               * decorator */
+              ui::Layout *channels_row = &row.row(true);
+              channels_row->use_property_split_set(
+                  true); /* Enable property split for XYZ labels */
               channels_row->prop(ctx.properties_ptr, rna_path, UI_ITEM_NONE, "", ICON_NONE);
               /* BFA - Ensure decorators are shown for animation */
               channels_row->decorator(ctx.properties_ptr, rna_path.c_str(), -1);
             }
             else {
               /* BFA - For normal vectors, use property split to show XYZ labels */
-              row->use_property_decorate_set(false);
-              row->use_property_split_set(true); /* Enable property split for XYZ labels */
-              row->prop(ctx.properties_ptr, rna_path, UI_ITEM_NONE, name, ICON_NONE);
+              row.use_property_decorate_set(false);
+              row.use_property_split_set(true); /* Enable property split for XYZ labels */
+              row.prop(ctx.properties_ptr, rna_path, UI_ITEM_NONE, name, ICON_NONE);
               /* BFA - Ensure decorators are shown for animation */
-              row->decorator(ctx.properties_ptr, rna_path.c_str(), -1);
+              row.decorator(ctx.properties_ptr, rna_path.c_str(), -1);
             }
             break;
           }
           case SOCK_RGBA:
           case SOCK_ROTATION: {
             /* BFA - Use property split for proper component layout and alignment */
-            row->use_property_decorate_set(false);
-            row->use_property_split_set(true); /* Enable property split for component labels */
-            row->prop(ctx.properties_ptr, rna_path, UI_ITEM_NONE, name, ICON_NONE);
-            /* BFA - Add decorator manually even with property split to ensure animation indicators */
-            row->decorator(ctx.properties_ptr, rna_path.c_str(), -1);
+            row.use_property_decorate_set(false);
+            row.use_property_split_set(true); /* Enable property split for component labels */
+            row.prop(ctx.properties_ptr, rna_path, UI_ITEM_NONE, name, ICON_NONE);
+            /* BFA - Add decorator manually even with property split to ensure animation indicators
+             */
+            row.decorator(ctx.properties_ptr, rna_path.c_str(), -1);
             break;
           }
           default: {
-            row->use_property_split_set(false);
-            row->prop(ctx.properties_ptr, rna_path, UI_ITEM_NONE, name, ICON_NONE);
-            row->decorator(ctx.properties_ptr, rna_path.c_str(), -1);
+            row.use_property_split_set(false);
+            row.prop(ctx.properties_ptr, rna_path, UI_ITEM_NONE, name, ICON_NONE);
+            row.decorator(ctx.properties_ptr, rna_path.c_str(), -1);
             break;
           }
         }
@@ -709,15 +663,6 @@
     }
   }
   /* BFA - removed label to prevent spacing issues with decorator/attribute toggle */
-=======
-        row.prop(ctx.properties_ptr, rna_path, UI_ITEM_NONE, name, ICON_NONE);
-      }
-    }
-  }
-  if (!nodes::input_has_attribute_toggle(*ctx.tree, input_index)) {
-    row.label("", ICON_BLANK1);
-  }
->>>>>>> 85504da2
 }
 
 static bool interface_panel_has_socket(DrawGroupInputsContext &ctx,
