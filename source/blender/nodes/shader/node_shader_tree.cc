--- conflicted
+++ resolved
@@ -39,13 +39,6 @@
 
 #include "RNA_prototypes.h"
 
-<<<<<<< HEAD
-#include "GPU_material.hh"
-
-#include "RE_texture.h"
-
-=======
->>>>>>> 24dc793c
 #include "UI_resources.hh"
 
 #include "NOD_shader.h"
@@ -1209,13 +1202,9 @@
   LISTBASE_FOREACH (bNode *, node, &localtree->nodes) {
     node->runtime->tmp_flag = -1;
   }
-<<<<<<< HEAD
-  iter_shader_to_rgba_depth_count(output, max_depth);
-=======
   if (output != nullptr) {
     iter_shader_to_rgba_depth_count(output, max_depth);
   }
->>>>>>> 24dc793c
   LISTBASE_FOREACH (bNode *, node, &localtree->nodes) {
     if (node->type == SH_NODE_OUTPUT_AOV) {
       iter_shader_to_rgba_depth_count(node, max_depth);
