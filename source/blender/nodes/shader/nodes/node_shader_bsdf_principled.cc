--- conflicted
+++ resolved
@@ -20,11 +20,7 @@
       .default_value({1.0f, 0.2f, 0.1f})
       .min(0.0f)
       .max(100.0f);
-<<<<<<< HEAD
-      //.compact();  /*bfa - we have it expanded*/
-=======
   //.compact();  /*bfa - we have it expanded*/
->>>>>>> db9a6179
   b.add_input<decl::Color>(N_("Subsurface Color")).default_value({0.8f, 0.8f, 0.8f, 1.0f});
   b.add_input<decl::Float>(N_("Subsurface IOR"))
       .default_value(1.4f)
