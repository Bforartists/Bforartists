/*
 * This program is free software; you can redistribute it and/or
 * modify it under the terms of the GNU General Public License
 * as published by the Free Software Foundation; either version 2
 * of the License, or (at your option) any later version.
 *
 * This program is distributed in the hope that it will be useful,
 * but WITHOUT ANY WARRANTY; without even the implied warranty of
 * MERCHANTABILITY or FITNESS FOR A PARTICULAR PURPOSE.  See the
 * GNU General Public License for more details.
 *
 * You should have received a copy of the GNU General Public License
 * along with this program; if not, write to the Free Software Foundation,
 * Inc., 51 Franklin Street, Fifth Floor, Boston, MA 02110-1301, USA.
 *
 * The Original Code is Copyright (C) 2005 Blender Foundation.
 * All rights reserved.
 */

#include "node_shader_util.hh"

#include "UI_interface.h"
#include "UI_resources.h"

namespace blender::nodes::node_shader_bsdf_principled_cc {

<<<<<<< HEAD
/* **************** OUTPUT ******************** */

static bNodeSocketTemplate sh_node_bsdf_principled_in[] = {
    {SOCK_RGBA, N_("Base Color"), 0.8f, 0.8f, 0.8f, 1.0f, 0.0f, 1.0f},
    {SOCK_FLOAT, N_("Subsurface"), 0.0f, 0.0f, 0.0f, 0.0f, 0.0f, 1.0f, PROP_FACTOR},
    {SOCK_VECTOR,
     N_("Subsurface Radius"),
     1.0f,
     0.2f,
     0.1f,
     0.0f,
     0.0f,
     100.0f,
     PROP_NONE},
    /* SOCK_COMPACT}, */ /*bfa - show subsurface radius expanded*/
    {SOCK_RGBA, N_("Subsurface Color"), 0.8f, 0.8f, 0.8f, 1.0f, 0.0f, 1.0f},
    {SOCK_FLOAT, N_("Subsurface IOR"), 1.4f, 0.0f, 0.0f, 0.0f, 1.01f, 3.8f, PROP_FACTOR},
    {SOCK_FLOAT, N_("Subsurface Anisotropy"), 0.0f, 0.0f, 0.0f, 0.0f, 0.0f, 1.0f, PROP_FACTOR},
    {SOCK_FLOAT, N_("Metallic"), 0.0f, 0.0f, 0.0f, 0.0f, 0.0f, 1.0f, PROP_FACTOR},
    {SOCK_FLOAT, N_("Specular"), 0.5f, 0.0f, 0.0f, 0.0f, 0.0f, 1.0f, PROP_FACTOR},
    {SOCK_FLOAT, N_("Specular Tint"), 0.0f, 0.0f, 0.0f, 0.0f, 0.0f, 1.0f, PROP_FACTOR},
    {SOCK_FLOAT, N_("Roughness"), 0.5f, 0.0f, 0.0f, 0.0f, 0.0f, 1.0f, PROP_FACTOR},
    {SOCK_FLOAT, N_("Anisotropic"), 0.0f, 0.0f, 0.0f, 0.0f, 0.0f, 1.0f, PROP_FACTOR},
    {SOCK_FLOAT, N_("Anisotropic Rotation"), 0.0f, 0.0f, 0.0f, 0.0f, 0.0f, 1.0f, PROP_FACTOR},
    {SOCK_FLOAT, N_("Sheen"), 0.0f, 0.0f, 0.0f, 0.0f, 0.0f, 1.0f, PROP_FACTOR},
    {SOCK_FLOAT, N_("Sheen Tint"), 0.5f, 0.0f, 0.0f, 0.0f, 0.0f, 1.0f, PROP_FACTOR},
    {SOCK_FLOAT, N_("Clearcoat"), 0.0f, 0.0f, 0.0f, 0.0f, 0.0f, 1.0f, PROP_FACTOR},
    {SOCK_FLOAT, N_("Clearcoat Roughness"), 0.03f, 0.0f, 0.0f, 0.0f, 0.0f, 1.0f, PROP_FACTOR},
    {SOCK_FLOAT, N_("IOR"), 1.45f, 0.0f, 0.0f, 0.0f, 0.0f, 1000.0f},
    {SOCK_FLOAT, N_("Transmission"), 0.0f, 0.0f, 0.0f, 0.0f, 0.0f, 1.0f, PROP_FACTOR},
    {SOCK_FLOAT, N_("Transmission Roughness"), 0.0f, 0.0f, 0.0f, 0.0f, 0.0f, 1.0f, PROP_FACTOR},
    {SOCK_RGBA, N_("Emission"), 0.0f, 0.0f, 0.0f, 1.0f, 0.0f, 1.0f},
    {SOCK_FLOAT, N_("Emission Strength"), 1.0f, 0.0f, 0.0f, 0.0f, 0.0f, 1000000.0f},
    {SOCK_FLOAT, N_("Alpha"), 1.0f, 0.0f, 0.0f, 0.0f, 0.0f, 1.0f, PROP_FACTOR},
    {SOCK_VECTOR, N_("Normal"), 0.0f, 0.0f, 0.0f, 1.0f, -1.0f, 1.0f, PROP_NONE, SOCK_HIDE_VALUE},
    {SOCK_VECTOR,
     N_("Clearcoat Normal"),
     0.0f,
     0.0f,
     0.0f,
     1.0f,
     -1.0f,
     1.0f,
     PROP_NONE,
     SOCK_HIDE_VALUE},
    {SOCK_VECTOR, N_("Tangent"), 0.0f, 0.0f, 0.0f, 1.0f, -1.0f, 1.0f, PROP_NONE, SOCK_HIDE_VALUE},
    {-1, ""},
};

static bNodeSocketTemplate sh_node_bsdf_principled_out[] = {
    {SOCK_SHADER, N_("BSDF")},
    {-1, ""},
};
=======
static void node_declare(NodeDeclarationBuilder &b)
{
  b.add_input<decl::Color>(N_("Base Color")).default_value({0.8f, 0.8f, 0.8f, 1.0f});
  b.add_input<decl::Float>(N_("Subsurface"))
      .default_value(0.0f)
      .min(0.0f)
      .max(1.0f)
      .subtype(PROP_FACTOR);
  b.add_input<decl::Vector>(N_("Subsurface Radius"))
      .default_value({1.0f, 0.2f, 0.1f})
      .min(0.0f)
      .max(100.0f)
      .compact();
  b.add_input<decl::Color>(N_("Subsurface Color")).default_value({0.8f, 0.8f, 0.8f, 1.0f});
  b.add_input<decl::Float>(N_("Subsurface IOR"))
      .default_value(1.4f)
      .min(1.01f)
      .max(3.8f)
      .subtype(PROP_FACTOR);
  b.add_input<decl::Float>(N_("Subsurface Anisotropy"))
      .default_value(0.0f)
      .min(0.0f)
      .max(1.0f)
      .subtype(PROP_FACTOR);
  b.add_input<decl::Float>(N_("Metallic"))
      .default_value(0.0f)
      .min(0.0f)
      .max(1.0f)
      .subtype(PROP_FACTOR);
  b.add_input<decl::Float>(N_("Specular"))
      .default_value(0.5f)
      .min(0.0f)
      .max(1.0f)
      .subtype(PROP_FACTOR);
  b.add_input<decl::Float>(N_("Specular Tint"))
      .default_value(0.5f)
      .min(0.0f)
      .max(1.0f)
      .subtype(PROP_FACTOR);
  b.add_input<decl::Float>(N_("Roughness"))
      .default_value(0.5f)
      .min(0.0f)
      .max(1.0f)
      .subtype(PROP_FACTOR);
  b.add_input<decl::Float>(N_("Anisotropic"))
      .default_value(0.0f)
      .min(0.0f)
      .max(1.0f)
      .subtype(PROP_FACTOR);
  b.add_input<decl::Float>(N_("Anisotropic Rotation"))
      .default_value(0.0f)
      .min(0.0f)
      .max(1.0f)
      .subtype(PROP_FACTOR);
  b.add_input<decl::Float>(N_("Sheen"))
      .default_value(0.0f)
      .min(0.0f)
      .max(1.0f)
      .subtype(PROP_FACTOR);
  b.add_input<decl::Float>(N_("Sheen Tint"))
      .default_value(0.5f)
      .min(0.0f)
      .max(1.0f)
      .subtype(PROP_FACTOR);
  b.add_input<decl::Float>(N_("Clearcoat"))
      .default_value(0.0f)
      .min(0.0f)
      .max(1.0f)
      .subtype(PROP_FACTOR);
  b.add_input<decl::Float>(N_("Clearcoat Roughness"))
      .default_value(0.03f)
      .min(0.0f)
      .max(1.0f)
      .subtype(PROP_FACTOR);
  b.add_input<decl::Float>(N_("IOR")).default_value(1.45f).min(0.0f).max(1000.0f);
  b.add_input<decl::Float>(N_("Transmission"))
      .default_value(0.0f)
      .min(0.0f)
      .max(1.0f)
      .subtype(PROP_FACTOR);
  b.add_input<decl::Float>(N_("Transmission Roughness"))
      .default_value(0.0f)
      .min(0.0f)
      .max(1.0f)
      .subtype(PROP_FACTOR);
  b.add_input<decl::Color>(N_("Emission")).default_value({0.0f, 0.0f, 0.0f, 1.0f});
  b.add_input<decl::Float>(N_("Emission Strength")).default_value(1.0).min(0.0f).max(1000000.0f);
  b.add_input<decl::Float>(N_("Alpha"))
      .default_value(1.0f)
      .min(0.0f)
      .max(1.0f)
      .subtype(PROP_FACTOR);
  b.add_input<decl::Vector>(N_("Normal")).hide_value();
  b.add_input<decl::Vector>(N_("Clearcoat Normal")).hide_value();
  b.add_input<decl::Vector>(N_("Tangent")).hide_value();
  b.add_output<decl::Shader>(N_("BSDF"));
}

static void node_shader_buts_principled(uiLayout *layout, bContext *UNUSED(C), PointerRNA *ptr)
{
  uiItemR(layout, ptr, "distribution", UI_ITEM_R_SPLIT_EMPTY_NAME, "", ICON_NONE);
  uiItemR(layout, ptr, "subsurface_method", UI_ITEM_R_SPLIT_EMPTY_NAME, "", ICON_NONE);
}
>>>>>>> 0c48d10c

static void node_shader_init_principled(bNodeTree *UNUSED(ntree), bNode *node)
{
  node->custom1 = SHD_GLOSSY_GGX;
  node->custom2 = SHD_SUBSURFACE_RANDOM_WALK;
}

#define socket_not_zero(sock) (in[sock].link || (clamp_f(in[sock].vec[0], 0.0f, 1.0f) > 1e-5f))
#define socket_not_one(sock) \
  (in[sock].link || (clamp_f(in[sock].vec[0], 0.0f, 1.0f) < 1.0f - 1e-5f))

static int node_shader_gpu_bsdf_principled(GPUMaterial *mat,
                                           bNode *node,
                                           bNodeExecData *UNUSED(execdata),
                                           GPUNodeStack *in,
                                           GPUNodeStack *out)
{
  GPUNodeLink *sss_scale;

  /* Normals */
  if (!in[22].link) {
    GPU_link(mat, "world_normals_get", &in[22].link);
  }

  /* Clearcoat Normals */
  if (!in[23].link) {
    GPU_link(mat, "world_normals_get", &in[23].link);
  }

#if 0 /* Not used at the moment. */
  /* Tangents */
  if (!in[24].link) {
    GPUNodeLink *orco = GPU_attribute(CD_ORCO, "");
    GPU_link(mat, "tangent_orco_z", orco, &in[24].link);
    GPU_link(mat,
             "node_tangent",
             GPU_builtin(GPU_WORLD_NORMAL),
             in[24].link,
             GPU_builtin(GPU_OBJECT_MATRIX),
             &in[24].link);
  }
#endif

  bool use_diffuse = socket_not_one(6) && socket_not_one(17);
  bool use_subsurf = socket_not_zero(1) && use_diffuse && node->sss_id > 0;
  bool use_refract = socket_not_one(6) && socket_not_zero(17);
  bool use_clear = socket_not_zero(14);

  /* SSS Profile */
  if (use_subsurf) {
    bNodeSocket *socket = (bNodeSocket *)BLI_findlink(&node->original->inputs, 2);
    bNodeSocketValueRGBA *socket_data = (bNodeSocketValueRGBA *)socket->default_value;
    /* For some reason it seems that the socket value is in ARGB format. */
    GPU_material_sss_profile_create(mat, &socket_data->value[1]);
  }

  if (in[2].link) {
    sss_scale = in[2].link;
  }
  else {
    GPU_link(mat, "set_rgb_one", &sss_scale);
  }

  uint flag = GPU_MATFLAG_GLOSSY;
  if (use_diffuse) {
    flag |= GPU_MATFLAG_DIFFUSE;
  }
  if (use_refract) {
    flag |= GPU_MATFLAG_REFRACT;
  }
  if (use_subsurf) {
    flag |= GPU_MATFLAG_SSS;
  }

  float f_use_diffuse = use_diffuse ? 1.0f : 0.0f;
  float f_use_clearcoat = use_clear ? 1.0f : 0.0f;
  float f_use_refraction = use_refract ? 1.0f : 0.0f;
  float use_multi_scatter = (node->custom1 == SHD_GLOSSY_MULTI_GGX) ? 1.0f : 0.0f;

  GPU_material_flag_set(mat, (eGPUMatFlag)flag);

  return GPU_stack_link(mat,
                        node,
                        "node_bsdf_principled",
                        in,
                        out,
                        GPU_constant(&f_use_diffuse),
                        GPU_constant(&f_use_clearcoat),
                        GPU_constant(&f_use_refraction),
                        GPU_constant(&use_multi_scatter),
                        GPU_constant(&node->ssr_id),
                        GPU_constant(&node->sss_id),
                        sss_scale);
}

static void node_shader_update_principled(bNodeTree *ntree, bNode *node)
{
  const int distribution = node->custom1;
  const int sss_method = node->custom2;

  LISTBASE_FOREACH (bNodeSocket *, sock, &node->inputs) {
    if (STREQ(sock->name, "Transmission Roughness")) {
      nodeSetSocketAvailability(ntree, sock, distribution == SHD_GLOSSY_GGX);
    }

    if (STR_ELEM(sock->name, "Subsurface IOR", "Subsurface Anisotropy")) {
      nodeSetSocketAvailability(ntree, sock, sss_method != SHD_SUBSURFACE_BURLEY);
    }
  }
}

}  // namespace blender::nodes::node_shader_bsdf_principled_cc

/* node type definition */
void register_node_type_sh_bsdf_principled()
{
  namespace file_ns = blender::nodes::node_shader_bsdf_principled_cc;

  static bNodeType ntype;

  sh_node_type_base(&ntype, SH_NODE_BSDF_PRINCIPLED, "Principled BSDF", NODE_CLASS_SHADER);
  ntype.declare = file_ns::node_declare;
  ntype.draw_buttons = file_ns::node_shader_buts_principled;
  node_type_size_preset(&ntype, NODE_SIZE_LARGE);
  node_type_init(&ntype, file_ns::node_shader_init_principled);
  node_type_gpu(&ntype, file_ns::node_shader_gpu_bsdf_principled);
  node_type_update(&ntype, file_ns::node_shader_update_principled);

  nodeRegisterType(&ntype);
}<|MERGE_RESOLUTION|>--- conflicted
+++ resolved
@@ -24,61 +24,6 @@
 
 namespace blender::nodes::node_shader_bsdf_principled_cc {
 
-<<<<<<< HEAD
-/* **************** OUTPUT ******************** */
-
-static bNodeSocketTemplate sh_node_bsdf_principled_in[] = {
-    {SOCK_RGBA, N_("Base Color"), 0.8f, 0.8f, 0.8f, 1.0f, 0.0f, 1.0f},
-    {SOCK_FLOAT, N_("Subsurface"), 0.0f, 0.0f, 0.0f, 0.0f, 0.0f, 1.0f, PROP_FACTOR},
-    {SOCK_VECTOR,
-     N_("Subsurface Radius"),
-     1.0f,
-     0.2f,
-     0.1f,
-     0.0f,
-     0.0f,
-     100.0f,
-     PROP_NONE},
-    /* SOCK_COMPACT}, */ /*bfa - show subsurface radius expanded*/
-    {SOCK_RGBA, N_("Subsurface Color"), 0.8f, 0.8f, 0.8f, 1.0f, 0.0f, 1.0f},
-    {SOCK_FLOAT, N_("Subsurface IOR"), 1.4f, 0.0f, 0.0f, 0.0f, 1.01f, 3.8f, PROP_FACTOR},
-    {SOCK_FLOAT, N_("Subsurface Anisotropy"), 0.0f, 0.0f, 0.0f, 0.0f, 0.0f, 1.0f, PROP_FACTOR},
-    {SOCK_FLOAT, N_("Metallic"), 0.0f, 0.0f, 0.0f, 0.0f, 0.0f, 1.0f, PROP_FACTOR},
-    {SOCK_FLOAT, N_("Specular"), 0.5f, 0.0f, 0.0f, 0.0f, 0.0f, 1.0f, PROP_FACTOR},
-    {SOCK_FLOAT, N_("Specular Tint"), 0.0f, 0.0f, 0.0f, 0.0f, 0.0f, 1.0f, PROP_FACTOR},
-    {SOCK_FLOAT, N_("Roughness"), 0.5f, 0.0f, 0.0f, 0.0f, 0.0f, 1.0f, PROP_FACTOR},
-    {SOCK_FLOAT, N_("Anisotropic"), 0.0f, 0.0f, 0.0f, 0.0f, 0.0f, 1.0f, PROP_FACTOR},
-    {SOCK_FLOAT, N_("Anisotropic Rotation"), 0.0f, 0.0f, 0.0f, 0.0f, 0.0f, 1.0f, PROP_FACTOR},
-    {SOCK_FLOAT, N_("Sheen"), 0.0f, 0.0f, 0.0f, 0.0f, 0.0f, 1.0f, PROP_FACTOR},
-    {SOCK_FLOAT, N_("Sheen Tint"), 0.5f, 0.0f, 0.0f, 0.0f, 0.0f, 1.0f, PROP_FACTOR},
-    {SOCK_FLOAT, N_("Clearcoat"), 0.0f, 0.0f, 0.0f, 0.0f, 0.0f, 1.0f, PROP_FACTOR},
-    {SOCK_FLOAT, N_("Clearcoat Roughness"), 0.03f, 0.0f, 0.0f, 0.0f, 0.0f, 1.0f, PROP_FACTOR},
-    {SOCK_FLOAT, N_("IOR"), 1.45f, 0.0f, 0.0f, 0.0f, 0.0f, 1000.0f},
-    {SOCK_FLOAT, N_("Transmission"), 0.0f, 0.0f, 0.0f, 0.0f, 0.0f, 1.0f, PROP_FACTOR},
-    {SOCK_FLOAT, N_("Transmission Roughness"), 0.0f, 0.0f, 0.0f, 0.0f, 0.0f, 1.0f, PROP_FACTOR},
-    {SOCK_RGBA, N_("Emission"), 0.0f, 0.0f, 0.0f, 1.0f, 0.0f, 1.0f},
-    {SOCK_FLOAT, N_("Emission Strength"), 1.0f, 0.0f, 0.0f, 0.0f, 0.0f, 1000000.0f},
-    {SOCK_FLOAT, N_("Alpha"), 1.0f, 0.0f, 0.0f, 0.0f, 0.0f, 1.0f, PROP_FACTOR},
-    {SOCK_VECTOR, N_("Normal"), 0.0f, 0.0f, 0.0f, 1.0f, -1.0f, 1.0f, PROP_NONE, SOCK_HIDE_VALUE},
-    {SOCK_VECTOR,
-     N_("Clearcoat Normal"),
-     0.0f,
-     0.0f,
-     0.0f,
-     1.0f,
-     -1.0f,
-     1.0f,
-     PROP_NONE,
-     SOCK_HIDE_VALUE},
-    {SOCK_VECTOR, N_("Tangent"), 0.0f, 0.0f, 0.0f, 1.0f, -1.0f, 1.0f, PROP_NONE, SOCK_HIDE_VALUE},
-    {-1, ""},
-};
-
-static bNodeSocketTemplate sh_node_bsdf_principled_out[] = {
-    {SOCK_SHADER, N_("BSDF")},
-    {-1, ""},
-};
-=======
 static void node_declare(NodeDeclarationBuilder &b)
 {
   b.add_input<decl::Color>(N_("Base Color")).default_value({0.8f, 0.8f, 0.8f, 1.0f});
@@ -182,7 +127,6 @@
   uiItemR(layout, ptr, "distribution", UI_ITEM_R_SPLIT_EMPTY_NAME, "", ICON_NONE);
   uiItemR(layout, ptr, "subsurface_method", UI_ITEM_R_SPLIT_EMPTY_NAME, "", ICON_NONE);
 }
->>>>>>> 0c48d10c
 
 static void node_shader_init_principled(bNodeTree *UNUSED(ntree), bNode *node)
 {
