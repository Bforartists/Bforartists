/* SPDX-License-Identifier: GPL-2.0-or-later
 * Copyright 2005 Blender Foundation */

#include "node_shader_util.hh"

#include "UI_interface.h"
#include "UI_resources.h"

#include "BKE_node_runtime.hh"

namespace blender::nodes::node_shader_bsdf_principled_cc {

static void node_declare(NodeDeclarationBuilder &b)
{
  b.add_input<decl::Color>("Base Color").default_value({0.8f, 0.8f, 0.8f, 1.0f});
  b.add_input<decl::Float>("Subsurface")
      .default_value(0.0f)
      .min(0.0f)
      .max(1.0f)
      .subtype(PROP_FACTOR);
  b.add_input<decl::Vector>("Subsurface Radius")
      .default_value({1.0f, 0.2f, 0.1f})
      .min(0.0f)
<<<<<<< HEAD
      .max(100.0f);
  //.compact();  /*bfa - we have it expanded*/
  b.add_input<decl::Color>(N_("Subsurface Color")).default_value({0.8f, 0.8f, 0.8f, 1.0f});
  b.add_input<decl::Float>(N_("Subsurface IOR"))
=======
      .max(100.0f)
      .compact();
  b.add_input<decl::Color>("Subsurface Color").default_value({0.8f, 0.8f, 0.8f, 1.0f});
  b.add_input<decl::Float>("Subsurface IOR")
>>>>>>> 9be7aa23
      .default_value(1.4f)
      .min(1.01f)
      .max(3.8f)
      .subtype(PROP_FACTOR);
  b.add_input<decl::Float>("Subsurface Anisotropy")
      .default_value(0.0f)
      .min(0.0f)
      .max(1.0f)
      .subtype(PROP_FACTOR);
  b.add_input<decl::Float>("Metallic")
      .default_value(0.0f)
      .min(0.0f)
      .max(1.0f)
      .subtype(PROP_FACTOR);
  b.add_input<decl::Float>("Specular")
      .default_value(0.5f)
      .min(0.0f)
      .max(1.0f)
      .subtype(PROP_FACTOR);
  b.add_input<decl::Float>("Specular Tint")
      .default_value(0.0f)
      .min(0.0f)
      .max(1.0f)
      .subtype(PROP_FACTOR);
  b.add_input<decl::Float>("Roughness")
      .default_value(0.5f)
      .min(0.0f)
      .max(1.0f)
      .subtype(PROP_FACTOR);
  b.add_input<decl::Float>("Anisotropic")
      .default_value(0.0f)
      .min(0.0f)
      .max(1.0f)
      .subtype(PROP_FACTOR);
  b.add_input<decl::Float>("Anisotropic Rotation")
      .default_value(0.0f)
      .min(0.0f)
      .max(1.0f)
      .subtype(PROP_FACTOR);
  b.add_input<decl::Float>("Sheen").default_value(0.0f).min(0.0f).max(1.0f).subtype(PROP_FACTOR);
  b.add_input<decl::Float>("Sheen Tint")
      .default_value(0.5f)
      .min(0.0f)
      .max(1.0f)
      .subtype(PROP_FACTOR);
  b.add_input<decl::Float>("Clearcoat")
      .default_value(0.0f)
      .min(0.0f)
      .max(1.0f)
      .subtype(PROP_FACTOR);
  b.add_input<decl::Float>("Clearcoat Roughness")
      .default_value(0.03f)
      .min(0.0f)
      .max(1.0f)
      .subtype(PROP_FACTOR);
  b.add_input<decl::Float>("IOR").default_value(1.45f).min(0.0f).max(1000.0f);
  b.add_input<decl::Float>("Transmission")
      .default_value(0.0f)
      .min(0.0f)
      .max(1.0f)
      .subtype(PROP_FACTOR);
  b.add_input<decl::Float>("Transmission Roughness")
      .default_value(0.0f)
      .min(0.0f)
      .max(1.0f)
      .subtype(PROP_FACTOR);
  b.add_input<decl::Color>("Emission").default_value({0.0f, 0.0f, 0.0f, 1.0f});
  b.add_input<decl::Float>("Emission Strength").default_value(1.0).min(0.0f).max(1000000.0f);
  b.add_input<decl::Float>("Alpha").default_value(1.0f).min(0.0f).max(1.0f).subtype(PROP_FACTOR);
  b.add_input<decl::Vector>("Normal").hide_value();
  b.add_input<decl::Vector>("Clearcoat Normal").hide_value();
  b.add_input<decl::Vector>("Tangent").hide_value();
  b.add_input<decl::Float>("Weight").unavailable();
  b.add_output<decl::Shader>("BSDF");
}

static void node_shader_buts_principled(uiLayout *layout, bContext * /*C*/, PointerRNA *ptr)
{
  uiItemR(layout, ptr, "distribution", UI_ITEM_R_SPLIT_EMPTY_NAME, "", ICON_NONE);
  uiItemR(layout, ptr, "subsurface_method", UI_ITEM_R_SPLIT_EMPTY_NAME, "", ICON_NONE);
}

static void node_shader_init_principled(bNodeTree * /*ntree*/, bNode *node)
{
  node->custom1 = SHD_GLOSSY_GGX;
  node->custom2 = SHD_SUBSURFACE_RANDOM_WALK;
}

#define socket_not_zero(sock) (in[sock].link || (clamp_f(in[sock].vec[0], 0.0f, 1.0f) > 1e-5f))
#define socket_not_one(sock) \
  (in[sock].link || (clamp_f(in[sock].vec[0], 0.0f, 1.0f) < 1.0f - 1e-5f))

static int node_shader_gpu_bsdf_principled(GPUMaterial *mat,
                                           bNode *node,
                                           bNodeExecData * /*execdata*/,
                                           GPUNodeStack *in,
                                           GPUNodeStack *out)
{
  /* Normals */
  if (!in[22].link) {
    GPU_link(mat, "world_normals_get", &in[22].link);
  }

  /* Clearcoat Normals */
  if (!in[23].link) {
    GPU_link(mat, "world_normals_get", &in[23].link);
  }

#if 0 /* Not used at the moment. */
  /* Tangents */
  if (!in[24].link) {
    GPUNodeLink *orco = GPU_attribute(CD_ORCO, "");
    GPU_link(mat, "tangent_orco_z", orco, &in[24].link);
    GPU_link(mat, "node_tangent", in[24].link, &in[24].link);
  }
#endif

  bool use_diffuse = socket_not_one(6) && socket_not_one(17);
  bool use_subsurf = socket_not_zero(1) && use_diffuse;
  bool use_refract = socket_not_one(6) && socket_not_zero(17);
  bool use_transparency = socket_not_one(21);
  bool use_clear = socket_not_zero(14);

  eGPUMaterialFlag flag = GPU_MATFLAG_GLOSSY;
  if (use_diffuse) {
    flag |= GPU_MATFLAG_DIFFUSE;
  }
  if (use_refract) {
    flag |= GPU_MATFLAG_REFRACT;
  }
  if (use_subsurf) {
    flag |= GPU_MATFLAG_SUBSURFACE;
  }
  if (use_transparency) {
    flag |= GPU_MATFLAG_TRANSPARENT;
  }
  if (use_clear) {
    flag |= GPU_MATFLAG_CLEARCOAT;
  }

  /* Ref. #98190: Defines are optimizations for old compilers.
   * Might become unnecessary with EEVEE-Next. */
  if (use_diffuse == false && use_refract == false && use_clear == true) {
    flag |= GPU_MATFLAG_PRINCIPLED_CLEARCOAT;
  }
  else if (use_diffuse == false && use_refract == false && use_clear == false) {
    flag |= GPU_MATFLAG_PRINCIPLED_METALLIC;
  }
  else if (use_diffuse == true && use_refract == false && use_clear == false) {
    flag |= GPU_MATFLAG_PRINCIPLED_DIELECTRIC;
  }
  else if (use_diffuse == false && use_refract == true && use_clear == false) {
    flag |= GPU_MATFLAG_PRINCIPLED_GLASS;
  }
  else {
    flag |= GPU_MATFLAG_PRINCIPLED_ANY;
  }

  if (use_subsurf) {
    bNodeSocket *socket = (bNodeSocket *)BLI_findlink(&node->runtime->original->inputs, 2);
    bNodeSocketValueRGBA *socket_data = (bNodeSocketValueRGBA *)socket->default_value;
    /* For some reason it seems that the socket value is in ARGB format. */
    use_subsurf = GPU_material_sss_profile_create(mat, &socket_data->value[1]);
  }

  float use_multi_scatter = (node->custom1 == SHD_GLOSSY_MULTI_GGX) ? 1.0f : 0.0f;
  float use_sss = (use_subsurf) ? 1.0f : 0.0f;
  float use_diffuse_f = (use_diffuse) ? 1.0f : 0.0f;
  float use_clear_f = (use_clear) ? 1.0f : 0.0f;
  float use_refract_f = (use_refract) ? 1.0f : 0.0f;

  GPU_material_flag_set(mat, flag);

  return GPU_stack_link(mat,
                        node,
                        "node_bsdf_principled",
                        in,
                        out,
                        GPU_constant(&use_diffuse_f),
                        GPU_constant(&use_clear_f),
                        GPU_constant(&use_refract_f),
                        GPU_constant(&use_multi_scatter),
                        GPU_uniform(&use_sss));
}

static void node_shader_update_principled(bNodeTree *ntree, bNode *node)
{
  const int distribution = node->custom1;
  const int sss_method = node->custom2;

  LISTBASE_FOREACH (bNodeSocket *, sock, &node->inputs) {
    if (STREQ(sock->name, "Transmission Roughness")) {
      bke::nodeSetSocketAvailability(ntree, sock, distribution == SHD_GLOSSY_GGX);
    }

    if (STR_ELEM(sock->name, "Subsurface IOR", "Subsurface Anisotropy")) {
      bke::nodeSetSocketAvailability(ntree, sock, sss_method != SHD_SUBSURFACE_BURLEY);
    }
  }
}

}  // namespace blender::nodes::node_shader_bsdf_principled_cc

/* node type definition */
void register_node_type_sh_bsdf_principled()
{
  namespace file_ns = blender::nodes::node_shader_bsdf_principled_cc;

  static bNodeType ntype;

  sh_node_type_base(&ntype, SH_NODE_BSDF_PRINCIPLED, "Principled BSDF", NODE_CLASS_SHADER);
  ntype.declare = file_ns::node_declare;
  ntype.add_ui_poll = object_shader_nodes_poll;
  ntype.draw_buttons = file_ns::node_shader_buts_principled;
  blender::bke::node_type_size_preset(&ntype, blender::bke::eNodeSizePreset::LARGE);
  ntype.initfunc = file_ns::node_shader_init_principled;
  ntype.gpu_fn = file_ns::node_shader_gpu_bsdf_principled;
  ntype.updatefunc = file_ns::node_shader_update_principled;

  nodeRegisterType(&ntype);
}<|MERGE_RESOLUTION|>--- conflicted
+++ resolved
@@ -21,17 +21,10 @@
   b.add_input<decl::Vector>("Subsurface Radius")
       .default_value({1.0f, 0.2f, 0.1f})
       .min(0.0f)
-<<<<<<< HEAD
       .max(100.0f);
   //.compact();  /*bfa - we have it expanded*/
-  b.add_input<decl::Color>(N_("Subsurface Color")).default_value({0.8f, 0.8f, 0.8f, 1.0f});
-  b.add_input<decl::Float>(N_("Subsurface IOR"))
-=======
-      .max(100.0f)
-      .compact();
   b.add_input<decl::Color>("Subsurface Color").default_value({0.8f, 0.8f, 0.8f, 1.0f});
   b.add_input<decl::Float>("Subsurface IOR")
->>>>>>> 9be7aa23
       .default_value(1.4f)
       .min(1.01f)
       .max(3.8f)
