/* SPDX-FileCopyrightText: 2005 Blender Authors
 *
 * SPDX-License-Identifier: GPL-2.0-or-later */

/** \file
 * \ingroup shdnodes
 */

#include "node_shader_util.hh"

#include "UI_interface.hh"
#include "UI_resources.hh"

namespace blender::nodes::node_shader_rgb_cc {

static void node_declare(NodeDeclarationBuilder &b)
{
  b.add_output<decl::Color>("Color")
      .default_value({0.5f, 0.5f, 0.5f, 1.0f})
      .custom_draw([](CustomSocketDrawParams &params) {
        uiLayoutSetAlignment(&params.layout, UI_LAYOUT_ALIGN_EXPAND);
<<<<<<< HEAD
        uiLayout &col = params.layout.column(true);
=======
        uiLayout &col = params.layout.column(false);
>>>>>>> 9a41dc73
        uiTemplateColorPicker(
            &col, &params.socket_ptr, "default_value", true, false, false, false);
        col.prop(&params.socket_ptr, "default_value", UI_ITEM_R_SLIDER, "", ICON_NONE);
      });
}

static int gpu_shader_rgb(GPUMaterial *mat,
                          bNode *node,
                          bNodeExecData * /*execdata*/,
                          GPUNodeStack * /*in*/,
                          GPUNodeStack *out)
{
  const bNodeSocket *socket = static_cast<bNodeSocket *>(node->outputs.first);
  float *value = static_cast<bNodeSocketValueRGBA *>(socket->default_value)->value;
  return GPU_link(mat, "set_rgba", GPU_uniform(value), &out->link);
}

NODE_SHADER_MATERIALX_BEGIN
#ifdef WITH_MATERIALX
{
  NodeItem color = get_output_default("Color", NodeItem::Type::Color3);
  return create_node("constant", NodeItem::Type::Color3, {{"value", color}});
}
#endif
NODE_SHADER_MATERIALX_END

}  // namespace blender::nodes::node_shader_rgb_cc

void register_node_type_sh_rgb()
{
  namespace file_ns = blender::nodes::node_shader_rgb_cc;

  static blender::bke::bNodeType ntype;

  sh_node_type_base(&ntype, "ShaderNodeRGB", SH_NODE_RGB);
  ntype.ui_name = "RGB";
  ntype.ui_description = "A color picker";
  ntype.enum_name_legacy = "RGB";
  ntype.nclass = NODE_CLASS_INPUT;
  ntype.declare = file_ns::node_declare;
  ntype.gpu_fn = file_ns::gpu_shader_rgb;
  ntype.materialx_fn = file_ns::node_shader_materialx;

  blender::bke::node_register_type(ntype);
}<|MERGE_RESOLUTION|>--- conflicted
+++ resolved
@@ -19,11 +19,7 @@
       .default_value({0.5f, 0.5f, 0.5f, 1.0f})
       .custom_draw([](CustomSocketDrawParams &params) {
         uiLayoutSetAlignment(&params.layout, UI_LAYOUT_ALIGN_EXPAND);
-<<<<<<< HEAD
-        uiLayout &col = params.layout.column(true);
-=======
-        uiLayout &col = params.layout.column(false);
->>>>>>> 9a41dc73
+        uiLayout &col = params.layout.column(true); /* BFA */
         uiTemplateColorPicker(
             &col, &params.socket_ptr, "default_value", true, false, false, false);
         col.prop(&params.socket_ptr, "default_value", UI_ITEM_R_SLIDER, "", ICON_NONE);
