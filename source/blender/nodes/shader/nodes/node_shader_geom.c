/*
 * ***** BEGIN GPL LICENSE BLOCK *****
 *
 * This program is free software; you can redistribute it and/or
 * modify it under the terms of the GNU General Public License
 * as published by the Free Software Foundation; either version 2
 * of the License, or (at your option) any later version. 
 *
 * This program is distributed in the hope that it will be useful,
 * but WITHOUT ANY WARRANTY; without even the implied warranty of
 * MERCHANTABILITY or FITNESS FOR A PARTICULAR PURPOSE.  See the
 * GNU General Public License for more details.
 *
 * You should have received a copy of the GNU General Public License
 * along with this program; if not, write to the Free Software Foundation,
 * Inc., 51 Franklin Street, Fifth Floor, Boston, MA 02110-1301, USA.
 *
 * The Original Code is Copyright (C) 2005 Blender Foundation.
 * All rights reserved.
 *
 * The Original Code is: all of this file.
 *
 * Contributor(s): none yet.
 *
 * ***** END GPL LICENSE BLOCK *****
 */

/** \file blender/nodes/shader/nodes/node_shader_geom.c
 *  \ingroup shdnodes
 */


#include "node_shader_util.h"

#include "DNA_customdata_types.h"

/* **************** GEOMETRY  ******************** */

/* output socket type definition */
static bNodeSocketTemplate sh_node_geom_out[]= {
	{	SOCK_VECTOR, 0, "Global"},
	{	SOCK_VECTOR, 0, "Local"},
	{	SOCK_VECTOR, 0, "View"},
	{	SOCK_VECTOR, 0, "Orco"},
	{	SOCK_VECTOR, 0, "UV"},
	{	SOCK_VECTOR, 0, "Normal"},
	{	SOCK_RGBA,   0, "Vertex Color"},
	{	SOCK_FLOAT,   0, "Vertex Alpha"},
	{	SOCK_FLOAT,   0, "Front/Back"},
	{	-1, 0, ""	}
};

/* node execute callback */
static void node_shader_exec_geom(void *data, bNode *node, bNodeStack **UNUSED(in), bNodeStack **out)
{
	if(data) {
		ShadeInput *shi= ((ShaderCallData *)data)->shi;
		NodeGeometry *ngeo= (NodeGeometry*)node->storage;
		ShadeInputUV *suv= &shi->uv[shi->actuv];
		static float defaultvcol[4] = {1.0f, 1.0f, 1.0f, 1.0f};
		int i;

		if(ngeo->uvname[0]) {
			/* find uv layer by name */
			for(i = 0; i < shi->totuv; i++) {
				if(strcmp(shi->uv[i].name, ngeo->uvname)==0) {
					suv= &shi->uv[i];
					break;
				}
			}
		}

		/* out: global, local, view, orco, uv, normal, vertex color */
		copy_v3_v3(out[GEOM_OUT_GLOB]->vec, shi->gl);
		copy_v3_v3(out[GEOM_OUT_LOCAL]->vec, shi->co);
		copy_v3_v3(out[GEOM_OUT_VIEW]->vec, shi->view);
		copy_v3_v3(out[GEOM_OUT_ORCO]->vec, shi->lo);
		copy_v3_v3(out[GEOM_OUT_UV]->vec, suv->uv);
		copy_v3_v3(out[GEOM_OUT_NORMAL]->vec, shi->vno);

		if (shi->totcol) {
			/* find vertex color layer by name */
			ShadeInputCol *scol= &shi->col[0];

			if(ngeo->colname[0]) {
				for(i = 0; i < shi->totcol; i++) {
					if(strcmp(shi->col[i].name, ngeo->colname)==0) {
						scol= &shi->col[i];
						break;
					}
				}
			}

<<<<<<< HEAD
			VECCOPY(out[GEOM_OUT_VCOL]->vec, scol->col);
			out[GEOM_OUT_VCOL]->vec[3]= scol->col[3];
			out[GEOM_OUT_VCOL_ALPHA]->vec[0]= scol->col[3];
=======
			copy_v3_v3(out[GEOM_OUT_VCOL]->vec, scol->col);
			out[GEOM_OUT_VCOL]->vec[3]= 1.0f;
>>>>>>> e812dd45
		}
		else  {
			memcpy(out[GEOM_OUT_VCOL]->vec, defaultvcol, sizeof(defaultvcol));
			out[GEOM_OUT_VCOL_ALPHA]->vec[0]= 1.0f;
		}
		
		if(shi->osatex) {
			out[GEOM_OUT_GLOB]->data= shi->dxgl;
			out[GEOM_OUT_GLOB]->datatype= NS_OSA_VECTORS;
			out[GEOM_OUT_LOCAL]->data= shi->dxco;
			out[GEOM_OUT_LOCAL]->datatype= NS_OSA_VECTORS;
			out[GEOM_OUT_VIEW]->data= &shi->dxview;
			out[GEOM_OUT_VIEW]->datatype= NS_OSA_VALUES;
			out[GEOM_OUT_ORCO]->data= shi->dxlo;
			out[GEOM_OUT_ORCO]->datatype= NS_OSA_VECTORS;
			out[GEOM_OUT_UV]->data= suv->dxuv;
			out[GEOM_OUT_UV]->datatype= NS_OSA_VECTORS;
			out[GEOM_OUT_NORMAL]->data= shi->dxno;
			out[GEOM_OUT_NORMAL]->datatype= NS_OSA_VECTORS;
		}
		
		/* front/back, normal flipping was stored */
		out[GEOM_OUT_FRONTBACK]->vec[0]= (shi->flippednor)? 0.0f: 1.0f;
	}
}

static void node_shader_init_geometry(bNodeTree *UNUSED(ntree), bNode* node, bNodeTemplate *UNUSED(ntemp))
{
	node->storage= MEM_callocN(sizeof(NodeGeometry), "NodeGeometry");
}

static int gpu_shader_geom(GPUMaterial *mat, bNode *node, GPUNodeStack *in, GPUNodeStack *out)
{
	NodeGeometry *ngeo= (NodeGeometry*)node->storage;
	GPUNodeLink *orco = GPU_attribute(CD_ORCO, "");
	GPUNodeLink *mtface = GPU_attribute(CD_MTFACE, ngeo->uvname);
	GPUNodeLink *mcol = GPU_attribute(CD_MCOL, ngeo->colname);

	return GPU_stack_link(mat, "geom", in, out,
		GPU_builtin(GPU_VIEW_POSITION), GPU_builtin(GPU_VIEW_NORMAL),
		GPU_builtin(GPU_INVERSE_VIEW_MATRIX), orco, mtface, mcol);
}

/* node type definition */
void register_node_type_sh_geom(ListBase *lb)
{
	static bNodeType ntype;

	node_type_base(&ntype, SH_NODE_GEOMETRY, "Geometry", NODE_CLASS_INPUT, NODE_OPTIONS);
	node_type_compatibility(&ntype, NODE_OLD_SHADING);
	node_type_socket_templates(&ntype, NULL, sh_node_geom_out);
	node_type_size(&ntype, 120, 80, 160);
	node_type_init(&ntype, node_shader_init_geometry);
	node_type_storage(&ntype, "NodeGeometry", node_free_standard_storage, node_copy_standard_storage);
	node_type_exec(&ntype, node_shader_exec_geom);
	node_type_gpu(&ntype, gpu_shader_geom);

	nodeRegisterType(lb, &ntype);
}
<|MERGE_RESOLUTION|>--- conflicted
+++ resolved
@@ -91,14 +91,9 @@
 				}
 			}
 
-<<<<<<< HEAD
-			VECCOPY(out[GEOM_OUT_VCOL]->vec, scol->col);
+			copy_v3_v3(out[GEOM_OUT_VCOL]->vec, scol->col);
 			out[GEOM_OUT_VCOL]->vec[3]= scol->col[3];
 			out[GEOM_OUT_VCOL_ALPHA]->vec[0]= scol->col[3];
-=======
-			copy_v3_v3(out[GEOM_OUT_VCOL]->vec, scol->col);
-			out[GEOM_OUT_VCOL]->vec[3]= 1.0f;
->>>>>>> e812dd45
 		}
 		else  {
 			memcpy(out[GEOM_OUT_VCOL]->vec, defaultvcol, sizeof(defaultvcol));
