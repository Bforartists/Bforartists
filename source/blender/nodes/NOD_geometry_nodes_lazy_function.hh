/* SPDX-FileCopyrightText: 2023 Blender Authors
 *
 * SPDX-License-Identifier: GPL-2.0-or-later */

#pragma once

/**
 * For evaluation, geometry node groups are converted to a lazy-function graph. The generated graph
 * is cached per node group, so it only has to be generated once after a change.
 *
 * Node groups are *not* inlined into the lazy-function graph. This could be added in the future as
 * it might improve performance in some cases, but generally does not seem necessary. Inlining node
 * groups also has disadvantages like making per-node-group caches less useful, resulting in more
 * overhead.
 *
 * Instead, group nodes are just like all other nodes in the lazy-function graph. What makes them
 * special is that they reference the lazy-function graph of the group they reference.
 *
 * During lazy-function graph generation, a mapping between the #bNodeTree and
 * #lazy_function::Graph is build that can be used when evaluating the graph (e.g. for logging).
 */

#include <variant>

#include "FN_lazy_function_graph.hh"
#include "FN_lazy_function_graph_executor.hh"

#include "NOD_geometry_nodes_log.hh"
#include "NOD_multi_function.hh"

#include "BLI_compute_context.hh"
#include "BLI_math_quaternion_types.hh"

#include "BKE_bake_items.hh"
#include "BKE_node_tree_zones.hh"

struct Object;
struct Depsgraph;
struct Scene;

namespace blender::nodes {

using lf::LazyFunction;
using mf::MultiFunction;
using ReferenceSetIndex = int;

/** The structs in here describe the different possible behaviors of a simulation input node. */
namespace sim_input {

/**
 * The data is just passed through the node. Data that is incompatible with simulations (like
 * anonymous attributes), is removed though.
 */
struct PassThrough {};

/**
 * The input is not evaluated, instead the values provided here are output by the node.
 */
struct OutputCopy {
  float delta_time;
  bke::bake::BakeStateRef state;
};

/**
 * Same as #OutputCopy, but the values can be output by move, instead of copy.
 * This can reduce the amount of unnecessary copies,
 * when the old simulation state is not needed anymore.
 */
struct OutputMove {
  float delta_time;
  bke::bake::BakeState state;
};

using Behavior = std::variant<PassThrough, OutputCopy, OutputMove>;

}  // namespace sim_input

/** The structs in here describe the different possible behaviors of a simulation output node. */
namespace sim_output {

/**
 * Output the data that comes from the corresponding simulation input node, ignoring the nodes in
 * the zone.
 */
struct PassThrough {};

/**
 * Computes the simulation step and calls the given function to cache the new simulation state.
 * The new simulation state is the output of the node.
 */
struct StoreNewState {
  std::function<void(bke::bake::BakeState state)> store_fn;
};

/**
 * The inputs are not evaluated, instead the given cached items are output directly.
 */
struct ReadSingle {
  bke::bake::BakeStateRef state;
};

/**
 * The inputs are not evaluated, instead of a mix of the two given states is output.
 */
struct ReadInterpolated {
  /** Factor between 0 and 1 that determines the influence of the two simulation states. */
  float mix_factor;
  bke::bake::BakeStateRef prev_state;
  bke::bake::BakeStateRef next_state;
};

/**
 * Used when there was some issue loading the baked data from disk.
 */
struct ReadError {
  std::string message;
};

using Behavior = std::variant<PassThrough, StoreNewState, ReadSingle, ReadInterpolated, ReadError>;

}  // namespace sim_output

/** Controls the behavior of one simulation zone. */
struct SimulationZoneBehavior {
  sim_input::Behavior input;
  sim_output::Behavior output;
  bke::bake::BakeDataBlockMap *data_block_map = nullptr;
};

class GeoNodesSimulationParams {
 public:
  /**
   * Get the expected behavior for the simulation zone with the given id (see #bNestedNodeRef).
   * It's possible that this method called multiple times for the same id. In this case, the same
   * pointer should be returned in each call.
   */
  virtual SimulationZoneBehavior *get(const int zone_id) const = 0;
};

struct BakeNodeBehavior {
  /** The set of possible behaviors are the same for both of these nodes currently. */
  sim_output::Behavior behavior;
  bke::bake::BakeDataBlockMap *data_block_map = nullptr;
};

class GeoNodesBakeParams {
 public:
  virtual BakeNodeBehavior *get(const int id) const = 0;
};

struct GeoNodesSideEffectNodes {
  MultiValueMap<ComputeContextHash, const lf::FunctionNode *> nodes_by_context;
  /**
   * The repeat/foreach zone is identified by the compute context of the parent and the identifier
   * of the repeat output node.
   */
  MultiValueMap<std::pair<ComputeContextHash, int32_t>, int> iterations_by_iteration_zone;
};

/**
 * Data that is passed into geometry nodes evaluation from the modifier.
 */
struct GeoNodesModifierData {
  /** Object that is currently evaluated. */
  const Object *self_object = nullptr;
  /** Depsgraph that is evaluating the modifier. */
  Depsgraph *depsgraph = nullptr;
};

struct GeoNodesOperatorDepsgraphs {
  /** Current evaluated depsgraph from the viewport. Shouldn't be null. */
  const Depsgraph *active = nullptr;
  /**
   * Depsgraph containing IDs referenced by the node tree and the node tree itself and from node
   * group inputs (the redo panel).
   */
  Depsgraph *extra = nullptr;

  ~GeoNodesOperatorDepsgraphs();

  /**
   * The evaluated data-block might be in the scene's active depsgraph, in that case we should use
   * it directly. Otherwise retrieve it from the extra depsgraph that was built for all other
   * data-blocks. Return null if it isn't found, generally geometry nodes can handle null ID
   * pointers.
   */
  const ID *get_evaluated_id(const ID &id_orig) const;
};

struct GeoNodesOperatorData {
  eObjectMode mode;
  /** The object currently effected by the operator. */
  const Object *self_object_orig = nullptr;
  const GeoNodesOperatorDepsgraphs *depsgraphs = nullptr;
  Scene *scene_orig = nullptr;
  int2 mouse_position;
  int2 region_size;

  float3 cursor_position;
  math::Quaternion cursor_rotation;

  float4x4 viewport_winmat;
  float4x4 viewport_viewmat;
  bool viewport_is_perspective;

  int active_point_index = -1;
  int active_edge_index = -1;
  int active_face_index = -1;
};

struct GeoNodesCallData {
  /**
   * Top-level node tree of the current evaluation.
   */
  const bNodeTree *root_ntree = nullptr;
  /**
   * Optional logger that keeps track of data generated during evaluation to allow for better
   * debugging afterwards.
   */
  geo_eval_log::GeoModifierLog *eval_log = nullptr;
  /**
   * Optional injected behavior for simulations.
   */
  GeoNodesSimulationParams *simulation_params = nullptr;
  /**
   * Optional injected behavior for bake nodes.
   */
  GeoNodesBakeParams *bake_params = nullptr;
  /**
   * Some nodes should be executed even when their output is not used (e.g. active viewer nodes and
   * the node groups they are contained in).
   */
  const GeoNodesSideEffectNodes *side_effect_nodes = nullptr;
  /**
   * Controls in which compute contexts we want to log socket values. Logging them in all contexts
   * can result in slowdowns. In the majority of cases, the logged socket values are freed without
   * being looked at anyway.
   *
   * If this is null, all socket values will be logged.
   */
  const Set<ComputeContextHash> *socket_log_contexts = nullptr;

  /**
   * Data from the modifier that is being evaluated.
   */
  GeoNodesModifierData *modifier_data = nullptr;
  /**
   * Data from execution as operator in 3D viewport.
   */
  GeoNodesOperatorData *operator_data = nullptr;

  /**
   * Self object has slightly different semantics depending on how geometry nodes is called.
   * Therefor, it is not stored directly in the global data.
   */
  const Object *self_object() const;
};

/**
 * Custom user data that is passed to every geometry nodes related lazy-function evaluation.
 */
struct GeoNodesLFUserData : public lf::UserData {
  /**
   * Data provided by the root caller of geometry nodes.
   */
  const GeoNodesCallData *call_data = nullptr;
  /**
   * Current compute context. This is different depending in the (nested) node group that is being
   * evaluated.
   */
  const ComputeContext *compute_context = nullptr;
  /**
   * Log socket values in the current compute context. Child contexts might use logging again.
   */
  bool log_socket_values = true;

  destruct_ptr<lf::LocalUserData> get_local(LinearAllocator<> &allocator) override;
};

struct GeoNodesLFLocalUserData : public lf::LocalUserData {
 private:
  /**
   * Thread-local logger for the current node tree in the current compute context. It is only
   * instantiated when it is actually used and then cached for the current thread.
   */
  mutable std::optional<geo_eval_log::GeoTreeLogger *> tree_logger_;

 public:
  GeoNodesLFLocalUserData(GeoNodesLFUserData & /*user_data*/) {}

  /**
   * Get the current tree logger. This method is not thread-safe, each thread is supposed to have
   * a separate logger.
   */
  geo_eval_log::GeoTreeLogger *try_get_tree_logger(const GeoNodesLFUserData &user_data) const
  {
    if (!tree_logger_.has_value()) {
      this->ensure_tree_logger(user_data);
    }
    return *tree_logger_;
  }

 private:
  void ensure_tree_logger(const GeoNodesLFUserData &user_data) const;
};

/**
 * In the general case, this is #DynamicSocket. That means that to determine if a node group will
 * use a particular input, it has to be partially executed.
 *
 * In other cases, it's not necessary to look into the node group to determine if an input is
 * necessary.
 */
enum class InputUsageHintType {
  /** The input socket is never used. */
  Never,
  /** The input socket is used when a subset of the outputs is used. */
  DependsOnOutput,
  /** Can't determine statically if the input is used, check the corresponding output socket. */
  DynamicSocket,
};

struct InputUsageHint {
  InputUsageHintType type = InputUsageHintType::DependsOnOutput;
  /** Used in depends-on-output mode. */
  Vector<int> output_dependencies;
};

/**
 * Contains the mapping between the #bNodeTree and the corresponding lazy-function graph.
 * This is *not* a one-to-one mapping.
 */
struct GeometryNodeLazyFunctionGraphMapping {
  /**
   * This is an optimization to avoid partially evaluating a node group just to figure out which
   * inputs are needed.
   */
  Vector<InputUsageHint> group_input_usage_hints;
  /**
   * A mapping used for logging intermediate values.
   */
  MultiValueMap<const lf::Socket *, const bNodeSocket *> bsockets_by_lf_socket_map;
  /**
   * Mappings for some special node types. Generally, this mapping does not exist for all node
   * types, so better have more specialized mappings for now.
   */
  Map<const bNode *, const lf::FunctionNode *> group_node_map;
  Map<const bNode *, const lf::FunctionNode *> possible_side_effect_node_map;
  Map<const bke::bNodeTreeZone *, const lf::FunctionNode *> zone_node_map;

  /* Indexed by #bNodeSocket::index_in_all_outputs. */
  Array<int> lf_input_index_for_output_bsocket_usage;
  /* Indexed by #bNodeSocket::index_in_all_outputs. */
  Array<int> lf_input_index_for_reference_set_for_output;
  /* Indexed by #bNodeSocket::index_in_tree. */
  Array<int> lf_index_by_bsocket;
};

/**
 * Contains the information that is necessary to execute a geometry node tree.
 */
struct GeometryNodesGroupFunction {
  /**
   * The lazy-function that does what the node group does. Its inputs and outputs are described
   * below.
   */
  const LazyFunction *function = nullptr;

  struct {
    /**
     * Main input values that come out of the Group Input node.
     */
    IndexRange main;
    /**
     * A boolean for every group output that indicates whether that output is needed. It's ok if
     * those are set to true even when an output is not used, but the other way around will lead to
     * bugs. The node group uses those values to compute the lifetimes of anonymous attributes.
     */
    IndexRange output_usages;
    /**
     * Some node groups can propagate attributes from a geometry input to a geometry output. In
     * those cases, the caller of the node group has to decide which anonymous attributes have to
     * be kept alive on the geometry because the caller requires them.
     */
    struct {
      IndexRange range;
      Vector<int> geometry_outputs;
    } references_to_propagate;
  } inputs;

  struct {
    /**
     * Main output values that are passed into the Group Output node.
     */
    IndexRange main;
    /**
     * A boolean for every group input that indicates whether this input will be used. Oftentimes
     * this can be determined without actually computing much. This is used to compute anonymous
     * attribute lifetimes.
     */
    IndexRange input_usages;
  } outputs;
};

/**
 * Data that is cached for every #bNodeTree.
 */
struct GeometryNodesLazyFunctionGraphInfo {
  /**
   * Contains resources that need to be freed when the graph is not needed anymore.
   */
  ResourceScope scope;
  GeometryNodesGroupFunction function;
  /**
   * The actual lazy-function graph.
   */
  lf::Graph graph;
  Map<int, const lf::Graph *> debug_zone_body_graphs;
  /**
   * Mappings between the lazy-function graph and the #bNodeTree.
   */
  GeometryNodeLazyFunctionGraphMapping mapping;
  /**
   * Approximate number of nodes in the graph if all sub-graphs were inlined.
   * This can be used as a simple heuristic for the complexity of the node group.
   */
  int num_inline_nodes_approximate = 0;
};

std::unique_ptr<LazyFunction> get_simulation_output_lazy_function(
    const bNode &node, GeometryNodesLazyFunctionGraphInfo &own_lf_graph_info);
std::unique_ptr<LazyFunction> get_simulation_input_lazy_function(
    const bNodeTree &node_tree,
    const bNode &node,
    GeometryNodesLazyFunctionGraphInfo &own_lf_graph_info);
std::unique_ptr<LazyFunction> get_switch_node_lazy_function(const bNode &node);
std::unique_ptr<LazyFunction> get_index_switch_node_lazy_function(
    const bNode &node, GeometryNodesLazyFunctionGraphInfo &lf_graph_info);
std::unique_ptr<LazyFunction> get_bake_lazy_function(
    const bNode &node, GeometryNodesLazyFunctionGraphInfo &own_lf_graph_info);
std::unique_ptr<LazyFunction> get_menu_switch_node_lazy_function(
    const bNode &node, GeometryNodesLazyFunctionGraphInfo &lf_graph_info);
std::unique_ptr<LazyFunction> get_menu_switch_node_socket_usage_lazy_function(const bNode &node);
std::unique_ptr<LazyFunction> get_warning_node_lazy_function(const bNode &node);

/**
 * Outputs the default value of each output socket that has not been output yet. This needs the
 * #bNode because otherwise the default values for the outputs are not known. The lazy-function
 * parameters do not differentiate between e.g. float and vector sockets. The #SocketValueVariant
 * type is used for both.
 */
void set_default_remaining_node_outputs(lf::Params &params, const bNode &node);
void set_default_value_for_output_socket(lf::Params &params,
                                         const int lf_index,
                                         const bNodeSocket &bsocket);

std::string make_anonymous_attribute_socket_inspection_string(const bNodeSocket &socket);
std::string make_anonymous_attribute_socket_inspection_string(StringRef node_name,
                                                              StringRef socket_name);

struct FoundNestedNodeID {
  int id;
  bool is_in_simulation = false;
  bool is_in_loop = false;
};

std::optional<FoundNestedNodeID> find_nested_node_id(const GeoNodesLFUserData &user_data,
                                                     const int node_id);

/**
 * Main function that converts a #bNodeTree into a lazy-function graph. If the graph has been
 * generated already, nothing is done. Under some circumstances a valid graph cannot be created. In
 * those cases null is returned.
 */
const GeometryNodesLazyFunctionGraphInfo *ensure_geometry_nodes_lazy_function_graph(
    const bNodeTree &btree);

/**
 * Utility to measure the time that is spend in a specific compute context during geometry nodes
 * evaluation.
 */
class ScopedComputeContextTimer {
 private:
  lf::Context &context_;
  geo_eval_log::TimePoint start_;

 public:
  ScopedComputeContextTimer(lf::Context &entered_context) : context_(entered_context)
  {
    start_ = geo_eval_log::Clock::now();
  }

  ~ScopedComputeContextTimer()
  {
    const geo_eval_log::TimePoint end = geo_eval_log::Clock::now();
    auto &user_data = static_cast<GeoNodesLFUserData &>(*context_.user_data);
    auto &local_user_data = static_cast<GeoNodesLFLocalUserData &>(*context_.local_user_data);
    if (geo_eval_log::GeoTreeLogger *tree_logger = local_user_data.try_get_tree_logger(user_data))
    {
      tree_logger->execution_time += (end - start_);
    }
  }
};

<<<<<<< HEAD
bool should_log_socket_values_for_context(const GeoNodesLFUserData &user_data,
                                          const ComputeContextHash hash);

/**
 * Computes the logical or of the inputs and supports short-circuit evaluation (i.e. if the first
 * input is true already, the other inputs are not checked).
 */
class LazyFunctionForLogicalOr : public lf::LazyFunction {
 public:
  LazyFunctionForLogicalOr(const int inputs_num);

  void execute_impl(lf::Params &params, const lf::Context &context) const override;
};

struct ZoneFunctionIndices {
  struct {
    Vector<int> main;
    Vector<int> border_links;
    Vector<int> output_usages;
    Map<ReferenceSetIndex, int> reference_sets;
  } inputs;
  struct {
    Vector<int> main;
    Vector<int> border_link_usages;
    Vector<int> input_usages;
  } outputs;
};

struct ZoneBuildInfo {
  /** The lazy function that contains the zone. */
  const LazyFunction *lazy_function = nullptr;

  /** Information about what the various inputs and outputs of the lazy-function are. */
  ZoneFunctionIndices indices;
};

/**
 * Contains the lazy-function for the "body" of a zone. It contains all the nodes inside of the
 * zone. The "body" function is wrapped by another lazy-function which represents the zone as a
 * hole. The wrapper function might invoke the zone body multiple times (like for repeat zones).
 */
struct ZoneBodyFunction {
  const LazyFunction *function = nullptr;
  ZoneFunctionIndices indices;
};

LazyFunction &build_repeat_zone_lazy_function(ResourceScope &scope,
                                              const bNodeTree &btree,
                                              const bke::bNodeTreeZone &zone,
                                              ZoneBuildInfo &zone_info,
                                              const ZoneBodyFunction &body_fn);

LazyFunction &build_foreach_geometry_element_zone_lazy_function(ResourceScope &scope,
                                                                const bNodeTree &btree,
                                                                const bke::bNodeTreeZone &zone,
                                                                ZoneBuildInfo &zone_info,
                                                                const ZoneBodyFunction &body_fn);

void initialize_zone_wrapper(const bke::bNodeTreeZone &zone,
                             ZoneBuildInfo &zone_info,
                             const ZoneBodyFunction &body_fn,
                             Vector<lf::Input> &r_inputs,
                             Vector<lf::Output> &r_outputs);

std::string zone_wrapper_input_name(const ZoneBuildInfo &zone_info,
                                    const bke::bNodeTreeZone &zone,
                                    const Span<lf::Input> inputs,
                                    const int lf_socket_i);

std::string zone_wrapper_output_name(const ZoneBuildInfo &zone_info,
                                     const bke::bNodeTreeZone &zone,
                                     const Span<lf::Output> outputs,
                                     const int lf_socket_i);

=======
/**
 * Utility to measure the time that is spend in a specific node during geometry nodes evaluation.
 */
class ScopedNodeTimer {
 private:
  const lf::Context &context_;
  const bNode &node_;
  geo_eval_log::TimePoint start_;

 public:
  ScopedNodeTimer(const lf::Context &context, const bNode &node) : context_(context), node_(node)
  {
    start_ = geo_eval_log::Clock::now();
  }

  ~ScopedNodeTimer()
  {
    const geo_eval_log::TimePoint end = geo_eval_log::Clock::now();
    auto &user_data = static_cast<GeoNodesLFUserData &>(*context_.user_data);
    auto &local_user_data = static_cast<GeoNodesLFLocalUserData &>(*context_.local_user_data);
    if (geo_eval_log::GeoTreeLogger *tree_logger = local_user_data.try_get_tree_logger(user_data))
    {
      tree_logger->node_execution_times.append(*tree_logger->allocator,
                                               {node_.identifier, start_, end});
    }
  }
};

>>>>>>> 5e4fa072
}  // namespace blender::nodes<|MERGE_RESOLUTION|>--- conflicted
+++ resolved
@@ -502,7 +502,34 @@
   }
 };
 
-<<<<<<< HEAD
+/**
+ * Utility to measure the time that is spend in a specific node during geometry nodes evaluation.
+ */
+class ScopedNodeTimer {
+ private:
+  const lf::Context &context_;
+  const bNode &node_;
+  geo_eval_log::TimePoint start_;
+
+ public:
+  ScopedNodeTimer(const lf::Context &context, const bNode &node) : context_(context), node_(node)
+  {
+    start_ = geo_eval_log::Clock::now();
+  }
+
+  ~ScopedNodeTimer()
+  {
+    const geo_eval_log::TimePoint end = geo_eval_log::Clock::now();
+    auto &user_data = static_cast<GeoNodesLFUserData &>(*context_.user_data);
+    auto &local_user_data = static_cast<GeoNodesLFLocalUserData &>(*context_.local_user_data);
+    if (geo_eval_log::GeoTreeLogger *tree_logger = local_user_data.try_get_tree_logger(user_data))
+    {
+      tree_logger->node_execution_times.append(*tree_logger->allocator,
+                                               {node_.identifier, start_, end});
+    }
+  }
+};
+
 bool should_log_socket_values_for_context(const GeoNodesLFUserData &user_data,
                                           const ComputeContextHash hash);
 
@@ -577,34 +604,4 @@
                                      const Span<lf::Output> outputs,
                                      const int lf_socket_i);
 
-=======
-/**
- * Utility to measure the time that is spend in a specific node during geometry nodes evaluation.
- */
-class ScopedNodeTimer {
- private:
-  const lf::Context &context_;
-  const bNode &node_;
-  geo_eval_log::TimePoint start_;
-
- public:
-  ScopedNodeTimer(const lf::Context &context, const bNode &node) : context_(context), node_(node)
-  {
-    start_ = geo_eval_log::Clock::now();
-  }
-
-  ~ScopedNodeTimer()
-  {
-    const geo_eval_log::TimePoint end = geo_eval_log::Clock::now();
-    auto &user_data = static_cast<GeoNodesLFUserData &>(*context_.user_data);
-    auto &local_user_data = static_cast<GeoNodesLFLocalUserData &>(*context_.local_user_data);
-    if (geo_eval_log::GeoTreeLogger *tree_logger = local_user_data.try_get_tree_logger(user_data))
-    {
-      tree_logger->node_execution_times.append(*tree_logger->allocator,
-                                               {node_.identifier, start_, end});
-    }
-  }
-};
-
->>>>>>> 5e4fa072
 }  // namespace blender::nodes