--- conflicted
+++ resolved
@@ -39,20 +39,12 @@
       .compositor_expects_single_value()
       .description("The Y position of the lower left corner of the crop region");
   b.add_input<decl::Int>("Width")
-<<<<<<< HEAD
-      .default_value(100)
-=======
       .default_value(1920)
->>>>>>> 5898c1b9
       .min(1)
       .compositor_expects_single_value()
       .description("The width of the crop region");
   b.add_input<decl::Int>("Height")
-<<<<<<< HEAD
-      .default_value(100)
-=======
       .default_value(1080)
->>>>>>> 5898c1b9
       .min(1)
       .compositor_expects_single_value()
       .description("The width of the crop region");
