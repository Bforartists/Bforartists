/* SPDX-License-Identifier: GPL-2.0-or-later
 * Copyright 2006 Blender Foundation. All rights reserved. */

/** \file
 * \ingroup cmpnodes
 */

#include "BLI_float3x3.hh"

#include "UI_interface.h"
#include "UI_resources.h"

#include "COM_node_operation.hh"
#include "COM_utilities.hh"

#include "node_composite_util.hh"

/* **************** FILTER  ******************** */

namespace blender::nodes::node_composite_filter_cc {

static void cmp_node_filter_declare(NodeDeclarationBuilder &b)
{
  b.add_input<decl::Float>(N_("Fac"))
      .default_value(1.0f)
      .min(0.0f)
      .max(1.0f)
      .subtype(PROP_FACTOR)
      .compositor_domain_priority(1);
  b.add_input<decl::Color>(N_("Image"))
      .default_value({1.0f, 1.0f, 1.0f, 1.0f})
      .compositor_domain_priority(0);
  b.add_output<decl::Color>(N_("Image"));
}

static void node_composit_buts_filter(uiLayout *layout, bContext *UNUSED(C), PointerRNA *ptr)
{
  uiItemR(layout, ptr, "filter_type", UI_ITEM_R_SPLIT_EMPTY_NAME, "", ICON_NONE);
}

using namespace blender::realtime_compositor;

class FilterOperation : public NodeOperation {
 public:
  using NodeOperation::NodeOperation;

  void execute() override
  {
    GPUShader *shader = shader_manager().get(get_shader_name());
    GPU_shader_bind(shader);

    GPU_shader_uniform_mat3_as_mat4(shader, "kernel", get_filter_kernel().ptr());

    const Result &input_image = get_input("Image");
    input_image.bind_as_texture(shader, "input_tx");

    const Result &factor = get_input("Fac");
    factor.bind_as_texture(shader, "factor_tx");

    const Domain domain = compute_domain();

    Result &output_image = get_result("Image");
    output_image.allocate_texture(domain);
    output_image.bind_as_image(shader, "output_img");

    compute_dispatch_threads_at_least(shader, domain.size);

    input_image.unbind_as_texture();
    factor.unbind_as_texture();
    output_image.unbind_as_image();
    GPU_shader_unbind();
  }

<<<<<<< HEAD
  int get_filter_method()
  {
    return bnode().custom1;
=======
  CMPNodeFilterMethod get_filter_method()
  {
    return (CMPNodeFilterMethod)bnode().custom1;
>>>>>>> f613826d
  }

  float3x3 get_filter_kernel()
  {
    /* Initialize the kernels as arrays of rows with the top row first. Edge detection kernels
     * return the kernel in the X direction, while the kernel in the Y direction will be computed
     * inside the shader by transposing the kernel in the X direction. */
    switch (get_filter_method()) {
<<<<<<< HEAD
      case CMP_FILT_SOFT: {
=======
      case CMP_NODE_FILTER_SOFT: {
>>>>>>> f613826d
        const float kernel[3][3] = {{1.0f / 16.0f, 2.0f / 16.0f, 1.0f / 16.0f},
                                    {2.0f / 16.0f, 4.0f / 16.0f, 2.0f / 16.0f},
                                    {1.0f / 16.0f, 2.0f / 16.0f, 1.0f / 16.0f}};
        return float3x3(kernel);
      }
<<<<<<< HEAD
      case CMP_FILT_SHARP_BOX: {
=======
      case CMP_NODE_FILTER_SHARP_BOX: {
>>>>>>> f613826d
        const float kernel[3][3] = {
            {-1.0f, -1.0f, -1.0f}, {-1.0f, 9.0f, -1.0f}, {-1.0f, -1.0f, -1.0f}};
        return float3x3(kernel);
      }
<<<<<<< HEAD
      case CMP_FILT_LAPLACE: {
=======
      case CMP_NODE_FILTER_LAPLACE: {
>>>>>>> f613826d
        const float kernel[3][3] = {{-1.0f / 8.0f, -1.0f / 8.0f, -1.0f / 8.0f},
                                    {-1.0f / 8.0f, 1.0f, -1.0f / 8.0f},
                                    {-1.0f / 8.0f, -1.0f / 8.0f, -1.0f / 8.0f}};
        return float3x3(kernel);
      }
<<<<<<< HEAD
      case CMP_FILT_SOBEL: {
        const float kernel[3][3] = {{1.0f, 0.0f, -1.0f}, {2.0f, 0.0f, -2.0f}, {1.0f, 0.0f, -1.0f}};
        return float3x3(kernel);
      }
      case CMP_FILT_PREWITT: {
        const float kernel[3][3] = {{1.0f, 0.0f, -1.0f}, {1.0f, 0.0f, -1.0f}, {1.0f, 0.0f, -1.0f}};
        return float3x3(kernel);
      }
      case CMP_FILT_KIRSCH: {
=======
      case CMP_NODE_FILTER_SOBEL: {
        const float kernel[3][3] = {{1.0f, 0.0f, -1.0f}, {2.0f, 0.0f, -2.0f}, {1.0f, 0.0f, -1.0f}};
        return float3x3(kernel);
      }
      case CMP_NODE_FILTER_PREWITT: {
        const float kernel[3][3] = {{1.0f, 0.0f, -1.0f}, {1.0f, 0.0f, -1.0f}, {1.0f, 0.0f, -1.0f}};
        return float3x3(kernel);
      }
      case CMP_NODE_FILTER_KIRSCH: {
>>>>>>> f613826d
        const float kernel[3][3] = {
            {5.0f, -3.0f, -2.0f}, {5.0f, -3.0f, -2.0f}, {5.0f, -3.0f, -2.0f}};
        return float3x3(kernel);
      }
<<<<<<< HEAD
      case CMP_FILT_SHADOW: {
        const float kernel[3][3] = {{1.0f, 2.0f, 1.0f}, {0.0f, 1.0f, 0.0f}, {-1.0f, -2.0f, -1.0f}};
        return float3x3(kernel);
      }
      case CMP_FILT_SHARP_DIAMOND: {
=======
      case CMP_NODE_FILTER_SHADOW: {
        const float kernel[3][3] = {{1.0f, 2.0f, 1.0f}, {0.0f, 1.0f, 0.0f}, {-1.0f, -2.0f, -1.0f}};
        return float3x3(kernel);
      }
      case CMP_NODE_FILTER_SHARP_DIAMOND: {
>>>>>>> f613826d
        const float kernel[3][3] = {
            {0.0f, -1.0f, 0.0f}, {-1.0f, 5.0f, -1.0f}, {0.0f, -1.0f, 0.0f}};
        return float3x3(kernel);
      }
      default: {
        const float kernel[3][3] = {{0.0f, 0.0f, 0.0f}, {0.0f, 1.0f, 0.0f}, {0.0f, 0.0f, 0.0f}};
        return float3x3(kernel);
      }
    }
  }

  const char *get_shader_name()
  {
    switch (get_filter_method()) {
<<<<<<< HEAD
      case CMP_FILT_LAPLACE:
      case CMP_FILT_SOBEL:
      case CMP_FILT_PREWITT:
      case CMP_FILT_KIRSCH:
        return "compositor_edge_filter";
      case CMP_FILT_SOFT:
      case CMP_FILT_SHARP_BOX:
      case CMP_FILT_SHADOW:
      case CMP_FILT_SHARP_DIAMOND:
=======
      case CMP_NODE_FILTER_LAPLACE:
      case CMP_NODE_FILTER_SOBEL:
      case CMP_NODE_FILTER_PREWITT:
      case CMP_NODE_FILTER_KIRSCH:
        return "compositor_edge_filter";
      case CMP_NODE_FILTER_SOFT:
      case CMP_NODE_FILTER_SHARP_BOX:
      case CMP_NODE_FILTER_SHADOW:
      case CMP_NODE_FILTER_SHARP_DIAMOND:
>>>>>>> f613826d
      default:
        return "compositor_filter";
    }
  }
};

static NodeOperation *get_compositor_operation(Context &context, DNode node)
{
  return new FilterOperation(context, node);
}

}  // namespace blender::nodes::node_composite_filter_cc

void register_node_type_cmp_filter()
{
  namespace file_ns = blender::nodes::node_composite_filter_cc;

  static bNodeType ntype;

  cmp_node_type_base(&ntype, CMP_NODE_FILTER, "Filter", NODE_CLASS_OP_FILTER);
  ntype.declare = file_ns::cmp_node_filter_declare;
  ntype.draw_buttons = file_ns::node_composit_buts_filter;
  ntype.labelfunc = node_filter_label;
  ntype.flag |= NODE_PREVIEW;
  ntype.get_compositor_operation = file_ns::get_compositor_operation;

  nodeRegisterType(&ntype);
}<|MERGE_RESOLUTION|>--- conflicted
+++ resolved
@@ -71,15 +71,9 @@
     GPU_shader_unbind();
   }
 
-<<<<<<< HEAD
-  int get_filter_method()
-  {
-    return bnode().custom1;
-=======
   CMPNodeFilterMethod get_filter_method()
   {
     return (CMPNodeFilterMethod)bnode().custom1;
->>>>>>> f613826d
   }
 
   float3x3 get_filter_kernel()
@@ -88,46 +82,23 @@
      * return the kernel in the X direction, while the kernel in the Y direction will be computed
      * inside the shader by transposing the kernel in the X direction. */
     switch (get_filter_method()) {
-<<<<<<< HEAD
-      case CMP_FILT_SOFT: {
-=======
       case CMP_NODE_FILTER_SOFT: {
->>>>>>> f613826d
         const float kernel[3][3] = {{1.0f / 16.0f, 2.0f / 16.0f, 1.0f / 16.0f},
                                     {2.0f / 16.0f, 4.0f / 16.0f, 2.0f / 16.0f},
                                     {1.0f / 16.0f, 2.0f / 16.0f, 1.0f / 16.0f}};
         return float3x3(kernel);
       }
-<<<<<<< HEAD
-      case CMP_FILT_SHARP_BOX: {
-=======
       case CMP_NODE_FILTER_SHARP_BOX: {
->>>>>>> f613826d
         const float kernel[3][3] = {
             {-1.0f, -1.0f, -1.0f}, {-1.0f, 9.0f, -1.0f}, {-1.0f, -1.0f, -1.0f}};
         return float3x3(kernel);
       }
-<<<<<<< HEAD
-      case CMP_FILT_LAPLACE: {
-=======
       case CMP_NODE_FILTER_LAPLACE: {
->>>>>>> f613826d
         const float kernel[3][3] = {{-1.0f / 8.0f, -1.0f / 8.0f, -1.0f / 8.0f},
                                     {-1.0f / 8.0f, 1.0f, -1.0f / 8.0f},
                                     {-1.0f / 8.0f, -1.0f / 8.0f, -1.0f / 8.0f}};
         return float3x3(kernel);
       }
-<<<<<<< HEAD
-      case CMP_FILT_SOBEL: {
-        const float kernel[3][3] = {{1.0f, 0.0f, -1.0f}, {2.0f, 0.0f, -2.0f}, {1.0f, 0.0f, -1.0f}};
-        return float3x3(kernel);
-      }
-      case CMP_FILT_PREWITT: {
-        const float kernel[3][3] = {{1.0f, 0.0f, -1.0f}, {1.0f, 0.0f, -1.0f}, {1.0f, 0.0f, -1.0f}};
-        return float3x3(kernel);
-      }
-      case CMP_FILT_KIRSCH: {
-=======
       case CMP_NODE_FILTER_SOBEL: {
         const float kernel[3][3] = {{1.0f, 0.0f, -1.0f}, {2.0f, 0.0f, -2.0f}, {1.0f, 0.0f, -1.0f}};
         return float3x3(kernel);
@@ -137,24 +108,15 @@
         return float3x3(kernel);
       }
       case CMP_NODE_FILTER_KIRSCH: {
->>>>>>> f613826d
         const float kernel[3][3] = {
             {5.0f, -3.0f, -2.0f}, {5.0f, -3.0f, -2.0f}, {5.0f, -3.0f, -2.0f}};
         return float3x3(kernel);
       }
-<<<<<<< HEAD
-      case CMP_FILT_SHADOW: {
-        const float kernel[3][3] = {{1.0f, 2.0f, 1.0f}, {0.0f, 1.0f, 0.0f}, {-1.0f, -2.0f, -1.0f}};
-        return float3x3(kernel);
-      }
-      case CMP_FILT_SHARP_DIAMOND: {
-=======
       case CMP_NODE_FILTER_SHADOW: {
         const float kernel[3][3] = {{1.0f, 2.0f, 1.0f}, {0.0f, 1.0f, 0.0f}, {-1.0f, -2.0f, -1.0f}};
         return float3x3(kernel);
       }
       case CMP_NODE_FILTER_SHARP_DIAMOND: {
->>>>>>> f613826d
         const float kernel[3][3] = {
             {0.0f, -1.0f, 0.0f}, {-1.0f, 5.0f, -1.0f}, {0.0f, -1.0f, 0.0f}};
         return float3x3(kernel);
@@ -169,17 +131,6 @@
   const char *get_shader_name()
   {
     switch (get_filter_method()) {
-<<<<<<< HEAD
-      case CMP_FILT_LAPLACE:
-      case CMP_FILT_SOBEL:
-      case CMP_FILT_PREWITT:
-      case CMP_FILT_KIRSCH:
-        return "compositor_edge_filter";
-      case CMP_FILT_SOFT:
-      case CMP_FILT_SHARP_BOX:
-      case CMP_FILT_SHADOW:
-      case CMP_FILT_SHARP_DIAMOND:
-=======
       case CMP_NODE_FILTER_LAPLACE:
       case CMP_NODE_FILTER_SOBEL:
       case CMP_NODE_FILTER_PREWITT:
@@ -189,7 +140,6 @@
       case CMP_NODE_FILTER_SHARP_BOX:
       case CMP_NODE_FILTER_SHADOW:
       case CMP_NODE_FILTER_SHARP_DIAMOND:
->>>>>>> f613826d
       default:
         return "compositor_filter";
     }
