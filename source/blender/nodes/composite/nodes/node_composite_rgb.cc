/* SPDX-FileCopyrightText: 2006 Blender Authors
 *
 * SPDX-License-Identifier: GPL-2.0-or-later */

/** \file
 * \ingroup cmpnodes
 */

#include "BLI_math_vector_types.hh"

#include "DNA_node_types.h"

#include "COM_node_operation.hh"

#include "UI_interface.hh"
#include "UI_interface_layout.hh"
#include "UI_resources.hh"

#include "node_composite_util.hh"

/* **************** RGB ******************** */

namespace blender::nodes::node_composite_rgb_cc {

static void cmp_node_rgb_declare(NodeDeclarationBuilder &b)
{
  b.add_output<decl::Color>("RGBA")
      .default_value({0.5f, 0.5f, 0.5f, 1.0f})
      .custom_draw([](CustomSocketDrawParams &params) {
<<<<<<< HEAD
        params.layout.alignment_set(blender::ui::LayoutAlign::Expand);
        uiLayout &col = params.layout.column(true); /* BFA */
=======
        params.layout.alignment_set(ui::LayoutAlign::Expand);
        uiLayout &col = params.layout.column(false);
>>>>>>> 735ad2cb
        uiTemplateColorPicker(
            &col, &params.socket_ptr, "default_value", true, false, false, false);
        col.prop(&params.socket_ptr, "default_value", UI_ITEM_R_SLIDER, "", ICON_NONE);
      });
}

using namespace blender::compositor;

class RGBOperation : public NodeOperation {
 public:
  using NodeOperation::NodeOperation;

  void execute() override
  {
    Result &result = get_result("RGBA");
    result.allocate_single_value();

    const bNodeSocket *socket = static_cast<const bNodeSocket *>(bnode().outputs.first);
    float4 color = float4(static_cast<const bNodeSocketValueRGBA *>(socket->default_value)->value);

    result.set_single_value(color);
  }
};

static NodeOperation *get_compositor_operation(Context &context, DNode node)
{
  return new RGBOperation(context, node);
}

}  // namespace blender::nodes::node_composite_rgb_cc

static void register_node_type_cmp_rgb()
{
  namespace file_ns = blender::nodes::node_composite_rgb_cc;

  static blender::bke::bNodeType ntype;

  cmp_node_type_base(&ntype, "CompositorNodeRGB", CMP_NODE_RGB);
  ntype.ui_name = "RGB";
  ntype.ui_description = "A color picker";
  ntype.enum_name_legacy = "RGB";
  ntype.nclass = NODE_CLASS_INPUT;
  ntype.declare = file_ns::cmp_node_rgb_declare;
  blender::bke::node_type_size_preset(ntype, blender::bke::eNodeSizePreset::Default);
  ntype.get_compositor_operation = file_ns::get_compositor_operation;

  blender::bke::node_register_type(ntype);
}
NOD_REGISTER_NODE(register_node_type_cmp_rgb)<|MERGE_RESOLUTION|>--- conflicted
+++ resolved
@@ -27,13 +27,8 @@
   b.add_output<decl::Color>("RGBA")
       .default_value({0.5f, 0.5f, 0.5f, 1.0f})
       .custom_draw([](CustomSocketDrawParams &params) {
-<<<<<<< HEAD
-        params.layout.alignment_set(blender::ui::LayoutAlign::Expand);
+        params.layout.alignment_set(ui::LayoutAlign::Expand);
         uiLayout &col = params.layout.column(true); /* BFA */
-=======
-        params.layout.alignment_set(ui::LayoutAlign::Expand);
-        uiLayout &col = params.layout.column(false);
->>>>>>> 735ad2cb
         uiTemplateColorPicker(
             &col, &params.socket_ptr, "default_value", true, false, false, false);
         col.prop(&params.socket_ptr, "default_value", UI_ITEM_R_SLIDER, "", ICON_NONE);
