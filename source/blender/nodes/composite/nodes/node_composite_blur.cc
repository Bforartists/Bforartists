--- conflicted
+++ resolved
@@ -18,10 +18,7 @@
 
 #include "GPU_shader.hh"
 
-<<<<<<< HEAD
-=======
 #include "COM_algorithm_pad.hh"
->>>>>>> 9a41dc73
 #include "COM_algorithm_parallel_reduction.hh"
 #include "COM_algorithm_recursive_gaussian_blur.hh"
 #include "COM_algorithm_symmetric_separable_blur.hh"
@@ -79,21 +76,6 @@
       return;
     }
 
-<<<<<<< HEAD
-    if (!this->get_input("Size").is_single_value()) {
-      this->execute_variable_size(input, output);
-    }
-    else if (node_storage(bnode()).filtertype == R_FILTER_FAST_GAUSS) {
-      recursive_gaussian_blur(context(), input, output, this->get_blur_size());
-    }
-    else if (use_separable_filter()) {
-      symmetric_separable_blur(context(),
-                               input,
-                               output,
-                               this->get_blur_size(),
-                               node_storage(bnode()).filtertype,
-                               get_extend_bounds());
-=======
     const Result &size = this->get_input("Size");
     if (this->get_extend_bounds()) {
       Result padded_input = this->context().create_result(ResultType::Color);
@@ -140,7 +122,6 @@
     else if (use_separable_filter()) {
       symmetric_separable_blur(
           this->context(), input, output, this->get_blur_size(), node_storage(bnode()).filtertype);
->>>>>>> 9a41dc73
     }
     else {
       this->execute_constant_size(input, output);
@@ -258,10 +239,6 @@
     GPU_shader_bind(shader);
 
     input.bind_as_texture(shader, "input_tx");
-<<<<<<< HEAD
-
-=======
->>>>>>> 9a41dc73
     weights.bind_as_texture(shader, "weights_tx");
     size_input.bind_as_texture(shader, "size_tx");
 
@@ -287,32 +264,12 @@
     const Domain domain = input.domain();
     output.allocate_texture(domain);
 
-<<<<<<< HEAD
-    auto load_input = [&](const int2 texel) {
-      return this->load_input(input, weights, texel, extend_bounds);
-    };
-
-    const Result &size = get_input("Size");
-    /* Similar to load_input but loads the size instead and clamps to borders instead of returning
-     * zero for out of bound access. See load_input for more information. */
-    auto load_size = [&](const int2 texel) {
-      int2 blur_radius = weights.domain().size - 1;
-      int2 offset = extend_bounds ? blur_radius : int2(0);
-      return math::max(float2(0.0f), size.load_pixel_extended<float3>(texel - offset).xy());
-    };
-
-=======
->>>>>>> 9a41dc73
     parallel_for(domain.size, [&](const int2 texel) {
       float4 accumulated_color = float4(0.0f);
       float4 accumulated_weight = float4(0.0f);
 
-<<<<<<< HEAD
-      const float2 size = load_size(texel);
-=======
       const float2 size = math::max(float2(0.0f),
                                     size_input.load_pixel_extended<float3>(texel).xy());
->>>>>>> 9a41dc73
       int2 radius = int2(math::ceil(size));
       float2 coordinates_scale = float2(1.0f) / (size + float2(1.0f));
 
@@ -369,23 +326,6 @@
   }
 
   float2 compute_maximum_blur_size()
-<<<<<<< HEAD
-  {
-    return maximum_float3(this->context(), this->get_input("Size")).xy();
-  }
-
-  /* Loads the input color of the pixel at the given texel. If bounds are extended, then the input
-   * is treated as padded by a blur size amount of pixels of zero color, and the given texel is
-   * assumed to be in the space of the image after padding. So we offset the texel by the blur
-   * radius amount and fall back to a zero color if it is out of bounds. For instance, if the input
-   * is padded by 5 pixels to the left of the image, the first 5 pixels should be out of bounds and
-   * thus zero, hence the introduced offset. */
-  float4 load_input(const Result &input,
-                    const Result &weights,
-                    const int2 texel,
-                    const bool extend_bounds)
-=======
->>>>>>> 9a41dc73
   {
     return math::max(float2(0.0f), maximum_float3(this->context(), this->get_input("Size")).xy());
   }
