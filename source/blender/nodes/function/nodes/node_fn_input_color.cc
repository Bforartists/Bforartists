/* SPDX-FileCopyrightText: 2023 Blender Authors
 *
 * SPDX-License-Identifier: GPL-2.0-or-later */

#include "node_function_util.hh"

#include "BLI_math_vector.h"

#include "UI_interface.hh"
#include "UI_interface_layout.hh"
#include "UI_resources.hh"

namespace blender::nodes::node_fn_input_color_cc {

static void node_declare(NodeDeclarationBuilder &b)
{
  b.add_output<decl::Color>("Color").custom_draw([](CustomSocketDrawParams &params) {
<<<<<<< HEAD
    params.layout.alignment_set(blender::ui::LayoutAlign::Expand);
    uiLayout &col = params.layout.column(true); /* BFA */
=======
    params.layout.alignment_set(ui::LayoutAlign::Expand);
    uiLayout &col = params.layout.column(false);
>>>>>>> 735ad2cb
    uiTemplateColorPicker(&col, &params.node_ptr, "value", true, false, false, true);
    col.prop(&params.node_ptr, "value", UI_ITEM_R_SPLIT_EMPTY_NAME, "", ICON_NONE);
  });
}

static void node_build_multi_function(blender::nodes::NodeMultiFunctionBuilder &builder)
{
  const bNode &bnode = builder.node();
  NodeInputColor *node_storage = static_cast<NodeInputColor *>(bnode.storage);
  blender::ColorGeometry4f color = (ColorGeometry4f)node_storage->color;
  builder.construct_and_set_matching_fn<blender::mf::CustomMF_Constant<ColorGeometry4f>>(color);
}

static void node_init(bNodeTree * /*tree*/, bNode *node)
{
  NodeInputColor *data = MEM_callocN<NodeInputColor>(__func__);
  copy_v4_fl4(data->color, 0.5f, 0.5f, 0.5f, 1.0f);
  node->storage = data;
}

static void node_register()
{
  static blender::bke::bNodeType ntype;

  fn_node_type_base(&ntype, "FunctionNodeInputColor", FN_NODE_INPUT_COLOR);
  ntype.ui_name = "Color";
  ntype.enum_name_legacy = "INPUT_COLOR";
  ntype.nclass = NODE_CLASS_INPUT;
  ntype.declare = node_declare;
  ntype.initfunc = node_init;
  blender::bke::node_type_storage(
      ntype, "NodeInputColor", node_free_standard_storage, node_copy_standard_storage);
  ntype.build_multi_function = node_build_multi_function;
  blender::bke::node_register_type(ntype);
}
NOD_REGISTER_NODE(node_register)

}  // namespace blender::nodes::node_fn_input_color_cc<|MERGE_RESOLUTION|>--- conflicted
+++ resolved
@@ -15,13 +15,8 @@
 static void node_declare(NodeDeclarationBuilder &b)
 {
   b.add_output<decl::Color>("Color").custom_draw([](CustomSocketDrawParams &params) {
-<<<<<<< HEAD
-    params.layout.alignment_set(blender::ui::LayoutAlign::Expand);
+    params.layout.alignment_set(ui::LayoutAlign::Expand);
     uiLayout &col = params.layout.column(true); /* BFA */
-=======
-    params.layout.alignment_set(ui::LayoutAlign::Expand);
-    uiLayout &col = params.layout.column(false);
->>>>>>> 735ad2cb
     uiTemplateColorPicker(&col, &params.node_ptr, "value", true, false, false, true);
     col.prop(&params.node_ptr, "value", UI_ITEM_R_SPLIT_EMPTY_NAME, "", ICON_NONE);
   });
