--- conflicted
+++ resolved
@@ -16,15 +16,9 @@
 {
   b.add_output<decl::Color>("Color").custom_draw([](CustomSocketDrawParams &params) {
     params.layout.alignment_set(ui::LayoutAlign::Expand);
-<<<<<<< HEAD
     ui::Layout &col = params.layout.column(true); /* BFA */
-    uiTemplateColorPicker(&col, &params.node_ptr, "value", true, false, false, true);
-    col.prop(&params.node_ptr, "value", UI_ITEM_R_SPLIT_EMPTY_NAME, "", ICON_NONE);
-=======
-    ui::Layout &col = params.layout.column(false);
     template_color_picker(&col, &params.node_ptr, "value", true, false, false, true);
     col.prop(&params.node_ptr, "value", ui::ITEM_R_SPLIT_EMPTY_NAME, "", ICON_NONE);
->>>>>>> 1536700a
   });
 }
 
