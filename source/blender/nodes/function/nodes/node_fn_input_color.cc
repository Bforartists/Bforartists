/* SPDX-FileCopyrightText: 2023 Blender Authors
 *
 * SPDX-License-Identifier: GPL-2.0-or-later */

#include "node_function_util.hh"

#include "BLI_math_vector.h"

#include "UI_interface.hh"
#include "UI_interface_layout.hh"
#include "UI_resources.hh"

namespace blender::nodes::node_fn_input_color_cc {

static void node_declare(NodeDeclarationBuilder &b)
{
  b.add_output<decl::Color>("Color").custom_draw([](CustomSocketDrawParams &params) {
    params.layout.alignment_set(ui::LayoutAlign::Expand);
<<<<<<< HEAD
    uiLayout &col = params.layout.column(true); /* BFA */
=======
    ui::Layout &col = params.layout.column(false);
>>>>>>> 85504da2
    uiTemplateColorPicker(&col, &params.node_ptr, "value", true, false, false, true);
    col.prop(&params.node_ptr, "value", UI_ITEM_R_SPLIT_EMPTY_NAME, "", ICON_NONE);
  });
}

static void node_build_multi_function(blender::nodes::NodeMultiFunctionBuilder &builder)
{
  const bNode &bnode = builder.node();
  NodeInputColor *node_storage = static_cast<NodeInputColor *>(bnode.storage);
  blender::ColorGeometry4f color = (ColorGeometry4f)node_storage->color;
  builder.construct_and_set_matching_fn<blender::mf::CustomMF_Constant<ColorGeometry4f>>(color);
}

static void node_init(bNodeTree * /*tree*/, bNode *node)
{
  NodeInputColor *data = MEM_callocN<NodeInputColor>(__func__);
  copy_v4_fl4(data->color, 0.5f, 0.5f, 0.5f, 1.0f);
  node->storage = data;
}

static void node_register()
{
  static blender::bke::bNodeType ntype;

  fn_node_type_base(&ntype, "FunctionNodeInputColor", FN_NODE_INPUT_COLOR);
  ntype.ui_name = "Color";
  ntype.ui_description = "Output a color value chosen with the color picker widget";
  ntype.enum_name_legacy = "INPUT_COLOR";
  ntype.nclass = NODE_CLASS_INPUT;
  ntype.declare = node_declare;
  ntype.initfunc = node_init;
  blender::bke::node_type_storage(
      ntype, "NodeInputColor", node_free_standard_storage, node_copy_standard_storage);
  ntype.build_multi_function = node_build_multi_function;
  blender::bke::node_register_type(ntype);
}
NOD_REGISTER_NODE(node_register)

}  // namespace blender::nodes::node_fn_input_color_cc<|MERGE_RESOLUTION|>--- conflicted
+++ resolved
@@ -16,11 +16,7 @@
 {
   b.add_output<decl::Color>("Color").custom_draw([](CustomSocketDrawParams &params) {
     params.layout.alignment_set(ui::LayoutAlign::Expand);
-<<<<<<< HEAD
-    uiLayout &col = params.layout.column(true); /* BFA */
-=======
-    ui::Layout &col = params.layout.column(false);
->>>>>>> 85504da2
+    ui::Layout &col = params.layout.column(true); /* BFA */
     uiTemplateColorPicker(&col, &params.node_ptr, "value", true, false, false, true);
     col.prop(&params.node_ptr, "value", UI_ITEM_R_SPLIT_EMPTY_NAME, "", ICON_NONE);
   });
