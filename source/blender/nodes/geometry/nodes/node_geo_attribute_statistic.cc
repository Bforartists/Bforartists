--- conflicted
+++ resolved
@@ -45,13 +45,8 @@
 
 static void node_layout(ui::Layout &layout, bContext * /*C*/, PointerRNA *ptr)
 {
-<<<<<<< HEAD
-  layout->prop(ptr, "domain", UI_ITEM_NONE, "", ICON_NONE); /* bfa - same order as attribute capture */
-  layout->prop(ptr, "data_type", UI_ITEM_NONE, "", ICON_NONE);
-=======
+  layout.prop(ptr, "domain", UI_ITEM_NONE, "", ICON_NONE); /* bfa - same order as attribute capture */
   layout.prop(ptr, "data_type", UI_ITEM_NONE, "", ICON_NONE);
-  layout.prop(ptr, "domain", UI_ITEM_NONE, "", ICON_NONE);
->>>>>>> 85504da2
 }
 
 static void node_init(bNodeTree * /*tree*/, bNode *node)
