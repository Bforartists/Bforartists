/* SPDX-FileCopyrightText: 2023 Blender Authors
 *
 * SPDX-License-Identifier: GPL-2.0-or-later */

#include <algorithm>
#include <numeric>

#include "NOD_rna_define.hh"

#include "UI_interface.hh"
#include "UI_resources.hh"

#include "BLI_array_utils.hh"

#include "NOD_socket_search_link.hh"

#include "RNA_enum_types.hh"

#include "node_geometry_util.hh"

namespace blender::nodes::node_geo_attribute_statistic_cc {

static void node_declare(NodeDeclarationBuilder &b)
{
  const bNode *node = b.node_or_null();

  b.add_input<decl::Geometry>("Geometry");
  b.add_input<decl::Bool>("Selection").default_value(true).field_on_all().hide_value();

  if (node != nullptr) {
    const eCustomDataType data_type = eCustomDataType(node->custom1);
    b.add_input(data_type, "Attribute").hide_value().field_on_all();

    b.add_output(data_type, N_("Mean"));
    b.add_output(data_type, N_("Median"));
    b.add_output(data_type, N_("Sum"));
    b.add_output(data_type, N_("Min"));
    b.add_output(data_type, N_("Max"));
    b.add_output(data_type, N_("Range"));
    b.add_output(data_type, N_("Standard Deviation"));
    b.add_output(data_type, N_("Variance"));
  }
}

static void node_layout(uiLayout *layout, bContext * /*C*/, PointerRNA *ptr)
{
<<<<<<< HEAD
  uiItemR(layout, ptr, "domain", UI_ITEM_NONE, "", ICON_NONE); /* bfa - same order as attribute capture */
  uiItemR(layout, ptr, "data_type", UI_ITEM_NONE, "", ICON_NONE);
=======
  layout->prop(ptr, "data_type", UI_ITEM_NONE, "", ICON_NONE);
  layout->prop(ptr, "domain", UI_ITEM_NONE, "", ICON_NONE);
>>>>>>> 2ce54d10
}

static void node_init(bNodeTree * /*tree*/, bNode *node)
{
  node->custom1 = CD_PROP_FLOAT;
  node->custom2 = int16_t(AttrDomain::Point);
}

static std::optional<eCustomDataType> node_type_from_other_socket(const bNodeSocket &socket)
{
  switch (socket.type) {
    case SOCK_FLOAT:
    case SOCK_BOOLEAN:
    case SOCK_INT:
      return CD_PROP_FLOAT;
    case SOCK_VECTOR:
    case SOCK_RGBA:
    case SOCK_ROTATION:
      return CD_PROP_FLOAT3;
    default:
      return {};
  }
}

static void node_gather_link_searches(GatherLinkSearchOpParams &params)
{
  const blender::bke::bNodeType &node_type = params.node_type();
  const NodeDeclaration &declaration = *params.node_type().static_declaration;
  search_link_ops_for_declarations(params, declaration.inputs);

  const std::optional<eCustomDataType> type = node_type_from_other_socket(params.other_socket());
  if (!type) {
    return;
  }

  if (params.in_out() == SOCK_IN) {
    params.add_item(IFACE_("Attribute"), [node_type, type](LinkSearchOpParams &params) {
      bNode &node = params.add_node(node_type);
      node.custom1 = *type;
      params.update_and_connect_available_socket(node, "Attribute");
    });
  }
  else {
    for (const StringRefNull name :
         {"Mean", "Median", "Sum", "Min", "Max", "Range", "Standard Deviation", "Variance"})
    {
      params.add_item(IFACE_(name), [node_type, name, type](LinkSearchOpParams &params) {
        bNode &node = params.add_node(node_type);
        node.custom1 = *type;
        params.update_and_connect_available_socket(node, name);
      });
    }
  }
}

template<typename T> static T compute_sum(const Span<T> data)
{
  /* Explicitly splitting work into chunks for a couple of reasons:
   * - Improve numerical stability. While there are even more stable algorithms (e.g. Kahan
   *   summation), they also add more complexity to the hot code path. So far, this simple approach
   *   seems to solve the common issues people run into.
   * - Support computing the sum using multiple threads.
   * - Ensure deterministic results even with floating point numbers.
   */
  constexpr int64_t chunk_size = 1024;
  const int64_t chunks_num = divide_ceil_ul(data.size(), chunk_size);
  Array<T> partial_sums(chunks_num);
  threading::parallel_for(partial_sums.index_range(), 1, [&](const IndexRange range) {
    for (const int64_t i : range) {
      const int64_t start = i * chunk_size;
      const Span<T> chunk = data.slice_safe(start, chunk_size);
      const T partial_sum = std::accumulate(chunk.begin(), chunk.end(), T());
      partial_sums[i] = partial_sum;
    }
  });
  return std::accumulate(partial_sums.begin(), partial_sums.end(), T());
}

static float compute_variance(const Span<float> data, const float mean)
{
  if (data.size() <= 1) {
    return 0.0f;
  }

  float sum_of_squared_differences = std::accumulate(
      data.begin(), data.end(), 0.0f, [mean](float accumulator, float value) {
        float difference = mean - value;
        return accumulator + difference * difference;
      });

  return sum_of_squared_differences / data.size();
}

static float median_of_sorted_span(const Span<float> data)
{
  if (data.is_empty()) {
    return 0.0f;
  }

  const float median = data[data.size() / 2];

  /* For spans of even length, the median is the average of the middle two elements. */
  if (data.size() % 2 == 0) {
    return (median + data[data.size() / 2 - 1]) * 0.5f;
  }
  return median;
}

static void node_geo_exec(GeoNodeExecParams params)
{
  GeometrySet geometry_set = params.extract_input<GeometrySet>("Geometry");
  const bNode &node = params.node();
  const eCustomDataType data_type = eCustomDataType(node.custom1);
  const AttrDomain domain = AttrDomain(node.custom2);
  Vector<const GeometryComponent *> components = geometry_set.get_components();

  const Field<bool> selection_field = params.extract_input<Field<bool>>("Selection");

  switch (data_type) {
    case CD_PROP_FLOAT: {
      const Field<float> input_field = params.extract_input<Field<float>>("Attribute");
      Vector<float> data;
      for (const GeometryComponent *component : components) {
        const std::optional<AttributeAccessor> attributes = component->attributes();
        if (!attributes.has_value()) {
          continue;
        }
        if (attributes->domain_supported(domain)) {
          const bke::GeometryFieldContext field_context{*component, domain};
          fn::FieldEvaluator data_evaluator{field_context, attributes->domain_size(domain)};
          data_evaluator.add(input_field);
          data_evaluator.set_selection(selection_field);
          data_evaluator.evaluate();
          const VArray<float> component_data = data_evaluator.get_evaluated<float>(0);
          const IndexMask selection = data_evaluator.get_evaluated_selection_as_mask();

          const int next_data_index = data.size();
          data.resize(next_data_index + selection.size());
          MutableSpan<float> selected_data = data.as_mutable_span().slice(next_data_index,
                                                                          selection.size());
          array_utils::gather(component_data, selection, selected_data);
        }
      }

      float mean = 0.0f;
      float median = 0.0f;
      float sum = 0.0f;
      float min = 0.0f;
      float max = 0.0f;
      float range = 0.0f;
      float standard_deviation = 0.0f;
      float variance = 0.0f;
      const bool sort_required = params.output_is_required("Min") ||
                                 params.output_is_required("Max") ||
                                 params.output_is_required("Range") ||
                                 params.output_is_required("Median");
      const bool sum_required = params.output_is_required("Sum") ||
                                params.output_is_required("Mean");
      const bool variance_required = params.output_is_required("Standard Deviation") ||
                                     params.output_is_required("Variance");

      if (data.size() != 0) {
        if (sort_required) {
          std::sort(data.begin(), data.end());
          median = median_of_sorted_span(data);

          min = data.first();
          max = data.last();
          range = max - min;
        }
        if (sum_required || variance_required) {
          sum = compute_sum<float>(data);
          mean = sum / data.size();

          if (variance_required) {
            variance = compute_variance(data, mean);
            standard_deviation = std::sqrt(variance);
          }
        }
      }

      if (sum_required) {
        params.set_output("Sum", sum);
        params.set_output("Mean", mean);
      }
      if (sort_required) {
        params.set_output("Min", min);
        params.set_output("Max", max);
        params.set_output("Range", range);
        params.set_output("Median", median);
      }
      if (variance_required) {
        params.set_output("Standard Deviation", standard_deviation);
        params.set_output("Variance", variance);
      }
      break;
    }
    case CD_PROP_FLOAT3: {
      const Field<float3> input_field = params.extract_input<Field<float3>>("Attribute");
      Vector<float3> data;
      for (const GeometryComponent *component : components) {
        const std::optional<AttributeAccessor> attributes = component->attributes();
        if (!attributes.has_value()) {
          continue;
        }
        if (attributes->domain_supported(domain)) {
          const bke::GeometryFieldContext field_context{*component, domain};
          fn::FieldEvaluator data_evaluator{field_context, attributes->domain_size(domain)};
          data_evaluator.add(input_field);
          data_evaluator.set_selection(selection_field);
          data_evaluator.evaluate();
          const VArray<float3> component_data = data_evaluator.get_evaluated<float3>(0);
          const IndexMask selection = data_evaluator.get_evaluated_selection_as_mask();

          const int next_data_index = data.size();
          data.resize(data.size() + selection.size());
          MutableSpan<float3> selected_data = data.as_mutable_span().slice(next_data_index,
                                                                           selection.size());
          array_utils::gather(component_data, selection, selected_data);
        }
      }

      float3 median{0};
      float3 min{0};
      float3 max{0};
      float3 range{0};
      float3 sum{0};
      float3 mean{0};
      float3 variance{0};
      float3 standard_deviation{0};
      const bool sort_required = params.output_is_required("Min") ||
                                 params.output_is_required("Max") ||
                                 params.output_is_required("Range") ||
                                 params.output_is_required("Median");
      const bool sum_required = params.output_is_required("Sum") ||
                                params.output_is_required("Mean");
      const bool variance_required = params.output_is_required("Standard Deviation") ||
                                     params.output_is_required("Variance");

      Array<float> data_x;
      Array<float> data_y;
      Array<float> data_z;
      if (sort_required || variance_required) {
        data_x.reinitialize(data.size());
        data_y.reinitialize(data.size());
        data_z.reinitialize(data.size());
        for (const int i : data.index_range()) {
          data_x[i] = data[i].x;
          data_y[i] = data[i].y;
          data_z[i] = data[i].z;
        }
      }

      if (data.size() != 0) {
        if (sort_required) {
          std::sort(data_x.begin(), data_x.end());
          std::sort(data_y.begin(), data_y.end());
          std::sort(data_z.begin(), data_z.end());

          const float x_median = median_of_sorted_span(data_x);
          const float y_median = median_of_sorted_span(data_y);
          const float z_median = median_of_sorted_span(data_z);
          median = float3(x_median, y_median, z_median);

          min = float3(data_x.first(), data_y.first(), data_z.first());
          max = float3(data_x.last(), data_y.last(), data_z.last());
          range = max - min;
        }
        if (sum_required || variance_required) {
          sum = compute_sum(data.as_span());
          mean = sum / data.size();

          if (variance_required) {
            const float x_variance = compute_variance(data_x, mean.x);
            const float y_variance = compute_variance(data_y, mean.y);
            const float z_variance = compute_variance(data_z, mean.z);
            variance = float3(x_variance, y_variance, z_variance);
            standard_deviation = float3(
                std::sqrt(variance.x), std::sqrt(variance.y), std::sqrt(variance.z));
          }
        }
      }

      if (sum_required) {
        params.set_output("Sum", sum);
        params.set_output("Mean", mean);
      }
      if (sort_required) {
        params.set_output("Min", min);
        params.set_output("Max", max);
        params.set_output("Range", range);
        params.set_output("Median", median);
      }
      if (variance_required) {
        params.set_output("Standard Deviation", standard_deviation);
        params.set_output("Variance", variance);
      }
      break;
    }
    default:
      break;
  }
}

static void node_rna(StructRNA *srna)
{
  RNA_def_node_enum(
      srna,
      "data_type",
      "Data Type",
      "The data type the attribute is converted to before calculating the results",
      rna_enum_attribute_type_items,
      NOD_inline_enum_accessors(custom1),
      CD_PROP_FLOAT,
      [](bContext * /*C*/, PointerRNA * /*ptr*/, PropertyRNA * /*prop*/, bool *r_free) {
        *r_free = true;
        return enum_items_filter(rna_enum_attribute_type_items, [](const EnumPropertyItem &item) {
          return ELEM(item.value, CD_PROP_FLOAT, CD_PROP_FLOAT3);
        });
      });

  RNA_def_node_enum(srna,
                    "domain",
                    "Domain",
                    "Which domain to read the data from",
                    rna_enum_attribute_domain_items,
                    NOD_inline_enum_accessors(custom2),
                    int(AttrDomain::Point),
                    nullptr,
                    true);
}

static void node_register()
{
  static blender::bke::bNodeType ntype;
  geo_node_type_base(&ntype, "GeometryNodeAttributeStatistic", GEO_NODE_ATTRIBUTE_STATISTIC);
  ntype.ui_name = "Attribute Statistic";
  ntype.ui_description =
      "Add a Attribute Statistic Geometry node\nCalculate statistics about a data set from a field evaluated on a geometry";
  ntype.enum_name_legacy = "ATTRIBUTE_STATISTIC";
  ntype.nclass = NODE_CLASS_ATTRIBUTE;
  ntype.initfunc = node_init;
  ntype.declare = node_declare;
  ntype.geometry_node_execute = node_geo_exec;
  ntype.draw_buttons = node_layout;
  ntype.gather_link_search_ops = node_gather_link_searches;
  blender::bke::node_register_type(ntype);

  node_rna(ntype.rna_ext.srna);
}
NOD_REGISTER_NODE(node_register)

}  // namespace blender::nodes::node_geo_attribute_statistic_cc<|MERGE_RESOLUTION|>--- conflicted
+++ resolved
@@ -44,13 +44,8 @@
 
 static void node_layout(uiLayout *layout, bContext * /*C*/, PointerRNA *ptr)
 {
-<<<<<<< HEAD
-  uiItemR(layout, ptr, "domain", UI_ITEM_NONE, "", ICON_NONE); /* bfa - same order as attribute capture */
-  uiItemR(layout, ptr, "data_type", UI_ITEM_NONE, "", ICON_NONE);
-=======
+  layout->prop(ptr, "domain", UI_ITEM_NONE, "", ICON_NONE); /* bfa - same order as attribute capture */
   layout->prop(ptr, "data_type", UI_ITEM_NONE, "", ICON_NONE);
-  layout->prop(ptr, "domain", UI_ITEM_NONE, "", ICON_NONE);
->>>>>>> 2ce54d10
 }
 
 static void node_init(bNodeTree * /*tree*/, bNode *node)
