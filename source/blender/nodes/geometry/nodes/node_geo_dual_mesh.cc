/* SPDX-License-Identifier: GPL-2.0-or-later */

#include "BLI_task.hh"

#include "DNA_mesh_types.h"
#include "DNA_meshdata_types.h"

#include "BKE_attribute_math.hh"
#include "BKE_mesh.h"

#include "node_geometry_util.hh"

namespace blender::nodes::node_geo_dual_mesh_cc {

static void node_declare(NodeDeclarationBuilder &b)
{
  b.add_input<decl::Geometry>("Mesh").supported_type(GEO_COMPONENT_TYPE_MESH);
  b.add_input<decl::Bool>("Keep Boundaries")
      .default_value(false)
      .description(
          "Keep non-manifold boundaries of the input mesh in place by avoiding the dual "
          "transformation there");
  b.add_output<decl::Geometry>("Dual Mesh");
}

enum class EdgeType : int8_t {
  Loose = 0,       /* No polygons connected to it. */
  Boundary = 1,    /* An edge connected to exactly one polygon. */
  Normal = 2,      /* A normal edge (connected to two polygons). */
  NonManifold = 3, /* An edge connected to more than two polygons. */
};

static EdgeType get_edge_type_with_added_neighbor(EdgeType old_type)
{
  switch (old_type) {
    case EdgeType::Loose:
      return EdgeType::Boundary;
    case EdgeType::Boundary:
      return EdgeType::Normal;
    case EdgeType::Normal:
    case EdgeType::NonManifold:
      return EdgeType::NonManifold;
  }
  BLI_assert_unreachable();
  return EdgeType::Loose;
}

enum class VertexType : int8_t {
  Loose = 0,       /* Either no edges connected or only loose edges connected. */
  Normal = 1,      /* A normal vertex. */
  Boundary = 2,    /* A vertex on a boundary edge. */
  NonManifold = 3, /* A vertex on a non-manifold edge. */
};

static VertexType get_vertex_type_with_added_neighbor(VertexType old_type)
{
  switch (old_type) {
    case VertexType::Loose:
      return VertexType::Normal;
    case VertexType::Normal:
      return VertexType::Boundary;
    case VertexType::Boundary:
    case VertexType::NonManifold:
      return VertexType::NonManifold;
  }
  BLI_assert_unreachable();
  return VertexType::Loose;
}

/* Copy only where vertex_types is 'normal'. If keep boundaries is selected, also copy from
 * boundary vertices. */
template<typename T>
static void copy_data_based_on_vertex_types(Span<T> data,
                                            MutableSpan<T> r_data,
                                            const Span<VertexType> vertex_types,
                                            const bool keep_boundaries)
{
  if (keep_boundaries) {
    int out_i = 0;
    for (const int i : data.index_range()) {
      if (ELEM(vertex_types[i], VertexType::Normal, VertexType::Boundary)) {
        r_data[out_i] = data[i];
        out_i++;
      }
    }
  }
  else {
    int out_i = 0;
    for (const int i : data.index_range()) {
      if (vertex_types[i] == VertexType::Normal) {
        r_data[out_i] = data[i];
        out_i++;
      }
    }
  }
}

template<typename T>
static void copy_data_based_on_pairs(Span<T> data,
                                     MutableSpan<T> r_data,
                                     const Span<std::pair<int, int>> new_to_old_map)
{
  for (const std::pair<int, int> &pair : new_to_old_map) {
    r_data[pair.first] = data[pair.second];
  }
}

/* Copy using the map. */
template<typename T>
static void copy_data_based_on_new_to_old_map(Span<T> data,
                                              MutableSpan<T> r_data,
                                              const Span<int> new_to_old_map)
{
  for (const int i : r_data.index_range()) {
    const int old_i = new_to_old_map[i];
    r_data[i] = data[old_i];
  }
}

/**
 * Transfers the attributes from the original mesh to the new mesh using the following logic:
 * - If the attribute was on the face domain it is now on the point domain, and this is true
 *   for all faces, so we can just copy these.
 * - If the attribute was on the vertex domain there are three cases:
 *   - It was a 'bad' vertex so it is not in the dual mesh, and we can just ignore it
 *   - It was a normal vertex so it has a corresponding face in the dual mesh to which we can
 *     transfer.
 *   - It was a boundary vertex so it has a corresponding face, if keep_boundaries is true.
 *     Otherwise we can just ignore it.
 * - If the attribute was on the edge domain we lookup for the new edges which edge it originated
 *   from using `new_to_old_edges_map`. We have to do it in this reverse order, because there can
 *   be more edges in the new mesh if keep boundaries is on.
 * - We do the same thing for face corners as we do for edges.
 *
 * Some of the vertices (on the boundary) in the dual mesh don't come from faces, but from edges or
 * vertices. For these the `boundary_vertex_to_relevant_face_map` is used, which maps them to the
 * closest face.
 */
static void transfer_attributes(
    const Map<AttributeIDRef, AttributeKind> &attributes,
    const Span<VertexType> vertex_types,
    const bool keep_boundaries,
    const Span<int> new_to_old_edges_map,
    const Span<int> new_to_old_face_corners_map,
    const Span<std::pair<int, int>> boundary_vertex_to_relevant_face_map,
    const GeometryComponent &src_component,
    GeometryComponent &dst_component)
{
  const AttributeAccessor src_attributes = *src_component.attributes();
  MutableAttributeAccessor dst_attributes = *dst_component.attributes_for_write();

  for (Map<AttributeIDRef, AttributeKind>::Item entry : attributes.items()) {
    const AttributeIDRef attribute_id = entry.key;
    GAttributeReader src_attribute = src_attributes.lookup(attribute_id);
    if (!src_attribute) {
      continue;
    }

    eAttrDomain out_domain;
    if (src_attribute.domain == ATTR_DOMAIN_FACE) {
      out_domain = ATTR_DOMAIN_POINT;
    }
    else if (src_attribute.domain == ATTR_DOMAIN_POINT) {
      out_domain = ATTR_DOMAIN_FACE;
    }
    else {
      /* Edges and Face Corners. */
      out_domain = src_attribute.domain;
    }
    const eCustomDataType data_type = bke::cpp_type_to_custom_data_type(
        src_attribute.varray.type());
    GSpanAttributeWriter dst_attribute = dst_attributes.lookup_or_add_for_write_only_span(
        attribute_id, out_domain, data_type);

    if (!dst_attribute) {
      continue;
    }

    attribute_math::convert_to_static_type(data_type, [&](auto dummy) {
      using T = decltype(dummy);
      VArraySpan<T> span{src_attribute.varray.typed<T>()};
<<<<<<< HEAD
      MutableSpan<T> dst_span = dst_attribute.as_span<T>();
=======
      MutableSpan<T> dst_span = dst_attribute.span.typed<T>();
>>>>>>> 24f88e95
      if (src_attribute.domain == ATTR_DOMAIN_FACE) {
        dst_span.take_front(span.size()).copy_from(span);
        if (keep_boundaries) {
          copy_data_based_on_pairs(span, dst_span, boundary_vertex_to_relevant_face_map);
        }
      }
      else if (src_attribute.domain == ATTR_DOMAIN_POINT) {
        copy_data_based_on_vertex_types(span, dst_span, vertex_types, keep_boundaries);
      }
      else if (src_attribute.domain == ATTR_DOMAIN_EDGE) {
        copy_data_based_on_new_to_old_map(span, dst_span, new_to_old_edges_map);
      }
      else {
        copy_data_based_on_new_to_old_map(span, dst_span, new_to_old_face_corners_map);
      }
    });
    dst_attribute.finish();
  }
}

/**
 * Calculates the boundaries of the mesh. Boundary polygons are not computed since we don't need
 * them later on. We use the following definitions:
 * - An edge is on a boundary if it is connected to only one polygon.
 * - A vertex is on a boundary if it is on an edge on a boundary.
 */
static void calc_boundaries(const Mesh &mesh,
                            MutableSpan<VertexType> r_vertex_types,
                            MutableSpan<EdgeType> r_edge_types)
{
  BLI_assert(r_vertex_types.size() == mesh.totvert);
  BLI_assert(r_edge_types.size() == mesh.totedge);
  r_vertex_types.fill(VertexType::Loose);
  r_edge_types.fill(EdgeType::Loose);

  /* Add up the number of polys connected to each edge. */
  for (const int i : IndexRange(mesh.totpoly)) {
    const MPoly &poly = mesh.mpoly[i];
    for (const MLoop &loop : Span<MLoop>(&mesh.mloop[poly.loopstart], poly.totloop)) {
      r_edge_types[loop.e] = get_edge_type_with_added_neighbor(r_edge_types[loop.e]);
    }
  }

  /* Update vertices. */
  for (const int i : IndexRange(mesh.totedge)) {
    const EdgeType edge_type = r_edge_types[i];
    if (edge_type == EdgeType::Loose) {
      continue;
    }
    const MEdge &edge = mesh.medge[i];
    if (edge_type == EdgeType::Boundary) {
      r_vertex_types[edge.v1] = get_vertex_type_with_added_neighbor(r_vertex_types[edge.v1]);
      r_vertex_types[edge.v2] = get_vertex_type_with_added_neighbor(r_vertex_types[edge.v2]);
    }
    else if (edge_type >= EdgeType::NonManifold) {
      r_vertex_types[edge.v1] = VertexType::NonManifold;
      r_vertex_types[edge.v2] = VertexType::NonManifold;
    }
  }

  /* Normal verts are on a normal edge, and not on boundary edges or non-manifold edges. */
  for (const int i : IndexRange(mesh.totedge)) {
    const EdgeType edge_type = r_edge_types[i];
    if (edge_type == EdgeType::Normal) {
      const MEdge &edge = mesh.medge[i];
      if (r_vertex_types[edge.v1] == VertexType::Loose) {
        r_vertex_types[edge.v1] = VertexType::Normal;
      }
      if (r_vertex_types[edge.v2] == VertexType::Loose) {
        r_vertex_types[edge.v2] = VertexType::Normal;
      }
    }
  }
}

/**
 * Stores the indices of the polygons connected to each vertex.
 */
static void create_vertex_poly_map(const Mesh &mesh,
                                   MutableSpan<Vector<int>> r_vertex_poly_indices)
{
  for (const int i : IndexRange(mesh.totpoly)) {
    const MPoly &poly = mesh.mpoly[i];
    for (const MLoop &loop : Span<MLoop>(&mesh.mloop[poly.loopstart], poly.totloop)) {
      r_vertex_poly_indices[loop.v].append(i);
    }
  }
}

/**
 * Sorts the polygons connected to the given vertex based on polygon adjacency. The ordering is
 * so such that the normals point in the same way as the original mesh. If the vertex is a
 * boundary vertex, the first and last polygon have a boundary edge connected to the vertex. The
 * `r_shared_edges` array at index i is set to the index of the shared edge between the i-th and
 * `(i+1)-th` sorted polygon. Similarly the `r_sorted_corners` array at index i is set to the
 * corner in the i-th sorted polygon. If the polygons couldn't be sorted, `false` is returned.
 *
 * How the faces are sorted (see diagrams below):
 * (For this explanation we'll assume all faces are oriented clockwise)
 * (The vertex whose connected polygons we need to sort is "v0")
 *
 * \code{.unparsed}
 *     Normal case:                    Boundary Vertex case:
 *       v1 ----- v2 ----- v3              |       |             |
 *       |   f3   |   f0   |               v2 ---- v4 --------- v3---
 *       |        |        |               |      /          ,-' |
 *       v8 ----- v0 ----- v4              | f0  /   f1   ,-'    |
 *       |   f2   |   f1   |               |    /      ,-'       |
 *       |        |        |               |   /    ,-'          |
 *       v7 ----- v6 ----- v5              |  /  ,-'     f2      |
 *                                         | /,-'                |
 *                                         v0 ------------------ v1---
 * \endcode
 *
 * - First we get the two corners of each face that have an edge which contains v0. A corner is
 *   simply a vertex followed by an edge. In this case for the face "f0" for example, we'd end up
 *   with the corners (v: v4, e: v4<->v0) and (v: v0, e: v0<->v2). Note that if the face was
 *   oriented counter-clockwise we'd end up with the corners (v: v0, e: v0<->v4) and (v: v2, e:
 *   v0<->v2) instead.
 * - Then we need to choose one polygon as our first. If "v0" is not on a boundary we can just
 *   choose any polygon. If it is on a boundary some more care needs to be taken. Here we need to
 *   pick a polygon which lies on the boundary (in the diagram either f0 or f2). To choose between
 *   the two we need the next step.
 * - In the normal case we use this polygon to set `shared_edge_i` which indicates the index of the
 *   shared edge between this polygon and the next one. There are two possible choices: v0<->v4 and
 *   v2<->v0. To choose we look at the corners. Since the edge v0<->v2 lies on the corner which has
 *   v0, we set `shared_edge_i` to the other edge (v0<->v4), such that the next face will be "f1"
 *   which is the next face in clockwise order.
 * - In the boundary vertex case, we do something similar, but we are also forced to choose the
 *   edge which is not on the boundary. If this doesn't line up with orientation of the polygon, we
 *   know we'll need to choose the other boundary polygon as our first polygon. If the orientations
 *   don't line up there as well, it means that the mesh normals are not consistent, and we just
 *   have to force an orientation for ourselves. (Imagine if f0 is oriented counter-clockwise and
 *   f2 is oriented clockwise for example)
 * - Next comes a loop where we look at the other faces and find the one which has the shared
 *   edge. Then we set the next shared edge to the other edge on the polygon connected to "v0", and
 *   continue. Because of the way we've chosen the first shared edge the order of the faces will
 *   have the same orientation as that of the first polygon.
 *   (In this case we'd have f0 -> f1 -> f2 -> f3 which also goes around clockwise).
 * - Every time we determine a shared edge, we can also add a corner to `r_sorted_corners`. This
 *   will simply be the corner which doesn't contain the shared edge.
 * - Finally if we are in the normal case we also need to add the last "shared edge" to close the
 *   loop.
 */
static bool sort_vertex_polys(const Mesh &mesh,
                              const int vertex_index,
                              const bool boundary_vertex,
                              const Span<EdgeType> edge_types,
                              MutableSpan<int> connected_polygons,
                              MutableSpan<int> r_shared_edges,
                              MutableSpan<int> r_sorted_corners)
{
  if (connected_polygons.size() <= 2 && (!boundary_vertex || connected_polygons.size() == 0)) {
    return true;
  }

  /* For each polygon store the two corners whose edge contains the vertex. */
  Array<std::pair<int, int>> poly_vertex_corners(connected_polygons.size());
  for (const int i : connected_polygons.index_range()) {
    const MPoly &poly = mesh.mpoly[connected_polygons[i]];
    bool first_edge_done = false;
    for (const int loop_index : IndexRange(poly.loopstart, poly.totloop)) {
      const MLoop &loop = mesh.mloop[loop_index];
      if (mesh.medge[loop.e].v1 == vertex_index || mesh.medge[loop.e].v2 == vertex_index) {
        if (!first_edge_done) {
          poly_vertex_corners[i].first = loop_index;
          first_edge_done = true;
        }
        else {
          poly_vertex_corners[i].second = loop_index;
          break;
        }
      }
    }
  }

  int shared_edge_i = -1;
  /* Determine first polygon and orientation. For now the orientation of the whole loop depends
   * on the one polygon we chose as first. It's probably not worth it to check every polygon in
   * the loop to determine the 'average' orientation. */
  if (boundary_vertex) {
    /* Our first polygon needs to be one which has a boundary edge. */
    for (const int i : connected_polygons.index_range()) {
      const MLoop &first_loop = mesh.mloop[poly_vertex_corners[i].first];
      const MLoop &second_loop = mesh.mloop[poly_vertex_corners[i].second];
      if (edge_types[first_loop.e] == EdgeType::Boundary && first_loop.v == vertex_index) {
        shared_edge_i = second_loop.e;
        r_sorted_corners[0] = poly_vertex_corners[i].first;
        std::swap(connected_polygons[i], connected_polygons[0]);
        std::swap(poly_vertex_corners[i], poly_vertex_corners[0]);
        break;
      }
      if (edge_types[second_loop.e] == EdgeType::Boundary && second_loop.v == vertex_index) {
        shared_edge_i = first_loop.e;
        r_sorted_corners[0] = poly_vertex_corners[i].second;
        std::swap(connected_polygons[i], connected_polygons[0]);
        std::swap(poly_vertex_corners[i], poly_vertex_corners[0]);
        break;
      }
    }
    if (shared_edge_i == -1) {
      /* The rotation is inconsistent between the two polygons on the boundary. Just choose one
       * of the polygon's orientation. */
      for (const int i : connected_polygons.index_range()) {
        const MLoop &first_loop = mesh.mloop[poly_vertex_corners[i].first];
        const MLoop &second_loop = mesh.mloop[poly_vertex_corners[i].second];
        if (edge_types[first_loop.e] == EdgeType::Boundary) {
          shared_edge_i = second_loop.e;
          r_sorted_corners[0] = poly_vertex_corners[i].first;
          std::swap(connected_polygons[i], connected_polygons[0]);
          std::swap(poly_vertex_corners[i], poly_vertex_corners[0]);
          break;
        }
        if (edge_types[second_loop.e] == EdgeType::Boundary) {
          shared_edge_i = first_loop.e;
          r_sorted_corners[0] = poly_vertex_corners[i].second;
          std::swap(connected_polygons[i], connected_polygons[0]);
          std::swap(poly_vertex_corners[i], poly_vertex_corners[0]);
          break;
        }
      }
    }
  }
  else {
    /* Any polygon can be the first. Just need to check the orientation. */
    const MLoop &first_loop = mesh.mloop[poly_vertex_corners[0].first];
    const MLoop &second_loop = mesh.mloop[poly_vertex_corners[0].second];
    if (first_loop.v == vertex_index) {
      shared_edge_i = second_loop.e;
      r_sorted_corners[0] = poly_vertex_corners[0].first;
    }
    else {
      r_sorted_corners[0] = poly_vertex_corners[0].second;
      shared_edge_i = first_loop.e;
    }
  }
  BLI_assert(shared_edge_i != -1);

  for (const int i : IndexRange(connected_polygons.size() - 1)) {
    r_shared_edges[i] = shared_edge_i;

    /* Look at the other polys to see if it has this shared edge. */
    int j = i + 1;
    for (; j < connected_polygons.size(); ++j) {
      const MLoop &first_loop = mesh.mloop[poly_vertex_corners[j].first];
      const MLoop &second_loop = mesh.mloop[poly_vertex_corners[j].second];
      if (first_loop.e == shared_edge_i) {
        r_sorted_corners[i + 1] = poly_vertex_corners[j].first;
        shared_edge_i = second_loop.e;
        break;
      }
      if (second_loop.e == shared_edge_i) {
        r_sorted_corners[i + 1] = poly_vertex_corners[j].second;
        shared_edge_i = first_loop.e;
        break;
      }
    }
    if (j == connected_polygons.size()) {
      /* The vertex is not manifold because the polygons around the vertex don't form a loop, and
       * hence can't be sorted. */
      return false;
    }

    std::swap(connected_polygons[i + 1], connected_polygons[j]);
    std::swap(poly_vertex_corners[i + 1], poly_vertex_corners[j]);
  }

  if (!boundary_vertex) {
    /* Shared edge between first and last polygon. */
    r_shared_edges.last() = shared_edge_i;
  }
  return true;
}

/**
 * Get the edge on the poly that contains the given vertex and is a boundary edge.
 */
static void boundary_edge_on_poly(const MPoly &poly,
                                  const Mesh &mesh,
                                  const int vertex_index,
                                  const Span<EdgeType> edge_types,
                                  int &r_edge)
{
  for (const MLoop &loop : Span<MLoop>(&mesh.mloop[poly.loopstart], poly.totloop)) {
    if (edge_types[loop.e] == EdgeType::Boundary) {
      const MEdge &edge = mesh.medge[loop.e];
      if (edge.v1 == vertex_index || edge.v2 == vertex_index) {
        r_edge = loop.e;
        return;
      }
    }
  }
}

/**
 * Get the two edges on the poly that contain the given vertex and are boundary edges. The
 * orientation of the poly is taken into account.
 */
static void boundary_edges_on_poly(const MPoly &poly,
                                   const Mesh &mesh,
                                   const int vertex_index,
                                   const Span<EdgeType> edge_types,
                                   int &r_edge1,
                                   int &r_edge2)
{
  bool edge1_done = false;
  /* This is set to true if the order in which we encounter the two edges is inconsistent with the
   * orientation of the polygon. */
  bool needs_swap = false;
  for (const MLoop &loop : Span<MLoop>(&mesh.mloop[poly.loopstart], poly.totloop)) {
    if (edge_types[loop.e] == EdgeType::Boundary) {
      const MEdge &edge = mesh.medge[loop.e];
      if (edge.v1 == vertex_index || edge.v2 == vertex_index) {
        if (edge1_done) {
          if (needs_swap) {
            r_edge2 = r_edge1;
            r_edge1 = loop.e;
          }
          else {
            r_edge2 = loop.e;
          }
          return;
        }
        r_edge1 = loop.e;
        edge1_done = true;
        if (loop.v == vertex_index) {
          needs_swap = true;
        }
      }
    }
  }
}

static void add_edge(const Mesh &mesh,
                     const int old_edge_i,
                     const int v1,
                     const int v2,
                     Vector<int> &new_to_old_edges_map,
                     Vector<MEdge> &new_edges,
                     Vector<int> &loop_edges)
{
  MEdge new_edge = MEdge(mesh.medge[old_edge_i]);
  new_edge.v1 = v1;
  new_edge.v2 = v2;
  const int new_edge_i = new_edges.size();
  new_to_old_edges_map.append(old_edge_i);
  new_edges.append(new_edge);
  loop_edges.append(new_edge_i);
}

/* Returns true if the vertex is connected only to the two polygons and is not on the boundary. */
static bool vertex_needs_dissolving(const int vertex,
                                    const int first_poly_index,
                                    const int second_poly_index,
                                    const Span<VertexType> vertex_types,
                                    const Span<Vector<int>> vertex_poly_indices)
{
  /* Order is guaranteed to be the same because 2poly verts that are not on the boundary are
   * ignored in `sort_vertex_polys`. */
  return (vertex_types[vertex] != VertexType::Boundary &&
          vertex_poly_indices[vertex].size() == 2 &&
          vertex_poly_indices[vertex][0] == first_poly_index &&
          vertex_poly_indices[vertex][1] == second_poly_index);
}

/**
 * Finds 'normal' vertices which are connected to only two polygons and marks them to not be
 * used in the data-structures derived from the mesh. For each pair of polygons which has such a
 * vertex, an edge is created for the dual mesh between the centers of those two polygons. All
 * edges in the input mesh which contain such a vertex are marked as 'done' to prevent duplicate
 * edges being created. (See T94144)
 */
static void dissolve_redundant_verts(const Mesh &mesh,
                                     const Span<Vector<int>> vertex_poly_indices,
                                     MutableSpan<VertexType> vertex_types,
                                     MutableSpan<int> old_to_new_edges_map,
                                     Vector<MEdge> &new_edges,
                                     Vector<int> &new_to_old_edges_map)
{
  for (const int vert_i : IndexRange(mesh.totvert)) {
    if (vertex_poly_indices[vert_i].size() != 2 || vertex_types[vert_i] != VertexType::Normal) {
      continue;
    }
    const int first_poly_index = vertex_poly_indices[vert_i][0];
    const int second_poly_index = vertex_poly_indices[vert_i][1];
    const int new_edge_index = new_edges.size();
    bool edge_created = false;
    const MPoly &poly = mesh.mpoly[first_poly_index];
    for (const MLoop &loop : Span<MLoop>(&mesh.mloop[poly.loopstart], poly.totloop)) {
      const MEdge &edge = mesh.medge[loop.e];
      const int v1 = edge.v1;
      const int v2 = edge.v2;
      bool mark_edge = false;
      if (vertex_needs_dissolving(
              v1, first_poly_index, second_poly_index, vertex_types, vertex_poly_indices)) {
        /* This vertex is now 'removed' and should be ignored elsewhere. */
        vertex_types[v1] = VertexType::Loose;
        mark_edge = true;
      }
      if (vertex_needs_dissolving(
              v2, first_poly_index, second_poly_index, vertex_types, vertex_poly_indices)) {
        /* This vertex is now 'removed' and should be ignored elsewhere. */
        vertex_types[v2] = VertexType::Loose;
        mark_edge = true;
      }
      if (mark_edge) {
        if (!edge_created) {
          MEdge new_edge = MEdge(edge);
          /* The vertex indices in the dual mesh are the polygon indices of the input mesh. */
          new_edge.v1 = first_poly_index;
          new_edge.v2 = second_poly_index;
          new_to_old_edges_map.append(loop.e);
          new_edges.append(new_edge);
          edge_created = true;
        }
        old_to_new_edges_map[loop.e] = new_edge_index;
      }
    }
  }
}

/**
 * Calculate the barycentric dual of a mesh. The dual is only "dual" in terms of connectivity,
 * i.e. applying the function twice will give the same vertices, edges, and faces, but not the
 * same positions. When the option "Keep Boundaries" is selected the connectivity is no
 * longer dual.
 *
 * For the dual mesh of a manifold input mesh:
 * - The vertices are at the centers of the faces of the input mesh.
 * - The edges connect the two vertices created from the two faces next to the edge in the input
 *   mesh.
 * - The faces are at the vertices of the input mesh.
 *
 * Some special cases are needed for boundaries and non-manifold geometry.
 */
static void calc_dual_mesh(GeometrySet &geometry_set,
                           const MeshComponent &in_component,
                           const bool keep_boundaries)
{
  const Mesh &mesh_in = *in_component.get_for_read();

  Map<AttributeIDRef, AttributeKind> attributes;
  geometry_set.gather_attributes_for_propagation(
      {GEO_COMPONENT_TYPE_MESH}, GEO_COMPONENT_TYPE_MESH, false, attributes);

  Array<VertexType> vertex_types(mesh_in.totvert);
  Array<EdgeType> edge_types(mesh_in.totedge);
  calc_boundaries(mesh_in, vertex_types, edge_types);
  /* Stores the indices of the polygons connected to the vertex. Because the polygons are looped
   * over in order of their indices, the polygon's indices will be sorted in ascending order.
   * (This can change once they are sorted using `sort_vertex_polys`). */
  Array<Vector<int>> vertex_poly_indices(mesh_in.totvert);
  Array<Array<int>> vertex_shared_edges(mesh_in.totvert);
  Array<Array<int>> vertex_corners(mesh_in.totvert);
  create_vertex_poly_map(mesh_in, vertex_poly_indices);
  threading::parallel_for(vertex_poly_indices.index_range(), 512, [&](IndexRange range) {
    for (const int i : range) {
      if (vertex_types[i] == VertexType::Loose || vertex_types[i] >= VertexType::NonManifold ||
          (!keep_boundaries && vertex_types[i] == VertexType::Boundary)) {
        /* Bad vertex that we can't work with. */
        continue;
      }
      MutableSpan<int> loop_indices = vertex_poly_indices[i];
      Array<int> sorted_corners(loop_indices.size());
      bool vertex_ok = true;
      if (vertex_types[i] == VertexType::Normal) {
        Array<int> shared_edges(loop_indices.size());
        vertex_ok = sort_vertex_polys(
            mesh_in, i, false, edge_types, loop_indices, shared_edges, sorted_corners);
        vertex_shared_edges[i] = std::move(shared_edges);
      }
      else {
        Array<int> shared_edges(loop_indices.size() - 1);
        vertex_ok = sort_vertex_polys(
            mesh_in, i, true, edge_types, loop_indices, shared_edges, sorted_corners);
        vertex_shared_edges[i] = std::move(shared_edges);
      }
      if (!vertex_ok) {
        /* The sorting failed which means that the vertex is non-manifold and should be ignored
         * further on. */
        vertex_types[i] = VertexType::NonManifold;
        continue;
      }
      vertex_corners[i] = std::move(sorted_corners);
    }
  });

  Vector<float3> vertex_positions(mesh_in.totpoly);
  for (const int i : IndexRange(mesh_in.totpoly)) {
    const MPoly poly = mesh_in.mpoly[i];
    BKE_mesh_calc_poly_center(
        &poly, &mesh_in.mloop[poly.loopstart], mesh_in.mvert, vertex_positions[i]);
  }

  Array<int> boundary_edge_midpoint_index;
  if (keep_boundaries) {
    /* Only initialize when we actually need it. */
    boundary_edge_midpoint_index.reinitialize(mesh_in.totedge);
    /* We need to add vertices at the centers of boundary edges. */
    for (const int i : IndexRange(mesh_in.totedge)) {
      if (edge_types[i] == EdgeType::Boundary) {
        float3 mid;
        const MEdge &edge = mesh_in.medge[i];
        mid_v3_v3v3(mid, mesh_in.mvert[edge.v1].co, mesh_in.mvert[edge.v2].co);
        boundary_edge_midpoint_index[i] = vertex_positions.size();
        vertex_positions.append(mid);
      }
    }
  }

  Vector<int> loop_lengths;
  Vector<int> loops;
  Vector<int> loop_edges;
  Vector<MEdge> new_edges;
  /* These are used to transfer attributes. */
  Vector<int> new_to_old_face_corners_map;
  Vector<int> new_to_old_edges_map;
  /* Stores the index of the vertex in the dual and the face it should get the attribute from. */
  Vector<std::pair<int, int>> boundary_vertex_to_relevant_face_map;
  /* Since each edge in the dual (except the ones created with keep boundaries) comes from
   * exactly one edge in the original, we can use this array to keep track of whether it still
   * needs to be created or not. If it's not -1 it gives the index in `new_edges` of the dual
   * edge. The edges coming from preserving the boundaries only get added once anyway, so we
   * don't need a hash-map for that. */
  Array<int> old_to_new_edges_map(mesh_in.totedge);
  old_to_new_edges_map.fill(-1);

  /* This is necessary to prevent duplicate edges from being created, but will likely not do
   * anything for most meshes. */
  dissolve_redundant_verts(mesh_in,
                           vertex_poly_indices,
                           vertex_types,
                           old_to_new_edges_map,
                           new_edges,
                           new_to_old_edges_map);

  for (const int i : IndexRange(mesh_in.totvert)) {
    if (vertex_types[i] == VertexType::Loose || vertex_types[i] >= VertexType::NonManifold ||
        (!keep_boundaries && vertex_types[i] == VertexType::Boundary)) {
      /* Bad vertex that we can't work with. */
      continue;
    }

    Vector<int> loop_indices = vertex_poly_indices[i];
    Span<int> shared_edges = vertex_shared_edges[i];
    Span<int> sorted_corners = vertex_corners[i];
    if (vertex_types[i] == VertexType::Normal) {
      if (loop_indices.size() <= 2) {
        /* We can't make a polygon from 2 vertices. */
        continue;
      }

      /* Add edges in the loop. */
      for (const int i : shared_edges.index_range()) {
        const int old_edge_i = shared_edges[i];
        if (old_to_new_edges_map[old_edge_i] == -1) {
          /* This edge has not been created yet. */
          MEdge new_edge = MEdge(mesh_in.medge[old_edge_i]);
          new_edge.v1 = loop_indices[i];
          new_edge.v2 = loop_indices[(i + 1) % loop_indices.size()];
          new_to_old_edges_map.append(old_edge_i);
          old_to_new_edges_map[old_edge_i] = new_edges.size();
          new_edges.append(new_edge);
        }
        loop_edges.append(old_to_new_edges_map[old_edge_i]);
      }

      new_to_old_face_corners_map.extend(sorted_corners);
    }
    else {
      /**
       * The code handles boundary vertices like the vertex marked "V" in the diagram below.
       * The first thing that happens is ordering the faces f1,f2 and f3 (stored in
       * loop_indices), together with their shared edges e3 and e4 (which get stored in
       * shared_edges). The ordering could end up being clockwise or counterclockwise, for this
       * we'll assume that the ordering f1->f2->f3 is chosen. After that we add the edges in
       * between the polygons, in this case the edges f1--f2, and f2--f3. Now we need to merge
       * these with the boundary edges e1 and e2. To do this we create an edge from f3 to the
       * midpoint of e2 (computed in a previous step), from this midpoint to V, from V to the
       * midpoint of e1 and from the midpoint of e1 to f1.
       *
       * \code{.unparsed}
       *       |       |             |                    |       |            |
       *       v2 ---- v3 --------- v4---                 v2 ---- v3 -------- v4---
       *       | f3   /          ,-' |                    |      /          ,-'|
       *       |     /   f2   ,-'    |                    |     /        ,-'   |
       *    e2 |    /e3    ,-' e4    |       ====>       M1-f3-/--f2-.,-'      |
       *       |   /    ,-'          |       ====>        |   /    ,-'\        |
       *       |  /  ,-'     f1      |                    |  /  ,-'    f1      |
       *       | /,-'                |                    | /,-'        |      |
       *       V-------------------- v5---                V------------M2----- v5---
       * \endcode
       */

      /* Add the edges in between the polys. */
      for (const int i : shared_edges.index_range()) {
        const int old_edge_i = shared_edges[i];
        if (old_to_new_edges_map[old_edge_i] == -1) {
          /* This edge has not been created yet. */
          MEdge new_edge = MEdge(mesh_in.medge[old_edge_i]);
          new_edge.v1 = loop_indices[i];
          new_edge.v2 = loop_indices[i + 1];
          new_to_old_edges_map.append(old_edge_i);
          old_to_new_edges_map[old_edge_i] = new_edges.size();
          new_edges.append(new_edge);
        }
        loop_edges.append(old_to_new_edges_map[old_edge_i]);
      }

      new_to_old_face_corners_map.extend(sorted_corners);

      /* Add the vertex and the midpoints of the two boundary edges to the loop. */

      /* Get the boundary edges. */
      int edge1;
      int edge2;
      if (loop_indices.size() >= 2) {
        /* The first boundary edge is at the end of the chain of polygons. */
        boundary_edge_on_poly(mesh_in.mpoly[loop_indices.last()], mesh_in, i, edge_types, edge1);
        boundary_edge_on_poly(mesh_in.mpoly[loop_indices.first()], mesh_in, i, edge_types, edge2);
      }
      else {
        /* If there is only one polygon both edges are in that polygon. */
        boundary_edges_on_poly(
            mesh_in.mpoly[loop_indices[0]], mesh_in, i, edge_types, edge1, edge2);
      }

      const int last_face_center = loop_indices.last();
      loop_indices.append(boundary_edge_midpoint_index[edge1]);
      new_to_old_face_corners_map.append(sorted_corners.last());
      const int first_midpoint = loop_indices.last();
      if (old_to_new_edges_map[edge1] == -1) {
        add_edge(mesh_in,
                 edge1,
                 last_face_center,
                 first_midpoint,
                 new_to_old_edges_map,
                 new_edges,
                 loop_edges);
        old_to_new_edges_map[edge1] = new_edges.size() - 1;
        boundary_vertex_to_relevant_face_map.append(std::pair(first_midpoint, last_face_center));
      }
      else {
        loop_edges.append(old_to_new_edges_map[edge1]);
      }
      loop_indices.append(vertex_positions.size());
      /* This is sort of arbitrary, but interpolating would be a lot harder to do. */
      new_to_old_face_corners_map.append(sorted_corners.first());
      boundary_vertex_to_relevant_face_map.append(
          std::pair(loop_indices.last(), last_face_center));
      vertex_positions.append(mesh_in.mvert[i].co);
      const int boundary_vertex = loop_indices.last();
      add_edge(mesh_in,
               edge1,
               first_midpoint,
               boundary_vertex,
               new_to_old_edges_map,
               new_edges,
               loop_edges);

      loop_indices.append(boundary_edge_midpoint_index[edge2]);
      new_to_old_face_corners_map.append(sorted_corners.first());
      const int second_midpoint = loop_indices.last();
      add_edge(mesh_in,
               edge2,
               boundary_vertex,
               second_midpoint,
               new_to_old_edges_map,
               new_edges,
               loop_edges);

      if (old_to_new_edges_map[edge2] == -1) {
        const int first_face_center = loop_indices.first();
        add_edge(mesh_in,
                 edge2,
                 second_midpoint,
                 first_face_center,
                 new_to_old_edges_map,
                 new_edges,
                 loop_edges);
        old_to_new_edges_map[edge2] = new_edges.size() - 1;
        boundary_vertex_to_relevant_face_map.append(std::pair(second_midpoint, first_face_center));
      }
      else {
        loop_edges.append(old_to_new_edges_map[edge2]);
      }
    }

    loop_lengths.append(loop_indices.size());
    for (const int j : loop_indices) {
      loops.append(j);
    }
  }
  Mesh *mesh_out = BKE_mesh_new_nomain(
      vertex_positions.size(), new_edges.size(), 0, loops.size(), loop_lengths.size());
  MeshComponent out_component;
  out_component.replace(mesh_out, GeometryOwnershipType::Editable);
  transfer_attributes(attributes,
                      vertex_types,
                      keep_boundaries,
                      new_to_old_edges_map,
                      new_to_old_face_corners_map,
                      boundary_vertex_to_relevant_face_map,
                      in_component,
                      out_component);

  int loop_start = 0;
  for (const int i : IndexRange(mesh_out->totpoly)) {
    mesh_out->mpoly[i].loopstart = loop_start;
    mesh_out->mpoly[i].totloop = loop_lengths[i];
    loop_start += loop_lengths[i];
  }
  for (const int i : IndexRange(mesh_out->totloop)) {
    mesh_out->mloop[i].v = loops[i];
    mesh_out->mloop[i].e = loop_edges[i];
  }
  for (const int i : IndexRange(mesh_out->totvert)) {
    copy_v3_v3(mesh_out->mvert[i].co, vertex_positions[i]);
  }
  memcpy(mesh_out->medge, new_edges.data(), sizeof(MEdge) * new_edges.size());
  geometry_set.replace_mesh(mesh_out);
}

static void node_geo_exec(GeoNodeExecParams params)
{
  GeometrySet geometry_set = params.extract_input<GeometrySet>("Mesh");
  const bool keep_boundaries = params.extract_input<bool>("Keep Boundaries");
  geometry_set.modify_geometry_sets([&](GeometrySet &geometry_set) {
    if (geometry_set.has_mesh()) {
      const MeshComponent &component = *geometry_set.get_component_for_read<MeshComponent>();
      calc_dual_mesh(geometry_set, component, keep_boundaries);
    }
  });
  params.set_output("Dual Mesh", std::move(geometry_set));
}

}  // namespace blender::nodes::node_geo_dual_mesh_cc

void register_node_type_geo_dual_mesh()
{
  namespace file_ns = blender::nodes::node_geo_dual_mesh_cc;

  static bNodeType ntype;
  geo_node_type_base(&ntype, GEO_NODE_DUAL_MESH, "Dual Mesh", NODE_CLASS_GEOMETRY);
  ntype.declare = file_ns::node_declare;
  ntype.geometry_node_execute = file_ns::node_geo_exec;
  nodeRegisterType(&ntype);
}<|MERGE_RESOLUTION|>--- conflicted
+++ resolved
@@ -179,11 +179,7 @@
     attribute_math::convert_to_static_type(data_type, [&](auto dummy) {
       using T = decltype(dummy);
       VArraySpan<T> span{src_attribute.varray.typed<T>()};
-<<<<<<< HEAD
-      MutableSpan<T> dst_span = dst_attribute.as_span<T>();
-=======
       MutableSpan<T> dst_span = dst_attribute.span.typed<T>();
->>>>>>> 24f88e95
       if (src_attribute.domain == ATTR_DOMAIN_FACE) {
         dst_span.take_front(span.size()).copy_from(span);
         if (keep_boundaries) {
