--- conflicted
+++ resolved
@@ -629,13 +629,9 @@
     uiLayoutSetEnabled(settings_col, !ctx.is_baked);
     {
       uiLayout *col = uiLayoutColumn(settings_col, true);
-<<<<<<< HEAD
       uiLayoutSetPropSep(col, false); /* bfa - use_property_split = False */
-      uiItemR(col, &ctx.bake_rna, "use_custom_path", UI_ITEM_NONE, "Custom Path", ICON_NONE);
-=======
       uiItemR(
           col, &ctx.bake_rna, "use_custom_path", UI_ITEM_NONE, IFACE_("Custom Path"), ICON_NONE);
->>>>>>> 95203755
       uiLayout *subcol = uiLayoutColumn(col, true);
       uiLayoutSetActive(subcol, ctx.bake->flag & NODES_MODIFIER_BAKE_CUSTOM_PATH);
       uiItemR(subcol, &ctx.bake_rna, "directory", UI_ITEM_NONE, IFACE_("Path"), ICON_NONE);
