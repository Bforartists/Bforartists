--- conflicted
+++ resolved
@@ -754,24 +754,15 @@
   ui::Layout &settings_col = layout.column(false);
   settings_col.active_set(!ctx.is_baked);
   {
-<<<<<<< HEAD
-    uiLayout *col = &settings_col->column(true);
+    ui::Layout *col = &settings_col.column(true);
     col->prop(&ctx.bake_rna, "bake_target", UI_ITEM_NONE, std::nullopt, ICON_NONE);
-    uiLayout *subcol = &col->column(true);
+    ui::Layout *subcol = &col->column(true);
     subcol->active_set(ctx.bake_target == NODES_MODIFIER_BAKE_TARGET_DISK);
     subcol->use_property_split_set(false); /* bfa - use_property_split = False */
     subcol->prop(&ctx.bake_rna, "use_custom_path", UI_ITEM_NONE, IFACE_("Custom Path"), ICON_NONE);
-    uiLayout *subsubcol = &subcol->column(true);
-=======
-    ui::Layout &col = settings_col.column(true);
-    col.prop(&ctx.bake_rna, "bake_target", UI_ITEM_NONE, std::nullopt, ICON_NONE);
-    ui::Layout &subcol = col.column(true);
-    subcol.active_set(ctx.bake_target == NODES_MODIFIER_BAKE_TARGET_DISK);
-    subcol.prop(&ctx.bake_rna, "use_custom_path", UI_ITEM_NONE, IFACE_("Custom Path"), ICON_NONE);
-    ui::Layout &subsubcol = subcol.column(true);
->>>>>>> 85504da2
+    ui::Layout *subsubcol = &subcol->column(true);
     const bool use_custom_path = ctx.bake->flag & NODES_MODIFIER_BAKE_CUSTOM_PATH;
-    subsubcol.active_set(use_custom_path);
+    subsubcol->active_set(use_custom_path);
     Main *bmain = CTX_data_main(C);
     auto bake_path = bke::bake::get_node_bake_path(*bmain, *ctx.object, *ctx.nmd, ctx.bake->id);
 
@@ -786,40 +777,27 @@
       }
     }
 
-    subsubcol.prop(&ctx.bake_rna,
-                   RNA_struct_find_property(&ctx.bake_rna, "directory"),
-                   -1,
-                   0,
-                   UI_ITEM_NONE,
-                   IFACE_("Path"),
-                   ICON_NONE,
-                   placeholder_path);
-  }
-  {
-<<<<<<< HEAD
-    uiLayout *col = &settings_col->column(true);
+    subsubcol->prop(&ctx.bake_rna,
+                    RNA_struct_find_property(&ctx.bake_rna, "directory"),
+                    -1,
+                    0,
+                    UI_ITEM_NONE,
+                    IFACE_("Path"),
+                    ICON_NONE,
+                    placeholder_path);
+  }
+  {
+    ui::Layout *col = &settings_col.column(true);
     col->use_property_split_set(false); /* bfa - use_property_split = False */
     col->prop(&ctx.bake_rna,
               "use_custom_simulation_frame_range",
               UI_ITEM_NONE,
               IFACE_("Custom Range"),
               ICON_NONE);
-    uiLayout *subcol = &col->column(true);
+    ui::Layout *subcol = &col->column(true);
     subcol->active_set(ctx.bake->flag & NODES_MODIFIER_BAKE_CUSTOM_SIMULATION_FRAME_RANGE);
     subcol->prop(&ctx.bake_rna, "frame_start", UI_ITEM_NONE, IFACE_("Start"), ICON_NONE);
     subcol->prop(&ctx.bake_rna, "frame_end", UI_ITEM_NONE, IFACE_("End"), ICON_NONE);
-=======
-    ui::Layout &col = settings_col.column(true);
-    col.prop(&ctx.bake_rna,
-             "use_custom_simulation_frame_range",
-             UI_ITEM_NONE,
-             IFACE_("Custom Range"),
-             ICON_NONE);
-    ui::Layout &subcol = col.column(true);
-    subcol.active_set(ctx.bake->flag & NODES_MODIFIER_BAKE_CUSTOM_SIMULATION_FRAME_RANGE);
-    subcol.prop(&ctx.bake_rna, "frame_start", UI_ITEM_NONE, IFACE_("Start"), ICON_NONE);
-    subcol.prop(&ctx.bake_rna, "frame_end", UI_ITEM_NONE, IFACE_("End"), ICON_NONE);
->>>>>>> 85504da2
   }
 }
 
