/* SPDX-FileCopyrightText: 2023 Blender Authors
 *
 * SPDX-License-Identifier: GPL-2.0-or-later */

#include <fmt/format.h>

#include "NOD_geo_bake.hh"
#include "NOD_node_extra_info.hh"
#include "NOD_socket_items_ops.hh"
#include "NOD_socket_items_ui.hh"
#include "NOD_socket_search_link.hh"

#include "UI_interface.hh"
#include "UI_resources.hh"

#include "BLI_path_utils.hh"
#include "BLI_string.h"

#include "BKE_anonymous_attribute_make.hh"
#include "BKE_bake_geometry_nodes_modifier.hh"
#include "BKE_bake_items_socket.hh"
#include "BKE_context.hh"
#include "BKE_global.hh"
#include "BKE_library.hh"
#include "BKE_main.hh"
#include "BKE_screen.hh"

#include "ED_node.hh"

#include "DNA_modifier_types.h"

#include "RNA_access.hh"
#include "RNA_prototypes.hh"

#include "MOD_nodes.hh"

#include "WM_api.hh"

#include "BLO_read_write.hh"

#include "node_geometry_util.hh"

namespace blender::nodes::node_geo_bake_cc {

namespace bake = bke::bake;

NODE_STORAGE_FUNCS(NodeGeometryBake)

static void node_declare(NodeDeclarationBuilder &b)
{
  b.use_custom_socket_order();
  b.allow_any_socket_order();

  b.add_default_layout();

  const bNodeTree *ntree = b.tree_or_null();
  const bNode *node = b.node_or_null();
  if (!node) {
    return;
  }
  const NodeGeometryBake &storage = node_storage(*node);

  for (const int i : IndexRange(storage.items_num)) {
    const NodeGeometryBakeItem &item = storage.items[i];
    const eNodeSocketDatatype socket_type = eNodeSocketDatatype(item.socket_type);
    const StringRef name = item.name;
    const std::string identifier = BakeItemsAccessor::socket_identifier_for_item(item);
    auto &input_decl = b.add_input(socket_type, name, identifier)
                           .socket_name_ptr(
                               &ntree->id, BakeItemsAccessor::item_srna, &item, "name");
    auto &output_decl = b.add_output(socket_type, name, identifier).align_with_previous();
    if (socket_type_supports_fields(socket_type)) {
      input_decl.supports_field();
      if (item.flag & GEO_NODE_BAKE_ITEM_IS_ATTRIBUTE) {
        output_decl.field_source();
      }
      else {
        output_decl.dependent_field({input_decl.index()});
      }
    }
  }
  b.add_input<decl::Extend>("", "__extend__");
  b.add_output<decl::Extend>("", "__extend__").align_with_previous();
}

static void node_init(bNodeTree * /*tree*/, bNode *node)
{
  NodeGeometryBake *data = MEM_callocN<NodeGeometryBake>(__func__);

  data->items = MEM_calloc_arrayN<NodeGeometryBakeItem>(1, __func__);
  data->items_num = 1;

  NodeGeometryBakeItem &item = data->items[0];
  item.name = BLI_strdup(DATA_("Geometry"));
  item.identifier = data->next_identifier++;
  item.attribute_domain = int16_t(AttrDomain::Point);
  item.socket_type = SOCK_GEOMETRY;

  node->storage = data;
}

static void node_free_storage(bNode *node)
{
  socket_items::destruct_array<BakeItemsAccessor>(*node);
  MEM_freeN(node->storage);
}

static void node_copy_storage(bNodeTree * /*tree*/, bNode *dst_node, const bNode *src_node)
{
  const NodeGeometryBake &src_storage = node_storage(*src_node);
  auto *dst_storage = MEM_dupallocN<NodeGeometryBake>(__func__, src_storage);
  dst_node->storage = dst_storage;

  socket_items::copy_array<BakeItemsAccessor>(*src_node, *dst_node);
}

static bool node_insert_link(bNodeTree *ntree, bNode *node, bNodeLink *link)
{
  return socket_items::try_add_item_via_any_extend_socket<BakeItemsAccessor>(
      *ntree, *node, *node, *link);
}

static const CPPType &get_item_cpp_type(const eNodeSocketDatatype socket_type)
{
  const bke::bNodeSocketType *typeinfo = bke::node_socket_type_find_static(socket_type);
  BLI_assert(typeinfo);
  BLI_assert(typeinfo->geometry_nodes_cpp_type);
  return *typeinfo->geometry_nodes_cpp_type;
}

static void draw_bake_items(const bContext *C, uiLayout *layout, PointerRNA node_ptr)
{
  bNodeTree &tree = *reinterpret_cast<bNodeTree *>(node_ptr.owner_id);
  bNode &node = *static_cast<bNode *>(node_ptr.data);
  NodeGeometryBake &storage = node_storage(node);

  if (uiLayout *panel = layout->panel(C, "bake_items", false, IFACE_("Bake Items"))) {
    socket_items::ui::draw_items_list_with_operators<BakeItemsAccessor>(C, panel, tree, node);
    socket_items::ui::draw_active_item_props<BakeItemsAccessor>(
        tree, node, [&](PointerRNA *item_ptr) {
          const NodeGeometryBakeItem &active_item = storage.items[storage.active_index];
          uiLayoutSetPropSep(panel, true);
          uiLayoutSetPropDecorate(panel, false);
          panel->prop(item_ptr, "socket_type", UI_ITEM_NONE, std::nullopt, ICON_NONE);
          if (socket_type_supports_fields(eNodeSocketDatatype(active_item.socket_type))) {
            panel->prop(item_ptr, "attribute_domain", UI_ITEM_NONE, std::nullopt, ICON_NONE);
            panel->prop(item_ptr, "is_attribute", UI_ITEM_NONE, std::nullopt, ICON_NONE);
          }
        });
  }
}

static void node_operators()
{
  socket_items::ops::make_common_operators<BakeItemsAccessor>();
}

static bake::BakeSocketConfig make_bake_socket_config(const Span<NodeGeometryBakeItem> bake_items)
{
  bake::BakeSocketConfig config;
  const int items_num = bake_items.size();
  config.domains.resize(items_num);
  config.names.resize(items_num);
  config.types.resize(items_num);
  config.geometries_by_attribute.resize(items_num);

  int last_geometry_index = -1;
  for (const int item_i : bake_items.index_range()) {
    const NodeGeometryBakeItem &item = bake_items[item_i];
    config.types[item_i] = eNodeSocketDatatype(item.socket_type);
    config.names[item_i] = item.name;
    config.domains[item_i] = AttrDomain(item.attribute_domain);
    if (item.socket_type == SOCK_GEOMETRY) {
      last_geometry_index = item_i;
    }
    else if (last_geometry_index != -1) {
      config.geometries_by_attribute[item_i].append(last_geometry_index);
    }
  }
  return config;
}

/**
 * This is used when the bake node should just pass-through the data and the caller of geometry
 * nodes should not have to care about this.
 */
struct DummyDataBlockMap : public bake::BakeDataBlockMap {
 private:
  Mutex mutex_;
  Map<bake::BakeDataBlockID, ID *> map_;

 public:
  ID *lookup_or_remember_missing(const bake::BakeDataBlockID &key) override
  {
    std::lock_guard lock{mutex_};
    return map_.lookup_default(key, nullptr);
  }

  void try_add(ID &id) override
  {
    std::lock_guard lock{mutex_};
    map_.add(bake::BakeDataBlockID(id), &id);
  }
};

class LazyFunctionForBakeNode final : public LazyFunction {
  const bNode &node_;
  Span<NodeGeometryBakeItem> bake_items_;
  bake::BakeSocketConfig bake_socket_config_;

 public:
  LazyFunctionForBakeNode(const bNode &node, GeometryNodesLazyFunctionGraphInfo &lf_graph_info)
      : node_(node)
  {
    debug_name_ = "Bake";
    const NodeGeometryBake &storage = node_storage(node);
    bake_items_ = {storage.items, storage.items_num};

    MutableSpan<int> lf_index_by_bsocket = lf_graph_info.mapping.lf_index_by_bsocket;

    for (const int i : bake_items_.index_range()) {
      const NodeGeometryBakeItem &item = bake_items_[i];
      const bNodeSocket &input_bsocket = node.input_socket(i);
      const bNodeSocket &output_bsocket = node.output_socket(i);
      const CPPType &type = get_item_cpp_type(eNodeSocketDatatype(item.socket_type));
      lf_index_by_bsocket[input_bsocket.index_in_tree()] = inputs_.append_and_get_index_as(
          item.name, type, lf::ValueUsage::Maybe);
      lf_index_by_bsocket[output_bsocket.index_in_tree()] = outputs_.append_and_get_index_as(
          item.name, type);
    }

    bake_socket_config_ = make_bake_socket_config(bake_items_);
  }

  void execute_impl(lf::Params &params, const lf::Context &context) const final
  {
    GeoNodesLFUserData &user_data = *static_cast<GeoNodesLFUserData *>(context.user_data);
    GeoNodesLFLocalUserData &local_user_data = *static_cast<GeoNodesLFLocalUserData *>(
        context.local_user_data);
    if (!user_data.call_data->self_object()) {
      /* The self object is currently required for generating anonymous attribute names. */
      this->set_default_outputs(params);
      return;
    }
    if (!user_data.call_data->bake_params) {
      this->set_default_outputs(params);
      return;
    }
    std::optional<FoundNestedNodeID> found_id = find_nested_node_id(user_data, node_.identifier);
    if (!found_id) {
      this->set_default_outputs(params);
      return;
    }
    if (found_id->is_in_loop || found_id->is_in_closure) {
      DummyDataBlockMap data_block_map;
      this->pass_through(params, user_data, &data_block_map);
      return;
    }
    BakeNodeBehavior *behavior = user_data.call_data->bake_params->get(found_id->id);
    if (!behavior) {
      this->set_default_outputs(params);
      return;
    }
    if (auto *info = std::get_if<sim_output::ReadSingle>(&behavior->behavior)) {
      this->output_cached_state(params, user_data, behavior->data_block_map, info->state);
    }
    else if (auto *info = std::get_if<sim_output::ReadInterpolated>(&behavior->behavior)) {
      this->output_mixed_cached_state(params,
                                      behavior->data_block_map,
                                      *user_data.call_data->self_object(),
                                      *user_data.compute_context,
                                      info->prev_state,
                                      info->next_state,
                                      info->mix_factor);
    }
    else if (std::get_if<sim_output::PassThrough>(&behavior->behavior)) {
      this->pass_through(params, user_data, behavior->data_block_map);
    }
    else if (auto *info = std::get_if<sim_output::StoreNewState>(&behavior->behavior)) {
      this->store(params, user_data, behavior->data_block_map, *info);
    }
    else if (auto *info = std::get_if<sim_output::ReadError>(&behavior->behavior)) {
      if (geo_eval_log::GeoTreeLogger *tree_logger = local_user_data.try_get_tree_logger(
              user_data))
      {
        tree_logger->node_warnings.append(
            *tree_logger->allocator, {node_.identifier, {NodeWarningType::Error, info->message}});
      }
      this->set_default_outputs(params);
    }
    else {
      BLI_assert_unreachable();
    }
  }

  void set_default_outputs(lf::Params &params) const
  {
    set_default_remaining_node_outputs(params, node_);
  }

  void pass_through(lf::Params &params,
                    GeoNodesLFUserData &user_data,
                    bke::bake::BakeDataBlockMap *data_block_map) const
  {
    std::optional<bake::BakeState> bake_state = this->get_bake_state_from_inputs(params,
                                                                                 data_block_map);
    if (!bake_state) {
      /* Wait for inputs to be computed. */
      return;
    }
    Array<void *> output_values(bake_items_.size());
    for (const int i : bake_items_.index_range()) {
      output_values[i] = params.get_output_data_ptr(i);
    }
    this->move_bake_state_to_values(std::move(*bake_state),
                                    data_block_map,
                                    *user_data.call_data->self_object(),
                                    *user_data.compute_context,
                                    output_values);
    for (const int i : bake_items_.index_range()) {
      params.output_set(i);
    }
  }

  void store(lf::Params &params,
             GeoNodesLFUserData &user_data,
             bke::bake::BakeDataBlockMap *data_block_map,
             const sim_output::StoreNewState &info) const
  {
    std::optional<bake::BakeState> bake_state = this->get_bake_state_from_inputs(params,
                                                                                 data_block_map);
    if (!bake_state) {
      /* Wait for inputs to be computed. */
      return;
    }
    this->output_cached_state(params, user_data, data_block_map, *bake_state);
    info.store_fn(std::move(*bake_state));
  }

  void output_cached_state(lf::Params &params,
                           GeoNodesLFUserData &user_data,
                           bke::bake::BakeDataBlockMap *data_block_map,
                           const bake::BakeStateRef &bake_state) const
  {
    Array<void *> output_values(bake_items_.size());
    for (const int i : bake_items_.index_range()) {
      output_values[i] = params.get_output_data_ptr(i);
    }
    this->copy_bake_state_to_values(bake_state,
                                    data_block_map,
                                    *user_data.call_data->self_object(),
                                    *user_data.compute_context,
                                    output_values);
    for (const int i : bake_items_.index_range()) {
      params.output_set(i);
    }
  }

  void output_mixed_cached_state(lf::Params &params,
                                 bke::bake::BakeDataBlockMap *data_block_map,
                                 const Object &self_object,
                                 const ComputeContext &compute_context,
                                 const bake::BakeStateRef &prev_state,
                                 const bake::BakeStateRef &next_state,
                                 const float mix_factor) const
  {
    Array<void *> output_values(bake_items_.size());
    for (const int i : bake_items_.index_range()) {
      output_values[i] = params.get_output_data_ptr(i);
    }
    this->copy_bake_state_to_values(
        prev_state, data_block_map, self_object, compute_context, output_values);

    Array<void *> next_values(bake_items_.size());
    LinearAllocator<> allocator;
    for (const int i : bake_items_.index_range()) {
      const CPPType &type = *outputs_[i].type;
      next_values[i] = allocator.allocate(type);
    }
    this->copy_bake_state_to_values(
        next_state, data_block_map, self_object, compute_context, next_values);

    for (const int i : bake_items_.index_range()) {
      mix_baked_data_item(eNodeSocketDatatype(bake_items_[i].socket_type),
                          output_values[i],
                          next_values[i],
                          mix_factor);
    }

    for (const int i : bake_items_.index_range()) {
      const CPPType &type = *outputs_[i].type;
      type.destruct(next_values[i]);
    }

    for (const int i : bake_items_.index_range()) {
      params.output_set(i);
    }
  }

  std::optional<bake::BakeState> get_bake_state_from_inputs(
      lf::Params &params, bke::bake::BakeDataBlockMap *data_block_map) const
  {
    Array<void *> input_values(bake_items_.size());
    for (const int i : bake_items_.index_range()) {
      input_values[i] = params.try_get_input_data_ptr_or_request(i);
    }
    if (input_values.as_span().contains(nullptr)) {
      /* Wait for inputs to be computed. */
      return std::nullopt;
    }

    Array<std::unique_ptr<bake::BakeItem>> bake_items = bake::move_socket_values_to_bake_items(
        input_values, bake_socket_config_, data_block_map);

    bake::BakeState bake_state;
    for (const int i : bake_items_.index_range()) {
      const NodeGeometryBakeItem &item = bake_items_[i];
      std::unique_ptr<bake::BakeItem> &bake_item = bake_items[i];
      if (bake_item) {
        bake_state.items_by_id.add_new(item.identifier, std::move(bake_item));
      }
    }
    return bake_state;
  }

  void move_bake_state_to_values(bake::BakeState bake_state,
                                 bke::bake::BakeDataBlockMap *data_block_map,
                                 const Object &self_object,
                                 const ComputeContext &compute_context,
                                 Span<void *> r_output_values) const
  {
    Vector<bake::BakeItem *> bake_items;
    for (const NodeGeometryBakeItem &item : bake_items_) {
      std::unique_ptr<bake::BakeItem> *bake_item = bake_state.items_by_id.lookup_ptr(
          item.identifier);
      bake_items.append(bake_item ? bake_item->get() : nullptr);
    }
    bake::move_bake_items_to_socket_values(
        bake_items,
        bake_socket_config_,
        data_block_map,
        [&](const int i, const CPPType &type) {
          return this->make_attribute_field(self_object, compute_context, bake_items_[i], type);
        },
        r_output_values);
  }

  void copy_bake_state_to_values(const bake::BakeStateRef &bake_state,
                                 bke::bake::BakeDataBlockMap *data_block_map,
                                 const Object &self_object,
                                 const ComputeContext &compute_context,
                                 Span<void *> r_output_values) const
  {
    Vector<const bake::BakeItem *> bake_items;
    for (const NodeGeometryBakeItem &item : bake_items_) {
      const bake::BakeItem *const *bake_item = bake_state.items_by_id.lookup_ptr(item.identifier);
      bake_items.append(bake_item ? *bake_item : nullptr);
    }
    bake::copy_bake_items_to_socket_values(
        bake_items,
        bake_socket_config_,
        data_block_map,
        [&](const int i, const CPPType &type) {
          return this->make_attribute_field(self_object, compute_context, bake_items_[i], type);
        },
        r_output_values);
  }

  std::shared_ptr<AttributeFieldInput> make_attribute_field(const Object &self_object,
                                                            const ComputeContext &compute_context,
                                                            const NodeGeometryBakeItem &item,
                                                            const CPPType &type) const
  {
    std::string attribute_name = bke::hash_to_anonymous_attribute_name(
        compute_context.hash(), self_object.id.name, node_.identifier, item.identifier);
    std::string socket_inspection_name = make_anonymous_attribute_socket_inspection_string(
        node_.label_or_name(), item.name);
    return std::make_shared<AttributeFieldInput>(
        std::move(attribute_name), type, std::move(socket_inspection_name));
  }
};

static void node_extra_info(NodeExtraInfoParams &params)
{
  BakeDrawContext ctx;
  if (!get_bake_draw_context(&params.C, params.node, ctx)) {
    return;
  }
  if (ctx.is_baked) {
    NodeExtraInfoRow row;
    row.text = get_baked_string(ctx);
    params.rows.append(std::move(row));
  }
}

static void node_layout(uiLayout *layout, bContext *C, PointerRNA *ptr)
{
  BakeDrawContext ctx;
  const bNode &node = *static_cast<const bNode *>(ptr->data);
  if (!get_bake_draw_context(C, node, ctx)) {
    return;
  }

  uiLayoutSetEnabled(layout, ID_IS_EDITABLE(ctx.object));
  uiLayout *col = &layout->column(false);
  {
    uiLayout *row = &col->row(true);
    uiLayoutSetEnabled(row, !ctx.is_baked);
    row->prop(&ctx.bake_rna, "bake_mode", UI_ITEM_R_EXPAND, IFACE_("Mode"), ICON_NONE);
  }
  draw_bake_button_row(ctx, col);
}

static void node_layout_ex(uiLayout *layout, bContext *C, PointerRNA *ptr)
{
  draw_bake_items(C, layout, *ptr);

  BakeDrawContext ctx;
  const bNode &node = *static_cast<const bNode *>(ptr->data);
  if (!get_bake_draw_context(C, node, ctx)) {
    return;
  }

  uiLayoutSetEnabled(layout, ID_IS_EDITABLE(ctx.object));

  {
    uiLayout *col = &layout->column(false);
    {
      uiLayout *row = &col->row(true);
      uiLayoutSetEnabled(row, !ctx.is_baked);
      row->prop(&ctx.bake_rna, "bake_mode", UI_ITEM_R_EXPAND, IFACE_("Mode"), ICON_NONE);
    }

    draw_bake_button_row(ctx, col, true);
    if (const std::optional<std::string> bake_state_str = get_bake_state_string(ctx)) {
      uiLayout *row = &col->row(true);
      row->label(*bake_state_str, ICON_NONE);
    }
  }

  draw_common_bake_settings(C, ctx, layout);
  draw_data_blocks(C, layout, ctx.bake_rna);
}

static void node_gather_link_searches(GatherLinkSearchOpParams &params)
{
  const eNodeSocketDatatype type = eNodeSocketDatatype(params.other_socket().type);
  if (type == SOCK_GEOMETRY) {
    params.add_item(IFACE_("Geometry"), [](LinkSearchOpParams &params) {
      bNode &node = params.add_node("GeometryNodeBake");
      params.connect_available_socket(node, "Geometry");
    });
    return;
  }
  if (!BakeItemsAccessor::supports_socket_type(type)) {
    return;
  }

  params.add_item(IFACE_("Value"), [type](LinkSearchOpParams &params) {
    bNode &node = params.add_node("GeometryNodeBake");
    socket_items::add_item_with_socket_type_and_name<BakeItemsAccessor>(
        node, type, params.socket.name);
    params.update_and_connect_available_socket(node, params.socket.name);
  });
}

static void node_register()
{
  static blender::bke::bNodeType ntype;
  geo_node_type_base(&ntype, "GeometryNodeBake", GEO_NODE_BAKE);
  ntype.ui_name = "Bake";
  ntype.ui_description = "Cache the incoming data so that it can be used without recomputation";
  ntype.enum_name_legacy = "BAKE";
  ntype.nclass = NODE_CLASS_GEOMETRY;
  ntype.declare = node_declare;
  ntype.draw_buttons = node_layout;
  ntype.initfunc = node_init;
  ntype.insert_link = node_insert_link;
  ntype.draw_buttons_ex = node_layout_ex;
  ntype.get_extra_info = node_extra_info;
  ntype.register_operators = node_operators;
  ntype.gather_link_search_ops = node_gather_link_searches;
  blender::bke::node_type_storage(ntype, "NodeGeometryBake", node_free_storage, node_copy_storage);
  blender::bke::node_register_type(ntype);
}
NOD_REGISTER_NODE(node_register)

}  // namespace blender::nodes::node_geo_bake_cc

namespace blender::nodes {

bool get_bake_draw_context(const bContext *C, const bNode &node, BakeDrawContext &r_ctx)
{
  BLI_assert(ELEM(node.type_legacy, GEO_NODE_BAKE, GEO_NODE_SIMULATION_OUTPUT));
  r_ctx.node = &node;
  r_ctx.snode = CTX_wm_space_node(C);
  if (!r_ctx.snode) {
    return false;
  }
  std::optional<ed::space_node::ObjectAndModifier> object_and_modifier =
      ed::space_node::get_modifier_for_node_editor(*r_ctx.snode);
  if (!object_and_modifier) {
    return false;
  }
  r_ctx.object = object_and_modifier->object;
  r_ctx.nmd = object_and_modifier->nmd;
  const std::optional<int32_t> bake_id = ed::space_node::find_nested_node_id_in_root(*r_ctx.snode,
                                                                                     *r_ctx.node);
  if (!bake_id) {
    return false;
  }
  r_ctx.bake = nullptr;
  for (const NodesModifierBake &iter_bake : Span(r_ctx.nmd->bakes, r_ctx.nmd->bakes_num)) {
    if (iter_bake.id == *bake_id) {
      r_ctx.bake = &iter_bake;
      break;
    }
  }
  if (!r_ctx.bake) {
    return false;
  }

  r_ctx.bake_rna = RNA_pointer_create_discrete(
      const_cast<ID *>(&r_ctx.object->id), &RNA_NodesModifierBake, (void *)r_ctx.bake);
  if (r_ctx.nmd->runtime->cache) {
    const bke::bake::ModifierCache &cache = *r_ctx.nmd->runtime->cache;
    std::lock_guard lock{cache.mutex};
    if (const std::unique_ptr<bke::bake::BakeNodeCache> *node_cache_ptr =
            cache.bake_cache_by_id.lookup_ptr(*bake_id))
    {
      const bke::bake::BakeNodeCache &node_cache = **node_cache_ptr;
      if (!node_cache.bake.frames.is_empty()) {
        const int first_frame = node_cache.bake.frames.first()->frame.frame();
        const int last_frame = node_cache.bake.frames.last()->frame.frame();
        r_ctx.baked_range = IndexRange(first_frame, last_frame - first_frame + 1);
      }
    }
    else if (const std::unique_ptr<bke::bake::SimulationNodeCache> *node_cache_ptr =
                 cache.simulation_cache_by_id.lookup_ptr(*bake_id))
    {
      const bke::bake::SimulationNodeCache &node_cache = **node_cache_ptr;
      if (!node_cache.bake.frames.is_empty() &&
          node_cache.cache_status == bke::bake::CacheStatus::Baked)
      {
        const int first_frame = node_cache.bake.frames.first()->frame.frame();
        const int last_frame = node_cache.bake.frames.last()->frame.frame();
        r_ctx.baked_range = IndexRange(first_frame, last_frame - first_frame + 1);
      }
    }
  }
  const Scene *scene = CTX_data_scene(C);
  r_ctx.frame_range = bke::bake::get_node_bake_frame_range(
      *scene, *r_ctx.object, *r_ctx.nmd, r_ctx.bake->id);
  r_ctx.bake_still = node.type_legacy == GEO_NODE_BAKE &&
                     r_ctx.bake->bake_mode == NODES_MODIFIER_BAKE_MODE_STILL;
  r_ctx.is_baked = r_ctx.baked_range.has_value();
  r_ctx.bake_target = bke::bake::get_node_bake_target(*r_ctx.object, *r_ctx.nmd, r_ctx.bake->id);

  return true;
}

std::string get_baked_string(const BakeDrawContext &ctx)
{
  if (ctx.bake_still && ctx.baked_range->size() == 1) {
    return fmt::format(fmt::runtime(RPT_("Baked Frame {}")), ctx.baked_range->first());
  }
  return fmt::format(
      fmt::runtime(RPT_("Baked {} - {}")), ctx.baked_range->first(), ctx.baked_range->last());
}

std::optional<std::string> get_bake_state_string(const BakeDrawContext &ctx)
{
  if (G.is_rendering) {
    /* Avoid accessing data that is generated while baking. */
    return std::nullopt;
  }
  if (ctx.is_baked) {
    const std::string baked_str = get_baked_string(ctx);
    char size_str[BLI_STR_FORMAT_INT64_BYTE_UNIT_SIZE];
    BLI_str_format_byte_unit(size_str, ctx.bake->bake_size, true);
    if (ctx.bake->packed) {
      return fmt::format(fmt::runtime(RPT_("{} ({} packed)")), baked_str, size_str);
    }
    return fmt::format(fmt::runtime(RPT_("{} ({} on disk)")), baked_str, size_str);
  }
  if (ctx.frame_range.has_value()) {
    if (!ctx.bake_still) {
      return fmt::format(
          fmt::runtime(RPT_("Frames {} - {}")), ctx.frame_range->first(), ctx.frame_range->last());
    }
  }
  return std::nullopt;
}

void draw_bake_button_row(const BakeDrawContext &ctx, uiLayout *layout, const bool is_in_sidebar)
{
  uiLayout *col = &layout->column(true);
  uiLayout *row = &col->row(true);
  {
    const char *bake_label = IFACE_("Bake");
    if (is_in_sidebar) {
      bake_label = ctx.bake_target == NODES_MODIFIER_BAKE_TARGET_DISK ? IFACE_("Bake to Disk") :
                                                                        IFACE_("Bake Packed");
    }

    PointerRNA ptr;
    uiItemFullO(row,
                "OBJECT_OT_geometry_node_bake_single",
                bake_label,
                ICON_NONE,
                nullptr,
                WM_OP_INVOKE_DEFAULT,
                UI_ITEM_NONE,
                &ptr);
    WM_operator_properties_id_lookup_set_from_id(&ptr, &ctx.object->id);
    RNA_string_set(&ptr, "modifier_name", ctx.nmd->modifier.name);
    RNA_int_set(&ptr, "bake_id", ctx.bake->id);
  }
  {
    uiLayout *subrow = &row->row(true);
    uiLayoutSetActive(subrow, ctx.is_baked);
    if (is_in_sidebar) {
      if (ctx.is_baked && !G.is_rendering) {
        if (ctx.bake->packed) {
          PointerRNA ptr;
          uiItemFullO(subrow,
                      "OBJECT_OT_geometry_node_bake_unpack_single",
                      "",
                      ICON_PACKAGE,
                      nullptr,
                      WM_OP_INVOKE_DEFAULT,
                      UI_ITEM_NONE,
                      &ptr);
          WM_operator_properties_id_lookup_set_from_id(&ptr, &ctx.object->id);
          RNA_string_set(&ptr, "modifier_name", ctx.nmd->modifier.name);
          RNA_int_set(&ptr, "bake_id", ctx.bake->id);
        }
        else {
          PointerRNA ptr;
          uiItemFullO(subrow,
                      "OBJECT_OT_geometry_node_bake_pack_single",
                      "",
                      ICON_UGLYPACKAGE,
                      nullptr,
                      WM_OP_INVOKE_DEFAULT,
                      UI_ITEM_NONE,
                      &ptr);
          WM_operator_properties_id_lookup_set_from_id(&ptr, &ctx.object->id);
          RNA_string_set(&ptr, "modifier_name", ctx.nmd->modifier.name);
          RNA_int_set(&ptr, "bake_id", ctx.bake->id);
        }
      }
      else {
        /* If the data is not yet baked, still show the icon based on the derived bake target. */
        const int icon = ctx.bake_target == NODES_MODIFIER_BAKE_TARGET_DISK ? ICON_UGLYPACKAGE :
                                                                              ICON_PACKAGE;
        PointerRNA ptr;
        uiItemFullO(subrow,
                    "OBJECT_OT_geometry_node_bake_pack_single",
                    "",
                    icon,
                    nullptr,
                    WM_OP_INVOKE_DEFAULT,
                    UI_ITEM_NONE,
                    &ptr);
      }
    }
    {
      PointerRNA ptr;
      uiItemFullO(subrow,
                  "OBJECT_OT_geometry_node_bake_delete_single",
                  "",
                  ICON_TRASH,
                  nullptr,
                  WM_OP_INVOKE_DEFAULT,
                  UI_ITEM_NONE,
                  &ptr);
      WM_operator_properties_id_lookup_set_from_id(&ptr, &ctx.object->id);
      RNA_string_set(&ptr, "modifier_name", ctx.nmd->modifier.name);
      RNA_int_set(&ptr, "bake_id", ctx.bake->id);
    }
  }
}

void draw_common_bake_settings(bContext *C, BakeDrawContext &ctx, uiLayout *layout)
{
  uiLayoutSetPropSep(layout, true);
  uiLayoutSetPropDecorate(layout, false);

  uiLayout *settings_col = &layout->column(false);
  uiLayoutSetActive(settings_col, !ctx.is_baked);
  {
    uiLayout *col = &settings_col->column(true);
    col->prop(&ctx.bake_rna, "bake_target", UI_ITEM_NONE, std::nullopt, ICON_NONE);
    uiLayout *subcol = &col->column(true);
    uiLayoutSetActive(subcol, ctx.bake_target == NODES_MODIFIER_BAKE_TARGET_DISK);
<<<<<<< HEAD
    uiLayoutSetPropSep(col, false); /* bfa - use_property_split = False */
    uiItemR(
        subcol, &ctx.bake_rna, "use_custom_path", UI_ITEM_NONE, IFACE_("Custom Path"), ICON_NONE);
=======
    subcol->prop(&ctx.bake_rna, "use_custom_path", UI_ITEM_NONE, IFACE_("Custom Path"), ICON_NONE);
>>>>>>> feaef865
    uiLayout *subsubcol = &subcol->column(true);
    const bool use_custom_path = ctx.bake->flag & NODES_MODIFIER_BAKE_CUSTOM_PATH;
    uiLayoutSetActive(subsubcol, use_custom_path);
    Main *bmain = CTX_data_main(C);
    auto bake_path = bke::bake::get_node_bake_path(*bmain, *ctx.object, *ctx.nmd, ctx.bake->id);

    char placeholder_path[FILE_MAX] = "";
    if (StringRef(ctx.bake->directory).is_empty() &&
        !(ctx.bake->flag & NODES_MODIFIER_BAKE_CUSTOM_PATH) && bake_path.has_value() &&
        bake_path->bake_dir.has_value())
    {
      STRNCPY(placeholder_path, bake_path->bake_dir->c_str());
      if (BLI_path_is_rel(ctx.nmd->bake_directory)) {
        BLI_path_rel(placeholder_path, BKE_main_blendfile_path(bmain));
      }
    }

    subsubcol->prop(&ctx.bake_rna,
                    RNA_struct_find_property(&ctx.bake_rna, "directory"),
                    -1,
                    0,
                    UI_ITEM_NONE,
                    IFACE_("Path"),
                    ICON_NONE,
                    placeholder_path);
  }
  {
    uiLayout *col = &settings_col->column(true);
    col->prop(&ctx.bake_rna,
              "use_custom_simulation_frame_range",
              UI_ITEM_NONE,
              IFACE_("Custom Range"),
              ICON_NONE);
    uiLayout *subcol = &col->column(true);
    uiLayoutSetActive(subcol, ctx.bake->flag & NODES_MODIFIER_BAKE_CUSTOM_SIMULATION_FRAME_RANGE);
    subcol->prop(&ctx.bake_rna, "frame_start", UI_ITEM_NONE, IFACE_("Start"), ICON_NONE);
    subcol->prop(&ctx.bake_rna, "frame_end", UI_ITEM_NONE, IFACE_("End"), ICON_NONE);
  }
}

static void draw_bake_data_block_list_item(uiList * /*ui_list*/,
                                           const bContext * /*C*/,
                                           uiLayout *layout,
                                           PointerRNA * /*idataptr*/,
                                           PointerRNA *itemptr,
                                           int /*icon*/,
                                           PointerRNA * /*active_dataptr*/,
                                           const char * /*active_propname*/,
                                           int /*index*/,
                                           int /*flt_flag*/)
{
  auto &data_block = *static_cast<NodesModifierDataBlock *>(itemptr->data);
  uiLayout *row = &layout->row(true);

  std::string name;
  if (StringRef(data_block.lib_name).is_empty()) {
    name = data_block.id_name;
  }
  else {
    name = fmt::format("{} [{}]", data_block.id_name, data_block.lib_name);
  }

  row->prop(itemptr, "id", UI_ITEM_NONE, name, ICON_NONE);
}

void draw_data_blocks(const bContext *C, uiLayout *layout, PointerRNA &bake_rna)
{
  static const uiListType *data_block_list = []() {
    uiListType *list = MEM_callocN<uiListType>(__func__);
    STRNCPY(list->idname, "DATA_UL_nodes_modifier_data_blocks");
    list->draw_item = draw_bake_data_block_list_item;
    WM_uilisttype_add(list);
    return list;
  }();

  PointerRNA data_blocks_ptr = RNA_pointer_create_discrete(
      bake_rna.owner_id, &RNA_NodesModifierBakeDataBlocks, bake_rna.data);

  if (uiLayout *panel = layout->panel(
          C, "data_block_references", true, IFACE_("Data-Block References")))
  {
    uiTemplateList(panel,
                   C,
                   data_block_list->idname,
                   "",
                   &bake_rna,
                   "data_blocks",
                   &data_blocks_ptr,
                   "active_index",
                   nullptr,
                   3,
                   5,
                   UILST_LAYOUT_DEFAULT,
                   0,
                   UI_TEMPLATE_LIST_FLAG_NONE);
  }
}

std::unique_ptr<LazyFunction> get_bake_lazy_function(
    const bNode &node, GeometryNodesLazyFunctionGraphInfo &lf_graph_info)
{
  namespace file_ns = blender::nodes::node_geo_bake_cc;
  BLI_assert(node.type_legacy == GEO_NODE_BAKE);
  return std::make_unique<file_ns::LazyFunctionForBakeNode>(node, lf_graph_info);
}

StructRNA *BakeItemsAccessor::item_srna = &RNA_NodeGeometryBakeItem;
int BakeItemsAccessor::node_type = GEO_NODE_BAKE;
int BakeItemsAccessor::item_dna_type = SDNA_TYPE_FROM_STRUCT(NodeGeometryBakeItem);

void BakeItemsAccessor::blend_write_item(BlendWriter *writer, const ItemT &item)
{
  BLO_write_string(writer, item.name);
}

void BakeItemsAccessor::blend_read_data_item(BlendDataReader *reader, ItemT &item)
{
  BLO_read_string(reader, &item.name);
}

};  // namespace blender::nodes<|MERGE_RESOLUTION|>--- conflicted
+++ resolved
@@ -794,13 +794,8 @@
     col->prop(&ctx.bake_rna, "bake_target", UI_ITEM_NONE, std::nullopt, ICON_NONE);
     uiLayout *subcol = &col->column(true);
     uiLayoutSetActive(subcol, ctx.bake_target == NODES_MODIFIER_BAKE_TARGET_DISK);
-<<<<<<< HEAD
     uiLayoutSetPropSep(col, false); /* bfa - use_property_split = False */
-    uiItemR(
-        subcol, &ctx.bake_rna, "use_custom_path", UI_ITEM_NONE, IFACE_("Custom Path"), ICON_NONE);
-=======
     subcol->prop(&ctx.bake_rna, "use_custom_path", UI_ITEM_NONE, IFACE_("Custom Path"), ICON_NONE);
->>>>>>> feaef865
     uiLayout *subsubcol = &subcol->column(true);
     const bool use_custom_path = ctx.bake->flag & NODES_MODIFIER_BAKE_CUSTOM_PATH;
     uiLayoutSetActive(subsubcol, use_custom_path);
