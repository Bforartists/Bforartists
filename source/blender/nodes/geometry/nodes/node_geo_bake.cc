--- conflicted
+++ resolved
@@ -861,15 +861,10 @@
   uiLayoutSetActive(settings_col, !ctx.is_baked);
   {
     uiLayout *col = uiLayoutColumn(settings_col, true);
-<<<<<<< HEAD
-    uiLayoutSetActive(col, !ctx.is_baked);
-    uiLayoutSetPropSep(col, false); /* bfa - use_property_split = False */
-    uiItemR(col, &ctx.bake_rna, "use_custom_path", UI_ITEM_NONE, IFACE_("Custom Path"), ICON_NONE);
-=======
     uiItemR(col, &ctx.bake_rna, "bake_target", UI_ITEM_NONE, nullptr, ICON_NONE);
->>>>>>> e66ee91c
     uiLayout *subcol = uiLayoutColumn(col, true);
     uiLayoutSetActive(subcol, ctx.bake_target == NODES_MODIFIER_BAKE_TARGET_DISK);
+    uiLayoutSetPropSep(col, false); /* bfa - use_property_split = False */
     uiItemR(
         subcol, &ctx.bake_rna, "use_custom_path", UI_ITEM_NONE, IFACE_("Custom Path"), ICON_NONE);
     uiLayout *subsubcol = uiLayoutColumn(subcol, true);
