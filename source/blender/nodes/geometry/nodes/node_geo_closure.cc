--- conflicted
+++ resolved
@@ -36,12 +36,9 @@
     return;
   }
   bNode &output_node = const_cast<bNode &>(*zone->output_node());
-<<<<<<< HEAD
-=======
 
   uiLayoutSetPropSep(layout, true);
   uiLayoutSetPropDecorate(layout, false);
->>>>>>> 9a41dc73
 
   if (current_node->type_legacy == GEO_NODE_CLOSURE_INPUT) {
     if (uiLayout *panel = layout->panel(C, "input_items", false, TIP_("Input Items"))) {
