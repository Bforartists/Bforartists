--- conflicted
+++ resolved
@@ -70,11 +70,7 @@
         using T = decltype(dummy);
         VArray<T> src_typed = src.typed<T>();
         VArraySpan<T> src_typed_span{src_typed};
-<<<<<<< HEAD
-        copy_attribute_to_vertices(src_typed_span, selection, dst.as_span().typed<T>());
-=======
         copy_attribute_to_vertices(src_typed_span, selection, dst.span.typed<T>());
->>>>>>> 1f63dc9d
       });
       dst.finish();
     }
