/* SPDX-FileCopyrightText: 2023 Blender Authors
 *
 * SPDX-License-Identifier: GPL-2.0-or-later */

#include "BLI_array_utils.hh"
#include "BLI_disjoint_set.hh"
#include "BLI_task.hh"
#include "BLI_vector_set.hh"

#include "DNA_mesh_types.h"
#include "DNA_meshdata_types.h"

#include "BKE_attribute_math.hh"
#include "BKE_mesh.hh"
#include "BKE_mesh_mapping.hh"
#include "BKE_mesh_runtime.hh"

#include "GEO_randomize.hh"

#include "NOD_rna_define.hh"

#include "UI_interface.hh"
#include "UI_resources.hh"

#include "node_geometry_util.hh"

namespace blender::nodes::node_geo_extrude_mesh_cc {

NODE_STORAGE_FUNCS(NodeGeometryExtrudeMesh)

static void node_declare(NodeDeclarationBuilder &b)
{
  b.add_input<decl::Geometry>("Mesh").supported_type(GeometryComponent::Type::Mesh);
  b.add_input<decl::Bool>("Selection").default_value(true).field_on_all().hide_value();
  b.add_input<decl::Vector>("Offset")
      .subtype(PROP_TRANSLATION)
      .implicit_field_on_all(implicit_field_inputs::normal)
      .hide_value();
  b.add_input<decl::Float>("Offset Scale").default_value(1.0f).field_on_all();
  b.add_input<decl::Bool>("Individual").default_value(true).make_available([](bNode &node) {
    node_storage(node).mode = GEO_NODE_EXTRUDE_MESH_FACES;
  });
  b.add_output<decl::Geometry>("Mesh").propagate_all();
  b.add_output<decl::Bool>("Top").field_on_all();
  b.add_output<decl::Bool>("Side").field_on_all();
}

static void node_layout(uiLayout *layout, bContext * /*C*/, PointerRNA *ptr)
{
  uiLayoutSetPropSep(layout, true);
  uiLayoutSetPropDecorate(layout, false);
  uiItemR(layout, ptr, "mode", UI_ITEM_NONE, "", ICON_NONE);
}

static void node_init(bNodeTree * /*tree*/, bNode *node)
{
  NodeGeometryExtrudeMesh *data = MEM_cnew<NodeGeometryExtrudeMesh>(__func__);
  data->mode = GEO_NODE_EXTRUDE_MESH_FACES;
  node->storage = data;
}

static void node_update(bNodeTree *ntree, bNode *node)
{
  const NodeGeometryExtrudeMesh &storage = node_storage(*node);
  const GeometryNodeExtrudeMeshMode mode = GeometryNodeExtrudeMeshMode(storage.mode);

  bNodeSocket *individual_socket = static_cast<bNodeSocket *>(node->inputs.last);

  bke::nodeSetSocketAvailability(ntree, individual_socket, mode == GEO_NODE_EXTRUDE_MESH_FACES);
}

struct AttributeOutputs {
  AnonymousAttributeIDPtr top_id;
  AnonymousAttributeIDPtr side_id;
};

static void save_selection_as_attribute(Mesh &mesh,
                                        const AnonymousAttributeID *id,
                                        const eAttrDomain domain,
                                        const IndexMask &selection)
{
  MutableAttributeAccessor attributes = mesh.attributes_for_write();
  BLI_assert(!attributes.contains(id));

  SpanAttributeWriter<bool> attribute = attributes.lookup_or_add_for_write_span<bool>(id, domain);
  selection.to_bools(attribute.span);
  attribute.finish();
}

static void remove_non_propagated_attributes(
    MutableAttributeAccessor attributes, const AnonymousAttributePropagationInfo &propagation_info)
{
  if (propagation_info.propagate_all) {
    return;
  }
  Set<AttributeIDRef> ids_to_remove = attributes.all_ids();
  ids_to_remove.remove_if([&](const AttributeIDRef &id) {
    if (!id.is_anonymous()) {
      return true;
    }
    if (propagation_info.propagate(id.anonymous_id())) {
      return true;
    }
    return false;
  });
  for (const AttributeIDRef &id : ids_to_remove) {
    attributes.remove(id);
  }
}

static void remove_unsupported_vert_data(Mesh &mesh)
{
  CustomData_free_layers(&mesh.vert_data, CD_ORCO, mesh.totvert);
  CustomData_free_layers(&mesh.vert_data, CD_SHAPEKEY, mesh.totvert);
  CustomData_free_layers(&mesh.vert_data, CD_CLOTH_ORCO, mesh.totvert);
  CustomData_free_layers(&mesh.vert_data, CD_MVERT_SKIN, mesh.totvert);
}

static void remove_unsupported_edge_data(Mesh &mesh)
{
  CustomData_free_layers(&mesh.edge_data, CD_FREESTYLE_EDGE, mesh.totedge);
}

static void remove_unsupported_face_data(Mesh &mesh)
{
  CustomData_free_layers(&mesh.face_data, CD_FREESTYLE_FACE, mesh.faces_num);
}

static void remove_unsupported_corner_data(Mesh &mesh)
{
  CustomData_free_layers(&mesh.loop_data, CD_NORMAL, mesh.totloop);
  CustomData_free_layers(&mesh.loop_data, CD_MDISPS, mesh.totloop);
  CustomData_free_layers(&mesh.loop_data, CD_TANGENT, mesh.totloop);
  CustomData_free_layers(&mesh.loop_data, CD_PAINT_MASK, mesh.totloop);
  CustomData_free_layers(&mesh.loop_data, CD_MLOOPTANGENT, mesh.totloop);
  CustomData_free_layers(&mesh.loop_data, CD_GRID_PAINT_MASK, mesh.totloop);
  CustomData_free_layers(&mesh.loop_data, CD_CUSTOMLOOPNORMAL, mesh.totloop);
}

static void expand_mesh(Mesh &mesh,
                        const int vert_expand,
                        const int edge_expand,
                        const int face_expand,
                        const int loop_expand)
{
  /* Remove types that aren't supported for interpolation in this node. */
  if (vert_expand != 0) {
    const int old_verts_num = mesh.totvert;
    mesh.totvert += vert_expand;
    CustomData_realloc(&mesh.vert_data, old_verts_num, mesh.totvert);
  }
  if (edge_expand != 0) {
    if (mesh.totedge == 0) {
      mesh.attributes_for_write().add(
          ".edge_verts", ATTR_DOMAIN_EDGE, CD_PROP_INT32_2D, bke::AttributeInitConstruct());
    }
    const int old_edges_num = mesh.totedge;
    mesh.totedge += edge_expand;
    CustomData_realloc(&mesh.edge_data, old_edges_num, mesh.totedge);
  }
  if (face_expand != 0) {
    const int old_faces_num = mesh.faces_num;
    mesh.faces_num += face_expand;
    CustomData_realloc(&mesh.face_data, old_faces_num, mesh.faces_num);
    implicit_sharing::resize_trivial_array(&mesh.face_offset_indices,
                                           &mesh.runtime->face_offsets_sharing_info,
                                           old_faces_num == 0 ? 0 : (old_faces_num + 1),
                                           mesh.faces_num + 1);
    /* Set common values for convenience. */
    mesh.face_offset_indices[0] = 0;
    mesh.face_offset_indices[mesh.faces_num] = mesh.totloop + loop_expand;
  }
  if (loop_expand != 0) {
<<<<<<< HEAD
    CustomData_free_layers(&mesh.loop_data, CD_MDISPS, mesh.totloop);
    CustomData_free_layers(&mesh.loop_data, CD_TANGENT, mesh.totloop);
    CustomData_free_layers(&mesh.loop_data, CD_PAINT_MASK, mesh.totloop);
    CustomData_free_layers(&mesh.loop_data, CD_MLOOPTANGENT, mesh.totloop);
    CustomData_free_layers(&mesh.loop_data, CD_GRID_PAINT_MASK, mesh.totloop);
    CustomData_free_layers(&mesh.loop_data, CD_CUSTOMLOOPNORMAL, mesh.totloop);
=======
>>>>>>> cf8019d9
    const int old_loops_num = mesh.totloop;
    mesh.totloop += loop_expand;
    CustomData_realloc(&mesh.loop_data, old_loops_num, mesh.totloop);
  }
}

static CustomData &mesh_custom_data_for_domain(Mesh &mesh, const eAttrDomain domain)
{
  switch (domain) {
    case ATTR_DOMAIN_POINT:
      return mesh.vert_data;
    case ATTR_DOMAIN_EDGE:
      return mesh.edge_data;
    case ATTR_DOMAIN_FACE:
      return mesh.face_data;
    case ATTR_DOMAIN_CORNER:
      return mesh.loop_data;
    default:
      BLI_assert_unreachable();
      return mesh.vert_data;
  }
}

/**
 * \note The result may be an empty span.
 */
static MutableSpan<int> get_orig_index_layer(Mesh &mesh, const eAttrDomain domain)
{
  const bke::AttributeAccessor attributes = mesh.attributes();
  CustomData &custom_data = mesh_custom_data_for_domain(mesh, domain);
  if (int *orig_indices = static_cast<int *>(CustomData_get_layer_for_write(
          &custom_data, CD_ORIGINDEX, attributes.domain_size(domain))))
  {
    return {orig_indices, attributes.domain_size(domain)};
  }
  return {};
}

/**
 * \param get_mix_indices_fn: Returns a Span of indices of the source points to mix for every
 * result point.
 */
template<typename T>
void copy_with_mixing(const Span<T> src,
                      const FunctionRef<Span<int>(int)> get_mix_indices_fn,
                      MutableSpan<T> dst)
{
  threading::parallel_for(dst.index_range(), 512, [&](const IndexRange range) {
    bke::attribute_math::DefaultPropagationMixer<T> mixer{dst.slice(range)};
    for (const int i_dst : IndexRange(range.size())) {
      const Span<int> indices = get_mix_indices_fn(range[i_dst]);
      for (const int i_src : indices) {
        mixer.mix_in(i_dst, src[i_src]);
      }
    }
    mixer.finalize();
  });
}

static void copy_with_mixing(const GSpan src,
                             const FunctionRef<Span<int>(int)> get_mix_indices_fn,
                             GMutableSpan dst)
{
  bke::attribute_math::convert_to_static_type(src.type(), [&](auto dummy) {
    using T = decltype(dummy);
    copy_with_mixing(src.typed<T>(), get_mix_indices_fn, dst.typed<T>());
  });
}

static Array<Vector<int>> create_vert_to_edge_map(const int vert_size,
                                                  const Span<int2> edges,
                                                  const int vert_offset = 0)
{
  Array<Vector<int>> vert_to_edge_map(vert_size);
  for (const int i : edges.index_range()) {
    vert_to_edge_map[edges[i][0] - vert_offset].append(i);
    vert_to_edge_map[edges[i][1] - vert_offset].append(i);
  }
  return vert_to_edge_map;
}

static void extrude_mesh_vertices(Mesh &mesh,
                                  const Field<bool> &selection_field,
                                  const Field<float3> &offset_field,
                                  const AttributeOutputs &attribute_outputs,
                                  const AnonymousAttributePropagationInfo &propagation_info)
{
  const int orig_vert_size = mesh.totvert;
  const int orig_edge_size = mesh.totedge;

  /* Use an array for the result of the evaluation because the mesh is reallocated before
   * the vertices are moved, and the evaluated result might reference an attribute. */
  Array<float3> offsets(orig_vert_size);
  const bke::MeshFieldContext context{mesh, ATTR_DOMAIN_POINT};
  FieldEvaluator evaluator{context, mesh.totvert};
  evaluator.add_with_destination(offset_field, offsets.as_mutable_span());
  evaluator.set_selection(selection_field);
  evaluator.evaluate();
  const IndexMask selection = evaluator.get_evaluated_selection_as_mask();
  if (selection.is_empty()) {
    return;
  }

  MutableAttributeAccessor attributes = mesh.attributes_for_write();
  remove_non_propagated_attributes(attributes, propagation_info);
  remove_unsupported_vert_data(mesh);
  remove_unsupported_edge_data(mesh);

  Set<AttributeIDRef> point_ids;
  Set<AttributeIDRef> edge_ids;
  mesh.attributes().for_all([&](const AttributeIDRef &id, const AttributeMetaData meta_data) {
    if (meta_data.data_type == CD_PROP_STRING) {
      return true;
    }
    if (meta_data.domain == ATTR_DOMAIN_POINT) {
      if (id.name() != "position") {
        point_ids.add(id);
      }
    }
    else if (meta_data.domain == ATTR_DOMAIN_EDGE) {
      if (id.name() != ".edge_verts") {
        edge_ids.add(id);
      }
    }
    return true;
  });

  /* This allows parallelizing attribute mixing for new edges. */
  Array<Vector<int>> vert_to_edge_map;
  if (!edge_ids.is_empty()) {
    vert_to_edge_map = create_vert_to_edge_map(orig_vert_size, mesh.edges());
  }

  expand_mesh(mesh, selection.size(), selection.size(), 0, 0);

  const IndexRange new_vert_range{orig_vert_size, selection.size()};
  const IndexRange new_edge_range{orig_edge_size, selection.size()};

  MutableSpan<int2> new_edges = mesh.edges_for_write().slice(new_edge_range);
  selection.foreach_index_optimized<int>([&](const int index, const int i_selection) {
    new_edges[i_selection] = int2(index, new_vert_range[i_selection]);
  });

  /* New vertices copy the attribute values from their source vertex. */
  for (const AttributeIDRef &id : point_ids) {
    GSpanAttributeWriter attribute = attributes.lookup_for_write_span(id);
    array_utils::gather(attribute.span, selection, attribute.span.slice(new_vert_range));
    attribute.finish();
  }

  /* New edge values are mixed from of all the edges connected to the source vertex. */
  for (const AttributeIDRef &id : edge_ids) {
    GSpanAttributeWriter attribute = attributes.lookup_for_write_span(id);
    copy_with_mixing(
        attribute.span,
        [&](const int i) { return vert_to_edge_map[selection[i]].as_span(); },
        attribute.span.slice(new_edge_range));
    attribute.finish();
  }

  MutableSpan<float3> positions = mesh.vert_positions_for_write();
  MutableSpan<float3> new_positions = positions.slice(new_vert_range);
  selection.foreach_index_optimized<int>(GrainSize(1024), [&](const int index, const int i) {
    new_positions[i] = positions[index] + offsets[index];
  });

  MutableSpan<int> vert_orig_indices = get_orig_index_layer(mesh, ATTR_DOMAIN_POINT);
  if (!vert_orig_indices.is_empty()) {
    array_utils::gather(
        vert_orig_indices.as_span(), selection, vert_orig_indices.slice(new_vert_range));
  }

  MutableSpan<int> new_edge_orig_indices = get_orig_index_layer(mesh, ATTR_DOMAIN_EDGE);
  new_edge_orig_indices.slice_safe(new_edge_range).fill(ORIGINDEX_NONE);

  if (attribute_outputs.top_id) {
    save_selection_as_attribute(
        mesh, attribute_outputs.top_id.get(), ATTR_DOMAIN_POINT, new_vert_range);
  }
  if (attribute_outputs.side_id) {
    save_selection_as_attribute(
        mesh, attribute_outputs.side_id.get(), ATTR_DOMAIN_EDGE, new_edge_range);
  }

  const bool no_loose_vert_hint = mesh.runtime->loose_verts_cache.is_cached() &&
                                  mesh.runtime->loose_verts_cache.data().count == 0;
  BKE_mesh_runtime_clear_cache(&mesh);
  if (no_loose_vert_hint) {
    mesh.tag_loose_verts_none();
  }
}

static void fill_quad_consistent_direction(const Span<int> other_face_verts,
                                           const Span<int> other_face_edges,
                                           MutableSpan<int> new_corner_verts,
                                           MutableSpan<int> new_corner_edges,
                                           const int vert_connected_to_face_1,
                                           const int vert_connected_to_face_2,
                                           const int vert_across_from_face_1,
                                           const int vert_across_from_face_2,
                                           const int edge_connected_to_face,
                                           const int connecting_edge_1,
                                           const int edge_across_from_face,
                                           const int connecting_edge_2)
{
  /* Find the loop on the face connected to the new quad that uses the duplicate edge. */
  bool start_with_connecting_edge = true;
  for (const int i : other_face_edges.index_range()) {
    if (other_face_edges[i] == edge_connected_to_face) {
      start_with_connecting_edge = other_face_verts[i] == vert_connected_to_face_1;
      break;
    }
  }
  if (start_with_connecting_edge) {
    new_corner_verts[0] = vert_connected_to_face_1;
    new_corner_edges[0] = connecting_edge_1;
    new_corner_verts[1] = vert_across_from_face_1;
    new_corner_edges[1] = edge_across_from_face;
    new_corner_verts[2] = vert_across_from_face_2;
    new_corner_edges[2] = connecting_edge_2;
    new_corner_verts[3] = vert_connected_to_face_2;
    new_corner_edges[3] = edge_connected_to_face;
  }
  else {
    new_corner_verts[0] = vert_connected_to_face_1;
    new_corner_edges[0] = edge_connected_to_face;
    new_corner_verts[1] = vert_connected_to_face_2;
    new_corner_edges[1] = connecting_edge_2;
    new_corner_verts[2] = vert_across_from_face_2;
    new_corner_edges[2] = edge_across_from_face;
    new_corner_verts[3] = vert_across_from_face_1;
    new_corner_edges[3] = connecting_edge_1;
  }
}

template<typename T>
static VectorSet<int> vert_indices_from_edges(const Mesh &mesh, const Span<T> edge_indices)
{
  static_assert(is_same_any_v<T, int, int64_t>);
  const Span<int2> edges = mesh.edges();

  VectorSet<int> vert_indices;
  vert_indices.reserve(edge_indices.size());
  for (const T i_edge : edge_indices) {
    const int2 &edge = edges[i_edge];
    vert_indices.add(edge[0]);
    vert_indices.add(edge[1]);
  }
  return vert_indices;
}

static void tag_mesh_added_faces(Mesh &mesh)
{
  const bool no_loose_vert_hint = mesh.runtime->loose_verts_cache.is_cached() &&
                                  mesh.runtime->loose_verts_cache.data().count == 0;
  const bool no_loose_edge_hint = mesh.runtime->loose_edges_cache.is_cached() &&
                                  mesh.runtime->loose_edges_cache.data().count == 0;
  BKE_mesh_runtime_clear_cache(&mesh);
  if (no_loose_vert_hint) {
    mesh.tag_loose_verts_none();
  }
  if (no_loose_edge_hint) {
    mesh.tag_loose_edges_none();
  }
}

static void extrude_mesh_edges(Mesh &mesh,
                               const Field<bool> &selection_field,
                               const Field<float3> &offset_field,
                               const AttributeOutputs &attribute_outputs,
                               const AnonymousAttributePropagationInfo &propagation_info)
{
  const int orig_vert_size = mesh.totvert;
  const Span<int2> orig_edges = mesh.edges();
  const OffsetIndices orig_faces = mesh.faces();
  const int orig_loop_size = mesh.totloop;

  const bke::MeshFieldContext edge_context{mesh, ATTR_DOMAIN_EDGE};
  FieldEvaluator edge_evaluator{edge_context, mesh.totedge};
  edge_evaluator.set_selection(selection_field);
  edge_evaluator.add(offset_field);
  edge_evaluator.evaluate();
  const IndexMask edge_selection = edge_evaluator.get_evaluated_selection_as_mask();
  const VArray<float3> edge_offsets = edge_evaluator.get_evaluated<float3>(0);
  if (edge_selection.is_empty()) {
    return;
  }

  Array<int> edge_to_face_offsets;
  Array<int> edge_to_face_indices;
  const GroupedSpan<int> edge_to_face_map = bke::mesh::build_edge_to_face_map(
      orig_faces, mesh.corner_edges(), mesh.totedge, edge_to_face_offsets, edge_to_face_indices);

  /* Find the offsets on the vertex domain for translation. This must be done before the mesh's
   * custom data layers are reallocated, in case the virtual array references one of them. */
  Array<float3> vert_offsets;
  if (!edge_offsets.is_single()) {
    vert_offsets.reinitialize(orig_vert_size);
    bke::attribute_math::DefaultPropagationMixer<float3> mixer(vert_offsets);
    edge_selection.foreach_index([&](const int i_edge) {
      const int2 &edge = orig_edges[i_edge];
      const float3 offset = edge_offsets[i_edge];
      mixer.mix_in(edge[0], offset);
      mixer.mix_in(edge[1], offset);
    });
    mixer.finalize();
  }

  Vector<int> edge_selection_indices(edge_selection.size());
  edge_selection.to_indices(edge_selection_indices.as_mutable_span());
  const VectorSet<int> new_vert_indices = vert_indices_from_edges<int>(mesh,
                                                                       edge_selection_indices);

  const IndexRange new_vert_range{orig_vert_size, new_vert_indices.size()};
  /* The extruded edges connect the original and duplicate edges. */
  const IndexRange connect_edge_range{orig_edges.size(), new_vert_range.size()};
  /* The duplicate edges are extruded copies of the selected edges. */
  const IndexRange duplicate_edge_range = connect_edge_range.after(edge_selection.size());
  /* There is a new face for every selected edge. */
  const IndexRange new_face_range{orig_faces.size(), edge_selection.size()};
  /* Every new face is a quad with four corners. */
  const IndexRange new_loop_range{orig_loop_size, new_face_range.size() * 4};

  remove_non_propagated_attributes(mesh.attributes_for_write(), propagation_info);
  remove_unsupported_vert_data(mesh);
  remove_unsupported_edge_data(mesh);
  remove_unsupported_face_data(mesh);
  remove_unsupported_corner_data(mesh);
  expand_mesh(mesh,
              new_vert_range.size(),
              connect_edge_range.size() + duplicate_edge_range.size(),
              new_face_range.size(),
              new_loop_range.size());

  MutableSpan<int2> edges = mesh.edges_for_write();
  MutableSpan<int2> connect_edges = edges.slice(connect_edge_range);
  MutableSpan<int2> duplicate_edges = edges.slice(duplicate_edge_range);
  MutableSpan<int> face_offsets = mesh.face_offsets_for_write();
  MutableSpan<int> new_face_offsets = face_offsets.slice(new_face_range);
  MutableSpan<int> corner_verts = mesh.corner_verts_for_write();
  MutableSpan<int> new_corner_verts = corner_verts.slice(new_loop_range);
  MutableSpan<int> corner_edges = mesh.corner_edges_for_write();
  MutableSpan<int> new_corner_edges = corner_edges.slice(new_loop_range);

  offset_indices::fill_constant_group_size(4, orig_loop_size, new_face_offsets);
  const OffsetIndices faces = mesh.faces();

  for (const int i : connect_edges.index_range()) {
    connect_edges[i] = int2(new_vert_indices[i], new_vert_range[i]);
  }

  for (const int i : duplicate_edges.index_range()) {
    const int2 &orig_edge = edges[edge_selection[i]];
    const int i_new_vert_1 = new_vert_indices.index_of(orig_edge[0]);
    const int i_new_vert_2 = new_vert_indices.index_of(orig_edge[1]);
    duplicate_edges[i] = int2(new_vert_range[i_new_vert_1], new_vert_range[i_new_vert_2]);
  }

  edge_selection.foreach_index([&](const int64_t orig_edge_index, const int64_t i) {
    const int2 &duplicate_edge = duplicate_edges[i];
    const int new_vert_1 = duplicate_edge[0];
    const int new_vert_2 = duplicate_edge[1];
    const int extrude_index_1 = new_vert_1 - orig_vert_size;
    const int extrude_index_2 = new_vert_2 - orig_vert_size;

    const Span<int> connected_faces = edge_to_face_map[orig_edge_index];

    /* When there was a single face connected to the new face, we can use the old one to keep
     * the face direction consistent. When there is more than one connected edge, the new face
     * direction is totally arbitrary and the only goal for the behavior is to be deterministic. */
    Span<int> connected_face_verts = {};
    Span<int> connected_face_edges = {};
    if (connected_faces.size() == 1) {
      const IndexRange connected_face = faces[connected_faces.first()];
      connected_face_verts = corner_verts.slice(connected_face);
      connected_face_edges = corner_edges.slice(connected_face);
    }
    fill_quad_consistent_direction(connected_face_verts,
                                   connected_face_edges,
                                   new_corner_verts.slice(4 * i, 4),
                                   new_corner_edges.slice(4 * i, 4),
                                   new_vert_indices[extrude_index_1],
                                   new_vert_indices[extrude_index_2],
                                   new_vert_1,
                                   new_vert_2,
                                   orig_edge_index,
                                   connect_edge_range[extrude_index_1],
                                   duplicate_edge_range[i],
                                   connect_edge_range[extrude_index_2]);
  });

  /* Create a map of indices in the extruded vertices array to all of the indices of edges
   * in the duplicate edges array that connect to that vertex. This can be used to simplify the
   * mixing of attribute data for the connecting edges. */
  const Array<Vector<int>> new_vert_to_duplicate_edge_map = create_vert_to_edge_map(
      new_vert_range.size(), duplicate_edges, orig_vert_size);

  MutableAttributeAccessor attributes = mesh.attributes_for_write();

  attributes.for_all([&](const AttributeIDRef &id, const AttributeMetaData meta_data) {
    if (meta_data.data_type == CD_PROP_STRING) {
      return true;
    }
    if (ELEM(id.name(), ".corner_vert", ".corner_edge", ".edge_verts")) {
      return true;
    }
    GSpanAttributeWriter attribute = attributes.lookup_for_write_span(id);

    switch (attribute.domain) {
      case ATTR_DOMAIN_POINT: {
        /* New vertices copy the attribute values from their source vertex. */
        bke::attribute_math::gather(
            attribute.span, new_vert_indices, attribute.span.slice(new_vert_range));
        break;
      }
      case ATTR_DOMAIN_EDGE: {
        /* Edges parallel to original edges copy the edge attributes from the original edges. */
        GMutableSpan duplicate_data = attribute.span.slice(duplicate_edge_range);
        array_utils::gather(attribute.span, edge_selection, duplicate_data);

        /* Edges connected to original vertices mix values of selected connected edges. */
        copy_with_mixing(
            duplicate_data,
            [&](const int i) { return new_vert_to_duplicate_edge_map[i].as_span(); },
            attribute.span.slice(connect_edge_range));
        break;
      }
      case ATTR_DOMAIN_FACE: {
        /* Attribute values for new faces are a mix of the values of faces connected to the its
         * original edge. */
        copy_with_mixing(
            attribute.span,
            [&](const int i) { return edge_to_face_map[edge_selection[i]]; },
            attribute.span.slice(new_face_range));
        break;
      }
      case ATTR_DOMAIN_CORNER: {
        /* New corners get the average value of all adjacent corners on original faces connected
         * to the original edge of their face. */
        bke::attribute_math::convert_to_static_type(meta_data.data_type, [&](auto dummy) {
          using T = decltype(dummy);
          MutableSpan<T> data = attribute.span.typed<T>();
          MutableSpan<T> new_data = data.slice(new_loop_range);
          edge_selection.foreach_index(
              GrainSize(256), [&](const int64_t orig_edge_index, const int64_t i_edge_selection) {
                const Span<int> connected_faces = edge_to_face_map[orig_edge_index];
                if (connected_faces.is_empty()) {
                  /* If there are no connected faces, there is no corner data to interpolate. */
                  new_data.slice(4 * i_edge_selection, 4).fill(T());
                  return;
                }

                /* Both corners on each vertical edge of the side face get the same value,
                 * so there are only two unique values to mix. */
                Array<T> side_face_corner_data(2);
                bke::attribute_math::DefaultPropagationMixer<T> mixer{side_face_corner_data};

                const int2 &duplicate_edge = duplicate_edges[i_edge_selection];
                const int new_vert_1 = duplicate_edge[0];
                const int new_vert_2 = duplicate_edge[1];
                const int orig_vert_1 = new_vert_indices[new_vert_1 - orig_vert_size];
                const int orig_vert_2 = new_vert_indices[new_vert_2 - orig_vert_size];

                /* Average the corner data from the corners that share a vertex from the
                 * faces that share an edge with the extruded edge. */
                for (const int i_connected_face : connected_faces.index_range()) {
                  const IndexRange connected_face = faces[connected_faces[i_connected_face]];
                  for (const int i_loop : IndexRange(connected_face)) {
                    if (corner_verts[i_loop] == orig_vert_1) {
                      mixer.mix_in(0, data[i_loop]);
                    }
                    if (corner_verts[i_loop] == orig_vert_2) {
                      mixer.mix_in(1, data[i_loop]);
                    }
                  }
                }

                mixer.finalize();

                /* Instead of replicating the order in #fill_quad_consistent_direction here, it's
                 * simpler (though probably slower) to just match the corner data based on the
                 * vertex indices. */
                for (const int i : IndexRange(4 * i_edge_selection, 4)) {
                  if (ELEM(new_corner_verts[i], new_vert_1, orig_vert_1)) {
                    new_data[i] = side_face_corner_data.first();
                  }
                  else if (ELEM(new_corner_verts[i], new_vert_2, orig_vert_2)) {
                    new_data[i] = side_face_corner_data.last();
                  }
                }
              });
        });
        break;
      }
      default:
        BLI_assert_unreachable();
    }

    attribute.finish();
    return true;
  });

  MutableSpan<float3> new_positions = mesh.vert_positions_for_write().slice(new_vert_range);
  if (edge_offsets.is_single()) {
    const float3 offset = edge_offsets.get_internal_single();
    threading::parallel_for(new_positions.index_range(), 1024, [&](const IndexRange range) {
      for (const int i : range) {
        new_positions[i] += offset;
      }
    });
  }
  else {
    threading::parallel_for(new_positions.index_range(), 1024, [&](const IndexRange range) {
      for (const int i : range) {
        new_positions[i] += vert_offsets[new_vert_indices[i]];
      }
    });
  }

  MutableSpan<int> vert_orig_indices = get_orig_index_layer(mesh, ATTR_DOMAIN_POINT);
  if (!vert_orig_indices.is_empty()) {
    array_utils::gather(vert_orig_indices.as_span(),
                        new_vert_indices.as_span(),
                        vert_orig_indices.slice(new_vert_range));
  }

  MutableSpan<int> edge_orig_indices = get_orig_index_layer(mesh, ATTR_DOMAIN_EDGE);
  if (!edge_orig_indices.is_empty()) {
    edge_orig_indices.slice(connect_edge_range).fill(ORIGINDEX_NONE);
    array_utils::gather(edge_orig_indices.as_span(),
                        edge_selection,
                        edge_orig_indices.slice(duplicate_edge_range));
  }

  MutableSpan<int> face_orig_indices = get_orig_index_layer(mesh, ATTR_DOMAIN_FACE);
  face_orig_indices.slice_safe(new_face_range).fill(ORIGINDEX_NONE);

  if (attribute_outputs.top_id) {
    save_selection_as_attribute(
        mesh, attribute_outputs.top_id.get(), ATTR_DOMAIN_EDGE, duplicate_edge_range);
  }
  if (attribute_outputs.side_id) {
    save_selection_as_attribute(
        mesh, attribute_outputs.side_id.get(), ATTR_DOMAIN_FACE, new_face_range);
  }

  tag_mesh_added_faces(mesh);
}

/**
 * Edges connected to one selected face are on the boundary of a region and will be duplicated into
 * a "side face". Edges inside a region will be duplicated to leave any original faces unchanged.
 */
static void extrude_mesh_face_regions(Mesh &mesh,
                                      const Field<bool> &selection_field,
                                      const Field<float3> &offset_field,
                                      const AttributeOutputs &attribute_outputs,
                                      const AnonymousAttributePropagationInfo &propagation_info)
{
  const int orig_vert_size = mesh.totvert;
  const Span<int2> orig_edges = mesh.edges();
  const OffsetIndices orig_faces = mesh.faces();
  const Span<int> orig_corner_verts = mesh.corner_verts();
  const int orig_loop_size = orig_corner_verts.size();

  const bke::MeshFieldContext face_context{mesh, ATTR_DOMAIN_FACE};
  FieldEvaluator face_evaluator{face_context, mesh.faces_num};
  face_evaluator.set_selection(selection_field);
  face_evaluator.add(offset_field);
  face_evaluator.evaluate();
  const IndexMask face_selection = face_evaluator.get_evaluated_selection_as_mask();
  const VArray<float3> face_position_offsets = face_evaluator.get_evaluated<float3>(0);
  if (face_selection.is_empty()) {
    return;
  }

  Array<bool> face_selection_array(orig_faces.size());
  face_selection.to_bools(face_selection_array);

  /* Mix the offsets from the face domain to the vertex domain. Evaluate on the face domain above
   * in order to be consistent with the selection, and to use the face normals rather than vertex
   * normals as an offset, for example. */
  Array<float3> vert_offsets;
  if (!face_position_offsets.is_single()) {
    vert_offsets.reinitialize(orig_vert_size);
    bke::attribute_math::DefaultPropagationMixer<float3> mixer(vert_offsets);
    face_selection.foreach_index([&](const int i_face) {
      const float3 offset = face_position_offsets[i_face];
      for (const int vert : orig_corner_verts.slice(orig_faces[i_face])) {
        mixer.mix_in(vert, offset);
      }
    });
    mixer.finalize();
  }

  /* All of the faces (selected and deselected) connected to each edge. */
  Array<int> edge_to_face_offsets;
  Array<int> edge_to_face_indices;
  const GroupedSpan<int> edge_to_face_map = bke::mesh::build_edge_to_face_map(
      orig_faces, mesh.corner_edges(), mesh.totedge, edge_to_face_offsets, edge_to_face_indices);

  /* All vertices that are connected to the selected faces.
   * Start the size at one vert per face to reduce unnecessary reallocation. */
  VectorSet<int> all_selected_verts;
  all_selected_verts.reserve(orig_faces.size());
  face_selection.foreach_index([&](const int i_face) {
    for (const int vert : orig_corner_verts.slice(orig_faces[i_face])) {
      all_selected_verts.add(vert);
    }
  });

  /* Edges inside of an extruded region that are also attached to deselected edges. They must be
   * duplicated in order to leave the old edge attached to the unchanged deselected faces. */
  VectorSet<int> new_inner_edge_indices;
  /* Edges inside of an extruded region. Their vertices should be translated
   * with the offset, but the edges themselves should not be duplicated. */
  Vector<int> inner_edge_indices;
  /* The extruded face corresponding to each boundary edge (and each boundary face). */
  Vector<int> edge_extruded_face_indices;
  /* Edges on the outside of selected regions, either because there are no
   * other connected faces, or because all of the other faces aren't selected. */
  VectorSet<int> boundary_edge_indices;
  for (const int i_edge : orig_edges.index_range()) {
    const Span<int> faces = edge_to_face_map[i_edge];

    int i_selected_face = -1;
    int deselected_face_count = 0;
    int selected_face_count = 0;
    for (const int i_other_face : faces) {
      if (face_selection_array[i_other_face]) {
        selected_face_count++;
        i_selected_face = i_other_face;
      }
      else {
        deselected_face_count++;
      }
    }

    if (selected_face_count == 1) {
      /* If there is only one selected face connected to the edge,
       * the edge should be extruded to form a "side face". */
      boundary_edge_indices.add_new(i_edge);
      edge_extruded_face_indices.append(i_selected_face);
    }
    else if (selected_face_count > 1) {
      /* The edge is inside an extruded region of faces. */
      if (deselected_face_count > 0) {
        /* Add edges that are also connected to deselected edges to a separate list. */
        new_inner_edge_indices.add_new(i_edge);
      }
      else {
        /* Otherwise, just keep track of edges inside the region so that
         * we can reattach them to duplicated vertices if necessary. */
        inner_edge_indices.append(i_edge);
      }
    }
  }

  VectorSet<int> new_vert_indices = vert_indices_from_edges(mesh, boundary_edge_indices.as_span());
  /* Before adding the rest of the new vertices from the new inner edges, store the number
   * of new vertices from the boundary edges, since this is the number of connecting edges. */
  const int extruded_vert_size = new_vert_indices.size();

  /* The vertices attached to duplicate inner edges also have to be duplicated. */
  for (const int i_edge : new_inner_edge_indices) {
    const int2 &edge = orig_edges[i_edge];
    new_vert_indices.add(edge[0]);
    new_vert_indices.add(edge[1]);
  }

  /* New vertices forming the duplicated boundary edges and the ends of the new inner edges. */
  const IndexRange new_vert_range{orig_vert_size, new_vert_indices.size()};
  /* One edge connects each selected vertex to a new vertex on the extruded faces. */
  const IndexRange connect_edge_range{orig_edges.size(), extruded_vert_size};
  /* Each selected edge is duplicated to form a single edge on the extrusion. */
  const IndexRange boundary_edge_range = connect_edge_range.after(boundary_edge_indices.size());
  /* Duplicated edges inside regions that were connected to deselected faces. */
  const IndexRange new_inner_edge_range = boundary_edge_range.after(new_inner_edge_indices.size());
  /* Each edge selected for extrusion is extruded into a single face. */
  const IndexRange side_face_range{orig_faces.size(), boundary_edge_indices.size()};
  /* The loops that form the new side faces. */
  const IndexRange side_loop_range{orig_corner_verts.size(), side_face_range.size() * 4};

  remove_non_propagated_attributes(mesh.attributes_for_write(), propagation_info);
  remove_unsupported_vert_data(mesh);
  remove_unsupported_edge_data(mesh);
  remove_unsupported_face_data(mesh);
  remove_unsupported_corner_data(mesh);
  expand_mesh(mesh,
              new_vert_range.size(),
              connect_edge_range.size() + boundary_edge_range.size() + new_inner_edge_range.size(),
              side_face_range.size(),
              side_loop_range.size());

  MutableSpan<int2> edges = mesh.edges_for_write();
  MutableSpan<int2> connect_edges = edges.slice(connect_edge_range);
  MutableSpan<int2> boundary_edges = edges.slice(boundary_edge_range);
  MutableSpan<int2> new_inner_edges = edges.slice(new_inner_edge_range);
  MutableSpan<int> face_offsets = mesh.face_offsets_for_write();
  MutableSpan<int> new_face_offsets = face_offsets.slice(side_face_range);
  MutableSpan<int> corner_verts = mesh.corner_verts_for_write();
  MutableSpan<int> new_corner_verts = corner_verts.slice(side_loop_range);
  MutableSpan<int> corner_edges = mesh.corner_edges_for_write();
  MutableSpan<int> new_corner_edges = corner_edges.slice(side_loop_range);

  /* Initialize the new side faces. */
  if (!new_face_offsets.is_empty()) {
    offset_indices::fill_constant_group_size(4, orig_loop_size, new_face_offsets);
  }
  const OffsetIndices faces = mesh.faces();

  /* Initialize the edges that form the sides of the extrusion. */
  for (const int i : connect_edges.index_range()) {
    connect_edges[i] = int2(new_vert_indices[i], new_vert_range[i]);
  }

  /* Initialize the edges that form the top of the extrusion. */
  for (const int i : boundary_edges.index_range()) {
    const int2 &orig_edge = edges[boundary_edge_indices[i]];
    const int i_new_vert_1 = new_vert_indices.index_of(orig_edge[0]);
    const int i_new_vert_2 = new_vert_indices.index_of(orig_edge[1]);
    boundary_edges[i] = int2(new_vert_range[i_new_vert_1], new_vert_range[i_new_vert_2]);
  }

  /* Initialize the new edges inside of extrude regions. */
  for (const int i : new_inner_edge_indices.index_range()) {
    const int2 &orig_edge = edges[new_inner_edge_indices[i]];
    const int i_new_vert_1 = new_vert_indices.index_of(orig_edge[0]);
    const int i_new_vert_2 = new_vert_indices.index_of(orig_edge[1]);
    new_inner_edges[i] = int2(new_vert_range[i_new_vert_1], new_vert_range[i_new_vert_2]);
  }

  /* Connect original edges inside face regions to any new vertices, if necessary. */
  for (const int i : inner_edge_indices) {
    int2 &edge = edges[i];
    const int i_new_vert_1 = new_vert_indices.index_of_try(edge[0]);
    const int i_new_vert_2 = new_vert_indices.index_of_try(edge[1]);
    if (i_new_vert_1 != -1) {
      edge[0] = new_vert_range[i_new_vert_1];
    }
    if (i_new_vert_2 != -1) {
      edge[1] = new_vert_range[i_new_vert_2];
    }
  }

  /* Connect the selected faces to the extruded or duplicated edges and the new vertices. */
  face_selection.foreach_index([&](const int i_face) {
    for (const int corner : faces[i_face]) {
      const int i_new_vert = new_vert_indices.index_of_try(corner_verts[corner]);
      if (i_new_vert != -1) {
        corner_verts[corner] = new_vert_range[i_new_vert];
      }
      const int i_boundary_edge = boundary_edge_indices.index_of_try(corner_edges[corner]);
      if (i_boundary_edge != -1) {
        corner_edges[corner] = boundary_edge_range[i_boundary_edge];
        /* Skip the next check, an edge cannot be both a boundary edge and an inner edge. */
        continue;
      }
      const int i_new_inner_edge = new_inner_edge_indices.index_of_try(corner_edges[corner]);
      if (i_new_inner_edge != -1) {
        corner_edges[corner] = new_inner_edge_range[i_new_inner_edge];
      }
    }
  });

  /* Create the faces on the sides of extruded regions. */
  for (const int i : boundary_edge_indices.index_range()) {
    const int2 &boundary_edge = boundary_edges[i];
    const int new_vert_1 = boundary_edge[0];
    const int new_vert_2 = boundary_edge[1];
    const int extrude_index_1 = new_vert_1 - orig_vert_size;
    const int extrude_index_2 = new_vert_2 - orig_vert_size;

    const IndexRange extrude_face = faces[edge_extruded_face_indices[i]];

    fill_quad_consistent_direction(corner_verts.slice(extrude_face),
                                   corner_edges.slice(extrude_face),
                                   new_corner_verts.slice(4 * i, 4),
                                   new_corner_edges.slice(4 * i, 4),
                                   new_vert_1,
                                   new_vert_2,
                                   new_vert_indices[extrude_index_1],
                                   new_vert_indices[extrude_index_2],
                                   boundary_edge_range[i],
                                   connect_edge_range[extrude_index_1],
                                   boundary_edge_indices[i],
                                   connect_edge_range[extrude_index_2]);
  }

  /* Create a map of indices in the extruded vertices array to all of the indices of edges
   * in the duplicate edges array that connect to that vertex. This can be used to simplify the
   * mixing of attribute data for the connecting edges. */
  const Array<Vector<int>> new_vert_to_duplicate_edge_map = create_vert_to_edge_map(
      new_vert_range.size(), boundary_edges, orig_vert_size);

  MutableAttributeAccessor attributes = mesh.attributes_for_write();

  attributes.for_all([&](const AttributeIDRef &id, const AttributeMetaData meta_data) {
    if (meta_data.data_type == CD_PROP_STRING) {
      return true;
    }
    if (ELEM(id.name(), ".corner_vert", ".corner_edge", ".edge_verts")) {
      return true;
    }
    GSpanAttributeWriter attribute = attributes.lookup_for_write_span(id);

    switch (attribute.domain) {
      case ATTR_DOMAIN_POINT: {
        /* New vertices copy the attributes from their original vertices. */
        bke::attribute_math::gather(
            attribute.span, new_vert_indices, attribute.span.slice(new_vert_range));
        break;
      }
      case ATTR_DOMAIN_EDGE: {
        /* Edges parallel to original edges copy the edge attributes from the original edges. */
        GMutableSpan boundary_data = attribute.span.slice(boundary_edge_range);
        bke::attribute_math::gather(attribute.span, boundary_edge_indices, boundary_data);

        /* Edges inside of face regions also just duplicate their source data. */
        GMutableSpan new_inner_data = attribute.span.slice(new_inner_edge_range);
        bke::attribute_math::gather(attribute.span, new_inner_edge_indices, new_inner_data);

        /* Edges connected to original vertices mix values of selected connected edges. */
        copy_with_mixing(
            boundary_data,
            [&](const int i) { return new_vert_to_duplicate_edge_map[i].as_span(); },
            attribute.span.slice(connect_edge_range));
        break;
      }
      case ATTR_DOMAIN_FACE: {
        /* New faces on the side of extrusions get the values from the corresponding selected
         * face. */
        GMutableSpan side_data = attribute.span.slice(side_face_range);
        bke::attribute_math::gather(attribute.span, edge_extruded_face_indices, side_data);
        break;
      }
      case ATTR_DOMAIN_CORNER: {
        /* New corners get the values from the corresponding corner on the extruded face. */
        bke::attribute_math::convert_to_static_type(meta_data.data_type, [&](auto dummy) {
          using T = decltype(dummy);
          MutableSpan<T> data = attribute.span.typed<T>();
          MutableSpan<T> new_data = data.slice(side_loop_range);
          threading::parallel_for(
              boundary_edge_indices.index_range(), 256, [&](const IndexRange range) {
                for (const int i_boundary_edge : range) {
                  const int2 &boundary_edge = boundary_edges[i_boundary_edge];
                  const int new_vert_1 = boundary_edge[0];
                  const int new_vert_2 = boundary_edge[1];
                  const int orig_vert_1 = new_vert_indices[new_vert_1 - orig_vert_size];
                  const int orig_vert_2 = new_vert_indices[new_vert_2 - orig_vert_size];

                  /* Retrieve the data for the first two sides of the quad from the extruded
                   * face, which we generally expect to have just a small amount of sides. This
                   * loop could be eliminated by adding a cache of connected loops (which would
                   * also simplify some of the other code to find the correct loops on the extruded
                   * face). */
                  T data_1;
                  T data_2;
                  for (const int i_loop : faces[edge_extruded_face_indices[i_boundary_edge]]) {
                    if (corner_verts[i_loop] == new_vert_1) {
                      data_1 = data[i_loop];
                    }
                    if (corner_verts[i_loop] == new_vert_2) {
                      data_2 = data[i_loop];
                    }
                  }

                  /* Instead of replicating the order in #fill_quad_consistent_direction here, it's
                   * simpler (though probably slower) to just match the corner data based on the
                   * vertex indices. */
                  for (const int i : IndexRange(4 * i_boundary_edge, 4)) {
                    if (ELEM(new_corner_verts[i], new_vert_1, orig_vert_1)) {
                      new_data[i] = data_1;
                    }
                    else if (ELEM(new_corner_verts[i], new_vert_2, orig_vert_2)) {
                      new_data[i] = data_2;
                    }
                  }
                }
              });
        });
        break;
      }
      default:
        BLI_assert_unreachable();
    }

    attribute.finish();
    return true;
  });

  /* Translate vertices based on the offset. If the vertex is used by a selected edge, it will
   * have been duplicated and only the new vertex should use the offset. Otherwise the vertex might
   * still need an offset, but it was reused on the inside of a region of extruded faces. */
  MutableSpan<float3> positions = mesh.vert_positions_for_write();
  if (face_position_offsets.is_single()) {
    const float3 offset = face_position_offsets.get_internal_single();
    threading::parallel_for(
        IndexRange(all_selected_verts.size()), 1024, [&](const IndexRange range) {
          for (const int i_orig : all_selected_verts.as_span().slice(range)) {
            const int i_new = new_vert_indices.index_of_try(i_orig);
            if (i_new == -1) {
              positions[i_orig] += offset;
            }
            else {
              positions[new_vert_range[i_new]] += offset;
            }
          }
        });
  }
  else {
    threading::parallel_for(
        IndexRange(all_selected_verts.size()), 1024, [&](const IndexRange range) {
          for (const int i_orig : all_selected_verts.as_span().slice(range)) {
            const int i_new = new_vert_indices.index_of_try(i_orig);
            const float3 offset = vert_offsets[i_orig];
            if (i_new == -1) {
              positions[i_orig] += offset;
            }
            else {
              positions[new_vert_range[i_new]] += offset;
            }
          }
        });
  }

  MutableSpan<int> vert_orig_indices = get_orig_index_layer(mesh, ATTR_DOMAIN_POINT);
  if (!vert_orig_indices.is_empty()) {
    array_utils::gather(vert_orig_indices.as_span(),
                        new_vert_indices.as_span(),
                        vert_orig_indices.slice(new_vert_range));
  }

  MutableSpan<int> edge_orig_indices = get_orig_index_layer(mesh, ATTR_DOMAIN_EDGE);
  if (!edge_orig_indices.is_empty()) {
    edge_orig_indices.slice(connect_edge_range).fill(ORIGINDEX_NONE);
    array_utils::gather(edge_orig_indices.as_span(),
                        new_inner_edge_indices.as_span(),
                        edge_orig_indices.slice(new_inner_edge_range));
    array_utils::gather(edge_orig_indices.as_span(),
                        boundary_edge_indices.as_span(),
                        edge_orig_indices.slice(boundary_edge_range));
  }

  MutableSpan<int> face_orig_indices = get_orig_index_layer(mesh, ATTR_DOMAIN_FACE);
  if (!face_orig_indices.is_empty()) {
    array_utils::gather(face_orig_indices.as_span(),
                        edge_extruded_face_indices.as_span(),
                        face_orig_indices.slice(side_face_range));
  }

  if (attribute_outputs.top_id) {
    save_selection_as_attribute(
        mesh, attribute_outputs.top_id.get(), ATTR_DOMAIN_FACE, face_selection);
  }
  if (attribute_outputs.side_id) {
    save_selection_as_attribute(
        mesh, attribute_outputs.side_id.get(), ATTR_DOMAIN_FACE, side_face_range);
  }

  tag_mesh_added_faces(mesh);
}

static void extrude_individual_mesh_faces(
    Mesh &mesh,
    const Field<bool> &selection_field,
    const Field<float3> &offset_field,
    const AttributeOutputs &attribute_outputs,
    const AnonymousAttributePropagationInfo &propagation_info)
{
  const int orig_vert_size = mesh.totvert;
  const int orig_edge_size = mesh.totedge;
  const OffsetIndices orig_faces = mesh.faces();
  const Span<int> orig_corner_verts = mesh.corner_verts();
  const int orig_loop_size = orig_corner_verts.size();

  /* Use an array for the result of the evaluation because the mesh is reallocated before
   * the vertices are moved, and the evaluated result might reference an attribute. */
  Array<float3> face_offset(orig_faces.size());
  const bke::MeshFieldContext face_context{mesh, ATTR_DOMAIN_FACE};
  FieldEvaluator face_evaluator{face_context, mesh.faces_num};
  face_evaluator.set_selection(selection_field);
  face_evaluator.add_with_destination(offset_field, face_offset.as_mutable_span());
  face_evaluator.evaluate();
  const IndexMask face_selection = face_evaluator.get_evaluated_selection_as_mask();
  if (face_selection.is_empty()) {
    return;
  }

  /* Build an array of offsets into the new data for each face. This is used to facilitate
   * parallelism later on by avoiding the need to keep track of an offset when iterating through
   * all faces. */
  int extrude_corner_size = 0;
  Array<int> group_per_face_data(face_selection.size() + 1);
  face_selection.foreach_index_optimized<int>([&](const int index, const int i_selection) {
    group_per_face_data[i_selection] = extrude_corner_size;
    extrude_corner_size += orig_faces[index].size();
  });

  group_per_face_data.last() = extrude_corner_size;
  const OffsetIndices<int> group_per_face(group_per_face_data);

  const IndexRange new_vert_range{orig_vert_size, extrude_corner_size};
  /* One edge connects each selected vertex to a new vertex on the extruded faces. */
  const IndexRange connect_edge_range{orig_edge_size, extrude_corner_size};
  /* Each selected edge is duplicated to form a single edge on the extrusion. */
  const IndexRange duplicate_edge_range = connect_edge_range.after(extrude_corner_size);
  /* Each edge selected for extrusion is extruded into a single face. */
  const IndexRange side_face_range{orig_faces.size(), duplicate_edge_range.size()};
  const IndexRange side_loop_range{orig_loop_size, side_face_range.size() * 4};

  remove_non_propagated_attributes(mesh.attributes_for_write(), propagation_info);
  remove_unsupported_vert_data(mesh);
  remove_unsupported_edge_data(mesh);
  remove_unsupported_face_data(mesh);
  remove_unsupported_corner_data(mesh);
  expand_mesh(mesh,
              new_vert_range.size(),
              connect_edge_range.size() + duplicate_edge_range.size(),
              side_face_range.size(),
              side_loop_range.size());

  MutableSpan<float3> new_positions = mesh.vert_positions_for_write().slice(new_vert_range);
  MutableSpan<int2> edges = mesh.edges_for_write();
  MutableSpan<int2> connect_edges = edges.slice(connect_edge_range);
  MutableSpan<int2> duplicate_edges = edges.slice(duplicate_edge_range);
  MutableSpan<int> face_offsets = mesh.face_offsets_for_write();
  MutableSpan<int> new_face_offsets = face_offsets.slice(side_face_range);
  MutableSpan<int> corner_verts = mesh.corner_verts_for_write();
  MutableSpan<int> corner_edges = mesh.corner_edges_for_write();

  offset_indices::fill_constant_group_size(4, orig_loop_size, new_face_offsets);
  const OffsetIndices faces = mesh.faces();

  /* For every selected face, change it to use the new extruded vertices and the duplicate
   * edges, and build the faces that form the sides of the extrusion. Build "original index"
   * arrays for the new vertices and edges so they can be accessed later.
   *
   * Filling some of this data like the new edges or faces could be easily split into
   * separate loops, which may or may not be faster, but would involve more duplication. */
  Array<int> new_vert_indices(extrude_corner_size);
  Array<int> duplicate_edge_indices(extrude_corner_size);
  face_selection.foreach_index(
      GrainSize(256), [&](const int64_t index, const int64_t i_selection) {
        const IndexRange extrude_range = group_per_face[i_selection];

        const IndexRange face = faces[index];
        MutableSpan<int> face_verts = corner_verts.slice(face);
        MutableSpan<int> face_edges = corner_edges.slice(face);

        for (const int i : face.index_range()) {
          const int i_extrude = extrude_range[i];
          new_vert_indices[i_extrude] = face_verts[i];
          duplicate_edge_indices[i_extrude] = face_edges[i];

          face_verts[i] = new_vert_range[i_extrude];
          face_edges[i] = duplicate_edge_range[i_extrude];
        }

        for (const int i : face.index_range()) {
          const int i_next = (i == face.size() - 1) ? 0 : i + 1;
          const int i_extrude = extrude_range[i];
          const int i_extrude_next = extrude_range[i_next];

          const int i_duplicate_edge = duplicate_edge_range[i_extrude];
          const int new_vert = new_vert_range[i_extrude];
          const int new_vert_next = new_vert_range[i_extrude_next];

          const int orig_edge = duplicate_edge_indices[i_extrude];

          const int orig_vert = new_vert_indices[i_extrude];
          const int orig_vert_next = new_vert_indices[i_extrude_next];

          duplicate_edges[i_extrude] = int2(new_vert, new_vert_next);

          MutableSpan<int> side_face_verts = corner_verts.slice(side_loop_range[i_extrude * 4], 4);
          MutableSpan<int> side_face_edges = corner_edges.slice(side_loop_range[i_extrude * 4], 4);
          side_face_verts[0] = new_vert_next;
          side_face_edges[0] = i_duplicate_edge;
          side_face_verts[1] = new_vert;
          side_face_edges[1] = connect_edge_range[i_extrude];
          side_face_verts[2] = orig_vert;
          side_face_edges[2] = orig_edge;
          side_face_verts[3] = orig_vert_next;
          side_face_edges[3] = connect_edge_range[i_extrude_next];

          connect_edges[i_extrude] = int2(orig_vert, new_vert);
        }
      });

  MutableAttributeAccessor attributes = mesh.attributes_for_write();

  attributes.for_all([&](const AttributeIDRef &id, const AttributeMetaData meta_data) {
    if (meta_data.data_type == CD_PROP_STRING) {
      return true;
    }
    if (ELEM(id.name(), ".corner_vert", ".corner_edge", ".edge_verts")) {
      return true;
    }
    GSpanAttributeWriter attribute = attributes.lookup_for_write_span(id);

    switch (attribute.domain) {
      case ATTR_DOMAIN_POINT: {
        /* New vertices copy the attributes from their original vertices. */
        GMutableSpan new_data = attribute.span.slice(new_vert_range);
        bke::attribute_math::gather(attribute.span, new_vert_indices, new_data);
        break;
      }
      case ATTR_DOMAIN_EDGE: {
        /* The data for the duplicate edge is simply a copy of the original edge's data. */
        GMutableSpan duplicate_data = attribute.span.slice(duplicate_edge_range);
        bke::attribute_math::gather(attribute.span, duplicate_edge_indices, duplicate_data);

        bke::attribute_math::convert_to_static_type(meta_data.data_type, [&](auto dummy) {
          using T = decltype(dummy);
          MutableSpan<T> data = attribute.span.typed<T>();
          MutableSpan<T> connect_data = data.slice(connect_edge_range);
          face_selection.foreach_index(
              GrainSize(512), [&](const int64_t index, const int64_t i_selection) {
                const IndexRange face = faces[index];
                const IndexRange extrude_range = group_per_face[i_selection];

                /* For the extruded edges, mix the data from the two neighboring original edges of
                 * the extruded face. */
                for (const int i : face.index_range()) {
                  const int i_prev = (i == 0) ? face.size() - 1 : i - 1;
                  const int i_extrude = extrude_range[i];
                  const int i_extrude_prev = extrude_range[i_prev];

                  const int orig_edge = duplicate_edge_indices[i_extrude];
                  const int orig_edge_prev = duplicate_edge_indices[i_extrude_prev];
                  if constexpr (std::is_same_v<T, bool>) {
                    /* Propagate selections with "or" instead of "at least half". */
                    connect_data[i_extrude] = data[orig_edge] || data[orig_edge_prev];
                  }
                  else {
                    connect_data[i_extrude] = bke::attribute_math::mix2(
                        0.5f, data[orig_edge], data[orig_edge_prev]);
                  }
                }
              });
        });
        break;
      }
      case ATTR_DOMAIN_FACE: {
        /* Each side face gets the values from the corresponding new face. */
        bke::attribute_math::convert_to_static_type(meta_data.data_type, [&](auto dummy) {
          using T = decltype(dummy);
          MutableSpan<T> data = attribute.span.typed<T>();
          MutableSpan<T> new_data = data.slice(side_face_range);
          face_selection.foreach_index(
              GrainSize(1024), [&](const int64_t face_index, const int64_t i_selection) {
                const IndexRange extrude_range = group_per_face[i_selection];
                new_data.slice(extrude_range).fill(data[face_index]);
              });
        });
        break;
      }
      case ATTR_DOMAIN_CORNER: {
        /* Each corner on a side face gets its value from the matching corner on an extruded
         * face. */
        bke::attribute_math::convert_to_static_type(meta_data.data_type, [&](auto dummy) {
          using T = decltype(dummy);
          MutableSpan<T> data = attribute.span.typed<T>();
          MutableSpan<T> new_data = data.slice(side_loop_range);
          face_selection.foreach_index(
              GrainSize(256), [&](const int64_t index, const int64_t i_selection) {
                const IndexRange face = faces[index];
                const Span<T> face_loop_data = data.slice(face);
                const IndexRange extrude_range = group_per_face[i_selection];

                for (const int i : face.index_range()) {
                  const int i_next = (i == face.size() - 1) ? 0 : i + 1;
                  const int i_extrude = extrude_range[i];

                  MutableSpan<T> side_loop_data = new_data.slice(i_extrude * 4, 4);

                  /* The two corners on each side of the side face get the data from the
                   * matching corners of the extruded face. This order depends on the loop
                   * filling the loop indices. */
                  side_loop_data[0] = face_loop_data[i_next];
                  side_loop_data[1] = face_loop_data[i];
                  side_loop_data[2] = face_loop_data[i];
                  side_loop_data[3] = face_loop_data[i_next];
                }
              });
        });
        break;
      }
      default:
        BLI_assert_unreachable();
    }

    attribute.finish();
    return true;
  });

  /* Offset the new vertices. */
  face_selection.foreach_index(GrainSize(1025),
                               [&](const int64_t index, const int64_t i_selection) {
                                 const IndexRange extrude_range = group_per_face[i_selection];
                                 for (float3 &position : new_positions.slice(extrude_range)) {
                                   position += face_offset[index];
                                 }
                               });

  MutableSpan<int> vert_orig_indices = get_orig_index_layer(mesh, ATTR_DOMAIN_POINT);
  if (!vert_orig_indices.is_empty()) {
    array_utils::gather(vert_orig_indices.as_span(),
                        new_vert_indices.as_span(),
                        vert_orig_indices.slice(new_vert_range));
  }

  MutableSpan<int> edge_orig_indices = get_orig_index_layer(mesh, ATTR_DOMAIN_EDGE);
  if (!edge_orig_indices.is_empty()) {
    edge_orig_indices.slice(connect_edge_range).fill(ORIGINDEX_NONE);
    array_utils::gather(edge_orig_indices.as_span(),
                        duplicate_edge_indices.as_span(),
                        edge_orig_indices.slice(duplicate_edge_range));
  }

  MutableSpan<int> face_orig_indices = get_orig_index_layer(mesh, ATTR_DOMAIN_FACE);
  if (!face_orig_indices.is_empty()) {
    MutableSpan<int> new_face_orig_indices = face_orig_indices.slice(side_face_range);
    face_selection.foreach_index(
        GrainSize(1024), [&](const int64_t face_i, const int64_t selection_i) {
          const IndexRange extrude_range = group_per_face[selection_i];
          new_face_orig_indices.slice(extrude_range).fill(face_orig_indices[face_i]);
        });
  }

  if (attribute_outputs.top_id) {
    save_selection_as_attribute(
        mesh, attribute_outputs.top_id.get(), ATTR_DOMAIN_FACE, face_selection);
  }
  if (attribute_outputs.side_id) {
    save_selection_as_attribute(
        mesh, attribute_outputs.side_id.get(), ATTR_DOMAIN_FACE, side_face_range);
  }

  tag_mesh_added_faces(mesh);
}

static void node_geo_exec(GeoNodeExecParams params)
{
  GeometrySet geometry_set = params.extract_input<GeometrySet>("Mesh");
  Field<bool> selection = params.extract_input<Field<bool>>("Selection");
  Field<float3> offset_field = params.extract_input<Field<float3>>("Offset");
  Field<float> scale_field = params.extract_input<Field<float>>("Offset Scale");
  const NodeGeometryExtrudeMesh &storage = node_storage(params.node());
  GeometryNodeExtrudeMeshMode mode = GeometryNodeExtrudeMeshMode(storage.mode);

  /* Create a combined field from the offset and the scale so the field evaluator
   * can take care of the multiplication and to simplify each extrude function. */
  static auto multiply_fn = mf::build::SI2_SO<float3, float, float3>(
      "Scale",
      [](const float3 &offset, const float scale) { return offset * scale; },
      mf::build::exec_presets::AllSpanOrSingle());
  const Field<float3> final_offset{
      FieldOperation::Create(multiply_fn, {std::move(offset_field), std::move(scale_field)})};

  AttributeOutputs attribute_outputs;
  attribute_outputs.top_id = params.get_output_anonymous_attribute_id_if_needed("Top");
  attribute_outputs.side_id = params.get_output_anonymous_attribute_id_if_needed("Side");

  const bool extrude_individual = mode == GEO_NODE_EXTRUDE_MESH_FACES &&
                                  params.extract_input<bool>("Individual");

  const AnonymousAttributePropagationInfo &propagation_info = params.get_output_propagation_info(
      "Mesh");

  geometry_set.modify_geometry_sets([&](GeometrySet &geometry_set) {
    if (Mesh *mesh = geometry_set.get_mesh_for_write()) {

      switch (mode) {
        case GEO_NODE_EXTRUDE_MESH_VERTICES:
          extrude_mesh_vertices(
              *mesh, selection, final_offset, attribute_outputs, propagation_info);
          break;
        case GEO_NODE_EXTRUDE_MESH_EDGES:
          extrude_mesh_edges(*mesh, selection, final_offset, attribute_outputs, propagation_info);
          break;
        case GEO_NODE_EXTRUDE_MESH_FACES: {
          if (extrude_individual) {
            extrude_individual_mesh_faces(
                *mesh, selection, final_offset, attribute_outputs, propagation_info);
          }
          else {
            extrude_mesh_face_regions(
                *mesh, selection, final_offset, attribute_outputs, propagation_info);
          }
          break;
        }
      }

      geometry::debug_randomize_mesh_order(mesh);
    }
  });

  params.set_output("Mesh", std::move(geometry_set));
}

static void node_rna(StructRNA *srna)
{
  static const EnumPropertyItem mode_items[] = {
      {GEO_NODE_EXTRUDE_MESH_VERTICES, "VERTICES", 0, "Vertices", ""},
      {GEO_NODE_EXTRUDE_MESH_EDGES, "EDGES", 0, "Edges", ""},
      {GEO_NODE_EXTRUDE_MESH_FACES, "FACES", 0, "Faces", ""},
      {0, nullptr, 0, nullptr, nullptr},
  };

  RNA_def_node_enum(srna,
                    "mode",
                    "Mode",
                    "",
                    mode_items,
                    NOD_storage_enum_accessors(mode),
                    GEO_NODE_EXTRUDE_MESH_FACES);
}

static void node_register()
{
  static bNodeType ntype;
  geo_node_type_base(&ntype, GEO_NODE_EXTRUDE_MESH, "Extrude Mesh", NODE_CLASS_GEOMETRY);
  ntype.declare = node_declare;
  ntype.initfunc = node_init;
  ntype.updatefunc = node_update;
  ntype.geometry_node_execute = node_geo_exec;
  node_type_storage(
      &ntype, "NodeGeometryExtrudeMesh", node_free_standard_storage, node_copy_standard_storage);
  ntype.draw_buttons = node_layout;
  nodeRegisterType(&ntype);

  node_rna(ntype.rna_ext.srna);
}
NOD_REGISTER_NODE(node_register)

}  // namespace blender::nodes::node_geo_extrude_mesh_cc<|MERGE_RESOLUTION|>--- conflicted
+++ resolved
@@ -128,7 +128,6 @@
 
 static void remove_unsupported_corner_data(Mesh &mesh)
 {
-  CustomData_free_layers(&mesh.loop_data, CD_NORMAL, mesh.totloop);
   CustomData_free_layers(&mesh.loop_data, CD_MDISPS, mesh.totloop);
   CustomData_free_layers(&mesh.loop_data, CD_TANGENT, mesh.totloop);
   CustomData_free_layers(&mesh.loop_data, CD_PAINT_MASK, mesh.totloop);
@@ -171,15 +170,6 @@
     mesh.face_offset_indices[mesh.faces_num] = mesh.totloop + loop_expand;
   }
   if (loop_expand != 0) {
-<<<<<<< HEAD
-    CustomData_free_layers(&mesh.loop_data, CD_MDISPS, mesh.totloop);
-    CustomData_free_layers(&mesh.loop_data, CD_TANGENT, mesh.totloop);
-    CustomData_free_layers(&mesh.loop_data, CD_PAINT_MASK, mesh.totloop);
-    CustomData_free_layers(&mesh.loop_data, CD_MLOOPTANGENT, mesh.totloop);
-    CustomData_free_layers(&mesh.loop_data, CD_GRID_PAINT_MASK, mesh.totloop);
-    CustomData_free_layers(&mesh.loop_data, CD_CUSTOMLOOPNORMAL, mesh.totloop);
-=======
->>>>>>> cf8019d9
     const int old_loops_num = mesh.totloop;
     mesh.totloop += loop_expand;
     CustomData_realloc(&mesh.loop_data, old_loops_num, mesh.totloop);
