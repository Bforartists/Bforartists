/* SPDX-License-Identifier: GPL-2.0-or-later */

#include "node_geometry_util.hh"

namespace blender::nodes::node_geo_set_id_cc {

static void node_declare(NodeDeclarationBuilder &b)
{
  b.add_input<decl::Geometry>(N_("Geometry"));
  b.add_input<decl::Bool>(N_("Selection")).default_value(true).hide_value().supports_field();
  b.add_input<decl::Int>(N_("ID")).implicit_field();
  b.add_output<decl::Geometry>(N_("Geometry"));
}

static void set_id_in_component(GeometryComponent &component,
                                const Field<bool> &selection_field,
                                const Field<int> &id_field)
{
  const eAttrDomain domain = (component.type() == GEO_COMPONENT_TYPE_INSTANCES) ?
                                 ATTR_DOMAIN_INSTANCE :
                                 ATTR_DOMAIN_POINT;
  const int domain_size = component.attribute_domain_size(domain);
  if (domain_size == 0) {
    return;
  }
  MutableAttributeAccessor attributes = *component.attributes_for_write();
  GeometryComponentFieldContext field_context{component, domain};

  fn::FieldEvaluator evaluator{field_context, domain_size};
  evaluator.set_selection(selection_field);

  /* Since adding the ID attribute can change the result of the field evaluation (the random value
   * node uses the index if the ID is unavailable), make sure that it isn't added before evaluating
   * the field. However, as an optimization, use a faster code path when it already exists. */
  if (attributes.contains("id")) {
    AttributeWriter<int> id_attribute = attributes.lookup_or_add_for_write<int>("id", domain);
    evaluator.add_with_destination(id_field, id_attribute.varray);
    evaluator.evaluate();
    id_attribute.finish();
  }
  else {
    evaluator.add(id_field);
    evaluator.evaluate();
    const IndexMask selection = evaluator.get_evaluated_selection_as_mask();
    const VArray<int> result_ids = evaluator.get_evaluated<int>(0);
<<<<<<< HEAD
    OutputAttribute_Typed<int> id_attribute = component.attribute_try_get_for_output_only<int>(
        "id", domain);
    result_ids.materialize(selection, id_attribute.as_span());
    id_attribute.save();
=======
    SpanAttributeWriter<int> id_attribute = attributes.lookup_or_add_for_write_span<int>("id",
                                                                                         domain);
    result_ids.materialize(selection, id_attribute.span);
    id_attribute.finish();
>>>>>>> ebc25336
  }
}

static void node_geo_exec(GeoNodeExecParams params)
{
  GeometrySet geometry_set = params.extract_input<GeometrySet>("Geometry");
  Field<bool> selection_field = params.extract_input<Field<bool>>("Selection");
  Field<int> id_field = params.extract_input<Field<int>>("ID");

  for (const GeometryComponentType type : {GEO_COMPONENT_TYPE_INSTANCES,
                                           GEO_COMPONENT_TYPE_MESH,
                                           GEO_COMPONENT_TYPE_POINT_CLOUD,
                                           GEO_COMPONENT_TYPE_CURVE}) {
    if (geometry_set.has(type)) {
      set_id_in_component(geometry_set.get_component_for_write(type), selection_field, id_field);
    }
  }

  params.set_output("Geometry", std::move(geometry_set));
}

}  // namespace blender::nodes::node_geo_set_id_cc

void register_node_type_geo_set_id()
{
  namespace file_ns = blender::nodes::node_geo_set_id_cc;

  static bNodeType ntype;

  geo_node_type_base(&ntype, GEO_NODE_SET_ID, "Set ID", NODE_CLASS_GEOMETRY);
  ntype.geometry_node_execute = file_ns::node_geo_exec;
  ntype.declare = file_ns::node_declare;
  nodeRegisterType(&ntype);
}<|MERGE_RESOLUTION|>--- conflicted
+++ resolved
@@ -43,17 +43,10 @@
     evaluator.evaluate();
     const IndexMask selection = evaluator.get_evaluated_selection_as_mask();
     const VArray<int> result_ids = evaluator.get_evaluated<int>(0);
-<<<<<<< HEAD
-    OutputAttribute_Typed<int> id_attribute = component.attribute_try_get_for_output_only<int>(
-        "id", domain);
-    result_ids.materialize(selection, id_attribute.as_span());
-    id_attribute.save();
-=======
     SpanAttributeWriter<int> id_attribute = attributes.lookup_or_add_for_write_span<int>("id",
                                                                                          domain);
     result_ids.materialize(selection, id_attribute.span);
     id_attribute.finish();
->>>>>>> ebc25336
   }
 }
 
