/* SPDX-License-Identifier: GPL-2.0-or-later */

#include "UI_interface.h"
#include "UI_resources.h"

#include "BLI_array.hh"

#include "DNA_mesh_types.h"
#include "DNA_meshdata_types.h"

#include "BKE_attribute_math.hh"
#include "BKE_curves.hh"
#include "BKE_customdata.h"
#include "BKE_mesh.h"
#include "BKE_pointcloud.h"

#include "node_geometry_util.hh"

namespace blender::nodes::node_geo_delete_geometry_cc {

using blender::bke::CustomDataAttributes;

template<typename T>
static void copy_data_based_on_mask(Span<T> data, MutableSpan<T> r_data, IndexMask mask)
{
  for (const int i_out : mask.index_range()) {
    r_data[i_out] = data[mask[i_out]];
  }
}

template<typename T>
static void copy_data_based_on_map(Span<T> src, MutableSpan<T> dst, Span<int> index_map)
{
  for (const int i_src : index_map.index_range()) {
    const int i_dst = index_map[i_src];
    if (i_dst != -1) {
      dst[i_dst] = src[i_src];
    }
  }
}

/**
 * Copies the attributes with a domain in `domains` to `result_component`.
 */
static void copy_attributes(const Map<AttributeIDRef, AttributeKind> &attributes,
                            const GeometryComponent &in_component,
                            GeometryComponent &result_component,
                            const Span<eAttrDomain> domains)
{
  for (Map<AttributeIDRef, AttributeKind>::Item entry : attributes.items()) {
    const AttributeIDRef attribute_id = entry.key;
    GAttributeReader attribute = in_component.attributes()->lookup(attribute_id);
    if (!attribute) {
      continue;
    }

    /* Only copy if it is on a domain we want. */
    if (!domains.contains(attribute.domain)) {
      continue;
    }
    const eCustomDataType data_type = bke::cpp_type_to_custom_data_type(attribute.varray.type());

    GSpanAttributeWriter result_attribute =
        result_component.attributes_for_write()->lookup_or_add_for_write_only_span(
            attribute_id, attribute.domain, data_type);

    if (!result_attribute) {
      continue;
    }

    attribute_math::convert_to_static_type(data_type, [&](auto dummy) {
      using T = decltype(dummy);
      VArraySpan<T> span{attribute.varray.typed<T>()};
<<<<<<< HEAD
      MutableSpan<T> out_span = result_attribute.as_span<T>();
=======
      MutableSpan<T> out_span = result_attribute.span.typed<T>();
>>>>>>> 8bd32019
      out_span.copy_from(span);
    });
    result_attribute.finish();
  }
}

/**
 * For each attribute with a domain in `domains` it copies the parts of that attribute which lie in
 * the mask to `result_component`.
 */
static void copy_attributes_based_on_mask(const Map<AttributeIDRef, AttributeKind> &attributes,
                                          const GeometryComponent &in_component,
                                          GeometryComponent &result_component,
                                          const eAttrDomain domain,
                                          const IndexMask mask)
{
  for (Map<AttributeIDRef, AttributeKind>::Item entry : attributes.items()) {
    const AttributeIDRef attribute_id = entry.key;
    GAttributeReader attribute = in_component.attributes()->lookup(attribute_id);
    if (!attribute) {
      continue;
    }

    /* Only copy if it is on a domain we want. */
    if (domain != attribute.domain) {
      continue;
    }
    const eCustomDataType data_type = bke::cpp_type_to_custom_data_type(attribute.varray.type());

    GSpanAttributeWriter result_attribute =
        result_component.attributes_for_write()->lookup_or_add_for_write_only_span(
            attribute_id, attribute.domain, data_type);

    if (!result_attribute) {
      continue;
    }

    attribute_math::convert_to_static_type(data_type, [&](auto dummy) {
      using T = decltype(dummy);
      VArraySpan<T> span{attribute.varray.typed<T>()};
<<<<<<< HEAD
      MutableSpan<T> out_span = result_attribute.as_span<T>();
=======
      MutableSpan<T> out_span = result_attribute.span.typed<T>();
>>>>>>> 8bd32019
      copy_data_based_on_mask(span, out_span, mask);
    });
    result_attribute.finish();
  }
}

static void copy_attributes_based_on_map(const Map<AttributeIDRef, AttributeKind> &attributes,
                                         const GeometryComponent &in_component,
                                         GeometryComponent &result_component,
                                         const eAttrDomain domain,
                                         const Span<int> index_map)
{
  for (Map<AttributeIDRef, AttributeKind>::Item entry : attributes.items()) {
    const AttributeIDRef attribute_id = entry.key;
    GAttributeReader attribute = in_component.attributes()->lookup(attribute_id);
    if (!attribute) {
      continue;
    }

    /* Only copy if it is on a domain we want. */
    if (domain != attribute.domain) {
      continue;
    }
    const eCustomDataType data_type = bke::cpp_type_to_custom_data_type(attribute.varray.type());

    GSpanAttributeWriter result_attribute =
        result_component.attributes_for_write()->lookup_or_add_for_write_only_span(
            attribute_id, attribute.domain, data_type);

    if (!result_attribute) {
      continue;
    }

    attribute_math::convert_to_static_type(data_type, [&](auto dummy) {
      using T = decltype(dummy);
      VArraySpan<T> span{attribute.varray.typed<T>()};
<<<<<<< HEAD
      MutableSpan<T> out_span = result_attribute.as_span<T>();
=======
      MutableSpan<T> out_span = result_attribute.span.typed<T>();
>>>>>>> 8bd32019
      copy_data_based_on_map(span, out_span, index_map);
    });
    result_attribute.finish();
  }
}

static void copy_face_corner_attributes(const Map<AttributeIDRef, AttributeKind> &attributes,
                                        const GeometryComponent &in_component,
                                        GeometryComponent &out_component,
                                        const int selected_loops_num,
                                        const Span<int> selected_poly_indices,
                                        const Mesh &mesh_in)
{
  Vector<int64_t> indices;
  indices.reserve(selected_loops_num);
  for (const int src_poly_index : selected_poly_indices) {
    const MPoly &src_poly = mesh_in.mpoly[src_poly_index];
    const int src_loop_start = src_poly.loopstart;
    const int tot_loop = src_poly.totloop;
    for (const int i : IndexRange(tot_loop)) {
      indices.append_unchecked(src_loop_start + i);
    }
  }
  copy_attributes_based_on_mask(
      attributes, in_component, out_component, ATTR_DOMAIN_CORNER, IndexMask(indices));
}

static void copy_masked_vertices_to_new_mesh(const Mesh &src_mesh,
                                             Mesh &dst_mesh,
                                             Span<int> vertex_map)
{
  BLI_assert(src_mesh.totvert == vertex_map.size());
  for (const int i_src : vertex_map.index_range()) {
    const int i_dst = vertex_map[i_src];
    if (i_dst == -1) {
      continue;
    }

    const MVert &v_src = src_mesh.mvert[i_src];
    MVert &v_dst = dst_mesh.mvert[i_dst];

    v_dst = v_src;
  }
}

static void copy_masked_edges_to_new_mesh(const Mesh &src_mesh, Mesh &dst_mesh, Span<int> edge_map)
{
  BLI_assert(src_mesh.totedge == edge_map.size());
  for (const int i_src : IndexRange(src_mesh.totedge)) {
    const int i_dst = edge_map[i_src];
    if (ELEM(i_dst, -1, -2)) {
      continue;
    }

    const MEdge &e_src = src_mesh.medge[i_src];
    MEdge &e_dst = dst_mesh.medge[i_dst];

    e_dst = e_src;
    e_dst.v1 = e_src.v1;
    e_dst.v2 = e_src.v2;
  }
}

static void copy_masked_edges_to_new_mesh(const Mesh &src_mesh,
                                          Mesh &dst_mesh,
                                          Span<int> vertex_map,
                                          Span<int> edge_map)
{
  BLI_assert(src_mesh.totvert == vertex_map.size());
  BLI_assert(src_mesh.totedge == edge_map.size());
  for (const int i_src : IndexRange(src_mesh.totedge)) {
    const int i_dst = edge_map[i_src];
    if (i_dst == -1) {
      continue;
    }

    const MEdge &e_src = src_mesh.medge[i_src];
    MEdge &e_dst = dst_mesh.medge[i_dst];

    e_dst = e_src;
    e_dst.v1 = vertex_map[e_src.v1];
    e_dst.v2 = vertex_map[e_src.v2];
  }
}

/* Faces and edges changed but vertices are the same. */
static void copy_masked_polys_to_new_mesh(const Mesh &src_mesh,
                                          Mesh &dst_mesh,
                                          Span<int> edge_map,
                                          Span<int> masked_poly_indices,
                                          Span<int> new_loop_starts)
{
  for (const int i_dst : masked_poly_indices.index_range()) {
    const int i_src = masked_poly_indices[i_dst];

    const MPoly &mp_src = src_mesh.mpoly[i_src];
    MPoly &mp_dst = dst_mesh.mpoly[i_dst];
    const int i_ml_src = mp_src.loopstart;
    const int i_ml_dst = new_loop_starts[i_dst];

    const MLoop *ml_src = src_mesh.mloop + i_ml_src;
    MLoop *ml_dst = dst_mesh.mloop + i_ml_dst;

    mp_dst = mp_src;
    mp_dst.loopstart = i_ml_dst;
    for (int i : IndexRange(mp_src.totloop)) {
      ml_dst[i].v = ml_src[i].v;
      ml_dst[i].e = edge_map[ml_src[i].e];
    }
  }
}

/* Only faces changed. */
static void copy_masked_polys_to_new_mesh(const Mesh &src_mesh,
                                          Mesh &dst_mesh,
                                          Span<int> masked_poly_indices,
                                          Span<int> new_loop_starts)
{
  for (const int i_dst : masked_poly_indices.index_range()) {
    const int i_src = masked_poly_indices[i_dst];

    const MPoly &mp_src = src_mesh.mpoly[i_src];
    MPoly &mp_dst = dst_mesh.mpoly[i_dst];
    const int i_ml_src = mp_src.loopstart;
    const int i_ml_dst = new_loop_starts[i_dst];

    const MLoop *ml_src = src_mesh.mloop + i_ml_src;
    MLoop *ml_dst = dst_mesh.mloop + i_ml_dst;

    mp_dst = mp_src;
    mp_dst.loopstart = i_ml_dst;
    for (int i : IndexRange(mp_src.totloop)) {
      ml_dst[i].v = ml_src[i].v;
      ml_dst[i].e = ml_src[i].e;
    }
  }
}

static void copy_masked_polys_to_new_mesh(const Mesh &src_mesh,
                                          Mesh &dst_mesh,
                                          Span<int> vertex_map,
                                          Span<int> edge_map,
                                          Span<int> masked_poly_indices,
                                          Span<int> new_loop_starts)
{
  for (const int i_dst : masked_poly_indices.index_range()) {
    const int i_src = masked_poly_indices[i_dst];

    const MPoly &mp_src = src_mesh.mpoly[i_src];
    MPoly &mp_dst = dst_mesh.mpoly[i_dst];
    const int i_ml_src = mp_src.loopstart;
    const int i_ml_dst = new_loop_starts[i_dst];

    const MLoop *ml_src = src_mesh.mloop + i_ml_src;
    MLoop *ml_dst = dst_mesh.mloop + i_ml_dst;

    mp_dst = mp_src;
    mp_dst.loopstart = i_ml_dst;
    for (int i : IndexRange(mp_src.totloop)) {
      ml_dst[i].v = vertex_map[ml_src[i].v];
      ml_dst[i].e = edge_map[ml_src[i].e];
    }
  }
}

static void delete_curves_selection(GeometrySet &geometry_set,
                                    const Field<bool> &selection_field,
                                    const eAttrDomain selection_domain)
{
  const CurveComponent &src_component = *geometry_set.get_component_for_read<CurveComponent>();
  GeometryComponentFieldContext field_context{src_component, selection_domain};

  const int domain_num = src_component.attribute_domain_size(selection_domain);
  fn::FieldEvaluator evaluator{field_context, domain_num};
  evaluator.set_selection(selection_field);
  evaluator.evaluate();
  const IndexMask selection = evaluator.get_evaluated_selection_as_mask();
  if (selection.is_empty()) {
    return;
  }
  if (selection.size() == domain_num) {
    geometry_set.remove<CurveComponent>();
    return;
  }

  CurveComponent &component = geometry_set.get_component_for_write<CurveComponent>();
  Curves &curves_id = *component.get_for_write();
  bke::CurvesGeometry &curves = bke::CurvesGeometry::wrap(curves_id.geometry);

  if (selection_domain == ATTR_DOMAIN_POINT) {
    curves.remove_points(selection);
  }
  else if (selection_domain == ATTR_DOMAIN_CURVE) {
    curves.remove_curves(selection);
  }
}

static void separate_point_cloud_selection(GeometrySet &geometry_set,
                                           const Field<bool> &selection_field)
{
  const PointCloudComponent &src_points =
      *geometry_set.get_component_for_read<PointCloudComponent>();
  GeometryComponentFieldContext field_context{src_points, ATTR_DOMAIN_POINT};

  fn::FieldEvaluator evaluator{field_context, src_points.attribute_domain_size(ATTR_DOMAIN_POINT)};
  evaluator.set_selection(selection_field);
  evaluator.evaluate();
  const IndexMask selection = evaluator.get_evaluated_selection_as_mask();
  if (selection.is_empty()) {
    geometry_set.replace_pointcloud(nullptr);
    return;
  }

  PointCloud *pointcloud = BKE_pointcloud_new_nomain(selection.size());

  PointCloudComponent dst_points;
  dst_points.replace(pointcloud, GeometryOwnershipType::Editable);

  Map<AttributeIDRef, AttributeKind> attributes;
  geometry_set.gather_attributes_for_propagation(
      {GEO_COMPONENT_TYPE_POINT_CLOUD}, GEO_COMPONENT_TYPE_POINT_CLOUD, false, attributes);

  copy_attributes_based_on_mask(attributes, src_points, dst_points, ATTR_DOMAIN_POINT, selection);
  geometry_set.replace_pointcloud(pointcloud);
}

static void delete_selected_instances(GeometrySet &geometry_set,
                                      const Field<bool> &selection_field)
{
  InstancesComponent &instances = geometry_set.get_component_for_write<InstancesComponent>();
  GeometryComponentFieldContext field_context{instances, ATTR_DOMAIN_INSTANCE};

  fn::FieldEvaluator evaluator{field_context, instances.instances_num()};
  evaluator.set_selection(selection_field);
  evaluator.evaluate();
  const IndexMask selection = evaluator.get_evaluated_selection_as_mask();
  if (selection.is_empty()) {
    geometry_set.remove<InstancesComponent>();
    return;
  }

  instances.remove_instances(selection);
}

static void compute_selected_vertices_from_vertex_selection(const Span<bool> vertex_selection,
                                                            MutableSpan<int> r_vertex_map,
                                                            int *r_selected_vertices_num)
{
  BLI_assert(vertex_selection.size() == r_vertex_map.size());

  int selected_verts_num = 0;
  for (const int i : r_vertex_map.index_range()) {
    if (vertex_selection[i]) {
      r_vertex_map[i] = selected_verts_num;
      selected_verts_num++;
    }
    else {
      r_vertex_map[i] = -1;
    }
  }

  *r_selected_vertices_num = selected_verts_num;
}

static void compute_selected_edges_from_vertex_selection(const Mesh &mesh,
                                                         const Span<bool> vertex_selection,
                                                         MutableSpan<int> r_edge_map,
                                                         int *r_selected_edges_num)
{
  BLI_assert(mesh.totedge == r_edge_map.size());

  int selected_edges_num = 0;
  for (const int i : IndexRange(mesh.totedge)) {
    const MEdge &edge = mesh.medge[i];

    /* Only add the edge if both vertices will be in the new mesh. */
    if (vertex_selection[edge.v1] && vertex_selection[edge.v2]) {
      r_edge_map[i] = selected_edges_num;
      selected_edges_num++;
    }
    else {
      r_edge_map[i] = -1;
    }
  }

  *r_selected_edges_num = selected_edges_num;
}

static void compute_selected_polygons_from_vertex_selection(const Mesh &mesh,
                                                            const Span<bool> vertex_selection,
                                                            Vector<int> &r_selected_poly_indices,
                                                            Vector<int> &r_loop_starts,
                                                            int *r_selected_polys_num,
                                                            int *r_selected_loops_num)
{
  BLI_assert(mesh.totvert == vertex_selection.size());

  r_selected_poly_indices.reserve(mesh.totpoly);
  r_loop_starts.reserve(mesh.totloop);

  int selected_loops_num = 0;
  for (const int i : IndexRange(mesh.totpoly)) {
    const MPoly &poly_src = mesh.mpoly[i];

    bool all_verts_in_selection = true;
    Span<MLoop> loops_src(&mesh.mloop[poly_src.loopstart], poly_src.totloop);
    for (const MLoop &loop : loops_src) {
      if (!vertex_selection[loop.v]) {
        all_verts_in_selection = false;
        break;
      }
    }

    if (all_verts_in_selection) {
      r_selected_poly_indices.append_unchecked(i);
      r_loop_starts.append_unchecked(selected_loops_num);
      selected_loops_num += poly_src.totloop;
    }
  }

  *r_selected_polys_num = r_selected_poly_indices.size();
  *r_selected_loops_num = selected_loops_num;
}

/**
 * Checks for every edge if it is in `edge_selection`. If it is, then the two vertices of the
 * edge are kept along with the edge.
 */
static void compute_selected_vertices_and_edges_from_edge_selection(
    const Mesh &mesh,
    const Span<bool> edge_selection,
    MutableSpan<int> r_vertex_map,
    MutableSpan<int> r_edge_map,
    int *r_selected_vertices_num,
    int *r_selected_edges_num)
{
  BLI_assert(mesh.totedge == edge_selection.size());

  int selected_edges_num = 0;
  int selected_verts_num = 0;
  for (const int i : IndexRange(mesh.totedge)) {
    const MEdge &edge = mesh.medge[i];
    if (edge_selection[i]) {
      r_edge_map[i] = selected_edges_num;
      selected_edges_num++;
      if (r_vertex_map[edge.v1] == -1) {
        r_vertex_map[edge.v1] = selected_verts_num;
        selected_verts_num++;
      }
      if (r_vertex_map[edge.v2] == -1) {
        r_vertex_map[edge.v2] = selected_verts_num;
        selected_verts_num++;
      }
    }
    else {
      r_edge_map[i] = -1;
    }
  }

  *r_selected_vertices_num = selected_verts_num;
  *r_selected_edges_num = selected_edges_num;
}

/**
 * Checks for every edge if it is in `edge_selection`.
 */
static void compute_selected_edges_from_edge_selection(const Mesh &mesh,
                                                       const Span<bool> edge_selection,
                                                       MutableSpan<int> r_edge_map,
                                                       int *r_selected_edges_num)
{
  BLI_assert(mesh.totedge == edge_selection.size());

  int selected_edges_num = 0;
  for (const int i : IndexRange(mesh.totedge)) {
    if (edge_selection[i]) {
      r_edge_map[i] = selected_edges_num;
      selected_edges_num++;
    }
    else {
      r_edge_map[i] = -1;
    }
  }

  *r_selected_edges_num = selected_edges_num;
}

/**
 * Checks for every polygon if all the edges are in `edge_selection`. If they are, then that
 * polygon is kept.
 */
static void compute_selected_polygons_from_edge_selection(const Mesh &mesh,
                                                          const Span<bool> edge_selection,
                                                          Vector<int> &r_selected_poly_indices,
                                                          Vector<int> &r_loop_starts,
                                                          int *r_selected_polys_num,
                                                          int *r_selected_loops_num)
{
  r_selected_poly_indices.reserve(mesh.totpoly);
  r_loop_starts.reserve(mesh.totloop);

  int selected_loops_num = 0;
  for (const int i : IndexRange(mesh.totpoly)) {
    const MPoly &poly_src = mesh.mpoly[i];

    bool all_edges_in_selection = true;
    Span<MLoop> loops_src(&mesh.mloop[poly_src.loopstart], poly_src.totloop);
    for (const MLoop &loop : loops_src) {
      if (!edge_selection[loop.e]) {
        all_edges_in_selection = false;
        break;
      }
    }

    if (all_edges_in_selection) {
      r_selected_poly_indices.append_unchecked(i);
      r_loop_starts.append_unchecked(selected_loops_num);
      selected_loops_num += poly_src.totloop;
    }
  }

  *r_selected_polys_num = r_selected_poly_indices.size();
  *r_selected_loops_num = selected_loops_num;
}

/**
 * Checks for every edge and polygon if all its vertices are in `vertex_selection`.
 */
static void compute_selected_mesh_data_from_vertex_selection_edge_face(
    const Mesh &mesh,
    const Span<bool> vertex_selection,
    MutableSpan<int> r_edge_map,
    Vector<int> &r_selected_poly_indices,
    Vector<int> &r_loop_starts,
    int *r_selected_edges_num,
    int *r_selected_polys_num,
    int *r_selected_loops_num)
{

  compute_selected_edges_from_vertex_selection(
      mesh, vertex_selection, r_edge_map, r_selected_edges_num);

  compute_selected_polygons_from_vertex_selection(mesh,
                                                  vertex_selection,
                                                  r_selected_poly_indices,
                                                  r_loop_starts,
                                                  r_selected_polys_num,
                                                  r_selected_loops_num);
}

/**
 * Checks for every vertex if it is in `vertex_selection`. The polygons and edges are kept if all
 * vertices of that polygon or edge are in the selection.
 */
static void compute_selected_mesh_data_from_vertex_selection(const Mesh &mesh,
                                                             const Span<bool> vertex_selection,
                                                             MutableSpan<int> r_vertex_map,
                                                             MutableSpan<int> r_edge_map,
                                                             Vector<int> &r_selected_poly_indices,
                                                             Vector<int> &r_loop_starts,
                                                             int *r_selected_vertices_num,
                                                             int *r_selected_edges_num,
                                                             int *r_selected_polys_num,
                                                             int *r_selected_loops_num)
{
  compute_selected_vertices_from_vertex_selection(
      vertex_selection, r_vertex_map, r_selected_vertices_num);

  compute_selected_edges_from_vertex_selection(
      mesh, vertex_selection, r_edge_map, r_selected_edges_num);

  compute_selected_polygons_from_vertex_selection(mesh,
                                                  vertex_selection,
                                                  r_selected_poly_indices,
                                                  r_loop_starts,
                                                  r_selected_polys_num,
                                                  r_selected_loops_num);
}

/**
 * Checks for every edge if it is in `edge_selection`. The polygons are kept if all edges are in
 * the selection.
 */
static void compute_selected_mesh_data_from_edge_selection_edge_face(
    const Mesh &mesh,
    const Span<bool> edge_selection,
    MutableSpan<int> r_edge_map,
    Vector<int> &r_selected_poly_indices,
    Vector<int> &r_loop_starts,
    int *r_selected_edges_num,
    int *r_selected_polys_num,
    int *r_selected_loops_num)
{
  compute_selected_edges_from_edge_selection(
      mesh, edge_selection, r_edge_map, r_selected_edges_num);
  compute_selected_polygons_from_edge_selection(mesh,
                                                edge_selection,
                                                r_selected_poly_indices,
                                                r_loop_starts,
                                                r_selected_polys_num,
                                                r_selected_loops_num);
}

/**
 * Checks for every edge if it is in `edge_selection`. If it is, the vertices belonging to
 * that edge are kept as well. The polygons are kept if all edges are in the selection.
 */
static void compute_selected_mesh_data_from_edge_selection(const Mesh &mesh,
                                                           const Span<bool> edge_selection,
                                                           MutableSpan<int> r_vertex_map,
                                                           MutableSpan<int> r_edge_map,
                                                           Vector<int> &r_selected_poly_indices,
                                                           Vector<int> &r_loop_starts,
                                                           int *r_selected_vertices_num,
                                                           int *r_selected_edges_num,
                                                           int *r_selected_polys_num,
                                                           int *r_selected_loops_num)
{
  r_vertex_map.fill(-1);
  compute_selected_vertices_and_edges_from_edge_selection(mesh,
                                                          edge_selection,
                                                          r_vertex_map,
                                                          r_edge_map,
                                                          r_selected_vertices_num,
                                                          r_selected_edges_num);
  compute_selected_polygons_from_edge_selection(mesh,
                                                edge_selection,
                                                r_selected_poly_indices,
                                                r_loop_starts,
                                                r_selected_polys_num,
                                                r_selected_loops_num);
}

/**
 * Checks for every polygon if it is in `poly_selection`.
 */
static void compute_selected_polygons_from_poly_selection(const Mesh &mesh,
                                                          const Span<bool> poly_selection,
                                                          Vector<int> &r_selected_poly_indices,
                                                          Vector<int> &r_loop_starts,
                                                          int *r_selected_polys_num,
                                                          int *r_selected_loops_num)
{
  BLI_assert(mesh.totpoly == poly_selection.size());

  r_selected_poly_indices.reserve(mesh.totpoly);
  r_loop_starts.reserve(mesh.totloop);

  int selected_loops_num = 0;
  for (const int i : IndexRange(mesh.totpoly)) {
    const MPoly &poly_src = mesh.mpoly[i];
    /* We keep this one. */
    if (poly_selection[i]) {
      r_selected_poly_indices.append_unchecked(i);
      r_loop_starts.append_unchecked(selected_loops_num);
      selected_loops_num += poly_src.totloop;
    }
  }
  *r_selected_polys_num = r_selected_poly_indices.size();
  *r_selected_loops_num = selected_loops_num;
}
/**
 * Checks for every polygon if it is in `poly_selection`. If it is, the edges
 * belonging to that polygon are kept as well.
 */
static void compute_selected_mesh_data_from_poly_selection_edge_face(
    const Mesh &mesh,
    const Span<bool> poly_selection,
    MutableSpan<int> r_edge_map,
    Vector<int> &r_selected_poly_indices,
    Vector<int> &r_loop_starts,
    int *r_selected_edges_num,
    int *r_selected_polys_num,
    int *r_selected_loops_num)
{
  BLI_assert(mesh.totpoly == poly_selection.size());
  BLI_assert(mesh.totedge == r_edge_map.size());
  r_edge_map.fill(-1);

  r_selected_poly_indices.reserve(mesh.totpoly);
  r_loop_starts.reserve(mesh.totloop);

  int selected_loops_num = 0;
  int selected_edges_num = 0;
  for (const int i : IndexRange(mesh.totpoly)) {
    const MPoly &poly_src = mesh.mpoly[i];
    /* We keep this one. */
    if (poly_selection[i]) {
      r_selected_poly_indices.append_unchecked(i);
      r_loop_starts.append_unchecked(selected_loops_num);
      selected_loops_num += poly_src.totloop;

      /* Add the vertices and the edges. */
      Span<MLoop> loops_src(&mesh.mloop[poly_src.loopstart], poly_src.totloop);
      for (const MLoop &loop : loops_src) {
        /* Check first if it has not yet been added. */
        if (r_edge_map[loop.e] == -1) {
          r_edge_map[loop.e] = selected_edges_num;
          selected_edges_num++;
        }
      }
    }
  }
  *r_selected_edges_num = selected_edges_num;
  *r_selected_polys_num = r_selected_poly_indices.size();
  *r_selected_loops_num = selected_loops_num;
}

/**
 * Checks for every polygon if it is in `poly_selection`. If it is, the edges and vertices
 * belonging to that polygon are kept as well.
 */
static void compute_selected_mesh_data_from_poly_selection(const Mesh &mesh,
                                                           const Span<bool> poly_selection,
                                                           MutableSpan<int> r_vertex_map,
                                                           MutableSpan<int> r_edge_map,
                                                           Vector<int> &r_selected_poly_indices,
                                                           Vector<int> &r_loop_starts,
                                                           int *r_selected_vertices_num,
                                                           int *r_selected_edges_num,
                                                           int *r_selected_polys_num,
                                                           int *r_selected_loops_num)
{
  BLI_assert(mesh.totpoly == poly_selection.size());
  BLI_assert(mesh.totedge == r_edge_map.size());
  r_vertex_map.fill(-1);
  r_edge_map.fill(-1);

  r_selected_poly_indices.reserve(mesh.totpoly);
  r_loop_starts.reserve(mesh.totloop);

  int selected_loops_num = 0;
  int selected_verts_num = 0;
  int selected_edges_num = 0;
  for (const int i : IndexRange(mesh.totpoly)) {
    const MPoly &poly_src = mesh.mpoly[i];
    /* We keep this one. */
    if (poly_selection[i]) {
      r_selected_poly_indices.append_unchecked(i);
      r_loop_starts.append_unchecked(selected_loops_num);
      selected_loops_num += poly_src.totloop;

      /* Add the vertices and the edges. */
      Span<MLoop> loops_src(&mesh.mloop[poly_src.loopstart], poly_src.totloop);
      for (const MLoop &loop : loops_src) {
        /* Check first if it has not yet been added. */
        if (r_vertex_map[loop.v] == -1) {
          r_vertex_map[loop.v] = selected_verts_num;
          selected_verts_num++;
        }
        if (r_edge_map[loop.e] == -1) {
          r_edge_map[loop.e] = selected_edges_num;
          selected_edges_num++;
        }
      }
    }
  }
  *r_selected_vertices_num = selected_verts_num;
  *r_selected_edges_num = selected_edges_num;
  *r_selected_polys_num = r_selected_poly_indices.size();
  *r_selected_loops_num = selected_loops_num;
}

/**
 * Keep the parts of the mesh that are in the selection.
 */
static void do_mesh_separation(GeometrySet &geometry_set,
                               const MeshComponent &in_component,
                               const Span<bool> selection,
                               const eAttrDomain domain,
                               const GeometryNodeDeleteGeometryMode mode)
{
  /* Needed in all cases. */
  Vector<int> selected_poly_indices;
  Vector<int> new_loop_starts;
  int selected_polys_num = 0;
  int selected_loops_num = 0;

  const Mesh &mesh_in = *in_component.get_for_read();
  Mesh *mesh_out;
  MeshComponent out_component;

  Map<AttributeIDRef, AttributeKind> attributes;
  geometry_set.gather_attributes_for_propagation(
      {GEO_COMPONENT_TYPE_MESH}, GEO_COMPONENT_TYPE_MESH, false, attributes);

  switch (mode) {
    case GEO_NODE_DELETE_GEOMETRY_MODE_ALL: {
      Array<int> vertex_map(mesh_in.totvert);
      int selected_verts_num = 0;

      Array<int> edge_map(mesh_in.totedge);
      int selected_edges_num = 0;

      /* Fill all the maps based on the selection. */
      switch (domain) {
        case ATTR_DOMAIN_POINT:
          compute_selected_mesh_data_from_vertex_selection(mesh_in,
                                                           selection,
                                                           vertex_map,
                                                           edge_map,
                                                           selected_poly_indices,
                                                           new_loop_starts,
                                                           &selected_verts_num,
                                                           &selected_edges_num,
                                                           &selected_polys_num,
                                                           &selected_loops_num);
          break;
        case ATTR_DOMAIN_EDGE:
          compute_selected_mesh_data_from_edge_selection(mesh_in,
                                                         selection,
                                                         vertex_map,
                                                         edge_map,
                                                         selected_poly_indices,
                                                         new_loop_starts,
                                                         &selected_verts_num,
                                                         &selected_edges_num,
                                                         &selected_polys_num,
                                                         &selected_loops_num);
          break;
        case ATTR_DOMAIN_FACE:
          compute_selected_mesh_data_from_poly_selection(mesh_in,
                                                         selection,
                                                         vertex_map,
                                                         edge_map,
                                                         selected_poly_indices,
                                                         new_loop_starts,
                                                         &selected_verts_num,
                                                         &selected_edges_num,
                                                         &selected_polys_num,
                                                         &selected_loops_num);
          break;
        default:
          BLI_assert_unreachable();
          break;
      }
      mesh_out = BKE_mesh_new_nomain_from_template(&mesh_in,
                                                   selected_verts_num,
                                                   selected_edges_num,
                                                   0,
                                                   selected_loops_num,
                                                   selected_polys_num);
      out_component.replace(mesh_out, GeometryOwnershipType::Editable);

      /* Copy the selected parts of the mesh over to the new mesh. */
      copy_masked_vertices_to_new_mesh(mesh_in, *mesh_out, vertex_map);
      copy_masked_edges_to_new_mesh(mesh_in, *mesh_out, vertex_map, edge_map);
      copy_masked_polys_to_new_mesh(
          mesh_in, *mesh_out, vertex_map, edge_map, selected_poly_indices, new_loop_starts);

      /* Copy attributes. */
      copy_attributes_based_on_map(
          attributes, in_component, out_component, ATTR_DOMAIN_POINT, vertex_map);
      copy_attributes_based_on_map(
          attributes, in_component, out_component, ATTR_DOMAIN_EDGE, edge_map);
      copy_attributes_based_on_mask(attributes,
                                    in_component,
                                    out_component,
                                    ATTR_DOMAIN_FACE,
                                    IndexMask(Vector<int64_t>(selected_poly_indices.as_span())));
      copy_face_corner_attributes(attributes,
                                  in_component,
                                  out_component,
                                  selected_loops_num,
                                  selected_poly_indices,
                                  mesh_in);
      break;
    }
    case GEO_NODE_DELETE_GEOMETRY_MODE_EDGE_FACE: {
      Array<int> edge_map(mesh_in.totedge);
      int selected_edges_num = 0;

      /* Fill all the maps based on the selection. */
      switch (domain) {
        case ATTR_DOMAIN_POINT:
          compute_selected_mesh_data_from_vertex_selection_edge_face(mesh_in,
                                                                     selection,
                                                                     edge_map,
                                                                     selected_poly_indices,
                                                                     new_loop_starts,
                                                                     &selected_edges_num,
                                                                     &selected_polys_num,
                                                                     &selected_loops_num);
          break;
        case ATTR_DOMAIN_EDGE:
          compute_selected_mesh_data_from_edge_selection_edge_face(mesh_in,
                                                                   selection,
                                                                   edge_map,
                                                                   selected_poly_indices,
                                                                   new_loop_starts,
                                                                   &selected_edges_num,
                                                                   &selected_polys_num,
                                                                   &selected_loops_num);
          break;
        case ATTR_DOMAIN_FACE:
          compute_selected_mesh_data_from_poly_selection_edge_face(mesh_in,
                                                                   selection,
                                                                   edge_map,
                                                                   selected_poly_indices,
                                                                   new_loop_starts,
                                                                   &selected_edges_num,
                                                                   &selected_polys_num,
                                                                   &selected_loops_num);
          break;
        default:
          BLI_assert_unreachable();
          break;
      }
      mesh_out = BKE_mesh_new_nomain_from_template(&mesh_in,
                                                   mesh_in.totvert,
                                                   selected_edges_num,
                                                   0,
                                                   selected_loops_num,
                                                   selected_polys_num);
      out_component.replace(mesh_out, GeometryOwnershipType::Editable);

      /* Copy the selected parts of the mesh over to the new mesh. */
      memcpy(mesh_out->mvert, mesh_in.mvert, mesh_in.totvert * sizeof(MVert));
      copy_masked_edges_to_new_mesh(mesh_in, *mesh_out, edge_map);
      copy_masked_polys_to_new_mesh(
          mesh_in, *mesh_out, edge_map, selected_poly_indices, new_loop_starts);

      /* Copy attributes. */
      copy_attributes(attributes, in_component, out_component, {ATTR_DOMAIN_POINT});
      copy_attributes_based_on_map(
          attributes, in_component, out_component, ATTR_DOMAIN_EDGE, edge_map);
      copy_attributes_based_on_mask(attributes,
                                    in_component,
                                    out_component,
                                    ATTR_DOMAIN_FACE,
                                    IndexMask(Vector<int64_t>(selected_poly_indices.as_span())));
      copy_face_corner_attributes(attributes,
                                  in_component,
                                  out_component,
                                  selected_loops_num,
                                  selected_poly_indices,
                                  mesh_in);
      break;
    }
    case GEO_NODE_DELETE_GEOMETRY_MODE_ONLY_FACE: {
      /* Fill all the maps based on the selection. */
      switch (domain) {
        case ATTR_DOMAIN_POINT:
          compute_selected_polygons_from_vertex_selection(mesh_in,
                                                          selection,
                                                          selected_poly_indices,
                                                          new_loop_starts,
                                                          &selected_polys_num,
                                                          &selected_loops_num);
          break;
        case ATTR_DOMAIN_EDGE:
          compute_selected_polygons_from_edge_selection(mesh_in,
                                                        selection,
                                                        selected_poly_indices,
                                                        new_loop_starts,
                                                        &selected_polys_num,
                                                        &selected_loops_num);
          break;
        case ATTR_DOMAIN_FACE:
          compute_selected_polygons_from_poly_selection(mesh_in,
                                                        selection,
                                                        selected_poly_indices,
                                                        new_loop_starts,
                                                        &selected_polys_num,
                                                        &selected_loops_num);
          break;
        default:
          BLI_assert_unreachable();
          break;
      }
      mesh_out = BKE_mesh_new_nomain_from_template(
          &mesh_in, mesh_in.totvert, mesh_in.totedge, 0, selected_loops_num, selected_polys_num);
      out_component.replace(mesh_out, GeometryOwnershipType::Editable);

      /* Copy the selected parts of the mesh over to the new mesh. */
      memcpy(mesh_out->mvert, mesh_in.mvert, mesh_in.totvert * sizeof(MVert));
      memcpy(mesh_out->medge, mesh_in.medge, mesh_in.totedge * sizeof(MEdge));
      copy_masked_polys_to_new_mesh(mesh_in, *mesh_out, selected_poly_indices, new_loop_starts);

      /* Copy attributes. */
      copy_attributes(
          attributes, in_component, out_component, {ATTR_DOMAIN_POINT, ATTR_DOMAIN_EDGE});
      copy_attributes_based_on_mask(attributes,
                                    in_component,
                                    out_component,
                                    ATTR_DOMAIN_FACE,
                                    IndexMask(Vector<int64_t>(selected_poly_indices.as_span())));
      copy_face_corner_attributes(attributes,
                                  in_component,
                                  out_component,
                                  selected_loops_num,
                                  selected_poly_indices,
                                  mesh_in);
      break;
    }
  }

  BKE_mesh_calc_edges_loose(mesh_out);
  geometry_set.replace_mesh(mesh_out);
}

static void separate_mesh_selection(GeometrySet &geometry_set,
                                    const Field<bool> &selection_field,
                                    const eAttrDomain selection_domain,
                                    const GeometryNodeDeleteGeometryMode mode)
{
  const MeshComponent &src_component = *geometry_set.get_component_for_read<MeshComponent>();
  GeometryComponentFieldContext field_context{src_component, selection_domain};

  fn::FieldEvaluator evaluator{field_context,
                               src_component.attribute_domain_size(selection_domain)};
  evaluator.add(selection_field);
  evaluator.evaluate();
  const VArray<bool> selection = evaluator.get_evaluated<bool>(0);
  /* Check if there is anything to delete. */
  if (selection.is_single() && selection.get_internal_single()) {
    return;
  }

  const VArraySpan<bool> selection_span{selection};

  do_mesh_separation(geometry_set, src_component, selection_span, selection_domain, mode);
}

}  // namespace blender::nodes::node_geo_delete_geometry_cc

namespace blender::nodes {

void separate_geometry(GeometrySet &geometry_set,
                       const eAttrDomain domain,
                       const GeometryNodeDeleteGeometryMode mode,
                       const Field<bool> &selection_field,
                       bool &r_is_error)
{
  namespace file_ns = blender::nodes::node_geo_delete_geometry_cc;

  bool some_valid_domain = false;
  if (geometry_set.has_pointcloud()) {
    if (domain == ATTR_DOMAIN_POINT) {
      file_ns::separate_point_cloud_selection(geometry_set, selection_field);
      some_valid_domain = true;
    }
  }
  if (geometry_set.has_mesh()) {
    if (ELEM(domain, ATTR_DOMAIN_POINT, ATTR_DOMAIN_EDGE, ATTR_DOMAIN_FACE, ATTR_DOMAIN_CORNER)) {
      file_ns::separate_mesh_selection(geometry_set, selection_field, domain, mode);
      some_valid_domain = true;
    }
  }
  if (geometry_set.has_curves()) {
    if (ELEM(domain, ATTR_DOMAIN_POINT, ATTR_DOMAIN_CURVE)) {
      file_ns::delete_curves_selection(
          geometry_set, fn::invert_boolean_field(selection_field), domain);
      some_valid_domain = true;
    }
  }
  if (geometry_set.has_instances()) {
    if (domain == ATTR_DOMAIN_INSTANCE) {
      file_ns::delete_selected_instances(geometry_set, selection_field);
      some_valid_domain = true;
    }
  }
  r_is_error = !some_valid_domain && geometry_set.has_realized_data();
}

}  // namespace blender::nodes

namespace blender::nodes::node_geo_delete_geometry_cc {

NODE_STORAGE_FUNCS(NodeGeometryDeleteGeometry)

static void node_declare(NodeDeclarationBuilder &b)
{
  b.add_input<decl::Geometry>(N_("Geometry"));
  b.add_input<decl::Bool>(N_("Selection"))
      .default_value(true)
      .hide_value()
      .supports_field()
      .description(N_("The parts of the geometry to be deleted"));
  b.add_output<decl::Geometry>(N_("Geometry"));
}

static void node_layout(uiLayout *layout, bContext *UNUSED(C), PointerRNA *ptr)
{
  const bNode *node = static_cast<bNode *>(ptr->data);
  const NodeGeometryDeleteGeometry &storage = node_storage(*node);
  const eAttrDomain domain = static_cast<eAttrDomain>(storage.domain);

  uiItemR(layout, ptr, "domain", 0, "", ICON_NONE);
  /* Only show the mode when it is relevant. */
  if (ELEM(domain, ATTR_DOMAIN_POINT, ATTR_DOMAIN_EDGE, ATTR_DOMAIN_FACE)) {
    uiItemR(layout, ptr, "mode", 0, "", ICON_NONE);
  }
}

static void node_init(bNodeTree *UNUSED(tree), bNode *node)
{
  NodeGeometryDeleteGeometry *data = MEM_cnew<NodeGeometryDeleteGeometry>(__func__);
  data->domain = ATTR_DOMAIN_POINT;
  data->mode = GEO_NODE_DELETE_GEOMETRY_MODE_ALL;

  node->storage = data;
}

static void node_geo_exec(GeoNodeExecParams params)
{
  GeometrySet geometry_set = params.extract_input<GeometrySet>("Geometry");

  /* The node's input is a selection of elements that should be deleted, but the code is
   * implemented as a separation operation that copies the selected elements to a new geometry.
   * Invert the selection to avoid the need to keep track of both cases in the code. */
  const Field<bool> selection = fn::invert_boolean_field(
      params.extract_input<Field<bool>>("Selection"));

  const NodeGeometryDeleteGeometry &storage = node_storage(params.node());
  const eAttrDomain domain = static_cast<eAttrDomain>(storage.domain);
  const GeometryNodeDeleteGeometryMode mode = (GeometryNodeDeleteGeometryMode)storage.mode;

  if (domain == ATTR_DOMAIN_INSTANCE) {
    bool is_error;
    separate_geometry(geometry_set, domain, mode, selection, is_error);
  }
  else {
    geometry_set.modify_geometry_sets([&](GeometrySet &geometry_set) {
      bool is_error;
      /* Invert here because we want to keep the things not in the selection. */
      separate_geometry(geometry_set, domain, mode, selection, is_error);
    });
  }

  params.set_output("Geometry", std::move(geometry_set));
}

}  // namespace blender::nodes::node_geo_delete_geometry_cc

void register_node_type_geo_delete_geometry()
{
  namespace file_ns = blender::nodes::node_geo_delete_geometry_cc;

  static bNodeType ntype;

  geo_node_type_base(&ntype, GEO_NODE_DELETE_GEOMETRY, "Delete Geometry", NODE_CLASS_GEOMETRY);

  node_type_storage(&ntype,
                    "NodeGeometryDeleteGeometry",
                    node_free_standard_storage,
                    node_copy_standard_storage);

  node_type_init(&ntype, file_ns::node_init);

  ntype.declare = file_ns::node_declare;
  ntype.geometry_node_execute = file_ns::node_geo_exec;
  ntype.draw_buttons = file_ns::node_layout;
  nodeRegisterType(&ntype);
}<|MERGE_RESOLUTION|>--- conflicted
+++ resolved
@@ -71,11 +71,7 @@
     attribute_math::convert_to_static_type(data_type, [&](auto dummy) {
       using T = decltype(dummy);
       VArraySpan<T> span{attribute.varray.typed<T>()};
-<<<<<<< HEAD
-      MutableSpan<T> out_span = result_attribute.as_span<T>();
-=======
       MutableSpan<T> out_span = result_attribute.span.typed<T>();
->>>>>>> 8bd32019
       out_span.copy_from(span);
     });
     result_attribute.finish();
@@ -116,11 +112,7 @@
     attribute_math::convert_to_static_type(data_type, [&](auto dummy) {
       using T = decltype(dummy);
       VArraySpan<T> span{attribute.varray.typed<T>()};
-<<<<<<< HEAD
-      MutableSpan<T> out_span = result_attribute.as_span<T>();
-=======
       MutableSpan<T> out_span = result_attribute.span.typed<T>();
->>>>>>> 8bd32019
       copy_data_based_on_mask(span, out_span, mask);
     });
     result_attribute.finish();
@@ -157,11 +149,7 @@
     attribute_math::convert_to_static_type(data_type, [&](auto dummy) {
       using T = decltype(dummy);
       VArraySpan<T> span{attribute.varray.typed<T>()};
-<<<<<<< HEAD
-      MutableSpan<T> out_span = result_attribute.as_span<T>();
-=======
       MutableSpan<T> out_span = result_attribute.span.typed<T>();
->>>>>>> 8bd32019
       copy_data_based_on_map(span, out_span, index_map);
     });
     result_attribute.finish();
