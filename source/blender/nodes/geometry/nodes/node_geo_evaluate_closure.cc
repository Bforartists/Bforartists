/* SPDX-FileCopyrightText: 2025 Blender Authors
 *
 * SPDX-License-Identifier: GPL-2.0-or-later */

#include "UI_interface.hh"
#include "UI_resources.hh"

#include "BKE_compute_context_cache.hh"

#include "NOD_geo_closure.hh"
#include "NOD_socket_items_blend.hh"
#include "NOD_socket_items_ops.hh"
#include "NOD_socket_items_ui.hh"
#include "NOD_socket_search_link.hh"

#include "BLO_read_write.hh"

#include "node_geometry_util.hh"

namespace blender::nodes::node_geo_evaluate_closure_cc {

NODE_STORAGE_FUNCS(NodeGeometryEvaluateClosure)

static void node_declare(NodeDeclarationBuilder &b)
{
  b.add_input<decl::Closure>("Closure");

  const bNode *node = b.node_or_null();
  if (node) {
    const auto &storage = node_storage(*node);
    for (const int i : IndexRange(storage.input_items.items_num)) {
      const NodeGeometryEvaluateClosureInputItem &item = storage.input_items.items[i];
      const eNodeSocketDatatype socket_type = eNodeSocketDatatype(item.socket_type);
      const std::string identifier = EvaluateClosureInputItemsAccessor::socket_identifier_for_item(
          item);
      b.add_input(socket_type, item.name, identifier)
          .structure_type(StructureType(item.structure_type));
    }
    for (const int i : IndexRange(storage.output_items.items_num)) {
      const NodeGeometryEvaluateClosureOutputItem &item = storage.output_items.items[i];
      const eNodeSocketDatatype socket_type = eNodeSocketDatatype(item.socket_type);
      const std::string identifier =
          EvaluateClosureOutputItemsAccessor::socket_identifier_for_item(item);
      b.add_output(socket_type, item.name, identifier)
          .propagate_all()
          .reference_pass_all()
          .structure_type(StructureType(item.structure_type));
    }
  }

  b.add_input<decl::Extend>("", "__extend__");
  b.add_output<decl::Extend>("", "__extend__");
}

static void node_init(bNodeTree * /*tree*/, bNode *node)
{
  auto *storage = MEM_callocN<NodeGeometryEvaluateClosure>(__func__);
  node->storage = storage;
}

static void node_copy_storage(bNodeTree * /*tree*/, bNode *dst_node, const bNode *src_node)
{
  const NodeGeometryEvaluateClosure &src_storage = node_storage(*src_node);
  auto *dst_storage = MEM_dupallocN<NodeGeometryEvaluateClosure>(__func__, src_storage);
  dst_node->storage = dst_storage;

  socket_items::copy_array<EvaluateClosureInputItemsAccessor>(*src_node, *dst_node);
  socket_items::copy_array<EvaluateClosureOutputItemsAccessor>(*src_node, *dst_node);
}

static void node_free_storage(bNode *node)
{
  socket_items::destruct_array<EvaluateClosureInputItemsAccessor>(*node);
  socket_items::destruct_array<EvaluateClosureOutputItemsAccessor>(*node);
  MEM_freeN(node->storage);
}

static bool node_insert_link(bNodeTree *ntree, bNode *node, bNodeLink *link)
{
  if (link->tonode == node) {
    return socket_items::try_add_item_via_any_extend_socket<EvaluateClosureInputItemsAccessor>(
        *ntree, *node, *node, *link);
  }
  return socket_items::try_add_item_via_any_extend_socket<EvaluateClosureOutputItemsAccessor>(
      *ntree, *node, *node, *link);
}

static void node_layout_ex(uiLayout *layout, bContext *C, PointerRNA *ptr)
{
  bNodeTree &tree = *reinterpret_cast<bNodeTree *>(ptr->owner_id);
  bNode &node = *static_cast<bNode *>(ptr->data);

  uiLayoutSetPropSep(layout, true);
  uiLayoutSetPropDecorate(layout, false);

  if (uiLayout *panel = layout->panel(C, "input_items", false, IFACE_("Input Items"))) {
    socket_items::ui::draw_items_list_with_operators<EvaluateClosureInputItemsAccessor>(
        C, panel, tree, node);
    socket_items::ui::draw_active_item_props<EvaluateClosureInputItemsAccessor>(
        tree, node, [&](PointerRNA *item_ptr) {
          panel->prop(item_ptr, "socket_type", UI_ITEM_NONE, std::nullopt, ICON_NONE);
          panel->prop(item_ptr, "structure_type", UI_ITEM_NONE, std::nullopt, ICON_NONE);
        });
  }
  if (uiLayout *panel = layout->panel(C, "output_items", false, IFACE_("Output Items"))) {
    socket_items::ui::draw_items_list_with_operators<EvaluateClosureOutputItemsAccessor>(
        C, panel, tree, node);
    socket_items::ui::draw_active_item_props<EvaluateClosureOutputItemsAccessor>(
        tree, node, [&](PointerRNA *item_ptr) {
          panel->prop(item_ptr, "socket_type", UI_ITEM_NONE, std::nullopt, ICON_NONE);
          panel->prop(item_ptr, "structure_type", UI_ITEM_NONE, std::nullopt, ICON_NONE);
        });
  }
}

static const bNodeSocket *node_internally_linked_input(const bNodeTree & /*tree*/,
                                                       const bNode & /*node*/,
                                                       const bNodeSocket &output_socket)
{
  return evaluate_closure_node_internally_linked_input(output_socket);
}

<<<<<<< HEAD
=======
static void try_initialize_evaluate_closure_node_from_origin_socket(SpaceNode &snode,
                                                                    bNode &evaluate_closure_node)
{
  snode.edittree->ensure_topology_cache();
  bNodeSocket &closure_socket = evaluate_closure_node.input_socket(0);

  bke::ComputeContextCache compute_context_cache;
  const ComputeContext *current_context = ed::space_node::compute_context_for_edittree_socket(
      snode, compute_context_cache, closure_socket);
  if (!current_context) {
    /* The current tree does not have a known context, e.g. it is pinned but the modifier has been
     * removed. */
    return;
  }
  const Vector<const bNode *> closure_origin_nodes =
      ed::space_node::gather_linked_closure_origin_nodes(
          current_context, closure_socket, compute_context_cache);
  if (closure_origin_nodes.is_empty()) {
    return;
  }
  const bNode &closure_node = *closure_origin_nodes[0];
  const NodeGeometryClosureOutput &closure_storage =
      *static_cast<const NodeGeometryClosureOutput *>(closure_node.storage);

  for (const int i : IndexRange(closure_storage.input_items.items_num)) {
    const NodeGeometryClosureInputItem &item = closure_storage.input_items.items[i];
    socket_items::add_item_with_socket_type_and_name<EvaluateClosureInputItemsAccessor>(
        evaluate_closure_node, eNodeSocketDatatype(item.socket_type), item.name);
  }
  for (const int i : IndexRange(closure_storage.output_items.items_num)) {
    const NodeGeometryClosureOutputItem &item = closure_storage.output_items.items[i];
    socket_items::add_item_with_socket_type_and_name<EvaluateClosureOutputItemsAccessor>(
        evaluate_closure_node, eNodeSocketDatatype(item.socket_type), item.name);
  }
  BKE_ntree_update_tag_node_property(snode.edittree, &evaluate_closure_node);
}

static void node_gather_link_searches(GatherLinkSearchOpParams &params)
{
  const bNodeSocket &other_socket = params.other_socket();
  if (other_socket.type != SOCK_CLOSURE) {
    return;
  }
  if (other_socket.in_out == SOCK_IN) {
    return;
  }

  params.add_item("Closure", [](LinkSearchOpParams &params) {
    bNode &node = params.add_node("GeometryNodeEvaluateClosure");
    params.connect_available_socket(node, "Closure");

    SpaceNode &snode = *CTX_wm_space_node(&params.C);
    try_initialize_evaluate_closure_node_from_origin_socket(snode, node);
  });
}

>>>>>>> 9a41dc73
static void node_operators()
{
  socket_items::ops::make_common_operators<EvaluateClosureInputItemsAccessor>();
  socket_items::ops::make_common_operators<EvaluateClosureOutputItemsAccessor>();
}

static void node_blend_write(const bNodeTree & /*tree*/, const bNode &node, BlendWriter &writer)
{
  socket_items::blend_write<EvaluateClosureInputItemsAccessor>(&writer, node);
  socket_items::blend_write<EvaluateClosureOutputItemsAccessor>(&writer, node);
}

static void node_blend_read(bNodeTree & /*tree*/, bNode &node, BlendDataReader &reader)
{
  socket_items::blend_read_data<EvaluateClosureInputItemsAccessor>(&reader, node);
  socket_items::blend_read_data<EvaluateClosureOutputItemsAccessor>(&reader, node);
}

static void node_register()
{
  static blender::bke::bNodeType ntype;

  geo_node_type_base(&ntype, "GeometryNodeEvaluateClosure", GEO_NODE_EVALUATE_CLOSURE);
  ntype.ui_name = "Evaluate Closure";
  ntype.nclass = NODE_CLASS_CONVERTER;
  ntype.declare = node_declare;
  ntype.initfunc = node_init;
  ntype.insert_link = node_insert_link;
  ntype.draw_buttons_ex = node_layout_ex;
  ntype.internally_linked_input = node_internally_linked_input;
<<<<<<< HEAD
=======
  ntype.gather_link_search_ops = node_gather_link_searches;
>>>>>>> 9a41dc73
  ntype.register_operators = node_operators;
  ntype.blend_write_storage_content = node_blend_write;
  ntype.blend_data_read_storage_content = node_blend_read;
  bke::node_type_storage(
      ntype, "NodeGeometryEvaluateClosure", node_free_storage, node_copy_storage);
  blender::bke::node_register_type(ntype);
}
NOD_REGISTER_NODE(node_register)

}  // namespace blender::nodes::node_geo_evaluate_closure_cc

namespace blender::nodes {

StructRNA *EvaluateClosureInputItemsAccessor::item_srna =
    &RNA_NodeGeometryEvaluateClosureInputItem;

void EvaluateClosureInputItemsAccessor::blend_write_item(BlendWriter *writer, const ItemT &item)
{
  BLO_write_string(writer, item.name);
}

void EvaluateClosureInputItemsAccessor::blend_read_data_item(BlendDataReader *reader, ItemT &item)
{
  BLO_read_string(reader, &item.name);
}

StructRNA *EvaluateClosureOutputItemsAccessor::item_srna =
    &RNA_NodeGeometryEvaluateClosureOutputItem;

void EvaluateClosureOutputItemsAccessor::blend_write_item(BlendWriter *writer, const ItemT &item)
{
  BLO_write_string(writer, item.name);
}

void EvaluateClosureOutputItemsAccessor::blend_read_data_item(BlendDataReader *reader, ItemT &item)
{
  BLO_read_string(reader, &item.name);
}

const bNodeSocket *evaluate_closure_node_internally_linked_input(const bNodeSocket &output_socket)
{
  const bNode &node = output_socket.owner_node();
  const bNodeTree &tree = node.owner_tree();
  BLI_assert(node.is_type("GeometryNodeEvaluateClosure"));
  const auto &storage = *static_cast<const NodeGeometryEvaluateClosure *>(node.storage);
  if (output_socket.index() >= storage.output_items.items_num) {
    return nullptr;
  }
  const NodeGeometryEvaluateClosureOutputItem &output_item =
      storage.output_items.items[output_socket.index()];
  const SocketInterfaceKey output_key{output_item.name};
  for (const int i : IndexRange(storage.input_items.items_num)) {
    const NodeGeometryEvaluateClosureInputItem &input_item = storage.input_items.items[i];
    const SocketInterfaceKey input_key{input_item.name};
    if (output_key.matches(input_key)) {
      if (!tree.typeinfo->validate_link ||
          tree.typeinfo->validate_link(eNodeSocketDatatype(input_item.socket_type),
                                       eNodeSocketDatatype(output_item.socket_type)))
      {
        return &node.input_socket(i + 1);
      }
    }
  }
  return nullptr;
}

}  // namespace blender::nodes<|MERGE_RESOLUTION|>--- conflicted
+++ resolved
@@ -120,8 +120,6 @@
   return evaluate_closure_node_internally_linked_input(output_socket);
 }
 
-<<<<<<< HEAD
-=======
 static void try_initialize_evaluate_closure_node_from_origin_socket(SpaceNode &snode,
                                                                     bNode &evaluate_closure_node)
 {
@@ -178,7 +176,6 @@
   });
 }
 
->>>>>>> 9a41dc73
 static void node_operators()
 {
   socket_items::ops::make_common_operators<EvaluateClosureInputItemsAccessor>();
@@ -209,10 +206,7 @@
   ntype.insert_link = node_insert_link;
   ntype.draw_buttons_ex = node_layout_ex;
   ntype.internally_linked_input = node_internally_linked_input;
-<<<<<<< HEAD
-=======
   ntype.gather_link_search_ops = node_gather_link_searches;
->>>>>>> 9a41dc73
   ntype.register_operators = node_operators;
   ntype.blend_write_storage_content = node_blend_write;
   ntype.blend_data_read_storage_content = node_blend_read;
