--- conflicted
+++ resolved
@@ -2,15 +2,9 @@
  *
  * SPDX-License-Identifier: GPL-2.0-or-later */
 
-<<<<<<< HEAD
-#include "BLI_math_matrix.h"
-=======
->>>>>>> 727c11bd
 #include "BLI_math_matrix.hh"
 #include "BLI_math_rotation.hh"
 #include "BLI_task.hh"
-
-#include "GEO_transform.hh"
 
 #include "GEO_transform.hh"
 
