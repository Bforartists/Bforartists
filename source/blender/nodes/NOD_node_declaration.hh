--- conflicted
+++ resolved
@@ -164,11 +164,7 @@
 }  // namespace anonymous_attribute_lifetime
 namespace aal = anonymous_attribute_lifetime;
 
-<<<<<<< HEAD
 /* Socket or panel declaration. */
-=======
-/** Socket or panel declaration. */
->>>>>>> 5898c1b9
 class ItemDeclaration {
  public:
   const PanelDeclaration *parent = nullptr;
@@ -418,11 +414,7 @@
   BaseSocketDeclarationBuilder &make_available(std::function<void(bNode &)> fn);
 
   /**
-<<<<<<< HEAD
    * Provide a fully custom draw function for the socket that overrides any default behaviour.
-=======
-   * Provide a fully custom draw function for the socket that overrides any default behavior.
->>>>>>> 5898c1b9
    */
   BaseSocketDeclarationBuilder &custom_draw(CustomSocketDrawFn fn);
 
