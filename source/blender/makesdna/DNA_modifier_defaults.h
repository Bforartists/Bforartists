--- conflicted
+++ resolved
@@ -812,7 +812,7 @@
   { \
     .level = 1, \
   }
-  
+
 #define _DNA_DEFAULT_GreasePencilColorModifierData \
   { \
     .color_mode = MOD_GREASE_PENCIL_COLOR_BOTH, \
@@ -859,11 +859,7 @@
     .step = 4, \
     .seed = 1, \
   }
-<<<<<<< HEAD
-
-=======
-  
->>>>>>> 6d33f76a
+
 #define _DNA_DEFAULT_GreasePencilMirrorModifierData \
   { \
     .flag = MOD_GREASE_PENCIL_MIRROR_AXIS_X, \
@@ -892,20 +888,14 @@
 
 #define _DNA_DEFAULT_GreasePencilDashModifierSegment \
   { \
-<<<<<<< HEAD
-    .name = "", \
-=======
     .name = "Segment", \
->>>>>>> 6d33f76a
     .dash = 2, \
     .gap = 1, \
     .radius = 1.0f, \
     .opacity = 1.0f, \
     .mat_nr = -1, \
   }
-<<<<<<< HEAD
-=======
-  
+
 #define _DNA_DEFAULT_GreasePencilMultiModifierData \
   { \
     .flag = 0, \
@@ -938,7 +928,7 @@
     .flag = 0, \
     .axis = 1, \
   }
-  
+
 #define _DNA_DEFAULT_GreasePencilArrayModifierData \
   { \
     .object = NULL, \
@@ -952,7 +942,7 @@
     .seed = 1, \
     .mat_rpl = 0, \
   }
-  
+
 #define _DNA_DEFAULT_GreasePencilWeightProximityModifierData \
   { \
     .target_vgname = "", \
@@ -960,6 +950,5 @@
     .dist_start = 0.0f, \
     .dist_end = 20.0f, \
   }
->>>>>>> 6d33f76a
 
 /* clang-format off */