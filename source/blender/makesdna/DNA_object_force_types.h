/*
 * ***** BEGIN GPL LICENSE BLOCK *****
 *
 * This program is free software; you can redistribute it and/or
 * modify it under the terms of the GNU General Public License
 * as published by the Free Software Foundation; either version 2
 * of the License, or (at your option) any later version.
 *
 * This program is distributed in the hope that it will be useful,
 * but WITHOUT ANY WARRANTY; without even the implied warranty of
 * MERCHANTABILITY or FITNESS FOR A PARTICULAR PURPOSE.  See the
 * GNU General Public License for more details.
 *
 * You should have received a copy of the GNU General Public License
 * along with this program; if not, write to the Free Software Foundation,
 * Inc., 51 Franklin Street, Fifth Floor, Boston, MA 02110-1301, USA.
 *
 * The Original Code is Copyright (C) 2004-2005 by Blender Foundation
 * All rights reserved.
 *
 * The Original Code is: all of this file.
 *
 * Contributor(s): none yet.
 *
 * ***** END GPL LICENSE BLOCK *****
 */

/** \file DNA_object_force_types.h
 *  \ingroup DNA
 */

#ifndef __DNA_OBJECT_FORCE_TYPES_H__
#define __DNA_OBJECT_FORCE_TYPES_H__

#ifdef __cplusplus
extern "C" {
#endif

#include "DNA_listBase.h"

/* pd->forcefield:  Effector Fields types */
typedef enum ePFieldType {
	PFIELD_NULL   = 0,	/* (this is used for general effector weight)							*/
	PFIELD_FORCE  = 1,	/* Force away/towards a point depending on force strength				*/
	PFIELD_VORTEX = 2,	/* Force around the effector normal										*/
	PFIELD_MAGNET = 3,	/* Force from the cross product of effector normal and point velocity	*/
	PFIELD_WIND   = 4,	/* Force away and towards a point depending which side of the effector 	*/
				/*	 normal the point is												*/
	PFIELD_GUIDE      = 5,	/* Force along curve for dynamics, a shaping curve for hair paths		*/
	PFIELD_TEXTURE    = 6,	/* Force based on texture values calculated at point coordinates		*/
	PFIELD_HARMONIC   = 7,	/* Force of a harmonic (damped) oscillator								*/
	PFIELD_CHARGE     = 8,	/* Force away/towards a point depending on point charge					*/
	PFIELD_LENNARDJ   = 9,	/* Force due to a Lennard-Jones potential								*/
	PFIELD_BOID       = 10,	/* Defines predator / goal for boids									*/
	PFIELD_TURBULENCE = 11,	/* Force defined by BLI_gTurbulence										*/
	PFIELD_DRAG       = 12,	/* Linear & quadratic drag												*/
	PFIELD_SMOKEFLOW  = 13,	/* Force based on smoke simulation air flow								*/
	NUM_PFIELD_TYPES
} ePFieldType;

typedef struct PartDeflect {
	int	  flag;			/* general settings flag										*/
	short deflect;		/* Deflection flag - does mesh deflect particles				*/
	short forcefield;	/* Force field type, do the vertices attract / repel particles?	*/
	short falloff;		/* fall-off type												*/
	short shape;		/* point, plane or surface										*/
	short tex_mode;		/* texture effector												*/
	short kink, kink_axis; /* for curve guide											*/
	short zdir;

	/* Main effector values */
	float f_strength;	/* The strength of the force (+ or - )					*/
	float f_damp;		/* Damping ratio of the harmonic effector.				*/
	float f_flow;		/* How much force is converted into "air flow", i.e.	*/
						/* force used as the velocity of surrounding medium.	*/

	float f_size;		/* Noise size for noise effector, restlength for harmonic effector */

	/* fall-off */
	float f_power;		/* The power law - real gravitation is 2 (square)	*/
	float maxdist;		/* if indicated, use this maximum					*/
	float mindist;		/* if indicated, use this minimum					*/
	float f_power_r;	/* radial fall-off power							*/
	float maxrad;		/* radial versions of above							*/
	float minrad;

	/* particle collisions */
	float pdef_damp;	/* Damping factor for particle deflection       */
	float pdef_rdamp;	/* Random element of damping for deflection     */
	float pdef_perm;	/* Chance of particle passing through mesh      */
	float pdef_frict;	/* Friction factor for particle deflection		*/
	float pdef_rfrict;	/* Random element of friction for deflection	*/
	float pdef_stickness;/* surface particle stickiness				*/

	float absorption;	/* used for forces */

	/* softbody collisions */
	float pdef_sbdamp;	/* Damping factor for softbody deflection       */
	float pdef_sbift;	/* inner face thickness for softbody deflection */
	float pdef_sboft;	/* outer face thickness for softbody deflection */

	/* guide curve, same as for particle child effects */
	float clump_fac, clump_pow;
	float kink_freq, kink_shape, kink_amp, free_end;

	/* texture effector */
	float tex_nabla;	/* Used for calculating partial derivatives */
	struct Tex *tex;	/* Texture of the texture effector			*/

	/* effector noise */
	struct RNG *rng;	/* random noise generator for e.g. wind */
	float f_noise;		/* noise of force						*/
	int seed;			/* noise random seed					*/

	/* Display Size */
	float drawvec1[4]; /* Runtime only : start of the curve or draw scale */
	float drawvec2[4]; /* Runtime only : end of the curve */
	float drawvec_falloff_min[3], pad1; /* Runtime only */
	float drawvec_falloff_max[3], pad2; /* Runtime only */

	struct Object *f_source; /* force source object */
} PartDeflect;

typedef struct EffectorWeights {
<<<<<<< HEAD
	struct Collection *group;		/* only use effectors from this group of objects */
	
=======
	struct Group *group;		/* only use effectors from this group of objects */

>>>>>>> 4bce8d59
	float weight[14];			/* effector type specific weights */
	float global_gravity;
	short flag, rt[3];
	int pad;
} EffectorWeights;

/* EffectorWeights->flag */
#define EFF_WEIGHT_DO_HAIR		1

/* Point cache file data types:
 * - used as (1<<flag) so poke jahka if you reach the limit of 15
 * - to add new data types update:
 *		* BKE_ptcache_data_size()
 *		* ptcache_file_init_pointers()
 */
#define BPHYS_DATA_INDEX		0
#define BPHYS_DATA_LOCATION		1
#define BPHYS_DATA_SMOKE_LOW	1
#define BPHYS_DATA_VELOCITY		2
#define BPHYS_DATA_SMOKE_HIGH	2
#define BPHYS_DATA_ROTATION		3
#define BPHYS_DATA_DYNAMICPAINT 3
#define BPHYS_DATA_AVELOCITY	4	/* used for particles */
#define BPHYS_DATA_XCONST		4	/* used for cloth */
#define BPHYS_DATA_SIZE			5
#define BPHYS_DATA_TIMES		6
#define BPHYS_DATA_BOIDS		7

#define BPHYS_TOT_DATA			8

#define BPHYS_EXTRA_FLUID_SPRINGS	1

typedef struct PTCacheExtra {
	struct PTCacheExtra *next, *prev;
	unsigned int type, totdata;
	void *data;
} PTCacheExtra;

typedef struct PTCacheMem {
	struct PTCacheMem *next, *prev;
	unsigned int frame, totpoint;
	unsigned int data_types, flag;

	void *data[8]; /* BPHYS_TOT_DATA */
	void *cur[8]; /* BPHYS_TOT_DATA */

	struct ListBase extradata;
} PTCacheMem;

typedef struct PointCache {
	struct PointCache *next, *prev;
	int flag;		/* generic flag */

	int step;		/* The number of frames between cached frames.
					 * This should probably be an upper bound for a per point adaptive step in the future,
					 * buf for now it's the same for all points. Without adaptivity this can effect the perceived
					 * simulation quite a bit though. If for example particles are colliding with a horizontal
					 * plane (with high damping) they quickly come to a stop on the plane, however there are still
					 * forces acting on the particle (gravity and collisions), so the particle velocity isn't necessarily
					 * zero for the whole duration of the frame even if the particle seems stationary. If all simulation
					 * frames aren't cached (step > 1) these velocities are interpolated into movement for the non-cached
					 * frames. The result will look like the point is oscillating around the collision location. So for
					 * now cache step should be set to 1 for accurate reproduction of collisions.
					 */

	int simframe;	/* current frame of simulation (only if SIMULATION_VALID) */
	int startframe;	/* simulation start frame */
	int endframe;	/* simulation end frame */
	int editframe;	/* frame being edited (runtime only) */
	int last_exact; /* last exact frame that's cached */
	int last_valid; /* used for editing cache - what is the last baked frame */
	int pad;

	/* for external cache files */
	int totpoint;   /* number of cached points */
	int index;	/* modifier stack index */
	short compression, rt;

	char name[64];
	char prev_name[64];
	char info[64];
	char path[1024]; /* file path, 1024 = FILE_MAX */
	char *cached_frames;	/* array of length endframe-startframe+1 with flags to indicate cached frames */
							/* can be later used for other per frame flags too if needed */
	struct ListBase mem_cache;

	struct PTCacheEdit *edit;
	void (*free_edit)(struct PTCacheEdit *edit);	/* free callback */
} PointCache;

typedef struct SBVertex {
	float vec[4];
} SBVertex;

typedef struct SoftBody {
	/* dynamic data */
	int totpoint, totspring;
	struct BodyPoint *bpoint;		/* not saved in file */
	struct BodySpring *bspring;		/* not saved in file */
	char   pad;
	char   msg_lock;
	short  msg_value;

	/* part of UI: */

	/* general options */
	float nodemass;		/* softbody mass of *vertex* */
	char  namedVG_Mass[64]; /* MAX_VGROUP_NAME */
	                        /* along with it introduce mass painting
	                         * starting to fix old bug .. nastiness that VG are indexes
	                         * rather find them by name tag to find it -> jow20090613 */
	float grav;			/* softbody amount of gravitaion to apply */
	float mediafrict;	/* friction to env */
	float rklimit;		/* error limit for ODE solver */
	float physics_speed;/* user control over simulation speed */

	/* goal */
	float goalspring;	/* softbody goal springs */
	float goalfrict;	/* softbody goal springs friction */
	float mingoal;		/* quick limits for goal */
	float maxgoal;
	float defgoal;		/* default goal for vertices without vgroup */
	short vertgroup;	/* index starting at 1 */
	char  namedVG_Softgoal[64]; /* MAX_VGROUP_NAME */
	                            /* starting to fix old bug .. nastiness that VG are indexes
	                             * rather find them by name tag to find it -> jow20090613 */

	short fuzzyness;      /* */

	/* springs */
	float inspring;		/* softbody inner springs */
	float infrict;		/* softbody inner springs friction */
	char  namedVG_Spring_K[64]; /* MAX_VGROUP_NAME */
	                            /* along with it introduce Spring_K painting
	                             * starting to fix old bug .. nastiness that VG are indexes
	                             * rather find them by name tag to find it -> jow20090613 */

	/* baking */
	int sfra, efra;
	int interval;
	short local, solverflags;		/* local==1: use local coords for baking */

	/* -- these must be kept for backwards compatibility -- */
	SBVertex **keys;			/* array of size totpointkey */
	int totpointkey, totkey;	/* if totpointkey != totpoint or totkey!- (efra-sfra)/interval -> free keys */
	/* ---------------------------------------------------- */
	float secondspring;

	/* self collision*/
	float colball;		/* fixed collision ball size if > 0 */
	float balldamp;		/* cooling down collision response  */
	float ballstiff;	/* pressure the ball is loaded with  */
	short sbc_mode;
	short aeroedge,
		minloops,
		maxloops,
		choke,
		solver_ID,
		plastic, springpreload
		;

	struct SBScratch *scratch;	/* scratch pad/cache on live time not saved in file */
	float shearstiff;
	float inpush;

	struct PointCache *pointcache;
	struct ListBase ptcaches;

	struct Collection *collision_group;

	struct EffectorWeights *effector_weights;
	/* reverse esimated obmatrix .. no need to store in blend file .. how ever who cares */
	float lcom[3];
	float lrot[3][3];
	float lscale[3][3];

	int last_frame;
} SoftBody;


/* pd->flag: various settings */
#define PFIELD_USEMAX			1
/*#define PDEFLE_DEFORM			2*/			/*UNUSED*/
#define PFIELD_GUIDE_PATH_ADD	4			/* TODO: do_versions for below */
#define PFIELD_PLANAR			8			/* used for do_versions */
#define PDEFLE_KILL_PART		16
#define PFIELD_POSZ				32			/* used for do_versions */
#define PFIELD_TEX_OBJECT		64
#define PFIELD_GLOBAL_CO		64			/* used for turbulence */
#define PFIELD_TEX_2D			128
#define PFIELD_MULTIPLE_SPRINGS	128			/* used for harmonic force */
#define PFIELD_USEMIN			256
#define PFIELD_USEMAXR			512
#define PFIELD_USEMINR			1024
#define PFIELD_TEX_ROOTCO		2048
#define PFIELD_SURFACE			(1<<12)		/* used for do_versions */
#define PFIELD_VISIBILITY		(1<<13)
#define PFIELD_DO_LOCATION		(1<<14)
#define PFIELD_DO_ROTATION		(1<<15)
#define PFIELD_GUIDE_PATH_WEIGHT (1<<16)	/* apply curve weights */
#define PFIELD_SMOKE_DENSITY    (1<<17)		/* multiply smoke force by density */
#define PFIELD_GRAVITATION		(1<<18)             /* used for (simple) force */

/* pd->falloff */
#define PFIELD_FALL_SPHERE		0
#define PFIELD_FALL_TUBE		1
#define PFIELD_FALL_CONE		2

/* pd->shape */
#define PFIELD_SHAPE_POINT		0
#define PFIELD_SHAPE_PLANE		1
#define PFIELD_SHAPE_SURFACE	2
#define PFIELD_SHAPE_POINTS		3

/* pd->tex_mode */
#define PFIELD_TEX_RGB	0
#define PFIELD_TEX_GRAD	1
#define PFIELD_TEX_CURL	2

/* pd->zdir */
#define PFIELD_Z_BOTH	0
#define PFIELD_Z_POS	1
#define PFIELD_Z_NEG	2

/* pointcache->flag */
#define PTCACHE_BAKED				1
#define PTCACHE_OUTDATED			2
#define PTCACHE_SIMULATION_VALID	4
#define PTCACHE_BAKING				8
//#define PTCACHE_BAKE_EDIT			16
//#define PTCACHE_BAKE_EDIT_ACTIVE	32
#define PTCACHE_DISK_CACHE			64
//#define PTCACHE_QUICK_CACHE		128  /* removed since 2.64 - [#30974], could be added back in a more useful way */
#define PTCACHE_FRAMES_SKIPPED		256
#define PTCACHE_EXTERNAL			512
#define PTCACHE_READ_INFO			1024
/* don't use the filename of the blendfile the data is linked from (write a local cache) */
#define PTCACHE_IGNORE_LIBPATH		2048
/* high resolution cache is saved for smoke for backwards compatibility, so set this flag to know it's a "fake" cache */
#define PTCACHE_FAKE_SMOKE			(1<<12)
#define PTCACHE_IGNORE_CLEAR		(1<<13)

/* PTCACHE_OUTDATED + PTCACHE_FRAMES_SKIPPED */
#define PTCACHE_REDO_NEEDED			258

#define PTCACHE_COMPRESS_NO			0
#define PTCACHE_COMPRESS_LZO		1
#define PTCACHE_COMPRESS_LZMA		2

/* ob->softflag */
#define OB_SB_ENABLE	1		/* deprecated, use modifier */
#define OB_SB_GOAL		2
#define OB_SB_EDGES		4
#define OB_SB_QUADS		8
#define OB_SB_POSTDEF	16
// #define OB_SB_REDO		32
// #define OB_SB_BAKESET	64
// #define OB_SB_BAKEDO	128
// #define OB_SB_RESET		256
#define OB_SB_SELF		512
#define OB_SB_FACECOLL  1024
#define OB_SB_EDGECOLL  2048
/* #define OB_SB_COLLFINAL 4096	*/ /* deprecated */
/* #define OB_SB_BIG_UI	8192 */    /* deprecated */
#define OB_SB_AERO_ANGLE	16384

/* sb->solverflags */
#define SBSO_MONITOR		1
#define SBSO_OLDERR			2
#define SBSO_ESTIMATEIPO    4

/* sb->sbc_mode */
#define SBC_MODE_MANUAL		0
#define SBC_MODE_AVG		1
#define SBC_MODE_MIN		2
#define SBC_MODE_MAX		3
#define SBC_MODE_AVGMINMAX	4

#ifdef __cplusplus
}
#endif

#endif  /* __DNA_OBJECT_FORCE_TYPES_H__ */
<|MERGE_RESOLUTION|>--- conflicted
+++ resolved
@@ -122,13 +122,8 @@
 } PartDeflect;
 
 typedef struct EffectorWeights {
-<<<<<<< HEAD
 	struct Collection *group;		/* only use effectors from this group of objects */
-	
-=======
-	struct Group *group;		/* only use effectors from this group of objects */
-
->>>>>>> 4bce8d59
+
 	float weight[14];			/* effector type specific weights */
 	float global_gravity;
 	short flag, rt[3];
