--- conflicted
+++ resolved
@@ -2858,11 +2858,8 @@
   SCE_EEVEE_DOF_JITTER = (1 << 23),
   SCE_EEVEE_SHADOW_ENABLED = (1 << 24),
   SCE_EEVEE_RAYTRACE_OPTIONS_SPLIT = (1 << 25),
-<<<<<<< HEAD
-  SCE_EEVEE_VOLUMETRIC_BLENDING = (1 << 26), /* BFA - volumetric blending patch from lordloki */
-=======
   SCE_EEVEE_SHADOW_JITTERED_VIEWPORT = (1 << 26),
->>>>>>> 14aa1a01
+  SCE_EEVEE_VOLUMETRIC_BLENDING = (1 << 27), /* BFA - volumetric blending patch from lordloki */
 };
 
 typedef enum RaytraceEEVEE_Flag {
