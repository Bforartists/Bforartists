/*
 * This program is free software; you can redistribute it and/or
 * modify it under the terms of the GNU General Public License
 * as published by the Free Software Foundation; either version 2
 * of the License, or (at your option) any later version.
 *
 * This program is distributed in the hope that it will be useful,
 * but WITHOUT ANY WARRANTY; without even the implied warranty of
 * MERCHANTABILITY or FITNESS FOR A PARTICULAR PURPOSE.  See the
 * GNU General Public License for more details.
 *
 * You should have received a copy of the GNU General Public License
 * along with this program; if not, write to the Free Software Foundation,
 * Inc., 51 Franklin Street, Fifth Floor, Boston, MA 02110-1301, USA.
 *
 * The Original Code is Copyright (C) 2001-2002 by NaN Holding BV.
 * All rights reserved.
 */

/** \file
 * \ingroup DNA
 * \brief Object is a sort of wrapper for general info.
 */

#ifndef __DNA_OBJECT_TYPES_H__
#define __DNA_OBJECT_TYPES_H__

#include "DNA_object_enums.h"

#include "DNA_defs.h"
#include "DNA_listBase.h"
#include "DNA_ID.h"
#include "DNA_action_types.h" /* bAnimVizSettings */

#ifdef __cplusplus
extern "C" {
#endif

struct AnimData;
struct BoundBox;
struct DerivedMesh;
struct FluidsimSettings;
struct GpencilBatchCache;
struct Ipo;
struct Material;
struct Object;
struct PartDeflect;
struct ParticleSystem;
struct Path;
struct RigidBodyOb;
struct SculptSession;
struct SoftBody;
struct bGPdata;

/* Vertex Groups - Name Info */
typedef struct bDeformGroup {
	struct bDeformGroup *next, *prev;
	/** MAX_VGROUP_NAME. */
	char name[64];
	/* need this flag for locking weights */
	char flag, _pad0[7];
} bDeformGroup;

/* Face Maps*/
typedef struct bFaceMap {
	struct bFaceMap *next, *prev;
	/** MAX_VGROUP_NAME. */
	char name[64];
	char flag;
	char _pad0[7];
} bFaceMap;

#define MAX_VGROUP_NAME 64

/* bDeformGroup->flag */
#define DG_LOCK_WEIGHT 1

/**
 * The following illustrates the orientation of the
 * bounding box in local space
 *
 * <pre>
 *
 * Z  Y
 * | /
 * |/
 * .-----X
 *     2----------6
 *    /|         /|
 *   / |        / |
 *  1----------5  |
 *  |  |       |  |
 *  |  3-------|--7
 *  | /        | /
 *  |/         |/
 *  0----------4
 * </pre>
 */
typedef struct BoundBox {
	float vec[8][3];
	int flag;
	char _pad0[4];
} BoundBox;

/* boundbox flag */
enum {
	BOUNDBOX_DISABLED = (1 << 0),
	BOUNDBOX_DIRTY  = (1 << 1),
};

typedef struct LodLevel {
	struct LodLevel *next, *prev;
	struct Object *source;
	int flags;
	float distance;
	char _pad0[4];
	int obhysteresis;
} LodLevel;

/* Forward declaration for cache bbone deformation information.
 *
 * TODO(sergey): Consider moving it to more appropriate place. */
struct ObjectBBoneDeform;

/* Not saved in file! */
typedef struct Object_Runtime {
	/**
	 * The custom data layer mask that was last used
	 * to calculate mesh_eval and mesh_deform_eval.
	 */
	uint64_t last_data_mask;

	/** Did last modifier stack generation need mapping support? */
	char last_need_mapping;

	char _pad0[3];

	/** Only used for drawing the parent/child help-line. */
	float parent_display_origin[3];


	/** Axis aligned boundbox (in localspace). */
	struct BoundBox *bb;

	/**
	 * Original mesh pointer, before object->data was changed to point
	 * to mesh_eval.
	 * Is assigned by dependency graph's copy-on-write evaluation.
	 */
	struct Mesh *mesh_orig;
	/**
	 * Mesh structure created during object evaluation.
	 * It has all modifiers applied.
	 */
	struct Mesh *mesh_eval;
	/**
	 * Mesh structure created during object evaluation.
	 * It has deforemation only modifiers applied on it.
	 */
	struct Mesh *mesh_deform_eval;

	/** Runtime evaluated curve-specific data, not stored in the file. */
	struct CurveCache *curve_cache;

	/** Runtime grease pencil drawing data */
	struct GpencilBatchCache *gpencil_cache;

	struct ObjectBBoneDeform *cached_bbone_deformation;

} Object_Runtime;

typedef struct Object {
	ID id;
	/** Animation data (must be immediately after id for utilities to use it). */
	struct AnimData *adt;
	/** Runtime (must be immediately after id for utilities to use it). */
	struct DrawDataList drawdata;

	struct SculptSession *sculpt;

	short type, partype;
	/** Can be vertexnrs. */
	int par1, par2, par3;
	/** String describing subobject info, MAX_ID_NAME-2. */
	char parsubstr[64];
	struct Object *parent, *track;
	/* if ob->proxy (or proxy_group), this object is proxy for object ob->proxy */
	/* proxy_from is set in target back to the proxy. */
	struct Object *proxy, *proxy_group, *proxy_from;
	/** Old animation system, deprecated for 2.5. */
	struct Ipo *ipo  DNA_DEPRECATED;
	/* struct Path *path; */
	struct bAction *action  DNA_DEPRECATED;	 // XXX deprecated... old animation system
	struct bAction *poselib;
	/** Pose data, armature objects only. */
	struct bPose *pose;
	/** Pointer to objects data - an 'ID' or NULL. */
	void *data;

	/** Grease Pencil data. */
	struct bGPdata *gpd;

	/** Settings for visualization of object-transform animation. */
	bAnimVizSettings avs;
	/** Motion path cache for this object. */
	bMotionPath *mpath;
	void *_pad0;

	ListBase constraintChannels  DNA_DEPRECATED; // XXX deprecated... old animation system
	ListBase effect  DNA_DEPRECATED;             // XXX deprecated... keep for readfile
	/** List of bDeformGroup (vertex groups) names and flag only. */
	ListBase defbase;
	/** List of ModifierData structures. */
	ListBase modifiers;
	/** List of GpencilModifierData structures. */
	ListBase greasepencil_modifiers;
	/** List of facemaps. */
	ListBase fmaps;
	/** List of viewport effects. Actually only used by grease pencil. */
	ListBase shader_fx;

	/** Local object mode. */
	int mode;
	int restore_mode;

	/* materials */
	/** Material slots. */
	struct Material **mat;
	/** A boolean field, with each byte 1 if corresponding material is linked to object. */
	char *matbits;
	/** Copy of mesh, curve & meta struct member of same name (keep in sync). */
	int totcol;
	/** Currently selected material in the UI. */
	int actcol;

	/* rot en drot have to be together! (transform('r' en 's')) */
	float loc[3], dloc[3];
	/** Scale (can be negative). */
	float scale[3];
	/** DEPRECATED, 2.60 and older only. */
	float dsize[3] DNA_DEPRECATED ;
	/** Ack!, changing. */
	float dscale[3];
	/** Euler rotation. */
	float rot[3], drot[3];
	/** Quaternion rotation. */
	float quat[4], dquat[4];
	/** Axis angle rotation - axis part. */
	float rotAxis[3], drotAxis[3];
	/** Axis angle rotation - angle part. */
	float rotAngle, drotAngle;
	/** Final worldspace matrix with constraints & animsys applied. */
	float obmat[4][4];
	/** Inverse result of parent, so that object doesn't 'stick' to parent. */
	float parentinv[4][4];
	/** Inverse result of constraints.
	 * doesn't include effect of parent or object local transform. */
	float constinv[4][4];
	/**
	 * Inverse matrix of 'obmat' for any other use than rendering!
	 *
	 * \note this isn't assured to be valid as with 'obmat',
	 * before using this value you should do...
	 * invert_m4_m4(ob->imat, ob->obmat);
	 */
	float imat[4][4];

	/* Previously 'imat' was used at render time, but as other places use it too
	 * the interactive ui of 2.5 creates problems. So now only 'imat_ren' should
	 * be used when ever the inverse of ob->obmat * re->viewmat is needed! - jahka
	 */
	float imat_ren[4][4];

	/** Copy of Base's layer in the scene. */
	unsigned int lay DNA_DEPRECATED;

	/** Copy of Base. */
	short flag;
	/** Deprecated, use 'matbits'. */
	short colbits DNA_DEPRECATED;

	/** Transformation settings and transform locks . */
	short transflag, protectflag;
	short trackflag, upflag;
	/** Used for DopeSheet filtering settings (expanded/collapsed). */
	short nlaflag;

	char _pad1;
	char duplicator_visibility_flag;

	/* Depsgraph */
	/** Used by depsgraph, flushed from base. */
	short base_flag;
	/** Used by viewport, synced from base. */
	unsigned short base_local_view_bits;

	/** Collision mask settings */
	unsigned short col_group, col_mask;

	/** Rotation mode - uses defines set out in DNA_action_types.h for PoseChannel rotations.... */
	short rotmode;

	/** Bounding box use for drawing. */
	char boundtype;
	/** Bounding box type used for collision. */
	char collision_boundtype;

	/** Viewport draw extra settings. */
	short dtx;
	/** Viewport draw type. */
	char dt;
	char empty_drawtype;
	float empty_drawsize;
	/** Dupliface scale. */
	float instance_faces_scale;

	/** Custom index, for renderpasses. */
	short index;
	/** Current deformation group, note: index starts at 1. */
	unsigned short actdef;
	/** Current face map, note: index starts at 1. */
	unsigned short actfmap;
	char _pad2[2];
	/** Object color (in most cases the material color is used for drawing). */
	float color[4];

	/** Softbody settings. */
	short softflag;

	/** For restricting view, select, render etc. accessible in outliner. */
	char restrictflag;

	/** Flag for pinning. */
	char  shapeflag;
	/** Current shape key for menu or pinned. */
	short shapenr;

	char _pad3[2];

	/** Object constraints. */
	ListBase constraints;
	ListBase nlastrips  DNA_DEPRECATED;			// XXX deprecated... old animation system
	ListBase hooks  DNA_DEPRECATED;				// XXX deprecated... old animation system
	/** Particle systems. */
	ListBase particlesystem;

	/** Particle deflector/attractor/collision data. */
	struct PartDeflect *pd;
	/** If exists, saved in file. */
	struct SoftBody *soft;
	/** Object duplicator for group. */
	struct Collection *instance_collection;
<<<<<<< HEAD
	void *pad10;

	char  pad4;
	/** Flag for pinning. */
	char  shapeflag;
	/** Current shape key for menu or pinned. */
	short shapenr;
	/** Smoothresh is phong interpolation ray_shadow correction in render. */
	float smoothresh;
=======
>>>>>>> 368b79ba

	/** If fluidsim enabled, store additional settings. */
	struct FluidsimSettings *fluidsimSettings;

	struct DerivedMesh *derivedDeform, *derivedFinal;

	ListBase pc_ids;

	/** Settings for Bullet rigid body. */
	struct RigidBodyOb *rigidbody_object;
	/** Settings for Bullet constraint. */
	struct RigidBodyCon *rigidbody_constraint;

	/** Offset for image empties. */
	float ima_ofs[2];
	/** Must be non-null when object is an empty image. */
	ImageUser *iuser;
	char empty_image_visibility_flag;
	char empty_image_depth;
	char _pad8[2];

	int select_id;

	/** Contains data for levels of detail. */
	ListBase lodlevels;
	LodLevel *currentlod;

	struct PreviewImage *preview;

	/** Runtime evaluation data (keep last). */
	Object_Runtime runtime;
} Object;

/* Warning, this is not used anymore because hooks are now modifiers */
typedef struct ObHook {
	struct ObHook *next, *prev;

	struct Object *parent;
	/** Matrix making current transform unmodified. */
	float parentinv[4][4];
	/** Temp matrix while hooking. */
	float mat[4][4];
	/** Visualization of hook. */
	float cent[3];
	/** If not zero, falloff is distance where influence zero. */
	float falloff;

	/** MAX_NAME. */
	char name[64];

	int *indexar;
	/** Curindex is cache for fast lookup. */
	int totindex, curindex;
	/** Active is only first hook, for button menu. */
	short type, active;
	float force;
} ObHook;

/* **************** OBJECT ********************* */

/* used many places... should be specialized  */
#define SELECT          1

/* type */
enum {
	OB_EMPTY      = 0,
	OB_MESH       = 1,
	OB_CURVE      = 2,
	OB_SURF       = 3,
	OB_FONT       = 4,
	OB_MBALL      = 5,

	OB_LAMP       = 10,
	OB_CAMERA     = 11,

	OB_SPEAKER    = 12,
	OB_LIGHTPROBE = 13,

/*	OB_WAVE       = 21, */
	OB_LATTICE    = 22,

/* 23 and 24 are for life and sector (old file compat.) */
	OB_ARMATURE   = 25,
/* Grease Pencil object used in 3D view but not used for annotation in 2D */
	OB_GPENCIL  = 26,

	OB_TYPE_MAX,
};

/* check if the object type supports materials */
#define OB_TYPE_SUPPORT_MATERIAL(_type) \
	(((_type) >= OB_MESH && (_type) <= OB_MBALL) || ((_type) == OB_GPENCIL))
#define OB_TYPE_SUPPORT_VGROUP(_type) \
	(ELEM(_type, OB_MESH, OB_LATTICE, OB_GPENCIL))
#define OB_TYPE_SUPPORT_EDITMODE(_type) \
	(ELEM(_type, OB_MESH, OB_FONT, OB_CURVE, OB_SURF, OB_MBALL, OB_LATTICE, OB_ARMATURE))
#define OB_TYPE_SUPPORT_PARVERT(_type) \
	(ELEM(_type, OB_MESH, OB_SURF, OB_CURVE, OB_LATTICE))

/** Matches #OB_TYPE_SUPPORT_EDITMODE. */
#define OB_DATA_SUPPORT_EDITMODE(_type) \
	(ELEM(_type, ID_ME, ID_CU, ID_MB, ID_LT, ID_AR))

/* is this ID type used as object data */
#define OB_DATA_SUPPORT_ID(_id_type) \
	(ELEM(_id_type, ID_ME, ID_CU, ID_MB, ID_LA, ID_SPK, ID_LP, ID_CA, ID_LT, ID_GD, ID_AR))

#define OB_DATA_SUPPORT_ID_CASE \
	ID_ME: case ID_CU: case ID_MB: case ID_LA: case ID_SPK: case ID_LP: case ID_CA: case ID_LT: case ID_GD: case ID_AR

/* partype: first 4 bits: type */
enum {
	PARTYPE       = (1 << 4) - 1,
	PAROBJECT     = 0,
#ifdef DNA_DEPRECATED
	PARCURVE      = 1,  /* Deprecated. */
#endif
	PARKEY        = 2,  /* XXX Unused, deprecated? */

	PARSKEL       = 4,
	PARVERT1      = 5,
	PARVERT3      = 6,
	PARBONE       = 7,

	PAR_DEPRECATED = 16,
};

/* (short) transflag */
enum {
	OB_TRANSFLAG_DEPRECATED_0 = 1 << 0,
	OB_TRANSFLAG_DEPRECATED_1 = 1 << 1,
	OB_NEG_SCALE        = 1 << 2,
	OB_TRANSFLAG_DEPRECATED_3 = 1 << 3,
	OB_DUPLIVERTS       = 1 << 4,
	OB_DUPLIROT         = 1 << 5,
	OB_TRANSFLAG_DEPRECATED_4 = 1 << 6,
	/* runtime, calculate derivedmesh for dupli before it's used */
	OB_DUPLICALCDERIVED = 1 << 7,
	OB_DUPLICOLLECTION  = 1 << 8,
	OB_DUPLIFACES       = 1 << 9,
	OB_DUPLIFACES_SCALE = 1 << 10,
	OB_DUPLIPARTS       = 1 << 11,
	OB_TRANSLFAG_DEPRECATED_2 = 1 << 12,
	/* runtime constraints disable */
	OB_NO_CONSTRAINTS   = 1 << 13,
	/* hack to work around particle issue */
	OB_NO_PSYS_UPDATE   = 1 << 14,

	OB_DUPLI = OB_DUPLIVERTS | OB_DUPLICOLLECTION | OB_DUPLIFACES | OB_DUPLIPARTS,
};

/* (short) trackflag / upflag */
enum {
	OB_POSX = 0,
	OB_POSY = 1,
	OB_POSZ = 2,
	OB_NEGX = 3,
	OB_NEGY = 4,
	OB_NEGZ = 5,
};

/* dt: no flags */
enum {
	OB_BOUNDBOX  = 1,
	OB_WIRE      = 2,
	OB_SOLID     = 3,
	OB_MATERIAL  = 4,
	OB_TEXTURE   = 5,
	OB_RENDER    = 6,
};

/* dtx: flags (short) */
enum {
	OB_DRAWBOUNDOX    = 1 << 0,
	OB_AXIS           = 1 << 1,
	OB_TEXSPACE       = 1 << 2,
	OB_DRAWNAME       = 1 << 3,
	OB_DRAWIMAGE      = 1 << 4,
	/* for solid+wire display */
	OB_DRAWWIRE       = 1 << 5,
	/* for overdraw s*/
	OB_DRAWXRAY       = 1 << 6,
	/* enable transparent draw */
	OB_DRAWTRANSP     = 1 << 7,
	OB_DRAW_ALL_EDGES = 1 << 8,  /* only for meshes currently */
	OB_DRAW_NO_SHADOW_CAST = 1 << 9,
};

/* empty_drawtype: no flags */
enum {
	OB_ARROWS        = 1,
	OB_PLAINAXES     = 2,
	OB_CIRCLE        = 3,
	OB_SINGLE_ARROW  = 4,
	OB_CUBE          = 5,
	OB_EMPTY_SPHERE  = 6,
	OB_EMPTY_CONE    = 7,
	OB_EMPTY_IMAGE   = 8,
};

/* gpencil add types */
enum {
	GP_EMPTY = 0,
	GP_STROKE = 1,
	GP_MONKEY = 2,
};

/* boundtype */
enum {
	OB_BOUND_BOX           = 0,
	OB_BOUND_SPHERE        = 1,
	OB_BOUND_CYLINDER      = 2,
	OB_BOUND_CONE          = 3,
	OB_BOUND_TRIANGLE_MESH = 4,
	OB_BOUND_CONVEX_HULL   = 5,
/*	OB_BOUND_DYN_MESH      = 6, */ /*UNUSED*/
	OB_BOUND_CAPSULE       = 7,
};

/* lod flags */
enum {
	OB_LOD_USE_MESH		= 1 << 0,
	OB_LOD_USE_MAT		= 1 << 1,
	OB_LOD_USE_HYST		= 1 << 2,
};


/* **************** BASE ********************* */

/* also needed for base!!!!! or rather, they interfere....*/
/* base->flag and ob->flag */
enum {
	BA_WAS_SEL = (1 << 1),
	/* NOTE: BA_HAS_RECALC_DATA can be re-used later if freed in readfile.c. */
	// BA_HAS_RECALC_OB = (1 << 2),  /* DEPRECATED */
	// BA_HAS_RECALC_DATA =  (1 << 3),  /* DEPRECATED */
	/** DEPRECATED, was runtime only, but was reusing an older flag. */
	BA_SNAP_FIX_DEPS_FIASCO = (1 << 2),
};

	/* NOTE: this was used as a proper setting in past, so nullify before using */
#define BA_TEMP_TAG         (1 << 5)

/* #define BA_FROMSET          (1 << 7) */ /*UNUSED*/

#define BA_TRANSFORM_CHILD  (1 << 8)  /* child of a transformed object */
#define BA_TRANSFORM_PARENT (1 << 13)  /* parent of a transformed object */

#define OB_FROMDUPLI        (1 << 9)
#define OB_DONE             (1 << 10)  /* unknown state, clear before use */
#ifdef DNA_DEPRECATED_ALLOW
#  define OB_FLAG_DEPRECATED_11        (1 << 11)  /* cleared */
#  define OB_FLAG_DEPRECATED_12        (1 << 12)  /* cleared */
#endif

/* ob->restrictflag */
enum {
	OB_RESTRICT_VIEW    = 1 << 0,
	OB_RESTRICT_SELECT  = 1 << 1,
	OB_RESTRICT_RENDER  = 1 << 2,
};

/* ob->shapeflag */
enum {
	OB_SHAPE_LOCK       = 1 << 0,
#ifdef DNA_DEPRECATED_ALLOW
	OB_SHAPE_FLAG_DEPRECATED_1   = 1 << 1,  /* cleared */
#endif
	OB_SHAPE_EDIT_MODE  = 1 << 2,
};

/* ob->nlaflag */
enum {
	/* WARNING: flags (1 << 0) and (1 << 1) were from old animsys */
	/* object-channel expanded status */
	OB_ADS_COLLAPSED    = 1 << 10,
	/* object's ipo-block */
	OB_ADS_SHOWIPO      = 1 << 11,
	/* object's constraint channels */
	OB_ADS_SHOWCONS     = 1 << 12,
	/* object's material channels */
	OB_ADS_SHOWMATS     = 1 << 13,
	/* object's marticle channels */
	OB_ADS_SHOWPARTS    = 1 << 14,
};

/* ob->protectflag */
enum {
	OB_LOCK_LOCX    = 1 << 0,
	OB_LOCK_LOCY    = 1 << 1,
	OB_LOCK_LOCZ    = 1 << 2,
	OB_LOCK_LOC     = OB_LOCK_LOCX | OB_LOCK_LOCY | OB_LOCK_LOCZ,
	OB_LOCK_ROTX    = 1 << 3,
	OB_LOCK_ROTY    = 1 << 4,
	OB_LOCK_ROTZ    = 1 << 5,
	OB_LOCK_ROT     = OB_LOCK_ROTX | OB_LOCK_ROTY | OB_LOCK_ROTZ,
	OB_LOCK_SCALEX  = 1 << 6,
	OB_LOCK_SCALEY  = 1 << 7,
	OB_LOCK_SCALEZ  = 1 << 8,
	OB_LOCK_SCALE   = OB_LOCK_SCALEX | OB_LOCK_SCALEY | OB_LOCK_SCALEZ,
	OB_LOCK_ROTW    = 1 << 9,
	OB_LOCK_ROT4D   = 1 << 10,
};

/* ob->duplicator_visibility_flag */
enum {
	OB_DUPLI_FLAG_VIEWPORT = 1 << 0,
	OB_DUPLI_FLAG_RENDER   = 1 << 1,
};

/* ob->empty_image_depth */
#define OB_EMPTY_IMAGE_DEPTH_DEFAULT 0
#define OB_EMPTY_IMAGE_DEPTH_FRONT 1
#define OB_EMPTY_IMAGE_DEPTH_BACK 2

/** #Object.empty_image_visibility_flag */
enum {
	OB_EMPTY_IMAGE_HIDE_PERSPECTIVE  = 1 << 0,
	OB_EMPTY_IMAGE_HIDE_ORTHOGRAPHIC = 1 << 1,
	OB_EMPTY_IMAGE_HIDE_BACK         = 1 << 2,
	OB_EMPTY_IMAGE_HIDE_FRONT        = 1 << 3,
};

#define MAX_DUPLI_RECUR 8

#ifdef __cplusplus
}
#endif

#endif<|MERGE_RESOLUTION|>--- conflicted
+++ resolved
@@ -350,18 +350,6 @@
 	struct SoftBody *soft;
 	/** Object duplicator for group. */
 	struct Collection *instance_collection;
-<<<<<<< HEAD
-	void *pad10;
-
-	char  pad4;
-	/** Flag for pinning. */
-	char  shapeflag;
-	/** Current shape key for menu or pinned. */
-	short shapenr;
-	/** Smoothresh is phong interpolation ray_shadow correction in render. */
-	float smoothresh;
-=======
->>>>>>> 368b79ba
 
 	/** If fluidsim enabled, store additional settings. */
 	struct FluidsimSettings *fluidsimSettings;
