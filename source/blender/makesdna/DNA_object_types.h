--- conflicted
+++ resolved
@@ -316,8 +316,6 @@
 
 	struct PreviewImage *preview;
 
-<<<<<<< HEAD
-=======
 	int pad6;
 	int select_color;
 
@@ -327,7 +325,6 @@
 	/* Object Display */
 	struct ObjectDisplay display;
 	int pad9;
->>>>>>> 285b06da
 } Object;
 
 /* Warning, this is not used anymore because hooks are now modifiers */
