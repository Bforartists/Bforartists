--- conflicted
+++ resolved
@@ -504,11 +504,8 @@
 /* PoseChannel->drawflag */
 typedef enum ePchan_DrawFlag {
   PCHAN_DRAW_NO_CUSTOM_BONE_SIZE = (1 << 0),
-<<<<<<< HEAD
-  PCHAN_DRAW_SHOW_OUTLINER = (1 << 1), /* bfa - hide pose bones */
-=======
   PCHAN_DRAW_HIDDEN = (1 << 1),
->>>>>>> baf21e61
+  PCHAN_DRAW_SHOW_OUTLINER = (1 << 2), /* bfa - hide pose bones */
 } ePchan_DrawFlag;
 
 /* NOTE: It doesn't take custom_scale_xyz into account. */
