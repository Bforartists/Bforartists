--- conflicted
+++ resolved
@@ -258,12 +258,8 @@
 enum ePchan_DrawFlag {
   PCHAN_DRAW_NO_CUSTOM_BONE_SIZE = (1 << 0),
   PCHAN_DRAW_HIDDEN = (1 << 1),
-<<<<<<< HEAD
   PCHAN_DRAW_SHOW_OUTLINER = (1 << 2), /* bfa - hide pose bones */
-} ePchan_DrawFlag;
-=======
-};
->>>>>>> d71bf75f
+};
 
 /* NOTE: It doesn't take custom_scale_xyz into account. */
 #define PCHAN_CUSTOM_BONE_LENGTH(pchan) \
