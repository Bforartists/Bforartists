--- conflicted
+++ resolved
@@ -423,7 +423,6 @@
   /** Rect bound by v1 v2 v3 v4. */
   rcti totrct;
 
-<<<<<<< HEAD
   /* bfa - keep this at the current place */
   /* bfa - short to int, we need int for our flags */
   int flag;
@@ -433,10 +432,8 @@
    */
   int region_active_win; /* bfa - changed short to int */
 
-=======
   /** eSpace_Type (SPACE_FOO). */
   char spacetype;
->>>>>>> 1753744a
   /**
    * eSpace_Type (SPACE_FOO).
    *
@@ -562,29 +559,28 @@
   AREA_FLAG_STACKED_FULLSCREEN = (1 << 7),
   /** Update action zones (even if the mouse is not intersecting them). */
   AREA_FLAG_ACTIONZONES_UPDATE = (1 << 8),
+  /** For off-screen areas. */
+  AREA_FLAG_OFFSCREEN = (1 << 9),
   // bfa - show hide the editorsmenu
-  HEADER_NO_EDITORTYPEMENU = (1 << 9),
+  HEADER_NO_EDITORTYPEMENU = (1 << 10),
   // bfa - show hide the File toolbars
-  HEADER_TOOLBAR_FILE = (1 << 10),
+  HEADER_TOOLBAR_FILE = (1 << 11),
   // bfa - show hide the View toolbars
-  HEADER_TOOLBAR_MESHEDIT = (1 << 11),
+  HEADER_TOOLBAR_MESHEDIT = (1 << 12),
   // bfa - show hide the Primitives toolbars
-  HEADER_TOOLBAR_PRIMITIVES = (1 << 12),
+  HEADER_TOOLBAR_PRIMITIVES = (1 << 13),
   // bfa - show hide the Image toolbars
-  HEADER_TOOLBAR_IMAGE = (1 << 13),
+  HEADER_TOOLBAR_IMAGE = (1 << 14),
   // bfa - show hide the Tools toolbars
-  HEADER_TOOLBAR_TOOLS = (1 << 14),
+  HEADER_TOOLBAR_TOOLS = (1 << 15),
   // bfa - show hide the Animation toolbars
-  HEADER_TOOLBAR_ANIMATION = (1 << 15),
+  HEADER_TOOLBAR_ANIMATION = (1 << 16),
   /*Other flags see above in the area->flag enum*/
   // bfa - show hide the Edit toolbars
-  HEADER_TOOLBAR_EDIT = (1 << 16),
+  HEADER_TOOLBAR_EDIT = (1 << 17),
   // bfa - show hide the Misc toolbars
-  HEADER_TOOLBAR_MISC = (1 << 17),
-  /** For off-screen areas. */
-  AREA_FLAG_OFFSCREEN = (1 << 18),/*bfa*/
-};
-
+  HEADER_TOOLBAR_MISC = (1 << 18),
+};
 
 #define AREAGRID 4
 #define AREAMINX 29
