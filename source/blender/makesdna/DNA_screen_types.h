/*
 * ***** BEGIN GPL LICENSE BLOCK *****
 *
 * This program is free software; you can redistribute it and/or
 * modify it under the terms of the GNU General Public License
 * as published by the Free Software Foundation; either version 2
 * of the License, or (at your option) any later version.
 *
 * This program is distributed in the hope that it will be useful,
 * but WITHOUT ANY WARRANTY; without even the implied warranty of
 * MERCHANTABILITY or FITNESS FOR A PARTICULAR PURPOSE.  See the
 * GNU General Public License for more details.
 *
 * You should have received a copy of the GNU General Public License
 * along with this program; if not, write to the Free Software Foundation,
 * Inc., 51 Franklin Street, Fifth Floor, Boston, MA 02110-1301, USA.
 *
 * The Original Code is Copyright (C) 2001-2002 by NaN Holding BV.
 * All rights reserved.
 *
 * Contributor(s): Blender Foundation
 *
 * ***** END GPL LICENSE BLOCK *****
 */

/** \file DNA_screen_types.h
 *  \ingroup DNA
 */

#ifndef __DNA_SCREEN_TYPES_H__
#define __DNA_SCREEN_TYPES_H__

#include "DNA_listBase.h"
#include "DNA_view2d_types.h"
#include "DNA_vec_types.h"

#include "DNA_ID.h"

struct SpaceType;
struct SpaceLink;
struct ARegion;
struct ARegionType;
struct PanelType;
struct Scene;
struct uiLayout;
struct wmTimer;
struct wmTooltipState;

typedef struct bScreen {
	ID id;

	ListBase vertbase;					/* screens have vertices/edges to define areas */
	ListBase edgebase;
	ListBase areabase;
	ListBase regionbase;				/* screen level regions (menus), runtime only */

	struct Scene *scene;
	struct Scene *newscene;				/* temporary when switching */

	short winid;						/* winid from WM, starts with 1 */
	short redraws_flag;					/* user-setting for which editors get redrawn during anim playback (used to be time->redraws) */

	char temp;							/* temp screen in a temp window, don't save (like user prefs) */
	char state;							/* temp screen for image render display or fileselect */
	char do_draw;						/* notifier for drawing edges */
	char do_refresh;					/* notifier for scale screen, changed screen, etc */
	char do_draw_gesture;				/* notifier for gesture draw. */
	char do_draw_paintcursor;			/* notifier for paint cursor draw. */
	char do_draw_drag;					/* notifier for dragging draw. */
	char swap;							/* indicator to survive swap-exchange systems */
	char skip_handling;					/* set to delay screen handling after switching back from maximized area */
	char scrubbing;						/* set when scrubbing to avoid some costly updates */
	char pad[6];

	short mainwin;						/* screensize subwindow, for screenedges and global menus */
	short subwinactive;					/* active subwindow */

	struct wmTimer *animtimer;			/* if set, screen has timer handler added in window */
	void *context;						/* context callback */

	struct wmTooltipState *tool_tip;	/* runtime */
} bScreen;

typedef struct ScrVert {
	struct ScrVert *next, *prev, *newv;
	vec2s vec;
	/* first one used internally, second one for tools */
	short flag, editflag;
} ScrVert;

typedef struct ScrEdge {
	struct ScrEdge *next, *prev;
	ScrVert *v1, *v2;
	short border;			/* 1 when at edge of screen */
	short flag;
	int pad;
} ScrEdge;

typedef struct Panel {		/* the part from uiBlock that needs saved in file */
	struct Panel *next, *prev;

	struct PanelType *type;			/* runtime */
	struct uiLayout *layout;		/* runtime for drawing */

	char panelname[64], tabname[64];	/* defined as UI_MAX_NAME_STR */
	char drawname[64];					/* panelname is identifier for restoring location */
	int ofsx, ofsy, sizex, sizey;
	short labelofs, pad;
	short flag, runtime_flag;
	short control;
	short snap;
	int sortorder;			/* panels are aligned according to increasing sortorder */
	struct Panel *paneltab;		/* this panel is tabbed in *paneltab */
	void *activedata;			/* runtime for panel manipulation */
} Panel;


/* Notes on Panel Catogories:
 *
 * ar->panels_category (PanelCategoryDyn) is a runtime only list of categories collected during draw.
 *
 * ar->panels_category_active (PanelCategoryStack) is basically a list of strings (category id's).
 *
 * Clicking on a tab moves it to the front of ar->panels_category_active,
 * If the context changes so this tab is no longer displayed,
 * then the first-most tab in ar->panels_category_active is used.
 *
 * This way you can change modes and always have the tab you last clicked on.
 */

/* region level tabs */
#
#
typedef struct PanelCategoryDyn {
	struct PanelCategoryDyn *next, *prev;
	char idname[64];
	rcti rect;
} PanelCategoryDyn;

/* region stack of active tabs */
typedef struct PanelCategoryStack {
	struct PanelCategoryStack *next, *prev;
	char idname[64];
} PanelCategoryStack;


/* uiList dynamic data... */
/* These two Lines with # tell makesdna this struct can be excluded. */
#
#
typedef struct uiListDyn {
	int height;                   /* Number of rows needed to draw all elements. */
	int visual_height;            /* Actual visual height of the list (in rows). */
	int visual_height_min;        /* Minimal visual height of the list (in rows). */

	int items_len;                /* Number of items in collection. */
	int items_shown;              /* Number of items actually visible after filtering. */

	/* Those are temp data used during drag-resize with GRIP button (they are in pixels, the meaningful data is the
	 * difference between resize_prev and resize)...
	 */
	int resize;
	int resize_prev;

	/* Filtering data. */
	int *items_filter_flags;      /* items_len length. */
	int *items_filter_neworder;   /* org_idx -> new_idx, items_len length. */
} uiListDyn;

typedef struct uiList {           /* some list UI data need to be saved in file */
	struct uiList *next, *prev;

	struct uiListType *type;      /* runtime */

	char list_id[64];             /* defined as UI_MAX_NAME_STR */

	int layout_type;              /* How items are layedout in the list */
	int flag;

	int list_scroll;
	int list_grip;
	int list_last_len;
	int list_last_activei;

	/* Filtering data. */
	char filter_byname[64];       /* defined as UI_MAX_NAME_STR */
	int filter_flag;
	int filter_sort_flag;

	/* Custom sub-classes properties. */
	IDProperty *properties;

	/* Dynamic data (runtime). */
	uiListDyn *dyn_data;
} uiList;

typedef struct uiPreview {           /* some preview UI data need to be saved in file */
	struct uiPreview *next, *prev;

	char preview_id[64];             /* defined as UI_MAX_NAME_STR */
	short height;
	short pad1[3];
} uiPreview;

typedef struct ScrArea {
	struct ScrArea *next, *prev;

	ScrVert *v1, *v2, *v3, *v4;		/* ordered (bl, tl, tr, br) */
	bScreen *full;			/* if area==full, this is the parent */

	rcti totrct;			/* rect bound by v1 v2 v3 v4 */

  int headertype;				/* OLD! 0=no header, 1= down, 2= up */
  int do_refresh;				/* private, for spacetype refresh callback */
  int flag;
  int region_active_win;		/* index of last used region of 'RGN_TYPE_WINDOW'
									 * runtime variable, updated by executing operators */

	char spacetype, butspacetype;	/* SPACE_..., butspacetype is button arg  */
	short winx, winy;				/* size */
<<<<<<< HEAD
=======

	short headertype;				/* OLD! 0=no header, 1= down, 2= up */
	short do_refresh;				/* private, for spacetype refresh callback */
	short flag;
	short region_active_win;		/* index of last used region of 'RGN_TYPE_WINDOW'
									 * runtime variable, updated by executing operators */
>>>>>>> f4f46614
	char temp, pad;

	struct SpaceType *type;		/* callbacks for this space type */

	/* A list of space links (editors) that were open in this area before. When
	 * changing the editor type, we try to reuse old editor data from this list.
	 * The first item is the active/visible one.
	 */
	ListBase spacedata;  /* SpaceLink */
	/* NOTE: This region list is the one from the active/visible editor (first item in
	 * spacedata list). Use SpaceLink.regionbase if it's inactive (but only then)!
	 */
	ListBase regionbase; /* ARegion */
	ListBase handlers;   /* wmEventHandler */

	ListBase actionzones;	/* AZone */
} ScrArea;

typedef struct ARegion {
	struct ARegion *next, *prev;

	View2D v2d;					/* 2D-View scrolling/zoom info (most regions are 2d anyways) */
	rcti winrct;				/* coordinates of region */
	rcti drawrct;				/* runtime for partial redraw, same or smaller than winrct */
	short winx, winy;			/* size */

	short swinid;
	short regiontype;			/* window, header, etc. identifier for drawing */
	short alignment;			/* how it should split */
	short flag;					/* hide, ... */

	float fsize;				/* current split size in float (unused) */
	short sizex, sizey;			/* current split size in pixels (if zero it uses regiontype) */

	short do_draw;				/* private, cached notifier events */
	short do_draw_overlay;		/* private, cached notifier events */
	short swap;					/* private, indicator to survive swap-exchange */
	short overlap;				/* private, set for indicate drawing overlapped */
	short flagfullscreen;		/* temporary copy of flag settings for clean fullscreen */
	short pad;

	struct ARegionType *type;	/* callbacks for this region type */

	ListBase uiblocks;			/* uiBlock */
	ListBase panels;			/* Panel */
	ListBase panels_category_active;	/* Stack of panel categories */
	ListBase ui_lists;			/* uiList */
	ListBase ui_previews;		/* uiPreview */
	ListBase handlers;			/* wmEventHandler */
	ListBase panels_category;	/* Panel categories runtime */

	struct wmTimer *regiontimer; /* blend in/out */

	char *headerstr;			/* use this string to draw info */
	void *regiondata;			/* XXX 2.50, need spacedata equivalent? */
} ARegion;

/* swap */
#define WIN_BACK_OK		1
#define WIN_FRONT_OK	2
//#define WIN_EQUAL		3  // UNUSED

/* area->flag */
enum {
	HEADER_NO_PULLDOWN           = (1 << 0),
//	AREA_FLAG_DEPRECATED_1       = (1 << 1),
//	AREA_FLAG_DEPRECATED_2       = (1 << 2),
	AREA_TEMP_INFO               = (1 << 3),
//	AREA_FLAG_DEPRECATED_4       = (1 << 4),
//	AREA_FLAG_DEPRECATED_5       = (1 << 5),
	/* used to check if we should switch back to prevspace (of a different type) */
	AREA_FLAG_TEMP_TYPE          = (1 << 6),
	/* for temporary fullscreens (file browser, image editor render) that are opened above user set fullscreens */
	AREA_FLAG_STACKED_FULLSCREEN = (1 << 7),
	/* update action zones (even if the mouse is not intersecting them) */
	AREA_FLAG_ACTIONZONES_UPDATE = (1 << 8),
	// bfa - show hide the editorsmenu
	HEADER_NO_EDITORTYPEMENU = (1 << 9),
	// bfa - show hide the File toolbars
	HEADER_TOOLBAR_FILE = (1 << 10),
	// bfa - show hide the View toolbars
	HEADER_TOOLBAR_MESHEDIT = (1 << 11),
	// bfa - show hide the Primitives toolbars
	HEADER_TOOLBAR_PRIMITIVES = (1 << 12),
	// bfa - show hide the Image toolbars
	HEADER_TOOLBAR_IMAGE = (1 << 13),
	// bfa - show hide the Tools toolbars
	HEADER_TOOLBAR_TOOLS = (1 << 14),
	// bfa - show hide the Animation toolbars
	HEADER_TOOLBAR_ANIMATION = (1 << 15),
	/*Other flags see above in the area->flag enum*/
	// bfa - show hide the Edit toolbars
	HEADER_TOOLBAR_EDIT = (1 << 16),
	// bfa - show hide the Misc toolbars
	HEADER_TOOLBAR_MISC = (1 << 17),
};

#define EDGEWIDTH	1
#define AREAGRID	4
#define AREAMINX	32
#define HEADERY		26

#define HEADERDOWN	1
#define HEADERTOP	2

/* screen->state */
enum {
	SCREENNORMAL     = 0,
	SCREENMAXIMIZED  = 1, /* one editor taking over the screen */
	SCREENFULL       = 2, /* one editor taking over the screen with no bare-minimum UI elements */
};

/* Panel->flag */
enum {
	PNL_SELECT      = (1 << 0),
	PNL_CLOSEDX     = (1 << 1),
	PNL_CLOSEDY     = (1 << 2),
	PNL_CLOSED      = (PNL_CLOSEDX | PNL_CLOSEDY),
	/*PNL_TABBED    = (1 << 3), */ /*UNUSED*/
	PNL_OVERLAP     = (1 << 4),
	PNL_PIN         = (1 << 5),


};

/* Panel->snap - for snapping to screen edges */
#define PNL_SNAP_NONE		0
/* #define PNL_SNAP_TOP		1 */
/* #define PNL_SNAP_RIGHT		2 */
#define PNL_SNAP_BOTTOM		4
/* #define PNL_SNAP_LEFT		8 */

/* #define PNL_SNAP_DIST		9.0 */

/* paneltype flag */
#define PNL_DEFAULT_CLOSED		1
#define PNL_NO_HEADER			2

/* Fallback panel category (only for old scripts which need updating) */
#define PNL_CATEGORY_FALLBACK "Misc"

/* uiList layout_type */
enum {
	UILST_LAYOUT_DEFAULT          = 0,
	UILST_LAYOUT_COMPACT          = 1,
	UILST_LAYOUT_GRID             = 2,
};

/* uiList flag */
enum {
	UILST_SCROLL_TO_ACTIVE_ITEM   = 1 << 0,          /* Scroll list to make active item visible. */
};

/* Value (in number of items) we have to go below minimum shown items to enable auto size. */
#define UI_LIST_AUTO_SIZE_THRESHOLD 1

/* uiList filter flags (dyn_data) */
/* WARNING! Those values are used by integer RNA too, which does not handle well values > INT_MAX...
 *          So please do not use 32nd bit here. */
enum {
	UILST_FLT_ITEM      = 1 << 30,  /* This item has passed the filter process successfully. */
};

/* uiList filter options */
enum {
	UILST_FLT_SHOW      = 1 << 0,          /* Show filtering UI. */
	UILST_FLT_EXCLUDE   = UILST_FLT_ITEM,  /* Exclude filtered items, *must* use this same value. */
};

/* uiList filter orderby type */
enum {
	UILST_FLT_SORT_ALPHA        = 1 << 0,
	UILST_FLT_SORT_REVERSE      = 1u << 31  /* Special value, bitflag used to reverse order! */
};

#define UILST_FLT_SORT_MASK (((unsigned int)UILST_FLT_SORT_REVERSE) - 1)

/* regiontype, first two are the default set */
/* Do NOT change order, append on end. Types are hardcoded needed */
enum {
	RGN_TYPE_WINDOW = 0,
	RGN_TYPE_HEADER = 1,
	RGN_TYPE_CHANNELS = 2,
	RGN_TYPE_TEMPORARY = 3,
	RGN_TYPE_UI = 4,
	RGN_TYPE_TOOLS = 5,
	RGN_TYPE_TOOL_PROPS = 6,
	RGN_TYPE_PREVIEW = 7,
};
/* use for function args */
#define RGN_TYPE_ANY -1

/* region alignment */
#define RGN_ALIGN_NONE		0
#define RGN_ALIGN_TOP		1
#define RGN_ALIGN_BOTTOM	2
#define RGN_ALIGN_LEFT		3
#define RGN_ALIGN_RIGHT		4
#define RGN_ALIGN_HSPLIT	5
#define RGN_ALIGN_VSPLIT	6
#define RGN_ALIGN_FLOAT		7
#define RGN_ALIGN_QSPLIT	8

#define RGN_SPLIT_PREV		32

/* region flag */
enum {
	RGN_FLAG_HIDDEN             = (1 << 0),
	RGN_FLAG_TOO_SMALL          = (1 << 1),
	/* Region data is NULL'd on read, never written. */
	RGN_FLAG_TEMP_REGIONDATA    = (1 << 3),
};

/* region do_draw */
#define RGN_DRAW			1
#define RGN_DRAW_PARTIAL	2
#define RGN_DRAWING			4
#define RGN_DRAW_REFRESH_UI	8  /* re-create uiBlock's where possible */
#endif
<|MERGE_RESOLUTION|>--- conflicted
+++ resolved
@@ -210,23 +210,14 @@
 
 	rcti totrct;			/* rect bound by v1 v2 v3 v4 */
 
-  int headertype;				/* OLD! 0=no header, 1= down, 2= up */
-  int do_refresh;				/* private, for spacetype refresh callback */
-  int flag;
-  int region_active_win;		/* index of last used region of 'RGN_TYPE_WINDOW'
+	int headertype;				/* OLD! 0=no header, 1= down, 2= up */
+	int do_refresh;				/* private, for spacetype refresh callback */
+	int flag;
+	int region_active_win;		/* index of last used region of 'RGN_TYPE_WINDOW'
 									 * runtime variable, updated by executing operators */
 
 	char spacetype, butspacetype;	/* SPACE_..., butspacetype is button arg  */
 	short winx, winy;				/* size */
-<<<<<<< HEAD
-=======
-
-	short headertype;				/* OLD! 0=no header, 1= down, 2= up */
-	short do_refresh;				/* private, for spacetype refresh callback */
-	short flag;
-	short region_active_win;		/* index of last used region of 'RGN_TYPE_WINDOW'
-									 * runtime variable, updated by executing operators */
->>>>>>> f4f46614
 	char temp, pad;
 
 	struct SpaceType *type;		/* callbacks for this space type */
@@ -287,7 +278,7 @@
 /* swap */
 #define WIN_BACK_OK		1
 #define WIN_FRONT_OK	2
-//#define WIN_EQUAL		3  // UNUSED
+// #define WIN_EQUAL		3  // UNUSED
 
 /* area->flag */
 enum {
@@ -348,8 +339,6 @@
 	/*PNL_TABBED    = (1 << 3), */ /*UNUSED*/
 	PNL_OVERLAP     = (1 << 4),
 	PNL_PIN         = (1 << 5),
-
-
 };
 
 /* Panel->snap - for snapping to screen edges */
