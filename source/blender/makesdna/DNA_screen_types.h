/*
 * This program is free software; you can redistribute it and/or
 * modify it under the terms of the GNU General Public License
 * as published by the Free Software Foundation; either version 2
 * of the License, or (at your option) any later version.
 *
 * This program is distributed in the hope that it will be useful,
 * but WITHOUT ANY WARRANTY; without even the implied warranty of
 * MERCHANTABILITY or FITNESS FOR A PARTICULAR PURPOSE.  See the
 * GNU General Public License for more details.
 *
 * You should have received a copy of the GNU General Public License
 * along with this program; if not, write to the Free Software Foundation,
 * Inc., 51 Franklin Street, Fifth Floor, Boston, MA 02110-1301, USA.
 *
 * The Original Code is Copyright (C) 2001-2002 by NaN Holding BV.
 * All rights reserved.
 */

/** \file
 * \ingroup DNA
 */

#ifndef __DNA_SCREEN_TYPES_H__
#define __DNA_SCREEN_TYPES_H__

#include "DNA_defs.h"
#include "DNA_listBase.h"
#include "DNA_view2d_types.h"
#include "DNA_vec_types.h"

#include "DNA_ID.h"

struct ARegion;
struct ARegionType;
struct PanelType;
struct Scene;
struct SpaceLink;
struct SpaceType;
struct uiLayout;
struct wmDrawBuffer;
struct wmTimer;
struct wmTooltipState;


/* TODO Doing this is quite ugly :)
 * Once the top-bar is merged bScreen should be refactored to use ScrAreaMap. */
#define AREAMAP_FROM_SCREEN(screen) ((ScrAreaMap *)&(screen)->vertbase)

typedef struct bScreen {
	ID id;

	/* TODO Should become ScrAreaMap now.
	 * ** NOTE: KEEP ORDER IN SYNC WITH ScrAreaMap! (see AREAMAP_FROM_SCREEN macro above) ** */
	/** Screens have vertices/edges to define areas. */
	ListBase vertbase;
	ListBase edgebase;
	ListBase areabase;

	/** Screen level regions (menus), runtime only. */
	ListBase regionbase;

	struct Scene *scene DNA_DEPRECATED;

	/** General flags. */
	short flag;
	/** Winid from WM, starts with 1. */
	short winid;
	/** User-setting for which editors get redrawn during anim playback. */
	short redraws_flag;

	/** Temp screen in a temp window, don't save (like user prefs). */
	char temp;
	/** Temp screen for image render display or fileselect. */
	char state;
	/** Notifier for drawing edges. */
	char do_draw;
	/** Notifier for scale screen, changed screen, etc. */
	char do_refresh;
	/** Notifier for gesture draw. */
	char do_draw_gesture;
	/** Notifier for paint cursor draw. */
	char do_draw_paintcursor;
	/** Notifier for dragging draw. */
	char do_draw_drag;
	/** Set to delay screen handling after switching back from maximized area. */
	char skip_handling;
	/** Set when scrubbing to avoid some costly updates. */
	char scrubbing;
	char _pad[1];

	/** Active region that has mouse focus. */
	struct ARegion *active_region;

	/** If set, screen has timer handler added in window. */
	struct wmTimer *animtimer;
	/** Context callback. */
	void *context;

	/** Runtime. */
	struct wmTooltipState *tool_tip;

	PreviewImage *preview;
} bScreen;

typedef struct ScrVert {
	struct ScrVert *next, *prev, *newv;
	vec2s vec;
	/* first one used internally, second one for tools */
	short flag, editflag;
} ScrVert;

typedef struct ScrEdge {
	struct ScrEdge *next, *prev;
	ScrVert *v1, *v2;
	/** 1 when at edge of screen. */
	short border;
	short flag;
	char _pad[4];
} ScrEdge;

typedef struct ScrAreaMap {
	/* ** NOTE: KEEP ORDER IN SYNC WITH LISTBASES IN bScreen! ** */

	/** ScrVert - screens have vertices/edges to define areas. */
	ListBase vertbase;
	/** ScrEdge. */
	ListBase edgebase;
	/** ScrArea. */
	ListBase areabase;
} ScrAreaMap;

/** The part from uiBlock that needs saved in file. */
typedef struct Panel {
	struct Panel *next, *prev;

	/** Runtime. */
	struct PanelType *type;
	/** Runtime for drawing. */
	struct uiLayout *layout;

	/** Defined as UI_MAX_NAME_STR. */
	char panelname[64], tabname[64];
	/** Panelname is identifier for restoring location. */
	char drawname[64];
	/** Offset within the region. */
	int ofsx, ofsy;
	/** Panel size including children. */
	int sizex, sizey;
	/** Panel size excluding children. */
	int blocksizex, blocksizey;
	short labelofs;
	char _pad[2];
	short flag, runtime_flag;
	short control;
	short snap;
	/** Panels are aligned according to increasing sortorder. */
	int sortorder;
	/** This panel is tabbed in *paneltab. */
	struct Panel *paneltab;
	/** Runtime for panel manipulation. */
	void *activedata;
	/** Sub panels. */
	ListBase children;
} Panel;


/* Notes on Panel Catogories:
 *
 * ar->panels_category (PanelCategoryDyn) is a runtime only list of categories collected during draw.
 *
 * ar->panels_category_active (PanelCategoryStack) is basically a list of strings (category id's).
 *
 * Clicking on a tab moves it to the front of ar->panels_category_active,
 * If the context changes so this tab is no longer displayed,
 * then the first-most tab in ar->panels_category_active is used.
 *
 * This way you can change modes and always have the tab you last clicked on.
 */

/* region level tabs */
#
#
typedef struct PanelCategoryDyn {
	struct PanelCategoryDyn *next, *prev;
	char idname[64];
	rcti rect;
} PanelCategoryDyn;

/* region stack of active tabs */
typedef struct PanelCategoryStack {
	struct PanelCategoryStack *next, *prev;
	char idname[64];
} PanelCategoryStack;


/* uiList dynamic data... */
/* These two Lines with # tell makesdna this struct can be excluded. */
#
#
typedef struct uiListDyn {
	/** Number of rows needed to draw all elements. */
	int height;
	/** Actual visual height of the list (in rows). */
	int visual_height;
	/** Minimal visual height of the list (in rows). */
	int visual_height_min;

	/** Number of items in collection. */
	int items_len;
	/** Number of items actually visible after filtering. */
	int items_shown;

	/* Those are temp data used during drag-resize with GRIP button
	 * (they are in pixels, the meaningful data is the
	 * difference between resize_prev and resize)...
	 */
	int resize;
	int resize_prev;

	/* Filtering data. */
	/** Items_len length. */
	int *items_filter_flags;
	/** Org_idx -> new_idx, items_len length. */
	int *items_filter_neworder;
} uiListDyn;

typedef struct uiList {           /* some list UI data need to be saved in file */
	struct uiList *next, *prev;

	/** Runtime. */
	struct uiListType *type;

	/** Defined as UI_MAX_NAME_STR. */
	char list_id[64];

	/** How items are layedout in the list. */
	int layout_type;
	int flag;

	int list_scroll;
	int list_grip;
	int list_last_len;
	int list_last_activei;

	/* Filtering data. */
	/** Defined as UI_MAX_NAME_STR. */
	char filter_byname[64];
	int filter_flag;
	int filter_sort_flag;

	/* Custom sub-classes properties. */
	IDProperty *properties;

	/* Dynamic data (runtime). */
	uiListDyn *dyn_data;
} uiList;

typedef struct TransformOrientation {
	struct TransformOrientation *next, *prev;
	/** MAX_NAME. */
	char name[64];
	float mat[3][3];
	char _pad[4];
} TransformOrientation;

/** Some preview UI data need to be saved in file. */
typedef struct uiPreview {
	struct uiPreview *next, *prev;

	/** Defined as UI_MAX_NAME_STR. */
	char preview_id[64];
	short height;
	char _pad1[6];
} uiPreview;

/* These two lines with # tell makesdna this struct can be excluded.
 * Should be: #ifndef WITH_GLOBAL_AREA_WRITING */
#
#
typedef struct ScrGlobalAreaData {
	/* Global areas have a non-dynamic size. That means, changing the window
	 * size doesn't affect their size at all. However, they can still be
	 * 'collapsed', by changing this value. Ignores DPI (ED_area_global_size_y
	 * and winx/winy don't) */
	short cur_fixed_height;
	/* For global areas, this is the min and max size they can use depending on
	 * if they are 'collapsed' or not. Value is set on area creation and not
	 * touched afterwards. */
	short size_min, size_max;
	/** GlobalAreaAlign. */
	short align;

	/** GlobalAreaFlag. */
	short flag;
	char _pad[2];
} ScrGlobalAreaData;

enum GlobalAreaFlag {
	GLOBAL_AREA_IS_HIDDEN = (1 << 0),
};

typedef enum GlobalAreaAlign {
	GLOBAL_AREA_ALIGN_TOP,
	GLOBAL_AREA_ALIGN_BOTTOM,
} GlobalAreaAlign;

typedef struct ScrArea_Runtime {
	struct bToolRef *tool;
	char          is_tool_set;
	char _pad0[7];
} ScrArea_Runtime;

typedef struct ScrArea {
	struct ScrArea *next, *prev;

	/** Ordered (bl, tl, tr, br). */
	ScrVert *v1, *v2, *v3, *v4;
	/** If area==full, this is the parent. */
	bScreen *full;

	/** Rect bound by v1 v2 v3 v4. */
	rcti totrct;

	int flag; /* bfa - short to int, we need int for our flags*/
	int region_active_win;          /* bfa -short to int - index of last used region of 'RGN_TYPE_WINDOW' */

	char spacetype;     /* eSpace_Type (SPACE_FOO) */
	/* Temporarily used while switching area type, otherwise this should be
	 * SPACE_EMPTY. Also, versioning uses it to nicely replace deprecated
	 * editors. It's been there for ages, name doesn't fit any more... */
	char butspacetype;  /* eSpace_Type (SPACE_FOO) */
	short butspacetype_subtype;

	/** Size. */
	short winx, winy;

<<<<<<< HEAD
	char headertype DNA_DEPRECATED;/* OLD! 0=no header, 1= down, 2= up */
	char do_refresh;				/* private, for spacetype refresh callback */

	char temp, pad[5]; /* bfa - changed to allow int*/
=======
	/** OLD! 0=no header, 1= down, 2= up. */
	char headertype DNA_DEPRECATED;
	/** Private, for spacetype refresh callback. */
	char do_refresh;
	short flag;
	/**
	 * Index of last used region of 'RGN_TYPE_WINDOW'
	 * runtime variable, updated by executing operators.
	 */
	short region_active_win;
	char temp, _pad;
>>>>>>> dcbc09e4

	struct SpaceType *type;		/* callbacks for this space type */

	/* Non-NULL if this area is global. */
	ScrGlobalAreaData *global;

	/* A list of space links (editors) that were open in this area before. When
	 * changing the editor type, we try to reuse old editor data from this list.
	 * The first item is the active/visible one.
	 */
	/** #SpaceLink. */
	ListBase spacedata;
	/* NOTE: This region list is the one from the active/visible editor (first item in
	 * spacedata list). Use SpaceLink.regionbase if it's inactive (but only then)!
	 */
	/** #ARegion. */
	ListBase regionbase;
	/** #wmEventHandler. */
	ListBase handlers;

	/** #AZone. */
	ListBase actionzones;

	ScrArea_Runtime runtime;
} ScrArea;


typedef struct ARegion_Runtime {
	/* Panel category to use between 'layout' and 'draw'. */
	const char *category;
} ARegion_Runtime;

typedef struct ARegion {
	struct ARegion *next, *prev;

	/** 2D-View scrolling/zoom info (most regions are 2d anyways). */
	View2D v2d;
	/** Coordinates of region. */
	rcti winrct;
	/** Runtime for partial redraw, same or smaller than winrct. */
	rcti drawrct;
	/** Size. */
	short winx, winy;

	/** Region is currently visible on screen. */
	short visible;
	/** Window, header, etc. identifier for drawing. */
	short regiontype;
	/** How it should split. */
	short alignment;
	/** Hide, .... */
	short flag;

	/** Current split size in float (unused). */
	float fsize;
	/** Current split size in pixels (if zero it uses regiontype). */
	short sizex, sizey;

	/** Private, cached notifier events. */
	short do_draw;
	/** Private, cached notifier events. */
	short do_draw_overlay;
	/** Private, set for indicate drawing overlapped. */
	short overlap;
	/** Temporary copy of flag settings for clean fullscreen. */
	short flagfullscreen;
	char _pad[4];

	/** Callbacks for this region type. */
	struct ARegionType *type;

	/** #uiBlock. */
	ListBase uiblocks;
	/** Panel. */
	ListBase panels;
	/** Stack of panel categories. */
	ListBase panels_category_active;
	/** #uiList. */
	ListBase ui_lists;
	/** #uiPreview. */
	ListBase ui_previews;
	/** #wmEventHandler. */
	ListBase handlers;
	/** Panel categories runtime. */
	ListBase panels_category;

	/** Gizmo-map of this region. */
	struct wmGizmoMap *gizmo_map;
	/** Blend in/out. */
	struct wmTimer *regiontimer;
	struct wmDrawBuffer *draw_buffer;

	/** Use this string to draw info. */
	char *headerstr;
	/** XXX 2.50, need spacedata equivalent?. */
	void *regiondata;

	ARegion_Runtime runtime;
} ARegion;

/** #ScrArea.flag */
enum {
	HEADER_NO_PULLDOWN           = (1 << 0),
//	AREA_FLAG_DEPRECATED_1       = (1 << 1),
//	AREA_FLAG_DEPRECATED_2       = (1 << 2),
#ifdef DNA_DEPRECATED_ALLOW
	AREA_TEMP_INFO               = (1 << 3), /* versioned to make slot reusable */
#endif
	/* update size of regions within the area */
	AREA_FLAG_REGION_SIZE_UPDATE = (1 << 3),
	AREA_FLAG_ACTIVE_TOOL_UPDATE = (1 << 4),
//	AREA_FLAG_DEPRECATED_5       = (1 << 5),
	/* used to check if we should switch back to prevspace (of a different type) */
	AREA_FLAG_TEMP_TYPE          = (1 << 6),
	/* for temporary fullscreens (file browser, image editor render)
	 * that are opened above user set fullscreens */
	AREA_FLAG_STACKED_FULLSCREEN = (1 << 7),
	/* update action zones (even if the mouse is not intersecting them) */
	AREA_FLAG_ACTIONZONES_UPDATE = (1 << 8),
	// bfa - show hide the editorsmenu
	HEADER_NO_EDITORTYPEMENU = (1 << 9),
	// bfa - show hide the File toolbars
	HEADER_TOOLBAR_FILE = (1 << 10),
	// bfa - show hide the View toolbars
	HEADER_TOOLBAR_MESHEDIT = (1 << 11),
	// bfa - show hide the Primitives toolbars
	HEADER_TOOLBAR_PRIMITIVES = (1 << 12),
	// bfa - show hide the Image toolbars
	HEADER_TOOLBAR_IMAGE = (1 << 13),
	// bfa - show hide the Tools toolbars
	HEADER_TOOLBAR_TOOLS = (1 << 14),
	// bfa - show hide the Animation toolbars
	HEADER_TOOLBAR_ANIMATION = (1 << 15),
	/*Other flags see above in the area->flag enum*/
	// bfa - show hide the Edit toolbars
	HEADER_TOOLBAR_EDIT = (1 << 16),
	// bfa - show hide the Misc toolbars
	HEADER_TOOLBAR_MISC = (1 << 17),
};

#define AREAGRID          4
#define AREAMINX          32
#define HEADER_PADDING_Y  6
#define HEADERY           (20 + HEADER_PADDING_Y)

/** #bScreen.flag */
enum {
	SCREEN_COLLAPSE_TOPBAR    = 1,
	SCREEN_COLLAPSE_STATUSBAR = 2,
};

/** #bScreen.state */
enum {
	SCREENNORMAL     = 0,
	SCREENMAXIMIZED  = 1, /* one editor taking over the screen */
	SCREENFULL       = 2, /* one editor taking over the screen with no bare-minimum UI elements */
};

/** #bScreen.redraws_flag */
typedef enum eScreen_Redraws_Flag {
	TIME_REGION            = (1 << 0),
	TIME_ALL_3D_WIN        = (1 << 1),
	TIME_ALL_ANIM_WIN      = (1 << 2),
	TIME_ALL_BUTS_WIN      = (1 << 3),
	// TIME_WITH_SEQ_AUDIO    = (1 << 4), /* DEPRECATED */
	TIME_SEQ               = (1 << 5),
	TIME_ALL_IMAGE_WIN     = (1 << 6),
	// TIME_CONTINUE_PHYSICS  = (1 << 7), /* UNUSED */
	TIME_NODES             = (1 << 8),
	TIME_CLIPS             = (1 << 9),

	TIME_FOLLOW            = (1 << 15),
} eScreen_Redraws_Flag;

/** #Panel.flag */
enum {
	PNL_SELECT      = (1 << 0),
	PNL_CLOSEDX     = (1 << 1),
	PNL_CLOSEDY     = (1 << 2),
	PNL_CLOSED      = (PNL_CLOSEDX | PNL_CLOSEDY),
	/*PNL_TABBED    = (1 << 3), */ /*UNUSED*/
	PNL_OVERLAP     = (1 << 4),
	PNL_PIN         = (1 << 5),
	PNL_POPOVER     = (1 << 6),
};

/** #Panel.snap - for snapping to screen edges */
#define PNL_SNAP_NONE		0
/* #define PNL_SNAP_TOP		1 */
/* #define PNL_SNAP_RIGHT		2 */
#define PNL_SNAP_BOTTOM		4
/* #define PNL_SNAP_LEFT		8 */

/* #define PNL_SNAP_DIST		9.0 */

/* paneltype flag */
#define PNL_DEFAULT_CLOSED		1
#define PNL_NO_HEADER			2
#define PNL_LAYOUT_VERT_BAR		4

/* Fallback panel category (only for old scripts which need updating) */
#define PNL_CATEGORY_FALLBACK "Misc"

/** #uiList.layout_type */
enum {
	UILST_LAYOUT_DEFAULT          = 0,
	UILST_LAYOUT_COMPACT          = 1,
	UILST_LAYOUT_GRID             = 2,
};

/** #uiList.flag */
enum {
	/* Scroll list to make active item visible. */
	UILST_SCROLL_TO_ACTIVE_ITEM   = 1 << 0,
};

/* Value (in number of items) we have to go below minimum shown items to enable auto size. */
#define UI_LIST_AUTO_SIZE_THRESHOLD 1

/* uiList filter flags (dyn_data) */
/* WARNING! Those values are used by integer RNA too, which does not handle well values > INT_MAX...
 *          So please do not use 32nd bit here. */
enum {
	UILST_FLT_ITEM      = 1 << 30,  /* This item has passed the filter process successfully. */
};

/** #uiList.filter_flag */
enum {
	UILST_FLT_SHOW      = 1 << 0,          /* Show filtering UI. */
	UILST_FLT_EXCLUDE   = UILST_FLT_ITEM,  /* Exclude filtered items, *must* use this same value. */
};

/** #uiList.filter_sort_flag */
enum {
	/* Plain values (only one is valid at a time, once masked with UILST_FLT_SORT_MASK. */
	/** Just for sake of consistency. */
	UILST_FLT_SORT_INDEX        = 0,
	UILST_FLT_SORT_ALPHA        = 1,

	/* Bitflags affecting behavior of any kind of sorting. */
	/** Special flag to indicate that order is locked (not user-changeable). */
	UILST_FLT_SORT_LOCK       = 1u << 30,
	/** Special value, bitflag used to reverse order! */
	UILST_FLT_SORT_REVERSE      = 1u << 31,
};

#define UILST_FLT_SORT_MASK (((unsigned int)(UILST_FLT_SORT_REVERSE | UILST_FLT_SORT_LOCK)) - 1)

/* regiontype, first two are the default set */
/* Do NOT change order, append on end. Types are hardcoded needed */
enum {
	RGN_TYPE_WINDOW = 0,
	RGN_TYPE_HEADER = 1,
	RGN_TYPE_CHANNELS = 2,
	RGN_TYPE_TEMPORARY = 3,
	RGN_TYPE_UI = 4,
	RGN_TYPE_TOOLS = 5,
	RGN_TYPE_TOOL_PROPS = 6,
	RGN_TYPE_PREVIEW = 7,
	RGN_TYPE_HUD = 8,
	/* Region to navigate the main region from (RGN_TYPE_WINDOW). */
	RGN_TYPE_NAV_BAR = 9,
	/* A place for buttons to trigger execution of somthing that was set up in other regions. */
	RGN_TYPE_EXECUTE = 10,
};
/* use for function args */
#define RGN_TYPE_ANY -1

/* Region supports panel tabs (categories). */
#define RGN_TYPE_HAS_CATEGORY_MASK (1 << RGN_TYPE_UI)

/* region alignment */
#define RGN_ALIGN_NONE		0
#define RGN_ALIGN_TOP		1
#define RGN_ALIGN_BOTTOM	2
#define RGN_ALIGN_LEFT		3
#define RGN_ALIGN_RIGHT		4
#define RGN_ALIGN_HSPLIT	5
#define RGN_ALIGN_VSPLIT	6
#define RGN_ALIGN_FLOAT		7
#define RGN_ALIGN_QSPLIT	8

#define RGN_SPLIT_PREV		32

/** #ARegion.flag */
enum {
	RGN_FLAG_HIDDEN             = (1 << 0),
	RGN_FLAG_TOO_SMALL          = (1 << 1),
	/* Force delayed reinit of region size data, so that region size is calculated
	 * just big enough to show all its content (if enough space is available).
	 * Note that only ED_region_header supports this right now. */
	RGN_FLAG_DYNAMIC_SIZE       = (1 << 2),
	/* Region data is NULL'd on read, never written. */
	RGN_FLAG_TEMP_REGIONDATA    = (1 << 3),
	/* The region must either use its prefsizex/y or be hidden. */
	RGN_FLAG_PREFSIZE_OR_HIDDEN = (1 << 4),
};

/** #ARegion.do_draw */
#define RGN_DRAW			1
#define RGN_DRAW_PARTIAL	2
#define RGN_DRAWING			4
#define RGN_DRAW_REFRESH_UI	8  /* re-create uiBlock's where possible */
#define RGN_DRAW_NO_REBUILD	16
#endif<|MERGE_RESOLUTION|>--- conflicted
+++ resolved
@@ -335,24 +335,10 @@
 	/** Size. */
 	short winx, winy;
 
-<<<<<<< HEAD
 	char headertype DNA_DEPRECATED;/* OLD! 0=no header, 1= down, 2= up */
 	char do_refresh;				/* private, for spacetype refresh callback */
 
-	char temp, pad[5]; /* bfa - changed to allow int*/
-=======
-	/** OLD! 0=no header, 1= down, 2= up. */
-	char headertype DNA_DEPRECATED;
-	/** Private, for spacetype refresh callback. */
-	char do_refresh;
-	short flag;
-	/**
-	 * Index of last used region of 'RGN_TYPE_WINDOW'
-	 * runtime variable, updated by executing operators.
-	 */
-	short region_active_win;
-	char temp, _pad;
->>>>>>> dcbc09e4
+	char temp, _pad[5]; /* bfa - changed to allow int*/
 
 	struct SpaceType *type;		/* callbacks for this space type */
 
