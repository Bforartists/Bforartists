--- conflicted
+++ resolved
@@ -703,14 +703,9 @@
 /** Use for function args. */
 #define RGN_TYPE_ANY -1
 
-<<<<<<< HEAD
-/* Region supports panel tabs (categories). */
+/** Region supports panel tabs (categories). */
 /* bfa - readd tabs to tools area */
 #define RGN_TYPE_HAS_CATEGORY_MASK ((1 << RGN_TYPE_UI) | (1 << RGN_TYPE_TOOLS))
-=======
-/** Region supports panel tabs (categories). */
-#define RGN_TYPE_HAS_CATEGORY_MASK (1 << RGN_TYPE_UI)
->>>>>>> 34bcc781
 
 /** Check for any kind of header region. */
 #define RGN_TYPE_IS_HEADER_ANY(regiontype) \
