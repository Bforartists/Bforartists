/* SPDX-FileCopyrightText: 2001-2002 NaN Holding BV. All rights reserved.
 *
 * SPDX-License-Identifier: GPL-2.0-or-later */

/** \file
 * \ingroup DNA
 */

#pragma once

#include "BLI_enum_flags.hh"

#include "DNA_asset_types.h"
#include "DNA_defs.h"
#include "DNA_listBase.h"
#include "DNA_vec_types.h"
#include "DNA_view2d_types.h"

#include "DNA_ID.h"

struct ARegion;
struct ARegionType;
struct PanelType;
struct PointerRNA;
struct Scene;
struct SpaceLink;
struct SpaceType;
struct uiList;
struct uiListType;
struct wmDrawBuffer;
struct wmTimer;
struct wmTooltipState;
struct Panel_Runtime;
#ifdef __cplusplus
namespace blender::bke {
struct ARegionRuntime;
struct FileHandlerType;
}  // namespace blender::bke
using ARegionRuntimeHandle = blender::bke::ARegionRuntime;
using FileHandlerTypeHandle = blender::bke::FileHandlerType;

namespace blender::ui {
struct Layout;
}  // namespace blender::ui
using uiLayoutHandle = blender::ui::Layout;
#else
typedef struct ARegionRuntimeHandle ARegionRuntimeHandle;
typedef struct FileHandlerTypeHandle FileHandlerTypeHandle;
typedef struct uiLayoutHandle uiLayoutHandle;
#endif

/* TODO: Doing this is quite ugly :)
 * Once the top-bar is merged bScreen should be refactored to use ScrAreaMap. */
#define AREAMAP_FROM_SCREEN(screen) ((ScrAreaMap *)&(screen)->vertbase)

typedef struct bScreen {
#ifdef __cplusplus
  /** See #ID_Type comment for why this is here. */
  static constexpr ID_Type id_type = ID_SCR;
#endif

  ID id;

  /* TODO: Should become ScrAreaMap now.
   * NOTE: KEEP ORDER IN SYNC WITH #ScrAreaMap! (see AREAMAP_FROM_SCREEN macro above). */
  /** Screens have vertices/edges to define areas. */
  ListBase vertbase;
  ListBase edgebase;
  ListBase areabase;
  /* End variables that must be in sync with #ScrAreaMap. */

  /** Screen level regions (menus), runtime only. */
  ListBase regionbase;

  struct Scene *scene DNA_DEPRECATED;

  /** General flags. */
  short flag;
  /** Window-ID from WM, starts with 1. */
  short winid;
  /** User-setting for which editors get redrawn during animation playback. */
  short redraws_flag;

  /** Temp screen in a temp window, don't save (like user-preferences). */
  char temp;
  /** Temp screen for image render display or file-select. */
  char state;
  /** Notifier for drawing edges. */
  char do_draw;
  /** Notifier for scale screen, changed screen, etc. */
  char do_refresh;
  /** Notifier for gesture draw. */
  char do_draw_gesture;
  /** Notifier for paint cursor draw. */
  char do_draw_paintcursor;
  /** Notifier for dragging draw. */
  char do_draw_drag;
  /** Set to delay screen handling after switching back from maximized area. */
  char skip_handling;
  /** Set when scrubbing to avoid some costly updates. */
  char scrubbing;
  char _pad[1];

  /** Active region that has mouse focus. */
  struct ARegion *active_region;

  /** If set, screen has timer handler added in window. */
  struct wmTimer *animtimer;
  /** Context callback. */
  void /*bContextDataCallback*/ *context;

  /* Used to restore after SCREENFULL state. */
  short fullscreen_flag;
  char _pad2[6];

  /** Runtime. */
  struct wmTooltipState *tool_tip;

  PreviewImage *preview;
} bScreen;

typedef struct ScrVert {
  struct ScrVert *next, *prev, *newv;
  vec2s vec;
  /* first one used internally, second one for tools */
  short flag, editflag;
} ScrVert;

typedef struct ScrEdge {
  struct ScrEdge *next, *prev;
  ScrVert *v1, *v2;
  /** 1 when at edge of screen. */
  short border;
  short flag;
  char _pad[4];
} ScrEdge;

typedef struct ScrAreaMap {
  /* ** NOTE: KEEP ORDER IN SYNC WITH LISTBASES IN bScreen! ** */

  /** ScrVert - screens have vertices/edges to define areas. */
  ListBase vertbase;
  /** ScrEdge. */
  ListBase edgebase;
  /** ScrArea. */
  ListBase areabase;
} ScrAreaMap;

typedef struct LayoutPanelState {
  struct LayoutPanelState *next, *prev;
  /** Identifier of the panel. */
  char *idname;
  uint8_t flag;
  char _pad[3];
  /**
   * A logical time set from #layout_panel_states_clock when the panel is used by the UI. This is
   * used to detect the least-recently-used panel states when some panel states should be removed.
   */
  uint32_t last_used;
} LayoutPanelState;

enum LayoutPanelStateFlag {
  /** If set, the panel is currently open. Otherwise it is collapsed. */
  LAYOUT_PANEL_STATE_FLAG_OPEN = (1 << 0),
};

typedef struct Panel {
  struct Panel *next, *prev;

  /** Runtime. */
  struct PanelType *type;
  /** Runtime for drawing. */
  uiLayoutHandle *layout;

  char panelname[/*BKE_ST_MAXNAME*/ 64];
  /** Panel name is identifier for restoring location. */
  char *drawname;
  /** Offset within the region. */
  int ofsx, ofsy;
  /** Panel size including children. */
  int sizex, sizey;
  /** Panel size excluding children. */
  int blocksizex, blocksizey;
  short labelofs;
  short flag, runtime_flag;
  char _pad[6];
  /** Panels are aligned according to increasing sort-order. */
  int sortorder;
  /** Runtime for panel manipulation. */
  void *activedata;
  /** Sub panels. */
  ListBase children;

  /**
   * List of #LayoutPanelState. This stores the open-close-state of layout-panels created with
   * `layout.panel(...)` in Python. For more information on layout-panels, see
   * `blender::ui::Layout::panel_prop`.
   */
  ListBase layout_panel_states;
  /**
   * This is increased whenever a layout panel state is used by the UI. This is used to allow for
   * some garbage collection of panel states when #layout_panel_states becomes large. It works by
   * removing all least-recently-used panel states up to a certain threshold.
   */
  uint32_t layout_panel_states_clock;
  char _pad2[4];

  struct Panel_Runtime *runtime;
} Panel;

/**
 * Used for passing expansion between instanced panel data and the panels themselves.
 * There are 16 defines because the expansion data is typically stored in a short.
 *
 * \note Expansion for instanced panels is stored in depth first order. For example, the value of
 * UI_SUBPANEL_DATA_EXPAND_2 correspond to mean the expansion of the second sub-panel or the first
 * sub-panel's first sub-panel.
 */
typedef enum uiPanelDataExpansion {
  UI_PANEL_DATA_EXPAND_ROOT = (1 << 0),
  UI_SUBPANEL_DATA_EXPAND_1 = (1 << 1),
  UI_SUBPANEL_DATA_EXPAND_2 = (1 << 2),
  UI_SUBPANEL_DATA_EXPAND_3 = (1 << 3),
  UI_SUBPANEL_DATA_EXPAND_4 = (1 << 4),
  UI_SUBPANEL_DATA_EXPAND_5 = (1 << 5),
  UI_SUBPANEL_DATA_EXPAND_6 = (1 << 6),
  UI_SUBPANEL_DATA_EXPAND_7 = (1 << 7),
  UI_SUBPANEL_DATA_EXPAND_8 = (1 << 8),
  UI_SUBPANEL_DATA_EXPAND_9 = (1 << 9),
  UI_SUBPANEL_DATA_EXPAND_10 = (1 << 10),
  UI_SUBPANEL_DATA_EXPAND_11 = (1 << 11),
  UI_SUBPANEL_DATA_EXPAND_12 = (1 << 12),
  UI_SUBPANEL_DATA_EXPAND_13 = (1 << 13),
  UI_SUBPANEL_DATA_EXPAND_14 = (1 << 14),
  UI_SUBPANEL_DATA_EXPAND_15 = (1 << 15),
} uiPanelDataExpansion;

/**
 * Notes on Panel Categories:
 *
 * - #ARegion.panels_category (#PanelCategoryDyn)
 *   is a runtime only list of categories collected during draw.
 *
 * - #ARegion.panels_category_active (#PanelCategoryStack)
 *   is basically a list of strings (category id's).
 *
 * Clicking on a tab moves it to the front of region->panels_category_active,
 * If the context changes so this tab is no longer displayed,
 * then the first-most tab in #ARegion.panels_category_active is used.
 *
 * This way you can change modes and always have the tab you last clicked on.
 */

/* region level tabs */
#
#
typedef struct PanelCategoryDyn {
  struct PanelCategoryDyn *next, *prev;
  char idname[64];
  rcti rect;
} PanelCategoryDyn;

/** Region stack of active tabs. */
typedef struct PanelCategoryStack {
  struct PanelCategoryStack *next, *prev;
  char idname[64];
} PanelCategoryStack;

typedef void (*uiListFreeRuntimeDataFunc)(struct uiList *ui_list);

/* uiList dynamic data... */
/* These two lines with # tell `makesdna` this struct can be excluded. */
#
#
typedef struct uiListDyn {
  /** Callback to free UI data when freeing UI-Lists in BKE. */
  uiListFreeRuntimeDataFunc free_runtime_data_fn;

  /** Number of rows needed to draw all elements. */
  int height;
  /** Actual visual height of the list (in rows). */
  int visual_height;
  /** Minimal visual height of the list (in rows). */
  int visual_height_min;

  /** Number of items in collection. */
  int items_len;
  /** Number of items actually visible after filtering. */
  int items_shown;

  /* Those are temp data used during drag-resize with GRIP button
   * (they are in pixels, the meaningful data is the
   * difference between resize_prev and resize)...
   */
  int resize;
  int resize_prev;

  /** Allocated custom data. Freed together with the #uiList (and when re-assigning). */
  void *customdata;

  /* Filtering data. */
  /** This bit-field is effectively exposed in Python, and scripts are explicitly allowed to assign
   * any own meaning to the lower 16 ones.
   * #items_len length. */
  int *items_filter_flags;
  /** Org_idx -> new_idx, items_len length. */
  int *items_filter_neworder;

  struct wmOperatorType *custom_drag_optype;
} uiListDyn;

typedef struct uiList { /* some list UI data need to be saved in file */
  struct uiList *next, *prev;

  /** Runtime. */
  struct uiListType *type;

  char list_id[/*UI_MAX_NAME_STR*/ 256];

  /** How items are laid out in the list. */
  int layout_type;
  int flag;

  int list_scroll;
  int list_grip;
  int list_last_len;
  int list_last_activei;

  /* Filtering data. */
  /** Defined as . */
  char filter_byname[/*UI_MAX_NAME_STR*/ 256];
  int filter_flag;
  int filter_sort_flag;

  /** Custom sub-classes properties. */
  IDProperty *properties;

  /** Dynamic data (runtime). */
  uiListDyn *dyn_data;
} uiList;

typedef enum uiViewStateFlag {
  UI_VIEW_SHOW_FILTER_OPTIONS = (1 << 0),
} uiViewStateFlag;

/** See #uiViewStateLink. */
typedef struct uiViewState {
  /**
   * User set height of the view in unscaled pixels. A value of 0 means no custom height was set
   * and the default should be used.
   */
  int custom_height;
  /**
   * Amount of vertical scrolling. View types decide on the unit:
   * - Tree views: Number of items scrolled out of view (#scroll_offset of 5 means 5 items are
   *   scrolled out of view).
   */
  int scroll_offset;
  uint16_t flag; /* #uiViewStateFlag */
  char _pad[6];

  char search_string[/*UI_MAX_NAME_STR*/ 256];
} uiViewState;

/**
 * Persistent storage for some state of views (#ui::AbstractView), for storage in a region. The
 * view state is matched to the view using the view's idname.
 *
 * The actual state is stored in #uiViewState, so views can manage this conveniently without having
 * to care about the idname and listbase pointers themselves.
 */
typedef struct uiViewStateLink {
  struct uiViewStateLink *next, *prev;

  char idname[/*BKE_ST_MAXNAME*/ 64];

  uiViewState state;
} uiViewStateLink;

typedef struct TransformOrientation {
  struct TransformOrientation *next, *prev;
  char name[/*MAX_NAME*/ 64];
  float mat[3][3];
  char _pad[4];
} TransformOrientation;

/** Some preview UI data need to be saved in file. */
typedef struct uiPreview {
  struct uiPreview *next, *prev;

  char preview_id[/*BKE_ST_MAXNAME*/ 64];
  short height;

  /* Unset on file read. */
  short tag; /* #uiPreviewTag */

  /** #ID.session_uid of the ID this preview is made for. Unset on file read. */
  unsigned int id_session_uid;
} uiPreview;

typedef enum uiPreviewTag {
  /** Preview needs re-rendering, handled in #ED_preview_draw(). */
  UI_PREVIEW_TAG_DIRTY = (1 << 0),
} uiPreviewTag;

typedef struct ScrGlobalAreaData {
  /**
   * Global areas have a non-dynamic size. That means, changing the window size doesn't
   * affect their size at all. However, they can still be 'collapsed', by changing this value.
   * Ignores DPI (#ED_area_global_size_y and winx/winy don't).
   */
  short cur_fixed_height;
  /**
   * For global areas, this is the min and max size they can use depending on
   * if they are 'collapsed' or not.
   */
  short size_min, size_max;
  /** GlobalAreaAlign. */
  short align;

  /** GlobalAreaFlag. */
  short flag;
  char _pad[2];
} ScrGlobalAreaData;

enum GlobalAreaFlag {
  GLOBAL_AREA_IS_HIDDEN = (1 << 0),
};

typedef enum GlobalAreaAlign {
  GLOBAL_AREA_ALIGN_TOP = 0,
  GLOBAL_AREA_ALIGN_BOTTOM = 1,
} GlobalAreaAlign;

typedef struct ScrArea_Runtime {
  struct bToolRef *tool;
  char is_tool_set;
  char _pad0[7];
} ScrArea_Runtime;

typedef struct ScrArea {
  DNA_DEFINE_CXX_METHODS(ScrArea)

  struct ScrArea *next, *prev;

  /** Ordered (bottom-left, top-left, top-right, bottom-right). */
  ScrVert *v1, *v2, *v3, *v4;
  /** If area==full, this is the parent. */
  bScreen *full;

  /** Rect bound by v1 v2 v3 v4. */
  rcti totrct;

  /** eSpace_Type (SPACE_FOO). */
  char spacetype;
  /**
   * eSpace_Type (SPACE_FOO).
   *
   * Temporarily used while switching area type, otherwise this should be SPACE_EMPTY.
   * Also, versioning uses it to nicely replace deprecated editors.
   * It's been there for ages, name doesn't fit any more.
   */
  char butspacetype;
  short butspacetype_subtype;

  /** Size. */
  short winx, winy;

  /** OLD! 0=no header, 1= down, 2= up. */
  char headertype DNA_DEPRECATED;
  /** Private, for spacetype refresh callback. */
  char do_refresh;
  char _pad0[2]; // BFA - padding for int flag alignment
  int flag; // BFA - MUST be int (not short) to accommodate toolbar flags beyond bit 15 (Animation/Edit/Misc toolbars use bits 16-18)
  /**
   * Index of last used region of 'RGN_TYPE_WINDOW'
   * runtime variable, updated by executing operators.
   */
  short region_active_win;
  char _pad[6]; // BFA - increased padding to fix alignment issues (was 2 bytes)

  /** Callbacks for this space type. */
  struct SpaceType *type;

  /** Non-NULL if this area is global. */
  ScrGlobalAreaData *global;

  float quadview_ratio[2];

  /**
   * #SpaceLink.
   * A list of space links (editors) that were open in this area before. When
   * changing the editor type, we try to reuse old editor data from this list.
   * The first item is the active/visible one.
   */
  ListBase spacedata;
  /**
   * #ARegion.
   * \note This region list is the one from the active/visible editor (first item in
   * spacedata list). Use SpaceLink.regionbase if it's inactive (but only then)!
   */
  ListBase regionbase;
  /** #wmEventHandler. */
  ListBase handlers;

  /** #AZone. */
  ListBase actionzones;

  ScrArea_Runtime runtime;
} ScrArea;

typedef struct ARegion {
  struct ARegion *next, *prev;

  /** 2D-View scrolling/zoom info (most regions are 2d anyways). */
  View2D v2d;
  /** Coordinates of region. */
  rcti winrct;
  /** Size. */
  short winx, winy;
  /**
   * This is a Y offset on the panel tabs that represents pixels,
   * where zero represents no scroll - the first category always shows first at the top.
   */
  int category_scroll;

  /** Window, header, etc. identifier for drawing. */
  short regiontype;
  /** How it should split. */
  short alignment;
  /** Hide, .... */
  short flag;

  /** Current split size in unscaled pixels (if zero it uses regiontype).
   * To convert to pixels use: `UI_SCALE_FAC * region->sizex + 0.5f`.
   * However to get the current region size, you should usually use winx/winy from above, not this!
   */
  short sizex, sizey;

  /** Private, set for indicate drawing overlapped. */
  short overlap;
  /** Temporary copy of flag settings for clean full-screen. */
  short flagfullscreen;

  char _pad[2];

  /** Panel. */
  ListBase panels;
  /** Stack of panel categories. */
  ListBase panels_category_active;
  /** #uiList. */
  ListBase ui_lists;
  /** #uiPreview. */
  ListBase ui_previews;
  /**
   * Permanent state storage of #ui::AbstractView instances, so hiding regions with views or
   * loading files remembers the view state.
   */
  ListBase view_states; /* #uiViewStateLink */

  /** XXX 2.50, need spacedata equivalent? */
  void *regiondata;

  ARegionRuntimeHandle *runtime;
} ARegion;

/** #ScrArea.flag */
enum {
  HEADER_NO_PULLDOWN = (1 << 0),
//  AREA_FLAG_UNUSED_1           = (1 << 1),
//  AREA_FLAG_UNUSED_2           = (1 << 2),
#ifdef DNA_DEPRECATED_ALLOW
  AREA_TEMP_INFO = (1 << 3), /* versioned to make slot reusable */
#endif
  /** Update size of regions within the area. */
  AREA_FLAG_REGION_SIZE_UPDATE = (1 << 3),
  AREA_FLAG_ACTIVE_TOOL_UPDATE = (1 << 4),
  // AREA_FLAG_UNUSED_5 = (1 << 5),

  AREA_FLAG_UNUSED_6 = (1 << 6), /* cleared */

  /**
   * For temporary full-screens (file browser, image editor render)
   * that are opened above user set full-screens.
   */
  AREA_FLAG_STACKED_FULLSCREEN = (1 << 7),
  /** Update action zones (even if the mouse is not intersecting them). */
  AREA_FLAG_ACTIONZONES_UPDATE = (1 << 8),
  /** For off-screen areas. */
  AREA_FLAG_OFFSCREEN = (1 << 9),
  // bfa - show hide the editorsmenu
  HEADER_NO_EDITORTYPEMENU = (1 << 10),
  // bfa - show hide the File toolbars
  HEADER_TOOLBAR_FILE = (1 << 11),
  // bfa - show hide the View toolbars
  HEADER_TOOLBAR_MESHEDIT = (1 << 12),
  // bfa - show hide the Primitives toolbars
  HEADER_TOOLBAR_PRIMITIVES = (1 << 13),
  // bfa - show hide the Image toolbars
  HEADER_TOOLBAR_IMAGE = (1 << 14),
  // bfa - show hide the Tools toolbars
  HEADER_TOOLBAR_TOOLS = (1 << 15),
  // bfa - show hide the Animation toolbars
  HEADER_TOOLBAR_ANIMATION = (1 << 16),
  /*Other flags see above in the area->flag enum*/
  // bfa - show hide the Edit toolbars
  HEADER_TOOLBAR_EDIT = (1 << 17),
  // bfa - show hide the Misc toolbars
  HEADER_TOOLBAR_MISC = (1 << 18),
};

#define AREAGRID 1
#define AREAMINX 29
#define HEADER_PADDING_Y 6
#define HEADERY (20 + HEADER_PADDING_Y)

/** #bScreen.flag */
enum {
  SCREEN_DEPRECATED = 1,
  SCREEN_COLLAPSE_STATUSBAR = 2,
  SCREEN_BFA_TOP_BAR = 4, /* BFA Top Toolbar */
  // bfa - show hide the File topbar
  HEADER_TOPBAR_FILE = (1 << 5),
  // bfa - show hide the View topbar
  HEADER_TOPBAR_MESHEDIT = (1 << 6),
  // bfa - show hide the Primitives topbar
  HEADER_TOPBAR_PRIMITIVES = (1 << 7),
  // bfa - show hide the Image topbar
  HEADER_TOPBAR_IMAGE = (1 << 8),
  // bfa - show hide the Tools topbar
  HEADER_TOPBAR_TOOLS = (1 << 9),
  // bfa - show hide the Animation topbar
  HEADER_TOPBAR_ANIMATION = (1 << 10),
  // bfa - show hide the Edit topbar
  HEADER_TOPBAR_EDIT = (1 << 11),
  // bfa - show hide the Misc topbar
  HEADER_TOPBAR_MISC = (1 << 12),
};

/** #bScreen.state */
enum {
  SCREENNORMAL = 0,
  /** One editor taking over the screen. */
  SCREENMAXIMIZED = 1,
  /**
   * One editor taking over the screen with no bare-minimum UI elements.
   *
   * Besides making the area full-screen this disables navigation & statistics because
   * this is part of a stereo 3D pipeline where these elements would interfere, see: !142418.
   */
  SCREENFULL = 2,
};

/** #bScreen.fullscreen_flag */
typedef enum eScreen_Fullscreen_Flag {
  FULLSCREEN_RESTORE_GIZMO_NAVIGATE = (1 << 0),
  FULLSCREEN_RESTORE_TEXT = (1 << 1),
  FULLSCREEN_RESTORE_STATS = (1 << 2),
} eScreen_Fullscreen_Flag;

/** #bScreen.redraws_flag */
typedef enum eScreen_Redraws_Flag {
  TIME_REGION = (1 << 0),
  TIME_ALL_3D_WIN = (1 << 1),
  TIME_ALL_ANIM_WIN = (1 << 2),
  TIME_ALL_BUTS_WIN = (1 << 3),
  // TIME_WITH_SEQ_AUDIO    = (1 << 4), /* DEPRECATED */
  TIME_SEQ = (1 << 5),
  TIME_ALL_IMAGE_WIN = (1 << 6),
  // TIME_CONTINUE_PHYSICS  = (1 << 7), /* UNUSED */
  TIME_NODES = (1 << 8),
  TIME_CLIPS = (1 << 9),
  TIME_SPREADSHEETS = (1 << 10),

  TIME_FOLLOW = (1 << 15),
} eScreen_Redraws_Flag;

/** #Panel.flag */
enum {
  PNL_SELECT = (1 << 0),
  PNL_UNUSED_1 = (1 << 1), /* Cleared */
  PNL_CLOSED = (1 << 2),
  // PNL_TABBED = (1 << 3),  /* UNUSED */
  // PNL_OVERLAP = (1 << 4), /* UNUSED */
  PNL_PIN = (1 << 5),
  PNL_POPOVER = (1 << 6),
  /** The panel has been drag-drop reordered and the instanced panel list needs to be rebuilt. */
  PNL_INSTANCED_LIST_ORDER_CHANGED = (1 << 7),
};

/** Fallback panel category (only for old scripts which need updating). */
#define PNL_CATEGORY_FALLBACK "Misc"

/** #uiList.layout_type */
enum {
  UILST_LAYOUT_DEFAULT = 0,
  UILST_LAYOUT_COMPACT = 1,
};

/** #uiList.flag */
enum {
  /** Scroll list to make active item visible. */
  UILST_SCROLL_TO_ACTIVE_ITEM = 1 << 0,
};

/** Value (in number of items) we have to go below minimum shown items to enable auto size. */
#define UI_LIST_AUTO_SIZE_THRESHOLD 1

/** uiList filter flags (dyn_data)
 *
 * \warning Lower 16 bits are meant for custom use in Python, don't use them here! Only use the
 *          higher 16 bits.
 * \warning Those values are used by integer RNA too, which does not handle well values > INT_MAX.
 *          So please do not use 32nd bit here.
 */
enum {
  /* Don't use (1 << 0) to (1 << 15) here! See warning above. */

  /* Filtering returned #UI_LIST_ITEM_NEVER_SHOW. */
  UILST_FLT_ITEM_NEVER_SHOW = (1 << 16),
  UILST_FLT_ITEM = 1 << 30, /* This item has passed the filter process successfully. */
};

/** #uiList.filter_flag */
enum {
  UILST_FLT_SHOW = 1 << 0,            /* Show filtering UI. */
  UILST_FLT_EXCLUDE = UILST_FLT_ITEM, /* Exclude filtered items, *must* use this same value. */
};

/** #uiList.filter_sort_flag */
enum {
  /* Plain values (only one is valid at a time, once masked with UILST_FLT_SORT_MASK. */
  /** Just for sake of consistency. */
  /* UILST_FLT_SORT_INDEX = 0, */ /* UNUSED */
  UILST_FLT_SORT_ALPHA = 1,

  /* Bitflags affecting behavior of any kind of sorting. */
  /** Special flag to indicate that order is locked (not user-changeable). */
  UILST_FLT_SORT_LOCK = 1u << 30,
  /** Special value, bit-flag used to reverse order! */
  UILST_FLT_SORT_REVERSE = 1u << 31,
};

#define UILST_FLT_SORT_MASK (((unsigned int)(UILST_FLT_SORT_REVERSE | UILST_FLT_SORT_LOCK)) - 1)

/**
 * regiontype, first two are the default set.
 * \warning Do NOT change order, append on end. Types are hard-coded needed.
 */
typedef enum eRegion_Type {
  RGN_TYPE_WINDOW = 0,
  RGN_TYPE_HEADER = 1,
  RGN_TYPE_CHANNELS = 2,
  RGN_TYPE_TEMPORARY = 3,
  RGN_TYPE_UI = 4,
  RGN_TYPE_TOOLS = 5,
  RGN_TYPE_TOOL_PROPS = 6,
  RGN_TYPE_PREVIEW = 7,
  RGN_TYPE_HUD = 8,
  /* Region to navigate the main region from (RGN_TYPE_WINDOW). */
  RGN_TYPE_NAV_BAR = 9,
  /* A place for buttons to trigger execution of something that was set up in other regions. */
  RGN_TYPE_EXECUTE = 10,
  RGN_TYPE_FOOTER = 11,
  RGN_TYPE_TOOL_HEADER = 12,
  /* Region type used exclusively by internal code and add-ons to register draw callbacks to the XR
   * context (surface, mirror view). Does not represent any real region. */
  RGN_TYPE_XR = 13,
  RGN_TYPE_ASSET_SHELF = 14,
  RGN_TYPE_ASSET_SHELF_HEADER = 15,

#define RGN_TYPE_NUM (RGN_TYPE_ASSET_SHELF_HEADER + 1)
} eRegion_Type;

/** Use for function args. */
#define RGN_TYPE_ANY -1

<<<<<<< HEAD
/** Region supports panel tabs (categories). */
/* bfa - readd tabs to tools area */
#define RGN_TYPE_HAS_CATEGORY_MASK ((1 << RGN_TYPE_UI) | (1 << RGN_TYPE_TOOLS))

=======
>>>>>>> 1536700a
/** Check for any kind of header region. */
#define RGN_TYPE_IS_HEADER_ANY(regiontype) \
  (((1 << (regiontype)) & ((1 << RGN_TYPE_HEADER) | 1 << (RGN_TYPE_TOOL_HEADER) | \
                           (1 << RGN_TYPE_FOOTER) | (1 << RGN_TYPE_ASSET_SHELF_HEADER))) != 0)

/** #ARegion.alignment */
enum {
  RGN_ALIGN_NONE = 0,
  RGN_ALIGN_TOP = 1,
  RGN_ALIGN_BOTTOM = 2,
  RGN_ALIGN_LEFT = 3,
  RGN_ALIGN_RIGHT = 4,
  RGN_ALIGN_HSPLIT = 5,
  RGN_ALIGN_VSPLIT = 6,
  RGN_ALIGN_FLOAT = 7,
  RGN_ALIGN_QSPLIT = 8,
  /* Maximum 15. */

  /* Flags start here. */
  /** Region is split into the previous one, they share the same space along a common edge.
   * Includes the #RGN_ALIGN_HIDE_WITH_PREV behavior. */
  RGN_SPLIT_PREV = 1 << 5,
  /** Always let scaling this region scale the previous region instead. Useful to let regions
   * appear like they are one (while having independent layout, scrolling, etc.). */
  RGN_SPLIT_SCALE_PREV = 1 << 6,
  /** Whenever the previous region is hidden, this region becomes invisible too. #RGN_FLAG_HIDDEN
   * should only be set for the previous region, not this. The evaluated visibility respecting this
   * flag can be queried via #ARegion.visible */
  RGN_ALIGN_HIDE_WITH_PREV = 1 << 7,
};

/** Mask out flags so we can check the alignment. */
#define RGN_ALIGN_ENUM_FROM_MASK(align) ((align) & ((1 << 4) - 1))
#define RGN_ALIGN_FLAG_FROM_MASK(align) ((align) & ~((1 << 4) - 1))

/** #ARegion.flag */
enum {
  RGN_FLAG_HIDDEN = (1 << 0),
  RGN_FLAG_TOO_SMALL = (1 << 1),
  /** Enable dynamically changing the region size in the #ARegionType::layout() callback. */
  RGN_FLAG_DYNAMIC_SIZE = (1 << 2),
  /** Region data is NULL'd on read, never written. */
  RGN_FLAG_TEMP_REGIONDATA = (1 << 3),
  /** Region resizing by the user is disabled, but the region edge can still be dragged to
   * hide/unhide the region. */
  RGN_FLAG_NO_USER_RESIZE = (1 << 4),
  /** Size has been clamped (floating regions only). */
  RGN_FLAG_SIZE_CLAMP_X = (1 << 5),
  RGN_FLAG_SIZE_CLAMP_Y = (1 << 6),
  /** When the user sets the region is hidden,
   * needed for floating regions that may be hidden for other reasons. */
  RGN_FLAG_HIDDEN_BY_USER = (1 << 7),
  /** Property search filter is active. */
  RGN_FLAG_SEARCH_FILTER_ACTIVE = (1 << 8),
  /**
   * Update the expansion of the region's panels and switch contexts. Only Set
   * temporarily when the search filter is updated and cleared at the end of the
   * region's layout pass. so that expansion is still interactive,
   */
  RGN_FLAG_SEARCH_FILTER_UPDATE = (1 << 9),
  /** #ARegionType.poll() failed for the current context, and the region should be treated as if it
   * wouldn't exist. Runtime only flag. */
  RGN_FLAG_POLL_FAILED = (1 << 10),
  RGN_FLAG_RESIZE_RESPECT_BUTTON_SECTIONS = (1 << 11),
  RGN_FLAG_INDICATE_OVERFLOW = (1 << 12),
};

/** #ARegion.do_draw */
enum {
  /** Region must be fully redrawn. */
  RGN_DRAW = 1,
  /**
   * Redraw only part of region, for sculpting and painting to get smoother
   * stroke painting on heavy meshes.
   */
  RGN_DRAW_PARTIAL = 2,
  /**
   * For outliner, to do faster redraw without rebuilding outliner tree.
   * For 3D viewport, to display a new progressive render sample without
   * while other buffers and overlays remain unchanged.
   */
  RGN_DRAW_NO_REBUILD = 4,

  /** Set while region is being drawn. */
  RGN_DRAWING = 8,
  /** For popups, to refresh UI layout along with drawing. */
  RGN_REFRESH_UI = 16,

  /** Only editor overlays (currently gizmos only!) should be redrawn. */
  RGN_DRAW_EDITOR_OVERLAYS = 32,
};

typedef struct AssetShelfSettings {
  AssetLibraryReference asset_library_reference;

  ListBase enabled_catalog_paths; /* #AssetCatalogPathLink */
  /** If not set (null or empty string), all assets will be displayed ("All" catalog behavior). */
  const char *active_catalog_path;

  /** For filtering assets displayed in the asset view. */
  char search_string[64];

  short preview_size;
  short display_flag; /* #AssetShelfSettings_DisplayFlag */
  short import_method; /* #AssetShelfImportMethod */ // bfa
  short import_flags;  /* AssetShelfImportFlags */ // bfa
  // char _pad1[4]; // uses all 4

#ifdef __cplusplus
  /* Zero initializes. */
  AssetShelfSettings();
  /* Proper deep copy. */
  AssetShelfSettings(const AssetShelfSettings &other);
  AssetShelfSettings &operator=(const AssetShelfSettings &other);
  ~AssetShelfSettings();
#endif
} AssetShelfSettings;

// bfa start asset shelf
// See eAssetImportMethod
typedef enum AssetShelfImportMethod {
  /** Regular data-block linking. */
  SHELF_ASSET_IMPORT_LINK = 0,
  /** Regular data-block appending (basically linking + "Make Local"). */
  SHELF_ASSET_IMPORT_APPEND = 1,
  /** Append data-block with the #BLO_LIBLINK_APPEND_LOCAL_ID_REUSE flag enabled. Some typically
   * heavy data dependencies (e.g. the image data-blocks of a material, the mesh of an object) may
   * be reused from an earlier append. */
  SHELF_ASSET_IMPORT_APPEND_REUSE = 2,
  /**
   * Link the data-block, but also pack it in the current file to keep it working even if the
   * source file is not available anymore.
   */
  SHELF_ASSET_IMPORT_PACK = 3,
  /** BFA only data-block linking with make override. */
  SHELF_ASSET_IMPORT_LINK_OVERRIDE = 4,
} AssetShelfImportMethod;

// See eFileAssetImportFlags
typedef enum AssetShelfImportFlags {
  SHELF_ASSET_IMPORT_INSTANCE_COLLECTIONS_ON_LINK = (1 << 0),
  SHELF_ASSET_IMPORT_INSTANCE_COLLECTIONS_ON_APPEND = (1 << 1),
  SHELF_ASSET_IMPORT_DROP_COLLECTIONS_TO_ORIGIN = (1 << 2),
} AssetShelfImportFlags;
// bfa end

typedef struct AssetShelf {
  DNA_DEFINE_CXX_METHODS(AssetShelf)

  struct AssetShelf *next, *prev;

  /** Identifier that matches the #AssetShelfType.idname this shelf was created with. Used to
   * restore the #AssetShelf.type pointer below on file read. */
  char idname[/*MAX_NAME*/ 64];
  /** Runtime. */
  struct AssetShelfType *type;

  AssetShelfSettings settings;

  /** Only for the permanent asset shelf regions, not asset shelves in temporary popups. */
  short preferred_row_count;
  short instance_flag;
  char _pad[4];
} AssetShelf;

/**
 * Region-data for the main asset shelf region (#RGN_TYPE_ASSET_SHELF). Managed by the asset shelf
 * internals.
 *
 * Contains storage for all previously activated asset shelf instances plus info on the currently
 * active one (only one can be active at any time).
 */
typedef struct RegionAssetShelf {
  /** Owning list of previously activated asset shelves. */
  ListBase shelves;
  /**
   * The currently active shelf, if any. Updated on redraw, so that context changes are reflected.
   * Note that this may still be set even though the shelf isn't available anymore
   * (#AssetShelfType.poll() fails). The pointer isn't necessarily unset when polling.
   */
  AssetShelf *active_shelf; /* Non-owning. */
#ifdef __cplusplus
  static RegionAssetShelf *get_from_asset_shelf_region(const ARegion &region);
  /** Creates the asset shelf region data if necessary, and returns it. */
  static RegionAssetShelf *ensure_from_asset_shelf_region(ARegion &region);
#endif
} RegionAssetShelf;

/* #AssetShelfSettings.display_flag */
typedef enum AssetShelfSettings_DisplayFlag {
  ASSETSHELF_SHOW_NAMES = (1 << 0),
} AssetShelfSettings_DisplayFlag;
ENUM_OPERATORS(AssetShelfSettings_DisplayFlag);

/* #AssetShelfSettings.instance_flag */
typedef enum AssetShelf_InstanceFlag {
  /**
   * Remember the last known region visibility state or this shelf, so it can be restored if the
   * shelf is reactivated. Practically this makes the shelf visibility be remembered per mode.
   * Continuously updated for the visible region.
   */
  ASSETSHELF_REGION_IS_HIDDEN = (1 << 0),
} AssetShelf_InstanceFlag;
ENUM_OPERATORS(AssetShelf_InstanceFlag);

typedef struct FileHandler {
  DNA_DEFINE_CXX_METHODS(FileHandler)
  /** Runtime. */
  FileHandlerTypeHandle *type;
} FileHandler;<|MERGE_RESOLUTION|>--- conflicted
+++ resolved
@@ -470,14 +470,15 @@
   char headertype DNA_DEPRECATED;
   /** Private, for spacetype refresh callback. */
   char do_refresh;
-  char _pad0[2]; // BFA - padding for int flag alignment
-  int flag; // BFA - MUST be int (not short) to accommodate toolbar flags beyond bit 15 (Animation/Edit/Misc toolbars use bits 16-18)
+  char _pad0[2];  // BFA - padding for int flag alignment
+  int flag;       // BFA - MUST be int (not short) to accommodate toolbar flags beyond bit 15
+                  // (Animation/Edit/Misc toolbars use bits 16-18)
   /**
    * Index of last used region of 'RGN_TYPE_WINDOW'
    * runtime variable, updated by executing operators.
    */
   short region_active_win;
-  char _pad[6]; // BFA - increased padding to fix alignment issues (was 2 bytes)
+  char _pad[6];  // BFA - increased padding to fix alignment issues (was 2 bytes)
 
   /** Callbacks for this space type. */
   struct SpaceType *type;
@@ -775,13 +776,10 @@
 /** Use for function args. */
 #define RGN_TYPE_ANY -1
 
-<<<<<<< HEAD
 /** Region supports panel tabs (categories). */
 /* bfa - readd tabs to tools area */
 #define RGN_TYPE_HAS_CATEGORY_MASK ((1 << RGN_TYPE_UI) | (1 << RGN_TYPE_TOOLS))
 
-=======
->>>>>>> 1536700a
 /** Check for any kind of header region. */
 #define RGN_TYPE_IS_HEADER_ANY(regiontype) \
   (((1 << (regiontype)) & ((1 << RGN_TYPE_HEADER) | 1 << (RGN_TYPE_TOOL_HEADER) | \
@@ -885,9 +883,9 @@
   char search_string[64];
 
   short preview_size;
-  short display_flag; /* #AssetShelfSettings_DisplayFlag */
-  short import_method; /* #AssetShelfImportMethod */ // bfa
-  short import_flags;  /* AssetShelfImportFlags */ // bfa
+  short display_flag;                                 /* #AssetShelfSettings_DisplayFlag */
+  short import_method; /* #AssetShelfImportMethod */  // bfa
+  short import_flags; /* AssetShelfImportFlags */     // bfa
   // char _pad1[4]; // uses all 4
 
 #ifdef __cplusplus
