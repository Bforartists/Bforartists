--- conflicted
+++ resolved
@@ -534,7 +534,6 @@
   AREA_FLAG_STACKED_FULLSCREEN = (1 << 7),
   /** Update action zones (even if the mouse is not intersecting them). */
   AREA_FLAG_ACTIONZONES_UPDATE = (1 << 8),
-<<<<<<< HEAD
   // bfa - show hide the editorsmenu
   HEADER_NO_EDITORTYPEMENU = (1 << 9),
   // bfa - show hide the File toolbars
@@ -554,10 +553,8 @@
   HEADER_TOOLBAR_EDIT = (1 << 16),
   // bfa - show hide the Misc toolbars
   HEADER_TOOLBAR_MISC = (1 << 17),
-=======
   /** For offscreen areas. */
-  AREA_FLAG_OFFSCREEN = (1 << 9),
->>>>>>> 7126b3d0
+  AREA_FLAG_OFFSCREEN = (1 << 18),
 };
 
 #define AREAGRID 4
