/* SPDX-License-Identifier: GPL-2.0-or-later
 * Copyright 2001-2002 NaN Holding BV. All rights reserved. */

/** \file
 * \ingroup DNA
 */

#pragma once

#include "DNA_defs.h"
#include "DNA_listBase.h"
#include "DNA_vec_types.h"
#include "DNA_view2d_types.h"

#include "DNA_ID.h"

#ifdef __cplusplus
extern "C" {
#endif

struct ARegion;
struct ARegionType;
struct PanelType;
struct PointerRNA;
struct Scene;
struct SpaceLink;
struct SpaceType;
struct uiBlock;
struct uiLayout;
struct uiList;
struct wmDrawBuffer;
struct wmTimer;
struct wmTooltipState;

/* TODO: Doing this is quite ugly :)
 * Once the top-bar is merged bScreen should be refactored to use ScrAreaMap. */
#define AREAMAP_FROM_SCREEN(screen) ((ScrAreaMap *)&(screen)->vertbase)

typedef struct bScreen {
  ID id;

  /* TODO: Should become ScrAreaMap now.
   * NOTE: KEEP ORDER IN SYNC WITH #ScrAreaMap! (see AREAMAP_FROM_SCREEN macro above). */
  /** Screens have vertices/edges to define areas. */
  ListBase vertbase;
  ListBase edgebase;
  ListBase areabase;
  /* End variables that must be in sync with #ScrAreaMap. */

  /** Screen level regions (menus), runtime only. */
  ListBase regionbase;

  struct Scene *scene DNA_DEPRECATED;

  /** General flags. */
  short flag;
  /** Winid from WM, starts with 1. */
  short winid;
  /** User-setting for which editors get redrawn during animation playback. */
  short redraws_flag;

  /** Temp screen in a temp window, don't save (like user-preferences). */
  char temp;
  /** Temp screen for image render display or file-select. */
  char state;
  /** Notifier for drawing edges. */
  char do_draw;
  /** Notifier for scale screen, changed screen, etc. */
  char do_refresh;
  /** Notifier for gesture draw. */
  char do_draw_gesture;
  /** Notifier for paint cursor draw. */
  char do_draw_paintcursor;
  /** Notifier for dragging draw. */
  char do_draw_drag;
  /** Set to delay screen handling after switching back from maximized area. */
  char skip_handling;
  /** Set when scrubbing to avoid some costly updates. */
  char scrubbing;
  char _pad[1];

  /** Active region that has mouse focus. */
  struct ARegion *active_region;

  /** If set, screen has timer handler added in window. */
  struct wmTimer *animtimer;
  /** Context callback. */
  void /*bContextDataCallback*/ *context;

  /** Runtime. */
  struct wmTooltipState *tool_tip;

  PreviewImage *preview;
} bScreen;

typedef struct ScrVert {
  struct ScrVert *next, *prev, *newv;
  vec2s vec;
  /* first one used internally, second one for tools */
  short flag, editflag;
} ScrVert;

typedef struct ScrEdge {
  struct ScrEdge *next, *prev;
  ScrVert *v1, *v2;
  /** 1 when at edge of screen. */
  short border;
  short flag;
  char _pad[4];
} ScrEdge;

typedef struct ScrAreaMap {
  /* ** NOTE: KEEP ORDER IN SYNC WITH LISTBASES IN bScreen! ** */

  /** ScrVert - screens have vertices/edges to define areas. */
  ListBase vertbase;
  /** ScrEdge. */
  ListBase edgebase;
  /** ScrArea. */
  ListBase areabase;
} ScrAreaMap;

typedef struct Panel_Runtime {
  /* Applied to Panel.ofsx, but saved separately so we can track changes between redraws. */
  int region_ofsx;

  char _pad[4];

  /**
   * Pointer for storing which data the panel corresponds to.
   * Useful when there can be multiple instances of the same panel type.
   *
   * \note A panel and its sub-panels share the same custom data pointer.
   * This avoids freeing the same pointer twice when panels are removed.
   */
  struct PointerRNA *custom_data_ptr;

  /* Pointer to the panel's block. Useful when changes to panel #uiBlocks
   * need some context from traversal of the panel "tree". */
  struct uiBlock *block;

  /* Non-owning pointer. The context is stored in the block. */
  struct bContextStore *context;
} Panel_Runtime;

/** The part from uiBlock that needs saved in file. */
typedef struct Panel {
  struct Panel *next, *prev;

  /** Runtime. */
  struct PanelType *type;
  /** Runtime for drawing. */
  struct uiLayout *layout;

  /** Defined as UI_MAX_NAME_STR. */
  char panelname[64];
  /** Panel name is identifier for restoring location. */
  char drawname[64];
  /** Offset within the region. */
  int ofsx, ofsy;
  /** Panel size including children. */
  int sizex, sizey;
  /** Panel size excluding children. */
  int blocksizex, blocksizey;
  short labelofs;
  short flag, runtime_flag;
  char _pad[6];
  /** Panels are aligned according to increasing sort-order. */
  int sortorder;
  /** Runtime for panel manipulation. */
  void *activedata;
  /** Sub panels. */
  ListBase children;

  Panel_Runtime runtime;
} Panel;

/**
 * Used for passing expansion between instanced panel data and the panels themselves.
 * There are 16 defines because the expansion data is typically stored in a short.
 *
 * \note Expansion for instanced panels is stored in depth first order. For example, the value of
 * UI_SUBPANEL_DATA_EXPAND_2 correspond to mean the expansion of the second subpanel or the first
 * subpanel's first subpanel.
 */
typedef enum uiPanelDataExpansion {
  UI_PANEL_DATA_EXPAND_ROOT = (1 << 0),
  UI_SUBPANEL_DATA_EXPAND_1 = (1 << 1),
  UI_SUBPANEL_DATA_EXPAND_2 = (1 << 2),
  UI_SUBPANEL_DATA_EXPAND_3 = (1 << 3),
  UI_SUBPANEL_DATA_EXPAND_4 = (1 << 4),
  UI_SUBPANEL_DATA_EXPAND_5 = (1 << 5),
  UI_SUBPANEL_DATA_EXPAND_6 = (1 << 6),
  UI_SUBPANEL_DATA_EXPAND_7 = (1 << 7),
  UI_SUBPANEL_DATA_EXPAND_8 = (1 << 8),
  UI_SUBPANEL_DATA_EXPAND_9 = (1 << 9),
  UI_SUBPANEL_DATA_EXPAND_10 = (1 << 10),
  UI_SUBPANEL_DATA_EXPAND_11 = (1 << 11),
  UI_SUBPANEL_DATA_EXPAND_12 = (1 << 12),
  UI_SUBPANEL_DATA_EXPAND_13 = (1 << 13),
  UI_SUBPANEL_DATA_EXPAND_14 = (1 << 14),
  UI_SUBPANEL_DATA_EXPAND_15 = (1 << 15),
  UI_SUBPANEL_DATA_EXPAND_16 = (1 << 16),
} uiPanelDataExpansion;

/**
 * Notes on Panel Categories:
 *
 * - #ARegion.panels_category (#PanelCategoryDyn)
 *   is a runtime only list of categories collected during draw.
 *
 * - #ARegion.panels_category_active (#PanelCategoryStack)
 *   is basically a list of strings (category id's).
 *
 * Clicking on a tab moves it to the front of region->panels_category_active,
 * If the context changes so this tab is no longer displayed,
 * then the first-most tab in #ARegion.panels_category_active is used.
 *
 * This way you can change modes and always have the tab you last clicked on.
 */

/* region level tabs */
#
#
typedef struct PanelCategoryDyn {
  struct PanelCategoryDyn *next, *prev;
  char idname[64];
  rcti rect;
} PanelCategoryDyn;

/** Region stack of active tabs. */
typedef struct PanelCategoryStack {
  struct PanelCategoryStack *next, *prev;
  char idname[64];
} PanelCategoryStack;

typedef void (*uiListFreeRuntimeDataFunc)(struct uiList *ui_list);

/* uiList dynamic data... */
/* These two Lines with # tell makesdna this struct can be excluded. */
#
#
typedef struct uiListDyn {
  /** Callback to free UI data when freeing UI-Lists in BKE. */
  uiListFreeRuntimeDataFunc free_runtime_data_fn;

  /** Number of rows needed to draw all elements. */
  int height;
  /** Actual visual height of the list (in rows). */
  int visual_height;
  /** Minimal visual height of the list (in rows). */
  int visual_height_min;

  /** Number of columns drawn for grid layouts. */
  int columns;

  /** Number of items in collection. */
  int items_len;
  /** Number of items actually visible after filtering. */
  int items_shown;

  /* Those are temp data used during drag-resize with GRIP button
   * (they are in pixels, the meaningful data is the
   * difference between resize_prev and resize)...
   */
  int resize;
  int resize_prev;

  /** Allocated custom data. Freed together with the #uiList (and when re-assigning). */
  void *customdata;

  /* Filtering data. */
  /** Items_len length. */
  int *items_filter_flags;
  /** Org_idx -> new_idx, items_len length. */
  int *items_filter_neworder;

  struct wmOperatorType *custom_drag_optype;
  struct PointerRNA *custom_drag_opptr;
  struct wmOperatorType *custom_activate_optype;
  struct PointerRNA *custom_activate_opptr;
} uiListDyn;

typedef struct uiList { /* some list UI data need to be saved in file */
  struct uiList *next, *prev;

  /** Runtime. */
  struct uiListType *type;

  /** Defined as UI_MAX_NAME_STR. */
  char list_id[64];

  /** How items are laid out in the list. */
  int layout_type;
  int flag;

  int list_scroll;
  int list_grip;
  int list_last_len;
  int list_last_activei;

  /* Filtering data. */
  /** Defined as UI_MAX_NAME_STR. */
  char filter_byname[64];
  int filter_flag;
  int filter_sort_flag;

  /** Operator executed when activating an item. */
  const char *custom_activate_opname;
  /** Operator executed when dragging an item (item gets activated too, without running
   * custom_activate_opname above). */
  const char *custom_drag_opname;

  /* Custom sub-classes properties. */
  IDProperty *properties;

  /* Dynamic data (runtime). */
  uiListDyn *dyn_data;
} uiList;

typedef struct TransformOrientation {
  struct TransformOrientation *next, *prev;
  /** MAX_NAME. */
  char name[64];
  float mat[3][3];
  char _pad[4];
} TransformOrientation;

/** Some preview UI data need to be saved in file. */
typedef struct uiPreview {
  struct uiPreview *next, *prev;

  /** Defined as #UI_MAX_NAME_STR. */
  char preview_id[64];
  short height;
  char _pad1[6];
} uiPreview;

typedef struct ScrGlobalAreaData {
  /* Global areas have a non-dynamic size. That means, changing the window
   * size doesn't affect their size at all. However, they can still be
   * 'collapsed', by changing this value. Ignores DPI (ED_area_global_size_y
   * and winx/winy don't) */
  short cur_fixed_height;
  /* For global areas, this is the min and max size they can use depending on
   * if they are 'collapsed' or not. */
  short size_min, size_max;
  /** GlobalAreaAlign. */
  short align;

  /** GlobalAreaFlag. */
  short flag;
  char _pad[2];
} ScrGlobalAreaData;

enum GlobalAreaFlag {
  GLOBAL_AREA_IS_HIDDEN = (1 << 0),
};

typedef enum GlobalAreaAlign {
  GLOBAL_AREA_ALIGN_TOP = 0,
  GLOBAL_AREA_ALIGN_BOTTOM = 1,
} GlobalAreaAlign;

typedef struct ScrArea_Runtime {
  struct bToolRef *tool;
  char is_tool_set;
  char _pad0[7];
} ScrArea_Runtime;

typedef struct ScrArea {
  struct ScrArea *next, *prev;

  /** Ordered (bottom-left, top-left, top-right, bottom-right). */
  ScrVert *v1, *v2, *v3, *v4;
  /** If area==full, this is the parent. */
  bScreen *full;

  /** Rect bound by v1 v2 v3 v4. */
  rcti totrct;

  int flag;              /* bfa - short to int, we need int for our flags*/
  int region_active_win; /* bfa -short to int - index of last used region of 'RGN_TYPE_WINDOW' */

  char spacetype; /* eSpace_Type (SPACE_FOO) */
  /* Temporarily used while switching area type, otherwise this should be
   * SPACE_EMPTY. Also, versioning uses it to nicely replace deprecated
   * editors. It's been there for ages, name doesn't fit any more... */
  /** #eSpace_Type (SPACE_FOO). */
  char butspacetype;
  short butspacetype_subtype;

  /** Size. */
  short winx, winy;

  /** OLD! 0=no header, 1= down, 2= up. */
  char headertype DNA_DEPRECATED;
  /** Private, for spacetype refresh callback. */
  char do_refresh;

  char temp, _pad[5]; /* bfa - changed to allow int*/

  /** Callbacks for this space type. */
  struct SpaceType *type;

  /* Non-NULL if this area is global. */
  ScrGlobalAreaData *global;

  /* A list of space links (editors) that were open in this area before. When
   * changing the editor type, we try to reuse old editor data from this list.
   * The first item is the active/visible one.
   */
  /** #SpaceLink. */
  ListBase spacedata;
  /* NOTE: This region list is the one from the active/visible editor (first item in
   * spacedata list). Use SpaceLink.regionbase if it's inactive (but only then)!
   */
  /** #ARegion. */
  ListBase regionbase;
  /** #wmEventHandler. */
  ListBase handlers;

  /** #AZone. */
  ListBase actionzones;

  ScrArea_Runtime runtime;
} ScrArea;

typedef struct ARegion_Runtime {
  /* Panel category to use between 'layout' and 'draw'. */
  const char *category;

  /**
   * The visible part of the region, use with region overlap not to draw
   * on top of the overlapping regions.
   *
   * Lazy initialize, zero'd when unset, relative to #ARegion.winrct x/y min. */
  rcti visible_rect;

  /* The offset needed to not overlap with window scrollbars. Only used by HUD regions for now. */
  int offset_x, offset_y;

  /* Maps uiBlock->name to uiBlock for faster lookups. */
  struct GHash *block_name_map;
} ARegion_Runtime;

typedef struct ARegion {
  struct ARegion *next, *prev;

  /** 2D-View scrolling/zoom info (most regions are 2d anyways). */
  View2D v2d;
  /** Coordinates of region. */
  rcti winrct;
  /** Runtime for partial redraw, same or smaller than winrct. */
  rcti drawrct;
  /** Size. */
  short winx, winy;

  /** Region is currently visible on screen. */
  short visible;
  /** Window, header, etc. identifier for drawing. */
  short regiontype;
  /** How it should split. */
  short alignment;
  /** Hide, .... */
  short flag;

  /** Current split size in unscaled pixels (if zero it uses regiontype).
   * To convert to pixels use: `UI_DPI_FAC * region->sizex + 0.5f`.
   * However to get the current region size, you should usually use winx/winy from above, not this!
   */
  short sizex, sizey;

  /** Private, cached notifier events. */
  short do_draw;
  /** Private, cached notifier events. */
  short do_draw_paintcursor;
  /** Private, set for indicate drawing overlapped. */
  short overlap;
  /** Temporary copy of flag settings for clean fullscreen. */
  short flagfullscreen;

  /** Callbacks for this region type. */
  struct ARegionType *type;

  /** #uiBlock. */
  ListBase uiblocks;
  /** Panel. */
  ListBase panels;
  /** Stack of panel categories. */
  ListBase panels_category_active;
  /** #uiList. */
  ListBase ui_lists;
  /** #uiPreview. */
  ListBase ui_previews;
  /** #wmEventHandler. */
  ListBase handlers;
  /** Panel categories runtime. */
  ListBase panels_category;

  /** Gizmo-map of this region. */
  struct wmGizmoMap *gizmo_map;
  /** Blend in/out. */
  struct wmTimer *regiontimer;
  struct wmDrawBuffer *draw_buffer;

  /** Use this string to draw info. */
  char *headerstr;
  /** XXX 2.50, need spacedata equivalent? */
  void *regiondata;

  ARegion_Runtime runtime;
} ARegion;

/** #ScrArea.flag */
enum {
  HEADER_NO_PULLDOWN = (1 << 0),
//  AREA_FLAG_UNUSED_1           = (1 << 1),
//  AREA_FLAG_UNUSED_2           = (1 << 2),
#ifdef DNA_DEPRECATED_ALLOW
  AREA_TEMP_INFO = (1 << 3), /* versioned to make slot reusable */
#endif
  /** Update size of regions within the area. */
  AREA_FLAG_REGION_SIZE_UPDATE = (1 << 3),
  AREA_FLAG_ACTIVE_TOOL_UPDATE = (1 << 4),
  // AREA_FLAG_UNUSED_5 = (1 << 5),

  AREA_FLAG_UNUSED_6 = (1 << 6), /* cleared */

  /**
   * For temporary full-screens (file browser, image editor render)
   * that are opened above user set full-screens.
   */
  AREA_FLAG_STACKED_FULLSCREEN = (1 << 7),
  /** Update action zones (even if the mouse is not intersecting them). */
  AREA_FLAG_ACTIONZONES_UPDATE = (1 << 8),
<<<<<<< HEAD
  // bfa - show hide the editorsmenu
  HEADER_NO_EDITORTYPEMENU = (1 << 9),
  // bfa - show hide the File toolbars
  HEADER_TOOLBAR_FILE = (1 << 10),
  // bfa - show hide the View toolbars
  HEADER_TOOLBAR_MESHEDIT = (1 << 11),
  // bfa - show hide the Primitives toolbars
  HEADER_TOOLBAR_PRIMITIVES = (1 << 12),
  // bfa - show hide the Image toolbars
  HEADER_TOOLBAR_IMAGE = (1 << 13),
  // bfa - show hide the Tools toolbars
  HEADER_TOOLBAR_TOOLS = (1 << 14),
  // bfa - show hide the Animation toolbars
  HEADER_TOOLBAR_ANIMATION = (1 << 15),
  /*Other flags see above in the area->flag enum*/
  // bfa - show hide the Edit toolbars
  HEADER_TOOLBAR_EDIT = (1 << 16),
  // bfa - show hide the Misc toolbars
  HEADER_TOOLBAR_MISC = (1 << 17),
  /** For offscreen areas. */
  AREA_FLAG_OFFSCREEN = (1 << 18),
=======
  /** For off-screen areas. */
  AREA_FLAG_OFFSCREEN = (1 << 9),
>>>>>>> be699936
};

#define AREAGRID 4
#define AREAMINX 32
#define HEADER_PADDING_Y 6
#define HEADERY (20 + HEADER_PADDING_Y)

/** #bScreen.flag */
enum {
  SCREEN_DEPRECATED = 1,
  SCREEN_COLLAPSE_STATUSBAR = 2,
};

/** #bScreen.state */
enum {
  SCREENNORMAL = 0,
  SCREENMAXIMIZED = 1, /* one editor taking over the screen */
  SCREENFULL = 2,      /* one editor taking over the screen with no bare-minimum UI elements */
};

/** #bScreen.redraws_flag */
typedef enum eScreen_Redraws_Flag {
  TIME_REGION = (1 << 0),
  TIME_ALL_3D_WIN = (1 << 1),
  TIME_ALL_ANIM_WIN = (1 << 2),
  TIME_ALL_BUTS_WIN = (1 << 3),
  // TIME_WITH_SEQ_AUDIO    = (1 << 4), /* DEPRECATED */
  TIME_SEQ = (1 << 5),
  TIME_ALL_IMAGE_WIN = (1 << 6),
  // TIME_CONTINUE_PHYSICS  = (1 << 7), /* UNUSED */
  TIME_NODES = (1 << 8),
  TIME_CLIPS = (1 << 9),

  TIME_FOLLOW = (1 << 15),
} eScreen_Redraws_Flag;

/** #Panel.flag */
enum {
  PNL_SELECT = (1 << 0),
  PNL_UNUSED_1 = (1 << 1), /* Cleared */
  PNL_CLOSED = (1 << 2),
  // PNL_TABBED = (1 << 3),  /* UNUSED */
  // PNL_OVERLAP = (1 << 4), /* UNUSED */
  PNL_PIN = (1 << 5),
  PNL_POPOVER = (1 << 6),
  /** The panel has been drag-drop reordered and the instanced panel list needs to be rebuilt. */
  PNL_INSTANCED_LIST_ORDER_CHANGED = (1 << 7),
};

/* Fallback panel category (only for old scripts which need updating) */
#define PNL_CATEGORY_FALLBACK "Misc"

/** #uiList.layout_type */
enum {
  UILST_LAYOUT_DEFAULT = 0,
  UILST_LAYOUT_COMPACT = 1,
  UILST_LAYOUT_GRID = 2,
  UILST_LAYOUT_BIG_PREVIEW_GRID = 3,
};

/** #uiList.flag */
enum {
  /* Scroll list to make active item visible. */
  UILST_SCROLL_TO_ACTIVE_ITEM = 1 << 0,
};

/* Value (in number of items) we have to go below minimum shown items to enable auto size. */
#define UI_LIST_AUTO_SIZE_THRESHOLD 1

/* uiList filter flags (dyn_data) */
/* WARNING! Those values are used by integer RNA too, which does not handle well values > INT_MAX.
 *          So please do not use 32nd bit here. */
enum {
  UILST_FLT_ITEM = 1 << 30, /* This item has passed the filter process successfully. */
};

/** #uiList.filter_flag */
enum {
  UILST_FLT_SHOW = 1 << 0,            /* Show filtering UI. */
  UILST_FLT_EXCLUDE = UILST_FLT_ITEM, /* Exclude filtered items, *must* use this same value. */
};

/** #uiList.filter_sort_flag */
enum {
  /* Plain values (only one is valid at a time, once masked with UILST_FLT_SORT_MASK. */
  /** Just for sake of consistency. */
  /* UILST_FLT_SORT_INDEX = 0, */ /* UNUSED */
  UILST_FLT_SORT_ALPHA = 1,

  /* Bitflags affecting behavior of any kind of sorting. */
  /** Special flag to indicate that order is locked (not user-changeable). */
  UILST_FLT_SORT_LOCK = 1u << 30,
  /** Special value, bitflag used to reverse order! */
  UILST_FLT_SORT_REVERSE = 1u << 31,
};

#define UILST_FLT_SORT_MASK (((unsigned int)(UILST_FLT_SORT_REVERSE | UILST_FLT_SORT_LOCK)) - 1)

/**
 * regiontype, first two are the default set.
 * \warning Do NOT change order, append on end. Types are hard-coded needed.
 */
typedef enum eRegion_Type {
  RGN_TYPE_WINDOW = 0,
  RGN_TYPE_HEADER = 1,
  RGN_TYPE_CHANNELS = 2,
  RGN_TYPE_TEMPORARY = 3,
  RGN_TYPE_UI = 4,
  RGN_TYPE_TOOLS = 5,
  RGN_TYPE_TOOL_PROPS = 6,
  RGN_TYPE_PREVIEW = 7,
  RGN_TYPE_HUD = 8,
  /* Region to navigate the main region from (RGN_TYPE_WINDOW). */
  RGN_TYPE_NAV_BAR = 9,
  /* A place for buttons to trigger execution of something that was set up in other regions. */
  RGN_TYPE_EXECUTE = 10,
  RGN_TYPE_FOOTER = 11,
  RGN_TYPE_TOOL_HEADER = 12,
  /* Region type used exclusively by internal code and add-ons to register draw callbacks to the XR
   * context (surface, mirror view). Does not represent any real region. */
  RGN_TYPE_XR = 13,

#define RGN_TYPE_LEN (RGN_TYPE_XR + 1)
} eRegion_Type;

/* use for function args */
#define RGN_TYPE_ANY -1

/* Region supports panel tabs (categories). */
/* bfa - readd tabs to tools area */
#define RGN_TYPE_HAS_CATEGORY_MASK ((1 << RGN_TYPE_UI) | (1 << RGN_TYPE_TOOLS))

/* Check for any kind of header region. */
#define RGN_TYPE_IS_HEADER_ANY(regiontype) \
  (((1 << (regiontype)) & \
    ((1 << RGN_TYPE_HEADER) | 1 << (RGN_TYPE_TOOL_HEADER) | (1 << RGN_TYPE_FOOTER))) != 0)

/** #ARegion.alignment */
enum {
  RGN_ALIGN_NONE = 0,
  RGN_ALIGN_TOP = 1,
  RGN_ALIGN_BOTTOM = 2,
  RGN_ALIGN_LEFT = 3,
  RGN_ALIGN_RIGHT = 4,
  RGN_ALIGN_HSPLIT = 5,
  RGN_ALIGN_VSPLIT = 6,
  RGN_ALIGN_FLOAT = 7,
  RGN_ALIGN_QSPLIT = 8,
  /* Maximum 15. */

  /* Flags start here. */
  RGN_SPLIT_PREV = 32,
};

/** Mask out flags so we can check the alignment. */
#define RGN_ALIGN_ENUM_FROM_MASK(align) ((align) & ((1 << 4) - 1))
#define RGN_ALIGN_FLAG_FROM_MASK(align) ((align) & ~((1 << 4) - 1))

/** #ARegion.flag */
enum {
  RGN_FLAG_HIDDEN = (1 << 0),
  RGN_FLAG_TOO_SMALL = (1 << 1),
  /**
   * Force delayed reinit of region size data, so that region size is calculated
   * just big enough to show all its content (if enough space is available).
   * Note that only ED_region_header supports this right now.
   */
  RGN_FLAG_DYNAMIC_SIZE = (1 << 2),
  /** Region data is NULL'd on read, never written. */
  RGN_FLAG_TEMP_REGIONDATA = (1 << 3),
  /** The region must either use its prefsizex/y or be hidden. */
  RGN_FLAG_PREFSIZE_OR_HIDDEN = (1 << 4),
  /** Size has been clamped (floating regions only). */
  RGN_FLAG_SIZE_CLAMP_X = (1 << 5),
  RGN_FLAG_SIZE_CLAMP_Y = (1 << 6),
  /** When the user sets the region is hidden,
   * needed for floating regions that may be hidden for other reasons. */
  RGN_FLAG_HIDDEN_BY_USER = (1 << 7),
  /** Property search filter is active. */
  RGN_FLAG_SEARCH_FILTER_ACTIVE = (1 << 8),
  /**
   * Update the expansion of the region's panels and switch contexts. Only Set
   * temporarily when the search filter is updated and cleared at the end of the
   * region's layout pass. so that expansion is still interactive,
   */
  RGN_FLAG_SEARCH_FILTER_UPDATE = (1 << 9),
};

/** #ARegion.do_draw */
enum {
  /* Region must be fully redrawn. */
  RGN_DRAW = 1,
  /* Redraw only part of region, for sculpting and painting to get smoother
   * stroke painting on heavy meshes. */
  RGN_DRAW_PARTIAL = 2,
  /* For outliner, to do faster redraw without rebuilding outliner tree.
   * For 3D viewport, to display a new progressive render sample without
   * while other buffers and overlays remain unchanged. */
  RGN_DRAW_NO_REBUILD = 4,

  /* Set while region is being drawn. */
  RGN_DRAWING = 8,
  /* For popups, to refresh UI layout along with drawing. */
  RGN_REFRESH_UI = 16,

  /* Only editor overlays (currently gizmos only!) should be redrawn. */
  RGN_DRAW_EDITOR_OVERLAYS = 32,
};

#ifdef __cplusplus
}
#endif<|MERGE_RESOLUTION|>--- conflicted
+++ resolved
@@ -379,13 +379,18 @@
   /** Rect bound by v1 v2 v3 v4. */
   rcti totrct;
 
+/*bfa - keep this at the current place*/
   int flag;              /* bfa - short to int, we need int for our flags*/
-  int region_active_win; /* bfa -short to int - index of last used region of 'RGN_TYPE_WINDOW' */
-
-  char spacetype; /* eSpace_Type (SPACE_FOO) */
-  /* Temporarily used while switching area type, otherwise this should be
-   * SPACE_EMPTY. Also, versioning uses it to nicely replace deprecated
-   * editors. It's been there for ages, name doesn't fit any more... */
+  int region_active_win; /* bfa - changed short to int - index of last used region of 'RGN_TYPE_WINDOW' */
+
+  /**
+   * eSpace_Type (SPACE_FOO).
+   *
+   * Temporarily used while switching area type, otherwise this should be SPACE_EMPTY.
+   * Also, versioning uses it to nicely replace deprecated * editors.
+   * It's been there for ages, name doesn't fit any more.
+   */
+  char spacetype;
   /** #eSpace_Type (SPACE_FOO). */
   char butspacetype;
   short butspacetype_subtype;
@@ -534,7 +539,6 @@
   AREA_FLAG_STACKED_FULLSCREEN = (1 << 7),
   /** Update action zones (even if the mouse is not intersecting them). */
   AREA_FLAG_ACTIONZONES_UPDATE = (1 << 8),
-<<<<<<< HEAD
   // bfa - show hide the editorsmenu
   HEADER_NO_EDITORTYPEMENU = (1 << 9),
   // bfa - show hide the File toolbars
@@ -554,12 +558,8 @@
   HEADER_TOOLBAR_EDIT = (1 << 16),
   // bfa - show hide the Misc toolbars
   HEADER_TOOLBAR_MISC = (1 << 17),
-  /** For offscreen areas. */
+  /** For off-screen areas. */
   AREA_FLAG_OFFSCREEN = (1 << 18),
-=======
-  /** For off-screen areas. */
-  AREA_FLAG_OFFSCREEN = (1 << 9),
->>>>>>> be699936
 };
 
 #define AREAGRID 4
