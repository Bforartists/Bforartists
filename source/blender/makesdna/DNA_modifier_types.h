--- conflicted
+++ resolved
@@ -106,14 +106,11 @@
   eModifierType_GreasePencilThickness = 69,
   eModifierType_GreasePencilLattice = 70,
   eModifierType_GreasePencilDash = 71,
-<<<<<<< HEAD
-=======
   eModifierType_GreasePencilMultiply = 72,
   eModifierType_GreasePencilLength = 73,
   eModifierType_GreasePencilWeightAngle = 74,
   eModifierType_GreasePencilArray = 75,
   eModifierType_GreasePencilWeightProximity = 76,
->>>>>>> 6f0ef0e3
   NUM_MODIFIER_TYPES,
 } ModifierType;
 
@@ -2824,9 +2821,6 @@
 
 typedef enum GreasePencilDashModifierFlag {
   MOD_GREASE_PENCIL_DASH_USE_CYCLIC = (1 << 0),
-<<<<<<< HEAD
-} GreasePencilDashModifierFlag;
-=======
 } GreasePencilDashModifierFlag;
 
 typedef struct GreasePencilMultiModifierData {
@@ -2952,5 +2946,4 @@
 typedef enum GreasePencilWeightProximityFlag {
   MOD_GREASE_PENCIL_WEIGHT_PROXIMITY_INVERT_OUTPUT = (1 << 0),
   MOD_GREASE_PENCIL_WEIGHT_PROXIMITY_MULTIPLY_DATA = (1 << 1),
-} GreasePencilWeightProximityFlag;
->>>>>>> 6f0ef0e3
+} GreasePencilWeightProximityFlag;