--- conflicted
+++ resolved
@@ -148,11 +148,7 @@
   struct MaskLayer *next, *prev;
 
   /** Name of the mask layer. */
-<<<<<<< HEAD
-  char name[/*MAX_ID_NAME - 2*/ 64];
-=======
   char name[/*MAX_NAME*/ 64];
->>>>>>> 9a41dc73
 
   /** List of splines which defines this mask layer. */
   ListBase splines;
