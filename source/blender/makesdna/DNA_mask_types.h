/* SPDX-FileCopyrightText: 2012 Blender Authors
 *
 * SPDX-License-Identifier: GPL-2.0-or-later */

/** \file
 * \ingroup DNA
 *
 * Mask data-blocks are collections of 2D curves to be used
 * for image masking in the compositor and sequencer.
 */

#pragma once

#include "DNA_ID.h"
#include "DNA_curve_types.h"
#include "DNA_defs.h"
#include "DNA_listBase.h"

typedef struct Mask_Runtime {
  /* The Depsgraph::update_count when this ID was last updated. Covers any IDRecalcFlag. */
  uint64_t last_update;
} Mask_Runtime;

typedef struct Mask {
#ifdef __cplusplus
  /** See #ID_Type comment for why this is here. */
  static constexpr ID_Type id_type = ID_MSK;
#endif

  ID id;
  struct AnimData *adt;
  /** Mask layers. */
  ListBase masklayers;
  /** Index of active mask layer (-1 == None). */
  int masklay_act;
  /** Total number of mask layers. */
  int masklay_tot;

  /** Frames, used by the sequencer. */
  int sfra, efra;

  /** For anim info. */
  int flag;
  char _pad[4];

  void *_pad1;

  Mask_Runtime runtime;
} Mask;

typedef struct MaskParent {
  //* /* Parenting flags */ /* not used. */
  // int flag;
  /** Type of parenting. */
  int id_type;
  /** Type of parenting. */
  int type;
  /**
   * ID block of entity to which mask/spline is parented to
   * in case of parenting to movie tracking data set to MovieClip datablock.
   */
  ID *id;
  /**
   * Entity of parent to which parenting happened
   * in case of parenting to movie tracking data contains name of layer.
   */
  char parent[64];
  /**
   * Sub-entity of parent to which parenting happened
   * in case of parenting to movie tracking data contains name of track.
   */
  char sub_parent[64];
  /**
   * Track location at the moment of parenting,
   * stored in mask space.
   */
  float parent_orig[2];

  /** Original corners of plane track at the moment of parenting. */
  float parent_corners_orig[4][2];
} MaskParent;

typedef struct MaskSplinePointUW {
  /** U coordinate along spline segment and weight of this point. */
  float u, w;
  /** Different flags of this point. */
  int flag;
} MaskSplinePointUW;

typedef struct MaskSplinePoint {
  /** Actual point coordinates and its handles. */
  BezTriple bezt;
  char _pad[4];
  /** Number of uv feather values. */
  int tot_uw;
  /** Feather UV values. */
  MaskSplinePointUW *uw;
  /** Parenting information of particular spline point. */
  MaskParent parent;
} MaskSplinePoint;

typedef struct MaskSpline {
  struct MaskSpline *next, *prev;

  /** Different spline flag (closed, ...). */
  short flag;
  /** Feather offset method. */
  char offset_mode;
  /** Weight interpolation. */
  char weight_interp;

  /** Total number of points. */
  int tot_point;
  /** Points which defines spline itself. */
  MaskSplinePoint *points;
  /** Parenting information of the whole spline. */
  MaskParent parent;

  /** Deformed copy of 'points' BezTriple data - not saved. */
  MaskSplinePoint *points_deform;
} MaskSpline;

/* one per frame */
typedef struct MaskLayerShape {
  struct MaskLayerShape *next, *prev;

  /** U coordinate along spline segment and weight of this point. */
  float *data;
  /** To ensure no buffer overrun's: alloc size is `(tot_vert * MASK_OBJECT_SHAPE_ELEM_SIZE)`. */
  int tot_vert;
  /** Different flags of this point. */
  int frame;
  /** Animation flag. */
  char flag;
  char _pad[7];
} MaskLayerShape;

/* cast to this for convenience, not saved */
#define MASK_OBJECT_SHAPE_ELEM_SIZE 8 /* 3x 2D points + weight + radius == 8 */

#
#
typedef struct MaskLayerShapeElem {
  float value[MASK_OBJECT_SHAPE_ELEM_SIZE];
} MaskLayerShapeElem;

typedef struct MaskLayer {
  struct MaskLayer *next, *prev;

  /** Name of the mask layer. */
<<<<<<< HEAD
  char name[/*MAX_ID_NAME - 2*/ 64];
=======
  char name[/*MAX_NAME*/ 64];
>>>>>>> 5898c1b9

  /** List of splines which defines this mask layer. */
  ListBase splines;
  ListBase splines_shapes;

  /** Active spline. */
  struct MaskSpline *act_spline;
  /**
   * Active point.
   *
   * \note By convention the active-point will be a point in `act_spline` however this isn't
   * guaranteed and cannot be assumed by logic that validates memory.
   */
  struct MaskSplinePoint *act_point;

  /* blending options */
  float alpha;
  char blend;
  char blend_flag;
  char falloff;
  char _pad[7];

  /** For animation. */
  char flag;
  /** Matching 'Object' flag of the same name - eventually use in the outliner. */
  char visibility_flag;
} MaskLayer;

// /** #MaskParent::flag */
// enum {
//   MASK_PARENT_ACTIVE = 1 << 0, /* UNUSED. */
// };

/* MaskParent->type */
enum {
  MASK_PARENT_POINT_TRACK = 0, /* parenting happens to point track */
  MASK_PARENT_PLANE_TRACK = 1, /* parenting happens to plane track */
};

/* MaskSpline->flag */
/* reserve (1 << 0) for SELECT */
enum {
  MASK_SPLINE_CYCLIC = (1 << 1),
  MASK_SPLINE_NOFILL = (1 << 2),
  MASK_SPLINE_NOINTERSECT = (1 << 3),
};

/* MaskSpline->weight_interp */
enum {
  MASK_SPLINE_INTERP_LINEAR = 1,
  MASK_SPLINE_INTERP_EASE = 2,
};

/* MaskSpline->offset_mode */
enum {
  MASK_SPLINE_OFFSET_EVEN = 0,
  MASK_SPLINE_OFFSET_SMOOTH = 1,
};

/* MaskLayer->visibility_flag */
enum {
  MASK_HIDE_VIEW = 1 << 0,
  MASK_HIDE_SELECT = 1 << 1,
  MASK_HIDE_RENDER = 1 << 2,
};

/* SpaceClip->mask_draw_flag */
enum {
  MASK_DRAWFLAG_SMOOTH_DEPRECATED = 1 << 0, /* Deprecated. */
  MASK_DRAWFLAG_OVERLAY = 1 << 1,
  MASK_DRAWFLAG_SPLINE = 1 << 2,
};

/* copy of eSpaceImage_UVDT */
/* SpaceClip->mask_draw_type */
enum {
  MASK_DT_OUTLINE = 0,
  MASK_DT_DASH = 1,
  MASK_DT_BLACK = 2,
  MASK_DT_WHITE = 3,
};

/* MaskSpaceInfo->overlay_mode */
typedef enum eMaskOverlayMode {
  MASK_OVERLAY_ALPHACHANNEL = 0,
  MASK_OVERLAY_COMBINED = 1,
} eMaskOverlayMode;

/* masklay->blend */
enum {
  MASK_BLEND_ADD = 0,
  MASK_BLEND_SUBTRACT = 1,
  MASK_BLEND_LIGHTEN = 2,
  MASK_BLEND_DARKEN = 3,
  MASK_BLEND_MUL = 4,
  MASK_BLEND_REPLACE = 5,
  MASK_BLEND_DIFFERENCE = 6,
  MASK_BLEND_MERGE_ADD = 7,
  MASK_BLEND_MERGE_SUBTRACT = 8,
};

/* masklay->blend_flag */
enum {
  MASK_BLENDFLAG_INVERT = (1 << 0),
};

/* masklay->flag */
enum {
  MASK_LAYERFLAG_LOCKED = (1 << 4),
  MASK_LAYERFLAG_SELECT = (1 << 5),

  /* no holes */
  MASK_LAYERFLAG_FILL_DISCRETE = (1 << 6),
  MASK_LAYERFLAG_FILL_OVERLAP = (1 << 7),
};

/* masklay_shape->flag */
enum {
  MASK_SHAPE_SELECT = (1 << 0),
};

/* mask->flag */
enum {
  MASK_ANIMF_EXPAND = (1 << 4),
};<|MERGE_RESOLUTION|>--- conflicted
+++ resolved
@@ -148,11 +148,7 @@
   struct MaskLayer *next, *prev;
 
   /** Name of the mask layer. */
-<<<<<<< HEAD
-  char name[/*MAX_ID_NAME - 2*/ 64];
-=======
   char name[/*MAX_NAME*/ 64];
->>>>>>> 5898c1b9
 
   /** List of splines which defines this mask layer. */
   ListBase splines;
