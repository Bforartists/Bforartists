--- conflicted
+++ resolved
@@ -54,6 +54,8 @@
   USER_TXT_TABSTOSPACES_DISABLE = (1 << 25),
   USER_TOOLTIPS_PYTHON = (1 << 26),
   USER_FLAG_UNUSED_27 = (1 << 27), /* dirty */
+  USER_FLAG_DISABLE_SEARCH_ON_KEYPRESS = (1 << 28), /* bfa - gooengine disable_search_on_keypress */
+  USER_DISABLE_MATERIAL_ICON = (1 << 29), /* bfa - gooengine disable material icon rendering */
 };
 
 /** #UserDef.extension_flag */
@@ -109,6 +111,7 @@
 enum eWalkNavigation_Flag {
   USER_WALK_GRAVITY = (1 << 0),
   USER_WALK_MOUSE_REVERSE = (1 << 1),
+  USER_WALK_AIRBLOCK = (1 << 2), //BFA - Airblock mode
 };
 
 /** #UserDef.uiflag */
@@ -161,7 +164,7 @@
 enum eUserpref_UI_Flag2 {
   USER_ALWAYS_SHOW_NUMBER_ARROWS = (1 << 0), /* cleared */
   USER_REGION_OVERLAP = (1 << 1),
-  USER_UIFLAG2_UNUSED_2 = (1 << 2),
+  USER_NODE_AUTOPOSITION_VIEWER = (1 << 2), /*BFA - Toggle Viewer Auto-Positioning*/
   USER_UIFLAG2_UNUSED_3 = (1 << 3), /* dirty */
 };
 
@@ -216,6 +219,7 @@
   STATUSBAR_SHOW_VERSION = (1 << 3),
   STATUSBAR_SHOW_SCENE_DURATION = (1 << 4),
   STATUSBAR_SHOW_EXTENSIONS_UPDATES = (1 << 5),
+  STATUSBAR_SHOW_BLENDER_VERSION = (1 << 6), // bfa blender version
 };
 
 /**
@@ -376,19 +380,6 @@
   USER_TIMECODE_SUBRIP = 100,
 };
 
-<<<<<<< HEAD
-  //float viewport_line_width; /* BFA - GooEngine */
-  //char _pad16[4]; /* BFA - GooEngine, declared below */
-
-  /** Console scroll-back limit. */
-  int scrollback;
-  /** Node insert offset (aka auto-offset) margin, but might be useful for later stuff as well. */
-  char node_margin;
-  char node_preview_res;
-  /** #eUserpref_Translation_Flags. */
-  short transopts;
-  short menuthreshold1, menuthreshold2;
-=======
 /** #UserDef.ndof_flag (3D mouse options) */
 enum eNdof_Flag {
   NDOF_SHOW_GUIDE_ORBIT_AXIS = (1 << 0),
@@ -398,7 +389,6 @@
    * Use #NDOF_IS_HORIZON_LOCKED instead.
    */
   NDOF_LOCK_HORIZON = (1 << 2),
->>>>>>> d71bf75f
 
   /* The following might not need to be saved between sessions,
    * but they do need to live somewhere accessible. */
@@ -504,20 +494,12 @@
   USER_XR_NAV_INVERT_ROTATION = (1 << 1),
 };
 
-<<<<<<< HEAD
-  /** Preferred device/vendor for GPU device selection. */
-  int gpu_preferred_index;
-  uint32_t gpu_preferred_vendor_id;
-  uint32_t gpu_preferred_device_id;
-  //char _pad17[4]; /*BFA - bumped padding to fit with line width padding above from Goo Engine*/
-=======
 enum eUserpref_RenderDisplayType {
   USER_RENDER_DISPLAY_NONE = 0,
   USER_RENDER_DISPLAY_SCREEN = 1,
   USER_RENDER_DISPLAY_AREA = 2,
   USER_RENDER_DISPLAY_WINDOW = 3
 };
->>>>>>> d71bf75f
 
 enum eUserpref_TempSpaceDisplayType {
   USER_TEMP_SPACE_DISPLAY_FULLSCREEN = 0,
@@ -548,6 +530,11 @@
 enum eUserpref_SeqEditorFlags {
   USER_SEQ_ED_UNUSED_0 = (1 << 0), /* Dirty. */
   USER_SEQ_ED_CONNECT_STRIPS_BY_DEFAULT = (1 << 1),
+};
+
+/*bfa - outliner colored collection rows*/
+enum eUserpref_OutlinerEditorFlags {
+  USER_OUTLINER_COL_COLLECTION_ROWS = (1 << 0),
 };
 
 enum eUserpref_ShaderCompileMethod {
@@ -672,26 +659,7 @@
    * Use a shorter name than #NAME_MAX to leave room for a base module prefix.
    * e.g. `bl_ext.{submodule}.{add_on}` to allow this string to fit into #bAddon::module.
    */
-<<<<<<< HEAD
-  short pie_initial_timeout;
-  short pie_animation_timeout;
-  short pie_menu_confirm;
-  /** Pie menu radius. */
-  short pie_menu_radius;
-  /** Pie menu distance from center before a direction is set. */
-  short pie_menu_threshold;
-
-  int sequencer_editor_flag; /* eUserpref_SeqEditorFlags */
-
-  //int outliner_editor_flag;  /* eUserpref_OutlinerEditorFlags */
-  //char _pad[4]; /*bfa - outliner colored collection rows*/
-
-  char factor_display_type;
-
-  char viewport_aa;
-=======
   char module[/*MAX_NAME - 16*/ 48] = "";
->>>>>>> d71bf75f
 
   /**
    * Secret access token for remote repositories (allocated).
@@ -722,18 +690,6 @@
   float vec[4] = {0.0f, 0.0f, 1.0f};
 };
 
-<<<<<<< HEAD
-  /* =================*/
-  /* == BFA - GOO ENGINE - CUSTOM FIELDS ALWAYS BELOW! == */
-  float viewport_line_width;    /* BFA - GooEngine */
-  int outliner_editor_flag;     /* BFA - eUserpref_OutlinerEditorFlags */
-  float node_color_blend;       /* BFA - Node Color Blend */
-  char _pad_custom[4];          /* BFA - for future alignment/padding if needed */
-
-  /** Runtime data (keep last). */
-  UserDef_Runtime runtime;
-} UserDef;
-=======
 struct WalkNavigation {
   /** Speed factor for look around. */
   float mouse_speed = 1;
@@ -746,7 +702,6 @@
   short flag = 0;
   char _pad0[6] = {};
 };
->>>>>>> d71bf75f
 
 struct XrNavigation {
   float vignette_intensity = 60;
@@ -797,41 +752,6 @@
   USER_SPACEDATA_ADDONS_SHOW_ONLY_ENABLED = (1 << 1),
 };
 
-<<<<<<< HEAD
-/** #UserDef.flag */
-typedef enum eUserPref_Flag {
-  USER_AUTOSAVE = (1 << 0),
-  USER_FLAG_NUMINPUT_ADVANCED = (1 << 1),
-  USER_FLAG_RECENT_SEARCHES_DISABLE = (1 << 2),
-  USER_MENU_CLOSE_LEAVE = (1 << 3),
-  USER_FLAG_UNUSED_4 = (1 << 4), /* cleared */
-  USER_TRACKBALL = (1 << 5),
-  USER_FLAG_UNUSED_6 = (1 << 6), /* cleared */
-  USER_FLAG_UNUSED_7 = (1 << 7), /* cleared */
-  USER_MAT_ON_OB = (1 << 8),
-  USER_INTERNET_ALLOW = (1 << 9),
-  USER_DEVELOPER_UI = (1 << 10),
-  USER_TOOLTIPS = (1 << 11),
-  USER_TWOBUTTONMOUSE = (1 << 12),
-  USER_NONUMPAD = (1 << 13),
-  USER_ADD_CURSORALIGNED = (1 << 14),
-  USER_FILECOMPRESS = (1 << 15),
-  USER_FLAG_UNUSED_5 = (1 << 16), /* dirty */
-  USER_CUSTOM_RANGE = (1 << 17),
-  USER_ADD_EDITMODE = (1 << 18),
-  USER_ADD_VIEWALIGNED = (1 << 19),
-  USER_RELPATHS = (1 << 20),
-  USER_RELEASECONFIRM = (1 << 21),
-  USER_SCRIPT_AUTOEXEC_DISABLE = (1 << 22),
-  USER_FILENOUI = (1 << 23),
-  USER_NONEGFRAMES = (1 << 24),
-  USER_TXT_TABSTOSPACES_DISABLE = (1 << 25),
-  USER_TOOLTIPS_PYTHON = (1 << 26),
-  USER_FLAG_UNUSED_27 = (1 << 27), /* dirty */
-  USER_FLAG_DISABLE_SEARCH_ON_KEYPRESS = (1 << 28), /* bfa - gooengine disable_search_on_keypress */
-  USER_DISABLE_MATERIAL_ICON = (1 << 29), /* bfa - gooengine disable material icon rendering */
-} eUserPref_Flag;
-=======
 /**
  * Store UI data here instead of the space
  * since the space is typically a window which is freed.
@@ -842,7 +762,6 @@
   char flag = 0;
   char _pad0[6] = {};
 };
->>>>>>> d71bf75f
 
 /**
  * Storage for UI data that to keep it even after the window was closed. (Similar to
@@ -922,38 +841,21 @@
 struct bUserAssetShelfSettings {
   struct bUserAssetShelfSettings *next = nullptr, *prev = nullptr;
 
-<<<<<<< HEAD
-/** #UserDef.flag */
-typedef enum eWalkNavigation_Flag {
-  USER_WALK_GRAVITY = (1 << 0),
-  USER_WALK_MOUSE_REVERSE = (1 << 1),
-  USER_WALK_AIRBLOCK = (1 << 2), //BFA - Airblock mode
-} eWalkNavigation_Flag;
-=======
   /** Identifier that matches the #AssetShelfType.idname of the shelf these settings apply to. */
   char shelf_idname[/*MAX_NAME*/ 64] = "";
->>>>>>> d71bf75f
 
   ListBaseT<AssetCatalogPathLink> enabled_catalog_paths = {nullptr, nullptr};
 };
 
+/* bfa - for the flag names have a look into source\blender\makesrna\intern\rna_userdef.cc*/
 /**
  * Main user preferences data, typically accessed from #U.
  * See: #BKE_blendfile_userdef_from_defaults & #BKE_blendfile_userdef_read.
  *
  * \note This is either loaded from the file #BLENDER_USERPREF_FILE or from memory.
  */
-<<<<<<< HEAD
-typedef enum eUserpref_UI_Flag2 {
-  USER_ALWAYS_SHOW_NUMBER_ARROWS = (1 << 0), /* cleared */
-  USER_REGION_OVERLAP = (1 << 1),
-  USER_NODE_AUTOPOSITION_VIEWER = (1 << 2), /*BFA - Toggle Viewer Auto-Positioning*/
-  USER_UIFLAG2_UNUSED_3 = (1 << 3), /* dirty */
-} eUserpref_UI_Flag2;
-=======
 struct UserDef {
   DNA_DEFINE_CXX_METHODS(UserDef)
->>>>>>> d71bf75f
 
   /** UserDef has separate do-version handling, and can be read from other files. */
   int versionfile = 0, subversionfile = 0;
@@ -962,10 +864,11 @@
   int flag = (USER_AUTOSAVE | USER_TOOLTIPS | USER_RELPATHS | USER_RELEASECONFIRM |
               USER_SCRIPT_AUTOEXEC_DISABLE | USER_NONEGFRAMES | USER_FILECOMPRESS);
   /** #eDupli_ID_Flags. */
+  /*BFA - added USER_DUP_NTREE*/  
   unsigned int dupflag = USER_DUP_MESH | USER_DUP_CURVE | USER_DUP_SURF | USER_DUP_LATTICE |
                          USER_DUP_FONT | USER_DUP_MBALL | USER_DUP_LAMP | USER_DUP_ARM |
                          USER_DUP_CAMERA | USER_DUP_SPEAKER | USER_DUP_ACT | USER_DUP_LIGHTPROBE |
-                         USER_DUP_GPENCIL | USER_DUP_CURVES | USER_DUP_POINTCLOUD;
+                         USER_DUP_GPENCIL | USER_DUP_CURVES | USER_DUP_POINTCLOUD | USER_DUP_NTREE;
   /** #eUserPref_PrefFlag preferences for the preferences. */
   char pref_flag = USER_PREF_FLAG_SAVE;
   char savetime = 2;
@@ -1003,30 +906,20 @@
 
   char _pad0[2] = {};
 
-<<<<<<< HEAD
-/** #UserDef.statusbar_flag */
-typedef enum eUserpref_StatusBar_Flag {
-  STATUSBAR_SHOW_MEMORY = (1 << 0),
-  STATUSBAR_SHOW_VRAM = (1 << 1),
-  STATUSBAR_SHOW_STATS = (1 << 2),
-  STATUSBAR_SHOW_VERSION = (1 << 3),
-  STATUSBAR_SHOW_SCENE_DURATION = (1 << 4),
-  STATUSBAR_SHOW_EXTENSIONS_UPDATES = (1 << 5),
-  STATUSBAR_SHOW_BLENDER_VERSION = (1 << 6), // bfa blender version
-} eUserpref_StatusBar_Flag;
-=======
   /** Space around each area. Inter-editor gap width. */
   char border_width = 2;
->>>>>>> d71bf75f
 
   char mini_axis_type = USER_MINI_AXIS_TYPE_GIZMO;
   /** #eUserpref_UI_Flag. */
+  /*bfa - added USER_ORBIT_SELECTION & USER_AREA_CORNER_HANDLE*/
   int uiflag = USER_FILTERFILEEXTS | USER_DRAWVIEWINFO | USER_PLAINMENUS |
                USER_LOCK_CURSOR_ADJUST | USER_DEPTH_CURSOR | USER_AUTOPERSP |
                USER_NODE_AUTO_OFFSET | USER_GLOBALUNDO | USER_SHOW_GIZMO_NAVIGATE |
-               USER_SHOW_VIEWPORTNAME | USER_SHOW_FPS | USER_CONTINUOUS_MOUSE | USER_SAVE_PROMPT;
+               USER_SHOW_VIEWPORTNAME | USER_SHOW_FPS | USER_CONTINUOUS_MOUSE | USER_SAVE_PROMPT |
+               USER_ORBIT_SELECTION | USER_AREA_CORNER_HANDLE;
   /** #eUserpref_UI_Flag2. */
-  char uiflag2 = USER_REGION_OVERLAP;
+  /*bfa - added USER_NODE_AUTOPOSITION_VIEWER & USER_ALWAYS_SHOW_NUMBER_ARROWS */
+  char uiflag2 = USER_REGION_OVERLAP | USER_NODE_AUTOPOSITION_VIEWER | USER_ALWAYS_SHOW_NUMBER_ARROWS;
   char gpu_flag = USER_GPU_FLAG_OVERLAY_SMOOTH_WIRE | USER_GPU_FLAG_SUBDIVISION_EVALUATION;
   char _pad8[6] = {};
   /* Experimental flag for app-templates to make changes to behavior
@@ -1117,7 +1010,7 @@
   ListBaseT<bUserExtensionRepo> extension_repos = {nullptr, nullptr};
   ListBaseT<bUserAssetShelfSettings> asset_shelves_settings = {nullptr, nullptr};
 
-  char keyconfigstr[64] = "Blender";
+  char keyconfigstr[64] = "Bforartists"; /*bfa - the active keymap*/
 
   /** Index of the asset library being edited in the Preferences UI. */
   short active_asset_library = 0;
@@ -1333,21 +1226,16 @@
 
   UserDef_Experimental experimental;
 
-<<<<<<< HEAD
-/*bfa - outliner colored collection rows*/
-typedef enum eUserpref_OutlinerEditorFlags {
-  USER_OUTLINER_COL_COLLECTION_ROWS = (1 << 0),
-} eUserpref_OutlinerEditorFlags;
-
-typedef enum eUserpref_ShaderCompileMethod {
-  USER_SHADER_COMPILE_THREAD = 0,
-  USER_SHADER_COMPILE_SUBPROCESS = 1,
-} eUserpref_ShaderCompileMethod;
-=======
+  /* =================*/
+  /* == BFA - GOO ENGINE - CUSTOM FIELDS ALWAYS BELOW! == */
+  float viewport_line_width = 1.0f;                                 /* BFA - GooEngine */
+  int outliner_editor_flag = USER_OUTLINER_COL_COLLECTION_ROWS;     /* BFA - eUserpref_OutlinerEditorFlags */
+  float node_color_blend = 0.2f;                                    /* BFA - Node Color Blend */
+  char _pad_custom[4];                                              /* BFA - for future alignment/padding if needed */
+
   /** Runtime data (keep last). */
   UserDef_Runtime runtime;
 };
->>>>>>> d71bf75f
 
 /** From `source/blender/blenkernel/intern/blender.cc`. */
 extern UserDef U;