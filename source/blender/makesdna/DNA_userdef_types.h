--- conflicted
+++ resolved
@@ -74,11 +74,7 @@
 	short uifont_id;		/* saved in file, 0 is default */
 	short points;			/* actual size depends on 'global' dpi */
 	short kerning;			/* unfitted or default kerning value. */
-<<<<<<< HEAD
-	char word_wrap;            /* enable word-wrap when drawing */
-=======
 	char word_wrap;			/* enable word-wrap when drawing */
->>>>>>> ecd36afb
 	char pad[5];
 	short italic, bold;		/* style hint */
 	short shadow;			/* value is amount of pixels blur */
@@ -393,9 +389,8 @@
 	ThemeSpace tlogic;
 	ThemeSpace tuserpref;
 	ThemeSpace tconsole;
-	ThemeSpace ttoolbar;
 	ThemeSpace tclip;
-		
+	
 	/* 20 sets of bone colors for this theme */
 	ThemeWireColor tarm[20];
 	/*ThemeWireColor tobj[20];*/
