/* SPDX-FileCopyrightText: 2001-2002 NaN Holding BV. All rights reserved.
 *
 * SPDX-License-Identifier: GPL-2.0-or-later */

/** \file
 * \ingroup DNA
 */

#pragma once

#include "DNA_ID.h"
#include "DNA_colorband_types.h"
#include "DNA_listBase.h"
#include "DNA_theme_types.h" /* IWYU pragma: export */
#include "DNA_userdef_enums.h"

struct ColorBand;
<<<<<<< HEAD

/* ************************ style definitions ******************** */

/**
 * Default offered by Blender.
 * #uiFont.uifont_id
 */
typedef enum eUIFont_ID {
  UIFONT_DEFAULT = 0,
  /*  UIFONT_BITMAP   = 1 */ /* UNUSED */

  /* free slots */
  UIFONT_CUSTOM1 = 2,
  /* UIFONT_CUSTOM2 = 3, */ /* UNUSED */
} eUIFont_ID;

/**
 * Default fonts to load/initialize.
 * First font is the default (index 0), others optional.
 */
#
#
typedef struct uiFont {
  struct uiFont *next, *prev;
  /** 1024 = FILE_MAX. */
  char filepath[1024];
  /** From BLF library. */
  short blf_id;
  /** Own id (eUIFont_ID). */
  short uifont_id;
} uiFont;

/** This state defines appearance of text. */
typedef struct uiFontStyle {
  /** Saved in file, 0 is default. */
  short uifont_id;
  char _pad1[2];
  /** Actual size depends on 'global' DPI. */
  float points;
  /** Style hint. */
  short italic, bold;
  /** Value is amount of pixels blur. */
  short shadow;
  /** Shadow offset in pixels. */
  short shadx, shady;
  char _pad0[2];
  /** Total alpha. */
  float shadowalpha;
  /** 1 value, typically white or black anyway. */
  float shadowcolor;
  /** Weight class 100-900, 400 is normal. */
  int character_weight;
} uiFontStyle;

/* this is fed to the layout engine and widget code */

typedef struct uiStyle {
  struct uiStyle *next, *prev;

  /** #MAX_NAME */
  char name[64];

  uiFontStyle paneltitle;
  uiFontStyle grouplabel;
  uiFontStyle widget;
  uiFontStyle tooltip;

  float panelzoom;

  /** In characters. */
  short minlabelchars;
  /** In characters. */
  short minwidgetchars;

  short columnspace;
  short templatespace;
  short boxspace;
  short buttonspacex;
  short buttonspacey;
  short panelspace;
  short panelouter;

  char _pad0[2];
} uiStyle;

typedef struct uiWidgetColors {
  unsigned char outline[4];
  unsigned char inner[4];
  unsigned char inner_sel[4];
  unsigned char item[4];
  unsigned char text[4];
  unsigned char text_sel[4];
  unsigned char shaded;
  char _pad0[7];
  short shadetop, shadedown;
  float roundness;
} uiWidgetColors;

typedef struct uiWidgetStateColors {
  unsigned char error[4];
  unsigned char warning[4];
  unsigned char info[4];
  unsigned char success[4];
  unsigned char inner_anim[4];
  unsigned char inner_anim_sel[4];
  unsigned char inner_key[4];
  unsigned char inner_key_sel[4];
  unsigned char inner_driven[4];
  unsigned char inner_driven_sel[4];
  unsigned char inner_overridden[4];
  unsigned char inner_overridden_sel[4];
  unsigned char inner_changed[4];
  unsigned char inner_changed_sel[4];
  float blend;
  char _pad0[4];
} uiWidgetStateColors;

typedef struct uiPanelColors {
  unsigned char header[4];
  unsigned char back[4];
  unsigned char sub_back[4];
  char _pad0[4];
} uiPanelColors;

typedef struct ThemeUI {
  /* Interface Elements (buttons, menus, icons) */
  uiWidgetColors wcol_regular, wcol_tool, wcol_toolbar_item, wcol_text;
  uiWidgetColors wcol_radio, wcol_option, wcol_toggle;
  uiWidgetColors wcol_num, wcol_numslider, wcol_tab;
  uiWidgetColors wcol_menu, wcol_pulldown, wcol_menu_back, wcol_menu_item, wcol_tooltip;
  uiWidgetColors wcol_box, wcol_scroll, wcol_progress, wcol_list_item, wcol_pie_menu;

  uiWidgetStateColors wcol_state;

  unsigned char widget_emboss[4];

  /* fac: 0 - 1 for blend factor, width in pixels */
  float menu_shadow_fac;
  short menu_shadow_width;

  unsigned char editor_border[4];
  unsigned char editor_outline[4];
  unsigned char editor_outline_active[4];

  /* Transparent Grid */
  unsigned char transparent_checker_primary[4], transparent_checker_secondary[4];
  unsigned char transparent_checker_size;
  char _pad1[1];

  float icon_alpha;
  float icon_saturation;
  unsigned char widget_text_cursor[4];

  /* Axis Colors */
  unsigned char xaxis[4], yaxis[4], zaxis[4];

  /* Gizmo Colors. */
  unsigned char gizmo_hi[4];
  unsigned char gizmo_primary[4];
  unsigned char gizmo_secondary[4];
  unsigned char gizmo_view_align[4];
  unsigned char gizmo_a[4];
  unsigned char gizmo_b[4];

  /* Icon Colors. */
  /** Scene items. */
  unsigned char icon_scene[4];
  /** Collection items. */
  unsigned char icon_collection[4];
  /** Object items. */
  unsigned char icon_object[4];
  /** Object data items. */
  unsigned char icon_object_data[4];
  /** Modifier and constraint items. */
  unsigned char icon_modifier[4];
  /** Shading related items. */
  unsigned char icon_shading[4];
  /** File folders. */
  unsigned char icon_folder[4];
  /** Auto Keying indicator. */
  unsigned char icon_autokey[4];
  char _pad3[4];
  /** Intensity of the border icons. >0 will render an border around themed
   * icons. */
  float icon_border_intensity;
  float panel_roundness;
  char _pad2[4];

} ThemeUI;

typedef struct ThemeAssetShelf {
  unsigned char header_back[4];
  unsigned char back[4];
} ThemeAssetShelf;

/* try to put them all in one, if needed a special struct can be created as well
 * for example later on, when we introduce wire colors for ob types or so...
 */
typedef struct ThemeSpace {
  /* main window colors */
  unsigned char back[4];
  unsigned char back_grad[4];

  char background_type;
  char _pad0[3];

  /** Panel title. */
  unsigned char title[4];
  unsigned char text[4];
  unsigned char text_hi[4];

  /* header colors */
  /** Region background. */
  unsigned char header[4];
  /** Unused. */
  unsigned char header_title[4];
  unsigned char header_text[4];
  unsigned char header_text_hi[4];

  /* region tabs */
  unsigned char tab_active[4];
  unsigned char tab_inactive[4];
  unsigned char tab_back[4];
  unsigned char tab_outline[4];

  /* button/tool regions */
  /** Region background. */
  unsigned char button[4];
  /** Panel title. */
  unsigned char button_title[4];
  unsigned char button_text[4];
  unsigned char button_text_hi[4];

  /* List-view regions. */
  /** Region background. */
  unsigned char list[4];
  /** Panel title. */
  unsigned char list_title[4];
  unsigned char list_text[4];
  unsigned char list_text_hi[4];

  /* navigation bar regions */
  /** Region background. */
  unsigned char navigation_bar[4];
  /** Region background. */
  unsigned char execution_buts[4];

  /* NOTE: cannot use name 'panel' because of DNA mapping old files. */
  uiPanelColors panelcolors;

  ThemeAssetShelf asset_shelf;

  unsigned char shade1[4];
  unsigned char shade2[4];

  unsigned char hilite[4];
  unsigned char grid[4];

  unsigned char view_overlay[4];

  unsigned char wire[4], wire_edit[4], select[4];
  unsigned char lamp[4], speaker[4], empty[4], camera[4];
  unsigned char active[4], group[4], group_active[4], transform[4];
  unsigned char vertex[4], vertex_select[4], vertex_active[4], vertex_bevel[4],
      vertex_unreferenced[4];
  unsigned char edge[4], edge_select[4], edge_mode_select[4];
  unsigned char edge_seam[4], edge_sharp[4], edge_facesel[4], edge_crease[4], edge_bevel[4];
  /** Solid faces. */
  unsigned char face[4], face_select[4], face_mode_select[4], face_retopology[4];
  unsigned char face_back[4], face_front[4];
  /** Selected color. */
  unsigned char face_dot[4];
  unsigned char extra_edge_len[4], extra_edge_angle[4], extra_face_angle[4], extra_face_area[4];
  unsigned char normal[4];
  unsigned char vertex_normal[4];
  unsigned char loop_normal[4];
  unsigned char bone_solid[4], bone_pose[4], bone_pose_active[4], bone_locked_weight[4];
  unsigned char strip[4], strip_select[4];
  unsigned char cframe[4];
  unsigned char before_current_frame[4], after_current_frame[4];
  unsigned char time_keyframe[4], time_gp_keyframe[4];
  unsigned char freestyle_edge_mark[4], freestyle_face_mark[4];
  unsigned char time_scrub_background[4];
  unsigned char time_marker_line[4], time_marker_line_selected[4];

  unsigned char nurb_uline[4], nurb_vline[4];
  unsigned char act_spline[4], nurb_sel_uline[4], nurb_sel_vline[4], lastsel_point[4];

  unsigned char handle_free[4], handle_auto[4], handle_vect[4], handle_align[4],
      handle_auto_clamped[4];
  unsigned char handle_sel_free[4], handle_sel_auto[4], handle_sel_vect[4], handle_sel_align[4],
      handle_sel_auto_clamped[4];

  /** Dope-sheet. */
  unsigned char ds_channel[4], ds_subchannel[4], ds_ipoline[4];
  /** Keytypes. */
  unsigned char keytype_keyframe[4], keytype_extreme[4], keytype_breakdown[4], keytype_jitter[4],
      keytype_movehold[4], keytype_generated[4];
  /** Keytypes. */
  unsigned char keytype_keyframe_select[4], keytype_extreme_select[4], keytype_breakdown_select[4],
      keytype_jitter_select[4], keytype_movehold_select[4], keytype_generated_select[4];
  unsigned char keyborder[4], keyborder_select[4];
  char _pad4[3];

  unsigned char console_output[4], console_input[4], console_info[4], console_error[4];
  unsigned char console_cursor[4], console_select[4];

  unsigned char vertex_size, edge_width, outline_width, obcenter_dia, facedot_size;
  unsigned char noodle_curving;
  unsigned char grid_levels;
  char _pad5[2];
  float dash_alpha;

  /* Syntax for text-window and nodes. */
  unsigned char syntaxl[4], syntaxs[4]; /* In node-space used for backdrop matte. */
  unsigned char syntaxb[4], syntaxn[4]; /* In node-space used for color input. */
  unsigned char syntaxv[4], syntaxc[4]; /* In node-space used for converter group. */
  unsigned char syntaxd[4], syntaxr[4]; /* In node-space used for distort. */

  unsigned char line_numbers[4];

  unsigned char nodeclass_output[4], nodeclass_filter[4];
  unsigned char nodeclass_vector[4], nodeclass_texture[4];
  unsigned char nodeclass_shader[4], nodeclass_script[4];
  unsigned char nodeclass_pattern[4], nodeclass_layout[4];
  unsigned char nodeclass_geometry[4], nodeclass_attribute[4];

  unsigned char node_zone_simulation[4];
  unsigned char node_zone_repeat[4];
  unsigned char node_zone_foreach_geometry_element[4];
  unsigned char node_zone_closure[4];
  unsigned char simulated_frames[4];
  char _pad7[4];

  /** For sequence editor. */
  unsigned char movie[4], movieclip[4], mask[4], image[4], scene[4], audio[4];
  unsigned char effect[4], transition[4], meta[4], text_strip[4], color_strip[4];
  unsigned char active_strip[4], selected_strip[4], text_strip_cursor[4], selected_text[4];

  /** For dope-sheet - scale factor for size of keyframes (i.e. height of channels). */
  float keyframe_scale_fac;

  unsigned char editmesh_active[4];

  unsigned char handle_vertex[4];
  unsigned char handle_vertex_select[4];

  unsigned char handle_vertex_size;

  unsigned char clipping_border_3d[4];

  unsigned char marker_outline[4], marker[4], act_marker[4], sel_marker[4], dis_marker[4],
      lock_marker[4];
  unsigned char bundle_solid[4];
  unsigned char path_before[4], path_after[4];
  unsigned char path_keyframe_before[4], path_keyframe_after[4];
  unsigned char camera_path[4];
  unsigned char camera_passepartout[4];
  unsigned char _pad1[2];

  unsigned char gp_vertex_size;
  unsigned char gp_vertex[4], gp_vertex_select[4];

  unsigned char preview_back[4];
  unsigned char preview_stitch_face[4];
  unsigned char preview_stitch_edge[4];
  unsigned char preview_stitch_vert[4];
  unsigned char preview_stitch_stitchable[4];
  unsigned char preview_stitch_unstitchable[4];
  unsigned char preview_stitch_active[4];

  /** Two uses, for uvs with modifier applied on mesh and uvs during painting. */
  unsigned char uv_shadow[4];

  /** Search filter match, used for property search and in the outliner. */
  unsigned char match[4];
  /** Outliner - selected item. */
  unsigned char selected_highlight[4];
  /** Outliner - selected object. */
  unsigned char selected_object[4];
  /** Outliner - active object. */
  unsigned char active_object[4];
  /** Outliner - edited object. */
  unsigned char edited_object[4];
  /** Outliner - row color difference. */
  unsigned char row_alternate[4];

  /** Skin modifier root color. */
  unsigned char skin_root[4];

  /* NLA */
  /** Active Action + Summary Channel. */
  unsigned char anim_active[4];
  /** Active Action = NULL. */
  unsigned char anim_non_active[4];
  /** Preview range overlay. */
  unsigned char anim_preview_range[4];

  /** NLA 'Tweaking' action/strip. */
  unsigned char nla_tweaking[4];
  /** NLA - warning color for duplicate instances of tweaking strip. */
  unsigned char nla_tweakdupli[4];

  /** NLA "Track" */
  unsigned char nla_track[4];
  /** NLA "Transition" strips. */
  unsigned char nla_transition[4], nla_transition_sel[4];
  /** NLA "Meta" strips. */
  unsigned char nla_meta[4], nla_meta_sel[4];
  /** NLA "Sound" strips. */
  unsigned char nla_sound[4], nla_sound_sel[4];

  /* info */
  unsigned char info_selected[4], info_selected_text[4];
  unsigned char info_error_text[4];
  unsigned char info_warning_text[4];
  unsigned char info_info_text[4];
  unsigned char info_debug[4], info_debug_text[4];
  unsigned char info_property[4], info_property_text[4];
  unsigned char info_operator[4], info_operator_text[4];
  char _pad6[4];

  unsigned char paint_curve_pivot[4];
  unsigned char paint_curve_handle[4];

  unsigned char metadatabg[4];
  unsigned char metadatatext[4];

} ThemeSpace;

/* Viewport Background Gradient Types. */

typedef enum eBackgroundGradientTypes {
  TH_BACKGROUND_SINGLE_COLOR = 0,
  TH_BACKGROUND_GRADIENT_LINEAR = 1,
  TH_BACKGROUND_GRADIENT_RADIAL = 2,
} eBackgroundGradientTypes;

/** Set of colors for use as a custom color set for Objects/Bones wire drawing. */
typedef struct ThemeWireColor {
  unsigned char solid[4];
  unsigned char select[4];
  unsigned char active[4];

  /** #eWireColor_Flags. */
  short flag;
  char _pad0[2];
} ThemeWireColor;

/** #ThemeWireColor.flag */
typedef enum eWireColor_Flags {
  TH_WIRECOLOR_CONSTCOLS = (1 << 0),
  /* TH_WIRECOLOR_TEXTCOLS = (1 << 1), */ /* UNUSED */
} eWireColor_Flags;

typedef struct ThemeCollectionColor {
  unsigned char color[4];
} ThemeCollectionColor;

typedef struct ThemeStripColor {
  unsigned char color[4];
} ThemeStripColor;

/**
 * A theme.
 *
 * \note Currently only the first theme is used at once.
 * Different theme presets are stored as external files now.
 */
typedef struct bTheme {
  struct bTheme *next, *prev;
  /** #MAX_NAME. */
  char name[64];

  /* NOTE: Values after `name` are copied when resetting the default theme. */

  /**
   * The file-path for the preset that was loaded into this theme.
   *
   * This is needed so it's possible to know if updating or removing a theme preset
   * should apply changes to the current theme.
   *
   * #FILE_MAX.
   */
  char filepath[1024];

  ThemeUI tui;

  /**
   * Individual Space-types:
   * \note Ensure #UI_THEMESPACE_END is updated when adding.
   */
  ThemeSpace space_properties;
  ThemeSpace space_view3d;
  ThemeSpace space_file;
  ThemeSpace space_graph;
  ThemeSpace space_info;
  ThemeSpace space_action;
  ThemeSpace space_nla;
  ThemeSpace space_sequencer;
  ThemeSpace space_image;
  ThemeSpace space_text;
  ThemeSpace space_outliner;
  ThemeSpace space_node;
  ThemeSpace space_preferences;
  ThemeSpace space_console;
  ThemeSpace space_clip;
  ThemeSpace space_toolbar;
  ThemeSpace space_topbar;
  ThemeSpace space_statusbar;
  ThemeSpace space_spreadsheet;

  /* 20 sets of bone colors for this theme */
  ThemeWireColor tarm[20];
  // ThemeWireColor tobj[20];

  /* See COLLECTION_COLOR_TOT for the number of collection colors. */
  ThemeCollectionColor collection_color[8];

  /* See STRIP_COLOR_TOT for the total number of strip colors. */
  ThemeStripColor strip_color[9];

  int active_theme_area;
} bTheme;

#define UI_THEMESPACE_START(btheme) \
  (CHECK_TYPE_INLINE(btheme, bTheme *), &((btheme)->space_properties))
#define UI_THEMESPACE_END(btheme) \
  (CHECK_TYPE_INLINE(btheme, bTheme *), (&((btheme)->space_spreadsheet) + 1))
=======
struct IDProperty;
>>>>>>> 494d3e91

typedef struct bAddon {
  struct bAddon *next, *prev;
  /**
   * 64 characters for a package prefix, 63 characters for the add-on name.
   */
  char module[128];
  /** User-Defined Properties on this add-on (for storing preferences). */
  struct IDProperty *prop;
} bAddon;

typedef struct bPathCompare {
  struct bPathCompare *next, *prev;
  /** FILE_MAXDIR. */
  char path[768];
  char flag;
  char _pad0[7];
} bPathCompare;

typedef struct bUserMenu {
  struct bUserMenu *next, *prev;
  char space_type;
  char _pad0[7];
  char context[64];
  /* bUserMenuItem */
  ListBase items;
} bUserMenu;

/** May be part of #bUserMenu or other list. */
typedef struct bUserMenuItem {
  struct bUserMenuItem *next, *prev;
  char ui_name[64];
  char type;
  char _pad0[7];
} bUserMenuItem;

typedef struct bUserMenuItem_Op {
  bUserMenuItem item;
  char op_idname[64];
  struct IDProperty *prop;
  char op_prop_enum[64];
  char opcontext; /* #wmOperatorCallContext */
  char _pad0[7];
} bUserMenuItem_Op;

typedef struct bUserMenuItem_Menu {
  bUserMenuItem item;
  char mt_idname[64];
} bUserMenuItem_Menu;

typedef struct bUserMenuItem_Prop {
  bUserMenuItem item;
  char context_data_path[256];
  char prop_id[64];
  int prop_index;
  char _pad0[4];
} bUserMenuItem_Prop;

enum {
  USER_MENU_TYPE_SEP = 1,
  USER_MENU_TYPE_OPERATOR = 2,
  USER_MENU_TYPE_MENU = 3,
  USER_MENU_TYPE_PROP = 4,
};

typedef struct bUserAssetLibrary {
  struct bUserAssetLibrary *next, *prev;

  char name[64];      /* MAX_NAME */
  char dirpath[1024]; /* FILE_MAX */

  short import_method; /* eAssetImportMethod */
  short flag;          /* eAssetLibrary_Flag */
  char _pad0[4];
} bUserAssetLibrary;

typedef struct bUserExtensionRepo {
  struct bUserExtensionRepo *next, *prev;
  /**
   * Unique identifier, only for display in the UI list.
   * The `module` is used for internal identifiers.
   */
  char name[64]; /* MAX_NAME */
  /**
   * The unique module name (sub-module) in fact.
   *
   * Use a shorter name than #NAME_MAX to leave room for a base module prefix.
   * e.g. `bl_ext.{submodule}.{add_on}` to allow this string to fit into #bAddon::module.
   */
  char module[48];

  /**
   * Secret access token for remote repositories (allocated).
   * Only use when #USER_EXTENSION_REPO_FLAG_USE_ACCESS_TOKEN is set.
   */
  char *access_token;

  /**
   * The "local" directory where extensions are stored.
   * When unset, use `{BLENDER_USER_EXTENSIONS}/{bUserExtensionRepo::module}`.
   */
  char custom_dirpath[1024]; /* FILE_MAX */
  char remote_url[1024];     /* FILE_MAX */

  /** Options for the repository (#eUserExtensionRepo_Flag). */
  uint8_t flag;
  /** The source location when the custom directory isn't used (#eUserExtensionRepo_Source). */
  uint8_t source;

  char _pad0[6];
} bUserExtensionRepo;

typedef enum eUserExtensionRepo_Flag {
  /** Maintain disk cache. */
  USER_EXTENSION_REPO_FLAG_NO_CACHE = 1 << 0,
  USER_EXTENSION_REPO_FLAG_DISABLED = 1 << 1,
  USER_EXTENSION_REPO_FLAG_USE_CUSTOM_DIRECTORY = 1 << 2,
  USER_EXTENSION_REPO_FLAG_USE_REMOTE_URL = 1 << 3,
  USER_EXTENSION_REPO_FLAG_SYNC_ON_STARTUP = 1 << 4,
  USER_EXTENSION_REPO_FLAG_USE_ACCESS_TOKEN = 1 << 5,
} eUserExtensionRepo_Flag;

/**
 * The source to use (User or System), only valid when the
 * #USER_EXTENSION_REPO_FLAG_USE_REMOTE_URL flag isn't set.
 */
typedef enum eUserExtensionRepo_Source {
  USER_EXTENSION_REPO_SOURCE_USER = 0,
  USER_EXTENSION_REPO_SOURCE_SYSTEM = 1,
} eUserExtensionRepo_Source;

typedef struct SolidLight {
  int flag;
  float smooth;
  float col[4], spec[4], vec[4];
} SolidLight;

typedef struct WalkNavigation {
  /** Speed factor for look around. */
  float mouse_speed;
  float walk_speed;
  float walk_speed_factor;
  float view_height;
  float jump_height;
  /** Duration to use for teleporting. */
  float teleport_time;
  short flag;
  char _pad0[6];
} WalkNavigation;

typedef struct UserDef_Runtime {
  /** Mark as changed so the preferences are saved on exit. */
  char is_dirty;
  char _pad0[7];
} UserDef_Runtime;

/**
 * Store UI data here instead of the space
 * since the space is typically a window which is freed.
 */
typedef struct UserDef_SpaceData {
  char section_active;
  /** #eUserPref_SpaceData_Flag UI options. */
  char flag;
  char _pad0[6];
} UserDef_SpaceData;

/**
 * Storage for UI data that to keep it even after the window was closed. (Similar to
 * #UserDef_SpaceData.)
 */
typedef struct UserDef_FileSpaceData {
  int display_type;   /* FileSelectParams.display */
  int thumbnail_size; /* FileSelectParams.thumbnail_size */
  int sort_type;      /* FileSelectParams.sort */
  int details_flags;  /* FileSelectParams.details_flags */
  int flag;           /* FileSelectParams.flag */
  int _pad0;
  uint64_t filter_id; /* FileSelectParams.filter_id */

  /** Info used when creating the file browser in a temporary window. */
  int temp_win_sizex;
  int temp_win_sizey;
} UserDef_FileSpaceData;

/**
 * Checking experimental members must use the #USER_EXPERIMENTAL_TEST() macro
 * unless the #USER_DEVELOPER_UI is known to be enabled.
 */
typedef struct UserDef_Experimental {
  /* Debug options, always available. */
  char use_undo_legacy;
  char no_override_auto_resync;
  char use_cycles_debug;
  char use_eevee_debug;
  char show_asset_debug_info;
  char no_asset_indexing;
  char use_viewport_debug;
  char use_all_linked_data_direct;
  char use_extensions_debug;
  char use_recompute_usercount_on_save_debug;
  char write_large_blend_file_blocks;
  char use_attribute_storage_write;
  char SANITIZE_AFTER_HERE;
  /* The following options are automatically sanitized (set to 0)
   * when the release cycle is not alpha. */
  char use_new_curves_tools;
  char use_extended_asset_browser;
  char use_sculpt_texture_paint;
  char use_new_volume_nodes;
  char use_shader_node_previews;
  char use_bundle_and_closure_nodes;
  char _pad[5];
} UserDef_Experimental;

#define USER_EXPERIMENTAL_TEST(userdef, member) \
  (((userdef)->flag & USER_DEVELOPER_UI) && ((userdef)->experimental).member)

/**
 * Container to store multiple directory paths and a name for each as a #ListBase.
 */
typedef struct bUserScriptDirectory {
  struct bUserScriptDirectory *next, *prev;

  /** Name must be unique. */
  char name[64];      /* MAX_NAME */
  char dir_path[768]; /* FILE_MAXDIR */
} bUserScriptDirectory;

/**
 * Settings for an asset shelf, stored in the Preferences. Most settings are still stored in the
 * asset shelf instance in #AssetShelfSettings. This is just for the options that should be shared
 * as Preferences.
 */
typedef struct bUserAssetShelfSettings {
  struct bUserAssetShelfSettings *next, *prev;

  /** Identifier that matches the #AssetShelfType.idname of the shelf these settings apply to. */
  char shelf_idname[64]; /* MAX_NAME */

  ListBase enabled_catalog_paths; /* #AssetCatalogPathLink */
} bUserAssetShelfSettings;

/**
 * Main user preferences data, typically accessed from #U.
 * See: #BKE_blendfile_userdef_from_defaults & #BKE_blendfile_userdef_read.
 *
 * \note This is either loaded from the file #BLENDER_USERPREF_FILE or from memory, see #U_default.
 */
typedef struct UserDef {
  DNA_DEFINE_CXX_METHODS(UserDef)

  /** UserDef has separate do-version handling, and can be read from other files. */
  int versionfile, subversionfile;

  /** #eUserPref_Flag. */
  int flag;
  /** #eDupli_ID_Flags. */
  unsigned int dupflag;
  /** #eUserPref_PrefFlag preferences for the preferences. */
  char pref_flag;
  char savetime;
  char mouse_emulate_3_button_modifier;
  /**
   * Workaround for WAYLAND (at time of writing compositors don't support this info).
   * #eUserpref_TrackpadScrollDir type
   * TODO: Remove this once this API is better supported by Wayland compositors, see #107676.
   */
  char trackpad_scroll_direction;
  /** FILE_MAXDIR length. */
  char tempdir[768];
  char fontdir[768];
  /** FILE_MAX length. */
  char renderdir[1024];
  /* EXR cache path */
  /** 768 = FILE_MAXDIR. */
  char render_cachedir[768];
  char textudir[768];
  /* Deprecated, use #UserDef.script_directories instead. */
  char pythondir_legacy[768] DNA_DEPRECATED;
  char sounddir[768];
  char i18ndir[768];
  /** 1024 = FILE_MAX. */
  char image_editor[1024];
  /** 1024 = FILE_MAX. */
  char text_editor[1024];
  char text_editor_args[256];
  /** 1024 = FILE_MAX. */
  char anim_player[1024];
  int anim_player_preset;

  /** Minimum spacing between grid-lines in View2D grids. */
  short v2d_min_gridsize;
  /** #eTimecodeStyles, style of time-code display. */
  short timecode_style;

  short versions;
  short dbl_click_time;

  char _pad0[2];

  /** Space around each area. Inter-editor gap width. */
  char border_width;

  char mini_axis_type;
  /** #eUserpref_UI_Flag. */
  int uiflag;
  /** #eUserpref_UI_Flag2. */
  char uiflag2;
  char gpu_flag;
  char _pad8[6];
  /* Experimental flag for app-templates to make changes to behavior
   * which are outside the scope of typical preferences. */
  char app_flag;
  char viewzoom;
  short language;

  int mixbufsize;
  int audiodevice;
  int audiorate;
  int audioformat;
  int audiochannels;

  /** Setting for UI scale (fractional), before screen DPI has been applied. */
  float ui_scale;
  /**
   * Setting for UI line width.
   *
   * In most cases this should not be used directly it is an offset used to calculate `pixelsize`
   * which should be used to define the line width.
   */
  int ui_line_width;
  /** Runtime, full DPI divided by `pixelsize`. */
  int dpi;
  /** Runtime multiplier to scale UI elements. Use macro UI_SCALE_FAC instead of this. */
  float scale_factor;
  /** Runtime, `1.0 / scale_factor` */
  float inv_scale_factor;
  /**
   * Runtime, calculated from line-width and point-size based on DPI.
   *
   * - Rounded down to an integer, clamped to a minimum of 1.0.
   * - This includes both the UI scale and windowing system's DPI.
   *   so a HI-DPI display of 200% with a UI scale of 3.0 results in a pixel-size of 6.0
   *   (when the line-width is set to auto).
   * - The line-width is added to this value, so lines & vertex drawing can be adjusted.
   *
   * \note This should never be used as a UI scale value otherwise changing the line-width
   * could double or halve the size of UI elements. Use #UI_SCALE_FAC instead.
   */
  float pixelsize;
  /** Deprecated, for forward compatibility. */
  int virtual_pixel;

  float viewport_line_width; /* BFA - GooEngine */
  char _pad16[4]; /* BFA - GooEngine, declared below */

  /** Console scroll-back limit. */
  int scrollback;
  /** Node insert offset (aka auto-offset) margin, but might be useful for later stuff as well. */
  char node_margin;
  char node_preview_res;
  /** #eUserpref_Translation_Flags. */
  short transopts;
  short menuthreshold1, menuthreshold2;

  /** Startup application template. */
  char app_template[64];

  /**
   * A list of themes (#bTheme), the first is only used currently.
   * But there may be multiple themes in the list.
   */
  struct ListBase themes;
  struct ListBase uifonts;
  struct ListBase uistyles;
  struct ListBase user_keymaps;
  /** #wmKeyConfigPref. */
  struct ListBase user_keyconfig_prefs;
  struct ListBase addons;
  struct ListBase autoexec_paths;
  /**
   * Optional user locations for Python scripts.
   *
   * This supports the same layout as Blender's scripts directory `scripts`.
   *
   * \note Unlike most paths, changing this is not fully supported at run-time,
   * requiring a restart to properly take effect. Supporting this would cause complications as
   * the script path can contain `startup`, `addons` & `modules` etc. properly unwinding the
   * Python environment to the state it _would_ have been in gets complicated.
   *
   * Although this is partially supported as the `sys.path` is refreshed when loading preferences.
   * This is done to support #PREFERENCES_OT_copy_prev which is available to the user when they
   * launch with a new version of Blender. In this case setting the script path on top of
   * factory settings will work without problems.
   */
  ListBase script_directories; /* #bUserScriptDirectory */
  /** #bUserMenu. */
  struct ListBase user_menus;
  /** #bUserAssetLibrary */
  struct ListBase asset_libraries;
  /** #bUserExtensionRepo */
  struct ListBase extension_repos;
  struct ListBase asset_shelves_settings; /* #bUserAssetShelfSettings */

  char keyconfigstr[64];

  /** Index of the asset library being edited in the Preferences UI. */
  short active_asset_library;

  /** Index of the extension repo in the Preferences UI. */
  short active_extension_repo;
  /** Flag for all extensions (#eUserPref_ExtensionFlag).  */
  char extension_flag;

  /* Network settings, used by extensions but not specific to extensions. */

  /** Time in seconds to wait before timing out online operation (0 uses the systems default). */
  uint8_t network_timeout;
  /** Maximum number of simulations connection limit for online operations. */
  uint8_t network_connection_limit;

  char _pad14[3];

  short undosteps;
  int undomemory;
  float gpu_viewport_quality DNA_DEPRECATED;
  short gp_manhattandist, gp_euclideandist, gp_eraser;
  /** #eGP_UserdefSettings. */
  short gp_settings;
  char _pad13[4];
  struct SolidLight light_param[4];
  float light_ambient[3];
  char gizmo_flag;
  /** Generic gizmo size. */
  char gizmo_size;
  /** Navigate gizmo size. */
  char gizmo_size_navigate_v3d;
  char _pad3[5];
  short edit_studio_light;
  short lookdev_sphere_size;
  short vbotimeout, vbocollectrate;
  short textimeout, texcollectrate;
  int memcachelimit;
  /** Unused. */
  int prefetchframes;
  /** Control the rotation step of the view when PAD2, PAD4, PAD6&PAD8 is use. */
  float pad_rot_angle;
  char _pad12[4];
  /** Rotating view icon size. */
  short rvisize;
  /** Rotating view icon brightness. */
  short rvibright;
  /** Maximum number of recently used files to remember. */
  short recent_files;
  /** Milliseconds to spend spinning the view. */
  short smooth_viewtx;
  short glreslimit;
  /** #eColorPicker_Types. */
  short color_picker_type;
  /** Curve smoothing type for newly added F-Curves. */
  char auto_smoothing_new;
  /** Interpolation mode for newly added F-Curves. */
  char ipo_new;
  /** Handle types for newly added keyframes. */
  char keyhandles_new;
  char _pad11[4];
  /** #eZoomFrame_Mode. */
  char view_frame_type;

  /** Number of keyframes to zoom around current frame. */
  int view_frame_keyframes;
  /** Seconds to zoom around current frame. */
  float view_frame_seconds;

  /** Preferred device/vendor for GPU device selection. */
  int gpu_preferred_index;
  uint32_t gpu_preferred_vendor_id;
  uint32_t gpu_preferred_device_id;
  char _pad17[4]; /*BFA - bumped padding to fit with line width padding above from Goo Engine*/
  /** #eGPUBackendType */
  short gpu_backend;

  /** Max number of parallel shader compilation subprocesses. */
  short max_shader_compilation_subprocesses;

  /** Number of samples for FPS display calculations. */
  short playback_fps_samples;

  /** Private, defaults to 20 for 72 DPI setting. */
  short widget_unit;
  short anisotropic_filter;

  /** Tablet API to use (Windows only). */
  short tablet_api;

  /** Raw tablet pressure that maps to 100%. */
  float pressure_threshold_max;
  /** Curve non-linearity parameter. */
  float pressure_softness;

  /** Overall sensitivity of 3D mouse. */
  float ndof_sensitivity;
  float ndof_orbit_sensitivity;
  /** Dead-zone of 3D mouse. */
  float ndof_deadzone;
  /** #eNdof_Flag, flags for 3D mouse. */
  int ndof_flag;

  /** #eMultiSample_Type, amount of samples for OpenGL FSA, if zero no FSA. */
  short ogl_multisamples;

  /** eImageDrawMethod, Method to be used to draw the images
   * (AUTO, GLSL, Textures or DrawPixels) */
  short image_draw_method;

  float glalphaclip;

  /** #eAutokey_Mode, auto-keying mode. */
  short autokey_mode;
  /** Flags for inserting keyframes. */
  short keying_flag;
  /** Flags for which channels to insert keys at. */
  short key_insert_channels;  // eKeyInsertChannels
  char _pad15[6];
  /** Flags for animation. */
  short animation_flag;

  /** Options for text rendering. */
  char text_render;
  char navigation_mode;

  /** Turn-table rotation amount per-pixel in radians. Scaled with DPI. */
  float view_rotate_sensitivity_turntable;
  /** Track-ball rotation scale. */
  float view_rotate_sensitivity_trackball;

  /** From texture.h. */
  struct ColorBand coba_weight;

  float sculpt_paint_overlay_col[3];
  /** Default color for newly created Grease Pencil layers. */
  float gpencil_new_layer_col[4];

  /** Drag pixels (scaled by DPI). */
  char drag_threshold_mouse;
  char drag_threshold_tablet;
  char drag_threshold;
  char move_threshold;

  char font_path_ui[1024];
  char font_path_ui_mono[1024];

  /** Legacy, for backwards compatibility only. */
  int compute_device_type;

  /** Opacity of inactive F-Curves in F-Curve Editor. */
  float fcu_inactive_alpha;

  /**
   * If keeping a pie menu spawn button pressed after this time,
   * it turns into a drag/release pie menu.
   */
  short pie_tap_timeout;
  /**
   * Direction in the pie menu will always be calculated from the
   * initial position within this time limit.
   */
  short pie_initial_timeout;
  short pie_animation_timeout;
  short pie_menu_confirm;
  /** Pie menu radius. */
  short pie_menu_radius;
  /** Pie menu distance from center before a direction is set. */
  short pie_menu_threshold;

  int sequencer_editor_flag; /* eUserpref_SeqEditorFlags */

  int outliner_editor_flag;  /* eUserpref_OutlinerEditorFlags */
  char _pad[4]; /*bfa - outliner colored collection rows*/

  char factor_display_type;

  char viewport_aa;

  char render_display_type;      /* eUserpref_RenderDisplayType */
  char filebrowser_display_type; /* eUserpref_TempSpaceDisplayType */

  short sequencer_proxy_setup; /* eUserpref_SeqProxySetup */
  short _pad1;

  float collection_instance_empty_size;
  char text_flag;
  char _pad10[1];

  char file_preview_type; /* eUserpref_File_Preview_Type */
  char statusbar_flag;    /* eUserpref_StatusBar_Flag */

  struct WalkNavigation walk_navigation;

  /** The UI for the user preferences. */
  UserDef_SpaceData space_data;
  UserDef_FileSpaceData file_space_data;

  UserDef_Experimental experimental;

  /** Runtime data (keep last). */
  UserDef_Runtime runtime;
} UserDef;

/** From `source/blender/blenkernel/intern/blender.cc`. */
extern UserDef U;

/* ***************** USERDEF ****************** */

/* Toggles for unfinished 2.8 UserPref design. */
// #define WITH_USERDEF_WORKSPACES

/** #UserDef_SpaceData.section_active (UI active_section) */
typedef enum eUserPref_Section {
  USER_SECTION_INTERFACE = 0,
  USER_SECTION_EDITING = 1,
  USER_SECTION_SAVE_LOAD = 2,
  USER_SECTION_SYSTEM = 3,
  USER_SECTION_THEME = 4,
  USER_SECTION_INPUT = 5,
  USER_SECTION_ADDONS = 6,
  USER_SECTION_LIGHT = 7,
  USER_SECTION_KEYMAP = 8,
#ifdef WITH_USERDEF_WORKSPACES
  USER_SECTION_WORKSPACE_CONFIG = 9,
  USER_SECTION_WORKSPACE_ADDONS = 10,
  USER_SECTION_WORKSPACE_KEYMAPS = 11,
#endif
  USER_SECTION_VIEWPORT = 12,
  USER_SECTION_ANIMATION = 13,
  USER_SECTION_NAVIGATION = 14,
  USER_SECTION_FILE_PATHS = 15,
  USER_SECTION_EXPERIMENTAL = 16,
  USER_SECTION_EXTENSIONS = 17,
} eUserPref_Section;

/** #UserDef_SpaceData.flag (State of the user preferences UI). */
typedef enum eUserPref_SpaceData_Flag {
  /** Hide/expand key-map preferences. */
  USER_SPACEDATA_INPUT_HIDE_UI_KEYCONFIG = (1 << 0),
  USER_SPACEDATA_ADDONS_SHOW_ONLY_ENABLED = (1 << 1),
} eUserPref_SpaceData_Flag;

/** #UserDef.flag */
typedef enum eUserPref_Flag {
  USER_AUTOSAVE = (1 << 0),
  USER_FLAG_NUMINPUT_ADVANCED = (1 << 1),
  USER_FLAG_RECENT_SEARCHES_DISABLE = (1 << 2),
  USER_FLAG_UNUSED_3 = (1 << 3), /* cleared */
  USER_FLAG_UNUSED_4 = (1 << 4), /* cleared */
  USER_TRACKBALL = (1 << 5),
  USER_FLAG_UNUSED_6 = (1 << 6), /* cleared */
  USER_FLAG_UNUSED_7 = (1 << 7), /* cleared */
  USER_MAT_ON_OB = (1 << 8),
  USER_INTERNET_ALLOW = (1 << 9),
  USER_DEVELOPER_UI = (1 << 10),
  USER_TOOLTIPS = (1 << 11),
  USER_TWOBUTTONMOUSE = (1 << 12),
  USER_NONUMPAD = (1 << 13),
  USER_ADD_CURSORALIGNED = (1 << 14),
  USER_FILECOMPRESS = (1 << 15),
  USER_FLAG_UNUSED_5 = (1 << 16), /* dirty */
  USER_CUSTOM_RANGE = (1 << 17),
  USER_ADD_EDITMODE = (1 << 18),
  USER_ADD_VIEWALIGNED = (1 << 19),
  USER_RELPATHS = (1 << 20),
  USER_RELEASECONFIRM = (1 << 21),
  USER_SCRIPT_AUTOEXEC_DISABLE = (1 << 22),
  USER_FILENOUI = (1 << 23),
  USER_NONEGFRAMES = (1 << 24),
  USER_TXT_TABSTOSPACES_DISABLE = (1 << 25),
  USER_TOOLTIPS_PYTHON = (1 << 26),
  USER_FLAG_UNUSED_27 = (1 << 27), /* dirty */
  USER_FLAG_DISABLE_SEARCH_ON_KEYPRESS = (1 << 28), /* bfa - gooengine disable_search_on_keypress */
  USER_DISABLE_MATERIAL_ICON = (1 << 29), /* bfa - gooengine disable material icon rendering */
} eUserPref_Flag;

/** #UserDef.extension_flag */
typedef enum eUserPref_ExtensionFlag {
  USER_EXTENSION_FLAG_ONLINE_ACCESS_HANDLED = 1 << 0,
} eUserPref_ExtensionFlag;

/** #UserDef.file_preview_type */
typedef enum eUserpref_File_Preview_Type {
  USER_FILE_PREVIEW_NONE = 0,
  USER_FILE_PREVIEW_AUTO,
  USER_FILE_PREVIEW_SCREENSHOT,
  USER_FILE_PREVIEW_CAMERA,
} eUserpref_File_Preview_Type;

typedef enum eUserPref_PrefFlag {
  USER_PREF_FLAG_SAVE = (1 << 0),
} eUserPref_PrefFlag;

/** #bPathCompare.flag */
typedef enum ePathCompare_Flag {
  USER_PATHCMP_GLOB = (1 << 0),
} ePathCompare_Flag;

/* Helper macro for checking frame clamping */
#define FRAMENUMBER_MIN_CLAMP(cfra) \
  { \
    if ((U.flag & USER_NONEGFRAMES) && (cfra < 0)) { \
      cfra = 0; \
    } \
  } \
  (void)0

/** #UserDef.viewzoom */
typedef enum eViewZoom_Style {
  /** Update zoom continuously with a timer while dragging the cursor. */
  USER_ZOOM_CONTINUE = 0,
  /** Map changes in distance from the view center to zoom. */
  USER_ZOOM_SCALE = 1,
  /** Map horizontal/vertical motion to zoom. */
  USER_ZOOM_DOLLY = 2,
} eViewZoom_Style;

/** #UserDef.navigation_mode */
typedef enum eViewNavigation_Method {
  VIEW_NAVIGATION_WALK = 0,
  VIEW_NAVIGATION_FLY = 1,
} eViewNavigation_Method;

/** #UserDef.uiflag */
typedef enum eUserpref_MiniAxisType {
  USER_MINI_AXIS_TYPE_GIZMO = 0,
  USER_MINI_AXIS_TYPE_MINIMAL = 1,
  USER_MINI_AXIS_TYPE_NONE = 2,
} eUserpref_MiniAxisType;

/** #UserDef.flag */
typedef enum eWalkNavigation_Flag {
  USER_WALK_GRAVITY = (1 << 0),
  USER_WALK_MOUSE_REVERSE = (1 << 1),
  USER_WALK_AIRBLOCK = (1 << 2), //BFA - Airblock mode
} eWalkNavigation_Flag;

/** #UserDef.uiflag */
typedef enum eUserpref_UI_Flag {
  USER_NO_MULTITOUCH_GESTURES = (1 << 0),
  USER_UIFLAG_UNUSED_1 = (1 << 1), /* cleared */
  USER_WHEELZOOMDIR = (1 << 2),
  USER_FILTERFILEEXTS = (1 << 3),
  USER_DRAWVIEWINFO = (1 << 4),
  USER_PLAINMENUS = (1 << 5),
  USER_LOCK_CURSOR_ADJUST = (1 << 6),
  USER_HEADER_BOTTOM = (1 << 7),
  /** Otherwise use header alignment from the file. */
  USER_HEADER_FROM_PREF = (1 << 8),
  USER_MENUOPENAUTO = (1 << 9),
  USER_DEPTH_CURSOR = (1 << 10),
  USER_AUTOPERSP = (1 << 11),
  USER_NODE_AUTO_OFFSET = (1 << 12),
  USER_GLOBALUNDO = (1 << 13),
  USER_ORBIT_SELECTION = (1 << 14),
  USER_DEPTH_NAVIGATE = (1 << 15),
  USER_HIDE_DOT = (1 << 16),
  USER_SHOW_GIZMO_NAVIGATE = (1 << 17),
  USER_SHOW_VIEWPORTNAME = (1 << 18),
  USER_UIFLAG_UNUSED_3 = (1 << 19), /* Cleared. */
  USER_ZOOM_TO_MOUSEPOS = (1 << 20),
  USER_SHOW_FPS = (1 << 21),
  USER_REGISTER_ALL_USERS = (1 << 22),
  /** Actually implemented in .py. */
  USER_FILTER_BRUSHES_BY_TOOL = (1 << 23),
  USER_CONTINUOUS_MOUSE = (1 << 24),
  USER_ZOOM_INVERT = (1 << 25),
  USER_ZOOM_HORIZ = (1 << 26), /* for CONTINUE and DOLLY zoom */
  USER_SPLASH_DISABLE = (1 << 27),
  USER_HIDE_RECENT = (1 << 28),
#ifdef DNA_DEPRECATED_ALLOW
  /* Deprecated: We're just trying if there's much desire for this feature,
   * or if we can make it go for good. Should be cleared if so - Julian, Oct. 2019. */
  USER_SHOW_THUMBNAILS = (1 << 29),
#endif
  USER_SAVE_PROMPT = (1 << 30),
  USER_HIDE_SYSTEM_BOOKMARKS = (1u << 31),
} eUserpref_UI_Flag;

/**
 * #UserDef.uiflag2
 *
 * \note don't add new flags here, use 'uiflag' which has flags free.
 */
typedef enum eUserpref_UI_Flag2 {
  USER_UIFLAG2_UNUSED_0 = (1 << 0), /* cleared */
  USER_REGION_OVERLAP = (1 << 1),
  USER_UIFLAG2_UNUSED_2 = (1 << 2),
  USER_UIFLAG2_UNUSED_3 = (1 << 3), /* dirty */
} eUserpref_UI_Flag2;

/** #UserDef.gpu_flag */
typedef enum eUserpref_GPU_Flag {
  USER_GPU_FLAG_NO_DEPT_PICK = (1 << 0), /* Unused. To be removed. */
  USER_GPU_FLAG_NO_EDIT_MODE_SMOOTH_WIRE = (1 << 1),
  USER_GPU_FLAG_OVERLAY_SMOOTH_WIRE = (1 << 2),
  USER_GPU_FLAG_SUBDIVISION_EVALUATION = (1 << 3),
  USER_GPU_FLAG_FRESNEL_EDIT = (1 << 4),
} eUserpref_GPU_Flag;

/** #UserDef.gpu_backend
 * NOTE: Keep in sync with eGPUBackendType. */
enum eUserPref_GPUBackendType {
  USER_GPU_BACKEND_OPENGL = 1 << 0,
  USER_GPU_BACKEND_METAL = 1 << 1,
  USER_GPU_BACKEND_VULKAN = 1 << 3,
#ifdef __APPLE__
  USER_GPU_BACKEND_DEFAULT = USER_GPU_BACKEND_METAL,
#else
  USER_GPU_BACKEND_DEFAULT = USER_GPU_BACKEND_OPENGL,
#endif
};

/** #UserDef.tablet_api */
typedef enum eUserpref_TableAPI {
  USER_TABLET_AUTOMATIC = 0,
  USER_TABLET_NATIVE = 1,
  USER_TABLET_WINTAB = 2,
} eUserpref_TabletAPI;

/** #UserDef.app_flag */
typedef enum eUserpref_APP_Flag {
  USER_APP_LOCK_CORNER_SPLIT = (1 << 0),
  USER_APP_HIDE_REGION_TOGGLE = (1 << 1),
  USER_APP_LOCK_EDGE_RESIZE = (1 << 2),
} eUserpref_APP_Flag;

/** #UserDef.statusbar_flag */
typedef enum eUserpref_StatusBar_Flag {
  STATUSBAR_SHOW_MEMORY = (1 << 0),
  STATUSBAR_SHOW_VRAM = (1 << 1),
  STATUSBAR_SHOW_STATS = (1 << 2),
  STATUSBAR_SHOW_VERSION = (1 << 3),
  STATUSBAR_SHOW_SCENE_DURATION = (1 << 4),
  STATUSBAR_SHOW_EXTENSIONS_UPDATES = (1 << 5),
} eUserpref_StatusBar_Flag;

/**
 * Auto-Keying mode.
 * #UserDef.autokey_mode
 */
typedef enum eAutokey_Mode {
  /* AUTOKEY_ON is a bit-flag. */
  AUTOKEY_ON = 1,

  /**
   * AUTOKEY_ON + 2**n...  (i.e. AUTOKEY_MODE_NORMAL = AUTOKEY_ON + 2)
   * to preserve setting, even when auto-key turned off.
   */
  AUTOKEY_MODE_NORMAL = 3,
  AUTOKEY_MODE_EDITKEYS = 5,
} eAutokey_Mode;

/**
 * Zoom to frame mode.
 * #UserDef.view_frame_type
 */
typedef enum eZoomFrame_Mode {
  ZOOM_FRAME_MODE_KEEP_RANGE = 0,
  ZOOM_FRAME_MODE_SECONDS = 1,
  ZOOM_FRAME_MODE_KEYFRAMES = 2,
} eZoomFrame_Mode;

/**
 * Defines how keyframes are inserted.
 * Used for regular keying and auto-keying.
 * Not all of those flags are stored in the user preferences (U.keying_flag).
 * Some are stored on the scene (toolsettings.keying_flag).
 */
typedef enum eKeying_Flag {
  /* Settings used across manual and auto-keying. */
  KEYING_FLAG_VISUALKEY = (1 << 2),
  KEYING_FLAG_XYZ2RGB = (1 << 3),
  KEYING_FLAG_CYCLEAWARE = (1 << 8),

  /* Auto-key options. */
  AUTOKEY_FLAG_INSERTAVAILABLE = (1 << 0),
  AUTOKEY_FLAG_INSERTNEEDED = (1 << 1),
  AUTOKEY_FLAG_ONLYKEYINGSET = (1 << 6),
  AUTOKEY_FLAG_NOWARNING = (1 << 7),
  AUTOKEY_FLAG_LAYERED_RECORD = (1 << 10),

  /* Manual Keying options. */
  MANUALKEY_FLAG_INSERTNEEDED = (1 << 11),
} eKeying_Flag;

typedef enum eKeyInsertChannels {
  USER_ANIM_KEY_CHANNEL_LOCATION = (1 << 0),
  USER_ANIM_KEY_CHANNEL_ROTATION = (1 << 1),
  USER_ANIM_KEY_CHANNEL_SCALE = (1 << 2),
  USER_ANIM_KEY_CHANNEL_ROTATION_MODE = (1 << 3),
  USER_ANIM_KEY_CHANNEL_CUSTOM_PROPERTIES = (1 << 4),
} eKeyInsertChannels;

/**
 * Animation flags
 * #UserDef.animation_flag, used for animation flags that aren't covered by more specific flags
 * (like eKeying_Flag).
 */
typedef enum eUserpref_Anim_Flags {
  USER_ANIM_SHOW_CHANNEL_GROUP_COLORS = (1 << 0),
  USER_ANIM_ONLY_SHOW_SELECTED_CURVE_KEYS = (1 << 1),
  USER_ANIM_HIGH_QUALITY_DRAWING = (1 << 2),
} eUserpref_Anim_Flags;

/** #UserDef.transopts */
typedef enum eUserpref_Translation_Flags {
  USER_TR_TOOLTIPS = (1 << 0),
  USER_TR_IFACE = (1 << 1),
  USER_TR_REPORTS = (1 << 2),
  USER_TR_UNUSED_3 = (1 << 3),            /* cleared */
  USER_TR_UNUSED_4 = (1 << 4),            /* cleared */
  USER_DOTRANSLATE_DEPRECATED = (1 << 5), /* Deprecated in 2.83. */
  USER_TR_UNUSED_6 = (1 << 6),            /* cleared */
  USER_TR_UNUSED_7 = (1 << 7),            /* cleared */
  USER_TR_NEWDATANAME = (1 << 8),
} eUserpref_Translation_Flags;

/**
 * Text Editor options
 * #UserDef.text_flag
 */
typedef enum eTextEdit_Flags {
  USER_TEXT_EDIT_AUTO_CLOSE = (1 << 0),
} eTextEdit_Flags;

/**
 * Text draw options
 * #UserDef.text_render
 */
typedef enum eText_Draw_Options {
  USER_TEXT_DISABLE_AA = (1 << 0),

  USER_TEXT_HINTING_NONE = (1 << 1),
  USER_TEXT_HINTING_SLIGHT = (1 << 2),
  USER_TEXT_HINTING_FULL = (1 << 3),

  USER_TEXT_RENDER_SUBPIXELAA = (1 << 4),
} eText_Draw_Options;

/**
 * Grease Pencil Settings.
 * #UserDef.gp_settings
 */
typedef enum eGP_UserdefSettings {
  GP_PAINT_UNUSED_0 = (1 << 0),
} eGP_UserdefSettings;

enum {
  USER_GIZMO_DRAW = (1 << 0),
};

/**
 * Color Picker Types.
 * #UserDef.color_picker_type
 */
typedef enum eColorPicker_Types {
  USER_CP_CIRCLE_HSV = 0,
  USER_CP_SQUARE_SV = 1,
  USER_CP_SQUARE_HS = 2,
  USER_CP_SQUARE_HV = 3,
  USER_CP_CIRCLE_HSL = 4,
} eColorPicker_Types;

/**
 * Time-code display styles.
 * #UserDef.timecode_style
 */
typedef enum eTimecodeStyles {
  /**
   * As little info as is necessary to show relevant info with '+' to denote the frames
   * i.e. HH:MM:SS+FF, MM:SS+FF, SS+FF, or MM:SS.
   */
  USER_TIMECODE_MINIMAL = 0,
  /** Reduced SMPTE - (HH:)MM:SS:FF */
  USER_TIMECODE_SMPTE_MSF = 1,
  /** Full SMPTE - HH:MM:SS:FF */
  USER_TIMECODE_SMPTE_FULL = 2,
  /** Milliseconds for sub-frames - HH:MM:SS.sss. */
  USER_TIMECODE_MILLISECONDS = 3,
  /** Seconds only. */
  USER_TIMECODE_SECONDS_ONLY = 4,
  /**
   * Private (not exposed as generic choices) options.
   * milliseconds for sub-frames, SubRip format- HH:MM:SS,sss.
   */
  USER_TIMECODE_SUBRIP = 100,
} eTimecodeStyles;

/** #UserDef.ndof_flag (3D mouse options) */
typedef enum eNdof_Flag {
  NDOF_SHOW_GUIDE_ORBIT_AXIS = (1 << 0),
  NDOF_FLY_HELICOPTER = (1 << 1),
  NDOF_LOCK_HORIZON = (1 << 2),

  /* The following might not need to be saved between sessions,
   * but they do need to live somewhere accessible. */
  NDOF_SHOULD_PAN = (1 << 3),
  NDOF_SHOULD_ZOOM = (1 << 4),
  NDOF_SHOULD_ROTATE = (1 << 5),

  /* Orbit navigation modes. */

  NDOF_MODE_ORBIT = (1 << 6),

  /* actually... users probably don't care about what the mode
   * is called, just that it feels right */
  /* zoom is up/down if this flag is set (otherwise forward/backward) */
  NDOF_PAN_YZ_SWAP_AXIS = (1 << 7),
  NDOF_ZOOM_INVERT = (1 << 8),
  NDOF_ROTX_INVERT_AXIS = (1 << 9),
  NDOF_ROTY_INVERT_AXIS = (1 << 10),
  NDOF_ROTZ_INVERT_AXIS = (1 << 11),
  NDOF_PANX_INVERT_AXIS = (1 << 12),
  NDOF_PANY_INVERT_AXIS = (1 << 13),
  NDOF_PANZ_INVERT_AXIS = (1 << 14),
  NDOF_TURNTABLE = (1 << 15),
  NDOF_CAMERA_PAN_ZOOM = (1 << 16),
  NDOF_ORBIT_CENTER_AUTO = (1 << 17),
  NDOF_ORBIT_CENTER_SELECTED = (1 << 18),
  NDOF_SHOW_GUIDE_ORBIT_CENTER = (1 << 19),
} eNdof_Flag;

#define NDOF_PIXELS_PER_SECOND 600.0f

/** UserDef.ogl_multisamples */
typedef enum eMultiSample_Type {
  USER_MULTISAMPLE_NONE = 0,
  USER_MULTISAMPLE_2 = 2,
  USER_MULTISAMPLE_4 = 4,
  USER_MULTISAMPLE_8 = 8,
  USER_MULTISAMPLE_16 = 16,
} eMultiSample_Type;

/** #UserDef.image_draw_method */
typedef enum eImageDrawMethod {
  IMAGE_DRAW_METHOD_AUTO = 0,
  IMAGE_DRAW_METHOD_GLSL = 1,
  IMAGE_DRAW_METHOD_2DTEXTURE = 2,
} eImageDrawMethod;

/** #UserDef.virtual_pixel */
typedef enum eUserpref_VirtualPixel {
  VIRTUAL_PIXEL_NATIVE = 0,
  VIRTUAL_PIXEL_DOUBLE = 1,
} eUserpref_VirtualPixel;

/** #UserDef.factor_display_type */
typedef enum eUserpref_FactorDisplay {
  USER_FACTOR_AS_FACTOR = 0,
  USER_FACTOR_AS_PERCENTAGE = 1,
} eUserpref_FactorDisplay;

typedef enum eUserpref_RenderDisplayType {
  USER_RENDER_DISPLAY_NONE = 0,
  USER_RENDER_DISPLAY_SCREEN = 1,
  USER_RENDER_DISPLAY_AREA = 2,
  USER_RENDER_DISPLAY_WINDOW = 3
} eUserpref_RenderDisplayType;

typedef enum eUserpref_TempSpaceDisplayType {
  USER_TEMP_SPACE_DISPLAY_FULLSCREEN = 0,
  USER_TEMP_SPACE_DISPLAY_WINDOW = 1,
} eUserpref_TempSpaceDisplayType;

typedef enum eUserpref_EmulateMMBMod {
  USER_EMU_MMB_MOD_ALT = 0,
  USER_EMU_MMB_MOD_OSKEY = 1,
} eUserpref_EmulateMMBMod;

typedef enum eUserpref_TrackpadScrollDir {
  USER_TRACKPAD_SCROLL_DIR_TRADITIONAL = 0,
  USER_TRACKPAD_SCROLL_DIR_NATURAL = 1,
} eUserpref_TrackpadScrollDir;

typedef enum eUserpref_DiskCacheCompression {
  USER_SEQ_DISK_CACHE_COMPRESSION_NONE = 0,
  USER_SEQ_DISK_CACHE_COMPRESSION_LOW = 1,
  USER_SEQ_DISK_CACHE_COMPRESSION_HIGH = 2,
} eUserpref_DiskCacheCompression;

typedef enum eUserpref_SeqProxySetup {
  USER_SEQ_PROXY_SETUP_MANUAL = 0,
  USER_SEQ_PROXY_SETUP_AUTOMATIC = 1,
} eUserpref_SeqProxySetup;

typedef enum eUserpref_SeqEditorFlags {
  USER_SEQ_ED_SIMPLE_TWEAKING = (1 << 0),
  USER_SEQ_ED_CONNECT_STRIPS_BY_DEFAULT = (1 << 1),
} eUserpref_SeqEditorFlags;

/*bfa - outliner colored collection rows*/
typedef enum eUserpref_OutlinerEditorFlags {
  USER_OUTLINER_COL_COLLECTION_ROWS = (1 << 0),
} eUserpref_OutlinerEditorFlags;

/* Locale Ids. Auto will try to get local from OS. Our default is English though. */
/** #UserDef.language */
enum {
  ULANGUAGE_AUTO = 0,
  ULANGUAGE_ENGLISH = 1,
};<|MERGE_RESOLUTION|>--- conflicted
+++ resolved
@@ -15,539 +15,7 @@
 #include "DNA_userdef_enums.h"
 
 struct ColorBand;
-<<<<<<< HEAD
-
-/* ************************ style definitions ******************** */
-
-/**
- * Default offered by Blender.
- * #uiFont.uifont_id
- */
-typedef enum eUIFont_ID {
-  UIFONT_DEFAULT = 0,
-  /*  UIFONT_BITMAP   = 1 */ /* UNUSED */
-
-  /* free slots */
-  UIFONT_CUSTOM1 = 2,
-  /* UIFONT_CUSTOM2 = 3, */ /* UNUSED */
-} eUIFont_ID;
-
-/**
- * Default fonts to load/initialize.
- * First font is the default (index 0), others optional.
- */
-#
-#
-typedef struct uiFont {
-  struct uiFont *next, *prev;
-  /** 1024 = FILE_MAX. */
-  char filepath[1024];
-  /** From BLF library. */
-  short blf_id;
-  /** Own id (eUIFont_ID). */
-  short uifont_id;
-} uiFont;
-
-/** This state defines appearance of text. */
-typedef struct uiFontStyle {
-  /** Saved in file, 0 is default. */
-  short uifont_id;
-  char _pad1[2];
-  /** Actual size depends on 'global' DPI. */
-  float points;
-  /** Style hint. */
-  short italic, bold;
-  /** Value is amount of pixels blur. */
-  short shadow;
-  /** Shadow offset in pixels. */
-  short shadx, shady;
-  char _pad0[2];
-  /** Total alpha. */
-  float shadowalpha;
-  /** 1 value, typically white or black anyway. */
-  float shadowcolor;
-  /** Weight class 100-900, 400 is normal. */
-  int character_weight;
-} uiFontStyle;
-
-/* this is fed to the layout engine and widget code */
-
-typedef struct uiStyle {
-  struct uiStyle *next, *prev;
-
-  /** #MAX_NAME */
-  char name[64];
-
-  uiFontStyle paneltitle;
-  uiFontStyle grouplabel;
-  uiFontStyle widget;
-  uiFontStyle tooltip;
-
-  float panelzoom;
-
-  /** In characters. */
-  short minlabelchars;
-  /** In characters. */
-  short minwidgetchars;
-
-  short columnspace;
-  short templatespace;
-  short boxspace;
-  short buttonspacex;
-  short buttonspacey;
-  short panelspace;
-  short panelouter;
-
-  char _pad0[2];
-} uiStyle;
-
-typedef struct uiWidgetColors {
-  unsigned char outline[4];
-  unsigned char inner[4];
-  unsigned char inner_sel[4];
-  unsigned char item[4];
-  unsigned char text[4];
-  unsigned char text_sel[4];
-  unsigned char shaded;
-  char _pad0[7];
-  short shadetop, shadedown;
-  float roundness;
-} uiWidgetColors;
-
-typedef struct uiWidgetStateColors {
-  unsigned char error[4];
-  unsigned char warning[4];
-  unsigned char info[4];
-  unsigned char success[4];
-  unsigned char inner_anim[4];
-  unsigned char inner_anim_sel[4];
-  unsigned char inner_key[4];
-  unsigned char inner_key_sel[4];
-  unsigned char inner_driven[4];
-  unsigned char inner_driven_sel[4];
-  unsigned char inner_overridden[4];
-  unsigned char inner_overridden_sel[4];
-  unsigned char inner_changed[4];
-  unsigned char inner_changed_sel[4];
-  float blend;
-  char _pad0[4];
-} uiWidgetStateColors;
-
-typedef struct uiPanelColors {
-  unsigned char header[4];
-  unsigned char back[4];
-  unsigned char sub_back[4];
-  char _pad0[4];
-} uiPanelColors;
-
-typedef struct ThemeUI {
-  /* Interface Elements (buttons, menus, icons) */
-  uiWidgetColors wcol_regular, wcol_tool, wcol_toolbar_item, wcol_text;
-  uiWidgetColors wcol_radio, wcol_option, wcol_toggle;
-  uiWidgetColors wcol_num, wcol_numslider, wcol_tab;
-  uiWidgetColors wcol_menu, wcol_pulldown, wcol_menu_back, wcol_menu_item, wcol_tooltip;
-  uiWidgetColors wcol_box, wcol_scroll, wcol_progress, wcol_list_item, wcol_pie_menu;
-
-  uiWidgetStateColors wcol_state;
-
-  unsigned char widget_emboss[4];
-
-  /* fac: 0 - 1 for blend factor, width in pixels */
-  float menu_shadow_fac;
-  short menu_shadow_width;
-
-  unsigned char editor_border[4];
-  unsigned char editor_outline[4];
-  unsigned char editor_outline_active[4];
-
-  /* Transparent Grid */
-  unsigned char transparent_checker_primary[4], transparent_checker_secondary[4];
-  unsigned char transparent_checker_size;
-  char _pad1[1];
-
-  float icon_alpha;
-  float icon_saturation;
-  unsigned char widget_text_cursor[4];
-
-  /* Axis Colors */
-  unsigned char xaxis[4], yaxis[4], zaxis[4];
-
-  /* Gizmo Colors. */
-  unsigned char gizmo_hi[4];
-  unsigned char gizmo_primary[4];
-  unsigned char gizmo_secondary[4];
-  unsigned char gizmo_view_align[4];
-  unsigned char gizmo_a[4];
-  unsigned char gizmo_b[4];
-
-  /* Icon Colors. */
-  /** Scene items. */
-  unsigned char icon_scene[4];
-  /** Collection items. */
-  unsigned char icon_collection[4];
-  /** Object items. */
-  unsigned char icon_object[4];
-  /** Object data items. */
-  unsigned char icon_object_data[4];
-  /** Modifier and constraint items. */
-  unsigned char icon_modifier[4];
-  /** Shading related items. */
-  unsigned char icon_shading[4];
-  /** File folders. */
-  unsigned char icon_folder[4];
-  /** Auto Keying indicator. */
-  unsigned char icon_autokey[4];
-  char _pad3[4];
-  /** Intensity of the border icons. >0 will render an border around themed
-   * icons. */
-  float icon_border_intensity;
-  float panel_roundness;
-  char _pad2[4];
-
-} ThemeUI;
-
-typedef struct ThemeAssetShelf {
-  unsigned char header_back[4];
-  unsigned char back[4];
-} ThemeAssetShelf;
-
-/* try to put them all in one, if needed a special struct can be created as well
- * for example later on, when we introduce wire colors for ob types or so...
- */
-typedef struct ThemeSpace {
-  /* main window colors */
-  unsigned char back[4];
-  unsigned char back_grad[4];
-
-  char background_type;
-  char _pad0[3];
-
-  /** Panel title. */
-  unsigned char title[4];
-  unsigned char text[4];
-  unsigned char text_hi[4];
-
-  /* header colors */
-  /** Region background. */
-  unsigned char header[4];
-  /** Unused. */
-  unsigned char header_title[4];
-  unsigned char header_text[4];
-  unsigned char header_text_hi[4];
-
-  /* region tabs */
-  unsigned char tab_active[4];
-  unsigned char tab_inactive[4];
-  unsigned char tab_back[4];
-  unsigned char tab_outline[4];
-
-  /* button/tool regions */
-  /** Region background. */
-  unsigned char button[4];
-  /** Panel title. */
-  unsigned char button_title[4];
-  unsigned char button_text[4];
-  unsigned char button_text_hi[4];
-
-  /* List-view regions. */
-  /** Region background. */
-  unsigned char list[4];
-  /** Panel title. */
-  unsigned char list_title[4];
-  unsigned char list_text[4];
-  unsigned char list_text_hi[4];
-
-  /* navigation bar regions */
-  /** Region background. */
-  unsigned char navigation_bar[4];
-  /** Region background. */
-  unsigned char execution_buts[4];
-
-  /* NOTE: cannot use name 'panel' because of DNA mapping old files. */
-  uiPanelColors panelcolors;
-
-  ThemeAssetShelf asset_shelf;
-
-  unsigned char shade1[4];
-  unsigned char shade2[4];
-
-  unsigned char hilite[4];
-  unsigned char grid[4];
-
-  unsigned char view_overlay[4];
-
-  unsigned char wire[4], wire_edit[4], select[4];
-  unsigned char lamp[4], speaker[4], empty[4], camera[4];
-  unsigned char active[4], group[4], group_active[4], transform[4];
-  unsigned char vertex[4], vertex_select[4], vertex_active[4], vertex_bevel[4],
-      vertex_unreferenced[4];
-  unsigned char edge[4], edge_select[4], edge_mode_select[4];
-  unsigned char edge_seam[4], edge_sharp[4], edge_facesel[4], edge_crease[4], edge_bevel[4];
-  /** Solid faces. */
-  unsigned char face[4], face_select[4], face_mode_select[4], face_retopology[4];
-  unsigned char face_back[4], face_front[4];
-  /** Selected color. */
-  unsigned char face_dot[4];
-  unsigned char extra_edge_len[4], extra_edge_angle[4], extra_face_angle[4], extra_face_area[4];
-  unsigned char normal[4];
-  unsigned char vertex_normal[4];
-  unsigned char loop_normal[4];
-  unsigned char bone_solid[4], bone_pose[4], bone_pose_active[4], bone_locked_weight[4];
-  unsigned char strip[4], strip_select[4];
-  unsigned char cframe[4];
-  unsigned char before_current_frame[4], after_current_frame[4];
-  unsigned char time_keyframe[4], time_gp_keyframe[4];
-  unsigned char freestyle_edge_mark[4], freestyle_face_mark[4];
-  unsigned char time_scrub_background[4];
-  unsigned char time_marker_line[4], time_marker_line_selected[4];
-
-  unsigned char nurb_uline[4], nurb_vline[4];
-  unsigned char act_spline[4], nurb_sel_uline[4], nurb_sel_vline[4], lastsel_point[4];
-
-  unsigned char handle_free[4], handle_auto[4], handle_vect[4], handle_align[4],
-      handle_auto_clamped[4];
-  unsigned char handle_sel_free[4], handle_sel_auto[4], handle_sel_vect[4], handle_sel_align[4],
-      handle_sel_auto_clamped[4];
-
-  /** Dope-sheet. */
-  unsigned char ds_channel[4], ds_subchannel[4], ds_ipoline[4];
-  /** Keytypes. */
-  unsigned char keytype_keyframe[4], keytype_extreme[4], keytype_breakdown[4], keytype_jitter[4],
-      keytype_movehold[4], keytype_generated[4];
-  /** Keytypes. */
-  unsigned char keytype_keyframe_select[4], keytype_extreme_select[4], keytype_breakdown_select[4],
-      keytype_jitter_select[4], keytype_movehold_select[4], keytype_generated_select[4];
-  unsigned char keyborder[4], keyborder_select[4];
-  char _pad4[3];
-
-  unsigned char console_output[4], console_input[4], console_info[4], console_error[4];
-  unsigned char console_cursor[4], console_select[4];
-
-  unsigned char vertex_size, edge_width, outline_width, obcenter_dia, facedot_size;
-  unsigned char noodle_curving;
-  unsigned char grid_levels;
-  char _pad5[2];
-  float dash_alpha;
-
-  /* Syntax for text-window and nodes. */
-  unsigned char syntaxl[4], syntaxs[4]; /* In node-space used for backdrop matte. */
-  unsigned char syntaxb[4], syntaxn[4]; /* In node-space used for color input. */
-  unsigned char syntaxv[4], syntaxc[4]; /* In node-space used for converter group. */
-  unsigned char syntaxd[4], syntaxr[4]; /* In node-space used for distort. */
-
-  unsigned char line_numbers[4];
-
-  unsigned char nodeclass_output[4], nodeclass_filter[4];
-  unsigned char nodeclass_vector[4], nodeclass_texture[4];
-  unsigned char nodeclass_shader[4], nodeclass_script[4];
-  unsigned char nodeclass_pattern[4], nodeclass_layout[4];
-  unsigned char nodeclass_geometry[4], nodeclass_attribute[4];
-
-  unsigned char node_zone_simulation[4];
-  unsigned char node_zone_repeat[4];
-  unsigned char node_zone_foreach_geometry_element[4];
-  unsigned char node_zone_closure[4];
-  unsigned char simulated_frames[4];
-  char _pad7[4];
-
-  /** For sequence editor. */
-  unsigned char movie[4], movieclip[4], mask[4], image[4], scene[4], audio[4];
-  unsigned char effect[4], transition[4], meta[4], text_strip[4], color_strip[4];
-  unsigned char active_strip[4], selected_strip[4], text_strip_cursor[4], selected_text[4];
-
-  /** For dope-sheet - scale factor for size of keyframes (i.e. height of channels). */
-  float keyframe_scale_fac;
-
-  unsigned char editmesh_active[4];
-
-  unsigned char handle_vertex[4];
-  unsigned char handle_vertex_select[4];
-
-  unsigned char handle_vertex_size;
-
-  unsigned char clipping_border_3d[4];
-
-  unsigned char marker_outline[4], marker[4], act_marker[4], sel_marker[4], dis_marker[4],
-      lock_marker[4];
-  unsigned char bundle_solid[4];
-  unsigned char path_before[4], path_after[4];
-  unsigned char path_keyframe_before[4], path_keyframe_after[4];
-  unsigned char camera_path[4];
-  unsigned char camera_passepartout[4];
-  unsigned char _pad1[2];
-
-  unsigned char gp_vertex_size;
-  unsigned char gp_vertex[4], gp_vertex_select[4];
-
-  unsigned char preview_back[4];
-  unsigned char preview_stitch_face[4];
-  unsigned char preview_stitch_edge[4];
-  unsigned char preview_stitch_vert[4];
-  unsigned char preview_stitch_stitchable[4];
-  unsigned char preview_stitch_unstitchable[4];
-  unsigned char preview_stitch_active[4];
-
-  /** Two uses, for uvs with modifier applied on mesh and uvs during painting. */
-  unsigned char uv_shadow[4];
-
-  /** Search filter match, used for property search and in the outliner. */
-  unsigned char match[4];
-  /** Outliner - selected item. */
-  unsigned char selected_highlight[4];
-  /** Outliner - selected object. */
-  unsigned char selected_object[4];
-  /** Outliner - active object. */
-  unsigned char active_object[4];
-  /** Outliner - edited object. */
-  unsigned char edited_object[4];
-  /** Outliner - row color difference. */
-  unsigned char row_alternate[4];
-
-  /** Skin modifier root color. */
-  unsigned char skin_root[4];
-
-  /* NLA */
-  /** Active Action + Summary Channel. */
-  unsigned char anim_active[4];
-  /** Active Action = NULL. */
-  unsigned char anim_non_active[4];
-  /** Preview range overlay. */
-  unsigned char anim_preview_range[4];
-
-  /** NLA 'Tweaking' action/strip. */
-  unsigned char nla_tweaking[4];
-  /** NLA - warning color for duplicate instances of tweaking strip. */
-  unsigned char nla_tweakdupli[4];
-
-  /** NLA "Track" */
-  unsigned char nla_track[4];
-  /** NLA "Transition" strips. */
-  unsigned char nla_transition[4], nla_transition_sel[4];
-  /** NLA "Meta" strips. */
-  unsigned char nla_meta[4], nla_meta_sel[4];
-  /** NLA "Sound" strips. */
-  unsigned char nla_sound[4], nla_sound_sel[4];
-
-  /* info */
-  unsigned char info_selected[4], info_selected_text[4];
-  unsigned char info_error_text[4];
-  unsigned char info_warning_text[4];
-  unsigned char info_info_text[4];
-  unsigned char info_debug[4], info_debug_text[4];
-  unsigned char info_property[4], info_property_text[4];
-  unsigned char info_operator[4], info_operator_text[4];
-  char _pad6[4];
-
-  unsigned char paint_curve_pivot[4];
-  unsigned char paint_curve_handle[4];
-
-  unsigned char metadatabg[4];
-  unsigned char metadatatext[4];
-
-} ThemeSpace;
-
-/* Viewport Background Gradient Types. */
-
-typedef enum eBackgroundGradientTypes {
-  TH_BACKGROUND_SINGLE_COLOR = 0,
-  TH_BACKGROUND_GRADIENT_LINEAR = 1,
-  TH_BACKGROUND_GRADIENT_RADIAL = 2,
-} eBackgroundGradientTypes;
-
-/** Set of colors for use as a custom color set for Objects/Bones wire drawing. */
-typedef struct ThemeWireColor {
-  unsigned char solid[4];
-  unsigned char select[4];
-  unsigned char active[4];
-
-  /** #eWireColor_Flags. */
-  short flag;
-  char _pad0[2];
-} ThemeWireColor;
-
-/** #ThemeWireColor.flag */
-typedef enum eWireColor_Flags {
-  TH_WIRECOLOR_CONSTCOLS = (1 << 0),
-  /* TH_WIRECOLOR_TEXTCOLS = (1 << 1), */ /* UNUSED */
-} eWireColor_Flags;
-
-typedef struct ThemeCollectionColor {
-  unsigned char color[4];
-} ThemeCollectionColor;
-
-typedef struct ThemeStripColor {
-  unsigned char color[4];
-} ThemeStripColor;
-
-/**
- * A theme.
- *
- * \note Currently only the first theme is used at once.
- * Different theme presets are stored as external files now.
- */
-typedef struct bTheme {
-  struct bTheme *next, *prev;
-  /** #MAX_NAME. */
-  char name[64];
-
-  /* NOTE: Values after `name` are copied when resetting the default theme. */
-
-  /**
-   * The file-path for the preset that was loaded into this theme.
-   *
-   * This is needed so it's possible to know if updating or removing a theme preset
-   * should apply changes to the current theme.
-   *
-   * #FILE_MAX.
-   */
-  char filepath[1024];
-
-  ThemeUI tui;
-
-  /**
-   * Individual Space-types:
-   * \note Ensure #UI_THEMESPACE_END is updated when adding.
-   */
-  ThemeSpace space_properties;
-  ThemeSpace space_view3d;
-  ThemeSpace space_file;
-  ThemeSpace space_graph;
-  ThemeSpace space_info;
-  ThemeSpace space_action;
-  ThemeSpace space_nla;
-  ThemeSpace space_sequencer;
-  ThemeSpace space_image;
-  ThemeSpace space_text;
-  ThemeSpace space_outliner;
-  ThemeSpace space_node;
-  ThemeSpace space_preferences;
-  ThemeSpace space_console;
-  ThemeSpace space_clip;
-  ThemeSpace space_toolbar;
-  ThemeSpace space_topbar;
-  ThemeSpace space_statusbar;
-  ThemeSpace space_spreadsheet;
-
-  /* 20 sets of bone colors for this theme */
-  ThemeWireColor tarm[20];
-  // ThemeWireColor tobj[20];
-
-  /* See COLLECTION_COLOR_TOT for the number of collection colors. */
-  ThemeCollectionColor collection_color[8];
-
-  /* See STRIP_COLOR_TOT for the total number of strip colors. */
-  ThemeStripColor strip_color[9];
-
-  int active_theme_area;
-} bTheme;
-
-#define UI_THEMESPACE_START(btheme) \
-  (CHECK_TYPE_INLINE(btheme, bTheme *), &((btheme)->space_properties))
-#define UI_THEMESPACE_END(btheme) \
-  (CHECK_TYPE_INLINE(btheme, bTheme *), (&((btheme)->space_spreadsheet) + 1))
-=======
 struct IDProperty;
->>>>>>> 494d3e91
 
 typedef struct bAddon {
   struct bAddon *next, *prev;
