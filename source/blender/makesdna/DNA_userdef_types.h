--- conflicted
+++ resolved
@@ -799,12 +799,7 @@
   USER_HIDE_DOT = (1 << 16),
   USER_SHOW_GIZMO_NAVIGATE = (1 << 17),
   USER_SHOW_VIEWPORTNAME = (1 << 18),
-<<<<<<< HEAD
-  USER_UIFLAG_UNUSED_3 = (1 << 19), /* Cleared. */
-  USER_NODE_AUTOPOSITION_VIEWER = (1 << 19), /*BFA - Toggle Viewer Auto-Positioning*/
-=======
   USER_AREA_CORNER_HANDLE = (1 << 19),
->>>>>>> e2b24f0f
   USER_ZOOM_TO_MOUSEPOS = (1 << 20),
   USER_SHOW_FPS = (1 << 21),
   USER_REGISTER_ALL_USERS = (1 << 22),
@@ -832,7 +827,7 @@
 typedef enum eUserpref_UI_Flag2 {
   USER_ALWAYS_SHOW_NUMBER_ARROWS = (1 << 0), /* cleared */
   USER_REGION_OVERLAP = (1 << 1),
-  USER_UIFLAG2_UNUSED_2 = (1 << 2),
+  USER_NODE_AUTOPOSITION_VIEWER = (1 << 2), /*BFA - Toggle Viewer Auto-Positioning*/
   USER_UIFLAG2_UNUSED_3 = (1 << 3), /* dirty */
 } eUserpref_UI_Flag2;
 
