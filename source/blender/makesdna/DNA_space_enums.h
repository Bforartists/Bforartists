--- conflicted
+++ resolved
@@ -179,12 +179,8 @@
   SO_FILTER_ID_TYPE = (1 << 19),
 
   SO_FILTER_NO_OB_GREASE_PENCIL = (1 << 20),
-<<<<<<< HEAD
   SO_FILTER_NO_POSE_BONE = (1 << 21), /* bfa - hide pose bones */
-} eSpaceOutliner_Filter;
-=======
-};
->>>>>>> d71bf75f
+};
 
 #define SO_FILTER_OB_TYPE \
   (SO_FILTER_NO_OB_MESH | SO_FILTER_NO_OB_ARMATURE | SO_FILTER_NO_OB_EMPTY | \
@@ -431,12 +427,8 @@
   SPACE_SEQ_FLAG_UNUSED_16 = (1 << 16),
   SEQ_USE_PROXIES = (1 << 17),
   SEQ_SHOW_GRID = (1 << 18),
-<<<<<<< HEAD
   SEQ_SHOW_TOOLSHELF_TABS = (1 << 19), /* BFA - toolshelf tabs toggle flag */
-} eSpaceSeq_Flag;
-=======
-};
->>>>>>> d71bf75f
+};
 
 /** #SpaceSeq.view */
 enum eSpaceSeq_Displays {
@@ -494,23 +486,15 @@
    * source file is not available anymore.
    */
   FILE_ASSET_IMPORT_PACK = 4,
-<<<<<<< HEAD
   /** BFA only data-block linking with make override. */
   FILE_ASSET_IMPORT_LINK_OVERRIDE = 5,
-} eFileAssetImportMethod;
-=======
-};
->>>>>>> d71bf75f
+};
 
 enum eFileAssetImportFlags {
   FILE_ASSET_IMPORT_INSTANCE_COLLECTIONS_ON_LINK = (1 << 0),
   FILE_ASSET_IMPORT_INSTANCE_COLLECTIONS_ON_APPEND = (1 << 1),
-<<<<<<< HEAD
   FILE_ASSET_IMPORT_DROP_COLLECTIONS_TO_ORIGIN = (1 << 2), /*BFA - to origin property*/
-} eFileAssetImportFlags;
-=======
-};
->>>>>>> d71bf75f
+};
 
 /** #SpaceFile.browse_mode (File Space Browsing Mode). */
 enum eFileBrowse_Mode {
@@ -855,12 +839,8 @@
    * of connected reroute nodes.
    */
   SN_OVERLAY_SHOW_REROUTE_AUTO_LABELS = (1 << 7),
-<<<<<<< HEAD
   SN_OVERLAY_SHOW_WORLD_CENTER = (1 << 8), /*BFA - World Center overlay*/
-} eSpaceNodeOverlay_Flag;
-=======
-};
->>>>>>> d71bf75f
+};
 
 enum eSpaceNodeOverlay_preview_shape {
   SN_OVERLAY_PREVIEW_FLAT = 0,
@@ -882,12 +862,8 @@
   SNODE_FLAG_UNUSED_11 = (1 << 11), /* cleared */
   SNODE_PIN = (1 << 12),
   SNODE_FLAG_UNUSED_12 = (1 << 13),
-<<<<<<< HEAD
   SNODE_SHOW_TOOLSHELF_TABS = (1 << 14), /* BFA - toolshelf tabs toggle flag */
-} eSpaceNode_Flag;
-=======
-};
->>>>>>> d71bf75f
+};
 
 /** #SpaceNode.gizmo_flag */
 enum {
