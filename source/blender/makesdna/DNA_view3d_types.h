/*
 * ***** BEGIN GPL LICENSE BLOCK *****
 *
 * This program is free software; you can redistribute it and/or
 * modify it under the terms of the GNU General Public License
 * as published by the Free Software Foundation; either version 2
 * of the License, or (at your option) any later version.
 *
 * This program is distributed in the hope that it will be useful,
 * but WITHOUT ANY WARRANTY; without even the implied warranty of
 * MERCHANTABILITY or FITNESS FOR A PARTICULAR PURPOSE.  See the
 * GNU General Public License for more details.
 *
 * You should have received a copy of the GNU General Public License
 * along with this program; if not, write to the Free Software Foundation,
 * Inc., 51 Franklin Street, Fifth Floor, Boston, MA 02110-1301, USA.
 *
 * The Original Code is Copyright (C) 2001-2002 by NaN Holding BV.
 * All rights reserved.
 *
 * The Original Code is: all of this file.
 *
 * Contributor(s): none yet.
 *
 * ***** END GPL LICENSE BLOCK *****
 */

/** \file DNA_view3d_types.h
 *  \ingroup DNA
 */

#ifndef __DNA_VIEW3D_TYPES_H__
#define __DNA_VIEW3D_TYPES_H__

struct ViewDepths;
struct Object;
struct Image;
struct SpaceLink;
struct BoundBox;
struct MovieClip;
struct MovieClipUser;
struct RenderEngine;
struct bGPdata;
struct SmoothView3DStore;
struct wmTimer;
struct Material;
struct GPUFX;

#include "DNA_defs.h"
#include "DNA_listBase.h"
#include "DNA_image_types.h"
#include "DNA_movieclip_types.h"
#include "DNA_gpu_types.h"

/* ******************************** */

/* The near/far thing is a Win EXCEPTION, caused by indirect includes from <windows.h>.
 * Thus, leave near/far in the code, and undef for windows. */
#ifdef _WIN32
#  undef near
#  undef far
#endif

/* Background Picture in 3D-View */
typedef struct BGpic {
	struct BGpic *next, *prev;

	struct Image *ima;
	struct ImageUser iuser;
	struct MovieClip *clip;
	struct MovieClipUser cuser;
	float xof, yof, size, blend, rotation;
	short view;
	short flag;
	short source;
	char pad[6];
} BGpic;

/* ********************************* */

typedef struct RegionView3D {

	float winmat[4][4];			/* GL_PROJECTION matrix */
	float viewmat[4][4];		/* GL_MODELVIEW matrix */
	float viewinv[4][4];		/* inverse of viewmat */
	float persmat[4][4];		/* viewmat*winmat */
	float persinv[4][4];		/* inverse of persmat */
	float viewcamtexcofac[4];	/* offset/scale for camera glsl texcoords */

	/* viewmat/persmat multiplied with object matrix, while drawing and selection */
	float viewmatob[4][4];
	float persmatob[4][4];

	/* user defined clipping planes */
	float clip[6][4];
	float clip_local[6][4]; /* clip in object space, means we can test for clipping in editmode without first going into worldspace */
	struct BoundBox *clipbb;

	struct RegionView3D *localvd; /* allocated backup of its self while in localview */
	struct RenderEngine *render_engine;
	struct ViewDepths *depths;
	void *gpuoffscreen;

	/* animated smooth view */
	struct SmoothView3DStore *sms;
	struct wmTimer *smooth_timer;


	/* transform widget matrix */
	float twmat[4][4];

	float viewquat[4];			/* view rotation, must be kept normalized */
	float dist;					/* distance from 'ofs' along -viewinv[2] vector, where result is negative as is 'ofs' */
	float camdx, camdy;			/* camera view offsets, 1.0 = viewplane moves entire width/height */
	float pixsize;				/* runtime only */
	float ofs[3];				/* view center & orbit pivot, negative of worldspace location,
								 * also matches -viewinv[3][0:3] in ortho mode.*/
	float camzoom;				/* viewport zoom on the camera frame, see BKE_screen_view3d_zoom_to_fac */
	char is_persp;				/* check if persp/ortho view, since 'persp' cant be used for this since
								 * it can have cameras assigned as well. (only set in view3d_winmatrix_set) */
	char persp;
	char view;
	char viewlock;
	char viewlock_quad;			/* options for quadview (store while out of quad view) */
	char pad[3];
	float ofs_lock[2];			/* normalized offset for locked view: (-1, -1) bottom left, (1, 1) upper right */

	short twdrawflag;
	short rflag;


	/* last view (use when switching out of camera view) */
	float lviewquat[4];
	short lpersp, lview; /* lpersp can never be set to 'RV3D_CAMOB' */

	float gridview;
	float tw_idot[3];  /* manipulator runtime: (1 - dot) product with view vector (used to check view alignment) */


	/* active rotation from NDOF or elsewhere */
	float rot_angle;
	float rot_axis[3];

	struct GPUFX *compositor;
} RegionView3D;

/* 3D ViewPort Struct */
typedef struct View3D {
	struct SpaceLink *next, *prev;
	ListBase regionbase;		/* storage of regions for inactive spaces */
	char spacetype;
	char link_flag;
	char _pad0[6];
	/* End 'SpaceLink' header. */

	float viewquat[4]  DNA_DEPRECATED;
	float dist         DNA_DEPRECATED;

	float bundle_size;			/* size of bundles in reconstructed data */
	char bundle_drawtype;		/* display style for bundle */
	char pad[3];

	unsigned int lay_prev; /* for active layer toggle */
	unsigned int lay_used; /* used while drawing */

	short persp  DNA_DEPRECATED;
	short view   DNA_DEPRECATED;

	struct Object *camera, *ob_centre;
	rctf render_border;

	struct ListBase bgpicbase;
	struct BGpic *bgpic  DNA_DEPRECATED; /* deprecated, use bgpicbase, only kept for do_versions(...) */

	struct View3D *localvd; /* allocated backup of its self while in localview */

	char ob_centre_bone[64];		/* optional string for armature bone to define center, MAXBONENAME */

	unsigned int lay;
	int layact;

	/**
	 * The drawing mode for the 3d display. Set to OB_BOUNDBOX, OB_WIRE, OB_SOLID,
	 * OB_TEXTURE, OB_MATERIAL or OB_RENDER */
	char drawtype;
	char ob_centre_cursor;		/* optional bool for 3d cursor to define center */
	short scenelock, around;
	short flag;
	int flag2;

	float lens, grid;
	float near, far;
	float ofs[3]  DNA_DEPRECATED;			/* XXX deprecated */
	float cursor[3];

	short matcap_icon;			/* icon id */

	short gridlines;
	short gridsubdiv;	/* Number of subdivisions in the grid between each highlighted grid line */
	char gridflag;

	/* transform widget info */
	char twtype, twmode, twflag;

	short _pad1;

	/* afterdraw, for xray & transparent */
	struct ListBase afterdraw_transp;
	struct ListBase afterdraw_xray;
	struct ListBase afterdraw_xraytransp;

	/* drawflags, denoting state */
	char zbuf, transp, xray;

	char multiview_eye;				/* multiview current eye - for internal use */

	/* built-in shader effects (eGPUFXFlags) */
	char pad3[4];

	/* note, 'fx_settings.dof' is currently _not_ allocated,
	 * instead set (temporarily) from camera */
	struct GPUFXSettings fx_settings;

	void *properties_storage;		/* Nkey panel stores stuff here (runtime only!) */
	/* Allocated per view, not library data (used by matcap). */
	struct Material *defmaterial;

	/* XXX deprecated? */
	struct bGPdata *gpd  DNA_DEPRECATED;		/* Grease-Pencil Data (annotation layers) */

	 /* multiview - stereo 3d */
	short stereo3d_flag;
	char stereo3d_camera;
	char pad4;
	float stereo3d_convergence_factor;
	float stereo3d_volume_alpha;
	float stereo3d_convergence_alpha;

	/* Previous viewport draw type.
	 * Runtime-only, set in the rendered viewport toggle operator.
	 */
	short prev_drawtype;
	short pad1;
	float pad2;
} View3D;


/* View3D->stereo_flag (short) */
#define V3D_S3D_DISPCAMERAS		(1 << 0)
#define V3D_S3D_DISPPLANE		(1 << 1)
#define V3D_S3D_DISPVOLUME		(1 << 2)

/* View3D->flag (short) */
/*#define V3D_DISPIMAGE		1*/ /*UNUSED*/
#define V3D_DISPBGPICS		2
#define V3D_HIDE_HELPLINES	4
#define V3D_INVALID_BACKBUF	8

#define V3D_ALIGN			1024
#define V3D_SELECT_OUTLINE	2048
#define V3D_ZBUF_SELECT		4096
#define V3D_GLOBAL_STATS	8192
#define V3D_DRAW_CENTERS	32768

/* RegionView3d->persp */
#define RV3D_ORTHO				0
#define RV3D_PERSP				1
#define RV3D_CAMOB				2

/* RegionView3d->rflag */
#define RV3D_CLIPPING				4
#define RV3D_NAVIGATING				8
#define RV3D_GPULIGHT_UPDATE		16
#define RV3D_IS_GAME_ENGINE			32  /* runtime flag, used to check if LoD's should be used */
/**
 * Disable zbuffer offset, skip calls to #ED_view3d_polygon_offset.
 * Use when precise surface depth is needed and picking bias isn't, see T45434).
 */
#define RV3D_ZOFFSET_DISABLED		64

/* RegionView3d->viewlock */
#define RV3D_LOCKED			(1 << 0)
#define RV3D_BOXVIEW		(1 << 1)
#define RV3D_BOXCLIP		(1 << 2)
/* RegionView3d->viewlock_quad */
#define RV3D_VIEWLOCK_INIT	(1 << 7)

/* RegionView3d->view */
#define RV3D_VIEW_USER			 0
#define RV3D_VIEW_FRONT			 1
#define RV3D_VIEW_BACK			 2
#define RV3D_VIEW_LEFT			 3
#define RV3D_VIEW_RIGHT			 4
#define RV3D_VIEW_TOP			 5
#define RV3D_VIEW_BOTTOM		 6
#define RV3D_VIEW_CAMERA		 8

#define RV3D_VIEW_IS_AXIS(view) \
	(((view) >= RV3D_VIEW_FRONT) && ((view) <= RV3D_VIEW_BOTTOM))

<<<<<<< HEAD
/* View3d->flag2 (short) */
#define V3D_WIRE_COLOR_NOCUSTOM	(1 << 1) // bfa - custom wireframe colors
=======
/* View3d->flag2 (int) */
>>>>>>> 24e37b9d
#define V3D_RENDER_OVERRIDE		(1 << 2)
#define V3D_SOLID_TEX			(1 << 3)
#define V3D_SHOW_GPENCIL		(1 << 4)
#define V3D_LOCK_CAMERA			(1 << 5)
#define V3D_RENDER_SHADOW		(1 << 6)		/* This is a runtime only flag that's used to tell draw_mesh_object() that we're doing a shadow pass instead of a regular draw */
#define V3D_SHOW_RECONSTRUCTION	(1 << 7)
#define V3D_SHOW_CAMERAPATH		(1 << 8)
#define V3D_SHOW_BUNDLENAME		(1 << 9)
#define V3D_BACKFACE_CULLING	(1 << 10)
#define V3D_RENDER_BORDER		(1 << 11)
#define V3D_SOLID_MATCAP		(1 << 12)	/* user flag */
#define V3D_SHOW_SOLID_MATCAP	(1 << 13)	/* runtime flag */
#define V3D_OCCLUDE_WIRE		(1 << 14)
#define V3D_SHADELESS_TEX		(1 << 15)
#define V3D_SHOW_WORLD			(1 << 16)


<<<<<<< HEAD
/* View3d->flag3 (short) */
#define V3D_SHOW_WORLD			(1 << 0)
#define V3D_HIDE_CURSOR         (1 << 1) // bfa - show hide 3d cursor
#define V3D_HIDE_GROUNDGRID     (1 << 2) // bfa - show hide the whole groundgrid. Also in 2d view orthographic
#define V3D_SHOW_ICONBUTTONS    (1 << 3) // bfa - show hide the icon buttons
#define V3D_LOCK_CURSOR			(1 << 14)// bfa	/* Custom flag for locking the 3D cursor */

=======
>>>>>>> 24e37b9d
/* View3D->around */
enum {
	/* center of the bounding box */
	V3D_AROUND_CENTER_BOUNDS	= 0,
	/* center from the sum of all points divided by the total */
	V3D_AROUND_CENTER_MEAN		= 3,
	/* pivot around the 2D/3D cursor */
	V3D_AROUND_CURSOR			= 1,
	/* pivot around each items own origin */
	V3D_AROUND_LOCAL_ORIGINS	= 2,
	/* pivot around the active items origin */
	V3D_AROUND_ACTIVE			= 4,
};

/*View3D types (only used in tools, not actually saved)*/
#define V3D_VIEW_STEPLEFT		 1
#define V3D_VIEW_STEPRIGHT		 2
#define V3D_VIEW_STEPDOWN		 3
#define V3D_VIEW_STEPUP		 4
#define V3D_VIEW_PANLEFT		 5
#define V3D_VIEW_PANRIGHT		 6
#define V3D_VIEW_PANDOWN		 7
#define V3D_VIEW_PANUP			 8

/* View3d->gridflag */
#define V3D_SHOW_FLOOR			1
#define V3D_SHOW_X				2
#define V3D_SHOW_Y				4
#define V3D_SHOW_Z				8

/* View3d->twtype (bits, we can combine them) */
#define V3D_MANIP_TRANSLATE		1
#define V3D_MANIP_ROTATE		2
#define V3D_MANIP_SCALE			4

/* View3d->twmode */
#define V3D_MANIP_GLOBAL		0
#define V3D_MANIP_LOCAL			1
#define V3D_MANIP_NORMAL		2
#define V3D_MANIP_VIEW			3
#define V3D_MANIP_GIMBAL		4
#define V3D_MANIP_CUSTOM		5 /* anything of value 5 or higher is custom */

/* View3d->twflag */
   /* USE = user setting, DRAW = based on selection */
#define V3D_USE_MANIPULATOR		1
#define V3D_DRAW_MANIPULATOR	2
/* #define V3D_CALC_MANIPULATOR	4 */ /*UNUSED*/

/* BGPic->flag */
/* may want to use 1 for select ? */
enum {
	V3D_BGPIC_EXPANDED      = (1 << 1),
	V3D_BGPIC_CAMERACLIP    = (1 << 2),
	V3D_BGPIC_DISABLED      = (1 << 3),
	V3D_BGPIC_FOREGROUND    = (1 << 4),

	/* Camera framing options */
	V3D_BGPIC_CAMERA_ASPECT = (1 << 5),  /* don't stretch to fit the camera view  */
	V3D_BGPIC_CAMERA_CROP   = (1 << 6),  /* crop out the image */

	/* Axis flip options */
	V3D_BGPIC_FLIP_X        = (1 << 7),
	V3D_BGPIC_FLIP_Y        = (1 << 8),
};

#define V3D_BGPIC_EXPANDED (V3D_BGPIC_EXPANDED | V3D_BGPIC_CAMERACLIP)

// bfa - custom wireframe colors
#define V3D_IS_WIRECOLOR(scene, v3d) \
	(((v3d)->drawtype <= OB_SOLID) && \
	 (((v3d)->flag2 & V3D_WIRE_COLOR_NOCUSTOM) == 0))

/* BGPic->source */
/* may want to use 1 for select ?*/
#define V3D_BGPIC_IMAGE		0
#define V3D_BGPIC_MOVIE		1

#define RV3D_CAMZOOM_MIN -30
#define RV3D_CAMZOOM_MAX 600

/* #BKE_screen_view3d_zoom_to_fac() values above */
#define RV3D_CAMZOOM_MIN_FACTOR  0.1657359312880714853f
#define RV3D_CAMZOOM_MAX_FACTOR 44.9852813742385702928f

#endif<|MERGE_RESOLUTION|>--- conflicted
+++ resolved
@@ -202,7 +202,7 @@
 	/* transform widget info */
 	char twtype, twmode, twflag;
 
-	short _pad1;
+	short flag3;
 
 	/* afterdraw, for xray & transparent */
 	struct ListBase afterdraw_transp;
@@ -298,12 +298,8 @@
 #define RV3D_VIEW_IS_AXIS(view) \
 	(((view) >= RV3D_VIEW_FRONT) && ((view) <= RV3D_VIEW_BOTTOM))
 
-<<<<<<< HEAD
-/* View3d->flag2 (short) */
+/* View3d->flag2 (int) */
 #define V3D_WIRE_COLOR_NOCUSTOM	(1 << 1) // bfa - custom wireframe colors
-=======
-/* View3d->flag2 (int) */
->>>>>>> 24e37b9d
 #define V3D_RENDER_OVERRIDE		(1 << 2)
 #define V3D_SOLID_TEX			(1 << 3)
 #define V3D_SHOW_GPENCIL		(1 << 4)
@@ -321,7 +317,6 @@
 #define V3D_SHOW_WORLD			(1 << 16)
 
 
-<<<<<<< HEAD
 /* View3d->flag3 (short) */
 #define V3D_SHOW_WORLD			(1 << 0)
 #define V3D_HIDE_CURSOR         (1 << 1) // bfa - show hide 3d cursor
@@ -329,8 +324,6 @@
 #define V3D_SHOW_ICONBUTTONS    (1 << 3) // bfa - show hide the icon buttons
 #define V3D_LOCK_CURSOR			(1 << 14)// bfa	/* Custom flag for locking the 3D cursor */
 
-=======
->>>>>>> 24e37b9d
 /* View3D->around */
 enum {
 	/* center of the bounding box */
