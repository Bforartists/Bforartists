/*
 * ***** BEGIN GPL LICENSE BLOCK *****
 *
 * This program is free software; you can redistribute it and/or
 * modify it under the terms of the GNU General Public License
 * as published by the Free Software Foundation; either version 2
 * of the License, or (at your option) any later version.
 *
 * This program is distributed in the hope that it will be useful,
 * but WITHOUT ANY WARRANTY; without even the implied warranty of
 * MERCHANTABILITY or FITNESS FOR A PARTICULAR PURPOSE.  See the
 * GNU General Public License for more details.
 *
 * You should have received a copy of the GNU General Public License
 * along with this program; if not, write to the Free Software Foundation,
 * Inc., 51 Franklin Street, Fifth Floor, Boston, MA 02110-1301, USA.
 *
 * The Original Code is Copyright (C) 2001-2002 by NaN Holding BV.
 * All rights reserved.
 *
 * The Original Code is: all of this file.
 *
 * Contributor(s): none yet.
 *
 * ***** END GPL LICENSE BLOCK *****
 */

/** \file DNA_view3d_types.h
 *  \ingroup DNA
 */

#ifndef __DNA_VIEW3D_TYPES_H__
#define __DNA_VIEW3D_TYPES_H__

struct ViewDepths;
struct Object;
struct Image;
struct SpaceLink;
struct BoundBox;
struct MovieClip;
struct MovieClipUser;
struct RenderEngine;
struct bGPdata;
struct SmoothView3DStore;
struct wmTimer;
struct Material;
struct GPUViewport;

#include "DNA_defs.h"
#include "DNA_listBase.h"
#include "DNA_image_types.h"
#include "DNA_object_types.h"
#include "DNA_movieclip_types.h"
#include "DNA_gpu_types.h"

/* ******************************** */

/* The near/far thing is a Win EXCEPTION, caused by indirect includes from <windows.h>.
 * Thus, leave near/far in the code, and undef for windows. */
#ifdef _WIN32
#  undef near
#  undef far
#endif

typedef struct RegionView3D {

	float winmat[4][4];			/* GL_PROJECTION matrix */
	float viewmat[4][4];		/* GL_MODELVIEW matrix */
	float viewinv[4][4];		/* inverse of viewmat */
	float persmat[4][4];		/* viewmat*winmat */
	float persinv[4][4];		/* inverse of persmat */
	float viewcamtexcofac[4];	/* offset/scale for camera glsl texcoords */

	/* viewmat/persmat multiplied with object matrix, while drawing and selection */
	float viewmatob[4][4];
	float persmatob[4][4];

	/* user defined clipping planes */
	float clip[6][4];
	float clip_local[6][4]; /* clip in object space, means we can test for clipping in editmode without first going into worldspace */
	struct BoundBox *clipbb;

	struct RegionView3D *localvd; /* allocated backup of its self while in localview */
	struct RenderEngine *render_engine;
	struct ViewDepths *depths;
	void *gpuoffscreen;

	/* animated smooth view */
	struct SmoothView3DStore *sms;
	struct wmTimer *smooth_timer;


	/* transform gizmo matrix */
	float twmat[4][4];
	/* min/max dot product on twmat xyz axis. */
	float tw_axis_min[3], tw_axis_max[3];
	float tw_axis_matrix[3][3];

	float gridview DNA_DEPRECATED;

	float viewquat[4];			/* view rotation, must be kept normalized */
	float dist;					/* distance from 'ofs' along -viewinv[2] vector, where result is negative as is 'ofs' */
	float camdx, camdy;			/* camera view offsets, 1.0 = viewplane moves entire width/height */
	float pixsize;				/* runtime only */
	float ofs[3];				/* view center & orbit pivot, negative of worldspace location,
								 * also matches -viewinv[3][0:3] in ortho mode.*/
	float camzoom;				/* viewport zoom on the camera frame, see BKE_screen_view3d_zoom_to_fac */
	char is_persp;				/* check if persp/ortho view, since 'persp' cant be used for this since
								 * it can have cameras assigned as well. (only set in view3d_winmatrix_set) */
	char persp;
	char view;
	char viewlock;
	char viewlock_quad;			/* options for quadview (store while out of quad view) */
	char pad[3];
	float ofs_lock[2];			/* normalized offset for locked view: (-1, -1) bottom left, (1, 1) upper right */

	short twdrawflag; /* XXX can easily get rid of this (Julian) */
	short rflag;


	/* last view (use when switching out of camera view) */
	float lviewquat[4];
	short lpersp, lview; /* lpersp can never be set to 'RV3D_CAMOB' */

	/* active rotation from NDOF or elsewhere */
	float rot_angle;
	float rot_axis[3];
} RegionView3D;

typedef struct View3DCursor {
	float location[3];
	float rotation[4];
	char _pad[4];
} View3DCursor;

/* 3D Viewport Shading settings */
typedef struct View3DShading {
	char type;        /* Shading type (VIEW3D_SHADE_SOLID, ..) */
	char prev_type;   /* Runtime, for toggle between rendered viewport. */
	char prev_type_wire;

	char color_type;
	short flag;

	char light;
	char background_type;
	char cavity_type;
	char pad[7];

	char studio_light[256]; /* FILE_MAXFILE */
	char lookdev_light[256]; /* FILE_MAXFILE */
	char matcap[256]; /* FILE_MAXFILE */

	float shadow_intensity;
	float single_color[3];

	float studiolight_rot_z;
	float studiolight_background;

	float object_outline_color[3];
	float xray_alpha;
	float xray_alpha_wire;

	float cavity_valley_factor;
	float cavity_ridge_factor;

	float background_color[3];

	float curvature_ridge_factor;
	float curvature_valley_factor;

} View3DShading;

/* 3D Viewport Overlay settings */
typedef struct View3DOverlay {
	int flag;

	/* Edit mode settings */
	int edit_flag;
	float normals_length;
	float backwire_opacity;

	/* Paint mode settings */
	int paint_flag;

	/* Weight paint mode settings */
	int wpaint_flag;
	char _pad2[4];

	/* Alpha for texture, weight, vertex paint overlay */
	float texture_paint_mode_opacity;
	float vertex_paint_mode_opacity;
	float weight_paint_mode_opacity;

	/* Armature edit/pose mode settings */
	int arm_flag;
	float xray_alpha_bone;

	/* Other settings */
	float wireframe_threshold;

	/* grease pencil settings */
	float gpencil_paper_opacity;
	float gpencil_grid_opacity;
	float gpencil_fade_layer;

} View3DOverlay;

/* 3D ViewPort Struct */
typedef struct View3D {
	struct SpaceLink *next, *prev;
	ListBase regionbase;		/* storage of regions for inactive spaces */
	char spacetype;
	char link_flag;
	char _pad0[6];
	/* End 'SpaceLink' header. */

	float viewquat[4]  DNA_DEPRECATED;
	float dist         DNA_DEPRECATED;

	float bundle_size;			/* size of bundles in reconstructed data */
	char bundle_drawtype;		/* display style for bundle */
	char pad[3];

	unsigned int lay_prev DNA_DEPRECATED; /* for active layer toggle */
	unsigned int lay_used DNA_DEPRECATED; /* used while drawing */

	int object_type_exclude_viewport;
	int object_type_exclude_select;

	short persp  DNA_DEPRECATED;
	short view   DNA_DEPRECATED;

	struct Object *camera, *ob_centre;
	rctf render_border;

	struct View3D *localvd; /* allocated backup of its self while in localview */

	char ob_centre_bone[64];		/* optional string for armature bone to define center, MAXBONENAME */

	unsigned short local_view_uuid;
	short _pad6;
	int layact DNA_DEPRECATED;

	short ob_centre_cursor;		/* optional bool for 3d cursor to define center */
	short scenelock;
	short gp_flag;
	short flag;
	int flag2;

	float lens, grid;
	float near, far;
	float ofs[3]  DNA_DEPRECATED;			/* XXX deprecated */

	char _pad[4];

	short matcap_icon;			/* icon id */

	short gridlines;
	short gridsubdiv;	/* Number of subdivisions in the grid between each highlighted grid line */
	char gridflag;

	/* transform gizmo info */
	char _pad5[2], gizmo_flag;

<<<<<<< HEAD
	short flag3;

	/* afterdraw, for xray & transparent */
	struct ListBase afterdraw_transp;
	struct ListBase afterdraw_xray;
	struct ListBase afterdraw_xraytransp;
=======
	short _pad2;
>>>>>>> 285b06da

	/* drawflags, denoting state */
	char _pad3;
	char transp, xray;

	char multiview_eye;				/* multiview current eye - for internal use */

	/* actually only used to define the opacity of the grease pencil vertex in edit mode */
	float vertex_opacity;

	/* note, 'fx_settings.dof' is currently _not_ allocated,
	 * instead set (temporarily) from camera */
	struct GPUFXSettings fx_settings;

	void *properties_storage;		/* Nkey panel stores stuff here (runtime only!) */

	/* XXX deprecated? */
	struct bGPdata *gpd  DNA_DEPRECATED;		/* Grease-Pencil Data (annotation layers) */

	/* Stereoscopy settings */
	short stereo3d_flag;
	char stereo3d_camera;
	char pad4;
	float stereo3d_convergence_factor;
	float stereo3d_volume_alpha;
	float stereo3d_convergence_alpha;

	/* Display settings */
	short drawtype DNA_DEPRECATED;
	short pad5[3];

	View3DShading shading;
	View3DOverlay overlay;
} View3D;


/* View3D->stereo_flag (short) */
#define V3D_S3D_DISPCAMERAS		(1 << 0)
#define V3D_S3D_DISPPLANE		(1 << 1)
#define V3D_S3D_DISPVOLUME		(1 << 2)

/* View3D->flag (short) */
/*#define V3D_FLAG_DEPRECATED_1 (1 << 0) */ /*UNUSED */
/*#define V3D_FLAG_DEPRECATED_2 (1 << 1) */ /* UNUSED */
#define V3D_HIDE_HELPLINES	4
#define V3D_INVALID_BACKBUF	8

/* #define V3D_FLAG_DEPRECATED_10 (1 << 10) */ /* UNUSED */
#define V3D_SELECT_OUTLINE	2048
#define V3D_ZBUF_SELECT		4096   /* XXX: DNA deprecated */
#define V3D_GLOBAL_STATS	8192
#define V3D_DRAW_CENTERS	32768

/* RegionView3d->persp */
#define RV3D_ORTHO				0
#define RV3D_PERSP				1
#define RV3D_CAMOB				2

/* RegionView3d->rflag */
#define RV3D_CLIPPING				4
#define RV3D_NAVIGATING				8
#define RV3D_GPULIGHT_UPDATE		16
/*#define RV3D_IS_GAME_ENGINE			32 *//* UNUSED */
/**
 * Disable zbuffer offset, skip calls to #ED_view3d_polygon_offset.
 * Use when precise surface depth is needed and picking bias isn't, see T45434).
 */
#define RV3D_ZOFFSET_DISABLED		64

/* RegionView3d->viewlock */
#define RV3D_LOCKED			(1 << 0)
#define RV3D_BOXVIEW		(1 << 1)
#define RV3D_BOXCLIP		(1 << 2)
/* RegionView3d->viewlock_quad */
#define RV3D_VIEWLOCK_INIT	(1 << 7)

/* RegionView3d->view */
#define RV3D_VIEW_USER			 0
#define RV3D_VIEW_FRONT			 1
#define RV3D_VIEW_BACK			 2
#define RV3D_VIEW_LEFT			 3
#define RV3D_VIEW_RIGHT			 4
#define RV3D_VIEW_TOP			 5
#define RV3D_VIEW_BOTTOM		 6
#define RV3D_VIEW_CAMERA		 8

#define RV3D_VIEW_IS_AXIS(view) \
	(((view) >= RV3D_VIEW_FRONT) && ((view) <= RV3D_VIEW_BOTTOM))

/* View3d->flag2 (int) */
#define V3D_WIRE_COLOR_NOCUSTOM	(1 << 1) // bfa - custom wireframe colors
#define V3D_RENDER_OVERRIDE		(1 << 2)
#define V3D_SOLID_TEX			(1 << 3)
#define V3D_SHOW_ANNOTATION     (1 << 4)
#define V3D_LOCK_CAMERA			(1 << 5)
#define V3D_RENDER_SHADOW		(1 << 6)		/* This is a runtime only flag that's used to tell draw_mesh_object() that we're doing a shadow pass instead of a regular draw */
#define V3D_SHOW_RECONSTRUCTION	(1 << 7)
#define V3D_SHOW_CAMERAPATH		(1 << 8)
#define V3D_SHOW_BUNDLENAME		(1 << 9)
#define V3D_BACKFACE_CULLING	(1 << 10)
#define V3D_RENDER_BORDER		(1 << 11)
#define V3D_SOLID_MATCAP		(1 << 12)	/* user flag */
#define V3D_SHOW_SOLID_MATCAP	(1 << 13)	/* runtime flag */
#define V3D_OCCLUDE_WIRE		(1 << 14)   /* XXX: DNA deprecated */
#define V3D_SHOW_MODE_SHADE_OVERRIDE (1 << 15) /* XXX: DNA deprecated */

/* View3d->gp_flag (short) */
#define V3D_GP_SHOW_PAPER            (1 << 0) /* Activate paper to cover all viewport */
#define V3D_GP_SHOW_GRID             (1 << 1) /* Activate paper grid */
#define V3D_GP_SHOW_EDIT_LINES       (1 << 2)
#define V3D_GP_SHOW_MULTIEDIT_LINES  (1 << 3)
#define V3D_GP_SHOW_ONION_SKIN       (1 << 4) /* main switch at view level */
#define V3D_GP_FADE_NOACTIVE_LAYERS  (1 << 5) /* fade layers not active */

/* View3DShading->light */
enum {
	V3D_LIGHTING_FLAT   = 0,
	V3D_LIGHTING_STUDIO = 1,
	V3D_LIGHTING_MATCAP = 2,
};

/* View3DShading->flag */
enum {
	V3D_SHADING_OBJECT_OUTLINE      = (1 << 0),
	V3D_SHADING_XRAY                = (1 << 1),
	V3D_SHADING_SHADOW              = (1 << 2),
	V3D_SHADING_SCENE_LIGHTS        = (1 << 3),
	V3D_SHADING_SPECULAR_HIGHLIGHT  = (1 << 4),
	V3D_SHADING_CAVITY              = (1 << 5),
	V3D_SHADING_MATCAP_FLIP_X       = (1 << 6),
	V3D_SHADING_SCENE_WORLD         = (1 << 7),
	V3D_SHADING_XRAY_BONE           = (1 << 8),
	V3D_SHADING_WORLD_ORIENTATION   = (1 << 9),
};

/* View3DShading->color_type */
enum {
	V3D_SHADING_MATERIAL_COLOR = 0,
	V3D_SHADING_RANDOM_COLOR   = 1,
	V3D_SHADING_SINGLE_COLOR   = 2,
	V3D_SHADING_TEXTURE_COLOR  = 3,
};

/* View3DShading->background_type */
enum {
	V3D_SHADING_BACKGROUND_THEME    = 0,
	V3D_SHADING_BACKGROUND_WORLD    = 1,
	V3D_SHADING_BACKGROUND_VIEWPORT = 2,
};

/* View3DShading->cavity_type */
enum {
	V3D_SHADING_CAVITY_SSAO = 0,
	V3D_SHADING_CAVITY_CURVATURE = 1,
	V3D_SHADING_CAVITY_BOTH = 2,
};

/* View3DOverlay->flag */
enum {
	V3D_OVERLAY_FACE_ORIENTATION  = (1 << 0),
	V3D_OVERLAY_HIDE_CURSOR       = (1 << 1),
	V3D_OVERLAY_BONE_SELECT       = (1 << 2),
	V3D_OVERLAY_LOOK_DEV          = (1 << 3),
	V3D_OVERLAY_WIREFRAMES        = (1 << 4),
	V3D_OVERLAY_HIDE_TEXT         = (1 << 5),
	V3D_OVERLAY_HIDE_MOTION_PATHS = (1 << 6),
	V3D_OVERLAY_ONION_SKINS       = (1 << 7),
	V3D_OVERLAY_HIDE_BONES        = (1 << 8),
	V3D_OVERLAY_HIDE_OBJECT_XTRAS = (1 << 9),
	V3D_OVERLAY_HIDE_OBJECT_ORIGINS = (1 << 10),
};

/* View3DOverlay->edit_flag */
enum {
	V3D_OVERLAY_EDIT_VERT_NORMALS = (1 << 0),
	V3D_OVERLAY_EDIT_LOOP_NORMALS = (1 << 1),
	V3D_OVERLAY_EDIT_FACE_NORMALS = (1 << 2),

	V3D_OVERLAY_EDIT_OCCLUDE_WIRE = (1 << 3),

	V3D_OVERLAY_EDIT_WEIGHT       = (1 << 4),

	V3D_OVERLAY_EDIT_EDGES        = (1 << 5),
	V3D_OVERLAY_EDIT_FACES        = (1 << 6),
	V3D_OVERLAY_EDIT_FACE_DOT     = (1 << 7),

	V3D_OVERLAY_EDIT_SEAMS        = (1 << 8),
	V3D_OVERLAY_EDIT_SHARP        = (1 << 9),
	V3D_OVERLAY_EDIT_CREASES      = (1 << 10),
	V3D_OVERLAY_EDIT_BWEIGHTS     = (1 << 11),

	V3D_OVERLAY_EDIT_FREESTYLE_EDGE = (1 << 12),
	V3D_OVERLAY_EDIT_FREESTYLE_FACE = (1 << 13),

	V3D_OVERLAY_EDIT_STATVIS      = (1 << 14),
	V3D_OVERLAY_EDIT_EDGE_LEN     = (1 << 15),
	V3D_OVERLAY_EDIT_EDGE_ANG     = (1 << 16),
	V3D_OVERLAY_EDIT_FACE_ANG     = (1 << 17),
	V3D_OVERLAY_EDIT_FACE_AREA    = (1 << 18),
	V3D_OVERLAY_EDIT_INDICES      = (1 << 19),

	V3D_OVERLAY_EDIT_CU_HANDLES   = (1 << 20),
	V3D_OVERLAY_EDIT_CU_NORMALS   = (1 << 21),
};

/* View3DOverlay->arm_flag */
enum {
	V3D_OVERLAY_ARM_TRANSP_BONES  = (1 << 0),
};

/* View3DOverlay->paint_flag */
enum {
	V3D_OVERLAY_PAINT_WIRE        = (1 << 0),
};

/* View3DOverlay->wpaint_flag */
enum {
	V3D_OVERLAY_WPAINT_CONTOURS   = (1 << 0),
};

/* View3d->flag3 (short) */
#define V3D_SHOW_WORLD			(1 << 0)

/* View3D->around */
enum {
	/* center of the bounding box */
	V3D_AROUND_CENTER_BOUNDS	= 0,
	/* center from the sum of all points divided by the total */
	V3D_AROUND_CENTER_MEAN		= 3,
	/* pivot around the 2D/3D cursor */
	V3D_AROUND_CURSOR			= 1,
	/* pivot around each items own origin */
	V3D_AROUND_LOCAL_ORIGINS	= 2,
	/* pivot around the active items origin */
	V3D_AROUND_ACTIVE			= 4,
};

/*View3D types (only used in tools, not actually saved)*/
#define V3D_VIEW_STEPLEFT		 1
#define V3D_VIEW_STEPRIGHT		 2
#define V3D_VIEW_STEPDOWN		 3
#define V3D_VIEW_STEPUP		 4
#define V3D_VIEW_PANLEFT		 5
#define V3D_VIEW_PANRIGHT		 6
#define V3D_VIEW_PANDOWN		 7
#define V3D_VIEW_PANUP			 8

/* View3d->gridflag */
#define V3D_SHOW_FLOOR			1
#define V3D_SHOW_X				2
#define V3D_SHOW_Y				4
#define V3D_SHOW_Z				8

/* Scene.orientation_type */
#define V3D_MANIP_GLOBAL		0
#define V3D_MANIP_LOCAL			1
#define V3D_MANIP_NORMAL		2
#define V3D_MANIP_VIEW			3
#define V3D_MANIP_GIMBAL		4
#define V3D_MANIP_CURSOR		5
#define V3D_MANIP_CUSTOM_MATRIX	(V3D_MANIP_CUSTOM - 1)  /* Runtime only, never saved to DNA. */
#define V3D_MANIP_CUSTOM		1024

/* View3d.mpr_flag (also) */
enum {
	/** All gizmos. */
	V3D_GIZMO_HIDE                = (1 << 0),
	V3D_GIZMO_HIDE_NAVIGATE       = (1 << 1),
	V3D_GIZMO_HIDE_CONTEXT        = (1 << 2),
	V3D_GIZMO_HIDE_TOOL           = (1 << 3),
};

<<<<<<< HEAD
#define V3D_BGPIC_EXPANDED (V3D_BGPIC_EXPANDED | V3D_BGPIC_CAMERACLIP)

// bfa - custom wireframe colors
#define V3D_IS_WIRECOLOR(scene, v3d) \
	(((v3d)->drawtype <= OB_SOLID) && \
	 (((v3d)->flag2 & V3D_WIRE_COLOR_NOCUSTOM) == 0))

/* BGPic->source */
/* may want to use 1 for select ?*/
#define V3D_BGPIC_IMAGE		0
#define V3D_BGPIC_MOVIE		1

=======
>>>>>>> 285b06da
#define RV3D_CAMZOOM_MIN -30
#define RV3D_CAMZOOM_MAX 600

/* #BKE_screen_view3d_zoom_to_fac() values above */
#define RV3D_CAMZOOM_MIN_FACTOR  0.1657359312880714853f
#define RV3D_CAMZOOM_MAX_FACTOR 44.9852813742385702928f

#endif<|MERGE_RESOLUTION|>--- conflicted
+++ resolved
@@ -263,16 +263,7 @@
 	/* transform gizmo info */
 	char _pad5[2], gizmo_flag;
 
-<<<<<<< HEAD
-	short flag3;
-
-	/* afterdraw, for xray & transparent */
-	struct ListBase afterdraw_transp;
-	struct ListBase afterdraw_xray;
-	struct ListBase afterdraw_xraytransp;
-=======
 	short _pad2;
->>>>>>> 285b06da
 
 	/* drawflags, denoting state */
 	char _pad3;
@@ -363,7 +354,6 @@
 	(((view) >= RV3D_VIEW_FRONT) && ((view) <= RV3D_VIEW_BOTTOM))
 
 /* View3d->flag2 (int) */
-#define V3D_WIRE_COLOR_NOCUSTOM	(1 << 1) // bfa - custom wireframe colors
 #define V3D_RENDER_OVERRIDE		(1 << 2)
 #define V3D_SOLID_TEX			(1 << 3)
 #define V3D_SHOW_ANNOTATION     (1 << 4)
@@ -493,9 +483,6 @@
 	V3D_OVERLAY_WPAINT_CONTOURS   = (1 << 0),
 };
 
-/* View3d->flag3 (short) */
-#define V3D_SHOW_WORLD			(1 << 0)
-
 /* View3D->around */
 enum {
 	/* center of the bounding box */
@@ -545,21 +532,6 @@
 	V3D_GIZMO_HIDE_TOOL           = (1 << 3),
 };
 
-<<<<<<< HEAD
-#define V3D_BGPIC_EXPANDED (V3D_BGPIC_EXPANDED | V3D_BGPIC_CAMERACLIP)
-
-// bfa - custom wireframe colors
-#define V3D_IS_WIRECOLOR(scene, v3d) \
-	(((v3d)->drawtype <= OB_SOLID) && \
-	 (((v3d)->flag2 & V3D_WIRE_COLOR_NOCUSTOM) == 0))
-
-/* BGPic->source */
-/* may want to use 1 for select ?*/
-#define V3D_BGPIC_IMAGE		0
-#define V3D_BGPIC_MOVIE		1
-
-=======
->>>>>>> 285b06da
 #define RV3D_CAMZOOM_MIN -30
 #define RV3D_CAMZOOM_MAX 600
 
