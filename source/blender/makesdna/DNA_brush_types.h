--- conflicted
+++ resolved
@@ -185,11 +185,6 @@
   struct ColorBand *gradient;
   struct PaintCurve *paint_curve;
 
-<<<<<<< HEAD
-  char icon_filepath[/*FILE_MAX*/ 1024];
-
-=======
->>>>>>> 9a41dc73
   float normal_weight;
   /** Rake actual data (not texture), used for sculpt. */
   float rake_factor;
