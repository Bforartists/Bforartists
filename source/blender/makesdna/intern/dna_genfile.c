/*
 * ***** BEGIN GPL LICENSE BLOCK *****
 *
 * This program is free software; you can redistribute it and/or
 * modify it under the terms of the GNU General Public License
 * as published by the Free Software Foundation; either version 2
 * of the License, or (at your option) any later version.
 *
 * This program is distributed in the hope that it will be useful,
 * but WITHOUT ANY WARRANTY; without even the implied warranty of
 * MERCHANTABILITY or FITNESS FOR A PARTICULAR PURPOSE.  See the
 * GNU General Public License for more details.
 *
 * You should have received a copy of the GNU General Public License
 * along with this program; if not, write to the Free Software Foundation,
 * Inc., 51 Franklin Street, Fifth Floor, Boston, MA 02110-1301, USA.
 *
 * The Original Code is Copyright (C) 2001-2002 by NaN Holding BV.
 * All rights reserved.
 *
 * The Original Code is: all of this file.
 *
 * Contributor(s): none yet.
 *
 * ***** END GPL LICENSE BLOCK *****
 * DNA handling
 */

/** \file blender/makesdna/intern/dna_genfile.c
 *  \ingroup DNA
 *
 * Lowest-level functions for decoding the parts of a saved .blend
 * file, including interpretation of its SDNA block and conversion of
 * contents of other parts according to the differences between that
 * SDNA and the SDNA of the current (running) version of Blender.
 */


#include <stdio.h>
#include <stdlib.h>
#include <string.h>
#include <limits.h>

#include "MEM_guardedalloc.h" // for MEM_freeN MEM_mallocN MEM_callocN

#include "BLI_utildefines.h"
#include "BLI_endian_switch.h"

#ifdef WITH_DNA_GHASH
#  include "BLI_ghash.h"
#endif

#include "DNA_genfile.h"
#include "DNA_sdna_types.h" // for SDNA ;-)

/**
 * \section dna_genfile Overview
 *
 * - please note: no builtin security to detect input of double structs
 * - if you want a struct not to be in DNA file: add two hash marks above it (#<enter>#<enter>)
 *
 * Structure DNA data is added to each blender file and to each executable, this to detect
 * in .blend files new variables in structs, changed array sizes, etc. It's also used for
 * converting endian and pointer size (32-64 bits)
 * As an extra, Python uses a call to detect run-time the contents of a blender struct.
 *
 * Create a structDNA: only needed when one of the input include (.h) files change.
 * File Syntax:
 * \code{.unparsed}
 *     SDNA (4 bytes) (magic number)
 *     NAME (4 bytes)
 *     <nr> (4 bytes) amount of names (int)
 *     <string>
 *     <string>
 *     ...
 *     ...
 *     TYPE (4 bytes)
 *     <nr> amount of types (int)
 *     <string>
 *     <string>
 *     ...
 *     ...
 *     TLEN (4 bytes)
 *     <len> (short) the lengths of types
 *     <len>
 *     ...
 *     ...
 *     STRC (4 bytes)
 *     <nr> amount of structs (int)
 *     <typenr><nr_of_elems> <typenr><namenr> <typenr><namenr> ...
 * \endcode
 *
 *  **Remember to read/write integer and short aligned!**
 *
 *  While writing a file, the names of a struct is indicated with a type number,
 *  to be found with: ``type = DNA_struct_find_nr(SDNA *, const char *)``
 *  The value of ``type`` corresponds with the index within the structs array
 *
 *  For the moment: the complete DNA file is included in a .blend file. For
 *  the future we can think of smarter methods, like only included the used
 *  structs. Only needed to keep a file short though...
 *
 * ALLOWED AND TESTED CHANGES IN STRUCTS:
 *  - type change (a char to float will be divided by 255)
 *  - location within a struct (everthing can be randomly mixed up)
 *  - struct within struct (within struct etc), this is recursive
 *  - adding new elements, will be default initialized zero
 *  - removing elements
 *  - change of array sizes
 *  - change of a pointer type: when the name doesn't change the contents is copied
 *
 * NOT YET:
 *  - array (``vec[3]``) to float struct (``vec3f``)
 *
 * DONE:
 *  - endian compatibility
 *  - pointer conversion (32-64 bits)
 *
 * IMPORTANT:
 *  - do not use #defines in structs for array lengths, this cannot be read by the dna functions
 *  - do not use uint, but unsigned int instead, ushort and ulong are allowed
 *  - only use a long in Blender if you want this to be the size of a pointer. so it is
 *    32 bits or 64 bits, dependent at the cpu architecture
 *  - chars are always unsigned
 *  - alignment of variables has to be done in such a way, that any system does
 *    not create 'padding' (gaps) in structures. So make sure that:
 *    - short: 2 aligned
 *    - int: 4 aligned
 *    - float: 4 aligned
 *    - double: 8 aligned
 *    - long: 8 aligned
 *    - struct: 8 aligned
 *  - the sdna functions have several error prints builtin, always check blender running from a console.
 *
 */

/* ************************* MAKE DNA ********************** */

/* allowed duplicate code from makesdna.c */

/**
 * parses the "[n]" on the end of an array name and returns the number of array elements n.
 */
int DNA_elem_array_size(const char *str)
{
	int a, mul = 1;
	const char *cp = NULL;

	for (a = 0; str[a]; a++) {
		if (str[a] == '[') {
			cp = &(str[a + 1]);
		}
		else if (str[a] == ']' && cp) {
			mul *= atoi(cp);
		}
	}

	return mul;
}

/* ************************* END MAKE DNA ********************** */

/* ************************* DIV ********************** */

void DNA_sdna_free(SDNA *sdna)
{
	if (sdna->data_alloc) {
		MEM_freeN((void *)sdna->data);
	}

	MEM_freeN((void *)sdna->names);
	MEM_freeN((void *)sdna->types);
	MEM_freeN(sdna->structs);

#ifdef WITH_DNA_GHASH
	BLI_ghash_free(sdna->structs_map, NULL, NULL);
#endif

	MEM_freeN(sdna);
}

/**
 * Return true if the name indicates a pointer of some kind.
 */
static bool ispointer(const char *name)
{
	/* check if pointer or function pointer */
	return (name[0] == '*' || (name[0] == '(' && name[1] == '*'));
}

/**
 * Returns the size of struct fields of the specified type and name.
 *
 * \param type  Index into sdna->types/typelens
 * \param name  Index into sdna->names,
 * needed to extract possible pointer/array information.
 */
static int elementsize(const SDNA *sdna, short type, short name)
{
	int mul, namelen, len;
	const char *cp;
	
	cp = sdna->names[name];
	len = 0;
	
	namelen = strlen(cp);
	/* is it a pointer or function pointer? */
	if (ispointer(cp)) {
		/* has the name an extra length? (array) */
		mul = 1;
		if (cp[namelen - 1] == ']') {
			mul = DNA_elem_array_size(cp);
		}
		
		len = sdna->pointerlen * mul;
	}
	else if (sdna->typelens[type]) {
		/* has the name an extra length? (array) */
		mul = 1;
		if (cp[namelen - 1] == ']') {
			mul = DNA_elem_array_size(cp);
		}
		
		len = mul * sdna->typelens[type];
		
	}
	
	return len;
}

#if 0
static void printstruct(SDNA *sdna, short strnr)
{
	/* is for debug */
	int b, nr;
	short *sp;
	
	sp = sdna->structs[strnr];
	
	printf("struct %s\n", sdna->types[sp[0]]);
	nr = sp[1];
	sp += 2;
	
	for (b = 0; b < nr; b++, sp += 2) {
		printf("   %s %s\n", sdna->types[sp[0]], sdna->names[sp[1]]);
	}
}
#endif

/**
 * Returns the index of the struct info for the struct with the specified name.
 */
int DNA_struct_find_nr_ex(const SDNA *sdna, const char *str, unsigned int *index_last)
{
	const short *sp = NULL;

	if (*index_last < sdna->nr_structs) {
		sp = sdna->structs[*index_last];
		if (strcmp(sdna->types[sp[0]], str) == 0) {
			return *index_last;
		}
	}

#ifdef WITH_DNA_GHASH
	{
		void **index_p;
		int a;

		index_p = BLI_ghash_lookup_p(sdna->structs_map, str);

		if (index_p) {
			a = GET_INT_FROM_POINTER(*index_p);
<<<<<<< HEAD
			sdna->lastfind = a;
=======
			*index_last = a;
>>>>>>> ecd36afb
		}
		else {
			a = -1;
		}
		return a;
	}
#else
	{
		int a;

		for (a = 0; a < sdna->nr_structs; a++) {

			sp = sdna->structs[a];

			if (strcmp(sdna->types[sp[0]], str) == 0) {
				*index_last = a;
				return a;
			}
		}
	}
	return -1;
#endif
}

int DNA_struct_find_nr(const SDNA *sdna, const char *str)
{
	unsigned int index_last_dummy = UINT_MAX;
	return DNA_struct_find_nr_ex(sdna, str, &index_last_dummy);
}

/* ************************* END DIV ********************** */

/* ************************* READ DNA ********************** */

BLI_INLINE const char *pad_up_4(const char *ptr)
{
	return (const char *)((((uintptr_t)ptr) + 3) & ~3);
}

/**
 * In sdna->data the data, now we convert that to something understandable
 */
static bool init_structDNA(
        SDNA *sdna, bool do_endian_swap,
        const char **r_error_message)
{
	int *data, *verg, gravity_fix = -1;
	short *sp;
	char str[8];
	
	verg = (int *)str;
	data = (int *)sdna->data;

	/* clear pointers incase of error */
	sdna->names = NULL;
	sdna->types = NULL;
	sdna->structs = NULL;
#ifdef WITH_DNA_GHASH
	sdna->structs_map = NULL;
#endif

	strcpy(str, "SDNA");
	if (*data != *verg) {
		*r_error_message = "SDNA error in SDNA file";
		return false;
	}
	else {
		const char *cp;

		data++;
		
		/* load names array */
		strcpy(str, "NAME");
		if (*data == *verg) {
			data++;
			
			sdna->nr_names = *data;
			if (do_endian_swap) {
				BLI_endian_switch_int32(&sdna->nr_names);
			}
			
			data++;
			sdna->names = MEM_callocN(sizeof(void *) * sdna->nr_names, "sdnanames");
		}
		else {
			*r_error_message = "NAME error in SDNA file";
			return false;
		}
		
		cp = (char *)data;
		for (int nr = 0; nr < sdna->nr_names; nr++) {
			sdna->names[nr] = cp;

			/* "float gravity [3]" was parsed wrong giving both "gravity" and
			 * "[3]"  members. we rename "[3]", and later set the type of
			 * "gravity" to "void" so the offsets work out correct */
			if (*cp == '[' && strcmp(cp, "[3]") == 0) {
				if (nr && strcmp(sdna->names[nr - 1], "Cvi") == 0) {
					sdna->names[nr] = "gravity[3]";
					gravity_fix = nr;
				}
			}

			while (*cp) cp++;
			cp++;
		}

		cp = pad_up_4(cp);
		
		/* load type names array */
		data = (int *)cp;
		strcpy(str, "TYPE");
		if (*data == *verg) {
			data++;

			sdna->nr_types = *data;
			if (do_endian_swap) {
				BLI_endian_switch_int32(&sdna->nr_types);
			}
			
			data++;
			sdna->types = MEM_callocN(sizeof(void *) * sdna->nr_types, "sdnatypes");
		}
		else {
			*r_error_message = "TYPE error in SDNA file";
			return false;
		}
		
		cp = (char *)data;
		for (int nr = 0; nr < sdna->nr_types; nr++) {
			sdna->types[nr] = cp;
			
			/* this is a patch, to change struct names without a conflict with SDNA */
			/* be careful to use it, in this case for a system-struct (opengl/X) */
			
			if (*cp == 'b') {
				/* struct Screen was already used by X, 'bScreen' replaces the old IrisGL 'Screen' struct */
				if (strcmp("bScreen", cp) == 0) sdna->types[nr] = cp + 1;
			}
			
			while (*cp) cp++;
			cp++;
		}

		cp = pad_up_4(cp);
		
		/* load typelen array */
		data = (int *)cp;
		strcpy(str, "TLEN");
		if (*data == *verg) {
			data++;
			sp = (short *)data;
			sdna->typelens = sp;
			
			if (do_endian_swap) {
				BLI_endian_switch_int16_array(sp, sdna->nr_types);
			}
			
			sp += sdna->nr_types;
		}
		else {
			*r_error_message = "TLEN error in SDNA file";
			return false;
		}
		if (sdna->nr_types & 1) sp++;   /* prevent BUS error */

		/* load struct array */
		data = (int *)sp;
		strcpy(str, "STRC");
		if (*data == *verg) {
			data++;
			
			sdna->nr_structs = *data;
			if (do_endian_swap) {
				BLI_endian_switch_int32(&sdna->nr_structs);
			}
			
			data++;
			sdna->structs = MEM_callocN(sizeof(void *) * sdna->nr_structs, "sdnastrcs");
		}
		else {
			*r_error_message = "STRC error in SDNA file";
			return false;
		}
		
		sp = (short *)data;
		for (int nr = 0; nr < sdna->nr_structs; nr++) {
			sdna->structs[nr] = sp;
			
			if (do_endian_swap) {
				short a;
				
				BLI_endian_switch_int16(&sp[0]);
				BLI_endian_switch_int16(&sp[1]);
				
				a = sp[1];
				sp += 2;
				while (a--) {
					BLI_endian_switch_int16(&sp[0]);
					BLI_endian_switch_int16(&sp[1]);
					sp += 2;
				}
			}
			else {
				sp += 2 * sp[1] + 2;
			}
		}
	}

	{
		/* second part of gravity problem, setting "gravity" type to void */
		if (gravity_fix > -1) {
			for (int nr = 0; nr < sdna->nr_structs; nr++) {
				sp = sdna->structs[nr];
				if (strcmp(sdna->types[sp[0]], "ClothSimSettings") == 0)
					sp[10] = SDNA_TYPE_VOID;
			}
		}
	}

#ifdef WITH_DNA_GHASH
	{
		/* create a ghash lookup to speed up */
		sdna->structs_map = BLI_ghash_str_new_ex("init_structDNA gh", sdna->nr_structs);

		for (intptr_t nr = 0; nr < sdna->nr_structs; nr++) {
			sp = sdna->structs[nr];
<<<<<<< HEAD
			BLI_ghash_insert(sdna->structs_map, sdna->types[sp[0]], SET_INT_IN_POINTER(nr));
=======
			BLI_ghash_insert(sdna->structs_map, (void *)sdna->types[sp[0]], SET_INT_IN_POINTER(nr));
>>>>>>> ecd36afb
		}
	}
#endif

	/* Calculate 'sdna->pointerlen' */
	{
		intptr_t nr = DNA_struct_find_nr(sdna, "ListBase");

		/* should never happen, only with corrupt file for example */
		if (UNLIKELY(nr == -1)) {
			*r_error_message = "ListBase struct error! Not found.";
			return false;
		}

		/* finally pointerlen: use struct ListBase to test it, never change the size of it! */
		sp = sdna->structs[nr];
		/* weird; i have no memory of that... I think I used sizeof(void *) before... (ton) */

		sdna->pointerlen = sdna->typelens[sp[0]] / 2;

		if (sp[1] != 2 || (sdna->pointerlen != 4 && sdna->pointerlen != 8)) {
			*r_error_message = "ListBase struct error! Needs it to calculate pointerize.";
			/* well, at least sizeof(ListBase) is error proof! (ton) */
			return false;
		}
	}

	return true;
}

/**
 * Constructs and returns a decoded SDNA structure from the given encoded SDNA data block.
 */
SDNA *DNA_sdna_from_data(
        const void *data, const int datalen,
        bool do_endian_swap, bool data_alloc,
        const char **r_error_message)
{
	SDNA *sdna = MEM_mallocN(sizeof(*sdna), "sdna");
	const char *error_message = NULL;

	sdna->datalen = datalen;
	if (data_alloc) {
		char *data_copy = MEM_mallocN(datalen, "sdna_data");
		memcpy(data_copy, data, datalen);
		sdna->data = data_copy;
	}
	else {
		sdna->data = data;
	}
	sdna->data_alloc = data_alloc;
	

	if (init_structDNA(sdna, do_endian_swap, &error_message)) {
		return sdna;
	}
	else {
		if (r_error_message == NULL) {
			fprintf(stderr, "Error decoding blend file SDNA: %s\n", error_message);
		}
		else {
			*r_error_message = error_message;
		}
		DNA_sdna_free(sdna);
		return NULL;
	}
}

/**
 * Using globals is acceptable here, the data is read-only and only changes between Blender versions.
 *
 * So it is safe to create once and reuse.
 */
static SDNA *g_sdna = NULL;

void DNA_sdna_current_init(void)
{
	g_sdna = DNA_sdna_from_data(DNAstr, DNAlen, false, false, NULL);
}

const struct SDNA *DNA_sdna_current_get(void)
{
	BLI_assert(g_sdna != NULL);
	return g_sdna;
}

void DNA_sdna_current_free(void)
{
	DNA_sdna_free(g_sdna);
	g_sdna = NULL;
}

/* ******************** END READ DNA ********************** */

/* ******************* HANDLE DNA ***************** */

/**
 * Used by #DNA_struct_get_compareflags (below) to recursively mark all structs
 * containing a field of type structnr as changed between old and current SDNAs.
 */
static void recurs_test_compflags(const SDNA *sdna, char *compflags, int structnr)
{
	int a, b, typenr, elems;
	const short *sp;
	const char *cp;
	
	/* check all structs, test if it's inside another struct */
	sp = sdna->structs[structnr];
	typenr = sp[0];
	
	for (a = 0; a < sdna->nr_structs; a++) {
		if ((a != structnr) && (compflags[a] == SDNA_CMP_EQUAL)) {
			sp = sdna->structs[a];
			elems = sp[1];
			sp += 2;
			for (b = 0; b < elems; b++, sp += 2) {
				if (sp[0] == typenr) {
					cp = sdna->names[sp[1]];
					if (!ispointer(cp)) {
						compflags[a] = SDNA_CMP_NOT_EQUAL;
						recurs_test_compflags(sdna, compflags, a);
					}
				}
			}
		}
	}
	
}


/**
 * Constructs and returns an array of byte flags with one element for each struct in oldsdna,
 * indicating how it compares to newsdna:
 */
const char *DNA_struct_get_compareflags(const SDNA *oldsdna, const SDNA *newsdna)
{
	int a, b;
	const short *sp_old, *sp_new;
	const char *str1, *str2;
	char *compflags;
	
	if (oldsdna->nr_structs == 0) {
		printf("error: file without SDNA\n");
		return NULL;
	}

	compflags = MEM_callocN(oldsdna->nr_structs, "compflags");

	/* we check all structs in 'oldsdna' and compare them with 
	 * the structs in 'newsdna'
	 */
	unsigned int newsdna_index_last = 0;
	
	for (a = 0; a < oldsdna->nr_structs; a++) {
		sp_old = oldsdna->structs[a];
		
		/* search for type in cur */
		int sp_new_index = DNA_struct_find_nr_ex(newsdna, oldsdna->types[sp_old[0]], &newsdna_index_last);

		/* The next indices will almost always match */
		newsdna_index_last++;

		if (sp_new_index != -1) {
			sp_new = newsdna->structs[sp_new_index];
			/* initial assumption */
			compflags[a] = SDNA_CMP_NOT_EQUAL;
			
			/* compare length and amount of elems */
			if (sp_new[1] == sp_old[1]) {
				if (newsdna->typelens[sp_new[0]] == oldsdna->typelens[sp_old[0]]) {

					/* same length, same amount of elems, now per type and name */
					b = sp_old[1];
					sp_old += 2;
					sp_new += 2;
					while (b > 0) {
						str1 = newsdna->types[sp_new[0]];
						str2 = oldsdna->types[sp_old[0]];
						if (strcmp(str1, str2) != 0) break;

						str1 = newsdna->names[sp_new[1]];
						str2 = oldsdna->names[sp_old[1]];
						if (strcmp(str1, str2) != 0) break;

						/* same type and same name, now pointersize */
						if (ispointer(str1)) {
							if (oldsdna->pointerlen != newsdna->pointerlen) break;
						}

						b--;
						sp_old += 2;
						sp_new += 2;
					}
					if (b == 0) {
						/* no differences found */
						compflags[a] = SDNA_CMP_EQUAL;
					}

				}
			}
			
		}
	}

	/* first struct in util.h is struct Link, this is skipped in compflags (als # 0).
	 * was a bug, and this way dirty patched! Solve this later....
	 */
	compflags[0] = SDNA_CMP_EQUAL;

	/* Because structs can be inside structs, we recursively
	 * set flags when a struct is altered
	 */
	for (a = 0; a < oldsdna->nr_structs; a++) {
		if (compflags[a] == SDNA_CMP_NOT_EQUAL) {
			recurs_test_compflags(oldsdna, compflags, a);
		}
	}
	
#if 0
	for (a = 0; a < oldsdna->nr_structs; a++) {
		if (compflags[a] == SDNA_CMP_NOT_EQUAL) {
			spold = oldsdna->structs[a];
			printf("changed: %s\n", oldsdna->types[spold[0]]);
		}
	}
#endif

	return compflags;
}

/**
 * Converts the name of a primitive type to its enumeration code.
 */
static eSDNA_Type sdna_type_nr(const char *dna_type)
{
	if     ((strcmp(dna_type, "char") == 0) || (strcmp(dna_type, "const char") == 0))          return SDNA_TYPE_CHAR;
	else if ((strcmp(dna_type, "uchar") == 0) || (strcmp(dna_type, "unsigned char") == 0))     return SDNA_TYPE_UCHAR;
	else if ( strcmp(dna_type, "short") == 0)                                                  return SDNA_TYPE_SHORT;
	else if ((strcmp(dna_type, "ushort") == 0) || (strcmp(dna_type, "unsigned short") == 0))   return SDNA_TYPE_USHORT;
	else if ( strcmp(dna_type, "int") == 0)                                                    return SDNA_TYPE_INT;
	else if ( strcmp(dna_type, "float") == 0)                                                  return SDNA_TYPE_FLOAT;
	else if ( strcmp(dna_type, "double") == 0)                                                 return SDNA_TYPE_DOUBLE;
	else if ( strcmp(dna_type, "int64_t") == 0)                                                return SDNA_TYPE_INT64;
	else if ( strcmp(dna_type, "uint64_t") == 0)                                               return SDNA_TYPE_UINT64;
	else                                                                                       return -1; /* invalid! */
}

/**
 * Converts a value of one primitive type to another.
 * Note there is no optimization for the case where otype and ctype are the same:
 * assumption is that caller will handle this case.
 *
 * \param ctype  Name of type to convert to
 * \param otype  Name of type to convert from
 * \param name  Field name to extract array-size information
 * \param curdata  Where to put converted data
 * \param olddata  Data of type otype to convert
 */
static void cast_elem(
        const char *ctype, const char *otype, const char *name,
        char *curdata, const char *olddata)
{
	double val = 0.0;
	int arrlen, curlen = 1, oldlen = 1;

	eSDNA_Type ctypenr, otypenr;

	arrlen = DNA_elem_array_size(name);

	if ( (otypenr = sdna_type_nr(otype)) == -1 ||
	     (ctypenr = sdna_type_nr(ctype)) == -1)
	{
		return;
	}

	/* define lengths */
	oldlen = DNA_elem_type_size(otypenr);
	curlen = DNA_elem_type_size(ctypenr);

	while (arrlen > 0) {
		switch (otypenr) {
			case SDNA_TYPE_CHAR:
				val = *olddata; break;
			case SDNA_TYPE_UCHAR:
				val = *( (unsigned char *)olddata); break;
			case SDNA_TYPE_SHORT:
				val = *( (short *)olddata); break;
			case SDNA_TYPE_USHORT:
				val = *( (unsigned short *)olddata); break;
			case SDNA_TYPE_INT:
				val = *( (int *)olddata); break;
			case SDNA_TYPE_FLOAT:
				val = *( (float *)olddata); break;
			case SDNA_TYPE_DOUBLE:
				val = *( (double *)olddata); break;
			case SDNA_TYPE_INT64:
				val = *( (int64_t *)olddata); break;
			case SDNA_TYPE_UINT64:
				val = *( (uint64_t *)olddata); break;
		}
		
		switch (ctypenr) {
			case SDNA_TYPE_CHAR:
				*curdata = val; break;
			case SDNA_TYPE_UCHAR:
				*( (unsigned char *)curdata) = val; break;
			case SDNA_TYPE_SHORT:
				*( (short *)curdata) = val; break;
			case SDNA_TYPE_USHORT:
				*( (unsigned short *)curdata) = val; break;
			case SDNA_TYPE_INT:
				*( (int *)curdata) = val; break;
			case SDNA_TYPE_FLOAT:
				if (otypenr < 2) val /= 255;
				*( (float *)curdata) = val; break;
			case SDNA_TYPE_DOUBLE:
				if (otypenr < 2) val /= 255;
				*( (double *)curdata) = val; break;
			case SDNA_TYPE_INT64:
				*( (int64_t *)curdata) = val; break;
			case SDNA_TYPE_UINT64:
				*( (uint64_t *)curdata) = val; break;
		}

		olddata += oldlen;
		curdata += curlen;
		arrlen--;
	}
}

/**
 * Converts pointer values between different sizes. These are only used
 * as lookup keys to identify data blocks in the saved .blend file, not
 * as actual in-memory pointers.
 *
 * \param curlen  Pointer length to conver to
 * \param oldlen  Length of pointers in olddata
 * \param name  Field name to extract array-size information
 * \param curdata  Where to put converted data
 * \param olddata  Data to convert
 */
static void cast_pointer(int curlen, int oldlen, const char *name, char *curdata, const char *olddata)
{
	int64_t lval;
	int arrlen;
	
	arrlen = DNA_elem_array_size(name);
	
	while (arrlen > 0) {
	
		if (curlen == oldlen) {
			memcpy(curdata, olddata, curlen);
		}
		else if (curlen == 4 && oldlen == 8) {
			lval = *((int64_t *)olddata);

			/* WARNING: 32-bit Blender trying to load file saved by 64-bit Blender,
			 * pointers may lose uniqueness on truncation! (Hopefully this wont
			 * happen unless/until we ever get to multi-gigabyte .blend files...) */
			*((int *)curdata) = lval >> 3;
		}
		else if (curlen == 8 && oldlen == 4) {
			*((int64_t *)curdata) = *((int *)olddata);
		}
		else {
			/* for debug */
			printf("errpr: illegal pointersize!\n");
		}
		
		olddata += oldlen;
		curdata += curlen;
		arrlen--;

	}
}

/**
 * Equality test on name and oname excluding any array-size suffix.
 */
static int elem_strcmp(const char *name, const char *oname)
{
	int a = 0;
	
	while (1) {
		if (name[a] != oname[a]) return 1;
		if (name[a] == '[' || oname[a] == '[') break;
		if (name[a] == 0 || oname[a] == 0) break;
		a++;
	}
	return 0;
}

/**
 * Returns the address of the data for the specified field within olddata
 * according to the struct format pointed to by old, or NULL if no such
 * field can be found.
 *
 * \param sdna  Old SDNA
 * \param type  Current field type name
 * \param name  Current field name
 * \param old  Pointer to struct information in sdna
 * \param olddata  Struct data
 * \param sppo  Optional place to return pointer to field info in sdna
 * \return Data address.
 */
static const char *find_elem(
        const SDNA *sdna,
        const char *type,
        const char *name,
        const short *old,
        const char *olddata,
        const short **sppo)
{
	int a, elemcount, len;
	const char *otype, *oname;
	
	/* without arraypart, so names can differ: return old namenr and type */
	
	/* in old is the old struct */
	elemcount = old[1];
	old += 2;
	for (a = 0; a < elemcount; a++, old += 2) {

		otype = sdna->types[old[0]];
		oname = sdna->names[old[1]];

		len = elementsize(sdna, old[0], old[1]);

		if (elem_strcmp(name, oname) == 0) {  /* name equal */
			if (strcmp(type, otype) == 0) {   /* type equal */
				if (sppo) *sppo = old;
				return olddata;
			}
			
			return NULL;
		}
		
		olddata += len;
	}
	return NULL;
}

/**
 * Converts the contents of a single field of a struct, of a non-struct type,
 * from oldsdna to newsdna format.
 *
 * \param newsdna  SDNA of current Blender
 * \param oldsdna  SDNA of Blender that saved file
 * \param type  current field type name
 * \param name  current field name
 * \param curdata  put field data converted to newsdna here
 * \param old  pointer to struct info in oldsdna
 * \param olddata  struct contents laid out according to oldsdna
 */
static void reconstruct_elem(
        const SDNA *newsdna,
        const SDNA *oldsdna,
        const char *type,
        const char *name,
        char *curdata,
        const short *old,
        const char *olddata)
{
	/* rules: test for NAME:
	 *      - name equal:
	 *          - cast type
	 *      - name partially equal (array differs)
	 *          - type equal: memcpy
	 *          - types casten
	 * (nzc 2-4-2001 I want the 'unsigned' bit to be parsed as well. Where
	 * can I force this?)
	 */
	int a, elemcount, len, countpos, oldsize, cursize, mul;
	const char *otype, *oname, *cp;
	
	/* is 'name' an array? */
	cp = name;
	countpos = 0;
	while (*cp && *cp != '[') {
		cp++; countpos++;
	}
	if (*cp != '[') countpos = 0;
	
	/* in old is the old struct */
	elemcount = old[1];
	old += 2;
	for (a = 0; a < elemcount; a++, old += 2) {
		otype = oldsdna->types[old[0]];
		oname = oldsdna->names[old[1]];
		len = elementsize(oldsdna, old[0], old[1]);
		
		if (strcmp(name, oname) == 0) { /* name equal */
			
			if (ispointer(name)) {  /* pointer of functionpointer afhandelen */
				cast_pointer(newsdna->pointerlen, oldsdna->pointerlen, name, curdata, olddata);
			}
			else if (strcmp(type, otype) == 0) {    /* type equal */
				memcpy(curdata, olddata, len);
			}
			else {
				cast_elem(type, otype, name, curdata, olddata);
			}

			return;
		}
		else if (countpos != 0) {  /* name is an array */

			if (oname[countpos] == '[' && strncmp(name, oname, countpos) == 0) {  /* basis equal */
				
				cursize = DNA_elem_array_size(name);
				oldsize = DNA_elem_array_size(oname);

				if (ispointer(name)) {  /* handle pointer or functionpointer */
					cast_pointer(newsdna->pointerlen, oldsdna->pointerlen,
					             cursize > oldsize ? oname : name,
					             curdata, olddata);
				}
				else if (strcmp(type, otype) == 0) {  /* type equal */
					mul = len / oldsize; /* size of single old array element */
					mul *= (cursize < oldsize) ? cursize : oldsize; /* smaller of sizes of old and new arrays */
					memcpy(curdata, olddata, mul);
					
					if (oldsize > cursize && strcmp(type, "char") == 0) {
						/* string had to be truncated, ensure it's still null-terminated */
						curdata[mul - 1] = '\0';
					}
				}
				else {
					cast_elem(type, otype,
					          cursize > oldsize ? oname : name,
					          curdata, olddata);
				}
				return;
			}
		}
		olddata += len;
	}
}

/**
 * Converts the contents of an entire struct from oldsdna to newsdna format.
 *
 * \param newsdna  SDNA of current Blender
 * \param oldsdna  SDNA of Blender that saved file
 * \param compflags
 *
 * Result from DNA_struct_get_compareflags to avoid needless conversions.
 * \param oldSDNAnr  Index of old struct definition in oldsdna
 * \param data  Struct contents laid out according to oldsdna
 * \param curSDNAnr  Index of current struct definition in newsdna
 * \param cur  Where to put converted struct contents
 */
static void reconstruct_struct(
        const SDNA *newsdna,
        const SDNA *oldsdna,
        const char *compflags,

        int oldSDNAnr,
        const char *data,
        int curSDNAnr,
        char *cur)
{
	/* Recursive!
	 * Per element from cur_struct, read data from old_struct.
	 * If element is a struct, call recursive.
	 */
	int a, elemcount, elen, eleno, mul, mulo, firststructtypenr;
	const short *spo, *spc, *sppo;
	const char *type;
	const char *cpo;
	char *cpc;
	const char *name, *nameo;

	unsigned int oldsdna_index_last = UINT_MAX;
	unsigned int cursdna_index_last = UINT_MAX;


	if (oldSDNAnr == -1) return;
	if (curSDNAnr == -1) return;

	if (compflags[oldSDNAnr] == SDNA_CMP_EQUAL) {
		/* if recursive: test for equal */
		spo = oldsdna->structs[oldSDNAnr];
		elen = oldsdna->typelens[spo[0]];
		memcpy(cur, data, elen);
		
		return;
	}

	firststructtypenr = *(newsdna->structs[0]);

	spo = oldsdna->structs[oldSDNAnr];
	spc = newsdna->structs[curSDNAnr];

	elemcount = spc[1];

	spc += 2;
	cpc = cur;
	for (a = 0; a < elemcount; a++, spc += 2) {  /* convert each field */
		type = newsdna->types[spc[0]];
		name = newsdna->names[spc[1]];
		
		elen = elementsize(newsdna, spc[0], spc[1]);

		/* test: is type a struct? */
		if (spc[0] >= firststructtypenr && !ispointer(name)) {
			/* struct field type */
			/* where does the old struct data start (and is there an old one?) */
			cpo = (char *)find_elem(oldsdna, type, name, spo, data, &sppo);
			
			if (cpo) {
				oldSDNAnr = DNA_struct_find_nr_ex(oldsdna, type, &oldsdna_index_last);
				curSDNAnr = DNA_struct_find_nr_ex(newsdna, type, &cursdna_index_last);
				
				/* array! */
				mul = DNA_elem_array_size(name);
				nameo = oldsdna->names[sppo[1]];
				mulo = DNA_elem_array_size(nameo);
				
				eleno = elementsize(oldsdna, sppo[0], sppo[1]);
				
				elen /= mul;
				eleno /= mulo;
				
				while (mul--) {
					reconstruct_struct(newsdna, oldsdna, compflags, oldSDNAnr, cpo, curSDNAnr, cpc);
					cpo += eleno;
					cpc += elen;
					
					/* new struct array larger than old */
					mulo--;
					if (mulo <= 0) break;
				}
			}
			else {
				cpc += elen;  /* skip field no longer present */
			}
		}
		else {
			/* non-struct field type */
			reconstruct_elem(newsdna, oldsdna, type, name, cpc, spo, data);
			cpc += elen;
		}
	}
}

/**
 * Does endian swapping on the fields of a struct value.
 *
 * \param oldsdna  SDNA of Blender that saved file
 * \param oldSDNAnr  Index of struct info within oldsdna
 * \param data  Struct data
 */
void DNA_struct_switch_endian(const SDNA *oldsdna, int oldSDNAnr, char *data)
{
	/* Recursive!
	 * If element is a struct, call recursive.
	 */
	int a, mul, elemcount, elen, elena, firststructtypenr;
	const short *spo, *spc;
	char *cur;
	const char *type, *name;
	unsigned int oldsdna_index_last = UINT_MAX;

	if (oldSDNAnr == -1) return;
	firststructtypenr = *(oldsdna->structs[0]);
	
	spo = spc = oldsdna->structs[oldSDNAnr];

	elemcount = spo[1];

	spc += 2;
	cur = data;
	
	for (a = 0; a < elemcount; a++, spc += 2) {
		type = oldsdna->types[spc[0]];
		name = oldsdna->names[spc[1]];
		
		/* elementsize = including arraysize */
		elen = elementsize(oldsdna, spc[0], spc[1]);

		/* test: is type a struct? */
		if (spc[0] >= firststructtypenr && !ispointer(name)) {
			/* struct field type */
			/* where does the old data start (is there one?) */
			char *cpo = (char *)find_elem(oldsdna, type, name, spo, data, NULL);
			if (cpo) {
				oldSDNAnr = DNA_struct_find_nr_ex(oldsdna, type, &oldsdna_index_last);
				
				mul = DNA_elem_array_size(name);
				elena = elen / mul;

				while (mul--) {
					DNA_struct_switch_endian(oldsdna, oldSDNAnr, cpo);
					cpo += elena;
				}
			}
		}
		else {
			/* non-struct field type */
			if (ispointer(name)) {
				if (oldsdna->pointerlen == 8) {
					BLI_endian_switch_int64_array((int64_t *)cur, DNA_elem_array_size(name));
				}
			}
			else {
				if (ELEM(spc[0], SDNA_TYPE_SHORT, SDNA_TYPE_USHORT)) {

					/* exception: variable called blocktype: derived from ID_  */
					bool skip = false;
					if (name[0] == 'b' && name[1] == 'l') {
						if (strcmp(name, "blocktype") == 0) skip = true;
					}

					if (skip == false) {
						BLI_endian_switch_int16_array((int16_t *)cur, DNA_elem_array_size(name));
					}
				}
				else if (ELEM(spc[0], SDNA_TYPE_INT, SDNA_TYPE_FLOAT)) {
					/* note, intentionally ignore long/ulong here these could be 4 or 8 bits,
					 * but turns out we only used for runtime vars and
					 * only once for a struct type thats no longer used. */

					BLI_endian_switch_int32_array((int32_t *)cur, DNA_elem_array_size(name));
				}
				else if (ELEM(spc[0], SDNA_TYPE_INT64, SDNA_TYPE_UINT64, SDNA_TYPE_DOUBLE)) {
					BLI_endian_switch_int64_array((int64_t *)cur, DNA_elem_array_size(name));
				}
			}
		}
		cur += elen;
	}
}

/**
 * \param newsdna  SDNA of current Blender
 * \param oldsdna  SDNA of Blender that saved file
 * \param compflags
 *
 * Result from DNA_struct_get_compareflags to avoid needless conversions
 * \param oldSDNAnr  Index of struct info within oldsdna
 * \param blocks  The number of array elements
 * \param data  Array of struct data
 * \return An allocated reconstructed struct
 */
void *DNA_struct_reconstruct(
        const SDNA *newsdna, const SDNA *oldsdna,
        const char *compflags, int oldSDNAnr, int blocks, const void *data)
{
	int a, curSDNAnr, curlen = 0, oldlen;
	const short *spo, *spc;
	char *cur, *cpc;
	const char *cpo;
	const char *type;
	
	/* oldSDNAnr == structnr, we're looking for the corresponding 'cur' number */
	spo = oldsdna->structs[oldSDNAnr];
	type = oldsdna->types[spo[0]];
	oldlen = oldsdna->typelens[spo[0]];
	curSDNAnr = DNA_struct_find_nr(newsdna, type);

	/* init data and alloc */
	if (curSDNAnr != -1) {
		spc = newsdna->structs[curSDNAnr];
		curlen = newsdna->typelens[spc[0]];
	}
	if (curlen == 0) {
		return NULL;
	}

	cur = MEM_callocN(blocks * curlen, "reconstruct");
	cpc = cur;
	cpo = data;
	for (a = 0; a < blocks; a++) {
		reconstruct_struct(newsdna, oldsdna, compflags, oldSDNAnr, cpo, curSDNAnr, cpc);
		cpc += curlen;
		cpo += oldlen;
	}

	return cur;
}

/**
 * Returns the offset of the field with the specified name and type within the specified
 * struct type in sdna.
 */
int DNA_elem_offset(SDNA *sdna, const char *stype, const char *vartype, const char *name)
{
	const int SDNAnr = DNA_struct_find_nr(sdna, stype);
	const short * const spo = sdna->structs[SDNAnr];
	const char * const cp = find_elem(sdna, vartype, name, spo, NULL, NULL);
	BLI_assert(SDNAnr != -1);
	return (int)((intptr_t)cp);
}

bool DNA_struct_find(const SDNA *sdna, const char *stype)
{
	return DNA_struct_find_nr(sdna, stype) != -1;
}

bool DNA_struct_elem_find(const SDNA *sdna, const char *stype, const char *vartype, const char *name)
{
	const int SDNAnr = DNA_struct_find_nr(sdna, stype);
	
	if (SDNAnr != -1) {
		const short * const spo = sdna->structs[SDNAnr];
		const char * const cp = find_elem(sdna, vartype, name, spo, NULL, NULL);
		
		if (cp) {
			return true;
		}
	}
	return false;
}


/**
 * Returns the size in bytes of a primitive type.
 */
int DNA_elem_type_size(const eSDNA_Type elem_nr)
{
	/* should contain all enum types */
	switch (elem_nr) {
		case SDNA_TYPE_CHAR:
		case SDNA_TYPE_UCHAR:
			return 1;
		case SDNA_TYPE_SHORT:
		case SDNA_TYPE_USHORT:
			return 2;
		case SDNA_TYPE_INT:
		case SDNA_TYPE_FLOAT:
			return 4;
		case SDNA_TYPE_DOUBLE:
		case SDNA_TYPE_INT64:
		case SDNA_TYPE_UINT64:
			return 8;
	}

	/* weak */
	return 8;
}<|MERGE_RESOLUTION|>--- conflicted
+++ resolved
@@ -270,11 +270,7 @@
 
 		if (index_p) {
 			a = GET_INT_FROM_POINTER(*index_p);
-<<<<<<< HEAD
-			sdna->lastfind = a;
-=======
 			*index_last = a;
->>>>>>> ecd36afb
 		}
 		else {
 			a = -1;
@@ -502,11 +498,7 @@
 
 		for (intptr_t nr = 0; nr < sdna->nr_structs; nr++) {
 			sp = sdna->structs[nr];
-<<<<<<< HEAD
-			BLI_ghash_insert(sdna->structs_map, sdna->types[sp[0]], SET_INT_IN_POINTER(nr));
-=======
 			BLI_ghash_insert(sdna->structs_map, (void *)sdna->types[sp[0]], SET_INT_IN_POINTER(nr));
->>>>>>> ecd36afb
 		}
 	}
 #endif
