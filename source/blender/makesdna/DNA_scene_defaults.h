--- conflicted
+++ resolved
@@ -369,12 +369,8 @@
     .object_flag = SCE_OBJECT_MODE_LOCK, \
     .doublimit = 0.001, \
     .vgroup_weight = 1.0f, \
-<<<<<<< HEAD
+ \
     .uvcalc_margin = 0.01f, \
-=======
- \
-    .uvcalc_margin = 0.001f, \
->>>>>>> c8bc3fdb
     .uvcalc_flag = UVCALC_TRANSFORM_CORRECT_SLIDE, \
     .unwrapper = UVCALC_UNWRAP_METHOD_CONFORMAL, \
     .uvcalc_iterations = 10, \
