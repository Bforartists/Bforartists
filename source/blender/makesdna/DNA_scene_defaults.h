/* SPDX-FileCopyrightText: 2023 Blender Authors
 *
 * SPDX-License-Identifier: GPL-2.0-or-later */

/** \file
 * \ingroup DNA
 */

#pragma once

#include "DNA_view3d_defaults.h"

/* clang-format off */

/* -------------------------------------------------------------------- */
/** \name Scene Struct
 * \{ */

#define _DNA_DEFAULT_ImageFormatData \
  { \
    .planes = R_IMF_PLANES_RGBA, \
    .imtype = R_IMF_IMTYPE_PNG, \
    .depth = R_IMF_CHAN_DEPTH_8, \
    .quality = 90, \
    .compress = 15, \
  }

#define _DNA_DEFAULT_BakeData \
  { \
    .im_format = _DNA_DEFAULT_ImageFormatData, \
    .filepath = "//", \
    .type = R_BAKE_NORMALS, \
    .flag = R_BAKE_CLEAR, \
    .pass_filter = R_BAKE_PASS_FILTER_ALL, \
    .width = 512, \
    .height = 512, \
    .margin = 16, \
    .margin_type = R_BAKE_ADJACENT_FACES, \
    .normal_space = R_BAKE_SPACE_TANGENT, \
    .normal_swizzle = {R_BAKE_POSX, R_BAKE_POSY, R_BAKE_POSZ}, \
    .displacement_space = R_BAKE_SPACE_OBJECT, \
  }

#define _DNA_DEFAULT_FFMpegCodecData \
  { \
    .audio_mixrate = 48000, \
    .audio_volume = 1.0f, \
    .audio_bitrate = 192, \
    .audio_channels = 2, \
  }

#define _DNA_DEFAULT_DisplaySafeAreas \
  { \
    .title = {10.0f / 100.0f, 5.0f / 100.0f}, \
    .action = {3.5f / 100.0f, 3.5f / 100.0f}, \
    .title_center = {17.5f / 100.0f, 5.0f / 100.0f}, \
    .action_center = {15.0f / 100.0f, 5.0f / 100.0f}, \
  }

#define _DNA_DEFAULT_RenderData \
  { \
    .mode = 0, \
    .cfra = 1, \
    .sfra = 1, \
    .efra = 250, \
    .frame_step = 1, \
    .xsch = 1920, \
    .ysch = 1080, \
    .xasp = 1, \
    .yasp = 1, \
    .ppm_factor = 72.0f, \
    .ppm_base = 0.0254f, \
    .tilex = 256, \
    .tiley = 256, \
    .size = 100, \
 \
    .im_format = _DNA_DEFAULT_ImageFormatData, \
 \
    .framapto = 100, \
    .images = 100, \
    .framelen = 1.0, \
    .frs_sec = 24, \
    .frs_sec_base = 1, \
 \
    /* OCIO_TODO: for forwards compatibility only, so if no tone-curve are used, \
     *            images would look in the same way as in current blender \
     * \
     *            perhaps at some point should be completely deprecated? \
     */ \
    .color_mgt_flag = R_COLOR_MANAGEMENT, \
 \
    .gauss = 1.5, \
    .dither_intensity = 1.0f, \
 \
    /* BakeData */ \
    .bake = _DNA_DEFAULT_BakeData, \
 \
    .scemode = R_DOCOMP | R_DOSEQ | R_EXTENSION, \
 \
    .pic = "//", \
 \
    .stamp = R_STAMP_TIME | R_STAMP_FRAME | R_STAMP_DATE | R_STAMP_CAMERA | R_STAMP_SCENE | \
             R_STAMP_FILENAME | R_STAMP_RENDERTIME | R_STAMP_MEMORY, \
    .stamp_font_id = 12, \
    .fg_stamp = {0.8f, 0.8f, 0.8f, 1.0f}, \
    .bg_stamp = {0.0f, 0.0f, 0.0f, 0.25f}, \
 \
    .seq_prev_type = OB_SOLID, \
    .seq_rend_type = OB_SOLID, \
    .seq_flag = 0, \
 \
    .threads = 1, \
 \
    .simplify_subsurf = 6, \
    .simplify_particles = 1.0f, \
    .simplify_volumes = 1.0f, \
 \
    .border.xmin = 0.0f, \
    .border.ymin = 0.0f, \
    .border.xmax = 1.0f, \
    .border.ymax = 1.0f, \
 \
    .line_thickness_mode = R_LINE_THICKNESS_ABSOLUTE, \
    .unit_line_thickness = 1.0f, \
 \
    .ffcodecdata = _DNA_DEFAULT_FFMpegCodecData, \
 \
    .motion_blur_shutter = 0.5f, \
\
    .compositor_denoise_final_quality = SCE_COMPOSITOR_DENOISE_HIGH, \
    .compositor_denoise_preview_quality = SCE_COMPOSITOR_DENOISE_BALANCED, \
  }

#define _DNA_DEFAULT_AudioData \
  { \
    .distance_model = 2.0f, \
    .doppler_factor = 1.0f, \
    .speed_of_sound = 343.3f, \
    .volume = 1.0f, \
    .flag = AUDIO_SYNC, \
  }

#define _DNA_DEFAULT_SceneDisplay \
  { \
    .light_direction = {M_SQRT1_3, M_SQRT1_3, M_SQRT1_3}, \
    .shadow_shift = 0.1f, \
    .shadow_focus = 0.0f, \
 \
    .matcap_ssao_distance = 0.2f, \
    .matcap_ssao_attenuation = 1.0f, \
    .matcap_ssao_samples = 16, \
 \
    .shading = _DNA_DEFAULT_View3DShading, \
 \
    .render_aa = SCE_DISPLAY_AA_SAMPLES_8, \
    .viewport_aa = SCE_DISPLAY_AA_FXAA, \
  }

#define _DNA_DEFAULT_RaytraceEEVEE \
  { \
    .flag = RAYTRACE_EEVEE_USE_DENOISE, \
    .denoise_stages = RAYTRACE_EEVEE_DENOISE_SPATIAL | \
                    RAYTRACE_EEVEE_DENOISE_TEMPORAL | \
                    RAYTRACE_EEVEE_DENOISE_BILATERAL, \
    .screen_trace_quality = 0.25f, \
    .screen_trace_thickness = 0.2f, \
    .trace_max_roughness = 0.5f, \
    .resolution_scale = 2, \
  }

#define _DNA_DEFAULT_PhysicsSettings \
  { \
    .gravity = {0.0f, 0.0f, -9.81f}, \
    .flag = PHYS_GLOBAL_GRAVITY, \
  }

#define _DNA_DEFAULT_SceneEEVEE \
  { \
    .gi_diffuse_bounces = 3, \
    .gi_cubemap_resolution = 512, \
    .gi_visibility_resolution = 32, \
    .gi_irradiance_pool_size = 16, \
    .shadow_pool_size = 512, \
 \
    .taa_samples = 16, \
    .taa_render_samples = 64, \
 \
    .volumetric_start = 0.1f, \
    .volumetric_end = 100.0f, \
    .volumetric_tile_size = 8, \
    .volumetric_samples = 64, \
    .volumetric_sample_distribution = 0.8f, \
    .volumetric_ray_depth = 16, \
    .volumetric_light_clamp = 0.0f, \
    .volumetric_shadow_samples = 16, \
 \
    .fast_gi_bias = 0.05f, \
    .fast_gi_resolution = 2, \
    .fast_gi_step_count = 8, \
    .fast_gi_ray_count = 2, \
    .fast_gi_quality = 0.25f, \
    .fast_gi_distance = 0.0f, \
    .fast_gi_thickness_near = 0.25f, \
    .fast_gi_thickness_far = DEG2RAD(45), \
    .fast_gi_method = FAST_GI_FULL, \
 \
    .bokeh_overblur = 5.0f, \
    .bokeh_max_size = 100.0f, \
    .bokeh_threshold = 1.0f, \
    .bokeh_neighbor_max = 10.0f, \
 \
    .motion_blur_depth_scale = 100.0f, \
    .motion_blur_max = 32, \
    .motion_blur_steps = 1, \
 \
    .clamp_surface_indirect = 10.0f, \
\
    .shadow_ray_count = 1, \
    .shadow_step_count = 6, \
    .shadow_resolution_scale = 1.0f, \
 \
    .ray_tracing_method = RAYTRACE_EEVEE_METHOD_SCREEN, \
 \
    .ray_tracing_options = _DNA_DEFAULT_RaytraceEEVEE, \
 \
    .light_threshold = 0.01f, \
 \
    .overscan = 3.0f, \
 \
    .flag = SCE_EEVEE_TAA_REPROJECTION | SCE_EEVEE_SHADOW_ENABLED, \
  }

#define _DNA_DEFAULT_SceneGreasePencil \
  { \
    .smaa_threshold = 1.0f, \
    .smaa_threshold_render = 0.25f, \
    .aa_samples = 8, \
    .motion_blur_steps = 8, \
  }

#define _DNA_DEFAULT_SceneHydra \
  { \
    .export_method = SCE_HYDRA_EXPORT_HYDRA, \
  }

#define _DNA_DEFAULT_Scene \
  { \
    .cursor = _DNA_DEFAULT_View3DCursor, \
    .r = _DNA_DEFAULT_RenderData, \
    .audio = _DNA_DEFAULT_AudioData, \
 \
    .display = _DNA_DEFAULT_SceneDisplay, \
 \
    .physics_settings = _DNA_DEFAULT_PhysicsSettings, \
 \
    .safe_areas = _DNA_DEFAULT_DisplaySafeAreas, \
 \
    .eevee = _DNA_DEFAULT_SceneEEVEE, \
 \
    .grease_pencil_settings = _DNA_DEFAULT_SceneGreasePencil, \
 \
    .hydra = _DNA_DEFAULT_SceneHydra, \
    .simulation_frame_start = 1, \
    .simulation_frame_end = 250, \
  }

/** \} */

/* -------------------------------------------------------------------- */
/** \name ToolSettings Struct
 * \{ */

#define _DNA_DEFAULTS_CurvePaintSettings \
  { \
    .curve_type = CU_BEZIER, \
    .flag = CURVE_PAINT_FLAG_CORNERS_DETECT, \
    .error_threshold = 8, \
    .radius_max = 1.0f, \
    .corner_angle = DEG2RADF(70.0f), \
  }

#define _DNA_DEFAULTS_ImagePaintSettings \
  { \
    .paint = { \
      .flags = PAINT_SHOW_BRUSH, \
      .unified_paint_settings = _DNA_DEFAULTS_UnifiedPaintSettings, \
    }, \
    .normal_angle = 80, \
    .seam_bleed = 2, \
    .clone_alpha = 0.5f, \
  }

#define _DNA_DEFAULTS_ParticleBrushData \
  { \
    .strength = 0.5f, \
    .size = 50, \
    .step = 10, \
    .count = 10, \
  }

#define _DNA_DEFAULTS_UnifiedPaintSettings \
  { \
    .size = 100, \
    .input_samples = 1, \
    .unprojected_size = 0.58, \
    .alpha = 0.5f, \
    .weight = 0.5f, \
    .color = {0.0f, 0.0f, 0.0f}, \
    .secondary_color = {1.0f, 1.0f, 1.0f}, \
    .rgb = {0.0f, 0.0f, 0.0f}, \
    .secondary_rgb = {1.0f, 1.0f, 1.0f}, \
    .flag = UNIFIED_PAINT_SIZE | UNIFIED_PAINT_COLOR, \
  }

#define _DNA_DEFAULTS_ParticleEditSettings \
  { \
    .flag = PE_KEEP_LENGTHS | PE_LOCK_FIRST | PE_DEFLECT_EMITTER | PE_AUTO_VELOCITY, \
    .emitterdist = 0.25f, \
    .totrekey = 5, \
    .totaddkey = 5, \
    .brushtype = PE_BRUSH_COMB, \
 \
    /* Scene init copies this to all other elements. */ \
    .brush = {_DNA_DEFAULTS_ParticleBrushData}, \
 \
    .draw_step = 2, \
    .fade_frames = 2, \
    .selectmode = SCE_SELECT_PATH, \
  }

#define _DNA_DEFAULTS_GP_Sculpt_Guide \
  { \
    .spacing = 20.0f, \
  }

#define _DNA_DEFAULTS_GP_Sculpt_Settings \
  { \
    .guide = _DNA_DEFAULTS_GP_Sculpt_Guide, \
  }

#define _DNA_DEFAULTS_MeshStatVis \
  { \
    .overhang_axis = OB_NEGZ, \
    .overhang_min = 0, \
    .overhang_max = DEG2RADF(45.0f), \
    .thickness_max = 0.1f, \
    .thickness_samples = 1, \
    .distort_min = DEG2RADF(5.0f), \
    .distort_max = DEG2RADF(45.0f), \
 \
    .sharp_min = DEG2RADF(90.0f), \
    .sharp_max = DEG2RADF(180.0f), \
  }

<<<<<<< HEAD
/* bfa - change default uvcalc_margin */
=======
#define _DNA_DEFAULTS_UvSculpt \
  { \
    .size = 100, \
    .strength = 1.0f, \
    .curve_preset = BRUSH_CURVE_SMOOTH, \
  }

>>>>>>> 45dca5c9
#define _DNA_DEFAULT_ToolSettings \
  { \
    .object_flag = SCE_OBJECT_MODE_LOCK, \
    .doublimit = 0.001, \
    .vgroup_weight = 1.0f, \
 \
    .uvcalc_margin = 0.01f, \
    .uvcalc_flag = UVCALC_TRANSFORM_CORRECT_SLIDE, \
    .unwrapper = UVCALC_UNWRAP_METHOD_CONFORMAL, \
    .uvcalc_iterations = 10, \
    /* See struct member doc-string regarding this name. */ \
    .uvcalc_weight_group = "uv_importance", \
    .uvcalc_weight_factor = 1.0, \
 \
    .select_thresh = 0.01f, \
 \
    .selectmode = SCE_SELECT_VERTEX, \
    .uv_selectmode = UV_SELECT_VERTEX, \
    .autokey_mode = AUTOKEY_MODE_NORMAL, \
 \
    .transform_pivot_point = V3D_AROUND_CENTER_MEDIAN, \
    .snap_mode = SCE_SNAP_TO_INCREMENT, \
    .snap_node_mode = SCE_SNAP_TO_GRID, \
    .snap_uv_mode = SCE_SNAP_TO_INCREMENT, \
    .snap_anim_mode = SCE_SNAP_TO_FRAME, \
    .snap_playhead_mode = SCE_SNAP_TO_KEYS | SCE_SNAP_TO_STRIPS, \
    .snap_step_frames = 2, \
    .snap_step_seconds = 1, \
    .playhead_snap_distance = 20, \
    .snap_flag = SCE_SNAP_TO_INCLUDE_EDITED | SCE_SNAP_TO_INCLUDE_NONEDITED, \
    .snap_flag_anim = SCE_SNAP, \
    .snap_flag_playhead = 0, \
    .snap_transform_mode_flag = SCE_SNAP_TRANSFORM_MODE_TRANSLATE, \
    .snap_face_nearest_steps = 1, \
    .snap_angle_increment_3d = DEG2RADF(5.0f), \
    .snap_angle_increment_2d = DEG2RADF(5.0f), \
    .snap_angle_increment_3d_precision = DEG2RADF(1.0f), \
    .snap_angle_increment_2d_precision = DEG2RADF(1.0f), \
 \
    .snap_flag_seq = SCE_SNAP, \
    /* Weight Paint */ \
    .weightuser = OB_DRAW_GROUPUSER_ACTIVE, \
 \
    .curve_paint_settings = _DNA_DEFAULTS_CurvePaintSettings, \
 \
    .unified_paint_settings = _DNA_DEFAULTS_UnifiedPaintSettings, \
 \
    .statvis = _DNA_DEFAULTS_MeshStatVis, \
 \
    .proportional_size = 1.0f, \
 \
    .imapaint = _DNA_DEFAULTS_ImagePaintSettings, \
 \
    .particle = _DNA_DEFAULTS_ParticleEditSettings, \
 \
    .gp_sculpt = _DNA_DEFAULTS_GP_Sculpt_Settings, \
 \
    /* Annotations */ \
    .annotate_v3d_align = GP_PROJECT_VIEWSPACE | GP_PROJECT_CURSOR, \
    .annotate_thickness = 3, \
 \
    /* GP Stroke Placement */ \
    .gpencil_v3d_align = GP_PROJECT_VIEWSPACE, \
    .gpencil_v2d_align = GP_PROJECT_VIEWSPACE, \
 \
    /* UV painting */ \
    .uvsculpt = _DNA_DEFAULTS_UvSculpt, \
    .uv_sculpt_settings = 0, \
 \
    /* Placement */ \
    .snap_mode_tools = SCE_SNAP_TO_GEOM,\
    .plane_axis = 2,\
  }

#define _DNA_DEFAULT_Sculpt \
  { \
    .detail_size = 12,\
    .detail_percent = 25,\
    .constant_detail = 3.0f,\
    .automasking_start_normal_limit = 0.34906585f, /* 20 / 180 * pi. */ \
    .automasking_start_normal_falloff = 0.25f, \
    .automasking_view_normal_limit = 1.570796, /* 0.5 * pi. */ \
    .automasking_view_normal_falloff = 0.25f, \
    .automasking_boundary_edges_propagation_steps = 1, \
    .flags = SCULPT_DYNTOPO_SUBDIVIDE | SCULPT_DYNTOPO_COLLAPSE,\
    .paint = {\
      .unified_paint_settings = _DNA_DEFAULTS_UnifiedPaintSettings, \
      .symmetry_flags = PAINT_SYMMETRY_FEATHER,\
      .tile_offset = {1.0f, 1.0f, 1.0f},\
    }\
  }
/* clang-format off */

/** \} */<|MERGE_RESOLUTION|>--- conflicted
+++ resolved
@@ -352,17 +352,14 @@
     .sharp_max = DEG2RADF(180.0f), \
   }
 
-<<<<<<< HEAD
-/* bfa - change default uvcalc_margin */
-=======
-#define _DNA_DEFAULTS_UvSculpt \
-  { \
-    .size = 100, \
-    .strength = 1.0f, \
-    .curve_preset = BRUSH_CURVE_SMOOTH, \
-  }
-
->>>>>>> 45dca5c9
+  #define _DNA_DEFAULTS_UvSculpt \
+  { \
+   .size = 100, \
+   .strength = 1.0f, \
+   .curve_preset = BRUSH_CURVE_SMOOTH, \
+}
+
+/* bfa - changed default uvcalc_margin */
 #define _DNA_DEFAULT_ToolSettings \
   { \
     .object_flag = SCE_OBJECT_MODE_LOCK, \
