--- conflicted
+++ resolved
@@ -40,109 +40,6 @@
 };
 
 enum eAssetImportMethod {
-  /** Regular data-block linking. */
-  ASSET_IMPORT_LINK = 0,
-  /** Regular data-block appending (basically linking + "Make Local"). */
-  ASSET_IMPORT_APPEND = 1,
-  /** Append data-block with the #BLO_LIBLINK_APPEND_LOCAL_ID_REUSE flag enabled. Some typically
-   * heavy data dependencies (e.g. the image data-blocks of a material, the mesh of an object) may
-   * be reused from an earlier append. */
-  ASSET_IMPORT_APPEND_REUSE = 2,
-  /** Link data-block, but also pack it as read-only data. */
-  ASSET_IMPORT_PACK = 3,
-};
-
-enum eAssetLibrary_Flag {
-  ASSET_LIBRARY_RELATIVE_PATH = (1 << 0),
-};
-
-/**
- * \brief User defined tag.
- * Currently only used by assets, could be used more often at some point.
- * Maybe add a custom icon and color to these in future?
- */
-struct AssetTag {
-  struct AssetTag *next = nullptr, *prev = nullptr;
-  char name[/*MAX_NAME*/ 64] = "";
-};
-
-/**
- * \brief The meta-data of an asset.
- * By creating and giving this for a data-block (#ID.asset_data), the data-block becomes an asset.
- *
- * \note This struct must be readable without having to read anything but blocks from the ID it is
- *       attached to! That way, asset information of a file can be read, without reading anything
- *       more than that from the file. So pointers to other IDs or ID data are strictly forbidden.
- */
-struct AssetMetaData {
-  /** Runtime type, to reference event callbacks. Only valid for local assets. */
-  struct AssetTypeInfo *local_type_info = nullptr;
-
-  /** Custom asset meta-data. Cannot store pointers to IDs (#STRUCT_NO_DATABLOCK_IDPROPERTIES)! */
-  struct IDProperty *properties = nullptr;
-
-  /**
-   * Asset Catalog identifier. Should not contain spaces.
-   * Mapped to a path in the asset catalog hierarchy by an #AssetCatalogService.
-   * Use #BKE_asset_metadata_catalog_id_set() to ensure a valid ID is set.
-   */
-  struct bUUID catalog_id;
-  /**
-   * Short name of the asset's catalog. This is for debugging purposes only, to allow (partial)
-   * reconstruction of asset catalogs in the unfortunate case that the mapping from catalog UUID to
-   * catalog path is lost. The catalog's simple name is copied to #catalog_simple_name whenever
-   * #catalog_id is updated. */
-  char catalog_simple_name[/*MAX_NAME*/ 64] = "";
-
-  /** Optional name of the author for display in the UI. Dynamic length. */
-  char *author = nullptr;
-
-  /** Optional description of this asset for display in the UI. Dynamic length. */
-  char *description = nullptr;
-
-  /** Optional copyright of this asset for display in the UI. Dynamic length. */
-  char *copyright = nullptr;
-
-  /** Optional license of this asset for display in the UI. Dynamic length. */
-  char *license = nullptr;
-
-  /** User defined tags for this asset. The asset manager uses these for filtering, but how they
-   * function exactly (e.g. how they are registered to provide a list of searchable available tags)
-   * is up to the asset-engine. */
-  ListBaseT<AssetTag> tags = {nullptr, nullptr};
-  short active_tag = 0;
-  /** Store the number of tags to avoid continuous counting. Could be turned into runtime data, we
-   * can always reliably reconstruct it from the list. */
-  short tot_tags = 0;
-
-  char _pad[4] = {};
-
-#if defined(__cplusplus) && !defined(DNA_NO_EXTERNAL_CONSTRUCTORS)
-  AssetMetaData() = default;
-  AssetMetaData(const AssetMetaData &other);
-  AssetMetaData(AssetMetaData &&other);
-  /** Enables use with `std::unique_ptr<AssetMetaData>`. */
-  ~AssetMetaData();
-#endif
-<<<<<<< HEAD
-} AssetMetaData;
-
-typedef enum eAssetLibraryType {
-  /** Display assets from the current session (current "Main"). */
-  ASSET_LIBRARY_LOCAL = 1,
-  ASSET_LIBRARY_ALL = 2,
-  /** Display assets bundled with Blender by default. */
-  ASSET_LIBRARY_ESSENTIALS = 3,
-
-  /** Display assets from custom asset libraries, as defined in the preferences
-   * (#bUserAssetLibrary). The name will be taken from #FileSelectParams.asset_library_ref.idname
-   * then.
-   * In RNA, we add the index of the custom library to this to identify it by index. So keep
-   * this last! */
-  ASSET_LIBRARY_CUSTOM = 100,
-} eAssetLibraryType;
-
-typedef enum eAssetImportMethod {
   /** Regular data-block linking. */
   ASSET_IMPORT_LINK = 0,
   /** Regular data-block appending (basically linking + "Make Local"). */
@@ -155,21 +52,80 @@
   ASSET_IMPORT_PACK = 3,
   /* BFA import asset as override */
   ASSET_IMPORT_LINK_OVERRIDE = 4,
-} eAssetImportMethod;
-
-#
-#
-typedef struct AssetImportSettings {
-  eAssetImportMethod method;
-  bool use_instance_collections;
-  bool drop_instances_to_origin;
-  bool is_from_browser; // bfa asset shelf
-} AssetImportSettings;
-
-typedef enum eAssetLibrary_Flag {
+};
+
+enum eAssetLibrary_Flag {
   ASSET_LIBRARY_RELATIVE_PATH = (1 << 0),
-} eAssetLibrary_Flag;
-=======
+};
+
+/**
+ * \brief User defined tag.
+ * Currently only used by assets, could be used more often at some point.
+ * Maybe add a custom icon and color to these in future?
+ */
+struct AssetTag {
+  struct AssetTag *next = nullptr, *prev = nullptr;
+  char name[/*MAX_NAME*/ 64] = "";
+};
+
+/**
+ * \brief The meta-data of an asset.
+ * By creating and giving this for a data-block (#ID.asset_data), the data-block becomes an asset.
+ *
+ * \note This struct must be readable without having to read anything but blocks from the ID it is
+ *       attached to! That way, asset information of a file can be read, without reading anything
+ *       more than that from the file. So pointers to other IDs or ID data are strictly forbidden.
+ */
+struct AssetMetaData {
+  /** Runtime type, to reference event callbacks. Only valid for local assets. */
+  struct AssetTypeInfo *local_type_info = nullptr;
+
+  /** Custom asset meta-data. Cannot store pointers to IDs (#STRUCT_NO_DATABLOCK_IDPROPERTIES)! */
+  struct IDProperty *properties = nullptr;
+
+  /**
+   * Asset Catalog identifier. Should not contain spaces.
+   * Mapped to a path in the asset catalog hierarchy by an #AssetCatalogService.
+   * Use #BKE_asset_metadata_catalog_id_set() to ensure a valid ID is set.
+   */
+  struct bUUID catalog_id;
+  /**
+   * Short name of the asset's catalog. This is for debugging purposes only, to allow (partial)
+   * reconstruction of asset catalogs in the unfortunate case that the mapping from catalog UUID to
+   * catalog path is lost. The catalog's simple name is copied to #catalog_simple_name whenever
+   * #catalog_id is updated. */
+  char catalog_simple_name[/*MAX_NAME*/ 64] = "";
+
+  /** Optional name of the author for display in the UI. Dynamic length. */
+  char *author = nullptr;
+
+  /** Optional description of this asset for display in the UI. Dynamic length. */
+  char *description = nullptr;
+
+  /** Optional copyright of this asset for display in the UI. Dynamic length. */
+  char *copyright = nullptr;
+
+  /** Optional license of this asset for display in the UI. Dynamic length. */
+  char *license = nullptr;
+
+  /** User defined tags for this asset. The asset manager uses these for filtering, but how they
+   * function exactly (e.g. how they are registered to provide a list of searchable available tags)
+   * is up to the asset-engine. */
+  ListBaseT<AssetTag> tags = {nullptr, nullptr};
+  short active_tag = 0;
+  /** Store the number of tags to avoid continuous counting. Could be turned into runtime data, we
+   * can always reliably reconstruct it from the list. */
+  short tot_tags = 0;
+
+  char _pad[4] = {};
+
+#if defined(__cplusplus) && !defined(DNA_NO_EXTERNAL_CONSTRUCTORS)
+  AssetMetaData() = default;
+  AssetMetaData(const AssetMetaData &other);
+  AssetMetaData(AssetMetaData &&other);
+  /** Enables use with `std::unique_ptr<AssetMetaData>`. */
+  ~AssetMetaData();
+#endif
 };
 
 #
@@ -177,8 +133,9 @@
 struct AssetImportSettings {
   eAssetImportMethod method = {};
   bool use_instance_collections = false;
-};
->>>>>>> d71bf75f
+  bool drop_instances_to_origin = false; // bfa asset
+  bool is_from_browser = false; // bfa asset shelf
+};
 
 /**
  * Information to identify an asset library. May be either one of the predefined types (current
