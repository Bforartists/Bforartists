--- conflicted
+++ resolved
@@ -118,13 +118,10 @@
    * heavy data dependencies (e.g. the image data-blocks of a material, the mesh of an object) may
    * be reused from an earlier append. */
   ASSET_IMPORT_APPEND_REUSE = 2,
-<<<<<<< HEAD
-  /* BFA import asset as override */
-  ASSET_IMPORT_LINK_OVERRIDE = 3,
-=======
   /** Link data-block, but also pack it as read-only data. */
   ASSET_IMPORT_PACK = 3,
->>>>>>> ea43fa08
+  /* BFA import asset as override */
+  ASSET_IMPORT_LINK_OVERRIDE = 4,
 } eAssetImportMethod;
 
 #
