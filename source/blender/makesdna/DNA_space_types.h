/*
 * This program is free software; you can redistribute it and/or
 * modify it under the terms of the GNU General Public License
 * as published by the Free Software Foundation; either version 2
 * of the License, or (at your option) any later version.
 *
 * This program is distributed in the hope that it will be useful,
 * but WITHOUT ANY WARRANTY; without even the implied warranty of
 * MERCHANTABILITY or FITNESS FOR A PARTICULAR PURPOSE.  See the
 * GNU General Public License for more details.
 *
 * You should have received a copy of the GNU General Public License
 * along with this program; if not, write to the Free Software Foundation,
 * Inc., 51 Franklin Street, Fifth Floor, Boston, MA 02110-1301, USA.
 *
 * The Original Code is Copyright (C) 2001-2002 by NaN Holding BV.
 * All rights reserved.
 */
/** \file
 * \ingroup DNA
 *
 * Structs for each of space type in the user interface.
 */

#ifndef __DNA_SPACE_TYPES_H__
#define __DNA_SPACE_TYPES_H__

#include "DNA_color_types.h" /* for Histogram */
#include "DNA_defs.h"
#include "DNA_image_types.h" /* ImageUser */
#include "DNA_listBase.h"
#include "DNA_movieclip_types.h" /* MovieClipUser */
#include "DNA_node_types.h"      /* for bNodeInstanceKey */
#include "DNA_outliner_types.h"  /* for TreeStoreElem */
#include "DNA_sequence_types.h"  /* SequencerScopes */
#include "DNA_vec_types.h"
/* Hum ... Not really nice... but needed for spacebuts. */
#include "DNA_view2d_types.h"

struct BLI_mempool;
struct FileLayout;
struct FileList;
struct FileSelectParams;
struct Histogram;
struct ID;
struct Image;
struct Mask;
struct MovieClip;
struct MovieClipScopes;
struct Scopes;
struct Script;
struct SpaceGraph;
struct Text;
struct bDopeSheet;
struct bGPdata;
struct bNodeTree;
struct wmOperator;
struct wmTimer;

/* TODO 2.8: We don't write the global areas to files currently. Uncomment
 * define to enable writing (should become the default in a bit). */
//#define WITH_GLOBAL_AREA_WRITING

/* -------------------------------------------------------------------- */
/** \name SpaceLink (Base)
 * \{ */

/**
 * The base structure all the other spaces
 * are derived (implicitly) from. Would be
 * good to make this explicit.
 */
typedef struct SpaceLink {
  struct SpaceLink *next, *prev;
  /** Storage of regions for inactive spaces. */
  ListBase regionbase;
  char spacetype;
  char link_flag;
  char _pad0[6];
} SpaceLink;

/* SpaceLink.link_flag */
enum {
  /**
   * The space is not a regular one opened through the editor menu (for example) but spawned by an
   * operator to fulfill some task and then disappear again.
   * Can typically be cancelled using Escape, but that is handled on the editor level. */
  SPACE_FLAG_TYPE_TEMPORARY = (1 << 0),
  /**
   * Used to mark a space as active but "overlapped" by temporary full-screen spaces. Without this
   * we wouldn't be able to restore the correct active space after closing temp full-screens
   * reliably if the same space type is opened twice in a full-screen stack (see T19296). We don't
   * actually open the same space twice, we have to pretend it is by managing area order carefully.
   */
  SPACE_FLAG_TYPE_WAS_ACTIVE = (1 << 1),
};

/** \} */

/* -------------------------------------------------------------------- */
/** \name Space Info
 * \{ */

/* Info Header */
typedef struct SpaceInfo {
  SpaceLink *next, *prev;
  /** Storage of regions for inactive spaces. */
  ListBase regionbase;
  char spacetype;
  char link_flag;
  char _pad0[6];
  /* End 'SpaceLink' header. */

  char rpt_mask;
  char _pad[7];
} SpaceInfo;

/* SpaceInfo.rpt_mask */
typedef enum eSpaceInfo_RptMask {
  INFO_RPT_DEBUG = (1 << 0),
  INFO_RPT_INFO = (1 << 1),
  INFO_RPT_OP = (1 << 2),
  INFO_RPT_WARN = (1 << 3),
  INFO_RPT_ERR = (1 << 4),
} eSpaceInfo_RptMask;

/** \} */

/* -------------------------------------------------------------------- */
/** \name Properties Editor
 * \{ */

/* Properties Editor */
typedef struct SpaceProperties {
  SpaceLink *next, *prev;
  /** Storage of regions for inactive spaces. */
  ListBase regionbase;
  char spacetype;
  char link_flag;
  char _pad0[6];
  /* End 'SpaceLink' header. */

  /** Deprecated, copied to region. */
  View2D v2d DNA_DEPRECATED;

  /* For different kinds of property editors (exposed in the space type selector). */
  short space_subtype;

  /** Context tabs. */
  short mainb, mainbo, mainbuser;
  /** Preview is signal to refresh. */
  short preview;
  char _pad[5];
  char flag;

  /** Runtime. */
  void *path;
  /** Runtime. */
  int pathflag, dataicon;
  ID *pinid;

  void *texuser;
} SpaceProperties;

/* button defines (deprecated) */
#ifdef DNA_DEPRECATED_ALLOW
/* warning: the values of these defines are used in SpaceProperties.tabs[8] */
/* SpaceProperties.mainb new */
#  define CONTEXT_SCENE 0
#  define CONTEXT_OBJECT 1
// #define CONTEXT_TYPES   2
#  define CONTEXT_SHADING 3
#  define CONTEXT_EDITING 4
// #define CONTEXT_SCRIPT  5
// #define CONTEXT_LOGIC   6

/* SpaceProperties.mainb old (deprecated) */
// #define BUTS_VIEW           0
#  define BUTS_LAMP 1
#  define BUTS_MAT 2
#  define BUTS_TEX 3
#  define BUTS_ANIM 4
#  define BUTS_WORLD 5
#  define BUTS_RENDER 6
#  define BUTS_EDIT 7
// #define BUTS_GAME           8
#  define BUTS_FPAINT 9
#  define BUTS_RADIO 10
#  define BUTS_SCRIPT 11
// #define BUTS_SOUND          12
#  define BUTS_CONSTRAINT 13
// #define BUTS_EFFECTS        14
#endif /* DNA_DEPRECATED_ALLOW */

/* SpaceProperties.mainb new */
typedef enum eSpaceButtons_Context {
  BCONTEXT_RENDER = 0,
  BCONTEXT_SCENE = 1,
  BCONTEXT_WORLD = 2,
  BCONTEXT_OBJECT = 3,
  BCONTEXT_DATA = 4,
  BCONTEXT_MATERIAL = 5,
  BCONTEXT_TEXTURE = 6,
  BCONTEXT_PARTICLE = 7,
  BCONTEXT_PHYSICS = 8,
  BCONTEXT_BONE = 9,
  BCONTEXT_MODIFIER = 10,
  BCONTEXT_CONSTRAINT = 11,
  BCONTEXT_BONE_CONSTRAINT = 12,
  BCONTEXT_VIEW_LAYER = 13,
  BCONTEXT_TOOL = 14,
  BCONTEXT_SHADERFX = 15,
  BCONTEXT_OUTPUT = 16,

  /* Keep last. */
  BCONTEXT_TOT,
} eSpaceButtons_Context;

/* SpaceProperties.flag */
typedef enum eSpaceButtons_Flag {
  /* SB_PRV_OSA = (1 << 0), */ /* UNUSED */
  SB_PIN_CONTEXT = (1 << 1),
  SB_FLAG_UNUSED_2 = (1 << 2),
  SB_FLAG_UNUSED_3 = (1 << 3),
  /** Do not add materials, particles, etc. in TemplateTextureUser list. */
  SB_TEX_USER_LIMITED = (1 << 3),
  SB_SHADING_CONTEXT = (1 << 4),
} eSpaceButtons_Flag;

/** \} */

/* -------------------------------------------------------------------- */
/** \name Outliner
 * \{ */

/* Outliner */
typedef struct SpaceOutliner {
  SpaceLink *next, *prev;
  /** Storage of regions for inactive spaces. */
  ListBase regionbase;
  char spacetype;
  char link_flag;
  char _pad0[6];
  /* End 'SpaceLink' header. */

  /** Deprecated, copied to region. */
  View2D v2d DNA_DEPRECATED;

  ListBase tree;

  /* treestore is an ordered list of TreeStoreElem's from outliner tree;
   * Note that treestore may contain duplicate elements if element
   * is used multiple times in outliner tree (e. g. linked objects)
   * Also note that BLI_mempool can not be read/written in DNA directly,
   * therefore readfile.c/writefile.c linearize treestore into TreeStore structure
   */
  struct BLI_mempool *treestore;

  /* search stuff */
  char search_string[64];
  struct TreeStoreElem search_tse;

  short flag, outlinevis, storeflag;
  char search_flags;

  /** Selection syncing flag (#WM_OUTLINER_SYNC_SELECT_FROM_OBJECT and similar flags). */
  char sync_select_dirty;

  int filter;
  char filter_state;
  char show_restrict_flags;
  short filter_id_type;

  /**
   * Pointers to treestore elements, grouped by (id, type, nr)
   * in hashtable for faster searching */
  void *treehash;
} SpaceOutliner;

/* SpaceOutliner.flag */
typedef enum eSpaceOutliner_Flag {
  /* SO_TESTBLOCKS = (1 << 0), */         /* UNUSED */
  /* SO_NEWSELECTED = (1 << 1), */        /* UNUSED */
  SO_FLAG_UNUSED_1 = (1 << 2),            /* cleared */
  /* SO_HIDE_KEYINGSETINFO = (1 << 3), */ /* UNUSED */
  SO_SKIP_SORT_ALPHA = (1 << 4),
  SO_SYNC_SELECT = (1 << 5),
} eSpaceOutliner_Flag;

/* SpaceOutliner.filter */
typedef enum eSpaceOutliner_Filter {
  SO_FILTER_SEARCH = (1 << 0),   /* Run-time flag. */
  SO_FILTER_UNUSED_1 = (1 << 1), /* cleared */
  SO_FILTER_NO_OBJECT = (1 << 2),
  SO_FILTER_NO_OB_CONTENT = (1 << 3), /* Not only mesh, but modifiers, constraints, ... */
  SO_FILTER_NO_CHILDREN = (1 << 4),

  SO_FILTER_UNUSED_5 = (1 << 5), /* cleared */
  SO_FILTER_NO_OB_MESH = (1 << 6),
  SO_FILTER_NO_OB_ARMATURE = (1 << 7),
  SO_FILTER_NO_OB_EMPTY = (1 << 8),
  SO_FILTER_NO_OB_LAMP = (1 << 9),
  SO_FILTER_NO_OB_CAMERA = (1 << 10),
  SO_FILTER_NO_OB_OTHERS = (1 << 11),

  SO_FILTER_UNUSED_12 = (1 << 12),         /* cleared */
  SO_FILTER_OB_STATE_VISIBLE = (1 << 13),  /* Not set via DNA. */
  SO_FILTER_OB_STATE_HIDDEN = (1 << 14),   /* Not set via DNA. */
  SO_FILTER_OB_STATE_SELECTED = (1 << 15), /* Not set via DNA. */
  SO_FILTER_OB_STATE_ACTIVE = (1 << 16),   /* Not set via DNA. */
  SO_FILTER_NO_COLLECTION = (1 << 17),

  SO_FILTER_ID_TYPE = (1 << 18),
} eSpaceOutliner_Filter;

#define SO_FILTER_OB_TYPE \
  (SO_FILTER_NO_OB_MESH | SO_FILTER_NO_OB_ARMATURE | SO_FILTER_NO_OB_EMPTY | \
   SO_FILTER_NO_OB_LAMP | SO_FILTER_NO_OB_CAMERA | SO_FILTER_NO_OB_OTHERS)

#define SO_FILTER_OB_STATE \
  (SO_FILTER_OB_STATE_VISIBLE | SO_FILTER_OB_STATE_HIDDEN | SO_FILTER_OB_STATE_SELECTED | \
   SO_FILTER_OB_STATE_ACTIVE)

#define SO_FILTER_ANY \
  (SO_FILTER_NO_OB_CONTENT | SO_FILTER_NO_CHILDREN | SO_FILTER_OB_TYPE | SO_FILTER_OB_STATE | \
   SO_FILTER_NO_COLLECTION)

/* SpaceOutliner.filter_state */
typedef enum eSpaceOutliner_StateFilter {
  SO_FILTER_OB_ALL = 0,
  SO_FILTER_OB_VISIBLE = 1,
  SO_FILTER_OB_HIDDEN = 2,
  SO_FILTER_OB_SELECTED = 3,
  SO_FILTER_OB_ACTIVE = 4,
} eSpaceOutliner_StateFilter;

/* SpaceOutliner.show_restrict_flags */
typedef enum eSpaceOutliner_ShowRestrictFlag {
  SO_RESTRICT_ENABLE = (1 << 0),
  SO_RESTRICT_SELECT = (1 << 1),
  SO_RESTRICT_HIDE = (1 << 2),
  SO_RESTRICT_VIEWPORT = (1 << 3),
  SO_RESTRICT_RENDER = (1 << 4),
  SO_RESTRICT_HOLDOUT = (1 << 5),
  SO_RESTRICT_INDIRECT_ONLY = (1 << 6),
} eSpaceOutliner_Restrict;

/* SpaceOutliner.outlinevis */
typedef enum eSpaceOutliner_Mode {
  SO_SCENES = 0,
  /* SO_CUR_SCENE      = 1, */ /* deprecated! */
  /* SO_VISIBLE        = 2, */ /* deprecated! */
  /* SO_SELECTED       = 3, */ /* deprecated! */
  /* SO_ACTIVE         = 4, */ /* deprecated! */
  /* SO_SAME_TYPE      = 5, */ /* deprecated! */
  /* SO_GROUPS         = 6, */ /* deprecated! */
  SO_LIBRARIES = 7,
  /* SO_VERSE_SESSION  = 8, */ /* deprecated! */
  /* SO_VERSE_MS       = 9, */ /* deprecated! */
  SO_SEQUENCE = 10,
  SO_DATA_API = 11,
  /* SO_USERDEF        = 12, */ /* deprecated! */
  /* SO_KEYMAP         = 13, */ /* deprecated! */
  SO_ID_ORPHANS = 14,
  SO_VIEW_LAYER = 15,
} eSpaceOutliner_Mode;

/* SpaceOutliner.storeflag */
typedef enum eSpaceOutliner_StoreFlag {
  /* cleanup tree */
  SO_TREESTORE_CLEANUP = (1 << 0),
  SO_TREESTORE_UNUSED_1 = (1 << 1), /* cleared */
  /* rebuild the tree, similar to cleanup,
   * but defer a call to BKE_outliner_treehash_rebuild_from_treestore instead */
  SO_TREESTORE_REBUILD = (1 << 2),
} eSpaceOutliner_StoreFlag;

/* outliner search flags (SpaceOutliner.search_flags) */
typedef enum eSpaceOutliner_Search_Flags {
  SO_FIND_CASE_SENSITIVE = (1 << 0),
  SO_FIND_COMPLETE = (1 << 1),
  SO_SEARCH_RECURSIVE = (1 << 2),
} eSpaceOutliner_Search_Flags;

/** \} */

/* -------------------------------------------------------------------- */
/** \name Graph Editor
 * \{ */

typedef struct SpaceGraph_Runtime {
  /** #eGraphEdit_Runtime_Flag */
  char flag;
  char _pad[7];
  /** Sampled snapshots of F-Curves used as in-session guides */
  ListBase ghost_curves;
} SpaceGraph_Runtime;

/* 'Graph' Editor (formerly known as the IPO Editor) */
typedef struct SpaceGraph {
  SpaceLink *next, *prev;
  /** Storage of regions for inactive spaces. */
  ListBase regionbase;
  char spacetype;
  char link_flag;
  char _pad0[6];
  /* End 'SpaceLink' header. */

  /** Deprecated, copied to region. */
  View2D v2d DNA_DEPRECATED;

  /** Settings for filtering animation data
   * \note we use a pointer due to code-linking issues. */
  struct bDopeSheet *ads;

  /** Mode for the Graph editor (eGraphEdit_Mode). */
  short mode;
  /**
   * Time-transform autosnapping settings for Graph editor
   * (eAnimEdit_AutoSnap in DNA_action_types.h).
   */
  short autosnap;
  /** Settings for Graph editor (eGraphEdit_Flag). */
  int flag;

  /** Time value for cursor (when in drivers mode; animation uses current frame). */
  float cursorTime;
  /** Cursor value (y-value, x-value is current frame). */
  float cursorVal;
  /** Pivot point for transforms. */
  int around;
  char _pad[4];

  SpaceGraph_Runtime runtime;
} SpaceGraph;

/* SpaceGraph.flag (Graph Editor Settings) */
typedef enum eGraphEdit_Flag {
  /* OLD DEPRECATED SETTING */
  /* SIPO_LOCK_VIEW            = (1 << 0), */

  /* don't merge keyframes on the same frame after a transform */
  SIPO_NOTRANSKEYCULL = (1 << 1),
  /* don't show any keyframe handles at all */
  SIPO_NOHANDLES = (1 << 2),
  /* SIPO_NODRAWCFRANUM = (1 << 3), DEPRECATED */
  /* show timing in seconds instead of frames */
  SIPO_DRAWTIME = (1 << 4),
  /* only show keyframes for selected F-Curves */
  SIPO_SELCUVERTSONLY = (1 << 5),
  /* draw names of F-Curves beside the respective curves */
  /* NOTE: currently not used */
  /* SIPO_DRAWNAMES = (1 << 6), */ /* UNUSED */
  /* show sliders in channels list */
  SIPO_SLIDERS = (1 << 7),
  /* don't show the horizontal component of the cursor */
  SIPO_NODRAWCURSOR = (1 << 8),
  /* only show handles of selected keyframes */
  SIPO_SELVHANDLESONLY = (1 << 9),
  /* don't perform realtime updates */
  SIPO_NOREALTIMEUPDATES = (1 << 11),
  /* don't draw curves with AA ("beauty-draw") for performance */
  SIPO_BEAUTYDRAW_OFF = (1 << 12),
  /* draw grouped channels with colors set in group */
  SIPO_NODRAWGCOLORS = (1 << 13),
  /* normalize curves on display */
  SIPO_NORMALIZE = (1 << 14),
  SIPO_NORMALIZE_FREEZE = (1 << 15),
  /* show markers region */
  SIPO_SHOW_MARKERS = (1 << 16),
} eGraphEdit_Flag;

/* SpaceGraph.mode (Graph Editor Mode) */
typedef enum eGraphEdit_Mode {
  /* all animation curves (from all over Blender) */
  SIPO_MODE_ANIMATION = 0,
  /* drivers only */
  SIPO_MODE_DRIVERS = 1,
} eGraphEdit_Mode;

typedef enum eGraphEdit_Runtime_Flag {
  /** Temporary flag to force channel selections to be synced with main. */
  SIPO_RUNTIME_FLAG_NEED_CHAN_SYNC = (1 << 0),
  /** Temporary flag to force fcurves to recalculate colors. */
  SIPO_RUNTIME_FLAG_NEED_CHAN_SYNC_COLOR = (1 << 1),

  /**
   * These flags are for the mouse-select code to communicate with the transform code. Click
   * dragging (tweaking) a handle sets the according left/right flag which transform code uses then
   * to limit translation to this side. */
  SIPO_RUNTIME_FLAG_TWEAK_HANDLES_LEFT = (1 << 2),
  SIPO_RUNTIME_FLAG_TWEAK_HANDLES_RIGHT = (1 << 3),
} eGraphEdit_Runtime_Flag;

/** \} */

/* -------------------------------------------------------------------- */
/** \name NLA Editor
 * \{ */

/* NLA Editor */
typedef struct SpaceNla {
  struct SpaceLink *next, *prev;
  /** Storage of regions for inactive spaces. */
  ListBase regionbase;
  char spacetype;
  char link_flag;
  char _pad0[6];
  /* End 'SpaceLink' header. */

  /** This uses the same settings as autosnap for Action Editor. */
  short autosnap;
  short flag;
  char _pad[4];

  struct bDopeSheet *ads;
  /** Deprecated, copied to region. */
  View2D v2d DNA_DEPRECATED;
} SpaceNla;

/* SpaceNla.flag */
typedef enum eSpaceNla_Flag {
  SNLA_FLAG_UNUSED_0 = (1 << 0),
  SNLA_FLAG_UNUSED_1 = (1 << 1),
  /* draw timing in seconds instead of frames */
  SNLA_DRAWTIME = (1 << 2),
  SNLA_FLAG_UNUSED_3 = (1 << 3),
  /* SNLA_NODRAWCFRANUM = (1 << 4), DEPRECATED */
  /* don't draw influence curves on strips */
  SNLA_NOSTRIPCURVES = (1 << 5),
  /* don't perform realtime updates */
  SNLA_NOREALTIMEUPDATES = (1 << 6),
  /* don't show local strip marker indications */
  SNLA_NOLOCALMARKERS = (1 << 7),
  /* show markers region */
  SNLA_SHOW_MARKERS = (1 << 8),
} eSpaceNla_Flag;

/** \} */

/* -------------------------------------------------------------------- */
/** \name Sequence Editor
 * \{ */

/* Sequencer */
typedef struct SpaceSeq {
  SpaceLink *next, *prev;
  /** Storage of regions for inactive spaces. */
  ListBase regionbase;
  char spacetype;
  char link_flag;
  char _pad0[6];
  /* End 'SpaceLink' header. */

  /** Deprecated, copied to region. */
  View2D v2d DNA_DEPRECATED;

  /** Deprecated: offset for drawing the image preview. */
  float xof DNA_DEPRECATED, yof DNA_DEPRECATED;
  /** Weird name for the sequencer subtype (seq, image, luma... etc). */
  short mainb;
  /** ESpaceSeq_Proxy_RenderSize. */
  short render_size;
  short chanshown;
  short zebra;
  int flag;
  /** Deprecated, handled by View2D now. */
  float zoom DNA_DEPRECATED;
  /** See SEQ_VIEW_* below. */
  int view;
  int overlay_type;
  /** Overlay an image of the editing on below the strips. */
  int draw_flag;
  char _pad[4];

  /** Grease-pencil data. */
  struct bGPdata *gpd;

  /** Different scoped displayed in space. */
  struct SequencerScopes scopes;

  /** Multiview current eye - for internal use. */
  char multiview_eye;
  char _pad2[7];
} SpaceSeq;

/* SpaceSeq.mainb */
typedef enum eSpaceSeq_RegionType {
  SEQ_DRAW_SEQUENCE = 0,
  SEQ_DRAW_IMG_IMBUF = 1,
  SEQ_DRAW_IMG_WAVEFORM = 2,
  SEQ_DRAW_IMG_VECTORSCOPE = 3,
  SEQ_DRAW_IMG_HISTOGRAM = 4,
} eSpaceSeq_RegionType;

/* SpaceSeq.draw_flag */
typedef enum eSpaceSeq_DrawFlag {
  SEQ_DRAW_BACKDROP = (1 << 0),
  SEQ_DRAW_OFFSET_EXT = (1 << 1),
} eSpaceSeq_DrawFlag;

/* SpaceSeq.flag */
typedef enum eSpaceSeq_Flag {
  SEQ_DRAWFRAMES = (1 << 0),
  SEQ_MARKER_TRANS = (1 << 1),
  SEQ_DRAW_COLOR_SEPARATED = (1 << 2),
  SEQ_SHOW_SAFE_MARGINS = (1 << 3),
  SEQ_SHOW_GPENCIL = (1 << 4),
  SEQ_SHOW_FCURVES = (1 << 5),
  SEQ_USE_ALPHA = (1 << 6),     /* use RGBA display mode for preview */
  SEQ_ALL_WAVEFORMS = (1 << 7), /* draw all waveforms */
  SEQ_NO_WAVEFORMS = (1 << 8),  /* draw no waveforms */
  SEQ_SHOW_SAFE_CENTER = (1 << 9),
  SEQ_SHOW_METADATA = (1 << 10),
  SEQ_SHOW_MARKERS = (1 << 11), /* show markers region */
} eSpaceSeq_Flag;

/* SpaceSeq.view */
typedef enum eSpaceSeq_Displays {
  SEQ_VIEW_SEQUENCE = 1,
  SEQ_VIEW_PREVIEW = 2,
  SEQ_VIEW_SEQUENCE_PREVIEW = 3,
} eSpaceSeq_Dispays;

/* SpaceSeq.render_size */
typedef enum eSpaceSeq_Proxy_RenderSize {
  SEQ_PROXY_RENDER_SIZE_NONE = -1,
  SEQ_PROXY_RENDER_SIZE_SCENE = 0,
  SEQ_PROXY_RENDER_SIZE_25 = 25,
  SEQ_PROXY_RENDER_SIZE_50 = 50,
  SEQ_PROXY_RENDER_SIZE_75 = 75,
  SEQ_PROXY_RENDER_SIZE_100 = 99,
  SEQ_PROXY_RENDER_SIZE_FULL = 100,
} eSpaceSeq_Proxy_RenderSize;

typedef struct MaskSpaceInfo {
  /* **** mask editing **** */
  struct Mask *mask;
  /* draw options */
  char draw_flag;
  char draw_type;
  char overlay_mode;
  char _pad3[5];
} MaskSpaceInfo;

/* SpaceSeq.mainb */
typedef enum eSpaceSeq_OverlayType {
  SEQ_DRAW_OVERLAY_RECT = 0,
  SEQ_DRAW_OVERLAY_REFERENCE = 1,
  SEQ_DRAW_OVERLAY_CURRENT = 2,
} eSpaceSeq_OverlayType;

/** \} */

/* -------------------------------------------------------------------- */
/** \name File Selector
 * \{ */

/* Config and Input for File Selector */
typedef struct FileSelectParams {
  /** Title, also used for the text of the execute button. */
  char title[96];
  /**
   * Directory, FILE_MAX_LIBEXTRA, 1024 + 66, this is for extreme case when 1023 length path
   * needs to be linked in, where foo.blend/Armature need adding
   */
  char dir[1090];
  char file[256];

  char renamefile[256];
  short rename_flag;

  /** List of filetypes to filter (FILE_MAXFILE). */
  char filter_glob[256];

  /** Text items name must match to be shown. */
  char filter_search[64];
  /** Same as filter, but for ID types (aka library groups). */
  int _pad0;
  uint64_t filter_id;

  /** Active file used for keyboard navigation. */
  int active_file;
  /** File under cursor. */
  int highlight_file;
  int sel_first;
  int sel_last;
  unsigned short thumbnail_size;
  char _pad1[2];

  /* short */
  /** XXXXX for now store type here, should be moved to the operator. */
  short type;
  /** Settings for filter, hiding dots files. */
  short flag;
  /** Sort order. */
  short sort;
  /** Display mode flag. */
  short display;
  /** Details toggles (file size, creation date, etc.) */
  char details_flags;
  char _pad2[3];
  /** Filter when (flags & FILE_FILTER) is true. */
  int filter;

  /** Max number of levels in dirtree to show at once, 0 to disable recursion. */
  short recursion_level;

  /* XXX --- still unused -- */
  /** Show font preview. */
  short f_fp;
  /** String to use for font preview. */
  char fp_str[8];

  /* XXX --- end unused -- */
} FileSelectParams;

/* File Browser */
typedef struct SpaceFile {
  SpaceLink *next, *prev;
  /** Storage of regions for inactive spaces. */
  ListBase regionbase;
  char spacetype;
  char link_flag;
  char _pad0[6];
  /* End 'SpaceLink' header. */

  char _pad1[4];
  int scroll_offset;

  /** Config and input for file select. */
  struct FileSelectParams *params;

  /** Holds the list of files to show. */
  struct FileList *files;

  /** Holds the list of previous directories to show. */
  ListBase *folders_prev;
  /** Holds the list of next directories (pushed from previous) to show. */
  ListBase *folders_next;

  /* operator that is invoking fileselect
   * op->exec() will be called on the 'Load' button.
   * if operator provides op->cancel(), then this will be invoked
   * on the cancel button.
   */
  struct wmOperator *op;

  struct wmTimer *smoothscroll_timer;
  struct wmTimer *previews_timer;

  struct FileLayout *layout;

  short recentnr, bookmarknr;
  short systemnr, system_bookmarknr;
} SpaceFile;

/* FileSelectParams.display */
enum eFileDisplayType {
  FILE_DEFAULTDISPLAY = 0,
  FILE_VERTICALDISPLAY = 1,
  FILE_HORIZONTALDISPLAY = 2,
  FILE_IMGDISPLAY = 3,
};

/* FileSelectParams.sort */
enum eFileSortType {
  FILE_SORT_NONE = 0,
  FILE_SORT_ALPHA = 1,
  FILE_SORT_EXTENSION = 2,
  FILE_SORT_TIME = 3,
  FILE_SORT_SIZE = 4,
};

/* FileSelectParams.details_flags */
enum eFileDetails {
  FILE_DETAILS_SIZE = (1 << 0),
  FILE_DETAILS_DATETIME = (1 << 1),
};

/* these values need to be hardcoded in structs, dna does not recognize defines */
/* also defined in BKE */
#define FILE_MAXDIR 768
#define FILE_MAXFILE 256
#define FILE_MAX 1024

#define FILE_MAX_LIBEXTRA (FILE_MAX + MAX_ID_NAME)

/* filesel types */
#define FILE_UNIX 8
#define FILE_BLENDER 8 /* don't display relative paths */
#define FILE_SPECIAL 9

#define FILE_LOADLIB 1
#define FILE_MAIN 2

/* filesel op property -> action */
typedef enum eFileSel_Action {
  FILE_OPENFILE = 0,
  FILE_SAVE = 1,
} eFileSel_Action;

/* sfile->params->flag */
/* Note: short flag, also used as 16 lower bits of flags in link/append code
 *       (WM and BLO code area, see BLO_LibLinkFlags in BLO_readfile.h). */
typedef enum eFileSel_Params_Flag {
  FILE_PARAMS_FLAG_UNUSED_1 = (1 << 0), /* cleared */
  FILE_RELPATH = (1 << 1),
  FILE_LINK = (1 << 2),
  FILE_HIDE_DOT = (1 << 3),
  FILE_AUTOSELECT = (1 << 4),
  FILE_ACTIVE_COLLECTION = (1 << 5),
  FILE_PARAMS_FLAG_UNUSED_6 = (1 << 6), /* cleared */
  FILE_DIRSEL_ONLY = (1 << 7),
  FILE_FILTER = (1 << 8),
  FILE_PARAMS_FLAG_UNUSED_9 = (1 << 9), /* cleared */
  FILE_GROUP_INSTANCE = (1 << 10),
  FILE_SORT_INVERT = (1 << 11),
  FILE_HIDE_TOOL_PROPS = (1 << 12),
  FILE_CHECK_EXISTING = (1 << 13),
} eFileSel_Params_Flag;

/* sfile->params->rename_flag */
/* Note: short flag. Defined as bitflags, but currently only used as exclusive status markers... */
typedef enum eFileSel_Params_RenameFlag {
  /** Used when we only have the name of the entry we want to rename,
   * but not yet access to its matching file entry. */
  FILE_PARAMS_RENAME_PENDING = 1 << 0,
  /** We are actually renaming an entry. */
  FILE_PARAMS_RENAME_ACTIVE = 1 << 1,
  /** Used to scroll to newly renamed entry. */
  FILE_PARAMS_RENAME_POSTSCROLL_PENDING = 1 << 2,
  FILE_PARAMS_RENAME_POSTSCROLL_ACTIVE = 1 << 3,
} eFileSel_Params_RenameFlag;

/* files in filesel list: file types
 * Note we could use mere values (instead of bitflags) for file types themselves,
 * but since we do not lack of bytes currently...
 */
typedef enum eFileSel_File_Types {
  FILE_TYPE_BLENDER = (1 << 2),
  FILE_TYPE_BLENDER_BACKUP = (1 << 3),
  FILE_TYPE_IMAGE = (1 << 4),
  FILE_TYPE_MOVIE = (1 << 5),
  FILE_TYPE_PYSCRIPT = (1 << 6),
  FILE_TYPE_FTFONT = (1 << 7),
  FILE_TYPE_SOUND = (1 << 8),
  FILE_TYPE_TEXT = (1 << 9),
  FILE_TYPE_ARCHIVE = (1 << 10),
  /** represents folders for filtering */
  FILE_TYPE_FOLDER = (1 << 11),
  FILE_TYPE_BTX = (1 << 12),
  FILE_TYPE_COLLADA = (1 << 13),
  /** from filter_glob operator property */
  FILE_TYPE_OPERATOR = (1 << 14),
  FILE_TYPE_APPLICATIONBUNDLE = (1 << 15),
  FILE_TYPE_ALEMBIC = (1 << 16),
  /** For all kinds of recognized import/export formats. No need for specialized types. */
  FILE_TYPE_OBJECT_IO = (1 << 17),
  FILE_TYPE_USD = (1 << 18),
  FILE_TYPE_VOLUME = (1 << 19),

  /** An FS directory (i.e. S_ISDIR on its path is true). */
  FILE_TYPE_DIR = (1 << 30),
  FILE_TYPE_BLENDERLIB = (1u << 31),
} eFileSel_File_Types;

/* Selection Flags in filesel: struct direntry, unsigned char selflag */
typedef enum eDirEntry_SelectFlag {
  /*  FILE_SEL_ACTIVE         = (1 << 1), */ /* UNUSED */
  FILE_SEL_HIGHLIGHTED = (1 << 2),
  FILE_SEL_SELECTED = (1 << 3),
  FILE_SEL_EDITING = (1 << 4),
} eDirEntry_SelectFlag;

/* ***** Related to file browser, but never saved in DNA, only here to help with RNA. ***** */

/**
 * About Unique identifier.
 *
 * Stored in a CustomProps once imported.
 * Each engine is free to use it as it likes - it will be the only thing passed to it by blender to
 * identify asset/variant/version (concatenating the three into a single 48 bytes one).
 * Assumed to be 128bits, handled as four integers due to lack of real bytes proptype in RNA :|.
 */
#define ASSET_UUID_LENGTH 16

/* Used to communicate with asset engines outside of 'import' context. */
#
#
typedef struct AssetUUID {
  int uuid_asset[4];
  int uuid_variant[4];
  int uuid_revision[4];
} AssetUUID;

#
#
typedef struct AssetUUIDList {
  AssetUUID *uuids;
  int nbr_uuids;
  char _pad[4];
} AssetUUIDList;

/* Container for a revision, only relevant in asset context. */
#
#
typedef struct FileDirEntryRevision {
  struct FileDirEntryRevision *next, *prev;

  char *comment;
  void *_pad;

  int uuid[4];

  uint64_t size;
  int64_t time;
  /* Temp caching of UI-generated strings... */
  char size_str[16];
  char datetime_str[16 + 8];
} FileDirEntryRevision;

/* Container for a variant, only relevant in asset context.
 * In case there are no variants, a single one shall exist, with NULL name/description. */
#
#
typedef struct FileDirEntryVariant {
  struct FileDirEntryVariant *next, *prev;

  int uuid[4];
  char *name;
  char *description;

  ListBase revisions;
  int nbr_revisions;
  int act_revision;
} FileDirEntryVariant;

/* Container for mere direntry, with additional asset-related data. */
#
#
typedef struct FileDirEntry {
  struct FileDirEntry *next, *prev;

  int uuid[4];
  char *name;
  char *description;

  /* Either point to active variant/revision if available, or own entry
   * (in mere filebrowser case). */
  FileDirEntryRevision *entry;

  /** #eFileSel_File_Types. */
  int typeflag;
  /** ID type, in case typeflag has FILE_TYPE_BLENDERLIB set. */
  int blentype;

  /* Path to item that is relative to current folder root. */
  char *relpath;
  /** Optional argument for shortcuts, aliases etc. */
  char *redirection_path;

  /** TODO: make this a real ID pointer? */
  void *poin;
  struct ImBuf *image;

  /* Tags are for info only, most of filtering is done in asset engine. */
  char **tags;
  int nbr_tags;

  short status;
  short flags;
  /* eFileAttributes defined in BLI_fileops.h */
  int attributes;

  ListBase variants;
  int nbr_variants;
  int act_variant;
} FileDirEntry;

/**
 * Array of direntries.
 *
 * This struct is used in various, different contexts.
 *
 * In Filebrowser UI, it stores the total number of available entries, the number of visible
 * (filtered) entries, and a subset of those in 'entries' ListBase, from idx_start (included)
 * to idx_end (excluded).
 *
 * In AssetEngine context (i.e. outside of 'browsing' context), entries contain all needed data,
 * there is no filtering, so nbr_entries_filtered, entry_idx_start and entry_idx_end
 * should all be set to -1.
 */
#
#
typedef struct FileDirEntryArr {
  ListBase entries;
  int nbr_entries;
  int nbr_entries_filtered;
  int entry_idx_start, entry_idx_end;

  /** FILE_MAX. */
  char root[1024];
} FileDirEntryArr;

#if 0 /* UNUSED */
/* FileDirEntry.status */
enum {
  ASSET_STATUS_LOCAL = 1 << 0,  /* If active uuid is available locally/immediately. */
  ASSET_STATUS_LATEST = 1 << 1, /* If active uuid is latest available version. */
};
#endif

/* FileDirEntry.flags */
enum {
  FILE_ENTRY_INVALID_PREVIEW = 1 << 0, /* The preview for this entry could not be generated. */
};

/** \} */

/* -------------------------------------------------------------------- */
/** \name Image/UV Editor
 * \{ */

/* Image/UV Editor */
typedef struct SpaceImage {
  SpaceLink *next, *prev;
  /** Storage of regions for inactive spaces. */
  ListBase regionbase;
  char spacetype;
  char link_flag;
  char _pad0[6];
  /* End 'SpaceLink' header. */

  struct Image *image;
  struct ImageUser iuser;

  /** Histogram waveform and vectorscope. */
  struct Scopes scopes;
  /** Sample line histogram. */
  struct Histogram sample_line_hist;

  /** Grease pencil data. */
  struct bGPdata *gpd;

  /** UV editor 2d cursor. */
  float cursor[2];
  /** User defined offset, image is centered. */
  float xof, yof;
  /** User defined zoom level. */
  float zoom;
  /** Storage for offset while render drawing. */
  float centx, centy;

  /** View/paint/mask. */
  char mode;
  /* Storage for sub-space types. */
  char mode_prev;

  char pin;
  char _pad1;
  /**
   * The currently active tile of the image when tile is enabled,
   * is kept in sync with the active faces tile.
   */
  short curtile;
  short lock;
  /** UV draw type. */
  char dt_uv;
  /** Sticky selection type. */
  char sticky;
  char dt_uvstretch;
  char around;

  int flag;

  char pixel_snap_mode;
  char _pad2[7];

  float uv_opacity;

  int tile_grid_shape[2];

  MaskSpaceInfo mask_info;
} SpaceImage;

/* SpaceImage.dt_uv */
typedef enum eSpaceImage_UVDT {
  SI_UVDT_OUTLINE = 0,
  SI_UVDT_DASH = 1,
  SI_UVDT_BLACK = 2,
  SI_UVDT_WHITE = 3,
} eSpaceImage_UVDT;

/* SpaceImage.dt_uvstretch */
/*bfa - changed order to have stretching method area first*/
typedef enum eSpaceImage_UVDT_Stretch {
  SI_UVDT_STRETCH_AREA = 0,
  SI_UVDT_STRETCH_ANGLE = 1,

} eSpaceImage_UVDT_Stretch;

/* SpaceImage.pixel_snap_mode */
typedef enum eSpaceImage_PixelSnapMode {
  SI_PIXEL_SNAP_DISABLED = 0,
  SI_PIXEL_SNAP_CENTER = 1,
  SI_PIXEL_SNAP_CORNER = 2,
} eSpaceImage_Snap_Mode;

/* SpaceImage.mode */
typedef enum eSpaceImage_Mode {
  SI_MODE_VIEW = 0,
  SI_MODE_PAINT = 1,
  SI_MODE_MASK = 2,
  SI_MODE_UV = 3,
} eSpaceImage_Mode;

/* SpaceImage.sticky
 * Note DISABLE should be 0, however would also need to re-arrange icon order,
 * also, sticky loc is the default mode so this means we don't need to 'do_versions' */
typedef enum eSpaceImage_Sticky {
  SI_STICKY_LOC = 0,
  SI_STICKY_DISABLE = 1,
  SI_STICKY_VERTEX = 2,
} eSpaceImage_Sticky;

/* SpaceImage.flag */
typedef enum eSpaceImage_Flag {
  SI_FLAG_UNUSED_0 = (1 << 0), /* cleared */
  SI_FLAG_UNUSED_1 = (1 << 1), /* cleared */
  SI_CLIP_UV = (1 << 2),
  SI_FLAG_UNUSED_3 = (1 << 3), /* cleared */
  SI_NO_DRAWFACES = (1 << 4),
  SI_DRAWSHADOW = (1 << 5),
  SI_FLAG_UNUSED_6 = (1 << 6), /* cleared */
  SI_FLAG_UNUSED_7 = (1 << 7), /* cleared */
  SI_FLAG_UNUSED_8 = (1 << 8), /* cleared */
  SI_COORDFLOATS = (1 << 9),
  SI_FLAG_UNUSED_10 = (1 << 10),
  SI_LIVE_UNWRAP = (1 << 11),
  SI_USE_ALPHA = (1 << 12),
  SI_SHOW_ALPHA = (1 << 13),
  SI_SHOW_ZBUF = (1 << 14),

  /* next two for render window display */
  SI_PREVSPACE = (1 << 15),
  SI_FULLWINDOW = (1 << 16),

  SI_FLAG_UNUSED_17 = (1 << 17), /* cleared */
  SI_FLAG_UNUSED_18 = (1 << 18), /* cleared */

  /* this means that the image is drawn until it reaches the view edge,
   * in the image view, it's unrelated to the 'tile' mode for texface
   */
  SI_DRAW_TILE = (1 << 19),
  SI_SMOOTH_UV = (1 << 20),
  SI_DRAW_STRETCH = (1 << 21),
  SI_SHOW_GPENCIL = (1 << 22),
  SI_FLAG_UNUSED_23 = (1 << 23), /* cleared */

  SI_FLAG_UNUSED_24 = (1 << 24),

  SI_NO_DRAW_TEXPAINT = (1 << 25),
  SI_DRAW_METADATA = (1 << 26),

  SI_SHOW_R = (1 << 27),
  SI_SHOW_G = (1 << 28),
  SI_SHOW_B = (1 << 29),
} eSpaceImage_Flag;

/** \} */

/* -------------------------------------------------------------------- */
/** \name Text Editor
 * \{ */

typedef struct SpaceText_Runtime {

  /** Actual line height, scaled by dpi. */
  int lheight_px;

  /** Runtime computed, character width. */
  int cwidth_px;

  /** The handle of the scroll-bar which can be clicked and dragged. */
  struct rcti scroll_region_handle;
  /** The region for selected text to show in the scrolling area. */
  struct rcti scroll_region_select;

  /** Number of digits to show in the line numbers column (when enabled). */
  int line_number_display_digits;

  /** Number of lines this window can display (even when they aren't used). */
  int viewlines;

  /** Use for drawing scroll-bar & calculating scroll operator motion scaling. */
  float scroll_px_per_line;

  /**
   * Run-time for scroll increments smaller than a line (smooth scroll).
   * Values must be between zero and the line, column width: (cwidth, TXT_LINE_HEIGHT(st)).
   */
  int scroll_ofs_px[2];

  char _pad1[4];

  /** Cache for faster drawing. */
  void *drawcache;

} SpaceText_Runtime;

/* Text Editor */
typedef struct SpaceText {
  SpaceLink *next, *prev;
  /** Storage of regions for inactive spaces. */
  ListBase regionbase;
  char spacetype;
  char link_flag;
  char _pad0[6];
  /* End 'SpaceLink' header. */

  struct Text *text;

  int top, left;
  char _pad1[4];

  short flags;

  /** User preference, is font_size! */
  short lheight;

  int tabnumber;

  /* Booleans */
  char wordwrap;
  char doplugins;
  char showlinenrs;
  char showsyntax;
  char line_hlight;
  char overwrite;
  /** Run python while editing, evil. */
  char live_edit;
  char _pad2[1];

  /** ST_MAX_FIND_STR. */
  char findstr[256];
  /** ST_MAX_FIND_STR. */
  char replacestr[256];

  /** Column number to show right margin at. */
  short margin_column;
  char _pad3[2];

  /** Keep last. */
  SpaceText_Runtime runtime;
} SpaceText;

/* SpaceText flags (moved from DNA_text_types.h) */
typedef enum eSpaceText_Flags {
  /* scrollable */
  ST_SCROLL_SELECT = (1 << 0),

  ST_FLAG_UNUSED_4 = (1 << 4), /* dirty */

  ST_FIND_WRAP = (1 << 5),
  ST_FIND_ALL = (1 << 6),
  ST_SHOW_MARGIN = (1 << 7),
  ST_MATCH_CASE = (1 << 8),

  ST_FIND_ACTIVATE = (1 << 9),
} eSpaceText_Flags;

/* SpaceText.findstr/replacestr */
#define ST_MAX_FIND_STR 256

/** \} */

/* -------------------------------------------------------------------- */
/** \name Script View (Obsolete)
 * \{ */

/* Script Runtime Data - Obsolete (pre 2.5) */
typedef struct Script {
  ID id;

  void *py_draw;
  void *py_event;
  void *py_button;
  void *py_browsercallback;
  void *py_globaldict;

  int flags, lastspace;
  /**
   * Store the script file here so we can re-run it on loading blender,
   * if "Enable Scripts" is on
   */
  /** 1024 = FILE_MAX. */
  char scriptname[1024];
  /** 1024 = FILE_MAX. */
  char scriptarg[256];
} Script;
#define SCRIPT_SET_NULL(_script) \
  _script->py_draw = _script->py_event = _script->py_button = _script->py_browsercallback = \
      _script->py_globaldict = NULL; \
  _script->flags = 0

/* Script View - Obsolete (pre 2.5) */
typedef struct SpaceScript {
  SpaceLink *next, *prev;
  /** Storage of regions for inactive spaces. */
  ListBase regionbase;
  char spacetype;
  char link_flag;
  char _pad0[6];
  /* End 'SpaceLink' header. */

  struct Script *script;

  short flags, menunr;
  char _pad1[4];

  void *but_refs;
} SpaceScript;

/** \} */

/* -------------------------------------------------------------------- */
/** \name Nodes Editor
 * \{ */

typedef struct bNodeTreePath {
  struct bNodeTreePath *next, *prev;

  struct bNodeTree *nodetree;
  /** Base key for nodes in this tree instance. */
  bNodeInstanceKey parent_key;
  char _pad[4];
  /** V2d center point, so node trees can have different offsets in editors. */
  float view_center[2];

  /** MAX_NAME. */
  char node_name[64];
} bNodeTreePath;

typedef struct SpaceNode {
  SpaceLink *next, *prev;
  /** Storage of regions for inactive spaces. */
  ListBase regionbase;
  char spacetype;
  char link_flag;
  char _pad0[6];
  /* End 'SpaceLink' header. */

  /** Deprecated, copied to region. */
  View2D v2d DNA_DEPRECATED;

  /** Context, no need to save in file? well... pinning... */
  struct ID *id, *from;
  /** Menunr: browse id block in header. */
  short flag;
  char _pad1[2];
  /** Internal state variables. */
  float aspect;
  char _pad2[4];

  /** Offset for drawing the backdrop. */
  float xof, yof;
  /** Zoom for backdrop. */
  float zoom;
  /** Mouse pos for drawing socketless link and adding nodes. */
  float cursor[2];

  /**
   * XXX nodetree pointer info is all in the path stack now,
   * remove later on and use bNodeTreePath instead.
   * For now these variables are set when pushing/popping
   * from path stack, to avoid having to update all the functions and operators.
   * Can be done when design is accepted and everything is properly tested.
   */
  ListBase treepath;

  struct bNodeTree *nodetree, *edittree;

  /* tree type for the current node tree */
  char tree_idname[64];
  /** Treetype: as same nodetree->type. */
  int treetype DNA_DEPRECATED;
  char _pad3[4];

  /** Texfrom object, world or brush. */
  short texfrom;
  /** Shader from object or world. */
  short shaderfrom;
  /** Currently on 0/1, for auto compo. */
  short recalc;

  /** Direction for offsetting nodes on insertion. */
  char insert_ofs_dir;
  char _pad4;

  /** Temporary data for modal linking operator. */
  ListBase linkdrag;
  /* XXX hack for translate_attach op-macros to pass data from transform op to insert_offset op */
  /** Temporary data for node insert offset (in UI called Auto-offset). */
  struct NodeInsertOfsData *iofsd;

  /** Grease-pencil data. */
  struct bGPdata *gpd;
} SpaceNode;

/* SpaceNode.flag */
typedef enum eSpaceNode_Flag {
  SNODE_BACKDRAW = (1 << 1),
  SNODE_SHOW_GPENCIL = (1 << 2),
  SNODE_USE_ALPHA = (1 << 3),
  SNODE_SHOW_ALPHA = (1 << 4),
  SNODE_SHOW_R = (1 << 7),
  SNODE_SHOW_G = (1 << 8),
  SNODE_SHOW_B = (1 << 9),
  SNODE_AUTO_RENDER = (1 << 5),
  SNODE_FLAG_UNUSED_6 = (1 << 6),   /* cleared */
  SNODE_FLAG_UNUSED_10 = (1 << 10), /* cleared */
  SNODE_FLAG_UNUSED_11 = (1 << 11), /* cleared */
  SNODE_PIN = (1 << 12),
  /** automatically offset following nodes in a chain on insertion */
  SNODE_SKIP_INSOFFSET = (1 << 13),
} eSpaceNode_Flag;

/* SpaceNode.texfrom */
typedef enum eSpaceNode_TexFrom {
  /* SNODE_TEX_OBJECT   = 0, */
  SNODE_TEX_WORLD = 1,
  SNODE_TEX_BRUSH = 2,
  SNODE_TEX_LINESTYLE = 3,
} eSpaceNode_TexFrom;

/* SpaceNode.shaderfrom */
typedef enum eSpaceNode_ShaderFrom {
  SNODE_SHADER_OBJECT = 0,
  SNODE_SHADER_WORLD = 1,
  SNODE_SHADER_LINESTYLE = 2,
} eSpaceNode_ShaderFrom;

/* SpaceNode.insert_ofs_dir */
enum {
  SNODE_INSERTOFS_DIR_RIGHT = 0,
  SNODE_INSERTOFS_DIR_LEFT = 1,
};

/** \} */

/* -------------------------------------------------------------------- */
/** \name Console
 * \{ */

/* Console content */
typedef struct ConsoleLine {
  struct ConsoleLine *next, *prev;

  /* keep these 3 vars so as to share free, realloc funcs */
  /** Allocated length. */
  int len_alloc;
  /** Real len - strlen(). */
  int len;
  char *line;

  int cursor;
  /** Only for use when in the 'scrollback' listbase. */
  int type;
} ConsoleLine;

/* ConsoleLine.type */
typedef enum eConsoleLine_Type {
  CONSOLE_LINE_OUTPUT = 0,
  CONSOLE_LINE_INPUT = 1,
  CONSOLE_LINE_INFO = 2, /* autocomp feedback */
  CONSOLE_LINE_ERROR = 3,
} eConsoleLine_Type;

/* Console View */
typedef struct SpaceConsole {
  SpaceLink *next, *prev;
  /** Storage of regions for inactive spaces. */
  ListBase regionbase;
  char spacetype;
  char link_flag;
  char _pad0[6];
  /* End 'SpaceLink' header. */

  /* space vars */
  int lheight;
  char _pad[4];

  /** ConsoleLine; output. */
  ListBase scrollback;
  /** ConsoleLine; command history, current edited line is the first. */
  ListBase history;
  char prompt[256];
  /** Multiple consoles are possible, not just python. */
  char language[32];

  /** Selection offset in bytes. */
  int sel_start;
  int sel_end;
} SpaceConsole;

/** \} */

/* -------------------------------------------------------------------- */
/** \name User Preferences
 * \{ */

typedef struct SpaceUserPref {
  SpaceLink *next, *prev;
  /** Storage of regions for inactive spaces. */
  ListBase regionbase;
  char spacetype;
  char link_flag;
  char _pad0[6];
  /* End 'SpaceLink' header. */

  char _pad1[7];
  char filter_type;
  /** Search term for filtering in the UI. */
  char filter[64];
} SpaceUserPref;

/** \} */

/* -------------------------------------------------------------------- */
/** \name Motion Tracking
 * \{ */

/* Clip Editor */
typedef struct SpaceClip {
  SpaceLink *next, *prev;
  /** Storage of regions for inactive spaces. */
  ListBase regionbase;
  char spacetype;
  char link_flag;
  char _pad0[6];
  /* End 'SpaceLink' header. */

  char _pad1[4];

  /** User defined offset, image is centered. */
  float xof, yof;
  /** User defined offset from locked position. */
  float xlockof, ylockof;
  /** User defined zoom level. */
  float zoom;

  /** User of clip. */
  struct MovieClipUser user;
  /** Clip data. */
  struct MovieClip *clip;
  /** Different scoped displayed in space panels. */
  struct MovieClipScopes scopes;

  /** Flags. */
  int flag;
  /** Editor mode (editing context being displayed). */
  short mode;
  /** Type of the clip editor view. */
  short view;

  /** Length of displaying path, in frames. */
  int path_length;

  /* current stabilization data */
  /** Pre-composed stabilization data. */
  float loc[2], scale, angle;
  char _pad[4];
  /**
   * Current stabilization matrix and the same matrix in unified space,
   * defined when drawing and used for mouse position calculation.
   */
  float stabmat[4][4], unistabmat[4][4];

  /* movie postprocessing */
  int postproc_flag;

  /* grease pencil */
  short gpencil_src;
  char _pad2[2];

  /** Pivot point for transforms. */
  int around;
  char _pad4[4];

  /** Mask editor 2d cursor. */
  float cursor[2];

  MaskSpaceInfo mask_info;
} SpaceClip;

/* SpaceClip.flag */
typedef enum eSpaceClip_Flag {
  SC_SHOW_MARKER_PATTERN = (1 << 0),
  SC_SHOW_MARKER_SEARCH = (1 << 1),
  SC_LOCK_SELECTION = (1 << 2),
  SC_SHOW_TINY_MARKER = (1 << 3),
  SC_SHOW_TRACK_PATH = (1 << 4),
  SC_SHOW_BUNDLES = (1 << 5),
  SC_MUTE_FOOTAGE = (1 << 6),
  SC_HIDE_DISABLED = (1 << 7),
  SC_SHOW_NAMES = (1 << 8),
  SC_SHOW_GRID = (1 << 9),
  SC_SHOW_STABLE = (1 << 10),
  SC_MANUAL_CALIBRATION = (1 << 11),
  SC_SHOW_ANNOTATION = (1 << 12),
  SC_SHOW_FILTERS = (1 << 13),
  SC_SHOW_GRAPH_FRAMES = (1 << 14),
  SC_SHOW_GRAPH_TRACKS_MOTION = (1 << 15),
  /*  SC_SHOW_PYRAMID_LEVELS      = (1 << 16), */ /* UNUSED */
  SC_LOCK_TIMECURSOR = (1 << 17),
  SC_SHOW_SECONDS = (1 << 18),
  SC_SHOW_GRAPH_SEL_ONLY = (1 << 19),
  SC_SHOW_GRAPH_HIDDEN = (1 << 20),
  SC_SHOW_GRAPH_TRACKS_ERROR = (1 << 21),
  SC_SHOW_METADATA = (1 << 22),
} eSpaceClip_Flag;

/* SpaceClip.mode */
typedef enum eSpaceClip_Mode {
  SC_MODE_TRACKING = 0,
  /*SC_MODE_RECONSTRUCTION = 1,*/ /* DEPRECATED */
  /*SC_MODE_DISTORTION = 2,*/     /* DEPRECATED */
  SC_MODE_MASKEDIT = 3,
} eSpaceClip_Mode;

/* SpaceClip.view */
typedef enum eSpaceClip_View {
  SC_VIEW_CLIP = 0,
  SC_VIEW_GRAPH = 1,
  SC_VIEW_DOPESHEET = 2,
} eSpaceClip_View;

/* SpaceClip.gpencil_src */
typedef enum eSpaceClip_GPencil_Source {
  SC_GPENCIL_SRC_CLIP = 0,
  SC_GPENCIL_SRC_TRACK = 1,
} eSpaceClip_GPencil_Source;

/** \} */

/* -------------------------------------------------------------------- */
/** \name Top Bar
 * \{ */

/* These two lines with # tell makesdna this struct can be excluded.
 * Should be: #ifndef WITH_GLOBAL_AREA_WRITING */
#
#
typedef struct SpaceTopBar {
  SpaceLink *next, *prev;
  /** Storage of regions for inactive spaces. */
  ListBase regionbase;
  char spacetype;
  char link_flag;
  char _pad0[6];
  /* End 'SpaceLink' header. */
} SpaceTopBar;

/* bfa - Toolbar Editor */
typedef struct SpaceToolbar {
  SpaceLink *next, *prev;
  ListBase regionbase;
  int spacetype;
  char _pad[4];

} SpaceToolbar;

/** \} */

/* -------------------------------------------------------------------- */
/** \name Status Bar
 * \{ */

/* These two lines with # tell makesdna this struct can be excluded.
 * Should be: #ifndef WITH_GLOBAL_AREA_WRITING */
#
#
typedef struct SpaceStatusBar {
  SpaceLink *next, *prev;
  /** Storage of regions for inactive spaces. */
  ListBase regionbase;
  char spacetype;
  char link_flag;
  char _pad0[6];
  /* End 'SpaceLink' header. */
} SpaceStatusBar;

/** \} */

/* -------------------------------------------------------------------- */
/** \name Space Defines (eSpace_Type)
 * \{ */

/* space types, moved from DNA_screen_types.h */
/* Do NOT change order, append on end. types are hardcoded needed */
typedef enum eSpace_Type {
  SPACE_EMPTY = 0,
  SPACE_VIEW3D = 1,
  SPACE_GRAPH = 2,
  SPACE_OUTLINER = 3,
  SPACE_PROPERTIES = 4,
  SPACE_FILE = 5,
  SPACE_IMAGE = 6,
  SPACE_INFO = 7,
  SPACE_SEQ = 8,
  SPACE_TEXT = 9,
#ifdef DNA_DEPRECATED_ALLOW
  SPACE_IMASEL = 10, /* Deprecated */
  SPACE_SOUND = 11,  /* Deprecated */
#endif
  SPACE_ACTION = 12,
  SPACE_NLA = 13,
  /* TODO: fully deprecate */
  SPACE_SCRIPT = 14, /* Deprecated */
#ifdef DNA_DEPRECATED_ALLOW
  SPACE_TIME = 15, /* Deprecated */
#endif
  SPACE_NODE = 16,
#ifdef DNA_DEPRECATED_ALLOW
  SPACE_LOGIC = 17, /* Deprecated */
#endif
  SPACE_CONSOLE = 18,
  SPACE_USERPREF = 19,
  SPACE_CLIP = 20,
  SPACE_TOPBAR = 21,
  SPACE_STATUSBAR = 22,
  SPACE_TOOLBAR = 23, /*bfa - toolbar*/

<<<<<<< HEAD
  SPACE_TYPE_LAST = SPACE_TOOLBAR
=======
#define SPACE_TYPE_LAST SPACE_STATUSBAR
>>>>>>> 4816b1f1
} eSpace_Type;

/* use for function args */
#define SPACE_TYPE_ANY -1

#define IMG_SIZE_FALLBACK 256

/** \} */

#endif /* __DNA_SPACE_TYPES_H__ */<|MERGE_RESOLUTION|>--- conflicted
+++ resolved
@@ -1732,11 +1732,7 @@
   SPACE_STATUSBAR = 22,
   SPACE_TOOLBAR = 23, /*bfa - toolbar*/
 
-<<<<<<< HEAD
-  SPACE_TYPE_LAST = SPACE_TOOLBAR
-=======
-#define SPACE_TYPE_LAST SPACE_STATUSBAR
->>>>>>> 4816b1f1
+#define SPACE_TYPE_LAST SPACE_TOOLBAR
 } eSpace_Type;
 
 /* use for function args */
