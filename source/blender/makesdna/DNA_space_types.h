/* SPDX-FileCopyrightText: 2001-2002 NaN Holding BV. All rights reserved.
 *
 * SPDX-License-Identifier: GPL-2.0-or-later */
/** \file
 * \ingroup DNA
 *
 * Structs for each of space type in the user interface.
 */

#pragma once

#include "DNA_asset_types.h"
#include "DNA_color_types.h" /* for Histogram */
#include "DNA_defs.h"
#include "DNA_image_types.h" /* ImageUser */
#include "DNA_listBase.h"
#include "DNA_mask_types.h"
#include "DNA_movieclip_types.h" /* MovieClipUser */
#include "DNA_node_types.h"      /* for bNodeInstanceKey */
#include "DNA_outliner_types.h"  /* for TreeStoreElem */
#include "DNA_space_enums.h"
/* Hum ... Not really nice... but needed for spacebuts. */
#include "DNA_vec_defaults.h"
#include "DNA_view2d_types.h"
#include "DNA_viewer_path_types.h"

struct BLI_mempool;
struct FileLayout;
struct FileList;
struct FileSelectParams;
struct Histogram;
struct ID;
struct Image;
struct Mask;
struct MovieClip;
struct MovieClipScopes;
struct Scopes;
struct Script;
struct SpaceGraph;
struct Text;
struct bDopeSheet;
struct bGPdata;
struct bNodeTree;
struct wmOperator;
struct wmTimer;

#ifdef __cplusplus
namespace blender::asset_system {
class AssetRepresentation;
}
using AssetRepresentationHandle = blender::asset_system::AssetRepresentation;
#else
struct AssetRepresentationHandle;
#endif

/** Defined in `buttons_intern.hh`. */
struct SpaceProperties_Runtime;

#ifdef __cplusplus
namespace blender::ed::space_node {
struct SpaceNode_Runtime;
}  // namespace blender::ed::space_node
using SpaceNode_Runtime = blender::ed::space_node::SpaceNode_Runtime;

namespace blender::ed::outliner {

struct SpaceOutliner_Runtime;
}  // namespace blender::ed::outliner
using SpaceOutliner_Runtime = blender::ed::outliner::SpaceOutliner_Runtime;

namespace blender::ed::vse {
struct SpaceSeq_Runtime;
}  // namespace blender::ed::vse
using SpaceSeq_Runtime = blender::ed::vse::SpaceSeq_Runtime;

namespace blender::ed::text {

struct SpaceText_Runtime;
}  // namespace blender::ed::text
using SpaceText_Runtime = blender::ed::text::SpaceText_Runtime;

namespace blender::ed::spreadsheet {
struct SpaceSpreadsheet_Runtime;
struct SpreadsheetColumnRuntime;
}  // namespace blender::ed::spreadsheet
using SpaceSpreadsheet_Runtime = blender::ed::spreadsheet::SpaceSpreadsheet_Runtime;

using SpreadsheetColumnRuntime = blender::ed::spreadsheet::SpreadsheetColumnRuntime;

namespace blender::ed::outliner {
struct TreeElement;
}

#else

struct SpaceNode_Runtime;
struct SpaceOutliner_Runtime;
struct SpaceSeq_Runtime;
struct SpaceText_Runtime;
struct SpaceSpreadsheet_Runtime;
struct SpreadsheetColumnRuntime;
#endif

/** Defined in `file_intern.hh`. */
struct SpaceFile_Runtime;

/* -------------------------------------------------------------------- */
/** \name SpaceLink (Base)
 * \{ */

/**
 * The base structure all the other spaces
 * are derived (implicitly) from. Would be
 * good to make this explicit.
 */
struct SpaceLink {
  struct SpaceLink *next = nullptr, *prev = nullptr;
  /** Storage of regions for inactive spaces. */
  ListBaseT<ARegion> regionbase = {nullptr, nullptr};
  char spacetype = 0;
  char link_flag = 0;
  char _pad0[6] = {};
};

/** \} */

/* -------------------------------------------------------------------- */
/** \name Space Info
 * \{ */

/** Info Header. */
struct SpaceInfo {
  SpaceLink *next = nullptr, *prev = nullptr;
  /** Storage of regions for inactive spaces. */
  ListBaseT<ARegion> regionbase = {nullptr, nullptr};
  char spacetype = 0;
  char link_flag = 0;
  char _pad0[6] = {};
  /* End 'SpaceLink' header. */

  char rpt_mask = 0;
  char _pad[7] = {};
};

/** \} */

/* -------------------------------------------------------------------- */
/** \name Properties Editor
 * \{ */

/** Properties Editor. */
struct SpaceProperties {
  DNA_DEFINE_CXX_METHODS(SpaceProperties)

  SpaceLink *next = nullptr, *prev = nullptr;
  /** Storage of regions for inactive spaces. */
  ListBaseT<ARegion> regionbase = {nullptr, nullptr};
  char spacetype = 0;
  char link_flag = 0;
  char _pad0[6] = {};
  /* End 'SpaceLink' header. */

  /** Deprecated, copied to region. */
  DNA_DEPRECATED View2D v2d;

  /* For different kinds of property editors (exposed in the space type selector). */
  short space_subtype = 0;

  /** Context tabs. */
  short mainb = 0, mainbo = 0, mainbuser = 0;
  uint32_t visible_tabs = 0;
  /** Preview is signal to refresh. */
  short preview = 0;
  char flag = 0;

  /* eSpaceButtons_OutlinerSync */
  char outliner_sync = 0;

  /** Runtime. */
  void *path = nullptr;
  /** Runtime. */
  int pathflag = 0, dataicon = 0;
  ID *pinid = nullptr;

  void *texuser = nullptr;

  /* Doesn't necessarily need to be a pointer, but runtime structs are still written to files. */
  struct SpaceProperties_Runtime *runtime = nullptr;
};

/** \} */

/* -------------------------------------------------------------------- */
/** \name Outliner
 * \{ */

/** Outliner */
struct SpaceOutliner {
  SpaceLink *next = nullptr, *prev = nullptr;
  /** Storage of regions for inactive spaces. */
  ListBaseT<ARegion> regionbase = {nullptr, nullptr};
  char spacetype = 0;
  char link_flag = 0;
  char _pad0[6] = {};
  /* End 'SpaceLink' header. */

  /** Deprecated, copied to region. */
  DNA_DEPRECATED View2D v2d;

  ListBaseT<blender::ed::outliner::TreeElement> tree = {nullptr, nullptr};

  /**
   * Treestore is an ordered list of TreeStoreElem's from outliner tree;
   * Note that treestore may contain duplicate elements if element
   * is used multiple times in outliner tree (e. g. linked objects)
   * Also note that BLI_mempool can not be read/written in DNA directly,
   * therefore `readfile.cc` / `writefile.cc` linearize treestore into #TreeStore structure.
   */
  struct BLI_mempool *treestore = nullptr;

  char search_string[64] = "";

  short flag = 0;
  short outlinevis = 0;
  short lib_override_view_mode = 0;
  short storeflag = 0;
  char search_flags = 0;
  char _pad[6] = {};

  /** Selection syncing flag (#WM_OUTLINER_SYNC_SELECT_FROM_OBJECT and similar flags). */
  char sync_select_dirty = 0;

  int filter = 0;
  char filter_state = 0;
  char show_restrict_flags = 0;
  short filter_id_type = 0;

  SpaceOutliner_Runtime *runtime = nullptr;
};

/** \} */

/* -------------------------------------------------------------------- */
/** \name Graph Editor
 * \{ */

struct SpaceGraph_Runtime {
  /** #eGraphEdit_Runtime_Flag */
  char flag = 0;
  char _pad[7] = {};
  /** Sampled snapshots of F-Curves used as in-session guides */
  ListBaseT<FCurve> ghost_curves = {nullptr, nullptr};
};

/** 'Graph' Editor (formerly known as the IPO Editor). */
struct SpaceGraph {
  DNA_DEFINE_CXX_METHODS(SpaceGraph)

  SpaceLink *next = nullptr, *prev = nullptr;
  /** Storage of regions for inactive spaces. */
  ListBaseT<ARegion> regionbase = {nullptr, nullptr};
  char spacetype = 0;
  char link_flag = 0;
  char _pad0[6] = {};
  /* End 'SpaceLink' header. */

  /** Deprecated, copied to region. */
  DNA_DEPRECATED View2D v2d;

  /** Settings for filtering animation data
   * \note we use a pointer due to code-linking issues. */
  struct bDopeSheet *ads = nullptr;

  /** Mode for the Graph editor (eGraphEdit_Mode). */
  short mode = 0;
  /* Snapping now lives on the Scene. */
  DNA_DEPRECATED short autosnap = 0;
  /** Settings for Graph editor (eGraphEdit_Flag). */
  int flag = 0;

  /** Time value for cursor (when in drivers mode; animation uses current frame). */
  float cursorTime = 0;
  /** Cursor value (y-value, x-value is current frame). */
  float cursorVal = 0;
  /** Pivot point for transforms. */
  int around = 0;
  char _pad[4] = {};

  SpaceGraph_Runtime runtime;
};

/** \} */

/* -------------------------------------------------------------------- */
/** \name NLA Editor
 * \{ */

/** NLA Editor */
struct SpaceNla {
  DNA_DEFINE_CXX_METHODS(SpaceNla)

  struct SpaceLink *next = nullptr, *prev = nullptr;
  /** Storage of regions for inactive spaces. */
  ListBaseT<ARegion> regionbase = {nullptr, nullptr};
  char spacetype = 0;
  char link_flag = 0;
  char _pad0[6] = {};
  /* End 'SpaceLink' header. */

  /* Snapping now lives on the Scene. */
  DNA_DEPRECATED short autosnap = 0;
  short flag = 0;
  char _pad[4] = {};

  struct bDopeSheet *ads = nullptr;
  /** Deprecated, copied to region. */
  DNA_DEPRECATED View2D v2d;
};

/** \} */

/* -------------------------------------------------------------------- */
/** \name Sequence Editor
 * \{ */

struct SequencerPreviewOverlay {
  int flag = 0;
  char _pad0[4] = {};
};

struct SequencerTimelineOverlay {
  int flag = 0;
  char _pad0[4] = {};
};

struct SequencerCacheOverlay {
  int flag = 0;
  char _pad0[4] = {};
};

/** Sequencer. */
struct SpaceSeq {
  DNA_DEFINE_CXX_METHODS(SpaceSeq)

  SpaceLink *next = nullptr, *prev = nullptr;
  /** Storage of regions for inactive spaces. */
  ListBaseT<ARegion> regionbase = {nullptr, nullptr};
  char spacetype = 0;
  char link_flag = 0;
  char _pad0[6] = {};
  /* End 'SpaceLink' header. */

  /** Deprecated, copied to region. */
  DNA_DEPRECATED View2D v2d;

  /** Deprecated: offset for drawing the image preview. */
  DNA_DEPRECATED float xof = 0;
  DNA_DEPRECATED float yof = 0;
  short mainb = 0; /* eSpaceSeq_RegionType; strange name for view type (image, histogram, ...). */
  short render_size = 0; /* eSpaceSeq_Proxy_RenderSize. */
  short chanshown = 0;
  short zebra = 0; /* Show overexposed. 0=disabled; otherwise as percentage of "pure white". */
  int flag = 0;
  /** Deprecated, handled by View2D now. */
  DNA_DEPRECATED float zoom = 0;
  /** See SEQ_VIEW_* below. */
  char view = 0;
  char overlay_frame_type = 0;
  /** Overlay an image of the editing on below the strips. */
  char draw_flag = 0;
  char gizmo_flag = 0;
  char _pad[4] = {};

  /** 2D cursor for transform. */
  float cursor[2] = {};

  /** Grease-pencil data. */
  struct bGPdata *gpd = nullptr;

  struct SequencerPreviewOverlay preview_overlay;
  struct SequencerTimelineOverlay timeline_overlay;
  struct SequencerCacheOverlay cache_overlay;

  struct Scene *scene_override DNA_DEPRECATED; /*BFA - 3D Sequencer - deprecated moving to scene selector*/ 

  /** Multi-view current eye - for internal use. */
  char multiview_eye = 0;
  char _pad2[7] = {};

  SpaceSeq_Runtime *runtime = nullptr;
};

struct MaskSpaceInfo {
  /* **** mask editing **** */
  struct Mask *mask = nullptr;
  /* draw options */
  char draw_flag = MASK_DRAWFLAG_SPLINE;         /* MaskDrawFlag */
  char draw_type = MASK_DT_OUTLINE;              /* MaskDrawType */
  char overlay_mode = MASK_OVERLAY_ALPHACHANNEL; /* MaskOverlayMode */
  char _pad3[1] = {};
  float blend_factor = 0.7f;
};

/** \} */

/* -------------------------------------------------------------------- */
/** \name File Selector
 * \{ */

/** Config and Input for File Selector. */
struct FileSelectParams {
  /** Title, also used for the text of the execute button. */
  char title[96] = "";
  /**
   * Directory.
   *
   * \note #FILE_MAX_LIBEXTRA == `1024 + 258`, this is for extreme case when 1023 length path
   * needs to be linked in, where `foo.blend/Armature` need adding.
   */
  char dir[/*FILE_MAX_LIBEXTRA*/ 1282] = "";
  char file[/*FILE_MAXFILE*/ 256] = "";

  char renamefile[/*FILE_MAXFILE*/ 256] = "";
  short rename_flag = 0;
  char _pad[4] = {};
  /** An ID that was just renamed. Used to identify a renamed asset file over re-reads, similar to
   * `renamefile` but for local IDs (takes precedence). Don't keep this stored across handlers!
   * Would break on undo. */
  const ID *rename_id = nullptr;
  void *_pad3 = nullptr;

  /** List of file-types to filter. */
  char filter_glob[/*FILE_MAXFILE*/ 256] = "";

  /** Text items name must match to be shown. */
  char filter_search[64] = "";
  /** Same as filter, but for ID types (aka library groups). */
  uint64_t filter_id = 0;

  /** Active file used for keyboard navigation. -1 means no active file (cleared e.g. after
   * directory change or search update). */
  int active_file = 0;
  /** File under cursor. */
  int highlight_file = 0;
  int sel_first = 0;
  int sel_last = 0;
  unsigned short thumbnail_size = 0;
  unsigned short list_thumbnail_size = 0;
  unsigned short list_column_size = 0;

  /* short */
  /** XXX: for now store type here, should be moved to the operator. */
  short type = 0; /* eFileSelectType */
  /** Settings for filter, hiding dots files. */
  short flag = 0;
  /** Sort order. */
  short sort = 0;
  /** Display mode flag. */
  short display = 0;
  /** Details toggles (file size, creation date, etc.) */
  char details_flags = 0;
  char _pad1 = {};

  /** Filter when (flags & FILE_FILTER) is true. */
  int filter = 0;

  /** Max number of levels in directory tree to show at once, 0 to disable recursion. */
  short recursion_level = 0;

  char _pad2[2] = {};
};

/**
 * File selection parameters for asset browsing mode, with #FileSelectParams as base.
 */
struct FileAssetSelectParams {
  FileSelectParams base_params;

  AssetLibraryReference asset_library_ref;
  short asset_catalog_visibility = 0; /* eFileSel_Params_AssetCatalogVisibility */
  char _pad[6] = {};
  /** If #asset_catalog_visibility is #FILE_SHOW_ASSETS_FROM_CATALOG, this sets the ID of the
   * catalog to show. */
  bUUID catalog_id;

  short import_method = 0; /* eFileAssetImportMethod */
  short import_flags = 0;  /* eFileImportFlags */
  char _pad2[4] = {};
};

/**
 * A wrapper to store previous and next folder lists (#FolderList) for a specific browse mode
 * (#eFileBrowse_Mode).
 */
struct FileFolderHistory {
  struct FileFolderLists *next = nullptr, *prev = nullptr;

  /** The browse mode this prev/next folder-lists are created for. */
  char browse_mode = 0; /* eFileBrowse_Mode */
  char _pad[7] = {};

  /** Holds the list of previous directories to show. */
  ListBaseT<struct FolderList> folders_prev = {nullptr, nullptr};
  /** Holds the list of next directories (pushed from previous) to show. */
  ListBaseT<struct FolderList> folders_next = {nullptr, nullptr};
};

/** File Browser. */
struct SpaceFile {
  SpaceLink *next = nullptr, *prev = nullptr;
  /** Storage of regions for inactive spaces. */
  ListBaseT<ARegion> regionbase = {nullptr, nullptr};
  char spacetype = 0;
  char link_flag = 0;
  char _pad0[6] = {};
  /* End 'SpaceLink' header. */

  /** Is this a File Browser or an Asset Browser? */
  char browse_mode = 0; /* eFileBrowse_Mode */
  char _pad1[1] = {};

  short tags = 0;

  int scroll_offset = 0;

  /** Config and input for file select. One for each browse-mode, to keep them independent. */
  FileSelectParams *params = nullptr;
  FileAssetSelectParams *asset_params = nullptr;

  void *_pad2 = nullptr;

  /**
   * Holds the list of files to show.
   * Currently recreated when browse-mode changes. Could be per browse-mode to avoid refreshes.
   */
  struct FileList *files = nullptr;

  /**
   * Holds the list of previous directories to show. Owned by `folder_histories` below.
   */
  ListBaseT<struct FolderList> *folders_prev = nullptr;
  /**
   * Holds the list of next directories (pushed from previous) to show. Owned by
   * `folder_histories` below.
   */
  ListBaseT<struct FolderList> *folders_next = nullptr;

  /**
   * This actually owns the prev/next folder-lists above. On browse-mode change, the lists of the
   * new mode get assigned to the above.
   */
  ListBaseT<FileFolderHistory> folder_histories = {nullptr, nullptr};

  /**
   * The operator that is invoking file-select `op->exec()` will be called on the 'Load' button.
   * if operator provides op->cancel(), then this will be invoked on the cancel button.
   */
  struct wmOperator *op = nullptr;

  struct wmTimer *smoothscroll_timer = nullptr;
  struct wmTimer *previews_timer = nullptr;

  struct FileLayout *layout = nullptr;

  short recentnr = 0, bookmarknr = 0;
  short systemnr = 0, system_bookmarknr = 0;

  SpaceFile_Runtime *runtime = nullptr;
};

/* ***** Related to file browser, but never saved in DNA, only here to help with RNA. ***** */

#
#
struct FileDirEntry {
  struct FileDirEntry *next = nullptr, *prev = nullptr;

  uint32_t uid = 0; /* FileUID */
  /* Name needs freeing if FILE_ENTRY_NAME_FREE is set. Otherwise this is a direct pointer to a
   * name buffer. */
  const char *name = nullptr;

  uint64_t size = 0;
  int64_t time = 0;

  struct {
    /* Temp caching of UI-generated strings. */
    char size_str[16] = "";
    char datetime_str[16 + 8] = "";
  } draw_data;

  /** #eFileSel_File_Types. */
  int typeflag = 0;
  /** ID type, in case typeflag has FILE_TYPE_BLENDERLIB set. */
  int blentype = 0;

  /* Path to item that is relative to current folder root. To get the full path, use
   * #filelist_file_get_full_path() */
  char *relpath = nullptr;
  /** Optional argument for shortcuts, aliases etc. */
  char *redirection_path = nullptr;

  /** When showing local IDs (FILE_MAIN, FILE_MAIN_ASSET), ID this file represents. Note comment
   * for FileListInternEntry.local_data, the same applies here! */
  ID *id = nullptr;
  /** If this file represents an asset, its asset data is here. Note that we may show assets of
   * external files in which case this is set but not the id above.
   * Note comment for FileListInternEntry.local_data, the same applies here! */
  AssetRepresentationHandle *asset = nullptr;

  /* The icon_id for the preview image. */
  int preview_icon_id = 0;

  short flags = 0;
  /* eFileAttributes defined in BLI_fileops.h */
  int attributes = 0;
};

/**
 * Array of directory entries.
 *
 * Stores the total number of available entries, the number of visible (filtered) entries, and a
 * subset of those in 'entries' ListBase, from idx_start (included) to idx_end (excluded).
 */
#
#
struct FileDirEntryArr {
  ListBaseT<struct FileListInternEntry> entries = {nullptr, nullptr};
  int entries_num = 0;
  int entries_filtered_num = 0;

  char root[/*FILE_MAX*/ 1024] = "";
};

/** \} */

/* -------------------------------------------------------------------- */
/** \name Image/UV Editor
 * \{ */

/* Image/UV Editor */

struct SpaceImageOverlay {
  int flag = 0;
  float passepartout_alpha = 0;
};

struct SpaceImage {
  SpaceLink *next = nullptr, *prev = nullptr;
  /** Storage of regions for inactive spaces. */
  ListBaseT<ARegion> regionbase = {nullptr, nullptr};
  char spacetype = 0;
  char link_flag = 0;
  char _pad0[6] = {};
  /* End 'SpaceLink' header. */

  struct Image *image = nullptr;
  struct ImageUser iuser;

  /** Histogram waveform and vector-scope. */
  struct Scopes scopes;
  /** Sample line histogram. */
  struct Histogram sample_line_hist;

  /** Grease pencil data. */
  struct bGPdata *gpd = nullptr;

  /** UV editor 2d cursor. */
  float cursor[2] = {};
  /** User defined offset, image is centered. */
  float xof = 0, yof = 0;
  /** User defined zoom level. */
  float zoom = 0;
  /** Storage for offset while render drawing. */
  float centx = 0, centy = 0;

  /** View/paint/mask. */
  char mode = 0;
  /* Storage for sub-space types. */
  char mode_prev = 0;

  char pin = 0;

  char pixel_round_mode = 0;

  char lock = 0;
  /** UV draw type. */
  char dt_uv = 0;
  /** Sticky selection type. */
  char dt_uvstretch = 0;
  char around = 0;

  char gizmo_flag = 0;

  char grid_shape_source = 0;
  char _pad1[6] = {};

  int flag = 0;

  float uv_opacity = 0;
  float uv_face_opacity = 0;
  float uv_edge_opacity = 0;

  float stretch_opacity = 0;

  int tile_grid_shape[2] = {};
  /**
   * UV editor custom-grid. Value of `{M,N}` will produce `MxN` grid.
   * Use when `custom_grid_shape == SI_GRID_SHAPE_FIXED`.
   */
  int custom_grid_subdiv[2] = {};

  MaskSpaceInfo mask_info;
  SpaceImageOverlay overlay;
};

/** \} */

/* -------------------------------------------------------------------- */
/** \name Text Editor
 * \{ */

/** Text Editor. */
struct SpaceText {
  SpaceLink *next = nullptr, *prev = nullptr;
  /** Storage of regions for inactive spaces. */
  ListBaseT<ARegion> regionbase = {nullptr, nullptr};
  char spacetype = 0;
  char link_flag = 0;
  char _pad0[6] = {};
  /* End 'SpaceLink' header. */

  struct Text *text = nullptr;

  /** Determines at what line the top of the text is displayed. */
  int top = 0;

  /** Determines the horizontal scroll (in columns). */
  int left = 0;
  char _pad1[4] = {};

  short flags = 0;

  /** User preference, is font_size! */
  short lheight = 0;

  int tabnumber = 0;

  /* Booleans */
  char wordwrap = 0;
  char doplugins = 0;
  char showlinenrs = 0;
  char showsyntax = 0;
  char line_hlight = 0;
  char overwrite = 0;
  /** Run python while editing, evil. */
  char live_edit = 0;
  char _pad2[1] = {};

  char findstr[/*ST_MAX_FIND_STR*/ 256] = "";
  char replacestr[/*ST_MAX_FIND_STR*/ 256] = "";

  /** Column number to show right margin at. */
  short margin_column = 0;
  char _pad3[2] = {};

  /** Keep last. */
  SpaceText_Runtime *runtime = nullptr;
};

/** \} */

/* -------------------------------------------------------------------- */
/** \name Script View (Obsolete)
 * \{ */

/** Script Runtime Data - Obsolete (pre 2.5). */
struct Script {
  ID id;

  void *py_draw = nullptr;
  void *py_event = nullptr;
  void *py_button = nullptr;
  void *py_browsercallback = nullptr;
  void *py_globaldict = nullptr;

  int flags = 0, lastspace = 0;
  /**
   * Store the script file here so we can re-run it on loading blender,
   * if "Enable Scripts" is on
   */
  char scriptname[/*FILE_MAX*/ 1024] = "";
  char scriptarg[/*FILE_MAXFILE*/ 256] = "";
};
#define SCRIPT_SET_NULL(_script) \
  _script->py_draw = _script->py_event = _script->py_button = _script->py_browsercallback = \
      _script->py_globaldict = nullptr; \
  _script->flags = 0

/** Script View - Obsolete (pre 2.5). */
struct SpaceScript {
  SpaceLink *next = nullptr, *prev = nullptr;
  /** Storage of regions for inactive spaces. */
  ListBaseT<ARegion> regionbase = {nullptr, nullptr};
  char spacetype = 0;
  char link_flag = 0;
  char _pad0[6] = {};
  /* End 'SpaceLink' header. */

  struct Script *script = nullptr;

  short flags = 0, menunr = 0;
  char _pad1[4] = {};

  void *but_refs = nullptr;
};

/** \} */

/* -------------------------------------------------------------------- */
/** \name Nodes Editor
 * \{ */

struct bNodeTreePath {
  struct bNodeTreePath *next = nullptr, *prev = nullptr;

  struct bNodeTree *nodetree = nullptr;
  /** Base key for nodes in this tree instance. */
  bNodeInstanceKey parent_key;
  char _pad[4] = {};
  /** V2d center point, so node trees can have different offsets in editors. */
  float view_center[2] = {};

  char node_name[/*MAX_NAME*/ 64] = "";
  char display_name[/*MAX_NAME*/ 64] = "";
};

struct SpaceNodeOverlay {
  /* eSpaceNodeOverlay_Flag */
  int flag = 0;
  /* eSpaceNodeOverlay_preview_shape */
<<<<<<< HEAD
  int preview_shape;
  float world_center_alpha; /*BFA - World Center overlay*/
  char _pad[4]; /*BFA - World Center overlay*/
} SpaceNodeOverlay;
=======
  int preview_shape = 0;
};
>>>>>>> d71bf75f

struct SpaceNode {
  DNA_DEFINE_CXX_METHODS(SpaceNode)

  SpaceLink *next = nullptr, *prev = nullptr;
  /** Storage of regions for inactive spaces. */
  ListBaseT<ARegion> regionbase = {nullptr, nullptr};
  char spacetype = 0;
  char link_flag = 0;
  char _pad0[6] = {};
  /* End 'SpaceLink' header. */

  /** Deprecated, copied to region. */
  DNA_DEPRECATED View2D v2d;

  /** Context, no need to save in file? well... pinning... */
  struct ID *id = nullptr, *from = nullptr;

  short flag = 0;

  /** Direction for offsetting nodes on insertion. */
  char insert_ofs_dir = 0;
  char _pad1 = {};

  /** Offset for drawing the backdrop. */
  float xof = 0, yof = 0;
  /** Zoom for backdrop. */
  float zoom = 0;

  /**
   * XXX nodetree pointer info is all in the path stack now,
   * remove later on and use bNodeTreePath instead.
   * For now these variables are set when pushing/popping
   * from path stack, to avoid having to update all the functions and operators.
   * Can be done when design is accepted and everything is properly tested.
   */
  ListBaseT<bNodeTreePath> treepath = {nullptr, nullptr};

  /* The tree farthest down in the group hierarchy. */
  struct bNodeTree *edittree = nullptr;

  struct bNodeTree *nodetree = nullptr;

  /* tree type for the current node tree */
  char tree_idname[64] = "";
  /** Same as #bNodeTree::type (deprecated). */
  DNA_DEPRECATED int treetype = 0;

  /** Texture-from object, world or brush (#eSpaceNode_TexFrom). */
  short texfrom = 0;
  /** Shader from object or world (#eSpaceNode_ShaderFrom). */
  char shaderfrom = 0;
  /**
   * The sub type of the node tree being edited.
   * #SpaceNodeGeometryNodesType or #SpaceNodeCompositorNodesType.
   */
  char node_tree_sub_type = 0;

  /**
   * Used as the editor's top-level node group for node trees that are not part of the context and
   * thus needs to be stored in the node editor. For instance #SNODE_GEOMETRY_MODIFIER is part of
   * the context since it is stored on the active modifier, while #SNODE_GEOMETRY_TOOL is not part
   * of the context.
   */
  struct bNodeTree *selected_node_group = nullptr;

  /** Grease-pencil data. */
  struct bGPdata *gpd = nullptr;

  char gizmo_flag = 0;
  char _pad2[7] = {};

  SpaceNodeOverlay overlay;

  SpaceNode_Runtime *runtime = nullptr;
};

/** \} */

/* -------------------------------------------------------------------- */
/** \name Console
 * \{ */

/** Console content. */
struct ConsoleLine {
  struct ConsoleLine *next = nullptr, *prev = nullptr;

  /* Keep these 3 vars so as to share free, realloc functions. */
  /** Allocated length. */
  int len_alloc = 0;
  /** Real length: `strlen()`. */
  int len = 0;
  char *line = nullptr;

  int cursor = 0;
  /** Only for use when in the 'scrollback' listbase. */
  int type = 0;
};

/** Console View. */
struct SpaceConsole {
  SpaceLink *next = nullptr, *prev = nullptr;
  /** Storage of regions for inactive spaces. */
  ListBaseT<ARegion> regionbase = {nullptr, nullptr};
  char spacetype = 0;
  char link_flag = 0;
  char _pad0[6] = {};
  /* End 'SpaceLink' header. */

  /* Space variables. */

  /** ConsoleLine; output. */
  ListBaseT<ConsoleLine> scrollback = {nullptr, nullptr};
  /** ConsoleLine; command history, current edited line is the first. */
  ListBaseT<ConsoleLine> history = {nullptr, nullptr};
  char prompt[256] = "";
  /** Multiple consoles are possible, not just python. */
  char language[32] = "";

  int lheight = 0;

  /** Index into history of most recent up/down arrow keys. */
  int history_index = 0;

  /** Selection offset in bytes. */
  int sel_start = 0;
  int sel_end = 0;
};

/** \} */

/* -------------------------------------------------------------------- */
/** \name User Preferences
 * \{ */

struct SpaceUserPref {
  SpaceLink *next = nullptr, *prev = nullptr;
  /** Storage of regions for inactive spaces. */
  ListBaseT<ARegion> regionbase = {nullptr, nullptr};
  char spacetype = 0;
  char link_flag = 0;
  char _pad0[6] = {};
  /* End 'SpaceLink' header. */

  char _pad1[7] = {};
  char filter_type = 0;
  /** Search term for filtering in the UI. */
  char filter[64] = "";
};

/** \} */

/* -------------------------------------------------------------------- */
/** \name Motion Tracking
 * \{ */

struct SpaceClipOverlay {
  /* eSpaceClipOverlay_Flag */
  int flag = SC_SHOW_OVERLAYS | SC_SHOW_CURSOR;
  char _pad0[4] = {};
};

/** Clip Editor. */
struct SpaceClip {
  SpaceLink *next = nullptr, *prev = nullptr;
  /** Storage of regions for inactive spaces. */
  ListBaseT<ARegion> regionbase = {nullptr, nullptr};
  char spacetype = SPACE_CLIP;
  char link_flag = 0;
  char _pad0[6] = {};
  /* End 'SpaceLink' header. */

  char gizmo_flag = 0;
  char _pad1[3] = {};

  /** User defined offset, image is centered. */
  float xof = 0, yof = 0;
  /** User defined offset from locked position. */
  float xlockof = 0, ylockof = 0;
  /** User defined zoom level. */
  float zoom = 1.0f;

  /** User of clip. */
  struct MovieClipUser user;
  /** Clip data. */
  struct MovieClip *clip = nullptr;
  /** Different scoped displayed in space panels. */
  struct MovieClipScopes scopes;

  /** Flags. */
  int flag = SC_SHOW_MARKER_PATTERN | SC_SHOW_TRACK_PATH | SC_SHOW_GRAPH_TRACKS_MOTION |
             SC_SHOW_GRAPH_FRAMES | SC_SHOW_ANNOTATION;
  /** Editor mode (editing context being displayed). */
  short mode = SC_MODE_TRACKING;
  /** Type of the clip editor view. */
  short view = SC_VIEW_CLIP;

  /** Length of displaying path, in frames. */
  int path_length = 20;

  /* current stabilization data */
  /** Pre-composed stabilization data. */
  float loc[2] = {0, 0}, scale = 0, angle = 0;
  char _pad[4] = {};
  /**
   * Current stabilization matrix and the same matrix in unified space,
   * defined when drawing and used for mouse position calculation.
   */
  float stabmat[4][4] = _DNA_DEFAULT_UNIT_M4;
  float unistabmat[4][4] = _DNA_DEFAULT_UNIT_M4;

  /** Movie postprocessing (#MovieClipPostprocFlag). */
  int postproc_flag = 0;

  /* grease pencil */
  short gpencil_src = SC_GPENCIL_SRC_CLIP;
  char _pad2[2] = {};

  /** Pivot point for transforms. */
  int around = V3D_AROUND_CENTER_MEDIAN;
  char _pad4[4] = {};

  /** Mask editor 2d cursor. */
  float cursor[2] = {0, 0};

  MaskSpaceInfo mask_info;
  struct SpaceClipOverlay overlay;
};

/** \} */

/* -------------------------------------------------------------------- */
/** \name Top Bar
 * \{ */

struct SpaceTopBar {
  SpaceLink *next = nullptr, *prev = nullptr;
  /** Storage of regions for inactive spaces. */
  ListBaseT<ARegion> regionbase = {nullptr, nullptr};
  char spacetype = 0;
  char link_flag = 0;
  char _pad0[6] = {};
  /* End 'SpaceLink' header. */
};

/** \} */

/* -------------------------------------------------------------------- */
/** \name Status Bar
 * \{ */

struct SpaceStatusBar {
  SpaceLink *next = nullptr, *prev = nullptr;
  /** Storage of regions for inactive spaces. */
  ListBaseT<ARegion> regionbase = {nullptr, nullptr};
  char spacetype = 0;
  char link_flag = 0;
  char _pad0[6] = {};
  /* End 'SpaceLink' header. */
};

/** \} */

/* -------------------------------------------------------------------- */
/** \name Toolbar
 * \{ */

/* BFA - Toolbar Editor */
typedef struct SpaceToolbar {
  SpaceLink *next, *prev;
  ListBase regionbase;
  char spacetype;
  char link_flag;
  char _pad0[6];
  /* End 'SpaceLink' header. */
} SpaceToolbar;

/** \} */

/* -------------------------------------------------------------------- */
/** \name Spreadsheet
 * \{ */

enum SpreadsheetClosureInputOutput {
  SPREADSHEET_CLOSURE_NONE = 0,
  SPREADSHEET_CLOSURE_INPUT = 1,
  SPREADSHEET_CLOSURE_OUTPUT = 2,
};

struct SpreadsheetColumnID {
  char *name = nullptr;
};

struct SpreadsheetColumn {
  /**
   * Identifies the data in the column.
   * This is a pointer instead of a struct to make it easier if we want to "subclass"
   * #SpreadsheetColumnID in the future for different kinds of ids.
   */
  SpreadsheetColumnID *id = nullptr;

  /**
   * An indicator of the type of values in the column, set at runtime.
   * #eSpreadsheetColumnValueType.
   */
  uint8_t data_type = 0;
  char _pad0[3] = {};
  /** #eSpreadsheetColumnFlag. */
  uint32_t flag = 0;
  /** Width in SPREADSHEET_WIDTH_UNIT. */
  float width = 0;

  /**
   * A logical time set when the column is used. This is used to be able to remove long-unused
   * columns when there are too many. This is set from #SpreadsheetTable.column_use_clock.
   */
  uint32_t last_used = 0;

  /**
   * The final column name generated by the data source, also just
   * cached at runtime when the data source columns are generated.
   */
  char *display_name = nullptr;

  SpreadsheetColumnRuntime *runtime = nullptr;

#ifdef __cplusplus
  bool is_available() const
  {
    return !(flag & SPREADSHEET_COLUMN_FLAG_UNAVAILABLE);
  }
#endif
};

struct SpreadsheetInstanceID {
  int reference_index = 0;

#ifdef __cplusplus
  uint64_t hash() const;
  friend bool operator==(const SpreadsheetInstanceID &a, const SpreadsheetInstanceID &b);
  friend bool operator!=(const SpreadsheetInstanceID &a, const SpreadsheetInstanceID &b);
#endif
};

struct SpreadsheetTableID {
  /** #eSpreadsheetTableIDType. */
  int type = 0;
};

struct SpreadsheetBundlePathElem {
  char *identifier = nullptr;
#ifdef __cplusplus
  friend bool operator==(const SpreadsheetBundlePathElem &a, const SpreadsheetBundlePathElem &b);
  friend bool operator!=(const SpreadsheetBundlePathElem &a, const SpreadsheetBundlePathElem &b);
#endif
};

struct SpreadsheetTableIDGeometry {
  SpreadsheetTableID base;
  char _pad0[4] = {};
  /**
   * Context that is displayed in the editor. This is usually a either a single object (in
   * original/evaluated mode) or path to a viewer node. This is retrieved from the workspace but
   * can be pinned so that it stays constant even when the active node changes.
   */
  ViewerPath viewer_path;

  int viewer_item_identifier = 0;

  int bundle_path_num = 0;
  SpreadsheetBundlePathElem *bundle_path = nullptr;

  /** #SpreadsheetClosureInputOutput. */
  int8_t closure_input_output = 0;

  char _pad3[7] = {};

  /**
   * The "path" to the currently active instance reference. This is needed when viewing nested
   * instances.
   */
  SpreadsheetInstanceID *instance_ids = nullptr;
  int instance_ids_num = 0;
  /** #GeometryComponent::Type. */
  uint8_t geometry_component_type = 0;
  /** #AttrDomain. */
  uint8_t attribute_domain = 0;
  /** #eSpaceSpreadsheet_ObjectEvalState. */
  uint8_t object_eval_state = 0;
  char _pad1[5] = {};
  /** Grease Pencil layer index for grease pencil component. */
  int layer_index = 0;
};

struct SpreadsheetTable {
  SpreadsheetTableID *id = nullptr;
  /** All the columns in the table. */
  SpreadsheetColumn **columns = nullptr;
  int num_columns = 0;
  /** #eSpreadsheetTableFlag. */
  uint32_t flag = 0;
  /**
   * A logical time set when the table is used. This is used to be able to remove long-unused
   * tables when there are too many. This is set from #SpaceSpreadsheet.table_use_clock.
   */
  uint32_t last_used = 0;

  /**
   * This is increased whenever a new column is used. It allows for some garbage collection of
   * long-unused columns when there are too many.
   */
  uint32_t column_use_clock = 0;
};

struct SpaceSpreadsheet {
  SpaceLink *next = nullptr, *prev = nullptr;
  /** Storage of regions for inactive spaces. */
  ListBaseT<ARegion> regionbase = {nullptr, nullptr};
  char spacetype = 0;
  char link_flag = 0;
  char _pad0[6] = {};
  /* End 'SpaceLink' header. */

  /** The current table and persisted state of previously displayed tables. */
  SpreadsheetTable **tables = nullptr;
  int num_tables = 0;
  char _pad1[3] = {};

  /** #eSpaceSpreadsheet_FilterFlag. */
  uint8_t filter_flag = 0;

  ListBaseT<struct SpreadsheetRowFilter> row_filters = {nullptr, nullptr};

  /** The currently active geometry data. This is used to look up the active table from #tables. */
  SpreadsheetTableIDGeometry geometry_id;

  /* eSpaceSpreadsheet_Flag. */
  uint32_t flag = 0;
  /**
   * This is increased whenever a new table is used. It allows for some garbage collection of
   * long-unused tables when there are too many.
   */
  uint32_t table_use_clock = 0;

  /** Index of the active viewer path element in the Data Source panel. */
  int active_viewer_path_index = 0;
  char _pad2[4] = {};

  SpaceSpreadsheet_Runtime *runtime = nullptr;
};

struct SpreadsheetRowFilter {
  struct SpreadsheetRowFilter *next = nullptr, *prev = nullptr;

  char column_name[/*MAX_NAME*/ 64] = "";

  /* eSpreadsheetFilterOperation. */
  uint8_t operation = 0;
  /* eSpaceSpreadsheet_RowFilterFlag. */
  uint8_t flag = 0;

  char _pad0[6] = {};

  int value_int = 0;
  int value_int2[2] = {};
  int value_int3[3] = {};
  char *value_string = nullptr;
  float value_float = 0;
  float threshold = 0;
  float value_float2[2] = {};
  float value_float3[3] = {};
  float value_color[4] = {};
  char _pad1[4] = {};
};

/** \} */<|MERGE_RESOLUTION|>--- conflicted
+++ resolved
@@ -839,15 +839,10 @@
   /* eSpaceNodeOverlay_Flag */
   int flag = 0;
   /* eSpaceNodeOverlay_preview_shape */
-<<<<<<< HEAD
-  int preview_shape;
-  float world_center_alpha; /*BFA - World Center overlay*/
-  char _pad[4]; /*BFA - World Center overlay*/
-} SpaceNodeOverlay;
-=======
   int preview_shape = 0;
-};
->>>>>>> d71bf75f
+  float world_center_alpha = 0.25f; /*BFA - World Center overlay*/
+  char _pad[4] = {}; /*BFA - World Center overlay*/
+};
 
 struct SpaceNode {
   DNA_DEFINE_CXX_METHODS(SpaceNode)
