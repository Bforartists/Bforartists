--- conflicted
+++ resolved
@@ -1,4 +1,4 @@
-﻿/*
+/*
  * This program is free software; you can redistribute it and/or
  * modify it under the terms of the GNU General Public License
  * as published by the Free Software Foundation; either version 2
@@ -694,7 +694,7 @@
  * custom library. Otherwise idname is not used.
  */
 typedef struct FileSelectAssetLibraryUID {
-  short type; /* eFileAssetLibrary_Type */
+  short type;
   char _pad[2];
   /**
    * If showing a custom asset library (#FILE_ASSET_LIBRARY_CUSTOM), this is the index of the
@@ -1843,32 +1843,33 @@
 /** \} */
 
 /* -------------------------------------------------------------------- */
-<<<<<<< HEAD
 /** \name Toolbar
  * \{ */
 
 /* bfa - Toolbar Editor */
 typedef struct SpaceToolbar {
   SpaceLink *next, *prev;
-=======
-/** \name Spreadsheet
- * \{ */
-
-typedef struct SpaceSpreadsheet {
-  SpaceLink *next, *prev;
-  /** Storage of regions for inactive spaces. */
->>>>>>> 718b7420
   ListBase regionbase;
   char spacetype;
   char link_flag;
   char _pad0[6];
   /* End 'SpaceLink' header. */
-<<<<<<< HEAD
 } SpaceToolbar;
 
 /** \} */
 
-=======
+/* -------------------------------------------------------------------- */
+/** \name Spreadsheet
+ * \{ */
+
+typedef struct SpaceSpreadsheet {
+  SpaceLink *next, *prev;
+  /** Storage of regions for inactive spaces. */
+  ListBase regionbase;
+  char spacetype;
+  char link_flag;
+  char _pad0[6];
+  /* End 'SpaceLink' header. */
 
   struct ID *pinned_id;
 
@@ -1889,7 +1890,6 @@
   SPREADSHEET_FILTER_SELECTED_ONLY = (1 << 0),
 } eSpaceSpreadsheet_FilterFlag;
 
->>>>>>> 718b7420
 /* -------------------------------------------------------------------- */
 /** \name Space Defines (eSpace_Type)
  * \{ */
@@ -1927,15 +1927,10 @@
   SPACE_CLIP = 20,
   SPACE_TOPBAR = 21,
   SPACE_STATUSBAR = 22,
-<<<<<<< HEAD
   SPACE_TOOLBAR = 23, /*bfa - toolbar*/
-
-#define SPACE_TYPE_LAST SPACE_TOOLBAR
-=======
-  SPACE_SPREADSHEET = 23
+  SPACE_SPREADSHEET = 24,
 
 #define SPACE_TYPE_LAST SPACE_SPREADSHEET
->>>>>>> 718b7420
 } eSpace_Type;
 
 /* use for function args */
