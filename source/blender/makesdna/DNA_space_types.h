--- conflicted
+++ resolved
@@ -873,14 +873,8 @@
   bUUID catalog_id;
 
   short import_method; /* eFileAssetImportMethod */
-<<<<<<< HEAD
-  char drop_collections_as_instances; /* BFA - boolean, needed for setting #use_instance from UI before executing the drop operator*/
-  char drop_collections_at_origin; /* BFA - boolean, needed for dropping collection at origin instead of cursor when #use_instance is enabled */
-  char _pad2[4]; /* BFA - modified padding */
-=======
   short import_flags;  /* eFileImportFlags */
   char _pad2[4];
->>>>>>> f0d96254
 } FileAssetSelectParams;
 
 typedef enum eFileAssetImportMethod {
