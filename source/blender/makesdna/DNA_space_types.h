--- conflicted
+++ resolved
@@ -847,15 +847,10 @@
    * catalog to show. */
   bUUID catalog_id;
 
-<<<<<<< HEAD
-  short import_type; /* eFileAssetImportType */
+  short import_method; /* eFileAssetImportType */
   char drop_collections_as_instances; /* BFA - boolean, needed for setting #use_instance from UI before executing the drop operator*/
   char drop_collections_at_origin; /* BFA - boolean, needed for dropping collection at origin instead of cursor when #use_instance is enabled */
   char _pad2[4]; /* BFA - modified padding */
-=======
-  short import_method; /* eFileAssetImportMethod */
-  char _pad2[6];
->>>>>>> 6f9fb776
 } FileAssetSelectParams;
 
 typedef enum eFileAssetImportMethod {
