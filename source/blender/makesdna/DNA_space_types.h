/*
 * This program is free software; you can redistribute it and/or
 * modify it under the terms of the GNU General Public License
 * as published by the Free Software Foundation; either version 2
 * of the License, or (at your option) any later version.
 *
 * This program is distributed in the hope that it will be useful,
 * but WITHOUT ANY WARRANTY; without even the implied warranty of
 * MERCHANTABILITY or FITNESS FOR A PARTICULAR PURPOSE.  See the
 * GNU General Public License for more details.
 *
 * You should have received a copy of the GNU General Public License
 * along with this program; if not, write to the Free Software Foundation,
 * Inc., 51 Franklin Street, Fifth Floor, Boston, MA 02110-1301, USA.
 *
 * The Original Code is Copyright (C) 2001-2002 by NaN Holding BV.
 * All rights reserved.
 */
/** \file
 * \ingroup DNA
 *
 * Structs for each of space type in the user interface.
 */

#ifndef __DNA_SPACE_TYPES_H__
#define __DNA_SPACE_TYPES_H__

#include "DNA_defs.h"
#include "DNA_listBase.h"
#include "DNA_color_types.h" /* for Histogram */
#include "DNA_vec_types.h"
#include "DNA_outliner_types.h"  /* for TreeStoreElem */
#include "DNA_image_types.h"     /* ImageUser */
#include "DNA_movieclip_types.h" /* MovieClipUser */
#include "DNA_sequence_types.h"  /* SequencerScopes */
#include "DNA_node_types.h"      /* for bNodeInstanceKey */
/* Hum ... Not really nice... but needed for spacebuts. */
#include "DNA_view2d_types.h"

struct BLI_mempool;
struct FileLayout;
struct FileList;
struct FileSelectParams;
struct Histogram;
struct ID;
struct Image;
struct Mask;
struct MovieClip;
struct MovieClipScopes;
struct Scopes;
struct Script;
struct SpaceGraph;
struct Text;
struct bDopeSheet;
struct bGPdata;
struct bNodeTree;
struct wmOperator;
struct wmTimer;

/* TODO 2.8: We don't write the global areas to files currently. Uncomment
 * define to enable writing (should become the default in a bit). */
//#define WITH_GLOBAL_AREA_WRITING

/* -------------------------------------------------------------------- */
/** \name SpaceLink (Base)
 * \{ */

/**
 * The base structure all the other spaces
 * are derived (implicitly) from. Would be
 * good to make this explicit.
 */
typedef struct SpaceLink {
  struct SpaceLink *next, *prev;
  /** Storage of regions for inactive spaces. */
  ListBase regionbase;
  char spacetype;
  char link_flag;
  char _pad0[6];
} SpaceLink;

/** \} */

/* -------------------------------------------------------------------- */
/** \name Space Info
 * \{ */

/* Info Header */
typedef struct SpaceInfo {
  SpaceLink *next, *prev;
  /** Storage of regions for inactive spaces. */
  ListBase regionbase;
  char spacetype;
  char link_flag;
  char _pad0[6];
  /* End 'SpaceLink' header. */

  char rpt_mask;
  char _pad[7];
} SpaceInfo;

/* SpaceInfo.rpt_mask */
typedef enum eSpaceInfo_RptMask {
  INFO_RPT_DEBUG = (1 << 0),
  INFO_RPT_INFO = (1 << 1),
  INFO_RPT_OP = (1 << 2),
  INFO_RPT_WARN = (1 << 3),
  INFO_RPT_ERR = (1 << 4),
} eSpaceInfo_RptMask;

/** \} */

/* -------------------------------------------------------------------- */
/** \name Properties Editor
 * \{ */

/* Properties Editor */
typedef struct SpaceProperties {
  SpaceLink *next, *prev;
  /** Storage of regions for inactive spaces. */
  ListBase regionbase;
  char spacetype;
  char link_flag;
  char _pad0[6];
  /* End 'SpaceLink' header. */

  /** Deprecated, copied to region. */
  View2D v2d DNA_DEPRECATED;

  /* For different kinds of property editors (exposed in the space type selector). */
  short space_subtype;

  /** Context tabs. */
  short mainb, mainbo, mainbuser;
  /** Preview is signal to refresh. */
  short preview;
  char _pad[5];
  char flag;

  /** Runtime. */
  void *path;
  /** Runtime. */
  int pathflag, dataicon;
  ID *pinid;

  void *texuser;
} SpaceProperties;

/* button defines (deprecated) */
#ifdef DNA_DEPRECATED_ALLOW
/* warning: the values of these defines are used in SpaceProperties.tabs[8] */
/* SpaceProperties.mainb new */
#  define CONTEXT_SCENE 0
#  define CONTEXT_OBJECT 1
// #define CONTEXT_TYPES   2
#  define CONTEXT_SHADING 3
#  define CONTEXT_EDITING 4
// #define CONTEXT_SCRIPT  5
// #define CONTEXT_LOGIC   6

/* SpaceProperties.mainb old (deprecated) */
// #define BUTS_VIEW           0
#  define BUTS_LAMP 1
#  define BUTS_MAT 2
#  define BUTS_TEX 3
#  define BUTS_ANIM 4
#  define BUTS_WORLD 5
#  define BUTS_RENDER 6
#  define BUTS_EDIT 7
// #define BUTS_GAME           8
#  define BUTS_FPAINT 9
#  define BUTS_RADIO 10
#  define BUTS_SCRIPT 11
// #define BUTS_SOUND          12
#  define BUTS_CONSTRAINT 13
// #define BUTS_EFFECTS        14
#endif /* DNA_DEPRECATED_ALLOW */

/* SpaceProperties.mainb new */
typedef enum eSpaceButtons_Context {
  BCONTEXT_RENDER = 0,
  BCONTEXT_SCENE = 1,
  BCONTEXT_WORLD = 2,
  BCONTEXT_OBJECT = 3,
  BCONTEXT_DATA = 4,
  BCONTEXT_MATERIAL = 5,
  BCONTEXT_TEXTURE = 6,
  BCONTEXT_PARTICLE = 7,
  BCONTEXT_PHYSICS = 8,
  BCONTEXT_BONE = 9,
  BCONTEXT_MODIFIER = 10,
  BCONTEXT_CONSTRAINT = 11,
  BCONTEXT_BONE_CONSTRAINT = 12,
  BCONTEXT_VIEW_LAYER = 13,
  BCONTEXT_TOOL = 14,
  BCONTEXT_SHADERFX = 15,
  BCONTEXT_OUTPUT = 16,

  /* always as last... */
  BCONTEXT_TOT,
} eSpaceButtons_Context;

/* SpaceProperties.flag */
typedef enum eSpaceButtons_Flag {
  SB_PRV_OSA = (1 << 0),
  SB_PIN_CONTEXT = (1 << 1),
  SB_FLAG_UNUSED_2 = (1 << 2),
  SB_FLAG_UNUSED_3 = (1 << 3),
  /** Do not add materials, particles, etc. in TemplateTextureUser list. */
  SB_TEX_USER_LIMITED = (1 << 3),
  SB_SHADING_CONTEXT = (1 << 4),
} eSpaceButtons_Flag;

/** \} */

/* -------------------------------------------------------------------- */
/** \name Outliner
 * \{ */

/* Outliner */
typedef struct SpaceOutliner {
  SpaceLink *next, *prev;
  /** Storage of regions for inactive spaces. */
  ListBase regionbase;
  char spacetype;
  char link_flag;
  char _pad0[6];
  /* End 'SpaceLink' header. */

  /** Deprecated, copied to region. */
  View2D v2d DNA_DEPRECATED;

  ListBase tree;

  /* treestore is an ordered list of TreeStoreElem's from outliner tree;
   * Note that treestore may contain duplicate elements if element
   * is used multiple times in outliner tree (e. g. linked objects)
   * Also note that BLI_mempool can not be read/written in DNA directly,
   * therefore readfile.c/writefile.c linearize treestore into TreeStore structure
   */
  struct BLI_mempool *treestore;

  /* search stuff */
  char search_string[64];
  struct TreeStoreElem search_tse;

  short flag, outlinevis, storeflag, search_flags;
  int filter;
  char filter_state;
  char _pad;
  short filter_id_type;

  /**
   * Pointers to treestore elements, grouped by (id, type, nr)
   * in hashtable for faster searching */
  void *treehash;
} SpaceOutliner;

/* SpaceOutliner.flag */
typedef enum eSpaceOutliner_Flag {
  SO_TESTBLOCKS = (1 << 0),
  SO_NEWSELECTED = (1 << 1),
  SO_HIDE_RESTRICTCOLS = (1 << 2),
  SO_HIDE_KEYINGSETINFO = (1 << 3),
  SO_SKIP_SORT_ALPHA = (1 << 4),
} eSpaceOutliner_Flag;

/* SpaceOutliner.filter */
typedef enum eSpaceOutliner_Filter {
  SO_FILTER_SEARCH = (1 << 0),   /* Run-time flag. */
  SO_FILTER_UNUSED_1 = (1 << 1), /* cleared */
  SO_FILTER_NO_OBJECT = (1 << 2),
  SO_FILTER_NO_OB_CONTENT = (1 << 3), /* Not only mesh, but modifiers, constraints, ... */
  SO_FILTER_NO_CHILDREN = (1 << 4),

  SO_FILTER_UNUSED_5 = (1 << 5), /* cleared */
  SO_FILTER_NO_OB_MESH = (1 << 6),
  SO_FILTER_NO_OB_ARMATURE = (1 << 7),
  SO_FILTER_NO_OB_EMPTY = (1 << 8),
  SO_FILTER_NO_OB_LAMP = (1 << 9),
  SO_FILTER_NO_OB_CAMERA = (1 << 10),
  SO_FILTER_NO_OB_OTHERS = (1 << 11),

  SO_FILTER_UNUSED_12 = (1 << 12),         /* cleared */
  SO_FILTER_OB_STATE_VISIBLE = (1 << 13),  /* Not set via DNA. */
  SO_FILTER_OB_STATE_SELECTED = (1 << 14), /* Not set via DNA. */
  SO_FILTER_OB_STATE_ACTIVE = (1 << 15),   /* Not set via DNA. */
  SO_FILTER_NO_COLLECTION = (1 << 16),

  SO_FILTER_ID_TYPE = (1 << 17),
} eSpaceOutliner_Filter;

#define SO_FILTER_OB_TYPE \
  (SO_FILTER_NO_OB_MESH | SO_FILTER_NO_OB_ARMATURE | SO_FILTER_NO_OB_EMPTY | \
   SO_FILTER_NO_OB_LAMP | SO_FILTER_NO_OB_CAMERA | SO_FILTER_NO_OB_OTHERS)

#define SO_FILTER_OB_STATE \
  (SO_FILTER_OB_STATE_VISIBLE | SO_FILTER_OB_STATE_SELECTED | SO_FILTER_OB_STATE_ACTIVE)

#define SO_FILTER_ANY \
  (SO_FILTER_NO_OB_CONTENT | SO_FILTER_NO_CHILDREN | SO_FILTER_OB_TYPE | SO_FILTER_OB_STATE | \
   SO_FILTER_NO_COLLECTION)

/* SpaceOutliner.filter_state */
typedef enum eSpaceOutliner_StateFilter {
  SO_FILTER_OB_ALL = 0,
  SO_FILTER_OB_VISIBLE = 1,
  SO_FILTER_OB_SELECTED = 2,
  SO_FILTER_OB_ACTIVE = 3,
} eSpaceOutliner_StateFilter;

/* SpaceOutliner.outlinevis */
typedef enum eSpaceOutliner_Mode {
  SO_SCENES = 0,
  /* SO_CUR_SCENE      = 1, */ /* deprecated! */
  /* SO_VISIBLE        = 2, */ /* deprecated! */
  /* SO_SELECTED       = 3, */ /* deprecated! */
  /* SO_ACTIVE         = 4, */ /* deprecated! */
  /* SO_SAME_TYPE      = 5, */ /* deprecated! */
  /* SO_GROUPS         = 6, */ /* deprecated! */
  SO_LIBRARIES = 7,
  /* SO_VERSE_SESSION  = 8, */ /* deprecated! */
  /* SO_VERSE_MS       = 9, */ /* deprecated! */
  SO_SEQUENCE = 10,
  SO_DATA_API = 11,
  /* SO_USERDEF        = 12, */ /* deprecated! */
  /* SO_KEYMAP         = 13, */ /* deprecated! */
  SO_ID_ORPHANS = 14,
  SO_VIEW_LAYER = 15,
} eSpaceOutliner_Mode;

/* SpaceOutliner.storeflag */
typedef enum eSpaceOutliner_StoreFlag {
  /* cleanup tree */
  SO_TREESTORE_CLEANUP = (1 << 0),
  SO_TREESTORE_UNUSED_1 = (1 << 1), /* cleared */
  /* rebuild the tree, similar to cleanup,
   * but defer a call to BKE_outliner_treehash_rebuild_from_treestore instead */
  SO_TREESTORE_REBUILD = (1 << 2),
} eSpaceOutliner_StoreFlag;

/* outliner search flags (SpaceOutliner.search_flags) */
typedef enum eSpaceOutliner_Search_Flags {
  SO_FIND_CASE_SENSITIVE = (1 << 0),
  SO_FIND_COMPLETE = (1 << 1),
  SO_SEARCH_RECURSIVE = (1 << 2),
} eSpaceOutliner_Search_Flags;

/** \} */

/* -------------------------------------------------------------------- */
/** \name Graph Editor
 * \{ */

typedef struct SpaceGraph_Runtime {
  /** #eGraphEdit_Runtime_Flag */
  char flag;
  char _pad[7];
  /** Sampled snapshots of F-Curves used as in-session guides */
  ListBase ghost_curves;
} SpaceGraph_Runtime;

/* 'Graph' Editor (formerly known as the IPO Editor) */
typedef struct SpaceGraph {
  SpaceLink *next, *prev;
  /** Storage of regions for inactive spaces. */
  ListBase regionbase;
  char spacetype;
  char link_flag;
  char _pad0[6];
  /* End 'SpaceLink' header. */

  /** Deprecated, copied to region. */
  View2D v2d DNA_DEPRECATED;

  /** Settings for filtering animation data
   * \note we use a pointer due to code-linking issues. */
  struct bDopeSheet *ads;

  /** Mode for the Graph editor (eGraphEdit_Mode). */
  short mode;
  /**
   * Time-transform autosnapping settings for Graph editor
   * (eAnimEdit_AutoSnap in DNA_action_types.h).
   */
  short autosnap;
  /** Settings for Graph editor (eGraphEdit_Flag). */
  int flag;

  /** Time value for cursor (when in drivers mode; animation uses current frame). */
  float cursorTime;
  /** Cursor value (y-value, x-value is current frame). */
  float cursorVal;
  /** Pivot point for transforms. */
  int around;
  char _pad[4];

  SpaceGraph_Runtime runtime;
} SpaceGraph;

/* SpaceGraph.flag (Graph Editor Settings) */
typedef enum eGraphEdit_Flag {
  /* OLD DEPRECEATED SETTING */
  /* SIPO_LOCK_VIEW            = (1 << 0), */

  /* don't merge keyframes on the same frame after a transform */
  SIPO_NOTRANSKEYCULL = (1 << 1),
  /* don't show any keyframe handles at all */
  SIPO_NOHANDLES = (1 << 2),
  /* don't show current frame number beside indicator line */
  SIPO_NODRAWCFRANUM = (1 << 3),
  /* show timing in seconds instead of frames */
  SIPO_DRAWTIME = (1 << 4),
  /* only show keyframes for selected F-Curves */
  SIPO_SELCUVERTSONLY = (1 << 5),
  /* draw names of F-Curves beside the respective curves */
  /* NOTE: currently not used */
  SIPO_DRAWNAMES = (1 << 6),
  /* show sliders in channels list */
  SIPO_SLIDERS = (1 << 7),
  /* don't show the horizontal component of the cursor */
  SIPO_NODRAWCURSOR = (1 << 8),
  /* only show handles of selected keyframes */
  SIPO_SELVHANDLESONLY = (1 << 9),
  /* don't perform realtime updates */
  SIPO_NOREALTIMEUPDATES = (1 << 11),
  /* don't draw curves with AA ("beauty-draw") for performance */
  SIPO_BEAUTYDRAW_OFF = (1 << 12),
  /* draw grouped channels with colors set in group */
  SIPO_NODRAWGCOLORS = (1 << 13),
  /* normalize curves on display */
  SIPO_NORMALIZE = (1 << 14),
  SIPO_NORMALIZE_FREEZE = (1 << 15),
  /* show vertical line for every marker */
  SIPO_MARKER_LINES = (1 << 16),
} eGraphEdit_Flag;

/* SpaceGraph.mode (Graph Editor Mode) */
typedef enum eGraphEdit_Mode {
  /* all animation curves (from all over Blender) */
  SIPO_MODE_ANIMATION = 0,
  /* drivers only */
  SIPO_MODE_DRIVERS = 1,
} eGraphEdit_Mode;

typedef enum eGraphEdit_Runtime_Flag {
  /** Temporary flag to force channel selections to be synced with main. */
  SIPO_RUNTIME_FLAG_NEED_CHAN_SYNC = (1 << 0),
  /** Temporary flag to force fcurves to recalculate colors. */
  SIPO_RUNTIME_FLAG_NEED_CHAN_SYNC_COLOR = (1 << 1),
} eGraphEdit_Runtime_Flag;

/** \} */

/* -------------------------------------------------------------------- */
/** \name NLA Editor
 * \{ */

/* NLA Editor */
typedef struct SpaceNla {
  struct SpaceLink *next, *prev;
  /** Storage of regions for inactive spaces. */
  ListBase regionbase;
  char spacetype;
  char link_flag;
  char _pad0[6];
  /* End 'SpaceLink' header. */

  /** This uses the same settings as autosnap for Action Editor. */
  short autosnap;
  short flag;
  char _pad[4];

  struct bDopeSheet *ads;
  /** Deprecated, copied to region. */
  View2D v2d DNA_DEPRECATED;
} SpaceNla;

/* SpaceNla.flag */
typedef enum eSpaceNla_Flag {
  SNLA_FLAG_UNUSED_0 = (1 << 0),
  SNLA_FLAG_UNUSED_1 = (1 << 1),
  /* draw timing in seconds instead of frames */
  SNLA_DRAWTIME = (1 << 2),
  SNLA_FLAG_UNUSED_3 = (1 << 3),
  /* don't draw frame number beside frame indicator */
  SNLA_NODRAWCFRANUM = (1 << 4),
  /* don't draw influence curves on strips */
  SNLA_NOSTRIPCURVES = (1 << 5),
  /* don't perform realtime updates */
  SNLA_NOREALTIMEUPDATES = (1 << 6),
  /* don't show local strip marker indications */
  SNLA_NOLOCALMARKERS = (1 << 7),
  /* show vertical line for every marker */
  SNLA_SHOW_MARKER_LINES = (1 << 8),
} eSpaceNla_Flag;

/** \} */

/* -------------------------------------------------------------------- */
/** \name Sequence Editor
 * \{ */

/* Sequencer */
typedef struct SpaceSeq {
  SpaceLink *next, *prev;
  /** Storage of regions for inactive spaces. */
  ListBase regionbase;
  char spacetype;
  char link_flag;
  char _pad0[6];
  /* End 'SpaceLink' header. */

  /** Deprecated, copied to region. */
  View2D v2d DNA_DEPRECATED;

  /** Deprecated: offset for drawing the image preview. */
  float xof DNA_DEPRECATED, yof DNA_DEPRECATED;
  /** Weird name for the sequencer subtype (seq, image, luma... etc). */
  short mainb;
  /** ESpaceSeq_Proxy_RenderSize. */
  short render_size;
  short chanshown;
  short zebra;
  int flag;
  /** Deprecated, handled by View2D now. */
  float zoom DNA_DEPRECATED;
  /** See SEQ_VIEW_* below. */
  int view;
  int overlay_type;
  /** Overlay an image of the editing on below the strips. */
  int draw_flag;
  char _pad[4];

  /** Grease-pencil data. */
  struct bGPdata *gpd;

  /** Different scoped displayed in space. */
  struct SequencerScopes scopes;

  /** Multiview current eye - for internal use. */
  char multiview_eye;
  char _pad2[7];

  struct GPUFX *compositor;
  void *_pad3;
} SpaceSeq;

/* SpaceSeq.mainb */
typedef enum eSpaceSeq_RegionType {
  SEQ_DRAW_SEQUENCE = 0,
  SEQ_DRAW_IMG_IMBUF = 1,
  SEQ_DRAW_IMG_WAVEFORM = 2,
  SEQ_DRAW_IMG_VECTORSCOPE = 3,
  SEQ_DRAW_IMG_HISTOGRAM = 4,
} eSpaceSeq_RegionType;

/* SpaceSeq.draw_flag */
typedef enum eSpaceSeq_DrawFlag {
  SEQ_DRAW_BACKDROP = (1 << 0),
  SEQ_DRAW_OFFSET_EXT = (1 << 1),
} eSpaceSeq_DrawFlag;

/* SpaceSeq.flag */
typedef enum eSpaceSeq_Flag {
  SEQ_DRAWFRAMES = (1 << 0),
  SEQ_MARKER_TRANS = (1 << 1),
  SEQ_DRAW_COLOR_SEPARATED = (1 << 2),
  SEQ_SHOW_SAFE_MARGINS = (1 << 3),
  SEQ_SHOW_GPENCIL = (1 << 4),
  SEQ_NO_DRAW_CFRANUM = (1 << 5),
  SEQ_USE_ALPHA = (1 << 6),     /* use RGBA display mode for preview */
  SEQ_ALL_WAVEFORMS = (1 << 7), /* draw all waveforms */
  SEQ_NO_WAVEFORMS = (1 << 8),  /* draw no waveforms */
  SEQ_SHOW_SAFE_CENTER = (1 << 9),
  SEQ_SHOW_METADATA = (1 << 10),
  SEQ_SHOW_MARKER_LINES = (1 << 11),
} eSpaceSeq_Flag;

/* SpaceSeq.view */
typedef enum eSpaceSeq_Displays {
  SEQ_VIEW_SEQUENCE = 1,
  SEQ_VIEW_PREVIEW = 2,
  SEQ_VIEW_SEQUENCE_PREVIEW = 3,
} eSpaceSeq_Dispays;

/* SpaceSeq.render_size */
typedef enum eSpaceSeq_Proxy_RenderSize {
  SEQ_PROXY_RENDER_SIZE_NONE = -1,
  SEQ_PROXY_RENDER_SIZE_SCENE = 0,
  SEQ_PROXY_RENDER_SIZE_25 = 25,
  SEQ_PROXY_RENDER_SIZE_50 = 50,
  SEQ_PROXY_RENDER_SIZE_75 = 75,
  SEQ_PROXY_RENDER_SIZE_100 = 99,
  SEQ_PROXY_RENDER_SIZE_FULL = 100,
} eSpaceSeq_Proxy_RenderSize;

typedef struct MaskSpaceInfo {
  /* **** mask editing **** */
  struct Mask *mask;
  /* draw options */
  char draw_flag;
  char draw_type;
  char overlay_mode;
  char _pad3[5];
} MaskSpaceInfo;

/* SpaceSeq.mainb */
typedef enum eSpaceSeq_OverlayType {
  SEQ_DRAW_OVERLAY_RECT = 0,
  SEQ_DRAW_OVERLAY_REFERENCE = 1,
  SEQ_DRAW_OVERLAY_CURRENT = 2,
} eSpaceSeq_OverlayType;

/** \} */

/* -------------------------------------------------------------------- */
/** \name File Selector
 * \{ */

/* Config and Input for File Selector */
typedef struct FileSelectParams {
  /** Title, also used for the text of the execute button. */
  char title[96];
  /**
   * Directory, FILE_MAX_LIBEXTRA, 1024 + 66, this is for extreme case when 1023 length path
   * needs to be linked in, where foo.blend/Armature need adding
   */
  char dir[1090];
  char file[256];

  char renamefile[256];
  short rename_flag;

  /** List of filetypes to filter (FILE_MAXFILE). */
  char filter_glob[256];

  /** Text items name must match to be shown. */
  char filter_search[64];
  /** Same as filter, but for ID types (aka library groups). */
  int filter_id;

  /** Active file used for keyboard navigation. */
  int active_file;
  /** File under cursor. */
  int highlight_file;
  int sel_first;
  int sel_last;
  unsigned short thumbnail_size;
  char _pad1[2];

  /* short */
  /** XXXXX for now store type here, should be moved to the operator. */
  short type;
  /** Settings for filter, hiding dots files. */
  short flag;
  /** Sort order. */
  short sort;
  /** Display mode flag. */
  short display;
  short display_previous;
  /** Filter when (flags & FILE_FILTER) is true. */
  char _pad2[2];
  int filter;

  /** Max number of levels in dirtree to show at once, 0 to disable recursion. */
  short recursion_level;

  /* XXX --- still unused -- */
  /** Show font preview. */
  short f_fp;
  /** String to use for font preview. */
  char fp_str[8];

  /* XXX --- end unused -- */
} FileSelectParams;

/* File Browser */
typedef struct SpaceFile {
  SpaceLink *next, *prev;
  /** Storage of regions for inactive spaces. */
  ListBase regionbase;
  char spacetype;
  char link_flag;
  char _pad0[6];
  /* End 'SpaceLink' header. */

  char _pad1[4];
  int scroll_offset;

  /** Config and input for file select. */
  struct FileSelectParams *params;

  /** Holds the list of files to show. */
  struct FileList *files;

  /** Holds the list of previous directories to show. */
  ListBase *folders_prev;
  /** Holds the list of next directories (pushed from previous) to show. */
  ListBase *folders_next;

  /* operator that is invoking fileselect
   * op->exec() will be called on the 'Load' button.
   * if operator provides op->cancel(), then this will be invoked
   * on the cancel button.
   */
  struct wmOperator *op;

  struct wmTimer *smoothscroll_timer;
  struct wmTimer *previews_timer;

  struct FileLayout *layout;

  short recentnr, bookmarknr;
  short systemnr, system_bookmarknr;
} SpaceFile;

/* FileSelectParams.display */
enum eFileDisplayType {
  FILE_DEFAULTDISPLAY = 0,
  FILE_SHORTDISPLAY = 1,
  FILE_LONGDISPLAY = 2,
  FILE_IMGDISPLAY = 3,
};

/* FileSelectParams.sort */
enum eFileSortType {
  FILE_SORT_NONE = 0,
  FILE_SORT_ALPHA = 1,
  FILE_SORT_EXTENSION = 2,
  FILE_SORT_TIME = 3,
  FILE_SORT_SIZE = 4,
};

/* these values need to be hardcoded in structs, dna does not recognize defines */
/* also defined in BKE */
#define FILE_MAXDIR 768
#define FILE_MAXFILE 256
#define FILE_MAX 1024

#define FILE_MAX_LIBEXTRA (FILE_MAX + MAX_ID_NAME)

/* filesel types */
#define FILE_UNIX 8
#define FILE_BLENDER 8 /* don't display relative paths */
#define FILE_SPECIAL 9

#define FILE_LOADLIB 1
#define FILE_MAIN 2

/* filesel op property -> action */
typedef enum eFileSel_Action {
  FILE_OPENFILE = 0,
  FILE_SAVE = 1,
} eFileSel_Action;

/* sfile->params->flag */
/* Note: short flag, also used as 16 lower bits of flags in link/append code
 *       (WM and BLO code area, see BLO_LibLinkFlags in BLO_readfile.h). */
typedef enum eFileSel_Params_Flag {
  FILE_PARAMS_FLAG_UNUSED_1 = (1 << 0), /* cleared */
  FILE_RELPATH = (1 << 1),
  FILE_LINK = (1 << 2),
  FILE_HIDE_DOT = (1 << 3),
  FILE_AUTOSELECT = (1 << 4),
  FILE_ACTIVE_COLLECTION = (1 << 5),
  FILE_PARAMS_FLAG_UNUSED_6 = (1 << 6), /* cleared */
  FILE_DIRSEL_ONLY = (1 << 7),
  FILE_FILTER = (1 << 8),
  FILE_PARAMS_FLAG_UNUSED_9 = (1 << 9), /* cleared */
  FILE_GROUP_INSTANCE = (1 << 10),
} eFileSel_Params_Flag;

/* sfile->params->rename_flag */
/* Note: short flag. Defined as bitflags, but currently only used as exclusive status markers... */
typedef enum eFileSel_Params_RenameFlag {
  /* Used when we only have the name of the entry we want to rename, but not yet access to its matching file entry. */
  FILE_PARAMS_RENAME_PENDING = 1 << 0,
  /* We are actually renaming an entry. */
  FILE_PARAMS_RENAME_ACTIVE = 1 << 1,
  /* Used to scroll to newly renamed entry. */
  FILE_PARAMS_RENAME_POSTSCROLL_PENDING = 1 << 2,
  FILE_PARAMS_RENAME_POSTSCROLL_ACTIVE = 1 << 3,
} eFileSel_Params_RenameFlag;

/* files in filesel list: file types
 * Note we could use mere values (instead of bitflags) for file types themselves,
 * but since we do not lack of bytes currently...
 */
typedef enum eFileSel_File_Types {
  FILE_TYPE_BLENDER = (1 << 2),
  FILE_TYPE_BLENDER_BACKUP = (1 << 3),
  FILE_TYPE_IMAGE = (1 << 4),
  FILE_TYPE_MOVIE = (1 << 5),
  FILE_TYPE_PYSCRIPT = (1 << 6),
  FILE_TYPE_FTFONT = (1 << 7),
  FILE_TYPE_SOUND = (1 << 8),
  FILE_TYPE_TEXT = (1 << 9),
  /* 1 << 10 was FILE_TYPE_MOVIE_ICON, got rid of this so free slot for future type... */
  /** represents folders for filtering */
  FILE_TYPE_FOLDER = (1 << 11),
  FILE_TYPE_BTX = (1 << 12),
  FILE_TYPE_COLLADA = (1 << 13),
  /** from filter_glob operator property */
  FILE_TYPE_OPERATOR = (1 << 14),
  FILE_TYPE_APPLICATIONBUNDLE = (1 << 15),
  FILE_TYPE_ALEMBIC = (1 << 16),

  /** An FS directory (i.e. S_ISDIR on its path is true). */
  FILE_TYPE_DIR = (1 << 30),
  FILE_TYPE_BLENDERLIB = (1u << 31),
} eFileSel_File_Types;

/* Selection Flags in filesel: struct direntry, unsigned char selflag */
typedef enum eDirEntry_SelectFlag {
  /*  FILE_SEL_ACTIVE         = (1 << 1), */ /* UNUSED */
  FILE_SEL_HIGHLIGHTED = (1 << 2),
  FILE_SEL_SELECTED = (1 << 3),
  FILE_SEL_EDITING = (1 << 4),
} eDirEntry_SelectFlag;

/* ***** Related to file browser, but never saved in DNA, only here to help with RNA. ***** */

/* About Unique identifier.
 * Stored in a CustomProps once imported.
 * Each engine is free to use it as it likes - it will be the only thing passed to it by blender to identify
 * asset/variant/version (concatenating the three into a single 48 bytes one).
 * Assumed to be 128bits, handled as four integers due to lack of real bytes proptype in RNA :|.
 */
#define ASSET_UUID_LENGTH 16

/* Used to communicate with asset engines outside of 'import' context. */
#
#
typedef struct AssetUUID {
  int uuid_asset[4];
  int uuid_variant[4];
  int uuid_revision[4];
} AssetUUID;

#
#
typedef struct AssetUUIDList {
  AssetUUID *uuids;
  int nbr_uuids;
  char _pad[4];
} AssetUUIDList;

/* Container for a revision, only relevant in asset context. */
#
#
typedef struct FileDirEntryRevision {
  struct FileDirEntryRevision *next, *prev;

  char *comment;
  void *_pad;

  int uuid[4];

  uint64_t size;
  int64_t time;
  /* Temp caching of UI-generated strings... */
  char size_str[16];
  char time_str[8];
  char date_str[16];
} FileDirEntryRevision;

/* Container for a variant, only relevant in asset context.
 * In case there are no variants, a single one shall exist, with NULL name/description. */
#
#
typedef struct FileDirEntryVariant {
  struct FileDirEntryVariant *next, *prev;

  int uuid[4];
  char *name;
  char *description;

  ListBase revisions;
  int nbr_revisions;
  int act_revision;
} FileDirEntryVariant;

/* Container for mere direntry, with additional asset-related data. */
#
#
typedef struct FileDirEntry {
  struct FileDirEntry *next, *prev;

  int uuid[4];
  char *name;
  char *description;

  /* Either point to active variant/revision if available, or own entry
   * (in mere filebrowser case). */
  FileDirEntryRevision *entry;

  /** #eFileSel_File_Types. */
  int typeflag;
  /** ID type, in case typeflag has FILE_TYPE_BLENDERLIB set. */
  int blentype;

  char *relpath;

  /** TODO: make this a real ID pointer? */
  void *poin;
  struct ImBuf *image;

  /* Tags are for info only, most of filtering is done in asset engine. */
  char **tags;
  int nbr_tags;

  short status;
  short flags;

  ListBase variants;
  int nbr_variants;
  int act_variant;
} FileDirEntry;

/* Array of direntries. */
/* This struct is used in various, different contexts.
 * In Filebrowser UI, it stores the total number of available entries, the number of visible (filtered) entries,
 *                    and a subset of those in 'entries' ListBase, from idx_start (included) to idx_end (excluded).
 * In AssetEngine context (i.e. outside of 'browsing' context), entries contain all needed data, there is no filtering,
 *                        so nbr_entries_filtered, entry_idx_start and entry_idx_end should all be set to -1.
 */
#
#
typedef struct FileDirEntryArr {
  ListBase entries;
  int nbr_entries;
  int nbr_entries_filtered;
  int entry_idx_start, entry_idx_end;

  /** FILE_MAX. */
  char root[1024];
} FileDirEntryArr;

/* FileDirEntry.status */
enum {
  ASSET_STATUS_LOCAL = 1 << 0,  /* If active uuid is available locally/immediately. */
  ASSET_STATUS_LATEST = 1 << 1, /* If active uuid is latest available version. */
};

/* FileDirEntry.flags */
enum {
  FILE_ENTRY_INVALID_PREVIEW = 1 << 0, /* The preview for this entry could not be generated. */
};

/** \} */

/* -------------------------------------------------------------------- */
/** \name Image/UV Editor
 * \{ */

/* Image/UV Editor */
typedef struct SpaceImage {
  SpaceLink *next, *prev;
  /** Storage of regions for inactive spaces. */
  ListBase regionbase;
  char spacetype;
  char link_flag;
  char _pad0[6];
  /* End 'SpaceLink' header. */

  struct Image *image;
  struct ImageUser iuser;

  /** Histogram waveform and vectorscope. */
  struct Scopes scopes;
  /** Sample line histogram. */
  struct Histogram sample_line_hist;

  /** Grease pencil data. */
  struct bGPdata *gpd;

  /** UV editor 2d cursor. */
  float cursor[2];
  /** User defined offset, image is centered. */
  float xof, yof;
  /** User defined zoom level. */
  float zoom;
  /** Storage for offset while render drawing. */
  float centx, centy;

  /** View/paint/mask. */
  char mode;
  /* Storage for sub-space types. */
  char mode_prev;

  char pin;
  char _pad1;
  /**
   * The currently active tile of the image when tile is enabled,
   * is kept in sync with the active faces tile.
   */
  short curtile;
  short lock;
  /** UV draw type. */
  char dt_uv;
  /** Sticky selection type. */
  char sticky;
  char dt_uvstretch;
  char around;

  int flag;

  char pixel_snap_mode;
  char _pad2[3];

  MaskSpaceInfo mask_info;
} SpaceImage;

/* SpaceImage.dt_uv */
typedef enum eSpaceImage_UVDT {
  SI_UVDT_OUTLINE = 0,
  SI_UVDT_DASH = 1,
  SI_UVDT_BLACK = 2,
  SI_UVDT_WHITE = 3,
} eSpaceImage_UVDT;

/* SpaceImage.dt_uvstretch */
typedef enum eSpaceImage_UVDT_Stretch {
  SI_UVDT_STRETCH_ANGLE = 0,
  SI_UVDT_STRETCH_AREA = 1,
} eSpaceImage_UVDT_Stretch;

/* SpaceImage.pixel_snap_mode */
typedef enum eSpaceImage_PixelSnapMode {
  SI_PIXEL_SNAP_DISABLED = 0,
  SI_PIXEL_SNAP_CENTER = 1,
  SI_PIXEL_SNAP_CORNER = 2,
} eSpaceImage_Snap_Mode;

/* SpaceImage.mode */
typedef enum eSpaceImage_Mode {
  SI_MODE_VIEW = 0,
  SI_MODE_PAINT = 1,
  SI_MODE_MASK = 2,
  SI_MODE_UV = 3,
} eSpaceImage_Mode;

/* SpaceImage.sticky
 * Note DISABLE should be 0, however would also need to re-arrange icon order,
 * also, sticky loc is the default mode so this means we don't need to 'do_versions' */
typedef enum eSpaceImage_Sticky {
  SI_STICKY_LOC = 0,
  SI_STICKY_DISABLE = 1,
  SI_STICKY_VERTEX = 2,
} eSpaceImage_Sticky;

/* SpaceImage.flag */
typedef enum eSpaceImage_Flag {
  SI_FLAG_UNUSED_0 = (1 << 0), /* cleared */
  SI_FLAG_UNUSED_1 = (1 << 1), /* cleared */
  SI_CLIP_UV = (1 << 2),
  SI_FLAG_UNUSED_3 = (1 << 3), /* cleared */
  SI_NO_DRAWFACES = (1 << 4),
  SI_DRAWSHADOW = (1 << 5),
  SI_FLAG_UNUSED_6 = (1 << 6), /* cleared */
  SI_FLAG_UNUSED_7 = (1 << 7), /* cleared */
  SI_FLAG_UNUSED_8 = (1 << 8), /* cleared */
  SI_COORDFLOATS = (1 << 9),
  SI_FLAG_UNUSED_10 = (1 << 10),
  SI_LIVE_UNWRAP = (1 << 11),
  SI_USE_ALPHA = (1 << 12),
  SI_SHOW_ALPHA = (1 << 13),
  SI_SHOW_ZBUF = (1 << 14),

  /* next two for render window display */
  SI_PREVSPACE = (1 << 15),
  SI_FULLWINDOW = (1 << 16),

  SI_FLAG_UNUSED_17 = (1 << 17), /* cleared */
  SI_FLAG_UNUSED_18 = (1 << 18), /* cleared */

  /* this means that the image is drawn until it reaches the view edge,
   * in the image view, it's unrelated to the 'tile' mode for texface
   */
  SI_DRAW_TILE = (1 << 19),
  SI_SMOOTH_UV = (1 << 20),
  SI_DRAW_STRETCH = (1 << 21),
  SI_SHOW_GPENCIL = (1 << 22),
  SI_FLAG_UNUSED_23 = (1 << 23), /* cleared */

  SI_FLAG_UNUSED_24 = (1 << 24),

  SI_NO_DRAW_TEXPAINT = (1 << 25),
  SI_DRAW_METADATA = (1 << 26),

  SI_SHOW_R = (1 << 27),
  SI_SHOW_G = (1 << 28),
  SI_SHOW_B = (1 << 29),

  SI_NO_DRAWEDGES = (1 << 30),
} eSpaceImage_Flag;

/* SpaceImage.other_uv_filter */
typedef enum eSpaceImage_OtherUVFilter {
  SI_FILTER_SAME_IMAGE = 0,
  SI_FILTER_ALL = 1,
} eSpaceImage_OtherUVFilter;

/** \} */

/* -------------------------------------------------------------------- */
/** \name Text Editor
 * \{ */

/* Text Editor */
typedef struct SpaceText {
  SpaceLink *next, *prev;
  /** Storage of regions for inactive spaces. */
  ListBase regionbase;
  char spacetype;
  char link_flag;
  char _pad0[6];
  /* End 'SpaceLink' header. */

  struct Text *text;

  int top, viewlines;
  short flags, menunr;

  /** User preference, is font_size! */
  short lheight;
  /**
   * Runtime computed, character width
   * and the number of chars to use when showing line numbers.
   */
  char cwidth, linenrs_tot;
  int left;
  int showlinenrs;
  int tabnumber;

  short showsyntax;
  short line_hlight;
  short overwrite;
  /** Run python while editing, evil. */
  short live_edit;
  float pix_per_line;

  struct rcti txtscroll, txtbar;

  int wordwrap, doplugins;

  /** ST_MAX_FIND_STR. */
  char findstr[256];
  /** ST_MAX_FIND_STR. */
  char replacestr[256];

  /** Column number to show right margin at. */
  short margin_column;
  /** Actual lineheight, dpi controlled. */
  short lheight_dpi;
  char _pad[4];

  /** Cache for faster drawing. */
  void *drawcache;

  /** Runtime, for scroll increments smaller than a line. */
  float scroll_accum[2];
} SpaceText;

/* SpaceText flags (moved from DNA_text_types.h) */
typedef enum eSpaceText_Flags {
  /* scrollable */
  ST_SCROLL_SELECT = (1 << 0),
  /* clear namespace after script execution (BPY_main.c) */
  ST_CLEAR_NAMESPACE = (1 << 4),

  ST_FIND_WRAP = (1 << 5),
  ST_FIND_ALL = (1 << 6),
  ST_SHOW_MARGIN = (1 << 7),
  ST_MATCH_CASE = (1 << 8),

  ST_FIND_ACTIVATE = (1 << 9),
} eSpaceText_Flags;

/* SpaceText.findstr/replacestr */
#define ST_MAX_FIND_STR 256

/** \} */

/* -------------------------------------------------------------------- */
/** \name Script View (Obsolete)
 * \{ */

/* Script Runtime Data - Obsolete (pre 2.5) */
typedef struct Script {
  ID id;

  void *py_draw;
  void *py_event;
  void *py_button;
  void *py_browsercallback;
  void *py_globaldict;

  int flags, lastspace;
  /**
   * Store the script file here so we can re-run it on loading blender,
   * if "Enable Scripts" is on
   */
  /** 1024 = FILE_MAX. */
  char scriptname[1024];
  /** 1024 = FILE_MAX. */
  char scriptarg[256];
} Script;
#define SCRIPT_SET_NULL(_script) \
  _script->py_draw = _script->py_event = _script->py_button = _script->py_browsercallback = \
      _script->py_globaldict = NULL; \
  _script->flags = 0

/* Script View - Obsolete (pre 2.5) */
typedef struct SpaceScript {
  SpaceLink *next, *prev;
  /** Storage of regions for inactive spaces. */
  ListBase regionbase;
  char spacetype;
  char link_flag;
  char _pad0[6];
  /* End 'SpaceLink' header. */

  struct Script *script;

  short flags, menunr;
  char _pad1[4];

  void *but_refs;
} SpaceScript;

/** \} */

/* -------------------------------------------------------------------- */
/** \name Nodes Editor
 * \{ */

typedef struct bNodeTreePath {
  struct bNodeTreePath *next, *prev;

  struct bNodeTree *nodetree;
  /** Base key for nodes in this tree instance. */
  bNodeInstanceKey parent_key;
  char _pad[4];
  /** V2d center point, so node trees can have different offsets in editors. */
  float view_center[2];

  /** MAX_NAME. */
  char node_name[64];
} bNodeTreePath;

typedef struct SpaceNode {
  SpaceLink *next, *prev;
  /** Storage of regions for inactive spaces. */
  ListBase regionbase;
  char spacetype;
  char link_flag;
  char _pad0[6];
  /* End 'SpaceLink' header. */

  /** Deprecated, copied to region. */
  View2D v2d DNA_DEPRECATED;

  /** Context, no need to save in file? well... pinning... */
  struct ID *id, *from;
  /** Menunr: browse id block in header. */
  short flag;
  char _pad1[2];
  /** Internal state variables. */
  float aspect;
  char _pad2[4];

  /** Offset for drawing the backdrop. */
  float xof, yof;
  /** Zoom for backdrop. */
  float zoom;
  /** Mouse pos for drawing socketless link and adding nodes. */
  float cursor[2];

  /* XXX nodetree pointer info is all in the path stack now,
   * remove later on and use bNodeTreePath instead. For now these variables are set when pushing/popping
   * from path stack, to avoid having to update all the functions and operators. Can be done when
   * design is accepted and everything is properly tested.
   */
  ListBase treepath;

  struct bNodeTree *nodetree, *edittree;

  /* tree type for the current node tree */
  char tree_idname[64];
  /** Treetype: as same nodetree->type. */
  int treetype DNA_DEPRECATED;
  char _pad3[4];

  /** Texfrom object, world or brush. */
  short texfrom;
  /** Shader from object or world. */
  short shaderfrom;
  /** Currently on 0/1, for auto compo. */
  short recalc;

  /** Direction for offsetting nodes on insertion. */
  char insert_ofs_dir;
  char _pad4;

  /** Temporary data for modal linking operator. */
  ListBase linkdrag;
  /* XXX hack for translate_attach op-macros to pass data from transform op to insert_offset op */
  /** Temporary data for node insert offset (in UI called Auto-offset). */
  struct NodeInsertOfsData *iofsd;

  /** Grease-pencil data. */
  struct bGPdata *gpd;
} SpaceNode;

/* SpaceNode.flag */
typedef enum eSpaceNode_Flag {
  SNODE_BACKDRAW = (1 << 1),
  SNODE_SHOW_GPENCIL = (1 << 2),
  SNODE_USE_ALPHA = (1 << 3),
  SNODE_SHOW_ALPHA = (1 << 4),
  SNODE_SHOW_R = (1 << 7),
  SNODE_SHOW_G = (1 << 8),
  SNODE_SHOW_B = (1 << 9),
  SNODE_AUTO_RENDER = (1 << 5),
  SNODE_FLAG_UNUSED_6 = (1 << 6),   /* cleared */
  SNODE_FLAG_UNUSED_10 = (1 << 10), /* cleared */
  SNODE_FLAG_UNUSED_11 = (1 << 11), /* cleared */
  SNODE_PIN = (1 << 12),
  /** automatically offset following nodes in a chain on insertion */
  SNODE_SKIP_INSOFFSET = (1 << 13),
} eSpaceNode_Flag;

/* SpaceNode.texfrom */
typedef enum eSpaceNode_TexFrom {
  /* SNODE_TEX_OBJECT   = 0, */
  SNODE_TEX_WORLD = 1,
  SNODE_TEX_BRUSH = 2,
  SNODE_TEX_LINESTYLE = 3,
} eSpaceNode_TexFrom;

/* SpaceNode.shaderfrom */
typedef enum eSpaceNode_ShaderFrom {
  SNODE_SHADER_OBJECT = 0,
  SNODE_SHADER_WORLD = 1,
  SNODE_SHADER_LINESTYLE = 2,
} eSpaceNode_ShaderFrom;

/* SpaceNode.insert_ofs_dir */
enum {
  SNODE_INSERTOFS_DIR_RIGHT = 0,
  SNODE_INSERTOFS_DIR_LEFT = 1,
};

/** \} */

/* -------------------------------------------------------------------- */
/** \name Console
 * \{ */

/* Console content */
typedef struct ConsoleLine {
  struct ConsoleLine *next, *prev;

  /* keep these 3 vars so as to share free, realloc funcs */
  /** Allocated length. */
  int len_alloc;
  /** Real len - strlen(). */
  int len;
  char *line;

  int cursor;
  /** Only for use when in the 'scrollback' listbase. */
  int type;
} ConsoleLine;

/* ConsoleLine.type */
typedef enum eConsoleLine_Type {
  CONSOLE_LINE_OUTPUT = 0,
  CONSOLE_LINE_INPUT = 1,
  CONSOLE_LINE_INFO = 2, /* autocomp feedback */
  CONSOLE_LINE_ERROR = 3,
} eConsoleLine_Type;

/* Console View */
typedef struct SpaceConsole {
  SpaceLink *next, *prev;
  /** Storage of regions for inactive spaces. */
  ListBase regionbase;
  char spacetype;
  char link_flag;
  char _pad0[6];
  /* End 'SpaceLink' header. */

  /* space vars */
  int lheight;
  char _pad[4];

  /** ConsoleLine; output. */
  ListBase scrollback;
  /** ConsoleLine; command history, current edited line is the first. */
  ListBase history;
  char prompt[256];
  /** Multiple consoles are possible, not just python. */
  char language[32];

  int sel_start;
  int sel_end;
} SpaceConsole;

/** \} */

/* -------------------------------------------------------------------- */
/** \name User Preferences
 * \{ */

typedef struct SpaceUserPref {
  SpaceLink *next, *prev;
  /** Storage of regions for inactive spaces. */
  ListBase regionbase;
  char spacetype;
  char link_flag;
  char _pad0[6];
  /* End 'SpaceLink' header. */

  char _pad1[7];
  char filter_type;
  /** Search term for filtering in the UI. */
  char filter[64];
} SpaceUserPref;

/** \} */

/* -------------------------------------------------------------------- */
/** \name Motion Tracking
 * \{ */

/* Clip Editor */
typedef struct SpaceClip {
  SpaceLink *next, *prev;
  /** Storage of regions for inactive spaces. */
  ListBase regionbase;
  char spacetype;
  char link_flag;
  char _pad0[6];
  /* End 'SpaceLink' header. */

  char _pad1[4];

  /** User defined offset, image is centered. */
  float xof, yof;
  /** User defined offset from locked position. */
  float xlockof, ylockof;
  /** User defined zoom level. */
  float zoom;

  /** User of clip. */
  struct MovieClipUser user;
  /** Clip data. */
  struct MovieClip *clip;
  /** Different scoped displayed in space panels. */
  struct MovieClipScopes scopes;

  /** Flags. */
  int flag;
  /** Editor mode (editing context being displayed). */
  short mode;
  /** Type of the clip editor view. */
  short view;

  /** Length of displaying path, in frames. */
  int path_length;

  /* current stabilization data */
  /** Pre-composed stabilization data. */
  float loc[2], scale, angle;
  char _pad[4];
  /**
   * Current stabilization matrix and the same matrix in unified space,
   * defined when drawing and used for mouse position calculation.
   */
  float stabmat[4][4], unistabmat[4][4];

  /* movie postprocessing */
  int postproc_flag;

  /* grease pencil */
  short gpencil_src;
  char _pad2[2];

  /** Pivot point for transforms. */
  int around;
  char _pad4[4];

  /** Mask editor 2d cursor. */
  float cursor[2];

  MaskSpaceInfo mask_info;
} SpaceClip;

/* SpaceClip.flag */
typedef enum eSpaceClip_Flag {
  SC_SHOW_MARKER_PATTERN = (1 << 0),
  SC_SHOW_MARKER_SEARCH = (1 << 1),
  SC_LOCK_SELECTION = (1 << 2),
  SC_SHOW_TINY_MARKER = (1 << 3),
  SC_SHOW_TRACK_PATH = (1 << 4),
  SC_SHOW_BUNDLES = (1 << 5),
  SC_MUTE_FOOTAGE = (1 << 6),
  SC_HIDE_DISABLED = (1 << 7),
  SC_SHOW_NAMES = (1 << 8),
  SC_SHOW_GRID = (1 << 9),
  SC_SHOW_STABLE = (1 << 10),
  SC_MANUAL_CALIBRATION = (1 << 11),
  SC_SHOW_ANNOTATION = (1 << 12),
  SC_SHOW_FILTERS = (1 << 13),
  SC_SHOW_GRAPH_FRAMES = (1 << 14),
  SC_SHOW_GRAPH_TRACKS_MOTION = (1 << 15),
  /*  SC_SHOW_PYRAMID_LEVELS      = (1 << 16), */ /* UNUSED */
  SC_LOCK_TIMECURSOR = (1 << 17),
  SC_SHOW_SECONDS = (1 << 18),
  SC_SHOW_GRAPH_SEL_ONLY = (1 << 19),
  SC_SHOW_GRAPH_HIDDEN = (1 << 20),
  SC_SHOW_GRAPH_TRACKS_ERROR = (1 << 21),
  SC_SHOW_METADATA = (1 << 22),
} eSpaceClip_Flag;

/* SpaceClip.mode */
typedef enum eSpaceClip_Mode {
  SC_MODE_TRACKING = 0,
  /*SC_MODE_RECONSTRUCTION = 1,*/ /* DEPRECATED */
  /*SC_MODE_DISTORTION = 2,*/     /* DEPRECATED */
  SC_MODE_MASKEDIT = 3,
} eSpaceClip_Mode;

/* SpaceClip.view */
typedef enum eSpaceClip_View {
  SC_VIEW_CLIP = 0,
  SC_VIEW_GRAPH = 1,
  SC_VIEW_DOPESHEET = 2,
} eSpaceClip_View;

/* SpaceClip.gpencil_src */
typedef enum eSpaceClip_GPencil_Source {
  SC_GPENCIL_SRC_CLIP = 0,
  SC_GPENCIL_SRC_TRACK = 1,
} eSpaceClip_GPencil_Source;

/** \} */

/* -------------------------------------------------------------------- */
/** \name Top Bar
 * \{ */

/* These two lines with # tell makesdna this struct can be excluded.
 * Should be: #ifndef WITH_GLOBAL_AREA_WRITING */
#
#
typedef struct SpaceTopBar {
  SpaceLink *next, *prev;
  /** Storage of regions for inactive spaces. */
  ListBase regionbase;
  char spacetype;
  char link_flag;
  char _pad0[6];
  /* End 'SpaceLink' header. */
} SpaceTopBar;

/* bfa - Toolbar Editor */ 
typedef struct SpaceToolbar {
	SpaceLink *next, *prev;
	ListBase regionbase;
	int spacetype;
	char _pad[4];
	
} SpaceToolbar;

/** \} */

/* -------------------------------------------------------------------- */
/** \name Status Bar
 * \{ */

/* These two lines with # tell makesdna this struct can be excluded.
 * Should be: #ifndef WITH_GLOBAL_AREA_WRITING */
#
#
typedef struct SpaceStatusBar {
  SpaceLink *next, *prev;
  /** Storage of regions for inactive spaces. */
  ListBase regionbase;
  char spacetype;
  char link_flag;
  char _pad0[6];
  /* End 'SpaceLink' header. */
} SpaceStatusBar;

/** \} */

/* -------------------------------------------------------------------- */
/** \name Space Defines (eSpace_Type)
 * \{ */

/* space types, moved from DNA_screen_types.h */
/* Do NOT change order, append on end. types are hardcoded needed */
typedef enum eSpace_Type {
  SPACE_EMPTY = 0,
  SPACE_VIEW3D = 1,
  SPACE_GRAPH = 2,
  SPACE_OUTLINER = 3,
  SPACE_PROPERTIES = 4,
  SPACE_FILE = 5,
  SPACE_IMAGE = 6,
  SPACE_INFO = 7,
  SPACE_SEQ = 8,
  SPACE_TEXT = 9,
#ifdef DNA_DEPRECATED
  SPACE_IMASEL = 10, /* deprecated */
  SPACE_SOUND = 11,  /* Deprecated */
#endif
<<<<<<< HEAD
	SPACE_ACTION   = 12,
	SPACE_NLA      = 13,
	/* TODO: fully deprecate */
	SPACE_SCRIPT   = 14, /* Deprecated */
	SPACE_TIME     = 15, /* Deprecated */
	SPACE_NODE     = 16,
	SPACE_LOGIC    = 17, /* deprecated */
	SPACE_CONSOLE  = 18,
	SPACE_USERPREF = 19,
	SPACE_CLIP     = 20,
	SPACE_TOPBAR   = 21,
	SPACE_STATUSBAR = 22,
	SPACE_TOOLBAR  = 23, /*bfa - toolbar*/

	SPACE_TYPE_LAST = SPACE_TOOLBAR
=======
  SPACE_ACTION = 12,
  SPACE_NLA = 13,
  /* TODO: fully deprecate */
  SPACE_SCRIPT = 14, /* Deprecated */
  SPACE_TIME = 15,   /* Deprecated */
  SPACE_NODE = 16,
  SPACE_LOGIC = 17, /* deprecated */
  SPACE_CONSOLE = 18,
  SPACE_USERPREF = 19,
  SPACE_CLIP = 20,
  SPACE_TOPBAR = 21,
  SPACE_STATUSBAR = 22,

  SPACE_TYPE_LAST = SPACE_STATUSBAR,
>>>>>>> 93c19a5a
} eSpace_Type;

/* use for function args */
#define SPACE_TYPE_ANY -1

#define IMG_SIZE_FALLBACK 256

/** \} */

#endif /* __DNA_SPACE_TYPES_H__ */<|MERGE_RESOLUTION|>--- conflicted
+++ resolved
@@ -1567,13 +1567,13 @@
   /* End 'SpaceLink' header. */
 } SpaceTopBar;
 
-/* bfa - Toolbar Editor */ 
+/* bfa - Toolbar Editor */
 typedef struct SpaceToolbar {
-	SpaceLink *next, *prev;
-	ListBase regionbase;
-	int spacetype;
-	char _pad[4];
-	
+  SpaceLink *next, *prev;
+  ListBase regionbase;
+  int spacetype;
+  char _pad[4];
+
 } SpaceToolbar;
 
 /** \} */
@@ -1619,23 +1619,6 @@
   SPACE_IMASEL = 10, /* deprecated */
   SPACE_SOUND = 11,  /* Deprecated */
 #endif
-<<<<<<< HEAD
-	SPACE_ACTION   = 12,
-	SPACE_NLA      = 13,
-	/* TODO: fully deprecate */
-	SPACE_SCRIPT   = 14, /* Deprecated */
-	SPACE_TIME     = 15, /* Deprecated */
-	SPACE_NODE     = 16,
-	SPACE_LOGIC    = 17, /* deprecated */
-	SPACE_CONSOLE  = 18,
-	SPACE_USERPREF = 19,
-	SPACE_CLIP     = 20,
-	SPACE_TOPBAR   = 21,
-	SPACE_STATUSBAR = 22,
-	SPACE_TOOLBAR  = 23, /*bfa - toolbar*/
-
-	SPACE_TYPE_LAST = SPACE_TOOLBAR
-=======
   SPACE_ACTION = 12,
   SPACE_NLA = 13,
   /* TODO: fully deprecate */
@@ -1648,9 +1631,9 @@
   SPACE_CLIP = 20,
   SPACE_TOPBAR = 21,
   SPACE_STATUSBAR = 22,
-
-  SPACE_TYPE_LAST = SPACE_STATUSBAR,
->>>>>>> 93c19a5a
+  SPACE_TOOLBAR = 23, /*bfa - toolbar*/
+
+  SPACE_TYPE_LAST = SPACE_TOOLBAR
 } eSpace_Type;
 
 /* use for function args */
