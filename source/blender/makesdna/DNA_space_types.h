/*
 * ***** BEGIN GPL LICENSE BLOCK *****
 *
 * This program is free software; you can redistribute it and/or
 * modify it under the terms of the GNU General Public License
 * as published by the Free Software Foundation; either version 2
 * of the License, or (at your option) any later version.
 *
 * This program is distributed in the hope that it will be useful,
 * but WITHOUT ANY WARRANTY; without even the implied warranty of
 * MERCHANTABILITY or FITNESS FOR A PARTICULAR PURPOSE.  See the
 * GNU General Public License for more details.
 *
 * You should have received a copy of the GNU General Public License
 * along with this program; if not, write to the Free Software Foundation,
 * Inc., 51 Franklin Street, Fifth Floor, Boston, MA 02110-1301, USA.
 *
 * The Original Code is Copyright (C) 2001-2002 by NaN Holding BV.
 * All rights reserved.
 *
 * The Original Code is: all of this file.
 *
 * Contributor(s): none yet.
 *
 * ***** END GPL LICENSE BLOCK *****
 */
/** \file DNA_space_types.h
 *  \ingroup DNA
 *  \since mar-2001
 *  \author nzc
 *
 * Structs for each of space type in the user interface.
 */

#ifndef __DNA_SPACE_TYPES_H__
#define __DNA_SPACE_TYPES_H__

#include "DNA_defs.h"
#include "DNA_listBase.h"
#include "DNA_color_types.h"        /* for Histogram */
#include "DNA_vec_types.h"
#include "DNA_outliner_types.h"     /* for TreeStoreElem */
#include "DNA_image_types.h"        /* ImageUser */
#include "DNA_movieclip_types.h"    /* MovieClipUser */
#include "DNA_sequence_types.h"     /* SequencerScopes */
#include "DNA_node_types.h"         /* for bNodeInstanceKey */
/* Hum ... Not really nice... but needed for spacebuts. */
#include "DNA_view2d_types.h"

struct ID;
struct Text;
struct Script;
struct Image;
struct Scopes;
struct Histogram;
struct SpaceIpo;
struct bNodeTree;
struct FileList;
struct bGPdata;
struct bDopeSheet;
struct FileSelectParams;
struct FileLayout;
struct wmOperator;
struct wmTimer;
struct MovieClip;
struct MovieClipScopes;
struct Mask;
struct BLI_mempool;

/* TODO 2.8: We don't write the global areas to files currently. Uncomment
 * define to enable writing (should become the default in a bit). */
//#define WITH_GLOBAL_AREA_WRITING


/* -------------------------------------------------------------------- */
/** \name SpaceLink (Base)
 * \{ */

/**
 * The base structure all the other spaces
 * are derived (implicitly) from. Would be
 * good to make this explicit.
 */
typedef struct SpaceLink {
	struct SpaceLink *next, *prev;
	ListBase regionbase;        /* storage of regions for inactive spaces */
	char spacetype;
	char link_flag;
	char _pad0[6];
} SpaceLink;

/** \} */

/* -------------------------------------------------------------------- */
/** \name Space Info
 * \{ */

/* Info Header */
typedef struct SpaceInfo {
	SpaceLink *next, *prev;
	ListBase regionbase;        /* storage of regions for inactive spaces */
	char spacetype;
	char link_flag;
	char _pad0[6];
	/* End 'SpaceLink' header. */

	char rpt_mask;
	char pad[7];
} SpaceInfo;

/* SpaceInfo.rpt_mask */
typedef enum eSpaceInfo_RptMask {
	INFO_RPT_DEBUG  = (1 << 0),
	INFO_RPT_INFO   = (1 << 1),
	INFO_RPT_OP     = (1 << 2),
	INFO_RPT_WARN   = (1 << 3),
	INFO_RPT_ERR    = (1 << 4),
} eSpaceInfo_RptMask;

/** \} */

/* -------------------------------------------------------------------- */
/** \name Properties Editor
 * \{ */

/* Properties Editor */
typedef struct SpaceButs {
	SpaceLink *next, *prev;
	ListBase regionbase;        /* storage of regions for inactive spaces */
	char spacetype;
	char link_flag;
	char _pad0[6];
	/* End 'SpaceLink' header. */

	View2D v2d DNA_DEPRECATED;                      /* deprecated, copied to region */

	/* For different kinds of property editors (exposed in the space type selector). */
	short space_subtype;

	short mainb, mainbo, mainbuser; /* context tabs */
	short preview;                  /* preview is signal to refresh */
	short pad[2];
	char flag;
	char collection_context;

	void *path;                     /* runtime */
	int pathflag, dataicon;         /* runtime */
	ID *pinid;

	void *texuser;
} SpaceButs;

/* button defines (deprecated) */
#ifdef DNA_DEPRECATED_ALLOW
/* warning: the values of these defines are used in SpaceButs.tabs[8] */
/* SpaceButs.mainb new */
#define CONTEXT_SCENE   0
#define CONTEXT_OBJECT  1
// #define CONTEXT_TYPES   2
#define CONTEXT_SHADING 3
#define CONTEXT_EDITING 4
// #define CONTEXT_SCRIPT  5
// #define CONTEXT_LOGIC   6

/* SpaceButs.mainb old (deprecated) */
// #define BUTS_VIEW           0
#define BUTS_LAMP           1
#define BUTS_MAT            2
#define BUTS_TEX            3
#define BUTS_ANIM           4
#define BUTS_WORLD          5
#define BUTS_RENDER         6
#define BUTS_EDIT           7
// #define BUTS_GAME           8
#define BUTS_FPAINT         9
#define BUTS_RADIO          10
#define BUTS_SCRIPT         11
// #define BUTS_SOUND          12
#define BUTS_CONSTRAINT     13
// #define BUTS_EFFECTS        14
#endif /* DNA_DEPRECATED_ALLOW */

/* SpaceButs.mainb new */
typedef enum eSpaceButtons_Context {
	BCONTEXT_RENDER = 0,
	BCONTEXT_SCENE = 1,
	BCONTEXT_WORLD = 2,
	BCONTEXT_OBJECT = 3,
	BCONTEXT_DATA = 4,
	BCONTEXT_MATERIAL = 5,
	BCONTEXT_TEXTURE = 6,
	BCONTEXT_PARTICLE = 7,
	BCONTEXT_PHYSICS = 8,
	BCONTEXT_BONE = 9,
	BCONTEXT_MODIFIER = 10,
	BCONTEXT_CONSTRAINT = 11,
	BCONTEXT_BONE_CONSTRAINT = 12,
	BCONTEXT_VIEW_LAYER = 13,
	BCONTEXT_TOOL = 14,
	BCONTEXT_SHADERFX = 15,
	BCONTEXT_OUTPUT = 16,

	/* always as last... */
	BCONTEXT_TOT
} eSpaceButtons_Context;

/* SpaceButs.flag */
typedef enum eSpaceButtons_Flag {
	SB_PRV_OSA = (1 << 0),
	SB_PIN_CONTEXT = (1 << 1),
	/* SB_WORLD_TEX = (1 << 2), */ /* not used anymore */
	/* SB_BRUSH_TEX = (1 << 3), */ /* not used anymore */
	SB_TEX_USER_LIMITED = (1 << 3), /* Do not add materials, particles, etc. in TemplateTextureUser list. */
	SB_SHADING_CONTEXT = (1 << 4),
} eSpaceButtons_Flag;

/** \} */

/* -------------------------------------------------------------------- */
/** \name Outliner
 * \{ */

/* Outliner */
typedef struct SpaceOops {
	SpaceLink *next, *prev;
	ListBase regionbase;        /* storage of regions for inactive spaces */
	char spacetype;
	char link_flag;
	char _pad0[6];
	/* End 'SpaceLink' header. */

	View2D v2d DNA_DEPRECATED;  /* deprecated, copied to region */

	ListBase tree;

	/* treestore is an ordered list of TreeStoreElem's from outliner tree;
	 * Note that treestore may contain duplicate elements if element
	 * is used multiple times in outliner tree (e. g. linked objects)
	 * Also note that BLI_mempool can not be read/written in DNA directly,
	 * therefore readfile.c/writefile.c linearize treestore into TreeStore structure
	 */
	struct BLI_mempool *treestore;

	/* search stuff */
	char search_string[64];
	struct TreeStoreElem search_tse;

	short flag, outlinevis, storeflag, search_flags;
	int filter;
	char filter_state;
	char pad;
	short filter_id_type;

	/* pointers to treestore elements, grouped by (id, type, nr) in hashtable for faster searching */
	void *treehash;
} SpaceOops;


/* SpaceOops.flag */
typedef enum eSpaceOutliner_Flag {
	SO_TESTBLOCKS           = (1 << 0),
	SO_NEWSELECTED          = (1 << 1),
	SO_HIDE_RESTRICTCOLS    = (1 << 2),
	SO_HIDE_KEYINGSETINFO   = (1 << 3),
	SO_SKIP_SORT_ALPHA      = (1 << 4),
} eSpaceOutliner_Flag;

/* SpaceOops.filter */
typedef enum eSpaceOutliner_Filter {
	SO_FILTER_SEARCH           = (1 << 0), /* Run-time flag. */
	/* SO_FILTER_ENABLE           = (1 << 1), */ /* Deprecated */
	SO_FILTER_NO_OBJECT        = (1 << 2),
	SO_FILTER_NO_OB_CONTENT    = (1 << 3), /* Not only mesh, but modifiers, constraints, ... */
	SO_FILTER_NO_CHILDREN      = (1 << 4),

	/* SO_FILTER_OB_TYPE          = (1 << 5), */ /* Deprecated */
	SO_FILTER_NO_OB_MESH       = (1 << 6),
	SO_FILTER_NO_OB_ARMATURE   = (1 << 7),
	SO_FILTER_NO_OB_EMPTY      = (1 << 8),
	SO_FILTER_NO_OB_LAMP       = (1 << 9),
	SO_FILTER_NO_OB_CAMERA     = (1 << 10),
	SO_FILTER_NO_OB_OTHERS     = (1 << 11),

	/* SO_FILTER_OB_STATE          = (1 << 12), */ /* Deprecated */
	SO_FILTER_OB_STATE_VISIBLE  = (1 << 13), /* Not set via DNA. */
	SO_FILTER_OB_STATE_SELECTED = (1 << 14), /* Not set via DNA. */
	SO_FILTER_OB_STATE_ACTIVE   = (1 << 15), /* Not set via DNA. */
	SO_FILTER_NO_COLLECTION     = (1 << 16),

	SO_FILTER_ID_TYPE           = (1 << 17),
} eSpaceOutliner_Filter;

#define SO_FILTER_OB_TYPE (SO_FILTER_NO_OB_MESH | \
                           SO_FILTER_NO_OB_ARMATURE | \
                           SO_FILTER_NO_OB_EMPTY | \
                           SO_FILTER_NO_OB_LAMP | \
                           SO_FILTER_NO_OB_CAMERA | \
                           SO_FILTER_NO_OB_OTHERS)

#define SO_FILTER_OB_STATE (SO_FILTER_OB_STATE_VISIBLE | \
                            SO_FILTER_OB_STATE_SELECTED | \
                            SO_FILTER_OB_STATE_ACTIVE)

#define SO_FILTER_ANY (SO_FILTER_NO_OB_CONTENT | \
                       SO_FILTER_NO_CHILDREN | \
                       SO_FILTER_OB_TYPE | \
                       SO_FILTER_OB_STATE | \
                       SO_FILTER_NO_COLLECTION)

/* SpaceOops.filter_state */
typedef enum eSpaceOutliner_StateFilter {
	SO_FILTER_OB_ALL           = 0,
	SO_FILTER_OB_VISIBLE       = 1,
	SO_FILTER_OB_SELECTED      = 2,
	SO_FILTER_OB_ACTIVE        = 3,
} eSpaceOutliner_StateFilter;

/* SpaceOops.outlinevis */
typedef enum eSpaceOutliner_Mode {
	SO_SCENES            = 0,
	/* SO_CUR_SCENE      = 1, */  /* deprecated! */
	/* SO_VISIBLE        = 2, */  /* deprecated! */
	/* SO_SELECTED       = 3, */  /* deprecated! */
	/* SO_ACTIVE         = 4, */  /* deprecated! */
	/* SO_SAME_TYPE      = 5, */  /* deprecated! */
	/* SO_GROUPS         = 6, */  /* deprecated! */
	SO_LIBRARIES         = 7,
	/* SO_VERSE_SESSION  = 8, */  /* deprecated! */
	/* SO_VERSE_MS       = 9, */  /* deprecated! */
	SO_SEQUENCE          = 10,
	SO_DATA_API          = 11,
	/* SO_USERDEF        = 12, */  /* deprecated! */
	/* SO_KEYMAP         = 13, */  /* deprecated! */
	SO_ID_ORPHANS        = 14,
	SO_VIEW_LAYER        = 15,
} eSpaceOutliner_Mode;

/* SpaceOops.storeflag */
typedef enum eSpaceOutliner_StoreFlag {
	/* cleanup tree */
	SO_TREESTORE_CLEANUP    = (1 << 0),
	/* SO_TREESTORE_REDRAW     = (1 << 1), */ /* Deprecated */
	/* rebuild the tree, similar to cleanup,
	 * but defer a call to BKE_outliner_treehash_rebuild_from_treestore instead */
	SO_TREESTORE_REBUILD    = (1 << 2),
} eSpaceOutliner_StoreFlag;

/* outliner search flags (SpaceOops.search_flags) */
typedef enum eSpaceOutliner_Search_Flags {
	SO_FIND_CASE_SENSITIVE  = (1 << 0),
	SO_FIND_COMPLETE        = (1 << 1),
	SO_SEARCH_RECURSIVE     = (1 << 2),
} eSpaceOutliner_Search_Flags;

/** \} */

/* -------------------------------------------------------------------- */
/** \name Graph Editor
 * \{ */

/* 'Graph' Editor (formerly known as the IPO Editor) */
typedef struct SpaceIpo {
	SpaceLink *next, *prev;
	ListBase regionbase;        /* storage of regions for inactive spaces */
	char spacetype;
	char link_flag;
	char _pad0[6];
	/* End 'SpaceLink' header. */

	View2D v2d DNA_DEPRECATED;  /* deprecated, copied to region */

	struct bDopeSheet *ads; /* settings for filtering animation data (NOTE: we use a pointer due to code-linking issues) */

	ListBase ghostCurves;   /* sampled snapshots of F-Curves used as in-session guides */

	short mode;             /* mode for the Graph editor (eGraphEdit_Mode) */
	short autosnap;         /* time-transform autosnapping settings for Graph editor (eAnimEdit_AutoSnap in DNA_action_types.h) */
	int flag;               /* settings for Graph editor (eGraphEdit_Flag) */

	float cursorTime;       /* time value for cursor (when in drivers mode; animation uses current frame) */
	float cursorVal;        /* cursor value (y-value, x-value is current frame) */
	int around;             /* pivot point for transforms */
	int pad;
} SpaceIpo;


/* SpaceIpo.flag (Graph Editor Settings) */
typedef enum eGraphEdit_Flag {
	/* OLD DEPRECEATED SETTING */
	/* SIPO_LOCK_VIEW            = (1 << 0), */

	/* don't merge keyframes on the same frame after a transform */
	SIPO_NOTRANSKEYCULL       = (1 << 1),
	/* don't show any keyframe handles at all */
	SIPO_NOHANDLES            = (1 << 2),
	/* don't show current frame number beside indicator line */
	SIPO_NODRAWCFRANUM        = (1 << 3),
	/* show timing in seconds instead of frames */
	SIPO_DRAWTIME             = (1 << 4),
	/* only show keyframes for selected F-Curves */
	SIPO_SELCUVERTSONLY       = (1 << 5),
	/* draw names of F-Curves beside the respective curves */
	/* NOTE: currently not used */
	SIPO_DRAWNAMES            = (1 << 6),
	/* show sliders in channels list */
	SIPO_SLIDERS              = (1 << 7),
	/* don't show the horizontal component of the cursor */
	SIPO_NODRAWCURSOR         = (1 << 8),
	/* only show handles of selected keyframes */
	SIPO_SELVHANDLESONLY      = (1 << 9),
	/* temporary flag to force channel selections to be synced with main */
	SIPO_TEMP_NEEDCHANSYNC    = (1 << 10),
	/* don't perform realtime updates */
	SIPO_NOREALTIMEUPDATES    = (1 << 11),
	/* don't draw curves with AA ("beauty-draw") for performance */
	SIPO_BEAUTYDRAW_OFF       = (1 << 12),
	/* draw grouped channels with colors set in group */
	SIPO_NODRAWGCOLORS        = (1 << 13),
	/* normalize curves on display */
	SIPO_NORMALIZE            = (1 << 14),
	SIPO_NORMALIZE_FREEZE     = (1 << 15),
} eGraphEdit_Flag;

/* SpaceIpo.mode (Graph Editor Mode) */
typedef enum eGraphEdit_Mode {
	/* all animation curves (from all over Blender) */
	SIPO_MODE_ANIMATION = 0,
	/* drivers only */
	SIPO_MODE_DRIVERS = 1,
} eGraphEdit_Mode;

/** \} */

/* -------------------------------------------------------------------- */
/** \name NLA Editor
 * \{ */

/* NLA Editor */
typedef struct SpaceNla {
	struct SpaceLink *next, *prev;
	ListBase regionbase;        /* storage of regions for inactive spaces */
	char spacetype;
	char link_flag;
	char _pad0[6];
	/* End 'SpaceLink' header. */

	short autosnap;         /* this uses the same settings as autosnap for Action Editor */
	short flag;
	int pad;

	struct bDopeSheet *ads;
	View2D v2d DNA_DEPRECATED;   /* deprecated, copied to region */
} SpaceNla;

/* SpaceNla.flag */
typedef enum eSpaceNla_Flag {
	/* flags (1<<0), (1<<1), and (1<<3) are deprecated flags from old versions */

	/* draw timing in seconds instead of frames */
	SNLA_DRAWTIME          = (1 << 2),
	/* don't draw frame number beside frame indicator */
	SNLA_NODRAWCFRANUM     = (1 << 4),
	/* don't draw influence curves on strips */
	SNLA_NOSTRIPCURVES     = (1 << 5),
	/* don't perform realtime updates */
	SNLA_NOREALTIMEUPDATES = (1 << 6),
	/* don't show local strip marker indications */
	SNLA_NOLOCALMARKERS    = (1 << 7),
} eSpaceNla_Flag;

/** \} */

/* -------------------------------------------------------------------- */
/** \name Timeline
 * \{ */

/* SpaceTime.redraws (now bScreen.redraws_flag) */
typedef enum eScreen_Redraws_Flag {
	TIME_REGION            = (1 << 0),
	TIME_ALL_3D_WIN        = (1 << 1),
	TIME_ALL_ANIM_WIN      = (1 << 2),
	TIME_ALL_BUTS_WIN      = (1 << 3),
	// TIME_WITH_SEQ_AUDIO    = (1 << 4), /* DEPRECATED */
	TIME_SEQ               = (1 << 5),
	TIME_ALL_IMAGE_WIN     = (1 << 6),
	// TIME_CONTINUE_PHYSICS  = (1 << 7), /* UNUSED */
	TIME_NODES             = (1 << 8),
	TIME_CLIPS             = (1 << 9),

	TIME_FOLLOW            = (1 << 15),
} eScreen_Redraws_Flag;

/** \} */

/* -------------------------------------------------------------------- */
/** \name Sequence Editor
 * \{ */

/* Sequencer */
typedef struct SpaceSeq {
	SpaceLink *next, *prev;
	ListBase regionbase;        /* storage of regions for inactive spaces */
	char spacetype;
	char link_flag;
	char _pad0[6];
	/* End 'SpaceLink' header. */

	View2D v2d DNA_DEPRECATED;  /* deprecated, copied to region */

	float xof DNA_DEPRECATED, yof DNA_DEPRECATED;   /* deprecated: offset for drawing the image preview */
	short mainb;    /* weird name for the sequencer subtype (seq, image, luma... etc) */
	short render_size;  /* eSpaceSeq_Proxy_RenderSize */
	short chanshown;
	short zebra;
	int flag;
	float zoom DNA_DEPRECATED;  /* deprecated, handled by View2D now */
	int view; /* see SEQ_VIEW_* below */
	int overlay_type;
	int draw_flag; /* overlay an image of the editing on below the strips */
	int pad;

	struct bGPdata *gpd;        /* grease-pencil data */

	struct SequencerScopes scopes;  /* different scoped displayed in space */

	char multiview_eye;				/* multiview current eye - for internal use */
	char pad2[7];

	struct GPUFX *compositor;
	void *pad3;
} SpaceSeq;


/* SpaceSeq.mainb */
typedef enum eSpaceSeq_RegionType {
	SEQ_DRAW_SEQUENCE = 0,
	SEQ_DRAW_IMG_IMBUF = 1,
	SEQ_DRAW_IMG_WAVEFORM = 2,
	SEQ_DRAW_IMG_VECTORSCOPE = 3,
	SEQ_DRAW_IMG_HISTOGRAM = 4,
} eSpaceSeq_RegionType;

/* SpaceSeq.draw_flag */
typedef enum eSpaceSeq_DrawFlag {
	SEQ_DRAW_BACKDROP              = (1 << 0),
	SEQ_DRAW_OFFSET_EXT            = (1 << 1),
} eSpaceSeq_DrawFlag;


/* SpaceSeq.flag */
typedef enum eSpaceSeq_Flag {
	SEQ_DRAWFRAMES              = (1 << 0),
	SEQ_MARKER_TRANS            = (1 << 1),
	SEQ_DRAW_COLOR_SEPARATED    = (1 << 2),
	SEQ_SHOW_SAFE_MARGINS       = (1 << 3),
	SEQ_SHOW_GPENCIL            = (1 << 4),
	SEQ_NO_DRAW_CFRANUM         = (1 << 5),
	SEQ_USE_ALPHA               = (1 << 6), /* use RGBA display mode for preview */
	SEQ_ALL_WAVEFORMS           = (1 << 7), /* draw all waveforms */
	SEQ_NO_WAVEFORMS            = (1 << 8), /* draw no waveforms */
	SEQ_SHOW_SAFE_CENTER        = (1 << 9),
	SEQ_SHOW_METADATA           = (1 << 10),
} eSpaceSeq_Flag;

/* SpaceSeq.view */
typedef enum eSpaceSeq_Displays {
	SEQ_VIEW_SEQUENCE = 1,
	SEQ_VIEW_PREVIEW = 2,
	SEQ_VIEW_SEQUENCE_PREVIEW = 3,
} eSpaceSeq_Dispays;

/* SpaceSeq.render_size */
typedef enum eSpaceSeq_Proxy_RenderSize {
	SEQ_PROXY_RENDER_SIZE_NONE      =  -1,
	SEQ_PROXY_RENDER_SIZE_SCENE     =   0,
	SEQ_PROXY_RENDER_SIZE_25        =  25,
	SEQ_PROXY_RENDER_SIZE_50        =  50,
	SEQ_PROXY_RENDER_SIZE_75        =  75,
	SEQ_PROXY_RENDER_SIZE_100       =  99,
	SEQ_PROXY_RENDER_SIZE_FULL      = 100
} eSpaceSeq_Proxy_RenderSize;

typedef struct MaskSpaceInfo {
	/* **** mask editing **** */
	struct Mask *mask;
	/* draw options */
	char draw_flag;
	char draw_type;
	char overlay_mode;
	char pad3[5];
} MaskSpaceInfo;

/* SpaceSeq.mainb */
typedef enum eSpaceSeq_OverlayType {
	SEQ_DRAW_OVERLAY_RECT = 0,
	SEQ_DRAW_OVERLAY_REFERENCE = 1,
	SEQ_DRAW_OVERLAY_CURRENT = 2
} eSpaceSeq_OverlayType;

/** \} */

/* -------------------------------------------------------------------- */
/** \name File Selector
 * \{ */

/* Config and Input for File Selector */
typedef struct FileSelectParams {
	char title[96]; /* title, also used for the text of the execute button */
	char dir[1090]; /* directory, FILE_MAX_LIBEXTRA, 1024 + 66, this is for extreme case when 1023 length path
	                 * needs to be linked in, where foo.blend/Armature need adding  */
	char pad_c1[2];
	char file[256]; /* file */
	char renamefile[256];
	char renameedit[256]; /* annoying but the first is only used for initialization */

	char filter_glob[256]; /* FILE_MAXFILE */ /* list of filetypes to filter */

	char filter_search[64];  /* text items' name must match to be shown. */
	int filter_id;  /* same as filter, but for ID types (aka library groups). */

	int active_file;    /* active file used for keyboard navigation */
	int highlight_file; /* file under cursor */
	int sel_first;
	int sel_last;
	unsigned short thumbnail_size;
	short pad;

	/* short */
	short type; /* XXXXX for now store type here, should be moved to the operator */
	short flag; /* settings for filter, hiding dots files,...  */
	short sort; /* sort order */
	short display; /* display mode flag */
	int filter; /* filter when (flags & FILE_FILTER) is true */

	short recursion_level;  /* max number of levels in dirtree to show at once, 0 to disable recursion. */

	/* XXX --- still unused -- */
	short f_fp; /* show font preview */
	char fp_str[8]; /* string to use for font preview */

	/* XXX --- end unused -- */
} FileSelectParams;

/* File Browser */
typedef struct SpaceFile {
	SpaceLink *next, *prev;
	ListBase regionbase;        /* storage of regions for inactive spaces */
	char spacetype;
	char link_flag;
	char _pad0[6];
	/* End 'SpaceLink' header. */

	char _pad1[4];
	int scroll_offset;

	struct FileSelectParams *params; /* config and input for file select */

	struct FileList *files; /* holds the list of files to show */

	ListBase *folders_prev; /* holds the list of previous directories to show */
	ListBase *folders_next; /* holds the list of next directories (pushed from previous) to show */

	/* operator that is invoking fileselect
	 * op->exec() will be called on the 'Load' button.
	 * if operator provides op->cancel(), then this will be invoked
	 * on the cancel button.
	 */
	struct wmOperator *op;

	struct wmTimer *smoothscroll_timer;
	struct wmTimer *previews_timer;

	struct FileLayout *layout;

	short recentnr, bookmarknr;
	short systemnr, system_bookmarknr;
} SpaceFile;

/* FileSelectParams.display */
enum eFileDisplayType {
	FILE_DEFAULTDISPLAY = 0,
	FILE_SHORTDISPLAY = 1,
	FILE_LONGDISPLAY = 2,
	FILE_IMGDISPLAY = 3
};

/* FileSelectParams.sort */
enum eFileSortType {
	FILE_SORT_NONE = 0,
	FILE_SORT_ALPHA = 1,
	FILE_SORT_EXTENSION = 2,
	FILE_SORT_TIME = 3,
	FILE_SORT_SIZE = 4
};

/* these values need to be hardcoded in structs, dna does not recognize defines */
/* also defined in BKE */
#define FILE_MAXDIR         768
#define FILE_MAXFILE        256
#define FILE_MAX            1024

#define FILE_MAX_LIBEXTRA   (FILE_MAX + MAX_ID_NAME)

/* filesel types */
#define FILE_UNIX           8
#define FILE_BLENDER        8 /* don't display relative paths */
#define FILE_SPECIAL        9

#define FILE_LOADLIB        1
#define FILE_MAIN           2
#define FILE_LOADFONT       3

/* filesel op property -> action */
typedef enum eFileSel_Action {
	FILE_OPENFILE = 0,
	FILE_SAVE = 1,
} eFileSel_Action;

/* sfile->params->flag and simasel->flag */
/* Note: short flag, also used as 16 lower bits of flags in link/append code
 *       (WM and BLO code area, see BLO_LibLinkFlags in BLO_readfile.h). */
typedef enum eFileSel_Params_Flag {
	FILE_SHOWSHORT      = (1 << 0),
	FILE_RELPATH        = (1 << 1), /* was FILE_STRINGCODE */
	FILE_LINK           = (1 << 2),
	FILE_HIDE_DOT       = (1 << 3),
	FILE_AUTOSELECT     = (1 << 4),
	FILE_ACTIVE_COLLECTION = (1 << 5),
/*  FILE_ATCURSOR       = (1 << 6), */ /* deprecated */
	FILE_DIRSEL_ONLY    = (1 << 7),
	FILE_FILTER         = (1 << 8),
	FILE_BOOKMARKS      = (1 << 9),
	FILE_GROUP_INSTANCE = (1 << 10),
} eFileSel_Params_Flag;


/* files in filesel list: file types
 * Note we could use mere values (instead of bitflags) for file types themselves,
 * but since we do not lack of bytes currently...
 */
typedef enum eFileSel_File_Types {
	FILE_TYPE_BLENDER           = (1 << 2),
	FILE_TYPE_BLENDER_BACKUP    = (1 << 3),
	FILE_TYPE_IMAGE             = (1 << 4),
	FILE_TYPE_MOVIE             = (1 << 5),
	FILE_TYPE_PYSCRIPT          = (1 << 6),
	FILE_TYPE_FTFONT            = (1 << 7),
	FILE_TYPE_SOUND             = (1 << 8),
	FILE_TYPE_TEXT              = (1 << 9),
	/* 1 << 10 was FILE_TYPE_MOVIE_ICON, got rid of this so free slot for future type... */
	FILE_TYPE_FOLDER            = (1 << 11), /* represents folders for filtering */
	FILE_TYPE_BTX               = (1 << 12),
	FILE_TYPE_COLLADA           = (1 << 13),
	FILE_TYPE_OPERATOR          = (1 << 14), /* from filter_glob operator property */
	FILE_TYPE_APPLICATIONBUNDLE = (1 << 15),
	FILE_TYPE_ALEMBIC           = (1 << 16),

	FILE_TYPE_DIR               = (1 << 30),  /* An FS directory (i.e. S_ISDIR on its path is true). */
	FILE_TYPE_BLENDERLIB        = (1u << 31),
} eFileSel_File_Types;

/* Selection Flags in filesel: struct direntry, unsigned char selflag */
typedef enum eDirEntry_SelectFlag {
/*	FILE_SEL_ACTIVE         = (1 << 1), */ /* UNUSED */
	FILE_SEL_HIGHLIGHTED    = (1 << 2),
	FILE_SEL_SELECTED       = (1 << 3),
	FILE_SEL_EDITING        = (1 << 4),
} eDirEntry_SelectFlag;

#define FILE_LIST_MAX_RECURSION 4

/* ***** Related to file browser, but never saved in DNA, only here to help with RNA. ***** */

/* About Unique identifier.
 * Stored in a CustomProps once imported.
 * Each engine is free to use it as it likes - it will be the only thing passed to it by blender to identify
 * asset/variant/version (concatenating the three into a single 48 bytes one).
 * Assumed to be 128bits, handled as four integers due to lack of real bytes proptype in RNA :|.
 */
#define ASSET_UUID_LENGTH     16

/* Used to communicate with asset engines outside of 'import' context. */
typedef struct AssetUUID {
	int uuid_asset[4];
	int uuid_variant[4];
	int uuid_revision[4];
} AssetUUID;

typedef struct AssetUUIDList {
	AssetUUID *uuids;
	int nbr_uuids, pad;
} AssetUUIDList;

/* Container for a revision, only relevant in asset context. */
typedef struct FileDirEntryRevision {
	struct FileDirEntryRevision *next, *prev;

	char *comment;
	void *pad;

	int uuid[4];

	uint64_t size;
	int64_t time;
	/* Temp caching of UI-generated strings... */
	char    size_str[16];
	char    time_str[8];
	char    date_str[16];
} FileDirEntryRevision;

/* Container for a variant, only relevant in asset context.
 * In case there are no variants, a single one shall exist, with NULL name/description. */
typedef struct FileDirEntryVariant {
	struct FileDirEntryVariant *next, *prev;

	int uuid[4];
	char *name;
	char *description;

	ListBase revisions;
	int nbr_revisions;
	int act_revision;
} FileDirEntryVariant;

/* Container for mere direntry, with additional asset-related data. */
typedef struct FileDirEntry {
	struct FileDirEntry *next, *prev;

	int uuid[4];
	char *name;
	char *description;

	/* Either point to active variant/revision if available, or own entry (in mere filebrowser case). */
	FileDirEntryRevision *entry;

	int typeflag;  /* eFileSel_File_Types */
	int blentype;  /* ID type, in case typeflag has FILE_TYPE_BLENDERLIB set. */

	char *relpath;

	void *poin;  /* TODO: make this a real ID pointer? */
	struct ImBuf *image;

	/* Tags are for info only, most of filtering is done in asset engine. */
	char **tags;
	int nbr_tags;

	short status;
	short flags;

	ListBase variants;
	int nbr_variants;
	int act_variant;
} FileDirEntry;

/* Array of direntries. */
/* This struct is used in various, different contexts.
 * In Filebrowser UI, it stores the total number of available entries, the number of visible (filtered) entries,
 *                    and a subset of those in 'entries' ListBase, from idx_start (included) to idx_end (excluded).
 * In AssetEngine context (i.e. outside of 'browsing' context), entries contain all needed data, there is no filtering,
 *                        so nbr_entries_filtered, entry_idx_start and entry_idx_end should all be set to -1.
 */
typedef struct FileDirEntryArr {
	ListBase entries;
	int nbr_entries;
	int nbr_entries_filtered;
	int entry_idx_start, entry_idx_end;

	char root[1024];	 /* FILE_MAX */
} FileDirEntryArr;

/* FileDirEntry.status */
enum {
	ASSET_STATUS_LOCAL  = 1 << 0,  /* If active uuid is available locally/immediately. */
	ASSET_STATUS_LATEST = 1 << 1,  /* If active uuid is latest available version. */
};

/* FileDirEntry.flags */
enum {
	FILE_ENTRY_INVALID_PREVIEW = 1 << 0,  /* The preview for this entry could not be generated. */
};

/** \} */

/* -------------------------------------------------------------------- */
/** \name Image/UV Editor
 * \{ */

/* Image/UV Editor */
typedef struct SpaceImage {
	SpaceLink *next, *prev;
	ListBase regionbase;        /* storage of regions for inactive spaces */
	char spacetype;
	char link_flag;
	char _pad0[6];
	/* End 'SpaceLink' header. */

	struct Image *image;
	struct ImageUser iuser;

	struct Scopes scopes;           /* histogram waveform and vectorscope */
	struct Histogram sample_line_hist;  /* sample line histogram */

	struct bGPdata *gpd;            /* grease pencil data */

	float cursor[2];                /* UV editor 2d cursor */
	float xof, yof;                 /* user defined offset, image is centered */
	float zoom;                     /* user defined zoom level */
	float centx, centy;             /* storage for offset while render drawing */

	char  mode;                     /* view/paint/mask */
	/* Storage for sub-space types. */
	char mode_prev;

	char  pin;
	char _pad;
	short curtile; /* the currently active tile of the image when tile is enabled, is kept in sync with the active faces tile */
	short lock;
	char dt_uv; /* UV draw type */
	char sticky; /* sticky selection type */
	char dt_uvstretch;
	char around;

	int pad2;

	int flag;

	MaskSpaceInfo mask_info;
} SpaceImage;


/* SpaceImage.dt_uv */
typedef enum eSpaceImage_UVDT {
	SI_UVDT_OUTLINE = 0,
	SI_UVDT_DASH = 1,
	SI_UVDT_BLACK = 2,
	SI_UVDT_WHITE = 3,
} eSpaceImage_UVDT;

/* SpaceImage.dt_uvstretch */
typedef enum eSpaceImage_UVDT_Stretch {
	SI_UVDT_STRETCH_ANGLE = 0,
	SI_UVDT_STRETCH_AREA = 1,
} eSpaceImage_UVDT_Stretch;

/* SpaceImage.mode */
typedef enum eSpaceImage_Mode {
	SI_MODE_VIEW  = 0,
	SI_MODE_PAINT = 1,
	SI_MODE_MASK  = 2,
	SI_MODE_UV    = 3,
} eSpaceImage_Mode;

/* SpaceImage.sticky
 * Note DISABLE should be 0, however would also need to re-arrange icon order,
 * also, sticky loc is the default mode so this means we don't need to 'do_versions' */
typedef enum eSpaceImage_Sticky {
	SI_STICKY_LOC      = 0,
	SI_STICKY_DISABLE  = 1,
	SI_STICKY_VERTEX   = 2,
} eSpaceImage_Sticky;

/* SpaceImage.flag */
typedef enum eSpaceImage_Flag {
/*	SI_BE_SQUARE          = (1 << 0), */  /* deprecated */
/*	SI_EDITTILE           = (1 << 1), */  /* deprecated */
	SI_CLIP_UV            = (1 << 2),
/*	SI_DRAWTOOL           = (1 << 3), */  /* deprecated */
	SI_NO_DRAWFACES       = (1 << 4),
	SI_DRAWSHADOW         = (1 << 5),
/*	SI_SELACTFACE         = (1 << 6), */  /* deprecated */
/*	SI_DEPRECATED2        = (1 << 7), */  /* deprecated */
/*	SI_DEPRECATED3        = (1 << 8), */  /* deprecated */
	SI_COORDFLOATS        = (1 << 9),
	SI_PIXELSNAP          = (1 << 10),
	SI_LIVE_UNWRAP        = (1 << 11),
	SI_USE_ALPHA          = (1 << 12),
	SI_SHOW_ALPHA         = (1 << 13),
	SI_SHOW_ZBUF          = (1 << 14),

	/* next two for render window display */
	SI_PREVSPACE          = (1 << 15),
	SI_FULLWINDOW         = (1 << 16),

/*	SI_DEPRECATED4        = (1 << 17), */  /* deprecated */
/*	SI_DEPRECATED5        = (1 << 18), */  /* deprecated */

	/* this means that the image is drawn until it reaches the view edge,
	 * in the image view, it's unrelated to the 'tile' mode for texface
	 */
	SI_DRAW_TILE          = (1 << 19),
	SI_SMOOTH_UV          = (1 << 20),
	SI_DRAW_STRETCH       = (1 << 21),
	SI_SHOW_GPENCIL       = (1 << 22),
/*	SI_DEPRECATED6        = (1 << 23), */  /* deprecated */

	SI_COLOR_CORRECTION   = (1 << 24),

	SI_NO_DRAW_TEXPAINT   = (1 << 25),
	SI_DRAW_METADATA      = (1 << 26),

	SI_SHOW_R             = (1 << 27),
	SI_SHOW_G             = (1 << 28),
	SI_SHOW_B             = (1 << 29),

	SI_NO_DRAWEDGES         = (1 << 30),
} eSpaceImage_Flag;

/* SpaceImage.other_uv_filter */
typedef enum eSpaceImage_OtherUVFilter {
	SI_FILTER_SAME_IMAGE    = 0,
	SI_FILTER_ALL           = 1,
} eSpaceImage_OtherUVFilter;

/** \} */

/* -------------------------------------------------------------------- */
/** \name Text Editor
 * \{ */

/* Text Editor */
typedef struct SpaceText {
	SpaceLink *next, *prev;
	ListBase regionbase;        /* storage of regions for inactive spaces */
	char spacetype;
	char link_flag;
	char _pad0[6];
	/* End 'SpaceLink' header. */

	struct Text *text;

	int top, viewlines;
	short flags, menunr;

	short lheight;      /* user preference, is font_size! */
	char cwidth, linenrs_tot;       /* runtime computed, character width and the number of chars to use when showing line numbers */
	int left;
	int showlinenrs;
	int tabnumber;

	short showsyntax;
	short line_hlight;
	short overwrite;
	short live_edit; /* run python while editing, evil */
	float pix_per_line;

	struct rcti txtscroll, txtbar;

	int wordwrap, doplugins;

	char findstr[256];      /* ST_MAX_FIND_STR */
	char replacestr[256];   /* ST_MAX_FIND_STR */

	short margin_column;	/* column number to show right margin at */
	short lheight_dpi;		/* actual lineheight, dpi controlled */
	char pad[4];

	void *drawcache; /* cache for faster drawing */

	float scroll_accum[2]; /* runtime, for scroll increments smaller than a line */
} SpaceText;


/* SpaceText flags (moved from DNA_text_types.h) */
typedef enum eSpaceText_Flags {
	/* scrollable */
	ST_SCROLL_SELECT        = (1 << 0),
	/* clear namespace after script execution (BPY_main.c) */
	ST_CLEAR_NAMESPACE      = (1 << 4),

	ST_FIND_WRAP            = (1 << 5),
	ST_FIND_ALL             = (1 << 6),
	ST_SHOW_MARGIN          = (1 << 7),
	ST_MATCH_CASE           = (1 << 8),

	ST_FIND_ACTIVATE		= (1 << 9),
} eSpaceText_Flags;

/* SpaceText.findstr/replacestr */
#define ST_MAX_FIND_STR     256

/** \} */

/* -------------------------------------------------------------------- */
/** \name Script View (Obsolete)
 * \{ */

/* Script Runtime Data - Obsolete (pre 2.5) */
typedef struct Script {
	ID id;

	void *py_draw;
	void *py_event;
	void *py_button;
	void *py_browsercallback;
	void *py_globaldict;

	int flags, lastspace;
	/* store the script file here so we can re-run it on loading blender, if "Enable Scripts" is on */
	char scriptname[1024]; /* 1024 = FILE_MAX */
	char scriptarg[256]; /* 1024 = FILE_MAX */
} Script;
#define SCRIPT_SET_NULL(_script) _script->py_draw = _script->py_event = _script->py_button = _script->py_browsercallback = _script->py_globaldict = NULL; _script->flags = 0

/* Script View - Obsolete (pre 2.5) */
typedef struct SpaceScript {
	SpaceLink *next, *prev;
	ListBase regionbase;        /* storage of regions for inactive spaces */
	char spacetype;
	char link_flag;
	char _pad0[6];
	/* End 'SpaceLink' header. */

	struct Script *script;

	short flags, menunr;
	int pad1;

	void *but_refs;
} SpaceScript;

/** \} */

/* -------------------------------------------------------------------- */
/** \name Nodes Editor
 * \{ */

typedef struct bNodeTreePath {
	struct bNodeTreePath *next, *prev;

	struct bNodeTree *nodetree;
	bNodeInstanceKey parent_key;	/* base key for nodes in this tree instance */
	int pad;
	float view_center[2];			/* v2d center point, so node trees can have different offsets in editors */

	char node_name[64];		/* MAX_NAME */
} bNodeTreePath;

typedef struct SpaceNode {
	SpaceLink *next, *prev;
	ListBase regionbase;        /* storage of regions for inactive spaces */
	char spacetype;
	char link_flag;
	char _pad0[6];
	/* End 'SpaceLink' header. */

	View2D v2d DNA_DEPRECATED;  /* deprecated, copied to region */

	struct ID *id, *from;       /* context, no need to save in file? well... pinning... */
	short flag, pad1;           /* menunr: browse id block in header */
	float aspect, pad2;	/* internal state variables */

	float xof, yof;     /* offset for drawing the backdrop */
	float zoom;   /* zoom for backdrop */
	float cursor[2];    /* mouse pos for drawing socketless link and adding nodes */

	/* XXX nodetree pointer info is all in the path stack now,
	 * remove later on and use bNodeTreePath instead. For now these variables are set when pushing/popping
	 * from path stack, to avoid having to update all the functions and operators. Can be done when
	 * design is accepted and everything is properly tested.
	 */
	ListBase treepath;

	struct bNodeTree *nodetree, *edittree;

	/* tree type for the current node tree */
	char tree_idname[64];
	int treetype DNA_DEPRECATED; /* treetype: as same nodetree->type */
	int pad3;

	short texfrom;       /* texfrom object, world or brush */
	short shaderfrom;    /* shader from object or world */
	short recalc;        /* currently on 0/1, for auto compo */

	char insert_ofs_dir; /* direction for offsetting nodes on insertion */
	char pad4;

	ListBase linkdrag;   /* temporary data for modal linking operator */
	/* XXX hack for translate_attach op-macros to pass data from transform op to insert_offset op */
	struct NodeInsertOfsData *iofsd; /* temporary data for node insert offset (in UI called Auto-offset) */

	struct bGPdata *gpd;        /* grease-pencil data */
} SpaceNode;

/* SpaceNode.flag */
typedef enum eSpaceNode_Flag {
	SNODE_BACKDRAW       = (1 << 1),
	SNODE_SHOW_GPENCIL   = (1 << 2),
	SNODE_USE_ALPHA      = (1 << 3),
	SNODE_SHOW_ALPHA     = (1 << 4),
	SNODE_SHOW_R         = (1 << 7),
	SNODE_SHOW_G         = (1 << 8),
	SNODE_SHOW_B         = (1 << 9),
	SNODE_AUTO_RENDER    = (1 << 5),
//	SNODE_SHOW_HIGHLIGHT = (1 << 6), DNA_DEPRECATED
//	SNODE_USE_HIDDEN_PREVIEW = (1 << 10), DNA_DEPRECATED December2013
//	SNODE_NEW_SHADERS    = (1 << 11), DNA_DEPRECATED
	SNODE_PIN            = (1 << 12),
	SNODE_SKIP_INSOFFSET = (1 << 13), /* automatically offset following nodes in a chain on insertion */
} eSpaceNode_Flag;

/* SpaceNode.texfrom */
typedef enum eSpaceNode_TexFrom {
	/* SNODE_TEX_OBJECT   = 0, */
	SNODE_TEX_WORLD    = 1,
	SNODE_TEX_BRUSH    = 2,
	SNODE_TEX_LINESTYLE = 3,
} eSpaceNode_TexFrom;

/* SpaceNode.shaderfrom */
typedef enum eSpaceNode_ShaderFrom {
	SNODE_SHADER_OBJECT = 0,
	SNODE_SHADER_WORLD = 1,
	SNODE_SHADER_LINESTYLE = 2,
} eSpaceNode_ShaderFrom;

/* SpaceNode.insert_ofs_dir */
enum {
	SNODE_INSERTOFS_DIR_RIGHT = 0,
	SNODE_INSERTOFS_DIR_LEFT  = 1,
};

/** \} */

/* -------------------------------------------------------------------- */
/** \name Console
 * \{ */

/* Console content */
typedef struct ConsoleLine {
	struct ConsoleLine *next, *prev;

	/* keep these 3 vars so as to share free, realloc funcs */
	int len_alloc;  /* allocated length */
	int len;    /* real len - strlen() */
	char *line;

	int cursor;
	int type; /* only for use when in the 'scrollback' listbase */
} ConsoleLine;

/* ConsoleLine.type */
typedef enum eConsoleLine_Type {
	CONSOLE_LINE_OUTPUT = 0,
	CONSOLE_LINE_INPUT = 1,
	CONSOLE_LINE_INFO = 2, /* autocomp feedback */
	CONSOLE_LINE_ERROR = 3
} eConsoleLine_Type;


/* Console View */
typedef struct SpaceConsole {
	SpaceLink *next, *prev;
	ListBase regionbase;        /* storage of regions for inactive spaces */
	char spacetype;
	char link_flag;
	char _pad0[6];
	/* End 'SpaceLink' header. */

	/* space vars */
	int lheight, pad;

	ListBase scrollback; /* ConsoleLine; output */
	ListBase history; /* ConsoleLine; command history, current edited line is the first */
	char prompt[256];
	char language[32]; /* multiple consoles are possible, not just python */

	int sel_start;
	int sel_end;
} SpaceConsole;

/** \} */

/* -------------------------------------------------------------------- */
/** \name User Preferences
 * \{ */

typedef struct SpaceUserPref {
	SpaceLink *next, *prev;
	ListBase regionbase;        /* storage of regions for inactive spaces */
	char spacetype;
	char link_flag;
	char _pad0[6];
	/* End 'SpaceLink' header. */

	char _pad1[7];
	char filter_type;
	char filter[64];        /* search term for filtering in the UI */
} SpaceUserPref;

/** \} */

/* -------------------------------------------------------------------- */
/** \name Motion Tracking
 * \{ */

/* Clip Editor */
typedef struct SpaceClip {
	SpaceLink *next, *prev;
	ListBase regionbase;        /* storage of regions for inactive spaces */
	char spacetype;
	char link_flag;
	char _pad0[6];
	/* End 'SpaceLink' header. */

	char _pad1[4];

	float xof, yof;             /* user defined offset, image is centered */
	float xlockof, ylockof;     /* user defined offset from locked position */
	float zoom;                 /* user defined zoom level */

	struct MovieClipUser user;      /* user of clip */
	struct MovieClip *clip;         /* clip data */
	struct MovieClipScopes scopes;  /* different scoped displayed in space panels */

	int flag;                   /* flags */
	short mode;                 /* editor mode (editing context being displayed) */
	short view;                 /* type of the clip editor view */

	int path_length;            /* length of displaying path, in frames */

	/* current stabilization data */
	float loc[2], scale, angle; /* pre-composed stabilization data */
	int pad;
	float stabmat[4][4], unistabmat[4][4];  /* current stabilization matrix and the same matrix in unified space,
	                                         * defined when drawing and used for mouse position calculation */

	/* movie postprocessing */
	int postproc_flag;

	/* grease pencil */
	short gpencil_src, pad2;

	int around, pad4;             /* pivot point for transforms */

	float cursor[2];              /* Mask editor 2d cursor */

	MaskSpaceInfo mask_info;
} SpaceClip;

/* SpaceClip.flag */
typedef enum eSpaceClip_Flag {
	SC_SHOW_MARKER_PATTERN      = (1 << 0),
	SC_SHOW_MARKER_SEARCH       = (1 << 1),
	SC_LOCK_SELECTION           = (1 << 2),
	SC_SHOW_TINY_MARKER         = (1 << 3),
	SC_SHOW_TRACK_PATH          = (1 << 4),
	SC_SHOW_BUNDLES             = (1 << 5),
	SC_MUTE_FOOTAGE             = (1 << 6),
	SC_HIDE_DISABLED            = (1 << 7),
	SC_SHOW_NAMES               = (1 << 8),
	SC_SHOW_GRID                = (1 << 9),
	SC_SHOW_STABLE              = (1 << 10),
	SC_MANUAL_CALIBRATION       = (1 << 11),
	SC_SHOW_ANNOTATION          = (1 << 12),
	SC_SHOW_FILTERS             = (1 << 13),
	SC_SHOW_GRAPH_FRAMES        = (1 << 14),
	SC_SHOW_GRAPH_TRACKS_MOTION = (1 << 15),
/*	SC_SHOW_PYRAMID_LEVELS      = (1 << 16), */	/* UNUSED */
	SC_LOCK_TIMECURSOR          = (1 << 17),
	SC_SHOW_SECONDS             = (1 << 18),
	SC_SHOW_GRAPH_SEL_ONLY      = (1 << 19),
	SC_SHOW_GRAPH_HIDDEN        = (1 << 20),
	SC_SHOW_GRAPH_TRACKS_ERROR  = (1 << 21),
	SC_SHOW_METADATA            = (1 << 22),
} eSpaceClip_Flag;

/* SpaceClip.mode */
typedef enum eSpaceClip_Mode {
	SC_MODE_TRACKING = 0,
	/*SC_MODE_RECONSTRUCTION = 1,*/  /* DEPRECATED */
	/*SC_MODE_DISTORTION = 2,*/  /* DEPRECATED */
	SC_MODE_MASKEDIT = 3,
} eSpaceClip_Mode;

/* SpaceClip.view */
typedef enum eSpaceClip_View {
	SC_VIEW_CLIP = 0,
	SC_VIEW_GRAPH = 1,
	SC_VIEW_DOPESHEET = 2,
} eSpaceClip_View;

/* SpaceClip.gpencil_src */
typedef enum eSpaceClip_GPencil_Source {
	SC_GPENCIL_SRC_CLIP = 0,
	SC_GPENCIL_SRC_TRACK = 1,
} eSpaceClip_GPencil_Source;


<<<<<<< HEAD
/* Toolbar Editor */ 
typedef struct SpaceToolbar {
	SpaceLink *next, *prev;
	ListBase regionbase;
	int spacetype;
	char pad[4];
	
} SpaceToolbar;
=======
/** \} */

/* -------------------------------------------------------------------- */
/** \name Top Bar
 * \{ */

/* These two lines with # tell makesdna this struct can be excluded.
 * Should be: #ifndef WITH_GLOBAL_AREA_WRITING */
#
#
typedef struct SpaceTopBar {
	SpaceLink *next, *prev;
	ListBase regionbase;        /* storage of regions for inactive spaces */
	char spacetype;
	char link_flag;
	char _pad0[6];
	/* End 'SpaceLink' header. */
} SpaceTopBar;

/** \} */

/* -------------------------------------------------------------------- */
/** \name Status Bar
 * \{ */

/* These two lines with # tell makesdna this struct can be excluded.
 * Should be: #ifndef WITH_GLOBAL_AREA_WRITING */
#
#
typedef struct SpaceStatusBar {
	SpaceLink *next, *prev;
	ListBase regionbase;        /* storage of regions for inactive spaces */
	char spacetype;
	char link_flag;
	char _pad0[6];
	/* End 'SpaceLink' header. */
} SpaceStatusBar;
>>>>>>> 285b06da

/** \} */


/* -------------------------------------------------------------------- */
/** \name Space Defines (eSpace_Type)
 * \{ */

/* space types, moved from DNA_screen_types.h */
/* Do NOT change order, append on end. types are hardcoded needed */
typedef enum eSpace_Type {
	SPACE_EMPTY    = 0,
	SPACE_VIEW3D   = 1,
	SPACE_IPO      = 2,
	SPACE_OUTLINER = 3,
	SPACE_BUTS     = 4,
	SPACE_FILE     = 5,
	SPACE_IMAGE    = 6,
	SPACE_INFO     = 7,
	SPACE_SEQ      = 8,
	SPACE_TEXT     = 9,
#ifdef DNA_DEPRECATED
	SPACE_IMASEL   = 10, /* deprecated */
	SPACE_SOUND    = 11, /* Deprecated */
#endif
	SPACE_ACTION   = 12,
	SPACE_NLA      = 13,
	/* TODO: fully deprecate */
	SPACE_SCRIPT   = 14, /* Deprecated */
	SPACE_TIME     = 15, /* Deprecated */
	SPACE_NODE     = 16,
	SPACE_LOGIC    = 17, /* deprecated */
	SPACE_CONSOLE  = 18,
	SPACE_USERPREF = 19,
	SPACE_CLIP     = 20,
<<<<<<< HEAD
	SPACE_TOOLBAR  = 21,

	SPACE_TYPE_LAST = SPACE_TOOLBAR
=======
	SPACE_TOPBAR   = 21,
	SPACE_STATUSBAR = 22,

	SPACE_TYPE_LAST = SPACE_STATUSBAR
>>>>>>> 285b06da
} eSpace_Type;

/* use for function args */
#define SPACE_TYPE_ANY -1

#define IMG_SIZE_FALLBACK 256

/** \} */

#endif  /* __DNA_SPACE_TYPES_H__ */<|MERGE_RESOLUTION|>--- conflicted
+++ resolved
@@ -1387,8 +1387,26 @@
 } eSpaceClip_GPencil_Source;
 
 
-<<<<<<< HEAD
-/* Toolbar Editor */ 
+/** \} */
+
+/* -------------------------------------------------------------------- */
+/** \name Top Bar
+ * \{ */
+
+/* These two lines with # tell makesdna this struct can be excluded.
+ * Should be: #ifndef WITH_GLOBAL_AREA_WRITING */
+#
+#
+typedef struct SpaceTopBar {
+	SpaceLink *next, *prev;
+	ListBase regionbase;        /* storage of regions for inactive spaces */
+	char spacetype;
+	char link_flag;
+	char _pad0[6];
+	/* End 'SpaceLink' header. */
+} SpaceTopBar;
+
+/* bfa - Toolbar Editor */ 
 typedef struct SpaceToolbar {
 	SpaceLink *next, *prev;
 	ListBase regionbase;
@@ -1396,25 +1414,6 @@
 	char pad[4];
 	
 } SpaceToolbar;
-=======
-/** \} */
-
-/* -------------------------------------------------------------------- */
-/** \name Top Bar
- * \{ */
-
-/* These two lines with # tell makesdna this struct can be excluded.
- * Should be: #ifndef WITH_GLOBAL_AREA_WRITING */
-#
-#
-typedef struct SpaceTopBar {
-	SpaceLink *next, *prev;
-	ListBase regionbase;        /* storage of regions for inactive spaces */
-	char spacetype;
-	char link_flag;
-	char _pad0[6];
-	/* End 'SpaceLink' header. */
-} SpaceTopBar;
 
 /** \} */
 
@@ -1434,10 +1433,8 @@
 	char _pad0[6];
 	/* End 'SpaceLink' header. */
 } SpaceStatusBar;
->>>>>>> 285b06da
-
-/** \} */
-
+
+/** \} */
 
 /* -------------------------------------------------------------------- */
 /** \name Space Defines (eSpace_Type)
@@ -1470,16 +1467,11 @@
 	SPACE_CONSOLE  = 18,
 	SPACE_USERPREF = 19,
 	SPACE_CLIP     = 20,
-<<<<<<< HEAD
-	SPACE_TOOLBAR  = 21,
-
-	SPACE_TYPE_LAST = SPACE_TOOLBAR
-=======
 	SPACE_TOPBAR   = 21,
 	SPACE_STATUSBAR = 22,
-
-	SPACE_TYPE_LAST = SPACE_STATUSBAR
->>>>>>> 285b06da
+	SPACE_TOOLBAR  = 23, /*bfa - toolbar*/
+
+	SPACE_TYPE_LAST = SPACE_TOOLBAR
 } eSpace_Type;
 
 /* use for function args */
