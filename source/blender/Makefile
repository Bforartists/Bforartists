--- conflicted
+++ resolved
@@ -34,11 +34,7 @@
 DIRS += avi imbuf render blenlib blenkernel blenpluginapi
 DIRS += makesdna makesrna
 DIRS += python nodes gpu
-<<<<<<< HEAD
-DIRS += blenfont
-=======
 DIRS += blenfont ikplugin
->>>>>>> d5cc3122
 
 ifeq ($(WITH_QUICKTIME), true)
 	DIRS += quicktime
