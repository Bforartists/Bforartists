/*
 * ***** BEGIN GPL LICENSE BLOCK *****
 *
 * This program is free software; you can redistribute it and/or
 * modify it under the terms of the GNU General Public License
 * as published by the Free Software Foundation; either version 2
 * of the License, or (at your option) any later version.
 *
 * This program is distributed in the hope that it will be useful,
 * but WITHOUT ANY WARRANTY; without even the implied warranty of
 * MERCHANTABILITY or FITNESS FOR A PARTICULAR PURPOSE.  See the
 * GNU General Public License for more details.
 *
 * You should have received a copy of the GNU General Public License
 * along with this program; if not, write to the Free Software Foundation,
 * Inc., 51 Franklin Street, Fifth Floor, Boston, MA 02110-1301, USA.
 *
 * The Original Code is Copyright (C) 2013 Blender Foundation.
 * All rights reserved.
 *
 * Original Author: Joshua Leung
 * Contributor(s): Based on original depsgraph.c code - Blender Foundation (2005-2013)
 *
 * ***** END GPL LICENSE BLOCK *****
 */

/** \file blender/depsgraph/intern/builder/deg_builder_nodes.cc
 *  \ingroup depsgraph
 *
 * Methods for constructing depsgraph's nodes
 */

#include "intern/builder/deg_builder_nodes.h"

#include <stdio.h>
#include <stdlib.h>

#include "MEM_guardedalloc.h"

#include "BLI_blenlib.h"
#include "BLI_string.h"
#include "BLI_utildefines.h"

extern "C" {
#include "DNA_action_types.h"
#include "DNA_anim_types.h"
#include "DNA_armature_types.h"
#include "DNA_cachefile_types.h"
#include "DNA_camera_types.h"
#include "DNA_constraint_types.h"
#include "DNA_curve_types.h"
#include "DNA_effect_types.h"
#include "DNA_gpencil_types.h"
#include "DNA_group_types.h"
#include "DNA_key_types.h"
#include "DNA_lamp_types.h"
#include "DNA_material_types.h"
#include "DNA_mask_types.h"
#include "DNA_mesh_types.h"
#include "DNA_meta_types.h"
#include "DNA_movieclip_types.h"
#include "DNA_node_types.h"
#include "DNA_particle_types.h"
#include "DNA_object_types.h"
#include "DNA_lightprobe_types.h"
#include "DNA_rigidbody_types.h"
#include "DNA_scene_types.h"
#include "DNA_texture_types.h"
#include "DNA_world_types.h"

#include "BKE_action.h"
#include "BKE_armature.h"
#include "BKE_animsys.h"
#include "BKE_constraint.h"
#include "BKE_curve.h"
#include "BKE_effect.h"
#include "BKE_fcurve.h"
#include "BKE_idcode.h"
#include "BKE_group.h"
#include "BKE_key.h"
#include "BKE_lattice.h"
#include "BKE_library.h"
#include "BKE_main.h"
#include "BKE_mask.h"
#include "BKE_material.h"
#include "BKE_mesh.h"
#include "BKE_mball.h"
#include "BKE_modifier.h"
#include "BKE_movieclip.h"
#include "BKE_node.h"
#include "BKE_object.h"
#include "BKE_particle.h"
#include "BKE_rigidbody.h"
#include "BKE_sound.h"
#include "BKE_tracking.h"
#include "BKE_world.h"

#include "RNA_access.h"
#include "RNA_types.h"
} /* extern "C" */

#include "DEG_depsgraph.h"
#include "DEG_depsgraph_build.h"

#include "intern/builder/deg_builder.h"
#include "intern/eval/deg_eval_copy_on_write.h"
#include "intern/nodes/deg_node.h"
#include "intern/nodes/deg_node_component.h"
#include "intern/nodes/deg_node_id.h"
#include "intern/nodes/deg_node_operation.h"
#include "intern/depsgraph_types.h"
#include "intern/depsgraph_intern.h"

#include "util/deg_util_foreach.h"

namespace DEG {

namespace {

struct BuilderWalkUserData {
	DepsgraphNodeBuilder *builder;
};

static void modifier_walk(void *user_data,
                          struct Object * /*object*/,
                          struct Object **obpoin,
                          int /*cb_flag*/)
{
	BuilderWalkUserData *data = (BuilderWalkUserData *)user_data;
	if (*obpoin) {
		data->builder->build_object(NULL,
		                            *obpoin,
		                            DEG_ID_LINKED_INDIRECTLY);
	}
}

void constraint_walk(bConstraint * /*con*/,
                     ID **idpoin,
                     bool /*is_reference*/,
                     void *user_data)
{
	BuilderWalkUserData *data = (BuilderWalkUserData *)user_data;
	if (*idpoin) {
		ID *id = *idpoin;
		if (GS(id->name) == ID_OB) {
			data->builder->build_object(NULL,
			                            (Object *)id,
			                            DEG_ID_LINKED_INDIRECTLY);
		}
	}
}

void free_copy_on_write_datablock(void *id_v)
{
	ID *id = (ID *)id_v;
	deg_free_copy_on_write_datablock(id);
}

}  /* namespace */

/* ************ */
/* Node Builder */

/* **** General purpose functions **** */

DepsgraphNodeBuilder::DepsgraphNodeBuilder(Main *bmain, Depsgraph *graph)
    : bmain_(bmain),
      graph_(graph),
      scene_(NULL),
      cow_id_hash_(NULL)
{
}

DepsgraphNodeBuilder::~DepsgraphNodeBuilder()
{
	if (cow_id_hash_ != NULL) {
		BLI_ghash_free(cow_id_hash_, NULL, free_copy_on_write_datablock);
	}
}

IDDepsNode *DepsgraphNodeBuilder::add_id_node(ID *id, bool do_tag)
{
	if (!DEG_depsgraph_use_copy_on_write()) {
		return graph_->add_id_node(id, do_tag);
	}
	IDDepsNode *id_node = NULL;
	ID *id_cow = (ID *)BLI_ghash_lookup(cow_id_hash_, id);
	if (id_cow != NULL) {
		/* TODO(sergey): Is it possible to lookup and pop element from GHash
		 * at the same time?
		 */
		BLI_ghash_remove(cow_id_hash_, id, NULL, NULL);
	}
	id_node = graph_->add_id_node(id, do_tag, id_cow);
	/* Currently all ID nodes are supposed to have copy-on-write logic.
	 *
	 * NOTE: Zero number of components indicates that ID node was just created.
	 */
	if (BLI_ghash_size(id_node->components) == 0) {
		ComponentDepsNode *comp_cow =
		        id_node->add_component(DEG_NODE_TYPE_COPY_ON_WRITE);
		OperationDepsNode *op_cow = comp_cow->add_operation(
		        function_bind(deg_evaluate_copy_on_write, _1, graph_, id_node),
		        DEG_OPCODE_COPY_ON_WRITE,
		        "", -1);
		graph_->operations.push_back(op_cow);
	}
	return id_node;
}

IDDepsNode *DepsgraphNodeBuilder::find_id_node(ID *id)
{
	return graph_->find_id_node(id);
}

TimeSourceDepsNode *DepsgraphNodeBuilder::add_time_source()
{
	return graph_->add_time_source();
}

ComponentDepsNode *DepsgraphNodeBuilder::add_component_node(
        ID *id,
        eDepsNode_Type comp_type,
        const char *comp_name)
{
	IDDepsNode *id_node = add_id_node(id);
	ComponentDepsNode *comp_node = id_node->add_component(comp_type, comp_name);
	comp_node->owner = id_node;
	return comp_node;
}

OperationDepsNode *DepsgraphNodeBuilder::add_operation_node(
        ComponentDepsNode *comp_node,
        const DepsEvalOperationCb& op,
        eDepsOperation_Code opcode,
        const char *name,
        int name_tag)
{
	OperationDepsNode *op_node = comp_node->find_operation(opcode,
	                                                       name,
	                                                       name_tag);
	if (op_node == NULL) {
		op_node = comp_node->add_operation(op, opcode, name, name_tag);
		graph_->operations.push_back(op_node);
	}
	else {
		fprintf(stderr,
		        "add_operation: Operation already exists - %s has %s at %p\n",
		        comp_node->identifier().c_str(),
		        op_node->identifier().c_str(),
		        op_node);
		BLI_assert(!"Should not happen!");
	}
	return op_node;
}

OperationDepsNode *DepsgraphNodeBuilder::add_operation_node(
        ID *id,
        eDepsNode_Type comp_type,
        const char *comp_name,
        const DepsEvalOperationCb& op,
        eDepsOperation_Code opcode,
        const char *name,
        int name_tag)
{
	ComponentDepsNode *comp_node = add_component_node(id, comp_type, comp_name);
	return add_operation_node(comp_node, op, opcode, name, name_tag);
}

OperationDepsNode *DepsgraphNodeBuilder::add_operation_node(
        ID *id,
        eDepsNode_Type comp_type,
        const DepsEvalOperationCb& op,
        eDepsOperation_Code opcode,
        const char *name,
        int name_tag)
{
	return add_operation_node(id,
	                          comp_type,
	                          "",
	                          op,
	                          opcode,
	                          name,
	                          name_tag);
}

bool DepsgraphNodeBuilder::has_operation_node(ID *id,
                                              eDepsNode_Type comp_type,
                                              const char *comp_name,
                                              eDepsOperation_Code opcode,
                                              const char *name,
                                              int name_tag)
{
	return find_operation_node(id,
	                           comp_type,
	                           comp_name,
	                           opcode,
	                           name,
	                           name_tag) != NULL;
}

OperationDepsNode *DepsgraphNodeBuilder::find_operation_node(
        ID *id,
        eDepsNode_Type comp_type,
        const char *comp_name,
        eDepsOperation_Code opcode,
        const char *name,
        int name_tag)
{
	ComponentDepsNode *comp_node = add_component_node(id, comp_type, comp_name);
	return comp_node->find_operation(opcode, name, name_tag);
}

OperationDepsNode *DepsgraphNodeBuilder::find_operation_node(
        ID *id,
        eDepsNode_Type comp_type,
        eDepsOperation_Code opcode,
        const char *name,
        int name_tag)
{
	return find_operation_node(id, comp_type, "", opcode, name, name_tag);
}

ID *DepsgraphNodeBuilder::get_cow_id(const ID *id_orig) const
{
	return graph_->get_cow_id(id_orig);
}

ID *DepsgraphNodeBuilder::ensure_cow_id(ID *id_orig)
{
	if (id_orig->tag & LIB_TAG_COPY_ON_WRITE) {
		/* ID is already remapped to copy-on-write. */
		return id_orig;
	}
	IDDepsNode *id_node = add_id_node(id_orig, false);
	return id_node->id_cow;
}

ID *DepsgraphNodeBuilder::expand_cow_id(IDDepsNode *id_node)
{
	return deg_expand_copy_on_write_datablock(graph_, id_node, this, true);
}

ID *DepsgraphNodeBuilder::expand_cow_id(ID *id_orig)
{
	IDDepsNode *id_node = add_id_node(id_orig);
	return expand_cow_id(id_node);
}

/* **** Build functions for entity nodes **** */

void DepsgraphNodeBuilder::begin_build() {
	/* LIB_TAG_DOIT is used to indicate whether node for given ID was already
	 * created or not. This flag is being set in add_id_node(), so functions
	 * shouldn't bother with setting it, they only might query this flag when
	 * needed.
	 */
	BKE_main_id_tag_all(bmain_, LIB_TAG_DOIT, false);
	/* XXX nested node trees are not included in tag-clearing above,
	 * so we need to do this manually.
	 */
	FOREACH_NODETREE(bmain_, nodetree, id)
	{
		if (id != (ID *)nodetree) {
			nodetree->id.tag &= ~LIB_TAG_DOIT;
		}
	}
	FOREACH_NODETREE_END;

	if (DEG_depsgraph_use_copy_on_write()) {
		/* Store existing copy-on-write versions of datablock, so we can re-use
		 * them for new ID nodes.
		 */
		cow_id_hash_ = BLI_ghash_ptr_new("Depsgraph id hash");
		foreach (IDDepsNode *id_node, graph_->id_nodes) {
			if (deg_copy_on_write_is_expanded(id_node->id_cow)) {
				BLI_ghash_insert(cow_id_hash_,
				                 id_node->id_orig,
				                 id_node->id_cow);
				id_node->id_cow = NULL;
			}
		}
	}

	GSET_FOREACH_BEGIN(OperationDepsNode *, op_node, graph_->entry_tags)
	{
		ComponentDepsNode *comp_node = op_node->owner;
		IDDepsNode *id_node = comp_node->owner;

		SavedEntryTag entry_tag;
		entry_tag.id = id_node->id_orig;
		entry_tag.component_type = comp_node->type;
		entry_tag.opcode = op_node->opcode;
		saved_entry_tags_.push_back(entry_tag);
	};
	GSET_FOREACH_END();

	/* Make sure graph has no nodes left from previous state. */
	graph_->clear_all_nodes();
	graph_->operations.clear();
	BLI_gset_clear(graph_->entry_tags, NULL);
}

void DepsgraphNodeBuilder::end_build()
{
	foreach (const SavedEntryTag& entry_tag, saved_entry_tags_) {
		IDDepsNode *id_node = find_id_node(entry_tag.id);
		if (id_node == NULL) {
			continue;
		}
		ComponentDepsNode *comp_node =
		        id_node->find_component(entry_tag.component_type);
		if (comp_node == NULL) {
			continue;
		}
		OperationDepsNode *op_node = comp_node->find_operation(entry_tag.opcode);
		if (op_node == NULL) {
			continue;
		}
		op_node->tag_update(graph_);
	}
}

void DepsgraphNodeBuilder::build_group(Group *group)
{
	ID *group_id = &group->id;
	if (group_id->tag & LIB_TAG_DOIT) {
		return;
	}
	group_id->tag |= LIB_TAG_DOIT;
	/* Build group objects. */
	BLI_LISTBASE_FOREACH (Base *, base, &group->view_layer->object_bases) {
		build_object(NULL, base->object, DEG_ID_LINKED_INDIRECTLY);
	}
	/* Operation to evaluate the whole view layer.
	 *
	 * NOTE: We re-use DONE opcode even though the function does everything.
	 * This way we wouldn't need to worry about possible relations from DONE,
	 * regardless whether it's a group or scene or something else.
	 */
	add_id_node(group_id);
	Group *group_cow = get_cow_datablock(group);
	add_operation_node(group_id,
	                   DEG_NODE_TYPE_LAYER_COLLECTIONS,
	                   function_bind(BKE_group_eval_view_layers,
	                                 _1,
	                                 group_cow),
	                   DEG_OPCODE_VIEW_LAYER_DONE);
}

void DepsgraphNodeBuilder::build_object(Base *base,
                                        Object *object,
                                        eDepsNode_LinkedState_Type linked_state)
{
	/* Skip rest of components if the ID node was already there. */
	if (object->id.tag & LIB_TAG_DOIT) {
		IDDepsNode *id_node = find_id_node(&object->id);
		/* We need to build some extra stuff if object becomes linked
		 * directly.
		 */
		if (id_node->linked_state == DEG_ID_LINKED_INDIRECTLY) {
			build_object_flags(base, object, linked_state);
		}
		id_node->linked_state = max(id_node->linked_state, linked_state);
		return;
	}
	object->id.tag |= LIB_TAG_DOIT;
	/* Create ID node for object and begin init. */
	IDDepsNode *id_node = add_id_node(&object->id);
	id_node->linked_state = linked_state;
	object->customdata_mask = 0;
	/* Various flags, flushing from bases/collections. */
	build_object_flags(base, object, linked_state);
	/* Transform. */
	build_object_transform(object);
	/* Parent. */
	if (object->parent != NULL) {
		build_object(NULL, object->parent, DEG_ID_LINKED_INDIRECTLY);
	}
	/* Modifiers. */
	if (object->modifiers.first != NULL) {
		BuilderWalkUserData data;
		data.builder = this;
		modifiers_foreachObjectLink(object, modifier_walk, &data);
	}
	/* Constraints. */
	if (object->constraints.first != NULL) {
		BuilderWalkUserData data;
		data.builder = this;
		BKE_constraints_id_loop(&object->constraints, constraint_walk, &data);
	}
	/* Object data. */
	build_object_data(object);
	/* Build animation data,
	 *
	 * Do it now because it's possible object data will affect
	 * on object's level animation, for example in case of rebuilding
	 * pose for proxy.
	 */
	build_animdata(&object->id);
	/* Particle systems. */
	if (object->particlesystem.first != NULL) {
		build_particles(object);
	}
	/* Grease pencil. */
	if (object->gpd != NULL) {
		build_gpencil(object->gpd);
	}
	/* Object that this is a proxy for. */
	if (object->proxy) {
		object->proxy->proxy_from = object;
		build_object(NULL, object->proxy, DEG_ID_LINKED_INDIRECTLY);
	}
	/* Object dupligroup. */
	if (object->dup_group != NULL) {
		build_group(object->dup_group);
	}
}

void DepsgraphNodeBuilder::build_object_flags(
        Base *base,
        Object *object,
        eDepsNode_LinkedState_Type linked_state)
{
	if (base == NULL) {
		return;
	}
	/* TODO(sergey): Is this really best component to be used? */
	Object *object_cow = get_cow_datablock(object);
	const bool is_from_set = (linked_state == DEG_ID_LINKED_VIA_SET);
	add_operation_node(&object->id,
	                   DEG_NODE_TYPE_LAYER_COLLECTIONS,
	                   function_bind(BKE_object_eval_flush_base_flags,
	                                 _1, object_cow, base, is_from_set),
	                   DEG_OPCODE_OBJECT_BASE_FLAGS);
}

void DepsgraphNodeBuilder::build_object_data(Object *object)
{
	if (object->data == NULL) {
		return;
	}
	IDDepsNode *id_node = graph_->find_id_node(&object->id);
	/* type-specific data. */
	switch (object->type) {
		case OB_MESH:
		case OB_CURVE:
		case OB_FONT:
		case OB_SURF:
		case OB_MBALL:
		case OB_LATTICE:
			build_obdata_geom(object);
			/* TODO(sergey): Only for until we support granular
			 * update of curves.
			 */
			if (object->type == OB_FONT) {
				Curve *curve = (Curve *)object->data;
				if (curve->textoncurve) {
					id_node->eval_flags |= DAG_EVAL_NEED_CURVE_PATH;
				}
			}
			break;
		case OB_ARMATURE:
			if (ID_IS_LINKED(object) && object->proxy_from != NULL) {
				build_proxy_rig(object);
			}
			else {
				build_rig(object);
			}
			break;
		case OB_LAMP:
			build_lamp(object);
			break;
		case OB_CAMERA:
			build_camera(object);
			break;
		case OB_LIGHTPROBE:
			build_lightprobe(object);
			break;
		default:
		{
			ID *obdata = (ID *)object->data;
			if ((obdata->tag & LIB_TAG_DOIT) == 0) {
				build_animdata(obdata);
			}
			break;
		}
	}
}

void DepsgraphNodeBuilder::build_object_transform(Object *object)
{
	OperationDepsNode *op_node;
	Scene *scene_cow = get_cow_datablock(scene_);
	Object *ob_cow = get_cow_datablock(object);

	/* local transforms (from transform channels - loc/rot/scale + deltas) */
	op_node = add_operation_node(&object->id, DEG_NODE_TYPE_TRANSFORM,
	                             function_bind(BKE_object_eval_local_transform,
	                                           _1,
	                                           ob_cow),
	                             DEG_OPCODE_TRANSFORM_LOCAL);
	op_node->set_as_entry();

	/* object parent */
	if (object->parent != NULL) {
		add_operation_node(&object->id, DEG_NODE_TYPE_TRANSFORM,
		                   function_bind(BKE_object_eval_parent,
		                                 _1,
		                                 scene_cow,
		                                 ob_cow),
		                   DEG_OPCODE_TRANSFORM_PARENT);
	}

	/* object constraints */
	if (object->constraints.first != NULL) {
		build_object_constraints(object);
	}

	/* Rest of transformation update. */
	add_operation_node(&object->id, DEG_NODE_TYPE_TRANSFORM,
	                   function_bind(BKE_object_eval_uber_transform,
	                                 _1,
	                                 ob_cow),
	                   DEG_OPCODE_TRANSFORM_OBJECT_UBEREVAL);

	/* object transform is done */
	op_node = add_operation_node(&object->id, DEG_NODE_TYPE_TRANSFORM,
	                             function_bind(BKE_object_eval_done,
	                                           _1,
	                                           ob_cow),
	                             DEG_OPCODE_TRANSFORM_FINAL);
	op_node->set_as_exit();
}

/**
 * Constraints Graph Notes
 *
 * For constraints, we currently only add a operation node to the Transform
 * or Bone components (depending on whichever type of owner we have).
 * This represents the entire constraints stack, which is for now just
 * executed as a single monolithic block. At least initially, this should
 * be sufficient for ensuring that the porting/refactoring process remains
 * manageable.
 *
 * However, when the time comes for developing "node-based" constraints,
 * we'll need to split this up into pre/post nodes for "constraint stack
 * evaluation" + operation nodes for each constraint (i.e. the contents
 * of the loop body used in the current "solve_constraints()" operation).
 *
 * -- Aligorith, August 2013
 */
void DepsgraphNodeBuilder::build_object_constraints(Object *object)
{
	/* create node for constraint stack */
	add_operation_node(&object->id, DEG_NODE_TYPE_TRANSFORM,
	                   function_bind(BKE_object_eval_constraints,
	                                 _1,
	                                 get_cow_datablock(scene_),
	                                 get_cow_datablock(object)),
	                   DEG_OPCODE_TRANSFORM_CONSTRAINTS);
}

/**
 * Build graph nodes for AnimData block
 * \param id: ID-Block which hosts the AnimData
 */
void DepsgraphNodeBuilder::build_animdata(ID *id)
{
	AnimData *adt = BKE_animdata_from_id(id);
	if (adt == NULL) {
		return;
	}

	/* animation */
	if (adt->action || adt->nla_tracks.first || adt->drivers.first) {
		(void) add_id_node(id);
		ID *id_cow = get_cow_id(id);

		// XXX: Hook up specific update callbacks for special properties which
		// may need it...

		/* actions and NLA - as a single unit for now, as it gets complicated to
		 * schedule otherwise.
		 */
		if ((adt->action) || (adt->nla_tracks.first)) {
			/* create the node */
			add_operation_node(id, DEG_NODE_TYPE_ANIMATION,
			                   function_bind(BKE_animsys_eval_animdata,
			                                 _1,
			                                 id_cow),
			                   DEG_OPCODE_ANIMATION,
			                   id->name);

			/* TODO: for each channel affected, we might also want to add some
			 * support for running RNA update callbacks on them
			 * (which will be needed for proper handling of drivers later)
			 */
		}

		/* drivers */
		BLI_LISTBASE_FOREACH (FCurve *, fcu, &adt->drivers) {
			/* create driver */
			build_driver(id, fcu);
		}
	}
}

/**
 * Build graph node(s) for Driver
 * \param id: ID-Block that driver is attached to
 * \param fcu: Driver-FCurve
 */
OperationDepsNode *DepsgraphNodeBuilder::build_driver(ID *id, FCurve *fcu)
{
	ID *id_cow = get_cow_id(id);

	/* Create data node for this driver */
	/* TODO(sergey): Avoid creating same operation multiple times,
	 * in the future we need to avoid lookup of the operation as well
	 * and use some tagging magic instead.
	 */
	OperationDepsNode *driver_op = find_operation_node(
	        id,
	        DEG_NODE_TYPE_PARAMETERS,
	        DEG_OPCODE_DRIVER,
	        fcu->rna_path ? fcu->rna_path : "",
	        fcu->array_index);

	if (driver_op == NULL) {
		/* TODO(sergey): Shall we use COW of fcu itself here? */
		driver_op = add_operation_node(id,
		                               DEG_NODE_TYPE_PARAMETERS,
		                               function_bind(BKE_animsys_eval_driver,
		                                             _1,
		                                             id_cow,
		                                             fcu),
		                               DEG_OPCODE_DRIVER,
		                               fcu->rna_path ? fcu->rna_path : "",
		                               fcu->array_index);
	}

	/* return driver node created */
	return driver_op;
}

/* Recursively build graph for world */
void DepsgraphNodeBuilder::build_world(World *world)
{
	ID *world_id = &world->id;
	if (world_id->tag & LIB_TAG_DOIT) {
		return;
	}
	/* Animation. */
	build_animdata(world_id);
	/* world itself */
	add_operation_node(world_id,
	                   DEG_NODE_TYPE_SHADING,
	                   function_bind(BKE_world_eval,
	                                 _1,
	                                 get_cow_datablock(world)),
	                   DEG_OPCODE_WORLD_UPDATE);
	/* textures */
	build_texture_stack(world->mtex);
	/* world's nodetree */
	if (world->nodetree != NULL) {
		build_nodetree(world->nodetree);
	}
}

/* Rigidbody Simulation - Scene Level */
void DepsgraphNodeBuilder::build_rigidbody(Scene *scene)
{
	RigidBodyWorld *rbw = scene->rigidbody_world;
	Scene *scene_cow = get_cow_datablock(scene);

	/**
	 * Rigidbody Simulation Nodes
	 * ==========================
	 *
	 * There are 3 nodes related to Rigidbody Simulation:
	 * 1) "Initialize/Rebuild World" - this is called sparingly, only when the
	 *    simulation needs to be rebuilt (mainly after file reload, or moving
	 *    back to start frame)
	 * 2) "Do Simulation" - perform a simulation step - interleaved between the
	 *    evaluation steps for clusters of objects (i.e. between those affected
	 *    and/or not affected by the sim for instance).
	 *
	 * 3) "Pull Results" - grab the specific transforms applied for a specific
	 *    object - performed as part of object's transform-stack building.
	 */

	/* Create nodes --------------------------------------------------------- */

	/* XXX: is this the right component, or do we want to use another one
	 * instead?
	 */

	/* init/rebuild operation */
	/*OperationDepsNode *init_node =*/ add_operation_node(
	        &scene->id, DEG_NODE_TYPE_TRANSFORM,
	        function_bind(BKE_rigidbody_rebuild_sim, _1, scene_cow),
	        DEG_OPCODE_RIGIDBODY_REBUILD);

	/* do-sim operation */
	// XXX: what happens if we need to split into several groups?
	OperationDepsNode *sim_node = add_operation_node(
	        &scene->id, DEG_NODE_TYPE_TRANSFORM,
	        function_bind(BKE_rigidbody_eval_simulation, _1, scene_cow),
	        DEG_OPCODE_RIGIDBODY_SIM);

	/* XXX: For now, the sim node is the only one that really matters here.
	 * If any other sims get added later, we may have to remove these hacks...
	 */
	sim_node->owner->entry_operation = sim_node;
	sim_node->owner->exit_operation  = sim_node;

	/* objects - simulation participants */
	if (rbw->group) {
		BLI_LISTBASE_FOREACH (Base *, base, &rbw->group->view_layer->object_bases) {
			Object *object = base->object;

			if (!object || (object->type != OB_MESH))
				continue;

			/* 2) create operation for flushing results */
			/* object's transform component - where the rigidbody operation
			 * lives. */
			add_operation_node(&object->id, DEG_NODE_TYPE_TRANSFORM,
			                   function_bind(
			                           BKE_rigidbody_object_sync_transforms,
			                           _1,
			                           scene_cow,
			                           get_cow_datablock(object)),
			                   DEG_OPCODE_RIGIDBODY_TRANSFORM_COPY);
		}
	}
}

void DepsgraphNodeBuilder::build_particles(Object *object)
{
	/**
	 * Particle Systems Nodes
	 * ======================
	 *
	 * There are two types of nodes associated with representing
	 * particle systems:
	 *  1) Component (EVAL_PARTICLES) - This is the particle-system
	 *     evaluation context for an object. It acts as the container
	 *     for all the nodes associated with a particular set of particle
	 *     systems.
	 *  2) Particle System Eval Operation - This operation node acts as a
	 *     blackbox evaluation step for one particle system referenced by
	 *     the particle systems stack. All dependencies link to this operation.
	 */
	/* Component for all particle systems. */
	ComponentDepsNode *psys_comp =
	        add_component_node(&object->id, DEG_NODE_TYPE_EVAL_PARTICLES);
<<<<<<< HEAD

	/* TODO(sergey): Need to get COW of PSYS. */
	Scene *scene_cow = get_cow_datablock(scene_);
	Object *ob_cow = get_cow_datablock(object);

=======
>>>>>>> 9d0b6f20
	add_operation_node(psys_comp,
	                   function_bind(BKE_particle_system_eval_init,
	                                 _1,
	                                 scene_cow,
	                                 ob_cow),
	                   DEG_OPCODE_PARTICLE_SYSTEM_EVAL_INIT);
	/* Build all particle systems. */
	BLI_LISTBASE_FOREACH (ParticleSystem *, psys, &object->particlesystem) {
		ParticleSettings *part = psys->part;
<<<<<<< HEAD

		/* Build particle settings operations.
		 *
		 * NOTE: The call itself ensures settings are only build once.
		 */
		build_particle_settings(part);

		/* Update on particle settings change. */
		add_operation_node(psys_comp,
		                   function_bind(BKE_particle_system_settings_eval,
		                                 _1,
		                                 psys),
		                   DEG_OPCODE_PARTICLE_SETTINGS_EVAL,
		                   psys->name);

		/* Particle system evaluation. */
=======
		/* Particle settings. */
		// XXX: what if this is used more than once!
		build_animdata(&part->id);
		/* This particle system evaluation. */
		// TODO: for now, this will just be a placeholder "ubereval" node
>>>>>>> 9d0b6f20
		add_operation_node(psys_comp,
		                   NULL,
		                   DEG_OPCODE_PARTICLE_SYSTEM_EVAL,
		                   psys->name);
		/* Visualization of particle system. */
		switch (part->ren_as) {
			case PART_DRAW_OB:
				if (part->dup_ob != NULL) {
					build_object(NULL, part->dup_ob);
				}
				break;
			case PART_DRAW_GR:
				if (part->dup_group != NULL) {
					build_group(NULL, part->dup_group);
				}
				break;
		}
	}

	/* TODO(sergey): Do we need a point cache operations here? */
}

void DepsgraphNodeBuilder::build_particle_settings(ParticleSettings *part) {
	ID *part_id = &part->id;
	if (part_id->tag & LIB_TAG_DOIT) {
		return;
	}
	part_id->tag |= LIB_TAG_DOIT;
	/* Animation data. */
	build_animdata(part_id);
	/* Parameters change. */
	add_operation_node(part_id,
	                   DEG_NODE_TYPE_PARAMETERS,
	                   NULL,
	                   DEG_OPCODE_PARTICLE_SETTINGS_EVAL);
	add_operation_node(part_id,
	                   DEG_NODE_TYPE_PARAMETERS,
	                   function_bind(BKE_particle_system_settings_recalc_clear,
	                                 _1,
	                                 part),
	                   DEG_OPCODE_PARTICLE_SETTINGS_RECALC_CLEAR);
}

void DepsgraphNodeBuilder::build_cloth(Object *object)
{
	Scene *scene_cow = get_cow_datablock(scene_);
	Object *object_cow = get_cow_datablock(object);
	add_operation_node(&object->id,
	                   DEG_NODE_TYPE_CACHE,
	                   function_bind(BKE_object_eval_cloth,
	                                 _1,
	                                 scene_cow,
	                                 object_cow),
	                   DEG_OPCODE_GEOMETRY_CLOTH_MODIFIER);
}

/* Shapekeys */
void DepsgraphNodeBuilder::build_shapekeys(Key *key)
{
	build_animdata(&key->id);
	add_operation_node(&key->id,
	                   DEG_NODE_TYPE_GEOMETRY,
	                   NULL,
	                   DEG_OPCODE_GEOMETRY_SHAPEKEY);
}

/* ObData Geometry Evaluation */
// XXX: what happens if the datablock is shared!
void DepsgraphNodeBuilder::build_obdata_geom(Object *object)
{
	OperationDepsNode *op_node;
	Scene *scene_cow = get_cow_datablock(scene_);
	Object *object_cow = get_cow_datablock(object);

	/* TODO(sergey): This way using this object's properties as driver target
	 * works fine.
	 *
	 * Does this depend on other nodes?
	 */
	op_node = add_operation_node(&object->id,
	                             DEG_NODE_TYPE_PARAMETERS,
	                             NULL,
	                             DEG_OPCODE_PARAMETERS_EVAL);
	op_node->set_as_exit();

	/* Temporary uber-update node, which does everything.
	 * It is for the being we're porting old dependencies into the new system.
	 * We'll get rid of this node as soon as all the granular update functions
	 * are filled in.
	 *
	 * TODO(sergey): Get rid of this node.
	 */
	op_node = add_operation_node(&object->id,
	                             DEG_NODE_TYPE_GEOMETRY,
	                             function_bind(BKE_object_eval_uber_data,
	                                           _1,
	                                           scene_cow,
	                                           object_cow),
	                             DEG_OPCODE_GEOMETRY_UBEREVAL);
	op_node->set_as_exit();

	op_node = add_operation_node(&object->id,
	                             DEG_NODE_TYPE_GEOMETRY,
	                             NULL,
	                             DEG_OPCODE_PLACEHOLDER,
	                             "Eval Init");
	op_node->set_as_entry();

	// TODO: "Done" operation

	/* Cloth modifier. */
	BLI_LISTBASE_FOREACH (ModifierData *, md, &object->modifiers) {
		if (md->type == eModifierType_Cloth) {
			build_cloth(object);
		}
	}

	/* materials */
	if (object->totcol != 0) {
		if (object->type == OB_MESH) {
			add_operation_node(&object->id,
			                   DEG_NODE_TYPE_SHADING,
			                   function_bind(BKE_object_eval_update_shading,
			                                 _1,
			                                 object_cow),
			                   DEG_OPCODE_SHADING);
		}

		for (int a = 1; a <= object->totcol; a++) {
			Material *ma = give_current_material(object, a);
			if (ma != NULL) {
				build_material(ma);
			}
		}
	}

	/* geometry collision */
	if (ELEM(object->type, OB_MESH, OB_CURVE, OB_LATTICE)) {
		// add geometry collider relations
	}

	ID *obdata = (ID *)object->data;
	if (obdata->tag & LIB_TAG_DOIT) {
		return;
	}
	obdata->tag |= LIB_TAG_DOIT;
	/* Make sure we've got an ID node before requesting CoW pointer. */
	(void) add_id_node((ID *)obdata);
	ID *obdata_cow = get_cow_id(obdata);

	/* ShapeKeys */
	Key *key = BKE_key_from_object(object);
	if (key) {
		build_shapekeys(key);
	}

	build_animdata(obdata);

	/* Nodes for result of obdata's evaluation, and geometry
	 * evaluation on object.
	 */
	switch (object->type) {
		case OB_MESH:
		{
			//Mesh *me = (Mesh *)object->data;

			/* evaluation operations */
			op_node = add_operation_node(obdata,
			                             DEG_NODE_TYPE_GEOMETRY,
			                             function_bind(BKE_mesh_eval_geometry,
			                                           _1,
			                                           (Mesh *)obdata_cow),
			                             DEG_OPCODE_PLACEHOLDER,
			                             "Geometry Eval");
			op_node->set_as_entry();
			break;
		}

		case OB_MBALL:
		{
			Object *mom = BKE_mball_basis_find(scene_, object);
			/* NOTE: Only the motherball gets evaluated, it's children are
			 * having empty placeholders for the correct relations being built.
			 */
			if (mom == object) {
				/* metaball evaluation operations */
				op_node = add_operation_node(obdata,
				                             DEG_NODE_TYPE_GEOMETRY,
				                             function_bind(
				                                     BKE_mball_eval_geometry,
				                                     _1,
				                                     (MetaBall *)obdata_cow),
				                             DEG_OPCODE_PLACEHOLDER,
				                             "Geometry Eval");
			}
			else {
				op_node = add_operation_node(obdata,
				                             DEG_NODE_TYPE_GEOMETRY,
				                             NULL,
				                             DEG_OPCODE_PLACEHOLDER,
				                             "Geometry Eval");
				op_node->set_as_entry();
			}
			break;
		}

		case OB_CURVE:
		case OB_SURF:
		case OB_FONT:
		{
			/* Curve/nurms evaluation operations. */
			/* - calculate curve geometry (including path) */
			op_node = add_operation_node(obdata,
			                             DEG_NODE_TYPE_GEOMETRY,
			                             function_bind(BKE_curve_eval_geometry,
			                                           _1,
			                                           (Curve *)obdata_cow),
			                                           DEG_OPCODE_PLACEHOLDER,
			                                           "Geometry Eval");
			op_node->set_as_entry();
			/* Make sure objects used for bevel.taper are in the graph.
			 * NOTE: This objects might be not linked to the scene.
			 */
			Curve *cu = (Curve *)obdata;
			if (cu->bevobj != NULL) {
				build_object(NULL, cu->bevobj, DEG_ID_LINKED_INDIRECTLY);
			}
			if (cu->taperobj != NULL) {
				build_object(NULL, cu->taperobj, DEG_ID_LINKED_INDIRECTLY);
			}
			if (object->type == OB_FONT && cu->textoncurve != NULL) {
				build_object(NULL, cu->textoncurve, DEG_ID_LINKED_INDIRECTLY);
			}
			break;
		}

		case OB_LATTICE:
		{
			/* Lattice evaluation operations. */
			op_node = add_operation_node(obdata,
			                             DEG_NODE_TYPE_GEOMETRY,
			                             function_bind(BKE_lattice_eval_geometry,
			                                           _1,
			                                           (Lattice *)obdata_cow),
			                                           DEG_OPCODE_PLACEHOLDER,
			                                           "Geometry Eval");
			op_node->set_as_entry();
			break;
		}
	}

	op_node = add_operation_node(obdata, DEG_NODE_TYPE_GEOMETRY, NULL,
	                             DEG_OPCODE_PLACEHOLDER, "Eval Done");
	op_node->set_as_exit();

	/* Parameters for driver sources. */
	add_operation_node(obdata,
	                   DEG_NODE_TYPE_PARAMETERS,
	                   NULL,
	                   DEG_OPCODE_PARAMETERS_EVAL);

	/* Batch cache. */
	add_operation_node(obdata,
	                   DEG_NODE_TYPE_BATCH_CACHE,
	                   function_bind(BKE_object_data_select_update,
	                                 _1,
	                                 obdata_cow),
	                   DEG_OPCODE_GEOMETRY_SELECT_UPDATE);
}

/* Cameras */
void DepsgraphNodeBuilder::build_camera(Object *object)
{
	/* Object itself. */
	add_operation_node(&object->id,
	                   DEG_NODE_TYPE_PARAMETERS,
	                   NULL,
	                   DEG_OPCODE_PARAMETERS_EVAL,
	                   "Camera Parameters");

	/* Object data. */
	/* TODO: Link scene-camera links in somehow. */
	Camera *cam = (Camera *)object->data;
	ID *camera_id = &cam->id;
	if (camera_id->tag & LIB_TAG_DOIT) {
		return;
	}

	build_animdata(&cam->id);

	add_operation_node(camera_id,
	                   DEG_NODE_TYPE_PARAMETERS,
	                   NULL,
	                   DEG_OPCODE_PARAMETERS_EVAL);
}

/* Lamps */
void DepsgraphNodeBuilder::build_lamp(Object *object)
{
	/* Object itself. */
	add_operation_node(&object->id,
	                   DEG_NODE_TYPE_PARAMETERS,
	                   NULL,
	                   DEG_OPCODE_PARAMETERS_EVAL,
	                   "Lamp Parameters");

	/* Object data. */
	Lamp *la = (Lamp *)object->data;
	ID *lamp_id = &la->id;
	if (lamp_id->tag & LIB_TAG_DOIT) {
		return;
	}

	build_animdata(&la->id);

	add_operation_node(lamp_id,
	                   DEG_NODE_TYPE_PARAMETERS,
	                   NULL,
	                   DEG_OPCODE_PARAMETERS_EVAL);

	/* lamp's nodetree */
	if (la->nodetree) {
		build_nodetree(la->nodetree);
	}

	/* textures */
	build_texture_stack(la->mtex);
}

void DepsgraphNodeBuilder::build_nodetree(bNodeTree *ntree)
{
	if (ntree == NULL) {
		return;
	}
	/* nodetree itself */
	ID *ntree_id = &ntree->id;
	add_id_node(ntree_id);
	bNodeTree *ntree_cow = get_cow_datablock(ntree);
	/* Animation, */
	build_animdata(ntree_id);
	/* Shading update. */
	add_operation_node(ntree_id,
	                   DEG_NODE_TYPE_SHADING,
	                   NULL,
	                   DEG_OPCODE_MATERIAL_UPDATE);
	/* NOTE: We really pass original and CoW node trees here, this is how the
	 * callback works. Ideally we need to find a better way for that.
	 */
	add_operation_node(ntree_id,
	                   DEG_NODE_TYPE_SHADING_PARAMETERS,
	                   function_bind(BKE_nodetree_shading_params_eval,
	                                 _1,
	                                 ntree_cow,
	                                 ntree),
	                   DEG_OPCODE_MATERIAL_UPDATE);
	/* nodetree's nodes... */
	BLI_LISTBASE_FOREACH (bNode *, bnode, &ntree->nodes) {
		ID *id = bnode->id;
		if (id == NULL) {
			continue;
		}
		ID_Type id_type = GS(id->name);
		if (id_type == ID_MA) {
			build_material((Material *)id);
		}
		else if (id_type == ID_TE) {
			build_texture((Tex *)id);
		}
		else if (id_type == ID_IM) {
			build_image((Image *)id);
		}
		else if (id_type == ID_OB) {
			build_object(NULL, (Object *)id, DEG_ID_LINKED_INDIRECTLY);
		}
		else if (id_type == ID_SCE) {
			/* Scenes are used by compositor trees, and handled by render
			 * pipeline. No need to build dependencies for them here.
			 */
		}
		else if (id_type == ID_TXT) {
			/* Ignore script nodes. */
		}
		else if (bnode->type == NODE_GROUP) {
			bNodeTree *group_ntree = (bNodeTree *)id;
			if ((group_ntree->id.tag & LIB_TAG_DOIT) == 0) {
				build_nodetree(group_ntree);
			}
		}
		else {
			BLI_assert(!"Unknown ID type used for node");
		}
	}

	// TODO: link from nodetree to owner_component?
}

/* Recursively build graph for material */
void DepsgraphNodeBuilder::build_material(Material *material)
{
	ID *material_id = &material->id;
	if (material_id->tag & LIB_TAG_DOIT) {
		return;
	}
	material_id->tag |= LIB_TAG_DOIT;
	/* Material itself. */
	add_id_node(material_id);
	Material *material_cow = get_cow_datablock(material);
	/* Shading update. */
	add_operation_node(material_id,
	                   DEG_NODE_TYPE_SHADING,
	                   function_bind(BKE_material_eval,
	                                 _1,
	                                 material_cow),
	                   DEG_OPCODE_MATERIAL_UPDATE);
	/* Material animation. */
	build_animdata(material_id);
	/* Textures. */
	build_texture_stack(material->mtex);
	/* Material's nodetree. */
	build_nodetree(material->nodetree);
}

/* Texture-stack attached to some shading datablock */
void DepsgraphNodeBuilder::build_texture_stack(MTex **texture_stack)
{
	/* for now assume that all texture-stacks have same number of max items */
	for (int i = 0; i < MAX_MTEX; i++) {
		MTex *mtex = texture_stack[i];
		if (mtex && mtex->tex) {
			build_texture(mtex->tex);
		}
	}
}

/* Recursively build graph for texture */
void DepsgraphNodeBuilder::build_texture(Tex *tex)
{
	ID *tex_id = &tex->id;
	if (tex_id->tag & LIB_TAG_DOIT) {
		return;
	}
	tex_id->tag |= LIB_TAG_DOIT;
	/* Texture itself. */
	build_animdata(tex_id);
	/* Texture's nodetree. */
	build_nodetree(tex->nodetree);
	/* Special cases for different IDs which texture uses. */
	if (tex->type == TEX_IMAGE) {
		if (tex->ima != NULL) {
			build_image(tex->ima);
		}
	}
}

void DepsgraphNodeBuilder::build_image(Image *image) {
	ID *image_id = &image->id;
	if (image_id->tag & LIB_TAG_DOIT) {
		return;
	}
	image_id->tag |= LIB_TAG_DOIT;
	/* Placeholder so we can add relations and tag ID node for update. */
	add_operation_node(image_id,
	                   DEG_NODE_TYPE_PARAMETERS,
	                   NULL,
	                   DEG_OPCODE_PLACEHOLDER,
	                   "Image Eval");
}

void DepsgraphNodeBuilder::build_compositor(Scene *scene)
{
	/* For now, just a plain wrapper? */
	// TODO: create compositing component?
	// XXX: component type undefined!
	//graph->get_node(&scene->id, NULL, DEG_NODE_TYPE_COMPOSITING, NULL);

	/* for now, nodetrees are just parameters; compositing occurs in internals
	 * of renderer...
	 */
	add_component_node(&scene->id, DEG_NODE_TYPE_PARAMETERS);
	build_nodetree(scene->nodetree);
}

void DepsgraphNodeBuilder::build_gpencil(bGPdata *gpd)
{
	ID *gpd_id = &gpd->id;

	/* TODO(sergey): what about multiple users of same datablock? This should
	 * only get added once.
	 */

	/* The main reason Grease Pencil is included here is because the animation
	 * (and drivers) need to be hosted somewhere.
	 */
	build_animdata(gpd_id);
}

void DepsgraphNodeBuilder::build_cachefile(CacheFile *cache_file)
{
	ID *cache_file_id = &cache_file->id;
	/* Animation, */
	build_animdata(cache_file_id);
	/* Cache evaluation itself. */
	add_operation_node(cache_file_id, DEG_NODE_TYPE_CACHE, NULL,
	                   DEG_OPCODE_PLACEHOLDER, "Cache File Update");
}

void DepsgraphNodeBuilder::build_mask(Mask *mask)
{
	ID *mask_id = &mask->id;
	Mask *mask_cow = get_cow_datablock(mask);
	/* F-Curve based animation. */
	build_animdata(mask_id);
	/* Animation based on mask's shapes. */
	add_operation_node(mask_id,
	                   DEG_NODE_TYPE_ANIMATION,
	                   function_bind(BKE_mask_eval_animation, _1, mask_cow),
	                   DEG_OPCODE_MASK_ANIMATION);
	/* Final mask evaluation. */
	add_operation_node(mask_id,
	                   DEG_NODE_TYPE_PARAMETERS,
	                   function_bind(BKE_mask_eval_update, _1, mask_cow),
	                   DEG_OPCODE_MASK_EVAL);
}

void DepsgraphNodeBuilder::build_movieclip(MovieClip *clip)
{
	ID *clip_id = &clip->id;
	MovieClip *clip_cow = get_cow_datablock(clip);
	/* Animation. */
	build_animdata(clip_id);
	/* Movie clip evaluation. */
	add_operation_node(clip_id,
	                   DEG_NODE_TYPE_PARAMETERS,
	                   function_bind(BKE_movieclip_eval_update, _1, clip_cow),
	                   DEG_OPCODE_MOVIECLIP_EVAL);
}

void DepsgraphNodeBuilder::build_lightprobe(Object *object)
{
	LightProbe *probe = (LightProbe *)object->data;
	ID *probe_id = &probe->id;
	if (probe_id->tag & LIB_TAG_DOIT) {
		return;
	}
	probe_id->tag |= LIB_TAG_DOIT;
	/* Placeholder so we can add relations and tag ID node for update. */
	add_operation_node(probe_id,
	                   DEG_NODE_TYPE_PARAMETERS,
	                   NULL,
	                   DEG_OPCODE_PLACEHOLDER,
	                   "LightProbe Eval");
	add_operation_node(&object->id,
	                   DEG_NODE_TYPE_PARAMETERS,
	                   NULL,
	                   DEG_OPCODE_PLACEHOLDER,
	                   "LightProbe Eval");

	build_animdata(probe_id);
}

}  // namespace DEG<|MERGE_RESOLUTION|>--- conflicted
+++ resolved
@@ -856,14 +856,11 @@
 	/* Component for all particle systems. */
 	ComponentDepsNode *psys_comp =
 	        add_component_node(&object->id, DEG_NODE_TYPE_EVAL_PARTICLES);
-<<<<<<< HEAD
 
 	/* TODO(sergey): Need to get COW of PSYS. */
 	Scene *scene_cow = get_cow_datablock(scene_);
 	Object *ob_cow = get_cow_datablock(object);
 
-=======
->>>>>>> 9d0b6f20
 	add_operation_node(psys_comp,
 	                   function_bind(BKE_particle_system_eval_init,
 	                                 _1,
@@ -873,14 +870,11 @@
 	/* Build all particle systems. */
 	BLI_LISTBASE_FOREACH (ParticleSystem *, psys, &object->particlesystem) {
 		ParticleSettings *part = psys->part;
-<<<<<<< HEAD
-
 		/* Build particle settings operations.
 		 *
 		 * NOTE: The call itself ensures settings are only build once.
 		 */
 		build_particle_settings(part);
-
 		/* Update on particle settings change. */
 		add_operation_node(psys_comp,
 		                   function_bind(BKE_particle_system_settings_eval,
@@ -888,15 +882,7 @@
 		                                 psys),
 		                   DEG_OPCODE_PARTICLE_SETTINGS_EVAL,
 		                   psys->name);
-
 		/* Particle system evaluation. */
-=======
-		/* Particle settings. */
-		// XXX: what if this is used more than once!
-		build_animdata(&part->id);
-		/* This particle system evaluation. */
-		// TODO: for now, this will just be a placeholder "ubereval" node
->>>>>>> 9d0b6f20
 		add_operation_node(psys_comp,
 		                   NULL,
 		                   DEG_OPCODE_PARTICLE_SYSTEM_EVAL,
@@ -905,12 +891,14 @@
 		switch (part->ren_as) {
 			case PART_DRAW_OB:
 				if (part->dup_ob != NULL) {
-					build_object(NULL, part->dup_ob);
+					build_object(NULL,
+					             part->dup_ob,
+					             DEG_ID_LINKED_INDIRECTLY);
 				}
 				break;
 			case PART_DRAW_GR:
 				if (part->dup_group != NULL) {
-					build_group(NULL, part->dup_group);
+					build_group(part->dup_group);
 				}
 				break;
 		}
