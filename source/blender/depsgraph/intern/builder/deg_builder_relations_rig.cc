/*
 * ***** BEGIN GPL LICENSE BLOCK *****
 *
 * This program is free software; you can redistribute it and/or
 * modify it under the terms of the GNU General Public License
 * as published by the Free Software Foundation; either version 2
 * of the License, or (at your option) any later version.
 *
 * This program is distributed in the hope that it will be useful,
 * but WITHOUT ANY WARRANTY; without even the implied warranty of
 * MERCHANTABILITY or FITNESS FOR A PARTICULAR PURPOSE.  See the
 * GNU General Public License for more details.
 *
 * You should have received a copy of the GNU General Public License
 * along with this program; if not, write to the Free Software Foundation,
 * Inc., 51 Franklin Street, Fifth Floor, Boston, MA 02110-1301, USA.
 *
 * The Original Code is Copyright (C) 2013 Blender Foundation.
 * All rights reserved.
 *
 * Original Author: Joshua Leung
 * Contributor(s): Based on original depsgraph.c code - Blender Foundation (2005-2013)
 *
 * ***** END GPL LICENSE BLOCK *****
 */

/** \file blender/depsgraph/intern/builder/deg_builder_relations_rig.cc
 *  \ingroup depsgraph
 *
 * Methods for constructing depsgraph
 */

#include "intern/builder/deg_builder_relations.h"

#include <stdio.h>
#include <stdlib.h>
#include <cstring>  /* required for STREQ later on. */

#include "MEM_guardedalloc.h"

#include "BLI_utildefines.h"
#include "BLI_blenlib.h"

extern "C" {
#include "DNA_action_types.h"
#include "DNA_anim_types.h"
#include "DNA_armature_types.h"
#include "DNA_constraint_types.h"
#include "DNA_customdata_types.h"
#include "DNA_object_types.h"

#include "BKE_action.h"
#include "BKE_armature.h"
} /* extern "C" */

#include "DEG_depsgraph.h"
#include "DEG_depsgraph_build.h"

#include "intern/builder/deg_builder.h"
#include "intern/builder/deg_builder_pchanmap.h"

#include "intern/nodes/deg_node.h"
#include "intern/nodes/deg_node_component.h"
#include "intern/nodes/deg_node_operation.h"

#include "intern/depsgraph_intern.h"
#include "intern/depsgraph_types.h"

#include "util/deg_util_foreach.h"

namespace DEG {

/* IK Solver Eval Steps */
void DepsgraphRelationBuilder::build_ik_pose(Object *ob,
                                             bPoseChannel *pchan,
                                             bConstraint *con,
                                             RootPChanMap *root_map)
{
	bKinematicConstraint *data = (bKinematicConstraint *)con->data;

	/* attach owner to IK Solver too
	 * - assume that owner is always part of chain
	 * - see notes on direction of rel below...
	 */
	bPoseChannel *rootchan = BKE_armature_ik_solver_find_root(pchan, data);
	if (rootchan == NULL) {
		return;
	}
	OperationKey pchan_local_key(&ob->id, DEG_NODE_TYPE_BONE,
	                             pchan->name, DEG_OPCODE_BONE_LOCAL);
	OperationKey init_ik_key(&ob->id, DEG_NODE_TYPE_EVAL_POSE, DEG_OPCODE_POSE_INIT_IK);
	OperationKey solver_key(&ob->id, DEG_NODE_TYPE_EVAL_POSE,
	                        rootchan->name,
	                        DEG_OPCODE_POSE_IK_SOLVER);

	add_relation(pchan_local_key, init_ik_key, "IK Constraint -> Init IK Tree");
	add_relation(init_ik_key, solver_key, "Init IK -> IK Solver");

	/* IK target */
	// XXX: this should get handled as part of the constraint code
	if (data->tar != NULL) {
		/* TODO(sergey): For until we'll store partial matricies in the depsgraph,
		 * we create dependency between target object and pose eval component.
		 *
		 * This way we ensuring the whole subtree is updated from scratch without
		 * need of intermediate matricies. This is an overkill, but good enough for
		 * testing IK solver.
		 */
		// FIXME: geometry targets...
		ComponentKey pose_key(&ob->id, DEG_NODE_TYPE_EVAL_POSE);
		if ((data->tar->type == OB_ARMATURE) && (data->subtarget[0])) {
			/* TODO(sergey): This is only for until granular update stores intermediate result. */
			if (data->tar != ob) {
				/* different armature - can just read the results */
				ComponentKey target_key(&data->tar->id, DEG_NODE_TYPE_BONE, data->subtarget);
				add_relation(target_key, pose_key, con->name);
			}
			else {
				/* same armature - we'll use the ready state only, just in case this bone is in the chain we're solving */
				OperationKey target_key(&data->tar->id, DEG_NODE_TYPE_BONE, data->subtarget, DEG_OPCODE_BONE_DONE);
				add_relation(target_key, solver_key, con->name);
			}
		}
		else if (ELEM(data->tar->type, OB_MESH, OB_LATTICE) && (data->subtarget[0])) {
			/* vertex group target */
			/* NOTE: for now, we don't need to represent vertex groups separately... */
			ComponentKey target_key(&data->tar->id, DEG_NODE_TYPE_GEOMETRY);
			add_relation(target_key, solver_key, con->name);

			if (data->tar->type == OB_MESH) {
				OperationDepsNode *node2 = find_operation_node(target_key);
				if (node2 != NULL) {
					node2->customdata_mask |= CD_MASK_MDEFORMVERT;
				}
			}
		}
		else {
			/* Standard Object Target */
			ComponentKey target_key(&data->tar->id, DEG_NODE_TYPE_TRANSFORM);
			add_relation(target_key, pose_key, con->name);
		}

		if ((data->tar == ob) && (data->subtarget[0])) {
			/* Prevent target's constraints from linking to anything from same
			 * chain that it controls.
			 */
			root_map->add_bone(data->subtarget, rootchan->name);
		}
	}

	/* Pole Target */
	// XXX: this should get handled as part of the constraint code
	if (data->poletar != NULL) {
		if ((data->poletar->type == OB_ARMATURE) && (data->polesubtarget[0])) {
			// XXX: same armature issues - ready vs done?
			ComponentKey target_key(&data->poletar->id, DEG_NODE_TYPE_BONE, data->polesubtarget);
			add_relation(target_key, solver_key, con->name);
		}
		else if (ELEM(data->poletar->type, OB_MESH, OB_LATTICE) && (data->polesubtarget[0])) {
			/* vertex group target */
			/* NOTE: for now, we don't need to represent vertex groups separately... */
			ComponentKey target_key(&data->poletar->id, DEG_NODE_TYPE_GEOMETRY);
			add_relation(target_key, solver_key, con->name);

			if (data->poletar->type == OB_MESH) {
				OperationDepsNode *node2 = find_operation_node(target_key);
				if (node2 != NULL) {
					node2->customdata_mask |= CD_MASK_MDEFORMVERT;
				}
			}
		}
		else {
			ComponentKey target_key(&data->poletar->id, DEG_NODE_TYPE_TRANSFORM);
			add_relation(target_key, solver_key, con->name);
		}
	}

	DEG_DEBUG_PRINTF("\nStarting IK Build: pchan = %s, target = (%s, %s), segcount = %d\n",
	                 pchan->name, data->tar->id.name, data->subtarget, data->rootbone);

	bPoseChannel *parchan = pchan;
	/* exclude tip from chain? */
	if (!(data->flag & CONSTRAINT_IK_TIP)) {
		OperationKey tip_transforms_key(&ob->id, DEG_NODE_TYPE_BONE,
		                                parchan->name, DEG_OPCODE_BONE_LOCAL);
		add_relation(solver_key, tip_transforms_key, "IK Solver Result");
		parchan = pchan->parent;
	}

	root_map->add_bone(parchan->name, rootchan->name);

	OperationKey parchan_transforms_key(&ob->id, DEG_NODE_TYPE_BONE,
	                                    parchan->name, DEG_OPCODE_BONE_READY);
	add_relation(parchan_transforms_key, solver_key, "IK Solver Owner");

	/* Walk to the chain's root */
	//size_t segcount = 0;
	int segcount = 0;

	while (parchan) {
		/* Make IK-solver dependent on this bone's result,
		 * since it can only run after the standard results
		 * of the bone are know. Validate links step on the
		 * bone will ensure that users of this bone only
		 * grab the result with IK solver results...
		 */
		if (parchan != pchan) {
			OperationKey parent_key(&ob->id, DEG_NODE_TYPE_BONE, parchan->name, DEG_OPCODE_BONE_READY);
			add_relation(parent_key, solver_key, "IK Chain Parent");

			OperationKey done_key(&ob->id, DEG_NODE_TYPE_BONE, parchan->name, DEG_OPCODE_BONE_DONE);
			add_relation(solver_key, done_key, "IK Chain Result");
		}
		else {
			OperationKey final_transforms_key(&ob->id, DEG_NODE_TYPE_BONE, parchan->name, DEG_OPCODE_BONE_DONE);
			add_relation(solver_key, final_transforms_key, "IK Solver Result");
		}
		parchan->flag |= POSE_DONE;


		root_map->add_bone(parchan->name, rootchan->name);

		/* continue up chain, until we reach target number of items... */
		DEG_DEBUG_PRINTF("  %d = %s\n", segcount, parchan->name);
		segcount++;
		if ((segcount == data->rootbone) || (segcount > 255)) break;  /* 255 is weak */

		parchan  = parchan->parent;
	}

	OperationKey flush_key(&ob->id, DEG_NODE_TYPE_EVAL_POSE, DEG_OPCODE_POSE_DONE);
	add_relation(solver_key, flush_key, "PoseEval Result-Bone Link");
}

/* Spline IK Eval Steps */
void DepsgraphRelationBuilder::build_splineik_pose(Object *ob,
                                                   bPoseChannel *pchan,
                                                   bConstraint *con,
                                                   RootPChanMap *root_map)
{
	bSplineIKConstraint *data = (bSplineIKConstraint *)con->data;
	bPoseChannel *rootchan = BKE_armature_splineik_solver_find_root(pchan, data);
	OperationKey transforms_key(&ob->id, DEG_NODE_TYPE_BONE, pchan->name, DEG_OPCODE_BONE_READY);
	OperationKey solver_key(&ob->id, DEG_NODE_TYPE_EVAL_POSE, rootchan->name, DEG_OPCODE_POSE_SPLINE_IK_SOLVER);

	/* attach owner to IK Solver too
	 * - assume that owner is always part of chain
	 * - see notes on direction of rel below...
	 */
	add_relation(transforms_key, solver_key, "Spline IK Solver Owner");

	/* attach path dependency to solver */
	if (data->tar) {
		/* TODO(sergey): For until we'll store partial matricies in the depsgraph,
		 * we create dependency between target object and pose eval component.
		 * See IK pose for a bit more information.
		 */
		// TODO: the bigggest point here is that we need the curve PATH and not just the general geometry...
		ComponentKey target_key(&data->tar->id, DEG_NODE_TYPE_GEOMETRY);
		ComponentKey pose_key(&ob->id, DEG_NODE_TYPE_EVAL_POSE);
		add_relation(target_key, pose_key, "[Curve.Path -> Spline IK] DepsRel");
	}

	pchan->flag |= POSE_DONE;
	OperationKey final_transforms_key(&ob->id, DEG_NODE_TYPE_BONE, pchan->name, DEG_OPCODE_BONE_DONE);
	add_relation(solver_key, final_transforms_key, "Spline IK Result");

	root_map->add_bone(pchan->name, rootchan->name);

	/* Walk to the chain's root */
	//size_t segcount = 0;
	int segcount = 0;

	for (bPoseChannel *parchan = pchan->parent; parchan; parchan = parchan->parent) {
		/* Make Spline IK solver dependent on this bone's result,
		 * since it can only run after the standard results
		 * of the bone are know. Validate links step on the
		 * bone will ensure that users of this bone only
		 * grab the result with IK solver results...
		 */
		if (parchan != pchan) {
			OperationKey parent_key(&ob->id, DEG_NODE_TYPE_BONE, parchan->name, DEG_OPCODE_BONE_READY);
			add_relation(parent_key, solver_key, "Spline IK Solver Update");

			OperationKey done_key(&ob->id, DEG_NODE_TYPE_BONE, parchan->name, DEG_OPCODE_BONE_DONE);
			add_relation(solver_key, done_key, "IK Chain Result");
		}
		parchan->flag |= POSE_DONE;

		OperationKey final_transforms_key(&ob->id, DEG_NODE_TYPE_BONE, parchan->name, DEG_OPCODE_BONE_DONE);
		add_relation(solver_key, final_transforms_key, "Spline IK Solver Result");

		root_map->add_bone(parchan->name, rootchan->name);

		/* continue up chain, until we reach target number of items... */
		segcount++;
		if ((segcount == data->chainlen) || (segcount > 255)) break;  /* 255 is weak */
	}

	OperationKey flush_key(&ob->id, DEG_NODE_TYPE_EVAL_POSE, DEG_OPCODE_POSE_DONE);
	add_relation(solver_key, flush_key, "PoseEval Result-Bone Link");
}

/* Pose/Armature Bones Graph */
<<<<<<< HEAD
void DepsgraphRelationBuilder::build_rig(Main *bmain, Scene *scene, Object *ob)
=======
void DepsgraphRelationBuilder::build_rig(Object *ob)
>>>>>>> a3892b8f
{
	/* Armature-Data */
	bArmature *arm = (bArmature *)ob->data;

	// TODO: selection status?

	/* attach links between pose operations */
	OperationKey init_key(&ob->id, DEG_NODE_TYPE_EVAL_POSE, DEG_OPCODE_POSE_INIT);
	OperationKey init_ik_key(&ob->id, DEG_NODE_TYPE_EVAL_POSE, DEG_OPCODE_POSE_INIT_IK);
	OperationKey flush_key(&ob->id, DEG_NODE_TYPE_EVAL_POSE, DEG_OPCODE_POSE_DONE);

	add_relation(init_key, init_ik_key, "Pose Init -> Pose Init IK");
	add_relation(init_ik_key, flush_key, "Pose Init IK -> Pose Cleanup");

	/* Make sure pose is up-to-date with armature updates. */
	OperationKey armature_key(&arm->id,
	                          DEG_NODE_TYPE_PARAMETERS,
	                          DEG_OPCODE_PLACEHOLDER,
	                          "Armature Eval");
	add_relation(armature_key, init_key, "Data dependency");

	if (needs_animdata_node(&ob->id)) {
		ComponentKey animation_key(&ob->id, DEG_NODE_TYPE_ANIMATION);
		add_relation(animation_key, init_key, "Rig Animation");
	}

	/* IK Solvers...
	 * - These require separate processing steps are pose-level
	 *   to be executed between chains of bones (i.e. once the
	 *   base transforms of a bunch of bones is done)
	 *
	 * - We build relations for these before the dependencies
	 *   between ops in the same component as it is necessary
	 *   to check whether such bones are in the same IK chain
	 *   (or else we get weird issues with either in-chain
	 *   references, or with bones being parented to IK'd bones)
	 *
	 * Unsolved Issues:
	 * - Care is needed to ensure that multi-headed trees work out the same as in ik-tree building
	 * - Animated chain-lengths are a problem...
	 */
	RootPChanMap root_map;
	bool pose_depends_on_local_transform = false;
	LINKLIST_FOREACH (bPoseChannel *, pchan, &ob->pose->chanbase) {
		LINKLIST_FOREACH (bConstraint *, con, &pchan->constraints) {
			switch (con->type) {
				case CONSTRAINT_TYPE_KINEMATIC:
					build_ik_pose(ob, pchan, con, &root_map);
					pose_depends_on_local_transform = true;
					break;

				case CONSTRAINT_TYPE_SPLINEIK:
					build_splineik_pose(ob, pchan, con, &root_map);
					pose_depends_on_local_transform = true;
					break;

				/* Constraints which needs world's matrix for transform.
				 * TODO(sergey): More constraints here?
				 */
				case CONSTRAINT_TYPE_ROTLIKE:
				case CONSTRAINT_TYPE_SIZELIKE:
				case CONSTRAINT_TYPE_LOCLIKE:
				case CONSTRAINT_TYPE_TRANSLIKE:
					/* TODO(sergey): Add used space check. */
					pose_depends_on_local_transform = true;
					break;

				default:
					break;
			}
		}
	}
	//root_map.print_debug();

	if (pose_depends_on_local_transform) {
		/* TODO(sergey): Once partial updates are possible use relation between
		 * object transform and solver itself in it's build function.
		 */
		ComponentKey pose_key(&ob->id, DEG_NODE_TYPE_EVAL_POSE);
		ComponentKey local_transform_key(&ob->id, DEG_NODE_TYPE_TRANSFORM);
		add_relation(local_transform_key, pose_key, "Local Transforms");
	}

	/* links between operations for each bone */
	LINKLIST_FOREACH (bPoseChannel *, pchan, &ob->pose->chanbase) {
		OperationKey bone_local_key(&ob->id, DEG_NODE_TYPE_BONE, pchan->name, DEG_OPCODE_BONE_LOCAL);
		OperationKey bone_pose_key(&ob->id, DEG_NODE_TYPE_BONE, pchan->name, DEG_OPCODE_BONE_POSE_PARENT);
		OperationKey bone_ready_key(&ob->id, DEG_NODE_TYPE_BONE, pchan->name, DEG_OPCODE_BONE_READY);
		OperationKey bone_done_key(&ob->id, DEG_NODE_TYPE_BONE, pchan->name, DEG_OPCODE_BONE_DONE);
		pchan->flag &= ~POSE_DONE;
		/* Pose init to bone local. */
		add_relation(init_key, bone_local_key, "PoseEval Source-Bone Link");
		/* Local to pose parenting operation. */
		add_relation(bone_local_key, bone_pose_key, "Bone Local - PoseSpace Link");
		/* Parent relation. */
		if (pchan->parent != NULL) {
			eDepsOperation_Code parent_key_opcode;

			/* NOTE: this difference in handling allows us to prevent lockups while ensuring correct poses for separate chains */
			if (root_map.has_common_root(pchan->name, pchan->parent->name)) {
				parent_key_opcode = DEG_OPCODE_BONE_READY;
			}
			else {
				parent_key_opcode = DEG_OPCODE_BONE_DONE;
			}

			OperationKey parent_key(&ob->id, DEG_NODE_TYPE_BONE, pchan->parent->name, parent_key_opcode);
			add_relation(parent_key, bone_pose_key, "[Parent Bone -> Child Bone]");
		}
		/* Buil constraints. */
		if (pchan->constraints.first != NULL) {
			/* constraints stack and constraint dependencies */
			build_constraints(&ob->id, DEG_NODE_TYPE_BONE, pchan->name, &pchan->constraints, &root_map);

			/* pose -> constraints */
			OperationKey constraints_key(&ob->id, DEG_NODE_TYPE_BONE, pchan->name, DEG_OPCODE_BONE_CONSTRAINTS);
			add_relation(bone_pose_key, constraints_key, "Constraints Stack");

			/* constraints -> ready */
			// TODO: when constraint stack is exploded, this step should occur before the first IK solver
			add_relation(constraints_key, bone_ready_key, "Constraints -> Ready");
		}
		else {
			/* pose -> ready */
			add_relation(bone_pose_key, bone_ready_key, "Pose -> Ready");
		}

		/* bone ready -> done
		 * NOTE: For bones without IK, this is all that's needed.
		 *       For IK chains however, an additional rel is created from IK to done,
		 *       with transitive reduction removing this one...
		 */
		add_relation(bone_ready_key, bone_done_key, "Ready -> Done");

		/* assume that all bones must be done for the pose to be ready (for deformers) */
		add_relation(bone_done_key, flush_key, "PoseEval Result-Bone Link");
		/* Custom shape. */
		if (pchan->custom != NULL) {
			build_object(bmain, scene, pchan->custom);
		}
	}
}

void DepsgraphRelationBuilder::build_proxy_rig(Object *ob)
{
	OperationKey pose_init_key(&ob->id, DEG_NODE_TYPE_EVAL_POSE, DEG_OPCODE_POSE_INIT);
	OperationKey pose_done_key(&ob->id, DEG_NODE_TYPE_EVAL_POSE, DEG_OPCODE_POSE_DONE);
	LINKLIST_FOREACH (bPoseChannel *, pchan, &ob->pose->chanbase) {
		OperationKey bone_local_key(&ob->id, DEG_NODE_TYPE_BONE, pchan->name, DEG_OPCODE_BONE_LOCAL);
		OperationKey bone_ready_key(&ob->id, DEG_NODE_TYPE_BONE, pchan->name, DEG_OPCODE_BONE_READY);
		OperationKey bone_done_key(&ob->id, DEG_NODE_TYPE_BONE, pchan->name, DEG_OPCODE_BONE_DONE);
		add_relation(pose_init_key, bone_local_key, "Pose Init -> Bone Local");
		add_relation(bone_local_key, bone_ready_key, "Local -> Ready");
		add_relation(bone_ready_key, bone_done_key, "Ready -> Done");
		add_relation(bone_done_key, pose_done_key, "Bone Done -> Pose Done");
	}
}

}  // namespace DEG<|MERGE_RESOLUTION|>--- conflicted
+++ resolved
@@ -302,11 +302,7 @@
 }
 
 /* Pose/Armature Bones Graph */
-<<<<<<< HEAD
-void DepsgraphRelationBuilder::build_rig(Main *bmain, Scene *scene, Object *ob)
-=======
 void DepsgraphRelationBuilder::build_rig(Object *ob)
->>>>>>> a3892b8f
 {
 	/* Armature-Data */
 	bArmature *arm = (bArmature *)ob->data;
@@ -445,7 +441,7 @@
 		add_relation(bone_done_key, flush_key, "PoseEval Result-Bone Link");
 		/* Custom shape. */
 		if (pchan->custom != NULL) {
-			build_object(bmain, scene, pchan->custom);
+			build_object(pchan->custom);
 		}
 	}
 }
