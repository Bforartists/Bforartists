/*
 * ***** BEGIN GPL LICENSE BLOCK *****
 *
 * This program is free software; you can redistribute it and/or
 * modify it under the terms of the GNU General Public License
 * as published by the Free Software Foundation; either version 2
 * of the License, or (at your option) any later version.
 *
 * This program is distributed in the hope that it will be useful,
 * but WITHOUT ANY WARRANTY; without even the implied warranty of
 * MERCHANTABILITY or FITNESS FOR A PARTICULAR PURPOSE.  See the
 * GNU General Public License for more details.
 *
 * You should have received a copy of the GNU General Public License
 * along with this program; if not, write to the Free Software Foundation,
 * Inc., 51 Franklin Street, Fifth Floor, Boston, MA 02110-1301, USA.
 *
 * The Original Code is Copyright (C) 2018 Blender Foundation.
 * All rights reserved.
 *
 * Original Author: Sergey Sharybin
 * Contributor(s): None Yet
 *
 * ***** END GPL LICENSE BLOCK *****
 */

/** \file blender/depsgraph/intern/builder/deg_builder_map.cc
 *  \ingroup depsgraph
 */

#include "intern/builder/deg_builder_map.h"

#include "BLI_utildefines.h"
#include "BLI_ghash.h"

#include "DNA_ID.h"

namespace DEG {

BuilderMap::BuilderMap()
{
	set = BLI_gset_ptr_new("deg builder gset");
}

<<<<<<< HEAD

=======
>>>>>>> cb97c8c8
BuilderMap::~BuilderMap()
{
	BLI_gset_free(set, NULL);
}

bool BuilderMap::checkIsBuilt(ID *id)
{
	return BLI_gset_haskey(set, id);
}

void BuilderMap::tagBuild(ID *id)
{
	BLI_gset_insert(set, id);
}

bool BuilderMap::checkIsBuiltAndTag(ID *id)
{
	void **key_p;
	if (!BLI_gset_ensure_p_ex(set, id, &key_p)) {
		*key_p = id;
		return false;
	}
	return true;
}

}  // namespace DEG<|MERGE_RESOLUTION|>--- conflicted
+++ resolved
@@ -42,10 +42,6 @@
 	set = BLI_gset_ptr_new("deg builder gset");
 }
 
-<<<<<<< HEAD
-
-=======
->>>>>>> cb97c8c8
 BuilderMap::~BuilderMap()
 {
 	BLI_gset_free(set, NULL);
