/*
 * ***** BEGIN GPL LICENSE BLOCK *****
 *
 * This program is free software; you can redistribute it and/or
 * modify it under the terms of the GNU General Public License
 * as published by the Free Software Foundation; either version 2
 * of the License, or (at your option) any later version.
 *
 * This program is distributed in the hope that it will be useful,
 * but WITHOUT ANY WARRANTY; without even the implied warranty of
 * MERCHANTABILITY or FITNESS FOR A PARTICULAR PURPOSE.  See the
 * GNU General Public License for more details.
 *
 * You should have received a copy of the GNU General Public License
 * along with this program; if not, write to the Free Software Foundation,
 * Inc., 51 Franklin Street, Fifth Floor, Boston, MA 02110-1301, USA.
 *
 * The Original Code is Copyright (C) 2013 Blender Foundation.
 * All rights reserved.
 *
 * Original Author: Joshua Leung
 * Contributor(s): None Yet
 *
 * ***** END GPL LICENSE BLOCK *****
 */

/** \file blender/depsgraph/intern/nodes/deg_node_component.cc
 *  \ingroup depsgraph
 */

#include "intern/nodes/deg_node_component.h"

#include <stdio.h>
#include <cstring>  /* required for STREQ later on. */

#include "BLI_utildefines.h"
#include "BLI_ghash.h"

extern "C" {
#include "DNA_object_types.h"

#include "BKE_action.h"
} /* extern "C" */

#include "intern/nodes/deg_node_operation.h"
#include "intern/depsgraph_intern.h"
#include "util/deg_util_foreach.h"

namespace DEG {

/* *********** */
/* Outer Nodes */

/* Standard Component Methods ============================= */

ComponentDepsNode::OperationIDKey::OperationIDKey()
        : opcode(DEG_OPCODE_OPERATION),
          name(""),
          name_tag(-1)
{
}

ComponentDepsNode::OperationIDKey::OperationIDKey(eDepsOperation_Code opcode)
        : opcode(opcode),
          name(""),
          name_tag(-1)
{
}

ComponentDepsNode::OperationIDKey::OperationIDKey(eDepsOperation_Code opcode,
                                                 const char *name,
                                                 int name_tag)
        : opcode(opcode),
          name(name),
          name_tag(name_tag)
{
}

string ComponentDepsNode::OperationIDKey::identifier() const
{
	char codebuf[5];
	BLI_snprintf(codebuf, sizeof(codebuf), "%d", opcode);
	return string("OperationIDKey(") + codebuf + ", " + name + ")";
}

bool ComponentDepsNode::OperationIDKey::operator==(
        const OperationIDKey &other) const
{
	return (opcode == other.opcode) &&
		(STREQ(name, other.name)) &&
		(name_tag == other.name_tag);
}

static unsigned int comp_node_hash_key(const void *key_v)
{
	const ComponentDepsNode::OperationIDKey *key =
	        reinterpret_cast<const ComponentDepsNode::OperationIDKey *>(key_v);
	return BLI_ghashutil_combine_hash(BLI_ghashutil_uinthash(key->opcode),
	                                  BLI_ghashutil_strhash_p(key->name));
}

static bool comp_node_hash_key_cmp(const void *a, const void *b)
{
	const ComponentDepsNode::OperationIDKey *key_a =
	        reinterpret_cast<const ComponentDepsNode::OperationIDKey *>(a);
	const ComponentDepsNode::OperationIDKey *key_b =
	        reinterpret_cast<const ComponentDepsNode::OperationIDKey *>(b);
	return !(*key_a == *key_b);
}

static void comp_node_hash_key_free(void *key_v)
{
	typedef ComponentDepsNode::OperationIDKey OperationIDKey;
	OperationIDKey *key = reinterpret_cast<OperationIDKey *>(key_v);
	OBJECT_GUARDED_DELETE(key, OperationIDKey);
}

static void comp_node_hash_value_free(void *value_v)
{
	OperationDepsNode *op_node = reinterpret_cast<OperationDepsNode *>(value_v);
	OBJECT_GUARDED_DELETE(op_node, OperationDepsNode);
}

ComponentDepsNode::ComponentDepsNode() :
    entry_operation(NULL),
    exit_operation(NULL)
{
	operations_map = BLI_ghash_new(comp_node_hash_key,
	                               comp_node_hash_key_cmp,
	                               "Depsgraph id hash");
}

/* Initialize 'component' node - from pointer data given */
void ComponentDepsNode::init(const ID * /*id*/,
                             const char * /*subdata*/)
{
	/* hook up eval context? */
	// XXX: maybe this needs a special API?
}

/* Free 'component' node */
ComponentDepsNode::~ComponentDepsNode()
{
	clear_operations();
	if (operations_map != NULL) {
		BLI_ghash_free(operations_map,
		               comp_node_hash_key_free,
		               comp_node_hash_value_free);
	}
}

string ComponentDepsNode::identifier() const
{
	string idname = this->owner->name;

	char typebuf[16];
	sprintf(typebuf, "(%d)", type);

	return string(typebuf) + name + " : " + idname;
}

OperationDepsNode *ComponentDepsNode::find_operation(OperationIDKey key) const
{
<<<<<<< HEAD
	OperationDepsNode *node = NULL;
	if (operations_map != NULL) {
		node = (OperationDepsNode *)BLI_ghash_lookup(operations_map, &key);
	}
	else {
		BLI_assert(key.name_tag == -1);
		foreach (OperationDepsNode *op_node, operations) {
			if (op_node->opcode == key.opcode &&
			    STREQ(op_node->name, key.name))
			{
				node = op_node;
				break;
			}
		}
	}

	if (node != NULL) {
		return node;
=======
	OperationDepsNode *node;
	if (operations_map != NULL) {
		node = (OperationDepsNode *)BLI_ghash_lookup(operations_map, &key);
>>>>>>> 5f798124
	}
	else {
		BLI_assert(key.name_tag == -1);
		foreach (OperationDepsNode *op_node, operations) {
			if (op_node->opcode == key.opcode &&
			    STREQ(op_node->name, key.name))
			{
				node = op_node;
				break;
			}
		}
	}
	return node;
}

OperationDepsNode *ComponentDepsNode::find_operation(eDepsOperation_Code opcode,
                                                    const char *name,
                                                    int name_tag) const
{
	OperationIDKey key(opcode, name, name_tag);
	return find_operation(key);
}

OperationDepsNode *ComponentDepsNode::get_operation(OperationIDKey key) const
{
	OperationDepsNode *node = find_operation(key);
	if (node == NULL) {
		fprintf(stderr, "%s: find_operation(%s) failed\n",
		        this->identifier().c_str(), key.identifier().c_str());
		BLI_assert(!"Request for non-existing operation, should not happen");
		return NULL;
	}
	return node;
}

OperationDepsNode *ComponentDepsNode::get_operation(eDepsOperation_Code opcode,
                                                    const char *name,
                                                    int name_tag) const
{
	OperationIDKey key(opcode, name, name_tag);
	return get_operation(key);
}

bool ComponentDepsNode::has_operation(OperationIDKey key) const
{
	return find_operation(key) != NULL;
}

bool ComponentDepsNode::has_operation(eDepsOperation_Code opcode,
                                      const char *name,
                                      int name_tag) const
{
	OperationIDKey key(opcode, name, name_tag);
	return has_operation(key);
}

OperationDepsNode *ComponentDepsNode::add_operation(const DepsEvalOperationCb& op,
                                                    eDepsOperation_Code opcode,
                                                    const char *name,
                                                    int name_tag)
{
	OperationDepsNode *op_node = find_operation(opcode, name, name_tag);
	if (!op_node) {
		DepsNodeFactory *factory = deg_get_node_factory(DEG_NODE_TYPE_OPERATION);
		op_node = (OperationDepsNode *)factory->create_node(this->owner->id_orig, "", name);

		/* register opnode in this component's operation set */
		OperationIDKey *key = OBJECT_GUARDED_NEW(OperationIDKey, opcode, name, name_tag);
		BLI_ghash_insert(operations_map, key, op_node);

		/* set backlink */
		op_node->owner = this;
	}
	else {
		fprintf(stderr, "add_operation: Operation already exists - %s has %s at %p\n",
		        this->identifier().c_str(), op_node->identifier().c_str(), op_node);
		BLI_assert(!"Should not happen!");
	}

	/* attach extra data */
	op_node->evaluate = op;
	op_node->opcode = opcode;
	op_node->name = name;

	return op_node;
}

void ComponentDepsNode::set_entry_operation(OperationDepsNode *op_node)
{
	BLI_assert(entry_operation == NULL);
	entry_operation = op_node;
}

void ComponentDepsNode::set_exit_operation(OperationDepsNode *op_node)
{
	BLI_assert(exit_operation == NULL);
	exit_operation = op_node;
}

void ComponentDepsNode::clear_operations()
{
	if (operations_map != NULL) {
		BLI_ghash_clear(operations_map,
		                comp_node_hash_key_free,
		                comp_node_hash_value_free);
	}
	foreach (OperationDepsNode *op_node, operations) {
		OBJECT_GUARDED_DELETE(op_node, OperationDepsNode);
	}
	operations.clear();
}

void ComponentDepsNode::tag_update(Depsgraph *graph)
{
	OperationDepsNode *entry_op = get_entry_operation();
	if (entry_op != NULL && entry_op->flag & DEPSOP_FLAG_NEEDS_UPDATE) {
		return;
	}
	foreach (OperationDepsNode *op_node, operations) {
		op_node->tag_update(graph);
	}
	// It is possible that tag happens before finalization.
	if (operations_map != NULL) {
		GHASH_FOREACH_BEGIN(OperationDepsNode *, op_node, operations_map)
		{
			op_node->tag_update(graph);
		}
		GHASH_FOREACH_END();
	}
}

OperationDepsNode *ComponentDepsNode::get_entry_operation()
{
	if (entry_operation) {
		return entry_operation;
	}
	else if (operations_map != NULL && BLI_ghash_size(operations_map) == 1) {
		OperationDepsNode *op_node = NULL;
		/* TODO(sergey): This is somewhat slow. */
		GHASH_FOREACH_BEGIN(OperationDepsNode *, tmp, operations_map)
		{
			op_node = tmp;
		}
		GHASH_FOREACH_END();
		/* Cache for the subsequent usage. */
		entry_operation = op_node;
		return op_node;
	}
	else if (operations.size() == 1) {
		return operations[0];
	}
	return NULL;
}

OperationDepsNode *ComponentDepsNode::get_exit_operation()
{
	if (exit_operation) {
		return exit_operation;
	}
	else if (operations_map != NULL && BLI_ghash_size(operations_map) == 1) {
		OperationDepsNode *op_node = NULL;
		/* TODO(sergey): This is somewhat slow. */
		GHASH_FOREACH_BEGIN(OperationDepsNode *, tmp, operations_map)
		{
			op_node = tmp;
		}
		GHASH_FOREACH_END();
		/* Cache for the subsequent usage. */
		exit_operation = op_node;
		return op_node;
	}
	else if (operations.size() == 1) {
		return operations[0];
	}
	return NULL;
}

void ComponentDepsNode::finalize_build(Depsgraph * /*graph*/)
{
	operations.reserve(BLI_ghash_size(operations_map));
	GHASH_FOREACH_BEGIN(OperationDepsNode *, op_node, operations_map)
	{
		operations.push_back(op_node);
	}
	GHASH_FOREACH_END();
	BLI_ghash_free(operations_map,
	               comp_node_hash_key_free,
	               NULL);
	operations_map = NULL;
}

/* Register all components. =============================== */

#define DEG_COMPONENT_DEFINE(name, NAME)                             \
  DEG_DEPSNODE_DEFINE(name ## ComponentDepsNode,                     \
                      DEG_NODE_TYPE_ ## NAME,                        \
                      #name  " Component");                          \
static DepsNodeFactoryImpl<name ## ComponentDepsNode> DNTI_ ## NAME


DEG_COMPONENT_DEFINE(Animation, ANIMATION);
DEG_COMPONENT_DEFINE(BatchCache, BATCH_CACHE);
DEG_COMPONENT_DEFINE(Cache, CACHE);
DEG_COMPONENT_DEFINE(CopyOnWrite, COPY_ON_WRITE);
DEG_COMPONENT_DEFINE(Geometry, GEOMETRY);
DEG_COMPONENT_DEFINE(LayerCollections, LAYER_COLLECTIONS);
DEG_COMPONENT_DEFINE(Parameters, PARAMETERS);
DEG_COMPONENT_DEFINE(Particles, EVAL_PARTICLES);
DEG_COMPONENT_DEFINE(Proxy, PROXY);
DEG_COMPONENT_DEFINE(Pose, EVAL_POSE);
DEG_COMPONENT_DEFINE(Sequencer, SEQUENCER);
DEG_COMPONENT_DEFINE(Shading, SHADING);
DEG_COMPONENT_DEFINE(ShadingParameters, SHADING_PARAMETERS);
DEG_COMPONENT_DEFINE(Transform, TRANSFORM);

/* Bone Component ========================================= */

/* Initialize 'bone component' node - from pointer data given */
void BoneComponentDepsNode::init(const ID *id, const char *subdata)
{
	/* generic component-node... */
	ComponentDepsNode::init(id, subdata);

	/* name of component comes is bone name */
	/* TODO(sergey): This sets name to an empty string because subdata is
	 * empty. Is it a bug?
	 */
	//this->name = subdata;

	/* bone-specific node data */
	Object *object = (Object *)id;
	this->pchan = BKE_pose_channel_find_name(object->pose, subdata);
}

DEG_COMPONENT_DEFINE(Bone, BONE);

/* Node Types Register =================================== */

void deg_register_component_depsnodes()
{
	deg_register_node_typeinfo(&DNTI_ANIMATION);
	deg_register_node_typeinfo(&DNTI_BONE);
	deg_register_node_typeinfo(&DNTI_CACHE);
	deg_register_node_typeinfo(&DNTI_BATCH_CACHE);
	deg_register_node_typeinfo(&DNTI_COPY_ON_WRITE);
	deg_register_node_typeinfo(&DNTI_GEOMETRY);
	deg_register_node_typeinfo(&DNTI_LAYER_COLLECTIONS);
	deg_register_node_typeinfo(&DNTI_PARAMETERS);
	deg_register_node_typeinfo(&DNTI_EVAL_PARTICLES);
	deg_register_node_typeinfo(&DNTI_PROXY);
	deg_register_node_typeinfo(&DNTI_EVAL_POSE);
	deg_register_node_typeinfo(&DNTI_SEQUENCER);
	deg_register_node_typeinfo(&DNTI_SHADING);
	deg_register_node_typeinfo(&DNTI_SHADING_PARAMETERS);
	deg_register_node_typeinfo(&DNTI_TRANSFORM);
}

}  // namespace DEG<|MERGE_RESOLUTION|>--- conflicted
+++ resolved
@@ -161,30 +161,9 @@
 
 OperationDepsNode *ComponentDepsNode::find_operation(OperationIDKey key) const
 {
-<<<<<<< HEAD
 	OperationDepsNode *node = NULL;
 	if (operations_map != NULL) {
 		node = (OperationDepsNode *)BLI_ghash_lookup(operations_map, &key);
-	}
-	else {
-		BLI_assert(key.name_tag == -1);
-		foreach (OperationDepsNode *op_node, operations) {
-			if (op_node->opcode == key.opcode &&
-			    STREQ(op_node->name, key.name))
-			{
-				node = op_node;
-				break;
-			}
-		}
-	}
-
-	if (node != NULL) {
-		return node;
-=======
-	OperationDepsNode *node;
-	if (operations_map != NULL) {
-		node = (OperationDepsNode *)BLI_ghash_lookup(operations_map, &key);
->>>>>>> 5f798124
 	}
 	else {
 		BLI_assert(key.name_tag == -1);
