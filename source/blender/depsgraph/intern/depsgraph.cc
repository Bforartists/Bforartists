--- conflicted
+++ resolved
@@ -378,12 +378,7 @@
 	if (comp_node->type == DEPSNODE_TYPE_GEOMETRY) {
 		IDDepsNode *id_to = to->owner->owner;
 		IDDepsNode *id_from = from->owner->owner;
-<<<<<<< HEAD
-		Object *object_to = (Object *)id_to->id;
-		if (id_to != id_from && (object_to->recalc & OB_RECALC_ALL)) {
-=======
 		if (id_to != id_from && (id_to->id->tag & LIB_TAG_ID_RECALC_ALL)) {
->>>>>>> ecd36afb
 			if ((id_from->eval_flags & DAG_EVAL_NEED_CPU) == 0) {
 				id_from->tag_update(this);
 				id_from->eval_flags |= DAG_EVAL_NEED_CPU;
@@ -524,22 +519,9 @@
                                DEG_EditorUpdateSceneCb scene_func,
                                DEG_EditorUpdateScenePreCb scene_pre_func)
 {
-<<<<<<< HEAD
-	deg_editor_update_id_cb = id_func;
-	deg_editor_update_scene_cb = scene_func;
-	deg_editor_update_scene_pre_cb = scene_pre_func;
-}
-
-void DEG_editors_update_pre(Main *bmain, Scene *scene, bool time)
-{
-	if (deg_editor_update_scene_pre_cb != NULL) {
-		deg_editor_update_scene_pre_cb(bmain, scene, time);
-	}
-=======
 	DEG::deg_editor_update_id_cb = id_func;
 	DEG::deg_editor_update_scene_cb = scene_func;
 	DEG::deg_editor_update_scene_pre_cb = scene_pre_func;
->>>>>>> ecd36afb
 }
 
 void DEG_editors_update_pre(Main *bmain, Scene *scene, bool time)
