/*
 * ***** BEGIN GPL LICENSE BLOCK *****
 *
 * This program is free software; you can redistribute it and/or
 * modify it under the terms of the GNU General Public License
 * as published by the Free Software Foundation; either version 2
 * of the License, or (at your option) any later version.
 *
 * This program is distributed in the hope that it will be useful,
 * but WITHOUT ANY WARRANTY; without even the implied warranty of
 * MERCHANTABILITY or FITNESS FOR A PARTICULAR PURPOSE.  See the
 * GNU General Public License for more details.
 *
 * You should have received a copy of the GNU General Public License
 * along with this program; if not, write to the Free Software Foundation,
 * Inc., 51 Franklin Street, Fifth Floor, Boston, MA 02110-1301, USA.
 *
 * The Original Code is Copyright (C) 2013 Blender Foundation.
 * All rights reserved.
 *
 * Original Author: Joshua Leung
 * Contributor(s): Sergey Sharybin
 *
 * ***** END GPL LICENSE BLOCK *****
 */

/** \file blender/depsgraph/intern/depsgraph.cc
 *  \ingroup depsgraph
 *
 * Core routines for how the Depsgraph works.
 */

#include "intern/depsgraph.h" /* own include */

#include "MEM_guardedalloc.h"

#include "BLI_utildefines.h"
#include "BLI_ghash.h"
#include "BLI_listbase.h"

extern "C" {
#include "DNA_action_types.h"
#include "DNA_armature_types.h"
#include "DNA_constraint_types.h"
#include "DNA_key_types.h"
#include "DNA_object_types.h"
#include "DNA_sequence_types.h"

#include "RNA_access.h"
}

#include <algorithm>
#include <cstring>

#include "DEG_depsgraph.h"

#include "intern/eval/deg_eval_copy_on_write.h"

#include "intern/nodes/deg_node.h"
#include "intern/nodes/deg_node_component.h"
#include "intern/nodes/deg_node_id.h"
#include "intern/nodes/deg_node_operation.h"
#include "intern/nodes/deg_node_time.h"

#include "intern/depsgraph_intern.h"
#include "util/deg_util_foreach.h"

static bool use_copy_on_write = false;

bool DEG_depsgraph_use_copy_on_write(void)
{
	return use_copy_on_write;
}

void DEG_depsgraph_enable_copy_on_write(void)
{
	use_copy_on_write = true;
}

namespace DEG {

static DEG_EditorUpdateIDCb deg_editor_update_id_cb = NULL;
static DEG_EditorUpdateSceneCb deg_editor_update_scene_cb = NULL;

/* TODO(sergey): Find a better place for this. */
template <typename T>
static void remove_from_vector(vector<T> *vector, const T& value)
{
	vector->erase(std::remove(vector->begin(), vector->end(), value),
	              vector->end());
}

Depsgraph::Depsgraph()
  : time_source(NULL),
    need_update(true),
    scene(NULL),
    view_layer(NULL)
{
	BLI_spin_init(&lock);
	id_hash = BLI_ghash_ptr_new("Depsgraph id hash");
	entry_tags = BLI_gset_ptr_new("Depsgraph entry_tags");
}

Depsgraph::~Depsgraph()
{
	clear_id_nodes();
	BLI_ghash_free(id_hash, NULL, NULL);
	BLI_gset_free(entry_tags, NULL);
	if (time_source != NULL) {
		OBJECT_GUARDED_DELETE(time_source, TimeSourceDepsNode);
	}
	BLI_spin_end(&lock);
}

/* Query Conditions from RNA ----------------------- */

static bool pointer_to_component_node_criteria(
        const PointerRNA *ptr,
        const PropertyRNA *prop,
        ID **id,
        eDepsNode_Type *type,
        const char **subdata,
        eDepsOperation_Code *operation_code,
        const char **operation_name,
        int *operation_name_tag)
{
	if (ptr->type == NULL) {
		return false;
	}
	/* Set default values for returns. */
	*id = (ID *)ptr->id.data;
	*subdata = "";
	*operation_code = DEG_OPCODE_OPERATION;
	*operation_name = "";
	*operation_name_tag = -1;
	/* Handling of commonly known scenarios. */
	if (ptr->type == &RNA_PoseBone) {
		bPoseChannel *pchan = (bPoseChannel *)ptr->data;
		if (prop != NULL && RNA_property_is_idprop(prop)) {
			*type = DEG_NODE_TYPE_PARAMETERS;
			*subdata = "";
			*operation_code = DEG_OPCODE_PARAMETERS_EVAL;
			*operation_name = pchan->name;;
		}
		else {
			/* Bone - generally, we just want the bone component. */
			*type = DEG_NODE_TYPE_BONE;
			*subdata = pchan->name;
		}
		return true;
	}
	else if (ptr->type == &RNA_Bone) {
		Bone *bone = (Bone *)ptr->data;
		/* armature-level bone, but it ends up going to bone component anyway */
		// NOTE: the ID in thise case will end up being bArmature.
		*type = DEG_NODE_TYPE_BONE;
		*subdata = bone->name;
		return true;
	}
	else if (RNA_struct_is_a(ptr->type, &RNA_Constraint)) {
		Object *object = (Object *)ptr->id.data;
		bConstraint *con = (bConstraint *)ptr->data;
		/* Check whether is object or bone constraint. */
		/* NOTE: Currently none of the area can address transform of an object
		 * at a given constraint, but for rigging one might use constraint
		 * influence to be used to drive some corrective shape keys or so.
		 */
		if (BLI_findindex(&object->constraints, con) != -1) {
			*type = DEG_NODE_TYPE_TRANSFORM;
			*operation_code = DEG_OPCODE_TRANSFORM_LOCAL;
			return true;
		}
		else if (object->pose != NULL) {
			LISTBASE_FOREACH(bPoseChannel *, pchan, &object->pose->chanbase) {
				if (BLI_findindex(&pchan->constraints, con) != -1) {
					*type = DEG_NODE_TYPE_BONE;
					*operation_code = DEG_OPCODE_BONE_LOCAL;
					*subdata = pchan->name;
					return true;
				}
			}
		}
	}
	else if (RNA_struct_is_a(ptr->type, &RNA_Modifier)) {
		*type = DEG_NODE_TYPE_GEOMETRY;
		return true;
	}
	else if (ptr->type == &RNA_Object) {
		/* Transforms props? */
		if (prop != NULL) {
			const char *prop_identifier = RNA_property_identifier((PropertyRNA *)prop);
			/* TODO(sergey): How to optimize this? */
			if (strstr(prop_identifier, "location") ||
			    strstr(prop_identifier, "rotation") ||
			    strstr(prop_identifier, "scale") ||
			    strstr(prop_identifier, "matrix_"))
			{
				*type = DEG_NODE_TYPE_TRANSFORM;
				return true;
			}
			else if (strstr(prop_identifier, "data")) {
				/* We access object.data, most likely a geometry.
				 * Might be a bone tho..
				 */
				*type = DEG_NODE_TYPE_GEOMETRY;
				return true;
			}
		}
	}
	else if (ptr->type == &RNA_ShapeKey) {
		*id = (ID *)ptr->id.data;
		*type = DEG_NODE_TYPE_GEOMETRY;
		return true;
	}
	else if (ptr->type == &RNA_Key) {
		*id = (ID *)ptr->id.data;
		*type = DEG_NODE_TYPE_GEOMETRY;
		return true;
	}
	else if (RNA_struct_is_a(ptr->type, &RNA_Sequence)) {
		Sequence *seq = (Sequence *)ptr->data;
		/* Sequencer strip */
		*type = DEG_NODE_TYPE_SEQUENCER;
		*subdata = seq->name; // xxx?
		return true;
	}
	else if (RNA_struct_is_a(ptr->type, &RNA_NodeSocket)) {
		*type = DEG_NODE_TYPE_SHADING;
		return true;
	}
	if (prop != NULL) {
		/* All unknown data effectively falls under "parameter evaluation". */
		*type = DEG_NODE_TYPE_PARAMETERS;
		*operation_code = DEG_OPCODE_PARAMETERS_EVAL;
		*operation_name = "";
		*operation_name_tag = -1;
		return true;
	}
	return false;
}

/* Convenience wrapper to find node given just pointer + property. */
DepsNode *Depsgraph::find_node_from_pointer(const PointerRNA *ptr,
                                            const PropertyRNA *prop) const
{
	ID *id;
	eDepsNode_Type node_type;
	const char *component_name, *operation_name;
	eDepsOperation_Code operation_code;
	int operation_name_tag;

	if (pointer_to_component_node_criteria(
	                 ptr, prop,
	                 &id, &node_type, &component_name,
	                 &operation_code, &operation_name, &operation_name_tag))
	{
		IDDepsNode *id_node = find_id_node(id);
		if (id_node == NULL) {
			return NULL;
		}
		ComponentDepsNode *comp_node =
		        id_node->find_component(node_type, component_name);
		if (comp_node == NULL) {
			return NULL;
		}
		if (operation_code == DEG_OPCODE_OPERATION) {
			return comp_node;
		}
		return comp_node->find_operation(operation_code,
		                                 operation_name,
		                                 operation_name_tag);
	}
	return NULL;
}

/* Node Management ---------------------------- */

TimeSourceDepsNode *Depsgraph::add_time_source()
{
	if (time_source == NULL) {
		DepsNodeFactory *factory = deg_type_get_factory(DEG_NODE_TYPE_TIMESOURCE);
		time_source = (TimeSourceDepsNode *)factory->create_node(NULL, "", "Time Source");
	}
	return time_source;
}

TimeSourceDepsNode *Depsgraph::find_time_source() const
{
	return time_source;
}

IDDepsNode *Depsgraph::find_id_node(const ID *id) const
{
	return reinterpret_cast<IDDepsNode *>(BLI_ghash_lookup(id_hash, id));
}

IDDepsNode *Depsgraph::add_id_node(ID *id, bool do_tag, ID *id_cow_hint)
{
	BLI_assert((id->tag & LIB_TAG_COPY_ON_WRITE) == 0);
	IDDepsNode *id_node = find_id_node(id);
	if (!id_node) {
		DepsNodeFactory *factory = deg_type_get_factory(DEG_NODE_TYPE_ID_REF);
<<<<<<< HEAD
		id_node = (IDDepsNode *)factory->create_node(id, "", id->name);
		id_node->init_copy_on_write(id_cow_hint);
		if (do_tag) {
			id->tag |= LIB_TAG_DOIT;
		}
		/* Register node in ID hash.
		 *
		 * NOTE: We address ID nodes by the original ID pointer they are
		 * referencing to.
		 */
=======
		id_node = (IDDepsNode *)factory->create_node(id, "", name);
		/* register */
>>>>>>> b6951bc4
		BLI_ghash_insert(id_hash, id, id_node);
		id_nodes.push_back(id_node);
	}
	else if (do_tag) {
		id->tag |= LIB_TAG_DOIT;
	}
	return id_node;
}

void Depsgraph::clear_id_nodes()
{
	/* Free memory used by ID nodes. */
	if (use_copy_on_write) {
		/* Stupid workaround to ensure we free IDs in a proper order. */
		foreach (IDDepsNode *id_node, id_nodes) {
			if (id_node->id_cow == NULL) {
				/* This means builder "stole" ownership of the copy-on-written
				 * datablock for her own dirty needs.
				 */
				continue;
			}
			if (!deg_copy_on_write_is_expanded(id_node->id_cow)) {
				continue;
			}
			const ID_Type id_type = GS(id_node->id_cow->name);
			if (id_type != ID_PA) {
				id_node->destroy();
			}
		}
	}
	foreach (IDDepsNode *id_node, id_nodes) {
		OBJECT_GUARDED_DELETE(id_node, IDDepsNode);
	}
	/* Clear containers. */
	BLI_ghash_clear(id_hash, NULL, NULL);
	id_nodes.clear();
}

/* Add new relationship between two nodes. */
DepsRelation *Depsgraph::add_new_relation(OperationDepsNode *from,
                                          OperationDepsNode *to,
                                          const char *description,
                                          bool check_unique)
{
	DepsRelation *rel = NULL;
	if (check_unique) {
		rel = check_nodes_connected(from, to, description);
	}
	if (rel != NULL) {
		return rel;
	}
	/* Create new relation, and add it to the graph. */
	rel = OBJECT_GUARDED_NEW(DepsRelation, from, to, description);
	/* TODO(sergey): Find a better place for this. */
#ifdef WITH_OPENSUBDIV
	ComponentDepsNode *comp_node = from->owner;
	if (comp_node->type == DEG_NODE_TYPE_GEOMETRY) {
		IDDepsNode *id_to = to->owner->owner;
		IDDepsNode *id_from = from->owner->owner;
		if (id_to != id_from && (id_to->id_orig->recalc & ID_RECALC_ALL)) {
			if ((id_from->eval_flags & DAG_EVAL_NEED_CPU) == 0) {
				id_from->tag_update(this);
				id_from->eval_flags |= DAG_EVAL_NEED_CPU;
			}
		}
	}
#endif
	return rel;
}

/* Add new relation between two nodes */
DepsRelation *Depsgraph::add_new_relation(DepsNode *from, DepsNode *to,
                                          const char *description,
                                          bool check_unique)
{
	DepsRelation *rel = NULL;
	if (check_unique) {
		rel = check_nodes_connected(from, to, description);
	}
	if (rel != NULL) {
		return rel;
	}
	/* Create new relation, and add it to the graph. */
	rel = OBJECT_GUARDED_NEW(DepsRelation, from, to, description);
	return rel;
}

DepsRelation *Depsgraph::check_nodes_connected(const DepsNode *from,
                                               const DepsNode *to,
                                               const char *description)
{
	foreach (DepsRelation *rel, from->outlinks) {
		BLI_assert(rel->from == from);
		if (rel->to != to) {
			continue;
		}
		if (description != NULL && !STREQ(rel->name, description)) {
			continue;
		}
		return rel;
	}
	return NULL;
}

/* ************************ */
/* Relationships Management */

DepsRelation::DepsRelation(DepsNode *from,
                           DepsNode *to,
                           const char *description)
  : from(from),
    to(to),
    name(description),
    flag(0)
{
	/* Hook it up to the nodes which use it.
	 *
	 * NOTE: We register relation in the nodes which this link connects to here
	 * in constructor but we don't unregister it in the destructor.
	 *
	 * Reasoning:
	 *
	 * - Destructor is currently used on global graph destruction, so there's no
	 *   real need in avoiding dangling pointers, all the memory is to be freed
	 *   anyway.
	 *
	 * - Unregistering relation is not a cheap operation, so better to have it
	 *   as an explicit call if we need this.
	 */
	from->outlinks.push_back(this);
	to->inlinks.push_back(this);
}

DepsRelation::~DepsRelation()
{
	/* Sanity check. */
	BLI_assert(from != NULL && to != NULL);
}

void DepsRelation::unlink()
{
	/* Sanity check. */
	BLI_assert(from != NULL && to != NULL);
	remove_from_vector(&from->outlinks, this);
	remove_from_vector(&to->inlinks, this);
}

/* Low level tagging -------------------------------------- */

/* Tag a specific node as needing updates. */
void Depsgraph::add_entry_tag(OperationDepsNode *node)
{
	/* Sanity check. */
	if (node == NULL) {
		return;
	}
	/* Add to graph-level set of directly modified nodes to start searching from.
	 * NOTE: this is necessary since we have several thousand nodes to play with...
	 */
	BLI_gset_insert(entry_tags, node);
}

void Depsgraph::clear_all_nodes()
{
	clear_id_nodes();
	if (time_source != NULL) {
		OBJECT_GUARDED_DELETE(time_source, TimeSourceDepsNode);
		time_source = NULL;
	}
}

ID *Depsgraph::get_cow_id(const ID *id_orig) const
{
	IDDepsNode *id_node = find_id_node(id_orig);
	if (id_node == NULL) {
		/* This function is used from places where we expect ID to be either
		 * already a copy-on-write version or have a corresponding copy-on-write
		 * version.
		 *
		 * We try to enforce that in debug builds, for for release we play a bit
		 * safer game here.
		 */
		if ((id_orig->tag & LIB_TAG_COPY_ON_WRITE) == 0) {
			/* TODO(sergey): This is nice sanity check to have, but it fails
			 * in following situations:
			 *
			 * - Material has link to texture, which is not needed by new
			 *   shading system and hence can be ignored at construction.
			 * - Object or mesh has material at a slot which is not used (for
			 *   example, object has material slot by materials are set to
			 *   object data).
			 */
			// BLI_assert(!"Request for non-existing copy-on-write ID");
		}
		return (ID *)id_orig;
	}
	return id_node->id_cow;
}

void deg_editors_id_update(const DEGEditorUpdateContext *update_ctx, ID *id)
{
	if (deg_editor_update_id_cb != NULL) {
		deg_editor_update_id_cb(update_ctx, id);
	}
}

void deg_editors_scene_update(const DEGEditorUpdateContext *update_ctx,
                              bool updated)
{
	if (deg_editor_update_scene_cb != NULL) {
		deg_editor_update_scene_cb(update_ctx, updated);
	}
}

}  // namespace DEG

/* **************** */
/* Public Graph API */

/* Initialize a new Depsgraph */
Depsgraph *DEG_graph_new()
{
	DEG::Depsgraph *deg_depsgraph = OBJECT_GUARDED_NEW(DEG::Depsgraph);
	return reinterpret_cast<Depsgraph *>(deg_depsgraph);
}

/* Free graph's contents and graph itself */
void DEG_graph_free(Depsgraph *graph)
{
	using DEG::Depsgraph;
	DEG::Depsgraph *deg_depsgraph = reinterpret_cast<DEG::Depsgraph *>(graph);
	OBJECT_GUARDED_DELETE(deg_depsgraph, Depsgraph);
}

/* Set callbacks which are being called when depsgraph changes. */
void DEG_editors_set_update_cb(DEG_EditorUpdateIDCb id_func,
                               DEG_EditorUpdateSceneCb scene_func)
{
	DEG::deg_editor_update_id_cb = id_func;
	DEG::deg_editor_update_scene_cb = scene_func;
}<|MERGE_RESOLUTION|>--- conflicted
+++ resolved
@@ -294,32 +294,21 @@
 	return reinterpret_cast<IDDepsNode *>(BLI_ghash_lookup(id_hash, id));
 }
 
-IDDepsNode *Depsgraph::add_id_node(ID *id, bool do_tag, ID *id_cow_hint)
+IDDepsNode *Depsgraph::add_id_node(ID *id, ID *id_cow_hint)
 {
 	BLI_assert((id->tag & LIB_TAG_COPY_ON_WRITE) == 0);
 	IDDepsNode *id_node = find_id_node(id);
 	if (!id_node) {
 		DepsNodeFactory *factory = deg_type_get_factory(DEG_NODE_TYPE_ID_REF);
-<<<<<<< HEAD
 		id_node = (IDDepsNode *)factory->create_node(id, "", id->name);
 		id_node->init_copy_on_write(id_cow_hint);
-		if (do_tag) {
-			id->tag |= LIB_TAG_DOIT;
-		}
 		/* Register node in ID hash.
 		 *
 		 * NOTE: We address ID nodes by the original ID pointer they are
 		 * referencing to.
 		 */
-=======
-		id_node = (IDDepsNode *)factory->create_node(id, "", name);
-		/* register */
->>>>>>> b6951bc4
 		BLI_ghash_insert(id_hash, id, id_node);
 		id_nodes.push_back(id_node);
-	}
-	else if (do_tag) {
-		id->tag |= LIB_TAG_DOIT;
 	}
 	return id_node;
 }
