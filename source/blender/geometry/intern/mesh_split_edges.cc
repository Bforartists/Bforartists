--- conflicted
+++ resolved
@@ -4,7 +4,6 @@
 
 #include "BLI_array_utils.hh"
 #include "BLI_index_mask.hh"
-#include "BLI_index_mask_ops.hh"
 #include "BLI_ordered_edge.hh"
 #include "BLI_vector_set.hh"
 
@@ -334,15 +333,10 @@
 
   const OffsetIndices polys = mesh.polys();
   const Array<int> orig_corner_edges = mesh.corner_edges();
-  Vector<int64_t> memory;
-  const bke::LooseEdgeCache loose_edges_cache = mesh.loose_edges();
-  IndexMask loose_edges;
-  if (loose_edges_cache.count > 0) {
-    loose_edges = index_mask_ops::find_indices_based_on_predicate(
-        edges.index_range(), 4096, memory, [&](const int64_t i) {
-          return loose_edges_cache.is_loose_bits[i];
-        });
-  }
+  IndexMaskMemory memory;
+  const IndexMask loose_edges = IndexMask::from_bits(mesh.loose_edges().is_loose_bits, memory);
+
+  MutableSpan<int> corner_edges = mesh.corner_edges_for_write();
 
   Vector<Vector<int>> edge_to_loop_map(new_edges_size);
   threading::parallel_for(edges.index_range(), 512, [&](const IndexRange range) {
@@ -350,23 +344,6 @@
       edge_to_loop_map[i].extend(orig_edge_to_loop_map[i]);
     }
   });
-
-<<<<<<< HEAD
-  /* Used for transferring attributes. */
-  Vector<int> new_to_old_edges_map(new_edges.size());
-  std::iota(new_to_old_edges_map.begin(), new_to_old_edges_map.end(), 0);
-
-  /* Step 1: Split the edges. */
-
-  mask.foreach_index(GrainSize(512), [&](const int edge_i) {
-    split_edge_per_poly(edge_i,
-                        edge_offsets[edge_i],
-                        edge_to_loop_map,
-                        corner_edges,
-                        new_edges,
-                        new_to_old_edges_map);
-=======
-  MutableSpan<int> corner_edges = mesh.corner_edges_for_write();
 
   /* Step 1: Split the edges. */
   threading::parallel_for(mask.index_range(), 512, [&](IndexRange range) {
@@ -374,7 +351,6 @@
       const int edge_i = mask[mask_i];
       split_edge_per_poly(edge_i, edge_offsets[edge_i], edge_to_loop_map, corner_edges);
     }
->>>>>>> 34ca4f60
   });
 
   /* Step 1: Split the edges. */
