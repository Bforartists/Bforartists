--- conflicted
+++ resolved
@@ -2136,13 +2136,8 @@
      ICON_DELETE,
      "Clear Library Override Hierarchy",
      "Delete this local override (including its hierarchy of override dependencies) and relink "
-<<<<<<< HEAD
      "its usages to the linked data"},
-    {0, "", 0, nullptr, nullptr},
-=======
-     "its usages to the linked data-blocks"},
     RNA_ENUM_ITEM_SEPR,
->>>>>>> dcf81d02
     {OUTLINER_IDOP_COPY, "COPY", ICON_COPYDOWN, "Copy", ""},
     {OUTLINER_IDOP_PASTE, "PASTE", ICON_PASTEDOWN, "Paste", ""},
     RNA_ENUM_ITEM_SEPR,
