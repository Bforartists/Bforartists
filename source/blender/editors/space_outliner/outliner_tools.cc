--- conflicted
+++ resolved
@@ -433,15 +433,6 @@
 /** \name Scene Menu Operator
  * \{ */
 
-<<<<<<< HEAD
-typedef enum eOutliner_PropSceneOps {  /* bfa -  typedef enum*/
-  OL_SCENE_OP_DELETE = 1,
-  /* bfa - add scene outliner operators  */
-  OL_SCENE_OP_NEW = 2,
-  OL_SCENE_OP_COPY_SETTINGS = 3,
-  OL_SCENE_OP_COPY_LINKED = 4,
-  OL_SCENE_OP_COPY_FULL = 5
-=======
 typedef enum eOutliner_PropSceneOps { /* bfa -  typedef enum*/
                                       OL_SCENE_OP_DELETE = 1,
                                       /* bfa - add scene outliner operators  */
@@ -449,7 +440,6 @@
                                       OL_SCENE_OP_COPY_SETTINGS = 3,
                                       OL_SCENE_OP_COPY_LINKED = 4,
                                       OL_SCENE_OP_COPY_FULL = 5
->>>>>>> ca1fc36b
 } eOutliner_PropSceneOps;
 
 static const EnumPropertyItem prop_scene_op_types[] = {
@@ -538,11 +528,7 @@
   else if (event == OL_SCENE_OP_COPY_FULL) {
     scene_add_ex(scene, bmain, C, SCE_COPY_FULL);
   }
-<<<<<<< HEAD
-/*bfa end*/
-=======
   /*bfa end*/
->>>>>>> ca1fc36b
 
   return true;
 }
@@ -574,11 +560,7 @@
     outliner_cleanup_tree(space_outliner);
     WM_main_add_notifier(NC_SCENE | ND_LAYER, nullptr);
   }
-<<<<<<< HEAD
-/*bfa end*/
-=======
   /*bfa end*/
->>>>>>> ca1fc36b
   else {
     BLI_assert(0);
     return OPERATOR_CANCELLED;
@@ -2105,11 +2087,7 @@
     {OUTLINER_IDOP_OVERRIDE_LIBRARY_RESET,
      "OVERRIDE_LIBRARY_RESET",
      ICON_RESET,
-<<<<<<< HEAD
-      "Reset Library Override Single",
-=======
      "Reset Library Override",
->>>>>>> ca1fc36b
      "Reset this local override to its linked values"},
     {OUTLINER_IDOP_OVERRIDE_LIBRARY_RESET_HIERARCHY,
      "OVERRIDE_LIBRARY_RESET_HIERARCHY",
@@ -2129,33 +2107,18 @@
      "Rebuild this local override from its linked reference, as well as its hierarchy of "
      "dependencies, enforcing that hierarchy to match the linked data (i.e. ignoring exiting "
      "overrides on data-blocks pointer properties)"},
-<<<<<<< HEAD
     {OUTLINER_IDOP_OVERRIDE_LIBRARY_CLEAR_SINGLE,
      "OVERRIDE_LIBRARY_CLEAR_SINGLE",
      ICON_CLEAR,
      "Clear Library Override Single",
      "Delete this local override if possible, else reset it and mark it as non editable, and "
-     "relink its usages to the linked data"},
+     "relink its usages to the linked data-blocks"},
     {OUTLINER_IDOP_OVERRIDE_LIBRARY_CLEAR_HIERARCHY,
      "OVERRIDE_LIBRARY_CLEAR_HIERARCHY",
      ICON_DELETE,
      "Clear Library Override Hierarchy",
      "Delete this local override (including its hierarchy of override dependencies) and relink "
      "its usages to the linked data"},
-=======
-    {OUTLINER_IDOP_OVERRIDE_LIBRARY_CLEAR_HIERARCHY,
-     "OVERRIDE_LIBRARY_CLEAR_HIERARCHY",
-     ICON_DELETE,
-     "Delete Library Override Hierarchy",
-     "Delete this local override (including its hierarchy of override dependencies) and relink "
-     "its usages to the linked data"},
-    {OUTLINER_IDOP_OVERRIDE_LIBRARY_CLEAR_SINGLE,
-     "OVERRIDE_LIBRARY_CLEAR_SINGLE",
-     ICON_CLEAR,
-     "Clear Single Library Override",
-     "Delete this local override if possible, else reset it and mark it as non editable, and "
-     "relink its usages to the linked data-blocks"},
->>>>>>> ca1fc36b
     {0, "", 0, nullptr, nullptr},
     {OUTLINER_IDOP_COPY, "COPY", ICON_COPYDOWN, "Copy", ""},
     {OUTLINER_IDOP_PASTE, "PASTE", ICON_PASTEDOWN, "Paste", ""},
