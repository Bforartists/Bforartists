/* SPDX-FileCopyrightText: 2004 Blender Authors
 *
 * SPDX-License-Identifier: GPL-2.0-or-later */

/** \file
 * \ingroup spoutliner
 */

#include "MEM_guardedalloc.h"

#include "CLG_log.h"

#include "DNA_anim_types.h"
#include "DNA_armature_types.h"
#include "DNA_collection_types.h"
#include "DNA_constraint_types.h"
#include "DNA_curves_types.h"
#include "DNA_gpencil_legacy_types.h"
#include "DNA_light_types.h"
#include "DNA_linestyle_types.h"
#include "DNA_material_types.h"
#include "DNA_mesh_types.h"
#include "DNA_meta_types.h"
#include "DNA_modifier_types.h"
#include "DNA_object_types.h"
#include "DNA_pointcloud_types.h"
#include "DNA_scene_types.h"
#include "DNA_sequence_types.h"
#include "DNA_volume_types.h"
#include "DNA_world_types.h"

#include "BLI_listbase.h"
#include "BLI_map.hh"
#include "BLI_set.hh"
#include "BLI_string.h"
#include "BLI_utildefines.h"
#include "BLI_vector.hh"

#include "BKE_anim_data.hh"
#include "BKE_animsys.h"
#include "BKE_armature.hh"
#include "BKE_collection.hh"
#include "BKE_constraint.h"
#include "BKE_context.hh"
#include "BKE_fcurve.hh"
#include "BKE_global.hh"
#include "BKE_grease_pencil.hh"
#include "BKE_idtype.hh"
#include "BKE_layer.hh"
#include "BKE_lib_id.hh"
#include "BKE_lib_override.hh"
#include "BKE_lib_query.hh"
#include "BKE_lib_remap.hh"
#include "BKE_library.hh"
#include "BKE_main.hh"
#include "BKE_main_invariants.hh"
#include "BKE_object.hh"
#include "BKE_report.hh"
#include "BKE_scene.hh"
#include "BKE_screen.hh"

#include "DEG_depsgraph.hh"
#include "DEG_depsgraph_build.hh"

#include "ED_node.hh"
#include "ED_object.hh"
#include "ED_outliner.hh"
#include "ED_scene.hh"
#include "ED_screen.hh"
#include "ED_sequencer.hh"
#include "ED_undo.hh"

#include "BLT_translation.hh" /* BFA - included by us */
#include "ED_util.hh"         /* BFA - included by us */

#include "WM_api.hh"
#include "WM_message.hh"
#include "WM_types.hh"

#include "UI_interface.hh"
#include "UI_interface_layout.hh"
#include "UI_resources.hh"
#include "UI_view2d.hh"

#include "../../blender/blenloader/BLO_readfile.hh"

#include "RNA_access.hh"
#include "RNA_define.hh"
#include "RNA_enum_types.hh"

#include "ANIM_action_legacy.hh"

#include "SEQ_relations.hh"
#include "SEQ_sequencer.hh"

#include "outliner_intern.hh"
#include "tree/tree_element_grease_pencil_node.hh"
#include "tree/tree_element_rna.hh"
#include "tree/tree_element_seq.hh"
#include "tree/tree_iterator.hh"

namespace blender::ed::outliner {

static CLG_LogRef LOG = {"ed.outliner.tools"};

/* -------------------------------------------------------------------- */
/** \name ID/Library/Data Set/Un-link Utilities
 * \{ */

static void get_element_operation_type(
    const TreeElement *te, int *scenelevel, int *objectlevel, int *idlevel, int *datalevel)
{
  *scenelevel = *objectlevel = *idlevel = *datalevel = 0;

  const TreeStoreElem *tselem = TREESTORE(te);
  if ((tselem->flag & TSE_SELECTED) == 0) {
    return;
  }

  /* Layer collection points to collection ID. */
  if (!ELEM(tselem->type, TSE_SOME_ID, TSE_LAYER_COLLECTION)) {
    *datalevel = tselem->type;
  }
  else {
    const int idcode = int(GS(tselem->id->name));
    bool is_standard_id = false;
    switch ((ID_Type)idcode) {
      case ID_SCE:
        *scenelevel = 1;
        break;
      case ID_OB:
        *objectlevel = 1;
        break;

      case ID_ME:
      case ID_CU_LEGACY:
      case ID_MB:
      case ID_LT:
      case ID_LA:
      case ID_AR:
      case ID_CA:
      case ID_SPK:
      case ID_MA:
      case ID_TE:
      case ID_IP:
      case ID_IM:
      case ID_SO:
      case ID_KE:
      case ID_WO:
      case ID_AC:
      case ID_TXT:
      case ID_GR:
      case ID_LS:
      case ID_LI:
      case ID_VF:
      case ID_NT:
      case ID_BR:
      case ID_PA:
      case ID_GD_LEGACY:
      case ID_MC:
      case ID_MSK:
      case ID_PAL:
      case ID_PC:
      case ID_CF:
      case ID_WS:
      case ID_LP:
      case ID_CV:
      case ID_PT:
      case ID_VO:
      case ID_GP:
        is_standard_id = true;
        break;
      case ID_WM:
      case ID_SCR:
        /* Those are ignored here. */
        /* NOTE: while Screens should be manageable here, deleting a screen used by a workspace
         * will cause crashes when trying to use that workspace, so for now let's play minimal,
         * safe change. */
        break;
    }
    if (idcode == ID_NLA) {
      /* Fake one, not an actual ID type... */
      is_standard_id = true;
    }

    if (is_standard_id) {
      *idlevel = idcode;
    }
  }

  /* Return values are exclusive, only one may be non-null. */
  BLI_assert(((*scenelevel != 0) && (*objectlevel == 0) && (*idlevel == 0) && (*datalevel == 0)) ||
             ((*scenelevel == 0) && (*objectlevel != 0) && (*idlevel == 0) && (*datalevel == 0)) ||
             ((*scenelevel == 0) && (*objectlevel == 0) && (*idlevel != 0) && (*datalevel == 0)) ||
             ((*scenelevel == 0) && (*objectlevel == 0) && (*idlevel == 0) && (*datalevel != 0)) ||
             /* All null. */
             ((*scenelevel == 0) && (*objectlevel == 0) && (*idlevel == 0) && (*datalevel == 0)));
}

static TreeElement *get_target_element(const SpaceOutliner *space_outliner)
{
  TreeElement *te = outliner_find_element_with_flag(&space_outliner->tree, TSE_ACTIVE);

  return te;
}

static bool outliner_operation_tree_element_poll(bContext *C)
{
  if (!ED_operator_outliner_active(C)) {
    return false;
  }
  SpaceOutliner *space_outliner = CTX_wm_space_outliner(C);
  TreeElement *te = get_target_element(space_outliner);
  if (te == nullptr) {
    return false;
  }

  return true;
}

static void unlink_action_fn(bContext *C,
                             ReportList *reports,
                             Scene * /*scene*/,
                             TreeElement * /*te*/,
                             TreeStoreElem *tsep,
                             TreeStoreElem *tselem)
{
  if (!tsep || !TSE_IS_REAL_ID(tsep)) {
    /* Valid case, no parent element of the action or it is not an ID (could be a #TSE_ID_BASE
     * for example) so there's no data to unlink from. */
    BKE_reportf(reports,
                RPT_WARNING,
                "Cannot unlink action '%s'. It's not clear which object or object-data it "
                "should be unlinked from, there's no object or object-data as parent in the "
                "Outliner tree",
                tselem->id->name + 2);
    return;
  }

  /* just set action to nullptr */
  BKE_animdata_set_action(CTX_wm_reports(C), tsep->id, nullptr);
  DEG_id_tag_update(tsep->id, ID_RECALC_ANIMATION);
}

static void unlink_material_fn(bContext * /*C*/,
                               ReportList *reports,
                               Scene * /*scene*/,
                               TreeElement *te,
                               TreeStoreElem *tsep,
                               TreeStoreElem *tselem)
{
  const bool te_is_material = TSE_IS_REAL_ID(tselem) && (GS(tselem->id->name) == ID_MA);

  if (!te_is_material) {
    /* Just fail silently. Another element may be selected that is a material, we don't want to
     * confuse users with an error in that case. */
    return;
  }

  if (!tsep || !TSE_IS_REAL_ID(tsep)) {
    /* Valid case, no parent element of the material or it is not an ID (could be a #TSE_ID_BASE
     * for example) so there's no data to unlink from. */
    BKE_reportf(reports,
                RPT_WARNING,
                "Cannot unlink material '%s'. It's not clear which object or object-data it "
                "should be unlinked from, there's no object or object-data as parent in the "
                "Outliner tree",
                tselem->id->name + 2);
    return;
  }

  if (!ID_IS_EDITABLE(tsep->id) || ID_IS_OVERRIDE_LIBRARY(tsep->id)) {
    BKE_reportf(reports,
                RPT_WARNING,
                "Cannot unlink the material '%s' from linked object data",
                tselem->id->name + 2);
    return;
  }

  Material **matar = nullptr;
  int a, totcol = 0;

  switch (GS(tsep->id->name)) {
    case ID_OB: {
      Object *ob = (Object *)tsep->id;
      totcol = ob->totcol;
      matar = ob->mat;
      break;
    }
    case ID_ME: {
      Mesh *mesh = (Mesh *)tsep->id;
      totcol = mesh->totcol;
      matar = mesh->mat;
      break;
    }
    case ID_CU_LEGACY: {
      Curve *cu = (Curve *)tsep->id;
      totcol = cu->totcol;
      matar = cu->mat;
      break;
    }
    case ID_MB: {
      MetaBall *mb = (MetaBall *)tsep->id;
      totcol = mb->totcol;
      matar = mb->mat;
      break;
    }
    case ID_CV: {
      Curves *curves = (Curves *)tsep->id;
      totcol = curves->totcol;
      matar = curves->mat;
      break;
    }
    case ID_PT: {
      PointCloud *pointcloud = (PointCloud *)tsep->id;
      totcol = pointcloud->totcol;
      matar = pointcloud->mat;
      break;
    }
    case ID_VO: {
      Volume *volume = (Volume *)tsep->id;
      totcol = volume->totcol;
      matar = volume->mat;
      break;
    }
    default:
      BLI_assert_unreachable();
  }

  if (LIKELY(matar != nullptr)) {
    for (a = 0; a < totcol; a++) {
      if (a == te->index && matar[a]) {
        id_us_min(&matar[a]->id);
        matar[a] = nullptr;
      }
    }
  }
}

static void unlink_texture_fn(bContext * /*C*/,
                              ReportList *reports,
                              Scene * /*scene*/,
                              TreeElement *te,
                              TreeStoreElem *tsep,
                              TreeStoreElem *tselem)
{
  if (!tsep || !TSE_IS_REAL_ID(tsep)) {
    /* Valid case, no parent element of the texture or it is not an ID (could be a #TSE_ID_BASE
     * for example) so there's no data to unlink from. */
    BKE_reportf(reports,
                RPT_WARNING,
                "Cannot unlink texture '%s'. It's not clear which Freestyle line style it should "
                "be unlinked from, there's no Freestyle line style as parent in the Outliner tree",
                tselem->id->name + 2);
    return;
  }

  MTex **mtex = nullptr;
  int a;

  if (GS(tsep->id->name) == ID_LS) {
    FreestyleLineStyle *ls = (FreestyleLineStyle *)tsep->id;
    mtex = ls->mtex;
  }
  else {
    return;
  }

  for (a = 0; a < MAX_MTEX; a++) {
    if (a == te->index && mtex[a]) {
      if (mtex[a]->tex) {
        id_us_min(&mtex[a]->tex->id);
        mtex[a]->tex = nullptr;
      }
    }
  }
}

static void unlink_collection_fn(bContext *C,
                                 ReportList *reports,
                                 Scene * /*scene*/,
                                 TreeElement * /*te*/,
                                 TreeStoreElem *tsep,
                                 TreeStoreElem *tselem)
{
  Main *bmain = CTX_data_main(C);
  Collection *collection = (Collection *)tselem->id;

  if (!tsep || !TSE_IS_REAL_ID(tsep)) {
    /* Valid case, no parent element of the collection or it is not an ID (could be a #TSE_ID_BASE
     * for example) so there's no data to unlink from. */
    BKE_reportf(reports,
                RPT_WARNING,
                "Cannot unlink collection '%s'. It's not clear which scene, collection or "
                "instance empties it should be unlinked from, there's no scene, collection or "
                "instance empties as parent in the Outliner tree",
                tselem->id->name + 2);
    return;
  }

  if (tsep && (!ID_IS_EDITABLE(tsep->id) || ID_IS_OVERRIDE_LIBRARY(tsep->id))) {
    BKE_reportf(reports,
                RPT_WARNING,
                "Cannot unlink collection '%s' parented to another linked collection '%s'",
                collection->id.name + 2,
                tsep->id->name + 2);
    return;
  }

  if (tsep) {
    if (GS(tsep->id->name) == ID_OB) {
      Object *ob = (Object *)tsep->id;
      ob->instance_collection = nullptr;
      DEG_id_tag_update(&ob->id, ID_RECALC_TRANSFORM | ID_RECALC_HIERARCHY);
      DEG_relations_tag_update(bmain);
    }
    else if (GS(tsep->id->name) == ID_GR) {
      Collection *parent = (Collection *)tsep->id;
      id_fake_user_set(&collection->id);
      BKE_collection_child_remove(bmain, parent, collection);
      DEG_id_tag_update(&parent->id, ID_RECALC_SYNC_TO_EVAL | ID_RECALC_HIERARCHY);
      DEG_relations_tag_update(bmain);
    }
    else if (GS(tsep->id->name) == ID_SCE) {
      Scene *scene = (Scene *)tsep->id;
      Collection *parent = scene->master_collection;
      id_fake_user_set(&collection->id);
      BKE_collection_child_remove(bmain, parent, collection);
      DEG_id_tag_update(&scene->id, ID_RECALC_SYNC_TO_EVAL | ID_RECALC_HIERARCHY);
      DEG_relations_tag_update(bmain);
    }
  }
}

static void unlink_object_fn(bContext *C,
                             ReportList *reports,
                             Scene * /*scene*/,
                             TreeElement *te,
                             TreeStoreElem *tsep,
                             TreeStoreElem *tselem)
{
  if (tsep && tsep->id) {
    Main *bmain = CTX_data_main(C);
    Object *ob = (Object *)tselem->id;
    const eSpaceOutliner_Mode outliner_mode = eSpaceOutliner_Mode(
        CTX_wm_space_outliner(C)->outlinevis);

    if (GS(tsep->id->name) == ID_OB) {
      /* Parented objects need to find which collection to unlink from. */
      TreeElement *te_parent = te->parent;
      while (tsep && GS(tsep->id->name) == ID_OB) {
        if (!ID_IS_EDITABLE(tsep->id)) {
          BKE_reportf(reports,
                      RPT_WARNING,
                      "Cannot unlink object '%s' parented to another linked object '%s'",
                      ob->id.name + 2,
                      tsep->id->name + 2);
          return;
        }
        te_parent = te_parent->parent;
        tsep = te_parent ? TREESTORE(te_parent) : nullptr;
      }
    }

    if (tsep && tsep->id) {
      if (!ID_IS_EDITABLE(tsep->id) || ID_IS_OVERRIDE_LIBRARY(tsep->id)) {
        BKE_reportf(reports,
                    RPT_WARNING,
                    "Cannot unlink object '%s' from linked collection or scene '%s'",
                    ob->id.name + 2,
                    tsep->id->name + 2);
        return;
      }
      switch (GS(tsep->id->name)) {
        case ID_GR: {
          Collection *parent = (Collection *)tsep->id;
          BKE_collection_object_remove(bmain, parent, ob, true);
          DEG_id_tag_update(&parent->id, ID_RECALC_SYNC_TO_EVAL);
          break;
        }
        case ID_SCE: {
          Scene *scene = reinterpret_cast<Scene *>(tsep->id);
          /* In Scene view, remove the object from all collections in the scene. */
          if (outliner_mode == SO_SCENES) {
            FOREACH_SCENE_COLLECTION_BEGIN (scene, collection) {
              if (BKE_collection_has_object(collection, ob)) {
                BKE_collection_object_remove(bmain, collection, ob, true);
                DEG_id_tag_update(&collection->id, ID_RECALC_HIERARCHY);
                DEG_id_tag_update(&collection->id, ID_RECALC_SYNC_TO_EVAL);
              }
            }
            FOREACH_SCENE_COLLECTION_END;
          }
          /* Otherwise, remove the object from the scene's main collection. */
          else {
            Collection *parent = scene->master_collection;
            BKE_collection_object_remove(bmain, parent, ob, true);
            DEG_id_tag_update(&parent->id, ID_RECALC_SYNC_TO_EVAL);
          }
          break;
        }
        default: {
          /* Un-handled case, should never be reached. */
          BLI_assert_unreachable();
          return;
        }
      }
      /* NOTE: Cannot risk tagging the object here, as it may have been deleted if its last usage
       * was removed by above code. */
      DEG_id_tag_update(tsep->id, ID_RECALC_HIERARCHY);
      DEG_relations_tag_update(bmain);
    }
  }
}

static void unlink_world_fn(bContext * /*C*/,
                            ReportList *reports,
                            Scene * /*scene*/,
                            TreeElement * /*te*/,
                            TreeStoreElem *tsep,
                            TreeStoreElem *tselem)
{
  if (!tsep || !TSE_IS_REAL_ID(tsep)) {
    /* Valid case, no parent element of the world or it is not an ID (could be a #TSE_ID_BASE
     * for example) so there's no data to unlink from. */
    BKE_reportf(reports,
                RPT_WARNING,
                "Cannot unlink world '%s'. It's not clear which scene it should be unlinked from, "
                "there's no scene as parent in the Outliner tree",
                tselem->id->name + 2);
    return;
  }

  Scene *parscene = (Scene *)tsep->id;
  World *wo = (World *)tselem->id;

  /* need to use parent scene not just scene, otherwise may end up getting wrong one */
  id_us_min(&wo->id);
  parscene->world = nullptr;
}

static void outliner_do_libdata_operation(bContext *C,
                                          ReportList *reports,
                                          Scene *scene,
                                          SpaceOutliner *space_outliner,
                                          outliner_operation_fn operation_fn)
{
  tree_iterator::all_open(*space_outliner, [&](TreeElement *te) {
    TreeStoreElem *tselem = TREESTORE(te);
    if (tselem->flag & TSE_SELECTED) {
      if (((tselem->type == TSE_SOME_ID) && (te->idcode != 0)) ||
          tselem->type == TSE_LAYER_COLLECTION)
      {
        TreeStoreElem *tsep = te->parent ? TREESTORE(te->parent) : nullptr;
        operation_fn(C, reports, scene, te, tsep, tselem);
      }
    }
  });
}

enum eOutlinerLibOpSelectionSet {
  /* Only selected items. */
  OUTLINER_LIB_SELECTIONSET_SELECTED,
  /* Only content 'inside' selected items (their sub-tree). */
  OUTLINER_LIB_LIB_SELECTIONSET_CONTENT,
  /* Combining both options above. */
  OUTLINER_LIB_LIB_SELECTIONSET_SELECTED_AND_CONTENT,
};

static const EnumPropertyItem prop_lib_op_selection_set[] = {
    {OUTLINER_LIB_SELECTIONSET_SELECTED,
     "SELECTED",
     ICON_LIBRARY_DATA_OVERRIDE,
     "Selected",
     "Apply the operation over selected data-blocks only"},
    {OUTLINER_LIB_LIB_SELECTIONSET_CONTENT,
     "CONTENT",
     ICON_LIBRARY_OBJECT,
     "Content",
     "Apply the operation over content of the selected items only (the data-blocks in their "
     "sub-tree)"},
    {OUTLINER_LIB_LIB_SELECTIONSET_SELECTED_AND_CONTENT,
     "SELECTED_AND_CONTENT",
     ICON_LIBRARY,
     "Selected & Content",
     "Apply the operation over selected data-blocks and all their dependencies"},
    {0, nullptr, 0, nullptr, nullptr},
};

static bool outliner_do_libdata_operation_selection_set_element(
    bContext *C,
    ReportList *reports,
    Scene *scene,
    TreeElement *element,
    TreeStoreElem *tselem,
    const bool has_parent_selected,
    outliner_operation_fn operation_fn,
    eOutlinerLibOpSelectionSet selection_set)
{
  const bool do_selected = ELEM(selection_set,
                                OUTLINER_LIB_SELECTIONSET_SELECTED,
                                OUTLINER_LIB_LIB_SELECTIONSET_SELECTED_AND_CONTENT);
  const bool do_content = ELEM(selection_set,
                               OUTLINER_LIB_LIB_SELECTIONSET_CONTENT,
                               OUTLINER_LIB_LIB_SELECTIONSET_SELECTED_AND_CONTENT);

  const bool is_selected = tselem->flag & TSE_SELECTED;
  if ((is_selected && do_selected) || (has_parent_selected && do_content)) {
    if (((tselem->type == TSE_SOME_ID) && (element->idcode != 0)) ||
        tselem->type == TSE_LAYER_COLLECTION)
    {
      TreeStoreElem *tsep = element->parent ? TREESTORE(element->parent) : nullptr;
      operation_fn(C, reports, scene, element, tsep, tselem);
    }
  }
  return is_selected;
}

static void outliner_do_libdata_operation_selection_set(bContext *C,
                                                        ReportList *reports,
                                                        Scene *scene,
                                                        SpaceOutliner *space_outliner,
                                                        const ListBase &subtree,
                                                        const bool has_parent_selected,
                                                        outliner_operation_fn operation_fn,
                                                        eOutlinerLibOpSelectionSet selection_set)
{
  LISTBASE_FOREACH_MUTABLE (TreeElement *, element, &subtree) {
    /* Get needed data out in case element gets freed. */
    TreeStoreElem *tselem = TREESTORE(element);
    const ListBase subtree = element->subtree;

    const bool is_selected = outliner_do_libdata_operation_selection_set_element(
        C, reports, scene, element, tselem, has_parent_selected, operation_fn, selection_set);

    /* Don't access element from now on, it may be freed. Note that the open/collapsed state may
     * also have been changed in the visitor callback. */
    outliner_do_libdata_operation_selection_set(C,
                                                reports,
                                                scene,
                                                space_outliner,
                                                subtree,
                                                is_selected || has_parent_selected,
                                                operation_fn,
                                                selection_set);
  }
}

static void outliner_do_libdata_operation_selection_set(bContext *C,
                                                        ReportList *reports,
                                                        Scene *scene,
                                                        SpaceOutliner *space_outliner,
                                                        outliner_operation_fn operation_fn,
                                                        eOutlinerLibOpSelectionSet selection_set,
                                                        const bool do_active_element_first)
{
  if (do_active_element_first) {
    TreeElement *active_element = outliner_find_element_with_flag(&space_outliner->tree,
                                                                  TSE_ACTIVE);
    if (active_element != nullptr) {
      TreeStoreElem *tselem = TREESTORE(active_element);
      const ListBase subtree = active_element->subtree;

      const bool is_selected = outliner_do_libdata_operation_selection_set_element(
          C, reports, scene, active_element, tselem, false, operation_fn, selection_set);

      /* Don't access element from now on, it may be freed. Note that the open/collapsed state may
       * also have been changed in the visitor callback. */
      outliner_do_libdata_operation_selection_set(
          C, reports, scene, space_outliner, subtree, is_selected, operation_fn, selection_set);
    }
  }

  outliner_do_libdata_operation_selection_set(
      C, reports, scene, space_outliner, space_outliner->tree, false, operation_fn, selection_set);
}

/** \} */

/* -------------------------------------------------------------------- */
/** \name Scene Menu Operator
 * \{ */

typedef enum eOutliner_PropSceneOps { /* bfa -  typedef enum*/
                                      OL_SCENE_OP_DELETE = 1,
                                      /* bfa - add scene outliner operators  */
                                      OL_SCENE_OP_NEW = 2,
                                      OL_SCENE_OP_COPY_SETTINGS = 3,
                                      OL_SCENE_OP_COPY_LINKED = 4,
                                      OL_SCENE_OP_COPY_FULL = 5
} eOutliner_PropSceneOps;

static const EnumPropertyItem prop_scene_op_types[] = {
    /*bfa - replaced the ICON_X by ICON_DELETE*/
    {OL_SCENE_OP_DELETE, "DELETE", ICON_DELETE, "Delete", ""},
    /* bfa - add scene outliner operators  */
    // {OL_SCENE_OP_NEW, "NEW", ICON_NEW, "New", ""},
    {OL_SCENE_OP_COPY_SETTINGS, "COPY_SETTINGS", ICON_COPYDOWN, "Copy Settings", ""},
    {OL_SCENE_OP_COPY_LINKED, "COPY_LINKED", ICON_LINKED, "Linked Copy", ""},
    {OL_SCENE_OP_COPY_FULL, "COPY_FULL", ICON_DUPLICATE_ALL, "Full Copy", ""},
    {0, nullptr, 0, nullptr, nullptr},
};

static bool outliner_do_scene_operation(
    bContext *C,
    SpaceOutliner *space_outliner,
    eOutliner_PropSceneOps event,
    bool (*operation_fn)(bContext *, eOutliner_PropSceneOps, TreeElement *, TreeStoreElem *))
{
  bool success = false;

  tree_iterator::all_open(*space_outliner, [&](TreeElement *te) {
    TreeStoreElem *tselem = TREESTORE(te);
    if (tselem->flag & TSE_SELECTED) {
      if ((tselem->type == TSE_SOME_ID) && (te->idcode == ID_SCE)) {
        if (operation_fn(C, event, te, tselem)) {
          success = true;
        }
      }
    }
  });

  return success;
}

/* bfa - add scene outliner operators  */
/* based on ED_scene_add, but without the need of getting setting active scene */
static Scene *scene_add_ex(Scene *scene_old, Main *bmain, bContext *C, eSceneCopyMethod method)
{
  Scene *scene_new;

  if (method == SCE_COPY_NEW) {
    scene_new = BKE_scene_add(bmain, DATA_("Scene"));
  }
  else { /* different kinds of copying */
    /* We are going to deep-copy collections, objects and various object data, we need to have
     * up-to-date obdata for that. */
    if (method == SCE_COPY_FULL) {
      ED_editors_flush_edits(bmain);
    }

    scene_new = BKE_scene_duplicate(bmain, scene_old, method);
  }

  WM_event_add_notifier(C, NC_SCENE | ND_SCENEBROWSE, scene_new);

  return scene_new;
}
/*bfa end*/
static bool scene_fn(bContext *C,
                     eOutliner_PropSceneOps event,
                     TreeElement * /*te*/,
                     TreeStoreElem *tselem)
{
  Scene *scene = (Scene *)tselem->id;
  /* bfa - add scene outliner operators  */
  Main *bmain = CTX_data_main(C);

  if (event == OL_SCENE_OP_DELETE) {
    /* bfa - add scene outliner operators  */
    if (ED_scene_delete(C, CTX_data_main(C), scene)) {
      WM_event_add_notifier(C, NC_SCENE | NA_REMOVED, scene);
    }
    else {
      return false;
    }
  }
  /* bfa - add scene outliner operators  */
  else if (event == OL_SCENE_OP_NEW) {
    scene_add_ex(scene, bmain, C, SCE_COPY_NEW);
  }
  else if (event == OL_SCENE_OP_COPY_SETTINGS) {
    scene_add_ex(scene, bmain, C, SCE_COPY_EMPTY);
  }
  else if (event == OL_SCENE_OP_COPY_LINKED) {
    scene_add_ex(scene, bmain, C, SCE_COPY_LINK_COLLECTION);
  }
  else if (event == OL_SCENE_OP_COPY_FULL) {
    scene_add_ex(scene, bmain, C, SCE_COPY_FULL);
  }
  /*bfa end*/

  return true;
}

static wmOperatorStatus outliner_scene_operation_exec(bContext *C, wmOperator *op)
{
  SpaceOutliner *space_outliner = CTX_wm_space_outliner(C);
  /* bfa - add scene outliner operators  */
  Main *bmain = CTX_data_main(C);
  Scene *scene = CTX_data_scene(C);
  const eOutliner_PropSceneOps event = (eOutliner_PropSceneOps)RNA_enum_get(op->ptr, "type");

  if (outliner_do_scene_operation(C, space_outliner, event, scene_fn) == false) {
    return OPERATOR_CANCELLED;
  }

  if (event == OL_SCENE_OP_DELETE) {
    outliner_cleanup_tree(space_outliner);
    ED_undo_push(C, "Delete Scene(s)");
  }
  /* bfa - add scene outliner operators  */
  else if (ELEM(event,
                OL_SCENE_OP_NEW,
                OL_SCENE_OP_COPY_SETTINGS,
                OL_SCENE_OP_COPY_LINKED,
                OL_SCENE_OP_COPY_FULL))
  {
    DEG_id_tag_update(&scene->id, ID_RECALC_SYNC_TO_EVAL);
    DEG_relations_tag_update(bmain);
    outliner_cleanup_tree(space_outliner);
    WM_main_add_notifier(NC_SCENE | ND_LAYER, nullptr);
  }
  /*bfa end*/
  else {
    BLI_assert_unreachable();
    return OPERATOR_CANCELLED;
  }

  return OPERATOR_FINISHED;
}

void OUTLINER_OT_scene_operation(wmOperatorType *ot)
{
  /* identifiers */
  ot->name = "Outliner Scene Operation";
  ot->idname = "OUTLINER_OT_scene_operation";
  ot->description = "Context menu for scene operations";

  /* callbacks */
  ot->invoke = WM_menu_invoke;
  ot->exec = outliner_scene_operation_exec;
  ot->poll = ED_operator_outliner_active;

  ot->flag = 0;

  ot->prop = RNA_def_enum(ot->srna, "type", prop_scene_op_types, 0, "Scene Operation", "");
}

/** \} */

/* -------------------------------------------------------------------- */
/** \name Search Utilities
 * \{ */

/**
 * Stores the parent and a child element of a merged icon-row icon for
 * the merged select popup menu. The sub-tree of the parent is searched and
 * the child is needed to only show elements of the same type in the popup.
 */
struct MergedSearchData {
  TreeElement *parent_element;
  TreeElement *select_element;
};

static void merged_element_search_fn_recursive(
    const ListBase *tree, short tselem_type, short type, const char *str, uiSearchItems *items)
{
  char name[64];
  int iconid;

  LISTBASE_FOREACH (TreeElement *, te, tree) {
    TreeStoreElem *tselem = TREESTORE(te);

    if (tree_element_id_type_to_index(te) == type && tselem_type == tselem->type) {
      if (BLI_strcasestr(te->name, str)) {
        STRNCPY(name, te->name);

        iconid = tree_element_get_icon(tselem, te).icon;

        /* Don't allow duplicate named items */
        if (UI_search_items_find_index(items, name) == -1) {
          if (!UI_search_item_add(items, name, te, iconid, 0, 0)) {
            break;
          }
        }
      }
    }

    merged_element_search_fn_recursive(&te->subtree, tselem_type, type, str, items);
  }
}

/* Get a list of elements that match the search string */
static void merged_element_search_update_fn(const bContext * /*C*/,
                                            void *data,
                                            const char *str,
                                            uiSearchItems *items,
                                            const bool /*is_first*/)
{
  MergedSearchData *search_data = (MergedSearchData *)data;
  TreeElement *parent = search_data->parent_element;
  TreeElement *te = search_data->select_element;

  int type = tree_element_id_type_to_index(te);

  merged_element_search_fn_recursive(&parent->subtree, TREESTORE(te)->type, type, str, items);
}

/* Activate an element from the merged element search menu */
static void merged_element_search_exec_fn(bContext *C, void * /*arg1*/, void *element)
{
  SpaceOutliner *space_outliner = CTX_wm_space_outliner(C);
  TreeElement *te = (TreeElement *)element;

  outliner_item_select(C, space_outliner, te, OL_ITEM_SELECT | OL_ITEM_ACTIVATE);

  ED_outliner_select_sync_from_outliner(C, space_outliner);
}

/**
 * Merged element search menu
 * Created on activation of a merged or aggregated icon-row icon.
 */
static uiBlock *merged_element_search_menu(bContext *C, ARegion *region, void *data)
{
  static char search[64] = "";
  uiBlock *block;
  uiBut *but;

  /* Clear search on each menu creation */
  *search = '\0';

  block = UI_block_begin(C, region, __func__, blender::ui::EmbossType::Emboss);
  UI_block_flag_enable(block, UI_BLOCK_LOOP | UI_BLOCK_MOVEMOUSE_QUIT | UI_BLOCK_SEARCH_MENU);
  UI_block_theme_style_set(block, UI_BLOCK_THEME_STYLE_POPUP);

  short menu_width = 10 * UI_UNIT_X;
  but = uiDefSearchBut(
      block, search, 0, ICON_VIEWZOOM, sizeof(search), 0, 0, menu_width, UI_UNIT_Y, "");
  UI_but_func_search_set(but,
                         nullptr,
                         merged_element_search_update_fn,
                         data,
                         false,
                         nullptr,
                         merged_element_search_exec_fn,
                         nullptr);
  UI_but_flag_enable(but, UI_BUT_ACTIVATE_ON_INIT);

  /* Fake button to hold space for search items */
  const int height = UI_searchbox_size_y() - UI_SEARCHBOX_BOUNDS;
  uiDefBut(
      block, UI_BTYPE_LABEL, 0, "", 0, -height, menu_width, height, nullptr, 0, 0, std::nullopt);

  /* Center the menu on the cursor */
  const int offset[2] = {-(menu_width / 2), 0};
  UI_block_bounds_set_popup(block, UI_SEARCHBOX_BOUNDS, offset);

  return block;
}

void merged_element_search_menu_invoke(bContext *C,
                                       TreeElement *parent_te,
                                       TreeElement *activate_te)
{
  MergedSearchData *select_data = MEM_callocN<MergedSearchData>("merge_search_data");
  select_data->parent_element = parent_te;
  select_data->select_element = activate_te;

  UI_popup_block_invoke(C, merged_element_search_menu, select_data, MEM_freeN);
}

static void object_select_fn(bContext *C,
                             ReportList * /*reports*/,
                             Scene * /*scene*/,
                             TreeElement * /*te*/,
                             TreeStoreElem * /*tsep*/,
                             TreeStoreElem *tselem)
{
  const Scene *scene = CTX_data_scene(C);
  ViewLayer *view_layer = CTX_data_view_layer(C);
  Object *ob = (Object *)tselem->id;
  BKE_view_layer_synced_ensure(scene, view_layer);
  Base *base = BKE_view_layer_base_find(view_layer, ob);

  if (base) {
    object::base_select(base, object::BA_SELECT);
  }
}

/** \} */

/* -------------------------------------------------------------------- */
/** \name Callbacks (Selection, Users & Library) Utilities
 * \{ */

static void object_select_hierarchy_fn(bContext *C,
                                       ReportList * /*reports*/,
                                       Scene * /*scene*/,
                                       TreeElement *te,
                                       TreeStoreElem * /*tsep*/,
                                       TreeStoreElem * /*tselem*/)
{
  /* Don't extend because this toggles, which is nice for Ctrl-Click but not for a menu item.
   * it's especially confusing when multiple items are selected since some toggle on/off. */
  SpaceOutliner *space_outliner = CTX_wm_space_outliner(C);
  outliner_item_select(
      C, space_outliner, te, OL_ITEM_SELECT | OL_ITEM_ACTIVATE | OL_ITEM_RECURSIVE);
}

static void object_deselect_fn(bContext *C,
                               ReportList * /*reports*/,
                               Scene * /*scene*/,
                               TreeElement * /*te*/,
                               TreeStoreElem * /*tsep*/,
                               TreeStoreElem *tselem)
{
  const Scene *scene = CTX_data_scene(C);
  ViewLayer *view_layer = CTX_data_view_layer(C);
  Object *ob = (Object *)tselem->id;
  BKE_view_layer_synced_ensure(scene, view_layer);
  Base *base = BKE_view_layer_base_find(view_layer, ob);

  if (base) {
    base->flag &= ~BASE_SELECTED;
  }
}

static void outliner_object_delete_fn(bContext *C, ReportList *reports, Scene *scene, Object *ob)
{
  if (ob) {
    Main *bmain = CTX_data_main(C);
    if (ob->id.tag & ID_TAG_INDIRECT) {
      BKE_reportf(
          reports, RPT_WARNING, "Cannot delete indirectly linked object '%s'", ob->id.name + 2);
      return;
    }
    if (ID_REAL_USERS(ob) <= 1 && ID_EXTRA_USERS(ob) == 0 &&
        BKE_library_ID_is_indirectly_used(bmain, ob))
    {
      BKE_reportf(reports,
                  RPT_WARNING,
                  "Cannot delete object '%s' from scene '%s', indirectly used objects need at "
                  "least one user",
                  ob->id.name + 2,
                  scene->id.name + 2);
      return;
    }

    /* Check also library later. */
    if ((ob->mode & OB_MODE_EDIT) && BKE_object_is_in_editmode(ob)) {
      object::editmode_exit_ex(bmain, scene, ob, object::EM_FREEDATA);
    }
    BKE_id_delete(bmain, ob);
  }
}

static void id_local_fn(bContext *C,
                        ReportList * /*reports*/,
                        Scene * /*scene*/,
                        TreeElement * /*te*/,
                        TreeStoreElem * /*tsep*/,
                        TreeStoreElem *tselem)
{
  if (ID_IS_LINKED(tselem->id) && (tselem->id->tag & ID_TAG_EXTERN)) {
    Main *bmain = CTX_data_main(C);
    if (BKE_lib_id_make_local(bmain, tselem->id, LIB_ID_MAKELOCAL_ASSET_DATA_CLEAR)) {
      BKE_id_newptr_and_tag_clear(tselem->id);
    }
  }
  else if (ID_IS_OVERRIDE_LIBRARY_REAL(tselem->id)) {
    BKE_lib_override_library_make_local(CTX_data_main(C), tselem->id);
  }
}

struct OutlinerLiboverrideDataIDRoot {
  /** The linked ID that was selected for override. */
  ID *id_root_reference;

  /** The root of the override hierarchy to which the override of `id_root` belongs, once
   * known/created. */
  ID *id_hierarchy_root_override;

  /** The ID that was detected as being a good candidate as instantiation hint for newly overridden
   * objects, may be null.
   *
   * \note Typically currently only used when the root ID to override is a collection instanced by
   * an empty object. */
  ID *id_instance_hint;

  /** If this override comes from an instancing object (which would be `id_instance_hint` then). */
  bool is_override_instancing_object;
};

struct OutlinerLibOverrideData {
  bool do_hierarchy;

  /** When creating new overrides, make them all user-editable. */
  bool do_fully_editable;

  /**
   * For resync operation, force keeping newly created override IDs (or original linked IDs)
   * instead of re-applying relevant existing ID pointer property override operations. Helps
   * solving broken overrides while not losing *all* of your overrides. */
  bool do_resync_hierarchy_enforce;

  /** A set of the selected tree elements' ID 'uid'. Used to clear 'system override' flags on
   * their newly-created liboverrides in post-process step of override hierarchy creation. */
  Set<uint> selected_id_uid;

  /** A mapping from the found hierarchy roots to a linked list of IDs to override for each of
   * these roots.
   *
   * \note the key may be either linked (in which case it will be replaced by the newly created
   * override), or an actual already existing override. */
  Map<ID *, Vector<OutlinerLiboverrideDataIDRoot>> id_hierarchy_roots;

  /** All 'session_uid' of all hierarchy root IDs used or created by the operation. */
  Set<uint> id_hierarchy_roots_uid;

  void id_root_add(ID *id_hierarchy_root_reference,
                   ID *id_root_reference,
                   ID *id_instance_hint,
                   const bool is_override_instancing_object)
  {
    OutlinerLiboverrideDataIDRoot id_root_data;
    id_root_data.id_root_reference = id_root_reference;
    id_root_data.id_hierarchy_root_override = nullptr;
    id_root_data.id_instance_hint = id_instance_hint;
    id_root_data.is_override_instancing_object = is_override_instancing_object;

    Vector<OutlinerLiboverrideDataIDRoot> &value = id_hierarchy_roots.lookup_or_add_default(
        id_hierarchy_root_reference);
    value.append(id_root_data);
  }
  void id_root_set(ID *id_hierarchy_root_reference)
  {
    OutlinerLiboverrideDataIDRoot id_root_data;
    id_root_data.id_root_reference = nullptr;
    id_root_data.id_hierarchy_root_override = nullptr;
    id_root_data.id_instance_hint = nullptr;
    id_root_data.is_override_instancing_object = false;

    Vector<OutlinerLiboverrideDataIDRoot> &value = id_hierarchy_roots.lookup_or_add_default(
        id_hierarchy_root_reference);
    if (value.is_empty()) {
      value.append(id_root_data);
    }
  }
};

/* Store 'UUID' of IDs of selected elements in the Outliner tree, before generating the override
 * hierarchy. */
static void id_override_library_create_hierarchy_pre_process(bContext *C,
                                                             OutlinerLibOverrideData *data,
                                                             ReportList *reports,
                                                             TreeElement *te,
                                                             TreeStoreElem *tsep,
                                                             TreeStoreElem *tselem)
{
  BLI_assert(TSE_IS_REAL_ID(tselem));

  const bool do_hierarchy = data->do_hierarchy;
  ID *id_root_reference = tselem->id;

  if (!BKE_idtype_idcode_is_linkable(GS(id_root_reference->name)) ||
      (id_root_reference->flag & (ID_FLAG_EMBEDDED_DATA | ID_FLAG_EMBEDDED_DATA_LIB_OVERRIDE)) !=
          0)
  {
    return;
  }

  /* Only process a given ID once. Otherwise, all kind of weird things can happen if e.g. a
   * selected sub-collection is part of more than one override hierarchies. */
  if (data->selected_id_uid.contains(id_root_reference->session_uid)) {
    return;
  }
  data->selected_id_uid.add(id_root_reference->session_uid);

  if (ID_IS_OVERRIDE_LIBRARY_REAL(id_root_reference) && !ID_IS_LINKED(id_root_reference)) {
    id_root_reference->override_library->flag &= ~LIBOVERRIDE_FLAG_SYSTEM_DEFINED;
    return;
  }

  if (!ID_IS_OVERRIDABLE_LIBRARY_HIERARCHY(id_root_reference)) {
    if (ID_IS_LINKED(id_root_reference)) {
      BKE_reportf(
          reports,
          RPT_WARNING,
          "Could not create library override from data-block '%s', as it is not overridable",
          id_root_reference->name);
    }
    /* Else it's a local ID, do not bother reporting this, as it gets annoyingly noisy then when
     * operated e.g. on a hierarchy of liboverrides. */
    return;
  }

  BLI_assert(do_hierarchy);
  UNUSED_VARS_NDEBUG(do_hierarchy);

  if (GS(id_root_reference->name) == ID_GR && (tselem->flag & TSE_CLOSED) != 0) {
    /* If selected element is a (closed) collection, check all of its objects recursively, and also
     * consider the armature ones as 'selected' (i.e. to not become system overrides). */
    Collection *root_collection = reinterpret_cast<Collection *>(id_root_reference);
    FOREACH_COLLECTION_OBJECT_RECURSIVE_BEGIN (root_collection, object_iter) {
      if (id_root_reference->lib == object_iter->id.lib && object_iter->type == OB_ARMATURE) {
        data->selected_id_uid.add(object_iter->id.session_uid);
      }
    }
    FOREACH_COLLECTION_OBJECT_RECURSIVE_END;
  }

  ID *id_instance_hint = nullptr;
  bool is_override_instancing_object = false;
  if (tsep != nullptr && tsep->type == TSE_SOME_ID && tsep->id != nullptr &&
      GS(tsep->id->name) == ID_OB && !ID_IS_OVERRIDE_LIBRARY(tsep->id))
  {
    Object *ob = reinterpret_cast<Object *>(tsep->id);
    if (ob->type == OB_EMPTY && &ob->instance_collection->id == id_root_reference) {
      BLI_assert(GS(id_root_reference->name) == ID_GR);
      /* Empty instantiating the collection we override, we need to pass it to BKE overriding code
       * for proper handling. */
      id_instance_hint = tsep->id;
      is_override_instancing_object = true;
    }
  }

  if (!ID_IS_OVERRIDABLE_LIBRARY(id_root_reference) &&
      !(ID_IS_LINKED(id_root_reference) && do_hierarchy))
  {
    return;
  }

  Main *bmain = CTX_data_main(C);

  if (do_hierarchy) {
    /* Tag all linked parents in tree hierarchy to be also overridden. */
    ID *id_hierarchy_root_reference = id_root_reference;
    while ((te = te->parent) != nullptr) {
      if (!TSE_IS_REAL_ID(te->store_elem)) {
        continue;
      }

      /* Tentative hierarchy root. */
      ID *id_current_hierarchy_root = te->store_elem->id;

      /* If the parent ID is from a different library than the reference root one, we are done
       * with upwards tree processing in any case. */
      if (id_current_hierarchy_root->lib != id_root_reference->lib) {
        if (ID_IS_OVERRIDE_LIBRARY_VIRTUAL(id_current_hierarchy_root)) {
          /* Virtual overrides (i.e. embedded IDs), we can simply keep processing their parent to
           * get an actual real override. */
          continue;
        }

        /* If the parent ID is already an override, and is valid (i.e. local override), we can
         * access its hierarchy root directly. */
        if (!ID_IS_LINKED(id_current_hierarchy_root) &&
            ID_IS_OVERRIDE_LIBRARY_REAL(id_current_hierarchy_root) &&
            id_current_hierarchy_root->override_library->reference->lib == id_root_reference->lib)
        {
          id_hierarchy_root_reference =
              id_current_hierarchy_root->override_library->hierarchy_root;
          BLI_assert(ID_IS_OVERRIDE_LIBRARY_REAL(id_hierarchy_root_reference));
          break;
        }

        if (ID_IS_LINKED(id_current_hierarchy_root)) {
          /* No local 'anchor' was found for the hierarchy to override, do not proceed, as this
           * would most likely generate invisible/confusing/hard to use and manage overrides. */
          BKE_main_id_tag_all(bmain, ID_TAG_DOIT, false);
          BKE_reportf(reports,
                      RPT_WARNING,
                      "Invalid anchor ('%s') found, needed to create library override from "
                      "data-block '%s'",
                      id_current_hierarchy_root->name,
                      id_root_reference->name);
          return;
        }

        /* In all other cases, `id_current_hierarchy_root` cannot be a valid hierarchy root, so
         * current `id_hierarchy_root_reference` is our best candidate. */

        break;
      }

      /* If some element in the tree needs to be overridden, but its ID is not overridable,
       * abort. */
      if (!ID_IS_OVERRIDABLE_LIBRARY_HIERARCHY(id_current_hierarchy_root)) {
        BKE_main_id_tag_all(bmain, ID_TAG_DOIT, false);
        BKE_reportf(reports,
                    RPT_WARNING,
                    "Could not create library override from data-block '%s', one of its parents "
                    "is not overridable ('%s')",
                    id_root_reference->name,
                    id_current_hierarchy_root->name);
        return;
      }
      id_current_hierarchy_root->tag |= ID_TAG_DOIT;
      id_hierarchy_root_reference = id_current_hierarchy_root;
    }

    /* That case can happen when linked data is a complex mix involving several libraries and/or
     * linked overrides. E.g. a mix of overrides from one library, and indirectly linked data
     * from another library. Do not try to support such cases for now. */
    if (!((id_hierarchy_root_reference->lib == id_root_reference->lib) ||
          (!ID_IS_LINKED(id_hierarchy_root_reference) &&
           ID_IS_OVERRIDE_LIBRARY_REAL(id_hierarchy_root_reference) &&
           id_hierarchy_root_reference->override_library->reference->lib ==
               id_root_reference->lib)))
    {
      BKE_main_id_tag_all(bmain, ID_TAG_DOIT, false);
      BKE_reportf(reports,
                  RPT_WARNING,
                  "Invalid hierarchy root ('%s') found, needed to create library override from "
                  "data-block '%s'",
                  id_hierarchy_root_reference->name,
                  id_root_reference->name);
      return;
    }

    /* While ideally this should not be needed, in practice user almost _never_ wants to actually
     * create liboverrides for all data under a selected hierarchy node, and this has currently a
     * dreadful consequences over performances (since it would call
     * #BKE_lib_override_library_create over _all_ items in the hierarchy). So only the clearing of
     * the system override flag is supported for non-selected items for now.
     */
    const bool is_selected = tselem->flag & TSE_SELECTED;
    if (!is_selected && data->id_hierarchy_roots.contains(id_hierarchy_root_reference)) {
      return;
    }

    data->id_root_add(id_hierarchy_root_reference,
                      id_root_reference,
                      id_instance_hint,
                      is_override_instancing_object);
  }
  else if (ID_IS_OVERRIDABLE_LIBRARY(id_root_reference)) {
    data->id_root_add(
        id_root_reference, id_root_reference, id_instance_hint, is_override_instancing_object);
  }
}

static void id_override_library_create_hierarchy(
    Main &bmain,
    Scene *scene,
    ViewLayer *view_layer,
    OutlinerLibOverrideData &data,
    ID *id_hierarchy_root_reference,
    Vector<OutlinerLiboverrideDataIDRoot> &data_idroots,
    bool &r_aggregated_success)
{
  BLI_assert(ID_IS_LINKED(id_hierarchy_root_reference) ||
             ID_IS_OVERRIDE_LIBRARY_REAL(id_hierarchy_root_reference));

  const bool do_hierarchy = data.do_hierarchy;

  /* NOTE: This process is not the most efficient, but allows to re-use existing code.
   * If this becomes a bottle-neck at some point, we need to implement a new
   * `BKE_lib_override_library_hierarchy_create()` function able to process several roots inside of
   * a same hierarchy in a single call. */
  for (OutlinerLiboverrideDataIDRoot &data_idroot : data_idroots) {
    /* For now, remap all local usages of linked ID to local override one here. */
    ID *id_iter;
    FOREACH_MAIN_ID_BEGIN (&bmain, id_iter) {
      if (ID_IS_LINKED(id_iter) || ID_IS_OVERRIDE_LIBRARY(id_iter)) {
        id_iter->tag &= ~ID_TAG_DOIT;
      }
      else {
        id_iter->tag |= ID_TAG_DOIT;
      }
    }
    FOREACH_MAIN_ID_END;

    bool success = false;
    if (do_hierarchy) {
      ID *id_root_override = nullptr;
      success = BKE_lib_override_library_create(&bmain,
                                                scene,
                                                view_layer,
                                                nullptr,
                                                data_idroot.id_root_reference,
                                                id_hierarchy_root_reference,
                                                data_idroot.id_instance_hint,
                                                &id_root_override,
                                                data.do_fully_editable);

      if (success) {
        BLI_assert(id_root_override != nullptr);
        BLI_assert(!ID_IS_LINKED(id_root_override));
        BLI_assert(ID_IS_OVERRIDE_LIBRARY_REAL(id_root_override));

        ID *id_hierarchy_root_override = id_root_override->override_library->hierarchy_root;
        BLI_assert(ID_IS_OVERRIDE_LIBRARY_REAL(id_hierarchy_root_override));
        if (ID_IS_LINKED(id_hierarchy_root_reference)) {
          BLI_assert(id_hierarchy_root_override->override_library->reference ==
                     id_hierarchy_root_reference);
          /* If the hierarchy root reference was a linked data, after the first iteration there is
           * now a matching override, which shall be used for all further partial overrides with
           * this same hierarchy. */
          id_hierarchy_root_reference = id_hierarchy_root_override;
        }
        else {
          BLI_assert(id_hierarchy_root_override == id_hierarchy_root_reference);
        }
        data_idroot.id_hierarchy_root_override = id_hierarchy_root_override;
        data.id_hierarchy_roots_uid.add(id_hierarchy_root_override->session_uid);
      }
    }
    else if (ID_IS_OVERRIDABLE_LIBRARY(data_idroot.id_root_reference)) {
      ID *id_root_override = BKE_lib_override_library_create_from_id(
          &bmain, data_idroot.id_root_reference, true);

      success = id_root_override != nullptr;
      if (success) {
        BLI_assert(ID_IS_OVERRIDE_LIBRARY_REAL(id_root_override));
        id_root_override->override_library->flag &= ~LIBOVERRIDE_FLAG_SYSTEM_DEFINED;
      }
      /* Cleanup. */
      BKE_main_id_newptr_and_tag_clear(&bmain);
      BKE_main_id_tag_all(&bmain, ID_TAG_DOIT, false);
    }
    else {
      BLI_assert_unreachable();
    }

    /* Remove the instance empty from this scene, the items now have an overridden collection
     * instead. */
    if (success && data_idroot.is_override_instancing_object) {
      BLI_assert(GS(data_idroot.id_instance_hint->name) == ID_OB);
      object::base_free_and_unlink(
          &bmain, scene, reinterpret_cast<Object *>(data_idroot.id_instance_hint));
    }

    r_aggregated_success = r_aggregated_success && success;
  }
}

/* Clear system override flag from newly created overrides which linked reference were previously
 * selected in the Outliner tree. */
static void id_override_library_create_hierarchy_process(bContext *C,
                                                         ReportList *reports,
                                                         OutlinerLibOverrideData &data)
{
  Main *bmain = CTX_data_main(C);
  Scene *scene = CTX_data_scene(C);
  ViewLayer *view_layer = CTX_data_view_layer(C);
  const bool do_hierarchy = data.do_hierarchy;

  bool success = true;
  for (auto &&[id_hierarchy_root_reference, data_idroots] : data.id_hierarchy_roots.items()) {
    id_override_library_create_hierarchy(
        *bmain, scene, view_layer, data, id_hierarchy_root_reference, data_idroots, success);
  }

  if (!success) {
    BKE_reportf(reports,
                RPT_WARNING,
                "Could not create library override from one or more of the selected data-blocks");
  }

  if (!do_hierarchy) {
    return;
  }

  ID *id_iter;
  FOREACH_MAIN_ID_BEGIN (bmain, id_iter) {
    if (ID_IS_LINKED(id_iter) || !ID_IS_OVERRIDE_LIBRARY_REAL(id_iter)) {
      continue;
    }
    if (id_iter->override_library->hierarchy_root != nullptr &&
        !data.id_hierarchy_roots_uid.contains(
            id_iter->override_library->hierarchy_root->session_uid))
    {
      continue;
    }
    if (data.selected_id_uid.contains(id_iter->override_library->reference->session_uid) ||
        data.selected_id_uid.contains(id_iter->session_uid))
    {
      id_iter->override_library->flag &= ~LIBOVERRIDE_FLAG_SYSTEM_DEFINED;
    }
  }
  FOREACH_MAIN_ID_END;
}

static void id_override_library_reset(bContext *C,
                                      OutlinerLibOverrideData *data,
                                      TreeStoreElem *tselem)
{
  BLI_assert(TSE_IS_REAL_ID(tselem));
  ID *id_root = tselem->id;
  const bool do_hierarchy = data->do_hierarchy;

  if (!ID_IS_OVERRIDE_LIBRARY_REAL(id_root) || ID_IS_LINKED(id_root)) {
    CLOG_WARN(&LOG, "Could not reset library override of data block '%s'", id_root->name);
    return;
  }

  Main *bmain = CTX_data_main(C);

  if (do_hierarchy) {
    BKE_lib_override_library_id_hierarchy_reset(bmain, id_root, false);
  }
  else {
    BKE_lib_override_library_id_reset(bmain, id_root, false);
  }
}

static void id_override_library_clear_single_process(bContext *C,
                                                     ReportList * /*reports*/,
                                                     OutlinerLibOverrideData &data)
{
  Main *bmain = CTX_data_main(C);
  ViewLayer *view_layer = CTX_data_view_layer(C);
  Scene *scene = CTX_data_scene(C);

  /* TODO: At some point this likely needs to be re-written as a BKE function instead, with better
   * handling of hierarchies among other things. */

  /* Try to process all potential leaves first (deleting some liboverride leaves will turn other
   * liboverrides into leaves as well). */
  bool do_process_leaves = true;
  while (!data.id_hierarchy_roots.is_empty()) {
    bool has_found_leaves = false;

    for (auto &&id : data.id_hierarchy_roots.keys()) {
      if (do_process_leaves) {
        if (BKE_lib_override_library_is_hierarchy_leaf(bmain, id)) {
          /* If given ID is not using any other override (it's a 'leaf' in the override hierarchy),
           * delete it and remap its usages to its linked reference. Otherwise, keep it as a reset
           * system override. */
          bool do_remap_active = false;
          BKE_view_layer_synced_ensure(scene, view_layer);
          if (BKE_view_layer_active_object_get(view_layer) == reinterpret_cast<Object *>(id)) {
            BLI_assert(GS(id->name) == ID_OB);
            do_remap_active = true;
          }
          BKE_libblock_remap(
              bmain, id, id->override_library->reference, ID_REMAP_SKIP_INDIRECT_USAGE);
          if (do_remap_active) {
            BKE_view_layer_synced_ensure(scene, view_layer);
            Object *ref_object = reinterpret_cast<Object *>(id->override_library->reference);
            Base *basact = BKE_view_layer_base_find(view_layer, ref_object);
            if (basact != nullptr) {
              view_layer->basact = basact;
            }
            DEG_id_tag_update(&scene->id, ID_RECALC_SELECT);
          }

          BKE_id_delete(bmain, id);
          data.id_hierarchy_roots.remove(id);
          has_found_leaves = true;
        }
      }
      else {
        BLI_assert(!BKE_lib_override_library_is_hierarchy_leaf(bmain, id));
        BKE_lib_override_library_id_reset(bmain, id, true);
        data.id_hierarchy_roots.remove(id);
      }
    }

    do_process_leaves = has_found_leaves;
  }
  DEG_id_tag_update(&scene->id, ID_RECALC_BASE_FLAGS | ID_RECALC_SYNC_TO_EVAL);
}

static void id_override_library_clear_single(OutlinerLibOverrideData *data,
                                             ReportList *reports,
                                             TreeStoreElem *tselem)
{
  BLI_assert(TSE_IS_REAL_ID(tselem));
  ID *id = tselem->id;

  if (!ID_IS_OVERRIDE_LIBRARY(id)) {
    return;
  }
  if (!ID_IS_OVERRIDE_LIBRARY_REAL(id)) {
    BKE_reportf(reports,
                RPT_WARNING,
                "Cannot clear embedded library override '%s', only overrides of real data-blocks "
                "can be directly cleared",
                id->name);
    return;
  }
  if (ID_IS_LINKED(id)) {
    BKE_reportf(
        reports,
        RPT_WARNING,
        "Cannot clear linked library override '%s', only local overrides can be directly cleared",
        id->name);
    return;
  }

  data->id_root_set(id);
}

static void id_override_library_resync(OutlinerLibOverrideData *data, TreeStoreElem *tselem)
{
  BLI_assert(TSE_IS_REAL_ID(tselem));
  ID *id_root = tselem->id;

  if (!ID_IS_OVERRIDE_LIBRARY_REAL(id_root) || ID_IS_LINKED(id_root)) {
    CLOG_WARN(&LOG, "Could not resync library override of data block '%s'", id_root->name);
    return;
  }

  if (id_root->override_library->hierarchy_root != nullptr) {
    id_root = id_root->override_library->hierarchy_root;
  }

  data->id_root_set(id_root);
}

/* Resync a hierarchy of library overrides. */
static void id_override_library_resync_hierarchy_process(bContext *C,
                                                         ReportList *reports,
                                                         OutlinerLibOverrideData &data)
{
  Main *bmain = CTX_data_main(C);
  Scene *scene = CTX_data_scene(C);
  const bool do_hierarchy_enforce = data.do_resync_hierarchy_enforce;

  BlendFileReadReport report{};
  report.reports = reports;

  for (auto &&id_hierarchy_root : data.id_hierarchy_roots.keys()) {
    BKE_lib_override_library_resync(bmain,
                                    scene,
                                    CTX_data_view_layer(C),
                                    id_hierarchy_root,
                                    nullptr,
                                    do_hierarchy_enforce,
                                    &report);
  }

  WM_event_add_notifier(C, NC_WINDOW, nullptr);
}

static void id_override_library_delete_hierarchy(OutlinerLibOverrideData *data,
                                                 TreeStoreElem *tselem)
{
  BLI_assert(TSE_IS_REAL_ID(tselem));
  ID *id_root = tselem->id;

  if (!ID_IS_OVERRIDE_LIBRARY_REAL(id_root) || ID_IS_LINKED(id_root)) {
    CLOG_WARN(&LOG, "Could not delete library override of data block '%s'", id_root->name);
    return;
  }

  if (id_root->override_library->hierarchy_root != nullptr) {
    id_root = id_root->override_library->hierarchy_root;
  }

  data->id_root_set(id_root);
}

/* Clear (delete) a hierarchy of library overrides. */
static void id_override_library_delete_hierarchy_process(bContext *C,
                                                         ReportList * /*reports*/,
                                                         OutlinerLibOverrideData &data)
{
  Main *bmain = CTX_data_main(C);

  for (auto &&id_hierarchy_root : data.id_hierarchy_roots.keys()) {
    BKE_lib_override_library_delete(bmain, id_hierarchy_root);
  }
}

static void id_fake_user_set_fn(bContext * /*C*/,
                                ReportList * /*reports*/,
                                Scene * /*scene*/,
                                TreeElement * /*te*/,
                                TreeStoreElem * /*tsep*/,
                                TreeStoreElem *tselem)
{
  ID *id = tselem->id;

  id_fake_user_set(id);
}

static void id_fake_user_clear_fn(bContext * /*C*/,
                                  ReportList * /*reports*/,
                                  Scene * /*scene*/,
                                  TreeElement * /*te*/,
                                  TreeStoreElem * /*tsep*/,
                                  TreeStoreElem *tselem)
{
  ID *id = tselem->id;

  id_fake_user_clear(id);
}

static void id_select_linked_fn(bContext *C,
                                ReportList * /*reports*/,
                                Scene * /*scene*/,
                                TreeElement * /*te*/,
                                TreeStoreElem * /*tsep*/,
                                TreeStoreElem *tselem)
{
  ID *id = tselem->id;

  object::select_linked_by_id(C, id);
}

static void singleuser_action_fn(bContext *C,
                                 ReportList * /*reports*/,
                                 Scene * /*scene*/,
                                 TreeElement *te,
                                 TreeStoreElem *tsep,
                                 TreeStoreElem *tselem)
{
  /* This callback runs for all selected elements, some of which may not be actions which results
   * in a crash. */
  if (te->idcode != ID_AC) {
    return;
  }

  ID *id = tselem->id;

  if (id) {
    IdAdtTemplate *iat = (IdAdtTemplate *)tsep->id;
    PropertyRNA *prop;

    PointerRNA ptr = RNA_pointer_create_discrete(&iat->id, &RNA_AnimData, iat->adt);
    prop = RNA_struct_find_property(&ptr, "action");

    id_single_user(C, id, &ptr, prop);
  }
}

static void singleuser_world_fn(bContext *C,
                                ReportList * /*reports*/,
                                Scene * /*scene*/,
                                TreeElement * /*te*/,
                                TreeStoreElem *tsep,
                                TreeStoreElem *tselem)
{
  ID *id = tselem->id;

  /* need to use parent scene not just scene, otherwise may end up getting wrong one */
  if (id) {
    Scene *parscene = (Scene *)tsep->id;
    PropertyRNA *prop;

    PointerRNA ptr = RNA_id_pointer_create(&parscene->id);
    prop = RNA_struct_find_property(&ptr, "world");

    id_single_user(C, id, &ptr, prop);
  }
}

void outliner_do_object_operation_ex(bContext *C,
                                     ReportList *reports,
                                     Scene *scene_act,
                                     SpaceOutliner *space_outliner,
                                     ListBase *lb,
                                     outliner_operation_fn operation_fn,
                                     bool recurse_selected)
{
  LISTBASE_FOREACH (TreeElement *, te, lb) {
    TreeStoreElem *tselem = TREESTORE(te);
    bool select_handled = false;
    if (tselem->flag & TSE_SELECTED) {
      if ((tselem->type == TSE_SOME_ID) && (te->idcode == ID_OB)) {
        /* When objects selected in other scenes, don't know if that should be allowed. */
        Scene *scene_owner = (Scene *)outliner_search_back(te, ID_SCE);
        if (scene_owner && scene_act != scene_owner) {
          WM_window_set_active_scene(CTX_data_main(C), C, CTX_wm_window(C), scene_owner);
        }
        /* Important to use 'scene_owner' not scene_act else deleting objects can crash.
         * only use 'scene_act' when 'scene_owner' is nullptr, which can happen when the
         * outliner isn't showing scenes: Visible Layer draw mode for eg. */
        operation_fn(C, reports, scene_owner ? scene_owner : scene_act, te, nullptr, tselem);
        select_handled = true;
      }
    }
    if (TSELEM_OPEN(tselem, space_outliner)) {
      if ((select_handled == false) || recurse_selected) {
        outliner_do_object_operation_ex(
            C, reports, scene_act, space_outliner, &te->subtree, operation_fn, recurse_selected);
      }
    }
  }
}

void outliner_do_object_operation(bContext *C,
                                  ReportList *reports,
                                  Scene *scene_act,
                                  SpaceOutliner *space_outliner,
                                  ListBase *lb,
                                  outliner_operation_fn operation_fn)
{
  outliner_do_object_operation_ex(C, reports, scene_act, space_outliner, lb, operation_fn, true);
}

/** \} */

/* -------------------------------------------------------------------- */
/** \name Internal Tagging Utilities
 * \{ */

static void clear_animdata_fn(int /*event*/,
                              TreeElement * /*te*/,
                              TreeStoreElem *tselem,
                              void * /*arg*/)
{
  BKE_animdata_free(tselem->id, true);
  DEG_id_tag_update(tselem->id, ID_RECALC_ANIMATION);
}

static void unlinkact_animdata_fn(int /*event*/,
                                  TreeElement * /*te*/,
                                  TreeStoreElem *tselem,
                                  void * /*arg*/)
{
  /* just set action to nullptr */
  BKE_animdata_set_action(nullptr, tselem->id, nullptr);
  DEG_id_tag_update(tselem->id, ID_RECALC_ANIMATION);
}

static void cleardrivers_animdata_fn(int /*event*/,
                                     TreeElement * /*te*/,
                                     TreeStoreElem *tselem,
                                     void * /*arg*/)
{
  IdAdtTemplate *iat = (IdAdtTemplate *)tselem->id;

  /* just free drivers - stored as a list of F-Curves */
  BKE_fcurves_free(&iat->adt->drivers);
  DEG_id_tag_update(tselem->id, ID_RECALC_ANIMATION);
}

static void refreshdrivers_animdata_fn(int /*event*/,
                                       TreeElement * /*te*/,
                                       TreeStoreElem *tselem,
                                       void * /*arg*/)
{
  IdAdtTemplate *iat = (IdAdtTemplate *)tselem->id;

  /* Loop over drivers, performing refresh
   * (i.e. check `graph_buttons.cc` and `rna_fcurve.cc` for details). */
  LISTBASE_FOREACH (FCurve *, fcu, &iat->adt->drivers) {
    fcu->flag &= ~FCURVE_DISABLED;

    if (fcu->driver) {
      fcu->driver->flag &= ~DRIVER_FLAG_INVALID;
    }
  }
}

/** \} */

/* -------------------------------------------------------------------- */
/** \name Library Overrides Operation Menu.
 * \{ */

enum eOutlinerLibOverrideOpTypes {
  OUTLINER_LIBOVERRIDE_OP_INVALID = 0,

  OUTLINER_LIBOVERRIDE_OP_CREATE_HIERARCHY,
  OUTLINER_LIBOVERRIDE_OP_RESET,
  OUTLINER_LIBOVERRIDE_OP_CLEAR_SINGLE,

  OUTLINER_LIBOVERRIDE_OP_RESYNC_HIERARCHY,
  OUTLINER_LIBOVERRIDE_OP_RESYNC_HIERARCHY_ENFORCE,
  OUTLINER_LIBOVERRIDE_OP_DELETE_HIERARCHY,
};

static const EnumPropertyItem prop_liboverride_op_types[] = {
    {OUTLINER_LIBOVERRIDE_OP_CREATE_HIERARCHY,
     "OVERRIDE_LIBRARY_CREATE_HIERARCHY",
     ICON_LIBRARY,
     "Make",
     "Create a local override of the selected linked data-blocks, and their hierarchy of "
     "dependencies"},
    {OUTLINER_LIBOVERRIDE_OP_RESET,
     "OVERRIDE_LIBRARY_RESET",
     ICON_RESET,
     "Reset",
     "Reset the selected local overrides to their linked references values"},
    {OUTLINER_LIBOVERRIDE_OP_CLEAR_SINGLE,
     "OVERRIDE_LIBRARY_CLEAR_SINGLE",
     ICON_CLEAR,
     "Clear",
     "Delete the selected local overrides and relink their usages to the linked data-blocks if "
     "possible, else reset them and mark them as non editable"},
    {0, nullptr, 0, nullptr, nullptr},
};

static const EnumPropertyItem prop_liboverride_troubleshoot_op_types[] = {
    {OUTLINER_LIBOVERRIDE_OP_RESYNC_HIERARCHY,
     "OVERRIDE_LIBRARY_RESYNC_HIERARCHY",
     ICON_SYNC,
     "Resync",
     "Rebuild the selected local overrides from their linked references, as well as their "
     "hierarchies of dependencies"},
    {OUTLINER_LIBOVERRIDE_OP_RESYNC_HIERARCHY_ENFORCE,
     "OVERRIDE_LIBRARY_RESYNC_HIERARCHY_ENFORCE",
     ICON_SYNC,
     "Resync Enforce",
     "Rebuild the selected local overrides from their linked references, as well as their "
     "hierarchies of dependencies, enforcing these hierarchies to match the linked data (i.e. "
     "ignoring existing overrides on data-blocks pointer properties)"},
    RNA_ENUM_ITEM_SEPR,
    {OUTLINER_LIBOVERRIDE_OP_DELETE_HIERARCHY,
     "OVERRIDE_LIBRARY_DELETE_HIERARCHY",
     ICON_DELETE,
     "Delete",
     "Delete the selected local overrides (including their hierarchies of override dependencies) "
     "and relink their usages to the linked data-blocks"},
    {0, nullptr, 0, nullptr, nullptr},
};

static bool outliner_liboverride_operation_poll(bContext *C)
{
  if (!outliner_operation_tree_element_poll(C)) {
    return false;
  }
  return true;
}

static wmOperatorStatus outliner_liboverride_operation_exec(bContext *C, wmOperator *op)
{
  Scene *scene = CTX_data_scene(C);
  SpaceOutliner *space_outliner = CTX_wm_space_outliner(C);

  /* check for invalid states */
  if (space_outliner == nullptr) {
    return OPERATOR_CANCELLED;
  }

  const eOutlinerLibOpSelectionSet selection_set = static_cast<eOutlinerLibOpSelectionSet>(
      RNA_enum_get(op->ptr, "selection_set"));
  const eOutlinerLibOverrideOpTypes event = static_cast<eOutlinerLibOverrideOpTypes>(
      RNA_enum_get(op->ptr, "type"));
  switch (event) {
    case OUTLINER_LIBOVERRIDE_OP_CREATE_HIERARCHY: {
      OutlinerLibOverrideData override_data{};
      override_data.do_hierarchy = true;
      override_data.do_fully_editable = false;

      outliner_do_libdata_operation_selection_set(
          C,
          op->reports,
          scene,
          space_outliner,
          [&](bContext *C,
              ReportList *reports,
              Scene * /*scene*/,
              TreeElement *te,
              TreeStoreElem *tsep,
              TreeStoreElem *tselem) {
            id_override_library_create_hierarchy_pre_process(
                C, &override_data, reports, te, tsep, tselem);
          },
          selection_set,
          true);

      id_override_library_create_hierarchy_process(C, op->reports, override_data);

      ED_undo_push(C, "Overridden Data Hierarchy");
      break;
    }
    case OUTLINER_LIBOVERRIDE_OP_RESET: {
      OutlinerLibOverrideData override_data{};
      outliner_do_libdata_operation_selection_set(
          C,
          op->reports,
          scene,
          space_outliner,
          [&](bContext *C,
              ReportList * /*reports*/,
              Scene * /*scene*/,
              TreeElement * /*te*/,
              TreeStoreElem * /*tsep*/,
              TreeStoreElem *tselem) { id_override_library_reset(C, &override_data, tselem); },
          selection_set,
          false);
      ED_undo_push(C, "Reset Overridden Data");
      break;
    }
    case OUTLINER_LIBOVERRIDE_OP_CLEAR_SINGLE: {
      OutlinerLibOverrideData override_data{};
      override_data.do_hierarchy = false;
      override_data.do_fully_editable = false;

      outliner_do_libdata_operation_selection_set(
          C,
          op->reports,
          scene,
          space_outliner,
          [&](bContext * /*C*/,
              ReportList *reports,
              Scene * /*scene*/,
              TreeElement * /*te*/,
              TreeStoreElem * /*tsep*/,
              TreeStoreElem *tselem) {
            id_override_library_clear_single(&override_data, reports, tselem);
          },
          selection_set,
          false);

      id_override_library_clear_single_process(C, op->reports, override_data);

      ED_undo_push(C, "Clear Overridden Data");
      break;
    }

    case OUTLINER_LIBOVERRIDE_OP_RESYNC_HIERARCHY: {
      OutlinerLibOverrideData override_data{};
      override_data.do_hierarchy = true;
      outliner_do_libdata_operation_selection_set(
          C,
          op->reports,
          scene,
          space_outliner,
          [&](bContext * /*C*/,
              ReportList * /*reports*/,
              Scene * /*scene*/,
              TreeElement * /*te*/,
              TreeStoreElem * /*tsep*/,
              TreeStoreElem *tselem) { id_override_library_resync(&override_data, tselem); },
          OUTLINER_LIB_SELECTIONSET_SELECTED,
          false);

      id_override_library_resync_hierarchy_process(C, op->reports, override_data);

      ED_undo_push(C, "Resync Overridden Data Hierarchy");
      break;
    }
    case OUTLINER_LIBOVERRIDE_OP_RESYNC_HIERARCHY_ENFORCE: {
      OutlinerLibOverrideData override_data{};
      override_data.do_hierarchy = true;
      override_data.do_resync_hierarchy_enforce = true;
      outliner_do_libdata_operation_selection_set(
          C,
          op->reports,
          scene,
          space_outliner,
          [&](bContext * /*C*/,
              ReportList * /*reports*/,
              Scene * /*scene*/,
              TreeElement * /*te*/,
              TreeStoreElem * /*tsep*/,
              TreeStoreElem *tselem) { id_override_library_resync(&override_data, tselem); },
          OUTLINER_LIB_SELECTIONSET_SELECTED,
          false);

      id_override_library_resync_hierarchy_process(C, op->reports, override_data);

      ED_undo_push(C, "Resync Overridden Data Hierarchy Enforce");
      break;
    }
    case OUTLINER_LIBOVERRIDE_OP_DELETE_HIERARCHY: {
      OutlinerLibOverrideData override_data{};
      override_data.do_hierarchy = true;
      outliner_do_libdata_operation_selection_set(
          C,
          op->reports,
          scene,
          space_outliner,
          [&](bContext * /*C*/,
              ReportList * /*reports*/,
              Scene * /*scene*/,
              TreeElement * /*te*/,
              TreeStoreElem * /*tsep*/,
              TreeStoreElem *tselem) {
            id_override_library_delete_hierarchy(&override_data, tselem);
          },
          OUTLINER_LIB_SELECTIONSET_SELECTED,
          false);

      id_override_library_delete_hierarchy_process(C, op->reports, override_data);

      ED_undo_push(C, "Delete Overridden Data Hierarchy");
      break;
    }
    default:
      /* Invalid - unhandled. */
      break;
  }

  WM_event_add_notifier(C, NC_WINDOW, nullptr);
  WM_event_add_notifier(C, NC_WM | ND_LIB_OVERRIDE_CHANGED, nullptr);
  WM_event_add_notifier(C, NC_SPACE | ND_SPACE_VIEW3D, nullptr);

  return OPERATOR_FINISHED;
}

void OUTLINER_OT_liboverride_operation(wmOperatorType *ot)
{
  /* identifiers */
  ot->name = "Outliner Library Override Operation";
  ot->idname = "OUTLINER_OT_liboverride_operation";
  ot->description = "Create, reset or clear library override hierarchies";

  /* callbacks */
  ot->invoke = WM_menu_invoke;
  ot->exec = outliner_liboverride_operation_exec;
  ot->poll = outliner_liboverride_operation_poll;

  ot->flag = 0;

  RNA_def_enum(ot->srna, "type", prop_liboverride_op_types, 0, "Library Override Operation", "");
  ot->prop = RNA_def_enum(ot->srna,
                          "selection_set",
                          prop_lib_op_selection_set,
                          0,
                          "Selection Set",
                          "Over which part of the tree items to apply the operation");
}

void OUTLINER_OT_liboverride_troubleshoot_operation(wmOperatorType *ot)
{
  /* identifiers */
  ot->name = "Outliner Library Override Troubleshoot Operation";
  ot->idname = "OUTLINER_OT_liboverride_troubleshoot_operation";
  ot->description = "Advanced operations over library override to help fix broken hierarchies";

  /* callbacks */
  ot->invoke = WM_menu_invoke;
  ot->exec = outliner_liboverride_operation_exec;
  ot->poll = outliner_liboverride_operation_poll;

  ot->flag = 0;

  ot->prop = RNA_def_enum(ot->srna,
                          "type",
                          prop_liboverride_troubleshoot_op_types,
                          0,
                          "Library Override Troubleshoot Operation",
                          "");
  RNA_def_enum(ot->srna,
               "selection_set",
               prop_lib_op_selection_set,
               0,
               "Selection Set",
               "Over which part of the tree items to apply the operation");
}

/** \} */

/* -------------------------------------------------------------------- */
/** \name Object Operation Utilities
 * \{ */

enum eOutliner_PropDataOps {
  OL_DOP_SELECT = 1,
  OL_DOP_DESELECT,
  OL_DOP_HIDE,
  OL_DOP_UNHIDE,
  OL_DOP_SELECT_LINKED,
};

enum eOutliner_PropConstraintOps {
  OL_CONSTRAINTOP_ENABLE = 1,
  OL_CONSTRAINTOP_DISABLE,
  OL_CONSTRAINTOP_DELETE,
};

enum eOutliner_PropModifierOps {
  OL_MODIFIER_OP_TOGVIS = 1,
  OL_MODIFIER_OP_TOGREN,
  OL_MODIFIER_OP_DELETE,
  OL_MODIFIER_OP_APPLY,
};

static void pchan_fn(int event, TreeElement *te, TreeStoreElem * /*tselem*/, void * /*arg*/)
{
  bPoseChannel *pchan = (bPoseChannel *)te->directdata;

  if (event == OL_DOP_SELECT) {
    pchan->bone->flag |= BONE_SELECTED;
  }
  else if (event == OL_DOP_DESELECT) {
    pchan->bone->flag &= ~BONE_SELECTED;
  }
  else if (event == OL_DOP_HIDE) {
    pchan->bone->flag |= BONE_HIDDEN_P;
    pchan->bone->flag &= ~BONE_SELECTED;
  }
  else if (event == OL_DOP_UNHIDE) {
    pchan->bone->flag &= ~BONE_HIDDEN_P;
  }
}

static void bone_fn(int event, TreeElement *te, TreeStoreElem * /*tselem*/, void * /*arg*/)
{
  Bone *bone = (Bone *)te->directdata;

  if (event == OL_DOP_SELECT) {
    bone->flag |= BONE_SELECTED;
  }
  else if (event == OL_DOP_DESELECT) {
    bone->flag &= ~BONE_SELECTED;
  }
  else if (event == OL_DOP_HIDE) {
    bone->flag |= BONE_HIDDEN_P;
    bone->flag &= ~BONE_SELECTED;
  }
  else if (event == OL_DOP_UNHIDE) {
    bone->flag &= ~BONE_HIDDEN_P;
  }
}

static void ebone_fn(int event, TreeElement *te, TreeStoreElem * /*tselem*/, void * /*arg*/)
{
  EditBone *ebone = (EditBone *)te->directdata;

  if (event == OL_DOP_SELECT) {
    ebone->flag |= BONE_SELECTED;
  }
  else if (event == OL_DOP_DESELECT) {
    ebone->flag &= ~BONE_SELECTED;
  }
  else if (event == OL_DOP_HIDE) {
    ebone->flag |= BONE_HIDDEN_A;
    ebone->flag &= ~BONE_SELECTED | BONE_TIPSEL | BONE_ROOTSEL;
  }
  else if (event == OL_DOP_UNHIDE) {
    ebone->flag &= ~BONE_HIDDEN_A;
  }
}

static void sequence_fn(int event, TreeElement *te, TreeStoreElem * /*tselem*/, void *scene_ptr)
{
  TreeElementStrip *te_strip = tree_element_cast<TreeElementStrip>(te);
  Strip *strip = &te_strip->get_strip();
  Scene *scene = (Scene *)scene_ptr;
  Editing *ed = seq::editing_get(scene);
  if (BLI_findindex(ed->seqbasep, strip) != -1) {
    if (event == OL_DOP_SELECT) {
      vse::select_strip_single(scene, strip, true);
    }
    else if (event == OL_DOP_DESELECT) {
      strip->flag &= ~SELECT;
    }
    else if (event == OL_DOP_HIDE) {
      if (!(strip->flag & SEQ_MUTE)) {
        strip->flag |= SEQ_MUTE;
        seq::relations_invalidate_cache(scene, strip);
      }
    }
    else if (event == OL_DOP_UNHIDE) {
      if (strip->flag & SEQ_MUTE) {
        strip->flag &= ~SEQ_MUTE;
        seq::relations_invalidate_cache(scene, strip);
      }
    }
  }
}

static void gpencil_layer_fn(int event,
                             TreeElement *te,
                             TreeStoreElem * /*tselem*/,
                             void * /*arg*/)
{
  bGPDlayer *gpl = (bGPDlayer *)te->directdata;

  if (event == OL_DOP_SELECT) {
    gpl->flag |= GP_LAYER_SELECT;
  }
  else if (event == OL_DOP_DESELECT) {
    gpl->flag &= ~GP_LAYER_SELECT;
  }
  else if (event == OL_DOP_HIDE) {
    gpl->flag |= GP_LAYER_HIDE;
  }
  else if (event == OL_DOP_UNHIDE) {
    gpl->flag &= ~GP_LAYER_HIDE;
  }
}

static void grease_pencil_node_fn(int event,
                                  TreeElement *te,
                                  TreeStoreElem * /*tselem*/,
                                  void * /*arg*/)
{
  bke::greasepencil::TreeNode &node = tree_element_cast<TreeElementGreasePencilNode>(te)->node();

  if (event == OL_DOP_SELECT) {
    node.set_selected(true);
  }
  else if (event == OL_DOP_DESELECT) {
    node.set_selected(false);
  }
  else if (event == OL_DOP_HIDE) {
    node.set_visible(false);
  }
  else if (event == OL_DOP_UNHIDE) {
    node.set_visible(true);
  }
}

static void data_select_linked_fn(int event,
                                  TreeElement *te,
                                  TreeStoreElem * /*tselem*/,
                                  void *C_v)
{
  const TreeElementRNAStruct *te_rna_struct = tree_element_cast<TreeElementRNAStruct>(te);
  if (!te_rna_struct) {
    return;
  }

  if (event == OL_DOP_SELECT_LINKED) {
    const PointerRNA &ptr = te_rna_struct->get_pointer_rna();
    if (RNA_struct_is_ID(ptr.type)) {
      bContext *C = (bContext *)C_v;
      ID *id = static_cast<ID *>(ptr.data);

      object::select_linked_by_id(C, id);
    }
  }
}

static void constraint_fn(int event, TreeElement *te, TreeStoreElem * /*tselem*/, void *C_v)
{
  bContext *C = static_cast<bContext *>(C_v);
  Main *bmain = CTX_data_main(C);
  bConstraint *constraint = (bConstraint *)te->directdata;
  Object *ob = (Object *)outliner_search_back(te, ID_OB);

  if (event == OL_CONSTRAINTOP_ENABLE) {
    constraint->flag &= ~CONSTRAINT_OFF;
    object::constraint_update(bmain, ob);
    WM_event_add_notifier(C, NC_OBJECT | ND_CONSTRAINT, ob);
  }
  else if (event == OL_CONSTRAINTOP_DISABLE) {
    constraint->flag |= CONSTRAINT_OFF;
    object::constraint_update(bmain, ob);
    WM_event_add_notifier(C, NC_OBJECT | ND_CONSTRAINT, ob);
  }
  else if (event == OL_CONSTRAINTOP_DELETE) {
    ListBase *lb = nullptr;

    if (TREESTORE(te->parent->parent)->type == TSE_POSE_CHANNEL) {
      lb = &((bPoseChannel *)te->parent->parent->directdata)->constraints;
    }
    else {
      lb = &ob->constraints;
    }

    if (BKE_constraint_remove_ex(lb, ob, constraint)) {
      /* there's no active constraint now, so make sure this is the case */
      BKE_constraints_active_set(&ob->constraints, nullptr);

      /* Needed to set the flags on pose-bones correctly. */
      object::constraint_update(bmain, ob);

      WM_event_add_notifier(C, NC_OBJECT | ND_CONSTRAINT | NA_REMOVED, ob);
      te->store_elem->flag &= ~TSE_SELECTED;
    }
  }
}

struct ModifierFnArgs {
  bContext *C;
  ReportList *reports;
};

static void modifier_fn(int event, TreeElement *te, TreeStoreElem * /*tselem*/, void *arg)
{
  ModifierFnArgs *data = static_cast<ModifierFnArgs *>(arg);
  bContext *C = data->C;
  Main *bmain = CTX_data_main(C);
  Scene *scene = CTX_data_scene(C);
  Depsgraph *depsgraph = CTX_data_ensure_evaluated_depsgraph(C);
  ModifierData *md = (ModifierData *)te->directdata;
  Object *ob = (Object *)outliner_search_back(te, ID_OB);

  if (event == OL_MODIFIER_OP_TOGVIS) {
    md->mode ^= eModifierMode_Realtime;
    DEG_id_tag_update(&ob->id, ID_RECALC_GEOMETRY);
    WM_event_add_notifier(C, NC_OBJECT | ND_MODIFIER, ob);
  }
  else if (event == OL_MODIFIER_OP_TOGREN) {
    md->mode ^= eModifierMode_Render;
    DEG_id_tag_update(&ob->id, ID_RECALC_GEOMETRY);
    WM_event_add_notifier(C, NC_OBJECT | ND_MODIFIER, ob);
  }
  else if (event == OL_MODIFIER_OP_DELETE) {
    object::modifier_remove(data->reports, bmain, scene, ob, md);
    WM_event_add_notifier(C, NC_OBJECT | ND_MODIFIER | NA_REMOVED, ob);
    te->store_elem->flag &= ~TSE_SELECTED;
  }
  else if (event == OL_MODIFIER_OP_APPLY) {
    object::modifier_apply(
        bmain, data->reports, depsgraph, scene, ob, md, object::MODIFIER_APPLY_DATA, false, false);
    DEG_id_tag_update(&ob->id, ID_RECALC_GEOMETRY);
    DEG_relations_tag_update(bmain);
    WM_event_add_notifier(C, NC_OBJECT | ND_MODIFIER, ob);
    te->store_elem->flag &= ~TSE_SELECTED;
  }
}

static void outliner_do_data_operation(
    SpaceOutliner *space_outliner,
    int type,
    int event,
    void (*operation_fn)(int, TreeElement *, TreeStoreElem *, void *),
    void *arg)
{
  tree_iterator::all_open(*space_outliner, [&](TreeElement *te) {
    TreeStoreElem *tselem = TREESTORE(te);
    if (tselem->flag & TSE_SELECTED) {
      if (tselem->type == type) {
        operation_fn(event, te, tselem, arg);
      }
    }
  });
}

static void outliner_batch_delete_object_tag(ReportList *reports,
                                             Main *bmain,
                                             Scene *scene,
                                             Object *object)
{
  if (object->id.tag & ID_TAG_INDIRECT) {
    BKE_reportf(
        reports, RPT_WARNING, "Cannot delete indirectly linked object '%s'", object->id.name + 2);
    BLI_assert((object->id.tag & ID_TAG_DOIT) == 0);
  }
  /* FIXME: This code checking object user-count won't work as expected if a same object belongs to
   * more than one collection in the scene. */
  if (ID_REAL_USERS(object) <= 1 && ID_EXTRA_USERS(object) == 0 &&
      BKE_library_ID_is_indirectly_used(bmain, object))
  {
    BKE_reportf(reports,
                RPT_WARNING,
                "Cannot delete object '%s' from scene '%s', indirectly used objects need at least "
                "one user",
                object->id.name + 2,
                scene->id.name + 2);
    BLI_assert((object->id.tag & ID_TAG_DOIT) == 0);
  }

  object->id.tag |= ID_TAG_DOIT;
}

static void outliner_batch_delete_object_hierarchy_tag(
    ReportList *reports, Main *bmain, ViewLayer *view_layer, Scene *scene, Base *base)
{
  Object *object = base->object;
  BLI_assert(object != nullptr);

  outliner_batch_delete_object_tag(reports, bmain, scene, object);

  /* Even though the object itself may not be deletable, some of its children may still be
   * deletable. */
  for (Base *base_iter = static_cast<Base *>(BKE_view_layer_object_bases_get(view_layer)->first);
       base_iter != nullptr;
       base_iter = base_iter->next)
  {
    Object *parent_ob_iter;
    for (parent_ob_iter = base_iter->object->parent;
         (parent_ob_iter != nullptr && parent_ob_iter != object &&
          (parent_ob_iter->id.tag & ID_TAG_DOIT) == 0);
         parent_ob_iter = parent_ob_iter->parent)
    {
      /* pass */
    }
    if (parent_ob_iter != nullptr) {
      /* There is one or more parents to current iterated object that also need to be deleted,
       * process the parenting chain again to tag them as such.
       *
       * NOTE: Since objects that cannot be deleted are not tagged, the relevant 'parenting'
       * branches may be looped over more than once. Would not expect this to be a real issue in
       * practice though. */
      for (parent_ob_iter = base_iter->object;
           (parent_ob_iter != nullptr && parent_ob_iter != object &&
            (parent_ob_iter->id.tag & ID_TAG_DOIT) == 0);
           parent_ob_iter = parent_ob_iter->parent)
      {
        outliner_batch_delete_object_tag(reports, bmain, scene, parent_ob_iter);
      }
    }
  }
}

static void object_batch_delete_hierarchy_tag_fn(bContext *C,
                                                 ReportList *reports,
                                                 Scene *scene,
                                                 Object *ob)
{
  if (ob->id.tag & ID_TAG_DOIT) {
    /* Object has already been processed and tagged for removal as part of another parenting
     * hierarchy. */
#ifndef NDEBUG
    ViewLayer *view_layer = CTX_data_view_layer(C);
    BKE_view_layer_synced_ensure(scene, view_layer);
    BLI_assert(BKE_view_layer_base_find(view_layer, ob) == nullptr);
#endif
    return;
  }

  ViewLayer *view_layer = CTX_data_view_layer(C);
  Object *obedit = CTX_data_edit_object(C);

  Base *base = BKE_view_layer_base_find(view_layer, ob);

  if (base == nullptr) {
    return;
  }

  /* Exit Edit mode if the active object or one of its children are being edited. */
  for (; obedit && (obedit != base->object); obedit = obedit->parent) {
    /* pass */
  }
  if (obedit == base->object) {
    object::editmode_exit(C, object::EM_FREEDATA);
  }

  Main *bmain = CTX_data_main(C);
  outliner_batch_delete_object_hierarchy_tag(reports, bmain, view_layer, scene, base);
}

static void outliner_batch_delete_object_hierarchy(Main *bmain, Scene *scene)
{
  LISTBASE_FOREACH (Object *, ob_iter, &bmain->objects) {
    if ((ob_iter->id.tag & ID_TAG_DOIT) == 0) {
      continue;
    }

    BKE_scene_collections_object_remove(bmain, scene, ob_iter, false);

    /* Check on all objects tagged for deletion, these that are still in use (e.g. in collections
     * from another scene) should not be deleted. They also need to be tagged for depsgraph update.
     */
    if (ob_iter->id.us != 0) {
      ob_iter->id.tag &= ~ID_TAG_DOIT;
      DEG_id_tag_update_ex(bmain, &ob_iter->id, ID_RECALC_BASE_FLAGS);
    }
  }

  BKE_id_multi_tagged_delete(bmain);
}

/** \} */

/* -------------------------------------------------------------------- */
/** \name Object Menu Operator
 * \{ */

enum {
  OL_OP_SELECT = 1,
  OL_OP_DESELECT,
  OL_OP_SELECT_HIERARCHY,
  OL_OP_REMAP,
  OL_OP_RENAME,
};

static const EnumPropertyItem prop_object_op_types[] = {
    {OL_OP_SELECT, "SELECT", ICON_RESTRICT_SELECT_OFF, "Select", ""},
    {OL_OP_DESELECT, "DESELECT", 0, "Deselect", ""},
    {OL_OP_SELECT_HIERARCHY, "SELECT_HIERARCHY", 0, "Select Hierarchy", ""},
    {OL_OP_REMAP,
     "REMAP",
     0,
     "Remap Users",
     "Make all users of selected data-blocks to use instead a new chosen one"},
    {OL_OP_RENAME, "RENAME", 0, "Rename", ""},
    {0, nullptr, 0, nullptr, nullptr},
};

static wmOperatorStatus outliner_object_operation_exec(bContext *C, wmOperator *op)
{
  Main *bmain = CTX_data_main(C);
  Scene *scene = CTX_data_scene(C);
  wmWindow *win = CTX_wm_window(C);
  SpaceOutliner *space_outliner = CTX_wm_space_outliner(C);
  int event;
  const char *str = nullptr;
  bool selection_changed = false;

  /* check for invalid states */
  if (space_outliner == nullptr) {
    return OPERATOR_CANCELLED;
  }

  event = RNA_enum_get(op->ptr, "type");

  switch (event) {
    case OL_OP_SELECT: {
      Scene *sce = scene; /* To be able to delete, scenes are set... */
      outliner_do_object_operation(
          C, op->reports, scene, space_outliner, &space_outliner->tree, object_select_fn);
      /* FIXME: This is most certainly broken, maybe check should rather be
       * `if (CTX_data_scene(C) != scene)` ? */
      if (scene != sce) {
        WM_window_set_active_scene(bmain, C, win, sce);
      }

      str = "Select Objects";
      selection_changed = true;
      break;
    }
    case OL_OP_SELECT_HIERARCHY: {
      Scene *sce = scene; /* To be able to delete, scenes are set... */
      outliner_do_object_operation_ex(C,
                                      op->reports,
                                      scene,
                                      space_outliner,
                                      &space_outliner->tree,
                                      object_select_hierarchy_fn,
                                      false);
      /* FIXME: This is most certainly broken, maybe check should rather be
       * `if (CTX_data_scene(C) != scene)` ? */
      if (scene != sce) {
        WM_window_set_active_scene(bmain, C, win, sce);
      }
      str = "Select Object Hierarchy";
      selection_changed = true;
      break;
    }
    case OL_OP_DESELECT:
      outliner_do_object_operation(
          C, op->reports, scene, space_outliner, &space_outliner->tree, object_deselect_fn);
      str = "Deselect Objects";
      selection_changed = true;
      break;
    case OL_OP_REMAP:
      outliner_do_libdata_operation(C, op->reports, scene, space_outliner, id_remap_fn);
      /* No undo push here, operator does it itself (since it's a modal one, the op_undo_depth
       * trick does not work here). */
      break;
    case OL_OP_RENAME:
      outliner_do_object_operation(
          C, op->reports, scene, space_outliner, &space_outliner->tree, item_rename_fn);
      str = "Rename Object";
      break;
    default:
      BLI_assert_unreachable();
      return OPERATOR_CANCELLED;
  }

  if (selection_changed) {
    DEG_id_tag_update(&scene->id, ID_RECALC_SELECT);
    WM_event_add_notifier(C, NC_SCENE | ND_OB_SELECT, scene);
    ED_outliner_select_sync_from_object_tag(C);
  }

  if (str != nullptr) {
    ED_undo_push(C, str);
  }

  return OPERATOR_FINISHED;
}

void OUTLINER_OT_object_operation(wmOperatorType *ot)
{
  /* identifiers */
  ot->name = "Outliner Object Operation";
  ot->idname = "OUTLINER_OT_object_operation";

  /* callbacks */
  ot->invoke = WM_menu_invoke;
  ot->exec = outliner_object_operation_exec;
  ot->poll = ED_operator_outliner_active;

  ot->flag = 0;

  ot->prop = RNA_def_enum(ot->srna, "type", prop_object_op_types, 0, "Object Operation", "");
}

/** \} */

/* -------------------------------------------------------------------- */
/** \name Delete Object/Collection Operator
 * \{ */

using OutlinerDeleteFn = void (*)(bContext *C, ReportList *reports, Scene *scene, Object *ob);

struct ObjectEditData {
  Set<Object *> objects_set;
  bool is_liboverride_allowed;
  bool is_liboverride_hierarchy_root_allowed;
};

static void outliner_do_object_delete(bContext *C,
                                      ReportList *reports,
                                      Scene *scene,
                                      const Set<Object *> &objects_to_delete,
                                      OutlinerDeleteFn delete_fn)
{
  for (Object *ob : objects_to_delete) {
    delete_fn(C, reports, scene, ob);
  }
}

static TreeTraversalAction outliner_collect_objects_to_delete(TreeElement *te, void *customdata)
{
  ObjectEditData *data = static_cast<ObjectEditData *>(customdata);
  TreeStoreElem *tselem = TREESTORE(te);

  if (outliner_is_collection_tree_element(te)) {
    return TRAVERSE_CONTINUE;
  }

  if ((tselem->type != TSE_SOME_ID) || (tselem->id == nullptr) || (GS(tselem->id->name) != ID_OB))
  {
    return TRAVERSE_SKIP_CHILDS;
  }

  /* Do not allow to delete children objects of an override collection. */
  TreeElement *te_parent = te->parent;
  if (te_parent != nullptr && outliner_is_collection_tree_element(te_parent)) {
    TreeStoreElem *tselem_parent = TREESTORE(te_parent);
    ID *id_parent = tselem_parent->id;
    /* It's not possible to remove an object from an overridden collection (and potentially scene,
     * through the master collection). */
    if (ELEM(GS(id_parent->name), ID_GR, ID_SCE)) {
      if (ID_IS_OVERRIDE_LIBRARY_REAL(id_parent)) {
        return TRAVERSE_SKIP_CHILDS;
      }
    }
  }

  ID *id = tselem->id;

  if (ID_IS_OVERRIDE_LIBRARY_REAL(id)) {
    if (ID_IS_OVERRIDE_LIBRARY_HIERARCHY_ROOT(id)) {
      if (!(data->is_liboverride_hierarchy_root_allowed || data->is_liboverride_allowed)) {
        return TRAVERSE_SKIP_CHILDS;
      }
    }
    else {
      if (!data->is_liboverride_allowed) {
        return TRAVERSE_SKIP_CHILDS;
      }
    }
  }

  data->objects_set.add(reinterpret_cast<Object *>(id));

  return TRAVERSE_CONTINUE;
}

static wmOperatorStatus outliner_delete_exec(bContext *C, wmOperator *op)
{
  Main *bmain = CTX_data_main(C);
  Scene *scene = CTX_data_scene(C);
  SpaceOutliner *space_outliner = CTX_wm_space_outliner(C);
  wmMsgBus *mbus = CTX_wm_message_bus(C);
  ViewLayer *view_layer = CTX_data_view_layer(C);
  BKE_view_layer_synced_ensure(scene, view_layer);
  const Base *basact_prev = BKE_view_layer_active_base_get(view_layer);

  const bool delete_hierarchy = RNA_boolean_get(op->ptr, "hierarchy");

  /* Get selected objects skipping duplicates to prevent deleting objects linked to multiple
   * collections twice */
  ObjectEditData object_delete_data = {};
  object_delete_data.is_liboverride_allowed = false;
  object_delete_data.is_liboverride_hierarchy_root_allowed = delete_hierarchy;
  outliner_tree_traverse(space_outliner,
                         &space_outliner->tree,
                         0,
                         TSE_SELECTED,
                         outliner_collect_objects_to_delete,
                         &object_delete_data);

  if (delete_hierarchy) {
    BKE_main_id_tag_all(bmain, ID_TAG_DOIT, false);

    BKE_view_layer_synced_ensure(scene, view_layer);

    /* #object_batch_delete_hierarchy_fn callback will only remove objects from collections and tag
     * them for deletion. */
    outliner_do_object_delete(C,
                              op->reports,
                              scene,
                              object_delete_data.objects_set,
                              object_batch_delete_hierarchy_tag_fn);

    outliner_batch_delete_object_hierarchy(bmain, scene);
  }
  else {
    outliner_do_object_delete(
        C, op->reports, scene, object_delete_data.objects_set, outliner_object_delete_fn);
  }

  outliner_collection_delete(C, bmain, scene, op->reports, delete_hierarchy);

  /* Tree management normally happens from draw_outliner(), but when
   * you're clicking too fast on Delete object from context menu in
   * outliner several mouse events can be handled in one cycle without
   * handling notifiers/redraw which leads to deleting the same object twice.
   * cleanup tree here to prevent such cases. */
  outliner_cleanup_tree(space_outliner);

  DEG_id_tag_update(&scene->id, ID_RECALC_SYNC_TO_EVAL | ID_RECALC_HIERARCHY);
  DEG_relations_tag_update(bmain);

  BKE_view_layer_synced_ensure(scene, view_layer);
  if (basact_prev != BKE_view_layer_active_base_get(view_layer)) {
    WM_event_add_notifier(C, NC_SCENE | ND_OB_ACTIVE, scene);
    WM_msg_publish_rna_prop(mbus, &scene->id, view_layer, LayerObjects, active);
  }

  BKE_main_ensure_invariants(*bmain);

  DEG_id_tag_update(&scene->id, ID_RECALC_SELECT);
  WM_event_add_notifier(C, NC_SCENE | ND_OB_SELECT, scene);
  WM_event_add_notifier(C, NC_SCENE | ND_LAYER_CONTENT, scene);
  ED_outliner_select_sync_from_object_tag(C);

  return OPERATOR_FINISHED;
}

void OUTLINER_OT_delete(wmOperatorType *ot)
{
  /* identifiers */
  ot->name = "Delete";
  ot->idname = "OUTLINER_OT_delete";
  ot->description = "Delete selected objects and collections";

  /* callbacks */
  ot->exec = outliner_delete_exec;
  ot->poll = ED_operator_outliner_active;

  /* flags */
  ot->flag = OPTYPE_REGISTER | OPTYPE_UNDO;

  /* properties */
  PropertyRNA *prop = RNA_def_boolean(
      ot->srna, "hierarchy", false, "Hierarchy", "Delete child objects and collections");
  RNA_def_property_flag(prop, PROP_SKIP_SAVE);
}

/** \} */

/* -------------------------------------------------------------------- */
/** \name ID-Data Menu Operator
 * \{ */

enum eOutlinerIdOpTypes {
  OUTLINER_IDOP_INVALID = 0,

  OUTLINER_IDOP_UNLINK,
  OUTLINER_IDOP_LOCAL,
  OUTLINER_IDOP_SINGLE,
  OUTLINER_IDOP_DELETE,
  OUTLINER_IDOP_REMAP,

  OUTLINER_IDOP_COPY,
  OUTLINER_IDOP_PASTE,

  OUTLINER_IDOP_FAKE_ADD,
  OUTLINER_IDOP_FAKE_CLEAR,
  OUTLINER_IDOP_RENAME,

  OUTLINER_IDOP_SELECT_LINKED,
};

/* TODO: implement support for changing the ID-block used. */
static const EnumPropertyItem prop_id_op_types[] = {
    {OUTLINER_IDOP_UNLINK, "UNLINK", ICON_UNLINKED, "Unlink", ""},
    {OUTLINER_IDOP_LOCAL, "LOCAL", ICON_MAKE_LOCAL, "Make Local", ""},
    {OUTLINER_IDOP_SINGLE, "SINGLE", ICON_MAKE_SINGLE_USER, "Make Single User", ""},
    {OUTLINER_IDOP_DELETE, "DELETE", ICON_DELETE, "Delete", ""},
    {OUTLINER_IDOP_REMAP,
     "REMAP",
     ICON_USER,
     "Remap Users",
     "Make all users of selected data-blocks to use instead current (clicked) one"},
    RNA_ENUM_ITEM_SEPR,
    {OUTLINER_IDOP_COPY, "COPY", ICON_COPYDOWN, "Copy", ""},
    {OUTLINER_IDOP_PASTE, "PASTE", ICON_PASTEDOWN, "Paste", ""},
    RNA_ENUM_ITEM_SEPR,
    {OUTLINER_IDOP_FAKE_ADD,
     "ADD_FAKE",
     ICON_FAKE_USER_ON,
     "Add Fake User",
     "Ensure data gets saved even if it isn't in use (e.g. for motion and material "
     "libraries)"},
    {OUTLINER_IDOP_FAKE_CLEAR, "CLEAR_FAKE", ICON_FAKE_USER_OFF, "Clear Fake User", ""},
    {OUTLINER_IDOP_RENAME, "RENAME", ICON_RENAME, "Rename", ""},
    {OUTLINER_IDOP_SELECT_LINKED, "SELECT_LINKED", ICON_LINKED, "Select Linked", ""},
    {0, nullptr, 0, nullptr, nullptr},
};

static bool outliner_id_operation_item_poll(bContext *C,
                                            PointerRNA * /*ptr*/,
                                            PropertyRNA * /*prop*/,
                                            const int enum_value)
{
  if (!outliner_operation_tree_element_poll(C)) {
    return false;
  }

  SpaceOutliner *space_outliner = CTX_wm_space_outliner(C);
  TreeElement *te = get_target_element(space_outliner);
  TreeStoreElem *tselem = TREESTORE(te);
  if (!TSE_IS_REAL_ID(tselem)) {
    return false;
  }

  switch (enum_value) {
    case OUTLINER_IDOP_SINGLE:
      if (ELEM(space_outliner->outlinevis, SO_SCENES, SO_VIEW_LAYER)) {
        return true;
      }
      /* TODO(dalai): enable in the few cases where this can be supported
       * (i.e., when we have a valid parent for the tselem). */
      return false;
  }

  return true;
}

static const EnumPropertyItem *outliner_id_operation_itemf(bContext *C,
                                                           PointerRNA *ptr,
                                                           PropertyRNA *prop,
                                                           bool *r_free)
{
  EnumPropertyItem *items = nullptr;
  int totitem = 0;

  if ((C == nullptr) || (ED_operator_outliner_active(C) == false)) {
    return prop_id_op_types;
  }
  for (const EnumPropertyItem *it = prop_id_op_types; it->identifier != nullptr; it++) {
    if (!outliner_id_operation_item_poll(C, ptr, prop, it->value)) {
      continue;
    }
    RNA_enum_item_add(&items, &totitem, it);
  }
  RNA_enum_item_end(&items, &totitem);
  *r_free = true;

  return items;
}

static wmOperatorStatus outliner_id_operation_exec(bContext *C, wmOperator *op)
{
  Main *bmain = CTX_data_main(C);
  wmWindowManager *wm = CTX_wm_manager(C);
  Scene *scene = CTX_data_scene(C);
  SpaceOutliner *space_outliner = CTX_wm_space_outliner(C);
  int scenelevel = 0, objectlevel = 0, idlevel = 0, datalevel = 0;

  /* check for invalid states */
  if (space_outliner == nullptr) {
    return OPERATOR_CANCELLED;
  }

  TreeElement *te = get_target_element(space_outliner);
  get_element_operation_type(te, &scenelevel, &objectlevel, &idlevel, &datalevel);

  eOutlinerIdOpTypes event = (eOutlinerIdOpTypes)RNA_enum_get(op->ptr, "type");
  switch (event) {
    case OUTLINER_IDOP_UNLINK: {
      /* unlink datablock from its parent */
      if (objectlevel) {
        outliner_do_libdata_operation(C, op->reports, scene, space_outliner, unlink_object_fn);

        WM_event_add_notifier(C, NC_SCENE | ND_LAYER, nullptr);
        ED_undo_push(C, "Unlink Object");
        break;
      }

      switch (idlevel) {
        case ID_AC:
          outliner_do_libdata_operation(C, op->reports, scene, space_outliner, unlink_action_fn);

          WM_event_add_notifier(C, NC_ANIMATION | ND_NLA_ACTCHANGE, nullptr);
          ED_undo_push(C, "Unlink action");
          break;
        case ID_MA:
          outliner_do_libdata_operation(C, op->reports, scene, space_outliner, unlink_material_fn);

          WM_event_add_notifier(C, NC_OBJECT | ND_OB_SHADING, nullptr);
          ED_undo_push(C, "Unlink material");
          break;
        case ID_TE:
          outliner_do_libdata_operation(C, op->reports, scene, space_outliner, unlink_texture_fn);

          WM_event_add_notifier(C, NC_OBJECT | ND_OB_SHADING, nullptr);
          ED_undo_push(C, "Unlink texture");
          break;
        case ID_WO:
          outliner_do_libdata_operation(C, op->reports, scene, space_outliner, unlink_world_fn);

          WM_event_add_notifier(C, NC_SCENE | ND_WORLD, nullptr);
          ED_undo_push(C, "Unlink world");
          break;
        case ID_GR:
          outliner_do_libdata_operation(
              C, op->reports, scene, space_outliner, unlink_collection_fn);

          WM_event_add_notifier(C, NC_SCENE | ND_LAYER, nullptr);
          ED_undo_push(C, "Unlink Collection");
          break;
        default:
          BKE_report(op->reports, RPT_WARNING, "Not yet implemented");
          break;
      }
      break;
    }
    case OUTLINER_IDOP_LOCAL: {
      /* make local */
      outliner_do_libdata_operation(C, op->reports, scene, space_outliner, id_local_fn);
      ED_undo_push(C, "Localized Data");
      break;
    }
    case OUTLINER_IDOP_SINGLE: {
      /* make single user */
      switch (idlevel) {
        case ID_AC:
          outliner_do_libdata_operation(
              C, op->reports, scene, space_outliner, singleuser_action_fn);

          WM_event_add_notifier(C, NC_ANIMATION | ND_NLA_ACTCHANGE, nullptr);
          ED_undo_push(C, "Single-User Action");
          break;

        case ID_WO:
          outliner_do_libdata_operation(
              C, op->reports, scene, space_outliner, singleuser_world_fn);

          WM_event_add_notifier(C, NC_SCENE | ND_WORLD, nullptr);
          ED_undo_push(C, "Single-User World");
          break;

        default:
          BKE_report(op->reports, RPT_WARNING, "Not yet implemented");
          break;
      }
      break;
    }
    case OUTLINER_IDOP_DELETE: {
      if (idlevel > 0) {
        BKE_main_id_tag_all(bmain, ID_TAG_DOIT, false);
        outliner_do_libdata_operation(C, op->reports, scene, space_outliner, id_delete_tag_fn);
        BKE_id_multi_tagged_delete(bmain);
        WM_event_add_notifier(C, NC_OBJECT, nullptr);
        ED_undo_push(C, "Delete");
      }
      break;
    }
    case OUTLINER_IDOP_REMAP: {
      if (idlevel > 0 || objectlevel) {
        outliner_do_libdata_operation(C, op->reports, scene, space_outliner, id_remap_fn);
        /* No undo push here, operator does it itself (since it's a modal one, the op_undo_depth
         * trick does not work here). */
      }
      break;
    }
    case OUTLINER_IDOP_COPY: {
      wm->op_undo_depth++;
      WM_operator_name_call(C, "OUTLINER_OT_id_copy", WM_OP_INVOKE_DEFAULT, nullptr, nullptr);
      wm->op_undo_depth--;
      /* No need for undo, this operation does not change anything... */
      break;
    }
    case OUTLINER_IDOP_PASTE: {
      wm->op_undo_depth++;
      WM_operator_name_call(C, "OUTLINER_OT_id_paste", WM_OP_INVOKE_DEFAULT, nullptr, nullptr);
      wm->op_undo_depth--;
      ED_outliner_select_sync_from_all_tag(C);
      ED_undo_push(C, "Paste");
      break;
    }
    case OUTLINER_IDOP_FAKE_ADD: {
      /* set fake user */
      outliner_do_libdata_operation(C, op->reports, scene, space_outliner, id_fake_user_set_fn);

      WM_event_add_notifier(C, NC_ID | NA_EDITED, nullptr);
      ED_undo_push(C, "Add Fake User");
      break;
    }
    case OUTLINER_IDOP_FAKE_CLEAR: {
      /* clear fake user */
      outliner_do_libdata_operation(C, op->reports, scene, space_outliner, id_fake_user_clear_fn);

      WM_event_add_notifier(C, NC_ID | NA_EDITED, nullptr);
      ED_undo_push(C, "Clear Fake User");
      break;
    }
    case OUTLINER_IDOP_RENAME: {
      /* rename */
      outliner_do_libdata_operation(C, op->reports, scene, space_outliner, item_rename_fn);

      WM_event_add_notifier(C, NC_ID | NA_EDITED, nullptr);
      ED_undo_push(C, "Rename");
      break;
    }
    case OUTLINER_IDOP_SELECT_LINKED:
      outliner_do_libdata_operation(C, op->reports, scene, space_outliner, id_select_linked_fn);
      ED_outliner_select_sync_from_all_tag(C);
      ED_undo_push(C, "Select");
      break;

    default:
      /* Invalid - unhandled. */
      break;
  }

  BKE_main_ensure_invariants(*bmain);

  /* wrong notifier still... */
  WM_event_add_notifier(C, NC_ID | NA_EDITED, nullptr);

  /* XXX: this is just so that outliner is always up to date. */
  WM_event_add_notifier(C, NC_SPACE | ND_SPACE_OUTLINER, nullptr);

  return OPERATOR_FINISHED;
}

void OUTLINER_OT_id_operation(wmOperatorType *ot)
{
  /* identifiers */
  ot->name = "Outliner ID Data Operation";
  ot->idname = "OUTLINER_OT_id_operation";
  ot->description = "General data-block management operations";

  /* callbacks */
  ot->invoke = WM_menu_invoke;
  ot->exec = outliner_id_operation_exec;
  ot->poll = outliner_operation_tree_element_poll;

  ot->flag = 0;

  ot->prop = RNA_def_enum(ot->srna, "type", prop_id_op_types, 0, "ID Data Operation", "");
  RNA_def_enum_funcs(ot->prop, outliner_id_operation_itemf);
}

/** \} */

/* -------------------------------------------------------------------- */
/** \name Library Menu Operator
 * \{ */

enum eOutlinerLibOpTypes {
  OL_LIB_INVALID = 0,

  OL_LIB_DELETE,
  OL_LIB_RELOCATE,
  OL_LIB_RELOAD,
};

static const EnumPropertyItem outliner_lib_op_type_items[] = {
    {OL_LIB_DELETE,
     "DELETE",
     ICON_X,
     "Delete",
     "Delete this library and all its items.\n"
     "Warning: No undo"}, /*BFA - warning for UX*/
    {OL_LIB_RELOCATE,
     "RELOCATE",
     ICON_FILE_REFRESH,
     "Relocate",
     "Select a new path for this library, and reload all its data"},
    {OL_LIB_RELOAD, "RELOAD", ICON_FILE_REFRESH, "Reload", "Reload all data from this library"},
    {0, nullptr, 0, nullptr, nullptr},
};

static wmOperatorStatus outliner_lib_operation_exec(bContext *C, wmOperator *op)
{
  Main *bmain = CTX_data_main(C);
  Scene *scene = CTX_data_scene(C);
  SpaceOutliner *space_outliner = CTX_wm_space_outliner(C);

  /* check for invalid states */
  if (space_outliner == nullptr) {
    return OPERATOR_CANCELLED;
  }

  eOutlinerLibOpTypes event = (eOutlinerLibOpTypes)RNA_enum_get(op->ptr, "type");
  switch (event) {
    case OL_LIB_DELETE: {
      BKE_main_id_tag_all(bmain, ID_TAG_DOIT, false);
      outliner_do_libdata_operation(C, op->reports, scene, space_outliner, id_delete_tag_fn);
      BKE_id_multi_tagged_delete(bmain);
      ED_undo_push(C, "Delete Library");
      break;
    }
    case OL_LIB_RELOCATE: {
      outliner_do_libdata_operation(C, op->reports, scene, space_outliner, lib_relocate_fn);
      /* No undo push here, operator does it itself (since it's a modal one, the op_undo_depth
       * trick does not work here). */
      break;
    }
    case OL_LIB_RELOAD: {
      outliner_do_libdata_operation(C, op->reports, scene, space_outliner, lib_reload_fn);
      /* No undo push here, operator does it itself (since it's a modal one, the op_undo_depth
       * trick does not work here). */
      break;
    }
    default:
      /* invalid - unhandled */
      break;
  }

  BKE_main_ensure_invariants(*bmain);

  /* wrong notifier still... */
  WM_event_add_notifier(C, NC_ID | NA_EDITED, nullptr);

  /* XXX: this is just so that outliner is always up to date */
  WM_event_add_notifier(C, NC_SPACE | ND_SPACE_OUTLINER, nullptr);

  return OPERATOR_FINISHED;
}

void OUTLINER_OT_lib_operation(wmOperatorType *ot)
{
  /* identifiers */
  ot->name = "Outliner Library Operation";
  ot->idname = "OUTLINER_OT_lib_operation";

  /* callbacks */
  ot->invoke = WM_menu_invoke;
  ot->exec = outliner_lib_operation_exec;
  ot->poll = outliner_operation_tree_element_poll;

  ot->prop = RNA_def_enum(
      ot->srna, "type", outliner_lib_op_type_items, 0, "Library Operation", "");
}

/** \} */

/* -------------------------------------------------------------------- */
/** \name Outliner Set Active Action Operator
 * \{ */

static void outliner_do_id_set_operation(
    SpaceOutliner *space_outliner,
    int type,
    ID *newid,
    void (*operation_fn)(TreeElement *, TreeStoreElem *, TreeStoreElem *, ID *))
{
  tree_iterator::all_open(*space_outliner, [&](TreeElement *te) {
    TreeStoreElem *tselem = TREESTORE(te);
    if (tselem->flag & TSE_SELECTED) {
      if (tselem->type == type) {
        TreeStoreElem *tsep = te->parent ? TREESTORE(te->parent) : nullptr;
        operation_fn(te, tselem, tsep, newid);
      }
    }
  });
}

static void actionset_id_fn(TreeElement * /*te*/,
                            TreeStoreElem *tselem,
                            TreeStoreElem *tsep,
                            ID *actId)
{
  bAction *act = (bAction *)actId;

  if (tselem->type == TSE_ANIM_DATA) {
    /* "animation" entries - action is child of this */
    BKE_animdata_set_action(nullptr, tselem->id, act);
  }
  /* TODO: if any other "expander" channels which own actions need to support this menu,
   * add: tselem->type = ...
   */
  else if (tsep && (tsep->type == TSE_ANIM_DATA)) {
    /* "animation" entries case again */
    BKE_animdata_set_action(nullptr, tsep->id, act);
  }
  /* TODO: other cases not supported yet. */
}

static wmOperatorStatus outliner_action_set_exec(bContext *C, wmOperator *op)
{
  Main *bmain = CTX_data_main(C);
  SpaceOutliner *space_outliner = CTX_wm_space_outliner(C);
  int scenelevel = 0, objectlevel = 0, idlevel = 0, datalevel = 0;
  bAction *act;

  TreeElement *te = get_target_element(space_outliner);
  get_element_operation_type(te, &scenelevel, &objectlevel, &idlevel, &datalevel);

  /* get action to use */
  act = static_cast<bAction *>(BLI_findlink(&bmain->actions, RNA_enum_get(op->ptr, "action")));

  if (act == nullptr) {
    BKE_report(op->reports, RPT_ERROR, "No valid action to add");
    return OPERATOR_CANCELLED;
  }
  if (act->idroot == 0 && blender::animrig::legacy::action_treat_as_legacy(*act)) {
    /* Hopefully in this case (i.e. library of userless actions),
     * the user knows what they're doing. */
    BKE_reportf(op->reports,
                RPT_WARNING,
                "Action '%s' does not specify what data it can be used on "
                "(try setting the 'ID Root Type' setting from the data editor "
                "for this action to avoid future problems)", /* BFA */
                act->id.name + 2);
  }

  /* perform action if valid channel */
  if (datalevel == TSE_ANIM_DATA) {
    outliner_do_id_set_operation(space_outliner, datalevel, (ID *)act, actionset_id_fn);
  }
  else if (idlevel == ID_AC) {
    outliner_do_id_set_operation(space_outliner, idlevel, (ID *)act, actionset_id_fn);
  }
  else {
    return OPERATOR_CANCELLED;
  }

  /* set notifier that things have changed */
  DEG_id_tag_update(te->store_elem->id, ID_RECALC_ANIMATION);
  WM_event_add_notifier(C, NC_ANIMATION | ND_NLA_ACTCHANGE, nullptr);
  ED_undo_push(C, "Set action");

  /* done */
  return OPERATOR_FINISHED;
}

void OUTLINER_OT_action_set(wmOperatorType *ot)
{
  PropertyRNA *prop;

  /* identifiers */
  ot->name = "Outliner Set Action";
  ot->idname = "OUTLINER_OT_action_set";
  ot->description = "Change the active action used";

  /* API callbacks. */
  ot->invoke = WM_enum_search_invoke;
  ot->exec = outliner_action_set_exec;
  ot->poll = outliner_operation_tree_element_poll;

  /* flags */
  ot->flag = OPTYPE_REGISTER | OPTYPE_UNDO;

  /* props */
  /* TODO: this would be nicer as an ID-pointer... */
  prop = RNA_def_enum(ot->srna, "action", rna_enum_dummy_NULL_items, 0, "Action", "");
  RNA_def_enum_funcs(prop, RNA_action_itemf);
  RNA_def_property_flag(prop, PROP_ENUM_NO_TRANSLATE);
  ot->prop = prop;
}

/** \} */

/* -------------------------------------------------------------------- */
/** \name Animation Menu Operator
 * \{ */

enum eOutliner_AnimDataOps {
  OUTLINER_ANIMOP_INVALID = 0,

  OUTLINER_ANIMOP_CLEAR_ADT,

  OUTLINER_ANIMOP_SET_ACT,
  OUTLINER_ANIMOP_CLEAR_ACT,

  OUTLINER_ANIMOP_REFRESH_DRV,
  OUTLINER_ANIMOP_CLEAR_DRV
};

static const EnumPropertyItem prop_animdata_op_types[] = {
    {OUTLINER_ANIMOP_CLEAR_ADT,
     "CLEAR_ANIMDATA",
     ICON_CLEAR,
     "Clear Animation Data",
     "Remove this animation data container"},
    {OUTLINER_ANIMOP_SET_ACT, "SET_ACT", ICON_ACTION, "Set Action", ""},
    {OUTLINER_ANIMOP_CLEAR_ACT, "CLEAR_ACT", ICON_CLEAR, "Unlink Action", ""},
    {OUTLINER_ANIMOP_REFRESH_DRV, "REFRESH_DRIVERS", ICON_FILE_REFRESH, "Refresh Drivers", ""},
    {OUTLINER_ANIMOP_CLEAR_DRV, "CLEAR_DRIVERS", ICON_CLEAR, "Clear Drivers", ""},
    {0, nullptr, 0, nullptr, nullptr},
};

static wmOperatorStatus outliner_animdata_operation_exec(bContext *C, wmOperator *op)
{
  wmWindowManager *wm = CTX_wm_manager(C);
  SpaceOutliner *space_outliner = CTX_wm_space_outliner(C);
  int scenelevel = 0, objectlevel = 0, idlevel = 0, datalevel = 0;
  TreeElement *te = get_target_element(space_outliner);
  get_element_operation_type(te, &scenelevel, &objectlevel, &idlevel, &datalevel);

  if (datalevel != TSE_ANIM_DATA) {
    return OPERATOR_CANCELLED;
  }

  /* perform the core operation */
  eOutliner_AnimDataOps event = (eOutliner_AnimDataOps)RNA_enum_get(op->ptr, "type");
  switch (event) {
    case OUTLINER_ANIMOP_CLEAR_ADT:
      /* Remove Animation Data - this may remove the active action, in some cases... */
      outliner_do_data_operation(space_outliner, datalevel, event, clear_animdata_fn, nullptr);

      WM_event_add_notifier(C, NC_ANIMATION | ND_NLA_ACTCHANGE, nullptr);
      ED_undo_push(C, "Clear Animation Data");
      break;

    case OUTLINER_ANIMOP_SET_ACT:
      /* delegate once again... */
      wm->op_undo_depth++;
      WM_operator_name_call(
          C, "OUTLINER_OT_action_set", WM_OP_INVOKE_REGION_WIN, nullptr, nullptr);
      wm->op_undo_depth--;
      ED_undo_push(C, "Set active action");
      break;

    case OUTLINER_ANIMOP_CLEAR_ACT:
      /* clear active action - using standard rules */
      outliner_do_data_operation(space_outliner, datalevel, event, unlinkact_animdata_fn, nullptr);

      WM_event_add_notifier(C, NC_ANIMATION | ND_NLA_ACTCHANGE, nullptr);
      ED_undo_push(C, "Unlink action");
      break;

    case OUTLINER_ANIMOP_REFRESH_DRV:
      outliner_do_data_operation(
          space_outliner, datalevel, event, refreshdrivers_animdata_fn, nullptr);

      WM_event_add_notifier(C, NC_ANIMATION | ND_ANIMCHAN, nullptr);
      // ED_undo_push(C, "Refresh Drivers"); /* No undo needed - shouldn't have any impact? */
      break;

    case OUTLINER_ANIMOP_CLEAR_DRV:
      outliner_do_data_operation(
          space_outliner, datalevel, event, cleardrivers_animdata_fn, nullptr);

      WM_event_add_notifier(C, NC_ANIMATION | ND_ANIMCHAN, nullptr);
      ED_undo_push(C, "Clear Drivers");
      break;

    default: /* Invalid. */
      break;
  }

  /* update dependencies */
  DEG_relations_tag_update(CTX_data_main(C));

  return OPERATOR_FINISHED;
}

void OUTLINER_OT_animdata_operation(wmOperatorType *ot)
{
  /* identifiers */
  ot->name = "Outliner Animation Data Operation";
  ot->idname = "OUTLINER_OT_animdata_operation";

  /* callbacks */
  ot->invoke = WM_menu_invoke;
  ot->exec = outliner_animdata_operation_exec;
  ot->poll = ED_operator_outliner_active;

  ot->flag = 0;

  ot->prop = RNA_def_enum(ot->srna, "type", prop_animdata_op_types, 0, "Animation Operation", "");
}

/** \} */

/* -------------------------------------------------------------------- */
/** \name Constraint Menu Operator
 * \{ */

static const EnumPropertyItem prop_constraint_op_types[] = {
    {OL_CONSTRAINTOP_ENABLE, "ENABLE", ICON_HIDE_OFF, "Enable", ""},
    {OL_CONSTRAINTOP_DISABLE, "DISABLE", ICON_HIDE_ON, "Disable", ""},
    {OL_CONSTRAINTOP_DELETE, "DELETE", ICON_DELETE, "Delete", ""}, /* BFA */
    {0, nullptr, 0, nullptr, nullptr},
};

static wmOperatorStatus outliner_constraint_operation_exec(bContext *C, wmOperator *op)
{
  SpaceOutliner *space_outliner = CTX_wm_space_outliner(C);
  eOutliner_PropConstraintOps event = (eOutliner_PropConstraintOps)RNA_enum_get(op->ptr, "type");

  outliner_do_data_operation(space_outliner, TSE_CONSTRAINT, event, constraint_fn, C);

  if (event == OL_CONSTRAINTOP_DELETE) {
    outliner_cleanup_tree(space_outliner);
  }

  ED_undo_push(C, "Constraint operation");

  return OPERATOR_FINISHED;
}

void OUTLINER_OT_constraint_operation(wmOperatorType *ot)
{
  /* identifiers */
  ot->name = "Outliner Constraint Operation";
  ot->idname = "OUTLINER_OT_constraint_operation";

  /* callbacks */
  ot->invoke = WM_menu_invoke;
  ot->exec = outliner_constraint_operation_exec;
  ot->poll = ED_operator_outliner_active;

  ot->flag = 0;

  ot->prop = RNA_def_enum(
      ot->srna, "type", prop_constraint_op_types, 0, "Constraint Operation", "");
}

/** \} */

/* -------------------------------------------------------------------- */
/** \name Modifier Menu Operator
 * \{ */

static const EnumPropertyItem prop_modifier_op_types[] = {
    {OL_MODIFIER_OP_APPLY, "APPLY", ICON_CHECKMARK, "Apply", ""},
    {OL_MODIFIER_OP_DELETE, "DELETE", ICON_DELETE, "Delete", ""},
    RNA_ENUM_ITEM_SEPR,
    {OL_MODIFIER_OP_TOGVIS, "TOGVIS", ICON_RESTRICT_VIEW_OFF, "Toggle Viewport Use", ""},
    {OL_MODIFIER_OP_TOGREN, "TOGREN", ICON_RESTRICT_RENDER_OFF, "Toggle Render Use", ""},
    {0, nullptr, 0, nullptr, nullptr},
};

static wmOperatorStatus outliner_modifier_operation_exec(bContext *C, wmOperator *op)
{
  SpaceOutliner *space_outliner = CTX_wm_space_outliner(C);
  eOutliner_PropModifierOps event = (eOutliner_PropModifierOps)RNA_enum_get(op->ptr, "type");

  ModifierFnArgs args{};
  args.C = C;
  args.reports = op->reports;

  outliner_do_data_operation(space_outliner, TSE_MODIFIER, event, modifier_fn, &args);

  if (ELEM(event, OL_MODIFIER_OP_DELETE, OL_MODIFIER_OP_APPLY)) {
    outliner_cleanup_tree(space_outliner);
  }

  ED_undo_push(C, "Modifier operation");

  return OPERATOR_FINISHED;
}

void OUTLINER_OT_modifier_operation(wmOperatorType *ot)
{
  /* identifiers */
  ot->name = "Outliner Modifier Operation";
  ot->idname = "OUTLINER_OT_modifier_operation";

  /* callbacks */
  ot->invoke = WM_menu_invoke;
  ot->exec = outliner_modifier_operation_exec;
  ot->poll = ED_operator_outliner_active;

  ot->flag = 0;

  ot->prop = RNA_def_enum(ot->srna, "type", prop_modifier_op_types, 0, "Modifier Operation", "");
}

/** \} */

/* -------------------------------------------------------------------- */
/** \name Data Menu Operator
 * \{ */

static bool outliner_data_operation_poll(bContext *C)
{
  if (!ED_operator_outliner_active(C)) {
    return false;
  }
  const SpaceOutliner *space_outliner = CTX_wm_space_outliner(C);
  const TreeElement *te = get_target_element(space_outliner);

  if (te == nullptr) {
    return false;
  }

  int scenelevel = 0, objectlevel = 0, idlevel = 0, datalevel = 0;
  get_element_operation_type(te, &scenelevel, &objectlevel, &idlevel, &datalevel);
  return ELEM(
      datalevel, TSE_POSE_CHANNEL, TSE_BONE, TSE_EBONE, TSE_STRIP, TSE_GP_LAYER, TSE_RNA_STRUCT);
}

static wmOperatorStatus outliner_data_operation_exec(bContext *C, wmOperator *op)
{
  SpaceOutliner *space_outliner = CTX_wm_space_outliner(C);
  int scenelevel = 0, objectlevel = 0, idlevel = 0, datalevel = 0;
  TreeElement *te = get_target_element(space_outliner);
  get_element_operation_type(te, &scenelevel, &objectlevel, &idlevel, &datalevel);

  eOutliner_PropDataOps event = (eOutliner_PropDataOps)RNA_enum_get(op->ptr, "type");
  switch (datalevel) {
    case TSE_POSE_CHANNEL: {
      outliner_do_data_operation(space_outliner, datalevel, event, pchan_fn, nullptr);
      WM_event_add_notifier(C, NC_OBJECT | ND_POSE, nullptr);
      ED_undo_push(C, "PoseChannel operation");

      break;
    }
    case TSE_BONE: {
      outliner_do_data_operation(space_outliner, datalevel, event, bone_fn, nullptr);
      WM_event_add_notifier(C, NC_OBJECT | ND_POSE, nullptr);
      ED_undo_push(C, "Bone operation");

      break;
    }
    case TSE_EBONE: {
      outliner_do_data_operation(space_outliner, datalevel, event, ebone_fn, nullptr);
      WM_event_add_notifier(C, NC_OBJECT | ND_POSE, nullptr);
      ED_undo_push(C, "EditBone operation");

      break;
    }
    case TSE_STRIP: {
      Scene *scene = CTX_data_scene(C);
      outliner_do_data_operation(space_outliner, datalevel, event, sequence_fn, scene);
      WM_event_add_notifier(C, NC_SCENE | ND_SEQUENCER | NA_SELECTED, scene);
      ED_undo_push(C, "Sequencer operation");

      break;
    }
    case TSE_GP_LAYER: {
      outliner_do_data_operation(space_outliner, datalevel, event, gpencil_layer_fn, nullptr);
      WM_event_add_notifier(C, NC_GPENCIL | ND_DATA, nullptr);
      ED_undo_push(C, "Grease Pencil Layer operation");

      break;
    }
    case TSE_GREASE_PENCIL_NODE: {
      outliner_do_data_operation(space_outliner, datalevel, event, grease_pencil_node_fn, nullptr);
      WM_event_add_notifier(C, NC_GPENCIL | ND_DATA, nullptr);
      ED_undo_push(C, "Grease Pencil Node operation");
      break;
    }
    case TSE_RNA_STRUCT:
      if (event == OL_DOP_SELECT_LINKED) {
        outliner_do_data_operation(space_outliner, datalevel, event, data_select_linked_fn, C);
      }

      break;

    default:
      BKE_report(op->reports, RPT_WARNING, "Not yet implemented");
      break;
  }

  return OPERATOR_FINISHED;
}

/* Dynamically populate an enum of Keying Sets */
static const EnumPropertyItem *outliner_data_op_sets_enum_item_fn(bContext *C,
                                                                  PointerRNA * /*ptr*/,
                                                                  PropertyRNA * /*prop*/,
                                                                  bool * /*r_free*/)
{
  /* Check for invalid states. */
  if (C == nullptr) {
    return rna_enum_dummy_DEFAULT_items;
  }

  SpaceOutliner *space_outliner = CTX_wm_space_outliner(C);
  if (space_outliner == nullptr) {
    return rna_enum_dummy_DEFAULT_items;
  }

  TreeElement *te = get_target_element(space_outliner);
  if (te == nullptr) {
    return rna_enum_dummy_NULL_items;
  }

  TreeStoreElem *tselem = TREESTORE(te);

  static const EnumPropertyItem optype_sel_and_hide[] = {
      /*BFA - need to use the OFF icon to display the ON icon. Blender code hiccup with dealing
         with values instead of icon names at other locations ...*/
      {OL_DOP_SELECT, "SELECT", ICON_RESTRICT_SELECT_OFF, "Select", ""},
      {OL_DOP_DESELECT, "DESELECT", ICON_SELECT_NONE, "Deselect", ""},
      {OL_DOP_HIDE, "HIDE", ICON_HIDE_ON, "Hide", ""},
      {OL_DOP_UNHIDE, "UNHIDE", ICON_HIDE_OFF, "Unhide", ""},
      {0, nullptr, 0, nullptr, nullptr}};

  static const EnumPropertyItem optype_sel_linked[] = {
      {OL_DOP_SELECT_LINKED, "SELECT_LINKED", ICON_LINKED, "Select Linked", ""},
      {0, nullptr, 0, nullptr, nullptr}};

  if (tselem->type == TSE_RNA_STRUCT) {
    return optype_sel_linked;
  }

  return optype_sel_and_hide;
}

void OUTLINER_OT_data_operation(wmOperatorType *ot)
{
  /* identifiers */
  ot->name = "Outliner Data Operation";
  ot->idname = "OUTLINER_OT_data_operation";

  /* callbacks */
  ot->invoke = WM_menu_invoke;
  ot->exec = outliner_data_operation_exec;
  ot->poll = outliner_data_operation_poll;

  ot->flag = 0;

  ot->prop = RNA_def_enum(ot->srna, "type", rna_enum_dummy_DEFAULT_items, 0, "Data Operation", "");
  RNA_def_enum_funcs(ot->prop, outliner_data_op_sets_enum_item_fn);
}

/** \} */

/* -------------------------------------------------------------------- */
/** \name Context Menu Operator
 * \{ */

static wmOperatorStatus outliner_operator_menu(bContext *C, const char *opname)
{
  wmOperatorType *ot = WM_operatortype_find(opname, false);
  uiPopupMenu *pup = UI_popup_menu_begin(C, WM_operatortype_name(ot, nullptr).c_str(), ICON_NONE);
  uiLayout *layout = UI_popup_menu_layout(pup);

  /* Set this so the default execution context is the same as sub-menus. */
  layout->operator_context_set(WM_OP_INVOKE_REGION_WIN);

  if (WM_operator_poll(C, ot)) {
    uiItemsEnumO(layout, ot->idname, RNA_property_identifier(ot->prop));

    layout->separator();
  }
<<<<<<< HEAD
  /* BFA - only asset menu not whole context menu */
  uiItemMContents(layout, "OUTLINER_MT_asset");
=======

  layout->menu_contents("OUTLINER_MT_context_menu");
>>>>>>> 555b22b1

  UI_popup_menu_end(C, pup);

  return OPERATOR_INTERFACE;
}

static wmOperatorStatus do_outliner_operation_event(bContext *C,
                                                    ARegion *region,
                                                    SpaceOutliner *space_outliner,
                                                    TreeElement *te)
{
  int scenelevel = 0, objectlevel = 0, idlevel = 0, datalevel = 0;
  TreeStoreElem *tselem = TREESTORE(te);

  int select_flag = OL_ITEM_ACTIVATE | OL_ITEM_SELECT;
  if (tselem->flag & TSE_SELECTED) {
    select_flag |= OL_ITEM_EXTEND;
  }

  outliner_item_select(C, space_outliner, te, select_flag);

  /* Only redraw, don't rebuild here because TreeElement pointers will
   * become invalid and operations will crash. */
  ED_region_tag_redraw_no_rebuild(region);
  ED_outliner_select_sync_from_outliner(C, space_outliner);

  get_element_operation_type(te, &scenelevel, &objectlevel, &idlevel, &datalevel);

  if (scenelevel) {
    return outliner_operator_menu(C, "OUTLINER_OT_scene_operation");
  }
  if (objectlevel) {
    WM_menu_name_call(C, "OUTLINER_MT_object", WM_OP_INVOKE_REGION_WIN);
    return OPERATOR_FINISHED;
  }
  if (idlevel) {
    switch (idlevel) {
      case ID_GR:
        WM_menu_name_call(C, "OUTLINER_MT_collection", WM_OP_INVOKE_REGION_WIN);
        return OPERATOR_FINISHED;
        break;
      case ID_LI:
        return outliner_operator_menu(C, "OUTLINER_OT_lib_operation");
        break;
      default:
        return outliner_operator_menu(C, "OUTLINER_OT_id_operation");
        break;
    }
  }
  else if (datalevel) {
    if (datalevel == TSE_ANIM_DATA) {
      return outliner_operator_menu(C, "OUTLINER_OT_animdata_operation");
    }
    if (datalevel == TSE_DRIVER_BASE) {
      /* do nothing... no special ops needed yet */
      return OPERATOR_CANCELLED;
    }
    if (datalevel == TSE_LAYER_COLLECTION) {
      WM_menu_name_call(C, "OUTLINER_MT_collection", WM_OP_INVOKE_REGION_WIN);
      return OPERATOR_FINISHED;
    }
    if (ELEM(datalevel, TSE_SCENE_COLLECTION_BASE, TSE_VIEW_COLLECTION_BASE)) {
      WM_menu_name_call(C, "OUTLINER_MT_collection_new", WM_OP_INVOKE_REGION_WIN);
      return OPERATOR_FINISHED;
    }
    if (datalevel == TSE_ID_BASE) {
      /* do nothing... there are no ops needed here yet */
      return OPERATOR_CANCELLED;
    }
    if (datalevel == TSE_CONSTRAINT) {
      return outliner_operator_menu(C, "OUTLINER_OT_constraint_operation");
    }
    if (datalevel == TSE_MODIFIER) {
      return outliner_operator_menu(C, "OUTLINER_OT_modifier_operation");
    }
    return outliner_operator_menu(C, "OUTLINER_OT_data_operation");
  }

  return OPERATOR_CANCELLED;
}

static wmOperatorStatus outliner_operation_invoke(bContext *C,
                                                  wmOperator * /*op*/,
                                                  const wmEvent *event)
{
  ARegion *region = CTX_wm_region(C);
  SpaceOutliner *space_outliner = CTX_wm_space_outliner(C);
  uiBut *but = UI_context_active_but_get(C);
  float view_mval[2];

  if (but) {
    UI_but_tooltip_timer_remove(C, but);
  }

  UI_view2d_region_to_view(
      &region->v2d, event->mval[0], event->mval[1], &view_mval[0], &view_mval[1]);

  TreeElement *hovered_te = outliner_find_item_at_y(
      space_outliner, &space_outliner->tree, view_mval[1]);
  if (!hovered_te) {
    /* Let this fall through to 'OUTLINER_MT_context_menu'. */
    return OPERATOR_PASS_THROUGH;
  }

  return do_outliner_operation_event(C, region, space_outliner, hovered_te);
}

void OUTLINER_OT_operation(wmOperatorType *ot)
{
  ot->name = "Context Menu";
  ot->idname = "OUTLINER_OT_operation";
  ot->description = "Context menu for item operations";

  ot->invoke = outliner_operation_invoke;

  ot->poll = ED_operator_region_outliner_active;
}

/** \} */

}  // namespace blender::ed::outliner<|MERGE_RESOLUTION|>--- conflicted
+++ resolved
@@ -3706,13 +3706,8 @@
 
     layout->separator();
   }
-<<<<<<< HEAD
   /* BFA - only asset menu not whole context menu */
-  uiItemMContents(layout, "OUTLINER_MT_asset");
-=======
-
-  layout->menu_contents("OUTLINER_MT_context_menu");
->>>>>>> 555b22b1
+  layout->menu_contents("OUTLINER_MT_asset");
 
   UI_popup_menu_end(C, pup);
 
