--- conflicted
+++ resolved
@@ -71,7 +71,7 @@
 #include "DEG_depsgraph.h"
 #include "DEG_depsgraph_build.h"
 
-#include "BLT_translation.h"
+#include "BLT_translation.h" /*bfa - required*/
 
 #include "ED_object.h"
 #include "ED_outliner.h"
@@ -79,7 +79,7 @@
 #include "ED_screen.h"
 #include "ED_sequencer.h"
 #include "ED_undo.h"
-#include "ED_util.h"
+#include "ED_util.h" /*bfa - required*/
 
 #include "WM_api.h"
 #include "WM_message.h"
@@ -507,7 +507,7 @@
 
   return scene_new;
 }
-
+/*bfa end*/
 static bool scene_fn(bContext *C,
                      eOutliner_PropSceneOps event,
                      TreeElement *UNUSED(te),
@@ -539,6 +539,8 @@
   else if (event == OL_SCENE_OP_COPY_FULL) {
     scene_add_ex(scene, bmain, C, SCE_COPY_FULL);
   }
+/*bfa end*/
+
   return true;
 }
 
@@ -548,7 +550,7 @@
   /* bfa - add scene outliner operators  */
   Main *bmain = CTX_data_main(C);
   Scene *scene = CTX_data_scene(C);
-const eOutliner_PropSceneOps event = (eOutliner_PropSceneOps)RNA_enum_get(op->ptr, "type");
+  const eOutliner_PropSceneOps event = (eOutliner_PropSceneOps)RNA_enum_get(op->ptr, "type");
 
   if (outliner_do_scene_operation(C, event, &space_outliner->tree, scene_fn) == false) {
     return OPERATOR_CANCELLED;
@@ -569,6 +571,7 @@
     outliner_cleanup_tree(space_outliner);
     WM_main_add_notifier(NC_SCENE | ND_LAYER, nullptr);
   }
+/*bfa end*/
   else {
     BLI_assert(0);
     return OPERATOR_CANCELLED;
@@ -1580,20 +1583,10 @@
     {OL_OP_SELECT_HIERARCHY, "SELECT_HIERARCHY", ICON_RESTRICT_SELECT_OFF, "Select Hierarchy", ""},
     {OL_OP_REMAP,
      "REMAP",
-     ICON_USER,
+     0,
      "Remap Users",
-<<<<<<< HEAD
-     "Make all users of selected data to use instead a new chosen one"},
-    {OL_OP_RENAME, "RENAME", ICON_RENAME, "Rename", ""},
-    {OL_OP_PROXY_TO_OVERRIDE_CONVERT,
-     "OBJECT_PROXY_TO_OVERRIDE",
-     0,
-     "Convert Proxy to Override",
-     "Convert a Proxy object to a full library override, including all its dependencies"},
-=======
      "Make all users of selected data-blocks to use instead a new chosen one"},
     {OL_OP_RENAME, "RENAME", 0, "Rename", ""},
->>>>>>> 120c208b
     {0, nullptr, 0, nullptr, nullptr},
 };
 
@@ -1867,20 +1860,9 @@
      "Add a local override of this linked data"},
     {OUTLINER_IDOP_OVERRIDE_LIBRARY_CREATE_HIERARCHY,
      "OVERRIDE_LIBRARY_CREATE_HIERARCHY",
-<<<<<<< HEAD
-     ICON_LIBRARY_DATA_OVERRIDE,
-     "Add Library Override Hierarchy",
-     "Add a local override of this linked data, and its hierarchy of dependencies"},
-    {OUTLINER_IDOP_OVERRIDE_LIBRARY_PROXY_CONVERT,
-     "OVERRIDE_LIBRARY_PROXY_CONVERT",
      ICON_RESET,
      "Convert Proxy to Override",
      "Convert a Proxy object to a full library override, including all its dependencies"},
-=======
-     0,
-     "Make Library Override Hierarchy",
-     "Make a local override of this linked data-block, and its hierarchy of dependencies"},
->>>>>>> 120c208b
     {OUTLINER_IDOP_OVERRIDE_LIBRARY_RESET,
      "OVERRIDE_LIBRARY_RESET",
      ICON_DECORATE_OVERRIDE,
