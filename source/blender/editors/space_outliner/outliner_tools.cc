/* SPDX-FileCopyrightText: 2004 Blender Foundation
 *
 * SPDX-License-Identifier: GPL-2.0-or-later */

/** \file
 * \ingroup spoutliner
 */

#include "MEM_guardedalloc.h"

#include "CLG_log.h"

#include "DNA_anim_types.h"
#include "DNA_armature_types.h"
#include "DNA_collection_types.h"
#include "DNA_constraint_types.h"
#include "DNA_curves_types.h"
#include "DNA_gpencil_legacy_types.h"
#include "DNA_light_types.h"
#include "DNA_linestyle_types.h"
#include "DNA_material_types.h"
#include "DNA_mesh_types.h"
#include "DNA_meta_types.h"
#include "DNA_modifier_types.h"
#include "DNA_object_types.h"
#include "DNA_pointcloud_types.h"
#include "DNA_scene_types.h"
#include "DNA_sequence_types.h"
#include "DNA_volume_types.h"
#include "DNA_world_types.h"

#include "BLI_blenlib.h"
#include "BLI_ghash.h"
#include "BLI_linklist.h"
#include "BLI_map.hh"
#include "BLI_set.hh"
#include "BLI_utildefines.h"
#include "BLI_vector.hh"

#include "BKE_anim_data.h"
#include "BKE_animsys.h"
#include "BKE_armature.h"
#include "BKE_collection.h"
#include "BKE_constraint.h"
#include "BKE_context.h"
#include "BKE_fcurve.h"
#include "BKE_global.h"
#include "BKE_idtype.h"
#include "BKE_layer.h"
#include "BKE_lib_id.h"
#include "BKE_lib_override.hh"
#include "BKE_lib_query.h"
#include "BKE_lib_remap.h"
#include "BKE_main.h"
#include "BKE_object.h"
#include "BKE_report.h"
#include "BKE_scene.h"
#include "BKE_screen.h"

#include "DEG_depsgraph.h"
#include "DEG_depsgraph_build.h"

<<<<<<< HEAD
#include "BLT_translation.h" /*bfa - required*/

#include "ED_node.h"
#include "ED_object.h"
#include "ED_outliner.h"
#include "ED_scene.h"
#include "ED_screen.h"
#include "ED_sequencer.h"
#include "ED_undo.h"
#include "ED_util.h" /*bfa - required*/
=======
#include "ED_node.hh"
#include "ED_object.hh"
#include "ED_outliner.hh"
#include "ED_scene.hh"
#include "ED_screen.hh"
#include "ED_sequencer.hh"
#include "ED_undo.hh"
>>>>>>> c23fec68

#include "WM_api.hh"
#include "WM_message.hh"
#include "WM_types.hh"

#include "UI_interface.hh"
#include "UI_resources.hh"
#include "UI_view2d.hh"

#include "../../blender/blenloader/BLO_readfile.h"

#include "RNA_access.h"
#include "RNA_define.h"
#include "RNA_enum_types.h"

#include "SEQ_relations.h"
#include "SEQ_sequencer.h"

#include "outliner_intern.hh"
#include "tree/tree_element_rna.hh"
#include "tree/tree_element_seq.hh"
#include "tree/tree_iterator.hh"

namespace blender::ed::outliner {

static CLG_LogRef LOG = {"ed.outliner.tools"};

using namespace blender::ed::outliner;

using blender::Map;
using blender::Set;
using blender::Vector;

/* -------------------------------------------------------------------- */
/** \name ID/Library/Data Set/Un-link Utilities
 * \{ */

static void get_element_operation_type(
    const TreeElement *te, int *scenelevel, int *objectlevel, int *idlevel, int *datalevel)
{
  *scenelevel = *objectlevel = *idlevel = *datalevel = 0;

  const TreeStoreElem *tselem = TREESTORE(te);
  if ((tselem->flag & TSE_SELECTED) == 0) {
    return;
  }

  /* Layer collection points to collection ID. */
  if (!ELEM(tselem->type, TSE_SOME_ID, TSE_LAYER_COLLECTION)) {
    *datalevel = tselem->type;
  }
  else {
    const int idcode = int(GS(tselem->id->name));
    bool is_standard_id = false;
    switch ((ID_Type)idcode) {
      case ID_SCE:
        *scenelevel = 1;
        break;
      case ID_OB:
        *objectlevel = 1;
        break;

      case ID_ME:
      case ID_CU_LEGACY:
      case ID_MB:
      case ID_LT:
      case ID_LA:
      case ID_AR:
      case ID_CA:
      case ID_SPK:
      case ID_MA:
      case ID_TE:
      case ID_IP:
      case ID_IM:
      case ID_SO:
      case ID_KE:
      case ID_WO:
      case ID_AC:
      case ID_TXT:
      case ID_GR:
      case ID_LS:
      case ID_LI:
      case ID_VF:
      case ID_NT:
      case ID_BR:
      case ID_PA:
      case ID_GD_LEGACY:
      case ID_MC:
      case ID_MSK:
      case ID_PAL:
      case ID_PC:
      case ID_CF:
      case ID_WS:
      case ID_LP:
      case ID_CV:
      case ID_PT:
      case ID_VO:
      case ID_GP:
        is_standard_id = true;
        break;
      case ID_WM:
      case ID_SCR:
        /* Those are ignored here. */
        /* NOTE: while Screens should be manageable here, deleting a screen used by a workspace
         * will cause crashes when trying to use that workspace, so for now let's play minimal,
         * safe change. */
        break;
    }
    if (idcode == ID_NLA) {
      /* Fake one, not an actual ID type... */
      is_standard_id = true;
    }

    if (is_standard_id) {
      *idlevel = idcode;
    }
  }

  /* Return values are exclusive, only one may be non-null. */
  BLI_assert(((*scenelevel != 0) && (*objectlevel == 0) && (*idlevel == 0) && (*datalevel == 0)) ||
             ((*scenelevel == 0) && (*objectlevel != 0) && (*idlevel == 0) && (*datalevel == 0)) ||
             ((*scenelevel == 0) && (*objectlevel == 0) && (*idlevel != 0) && (*datalevel == 0)) ||
             ((*scenelevel == 0) && (*objectlevel == 0) && (*idlevel == 0) && (*datalevel != 0)) ||
             /* All null. */
             ((*scenelevel == 0) && (*objectlevel == 0) && (*idlevel == 0) && (*datalevel == 0)));
}

static TreeElement *get_target_element(const SpaceOutliner *space_outliner)
{
  TreeElement *te = outliner_find_element_with_flag(&space_outliner->tree, TSE_ACTIVE);

  return te;
}

static bool outliner_operation_tree_element_poll(bContext *C)
{
  if (!ED_operator_outliner_active(C)) {
    return false;
  }
  SpaceOutliner *space_outliner = CTX_wm_space_outliner(C);
  TreeElement *te = get_target_element(space_outliner);
  if (te == nullptr) {
    return false;
  }

  return true;
}

static void unlink_action_fn(bContext *C,
                             ReportList *reports,
                             Scene * /*scene*/,
                             TreeElement * /*te*/,
                             TreeStoreElem *tsep,
                             TreeStoreElem *tselem,
                             void * /*user_data*/)
{
  if (!tsep || !TSE_IS_REAL_ID(tsep)) {
    /* Valid case, no parent element of the action or it is not an ID (could be a #TSE_ID_BASE
     * for example) so there's no data to unlink from. */
    BKE_reportf(reports,
                RPT_WARNING,
                "Cannot unlink action '%s'. It's not clear which object or object-data it "
                "should be unlinked from, there's no object or object-data as parent in the "
                "Outliner tree",
                tselem->id->name + 2);
    return;
  }

  /* just set action to nullptr */
  BKE_animdata_set_action(CTX_wm_reports(C), tsep->id, nullptr);
  DEG_id_tag_update(tsep->id, ID_RECALC_ANIMATION);
}

static void unlink_material_fn(bContext * /*C*/,
                               ReportList *reports,
                               Scene * /*scene*/,
                               TreeElement *te,
                               TreeStoreElem *tsep,
                               TreeStoreElem *tselem,
                               void * /*user_data*/)
{
  const bool te_is_material = TSE_IS_REAL_ID(tselem) && (GS(tselem->id->name) == ID_MA);

  if (!te_is_material) {
    /* Just fail silently. Another element may be selected that is a material, we don't want to
     * confuse users with an error in that case. */
    return;
  }

  if (!tsep || !TSE_IS_REAL_ID(tsep)) {
    /* Valid case, no parent element of the material or it is not an ID (could be a #TSE_ID_BASE
     * for example) so there's no data to unlink from. */
    BKE_reportf(reports,
                RPT_WARNING,
                "Cannot unlink material '%s'. It's not clear which object or object-data it "
                "should be unlinked from, there's no object or object-data as parent in the "
                "Outliner tree",
                tselem->id->name + 2);
    return;
  }

  Material **matar = nullptr;
  int a, totcol = 0;

  switch (GS(tsep->id->name)) {
    case ID_OB: {
      Object *ob = (Object *)tsep->id;
      totcol = ob->totcol;
      matar = ob->mat;
      break;
    }
    case ID_ME: {
      Mesh *me = (Mesh *)tsep->id;
      totcol = me->totcol;
      matar = me->mat;
      break;
    }
    case ID_CU_LEGACY: {
      Curve *cu = (Curve *)tsep->id;
      totcol = cu->totcol;
      matar = cu->mat;
      break;
    }
    case ID_MB: {
      MetaBall *mb = (MetaBall *)tsep->id;
      totcol = mb->totcol;
      matar = mb->mat;
      break;
    }
    case ID_CV: {
      Curves *curves = (Curves *)tsep->id;
      totcol = curves->totcol;
      matar = curves->mat;
      break;
    }
    case ID_PT: {
      PointCloud *pointcloud = (PointCloud *)tsep->id;
      totcol = pointcloud->totcol;
      matar = pointcloud->mat;
      break;
    }
    case ID_VO: {
      Volume *volume = (Volume *)tsep->id;
      totcol = volume->totcol;
      matar = volume->mat;
      break;
    }
    default:
      BLI_assert_unreachable();
  }

  if (LIKELY(matar != nullptr)) {
    for (a = 0; a < totcol; a++) {
      if (a == te->index && matar[a]) {
        id_us_min(&matar[a]->id);
        matar[a] = nullptr;
      }
    }
  }
}

static void unlink_texture_fn(bContext * /*C*/,
                              ReportList *reports,
                              Scene * /*scene*/,
                              TreeElement *te,
                              TreeStoreElem *tsep,
                              TreeStoreElem *tselem,
                              void * /*user_data*/)
{
  if (!tsep || !TSE_IS_REAL_ID(tsep)) {
    /* Valid case, no parent element of the texture or it is not an ID (could be a #TSE_ID_BASE
     * for example) so there's no data to unlink from. */
    BKE_reportf(reports,
                RPT_WARNING,
                "Cannot unlink texture '%s'. It's not clear which freestyle line style it should "
                "be unlinked from, there's no freestyle line style as parent in the Outliner tree",
                tselem->id->name + 2);
    return;
  }

  MTex **mtex = nullptr;
  int a;

  if (GS(tsep->id->name) == ID_LS) {
    FreestyleLineStyle *ls = (FreestyleLineStyle *)tsep->id;
    mtex = ls->mtex;
  }
  else {
    return;
  }

  for (a = 0; a < MAX_MTEX; a++) {
    if (a == te->index && mtex[a]) {
      if (mtex[a]->tex) {
        id_us_min(&mtex[a]->tex->id);
        mtex[a]->tex = nullptr;
      }
    }
  }
}

static void unlink_collection_fn(bContext *C,
                                 ReportList *reports,
                                 Scene * /*scene*/,
                                 TreeElement * /*te*/,
                                 TreeStoreElem *tsep,
                                 TreeStoreElem *tselem,
                                 void * /*user_data*/)
{
  Main *bmain = CTX_data_main(C);
  Collection *collection = (Collection *)tselem->id;

  if (!tsep || !TSE_IS_REAL_ID(tsep)) {
    /* Valid case, no parent element of the collection or it is not an ID (could be a #TSE_ID_BASE
     * for example) so there's no data to unlink from. */
    BKE_reportf(reports,
                RPT_WARNING,
                "Cannot unlink collection '%s'. It's not clear which scene, collection or "
                "instance empties it should be unlinked from, there's no scene, collection or "
                "instance empties as parent in the Outliner tree",
                tselem->id->name + 2);
    return;
  }

  if (tsep) {
    if (GS(tsep->id->name) == ID_OB) {
      Object *ob = (Object *)tsep->id;
      ob->instance_collection = nullptr;
      DEG_id_tag_update(&ob->id, ID_RECALC_TRANSFORM | ID_RECALC_HIERARCHY);
      DEG_relations_tag_update(bmain);
    }
    else if (GS(tsep->id->name) == ID_GR) {
      Collection *parent = (Collection *)tsep->id;
      id_fake_user_set(&collection->id);
      BKE_collection_child_remove(bmain, parent, collection);
      DEG_id_tag_update(&parent->id, ID_RECALC_COPY_ON_WRITE | ID_RECALC_HIERARCHY);
      DEG_relations_tag_update(bmain);
    }
    else if (GS(tsep->id->name) == ID_SCE) {
      Scene *scene = (Scene *)tsep->id;
      Collection *parent = scene->master_collection;
      id_fake_user_set(&collection->id);
      BKE_collection_child_remove(bmain, parent, collection);
      DEG_id_tag_update(&scene->id, ID_RECALC_COPY_ON_WRITE | ID_RECALC_HIERARCHY);
      DEG_relations_tag_update(bmain);
    }
  }
}

static void unlink_object_fn(bContext *C,
                             ReportList *reports,
                             Scene * /*scene*/,
                             TreeElement *te,
                             TreeStoreElem *tsep,
                             TreeStoreElem *tselem,
                             void * /*user_data*/)
{
  if (tsep && tsep->id) {
    Main *bmain = CTX_data_main(C);
    Object *ob = (Object *)tselem->id;

    if (GS(tsep->id->name) == ID_OB) {
      /* Parented objects need to find which collection to unlink from. */
      TreeElement *te_parent = te->parent;
      while (tsep && GS(tsep->id->name) == ID_OB) {
        if (ID_IS_LINKED(tsep->id)) {
          BKE_reportf(reports,
                      RPT_WARNING,
                      "Cannot unlink object '%s' parented to another linked object '%s'",
                      ob->id.name + 2,
                      tsep->id->name + 2);
          return;
        }
        te_parent = te_parent->parent;
        tsep = te_parent ? TREESTORE(te_parent) : nullptr;
      }
    }

    if (tsep && tsep->id) {
      if (ID_IS_LINKED(tsep->id) || ID_IS_OVERRIDE_LIBRARY(tsep->id)) {
        BKE_reportf(reports,
                    RPT_WARNING,
                    "Cannot unlink object '%s' from linked collection or scene '%s'",
                    ob->id.name + 2,
                    tsep->id->name + 2);
        return;
      }
      if (GS(tsep->id->name) == ID_GR) {
        Collection *parent = (Collection *)tsep->id;
        BKE_collection_object_remove(bmain, parent, ob, true);
        DEG_id_tag_update(&parent->id, ID_RECALC_COPY_ON_WRITE | ID_RECALC_HIERARCHY);
        DEG_id_tag_update(&ob->id, ID_RECALC_HIERARCHY);
        DEG_relations_tag_update(bmain);
      }
      else if (GS(tsep->id->name) == ID_SCE) {
        Scene *scene = (Scene *)tsep->id;
        Collection *parent = scene->master_collection;
        BKE_collection_object_remove(bmain, parent, ob, true);
        DEG_id_tag_update(&scene->id, ID_RECALC_COPY_ON_WRITE | ID_RECALC_HIERARCHY);
        DEG_relations_tag_update(bmain);
      }
    }
  }
}

static void unlink_world_fn(bContext * /*C*/,
                            ReportList *reports,
                            Scene * /*scene*/,
                            TreeElement * /*te*/,
                            TreeStoreElem *tsep,
                            TreeStoreElem *tselem,
                            void * /*user_data*/)
{
  if (!tsep || !TSE_IS_REAL_ID(tsep)) {
    /* Valid case, no parent element of the world or it is not an ID (could be a #TSE_ID_BASE
     * for example) so there's no data to unlink from. */
    BKE_reportf(reports,
                RPT_WARNING,
                "Cannot unlink world '%s'. It's not clear which scene it should be unlinked from, "
                "there's no scene as parent in the Outliner tree",
                tselem->id->name + 2);
    return;
  }

  Scene *parscene = (Scene *)tsep->id;
  World *wo = (World *)tselem->id;

  /* need to use parent scene not just scene, otherwise may end up getting wrong one */
  id_us_min(&wo->id);
  parscene->world = nullptr;
}

static void outliner_do_libdata_operation(bContext *C,
                                          ReportList *reports,
                                          Scene *scene,
                                          SpaceOutliner *space_outliner,
                                          outliner_operation_fn operation_fn,
                                          void *user_data)
{
  tree_iterator::all_open(*space_outliner, [&](TreeElement *te) {
    TreeStoreElem *tselem = TREESTORE(te);
    if (tselem->flag & TSE_SELECTED) {
      if (((tselem->type == TSE_SOME_ID) && (te->idcode != 0)) ||
          tselem->type == TSE_LAYER_COLLECTION) {
        TreeStoreElem *tsep = te->parent ? TREESTORE(te->parent) : nullptr;
        operation_fn(C, reports, scene, te, tsep, tselem, user_data);
      }
    }
  });
}

enum eOutlinerLibOpSelectionSet {
  /* Only selected items. */
  OUTLINER_LIB_SELECTIONSET_SELECTED,
  /* Only content 'inside' selected items (their sub-tree). */
  OUTLINER_LIB_LIB_SELECTIONSET_CONTENT,
  /* Combining both options above. */
  OUTLINER_LIB_LIB_SELECTIONSET_SELECTED_AND_CONTENT,
};

static const EnumPropertyItem prop_lib_op_selection_set[] = {
    {OUTLINER_LIB_SELECTIONSET_SELECTED,
     "SELECTED",
    ICON_LIBRARY_DATA_OVERRIDE,
     "Selected",
     "Apply the operation over selected data-blocks only"},
    {OUTLINER_LIB_LIB_SELECTIONSET_CONTENT,
     "CONTENT",
     ICON_LIBRARY_OBJECT,
     "Content",
     "Apply the operation over content of the selected items only (the data-blocks in their "
     "sub-tree)"},
    {OUTLINER_LIB_LIB_SELECTIONSET_SELECTED_AND_CONTENT,
     "SELECTED_AND_CONTENT",
    ICON_LIBRARY,
     "Selected & Content",
     "Apply the operation over selected data-blocks and all their dependencies"},
    {0, nullptr, 0, nullptr, nullptr},
};

static bool outliner_do_libdata_operation_selection_set_element(
    bContext *C,
    ReportList *reports,
    Scene *scene,
    TreeElement *element,
    TreeStoreElem *tselem,
    const bool has_parent_selected,
    outliner_operation_fn operation_fn,
    eOutlinerLibOpSelectionSet selection_set,
    void *user_data)
{
  const bool do_selected = ELEM(selection_set,
                                OUTLINER_LIB_SELECTIONSET_SELECTED,
                                OUTLINER_LIB_LIB_SELECTIONSET_SELECTED_AND_CONTENT);
  const bool do_content = ELEM(selection_set,
                               OUTLINER_LIB_LIB_SELECTIONSET_CONTENT,
                               OUTLINER_LIB_LIB_SELECTIONSET_SELECTED_AND_CONTENT);

  const bool is_selected = tselem->flag & TSE_SELECTED;
  if ((is_selected && do_selected) || (has_parent_selected && do_content)) {
    if (((tselem->type == TSE_SOME_ID) && (element->idcode != 0)) ||
        tselem->type == TSE_LAYER_COLLECTION)
    {
      TreeStoreElem *tsep = element->parent ? TREESTORE(element->parent) : nullptr;
      operation_fn(C, reports, scene, element, tsep, tselem, user_data);
    }
  }
  return is_selected;
}

static void outliner_do_libdata_operation_selection_set(bContext *C,
                                                        ReportList *reports,
                                                        Scene *scene,
                                                        SpaceOutliner *space_outliner,
                                                        const ListBase &subtree,
                                                        const bool has_parent_selected,
                                                        outliner_operation_fn operation_fn,
                                                        eOutlinerLibOpSelectionSet selection_set,
                                                        void *user_data)
{
  LISTBASE_FOREACH_MUTABLE (TreeElement *, element, &subtree) {
    /* Get needed data out in case element gets freed. */
    TreeStoreElem *tselem = TREESTORE(element);
    const ListBase subtree = element->subtree;

    const bool is_selected = outliner_do_libdata_operation_selection_set_element(
        C,
        reports,
        scene,
        element,
        tselem,
        has_parent_selected,
        operation_fn,
        selection_set,
        user_data);

    /* Don't access element from now on, it may be freed. Note that the open/collapsed state may
     * also have been changed in the visitor callback. */
    outliner_do_libdata_operation_selection_set(C,
                                                reports,
                                                scene,
                                                space_outliner,
                                                subtree,
                                                is_selected || has_parent_selected,
                                                operation_fn,
                                                selection_set,
                                                user_data);
  }
}

static void outliner_do_libdata_operation_selection_set(bContext *C,
                                                        ReportList *reports,
                                                        Scene *scene,
                                                        SpaceOutliner *space_outliner,
                                                        outliner_operation_fn operation_fn,
                                                        eOutlinerLibOpSelectionSet selection_set,
                                                        void *user_data,
                                                        const bool do_active_element_first)
{
  if (do_active_element_first) {
    TreeElement *active_element = outliner_find_element_with_flag(&space_outliner->tree,
                                                                  TSE_ACTIVE);
    if (active_element != nullptr) {
      TreeStoreElem *tselem = TREESTORE(active_element);
      const ListBase subtree = active_element->subtree;

      const bool is_selected = outliner_do_libdata_operation_selection_set_element(C,
                                                                                   reports,
                                                                                   scene,
                                                                                   active_element,
                                                                                   tselem,
                                                                                   false,
                                                                                   operation_fn,
                                                                                   selection_set,
                                                                                   user_data);

      /* Don't access element from now on, it may be freed. Note that the open/collapsed state may
       * also have been changed in the visitor callback. */
      outliner_do_libdata_operation_selection_set(C,
                                                  reports,
                                                  scene,
                                                  space_outliner,
                                                  subtree,
                                                  is_selected,
                                                  operation_fn,
                                                  selection_set,
                                                  user_data);
    }
  }

  outliner_do_libdata_operation_selection_set(C,
                                              reports,
                                              scene,
                                              space_outliner,
                                              space_outliner->tree,
                                              false,
                                              operation_fn,
                                              selection_set,
                                              user_data);
}

/** \} */

/* -------------------------------------------------------------------- */
/** \name Scene Menu Operator
 * \{ */

typedef enum eOutliner_PropSceneOps { /* bfa -  typedef enum*/
                                      OL_SCENE_OP_DELETE = 1,
                                      /* bfa - add scene outliner operators  */
                                      OL_SCENE_OP_NEW = 2,
                                      OL_SCENE_OP_COPY_SETTINGS = 3,
                                      OL_SCENE_OP_COPY_LINKED = 4,
                                      OL_SCENE_OP_COPY_FULL = 5
} eOutliner_PropSceneOps;

static const EnumPropertyItem prop_scene_op_types[] = {
    /*bfa - replaced the ICON_X by ICON_DELETE*/
    {OL_SCENE_OP_DELETE, "DELETE", ICON_DELETE, "Delete", ""},
    /* bfa - add scene outliner operators  */
    // {OL_SCENE_OP_NEW, "NEW", ICON_NEW, "New", ""},
    {OL_SCENE_OP_COPY_SETTINGS, "COPY_SETTINGS", ICON_COPYDOWN, "Copy Settings", ""},
    {OL_SCENE_OP_COPY_LINKED, "COPY_LINKED", ICON_LINKED, "Linked Copy", ""},
    {OL_SCENE_OP_COPY_FULL, "COPY_FULL", ICON_DUPLICATE_ALL, "Full Copy", ""},
    {0, nullptr, 0, nullptr, nullptr},
};

static bool outliner_do_scene_operation(
    bContext *C,
    SpaceOutliner *space_outliner,
    eOutliner_PropSceneOps event,
    bool (*operation_fn)(bContext *, eOutliner_PropSceneOps, TreeElement *, TreeStoreElem *))
{
  bool success = false;

  tree_iterator::all_open(*space_outliner, [&](TreeElement *te) {
    TreeStoreElem *tselem = TREESTORE(te);
    if (tselem->flag & TSE_SELECTED) {
      if ((tselem->type == TSE_SOME_ID) && (te->idcode == ID_SCE)) {
        if (operation_fn(C, event, te, tselem)) {
          success = true;
        }
      }
    }
  });

  return success;
}

/* bfa - add scene outliner operators  */
/* based on ED_scene_add, but without the need of getting setting active scene */
static Scene *scene_add_ex(Scene *scene_old, Main *bmain, bContext *C, eSceneCopyMethod method)
{
  Scene *scene_new;

  if (method == SCE_COPY_NEW) {
    scene_new = BKE_scene_add(bmain, DATA_("Scene"));
  }
  else { /* different kinds of copying */
    /* We are going to deep-copy collections, objects and various object data, we need to have
     * up-to-date obdata for that. */
    if (method == SCE_COPY_FULL) {
      ED_editors_flush_edits(bmain);
    }

    scene_new = BKE_scene_duplicate(bmain, scene_old, method);
  }

  WM_event_add_notifier(C, NC_SCENE | ND_SCENEBROWSE, scene_new);

  return scene_new;
}
/*bfa end*/
static bool scene_fn(bContext *C,
                     eOutliner_PropSceneOps event,
                     TreeElement * /*te*/,
                     TreeStoreElem *tselem)
{
  Scene *scene = (Scene *)tselem->id;
  /* bfa - add scene outliner operators  */
  Main *bmain = CTX_data_main(C);

  if (event == OL_SCENE_OP_DELETE) {
    /* bfa - add scene outliner operators  */
    if (ED_scene_delete(C, CTX_data_main(C), scene)) {
      WM_event_add_notifier(C, NC_SCENE | NA_REMOVED, scene);
    }
    else {
      return false;
    }
  }
  /* bfa - add scene outliner operators  */
  else if (event == OL_SCENE_OP_NEW) {
    scene_add_ex(scene, bmain, C, SCE_COPY_NEW);
  }
  else if (event == OL_SCENE_OP_COPY_SETTINGS) {
    scene_add_ex(scene, bmain, C, SCE_COPY_EMPTY);
  }
  else if (event == OL_SCENE_OP_COPY_LINKED) {
    scene_add_ex(scene, bmain, C, SCE_COPY_LINK_COLLECTION);
  }
  else if (event == OL_SCENE_OP_COPY_FULL) {
    scene_add_ex(scene, bmain, C, SCE_COPY_FULL);
  }
  /*bfa end*/

  return true;
}

static int outliner_scene_operation_exec(bContext *C, wmOperator *op)
{
  SpaceOutliner *space_outliner = CTX_wm_space_outliner(C);
  /* bfa - add scene outliner operators  */
  Main *bmain = CTX_data_main(C);
  Scene *scene = CTX_data_scene(C);
  const eOutliner_PropSceneOps event = (eOutliner_PropSceneOps)RNA_enum_get(op->ptr, "type");

  if (outliner_do_scene_operation(C, space_outliner, event, scene_fn) == false) {
    return OPERATOR_CANCELLED;
  }

  if (event == OL_SCENE_OP_DELETE) {
    outliner_cleanup_tree(space_outliner);
    ED_undo_push(C, "Delete Scene(s)");
  }
  /* bfa - add scene outliner operators  */
  else if (ELEM(event,
                OL_SCENE_OP_NEW,
                OL_SCENE_OP_COPY_SETTINGS,
                OL_SCENE_OP_COPY_LINKED,
                OL_SCENE_OP_COPY_FULL)) {
    DEG_id_tag_update(&scene->id, ID_RECALC_COPY_ON_WRITE);
    DEG_relations_tag_update(bmain);
    outliner_cleanup_tree(space_outliner);
    WM_main_add_notifier(NC_SCENE | ND_LAYER, nullptr);
  }
  /*bfa end*/
  else {
    BLI_assert_unreachable();
    return OPERATOR_CANCELLED;
  }

  return OPERATOR_FINISHED;
}

void OUTLINER_OT_scene_operation(wmOperatorType *ot)
{
  /* identifiers */
  ot->name = "Outliner Scene Operation";
  ot->idname = "OUTLINER_OT_scene_operation";
  ot->description = "Context menu for scene operations";

  /* callbacks */
  ot->invoke = WM_menu_invoke;
  ot->exec = outliner_scene_operation_exec;
  ot->poll = ED_operator_outliner_active;

  ot->flag = 0;

  ot->prop = RNA_def_enum(ot->srna, "type", prop_scene_op_types, 0, "Scene Operation", "");
}

/** \} */

/* -------------------------------------------------------------------- */
/** \name Search Utilities
 * \{ */

/**
 * Stores the parent and a child element of a merged icon-row icon for
 * the merged select popup menu. The sub-tree of the parent is searched and
 * the child is needed to only show elements of the same type in the popup.
 */
struct MergedSearchData {
  TreeElement *parent_element;
  TreeElement *select_element;
};

static void merged_element_search_fn_recursive(
    const ListBase *tree, short tselem_type, short type, const char *str, uiSearchItems *items)
{
  char name[64];
  int iconid;

  LISTBASE_FOREACH (TreeElement *, te, tree) {
    TreeStoreElem *tselem = TREESTORE(te);

    if (tree_element_id_type_to_index(te) == type && tselem_type == tselem->type) {
      if (BLI_strcasestr(te->name, str)) {
        STRNCPY(name, te->name);

        iconid = tree_element_get_icon(tselem, te).icon;

        /* Don't allow duplicate named items */
        if (UI_search_items_find_index(items, name) == -1) {
          if (!UI_search_item_add(items, name, te, iconid, 0, 0)) {
            break;
          }
        }
      }
    }

    merged_element_search_fn_recursive(&te->subtree, tselem_type, type, str, items);
  }
}

/* Get a list of elements that match the search string */
static void merged_element_search_update_fn(const bContext * /*C*/,
                                            void *data,
                                            const char *str,
                                            uiSearchItems *items,
                                            const bool /*is_first*/)
{
  MergedSearchData *search_data = (MergedSearchData *)data;
  TreeElement *parent = search_data->parent_element;
  TreeElement *te = search_data->select_element;

  int type = tree_element_id_type_to_index(te);

  merged_element_search_fn_recursive(&parent->subtree, TREESTORE(te)->type, type, str, items);
}

/* Activate an element from the merged element search menu */
static void merged_element_search_exec_fn(bContext *C, void * /*arg1*/, void *element)
{
  SpaceOutliner *space_outliner = CTX_wm_space_outliner(C);
  TreeElement *te = (TreeElement *)element;

  outliner_item_select(C, space_outliner, te, OL_ITEM_SELECT | OL_ITEM_ACTIVATE);

  ED_outliner_select_sync_from_outliner(C, space_outliner);
}

/**
 * Merged element search menu
 * Created on activation of a merged or aggregated icon-row icon.
 */
static uiBlock *merged_element_search_menu(bContext *C, ARegion *region, void *data)
{
  static char search[64] = "";
  uiBlock *block;
  uiBut *but;

  /* Clear search on each menu creation */
  *search = '\0';

  block = UI_block_begin(C, region, __func__, UI_EMBOSS);
  UI_block_flag_enable(block, UI_BLOCK_LOOP | UI_BLOCK_MOVEMOUSE_QUIT | UI_BLOCK_SEARCH_MENU);
  UI_block_theme_style_set(block, UI_BLOCK_THEME_STYLE_POPUP);

  short menu_width = 10 * UI_UNIT_X;
  but = uiDefSearchBut(
      block, search, 0, ICON_VIEWZOOM, sizeof(search), 10, 10, menu_width, UI_UNIT_Y, 0, 0, "");
  UI_but_func_search_set(but,
                         nullptr,
                         merged_element_search_update_fn,
                         data,
                         false,
                         nullptr,
                         merged_element_search_exec_fn,
                         nullptr);
  UI_but_flag_enable(but, UI_BUT_ACTIVATE_ON_INIT);

  /* Fake button to hold space for search items */
  uiDefBut(block,
           UI_BTYPE_LABEL,
           0,
           "",
           10,
           10 - UI_searchbox_size_y(),
           menu_width,
           UI_searchbox_size_y(),
           nullptr,
           0,
           0,
           0,
           0,
           nullptr);

  /* Center the menu on the cursor */
  const int offset[2] = {-(menu_width / 2), 0};
  UI_block_bounds_set_popup(block, 6, offset);

  return block;
}

void merged_element_search_menu_invoke(bContext *C,
                                       TreeElement *parent_te,
                                       TreeElement *activate_te)
{
  MergedSearchData *select_data = MEM_cnew<MergedSearchData>("merge_search_data");
  select_data->parent_element = parent_te;
  select_data->select_element = activate_te;

  UI_popup_block_invoke(C, merged_element_search_menu, select_data, MEM_freeN);
}

static void object_select_fn(bContext *C,
                             ReportList * /*reports*/,
                             Scene * /*scene*/,
                             TreeElement * /*te*/,
                             TreeStoreElem * /*tsep*/,
                             TreeStoreElem *tselem,
                             void * /*user_data*/)
{
  const Scene *scene = CTX_data_scene(C);
  ViewLayer *view_layer = CTX_data_view_layer(C);
  Object *ob = (Object *)tselem->id;
  BKE_view_layer_synced_ensure(scene, view_layer);
  Base *base = BKE_view_layer_base_find(view_layer, ob);

  if (base) {
    ED_object_base_select(base, BA_SELECT);
  }
}

/** \} */

/* -------------------------------------------------------------------- */
/** \name Callbacks (Selection, Users & Library) Utilities
 * \{ */

static void object_select_hierarchy_fn(bContext *C,
                                       ReportList * /*reports*/,
                                       Scene * /*scene*/,
                                       TreeElement *te,
                                       TreeStoreElem * /*tsep*/,
                                       TreeStoreElem * /*tselem*/,
                                       void * /*user_data*/)
{
  /* Don't extend because this toggles, which is nice for Ctrl-Click but not for a menu item.
   * it's especially confusing when multiple items are selected since some toggle on/off. */
  SpaceOutliner *space_outliner = CTX_wm_space_outliner(C);
  outliner_item_select(
      C, space_outliner, te, OL_ITEM_SELECT | OL_ITEM_ACTIVATE | OL_ITEM_RECURSIVE);
}

static void object_deselect_fn(bContext *C,
                               ReportList * /*reports*/,
                               Scene * /*scene*/,
                               TreeElement * /*te*/,
                               TreeStoreElem * /*tsep*/,
                               TreeStoreElem *tselem,
                               void * /*user_data*/)
{
  const Scene *scene = CTX_data_scene(C);
  ViewLayer *view_layer = CTX_data_view_layer(C);
  Object *ob = (Object *)tselem->id;
  BKE_view_layer_synced_ensure(scene, view_layer);
  Base *base = BKE_view_layer_base_find(view_layer, ob);

  if (base) {
    base->flag &= ~BASE_SELECTED;
  }
}

static void outliner_object_delete_fn(bContext *C, ReportList *reports, Scene *scene, Object *ob)
{
  if (ob) {
    Main *bmain = CTX_data_main(C);
    if (ob->id.tag & LIB_TAG_INDIRECT) {
      BKE_reportf(
          reports, RPT_WARNING, "Cannot delete indirectly linked object '%s'", ob->id.name + 2);
      return;
    }
    if (ID_REAL_USERS(ob) <= 1 && ID_EXTRA_USERS(ob) == 0 &&
        BKE_library_ID_is_indirectly_used(bmain, ob))
    {
      BKE_reportf(reports,
                  RPT_WARNING,
                  "Cannot delete object '%s' from scene '%s', indirectly used objects need at "
                  "least one user",
                  ob->id.name + 2,
                  scene->id.name + 2);
      return;
    }

    /* Check also library later. */
    if ((ob->mode & OB_MODE_EDIT) && BKE_object_is_in_editmode(ob)) {
      ED_object_editmode_exit_ex(bmain, scene, ob, EM_FREEDATA);
    }
    BKE_id_delete(bmain, ob);
  }
}

static void id_local_fn(bContext *C,
                        ReportList * /*reports*/,
                        Scene * /*scene*/,
                        TreeElement * /*te*/,
                        TreeStoreElem * /*tsep*/,
                        TreeStoreElem *tselem,
                        void * /*user_data*/)
{
  if (ID_IS_LINKED(tselem->id) && (tselem->id->tag & LIB_TAG_EXTERN)) {
    Main *bmain = CTX_data_main(C);
    if (BKE_lib_id_make_local(bmain, tselem->id, 0)) {
      BKE_id_newptr_and_tag_clear(tselem->id);
    }
  }
  else if (ID_IS_OVERRIDE_LIBRARY_REAL(tselem->id)) {
    BKE_lib_override_library_make_local(tselem->id);
  }
}

struct OutlinerLiboverrideDataIDRoot {
  /** The linked ID that was selected for override. */
  ID *id_root_reference;

  /** The root of the override hierarchy to which the override of `id_root` belongs, once
   * known/created. */
  ID *id_hierarchy_root_override;

  /** The ID that was detected as being a good candidate as instantiation hint for newly overridden
   * objects, may be null.
   *
   * \note Typically currently only used when the root ID to override is a collection instanced by
   * an empty object. */
  ID *id_instance_hint;

  /** If this override comes from an instancing object (which would be `id_instance_hint` then). */
  bool is_override_instancing_object;
};

struct OutlinerLibOverrideData {
  bool do_hierarchy;

  /** When creating new overrides, make them all user-editable. */
  bool do_fully_editable;

  /**
   * For resync operation, force keeping newly created override IDs (or original linked IDs)
   * instead of re-applying relevant existing ID pointer property override operations. Helps
   * solving broken overrides while not losing *all* of your overrides. */
  bool do_resync_hierarchy_enforce;

  /** A set of the selected tree elements' ID 'uuid'. Used to clear 'system override' flags on
   * their newly-created liboverrides in post-process step of override hierarchy creation. */
  Set<uint> selected_id_uid;

  /** A mapping from the found hierarchy roots to a linked list of IDs to override for each of
   * these roots.
   *
   * \note the key may be either linked (in which case it will be replaced by the newly created
   * override), or an actual already existing override. */
  Map<ID *, Vector<OutlinerLiboverrideDataIDRoot>> id_hierarchy_roots;

  /** All 'session_uuid' of all hierarchy root IDs used or created by the operation. */
  Set<uint> id_hierarchy_roots_uid;

  void id_root_add(ID *id_hierarchy_root_reference,
                   ID *id_root_reference,
                   ID *id_instance_hint,
                   const bool is_override_instancing_object)
  {
    OutlinerLiboverrideDataIDRoot id_root_data;
    id_root_data.id_root_reference = id_root_reference;
    id_root_data.id_hierarchy_root_override = nullptr;
    id_root_data.id_instance_hint = id_instance_hint;
    id_root_data.is_override_instancing_object = is_override_instancing_object;

    Vector<OutlinerLiboverrideDataIDRoot> &value = id_hierarchy_roots.lookup_or_add_default(
        id_hierarchy_root_reference);
    value.append(id_root_data);
  }
  void id_root_set(ID *id_hierarchy_root_reference)
  {
    OutlinerLiboverrideDataIDRoot id_root_data;
    id_root_data.id_root_reference = nullptr;
    id_root_data.id_hierarchy_root_override = nullptr;
    id_root_data.id_instance_hint = nullptr;
    id_root_data.is_override_instancing_object = false;

    Vector<OutlinerLiboverrideDataIDRoot> &value = id_hierarchy_roots.lookup_or_add_default(
        id_hierarchy_root_reference);
    if (value.is_empty()) {
      value.append(id_root_data);
    }
  }
};

/* Store 'UUID' of IDs of selected elements in the Outliner tree, before generating the override
 * hierarchy. */
static void id_override_library_create_hierarchy_pre_process_fn(bContext *C,
                                                                ReportList *reports,
                                                                Scene * /*scene*/,
                                                                TreeElement *te,
                                                                TreeStoreElem *tsep,
                                                                TreeStoreElem *tselem,
                                                                void *user_data)
{
  BLI_assert(TSE_IS_REAL_ID(tselem));

  OutlinerLibOverrideData *data = static_cast<OutlinerLibOverrideData *>(user_data);
  const bool do_hierarchy = data->do_hierarchy;
  ID *id_root_reference = tselem->id;

  if (!BKE_idtype_idcode_is_linkable(GS(id_root_reference->name)) ||
      (id_root_reference->flag & (LIB_EMBEDDED_DATA | LIB_EMBEDDED_DATA_LIB_OVERRIDE)) != 0)
  {
    return;
  }

  /* Only process a given ID once. Otherwise, all kind of weird things can happen if e.g. a
   * selected sub-collection is part of more than one override hierarchies. */
  if (data->selected_id_uid.contains(id_root_reference->session_uuid)) {
    return;
  }
  data->selected_id_uid.add(id_root_reference->session_uuid);

  if (ID_IS_OVERRIDE_LIBRARY_REAL(id_root_reference) && !ID_IS_LINKED(id_root_reference)) {
    id_root_reference->override_library->flag &= ~LIBOVERRIDE_FLAG_SYSTEM_DEFINED;
    return;
  }

  if (!ID_IS_OVERRIDABLE_LIBRARY_HIERARCHY(id_root_reference)) {
    if (ID_IS_LINKED(id_root_reference)) {
      BKE_reportf(
          reports,
          RPT_WARNING,
          "Could not create library override from data-block '%s', as it is not overridable",
          id_root_reference->name);
    }
    /* Else it's a local ID, do not bother reporting this, as it gets annoyingly noisy then when
     * operated e.g. on a hierarchy of liboverrides. */
    return;
  }

  BLI_assert(do_hierarchy);
  UNUSED_VARS_NDEBUG(do_hierarchy);

  if (GS(id_root_reference->name) == ID_GR && (tselem->flag & TSE_CLOSED) != 0) {
    /* If selected element is a (closed) collection, check all of its objects recursively, and also
     * consider the armature ones as 'selected' (i.e. to not become system overrides). */
    Collection *root_collection = reinterpret_cast<Collection *>(id_root_reference);
    FOREACH_COLLECTION_OBJECT_RECURSIVE_BEGIN (root_collection, object_iter) {
      if (id_root_reference->lib == object_iter->id.lib && object_iter->type == OB_ARMATURE) {
        data->selected_id_uid.add(object_iter->id.session_uuid);
      }
    }
    FOREACH_COLLECTION_OBJECT_RECURSIVE_END;
  }

  ID *id_instance_hint = nullptr;
  bool is_override_instancing_object = false;
  if (tsep != nullptr && tsep->type == TSE_SOME_ID && tsep->id != nullptr &&
      GS(tsep->id->name) == ID_OB && !ID_IS_OVERRIDE_LIBRARY(tsep->id))
  {
    Object *ob = reinterpret_cast<Object *>(tsep->id);
    if (ob->type == OB_EMPTY && &ob->instance_collection->id == id_root_reference) {
      BLI_assert(GS(id_root_reference->name) == ID_GR);
      /* Empty instantiating the collection we override, we need to pass it to BKE overriding code
       * for proper handling. */
      id_instance_hint = tsep->id;
      is_override_instancing_object = true;
    }
  }

  if (!ID_IS_OVERRIDABLE_LIBRARY(id_root_reference) &&
      !(ID_IS_LINKED(id_root_reference) && do_hierarchy))
  {
    return;
  }

  Main *bmain = CTX_data_main(C);

  if (do_hierarchy) {
    /* Tag all linked parents in tree hierarchy to be also overridden. */
    ID *id_hierarchy_root_reference = id_root_reference;
    while ((te = te->parent) != nullptr) {
      if (!TSE_IS_REAL_ID(te->store_elem)) {
        continue;
      }

      /* Tentative hierarchy root. */
      ID *id_current_hierarchy_root = te->store_elem->id;

      /* If the parent ID is from a different library than the reference root one, we are done
       * with upwards tree processing in any case. */
      if (id_current_hierarchy_root->lib != id_root_reference->lib) {
        if (ID_IS_OVERRIDE_LIBRARY_VIRTUAL(id_current_hierarchy_root)) {
          /* Virtual overrides (i.e. embedded IDs), we can simply keep processing their parent to
           * get an actual real override. */
          continue;
        }

        /* If the parent ID is already an override, and is valid (i.e. local override), we can
         * access its hierarchy root directly. */
        if (!ID_IS_LINKED(id_current_hierarchy_root) &&
            ID_IS_OVERRIDE_LIBRARY_REAL(id_current_hierarchy_root) &&
            id_current_hierarchy_root->override_library->reference->lib == id_root_reference->lib)
        {
          id_hierarchy_root_reference =
              id_current_hierarchy_root->override_library->hierarchy_root;
          BLI_assert(ID_IS_OVERRIDE_LIBRARY_REAL(id_hierarchy_root_reference));
          break;
        }

        if (ID_IS_LINKED(id_current_hierarchy_root)) {
          /* No local 'anchor' was found for the hierarchy to override, do not proceed, as this
           * would most likely generate invisible/confusing/hard to use and manage overrides. */
          BKE_main_id_tag_all(bmain, LIB_TAG_DOIT, false);
          BKE_reportf(reports,
                      RPT_WARNING,
                      "Invalid anchor ('%s') found, needed to create library override from "
                      "data-block '%s'",
                      id_current_hierarchy_root->name,
                      id_root_reference->name);
          return;
        }

        /* In all other cases, `id_current_hierarchy_root` cannot be a valid hierarchy root, so
         * current `id_hierarchy_root_reference` is our best candidate. */

        break;
      }

      /* If some element in the tree needs to be overridden, but its ID is not overridable,
       * abort. */
      if (!ID_IS_OVERRIDABLE_LIBRARY_HIERARCHY(id_current_hierarchy_root)) {
        BKE_main_id_tag_all(bmain, LIB_TAG_DOIT, false);
        BKE_reportf(reports,
                    RPT_WARNING,
                    "Could not create library override from data-block '%s', one of its parents "
                    "is not overridable ('%s')",
                    id_root_reference->name,
                    id_current_hierarchy_root->name);
        return;
      }
      id_current_hierarchy_root->tag |= LIB_TAG_DOIT;
      id_hierarchy_root_reference = id_current_hierarchy_root;
    }

    /* That case can happen when linked data is a complex mix involving several libraries and/or
     * linked overrides. E.g. a mix of overrides from one library, and indirectly linked data
     * from another library. Do not try to support such cases for now. */
    if (!((id_hierarchy_root_reference->lib == id_root_reference->lib) ||
          (!ID_IS_LINKED(id_hierarchy_root_reference) &&
           ID_IS_OVERRIDE_LIBRARY_REAL(id_hierarchy_root_reference) &&
           id_hierarchy_root_reference->override_library->reference->lib ==
               id_root_reference->lib)))
    {
      BKE_main_id_tag_all(bmain, LIB_TAG_DOIT, false);
      BKE_reportf(reports,
                  RPT_WARNING,
                  "Invalid hierarchy root ('%s') found, needed to create library override from "
                  "data-block '%s'",
                  id_hierarchy_root_reference->name,
                  id_root_reference->name);
      return;
    }

    /* While ideally this should not be needed, in practice user almost _never_ wants to actually
     * create liboverrides for all data under a selected hierarchy node, and this has currently a
     * dreadful consequences over performances (since it would call
     * #BKE_lib_override_library_create over _all_ items in the hierarchy). So only the clearing of
     * the system override flag is supported for non-selected items for now.
     */
    const bool is_selected = tselem->flag & TSE_SELECTED;
    if (!is_selected && data->id_hierarchy_roots.contains(id_hierarchy_root_reference)) {
      return;
    }

    data->id_root_add(id_hierarchy_root_reference,
                      id_root_reference,
                      id_instance_hint,
                      is_override_instancing_object);
  }
  else if (ID_IS_OVERRIDABLE_LIBRARY(id_root_reference)) {
    data->id_root_add(
        id_root_reference, id_root_reference, id_instance_hint, is_override_instancing_object);
  }
}

static void id_override_library_create_hierarchy(
    Main &bmain,
    Scene *scene,
    ViewLayer *view_layer,
    OutlinerLibOverrideData &data,
    ID *id_hierarchy_root_reference,
    Vector<OutlinerLiboverrideDataIDRoot> &data_idroots,
    bool &r_aggregated_success)
{
  BLI_assert(ID_IS_LINKED(id_hierarchy_root_reference) ||
             ID_IS_OVERRIDE_LIBRARY_REAL(id_hierarchy_root_reference));

  const bool do_hierarchy = data.do_hierarchy;

  /* NOTE: This process is not the most efficient, but allows to re-use existing code.
   * If this becomes a bottle-neck at some point, we need to implement a new
   * `BKE_lib_override_library_hierarchy_create()` function able to process several roots inside of
   * a same hierarchy in a single call. */
  for (OutlinerLiboverrideDataIDRoot &data_idroot : data_idroots) {
    /* For now, remap all local usages of linked ID to local override one here. */
    ID *id_iter;
    FOREACH_MAIN_ID_BEGIN (&bmain, id_iter) {
      if (ID_IS_LINKED(id_iter) || ID_IS_OVERRIDE_LIBRARY(id_iter)) {
        id_iter->tag &= ~LIB_TAG_DOIT;
      }
      else {
        id_iter->tag |= LIB_TAG_DOIT;
      }
    }
    FOREACH_MAIN_ID_END;

    bool success = false;
    if (do_hierarchy) {
      ID *id_root_override = nullptr;
      success = BKE_lib_override_library_create(&bmain,
                                                scene,
                                                view_layer,
                                                nullptr,
                                                data_idroot.id_root_reference,
                                                id_hierarchy_root_reference,
                                                data_idroot.id_instance_hint,
                                                &id_root_override,
                                                data.do_fully_editable);

      if (success) {
        BLI_assert(id_root_override != nullptr);
        BLI_assert(!ID_IS_LINKED(id_root_override));
        BLI_assert(ID_IS_OVERRIDE_LIBRARY_REAL(id_root_override));

        ID *id_hierarchy_root_override = id_root_override->override_library->hierarchy_root;
        BLI_assert(ID_IS_OVERRIDE_LIBRARY_REAL(id_hierarchy_root_override));
        if (ID_IS_LINKED(id_hierarchy_root_reference)) {
          BLI_assert(id_hierarchy_root_override->override_library->reference ==
                     id_hierarchy_root_reference);
          /* If the hierarchy root reference was a linked data, after the first iteration there is
           * now a matching override, which shall be used for all further partial overrides with
           * this same hierarchy. */
          id_hierarchy_root_reference = id_hierarchy_root_override;
        }
        else {
          BLI_assert(id_hierarchy_root_override == id_hierarchy_root_reference);
        }
        data_idroot.id_hierarchy_root_override = id_hierarchy_root_override;
        data.id_hierarchy_roots_uid.add(id_hierarchy_root_override->session_uuid);
      }
    }
    else if (ID_IS_OVERRIDABLE_LIBRARY(data_idroot.id_root_reference)) {
      ID *id_root_override = BKE_lib_override_library_create_from_id(
          &bmain, data_idroot.id_root_reference, true);

      success = id_root_override != nullptr;
      if (success) {
        BLI_assert(ID_IS_OVERRIDE_LIBRARY_REAL(id_root_override));
        id_root_override->override_library->flag &= ~LIBOVERRIDE_FLAG_SYSTEM_DEFINED;
      }
      /* Cleanup. */
      BKE_main_id_newptr_and_tag_clear(&bmain);
      BKE_main_id_tag_all(&bmain, LIB_TAG_DOIT, false);
    }
    else {
      BLI_assert_unreachable();
    }

    /* Remove the instance empty from this scene, the items now have an overridden collection
     * instead. */
    if (success && data_idroot.is_override_instancing_object) {
      BLI_assert(GS(data_idroot.id_instance_hint->name) == ID_OB);
      ED_object_base_free_and_unlink(
          &bmain, scene, reinterpret_cast<Object *>(data_idroot.id_instance_hint));
    }

    r_aggregated_success = r_aggregated_success && success;
  }
}

/* Clear system override flag from newly created overrides which linked reference were previously
 * selected in the Outliner tree. */
static void id_override_library_create_hierarchy_process(bContext *C,
                                                         ReportList *reports,
                                                         OutlinerLibOverrideData &data)
{
  Main *bmain = CTX_data_main(C);
  Scene *scene = CTX_data_scene(C);
  ViewLayer *view_layer = CTX_data_view_layer(C);
  const bool do_hierarchy = data.do_hierarchy;

  bool success = true;
  for (auto &&[id_hierarchy_root_reference, data_idroots] : data.id_hierarchy_roots.items()) {
    id_override_library_create_hierarchy(
        *bmain, scene, view_layer, data, id_hierarchy_root_reference, data_idroots, success);
  }

  if (!success) {
    BKE_reportf(reports,
                RPT_WARNING,
                "Could not create library override from one or more of the selected data-blocks");
  }

  if (!do_hierarchy) {
    return;
  }

  ID *id_iter;
  FOREACH_MAIN_ID_BEGIN (bmain, id_iter) {
    if (ID_IS_LINKED(id_iter) || !ID_IS_OVERRIDE_LIBRARY_REAL(id_iter)) {
      continue;
    }
    if (id_iter->override_library->hierarchy_root != nullptr &&
        !data.id_hierarchy_roots_uid.contains(
            id_iter->override_library->hierarchy_root->session_uuid))
    {
      continue;
    }
    if (data.selected_id_uid.contains(id_iter->override_library->reference->session_uuid) ||
        data.selected_id_uid.contains(id_iter->session_uuid))
    {
      id_iter->override_library->flag &= ~LIBOVERRIDE_FLAG_SYSTEM_DEFINED;
    }
  }
  FOREACH_MAIN_ID_END;
}

static void id_override_library_reset_fn(bContext *C,
                                         ReportList * /*reports*/,
                                         Scene * /*scene*/,
                                         TreeElement * /*te*/,
                                         TreeStoreElem * /*tsep*/,
                                         TreeStoreElem *tselem,
                                         void *user_data)
{
  BLI_assert(TSE_IS_REAL_ID(tselem));
  ID *id_root = tselem->id;
  OutlinerLibOverrideData *data = static_cast<OutlinerLibOverrideData *>(user_data);
  const bool do_hierarchy = data->do_hierarchy;

  if (!ID_IS_OVERRIDE_LIBRARY_REAL(id_root) || ID_IS_LINKED(id_root)) {
    CLOG_WARN(&LOG, "Could not reset library override of data block '%s'", id_root->name);
    return;
  }

  Main *bmain = CTX_data_main(C);

  if (do_hierarchy) {
    BKE_lib_override_library_id_hierarchy_reset(bmain, id_root, false);
  }
  else {
    BKE_lib_override_library_id_reset(bmain, id_root, false);
  }
}

static void id_override_library_clear_single_process(bContext *C,
                                                     ReportList * /*reports*/,
                                                     OutlinerLibOverrideData &data)
{
  Main *bmain = CTX_data_main(C);
  ViewLayer *view_layer = CTX_data_view_layer(C);
  Scene *scene = CTX_data_scene(C);

  /* TODO: At some point this likely needs to be re-written as a BKE function instead, with better
   * handling of hierarchies among other things. */

  /* Try to process all potential leaves first (deleting some liboverride leaves will turn other
   * liboverrides into leaves as well). */
  bool do_process_leaves = true;
  while (!data.id_hierarchy_roots.is_empty()) {
    bool has_found_leaves = false;

    for (auto &&id : data.id_hierarchy_roots.keys()) {
      if (do_process_leaves) {
        if (BKE_lib_override_library_is_hierarchy_leaf(bmain, id)) {
          /* If given ID is not using any other override (it's a 'leaf' in the override hierarchy),
           * delete it and remap its usages to its linked reference. Otherwise, keep it as a reset
           * system override. */
          bool do_remap_active = false;
          BKE_view_layer_synced_ensure(scene, view_layer);
          if (BKE_view_layer_active_object_get(view_layer) == reinterpret_cast<Object *>(id)) {
            BLI_assert(GS(id->name) == ID_OB);
            do_remap_active = true;
          }
          BKE_libblock_remap(
              bmain, id, id->override_library->reference, ID_REMAP_SKIP_INDIRECT_USAGE);
          if (do_remap_active) {
            BKE_view_layer_synced_ensure(scene, view_layer);
            Object *ref_object = reinterpret_cast<Object *>(id->override_library->reference);
            Base *basact = BKE_view_layer_base_find(view_layer, ref_object);
            if (basact != nullptr) {
              view_layer->basact = basact;
            }
            DEG_id_tag_update(&scene->id, ID_RECALC_SELECT);
          }

          BKE_id_delete(bmain, id);
          data.id_hierarchy_roots.remove(id);
          has_found_leaves = true;
        }
      }
      else {
        BLI_assert(!BKE_lib_override_library_is_hierarchy_leaf(bmain, id));
        BKE_lib_override_library_id_reset(bmain, id, true);
        data.id_hierarchy_roots.remove(id);
      }
    }

    do_process_leaves = has_found_leaves;
  }
  DEG_id_tag_update(&scene->id, ID_RECALC_BASE_FLAGS | ID_RECALC_COPY_ON_WRITE);
}

static void id_override_library_clear_single_fn(bContext * /*C*/,
                                                ReportList *reports,
                                                Scene * /*scene*/,
                                                TreeElement * /*te*/,
                                                TreeStoreElem * /*tsep*/,
                                                TreeStoreElem *tselem,
                                                void *user_data)
{
  OutlinerLibOverrideData *data = reinterpret_cast<OutlinerLibOverrideData *>(user_data);

  BLI_assert(TSE_IS_REAL_ID(tselem));
  ID *id = tselem->id;

  if (!ID_IS_OVERRIDE_LIBRARY(id)) {
    return;
  }
  if (!ID_IS_OVERRIDE_LIBRARY_REAL(id)) {
    BKE_reportf(reports,
                RPT_WARNING,
                "Cannot clear embedded library override '%s', only overrides of real data-blocks "
                "can be directly cleared",
                id->name);
    return;
  }
  if (ID_IS_LINKED(id)) {
    BKE_reportf(
        reports,
        RPT_WARNING,
        "Cannot clear linked library override '%s', only local overrides can be directly cleared",
        id->name);
    return;
  }

  data->id_root_set(id);
}

static void id_override_library_resync_fn(bContext * /*C*/,
                                          ReportList * /*reports*/,
                                          Scene * /*scene*/,
                                          TreeElement * /*te*/,
                                          TreeStoreElem * /*tsep*/,
                                          TreeStoreElem *tselem,
                                          void *user_data)
{
  BLI_assert(TSE_IS_REAL_ID(tselem));
  ID *id_root = tselem->id;
  OutlinerLibOverrideData *data = static_cast<OutlinerLibOverrideData *>(user_data);

  if (!ID_IS_OVERRIDE_LIBRARY_REAL(id_root) || ID_IS_LINKED(id_root)) {
    CLOG_WARN(&LOG, "Could not resync library override of data block '%s'", id_root->name);
    return;
  }

  if (id_root->override_library->hierarchy_root != nullptr) {
    id_root = id_root->override_library->hierarchy_root;
  }

  data->id_root_set(id_root);
}

/* Resync a hierarchy of library overrides. */
static void id_override_library_resync_hierarchy_process(bContext *C,
                                                         ReportList *reports,
                                                         OutlinerLibOverrideData &data)
{
  Main *bmain = CTX_data_main(C);
  Scene *scene = CTX_data_scene(C);
  const bool do_hierarchy_enforce = data.do_resync_hierarchy_enforce;

  BlendFileReadReport report{};
  report.reports = reports;

  for (auto &&id_hierarchy_root : data.id_hierarchy_roots.keys()) {
    BKE_lib_override_library_resync(bmain,
                                    scene,
                                    CTX_data_view_layer(C),
                                    id_hierarchy_root,
                                    nullptr,
                                    do_hierarchy_enforce,
                                    &report);
  }

  WM_event_add_notifier(C, NC_WINDOW, nullptr);
}

static void id_override_library_delete_hierarchy_fn(bContext * /*C*/,
                                                    ReportList * /*reports*/,
                                                    Scene * /*scene*/,
                                                    TreeElement * /*te*/,
                                                    TreeStoreElem * /*tsep*/,
                                                    TreeStoreElem *tselem,
                                                    void *user_data)
{
  OutlinerLibOverrideData *data = reinterpret_cast<OutlinerLibOverrideData *>(user_data);

  BLI_assert(TSE_IS_REAL_ID(tselem));
  ID *id_root = tselem->id;

  if (!ID_IS_OVERRIDE_LIBRARY_REAL(id_root) || ID_IS_LINKED(id_root)) {
    CLOG_WARN(&LOG, "Could not delete library override of data block '%s'", id_root->name);
    return;
  }

  if (id_root->override_library->hierarchy_root != nullptr) {
    id_root = id_root->override_library->hierarchy_root;
  }

  data->id_root_set(id_root);
}

/* Clear (delete) a hierarchy of library overrides. */
static void id_override_library_delete_hierarchy_process(bContext *C,
                                                         ReportList * /*reports*/,
                                                         OutlinerLibOverrideData &data)
{
  Main *bmain = CTX_data_main(C);

  for (auto &&id_hierarchy_root : data.id_hierarchy_roots.keys()) {
    BKE_lib_override_library_delete(bmain, id_hierarchy_root);
  }
}

static void id_fake_user_set_fn(bContext * /*C*/,
                                ReportList * /*reports*/,
                                Scene * /*scene*/,
                                TreeElement * /*te*/,
                                TreeStoreElem * /*tsep*/,
                                TreeStoreElem *tselem,
                                void * /*user_data*/)
{
  ID *id = tselem->id;

  id_fake_user_set(id);
}

static void id_fake_user_clear_fn(bContext * /*C*/,
                                  ReportList * /*reports*/,
                                  Scene * /*scene*/,
                                  TreeElement * /*te*/,
                                  TreeStoreElem * /*tsep*/,
                                  TreeStoreElem *tselem,
                                  void * /*user_data*/)
{
  ID *id = tselem->id;

  id_fake_user_clear(id);
}

static void id_select_linked_fn(bContext *C,
                                ReportList * /*reports*/,
                                Scene * /*scene*/,
                                TreeElement * /*te*/,
                                TreeStoreElem * /*tsep*/,
                                TreeStoreElem *tselem,
                                void * /*user_data*/)
{
  ID *id = tselem->id;

  ED_object_select_linked_by_id(C, id);
}

static void singleuser_action_fn(bContext *C,
                                 ReportList * /*reports*/,
                                 Scene * /*scene*/,
                                 TreeElement *te,
                                 TreeStoreElem *tsep,
                                 TreeStoreElem *tselem,
                                 void * /*user_data*/)
{
  /* This callback runs for all selected elements, some of which may not be actions which results
   * in a crash. */
  if (te->idcode != ID_AC) {
    return;
  }

  ID *id = tselem->id;

  if (id) {
    IdAdtTemplate *iat = (IdAdtTemplate *)tsep->id;
    PointerRNA ptr = {nullptr};
    PropertyRNA *prop;

    RNA_pointer_create(&iat->id, &RNA_AnimData, iat->adt, &ptr);
    prop = RNA_struct_find_property(&ptr, "action");

    id_single_user(C, id, &ptr, prop);
  }
}

static void singleuser_world_fn(bContext *C,
                                ReportList * /*reports*/,
                                Scene * /*scene*/,
                                TreeElement * /*te*/,
                                TreeStoreElem *tsep,
                                TreeStoreElem *tselem,
                                void * /*user_data*/)
{
  ID *id = tselem->id;

  /* need to use parent scene not just scene, otherwise may end up getting wrong one */
  if (id) {
    Scene *parscene = (Scene *)tsep->id;
    PointerRNA ptr = {nullptr};
    PropertyRNA *prop;

    RNA_id_pointer_create(&parscene->id, &ptr);
    prop = RNA_struct_find_property(&ptr, "world");

    id_single_user(C, id, &ptr, prop);
  }
}

void outliner_do_object_operation_ex(bContext *C,
                                     ReportList *reports,
                                     Scene *scene_act,
                                     SpaceOutliner *space_outliner,
                                     ListBase *lb,
                                     outliner_operation_fn operation_fn,
                                     void *user_data,
                                     bool recurse_selected)
{
  LISTBASE_FOREACH (TreeElement *, te, lb) {
    TreeStoreElem *tselem = TREESTORE(te);
    bool select_handled = false;
    if (tselem->flag & TSE_SELECTED) {
      if ((tselem->type == TSE_SOME_ID) && (te->idcode == ID_OB)) {
        /* When objects selected in other scenes, don't know if that should be allowed. */
        Scene *scene_owner = (Scene *)outliner_search_back(te, ID_SCE);
        if (scene_owner && scene_act != scene_owner) {
          WM_window_set_active_scene(CTX_data_main(C), C, CTX_wm_window(C), scene_owner);
        }
        /* Important to use 'scene_owner' not scene_act else deleting objects can crash.
         * only use 'scene_act' when 'scene_owner' is nullptr, which can happen when the
         * outliner isn't showing scenes: Visible Layer draw mode for eg. */
        operation_fn(
            C, reports, scene_owner ? scene_owner : scene_act, te, nullptr, tselem, user_data);
        select_handled = true;
      }
    }
    if (TSELEM_OPEN(tselem, space_outliner)) {
      if ((select_handled == false) || recurse_selected) {
        outliner_do_object_operation_ex(C,
                                        reports,
                                        scene_act,
                                        space_outliner,
                                        &te->subtree,
                                        operation_fn,
                                        nullptr,
                                        recurse_selected);
      }
    }
  }
}

void outliner_do_object_operation(bContext *C,
                                  ReportList *reports,
                                  Scene *scene_act,
                                  SpaceOutliner *space_outliner,
                                  ListBase *lb,
                                  outliner_operation_fn operation_fn)
{
  outliner_do_object_operation_ex(
      C, reports, scene_act, space_outliner, lb, operation_fn, nullptr, true);
}

/** \} */

/* -------------------------------------------------------------------- */
/** \name Internal Tagging Utilities
 * \{ */

static void clear_animdata_fn(int /*event*/,
                              TreeElement * /*te*/,
                              TreeStoreElem *tselem,
                              void * /*arg*/)
{
  BKE_animdata_free(tselem->id, true);
  DEG_id_tag_update(tselem->id, ID_RECALC_ANIMATION);
}

static void unlinkact_animdata_fn(int /*event*/,
                                  TreeElement * /*te*/,
                                  TreeStoreElem *tselem,
                                  void * /*arg*/)
{
  /* just set action to nullptr */
  BKE_animdata_set_action(nullptr, tselem->id, nullptr);
  DEG_id_tag_update(tselem->id, ID_RECALC_ANIMATION);
}

static void cleardrivers_animdata_fn(int /*event*/,
                                     TreeElement * /*te*/,
                                     TreeStoreElem *tselem,
                                     void * /*arg*/)
{
  IdAdtTemplate *iat = (IdAdtTemplate *)tselem->id;

  /* just free drivers - stored as a list of F-Curves */
  BKE_fcurves_free(&iat->adt->drivers);
  DEG_id_tag_update(tselem->id, ID_RECALC_ANIMATION);
}

static void refreshdrivers_animdata_fn(int /*event*/,
                                       TreeElement * /*te*/,
                                       TreeStoreElem *tselem,
                                       void * /*arg*/)
{
  IdAdtTemplate *iat = (IdAdtTemplate *)tselem->id;

  /* Loop over drivers, performing refresh
   * (i.e. check `graph_buttons.cc` and `rna_fcurve.cc` for details). */
  LISTBASE_FOREACH (FCurve *, fcu, &iat->adt->drivers) {
    fcu->flag &= ~FCURVE_DISABLED;

    if (fcu->driver) {
      fcu->driver->flag &= ~DRIVER_FLAG_INVALID;
    }
  }
}

/** \} */

/* -------------------------------------------------------------------- */
/** \name Library Overrides Operation Menu.
 * \{ */

enum eOutlinerLibOverrideOpTypes {
  OUTLINER_LIBOVERRIDE_OP_INVALID = 0,

  OUTLINER_LIBOVERRIDE_OP_CREATE_HIERARCHY,
  OUTLINER_LIBOVERRIDE_OP_RESET,
  OUTLINER_LIBOVERRIDE_OP_CLEAR_SINGLE,

  OUTLINER_LIBOVERRIDE_OP_RESYNC_HIERARCHY,
  OUTLINER_LIBOVERRIDE_OP_RESYNC_HIERARCHY_ENFORCE,
  OUTLINER_LIBOVERRIDE_OP_DELETE_HIERARCHY,
};

static const EnumPropertyItem prop_liboverride_op_types[] = {
    {OUTLINER_LIBOVERRIDE_OP_CREATE_HIERARCHY,
     "OVERRIDE_LIBRARY_CREATE_HIERARCHY",
     ICON_LIBRARY,
     "Make",
     "Create a local override of the selected linked data-blocks, and their hierarchy of "
     "dependencies"},
    {OUTLINER_LIBOVERRIDE_OP_RESET,
     "OVERRIDE_LIBRARY_RESET",
     ICON_RESET,
     "Reset",
     "Reset the selected local overrides to their linked references values"},
    {OUTLINER_LIBOVERRIDE_OP_CLEAR_SINGLE,
     "OVERRIDE_LIBRARY_CLEAR_SINGLE",
     ICON_CLEAR,
     "Clear",
     "Delete the selected local overrides and relink their usages to the linked data-blocks if "
     "possible, else reset them and mark them as non editable"},
    {0, nullptr, 0, nullptr, nullptr},
};

static const EnumPropertyItem prop_liboverride_troubleshoot_op_types[] = {
    {OUTLINER_LIBOVERRIDE_OP_RESYNC_HIERARCHY,
     "OVERRIDE_LIBRARY_RESYNC_HIERARCHY",
     ICON_SYNC,
     "Resync",
     "Rebuild the selected local overrides from their linked references, as well as their "
     "hierarchies of dependencies"},
    {OUTLINER_LIBOVERRIDE_OP_RESYNC_HIERARCHY_ENFORCE,
     "OVERRIDE_LIBRARY_RESYNC_HIERARCHY_ENFORCE",
     ICON_SYNC,
     "Resync Enforce",
     "Rebuild the selected local overrides from their linked references, as well as their "
     "hierarchies of dependencies, enforcing these hierarchies to match the linked data (i.e. "
     "ignoring existing overrides on data-blocks pointer properties)"},
    RNA_ENUM_ITEM_SEPR,
    {OUTLINER_LIBOVERRIDE_OP_DELETE_HIERARCHY,
     "OVERRIDE_LIBRARY_DELETE_HIERARCHY",
     ICON_DELETE,
     "Delete",
     "Delete the selected local overrides (including their hierarchies of override dependencies) "
     "and relink their usages to the linked data-blocks"},
    {0, nullptr, 0, nullptr, nullptr},
};

static bool outliner_liboverride_operation_poll(bContext *C)
{
  if (!outliner_operation_tree_element_poll(C)) {
    return false;
  }
  return true;
}

static int outliner_liboverride_operation_exec(bContext *C, wmOperator *op)
{
  Scene *scene = CTX_data_scene(C);
  SpaceOutliner *space_outliner = CTX_wm_space_outliner(C);

  /* check for invalid states */
  if (space_outliner == nullptr) {
    return OPERATOR_CANCELLED;
  }

  const eOutlinerLibOpSelectionSet selection_set = static_cast<eOutlinerLibOpSelectionSet>(
      RNA_enum_get(op->ptr, "selection_set"));
  const eOutlinerLibOverrideOpTypes event = static_cast<eOutlinerLibOverrideOpTypes>(
      RNA_enum_get(op->ptr, "type"));
  switch (event) {
    case OUTLINER_LIBOVERRIDE_OP_CREATE_HIERARCHY: {
      OutlinerLibOverrideData override_data{};
      override_data.do_hierarchy = true;
      override_data.do_fully_editable = false;

      outliner_do_libdata_operation_selection_set(
          C,
          op->reports,
          scene,
          space_outliner,
          id_override_library_create_hierarchy_pre_process_fn,
          selection_set,
          &override_data,
          true);

      id_override_library_create_hierarchy_process(C, op->reports, override_data);

      ED_undo_push(C, "Overridden Data Hierarchy");
      break;
    }
    case OUTLINER_LIBOVERRIDE_OP_RESET: {
      OutlinerLibOverrideData override_data{};
      outliner_do_libdata_operation_selection_set(C,
                                                  op->reports,
                                                  scene,
                                                  space_outliner,
                                                  id_override_library_reset_fn,
                                                  selection_set,
                                                  &override_data,
                                                  false);
      ED_undo_push(C, "Reset Overridden Data");
      break;
    }
    case OUTLINER_LIBOVERRIDE_OP_CLEAR_SINGLE: {
      OutlinerLibOverrideData override_data{};
      override_data.do_hierarchy = false;
      override_data.do_fully_editable = false;

      outliner_do_libdata_operation_selection_set(C,
                                                  op->reports,
                                                  scene,
                                                  space_outliner,
                                                  id_override_library_clear_single_fn,
                                                  selection_set,
                                                  &override_data,
                                                  false);

      id_override_library_clear_single_process(C, op->reports, override_data);

      ED_undo_push(C, "Clear Overridden Data");
      break;
    }

    case OUTLINER_LIBOVERRIDE_OP_RESYNC_HIERARCHY: {
      OutlinerLibOverrideData override_data{};
      override_data.do_hierarchy = true;
      outliner_do_libdata_operation_selection_set(C,
                                                  op->reports,
                                                  scene,
                                                  space_outliner,
                                                  id_override_library_resync_fn,
                                                  OUTLINER_LIB_SELECTIONSET_SELECTED,
                                                  &override_data,
                                                  false);

      id_override_library_resync_hierarchy_process(C, op->reports, override_data);

      ED_undo_push(C, "Resync Overridden Data Hierarchy");
      break;
    }
    case OUTLINER_LIBOVERRIDE_OP_RESYNC_HIERARCHY_ENFORCE: {
      OutlinerLibOverrideData override_data{};
      override_data.do_hierarchy = true;
      override_data.do_resync_hierarchy_enforce = true;
      outliner_do_libdata_operation_selection_set(C,
                                                  op->reports,
                                                  scene,
                                                  space_outliner,
                                                  id_override_library_resync_fn,
                                                  OUTLINER_LIB_SELECTIONSET_SELECTED,
                                                  &override_data,
                                                  false);

      id_override_library_resync_hierarchy_process(C, op->reports, override_data);

      ED_undo_push(C, "Resync Overridden Data Hierarchy Enforce");
      break;
    }
    case OUTLINER_LIBOVERRIDE_OP_DELETE_HIERARCHY: {
      OutlinerLibOverrideData override_data{};
      override_data.do_hierarchy = true;
      outliner_do_libdata_operation_selection_set(C,
                                                  op->reports,
                                                  scene,
                                                  space_outliner,
                                                  id_override_library_delete_hierarchy_fn,
                                                  OUTLINER_LIB_SELECTIONSET_SELECTED,
                                                  &override_data,
                                                  false);

      id_override_library_delete_hierarchy_process(C, op->reports, override_data);

      ED_undo_push(C, "Delete Overridden Data Hierarchy");
      break;
    }
    default:
      /* Invalid - unhandled. */
      break;
  }

  WM_event_add_notifier(C, NC_WINDOW, nullptr);
  WM_event_add_notifier(C, NC_WM | ND_LIB_OVERRIDE_CHANGED, nullptr);
  WM_event_add_notifier(C, NC_SPACE | ND_SPACE_VIEW3D, nullptr);

  return OPERATOR_FINISHED;
}

void OUTLINER_OT_liboverride_operation(wmOperatorType *ot)
{
  /* identifiers */
  ot->name = "Outliner Library Override Operation";
  ot->idname = "OUTLINER_OT_liboverride_operation";
  ot->description = "Create, reset or clear library override hierarchies";

  /* callbacks */
  ot->invoke = WM_menu_invoke;
  ot->exec = outliner_liboverride_operation_exec;
  ot->poll = outliner_liboverride_operation_poll;

  ot->flag = 0;

  RNA_def_enum(ot->srna, "type", prop_liboverride_op_types, 0, "Library Override Operation", "");
  ot->prop = RNA_def_enum(ot->srna,
                          "selection_set",
                          prop_lib_op_selection_set,
                          0,
                          "Selection Set",
                          "Over which part of the tree items to apply the operation");
}

void OUTLINER_OT_liboverride_troubleshoot_operation(wmOperatorType *ot)
{
  /* identifiers */
  ot->name = "Outliner Library Override Troubleshoot Operation";
  ot->idname = "OUTLINER_OT_liboverride_troubleshoot_operation";
  ot->description = "Advanced operations over library override to help fix broken hierarchies";

  /* callbacks */
  ot->invoke = WM_menu_invoke;
  ot->exec = outliner_liboverride_operation_exec;
  ot->poll = outliner_liboverride_operation_poll;

  ot->flag = 0;

  ot->prop = RNA_def_enum(ot->srna,
                          "type",
                          prop_liboverride_troubleshoot_op_types,
                          0,
                          "Library Override Troubleshoot Operation",
                          "");
  RNA_def_enum(ot->srna,
               "selection_set",
               prop_lib_op_selection_set,
               0,
               "Selection Set",
               "Over which part of the tree items to apply the operation");
}

/** \} */

/* -------------------------------------------------------------------- */
/** \name Object Operation Utilities
 * \{ */

enum eOutliner_PropDataOps {
  OL_DOP_SELECT = 1,
  OL_DOP_DESELECT,
  OL_DOP_HIDE,
  OL_DOP_UNHIDE,
  OL_DOP_SELECT_LINKED,
};

enum eOutliner_PropConstraintOps {
  OL_CONSTRAINTOP_ENABLE = 1,
  OL_CONSTRAINTOP_DISABLE,
  OL_CONSTRAINTOP_DELETE,
};

enum eOutliner_PropModifierOps {
  OL_MODIFIER_OP_TOGVIS = 1,
  OL_MODIFIER_OP_TOGREN,
  OL_MODIFIER_OP_DELETE,
};

static void pchan_fn(int event, TreeElement *te, TreeStoreElem * /*tselem*/, void * /*arg*/)
{
  bPoseChannel *pchan = (bPoseChannel *)te->directdata;

  if (event == OL_DOP_SELECT) {
    pchan->bone->flag |= BONE_SELECTED;
  }
  else if (event == OL_DOP_DESELECT) {
    pchan->bone->flag &= ~BONE_SELECTED;
  }
  else if (event == OL_DOP_HIDE) {
    pchan->bone->flag |= BONE_HIDDEN_P;
    pchan->bone->flag &= ~BONE_SELECTED;
  }
  else if (event == OL_DOP_UNHIDE) {
    pchan->bone->flag &= ~BONE_HIDDEN_P;
  }
}

static void bone_fn(int event, TreeElement *te, TreeStoreElem * /*tselem*/, void * /*arg*/)
{
  Bone *bone = (Bone *)te->directdata;

  if (event == OL_DOP_SELECT) {
    bone->flag |= BONE_SELECTED;
  }
  else if (event == OL_DOP_DESELECT) {
    bone->flag &= ~BONE_SELECTED;
  }
  else if (event == OL_DOP_HIDE) {
    bone->flag |= BONE_HIDDEN_P;
    bone->flag &= ~BONE_SELECTED;
  }
  else if (event == OL_DOP_UNHIDE) {
    bone->flag &= ~BONE_HIDDEN_P;
  }
}

static void ebone_fn(int event, TreeElement *te, TreeStoreElem * /*tselem*/, void * /*arg*/)
{
  EditBone *ebone = (EditBone *)te->directdata;

  if (event == OL_DOP_SELECT) {
    ebone->flag |= BONE_SELECTED;
  }
  else if (event == OL_DOP_DESELECT) {
    ebone->flag &= ~BONE_SELECTED;
  }
  else if (event == OL_DOP_HIDE) {
    ebone->flag |= BONE_HIDDEN_A;
    ebone->flag &= ~BONE_SELECTED | BONE_TIPSEL | BONE_ROOTSEL;
  }
  else if (event == OL_DOP_UNHIDE) {
    ebone->flag &= ~BONE_HIDDEN_A;
  }
}

static void sequence_fn(int event, TreeElement *te, TreeStoreElem * /*tselem*/, void *scene_ptr)
{
  TreeElementSequence *te_seq = tree_element_cast<TreeElementSequence>(te);
  Sequence *seq = &te_seq->getSequence();
  Scene *scene = (Scene *)scene_ptr;
  Editing *ed = SEQ_editing_get(scene);
  if (BLI_findindex(ed->seqbasep, seq) != -1) {
    if (event == OL_DOP_SELECT) {
      ED_sequencer_select_sequence_single(scene, seq, true);
    }
    else if (event == OL_DOP_DESELECT) {
      seq->flag &= ~SELECT;
    }
    else if (event == OL_DOP_HIDE) {
      if (!(seq->flag & SEQ_MUTE)) {
        seq->flag |= SEQ_MUTE;
        SEQ_relations_invalidate_dependent(scene, seq);
      }
    }
    else if (event == OL_DOP_UNHIDE) {
      if (seq->flag & SEQ_MUTE) {
        seq->flag &= ~SEQ_MUTE;
        SEQ_relations_invalidate_dependent(scene, seq);
      }
    }
  }
}

static void gpencil_layer_fn(int event,
                             TreeElement *te,
                             TreeStoreElem * /*tselem*/,
                             void * /*arg*/)
{
  bGPDlayer *gpl = (bGPDlayer *)te->directdata;

  if (event == OL_DOP_SELECT) {
    gpl->flag |= GP_LAYER_SELECT;
  }
  else if (event == OL_DOP_DESELECT) {
    gpl->flag &= ~GP_LAYER_SELECT;
  }
  else if (event == OL_DOP_HIDE) {
    gpl->flag |= GP_LAYER_HIDE;
  }
  else if (event == OL_DOP_UNHIDE) {
    gpl->flag &= ~GP_LAYER_HIDE;
  }
}

static void data_select_linked_fn(int event,
                                  TreeElement *te,
                                  TreeStoreElem * /*tselem*/,
                                  void *C_v)
{
  const TreeElementRNAStruct *te_rna_struct = tree_element_cast<TreeElementRNAStruct>(te);
  if (!te_rna_struct) {
    return;
  }

  if (event == OL_DOP_SELECT_LINKED) {
    const PointerRNA &ptr = te_rna_struct->getPointerRNA();
    if (RNA_struct_is_ID(ptr.type)) {
      bContext *C = (bContext *)C_v;
      ID *id = static_cast<ID *>(ptr.data);

      ED_object_select_linked_by_id(C, id);
    }
  }
}

static void constraint_fn(int event, TreeElement *te, TreeStoreElem * /*tselem*/, void *C_v)
{
  bContext *C = static_cast<bContext *>(C_v);
  Main *bmain = CTX_data_main(C);
  bConstraint *constraint = (bConstraint *)te->directdata;
  Object *ob = (Object *)outliner_search_back(te, ID_OB);

  if (event == OL_CONSTRAINTOP_ENABLE) {
    constraint->flag &= ~CONSTRAINT_OFF;
    ED_object_constraint_update(bmain, ob);
    WM_event_add_notifier(C, NC_OBJECT | ND_CONSTRAINT, ob);
  }
  else if (event == OL_CONSTRAINTOP_DISABLE) {
    constraint->flag |= CONSTRAINT_OFF;
    ED_object_constraint_update(bmain, ob);
    WM_event_add_notifier(C, NC_OBJECT | ND_CONSTRAINT, ob);
  }
  else if (event == OL_CONSTRAINTOP_DELETE) {
    ListBase *lb = nullptr;

    if (TREESTORE(te->parent->parent)->type == TSE_POSE_CHANNEL) {
      lb = &((bPoseChannel *)te->parent->parent->directdata)->constraints;
    }
    else {
      lb = &ob->constraints;
    }

    if (BKE_constraint_remove_ex(lb, ob, constraint, true)) {
      /* there's no active constraint now, so make sure this is the case */
      BKE_constraints_active_set(&ob->constraints, nullptr);

      /* needed to set the flags on posebones correctly */
      ED_object_constraint_update(bmain, ob);

      WM_event_add_notifier(C, NC_OBJECT | ND_CONSTRAINT | NA_REMOVED, ob);
      te->store_elem->flag &= ~TSE_SELECTED;
    }
  }
}

static void modifier_fn(int event, TreeElement *te, TreeStoreElem * /*tselem*/, void *Carg)
{
  bContext *C = (bContext *)Carg;
  Main *bmain = CTX_data_main(C);
  Scene *scene = CTX_data_scene(C);
  ModifierData *md = (ModifierData *)te->directdata;
  Object *ob = (Object *)outliner_search_back(te, ID_OB);

  if (event == OL_MODIFIER_OP_TOGVIS) {
    md->mode ^= eModifierMode_Realtime;
    DEG_id_tag_update(&ob->id, ID_RECALC_GEOMETRY);
    WM_event_add_notifier(C, NC_OBJECT | ND_MODIFIER, ob);
  }
  else if (event == OL_MODIFIER_OP_TOGREN) {
    md->mode ^= eModifierMode_Render;
    DEG_id_tag_update(&ob->id, ID_RECALC_GEOMETRY);
    WM_event_add_notifier(C, NC_OBJECT | ND_MODIFIER, ob);
  }
  else if (event == OL_MODIFIER_OP_DELETE) {
    ED_object_modifier_remove(nullptr, bmain, scene, ob, md);
    WM_event_add_notifier(C, NC_OBJECT | ND_MODIFIER | NA_REMOVED, ob);
    te->store_elem->flag &= ~TSE_SELECTED;
  }
}

static void outliner_do_data_operation(
    SpaceOutliner *space_outliner,
    int type,
    int event,
    void (*operation_fn)(int, TreeElement *, TreeStoreElem *, void *),
    void *arg)
{
  tree_iterator::all_open(*space_outliner, [&](TreeElement *te) {
    TreeStoreElem *tselem = TREESTORE(te);
    if (tselem->flag & TSE_SELECTED) {
      if (tselem->type == type) {
        operation_fn(event, te, tselem, arg);
      }
    }
  });
}

static void outliner_batch_delete_object_tag(ReportList *reports,
                                             Main *bmain,
                                             Scene *scene,
                                             Object *object)
{
  if (object->id.tag & LIB_TAG_INDIRECT) {
    BKE_reportf(
        reports, RPT_WARNING, "Cannot delete indirectly linked object '%s'", object->id.name + 2);
    BLI_assert((object->id.tag & LIB_TAG_DOIT) == 0);
  }
  /* FIXME: This code checking object user-count won't work as expected if a same object belongs to
   * more than one collection in the scene. */
  if (ID_REAL_USERS(object) <= 1 && ID_EXTRA_USERS(object) == 0 &&
      BKE_library_ID_is_indirectly_used(bmain, object))
  {
    BKE_reportf(reports,
                RPT_WARNING,
                "Cannot delete object '%s' from scene '%s', indirectly used objects need at least "
                "one user",
                object->id.name + 2,
                scene->id.name + 2);
    BLI_assert((object->id.tag & LIB_TAG_DOIT) == 0);
  }

  object->id.tag |= LIB_TAG_DOIT;
}

static void outliner_batch_delete_object_hierarchy_tag(
    ReportList *reports, Main *bmain, ViewLayer *view_layer, Scene *scene, Base *base)
{
  Object *object = base->object;
  BLI_assert(object != nullptr);

  outliner_batch_delete_object_tag(reports, bmain, scene, object);

  /* Even though the object itself may not be deletable, some of its children may still be
   * deletable. */
  for (Base *base_iter = static_cast<Base *>(BKE_view_layer_object_bases_get(view_layer)->first);
       base_iter != nullptr;
       base_iter = base_iter->next)
  {
    Object *parent_ob_iter;
    for (parent_ob_iter = base_iter->object->parent;
         (parent_ob_iter != nullptr && parent_ob_iter != object &&
          (parent_ob_iter->id.tag & LIB_TAG_DOIT) == 0);
         parent_ob_iter = parent_ob_iter->parent)
    {
      /* pass */
    }
    if (parent_ob_iter != nullptr) {
      /* There is one or more parents to current iterated object that also need to be deleted,
       * process the parenting chain again to tag them as such.
       *
       * NOTE: Since objects that cannot be deleted are not tagged, the relevant 'parenting'
       * branches may be looped over more than once. Would not expect this to be a real issue in
       * practice though. */
      for (parent_ob_iter = base_iter->object;
           (parent_ob_iter != nullptr && parent_ob_iter != object &&
            (parent_ob_iter->id.tag & LIB_TAG_DOIT) == 0);
           parent_ob_iter = parent_ob_iter->parent)
      {
        outliner_batch_delete_object_tag(reports, bmain, scene, parent_ob_iter);
      }
    }
  }
}

static void object_batch_delete_hierarchy_tag_fn(bContext *C,
                                                 ReportList *reports,
                                                 Scene *scene,
                                                 Object *ob)
{
  if (ob->id.tag & LIB_TAG_DOIT) {
    /* Object has already been processed and tagged for removal as part of another parenting
     * hierarchy. */
#ifndef NDEBUG
    ViewLayer *view_layer = CTX_data_view_layer(C);
    BKE_view_layer_synced_ensure(scene, view_layer);
    BLI_assert(BKE_view_layer_base_find(view_layer, ob) == nullptr);
#endif
    return;
  }

  ViewLayer *view_layer = CTX_data_view_layer(C);
  Object *obedit = CTX_data_edit_object(C);

  Base *base = BKE_view_layer_base_find(view_layer, ob);

  if (base == nullptr) {
    return;
  }

  /* Exit Edit mode if the active object or one of its children are being edited. */
  for (; obedit && (obedit != base->object); obedit = obedit->parent) {
    /* pass */
  }
  if (obedit == base->object) {
    ED_object_editmode_exit(C, EM_FREEDATA);
  }

  Main *bmain = CTX_data_main(C);
  outliner_batch_delete_object_hierarchy_tag(reports, bmain, view_layer, scene, base);
}

static void outliner_batch_delete_object_hierarchy(Main *bmain, Scene *scene)
{
  LISTBASE_FOREACH (Object *, ob_iter, &bmain->objects) {
    if ((ob_iter->id.tag & LIB_TAG_DOIT) == 0) {
      continue;
    }

    BKE_scene_collections_object_remove(bmain, scene, ob_iter, false);

    /* Check on all objects tagged for deletion, these that are still in use (e.g. in collections
     * from another scene) should not be deleted. They also need to be tagged for depsgraph update.
     */
    if (ob_iter->id.us != 0) {
      ob_iter->id.tag &= ~LIB_TAG_DOIT;
      DEG_id_tag_update_ex(bmain, &ob_iter->id, ID_RECALC_BASE_FLAGS);
    }
  }

  BKE_id_multi_tagged_delete(bmain);
}

/** \} */

/* -------------------------------------------------------------------- */
/** \name Object Menu Operator
 * \{ */

enum {
  OL_OP_SELECT = 1,
  OL_OP_DESELECT,
  OL_OP_SELECT_HIERARCHY,
  OL_OP_REMAP,
  OL_OP_RENAME,
};

static const EnumPropertyItem prop_object_op_types[] = {
    {OL_OP_SELECT, "SELECT", ICON_RESTRICT_SELECT_OFF, "Select", ""},
    {OL_OP_DESELECT, "DESELECT", 0, "Deselect", ""},
    {OL_OP_SELECT_HIERARCHY, "SELECT_HIERARCHY", 0, "Select Hierarchy", ""},
    {OL_OP_REMAP,
     "REMAP",
     0,
     "Remap Users",
     "Make all users of selected data-blocks to use instead a new chosen one"},
    {OL_OP_RENAME, "RENAME", 0, "Rename", ""},
    {0, nullptr, 0, nullptr, nullptr},
};

static int outliner_object_operation_exec(bContext *C, wmOperator *op)
{
  Main *bmain = CTX_data_main(C);
  Scene *scene = CTX_data_scene(C);
  wmWindow *win = CTX_wm_window(C);
  SpaceOutliner *space_outliner = CTX_wm_space_outliner(C);
  int event;
  const char *str = nullptr;
  bool selection_changed = false;

  /* check for invalid states */
  if (space_outliner == nullptr) {
    return OPERATOR_CANCELLED;
  }

  event = RNA_enum_get(op->ptr, "type");

  switch (event) {
    case OL_OP_SELECT: {
      Scene *sce = scene; /* To be able to delete, scenes are set... */
      outliner_do_object_operation(
          C, op->reports, scene, space_outliner, &space_outliner->tree, object_select_fn);
      /* FIXME: This is most certainly broken, maybe check should rather be
       * `if (CTX_data_scene(C) != scene)` ? */
      if (scene != sce) {
        WM_window_set_active_scene(bmain, C, win, sce);
      }

      str = "Select Objects";
      selection_changed = true;
      break;
    }
    case OL_OP_SELECT_HIERARCHY: {
      Scene *sce = scene; /* To be able to delete, scenes are set... */
      outliner_do_object_operation_ex(C,
                                      op->reports,
                                      scene,
                                      space_outliner,
                                      &space_outliner->tree,
                                      object_select_hierarchy_fn,
                                      nullptr,
                                      false);
      /* FIXME: This is most certainly broken, maybe check should rather be
       * `if (CTX_data_scene(C) != scene)` ? */
      if (scene != sce) {
        WM_window_set_active_scene(bmain, C, win, sce);
      }
      str = "Select Object Hierarchy";
      selection_changed = true;
      break;
    }
    case OL_OP_DESELECT:
      outliner_do_object_operation(
          C, op->reports, scene, space_outliner, &space_outliner->tree, object_deselect_fn);
      str = "Deselect Objects";
      selection_changed = true;
      break;
    case OL_OP_REMAP:
      outliner_do_libdata_operation(C, op->reports, scene, space_outliner, id_remap_fn, nullptr);
      /* No undo push here, operator does it itself (since it's a modal one, the op_undo_depth
       * trick does not work here). */
      break;
    case OL_OP_RENAME:
      outliner_do_object_operation(
          C, op->reports, scene, space_outliner, &space_outliner->tree, item_rename_fn);
      str = "Rename Object";
      break;
    default:
      BLI_assert_unreachable();
      return OPERATOR_CANCELLED;
  }

  if (selection_changed) {
    DEG_id_tag_update(&scene->id, ID_RECALC_SELECT);
    WM_event_add_notifier(C, NC_SCENE | ND_OB_SELECT, scene);
    ED_outliner_select_sync_from_object_tag(C);
  }

  if (str != nullptr) {
    ED_undo_push(C, str);
  }

  return OPERATOR_FINISHED;
}

void OUTLINER_OT_object_operation(wmOperatorType *ot)
{
  /* identifiers */
  ot->name = "Outliner Object Operation";
  ot->idname = "OUTLINER_OT_object_operation";

  /* callbacks */
  ot->invoke = WM_menu_invoke;
  ot->exec = outliner_object_operation_exec;
  ot->poll = ED_operator_outliner_active;

  ot->flag = 0;

  ot->prop = RNA_def_enum(ot->srna, "type", prop_object_op_types, 0, "Object Operation", "");
}

/** \} */

/* -------------------------------------------------------------------- */
/** \name Delete Object/Collection Operator
 * \{ */

using OutlinerDeleteFn = void (*)(bContext *C, ReportList *reports, Scene *scene, Object *ob);

using ObjectEditData = struct ObjectEditData {
  GSet *objects_set;
  bool is_liboverride_allowed;
  bool is_liboverride_hierarchy_root_allowed;
};

static void outliner_do_object_delete(bContext *C,
                                      ReportList *reports,
                                      Scene *scene,
                                      GSet *objects_to_delete,
                                      OutlinerDeleteFn delete_fn)
{
  GSetIterator objects_to_delete_iter;
  GSET_ITER (objects_to_delete_iter, objects_to_delete) {
    Object *ob = (Object *)BLI_gsetIterator_getKey(&objects_to_delete_iter);

    delete_fn(C, reports, scene, ob);
  }
}

static TreeTraversalAction outliner_collect_objects_to_delete(TreeElement *te, void *customdata)
{
  ObjectEditData *data = static_cast<ObjectEditData *>(customdata);
  GSet *objects_to_delete = data->objects_set;
  TreeStoreElem *tselem = TREESTORE(te);

  if (outliner_is_collection_tree_element(te)) {
    return TRAVERSE_CONTINUE;
  }

  if ((tselem->type != TSE_SOME_ID) || (tselem->id == nullptr) || (GS(tselem->id->name) != ID_OB))
  {
    return TRAVERSE_SKIP_CHILDS;
  }

  /* Do not allow to delete children objects of an override collection. */
  TreeElement *te_parent = te->parent;
  if (te_parent != nullptr && outliner_is_collection_tree_element(te_parent)) {
    TreeStoreElem *tselem_parent = TREESTORE(te_parent);
    ID *id_parent = tselem_parent->id;
    /* It's not possible to remove an object from an overridden collection (and potentially scene,
     * through the master collection). */
    if (ELEM(GS(id_parent->name), ID_GR, ID_SCE)) {
      if (ID_IS_OVERRIDE_LIBRARY_REAL(id_parent)) {
        return TRAVERSE_SKIP_CHILDS;
      }
    }
  }

  ID *id = tselem->id;

  if (ID_IS_OVERRIDE_LIBRARY_REAL(id)) {
    if (ID_IS_OVERRIDE_LIBRARY_HIERARCHY_ROOT(id)) {
      if (!(data->is_liboverride_hierarchy_root_allowed || data->is_liboverride_allowed)) {
        return TRAVERSE_SKIP_CHILDS;
      }
    }
    else {
      if (!data->is_liboverride_allowed) {
        return TRAVERSE_SKIP_CHILDS;
      }
    }
  }

  BLI_gset_add(objects_to_delete, id);

  return TRAVERSE_CONTINUE;
}

static int outliner_delete_exec(bContext *C, wmOperator *op)
{
  Main *bmain = CTX_data_main(C);
  Scene *scene = CTX_data_scene(C);
  SpaceOutliner *space_outliner = CTX_wm_space_outliner(C);
  wmMsgBus *mbus = CTX_wm_message_bus(C);
  ViewLayer *view_layer = CTX_data_view_layer(C);
  BKE_view_layer_synced_ensure(scene, view_layer);
  const Base *basact_prev = BKE_view_layer_active_base_get(view_layer);

  const bool delete_hierarchy = RNA_boolean_get(op->ptr, "hierarchy");

  /* Get selected objects skipping duplicates to prevent deleting objects linked to multiple
   * collections twice */
  ObjectEditData object_delete_data = {};
  object_delete_data.objects_set = BLI_gset_ptr_new(__func__);
  object_delete_data.is_liboverride_allowed = false;
  object_delete_data.is_liboverride_hierarchy_root_allowed = delete_hierarchy;
  outliner_tree_traverse(space_outliner,
                         &space_outliner->tree,
                         0,
                         TSE_SELECTED,
                         outliner_collect_objects_to_delete,
                         &object_delete_data);

  if (delete_hierarchy) {
    BKE_main_id_tag_all(bmain, LIB_TAG_DOIT, false);

    BKE_view_layer_synced_ensure(scene, view_layer);

    /* #object_batch_delete_hierarchy_fn callback will only remove objects from collections and tag
     * them for deletion. */
    outliner_do_object_delete(C,
                              op->reports,
                              scene,
                              object_delete_data.objects_set,
                              object_batch_delete_hierarchy_tag_fn);

    outliner_batch_delete_object_hierarchy(bmain, scene);
  }
  else {
    outliner_do_object_delete(
        C, op->reports, scene, object_delete_data.objects_set, outliner_object_delete_fn);
  }

  BLI_gset_free(object_delete_data.objects_set, nullptr);

  outliner_collection_delete(C, bmain, scene, op->reports, delete_hierarchy);

  /* Tree management normally happens from draw_outliner(), but when
   * you're clicking too fast on Delete object from context menu in
   * outliner several mouse events can be handled in one cycle without
   * handling notifiers/redraw which leads to deleting the same object twice.
   * cleanup tree here to prevent such cases. */
  outliner_cleanup_tree(space_outliner);

  DEG_id_tag_update(&scene->id, ID_RECALC_COPY_ON_WRITE | ID_RECALC_HIERARCHY);
  DEG_relations_tag_update(bmain);

  BKE_view_layer_synced_ensure(scene, view_layer);
  if (basact_prev != BKE_view_layer_active_base_get(view_layer)) {
    WM_event_add_notifier(C, NC_SCENE | ND_OB_ACTIVE, scene);
    WM_msg_publish_rna_prop(mbus, &scene->id, view_layer, LayerObjects, active);
  }

  ED_node_tree_propagate_change(C, bmain, nullptr);

  DEG_id_tag_update(&scene->id, ID_RECALC_SELECT);
  WM_event_add_notifier(C, NC_SCENE | ND_OB_SELECT, scene);
  WM_event_add_notifier(C, NC_SCENE | ND_LAYER_CONTENT, scene);
  ED_outliner_select_sync_from_object_tag(C);

  return OPERATOR_FINISHED;
}

void OUTLINER_OT_delete(wmOperatorType *ot)
{
  /* identifiers */
  ot->name = "Delete";
  ot->idname = "OUTLINER_OT_delete";
  ot->description = "Delete selected objects and collections";

  /* callbacks */
  ot->exec = outliner_delete_exec;
  ot->poll = ED_operator_outliner_active;

  /* flags */
  ot->flag = OPTYPE_REGISTER | OPTYPE_UNDO;

  /* properties */
  PropertyRNA *prop = RNA_def_boolean(
      ot->srna, "hierarchy", false, "Hierarchy", "Delete child objects and collections");
  RNA_def_property_flag(prop, PROP_SKIP_SAVE);
}

/** \} */

/* -------------------------------------------------------------------- */
/** \name ID-Data Menu Operator
 * \{ */

enum eOutlinerIdOpTypes {
  OUTLINER_IDOP_INVALID = 0,

  OUTLINER_IDOP_UNLINK,
  OUTLINER_IDOP_LOCAL,
  OUTLINER_IDOP_SINGLE,
  OUTLINER_IDOP_DELETE,
  OUTLINER_IDOP_REMAP,

  OUTLINER_IDOP_COPY,
  OUTLINER_IDOP_PASTE,

  OUTLINER_IDOP_FAKE_ADD,
  OUTLINER_IDOP_FAKE_CLEAR,
  OUTLINER_IDOP_RENAME,

  OUTLINER_IDOP_SELECT_LINKED,
};

/* TODO: implement support for changing the ID-block used. */
static const EnumPropertyItem prop_id_op_types[] = {
    {OUTLINER_IDOP_UNLINK, "UNLINK", ICON_UNLINKED, "Unlink", ""},
    {OUTLINER_IDOP_LOCAL, "LOCAL", ICON_MAKE_LOCAL, "Make Local", ""},
    {OUTLINER_IDOP_SINGLE, "SINGLE", ICON_MAKE_SINGLE_USER, "Make Single User", ""},
    {OUTLINER_IDOP_DELETE, "DELETE", ICON_DELETE, "Delete", ""},
    {OUTLINER_IDOP_REMAP,
     "REMAP",
     ICON_USER,
     "Remap Users",
     "Make all users of selected data-blocks to use instead current (clicked) one"},
    RNA_ENUM_ITEM_SEPR,
    {OUTLINER_IDOP_COPY, "COPY", ICON_COPYDOWN, "Copy", ""},
    {OUTLINER_IDOP_PASTE, "PASTE", ICON_PASTEDOWN, "Paste", ""},
    RNA_ENUM_ITEM_SEPR,
    {OUTLINER_IDOP_FAKE_ADD,
     "ADD_FAKE",
     ICON_FAKE_USER_ON,
     "Add Fake User",
     "Ensure data gets saved even if it isn't in use (e.g. for motion and material "
     "libraries)"},
    {OUTLINER_IDOP_FAKE_CLEAR, "CLEAR_FAKE", ICON_FAKE_USER_OFF, "Clear Fake User", ""},
    {OUTLINER_IDOP_RENAME, "RENAME", ICON_RENAME, "Rename", ""},
    {OUTLINER_IDOP_SELECT_LINKED, "SELECT_LINKED", ICON_LINKED, "Select Linked", ""},
    {0, nullptr, 0, nullptr, nullptr},
};

static bool outliner_id_operation_item_poll(bContext *C,
                                            PointerRNA * /*ptr*/,
                                            PropertyRNA * /*prop*/,
                                            const int enum_value)
{
  if (!outliner_operation_tree_element_poll(C)) {
    return false;
  }

  SpaceOutliner *space_outliner = CTX_wm_space_outliner(C);
  TreeElement *te = get_target_element(space_outliner);
  TreeStoreElem *tselem = TREESTORE(te);
  if (!TSE_IS_REAL_ID(tselem)) {
    return false;
  }

  switch (enum_value) {
    case OUTLINER_IDOP_SINGLE:
      if (ELEM(space_outliner->outlinevis, SO_SCENES, SO_VIEW_LAYER)) {
        return true;
      }
      /* TODO(dalai): enable in the few cases where this can be supported
       * (i.e., when we have a valid parent for the tselem). */
      return false;
  }

  return true;
}

static const EnumPropertyItem *outliner_id_operation_itemf(bContext *C,
                                                           PointerRNA *ptr,
                                                           PropertyRNA *prop,
                                                           bool *r_free)
{
  EnumPropertyItem *items = nullptr;
  int totitem = 0;

  if ((C == nullptr) || (ED_operator_outliner_active(C) == false)) {
    return prop_id_op_types;
  }
  for (const EnumPropertyItem *it = prop_id_op_types; it->identifier != nullptr; it++) {
    if (!outliner_id_operation_item_poll(C, ptr, prop, it->value)) {
      continue;
    }
    RNA_enum_item_add(&items, &totitem, it);
  }
  RNA_enum_item_end(&items, &totitem);
  *r_free = true;

  return items;
}

static int outliner_id_operation_exec(bContext *C, wmOperator *op)
{
  Main *bmain = CTX_data_main(C);
  wmWindowManager *wm = CTX_wm_manager(C);
  Scene *scene = CTX_data_scene(C);
  SpaceOutliner *space_outliner = CTX_wm_space_outliner(C);
  int scenelevel = 0, objectlevel = 0, idlevel = 0, datalevel = 0;

  /* check for invalid states */
  if (space_outliner == nullptr) {
    return OPERATOR_CANCELLED;
  }

  TreeElement *te = get_target_element(space_outliner);
  get_element_operation_type(te, &scenelevel, &objectlevel, &idlevel, &datalevel);

  eOutlinerIdOpTypes event = (eOutlinerIdOpTypes)RNA_enum_get(op->ptr, "type");
  switch (event) {
    case OUTLINER_IDOP_UNLINK: {
      /* unlink datablock from its parent */
      if (objectlevel) {
        outliner_do_libdata_operation(
            C, op->reports, scene, space_outliner, unlink_object_fn, nullptr);

        WM_event_add_notifier(C, NC_SCENE | ND_LAYER, nullptr);
        ED_undo_push(C, "Unlink Object");
        break;
      }

      switch (idlevel) {
        case ID_AC:
          outliner_do_libdata_operation(
              C, op->reports, scene, space_outliner, unlink_action_fn, nullptr);

          WM_event_add_notifier(C, NC_ANIMATION | ND_NLA_ACTCHANGE, nullptr);
          ED_undo_push(C, "Unlink action");
          break;
        case ID_MA:
          outliner_do_libdata_operation(
              C, op->reports, scene, space_outliner, unlink_material_fn, nullptr);

          WM_event_add_notifier(C, NC_OBJECT | ND_OB_SHADING, nullptr);
          ED_undo_push(C, "Unlink material");
          break;
        case ID_TE:
          outliner_do_libdata_operation(
              C, op->reports, scene, space_outliner, unlink_texture_fn, nullptr);

          WM_event_add_notifier(C, NC_OBJECT | ND_OB_SHADING, nullptr);
          ED_undo_push(C, "Unlink texture");
          break;
        case ID_WO:
          outliner_do_libdata_operation(
              C, op->reports, scene, space_outliner, unlink_world_fn, nullptr);

          WM_event_add_notifier(C, NC_SCENE | ND_WORLD, nullptr);
          ED_undo_push(C, "Unlink world");
          break;
        case ID_GR:
          outliner_do_libdata_operation(
              C, op->reports, scene, space_outliner, unlink_collection_fn, nullptr);

          WM_event_add_notifier(C, NC_SCENE | ND_LAYER, nullptr);
          ED_undo_push(C, "Unlink Collection");
          break;
        default:
          BKE_report(op->reports, RPT_WARNING, "Not yet implemented");
          break;
      }
      break;
    }
    case OUTLINER_IDOP_LOCAL: {
      /* make local */
      outliner_do_libdata_operation(C, op->reports, scene, space_outliner, id_local_fn, nullptr);
      ED_undo_push(C, "Localized Data");
      break;
    }
    case OUTLINER_IDOP_SINGLE: {
      /* make single user */
      switch (idlevel) {
        case ID_AC:
          outliner_do_libdata_operation(
              C, op->reports, scene, space_outliner, singleuser_action_fn, nullptr);

          WM_event_add_notifier(C, NC_ANIMATION | ND_NLA_ACTCHANGE, nullptr);
          ED_undo_push(C, "Single-User Action");
          break;

        case ID_WO:
          outliner_do_libdata_operation(
              C, op->reports, scene, space_outliner, singleuser_world_fn, nullptr);

          WM_event_add_notifier(C, NC_SCENE | ND_WORLD, nullptr);
          ED_undo_push(C, "Single-User World");
          break;

        default:
          BKE_report(op->reports, RPT_WARNING, "Not yet implemented");
          break;
      }
      break;
    }
    case OUTLINER_IDOP_DELETE: {
      if (idlevel > 0) {
        BKE_main_id_tag_all(bmain, LIB_TAG_DOIT, false);
        outliner_do_libdata_operation(
            C, op->reports, scene, space_outliner, id_delete_tag_fn, nullptr);
        BKE_id_multi_tagged_delete(bmain);
        ED_undo_push(C, "Delete");
      }
      break;
    }
    case OUTLINER_IDOP_REMAP: {
      if (idlevel > 0 || objectlevel) {
        outliner_do_libdata_operation(C, op->reports, scene, space_outliner, id_remap_fn, nullptr);
        /* No undo push here, operator does it itself (since it's a modal one, the op_undo_depth
         * trick does not work here). */
      }
      break;
    }
    case OUTLINER_IDOP_COPY: {
      wm->op_undo_depth++;
      WM_operator_name_call(C, "OUTLINER_OT_id_copy", WM_OP_INVOKE_DEFAULT, nullptr, nullptr);
      wm->op_undo_depth--;
      /* No need for undo, this operation does not change anything... */
      break;
    }
    case OUTLINER_IDOP_PASTE: {
      wm->op_undo_depth++;
      WM_operator_name_call(C, "OUTLINER_OT_id_paste", WM_OP_INVOKE_DEFAULT, nullptr, nullptr);
      wm->op_undo_depth--;
      ED_outliner_select_sync_from_all_tag(C);
      ED_undo_push(C, "Paste");
      break;
    }
    case OUTLINER_IDOP_FAKE_ADD: {
      /* set fake user */
      outliner_do_libdata_operation(
          C, op->reports, scene, space_outliner, id_fake_user_set_fn, nullptr);

      WM_event_add_notifier(C, NC_ID | NA_EDITED, nullptr);
      ED_undo_push(C, "Add Fake User");
      break;
    }
    case OUTLINER_IDOP_FAKE_CLEAR: {
      /* clear fake user */
      outliner_do_libdata_operation(
          C, op->reports, scene, space_outliner, id_fake_user_clear_fn, nullptr);

      WM_event_add_notifier(C, NC_ID | NA_EDITED, nullptr);
      ED_undo_push(C, "Clear Fake User");
      break;
    }
    case OUTLINER_IDOP_RENAME: {
      /* rename */
      outliner_do_libdata_operation(
          C, op->reports, scene, space_outliner, item_rename_fn, nullptr);

      WM_event_add_notifier(C, NC_ID | NA_EDITED, nullptr);
      ED_undo_push(C, "Rename");
      break;
    }
    case OUTLINER_IDOP_SELECT_LINKED:
      outliner_do_libdata_operation(
          C, op->reports, scene, space_outliner, id_select_linked_fn, nullptr);
      ED_outliner_select_sync_from_all_tag(C);
      ED_undo_push(C, "Select");
      break;

    default:
      /* Invalid - unhandled. */
      break;
  }

  ED_node_tree_propagate_change(C, bmain, nullptr);

  /* wrong notifier still... */
  WM_event_add_notifier(C, NC_ID | NA_EDITED, nullptr);

  /* XXX: this is just so that outliner is always up to date. */
  WM_event_add_notifier(C, NC_SPACE | ND_SPACE_OUTLINER, nullptr);

  return OPERATOR_FINISHED;
}

void OUTLINER_OT_id_operation(wmOperatorType *ot)
{
  /* identifiers */
  ot->name = "Outliner ID Data Operation";
  ot->idname = "OUTLINER_OT_id_operation";
  ot->description = "General data-block management operations";

  /* callbacks */
  ot->invoke = WM_menu_invoke;
  ot->exec = outliner_id_operation_exec;
  ot->poll = outliner_operation_tree_element_poll;

  ot->flag = 0;

  ot->prop = RNA_def_enum(ot->srna, "type", prop_id_op_types, 0, "ID Data Operation", "");
  RNA_def_enum_funcs(ot->prop, outliner_id_operation_itemf);
}

/** \} */

/* -------------------------------------------------------------------- */
/** \name Library Menu Operator
 * \{ */

enum eOutlinerLibOpTypes {
  OL_LIB_INVALID = 0,

  OL_LIB_DELETE,
  OL_LIB_RELOCATE,
  OL_LIB_RELOAD,
};

static const EnumPropertyItem outliner_lib_op_type_items[] = {
    {OL_LIB_DELETE,
     "DELETE",
     ICON_DELETE,
     "Delete",
     "Delete this library and all its items.\n"
     "Warning: No undo"},
    {OL_LIB_RELOCATE,
     "RELOCATE",
     ICON_FILE_REFRESH,
     "Relocate",
     "Select a new path for this library, and reload all its data"},
    {OL_LIB_RELOAD, "RELOAD", ICON_FILE_REFRESH, "Reload", "Reload all data from this library"},
    {0, nullptr, 0, nullptr, nullptr},
};

static int outliner_lib_operation_exec(bContext *C, wmOperator *op)
{
  Main *bmain = CTX_data_main(C);
  Scene *scene = CTX_data_scene(C);
  SpaceOutliner *space_outliner = CTX_wm_space_outliner(C);

  /* check for invalid states */
  if (space_outliner == nullptr) {
    return OPERATOR_CANCELLED;
  }

  eOutlinerLibOpTypes event = (eOutlinerLibOpTypes)RNA_enum_get(op->ptr, "type");
  switch (event) {
    case OL_LIB_DELETE: {
      BKE_main_id_tag_all(bmain, LIB_TAG_DOIT, false);
      outliner_do_libdata_operation(
          C, op->reports, scene, space_outliner, id_delete_tag_fn, nullptr);
      BKE_id_multi_tagged_delete(bmain);
      ED_undo_push(C, "Delete Library");
      break;
    }
    case OL_LIB_RELOCATE: {
      outliner_do_libdata_operation(
          C, op->reports, scene, space_outliner, lib_relocate_fn, nullptr);
      /* No undo push here, operator does it itself (since it's a modal one, the op_undo_depth
       * trick does not work here). */
      break;
    }
    case OL_LIB_RELOAD: {
      outliner_do_libdata_operation(C, op->reports, scene, space_outliner, lib_reload_fn, nullptr);
      /* No undo push here, operator does it itself (since it's a modal one, the op_undo_depth
       * trick does not work here). */
      break;
    }
    default:
      /* invalid - unhandled */
      break;
  }

  /* wrong notifier still... */
  WM_event_add_notifier(C, NC_ID | NA_EDITED, nullptr);

  /* XXX: this is just so that outliner is always up to date */
  WM_event_add_notifier(C, NC_SPACE | ND_SPACE_OUTLINER, nullptr);

  return OPERATOR_FINISHED;
}

void OUTLINER_OT_lib_operation(wmOperatorType *ot)
{
  /* identifiers */
  ot->name = "Outliner Library Operation";
  ot->idname = "OUTLINER_OT_lib_operation";

  /* callbacks */
  ot->invoke = WM_menu_invoke;
  ot->exec = outliner_lib_operation_exec;
  ot->poll = outliner_operation_tree_element_poll;

  ot->prop = RNA_def_enum(
      ot->srna, "type", outliner_lib_op_type_items, 0, "Library Operation", "");
}

/** \} */

/* -------------------------------------------------------------------- */
/** \name Outliner Set Active Action Operator
 * \{ */

static void outliner_do_id_set_operation(
    SpaceOutliner *space_outliner,
    int type,
    ID *newid,
    void (*operation_fn)(TreeElement *, TreeStoreElem *, TreeStoreElem *, ID *))
{
  tree_iterator::all_open(*space_outliner, [&](TreeElement *te) {
    TreeStoreElem *tselem = TREESTORE(te);
    if (tselem->flag & TSE_SELECTED) {
      if (tselem->type == type) {
        TreeStoreElem *tsep = te->parent ? TREESTORE(te->parent) : nullptr;
        operation_fn(te, tselem, tsep, newid);
      }
    }
  });
}

static void actionset_id_fn(TreeElement * /*te*/,
                            TreeStoreElem *tselem,
                            TreeStoreElem *tsep,
                            ID *actId)
{
  bAction *act = (bAction *)actId;

  if (tselem->type == TSE_ANIM_DATA) {
    /* "animation" entries - action is child of this */
    BKE_animdata_set_action(nullptr, tselem->id, act);
  }
  /* TODO: if any other "expander" channels which own actions need to support this menu,
   * add: tselem->type = ...
   */
  else if (tsep && (tsep->type == TSE_ANIM_DATA)) {
    /* "animation" entries case again */
    BKE_animdata_set_action(nullptr, tsep->id, act);
  }
  /* TODO: other cases not supported yet. */
}

static int outliner_action_set_exec(bContext *C, wmOperator *op)
{
  Main *bmain = CTX_data_main(C);
  SpaceOutliner *space_outliner = CTX_wm_space_outliner(C);
  int scenelevel = 0, objectlevel = 0, idlevel = 0, datalevel = 0;
  bAction *act;

  TreeElement *te = get_target_element(space_outliner);
  get_element_operation_type(te, &scenelevel, &objectlevel, &idlevel, &datalevel);

  /* get action to use */
  act = static_cast<bAction *>(BLI_findlink(&bmain->actions, RNA_enum_get(op->ptr, "action")));

  if (act == nullptr) {
    BKE_report(op->reports, RPT_ERROR, "No valid action to add");
    return OPERATOR_CANCELLED;
  }
  if (act->idroot == 0) {
    /* Hopefully in this case (i.e. library of userless actions),
     * the user knows what they're doing. */
    BKE_reportf(op->reports,
                RPT_WARNING,
                "Action '%s' does not specify what data it can be used on "
                "(try setting the 'ID Root Type' setting from the data editor "
                "for this action to avoid future problems)",
                act->id.name + 2);
  }

  /* perform action if valid channel */
  if (datalevel == TSE_ANIM_DATA) {
    outliner_do_id_set_operation(space_outliner, datalevel, (ID *)act, actionset_id_fn);
  }
  else if (idlevel == ID_AC) {
    outliner_do_id_set_operation(space_outliner, idlevel, (ID *)act, actionset_id_fn);
  }
  else {
    return OPERATOR_CANCELLED;
  }

  /* set notifier that things have changed */
  WM_event_add_notifier(C, NC_ANIMATION | ND_NLA_ACTCHANGE, nullptr);
  ED_undo_push(C, "Set action");

  /* done */
  return OPERATOR_FINISHED;
}

void OUTLINER_OT_action_set(wmOperatorType *ot)
{
  PropertyRNA *prop;

  /* identifiers */
  ot->name = "Outliner Set Action";
  ot->idname = "OUTLINER_OT_action_set";
  ot->description = "Change the active action used";

  /* api callbacks */
  ot->invoke = WM_enum_search_invoke;
  ot->exec = outliner_action_set_exec;
  ot->poll = outliner_operation_tree_element_poll;

  /* flags */
  ot->flag = OPTYPE_REGISTER | OPTYPE_UNDO;

  /* props */
  /* TODO: this would be nicer as an ID-pointer... */
  prop = RNA_def_enum(ot->srna, "action", DummyRNA_NULL_items, 0, "Action", "");
  RNA_def_enum_funcs(prop, RNA_action_itemf);
  RNA_def_property_flag(prop, PROP_ENUM_NO_TRANSLATE);
  ot->prop = prop;
}

/** \} */

/* -------------------------------------------------------------------- */
/** \name Animation Menu Operator
 * \{ */

enum eOutliner_AnimDataOps {
  OUTLINER_ANIMOP_INVALID = 0,

  OUTLINER_ANIMOP_CLEAR_ADT,

  OUTLINER_ANIMOP_SET_ACT,
  OUTLINER_ANIMOP_CLEAR_ACT,

  OUTLINER_ANIMOP_REFRESH_DRV,
  OUTLINER_ANIMOP_CLEAR_DRV
};

static const EnumPropertyItem prop_animdata_op_types[] = {
    {OUTLINER_ANIMOP_CLEAR_ADT,
     "CLEAR_ANIMDATA",
     ICON_CLEAR,
     "Clear Animation Data",
     "Remove this animation data container"},
    {OUTLINER_ANIMOP_SET_ACT, "SET_ACT", ICON_ACTION, "Set Action", ""},
    {OUTLINER_ANIMOP_CLEAR_ACT, "CLEAR_ACT", ICON_CLEAR, "Unlink Action", ""},
    {OUTLINER_ANIMOP_REFRESH_DRV, "REFRESH_DRIVERS", ICON_FILE_REFRESH, "Refresh Drivers", ""},
    {OUTLINER_ANIMOP_CLEAR_DRV, "CLEAR_DRIVERS", ICON_CLEAR, "Clear Drivers", ""},
    {0, nullptr, 0, nullptr, nullptr},
};

static int outliner_animdata_operation_exec(bContext *C, wmOperator *op)
{
  wmWindowManager *wm = CTX_wm_manager(C);
  SpaceOutliner *space_outliner = CTX_wm_space_outliner(C);
  int scenelevel = 0, objectlevel = 0, idlevel = 0, datalevel = 0;
  TreeElement *te = get_target_element(space_outliner);
  get_element_operation_type(te, &scenelevel, &objectlevel, &idlevel, &datalevel);

  if (datalevel != TSE_ANIM_DATA) {
    return OPERATOR_CANCELLED;
  }

  /* perform the core operation */
  eOutliner_AnimDataOps event = (eOutliner_AnimDataOps)RNA_enum_get(op->ptr, "type");
  switch (event) {
    case OUTLINER_ANIMOP_CLEAR_ADT:
      /* Remove Animation Data - this may remove the active action, in some cases... */
      outliner_do_data_operation(space_outliner, datalevel, event, clear_animdata_fn, nullptr);

      WM_event_add_notifier(C, NC_ANIMATION | ND_NLA_ACTCHANGE, nullptr);
      ED_undo_push(C, "Clear Animation Data");
      break;

    case OUTLINER_ANIMOP_SET_ACT:
      /* delegate once again... */
      wm->op_undo_depth++;
      WM_operator_name_call(
          C, "OUTLINER_OT_action_set", WM_OP_INVOKE_REGION_WIN, nullptr, nullptr);
      wm->op_undo_depth--;
      ED_undo_push(C, "Set active action");
      break;

    case OUTLINER_ANIMOP_CLEAR_ACT:
      /* clear active action - using standard rules */
      outliner_do_data_operation(space_outliner, datalevel, event, unlinkact_animdata_fn, nullptr);

      WM_event_add_notifier(C, NC_ANIMATION | ND_NLA_ACTCHANGE, nullptr);
      ED_undo_push(C, "Unlink action");
      break;

    case OUTLINER_ANIMOP_REFRESH_DRV:
      outliner_do_data_operation(
          space_outliner, datalevel, event, refreshdrivers_animdata_fn, nullptr);

      WM_event_add_notifier(C, NC_ANIMATION | ND_ANIMCHAN, nullptr);
      // ED_undo_push(C, "Refresh Drivers"); /* No undo needed - shouldn't have any impact? */
      break;

    case OUTLINER_ANIMOP_CLEAR_DRV:
      outliner_do_data_operation(
          space_outliner, datalevel, event, cleardrivers_animdata_fn, nullptr);

      WM_event_add_notifier(C, NC_ANIMATION | ND_ANIMCHAN, nullptr);
      ED_undo_push(C, "Clear Drivers");
      break;

    default: /* Invalid. */
      break;
  }

  /* update dependencies */
  DEG_relations_tag_update(CTX_data_main(C));

  return OPERATOR_FINISHED;
}

void OUTLINER_OT_animdata_operation(wmOperatorType *ot)
{
  /* identifiers */
  ot->name = "Outliner Animation Data Operation";
  ot->idname = "OUTLINER_OT_animdata_operation";

  /* callbacks */
  ot->invoke = WM_menu_invoke;
  ot->exec = outliner_animdata_operation_exec;
  ot->poll = ED_operator_outliner_active;

  ot->flag = 0;

  ot->prop = RNA_def_enum(ot->srna, "type", prop_animdata_op_types, 0, "Animation Operation", "");
}

/** \} */

/* -------------------------------------------------------------------- */
/** \name Constraint Menu Operator
 * \{ */

static const EnumPropertyItem prop_constraint_op_types[] = {
    {OL_CONSTRAINTOP_ENABLE, "ENABLE", ICON_HIDE_OFF, "Enable", ""},
    {OL_CONSTRAINTOP_DISABLE, "DISABLE", ICON_HIDE_ON, "Disable", ""},
    {OL_CONSTRAINTOP_DELETE, "DELETE", ICON_DELETE, "Delete", ""},
    {0, nullptr, 0, nullptr, nullptr},
};

static int outliner_constraint_operation_exec(bContext *C, wmOperator *op)
{
  SpaceOutliner *space_outliner = CTX_wm_space_outliner(C);
  eOutliner_PropConstraintOps event = (eOutliner_PropConstraintOps)RNA_enum_get(op->ptr, "type");

  outliner_do_data_operation(space_outliner, TSE_CONSTRAINT, event, constraint_fn, C);

  if (event == OL_CONSTRAINTOP_DELETE) {
    outliner_cleanup_tree(space_outliner);
  }

  ED_undo_push(C, "Constraint operation");

  return OPERATOR_FINISHED;
}

void OUTLINER_OT_constraint_operation(wmOperatorType *ot)
{
  /* identifiers */
  ot->name = "Outliner Constraint Operation";
  ot->idname = "OUTLINER_OT_constraint_operation";

  /* callbacks */
  ot->invoke = WM_menu_invoke;
  ot->exec = outliner_constraint_operation_exec;
  ot->poll = ED_operator_outliner_active;

  ot->flag = 0;

  ot->prop = RNA_def_enum(
      ot->srna, "type", prop_constraint_op_types, 0, "Constraint Operation", "");
}

/** \} */

/* -------------------------------------------------------------------- */
/** \name Modifier Menu Operator
 * \{ */

static const EnumPropertyItem prop_modifier_op_types[] = {
    {OL_MODIFIER_OP_TOGVIS, "TOGVIS", ICON_RESTRICT_VIEW_OFF, "Toggle Viewport Use", ""},
    {OL_MODIFIER_OP_TOGREN, "TOGREN", ICON_RESTRICT_RENDER_OFF, "Toggle Render Use", ""},
    {OL_MODIFIER_OP_DELETE, "DELETE", ICON_DELETE, "Delete", ""},
    {0, nullptr, 0, nullptr, nullptr},
};

static int outliner_modifier_operation_exec(bContext *C, wmOperator *op)
{
  SpaceOutliner *space_outliner = CTX_wm_space_outliner(C);
  eOutliner_PropModifierOps event = (eOutliner_PropModifierOps)RNA_enum_get(op->ptr, "type");

  outliner_do_data_operation(space_outliner, TSE_MODIFIER, event, modifier_fn, C);

  if (event == OL_MODIFIER_OP_DELETE) {
    outliner_cleanup_tree(space_outliner);
  }

  ED_undo_push(C, "Modifier operation");

  return OPERATOR_FINISHED;
}

void OUTLINER_OT_modifier_operation(wmOperatorType *ot)
{
  /* identifiers */
  ot->name = "Outliner Modifier Operation";
  ot->idname = "OUTLINER_OT_modifier_operation";

  /* callbacks */
  ot->invoke = WM_menu_invoke;
  ot->exec = outliner_modifier_operation_exec;
  ot->poll = ED_operator_outliner_active;

  ot->flag = 0;

  ot->prop = RNA_def_enum(ot->srna, "type", prop_modifier_op_types, 0, "Modifier Operation", "");
}

/** \} */

/* -------------------------------------------------------------------- */
/** \name Data Menu Operator
 * \{ */

static bool outliner_data_operation_poll(bContext *C)
{
  if (!ED_operator_outliner_active(C)) {
    return false;
  }
  const SpaceOutliner *space_outliner = CTX_wm_space_outliner(C);
  const TreeElement *te = get_target_element(space_outliner);

  if (te == nullptr) {
    return false;
  }

  int scenelevel = 0, objectlevel = 0, idlevel = 0, datalevel = 0;
  get_element_operation_type(te, &scenelevel, &objectlevel, &idlevel, &datalevel);
  return ELEM(datalevel,
              TSE_POSE_CHANNEL,
              TSE_BONE,
              TSE_EBONE,
              TSE_SEQUENCE,
              TSE_GP_LAYER,
              TSE_RNA_STRUCT);
}

static int outliner_data_operation_exec(bContext *C, wmOperator *op)
{
  SpaceOutliner *space_outliner = CTX_wm_space_outliner(C);
  int scenelevel = 0, objectlevel = 0, idlevel = 0, datalevel = 0;
  TreeElement *te = get_target_element(space_outliner);
  get_element_operation_type(te, &scenelevel, &objectlevel, &idlevel, &datalevel);

  eOutliner_PropDataOps event = (eOutliner_PropDataOps)RNA_enum_get(op->ptr, "type");
  switch (datalevel) {
    case TSE_POSE_CHANNEL: {
      outliner_do_data_operation(space_outliner, datalevel, event, pchan_fn, nullptr);
      WM_event_add_notifier(C, NC_OBJECT | ND_POSE, nullptr);
      ED_undo_push(C, "PoseChannel operation");

      break;
    }
    case TSE_BONE: {
      outliner_do_data_operation(space_outliner, datalevel, event, bone_fn, nullptr);
      WM_event_add_notifier(C, NC_OBJECT | ND_POSE, nullptr);
      ED_undo_push(C, "Bone operation");

      break;
    }
    case TSE_EBONE: {
      outliner_do_data_operation(space_outliner, datalevel, event, ebone_fn, nullptr);
      WM_event_add_notifier(C, NC_OBJECT | ND_POSE, nullptr);
      ED_undo_push(C, "EditBone operation");

      break;
    }
    case TSE_SEQUENCE: {
      Scene *scene = CTX_data_scene(C);
      outliner_do_data_operation(space_outliner, datalevel, event, sequence_fn, scene);
      WM_event_add_notifier(C, NC_SCENE | ND_SEQUENCER | NA_SELECTED, scene);
      ED_undo_push(C, "Sequencer operation");

      break;
    }
    case TSE_GP_LAYER: {
      outliner_do_data_operation(space_outliner, datalevel, event, gpencil_layer_fn, nullptr);
      WM_event_add_notifier(C, NC_GPENCIL | ND_DATA, nullptr);
      ED_undo_push(C, "Grease Pencil Layer operation");

      break;
    }
    case TSE_RNA_STRUCT:
      if (event == OL_DOP_SELECT_LINKED) {
        outliner_do_data_operation(space_outliner, datalevel, event, data_select_linked_fn, C);
      }

      break;

    default:
      BKE_report(op->reports, RPT_WARNING, "Not yet implemented");
      break;
  }

  return OPERATOR_FINISHED;
}

/* Dynamically populate an enum of Keying Sets */
static const EnumPropertyItem *outliner_data_op_sets_enum_item_fn(bContext *C,
                                                                  PointerRNA * /*ptr*/,
                                                                  PropertyRNA * /*prop*/,
                                                                  bool * /*r_free*/)
{
  /* Check for invalid states. */
  if (C == nullptr) {
    return DummyRNA_DEFAULT_items;
  }

  SpaceOutliner *space_outliner = CTX_wm_space_outliner(C);
  if (space_outliner == nullptr) {
    return DummyRNA_DEFAULT_items;
  }

  TreeElement *te = get_target_element(space_outliner);
  if (te == nullptr) {
    return DummyRNA_NULL_items;
  }

  TreeStoreElem *tselem = TREESTORE(te);

  static const EnumPropertyItem optype_sel_and_hide[] = {
      /*bfa - need to use the OFF icon to display the ON icon. Blender code hiccup with dealing
         with values instead of icon names at other locations ...*/
      {OL_DOP_SELECT, "SELECT", ICON_RESTRICT_SELECT_OFF, "Select", ""},
      {OL_DOP_DESELECT, "DESELECT", ICON_SELECT_NONE, "Deselect", ""},
      {OL_DOP_HIDE, "HIDE", ICON_HIDE_ON, "Hide", ""},
      {OL_DOP_UNHIDE, "UNHIDE", ICON_HIDE_OFF, "Unhide", ""},
      {0, nullptr, 0, nullptr, nullptr}};

  static const EnumPropertyItem optype_sel_linked[] = {
      {OL_DOP_SELECT_LINKED, "SELECT_LINKED", 0, "Select Linked", ""},
      {0, nullptr, 0, nullptr, nullptr}};

  if (tselem->type == TSE_RNA_STRUCT) {
    return optype_sel_linked;
  }

  return optype_sel_and_hide;
}

void OUTLINER_OT_data_operation(wmOperatorType *ot)
{
  /* identifiers */
  ot->name = "Outliner Data Operation";
  ot->idname = "OUTLINER_OT_data_operation";

  /* callbacks */
  ot->invoke = WM_menu_invoke;
  ot->exec = outliner_data_operation_exec;
  ot->poll = outliner_data_operation_poll;

  ot->flag = 0;

  ot->prop = RNA_def_enum(ot->srna, "type", DummyRNA_DEFAULT_items, 0, "Data Operation", "");
  RNA_def_enum_funcs(ot->prop, outliner_data_op_sets_enum_item_fn);
}

/** \} */

/* -------------------------------------------------------------------- */
/** \name Context Menu Operator
 * \{ */

static int outliner_operator_menu(bContext *C, const char *opname)
{
  wmOperatorType *ot = WM_operatortype_find(opname, false);
  uiPopupMenu *pup = UI_popup_menu_begin(C, WM_operatortype_name(ot, nullptr), ICON_NONE);
  uiLayout *layout = UI_popup_menu_layout(pup);

  /* set this so the default execution context is the same as submenus */
  uiLayoutSetOperatorContext(layout, WM_OP_INVOKE_REGION_WIN);

  if (WM_operator_poll(C, ot)) {
    uiItemsEnumO(layout, ot->idname, RNA_property_identifier(ot->prop));

    uiItemS(layout);
  }
  /* bfa - only asset menu not whole context menu */
  uiItemMContents(layout, "OUTLINER_MT_asset");

  UI_popup_menu_end(C, pup);

  return OPERATOR_INTERFACE;
}

static int do_outliner_operation_event(bContext *C,
                                       ARegion *region,
                                       SpaceOutliner *space_outliner,
                                       TreeElement *te)
{
  int scenelevel = 0, objectlevel = 0, idlevel = 0, datalevel = 0;
  TreeStoreElem *tselem = TREESTORE(te);

  int select_flag = OL_ITEM_ACTIVATE | OL_ITEM_SELECT;
  if (tselem->flag & TSE_SELECTED) {
    select_flag |= OL_ITEM_EXTEND;
  }

  outliner_item_select(C, space_outliner, te, select_flag);

  /* Only redraw, don't rebuild here because TreeElement pointers will
   * become invalid and operations will crash. */
  ED_region_tag_redraw_no_rebuild(region);
  ED_outliner_select_sync_from_outliner(C, space_outliner);

  get_element_operation_type(te, &scenelevel, &objectlevel, &idlevel, &datalevel);

  if (scenelevel) {
    return outliner_operator_menu(C, "OUTLINER_OT_scene_operation");
  }
  if (objectlevel) {
    WM_menu_name_call(C, "OUTLINER_MT_object", WM_OP_INVOKE_REGION_WIN);
    return OPERATOR_FINISHED;
  }
  if (idlevel) {
    switch (idlevel) {
      case ID_GR:
        WM_menu_name_call(C, "OUTLINER_MT_collection", WM_OP_INVOKE_REGION_WIN);
        return OPERATOR_FINISHED;
        break;
      case ID_LI:
        return outliner_operator_menu(C, "OUTLINER_OT_lib_operation");
        break;
      default:
        return outliner_operator_menu(C, "OUTLINER_OT_id_operation");
        break;
    }
  }
  else if (datalevel) {
    if (datalevel == TSE_ANIM_DATA) {
      return outliner_operator_menu(C, "OUTLINER_OT_animdata_operation");
    }
    if (datalevel == TSE_DRIVER_BASE) {
      /* do nothing... no special ops needed yet */
      return OPERATOR_CANCELLED;
    }
    if (datalevel == TSE_LAYER_COLLECTION) {
      WM_menu_name_call(C, "OUTLINER_MT_collection", WM_OP_INVOKE_REGION_WIN);
      return OPERATOR_FINISHED;
    }
    if (ELEM(datalevel, TSE_SCENE_COLLECTION_BASE, TSE_VIEW_COLLECTION_BASE)) {
      WM_menu_name_call(C, "OUTLINER_MT_collection_new", WM_OP_INVOKE_REGION_WIN);
      return OPERATOR_FINISHED;
    }
    if (datalevel == TSE_ID_BASE) {
      /* do nothing... there are no ops needed here yet */
      return OPERATOR_CANCELLED;
    }
    if (datalevel == TSE_CONSTRAINT) {
      return outliner_operator_menu(C, "OUTLINER_OT_constraint_operation");
    }
    if (datalevel == TSE_MODIFIER) {
      return outliner_operator_menu(C, "OUTLINER_OT_modifier_operation");
    }
    return outliner_operator_menu(C, "OUTLINER_OT_data_operation");
  }

  return OPERATOR_CANCELLED;
}

static int outliner_operation(bContext *C, wmOperator * /*op*/, const wmEvent *event)
{
  ARegion *region = CTX_wm_region(C);
  SpaceOutliner *space_outliner = CTX_wm_space_outliner(C);
  uiBut *but = UI_context_active_but_get(C);
  float view_mval[2];

  if (but) {
    UI_but_tooltip_timer_remove(C, but);
  }

  UI_view2d_region_to_view(
      &region->v2d, event->mval[0], event->mval[1], &view_mval[0], &view_mval[1]);

  TreeElement *hovered_te = outliner_find_item_at_y(
      space_outliner, &space_outliner->tree, view_mval[1]);
  if (!hovered_te) {
    /* Let this fall through to 'OUTLINER_MT_context_menu'. */
    return OPERATOR_PASS_THROUGH;
  }

  return do_outliner_operation_event(C, region, space_outliner, hovered_te);
}

void OUTLINER_OT_operation(wmOperatorType *ot)
{
  ot->name = "Context Menu";
  ot->idname = "OUTLINER_OT_operation";
  ot->description = "Context menu for item operations";

  ot->invoke = outliner_operation;

  ot->poll = ED_operator_outliner_active;
}

/** \} */

}  // namespace blender::ed::outliner<|MERGE_RESOLUTION|>--- conflicted
+++ resolved
@@ -60,18 +60,6 @@
 #include "DEG_depsgraph.h"
 #include "DEG_depsgraph_build.h"
 
-<<<<<<< HEAD
-#include "BLT_translation.h" /*bfa - required*/
-
-#include "ED_node.h"
-#include "ED_object.h"
-#include "ED_outliner.h"
-#include "ED_scene.h"
-#include "ED_screen.h"
-#include "ED_sequencer.h"
-#include "ED_undo.h"
-#include "ED_util.h" /*bfa - required*/
-=======
 #include "ED_node.hh"
 #include "ED_object.hh"
 #include "ED_outliner.hh"
@@ -79,7 +67,9 @@
 #include "ED_screen.hh"
 #include "ED_sequencer.hh"
 #include "ED_undo.hh"
->>>>>>> c23fec68
+
+#include "BLT_translation.h" /* BFA - included by us */
+#include "ED_util.hh" /* BFA - included by us */
 
 #include "WM_api.hh"
 #include "WM_message.hh"
