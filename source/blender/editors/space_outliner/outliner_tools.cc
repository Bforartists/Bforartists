/* SPDX-FileCopyrightText: 2004 Blender Authors
 *
 * SPDX-License-Identifier: GPL-2.0-or-later */

/** \file
 * \ingroup spoutliner
 */

#include "MEM_guardedalloc.h"

#include "CLG_log.h"

#include "DNA_anim_types.h"
#include "DNA_armature_types.h"
#include "DNA_collection_types.h"
#include "DNA_constraint_types.h"
#include "DNA_curves_types.h"
#include "DNA_gpencil_legacy_types.h"
#include "DNA_light_types.h"
#include "DNA_linestyle_types.h"
#include "DNA_material_types.h"
#include "DNA_mesh_types.h"
#include "DNA_meta_types.h"
#include "DNA_modifier_types.h"
#include "DNA_object_types.h"
#include "DNA_pointcloud_types.h"
#include "DNA_scene_types.h"
#include "DNA_sequence_types.h"
#include "DNA_volume_types.h"
#include "DNA_world_types.h"

#include "BLI_blenlib.h"
#include "BLI_ghash.h"
#include "BLI_linklist.h"
#include "BLI_map.hh"
#include "BLI_set.hh"
#include "BLI_utildefines.h"
#include "BLI_vector.hh"

#include "BKE_anim_data.h"
#include "BKE_animsys.h"
#include "BKE_armature.hh"
#include "BKE_collection.h"
#include "BKE_constraint.h"
#include "BKE_context.hh"
#include "BKE_fcurve.h"
#include "BKE_global.h"
#include "BKE_grease_pencil.hh"
#include "BKE_idtype.hh"
#include "BKE_layer.hh"
#include "BKE_lib_id.hh"
#include "BKE_lib_override.hh"
#include "BKE_lib_query.hh"
#include "BKE_lib_remap.hh"
#include "BKE_main.hh"
#include "BKE_object.hh"
#include "BKE_report.h"
#include "BKE_scene.h"
#include "BKE_screen.hh"

#include "DEG_depsgraph.hh"
#include "DEG_depsgraph_build.hh"

#include "ED_node.hh"
#include "ED_object.hh"
#include "ED_outliner.hh"
#include "ED_scene.hh"
#include "ED_screen.hh"
#include "ED_sequencer.hh"
#include "ED_undo.hh"

#include "BLT_translation.h" /* BFA - included by us */
#include "ED_util.hh" /* BFA - included by us */

#include "WM_api.hh"
#include "WM_message.hh"
#include "WM_types.hh"

#include "UI_interface.hh"
#include "UI_resources.hh"
#include "UI_view2d.hh"

#include "../../blender/blenloader/BLO_readfile.h"

#include "RNA_access.hh"
#include "RNA_define.hh"
#include "RNA_enum_types.hh"

#include "SEQ_relations.hh"
#include "SEQ_sequencer.hh"

#include "outliner_intern.hh"
#include "tree/tree_element_grease_pencil_node.hh"
#include "tree/tree_element_rna.hh"
#include "tree/tree_element_seq.hh"
#include "tree/tree_iterator.hh"

namespace blender::ed::outliner {

static CLG_LogRef LOG = {"ed.outliner.tools"};

using namespace blender::ed::outliner;

using blender::Map;
using blender::Set;
using blender::Vector;

/* -------------------------------------------------------------------- */
/** \name ID/Library/Data Set/Un-link Utilities
 * \{ */

static void get_element_operation_type(
    const TreeElement *te, int *scenelevel, int *objectlevel, int *idlevel, int *datalevel)
{
  *scenelevel = *objectlevel = *idlevel = *datalevel = 0;

  const TreeStoreElem *tselem = TREESTORE(te);
  if ((tselem->flag & TSE_SELECTED) == 0) {
    return;
  }

  /* Layer collection points to collection ID. */
  if (!ELEM(tselem->type, TSE_SOME_ID, TSE_LAYER_COLLECTION)) {
    *datalevel = tselem->type;
  }
  else {
    const int idcode = int(GS(tselem->id->name));
    bool is_standard_id = false;
    switch ((ID_Type)idcode) {
      case ID_SCE:
        *scenelevel = 1;
        break;
      case ID_OB:
        *objectlevel = 1;
        break;

      case ID_ME:
      case ID_CU_LEGACY:
      case ID_MB:
      case ID_LT:
      case ID_LA:
      case ID_AR:
      case ID_CA:
      case ID_SPK:
      case ID_MA:
      case ID_TE:
      case ID_IP:
      case ID_IM:
      case ID_SO:
      case ID_KE:
      case ID_WO:
      case ID_AC:
      case ID_TXT:
      case ID_GR:
      case ID_LS:
      case ID_LI:
      case ID_VF:
      case ID_NT:
      case ID_BR:
      case ID_PA:
      case ID_GD_LEGACY:
      case ID_MC:
      case ID_MSK:
      case ID_PAL:
      case ID_PC:
      case ID_CF:
      case ID_WS:
      case ID_LP:
      case ID_CV:
      case ID_PT:
      case ID_VO:
      case ID_GP:
        is_standard_id = true;
        break;
      case ID_WM:
      case ID_SCR:
        /* Those are ignored here. */
        /* NOTE: while Screens should be manageable here, deleting a screen used by a workspace
         * will cause crashes when trying to use that workspace, so for now let's play minimal,
         * safe change. */
        break;
    }
    if (idcode == ID_NLA) {
      /* Fake one, not an actual ID type... */
      is_standard_id = true;
    }

    if (is_standard_id) {
      *idlevel = idcode;
    }
  }

  /* Return values are exclusive, only one may be non-null. */
  BLI_assert(((*scenelevel != 0) && (*objectlevel == 0) && (*idlevel == 0) && (*datalevel == 0)) ||
             ((*scenelevel == 0) && (*objectlevel != 0) && (*idlevel == 0) && (*datalevel == 0)) ||
             ((*scenelevel == 0) && (*objectlevel == 0) && (*idlevel != 0) && (*datalevel == 0)) ||
             ((*scenelevel == 0) && (*objectlevel == 0) && (*idlevel == 0) && (*datalevel != 0)) ||
             /* All null. */
             ((*scenelevel == 0) && (*objectlevel == 0) && (*idlevel == 0) && (*datalevel == 0)));
}

static TreeElement *get_target_element(const SpaceOutliner *space_outliner)
{
  TreeElement *te = outliner_find_element_with_flag(&space_outliner->tree, TSE_ACTIVE);

  return te;
}

static bool outliner_operation_tree_element_poll(bContext *C)
{
  if (!ED_operator_outliner_active(C)) {
    return false;
  }
  SpaceOutliner *space_outliner = CTX_wm_space_outliner(C);
  TreeElement *te = get_target_element(space_outliner);
  if (te == nullptr) {
    return false;
  }

  return true;
}

static void unlink_action_fn(bContext *C,
                             ReportList *reports,
                             Scene * /*scene*/,
                             TreeElement * /*te*/,
                             TreeStoreElem *tsep,
                             TreeStoreElem *tselem,
                             void * /*user_data*/)
{
  if (!tsep || !TSE_IS_REAL_ID(tsep)) {
    /* Valid case, no parent element of the action or it is not an ID (could be a #TSE_ID_BASE
     * for example) so there's no data to unlink from. */
    BKE_reportf(reports,
                RPT_WARNING,
                "Cannot unlink action '%s'. It's not clear which object or object-data it "
                "should be unlinked from, there's no object or object-data as parent in the "
                "Outliner tree",
                tselem->id->name + 2);
    return;
  }

  /* just set action to nullptr */
  BKE_animdata_set_action(CTX_wm_reports(C), tsep->id, nullptr);
  DEG_id_tag_update(tsep->id, ID_RECALC_ANIMATION);
}

static void unlink_material_fn(bContext * /*C*/,
                               ReportList *reports,
                               Scene * /*scene*/,
                               TreeElement *te,
                               TreeStoreElem *tsep,
                               TreeStoreElem *tselem,
                               void * /*user_data*/)
{
  const bool te_is_material = TSE_IS_REAL_ID(tselem) && (GS(tselem->id->name) == ID_MA);

  if (!te_is_material) {
    /* Just fail silently. Another element may be selected that is a material, we don't want to
     * confuse users with an error in that case. */
    return;
  }

  if (!tsep || !TSE_IS_REAL_ID(tsep)) {
    /* Valid case, no parent element of the material or it is not an ID (could be a #TSE_ID_BASE
     * for example) so there's no data to unlink from. */
    BKE_reportf(reports,
                RPT_WARNING,
                "Cannot unlink material '%s'. It's not clear which object or object-data it "
                "should be unlinked from, there's no object or object-data as parent in the "
                "Outliner tree",
                tselem->id->name + 2);
    return;
  }

  Material **matar = nullptr;
  int a, totcol = 0;

  switch (GS(tsep->id->name)) {
    case ID_OB: {
      Object *ob = (Object *)tsep->id;
      totcol = ob->totcol;
      matar = ob->mat;
      break;
    }
    case ID_ME: {
      Mesh *mesh = (Mesh *)tsep->id;
      totcol = mesh->totcol;
      matar = mesh->mat;
      break;
    }
    case ID_CU_LEGACY: {
      Curve *cu = (Curve *)tsep->id;
      totcol = cu->totcol;
      matar = cu->mat;
      break;
    }
    case ID_MB: {
      MetaBall *mb = (MetaBall *)tsep->id;
      totcol = mb->totcol;
      matar = mb->mat;
      break;
    }
    case ID_CV: {
      Curves *curves = (Curves *)tsep->id;
      totcol = curves->totcol;
      matar = curves->mat;
      break;
    }
    case ID_PT: {
      PointCloud *pointcloud = (PointCloud *)tsep->id;
      totcol = pointcloud->totcol;
      matar = pointcloud->mat;
      break;
    }
    case ID_VO: {
      Volume *volume = (Volume *)tsep->id;
      totcol = volume->totcol;
      matar = volume->mat;
      break;
    }
    default:
      BLI_assert_unreachable();
  }

  if (LIKELY(matar != nullptr)) {
    for (a = 0; a < totcol; a++) {
      if (a == te->index && matar[a]) {
        id_us_min(&matar[a]->id);
        matar[a] = nullptr;
      }
    }
  }
}

static void unlink_texture_fn(bContext * /*C*/,
                              ReportList *reports,
                              Scene * /*scene*/,
                              TreeElement *te,
                              TreeStoreElem *tsep,
                              TreeStoreElem *tselem,
                              void * /*user_data*/)
{
  if (!tsep || !TSE_IS_REAL_ID(tsep)) {
    /* Valid case, no parent element of the texture or it is not an ID (could be a #TSE_ID_BASE
     * for example) so there's no data to unlink from. */
    BKE_reportf(reports,
                RPT_WARNING,
                "Cannot unlink texture '%s'. It's not clear which freestyle line style it should "
                "be unlinked from, there's no freestyle line style as parent in the Outliner tree",
                tselem->id->name + 2);
    return;
  }

  MTex **mtex = nullptr;
  int a;

  if (GS(tsep->id->name) == ID_LS) {
    FreestyleLineStyle *ls = (FreestyleLineStyle *)tsep->id;
    mtex = ls->mtex;
  }
  else {
    return;
  }

  for (a = 0; a < MAX_MTEX; a++) {
    if (a == te->index && mtex[a]) {
      if (mtex[a]->tex) {
        id_us_min(&mtex[a]->tex->id);
        mtex[a]->tex = nullptr;
      }
    }
  }
}

static void unlink_collection_fn(bContext *C,
                                 ReportList *reports,
                                 Scene * /*scene*/,
                                 TreeElement * /*te*/,
                                 TreeStoreElem *tsep,
                                 TreeStoreElem *tselem,
                                 void * /*user_data*/)
{
  Main *bmain = CTX_data_main(C);
  Collection *collection = (Collection *)tselem->id;

  if (!tsep || !TSE_IS_REAL_ID(tsep)) {
    /* Valid case, no parent element of the collection or it is not an ID (could be a #TSE_ID_BASE
     * for example) so there's no data to unlink from. */
    BKE_reportf(reports,
                RPT_WARNING,
                "Cannot unlink collection '%s'. It's not clear which scene, collection or "
                "instance empties it should be unlinked from, there's no scene, collection or "
                "instance empties as parent in the Outliner tree",
                tselem->id->name + 2);
    return;
  }

  if (tsep && (ID_IS_LINKED(tsep->id) || ID_IS_OVERRIDE_LIBRARY(tsep->id))) {
    BKE_reportf(reports,
                RPT_WARNING,
                "Cannot unlink collection '%s' parented to another linked collection '%s'",
                collection->id.name + 2,
                tsep->id->name + 2);
    return;
  }

  if (tsep) {
    if (GS(tsep->id->name) == ID_OB) {
      Object *ob = (Object *)tsep->id;
      ob->instance_collection = nullptr;
      DEG_id_tag_update(&ob->id, ID_RECALC_TRANSFORM | ID_RECALC_HIERARCHY);
      DEG_relations_tag_update(bmain);
    }
    else if (GS(tsep->id->name) == ID_GR) {
      Collection *parent = (Collection *)tsep->id;
      id_fake_user_set(&collection->id);
      BKE_collection_child_remove(bmain, parent, collection);
      DEG_id_tag_update(&parent->id, ID_RECALC_COPY_ON_WRITE | ID_RECALC_HIERARCHY);
      DEG_relations_tag_update(bmain);
    }
    else if (GS(tsep->id->name) == ID_SCE) {
      Scene *scene = (Scene *)tsep->id;
      Collection *parent = scene->master_collection;
      id_fake_user_set(&collection->id);
      BKE_collection_child_remove(bmain, parent, collection);
      DEG_id_tag_update(&scene->id, ID_RECALC_COPY_ON_WRITE | ID_RECALC_HIERARCHY);
      DEG_relations_tag_update(bmain);
    }
  }
}

static void unlink_object_fn(bContext *C,
                             ReportList *reports,
                             Scene * /*scene*/,
                             TreeElement *te,
                             TreeStoreElem *tsep,
                             TreeStoreElem *tselem,
                             void * /*user_data*/)
{
  if (tsep && tsep->id) {
    Main *bmain = CTX_data_main(C);
    Object *ob = (Object *)tselem->id;

    if (GS(tsep->id->name) == ID_OB) {
      /* Parented objects need to find which collection to unlink from. */
      TreeElement *te_parent = te->parent;
      while (tsep && GS(tsep->id->name) == ID_OB) {
        if (ID_IS_LINKED(tsep->id)) {
          BKE_reportf(reports,
                      RPT_WARNING,
                      "Cannot unlink object '%s' parented to another linked object '%s'",
                      ob->id.name + 2,
                      tsep->id->name + 2);
          return;
        }
        te_parent = te_parent->parent;
        tsep = te_parent ? TREESTORE(te_parent) : nullptr;
      }
    }

    if (tsep && tsep->id) {
      if (ID_IS_LINKED(tsep->id) || ID_IS_OVERRIDE_LIBRARY(tsep->id)) {
        BKE_reportf(reports,
                    RPT_WARNING,
                    "Cannot unlink object '%s' from linked collection or scene '%s'",
                    ob->id.name + 2,
                    tsep->id->name + 2);
        return;
      }
      if (GS(tsep->id->name) == ID_GR) {
        Collection *parent = (Collection *)tsep->id;
        BKE_collection_object_remove(bmain, parent, ob, true);
        DEG_id_tag_update(&parent->id, ID_RECALC_COPY_ON_WRITE | ID_RECALC_HIERARCHY);
        DEG_id_tag_update(&ob->id, ID_RECALC_HIERARCHY);
        DEG_relations_tag_update(bmain);
      }
      else if (GS(tsep->id->name) == ID_SCE) {
        /* Following execution is expected to happen exclusively in the Outliner scene view. */
#ifdef NDEBUG
        BLI_assert(CTX_wm_space_outliner(C)->outlinevis == SO_SCENES);
#endif

        Scene *scene = (Scene *)tsep->id;
        FOREACH_SCENE_COLLECTION_BEGIN (scene, collection) {
          if (BKE_collection_has_object(collection, ob)) {
            BKE_collection_object_remove(bmain, collection, ob, true);
          }
        }
        FOREACH_SCENE_COLLECTION_END;
        DEG_id_tag_update(&scene->id, ID_RECALC_COPY_ON_WRITE | ID_RECALC_HIERARCHY);
        DEG_relations_tag_update(bmain);
      }
    }
  }
}

static void unlink_world_fn(bContext * /*C*/,
                            ReportList *reports,
                            Scene * /*scene*/,
                            TreeElement * /*te*/,
                            TreeStoreElem *tsep,
                            TreeStoreElem *tselem,
                            void * /*user_data*/)
{
  if (!tsep || !TSE_IS_REAL_ID(tsep)) {
    /* Valid case, no parent element of the world or it is not an ID (could be a #TSE_ID_BASE
     * for example) so there's no data to unlink from. */
    BKE_reportf(reports,
                RPT_WARNING,
                "Cannot unlink world '%s'. It's not clear which scene it should be unlinked from, "
                "there's no scene as parent in the Outliner tree",
                tselem->id->name + 2);
    return;
  }

  Scene *parscene = (Scene *)tsep->id;
  World *wo = (World *)tselem->id;

  /* need to use parent scene not just scene, otherwise may end up getting wrong one */
  id_us_min(&wo->id);
  parscene->world = nullptr;
}

static void outliner_do_libdata_operation(bContext *C,
                                          ReportList *reports,
                                          Scene *scene,
                                          SpaceOutliner *space_outliner,
                                          outliner_operation_fn operation_fn,
                                          void *user_data)
{
  tree_iterator::all_open(*space_outliner, [&](TreeElement *te) {
    TreeStoreElem *tselem = TREESTORE(te);
    if (tselem->flag & TSE_SELECTED) {
      if (((tselem->type == TSE_SOME_ID) && (te->idcode != 0)) ||
          tselem->type == TSE_LAYER_COLLECTION)
      {
        TreeStoreElem *tsep = te->parent ? TREESTORE(te->parent) : nullptr;
        operation_fn(C, reports, scene, te, tsep, tselem, user_data);
      }
    }
  });
}

enum eOutlinerLibOpSelectionSet {
  /* Only selected items. */
  OUTLINER_LIB_SELECTIONSET_SELECTED,
  /* Only content 'inside' selected items (their sub-tree). */
  OUTLINER_LIB_LIB_SELECTIONSET_CONTENT,
  /* Combining both options above. */
  OUTLINER_LIB_LIB_SELECTIONSET_SELECTED_AND_CONTENT,
};

static const EnumPropertyItem prop_lib_op_selection_set[] = {
    {OUTLINER_LIB_SELECTIONSET_SELECTED,
     "SELECTED",
    ICON_LIBRARY_DATA_OVERRIDE,
     "Selected",
     "Apply the operation over selected data-blocks only"},
    {OUTLINER_LIB_LIB_SELECTIONSET_CONTENT,
     "CONTENT",
     ICON_LIBRARY_OBJECT,
     "Content",
     "Apply the operation over content of the selected items only (the data-blocks in their "
     "sub-tree)"},
    {OUTLINER_LIB_LIB_SELECTIONSET_SELECTED_AND_CONTENT,
     "SELECTED_AND_CONTENT",
    ICON_LIBRARY,
     "Selected & Content",
     "Apply the operation over selected data-blocks and all their dependencies"},
    {0, nullptr, 0, nullptr, nullptr},
};

static bool outliner_do_libdata_operation_selection_set_element(
    bContext *C,
    ReportList *reports,
    Scene *scene,
    TreeElement *element,
    TreeStoreElem *tselem,
    const bool has_parent_selected,
    outliner_operation_fn operation_fn,
    eOutlinerLibOpSelectionSet selection_set,
    void *user_data)
{
  const bool do_selected = ELEM(selection_set,
                                OUTLINER_LIB_SELECTIONSET_SELECTED,
                                OUTLINER_LIB_LIB_SELECTIONSET_SELECTED_AND_CONTENT);
  const bool do_content = ELEM(selection_set,
                               OUTLINER_LIB_LIB_SELECTIONSET_CONTENT,
                               OUTLINER_LIB_LIB_SELECTIONSET_SELECTED_AND_CONTENT);

  const bool is_selected = tselem->flag & TSE_SELECTED;
  if ((is_selected && do_selected) || (has_parent_selected && do_content)) {
    if (((tselem->type == TSE_SOME_ID) && (element->idcode != 0)) ||
        tselem->type == TSE_LAYER_COLLECTION)
    {
      TreeStoreElem *tsep = element->parent ? TREESTORE(element->parent) : nullptr;
      operation_fn(C, reports, scene, element, tsep, tselem, user_data);
    }
  }
  return is_selected;
}

static void outliner_do_libdata_operation_selection_set(bContext *C,
                                                        ReportList *reports,
                                                        Scene *scene,
                                                        SpaceOutliner *space_outliner,
                                                        const ListBase &subtree,
                                                        const bool has_parent_selected,
                                                        outliner_operation_fn operation_fn,
                                                        eOutlinerLibOpSelectionSet selection_set,
                                                        void *user_data)
{
  LISTBASE_FOREACH_MUTABLE (TreeElement *, element, &subtree) {
    /* Get needed data out in case element gets freed. */
    TreeStoreElem *tselem = TREESTORE(element);
    const ListBase subtree = element->subtree;

    const bool is_selected = outliner_do_libdata_operation_selection_set_element(
        C,
        reports,
        scene,
        element,
        tselem,
        has_parent_selected,
        operation_fn,
        selection_set,
        user_data);

    /* Don't access element from now on, it may be freed. Note that the open/collapsed state may
     * also have been changed in the visitor callback. */
    outliner_do_libdata_operation_selection_set(C,
                                                reports,
                                                scene,
                                                space_outliner,
                                                subtree,
                                                is_selected || has_parent_selected,
                                                operation_fn,
                                                selection_set,
                                                user_data);
  }
}

static void outliner_do_libdata_operation_selection_set(bContext *C,
                                                        ReportList *reports,
                                                        Scene *scene,
                                                        SpaceOutliner *space_outliner,
                                                        outliner_operation_fn operation_fn,
                                                        eOutlinerLibOpSelectionSet selection_set,
                                                        void *user_data,
                                                        const bool do_active_element_first)
{
  if (do_active_element_first) {
    TreeElement *active_element = outliner_find_element_with_flag(&space_outliner->tree,
                                                                  TSE_ACTIVE);
    if (active_element != nullptr) {
      TreeStoreElem *tselem = TREESTORE(active_element);
      const ListBase subtree = active_element->subtree;

      const bool is_selected = outliner_do_libdata_operation_selection_set_element(C,
                                                                                   reports,
                                                                                   scene,
                                                                                   active_element,
                                                                                   tselem,
                                                                                   false,
                                                                                   operation_fn,
                                                                                   selection_set,
                                                                                   user_data);

      /* Don't access element from now on, it may be freed. Note that the open/collapsed state may
       * also have been changed in the visitor callback. */
      outliner_do_libdata_operation_selection_set(C,
                                                  reports,
                                                  scene,
                                                  space_outliner,
                                                  subtree,
                                                  is_selected,
                                                  operation_fn,
                                                  selection_set,
                                                  user_data);
    }
  }

  outliner_do_libdata_operation_selection_set(C,
                                              reports,
                                              scene,
                                              space_outliner,
                                              space_outliner->tree,
                                              false,
                                              operation_fn,
                                              selection_set,
                                              user_data);
}

/** \} */

/* -------------------------------------------------------------------- */
/** \name Scene Menu Operator
 * \{ */

typedef enum eOutliner_PropSceneOps { /* bfa -  typedef enum*/
                                      OL_SCENE_OP_DELETE = 1,
                                      /* bfa - add scene outliner operators  */
                                      OL_SCENE_OP_NEW = 2,
                                      OL_SCENE_OP_COPY_SETTINGS = 3,
                                      OL_SCENE_OP_COPY_LINKED = 4,
                                      OL_SCENE_OP_COPY_FULL = 5
} eOutliner_PropSceneOps;

static const EnumPropertyItem prop_scene_op_types[] = {
    /*bfa - replaced the ICON_X by ICON_DELETE*/
    {OL_SCENE_OP_DELETE, "DELETE", ICON_DELETE, "Delete", ""},
    /* bfa - add scene outliner operators  */
    // {OL_SCENE_OP_NEW, "NEW", ICON_NEW, "New", ""},
    {OL_SCENE_OP_COPY_SETTINGS, "COPY_SETTINGS", ICON_COPYDOWN, "Copy Settings", ""},
    {OL_SCENE_OP_COPY_LINKED, "COPY_LINKED", ICON_LINKED, "Linked Copy", ""},
    {OL_SCENE_OP_COPY_FULL, "COPY_FULL", ICON_DUPLICATE_ALL, "Full Copy", ""},
    {0, nullptr, 0, nullptr, nullptr},
};

static bool outliner_do_scene_operation(
    bContext *C,
    SpaceOutliner *space_outliner,
    eOutliner_PropSceneOps event,
    bool (*operation_fn)(bContext *, eOutliner_PropSceneOps, TreeElement *, TreeStoreElem *))
{
  bool success = false;

  tree_iterator::all_open(*space_outliner, [&](TreeElement *te) {
    TreeStoreElem *tselem = TREESTORE(te);
    if (tselem->flag & TSE_SELECTED) {
      if ((tselem->type == TSE_SOME_ID) && (te->idcode == ID_SCE)) {
        if (operation_fn(C, event, te, tselem)) {
          success = true;
        }
      }
    }
  });

  return success;
}

/* bfa - add scene outliner operators  */
/* based on ED_scene_add, but without the need of getting setting active scene */
static Scene *scene_add_ex(Scene *scene_old, Main *bmain, bContext *C, eSceneCopyMethod method)
{
  Scene *scene_new;

  if (method == SCE_COPY_NEW) {
    scene_new = BKE_scene_add(bmain, DATA_("Scene"));
  }
  else { /* different kinds of copying */
    /* We are going to deep-copy collections, objects and various object data, we need to have
     * up-to-date obdata for that. */
    if (method == SCE_COPY_FULL) {
      ED_editors_flush_edits(bmain);
    }

    scene_new = BKE_scene_duplicate(bmain, scene_old, method);
  }

  WM_event_add_notifier(C, NC_SCENE | ND_SCENEBROWSE, scene_new);

  return scene_new;
}
/*bfa end*/
static bool scene_fn(bContext *C,
                     eOutliner_PropSceneOps event,
                     TreeElement * /*te*/,
                     TreeStoreElem *tselem)
{
  Scene *scene = (Scene *)tselem->id;
  /* bfa - add scene outliner operators  */
  Main *bmain = CTX_data_main(C);

  if (event == OL_SCENE_OP_DELETE) {
    /* bfa - add scene outliner operators  */
    if (ED_scene_delete(C, CTX_data_main(C), scene)) {
      WM_event_add_notifier(C, NC_SCENE | NA_REMOVED, scene);
    }
    else {
      return false;
    }
  }
  /* bfa - add scene outliner operators  */
  else if (event == OL_SCENE_OP_NEW) {
    scene_add_ex(scene, bmain, C, SCE_COPY_NEW);
  }
  else if (event == OL_SCENE_OP_COPY_SETTINGS) {
    scene_add_ex(scene, bmain, C, SCE_COPY_EMPTY);
  }
  else if (event == OL_SCENE_OP_COPY_LINKED) {
    scene_add_ex(scene, bmain, C, SCE_COPY_LINK_COLLECTION);
  }
  else if (event == OL_SCENE_OP_COPY_FULL) {
    scene_add_ex(scene, bmain, C, SCE_COPY_FULL);
  }
  /*bfa end*/

  return true;
}

static int outliner_scene_operation_exec(bContext *C, wmOperator *op)
{
  SpaceOutliner *space_outliner = CTX_wm_space_outliner(C);
  /* bfa - add scene outliner operators  */
  Main *bmain = CTX_data_main(C);
  Scene *scene = CTX_data_scene(C);
  const eOutliner_PropSceneOps event = (eOutliner_PropSceneOps)RNA_enum_get(op->ptr, "type");

  if (outliner_do_scene_operation(C, space_outliner, event, scene_fn) == false) {
    return OPERATOR_CANCELLED;
  }

  if (event == OL_SCENE_OP_DELETE) {
    outliner_cleanup_tree(space_outliner);
    ED_undo_push(C, "Delete Scene(s)");
  }
  /* bfa - add scene outliner operators  */
  else if (ELEM(event,
                OL_SCENE_OP_NEW,
                OL_SCENE_OP_COPY_SETTINGS,
                OL_SCENE_OP_COPY_LINKED,
                OL_SCENE_OP_COPY_FULL)) {
    DEG_id_tag_update(&scene->id, ID_RECALC_COPY_ON_WRITE);
    DEG_relations_tag_update(bmain);
    outliner_cleanup_tree(space_outliner);
    WM_main_add_notifier(NC_SCENE | ND_LAYER, nullptr);
  }
  /*bfa end*/
  else {
    BLI_assert_unreachable();
    return OPERATOR_CANCELLED;
  }

  return OPERATOR_FINISHED;
}

void OUTLINER_OT_scene_operation(wmOperatorType *ot)
{
  /* identifiers */
  ot->name = "Outliner Scene Operation";
  ot->idname = "OUTLINER_OT_scene_operation";
  ot->description = "Context menu for scene operations";

  /* callbacks */
  ot->invoke = WM_menu_invoke;
  ot->exec = outliner_scene_operation_exec;
  ot->poll = ED_operator_outliner_active;

  ot->flag = 0;

  ot->prop = RNA_def_enum(ot->srna, "type", prop_scene_op_types, 0, "Scene Operation", "");
}

/** \} */

/* -------------------------------------------------------------------- */
/** \name Search Utilities
 * \{ */

/**
 * Stores the parent and a child element of a merged icon-row icon for
 * the merged select popup menu. The sub-tree of the parent is searched and
 * the child is needed to only show elements of the same type in the popup.
 */
struct MergedSearchData {
  TreeElement *parent_element;
  TreeElement *select_element;
};

static void merged_element_search_fn_recursive(
    const ListBase *tree, short tselem_type, short type, const char *str, uiSearchItems *items)
{
  char name[64];
  int iconid;

  LISTBASE_FOREACH (TreeElement *, te, tree) {
    TreeStoreElem *tselem = TREESTORE(te);

    if (tree_element_id_type_to_index(te) == type && tselem_type == tselem->type) {
      if (BLI_strcasestr(te->name, str)) {
        STRNCPY(name, te->name);

        iconid = tree_element_get_icon(tselem, te).icon;

        /* Don't allow duplicate named items */
        if (UI_search_items_find_index(items, name) == -1) {
          if (!UI_search_item_add(items, name, te, iconid, 0, 0)) {
            break;
          }
        }
      }
    }

    merged_element_search_fn_recursive(&te->subtree, tselem_type, type, str, items);
  }
}

/* Get a list of elements that match the search string */
static void merged_element_search_update_fn(const bContext * /*C*/,
                                            void *data,
                                            const char *str,
                                            uiSearchItems *items,
                                            const bool /*is_first*/)
{
  MergedSearchData *search_data = (MergedSearchData *)data;
  TreeElement *parent = search_data->parent_element;
  TreeElement *te = search_data->select_element;

  int type = tree_element_id_type_to_index(te);

  merged_element_search_fn_recursive(&parent->subtree, TREESTORE(te)->type, type, str, items);
}

/* Activate an element from the merged element search menu */
static void merged_element_search_exec_fn(bContext *C, void * /*arg1*/, void *element)
{
  SpaceOutliner *space_outliner = CTX_wm_space_outliner(C);
  TreeElement *te = (TreeElement *)element;

  outliner_item_select(C, space_outliner, te, OL_ITEM_SELECT | OL_ITEM_ACTIVATE);

  ED_outliner_select_sync_from_outliner(C, space_outliner);
}

/**
 * Merged element search menu
 * Created on activation of a merged or aggregated icon-row icon.
 */
static uiBlock *merged_element_search_menu(bContext *C, ARegion *region, void *data)
{
  static char search[64] = "";
  uiBlock *block;
  uiBut *but;

  /* Clear search on each menu creation */
  *search = '\0';

  block = UI_block_begin(C, region, __func__, UI_EMBOSS);
  UI_block_flag_enable(block, UI_BLOCK_LOOP | UI_BLOCK_MOVEMOUSE_QUIT | UI_BLOCK_SEARCH_MENU);
  UI_block_theme_style_set(block, UI_BLOCK_THEME_STYLE_POPUP);

  short menu_width = 10 * UI_UNIT_X;
  but = uiDefSearchBut(
      block, search, 0, ICON_VIEWZOOM, sizeof(search), 10, 10, menu_width, UI_UNIT_Y, 0, 0, "");
  UI_but_func_search_set(but,
                         nullptr,
                         merged_element_search_update_fn,
                         data,
                         false,
                         nullptr,
                         merged_element_search_exec_fn,
                         nullptr);
  UI_but_flag_enable(but, UI_BUT_ACTIVATE_ON_INIT);

  /* Fake button to hold space for search items */
  uiDefBut(block,
           UI_BTYPE_LABEL,
           0,
           "",
           10,
           10 - UI_searchbox_size_y(),
           menu_width,
           UI_searchbox_size_y(),
           nullptr,
           0,
           0,
           0,
           0,
           nullptr);

  /* Center the menu on the cursor */
  const int offset[2] = {-(menu_width / 2), 0};
  UI_block_bounds_set_popup(block, 6, offset);

  return block;
}

void merged_element_search_menu_invoke(bContext *C,
                                       TreeElement *parent_te,
                                       TreeElement *activate_te)
{
  MergedSearchData *select_data = MEM_cnew<MergedSearchData>("merge_search_data");
  select_data->parent_element = parent_te;
  select_data->select_element = activate_te;

  UI_popup_block_invoke(C, merged_element_search_menu, select_data, MEM_freeN);
}

static void object_select_fn(bContext *C,
                             ReportList * /*reports*/,
                             Scene * /*scene*/,
                             TreeElement * /*te*/,
                             TreeStoreElem * /*tsep*/,
                             TreeStoreElem *tselem,
                             void * /*user_data*/)
{
  const Scene *scene = CTX_data_scene(C);
  ViewLayer *view_layer = CTX_data_view_layer(C);
  Object *ob = (Object *)tselem->id;
  BKE_view_layer_synced_ensure(scene, view_layer);
  Base *base = BKE_view_layer_base_find(view_layer, ob);

  if (base) {
    ED_object_base_select(base, BA_SELECT);
  }
}

/** \} */

/* -------------------------------------------------------------------- */
/** \name Callbacks (Selection, Users & Library) Utilities
 * \{ */

static void object_select_hierarchy_fn(bContext *C,
                                       ReportList * /*reports*/,
                                       Scene * /*scene*/,
                                       TreeElement *te,
                                       TreeStoreElem * /*tsep*/,
                                       TreeStoreElem * /*tselem*/,
                                       void * /*user_data*/)
{
  /* Don't extend because this toggles, which is nice for Ctrl-Click but not for a menu item.
   * it's especially confusing when multiple items are selected since some toggle on/off. */
  SpaceOutliner *space_outliner = CTX_wm_space_outliner(C);
  outliner_item_select(
      C, space_outliner, te, OL_ITEM_SELECT | OL_ITEM_ACTIVATE | OL_ITEM_RECURSIVE);
}

static void object_deselect_fn(bContext *C,
                               ReportList * /*reports*/,
                               Scene * /*scene*/,
                               TreeElement * /*te*/,
                               TreeStoreElem * /*tsep*/,
                               TreeStoreElem *tselem,
                               void * /*user_data*/)
{
  const Scene *scene = CTX_data_scene(C);
  ViewLayer *view_layer = CTX_data_view_layer(C);
  Object *ob = (Object *)tselem->id;
  BKE_view_layer_synced_ensure(scene, view_layer);
  Base *base = BKE_view_layer_base_find(view_layer, ob);

  if (base) {
    base->flag &= ~BASE_SELECTED;
  }
}

static void outliner_object_delete_fn(bContext *C, ReportList *reports, Scene *scene, Object *ob)
{
  if (ob) {
    Main *bmain = CTX_data_main(C);
    if (ob->id.tag & LIB_TAG_INDIRECT) {
      BKE_reportf(
          reports, RPT_WARNING, "Cannot delete indirectly linked object '%s'", ob->id.name + 2);
      return;
    }
    if (ID_REAL_USERS(ob) <= 1 && ID_EXTRA_USERS(ob) == 0 &&
        BKE_library_ID_is_indirectly_used(bmain, ob))
    {
      BKE_reportf(reports,
                  RPT_WARNING,
                  "Cannot delete object '%s' from scene '%s', indirectly used objects need at "
                  "least one user",
                  ob->id.name + 2,
                  scene->id.name + 2);
      return;
    }

    /* Check also library later. */
    if ((ob->mode & OB_MODE_EDIT) && BKE_object_is_in_editmode(ob)) {
      ED_object_editmode_exit_ex(bmain, scene, ob, EM_FREEDATA);
    }
    BKE_id_delete(bmain, ob);
  }
}

static void id_local_fn(bContext *C,
                        ReportList * /*reports*/,
                        Scene * /*scene*/,
                        TreeElement * /*te*/,
                        TreeStoreElem * /*tsep*/,
                        TreeStoreElem *tselem,
                        void * /*user_data*/)
{
  if (ID_IS_LINKED(tselem->id) && (tselem->id->tag & LIB_TAG_EXTERN)) {
    Main *bmain = CTX_data_main(C);
    if (BKE_lib_id_make_local(bmain, tselem->id, 0)) {
      BKE_id_newptr_and_tag_clear(tselem->id);
    }
  }
  else if (ID_IS_OVERRIDE_LIBRARY_REAL(tselem->id)) {
    BKE_lib_override_library_make_local(CTX_data_main(C), tselem->id);
  }
}

struct OutlinerLiboverrideDataIDRoot {
  /** The linked ID that was selected for override. */
  ID *id_root_reference;

  /** The root of the override hierarchy to which the override of `id_root` belongs, once
   * known/created. */
  ID *id_hierarchy_root_override;

  /** The ID that was detected as being a good candidate as instantiation hint for newly overridden
   * objects, may be null.
   *
   * \note Typically currently only used when the root ID to override is a collection instanced by
   * an empty object. */
  ID *id_instance_hint;

  /** If this override comes from an instancing object (which would be `id_instance_hint` then). */
  bool is_override_instancing_object;
};

struct OutlinerLibOverrideData {
  bool do_hierarchy;

  /** When creating new overrides, make them all user-editable. */
  bool do_fully_editable;

  /**
   * For resync operation, force keeping newly created override IDs (or original linked IDs)
   * instead of re-applying relevant existing ID pointer property override operations. Helps
   * solving broken overrides while not losing *all* of your overrides. */
  bool do_resync_hierarchy_enforce;

  /** A set of the selected tree elements' ID 'uid'. Used to clear 'system override' flags on
   * their newly-created liboverrides in post-process step of override hierarchy creation. */
  Set<uint> selected_id_uid;

  /** A mapping from the found hierarchy roots to a linked list of IDs to override for each of
   * these roots.
   *
   * \note the key may be either linked (in which case it will be replaced by the newly created
   * override), or an actual already existing override. */
  Map<ID *, Vector<OutlinerLiboverrideDataIDRoot>> id_hierarchy_roots;

  /** All 'session_uid' of all hierarchy root IDs used or created by the operation. */
  Set<uint> id_hierarchy_roots_uid;

  void id_root_add(ID *id_hierarchy_root_reference,
                   ID *id_root_reference,
                   ID *id_instance_hint,
                   const bool is_override_instancing_object)
  {
    OutlinerLiboverrideDataIDRoot id_root_data;
    id_root_data.id_root_reference = id_root_reference;
    id_root_data.id_hierarchy_root_override = nullptr;
    id_root_data.id_instance_hint = id_instance_hint;
    id_root_data.is_override_instancing_object = is_override_instancing_object;

    Vector<OutlinerLiboverrideDataIDRoot> &value = id_hierarchy_roots.lookup_or_add_default(
        id_hierarchy_root_reference);
    value.append(id_root_data);
  }
  void id_root_set(ID *id_hierarchy_root_reference)
  {
    OutlinerLiboverrideDataIDRoot id_root_data;
    id_root_data.id_root_reference = nullptr;
    id_root_data.id_hierarchy_root_override = nullptr;
    id_root_data.id_instance_hint = nullptr;
    id_root_data.is_override_instancing_object = false;

    Vector<OutlinerLiboverrideDataIDRoot> &value = id_hierarchy_roots.lookup_or_add_default(
        id_hierarchy_root_reference);
    if (value.is_empty()) {
      value.append(id_root_data);
    }
  }
};

/* Store 'UUID' of IDs of selected elements in the Outliner tree, before generating the override
 * hierarchy. */
static void id_override_library_create_hierarchy_pre_process_fn(bContext *C,
                                                                ReportList *reports,
                                                                Scene * /*scene*/,
                                                                TreeElement *te,
                                                                TreeStoreElem *tsep,
                                                                TreeStoreElem *tselem,
                                                                void *user_data)
{
  BLI_assert(TSE_IS_REAL_ID(tselem));

  OutlinerLibOverrideData *data = static_cast<OutlinerLibOverrideData *>(user_data);
  const bool do_hierarchy = data->do_hierarchy;
  ID *id_root_reference = tselem->id;

  if (!BKE_idtype_idcode_is_linkable(GS(id_root_reference->name)) ||
      (id_root_reference->flag & (LIB_EMBEDDED_DATA | LIB_EMBEDDED_DATA_LIB_OVERRIDE)) != 0)
  {
    return;
  }

  /* Only process a given ID once. Otherwise, all kind of weird things can happen if e.g. a
   * selected sub-collection is part of more than one override hierarchies. */
  if (data->selected_id_uid.contains(id_root_reference->session_uid)) {
    return;
  }
  data->selected_id_uid.add(id_root_reference->session_uid);

  if (ID_IS_OVERRIDE_LIBRARY_REAL(id_root_reference) && !ID_IS_LINKED(id_root_reference)) {
    id_root_reference->override_library->flag &= ~LIBOVERRIDE_FLAG_SYSTEM_DEFINED;
    return;
  }

  if (!ID_IS_OVERRIDABLE_LIBRARY_HIERARCHY(id_root_reference)) {
    if (ID_IS_LINKED(id_root_reference)) {
      BKE_reportf(
          reports,
          RPT_WARNING,
          "Could not create library override from data-block '%s', as it is not overridable",
          id_root_reference->name);
    }
    /* Else it's a local ID, do not bother reporting this, as it gets annoyingly noisy then when
     * operated e.g. on a hierarchy of liboverrides. */
    return;
  }

  BLI_assert(do_hierarchy);
  UNUSED_VARS_NDEBUG(do_hierarchy);

  if (GS(id_root_reference->name) == ID_GR && (tselem->flag & TSE_CLOSED) != 0) {
    /* If selected element is a (closed) collection, check all of its objects recursively, and also
     * consider the armature ones as 'selected' (i.e. to not become system overrides). */
    Collection *root_collection = reinterpret_cast<Collection *>(id_root_reference);
    FOREACH_COLLECTION_OBJECT_RECURSIVE_BEGIN (root_collection, object_iter) {
      if (id_root_reference->lib == object_iter->id.lib && object_iter->type == OB_ARMATURE) {
        data->selected_id_uid.add(object_iter->id.session_uid);
      }
    }
    FOREACH_COLLECTION_OBJECT_RECURSIVE_END;
  }

  ID *id_instance_hint = nullptr;
  bool is_override_instancing_object = false;
  if (tsep != nullptr && tsep->type == TSE_SOME_ID && tsep->id != nullptr &&
      GS(tsep->id->name) == ID_OB && !ID_IS_OVERRIDE_LIBRARY(tsep->id))
  {
    Object *ob = reinterpret_cast<Object *>(tsep->id);
    if (ob->type == OB_EMPTY && &ob->instance_collection->id == id_root_reference) {
      BLI_assert(GS(id_root_reference->name) == ID_GR);
      /* Empty instantiating the collection we override, we need to pass it to BKE overriding code
       * for proper handling. */
      id_instance_hint = tsep->id;
      is_override_instancing_object = true;
    }
  }

  if (!ID_IS_OVERRIDABLE_LIBRARY(id_root_reference) &&
      !(ID_IS_LINKED(id_root_reference) && do_hierarchy))
  {
    return;
  }

  Main *bmain = CTX_data_main(C);

  if (do_hierarchy) {
    /* Tag all linked parents in tree hierarchy to be also overridden. */
    ID *id_hierarchy_root_reference = id_root_reference;
    while ((te = te->parent) != nullptr) {
      if (!TSE_IS_REAL_ID(te->store_elem)) {
        continue;
      }

      /* Tentative hierarchy root. */
      ID *id_current_hierarchy_root = te->store_elem->id;

      /* If the parent ID is from a different library than the reference root one, we are done
       * with upwards tree processing in any case. */
      if (id_current_hierarchy_root->lib != id_root_reference->lib) {
        if (ID_IS_OVERRIDE_LIBRARY_VIRTUAL(id_current_hierarchy_root)) {
          /* Virtual overrides (i.e. embedded IDs), we can simply keep processing their parent to
           * get an actual real override. */
          continue;
        }

        /* If the parent ID is already an override, and is valid (i.e. local override), we can
         * access its hierarchy root directly. */
        if (!ID_IS_LINKED(id_current_hierarchy_root) &&
            ID_IS_OVERRIDE_LIBRARY_REAL(id_current_hierarchy_root) &&
            id_current_hierarchy_root->override_library->reference->lib == id_root_reference->lib)
        {
          id_hierarchy_root_reference =
              id_current_hierarchy_root->override_library->hierarchy_root;
          BLI_assert(ID_IS_OVERRIDE_LIBRARY_REAL(id_hierarchy_root_reference));
          break;
        }

        if (ID_IS_LINKED(id_current_hierarchy_root)) {
          /* No local 'anchor' was found for the hierarchy to override, do not proceed, as this
           * would most likely generate invisible/confusing/hard to use and manage overrides. */
          BKE_main_id_tag_all(bmain, LIB_TAG_DOIT, false);
          BKE_reportf(reports,
                      RPT_WARNING,
                      "Invalid anchor ('%s') found, needed to create library override from "
                      "data-block '%s'",
                      id_current_hierarchy_root->name,
                      id_root_reference->name);
          return;
        }

        /* In all other cases, `id_current_hierarchy_root` cannot be a valid hierarchy root, so
         * current `id_hierarchy_root_reference` is our best candidate. */

        break;
      }

      /* If some element in the tree needs to be overridden, but its ID is not overridable,
       * abort. */
      if (!ID_IS_OVERRIDABLE_LIBRARY_HIERARCHY(id_current_hierarchy_root)) {
        BKE_main_id_tag_all(bmain, LIB_TAG_DOIT, false);
        BKE_reportf(reports,
                    RPT_WARNING,
                    "Could not create library override from data-block '%s', one of its parents "
                    "is not overridable ('%s')",
                    id_root_reference->name,
                    id_current_hierarchy_root->name);
        return;
      }
      id_current_hierarchy_root->tag |= LIB_TAG_DOIT;
      id_hierarchy_root_reference = id_current_hierarchy_root;
    }

    /* That case can happen when linked data is a complex mix involving several libraries and/or
     * linked overrides. E.g. a mix of overrides from one library, and indirectly linked data
     * from another library. Do not try to support such cases for now. */
    if (!((id_hierarchy_root_reference->lib == id_root_reference->lib) ||
          (!ID_IS_LINKED(id_hierarchy_root_reference) &&
           ID_IS_OVERRIDE_LIBRARY_REAL(id_hierarchy_root_reference) &&
           id_hierarchy_root_reference->override_library->reference->lib ==
               id_root_reference->lib)))
    {
      BKE_main_id_tag_all(bmain, LIB_TAG_DOIT, false);
      BKE_reportf(reports,
                  RPT_WARNING,
                  "Invalid hierarchy root ('%s') found, needed to create library override from "
                  "data-block '%s'",
                  id_hierarchy_root_reference->name,
                  id_root_reference->name);
      return;
    }

    /* While ideally this should not be needed, in practice user almost _never_ wants to actually
     * create liboverrides for all data under a selected hierarchy node, and this has currently a
     * dreadful consequences over performances (since it would call
     * #BKE_lib_override_library_create over _all_ items in the hierarchy). So only the clearing of
     * the system override flag is supported for non-selected items for now.
     */
    const bool is_selected = tselem->flag & TSE_SELECTED;
    if (!is_selected && data->id_hierarchy_roots.contains(id_hierarchy_root_reference)) {
      return;
    }

    data->id_root_add(id_hierarchy_root_reference,
                      id_root_reference,
                      id_instance_hint,
                      is_override_instancing_object);
  }
  else if (ID_IS_OVERRIDABLE_LIBRARY(id_root_reference)) {
    data->id_root_add(
        id_root_reference, id_root_reference, id_instance_hint, is_override_instancing_object);
  }
}

static void id_override_library_create_hierarchy(
    Main &bmain,
    Scene *scene,
    ViewLayer *view_layer,
    OutlinerLibOverrideData &data,
    ID *id_hierarchy_root_reference,
    Vector<OutlinerLiboverrideDataIDRoot> &data_idroots,
    bool &r_aggregated_success)
{
  BLI_assert(ID_IS_LINKED(id_hierarchy_root_reference) ||
             ID_IS_OVERRIDE_LIBRARY_REAL(id_hierarchy_root_reference));

  const bool do_hierarchy = data.do_hierarchy;

  /* NOTE: This process is not the most efficient, but allows to re-use existing code.
   * If this becomes a bottle-neck at some point, we need to implement a new
   * `BKE_lib_override_library_hierarchy_create()` function able to process several roots inside of
   * a same hierarchy in a single call. */
  for (OutlinerLiboverrideDataIDRoot &data_idroot : data_idroots) {
    /* For now, remap all local usages of linked ID to local override one here. */
    ID *id_iter;
    FOREACH_MAIN_ID_BEGIN (&bmain, id_iter) {
      if (ID_IS_LINKED(id_iter) || ID_IS_OVERRIDE_LIBRARY(id_iter)) {
        id_iter->tag &= ~LIB_TAG_DOIT;
      }
      else {
        id_iter->tag |= LIB_TAG_DOIT;
      }
    }
    FOREACH_MAIN_ID_END;

    bool success = false;
    if (do_hierarchy) {
      ID *id_root_override = nullptr;
      success = BKE_lib_override_library_create(&bmain,
                                                scene,
                                                view_layer,
                                                nullptr,
                                                data_idroot.id_root_reference,
                                                id_hierarchy_root_reference,
                                                data_idroot.id_instance_hint,
                                                &id_root_override,
                                                data.do_fully_editable);

      if (success) {
        BLI_assert(id_root_override != nullptr);
        BLI_assert(!ID_IS_LINKED(id_root_override));
        BLI_assert(ID_IS_OVERRIDE_LIBRARY_REAL(id_root_override));

        ID *id_hierarchy_root_override = id_root_override->override_library->hierarchy_root;
        BLI_assert(ID_IS_OVERRIDE_LIBRARY_REAL(id_hierarchy_root_override));
        if (ID_IS_LINKED(id_hierarchy_root_reference)) {
          BLI_assert(id_hierarchy_root_override->override_library->reference ==
                     id_hierarchy_root_reference);
          /* If the hierarchy root reference was a linked data, after the first iteration there is
           * now a matching override, which shall be used for all further partial overrides with
           * this same hierarchy. */
          id_hierarchy_root_reference = id_hierarchy_root_override;
        }
        else {
          BLI_assert(id_hierarchy_root_override == id_hierarchy_root_reference);
        }
        data_idroot.id_hierarchy_root_override = id_hierarchy_root_override;
        data.id_hierarchy_roots_uid.add(id_hierarchy_root_override->session_uid);
      }
    }
    else if (ID_IS_OVERRIDABLE_LIBRARY(data_idroot.id_root_reference)) {
      ID *id_root_override = BKE_lib_override_library_create_from_id(
          &bmain, data_idroot.id_root_reference, true);

      success = id_root_override != nullptr;
      if (success) {
        BLI_assert(ID_IS_OVERRIDE_LIBRARY_REAL(id_root_override));
        id_root_override->override_library->flag &= ~LIBOVERRIDE_FLAG_SYSTEM_DEFINED;
      }
      /* Cleanup. */
      BKE_main_id_newptr_and_tag_clear(&bmain);
      BKE_main_id_tag_all(&bmain, LIB_TAG_DOIT, false);
    }
    else {
      BLI_assert_unreachable();
    }

    /* Remove the instance empty from this scene, the items now have an overridden collection
     * instead. */
    if (success && data_idroot.is_override_instancing_object) {
      BLI_assert(GS(data_idroot.id_instance_hint->name) == ID_OB);
      ED_object_base_free_and_unlink(
          &bmain, scene, reinterpret_cast<Object *>(data_idroot.id_instance_hint));
    }

    r_aggregated_success = r_aggregated_success && success;
  }
}

/* Clear system override flag from newly created overrides which linked reference were previously
 * selected in the Outliner tree. */
static void id_override_library_create_hierarchy_process(bContext *C,
                                                         ReportList *reports,
                                                         OutlinerLibOverrideData &data)
{
  Main *bmain = CTX_data_main(C);
  Scene *scene = CTX_data_scene(C);
  ViewLayer *view_layer = CTX_data_view_layer(C);
  const bool do_hierarchy = data.do_hierarchy;

  bool success = true;
  for (auto &&[id_hierarchy_root_reference, data_idroots] : data.id_hierarchy_roots.items()) {
    id_override_library_create_hierarchy(
        *bmain, scene, view_layer, data, id_hierarchy_root_reference, data_idroots, success);
  }

  if (!success) {
    BKE_reportf(reports,
                RPT_WARNING,
                "Could not create library override from one or more of the selected data-blocks");
  }

  if (!do_hierarchy) {
    return;
  }

  ID *id_iter;
  FOREACH_MAIN_ID_BEGIN (bmain, id_iter) {
    if (ID_IS_LINKED(id_iter) || !ID_IS_OVERRIDE_LIBRARY_REAL(id_iter)) {
      continue;
    }
    if (id_iter->override_library->hierarchy_root != nullptr &&
        !data.id_hierarchy_roots_uid.contains(
            id_iter->override_library->hierarchy_root->session_uid))
    {
      continue;
    }
    if (data.selected_id_uid.contains(id_iter->override_library->reference->session_uid) ||
        data.selected_id_uid.contains(id_iter->session_uid))
    {
      id_iter->override_library->flag &= ~LIBOVERRIDE_FLAG_SYSTEM_DEFINED;
    }
  }
  FOREACH_MAIN_ID_END;
}

static void id_override_library_reset_fn(bContext *C,
                                         ReportList * /*reports*/,
                                         Scene * /*scene*/,
                                         TreeElement * /*te*/,
                                         TreeStoreElem * /*tsep*/,
                                         TreeStoreElem *tselem,
                                         void *user_data)
{
  BLI_assert(TSE_IS_REAL_ID(tselem));
  ID *id_root = tselem->id;
  OutlinerLibOverrideData *data = static_cast<OutlinerLibOverrideData *>(user_data);
  const bool do_hierarchy = data->do_hierarchy;

  if (!ID_IS_OVERRIDE_LIBRARY_REAL(id_root) || ID_IS_LINKED(id_root)) {
    CLOG_WARN(&LOG, "Could not reset library override of data block '%s'", id_root->name);
    return;
  }

  Main *bmain = CTX_data_main(C);

  if (do_hierarchy) {
    BKE_lib_override_library_id_hierarchy_reset(bmain, id_root, false);
  }
  else {
    BKE_lib_override_library_id_reset(bmain, id_root, false);
  }
}

static void id_override_library_clear_single_process(bContext *C,
                                                     ReportList * /*reports*/,
                                                     OutlinerLibOverrideData &data)
{
  Main *bmain = CTX_data_main(C);
  ViewLayer *view_layer = CTX_data_view_layer(C);
  Scene *scene = CTX_data_scene(C);

  /* TODO: At some point this likely needs to be re-written as a BKE function instead, with better
   * handling of hierarchies among other things. */

  /* Try to process all potential leaves first (deleting some liboverride leaves will turn other
   * liboverrides into leaves as well). */
  bool do_process_leaves = true;
  while (!data.id_hierarchy_roots.is_empty()) {
    bool has_found_leaves = false;

    for (auto &&id : data.id_hierarchy_roots.keys()) {
      if (do_process_leaves) {
        if (BKE_lib_override_library_is_hierarchy_leaf(bmain, id)) {
          /* If given ID is not using any other override (it's a 'leaf' in the override hierarchy),
           * delete it and remap its usages to its linked reference. Otherwise, keep it as a reset
           * system override. */
          bool do_remap_active = false;
          BKE_view_layer_synced_ensure(scene, view_layer);
          if (BKE_view_layer_active_object_get(view_layer) == reinterpret_cast<Object *>(id)) {
            BLI_assert(GS(id->name) == ID_OB);
            do_remap_active = true;
          }
          BKE_libblock_remap(
              bmain, id, id->override_library->reference, ID_REMAP_SKIP_INDIRECT_USAGE);
          if (do_remap_active) {
            BKE_view_layer_synced_ensure(scene, view_layer);
            Object *ref_object = reinterpret_cast<Object *>(id->override_library->reference);
            Base *basact = BKE_view_layer_base_find(view_layer, ref_object);
            if (basact != nullptr) {
              view_layer->basact = basact;
            }
            DEG_id_tag_update(&scene->id, ID_RECALC_SELECT);
          }

          BKE_id_delete(bmain, id);
          data.id_hierarchy_roots.remove(id);
          has_found_leaves = true;
        }
      }
      else {
        BLI_assert(!BKE_lib_override_library_is_hierarchy_leaf(bmain, id));
        BKE_lib_override_library_id_reset(bmain, id, true);
        data.id_hierarchy_roots.remove(id);
      }
    }

    do_process_leaves = has_found_leaves;
  }
  DEG_id_tag_update(&scene->id, ID_RECALC_BASE_FLAGS | ID_RECALC_COPY_ON_WRITE);
}

static void id_override_library_clear_single_fn(bContext * /*C*/,
                                                ReportList *reports,
                                                Scene * /*scene*/,
                                                TreeElement * /*te*/,
                                                TreeStoreElem * /*tsep*/,
                                                TreeStoreElem *tselem,
                                                void *user_data)
{
  OutlinerLibOverrideData *data = reinterpret_cast<OutlinerLibOverrideData *>(user_data);

  BLI_assert(TSE_IS_REAL_ID(tselem));
  ID *id = tselem->id;

  if (!ID_IS_OVERRIDE_LIBRARY(id)) {
    return;
  }
  if (!ID_IS_OVERRIDE_LIBRARY_REAL(id)) {
    BKE_reportf(reports,
                RPT_WARNING,
                "Cannot clear embedded library override '%s', only overrides of real data-blocks "
                "can be directly cleared",
                id->name);
    return;
  }
  if (ID_IS_LINKED(id)) {
    BKE_reportf(
        reports,
        RPT_WARNING,
        "Cannot clear linked library override '%s', only local overrides can be directly cleared",
        id->name);
    return;
  }

  data->id_root_set(id);
}

static void id_override_library_resync_fn(bContext * /*C*/,
                                          ReportList * /*reports*/,
                                          Scene * /*scene*/,
                                          TreeElement * /*te*/,
                                          TreeStoreElem * /*tsep*/,
                                          TreeStoreElem *tselem,
                                          void *user_data)
{
  BLI_assert(TSE_IS_REAL_ID(tselem));
  ID *id_root = tselem->id;
  OutlinerLibOverrideData *data = static_cast<OutlinerLibOverrideData *>(user_data);

  if (!ID_IS_OVERRIDE_LIBRARY_REAL(id_root) || ID_IS_LINKED(id_root)) {
    CLOG_WARN(&LOG, "Could not resync library override of data block '%s'", id_root->name);
    return;
  }

  if (id_root->override_library->hierarchy_root != nullptr) {
    id_root = id_root->override_library->hierarchy_root;
  }

  data->id_root_set(id_root);
}

/* Resync a hierarchy of library overrides. */
static void id_override_library_resync_hierarchy_process(bContext *C,
                                                         ReportList *reports,
                                                         OutlinerLibOverrideData &data)
{
  Main *bmain = CTX_data_main(C);
  Scene *scene = CTX_data_scene(C);
  const bool do_hierarchy_enforce = data.do_resync_hierarchy_enforce;

  BlendFileReadReport report{};
  report.reports = reports;

  for (auto &&id_hierarchy_root : data.id_hierarchy_roots.keys()) {
    BKE_lib_override_library_resync(bmain,
                                    scene,
                                    CTX_data_view_layer(C),
                                    id_hierarchy_root,
                                    nullptr,
                                    do_hierarchy_enforce,
                                    &report);
  }

  WM_event_add_notifier(C, NC_WINDOW, nullptr);
}

static void id_override_library_delete_hierarchy_fn(bContext * /*C*/,
                                                    ReportList * /*reports*/,
                                                    Scene * /*scene*/,
                                                    TreeElement * /*te*/,
                                                    TreeStoreElem * /*tsep*/,
                                                    TreeStoreElem *tselem,
                                                    void *user_data)
{
  OutlinerLibOverrideData *data = reinterpret_cast<OutlinerLibOverrideData *>(user_data);

  BLI_assert(TSE_IS_REAL_ID(tselem));
  ID *id_root = tselem->id;

  if (!ID_IS_OVERRIDE_LIBRARY_REAL(id_root) || ID_IS_LINKED(id_root)) {
    CLOG_WARN(&LOG, "Could not delete library override of data block '%s'", id_root->name);
    return;
  }

  if (id_root->override_library->hierarchy_root != nullptr) {
    id_root = id_root->override_library->hierarchy_root;
  }

  data->id_root_set(id_root);
}

/* Clear (delete) a hierarchy of library overrides. */
static void id_override_library_delete_hierarchy_process(bContext *C,
                                                         ReportList * /*reports*/,
                                                         OutlinerLibOverrideData &data)
{
  Main *bmain = CTX_data_main(C);

  for (auto &&id_hierarchy_root : data.id_hierarchy_roots.keys()) {
    BKE_lib_override_library_delete(bmain, id_hierarchy_root);
  }
}

static void id_fake_user_set_fn(bContext * /*C*/,
                                ReportList * /*reports*/,
                                Scene * /*scene*/,
                                TreeElement * /*te*/,
                                TreeStoreElem * /*tsep*/,
                                TreeStoreElem *tselem,
                                void * /*user_data*/)
{
  ID *id = tselem->id;

  id_fake_user_set(id);
}

static void id_fake_user_clear_fn(bContext * /*C*/,
                                  ReportList * /*reports*/,
                                  Scene * /*scene*/,
                                  TreeElement * /*te*/,
                                  TreeStoreElem * /*tsep*/,
                                  TreeStoreElem *tselem,
                                  void * /*user_data*/)
{
  ID *id = tselem->id;

  id_fake_user_clear(id);
}

static void id_select_linked_fn(bContext *C,
                                ReportList * /*reports*/,
                                Scene * /*scene*/,
                                TreeElement * /*te*/,
                                TreeStoreElem * /*tsep*/,
                                TreeStoreElem *tselem,
                                void * /*user_data*/)
{
  ID *id = tselem->id;

  ED_object_select_linked_by_id(C, id);
}

static void singleuser_action_fn(bContext *C,
                                 ReportList * /*reports*/,
                                 Scene * /*scene*/,
                                 TreeElement *te,
                                 TreeStoreElem *tsep,
                                 TreeStoreElem *tselem,
                                 void * /*user_data*/)
{
  /* This callback runs for all selected elements, some of which may not be actions which results
   * in a crash. */
  if (te->idcode != ID_AC) {
    return;
  }

  ID *id = tselem->id;

  if (id) {
    IdAdtTemplate *iat = (IdAdtTemplate *)tsep->id;
    PropertyRNA *prop;

    PointerRNA ptr = RNA_pointer_create(&iat->id, &RNA_AnimData, iat->adt);
    prop = RNA_struct_find_property(&ptr, "action");

    id_single_user(C, id, &ptr, prop);
  }
}

static void singleuser_world_fn(bContext *C,
                                ReportList * /*reports*/,
                                Scene * /*scene*/,
                                TreeElement * /*te*/,
                                TreeStoreElem *tsep,
                                TreeStoreElem *tselem,
                                void * /*user_data*/)
{
  ID *id = tselem->id;

  /* need to use parent scene not just scene, otherwise may end up getting wrong one */
  if (id) {
    Scene *parscene = (Scene *)tsep->id;
    PropertyRNA *prop;

    PointerRNA ptr = RNA_id_pointer_create(&parscene->id);
    prop = RNA_struct_find_property(&ptr, "world");

    id_single_user(C, id, &ptr, prop);
  }
}

void outliner_do_object_operation_ex(bContext *C,
                                     ReportList *reports,
                                     Scene *scene_act,
                                     SpaceOutliner *space_outliner,
                                     ListBase *lb,
                                     outliner_operation_fn operation_fn,
                                     void *user_data,
                                     bool recurse_selected)
{
  LISTBASE_FOREACH (TreeElement *, te, lb) {
    TreeStoreElem *tselem = TREESTORE(te);
    bool select_handled = false;
    if (tselem->flag & TSE_SELECTED) {
      if ((tselem->type == TSE_SOME_ID) && (te->idcode == ID_OB)) {
        /* When objects selected in other scenes, don't know if that should be allowed. */
        Scene *scene_owner = (Scene *)outliner_search_back(te, ID_SCE);
        if (scene_owner && scene_act != scene_owner) {
          WM_window_set_active_scene(CTX_data_main(C), C, CTX_wm_window(C), scene_owner);
        }
        /* Important to use 'scene_owner' not scene_act else deleting objects can crash.
         * only use 'scene_act' when 'scene_owner' is nullptr, which can happen when the
         * outliner isn't showing scenes: Visible Layer draw mode for eg. */
        operation_fn(
            C, reports, scene_owner ? scene_owner : scene_act, te, nullptr, tselem, user_data);
        select_handled = true;
      }
    }
    if (TSELEM_OPEN(tselem, space_outliner)) {
      if ((select_handled == false) || recurse_selected) {
        outliner_do_object_operation_ex(C,
                                        reports,
                                        scene_act,
                                        space_outliner,
                                        &te->subtree,
                                        operation_fn,
                                        nullptr,
                                        recurse_selected);
      }
    }
  }
}

void outliner_do_object_operation(bContext *C,
                                  ReportList *reports,
                                  Scene *scene_act,
                                  SpaceOutliner *space_outliner,
                                  ListBase *lb,
                                  outliner_operation_fn operation_fn)
{
  outliner_do_object_operation_ex(
      C, reports, scene_act, space_outliner, lb, operation_fn, nullptr, true);
}

/** \} */

/* -------------------------------------------------------------------- */
/** \name Internal Tagging Utilities
 * \{ */

static void clear_animdata_fn(int /*event*/,
                              TreeElement * /*te*/,
                              TreeStoreElem *tselem,
                              void * /*arg*/)
{
  BKE_animdata_free(tselem->id, true);
  DEG_id_tag_update(tselem->id, ID_RECALC_ANIMATION);
}

static void unlinkact_animdata_fn(int /*event*/,
                                  TreeElement * /*te*/,
                                  TreeStoreElem *tselem,
                                  void * /*arg*/)
{
  /* just set action to nullptr */
  BKE_animdata_set_action(nullptr, tselem->id, nullptr);
  DEG_id_tag_update(tselem->id, ID_RECALC_ANIMATION);
}

static void cleardrivers_animdata_fn(int /*event*/,
                                     TreeElement * /*te*/,
                                     TreeStoreElem *tselem,
                                     void * /*arg*/)
{
  IdAdtTemplate *iat = (IdAdtTemplate *)tselem->id;

  /* just free drivers - stored as a list of F-Curves */
  BKE_fcurves_free(&iat->adt->drivers);
  DEG_id_tag_update(tselem->id, ID_RECALC_ANIMATION);
}

static void refreshdrivers_animdata_fn(int /*event*/,
                                       TreeElement * /*te*/,
                                       TreeStoreElem *tselem,
                                       void * /*arg*/)
{
  IdAdtTemplate *iat = (IdAdtTemplate *)tselem->id;

  /* Loop over drivers, performing refresh
   * (i.e. check `graph_buttons.cc` and `rna_fcurve.cc` for details). */
  LISTBASE_FOREACH (FCurve *, fcu, &iat->adt->drivers) {
    fcu->flag &= ~FCURVE_DISABLED;

    if (fcu->driver) {
      fcu->driver->flag &= ~DRIVER_FLAG_INVALID;
    }
  }
}

/** \} */

/* -------------------------------------------------------------------- */
/** \name Library Overrides Operation Menu.
 * \{ */

enum eOutlinerLibOverrideOpTypes {
  OUTLINER_LIBOVERRIDE_OP_INVALID = 0,

  OUTLINER_LIBOVERRIDE_OP_CREATE_HIERARCHY,
  OUTLINER_LIBOVERRIDE_OP_RESET,
  OUTLINER_LIBOVERRIDE_OP_CLEAR_SINGLE,

  OUTLINER_LIBOVERRIDE_OP_RESYNC_HIERARCHY,
  OUTLINER_LIBOVERRIDE_OP_RESYNC_HIERARCHY_ENFORCE,
  OUTLINER_LIBOVERRIDE_OP_DELETE_HIERARCHY,
};

static const EnumPropertyItem prop_liboverride_op_types[] = {
    {OUTLINER_LIBOVERRIDE_OP_CREATE_HIERARCHY,
     "OVERRIDE_LIBRARY_CREATE_HIERARCHY",
     ICON_LIBRARY,
     "Make",
     "Create a local override of the selected linked data-blocks, and their hierarchy of "
     "dependencies"},
    {OUTLINER_LIBOVERRIDE_OP_RESET,
     "OVERRIDE_LIBRARY_RESET",
     ICON_RESET,
     "Reset",
     "Reset the selected local overrides to their linked references values"},
    {OUTLINER_LIBOVERRIDE_OP_CLEAR_SINGLE,
     "OVERRIDE_LIBRARY_CLEAR_SINGLE",
     ICON_CLEAR,
     "Clear",
     "Delete the selected local overrides and relink their usages to the linked data-blocks if "
     "possible, else reset them and mark them as non editable"},
    {0, nullptr, 0, nullptr, nullptr},
};

static const EnumPropertyItem prop_liboverride_troubleshoot_op_types[] = {
    {OUTLINER_LIBOVERRIDE_OP_RESYNC_HIERARCHY,
     "OVERRIDE_LIBRARY_RESYNC_HIERARCHY",
     ICON_SYNC,
     "Resync",
     "Rebuild the selected local overrides from their linked references, as well as their "
     "hierarchies of dependencies"},
    {OUTLINER_LIBOVERRIDE_OP_RESYNC_HIERARCHY_ENFORCE,
     "OVERRIDE_LIBRARY_RESYNC_HIERARCHY_ENFORCE",
     ICON_SYNC,
     "Resync Enforce",
     "Rebuild the selected local overrides from their linked references, as well as their "
     "hierarchies of dependencies, enforcing these hierarchies to match the linked data (i.e. "
     "ignoring existing overrides on data-blocks pointer properties)"},
    RNA_ENUM_ITEM_SEPR,
    {OUTLINER_LIBOVERRIDE_OP_DELETE_HIERARCHY,
     "OVERRIDE_LIBRARY_DELETE_HIERARCHY",
     ICON_DELETE,
     "Delete",
     "Delete the selected local overrides (including their hierarchies of override dependencies) "
     "and relink their usages to the linked data-blocks"},
    {0, nullptr, 0, nullptr, nullptr},
};

static bool outliner_liboverride_operation_poll(bContext *C)
{
  if (!outliner_operation_tree_element_poll(C)) {
    return false;
  }
  return true;
}

static int outliner_liboverride_operation_exec(bContext *C, wmOperator *op)
{
  Scene *scene = CTX_data_scene(C);
  SpaceOutliner *space_outliner = CTX_wm_space_outliner(C);

  /* check for invalid states */
  if (space_outliner == nullptr) {
    return OPERATOR_CANCELLED;
  }

  const eOutlinerLibOpSelectionSet selection_set = static_cast<eOutlinerLibOpSelectionSet>(
      RNA_enum_get(op->ptr, "selection_set"));
  const eOutlinerLibOverrideOpTypes event = static_cast<eOutlinerLibOverrideOpTypes>(
      RNA_enum_get(op->ptr, "type"));
  switch (event) {
    case OUTLINER_LIBOVERRIDE_OP_CREATE_HIERARCHY: {
      OutlinerLibOverrideData override_data{};
      override_data.do_hierarchy = true;
      override_data.do_fully_editable = false;

      outliner_do_libdata_operation_selection_set(
          C,
          op->reports,
          scene,
          space_outliner,
          id_override_library_create_hierarchy_pre_process_fn,
          selection_set,
          &override_data,
          true);

      id_override_library_create_hierarchy_process(C, op->reports, override_data);

      ED_undo_push(C, "Overridden Data Hierarchy");
      break;
    }
    case OUTLINER_LIBOVERRIDE_OP_RESET: {
      OutlinerLibOverrideData override_data{};
      outliner_do_libdata_operation_selection_set(C,
                                                  op->reports,
                                                  scene,
                                                  space_outliner,
                                                  id_override_library_reset_fn,
                                                  selection_set,
                                                  &override_data,
                                                  false);
      ED_undo_push(C, "Reset Overridden Data");
      break;
    }
    case OUTLINER_LIBOVERRIDE_OP_CLEAR_SINGLE: {
      OutlinerLibOverrideData override_data{};
      override_data.do_hierarchy = false;
      override_data.do_fully_editable = false;

      outliner_do_libdata_operation_selection_set(C,
                                                  op->reports,
                                                  scene,
                                                  space_outliner,
                                                  id_override_library_clear_single_fn,
                                                  selection_set,
                                                  &override_data,
                                                  false);

      id_override_library_clear_single_process(C, op->reports, override_data);

      ED_undo_push(C, "Clear Overridden Data");
      break;
    }

    case OUTLINER_LIBOVERRIDE_OP_RESYNC_HIERARCHY: {
      OutlinerLibOverrideData override_data{};
      override_data.do_hierarchy = true;
      outliner_do_libdata_operation_selection_set(C,
                                                  op->reports,
                                                  scene,
                                                  space_outliner,
                                                  id_override_library_resync_fn,
                                                  OUTLINER_LIB_SELECTIONSET_SELECTED,
                                                  &override_data,
                                                  false);

      id_override_library_resync_hierarchy_process(C, op->reports, override_data);

      ED_undo_push(C, "Resync Overridden Data Hierarchy");
      break;
    }
    case OUTLINER_LIBOVERRIDE_OP_RESYNC_HIERARCHY_ENFORCE: {
      OutlinerLibOverrideData override_data{};
      override_data.do_hierarchy = true;
      override_data.do_resync_hierarchy_enforce = true;
      outliner_do_libdata_operation_selection_set(C,
                                                  op->reports,
                                                  scene,
                                                  space_outliner,
                                                  id_override_library_resync_fn,
                                                  OUTLINER_LIB_SELECTIONSET_SELECTED,
                                                  &override_data,
                                                  false);

      id_override_library_resync_hierarchy_process(C, op->reports, override_data);

      ED_undo_push(C, "Resync Overridden Data Hierarchy Enforce");
      break;
    }
    case OUTLINER_LIBOVERRIDE_OP_DELETE_HIERARCHY: {
      OutlinerLibOverrideData override_data{};
      override_data.do_hierarchy = true;
      outliner_do_libdata_operation_selection_set(C,
                                                  op->reports,
                                                  scene,
                                                  space_outliner,
                                                  id_override_library_delete_hierarchy_fn,
                                                  OUTLINER_LIB_SELECTIONSET_SELECTED,
                                                  &override_data,
                                                  false);

      id_override_library_delete_hierarchy_process(C, op->reports, override_data);

      ED_undo_push(C, "Delete Overridden Data Hierarchy");
      break;
    }
    default:
      /* Invalid - unhandled. */
      break;
  }

  WM_event_add_notifier(C, NC_WINDOW, nullptr);
  WM_event_add_notifier(C, NC_WM | ND_LIB_OVERRIDE_CHANGED, nullptr);
  WM_event_add_notifier(C, NC_SPACE | ND_SPACE_VIEW3D, nullptr);

  return OPERATOR_FINISHED;
}

void OUTLINER_OT_liboverride_operation(wmOperatorType *ot)
{
  /* identifiers */
  ot->name = "Outliner Library Override Operation";
  ot->idname = "OUTLINER_OT_liboverride_operation";
  ot->description = "Create, reset or clear library override hierarchies";

  /* callbacks */
  ot->invoke = WM_menu_invoke;
  ot->exec = outliner_liboverride_operation_exec;
  ot->poll = outliner_liboverride_operation_poll;

  ot->flag = 0;

  RNA_def_enum(ot->srna, "type", prop_liboverride_op_types, 0, "Library Override Operation", "");
  ot->prop = RNA_def_enum(ot->srna,
                          "selection_set",
                          prop_lib_op_selection_set,
                          0,
                          "Selection Set",
                          "Over which part of the tree items to apply the operation");
}

void OUTLINER_OT_liboverride_troubleshoot_operation(wmOperatorType *ot)
{
  /* identifiers */
  ot->name = "Outliner Library Override Troubleshoot Operation";
  ot->idname = "OUTLINER_OT_liboverride_troubleshoot_operation";
  ot->description = "Advanced operations over library override to help fix broken hierarchies";

  /* callbacks */
  ot->invoke = WM_menu_invoke;
  ot->exec = outliner_liboverride_operation_exec;
  ot->poll = outliner_liboverride_operation_poll;

  ot->flag = 0;

  ot->prop = RNA_def_enum(ot->srna,
                          "type",
                          prop_liboverride_troubleshoot_op_types,
                          0,
                          "Library Override Troubleshoot Operation",
                          "");
  RNA_def_enum(ot->srna,
               "selection_set",
               prop_lib_op_selection_set,
               0,
               "Selection Set",
               "Over which part of the tree items to apply the operation");
}

/** \} */

/* -------------------------------------------------------------------- */
/** \name Object Operation Utilities
 * \{ */

enum eOutliner_PropDataOps {
  OL_DOP_SELECT = 1,
  OL_DOP_DESELECT,
  OL_DOP_HIDE,
  OL_DOP_UNHIDE,
  OL_DOP_SELECT_LINKED,
};

enum eOutliner_PropConstraintOps {
  OL_CONSTRAINTOP_ENABLE = 1,
  OL_CONSTRAINTOP_DISABLE,
  OL_CONSTRAINTOP_DELETE,
};

enum eOutliner_PropModifierOps {
  OL_MODIFIER_OP_TOGVIS = 1,
  OL_MODIFIER_OP_TOGREN,
  OL_MODIFIER_OP_DELETE,
  OL_MODIFIER_OP_APPLY,
};

static void pchan_fn(int event, TreeElement *te, TreeStoreElem * /*tselem*/, void * /*arg*/)
{
  bPoseChannel *pchan = (bPoseChannel *)te->directdata;

  if (event == OL_DOP_SELECT) {
    pchan->bone->flag |= BONE_SELECTED;
  }
  else if (event == OL_DOP_DESELECT) {
    pchan->bone->flag &= ~BONE_SELECTED;
  }
  else if (event == OL_DOP_HIDE) {
    pchan->bone->flag |= BONE_HIDDEN_P;
    pchan->bone->flag &= ~BONE_SELECTED;
  }
  else if (event == OL_DOP_UNHIDE) {
    pchan->bone->flag &= ~BONE_HIDDEN_P;
  }
}

static void bone_fn(int event, TreeElement *te, TreeStoreElem * /*tselem*/, void * /*arg*/)
{
  Bone *bone = (Bone *)te->directdata;

  if (event == OL_DOP_SELECT) {
    bone->flag |= BONE_SELECTED;
  }
  else if (event == OL_DOP_DESELECT) {
    bone->flag &= ~BONE_SELECTED;
  }
  else if (event == OL_DOP_HIDE) {
    bone->flag |= BONE_HIDDEN_P;
    bone->flag &= ~BONE_SELECTED;
  }
  else if (event == OL_DOP_UNHIDE) {
    bone->flag &= ~BONE_HIDDEN_P;
  }
}

static void ebone_fn(int event, TreeElement *te, TreeStoreElem * /*tselem*/, void * /*arg*/)
{
  EditBone *ebone = (EditBone *)te->directdata;

  if (event == OL_DOP_SELECT) {
    ebone->flag |= BONE_SELECTED;
  }
  else if (event == OL_DOP_DESELECT) {
    ebone->flag &= ~BONE_SELECTED;
  }
  else if (event == OL_DOP_HIDE) {
    ebone->flag |= BONE_HIDDEN_A;
    ebone->flag &= ~BONE_SELECTED | BONE_TIPSEL | BONE_ROOTSEL;
  }
  else if (event == OL_DOP_UNHIDE) {
    ebone->flag &= ~BONE_HIDDEN_A;
  }
}

static void sequence_fn(int event, TreeElement *te, TreeStoreElem * /*tselem*/, void *scene_ptr)
{
  TreeElementSequence *te_seq = tree_element_cast<TreeElementSequence>(te);
  Sequence *seq = &te_seq->get_sequence();
  Scene *scene = (Scene *)scene_ptr;
  Editing *ed = SEQ_editing_get(scene);
  if (BLI_findindex(ed->seqbasep, seq) != -1) {
    if (event == OL_DOP_SELECT) {
      ED_sequencer_select_sequence_single(scene, seq, true);
    }
    else if (event == OL_DOP_DESELECT) {
      seq->flag &= ~SELECT;
    }
    else if (event == OL_DOP_HIDE) {
      if (!(seq->flag & SEQ_MUTE)) {
        seq->flag |= SEQ_MUTE;
        SEQ_relations_invalidate_dependent(scene, seq);
      }
    }
    else if (event == OL_DOP_UNHIDE) {
      if (seq->flag & SEQ_MUTE) {
        seq->flag &= ~SEQ_MUTE;
        SEQ_relations_invalidate_dependent(scene, seq);
      }
    }
  }
}

static void gpencil_layer_fn(int event,
                             TreeElement *te,
                             TreeStoreElem * /*tselem*/,
                             void * /*arg*/)
{
  bGPDlayer *gpl = (bGPDlayer *)te->directdata;

  if (event == OL_DOP_SELECT) {
    gpl->flag |= GP_LAYER_SELECT;
  }
  else if (event == OL_DOP_DESELECT) {
    gpl->flag &= ~GP_LAYER_SELECT;
  }
  else if (event == OL_DOP_HIDE) {
    gpl->flag |= GP_LAYER_HIDE;
  }
  else if (event == OL_DOP_UNHIDE) {
    gpl->flag &= ~GP_LAYER_HIDE;
  }
}

static void grease_pencil_node_fn(int event,
                                  TreeElement *te,
                                  TreeStoreElem * /*tselem*/,
                                  void * /*arg*/)
{
  bke::greasepencil::TreeNode &node = tree_element_cast<TreeElementGreasePencilNode>(te)->node();

  if (event == OL_DOP_SELECT) {
    node.set_selected(true);
  }
  else if (event == OL_DOP_DESELECT) {
    node.set_selected(false);
  }
  else if (event == OL_DOP_HIDE) {
    node.set_visible(false);
  }
  else if (event == OL_DOP_UNHIDE) {
    node.set_visible(true);
  }
}

static void data_select_linked_fn(int event,
                                  TreeElement *te,
                                  TreeStoreElem * /*tselem*/,
                                  void *C_v)
{
  const TreeElementRNAStruct *te_rna_struct = tree_element_cast<TreeElementRNAStruct>(te);
  if (!te_rna_struct) {
    return;
  }

  if (event == OL_DOP_SELECT_LINKED) {
    const PointerRNA &ptr = te_rna_struct->get_pointer_rna();
    if (RNA_struct_is_ID(ptr.type)) {
      bContext *C = (bContext *)C_v;
      ID *id = static_cast<ID *>(ptr.data);

      ED_object_select_linked_by_id(C, id);
    }
  }
}

static void constraint_fn(int event, TreeElement *te, TreeStoreElem * /*tselem*/, void *C_v)
{
  bContext *C = static_cast<bContext *>(C_v);
  Main *bmain = CTX_data_main(C);
  bConstraint *constraint = (bConstraint *)te->directdata;
  Object *ob = (Object *)outliner_search_back(te, ID_OB);

  if (event == OL_CONSTRAINTOP_ENABLE) {
    constraint->flag &= ~CONSTRAINT_OFF;
    ED_object_constraint_update(bmain, ob);
    WM_event_add_notifier(C, NC_OBJECT | ND_CONSTRAINT, ob);
  }
  else if (event == OL_CONSTRAINTOP_DISABLE) {
    constraint->flag |= CONSTRAINT_OFF;
    ED_object_constraint_update(bmain, ob);
    WM_event_add_notifier(C, NC_OBJECT | ND_CONSTRAINT, ob);
  }
  else if (event == OL_CONSTRAINTOP_DELETE) {
    ListBase *lb = nullptr;

    if (TREESTORE(te->parent->parent)->type == TSE_POSE_CHANNEL) {
      lb = &((bPoseChannel *)te->parent->parent->directdata)->constraints;
    }
    else {
      lb = &ob->constraints;
    }

    if (BKE_constraint_remove_ex(lb, ob, constraint)) {
      /* there's no active constraint now, so make sure this is the case */
      BKE_constraints_active_set(&ob->constraints, nullptr);

      /* Needed to set the flags on pose-bones correctly. */
      ED_object_constraint_update(bmain, ob);

      WM_event_add_notifier(C, NC_OBJECT | ND_CONSTRAINT | NA_REMOVED, ob);
      te->store_elem->flag &= ~TSE_SELECTED;
    }
  }
}

struct ModifierFnArgs {
  bContext *C;
  ReportList *reports;
};

static void modifier_fn(int event, TreeElement *te, TreeStoreElem * /*tselem*/, void *arg)
{
  ModifierFnArgs *data = static_cast<ModifierFnArgs *>(arg);
  bContext *C = data->C;
  Main *bmain = CTX_data_main(C);
  Scene *scene = CTX_data_scene(C);
  Depsgraph *depsgraph = CTX_data_ensure_evaluated_depsgraph(C);
  ModifierData *md = (ModifierData *)te->directdata;
  Object *ob = (Object *)outliner_search_back(te, ID_OB);

  if (event == OL_MODIFIER_OP_TOGVIS) {
    md->mode ^= eModifierMode_Realtime;
    DEG_id_tag_update(&ob->id, ID_RECALC_GEOMETRY);
    WM_event_add_notifier(C, NC_OBJECT | ND_MODIFIER, ob);
  }
  else if (event == OL_MODIFIER_OP_TOGREN) {
    md->mode ^= eModifierMode_Render;
    DEG_id_tag_update(&ob->id, ID_RECALC_GEOMETRY);
    WM_event_add_notifier(C, NC_OBJECT | ND_MODIFIER, ob);
  }
  else if (event == OL_MODIFIER_OP_DELETE) {
    ED_object_modifier_remove(data->reports, bmain, scene, ob, md);
    WM_event_add_notifier(C, NC_OBJECT | ND_MODIFIER | NA_REMOVED, ob);
    te->store_elem->flag &= ~TSE_SELECTED;
  }
  else if (event == OL_MODIFIER_OP_APPLY) {
    ED_object_modifier_apply(
        bmain, data->reports, depsgraph, scene, ob, md, MODIFIER_APPLY_DATA, false);
    DEG_id_tag_update(&ob->id, ID_RECALC_GEOMETRY);
    DEG_relations_tag_update(bmain);
    WM_event_add_notifier(C, NC_OBJECT | ND_MODIFIER, ob);
    te->store_elem->flag &= ~TSE_SELECTED;
  }
}

static void outliner_do_data_operation(
    SpaceOutliner *space_outliner,
    int type,
    int event,
    void (*operation_fn)(int, TreeElement *, TreeStoreElem *, void *),
    void *arg)
{
  tree_iterator::all_open(*space_outliner, [&](TreeElement *te) {
    TreeStoreElem *tselem = TREESTORE(te);
    if (tselem->flag & TSE_SELECTED) {
      if (tselem->type == type) {
        operation_fn(event, te, tselem, arg);
      }
    }
  });
}

static void outliner_batch_delete_object_tag(ReportList *reports,
                                             Main *bmain,
                                             Scene *scene,
                                             Object *object)
{
  if (object->id.tag & LIB_TAG_INDIRECT) {
    BKE_reportf(
        reports, RPT_WARNING, "Cannot delete indirectly linked object '%s'", object->id.name + 2);
    BLI_assert((object->id.tag & LIB_TAG_DOIT) == 0);
  }
  /* FIXME: This code checking object user-count won't work as expected if a same object belongs to
   * more than one collection in the scene. */
  if (ID_REAL_USERS(object) <= 1 && ID_EXTRA_USERS(object) == 0 &&
      BKE_library_ID_is_indirectly_used(bmain, object))
  {
    BKE_reportf(reports,
                RPT_WARNING,
                "Cannot delete object '%s' from scene '%s', indirectly used objects need at least "
                "one user",
                object->id.name + 2,
                scene->id.name + 2);
    BLI_assert((object->id.tag & LIB_TAG_DOIT) == 0);
  }

  object->id.tag |= LIB_TAG_DOIT;
}

static void outliner_batch_delete_object_hierarchy_tag(
    ReportList *reports, Main *bmain, ViewLayer *view_layer, Scene *scene, Base *base)
{
  Object *object = base->object;
  BLI_assert(object != nullptr);

  outliner_batch_delete_object_tag(reports, bmain, scene, object);

  /* Even though the object itself may not be deletable, some of its children may still be
   * deletable. */
  for (Base *base_iter = static_cast<Base *>(BKE_view_layer_object_bases_get(view_layer)->first);
       base_iter != nullptr;
       base_iter = base_iter->next)
  {
    Object *parent_ob_iter;
    for (parent_ob_iter = base_iter->object->parent;
         (parent_ob_iter != nullptr && parent_ob_iter != object &&
          (parent_ob_iter->id.tag & LIB_TAG_DOIT) == 0);
         parent_ob_iter = parent_ob_iter->parent)
    {
      /* pass */
    }
    if (parent_ob_iter != nullptr) {
      /* There is one or more parents to current iterated object that also need to be deleted,
       * process the parenting chain again to tag them as such.
       *
       * NOTE: Since objects that cannot be deleted are not tagged, the relevant 'parenting'
       * branches may be looped over more than once. Would not expect this to be a real issue in
       * practice though. */
      for (parent_ob_iter = base_iter->object;
           (parent_ob_iter != nullptr && parent_ob_iter != object &&
            (parent_ob_iter->id.tag & LIB_TAG_DOIT) == 0);
           parent_ob_iter = parent_ob_iter->parent)
      {
        outliner_batch_delete_object_tag(reports, bmain, scene, parent_ob_iter);
      }
    }
  }
}

static void object_batch_delete_hierarchy_tag_fn(bContext *C,
                                                 ReportList *reports,
                                                 Scene *scene,
                                                 Object *ob)
{
  if (ob->id.tag & LIB_TAG_DOIT) {
    /* Object has already been processed and tagged for removal as part of another parenting
     * hierarchy. */
#ifndef NDEBUG
    ViewLayer *view_layer = CTX_data_view_layer(C);
    BKE_view_layer_synced_ensure(scene, view_layer);
    BLI_assert(BKE_view_layer_base_find(view_layer, ob) == nullptr);
#endif
    return;
  }

  ViewLayer *view_layer = CTX_data_view_layer(C);
  Object *obedit = CTX_data_edit_object(C);

  Base *base = BKE_view_layer_base_find(view_layer, ob);

  if (base == nullptr) {
    return;
  }

  /* Exit Edit mode if the active object or one of its children are being edited. */
  for (; obedit && (obedit != base->object); obedit = obedit->parent) {
    /* pass */
  }
  if (obedit == base->object) {
    ED_object_editmode_exit(C, EM_FREEDATA);
  }

  Main *bmain = CTX_data_main(C);
  outliner_batch_delete_object_hierarchy_tag(reports, bmain, view_layer, scene, base);
}

static void outliner_batch_delete_object_hierarchy(Main *bmain, Scene *scene)
{
  LISTBASE_FOREACH (Object *, ob_iter, &bmain->objects) {
    if ((ob_iter->id.tag & LIB_TAG_DOIT) == 0) {
      continue;
    }

    BKE_scene_collections_object_remove(bmain, scene, ob_iter, false);

    /* Check on all objects tagged for deletion, these that are still in use (e.g. in collections
     * from another scene) should not be deleted. They also need to be tagged for depsgraph update.
     */
    if (ob_iter->id.us != 0) {
      ob_iter->id.tag &= ~LIB_TAG_DOIT;
      DEG_id_tag_update_ex(bmain, &ob_iter->id, ID_RECALC_BASE_FLAGS);
    }
  }

  BKE_id_multi_tagged_delete(bmain);
}

/** \} */

/* -------------------------------------------------------------------- */
/** \name Object Menu Operator
 * \{ */

enum {
  OL_OP_SELECT = 1,
  OL_OP_DESELECT,
  OL_OP_SELECT_HIERARCHY,
  OL_OP_REMAP,
  OL_OP_RENAME,
};

static const EnumPropertyItem prop_object_op_types[] = {
    {OL_OP_SELECT, "SELECT", ICON_RESTRICT_SELECT_OFF, "Select", ""},
    {OL_OP_DESELECT, "DESELECT", 0, "Deselect", ""},
    {OL_OP_SELECT_HIERARCHY, "SELECT_HIERARCHY", 0, "Select Hierarchy", ""},
    {OL_OP_REMAP,
     "REMAP",
     0,
     "Remap Users",
     "Make all users of selected data-blocks to use instead a new chosen one"},
    {OL_OP_RENAME, "RENAME", 0, "Rename", ""},
    {0, nullptr, 0, nullptr, nullptr},
};

static int outliner_object_operation_exec(bContext *C, wmOperator *op)
{
  Main *bmain = CTX_data_main(C);
  Scene *scene = CTX_data_scene(C);
  wmWindow *win = CTX_wm_window(C);
  SpaceOutliner *space_outliner = CTX_wm_space_outliner(C);
  int event;
  const char *str = nullptr;
  bool selection_changed = false;

  /* check for invalid states */
  if (space_outliner == nullptr) {
    return OPERATOR_CANCELLED;
  }

  event = RNA_enum_get(op->ptr, "type");

  switch (event) {
    case OL_OP_SELECT: {
      Scene *sce = scene; /* To be able to delete, scenes are set... */
      outliner_do_object_operation(
          C, op->reports, scene, space_outliner, &space_outliner->tree, object_select_fn);
      /* FIXME: This is most certainly broken, maybe check should rather be
       * `if (CTX_data_scene(C) != scene)` ? */
      if (scene != sce) {
        WM_window_set_active_scene(bmain, C, win, sce);
      }

      str = "Select Objects";
      selection_changed = true;
      break;
    }
    case OL_OP_SELECT_HIERARCHY: {
      Scene *sce = scene; /* To be able to delete, scenes are set... */
      outliner_do_object_operation_ex(C,
                                      op->reports,
                                      scene,
                                      space_outliner,
                                      &space_outliner->tree,
                                      object_select_hierarchy_fn,
                                      nullptr,
                                      false);
      /* FIXME: This is most certainly broken, maybe check should rather be
       * `if (CTX_data_scene(C) != scene)` ? */
      if (scene != sce) {
        WM_window_set_active_scene(bmain, C, win, sce);
      }
      str = "Select Object Hierarchy";
      selection_changed = true;
      break;
    }
    case OL_OP_DESELECT:
      outliner_do_object_operation(
          C, op->reports, scene, space_outliner, &space_outliner->tree, object_deselect_fn);
      str = "Deselect Objects";
      selection_changed = true;
      break;
    case OL_OP_REMAP:
      outliner_do_libdata_operation(C, op->reports, scene, space_outliner, id_remap_fn, nullptr);
      /* No undo push here, operator does it itself (since it's a modal one, the op_undo_depth
       * trick does not work here). */
      break;
    case OL_OP_RENAME:
      outliner_do_object_operation(
          C, op->reports, scene, space_outliner, &space_outliner->tree, item_rename_fn);
      str = "Rename Object";
      break;
    default:
      BLI_assert_unreachable();
      return OPERATOR_CANCELLED;
  }

  if (selection_changed) {
    DEG_id_tag_update(&scene->id, ID_RECALC_SELECT);
    WM_event_add_notifier(C, NC_SCENE | ND_OB_SELECT, scene);
    ED_outliner_select_sync_from_object_tag(C);
  }

  if (str != nullptr) {
    ED_undo_push(C, str);
  }

  return OPERATOR_FINISHED;
}

void OUTLINER_OT_object_operation(wmOperatorType *ot)
{
  /* identifiers */
  ot->name = "Outliner Object Operation";
  ot->idname = "OUTLINER_OT_object_operation";

  /* callbacks */
  ot->invoke = WM_menu_invoke;
  ot->exec = outliner_object_operation_exec;
  ot->poll = ED_operator_outliner_active;

  ot->flag = 0;

  ot->prop = RNA_def_enum(ot->srna, "type", prop_object_op_types, 0, "Object Operation", "");
}

/** \} */

/* -------------------------------------------------------------------- */
/** \name Delete Object/Collection Operator
 * \{ */

using OutlinerDeleteFn = void (*)(bContext *C, ReportList *reports, Scene *scene, Object *ob);

struct ObjectEditData {
  GSet *objects_set;
  bool is_liboverride_allowed;
  bool is_liboverride_hierarchy_root_allowed;
};

static void outliner_do_object_delete(bContext *C,
                                      ReportList *reports,
                                      Scene *scene,
                                      GSet *objects_to_delete,
                                      OutlinerDeleteFn delete_fn)
{
  GSetIterator objects_to_delete_iter;
  GSET_ITER (objects_to_delete_iter, objects_to_delete) {
    Object *ob = (Object *)BLI_gsetIterator_getKey(&objects_to_delete_iter);

    delete_fn(C, reports, scene, ob);
  }
}

static TreeTraversalAction outliner_collect_objects_to_delete(TreeElement *te, void *customdata)
{
  ObjectEditData *data = static_cast<ObjectEditData *>(customdata);
  GSet *objects_to_delete = data->objects_set;
  TreeStoreElem *tselem = TREESTORE(te);

  if (outliner_is_collection_tree_element(te)) {
    return TRAVERSE_CONTINUE;
  }

  if ((tselem->type != TSE_SOME_ID) || (tselem->id == nullptr) || (GS(tselem->id->name) != ID_OB))
  {
    return TRAVERSE_SKIP_CHILDS;
  }

  /* Do not allow to delete children objects of an override collection. */
  TreeElement *te_parent = te->parent;
  if (te_parent != nullptr && outliner_is_collection_tree_element(te_parent)) {
    TreeStoreElem *tselem_parent = TREESTORE(te_parent);
    ID *id_parent = tselem_parent->id;
    /* It's not possible to remove an object from an overridden collection (and potentially scene,
     * through the master collection). */
    if (ELEM(GS(id_parent->name), ID_GR, ID_SCE)) {
      if (ID_IS_OVERRIDE_LIBRARY_REAL(id_parent)) {
        return TRAVERSE_SKIP_CHILDS;
      }
    }
  }

  ID *id = tselem->id;

  if (ID_IS_OVERRIDE_LIBRARY_REAL(id)) {
    if (ID_IS_OVERRIDE_LIBRARY_HIERARCHY_ROOT(id)) {
      if (!(data->is_liboverride_hierarchy_root_allowed || data->is_liboverride_allowed)) {
        return TRAVERSE_SKIP_CHILDS;
      }
    }
    else {
      if (!data->is_liboverride_allowed) {
        return TRAVERSE_SKIP_CHILDS;
      }
    }
  }

  BLI_gset_add(objects_to_delete, id);

  return TRAVERSE_CONTINUE;
}

static int outliner_delete_exec(bContext *C, wmOperator *op)
{
  Main *bmain = CTX_data_main(C);
  Scene *scene = CTX_data_scene(C);
  SpaceOutliner *space_outliner = CTX_wm_space_outliner(C);
  wmMsgBus *mbus = CTX_wm_message_bus(C);
  ViewLayer *view_layer = CTX_data_view_layer(C);
  BKE_view_layer_synced_ensure(scene, view_layer);
  const Base *basact_prev = BKE_view_layer_active_base_get(view_layer);

  const bool delete_hierarchy = RNA_boolean_get(op->ptr, "hierarchy");

  /* Get selected objects skipping duplicates to prevent deleting objects linked to multiple
   * collections twice */
  ObjectEditData object_delete_data = {};
  object_delete_data.objects_set = BLI_gset_ptr_new(__func__);
  object_delete_data.is_liboverride_allowed = false;
  object_delete_data.is_liboverride_hierarchy_root_allowed = delete_hierarchy;
  outliner_tree_traverse(space_outliner,
                         &space_outliner->tree,
                         0,
                         TSE_SELECTED,
                         outliner_collect_objects_to_delete,
                         &object_delete_data);

  if (delete_hierarchy) {
    BKE_main_id_tag_all(bmain, LIB_TAG_DOIT, false);

    BKE_view_layer_synced_ensure(scene, view_layer);

    /* #object_batch_delete_hierarchy_fn callback will only remove objects from collections and tag
     * them for deletion. */
    outliner_do_object_delete(C,
                              op->reports,
                              scene,
                              object_delete_data.objects_set,
                              object_batch_delete_hierarchy_tag_fn);

    outliner_batch_delete_object_hierarchy(bmain, scene);
  }
  else {
    outliner_do_object_delete(
        C, op->reports, scene, object_delete_data.objects_set, outliner_object_delete_fn);
  }

  BLI_gset_free(object_delete_data.objects_set, nullptr);

  outliner_collection_delete(C, bmain, scene, op->reports, delete_hierarchy);

  /* Tree management normally happens from draw_outliner(), but when
   * you're clicking too fast on Delete object from context menu in
   * outliner several mouse events can be handled in one cycle without
   * handling notifiers/redraw which leads to deleting the same object twice.
   * cleanup tree here to prevent such cases. */
  outliner_cleanup_tree(space_outliner);

  DEG_id_tag_update(&scene->id, ID_RECALC_COPY_ON_WRITE | ID_RECALC_HIERARCHY);
  DEG_relations_tag_update(bmain);

  BKE_view_layer_synced_ensure(scene, view_layer);
  if (basact_prev != BKE_view_layer_active_base_get(view_layer)) {
    WM_event_add_notifier(C, NC_SCENE | ND_OB_ACTIVE, scene);
    WM_msg_publish_rna_prop(mbus, &scene->id, view_layer, LayerObjects, active);
  }

  ED_node_tree_propagate_change(C, bmain, nullptr);

  DEG_id_tag_update(&scene->id, ID_RECALC_SELECT);
  WM_event_add_notifier(C, NC_SCENE | ND_OB_SELECT, scene);
  WM_event_add_notifier(C, NC_SCENE | ND_LAYER_CONTENT, scene);
  ED_outliner_select_sync_from_object_tag(C);

  return OPERATOR_FINISHED;
}

void OUTLINER_OT_delete(wmOperatorType *ot)
{
  /* identifiers */
  ot->name = "Delete";
  ot->idname = "OUTLINER_OT_delete";
  ot->description = "Delete selected objects and collections";

  /* callbacks */
  ot->exec = outliner_delete_exec;
  ot->poll = ED_operator_outliner_active;

  /* flags */
  ot->flag = OPTYPE_REGISTER | OPTYPE_UNDO;

  /* properties */
  PropertyRNA *prop = RNA_def_boolean(
      ot->srna, "hierarchy", false, "Hierarchy", "Delete child objects and collections");
  RNA_def_property_flag(prop, PROP_SKIP_SAVE);
}

/** \} */

/* -------------------------------------------------------------------- */
/** \name ID-Data Menu Operator
 * \{ */

enum eOutlinerIdOpTypes {
  OUTLINER_IDOP_INVALID = 0,

  OUTLINER_IDOP_UNLINK,
  OUTLINER_IDOP_LOCAL,
  OUTLINER_IDOP_SINGLE,
  OUTLINER_IDOP_DELETE,
  OUTLINER_IDOP_REMAP,

  OUTLINER_IDOP_COPY,
  OUTLINER_IDOP_PASTE,

  OUTLINER_IDOP_FAKE_ADD,
  OUTLINER_IDOP_FAKE_CLEAR,
  OUTLINER_IDOP_RENAME,

  OUTLINER_IDOP_SELECT_LINKED,
};

/* TODO: implement support for changing the ID-block used. */
static const EnumPropertyItem prop_id_op_types[] = {
    {OUTLINER_IDOP_UNLINK, "UNLINK", ICON_UNLINKED, "Unlink", ""},
    {OUTLINER_IDOP_LOCAL, "LOCAL", ICON_MAKE_LOCAL, "Make Local", ""},
    {OUTLINER_IDOP_SINGLE, "SINGLE", ICON_MAKE_SINGLE_USER, "Make Single User", ""},
    {OUTLINER_IDOP_DELETE, "DELETE", ICON_DELETE, "Delete", ""},
    {OUTLINER_IDOP_REMAP,
     "REMAP",
     ICON_USER,
     "Remap Users",
     "Make all users of selected data-blocks to use instead current (clicked) one"},
    RNA_ENUM_ITEM_SEPR,
    {OUTLINER_IDOP_COPY, "COPY", ICON_COPYDOWN, "Copy", ""},
    {OUTLINER_IDOP_PASTE, "PASTE", ICON_PASTEDOWN, "Paste", ""},
    RNA_ENUM_ITEM_SEPR,
    {OUTLINER_IDOP_FAKE_ADD,
     "ADD_FAKE",
     ICON_FAKE_USER_ON,
     "Add Fake User",
     "Ensure data gets saved even if it isn't in use (e.g. for motion and material "
     "libraries)"},
    {OUTLINER_IDOP_FAKE_CLEAR, "CLEAR_FAKE", ICON_FAKE_USER_OFF, "Clear Fake User", ""},
    {OUTLINER_IDOP_RENAME, "RENAME", ICON_RENAME, "Rename", ""},
    {OUTLINER_IDOP_SELECT_LINKED, "SELECT_LINKED", ICON_LINKED, "Select Linked", ""},
    {0, nullptr, 0, nullptr, nullptr},
};

static bool outliner_id_operation_item_poll(bContext *C,
                                            PointerRNA * /*ptr*/,
                                            PropertyRNA * /*prop*/,
                                            const int enum_value)
{
  if (!outliner_operation_tree_element_poll(C)) {
    return false;
  }

  SpaceOutliner *space_outliner = CTX_wm_space_outliner(C);
  TreeElement *te = get_target_element(space_outliner);
  TreeStoreElem *tselem = TREESTORE(te);
  if (!TSE_IS_REAL_ID(tselem)) {
    return false;
  }

  switch (enum_value) {
    case OUTLINER_IDOP_SINGLE:
      if (ELEM(space_outliner->outlinevis, SO_SCENES, SO_VIEW_LAYER)) {
        return true;
      }
      /* TODO(dalai): enable in the few cases where this can be supported
       * (i.e., when we have a valid parent for the tselem). */
      return false;
  }

  return true;
}

static const EnumPropertyItem *outliner_id_operation_itemf(bContext *C,
                                                           PointerRNA *ptr,
                                                           PropertyRNA *prop,
                                                           bool *r_free)
{
  EnumPropertyItem *items = nullptr;
  int totitem = 0;

  if ((C == nullptr) || (ED_operator_outliner_active(C) == false)) {
    return prop_id_op_types;
  }
  for (const EnumPropertyItem *it = prop_id_op_types; it->identifier != nullptr; it++) {
    if (!outliner_id_operation_item_poll(C, ptr, prop, it->value)) {
      continue;
    }
    RNA_enum_item_add(&items, &totitem, it);
  }
  RNA_enum_item_end(&items, &totitem);
  *r_free = true;

  return items;
}

static int outliner_id_operation_exec(bContext *C, wmOperator *op)
{
  Main *bmain = CTX_data_main(C);
  wmWindowManager *wm = CTX_wm_manager(C);
  Scene *scene = CTX_data_scene(C);
  SpaceOutliner *space_outliner = CTX_wm_space_outliner(C);
  int scenelevel = 0, objectlevel = 0, idlevel = 0, datalevel = 0;

  /* check for invalid states */
  if (space_outliner == nullptr) {
    return OPERATOR_CANCELLED;
  }

  TreeElement *te = get_target_element(space_outliner);
  get_element_operation_type(te, &scenelevel, &objectlevel, &idlevel, &datalevel);

  eOutlinerIdOpTypes event = (eOutlinerIdOpTypes)RNA_enum_get(op->ptr, "type");
  switch (event) {
    case OUTLINER_IDOP_UNLINK: {
      /* unlink datablock from its parent */
      if (objectlevel) {
        outliner_do_libdata_operation(
            C, op->reports, scene, space_outliner, unlink_object_fn, nullptr);

        WM_event_add_notifier(C, NC_SCENE | ND_LAYER, nullptr);
        ED_undo_push(C, "Unlink Object");
        break;
      }

      switch (idlevel) {
        case ID_AC:
          outliner_do_libdata_operation(
              C, op->reports, scene, space_outliner, unlink_action_fn, nullptr);

          WM_event_add_notifier(C, NC_ANIMATION | ND_NLA_ACTCHANGE, nullptr);
          ED_undo_push(C, "Unlink action");
          break;
        case ID_MA:
          outliner_do_libdata_operation(
              C, op->reports, scene, space_outliner, unlink_material_fn, nullptr);

          WM_event_add_notifier(C, NC_OBJECT | ND_OB_SHADING, nullptr);
          ED_undo_push(C, "Unlink material");
          break;
        case ID_TE:
          outliner_do_libdata_operation(
              C, op->reports, scene, space_outliner, unlink_texture_fn, nullptr);

          WM_event_add_notifier(C, NC_OBJECT | ND_OB_SHADING, nullptr);
          ED_undo_push(C, "Unlink texture");
          break;
        case ID_WO:
          outliner_do_libdata_operation(
              C, op->reports, scene, space_outliner, unlink_world_fn, nullptr);

          WM_event_add_notifier(C, NC_SCENE | ND_WORLD, nullptr);
          ED_undo_push(C, "Unlink world");
          break;
        case ID_GR:
          outliner_do_libdata_operation(
              C, op->reports, scene, space_outliner, unlink_collection_fn, nullptr);

          WM_event_add_notifier(C, NC_SCENE | ND_LAYER, nullptr);
          ED_undo_push(C, "Unlink Collection");
          break;
        default:
          BKE_report(op->reports, RPT_WARNING, "Not yet implemented");
          break;
      }
      break;
    }
    case OUTLINER_IDOP_LOCAL: {
      /* make local */
      outliner_do_libdata_operation(C, op->reports, scene, space_outliner, id_local_fn, nullptr);
      ED_undo_push(C, "Localized Data");
      break;
    }
    case OUTLINER_IDOP_SINGLE: {
      /* make single user */
      switch (idlevel) {
        case ID_AC:
          outliner_do_libdata_operation(
              C, op->reports, scene, space_outliner, singleuser_action_fn, nullptr);

          WM_event_add_notifier(C, NC_ANIMATION | ND_NLA_ACTCHANGE, nullptr);
          ED_undo_push(C, "Single-User Action");
          break;

        case ID_WO:
          outliner_do_libdata_operation(
              C, op->reports, scene, space_outliner, singleuser_world_fn, nullptr);

          WM_event_add_notifier(C, NC_SCENE | ND_WORLD, nullptr);
          ED_undo_push(C, "Single-User World");
          break;

        default:
          BKE_report(op->reports, RPT_WARNING, "Not yet implemented");
          break;
      }
      break;
    }
    case OUTLINER_IDOP_DELETE: {
      if (idlevel > 0) {
        BKE_main_id_tag_all(bmain, LIB_TAG_DOIT, false);
        outliner_do_libdata_operation(
            C, op->reports, scene, space_outliner, id_delete_tag_fn, nullptr);
        BKE_id_multi_tagged_delete(bmain);
        ED_undo_push(C, "Delete");
      }
      break;
    }
    case OUTLINER_IDOP_REMAP: {
      if (idlevel > 0 || objectlevel) {
        outliner_do_libdata_operation(C, op->reports, scene, space_outliner, id_remap_fn, nullptr);
        /* No undo push here, operator does it itself (since it's a modal one, the op_undo_depth
         * trick does not work here). */
      }
      break;
    }
    case OUTLINER_IDOP_COPY: {
      wm->op_undo_depth++;
      WM_operator_name_call(C, "OUTLINER_OT_id_copy", WM_OP_INVOKE_DEFAULT, nullptr, nullptr);
      wm->op_undo_depth--;
      /* No need for undo, this operation does not change anything... */
      break;
    }
    case OUTLINER_IDOP_PASTE: {
      wm->op_undo_depth++;
      WM_operator_name_call(C, "OUTLINER_OT_id_paste", WM_OP_INVOKE_DEFAULT, nullptr, nullptr);
      wm->op_undo_depth--;
      ED_outliner_select_sync_from_all_tag(C);
      ED_undo_push(C, "Paste");
      break;
    }
    case OUTLINER_IDOP_FAKE_ADD: {
      /* set fake user */
      outliner_do_libdata_operation(
          C, op->reports, scene, space_outliner, id_fake_user_set_fn, nullptr);

      WM_event_add_notifier(C, NC_ID | NA_EDITED, nullptr);
      ED_undo_push(C, "Add Fake User");
      break;
    }
    case OUTLINER_IDOP_FAKE_CLEAR: {
      /* clear fake user */
      outliner_do_libdata_operation(
          C, op->reports, scene, space_outliner, id_fake_user_clear_fn, nullptr);

      WM_event_add_notifier(C, NC_ID | NA_EDITED, nullptr);
      ED_undo_push(C, "Clear Fake User");
      break;
    }
    case OUTLINER_IDOP_RENAME: {
      /* rename */
      outliner_do_libdata_operation(
          C, op->reports, scene, space_outliner, item_rename_fn, nullptr);

      WM_event_add_notifier(C, NC_ID | NA_EDITED, nullptr);
      ED_undo_push(C, "Rename");
      break;
    }
    case OUTLINER_IDOP_SELECT_LINKED:
      outliner_do_libdata_operation(
          C, op->reports, scene, space_outliner, id_select_linked_fn, nullptr);
      ED_outliner_select_sync_from_all_tag(C);
      ED_undo_push(C, "Select");
      break;

    default:
      /* Invalid - unhandled. */
      break;
  }

  ED_node_tree_propagate_change(C, bmain, nullptr);

  /* wrong notifier still... */
  WM_event_add_notifier(C, NC_ID | NA_EDITED, nullptr);

  /* XXX: this is just so that outliner is always up to date. */
  WM_event_add_notifier(C, NC_SPACE | ND_SPACE_OUTLINER, nullptr);

  return OPERATOR_FINISHED;
}

void OUTLINER_OT_id_operation(wmOperatorType *ot)
{
  /* identifiers */
  ot->name = "Outliner ID Data Operation";
  ot->idname = "OUTLINER_OT_id_operation";
  ot->description = "General data-block management operations";

  /* callbacks */
  ot->invoke = WM_menu_invoke;
  ot->exec = outliner_id_operation_exec;
  ot->poll = outliner_operation_tree_element_poll;

  ot->flag = 0;

  ot->prop = RNA_def_enum(ot->srna, "type", prop_id_op_types, 0, "ID Data Operation", "");
  RNA_def_enum_funcs(ot->prop, outliner_id_operation_itemf);
}

/** \} */

/* -------------------------------------------------------------------- */
/** \name Library Menu Operator
 * \{ */

enum eOutlinerLibOpTypes {
  OL_LIB_INVALID = 0,

  OL_LIB_DELETE,
  OL_LIB_RELOCATE,
  OL_LIB_RELOAD,
};

static const EnumPropertyItem outliner_lib_op_type_items[] = {
    {OL_LIB_DELETE,
     "DELETE",
     ICON_DELETE,
     "Delete",
     "Delete this library and all its items.\n"
     "Warning: No undo"},
    {OL_LIB_RELOCATE,
     "RELOCATE",
     ICON_FILE_REFRESH,
     "Relocate",
     "Select a new path for this library, and reload all its data"},
    {OL_LIB_RELOAD, "RELOAD", ICON_FILE_REFRESH, "Reload", "Reload all data from this library"},
    {0, nullptr, 0, nullptr, nullptr},
};

static int outliner_lib_operation_exec(bContext *C, wmOperator *op)
{
  Main *bmain = CTX_data_main(C);
  Scene *scene = CTX_data_scene(C);
  SpaceOutliner *space_outliner = CTX_wm_space_outliner(C);

  /* check for invalid states */
  if (space_outliner == nullptr) {
    return OPERATOR_CANCELLED;
  }

  eOutlinerLibOpTypes event = (eOutlinerLibOpTypes)RNA_enum_get(op->ptr, "type");
  switch (event) {
    case OL_LIB_DELETE: {
      BKE_main_id_tag_all(bmain, LIB_TAG_DOIT, false);
      outliner_do_libdata_operation(
          C, op->reports, scene, space_outliner, id_delete_tag_fn, nullptr);
      BKE_id_multi_tagged_delete(bmain);
      ED_undo_push(C, "Delete Library");
      break;
    }
    case OL_LIB_RELOCATE: {
      outliner_do_libdata_operation(
          C, op->reports, scene, space_outliner, lib_relocate_fn, nullptr);
      /* No undo push here, operator does it itself (since it's a modal one, the op_undo_depth
       * trick does not work here). */
      break;
    }
    case OL_LIB_RELOAD: {
      outliner_do_libdata_operation(C, op->reports, scene, space_outliner, lib_reload_fn, nullptr);
      /* No undo push here, operator does it itself (since it's a modal one, the op_undo_depth
       * trick does not work here). */
      break;
    }
    default:
      /* invalid - unhandled */
      break;
  }

  /* wrong notifier still... */
  WM_event_add_notifier(C, NC_ID | NA_EDITED, nullptr);

  /* XXX: this is just so that outliner is always up to date */
  WM_event_add_notifier(C, NC_SPACE | ND_SPACE_OUTLINER, nullptr);

  return OPERATOR_FINISHED;
}

void OUTLINER_OT_lib_operation(wmOperatorType *ot)
{
  /* identifiers */
  ot->name = "Outliner Library Operation";
  ot->idname = "OUTLINER_OT_lib_operation";

  /* callbacks */
  ot->invoke = WM_menu_invoke;
  ot->exec = outliner_lib_operation_exec;
  ot->poll = outliner_operation_tree_element_poll;

  ot->prop = RNA_def_enum(
      ot->srna, "type", outliner_lib_op_type_items, 0, "Library Operation", "");
}

/** \} */

/* -------------------------------------------------------------------- */
/** \name Outliner Set Active Action Operator
 * \{ */

static void outliner_do_id_set_operation(
    SpaceOutliner *space_outliner,
    int type,
    ID *newid,
    void (*operation_fn)(TreeElement *, TreeStoreElem *, TreeStoreElem *, ID *))
{
  tree_iterator::all_open(*space_outliner, [&](TreeElement *te) {
    TreeStoreElem *tselem = TREESTORE(te);
    if (tselem->flag & TSE_SELECTED) {
      if (tselem->type == type) {
        TreeStoreElem *tsep = te->parent ? TREESTORE(te->parent) : nullptr;
        operation_fn(te, tselem, tsep, newid);
      }
    }
  });
}

static void actionset_id_fn(TreeElement * /*te*/,
                            TreeStoreElem *tselem,
                            TreeStoreElem *tsep,
                            ID *actId)
{
  bAction *act = (bAction *)actId;

  if (tselem->type == TSE_ANIM_DATA) {
    /* "animation" entries - action is child of this */
    BKE_animdata_set_action(nullptr, tselem->id, act);
  }
  /* TODO: if any other "expander" channels which own actions need to support this menu,
   * add: tselem->type = ...
   */
  else if (tsep && (tsep->type == TSE_ANIM_DATA)) {
    /* "animation" entries case again */
    BKE_animdata_set_action(nullptr, tsep->id, act);
  }
  /* TODO: other cases not supported yet. */
}

static int outliner_action_set_exec(bContext *C, wmOperator *op)
{
  Main *bmain = CTX_data_main(C);
  SpaceOutliner *space_outliner = CTX_wm_space_outliner(C);
  int scenelevel = 0, objectlevel = 0, idlevel = 0, datalevel = 0;
  bAction *act;

  TreeElement *te = get_target_element(space_outliner);
  get_element_operation_type(te, &scenelevel, &objectlevel, &idlevel, &datalevel);

  /* get action to use */
  act = static_cast<bAction *>(BLI_findlink(&bmain->actions, RNA_enum_get(op->ptr, "action")));

  if (act == nullptr) {
    BKE_report(op->reports, RPT_ERROR, "No valid action to add");
    return OPERATOR_CANCELLED;
  }
  if (act->idroot == 0) {
    /* Hopefully in this case (i.e. library of userless actions),
     * the user knows what they're doing. */
    BKE_reportf(op->reports,
                RPT_WARNING,
                "Action '%s' does not specify what data it can be used on "
                "(try setting the 'ID Root Type' setting from the data editor "
                "for this action to avoid future problems)",
                act->id.name + 2);
  }

  /* perform action if valid channel */
  if (datalevel == TSE_ANIM_DATA) {
    outliner_do_id_set_operation(space_outliner, datalevel, (ID *)act, actionset_id_fn);
  }
  else if (idlevel == ID_AC) {
    outliner_do_id_set_operation(space_outliner, idlevel, (ID *)act, actionset_id_fn);
  }
  else {
    return OPERATOR_CANCELLED;
  }

  /* set notifier that things have changed */
  WM_event_add_notifier(C, NC_ANIMATION | ND_NLA_ACTCHANGE, nullptr);
  ED_undo_push(C, "Set action");

  /* done */
  return OPERATOR_FINISHED;
}

void OUTLINER_OT_action_set(wmOperatorType *ot)
{
  PropertyRNA *prop;

  /* identifiers */
  ot->name = "Outliner Set Action";
  ot->idname = "OUTLINER_OT_action_set";
  ot->description = "Change the active action used";

  /* api callbacks */
  ot->invoke = WM_enum_search_invoke;
  ot->exec = outliner_action_set_exec;
  ot->poll = outliner_operation_tree_element_poll;

  /* flags */
  ot->flag = OPTYPE_REGISTER | OPTYPE_UNDO;

  /* props */
  /* TODO: this would be nicer as an ID-pointer... */
  prop = RNA_def_enum(ot->srna, "action", rna_enum_dummy_NULL_items, 0, "Action", "");
  RNA_def_enum_funcs(prop, RNA_action_itemf);
  RNA_def_property_flag(prop, PROP_ENUM_NO_TRANSLATE);
  ot->prop = prop;
}

/** \} */

/* -------------------------------------------------------------------- */
/** \name Animation Menu Operator
 * \{ */

enum eOutliner_AnimDataOps {
  OUTLINER_ANIMOP_INVALID = 0,

  OUTLINER_ANIMOP_CLEAR_ADT,

  OUTLINER_ANIMOP_SET_ACT,
  OUTLINER_ANIMOP_CLEAR_ACT,

  OUTLINER_ANIMOP_REFRESH_DRV,
  OUTLINER_ANIMOP_CLEAR_DRV
};

static const EnumPropertyItem prop_animdata_op_types[] = {
    {OUTLINER_ANIMOP_CLEAR_ADT,
     "CLEAR_ANIMDATA",
     ICON_CLEAR,
     "Clear Animation Data",
     "Remove this animation data container"},
    {OUTLINER_ANIMOP_SET_ACT, "SET_ACT", ICON_ACTION, "Set Action", ""},
    {OUTLINER_ANIMOP_CLEAR_ACT, "CLEAR_ACT", ICON_CLEAR, "Unlink Action", ""},
    {OUTLINER_ANIMOP_REFRESH_DRV, "REFRESH_DRIVERS", ICON_FILE_REFRESH, "Refresh Drivers", ""},
    {OUTLINER_ANIMOP_CLEAR_DRV, "CLEAR_DRIVERS", ICON_CLEAR, "Clear Drivers", ""},
    {0, nullptr, 0, nullptr, nullptr},
};

static int outliner_animdata_operation_exec(bContext *C, wmOperator *op)
{
  wmWindowManager *wm = CTX_wm_manager(C);
  SpaceOutliner *space_outliner = CTX_wm_space_outliner(C);
  int scenelevel = 0, objectlevel = 0, idlevel = 0, datalevel = 0;
  TreeElement *te = get_target_element(space_outliner);
  get_element_operation_type(te, &scenelevel, &objectlevel, &idlevel, &datalevel);

  if (datalevel != TSE_ANIM_DATA) {
    return OPERATOR_CANCELLED;
  }

  /* perform the core operation */
  eOutliner_AnimDataOps event = (eOutliner_AnimDataOps)RNA_enum_get(op->ptr, "type");
  switch (event) {
    case OUTLINER_ANIMOP_CLEAR_ADT:
      /* Remove Animation Data - this may remove the active action, in some cases... */
      outliner_do_data_operation(space_outliner, datalevel, event, clear_animdata_fn, nullptr);

      WM_event_add_notifier(C, NC_ANIMATION | ND_NLA_ACTCHANGE, nullptr);
      ED_undo_push(C, "Clear Animation Data");
      break;

    case OUTLINER_ANIMOP_SET_ACT:
      /* delegate once again... */
      wm->op_undo_depth++;
      WM_operator_name_call(
          C, "OUTLINER_OT_action_set", WM_OP_INVOKE_REGION_WIN, nullptr, nullptr);
      wm->op_undo_depth--;
      ED_undo_push(C, "Set active action");
      break;

    case OUTLINER_ANIMOP_CLEAR_ACT:
      /* clear active action - using standard rules */
      outliner_do_data_operation(space_outliner, datalevel, event, unlinkact_animdata_fn, nullptr);

      WM_event_add_notifier(C, NC_ANIMATION | ND_NLA_ACTCHANGE, nullptr);
      ED_undo_push(C, "Unlink action");
      break;

    case OUTLINER_ANIMOP_REFRESH_DRV:
      outliner_do_data_operation(
          space_outliner, datalevel, event, refreshdrivers_animdata_fn, nullptr);

      WM_event_add_notifier(C, NC_ANIMATION | ND_ANIMCHAN, nullptr);
      // ED_undo_push(C, "Refresh Drivers"); /* No undo needed - shouldn't have any impact? */
      break;

    case OUTLINER_ANIMOP_CLEAR_DRV:
      outliner_do_data_operation(
          space_outliner, datalevel, event, cleardrivers_animdata_fn, nullptr);

      WM_event_add_notifier(C, NC_ANIMATION | ND_ANIMCHAN, nullptr);
      ED_undo_push(C, "Clear Drivers");
      break;

    default: /* Invalid. */
      break;
  }

  /* update dependencies */
  DEG_relations_tag_update(CTX_data_main(C));

  return OPERATOR_FINISHED;
}

void OUTLINER_OT_animdata_operation(wmOperatorType *ot)
{
  /* identifiers */
  ot->name = "Outliner Animation Data Operation";
  ot->idname = "OUTLINER_OT_animdata_operation";

  /* callbacks */
  ot->invoke = WM_menu_invoke;
  ot->exec = outliner_animdata_operation_exec;
  ot->poll = ED_operator_outliner_active;

  ot->flag = 0;

  ot->prop = RNA_def_enum(ot->srna, "type", prop_animdata_op_types, 0, "Animation Operation", "");
}

/** \} */

/* -------------------------------------------------------------------- */
/** \name Constraint Menu Operator
 * \{ */

static const EnumPropertyItem prop_constraint_op_types[] = {
    {OL_CONSTRAINTOP_ENABLE, "ENABLE", ICON_HIDE_OFF, "Enable", ""},
    {OL_CONSTRAINTOP_DISABLE, "DISABLE", ICON_HIDE_ON, "Disable", ""},
    {OL_CONSTRAINTOP_DELETE, "DELETE", ICON_DELETE, "Delete", ""},
    {0, nullptr, 0, nullptr, nullptr},
};

static int outliner_constraint_operation_exec(bContext *C, wmOperator *op)
{
  SpaceOutliner *space_outliner = CTX_wm_space_outliner(C);
  eOutliner_PropConstraintOps event = (eOutliner_PropConstraintOps)RNA_enum_get(op->ptr, "type");

  outliner_do_data_operation(space_outliner, TSE_CONSTRAINT, event, constraint_fn, C);

  if (event == OL_CONSTRAINTOP_DELETE) {
    outliner_cleanup_tree(space_outliner);
  }

  ED_undo_push(C, "Constraint operation");

  return OPERATOR_FINISHED;
}

void OUTLINER_OT_constraint_operation(wmOperatorType *ot)
{
  /* identifiers */
  ot->name = "Outliner Constraint Operation";
  ot->idname = "OUTLINER_OT_constraint_operation";

  /* callbacks */
  ot->invoke = WM_menu_invoke;
  ot->exec = outliner_constraint_operation_exec;
  ot->poll = ED_operator_outliner_active;

  ot->flag = 0;

  ot->prop = RNA_def_enum(
      ot->srna, "type", prop_constraint_op_types, 0, "Constraint Operation", "");
}

/** \} */

/* -------------------------------------------------------------------- */
/** \name Modifier Menu Operator
 * \{ */

static const EnumPropertyItem prop_modifier_op_types[] = {
    {OL_MODIFIER_OP_APPLY, "APPLY", ICON_CHECKMARK, "Apply", ""},
    {OL_MODIFIER_OP_DELETE, "DELETE", ICON_X, "Delete", ""},
    RNA_ENUM_ITEM_SEPR,
    {OL_MODIFIER_OP_TOGVIS, "TOGVIS", ICON_RESTRICT_VIEW_OFF, "Toggle Viewport Use", ""},
    {OL_MODIFIER_OP_TOGREN, "TOGREN", ICON_RESTRICT_RENDER_OFF, "Toggle Render Use", ""},
<<<<<<< HEAD
    {OL_MODIFIER_OP_DELETE, "DELETE", ICON_DELETE, "Delete", ""},
=======
>>>>>>> b5f3e40e
    {0, nullptr, 0, nullptr, nullptr},
};

static int outliner_modifier_operation_exec(bContext *C, wmOperator *op)
{
  SpaceOutliner *space_outliner = CTX_wm_space_outliner(C);
  eOutliner_PropModifierOps event = (eOutliner_PropModifierOps)RNA_enum_get(op->ptr, "type");

  ModifierFnArgs args{};
  args.C = C;
  args.reports = op->reports;

  outliner_do_data_operation(space_outliner, TSE_MODIFIER, event, modifier_fn, &args);

  if (ELEM(event, OL_MODIFIER_OP_DELETE, OL_MODIFIER_OP_APPLY)) {
    outliner_cleanup_tree(space_outliner);
  }

  ED_undo_push(C, "Modifier operation");

  return OPERATOR_FINISHED;
}

void OUTLINER_OT_modifier_operation(wmOperatorType *ot)
{
  /* identifiers */
  ot->name = "Outliner Modifier Operation";
  ot->idname = "OUTLINER_OT_modifier_operation";

  /* callbacks */
  ot->invoke = WM_menu_invoke;
  ot->exec = outliner_modifier_operation_exec;
  ot->poll = ED_operator_outliner_active;

  ot->flag = 0;

  ot->prop = RNA_def_enum(ot->srna, "type", prop_modifier_op_types, 0, "Modifier Operation", "");
}

/** \} */

/* -------------------------------------------------------------------- */
/** \name Data Menu Operator
 * \{ */

static bool outliner_data_operation_poll(bContext *C)
{
  if (!ED_operator_outliner_active(C)) {
    return false;
  }
  const SpaceOutliner *space_outliner = CTX_wm_space_outliner(C);
  const TreeElement *te = get_target_element(space_outliner);

  if (te == nullptr) {
    return false;
  }

  int scenelevel = 0, objectlevel = 0, idlevel = 0, datalevel = 0;
  get_element_operation_type(te, &scenelevel, &objectlevel, &idlevel, &datalevel);
  return ELEM(datalevel,
              TSE_POSE_CHANNEL,
              TSE_BONE,
              TSE_EBONE,
              TSE_SEQUENCE,
              TSE_GP_LAYER,
              TSE_RNA_STRUCT);
}

static int outliner_data_operation_exec(bContext *C, wmOperator *op)
{
  SpaceOutliner *space_outliner = CTX_wm_space_outliner(C);
  int scenelevel = 0, objectlevel = 0, idlevel = 0, datalevel = 0;
  TreeElement *te = get_target_element(space_outliner);
  get_element_operation_type(te, &scenelevel, &objectlevel, &idlevel, &datalevel);

  eOutliner_PropDataOps event = (eOutliner_PropDataOps)RNA_enum_get(op->ptr, "type");
  switch (datalevel) {
    case TSE_POSE_CHANNEL: {
      outliner_do_data_operation(space_outliner, datalevel, event, pchan_fn, nullptr);
      WM_event_add_notifier(C, NC_OBJECT | ND_POSE, nullptr);
      ED_undo_push(C, "PoseChannel operation");

      break;
    }
    case TSE_BONE: {
      outliner_do_data_operation(space_outliner, datalevel, event, bone_fn, nullptr);
      WM_event_add_notifier(C, NC_OBJECT | ND_POSE, nullptr);
      ED_undo_push(C, "Bone operation");

      break;
    }
    case TSE_EBONE: {
      outliner_do_data_operation(space_outliner, datalevel, event, ebone_fn, nullptr);
      WM_event_add_notifier(C, NC_OBJECT | ND_POSE, nullptr);
      ED_undo_push(C, "EditBone operation");

      break;
    }
    case TSE_SEQUENCE: {
      Scene *scene = CTX_data_scene(C);
      outliner_do_data_operation(space_outliner, datalevel, event, sequence_fn, scene);
      WM_event_add_notifier(C, NC_SCENE | ND_SEQUENCER | NA_SELECTED, scene);
      ED_undo_push(C, "Sequencer operation");

      break;
    }
    case TSE_GP_LAYER: {
      outliner_do_data_operation(space_outliner, datalevel, event, gpencil_layer_fn, nullptr);
      WM_event_add_notifier(C, NC_GPENCIL | ND_DATA, nullptr);
      ED_undo_push(C, "Grease Pencil Layer operation");

      break;
    }
    case TSE_GREASE_PENCIL_NODE: {
      outliner_do_data_operation(space_outliner, datalevel, event, grease_pencil_node_fn, nullptr);
      WM_event_add_notifier(C, NC_GPENCIL | ND_DATA, nullptr);
      ED_undo_push(C, "Grease Pencil Node operation");
      break;
    }
    case TSE_RNA_STRUCT:
      if (event == OL_DOP_SELECT_LINKED) {
        outliner_do_data_operation(space_outliner, datalevel, event, data_select_linked_fn, C);
      }

      break;

    default:
      BKE_report(op->reports, RPT_WARNING, "Not yet implemented");
      break;
  }

  return OPERATOR_FINISHED;
}

/* Dynamically populate an enum of Keying Sets */
static const EnumPropertyItem *outliner_data_op_sets_enum_item_fn(bContext *C,
                                                                  PointerRNA * /*ptr*/,
                                                                  PropertyRNA * /*prop*/,
                                                                  bool * /*r_free*/)
{
  /* Check for invalid states. */
  if (C == nullptr) {
    return rna_enum_dummy_DEFAULT_items;
  }

  SpaceOutliner *space_outliner = CTX_wm_space_outliner(C);
  if (space_outliner == nullptr) {
    return rna_enum_dummy_DEFAULT_items;
  }

  TreeElement *te = get_target_element(space_outliner);
  if (te == nullptr) {
    return rna_enum_dummy_NULL_items;
  }

  TreeStoreElem *tselem = TREESTORE(te);

  static const EnumPropertyItem optype_sel_and_hide[] = {
      /*bfa - need to use the OFF icon to display the ON icon. Blender code hiccup with dealing
         with values instead of icon names at other locations ...*/
      {OL_DOP_SELECT, "SELECT", ICON_RESTRICT_SELECT_OFF, "Select", ""},
      {OL_DOP_DESELECT, "DESELECT", ICON_SELECT_NONE, "Deselect", ""},
      {OL_DOP_HIDE, "HIDE", ICON_HIDE_ON, "Hide", ""},
      {OL_DOP_UNHIDE, "UNHIDE", ICON_HIDE_OFF, "Unhide", ""},
      {0, nullptr, 0, nullptr, nullptr}};

  static const EnumPropertyItem optype_sel_linked[] = {
      {OL_DOP_SELECT_LINKED, "SELECT_LINKED", ICON_LINKED, "Select Linked", ""},
      {0, nullptr, 0, nullptr, nullptr}};

  if (tselem->type == TSE_RNA_STRUCT) {
    return optype_sel_linked;
  }

  return optype_sel_and_hide;
}

void OUTLINER_OT_data_operation(wmOperatorType *ot)
{
  /* identifiers */
  ot->name = "Outliner Data Operation";
  ot->idname = "OUTLINER_OT_data_operation";

  /* callbacks */
  ot->invoke = WM_menu_invoke;
  ot->exec = outliner_data_operation_exec;
  ot->poll = outliner_data_operation_poll;

  ot->flag = 0;

  ot->prop = RNA_def_enum(ot->srna, "type", rna_enum_dummy_DEFAULT_items, 0, "Data Operation", "");
  RNA_def_enum_funcs(ot->prop, outliner_data_op_sets_enum_item_fn);
}

/** \} */

/* -------------------------------------------------------------------- */
/** \name Context Menu Operator
 * \{ */

static int outliner_operator_menu(bContext *C, const char *opname)
{
  wmOperatorType *ot = WM_operatortype_find(opname, false);
  uiPopupMenu *pup = UI_popup_menu_begin(C, WM_operatortype_name(ot, nullptr).c_str(), ICON_NONE);
  uiLayout *layout = UI_popup_menu_layout(pup);

  /* Set this so the default execution context is the same as sub-menus. */
  uiLayoutSetOperatorContext(layout, WM_OP_INVOKE_REGION_WIN);

  if (WM_operator_poll(C, ot)) {
    uiItemsEnumO(layout, ot->idname, RNA_property_identifier(ot->prop));

    uiItemS(layout);
  }
  /* bfa - only asset menu not whole context menu */
  uiItemMContents(layout, "OUTLINER_MT_asset");

  UI_popup_menu_end(C, pup);

  return OPERATOR_INTERFACE;
}

static int do_outliner_operation_event(bContext *C,
                                       ARegion *region,
                                       SpaceOutliner *space_outliner,
                                       TreeElement *te)
{
  int scenelevel = 0, objectlevel = 0, idlevel = 0, datalevel = 0;
  TreeStoreElem *tselem = TREESTORE(te);

  int select_flag = OL_ITEM_ACTIVATE | OL_ITEM_SELECT;
  if (tselem->flag & TSE_SELECTED) {
    select_flag |= OL_ITEM_EXTEND;
  }

  outliner_item_select(C, space_outliner, te, select_flag);

  /* Only redraw, don't rebuild here because TreeElement pointers will
   * become invalid and operations will crash. */
  ED_region_tag_redraw_no_rebuild(region);
  ED_outliner_select_sync_from_outliner(C, space_outliner);

  get_element_operation_type(te, &scenelevel, &objectlevel, &idlevel, &datalevel);

  if (scenelevel) {
    return outliner_operator_menu(C, "OUTLINER_OT_scene_operation");
  }
  if (objectlevel) {
    WM_menu_name_call(C, "OUTLINER_MT_object", WM_OP_INVOKE_REGION_WIN);
    return OPERATOR_FINISHED;
  }
  if (idlevel) {
    switch (idlevel) {
      case ID_GR:
        WM_menu_name_call(C, "OUTLINER_MT_collection", WM_OP_INVOKE_REGION_WIN);
        return OPERATOR_FINISHED;
        break;
      case ID_LI:
        return outliner_operator_menu(C, "OUTLINER_OT_lib_operation");
        break;
      default:
        return outliner_operator_menu(C, "OUTLINER_OT_id_operation");
        break;
    }
  }
  else if (datalevel) {
    if (datalevel == TSE_ANIM_DATA) {
      return outliner_operator_menu(C, "OUTLINER_OT_animdata_operation");
    }
    if (datalevel == TSE_DRIVER_BASE) {
      /* do nothing... no special ops needed yet */
      return OPERATOR_CANCELLED;
    }
    if (datalevel == TSE_LAYER_COLLECTION) {
      WM_menu_name_call(C, "OUTLINER_MT_collection", WM_OP_INVOKE_REGION_WIN);
      return OPERATOR_FINISHED;
    }
    if (ELEM(datalevel, TSE_SCENE_COLLECTION_BASE, TSE_VIEW_COLLECTION_BASE)) {
      WM_menu_name_call(C, "OUTLINER_MT_collection_new", WM_OP_INVOKE_REGION_WIN);
      return OPERATOR_FINISHED;
    }
    if (datalevel == TSE_ID_BASE) {
      /* do nothing... there are no ops needed here yet */
      return OPERATOR_CANCELLED;
    }
    if (datalevel == TSE_CONSTRAINT) {
      return outliner_operator_menu(C, "OUTLINER_OT_constraint_operation");
    }
    if (datalevel == TSE_MODIFIER) {
      return outliner_operator_menu(C, "OUTLINER_OT_modifier_operation");
    }
    return outliner_operator_menu(C, "OUTLINER_OT_data_operation");
  }

  return OPERATOR_CANCELLED;
}

static int outliner_operation_invoke(bContext *C, wmOperator * /*op*/, const wmEvent *event)
{
  ARegion *region = CTX_wm_region(C);
  SpaceOutliner *space_outliner = CTX_wm_space_outliner(C);
  uiBut *but = UI_context_active_but_get(C);
  float view_mval[2];

  if (but) {
    UI_but_tooltip_timer_remove(C, but);
  }

  UI_view2d_region_to_view(
      &region->v2d, event->mval[0], event->mval[1], &view_mval[0], &view_mval[1]);

  TreeElement *hovered_te = outliner_find_item_at_y(
      space_outliner, &space_outliner->tree, view_mval[1]);
  if (!hovered_te) {
    /* Let this fall through to 'OUTLINER_MT_context_menu'. */
    return OPERATOR_PASS_THROUGH;
  }

  return do_outliner_operation_event(C, region, space_outliner, hovered_te);
}

void OUTLINER_OT_operation(wmOperatorType *ot)
{
  ot->name = "Context Menu";
  ot->idname = "OUTLINER_OT_operation";
  ot->description = "Context menu for item operations";

  ot->invoke = outliner_operation_invoke;

  ot->poll = ED_operator_outliner_active;
}

/** \} */

}  // namespace blender::ed::outliner<|MERGE_RESOLUTION|>--- conflicted
+++ resolved
@@ -3544,14 +3544,10 @@
 
 static const EnumPropertyItem prop_modifier_op_types[] = {
     {OL_MODIFIER_OP_APPLY, "APPLY", ICON_CHECKMARK, "Apply", ""},
-    {OL_MODIFIER_OP_DELETE, "DELETE", ICON_X, "Delete", ""},
+    {OL_MODIFIER_OP_DELETE, "DELETE", ICON_DELETE, "Delete", ""},
     RNA_ENUM_ITEM_SEPR,
     {OL_MODIFIER_OP_TOGVIS, "TOGVIS", ICON_RESTRICT_VIEW_OFF, "Toggle Viewport Use", ""},
     {OL_MODIFIER_OP_TOGREN, "TOGREN", ICON_RESTRICT_RENDER_OFF, "Toggle Render Use", ""},
-<<<<<<< HEAD
-    {OL_MODIFIER_OP_DELETE, "DELETE", ICON_DELETE, "Delete", ""},
-=======
->>>>>>> b5f3e40e
     {0, nullptr, 0, nullptr, nullptr},
 };
 
