/* SPDX-License-Identifier: GPL-2.0-or-later
 * Copyright 2004 Blender Foundation. All rights reserved. */

/** \file
 * \ingroup spoutliner
 */

#include "MEM_guardedalloc.h"

#include "CLG_log.h"

#include "DNA_anim_types.h"
#include "DNA_armature_types.h"
#include "DNA_collection_types.h"
#include "DNA_constraint_types.h"
#include "DNA_curves_types.h"
#include "DNA_gpencil_types.h"
#include "DNA_light_types.h"
#include "DNA_linestyle_types.h"
#include "DNA_material_types.h"
#include "DNA_mesh_types.h"
#include "DNA_meta_types.h"
#include "DNA_modifier_types.h"
#include "DNA_object_types.h"
#include "DNA_pointcloud_types.h"
#include "DNA_scene_types.h"
#include "DNA_sequence_types.h"
#include "DNA_simulation_types.h"
#include "DNA_volume_types.h"
#include "DNA_world_types.h"

#include "BLI_blenlib.h"
#include "BLI_ghash.h"
#include "BLI_set.hh"
#include "BLI_utildefines.h"

#include "BKE_anim_data.h"
#include "BKE_animsys.h"
#include "BKE_armature.h"
#include "BKE_collection.h"
#include "BKE_constraint.h"
#include "BKE_context.h"
#include "BKE_fcurve.h"
#include "BKE_global.h"
#include "BKE_idtype.h"
#include "BKE_layer.h"
#include "BKE_lib_id.h"
#include "BKE_lib_override.h"
#include "BKE_lib_query.h"
#include "BKE_lib_remap.h"
#include "BKE_main.h"
#include "BKE_object.h"
#include "BKE_report.h"
#include "BKE_scene.h"
#include "BKE_screen.h"

#include "DEG_depsgraph.h"
#include "DEG_depsgraph_build.h"

#include "BLT_translation.h" /*bfa - required*/

#include "ED_object.h"
#include "ED_outliner.h"
#include "ED_scene.h"
#include "ED_screen.h"
#include "ED_sequencer.h"
#include "ED_undo.h"
#include "ED_util.h" /*bfa - required*/

#include "WM_api.h"
#include "WM_message.h"
#include "WM_types.h"

#include "UI_interface.h"
#include "UI_resources.h"
#include "UI_view2d.h"

#include "../../blender/blenloader/BLO_readfile.h"

#include "RNA_access.h"
#include "RNA_define.h"
#include "RNA_enum_types.h"

#include "SEQ_relations.h"
#include "SEQ_sequencer.h"

#include "outliner_intern.hh"
#include "tree/tree_element_rna.hh"
#include "tree/tree_element_seq.hh"

static CLG_LogRef LOG = {"ed.outliner.tools"};

using namespace blender::ed::outliner;

using blender::Set;

/* -------------------------------------------------------------------- */
/** \name ID/Library/Data Set/Un-link Utilities
 * \{ */

static void get_element_operation_type(
    TreeElement *te, int *scenelevel, int *objectlevel, int *idlevel, int *datalevel)
{
  TreeStoreElem *tselem = TREESTORE(te);
  if (tselem->flag & TSE_SELECTED) {
    /* Layer collection points to collection ID. */
    if (!ELEM(tselem->type, TSE_SOME_ID, TSE_LAYER_COLLECTION)) {
      if (*datalevel == 0) {
        *datalevel = tselem->type;
      }
      else if (*datalevel != tselem->type) {
        *datalevel = -1;
      }
    }
    else {
      const int idcode = (int)GS(tselem->id->name);
      bool is_standard_id = false;
      switch ((ID_Type)idcode) {
        case ID_SCE:
          *scenelevel = 1;
          break;
        case ID_OB:
          *objectlevel = 1;
          break;

        case ID_ME:
        case ID_CU_LEGACY:
        case ID_MB:
        case ID_LT:
        case ID_LA:
        case ID_AR:
        case ID_CA:
        case ID_SPK:
        case ID_MA:
        case ID_TE:
        case ID_IP:
        case ID_IM:
        case ID_SO:
        case ID_KE:
        case ID_WO:
        case ID_AC:
        case ID_TXT:
        case ID_GR:
        case ID_LS:
        case ID_LI:
        case ID_VF:
        case ID_NT:
        case ID_BR:
        case ID_PA:
        case ID_GD:
        case ID_MC:
        case ID_MSK:
        case ID_PAL:
        case ID_PC:
        case ID_CF:
        case ID_WS:
        case ID_LP:
        case ID_CV:
        case ID_PT:
        case ID_VO:
        case ID_SIM:
          is_standard_id = true;
          break;
        case ID_WM:
        case ID_SCR:
          /* Those are ignored here. */
          /* NOTE: while Screens should be manageable here, deleting a screen used by a workspace
           * will cause crashes when trying to use that workspace, so for now let's play minimal,
           * safe change. */
          break;
      }
      if (idcode == ID_NLA) {
        /* Fake one, not an actual ID type... */
        is_standard_id = true;
      }

      if (is_standard_id) {
        if (*idlevel == 0) {
          *idlevel = idcode;
        }
        else if (*idlevel != idcode) {
          *idlevel = -1;
        }
        if (ELEM(*datalevel, TSE_VIEW_COLLECTION_BASE, TSE_SCENE_COLLECTION_BASE)) {
          *datalevel = 0;
        }
      }
    }
  }
}

static TreeElement *get_target_element(SpaceOutliner *space_outliner)
{
  TreeElement *te = outliner_find_element_with_flag(&space_outliner->tree, TSE_ACTIVE);

  return te;
}

static bool outliner_operation_tree_element_poll(bContext *C)
{
  if (!ED_operator_outliner_active(C)) {
    return false;
  }
  SpaceOutliner *space_outliner = CTX_wm_space_outliner(C);
  TreeElement *te = get_target_element(space_outliner);
  if (te == nullptr) {
    return false;
  }

  return true;
}

static void unlink_action_fn(bContext *C,
                             ReportList *UNUSED(reports),
                             Scene *UNUSED(scene),
                             TreeElement *UNUSED(te),
                             TreeStoreElem *tsep,
                             TreeStoreElem *UNUSED(tselem),
                             void *UNUSED(user_data))
{
  /* just set action to nullptr */
  BKE_animdata_set_action(CTX_wm_reports(C), tsep->id, nullptr);
}

static void unlink_material_fn(bContext *UNUSED(C),
                               ReportList *UNUSED(reports),
                               Scene *UNUSED(scene),
                               TreeElement *te,
                               TreeStoreElem *tsep,
                               TreeStoreElem *UNUSED(tselem),
                               void *UNUSED(user_data))
{
  Material **matar = nullptr;
  int a, totcol = 0;

  if (GS(tsep->id->name) == ID_OB) {
    Object *ob = (Object *)tsep->id;
    totcol = ob->totcol;
    matar = ob->mat;
  }
  else if (GS(tsep->id->name) == ID_ME) {
    Mesh *me = (Mesh *)tsep->id;
    totcol = me->totcol;
    matar = me->mat;
  }
  else if (GS(tsep->id->name) == ID_CU_LEGACY) {
    Curve *cu = (Curve *)tsep->id;
    totcol = cu->totcol;
    matar = cu->mat;
  }
  else if (GS(tsep->id->name) == ID_MB) {
    MetaBall *mb = (MetaBall *)tsep->id;
    totcol = mb->totcol;
    matar = mb->mat;
  }
  else if (GS(tsep->id->name) == ID_CV) {
    Curves *curves = (Curves *)tsep->id;
    totcol = curves->totcol;
    matar = curves->mat;
  }
  else if (GS(tsep->id->name) == ID_PT) {
    PointCloud *pointcloud = (PointCloud *)tsep->id;
    totcol = pointcloud->totcol;
    matar = pointcloud->mat;
  }
  else if (GS(tsep->id->name) == ID_VO) {
    Volume *volume = (Volume *)tsep->id;
    totcol = volume->totcol;
    matar = volume->mat;
  }
  else {
    BLI_assert(0);
  }

  if (LIKELY(matar != nullptr)) {
    for (a = 0; a < totcol; a++) {
      if (a == te->index && matar[a]) {
        id_us_min(&matar[a]->id);
        matar[a] = nullptr;
      }
    }
  }
}

static void unlink_texture_fn(bContext *UNUSED(C),
                              ReportList *UNUSED(reports),
                              Scene *UNUSED(scene),
                              TreeElement *te,
                              TreeStoreElem *tsep,
                              TreeStoreElem *UNUSED(tselem),
                              void *UNUSED(user_data))
{
  MTex **mtex = nullptr;
  int a;

  if (GS(tsep->id->name) == ID_LS) {
    FreestyleLineStyle *ls = (FreestyleLineStyle *)tsep->id;
    mtex = ls->mtex;
  }
  else {
    return;
  }

  for (a = 0; a < MAX_MTEX; a++) {
    if (a == te->index && mtex[a]) {
      if (mtex[a]->tex) {
        id_us_min(&mtex[a]->tex->id);
        mtex[a]->tex = nullptr;
      }
    }
  }
}

static void unlink_collection_fn(bContext *C,
                                 ReportList *UNUSED(reports),
                                 Scene *UNUSED(scene),
                                 TreeElement *UNUSED(te),
                                 TreeStoreElem *tsep,
                                 TreeStoreElem *tselem,
                                 void *UNUSED(user_data))
{
  Main *bmain = CTX_data_main(C);
  Collection *collection = (Collection *)tselem->id;

  if (tsep) {
    if (GS(tsep->id->name) == ID_OB) {
      Object *ob = (Object *)tsep->id;
      ob->instance_collection = nullptr;
      DEG_id_tag_update(&ob->id, ID_RECALC_TRANSFORM);
      DEG_relations_tag_update(bmain);
    }
    else if (GS(tsep->id->name) == ID_GR) {
      Collection *parent = (Collection *)tsep->id;
      id_fake_user_set(&collection->id);
      BKE_collection_child_remove(bmain, parent, collection);
      DEG_id_tag_update(&parent->id, ID_RECALC_COPY_ON_WRITE);
      DEG_relations_tag_update(bmain);
    }
    else if (GS(tsep->id->name) == ID_SCE) {
      Scene *scene = (Scene *)tsep->id;
      Collection *parent = scene->master_collection;
      id_fake_user_set(&collection->id);
      BKE_collection_child_remove(bmain, parent, collection);
      DEG_id_tag_update(&scene->id, ID_RECALC_COPY_ON_WRITE);
      DEG_relations_tag_update(bmain);
    }
  }
}

static void unlink_object_fn(bContext *C,
                             ReportList *UNUSED(reports),
                             Scene *UNUSED(scene),
                             TreeElement *te,
                             TreeStoreElem *tsep,
                             TreeStoreElem *tselem,
                             void *UNUSED(user_data))
{
  if (tsep && tsep->id) {
    Main *bmain = CTX_data_main(C);
    Object *ob = (Object *)tselem->id;

    if (GS(tsep->id->name) == ID_OB) {
      /* Parented objects need to find which collection to unlink from. */
      TreeElement *te_parent = te->parent;
      while (tsep && GS(tsep->id->name) == ID_OB) {
        te_parent = te_parent->parent;
        tsep = te_parent ? TREESTORE(te_parent) : nullptr;
      }
    }

    if (tsep && tsep->id) {
      if (GS(tsep->id->name) == ID_GR) {
        Collection *parent = (Collection *)tsep->id;
        BKE_collection_object_remove(bmain, parent, ob, true);
        DEG_id_tag_update(&parent->id, ID_RECALC_COPY_ON_WRITE);
        DEG_relations_tag_update(bmain);
      }
      else if (GS(tsep->id->name) == ID_SCE) {
        Scene *scene = (Scene *)tsep->id;
        Collection *parent = scene->master_collection;
        BKE_collection_object_remove(bmain, parent, ob, true);
        DEG_id_tag_update(&scene->id, ID_RECALC_COPY_ON_WRITE);
        DEG_relations_tag_update(bmain);
      }
    }
  }
}

static void unlink_world_fn(bContext *UNUSED(C),
                            ReportList *UNUSED(reports),
                            Scene *UNUSED(scene),
                            TreeElement *UNUSED(te),
                            TreeStoreElem *tsep,
                            TreeStoreElem *tselem,
                            void *UNUSED(user_data))
{
  Scene *parscene = (Scene *)tsep->id;
  World *wo = (World *)tselem->id;

  /* need to use parent scene not just scene, otherwise may end up getting wrong one */
  id_us_min(&wo->id);
  parscene->world = nullptr;
}

static void outliner_do_libdata_operation(bContext *C,
                                          ReportList *reports,
                                          Scene *scene,
                                          SpaceOutliner *space_outliner,
                                          ListBase *lb,
                                          outliner_operation_fn operation_fn,
                                          void *user_data)
{
  LISTBASE_FOREACH (TreeElement *, te, lb) {
    TreeStoreElem *tselem = TREESTORE(te);
    if (tselem->flag & TSE_SELECTED) {
      if (((tselem->type == TSE_SOME_ID) && (te->idcode != 0)) ||
          tselem->type == TSE_LAYER_COLLECTION) {
        TreeStoreElem *tsep = te->parent ? TREESTORE(te->parent) : nullptr;
        operation_fn(C, reports, scene, te, tsep, tselem, user_data);
      }
    }
    if (TSELEM_OPEN(tselem, space_outliner)) {
      outliner_do_libdata_operation(
          C, reports, scene, space_outliner, &te->subtree, operation_fn, user_data);
    }
  }
}

/** \} */

/* -------------------------------------------------------------------- */
/** \name Scene Menu Operator
 * \{ */

typedef enum eOutliner_PropSceneOps {  /* bfa -  typedef enum*/
  OL_SCENE_OP_DELETE = 1,
  /* bfa - add scene outliner operators  */
  OL_SCENE_OP_NEW = 2,
  OL_SCENE_OP_COPY_SETTINGS = 3,
  OL_SCENE_OP_COPY_LINKED = 4,
  OL_SCENE_OP_COPY_FULL = 5
} eOutliner_PropSceneOps;

static const EnumPropertyItem prop_scene_op_types[] = {
    /*bfa - replaced the ICON_X by ICON_DELETE*/
    {OL_SCENE_OP_DELETE, "DELETE", ICON_DELETE, "Delete", ""},
    /* bfa - add scene outliner operators  */
    // {OL_SCENE_OP_NEW, "NEW", ICON_NEW, "New", ""},
    {OL_SCENE_OP_COPY_SETTINGS, "COPY_SETTINGS", ICON_COPYDOWN, "Copy Settings", ""},
    {OL_SCENE_OP_COPY_LINKED, "COPY_LINKED", ICON_LINKED, "Linked Copy", ""},
    {OL_SCENE_OP_COPY_LINKED, "COPY_FULL", ICON_DUPLICATE_ALL, "Full Copy", ""},
    {0, nullptr, 0, nullptr, nullptr},
};

static bool outliner_do_scene_operation(
    bContext *C,
    eOutliner_PropSceneOps event,
    ListBase *lb,
    bool (*operation_fn)(bContext *, eOutliner_PropSceneOps, TreeElement *, TreeStoreElem *))
{
  bool success = false;

  LISTBASE_FOREACH (TreeElement *, te, lb) {
    TreeStoreElem *tselem = TREESTORE(te);
    if (tselem->flag & TSE_SELECTED) {
      if (operation_fn(C, event, te, tselem)) {
        success = true;
      }
    }
  }

  return success;
}

/* bfa - add scene outliner operators  */
/* based on ED_scene_add, but without the need of getting setting active scene */
static Scene *scene_add_ex(Scene *scene_old, Main *bmain, bContext *C, eSceneCopyMethod method)
{
  Scene *scene_new;

  if (method == SCE_COPY_NEW) {
    scene_new = BKE_scene_add(bmain, DATA_("Scene"));
  }
  else { /* different kinds of copying */
    /* We are going to deep-copy collections, objects and various object data, we need to have
     * up-to-date obdata for that. */
    if (method == SCE_COPY_FULL) {
      ED_editors_flush_edits(bmain);
    }

    scene_new = BKE_scene_duplicate(bmain, scene_old, method);
  }

  WM_event_add_notifier(C, NC_SCENE | ND_SCENEBROWSE, scene_new);

  return scene_new;
}
/*bfa end*/
static bool scene_fn(bContext *C,
                     eOutliner_PropSceneOps event,
                     TreeElement *UNUSED(te),
                     TreeStoreElem *tselem)
{
  Scene *scene = (Scene *)tselem->id;
  /* bfa - add scene outliner operators  */
  Main *bmain = CTX_data_main(C);

  if (event == OL_SCENE_OP_DELETE) {
    /* bfa - add scene outliner operators  */
    if (ED_scene_delete(C, CTX_data_main(C), scene)) {
      WM_event_add_notifier(C, NC_SCENE | NA_REMOVED, scene);
    }
    else {
      return false;
    }
  }
  /* bfa - add scene outliner operators  */
  else if (event == OL_SCENE_OP_NEW) {
    scene_add_ex(scene, bmain, C, SCE_COPY_NEW);
  }
  else if (event == OL_SCENE_OP_COPY_SETTINGS) {
    scene_add_ex(scene, bmain, C, SCE_COPY_EMPTY);
  }
  else if (event == OL_SCENE_OP_COPY_LINKED) {
    scene_add_ex(scene, bmain, C, SCE_COPY_LINK_COLLECTION);
  }
  else if (event == OL_SCENE_OP_COPY_FULL) {
    scene_add_ex(scene, bmain, C, SCE_COPY_FULL);
  }
/*bfa end*/

  return true;
}

static int outliner_scene_operation_exec(bContext *C, wmOperator *op)
{
  SpaceOutliner *space_outliner = CTX_wm_space_outliner(C);
  /* bfa - add scene outliner operators  */
  Main *bmain = CTX_data_main(C);
  Scene *scene = CTX_data_scene(C);
  const eOutliner_PropSceneOps event = (eOutliner_PropSceneOps)RNA_enum_get(op->ptr, "type");

  if (outliner_do_scene_operation(C, event, &space_outliner->tree, scene_fn) == false) {
    return OPERATOR_CANCELLED;
  }

  if (event == OL_SCENE_OP_DELETE) {
    outliner_cleanup_tree(space_outliner);
    ED_undo_push(C, "Delete Scene(s)");
  }
  /* bfa - add scene outliner operators  */
  else if (ELEM(event,
                OL_SCENE_OP_NEW,
                OL_SCENE_OP_COPY_SETTINGS,
                OL_SCENE_OP_COPY_LINKED,
                OL_SCENE_OP_COPY_FULL)) {
    DEG_id_tag_update(&scene->id, ID_RECALC_COPY_ON_WRITE);
    DEG_relations_tag_update(bmain);
    outliner_cleanup_tree(space_outliner);
    WM_main_add_notifier(NC_SCENE | ND_LAYER, nullptr);
  }
/*bfa end*/
  else {
    BLI_assert(0);
    return OPERATOR_CANCELLED;
  }

  return OPERATOR_FINISHED;
}

void OUTLINER_OT_scene_operation(wmOperatorType *ot)
{
  /* identifiers */
  ot->name = "Outliner Scene Operation";
  ot->idname = "OUTLINER_OT_scene_operation";
  ot->description = "Context menu for scene operations";

  /* callbacks */
  ot->invoke = WM_menu_invoke;
  ot->exec = outliner_scene_operation_exec;
  ot->poll = ED_operator_outliner_active;

  ot->flag = 0;

  ot->prop = RNA_def_enum(ot->srna, "type", prop_scene_op_types, 0, "Scene Operation", "");
}

/** \} */

/* -------------------------------------------------------------------- */
/** \name Search Utilities
 * \{ */

/**
 * Stores the parent and a child element of a merged icon-row icon for
 * the merged select popup menu. The sub-tree of the parent is searched and
 * the child is needed to only show elements of the same type in the popup.
 */
struct MergedSearchData {
  TreeElement *parent_element;
  TreeElement *select_element;
};

static void merged_element_search_fn_recursive(
    const ListBase *tree, short tselem_type, short type, const char *str, uiSearchItems *items)
{
  char name[64];
  int iconid;

  LISTBASE_FOREACH (TreeElement *, te, tree) {
    TreeStoreElem *tselem = TREESTORE(te);

    if (tree_element_id_type_to_index(te) == type && tselem_type == tselem->type) {
      if (BLI_strcasestr(te->name, str)) {
        BLI_strncpy(name, te->name, 64);

        iconid = tree_element_get_icon(tselem, te).icon;

        /* Don't allow duplicate named items */
        if (UI_search_items_find_index(items, name) == -1) {
          if (!UI_search_item_add(items, name, te, iconid, 0, 0)) {
            break;
          }
        }
      }
    }

    merged_element_search_fn_recursive(&te->subtree, tselem_type, type, str, items);
  }
}

/* Get a list of elements that match the search string */
static void merged_element_search_update_fn(const bContext *UNUSED(C),
                                            void *data,
                                            const char *str,
                                            uiSearchItems *items,
                                            const bool UNUSED(is_first))
{
  MergedSearchData *search_data = (MergedSearchData *)data;
  TreeElement *parent = search_data->parent_element;
  TreeElement *te = search_data->select_element;

  int type = tree_element_id_type_to_index(te);

  merged_element_search_fn_recursive(&parent->subtree, TREESTORE(te)->type, type, str, items);
}

/* Activate an element from the merged element search menu */
static void merged_element_search_exec_fn(struct bContext *C, void *UNUSED(arg1), void *element)
{
  SpaceOutliner *space_outliner = CTX_wm_space_outliner(C);
  TreeElement *te = (TreeElement *)element;

  outliner_item_select(C, space_outliner, te, OL_ITEM_SELECT | OL_ITEM_ACTIVATE);

  ED_outliner_select_sync_from_outliner(C, space_outliner);
}

/**
 * Merged element search menu
 * Created on activation of a merged or aggregated icon-row icon.
 */
static uiBlock *merged_element_search_menu(bContext *C, ARegion *region, void *data)
{
  static char search[64] = "";
  uiBlock *block;
  uiBut *but;

  /* Clear search on each menu creation */
  *search = '\0';

  block = UI_block_begin(C, region, __func__, UI_EMBOSS);
  UI_block_flag_enable(block, UI_BLOCK_LOOP | UI_BLOCK_MOVEMOUSE_QUIT | UI_BLOCK_SEARCH_MENU);
  UI_block_theme_style_set(block, UI_BLOCK_THEME_STYLE_POPUP);

  short menu_width = 10 * UI_UNIT_X;
  but = uiDefSearchBut(
      block, search, 0, ICON_VIEWZOOM, sizeof(search), 10, 10, menu_width, UI_UNIT_Y, 0, 0, "");
  UI_but_func_search_set(but,
                         nullptr,
                         merged_element_search_update_fn,
                         data,
                         false,
                         nullptr,
                         merged_element_search_exec_fn,
                         nullptr);
  UI_but_flag_enable(but, UI_BUT_ACTIVATE_ON_INIT);

  /* Fake button to hold space for search items */
  uiDefBut(block,
           UI_BTYPE_LABEL,
           0,
           "",
           10,
           10 - UI_searchbox_size_y(),
           menu_width,
           UI_searchbox_size_y(),
           nullptr,
           0,
           0,
           0,
           0,
           nullptr);

  /* Center the menu on the cursor */
  const int offset[2] = {-(menu_width / 2), 0};
  UI_block_bounds_set_popup(block, 6, offset);

  return block;
}

void merged_element_search_menu_invoke(bContext *C,
                                       TreeElement *parent_te,
                                       TreeElement *activate_te)
{
  MergedSearchData *select_data = MEM_cnew<MergedSearchData>("merge_search_data");
  select_data->parent_element = parent_te;
  select_data->select_element = activate_te;

  UI_popup_block_invoke(C, merged_element_search_menu, select_data, MEM_freeN);
}

static void object_select_fn(bContext *C,
                             ReportList *UNUSED(reports),
                             Scene *UNUSED(scene),
                             TreeElement *UNUSED(te),
                             TreeStoreElem *UNUSED(tsep),
                             TreeStoreElem *tselem,
                             void *UNUSED(user_data))
{
  ViewLayer *view_layer = CTX_data_view_layer(C);
  Object *ob = (Object *)tselem->id;
  Base *base = BKE_view_layer_base_find(view_layer, ob);

  if (base) {
    ED_object_base_select(base, BA_SELECT);
  }
}

/** \} */

/* -------------------------------------------------------------------- */
/** \name Callbacks (Selection, Users & Library) Utilities
 * \{ */

static void object_select_hierarchy_fn(bContext *C,
                                       ReportList *UNUSED(reports),
                                       Scene *UNUSED(scene),
                                       TreeElement *te,
                                       TreeStoreElem *UNUSED(tsep),
                                       TreeStoreElem *UNUSED(tselem),
                                       void *UNUSED(user_data))
{
  /* Don't extend because this toggles, which is nice for Ctrl-Click but not for a menu item.
   * it's especially confusing when multiple items are selected since some toggle on/off. */
  SpaceOutliner *space_outliner = CTX_wm_space_outliner(C);
  outliner_item_select(
      C, space_outliner, te, OL_ITEM_SELECT | OL_ITEM_ACTIVATE | OL_ITEM_RECURSIVE);
}

static void object_deselect_fn(bContext *C,
                               ReportList *UNUSED(reports),
                               Scene *UNUSED(scene),
                               TreeElement *UNUSED(te),
                               TreeStoreElem *UNUSED(tsep),
                               TreeStoreElem *tselem,
                               void *UNUSED(user_data))
{
  ViewLayer *view_layer = CTX_data_view_layer(C);
  Object *ob = (Object *)tselem->id;
  Base *base = BKE_view_layer_base_find(view_layer, ob);

  if (base) {
    base->flag &= ~BASE_SELECTED;
  }
}

static void outliner_object_delete_fn(bContext *C, ReportList *reports, Scene *scene, Object *ob)
{
  if (ob) {
    Main *bmain = CTX_data_main(C);
    if (ob->id.tag & LIB_TAG_INDIRECT) {
      BKE_reportf(
          reports, RPT_WARNING, "Cannot delete indirectly linked object '%s'", ob->id.name + 2);
      return;
    }
    if (ID_REAL_USERS(ob) <= 1 && ID_EXTRA_USERS(ob) == 0 &&
        BKE_library_ID_is_indirectly_used(bmain, ob)) {
      BKE_reportf(reports,
                  RPT_WARNING,
                  "Cannot delete object '%s' from scene '%s', indirectly used objects need at "
                  "least one user",
                  ob->id.name + 2,
                  scene->id.name + 2);
      return;
    }

    /* Check also library later. */
    if ((ob->mode & OB_MODE_EDIT) && BKE_object_is_in_editmode(ob)) {
      ED_object_editmode_exit_ex(bmain, scene, ob, EM_FREEDATA);
    }
    BKE_id_delete(bmain, ob);
  }
}

static void id_local_fn(bContext *C,
                        ReportList *UNUSED(reports),
                        Scene *UNUSED(scene),
                        TreeElement *UNUSED(te),
                        TreeStoreElem *UNUSED(tsep),
                        TreeStoreElem *tselem,
                        void *UNUSED(user_data))
{
  if (ID_IS_LINKED(tselem->id) && (tselem->id->tag & LIB_TAG_EXTERN)) {
    Main *bmain = CTX_data_main(C);
    if (BKE_lib_id_make_local(bmain, tselem->id, 0)) {
      BKE_id_newptr_and_tag_clear(tselem->id);
    }
  }
  else if (ID_IS_OVERRIDE_LIBRARY_REAL(tselem->id)) {
    BKE_lib_override_library_make_local(tselem->id);
  }
}

struct OutlinerLibOverrideData {
  bool do_hierarchy;
  /**
   * For resync operation, force keeping newly created override IDs (or original linked IDs)
   * instead of re-applying relevant existing ID pointer property override operations. Helps
   * solving broken overrides while not losing *all* of your overrides. */
  bool do_resync_hierarchy_enforce;

  /** The override hierarchy root, when known/created. */
  ID *id_hierarchy_root_override;

  /** A hash of the selected tree elements' ID 'uuid'. Used to clear 'system override' flags on
   * their newly-created liboverrides in post-process step of override hierarchy creation. */
  Set<uint> selected_id_uid;
};

/* Store 'UUID' of IDs of selected elements in the Outliner tree, before generating the override
 * hierarchy. */
static void id_override_library_create_hierarchy_pre_process_fn(bContext *UNUSED(C),
                                                                ReportList *UNUSED(reports),
                                                                Scene *UNUSED(scene),
                                                                TreeElement *UNUSED(te),
                                                                TreeStoreElem *UNUSED(tsep),
                                                                TreeStoreElem *tselem,
                                                                void *user_data)
{
  BLI_assert(TSE_IS_REAL_ID(tselem));

  OutlinerLibOverrideData *data = reinterpret_cast<OutlinerLibOverrideData *>(user_data);
  const bool do_hierarchy = data->do_hierarchy;
  ID *id_root_reference = tselem->id;

  BLI_assert(do_hierarchy);
  UNUSED_VARS_NDEBUG(do_hierarchy);

  data->selected_id_uid.add(id_root_reference->session_uuid);

  if (GS(id_root_reference->name) == ID_GR && (tselem->flag & TSE_CLOSED) != 0) {
    /* If selected element is a (closed) collection, check all of its objects recursively, and also
     * consider the armature ones as 'selected' (i.e. to not become system overrides). */
    Collection *root_collection = reinterpret_cast<Collection *>(id_root_reference);
    FOREACH_COLLECTION_OBJECT_RECURSIVE_BEGIN (root_collection, object_iter) {
      if (id_root_reference->lib == object_iter->id.lib && object_iter->type == OB_ARMATURE) {
        printf("Foooo\n");
        data->selected_id_uid.add(object_iter->id.session_uuid);
      }
    }
    FOREACH_COLLECTION_OBJECT_RECURSIVE_END;
  }
}

static void id_override_library_create_fn(bContext *C,
                                          ReportList *reports,
                                          Scene *scene,
                                          TreeElement *te,
                                          TreeStoreElem *tsep,
                                          TreeStoreElem *tselem,
                                          void *user_data)
{
  BLI_assert(TSE_IS_REAL_ID(tselem));

  /* We can only safely apply this operation on one item at a time, so only do it on the active
   * one. */
  if ((tselem->flag & TSE_ACTIVE) == 0) {
    return;
  }

  ID *id_root_reference = tselem->id;
  OutlinerLibOverrideData *data = reinterpret_cast<OutlinerLibOverrideData *>(user_data);
  const bool do_hierarchy = data->do_hierarchy;
  bool success = false;

  ID *id_instance_hint = nullptr;
  bool is_override_instancing_object = false;
  if (tsep != nullptr && tsep->type == TSE_SOME_ID && tsep->id != nullptr &&
      GS(tsep->id->name) == ID_OB && !ID_IS_OVERRIDE_LIBRARY(tsep->id)) {
    Object *ob = reinterpret_cast<Object *>(tsep->id);
    if (ob->type == OB_EMPTY && &ob->instance_collection->id == id_root_reference) {
      BLI_assert(GS(id_root_reference->name) == ID_GR);
      /* Empty instantiating the collection we override, we need to pass it to BKE overriding code
       * for proper handling. */
      id_instance_hint = tsep->id;
      is_override_instancing_object = true;
    }
  }

  if (ID_IS_OVERRIDABLE_LIBRARY(id_root_reference) ||
      (ID_IS_LINKED(id_root_reference) && do_hierarchy)) {
    Main *bmain = CTX_data_main(C);

    id_root_reference->tag |= LIB_TAG_DOIT;

    /* For now, remap all local usages of linked ID to local override one here. */
    ID *id_iter;
    FOREACH_MAIN_ID_BEGIN (bmain, id_iter) {
      if (ID_IS_LINKED(id_iter)) {
        id_iter->tag &= ~LIB_TAG_DOIT;
      }
      else {
        id_iter->tag |= LIB_TAG_DOIT;
      }
    }
    FOREACH_MAIN_ID_END;

    if (do_hierarchy) {
      /* Tag all linked parents in tree hierarchy to be also overridden. */
      ID *id_hierarchy_root_reference = id_root_reference;
      while ((te = te->parent) != nullptr) {
        if (!TSE_IS_REAL_ID(te->store_elem)) {
          continue;
        }

        /* Tentative hierarchy root. */
        ID *id_current_hierarchy_root = te->store_elem->id;

        /* If the parent ID is from a different library than the reference root one, we are done
         * with upwards tree processing in any case. */
        if (id_current_hierarchy_root->lib != id_root_reference->lib) {
          if (ID_IS_OVERRIDE_LIBRARY_VIRTUAL(id_current_hierarchy_root)) {
            /* Virtual overrides (i.e. embedded IDs), we can simply keep processing their parent to
             * get an actual real override. */
            continue;
          }

          /* If the parent ID is already an override, and is valid (i.e. local override), we can
           * access its hierarchy root directly. */
          if (!ID_IS_LINKED(id_current_hierarchy_root) &&
              ID_IS_OVERRIDE_LIBRARY_REAL(id_current_hierarchy_root) &&
              id_current_hierarchy_root->override_library->reference->lib ==
                  id_root_reference->lib) {
            id_hierarchy_root_reference =
                id_current_hierarchy_root->override_library->hierarchy_root;
            BLI_assert(ID_IS_OVERRIDE_LIBRARY_REAL(id_hierarchy_root_reference));
            break;
          }

          if (ID_IS_LINKED(id_current_hierarchy_root)) {
            /* No local 'anchor' was found for the hierarchy to override, do not proceed, as this
             * would most likely generate invisible/confusing/hard to use and manage overrides. */
            BKE_main_id_tag_all(bmain, LIB_TAG_DOIT, false);
            BKE_reportf(reports,
                        RPT_WARNING,
                        "Invalid anchor ('%s') found, needed to create library override from "
                        "data-block '%s'",
                        id_current_hierarchy_root->name,
                        id_root_reference->name);
            return;
          }

          /* In all other cases, `id_current_hierarchy_root` cannot be a valid hierarchy root, so
           * current `id_hierarchy_root_reference` is our best candidate. */

          break;
        }

        /* If some element in the tree needs to be overridden, but its ID is not overridable,
         * abort. */
        if (!ID_IS_OVERRIDABLE_LIBRARY_HIERARCHY(id_current_hierarchy_root)) {
          BKE_main_id_tag_all(bmain, LIB_TAG_DOIT, false);
          BKE_reportf(reports,
                      RPT_WARNING,
                      "Could not create library override from data-block '%s', one of its parents "
                      "is not overridable ('%s')",
                      id_root_reference->name,
                      id_current_hierarchy_root->name);
          return;
        }
        id_current_hierarchy_root->tag |= LIB_TAG_DOIT;
        id_hierarchy_root_reference = id_current_hierarchy_root;
      }

      /* That case can happen when linked data is a complex mix involving several libraries and/or
       * linked overrides. E.g. a mix of overrides from one library, and indirectly linked data
       * from another library. Do not try to support such cases for now. */
      if (!((id_hierarchy_root_reference->lib == id_root_reference->lib) ||
            (!ID_IS_LINKED(id_hierarchy_root_reference) &&
             ID_IS_OVERRIDE_LIBRARY_REAL(id_hierarchy_root_reference) &&
             id_hierarchy_root_reference->override_library->reference->lib ==
                 id_root_reference->lib))) {
        BKE_main_id_tag_all(bmain, LIB_TAG_DOIT, false);
        BKE_reportf(reports,
                    RPT_WARNING,
                    "Invalid hierarchy root ('%s') found, needed to create library override from "
                    "data-block '%s'",
                    id_hierarchy_root_reference->name,
                    id_root_reference->name);
        return;
      }

      ID *id_root_override = nullptr;
      success = BKE_lib_override_library_create(bmain,
                                                CTX_data_scene(C),
                                                CTX_data_view_layer(C),
                                                nullptr,
                                                id_root_reference,
                                                id_hierarchy_root_reference,
                                                id_instance_hint,
                                                &id_root_override);

      BLI_assert(id_root_override != nullptr);
      BLI_assert(!ID_IS_LINKED(id_root_override));
      BLI_assert(ID_IS_OVERRIDE_LIBRARY_REAL(id_root_override));
      if (ID_IS_LINKED(id_hierarchy_root_reference)) {
        BLI_assert(
            id_root_override->override_library->hierarchy_root->override_library->reference ==
            id_hierarchy_root_reference);
        data->id_hierarchy_root_override = id_root_override->override_library->hierarchy_root;
      }
      else {
        BLI_assert(id_root_override->override_library->hierarchy_root ==
                   id_hierarchy_root_reference);
        data->id_hierarchy_root_override = id_root_override->override_library->hierarchy_root;
      }
    }
    else if (ID_IS_OVERRIDABLE_LIBRARY(id_root_reference)) {
      success = BKE_lib_override_library_create_from_id(bmain, id_root_reference, true) != nullptr;

      /* Cleanup. */
      BKE_main_id_newptr_and_tag_clear(bmain);
      BKE_main_id_tag_all(bmain, LIB_TAG_DOIT, false);
    }

    /* Remove the instance empty from this scene, the items now have an overridden collection
     * instead. */
    if (success && is_override_instancing_object) {
      ED_object_base_free_and_unlink(bmain, scene, (Object *)id_instance_hint);
    }
  }
  if (!success) {
    BKE_reportf(reports,
                RPT_WARNING,
                "Could not create library override from data-block '%s'",
                id_root_reference->name);
  }
}

/* Clear system override flag from newly created overrides which linked reference were previously
 * selected in the Outliner tree. */
static void id_override_library_create_hierarchy_post_process(bContext *C,
                                                              OutlinerLibOverrideData *data)
{
  Main *bmain = CTX_data_main(C);
  ID *id_hierarchy_root_override = data->id_hierarchy_root_override;

  ID *id_iter;
  FOREACH_MAIN_ID_BEGIN (bmain, id_iter) {
    if (ID_IS_LINKED(id_iter) || !ID_IS_OVERRIDE_LIBRARY_REAL(id_iter) ||
        id_iter->override_library->hierarchy_root != id_hierarchy_root_override) {
      continue;
    }
    if (data->selected_id_uid.contains(id_iter->override_library->reference->session_uuid)) {
      id_iter->override_library->flag &= ~IDOVERRIDE_LIBRARY_FLAG_SYSTEM_DEFINED;
    }
  }
  FOREACH_MAIN_ID_END;
}

static void id_override_library_toggle_flag_fn(bContext *UNUSED(C),
                                               ReportList *UNUSED(reports),
                                               Scene *UNUSED(scene),
                                               TreeElement *UNUSED(te),
                                               TreeStoreElem *UNUSED(tsep),
                                               TreeStoreElem *tselem,
                                               void *user_data)
{
  BLI_assert(TSE_IS_REAL_ID(tselem));
  ID *id = tselem->id;

  if (ID_IS_OVERRIDE_LIBRARY_REAL(id)) {
    const uint flag = POINTER_AS_UINT(user_data);
    id->override_library->flag ^= flag;
  }
}

static void id_override_library_reset_fn(bContext *C,
                                         ReportList *UNUSED(reports),
                                         Scene *UNUSED(scene),
                                         TreeElement *UNUSED(te),
                                         TreeStoreElem *UNUSED(tsep),
                                         TreeStoreElem *tselem,
                                         void *user_data)
{
  BLI_assert(TSE_IS_REAL_ID(tselem));
  ID *id_root = tselem->id;
  OutlinerLibOverrideData *data = reinterpret_cast<OutlinerLibOverrideData *>(user_data);
  const bool do_hierarchy = data->do_hierarchy;

  if (ID_IS_OVERRIDE_LIBRARY_REAL(id_root)) {
    Main *bmain = CTX_data_main(C);

    if (do_hierarchy) {
      BKE_lib_override_library_id_hierarchy_reset(bmain, id_root, false);
    }
    else {
      BKE_lib_override_library_id_reset(bmain, id_root, false);
    }

    WM_event_add_notifier(C, NC_WM | ND_DATACHANGED, nullptr);
    WM_event_add_notifier(C, NC_SPACE | ND_SPACE_VIEW3D, nullptr);
  }
  else {
    CLOG_WARN(&LOG, "Could not reset library override of data block '%s'", id_root->name);
  }
}

static void id_override_library_resync_fn(bContext *C,
                                          ReportList *reports,
                                          Scene *scene,
                                          TreeElement *te,
                                          TreeStoreElem *UNUSED(tsep),
                                          TreeStoreElem *tselem,
                                          void *user_data)
{
  BLI_assert(TSE_IS_REAL_ID(tselem));
  ID *id_root = tselem->id;
  OutlinerLibOverrideData *data = reinterpret_cast<OutlinerLibOverrideData *>(user_data);
  const bool do_hierarchy_enforce = data->do_resync_hierarchy_enforce;

  if (ID_IS_OVERRIDE_LIBRARY_REAL(id_root)) {
    Main *bmain = CTX_data_main(C);

    id_root->tag |= LIB_TAG_DOIT;

    /* Tag all linked parents in tree hierarchy to be also overridden. */
    while ((te = te->parent) != nullptr) {
      if (!TSE_IS_REAL_ID(te->store_elem)) {
        continue;
      }
      if (!ID_IS_OVERRIDE_LIBRARY_REAL(te->store_elem->id)) {
        break;
      }
      te->store_elem->id->tag |= LIB_TAG_DOIT;
    }

    BlendFileReadReport report{};
    report.reports = reports;
    BKE_lib_override_library_resync(
        bmain, scene, CTX_data_view_layer(C), id_root, nullptr, do_hierarchy_enforce, &report);

    WM_event_add_notifier(C, NC_WINDOW, nullptr);
  }
  else {
    CLOG_WARN(&LOG, "Could not resync library override of data block '%s'", id_root->name);
  }
}

static void id_override_library_clear_hierarchy_fn(bContext *C,
                                                   ReportList *UNUSED(reports),
                                                   Scene *UNUSED(scene),
                                                   TreeElement *te,
                                                   TreeStoreElem *UNUSED(tsep),
                                                   TreeStoreElem *tselem,
                                                   void *UNUSED(user_data))
{
  BLI_assert(TSE_IS_REAL_ID(tselem));
  ID *id_root = tselem->id;

  if (!ID_IS_OVERRIDE_LIBRARY_REAL(id_root)) {
    CLOG_WARN(&LOG, "Could not delete library override of data block '%s'", id_root->name);
    return;
  }

  Main *bmain = CTX_data_main(C);

  id_root->tag |= LIB_TAG_DOIT;

  /* Tag all override parents in tree hierarchy to be also processed. */
  while ((te = te->parent) != nullptr) {
    if (!TSE_IS_REAL_ID(te->store_elem)) {
      continue;
    }
    if (!ID_IS_OVERRIDE_LIBRARY_REAL(te->store_elem->id)) {
      break;
    }
    te->store_elem->id->tag |= LIB_TAG_DOIT;
  }

  BKE_lib_override_library_delete(bmain, id_root);

  WM_event_add_notifier(C, NC_WINDOW, nullptr);
}

static void id_override_library_clear_single_fn(bContext *C,
                                                ReportList *reports,
                                                Scene *UNUSED(scene),
                                                TreeElement *UNUSED(te),
                                                TreeStoreElem *UNUSED(tsep),
                                                TreeStoreElem *tselem,
                                                void *UNUSED(user_data))
{
  BLI_assert(TSE_IS_REAL_ID(tselem));
  Main *bmain = CTX_data_main(C);
  ID *id = tselem->id;

  if (!ID_IS_OVERRIDE_LIBRARY_REAL(id)) {
    BKE_reportf(reports,
                RPT_WARNING,
                "Cannot clear embedded library override id '%s', only overrides of real "
                "data-blocks can be directly deleted",
                id->name);
    return;
  }

  /* If given ID is not using any other override (it's a 'leaf' in the override hierarchy),
   * delete it and remap its usages to its linked reference. Otherwise, keep it as a reset system
   * override. */
  if (BKE_lib_override_library_is_hierarchy_leaf(bmain, id)) {
    BKE_libblock_remap(bmain, id, id->override_library->reference, ID_REMAP_SKIP_INDIRECT_USAGE);
    BKE_id_delete(bmain, id);
  }
  else {
    BKE_lib_override_library_id_reset(bmain, id, true);
  }

  WM_event_add_notifier(C, NC_WINDOW, nullptr);
  return;
}

static void id_fake_user_set_fn(bContext *UNUSED(C),
                                ReportList *UNUSED(reports),
                                Scene *UNUSED(scene),
                                TreeElement *UNUSED(te),
                                TreeStoreElem *UNUSED(tsep),
                                TreeStoreElem *tselem,
                                void *UNUSED(user_data))
{
  ID *id = tselem->id;

  id_fake_user_set(id);
}

static void id_fake_user_clear_fn(bContext *UNUSED(C),
                                  ReportList *UNUSED(reports),
                                  Scene *UNUSED(scene),
                                  TreeElement *UNUSED(te),
                                  TreeStoreElem *UNUSED(tsep),
                                  TreeStoreElem *tselem,
                                  void *UNUSED(user_data))
{
  ID *id = tselem->id;

  id_fake_user_clear(id);
}

static void id_select_linked_fn(bContext *C,
                                ReportList *UNUSED(reports),
                                Scene *UNUSED(scene),
                                TreeElement *UNUSED(te),
                                TreeStoreElem *UNUSED(tsep),
                                TreeStoreElem *tselem,
                                void *UNUSED(user_data))
{
  ID *id = tselem->id;

  ED_object_select_linked_by_id(C, id);
}

static void singleuser_action_fn(bContext *C,
                                 ReportList *UNUSED(reports),
                                 Scene *UNUSED(scene),
                                 TreeElement *te,
                                 TreeStoreElem *tsep,
                                 TreeStoreElem *tselem,
                                 void *UNUSED(user_data))
{
  /* This callback runs for all selected elements, some of which may not be actions which results
   * in a crash. */
  if (te->idcode != ID_AC) {
    return;
  }

  ID *id = tselem->id;

  if (id) {
    IdAdtTemplate *iat = (IdAdtTemplate *)tsep->id;
    PointerRNA ptr = {nullptr};
    PropertyRNA *prop;

    RNA_pointer_create(&iat->id, &RNA_AnimData, iat->adt, &ptr);
    prop = RNA_struct_find_property(&ptr, "action");

    id_single_user(C, id, &ptr, prop);
  }
}

static void singleuser_world_fn(bContext *C,
                                ReportList *UNUSED(reports),
                                Scene *UNUSED(scene),
                                TreeElement *UNUSED(te),
                                TreeStoreElem *tsep,
                                TreeStoreElem *tselem,
                                void *UNUSED(user_data))
{
  ID *id = tselem->id;

  /* need to use parent scene not just scene, otherwise may end up getting wrong one */
  if (id) {
    Scene *parscene = (Scene *)tsep->id;
    PointerRNA ptr = {nullptr};
    PropertyRNA *prop;

    RNA_id_pointer_create(&parscene->id, &ptr);
    prop = RNA_struct_find_property(&ptr, "world");

    id_single_user(C, id, &ptr, prop);
  }
}

void outliner_do_object_operation_ex(bContext *C,
                                     ReportList *reports,
                                     Scene *scene_act,
                                     SpaceOutliner *space_outliner,
                                     ListBase *lb,
                                     outliner_operation_fn operation_fn,
                                     void *user_data,
                                     bool recurse_selected)
{
  LISTBASE_FOREACH (TreeElement *, te, lb) {
    TreeStoreElem *tselem = TREESTORE(te);
    bool select_handled = false;
    if (tselem->flag & TSE_SELECTED) {
      if ((tselem->type == TSE_SOME_ID) && (te->idcode == ID_OB)) {
        /* When objects selected in other scenes... dunno if that should be allowed. */
        Scene *scene_owner = (Scene *)outliner_search_back(te, ID_SCE);
        if (scene_owner && scene_act != scene_owner) {
          WM_window_set_active_scene(CTX_data_main(C), C, CTX_wm_window(C), scene_owner);
        }
        /* Important to use 'scene_owner' not scene_act else deleting objects can crash.
         * only use 'scene_act' when 'scene_owner' is nullptr, which can happen when the
         * outliner isn't showing scenes: Visible Layer draw mode for eg. */
        operation_fn(
            C, reports, scene_owner ? scene_owner : scene_act, te, nullptr, tselem, user_data);
        select_handled = true;
      }
    }
    if (TSELEM_OPEN(tselem, space_outliner)) {
      if ((select_handled == false) || recurse_selected) {
        outliner_do_object_operation_ex(C,
                                        reports,
                                        scene_act,
                                        space_outliner,
                                        &te->subtree,
                                        operation_fn,
                                        nullptr,
                                        recurse_selected);
      }
    }
  }
}

void outliner_do_object_operation(bContext *C,
                                  ReportList *reports,
                                  Scene *scene_act,
                                  SpaceOutliner *space_outliner,
                                  ListBase *lb,
                                  outliner_operation_fn operation_fn)
{
  outliner_do_object_operation_ex(
      C, reports, scene_act, space_outliner, lb, operation_fn, nullptr, true);
}

/** \} */

/* -------------------------------------------------------------------- */
/** \name Internal Tagging Utilities
 * \{ */

static void clear_animdata_fn(int UNUSED(event),
                              TreeElement *UNUSED(te),
                              TreeStoreElem *tselem,
                              void *UNUSED(arg))
{
  BKE_animdata_free(tselem->id, true);
  DEG_id_tag_update(tselem->id, ID_RECALC_ANIMATION);
}

static void unlinkact_animdata_fn(int UNUSED(event),
                                  TreeElement *UNUSED(te),
                                  TreeStoreElem *tselem,
                                  void *UNUSED(arg))
{
  /* just set action to nullptr */
  BKE_animdata_set_action(nullptr, tselem->id, nullptr);
  DEG_id_tag_update(tselem->id, ID_RECALC_ANIMATION);
}

static void cleardrivers_animdata_fn(int UNUSED(event),
                                     TreeElement *UNUSED(te),
                                     TreeStoreElem *tselem,
                                     void *UNUSED(arg))
{
  IdAdtTemplate *iat = (IdAdtTemplate *)tselem->id;

  /* just free drivers - stored as a list of F-Curves */
  BKE_fcurves_free(&iat->adt->drivers);
  DEG_id_tag_update(tselem->id, ID_RECALC_ANIMATION);
}

static void refreshdrivers_animdata_fn(int UNUSED(event),
                                       TreeElement *UNUSED(te),
                                       TreeStoreElem *tselem,
                                       void *UNUSED(arg))
{
  IdAdtTemplate *iat = (IdAdtTemplate *)tselem->id;

  /* Loop over drivers, performing refresh
   * (i.e. check graph_buttons.c and rna_fcurve.c for details). */
  LISTBASE_FOREACH (FCurve *, fcu, &iat->adt->drivers) {
    fcu->flag &= ~FCURVE_DISABLED;

    if (fcu->driver) {
      fcu->driver->flag &= ~DRIVER_FLAG_INVALID;
    }
  }
}

/** \} */

/* -------------------------------------------------------------------- */
/** \name Object Operation Utilities
 * \{ */

enum eOutliner_PropDataOps {
  OL_DOP_SELECT = 1,
  OL_DOP_DESELECT,
  OL_DOP_HIDE,
  OL_DOP_UNHIDE,
  OL_DOP_SELECT_LINKED,
};

enum eOutliner_PropConstraintOps {
  OL_CONSTRAINTOP_ENABLE = 1,
  OL_CONSTRAINTOP_DISABLE,
  OL_CONSTRAINTOP_DELETE,
};

enum eOutliner_PropModifierOps {
  OL_MODIFIER_OP_TOGVIS = 1,
  OL_MODIFIER_OP_TOGREN,
  OL_MODIFIER_OP_DELETE,
};

static void pchan_fn(int event, TreeElement *te, TreeStoreElem *UNUSED(tselem), void *UNUSED(arg))
{
  bPoseChannel *pchan = (bPoseChannel *)te->directdata;

  if (event == OL_DOP_SELECT) {
    pchan->bone->flag |= BONE_SELECTED;
  }
  else if (event == OL_DOP_DESELECT) {
    pchan->bone->flag &= ~BONE_SELECTED;
  }
  else if (event == OL_DOP_HIDE) {
    pchan->bone->flag |= BONE_HIDDEN_P;
    pchan->bone->flag &= ~BONE_SELECTED;
  }
  else if (event == OL_DOP_UNHIDE) {
    pchan->bone->flag &= ~BONE_HIDDEN_P;
  }
}

static void bone_fn(int event, TreeElement *te, TreeStoreElem *UNUSED(tselem), void *UNUSED(arg))
{
  Bone *bone = (Bone *)te->directdata;

  if (event == OL_DOP_SELECT) {
    bone->flag |= BONE_SELECTED;
  }
  else if (event == OL_DOP_DESELECT) {
    bone->flag &= ~BONE_SELECTED;
  }
  else if (event == OL_DOP_HIDE) {
    bone->flag |= BONE_HIDDEN_P;
    bone->flag &= ~BONE_SELECTED;
  }
  else if (event == OL_DOP_UNHIDE) {
    bone->flag &= ~BONE_HIDDEN_P;
  }
}

static void ebone_fn(int event, TreeElement *te, TreeStoreElem *UNUSED(tselem), void *UNUSED(arg))
{
  EditBone *ebone = (EditBone *)te->directdata;

  if (event == OL_DOP_SELECT) {
    ebone->flag |= BONE_SELECTED;
  }
  else if (event == OL_DOP_DESELECT) {
    ebone->flag &= ~BONE_SELECTED;
  }
  else if (event == OL_DOP_HIDE) {
    ebone->flag |= BONE_HIDDEN_A;
    ebone->flag &= ~BONE_SELECTED | BONE_TIPSEL | BONE_ROOTSEL;
  }
  else if (event == OL_DOP_UNHIDE) {
    ebone->flag &= ~BONE_HIDDEN_A;
  }
}

static void sequence_fn(int event, TreeElement *te, TreeStoreElem *UNUSED(tselem), void *scene_ptr)
{
  TreeElementSequence *te_seq = tree_element_cast<TreeElementSequence>(te);
  Sequence *seq = &te_seq->getSequence();
  Scene *scene = (Scene *)scene_ptr;
  Editing *ed = SEQ_editing_get(scene);
  if (BLI_findindex(ed->seqbasep, seq) != -1) {
    if (event == OL_DOP_SELECT) {
      ED_sequencer_select_sequence_single(scene, seq, true);
    }
    else if (event == OL_DOP_DESELECT) {
      seq->flag &= ~SELECT;
    }
    else if (event == OL_DOP_HIDE) {
      if (!(seq->flag & SEQ_MUTE)) {
        seq->flag |= SEQ_MUTE;
        SEQ_relations_invalidate_dependent(scene, seq);
      }
    }
    else if (event == OL_DOP_UNHIDE) {
      if (seq->flag & SEQ_MUTE) {
        seq->flag &= ~SEQ_MUTE;
        SEQ_relations_invalidate_dependent(scene, seq);
      }
    }
  }
}

static void gpencil_layer_fn(int event,
                             TreeElement *te,
                             TreeStoreElem *UNUSED(tselem),
                             void *UNUSED(arg))
{
  bGPDlayer *gpl = (bGPDlayer *)te->directdata;

  if (event == OL_DOP_SELECT) {
    gpl->flag |= GP_LAYER_SELECT;
  }
  else if (event == OL_DOP_DESELECT) {
    gpl->flag &= ~GP_LAYER_SELECT;
  }
  else if (event == OL_DOP_HIDE) {
    gpl->flag |= GP_LAYER_HIDE;
  }
  else if (event == OL_DOP_UNHIDE) {
    gpl->flag &= ~GP_LAYER_HIDE;
  }
}

static void data_select_linked_fn(int event,
                                  TreeElement *te,
                                  TreeStoreElem *UNUSED(tselem),
                                  void *C_v)
{
  const TreeElementRNAStruct *te_rna_struct = tree_element_cast<TreeElementRNAStruct>(te);
  if (!te_rna_struct) {
    return;
  }

  if (event == OL_DOP_SELECT_LINKED) {
    const PointerRNA &ptr = te_rna_struct->getPointerRNA();
    if (RNA_struct_is_ID(ptr.type)) {
      bContext *C = (bContext *)C_v;
      ID *id = reinterpret_cast<ID *>(ptr.data);

      ED_object_select_linked_by_id(C, id);
    }
  }
}

static void constraint_fn(int event, TreeElement *te, TreeStoreElem *UNUSED(tselem), void *C_v)
{
  bContext *C = reinterpret_cast<bContext *>(C_v);
  Main *bmain = CTX_data_main(C);
  bConstraint *constraint = (bConstraint *)te->directdata;
  Object *ob = (Object *)outliner_search_back(te, ID_OB);

  if (event == OL_CONSTRAINTOP_ENABLE) {
    constraint->flag &= ~CONSTRAINT_OFF;
    ED_object_constraint_update(bmain, ob);
    WM_event_add_notifier(C, NC_OBJECT | ND_CONSTRAINT, ob);
  }
  else if (event == OL_CONSTRAINTOP_DISABLE) {
    constraint->flag = CONSTRAINT_OFF;
    ED_object_constraint_update(bmain, ob);
    WM_event_add_notifier(C, NC_OBJECT | ND_CONSTRAINT, ob);
  }
  else if (event == OL_CONSTRAINTOP_DELETE) {
    ListBase *lb = nullptr;

    if (TREESTORE(te->parent->parent)->type == TSE_POSE_CHANNEL) {
      lb = &((bPoseChannel *)te->parent->parent->directdata)->constraints;
    }
    else {
      lb = &ob->constraints;
    }

    if (BKE_constraint_remove_ex(lb, ob, constraint, true)) {
      /* there's no active constraint now, so make sure this is the case */
      BKE_constraints_active_set(&ob->constraints, nullptr);

      /* needed to set the flags on posebones correctly */
      ED_object_constraint_update(bmain, ob);

      WM_event_add_notifier(C, NC_OBJECT | ND_CONSTRAINT | NA_REMOVED, ob);
      te->store_elem->flag &= ~TSE_SELECTED;
    }
  }
}

static void modifier_fn(int event, TreeElement *te, TreeStoreElem *UNUSED(tselem), void *Carg)
{
  bContext *C = (bContext *)Carg;
  Main *bmain = CTX_data_main(C);
  Scene *scene = CTX_data_scene(C);
  ModifierData *md = (ModifierData *)te->directdata;
  Object *ob = (Object *)outliner_search_back(te, ID_OB);

  if (event == OL_MODIFIER_OP_TOGVIS) {
    md->mode ^= eModifierMode_Realtime;
    DEG_id_tag_update(&ob->id, ID_RECALC_GEOMETRY);
    WM_event_add_notifier(C, NC_OBJECT | ND_MODIFIER, ob);
  }
  else if (event == OL_MODIFIER_OP_TOGREN) {
    md->mode ^= eModifierMode_Render;
    DEG_id_tag_update(&ob->id, ID_RECALC_GEOMETRY);
    WM_event_add_notifier(C, NC_OBJECT | ND_MODIFIER, ob);
  }
  else if (event == OL_MODIFIER_OP_DELETE) {
    ED_object_modifier_remove(nullptr, bmain, scene, ob, md);
    WM_event_add_notifier(C, NC_OBJECT | ND_MODIFIER | NA_REMOVED, ob);
    te->store_elem->flag &= ~TSE_SELECTED;
  }
}

static void outliner_do_data_operation(
    SpaceOutliner *space_outliner,
    int type,
    int event,
    ListBase *lb,
    void (*operation_fn)(int, TreeElement *, TreeStoreElem *, void *),
    void *arg)
{
  LISTBASE_FOREACH (TreeElement *, te, lb) {
    TreeStoreElem *tselem = TREESTORE(te);
    if (tselem->flag & TSE_SELECTED) {
      if (tselem->type == type) {
        operation_fn(event, te, tselem, arg);
      }
    }
    if (TSELEM_OPEN(tselem, space_outliner)) {
      outliner_do_data_operation(space_outliner, type, event, &te->subtree, operation_fn, arg);
    }
  }
}

static Base *outliner_batch_delete_hierarchy(
    ReportList *reports, Main *bmain, ViewLayer *view_layer, Scene *scene, Base *base)
{
  Base *child_base, *base_next;
  Object *object, *parent;

  if (!base) {
    return nullptr;
  }

  object = base->object;
  for (child_base = reinterpret_cast<Base *>(view_layer->object_bases.first); child_base;
       child_base = base_next) {
    base_next = child_base->next;
    for (parent = child_base->object->parent; parent && (parent != object);
         parent = parent->parent) {
      /* pass */
    }
    if (parent) {
      base_next = outliner_batch_delete_hierarchy(reports, bmain, view_layer, scene, child_base);
    }
  }

  base_next = base->next;

  if (object->id.tag & LIB_TAG_INDIRECT) {
    BKE_reportf(reports,
                RPT_WARNING,
                "Cannot delete indirectly linked object '%s'",
                base->object->id.name + 2);
    return base_next;
  }
  if (ID_REAL_USERS(object) <= 1 && ID_EXTRA_USERS(object) == 0 &&
      BKE_library_ID_is_indirectly_used(bmain, object)) {
    BKE_reportf(reports,
                RPT_WARNING,
                "Cannot delete object '%s' from scene '%s', indirectly used objects need at least "
                "one user",
                object->id.name + 2,
                scene->id.name + 2);
    return base_next;
  }

  DEG_id_tag_update_ex(bmain, &object->id, ID_RECALC_BASE_FLAGS);
  BKE_scene_collections_object_remove(bmain, scene, object, false);

  if (object->id.us == 0) {
    object->id.tag |= LIB_TAG_DOIT;
  }

  return base_next;
}

static void object_batch_delete_hierarchy_fn(bContext *C,
                                             ReportList *reports,
                                             Scene *scene,
                                             Object *ob)
{
  ViewLayer *view_layer = CTX_data_view_layer(C);
  Object *obedit = CTX_data_edit_object(C);

  Base *base = BKE_view_layer_base_find(view_layer, ob);

  if (base) {
    /* Check also library later. */
    for (; obedit && (obedit != base->object); obedit = obedit->parent) {
      /* pass */
    }
    if (obedit == base->object) {
      ED_object_editmode_exit(C, EM_FREEDATA);
    }

    outliner_batch_delete_hierarchy(reports, CTX_data_main(C), view_layer, scene, base);
  }
}

/** \} */

/* -------------------------------------------------------------------- */
/** \name Object Menu Operator
 * \{ */

enum {
  OL_OP_SELECT = 1,
  OL_OP_DESELECT,
  OL_OP_SELECT_HIERARCHY,
  OL_OP_REMAP,
  OL_OP_RENAME,
};

static const EnumPropertyItem prop_object_op_types[] = {
    {OL_OP_SELECT, "SELECT", ICON_RESTRICT_SELECT_OFF, "Select", ""},
    {OL_OP_DESELECT, "DESELECT", ICON_SELECT_NONE, "Deselect", ""},
    {OL_OP_SELECT_HIERARCHY, "SELECT_HIERARCHY", ICON_RESTRICT_SELECT_OFF, "Select Hierarchy", ""},
    {OL_OP_REMAP,
     "REMAP",
     0,
     "Remap Users",
     "Make all users of selected data-blocks to use instead a new chosen one"},
    {OL_OP_RENAME, "RENAME", 0, "Rename", ""},
    {0, nullptr, 0, nullptr, nullptr},
};

static int outliner_object_operation_exec(bContext *C, wmOperator *op)
{
  Main *bmain = CTX_data_main(C);
  Scene *scene = CTX_data_scene(C);
  wmWindow *win = CTX_wm_window(C);
  SpaceOutliner *space_outliner = CTX_wm_space_outliner(C);
  int event;
  const char *str = nullptr;
  bool selection_changed = false;

  /* check for invalid states */
  if (space_outliner == nullptr) {
    return OPERATOR_CANCELLED;
  }

  event = RNA_enum_get(op->ptr, "type");

  if (event == OL_OP_SELECT) {
    Scene *sce = scene; /* To be able to delete, scenes are set... */
    outliner_do_object_operation(
        C, op->reports, scene, space_outliner, &space_outliner->tree, object_select_fn);
    if (scene != sce) {
      WM_window_set_active_scene(bmain, C, win, sce);
    }

    str = "Select Objects";
    selection_changed = true;
  }
  else if (event == OL_OP_SELECT_HIERARCHY) {
    Scene *sce = scene; /* To be able to delete, scenes are set... */
    outliner_do_object_operation_ex(C,
                                    op->reports,
                                    scene,
                                    space_outliner,
                                    &space_outliner->tree,
                                    object_select_hierarchy_fn,
                                    nullptr,
                                    false);
    if (scene != sce) {
      WM_window_set_active_scene(bmain, C, win, sce);
    }
    str = "Select Object Hierarchy";
    selection_changed = true;
  }
  else if (event == OL_OP_DESELECT) {
    outliner_do_object_operation(
        C, op->reports, scene, space_outliner, &space_outliner->tree, object_deselect_fn);
    str = "Deselect Objects";
    selection_changed = true;
  }
  else if (event == OL_OP_REMAP) {
    outliner_do_libdata_operation(
        C, op->reports, scene, space_outliner, &space_outliner->tree, id_remap_fn, nullptr);
    /* No undo push here, operator does it itself (since it's a modal one, the op_undo_depth
     * trick does not work here). */
  }
  else if (event == OL_OP_RENAME) {
    outliner_do_object_operation(
        C, op->reports, scene, space_outliner, &space_outliner->tree, item_rename_fn);
    str = "Rename Object";
  }
  else {
    BLI_assert(0);
    return OPERATOR_CANCELLED;
  }

  if (selection_changed) {
    DEG_id_tag_update(&scene->id, ID_RECALC_SELECT);
    WM_event_add_notifier(C, NC_SCENE | ND_OB_SELECT, scene);
    ED_outliner_select_sync_from_object_tag(C);
  }

  if (str != nullptr) {
    ED_undo_push(C, str);
  }

  return OPERATOR_FINISHED;
}

void OUTLINER_OT_object_operation(wmOperatorType *ot)
{
  /* identifiers */
  ot->name = "Outliner Object Operation";
  ot->idname = "OUTLINER_OT_object_operation";

  /* callbacks */
  ot->invoke = WM_menu_invoke;
  ot->exec = outliner_object_operation_exec;
  ot->poll = ED_operator_outliner_active;

  ot->flag = 0;

  ot->prop = RNA_def_enum(ot->srna, "type", prop_object_op_types, 0, "Object Operation", "");
}

/** \} */

/* -------------------------------------------------------------------- */
/** \name Delete Object/Collection Operator
 * \{ */

using OutlinerDeleteFn = void (*)(bContext *C, ReportList *reports, Scene *scene, Object *ob);

typedef struct ObjectEditData {
  GSet *objects_set;
  bool is_liboverride_allowed;
  bool is_liboverride_hierarchy_root_allowed;
} ObjectEditData;

static void outliner_do_object_delete(bContext *C,
                                      ReportList *reports,
                                      Scene *scene,
                                      GSet *objects_to_delete,
                                      OutlinerDeleteFn delete_fn)
{
  GSetIterator objects_to_delete_iter;
  GSET_ITER (objects_to_delete_iter, objects_to_delete) {
    Object *ob = (Object *)BLI_gsetIterator_getKey(&objects_to_delete_iter);

    delete_fn(C, reports, scene, ob);
  }
}

static TreeTraversalAction outliner_find_objects_to_delete(TreeElement *te, void *customdata)
{
  ObjectEditData *data = reinterpret_cast<ObjectEditData *>(customdata);
  GSet *objects_to_delete = data->objects_set;
  TreeStoreElem *tselem = TREESTORE(te);

  if (outliner_is_collection_tree_element(te)) {
    return TRAVERSE_CONTINUE;
  }

  if ((tselem->type != TSE_SOME_ID) || (tselem->id == nullptr) ||
      (GS(tselem->id->name) != ID_OB)) {
    return TRAVERSE_SKIP_CHILDS;
  }

  ID *id = tselem->id;

  if (ID_IS_OVERRIDE_LIBRARY_REAL(id)) {
    if (ID_IS_OVERRIDE_LIBRARY_HIERARCHY_ROOT(id)) {
      if (!(data->is_liboverride_hierarchy_root_allowed || data->is_liboverride_allowed)) {
        return TRAVERSE_SKIP_CHILDS;
      }
    }
    else {
      if (!data->is_liboverride_allowed) {
        return TRAVERSE_SKIP_CHILDS;
      }
    }
  }

  BLI_gset_add(objects_to_delete, id);

  return TRAVERSE_CONTINUE;
}

static int outliner_delete_exec(bContext *C, wmOperator *op)
{
  Main *bmain = CTX_data_main(C);
  Scene *scene = CTX_data_scene(C);
  SpaceOutliner *space_outliner = CTX_wm_space_outliner(C);
  struct wmMsgBus *mbus = CTX_wm_message_bus(C);
  ViewLayer *view_layer = CTX_data_view_layer(C);
  const Base *basact_prev = BASACT(view_layer);

  const bool delete_hierarchy = RNA_boolean_get(op->ptr, "hierarchy");

  /* Get selected objects skipping duplicates to prevent deleting objects linked to multiple
   * collections twice */
  ObjectEditData object_delete_data = {};
  object_delete_data.objects_set = BLI_gset_ptr_new(__func__);
  object_delete_data.is_liboverride_allowed = false;
  object_delete_data.is_liboverride_hierarchy_root_allowed = delete_hierarchy;
  outliner_tree_traverse(space_outliner,
                         &space_outliner->tree,
                         0,
                         TSE_SELECTED,
                         outliner_find_objects_to_delete,
                         &object_delete_data);

  if (delete_hierarchy) {
    BKE_main_id_tag_all(bmain, LIB_TAG_DOIT, false);

    outliner_do_object_delete(
        C, op->reports, scene, object_delete_data.objects_set, object_batch_delete_hierarchy_fn);

    BKE_id_multi_tagged_delete(bmain);
  }
  else {
    outliner_do_object_delete(
        C, op->reports, scene, object_delete_data.objects_set, outliner_object_delete_fn);
  }

  BLI_gset_free(object_delete_data.objects_set, nullptr);

  outliner_collection_delete(C, bmain, scene, op->reports, delete_hierarchy);

  /* Tree management normally happens from draw_outliner(), but when
   * you're clicking too fast on Delete object from context menu in
   * outliner several mouse events can be handled in one cycle without
   * handling notifiers/redraw which leads to deleting the same object twice.
   * cleanup tree here to prevent such cases. */
  outliner_cleanup_tree(space_outliner);

  DEG_id_tag_update(&scene->id, ID_RECALC_COPY_ON_WRITE);
  DEG_relations_tag_update(bmain);

  if (basact_prev != BASACT(view_layer)) {
    WM_event_add_notifier(C, NC_SCENE | ND_OB_ACTIVE, scene);
    WM_msg_publish_rna_prop(mbus, &scene->id, view_layer, LayerObjects, active);
  }

  DEG_id_tag_update(&scene->id, ID_RECALC_SELECT);
  WM_event_add_notifier(C, NC_SCENE | ND_OB_SELECT, scene);
  WM_event_add_notifier(C, NC_SCENE | ND_LAYER_CONTENT, scene);
  ED_outliner_select_sync_from_object_tag(C);

  return OPERATOR_FINISHED;
}

void OUTLINER_OT_delete(wmOperatorType *ot)
{
  /* identifiers */
  ot->name = "Delete";
  ot->idname = "OUTLINER_OT_delete";
  ot->description = "Delete selected objects and collections";

  /* callbacks */
  ot->exec = outliner_delete_exec;
  ot->poll = ED_operator_outliner_active;

  /* flags */
  ot->flag |= OPTYPE_REGISTER | OPTYPE_UNDO;

  /* properties */
  PropertyRNA *prop = RNA_def_boolean(
      ot->srna, "hierarchy", false, "Hierarchy", "Delete child objects and collections");
  RNA_def_property_flag(prop, PROP_SKIP_SAVE);
}

/** \} */

/* -------------------------------------------------------------------- */
/** \name ID-Data Menu Operator
 * \{ */

enum eOutlinerIdOpTypes {
  OUTLINER_IDOP_INVALID = 0,

  OUTLINER_IDOP_UNLINK,
  OUTLINER_IDOP_LOCAL,
  OUTLINER_IDOP_OVERRIDE_LIBRARY_CREATE,
  OUTLINER_IDOP_OVERRIDE_LIBRARY_CREATE_HIERARCHY,
  OUTLINER_IDOP_OVERRIDE_LIBRARY_MAKE_EDITABLE,
  OUTLINER_IDOP_OVERRIDE_LIBRARY_RESET,
  OUTLINER_IDOP_OVERRIDE_LIBRARY_RESET_HIERARCHY,
  OUTLINER_IDOP_OVERRIDE_LIBRARY_RESYNC_HIERARCHY,
  OUTLINER_IDOP_OVERRIDE_LIBRARY_RESYNC_HIERARCHY_ENFORCE,
  OUTLINER_IDOP_OVERRIDE_LIBRARY_CLEAR_HIERARCHY,
  OUTLINER_IDOP_OVERRIDE_LIBRARY_CLEAR_SINGLE,
  OUTLINER_IDOP_SINGLE,
  OUTLINER_IDOP_DELETE,
  OUTLINER_IDOP_REMAP,

  OUTLINER_IDOP_COPY,
  OUTLINER_IDOP_PASTE,

  OUTLINER_IDOP_FAKE_ADD,
  OUTLINER_IDOP_FAKE_CLEAR,
  OUTLINER_IDOP_RENAME,

  OUTLINER_IDOP_SELECT_LINKED,
};

/* TODO: implement support for changing the ID-block used. */
static const EnumPropertyItem prop_id_op_types[] = {
    {OUTLINER_IDOP_UNLINK, "UNLINK", ICON_UNLINKED, "Unlink", ""},
    {OUTLINER_IDOP_LOCAL, "LOCAL", ICON_MAKE_LOCAL, "Make Local", ""},
    {OUTLINER_IDOP_SINGLE, "SINGLE", ICON_MAKE_SINGLE_USER, "Make Single User", ""},
    {OUTLINER_IDOP_DELETE, "DELETE", ICON_DELETE, "Delete", ""},
    {OUTLINER_IDOP_REMAP,
     "REMAP",
     ICON_USER,
     "Remap Users",
     "Make all users of selected data to use instead current (clicked) one"},
    {0, "", 0, nullptr, nullptr},
    {OUTLINER_IDOP_OVERRIDE_LIBRARY_CREATE,
     "OVERRIDE_LIBRARY_CREATE",
     ICON_LIBRARY_DATA_OVERRIDE,
     "Make Library Override Single",
     "Make a single, out-of-hierarchy local override of this linked data"
     "\nOnly applies to active Outliner item"},
    {OUTLINER_IDOP_OVERRIDE_LIBRARY_CREATE_HIERARCHY,
     "OVERRIDE_LIBRARY_CREATE_HIERARCHY",
     ICON_HIERARCHY,
     "Make Library Override Hierarchy",
<<<<<<< HEAD
     "Make a local override of this linked data, and its hierarchy of dependencies"
     "\nOnly applies to active Outliner item"},
=======
     "Make a local override of this linked data-block, and its hierarchy of dependencies - only "
     "applies to active Outliner item"},
    {OUTLINER_IDOP_OVERRIDE_LIBRARY_MAKE_EDITABLE,
     "OVERRIDE_LIBRARY_MAKE_EDITABLE",
     0,
     "Make Library Override Editable",
     "Make the library override data-block editable"},
>>>>>>> e1adbfcc
    {OUTLINER_IDOP_OVERRIDE_LIBRARY_RESET,
     "OVERRIDE_LIBRARY_RESET",
     ICON_DECORATE_OVERRIDE,
     "Reset Library Override",
     "Reset this local override to its linked values"},
    {OUTLINER_IDOP_OVERRIDE_LIBRARY_RESET_HIERARCHY,
     "OVERRIDE_LIBRARY_RESET_HIERARCHY",
     ICON_RESET,
     "Reset Library Override Hierarchy",
     "Reset this local override to its linked values, as well as its hierarchy of dependencies"},
    {OUTLINER_IDOP_OVERRIDE_LIBRARY_RESYNC_HIERARCHY,
     "OVERRIDE_LIBRARY_RESYNC_HIERARCHY",
     ICON_SYNC,
     "Resync Library Override Hierarchy",
     "Rebuild this local override from its linked reference, as well as its hierarchy of "
     "dependencies"},
    {OUTLINER_IDOP_OVERRIDE_LIBRARY_RESYNC_HIERARCHY_ENFORCE,
     "OVERRIDE_LIBRARY_RESYNC_HIERARCHY_ENFORCE",
     ICON_SYNC,
     "Resync Library Override Hierarchy Enforce",
     "Rebuild this local override from its linked reference, as well as its hierarchy of "
     "dependencies, enforcing that hierarchy to match the linked data (i.e. ignoring exiting "
     "overrides on data-blocks pointer properties)"},
<<<<<<< HEAD
    {OUTLINER_IDOP_OVERRIDE_LIBRARY_DELETE_HIERARCHY,
     "OVERRIDE_LIBRARY_DELETE_HIERARCHY",
     ICON_DELETE,
     "Delete Library Override Hierarchy",
     "Delete this local override (including its hierarchy of override dependencies) and relink "
     "its usages to the linked data"},
=======
    {OUTLINER_IDOP_OVERRIDE_LIBRARY_CLEAR_HIERARCHY,
     "OVERRIDE_LIBRARY_CLEAR_HIERARCHY",
     0,
     "Clear Library Override Hierarchy",
     "Delete this local override (including its hierarchy of override dependencies) and relink "
     "its usages to the linked data-blocks"},
    {OUTLINER_IDOP_OVERRIDE_LIBRARY_CLEAR_SINGLE,
     "OVERRIDE_LIBRARY_CLEAR_SINGLE",
     0,
     "Clear Single Library Override",
     "Delete this local override if possible, else reset it and mark it as non editable, and "
     "relink its usages to the linked data-blocks"},
>>>>>>> e1adbfcc
    {0, "", 0, nullptr, nullptr},
    {OUTLINER_IDOP_COPY, "COPY", ICON_COPYDOWN, "Copy", ""},
    {OUTLINER_IDOP_PASTE, "PASTE", ICON_PASTEDOWN, "Paste", ""},
    {0, "", 0, nullptr, nullptr},
    {OUTLINER_IDOP_FAKE_ADD,
     "ADD_FAKE",
     ICON_FAKE_USER_ON,
     "Add Fake User",
     "Ensure data gets saved even if it isn't in use (e.g. for motion and material "
     "libraries)"},
    {OUTLINER_IDOP_FAKE_CLEAR, "CLEAR_FAKE", ICON_FAKE_USER_OFF, "Clear Fake User", ""},
    {OUTLINER_IDOP_RENAME, "RENAME", ICON_RENAME, "Rename", ""},
    {OUTLINER_IDOP_SELECT_LINKED, "SELECT_LINKED", ICON_LINKED, "Select Linked", ""},
    {0, nullptr, 0, nullptr, nullptr},
};

static bool outliner_id_operation_item_poll(bContext *C,
                                            PointerRNA *UNUSED(ptr),
                                            PropertyRNA *UNUSED(prop),
                                            const int enum_value)
{
  if (!outliner_operation_tree_element_poll(C)) {
    return false;
  }

  SpaceOutliner *space_outliner = CTX_wm_space_outliner(C);
  TreeElement *te = get_target_element(space_outliner);
  TreeStoreElem *tselem = TREESTORE(te);
  if (!TSE_IS_REAL_ID(tselem)) {
    return false;
  }

  switch (enum_value) {
    case OUTLINER_IDOP_OVERRIDE_LIBRARY_CREATE:
      if (ID_IS_OVERRIDABLE_LIBRARY(tselem->id)) {
        return true;
      }
      return false;
    case OUTLINER_IDOP_OVERRIDE_LIBRARY_CREATE_HIERARCHY:
      if (ID_IS_OVERRIDABLE_LIBRARY(tselem->id) || (ID_IS_LINKED(tselem->id))) {
        return true;
      }
      return false;
    case OUTLINER_IDOP_OVERRIDE_LIBRARY_MAKE_EDITABLE:
      if (ID_IS_OVERRIDE_LIBRARY_REAL(tselem->id) && !ID_IS_LINKED(tselem->id)) {
        if (tselem->id->override_library->flag & IDOVERRIDE_LIBRARY_FLAG_SYSTEM_DEFINED) {
          return true;
        }
      }
      return false;
    case OUTLINER_IDOP_OVERRIDE_LIBRARY_RESET:
    case OUTLINER_IDOP_OVERRIDE_LIBRARY_RESET_HIERARCHY:
    case OUTLINER_IDOP_OVERRIDE_LIBRARY_RESYNC_HIERARCHY:
    case OUTLINER_IDOP_OVERRIDE_LIBRARY_RESYNC_HIERARCHY_ENFORCE:
    case OUTLINER_IDOP_OVERRIDE_LIBRARY_CLEAR_HIERARCHY:
    case OUTLINER_IDOP_OVERRIDE_LIBRARY_CLEAR_SINGLE:
      if (ID_IS_OVERRIDE_LIBRARY_REAL(tselem->id) && !ID_IS_LINKED(tselem->id)) {
        return true;
      }
      return false;
    case OUTLINER_IDOP_SINGLE:
      if (ELEM(space_outliner->outlinevis, SO_SCENES, SO_VIEW_LAYER)) {
        return true;
      }
      /* TODO(dalai): enable in the few cases where this can be supported
       * (i.e., when we have a valid parent for the tselem). */
      return false;
  }

  return true;
}

static const EnumPropertyItem *outliner_id_operation_itemf(bContext *C,
                                                           PointerRNA *ptr,
                                                           PropertyRNA *prop,
                                                           bool *r_free)
{
  EnumPropertyItem *items = nullptr;
  int totitem = 0;

  if ((C == nullptr) || (ED_operator_outliner_active(C) == false)) {
    return prop_id_op_types;
  }
  for (const EnumPropertyItem *it = prop_id_op_types; it->identifier != nullptr; it++) {
    if (!outliner_id_operation_item_poll(C, ptr, prop, it->value)) {
      continue;
    }
    RNA_enum_item_add(&items, &totitem, it);
  }
  RNA_enum_item_end(&items, &totitem);
  *r_free = true;

  return items;
}

static int outliner_id_operation_exec(bContext *C, wmOperator *op)
{
  wmWindowManager *wm = CTX_wm_manager(C);
  Scene *scene = CTX_data_scene(C);
  SpaceOutliner *space_outliner = CTX_wm_space_outliner(C);
  int scenelevel = 0, objectlevel = 0, idlevel = 0, datalevel = 0;

  /* check for invalid states */
  if (space_outliner == nullptr) {
    return OPERATOR_CANCELLED;
  }

  TreeElement *te = get_target_element(space_outliner);
  get_element_operation_type(te, &scenelevel, &objectlevel, &idlevel, &datalevel);

  eOutlinerIdOpTypes event = (eOutlinerIdOpTypes)RNA_enum_get(op->ptr, "type");
  switch (event) {
    case OUTLINER_IDOP_UNLINK: {
      /* unlink datablock from its parent */
      if (objectlevel) {
        outliner_do_libdata_operation(C,
                                      op->reports,
                                      scene,
                                      space_outliner,
                                      &space_outliner->tree,
                                      unlink_object_fn,
                                      nullptr);

        WM_event_add_notifier(C, NC_SCENE | ND_LAYER, nullptr);
        ED_undo_push(C, "Unlink Object");
        break;
      }

      switch (idlevel) {
        case ID_AC:
          outliner_do_libdata_operation(C,
                                        op->reports,
                                        scene,
                                        space_outliner,
                                        &space_outliner->tree,
                                        unlink_action_fn,
                                        nullptr);

          WM_event_add_notifier(C, NC_ANIMATION | ND_NLA_ACTCHANGE, nullptr);
          ED_undo_push(C, "Unlink action");
          break;
        case ID_MA:
          outliner_do_libdata_operation(C,
                                        op->reports,
                                        scene,
                                        space_outliner,
                                        &space_outliner->tree,
                                        unlink_material_fn,
                                        nullptr);

          WM_event_add_notifier(C, NC_OBJECT | ND_OB_SHADING, nullptr);
          ED_undo_push(C, "Unlink material");
          break;
        case ID_TE:
          outliner_do_libdata_operation(C,
                                        op->reports,
                                        scene,
                                        space_outliner,
                                        &space_outliner->tree,
                                        unlink_texture_fn,
                                        nullptr);

          WM_event_add_notifier(C, NC_OBJECT | ND_OB_SHADING, nullptr);
          ED_undo_push(C, "Unlink texture");
          break;
        case ID_WO:
          outliner_do_libdata_operation(C,
                                        op->reports,
                                        scene,
                                        space_outliner,
                                        &space_outliner->tree,
                                        unlink_world_fn,
                                        nullptr);

          WM_event_add_notifier(C, NC_SCENE | ND_WORLD, nullptr);
          ED_undo_push(C, "Unlink world");
          break;
        case ID_GR:
          outliner_do_libdata_operation(C,
                                        op->reports,
                                        scene,
                                        space_outliner,
                                        &space_outliner->tree,
                                        unlink_collection_fn,
                                        nullptr);

          WM_event_add_notifier(C, NC_SCENE | ND_LAYER, nullptr);
          ED_undo_push(C, "Unlink Collection");
          break;
        default:
          BKE_report(op->reports, RPT_WARNING, "Not yet implemented");
          break;
      }
      break;
    }
    case OUTLINER_IDOP_LOCAL: {
      /* make local */
      outliner_do_libdata_operation(
          C, op->reports, scene, space_outliner, &space_outliner->tree, id_local_fn, nullptr);
      ED_undo_push(C, "Localized Data");
      break;
    }
    case OUTLINER_IDOP_OVERRIDE_LIBRARY_CREATE: {
      OutlinerLibOverrideData override_data{};
      outliner_do_libdata_operation(C,
                                    op->reports,
                                    scene,
                                    space_outliner,
                                    &space_outliner->tree,
                                    id_override_library_create_fn,
                                    &override_data);
      ED_undo_push(C, "Overridden Data");
      break;
    }
    case OUTLINER_IDOP_OVERRIDE_LIBRARY_CREATE_HIERARCHY: {
      OutlinerLibOverrideData override_data{};
      override_data.do_hierarchy = true;
      outliner_do_libdata_operation(C,
                                    op->reports,
                                    scene,
                                    space_outliner,
                                    &space_outliner->tree,
                                    id_override_library_create_hierarchy_pre_process_fn,
                                    &override_data);
      outliner_do_libdata_operation(C,
                                    op->reports,
                                    scene,
                                    space_outliner,
                                    &space_outliner->tree,
                                    id_override_library_create_fn,
                                    &override_data);
      id_override_library_create_hierarchy_post_process(C, &override_data);

      ED_undo_push(C, "Overridden Data Hierarchy");
      break;
    }
    case OUTLINER_IDOP_OVERRIDE_LIBRARY_MAKE_EDITABLE: {
      outliner_do_libdata_operation(C,
                                    op->reports,
                                    scene,
                                    space_outliner,
                                    &space_outliner->tree,
                                    id_override_library_toggle_flag_fn,
                                    POINTER_FROM_UINT(IDOVERRIDE_LIBRARY_FLAG_SYSTEM_DEFINED));

      ED_undo_push(C, "Make Overridden Data Editable");
      break;
    }
    case OUTLINER_IDOP_OVERRIDE_LIBRARY_RESET: {
      OutlinerLibOverrideData override_data{};
      outliner_do_libdata_operation(C,
                                    op->reports,
                                    scene,
                                    space_outliner,
                                    &space_outliner->tree,
                                    id_override_library_reset_fn,
                                    &override_data);
      ED_undo_push(C, "Reset Overridden Data");
      break;
    }
    case OUTLINER_IDOP_OVERRIDE_LIBRARY_RESET_HIERARCHY: {
      OutlinerLibOverrideData override_data{};
      override_data.do_hierarchy = true;
      outliner_do_libdata_operation(C,
                                    op->reports,
                                    scene,
                                    space_outliner,
                                    &space_outliner->tree,
                                    id_override_library_reset_fn,
                                    &override_data);
      ED_undo_push(C, "Reset Overridden Data Hierarchy");
      break;
    }
    case OUTLINER_IDOP_OVERRIDE_LIBRARY_RESYNC_HIERARCHY: {
      OutlinerLibOverrideData override_data{};
      override_data.do_hierarchy = true;
      outliner_do_libdata_operation(C,
                                    op->reports,
                                    scene,
                                    space_outliner,
                                    &space_outliner->tree,
                                    id_override_library_resync_fn,
                                    &override_data);
      ED_undo_push(C, "Resync Overridden Data Hierarchy");
      break;
    }
    case OUTLINER_IDOP_OVERRIDE_LIBRARY_RESYNC_HIERARCHY_ENFORCE: {
      OutlinerLibOverrideData override_data{};
      override_data.do_hierarchy = true;
      override_data.do_resync_hierarchy_enforce = true;
      outliner_do_libdata_operation(C,
                                    op->reports,
                                    scene,
                                    space_outliner,
                                    &space_outliner->tree,
                                    id_override_library_resync_fn,
                                    &override_data);
      ED_undo_push(C, "Resync Overridden Data Hierarchy");
      break;
    }
    case OUTLINER_IDOP_OVERRIDE_LIBRARY_CLEAR_HIERARCHY: {
      outliner_do_libdata_operation(C,
                                    op->reports,
                                    scene,
                                    space_outliner,
                                    &space_outliner->tree,
                                    id_override_library_clear_hierarchy_fn,
                                    nullptr);
      ED_undo_push(C, "Clear Overridden Data Hierarchy");
      break;
    }
    case OUTLINER_IDOP_OVERRIDE_LIBRARY_CLEAR_SINGLE: {
      outliner_do_libdata_operation(C,
                                    op->reports,
                                    scene,
                                    space_outliner,
                                    &space_outliner->tree,
                                    id_override_library_clear_single_fn,
                                    nullptr);
      ED_undo_push(C, "Clear Overridden Data Hierarchy");
      break;
    }
    case OUTLINER_IDOP_SINGLE: {
      /* make single user */
      switch (idlevel) {
        case ID_AC:
          outliner_do_libdata_operation(C,
                                        op->reports,
                                        scene,
                                        space_outliner,
                                        &space_outliner->tree,
                                        singleuser_action_fn,
                                        nullptr);

          WM_event_add_notifier(C, NC_ANIMATION | ND_NLA_ACTCHANGE, nullptr);
          ED_undo_push(C, "Single-User Action");
          break;

        case ID_WO:
          outliner_do_libdata_operation(C,
                                        op->reports,
                                        scene,
                                        space_outliner,
                                        &space_outliner->tree,
                                        singleuser_world_fn,
                                        nullptr);

          WM_event_add_notifier(C, NC_SCENE | ND_WORLD, nullptr);
          ED_undo_push(C, "Single-User World");
          break;

        default:
          BKE_report(op->reports, RPT_WARNING, "Not yet implemented");
          break;
      }
      break;
    }
    case OUTLINER_IDOP_DELETE: {
      if (idlevel > 0) {
        outliner_do_libdata_operation(
            C, op->reports, scene, space_outliner, &space_outliner->tree, id_delete_fn, nullptr);
        ED_undo_push(C, "Delete");
      }
      break;
    }
    case OUTLINER_IDOP_REMAP: {
      if (idlevel > 0) {
        outliner_do_libdata_operation(
            C, op->reports, scene, space_outliner, &space_outliner->tree, id_remap_fn, nullptr);
        /* No undo push here, operator does it itself (since it's a modal one, the op_undo_depth
         * trick does not work here). */
      }
      break;
    }
    case OUTLINER_IDOP_COPY: {
      wm->op_undo_depth++;
      WM_operator_name_call(C, "OUTLINER_OT_id_copy", WM_OP_INVOKE_DEFAULT, nullptr, nullptr);
      wm->op_undo_depth--;
      /* No need for undo, this operation does not change anything... */
      break;
    }
    case OUTLINER_IDOP_PASTE: {
      wm->op_undo_depth++;
      WM_operator_name_call(C, "OUTLINER_OT_id_paste", WM_OP_INVOKE_DEFAULT, nullptr, nullptr);
      wm->op_undo_depth--;
      ED_outliner_select_sync_from_all_tag(C);
      ED_undo_push(C, "Paste");
      break;
    }
    case OUTLINER_IDOP_FAKE_ADD: {
      /* set fake user */
      outliner_do_libdata_operation(C,
                                    op->reports,
                                    scene,
                                    space_outliner,
                                    &space_outliner->tree,
                                    id_fake_user_set_fn,
                                    nullptr);

      WM_event_add_notifier(C, NC_ID | NA_EDITED, nullptr);
      ED_undo_push(C, "Add Fake User");
      break;
    }
    case OUTLINER_IDOP_FAKE_CLEAR: {
      /* clear fake user */
      outliner_do_libdata_operation(C,
                                    op->reports,
                                    scene,
                                    space_outliner,
                                    &space_outliner->tree,
                                    id_fake_user_clear_fn,
                                    nullptr);

      WM_event_add_notifier(C, NC_ID | NA_EDITED, nullptr);
      ED_undo_push(C, "Clear Fake User");
      break;
    }
    case OUTLINER_IDOP_RENAME: {
      /* rename */
      outliner_do_libdata_operation(
          C, op->reports, scene, space_outliner, &space_outliner->tree, item_rename_fn, nullptr);

      WM_event_add_notifier(C, NC_ID | NA_EDITED, nullptr);
      ED_undo_push(C, "Rename");
      break;
    }
    case OUTLINER_IDOP_SELECT_LINKED:
      outliner_do_libdata_operation(C,
                                    op->reports,
                                    scene,
                                    space_outliner,
                                    &space_outliner->tree,
                                    id_select_linked_fn,
                                    nullptr);
      ED_outliner_select_sync_from_all_tag(C);
      ED_undo_push(C, "Select");
      break;

    default:
      /* Invalid - unhandled. */
      break;
  }

  /* wrong notifier still... */
  WM_event_add_notifier(C, NC_ID | NA_EDITED, nullptr);

  /* XXX: this is just so that outliner is always up to date. */
  WM_event_add_notifier(C, NC_SPACE | ND_SPACE_OUTLINER, nullptr);

  return OPERATOR_FINISHED;
}

void OUTLINER_OT_id_operation(wmOperatorType *ot)
{
  /* identifiers */
  ot->name = "Outliner ID Data Operation";
  ot->idname = "OUTLINER_OT_id_operation";

  /* callbacks */
  ot->invoke = WM_menu_invoke;
  ot->exec = outliner_id_operation_exec;
  ot->poll = outliner_operation_tree_element_poll;

  ot->flag = 0;

  ot->prop = RNA_def_enum(ot->srna, "type", prop_id_op_types, 0, "ID Data Operation", "");
  RNA_def_enum_funcs(ot->prop, outliner_id_operation_itemf);
}

/** \} */

/* -------------------------------------------------------------------- */
/** \name Library Menu Operator
 * \{ */

enum eOutlinerLibOpTypes {
  OL_LIB_INVALID = 0,

  OL_LIB_RENAME,
  OL_LIB_DELETE,
  OL_LIB_RELOCATE,
  OL_LIB_RELOAD,
};

static const EnumPropertyItem outliner_lib_op_type_items[] = {
    {OL_LIB_RENAME, "RENAME", ICON_RENAME, "Rename", ""},
    {OL_LIB_DELETE,
     "DELETE",
     ICON_DELETE,
     "Delete",
     "Delete this library and all its item.\n"
     "Warning: No undo"},
    {OL_LIB_RELOCATE,
     "RELOCATE",
     ICON_FILE_REFRESH,
     "Relocate",
     "Select a new path for this library, and reload all its data"},
    {OL_LIB_RELOAD, "RELOAD", ICON_FILE_REFRESH, "Reload", "Reload all data from this library"},
    {0, nullptr, 0, nullptr, nullptr},
};

static int outliner_lib_operation_exec(bContext *C, wmOperator *op)
{
  Scene *scene = CTX_data_scene(C);
  SpaceOutliner *space_outliner = CTX_wm_space_outliner(C);
  int scenelevel = 0, objectlevel = 0, idlevel = 0, datalevel = 0;

  /* check for invalid states */
  if (space_outliner == nullptr) {
    return OPERATOR_CANCELLED;
  }

  TreeElement *te = get_target_element(space_outliner);
  get_element_operation_type(te, &scenelevel, &objectlevel, &idlevel, &datalevel);

  eOutlinerLibOpTypes event = (eOutlinerLibOpTypes)RNA_enum_get(op->ptr, "type");
  switch (event) {
    case OL_LIB_RENAME: {
      outliner_do_libdata_operation(
          C, op->reports, scene, space_outliner, &space_outliner->tree, item_rename_fn, nullptr);

      WM_event_add_notifier(C, NC_ID | NA_EDITED, nullptr);
      ED_undo_push(C, "Rename Library");
      break;
    }
    case OL_LIB_DELETE: {
      outliner_do_libdata_operation(
          C, op->reports, scene, space_outliner, &space_outliner->tree, id_delete_fn, nullptr);
      ED_undo_push(C, "Delete Library");
      break;
    }
    case OL_LIB_RELOCATE: {
      outliner_do_libdata_operation(
          C, op->reports, scene, space_outliner, &space_outliner->tree, lib_relocate_fn, nullptr);
      /* No undo push here, operator does it itself (since it's a modal one, the op_undo_depth
       * trick does not work here). */
      break;
    }
    case OL_LIB_RELOAD: {
      outliner_do_libdata_operation(
          C, op->reports, scene, space_outliner, &space_outliner->tree, lib_reload_fn, nullptr);
      /* No undo push here, operator does it itself (since it's a modal one, the op_undo_depth
       * trick does not work here). */
      break;
    }
    default:
      /* invalid - unhandled */
      break;
  }

  /* wrong notifier still... */
  WM_event_add_notifier(C, NC_ID | NA_EDITED, nullptr);

  /* XXX: this is just so that outliner is always up to date */
  WM_event_add_notifier(C, NC_SPACE | ND_SPACE_OUTLINER, nullptr);

  return OPERATOR_FINISHED;
}

void OUTLINER_OT_lib_operation(wmOperatorType *ot)
{
  /* identifiers */
  ot->name = "Outliner Library Operation";
  ot->idname = "OUTLINER_OT_lib_operation";

  /* callbacks */
  ot->invoke = WM_menu_invoke;
  ot->exec = outliner_lib_operation_exec;
  ot->poll = outliner_operation_tree_element_poll;

  ot->prop = RNA_def_enum(
      ot->srna, "type", outliner_lib_op_type_items, 0, "Library Operation", "");
}

/** \} */

/* -------------------------------------------------------------------- */
/** \name Outliner Set Active Action Operator
 * \{ */

static void outliner_do_id_set_operation(
    SpaceOutliner *space_outliner,
    int type,
    ListBase *lb,
    ID *newid,
    void (*operation_fn)(TreeElement *, TreeStoreElem *, TreeStoreElem *, ID *))
{
  LISTBASE_FOREACH (TreeElement *, te, lb) {
    TreeStoreElem *tselem = TREESTORE(te);
    if (tselem->flag & TSE_SELECTED) {
      if (tselem->type == type) {
        TreeStoreElem *tsep = te->parent ? TREESTORE(te->parent) : nullptr;
        operation_fn(te, tselem, tsep, newid);
      }
    }
    if (TSELEM_OPEN(tselem, space_outliner)) {
      outliner_do_id_set_operation(space_outliner, type, &te->subtree, newid, operation_fn);
    }
  }
}

static void actionset_id_fn(TreeElement *UNUSED(te),
                            TreeStoreElem *tselem,
                            TreeStoreElem *tsep,
                            ID *actId)
{
  bAction *act = (bAction *)actId;

  if (tselem->type == TSE_ANIM_DATA) {
    /* "animation" entries - action is child of this */
    BKE_animdata_set_action(nullptr, tselem->id, act);
  }
  /* TODO: if any other "expander" channels which own actions need to support this menu,
   * add: tselem->type = ...
   */
  else if (tsep && (tsep->type == TSE_ANIM_DATA)) {
    /* "animation" entries case again */
    BKE_animdata_set_action(nullptr, tsep->id, act);
  }
  /* TODO: other cases not supported yet. */
}

static int outliner_action_set_exec(bContext *C, wmOperator *op)
{
  Main *bmain = CTX_data_main(C);
  SpaceOutliner *space_outliner = CTX_wm_space_outliner(C);
  int scenelevel = 0, objectlevel = 0, idlevel = 0, datalevel = 0;
  bAction *act;

  TreeElement *te = get_target_element(space_outliner);
  get_element_operation_type(te, &scenelevel, &objectlevel, &idlevel, &datalevel);

  /* get action to use */
  act = reinterpret_cast<bAction *>(
      BLI_findlink(&bmain->actions, RNA_enum_get(op->ptr, "action")));

  if (act == nullptr) {
    BKE_report(op->reports, RPT_ERROR, "No valid action to add");
    return OPERATOR_CANCELLED;
  }
  if (act->idroot == 0) {
    /* Hopefully in this case (i.e. library of userless actions),
     * the user knows what they're doing. */
    BKE_reportf(op->reports,
                RPT_WARNING,
                "Action '%s' does not specify what data it can be used on "
                "(try setting the 'ID Root Type' setting from the data editor "
                "for this action to avoid future problems)",
                act->id.name + 2);
  }

  /* perform action if valid channel */
  if (datalevel == TSE_ANIM_DATA) {
    outliner_do_id_set_operation(
        space_outliner, datalevel, &space_outliner->tree, (ID *)act, actionset_id_fn);
  }
  else if (idlevel == ID_AC) {
    outliner_do_id_set_operation(
        space_outliner, idlevel, &space_outliner->tree, (ID *)act, actionset_id_fn);
  }
  else {
    return OPERATOR_CANCELLED;
  }

  /* set notifier that things have changed */
  WM_event_add_notifier(C, NC_ANIMATION | ND_NLA_ACTCHANGE, nullptr);
  ED_undo_push(C, "Set action");

  /* done */
  return OPERATOR_FINISHED;
}

void OUTLINER_OT_action_set(wmOperatorType *ot)
{
  PropertyRNA *prop;

  /* identifiers */
  ot->name = "Outliner Set Action";
  ot->idname = "OUTLINER_OT_action_set";
  ot->description = "Change the active action used";

  /* api callbacks */
  ot->invoke = WM_enum_search_invoke;
  ot->exec = outliner_action_set_exec;
  ot->poll = outliner_operation_tree_element_poll;

  /* flags */
  ot->flag = OPTYPE_REGISTER | OPTYPE_UNDO;

  /* props */
  /* TODO: this would be nicer as an ID-pointer... */
  prop = RNA_def_enum(ot->srna, "action", DummyRNA_NULL_items, 0, "Action", "");
  RNA_def_enum_funcs(prop, RNA_action_itemf);
  RNA_def_property_flag(prop, PROP_ENUM_NO_TRANSLATE);
  ot->prop = prop;
}

/** \} */

/* -------------------------------------------------------------------- */
/** \name Animation Menu Operator
 * \{ */

enum eOutliner_AnimDataOps {
  OUTLINER_ANIMOP_INVALID = 0,

  OUTLINER_ANIMOP_CLEAR_ADT,

  OUTLINER_ANIMOP_SET_ACT,
  OUTLINER_ANIMOP_CLEAR_ACT,

  OUTLINER_ANIMOP_REFRESH_DRV,
  OUTLINER_ANIMOP_CLEAR_DRV
};

static const EnumPropertyItem prop_animdata_op_types[] = {
    {OUTLINER_ANIMOP_CLEAR_ADT,
     "CLEAR_ANIMDATA",
     ICON_CLEAR,
     "Clear Animation Data",
     "Remove this animation data container"},
    {OUTLINER_ANIMOP_SET_ACT, "SET_ACT", ICON_ACTION, "Set Action", ""},
    {OUTLINER_ANIMOP_CLEAR_ACT, "CLEAR_ACT", ICON_CLEAR, "Unlink Action", ""},
    {OUTLINER_ANIMOP_REFRESH_DRV, "REFRESH_DRIVERS", ICON_FILE_REFRESH, "Refresh Drivers", ""},
    {OUTLINER_ANIMOP_CLEAR_DRV, "CLEAR_DRIVERS", ICON_CLEAR, "Clear Drivers", ""},
    {0, nullptr, 0, nullptr, nullptr},
};

static int outliner_animdata_operation_exec(bContext *C, wmOperator *op)
{
  wmWindowManager *wm = CTX_wm_manager(C);
  SpaceOutliner *space_outliner = CTX_wm_space_outliner(C);
  int scenelevel = 0, objectlevel = 0, idlevel = 0, datalevel = 0;
  TreeElement *te = get_target_element(space_outliner);
  get_element_operation_type(te, &scenelevel, &objectlevel, &idlevel, &datalevel);

  if (datalevel != TSE_ANIM_DATA) {
    return OPERATOR_CANCELLED;
  }

  /* perform the core operation */
  eOutliner_AnimDataOps event = (eOutliner_AnimDataOps)RNA_enum_get(op->ptr, "type");
  switch (event) {
    case OUTLINER_ANIMOP_CLEAR_ADT:
      /* Remove Animation Data - this may remove the active action, in some cases... */
      outliner_do_data_operation(
          space_outliner, datalevel, event, &space_outliner->tree, clear_animdata_fn, nullptr);

      WM_event_add_notifier(C, NC_ANIMATION | ND_NLA_ACTCHANGE, nullptr);
      ED_undo_push(C, "Clear Animation Data");
      break;

    case OUTLINER_ANIMOP_SET_ACT:
      /* delegate once again... */
      wm->op_undo_depth++;
      WM_operator_name_call(
          C, "OUTLINER_OT_action_set", WM_OP_INVOKE_REGION_WIN, nullptr, nullptr);
      wm->op_undo_depth--;
      ED_undo_push(C, "Set active action");
      break;

    case OUTLINER_ANIMOP_CLEAR_ACT:
      /* clear active action - using standard rules */
      outliner_do_data_operation(
          space_outliner, datalevel, event, &space_outliner->tree, unlinkact_animdata_fn, nullptr);

      WM_event_add_notifier(C, NC_ANIMATION | ND_NLA_ACTCHANGE, nullptr);
      ED_undo_push(C, "Unlink action");
      break;

    case OUTLINER_ANIMOP_REFRESH_DRV:
      outliner_do_data_operation(space_outliner,
                                 datalevel,
                                 event,
                                 &space_outliner->tree,
                                 refreshdrivers_animdata_fn,
                                 nullptr);

      WM_event_add_notifier(C, NC_ANIMATION | ND_ANIMCHAN, nullptr);
      // ED_undo_push(C, "Refresh Drivers"); /* No undo needed - shouldn't have any impact? */
      break;

    case OUTLINER_ANIMOP_CLEAR_DRV:
      outliner_do_data_operation(space_outliner,
                                 datalevel,
                                 event,
                                 &space_outliner->tree,
                                 cleardrivers_animdata_fn,
                                 nullptr);

      WM_event_add_notifier(C, NC_ANIMATION | ND_ANIMCHAN, nullptr);
      ED_undo_push(C, "Clear Drivers");
      break;

    default: /* Invalid. */
      break;
  }

  /* update dependencies */
  DEG_relations_tag_update(CTX_data_main(C));

  return OPERATOR_FINISHED;
}

void OUTLINER_OT_animdata_operation(wmOperatorType *ot)
{
  /* identifiers */
  ot->name = "Outliner Animation Data Operation";
  ot->idname = "OUTLINER_OT_animdata_operation";

  /* callbacks */
  ot->invoke = WM_menu_invoke;
  ot->exec = outliner_animdata_operation_exec;
  ot->poll = ED_operator_outliner_active;

  ot->flag = 0;

  ot->prop = RNA_def_enum(ot->srna, "type", prop_animdata_op_types, 0, "Animation Operation", "");
}

/** \} */

/* -------------------------------------------------------------------- */
/** \name Constraint Menu Operator
 * \{ */

static const EnumPropertyItem prop_constraint_op_types[] = {
    {OL_CONSTRAINTOP_ENABLE, "ENABLE", ICON_HIDE_OFF, "Enable", ""},
    {OL_CONSTRAINTOP_DISABLE, "DISABLE", ICON_HIDE_ON, "Disable", ""},
    {OL_CONSTRAINTOP_DELETE, "DELETE", ICON_DELETE, "Delete", ""},
    {0, nullptr, 0, nullptr, nullptr},
};

static int outliner_constraint_operation_exec(bContext *C, wmOperator *op)
{
  SpaceOutliner *space_outliner = CTX_wm_space_outliner(C);
  eOutliner_PropConstraintOps event = (eOutliner_PropConstraintOps)RNA_enum_get(op->ptr, "type");

  outliner_do_data_operation(
      space_outliner, TSE_CONSTRAINT, event, &space_outliner->tree, constraint_fn, C);

  if (event == OL_CONSTRAINTOP_DELETE) {
    outliner_cleanup_tree(space_outliner);
  }

  ED_undo_push(C, "Constraint operation");

  return OPERATOR_FINISHED;
}

void OUTLINER_OT_constraint_operation(wmOperatorType *ot)
{
  /* identifiers */
  ot->name = "Outliner Constraint Operation";
  ot->idname = "OUTLINER_OT_constraint_operation";

  /* callbacks */
  ot->invoke = WM_menu_invoke;
  ot->exec = outliner_constraint_operation_exec;
  ot->poll = ED_operator_outliner_active;

  ot->flag = 0;

  ot->prop = RNA_def_enum(
      ot->srna, "type", prop_constraint_op_types, 0, "Constraint Operation", "");
}

/** \} */

/* -------------------------------------------------------------------- */
/** \name Modifier Menu Operator
 * \{ */

static const EnumPropertyItem prop_modifier_op_types[] = {
    {OL_MODIFIER_OP_TOGVIS, "TOGVIS", ICON_RESTRICT_VIEW_OFF, "Toggle Viewport Use", ""},
    {OL_MODIFIER_OP_TOGREN, "TOGREN", ICON_RESTRICT_RENDER_OFF, "Toggle Render Use", ""},
    {OL_MODIFIER_OP_DELETE, "DELETE", ICON_DELETE, "Delete", ""},
    {0, nullptr, 0, nullptr, nullptr},
};

static int outliner_modifier_operation_exec(bContext *C, wmOperator *op)
{
  SpaceOutliner *space_outliner = CTX_wm_space_outliner(C);
  eOutliner_PropModifierOps event = (eOutliner_PropModifierOps)RNA_enum_get(op->ptr, "type");

  outliner_do_data_operation(
      space_outliner, TSE_MODIFIER, event, &space_outliner->tree, modifier_fn, C);

  if (event == OL_MODIFIER_OP_DELETE) {
    outliner_cleanup_tree(space_outliner);
  }

  ED_undo_push(C, "Modifier operation");

  return OPERATOR_FINISHED;
}

void OUTLINER_OT_modifier_operation(wmOperatorType *ot)
{
  /* identifiers */
  ot->name = "Outliner Modifier Operation";
  ot->idname = "OUTLINER_OT_modifier_operation";

  /* callbacks */
  ot->invoke = WM_menu_invoke;
  ot->exec = outliner_modifier_operation_exec;
  ot->poll = ED_operator_outliner_active;

  ot->flag = 0;

  ot->prop = RNA_def_enum(ot->srna, "type", prop_modifier_op_types, 0, "Modifier Operation", "");
}

/** \} */

/* -------------------------------------------------------------------- */
/** \name Data Menu Operator
 * \{ */

static int outliner_data_operation_exec(bContext *C, wmOperator *op)
{
  SpaceOutliner *space_outliner = CTX_wm_space_outliner(C);
  int scenelevel = 0, objectlevel = 0, idlevel = 0, datalevel = 0;
  TreeElement *te = get_target_element(space_outliner);
  get_element_operation_type(te, &scenelevel, &objectlevel, &idlevel, &datalevel);

  eOutliner_PropDataOps event = (eOutliner_PropDataOps)RNA_enum_get(op->ptr, "type");
  switch (datalevel) {
    case TSE_POSE_CHANNEL: {
      outliner_do_data_operation(
          space_outliner, datalevel, event, &space_outliner->tree, pchan_fn, nullptr);
      WM_event_add_notifier(C, NC_OBJECT | ND_POSE, nullptr);
      ED_undo_push(C, "PoseChannel operation");

      break;
    }
    case TSE_BONE: {
      outliner_do_data_operation(
          space_outliner, datalevel, event, &space_outliner->tree, bone_fn, nullptr);
      WM_event_add_notifier(C, NC_OBJECT | ND_POSE, nullptr);
      ED_undo_push(C, "Bone operation");

      break;
    }
    case TSE_EBONE: {
      outliner_do_data_operation(
          space_outliner, datalevel, event, &space_outliner->tree, ebone_fn, nullptr);
      WM_event_add_notifier(C, NC_OBJECT | ND_POSE, nullptr);
      ED_undo_push(C, "EditBone operation");

      break;
    }
    case TSE_SEQUENCE: {
      Scene *scene = CTX_data_scene(C);
      outliner_do_data_operation(
          space_outliner, datalevel, event, &space_outliner->tree, sequence_fn, scene);
      WM_event_add_notifier(C, NC_SCENE | ND_SEQUENCER | NA_SELECTED, scene);
      ED_undo_push(C, "Sequencer operation");

      break;
    }
    case TSE_GP_LAYER: {
      outliner_do_data_operation(
          space_outliner, datalevel, event, &space_outliner->tree, gpencil_layer_fn, nullptr);
      WM_event_add_notifier(C, NC_GPENCIL | ND_DATA, nullptr);
      ED_undo_push(C, "Grease Pencil Layer operation");

      break;
    }
    case TSE_RNA_STRUCT:
      if (event == OL_DOP_SELECT_LINKED) {
        outliner_do_data_operation(
            space_outliner, datalevel, event, &space_outliner->tree, data_select_linked_fn, C);
      }

      break;

    default:
      BKE_report(op->reports, RPT_WARNING, "Not yet implemented");
      break;
  }

  return OPERATOR_FINISHED;
}

/* Dynamically populate an enum of Keying Sets */
static const EnumPropertyItem *outliner_data_op_sets_enum_item_fn(bContext *C,
                                                                  PointerRNA *UNUSED(ptr),
                                                                  PropertyRNA *UNUSED(prop),
                                                                  bool *UNUSED(r_free))
{
  /* Check for invalid states. */
  if (C == nullptr) {
    return DummyRNA_DEFAULT_items;
  }

  SpaceOutliner *space_outliner = CTX_wm_space_outliner(C);
  if (space_outliner == nullptr) {
    return DummyRNA_DEFAULT_items;
  }

  TreeElement *te = get_target_element(space_outliner);
  if (te == nullptr) {
    return DummyRNA_NULL_items;
  }

  TreeStoreElem *tselem = TREESTORE(te);

  static const EnumPropertyItem optype_sel_and_hide[] = {
      /*bfa - need to use the OFF icon to display the ON icon. Blender code hiccup with dealing
         with values instead of icon names at other locations ...*/
      {OL_DOP_SELECT, "SELECT", ICON_RESTRICT_SELECT_OFF, "Select", ""},
      {OL_DOP_DESELECT, "DESELECT", ICON_SELECT_NONE, "Deselect", ""},
      {OL_DOP_HIDE, "HIDE", ICON_HIDE_ON, "Hide", ""},
      {OL_DOP_UNHIDE, "UNHIDE", ICON_HIDE_OFF, "Unhide", ""},
      {0, nullptr, 0, nullptr, nullptr}};

  static const EnumPropertyItem optype_sel_linked[] = {
      {OL_DOP_SELECT_LINKED, "SELECT_LINKED", 0, "Select Linked", ""},
      {0, nullptr, 0, nullptr, nullptr}};

  if (tselem->type == TSE_RNA_STRUCT) {
    return optype_sel_linked;
  }

  return optype_sel_and_hide;
}

void OUTLINER_OT_data_operation(wmOperatorType *ot)
{
  /* identifiers */
  ot->name = "Outliner Data Operation";
  ot->idname = "OUTLINER_OT_data_operation";

  /* callbacks */
  ot->invoke = WM_menu_invoke;
  ot->exec = outliner_data_operation_exec;
  ot->poll = outliner_operation_tree_element_poll;

  ot->flag = 0;

  ot->prop = RNA_def_enum(ot->srna, "type", DummyRNA_DEFAULT_items, 0, "Data Operation", "");
  RNA_def_enum_funcs(ot->prop, outliner_data_op_sets_enum_item_fn);
}

/** \} */

/* -------------------------------------------------------------------- */
/** \name Context Menu Operator
 * \{ */

static int outliner_operator_menu(bContext *C, const char *opname)
{
  wmOperatorType *ot = WM_operatortype_find(opname, false);
  uiPopupMenu *pup = UI_popup_menu_begin(C, WM_operatortype_name(ot, nullptr), ICON_NONE);
  uiLayout *layout = UI_popup_menu_layout(pup);

  /* set this so the default execution context is the same as submenus */
  uiLayoutSetOperatorContext(layout, WM_OP_INVOKE_REGION_WIN);
  uiItemsEnumO(layout, ot->idname, RNA_property_identifier(ot->prop));

  uiItemS(layout);
  /* bfa -  We just append the asset sub menu here, not the whole context menu*/
  /*uiItemMContents(layout, "OUTLINER_MT_context_menu");*/
  uiItemMContents(layout, "OUTLINER_MT_asset");

  UI_popup_menu_end(C, pup);

  return OPERATOR_INTERFACE;
}

static int do_outliner_operation_event(bContext *C,
                                       ReportList *reports,
                                       ARegion *region,
                                       SpaceOutliner *space_outliner,
                                       TreeElement *te)
{
  int scenelevel = 0, objectlevel = 0, idlevel = 0, datalevel = 0;
  TreeStoreElem *tselem = TREESTORE(te);

  int select_flag = OL_ITEM_ACTIVATE | OL_ITEM_SELECT;
  if (tselem->flag & TSE_SELECTED) {
    select_flag |= OL_ITEM_EXTEND;
  }

  outliner_item_select(C, space_outliner, te, select_flag);

  /* Only redraw, don't rebuild here because TreeElement pointers will
   * become invalid and operations will crash. */
  ED_region_tag_redraw_no_rebuild(region);
  ED_outliner_select_sync_from_outliner(C, space_outliner);

  get_element_operation_type(te, &scenelevel, &objectlevel, &idlevel, &datalevel);

  if (scenelevel) {
    if (objectlevel || datalevel || idlevel) {
      BKE_report(reports, RPT_WARNING, "Mixed selection");
      return OPERATOR_CANCELLED;
    }
    return outliner_operator_menu(C, "OUTLINER_OT_scene_operation");
  }
  if (objectlevel) {
    WM_menu_name_call(C, "OUTLINER_MT_object", WM_OP_INVOKE_REGION_WIN);
    return OPERATOR_FINISHED;
  }
  if (idlevel) {
    if (idlevel == -1 || datalevel) {
      BKE_report(reports, RPT_WARNING, "Mixed selection");
      return OPERATOR_CANCELLED;
    }

    switch (idlevel) {
      case ID_GR:
        WM_menu_name_call(C, "OUTLINER_MT_collection", WM_OP_INVOKE_REGION_WIN);
        return OPERATOR_FINISHED;
        break;
      case ID_LI:
        return outliner_operator_menu(C, "OUTLINER_OT_lib_operation");
        break;
      default:
        return outliner_operator_menu(C, "OUTLINER_OT_id_operation");
        break;
    }
  }
  else if (datalevel) {
    if (datalevel == -1) {
      BKE_report(reports, RPT_WARNING, "Mixed selection");
      return OPERATOR_CANCELLED;
    }
    if (datalevel == TSE_ANIM_DATA) {
      return outliner_operator_menu(C, "OUTLINER_OT_animdata_operation");
    }
    if (datalevel == TSE_DRIVER_BASE) {
      /* do nothing... no special ops needed yet */
      return OPERATOR_CANCELLED;
    }
    if (datalevel == TSE_LAYER_COLLECTION) {
      WM_menu_name_call(C, "OUTLINER_MT_collection", WM_OP_INVOKE_REGION_WIN);
      return OPERATOR_FINISHED;
    }
    if (ELEM(datalevel, TSE_SCENE_COLLECTION_BASE, TSE_VIEW_COLLECTION_BASE)) {
      WM_menu_name_call(C, "OUTLINER_MT_collection_new", WM_OP_INVOKE_REGION_WIN);
      return OPERATOR_FINISHED;
    }
    if (datalevel == TSE_ID_BASE) {
      /* do nothing... there are no ops needed here yet */
      return OPERATOR_CANCELLED;
    }
    if (datalevel == TSE_CONSTRAINT) {
      return outliner_operator_menu(C, "OUTLINER_OT_constraint_operation");
    }
    if (datalevel == TSE_MODIFIER) {
      return outliner_operator_menu(C, "OUTLINER_OT_modifier_operation");
    }
    return outliner_operator_menu(C, "OUTLINER_OT_data_operation");
  }

  return OPERATOR_CANCELLED;
}

static int outliner_operation(bContext *C, wmOperator *op, const wmEvent *event)
{
  ARegion *region = CTX_wm_region(C);
  SpaceOutliner *space_outliner = CTX_wm_space_outliner(C);
  uiBut *but = UI_context_active_but_get(C);
  float view_mval[2];

  if (but) {
    UI_but_tooltip_timer_remove(C, but);
  }

  UI_view2d_region_to_view(
      &region->v2d, event->mval[0], event->mval[1], &view_mval[0], &view_mval[1]);

  TreeElement *hovered_te = outliner_find_item_at_y(
      space_outliner, &space_outliner->tree, view_mval[1]);
  if (!hovered_te) {
    /* Let this fall through to 'OUTLINER_MT_context_menu'. */
    return OPERATOR_PASS_THROUGH;
  }

  return do_outliner_operation_event(C, op->reports, region, space_outliner, hovered_te);
}

void OUTLINER_OT_operation(wmOperatorType *ot)
{
  ot->name = "Context Menu";
  ot->idname = "OUTLINER_OT_operation";
  ot->description = "Context menu for item operations";

  ot->invoke = outliner_operation;

  ot->poll = ED_operator_outliner_active;
}

/** \} */<|MERGE_RESOLUTION|>--- conflicted
+++ resolved
@@ -2078,10 +2078,6 @@
      "OVERRIDE_LIBRARY_CREATE_HIERARCHY",
      ICON_HIERARCHY,
      "Make Library Override Hierarchy",
-<<<<<<< HEAD
-     "Make a local override of this linked data, and its hierarchy of dependencies"
-     "\nOnly applies to active Outliner item"},
-=======
      "Make a local override of this linked data-block, and its hierarchy of dependencies - only "
      "applies to active Outliner item"},
     {OUTLINER_IDOP_OVERRIDE_LIBRARY_MAKE_EDITABLE,
@@ -2089,7 +2085,6 @@
      0,
      "Make Library Override Editable",
      "Make the library override data-block editable"},
->>>>>>> e1adbfcc
     {OUTLINER_IDOP_OVERRIDE_LIBRARY_RESET,
      "OVERRIDE_LIBRARY_RESET",
      ICON_DECORATE_OVERRIDE,
@@ -2113,27 +2108,18 @@
      "Rebuild this local override from its linked reference, as well as its hierarchy of "
      "dependencies, enforcing that hierarchy to match the linked data (i.e. ignoring exiting "
      "overrides on data-blocks pointer properties)"},
-<<<<<<< HEAD
-    {OUTLINER_IDOP_OVERRIDE_LIBRARY_DELETE_HIERARCHY,
-     "OVERRIDE_LIBRARY_DELETE_HIERARCHY",
+    {OUTLINER_IDOP_OVERRIDE_LIBRARY_CLEAR_HIERARCHY,
+     "OVERRIDE_LIBRARY_CLEAR_HIERARCHY",
      ICON_DELETE,
      "Delete Library Override Hierarchy",
      "Delete this local override (including its hierarchy of override dependencies) and relink "
      "its usages to the linked data"},
-=======
-    {OUTLINER_IDOP_OVERRIDE_LIBRARY_CLEAR_HIERARCHY,
-     "OVERRIDE_LIBRARY_CLEAR_HIERARCHY",
-     0,
-     "Clear Library Override Hierarchy",
-     "Delete this local override (including its hierarchy of override dependencies) and relink "
-     "its usages to the linked data-blocks"},
     {OUTLINER_IDOP_OVERRIDE_LIBRARY_CLEAR_SINGLE,
      "OVERRIDE_LIBRARY_CLEAR_SINGLE",
-     0,
+     ICON_DELETE,
      "Clear Single Library Override",
      "Delete this local override if possible, else reset it and mark it as non editable, and "
      "relink its usages to the linked data-blocks"},
->>>>>>> e1adbfcc
     {0, "", 0, nullptr, nullptr},
     {OUTLINER_IDOP_COPY, "COPY", ICON_COPYDOWN, "Copy", ""},
     {OUTLINER_IDOP_PASTE, "PASTE", ICON_PASTEDOWN, "Paste", ""},
