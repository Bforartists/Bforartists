/* SPDX-License-Identifier: GPL-2.0-or-later
 * Copyright 2004 Blender Foundation. All rights reserved. */

/** \file
 * \ingroup spoutliner
 */

#include "MEM_guardedalloc.h"

#include "CLG_log.h"

#include "DNA_anim_types.h"
#include "DNA_armature_types.h"
#include "DNA_collection_types.h"
#include "DNA_constraint_types.h"
#include "DNA_curves_types.h"
#include "DNA_gpencil_types.h"
#include "DNA_light_types.h"
#include "DNA_linestyle_types.h"
#include "DNA_material_types.h"
#include "DNA_mesh_types.h"
#include "DNA_meta_types.h"
#include "DNA_modifier_types.h"
#include "DNA_object_types.h"
#include "DNA_pointcloud_types.h"
#include "DNA_scene_types.h"
#include "DNA_sequence_types.h"
#include "DNA_simulation_types.h"
#include "DNA_volume_types.h"
#include "DNA_world_types.h"

#include "BLI_blenlib.h"
#include "BLI_ghash.h"
#include "BLI_set.hh"
#include "BLI_utildefines.h"

#include "BKE_anim_data.h"
#include "BKE_animsys.h"
#include "BKE_armature.h"
#include "BKE_collection.h"
#include "BKE_constraint.h"
#include "BKE_context.h"
#include "BKE_fcurve.h"
#include "BKE_global.h"
#include "BKE_idtype.h"
#include "BKE_layer.h"
#include "BKE_lib_id.h"
#include "BKE_lib_override.h"
#include "BKE_lib_query.h"
#include "BKE_lib_remap.h"
#include "BKE_main.h"
#include "BKE_object.h"
#include "BKE_report.h"
#include "BKE_scene.h"
#include "BKE_screen.h"

#include "DEG_depsgraph.h"
#include "DEG_depsgraph_build.h"

#include "BLT_translation.h" /*bfa - required*/

#include "ED_object.h"
#include "ED_outliner.h"
#include "ED_scene.h"
#include "ED_screen.h"
#include "ED_sequencer.h"
#include "ED_undo.h"
#include "ED_util.h" /*bfa - required*/

#include "WM_api.h"
#include "WM_message.h"
#include "WM_types.h"

#include "UI_interface.h"
#include "UI_resources.h"
#include "UI_view2d.h"

#include "../../blender/blenloader/BLO_readfile.h"

#include "RNA_access.h"
#include "RNA_define.h"
#include "RNA_enum_types.h"

#include "SEQ_relations.h"
#include "SEQ_sequencer.h"

#include "outliner_intern.hh"
#include "tree/tree_element_rna.hh"
#include "tree/tree_element_seq.hh"

static CLG_LogRef LOG = {"ed.outliner.tools"};

using namespace blender::ed::outliner;

using blender::Set;

/* -------------------------------------------------------------------- */
/** \name ID/Library/Data Set/Un-link Utilities
 * \{ */

static void get_element_operation_type(
    TreeElement *te, int *scenelevel, int *objectlevel, int *idlevel, int *datalevel)
{
  TreeStoreElem *tselem = TREESTORE(te);
  if (tselem->flag & TSE_SELECTED) {
    /* Layer collection points to collection ID. */
    if (!ELEM(tselem->type, TSE_SOME_ID, TSE_LAYER_COLLECTION)) {
      if (*datalevel == 0) {
        *datalevel = tselem->type;
      }
      else if (*datalevel != tselem->type) {
        *datalevel = -1;
      }
    }
    else {
      const int idcode = (int)GS(tselem->id->name);
      bool is_standard_id = false;
      switch ((ID_Type)idcode) {
        case ID_SCE:
          *scenelevel = 1;
          break;
        case ID_OB:
          *objectlevel = 1;
          break;

        case ID_ME:
        case ID_CU_LEGACY:
        case ID_MB:
        case ID_LT:
        case ID_LA:
        case ID_AR:
        case ID_CA:
        case ID_SPK:
        case ID_MA:
        case ID_TE:
        case ID_IP:
        case ID_IM:
        case ID_SO:
        case ID_KE:
        case ID_WO:
        case ID_AC:
        case ID_TXT:
        case ID_GR:
        case ID_LS:
        case ID_LI:
        case ID_VF:
        case ID_NT:
        case ID_BR:
        case ID_PA:
        case ID_GD:
        case ID_MC:
        case ID_MSK:
        case ID_PAL:
        case ID_PC:
        case ID_CF:
        case ID_WS:
        case ID_LP:
        case ID_CV:
        case ID_PT:
        case ID_VO:
        case ID_SIM:
          is_standard_id = true;
          break;
        case ID_WM:
        case ID_SCR:
          /* Those are ignored here. */
          /* NOTE: while Screens should be manageable here, deleting a screen used by a workspace
           * will cause crashes when trying to use that workspace, so for now let's play minimal,
           * safe change. */
          break;
      }
      if (idcode == ID_NLA) {
        /* Fake one, not an actual ID type... */
        is_standard_id = true;
      }

      if (is_standard_id) {
        if (*idlevel == 0) {
          *idlevel = idcode;
        }
        else if (*idlevel != idcode) {
          *idlevel = -1;
        }
        if (ELEM(*datalevel, TSE_VIEW_COLLECTION_BASE, TSE_SCENE_COLLECTION_BASE)) {
          *datalevel = 0;
        }
      }
    }
  }
}

static TreeElement *get_target_element(SpaceOutliner *space_outliner)
{
  TreeElement *te = outliner_find_element_with_flag(&space_outliner->tree, TSE_ACTIVE);

  return te;
}

static bool outliner_operation_tree_element_poll(bContext *C)
{
  if (!ED_operator_outliner_active(C)) {
    return false;
  }
  SpaceOutliner *space_outliner = CTX_wm_space_outliner(C);
  TreeElement *te = get_target_element(space_outliner);
  if (te == nullptr) {
    return false;
  }

  return true;
}

static void unlink_action_fn(bContext *C,
                             ReportList *UNUSED(reports),
                             Scene *UNUSED(scene),
                             TreeElement *UNUSED(te),
                             TreeStoreElem *tsep,
                             TreeStoreElem *UNUSED(tselem),
                             void *UNUSED(user_data))
{
  /* just set action to nullptr */
  BKE_animdata_set_action(CTX_wm_reports(C), tsep->id, nullptr);
  DEG_id_tag_update(tsep->id, ID_RECALC_ANIMATION);
}

static void unlink_material_fn(bContext *UNUSED(C),
                               ReportList *UNUSED(reports),
                               Scene *UNUSED(scene),
                               TreeElement *te,
                               TreeStoreElem *tsep,
                               TreeStoreElem *UNUSED(tselem),
                               void *UNUSED(user_data))
{
  Material **matar = nullptr;
  int a, totcol = 0;

  if (GS(tsep->id->name) == ID_OB) {
    Object *ob = (Object *)tsep->id;
    totcol = ob->totcol;
    matar = ob->mat;
  }
  else if (GS(tsep->id->name) == ID_ME) {
    Mesh *me = (Mesh *)tsep->id;
    totcol = me->totcol;
    matar = me->mat;
  }
  else if (GS(tsep->id->name) == ID_CU_LEGACY) {
    Curve *cu = (Curve *)tsep->id;
    totcol = cu->totcol;
    matar = cu->mat;
  }
  else if (GS(tsep->id->name) == ID_MB) {
    MetaBall *mb = (MetaBall *)tsep->id;
    totcol = mb->totcol;
    matar = mb->mat;
  }
  else if (GS(tsep->id->name) == ID_CV) {
    Curves *curves = (Curves *)tsep->id;
    totcol = curves->totcol;
    matar = curves->mat;
  }
  else if (GS(tsep->id->name) == ID_PT) {
    PointCloud *pointcloud = (PointCloud *)tsep->id;
    totcol = pointcloud->totcol;
    matar = pointcloud->mat;
  }
  else if (GS(tsep->id->name) == ID_VO) {
    Volume *volume = (Volume *)tsep->id;
    totcol = volume->totcol;
    matar = volume->mat;
  }
  else {
    BLI_assert(0);
  }

  if (LIKELY(matar != nullptr)) {
    for (a = 0; a < totcol; a++) {
      if (a == te->index && matar[a]) {
        id_us_min(&matar[a]->id);
        matar[a] = nullptr;
      }
    }
  }
}

static void unlink_texture_fn(bContext *UNUSED(C),
                              ReportList *UNUSED(reports),
                              Scene *UNUSED(scene),
                              TreeElement *te,
                              TreeStoreElem *tsep,
                              TreeStoreElem *UNUSED(tselem),
                              void *UNUSED(user_data))
{
  MTex **mtex = nullptr;
  int a;

  if (GS(tsep->id->name) == ID_LS) {
    FreestyleLineStyle *ls = (FreestyleLineStyle *)tsep->id;
    mtex = ls->mtex;
  }
  else {
    return;
  }

  for (a = 0; a < MAX_MTEX; a++) {
    if (a == te->index && mtex[a]) {
      if (mtex[a]->tex) {
        id_us_min(&mtex[a]->tex->id);
        mtex[a]->tex = nullptr;
      }
    }
  }
}

static void unlink_collection_fn(bContext *C,
                                 ReportList *UNUSED(reports),
                                 Scene *UNUSED(scene),
                                 TreeElement *UNUSED(te),
                                 TreeStoreElem *tsep,
                                 TreeStoreElem *tselem,
                                 void *UNUSED(user_data))
{
  Main *bmain = CTX_data_main(C);
  Collection *collection = (Collection *)tselem->id;

  if (tsep) {
    if (GS(tsep->id->name) == ID_OB) {
      Object *ob = (Object *)tsep->id;
      ob->instance_collection = nullptr;
      DEG_id_tag_update(&ob->id, ID_RECALC_TRANSFORM);
      DEG_relations_tag_update(bmain);
    }
    else if (GS(tsep->id->name) == ID_GR) {
      Collection *parent = (Collection *)tsep->id;
      id_fake_user_set(&collection->id);
      BKE_collection_child_remove(bmain, parent, collection);
      DEG_id_tag_update(&parent->id, ID_RECALC_COPY_ON_WRITE);
      DEG_relations_tag_update(bmain);
    }
    else if (GS(tsep->id->name) == ID_SCE) {
      Scene *scene = (Scene *)tsep->id;
      Collection *parent = scene->master_collection;
      id_fake_user_set(&collection->id);
      BKE_collection_child_remove(bmain, parent, collection);
      DEG_id_tag_update(&scene->id, ID_RECALC_COPY_ON_WRITE);
      DEG_relations_tag_update(bmain);
    }
  }
}

static void unlink_object_fn(bContext *C,
                             ReportList *UNUSED(reports),
                             Scene *UNUSED(scene),
                             TreeElement *te,
                             TreeStoreElem *tsep,
                             TreeStoreElem *tselem,
                             void *UNUSED(user_data))
{
  if (tsep && tsep->id) {
    Main *bmain = CTX_data_main(C);
    Object *ob = (Object *)tselem->id;

    if (GS(tsep->id->name) == ID_OB) {
      /* Parented objects need to find which collection to unlink from. */
      TreeElement *te_parent = te->parent;
      while (tsep && GS(tsep->id->name) == ID_OB) {
        te_parent = te_parent->parent;
        tsep = te_parent ? TREESTORE(te_parent) : nullptr;
      }
    }

    if (tsep && tsep->id) {
      if (GS(tsep->id->name) == ID_GR) {
        Collection *parent = (Collection *)tsep->id;
        BKE_collection_object_remove(bmain, parent, ob, true);
        DEG_id_tag_update(&parent->id, ID_RECALC_COPY_ON_WRITE);
        DEG_relations_tag_update(bmain);
      }
      else if (GS(tsep->id->name) == ID_SCE) {
        Scene *scene = (Scene *)tsep->id;
        Collection *parent = scene->master_collection;
        BKE_collection_object_remove(bmain, parent, ob, true);
        DEG_id_tag_update(&scene->id, ID_RECALC_COPY_ON_WRITE);
        DEG_relations_tag_update(bmain);
      }
    }
  }
}

static void unlink_world_fn(bContext *UNUSED(C),
                            ReportList *UNUSED(reports),
                            Scene *UNUSED(scene),
                            TreeElement *UNUSED(te),
                            TreeStoreElem *tsep,
                            TreeStoreElem *tselem,
                            void *UNUSED(user_data))
{
  Scene *parscene = (Scene *)tsep->id;
  World *wo = (World *)tselem->id;

  /* need to use parent scene not just scene, otherwise may end up getting wrong one */
  id_us_min(&wo->id);
  parscene->world = nullptr;
}

static void outliner_do_libdata_operation(bContext *C,
                                          ReportList *reports,
                                          Scene *scene,
                                          SpaceOutliner *space_outliner,
                                          ListBase *lb,
                                          outliner_operation_fn operation_fn,
                                          void *user_data)
{
  LISTBASE_FOREACH (TreeElement *, te, lb) {
    TreeStoreElem *tselem = TREESTORE(te);
    if (tselem->flag & TSE_SELECTED) {
      if (((tselem->type == TSE_SOME_ID) && (te->idcode != 0)) ||
          tselem->type == TSE_LAYER_COLLECTION) {
        TreeStoreElem *tsep = te->parent ? TREESTORE(te->parent) : nullptr;
        operation_fn(C, reports, scene, te, tsep, tselem, user_data);
      }
    }
    if (TSELEM_OPEN(tselem, space_outliner)) {
      outliner_do_libdata_operation(
          C, reports, scene, space_outliner, &te->subtree, operation_fn, user_data);
    }
  }
}

/** \} */

/* -------------------------------------------------------------------- */
/** \name Scene Menu Operator
 * \{ */

typedef enum eOutliner_PropSceneOps { /* bfa -  typedef enum*/
                                      OL_SCENE_OP_DELETE = 1,
                                      /* bfa - add scene outliner operators  */
                                      OL_SCENE_OP_NEW = 2,
                                      OL_SCENE_OP_COPY_SETTINGS = 3,
                                      OL_SCENE_OP_COPY_LINKED = 4,
                                      OL_SCENE_OP_COPY_FULL = 5
} eOutliner_PropSceneOps;

static const EnumPropertyItem prop_scene_op_types[] = {
    /*bfa - replaced the ICON_X by ICON_DELETE*/
    {OL_SCENE_OP_DELETE, "DELETE", ICON_DELETE, "Delete", ""},
    /* bfa - add scene outliner operators  */
    // {OL_SCENE_OP_NEW, "NEW", ICON_NEW, "New", ""},
    {OL_SCENE_OP_COPY_SETTINGS, "COPY_SETTINGS", ICON_COPYDOWN, "Copy Settings", ""},
    {OL_SCENE_OP_COPY_LINKED, "COPY_LINKED", ICON_LINKED, "Linked Copy", ""},
    {OL_SCENE_OP_COPY_FULL, "COPY_FULL", ICON_DUPLICATE_ALL, "Full Copy", ""},
    {0, nullptr, 0, nullptr, nullptr},
};

static bool outliner_do_scene_operation(
    bContext *C,
    eOutliner_PropSceneOps event,
    ListBase *lb,
    bool (*operation_fn)(bContext *, eOutliner_PropSceneOps, TreeElement *, TreeStoreElem *))
{
  bool success = false;

  LISTBASE_FOREACH (TreeElement *, te, lb) {
    TreeStoreElem *tselem = TREESTORE(te);
    if (tselem->flag & TSE_SELECTED) {
      if (operation_fn(C, event, te, tselem)) {
        success = true;
      }
    }
  }

  return success;
}

/* bfa - add scene outliner operators  */
/* based on ED_scene_add, but without the need of getting setting active scene */
static Scene *scene_add_ex(Scene *scene_old, Main *bmain, bContext *C, eSceneCopyMethod method)
{
  Scene *scene_new;

  if (method == SCE_COPY_NEW) {
    scene_new = BKE_scene_add(bmain, DATA_("Scene"));
  }
  else { /* different kinds of copying */
    /* We are going to deep-copy collections, objects and various object data, we need to have
     * up-to-date obdata for that. */
    if (method == SCE_COPY_FULL) {
      ED_editors_flush_edits(bmain);
    }

    scene_new = BKE_scene_duplicate(bmain, scene_old, method);
  }

  WM_event_add_notifier(C, NC_SCENE | ND_SCENEBROWSE, scene_new);

  return scene_new;
}
/*bfa end*/
static bool scene_fn(bContext *C,
                     eOutliner_PropSceneOps event,
                     TreeElement *UNUSED(te),
                     TreeStoreElem *tselem)
{
  Scene *scene = (Scene *)tselem->id;
  /* bfa - add scene outliner operators  */
  Main *bmain = CTX_data_main(C);

  if (event == OL_SCENE_OP_DELETE) {
    /* bfa - add scene outliner operators  */
    if (ED_scene_delete(C, CTX_data_main(C), scene)) {
      WM_event_add_notifier(C, NC_SCENE | NA_REMOVED, scene);
    }
    else {
      return false;
    }
  }
  /* bfa - add scene outliner operators  */
  else if (event == OL_SCENE_OP_NEW) {
    scene_add_ex(scene, bmain, C, SCE_COPY_NEW);
  }
  else if (event == OL_SCENE_OP_COPY_SETTINGS) {
    scene_add_ex(scene, bmain, C, SCE_COPY_EMPTY);
  }
  else if (event == OL_SCENE_OP_COPY_LINKED) {
    scene_add_ex(scene, bmain, C, SCE_COPY_LINK_COLLECTION);
  }
  else if (event == OL_SCENE_OP_COPY_FULL) {
    scene_add_ex(scene, bmain, C, SCE_COPY_FULL);
  }
  /*bfa end*/

  return true;
}

static int outliner_scene_operation_exec(bContext *C, wmOperator *op)
{
  SpaceOutliner *space_outliner = CTX_wm_space_outliner(C);
  /* bfa - add scene outliner operators  */
  Main *bmain = CTX_data_main(C);
  Scene *scene = CTX_data_scene(C);
  const eOutliner_PropSceneOps event = (eOutliner_PropSceneOps)RNA_enum_get(op->ptr, "type");

  if (outliner_do_scene_operation(C, event, &space_outliner->tree, scene_fn) == false) {
    return OPERATOR_CANCELLED;
  }

  if (event == OL_SCENE_OP_DELETE) {
    outliner_cleanup_tree(space_outliner);
    ED_undo_push(C, "Delete Scene(s)");
  }
  /* bfa - add scene outliner operators  */
  else if (ELEM(event,
                OL_SCENE_OP_NEW,
                OL_SCENE_OP_COPY_SETTINGS,
                OL_SCENE_OP_COPY_LINKED,
                OL_SCENE_OP_COPY_FULL)) {
    DEG_id_tag_update(&scene->id, ID_RECALC_COPY_ON_WRITE);
    DEG_relations_tag_update(bmain);
    outliner_cleanup_tree(space_outliner);
    WM_main_add_notifier(NC_SCENE | ND_LAYER, nullptr);
  }
  /*bfa end*/
  else {
    BLI_assert(0);
    return OPERATOR_CANCELLED;
  }

  return OPERATOR_FINISHED;
}

void OUTLINER_OT_scene_operation(wmOperatorType *ot)
{
  /* identifiers */
  ot->name = "Outliner Scene Operation";
  ot->idname = "OUTLINER_OT_scene_operation";
  ot->description = "Context menu for scene operations";

  /* callbacks */
  ot->invoke = WM_menu_invoke;
  ot->exec = outliner_scene_operation_exec;
  ot->poll = ED_operator_outliner_active;

  ot->flag = 0;

  ot->prop = RNA_def_enum(ot->srna, "type", prop_scene_op_types, 0, "Scene Operation", "");
}

/** \} */

/* -------------------------------------------------------------------- */
/** \name Search Utilities
 * \{ */

/**
 * Stores the parent and a child element of a merged icon-row icon for
 * the merged select popup menu. The sub-tree of the parent is searched and
 * the child is needed to only show elements of the same type in the popup.
 */
struct MergedSearchData {
  TreeElement *parent_element;
  TreeElement *select_element;
};

static void merged_element_search_fn_recursive(
    const ListBase *tree, short tselem_type, short type, const char *str, uiSearchItems *items)
{
  char name[64];
  int iconid;

  LISTBASE_FOREACH (TreeElement *, te, tree) {
    TreeStoreElem *tselem = TREESTORE(te);

    if (tree_element_id_type_to_index(te) == type && tselem_type == tselem->type) {
      if (BLI_strcasestr(te->name, str)) {
        BLI_strncpy(name, te->name, 64);

        iconid = tree_element_get_icon(tselem, te).icon;

        /* Don't allow duplicate named items */
        if (UI_search_items_find_index(items, name) == -1) {
          if (!UI_search_item_add(items, name, te, iconid, 0, 0)) {
            break;
          }
        }
      }
    }

    merged_element_search_fn_recursive(&te->subtree, tselem_type, type, str, items);
  }
}

/* Get a list of elements that match the search string */
static void merged_element_search_update_fn(const bContext *UNUSED(C),
                                            void *data,
                                            const char *str,
                                            uiSearchItems *items,
                                            const bool UNUSED(is_first))
{
  MergedSearchData *search_data = (MergedSearchData *)data;
  TreeElement *parent = search_data->parent_element;
  TreeElement *te = search_data->select_element;

  int type = tree_element_id_type_to_index(te);

  merged_element_search_fn_recursive(&parent->subtree, TREESTORE(te)->type, type, str, items);
}

/* Activate an element from the merged element search menu */
static void merged_element_search_exec_fn(struct bContext *C, void *UNUSED(arg1), void *element)
{
  SpaceOutliner *space_outliner = CTX_wm_space_outliner(C);
  TreeElement *te = (TreeElement *)element;

  outliner_item_select(C, space_outliner, te, OL_ITEM_SELECT | OL_ITEM_ACTIVATE);

  ED_outliner_select_sync_from_outliner(C, space_outliner);
}

/**
 * Merged element search menu
 * Created on activation of a merged or aggregated icon-row icon.
 */
static uiBlock *merged_element_search_menu(bContext *C, ARegion *region, void *data)
{
  static char search[64] = "";
  uiBlock *block;
  uiBut *but;

  /* Clear search on each menu creation */
  *search = '\0';

  block = UI_block_begin(C, region, __func__, UI_EMBOSS);
  UI_block_flag_enable(block, UI_BLOCK_LOOP | UI_BLOCK_MOVEMOUSE_QUIT | UI_BLOCK_SEARCH_MENU);
  UI_block_theme_style_set(block, UI_BLOCK_THEME_STYLE_POPUP);

  short menu_width = 10 * UI_UNIT_X;
  but = uiDefSearchBut(
      block, search, 0, ICON_VIEWZOOM, sizeof(search), 10, 10, menu_width, UI_UNIT_Y, 0, 0, "");
  UI_but_func_search_set(but,
                         nullptr,
                         merged_element_search_update_fn,
                         data,
                         false,
                         nullptr,
                         merged_element_search_exec_fn,
                         nullptr);
  UI_but_flag_enable(but, UI_BUT_ACTIVATE_ON_INIT);

  /* Fake button to hold space for search items */
  uiDefBut(block,
           UI_BTYPE_LABEL,
           0,
           "",
           10,
           10 - UI_searchbox_size_y(),
           menu_width,
           UI_searchbox_size_y(),
           nullptr,
           0,
           0,
           0,
           0,
           nullptr);

  /* Center the menu on the cursor */
  const int offset[2] = {-(menu_width / 2), 0};
  UI_block_bounds_set_popup(block, 6, offset);

  return block;
}

void merged_element_search_menu_invoke(bContext *C,
                                       TreeElement *parent_te,
                                       TreeElement *activate_te)
{
  MergedSearchData *select_data = MEM_cnew<MergedSearchData>("merge_search_data");
  select_data->parent_element = parent_te;
  select_data->select_element = activate_te;

  UI_popup_block_invoke(C, merged_element_search_menu, select_data, MEM_freeN);
}

static void object_select_fn(bContext *C,
                             ReportList *UNUSED(reports),
                             Scene *UNUSED(scene),
                             TreeElement *UNUSED(te),
                             TreeStoreElem *UNUSED(tsep),
                             TreeStoreElem *tselem,
                             void *UNUSED(user_data))
{
  ViewLayer *view_layer = CTX_data_view_layer(C);
  Object *ob = (Object *)tselem->id;
  Base *base = BKE_view_layer_base_find(view_layer, ob);

  if (base) {
    ED_object_base_select(base, BA_SELECT);
  }
}

/** \} */

/* -------------------------------------------------------------------- */
/** \name Callbacks (Selection, Users & Library) Utilities
 * \{ */

static void object_select_hierarchy_fn(bContext *C,
                                       ReportList *UNUSED(reports),
                                       Scene *UNUSED(scene),
                                       TreeElement *te,
                                       TreeStoreElem *UNUSED(tsep),
                                       TreeStoreElem *UNUSED(tselem),
                                       void *UNUSED(user_data))
{
  /* Don't extend because this toggles, which is nice for Ctrl-Click but not for a menu item.
   * it's especially confusing when multiple items are selected since some toggle on/off. */
  SpaceOutliner *space_outliner = CTX_wm_space_outliner(C);
  outliner_item_select(
      C, space_outliner, te, OL_ITEM_SELECT | OL_ITEM_ACTIVATE | OL_ITEM_RECURSIVE);
}

static void object_deselect_fn(bContext *C,
                               ReportList *UNUSED(reports),
                               Scene *UNUSED(scene),
                               TreeElement *UNUSED(te),
                               TreeStoreElem *UNUSED(tsep),
                               TreeStoreElem *tselem,
                               void *UNUSED(user_data))
{
  ViewLayer *view_layer = CTX_data_view_layer(C);
  Object *ob = (Object *)tselem->id;
  Base *base = BKE_view_layer_base_find(view_layer, ob);

  if (base) {
    base->flag &= ~BASE_SELECTED;
  }
}

static void outliner_object_delete_fn(bContext *C, ReportList *reports, Scene *scene, Object *ob)
{
  if (ob) {
    Main *bmain = CTX_data_main(C);
    if (ob->id.tag & LIB_TAG_INDIRECT) {
      BKE_reportf(
          reports, RPT_WARNING, "Cannot delete indirectly linked object '%s'", ob->id.name + 2);
      return;
    }
    if (ID_REAL_USERS(ob) <= 1 && ID_EXTRA_USERS(ob) == 0 &&
        BKE_library_ID_is_indirectly_used(bmain, ob)) {
      BKE_reportf(reports,
                  RPT_WARNING,
                  "Cannot delete object '%s' from scene '%s', indirectly used objects need at "
                  "least one user",
                  ob->id.name + 2,
                  scene->id.name + 2);
      return;
    }

    /* Check also library later. */
    if ((ob->mode & OB_MODE_EDIT) && BKE_object_is_in_editmode(ob)) {
      ED_object_editmode_exit_ex(bmain, scene, ob, EM_FREEDATA);
    }
    BKE_id_delete(bmain, ob);
  }
}

static void id_local_fn(bContext *C,
                        ReportList *UNUSED(reports),
                        Scene *UNUSED(scene),
                        TreeElement *UNUSED(te),
                        TreeStoreElem *UNUSED(tsep),
                        TreeStoreElem *tselem,
                        void *UNUSED(user_data))
{
  if (ID_IS_LINKED(tselem->id) && (tselem->id->tag & LIB_TAG_EXTERN)) {
    Main *bmain = CTX_data_main(C);
    if (BKE_lib_id_make_local(bmain, tselem->id, 0)) {
      BKE_id_newptr_and_tag_clear(tselem->id);
    }
  }
  else if (ID_IS_OVERRIDE_LIBRARY_REAL(tselem->id)) {
    BKE_lib_override_library_make_local(tselem->id);
  }
}

struct OutlinerLibOverrideData {
  bool do_hierarchy;
  /**
   * For resync operation, force keeping newly created override IDs (or original linked IDs)
   * instead of re-applying relevant existing ID pointer property override operations. Helps
   * solving broken overrides while not losing *all* of your overrides. */
  bool do_resync_hierarchy_enforce;

  /** The override hierarchy root, when known/created. */
  ID *id_hierarchy_root_override;

  /** A hash of the selected tree elements' ID 'uuid'. Used to clear 'system override' flags on
   * their newly-created liboverrides in post-process step of override hierarchy creation. */
  Set<uint> selected_id_uid;
};

/* Store 'UUID' of IDs of selected elements in the Outliner tree, before generating the override
 * hierarchy. */
static void id_override_library_create_hierarchy_pre_process_fn(bContext *UNUSED(C),
                                                                ReportList *UNUSED(reports),
                                                                Scene *UNUSED(scene),
                                                                TreeElement *UNUSED(te),
                                                                TreeStoreElem *UNUSED(tsep),
                                                                TreeStoreElem *tselem,
                                                                void *user_data)
{
  BLI_assert(TSE_IS_REAL_ID(tselem));

  OutlinerLibOverrideData *data = reinterpret_cast<OutlinerLibOverrideData *>(user_data);
  const bool do_hierarchy = data->do_hierarchy;
  ID *id_root_reference = tselem->id;

  BLI_assert(do_hierarchy);
  UNUSED_VARS_NDEBUG(do_hierarchy);

  data->selected_id_uid.add(id_root_reference->session_uuid);

  if (GS(id_root_reference->name) == ID_GR && (tselem->flag & TSE_CLOSED) != 0) {
    /* If selected element is a (closed) collection, check all of its objects recursively, and also
     * consider the armature ones as 'selected' (i.e. to not become system overrides). */
    Collection *root_collection = reinterpret_cast<Collection *>(id_root_reference);
    FOREACH_COLLECTION_OBJECT_RECURSIVE_BEGIN (root_collection, object_iter) {
      if (id_root_reference->lib == object_iter->id.lib && object_iter->type == OB_ARMATURE) {
        data->selected_id_uid.add(object_iter->id.session_uuid);
      }
    }
    FOREACH_COLLECTION_OBJECT_RECURSIVE_END;
  }
}

static void id_override_library_create_fn(bContext *C,
                                          ReportList *reports,
                                          Scene *scene,
                                          TreeElement *te,
                                          TreeStoreElem *tsep,
                                          TreeStoreElem *tselem,
                                          void *user_data)
{
  BLI_assert(TSE_IS_REAL_ID(tselem));

  /* We can only safely apply this operation on one item at a time, so only do it on the active
   * one. */
  if ((tselem->flag & TSE_ACTIVE) == 0) {
    return;
  }

  ID *id_root_reference = tselem->id;
  OutlinerLibOverrideData *data = reinterpret_cast<OutlinerLibOverrideData *>(user_data);
  const bool do_hierarchy = data->do_hierarchy;
  bool success = false;

  ID *id_instance_hint = nullptr;
  bool is_override_instancing_object = false;
  if (tsep != nullptr && tsep->type == TSE_SOME_ID && tsep->id != nullptr &&
      GS(tsep->id->name) == ID_OB && !ID_IS_OVERRIDE_LIBRARY(tsep->id)) {
    Object *ob = reinterpret_cast<Object *>(tsep->id);
    if (ob->type == OB_EMPTY && &ob->instance_collection->id == id_root_reference) {
      BLI_assert(GS(id_root_reference->name) == ID_GR);
      /* Empty instantiating the collection we override, we need to pass it to BKE overriding code
       * for proper handling. */
      id_instance_hint = tsep->id;
      is_override_instancing_object = true;
    }
  }

  if (ID_IS_OVERRIDABLE_LIBRARY(id_root_reference) ||
      (ID_IS_LINKED(id_root_reference) && do_hierarchy)) {
    Main *bmain = CTX_data_main(C);

    id_root_reference->tag |= LIB_TAG_DOIT;

    /* For now, remap all local usages of linked ID to local override one here. */
    ID *id_iter;
    FOREACH_MAIN_ID_BEGIN (bmain, id_iter) {
      if (ID_IS_LINKED(id_iter)) {
        id_iter->tag &= ~LIB_TAG_DOIT;
      }
      else {
        id_iter->tag |= LIB_TAG_DOIT;
      }
    }
    FOREACH_MAIN_ID_END;

    if (do_hierarchy) {
      /* Tag all linked parents in tree hierarchy to be also overridden. */
      ID *id_hierarchy_root_reference = id_root_reference;
      while ((te = te->parent) != nullptr) {
        if (!TSE_IS_REAL_ID(te->store_elem)) {
          continue;
        }

        /* Tentative hierarchy root. */
        ID *id_current_hierarchy_root = te->store_elem->id;

        /* If the parent ID is from a different library than the reference root one, we are done
         * with upwards tree processing in any case. */
        if (id_current_hierarchy_root->lib != id_root_reference->lib) {
          if (ID_IS_OVERRIDE_LIBRARY_VIRTUAL(id_current_hierarchy_root)) {
            /* Virtual overrides (i.e. embedded IDs), we can simply keep processing their parent to
             * get an actual real override. */
            continue;
          }

          /* If the parent ID is already an override, and is valid (i.e. local override), we can
           * access its hierarchy root directly. */
          if (!ID_IS_LINKED(id_current_hierarchy_root) &&
              ID_IS_OVERRIDE_LIBRARY_REAL(id_current_hierarchy_root) &&
              id_current_hierarchy_root->override_library->reference->lib ==
                  id_root_reference->lib) {
            id_hierarchy_root_reference =
                id_current_hierarchy_root->override_library->hierarchy_root;
            BLI_assert(ID_IS_OVERRIDE_LIBRARY_REAL(id_hierarchy_root_reference));
            break;
          }

          if (ID_IS_LINKED(id_current_hierarchy_root)) {
            /* No local 'anchor' was found for the hierarchy to override, do not proceed, as this
             * would most likely generate invisible/confusing/hard to use and manage overrides. */
            BKE_main_id_tag_all(bmain, LIB_TAG_DOIT, false);
            BKE_reportf(reports,
                        RPT_WARNING,
                        "Invalid anchor ('%s') found, needed to create library override from "
                        "data-block '%s'",
                        id_current_hierarchy_root->name,
                        id_root_reference->name);
            return;
          }

          /* In all other cases, `id_current_hierarchy_root` cannot be a valid hierarchy root, so
           * current `id_hierarchy_root_reference` is our best candidate. */

          break;
        }

        /* If some element in the tree needs to be overridden, but its ID is not overridable,
         * abort. */
        if (!ID_IS_OVERRIDABLE_LIBRARY_HIERARCHY(id_current_hierarchy_root)) {
          BKE_main_id_tag_all(bmain, LIB_TAG_DOIT, false);
          BKE_reportf(reports,
                      RPT_WARNING,
                      "Could not create library override from data-block '%s', one of its parents "
                      "is not overridable ('%s')",
                      id_root_reference->name,
                      id_current_hierarchy_root->name);
          return;
        }
        id_current_hierarchy_root->tag |= LIB_TAG_DOIT;
        id_hierarchy_root_reference = id_current_hierarchy_root;
      }

      /* That case can happen when linked data is a complex mix involving several libraries and/or
       * linked overrides. E.g. a mix of overrides from one library, and indirectly linked data
       * from another library. Do not try to support such cases for now. */
      if (!((id_hierarchy_root_reference->lib == id_root_reference->lib) ||
            (!ID_IS_LINKED(id_hierarchy_root_reference) &&
             ID_IS_OVERRIDE_LIBRARY_REAL(id_hierarchy_root_reference) &&
             id_hierarchy_root_reference->override_library->reference->lib ==
                 id_root_reference->lib))) {
        BKE_main_id_tag_all(bmain, LIB_TAG_DOIT, false);
        BKE_reportf(reports,
                    RPT_WARNING,
                    "Invalid hierarchy root ('%s') found, needed to create library override from "
                    "data-block '%s'",
                    id_hierarchy_root_reference->name,
                    id_root_reference->name);
        return;
      }

      ID *id_root_override = nullptr;
      success = BKE_lib_override_library_create(bmain,
                                                CTX_data_scene(C),
                                                CTX_data_view_layer(C),
                                                nullptr,
                                                id_root_reference,
                                                id_hierarchy_root_reference,
                                                id_instance_hint,
                                                &id_root_override);

      BLI_assert(id_root_override != nullptr);
      BLI_assert(!ID_IS_LINKED(id_root_override));
      BLI_assert(ID_IS_OVERRIDE_LIBRARY_REAL(id_root_override));
      if (ID_IS_LINKED(id_hierarchy_root_reference)) {
        BLI_assert(
            id_root_override->override_library->hierarchy_root->override_library->reference ==
            id_hierarchy_root_reference);
        data->id_hierarchy_root_override = id_root_override->override_library->hierarchy_root;
      }
      else {
        BLI_assert(id_root_override->override_library->hierarchy_root ==
                   id_hierarchy_root_reference);
        data->id_hierarchy_root_override = id_root_override->override_library->hierarchy_root;
      }
    }
    else if (ID_IS_OVERRIDABLE_LIBRARY(id_root_reference)) {
      success = BKE_lib_override_library_create_from_id(bmain, id_root_reference, true) != nullptr;

      /* Cleanup. */
      BKE_main_id_newptr_and_tag_clear(bmain);
      BKE_main_id_tag_all(bmain, LIB_TAG_DOIT, false);
    }

    /* Remove the instance empty from this scene, the items now have an overridden collection
     * instead. */
    if (success && is_override_instancing_object) {
      ED_object_base_free_and_unlink(bmain, scene, (Object *)id_instance_hint);
    }
  }
  if (!success) {
    BKE_reportf(reports,
                RPT_WARNING,
                "Could not create library override from data-block '%s'",
                id_root_reference->name);
  }
}

/* Clear system override flag from newly created overrides which linked reference were previously
 * selected in the Outliner tree. */
static void id_override_library_create_hierarchy_post_process(bContext *C,
                                                              OutlinerLibOverrideData *data)
{
  Main *bmain = CTX_data_main(C);
  ID *id_hierarchy_root_override = data->id_hierarchy_root_override;

  ID *id_iter;
  FOREACH_MAIN_ID_BEGIN (bmain, id_iter) {
    if (ID_IS_LINKED(id_iter) || !ID_IS_OVERRIDE_LIBRARY_REAL(id_iter) ||
        id_iter->override_library->hierarchy_root != id_hierarchy_root_override) {
      continue;
    }
    if (data->selected_id_uid.contains(id_iter->override_library->reference->session_uuid)) {
      id_iter->override_library->flag &= ~IDOVERRIDE_LIBRARY_FLAG_SYSTEM_DEFINED;
    }
  }
  FOREACH_MAIN_ID_END;
}

static void id_override_library_toggle_flag_fn(bContext *UNUSED(C),
                                               ReportList *UNUSED(reports),
                                               Scene *UNUSED(scene),
                                               TreeElement *UNUSED(te),
                                               TreeStoreElem *UNUSED(tsep),
                                               TreeStoreElem *tselem,
                                               void *user_data)
{
  BLI_assert(TSE_IS_REAL_ID(tselem));
  ID *id = tselem->id;

  if (ID_IS_OVERRIDE_LIBRARY_REAL(id)) {
    const uint flag = POINTER_AS_UINT(user_data);
    id->override_library->flag ^= flag;
  }
}

static void id_override_library_reset_fn(bContext *C,
                                         ReportList *UNUSED(reports),
                                         Scene *UNUSED(scene),
                                         TreeElement *UNUSED(te),
                                         TreeStoreElem *UNUSED(tsep),
                                         TreeStoreElem *tselem,
                                         void *user_data)
{
  BLI_assert(TSE_IS_REAL_ID(tselem));
  ID *id_root = tselem->id;
  OutlinerLibOverrideData *data = reinterpret_cast<OutlinerLibOverrideData *>(user_data);
  const bool do_hierarchy = data->do_hierarchy;

  if (ID_IS_OVERRIDE_LIBRARY_REAL(id_root)) {
    Main *bmain = CTX_data_main(C);

    if (do_hierarchy) {
      BKE_lib_override_library_id_hierarchy_reset(bmain, id_root, false);
    }
    else {
      BKE_lib_override_library_id_reset(bmain, id_root, false);
    }

    WM_event_add_notifier(C, NC_WM | ND_DATACHANGED, nullptr);
    WM_event_add_notifier(C, NC_SPACE | ND_SPACE_VIEW3D, nullptr);
  }
  else {
    CLOG_WARN(&LOG, "Could not reset library override of data block '%s'", id_root->name);
  }
}

static void id_override_library_resync_fn(bContext *C,
                                          ReportList *reports,
                                          Scene *scene,
                                          TreeElement *te,
                                          TreeStoreElem *UNUSED(tsep),
                                          TreeStoreElem *tselem,
                                          void *user_data)
{
  BLI_assert(TSE_IS_REAL_ID(tselem));
  ID *id_root = tselem->id;
  OutlinerLibOverrideData *data = reinterpret_cast<OutlinerLibOverrideData *>(user_data);
  const bool do_hierarchy_enforce = data->do_resync_hierarchy_enforce;

  if (ID_IS_OVERRIDE_LIBRARY_REAL(id_root)) {
    Main *bmain = CTX_data_main(C);

    id_root->tag |= LIB_TAG_DOIT;

    /* Tag all linked parents in tree hierarchy to be also overridden. */
    while ((te = te->parent) != nullptr) {
      if (!TSE_IS_REAL_ID(te->store_elem)) {
        continue;
      }
      if (!ID_IS_OVERRIDE_LIBRARY_REAL(te->store_elem->id)) {
        break;
      }
      te->store_elem->id->tag |= LIB_TAG_DOIT;
    }

    BlendFileReadReport report{};
    report.reports = reports;
    BKE_lib_override_library_resync(
        bmain, scene, CTX_data_view_layer(C), id_root, nullptr, do_hierarchy_enforce, &report);

    WM_event_add_notifier(C, NC_WINDOW, nullptr);
  }
  else {
    CLOG_WARN(&LOG, "Could not resync library override of data block '%s'", id_root->name);
  }
}

static void id_override_library_clear_hierarchy_fn(bContext *C,
                                                   ReportList *UNUSED(reports),
                                                   Scene *UNUSED(scene),
                                                   TreeElement *te,
                                                   TreeStoreElem *UNUSED(tsep),
                                                   TreeStoreElem *tselem,
                                                   void *UNUSED(user_data))
{
  BLI_assert(TSE_IS_REAL_ID(tselem));
  ID *id_root = tselem->id;

  if (!ID_IS_OVERRIDE_LIBRARY_REAL(id_root)) {
    CLOG_WARN(&LOG, "Could not delete library override of data block '%s'", id_root->name);
    return;
  }

  Main *bmain = CTX_data_main(C);

  id_root->tag |= LIB_TAG_DOIT;

  /* Tag all override parents in tree hierarchy to be also processed. */
  while ((te = te->parent) != nullptr) {
    if (!TSE_IS_REAL_ID(te->store_elem)) {
      continue;
    }
    if (!ID_IS_OVERRIDE_LIBRARY_REAL(te->store_elem->id)) {
      break;
    }
    te->store_elem->id->tag |= LIB_TAG_DOIT;
  }

  BKE_lib_override_library_delete(bmain, id_root);

  WM_event_add_notifier(C, NC_WINDOW, nullptr);
}

static void id_override_library_clear_single_fn(bContext *C,
                                                ReportList *reports,
                                                Scene *UNUSED(scene),
                                                TreeElement *UNUSED(te),
                                                TreeStoreElem *UNUSED(tsep),
                                                TreeStoreElem *tselem,
                                                void *UNUSED(user_data))
{
  BLI_assert(TSE_IS_REAL_ID(tselem));
  Main *bmain = CTX_data_main(C);
  ID *id = tselem->id;

  if (!ID_IS_OVERRIDE_LIBRARY_REAL(id)) {
    BKE_reportf(reports,
                RPT_WARNING,
                "Cannot clear embedded library override id '%s', only overrides of real "
                "data-blocks can be directly deleted",
                id->name);
    return;
  }

  /* If given ID is not using any other override (it's a 'leaf' in the override hierarchy),
   * delete it and remap its usages to its linked reference. Otherwise, keep it as a reset system
   * override. */
  if (BKE_lib_override_library_is_hierarchy_leaf(bmain, id)) {
    BKE_libblock_remap(bmain, id, id->override_library->reference, ID_REMAP_SKIP_INDIRECT_USAGE);
    BKE_id_delete(bmain, id);
  }
  else {
    BKE_lib_override_library_id_reset(bmain, id, true);
  }

  WM_event_add_notifier(C, NC_WINDOW, nullptr);
}

static void id_fake_user_set_fn(bContext *UNUSED(C),
                                ReportList *UNUSED(reports),
                                Scene *UNUSED(scene),
                                TreeElement *UNUSED(te),
                                TreeStoreElem *UNUSED(tsep),
                                TreeStoreElem *tselem,
                                void *UNUSED(user_data))
{
  ID *id = tselem->id;

  id_fake_user_set(id);
}

static void id_fake_user_clear_fn(bContext *UNUSED(C),
                                  ReportList *UNUSED(reports),
                                  Scene *UNUSED(scene),
                                  TreeElement *UNUSED(te),
                                  TreeStoreElem *UNUSED(tsep),
                                  TreeStoreElem *tselem,
                                  void *UNUSED(user_data))
{
  ID *id = tselem->id;

  id_fake_user_clear(id);
}

static void id_select_linked_fn(bContext *C,
                                ReportList *UNUSED(reports),
                                Scene *UNUSED(scene),
                                TreeElement *UNUSED(te),
                                TreeStoreElem *UNUSED(tsep),
                                TreeStoreElem *tselem,
                                void *UNUSED(user_data))
{
  ID *id = tselem->id;

  ED_object_select_linked_by_id(C, id);
}

static void singleuser_action_fn(bContext *C,
                                 ReportList *UNUSED(reports),
                                 Scene *UNUSED(scene),
                                 TreeElement *te,
                                 TreeStoreElem *tsep,
                                 TreeStoreElem *tselem,
                                 void *UNUSED(user_data))
{
  /* This callback runs for all selected elements, some of which may not be actions which results
   * in a crash. */
  if (te->idcode != ID_AC) {
    return;
  }

  ID *id = tselem->id;

  if (id) {
    IdAdtTemplate *iat = (IdAdtTemplate *)tsep->id;
    PointerRNA ptr = {nullptr};
    PropertyRNA *prop;

    RNA_pointer_create(&iat->id, &RNA_AnimData, iat->adt, &ptr);
    prop = RNA_struct_find_property(&ptr, "action");

    id_single_user(C, id, &ptr, prop);
  }
}

static void singleuser_world_fn(bContext *C,
                                ReportList *UNUSED(reports),
                                Scene *UNUSED(scene),
                                TreeElement *UNUSED(te),
                                TreeStoreElem *tsep,
                                TreeStoreElem *tselem,
                                void *UNUSED(user_data))
{
  ID *id = tselem->id;

  /* need to use parent scene not just scene, otherwise may end up getting wrong one */
  if (id) {
    Scene *parscene = (Scene *)tsep->id;
    PointerRNA ptr = {nullptr};
    PropertyRNA *prop;

    RNA_id_pointer_create(&parscene->id, &ptr);
    prop = RNA_struct_find_property(&ptr, "world");

    id_single_user(C, id, &ptr, prop);
  }
}

void outliner_do_object_operation_ex(bContext *C,
                                     ReportList *reports,
                                     Scene *scene_act,
                                     SpaceOutliner *space_outliner,
                                     ListBase *lb,
                                     outliner_operation_fn operation_fn,
                                     void *user_data,
                                     bool recurse_selected)
{
  LISTBASE_FOREACH (TreeElement *, te, lb) {
    TreeStoreElem *tselem = TREESTORE(te);
    bool select_handled = false;
    if (tselem->flag & TSE_SELECTED) {
      if ((tselem->type == TSE_SOME_ID) && (te->idcode == ID_OB)) {
        /* When objects selected in other scenes... dunno if that should be allowed. */
        Scene *scene_owner = (Scene *)outliner_search_back(te, ID_SCE);
        if (scene_owner && scene_act != scene_owner) {
          WM_window_set_active_scene(CTX_data_main(C), C, CTX_wm_window(C), scene_owner);
        }
        /* Important to use 'scene_owner' not scene_act else deleting objects can crash.
         * only use 'scene_act' when 'scene_owner' is nullptr, which can happen when the
         * outliner isn't showing scenes: Visible Layer draw mode for eg. */
        operation_fn(
            C, reports, scene_owner ? scene_owner : scene_act, te, nullptr, tselem, user_data);
        select_handled = true;
      }
    }
    if (TSELEM_OPEN(tselem, space_outliner)) {
      if ((select_handled == false) || recurse_selected) {
        outliner_do_object_operation_ex(C,
                                        reports,
                                        scene_act,
                                        space_outliner,
                                        &te->subtree,
                                        operation_fn,
                                        nullptr,
                                        recurse_selected);
      }
    }
  }
}

void outliner_do_object_operation(bContext *C,
                                  ReportList *reports,
                                  Scene *scene_act,
                                  SpaceOutliner *space_outliner,
                                  ListBase *lb,
                                  outliner_operation_fn operation_fn)
{
  outliner_do_object_operation_ex(
      C, reports, scene_act, space_outliner, lb, operation_fn, nullptr, true);
}

/** \} */

/* -------------------------------------------------------------------- */
/** \name Internal Tagging Utilities
 * \{ */

static void clear_animdata_fn(int UNUSED(event),
                              TreeElement *UNUSED(te),
                              TreeStoreElem *tselem,
                              void *UNUSED(arg))
{
  BKE_animdata_free(tselem->id, true);
  DEG_id_tag_update(tselem->id, ID_RECALC_ANIMATION);
}

static void unlinkact_animdata_fn(int UNUSED(event),
                                  TreeElement *UNUSED(te),
                                  TreeStoreElem *tselem,
                                  void *UNUSED(arg))
{
  /* just set action to nullptr */
  BKE_animdata_set_action(nullptr, tselem->id, nullptr);
  DEG_id_tag_update(tselem->id, ID_RECALC_ANIMATION);
}

static void cleardrivers_animdata_fn(int UNUSED(event),
                                     TreeElement *UNUSED(te),
                                     TreeStoreElem *tselem,
                                     void *UNUSED(arg))
{
  IdAdtTemplate *iat = (IdAdtTemplate *)tselem->id;

  /* just free drivers - stored as a list of F-Curves */
  BKE_fcurves_free(&iat->adt->drivers);
  DEG_id_tag_update(tselem->id, ID_RECALC_ANIMATION);
}

static void refreshdrivers_animdata_fn(int UNUSED(event),
                                       TreeElement *UNUSED(te),
                                       TreeStoreElem *tselem,
                                       void *UNUSED(arg))
{
  IdAdtTemplate *iat = (IdAdtTemplate *)tselem->id;

  /* Loop over drivers, performing refresh
   * (i.e. check graph_buttons.c and rna_fcurve.c for details). */
  LISTBASE_FOREACH (FCurve *, fcu, &iat->adt->drivers) {
    fcu->flag &= ~FCURVE_DISABLED;

    if (fcu->driver) {
      fcu->driver->flag &= ~DRIVER_FLAG_INVALID;
    }
  }
}

/** \} */

/* -------------------------------------------------------------------- */
/** \name Object Operation Utilities
 * \{ */

enum eOutliner_PropDataOps {
  OL_DOP_SELECT = 1,
  OL_DOP_DESELECT,
  OL_DOP_HIDE,
  OL_DOP_UNHIDE,
  OL_DOP_SELECT_LINKED,
};

enum eOutliner_PropConstraintOps {
  OL_CONSTRAINTOP_ENABLE = 1,
  OL_CONSTRAINTOP_DISABLE,
  OL_CONSTRAINTOP_DELETE,
};

enum eOutliner_PropModifierOps {
  OL_MODIFIER_OP_TOGVIS = 1,
  OL_MODIFIER_OP_TOGREN,
  OL_MODIFIER_OP_DELETE,
};

static void pchan_fn(int event, TreeElement *te, TreeStoreElem *UNUSED(tselem), void *UNUSED(arg))
{
  bPoseChannel *pchan = (bPoseChannel *)te->directdata;

  if (event == OL_DOP_SELECT) {
    pchan->bone->flag |= BONE_SELECTED;
  }
  else if (event == OL_DOP_DESELECT) {
    pchan->bone->flag &= ~BONE_SELECTED;
  }
  else if (event == OL_DOP_HIDE) {
    pchan->bone->flag |= BONE_HIDDEN_P;
    pchan->bone->flag &= ~BONE_SELECTED;
  }
  else if (event == OL_DOP_UNHIDE) {
    pchan->bone->flag &= ~BONE_HIDDEN_P;
  }
}

static void bone_fn(int event, TreeElement *te, TreeStoreElem *UNUSED(tselem), void *UNUSED(arg))
{
  Bone *bone = (Bone *)te->directdata;

  if (event == OL_DOP_SELECT) {
    bone->flag |= BONE_SELECTED;
  }
  else if (event == OL_DOP_DESELECT) {
    bone->flag &= ~BONE_SELECTED;
  }
  else if (event == OL_DOP_HIDE) {
    bone->flag |= BONE_HIDDEN_P;
    bone->flag &= ~BONE_SELECTED;
  }
  else if (event == OL_DOP_UNHIDE) {
    bone->flag &= ~BONE_HIDDEN_P;
  }
}

static void ebone_fn(int event, TreeElement *te, TreeStoreElem *UNUSED(tselem), void *UNUSED(arg))
{
  EditBone *ebone = (EditBone *)te->directdata;

  if (event == OL_DOP_SELECT) {
    ebone->flag |= BONE_SELECTED;
  }
  else if (event == OL_DOP_DESELECT) {
    ebone->flag &= ~BONE_SELECTED;
  }
  else if (event == OL_DOP_HIDE) {
    ebone->flag |= BONE_HIDDEN_A;
    ebone->flag &= ~BONE_SELECTED | BONE_TIPSEL | BONE_ROOTSEL;
  }
  else if (event == OL_DOP_UNHIDE) {
    ebone->flag &= ~BONE_HIDDEN_A;
  }
}

static void sequence_fn(int event, TreeElement *te, TreeStoreElem *UNUSED(tselem), void *scene_ptr)
{
  TreeElementSequence *te_seq = tree_element_cast<TreeElementSequence>(te);
  Sequence *seq = &te_seq->getSequence();
  Scene *scene = (Scene *)scene_ptr;
  Editing *ed = SEQ_editing_get(scene);
  if (BLI_findindex(ed->seqbasep, seq) != -1) {
    if (event == OL_DOP_SELECT) {
      ED_sequencer_select_sequence_single(scene, seq, true);
    }
    else if (event == OL_DOP_DESELECT) {
      seq->flag &= ~SELECT;
    }
    else if (event == OL_DOP_HIDE) {
      if (!(seq->flag & SEQ_MUTE)) {
        seq->flag |= SEQ_MUTE;
        SEQ_relations_invalidate_dependent(scene, seq);
      }
    }
    else if (event == OL_DOP_UNHIDE) {
      if (seq->flag & SEQ_MUTE) {
        seq->flag &= ~SEQ_MUTE;
        SEQ_relations_invalidate_dependent(scene, seq);
      }
    }
  }
}

static void gpencil_layer_fn(int event,
                             TreeElement *te,
                             TreeStoreElem *UNUSED(tselem),
                             void *UNUSED(arg))
{
  bGPDlayer *gpl = (bGPDlayer *)te->directdata;

  if (event == OL_DOP_SELECT) {
    gpl->flag |= GP_LAYER_SELECT;
  }
  else if (event == OL_DOP_DESELECT) {
    gpl->flag &= ~GP_LAYER_SELECT;
  }
  else if (event == OL_DOP_HIDE) {
    gpl->flag |= GP_LAYER_HIDE;
  }
  else if (event == OL_DOP_UNHIDE) {
    gpl->flag &= ~GP_LAYER_HIDE;
  }
}

static void data_select_linked_fn(int event,
                                  TreeElement *te,
                                  TreeStoreElem *UNUSED(tselem),
                                  void *C_v)
{
  const TreeElementRNAStruct *te_rna_struct = tree_element_cast<TreeElementRNAStruct>(te);
  if (!te_rna_struct) {
    return;
  }

  if (event == OL_DOP_SELECT_LINKED) {
    const PointerRNA &ptr = te_rna_struct->getPointerRNA();
    if (RNA_struct_is_ID(ptr.type)) {
      bContext *C = (bContext *)C_v;
      ID *id = reinterpret_cast<ID *>(ptr.data);

      ED_object_select_linked_by_id(C, id);
    }
  }
}

static void constraint_fn(int event, TreeElement *te, TreeStoreElem *UNUSED(tselem), void *C_v)
{
  bContext *C = reinterpret_cast<bContext *>(C_v);
  Main *bmain = CTX_data_main(C);
  bConstraint *constraint = (bConstraint *)te->directdata;
  Object *ob = (Object *)outliner_search_back(te, ID_OB);

  if (event == OL_CONSTRAINTOP_ENABLE) {
    constraint->flag &= ~CONSTRAINT_OFF;
    ED_object_constraint_update(bmain, ob);
    WM_event_add_notifier(C, NC_OBJECT | ND_CONSTRAINT, ob);
  }
  else if (event == OL_CONSTRAINTOP_DISABLE) {
    constraint->flag = CONSTRAINT_OFF;
    ED_object_constraint_update(bmain, ob);
    WM_event_add_notifier(C, NC_OBJECT | ND_CONSTRAINT, ob);
  }
  else if (event == OL_CONSTRAINTOP_DELETE) {
    ListBase *lb = nullptr;

    if (TREESTORE(te->parent->parent)->type == TSE_POSE_CHANNEL) {
      lb = &((bPoseChannel *)te->parent->parent->directdata)->constraints;
    }
    else {
      lb = &ob->constraints;
    }

    if (BKE_constraint_remove_ex(lb, ob, constraint, true)) {
      /* there's no active constraint now, so make sure this is the case */
      BKE_constraints_active_set(&ob->constraints, nullptr);

      /* needed to set the flags on posebones correctly */
      ED_object_constraint_update(bmain, ob);

      WM_event_add_notifier(C, NC_OBJECT | ND_CONSTRAINT | NA_REMOVED, ob);
      te->store_elem->flag &= ~TSE_SELECTED;
    }
  }
}

static void modifier_fn(int event, TreeElement *te, TreeStoreElem *UNUSED(tselem), void *Carg)
{
  bContext *C = (bContext *)Carg;
  Main *bmain = CTX_data_main(C);
  Scene *scene = CTX_data_scene(C);
  ModifierData *md = (ModifierData *)te->directdata;
  Object *ob = (Object *)outliner_search_back(te, ID_OB);

  if (event == OL_MODIFIER_OP_TOGVIS) {
    md->mode ^= eModifierMode_Realtime;
    DEG_id_tag_update(&ob->id, ID_RECALC_GEOMETRY);
    WM_event_add_notifier(C, NC_OBJECT | ND_MODIFIER, ob);
  }
  else if (event == OL_MODIFIER_OP_TOGREN) {
    md->mode ^= eModifierMode_Render;
    DEG_id_tag_update(&ob->id, ID_RECALC_GEOMETRY);
    WM_event_add_notifier(C, NC_OBJECT | ND_MODIFIER, ob);
  }
  else if (event == OL_MODIFIER_OP_DELETE) {
    ED_object_modifier_remove(nullptr, bmain, scene, ob, md);
    WM_event_add_notifier(C, NC_OBJECT | ND_MODIFIER | NA_REMOVED, ob);
    te->store_elem->flag &= ~TSE_SELECTED;
  }
}

static void outliner_do_data_operation(
    SpaceOutliner *space_outliner,
    int type,
    int event,
    ListBase *lb,
    void (*operation_fn)(int, TreeElement *, TreeStoreElem *, void *),
    void *arg)
{
  LISTBASE_FOREACH (TreeElement *, te, lb) {
    TreeStoreElem *tselem = TREESTORE(te);
    if (tselem->flag & TSE_SELECTED) {
      if (tselem->type == type) {
        operation_fn(event, te, tselem, arg);
      }
    }
    if (TSELEM_OPEN(tselem, space_outliner)) {
      outliner_do_data_operation(space_outliner, type, event, &te->subtree, operation_fn, arg);
    }
  }
}

static Base *outliner_batch_delete_hierarchy(
    ReportList *reports, Main *bmain, ViewLayer *view_layer, Scene *scene, Base *base)
{
  Base *child_base, *base_next;
  Object *object, *parent;

  if (!base) {
    return nullptr;
  }

  object = base->object;
  for (child_base = reinterpret_cast<Base *>(view_layer->object_bases.first); child_base;
       child_base = base_next) {
    base_next = child_base->next;
    for (parent = child_base->object->parent; parent && (parent != object);
         parent = parent->parent) {
      /* pass */
    }
    if (parent) {
      base_next = outliner_batch_delete_hierarchy(reports, bmain, view_layer, scene, child_base);
    }
  }

  base_next = base->next;

  if (object->id.tag & LIB_TAG_INDIRECT) {
    BKE_reportf(reports,
                RPT_WARNING,
                "Cannot delete indirectly linked object '%s'",
                base->object->id.name + 2);
    return base_next;
  }
  if (ID_REAL_USERS(object) <= 1 && ID_EXTRA_USERS(object) == 0 &&
      BKE_library_ID_is_indirectly_used(bmain, object)) {
    BKE_reportf(reports,
                RPT_WARNING,
                "Cannot delete object '%s' from scene '%s', indirectly used objects need at least "
                "one user",
                object->id.name + 2,
                scene->id.name + 2);
    return base_next;
  }

  DEG_id_tag_update_ex(bmain, &object->id, ID_RECALC_BASE_FLAGS);
  BKE_scene_collections_object_remove(bmain, scene, object, false);

  if (object->id.us == 0) {
    object->id.tag |= LIB_TAG_DOIT;
  }

  return base_next;
}

static void object_batch_delete_hierarchy_fn(bContext *C,
                                             ReportList *reports,
                                             Scene *scene,
                                             Object *ob)
{
  ViewLayer *view_layer = CTX_data_view_layer(C);
  Object *obedit = CTX_data_edit_object(C);

  Base *base = BKE_view_layer_base_find(view_layer, ob);

  if (base) {
    /* Check also library later. */
    for (; obedit && (obedit != base->object); obedit = obedit->parent) {
      /* pass */
    }
    if (obedit == base->object) {
      ED_object_editmode_exit(C, EM_FREEDATA);
    }

    outliner_batch_delete_hierarchy(reports, CTX_data_main(C), view_layer, scene, base);
  }
}

/** \} */

/* -------------------------------------------------------------------- */
/** \name Object Menu Operator
 * \{ */

enum {
  OL_OP_SELECT = 1,
  OL_OP_DESELECT,
  OL_OP_SELECT_HIERARCHY,
  OL_OP_RENAME,
};

static const EnumPropertyItem prop_object_op_types[] = {
    {OL_OP_SELECT, "SELECT", ICON_RESTRICT_SELECT_OFF, "Select", ""},
<<<<<<< HEAD
    {OL_OP_DESELECT, "DESELECT", ICON_SELECT_NONE, "Deselect", ""},
    {OL_OP_SELECT_HIERARCHY, "SELECT_HIERARCHY", ICON_RESTRICT_SELECT_OFF, "Select Hierarchy", ""},
    {OL_OP_REMAP,
     "REMAP",
     0,
     "Remap Users",
     "Make all users of selected data-blocks to use instead a new chosen one"},
=======
    {OL_OP_DESELECT, "DESELECT", 0, "Deselect", ""},
    {OL_OP_SELECT_HIERARCHY, "SELECT_HIERARCHY", 0, "Select Hierarchy", ""},
>>>>>>> e46a3894
    {OL_OP_RENAME, "RENAME", 0, "Rename", ""},
    {0, nullptr, 0, nullptr, nullptr},
};

static int outliner_object_operation_exec(bContext *C, wmOperator *op)
{
  Main *bmain = CTX_data_main(C);
  Scene *scene = CTX_data_scene(C);
  wmWindow *win = CTX_wm_window(C);
  SpaceOutliner *space_outliner = CTX_wm_space_outliner(C);
  int event;
  const char *str = nullptr;
  bool selection_changed = false;

  /* check for invalid states */
  if (space_outliner == nullptr) {
    return OPERATOR_CANCELLED;
  }

  event = RNA_enum_get(op->ptr, "type");

  if (event == OL_OP_SELECT) {
    Scene *sce = scene; /* To be able to delete, scenes are set... */
    outliner_do_object_operation(
        C, op->reports, scene, space_outliner, &space_outliner->tree, object_select_fn);
    if (scene != sce) {
      WM_window_set_active_scene(bmain, C, win, sce);
    }

    str = "Select Objects";
    selection_changed = true;
  }
  else if (event == OL_OP_SELECT_HIERARCHY) {
    Scene *sce = scene; /* To be able to delete, scenes are set... */
    outliner_do_object_operation_ex(C,
                                    op->reports,
                                    scene,
                                    space_outliner,
                                    &space_outliner->tree,
                                    object_select_hierarchy_fn,
                                    nullptr,
                                    false);
    if (scene != sce) {
      WM_window_set_active_scene(bmain, C, win, sce);
    }
    str = "Select Object Hierarchy";
    selection_changed = true;
  }
  else if (event == OL_OP_DESELECT) {
    outliner_do_object_operation(
        C, op->reports, scene, space_outliner, &space_outliner->tree, object_deselect_fn);
    str = "Deselect Objects";
    selection_changed = true;
  }
  else if (event == OL_OP_RENAME) {
    outliner_do_object_operation(
        C, op->reports, scene, space_outliner, &space_outliner->tree, item_rename_fn);
    str = "Rename Object";
  }
  else {
    BLI_assert(0);
    return OPERATOR_CANCELLED;
  }

  if (selection_changed) {
    DEG_id_tag_update(&scene->id, ID_RECALC_SELECT);
    WM_event_add_notifier(C, NC_SCENE | ND_OB_SELECT, scene);
    ED_outliner_select_sync_from_object_tag(C);
  }

  if (str != nullptr) {
    ED_undo_push(C, str);
  }

  return OPERATOR_FINISHED;
}

void OUTLINER_OT_object_operation(wmOperatorType *ot)
{
  /* identifiers */
  ot->name = "Outliner Object Operation";
  ot->idname = "OUTLINER_OT_object_operation";

  /* callbacks */
  ot->invoke = WM_menu_invoke;
  ot->exec = outliner_object_operation_exec;
  ot->poll = ED_operator_outliner_active;

  ot->flag = 0;

  ot->prop = RNA_def_enum(ot->srna, "type", prop_object_op_types, 0, "Object Operation", "");
}

/** \} */

/* -------------------------------------------------------------------- */
/** \name Delete Object/Collection Operator
 * \{ */

using OutlinerDeleteFn = void (*)(bContext *C, ReportList *reports, Scene *scene, Object *ob);

using ObjectEditData = struct ObjectEditData {
  GSet *objects_set;
  bool is_liboverride_allowed;
  bool is_liboverride_hierarchy_root_allowed;
};

static void outliner_do_object_delete(bContext *C,
                                      ReportList *reports,
                                      Scene *scene,
                                      GSet *objects_to_delete,
                                      OutlinerDeleteFn delete_fn)
{
  GSetIterator objects_to_delete_iter;
  GSET_ITER (objects_to_delete_iter, objects_to_delete) {
    Object *ob = (Object *)BLI_gsetIterator_getKey(&objects_to_delete_iter);

    delete_fn(C, reports, scene, ob);
  }
}

static TreeTraversalAction outliner_find_objects_to_delete(TreeElement *te, void *customdata)
{
  ObjectEditData *data = reinterpret_cast<ObjectEditData *>(customdata);
  GSet *objects_to_delete = data->objects_set;
  TreeStoreElem *tselem = TREESTORE(te);

  if (outliner_is_collection_tree_element(te)) {
    return TRAVERSE_CONTINUE;
  }

  if ((tselem->type != TSE_SOME_ID) || (tselem->id == nullptr) ||
      (GS(tselem->id->name) != ID_OB)) {
    return TRAVERSE_SKIP_CHILDS;
  }

  ID *id = tselem->id;

  if (ID_IS_OVERRIDE_LIBRARY_REAL(id)) {
    if (ID_IS_OVERRIDE_LIBRARY_HIERARCHY_ROOT(id)) {
      if (!(data->is_liboverride_hierarchy_root_allowed || data->is_liboverride_allowed)) {
        return TRAVERSE_SKIP_CHILDS;
      }
    }
    else {
      if (!data->is_liboverride_allowed) {
        return TRAVERSE_SKIP_CHILDS;
      }
    }
  }

  BLI_gset_add(objects_to_delete, id);

  return TRAVERSE_CONTINUE;
}

static int outliner_delete_exec(bContext *C, wmOperator *op)
{
  Main *bmain = CTX_data_main(C);
  Scene *scene = CTX_data_scene(C);
  SpaceOutliner *space_outliner = CTX_wm_space_outliner(C);
  struct wmMsgBus *mbus = CTX_wm_message_bus(C);
  ViewLayer *view_layer = CTX_data_view_layer(C);
  const Base *basact_prev = BASACT(view_layer);

  const bool delete_hierarchy = RNA_boolean_get(op->ptr, "hierarchy");

  /* Get selected objects skipping duplicates to prevent deleting objects linked to multiple
   * collections twice */
  ObjectEditData object_delete_data = {};
  object_delete_data.objects_set = BLI_gset_ptr_new(__func__);
  object_delete_data.is_liboverride_allowed = false;
  object_delete_data.is_liboverride_hierarchy_root_allowed = delete_hierarchy;
  outliner_tree_traverse(space_outliner,
                         &space_outliner->tree,
                         0,
                         TSE_SELECTED,
                         outliner_find_objects_to_delete,
                         &object_delete_data);

  if (delete_hierarchy) {
    BKE_main_id_tag_all(bmain, LIB_TAG_DOIT, false);

    outliner_do_object_delete(
        C, op->reports, scene, object_delete_data.objects_set, object_batch_delete_hierarchy_fn);

    BKE_id_multi_tagged_delete(bmain);
  }
  else {
    outliner_do_object_delete(
        C, op->reports, scene, object_delete_data.objects_set, outliner_object_delete_fn);
  }

  BLI_gset_free(object_delete_data.objects_set, nullptr);

  outliner_collection_delete(C, bmain, scene, op->reports, delete_hierarchy);

  /* Tree management normally happens from draw_outliner(), but when
   * you're clicking too fast on Delete object from context menu in
   * outliner several mouse events can be handled in one cycle without
   * handling notifiers/redraw which leads to deleting the same object twice.
   * cleanup tree here to prevent such cases. */
  outliner_cleanup_tree(space_outliner);

  DEG_id_tag_update(&scene->id, ID_RECALC_COPY_ON_WRITE);
  DEG_relations_tag_update(bmain);

  if (basact_prev != BASACT(view_layer)) {
    WM_event_add_notifier(C, NC_SCENE | ND_OB_ACTIVE, scene);
    WM_msg_publish_rna_prop(mbus, &scene->id, view_layer, LayerObjects, active);
  }

  DEG_id_tag_update(&scene->id, ID_RECALC_SELECT);
  WM_event_add_notifier(C, NC_SCENE | ND_OB_SELECT, scene);
  WM_event_add_notifier(C, NC_SCENE | ND_LAYER_CONTENT, scene);
  ED_outliner_select_sync_from_object_tag(C);

  return OPERATOR_FINISHED;
}

void OUTLINER_OT_delete(wmOperatorType *ot)
{
  /* identifiers */
  ot->name = "Delete";
  ot->idname = "OUTLINER_OT_delete";
  ot->description = "Delete selected objects and collections";

  /* callbacks */
  ot->exec = outliner_delete_exec;
  ot->poll = ED_operator_outliner_active;

  /* flags */
  ot->flag |= OPTYPE_REGISTER | OPTYPE_UNDO;

  /* properties */
  PropertyRNA *prop = RNA_def_boolean(
      ot->srna, "hierarchy", false, "Hierarchy", "Delete child objects and collections");
  RNA_def_property_flag(prop, PROP_SKIP_SAVE);
}

/** \} */

/* -------------------------------------------------------------------- */
/** \name ID-Data Menu Operator
 * \{ */

enum eOutlinerIdOpTypes {
  OUTLINER_IDOP_INVALID = 0,

  OUTLINER_IDOP_UNLINK,
  OUTLINER_IDOP_LOCAL,
  OUTLINER_IDOP_OVERRIDE_LIBRARY_CREATE,
  OUTLINER_IDOP_OVERRIDE_LIBRARY_CREATE_HIERARCHY,
  OUTLINER_IDOP_OVERRIDE_LIBRARY_MAKE_EDITABLE,
  OUTLINER_IDOP_OVERRIDE_LIBRARY_RESET,
  OUTLINER_IDOP_OVERRIDE_LIBRARY_RESET_HIERARCHY,
  OUTLINER_IDOP_OVERRIDE_LIBRARY_RESYNC_HIERARCHY,
  OUTLINER_IDOP_OVERRIDE_LIBRARY_RESYNC_HIERARCHY_ENFORCE,
  OUTLINER_IDOP_OVERRIDE_LIBRARY_CLEAR_HIERARCHY,
  OUTLINER_IDOP_OVERRIDE_LIBRARY_CLEAR_SINGLE,
  OUTLINER_IDOP_SINGLE,
  OUTLINER_IDOP_DELETE,

  OUTLINER_IDOP_COPY,
  OUTLINER_IDOP_PASTE,

  OUTLINER_IDOP_FAKE_ADD,
  OUTLINER_IDOP_FAKE_CLEAR,
  OUTLINER_IDOP_RENAME,

  OUTLINER_IDOP_SELECT_LINKED,
};

/* TODO: implement support for changing the ID-block used. */
static const EnumPropertyItem prop_id_op_types[] = {
<<<<<<< HEAD
    {OUTLINER_IDOP_UNLINK, "UNLINK", ICON_UNLINKED, "Unlink", ""},
    {OUTLINER_IDOP_LOCAL, "LOCAL", ICON_MAKE_LOCAL, "Make Local", ""},
    {OUTLINER_IDOP_SINGLE, "SINGLE", ICON_MAKE_SINGLE_USER, "Make Single User", ""},
    {OUTLINER_IDOP_DELETE, "DELETE", ICON_DELETE, "Delete", ""},
    {OUTLINER_IDOP_REMAP,
     "REMAP",
     ICON_USER,
     "Remap Users",
     "Make all users of selected data to use instead current (clicked) one"},
=======
    {OUTLINER_IDOP_UNLINK, "UNLINK", 0, "Unlink", ""},
    {OUTLINER_IDOP_LOCAL, "LOCAL", 0, "Make Local", ""},
    {OUTLINER_IDOP_SINGLE, "SINGLE", 0, "Make Single User", ""},
    {OUTLINER_IDOP_DELETE, "DELETE", ICON_X, "Delete", ""},
>>>>>>> e46a3894
    {0, "", 0, nullptr, nullptr},
    {OUTLINER_IDOP_OVERRIDE_LIBRARY_CREATE,
     "OVERRIDE_LIBRARY_CREATE",
     ICON_LIBRARY_DATA_OVERRIDE,
     "Make Library Override Single",
     "Make a single, out-of-hierarchy local override of this linked data"
     "\nOnly applies to active Outliner item"},
    {OUTLINER_IDOP_OVERRIDE_LIBRARY_CREATE_HIERARCHY,
     "OVERRIDE_LIBRARY_CREATE_HIERARCHY",
     ICON_HIERARCHY,
     "Make Library Override Hierarchy",
     "Make a local override of this linked data-block, and its hierarchy of dependencies - only "
     "applies to active Outliner item"},
    {OUTLINER_IDOP_OVERRIDE_LIBRARY_MAKE_EDITABLE,
     "OVERRIDE_LIBRARY_MAKE_EDITABLE",
     ICON_DECORATE_OVERRIDE,
     "Make Library Override Editable",
     "Make the library override data-block editable"},
    {OUTLINER_IDOP_OVERRIDE_LIBRARY_RESET,
     "OVERRIDE_LIBRARY_RESET",
     ICON_RESET,
     "Reset Library Override",
     "Reset this local override to its linked values"},
    {OUTLINER_IDOP_OVERRIDE_LIBRARY_RESET_HIERARCHY,
     "OVERRIDE_LIBRARY_RESET_HIERARCHY",
     ICON_RESET,
     "Reset Library Override Hierarchy",
     "Reset this local override to its linked values, as well as its hierarchy of dependencies"},
    {OUTLINER_IDOP_OVERRIDE_LIBRARY_RESYNC_HIERARCHY,
     "OVERRIDE_LIBRARY_RESYNC_HIERARCHY",
     ICON_SYNC,
     "Resync Library Override Hierarchy",
     "Rebuild this local override from its linked reference, as well as its hierarchy of "
     "dependencies"},
    {OUTLINER_IDOP_OVERRIDE_LIBRARY_RESYNC_HIERARCHY_ENFORCE,
     "OVERRIDE_LIBRARY_RESYNC_HIERARCHY_ENFORCE",
     ICON_SYNC,
     "Resync Library Override Hierarchy Enforce",
     "Rebuild this local override from its linked reference, as well as its hierarchy of "
     "dependencies, enforcing that hierarchy to match the linked data (i.e. ignoring exiting "
     "overrides on data-blocks pointer properties)"},
    {OUTLINER_IDOP_OVERRIDE_LIBRARY_CLEAR_SINGLE,
     "OVERRIDE_LIBRARY_CLEAR_SINGLE",
     ICON_CLEAR,
     "Clear Library Override Single",
     "Delete this local override if possible, else reset it and mark it as non editable, and "
     "relink its usages to the linked data-blocks"},
    {OUTLINER_IDOP_OVERRIDE_LIBRARY_CLEAR_HIERARCHY,
     "OVERRIDE_LIBRARY_CLEAR_HIERARCHY",
     ICON_DELETE,
     "Clear Library Override Hierarchy",
     "Delete this local override (including its hierarchy of override dependencies) and relink "
     "its usages to the linked data"},
    {0, "", 0, nullptr, nullptr},
    {OUTLINER_IDOP_COPY, "COPY", ICON_COPYDOWN, "Copy", ""},
    {OUTLINER_IDOP_PASTE, "PASTE", ICON_PASTEDOWN, "Paste", ""},
    {0, "", 0, nullptr, nullptr},
    {OUTLINER_IDOP_FAKE_ADD,
     "ADD_FAKE",
     ICON_FAKE_USER_ON,
     "Add Fake User",
     "Ensure data gets saved even if it isn't in use (e.g. for motion and material "
     "libraries)"},
    {OUTLINER_IDOP_FAKE_CLEAR, "CLEAR_FAKE", ICON_FAKE_USER_OFF, "Clear Fake User", ""},
    {OUTLINER_IDOP_RENAME, "RENAME", ICON_RENAME, "Rename", ""},
    {OUTLINER_IDOP_SELECT_LINKED, "SELECT_LINKED", ICON_LINKED, "Select Linked", ""},
    {0, nullptr, 0, nullptr, nullptr},
};

static bool outliner_id_operation_item_poll(bContext *C,
                                            PointerRNA *UNUSED(ptr),
                                            PropertyRNA *UNUSED(prop),
                                            const int enum_value)
{
  if (!outliner_operation_tree_element_poll(C)) {
    return false;
  }

  SpaceOutliner *space_outliner = CTX_wm_space_outliner(C);
  TreeElement *te = get_target_element(space_outliner);
  TreeStoreElem *tselem = TREESTORE(te);
  if (!TSE_IS_REAL_ID(tselem)) {
    return false;
  }

  switch (enum_value) {
    case OUTLINER_IDOP_OVERRIDE_LIBRARY_CREATE:
      if (ID_IS_OVERRIDABLE_LIBRARY(tselem->id)) {
        return true;
      }
      return false;
    case OUTLINER_IDOP_OVERRIDE_LIBRARY_CREATE_HIERARCHY:
      if (ID_IS_OVERRIDABLE_LIBRARY(tselem->id) || (ID_IS_LINKED(tselem->id))) {
        return true;
      }
      return false;
    case OUTLINER_IDOP_OVERRIDE_LIBRARY_MAKE_EDITABLE:
      if (ID_IS_OVERRIDE_LIBRARY_REAL(tselem->id) && !ID_IS_LINKED(tselem->id)) {
        if (tselem->id->override_library->flag & IDOVERRIDE_LIBRARY_FLAG_SYSTEM_DEFINED) {
          return true;
        }
      }
      return false;
    case OUTLINER_IDOP_OVERRIDE_LIBRARY_RESET:
    case OUTLINER_IDOP_OVERRIDE_LIBRARY_RESET_HIERARCHY:
    case OUTLINER_IDOP_OVERRIDE_LIBRARY_RESYNC_HIERARCHY:
    case OUTLINER_IDOP_OVERRIDE_LIBRARY_RESYNC_HIERARCHY_ENFORCE:
    case OUTLINER_IDOP_OVERRIDE_LIBRARY_CLEAR_HIERARCHY:
    case OUTLINER_IDOP_OVERRIDE_LIBRARY_CLEAR_SINGLE:
      if (ID_IS_OVERRIDE_LIBRARY_REAL(tselem->id) && !ID_IS_LINKED(tselem->id)) {
        return true;
      }
      return false;
    case OUTLINER_IDOP_SINGLE:
      if (ELEM(space_outliner->outlinevis, SO_SCENES, SO_VIEW_LAYER)) {
        return true;
      }
      /* TODO(dalai): enable in the few cases where this can be supported
       * (i.e., when we have a valid parent for the tselem). */
      return false;
  }

  return true;
}

static const EnumPropertyItem *outliner_id_operation_itemf(bContext *C,
                                                           PointerRNA *ptr,
                                                           PropertyRNA *prop,
                                                           bool *r_free)
{
  EnumPropertyItem *items = nullptr;
  int totitem = 0;

  if ((C == nullptr) || (ED_operator_outliner_active(C) == false)) {
    return prop_id_op_types;
  }
  for (const EnumPropertyItem *it = prop_id_op_types; it->identifier != nullptr; it++) {
    if (!outliner_id_operation_item_poll(C, ptr, prop, it->value)) {
      continue;
    }
    RNA_enum_item_add(&items, &totitem, it);
  }
  RNA_enum_item_end(&items, &totitem);
  *r_free = true;

  return items;
}

static int outliner_id_operation_exec(bContext *C, wmOperator *op)
{
  wmWindowManager *wm = CTX_wm_manager(C);
  Scene *scene = CTX_data_scene(C);
  SpaceOutliner *space_outliner = CTX_wm_space_outliner(C);
  int scenelevel = 0, objectlevel = 0, idlevel = 0, datalevel = 0;

  /* check for invalid states */
  if (space_outliner == nullptr) {
    return OPERATOR_CANCELLED;
  }

  TreeElement *te = get_target_element(space_outliner);
  get_element_operation_type(te, &scenelevel, &objectlevel, &idlevel, &datalevel);

  eOutlinerIdOpTypes event = (eOutlinerIdOpTypes)RNA_enum_get(op->ptr, "type");
  switch (event) {
    case OUTLINER_IDOP_UNLINK: {
      /* unlink datablock from its parent */
      if (objectlevel) {
        outliner_do_libdata_operation(C,
                                      op->reports,
                                      scene,
                                      space_outliner,
                                      &space_outliner->tree,
                                      unlink_object_fn,
                                      nullptr);

        WM_event_add_notifier(C, NC_SCENE | ND_LAYER, nullptr);
        ED_undo_push(C, "Unlink Object");
        break;
      }

      switch (idlevel) {
        case ID_AC:
          outliner_do_libdata_operation(C,
                                        op->reports,
                                        scene,
                                        space_outliner,
                                        &space_outliner->tree,
                                        unlink_action_fn,
                                        nullptr);

          WM_event_add_notifier(C, NC_ANIMATION | ND_NLA_ACTCHANGE, nullptr);
          ED_undo_push(C, "Unlink action");
          break;
        case ID_MA:
          outliner_do_libdata_operation(C,
                                        op->reports,
                                        scene,
                                        space_outliner,
                                        &space_outliner->tree,
                                        unlink_material_fn,
                                        nullptr);

          WM_event_add_notifier(C, NC_OBJECT | ND_OB_SHADING, nullptr);
          ED_undo_push(C, "Unlink material");
          break;
        case ID_TE:
          outliner_do_libdata_operation(C,
                                        op->reports,
                                        scene,
                                        space_outliner,
                                        &space_outliner->tree,
                                        unlink_texture_fn,
                                        nullptr);

          WM_event_add_notifier(C, NC_OBJECT | ND_OB_SHADING, nullptr);
          ED_undo_push(C, "Unlink texture");
          break;
        case ID_WO:
          outliner_do_libdata_operation(C,
                                        op->reports,
                                        scene,
                                        space_outliner,
                                        &space_outliner->tree,
                                        unlink_world_fn,
                                        nullptr);

          WM_event_add_notifier(C, NC_SCENE | ND_WORLD, nullptr);
          ED_undo_push(C, "Unlink world");
          break;
        case ID_GR:
          outliner_do_libdata_operation(C,
                                        op->reports,
                                        scene,
                                        space_outliner,
                                        &space_outliner->tree,
                                        unlink_collection_fn,
                                        nullptr);

          WM_event_add_notifier(C, NC_SCENE | ND_LAYER, nullptr);
          ED_undo_push(C, "Unlink Collection");
          break;
        default:
          BKE_report(op->reports, RPT_WARNING, "Not yet implemented");
          break;
      }
      break;
    }
    case OUTLINER_IDOP_LOCAL: {
      /* make local */
      outliner_do_libdata_operation(
          C, op->reports, scene, space_outliner, &space_outliner->tree, id_local_fn, nullptr);
      ED_undo_push(C, "Localized Data");
      break;
    }
    case OUTLINER_IDOP_OVERRIDE_LIBRARY_CREATE: {
      OutlinerLibOverrideData override_data{};
      outliner_do_libdata_operation(C,
                                    op->reports,
                                    scene,
                                    space_outliner,
                                    &space_outliner->tree,
                                    id_override_library_create_fn,
                                    &override_data);
      ED_undo_push(C, "Overridden Data");
      break;
    }
    case OUTLINER_IDOP_OVERRIDE_LIBRARY_CREATE_HIERARCHY: {
      OutlinerLibOverrideData override_data{};
      override_data.do_hierarchy = true;
      outliner_do_libdata_operation(C,
                                    op->reports,
                                    scene,
                                    space_outliner,
                                    &space_outliner->tree,
                                    id_override_library_create_hierarchy_pre_process_fn,
                                    &override_data);
      outliner_do_libdata_operation(C,
                                    op->reports,
                                    scene,
                                    space_outliner,
                                    &space_outliner->tree,
                                    id_override_library_create_fn,
                                    &override_data);
      id_override_library_create_hierarchy_post_process(C, &override_data);

      ED_undo_push(C, "Overridden Data Hierarchy");
      break;
    }
    case OUTLINER_IDOP_OVERRIDE_LIBRARY_MAKE_EDITABLE: {
      outliner_do_libdata_operation(C,
                                    op->reports,
                                    scene,
                                    space_outliner,
                                    &space_outliner->tree,
                                    id_override_library_toggle_flag_fn,
                                    POINTER_FROM_UINT(IDOVERRIDE_LIBRARY_FLAG_SYSTEM_DEFINED));

      ED_undo_push(C, "Make Overridden Data Editable");
      break;
    }
    case OUTLINER_IDOP_OVERRIDE_LIBRARY_RESET: {
      OutlinerLibOverrideData override_data{};
      outliner_do_libdata_operation(C,
                                    op->reports,
                                    scene,
                                    space_outliner,
                                    &space_outliner->tree,
                                    id_override_library_reset_fn,
                                    &override_data);
      ED_undo_push(C, "Reset Overridden Data");
      break;
    }
    case OUTLINER_IDOP_OVERRIDE_LIBRARY_RESET_HIERARCHY: {
      OutlinerLibOverrideData override_data{};
      override_data.do_hierarchy = true;
      outliner_do_libdata_operation(C,
                                    op->reports,
                                    scene,
                                    space_outliner,
                                    &space_outliner->tree,
                                    id_override_library_reset_fn,
                                    &override_data);
      ED_undo_push(C, "Reset Overridden Data Hierarchy");
      break;
    }
    case OUTLINER_IDOP_OVERRIDE_LIBRARY_RESYNC_HIERARCHY: {
      OutlinerLibOverrideData override_data{};
      override_data.do_hierarchy = true;
      outliner_do_libdata_operation(C,
                                    op->reports,
                                    scene,
                                    space_outliner,
                                    &space_outliner->tree,
                                    id_override_library_resync_fn,
                                    &override_data);
      ED_undo_push(C, "Resync Overridden Data Hierarchy");
      break;
    }
    case OUTLINER_IDOP_OVERRIDE_LIBRARY_RESYNC_HIERARCHY_ENFORCE: {
      OutlinerLibOverrideData override_data{};
      override_data.do_hierarchy = true;
      override_data.do_resync_hierarchy_enforce = true;
      outliner_do_libdata_operation(C,
                                    op->reports,
                                    scene,
                                    space_outliner,
                                    &space_outliner->tree,
                                    id_override_library_resync_fn,
                                    &override_data);
      ED_undo_push(C, "Resync Overridden Data Hierarchy");
      break;
    }
    case OUTLINER_IDOP_OVERRIDE_LIBRARY_CLEAR_HIERARCHY: {
      outliner_do_libdata_operation(C,
                                    op->reports,
                                    scene,
                                    space_outliner,
                                    &space_outliner->tree,
                                    id_override_library_clear_hierarchy_fn,
                                    nullptr);
      ED_undo_push(C, "Clear Overridden Data Hierarchy");
      break;
    }
    case OUTLINER_IDOP_OVERRIDE_LIBRARY_CLEAR_SINGLE: {
      outliner_do_libdata_operation(C,
                                    op->reports,
                                    scene,
                                    space_outliner,
                                    &space_outliner->tree,
                                    id_override_library_clear_single_fn,
                                    nullptr);
      ED_undo_push(C, "Clear Overridden Data Hierarchy");
      break;
    }
    case OUTLINER_IDOP_SINGLE: {
      /* make single user */
      switch (idlevel) {
        case ID_AC:
          outliner_do_libdata_operation(C,
                                        op->reports,
                                        scene,
                                        space_outliner,
                                        &space_outliner->tree,
                                        singleuser_action_fn,
                                        nullptr);

          WM_event_add_notifier(C, NC_ANIMATION | ND_NLA_ACTCHANGE, nullptr);
          ED_undo_push(C, "Single-User Action");
          break;

        case ID_WO:
          outliner_do_libdata_operation(C,
                                        op->reports,
                                        scene,
                                        space_outliner,
                                        &space_outliner->tree,
                                        singleuser_world_fn,
                                        nullptr);

          WM_event_add_notifier(C, NC_SCENE | ND_WORLD, nullptr);
          ED_undo_push(C, "Single-User World");
          break;

        default:
          BKE_report(op->reports, RPT_WARNING, "Not yet implemented");
          break;
      }
      break;
    }
    case OUTLINER_IDOP_DELETE: {
      if (idlevel > 0) {
        outliner_do_libdata_operation(
            C, op->reports, scene, space_outliner, &space_outliner->tree, id_delete_fn, nullptr);
        ED_undo_push(C, "Delete");
      }
      break;
    }
    case OUTLINER_IDOP_COPY: {
      wm->op_undo_depth++;
      WM_operator_name_call(C, "OUTLINER_OT_id_copy", WM_OP_INVOKE_DEFAULT, nullptr, nullptr);
      wm->op_undo_depth--;
      /* No need for undo, this operation does not change anything... */
      break;
    }
    case OUTLINER_IDOP_PASTE: {
      wm->op_undo_depth++;
      WM_operator_name_call(C, "OUTLINER_OT_id_paste", WM_OP_INVOKE_DEFAULT, nullptr, nullptr);
      wm->op_undo_depth--;
      ED_outliner_select_sync_from_all_tag(C);
      ED_undo_push(C, "Paste");
      break;
    }
    case OUTLINER_IDOP_FAKE_ADD: {
      /* set fake user */
      outliner_do_libdata_operation(C,
                                    op->reports,
                                    scene,
                                    space_outliner,
                                    &space_outliner->tree,
                                    id_fake_user_set_fn,
                                    nullptr);

      WM_event_add_notifier(C, NC_ID | NA_EDITED, nullptr);
      ED_undo_push(C, "Add Fake User");
      break;
    }
    case OUTLINER_IDOP_FAKE_CLEAR: {
      /* clear fake user */
      outliner_do_libdata_operation(C,
                                    op->reports,
                                    scene,
                                    space_outliner,
                                    &space_outliner->tree,
                                    id_fake_user_clear_fn,
                                    nullptr);

      WM_event_add_notifier(C, NC_ID | NA_EDITED, nullptr);
      ED_undo_push(C, "Clear Fake User");
      break;
    }
    case OUTLINER_IDOP_RENAME: {
      /* rename */
      outliner_do_libdata_operation(
          C, op->reports, scene, space_outliner, &space_outliner->tree, item_rename_fn, nullptr);

      WM_event_add_notifier(C, NC_ID | NA_EDITED, nullptr);
      ED_undo_push(C, "Rename");
      break;
    }
    case OUTLINER_IDOP_SELECT_LINKED:
      outliner_do_libdata_operation(C,
                                    op->reports,
                                    scene,
                                    space_outliner,
                                    &space_outliner->tree,
                                    id_select_linked_fn,
                                    nullptr);
      ED_outliner_select_sync_from_all_tag(C);
      ED_undo_push(C, "Select");
      break;

    default:
      /* Invalid - unhandled. */
      break;
  }

  /* wrong notifier still... */
  WM_event_add_notifier(C, NC_ID | NA_EDITED, nullptr);

  /* XXX: this is just so that outliner is always up to date. */
  WM_event_add_notifier(C, NC_SPACE | ND_SPACE_OUTLINER, nullptr);

  return OPERATOR_FINISHED;
}

void OUTLINER_OT_id_operation(wmOperatorType *ot)
{
  /* identifiers */
  ot->name = "Outliner ID Data Operation";
  ot->idname = "OUTLINER_OT_id_operation";

  /* callbacks */
  ot->invoke = WM_menu_invoke;
  ot->exec = outliner_id_operation_exec;
  ot->poll = outliner_operation_tree_element_poll;

  ot->flag = 0;

  ot->prop = RNA_def_enum(ot->srna, "type", prop_id_op_types, 0, "ID Data Operation", "");
  RNA_def_enum_funcs(ot->prop, outliner_id_operation_itemf);
}

/** \} */

/* -------------------------------------------------------------------- */
/** \name Library Menu Operator
 * \{ */

enum eOutlinerLibOpTypes {
  OL_LIB_INVALID = 0,

  OL_LIB_DELETE,
  OL_LIB_RELOCATE,
  OL_LIB_RELOAD,
};

static const EnumPropertyItem outliner_lib_op_type_items[] = {
<<<<<<< HEAD
    {OL_LIB_RENAME, "RENAME", ICON_RENAME, "Rename", ""},
=======
>>>>>>> e46a3894
    {OL_LIB_DELETE,
     "DELETE",
     ICON_DELETE,
     "Delete",
     "Delete this library and all its item.\n"
     "Warning: No undo"},
    {OL_LIB_RELOCATE,
     "RELOCATE",
     ICON_FILE_REFRESH,
     "Relocate",
     "Select a new path for this library, and reload all its data"},
    {OL_LIB_RELOAD, "RELOAD", ICON_FILE_REFRESH, "Reload", "Reload all data from this library"},
    {0, nullptr, 0, nullptr, nullptr},
};

static int outliner_lib_operation_exec(bContext *C, wmOperator *op)
{
  Scene *scene = CTX_data_scene(C);
  SpaceOutliner *space_outliner = CTX_wm_space_outliner(C);
  int scenelevel = 0, objectlevel = 0, idlevel = 0, datalevel = 0;

  /* check for invalid states */
  if (space_outliner == nullptr) {
    return OPERATOR_CANCELLED;
  }

  TreeElement *te = get_target_element(space_outliner);
  get_element_operation_type(te, &scenelevel, &objectlevel, &idlevel, &datalevel);

  eOutlinerLibOpTypes event = (eOutlinerLibOpTypes)RNA_enum_get(op->ptr, "type");
  switch (event) {
    case OL_LIB_DELETE: {
      outliner_do_libdata_operation(
          C, op->reports, scene, space_outliner, &space_outliner->tree, id_delete_fn, nullptr);
      ED_undo_push(C, "Delete Library");
      break;
    }
    case OL_LIB_RELOCATE: {
      outliner_do_libdata_operation(
          C, op->reports, scene, space_outliner, &space_outliner->tree, lib_relocate_fn, nullptr);
      /* No undo push here, operator does it itself (since it's a modal one, the op_undo_depth
       * trick does not work here). */
      break;
    }
    case OL_LIB_RELOAD: {
      outliner_do_libdata_operation(
          C, op->reports, scene, space_outliner, &space_outliner->tree, lib_reload_fn, nullptr);
      /* No undo push here, operator does it itself (since it's a modal one, the op_undo_depth
       * trick does not work here). */
      break;
    }
    default:
      /* invalid - unhandled */
      break;
  }

  /* wrong notifier still... */
  WM_event_add_notifier(C, NC_ID | NA_EDITED, nullptr);

  /* XXX: this is just so that outliner is always up to date */
  WM_event_add_notifier(C, NC_SPACE | ND_SPACE_OUTLINER, nullptr);

  return OPERATOR_FINISHED;
}

void OUTLINER_OT_lib_operation(wmOperatorType *ot)
{
  /* identifiers */
  ot->name = "Outliner Library Operation";
  ot->idname = "OUTLINER_OT_lib_operation";

  /* callbacks */
  ot->invoke = WM_menu_invoke;
  ot->exec = outliner_lib_operation_exec;
  ot->poll = outliner_operation_tree_element_poll;

  ot->prop = RNA_def_enum(
      ot->srna, "type", outliner_lib_op_type_items, 0, "Library Operation", "");
}

/** \} */

/* -------------------------------------------------------------------- */
/** \name Outliner Set Active Action Operator
 * \{ */

static void outliner_do_id_set_operation(
    SpaceOutliner *space_outliner,
    int type,
    ListBase *lb,
    ID *newid,
    void (*operation_fn)(TreeElement *, TreeStoreElem *, TreeStoreElem *, ID *))
{
  LISTBASE_FOREACH (TreeElement *, te, lb) {
    TreeStoreElem *tselem = TREESTORE(te);
    if (tselem->flag & TSE_SELECTED) {
      if (tselem->type == type) {
        TreeStoreElem *tsep = te->parent ? TREESTORE(te->parent) : nullptr;
        operation_fn(te, tselem, tsep, newid);
      }
    }
    if (TSELEM_OPEN(tselem, space_outliner)) {
      outliner_do_id_set_operation(space_outliner, type, &te->subtree, newid, operation_fn);
    }
  }
}

static void actionset_id_fn(TreeElement *UNUSED(te),
                            TreeStoreElem *tselem,
                            TreeStoreElem *tsep,
                            ID *actId)
{
  bAction *act = (bAction *)actId;

  if (tselem->type == TSE_ANIM_DATA) {
    /* "animation" entries - action is child of this */
    BKE_animdata_set_action(nullptr, tselem->id, act);
  }
  /* TODO: if any other "expander" channels which own actions need to support this menu,
   * add: tselem->type = ...
   */
  else if (tsep && (tsep->type == TSE_ANIM_DATA)) {
    /* "animation" entries case again */
    BKE_animdata_set_action(nullptr, tsep->id, act);
  }
  /* TODO: other cases not supported yet. */
}

static int outliner_action_set_exec(bContext *C, wmOperator *op)
{
  Main *bmain = CTX_data_main(C);
  SpaceOutliner *space_outliner = CTX_wm_space_outliner(C);
  int scenelevel = 0, objectlevel = 0, idlevel = 0, datalevel = 0;
  bAction *act;

  TreeElement *te = get_target_element(space_outliner);
  get_element_operation_type(te, &scenelevel, &objectlevel, &idlevel, &datalevel);

  /* get action to use */
  act = reinterpret_cast<bAction *>(
      BLI_findlink(&bmain->actions, RNA_enum_get(op->ptr, "action")));

  if (act == nullptr) {
    BKE_report(op->reports, RPT_ERROR, "No valid action to add");
    return OPERATOR_CANCELLED;
  }
  if (act->idroot == 0) {
    /* Hopefully in this case (i.e. library of userless actions),
     * the user knows what they're doing. */
    BKE_reportf(op->reports,
                RPT_WARNING,
                "Action '%s' does not specify what data it can be used on "
                "(try setting the 'ID Root Type' setting from the data editor "
                "for this action to avoid future problems)",
                act->id.name + 2);
  }

  /* perform action if valid channel */
  if (datalevel == TSE_ANIM_DATA) {
    outliner_do_id_set_operation(
        space_outliner, datalevel, &space_outliner->tree, (ID *)act, actionset_id_fn);
  }
  else if (idlevel == ID_AC) {
    outliner_do_id_set_operation(
        space_outliner, idlevel, &space_outliner->tree, (ID *)act, actionset_id_fn);
  }
  else {
    return OPERATOR_CANCELLED;
  }

  /* set notifier that things have changed */
  WM_event_add_notifier(C, NC_ANIMATION | ND_NLA_ACTCHANGE, nullptr);
  ED_undo_push(C, "Set action");

  /* done */
  return OPERATOR_FINISHED;
}

void OUTLINER_OT_action_set(wmOperatorType *ot)
{
  PropertyRNA *prop;

  /* identifiers */
  ot->name = "Outliner Set Action";
  ot->idname = "OUTLINER_OT_action_set";
  ot->description = "Change the active action used";

  /* api callbacks */
  ot->invoke = WM_enum_search_invoke;
  ot->exec = outliner_action_set_exec;
  ot->poll = outliner_operation_tree_element_poll;

  /* flags */
  ot->flag = OPTYPE_REGISTER | OPTYPE_UNDO;

  /* props */
  /* TODO: this would be nicer as an ID-pointer... */
  prop = RNA_def_enum(ot->srna, "action", DummyRNA_NULL_items, 0, "Action", "");
  RNA_def_enum_funcs(prop, RNA_action_itemf);
  RNA_def_property_flag(prop, PROP_ENUM_NO_TRANSLATE);
  ot->prop = prop;
}

/** \} */

/* -------------------------------------------------------------------- */
/** \name Animation Menu Operator
 * \{ */

enum eOutliner_AnimDataOps {
  OUTLINER_ANIMOP_INVALID = 0,

  OUTLINER_ANIMOP_CLEAR_ADT,

  OUTLINER_ANIMOP_SET_ACT,
  OUTLINER_ANIMOP_CLEAR_ACT,

  OUTLINER_ANIMOP_REFRESH_DRV,
  OUTLINER_ANIMOP_CLEAR_DRV
};

static const EnumPropertyItem prop_animdata_op_types[] = {
    {OUTLINER_ANIMOP_CLEAR_ADT,
     "CLEAR_ANIMDATA",
     ICON_CLEAR,
     "Clear Animation Data",
     "Remove this animation data container"},
    {OUTLINER_ANIMOP_SET_ACT, "SET_ACT", ICON_ACTION, "Set Action", ""},
    {OUTLINER_ANIMOP_CLEAR_ACT, "CLEAR_ACT", ICON_CLEAR, "Unlink Action", ""},
    {OUTLINER_ANIMOP_REFRESH_DRV, "REFRESH_DRIVERS", ICON_FILE_REFRESH, "Refresh Drivers", ""},
    {OUTLINER_ANIMOP_CLEAR_DRV, "CLEAR_DRIVERS", ICON_CLEAR, "Clear Drivers", ""},
    {0, nullptr, 0, nullptr, nullptr},
};

static int outliner_animdata_operation_exec(bContext *C, wmOperator *op)
{
  wmWindowManager *wm = CTX_wm_manager(C);
  SpaceOutliner *space_outliner = CTX_wm_space_outliner(C);
  int scenelevel = 0, objectlevel = 0, idlevel = 0, datalevel = 0;
  TreeElement *te = get_target_element(space_outliner);
  get_element_operation_type(te, &scenelevel, &objectlevel, &idlevel, &datalevel);

  if (datalevel != TSE_ANIM_DATA) {
    return OPERATOR_CANCELLED;
  }

  /* perform the core operation */
  eOutliner_AnimDataOps event = (eOutliner_AnimDataOps)RNA_enum_get(op->ptr, "type");
  switch (event) {
    case OUTLINER_ANIMOP_CLEAR_ADT:
      /* Remove Animation Data - this may remove the active action, in some cases... */
      outliner_do_data_operation(
          space_outliner, datalevel, event, &space_outliner->tree, clear_animdata_fn, nullptr);

      WM_event_add_notifier(C, NC_ANIMATION | ND_NLA_ACTCHANGE, nullptr);
      ED_undo_push(C, "Clear Animation Data");
      break;

    case OUTLINER_ANIMOP_SET_ACT:
      /* delegate once again... */
      wm->op_undo_depth++;
      WM_operator_name_call(
          C, "OUTLINER_OT_action_set", WM_OP_INVOKE_REGION_WIN, nullptr, nullptr);
      wm->op_undo_depth--;
      ED_undo_push(C, "Set active action");
      break;

    case OUTLINER_ANIMOP_CLEAR_ACT:
      /* clear active action - using standard rules */
      outliner_do_data_operation(
          space_outliner, datalevel, event, &space_outliner->tree, unlinkact_animdata_fn, nullptr);

      WM_event_add_notifier(C, NC_ANIMATION | ND_NLA_ACTCHANGE, nullptr);
      ED_undo_push(C, "Unlink action");
      break;

    case OUTLINER_ANIMOP_REFRESH_DRV:
      outliner_do_data_operation(space_outliner,
                                 datalevel,
                                 event,
                                 &space_outliner->tree,
                                 refreshdrivers_animdata_fn,
                                 nullptr);

      WM_event_add_notifier(C, NC_ANIMATION | ND_ANIMCHAN, nullptr);
      // ED_undo_push(C, "Refresh Drivers"); /* No undo needed - shouldn't have any impact? */
      break;

    case OUTLINER_ANIMOP_CLEAR_DRV:
      outliner_do_data_operation(space_outliner,
                                 datalevel,
                                 event,
                                 &space_outliner->tree,
                                 cleardrivers_animdata_fn,
                                 nullptr);

      WM_event_add_notifier(C, NC_ANIMATION | ND_ANIMCHAN, nullptr);
      ED_undo_push(C, "Clear Drivers");
      break;

    default: /* Invalid. */
      break;
  }

  /* update dependencies */
  DEG_relations_tag_update(CTX_data_main(C));

  return OPERATOR_FINISHED;
}

void OUTLINER_OT_animdata_operation(wmOperatorType *ot)
{
  /* identifiers */
  ot->name = "Outliner Animation Data Operation";
  ot->idname = "OUTLINER_OT_animdata_operation";

  /* callbacks */
  ot->invoke = WM_menu_invoke;
  ot->exec = outliner_animdata_operation_exec;
  ot->poll = ED_operator_outliner_active;

  ot->flag = 0;

  ot->prop = RNA_def_enum(ot->srna, "type", prop_animdata_op_types, 0, "Animation Operation", "");
}

/** \} */

/* -------------------------------------------------------------------- */
/** \name Constraint Menu Operator
 * \{ */

static const EnumPropertyItem prop_constraint_op_types[] = {
    {OL_CONSTRAINTOP_ENABLE, "ENABLE", ICON_HIDE_OFF, "Enable", ""},
    {OL_CONSTRAINTOP_DISABLE, "DISABLE", ICON_HIDE_ON, "Disable", ""},
    {OL_CONSTRAINTOP_DELETE, "DELETE", ICON_DELETE, "Delete", ""},
    {0, nullptr, 0, nullptr, nullptr},
};

static int outliner_constraint_operation_exec(bContext *C, wmOperator *op)
{
  SpaceOutliner *space_outliner = CTX_wm_space_outliner(C);
  eOutliner_PropConstraintOps event = (eOutliner_PropConstraintOps)RNA_enum_get(op->ptr, "type");

  outliner_do_data_operation(
      space_outliner, TSE_CONSTRAINT, event, &space_outliner->tree, constraint_fn, C);

  if (event == OL_CONSTRAINTOP_DELETE) {
    outliner_cleanup_tree(space_outliner);
  }

  ED_undo_push(C, "Constraint operation");

  return OPERATOR_FINISHED;
}

void OUTLINER_OT_constraint_operation(wmOperatorType *ot)
{
  /* identifiers */
  ot->name = "Outliner Constraint Operation";
  ot->idname = "OUTLINER_OT_constraint_operation";

  /* callbacks */
  ot->invoke = WM_menu_invoke;
  ot->exec = outliner_constraint_operation_exec;
  ot->poll = ED_operator_outliner_active;

  ot->flag = 0;

  ot->prop = RNA_def_enum(
      ot->srna, "type", prop_constraint_op_types, 0, "Constraint Operation", "");
}

/** \} */

/* -------------------------------------------------------------------- */
/** \name Modifier Menu Operator
 * \{ */

static const EnumPropertyItem prop_modifier_op_types[] = {
    {OL_MODIFIER_OP_TOGVIS, "TOGVIS", ICON_RESTRICT_VIEW_OFF, "Toggle Viewport Use", ""},
    {OL_MODIFIER_OP_TOGREN, "TOGREN", ICON_RESTRICT_RENDER_OFF, "Toggle Render Use", ""},
    {OL_MODIFIER_OP_DELETE, "DELETE", ICON_DELETE, "Delete", ""},
    {0, nullptr, 0, nullptr, nullptr},
};

static int outliner_modifier_operation_exec(bContext *C, wmOperator *op)
{
  SpaceOutliner *space_outliner = CTX_wm_space_outliner(C);
  eOutliner_PropModifierOps event = (eOutliner_PropModifierOps)RNA_enum_get(op->ptr, "type");

  outliner_do_data_operation(
      space_outliner, TSE_MODIFIER, event, &space_outliner->tree, modifier_fn, C);

  if (event == OL_MODIFIER_OP_DELETE) {
    outliner_cleanup_tree(space_outliner);
  }

  ED_undo_push(C, "Modifier operation");

  return OPERATOR_FINISHED;
}

void OUTLINER_OT_modifier_operation(wmOperatorType *ot)
{
  /* identifiers */
  ot->name = "Outliner Modifier Operation";
  ot->idname = "OUTLINER_OT_modifier_operation";

  /* callbacks */
  ot->invoke = WM_menu_invoke;
  ot->exec = outliner_modifier_operation_exec;
  ot->poll = ED_operator_outliner_active;

  ot->flag = 0;

  ot->prop = RNA_def_enum(ot->srna, "type", prop_modifier_op_types, 0, "Modifier Operation", "");
}

/** \} */

/* -------------------------------------------------------------------- */
/** \name Data Menu Operator
 * \{ */

static int outliner_data_operation_exec(bContext *C, wmOperator *op)
{
  SpaceOutliner *space_outliner = CTX_wm_space_outliner(C);
  int scenelevel = 0, objectlevel = 0, idlevel = 0, datalevel = 0;
  TreeElement *te = get_target_element(space_outliner);
  get_element_operation_type(te, &scenelevel, &objectlevel, &idlevel, &datalevel);

  eOutliner_PropDataOps event = (eOutliner_PropDataOps)RNA_enum_get(op->ptr, "type");
  switch (datalevel) {
    case TSE_POSE_CHANNEL: {
      outliner_do_data_operation(
          space_outliner, datalevel, event, &space_outliner->tree, pchan_fn, nullptr);
      WM_event_add_notifier(C, NC_OBJECT | ND_POSE, nullptr);
      ED_undo_push(C, "PoseChannel operation");

      break;
    }
    case TSE_BONE: {
      outliner_do_data_operation(
          space_outliner, datalevel, event, &space_outliner->tree, bone_fn, nullptr);
      WM_event_add_notifier(C, NC_OBJECT | ND_POSE, nullptr);
      ED_undo_push(C, "Bone operation");

      break;
    }
    case TSE_EBONE: {
      outliner_do_data_operation(
          space_outliner, datalevel, event, &space_outliner->tree, ebone_fn, nullptr);
      WM_event_add_notifier(C, NC_OBJECT | ND_POSE, nullptr);
      ED_undo_push(C, "EditBone operation");

      break;
    }
    case TSE_SEQUENCE: {
      Scene *scene = CTX_data_scene(C);
      outliner_do_data_operation(
          space_outliner, datalevel, event, &space_outliner->tree, sequence_fn, scene);
      WM_event_add_notifier(C, NC_SCENE | ND_SEQUENCER | NA_SELECTED, scene);
      ED_undo_push(C, "Sequencer operation");

      break;
    }
    case TSE_GP_LAYER: {
      outliner_do_data_operation(
          space_outliner, datalevel, event, &space_outliner->tree, gpencil_layer_fn, nullptr);
      WM_event_add_notifier(C, NC_GPENCIL | ND_DATA, nullptr);
      ED_undo_push(C, "Grease Pencil Layer operation");

      break;
    }
    case TSE_RNA_STRUCT:
      if (event == OL_DOP_SELECT_LINKED) {
        outliner_do_data_operation(
            space_outliner, datalevel, event, &space_outliner->tree, data_select_linked_fn, C);
      }

      break;

    default:
      BKE_report(op->reports, RPT_WARNING, "Not yet implemented");
      break;
  }

  return OPERATOR_FINISHED;
}

/* Dynamically populate an enum of Keying Sets */
static const EnumPropertyItem *outliner_data_op_sets_enum_item_fn(bContext *C,
                                                                  PointerRNA *UNUSED(ptr),
                                                                  PropertyRNA *UNUSED(prop),
                                                                  bool *UNUSED(r_free))
{
  /* Check for invalid states. */
  if (C == nullptr) {
    return DummyRNA_DEFAULT_items;
  }

  SpaceOutliner *space_outliner = CTX_wm_space_outliner(C);
  if (space_outliner == nullptr) {
    return DummyRNA_DEFAULT_items;
  }

  TreeElement *te = get_target_element(space_outliner);
  if (te == nullptr) {
    return DummyRNA_NULL_items;
  }

  TreeStoreElem *tselem = TREESTORE(te);

  static const EnumPropertyItem optype_sel_and_hide[] = {
      /*bfa - need to use the OFF icon to display the ON icon. Blender code hiccup with dealing
         with values instead of icon names at other locations ...*/
      {OL_DOP_SELECT, "SELECT", ICON_RESTRICT_SELECT_OFF, "Select", ""},
      {OL_DOP_DESELECT, "DESELECT", ICON_SELECT_NONE, "Deselect", ""},
      {OL_DOP_HIDE, "HIDE", ICON_HIDE_ON, "Hide", ""},
      {OL_DOP_UNHIDE, "UNHIDE", ICON_HIDE_OFF, "Unhide", ""},
      {0, nullptr, 0, nullptr, nullptr}};

  static const EnumPropertyItem optype_sel_linked[] = {
      {OL_DOP_SELECT_LINKED, "SELECT_LINKED", 0, "Select Linked", ""},
      {0, nullptr, 0, nullptr, nullptr}};

  if (tselem->type == TSE_RNA_STRUCT) {
    return optype_sel_linked;
  }

  return optype_sel_and_hide;
}

void OUTLINER_OT_data_operation(wmOperatorType *ot)
{
  /* identifiers */
  ot->name = "Outliner Data Operation";
  ot->idname = "OUTLINER_OT_data_operation";

  /* callbacks */
  ot->invoke = WM_menu_invoke;
  ot->exec = outliner_data_operation_exec;
  ot->poll = outliner_operation_tree_element_poll;

  ot->flag = 0;

  ot->prop = RNA_def_enum(ot->srna, "type", DummyRNA_DEFAULT_items, 0, "Data Operation", "");
  RNA_def_enum_funcs(ot->prop, outliner_data_op_sets_enum_item_fn);
}

/** \} */

/* -------------------------------------------------------------------- */
/** \name Context Menu Operator
 * \{ */

static int outliner_operator_menu(bContext *C, const char *opname)
{
  wmOperatorType *ot = WM_operatortype_find(opname, false);
  uiPopupMenu *pup = UI_popup_menu_begin(C, WM_operatortype_name(ot, nullptr), ICON_NONE);
  uiLayout *layout = UI_popup_menu_layout(pup);

  /* set this so the default execution context is the same as submenus */
  uiLayoutSetOperatorContext(layout, WM_OP_INVOKE_REGION_WIN);
  uiItemsEnumO(layout, ot->idname, RNA_property_identifier(ot->prop));

  uiItemS(layout);
  /* bfa -  We just append the asset sub menu here, not the whole context menu*/
  /*uiItemMContents(layout, "OUTLINER_MT_context_menu");*/
  uiItemMContents(layout, "OUTLINER_MT_asset");

  UI_popup_menu_end(C, pup);

  return OPERATOR_INTERFACE;
}

static int do_outliner_operation_event(bContext *C,
                                       ReportList *reports,
                                       ARegion *region,
                                       SpaceOutliner *space_outliner,
                                       TreeElement *te)
{
  int scenelevel = 0, objectlevel = 0, idlevel = 0, datalevel = 0;
  TreeStoreElem *tselem = TREESTORE(te);

  int select_flag = OL_ITEM_ACTIVATE | OL_ITEM_SELECT;
  if (tselem->flag & TSE_SELECTED) {
    select_flag |= OL_ITEM_EXTEND;
  }

  outliner_item_select(C, space_outliner, te, select_flag);

  /* Only redraw, don't rebuild here because TreeElement pointers will
   * become invalid and operations will crash. */
  ED_region_tag_redraw_no_rebuild(region);
  ED_outliner_select_sync_from_outliner(C, space_outliner);

  get_element_operation_type(te, &scenelevel, &objectlevel, &idlevel, &datalevel);

  if (scenelevel) {
    if (objectlevel || datalevel || idlevel) {
      BKE_report(reports, RPT_WARNING, "Mixed selection");
      return OPERATOR_CANCELLED;
    }
    return outliner_operator_menu(C, "OUTLINER_OT_scene_operation");
  }
  if (objectlevel) {
    WM_menu_name_call(C, "OUTLINER_MT_object", WM_OP_INVOKE_REGION_WIN);
    return OPERATOR_FINISHED;
  }
  if (idlevel) {
    if (idlevel == -1 || datalevel) {
      BKE_report(reports, RPT_WARNING, "Mixed selection");
      return OPERATOR_CANCELLED;
    }

    switch (idlevel) {
      case ID_GR:
        WM_menu_name_call(C, "OUTLINER_MT_collection", WM_OP_INVOKE_REGION_WIN);
        return OPERATOR_FINISHED;
        break;
      case ID_LI:
        return outliner_operator_menu(C, "OUTLINER_OT_lib_operation");
        break;
      default:
        return outliner_operator_menu(C, "OUTLINER_OT_id_operation");
        break;
    }
  }
  else if (datalevel) {
    if (datalevel == -1) {
      BKE_report(reports, RPT_WARNING, "Mixed selection");
      return OPERATOR_CANCELLED;
    }
    if (datalevel == TSE_ANIM_DATA) {
      return outliner_operator_menu(C, "OUTLINER_OT_animdata_operation");
    }
    if (datalevel == TSE_DRIVER_BASE) {
      /* do nothing... no special ops needed yet */
      return OPERATOR_CANCELLED;
    }
    if (datalevel == TSE_LAYER_COLLECTION) {
      WM_menu_name_call(C, "OUTLINER_MT_collection", WM_OP_INVOKE_REGION_WIN);
      return OPERATOR_FINISHED;
    }
    if (ELEM(datalevel, TSE_SCENE_COLLECTION_BASE, TSE_VIEW_COLLECTION_BASE)) {
      WM_menu_name_call(C, "OUTLINER_MT_collection_new", WM_OP_INVOKE_REGION_WIN);
      return OPERATOR_FINISHED;
    }
    if (datalevel == TSE_ID_BASE) {
      /* do nothing... there are no ops needed here yet */
      return OPERATOR_CANCELLED;
    }
    if (datalevel == TSE_CONSTRAINT) {
      return outliner_operator_menu(C, "OUTLINER_OT_constraint_operation");
    }
    if (datalevel == TSE_MODIFIER) {
      return outliner_operator_menu(C, "OUTLINER_OT_modifier_operation");
    }
    return outliner_operator_menu(C, "OUTLINER_OT_data_operation");
  }

  return OPERATOR_CANCELLED;
}

static int outliner_operation(bContext *C, wmOperator *op, const wmEvent *event)
{
  ARegion *region = CTX_wm_region(C);
  SpaceOutliner *space_outliner = CTX_wm_space_outliner(C);
  uiBut *but = UI_context_active_but_get(C);
  float view_mval[2];

  if (but) {
    UI_but_tooltip_timer_remove(C, but);
  }

  UI_view2d_region_to_view(
      &region->v2d, event->mval[0], event->mval[1], &view_mval[0], &view_mval[1]);

  TreeElement *hovered_te = outliner_find_item_at_y(
      space_outliner, &space_outliner->tree, view_mval[1]);
  if (!hovered_te) {
    /* Let this fall through to 'OUTLINER_MT_context_menu'. */
    return OPERATOR_PASS_THROUGH;
  }

  return do_outliner_operation_event(C, op->reports, region, space_outliner, hovered_te);
}

void OUTLINER_OT_operation(wmOperatorType *ot)
{
  ot->name = "Context Menu";
  ot->idname = "OUTLINER_OT_operation";
  ot->description = "Context menu for item operations";

  ot->invoke = outliner_operation;

  ot->poll = ED_operator_outliner_active;
}

/** \} */<|MERGE_RESOLUTION|>--- conflicted
+++ resolved
@@ -1767,18 +1767,8 @@
 
 static const EnumPropertyItem prop_object_op_types[] = {
     {OL_OP_SELECT, "SELECT", ICON_RESTRICT_SELECT_OFF, "Select", ""},
-<<<<<<< HEAD
-    {OL_OP_DESELECT, "DESELECT", ICON_SELECT_NONE, "Deselect", ""},
-    {OL_OP_SELECT_HIERARCHY, "SELECT_HIERARCHY", ICON_RESTRICT_SELECT_OFF, "Select Hierarchy", ""},
-    {OL_OP_REMAP,
-     "REMAP",
-     0,
-     "Remap Users",
-     "Make all users of selected data-blocks to use instead a new chosen one"},
-=======
     {OL_OP_DESELECT, "DESELECT", 0, "Deselect", ""},
     {OL_OP_SELECT_HIERARCHY, "SELECT_HIERARCHY", 0, "Select Hierarchy", ""},
->>>>>>> e46a3894
     {OL_OP_RENAME, "RENAME", 0, "Rename", ""},
     {0, nullptr, 0, nullptr, nullptr},
 };
@@ -2054,22 +2044,10 @@
 
 /* TODO: implement support for changing the ID-block used. */
 static const EnumPropertyItem prop_id_op_types[] = {
-<<<<<<< HEAD
-    {OUTLINER_IDOP_UNLINK, "UNLINK", ICON_UNLINKED, "Unlink", ""},
-    {OUTLINER_IDOP_LOCAL, "LOCAL", ICON_MAKE_LOCAL, "Make Local", ""},
-    {OUTLINER_IDOP_SINGLE, "SINGLE", ICON_MAKE_SINGLE_USER, "Make Single User", ""},
-    {OUTLINER_IDOP_DELETE, "DELETE", ICON_DELETE, "Delete", ""},
-    {OUTLINER_IDOP_REMAP,
-     "REMAP",
-     ICON_USER,
-     "Remap Users",
-     "Make all users of selected data to use instead current (clicked) one"},
-=======
     {OUTLINER_IDOP_UNLINK, "UNLINK", 0, "Unlink", ""},
     {OUTLINER_IDOP_LOCAL, "LOCAL", 0, "Make Local", ""},
     {OUTLINER_IDOP_SINGLE, "SINGLE", 0, "Make Single User", ""},
     {OUTLINER_IDOP_DELETE, "DELETE", ICON_X, "Delete", ""},
->>>>>>> e46a3894
     {0, "", 0, nullptr, nullptr},
     {OUTLINER_IDOP_OVERRIDE_LIBRARY_CREATE,
      "OVERRIDE_LIBRARY_CREATE",
@@ -2598,10 +2576,6 @@
 };
 
 static const EnumPropertyItem outliner_lib_op_type_items[] = {
-<<<<<<< HEAD
-    {OL_LIB_RENAME, "RENAME", ICON_RENAME, "Rename", ""},
-=======
->>>>>>> e46a3894
     {OL_LIB_DELETE,
      "DELETE",
      ICON_DELETE,
