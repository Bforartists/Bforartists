--- conflicted
+++ resolved
@@ -1909,7 +1909,6 @@
     {0, "", 0, nullptr, nullptr},
     {OUTLINER_IDOP_OVERRIDE_LIBRARY_CREATE,
      "OVERRIDE_LIBRARY_CREATE",
-<<<<<<< HEAD
      ICON_LIBRARY_DATA_OVERRIDE,
      "Add Library Override",
      "Add a local override of this linked data"},
@@ -1918,18 +1917,6 @@
      ICON_RESET,
      "Convert Proxy to Override",
      "Convert a Proxy object to a full library override, including all its dependencies"},
-=======
-     0,
-     "Make Library Override Single",
-     "Make a single, out-of-hierarchy local override of this linked data-block - only applies to "
-     "active Outliner item"},
-    {OUTLINER_IDOP_OVERRIDE_LIBRARY_CREATE_HIERARCHY,
-     "OVERRIDE_LIBRARY_CREATE_HIERARCHY",
-     0,
-     "Make Library Override Hierarchy",
-     "Make a local override of this linked data-block, and its hierarchy of dependencies - only "
-     "applies to active Outliner item"},
->>>>>>> c0059486
     {OUTLINER_IDOP_OVERRIDE_LIBRARY_RESET,
      "OVERRIDE_LIBRARY_RESET",
      ICON_DECORATE_OVERRIDE,
