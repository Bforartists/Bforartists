--- conflicted
+++ resolved
@@ -37,21 +37,13 @@
 #include "outliner_intern.hh"
 #include "tree/tree_display.hh"
 
-<<<<<<< HEAD
+namespace blender::ed::outliner {
+
 SpaceOutliner_Runtime::SpaceOutliner_Runtime(const SpaceOutliner_Runtime & /*other*/)
     : tree_display(nullptr), tree_hash(nullptr)
 {
 }
 
-=======
-namespace blender::ed::outliner {
-
-SpaceOutliner_Runtime::SpaceOutliner_Runtime(const SpaceOutliner_Runtime & /*other*/)
-    : tree_display(nullptr), tree_hash(nullptr)
-{
-}
-
->>>>>>> 2d2ee63b
 static void outliner_main_region_init(wmWindowManager *wm, ARegion *region)
 {
   ListBase *lb;
