/*
 * This program is free software; you can redistribute it and/or
 * modify it under the terms of the GNU General Public License
 * as published by the Free Software Foundation; either version 2
 * of the License, or (at your option) any later version.
 *
 * This program is distributed in the hope that it will be useful,
 * but WITHOUT ANY WARRANTY; without even the implied warranty of
 * MERCHANTABILITY or FITNESS FOR A PARTICULAR PURPOSE.  See the
 * GNU General Public License for more details.
 *
 * You should have received a copy of the GNU General Public License
 * along with this program; if not, write to the Free Software Foundation,
 * Inc., 51 Franklin Street, Fifth Floor, Boston, MA 02110-1301, USA.
 */

/** \file
 * \ingroup spoutliner
 */

#include <string.h>

#include "BLI_utildefines.h"
#include "BLI_listbase.h"

#include "DNA_collection_types.h"
#include "DNA_object_types.h"

#include "BKE_context.h"
#include "BKE_collection.h"
#include "BKE_layer.h"
#include "BKE_library.h"
#include "BKE_main.h"
#include "BKE_report.h"

#include "DEG_depsgraph.h"
#include "DEG_depsgraph_build.h"

#include "ED_object.h"
#include "ED_outliner.h"
#include "ED_screen.h"

#include "WM_api.h"
#include "WM_types.h"
#include "WM_message.h"

#include "RNA_access.h"
#include "RNA_define.h"
#include "RNA_enum_types.h"

#include "UI_resources.h"

#include "outliner_intern.h" /* own include */

/* -------------------------------------------------------------------- */

bool outliner_is_collection_tree_element(const TreeElement *te)
{
  TreeStoreElem *tselem = TREESTORE(te);

  if (!tselem) {
    return false;
  }

  if (ELEM(tselem->type,
           TSE_LAYER_COLLECTION,
           TSE_SCENE_COLLECTION_BASE,
           TSE_VIEW_COLLECTION_BASE)) {
    return true;
  }
  else if (tselem->type == 0 && te->idcode == ID_GR) {
    return true;
  }

  return false;
}

Collection *outliner_collection_from_tree_element(const TreeElement *te)
{
  TreeStoreElem *tselem = TREESTORE(te);

  if (!tselem) {
    return NULL;
  }

  if (tselem->type == TSE_LAYER_COLLECTION) {
    LayerCollection *lc = te->directdata;
    return lc->collection;
  }
  else if (ELEM(tselem->type, TSE_SCENE_COLLECTION_BASE, TSE_VIEW_COLLECTION_BASE)) {
    Scene *scene = (Scene *)tselem->id;
    return BKE_collection_master(scene);
  }
  else if (tselem->type == 0 && te->idcode == ID_GR) {
    return (Collection *)tselem->id;
  }

  return NULL;
}

TreeTraversalAction outliner_find_selected_collections(TreeElement *te, void *customdata)
{
  struct IDsSelectedData *data = customdata;
  TreeStoreElem *tselem = TREESTORE(te);

  if (outliner_is_collection_tree_element(te)) {
    BLI_addtail(&data->selected_array, BLI_genericNodeN(te));
    return TRAVERSE_CONTINUE;
  }

  if (tselem->type || (tselem->id && GS(tselem->id->name) != ID_GR)) {
    return TRAVERSE_SKIP_CHILDS;
  }

  return TRAVERSE_CONTINUE;
}

TreeTraversalAction outliner_find_selected_objects(TreeElement *te, void *customdata)
{
  struct IDsSelectedData *data = customdata;
  TreeStoreElem *tselem = TREESTORE(te);

  if (outliner_is_collection_tree_element(te)) {
    return TRAVERSE_CONTINUE;
  }

  if (tselem->type || (tselem->id == NULL) || (GS(tselem->id->name) != ID_OB)) {
    return TRAVERSE_SKIP_CHILDS;
  }

  BLI_addtail(&data->selected_array, BLI_genericNodeN(te));

  return TRAVERSE_CONTINUE;
}

/* -------------------------------------------------------------------- */
/* Poll functions. */

bool ED_outliner_collections_editor_poll(bContext *C)
{
  SpaceOutliner *so = CTX_wm_space_outliner(C);
  return (so != NULL) && ELEM(so->outlinevis, SO_VIEW_LAYER, SO_SCENES, SO_LIBRARIES);
}

static bool outliner_view_layer_collections_editor_poll(bContext *C)
{
  SpaceOutliner *so = CTX_wm_space_outliner(C);
  return (so != NULL) && (so->outlinevis == SO_VIEW_LAYER);
}

/********************************* New Collection ****************************/

struct CollectionNewData {
  bool error;
  Collection *collection;
};

static TreeTraversalAction collection_find_selected_to_add(TreeElement *te, void *customdata)
{
  struct CollectionNewData *data = customdata;
  Collection *collection = outliner_collection_from_tree_element(te);

  if (!collection) {
    return TRAVERSE_SKIP_CHILDS;
  }

  if (data->collection != NULL) {
    data->error = true;
    return TRAVERSE_BREAK;
  }

  data->collection = collection;
  return TRAVERSE_CONTINUE;
}

static int collection_new_exec(bContext *C, wmOperator *op)
{
  SpaceOutliner *soops = CTX_wm_space_outliner(C);
  ARegion *ar = CTX_wm_region(C);
  Main *bmain = CTX_data_main(C);
  Scene *scene = CTX_data_scene(C);
  ViewLayer *view_layer = CTX_data_view_layer(C);

  struct CollectionNewData data = {
      .error = false,
      .collection = NULL,
  };

  if (RNA_boolean_get(op->ptr, "nested")) {
    outliner_build_tree(bmain, scene, view_layer, soops, ar);

    outliner_tree_traverse(
        soops, &soops->tree, 0, TSE_SELECTED, collection_find_selected_to_add, &data);

    if (data.error) {
      BKE_report(op->reports, RPT_ERROR, "More than one collection is selected");
      return OPERATOR_CANCELLED;
    }
  }

  if (data.collection == NULL || ID_IS_LINKED(data.collection)) {
    data.collection = BKE_collection_master(scene);
  }

  if (ID_IS_LINKED(scene)) {
    BKE_report(op->reports, RPT_ERROR, "Can't add a new collection to linked scene/collection");
    return OPERATOR_CANCELLED;
  }

  BKE_collection_add(bmain, data.collection, NULL);

  DEG_id_tag_update(&data.collection->id, ID_RECALC_COPY_ON_WRITE);
  DEG_relations_tag_update(bmain);

  outliner_cleanup_tree(soops);
  WM_main_add_notifier(NC_SCENE | ND_LAYER, NULL);
  return OPERATOR_FINISHED;
}

void OUTLINER_OT_collection_new(wmOperatorType *ot)
{
<<<<<<< HEAD
	/* identifiers */
	ot->name = "New Collection";
	ot->idname = "OUTLINER_OT_collection_new";
	ot->description = "New Collection\nAdd a new collection inside selected collection";
=======
  /* identifiers */
  ot->name = "New Collection";
  ot->idname = "OUTLINER_OT_collection_new";
  ot->description = "Add a new collection inside selected collection";
>>>>>>> 863eeca1

  /* api callbacks */
  ot->exec = collection_new_exec;
  ot->poll = ED_outliner_collections_editor_poll;

  /* flags */
  ot->flag = OPTYPE_REGISTER | OPTYPE_UNDO;

  /* properties */
  PropertyRNA *prop = RNA_def_boolean(
      ot->srna, "nested", true, "Nested", "Add as child of selected collection");
  RNA_def_property_flag(prop, PROP_SKIP_SAVE);
}

/**************************** Delete Collection ******************************/

struct CollectionEditData {
  Scene *scene;
  SpaceOutliner *soops;
  GSet *collections_to_edit;
};

static TreeTraversalAction collection_find_data_to_edit(TreeElement *te, void *customdata)
{
  struct CollectionEditData *data = customdata;
  Collection *collection = outliner_collection_from_tree_element(te);

  if (!collection) {
    return TRAVERSE_SKIP_CHILDS;
  }

  if (collection->flag & COLLECTION_IS_MASTER) {
    /* skip - showing warning/error message might be misleading
     * when deleting multiple collections, so just do nothing */
  }
  else {
    /* Delete, duplicate and link don't edit children, those will come along
     * with the parents. */
    BLI_gset_add(data->collections_to_edit, collection);
    return TRAVERSE_SKIP_CHILDS;
  }

  return TRAVERSE_CONTINUE;
}

static int collection_delete_exec(bContext *C, wmOperator *op)
{
  struct wmMsgBus *mbus = CTX_wm_message_bus(C);
  Main *bmain = CTX_data_main(C);
  Scene *scene = CTX_data_scene(C);
  ViewLayer *view_layer = CTX_data_view_layer(C);
  const Base *basact_prev = BASACT(view_layer);
  SpaceOutliner *soops = CTX_wm_space_outliner(C);
  struct CollectionEditData data = {
      .scene = scene,
      .soops = soops,
  };
  bool hierarchy = RNA_boolean_get(op->ptr, "hierarchy");

  data.collections_to_edit = BLI_gset_ptr_new(__func__);

  /* We first walk over and find the Collections we actually want to delete (ignoring duplicates). */
  outliner_tree_traverse(
      soops, &soops->tree, 0, TSE_SELECTED, collection_find_data_to_edit, &data);

  /* Effectively delete the collections. */
  GSetIterator collections_to_edit_iter;
  GSET_ITER (collections_to_edit_iter, data.collections_to_edit) {
    Collection *collection = BLI_gsetIterator_getKey(&collections_to_edit_iter);

    /* Test in case collection got deleted as part of another one. */
    if (BLI_findindex(&bmain->collections, collection) != -1) {
      /* We cannot allow to delete collections that are indirectly linked, or that are used by (linked to...)
       * other linked scene/collection. */
      bool skip = false;
      if (ID_IS_LINKED(collection)) {
        if (collection->id.tag & LIB_TAG_INDIRECT) {
          skip = true;
        }
        else {
          for (CollectionParent *cparent = collection->parents.first; cparent;
               cparent = cparent->next) {
            Collection *parent = cparent->collection;
            if (ID_IS_LINKED(parent)) {
              skip = true;
              break;
            }
            else if (parent->flag & COLLECTION_IS_MASTER) {
              Scene *parent_scene = BKE_collection_master_scene_search(bmain, parent);
              if (ID_IS_LINKED(parent_scene)) {
                skip = true;
                break;
              }
            }
          }
        }
      }

      if (!skip) {
        BKE_collection_delete(bmain, collection, hierarchy);
      }
      else {
        BKE_reportf(
            op->reports,
            RPT_WARNING,
            "Cannot delete linked collection '%s', it is used by other linked scenes/collections",
            collection->id.name + 2);
      }
    }
  }

  BLI_gset_free(data.collections_to_edit, NULL);

  DEG_id_tag_update(&scene->id, ID_RECALC_COPY_ON_WRITE);
  DEG_relations_tag_update(bmain);

  WM_main_add_notifier(NC_SCENE | ND_LAYER, NULL);

  if (basact_prev != BASACT(view_layer)) {
    WM_msg_publish_rna_prop(mbus, &scene->id, view_layer, LayerObjects, active);
  }

  return OPERATOR_FINISHED;
}

void OUTLINER_OT_collection_delete(wmOperatorType *ot)
{
<<<<<<< HEAD
	/* identifiers */
	ot->name = "Delete Collection";
	ot->idname = "OUTLINER_OT_collection_delete";
	ot->description = "Delete Collection\nDelete selected collections";
=======
  /* identifiers */
  ot->name = "Delete Collection";
  ot->idname = "OUTLINER_OT_collection_delete";
  ot->description = "Delete selected collections";
>>>>>>> 863eeca1

  /* api callbacks */
  ot->exec = collection_delete_exec;
  ot->poll = ED_outliner_collections_editor_poll;

  /* flags */
  ot->flag = OPTYPE_REGISTER | OPTYPE_UNDO;

  /* properties */
  PropertyRNA *prop = RNA_def_boolean(
      ot->srna, "hierarchy", false, "Hierarchy", "Delete child objects and collections");
  RNA_def_property_flag(prop, PROP_SKIP_SAVE);
}

/****************************** Select Objects *******************************/

struct CollectionObjectsSelectData {
  bool error;
  LayerCollection *layer_collection;
};

static TreeTraversalAction outliner_find_first_selected_layer_collection(TreeElement *te,
                                                                         void *customdata)
{
  struct CollectionObjectsSelectData *data = customdata;
  TreeStoreElem *tselem = TREESTORE(te);

  switch (tselem->type) {
    case TSE_LAYER_COLLECTION:
      data->layer_collection = te->directdata;
      return TRAVERSE_BREAK;
    case TSE_R_LAYER:
    case TSE_SCENE_COLLECTION_BASE:
    case TSE_VIEW_COLLECTION_BASE:
      return TRAVERSE_CONTINUE;
    default:
      return TRAVERSE_SKIP_CHILDS;
  }
}

static LayerCollection *outliner_active_layer_collection(bContext *C)
{
  SpaceOutliner *soops = CTX_wm_space_outliner(C);

  struct CollectionObjectsSelectData data = {
      .layer_collection = NULL,
  };

  outliner_tree_traverse(
      soops, &soops->tree, 0, TSE_SELECTED, outliner_find_first_selected_layer_collection, &data);
  return data.layer_collection;
}

static int collection_objects_select_exec(bContext *C, wmOperator *op)
{
  ViewLayer *view_layer = CTX_data_view_layer(C);
  LayerCollection *layer_collection = outliner_active_layer_collection(C);
  bool deselect = STREQ(op->idname, "OUTLINER_OT_collection_objects_deselect");

  if (layer_collection == NULL) {
    return OPERATOR_CANCELLED;
  }

  BKE_layer_collection_objects_select(view_layer, layer_collection, deselect);

  Scene *scene = CTX_data_scene(C);
  DEG_id_tag_update(&scene->id, ID_RECALC_SELECT);
  WM_main_add_notifier(NC_SCENE | ND_OB_SELECT, scene);

  return OPERATOR_FINISHED;
}

void OUTLINER_OT_collection_objects_select(wmOperatorType *ot)
{
<<<<<<< HEAD
	/* identifiers */
	ot->name = "Select Objects";
	ot->idname = "OUTLINER_OT_collection_objects_select";
	ot->description = "Select Objects\nSelect objects in collection";
=======
  /* identifiers */
  ot->name = "Select Objects";
  ot->idname = "OUTLINER_OT_collection_objects_select";
  ot->description = "Select objects in collection";
>>>>>>> 863eeca1

  /* api callbacks */
  ot->exec = collection_objects_select_exec;
  ot->poll = ED_outliner_collections_editor_poll;

  /* flags */
  ot->flag = OPTYPE_REGISTER | OPTYPE_UNDO;
}

void OUTLINER_OT_collection_objects_deselect(wmOperatorType *ot)
{
<<<<<<< HEAD
	/* identifiers */
	ot->name = "Deselect Objects";
	ot->idname = "OUTLINER_OT_collection_objects_deselect";
	ot->description = "Deselect Objects\nDeselect objects in collection";
=======
  /* identifiers */
  ot->name = "Deselect Objects";
  ot->idname = "OUTLINER_OT_collection_objects_deselect";
  ot->description = "Deselect objects in collection";
>>>>>>> 863eeca1

  /* api callbacks */
  ot->exec = collection_objects_select_exec;
  ot->poll = ED_outliner_collections_editor_poll;

  /* flags */
  ot->flag = OPTYPE_REGISTER | OPTYPE_UNDO;
}

/************************** Duplicate Collection *****************************/

struct CollectionDuplicateData {
  TreeElement *te;
};

static TreeTraversalAction outliner_find_first_selected_collection(TreeElement *te,
                                                                   void *customdata)
{
  struct CollectionDuplicateData *data = customdata;
  TreeStoreElem *tselem = TREESTORE(te);

  switch (tselem->type) {
    case TSE_LAYER_COLLECTION:
      data->te = te;
      return TRAVERSE_BREAK;
    case TSE_R_LAYER:
    case TSE_SCENE_COLLECTION_BASE:
    case TSE_VIEW_COLLECTION_BASE:
    default:
      return TRAVERSE_CONTINUE;
  }
}

static TreeElement *outliner_active_collection(bContext *C)
{
  SpaceOutliner *soops = CTX_wm_space_outliner(C);

  struct CollectionDuplicateData data = {
      .te = NULL,
  };

  outliner_tree_traverse(
      soops, &soops->tree, 0, TSE_SELECTED, outliner_find_first_selected_collection, &data);
  return data.te;
}

static int collection_duplicate_exec(bContext *C, wmOperator *op)
{
  Main *bmain = CTX_data_main(C);
  TreeElement *te = outliner_active_collection(C);
  const bool linked = strstr(op->idname, "linked") != NULL;

  /* Can happen when calling from a key binding. */
  if (te == NULL) {
    BKE_report(op->reports, RPT_ERROR, "No active collection");
    return OPERATOR_CANCELLED;
  }

  Collection *collection = outliner_collection_from_tree_element(te);
  Collection *parent = (te->parent) ? outliner_collection_from_tree_element(te->parent) : NULL;

  /* We are allowed to duplicated linked collections (they will become local IDs then),
   * but we should not allow its parent to be a linked ID, ever.
   * This can happen when a whole scene is linked e.g. */
  if (parent != NULL && ID_IS_LINKED(parent)) {
    Scene *scene = CTX_data_scene(C);
    parent = ID_IS_LINKED(scene) ? NULL : BKE_collection_master(scene);
  }
  else if (parent != NULL && (parent->flag & COLLECTION_IS_MASTER) != 0) {
    Scene *scene = BKE_collection_master_scene_search(bmain, parent);
    BLI_assert(scene != NULL);
    if (ID_IS_LINKED(scene)) {
      scene = CTX_data_scene(C);
      parent = ID_IS_LINKED(scene) ? NULL : BKE_collection_master(scene);
    }
  }

  if (collection->flag & COLLECTION_IS_MASTER) {
    BKE_report(op->reports, RPT_ERROR, "Can't duplicate the master collection");
    return OPERATOR_CANCELLED;
  }

  if (parent == NULL) {
    BKE_report(op->reports,
               RPT_WARNING,
               "Could not find a valid parent collection for the new duplicate, "
               "it won't be linked to any view layer");
  }

  BKE_collection_duplicate(bmain, parent, collection, true, true, !linked);

  DEG_relations_tag_update(bmain);
  WM_main_add_notifier(NC_SCENE | ND_LAYER, CTX_data_scene(C));

  return OPERATOR_FINISHED;
}

void OUTLINER_OT_collection_duplicate_linked(wmOperatorType *ot)
{
<<<<<<< HEAD
	/* identifiers */
	ot->name = "Duplicate Linked Collection";
	ot->idname = "OUTLINER_OT_collection_duplicate_linked";
	ot->description = "Duplicate Linked Collection\nRecursively duplicate the collection, all its children and objects, with linked object data";
=======
  /* identifiers */
  ot->name = "Duplicate Linked Collection";
  ot->idname = "OUTLINER_OT_collection_duplicate_linked";
  ot->description =
      "Recursively duplicate the collection, all its children and objects, with linked object "
      "data";
>>>>>>> 863eeca1

  /* api callbacks */
  ot->exec = collection_duplicate_exec;
  ot->poll = ED_outliner_collections_editor_poll;

  /* flags */
  ot->flag = OPTYPE_REGISTER | OPTYPE_UNDO;
}

void OUTLINER_OT_collection_duplicate(wmOperatorType *ot)
{
<<<<<<< HEAD
	/* identifiers */
	ot->name = "Duplicate Collection";
	ot->idname = "OUTLINER_OT_collection_duplicate";
	ot->description = "Duplicate Collection\nRecursively duplicate the collection, all its children, objects and object data";
=======
  /* identifiers */
  ot->name = "Duplicate Collection";
  ot->idname = "OUTLINER_OT_collection_duplicate";
  ot->description =
      "Recursively duplicate the collection, all its children, objects and object data";
>>>>>>> 863eeca1

  /* api callbacks */
  ot->exec = collection_duplicate_exec;
  ot->poll = ED_outliner_collections_editor_poll;

  /* flags */
  ot->flag = OPTYPE_REGISTER | OPTYPE_UNDO;
}

/**************************** Link Collection ******************************/

static int collection_link_exec(bContext *C, wmOperator *op)
{
  Main *bmain = CTX_data_main(C);
  Scene *scene = CTX_data_scene(C);
  Collection *active_collection = CTX_data_layer_collection(C)->collection;
  SpaceOutliner *soops = CTX_wm_space_outliner(C);
  struct CollectionEditData data = {
      .scene = scene,
      .soops = soops,
  };

  if (ID_IS_LINKED(active_collection) ||
      ((active_collection->flag & COLLECTION_IS_MASTER) && ID_IS_LINKED(scene))) {
    BKE_report(op->reports, RPT_ERROR, "Cannot add a colection to a linked collection/scene");
    return OPERATOR_CANCELLED;
  }

  data.collections_to_edit = BLI_gset_ptr_new(__func__);

  /* We first walk over and find the Collections we actually want to link (ignoring duplicates). */
  outliner_tree_traverse(
      soops, &soops->tree, 0, TSE_SELECTED, collection_find_data_to_edit, &data);

  /* Effectively link the collections. */
  GSetIterator collections_to_edit_iter;
  GSET_ITER (collections_to_edit_iter, data.collections_to_edit) {
    Collection *collection = BLI_gsetIterator_getKey(&collections_to_edit_iter);
    BKE_collection_child_add(bmain, active_collection, collection);
    id_fake_user_clear(&collection->id);
  }

  BLI_gset_free(data.collections_to_edit, NULL);

  DEG_id_tag_update(&active_collection->id, ID_RECALC_COPY_ON_WRITE);
  DEG_relations_tag_update(bmain);

  WM_main_add_notifier(NC_SCENE | ND_LAYER, NULL);

  return OPERATOR_FINISHED;
}

void OUTLINER_OT_collection_link(wmOperatorType *ot)
{
<<<<<<< HEAD
	/* identifiers */
	ot->name = "Link Collection";
	ot->idname = "OUTLINER_OT_collection_link";
	ot->description = "Link Collection\nLink selected collections to active scene";
=======
  /* identifiers */
  ot->name = "Link Collection";
  ot->idname = "OUTLINER_OT_collection_link";
  ot->description = "Link selected collections to active scene";
>>>>>>> 863eeca1

  /* api callbacks */
  ot->exec = collection_link_exec;
  ot->poll = ED_outliner_collections_editor_poll;

  /* flags */
  ot->flag = OPTYPE_REGISTER | OPTYPE_UNDO;
}

/************************** Instance Collection ******************************/

static int collection_instance_exec(bContext *C, wmOperator *UNUSED(op))
{
  Main *bmain = CTX_data_main(C);
  Scene *scene = CTX_data_scene(C);
  ViewLayer *view_layer = CTX_data_view_layer(C);
  SpaceOutliner *soops = CTX_wm_space_outliner(C);
  struct CollectionEditData data = {
      .scene = scene,
      .soops = soops,
  };

  data.collections_to_edit = BLI_gset_ptr_new(__func__);

  /* We first walk over and find the Collections we actually want to instance (ignoring duplicates). */
  outliner_tree_traverse(
      soops, &soops->tree, 0, TSE_SELECTED, collection_find_data_to_edit, &data);

  /* Find an active collection to add to, that doesn't give dependency cycles. */
  LayerCollection *active_lc = BKE_layer_collection_get_active(view_layer);

  GSetIterator collections_to_edit_iter;
  GSET_ITER (collections_to_edit_iter, data.collections_to_edit) {
    Collection *collection = BLI_gsetIterator_getKey(&collections_to_edit_iter);

    while (BKE_collection_find_cycle(active_lc->collection, collection)) {
      active_lc = BKE_layer_collection_activate_parent(view_layer, active_lc);
    }
  }

  /* Effectively instance the collections. */
  GSET_ITER (collections_to_edit_iter, data.collections_to_edit) {
    Collection *collection = BLI_gsetIterator_getKey(&collections_to_edit_iter);
    Object *ob = ED_object_add_type(
        C, OB_EMPTY, collection->id.name + 2, scene->cursor.location, NULL, false, 0);
    ob->instance_collection = collection;
    ob->transflag |= OB_DUPLICOLLECTION;
    id_lib_extern(&collection->id);
  }

  BLI_gset_free(data.collections_to_edit, NULL);

  DEG_relations_tag_update(bmain);

  WM_main_add_notifier(NC_SCENE | ND_LAYER, NULL);

  return OPERATOR_FINISHED;
}

void OUTLINER_OT_collection_instance(wmOperatorType *ot)
{
<<<<<<< HEAD
	/* identifiers */
	ot->name = "Instance Collection";
	ot->idname = "OUTLINER_OT_collection_instance";
	ot->description = "Instance Collection\nInstance selected collections to active scene";
=======
  /* identifiers */
  ot->name = "Instance Collection";
  ot->idname = "OUTLINER_OT_collection_instance";
  ot->description = "Instance selected collections to active scene";
>>>>>>> 863eeca1

  /* api callbacks */
  ot->exec = collection_instance_exec;
  ot->poll = ED_outliner_collections_editor_poll;

  /* flags */
  ot->flag = OPTYPE_REGISTER | OPTYPE_UNDO;
}

/************************** Exclude Collection ******************************/

static TreeTraversalAction layer_collection_find_data_to_edit(TreeElement *te, void *customdata)
{
  struct CollectionEditData *data = customdata;
  TreeStoreElem *tselem = TREESTORE(te);

  if (!(tselem && tselem->type == TSE_LAYER_COLLECTION)) {
    return TRAVERSE_CONTINUE;
  }

  LayerCollection *lc = te->directdata;

  if (lc->collection->flag & COLLECTION_IS_MASTER) {
    /* skip - showing warning/error message might be misleading
     * when deleting multiple collections, so just do nothing */
  }
  else {
    /* Delete, duplicate and link don't edit children, those will come along
     * with the parents. */
    BLI_gset_add(data->collections_to_edit, lc);
  }

  return TRAVERSE_CONTINUE;
}

static bool collections_view_layer_poll(bContext *C, bool clear, int flag)
{
  /* Poll function so the right click menu show current state of selected collections. */
  SpaceOutliner *soops = CTX_wm_space_outliner(C);
  if (!(soops && soops->outlinevis == SO_VIEW_LAYER)) {
    return false;
  }

  Scene *scene = CTX_data_scene(C);
  struct CollectionEditData data = {
      .scene = scene,
      .soops = soops,
  };
  data.collections_to_edit = BLI_gset_ptr_new(__func__);
  bool result = false;

  outliner_tree_traverse(
      soops, &soops->tree, 0, TSE_SELECTED, layer_collection_find_data_to_edit, &data);

  GSetIterator collections_to_edit_iter;
  GSET_ITER (collections_to_edit_iter, data.collections_to_edit) {
    LayerCollection *lc = BLI_gsetIterator_getKey(&collections_to_edit_iter);

    if (clear && (lc->flag & flag)) {
      result = true;
    }
    else if (!clear && !(lc->flag & flag)) {
      result = true;
    }
  }

  BLI_gset_free(data.collections_to_edit, NULL);
  return result;
}

static bool collections_exclude_set_poll(bContext *C)
{
  return collections_view_layer_poll(C, false, LAYER_COLLECTION_EXCLUDE);
}

static bool collections_exclude_clear_poll(bContext *C)
{
  return collections_view_layer_poll(C, true, LAYER_COLLECTION_EXCLUDE);
}

static bool collections_holdout_set_poll(bContext *C)
{
  return collections_view_layer_poll(C, false, LAYER_COLLECTION_HOLDOUT);
}

static bool collections_holdout_clear_poll(bContext *C)
{
  return collections_view_layer_poll(C, true, LAYER_COLLECTION_HOLDOUT);
}

static bool collections_indirect_only_set_poll(bContext *C)
{
  return collections_view_layer_poll(C, false, LAYER_COLLECTION_INDIRECT_ONLY);
}

static bool collections_indirect_only_clear_poll(bContext *C)
{
  return collections_view_layer_poll(C, true, LAYER_COLLECTION_INDIRECT_ONLY);
}

static void layer_collection_flag_recursive_set(LayerCollection *lc, int flag)
{
  for (LayerCollection *nlc = lc->layer_collections.first; nlc; nlc = nlc->next) {
    if (lc->flag & flag) {
      nlc->flag |= flag;
    }
    else {
      nlc->flag &= ~flag;
    }

    layer_collection_flag_recursive_set(nlc, flag);
  }
}

static int collection_view_layer_exec(bContext *C, wmOperator *op)
{
  Main *bmain = CTX_data_main(C);
  Scene *scene = CTX_data_scene(C);
  ViewLayer *view_layer = CTX_data_view_layer(C);
  SpaceOutliner *soops = CTX_wm_space_outliner(C);
  struct CollectionEditData data = {
      .scene = scene,
      .soops = soops,
  };
  bool clear = strstr(op->idname, "clear") != NULL;
  int flag = strstr(op->idname, "holdout") ?
                 LAYER_COLLECTION_HOLDOUT :
                 strstr(op->idname, "indirect_only") ? LAYER_COLLECTION_INDIRECT_ONLY :
                                                       LAYER_COLLECTION_EXCLUDE;

  data.collections_to_edit = BLI_gset_ptr_new(__func__);

  outliner_tree_traverse(
      soops, &soops->tree, 0, TSE_SELECTED, layer_collection_find_data_to_edit, &data);

  GSetIterator collections_to_edit_iter;
  GSET_ITER (collections_to_edit_iter, data.collections_to_edit) {
    LayerCollection *lc = BLI_gsetIterator_getKey(&collections_to_edit_iter);

    if (clear) {
      lc->flag &= ~flag;
    }
    else {
      lc->flag |= flag;
    }

    layer_collection_flag_recursive_set(lc, flag);
  }

  BLI_gset_free(data.collections_to_edit, NULL);

  BKE_layer_collection_sync(scene, view_layer);
  DEG_relations_tag_update(bmain);

  WM_main_add_notifier(NC_SCENE | ND_LAYER, NULL);

  return OPERATOR_FINISHED;
}

void OUTLINER_OT_collection_exclude_set(wmOperatorType *ot)
{
<<<<<<< HEAD
	/* identifiers */
	ot->name = "Set Exclude";
	ot->idname = "OUTLINER_OT_collection_exclude_set";
	ot->description = "Set Exclude\nExclude collection from the active view layer";
=======
  /* identifiers */
  ot->name = "Set Exclude";
  ot->idname = "OUTLINER_OT_collection_exclude_set";
  ot->description = "Exclude collection from the active view layer";
>>>>>>> 863eeca1

  /* api callbacks */
  ot->exec = collection_view_layer_exec;
  ot->poll = collections_exclude_set_poll;

  /* flags */
  ot->flag = OPTYPE_REGISTER | OPTYPE_UNDO;
}

void OUTLINER_OT_collection_exclude_clear(wmOperatorType *ot)
{
<<<<<<< HEAD
	/* identifiers */
	ot->name = "Clear Exclude";
	ot->idname = "OUTLINER_OT_collection_exclude_clear";
	ot->description = "Clear Exclude\nInclude collection in the active view layer";
=======
  /* identifiers */
  ot->name = "Clear Exclude";
  ot->idname = "OUTLINER_OT_collection_exclude_clear";
  ot->description = "Include collection in the active view layer";
>>>>>>> 863eeca1

  /* api callbacks */
  ot->exec = collection_view_layer_exec;
  ot->poll = collections_exclude_clear_poll;

  /* flags */
  ot->flag = OPTYPE_REGISTER | OPTYPE_UNDO;
}

void OUTLINER_OT_collection_holdout_set(wmOperatorType *ot)
{
<<<<<<< HEAD
	/* identifiers */
	ot->name = "Set Holdout";
	ot->idname = "OUTLINER_OT_collection_holdout_set";
	ot->description = "Set Holdout\nMask collection in the active view layer";
=======
  /* identifiers */
  ot->name = "Set Holdout";
  ot->idname = "OUTLINER_OT_collection_holdout_set";
  ot->description = "Mask collection in the active view layer";
>>>>>>> 863eeca1

  /* api callbacks */
  ot->exec = collection_view_layer_exec;
  ot->poll = collections_holdout_set_poll;

  /* flags */
  ot->flag = OPTYPE_REGISTER | OPTYPE_UNDO;
}

void OUTLINER_OT_collection_holdout_clear(wmOperatorType *ot)
{
<<<<<<< HEAD
	/* identifiers */
	ot->name = "Clear Holdout";
	ot->idname = "OUTLINER_OT_collection_holdout_clear";
	ot->description = "Clear Holdout\nClear masking of collection in the active view layer";
=======
  /* identifiers */
  ot->name = "Clear Holdout";
  ot->idname = "OUTLINER_OT_collection_holdout_clear";
  ot->description = "Clear masking of collection in the active view layer";
>>>>>>> 863eeca1

  /* api callbacks */
  ot->exec = collection_view_layer_exec;
  ot->poll = collections_holdout_clear_poll;

  /* flags */
  ot->flag = OPTYPE_REGISTER | OPTYPE_UNDO;
}

void OUTLINER_OT_collection_indirect_only_set(wmOperatorType *ot)
{
<<<<<<< HEAD
	/* identifiers */
	ot->name = "Set Indirect Only";
	ot->idname = "OUTLINER_OT_collection_indirect_only_set";
	ot->description = "Set Indirect Only\nSet collection to only contribute indirectly (through shadows and reflections) in the view layer";
=======
  /* identifiers */
  ot->name = "Set Indirect Only";
  ot->idname = "OUTLINER_OT_collection_indirect_only_set";
  ot->description =
      "Set collection to only contribute indirectly (through shadows and reflections) in the view "
      "layer";
>>>>>>> 863eeca1

  /* api callbacks */
  ot->exec = collection_view_layer_exec;
  ot->poll = collections_indirect_only_set_poll;

  /* flags */
  ot->flag = OPTYPE_REGISTER | OPTYPE_UNDO;
}

void OUTLINER_OT_collection_indirect_only_clear(wmOperatorType *ot)
{
<<<<<<< HEAD
	/* identifiers */
	ot->name = "Clear Indirect Only";
	ot->idname = "OUTLINER_OT_collection_indirect_only_clear";
	ot->description = "Clear Indirect Only\nClear collection contributing only indirectly in the view layer";
=======
  /* identifiers */
  ot->name = "Clear Indirect Only";
  ot->idname = "OUTLINER_OT_collection_indirect_only_clear";
  ot->description = "Clear collection contributing only indirectly in the view layer";
>>>>>>> 863eeca1

  /* api callbacks */
  ot->exec = collection_view_layer_exec;
  ot->poll = collections_indirect_only_clear_poll;

  /* flags */
  ot->flag = OPTYPE_REGISTER | OPTYPE_UNDO;
}

/************************** Visibility Operators ******************************/

static int collection_isolate_exec(bContext *C, wmOperator *op)
{
  Scene *scene = CTX_data_scene(C);
  ViewLayer *view_layer = CTX_data_view_layer(C);
  SpaceOutliner *soops = CTX_wm_space_outliner(C);
  const bool extend = RNA_boolean_get(op->ptr, "extend");
  bool depsgraph_changed = false;
  struct CollectionEditData data = {
      .scene = scene,
      .soops = soops,
  };
  data.collections_to_edit = BLI_gset_ptr_new(__func__);

  /* Hide all collections before the isolate function - needed in order to support multiple selected collections. */
  if (!extend) {
    LayerCollection *lc_master = view_layer->layer_collections.first;
    for (LayerCollection *lc_iter = lc_master->layer_collections.first; lc_iter;
         lc_iter = lc_iter->next) {
      lc_iter->flag |= LAYER_COLLECTION_RESTRICT_VIEW;
      layer_collection_flag_recursive_set(lc_iter, LAYER_COLLECTION_RESTRICT_VIEW);
    }
  }

  outliner_tree_traverse(
      soops, &soops->tree, 0, TSE_SELECTED, layer_collection_find_data_to_edit, &data);

  GSetIterator collections_to_edit_iter;
  GSET_ITER (collections_to_edit_iter, data.collections_to_edit) {
    LayerCollection *layer_collection = BLI_gsetIterator_getKey(&collections_to_edit_iter);
    depsgraph_changed |= BKE_layer_collection_isolate(scene, view_layer, layer_collection, true);
  }
  BLI_gset_free(data.collections_to_edit, NULL);

  BKE_layer_collection_sync(scene, view_layer);
  DEG_id_tag_update(&scene->id, ID_RECALC_BASE_FLAGS);

  if (depsgraph_changed) {
    DEG_relations_tag_update(CTX_data_main(C));
  }

  WM_main_add_notifier(NC_SCENE | ND_LAYER_CONTENT, NULL);
  return OPERATOR_FINISHED;
}

static int collection_isolate_invoke(bContext *C, wmOperator *op, const wmEvent *event)
{
  PropertyRNA *prop = RNA_struct_find_property(op->ptr, "extend");
  if (!RNA_property_is_set(op->ptr, prop) && (event->shift)) {
    RNA_property_boolean_set(op->ptr, prop, true);
  }
  return collection_isolate_exec(C, op);
}

void OUTLINER_OT_collection_isolate(wmOperatorType *ot)
{
<<<<<<< HEAD
	/* identifiers */
	ot->name = "Isolate Collection";
	ot->idname = "OUTLINER_OT_collection_isolate";
	ot->description = "Isolate Collection\nHide all but this collection and its parents";
=======
  /* identifiers */
  ot->name = "Isolate Collection";
  ot->idname = "OUTLINER_OT_collection_isolate";
  ot->description = "Hide all but this collection and its parents";
>>>>>>> 863eeca1

  /* api callbacks */
  ot->exec = collection_isolate_exec;
  ot->invoke = collection_isolate_invoke;
  ot->poll = ED_outliner_collections_editor_poll;

  /* flags */
  ot->flag = OPTYPE_REGISTER | OPTYPE_UNDO;

  /* properties */
  PropertyRNA *prop = RNA_def_boolean(
      ot->srna, "extend", false, "Extend", "Extend current visible collections");
  RNA_def_property_flag(prop, PROP_SKIP_SAVE);
}

static bool collection_show_poll(bContext *C)
{
  return collections_view_layer_poll(C, true, LAYER_COLLECTION_RESTRICT_VIEW);
}

static bool collection_hide_poll(bContext *C)
{
  return collections_view_layer_poll(C, false, LAYER_COLLECTION_RESTRICT_VIEW);
}

static bool collection_inside_poll(bContext *C)
{
  if (!ED_outliner_collections_editor_poll(C)) {
    return false;
  }
  return outliner_active_layer_collection(C) != NULL;
}

static int collection_visibility_exec(bContext *C, wmOperator *op)
{
  Scene *scene = CTX_data_scene(C);
  ViewLayer *view_layer = CTX_data_view_layer(C);
  SpaceOutliner *soops = CTX_wm_space_outliner(C);
  const bool is_inside = strstr(op->idname, "inside") != NULL;
  const bool show = strstr(op->idname, "show") != NULL;
  bool depsgraph_changed = false;
  struct CollectionEditData data = {
      .scene = scene,
      .soops = soops,
  };
  data.collections_to_edit = BLI_gset_ptr_new(__func__);

  outliner_tree_traverse(
      soops, &soops->tree, 0, TSE_SELECTED, layer_collection_find_data_to_edit, &data);

  GSetIterator collections_to_edit_iter;
  GSET_ITER (collections_to_edit_iter, data.collections_to_edit) {
    LayerCollection *layer_collection = BLI_gsetIterator_getKey(&collections_to_edit_iter);
    depsgraph_changed |= BKE_layer_collection_set_visible(
        view_layer, layer_collection, show, is_inside);
  }
  BLI_gset_free(data.collections_to_edit, NULL);

  BKE_layer_collection_sync(scene, view_layer);
  DEG_id_tag_update(&scene->id, ID_RECALC_BASE_FLAGS);

  if (depsgraph_changed) {
    DEG_relations_tag_update(CTX_data_main(C));
  }

  WM_main_add_notifier(NC_SCENE | ND_LAYER_CONTENT, NULL);
  return OPERATOR_FINISHED;
}

void OUTLINER_OT_collection_show(wmOperatorType *ot)
{
<<<<<<< HEAD
	/* identifiers */
	ot->name = "Show Collection";
	ot->idname = "OUTLINER_OT_collection_show";
	ot->description = "Show Collection\nShow the collection in this view layer";
=======
  /* identifiers */
  ot->name = "Show Collection";
  ot->idname = "OUTLINER_OT_collection_show";
  ot->description = "Show the collection in this view layer";
>>>>>>> 863eeca1

  /* api callbacks */
  ot->exec = collection_visibility_exec;
  ot->poll = collection_show_poll;

  /* flags */
  ot->flag = OPTYPE_REGISTER | OPTYPE_UNDO;
}

void OUTLINER_OT_collection_hide(wmOperatorType *ot)
{
<<<<<<< HEAD
	/* identifiers */
	ot->name = "Hide Collection";
	ot->idname = "OUTLINER_OT_collection_hide";
	ot->description = "Hide Collection\nHide the collection in this view layer";
=======
  /* identifiers */
  ot->name = "Hide Collection";
  ot->idname = "OUTLINER_OT_collection_hide";
  ot->description = "Hide the collection in this view layer";
>>>>>>> 863eeca1

  /* api callbacks */
  ot->exec = collection_visibility_exec;
  ot->poll = collection_hide_poll;

  /* flags */
  ot->flag = OPTYPE_REGISTER | OPTYPE_UNDO;
}

void OUTLINER_OT_collection_show_inside(wmOperatorType *ot)
{
<<<<<<< HEAD
	/* identifiers */
	ot->name = "Show Inside Collection";
	ot->idname = "OUTLINER_OT_collection_show_inside";
	ot->description = "Show Inside Collection\nShow all the objects and collections inside the collection";
=======
  /* identifiers */
  ot->name = "Show Inside Collection";
  ot->idname = "OUTLINER_OT_collection_show_inside";
  ot->description = "Show all the objects and collections inside the collection";
>>>>>>> 863eeca1

  /* api callbacks */
  ot->exec = collection_visibility_exec;
  ot->poll = collection_inside_poll;

  /* flags */
  ot->flag = OPTYPE_REGISTER | OPTYPE_UNDO;
}

void OUTLINER_OT_collection_hide_inside(wmOperatorType *ot)
{
<<<<<<< HEAD
	/* identifiers */
	ot->name = "Hide Inside Collection";
	ot->idname = "OUTLINER_OT_collection_hide_inside";
	ot->description = "Hide Inside Collection\nHide all the objects and collections inside the collection";
=======
  /* identifiers */
  ot->name = "Hide Inside Collection";
  ot->idname = "OUTLINER_OT_collection_hide_inside";
  ot->description = "Hide all the objects and collections inside the collection";
>>>>>>> 863eeca1

  /* api callbacks */
  ot->exec = collection_visibility_exec;
  ot->poll = collection_inside_poll;

  /* flags */
  ot->flag = OPTYPE_REGISTER | OPTYPE_UNDO;
}

static bool collection_flag_poll(bContext *C, bool clear, int flag)
{
  if (!ED_outliner_collections_editor_poll(C)) {
    return false;
  }

  TreeElement *te = outliner_active_collection(C);
  if (te == NULL) {
    return false;
  }

  Collection *collection = outliner_collection_from_tree_element(te);
  if (collection == NULL) {
    return false;
  }

  if (clear && (collection->flag & flag)) {
    return true;
  }
  else if (!clear && !(collection->flag & flag)) {
    return true;
  }

  return false;
}

static bool collection_enable_poll(bContext *C)
{
  return collection_flag_poll(C, true, COLLECTION_RESTRICT_VIEW);
}

static bool collection_disable_poll(bContext *C)
{
  return collection_flag_poll(C, false, COLLECTION_RESTRICT_VIEW);
}

static bool collection_enable_render_poll(bContext *C)
{
  return collection_flag_poll(C, true, COLLECTION_RESTRICT_RENDER);
}

static bool collection_disable_render_poll(bContext *C)
{
  return collection_flag_poll(C, false, COLLECTION_RESTRICT_RENDER);
}

static int collection_flag_exec(bContext *C, wmOperator *op)
{
  Scene *scene = CTX_data_scene(C);
  ViewLayer *view_layer = CTX_data_view_layer(C);
  SpaceOutliner *soops = CTX_wm_space_outliner(C);
  const bool is_render = strstr(op->idname, "render");
  const bool clear = strstr(op->idname, "show") || strstr(op->idname, "enable");
  int flag = is_render ? COLLECTION_RESTRICT_RENDER : COLLECTION_RESTRICT_VIEW;
  struct CollectionEditData data = {
      .scene = scene,
      .soops = soops,
  };
  data.collections_to_edit = BLI_gset_ptr_new(__func__);
  const bool has_layer_collection = soops->outlinevis == SO_VIEW_LAYER;

  if (has_layer_collection) {
    outliner_tree_traverse(
        soops, &soops->tree, 0, TSE_SELECTED, layer_collection_find_data_to_edit, &data);
    GSetIterator collections_to_edit_iter;
    GSET_ITER (collections_to_edit_iter, data.collections_to_edit) {
      LayerCollection *layer_collection = BLI_gsetIterator_getKey(&collections_to_edit_iter);
      Collection *collection = layer_collection->collection;
      if (ID_IS_LINKED(collection)) {
        continue;
      }
      if (clear) {
        collection->flag &= ~flag;
      }
      else {
        collection->flag |= flag;
      }

      /* Make sure (at least for this view layer) the collection is visible. */
      if (clear && !is_render) {
        layer_collection->flag &= ~LAYER_COLLECTION_RESTRICT_VIEW;
      }
    }
    BLI_gset_free(data.collections_to_edit, NULL);
  }
  else {
    outliner_tree_traverse(
        soops, &soops->tree, 0, TSE_SELECTED, collection_find_data_to_edit, &data);
    GSetIterator collections_to_edit_iter;
    GSET_ITER (collections_to_edit_iter, data.collections_to_edit) {
      Collection *collection = BLI_gsetIterator_getKey(&collections_to_edit_iter);

      if (clear) {
        collection->flag &= ~flag;
      }
      else {
        collection->flag |= flag;
      }
    }
    BLI_gset_free(data.collections_to_edit, NULL);
  }

  BKE_layer_collection_sync(scene, view_layer);
  DEG_id_tag_update(&scene->id, ID_RECALC_BASE_FLAGS);

  if (!is_render) {
    DEG_relations_tag_update(CTX_data_main(C));
  }

  WM_main_add_notifier(NC_SCENE | ND_LAYER_CONTENT, NULL);
  return OPERATOR_FINISHED;
}

void OUTLINER_OT_collection_enable(wmOperatorType *ot)
{
<<<<<<< HEAD
	/* identifiers */
	ot->name = "Enable Collection";
	ot->idname = "OUTLINER_OT_collection_enable";
	ot->description = "Enable Collection\nEnable viewport drawing in the view layers";
=======
  /* identifiers */
  ot->name = "Enable Collection";
  ot->idname = "OUTLINER_OT_collection_enable";
  ot->description = "Enable viewport drawing in the view layers";
>>>>>>> 863eeca1

  /* api callbacks */
  ot->exec = collection_flag_exec;
  ot->poll = collection_enable_poll;

  /* flags */
  ot->flag = OPTYPE_REGISTER | OPTYPE_UNDO;
}

void OUTLINER_OT_collection_disable(wmOperatorType *ot)
{
<<<<<<< HEAD
	/* identifiers */
	ot->name = "Disable Collection";
	ot->idname = "OUTLINER_OT_collection_disable";
	ot->description = "Disable Collection\nDisable viewport drawing in the view layers";
=======
  /* identifiers */
  ot->name = "Disable Collection";
  ot->idname = "OUTLINER_OT_collection_disable";
  ot->description = "Disable viewport drawing in the view layers";
>>>>>>> 863eeca1

  /* api callbacks */
  ot->exec = collection_flag_exec;
  ot->poll = collection_disable_poll;

  /* flags */
  ot->flag = OPTYPE_REGISTER | OPTYPE_UNDO;
}

void OUTLINER_OT_collection_enable_render(wmOperatorType *ot)
{
<<<<<<< HEAD
	/* identifiers */
	ot->name = "Enable Collection in Render";
	ot->idname = "OUTLINER_OT_collection_enable_render";
	ot->description = "Enable Collection in Render\nRender the collection";
=======
  /* identifiers */
  ot->name = "Enable Collection in Render";
  ot->idname = "OUTLINER_OT_collection_enable_render";
  ot->description = "Render the collection";
>>>>>>> 863eeca1

  /* api callbacks */
  ot->exec = collection_flag_exec;
  ot->poll = collection_enable_render_poll;

  /* flags */
  ot->flag = OPTYPE_REGISTER | OPTYPE_UNDO;
}

void OUTLINER_OT_collection_disable_render(wmOperatorType *ot)
{
<<<<<<< HEAD
	/* identifiers */
	ot->name = "Disable Collection in Render";
	ot->idname = "OUTLINER_OT_collection_disable_render";
	ot->description = "Disable Collection in Render\nDo not render this collection";
=======
  /* identifiers */
  ot->name = "Disable Collection in Render";
  ot->idname = "OUTLINER_OT_collection_disable_render";
  ot->description = "Do not render this collection";
>>>>>>> 863eeca1

  /* api callbacks */
  ot->exec = collection_flag_exec;
  ot->poll = collection_disable_render_poll;

  /* flags */
  ot->flag = OPTYPE_REGISTER | OPTYPE_UNDO;
}

struct OutlinerHideEditData {
  Scene *scene;
  ViewLayer *view_layer;
  SpaceOutliner *soops;
  GSet *collections_to_edit;
  GSet *bases_to_edit;
};

static TreeTraversalAction outliner_hide_find_data_to_edit(TreeElement *te, void *customdata)
{
  struct OutlinerHideEditData *data = customdata;
  TreeStoreElem *tselem = TREESTORE(te);

  if (tselem == NULL) {
    return TRAVERSE_CONTINUE;
  }

  if (tselem->type == TSE_LAYER_COLLECTION) {
    LayerCollection *lc = te->directdata;

    if (lc->collection->flag & COLLECTION_IS_MASTER) {
      /* Skip - showing warning/error message might be misleading
       * when deleting multiple collections, so just do nothing. */
    }
    else {
      /* Delete, duplicate and link don't edit children,
       * those will come along with the parents. */
      BLI_gset_add(data->collections_to_edit, lc);
    }
  }
  else if (tselem->type == 0 && te->idcode == ID_OB) {
    Object *ob = (Object *)tselem->id;
    Base *base = BKE_view_layer_base_find(data->view_layer, ob);
    BLI_gset_add(data->bases_to_edit, base);
  }

  return TRAVERSE_CONTINUE;
}

static int outliner_hide_exec(bContext *C, wmOperator *UNUSED(op))
{
  Scene *scene = CTX_data_scene(C);
  ViewLayer *view_layer = CTX_data_view_layer(C);
  SpaceOutliner *soops = CTX_wm_space_outliner(C);
  struct OutlinerHideEditData data = {
      .scene = scene,
      .view_layer = view_layer,
      .soops = soops,
  };
  data.collections_to_edit = BLI_gset_ptr_new("outliner_hide_exec__collections_to_edit");
  data.bases_to_edit = BLI_gset_ptr_new("outliner_hide_exec__bases_to_edit");

  outliner_tree_traverse(
      soops, &soops->tree, 0, TSE_SELECTED, outliner_hide_find_data_to_edit, &data);

  GSetIterator collections_to_edit_iter;
  GSET_ITER (collections_to_edit_iter, data.collections_to_edit) {
    LayerCollection *layer_collection = BLI_gsetIterator_getKey(&collections_to_edit_iter);
    BKE_layer_collection_set_visible(view_layer, layer_collection, false, false);
  }
  BLI_gset_free(data.collections_to_edit, NULL);

  GSetIterator bases_to_edit_iter;
  GSET_ITER (bases_to_edit_iter, data.bases_to_edit) {
    Base *base = BLI_gsetIterator_getKey(&bases_to_edit_iter);
    base->flag |= BASE_HIDDEN;
  }
  BLI_gset_free(data.bases_to_edit, NULL);

  BKE_layer_collection_sync(scene, view_layer);
  DEG_id_tag_update(&scene->id, ID_RECALC_BASE_FLAGS);

  WM_main_add_notifier(NC_SCENE | ND_LAYER_CONTENT, NULL);
  return OPERATOR_FINISHED;
}

void OUTLINER_OT_hide(wmOperatorType *ot)
{
<<<<<<< HEAD
	/* identifiers */
	ot->name = "Hide";
	ot->idname = "OUTLINER_OT_hide";
	ot->description = "Hide\nHide selected objects and collections";
=======
  /* identifiers */
  ot->name = "Hide";
  ot->idname = "OUTLINER_OT_hide";
  ot->description = "Hide selected objects and collections";
>>>>>>> 863eeca1

  /* api callbacks */
  ot->exec = outliner_hide_exec;
  ot->poll = outliner_view_layer_collections_editor_poll;

  /* flags */
  ot->flag = OPTYPE_REGISTER | OPTYPE_UNDO;
}

static int outliner_unhide_all_exec(bContext *C, wmOperator *UNUSED(op))
{
  Scene *scene = CTX_data_scene(C);
  ViewLayer *view_layer = CTX_data_view_layer(C);

  /* Unhide all the collections. */
  LayerCollection *lc_master = view_layer->layer_collections.first;
  for (LayerCollection *lc_iter = lc_master->layer_collections.first; lc_iter;
       lc_iter = lc_iter->next) {
    lc_iter->flag &= ~LAYER_COLLECTION_RESTRICT_VIEW;
    layer_collection_flag_recursive_set(lc_iter, LAYER_COLLECTION_RESTRICT_VIEW);
  }

  /* Unhide all objects. */
  for (Base *base = view_layer->object_bases.first; base; base = base->next) {
    base->flag &= ~BASE_HIDDEN;
  }

  BKE_layer_collection_sync(scene, view_layer);
  DEG_id_tag_update(&scene->id, ID_RECALC_BASE_FLAGS);

  WM_main_add_notifier(NC_SCENE | ND_LAYER_CONTENT, NULL);
  return OPERATOR_FINISHED;
}

void OUTLINER_OT_unhide_all(wmOperatorType *ot)
{
<<<<<<< HEAD
	/* identifiers */
	ot->name = "Unhide All";
	ot->idname = "OUTLINER_OT_unhide_all";
	ot->description = "Unhide All\nUnhide all objects and collections";
=======
  /* identifiers */
  ot->name = "Unhide All";
  ot->idname = "OUTLINER_OT_unhide_all";
  ot->description = "Unhide all objects and collections";
>>>>>>> 863eeca1

  /* api callbacks */
  ot->exec = outliner_unhide_all_exec;
  ot->poll = outliner_view_layer_collections_editor_poll;

  /* flags */
  ot->flag = OPTYPE_REGISTER | OPTYPE_UNDO;
}

/**
 * Populates the \param objects: ListBase with all the outliner selected objects
 * We store it as (Object *)LinkData->data
 * \param objects: expected to be empty
 */
void ED_outliner_selected_objects_get(const bContext *C, ListBase *objects)
{
  SpaceOutliner *soops = CTX_wm_space_outliner(C);
  struct IDsSelectedData data = {{NULL}};
  outliner_tree_traverse(
      soops, &soops->tree, 0, TSE_SELECTED, outliner_find_selected_objects, &data);
  LISTBASE_FOREACH (LinkData *, link, &data.selected_array) {
    TreeElement *ten_selected = (TreeElement *)link->data;
    Object *ob = (Object *)TREESTORE(ten_selected)->id;
    BLI_addtail(objects, BLI_genericNodeN(ob));
  }
  BLI_freelistN(&data.selected_array);
}<|MERGE_RESOLUTION|>--- conflicted
+++ resolved
@@ -219,17 +219,10 @@
 
 void OUTLINER_OT_collection_new(wmOperatorType *ot)
 {
-<<<<<<< HEAD
-	/* identifiers */
-	ot->name = "New Collection";
-	ot->idname = "OUTLINER_OT_collection_new";
-	ot->description = "New Collection\nAdd a new collection inside selected collection";
-=======
   /* identifiers */
   ot->name = "New Collection";
   ot->idname = "OUTLINER_OT_collection_new";
-  ot->description = "Add a new collection inside selected collection";
->>>>>>> 863eeca1
+  ot->description = "New Collection\nAdd a new collection inside selected collection";
 
   /* api callbacks */
   ot->exec = collection_new_exec;
@@ -357,17 +350,10 @@
 
 void OUTLINER_OT_collection_delete(wmOperatorType *ot)
 {
-<<<<<<< HEAD
-	/* identifiers */
-	ot->name = "Delete Collection";
-	ot->idname = "OUTLINER_OT_collection_delete";
-	ot->description = "Delete Collection\nDelete selected collections";
-=======
   /* identifiers */
   ot->name = "Delete Collection";
   ot->idname = "OUTLINER_OT_collection_delete";
-  ot->description = "Delete selected collections";
->>>>>>> 863eeca1
+  ot->description = "Delete Collection\nDelete selected collections";
 
   /* api callbacks */
   ot->exec = collection_delete_exec;
@@ -442,17 +428,10 @@
 
 void OUTLINER_OT_collection_objects_select(wmOperatorType *ot)
 {
-<<<<<<< HEAD
-	/* identifiers */
-	ot->name = "Select Objects";
-	ot->idname = "OUTLINER_OT_collection_objects_select";
-	ot->description = "Select Objects\nSelect objects in collection";
-=======
   /* identifiers */
   ot->name = "Select Objects";
   ot->idname = "OUTLINER_OT_collection_objects_select";
-  ot->description = "Select objects in collection";
->>>>>>> 863eeca1
+  ot->description = "Select Objects\nSelect objects in collection";
 
   /* api callbacks */
   ot->exec = collection_objects_select_exec;
@@ -464,17 +443,10 @@
 
 void OUTLINER_OT_collection_objects_deselect(wmOperatorType *ot)
 {
-<<<<<<< HEAD
-	/* identifiers */
-	ot->name = "Deselect Objects";
-	ot->idname = "OUTLINER_OT_collection_objects_deselect";
-	ot->description = "Deselect Objects\nDeselect objects in collection";
-=======
   /* identifiers */
   ot->name = "Deselect Objects";
   ot->idname = "OUTLINER_OT_collection_objects_deselect";
-  ot->description = "Deselect objects in collection";
->>>>>>> 863eeca1
+  ot->description = "Deselect Objects\nDeselect objects in collection";
 
   /* api callbacks */
   ot->exec = collection_objects_select_exec;
@@ -574,19 +546,12 @@
 
 void OUTLINER_OT_collection_duplicate_linked(wmOperatorType *ot)
 {
-<<<<<<< HEAD
-	/* identifiers */
-	ot->name = "Duplicate Linked Collection";
-	ot->idname = "OUTLINER_OT_collection_duplicate_linked";
-	ot->description = "Duplicate Linked Collection\nRecursively duplicate the collection, all its children and objects, with linked object data";
-=======
   /* identifiers */
   ot->name = "Duplicate Linked Collection";
   ot->idname = "OUTLINER_OT_collection_duplicate_linked";
   ot->description =
-      "Recursively duplicate the collection, all its children and objects, with linked object "
-      "data";
->>>>>>> 863eeca1
+      "Duplicate Linked Collection\nRecursively duplicate the collection, all its children and "
+      "objects, with linked object data";
 
   /* api callbacks */
   ot->exec = collection_duplicate_exec;
@@ -598,18 +563,12 @@
 
 void OUTLINER_OT_collection_duplicate(wmOperatorType *ot)
 {
-<<<<<<< HEAD
-	/* identifiers */
-	ot->name = "Duplicate Collection";
-	ot->idname = "OUTLINER_OT_collection_duplicate";
-	ot->description = "Duplicate Collection\nRecursively duplicate the collection, all its children, objects and object data";
-=======
   /* identifiers */
   ot->name = "Duplicate Collection";
   ot->idname = "OUTLINER_OT_collection_duplicate";
   ot->description =
-      "Recursively duplicate the collection, all its children, objects and object data";
->>>>>>> 863eeca1
+      "Duplicate Collection\nRecursively duplicate the collection, all its children, objects and "
+      "object data";
 
   /* api callbacks */
   ot->exec = collection_duplicate_exec;
@@ -664,17 +623,10 @@
 
 void OUTLINER_OT_collection_link(wmOperatorType *ot)
 {
-<<<<<<< HEAD
-	/* identifiers */
-	ot->name = "Link Collection";
-	ot->idname = "OUTLINER_OT_collection_link";
-	ot->description = "Link Collection\nLink selected collections to active scene";
-=======
   /* identifiers */
   ot->name = "Link Collection";
   ot->idname = "OUTLINER_OT_collection_link";
-  ot->description = "Link selected collections to active scene";
->>>>>>> 863eeca1
+  ot->description = "Link Collection\nLink selected collections to active scene";
 
   /* api callbacks */
   ot->exec = collection_link_exec;
@@ -736,17 +688,10 @@
 
 void OUTLINER_OT_collection_instance(wmOperatorType *ot)
 {
-<<<<<<< HEAD
-	/* identifiers */
-	ot->name = "Instance Collection";
-	ot->idname = "OUTLINER_OT_collection_instance";
-	ot->description = "Instance Collection\nInstance selected collections to active scene";
-=======
   /* identifiers */
   ot->name = "Instance Collection";
   ot->idname = "OUTLINER_OT_collection_instance";
-  ot->description = "Instance selected collections to active scene";
->>>>>>> 863eeca1
+  ot->description = "Instance Collection\nInstance selected collections to active scene";
 
   /* api callbacks */
   ot->exec = collection_instance_exec;
@@ -908,17 +853,10 @@
 
 void OUTLINER_OT_collection_exclude_set(wmOperatorType *ot)
 {
-<<<<<<< HEAD
-	/* identifiers */
-	ot->name = "Set Exclude";
-	ot->idname = "OUTLINER_OT_collection_exclude_set";
-	ot->description = "Set Exclude\nExclude collection from the active view layer";
-=======
   /* identifiers */
   ot->name = "Set Exclude";
   ot->idname = "OUTLINER_OT_collection_exclude_set";
-  ot->description = "Exclude collection from the active view layer";
->>>>>>> 863eeca1
+  ot->description = "Set Exclude\nExclude collection from the active view layer";
 
   /* api callbacks */
   ot->exec = collection_view_layer_exec;
@@ -930,17 +868,10 @@
 
 void OUTLINER_OT_collection_exclude_clear(wmOperatorType *ot)
 {
-<<<<<<< HEAD
-	/* identifiers */
-	ot->name = "Clear Exclude";
-	ot->idname = "OUTLINER_OT_collection_exclude_clear";
-	ot->description = "Clear Exclude\nInclude collection in the active view layer";
-=======
   /* identifiers */
   ot->name = "Clear Exclude";
   ot->idname = "OUTLINER_OT_collection_exclude_clear";
-  ot->description = "Include collection in the active view layer";
->>>>>>> 863eeca1
+  ot->description = "Clear Exclude\nInclude collection in the active view layer";
 
   /* api callbacks */
   ot->exec = collection_view_layer_exec;
@@ -952,17 +883,10 @@
 
 void OUTLINER_OT_collection_holdout_set(wmOperatorType *ot)
 {
-<<<<<<< HEAD
-	/* identifiers */
-	ot->name = "Set Holdout";
-	ot->idname = "OUTLINER_OT_collection_holdout_set";
-	ot->description = "Set Holdout\nMask collection in the active view layer";
-=======
   /* identifiers */
   ot->name = "Set Holdout";
   ot->idname = "OUTLINER_OT_collection_holdout_set";
-  ot->description = "Mask collection in the active view layer";
->>>>>>> 863eeca1
+  ot->description = "Set Holdout\nMask collection in the active view layer";
 
   /* api callbacks */
   ot->exec = collection_view_layer_exec;
@@ -974,17 +898,10 @@
 
 void OUTLINER_OT_collection_holdout_clear(wmOperatorType *ot)
 {
-<<<<<<< HEAD
-	/* identifiers */
-	ot->name = "Clear Holdout";
-	ot->idname = "OUTLINER_OT_collection_holdout_clear";
-	ot->description = "Clear Holdout\nClear masking of collection in the active view layer";
-=======
   /* identifiers */
   ot->name = "Clear Holdout";
   ot->idname = "OUTLINER_OT_collection_holdout_clear";
-  ot->description = "Clear masking of collection in the active view layer";
->>>>>>> 863eeca1
+  ot->description = "Clear Holdout\nClear masking of collection in the active view layer";
 
   /* api callbacks */
   ot->exec = collection_view_layer_exec;
@@ -996,19 +913,12 @@
 
 void OUTLINER_OT_collection_indirect_only_set(wmOperatorType *ot)
 {
-<<<<<<< HEAD
-	/* identifiers */
-	ot->name = "Set Indirect Only";
-	ot->idname = "OUTLINER_OT_collection_indirect_only_set";
-	ot->description = "Set Indirect Only\nSet collection to only contribute indirectly (through shadows and reflections) in the view layer";
-=======
   /* identifiers */
   ot->name = "Set Indirect Only";
   ot->idname = "OUTLINER_OT_collection_indirect_only_set";
   ot->description =
-      "Set collection to only contribute indirectly (through shadows and reflections) in the view "
-      "layer";
->>>>>>> 863eeca1
+      "Set Indirect Only\nSet collection to only contribute indirectly (through shadows and "
+      "reflections) in the view layer";
 
   /* api callbacks */
   ot->exec = collection_view_layer_exec;
@@ -1020,17 +930,11 @@
 
 void OUTLINER_OT_collection_indirect_only_clear(wmOperatorType *ot)
 {
-<<<<<<< HEAD
-	/* identifiers */
-	ot->name = "Clear Indirect Only";
-	ot->idname = "OUTLINER_OT_collection_indirect_only_clear";
-	ot->description = "Clear Indirect Only\nClear collection contributing only indirectly in the view layer";
-=======
   /* identifiers */
   ot->name = "Clear Indirect Only";
   ot->idname = "OUTLINER_OT_collection_indirect_only_clear";
-  ot->description = "Clear collection contributing only indirectly in the view layer";
->>>>>>> 863eeca1
+  ot->description =
+      "Clear Indirect Only\nClear collection contributing only indirectly in the view layer";
 
   /* api callbacks */
   ot->exec = collection_view_layer_exec;
@@ -1097,17 +1001,10 @@
 
 void OUTLINER_OT_collection_isolate(wmOperatorType *ot)
 {
-<<<<<<< HEAD
-	/* identifiers */
-	ot->name = "Isolate Collection";
-	ot->idname = "OUTLINER_OT_collection_isolate";
-	ot->description = "Isolate Collection\nHide all but this collection and its parents";
-=======
   /* identifiers */
   ot->name = "Isolate Collection";
   ot->idname = "OUTLINER_OT_collection_isolate";
-  ot->description = "Hide all but this collection and its parents";
->>>>>>> 863eeca1
+  ot->description = "Isolate Collection\nHide all but this collection and its parents";
 
   /* api callbacks */
   ot->exec = collection_isolate_exec;
@@ -1179,17 +1076,10 @@
 
 void OUTLINER_OT_collection_show(wmOperatorType *ot)
 {
-<<<<<<< HEAD
-	/* identifiers */
-	ot->name = "Show Collection";
-	ot->idname = "OUTLINER_OT_collection_show";
-	ot->description = "Show Collection\nShow the collection in this view layer";
-=======
   /* identifiers */
   ot->name = "Show Collection";
   ot->idname = "OUTLINER_OT_collection_show";
-  ot->description = "Show the collection in this view layer";
->>>>>>> 863eeca1
+  ot->description = "Show Collection\nShow the collection in this view layer";
 
   /* api callbacks */
   ot->exec = collection_visibility_exec;
@@ -1201,17 +1091,10 @@
 
 void OUTLINER_OT_collection_hide(wmOperatorType *ot)
 {
-<<<<<<< HEAD
-	/* identifiers */
-	ot->name = "Hide Collection";
-	ot->idname = "OUTLINER_OT_collection_hide";
-	ot->description = "Hide Collection\nHide the collection in this view layer";
-=======
   /* identifiers */
   ot->name = "Hide Collection";
   ot->idname = "OUTLINER_OT_collection_hide";
-  ot->description = "Hide the collection in this view layer";
->>>>>>> 863eeca1
+  ot->description = "Hide Collection\nHide the collection in this view layer";
 
   /* api callbacks */
   ot->exec = collection_visibility_exec;
@@ -1223,17 +1106,11 @@
 
 void OUTLINER_OT_collection_show_inside(wmOperatorType *ot)
 {
-<<<<<<< HEAD
-	/* identifiers */
-	ot->name = "Show Inside Collection";
-	ot->idname = "OUTLINER_OT_collection_show_inside";
-	ot->description = "Show Inside Collection\nShow all the objects and collections inside the collection";
-=======
   /* identifiers */
   ot->name = "Show Inside Collection";
   ot->idname = "OUTLINER_OT_collection_show_inside";
-  ot->description = "Show all the objects and collections inside the collection";
->>>>>>> 863eeca1
+  ot->description =
+      "Show Inside Collection\nShow all the objects and collections inside the collection";
 
   /* api callbacks */
   ot->exec = collection_visibility_exec;
@@ -1245,17 +1122,11 @@
 
 void OUTLINER_OT_collection_hide_inside(wmOperatorType *ot)
 {
-<<<<<<< HEAD
-	/* identifiers */
-	ot->name = "Hide Inside Collection";
-	ot->idname = "OUTLINER_OT_collection_hide_inside";
-	ot->description = "Hide Inside Collection\nHide all the objects and collections inside the collection";
-=======
   /* identifiers */
   ot->name = "Hide Inside Collection";
   ot->idname = "OUTLINER_OT_collection_hide_inside";
-  ot->description = "Hide all the objects and collections inside the collection";
->>>>>>> 863eeca1
+  ot->description =
+      "Hide Inside Collection\nHide all the objects and collections inside the collection";
 
   /* api callbacks */
   ot->exec = collection_visibility_exec;
@@ -1380,17 +1251,10 @@
 
 void OUTLINER_OT_collection_enable(wmOperatorType *ot)
 {
-<<<<<<< HEAD
-	/* identifiers */
-	ot->name = "Enable Collection";
-	ot->idname = "OUTLINER_OT_collection_enable";
-	ot->description = "Enable Collection\nEnable viewport drawing in the view layers";
-=======
   /* identifiers */
   ot->name = "Enable Collection";
   ot->idname = "OUTLINER_OT_collection_enable";
-  ot->description = "Enable viewport drawing in the view layers";
->>>>>>> 863eeca1
+  ot->description = "Enable Collection\nEnable viewport drawing in the view layers";
 
   /* api callbacks */
   ot->exec = collection_flag_exec;
@@ -1402,17 +1266,10 @@
 
 void OUTLINER_OT_collection_disable(wmOperatorType *ot)
 {
-<<<<<<< HEAD
-	/* identifiers */
-	ot->name = "Disable Collection";
-	ot->idname = "OUTLINER_OT_collection_disable";
-	ot->description = "Disable Collection\nDisable viewport drawing in the view layers";
-=======
   /* identifiers */
   ot->name = "Disable Collection";
   ot->idname = "OUTLINER_OT_collection_disable";
-  ot->description = "Disable viewport drawing in the view layers";
->>>>>>> 863eeca1
+  ot->description = "Disable Collection\nDisable viewport drawing in the view layers";
 
   /* api callbacks */
   ot->exec = collection_flag_exec;
@@ -1424,17 +1281,10 @@
 
 void OUTLINER_OT_collection_enable_render(wmOperatorType *ot)
 {
-<<<<<<< HEAD
-	/* identifiers */
-	ot->name = "Enable Collection in Render";
-	ot->idname = "OUTLINER_OT_collection_enable_render";
-	ot->description = "Enable Collection in Render\nRender the collection";
-=======
   /* identifiers */
   ot->name = "Enable Collection in Render";
   ot->idname = "OUTLINER_OT_collection_enable_render";
-  ot->description = "Render the collection";
->>>>>>> 863eeca1
+  ot->description = "Enable Collection in Render\nRender the collection";
 
   /* api callbacks */
   ot->exec = collection_flag_exec;
@@ -1446,17 +1296,10 @@
 
 void OUTLINER_OT_collection_disable_render(wmOperatorType *ot)
 {
-<<<<<<< HEAD
-	/* identifiers */
-	ot->name = "Disable Collection in Render";
-	ot->idname = "OUTLINER_OT_collection_disable_render";
-	ot->description = "Disable Collection in Render\nDo not render this collection";
-=======
   /* identifiers */
   ot->name = "Disable Collection in Render";
   ot->idname = "OUTLINER_OT_collection_disable_render";
-  ot->description = "Do not render this collection";
->>>>>>> 863eeca1
+  ot->description = "Disable Collection in Render\nDo not render this collection";
 
   /* api callbacks */
   ot->exec = collection_flag_exec;
@@ -1544,17 +1387,10 @@
 
 void OUTLINER_OT_hide(wmOperatorType *ot)
 {
-<<<<<<< HEAD
-	/* identifiers */
-	ot->name = "Hide";
-	ot->idname = "OUTLINER_OT_hide";
-	ot->description = "Hide\nHide selected objects and collections";
-=======
   /* identifiers */
   ot->name = "Hide";
   ot->idname = "OUTLINER_OT_hide";
-  ot->description = "Hide selected objects and collections";
->>>>>>> 863eeca1
+  ot->description = "Hide\nHide selected objects and collections";
 
   /* api callbacks */
   ot->exec = outliner_hide_exec;
@@ -1591,17 +1427,10 @@
 
 void OUTLINER_OT_unhide_all(wmOperatorType *ot)
 {
-<<<<<<< HEAD
-	/* identifiers */
-	ot->name = "Unhide All";
-	ot->idname = "OUTLINER_OT_unhide_all";
-	ot->description = "Unhide All\nUnhide all objects and collections";
-=======
   /* identifiers */
   ot->name = "Unhide All";
   ot->idname = "OUTLINER_OT_unhide_all";
-  ot->description = "Unhide all objects and collections";
->>>>>>> 863eeca1
+  ot->description = "Unhide All\nUnhide all objects and collections";
 
   /* api callbacks */
   ot->exec = outliner_unhide_all_exec;
