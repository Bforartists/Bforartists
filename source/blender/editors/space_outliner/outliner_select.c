--- conflicted
+++ resolved
@@ -1356,15 +1356,9 @@
 
 void OUTLINER_OT_item_activate(wmOperatorType *ot)
 {
-<<<<<<< HEAD
-	ot->name = "Select";
-	ot->idname = "OUTLINER_OT_item_activate";
-	ot->description = "Select\nHandle mouse clicks to select and activate items";
-=======
   ot->name = "Select";
   ot->idname = "OUTLINER_OT_item_activate";
-  ot->description = "Handle mouse clicks to select and activate items";
->>>>>>> d301d80d
+  ot->description = "Select\nHandle mouse clicks to select and activate items";
 
   ot->invoke = outliner_item_activate_invoke;
 
@@ -1428,17 +1422,10 @@
 
 void OUTLINER_OT_select_box(wmOperatorType *ot)
 {
-<<<<<<< HEAD
-	/* identifiers */
-	ot->name = "Box Select";
-	ot->idname = "OUTLINER_OT_select_box";
-	ot->description = "Box Select\nUse box selection to select tree elements";
-=======
   /* identifiers */
   ot->name = "Box Select";
   ot->idname = "OUTLINER_OT_select_box";
-  ot->description = "Use box selection to select tree elements";
->>>>>>> d301d80d
+  ot->description = "Box Select\nUse box selection to select tree elements";
 
   /* api callbacks */
   ot->invoke = WM_gesture_box_invoke;
