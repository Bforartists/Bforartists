--- conflicted
+++ resolved
@@ -1776,19 +1776,10 @@
 
 /* TODO: implement support for changing the ID-block used. */
 static const EnumPropertyItem prop_id_op_types[] = {
-<<<<<<< HEAD
     {OUTLINER_IDOP_UNLINK, "UNLINK", ICON_UNLINKED, "Unlink", ""},
-    {OUTLINER_IDOP_MARK_ASSET, "MARK_ASSET", ICON_ASSIGN, "Mark Asset", ""},
-    {OUTLINER_IDOP_CLEAR_ASSET, "CLEAR_ASSET", ICON_CLEAR, "Clear Asset", ""},
     {OUTLINER_IDOP_LOCAL, "LOCAL", ICON_MAKE_LOCAL, "Make Local", ""},
     {OUTLINER_IDOP_SINGLE, "SINGLE", ICON_MAKE_SINGLE_USER, "Make Single User", ""},
     {OUTLINER_IDOP_DELETE, "DELETE", ICON_DELETE, "Delete", ""},
-=======
-    {OUTLINER_IDOP_UNLINK, "UNLINK", 0, "Unlink", ""},
-    {OUTLINER_IDOP_LOCAL, "LOCAL", 0, "Make Local", ""},
-    {OUTLINER_IDOP_SINGLE, "SINGLE", 0, "Make Single User", ""},
-    {OUTLINER_IDOP_DELETE, "DELETE", ICON_X, "Delete", ""},
->>>>>>> 00ac8250
     {OUTLINER_IDOP_REMAP,
      "REMAP",
      ICON_USER,
