/*
 * This program is free software; you can redistribute it and/or
 * modify it under the terms of the GNU General Public License
 * as published by the Free Software Foundation; either version 2
 * of the License, or (at your option) any later version.
 *
 * This program is distributed in the hope that it will be useful,
 * but WITHOUT ANY WARRANTY; without even the implied warranty of
 * MERCHANTABILITY or FITNESS FOR A PARTICULAR PURPOSE.  See the
 * GNU General Public License for more details.
 *
 * You should have received a copy of the GNU General Public License
 * along with this program; if not, write to the Free Software Foundation,
 * Inc., 51 Franklin Street, Fifth Floor, Boston, MA 02110-1301, USA.
 *
 * The Original Code is Copyright (C) 2004 Blender Foundation.
 * All rights reserved.
 */

/** \file
 * \ingroup spoutliner
 */

#include "MEM_guardedalloc.h"

#include "CLG_log.h"

#include "DNA_anim_types.h"
#include "DNA_armature_types.h"
#include "DNA_collection_types.h"
#include "DNA_constraint_types.h"
#include "DNA_gpencil_types.h"
#include "DNA_hair_types.h"
#include "DNA_light_types.h"
#include "DNA_linestyle_types.h"
#include "DNA_material_types.h"
#include "DNA_mesh_types.h"
#include "DNA_meta_types.h"
#include "DNA_modifier_types.h"
#include "DNA_object_types.h"
#include "DNA_pointcloud_types.h"
#include "DNA_scene_types.h"
#include "DNA_sequence_types.h"
#include "DNA_simulation_types.h"
#include "DNA_volume_types.h"
#include "DNA_world_types.h"

#include "BLI_blenlib.h"
#include "BLI_ghash.h"
#include "BLI_utildefines.h"

#include "BKE_anim_data.h"
#include "BKE_animsys.h"
#include "BKE_armature.h"
#include "BKE_collection.h"
#include "BKE_constraint.h"
#include "BKE_context.h"
#include "BKE_fcurve.h"
#include "BKE_global.h"
#include "BKE_idtype.h"
#include "BKE_layer.h"
#include "BKE_lib_id.h"
#include "BKE_lib_override.h"
#include "BKE_lib_query.h"
#include "BKE_main.h"
#include "BKE_object.h"
#include "BKE_report.h"
#include "BKE_scene.h"
#include "BKE_screen.h"

#include "DEG_depsgraph.h"
#include "DEG_depsgraph_build.h"

#include "ED_object.h"
#include "ED_outliner.h"
#include "ED_scene.h"
#include "ED_screen.h"
#include "ED_sequencer.h"
#include "ED_undo.h"

#include "WM_api.h"
#include "WM_message.h"
#include "WM_types.h"

#include "UI_interface.h"
#include "UI_resources.h"
#include "UI_view2d.h"

#include "RNA_access.h"
#include "RNA_define.h"
#include "RNA_enum_types.h"

#include "SEQ_sequencer.h"

#include "outliner_intern.h"

static CLG_LogRef LOG = {"ed.outliner.tools"};

/* -------------------------------------------------------------------- */
/** \name ID/Library/Data Set/Un-link Utilities
 * \{ */

static void get_element_operation_type(
    TreeElement *te, int *scenelevel, int *objectlevel, int *idlevel, int *datalevel)
{
  TreeStoreElem *tselem = TREESTORE(te);
  if (tselem->flag & TSE_SELECTED) {
    /* Layer collection points to collection ID. */
    if (!ELEM(tselem->type, 0, TSE_LAYER_COLLECTION)) {
      if (*datalevel == 0) {
        *datalevel = tselem->type;
      }
      else if (*datalevel != tselem->type) {
        *datalevel = -1;
      }
    }
    else {
      const int idcode = (int)GS(tselem->id->name);
      bool is_standard_id = false;
      switch ((ID_Type)idcode) {
        case ID_SCE:
          *scenelevel = 1;
          break;
        case ID_OB:
          *objectlevel = 1;
          break;

        case ID_ME:
        case ID_CU:
        case ID_MB:
        case ID_LT:
        case ID_LA:
        case ID_AR:
        case ID_CA:
        case ID_SPK:
        case ID_MA:
        case ID_TE:
        case ID_IP:
        case ID_IM:
        case ID_SO:
        case ID_KE:
        case ID_WO:
        case ID_AC:
        case ID_TXT:
        case ID_GR:
        case ID_LS:
        case ID_LI:
        case ID_VF:
        case ID_NT:
        case ID_BR:
        case ID_PA:
        case ID_GD:
        case ID_MC:
        case ID_MSK:
        case ID_PAL:
        case ID_PC:
        case ID_CF:
        case ID_WS:
        case ID_LP:
        case ID_HA:
        case ID_PT:
        case ID_VO:
        case ID_SIM:
          is_standard_id = true;
          break;
        case ID_WM:
        case ID_SCR:
          /* Those are ignored here. */
          /* Note: while Screens should be manageable here, deleting a screen used by a workspace
           * will cause crashes when trying to use that workspace, so for now let's play minimal,
           * safe change. */
          break;
      }
      if (idcode == ID_NLA) {
        /* Fake one, not an actual ID type... */
        is_standard_id = true;
      }

      if (is_standard_id) {
        if (*idlevel == 0) {
          *idlevel = idcode;
        }
        else if (*idlevel != idcode) {
          *idlevel = -1;
        }
        if (ELEM(*datalevel, TSE_VIEW_COLLECTION_BASE, TSE_SCENE_COLLECTION_BASE)) {
          *datalevel = 0;
        }
      }
    }
  }
}

static TreeElement *get_target_element(SpaceOutliner *space_outliner)
{
  TreeElement *te = outliner_find_element_with_flag(&space_outliner->tree, TSE_ACTIVE);
  BLI_assert(te);

  return te;
}

static void unlink_action_fn(bContext *C,
                             ReportList *UNUSED(reports),
                             Scene *UNUSED(scene),
                             TreeElement *UNUSED(te),
                             TreeStoreElem *tsep,
                             TreeStoreElem *UNUSED(tselem),
                             void *UNUSED(user_data))
{
  /* just set action to NULL */
  BKE_animdata_set_action(CTX_wm_reports(C), tsep->id, NULL);
}

static void unlink_material_fn(bContext *UNUSED(C),
                               ReportList *UNUSED(reports),
                               Scene *UNUSED(scene),
                               TreeElement *te,
                               TreeStoreElem *tsep,
                               TreeStoreElem *UNUSED(tselem),
                               void *UNUSED(user_data))
{
  Material **matar = NULL;
  int a, totcol = 0;

  if (GS(tsep->id->name) == ID_OB) {
    Object *ob = (Object *)tsep->id;
    totcol = ob->totcol;
    matar = ob->mat;
  }
  else if (GS(tsep->id->name) == ID_ME) {
    Mesh *me = (Mesh *)tsep->id;
    totcol = me->totcol;
    matar = me->mat;
  }
  else if (GS(tsep->id->name) == ID_CU) {
    Curve *cu = (Curve *)tsep->id;
    totcol = cu->totcol;
    matar = cu->mat;
  }
  else if (GS(tsep->id->name) == ID_MB) {
    MetaBall *mb = (MetaBall *)tsep->id;
    totcol = mb->totcol;
    matar = mb->mat;
  }
  else if (GS(tsep->id->name) == ID_HA) {
    Hair *hair = (Hair *)tsep->id;
    totcol = hair->totcol;
    matar = hair->mat;
  }
  else if (GS(tsep->id->name) == ID_PT) {
    PointCloud *pointcloud = (PointCloud *)tsep->id;
    totcol = pointcloud->totcol;
    matar = pointcloud->mat;
  }
  else if (GS(tsep->id->name) == ID_VO) {
    Volume *volume = (Volume *)tsep->id;
    totcol = volume->totcol;
    matar = volume->mat;
  }
  else {
    BLI_assert(0);
  }

  if (LIKELY(matar != NULL)) {
    for (a = 0; a < totcol; a++) {
      if (a == te->index && matar[a]) {
        id_us_min(&matar[a]->id);
        matar[a] = NULL;
      }
    }
  }
}

static void unlink_texture_fn(bContext *UNUSED(C),
                              ReportList *UNUSED(reports),
                              Scene *UNUSED(scene),
                              TreeElement *te,
                              TreeStoreElem *tsep,
                              TreeStoreElem *UNUSED(tselem),
                              void *UNUSED(user_data))
{
  MTex **mtex = NULL;
  int a;

  if (GS(tsep->id->name) == ID_LS) {
    FreestyleLineStyle *ls = (FreestyleLineStyle *)tsep->id;
    mtex = ls->mtex;
  }
  else {
    return;
  }

  for (a = 0; a < MAX_MTEX; a++) {
    if (a == te->index && mtex[a]) {
      if (mtex[a]->tex) {
        id_us_min(&mtex[a]->tex->id);
        mtex[a]->tex = NULL;
      }
    }
  }
}

static void unlink_collection_fn(bContext *C,
                                 ReportList *UNUSED(reports),
                                 Scene *UNUSED(scene),
                                 TreeElement *UNUSED(te),
                                 TreeStoreElem *tsep,
                                 TreeStoreElem *tselem,
                                 void *UNUSED(user_data))
{
  Main *bmain = CTX_data_main(C);
  Collection *collection = (Collection *)tselem->id;

  if (tsep) {
    if (GS(tsep->id->name) == ID_OB) {
      Object *ob = (Object *)tsep->id;
      ob->instance_collection = NULL;
      DEG_id_tag_update(&ob->id, ID_RECALC_TRANSFORM);
      DEG_relations_tag_update(bmain);
    }
    else if (GS(tsep->id->name) == ID_GR) {
      Collection *parent = (Collection *)tsep->id;
      id_fake_user_set(&collection->id);
      BKE_collection_child_remove(bmain, parent, collection);
      DEG_id_tag_update(&parent->id, ID_RECALC_COPY_ON_WRITE);
      DEG_relations_tag_update(bmain);
    }
    else if (GS(tsep->id->name) == ID_SCE) {
      Scene *scene = (Scene *)tsep->id;
      Collection *parent = scene->master_collection;
      id_fake_user_set(&collection->id);
      BKE_collection_child_remove(bmain, parent, collection);
      DEG_id_tag_update(&scene->id, ID_RECALC_COPY_ON_WRITE);
      DEG_relations_tag_update(bmain);
    }
  }
}

static void unlink_object_fn(bContext *C,
                             ReportList *UNUSED(reports),
                             Scene *UNUSED(scene),
                             TreeElement *te,
                             TreeStoreElem *tsep,
                             TreeStoreElem *tselem,
                             void *UNUSED(user_data))
{
  if (tsep && tsep->id) {
    Main *bmain = CTX_data_main(C);
    Object *ob = (Object *)tselem->id;

    if (GS(tsep->id->name) == ID_OB) {
      /* Parented objects need to find which collection to unlink from. */
      TreeElement *te_parent = te->parent;
      while (tsep && GS(tsep->id->name) == ID_OB) {
        te_parent = te_parent->parent;
        tsep = te_parent ? TREESTORE(te_parent) : NULL;
      }
    }

    if (tsep && tsep->id) {
      if (GS(tsep->id->name) == ID_GR) {
        Collection *parent = (Collection *)tsep->id;
        BKE_collection_object_remove(bmain, parent, ob, true);
        DEG_id_tag_update(&parent->id, ID_RECALC_COPY_ON_WRITE);
        DEG_relations_tag_update(bmain);
      }
      else if (GS(tsep->id->name) == ID_SCE) {
        Scene *scene = (Scene *)tsep->id;
        Collection *parent = scene->master_collection;
        BKE_collection_object_remove(bmain, parent, ob, true);
        DEG_id_tag_update(&scene->id, ID_RECALC_COPY_ON_WRITE);
        DEG_relations_tag_update(bmain);
      }
    }
  }
}

static void unlink_world_fn(bContext *UNUSED(C),
                            ReportList *UNUSED(reports),
                            Scene *UNUSED(scene),
                            TreeElement *UNUSED(te),
                            TreeStoreElem *tsep,
                            TreeStoreElem *tselem,
                            void *UNUSED(user_data))
{
  Scene *parscene = (Scene *)tsep->id;
  World *wo = (World *)tselem->id;

  /* need to use parent scene not just scene, otherwise may end up getting wrong one */
  id_us_min(&wo->id);
  parscene->world = NULL;
}

static void outliner_do_libdata_operation(bContext *C,
                                          ReportList *reports,
                                          Scene *scene,
                                          SpaceOutliner *space_outliner,
                                          ListBase *lb,
                                          outliner_operation_fn operation_fn,
                                          void *user_data)
{
  LISTBASE_FOREACH (TreeElement *, te, lb) {
    TreeStoreElem *tselem = TREESTORE(te);
    if (tselem->flag & TSE_SELECTED) {
      if ((tselem->type == 0 && te->idcode != 0) || tselem->type == TSE_LAYER_COLLECTION) {
        TreeStoreElem *tsep = te->parent ? TREESTORE(te->parent) : NULL;
        operation_fn(C, reports, scene, te, tsep, tselem, user_data);
      }
    }
    if (TSELEM_OPEN(tselem, space_outliner)) {
      outliner_do_libdata_operation(
          C, reports, scene, space_outliner, &te->subtree, operation_fn, user_data);
    }
  }
}

/** \} */

/* -------------------------------------------------------------------- */
/** \name Scene Menu Operator
 * \{ */

typedef enum eOutliner_PropSceneOps {
  OL_SCENE_OP_DELETE = 1,
} eOutliner_PropSceneOps;

static const EnumPropertyItem prop_scene_op_types[] = {
    {OL_SCENE_OP_DELETE, "DELETE", ICON_DELETE, "Delete", ""}, /*bfa - replaced the ICON_X by ICON_DELETE*/
    {0, NULL, 0, NULL, NULL},
};

static bool outliner_do_scene_operation(
    bContext *C,
    eOutliner_PropSceneOps event,
    ListBase *lb,
    bool (*operation_fn)(bContext *, eOutliner_PropSceneOps, TreeElement *, TreeStoreElem *))
{
  bool success = false;

  LISTBASE_FOREACH (TreeElement *, te, lb) {
    TreeStoreElem *tselem = TREESTORE(te);
    if (tselem->flag & TSE_SELECTED) {
      if (operation_fn(C, event, te, tselem)) {
        success = true;
      }
    }
  }

  return success;
}

static bool scene_fn(bContext *C,
                     eOutliner_PropSceneOps event,
                     TreeElement *UNUSED(te),
                     TreeStoreElem *tselem)
{
  Scene *scene = (Scene *)tselem->id;

  if (event == OL_SCENE_OP_DELETE) {
    if (ED_scene_delete(C, CTX_data_main(C), scene)) {
      WM_event_add_notifier(C, NC_SCENE | NA_REMOVED, scene);
    }
    else {
      return false;
    }
  }

  return true;
}

static int outliner_scene_operation_exec(bContext *C, wmOperator *op)
{
  SpaceOutliner *space_outliner = CTX_wm_space_outliner(C);
  const eOutliner_PropSceneOps event = RNA_enum_get(op->ptr, "type");

  if (outliner_do_scene_operation(C, event, &space_outliner->tree, scene_fn) == false) {
    return OPERATOR_CANCELLED;
  }

  if (event == OL_SCENE_OP_DELETE) {
    outliner_cleanup_tree(space_outliner);
    ED_undo_push(C, "Delete Scene(s)");
  }
  else {
    BLI_assert(0);
    return OPERATOR_CANCELLED;
  }

  return OPERATOR_FINISHED;
}

void OUTLINER_OT_scene_operation(wmOperatorType *ot)
{
  /* identifiers */
  ot->name = "Outliner Scene Operation";
  ot->idname = "OUTLINER_OT_scene_operation";
  ot->description = "Context menu for scene operations";

  /* callbacks */
  ot->invoke = WM_menu_invoke;
  ot->exec = outliner_scene_operation_exec;
  ot->poll = ED_operator_outliner_active;

  ot->flag = 0;

  ot->prop = RNA_def_enum(ot->srna, "type", prop_scene_op_types, 0, "Scene Operation", "");
}

/** \} */

/* -------------------------------------------------------------------- */
/** \name Search Utilities
 * \{ */

/**
 * Stores the parent and a child element of a merged icon-row icon for
 * the merged select popup menu. The sub-tree of the parent is searched and
 * the child is needed to only show elements of the same type in the popup.
 */
typedef struct MergedSearchData {
  TreeElement *parent_element;
  TreeElement *select_element;
} MergedSearchData;

static void merged_element_search_fn_recursive(
    const ListBase *tree, short tselem_type, short type, const char *str, uiSearchItems *items)
{
  char name[64];
  int iconid;

  LISTBASE_FOREACH (TreeElement *, te, tree) {
    TreeStoreElem *tselem = TREESTORE(te);

    if (tree_element_id_type_to_index(te) == type && tselem_type == tselem->type) {
      if (BLI_strcasestr(te->name, str)) {
        BLI_strncpy(name, te->name, 64);

        iconid = tree_element_get_icon(tselem, te).icon;

        /* Don't allow duplicate named items */
        if (UI_search_items_find_index(items, name) == -1) {
          if (!UI_search_item_add(items, name, te, iconid, 0, 0)) {
            break;
          }
        }
      }
    }

    merged_element_search_fn_recursive(&te->subtree, tselem_type, type, str, items);
  }
}

/* Get a list of elements that match the search string */
static void merged_element_search_update_fn(const bContext *UNUSED(C),
                                            void *data,
                                            const char *str,
                                            uiSearchItems *items)
{
  MergedSearchData *search_data = (MergedSearchData *)data;
  TreeElement *parent = search_data->parent_element;
  TreeElement *te = search_data->select_element;

  int type = tree_element_id_type_to_index(te);

  merged_element_search_fn_recursive(&parent->subtree, TREESTORE(te)->type, type, str, items);
}

/* Activate an element from the merged element search menu */
static void merged_element_search_exec_fn(struct bContext *C, void *UNUSED(arg1), void *element)
{
  SpaceOutliner *space_outliner = CTX_wm_space_outliner(C);
  TreeElement *te = (TreeElement *)element;

  outliner_item_select(C, space_outliner, te, OL_ITEM_SELECT | OL_ITEM_ACTIVATE);

  ED_outliner_select_sync_from_outliner(C, space_outliner);
}

/**
 * Merged element search menu
 * Created on activation of a merged or aggregated icon-row icon.
 */
static uiBlock *merged_element_search_menu(bContext *C, ARegion *region, void *data)
{
  static char search[64] = "";
  uiBlock *block;
  uiBut *but;

  /* Clear search on each menu creation */
  *search = '\0';

  block = UI_block_begin(C, region, __func__, UI_EMBOSS);
  UI_block_flag_enable(block, UI_BLOCK_LOOP | UI_BLOCK_MOVEMOUSE_QUIT | UI_BLOCK_SEARCH_MENU);
  UI_block_theme_style_set(block, UI_BLOCK_THEME_STYLE_POPUP);

  short menu_width = 10 * UI_UNIT_X;
  but = uiDefSearchBut(
      block, search, 0, ICON_VIEWZOOM, sizeof(search), 10, 10, menu_width, UI_UNIT_Y, 0, 0, "");
  UI_but_func_search_set(
      but, NULL, merged_element_search_update_fn, data, NULL, merged_element_search_exec_fn, NULL);
  UI_but_flag_enable(but, UI_BUT_ACTIVATE_ON_INIT);

  /* Fake button to hold space for search items */
  uiDefBut(block,
           UI_BTYPE_LABEL,
           0,
           "",
           10,
           10 - UI_searchbox_size_y(),
           menu_width,
           UI_searchbox_size_y(),
           NULL,
           0,
           0,
           0,
           0,
           NULL);

  /* Center the menu on the cursor */
  UI_block_bounds_set_popup(block, 6, (const int[2]){-(menu_width / 2), 0});

  return block;
}

void merged_element_search_menu_invoke(bContext *C,
                                       TreeElement *parent_te,
                                       TreeElement *activate_te)
{
  MergedSearchData *select_data = MEM_callocN(sizeof(MergedSearchData), "merge_search_data");
  select_data->parent_element = parent_te;
  select_data->select_element = activate_te;

  UI_popup_block_invoke(C, merged_element_search_menu, select_data, MEM_freeN);
}

static void object_select_fn(bContext *C,
                             ReportList *UNUSED(reports),
                             Scene *UNUSED(scene),
                             TreeElement *UNUSED(te),
                             TreeStoreElem *UNUSED(tsep),
                             TreeStoreElem *tselem,
                             void *UNUSED(user_data))
{
  ViewLayer *view_layer = CTX_data_view_layer(C);
  Object *ob = (Object *)tselem->id;
  Base *base = BKE_view_layer_base_find(view_layer, ob);

  if (base) {
    ED_object_base_select(base, BA_SELECT);
  }
}

/** \} */

/* -------------------------------------------------------------------- */
/** \name Callbacks (Selection, Users & Library) Utilities
 * \{ */

static void object_select_hierarchy_fn(bContext *C,
                                       ReportList *UNUSED(reports),
                                       Scene *UNUSED(scene),
                                       TreeElement *te,
                                       TreeStoreElem *UNUSED(tsep),
                                       TreeStoreElem *UNUSED(tselem),
                                       void *UNUSED(user_data))
{
  /* Don't extend because this toggles, which is nice for Ctrl-Click but not for a menu item.
   * it's especially confusing when multiple items are selected since some toggle on/off. */
  SpaceOutliner *space_outliner = CTX_wm_space_outliner(C);
  outliner_item_select(
      C, space_outliner, te, OL_ITEM_SELECT | OL_ITEM_ACTIVATE | OL_ITEM_RECURSIVE);
}

static void object_deselect_fn(bContext *C,
                               ReportList *UNUSED(reports),
                               Scene *UNUSED(scene),
                               TreeElement *UNUSED(te),
                               TreeStoreElem *UNUSED(tsep),
                               TreeStoreElem *tselem,
                               void *UNUSED(user_data))
{
  ViewLayer *view_layer = CTX_data_view_layer(C);
  Object *ob = (Object *)tselem->id;
  Base *base = BKE_view_layer_base_find(view_layer, ob);

  if (base) {
    base->flag &= ~BASE_SELECTED;
  }
}

static void outliner_object_delete_fn(bContext *C, ReportList *reports, Scene *scene, Object *ob)
{
  if (ob) {
    Main *bmain = CTX_data_main(C);
    if (ob->id.tag & LIB_TAG_INDIRECT) {
      BKE_reportf(
          reports, RPT_WARNING, "Cannot delete indirectly linked object '%s'", ob->id.name + 2);
      return;
    }
    if (BKE_library_ID_is_indirectly_used(bmain, ob) && ID_REAL_USERS(ob) <= 1 &&
        ID_EXTRA_USERS(ob) == 0) {
      BKE_reportf(reports,
                  RPT_WARNING,
                  "Cannot delete object '%s' from scene '%s', indirectly used objects need at "
                  "least one user",
                  ob->id.name + 2,
                  scene->id.name + 2);
      return;
    }

    /* Check also library later. */
    if ((ob->mode & OB_MODE_EDIT) && BKE_object_is_in_editmode(ob)) {
      ED_object_editmode_exit_ex(bmain, scene, ob, EM_FREEDATA);
    }
    BKE_id_delete(bmain, ob);
  }
}

static void id_local_fn(bContext *C,
                        ReportList *UNUSED(reports),
                        Scene *UNUSED(scene),
                        TreeElement *UNUSED(te),
                        TreeStoreElem *UNUSED(tsep),
                        TreeStoreElem *tselem,
                        void *UNUSED(user_data))
{
  if (ID_IS_LINKED(tselem->id) && (tselem->id->tag & LIB_TAG_EXTERN)) {
    Main *bmain = CTX_data_main(C);
    /* if the ID type has no special local function,
     * just clear the lib */
    if (BKE_lib_id_make_local(bmain, tselem->id, false, 0) == false) {
      BKE_lib_id_clear_library_data(bmain, tselem->id);
    }
    else {
      BKE_main_id_clear_newpoins(bmain);
    }
  }
  else if (ID_IS_OVERRIDE_LIBRARY_REAL(tselem->id)) {
    BKE_lib_override_library_free(&tselem->id->override_library, true);
  }
}

static void object_proxy_to_override_convert_fn(bContext *C,
                                                ReportList *reports,
                                                Scene *UNUSED(scene),
                                                TreeElement *UNUSED(te),
                                                TreeStoreElem *UNUSED(tsep),
                                                TreeStoreElem *tselem,
                                                void *UNUSED(user_data))
{
  BLI_assert(TSE_IS_REAL_ID(tselem));
  ID *id_proxy = tselem->id;
  BLI_assert(GS(id_proxy->name) == ID_OB);
  Object *ob_proxy = (Object *)id_proxy;
  Scene *scene = CTX_data_scene(C);

  if (ob_proxy->proxy == NULL) {
    return;
  }

  if (!BKE_lib_override_library_proxy_convert(
          CTX_data_main(C), scene, CTX_data_view_layer(C), ob_proxy)) {
    BKE_reportf(
        reports,
        RPT_ERROR_INVALID_INPUT,
        "Could not create a library override from proxy '%s' (might use already local data?)",
        ob_proxy->id.name + 2);
    return;
  }

  DEG_id_tag_update(&scene->id, ID_RECALC_BASE_FLAGS | ID_RECALC_COPY_ON_WRITE);
  WM_event_add_notifier(C, NC_WINDOW, NULL);
}

typedef struct OutlinerLibOverrideData {
  bool do_hierarchy;
} OutlinerLibOverrideData;

static void id_override_library_create_fn(bContext *C,
                                          ReportList *UNUSED(reports),
                                          Scene *UNUSED(scene),
                                          TreeElement *te,
                                          TreeStoreElem *UNUSED(tsep),
                                          TreeStoreElem *tselem,
                                          void *user_data)
{
  BLI_assert(TSE_IS_REAL_ID(tselem));
  ID *id_root = tselem->id;
  OutlinerLibOverrideData *data = user_data;
  const bool do_hierarchy = data->do_hierarchy;

  if (ID_IS_OVERRIDABLE_LIBRARY(id_root) || (ID_IS_LINKED(id_root) && do_hierarchy)) {
    Main *bmain = CTX_data_main(C);

    id_root->tag |= LIB_TAG_DOIT;

    /* For now, remap all local usages of linked ID to local override one here. */
    ID *id_iter;
    FOREACH_MAIN_ID_BEGIN (bmain, id_iter) {
      if (ID_IS_LINKED(id_iter)) {
        id_iter->tag &= ~LIB_TAG_DOIT;
      }
      else {
        id_iter->tag |= LIB_TAG_DOIT;
      }
    }
    FOREACH_MAIN_ID_END;

    if (do_hierarchy) {
      /* Tag all linked parents in tree hierarchy to be also overridden. */
      while ((te = te->parent) != NULL) {
        if (!TSE_IS_REAL_ID(te->store_elem)) {
          continue;
        }
        if (!ID_IS_LINKED(te->store_elem->id)) {
          break;
        }
        te->store_elem->id->tag |= LIB_TAG_DOIT;
      }
      BKE_lib_override_library_create(
          bmain, CTX_data_scene(C), CTX_data_view_layer(C), id_root, NULL);
    }
    else if (ID_IS_OVERRIDABLE_LIBRARY(id_root)) {
      BKE_lib_override_library_create_from_id(bmain, id_root, true);

      /* Cleanup. */
      BKE_main_id_clear_newpoins(bmain);
      BKE_main_id_tag_all(bmain, LIB_TAG_DOIT, false);
    }
  }
  else {
    CLOG_WARN(&LOG, "Could not create library override for data block '%s'", id_root->name);
  }
}

static void id_override_library_reset_fn(bContext *C,
                                         ReportList *UNUSED(reports),
                                         Scene *UNUSED(scene),
                                         TreeElement *UNUSED(te),
                                         TreeStoreElem *UNUSED(tsep),
                                         TreeStoreElem *tselem,
                                         void *user_data)
{
  BLI_assert(TSE_IS_REAL_ID(tselem));
  ID *id_root = tselem->id;
  OutlinerLibOverrideData *data = user_data;
  const bool do_hierarchy = data->do_hierarchy;

  if (ID_IS_OVERRIDE_LIBRARY_REAL(id_root)) {
    Main *bmain = CTX_data_main(C);

    if (do_hierarchy) {
      BKE_lib_override_library_id_hierarchy_reset(bmain, id_root);
    }
    else {
      BKE_lib_override_library_id_reset(bmain, id_root);
    }

    WM_event_add_notifier(C, NC_WM | ND_DATACHANGED, NULL);
    WM_event_add_notifier(C, NC_SPACE | ND_SPACE_VIEW3D, NULL);
  }
  else {
    CLOG_WARN(&LOG, "Could not reset library override of data block '%s'", id_root->name);
  }
}

static void id_override_library_resync_fn(bContext *C,
                                          ReportList *UNUSED(reports),
                                          Scene *scene,
                                          TreeElement *te,
                                          TreeStoreElem *UNUSED(tsep),
                                          TreeStoreElem *tselem,
                                          void *UNUSED(user_data))
{
  BLI_assert(TSE_IS_REAL_ID(tselem));
  ID *id_root = tselem->id;

  if (ID_IS_OVERRIDE_LIBRARY_REAL(id_root)) {
    Main *bmain = CTX_data_main(C);

    id_root->tag |= LIB_TAG_DOIT;

    /* Tag all linked parents in tree hierarchy to be also overridden. */
    while ((te = te->parent) != NULL) {
      if (!TSE_IS_REAL_ID(te->store_elem)) {
        continue;
      }
      if (!ID_IS_OVERRIDE_LIBRARY_REAL(te->store_elem->id)) {
        break;
      }
      te->store_elem->id->tag |= LIB_TAG_DOIT;
    }

    BKE_lib_override_library_resync(bmain, scene, CTX_data_view_layer(C), id_root);
  }
  else {
    CLOG_WARN(&LOG, "Could not resync library override of data block '%s'", id_root->name);
  }
}

static void id_override_library_delete_fn(bContext *C,
                                          ReportList *UNUSED(reports),
                                          Scene *UNUSED(scene),
                                          TreeElement *te,
                                          TreeStoreElem *UNUSED(tsep),
                                          TreeStoreElem *tselem,
                                          void *UNUSED(user_data))
{
  BLI_assert(TSE_IS_REAL_ID(tselem));
  ID *id_root = tselem->id;

  if (ID_IS_OVERRIDE_LIBRARY_REAL(id_root)) {
    Main *bmain = CTX_data_main(C);

    id_root->tag |= LIB_TAG_DOIT;

    /* Tag all linked parents in tree hierarchy to be also overridden. */
    while ((te = te->parent) != NULL) {
      if (!TSE_IS_REAL_ID(te->store_elem)) {
        continue;
      }
      if (!ID_IS_OVERRIDE_LIBRARY_REAL(te->store_elem->id)) {
        break;
      }
      te->store_elem->id->tag |= LIB_TAG_DOIT;
    }

    BKE_lib_override_library_delete(bmain, id_root);
  }
  else {
    CLOG_WARN(&LOG, "Could not delete library override of data block '%s'", id_root->name);
  }
}

static void id_fake_user_set_fn(bContext *UNUSED(C),
                                ReportList *UNUSED(reports),
                                Scene *UNUSED(scene),
                                TreeElement *UNUSED(te),
                                TreeStoreElem *UNUSED(tsep),
                                TreeStoreElem *tselem,
                                void *UNUSED(user_data))
{
  ID *id = tselem->id;

  id_fake_user_set(id);
}

static void id_fake_user_clear_fn(bContext *UNUSED(C),
                                  ReportList *UNUSED(reports),
                                  Scene *UNUSED(scene),
                                  TreeElement *UNUSED(te),
                                  TreeStoreElem *UNUSED(tsep),
                                  TreeStoreElem *tselem,
                                  void *UNUSED(user_data))
{
  ID *id = tselem->id;

  id_fake_user_clear(id);
}

static void id_select_linked_fn(bContext *C,
                                ReportList *UNUSED(reports),
                                Scene *UNUSED(scene),
                                TreeElement *UNUSED(te),
                                TreeStoreElem *UNUSED(tsep),
                                TreeStoreElem *tselem,
                                void *UNUSED(user_data))
{
  ID *id = tselem->id;

  ED_object_select_linked_by_id(C, id);
}

static void singleuser_action_fn(bContext *C,
                                 ReportList *UNUSED(reports),
                                 Scene *UNUSED(scene),
                                 TreeElement *te,
                                 TreeStoreElem *tsep,
                                 TreeStoreElem *tselem,
                                 void *UNUSED(user_data))
{
  /* This callback runs for all selected elements, some of which may not be actions which results
   * in a crash. */
  if (te->idcode != ID_AC) {
    return;
  }

  ID *id = tselem->id;

  if (id) {
    IdAdtTemplate *iat = (IdAdtTemplate *)tsep->id;
    PointerRNA ptr = {NULL};
    PropertyRNA *prop;

    RNA_pointer_create(&iat->id, &RNA_AnimData, iat->adt, &ptr);
    prop = RNA_struct_find_property(&ptr, "action");

    id_single_user(C, id, &ptr, prop);
  }
}

static void singleuser_world_fn(bContext *C,
                                ReportList *UNUSED(reports),
                                Scene *UNUSED(scene),
                                TreeElement *UNUSED(te),
                                TreeStoreElem *tsep,
                                TreeStoreElem *tselem,
                                void *UNUSED(user_data))
{
  ID *id = tselem->id;

  /* need to use parent scene not just scene, otherwise may end up getting wrong one */
  if (id) {
    Scene *parscene = (Scene *)tsep->id;
    PointerRNA ptr = {NULL};
    PropertyRNA *prop;

    RNA_id_pointer_create(&parscene->id, &ptr);
    prop = RNA_struct_find_property(&ptr, "world");

    id_single_user(C, id, &ptr, prop);
  }
}

/**
 * \param recurse_selected: Set to false for operations which are already
 * recursively operating on their children.
 */
void outliner_do_object_operation_ex(bContext *C,
                                     ReportList *reports,
                                     Scene *scene_act,
                                     SpaceOutliner *space_outliner,
                                     ListBase *lb,
                                     outliner_operation_fn operation_fn,
                                     void *user_data,
                                     bool recurse_selected)
{
  LISTBASE_FOREACH (TreeElement *, te, lb) {
    TreeStoreElem *tselem = TREESTORE(te);
    bool select_handled = false;
    if (tselem->flag & TSE_SELECTED) {
      if (tselem->type == 0 && te->idcode == ID_OB) {
        /* When objects selected in other scenes... dunno if that should be allowed. */
        Scene *scene_owner = (Scene *)outliner_search_back(te, ID_SCE);
        if (scene_owner && scene_act != scene_owner) {
          WM_window_set_active_scene(CTX_data_main(C), C, CTX_wm_window(C), scene_owner);
        }
        /* Important to use 'scene_owner' not scene_act else deleting objects can crash.
         * only use 'scene_act' when 'scene_owner' is NULL, which can happen when the
         * outliner isn't showing scenes: Visible Layer draw mode for eg. */
        operation_fn(
            C, reports, scene_owner ? scene_owner : scene_act, te, NULL, tselem, user_data);
        select_handled = true;
      }
    }
    if (TSELEM_OPEN(tselem, space_outliner)) {
      if ((select_handled == false) || recurse_selected) {
        outliner_do_object_operation_ex(C,
                                        reports,
                                        scene_act,
                                        space_outliner,
                                        &te->subtree,
                                        operation_fn,
                                        NULL,
                                        recurse_selected);
      }
    }
  }
}

void outliner_do_object_operation(bContext *C,
                                  ReportList *reports,
                                  Scene *scene_act,
                                  SpaceOutliner *space_outliner,
                                  ListBase *lb,
                                  outliner_operation_fn operation_fn)
{
  outliner_do_object_operation_ex(
      C, reports, scene_act, space_outliner, lb, operation_fn, NULL, true);
}

/** \} */

/* -------------------------------------------------------------------- */
/** \name Internal Tagging Utilities
 * \{ */

static void clear_animdata_fn(int UNUSED(event),
                              TreeElement *UNUSED(te),
                              TreeStoreElem *tselem,
                              void *UNUSED(arg))
{
  BKE_animdata_free(tselem->id, true);
  DEG_id_tag_update(tselem->id, ID_RECALC_ANIMATION);
}

static void unlinkact_animdata_fn(int UNUSED(event),
                                  TreeElement *UNUSED(te),
                                  TreeStoreElem *tselem,
                                  void *UNUSED(arg))
{
  /* just set action to NULL */
  BKE_animdata_set_action(NULL, tselem->id, NULL);
  DEG_id_tag_update(tselem->id, ID_RECALC_ANIMATION);
}

static void cleardrivers_animdata_fn(int UNUSED(event),
                                     TreeElement *UNUSED(te),
                                     TreeStoreElem *tselem,
                                     void *UNUSED(arg))
{
  IdAdtTemplate *iat = (IdAdtTemplate *)tselem->id;

  /* just free drivers - stored as a list of F-Curves */
  BKE_fcurves_free(&iat->adt->drivers);
  DEG_id_tag_update(tselem->id, ID_RECALC_ANIMATION);
}

static void refreshdrivers_animdata_fn(int UNUSED(event),
                                       TreeElement *UNUSED(te),
                                       TreeStoreElem *tselem,
                                       void *UNUSED(arg))
{
  IdAdtTemplate *iat = (IdAdtTemplate *)tselem->id;

  /* Loop over drivers, performing refresh
   * (i.e. check graph_buttons.c and rna_fcurve.c for details). */
  LISTBASE_FOREACH (FCurve *, fcu, &iat->adt->drivers) {
    fcu->flag &= ~FCURVE_DISABLED;

    if (fcu->driver) {
      fcu->driver->flag &= ~DRIVER_FLAG_INVALID;
    }
  }
}

/** \} */

/* -------------------------------------------------------------------- */
/** \name Object Operation Utilities
 * \{ */

typedef enum eOutliner_PropDataOps {
  OL_DOP_SELECT = 1,
  OL_DOP_DESELECT,
  OL_DOP_HIDE,
  OL_DOP_UNHIDE,
  OL_DOP_SELECT_LINKED,
} eOutliner_PropDataOps;

typedef enum eOutliner_PropConstraintOps {
  OL_CONSTRAINTOP_ENABLE = 1,
  OL_CONSTRAINTOP_DISABLE,
  OL_CONSTRAINTOP_DELETE,
} eOutliner_PropConstraintOps;

typedef enum eOutliner_PropModifierOps {
  OL_MODIFIER_OP_TOGVIS = 1,
  OL_MODIFIER_OP_TOGREN,
  OL_MODIFIER_OP_DELETE,
} eOutliner_PropModifierOps;

static void pchan_fn(int event, TreeElement *te, TreeStoreElem *UNUSED(tselem), void *UNUSED(arg))
{
  bPoseChannel *pchan = (bPoseChannel *)te->directdata;

  if (event == OL_DOP_SELECT) {
    pchan->bone->flag |= BONE_SELECTED;
  }
  else if (event == OL_DOP_DESELECT) {
    pchan->bone->flag &= ~BONE_SELECTED;
  }
  else if (event == OL_DOP_HIDE) {
    pchan->bone->flag |= BONE_HIDDEN_P;
    pchan->bone->flag &= ~BONE_SELECTED;
  }
  else if (event == OL_DOP_UNHIDE) {
    pchan->bone->flag &= ~BONE_HIDDEN_P;
  }
}

static void bone_fn(int event, TreeElement *te, TreeStoreElem *UNUSED(tselem), void *UNUSED(arg))
{
  Bone *bone = (Bone *)te->directdata;

  if (event == OL_DOP_SELECT) {
    bone->flag |= BONE_SELECTED;
  }
  else if (event == OL_DOP_DESELECT) {
    bone->flag &= ~BONE_SELECTED;
  }
  else if (event == OL_DOP_HIDE) {
    bone->flag |= BONE_HIDDEN_P;
    bone->flag &= ~BONE_SELECTED;
  }
  else if (event == OL_DOP_UNHIDE) {
    bone->flag &= ~BONE_HIDDEN_P;
  }
}

static void ebone_fn(int event, TreeElement *te, TreeStoreElem *UNUSED(tselem), void *UNUSED(arg))
{
  EditBone *ebone = (EditBone *)te->directdata;

  if (event == OL_DOP_SELECT) {
    ebone->flag |= BONE_SELECTED;
  }
  else if (event == OL_DOP_DESELECT) {
    ebone->flag &= ~BONE_SELECTED;
  }
  else if (event == OL_DOP_HIDE) {
    ebone->flag |= BONE_HIDDEN_A;
    ebone->flag &= ~BONE_SELECTED | BONE_TIPSEL | BONE_ROOTSEL;
  }
  else if (event == OL_DOP_UNHIDE) {
    ebone->flag &= ~BONE_HIDDEN_A;
  }
}

static void sequence_fn(int event, TreeElement *te, TreeStoreElem *tselem, void *scene_ptr)
{
  Sequence *seq = (Sequence *)te->directdata;
  if (event == OL_DOP_SELECT) {
    Scene *scene = (Scene *)scene_ptr;
    Editing *ed = SEQ_editing_get(scene, false);
    if (BLI_findindex(ed->seqbasep, seq) != -1) {
      ED_sequencer_select_sequence_single(scene, seq, true);
    }
  }

  (void)tselem;
}

static void gpencil_layer_fn(int event,
                             TreeElement *te,
                             TreeStoreElem *UNUSED(tselem),
                             void *UNUSED(arg))
{
  bGPDlayer *gpl = (bGPDlayer *)te->directdata;

  if (event == OL_DOP_SELECT) {
    gpl->flag |= GP_LAYER_SELECT;
  }
  else if (event == OL_DOP_DESELECT) {
    gpl->flag &= ~GP_LAYER_SELECT;
  }
  else if (event == OL_DOP_HIDE) {
    gpl->flag |= GP_LAYER_HIDE;
  }
  else if (event == OL_DOP_UNHIDE) {
    gpl->flag &= ~GP_LAYER_HIDE;
  }
}

static void data_select_linked_fn(int event,
                                  TreeElement *te,
                                  TreeStoreElem *UNUSED(tselem),
                                  void *C_v)
{
  if (event == OL_DOP_SELECT_LINKED) {
    if (RNA_struct_is_ID(te->rnaptr.type)) {
      bContext *C = (bContext *)C_v;
      ID *id = te->rnaptr.data;

      ED_object_select_linked_by_id(C, id);
    }
  }
}

static void constraint_fn(int event, TreeElement *te, TreeStoreElem *UNUSED(tselem), void *C_v)
{
  bContext *C = C_v;
  Main *bmain = CTX_data_main(C);
  bConstraint *constraint = (bConstraint *)te->directdata;
  Object *ob = (Object *)outliner_search_back(te, ID_OB);

  if (event == OL_CONSTRAINTOP_ENABLE) {
    constraint->flag &= ~CONSTRAINT_OFF;
    ED_object_constraint_update(bmain, ob);
    WM_event_add_notifier(C, NC_OBJECT | ND_CONSTRAINT, ob);
  }
  else if (event == OL_CONSTRAINTOP_DISABLE) {
    constraint->flag = CONSTRAINT_OFF;
    ED_object_constraint_update(bmain, ob);
    WM_event_add_notifier(C, NC_OBJECT | ND_CONSTRAINT, ob);
  }
  else if (event == OL_CONSTRAINTOP_DELETE) {
    ListBase *lb = NULL;

    if (TREESTORE(te->parent->parent)->type == TSE_POSE_CHANNEL) {
      lb = &((bPoseChannel *)te->parent->parent->directdata)->constraints;
    }
    else {
      lb = &ob->constraints;
    }

    if (BKE_constraint_remove_ex(lb, ob, constraint, true)) {
      /* there's no active constraint now, so make sure this is the case */
      BKE_constraints_active_set(&ob->constraints, NULL);

      /* needed to set the flags on posebones correctly */
      ED_object_constraint_update(bmain, ob);

      WM_event_add_notifier(C, NC_OBJECT | ND_CONSTRAINT | NA_REMOVED, ob);
      te->store_elem->flag &= ~TSE_SELECTED;
    }
  }
}

static void modifier_fn(int event, TreeElement *te, TreeStoreElem *UNUSED(tselem), void *Carg)
{
  bContext *C = (bContext *)Carg;
  Main *bmain = CTX_data_main(C);
  Scene *scene = CTX_data_scene(C);
  ModifierData *md = (ModifierData *)te->directdata;
  Object *ob = (Object *)outliner_search_back(te, ID_OB);

  if (event == OL_MODIFIER_OP_TOGVIS) {
    md->mode ^= eModifierMode_Realtime;
    DEG_id_tag_update(&ob->id, ID_RECALC_GEOMETRY);
    WM_event_add_notifier(C, NC_OBJECT | ND_MODIFIER, ob);
  }
  else if (event == OL_MODIFIER_OP_TOGREN) {
    md->mode ^= eModifierMode_Render;
    DEG_id_tag_update(&ob->id, ID_RECALC_GEOMETRY);
    WM_event_add_notifier(C, NC_OBJECT | ND_MODIFIER, ob);
  }
  else if (event == OL_MODIFIER_OP_DELETE) {
    ED_object_modifier_remove(NULL, bmain, scene, ob, md);
    WM_event_add_notifier(C, NC_OBJECT | ND_MODIFIER | NA_REMOVED, ob);
    te->store_elem->flag &= ~TSE_SELECTED;
  }
}

static void outliner_do_data_operation(
    SpaceOutliner *space_outliner,
    int type,
    int event,
    ListBase *lb,
    void (*operation_fn)(int, TreeElement *, TreeStoreElem *, void *),
    void *arg)
{
  LISTBASE_FOREACH (TreeElement *, te, lb) {
    TreeStoreElem *tselem = TREESTORE(te);
    if (tselem->flag & TSE_SELECTED) {
      if (tselem->type == type) {
        operation_fn(event, te, tselem, arg);
      }
    }
    if (TSELEM_OPEN(tselem, space_outliner)) {
      outliner_do_data_operation(space_outliner, type, event, &te->subtree, operation_fn, arg);
    }
  }
}

static Base *outline_batch_delete_hierarchy(
    ReportList *reports, Main *bmain, ViewLayer *view_layer, Scene *scene, Base *base)
{
  Base *child_base, *base_next;
  Object *object, *parent;

  if (!base) {
    return NULL;
  }

  object = base->object;
  for (child_base = view_layer->object_bases.first; child_base; child_base = base_next) {
    base_next = child_base->next;
    for (parent = child_base->object->parent; parent && (parent != object);
         parent = parent->parent) {
      /* pass */
    }
    if (parent) {
      base_next = outline_batch_delete_hierarchy(reports, bmain, view_layer, scene, child_base);
    }
  }

  base_next = base->next;

  if (object->id.tag & LIB_TAG_INDIRECT) {
    BKE_reportf(reports,
                RPT_WARNING,
                "Cannot delete indirectly linked object '%s'",
                base->object->id.name + 2);
    return base_next;
  }
  if (BKE_library_ID_is_indirectly_used(bmain, object) && ID_REAL_USERS(object) <= 1 &&
      ID_EXTRA_USERS(object) == 0) {
    BKE_reportf(reports,
                RPT_WARNING,
                "Cannot delete object '%s' from scene '%s', indirectly used objects need at least "
                "one user",
                object->id.name + 2,
                scene->id.name + 2);
    return base_next;
  }

  DEG_id_tag_update_ex(bmain, &object->id, ID_RECALC_BASE_FLAGS);
  BKE_scene_collections_object_remove(bmain, scene, object, false);

  if (object->id.us == 0) {
    object->id.tag |= LIB_TAG_DOIT;
  }

  return base_next;
}

static void object_batch_delete_hierarchy_fn(bContext *C,
                                             ReportList *reports,
                                             Scene *scene,
                                             Object *ob)
{
  ViewLayer *view_layer = CTX_data_view_layer(C);
  Object *obedit = CTX_data_edit_object(C);

  Base *base = BKE_view_layer_base_find(view_layer, ob);

  if (base) {
    /* Check also library later. */
    for (; obedit && (obedit != base->object); obedit = obedit->parent) {
      /* pass */
    }
    if (obedit == base->object) {
      ED_object_editmode_exit(C, EM_FREEDATA);
    }

    outline_batch_delete_hierarchy(reports, CTX_data_main(C), view_layer, scene, base);
  }
}

/** \} */

/* -------------------------------------------------------------------- */
/** \name Object Menu Operator
 * \{ */

enum {
  OL_OP_SELECT = 1,
  OL_OP_DESELECT,
  OL_OP_SELECT_HIERARCHY,
  OL_OP_REMAP,
  OL_OP_RENAME,
  OL_OP_PROXY_TO_OVERRIDE_CONVERT,
};

static const EnumPropertyItem prop_object_op_types[] = {
    {OL_OP_SELECT, "SELECT", ICON_RESTRICT_SELECT_OFF, "Select", ""},
    {OL_OP_DESELECT, "DESELECT", ICON_SELECT_NONE, "Deselect", ""},
    {OL_OP_SELECT_HIERARCHY, "SELECT_HIERARCHY", ICON_RESTRICT_SELECT_OFF, "Select Hierarchy", ""},
    {OL_OP_REMAP,
     "REMAP",
     ICON_USER,
     "Remap Users",
<<<<<<< HEAD
     "Make all users of selected data to use instead a new chosen one"},
    {OL_OP_RENAME, "RENAME", ICON_RENAME, "Rename", ""},
    {OL_OP_OBJECT_MODE_ENTER, "OBJECT_MODE_ENTER", 0, "Enter Mode", ""},
    {OL_OP_OBJECT_MODE_EXIT, "OBJECT_MODE_EXIT", 0, "Exit Mode", ""},
=======
     "Make all users of selected data-blocks to use instead a new chosen one"},
    {OL_OP_RENAME, "RENAME", 0, "Rename", ""},
>>>>>>> 1a174ec8
    {OL_OP_PROXY_TO_OVERRIDE_CONVERT,
     "OBJECT_PROXY_TO_OVERRIDE",
     0,
     "Convert Proxy to Override",
     "Convert a Proxy object to a full library override, including all its dependencies"},
    {0, NULL, 0, NULL, NULL},
};

static int outliner_object_operation_exec(bContext *C, wmOperator *op)
{
  Main *bmain = CTX_data_main(C);
  Scene *scene = CTX_data_scene(C);
  wmWindow *win = CTX_wm_window(C);
  SpaceOutliner *space_outliner = CTX_wm_space_outliner(C);
  int event;
  const char *str = NULL;
  bool selection_changed = false;

  /* check for invalid states */
  if (space_outliner == NULL) {
    return OPERATOR_CANCELLED;
  }

  event = RNA_enum_get(op->ptr, "type");

  if (event == OL_OP_SELECT) {
    Scene *sce = scene; /* To be able to delete, scenes are set... */
    outliner_do_object_operation(
        C, op->reports, scene, space_outliner, &space_outliner->tree, object_select_fn);
    if (scene != sce) {
      WM_window_set_active_scene(bmain, C, win, sce);
    }

    str = "Select Objects";
    selection_changed = true;
  }
  else if (event == OL_OP_SELECT_HIERARCHY) {
    Scene *sce = scene; /* To be able to delete, scenes are set... */
    outliner_do_object_operation_ex(C,
                                    op->reports,
                                    scene,
                                    space_outliner,
                                    &space_outliner->tree,
                                    object_select_hierarchy_fn,
                                    NULL,
                                    false);
    if (scene != sce) {
      WM_window_set_active_scene(bmain, C, win, sce);
    }
    str = "Select Object Hierarchy";
    selection_changed = true;
  }
  else if (event == OL_OP_DESELECT) {
    outliner_do_object_operation(
        C, op->reports, scene, space_outliner, &space_outliner->tree, object_deselect_fn);
    str = "Deselect Objects";
    selection_changed = true;
  }
  else if (event == OL_OP_REMAP) {
    outliner_do_libdata_operation(
        C, op->reports, scene, space_outliner, &space_outliner->tree, id_remap_fn, NULL);
    /* No undo push here, operator does it itself (since it's a modal one, the op_undo_depth
     * trick does not work here). */
  }
  else if (event == OL_OP_RENAME) {
    outliner_do_object_operation(
        C, op->reports, scene, space_outliner, &space_outliner->tree, item_rename_fn);
    str = "Rename Object";
  }
  else if (event == OL_OP_PROXY_TO_OVERRIDE_CONVERT) {
    outliner_do_object_operation(C,
                                 op->reports,
                                 scene,
                                 space_outliner,
                                 &space_outliner->tree,
                                 object_proxy_to_override_convert_fn);
    str = "Convert Proxy to Override";
  }
  else {
    BLI_assert(0);
    return OPERATOR_CANCELLED;
  }

  if (selection_changed) {
    DEG_id_tag_update(&scene->id, ID_RECALC_SELECT);
    WM_event_add_notifier(C, NC_SCENE | ND_OB_SELECT, scene);
    ED_outliner_select_sync_from_object_tag(C);
  }

  if (str != NULL) {
    ED_undo_push(C, str);
  }

  return OPERATOR_FINISHED;
}

void OUTLINER_OT_object_operation(wmOperatorType *ot)
{
  /* identifiers */
  ot->name = "Outliner Object Operation";
  ot->idname = "OUTLINER_OT_object_operation";

  /* callbacks */
  ot->invoke = WM_menu_invoke;
  ot->exec = outliner_object_operation_exec;
  ot->poll = ED_operator_outliner_active;

  ot->flag = 0;

  ot->prop = RNA_def_enum(ot->srna, "type", prop_object_op_types, 0, "Object Operation", "");
}

/** \} */

/* -------------------------------------------------------------------- */
/** \name Delete Object/Collection Operator
 * \{ */

typedef void (*OutlinerDeleteFunc)(bContext *C, ReportList *reports, Scene *scene, Object *ob);

static void outliner_do_object_delete(bContext *C,
                                      ReportList *reports,
                                      Scene *scene,
                                      GSet *objects_to_delete,
                                      OutlinerDeleteFunc delete_fn)
{
  GSetIterator objects_to_delete_iter;
  GSET_ITER (objects_to_delete_iter, objects_to_delete) {
    Object *ob = (Object *)BLI_gsetIterator_getKey(&objects_to_delete_iter);

    delete_fn(C, reports, scene, ob);
  }
}

static TreeTraversalAction outliner_find_objects_to_delete(TreeElement *te, void *customdata)
{
  GSet *objects_to_delete = (GSet *)customdata;
  TreeStoreElem *tselem = TREESTORE(te);

  if (outliner_is_collection_tree_element(te)) {
    return TRAVERSE_CONTINUE;
  }

  if (tselem->type || (tselem->id == NULL) || (GS(tselem->id->name) != ID_OB)) {
    return TRAVERSE_SKIP_CHILDS;
  }

  BLI_gset_add(objects_to_delete, tselem->id);

  return TRAVERSE_CONTINUE;
}

static int outliner_delete_exec(bContext *C, wmOperator *op)
{
  Main *bmain = CTX_data_main(C);
  Scene *scene = CTX_data_scene(C);
  SpaceOutliner *space_outliner = CTX_wm_space_outliner(C);
  struct wmMsgBus *mbus = CTX_wm_message_bus(C);
  ViewLayer *view_layer = CTX_data_view_layer(C);
  const Base *basact_prev = BASACT(view_layer);

  const bool delete_hierarchy = RNA_boolean_get(op->ptr, "hierarchy");

  /* Get selected objects skipping duplicates to prevent deleting objects linked to multiple
   * collections twice */
  GSet *objects_to_delete = BLI_gset_ptr_new(__func__);
  outliner_tree_traverse(space_outliner,
                         &space_outliner->tree,
                         0,
                         TSE_SELECTED,
                         outliner_find_objects_to_delete,
                         objects_to_delete);

  if (delete_hierarchy) {
    BKE_main_id_tag_all(bmain, LIB_TAG_DOIT, false);

    outliner_do_object_delete(
        C, op->reports, scene, objects_to_delete, object_batch_delete_hierarchy_fn);

    BKE_id_multi_tagged_delete(bmain);
  }
  else {
    outliner_do_object_delete(C, op->reports, scene, objects_to_delete, outliner_object_delete_fn);
  }

  BLI_gset_free(objects_to_delete, NULL);

  outliner_collection_delete(C, bmain, scene, op->reports, delete_hierarchy);

  /* Tree management normally happens from draw_outliner(), but when
   * you're clicking too fast on Delete object from context menu in
   * outliner several mouse events can be handled in one cycle without
   * handling notifiers/redraw which leads to deleting the same object twice.
   * cleanup tree here to prevent such cases. */
  outliner_cleanup_tree(space_outliner);

  DEG_id_tag_update(&scene->id, ID_RECALC_COPY_ON_WRITE);
  DEG_relations_tag_update(bmain);

  if (basact_prev != BASACT(view_layer)) {
    WM_event_add_notifier(C, NC_SCENE | ND_OB_ACTIVE, scene);
    WM_msg_publish_rna_prop(mbus, &scene->id, view_layer, LayerObjects, active);
  }

  DEG_id_tag_update(&scene->id, ID_RECALC_SELECT);
  WM_event_add_notifier(C, NC_SCENE | ND_OB_SELECT, scene);
  WM_event_add_notifier(C, NC_SCENE | ND_LAYER_CONTENT, scene);
  ED_outliner_select_sync_from_object_tag(C);

  return OPERATOR_FINISHED;
}

void OUTLINER_OT_delete(wmOperatorType *ot)
{
  /* identifiers */
  ot->name = "Delete";
  ot->idname = "OUTLINER_OT_delete";
  ot->description = "Delete selected objects and collections";

  /* callbacks */
  ot->exec = outliner_delete_exec;
  ot->poll = ED_operator_outliner_active;

  /* flags */
  ot->flag |= OPTYPE_REGISTER | OPTYPE_UNDO;

  /* properties */
  PropertyRNA *prop = RNA_def_boolean(
      ot->srna, "hierarchy", false, "Hierarchy", "Delete child objects and collections");
  RNA_def_property_flag(prop, PROP_SKIP_SAVE);
}

/** \} */

/* -------------------------------------------------------------------- */
/** \name ID-Data Menu Operator
 * \{ */

typedef enum eOutlinerIdOpTypes {
  OUTLINER_IDOP_INVALID = 0,

  OUTLINER_IDOP_UNLINK,
  OUTLINER_IDOP_MARK_ASSET,
  OUTLINER_IDOP_CLEAR_ASSET,
  OUTLINER_IDOP_LOCAL,
  OUTLINER_IDOP_OVERRIDE_LIBRARY_CREATE,
  OUTLINER_IDOP_OVERRIDE_LIBRARY_CREATE_HIERARCHY,
  OUTLINER_IDOP_OVERRIDE_LIBRARY_PROXY_CONVERT,
  OUTLINER_IDOP_OVERRIDE_LIBRARY_RESET,
  OUTLINER_IDOP_OVERRIDE_LIBRARY_RESET_HIERARCHY,
  OUTLINER_IDOP_OVERRIDE_LIBRARY_RESYNC_HIERARCHY,
  OUTLINER_IDOP_OVERRIDE_LIBRARY_DELETE_HIERARCHY,
  OUTLINER_IDOP_SINGLE,
  OUTLINER_IDOP_DELETE,
  OUTLINER_IDOP_REMAP,

  OUTLINER_IDOP_COPY,
  OUTLINER_IDOP_PASTE,

  OUTLINER_IDOP_FAKE_ADD,
  OUTLINER_IDOP_FAKE_CLEAR,
  OUTLINER_IDOP_RENAME,

  OUTLINER_IDOP_SELECT_LINKED,
} eOutlinerIdOpTypes;

/* TODO: implement support for changing the ID-block used. */
static const EnumPropertyItem prop_id_op_types[] = {
    {OUTLINER_IDOP_UNLINK, "UNLINK", ICON_UNLINKED, "Unlink", ""},
    {OUTLINER_IDOP_MARK_ASSET, "MARK_ASSET", ICON_ASSIGN, "Mark Asset", ""},
    {OUTLINER_IDOP_CLEAR_ASSET, "CLEAR_ASSET", ICON_CLEAR, "Clear Asset", ""},
    {OUTLINER_IDOP_LOCAL, "LOCAL", ICON_MAKE_LOCAL, "Make Local", ""},
    {OUTLINER_IDOP_SINGLE, "SINGLE", ICON_MAKE_SINGLE_USER, "Make Single User", ""},
    {OUTLINER_IDOP_DELETE, "DELETE", ICON_DELETE, "Delete", ""},
    {OUTLINER_IDOP_REMAP,
     "REMAP",
     ICON_USER,
     "Remap Users",
     "Make all users of selected data to use instead current (clicked) one"},
    {0, "", 0, NULL, NULL},
    {OUTLINER_IDOP_OVERRIDE_LIBRARY_CREATE,
     "OVERRIDE_LIBRARY_CREATE",
     ICON_LIBRARY_DATA_OVERRIDE,
     "Add Library Override",
     "Add a local override of this linked data"},
    {OUTLINER_IDOP_OVERRIDE_LIBRARY_CREATE_HIERARCHY,
     "OVERRIDE_LIBRARY_CREATE_HIERARCHY",
     ICON_LIBRARY_DATA_OVERRIDE,
     "Add Library Override Hierarchy",
     "Add a local override of this linked data, and its hierarchy of dependencies"},
    {OUTLINER_IDOP_OVERRIDE_LIBRARY_PROXY_CONVERT,
     "OVERRIDE_LIBRARY_PROXY_CONVERT",
     ICON_RESET,
     "Convert Proxy to Override",
     "Convert a Proxy object to a full library override, including all its dependencies"},
    {OUTLINER_IDOP_OVERRIDE_LIBRARY_RESET,
     "OVERRIDE_LIBRARY_RESET",
     ICON_DECORATE_OVERRIDE,
     "Reset Library Override",
     "Reset this local override to its linked values"},
    {OUTLINER_IDOP_OVERRIDE_LIBRARY_RESET_HIERARCHY,
     "OVERRIDE_LIBRARY_RESET_HIERARCHY",
     ICON_RESET,
     "Reset Library Override Hierarchy",
     "Reset this local override to its linked values, as well as its hierarchy of dependencies"},
    {OUTLINER_IDOP_OVERRIDE_LIBRARY_RESYNC_HIERARCHY,
     "OVERRIDE_LIBRARY_RESYNC_HIERARCHY",
     ICON_SYNC,
     "Resync Library Override Hierarchy",
     "Rebuild this local override from its linked reference, as well as its hierarchy of "
     "dependencies"},
    {OUTLINER_IDOP_OVERRIDE_LIBRARY_DELETE_HIERARCHY,
     "OVERRIDE_LIBRARY_DELETE_HIERARCHY",
     ICON_DELETE,
     "Delete Library Override Hierarchy",
     "Delete this local override (including its hierarchy of override dependencies) and relink "
     "its usages to the linked data"},
    {0, "", 0, NULL, NULL},
    {OUTLINER_IDOP_COPY, "COPY", ICON_COPYDOWN, "Copy", ""},
    {OUTLINER_IDOP_PASTE, "PASTE", ICON_PASTEDOWN, "Paste", ""},
    {0, "", 0, NULL, NULL},
    {OUTLINER_IDOP_FAKE_ADD,
     "ADD_FAKE",
     ICON_FAKE_USER_ON,
     "Add Fake User",
     "Ensure data gets saved even if it isn't in use (e.g. for motion and material "
     "libraries)"},
    {OUTLINER_IDOP_FAKE_CLEAR, "CLEAR_FAKE", ICON_FAKE_USER_OFF, "Clear Fake User", ""},
    {OUTLINER_IDOP_RENAME, "RENAME", ICON_RENAME, "Rename", ""},
    {OUTLINER_IDOP_SELECT_LINKED, "SELECT_LINKED", ICON_LINKED, "Select Linked", ""},
    {0, NULL, 0, NULL, NULL},
};

static bool outliner_id_operation_item_poll(bContext *C,
                                            PointerRNA *UNUSED(ptr),
                                            PropertyRNA *UNUSED(prop),
                                            const int enum_value)
{
  SpaceOutliner *space_outliner = CTX_wm_space_outliner(C);
  TreeElement *te = get_target_element(space_outliner);
  TreeStoreElem *tselem = TREESTORE(te);
  if (!TSE_IS_REAL_ID(tselem)) {
    return false;
  }

  Object *ob = NULL;
  if (GS(tselem->id->name) == ID_OB) {
    ob = (Object *)tselem->id;
  }

  switch (enum_value) {
    case OUTLINER_IDOP_MARK_ASSET:
    case OUTLINER_IDOP_CLEAR_ASSET:
      return U.experimental.use_asset_browser;
    case OUTLINER_IDOP_OVERRIDE_LIBRARY_CREATE:
      if (ID_IS_OVERRIDABLE_LIBRARY(tselem->id)) {
        return true;
      }
      return false;
    case OUTLINER_IDOP_OVERRIDE_LIBRARY_CREATE_HIERARCHY:
      if (ID_IS_OVERRIDABLE_LIBRARY(tselem->id) || (ID_IS_LINKED(tselem->id))) {
        return true;
      }
      return false;
    case OUTLINER_IDOP_OVERRIDE_LIBRARY_PROXY_CONVERT:
      if (ob != NULL && ob->proxy != NULL) {
        return true;
      }
      return false;
    case OUTLINER_IDOP_OVERRIDE_LIBRARY_RESET:
    case OUTLINER_IDOP_OVERRIDE_LIBRARY_RESET_HIERARCHY:
    case OUTLINER_IDOP_OVERRIDE_LIBRARY_RESYNC_HIERARCHY:
    case OUTLINER_IDOP_OVERRIDE_LIBRARY_DELETE_HIERARCHY:
      if (ID_IS_OVERRIDE_LIBRARY_REAL(tselem->id)) {
        return true;
      }
      return false;
    case OUTLINER_IDOP_SINGLE:
      if (!space_outliner || ELEM(space_outliner->outlinevis, SO_SCENES, SO_VIEW_LAYER)) {
        return true;
      }
      /* TODO(dalai): enable in the few cases where this can be supported
       * (i.e., when we have a valid parent for the tselem). */
      return false;
  }

  return true;
}

static const EnumPropertyItem *outliner_id_operation_itemf(bContext *C,
                                                           PointerRNA *ptr,
                                                           PropertyRNA *prop,
                                                           bool *r_free)
{
  EnumPropertyItem *items = NULL;
  int totitem = 0;

  if (C == NULL) {
    return prop_id_op_types;
  }
  for (const EnumPropertyItem *it = prop_id_op_types; it->identifier != NULL; it++) {
    if (!outliner_id_operation_item_poll(C, ptr, prop, it->value)) {
      continue;
    }
    RNA_enum_item_add(&items, &totitem, it);
  }
  RNA_enum_item_end(&items, &totitem);
  *r_free = true;

  return items;
}

static int outliner_id_operation_exec(bContext *C, wmOperator *op)
{
  wmWindowManager *wm = CTX_wm_manager(C);
  Scene *scene = CTX_data_scene(C);
  SpaceOutliner *space_outliner = CTX_wm_space_outliner(C);
  int scenelevel = 0, objectlevel = 0, idlevel = 0, datalevel = 0;

  /* check for invalid states */
  if (space_outliner == NULL) {
    return OPERATOR_CANCELLED;
  }

  TreeElement *te = get_target_element(space_outliner);
  get_element_operation_type(te, &scenelevel, &objectlevel, &idlevel, &datalevel);

  eOutlinerIdOpTypes event = RNA_enum_get(op->ptr, "type");
  switch (event) {
    case OUTLINER_IDOP_UNLINK: {
      /* unlink datablock from its parent */
      if (objectlevel) {
        outliner_do_libdata_operation(
            C, op->reports, scene, space_outliner, &space_outliner->tree, unlink_object_fn, NULL);

        WM_event_add_notifier(C, NC_SCENE | ND_LAYER, NULL);
        ED_undo_push(C, "Unlink Object");
        break;
      }

      switch (idlevel) {
        case ID_AC:
          outliner_do_libdata_operation(C,
                                        op->reports,
                                        scene,
                                        space_outliner,
                                        &space_outliner->tree,
                                        unlink_action_fn,
                                        NULL);

          WM_event_add_notifier(C, NC_ANIMATION | ND_NLA_ACTCHANGE, NULL);
          ED_undo_push(C, "Unlink action");
          break;
        case ID_MA:
          outliner_do_libdata_operation(C,
                                        op->reports,
                                        scene,
                                        space_outliner,
                                        &space_outliner->tree,
                                        unlink_material_fn,
                                        NULL);

          WM_event_add_notifier(C, NC_OBJECT | ND_OB_SHADING, NULL);
          ED_undo_push(C, "Unlink material");
          break;
        case ID_TE:
          outliner_do_libdata_operation(C,
                                        op->reports,
                                        scene,
                                        space_outliner,
                                        &space_outliner->tree,
                                        unlink_texture_fn,
                                        NULL);

          WM_event_add_notifier(C, NC_OBJECT | ND_OB_SHADING, NULL);
          ED_undo_push(C, "Unlink texture");
          break;
        case ID_WO:
          outliner_do_libdata_operation(
              C, op->reports, scene, space_outliner, &space_outliner->tree, unlink_world_fn, NULL);

          WM_event_add_notifier(C, NC_SCENE | ND_WORLD, NULL);
          ED_undo_push(C, "Unlink world");
          break;
        case ID_GR:
          outliner_do_libdata_operation(C,
                                        op->reports,
                                        scene,
                                        space_outliner,
                                        &space_outliner->tree,
                                        unlink_collection_fn,
                                        NULL);

          WM_event_add_notifier(C, NC_SCENE | ND_LAYER, NULL);
          ED_undo_push(C, "Unlink Collection");
          break;
        default:
          BKE_report(op->reports, RPT_WARNING, "Not yet implemented");
          break;
      }
      break;
    }
    case OUTLINER_IDOP_MARK_ASSET: {
      WM_operator_name_call(C, "ASSET_OT_mark", WM_OP_EXEC_DEFAULT, NULL);
      break;
    }
    case OUTLINER_IDOP_CLEAR_ASSET: {
      WM_operator_name_call(C, "ASSET_OT_clear", WM_OP_EXEC_DEFAULT, NULL);
      break;
    }
    case OUTLINER_IDOP_LOCAL: {
      /* make local */
      outliner_do_libdata_operation(
          C, op->reports, scene, space_outliner, &space_outliner->tree, id_local_fn, NULL);
      ED_undo_push(C, "Localized Data");
      break;
    }
    case OUTLINER_IDOP_OVERRIDE_LIBRARY_CREATE: {
      outliner_do_libdata_operation(C,
                                    op->reports,
                                    scene,
                                    space_outliner,
                                    &space_outliner->tree,
                                    id_override_library_create_fn,
                                    &(OutlinerLibOverrideData){.do_hierarchy = false});
      ED_undo_push(C, "Overridden Data");
      break;
    }
    case OUTLINER_IDOP_OVERRIDE_LIBRARY_CREATE_HIERARCHY: {
      outliner_do_libdata_operation(C,
                                    op->reports,
                                    scene,
                                    space_outliner,
                                    &space_outliner->tree,
                                    id_override_library_create_fn,
                                    &(OutlinerLibOverrideData){.do_hierarchy = true});
      ED_undo_push(C, "Overridden Data Hierarchy");
      break;
    }
    case OUTLINER_IDOP_OVERRIDE_LIBRARY_PROXY_CONVERT: {
      outliner_do_object_operation(C,
                                   op->reports,
                                   scene,
                                   space_outliner,
                                   &space_outliner->tree,
                                   object_proxy_to_override_convert_fn);
      ED_undo_push(C, "Convert Proxy to Override");
      break;
    }
    case OUTLINER_IDOP_OVERRIDE_LIBRARY_RESET: {
      outliner_do_libdata_operation(C,
                                    op->reports,
                                    scene,
                                    space_outliner,
                                    &space_outliner->tree,
                                    id_override_library_reset_fn,
                                    &(OutlinerLibOverrideData){.do_hierarchy = false});
      ED_undo_push(C, "Reset Overridden Data");
      break;
    }
    case OUTLINER_IDOP_OVERRIDE_LIBRARY_RESET_HIERARCHY: {
      outliner_do_libdata_operation(C,
                                    op->reports,
                                    scene,
                                    space_outliner,
                                    &space_outliner->tree,
                                    id_override_library_reset_fn,
                                    &(OutlinerLibOverrideData){.do_hierarchy = true});
      ED_undo_push(C, "Reset Overridden Data Hierarchy");
      break;
    }
    case OUTLINER_IDOP_OVERRIDE_LIBRARY_RESYNC_HIERARCHY: {
      outliner_do_libdata_operation(C,
                                    op->reports,
                                    scene,
                                    space_outliner,
                                    &space_outliner->tree,
                                    id_override_library_resync_fn,
                                    &(OutlinerLibOverrideData){.do_hierarchy = true});
      ED_undo_push(C, "Resync Overridden Data Hierarchy");
      break;
    }
    case OUTLINER_IDOP_OVERRIDE_LIBRARY_DELETE_HIERARCHY: {
      outliner_do_libdata_operation(C,
                                    op->reports,
                                    scene,
                                    space_outliner,
                                    &space_outliner->tree,
                                    id_override_library_delete_fn,
                                    &(OutlinerLibOverrideData){.do_hierarchy = true});
      ED_undo_push(C, "Delete Overridden Data Hierarchy");
      break;
    }
    case OUTLINER_IDOP_SINGLE: {
      /* make single user */
      switch (idlevel) {
        case ID_AC:
          outliner_do_libdata_operation(C,
                                        op->reports,
                                        scene,
                                        space_outliner,
                                        &space_outliner->tree,
                                        singleuser_action_fn,
                                        NULL);

          WM_event_add_notifier(C, NC_ANIMATION | ND_NLA_ACTCHANGE, NULL);
          ED_undo_push(C, "Single-User Action");
          break;

        case ID_WO:
          outliner_do_libdata_operation(C,
                                        op->reports,
                                        scene,
                                        space_outliner,
                                        &space_outliner->tree,
                                        singleuser_world_fn,
                                        NULL);

          WM_event_add_notifier(C, NC_SCENE | ND_WORLD, NULL);
          ED_undo_push(C, "Single-User World");
          break;

        default:
          BKE_report(op->reports, RPT_WARNING, "Not yet implemented");
          break;
      }
      break;
    }
    case OUTLINER_IDOP_DELETE: {
      if (idlevel > 0) {
        outliner_do_libdata_operation(
            C, op->reports, scene, space_outliner, &space_outliner->tree, id_delete_fn, NULL);
        ED_undo_push(C, "Delete");
      }
      break;
    }
    case OUTLINER_IDOP_REMAP: {
      if (idlevel > 0) {
        outliner_do_libdata_operation(
            C, op->reports, scene, space_outliner, &space_outliner->tree, id_remap_fn, NULL);
        /* No undo push here, operator does it itself (since it's a modal one, the op_undo_depth
         * trick does not work here). */
      }
      break;
    }
    case OUTLINER_IDOP_COPY: {
      wm->op_undo_depth++;
      WM_operator_name_call(C, "OUTLINER_OT_id_copy", WM_OP_INVOKE_DEFAULT, NULL);
      wm->op_undo_depth--;
      /* No need for undo, this operation does not change anything... */
      break;
    }
    case OUTLINER_IDOP_PASTE: {
      wm->op_undo_depth++;
      WM_operator_name_call(C, "OUTLINER_OT_id_paste", WM_OP_INVOKE_DEFAULT, NULL);
      wm->op_undo_depth--;
      ED_outliner_select_sync_from_all_tag(C);
      ED_undo_push(C, "Paste");
      break;
    }
    case OUTLINER_IDOP_FAKE_ADD: {
      /* set fake user */
      outliner_do_libdata_operation(
          C, op->reports, scene, space_outliner, &space_outliner->tree, id_fake_user_set_fn, NULL);

      WM_event_add_notifier(C, NC_ID | NA_EDITED, NULL);
      ED_undo_push(C, "Add Fake User");
      break;
    }
    case OUTLINER_IDOP_FAKE_CLEAR: {
      /* clear fake user */
      outliner_do_libdata_operation(C,
                                    op->reports,
                                    scene,
                                    space_outliner,
                                    &space_outliner->tree,
                                    id_fake_user_clear_fn,
                                    NULL);

      WM_event_add_notifier(C, NC_ID | NA_EDITED, NULL);
      ED_undo_push(C, "Clear Fake User");
      break;
    }
    case OUTLINER_IDOP_RENAME: {
      /* rename */
      outliner_do_libdata_operation(
          C, op->reports, scene, space_outliner, &space_outliner->tree, item_rename_fn, NULL);

      WM_event_add_notifier(C, NC_ID | NA_EDITED, NULL);
      ED_undo_push(C, "Rename");
      break;
    }
    case OUTLINER_IDOP_SELECT_LINKED:
      outliner_do_libdata_operation(
          C, op->reports, scene, space_outliner, &space_outliner->tree, id_select_linked_fn, NULL);
      ED_outliner_select_sync_from_all_tag(C);
      ED_undo_push(C, "Select");
      break;

    default:
      /* Invalid - unhandled. */
      break;
  }

  /* wrong notifier still... */
  WM_event_add_notifier(C, NC_ID | NA_EDITED, NULL);

  /* XXX: this is just so that outliner is always up to date. */
  WM_event_add_notifier(C, NC_SPACE | ND_SPACE_OUTLINER, NULL);

  return OPERATOR_FINISHED;
}

void OUTLINER_OT_id_operation(wmOperatorType *ot)
{
  /* identifiers */
  ot->name = "Outliner ID Data Operation";
  ot->idname = "OUTLINER_OT_id_operation";

  /* callbacks */
  ot->invoke = WM_menu_invoke;
  ot->exec = outliner_id_operation_exec;
  ot->poll = ED_operator_outliner_active;

  ot->flag = 0;

  ot->prop = RNA_def_enum(ot->srna, "type", prop_id_op_types, 0, "ID Data Operation", "");
  RNA_def_enum_funcs(ot->prop, outliner_id_operation_itemf);
}

/** \} */

/* -------------------------------------------------------------------- */
/** \name Library Menu Operator
 * \{ */

typedef enum eOutlinerLibOpTypes {
  OL_LIB_INVALID = 0,

  OL_LIB_RENAME,
  OL_LIB_DELETE,
  OL_LIB_RELOCATE,
  OL_LIB_RELOAD,
} eOutlinerLibOpTypes;

static const EnumPropertyItem outliner_lib_op_type_items[] = {
    {OL_LIB_RENAME, "RENAME", ICON_RENAME, "Rename", ""},
    {OL_LIB_DELETE,
     "DELETE",
     ICON_DELETE,
     "Delete",
     "Delete this library and all its item from Blender - WARNING: no undo"},
    {OL_LIB_RELOCATE,
     "RELOCATE",
     ICON_FILE_REFRESH,
     "Relocate",
     "Select a new path for this library, and reload all its data"},
    {OL_LIB_RELOAD, "RELOAD", ICON_FILE_REFRESH, "Reload", "Reload all data from this library"},
    {0, NULL, 0, NULL, NULL},
};

static int outliner_lib_operation_exec(bContext *C, wmOperator *op)
{
  Scene *scene = CTX_data_scene(C);
  SpaceOutliner *space_outliner = CTX_wm_space_outliner(C);
  int scenelevel = 0, objectlevel = 0, idlevel = 0, datalevel = 0;

  /* check for invalid states */
  if (space_outliner == NULL) {
    return OPERATOR_CANCELLED;
  }

  TreeElement *te = get_target_element(space_outliner);
  get_element_operation_type(te, &scenelevel, &objectlevel, &idlevel, &datalevel);

  eOutlinerLibOpTypes event = RNA_enum_get(op->ptr, "type");
  switch (event) {
    case OL_LIB_RENAME: {
      outliner_do_libdata_operation(
          C, op->reports, scene, space_outliner, &space_outliner->tree, item_rename_fn, NULL);

      WM_event_add_notifier(C, NC_ID | NA_EDITED, NULL);
      ED_undo_push(C, "Rename Library");
      break;
    }
    case OL_LIB_DELETE: {
      outliner_do_libdata_operation(
          C, op->reports, scene, space_outliner, &space_outliner->tree, id_delete_fn, NULL);
      ED_undo_push(C, "Delete Library");
      break;
    }
    case OL_LIB_RELOCATE: {
      outliner_do_libdata_operation(
          C, op->reports, scene, space_outliner, &space_outliner->tree, lib_relocate_fn, NULL);
      /* No undo push here, operator does it itself (since it's a modal one, the op_undo_depth
       * trick does not work here). */
      break;
    }
    case OL_LIB_RELOAD: {
      outliner_do_libdata_operation(
          C, op->reports, scene, space_outliner, &space_outliner->tree, lib_reload_fn, NULL);
      /* No undo push here, operator does it itself (since it's a modal one, the op_undo_depth
       * trick does not work here). */
      break;
    }
    default:
      /* invalid - unhandled */
      break;
  }

  /* wrong notifier still... */
  WM_event_add_notifier(C, NC_ID | NA_EDITED, NULL);

  /* XXX: this is just so that outliner is always up to date */
  WM_event_add_notifier(C, NC_SPACE | ND_SPACE_OUTLINER, NULL);

  return OPERATOR_FINISHED;
}

void OUTLINER_OT_lib_operation(wmOperatorType *ot)
{
  /* identifiers */
  ot->name = "Outliner Library Operation";
  ot->idname = "OUTLINER_OT_lib_operation";

  /* callbacks */
  ot->invoke = WM_menu_invoke;
  ot->exec = outliner_lib_operation_exec;
  ot->poll = ED_operator_outliner_active;

  ot->prop = RNA_def_enum(
      ot->srna, "type", outliner_lib_op_type_items, 0, "Library Operation", "");
}

/** \} */

/* -------------------------------------------------------------------- */
/** \name Outliner Set Active Action Operator
 * \{ */

static void outliner_do_id_set_operation(
    SpaceOutliner *space_outliner,
    int type,
    ListBase *lb,
    ID *newid,
    void (*operation_fn)(TreeElement *, TreeStoreElem *, TreeStoreElem *, ID *))
{
  LISTBASE_FOREACH (TreeElement *, te, lb) {
    TreeStoreElem *tselem = TREESTORE(te);
    if (tselem->flag & TSE_SELECTED) {
      if (tselem->type == type) {
        TreeStoreElem *tsep = te->parent ? TREESTORE(te->parent) : NULL;
        operation_fn(te, tselem, tsep, newid);
      }
    }
    if (TSELEM_OPEN(tselem, space_outliner)) {
      outliner_do_id_set_operation(space_outliner, type, &te->subtree, newid, operation_fn);
    }
  }
}

static void actionset_id_fn(TreeElement *UNUSED(te),
                            TreeStoreElem *tselem,
                            TreeStoreElem *tsep,
                            ID *actId)
{
  bAction *act = (bAction *)actId;

  if (tselem->type == TSE_ANIM_DATA) {
    /* "animation" entries - action is child of this */
    BKE_animdata_set_action(NULL, tselem->id, act);
  }
  /* TODO: if any other "expander" channels which own actions need to support this menu,
   * add: tselem->type = ...
   */
  else if (tsep && (tsep->type == TSE_ANIM_DATA)) {
    /* "animation" entries case again */
    BKE_animdata_set_action(NULL, tsep->id, act);
  }
  /* TODO: other cases not supported yet. */
}

static int outliner_action_set_exec(bContext *C, wmOperator *op)
{
  Main *bmain = CTX_data_main(C);
  SpaceOutliner *space_outliner = CTX_wm_space_outliner(C);
  int scenelevel = 0, objectlevel = 0, idlevel = 0, datalevel = 0;

  bAction *act;

  /* check for invalid states */
  if (space_outliner == NULL) {
    return OPERATOR_CANCELLED;
  }

  TreeElement *te = get_target_element(space_outliner);
  get_element_operation_type(te, &scenelevel, &objectlevel, &idlevel, &datalevel);

  /* get action to use */
  act = BLI_findlink(&bmain->actions, RNA_enum_get(op->ptr, "action"));

  if (act == NULL) {
    BKE_report(op->reports, RPT_ERROR, "No valid action to add");
    return OPERATOR_CANCELLED;
  }
  if (act->idroot == 0) {
    /* Hopefully in this case (i.e. library of userless actions),
     * the user knows what they're doing. */
    BKE_reportf(op->reports,
                RPT_WARNING,
                "Action '%s' does not specify what data it can be used on "
                "(try setting the 'ID Root Type' setting from the data editor "
                "for this action to avoid future problems)",
                act->id.name + 2);
  }

  /* perform action if valid channel */
  if (datalevel == TSE_ANIM_DATA) {
    outliner_do_id_set_operation(
        space_outliner, datalevel, &space_outliner->tree, (ID *)act, actionset_id_fn);
  }
  else if (idlevel == ID_AC) {
    outliner_do_id_set_operation(
        space_outliner, idlevel, &space_outliner->tree, (ID *)act, actionset_id_fn);
  }
  else {
    return OPERATOR_CANCELLED;
  }

  /* set notifier that things have changed */
  WM_event_add_notifier(C, NC_ANIMATION | ND_NLA_ACTCHANGE, NULL);
  ED_undo_push(C, "Set action");

  /* done */
  return OPERATOR_FINISHED;
}

void OUTLINER_OT_action_set(wmOperatorType *ot)
{
  PropertyRNA *prop;

  /* identifiers */
  ot->name = "Outliner Set Action";
  ot->idname = "OUTLINER_OT_action_set";
  ot->description = "Change the active action used";

  /* api callbacks */
  ot->invoke = WM_enum_search_invoke;
  ot->exec = outliner_action_set_exec;
  ot->poll = ED_operator_outliner_active;

  /* flags */
  ot->flag = OPTYPE_REGISTER | OPTYPE_UNDO;

  /* props */
  /* TODO: this would be nicer as an ID-pointer... */
  prop = RNA_def_enum(ot->srna, "action", DummyRNA_NULL_items, 0, "Action", "");
  RNA_def_enum_funcs(prop, RNA_action_itemf);
  RNA_def_property_flag(prop, PROP_ENUM_NO_TRANSLATE);
  ot->prop = prop;
}

/** \} */

/* -------------------------------------------------------------------- */
/** \name Animation Menu Operator
 * \{ */

typedef enum eOutliner_AnimDataOps {
  OUTLINER_ANIMOP_INVALID = 0,

  OUTLINER_ANIMOP_CLEAR_ADT,

  OUTLINER_ANIMOP_SET_ACT,
  OUTLINER_ANIMOP_CLEAR_ACT,

  OUTLINER_ANIMOP_REFRESH_DRV,
  OUTLINER_ANIMOP_CLEAR_DRV
} eOutliner_AnimDataOps;

static const EnumPropertyItem prop_animdata_op_types[] = {
    {OUTLINER_ANIMOP_CLEAR_ADT,
     "CLEAR_ANIMDATA",
     ICON_CLEAR,
     "Clear Animation Data",
     "Remove this animation data container"},
<<<<<<< HEAD
    {OUTLINER_ANIMOP_SET_ACT, "SET_ACT", ICON_ACTION, "Set Action", ""},
    {OUTLINER_ANIMOP_CLEAR_ACT, "CLEAR_ACT", ICON_CLEAR, "Unlink Action", ""},
    {OUTLINER_ANIMOP_REFRESH_DRV, "REFRESH_DRIVERS", ICON_FILE_REFRESH, "Refresh Drivers", ""},
    /* {OUTLINER_ANIMOP_COPY_DRIVERS, "COPY_DRIVERS", 0, "Copy Drivers", ""}, */
    /* {OUTLINER_ANIMOP_PASTE_DRIVERS, "PASTE_DRIVERS", 0, "Paste Drivers", ""}, */
    {OUTLINER_ANIMOP_CLEAR_DRV, "CLEAR_DRIVERS", ICON_CLEAR, "Clear Drivers", ""},
=======
    {OUTLINER_ANIMOP_SET_ACT, "SET_ACT", 0, "Set Action", ""},
    {OUTLINER_ANIMOP_CLEAR_ACT, "CLEAR_ACT", 0, "Unlink Action", ""},
    {OUTLINER_ANIMOP_REFRESH_DRV, "REFRESH_DRIVERS", 0, "Refresh Drivers", ""},
    {OUTLINER_ANIMOP_CLEAR_DRV, "CLEAR_DRIVERS", 0, "Clear Drivers", ""},
>>>>>>> 1a174ec8
    {0, NULL, 0, NULL, NULL},
};

static int outliner_animdata_operation_exec(bContext *C, wmOperator *op)
{
  wmWindowManager *wm = CTX_wm_manager(C);
  SpaceOutliner *space_outliner = CTX_wm_space_outliner(C);
  int scenelevel = 0, objectlevel = 0, idlevel = 0, datalevel = 0;

  /* check for invalid states */
  if (space_outliner == NULL) {
    return OPERATOR_CANCELLED;
  }

  TreeElement *te = get_target_element(space_outliner);
  get_element_operation_type(te, &scenelevel, &objectlevel, &idlevel, &datalevel);

  if (datalevel != TSE_ANIM_DATA) {
    return OPERATOR_CANCELLED;
  }

  /* perform the core operation */
  eOutliner_AnimDataOps event = RNA_enum_get(op->ptr, "type");
  switch (event) {
    case OUTLINER_ANIMOP_CLEAR_ADT:
      /* Remove Animation Data - this may remove the active action, in some cases... */
      outliner_do_data_operation(
          space_outliner, datalevel, event, &space_outliner->tree, clear_animdata_fn, NULL);

      WM_event_add_notifier(C, NC_ANIMATION | ND_NLA_ACTCHANGE, NULL);
      ED_undo_push(C, "Clear Animation Data");
      break;

    case OUTLINER_ANIMOP_SET_ACT:
      /* delegate once again... */
      wm->op_undo_depth++;
      WM_operator_name_call(C, "OUTLINER_OT_action_set", WM_OP_INVOKE_REGION_WIN, NULL);
      wm->op_undo_depth--;
      ED_undo_push(C, "Set active action");
      break;

    case OUTLINER_ANIMOP_CLEAR_ACT:
      /* clear active action - using standard rules */
      outliner_do_data_operation(
          space_outliner, datalevel, event, &space_outliner->tree, unlinkact_animdata_fn, NULL);

      WM_event_add_notifier(C, NC_ANIMATION | ND_NLA_ACTCHANGE, NULL);
      ED_undo_push(C, "Unlink action");
      break;

    case OUTLINER_ANIMOP_REFRESH_DRV:
      outliner_do_data_operation(space_outliner,
                                 datalevel,
                                 event,
                                 &space_outliner->tree,
                                 refreshdrivers_animdata_fn,
                                 NULL);

      WM_event_add_notifier(C, NC_ANIMATION | ND_ANIMCHAN, NULL);
      /* ED_undo_push(C, "Refresh Drivers"); No undo needed - shouldn't have any impact? */
      break;

    case OUTLINER_ANIMOP_CLEAR_DRV:
      outliner_do_data_operation(
          space_outliner, datalevel, event, &space_outliner->tree, cleardrivers_animdata_fn, NULL);

      WM_event_add_notifier(C, NC_ANIMATION | ND_ANIMCHAN, NULL);
      ED_undo_push(C, "Clear Drivers");
      break;

    default: /* Invalid. */
      break;
  }

  /* update dependencies */
  DEG_relations_tag_update(CTX_data_main(C));

  return OPERATOR_FINISHED;
}

void OUTLINER_OT_animdata_operation(wmOperatorType *ot)
{
  /* identifiers */
  ot->name = "Outliner Animation Data Operation";
  ot->idname = "OUTLINER_OT_animdata_operation";

  /* callbacks */
  ot->invoke = WM_menu_invoke;
  ot->exec = outliner_animdata_operation_exec;
  ot->poll = ED_operator_outliner_active;

  ot->flag = 0;

  ot->prop = RNA_def_enum(ot->srna, "type", prop_animdata_op_types, 0, "Animation Operation", "");
}

/** \} */

/* -------------------------------------------------------------------- */
/** \name Constraint Menu Operator
 * \{ */

static const EnumPropertyItem prop_constraint_op_types[] = {
    {OL_CONSTRAINTOP_ENABLE, "ENABLE", ICON_HIDE_OFF, "Enable", ""},
    {OL_CONSTRAINTOP_DISABLE, "DISABLE", ICON_HIDE_ON, "Disable", ""},
    {OL_CONSTRAINTOP_DELETE, "DELETE", ICON_DELETE, "Delete", ""},
    {0, NULL, 0, NULL, NULL},
};

static int outliner_constraint_operation_exec(bContext *C, wmOperator *op)
{
  SpaceOutliner *space_outliner = CTX_wm_space_outliner(C);
  eOutliner_PropConstraintOps event = RNA_enum_get(op->ptr, "type");

  outliner_do_data_operation(
      space_outliner, TSE_CONSTRAINT, event, &space_outliner->tree, constraint_fn, C);

  if (event == OL_CONSTRAINTOP_DELETE) {
    outliner_cleanup_tree(space_outliner);
  }

  ED_undo_push(C, "Constraint operation");

  return OPERATOR_FINISHED;
}

void OUTLINER_OT_constraint_operation(wmOperatorType *ot)
{
  /* identifiers */
  ot->name = "Outliner Constraint Operation";
  ot->idname = "OUTLINER_OT_constraint_operation";

  /* callbacks */
  ot->invoke = WM_menu_invoke;
  ot->exec = outliner_constraint_operation_exec;
  ot->poll = ED_operator_outliner_active;

  ot->flag = 0;

  ot->prop = RNA_def_enum(
      ot->srna, "type", prop_constraint_op_types, 0, "Constraint Operation", "");
}

/** \} */

/* -------------------------------------------------------------------- */
/** \name Modifier Menu Operator
 * \{ */

static const EnumPropertyItem prop_modifier_op_types[] = {
    {OL_MODIFIER_OP_TOGVIS, "TOGVIS", ICON_RESTRICT_VIEW_OFF, "Toggle Viewport Use", ""},
    {OL_MODIFIER_OP_TOGREN, "TOGREN", ICON_RESTRICT_RENDER_OFF, "Toggle Render Use", ""},
    {OL_MODIFIER_OP_DELETE, "DELETE", ICON_DELETE, "Delete", ""},
    {0, NULL, 0, NULL, NULL},
};

static int outliner_modifier_operation_exec(bContext *C, wmOperator *op)
{
  SpaceOutliner *space_outliner = CTX_wm_space_outliner(C);
  eOutliner_PropModifierOps event = RNA_enum_get(op->ptr, "type");

  outliner_do_data_operation(
      space_outliner, TSE_MODIFIER, event, &space_outliner->tree, modifier_fn, C);

  if (event == OL_MODIFIER_OP_DELETE) {
    outliner_cleanup_tree(space_outliner);
  }

  ED_undo_push(C, "Modifier operation");

  return OPERATOR_FINISHED;
}

void OUTLINER_OT_modifier_operation(wmOperatorType *ot)
{
  /* identifiers */
  ot->name = "Outliner Modifier Operation";
  ot->idname = "OUTLINER_OT_modifier_operation";

  /* callbacks */
  ot->invoke = WM_menu_invoke;
  ot->exec = outliner_modifier_operation_exec;
  ot->poll = ED_operator_outliner_active;

  ot->flag = 0;

  ot->prop = RNA_def_enum(ot->srna, "type", prop_modifier_op_types, 0, "Modifier Operation", "");
}

/** \} */

/* -------------------------------------------------------------------- */
/** \name Data Menu Operator
 * \{ */

/* XXX: select linked is for RNA structs only. */
static const EnumPropertyItem prop_data_op_types[] = {
    {OL_DOP_SELECT, "SELECT", ICON_RESTRICT_SELECT_OFF, "Select", ""},
    {OL_DOP_DESELECT, "DESELECT", ICON_SELECT_NONE, "Deselect", ""},
    {OL_DOP_HIDE, "HIDE", ICON_HIDE_ON, "Hide", ""},
    {OL_DOP_UNHIDE, "UNHIDE", ICON_HIDE_OFF, "Unhide", ""},
    {OL_DOP_SELECT_LINKED, "SELECT_LINKED", ICON_LINKED, "Select Linked", ""},
    {0, NULL, 0, NULL, NULL},
};

static int outliner_data_operation_exec(bContext *C, wmOperator *op)
{
  SpaceOutliner *space_outliner = CTX_wm_space_outliner(C);
  int scenelevel = 0, objectlevel = 0, idlevel = 0, datalevel = 0;

  /* check for invalid states */
  if (space_outliner == NULL) {
    return OPERATOR_CANCELLED;
  }

  TreeElement *te = get_target_element(space_outliner);
  get_element_operation_type(te, &scenelevel, &objectlevel, &idlevel, &datalevel);

  eOutliner_PropDataOps event = RNA_enum_get(op->ptr, "type");
  switch (datalevel) {
    case TSE_POSE_CHANNEL: {
      outliner_do_data_operation(
          space_outliner, datalevel, event, &space_outliner->tree, pchan_fn, NULL);
      WM_event_add_notifier(C, NC_OBJECT | ND_POSE, NULL);
      ED_undo_push(C, "PoseChannel operation");

      break;
    }
    case TSE_BONE: {
      outliner_do_data_operation(
          space_outliner, datalevel, event, &space_outliner->tree, bone_fn, NULL);
      WM_event_add_notifier(C, NC_OBJECT | ND_POSE, NULL);
      ED_undo_push(C, "Bone operation");

      break;
    }
    case TSE_EBONE: {
      outliner_do_data_operation(
          space_outliner, datalevel, event, &space_outliner->tree, ebone_fn, NULL);
      WM_event_add_notifier(C, NC_OBJECT | ND_POSE, NULL);
      ED_undo_push(C, "EditBone operation");

      break;
    }
    case TSE_SEQUENCE: {
      Scene *scene = CTX_data_scene(C);
      outliner_do_data_operation(
          space_outliner, datalevel, event, &space_outliner->tree, sequence_fn, scene);

      break;
    }
    case TSE_GP_LAYER: {
      outliner_do_data_operation(
          space_outliner, datalevel, event, &space_outliner->tree, gpencil_layer_fn, NULL);
      WM_event_add_notifier(C, NC_GPENCIL | ND_DATA, NULL);
      ED_undo_push(C, "Grease Pencil Layer operation");

      break;
    }
    case TSE_RNA_STRUCT:
      if (event == OL_DOP_SELECT_LINKED) {
        outliner_do_data_operation(
            space_outliner, datalevel, event, &space_outliner->tree, data_select_linked_fn, C);
      }

      break;

    default:
      BKE_report(op->reports, RPT_WARNING, "Not yet implemented");
      break;
  }

  return OPERATOR_FINISHED;
}

void OUTLINER_OT_data_operation(wmOperatorType *ot)
{
  /* identifiers */
  ot->name = "Outliner Data Operation";
  ot->idname = "OUTLINER_OT_data_operation";

  /* callbacks */
  ot->invoke = WM_menu_invoke;
  ot->exec = outliner_data_operation_exec;
  ot->poll = ED_operator_outliner_active;

  ot->flag = 0;

  ot->prop = RNA_def_enum(ot->srna, "type", prop_data_op_types, 0, "Data Operation", "");
}

/** \} */

/* -------------------------------------------------------------------- */
/** \name Context Menu Operator
 * \{ */

static int outliner_operator_menu(bContext *C, const char *opname)
{
  wmOperatorType *ot = WM_operatortype_find(opname, false);
  uiPopupMenu *pup = UI_popup_menu_begin(C, WM_operatortype_name(ot, NULL), ICON_NONE);
  uiLayout *layout = UI_popup_menu_layout(pup);

  /* set this so the default execution context is the same as submenus */
  uiLayoutSetOperatorContext(layout, WM_OP_INVOKE_REGION_WIN);
  uiItemsEnumO(layout, ot->idname, RNA_property_identifier(ot->prop));

/* bfa - removed the OUTLINER_MT_context menu*/
  /*uiItemS(layout);

  uiItemMContents(layout, "OUTLINER_MT_context_menu");*/

  UI_popup_menu_end(C, pup);

  return OPERATOR_INTERFACE;
}

static int do_outliner_operation_event(bContext *C,
                                       ReportList *reports,
                                       ARegion *region,
                                       SpaceOutliner *space_outliner,
                                       TreeElement *te)
{
  int scenelevel = 0, objectlevel = 0, idlevel = 0, datalevel = 0;
  TreeStoreElem *tselem = TREESTORE(te);

  int select_flag = OL_ITEM_ACTIVATE | OL_ITEM_SELECT;
  if (tselem->flag & TSE_SELECTED) {
    select_flag |= OL_ITEM_EXTEND;
  }

  outliner_item_select(C, space_outliner, te, select_flag);

  /* Only redraw, don't rebuild here because TreeElement pointers will
   * become invalid and operations will crash. */
  ED_region_tag_redraw_no_rebuild(region);
  ED_outliner_select_sync_from_outliner(C, space_outliner);

  get_element_operation_type(te, &scenelevel, &objectlevel, &idlevel, &datalevel);

  if (scenelevel) {
    if (objectlevel || datalevel || idlevel) {
      BKE_report(reports, RPT_WARNING, "Mixed selection");
      return OPERATOR_CANCELLED;
    }
    return outliner_operator_menu(C, "OUTLINER_OT_scene_operation");
  }
  if (objectlevel) {
    WM_menu_name_call(C, "OUTLINER_MT_object", WM_OP_INVOKE_REGION_WIN);
    return OPERATOR_FINISHED;
  }
  if (idlevel) {
    if (idlevel == -1 || datalevel) {
      BKE_report(reports, RPT_WARNING, "Mixed selection");
      return OPERATOR_CANCELLED;
    }

    switch (idlevel) {
      case ID_GR:
        WM_menu_name_call(C, "OUTLINER_MT_collection", WM_OP_INVOKE_REGION_WIN);
        return OPERATOR_FINISHED;
        break;
      case ID_LI:
        return outliner_operator_menu(C, "OUTLINER_OT_lib_operation");
        break;
      default:
        return outliner_operator_menu(C, "OUTLINER_OT_id_operation");
        break;
    }
  }
  else if (datalevel) {
    if (datalevel == -1) {
      BKE_report(reports, RPT_WARNING, "Mixed selection");
      return OPERATOR_CANCELLED;
    }
    if (datalevel == TSE_ANIM_DATA) {
      return outliner_operator_menu(C, "OUTLINER_OT_animdata_operation");
    }
    if (datalevel == TSE_DRIVER_BASE) {
      /* do nothing... no special ops needed yet */
      return OPERATOR_CANCELLED;
    }
    if (datalevel == TSE_LAYER_COLLECTION) {
      WM_menu_name_call(C, "OUTLINER_MT_collection", WM_OP_INVOKE_REGION_WIN);
      return OPERATOR_FINISHED;
    }
    if (ELEM(datalevel, TSE_SCENE_COLLECTION_BASE, TSE_VIEW_COLLECTION_BASE)) {
      WM_menu_name_call(C, "OUTLINER_MT_collection_new", WM_OP_INVOKE_REGION_WIN);
      return OPERATOR_FINISHED;
    }
    if (datalevel == TSE_ID_BASE) {
      /* do nothing... there are no ops needed here yet */
      return OPERATOR_CANCELLED;
    }
    if (datalevel == TSE_CONSTRAINT) {
      return outliner_operator_menu(C, "OUTLINER_OT_constraint_operation");
    }
    if (datalevel == TSE_MODIFIER) {
      return outliner_operator_menu(C, "OUTLINER_OT_modifier_operation");
    }
    return outliner_operator_menu(C, "OUTLINER_OT_data_operation");
  }

  return OPERATOR_CANCELLED;
}

static int outliner_operation(bContext *C, wmOperator *op, const wmEvent *event)
{
  ARegion *region = CTX_wm_region(C);
  SpaceOutliner *space_outliner = CTX_wm_space_outliner(C);
  uiBut *but = UI_context_active_but_get(C);
  float view_mval[2];

  if (but) {
    UI_but_tooltip_timer_remove(C, but);
  }

  UI_view2d_region_to_view(
      &region->v2d, event->mval[0], event->mval[1], &view_mval[0], &view_mval[1]);

  TreeElement *hovered_te = outliner_find_item_at_y(
      space_outliner, &space_outliner->tree, view_mval[1]);
  if (!hovered_te) {
    /* Let this fall through to 'OUTLINER_MT_context_menu'. */
    return OPERATOR_PASS_THROUGH;
  }

  return do_outliner_operation_event(C, op->reports, region, space_outliner, hovered_te);
}

/* Menu only! Calls other operators */
void OUTLINER_OT_operation(wmOperatorType *ot)
{
  ot->name = "Context Menu";
  ot->idname = "OUTLINER_OT_operation";
  ot->description = "Context menu for item operations";

  ot->invoke = outliner_operation;

  ot->poll = ED_operator_outliner_active;
}

/** \} */<|MERGE_RESOLUTION|>--- conflicted
+++ resolved
@@ -1451,15 +1451,8 @@
      "REMAP",
      ICON_USER,
      "Remap Users",
-<<<<<<< HEAD
      "Make all users of selected data to use instead a new chosen one"},
     {OL_OP_RENAME, "RENAME", ICON_RENAME, "Rename", ""},
-    {OL_OP_OBJECT_MODE_ENTER, "OBJECT_MODE_ENTER", 0, "Enter Mode", ""},
-    {OL_OP_OBJECT_MODE_EXIT, "OBJECT_MODE_EXIT", 0, "Exit Mode", ""},
-=======
-     "Make all users of selected data-blocks to use instead a new chosen one"},
-    {OL_OP_RENAME, "RENAME", 0, "Rename", ""},
->>>>>>> 1a174ec8
     {OL_OP_PROXY_TO_OVERRIDE_CONVERT,
      "OBJECT_PROXY_TO_OVERRIDE",
      0,
@@ -2446,19 +2439,10 @@
      ICON_CLEAR,
      "Clear Animation Data",
      "Remove this animation data container"},
-<<<<<<< HEAD
     {OUTLINER_ANIMOP_SET_ACT, "SET_ACT", ICON_ACTION, "Set Action", ""},
     {OUTLINER_ANIMOP_CLEAR_ACT, "CLEAR_ACT", ICON_CLEAR, "Unlink Action", ""},
     {OUTLINER_ANIMOP_REFRESH_DRV, "REFRESH_DRIVERS", ICON_FILE_REFRESH, "Refresh Drivers", ""},
-    /* {OUTLINER_ANIMOP_COPY_DRIVERS, "COPY_DRIVERS", 0, "Copy Drivers", ""}, */
-    /* {OUTLINER_ANIMOP_PASTE_DRIVERS, "PASTE_DRIVERS", 0, "Paste Drivers", ""}, */
     {OUTLINER_ANIMOP_CLEAR_DRV, "CLEAR_DRIVERS", ICON_CLEAR, "Clear Drivers", ""},
-=======
-    {OUTLINER_ANIMOP_SET_ACT, "SET_ACT", 0, "Set Action", ""},
-    {OUTLINER_ANIMOP_CLEAR_ACT, "CLEAR_ACT", 0, "Unlink Action", ""},
-    {OUTLINER_ANIMOP_REFRESH_DRV, "REFRESH_DRIVERS", 0, "Refresh Drivers", ""},
-    {OUTLINER_ANIMOP_CLEAR_DRV, "CLEAR_DRIVERS", 0, "Clear Drivers", ""},
->>>>>>> 1a174ec8
     {0, NULL, 0, NULL, NULL},
 };
 
