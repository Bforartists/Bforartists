--- conflicted
+++ resolved
@@ -2332,17 +2332,10 @@
   uiLayoutSetOperatorContext(layout, WM_OP_INVOKE_REGION_WIN);
   uiItemsEnumO(layout, ot->idname, RNA_property_identifier(ot->prop));
 
-<<<<<<< HEAD
-  /*MenuType *mt = WM_menutype_find("OUTLINER_MT_context", false);*/  //- bfa - removed the OUTLINER_MT_context menu
-  /*if (mt) {
-		uiItemS(layout);
-		UI_menutype_draw(C, mt, layout);
-	}*/
-=======
-  uiItemS(layout);
-
-  uiItemMContents(layout, "OUTLINER_MT_context_menu");
->>>>>>> 3d9160ec
+//- bfa - removed the OUTLINER_MT_context menu
+  /*uiItemS(layout);
+
+  uiItemMContents(layout, "OUTLINER_MT_context_menu");*/
 
   UI_popup_menu_end(C, pup);
 
@@ -2477,19 +2470,8 @@
     }
   }
 
-<<<<<<< HEAD
-  /* Menus for clicking in empty space. */
-  if (soops->outlinevis == SO_VIEW_LAYER) {
-    WM_menu_name_call(C, "OUTLINER_MT_collection_new", WM_OP_INVOKE_REGION_WIN);
-    return OPERATOR_FINISHED;
-  }
-
-  /*WM_menu_name_call(C, "OUTLINER_MT_context", WM_OP_INVOKE_REGION_WIN);*/  //- bfa, removed the OUTLINER_MT_context menu
-  return OPERATOR_FINISHED;
-=======
   /* Let this fall through to 'OUTLINER_MT_context_menu'. */
   return OPERATOR_PASS_THROUGH;
->>>>>>> 3d9160ec
 }
 
 /* Menu only! Calls other operators */
