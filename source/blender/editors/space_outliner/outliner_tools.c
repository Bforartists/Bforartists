--- conflicted
+++ resolved
@@ -652,7 +652,6 @@
     ED_object_base_select(base, BA_SELECT);
   }
 }
-
 /** \} */
 
 /* -------------------------------------------------------------------- */
@@ -1354,16 +1353,9 @@
 
 static const EnumPropertyItem prop_object_op_types[] = {
     {OL_OP_SELECT, "SELECT", ICON_RESTRICT_SELECT_OFF, "Select", ""},
-<<<<<<< HEAD
     {OL_OP_DESELECT, "DESELECT", ICON_SELECT_NONE, "Deselect", ""},
     {OL_OP_SELECT_HIERARCHY, "SELECT_HIERARCHY", ICON_RESTRICT_SELECT_OFF, "Select Hierarchy", ""},
-    {OL_OP_DELETE, "DELETE", ICON_DELETE, "Delete", ""},
     {OL_OP_DELETE_HIERARCHY, "DELETE_HIERARCHY", ICON_DELETE, "Delete Hierarchy", ""},
-=======
-    {OL_OP_DESELECT, "DESELECT", 0, "Deselect", ""},
-    {OL_OP_SELECT_HIERARCHY, "SELECT_HIERARCHY", 0, "Select Hierarchy", ""},
-    {OL_OP_DELETE_HIERARCHY, "DELETE_HIERARCHY", 0, "Delete Hierarchy", ""},
->>>>>>> 45273c5d
     {OL_OP_REMAP,
      "REMAP",
      ICON_USER,
