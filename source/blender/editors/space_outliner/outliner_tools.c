--- conflicted
+++ resolved
@@ -2569,15 +2569,9 @@
  * \{ */
 
 static const EnumPropertyItem prop_modifier_op_types[] = {
-<<<<<<< HEAD
-    {OL_MODIFIER_OP_TOGVIS, "TOGVIS", ICON_RESTRICT_VIEW_OFF, "Toggle viewport use", ""},
-    {OL_MODIFIER_OP_TOGREN, "TOGREN", ICON_RESTRICT_RENDER_OFF, "Toggle render use", ""},
-    {OL_MODIFIER_OP_DELETE, "DELETE", ICON_DELETE, "Delete", ""},
-=======
     {OL_MODIFIER_OP_TOGVIS, "TOGVIS", ICON_RESTRICT_VIEW_OFF, "Toggle Viewport Use", ""},
     {OL_MODIFIER_OP_TOGREN, "TOGREN", ICON_RESTRICT_RENDER_OFF, "Toggle Render Use", ""},
-    {OL_MODIFIER_OP_DELETE, "DELETE", ICON_X, "Delete", ""},
->>>>>>> fd8fe401
+    {OL_MODIFIER_OP_DELETE, "DELETE", ICON_DELETE, "Delete", ""},
     {0, NULL, 0, NULL, NULL},
 };
 
