--- conflicted
+++ resolved
@@ -356,13 +356,8 @@
 } eOutliner_PropSceneOps;
 
 static const EnumPropertyItem prop_scene_op_types[] = {
-<<<<<<< HEAD
-	{OL_SCENE_OP_DELETE, "DELETE", ICON_DELETE, "Delete", ""},
-	{0, NULL, 0, NULL, NULL},
-=======
-    {OL_SCENE_OP_DELETE, "DELETE", ICON_X, "Delete", ""},
+    {OL_SCENE_OP_DELETE, "DELETE", ICON_DELETE, "Delete", ""},
     {0, NULL, 0, NULL, NULL},
->>>>>>> 863eeca1
 };
 
 static bool outliner_do_scene_operation(
@@ -1157,34 +1152,20 @@
 };
 
 static const EnumPropertyItem prop_object_op_types[] = {
-<<<<<<< HEAD
-	{OL_OP_SELECT, "SELECT", ICON_RESTRICT_SELECT_OFF, "Select", ""},
-	{OL_OP_DESELECT, "DESELECT", ICON_SELECT_NONE, "Deselect", ""},
-	{OL_OP_SELECT_HIERARCHY, "SELECT_HIERARCHY", ICON_RESTRICT_SELECT_OFF, "Select Hierarchy", ""},
-	{OL_OP_DELETE, "DELETE", ICON_DELETE, "Delete", ""},
-	{OL_OP_DELETE_HIERARCHY, "DELETE_HIERARCHY", ICON_DELETE, "Delete Hierarchy", ""},
-	{OL_OP_REMAP, "REMAP",   ICON_USER, "Remap Users",
-	 "Make all users of selected data-blocks to use instead a new chosen one"},
-	{OL_OP_RENAME, "RENAME", ICON_RENAME, "Rename", ""},
-	{OL_OP_OBJECT_MODE_ENTER, "OBJECT_MODE_ENTER", 0, "Enter Mode", ""},
-	{OL_OP_OBJECT_MODE_EXIT, "OBJECT_MODE_EXIT", 0, "Exit Mode", ""},
-	{0, NULL, 0, NULL, NULL},
-=======
     {OL_OP_SELECT, "SELECT", ICON_RESTRICT_SELECT_OFF, "Select", ""},
-    {OL_OP_DESELECT, "DESELECT", 0, "Deselect", ""},
-    {OL_OP_SELECT_HIERARCHY, "SELECT_HIERARCHY", 0, "Select Hierarchy", ""},
-    {OL_OP_DELETE, "DELETE", ICON_X, "Delete", ""},
-    {OL_OP_DELETE_HIERARCHY, "DELETE_HIERARCHY", 0, "Delete Hierarchy", ""},
+    {OL_OP_DESELECT, "DESELECT", ICON_SELECT_NONE, "Deselect", ""},
+    {OL_OP_SELECT_HIERARCHY, "SELECT_HIERARCHY", ICON_RESTRICT_SELECT_OFF, "Select Hierarchy", ""},
+    {OL_OP_DELETE, "DELETE", ICON_DELETE, "Delete", ""},
+    {OL_OP_DELETE_HIERARCHY, "DELETE_HIERARCHY", ICON_DELETE, "Delete Hierarchy", ""},
     {OL_OP_REMAP,
      "REMAP",
-     0,
+     ICON_USER,
      "Remap Users",
      "Make all users of selected data-blocks to use instead a new chosen one"},
-    {OL_OP_RENAME, "RENAME", 0, "Rename", ""},
+    {OL_OP_RENAME, "RENAME", ICON_RENAME, "Rename", ""},
     {OL_OP_OBJECT_MODE_ENTER, "OBJECT_MODE_ENTER", 0, "Enter Mode", ""},
     {OL_OP_OBJECT_MODE_EXIT, "OBJECT_MODE_EXIT", 0, "Exit Mode", ""},
     {0, NULL, 0, NULL, NULL},
->>>>>>> 863eeca1
 };
 
 static int outliner_object_operation_exec(bContext *C, wmOperator *op)
@@ -1362,38 +1343,18 @@
 
 // TODO: implement support for changing the ID-block used
 static const EnumPropertyItem prop_id_op_types[] = {
-<<<<<<< HEAD
-	{OUTLINER_IDOP_UNLINK, "UNLINK", ICON_UNLINKED, "Unlink", ""},
-	{OUTLINER_IDOP_LOCAL, "LOCAL", ICON_MAKE_LOCAL, "Make Local", ""},
-	{OUTLINER_IDOP_STATIC_OVERRIDE, "STATIC_OVERRIDE", 0, "Add Static Override",
-	 "Add a local static override of this data-block"},
-	{OUTLINER_IDOP_SINGLE, "SINGLE", ICON_MAKE_SINGLE_USER, "Make Single User", ""},
-	{OUTLINER_IDOP_DELETE, "DELETE", ICON_DELETE, "Delete", ""},
-	{OUTLINER_IDOP_REMAP, "REMAP", ICON_USER, "Remap Users",
-	 "Make all users of selected data-blocks to use instead current (clicked) one"},
-	{0, "", 0, NULL, NULL},
-	{OUTLINER_IDOP_COPY, "COPY", ICON_COPYDOWN, "Copy", ""},
-	{OUTLINER_IDOP_PASTE, "PASTE", ICON_PASTEDOWN, "Paste", ""},
-	{0, "", 0, NULL, NULL},
-	{OUTLINER_IDOP_FAKE_ADD, "ADD_FAKE", ICON_FAKE_USER_ON, "Add Fake User",
-	 "Ensure data-block gets saved even if it isn't in use (e.g. for motion and material libraries)"},
-	{OUTLINER_IDOP_FAKE_CLEAR, "CLEAR_FAKE", ICON_FAKE_USER_OFF, "Clear Fake User", ""},
-	{OUTLINER_IDOP_RENAME, "RENAME", ICON_RENAME, "Rename", ""},
-	{OUTLINER_IDOP_SELECT_LINKED, "SELECT_LINKED", ICON_LINKED, "Select Linked", ""},
-	{0, NULL, 0, NULL, NULL},
-=======
-    {OUTLINER_IDOP_UNLINK, "UNLINK", 0, "Unlink", ""},
-    {OUTLINER_IDOP_LOCAL, "LOCAL", 0, "Make Local", ""},
+    {OUTLINER_IDOP_UNLINK, "UNLINK", ICON_UNLINKED, "Unlink", ""},
+    {OUTLINER_IDOP_LOCAL, "LOCAL", ICON_MAKE_LOCAL, "Make Local", ""},
     {OUTLINER_IDOP_STATIC_OVERRIDE,
      "STATIC_OVERRIDE",
      0,
      "Add Static Override",
      "Add a local static override of this data-block"},
-    {OUTLINER_IDOP_SINGLE, "SINGLE", 0, "Make Single User", ""},
-    {OUTLINER_IDOP_DELETE, "DELETE", ICON_X, "Delete", ""},
+    {OUTLINER_IDOP_SINGLE, "SINGLE", ICON_MAKE_SINGLE_USER, "Make Single User", ""},
+    {OUTLINER_IDOP_DELETE, "DELETE", ICON_DELETE, "Delete", ""},
     {OUTLINER_IDOP_REMAP,
      "REMAP",
-     0,
+     ICON_USER,
      "Remap Users",
      "Make all users of selected data-blocks to use instead current (clicked) one"},
     {0, "", 0, NULL, NULL},
@@ -1402,15 +1363,14 @@
     {0, "", 0, NULL, NULL},
     {OUTLINER_IDOP_FAKE_ADD,
      "ADD_FAKE",
-     0,
+     ICON_FAKE_USER_ON,
      "Add Fake User",
      "Ensure data-block gets saved even if it isn't in use (e.g. for motion and material "
      "libraries)"},
-    {OUTLINER_IDOP_FAKE_CLEAR, "CLEAR_FAKE", 0, "Clear Fake User", ""},
-    {OUTLINER_IDOP_RENAME, "RENAME", 0, "Rename", ""},
-    {OUTLINER_IDOP_SELECT_LINKED, "SELECT_LINKED", 0, "Select Linked", ""},
+    {OUTLINER_IDOP_FAKE_CLEAR, "CLEAR_FAKE", ICON_FAKE_USER_OFF, "Clear Fake User", ""},
+    {OUTLINER_IDOP_RENAME, "RENAME", ICON_RENAME, "Rename", ""},
+    {OUTLINER_IDOP_SELECT_LINKED, "SELECT_LINKED", ICON_LINKED, "Select Linked", ""},
     {0, NULL, 0, NULL, NULL},
->>>>>>> 863eeca1
 };
 
 static const EnumPropertyItem *outliner_id_operation_itemf(bContext *UNUSED(C),
@@ -1649,27 +1609,19 @@
 } eOutlinerLibOpTypes;
 
 static const EnumPropertyItem outliner_lib_op_type_items[] = {
-<<<<<<< HEAD
-	{OL_LIB_RENAME, "RENAME", ICON_RENAME, "Rename", ""},
-	{OL_LIB_DELETE, "DELETE", ICON_DELETE, "Delete", "Delete this library and all its item from Blender - WARNING: no undo"},
-	{OL_LIB_RELOCATE, "RELOCATE", ICON_FILE_REFRESH, "Relocate", "Select a new path for this library, and reload all its data"},
-	{OL_LIB_RELOAD, "RELOAD", ICON_FILE_REFRESH, "Reload", "Reload all data from this library"},
-	{0, NULL, 0, NULL, NULL},
-=======
-    {OL_LIB_RENAME, "RENAME", 0, "Rename", ""},
+    {OL_LIB_RENAME, "RENAME", ICON_RENAME, "Rename", ""},
     {OL_LIB_DELETE,
      "DELETE",
-     ICON_X,
+     ICON_DELETE,
      "Delete",
      "Delete this library and all its item from Blender - WARNING: no undo"},
     {OL_LIB_RELOCATE,
      "RELOCATE",
-     0,
+     ICON_FILE_REFRESH,
      "Relocate",
      "Select a new path for this library, and reload all its data"},
     {OL_LIB_RELOAD, "RELOAD", ICON_FILE_REFRESH, "Reload", "Reload all data from this library"},
     {0, NULL, 0, NULL, NULL},
->>>>>>> 863eeca1
 };
 
 static int outliner_lib_operation_exec(bContext *C, wmOperator *op)
@@ -1887,29 +1839,18 @@
 } eOutliner_AnimDataOps;
 
 static const EnumPropertyItem prop_animdata_op_types[] = {
-<<<<<<< HEAD
-	{OUTLINER_ANIMOP_CLEAR_ADT, "CLEAR_ANIMDATA", ICON_CLEAR, "Clear Animation Data", "Remove this animation data container"},
-	{OUTLINER_ANIMOP_SET_ACT, "SET_ACT", ICON_ACTION, "Set Action", ""},
-	{OUTLINER_ANIMOP_CLEAR_ACT, "CLEAR_ACT", ICON_CLEAR, "Unlink Action", ""},
-	{OUTLINER_ANIMOP_REFRESH_DRV, "REFRESH_DRIVERS", ICON_FILE_REFRESH, "Refresh Drivers", ""},
-	//{OUTLINER_ANIMOP_COPY_DRIVERS, "COPY_DRIVERS", 0, "Copy Drivers", ""},
-	//{OUTLINER_ANIMOP_PASTE_DRIVERS, "PASTE_DRIVERS", 0, "Paste Drivers", ""},
-	{OUTLINER_ANIMOP_CLEAR_DRV, "CLEAR_DRIVERS", ICON_CLEAR, "Clear Drivers", ""},
-	{0, NULL, 0, NULL, NULL},
-=======
     {OUTLINER_ANIMOP_CLEAR_ADT,
      "CLEAR_ANIMDATA",
-     0,
+     ICON_CLEAR,
      "Clear Animation Data",
      "Remove this animation data container"},
-    {OUTLINER_ANIMOP_SET_ACT, "SET_ACT", 0, "Set Action", ""},
-    {OUTLINER_ANIMOP_CLEAR_ACT, "CLEAR_ACT", 0, "Unlink Action", ""},
-    {OUTLINER_ANIMOP_REFRESH_DRV, "REFRESH_DRIVERS", 0, "Refresh Drivers", ""},
+    {OUTLINER_ANIMOP_SET_ACT, "SET_ACT", ICON_ACTION, "Set Action", ""},
+    {OUTLINER_ANIMOP_CLEAR_ACT, "CLEAR_ACT", ICON_CLEAR, "Unlink Action", ""},
+    {OUTLINER_ANIMOP_REFRESH_DRV, "REFRESH_DRIVERS", ICON_FILE_REFRESH, "Refresh Drivers", ""},
     //{OUTLINER_ANIMOP_COPY_DRIVERS, "COPY_DRIVERS", 0, "Copy Drivers", ""},
     //{OUTLINER_ANIMOP_PASTE_DRIVERS, "PASTE_DRIVERS", 0, "Paste Drivers", ""},
-    {OUTLINER_ANIMOP_CLEAR_DRV, "CLEAR_DRIVERS", 0, "Clear Drivers", ""},
+    {OUTLINER_ANIMOP_CLEAR_DRV, "CLEAR_DRIVERS", ICON_CLEAR, "Clear Drivers", ""},
     {0, NULL, 0, NULL, NULL},
->>>>>>> 863eeca1
 };
 
 static int outliner_animdata_operation_exec(bContext *C, wmOperator *op)
@@ -2005,17 +1946,10 @@
 /* **************************************** */
 
 static const EnumPropertyItem prop_constraint_op_types[] = {
-<<<<<<< HEAD
-	{OL_CONSTRAINTOP_ENABLE, "ENABLE", ICON_HIDE_OFF, "Enable", ""},
-	{OL_CONSTRAINTOP_DISABLE, "DISABLE", ICON_HIDE_ON, "Disable", ""},
-	{OL_CONSTRAINTOP_DELETE, "DELETE", ICON_DELETE, "Delete", ""},
-	{0, NULL, 0, NULL, NULL},
-=======
     {OL_CONSTRAINTOP_ENABLE, "ENABLE", ICON_HIDE_OFF, "Enable", ""},
     {OL_CONSTRAINTOP_DISABLE, "DISABLE", ICON_HIDE_ON, "Disable", ""},
-    {OL_CONSTRAINTOP_DELETE, "DELETE", ICON_X, "Delete", ""},
+    {OL_CONSTRAINTOP_DELETE, "DELETE", ICON_DELETE, "Delete", ""},
     {0, NULL, 0, NULL, NULL},
->>>>>>> 863eeca1
 };
 
 static int outliner_constraint_operation_exec(bContext *C, wmOperator *op)
@@ -2058,17 +1992,10 @@
 /* ******************** */
 
 static const EnumPropertyItem prop_modifier_op_types[] = {
-<<<<<<< HEAD
-	{OL_MODIFIER_OP_TOGVIS, "TOGVIS", ICON_RESTRICT_VIEW_OFF, "Toggle viewport use", ""},
-	{OL_MODIFIER_OP_TOGREN, "TOGREN", ICON_RESTRICT_RENDER_OFF, "Toggle render use", ""},
-	{OL_MODIFIER_OP_DELETE, "DELETE", ICON_DELETE, "Delete", ""},
-	{0, NULL, 0, NULL, NULL},
-=======
     {OL_MODIFIER_OP_TOGVIS, "TOGVIS", ICON_RESTRICT_VIEW_OFF, "Toggle viewport use", ""},
     {OL_MODIFIER_OP_TOGREN, "TOGREN", ICON_RESTRICT_RENDER_OFF, "Toggle render use", ""},
-    {OL_MODIFIER_OP_DELETE, "DELETE", ICON_X, "Delete", ""},
+    {OL_MODIFIER_OP_DELETE, "DELETE", ICON_DELETE, "Delete", ""},
     {0, NULL, 0, NULL, NULL},
->>>>>>> 863eeca1
 };
 
 static int outliner_modifier_operation_exec(bContext *C, wmOperator *op)
@@ -2111,21 +2038,12 @@
 
 // XXX: select linked is for RNA structs only
 static const EnumPropertyItem prop_data_op_types[] = {
-<<<<<<< HEAD
-	{OL_DOP_SELECT, "SELECT", ICON_RESTRICT_SELECT_OFF, "Select", ""},
-	{OL_DOP_DESELECT, "DESELECT", ICON_SELECT_NONE, "Deselect", ""},
-	{OL_DOP_HIDE, "HIDE", ICON_HIDE_ON, "Hide", ""},
-	{OL_DOP_UNHIDE, "UNHIDE", ICON_HIDE_OFF, "Unhide", ""},
-	{OL_DOP_SELECT_LINKED, "SELECT_LINKED", ICON_LINKED, "Select Linked", ""},
-	{0, NULL, 0, NULL, NULL},
-=======
-    {OL_DOP_SELECT, "SELECT", 0, "Select", ""},
-    {OL_DOP_DESELECT, "DESELECT", 0, "Deselect", ""},
-    {OL_DOP_HIDE, "HIDE", 0, "Hide", ""},
-    {OL_DOP_UNHIDE, "UNHIDE", 0, "Unhide", ""},
-    {OL_DOP_SELECT_LINKED, "SELECT_LINKED", 0, "Select Linked", ""},
+    {OL_DOP_SELECT, "SELECT", ICON_RESTRICT_SELECT_OFF, "Select", ""},
+    {OL_DOP_DESELECT, "DESELECT", ICON_SELECT_NONE, "Deselect", ""},
+    {OL_DOP_HIDE, "HIDE", ICON_HIDE_ON, "Hide", ""},
+    {OL_DOP_UNHIDE, "UNHIDE", ICON_HIDE_OFF, "Unhide", ""},
+    {OL_DOP_SELECT_LINKED, "SELECT_LINKED", ICON_LINKED, "Select Linked", ""},
     {0, NULL, 0, NULL, NULL},
->>>>>>> 863eeca1
 };
 
 static int outliner_data_operation_exec(bContext *C, wmOperator *op)
@@ -2213,145 +2131,19 @@
 
 static int outliner_operator_menu(bContext *C, const char *opname)
 {
-<<<<<<< HEAD
-	wmOperatorType *ot = WM_operatortype_find(opname, false);
-	uiPopupMenu *pup = UI_popup_menu_begin(C, RNA_struct_ui_name(ot->srna), ICON_NONE);
-	uiLayout *layout = UI_popup_menu_layout(pup);
-
-	/* set this so the default execution context is the same as submenus */
-	uiLayoutSetOperatorContext(layout, WM_OP_INVOKE_REGION_WIN);
-	uiItemsEnumO(layout, ot->idname, RNA_property_identifier(ot->prop));
-
-	/*MenuType *mt = WM_menutype_find("OUTLINER_MT_context", false);*/ //- bfa - removed the OUTLINER_MT_context menu
-	/*if (mt) {
+  wmOperatorType *ot = WM_operatortype_find(opname, false);
+  uiPopupMenu *pup = UI_popup_menu_begin(C, RNA_struct_ui_name(ot->srna), ICON_NONE);
+  uiLayout *layout = UI_popup_menu_layout(pup);
+
+  /* set this so the default execution context is the same as submenus */
+  uiLayoutSetOperatorContext(layout, WM_OP_INVOKE_REGION_WIN);
+  uiItemsEnumO(layout, ot->idname, RNA_property_identifier(ot->prop));
+
+  /*MenuType *mt = WM_menutype_find("OUTLINER_MT_context", false);*/  //- bfa - removed the OUTLINER_MT_context menu
+  /*if (mt) {
 		uiItemS(layout);
 		UI_menutype_draw(C, mt, layout);
 	}*/
-
-	UI_popup_menu_end(C, pup);
-
-	return OPERATOR_INTERFACE;
-}
-
-static int do_outliner_operation_event(bContext *C, ARegion *ar, SpaceOutliner *soops,
-                                       TreeElement *te, const float mval[2])
-{
-	ReportList *reports = CTX_wm_reports(C); // XXX...
-
-	if (mval[1] > te->ys && mval[1] < te->ys + UI_UNIT_Y) {
-		int scenelevel = 0, objectlevel = 0, idlevel = 0, datalevel = 0;
-		TreeStoreElem *tselem = TREESTORE(te);
-
-		/* select object that's clicked on and popup context menu */
-		if (!(tselem->flag & TSE_SELECTED)) {
-
-			if (outliner_flag_is_any_test(&soops->tree, TSE_SELECTED, 1)) {
-				outliner_flag_set(&soops->tree, TSE_SELECTED, 0);
-			}
-
-			tselem->flag |= TSE_SELECTED;
-
-			/* Only redraw, don't rebuild here because TreeElement pointers will
-			 * become invalid and operations will crash. */
-			ED_region_tag_redraw_no_rebuild(ar);
-		}
-
-		set_operation_types(soops, &soops->tree, &scenelevel, &objectlevel, &idlevel, &datalevel);
-
-		if (scenelevel) {
-			if (objectlevel || datalevel || idlevel) {
-				BKE_report(reports, RPT_WARNING, "Mixed selection");
-				return OPERATOR_CANCELLED;
-			}
-			else {
-				return outliner_operator_menu(C, "OUTLINER_OT_scene_operation");
-			}
-		}
-		else if (objectlevel) {
-			WM_menu_name_call(C, "OUTLINER_MT_object", WM_OP_INVOKE_REGION_WIN);
-			return OPERATOR_FINISHED;
-		}
-		else if (idlevel) {
-			if (idlevel == -1 || datalevel) {
-				BKE_report(reports, RPT_WARNING, "Mixed selection");
-				return OPERATOR_CANCELLED;
-			}
-			else {
-				switch (idlevel) {
-					case ID_GR:
-						WM_menu_name_call(C, "OUTLINER_MT_collection", WM_OP_INVOKE_REGION_WIN);
-						return OPERATOR_FINISHED;
-						break;
-					case ID_LI:
-						return outliner_operator_menu(C, "OUTLINER_OT_lib_operation");
-						break;
-					default:
-						return outliner_operator_menu(C, "OUTLINER_OT_id_operation");
-						break;
-				}
-			}
-		}
-		else if (datalevel) {
-			if (datalevel == -1) {
-				BKE_report(reports, RPT_WARNING, "Mixed selection");
-				return OPERATOR_CANCELLED;
-			}
-			else {
-				if (datalevel == TSE_ANIM_DATA) {
-					return outliner_operator_menu(C, "OUTLINER_OT_animdata_operation");
-				}
-				else if (datalevel == TSE_DRIVER_BASE) {
-					/* do nothing... no special ops needed yet */
-					return OPERATOR_CANCELLED;
-				}
-				else if (datalevel == TSE_LAYER_COLLECTION) {
-					WM_menu_name_call(C, "OUTLINER_MT_collection", WM_OP_INVOKE_REGION_WIN);
-					return OPERATOR_FINISHED;
-				}
-				else if (ELEM(datalevel, TSE_SCENE_COLLECTION_BASE, TSE_VIEW_COLLECTION_BASE)) {
-					WM_menu_name_call(C, "OUTLINER_MT_collection_new", WM_OP_INVOKE_REGION_WIN);
-					return OPERATOR_FINISHED;
-				}
-				else if (datalevel == TSE_ID_BASE) {
-					/* do nothing... there are no ops needed here yet */
-				}
-				else if (datalevel == TSE_CONSTRAINT) {
-					return outliner_operator_menu(C, "OUTLINER_OT_constraint_operation");
-				}
-				else if (datalevel == TSE_MODIFIER) {
-					return outliner_operator_menu(C, "OUTLINER_OT_modifier_operation");
-				}
-				else {
-					return outliner_operator_menu(C, "OUTLINER_OT_data_operation");
-				}
-			}
-		}
-
-		return 0;
-	}
-
-	for (te = te->subtree.first; te; te = te->next) {
-		int retval = do_outliner_operation_event(C, ar, soops, te, mval);
-		if (retval) {
-			return retval;
-		}
-	}
-
-	return 0;
-=======
-  wmOperatorType *ot = WM_operatortype_find(opname, false);
-  uiPopupMenu *pup = UI_popup_menu_begin(C, RNA_struct_ui_name(ot->srna), ICON_NONE);
-  uiLayout *layout = UI_popup_menu_layout(pup);
-
-  /* set this so the default execution context is the same as submenus */
-  uiLayoutSetOperatorContext(layout, WM_OP_INVOKE_REGION_WIN);
-  uiItemsEnumO(layout, ot->idname, RNA_property_identifier(ot->prop));
-
-  MenuType *mt = WM_menutype_find("OUTLINER_MT_context", false);
-  if (mt) {
-    uiItemS(layout);
-    UI_menutype_draw(C, mt, layout);
-  }
 
   UI_popup_menu_end(C, pup);
 
@@ -2463,7 +2255,6 @@
   }
 
   return 0;
->>>>>>> 863eeca1
 }
 
 static int outliner_operation(bContext *C, wmOperator *UNUSED(op), const wmEvent *event)
@@ -2493,13 +2284,8 @@
     return OPERATOR_FINISHED;
   }
 
-<<<<<<< HEAD
-	/*WM_menu_name_call(C, "OUTLINER_MT_context", WM_OP_INVOKE_REGION_WIN);*/ //- bfa, removed the OUTLINER_MT_context menu
-	return OPERATOR_FINISHED;
-=======
-  WM_menu_name_call(C, "OUTLINER_MT_context", WM_OP_INVOKE_REGION_WIN);
+  /*WM_menu_name_call(C, "OUTLINER_MT_context", WM_OP_INVOKE_REGION_WIN);*/  //- bfa, removed the OUTLINER_MT_context menu
   return OPERATOR_FINISHED;
->>>>>>> 863eeca1
 }
 
 /* Menu only! Calls other operators */
