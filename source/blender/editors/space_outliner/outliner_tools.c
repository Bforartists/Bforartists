--- conflicted
+++ resolved
@@ -365,7 +365,7 @@
 } eOutliner_PropSceneOps;
 
 static const EnumPropertyItem prop_scene_op_types[] = {
-    {OL_SCENE_OP_DELETE, "DELETE", ICON_DELETE, "Delete", ""},
+    {OL_SCENE_OP_DELETE, "DELETE", ICON_DELETE, "Delete", ""}, /*bfa - replaced the ICON_X by ICON_DELETE*/
     {0, NULL, 0, NULL, NULL},
 };
 
@@ -1354,30 +1354,18 @@
 
 // TODO: implement support for changing the ID-block used
 static const EnumPropertyItem prop_id_op_types[] = {
-<<<<<<< HEAD
     {OUTLINER_IDOP_UNLINK, "UNLINK", ICON_UNLINKED, "Unlink", ""},
     {OUTLINER_IDOP_LOCAL, "LOCAL", ICON_MAKE_LOCAL, "Make Local", ""},
-    {OUTLINER_IDOP_STATIC_OVERRIDE,
-     "STATIC_OVERRIDE",
-     0,
-     "Add Static Override",
-     "Add a local static override of this data-block"},
-    {OUTLINER_IDOP_SINGLE, "SINGLE", ICON_MAKE_SINGLE_USER, "Make Single User", ""},
-    {OUTLINER_IDOP_DELETE, "DELETE", ICON_DELETE, "Delete", ""},
-=======
-    {OUTLINER_IDOP_UNLINK, "UNLINK", 0, "Unlink", ""},
-    {OUTLINER_IDOP_LOCAL, "LOCAL", 0, "Make Local", ""},
     {OUTLINER_IDOP_OVERRIDE_LIBRARY,
      "OVERRIDE_LIBRARY",
      0,
      "Add Library Override",
      "Add a local override of this linked data-block"},
-    {OUTLINER_IDOP_SINGLE, "SINGLE", 0, "Make Single User", ""},
-    {OUTLINER_IDOP_DELETE, "DELETE", ICON_X, "Delete", ""},
->>>>>>> 515b90ac
+    {OUTLINER_IDOP_SINGLE, "SINGLE", ICON_MAKE_SINGLE_USER, "Make Single User", ""},
+    {OUTLINER_IDOP_DELETE, "DELETE", ICON_DELETE, "Delete", ""},
     {OUTLINER_IDOP_REMAP,
      "REMAP",
-     ICON_USER,
+     0,
      "Remap Users",
      "Make all users of selected data-blocks to use instead current (clicked) one"},
     {0, "", 0, NULL, NULL},
@@ -1386,7 +1374,7 @@
     {0, "", 0, NULL, NULL},
     {OUTLINER_IDOP_FAKE_ADD,
      "ADD_FAKE",
-     ICON_FAKE_USER_ON,
+     0,
      "Add Fake User",
      "Ensure data-block gets saved even if it isn't in use (e.g. for motion and material "
      "libraries)"},
