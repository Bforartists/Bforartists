--- conflicted
+++ resolved
@@ -2356,7 +2356,7 @@
     case ID_GR:
       return ICON_OUTLINER_COLLECTION;
     case ID_CV:
-      return ICON_OUTLINER_DATA_CURVES;
+      return ICON_OUTLINER_OB_CURVE;
     case ID_PT:
       return ICON_OUTLINER_DATA_POINTCLOUD;
     case ID_VO:
@@ -2769,229 +2769,7 @@
   else if (tselem->id) {
     data.drag_id = tselem->id;
     data.drag_parent = (data.drag_id && te->parent) ? TREESTORE(te->parent)->id : nullptr;
-<<<<<<< HEAD
-
-    if (GS(tselem->id->name) == ID_OB) {
-      Object *ob = (Object *)tselem->id;
-      switch (ob->type) {
-        case OB_LAMP:
-          data.icon = ICON_OUTLINER_OB_LIGHT;
-          break;
-        case OB_MESH:
-          data.icon = ICON_OUTLINER_OB_MESH;
-          break;
-        case OB_CAMERA:
-          data.icon = ICON_OUTLINER_OB_CAMERA;
-          break;
-        case OB_CURVES_LEGACY:
-          data.icon = ICON_OUTLINER_OB_CURVE;
-          break;
-        case OB_MBALL:
-          data.icon = ICON_OUTLINER_OB_META;
-          break;
-        case OB_LATTICE:
-          data.icon = ICON_OUTLINER_OB_LATTICE;
-          break;
-        case OB_ARMATURE:
-          data.icon = ICON_OUTLINER_OB_ARMATURE;
-          break;
-        case OB_FONT:
-          data.icon = ICON_OUTLINER_OB_FONT;
-          break;
-        case OB_SURF:
-          data.icon = ICON_OUTLINER_OB_SURFACE;
-          break;
-        case OB_SPEAKER:
-          data.icon = ICON_OUTLINER_OB_SPEAKER;
-          break;
-        case OB_LIGHTPROBE:
-          data.icon = ICON_OUTLINER_OB_LIGHTPROBE;
-          break;
-        case OB_CURVES:
-          data.icon = ICON_OUTLINER_OB_CURVES;
-          break;
-        case OB_POINTCLOUD:
-          data.icon = ICON_OUTLINER_OB_POINTCLOUD;
-          break;
-        case OB_VOLUME:
-          data.icon = ICON_OUTLINER_OB_VOLUME;
-          break;
-        case OB_EMPTY:
-          if (ob->instance_collection && (ob->transflag & OB_DUPLICOLLECTION)) {
-            data.icon = ICON_OUTLINER_OB_GROUP_INSTANCE;
-          }
-          else if (ob->empty_drawtype == OB_EMPTY_IMAGE) {
-            data.icon = ICON_OUTLINER_OB_IMAGE;
-          }
-          else if (ob->pd && ob->pd->forcefield) {
-            data.icon = ICON_OUTLINER_OB_FORCE_FIELD;
-          }
-          else {
-            data.icon = ICON_OUTLINER_OB_EMPTY;
-          }
-          break;
-        case OB_GPENCIL:
-          data.icon = ICON_OUTLINER_OB_GREASEPENCIL;
-          break;
-      }
-    }
-    else {
-      /* TODO(sergey): Casting to short here just to handle ID_NLA which is
-       * NOT inside of IDType enum.
-       */
-      switch ((short)GS(tselem->id->name)) {
-        case ID_SCE:
-          data.icon = ICON_SCENE_DATA;
-          break;
-        case ID_ME:
-          data.icon = ICON_OUTLINER_DATA_MESH;
-          break;
-        case ID_CU_LEGACY:
-          data.icon = ICON_OUTLINER_DATA_CURVE;
-          break;
-        case ID_MB:
-          data.icon = ICON_OUTLINER_DATA_META;
-          break;
-        case ID_LT:
-          data.icon = ICON_OUTLINER_DATA_LATTICE;
-          break;
-        case ID_LA: {
-          Light *la = (Light *)tselem->id;
-          switch (la->type) {
-            case LA_LOCAL:
-              data.icon = ICON_LIGHT_POINT;
-              break;
-            case LA_SUN:
-              data.icon = ICON_LIGHT_SUN;
-              break;
-            case LA_SPOT:
-              data.icon = ICON_LIGHT_SPOT;
-              break;
-            case LA_AREA:
-              data.icon = ICON_LIGHT_AREA;
-              break;
-            default:
-              data.icon = ICON_OUTLINER_DATA_LIGHT;
-              break;
-          }
-          break;
-        }
-        case ID_MA:
-          data.icon = ICON_MATERIAL_DATA;
-          break;
-        case ID_TE:
-          data.icon = ICON_TEXTURE;
-          break;
-        case ID_IM:
-          data.icon = ICON_IMAGE_DATA;
-          break;
-        case ID_SPK:
-        case ID_SO:
-          data.icon = ICON_OUTLINER_DATA_SPEAKER;
-          break;
-        case ID_AR:
-          data.icon = ICON_OUTLINER_DATA_ARMATURE;
-          break;
-        case ID_CA:
-          data.icon = ICON_CAMERA_DATA;
-          break;
-        case ID_KE:
-          data.icon = ICON_SHAPEKEY_DATA;
-          break;
-        case ID_WO:
-          data.icon = ICON_WORLD;
-          break;
-        case ID_AC:
-          data.icon = ICON_ACTION;
-          break;
-        case ID_NLA:
-          data.icon = ICON_NLA;
-          break;
-        case ID_TXT: {
-          Text *text = (Text *)tselem->id;
-          if (text->filepath == nullptr || (text->flags & TXT_ISMEM)) {
-            data.icon = ICON_FILE_TEXT;
-          }
-          else {
-            /* Helps distinguish text-based formats like the file-browser does. */
-            data.icon = ED_file_extension_icon(text->filepath);
-          }
-          break;
-        }
-        case ID_GR:
-          data.icon = ICON_OUTLINER_COLLECTION;
-          break;
-        case ID_CV:
-          data.icon = ICON_HAIR_DATA;
-          break;
-        case ID_PT:
-          data.icon = ICON_POINTCLOUD_DATA;
-          break;
-        case ID_VO:
-          data.icon = ICON_VOLUME_DATA;
-          break;
-        case ID_LI:
-          if (tselem->id->tag & LIB_TAG_MISSING) {
-            data.icon = ICON_LIBRARY_DATA_BROKEN;
-          }
-          else if (((Library *)tselem->id)->parent) {
-            data.icon = ICON_LIBRARY_DATA_INDIRECT;
-          }
-          else {
-            data.icon = ICON_LIBRARY_DATA_DIRECT;
-          }
-          break;
-        case ID_LS:
-          data.icon = ICON_LINE_DATA;
-          break;
-        case ID_GD:
-          data.icon = ICON_OUTLINER_DATA_GREASEPENCIL;
-          break;
-        case ID_LP: {
-          LightProbe *lp = (LightProbe *)tselem->id;
-          switch (lp->type) {
-            case LIGHTPROBE_TYPE_CUBE:
-              data.icon = ICON_LIGHTPROBE_CUBEMAP;
-              break;
-            case LIGHTPROBE_TYPE_PLANAR:
-              data.icon = ICON_LIGHTPROBE_PLANAR;
-              break;
-            case LIGHTPROBE_TYPE_GRID:
-              data.icon = ICON_LIGHTPROBE_GRID;
-              break;
-            default:
-              data.icon = ICON_LIGHTPROBE_CUBEMAP;
-              break;
-          }
-          break;
-        }
-        case ID_BR:
-          data.icon = ICON_BRUSH_DATA;
-          break;
-        case ID_SCR:
-        case ID_WS:
-          data.icon = ICON_WORKSPACE;
-          break;
-        case ID_MSK:
-          data.icon = ICON_MOD_MASK;
-          break;
-        case ID_MC:
-          data.icon = ICON_SEQUENCE;
-          break;
-        case ID_PC:
-          data.icon = ICON_CURVE_BEZCURVE;
-          break;
-        case ID_SIM:
-          /* TODO: Use correct icon. */
-          data.icon = ICON_PHYSICS;
-          break;
-        default:
-          break;
-      }
-    }
-=======
     data.icon = tree_element_get_icon_from_id(tselem->id);
->>>>>>> ee9f3480
   }
 
   return data;
