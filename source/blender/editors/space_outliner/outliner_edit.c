/*
 * ***** BEGIN GPL LICENSE BLOCK *****
 *
 * This program is free software; you can redistribute it and/or
 * modify it under the terms of the GNU General Public License
 * as published by the Free Software Foundation; either version 2
 * of the License, or (at your option) any later version.
 *
 * This program is distributed in the hope that it will be useful,
 * but WITHOUT ANY WARRANTY; without even the implied warranty of
 * MERCHANTABILITY or FITNESS FOR A PARTICULAR PURPOSE.  See the
 * GNU General Public License for more details.
 *
 * You should have received a copy of the GNU General Public License
 * along with this program; if not, write to the Free Software Foundation,
 * Inc., 51 Franklin Street, Fifth Floor, Boston, MA 02110-1301, USA.
 *
 * The Original Code is Copyright (C) 2004 Blender Foundation.
 * All rights reserved.
 *
 * The Original Code is: all of this file.
 *
 * Contributor(s): Joshua Leung
 *
 * ***** END GPL LICENSE BLOCK *****
 */

/** \file blender/editors/space_outliner/outliner_edit.c
 *  \ingroup spoutliner
 */

#include <string.h>

#include "MEM_guardedalloc.h"

#include "DNA_anim_types.h"
#include "DNA_group_types.h"
#include "DNA_ID.h"
#include "DNA_scene_types.h"
#include "DNA_object_types.h"
#include "DNA_material_types.h"

#include "BLI_blenlib.h"
#include "BLI_utildefines.h"
#include "BLI_path_util.h"
#include "BLI_mempool.h"
#include "BLI_stack.h"
#include "BLI_string.h"

#include "BLT_translation.h"

#include "BKE_animsys.h"
#include "BKE_context.h"
#include "BKE_depsgraph.h"
#include "BKE_idcode.h"
#include "BKE_library.h"
#include "BKE_library_query.h"
#include "BKE_library_remap.h"
#include "BKE_main.h"
#include "BKE_outliner_treehash.h"
#include "BKE_report.h"
#include "BKE_scene.h"
#include "BKE_material.h"
#include "BKE_group.h"

#include "../blenloader/BLO_readfile.h"

#include "ED_object.h"
#include "ED_outliner.h"
#include "ED_screen.h"
#include "ED_keyframing.h"
#include "ED_armature.h"

#include "WM_api.h"
#include "WM_types.h"

#include "UI_interface.h"
#include "UI_resources.h"
#include "UI_view2d.h"

#include "RNA_access.h"
#include "RNA_define.h"
#include "RNA_enum_types.h"

#include "GPU_material.h"

#include "outliner_intern.h"

/* ************************************************************** */
/* Unused Utilities */
// XXX: where to place these?

/* This is not used anywhere at the moment */
#if 0
static void outliner_open_reveal(SpaceOops *soops, ListBase *lb, TreeElement *teFind, int *found)
{
	TreeElement *te;
	TreeStoreElem *tselem;

	for (te = lb->first; te; te = te->next) {
		/* check if this tree-element was the one we're seeking */
		if (te == teFind) {
			*found = 1;
			return;
		}

		/* try to see if sub-tree contains it then */
		outliner_open_reveal(soops, &te->subtree, teFind, found);
		if (*found) {
			tselem = TREESTORE(te);
			if (tselem->flag & TSE_CLOSED)
				tselem->flag &= ~TSE_CLOSED;
			return;
		}
	}
}
#endif

static TreeElement *outliner_dropzone_element(TreeElement *te, const float fmval[2], const bool children)
{
	if ((fmval[1] > te->ys) && (fmval[1] < (te->ys + UI_UNIT_Y))) {
		/* name and first icon */
		if ((fmval[0] > te->xs + UI_UNIT_X) && (fmval[0] < te->xend))
			return te;
	}
	/* Not it.  Let's look at its children. */
	if (children && (TREESTORE(te)->flag & TSE_CLOSED) == 0 && (te->subtree.first)) {
		for (te = te->subtree.first; te; te = te->next) {
			TreeElement *te_valid = outliner_dropzone_element(te, fmval, children);
			if (te_valid)
				return te_valid;
		}
	}
	return NULL;
}

/* Used for drag and drop parenting */
TreeElement *outliner_dropzone_find(const SpaceOops *soops, const float fmval[2], const bool children)
{
	TreeElement *te;

	for (te = soops->tree.first; te; te = te->next) {
		TreeElement *te_valid = outliner_dropzone_element(te, fmval, children);
		if (te_valid)
			return te_valid;
	}
	return NULL;
}

/* ************************************************************** */
/* Click Activated */

/* Toggle Open/Closed ------------------------------------------- */

static int do_outliner_item_openclose(bContext *C, SpaceOops *soops, TreeElement *te, const bool all, const float mval[2])
{

	if (mval[1] > te->ys && mval[1] < te->ys + UI_UNIT_Y) {
		TreeStoreElem *tselem = TREESTORE(te);

		/* all below close/open? */
		if (all) {
			tselem->flag &= ~TSE_CLOSED;
			outliner_set_flag(&te->subtree, TSE_CLOSED, !outliner_has_one_flag(&te->subtree, TSE_CLOSED, 1));
		}
		else {
			if (tselem->flag & TSE_CLOSED) tselem->flag &= ~TSE_CLOSED;
			else tselem->flag |= TSE_CLOSED;
		}

		return 1;
	}

	for (te = te->subtree.first; te; te = te->next) {
		if (do_outliner_item_openclose(C, soops, te, all, mval))
			return 1;
	}
	return 0;

}

/* event can enterkey, then it opens/closes */
static int outliner_item_openclose(bContext *C, wmOperator *op, const wmEvent *event)
{
	ARegion *ar = CTX_wm_region(C);
	SpaceOops *soops = CTX_wm_space_outliner(C);
	TreeElement *te;
	float fmval[2];
	const bool all = RNA_boolean_get(op->ptr, "all");

	UI_view2d_region_to_view(&ar->v2d, event->mval[0], event->mval[1], &fmval[0], &fmval[1]);

	for (te = soops->tree.first; te; te = te->next) {
		if (do_outliner_item_openclose(C, soops, te, all, fmval))
			break;
	}

	ED_region_tag_redraw(ar);

	return OPERATOR_FINISHED;
}

void OUTLINER_OT_item_openclose(wmOperatorType *ot)
{
	ot->name = "Open/Close Item";
	ot->idname = "OUTLINER_OT_item_openclose";
<<<<<<< HEAD
	ot->description = "Open/Close Item\nToggle whether item under cursor is enabled or closed";
	
=======
	ot->description = "Toggle whether item under cursor is enabled or closed";

>>>>>>> f10d37f2
	ot->invoke = outliner_item_openclose;

	ot->poll = ED_operator_outliner_active;

	RNA_def_boolean(ot->srna, "all", 1, "All", "Close or open all items");
}

/* Rename --------------------------------------------------- */

static void do_item_rename(ARegion *ar, TreeElement *te, TreeStoreElem *tselem, ReportList *reports)
{
	/* can't rename rna datablocks entries or listbases */
	if (ELEM(tselem->type, TSE_RNA_STRUCT, TSE_RNA_PROPERTY, TSE_RNA_ARRAY_ELEM, TSE_ID_BASE)) {
		/* do nothing */;
	}
	else if (ELEM(tselem->type, TSE_ANIM_DATA, TSE_NLA, TSE_DEFGROUP_BASE, TSE_CONSTRAINT_BASE, TSE_MODIFIER_BASE,
	              TSE_DRIVER_BASE, TSE_POSE_BASE, TSE_POSEGRP_BASE, TSE_R_LAYER_BASE, TSE_R_PASS))
	{
		BKE_report(reports, RPT_WARNING, "Cannot edit builtin name");
	}
	else if (ELEM(tselem->type, TSE_SEQUENCE, TSE_SEQ_STRIP, TSE_SEQUENCE_DUP)) {
		BKE_report(reports, RPT_WARNING, "Cannot edit sequence name");
	}
	else if (ID_IS_LINKED(tselem->id)) {
		BKE_report(reports, RPT_WARNING, "Cannot edit external libdata");
	}
	else if (te->idcode == ID_LI && ((Library *)tselem->id)->parent) {
		BKE_report(reports, RPT_WARNING, "Cannot edit the path of an indirectly linked library");
	}
	else {
		tselem->flag |= TSE_TEXTBUT;
		ED_region_tag_redraw(ar);
	}
}

void item_rename_cb(
        bContext *C, ReportList *reports, Scene *UNUSED(scene), TreeElement *te,
        TreeStoreElem *UNUSED(tsep), TreeStoreElem *tselem, void *UNUSED(user_data))
{
	ARegion *ar = CTX_wm_region(C);
	do_item_rename(ar, te, tselem, reports);
}

static int do_outliner_item_rename(ReportList *reports, ARegion *ar, TreeElement *te, const float mval[2])
{
	if (mval[1] > te->ys && mval[1] < te->ys + UI_UNIT_Y) {
		TreeStoreElem *tselem = TREESTORE(te);

		/* click on name */
		if (mval[0] > te->xs + UI_UNIT_X * 2 && mval[0] < te->xend) {
			do_item_rename(ar, te, tselem, reports);
			return 1;
		}
		return 0;
	}

	for (te = te->subtree.first; te; te = te->next) {
		if (do_outliner_item_rename(reports, ar, te, mval)) return 1;
	}
	return 0;
}

static int outliner_item_rename(bContext *C, wmOperator *op, const wmEvent *event)
{
	ARegion *ar = CTX_wm_region(C);
	SpaceOops *soops = CTX_wm_space_outliner(C);
	TreeElement *te;
	float fmval[2];
	bool changed = false;

	UI_view2d_region_to_view(&ar->v2d, event->mval[0], event->mval[1], &fmval[0], &fmval[1]);

	for (te = soops->tree.first; te; te = te->next) {
		if (do_outliner_item_rename(op->reports, ar, te, fmval)) {
			changed = true;
			break;
		}
	}

	return changed ? OPERATOR_FINISHED : OPERATOR_PASS_THROUGH;
}


void OUTLINER_OT_item_rename(wmOperatorType *ot)
{
	ot->name = "Rename Item";
	ot->idname = "OUTLINER_OT_item_rename";
<<<<<<< HEAD
	ot->description = "Rename Item\nRename item under cursor";
	
=======
	ot->description = "Rename item under cursor";

>>>>>>> f10d37f2
	ot->invoke = outliner_item_rename;

	ot->poll = ED_operator_outliner_active;
}

/* ID delete --------------------------------------------------- */

static void id_delete(bContext *C, ReportList *reports, TreeElement *te, TreeStoreElem *tselem)
{
	Main *bmain = CTX_data_main(C);
	ID *id = tselem->id;

	BLI_assert(te->idcode != 0 && id != NULL);
	UNUSED_VARS_NDEBUG(te);

	if (te->idcode == ID_LI && ((Library *)id)->parent != NULL) {
		BKE_reportf(reports, RPT_WARNING, "Cannot delete indirectly linked library '%s'", id->name);
		return;
	}
	if (id->tag & LIB_TAG_INDIRECT) {
		BKE_reportf(reports, RPT_WARNING, "Cannot delete indirectly linked id '%s'", id->name);
		return;
	}
	else if (BKE_library_ID_is_indirectly_used(bmain, id) && ID_REAL_USERS(id) <= 1) {
		BKE_reportf(reports, RPT_WARNING,
		            "Cannot delete id '%s', indirectly used data-blocks need at least one user",
		            id->name);
		return;
	}


	BKE_libblock_delete(bmain, id);

	WM_event_add_notifier(C, NC_WINDOW, NULL);
}

void id_delete_cb(
        bContext *C, ReportList *reports, Scene *UNUSED(scene),
        TreeElement *te, TreeStoreElem *UNUSED(tsep), TreeStoreElem *tselem, void *UNUSED(user_data))
{
	id_delete(C, reports, te, tselem);
}

static int outliner_id_delete_invoke_do(bContext *C, ReportList *reports, TreeElement *te, const float mval[2])
{
	if (mval[1] > te->ys && mval[1] < te->ys + UI_UNIT_Y) {
		TreeStoreElem *tselem = TREESTORE(te);

		if (te->idcode != 0 && tselem->id) {
			if (te->idcode == ID_LI && ((Library *)tselem->id)->parent) {
				BKE_reportf(reports, RPT_ERROR_INVALID_INPUT,
				            "Cannot delete indirectly linked library '%s'", ((Library *)tselem->id)->filepath);
				return OPERATOR_CANCELLED;
			}
			id_delete(C, reports, te, tselem);
			return OPERATOR_FINISHED;
		}
	}
	else {
		for (te = te->subtree.first; te; te = te->next) {
			int ret;
			if ((ret = outliner_id_delete_invoke_do(C, reports, te, mval))) {
				return ret;
			}
		}
	}

	return 0;
}

static int outliner_id_delete_invoke(bContext *C, wmOperator *op, const wmEvent *event)
{
	ARegion *ar = CTX_wm_region(C);
	SpaceOops *soops = CTX_wm_space_outliner(C);
	TreeElement *te;
	float fmval[2];

	BLI_assert(ar && soops);

	UI_view2d_region_to_view(&ar->v2d, event->mval[0], event->mval[1], &fmval[0], &fmval[1]);

	for (te = soops->tree.first; te; te = te->next) {
		int ret;

		if ((ret = outliner_id_delete_invoke_do(C, op->reports, te, fmval))) {
			return ret;
		}
	}

	return OPERATOR_CANCELLED;
}

void OUTLINER_OT_id_delete(wmOperatorType *ot)
{
	ot->name = "Delete Data-Block";
	ot->idname = "OUTLINER_OT_id_delete";
	ot->description = "Delete the ID under cursor";

	ot->invoke = outliner_id_delete_invoke;
	ot->poll = ED_operator_outliner_active;
}

/* ID remap --------------------------------------------------- */

static int outliner_id_remap_exec(bContext *C, wmOperator *op)
{
	Main *bmain = CTX_data_main(C);
	Scene *scene = CTX_data_scene(C);
	SpaceOops *soops = CTX_wm_space_outliner(C);

	const short id_type = (short)RNA_enum_get(op->ptr, "id_type");
	ID *old_id = BLI_findlink(which_libbase(CTX_data_main(C), id_type), RNA_enum_get(op->ptr, "old_id"));
	ID *new_id = BLI_findlink(which_libbase(CTX_data_main(C), id_type), RNA_enum_get(op->ptr, "new_id"));

	/* check for invalid states */
	if (soops == NULL) {
		return OPERATOR_CANCELLED;
	}

	if (!(old_id && new_id && (old_id != new_id) && (GS(old_id->name) == GS(new_id->name)))) {
		BKE_reportf(op->reports, RPT_ERROR_INVALID_INPUT, "Invalid old/new ID pair ('%s' / '%s')",
		            old_id ? old_id->name : "Invalid ID", new_id ? new_id->name : "Invalid ID");
		return OPERATOR_CANCELLED;
	}

	if (ID_IS_LINKED(old_id)) {
		BKE_reportf(op->reports, RPT_WARNING,
		            "Old ID '%s' is linked from a library, indirect usages of this data-block will not be remapped",
		            old_id->name);
	}

	BKE_libblock_remap(bmain, old_id, new_id,
	                   ID_REMAP_SKIP_INDIRECT_USAGE | ID_REMAP_SKIP_NEVER_NULL_USAGE);

	BKE_main_lib_objects_recalc_all(bmain);

	/* recreate dependency graph to include new objects */
	DAG_scene_relations_rebuild(bmain, scene);

	/* free gpu materials, some materials depend on existing objects, such as lamps so freeing correctly refreshes */
	GPU_materials_free();

	WM_event_add_notifier(C, NC_WINDOW, NULL);

	return OPERATOR_FINISHED;
}

static bool outliner_id_remap_find_tree_element(bContext *C, wmOperator *op, ListBase *tree, const float y)
{
	TreeElement *te;

	for (te = tree->first; te; te = te->next) {
		if (y > te->ys && y < te->ys + UI_UNIT_Y) {
			TreeStoreElem *tselem = TREESTORE(te);

			if (tselem->type == 0 && tselem->id) {
				printf("found id %s (%p)!\n", tselem->id->name, tselem->id);

				RNA_enum_set(op->ptr, "id_type", GS(tselem->id->name));
				RNA_enum_set_identifier(C, op->ptr, "new_id", tselem->id->name + 2);
				RNA_enum_set_identifier(C, op->ptr, "old_id", tselem->id->name + 2);
				return true;
			}
		}
		if (outliner_id_remap_find_tree_element(C, op, &te->subtree, y)) {
			return true;
		}
	}
	return false;
}

static int outliner_id_remap_invoke(bContext *C, wmOperator *op, const wmEvent *event)
{
	SpaceOops *soops = CTX_wm_space_outliner(C);
	ARegion *ar = CTX_wm_region(C);
	float fmval[2];

	if (!RNA_property_is_set(op->ptr, RNA_struct_find_property(op->ptr, "id_type"))) {
		UI_view2d_region_to_view(&ar->v2d, event->mval[0], event->mval[1], &fmval[0], &fmval[1]);

		outliner_id_remap_find_tree_element(C, op, &soops->tree, fmval[1]);
	}

	return WM_operator_props_dialog_popup(C, op, 200, 100);
}

static const EnumPropertyItem *outliner_id_itemf(bContext *C, PointerRNA *ptr, PropertyRNA *UNUSED(prop), bool *r_free)
{
	EnumPropertyItem item_tmp = {0}, *item = NULL;
	int totitem = 0;
	int i = 0;

	short id_type = (short)RNA_enum_get(ptr, "id_type");
	ID *id = which_libbase(CTX_data_main(C), id_type)->first;

	for (; id; id = id->next) {
		item_tmp.identifier = item_tmp.name = id->name + 2;
		item_tmp.value = i++;
		RNA_enum_item_add(&item, &totitem, &item_tmp);
	}

	RNA_enum_item_end(&item, &totitem);
	*r_free = true;

	return item;
}

void OUTLINER_OT_id_remap(wmOperatorType *ot)
{
	PropertyRNA *prop;

	/* identifiers */
	ot->name = "Outliner ID data Remap";
	ot->idname = "OUTLINER_OT_id_remap";
	ot->description = "";

	/* callbacks */
	ot->invoke = outliner_id_remap_invoke;
	ot->exec = outliner_id_remap_exec;
	ot->poll = ED_operator_outliner_active;

	ot->flag = 0;

	prop = RNA_def_enum(ot->srna, "id_type", rna_enum_id_type_items, ID_OB, "ID Type", "");
	RNA_def_property_translation_context(prop, BLT_I18NCONTEXT_ID_ID);

	prop = RNA_def_enum(ot->srna, "old_id", DummyRNA_NULL_items, 0, "Old ID", "Old ID to replace");
	RNA_def_property_enum_funcs_runtime(prop, NULL, NULL, outliner_id_itemf);
	RNA_def_property_flag(prop, PROP_ENUM_NO_TRANSLATE | PROP_HIDDEN);

	ot->prop = RNA_def_enum(ot->srna, "new_id", DummyRNA_NULL_items, 0,
	                        "New ID", "New ID to remap all selected IDs' users to");
	RNA_def_property_enum_funcs_runtime(ot->prop, NULL, NULL, outliner_id_itemf);
	RNA_def_property_flag(ot->prop, PROP_ENUM_NO_TRANSLATE);
}

void id_remap_cb(
        bContext *C, ReportList *UNUSED(reports), Scene *UNUSED(scene), TreeElement *UNUSED(te),
        TreeStoreElem *UNUSED(tsep), TreeStoreElem *tselem, void *UNUSED(user_data))
{
	wmOperatorType *ot = WM_operatortype_find("OUTLINER_OT_id_remap", false);
	PointerRNA op_props;

	BLI_assert(tselem->id != NULL);

	WM_operator_properties_create_ptr(&op_props, ot);

	RNA_enum_set(&op_props, "id_type", GS(tselem->id->name));
	RNA_enum_set_identifier(C, &op_props, "old_id", tselem->id->name + 2);

	WM_operator_name_call_ptr(C, ot, WM_OP_INVOKE_DEFAULT, &op_props);

	WM_operator_properties_free(&op_props);
}

/* Library relocate/reload --------------------------------------------------- */

static int lib_relocate(
        bContext *C, TreeElement *te, TreeStoreElem *tselem, wmOperatorType *ot, const bool reload)
{
	PointerRNA op_props;
	int ret = 0;

	BLI_assert(te->idcode == ID_LI && tselem->id != NULL);
	UNUSED_VARS_NDEBUG(te);

	WM_operator_properties_create_ptr(&op_props, ot);

	RNA_string_set(&op_props, "library", tselem->id->name + 2);

	if (reload) {
		Library *lib = (Library *)tselem->id;
		char dir[FILE_MAXDIR], filename[FILE_MAX];

		BLI_split_dirfile(lib->filepath, dir, filename, sizeof(dir), sizeof(filename));

		printf("%s, %s\n", tselem->id->name, lib->filepath);

		/* We assume if both paths in lib are not the same then lib->name was relative... */
		RNA_boolean_set(&op_props, "relative_path", BLI_path_cmp(lib->filepath, lib->name) != 0);

		RNA_string_set(&op_props, "directory", dir);
		RNA_string_set(&op_props, "filename", filename);

		ret = WM_operator_name_call_ptr(C, ot, WM_OP_EXEC_DEFAULT, &op_props);
	}
	else {
		ret = WM_operator_name_call_ptr(C, ot, WM_OP_INVOKE_DEFAULT, &op_props);
	}

	WM_operator_properties_free(&op_props);

	return ret;
}

static int outliner_lib_relocate_invoke_do(
        bContext *C, ReportList *reports, TreeElement *te, const float mval[2], const bool reload)
{
	if (mval[1] > te->ys && mval[1] < te->ys + UI_UNIT_Y) {
		TreeStoreElem *tselem = TREESTORE(te);

		if (te->idcode == ID_LI && tselem->id) {
			if (((Library *)tselem->id)->parent && !reload) {
				BKE_reportf(reports, RPT_ERROR_INVALID_INPUT,
				            "Cannot relocate indirectly linked library '%s'", ((Library *)tselem->id)->filepath);
				return OPERATOR_CANCELLED;
			}
			else {
				wmOperatorType *ot = WM_operatortype_find(reload ? "WM_OT_lib_reload" : "WM_OT_lib_relocate", false);

				return lib_relocate(C, te, tselem, ot, reload);
			}
		}
	}
	else {
		for (te = te->subtree.first; te; te = te->next) {
			int ret;
			if ((ret = outliner_lib_relocate_invoke_do(C, reports, te, mval, reload))) {
				return ret;
			}
		}
	}

	return 0;
}

static int outliner_lib_relocate_invoke(bContext *C, wmOperator *op, const wmEvent *event)
{
	ARegion *ar = CTX_wm_region(C);
	SpaceOops *soops = CTX_wm_space_outliner(C);
	TreeElement *te;
	float fmval[2];

	BLI_assert(ar && soops);

	UI_view2d_region_to_view(&ar->v2d, event->mval[0], event->mval[1], &fmval[0], &fmval[1]);

	for (te = soops->tree.first; te; te = te->next) {
		int ret;

		if ((ret = outliner_lib_relocate_invoke_do(C, op->reports, te, fmval, false))) {
			return ret;
		}
	}

	return OPERATOR_CANCELLED;
}

void OUTLINER_OT_lib_relocate(wmOperatorType *ot)
{
	ot->name = "Relocate Library";
	ot->idname = "OUTLINER_OT_lib_relocate";
	ot->description = "Relocate the library under cursor";

	ot->invoke = outliner_lib_relocate_invoke;
	ot->poll = ED_operator_outliner_active;
}

/* XXX This does not work with several items
 *     (it is only called once in the end, due to the 'deferred' filebrowser invocation through event system...). */
void lib_relocate_cb(
        bContext *C, ReportList *UNUSED(reports), Scene *UNUSED(scene), TreeElement *te,
        TreeStoreElem *UNUSED(tsep), TreeStoreElem *tselem, void *UNUSED(user_data))
{
	wmOperatorType *ot = WM_operatortype_find("WM_OT_lib_relocate", false);

	lib_relocate(C, te, tselem, ot, false);
}


static int outliner_lib_reload_invoke(bContext *C, wmOperator *op, const wmEvent *event)
{
	ARegion *ar = CTX_wm_region(C);
	SpaceOops *soops = CTX_wm_space_outliner(C);
	TreeElement *te;
	float fmval[2];

	BLI_assert(ar && soops);

	UI_view2d_region_to_view(&ar->v2d, event->mval[0], event->mval[1], &fmval[0], &fmval[1]);

	for (te = soops->tree.first; te; te = te->next) {
		int ret;

		if ((ret = outliner_lib_relocate_invoke_do(C, op->reports, te, fmval, true))) {
			return ret;
		}
	}

	return OPERATOR_CANCELLED;
}

void OUTLINER_OT_lib_reload(wmOperatorType *ot)
{
	ot->name = "Reload Library";
	ot->idname = "OUTLINER_OT_lib_reload";
	ot->description = "Reload the library under cursor";

	ot->invoke = outliner_lib_reload_invoke;
	ot->poll = ED_operator_outliner_active;
}

void lib_reload_cb(
        bContext *C, ReportList *UNUSED(reports), Scene *UNUSED(scene), TreeElement *te,
        TreeStoreElem *UNUSED(tsep), TreeStoreElem *tselem, void *UNUSED(user_data))
{
	wmOperatorType *ot = WM_operatortype_find("WM_OT_lib_reload", false);

	lib_relocate(C, te, tselem, ot, true);
}

/* ************************************************************** */
/* Setting Toggling Operators */

/* =============================================== */
/* Toggling Utilities (Exported) */

/* Apply Settings ------------------------------- */

static int outliner_count_levels(ListBase *lb, const int curlevel)
{
	TreeElement *te;
	int level = curlevel, lev;

	for (te = lb->first; te; te = te->next) {

		lev = outliner_count_levels(&te->subtree, curlevel + 1);
		if (lev > level) level = lev;
	}
	return level;
}

int outliner_has_one_flag(ListBase *lb, short flag, const int curlevel)
{
	TreeElement *te;
	TreeStoreElem *tselem;
	int level;

	for (te = lb->first; te; te = te->next) {
		tselem = TREESTORE(te);
		if (tselem->flag & flag) return curlevel;

		level = outliner_has_one_flag(&te->subtree, flag, curlevel + 1);
		if (level) return level;
	}
	return 0;
}

void outliner_set_flag(ListBase *lb, short flag, short set)
{
	TreeElement *te;
	TreeStoreElem *tselem;

	for (te = lb->first; te; te = te->next) {
		tselem = TREESTORE(te);
		if (set == 0) tselem->flag &= ~flag;
		else tselem->flag |= flag;
		outliner_set_flag(&te->subtree, flag, set);
	}
}

/* Restriction Columns ------------------------------- */

/* same check needed for both object operation and restrict column button func
 * return 0 when in edit mode (cannot restrict view or select)
 * otherwise return 1 */
int common_restrict_check(bContext *C, Object *ob)
{
	/* Don't allow hide an object in edit mode,
	 * check the bug #22153 and #21609, #23977
	 */
	Object *obedit = CTX_data_edit_object(C);
	if (obedit && obedit == ob) {
		/* found object is hidden, reset */
		if (ob->restrictflag & OB_RESTRICT_VIEW)
			ob->restrictflag &= ~OB_RESTRICT_VIEW;
		/* found object is unselectable, reset */
		if (ob->restrictflag & OB_RESTRICT_SELECT)
			ob->restrictflag &= ~OB_RESTRICT_SELECT;
		return 0;
	}

	return 1;
}

/* =============================================== */
/* Restriction toggles */

/* Toggle Visibility ---------------------------------------- */

void object_toggle_visibility_cb(
        bContext *C, ReportList *reports, Scene *scene, TreeElement *te,
        TreeStoreElem *UNUSED(tsep), TreeStoreElem *tselem, void *UNUSED(user_data))
{
	Base *base = (Base *)te->directdata;
	Object *ob = (Object *)tselem->id;

	if (ID_IS_LINKED(tselem->id)) {
		BKE_report(reports, RPT_WARNING, "Cannot edit external libdata");
		return;
	}

	/* add check for edit mode */
	if (!common_restrict_check(C, ob)) return;

	if (base || (base = BKE_scene_base_find(scene, ob))) {
		if ((base->object->restrictflag ^= OB_RESTRICT_VIEW)) {
			ED_base_object_select(base, BA_DESELECT);
		}
	}
}

void group_toggle_visibility_cb(
        bContext *UNUSED(C), ReportList *UNUSED(reports), Scene *scene, TreeElement *UNUSED(te),
        TreeStoreElem *UNUSED(tsep), TreeStoreElem *tselem, void *UNUSED(user_data))
{
	Group *group = (Group *)tselem->id;
	restrictbutton_gr_restrict_flag(scene, group, OB_RESTRICT_VIEW);
}

static int outliner_toggle_visibility_exec(bContext *C, wmOperator *op)
{
	Main *bmain = CTX_data_main(C);
	SpaceOops *soops = CTX_wm_space_outliner(C);
	Scene *scene = CTX_data_scene(C);
	ARegion *ar = CTX_wm_region(C);

	outliner_do_object_operation(C, op->reports, scene, soops, &soops->tree, object_toggle_visibility_cb);

	DAG_id_type_tag(bmain, ID_OB);
	WM_event_add_notifier(C, NC_SCENE | ND_OB_VISIBLE, scene);
	ED_region_tag_redraw(ar);

	return OPERATOR_FINISHED;
}

void OUTLINER_OT_visibility_toggle(wmOperatorType *ot)
{
	/* identifiers */
	ot->name = "Toggle Visibility";
	ot->idname = "OUTLINER_OT_visibility_toggle";
<<<<<<< HEAD
	ot->description = "Toggle Visibility\nToggle the visibility of selected items";
	
=======
	ot->description = "Toggle the visibility of selected items";

>>>>>>> f10d37f2
	/* callbacks */
	ot->exec = outliner_toggle_visibility_exec;
	ot->poll = ED_operator_outliner_active_no_editobject;

	ot->flag = OPTYPE_REGISTER | OPTYPE_UNDO;
}

/* Toggle Selectability ---------------------------------------- */

void object_toggle_selectability_cb(
        bContext *UNUSED(C), ReportList *reports, Scene *scene, TreeElement *te,
        TreeStoreElem *UNUSED(tsep), TreeStoreElem *tselem, void *UNUSED(user_data))
{
	Base *base = (Base *)te->directdata;

	if (ID_IS_LINKED(tselem->id)) {
		BKE_report(reports, RPT_WARNING, "Cannot edit external libdata");
		return;
	}

	if (base == NULL) base = BKE_scene_base_find(scene, (Object *)tselem->id);
	if (base) {
		base->object->restrictflag ^= OB_RESTRICT_SELECT;
	}
}

void group_toggle_selectability_cb(
        bContext *UNUSED(C), ReportList *UNUSED(reports), Scene *scene, TreeElement *UNUSED(te),
        TreeStoreElem *UNUSED(tsep), TreeStoreElem *tselem, void *UNUSED(user_data))
{
	Group *group = (Group *)tselem->id;
	restrictbutton_gr_restrict_flag(scene, group, OB_RESTRICT_SELECT);
}

static int outliner_toggle_selectability_exec(bContext *C, wmOperator *op)
{
	SpaceOops *soops = CTX_wm_space_outliner(C);
	Scene *scene = CTX_data_scene(C);
	ARegion *ar = CTX_wm_region(C);

	outliner_do_object_operation(C, op->reports, scene, soops, &soops->tree, object_toggle_selectability_cb);

	WM_event_add_notifier(C, NC_SCENE | ND_OB_SELECT, scene);
	ED_region_tag_redraw(ar);

	return OPERATOR_FINISHED;
}

void OUTLINER_OT_selectability_toggle(wmOperatorType *ot)
{
	/* identifiers */
	ot->name = "Toggle Selectability";
	ot->idname = "OUTLINER_OT_selectability_toggle";
<<<<<<< HEAD
	ot->description = "Toggle Selectability\nToggle the selectability";
	
=======
	ot->description = "Toggle the selectability";

>>>>>>> f10d37f2
	/* callbacks */
	ot->exec = outliner_toggle_selectability_exec;
	ot->poll = ED_operator_outliner_active_no_editobject;

	ot->flag = OPTYPE_REGISTER | OPTYPE_UNDO;
}

/* Toggle Renderability ---------------------------------------- */

void object_toggle_renderability_cb(
        bContext *UNUSED(C), ReportList *reports, Scene *scene, TreeElement *te,
        TreeStoreElem *UNUSED(tsep), TreeStoreElem *tselem, void *UNUSED(user_data))
{
	Base *base = (Base *)te->directdata;

	if (ID_IS_LINKED(tselem->id)) {
		BKE_report(reports, RPT_WARNING, "Cannot edit external libdata");
		return;
	}

	if (base == NULL) base = BKE_scene_base_find(scene, (Object *)tselem->id);
	if (base) {
		base->object->restrictflag ^= OB_RESTRICT_RENDER;
	}
}

void group_toggle_renderability_cb(
        bContext *UNUSED(C), ReportList *UNUSED(reports), Scene *scene, TreeElement *UNUSED(te),
        TreeStoreElem *UNUSED(tsep), TreeStoreElem *tselem, void *UNUSED(user_data))
{
	Group *group = (Group *)tselem->id;
	restrictbutton_gr_restrict_flag(scene, group, OB_RESTRICT_RENDER);
}

static int outliner_toggle_renderability_exec(bContext *C, wmOperator *op)
{
	Main *bmain = CTX_data_main(C);
	SpaceOops *soops = CTX_wm_space_outliner(C);
	Scene *scene = CTX_data_scene(C);

	outliner_do_object_operation(C, op->reports, scene, soops, &soops->tree, object_toggle_renderability_cb);

	DAG_id_type_tag(bmain, ID_OB);
	WM_event_add_notifier(C, NC_SCENE | ND_OB_RENDER, scene);

	return OPERATOR_FINISHED;
}

void OUTLINER_OT_renderability_toggle(wmOperatorType *ot)
{
	/* identifiers */
	ot->name = "Toggle Renderability";
	ot->idname = "OUTLINER_OT_renderability_toggle";
<<<<<<< HEAD
	ot->description = "Toggle Renderability\nToggle the renderability of selected items";
	
=======
	ot->description = "Toggle the renderability of selected items";

>>>>>>> f10d37f2
	/* callbacks */
	ot->exec = outliner_toggle_renderability_exec;
	ot->poll = ED_operator_outliner_active;

	ot->flag = OPTYPE_REGISTER | OPTYPE_UNDO;
}

/* =============================================== */
/* Outliner setting toggles */

/* Toggle Expanded (Outliner) ---------------------------------------- */

static int outliner_toggle_expanded_exec(bContext *C, wmOperator *UNUSED(op))
{
	SpaceOops *soops = CTX_wm_space_outliner(C);
	ARegion *ar = CTX_wm_region(C);

	if (outliner_has_one_flag(&soops->tree, TSE_CLOSED, 1))
		outliner_set_flag(&soops->tree, TSE_CLOSED, 0);
	else
		outliner_set_flag(&soops->tree, TSE_CLOSED, 1);

	ED_region_tag_redraw(ar);

	return OPERATOR_FINISHED;
}

void OUTLINER_OT_expanded_toggle(wmOperatorType *ot)
{
	/* identifiers */
	ot->name = "Expand/Collapse All";
	ot->idname = "OUTLINER_OT_expanded_toggle";
<<<<<<< HEAD
	ot->description = "Expand/Collapse All\nExpand/Collapse all items";
	
=======
	ot->description = "Expand/Collapse all items";

>>>>>>> f10d37f2
	/* callbacks */
	ot->exec = outliner_toggle_expanded_exec;
	ot->poll = ED_operator_outliner_active;

	/* no undo or registry, UI option */
}

/* Toggle Selected (Outliner) ---------------------------------------- */

static int outliner_toggle_selected_exec(bContext *C, wmOperator *UNUSED(op))
{
	SpaceOops *soops = CTX_wm_space_outliner(C);
	ARegion *ar = CTX_wm_region(C);
	Scene *scene = CTX_data_scene(C);

	if (outliner_has_one_flag(&soops->tree, TSE_SELECTED, 1))
		outliner_set_flag(&soops->tree, TSE_SELECTED, 0);
	else
		outliner_set_flag(&soops->tree, TSE_SELECTED, 1);

	soops->storeflag |= SO_TREESTORE_REDRAW;

	WM_event_add_notifier(C, NC_SCENE | ND_OB_SELECT, scene);
	ED_region_tag_redraw(ar);

	return OPERATOR_FINISHED;
}

void OUTLINER_OT_selected_toggle(wmOperatorType *ot)
{
	/* identifiers */
	ot->name = "Toggle Selected";
	ot->idname = "OUTLINER_OT_selected_toggle";
<<<<<<< HEAD
	ot->description = "Toggle Selected\nToggle the Outliner selection of items";
	
=======
	ot->description = "Toggle the Outliner selection of items";

>>>>>>> f10d37f2
	/* callbacks */
	ot->exec = outliner_toggle_selected_exec;
	ot->poll = ED_operator_outliner_active;

	/* no undo or registry, UI option */
}

/* ************************************************************** */
/* Hotkey Only Operators */

/* Show Active --------------------------------------------------- */

static void outliner_set_coordinates_element_recursive(SpaceOops *soops, TreeElement *te, int startx, int *starty)
{
	TreeStoreElem *tselem = TREESTORE(te);

	/* store coord and continue, we need coordinates for elements outside view too */
	te->xs = (float)startx;
	te->ys = (float)(*starty);
	*starty -= UI_UNIT_Y;

	if (TSELEM_OPEN(tselem, soops)) {
		TreeElement *ten;
		for (ten = te->subtree.first; ten; ten = ten->next) {
			outliner_set_coordinates_element_recursive(soops, ten, startx + UI_UNIT_X, starty);
		}
	}
}

/* to retrieve coordinates with redrawing the entire tree */
static void outliner_set_coordinates(ARegion *ar, SpaceOops *soops)
{
	TreeElement *te;
	int starty = (int)(ar->v2d.tot.ymax) - UI_UNIT_Y;

	for (te = soops->tree.first; te; te = te->next) {
		outliner_set_coordinates_element_recursive(soops, te, 0, &starty);
	}
}

/* return 1 when levels were opened */
static int outliner_open_back(TreeElement *te)
{
	TreeStoreElem *tselem;
	int retval = 0;

	for (te = te->parent; te; te = te->parent) {
		tselem = TREESTORE(te);
		if (tselem->flag & TSE_CLOSED) {
			tselem->flag &= ~TSE_CLOSED;
			retval = 1;
		}
	}
	return retval;
}

static int outliner_show_active_exec(bContext *C, wmOperator *UNUSED(op))
{
	SpaceOops *so = CTX_wm_space_outliner(C);
	Scene *scene = CTX_data_scene(C);
	ARegion *ar = CTX_wm_region(C);
	View2D *v2d = &ar->v2d;

	TreeElement *te;
	int xdelta, ytop;

	Object *obact = OBACT;

	if (!obact)
		return OPERATOR_CANCELLED;


	te = outliner_find_id(so, &so->tree, &obact->id);

	if (te != NULL && obact->type == OB_ARMATURE) {
		/* traverse down the bone hierarchy in case of armature */
		TreeElement *te_obact = te;

		if (obact->mode & OB_MODE_POSE) {
			bPoseChannel *pchan = CTX_data_active_pose_bone(C);
			if (pchan) {
				te = outliner_find_posechannel(&te_obact->subtree, pchan);
			}
		}
		else if (obact->mode & OB_MODE_EDIT) {
			EditBone *ebone = CTX_data_active_bone(C);
			if (ebone) {
				te = outliner_find_editbone(&te_obact->subtree, ebone);
			}
		}
	}

	if (te) {
		/* open up tree to active object/bone */
		if (outliner_open_back(te)) {
			outliner_set_coordinates(ar, so);
		}

		/* make te->ys center of view */
		ytop = te->ys + BLI_rcti_size_y(&v2d->mask) / 2;
		if (ytop > 0) ytop = 0;

		v2d->cur.ymax = (float)ytop;
		v2d->cur.ymin = (float)(ytop - BLI_rcti_size_y(&v2d->mask));

		/* make te->xs ==> te->xend center of view */
		xdelta = (int)(te->xs - v2d->cur.xmin);
		v2d->cur.xmin += xdelta;
		v2d->cur.xmax += xdelta;

		so->storeflag |= SO_TREESTORE_REDRAW;
	}

	ED_region_tag_redraw(ar);

	return OPERATOR_FINISHED;
}

void OUTLINER_OT_show_active(wmOperatorType *ot)
{
	/* identifiers */
	ot->name = "Show Active";
	ot->idname = "OUTLINER_OT_show_active";
<<<<<<< HEAD
	ot->description = "Show Active\nOpen up the tree and adjust the view so that the active Object is shown centered";
	
=======
	ot->description = "Open up the tree and adjust the view so that the active Object is shown centered";

>>>>>>> f10d37f2
	/* callbacks */
	ot->exec = outliner_show_active_exec;
	ot->poll = ED_operator_outliner_active;
}

/* View Panning --------------------------------------------------- */

static int outliner_scroll_page_exec(bContext *C, wmOperator *op)
{
	ARegion *ar = CTX_wm_region(C);
	int dy = BLI_rcti_size_y(&ar->v2d.mask);
	int up = 0;

	if (RNA_boolean_get(op->ptr, "up"))
		up = 1;

	if (up == 0) dy = -dy;
	ar->v2d.cur.ymin += dy;
	ar->v2d.cur.ymax += dy;

	ED_region_tag_redraw(ar);

	return OPERATOR_FINISHED;
}


void OUTLINER_OT_scroll_page(wmOperatorType *ot)
{
	PropertyRNA *prop;

	/* identifiers */
	ot->name = "Scroll Page";
	ot->idname = "OUTLINER_OT_scroll_page";
<<<<<<< HEAD
	ot->description = "Scroll Page\nScroll page up or down";
	
=======
	ot->description = "Scroll page up or down";

>>>>>>> f10d37f2
	/* callbacks */
	ot->exec = outliner_scroll_page_exec;
	ot->poll = ED_operator_outliner_active;

	/* properties */
	prop = RNA_def_boolean(ot->srna, "up", 0, "Up", "Scroll up one page");
	RNA_def_property_flag(prop, PROP_SKIP_SAVE);
}

/* Search ------------------------------------------------------- */
// TODO: probably obsolete now with filtering?

#if 0

/* find next element that has this name */
static TreeElement *outliner_find_name(SpaceOops *soops, ListBase *lb, char *name, int flags,
                                       TreeElement *prev, int *prevFound)
{
	TreeElement *te, *tes;

	for (te = lb->first; te; te = te->next) {
		int found = outliner_filter_has_name(te, name, flags);

		if (found) {
			/* name is right, but is element the previous one? */
			if (prev) {
				if ((te != prev) && (*prevFound))
					return te;
				if (te == prev) {
					*prevFound = 1;
				}
			}
			else
				return te;
		}

		tes = outliner_find_name(soops, &te->subtree, name, flags, prev, prevFound);
		if (tes) return tes;
	}

	/* nothing valid found */
	return NULL;
}

static void outliner_find_panel(Scene *UNUSED(scene), ARegion *ar, SpaceOops *soops, int again, int flags)
{
	ReportList *reports = NULL; // CTX_wm_reports(C);
	TreeElement *te = NULL;
	TreeElement *last_find;
	TreeStoreElem *tselem;
	int ytop, xdelta, prevFound = 0;
	char name[sizeof(soops->search_string)];

	/* get last found tree-element based on stored search_tse */
	last_find = outliner_find_tse(soops, &soops->search_tse);

	/* determine which type of search to do */
	if (again && last_find) {
		/* no popup panel - previous + user wanted to search for next after previous */
		BLI_strncpy(name, soops->search_string, sizeof(name));
		flags = soops->search_flags;

		/* try to find matching element */
		te = outliner_find_name(soops, &soops->tree, name, flags, last_find, &prevFound);
		if (te == NULL) {
			/* no more matches after previous, start from beginning again */
			prevFound = 1;
			te = outliner_find_name(soops, &soops->tree, name, flags, last_find, &prevFound);
		}
	}
	else {
		/* pop up panel - no previous, or user didn't want search after previous */
		name[0] = '\0';
// XXX		if (sbutton(name, 0, sizeof(name) - 1, "Find: ") && name[0]) {
//			te = outliner_find_name(soops, &soops->tree, name, flags, NULL, &prevFound);
//		}
//		else return; /* XXX RETURN! XXX */
	}

	/* do selection and reveal */
	if (te) {
		tselem = TREESTORE(te);
		if (tselem) {
			/* expand branches so that it will be visible, we need to get correct coordinates */
			if (outliner_open_back(soops, te))
				outliner_set_coordinates(ar, soops);

			/* deselect all visible, and select found element */
			outliner_set_flag(soops, &soops->tree, TSE_SELECTED, 0);
			tselem->flag |= TSE_SELECTED;

			/* make te->ys center of view */
			ytop = (int)(te->ys + BLI_rctf_size_y(&ar->v2d.mask) / 2);
			if (ytop > 0) ytop = 0;
			ar->v2d.cur.ymax = (float)ytop;
			ar->v2d.cur.ymin = (float)(ytop - BLI_rctf_size_y(&ar->v2d.mask));

			/* make te->xs ==> te->xend center of view */
			xdelta = (int)(te->xs - ar->v2d.cur.xmin);
			ar->v2d.cur.xmin += xdelta;
			ar->v2d.cur.xmax += xdelta;

			/* store selection */
			soops->search_tse = *tselem;

			BLI_strncpy(soops->search_string, name, sizeof(soops->search_string));
			soops->search_flags = flags;

			/* redraw */
			soops->storeflag |= SO_TREESTORE_REDRAW;
		}
	}
	else {
		/* no tree-element found */
		BKE_reportf(reports, RPT_WARNING, "Not found: %s", name);
	}
}
#endif

/* Show One Level ----------------------------------------------- */

/* helper function for Show/Hide one level operator */
static void outliner_openclose_level(ListBase *lb, int curlevel, int level, int open)
{
	TreeElement *te;
	TreeStoreElem *tselem;

	for (te = lb->first; te; te = te->next) {
		tselem = TREESTORE(te);

		if (open) {
			if (curlevel <= level) tselem->flag &= ~TSE_CLOSED;
		}
		else {
			if (curlevel >= level) tselem->flag |= TSE_CLOSED;
		}

		outliner_openclose_level(&te->subtree, curlevel + 1, level, open);
	}
}

static int outliner_one_level_exec(bContext *C, wmOperator *op)
{
	SpaceOops *soops = CTX_wm_space_outliner(C);
	ARegion *ar = CTX_wm_region(C);
	const bool add = RNA_boolean_get(op->ptr, "open");
	int level;

	level = outliner_has_one_flag(&soops->tree, TSE_CLOSED, 1);
	if (add == 1) {
		if (level) outliner_openclose_level(&soops->tree, 1, level, 1);
	}
	else {
		if (level == 0) level = outliner_count_levels(&soops->tree, 0);
		if (level) outliner_openclose_level(&soops->tree, 1, level - 1, 0);
	}

	ED_region_tag_redraw(ar);

	return OPERATOR_FINISHED;
}

void OUTLINER_OT_show_one_level(wmOperatorType *ot)
{
	PropertyRNA *prop;

	/* identifiers */
	ot->name = "Show One Level";
	ot->idname = "OUTLINER_OT_show_one_level";
<<<<<<< HEAD
	ot->description = "Show One Level\nExpand all entries by one level";
	
=======
	ot->description = "Expand/collapse all entries by one level";

>>>>>>> f10d37f2
	/* callbacks */
	ot->exec = outliner_one_level_exec;
	ot->poll = ED_operator_outliner_active;

	/* no undo or registry, UI option */

	/* properties */
	prop = RNA_def_boolean(ot->srna, "open", 1, "Open", "Expand all entries one level deep");
	RNA_def_property_flag(prop, PROP_SKIP_SAVE);
}

/* Show Hierarchy ----------------------------------------------- */

/* helper function for tree_element_shwo_hierarchy() - recursively checks whether subtrees have any objects*/
static int subtree_has_objects(ListBase *lb)
{
	TreeElement *te;
	TreeStoreElem *tselem;

	for (te = lb->first; te; te = te->next) {
		tselem = TREESTORE(te);
		if (tselem->type == 0 && te->idcode == ID_OB) return 1;
		if (subtree_has_objects(&te->subtree)) return 1;
	}
	return 0;
}

/* recursive helper function for Show Hierarchy operator */
static void tree_element_show_hierarchy(Scene *scene, SpaceOops *soops, ListBase *lb)
{
	TreeElement *te;
	TreeStoreElem *tselem;

	/* open all object elems, close others */
	for (te = lb->first; te; te = te->next) {
		tselem = TREESTORE(te);

		if (tselem->type == 0) {
			if (te->idcode == ID_SCE) {
				if (tselem->id != (ID *)scene) tselem->flag |= TSE_CLOSED;
				else tselem->flag &= ~TSE_CLOSED;
			}
			else if (te->idcode == ID_OB) {
				if (subtree_has_objects(&te->subtree)) tselem->flag &= ~TSE_CLOSED;
				else tselem->flag |= TSE_CLOSED;
			}
		}
		else {
			tselem->flag |= TSE_CLOSED;
		}

		if (TSELEM_OPEN(tselem, soops)) {
			tree_element_show_hierarchy(scene, soops, &te->subtree);
		}
	}
}

/* show entire object level hierarchy */
static int outliner_show_hierarchy_exec(bContext *C, wmOperator *UNUSED(op))
{
	SpaceOops *soops = CTX_wm_space_outliner(C);
	ARegion *ar = CTX_wm_region(C);
	Scene *scene = CTX_data_scene(C);

	/* recursively open/close levels */
	tree_element_show_hierarchy(scene, soops, &soops->tree);

	ED_region_tag_redraw(ar);

	return OPERATOR_FINISHED;
}

void OUTLINER_OT_show_hierarchy(wmOperatorType *ot)
{
	/* identifiers */
	ot->name = "Show Hierarchy";
	ot->idname = "OUTLINER_OT_show_hierarchy";
<<<<<<< HEAD
	ot->description = "Show Hierarchy\nOpen all object entries and close all others";
	
=======
	ot->description = "Open all object entries and close all others";

>>>>>>> f10d37f2
	/* callbacks */
	ot->exec = outliner_show_hierarchy_exec;
	ot->poll = ED_operator_outliner_active; //  TODO: shouldn't be allowed in RNA views...

	/* no undo or registry, UI option */
}

/* ************************************************************** */
/* ANIMATO OPERATIONS */
/* KeyingSet and Driver Creation - Helper functions */

/* specialized poll callback for these operators to work in Datablocks view only */
static int ed_operator_outliner_datablocks_active(bContext *C)
{
	ScrArea *sa = CTX_wm_area(C);
	if ((sa) && (sa->spacetype == SPACE_OUTLINER)) {
		SpaceOops *so = CTX_wm_space_outliner(C);
		return (so->outlinevis == SO_DATABLOCKS);
	}
	return 0;
}


/* Helper func to extract an RNA path from selected tree element
 * NOTE: the caller must zero-out all values of the pointers that it passes here first, as
 * this function does not do that yet
 */
static void tree_element_to_path(TreeElement *te, TreeStoreElem *tselem,
                                 ID **id, char **path, int *array_index, short *flag, short *UNUSED(groupmode))
{
	ListBase hierarchy = {NULL, NULL};
	LinkData *ld;
	TreeElement *tem, *temnext, *temsub;
	TreeStoreElem *tse /* , *tsenext */ /* UNUSED */;
	PointerRNA *ptr, *nextptr;
	PropertyRNA *prop;
	char *newpath = NULL;

	/* optimize tricks:
	 *	- Don't do anything if the selected item is a 'struct', but arrays are allowed
	 */
	if (tselem->type == TSE_RNA_STRUCT)
		return;

	/* Overview of Algorithm:
	 *  1. Go up the chain of parents until we find the 'root', taking note of the
	 *	   levels encountered in reverse-order (i.e. items are added to the start of the list
	 *      for more convenient looping later)
	 *  2. Walk down the chain, adding from the first ID encountered
	 *	   (which will become the 'ID' for the KeyingSet Path), and build a
	 *      path as we step through the chain
	 */

	/* step 1: flatten out hierarchy of parents into a flat chain */
	for (tem = te->parent; tem; tem = tem->parent) {
		ld = MEM_callocN(sizeof(LinkData), "LinkData for tree_element_to_path()");
		ld->data = tem;
		BLI_addhead(&hierarchy, ld);
	}

	/* step 2: step down hierarchy building the path
	 * (NOTE: addhead in previous loop was needed so that we can loop like this) */
	for (ld = hierarchy.first; ld; ld = ld->next) {
		/* get data */
		tem = (TreeElement *)ld->data;
		tse = TREESTORE(tem);
		ptr = &tem->rnaptr;
		prop = tem->directdata;

		/* check if we're looking for first ID, or appending to path */
		if (*id) {
			/* just 'append' property to path
			 * - to prevent memory leaks, we must write to newpath not path, then free old path + swap them
			 */
			if (tse->type == TSE_RNA_PROPERTY) {
				if (RNA_property_type(prop) == PROP_POINTER) {
					/* for pointer we just append property name */
					newpath = RNA_path_append(*path, ptr, prop, 0, NULL);
				}
				else if (RNA_property_type(prop) == PROP_COLLECTION) {
					char buf[128], *name;

					temnext = (TreeElement *)(ld->next->data);
					/* tsenext = TREESTORE(temnext); */ /* UNUSED */

					nextptr = &temnext->rnaptr;
					name = RNA_struct_name_get_alloc(nextptr, buf, sizeof(buf), NULL);

					if (name) {
						/* if possible, use name as a key in the path */
						newpath = RNA_path_append(*path, NULL, prop, 0, name);

						if (name != buf)
							MEM_freeN(name);
					}
					else {
						/* otherwise use index */
						int index = 0;

						for (temsub = tem->subtree.first; temsub; temsub = temsub->next, index++)
							if (temsub == temnext)
								break;

						newpath = RNA_path_append(*path, NULL, prop, index, NULL);
					}

					ld = ld->next;
				}
			}

			if (newpath) {
				if (*path) MEM_freeN(*path);
				*path = newpath;
				newpath = NULL;
			}
		}
		else {
			/* no ID, so check if entry is RNA-struct, and if that RNA-struct is an ID datablock to extract info from */
			if (tse->type == TSE_RNA_STRUCT) {
				/* ptr->data not ptr->id.data seems to be the one we want,
				 * since ptr->data is sometimes the owner of this ID? */
				if (RNA_struct_is_ID(ptr->type)) {
					*id = (ID *)ptr->data;

					/* clear path */
					if (*path) {
						MEM_freeN(*path);
						path = NULL;
					}
				}
			}
		}
	}

	/* step 3: if we've got an ID, add the current item to the path */
	if (*id) {
		/* add the active property to the path */
		ptr = &te->rnaptr;
		prop = te->directdata;

		/* array checks */
		if (tselem->type == TSE_RNA_ARRAY_ELEM) {
			/* item is part of an array, so must set the array_index */
			*array_index = te->index;
		}
		else if (RNA_property_array_check(prop)) {
			/* entire array was selected, so keyframe all */
			*flag |= KSP_FLAG_WHOLE_ARRAY;
		}

		/* path */
		newpath = RNA_path_append(*path, NULL, prop, 0, NULL);
		if (*path) MEM_freeN(*path);
		*path = newpath;
	}

	/* free temp data */
	BLI_freelistN(&hierarchy);
}

/* =============================================== */
/* Driver Operations */

/* These operators are only available in databrowser mode for now, as
 * they depend on having RNA paths and/or hierarchies available.
 */
enum {
	DRIVERS_EDITMODE_ADD    = 0,
	DRIVERS_EDITMODE_REMOVE,
} /*eDrivers_EditModes*/;

/* Utilities ---------------------------------- */

/* Recursively iterate over tree, finding and working on selected items */
static void do_outliner_drivers_editop(SpaceOops *soops, ListBase *tree, ReportList *reports, short mode)
{
	TreeElement *te;
	TreeStoreElem *tselem;

	for (te = tree->first; te; te = te->next) {
		tselem = TREESTORE(te);

		/* if item is selected, perform operation */
		if (tselem->flag & TSE_SELECTED) {
			ID *id = NULL;
			char *path = NULL;
			int array_index = 0;
			short flag = 0;
			short groupmode = KSP_GROUP_KSNAME;

			/* check if RNA-property described by this selected element is an animatable prop */
			if (ELEM(tselem->type, TSE_RNA_PROPERTY, TSE_RNA_ARRAY_ELEM) &&
			    RNA_property_animateable(&te->rnaptr, te->directdata))
			{
				/* get id + path + index info from the selected element */
				tree_element_to_path(te, tselem,
				                     &id, &path, &array_index, &flag, &groupmode);
			}

			/* only if ID and path were set, should we perform any actions */
			if (id && path) {
				short dflags = CREATEDRIVER_WITH_DEFAULT_DVAR;
				int arraylen = 1;

				/* array checks */
				if (flag & KSP_FLAG_WHOLE_ARRAY) {
					/* entire array was selected, so add drivers for all */
					arraylen = RNA_property_array_length(&te->rnaptr, te->directdata);
				}
				else
					arraylen = array_index;

				/* we should do at least one step */
				if (arraylen == array_index)
					arraylen++;

				/* for each array element we should affect, add driver */
				for (; array_index < arraylen; array_index++) {
					/* action depends on mode */
					switch (mode) {
						case DRIVERS_EDITMODE_ADD:
						{
							/* add a new driver with the information obtained (only if valid) */
							ANIM_add_driver(reports, id, path, array_index, dflags, DRIVER_TYPE_PYTHON);
							break;
						}
						case DRIVERS_EDITMODE_REMOVE:
						{
							/* remove driver matching the information obtained (only if valid) */
							ANIM_remove_driver(reports, id, path, array_index, dflags);
							break;
						}
					}
				}

				/* free path, since it had to be generated */
				MEM_freeN(path);
			}


		}

		/* go over sub-tree */
		if (TSELEM_OPEN(tselem, soops))
			do_outliner_drivers_editop(soops, &te->subtree, reports, mode);
	}
}

/* Add Operator ---------------------------------- */

static int outliner_drivers_addsel_exec(bContext *C, wmOperator *op)
{
	SpaceOops *soutliner = CTX_wm_space_outliner(C);

	/* check for invalid states */
	if (soutliner == NULL)
		return OPERATOR_CANCELLED;

	/* recursively go into tree, adding selected items */
	do_outliner_drivers_editop(soutliner, &soutliner->tree, op->reports, DRIVERS_EDITMODE_ADD);

	/* send notifiers */
	WM_event_add_notifier(C, NC_ANIMATION | ND_FCURVES_ORDER, NULL); // XXX

	return OPERATOR_FINISHED;
}

void OUTLINER_OT_drivers_add_selected(wmOperatorType *ot)
{
	/* api callbacks */
	ot->idname = "OUTLINER_OT_drivers_add_selected";
	ot->name = "Add Drivers for Selected";
<<<<<<< HEAD
	ot->description = "Add Drivers for Selected\nAdd drivers to selected items";
	
=======
	ot->description = "Add drivers to selected items";

>>>>>>> f10d37f2
	/* api callbacks */
	ot->exec = outliner_drivers_addsel_exec;
	ot->poll = ed_operator_outliner_datablocks_active;

	/* flags */
	ot->flag = OPTYPE_REGISTER | OPTYPE_UNDO;
}


/* Remove Operator ---------------------------------- */

static int outliner_drivers_deletesel_exec(bContext *C, wmOperator *op)
{
	SpaceOops *soutliner = CTX_wm_space_outliner(C);

	/* check for invalid states */
	if (soutliner == NULL)
		return OPERATOR_CANCELLED;

	/* recursively go into tree, adding selected items */
	do_outliner_drivers_editop(soutliner, &soutliner->tree, op->reports, DRIVERS_EDITMODE_REMOVE);

	/* send notifiers */
	WM_event_add_notifier(C, ND_KEYS, NULL); // XXX

	return OPERATOR_FINISHED;
}

void OUTLINER_OT_drivers_delete_selected(wmOperatorType *ot)
{
	/* identifiers */
	ot->idname = "OUTLINER_OT_drivers_delete_selected";
	ot->name = "Delete Drivers for Selected";
<<<<<<< HEAD
	ot->description = "Delete Drivers for Selected\nDelete drivers assigned to selected items";
	
=======
	ot->description = "Delete drivers assigned to selected items";

>>>>>>> f10d37f2
	/* api callbacks */
	ot->exec = outliner_drivers_deletesel_exec;
	ot->poll = ed_operator_outliner_datablocks_active;

	/* flags */
	ot->flag = OPTYPE_REGISTER | OPTYPE_UNDO;
}

/* =============================================== */
/* Keying Set Operations */

/* These operators are only available in databrowser mode for now, as
 * they depend on having RNA paths and/or hierarchies available.
 */
enum {
	KEYINGSET_EDITMODE_ADD  = 0,
	KEYINGSET_EDITMODE_REMOVE,
} /*eKeyingSet_EditModes*/;

/* Utilities ---------------------------------- */

/* find the 'active' KeyingSet, and add if not found (if adding is allowed) */
// TODO: should this be an API func?
static KeyingSet *verify_active_keyingset(Scene *scene, short add)
{
	KeyingSet *ks = NULL;

	/* sanity check */
	if (scene == NULL)
		return NULL;

	/* try to find one from scene */
	if (scene->active_keyingset > 0)
		ks = BLI_findlink(&scene->keyingsets, scene->active_keyingset - 1);

	/* add if none found */
	// XXX the default settings have yet to evolve
	if ((add) && (ks == NULL)) {
		ks = BKE_keyingset_add(&scene->keyingsets, NULL, NULL, KEYINGSET_ABSOLUTE, 0);
		scene->active_keyingset = BLI_listbase_count(&scene->keyingsets);
	}

	return ks;
}

/* Recursively iterate over tree, finding and working on selected items */
static void do_outliner_keyingset_editop(SpaceOops *soops, KeyingSet *ks, ListBase *tree, short mode)
{
	TreeElement *te;
	TreeStoreElem *tselem;

	for (te = tree->first; te; te = te->next) {
		tselem = TREESTORE(te);

		/* if item is selected, perform operation */
		if (tselem->flag & TSE_SELECTED) {
			ID *id = NULL;
			char *path = NULL;
			int array_index = 0;
			short flag = 0;
			short groupmode = KSP_GROUP_KSNAME;

			/* check if RNA-property described by this selected element is an animatable prop */
			if (ELEM(tselem->type, TSE_RNA_PROPERTY, TSE_RNA_ARRAY_ELEM) &&
			    RNA_property_animateable(&te->rnaptr, te->directdata))
			{
				/* get id + path + index info from the selected element */
				tree_element_to_path(te, tselem,
				                     &id, &path, &array_index, &flag, &groupmode);
			}

			/* only if ID and path were set, should we perform any actions */
			if (id && path) {
				/* action depends on mode */
				switch (mode) {
					case KEYINGSET_EDITMODE_ADD:
					{
						/* add a new path with the information obtained (only if valid) */
						/* TODO: what do we do with group name?
						 * for now, we don't supply one, and just let this use the KeyingSet name */
						BKE_keyingset_add_path(ks, id, NULL, path, array_index, flag, groupmode);
						ks->active_path = BLI_listbase_count(&ks->paths);
						break;
					}
					case KEYINGSET_EDITMODE_REMOVE:
					{
						/* find the relevant path, then remove it from the KeyingSet */
						KS_Path *ksp = BKE_keyingset_find_path(ks, id, NULL, path, array_index, groupmode);

						if (ksp) {
							/* free path's data */
							BKE_keyingset_free_path(ks, ksp);

							ks->active_path = 0;
						}
						break;
					}
				}

				/* free path, since it had to be generated */
				MEM_freeN(path);
			}
		}

		/* go over sub-tree */
		if (TSELEM_OPEN(tselem, soops))
			do_outliner_keyingset_editop(soops, ks, &te->subtree, mode);
	}
}

/* Add Operator ---------------------------------- */

static int outliner_keyingset_additems_exec(bContext *C, wmOperator *op)
{
	SpaceOops *soutliner = CTX_wm_space_outliner(C);
	Scene *scene = CTX_data_scene(C);
	KeyingSet *ks = verify_active_keyingset(scene, 1);

	/* check for invalid states */
	if (ks == NULL) {
		BKE_report(op->reports, RPT_ERROR, "Operation requires an active keying set");
		return OPERATOR_CANCELLED;
	}
	if (soutliner == NULL)
		return OPERATOR_CANCELLED;

	/* recursively go into tree, adding selected items */
	do_outliner_keyingset_editop(soutliner, ks, &soutliner->tree, KEYINGSET_EDITMODE_ADD);

	/* send notifiers */
	WM_event_add_notifier(C, NC_SCENE | ND_KEYINGSET, NULL);

	return OPERATOR_FINISHED;
}

void OUTLINER_OT_keyingset_add_selected(wmOperatorType *ot)
{
	/* identifiers */
	ot->idname = "OUTLINER_OT_keyingset_add_selected";
	ot->name = "Keying Set Add Selected";
<<<<<<< HEAD
	ot->description = "Keying Set Add Selected\nAdd selected items (blue-gray rows) to active Keying Set";
	
=======
	ot->description = "Add selected items (blue-gray rows) to active Keying Set";

>>>>>>> f10d37f2
	/* api callbacks */
	ot->exec = outliner_keyingset_additems_exec;
	ot->poll = ed_operator_outliner_datablocks_active;

	/* flags */
	ot->flag = OPTYPE_REGISTER | OPTYPE_UNDO;
}


/* Remove Operator ---------------------------------- */

static int outliner_keyingset_removeitems_exec(bContext *C, wmOperator *UNUSED(op))
{
	SpaceOops *soutliner = CTX_wm_space_outliner(C);
	Scene *scene = CTX_data_scene(C);
	KeyingSet *ks = verify_active_keyingset(scene, 1);

	/* check for invalid states */
	if (soutliner == NULL)
		return OPERATOR_CANCELLED;

	/* recursively go into tree, adding selected items */
	do_outliner_keyingset_editop(soutliner, ks, &soutliner->tree, KEYINGSET_EDITMODE_REMOVE);

	/* send notifiers */
	WM_event_add_notifier(C, NC_SCENE | ND_KEYINGSET, NULL);

	return OPERATOR_FINISHED;
}

void OUTLINER_OT_keyingset_remove_selected(wmOperatorType *ot)
{
	/* identifiers */
	ot->idname = "OUTLINER_OT_keyingset_remove_selected";
	ot->name = "Keying Set Remove Selected";
<<<<<<< HEAD
	ot->description = "Keying Set Remove Selected\nRemove selected items (blue-gray rows) from active Keying Set";
	
=======
	ot->description = "Remove selected items (blue-gray rows) from active Keying Set";

>>>>>>> f10d37f2
	/* api callbacks */
	ot->exec = outliner_keyingset_removeitems_exec;
	ot->poll = ed_operator_outliner_datablocks_active;

	/* flags */
	ot->flag = OPTYPE_REGISTER | OPTYPE_UNDO;
}


/* ************************************************************** */
/* ORPHANED DATABLOCKS */

static int ed_operator_outliner_id_orphans_active(bContext *C)
{
	ScrArea *sa = CTX_wm_area(C);
	if ((sa) && (sa->spacetype == SPACE_OUTLINER)) {
		SpaceOops *so = CTX_wm_space_outliner(C);
		return (so->outlinevis == SO_ID_ORPHANS);
	}
	return 0;
}

/* Purge Orphans Operator --------------------------------------- */

static int outliner_orphans_purge_invoke(bContext *C, wmOperator *op, const wmEvent *UNUSED(evt))
{
	/* present a prompt to informing users that this change is irreversible */
	return WM_operator_confirm_message(C, op,
	                                   "Purging unused data-blocks cannot be undone and saves to current .blend file. "
	                                   "Click here to proceed...");
}

static int outliner_orphans_purge_exec(bContext *C, wmOperator *UNUSED(op))
{
	/* Firstly, ensure that the file has been saved,
	 * so that the latest changes since the last save
	 * are retained...
	 */
	WM_operator_name_call(C, "WM_OT_save_mainfile", WM_OP_EXEC_DEFAULT, NULL);

	/* Now, reload the file to get rid of the orphans... */
	WM_operator_name_call(C, "WM_OT_revert_mainfile", WM_OP_EXEC_DEFAULT, NULL);
	return OPERATOR_FINISHED;
}

void OUTLINER_OT_orphans_purge(wmOperatorType *ot)
{
	/* identifiers */
	ot->idname = "OUTLINER_OT_orphans_purge";
	ot->name = "Purge All";
<<<<<<< HEAD
	ot->description = "Purge All\nClear all orphaned datablocks without any users from the file \n(cannot be undone, saves to current .blend file)";
	
=======
	ot->description = "Clear all orphaned data-blocks without any users from the file "
	                  "(cannot be undone, saves to current .blend file)";

>>>>>>> f10d37f2
	/* callbacks */
	ot->invoke = outliner_orphans_purge_invoke;
	ot->exec = outliner_orphans_purge_exec;
	ot->poll = ed_operator_outliner_id_orphans_active;

	/* flags */
	ot->flag = OPTYPE_REGISTER | OPTYPE_UNDO;
}

/* ************************************************************** */
/* DRAG AND DROP OPERATORS */

/* ******************** Parent Drop Operator *********************** */

static int parent_drop_exec(bContext *C, wmOperator *op)
{
	Object *par = NULL, *ob = NULL;
	Main *bmain = CTX_data_main(C);
	Scene *scene = CTX_data_scene(C);
	int partype = -1;
	char parname[MAX_ID_NAME], childname[MAX_ID_NAME];

	partype = RNA_enum_get(op->ptr, "type");
	RNA_string_get(op->ptr, "parent", parname);
	par = (Object *)BKE_libblock_find_name(bmain, ID_OB, parname);
	RNA_string_get(op->ptr, "child", childname);
	ob = (Object *)BKE_libblock_find_name(bmain, ID_OB, childname);

	if (ID_IS_LINKED(ob)) {
		BKE_report(op->reports, RPT_INFO, "Can't edit library linked object");
		return OPERATOR_CANCELLED;
	}

	ED_object_parent_set(op->reports, bmain, scene, ob, par, partype, false, false, NULL);

	DAG_relations_tag_update(bmain);
	WM_event_add_notifier(C, NC_OBJECT | ND_TRANSFORM, NULL);
	WM_event_add_notifier(C, NC_OBJECT | ND_PARENT, NULL);

	return OPERATOR_FINISHED;
}

static int parent_drop_invoke(bContext *C, wmOperator *op, const wmEvent *event)
{
	Object *par = NULL;
	Object *ob = NULL;
	SpaceOops *soops = CTX_wm_space_outliner(C);
	ARegion *ar = CTX_wm_region(C);
	Main *bmain = CTX_data_main(C);
	Scene *scene = NULL;
	TreeElement *te = NULL;
	char childname[MAX_ID_NAME];
	char parname[MAX_ID_NAME];
	int partype = 0;
	float fmval[2];

	UI_view2d_region_to_view(&ar->v2d, event->mval[0], event->mval[1], &fmval[0], &fmval[1]);

	/* Find object hovered over */
	te = outliner_dropzone_find(soops, fmval, true);

	if (te) {
		RNA_string_set(op->ptr, "parent", te->name);
		/* Identify parent and child */
		RNA_string_get(op->ptr, "child", childname);
		ob = (Object *)BKE_libblock_find_name(bmain, ID_OB, childname);
		RNA_string_get(op->ptr, "parent", parname);
		par = (Object *)BKE_libblock_find_name(bmain, ID_OB, parname);

		if (ELEM(NULL, ob, par)) {
			if (par == NULL) printf("par==NULL\n");
			return OPERATOR_CANCELLED;
		}
		if (ob == par) {
			return OPERATOR_CANCELLED;
		}
		if (ID_IS_LINKED(ob)) {
			BKE_report(op->reports, RPT_INFO, "Can't edit library linked object");
			return OPERATOR_CANCELLED;
		}

		scene = (Scene *)outliner_search_back(soops, te, ID_SCE);

		if (scene == NULL) {
			/* currently outlier organized in a way, that if there's no parent scene
			 * element for object it means that all displayed objects belong to
			 * active scene and parenting them is allowed (sergey)
			 */

			scene = CTX_data_scene(C);
		}

		if ((par->type != OB_ARMATURE) && (par->type != OB_CURVE) && (par->type != OB_LATTICE)) {
			if (ED_object_parent_set(op->reports, bmain, scene, ob, par, partype, false, false, NULL)) {
				DAG_relations_tag_update(bmain);
				WM_event_add_notifier(C, NC_OBJECT | ND_TRANSFORM, NULL);
				WM_event_add_notifier(C, NC_OBJECT | ND_PARENT, NULL);
			}
		}
		else {
			/* Menu creation */
			wmOperatorType *ot = WM_operatortype_find("OUTLINER_OT_parent_drop", false);
			uiPopupMenu *pup = UI_popup_menu_begin(C, IFACE_("Set Parent To"), ICON_NONE);
			uiLayout *layout = UI_popup_menu_layout(pup);
			PointerRNA ptr;

			/* Cannot use uiItemEnumO()... have multiple properties to set. */
			uiItemFullO_ptr(layout, ot, IFACE_("Object"), 0, NULL, WM_OP_EXEC_DEFAULT, 0, &ptr);
			RNA_string_set(&ptr, "parent", parname);
			RNA_string_set(&ptr, "child", childname);
			RNA_enum_set(&ptr, "type", PAR_OBJECT);

			/* par becomes parent, make the associated menus */
			if (par->type == OB_ARMATURE) {
				uiItemFullO_ptr(layout, ot, IFACE_("Armature Deform"), 0, NULL, WM_OP_EXEC_DEFAULT, 0, &ptr);
				RNA_string_set(&ptr, "parent", parname);
				RNA_string_set(&ptr, "child", childname);
				RNA_enum_set(&ptr, "type", PAR_ARMATURE);

				uiItemFullO_ptr(layout, ot, IFACE_("   With Empty Groups"), 0, NULL, WM_OP_EXEC_DEFAULT, 0, &ptr);
				RNA_string_set(&ptr, "parent", parname);
				RNA_string_set(&ptr, "child", childname);
				RNA_enum_set(&ptr, "type", PAR_ARMATURE_NAME);

				uiItemFullO_ptr(layout, ot, IFACE_("   With Envelope Weights"), 0, NULL, WM_OP_EXEC_DEFAULT, 0, &ptr);
				RNA_string_set(&ptr, "parent", parname);
				RNA_string_set(&ptr, "child", childname);
				RNA_enum_set(&ptr, "type", PAR_ARMATURE_ENVELOPE);

				uiItemFullO_ptr(layout, ot, IFACE_("   With Automatic Weights"), 0, NULL, WM_OP_EXEC_DEFAULT, 0, &ptr);
				RNA_string_set(&ptr, "parent", parname);
				RNA_string_set(&ptr, "child", childname);
				RNA_enum_set(&ptr, "type", PAR_ARMATURE_AUTO);

				uiItemFullO_ptr(layout, ot, IFACE_("Bone"), 0, NULL, WM_OP_EXEC_DEFAULT, 0, &ptr);
				RNA_string_set(&ptr, "parent", parname);
				RNA_string_set(&ptr, "child", childname);
				RNA_enum_set(&ptr, "type", PAR_BONE);
			}
			else if (par->type == OB_CURVE) {
				uiItemFullO_ptr(layout, ot, IFACE_("Curve Deform"), 0, NULL, WM_OP_EXEC_DEFAULT, 0, &ptr);
				RNA_string_set(&ptr, "parent", parname);
				RNA_string_set(&ptr, "child", childname);
				RNA_enum_set(&ptr, "type", PAR_CURVE);

				uiItemFullO_ptr(layout, ot, IFACE_("Follow Path"), 0, NULL, WM_OP_EXEC_DEFAULT, 0, &ptr);
				RNA_string_set(&ptr, "parent", parname);
				RNA_string_set(&ptr, "child", childname);
				RNA_enum_set(&ptr, "type", PAR_FOLLOW);

				uiItemFullO_ptr(layout, ot, IFACE_("Path Constraint"), 0, NULL, WM_OP_EXEC_DEFAULT, 0, &ptr);
				RNA_string_set(&ptr, "parent", parname);
				RNA_string_set(&ptr, "child", childname);
				RNA_enum_set(&ptr, "type", PAR_PATH_CONST);
			}
			else if (par->type == OB_LATTICE) {
				uiItemFullO_ptr(layout, ot, IFACE_("Lattice Deform"), 0, NULL, WM_OP_EXEC_DEFAULT, 0, &ptr);
				RNA_string_set(&ptr, "parent", parname);
				RNA_string_set(&ptr, "child", childname);
				RNA_enum_set(&ptr, "type", PAR_LATTICE);
			}

			UI_popup_menu_end(C, pup);

			return OPERATOR_INTERFACE;
		}
	}
	else {
		return OPERATOR_CANCELLED;
	}

	return OPERATOR_FINISHED;
}

void OUTLINER_OT_parent_drop(wmOperatorType *ot)
{
	/* identifiers */
	ot->name = "Drop to Set Parent";
	ot->description = "Drop to Set Parent\nDrag to parent in Outliner";
	ot->idname = "OUTLINER_OT_parent_drop";

	/* api callbacks */
	ot->invoke = parent_drop_invoke;
	ot->exec = parent_drop_exec;

	ot->poll = ED_operator_outliner_active;

	/* flags */
	ot->flag = OPTYPE_REGISTER | OPTYPE_UNDO | OPTYPE_INTERNAL;

	/* properties */
	RNA_def_string(ot->srna, "child", "Object", MAX_ID_NAME, "Child", "Child Object");
	RNA_def_string(ot->srna, "parent", "Object", MAX_ID_NAME, "Parent", "Parent Object");
	RNA_def_enum(ot->srna, "type", prop_make_parent_types, 0, "Type", "");
}

static int outliner_parenting_poll(bContext *C)
{
	SpaceOops *soops = CTX_wm_space_outliner(C);

	if (soops) {
		return ELEM(soops->outlinevis, SO_ALL_SCENES, SO_CUR_SCENE, SO_VISIBLE, SO_GROUPS);
	}

	return false;
}

static int parent_clear_invoke(bContext *C, wmOperator *op, const wmEvent *UNUSED(event))
{
	Main *bmain = CTX_data_main(C);
	Object *ob = NULL;
	SpaceOops *soops = CTX_wm_space_outliner(C);
	char obname[MAX_ID_NAME];

	RNA_string_get(op->ptr, "dragged_obj", obname);
	ob = (Object *)BKE_libblock_find_name(bmain, ID_OB, obname);

	/* search forwards to find the object */
	outliner_find_id(soops, &soops->tree, (ID *)ob);

	ED_object_parent_clear(ob, RNA_enum_get(op->ptr, "type"));

	DAG_relations_tag_update(bmain);
	WM_event_add_notifier(C, NC_OBJECT | ND_TRANSFORM, NULL);
	WM_event_add_notifier(C, NC_OBJECT | ND_PARENT, NULL);
	return OPERATOR_FINISHED;
}

void OUTLINER_OT_parent_clear(wmOperatorType *ot)
{
	/* identifiers */
	ot->name = "Drop to Clear Parent";
	ot->description = "Drop to Clear Parent, Drag to clear parent in Outliner";
	ot->idname = "OUTLINER_OT_parent_clear";

	/* api callbacks */
	ot->invoke = parent_clear_invoke;

	ot->poll = outliner_parenting_poll;

	/* flags */
	ot->flag = OPTYPE_REGISTER | OPTYPE_UNDO | OPTYPE_INTERNAL;

	/* properties */
	RNA_def_string(ot->srna, "dragged_obj", "Object", MAX_ID_NAME, "Child", "Child Object");
	RNA_def_enum(ot->srna, "type", prop_clear_parent_types, 0, "Type", "");
}

static int scene_drop_invoke(bContext *C, wmOperator *op, const wmEvent *event)
{
	Scene *scene = NULL;
	Object *ob = NULL;
	SpaceOops *soops = CTX_wm_space_outliner(C);
	ARegion *ar = CTX_wm_region(C);
	Main *bmain = CTX_data_main(C);
	TreeElement *te = NULL;
	char obname[MAX_ID_NAME];
	float fmval[2];

	UI_view2d_region_to_view(&ar->v2d, event->mval[0], event->mval[1], &fmval[0], &fmval[1]);

	/* Find object hovered over */
	te = outliner_dropzone_find(soops, fmval, false);

	if (te) {
		Base *base;

		RNA_string_set(op->ptr, "scene", te->name);
		scene = (Scene *)BKE_libblock_find_name(bmain, ID_SCE, te->name);

		RNA_string_get(op->ptr, "object", obname);
		ob = (Object *)BKE_libblock_find_name(bmain, ID_OB, obname);

		if (ELEM(NULL, ob, scene) || ID_IS_LINKED(scene)) {
			return OPERATOR_CANCELLED;
		}

		base = ED_object_scene_link(scene, ob);

		if (base == NULL) {
			return OPERATOR_CANCELLED;
		}

		if (scene == CTX_data_scene(C)) {
			/* when linking to an inactive scene don't touch the layer */
			ob->lay = base->lay;
			ED_base_object_select(base, BA_SELECT);
		}

		DAG_relations_tag_update(bmain);

		WM_main_add_notifier(NC_SCENE | ND_OB_SELECT, scene);

		return OPERATOR_FINISHED;
	}

	return OPERATOR_CANCELLED;
}

void OUTLINER_OT_scene_drop(wmOperatorType *ot)
{
	/* identifiers */
	ot->name = "Drop Object to Scene";
	ot->description = "Drop Object to Scene\nDrag object to scene in Outliner";
	ot->idname = "OUTLINER_OT_scene_drop";

	/* api callbacks */
	ot->invoke = scene_drop_invoke;

	ot->poll = ED_operator_outliner_active;

	/* flags */
	ot->flag = OPTYPE_REGISTER | OPTYPE_UNDO | OPTYPE_INTERNAL;

	/* properties */
	RNA_def_string(ot->srna, "object", "Object", MAX_ID_NAME, "Object", "Target Object");
	RNA_def_string(ot->srna, "scene", "Scene", MAX_ID_NAME, "Scene", "Target Scene");
}

static int material_drop_invoke(bContext *C, wmOperator *op, const wmEvent *event)
{
	Material *ma = NULL;
	Object *ob = NULL;
	Main *bmain = CTX_data_main(C);
	SpaceOops *soops = CTX_wm_space_outliner(C);
	ARegion *ar = CTX_wm_region(C);
	TreeElement *te = NULL;
	char mat_name[MAX_ID_NAME - 2];
	float fmval[2];

	UI_view2d_region_to_view(&ar->v2d, event->mval[0], event->mval[1], &fmval[0], &fmval[1]);

	/* Find object hovered over */
	te = outliner_dropzone_find(soops, fmval, true);

	if (te) {
		RNA_string_set(op->ptr, "object", te->name);
		ob = (Object *)BKE_libblock_find_name(bmain, ID_OB, te->name);

		RNA_string_get(op->ptr, "material", mat_name);
		ma = (Material *)BKE_libblock_find_name(bmain, ID_MA, mat_name);

		if (ELEM(NULL, ob, ma)) {
			return OPERATOR_CANCELLED;
		}

		assign_material(bmain, ob, ma, ob->totcol + 1, BKE_MAT_ASSIGN_USERPREF);

		WM_event_add_notifier(C, NC_SPACE | ND_SPACE_VIEW3D, CTX_wm_view3d(C));
		WM_event_add_notifier(C, NC_MATERIAL | ND_SHADING_LINKS, ma);

		return OPERATOR_FINISHED;
	}

	return OPERATOR_CANCELLED;
}

void OUTLINER_OT_material_drop(wmOperatorType *ot)
{
	/* identifiers */
	ot->name = "Drop Material on Object";
	ot->description = "Drop Material on Object\nDrag material to object in Outliner";
	ot->idname = "OUTLINER_OT_material_drop";

	/* api callbacks */
	ot->invoke = material_drop_invoke;

	ot->poll = ED_operator_outliner_active;

	/* flags */
	ot->flag = OPTYPE_REGISTER | OPTYPE_UNDO | OPTYPE_INTERNAL;

	/* properties */
	RNA_def_string(ot->srna, "object", "Object", MAX_ID_NAME, "Object", "Target Object");
	RNA_def_string(ot->srna, "material", "Material", MAX_ID_NAME, "Material", "Target Material");
}

static int group_link_invoke(bContext *C, wmOperator *op, const wmEvent *event)
{
	Main *bmain = CTX_data_main(C);
	Group *group = NULL;
	Object *ob = NULL;
	Scene *scene = CTX_data_scene(C);
	SpaceOops *soops = CTX_wm_space_outliner(C);
	ARegion *ar = CTX_wm_region(C);
	TreeElement *te = NULL;
	char ob_name[MAX_ID_NAME - 2];
	float fmval[2];

	UI_view2d_region_to_view(&ar->v2d, event->mval[0], event->mval[1], &fmval[0], &fmval[1]);

	/* Find object hovered over */
	te = outliner_dropzone_find(soops, fmval, true);

	if (te) {
		group = (Group *)BKE_libblock_find_name(bmain, ID_GR, te->name);

		RNA_string_get(op->ptr, "object", ob_name);
		ob = (Object *)BKE_libblock_find_name(bmain, ID_OB, ob_name);

		if (ELEM(NULL, group, ob)) {
			return OPERATOR_CANCELLED;
		}
		if (BKE_group_object_exists(group, ob)) {
			return OPERATOR_FINISHED;
		}

		if (BKE_group_object_cyclic_check(bmain, ob, group)) {
			BKE_report(op->reports, RPT_ERROR, "Could not add the group because of dependency cycle detected");
			return OPERATOR_CANCELLED;
		}

		BKE_group_object_add(group, ob, scene, NULL);
		WM_event_add_notifier(C, NC_OBJECT | ND_DRAW, ob);

		return OPERATOR_FINISHED;
	}

	return OPERATOR_CANCELLED;
}

void OUTLINER_OT_group_link(wmOperatorType *ot)
{
	/* identifiers */
	ot->name = "Link Object to Group";
	ot->description = "Link Object to Group\nLink Object to Group in Outliner";
	ot->idname = "OUTLINER_OT_group_link";

	/* api callbacks */
	ot->invoke = group_link_invoke;

	ot->poll = ED_operator_outliner_active;

	/* flags */
	ot->flag = OPTYPE_REGISTER | OPTYPE_UNDO | OPTYPE_INTERNAL;

	/* properties */
	RNA_def_string(ot->srna, "object", "Object", MAX_ID_NAME, "Object", "Target Object");
}<|MERGE_RESOLUTION|>--- conflicted
+++ resolved
@@ -204,13 +204,8 @@
 {
 	ot->name = "Open/Close Item";
 	ot->idname = "OUTLINER_OT_item_openclose";
-<<<<<<< HEAD
 	ot->description = "Open/Close Item\nToggle whether item under cursor is enabled or closed";
-	
-=======
-	ot->description = "Toggle whether item under cursor is enabled or closed";
-
->>>>>>> f10d37f2
+
 	ot->invoke = outliner_item_openclose;
 
 	ot->poll = ED_operator_outliner_active;
@@ -298,13 +293,8 @@
 {
 	ot->name = "Rename Item";
 	ot->idname = "OUTLINER_OT_item_rename";
-<<<<<<< HEAD
 	ot->description = "Rename Item\nRename item under cursor";
-	
-=======
-	ot->description = "Rename item under cursor";
-
->>>>>>> f10d37f2
+
 	ot->invoke = outliner_item_rename;
 
 	ot->poll = ED_operator_outliner_active;
@@ -846,13 +836,8 @@
 	/* identifiers */
 	ot->name = "Toggle Visibility";
 	ot->idname = "OUTLINER_OT_visibility_toggle";
-<<<<<<< HEAD
 	ot->description = "Toggle Visibility\nToggle the visibility of selected items";
-	
-=======
-	ot->description = "Toggle the visibility of selected items";
-
->>>>>>> f10d37f2
+
 	/* callbacks */
 	ot->exec = outliner_toggle_visibility_exec;
 	ot->poll = ED_operator_outliner_active_no_editobject;
@@ -906,13 +891,8 @@
 	/* identifiers */
 	ot->name = "Toggle Selectability";
 	ot->idname = "OUTLINER_OT_selectability_toggle";
-<<<<<<< HEAD
 	ot->description = "Toggle Selectability\nToggle the selectability";
-	
-=======
-	ot->description = "Toggle the selectability";
-
->>>>>>> f10d37f2
+
 	/* callbacks */
 	ot->exec = outliner_toggle_selectability_exec;
 	ot->poll = ED_operator_outliner_active_no_editobject;
@@ -966,13 +946,8 @@
 	/* identifiers */
 	ot->name = "Toggle Renderability";
 	ot->idname = "OUTLINER_OT_renderability_toggle";
-<<<<<<< HEAD
 	ot->description = "Toggle Renderability\nToggle the renderability of selected items";
-	
-=======
-	ot->description = "Toggle the renderability of selected items";
-
->>>>>>> f10d37f2
+
 	/* callbacks */
 	ot->exec = outliner_toggle_renderability_exec;
 	ot->poll = ED_operator_outliner_active;
@@ -1005,13 +980,8 @@
 	/* identifiers */
 	ot->name = "Expand/Collapse All";
 	ot->idname = "OUTLINER_OT_expanded_toggle";
-<<<<<<< HEAD
 	ot->description = "Expand/Collapse All\nExpand/Collapse all items";
-	
-=======
-	ot->description = "Expand/Collapse all items";
-
->>>>>>> f10d37f2
+
 	/* callbacks */
 	ot->exec = outliner_toggle_expanded_exec;
 	ot->poll = ED_operator_outliner_active;
@@ -1045,13 +1015,8 @@
 	/* identifiers */
 	ot->name = "Toggle Selected";
 	ot->idname = "OUTLINER_OT_selected_toggle";
-<<<<<<< HEAD
 	ot->description = "Toggle Selected\nToggle the Outliner selection of items";
-	
-=======
-	ot->description = "Toggle the Outliner selection of items";
-
->>>>>>> f10d37f2
+
 	/* callbacks */
 	ot->exec = outliner_toggle_selected_exec;
 	ot->poll = ED_operator_outliner_active;
@@ -1175,13 +1140,8 @@
 	/* identifiers */
 	ot->name = "Show Active";
 	ot->idname = "OUTLINER_OT_show_active";
-<<<<<<< HEAD
 	ot->description = "Show Active\nOpen up the tree and adjust the view so that the active Object is shown centered";
 	
-=======
-	ot->description = "Open up the tree and adjust the view so that the active Object is shown centered";
-
->>>>>>> f10d37f2
 	/* callbacks */
 	ot->exec = outliner_show_active_exec;
 	ot->poll = ED_operator_outliner_active;
@@ -1215,13 +1175,8 @@
 	/* identifiers */
 	ot->name = "Scroll Page";
 	ot->idname = "OUTLINER_OT_scroll_page";
-<<<<<<< HEAD
 	ot->description = "Scroll Page\nScroll page up or down";
-	
-=======
-	ot->description = "Scroll page up or down";
-
->>>>>>> f10d37f2
+
 	/* callbacks */
 	ot->exec = outliner_scroll_page_exec;
 	ot->poll = ED_operator_outliner_active;
@@ -1389,15 +1344,10 @@
 	PropertyRNA *prop;
 
 	/* identifiers */
-	ot->name = "Show One Level";
+	ot->name = "Show/Hide One Level";
 	ot->idname = "OUTLINER_OT_show_one_level";
-<<<<<<< HEAD
 	ot->description = "Show One Level\nExpand all entries by one level";
-	
-=======
-	ot->description = "Expand/collapse all entries by one level";
-
->>>>>>> f10d37f2
+
 	/* callbacks */
 	ot->exec = outliner_one_level_exec;
 	ot->poll = ED_operator_outliner_active;
@@ -1475,13 +1425,8 @@
 	/* identifiers */
 	ot->name = "Show Hierarchy";
 	ot->idname = "OUTLINER_OT_show_hierarchy";
-<<<<<<< HEAD
 	ot->description = "Show Hierarchy\nOpen all object entries and close all others";
-	
-=======
-	ot->description = "Open all object entries and close all others";
-
->>>>>>> f10d37f2
+
 	/* callbacks */
 	ot->exec = outliner_show_hierarchy_exec;
 	ot->poll = ED_operator_outliner_active; //  TODO: shouldn't be allowed in RNA views...
@@ -1754,13 +1699,8 @@
 	/* api callbacks */
 	ot->idname = "OUTLINER_OT_drivers_add_selected";
 	ot->name = "Add Drivers for Selected";
-<<<<<<< HEAD
 	ot->description = "Add Drivers for Selected\nAdd drivers to selected items";
-	
-=======
-	ot->description = "Add drivers to selected items";
-
->>>>>>> f10d37f2
+
 	/* api callbacks */
 	ot->exec = outliner_drivers_addsel_exec;
 	ot->poll = ed_operator_outliner_datablocks_active;
@@ -1794,13 +1734,8 @@
 	/* identifiers */
 	ot->idname = "OUTLINER_OT_drivers_delete_selected";
 	ot->name = "Delete Drivers for Selected";
-<<<<<<< HEAD
 	ot->description = "Delete Drivers for Selected\nDelete drivers assigned to selected items";
-	
-=======
-	ot->description = "Delete drivers assigned to selected items";
-
->>>>>>> f10d37f2
+
 	/* api callbacks */
 	ot->exec = outliner_drivers_deletesel_exec;
 	ot->poll = ed_operator_outliner_datablocks_active;
@@ -1941,13 +1876,8 @@
 	/* identifiers */
 	ot->idname = "OUTLINER_OT_keyingset_add_selected";
 	ot->name = "Keying Set Add Selected";
-<<<<<<< HEAD
 	ot->description = "Keying Set Add Selected\nAdd selected items (blue-gray rows) to active Keying Set";
-	
-=======
-	ot->description = "Add selected items (blue-gray rows) to active Keying Set";
-
->>>>>>> f10d37f2
+
 	/* api callbacks */
 	ot->exec = outliner_keyingset_additems_exec;
 	ot->poll = ed_operator_outliner_datablocks_active;
@@ -1983,13 +1913,8 @@
 	/* identifiers */
 	ot->idname = "OUTLINER_OT_keyingset_remove_selected";
 	ot->name = "Keying Set Remove Selected";
-<<<<<<< HEAD
 	ot->description = "Keying Set Remove Selected\nRemove selected items (blue-gray rows) from active Keying Set";
-	
-=======
-	ot->description = "Remove selected items (blue-gray rows) from active Keying Set";
-
->>>>>>> f10d37f2
+
 	/* api callbacks */
 	ot->exec = outliner_keyingset_removeitems_exec;
 	ot->poll = ed_operator_outliner_datablocks_active;
@@ -2040,14 +1965,8 @@
 	/* identifiers */
 	ot->idname = "OUTLINER_OT_orphans_purge";
 	ot->name = "Purge All";
-<<<<<<< HEAD
 	ot->description = "Purge All\nClear all orphaned datablocks without any users from the file \n(cannot be undone, saves to current .blend file)";
-	
-=======
-	ot->description = "Clear all orphaned data-blocks without any users from the file "
-	                  "(cannot be undone, saves to current .blend file)";
-
->>>>>>> f10d37f2
+
 	/* callbacks */
 	ot->invoke = outliner_orphans_purge_invoke;
 	ot->exec = outliner_orphans_purge_exec;
