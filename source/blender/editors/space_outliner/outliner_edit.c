--- conflicted
+++ resolved
@@ -1966,12 +1966,7 @@
 	/* identifiers */
 	ot->idname = "OUTLINER_OT_orphans_purge";
 	ot->name = "Purge All";
-<<<<<<< HEAD
-	ot->description = "Purge All\nClear all orphaned datablocks without any users from the file (cannot be undone)";
-=======
-	ot->description = "Clear all orphaned data-blocks without any users from the file "
-	                  "(cannot be undone, saves to current .blend file)";
->>>>>>> bcb1f1bf
+	ot->description = "Purge All\nClear all orphaned datablocks without any users from the file \n(cannot be undone, saves to current .blend file)";
 	
 	/* callbacks */
 	ot->invoke = outliner_orphans_purge_invoke;
