/*
 * This program is free software; you can redistribute it and/or
 * modify it under the terms of the GNU General Public License
 * as published by the Free Software Foundation; either version 2
 * of the License, or (at your option) any later version.
 *
 * This program is distributed in the hope that it will be useful,
 * but WITHOUT ANY WARRANTY; without even the implied warranty of
 * MERCHANTABILITY or FITNESS FOR A PARTICULAR PURPOSE.  See the
 * GNU General Public License for more details.
 *
 * You should have received a copy of the GNU General Public License
 * along with this program; if not, write to the Free Software Foundation,
 * Inc., 51 Franklin Street, Fifth Floor, Boston, MA 02110-1301, USA.
 *
 * The Original Code is Copyright (C) 2004 Blender Foundation.
 * All rights reserved.
 */

/** \file \ingroup spoutliner
 */

#include <string.h>

#include "MEM_guardedalloc.h"

#include "DNA_anim_types.h"
#include "DNA_collection_types.h"
#include "DNA_ID.h"
#include "DNA_scene_types.h"
#include "DNA_object_types.h"
#include "DNA_material_types.h"

#include "BLI_blenlib.h"
#include "BLI_dynstr.h"
#include "BLI_utildefines.h"
#include "BLI_path_util.h"

#include "BLT_translation.h"

#include "BKE_animsys.h"
#include "BKE_collection.h"
#include "BKE_context.h"
#include "BKE_idcode.h"
#include "BKE_layer.h"
#include "BKE_library.h"
#include "BKE_library_query.h"
#include "BKE_library_remap.h"
#include "BKE_main.h"
#include "BKE_material.h"
#include "BKE_outliner_treehash.h"
#include "BKE_report.h"
#include "BKE_scene.h"

#include "DEG_depsgraph.h"
#include "DEG_depsgraph_build.h"

#include "../blenloader/BLO_readfile.h"

#include "ED_object.h"
#include "ED_outliner.h"
#include "ED_screen.h"
#include "ED_select_utils.h"
#include "ED_keyframing.h"
#include "ED_armature.h"

#include "WM_api.h"
#include "WM_types.h"

#include "UI_interface.h"
#include "UI_resources.h"
#include "UI_view2d.h"

#include "RNA_access.h"
#include "RNA_define.h"
#include "RNA_enum_types.h"

#include "GPU_material.h"

#include "outliner_intern.h"

/* ************************************************************** */

/* Highlight --------------------------------------------------- */

static int outliner_highlight_update(bContext *C, wmOperator *UNUSED(op), const wmEvent *event)
{
	/* Drag and drop does own highlighting. */
	wmWindowManager *wm = CTX_wm_manager(C);
	if (wm->drags.first) {
		return OPERATOR_PASS_THROUGH;
	}

	ARegion *ar = CTX_wm_region(C);
	SpaceOops *soops = CTX_wm_space_outliner(C);
	const float my = UI_view2d_region_to_view_y(&ar->v2d, event->mval[1]);

	TreeElement *hovered_te = outliner_find_item_at_y(soops, &soops->tree, my);
	bool changed = false;

	if (!hovered_te || !(hovered_te->store_elem->flag & TSE_HIGHLIGHTED)) {
		changed = outliner_flag_set(&soops->tree, TSE_HIGHLIGHTED | TSE_DRAG_ANY, false);
		if (hovered_te) {
			hovered_te->store_elem->flag |= TSE_HIGHLIGHTED;
			changed = true;
		}
	}

	if (changed) {
		ED_region_tag_redraw_no_rebuild(ar);
	}

	return OPERATOR_PASS_THROUGH;
}

void OUTLINER_OT_highlight_update(wmOperatorType *ot)
{
	ot->name = "Update Highlight";
	ot->idname = "OUTLINER_OT_highlight_update";
	ot->description = "Update the item highlight based on the current mouse position";

	ot->invoke = outliner_highlight_update;

	ot->poll = ED_operator_outliner_active;
}

/* Toggle Open/Closed ------------------------------------------- */

static int do_outliner_item_openclose(bContext *C, SpaceOops *soops, TreeElement *te, const bool all, const float mval[2])
{

	if (mval[1] > te->ys && mval[1] < te->ys + UI_UNIT_Y) {
		TreeStoreElem *tselem = TREESTORE(te);

		/* all below close/open? */
		if (all) {
			tselem->flag &= ~TSE_CLOSED;
			outliner_flag_set(&te->subtree, TSE_CLOSED, !outliner_flag_is_any_test(&te->subtree, TSE_CLOSED, 1));
		}
		else {
			if (tselem->flag & TSE_CLOSED) tselem->flag &= ~TSE_CLOSED;
			else tselem->flag |= TSE_CLOSED;
		}

		return 1;
	}

	for (te = te->subtree.first; te; te = te->next) {
		if (do_outliner_item_openclose(C, soops, te, all, mval))
			return 1;
	}
	return 0;

}

/* event can enterkey, then it opens/closes */
static int outliner_item_openclose(bContext *C, wmOperator *op, const wmEvent *event)
{
	ARegion *ar = CTX_wm_region(C);
	SpaceOops *soops = CTX_wm_space_outliner(C);
	TreeElement *te;
	float fmval[2];
	const bool all = RNA_boolean_get(op->ptr, "all");

	UI_view2d_region_to_view(&ar->v2d, event->mval[0], event->mval[1], &fmval[0], &fmval[1]);

	for (te = soops->tree.first; te; te = te->next) {
		if (do_outliner_item_openclose(C, soops, te, all, fmval))
			break;
	}

	ED_region_tag_redraw(ar);

	return OPERATOR_FINISHED;
}

void OUTLINER_OT_item_openclose(wmOperatorType *ot)
{
	ot->name = "Open/Close";
	ot->idname = "OUTLINER_OT_item_openclose";
	ot->description = "Open/Close\nToggle whether item under cursor is enabled or closed";

	ot->invoke = outliner_item_openclose;

	ot->poll = ED_operator_outliner_active;

	RNA_def_boolean(ot->srna, "all", 1, "All", "Close or open all items");
}

/* -------------------------------------------------------------------- */
/** \name Object Mode Enter/Exit
 * \{ */

static void item_object_mode_enter_exit(
        bContext *C, ReportList *reports, Object *ob,
        bool enter)
{
	ViewLayer *view_layer = CTX_data_view_layer(C);
	Object *obact = OBACT(view_layer);

	if ((ob->type != obact->type) || ID_IS_LINKED(ob->data)) {
		return;
	}
	if (((ob->mode & obact->mode) != 0) == enter) {
		return;
	}

	if (ob == obact) {
		BKE_report(reports, RPT_WARNING, "Active object mode not changed");
		return;
	}

	Base *base = BKE_view_layer_base_find(view_layer, ob);
	if (base == NULL) {
		return;
	}
	Scene *scene = CTX_data_scene(C);
	outliner_object_mode_toggle(C, scene, view_layer, base);
}

void item_object_mode_enter_cb(
        bContext *C, ReportList *reports, Scene *UNUSED(scene), TreeElement *UNUSED(te),
        TreeStoreElem *UNUSED(tsep), TreeStoreElem *tselem, void *UNUSED(user_data))
{
	Object *ob = (Object *)tselem->id;
	item_object_mode_enter_exit(C, reports, ob, true);
}

void item_object_mode_exit_cb(
        bContext *C, ReportList *reports, Scene *UNUSED(scene), TreeElement *UNUSED(te),
        TreeStoreElem *UNUSED(tsep), TreeStoreElem *tselem, void *UNUSED(user_data))
{
	Object *ob = (Object *)tselem->id;
	item_object_mode_enter_exit(C, reports, ob, false);
}

/** \} */

/* Rename --------------------------------------------------- */

static void do_item_rename(ARegion *ar, TreeElement *te, TreeStoreElem *tselem,
                           ReportList *reports)
{
	bool add_textbut = false;

	/* can't rename rna datablocks entries or listbases */
	if (ELEM(tselem->type, TSE_RNA_STRUCT, TSE_RNA_PROPERTY, TSE_RNA_ARRAY_ELEM, TSE_ID_BASE, TSE_SCENE_OBJECTS_BASE)) {
		/* do nothing */;
	}
	else if (ELEM(tselem->type, TSE_ANIM_DATA, TSE_NLA, TSE_DEFGROUP_BASE, TSE_CONSTRAINT_BASE, TSE_MODIFIER_BASE,
	              TSE_DRIVER_BASE, TSE_POSE_BASE, TSE_POSEGRP_BASE, TSE_R_LAYER_BASE, TSE_SCENE_COLLECTION_BASE,
	              TSE_VIEW_COLLECTION_BASE))
	{
		BKE_report(reports, RPT_WARNING, "Cannot edit builtin name");
	}
	else if (ELEM(tselem->type, TSE_SEQUENCE, TSE_SEQ_STRIP, TSE_SEQUENCE_DUP)) {
		BKE_report(reports, RPT_WARNING, "Cannot edit sequence name");
	}
	else if (outliner_is_collection_tree_element(te)) {
		Collection *collection = outliner_collection_from_tree_element(te);

		if (collection->flag & COLLECTION_IS_MASTER) {
			BKE_report(reports, RPT_WARNING, "Cannot edit name of master collection");
		}
		else {
			add_textbut = true;
		}
	}
	else if (ID_IS_LINKED(tselem->id)) {
		BKE_report(reports, RPT_WARNING, "Cannot edit external libdata");
	}
	else if (te->idcode == ID_LI && ((Library *)tselem->id)->parent) {
		BKE_report(reports, RPT_WARNING, "Cannot edit the path of an indirectly linked library");
	}
	else {
		add_textbut = true;
	}

	if (add_textbut) {
		tselem->flag |= TSE_TEXTBUT;
		ED_region_tag_redraw(ar);
	}
}

void item_rename_cb(
        bContext *C, ReportList *reports, Scene *UNUSED(scene), TreeElement *te,
        TreeStoreElem *UNUSED(tsep), TreeStoreElem *tselem, void *UNUSED(user_data))
{
	ARegion *ar = CTX_wm_region(C);
	do_item_rename(ar, te, tselem, reports);
}

static int do_outliner_item_rename(ReportList *reports, ARegion *ar, TreeElement *te,
                                   const float mval[2])
{
	if (mval[1] > te->ys && mval[1] < te->ys + UI_UNIT_Y) {
		TreeStoreElem *tselem = TREESTORE(te);

		/* click on name */
		if (mval[0] > te->xs + UI_UNIT_X * 2 && mval[0] < te->xend) {
			do_item_rename(ar, te, tselem, reports);
			return 1;
		}
		return 0;
	}

	for (te = te->subtree.first; te; te = te->next) {
		if (do_outliner_item_rename(reports, ar, te, mval)) return 1;
	}
	return 0;
}

static int outliner_item_rename(bContext *C, wmOperator *op, const wmEvent *event)
{
	ARegion *ar = CTX_wm_region(C);
	SpaceOops *soops = CTX_wm_space_outliner(C);
	TreeElement *te;
	float fmval[2];
	bool changed = false;

	UI_view2d_region_to_view(&ar->v2d, event->mval[0], event->mval[1], &fmval[0], &fmval[1]);

	for (te = soops->tree.first; te; te = te->next) {
		if (do_outliner_item_rename(op->reports, ar, te, fmval)) {
			changed = true;
			break;
		}
	}

	return changed ? OPERATOR_FINISHED : OPERATOR_PASS_THROUGH;
}


void OUTLINER_OT_item_rename(wmOperatorType *ot)
{
	ot->name = "Rename";
	ot->idname = "OUTLINER_OT_item_rename";
	ot->description = "Rename\nRename item under cursor";

	ot->invoke = outliner_item_rename;

	ot->poll = ED_operator_outliner_active;
}

/* ID delete --------------------------------------------------- */

static void id_delete(bContext *C, ReportList *reports, TreeElement *te, TreeStoreElem *tselem)
{
	Main *bmain = CTX_data_main(C);
	ID *id = tselem->id;

	BLI_assert(te->idcode != 0 && id != NULL);
	UNUSED_VARS_NDEBUG(te);

	if (te->idcode == ID_LI && ((Library *)id)->parent != NULL) {
		BKE_reportf(reports, RPT_WARNING, "Cannot delete indirectly linked library '%s'", id->name);
		return;
	}
	if (id->tag & LIB_TAG_INDIRECT) {
		BKE_reportf(reports, RPT_WARNING, "Cannot delete indirectly linked id '%s'", id->name);
		return;
	}
	else if (BKE_library_ID_is_indirectly_used(bmain, id) && ID_REAL_USERS(id) <= 1) {
		BKE_reportf(reports, RPT_WARNING,
		            "Cannot delete id '%s', indirectly used data-blocks need at least one user",
		            id->name);
		return;
	}


	BKE_id_delete(bmain, id);

	WM_event_add_notifier(C, NC_WINDOW, NULL);
}

void id_delete_cb(
        bContext *C, ReportList *reports, Scene *UNUSED(scene),
        TreeElement *te, TreeStoreElem *UNUSED(tsep), TreeStoreElem *tselem, void *UNUSED(user_data))
{
	id_delete(C, reports, te, tselem);
}

static int outliner_id_delete_invoke_do(bContext *C, ReportList *reports, TreeElement *te, const float mval[2])
{
	if (mval[1] > te->ys && mval[1] < te->ys + UI_UNIT_Y) {
		TreeStoreElem *tselem = TREESTORE(te);

		if (te->idcode != 0 && tselem->id) {
			if (te->idcode == ID_LI && ((Library *)tselem->id)->parent) {
				BKE_reportf(reports, RPT_ERROR_INVALID_INPUT,
				            "Cannot delete indirectly linked library '%s'", ((Library *)tselem->id)->filepath);
				return OPERATOR_CANCELLED;
			}
			id_delete(C, reports, te, tselem);
			return OPERATOR_FINISHED;
		}
	}
	else {
		for (te = te->subtree.first; te; te = te->next) {
			int ret;
			if ((ret = outliner_id_delete_invoke_do(C, reports, te, mval))) {
				return ret;
			}
		}
	}

	return 0;
}

static int outliner_id_delete_invoke(bContext *C, wmOperator *op, const wmEvent *event)
{
	ARegion *ar = CTX_wm_region(C);
	SpaceOops *soops = CTX_wm_space_outliner(C);
	TreeElement *te;
	float fmval[2];

	BLI_assert(ar && soops);

	UI_view2d_region_to_view(&ar->v2d, event->mval[0], event->mval[1], &fmval[0], &fmval[1]);

	for (te = soops->tree.first; te; te = te->next) {
		int ret;

		if ((ret = outliner_id_delete_invoke_do(C, op->reports, te, fmval))) {
			return ret;
		}
	}

	return OPERATOR_CANCELLED;
}

void OUTLINER_OT_id_delete(wmOperatorType *ot)
{
	ot->name = "Delete Data-Block";
	ot->idname = "OUTLINER_OT_id_delete";
	ot->description = "Delete the ID under cursor";

	ot->invoke = outliner_id_delete_invoke;
	ot->poll = ED_operator_outliner_active;
}

/* ID remap --------------------------------------------------- */

static int outliner_id_remap_exec(bContext *C, wmOperator *op)
{
	Main *bmain = CTX_data_main(C);
	SpaceOops *soops = CTX_wm_space_outliner(C);

	const short id_type = (short)RNA_enum_get(op->ptr, "id_type");
	ID *old_id = BLI_findlink(which_libbase(CTX_data_main(C), id_type), RNA_enum_get(op->ptr, "old_id"));
	ID *new_id = BLI_findlink(which_libbase(CTX_data_main(C), id_type), RNA_enum_get(op->ptr, "new_id"));

	/* check for invalid states */
	if (soops == NULL) {
		return OPERATOR_CANCELLED;
	}

	if (!(old_id && new_id && (old_id != new_id) && (GS(old_id->name) == GS(new_id->name)))) {
		BKE_reportf(op->reports, RPT_ERROR_INVALID_INPUT, "Invalid old/new ID pair ('%s' / '%s')",
		            old_id ? old_id->name : "Invalid ID", new_id ? new_id->name : "Invalid ID");
		return OPERATOR_CANCELLED;
	}

	if (ID_IS_LINKED(old_id)) {
		BKE_reportf(op->reports, RPT_WARNING,
		            "Old ID '%s' is linked from a library, indirect usages of this data-block will not be remapped",
		            old_id->name);
	}

	BKE_libblock_remap(bmain, old_id, new_id,
	                   ID_REMAP_SKIP_INDIRECT_USAGE | ID_REMAP_SKIP_NEVER_NULL_USAGE);

	BKE_main_lib_objects_recalc_all(bmain);

	/* recreate dependency graph to include new objects */
	DEG_relations_tag_update(bmain);

	/* free gpu materials, some materials depend on existing objects,
	 * such as lamps so freeing correctly refreshes */
	GPU_materials_free(bmain);

	WM_event_add_notifier(C, NC_WINDOW, NULL);

	return OPERATOR_FINISHED;
}

static bool outliner_id_remap_find_tree_element(bContext *C, wmOperator *op, ListBase *tree, const float y)
{
	TreeElement *te;

	for (te = tree->first; te; te = te->next) {
		if (y > te->ys && y < te->ys + UI_UNIT_Y) {
			TreeStoreElem *tselem = TREESTORE(te);

			if (tselem->type == 0 && tselem->id) {
				printf("found id %s (%p)!\n", tselem->id->name, tselem->id);

				RNA_enum_set(op->ptr, "id_type", GS(tselem->id->name));
				RNA_enum_set_identifier(C, op->ptr, "new_id", tselem->id->name + 2);
				RNA_enum_set_identifier(C, op->ptr, "old_id", tselem->id->name + 2);
				return true;
			}
		}
		if (outliner_id_remap_find_tree_element(C, op, &te->subtree, y)) {
			return true;
		}
	}
	return false;
}

static int outliner_id_remap_invoke(bContext *C, wmOperator *op, const wmEvent *event)
{
	SpaceOops *soops = CTX_wm_space_outliner(C);
	ARegion *ar = CTX_wm_region(C);
	float fmval[2];

	if (!RNA_property_is_set(op->ptr, RNA_struct_find_property(op->ptr, "id_type"))) {
		UI_view2d_region_to_view(&ar->v2d, event->mval[0], event->mval[1], &fmval[0], &fmval[1]);

		outliner_id_remap_find_tree_element(C, op, &soops->tree, fmval[1]);
	}

	return WM_operator_props_dialog_popup(C, op, 200, 100);
}

static const EnumPropertyItem *outliner_id_itemf(bContext *C, PointerRNA *ptr, PropertyRNA *UNUSED(prop), bool *r_free)
{
	EnumPropertyItem item_tmp = {0}, *item = NULL;
	int totitem = 0;
	int i = 0;

	short id_type = (short)RNA_enum_get(ptr, "id_type");
	ID *id = which_libbase(CTX_data_main(C), id_type)->first;

	for (; id; id = id->next) {
		item_tmp.identifier = item_tmp.name = id->name + 2;
		item_tmp.value = i++;
		RNA_enum_item_add(&item, &totitem, &item_tmp);
	}

	RNA_enum_item_end(&item, &totitem);
	*r_free = true;

	return item;
}

void OUTLINER_OT_id_remap(wmOperatorType *ot)
{
	PropertyRNA *prop;

	/* identifiers */
	ot->name = "Outliner ID data Remap";
	ot->idname = "OUTLINER_OT_id_remap";

	/* callbacks */
	ot->invoke = outliner_id_remap_invoke;
	ot->exec = outliner_id_remap_exec;
	ot->poll = ED_operator_outliner_active;

	ot->flag = 0;

	prop = RNA_def_enum(ot->srna, "id_type", rna_enum_id_type_items, ID_OB, "ID Type", "");
	RNA_def_property_translation_context(prop, BLT_I18NCONTEXT_ID_ID);

	prop = RNA_def_enum(ot->srna, "old_id", DummyRNA_NULL_items, 0, "Old ID", "Old ID to replace");
	RNA_def_property_enum_funcs_runtime(prop, NULL, NULL, outliner_id_itemf);
	RNA_def_property_flag(prop, PROP_ENUM_NO_TRANSLATE | PROP_HIDDEN);

	ot->prop = RNA_def_enum(ot->srna, "new_id", DummyRNA_NULL_items, 0,
	                        "New ID", "New ID to remap all selected IDs' users to");
	RNA_def_property_enum_funcs_runtime(ot->prop, NULL, NULL, outliner_id_itemf);
	RNA_def_property_flag(ot->prop, PROP_ENUM_NO_TRANSLATE);
}

void id_remap_cb(
        bContext *C, ReportList *UNUSED(reports), Scene *UNUSED(scene), TreeElement *UNUSED(te),
        TreeStoreElem *UNUSED(tsep), TreeStoreElem *tselem, void *UNUSED(user_data))
{
	wmOperatorType *ot = WM_operatortype_find("OUTLINER_OT_id_remap", false);
	PointerRNA op_props;

	BLI_assert(tselem->id != NULL);

	WM_operator_properties_create_ptr(&op_props, ot);

	RNA_enum_set(&op_props, "id_type", GS(tselem->id->name));
	RNA_enum_set_identifier(C, &op_props, "old_id", tselem->id->name + 2);

	WM_operator_name_call_ptr(C, ot, WM_OP_INVOKE_DEFAULT, &op_props);

	WM_operator_properties_free(&op_props);
}

/* Library relocate/reload --------------------------------------------------- */

static int lib_relocate(
        bContext *C, TreeElement *te, TreeStoreElem *tselem, wmOperatorType *ot, const bool reload)
{
	PointerRNA op_props;
	int ret = 0;

	BLI_assert(te->idcode == ID_LI && tselem->id != NULL);
	UNUSED_VARS_NDEBUG(te);

	WM_operator_properties_create_ptr(&op_props, ot);

	RNA_string_set(&op_props, "library", tselem->id->name + 2);

	if (reload) {
		Library *lib = (Library *)tselem->id;
		char dir[FILE_MAXDIR], filename[FILE_MAX];

		BLI_split_dirfile(lib->filepath, dir, filename, sizeof(dir), sizeof(filename));

		printf("%s, %s\n", tselem->id->name, lib->filepath);

		/* We assume if both paths in lib are not the same then lib->name was relative... */
		RNA_boolean_set(&op_props, "relative_path", BLI_path_cmp(lib->filepath, lib->name) != 0);

		RNA_string_set(&op_props, "directory", dir);
		RNA_string_set(&op_props, "filename", filename);

		ret = WM_operator_name_call_ptr(C, ot, WM_OP_EXEC_DEFAULT, &op_props);
	}
	else {
		ret = WM_operator_name_call_ptr(C, ot, WM_OP_INVOKE_DEFAULT, &op_props);
	}

	WM_operator_properties_free(&op_props);

	return ret;
}

static int outliner_lib_relocate_invoke_do(
        bContext *C, ReportList *reports, TreeElement *te, const float mval[2], const bool reload)
{
	if (mval[1] > te->ys && mval[1] < te->ys + UI_UNIT_Y) {
		TreeStoreElem *tselem = TREESTORE(te);

		if (te->idcode == ID_LI && tselem->id) {
			if (((Library *)tselem->id)->parent && !reload) {
				BKE_reportf(reports, RPT_ERROR_INVALID_INPUT,
				            "Cannot relocate indirectly linked library '%s'", ((Library *)tselem->id)->filepath);
				return OPERATOR_CANCELLED;
			}
			else {
				wmOperatorType *ot = WM_operatortype_find(reload ? "WM_OT_lib_reload" : "WM_OT_lib_relocate", false);

				return lib_relocate(C, te, tselem, ot, reload);
			}
		}
	}
	else {
		for (te = te->subtree.first; te; te = te->next) {
			int ret;
			if ((ret = outliner_lib_relocate_invoke_do(C, reports, te, mval, reload))) {
				return ret;
			}
		}
	}

	return 0;
}

static int outliner_lib_relocate_invoke(bContext *C, wmOperator *op, const wmEvent *event)
{
	ARegion *ar = CTX_wm_region(C);
	SpaceOops *soops = CTX_wm_space_outliner(C);
	TreeElement *te;
	float fmval[2];

	BLI_assert(ar && soops);

	UI_view2d_region_to_view(&ar->v2d, event->mval[0], event->mval[1], &fmval[0], &fmval[1]);

	for (te = soops->tree.first; te; te = te->next) {
		int ret;

		if ((ret = outliner_lib_relocate_invoke_do(C, op->reports, te, fmval, false))) {
			return ret;
		}
	}

	return OPERATOR_CANCELLED;
}

void OUTLINER_OT_lib_relocate(wmOperatorType *ot)
{
	ot->name = "Relocate Library";
	ot->idname = "OUTLINER_OT_lib_relocate";
	ot->description = "Relocate the library under cursor";

	ot->invoke = outliner_lib_relocate_invoke;
	ot->poll = ED_operator_outliner_active;
}

/* XXX This does not work with several items
 * (it is only called once in the end, due to the 'deferred'
 * filebrowser invocation through event system...). */
void lib_relocate_cb(
        bContext *C, ReportList *UNUSED(reports), Scene *UNUSED(scene), TreeElement *te,
        TreeStoreElem *UNUSED(tsep), TreeStoreElem *tselem, void *UNUSED(user_data))
{
	wmOperatorType *ot = WM_operatortype_find("WM_OT_lib_relocate", false);

	lib_relocate(C, te, tselem, ot, false);
}


static int outliner_lib_reload_invoke(bContext *C, wmOperator *op, const wmEvent *event)
{
	ARegion *ar = CTX_wm_region(C);
	SpaceOops *soops = CTX_wm_space_outliner(C);
	TreeElement *te;
	float fmval[2];

	BLI_assert(ar && soops);

	UI_view2d_region_to_view(&ar->v2d, event->mval[0], event->mval[1], &fmval[0], &fmval[1]);

	for (te = soops->tree.first; te; te = te->next) {
		int ret;

		if ((ret = outliner_lib_relocate_invoke_do(C, op->reports, te, fmval, true))) {
			return ret;
		}
	}

	return OPERATOR_CANCELLED;
}

void OUTLINER_OT_lib_reload(wmOperatorType *ot)
{
	ot->name = "Reload Library";
	ot->idname = "OUTLINER_OT_lib_reload";
	ot->description = "Reload the library under cursor";

	ot->invoke = outliner_lib_reload_invoke;
	ot->poll = ED_operator_outliner_active;
}

void lib_reload_cb(
        bContext *C, ReportList *UNUSED(reports), Scene *UNUSED(scene), TreeElement *te,
        TreeStoreElem *UNUSED(tsep), TreeStoreElem *tselem, void *UNUSED(user_data))
{
	wmOperatorType *ot = WM_operatortype_find("WM_OT_lib_reload", false);

	lib_relocate(C, te, tselem, ot, true);
}

/* ************************************************************** */
/* Setting Toggling Operators */

/* =============================================== */
/* Toggling Utilities (Exported) */

/* Apply Settings ------------------------------- */

static int outliner_count_levels(ListBase *lb, const int curlevel)
{
	TreeElement *te;
	int level = curlevel, lev;

	for (te = lb->first; te; te = te->next) {

		lev = outliner_count_levels(&te->subtree, curlevel + 1);
		if (lev > level) level = lev;
	}
	return level;
}

int outliner_flag_is_any_test(ListBase *lb, short flag, const int curlevel)
{
	TreeElement *te;
	TreeStoreElem *tselem;
	int level;

	for (te = lb->first; te; te = te->next) {
		tselem = TREESTORE(te);
		if (tselem->flag & flag) return curlevel;

		level = outliner_flag_is_any_test(&te->subtree, flag, curlevel + 1);
		if (level) return level;
	}
	return 0;
}

/**
 * Set or unset \a flag for all outliner elements in \a lb and sub-trees.
 * \return if any flag was modified.
 */
bool outliner_flag_set(ListBase *lb, short flag, short set)
{
	TreeElement *te;
	TreeStoreElem *tselem;
	bool changed = false;
	bool has_flag;

	for (te = lb->first; te; te = te->next) {
		tselem = TREESTORE(te);
		has_flag = (tselem->flag & flag);
		if (set == 0) {
			if (has_flag) {
				tselem->flag &= ~flag;
				changed = true;
			}
		}
		else if (!has_flag) {
			tselem->flag |= flag;
			changed = true;
		}
		changed |= outliner_flag_set(&te->subtree, flag, set);
	}

	return changed;
}

bool outliner_flag_flip(ListBase *lb, short flag)
{
	TreeElement *te;
	TreeStoreElem *tselem;
	bool changed = false;

	for (te = lb->first; te; te = te->next) {
		tselem = TREESTORE(te);
		tselem->flag ^= flag;
		changed |= outliner_flag_flip(&te->subtree, flag);
	}

	return changed;
}

/* Restriction Columns ------------------------------- */

/* same check needed for both object operation and restrict column button func
 * return 0 when in edit mode (cannot restrict view or select)
 * otherwise return 1 */
int common_restrict_check(bContext *C, Object *ob)
{
	/* Don't allow hide an object in edit mode,
	 * check the bug #22153 and #21609, #23977
	 */
	Object *obedit = CTX_data_edit_object(C);
	if (obedit && obedit == ob) {
		/* found object is hidden, reset */
		if (ob->restrictflag & OB_RESTRICT_VIEW)
			ob->restrictflag &= ~OB_RESTRICT_VIEW;
		/* found object is unselectable, reset */
		if (ob->restrictflag & OB_RESTRICT_SELECT)
			ob->restrictflag &= ~OB_RESTRICT_SELECT;
		return 0;
	}

	return 1;
}

/* =============================================== */
/* Outliner setting toggles */

/* Toggle Expanded (Outliner) ---------------------------------------- */

static int outliner_toggle_expanded_exec(bContext *C, wmOperator *UNUSED(op))
{
	SpaceOops *soops = CTX_wm_space_outliner(C);
	ARegion *ar = CTX_wm_region(C);

	if (outliner_flag_is_any_test(&soops->tree, TSE_CLOSED, 1))
		outliner_flag_set(&soops->tree, TSE_CLOSED, 0);
	else
		outliner_flag_set(&soops->tree, TSE_CLOSED, 1);

	ED_region_tag_redraw(ar);

	return OPERATOR_FINISHED;
}

void OUTLINER_OT_expanded_toggle(wmOperatorType *ot)
{
	/* identifiers */
	ot->name = "Expand/Collapse All";
	ot->idname = "OUTLINER_OT_expanded_toggle";
	ot->description = "Expand/Collapse All\nExpand/Collapse all items";

	/* callbacks */
	ot->exec = outliner_toggle_expanded_exec;
	ot->poll = ED_operator_outliner_active;

	/* no undo or registry, UI option */
}

/* Toggle Selected (Outliner) ---------------------------------------- */

static int outliner_select_all_exec(bContext *C, wmOperator *op)
{
	SpaceOops *soops = CTX_wm_space_outliner(C);
	ARegion *ar = CTX_wm_region(C);
	Scene *scene = CTX_data_scene(C);
	int action = RNA_enum_get(op->ptr, "action");
	if (action == SEL_TOGGLE) {
		action = outliner_flag_is_any_test(&soops->tree, TSE_SELECTED, 1) ? SEL_DESELECT : SEL_SELECT;
	}

	switch (action) {
		case SEL_SELECT:
			outliner_flag_set(&soops->tree, TSE_SELECTED, 1);
			break;
		case SEL_DESELECT:
			outliner_flag_set(&soops->tree, TSE_SELECTED, 0);
			break;
		case SEL_INVERT:
			outliner_flag_flip(&soops->tree, TSE_SELECTED);
			break;
	}

	DEG_id_tag_update(&scene->id, ID_RECALC_SELECT);
	WM_event_add_notifier(C, NC_SCENE | ND_OB_SELECT, scene);
	ED_region_tag_redraw_no_rebuild(ar);

	return OPERATOR_FINISHED;
}

void OUTLINER_OT_select_all(wmOperatorType *ot)
{
	/* identifiers */
	ot->name = "Toggle Selected";
	ot->idname = "OUTLINER_OT_select_all";
	ot->description = "Toggle Selected\nToggle the Outliner selection of items";

	/* callbacks */
	ot->exec = outliner_select_all_exec;
	ot->poll = ED_operator_outliner_active;

	/* no undo or registry */

	/* rna */
	WM_operator_properties_select_all(ot);
}

/* ************************************************************** */
/* Hotkey Only Operators */

/* Show Active --------------------------------------------------- */

static void outliner_set_coordinates_element_recursive(SpaceOops *soops, TreeElement *te, int startx, int *starty)
{
	TreeStoreElem *tselem = TREESTORE(te);

	/* store coord and continue, we need coordinates for elements outside view too */
	te->xs = (float)startx;
	te->ys = (float)(*starty);
	*starty -= UI_UNIT_Y;

	if (TSELEM_OPEN(tselem, soops)) {
		TreeElement *ten;
		for (ten = te->subtree.first; ten; ten = ten->next) {
			outliner_set_coordinates_element_recursive(soops, ten, startx + UI_UNIT_X, starty);
		}
	}
}

/* to retrieve coordinates with redrawing the entire tree */
void outliner_set_coordinates(ARegion *ar, SpaceOops *soops)
{
	TreeElement *te;
	int starty = (int)(ar->v2d.tot.ymax) - UI_UNIT_Y;

	for (te = soops->tree.first; te; te = te->next) {
		outliner_set_coordinates_element_recursive(soops, te, 0, &starty);
	}
}

/* return 1 when levels were opened */
static int outliner_open_back(TreeElement *te)
{
	TreeStoreElem *tselem;
	int retval = 0;

	for (te = te->parent; te; te = te->parent) {
		tselem = TREESTORE(te);
		if (tselem->flag & TSE_CLOSED) {
			tselem->flag &= ~TSE_CLOSED;
			retval = 1;
		}
	}
	return retval;
}

static int outliner_show_active_exec(bContext *C, wmOperator *UNUSED(op))
{
	SpaceOops *so = CTX_wm_space_outliner(C);
	ViewLayer *view_layer = CTX_data_view_layer(C);
	ARegion *ar = CTX_wm_region(C);
	View2D *v2d = &ar->v2d;

	TreeElement *te;
	int xdelta, ytop;

	Object *obact = OBACT(view_layer);

	if (!obact)
		return OPERATOR_CANCELLED;


	te = outliner_find_id(so, &so->tree, &obact->id);

	if (te != NULL && obact->type == OB_ARMATURE) {
		/* traverse down the bone hierarchy in case of armature */
		TreeElement *te_obact = te;

		if (obact->mode & OB_MODE_POSE) {
			bPoseChannel *pchan = CTX_data_active_pose_bone(C);
			if (pchan) {
				te = outliner_find_posechannel(&te_obact->subtree, pchan);
			}
		}
		else if (obact->mode & OB_MODE_EDIT) {
			EditBone *ebone = CTX_data_active_bone(C);
			if (ebone) {
				te = outliner_find_editbone(&te_obact->subtree, ebone);
			}
		}
	}

	if (te) {
		/* open up tree to active object/bone */
		if (outliner_open_back(te)) {
			outliner_set_coordinates(ar, so);
		}

		/* make te->ys center of view */
		ytop = te->ys + BLI_rcti_size_y(&v2d->mask) / 2;
		if (ytop > 0) ytop = 0;

		v2d->cur.ymax = (float)ytop;
		v2d->cur.ymin = (float)(ytop - BLI_rcti_size_y(&v2d->mask));

		/* make te->xs ==> te->xend center of view */
		xdelta = (int)(te->xs - v2d->cur.xmin);
		v2d->cur.xmin += xdelta;
		v2d->cur.xmax += xdelta;
	}

	ED_region_tag_redraw_no_rebuild(ar);

	return OPERATOR_FINISHED;
}

void OUTLINER_OT_show_active(wmOperatorType *ot)
{
	/* identifiers */
	ot->name = "Show Active";
	ot->idname = "OUTLINER_OT_show_active";
	ot->description = "Show Active\nOpen up the tree and adjust the view so that the active Object is shown centered";

	/* callbacks */
	ot->exec = outliner_show_active_exec;
	ot->poll = ED_operator_outliner_active;
}

/* View Panning --------------------------------------------------- */

static int outliner_scroll_page_exec(bContext *C, wmOperator *op)
{
	ARegion *ar = CTX_wm_region(C);
	int dy = BLI_rcti_size_y(&ar->v2d.mask);
	int up = 0;

	if (RNA_boolean_get(op->ptr, "up"))
		up = 1;

	if (up == 0) dy = -dy;
	ar->v2d.cur.ymin += dy;
	ar->v2d.cur.ymax += dy;

	ED_region_tag_redraw_no_rebuild(ar);

	return OPERATOR_FINISHED;
}


void OUTLINER_OT_scroll_page(wmOperatorType *ot)
{
	PropertyRNA *prop;

	/* identifiers */
	ot->name = "Scroll Page";
	ot->idname = "OUTLINER_OT_scroll_page";
	ot->description = "Scroll Page\nScroll page up or down";

	/* callbacks */
	ot->exec = outliner_scroll_page_exec;
	ot->poll = ED_operator_outliner_active;

	/* properties */
	prop = RNA_def_boolean(ot->srna, "up", 0, "Up", "Scroll up one page");
	RNA_def_property_flag(prop, PROP_SKIP_SAVE);
}

/* Search ------------------------------------------------------- */
// TODO: probably obsolete now with filtering?

#if 0

/* find next element that has this name */
static TreeElement *outliner_find_name(SpaceOops *soops, ListBase *lb, char *name, int flags,
                                       TreeElement *prev, int *prevFound)
{
	TreeElement *te, *tes;

	for (te = lb->first; te; te = te->next) {
		int found = outliner_filter_has_name(te, name, flags);

		if (found) {
			/* name is right, but is element the previous one? */
			if (prev) {
				if ((te != prev) && (*prevFound))
					return te;
				if (te == prev) {
					*prevFound = 1;
				}
			}
			else
				return te;
		}

		tes = outliner_find_name(soops, &te->subtree, name, flags, prev, prevFound);
		if (tes) return tes;
	}

	/* nothing valid found */
	return NULL;
}

static void outliner_find_panel(Scene *UNUSED(scene), ARegion *ar, SpaceOops *soops, int again, int flags)
{
	ReportList *reports = NULL; // CTX_wm_reports(C);
	TreeElement *te = NULL;
	TreeElement *last_find;
	TreeStoreElem *tselem;
	int ytop, xdelta, prevFound = 0;
	char name[sizeof(soops->search_string)];

	/* get last found tree-element based on stored search_tse */
	last_find = outliner_find_tse(soops, &soops->search_tse);

	/* determine which type of search to do */
	if (again && last_find) {
		/* no popup panel - previous + user wanted to search for next after previous */
		BLI_strncpy(name, soops->search_string, sizeof(name));
		flags = soops->search_flags;

		/* try to find matching element */
		te = outliner_find_name(soops, &soops->tree, name, flags, last_find, &prevFound);
		if (te == NULL) {
			/* no more matches after previous, start from beginning again */
			prevFound = 1;
			te = outliner_find_name(soops, &soops->tree, name, flags, last_find, &prevFound);
		}
	}
	else {
		/* pop up panel - no previous, or user didn't want search after previous */
		name[0] = '\0';
// XXX		if (sbutton(name, 0, sizeof(name) - 1, "Find: ") && name[0]) {
//			te = outliner_find_name(soops, &soops->tree, name, flags, NULL, &prevFound);
//		}
//		else return; /* XXX RETURN! XXX */
	}

	/* do selection and reveal */
	if (te) {
		tselem = TREESTORE(te);
		if (tselem) {
			/* expand branches so that it will be visible, we need to get correct coordinates */
			if (outliner_open_back(soops, te))
				outliner_set_coordinates(ar, soops);

			/* deselect all visible, and select found element */
			outliner_flag_set(soops, &soops->tree, TSE_SELECTED, 0);
			tselem->flag |= TSE_SELECTED;

			/* make te->ys center of view */
			ytop = (int)(te->ys + BLI_rctf_size_y(&ar->v2d.mask) / 2);
			if (ytop > 0) ytop = 0;
			ar->v2d.cur.ymax = (float)ytop;
			ar->v2d.cur.ymin = (float)(ytop - BLI_rctf_size_y(&ar->v2d.mask));

			/* make te->xs ==> te->xend center of view */
			xdelta = (int)(te->xs - ar->v2d.cur.xmin);
			ar->v2d.cur.xmin += xdelta;
			ar->v2d.cur.xmax += xdelta;

			/* store selection */
			soops->search_tse = *tselem;

			BLI_strncpy(soops->search_string, name, sizeof(soops->search_string));
			soops->search_flags = flags;

			/* redraw */
			ED_region_tag_redraw_no_rebuild(ar);
		}
	}
	else {
		/* no tree-element found */
		BKE_reportf(reports, RPT_WARNING, "Not found: %s", name);
	}
}
#endif

/* Show One Level ----------------------------------------------- */

/* helper function for Show/Hide one level operator */
static void outliner_openclose_level(ListBase *lb, int curlevel, int level, int open)
{
	TreeElement *te;
	TreeStoreElem *tselem;

	for (te = lb->first; te; te = te->next) {
		tselem = TREESTORE(te);

		if (open) {
			if (curlevel <= level) tselem->flag &= ~TSE_CLOSED;
		}
		else {
			if (curlevel >= level) tselem->flag |= TSE_CLOSED;
		}

		outliner_openclose_level(&te->subtree, curlevel + 1, level, open);
	}
}

static int outliner_one_level_exec(bContext *C, wmOperator *op)
{
	SpaceOops *soops = CTX_wm_space_outliner(C);
	ARegion *ar = CTX_wm_region(C);
	const bool add = RNA_boolean_get(op->ptr, "open");
	int level;

	level = outliner_flag_is_any_test(&soops->tree, TSE_CLOSED, 1);
	if (add == 1) {
		if (level) outliner_openclose_level(&soops->tree, 1, level, 1);
	}
	else {
		if (level == 0) level = outliner_count_levels(&soops->tree, 0);
		if (level) outliner_openclose_level(&soops->tree, 1, level - 1, 0);
	}

	ED_region_tag_redraw(ar);

	return OPERATOR_FINISHED;
}

void OUTLINER_OT_show_one_level(wmOperatorType *ot)
{
	PropertyRNA *prop;

	/* identifiers */
	ot->name = "Show/Hide One Level";
	ot->idname = "OUTLINER_OT_show_one_level";
	ot->description = "Show One Level\nExpand all entries by one level";

	/* callbacks */
	ot->exec = outliner_one_level_exec;
	ot->poll = ED_operator_outliner_active;

	/* no undo or registry, UI option */

	/* properties */
	prop = RNA_def_boolean(ot->srna, "open", 1, "Open", "Expand all entries one level deep");
	RNA_def_property_flag(prop, PROP_SKIP_SAVE);
}

/* Show Hierarchy ----------------------------------------------- */

/* helper function for tree_element_shwo_hierarchy() - recursively checks whether subtrees have any objects*/
static int subtree_has_objects(ListBase *lb)
{
	TreeElement *te;
	TreeStoreElem *tselem;

	for (te = lb->first; te; te = te->next) {
		tselem = TREESTORE(te);
		if (tselem->type == 0 && te->idcode == ID_OB) return 1;
		if (subtree_has_objects(&te->subtree)) return 1;
	}
	return 0;
}

/* recursive helper function for Show Hierarchy operator */
static void tree_element_show_hierarchy(Scene *scene, SpaceOops *soops, ListBase *lb)
{
	TreeElement *te;
	TreeStoreElem *tselem;

	/* open all object elems, close others */
	for (te = lb->first; te; te = te->next) {
		tselem = TREESTORE(te);

		if (tselem->type == 0) {
			if (te->idcode == ID_SCE) {
				if (tselem->id != (ID *)scene) tselem->flag |= TSE_CLOSED;
				else tselem->flag &= ~TSE_CLOSED;
			}
			else if (te->idcode == ID_OB) {
				if (subtree_has_objects(&te->subtree)) tselem->flag &= ~TSE_CLOSED;
				else tselem->flag |= TSE_CLOSED;
			}
		}
		else {
			tselem->flag |= TSE_CLOSED;
		}

		if (TSELEM_OPEN(tselem, soops)) {
			tree_element_show_hierarchy(scene, soops, &te->subtree);
		}
	}
}

/* show entire object level hierarchy */
static int outliner_show_hierarchy_exec(bContext *C, wmOperator *UNUSED(op))
{
	SpaceOops *soops = CTX_wm_space_outliner(C);
	ARegion *ar = CTX_wm_region(C);
	Scene *scene = CTX_data_scene(C);

	/* recursively open/close levels */
	tree_element_show_hierarchy(scene, soops, &soops->tree);

	ED_region_tag_redraw(ar);

	return OPERATOR_FINISHED;
}

void OUTLINER_OT_show_hierarchy(wmOperatorType *ot)
{
	/* identifiers */
	ot->name = "Show Hierarchy";
	ot->idname = "OUTLINER_OT_show_hierarchy";
	ot->description = "Show Hierarchy\nOpen all object entries and close all others";

	/* callbacks */
	ot->exec = outliner_show_hierarchy_exec;
	ot->poll = ED_operator_outliner_active; //  TODO: shouldn't be allowed in RNA views...

	/* no undo or registry, UI option */
}

/* ************************************************************** */
/* ANIMATO OPERATIONS */
/* KeyingSet and Driver Creation - Helper functions */

/* specialized poll callback for these operators to work in Datablocks view only */
static bool ed_operator_outliner_datablocks_active(bContext *C)
{
	ScrArea *sa = CTX_wm_area(C);
	if ((sa) && (sa->spacetype == SPACE_OUTLINER)) {
		SpaceOops *so = CTX_wm_space_outliner(C);
		return (so->outlinevis == SO_DATA_API);
	}
	return 0;
}


/* Helper func to extract an RNA path from selected tree element
 * NOTE: the caller must zero-out all values of the pointers that it passes here first, as
 * this function does not do that yet
 */
static void tree_element_to_path(TreeElement *te, TreeStoreElem *tselem,
                                 ID **id, char **path, int *array_index, short *flag, short *UNUSED(groupmode))
{
	ListBase hierarchy = {NULL, NULL};
	LinkData *ld;
	TreeElement *tem, *temnext, *temsub;
	TreeStoreElem *tse /* , *tsenext */ /* UNUSED */;
	PointerRNA *ptr, *nextptr;
	PropertyRNA *prop;
	char *newpath = NULL;

	/* optimize tricks:
	 * - Don't do anything if the selected item is a 'struct', but arrays are allowed
	 */
	if (tselem->type == TSE_RNA_STRUCT)
		return;

	/* Overview of Algorithm:
	 * 1. Go up the chain of parents until we find the 'root', taking note of the
	 *    levels encountered in reverse-order (i.e. items are added to the start of the list
	 *    for more convenient looping later)
	 * 2. Walk down the chain, adding from the first ID encountered
	 *    (which will become the 'ID' for the KeyingSet Path), and build a
	 *    path as we step through the chain
	 */

	/* step 1: flatten out hierarchy of parents into a flat chain */
	for (tem = te->parent; tem; tem = tem->parent) {
		ld = MEM_callocN(sizeof(LinkData), "LinkData for tree_element_to_path()");
		ld->data = tem;
		BLI_addhead(&hierarchy, ld);
	}

	/* step 2: step down hierarchy building the path
	 * (NOTE: addhead in previous loop was needed so that we can loop like this) */
	for (ld = hierarchy.first; ld; ld = ld->next) {
		/* get data */
		tem = (TreeElement *)ld->data;
		tse = TREESTORE(tem);
		ptr = &tem->rnaptr;
		prop = tem->directdata;

		/* check if we're looking for first ID, or appending to path */
		if (*id) {
			/* just 'append' property to path
			 * - to prevent memory leaks, we must write to newpath not path, then free old path + swap them
			 */
			if (tse->type == TSE_RNA_PROPERTY) {
				if (RNA_property_type(prop) == PROP_POINTER) {
					/* for pointer we just append property name */
					newpath = RNA_path_append(*path, ptr, prop, 0, NULL);
				}
				else if (RNA_property_type(prop) == PROP_COLLECTION) {
					char buf[128], *name;

					temnext = (TreeElement *)(ld->next->data);
					/* tsenext = TREESTORE(temnext); */ /* UNUSED */

					nextptr = &temnext->rnaptr;
					name = RNA_struct_name_get_alloc(nextptr, buf, sizeof(buf), NULL);

					if (name) {
						/* if possible, use name as a key in the path */
						newpath = RNA_path_append(*path, NULL, prop, 0, name);

						if (name != buf)
							MEM_freeN(name);
					}
					else {
						/* otherwise use index */
						int index = 0;

						for (temsub = tem->subtree.first; temsub; temsub = temsub->next, index++)
							if (temsub == temnext)
								break;

						newpath = RNA_path_append(*path, NULL, prop, index, NULL);
					}

					ld = ld->next;
				}
			}

			if (newpath) {
				if (*path) MEM_freeN(*path);
				*path = newpath;
				newpath = NULL;
			}
		}
		else {
			/* no ID, so check if entry is RNA-struct, and if that RNA-struct is an ID datablock to extract info from */
			if (tse->type == TSE_RNA_STRUCT) {
				/* ptr->data not ptr->id.data seems to be the one we want,
				 * since ptr->data is sometimes the owner of this ID? */
				if (RNA_struct_is_ID(ptr->type)) {
					*id = (ID *)ptr->data;

					/* clear path */
					if (*path) {
						MEM_freeN(*path);
						path = NULL;
					}
				}
			}
		}
	}

	/* step 3: if we've got an ID, add the current item to the path */
	if (*id) {
		/* add the active property to the path */
		ptr = &te->rnaptr;
		prop = te->directdata;

		/* array checks */
		if (tselem->type == TSE_RNA_ARRAY_ELEM) {
			/* item is part of an array, so must set the array_index */
			*array_index = te->index;
		}
		else if (RNA_property_array_check(prop)) {
			/* entire array was selected, so keyframe all */
			*flag |= KSP_FLAG_WHOLE_ARRAY;
		}

		/* path */
		newpath = RNA_path_append(*path, NULL, prop, 0, NULL);
		if (*path) MEM_freeN(*path);
		*path = newpath;
	}

	/* free temp data */
	BLI_freelistN(&hierarchy);
}

/* =============================================== */
/* Driver Operations */

/* These operators are only available in databrowser mode for now, as
 * they depend on having RNA paths and/or hierarchies available.
 */
enum {
	DRIVERS_EDITMODE_ADD    = 0,
	DRIVERS_EDITMODE_REMOVE,
} /*eDrivers_EditModes*/;

/* Utilities ---------------------------------- */

/* Recursively iterate over tree, finding and working on selected items */
static void do_outliner_drivers_editop(SpaceOops *soops, ListBase *tree, ReportList *reports, short mode)
{
	TreeElement *te;
	TreeStoreElem *tselem;

	for (te = tree->first; te; te = te->next) {
		tselem = TREESTORE(te);

		/* if item is selected, perform operation */
		if (tselem->flag & TSE_SELECTED) {
			ID *id = NULL;
			char *path = NULL;
			int array_index = 0;
			short flag = 0;
			short groupmode = KSP_GROUP_KSNAME;

			/* check if RNA-property described by this selected element is an animatable prop */
			if (ELEM(tselem->type, TSE_RNA_PROPERTY, TSE_RNA_ARRAY_ELEM) &&
			    RNA_property_animateable(&te->rnaptr, te->directdata))
			{
				/* get id + path + index info from the selected element */
				tree_element_to_path(te, tselem,
				                     &id, &path, &array_index, &flag, &groupmode);
			}

			/* only if ID and path were set, should we perform any actions */
			if (id && path) {
				short dflags = CREATEDRIVER_WITH_DEFAULT_DVAR;
				int arraylen = 1;

				/* array checks */
				if (flag & KSP_FLAG_WHOLE_ARRAY) {
					/* entire array was selected, so add drivers for all */
					arraylen = RNA_property_array_length(&te->rnaptr, te->directdata);
				}
				else
					arraylen = array_index;

				/* we should do at least one step */
				if (arraylen == array_index)
					arraylen++;

				/* for each array element we should affect, add driver */
				for (; array_index < arraylen; array_index++) {
					/* action depends on mode */
					switch (mode) {
						case DRIVERS_EDITMODE_ADD:
						{
							/* add a new driver with the information obtained (only if valid) */
							ANIM_add_driver(reports, id, path, array_index, dflags, DRIVER_TYPE_PYTHON);
							break;
						}
						case DRIVERS_EDITMODE_REMOVE:
						{
							/* remove driver matching the information obtained (only if valid) */
							ANIM_remove_driver(reports, id, path, array_index, dflags);
							break;
						}
					}
				}

				/* free path, since it had to be generated */
				MEM_freeN(path);
			}


		}

		/* go over sub-tree */
		if (TSELEM_OPEN(tselem, soops))
			do_outliner_drivers_editop(soops, &te->subtree, reports, mode);
	}
}

/* Add Operator ---------------------------------- */

static int outliner_drivers_addsel_exec(bContext *C, wmOperator *op)
{
	SpaceOops *soutliner = CTX_wm_space_outliner(C);

	/* check for invalid states */
	if (soutliner == NULL)
		return OPERATOR_CANCELLED;

	/* recursively go into tree, adding selected items */
	do_outliner_drivers_editop(soutliner, &soutliner->tree, op->reports, DRIVERS_EDITMODE_ADD);

	/* send notifiers */
	WM_event_add_notifier(C, NC_ANIMATION | ND_FCURVES_ORDER, NULL); // XXX

	return OPERATOR_FINISHED;
}

void OUTLINER_OT_drivers_add_selected(wmOperatorType *ot)
{
	/* api callbacks */
	ot->idname = "OUTLINER_OT_drivers_add_selected";
	ot->name = "Add Drivers for Selected";
	ot->description = "Add Drivers for Selected\nAdd drivers to selected items";

	/* api callbacks */
	ot->exec = outliner_drivers_addsel_exec;
	ot->poll = ed_operator_outliner_datablocks_active;

	/* flags */
	ot->flag = OPTYPE_REGISTER | OPTYPE_UNDO;
}


/* Remove Operator ---------------------------------- */

static int outliner_drivers_deletesel_exec(bContext *C, wmOperator *op)
{
	SpaceOops *soutliner = CTX_wm_space_outliner(C);

	/* check for invalid states */
	if (soutliner == NULL)
		return OPERATOR_CANCELLED;

	/* recursively go into tree, adding selected items */
	do_outliner_drivers_editop(soutliner, &soutliner->tree, op->reports, DRIVERS_EDITMODE_REMOVE);

	/* send notifiers */
	WM_event_add_notifier(C, ND_KEYS, NULL); // XXX

	return OPERATOR_FINISHED;
}

void OUTLINER_OT_drivers_delete_selected(wmOperatorType *ot)
{
	/* identifiers */
	ot->idname = "OUTLINER_OT_drivers_delete_selected";
	ot->name = "Delete Drivers for Selected";
	ot->description = "Delete Drivers for Selected\nDelete drivers assigned to selected items";

	/* api callbacks */
	ot->exec = outliner_drivers_deletesel_exec;
	ot->poll = ed_operator_outliner_datablocks_active;

	/* flags */
	ot->flag = OPTYPE_REGISTER | OPTYPE_UNDO;
}

/* =============================================== */
/* Keying Set Operations */

/* These operators are only available in databrowser mode for now, as
 * they depend on having RNA paths and/or hierarchies available.
 */
enum {
	KEYINGSET_EDITMODE_ADD  = 0,
	KEYINGSET_EDITMODE_REMOVE,
} /*eKeyingSet_EditModes*/;

/* Utilities ---------------------------------- */

/* find the 'active' KeyingSet, and add if not found (if adding is allowed) */
// TODO: should this be an API func?
static KeyingSet *verify_active_keyingset(Scene *scene, short add)
{
	KeyingSet *ks = NULL;

	/* sanity check */
	if (scene == NULL)
		return NULL;

	/* try to find one from scene */
	if (scene->active_keyingset > 0)
		ks = BLI_findlink(&scene->keyingsets, scene->active_keyingset - 1);

	/* add if none found */
	// XXX the default settings have yet to evolve
	if ((add) && (ks == NULL)) {
		ks = BKE_keyingset_add(&scene->keyingsets, NULL, NULL, KEYINGSET_ABSOLUTE, 0);
		scene->active_keyingset = BLI_listbase_count(&scene->keyingsets);
	}

	return ks;
}

/* Recursively iterate over tree, finding and working on selected items */
static void do_outliner_keyingset_editop(SpaceOops *soops, KeyingSet *ks, ListBase *tree, short mode)
{
	TreeElement *te;
	TreeStoreElem *tselem;

	for (te = tree->first; te; te = te->next) {
		tselem = TREESTORE(te);

		/* if item is selected, perform operation */
		if (tselem->flag & TSE_SELECTED) {
			ID *id = NULL;
			char *path = NULL;
			int array_index = 0;
			short flag = 0;
			short groupmode = KSP_GROUP_KSNAME;

			/* check if RNA-property described by this selected element is an animatable prop */
			if (ELEM(tselem->type, TSE_RNA_PROPERTY, TSE_RNA_ARRAY_ELEM) &&
			    RNA_property_animateable(&te->rnaptr, te->directdata))
			{
				/* get id + path + index info from the selected element */
				tree_element_to_path(te, tselem,
				                     &id, &path, &array_index, &flag, &groupmode);
			}

			/* only if ID and path were set, should we perform any actions */
			if (id && path) {
				/* action depends on mode */
				switch (mode) {
					case KEYINGSET_EDITMODE_ADD:
					{
						/* add a new path with the information obtained (only if valid) */
						/* TODO: what do we do with group name?
						 * for now, we don't supply one, and just let this use the KeyingSet name */
						BKE_keyingset_add_path(ks, id, NULL, path, array_index, flag, groupmode);
						ks->active_path = BLI_listbase_count(&ks->paths);
						break;
					}
					case KEYINGSET_EDITMODE_REMOVE:
					{
						/* find the relevant path, then remove it from the KeyingSet */
						KS_Path *ksp = BKE_keyingset_find_path(ks, id, NULL, path, array_index, groupmode);

						if (ksp) {
							/* free path's data */
							BKE_keyingset_free_path(ks, ksp);

							ks->active_path = 0;
						}
						break;
					}
				}

				/* free path, since it had to be generated */
				MEM_freeN(path);
			}
		}

		/* go over sub-tree */
		if (TSELEM_OPEN(tselem, soops))
			do_outliner_keyingset_editop(soops, ks, &te->subtree, mode);
	}
}

/* Add Operator ---------------------------------- */

static int outliner_keyingset_additems_exec(bContext *C, wmOperator *op)
{
	SpaceOops *soutliner = CTX_wm_space_outliner(C);
	Scene *scene = CTX_data_scene(C);
	KeyingSet *ks = verify_active_keyingset(scene, 1);

	/* check for invalid states */
	if (ks == NULL) {
		BKE_report(op->reports, RPT_ERROR, "Operation requires an active keying set");
		return OPERATOR_CANCELLED;
	}
	if (soutliner == NULL)
		return OPERATOR_CANCELLED;

	/* recursively go into tree, adding selected items */
	do_outliner_keyingset_editop(soutliner, ks, &soutliner->tree, KEYINGSET_EDITMODE_ADD);

	/* send notifiers */
	WM_event_add_notifier(C, NC_SCENE | ND_KEYINGSET, NULL);

	return OPERATOR_FINISHED;
}

void OUTLINER_OT_keyingset_add_selected(wmOperatorType *ot)
{
	/* identifiers */
	ot->idname = "OUTLINER_OT_keyingset_add_selected";
	ot->name = "Keying Set Add Selected";
	ot->description = "Keying Set Add Selected\nAdd selected items (blue-gray rows) to active Keying Set";

	/* api callbacks */
	ot->exec = outliner_keyingset_additems_exec;
	ot->poll = ed_operator_outliner_datablocks_active;

	/* flags */
	ot->flag = OPTYPE_REGISTER | OPTYPE_UNDO;
}


/* Remove Operator ---------------------------------- */

static int outliner_keyingset_removeitems_exec(bContext *C, wmOperator *UNUSED(op))
{
	SpaceOops *soutliner = CTX_wm_space_outliner(C);
	Scene *scene = CTX_data_scene(C);
	KeyingSet *ks = verify_active_keyingset(scene, 1);

	/* check for invalid states */
	if (soutliner == NULL)
		return OPERATOR_CANCELLED;

	/* recursively go into tree, adding selected items */
	do_outliner_keyingset_editop(soutliner, ks, &soutliner->tree, KEYINGSET_EDITMODE_REMOVE);

	/* send notifiers */
	WM_event_add_notifier(C, NC_SCENE | ND_KEYINGSET, NULL);

	return OPERATOR_FINISHED;
}

void OUTLINER_OT_keyingset_remove_selected(wmOperatorType *ot)
{
	/* identifiers */
	ot->idname = "OUTLINER_OT_keyingset_remove_selected";
	ot->name = "Keying Set Remove Selected";
	ot->description = "Keying Set Remove Selected\nRemove selected items (blue-gray rows) from active Keying Set";

	/* api callbacks */
	ot->exec = outliner_keyingset_removeitems_exec;
	ot->poll = ed_operator_outliner_datablocks_active;

	/* flags */
	ot->flag = OPTYPE_REGISTER | OPTYPE_UNDO;
}


/* ************************************************************** */
/* ORPHANED DATABLOCKS */

static bool ed_operator_outliner_id_orphans_active(bContext *C)
{
	ScrArea *sa = CTX_wm_area(C);
	if ((sa) && (sa->spacetype == SPACE_OUTLINER)) {
		SpaceOops *so = CTX_wm_space_outliner(C);
		return (so->outlinevis == SO_ID_ORPHANS);
	}
	return 0;
}

/* Purge Orphans Operator --------------------------------------- */

static bool outliner_orphans_purge_tag_cb(Main *UNUSED(bmain), ID *id, void *user_data)
{
	int *num_tagged = (int *)user_data;

	if (id->us == 0) {
		id->tag |= LIB_TAG_DOIT;
		num_tagged[INDEX_ID_NULL]++;
		num_tagged[BKE_idcode_to_index(GS(id->name))]++;
	}
	else {
		id->tag &= ~LIB_TAG_DOIT;
	}
	return true;
}

static int outliner_orphans_purge_invoke(bContext *C, wmOperator *op, const wmEvent *UNUSED(evt))
{
	Main *bmain = CTX_data_main(C);
	int num_tagged[INDEX_ID_MAX] = {0};

	/* Tag all IDs having zero users. */
	BKE_main_foreach_id(bmain, false, outliner_orphans_purge_tag_cb, num_tagged);
	RNA_int_set(op->ptr, "num_deleted", num_tagged[INDEX_ID_NULL]);

	if (num_tagged[INDEX_ID_NULL] == 0) {
		BKE_report(op->reports, RPT_INFO, "No orphanned data-blocks to purge");
		return OPERATOR_CANCELLED;
	}

	DynStr *dyn_str = BLI_dynstr_new();
	BLI_dynstr_append(dyn_str, "Purging unused data-blocks (");
	bool is_first = true;
	for (int i = 0; i < INDEX_ID_MAX - 2; i++) {
		if (num_tagged[i] != 0) {
			if (!is_first) {
				BLI_dynstr_append(dyn_str, ", ");
			}
			else {
				is_first = false;
			}
			BLI_dynstr_appendf(
			            dyn_str, "%d %s",
			            num_tagged[i], TIP_(BKE_idcode_to_name_plural(BKE_idcode_from_index(i))));
		}
	}
	BLI_dynstr_append(dyn_str, TIP_("). Click here to proceed..."));

	char *message = BLI_dynstr_get_cstring(dyn_str);
	int ret = WM_operator_confirm_message(C, op, message);

	MEM_freeN(message);
	BLI_dynstr_free(dyn_str);
	return ret;
}

static int outliner_orphans_purge_exec(bContext *C, wmOperator *op)
{
	Main *bmain = CTX_data_main(C);
	SpaceOops *soops = CTX_wm_space_outliner(C);
	int num_tagged[INDEX_ID_MAX] = {0};

	if ((num_tagged[INDEX_ID_NULL] = RNA_int_get(op->ptr, "num_deleted")) == 0) {
		/* Tag all IDs having zero users. */
		BKE_main_foreach_id(bmain, false, outliner_orphans_purge_tag_cb, num_tagged);

		if (num_tagged[INDEX_ID_NULL] == 0) {
			BKE_report(op->reports, RPT_INFO, "No orphanned data-blocks to purge");
			return OPERATOR_CANCELLED;
		}
	}

	BKE_id_multi_tagged_delete(bmain);

	BKE_reportf(op->reports, RPT_INFO, "Deleted %d data-blocks", num_tagged[INDEX_ID_NULL]);

	/* XXX: tree management normally happens from draw_outliner(), but when
	 *      you're clicking to fast on Delete object from context menu in
	 *      outliner several mouse events can be handled in one cycle without
	 *      handling notifiers/redraw which leads to deleting the same object twice.
	 *      cleanup tree here to prevent such cases. */
	outliner_cleanup_tree(soops);

	DEG_relations_tag_update(bmain);
	WM_event_add_notifier(C, NC_ID | NA_EDITED, NULL);
	WM_event_add_notifier(C, NC_SPACE | ND_SPACE_OUTLINER, NULL);
	return OPERATOR_FINISHED;
}

void OUTLINER_OT_orphans_purge(wmOperatorType *ot)
{
	/* identifiers */
	ot->idname = "OUTLINER_OT_orphans_purge";
	ot->name = "Purge All";
<<<<<<< HEAD
	ot->description = "Purge All\nClear all orphaned datablocks without any users from the file \n(cannot be undone, saves to current .blend file)";
=======
	ot->description = "Clear all orphaned data-blocks without any users from the file";
>>>>>>> 7ee4d371

	/* callbacks */
	ot->invoke = outliner_orphans_purge_invoke;
	ot->exec = outliner_orphans_purge_exec;
	ot->poll = ed_operator_outliner_id_orphans_active;

	/* flags */
	ot->flag = OPTYPE_REGISTER | OPTYPE_UNDO;

	/* properties */
	PropertyRNA *prop = RNA_def_int(ot->srna, "num_deleted", 0, 0, INT_MAX, "", "", 0, INT_MAX);
	RNA_def_property_flag(prop, PROP_SKIP_SAVE | PROP_HIDDEN);
}<|MERGE_RESOLUTION|>--- conflicted
+++ resolved
@@ -1256,7 +1256,7 @@
 	/* identifiers */
 	ot->name = "Show/Hide One Level";
 	ot->idname = "OUTLINER_OT_show_one_level";
-	ot->description = "Show One Level\nExpand all entries by one level";
+	ot->description = "Show/Hide One Level\nExpand all entries by one level";
 
 	/* callbacks */
 	ot->exec = outliner_one_level_exec;
@@ -1942,11 +1942,7 @@
 	/* identifiers */
 	ot->idname = "OUTLINER_OT_orphans_purge";
 	ot->name = "Purge All";
-<<<<<<< HEAD
-	ot->description = "Purge All\nClear all orphaned datablocks without any users from the file \n(cannot be undone, saves to current .blend file)";
-=======
-	ot->description = "Clear all orphaned data-blocks without any users from the file";
->>>>>>> 7ee4d371
+	ot->description = "Purge All\nClear all orphaned data-blocks without any users from the file";
 
 	/* callbacks */
 	ot->invoke = outliner_orphans_purge_invoke;
