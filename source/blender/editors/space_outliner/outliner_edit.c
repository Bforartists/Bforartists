/*
 * ***** BEGIN GPL LICENSE BLOCK *****
 *
 * This program is free software; you can redistribute it and/or
 * modify it under the terms of the GNU General Public License
 * as published by the Free Software Foundation; either version 2
 * of the License, or (at your option) any later version.
 *
 * This program is distributed in the hope that it will be useful,
 * but WITHOUT ANY WARRANTY; without even the implied warranty of
 * MERCHANTABILITY or FITNESS FOR A PARTICULAR PURPOSE.  See the
 * GNU General Public License for more details.
 *
 * You should have received a copy of the GNU General Public License
 * along with this program; if not, write to the Free Software Foundation,
 * Inc., 51 Franklin Street, Fifth Floor, Boston, MA 02110-1301, USA.
 *
 * The Original Code is Copyright (C) 2004 Blender Foundation.
 * All rights reserved.
 *
 * The Original Code is: all of this file.
 *
 * Contributor(s): Joshua Leung
 *
 * ***** END GPL LICENSE BLOCK *****
 */

/** \file blender/editors/space_outliner/outliner_edit.c
 *  \ingroup spoutliner
 */

#include <string.h>

#include "MEM_guardedalloc.h"

#include "DNA_anim_types.h"
#include "DNA_collection_types.h"
#include "DNA_ID.h"
#include "DNA_scene_types.h"
#include "DNA_object_types.h"
#include "DNA_material_types.h"

#include "BLI_blenlib.h"
#include "BLI_utildefines.h"
#include "BLI_path_util.h"
#include "BLI_mempool.h"
#include "BLI_stack.h"
#include "BLI_string.h"

#include "BLT_translation.h"

#include "BKE_animsys.h"
#include "BKE_collection.h"
#include "BKE_context.h"
#include "BKE_idcode.h"
#include "BKE_layer.h"
#include "BKE_library.h"
#include "BKE_library_query.h"
#include "BKE_library_remap.h"
#include "BKE_main.h"
#include "BKE_material.h"
#include "BKE_outliner_treehash.h"
#include "BKE_report.h"
#include "BKE_scene.h"

#include "DEG_depsgraph.h"
#include "DEG_depsgraph_build.h"

#include "../blenloader/BLO_readfile.h"

#include "ED_object.h"
#include "ED_outliner.h"
#include "ED_screen.h"
#include "ED_select_utils.h"
#include "ED_keyframing.h"
#include "ED_armature.h"

#include "WM_api.h"
#include "WM_types.h"

#include "UI_interface.h"
#include "UI_resources.h"
#include "UI_view2d.h"

#include "RNA_access.h"
#include "RNA_define.h"
#include "RNA_enum_types.h"

#include "GPU_material.h"

#include "outliner_intern.h"

/* ************************************************************** */

/* Highlight --------------------------------------------------- */

static int outliner_highlight_update(bContext *C, wmOperator *UNUSED(op), const wmEvent *event)
{
	/* Drag and drop does own highlighting. */
	wmWindowManager *wm = CTX_wm_manager(C);
	if (wm->drags.first) {
		return OPERATOR_PASS_THROUGH;
	}

	ARegion *ar = CTX_wm_region(C);
	SpaceOops *soops = CTX_wm_space_outliner(C);
	const float my = UI_view2d_region_to_view_y(&ar->v2d, event->mval[1]);

	TreeElement *hovered_te = outliner_find_item_at_y(soops, &soops->tree, my);
	bool changed = false;

	if (!hovered_te || !(hovered_te->store_elem->flag & TSE_HIGHLIGHTED)) {
		changed = outliner_flag_set(&soops->tree, TSE_HIGHLIGHTED | TSE_DRAG_ANY, false);
		if (hovered_te) {
			hovered_te->store_elem->flag |= TSE_HIGHLIGHTED;
			changed = true;
		}
	}

	if (changed) {
		ED_region_tag_redraw_no_rebuild(ar);
	}

	return OPERATOR_PASS_THROUGH;
}

void OUTLINER_OT_highlight_update(wmOperatorType *ot)
{
	ot->name = "Update Highlight";
	ot->idname = "OUTLINER_OT_highlight_update";
	ot->description = "Update the item highlight based on the current mouse position";

	ot->invoke = outliner_highlight_update;

	ot->poll = ED_operator_outliner_active;
}

/* Toggle Open/Closed ------------------------------------------- */

static int do_outliner_item_openclose(bContext *C, SpaceOops *soops, TreeElement *te, const bool all, const float mval[2])
{

	if (mval[1] > te->ys && mval[1] < te->ys + UI_UNIT_Y) {
		TreeStoreElem *tselem = TREESTORE(te);

		/* all below close/open? */
		if (all) {
			tselem->flag &= ~TSE_CLOSED;
			outliner_flag_set(&te->subtree, TSE_CLOSED, !outliner_flag_is_any_test(&te->subtree, TSE_CLOSED, 1));
		}
		else {
			if (tselem->flag & TSE_CLOSED) tselem->flag &= ~TSE_CLOSED;
			else tselem->flag |= TSE_CLOSED;
		}

		return 1;
	}

	for (te = te->subtree.first; te; te = te->next) {
		if (do_outliner_item_openclose(C, soops, te, all, mval))
			return 1;
	}
	return 0;

}

/* event can enterkey, then it opens/closes */
static int outliner_item_openclose(bContext *C, wmOperator *op, const wmEvent *event)
{
	ARegion *ar = CTX_wm_region(C);
	SpaceOops *soops = CTX_wm_space_outliner(C);
	TreeElement *te;
	float fmval[2];
	const bool all = RNA_boolean_get(op->ptr, "all");

	UI_view2d_region_to_view(&ar->v2d, event->mval[0], event->mval[1], &fmval[0], &fmval[1]);

	for (te = soops->tree.first; te; te = te->next) {
		if (do_outliner_item_openclose(C, soops, te, all, fmval))
			break;
	}

	ED_region_tag_redraw(ar);

	return OPERATOR_FINISHED;
}

void OUTLINER_OT_item_openclose(wmOperatorType *ot)
{
	ot->name = "Open/Close";
	ot->idname = "OUTLINER_OT_item_openclose";
	ot->description = "Open/Close Item\nToggle whether item under cursor is enabled or closed";

	ot->invoke = outliner_item_openclose;

	ot->poll = ED_operator_outliner_active;

	RNA_def_boolean(ot->srna, "all", 1, "All", "Close or open all items");
}

/* -------------------------------------------------------------------- */
/** \name Object Mode Enter/Exit
 * \{ */

static void item_object_mode_enter_exit(
        bContext *C, ReportList *reports, Object *ob,
        bool enter)
{
	ViewLayer *view_layer = CTX_data_view_layer(C);
	Object *obact = OBACT(view_layer);

	if ((ob->type != obact->type) || ID_IS_LINKED(ob->data)) {
		return;
	}
	if (((ob->mode & obact->mode) != 0) == enter) {
		return;
	}

	if (ob == obact) {
		BKE_report(reports, RPT_WARNING, "Active object mode not changed");
		return;
	}

	Base *base = BKE_view_layer_base_find(view_layer, ob);
	if (base == NULL) {
		return;
	}
	Scene *scene = CTX_data_scene(C);
	outliner_object_mode_toggle(C, scene, view_layer, base);
}

void item_object_mode_enter_cb(
        bContext *C, ReportList *reports, Scene *UNUSED(scene), TreeElement *UNUSED(te),
        TreeStoreElem *UNUSED(tsep), TreeStoreElem *tselem, void *UNUSED(user_data))
{
	Object *ob = (Object *)tselem->id;
	item_object_mode_enter_exit(C, reports, ob, true);
}

void item_object_mode_exit_cb(
        bContext *C, ReportList *reports, Scene *UNUSED(scene), TreeElement *UNUSED(te),
        TreeStoreElem *UNUSED(tsep), TreeStoreElem *tselem, void *UNUSED(user_data))
{
	Object *ob = (Object *)tselem->id;
	item_object_mode_enter_exit(C, reports, ob, false);
}

/** \} */

/* Rename --------------------------------------------------- */

static void do_item_rename(ARegion *ar, TreeElement *te, TreeStoreElem *tselem,
                           ReportList *reports)
{
	bool add_textbut = false;

	/* can't rename rna datablocks entries or listbases */
	if (ELEM(tselem->type, TSE_RNA_STRUCT, TSE_RNA_PROPERTY, TSE_RNA_ARRAY_ELEM, TSE_ID_BASE, TSE_SCENE_OBJECTS_BASE)) {
		/* do nothing */;
	}
	else if (ELEM(tselem->type, TSE_ANIM_DATA, TSE_NLA, TSE_DEFGROUP_BASE, TSE_CONSTRAINT_BASE, TSE_MODIFIER_BASE,
	              TSE_DRIVER_BASE, TSE_POSE_BASE, TSE_POSEGRP_BASE, TSE_R_LAYER_BASE, TSE_SCENE_COLLECTION_BASE,
	              TSE_VIEW_COLLECTION_BASE))
	{
		BKE_report(reports, RPT_WARNING, "Cannot edit builtin name");
	}
	else if (ELEM(tselem->type, TSE_SEQUENCE, TSE_SEQ_STRIP, TSE_SEQUENCE_DUP)) {
		BKE_report(reports, RPT_WARNING, "Cannot edit sequence name");
	}
	else if (outliner_is_collection_tree_element(te)) {
		Collection *collection = outliner_collection_from_tree_element(te);

		if (collection->flag & COLLECTION_IS_MASTER) {
			BKE_report(reports, RPT_WARNING, "Cannot edit name of master collection");
		}
		else {
			add_textbut = true;
		}
	}
	else if (ID_IS_LINKED(tselem->id)) {
		BKE_report(reports, RPT_WARNING, "Cannot edit external libdata");
	}
	else if (te->idcode == ID_LI && ((Library *)tselem->id)->parent) {
		BKE_report(reports, RPT_WARNING, "Cannot edit the path of an indirectly linked library");
	}
	else {
		add_textbut = true;
	}

	if (add_textbut) {
		tselem->flag |= TSE_TEXTBUT;
		ED_region_tag_redraw(ar);
	}
}

void item_rename_cb(
        bContext *C, ReportList *reports, Scene *UNUSED(scene), TreeElement *te,
        TreeStoreElem *UNUSED(tsep), TreeStoreElem *tselem, void *UNUSED(user_data))
{
	ARegion *ar = CTX_wm_region(C);
	do_item_rename(ar, te, tselem, reports);
}

static int do_outliner_item_rename(ReportList *reports, ARegion *ar, TreeElement *te,
                                   const float mval[2])
{
	if (mval[1] > te->ys && mval[1] < te->ys + UI_UNIT_Y) {
		TreeStoreElem *tselem = TREESTORE(te);

		/* click on name */
		if (mval[0] > te->xs + UI_UNIT_X * 2 && mval[0] < te->xend) {
			do_item_rename(ar, te, tselem, reports);
			return 1;
		}
		return 0;
	}

	for (te = te->subtree.first; te; te = te->next) {
		if (do_outliner_item_rename(reports, ar, te, mval)) return 1;
	}
	return 0;
}

static int outliner_item_rename(bContext *C, wmOperator *op, const wmEvent *event)
{
	ARegion *ar = CTX_wm_region(C);
	SpaceOops *soops = CTX_wm_space_outliner(C);
	TreeElement *te;
	float fmval[2];
	bool changed = false;

	UI_view2d_region_to_view(&ar->v2d, event->mval[0], event->mval[1], &fmval[0], &fmval[1]);

	for (te = soops->tree.first; te; te = te->next) {
		if (do_outliner_item_rename(op->reports, ar, te, fmval)) {
			changed = true;
			break;
		}
	}

	return changed ? OPERATOR_FINISHED : OPERATOR_PASS_THROUGH;
}


void OUTLINER_OT_item_rename(wmOperatorType *ot)
{
	ot->name = "Rename";
	ot->idname = "OUTLINER_OT_item_rename";
	ot->description = "Rename Item\nRename item under cursor";

	ot->invoke = outliner_item_rename;

	ot->poll = ED_operator_outliner_active;
}

/* ID delete --------------------------------------------------- */

static void id_delete(bContext *C, ReportList *reports, TreeElement *te, TreeStoreElem *tselem)
{
	Main *bmain = CTX_data_main(C);
	ID *id = tselem->id;

	BLI_assert(te->idcode != 0 && id != NULL);
	UNUSED_VARS_NDEBUG(te);

	if (te->idcode == ID_LI && ((Library *)id)->parent != NULL) {
		BKE_reportf(reports, RPT_WARNING, "Cannot delete indirectly linked library '%s'", id->name);
		return;
	}
	if (id->tag & LIB_TAG_INDIRECT) {
		BKE_reportf(reports, RPT_WARNING, "Cannot delete indirectly linked id '%s'", id->name);
		return;
	}
	else if (BKE_library_ID_is_indirectly_used(bmain, id) && ID_REAL_USERS(id) <= 1) {
		BKE_reportf(reports, RPT_WARNING,
		            "Cannot delete id '%s', indirectly used data-blocks need at least one user",
		            id->name);
		return;
	}


	BKE_libblock_delete(bmain, id);

	WM_event_add_notifier(C, NC_WINDOW, NULL);
}

void id_delete_cb(
        bContext *C, ReportList *reports, Scene *UNUSED(scene),
        TreeElement *te, TreeStoreElem *UNUSED(tsep), TreeStoreElem *tselem, void *UNUSED(user_data))
{
	id_delete(C, reports, te, tselem);
}

static int outliner_id_delete_invoke_do(bContext *C, ReportList *reports, TreeElement *te, const float mval[2])
{
	if (mval[1] > te->ys && mval[1] < te->ys + UI_UNIT_Y) {
		TreeStoreElem *tselem = TREESTORE(te);

		if (te->idcode != 0 && tselem->id) {
			if (te->idcode == ID_LI && ((Library *)tselem->id)->parent) {
				BKE_reportf(reports, RPT_ERROR_INVALID_INPUT,
				            "Cannot delete indirectly linked library '%s'", ((Library *)tselem->id)->filepath);
				return OPERATOR_CANCELLED;
			}
			id_delete(C, reports, te, tselem);
			return OPERATOR_FINISHED;
		}
	}
	else {
		for (te = te->subtree.first; te; te = te->next) {
			int ret;
			if ((ret = outliner_id_delete_invoke_do(C, reports, te, mval))) {
				return ret;
			}
		}
	}

	return 0;
}

static int outliner_id_delete_invoke(bContext *C, wmOperator *op, const wmEvent *event)
{
	ARegion *ar = CTX_wm_region(C);
	SpaceOops *soops = CTX_wm_space_outliner(C);
	TreeElement *te;
	float fmval[2];

	BLI_assert(ar && soops);

	UI_view2d_region_to_view(&ar->v2d, event->mval[0], event->mval[1], &fmval[0], &fmval[1]);

	for (te = soops->tree.first; te; te = te->next) {
		int ret;

		if ((ret = outliner_id_delete_invoke_do(C, op->reports, te, fmval))) {
			return ret;
		}
	}

	return OPERATOR_CANCELLED;
}

void OUTLINER_OT_id_delete(wmOperatorType *ot)
{
	ot->name = "Delete Data-Block";
	ot->idname = "OUTLINER_OT_id_delete";
	ot->description = "Delete the ID under cursor";

	ot->invoke = outliner_id_delete_invoke;
	ot->poll = ED_operator_outliner_active;
}

/* ID remap --------------------------------------------------- */

static int outliner_id_remap_exec(bContext *C, wmOperator *op)
{
	Main *bmain = CTX_data_main(C);
	SpaceOops *soops = CTX_wm_space_outliner(C);

	const short id_type = (short)RNA_enum_get(op->ptr, "id_type");
	ID *old_id = BLI_findlink(which_libbase(CTX_data_main(C), id_type), RNA_enum_get(op->ptr, "old_id"));
	ID *new_id = BLI_findlink(which_libbase(CTX_data_main(C), id_type), RNA_enum_get(op->ptr, "new_id"));

	/* check for invalid states */
	if (soops == NULL) {
		return OPERATOR_CANCELLED;
	}

	if (!(old_id && new_id && (old_id != new_id) && (GS(old_id->name) == GS(new_id->name)))) {
		BKE_reportf(op->reports, RPT_ERROR_INVALID_INPUT, "Invalid old/new ID pair ('%s' / '%s')",
		            old_id ? old_id->name : "Invalid ID", new_id ? new_id->name : "Invalid ID");
		return OPERATOR_CANCELLED;
	}

	if (ID_IS_LINKED(old_id)) {
		BKE_reportf(op->reports, RPT_WARNING,
		            "Old ID '%s' is linked from a library, indirect usages of this data-block will not be remapped",
		            old_id->name);
	}

	BKE_libblock_remap(bmain, old_id, new_id,
	                   ID_REMAP_SKIP_INDIRECT_USAGE | ID_REMAP_SKIP_NEVER_NULL_USAGE);

	BKE_main_lib_objects_recalc_all(bmain);

	/* recreate dependency graph to include new objects */
	DEG_relations_tag_update(bmain);

	/* free gpu materials, some materials depend on existing objects, such as lamps so freeing correctly refreshes */
	GPU_materials_free(bmain);

	WM_event_add_notifier(C, NC_WINDOW, NULL);

	return OPERATOR_FINISHED;
}

static bool outliner_id_remap_find_tree_element(bContext *C, wmOperator *op, ListBase *tree, const float y)
{
	TreeElement *te;

	for (te = tree->first; te; te = te->next) {
		if (y > te->ys && y < te->ys + UI_UNIT_Y) {
			TreeStoreElem *tselem = TREESTORE(te);

			if (tselem->type == 0 && tselem->id) {
				printf("found id %s (%p)!\n", tselem->id->name, tselem->id);

				RNA_enum_set(op->ptr, "id_type", GS(tselem->id->name));
				RNA_enum_set_identifier(C, op->ptr, "new_id", tselem->id->name + 2);
				RNA_enum_set_identifier(C, op->ptr, "old_id", tselem->id->name + 2);
				return true;
			}
		}
		if (outliner_id_remap_find_tree_element(C, op, &te->subtree, y)) {
			return true;
		}
	}
	return false;
}

static int outliner_id_remap_invoke(bContext *C, wmOperator *op, const wmEvent *event)
{
	SpaceOops *soops = CTX_wm_space_outliner(C);
	ARegion *ar = CTX_wm_region(C);
	float fmval[2];

	if (!RNA_property_is_set(op->ptr, RNA_struct_find_property(op->ptr, "id_type"))) {
		UI_view2d_region_to_view(&ar->v2d, event->mval[0], event->mval[1], &fmval[0], &fmval[1]);

		outliner_id_remap_find_tree_element(C, op, &soops->tree, fmval[1]);
	}

	return WM_operator_props_dialog_popup(C, op, 200, 100);
}

static const EnumPropertyItem *outliner_id_itemf(bContext *C, PointerRNA *ptr, PropertyRNA *UNUSED(prop), bool *r_free)
{
	EnumPropertyItem item_tmp = {0}, *item = NULL;
	int totitem = 0;
	int i = 0;

	short id_type = (short)RNA_enum_get(ptr, "id_type");
	ID *id = which_libbase(CTX_data_main(C), id_type)->first;

	for (; id; id = id->next) {
		item_tmp.identifier = item_tmp.name = id->name + 2;
		item_tmp.value = i++;
		RNA_enum_item_add(&item, &totitem, &item_tmp);
	}

	RNA_enum_item_end(&item, &totitem);
	*r_free = true;

	return item;
}

void OUTLINER_OT_id_remap(wmOperatorType *ot)
{
	PropertyRNA *prop;

	/* identifiers */
	ot->name = "Outliner ID data Remap";
	ot->idname = "OUTLINER_OT_id_remap";

	/* callbacks */
	ot->invoke = outliner_id_remap_invoke;
	ot->exec = outliner_id_remap_exec;
	ot->poll = ED_operator_outliner_active;

	ot->flag = 0;

	prop = RNA_def_enum(ot->srna, "id_type", rna_enum_id_type_items, ID_OB, "ID Type", "");
	RNA_def_property_translation_context(prop, BLT_I18NCONTEXT_ID_ID);

	prop = RNA_def_enum(ot->srna, "old_id", DummyRNA_NULL_items, 0, "Old ID", "Old ID to replace");
	RNA_def_property_enum_funcs_runtime(prop, NULL, NULL, outliner_id_itemf);
	RNA_def_property_flag(prop, PROP_ENUM_NO_TRANSLATE | PROP_HIDDEN);

	ot->prop = RNA_def_enum(ot->srna, "new_id", DummyRNA_NULL_items, 0,
	                        "New ID", "New ID to remap all selected IDs' users to");
	RNA_def_property_enum_funcs_runtime(ot->prop, NULL, NULL, outliner_id_itemf);
	RNA_def_property_flag(ot->prop, PROP_ENUM_NO_TRANSLATE);
}

void id_remap_cb(
        bContext *C, ReportList *UNUSED(reports), Scene *UNUSED(scene), TreeElement *UNUSED(te),
        TreeStoreElem *UNUSED(tsep), TreeStoreElem *tselem, void *UNUSED(user_data))
{
	wmOperatorType *ot = WM_operatortype_find("OUTLINER_OT_id_remap", false);
	PointerRNA op_props;

	BLI_assert(tselem->id != NULL);

	WM_operator_properties_create_ptr(&op_props, ot);

	RNA_enum_set(&op_props, "id_type", GS(tselem->id->name));
	RNA_enum_set_identifier(C, &op_props, "old_id", tselem->id->name + 2);

	WM_operator_name_call_ptr(C, ot, WM_OP_INVOKE_DEFAULT, &op_props);

	WM_operator_properties_free(&op_props);
}

/* Library relocate/reload --------------------------------------------------- */

static int lib_relocate(
        bContext *C, TreeElement *te, TreeStoreElem *tselem, wmOperatorType *ot, const bool reload)
{
	PointerRNA op_props;
	int ret = 0;

	BLI_assert(te->idcode == ID_LI && tselem->id != NULL);
	UNUSED_VARS_NDEBUG(te);

	WM_operator_properties_create_ptr(&op_props, ot);

	RNA_string_set(&op_props, "library", tselem->id->name + 2);

	if (reload) {
		Library *lib = (Library *)tselem->id;
		char dir[FILE_MAXDIR], filename[FILE_MAX];

		BLI_split_dirfile(lib->filepath, dir, filename, sizeof(dir), sizeof(filename));

		printf("%s, %s\n", tselem->id->name, lib->filepath);

		/* We assume if both paths in lib are not the same then lib->name was relative... */
		RNA_boolean_set(&op_props, "relative_path", BLI_path_cmp(lib->filepath, lib->name) != 0);

		RNA_string_set(&op_props, "directory", dir);
		RNA_string_set(&op_props, "filename", filename);

		ret = WM_operator_name_call_ptr(C, ot, WM_OP_EXEC_DEFAULT, &op_props);
	}
	else {
		ret = WM_operator_name_call_ptr(C, ot, WM_OP_INVOKE_DEFAULT, &op_props);
	}

	WM_operator_properties_free(&op_props);

	return ret;
}

static int outliner_lib_relocate_invoke_do(
        bContext *C, ReportList *reports, TreeElement *te, const float mval[2], const bool reload)
{
	if (mval[1] > te->ys && mval[1] < te->ys + UI_UNIT_Y) {
		TreeStoreElem *tselem = TREESTORE(te);

		if (te->idcode == ID_LI && tselem->id) {
			if (((Library *)tselem->id)->parent && !reload) {
				BKE_reportf(reports, RPT_ERROR_INVALID_INPUT,
				            "Cannot relocate indirectly linked library '%s'", ((Library *)tselem->id)->filepath);
				return OPERATOR_CANCELLED;
			}
			else {
				wmOperatorType *ot = WM_operatortype_find(reload ? "WM_OT_lib_reload" : "WM_OT_lib_relocate", false);

				return lib_relocate(C, te, tselem, ot, reload);
			}
		}
	}
	else {
		for (te = te->subtree.first; te; te = te->next) {
			int ret;
			if ((ret = outliner_lib_relocate_invoke_do(C, reports, te, mval, reload))) {
				return ret;
			}
		}
	}

	return 0;
}

static int outliner_lib_relocate_invoke(bContext *C, wmOperator *op, const wmEvent *event)
{
	ARegion *ar = CTX_wm_region(C);
	SpaceOops *soops = CTX_wm_space_outliner(C);
	TreeElement *te;
	float fmval[2];

	BLI_assert(ar && soops);

	UI_view2d_region_to_view(&ar->v2d, event->mval[0], event->mval[1], &fmval[0], &fmval[1]);

	for (te = soops->tree.first; te; te = te->next) {
		int ret;

		if ((ret = outliner_lib_relocate_invoke_do(C, op->reports, te, fmval, false))) {
			return ret;
		}
	}

	return OPERATOR_CANCELLED;
}

void OUTLINER_OT_lib_relocate(wmOperatorType *ot)
{
	ot->name = "Relocate Library";
	ot->idname = "OUTLINER_OT_lib_relocate";
	ot->description = "Relocate the library under cursor";

	ot->invoke = outliner_lib_relocate_invoke;
	ot->poll = ED_operator_outliner_active;
}

/* XXX This does not work with several items
 *     (it is only called once in the end, due to the 'deferred' filebrowser invocation through event system...). */
void lib_relocate_cb(
        bContext *C, ReportList *UNUSED(reports), Scene *UNUSED(scene), TreeElement *te,
        TreeStoreElem *UNUSED(tsep), TreeStoreElem *tselem, void *UNUSED(user_data))
{
	wmOperatorType *ot = WM_operatortype_find("WM_OT_lib_relocate", false);

	lib_relocate(C, te, tselem, ot, false);
}


static int outliner_lib_reload_invoke(bContext *C, wmOperator *op, const wmEvent *event)
{
	ARegion *ar = CTX_wm_region(C);
	SpaceOops *soops = CTX_wm_space_outliner(C);
	TreeElement *te;
	float fmval[2];

	BLI_assert(ar && soops);

	UI_view2d_region_to_view(&ar->v2d, event->mval[0], event->mval[1], &fmval[0], &fmval[1]);

	for (te = soops->tree.first; te; te = te->next) {
		int ret;

		if ((ret = outliner_lib_relocate_invoke_do(C, op->reports, te, fmval, true))) {
			return ret;
		}
	}

	return OPERATOR_CANCELLED;
}

void OUTLINER_OT_lib_reload(wmOperatorType *ot)
{
	ot->name = "Reload Library";
	ot->idname = "OUTLINER_OT_lib_reload";
	ot->description = "Reload the library under cursor";

	ot->invoke = outliner_lib_reload_invoke;
	ot->poll = ED_operator_outliner_active;
}

void lib_reload_cb(
        bContext *C, ReportList *UNUSED(reports), Scene *UNUSED(scene), TreeElement *te,
        TreeStoreElem *UNUSED(tsep), TreeStoreElem *tselem, void *UNUSED(user_data))
{
	wmOperatorType *ot = WM_operatortype_find("WM_OT_lib_reload", false);

	lib_relocate(C, te, tselem, ot, true);
}

/* ************************************************************** */
/* Setting Toggling Operators */

/* =============================================== */
/* Toggling Utilities (Exported) */

/* Apply Settings ------------------------------- */

static int outliner_count_levels(ListBase *lb, const int curlevel)
{
	TreeElement *te;
	int level = curlevel, lev;

	for (te = lb->first; te; te = te->next) {

		lev = outliner_count_levels(&te->subtree, curlevel + 1);
		if (lev > level) level = lev;
	}
	return level;
}

int outliner_flag_is_any_test(ListBase *lb, short flag, const int curlevel)
{
	TreeElement *te;
	TreeStoreElem *tselem;
	int level;

	for (te = lb->first; te; te = te->next) {
		tselem = TREESTORE(te);
		if (tselem->flag & flag) return curlevel;

		level = outliner_flag_is_any_test(&te->subtree, flag, curlevel + 1);
		if (level) return level;
	}
	return 0;
}

/**
 * Set or unset \a flag for all outliner elements in \a lb and sub-trees.
 * \return if any flag was modified.
 */
bool outliner_flag_set(ListBase *lb, short flag, short set)
{
	TreeElement *te;
	TreeStoreElem *tselem;
	bool changed = false;
	bool has_flag;

	for (te = lb->first; te; te = te->next) {
		tselem = TREESTORE(te);
		has_flag = (tselem->flag & flag);
		if (set == 0) {
			if (has_flag) {
				tselem->flag &= ~flag;
				changed = true;
			}
		}
		else if (!has_flag) {
			tselem->flag |= flag;
			changed = true;
		}
		changed |= outliner_flag_set(&te->subtree, flag, set);
	}

	return changed;
}

bool outliner_flag_flip(ListBase *lb, short flag)
{
	TreeElement *te;
	TreeStoreElem *tselem;
	bool changed = false;

	for (te = lb->first; te; te = te->next) {
		tselem = TREESTORE(te);
		tselem->flag ^= flag;
		changed |= outliner_flag_flip(&te->subtree, flag);
	}

	return changed;
}

/* Restriction Columns ------------------------------- */

/* same check needed for both object operation and restrict column button func
 * return 0 when in edit mode (cannot restrict view or select)
 * otherwise return 1 */
int common_restrict_check(bContext *C, Object *ob)
{
	/* Don't allow hide an object in edit mode,
	 * check the bug #22153 and #21609, #23977
	 */
	Object *obedit = CTX_data_edit_object(C);
	if (obedit && obedit == ob) {
		/* found object is hidden, reset */
		if (ob->restrictflag & OB_RESTRICT_VIEW)
			ob->restrictflag &= ~OB_RESTRICT_VIEW;
		/* found object is unselectable, reset */
		if (ob->restrictflag & OB_RESTRICT_SELECT)
			ob->restrictflag &= ~OB_RESTRICT_SELECT;
		return 0;
	}

	return 1;
}

/* =============================================== */
<<<<<<< HEAD
/* Restriction toggles */

/* Toggle Visibility ---------------------------------------- */

void object_toggle_visibility_cb(
        bContext *C, ReportList *reports, Scene *scene, TreeElement *te,
        TreeStoreElem *UNUSED(tsep), TreeStoreElem *tselem, void *UNUSED(user_data))
{
	Base *base = (Base *)te->directdata;
	Object *ob = (Object *)tselem->id;

	if (ID_IS_LINKED(tselem->id)) {
		BKE_report(reports, RPT_WARNING, "Cannot edit external libdata");
		return;
	}

	/* add check for edit mode */
	if (!common_restrict_check(C, ob)) return;

	if (base || (base = BKE_scene_base_find(scene, ob))) {
		if ((base->object->restrictflag ^= OB_RESTRICT_VIEW)) {
			ED_base_object_select(base, BA_DESELECT);
		}
	}
}

void group_toggle_visibility_cb(
        bContext *UNUSED(C), ReportList *UNUSED(reports), Scene *scene, TreeElement *UNUSED(te),
        TreeStoreElem *UNUSED(tsep), TreeStoreElem *tselem, void *UNUSED(user_data))
{
	Group *group = (Group *)tselem->id;
	restrictbutton_gr_restrict_flag(scene, group, OB_RESTRICT_VIEW);
}

static int outliner_toggle_visibility_exec(bContext *C, wmOperator *op)
{
	Main *bmain = CTX_data_main(C);
	SpaceOops *soops = CTX_wm_space_outliner(C);
	Scene *scene = CTX_data_scene(C);
	ARegion *ar = CTX_wm_region(C);

	outliner_do_object_operation(C, op->reports, scene, soops, &soops->tree, object_toggle_visibility_cb);

	DAG_id_type_tag(bmain, ID_OB);
	WM_event_add_notifier(C, NC_SCENE | ND_OB_VISIBLE, scene);
	ED_region_tag_redraw(ar);

	return OPERATOR_FINISHED;
}

void OUTLINER_OT_visibility_toggle(wmOperatorType *ot)
{
	/* identifiers */
	ot->name = "Toggle Visibility";
	ot->idname = "OUTLINER_OT_visibility_toggle";
	ot->description = "Toggle Visibility\nToggle the visibility of selected items";

	/* callbacks */
	ot->exec = outliner_toggle_visibility_exec;
	ot->poll = ED_operator_outliner_active_no_editobject;

	ot->flag = OPTYPE_REGISTER | OPTYPE_UNDO;
}

/* Toggle Selectability ---------------------------------------- */

void object_toggle_selectability_cb(
        bContext *UNUSED(C), ReportList *reports, Scene *scene, TreeElement *te,
        TreeStoreElem *UNUSED(tsep), TreeStoreElem *tselem, void *UNUSED(user_data))
{
	Base *base = (Base *)te->directdata;

	if (ID_IS_LINKED(tselem->id)) {
		BKE_report(reports, RPT_WARNING, "Cannot edit external libdata");
		return;
	}

	if (base == NULL) base = BKE_scene_base_find(scene, (Object *)tselem->id);
	if (base) {
		base->object->restrictflag ^= OB_RESTRICT_SELECT;
	}
}

void group_toggle_selectability_cb(
        bContext *UNUSED(C), ReportList *UNUSED(reports), Scene *scene, TreeElement *UNUSED(te),
        TreeStoreElem *UNUSED(tsep), TreeStoreElem *tselem, void *UNUSED(user_data))
{
	Group *group = (Group *)tselem->id;
	restrictbutton_gr_restrict_flag(scene, group, OB_RESTRICT_SELECT);
}

static int outliner_toggle_selectability_exec(bContext *C, wmOperator *op)
{
	SpaceOops *soops = CTX_wm_space_outliner(C);
	Scene *scene = CTX_data_scene(C);
	ARegion *ar = CTX_wm_region(C);

	outliner_do_object_operation(C, op->reports, scene, soops, &soops->tree, object_toggle_selectability_cb);

	WM_event_add_notifier(C, NC_SCENE | ND_OB_SELECT, scene);
	ED_region_tag_redraw(ar);

	return OPERATOR_FINISHED;
}

void OUTLINER_OT_selectability_toggle(wmOperatorType *ot)
{
	/* identifiers */
	ot->name = "Toggle Selectability";
	ot->idname = "OUTLINER_OT_selectability_toggle";
	ot->description = "Toggle Selectability\nToggle the selectability";

	/* callbacks */
	ot->exec = outliner_toggle_selectability_exec;
	ot->poll = ED_operator_outliner_active_no_editobject;

	ot->flag = OPTYPE_REGISTER | OPTYPE_UNDO;
}

/* Toggle Renderability ---------------------------------------- */

void object_toggle_renderability_cb(
        bContext *UNUSED(C), ReportList *reports, Scene *scene, TreeElement *te,
        TreeStoreElem *UNUSED(tsep), TreeStoreElem *tselem, void *UNUSED(user_data))
{
	Base *base = (Base *)te->directdata;

	if (ID_IS_LINKED(tselem->id)) {
		BKE_report(reports, RPT_WARNING, "Cannot edit external libdata");
		return;
	}

	if (base == NULL) base = BKE_scene_base_find(scene, (Object *)tselem->id);
	if (base) {
		base->object->restrictflag ^= OB_RESTRICT_RENDER;
	}
}

void group_toggle_renderability_cb(
        bContext *UNUSED(C), ReportList *UNUSED(reports), Scene *scene, TreeElement *UNUSED(te),
        TreeStoreElem *UNUSED(tsep), TreeStoreElem *tselem, void *UNUSED(user_data))
{
	Group *group = (Group *)tselem->id;
	restrictbutton_gr_restrict_flag(scene, group, OB_RESTRICT_RENDER);
}

static int outliner_toggle_renderability_exec(bContext *C, wmOperator *op)
{
	Main *bmain = CTX_data_main(C);
	SpaceOops *soops = CTX_wm_space_outliner(C);
	Scene *scene = CTX_data_scene(C);

	outliner_do_object_operation(C, op->reports, scene, soops, &soops->tree, object_toggle_renderability_cb);

	DAG_id_type_tag(bmain, ID_OB);
	WM_event_add_notifier(C, NC_SCENE | ND_OB_RENDER, scene);

	return OPERATOR_FINISHED;
}

void OUTLINER_OT_renderability_toggle(wmOperatorType *ot)
{
	/* identifiers */
	ot->name = "Toggle Renderability";
	ot->idname = "OUTLINER_OT_renderability_toggle";
	ot->description = "Toggle Renderability\nToggle the renderability of selected items";

	/* callbacks */
	ot->exec = outliner_toggle_renderability_exec;
	ot->poll = ED_operator_outliner_active;

	ot->flag = OPTYPE_REGISTER | OPTYPE_UNDO;
}

/* =============================================== */
=======
>>>>>>> bf0059d2
/* Outliner setting toggles */

/* Toggle Expanded (Outliner) ---------------------------------------- */

static int outliner_toggle_expanded_exec(bContext *C, wmOperator *UNUSED(op))
{
	SpaceOops *soops = CTX_wm_space_outliner(C);
	ARegion *ar = CTX_wm_region(C);

	if (outliner_flag_is_any_test(&soops->tree, TSE_CLOSED, 1))
		outliner_flag_set(&soops->tree, TSE_CLOSED, 0);
	else
		outliner_flag_set(&soops->tree, TSE_CLOSED, 1);

	ED_region_tag_redraw(ar);

	return OPERATOR_FINISHED;
}

void OUTLINER_OT_expanded_toggle(wmOperatorType *ot)
{
	/* identifiers */
	ot->name = "Expand/Collapse All";
	ot->idname = "OUTLINER_OT_expanded_toggle";
	ot->description = "Expand/Collapse All\nExpand/Collapse all items";

	/* callbacks */
	ot->exec = outliner_toggle_expanded_exec;
	ot->poll = ED_operator_outliner_active;

	/* no undo or registry, UI option */
}

/* Toggle Selected (Outliner) ---------------------------------------- */

static int outliner_select_all_exec(bContext *C, wmOperator *op)
{
	SpaceOops *soops = CTX_wm_space_outliner(C);
	ARegion *ar = CTX_wm_region(C);
	Scene *scene = CTX_data_scene(C);
	int action = RNA_enum_get(op->ptr, "action");
	if (action == SEL_TOGGLE) {
		action = outliner_flag_is_any_test(&soops->tree, TSE_SELECTED, 1) ? SEL_DESELECT : SEL_SELECT;
	}

	switch (action) {
		case SEL_SELECT:
			outliner_flag_set(&soops->tree, TSE_SELECTED, 1);
			break;
		case SEL_DESELECT:
			outliner_flag_set(&soops->tree, TSE_SELECTED, 0);
			break;
		case SEL_INVERT:
			outliner_flag_flip(&soops->tree, TSE_SELECTED);
			break;
	}

	DEG_id_tag_update(&scene->id, DEG_TAG_SELECT_UPDATE);
	WM_event_add_notifier(C, NC_SCENE | ND_OB_SELECT, scene);
	ED_region_tag_redraw_no_rebuild(ar);

	return OPERATOR_FINISHED;
}

void OUTLINER_OT_select_all(wmOperatorType *ot)
{
	/* identifiers */
	ot->name = "Toggle Selected";
<<<<<<< HEAD
	ot->idname = "OUTLINER_OT_selected_toggle";
	ot->description = "Toggle Selected\nToggle the Outliner selection of items";
=======
	ot->idname = "OUTLINER_OT_select_all";
	ot->description = "Toggle the Outliner selection of items";
>>>>>>> bf0059d2

	/* callbacks */
	ot->exec = outliner_select_all_exec;
	ot->poll = ED_operator_outliner_active;

	/* no undo or registry */

	/* rna */
	WM_operator_properties_select_all(ot);
}

/* ************************************************************** */
/* Hotkey Only Operators */

/* Show Active --------------------------------------------------- */

static void outliner_set_coordinates_element_recursive(SpaceOops *soops, TreeElement *te, int startx, int *starty)
{
	TreeStoreElem *tselem = TREESTORE(te);

	/* store coord and continue, we need coordinates for elements outside view too */
	te->xs = (float)startx;
	te->ys = (float)(*starty);
	*starty -= UI_UNIT_Y;

	if (TSELEM_OPEN(tselem, soops)) {
		TreeElement *ten;
		for (ten = te->subtree.first; ten; ten = ten->next) {
			outliner_set_coordinates_element_recursive(soops, ten, startx + UI_UNIT_X, starty);
		}
	}
}

/* to retrieve coordinates with redrawing the entire tree */
void outliner_set_coordinates(ARegion *ar, SpaceOops *soops)
{
	TreeElement *te;
	int starty = (int)(ar->v2d.tot.ymax) - UI_UNIT_Y;

	for (te = soops->tree.first; te; te = te->next) {
		outliner_set_coordinates_element_recursive(soops, te, 0, &starty);
	}
}

/* return 1 when levels were opened */
static int outliner_open_back(TreeElement *te)
{
	TreeStoreElem *tselem;
	int retval = 0;

	for (te = te->parent; te; te = te->parent) {
		tselem = TREESTORE(te);
		if (tselem->flag & TSE_CLOSED) {
			tselem->flag &= ~TSE_CLOSED;
			retval = 1;
		}
	}
	return retval;
}

static int outliner_show_active_exec(bContext *C, wmOperator *UNUSED(op))
{
	SpaceOops *so = CTX_wm_space_outliner(C);
	ViewLayer *view_layer = CTX_data_view_layer(C);
	ARegion *ar = CTX_wm_region(C);
	View2D *v2d = &ar->v2d;

	TreeElement *te;
	int xdelta, ytop;

	Object *obact = OBACT(view_layer);

	if (!obact)
		return OPERATOR_CANCELLED;


	te = outliner_find_id(so, &so->tree, &obact->id);

	if (te != NULL && obact->type == OB_ARMATURE) {
		/* traverse down the bone hierarchy in case of armature */
		TreeElement *te_obact = te;

		if (obact->mode & OB_MODE_POSE) {
			bPoseChannel *pchan = CTX_data_active_pose_bone(C);
			if (pchan) {
				te = outliner_find_posechannel(&te_obact->subtree, pchan);
			}
		}
		else if (obact->mode & OB_MODE_EDIT) {
			EditBone *ebone = CTX_data_active_bone(C);
			if (ebone) {
				te = outliner_find_editbone(&te_obact->subtree, ebone);
			}
		}
	}

	if (te) {
		/* open up tree to active object/bone */
		if (outliner_open_back(te)) {
			outliner_set_coordinates(ar, so);
		}

		/* make te->ys center of view */
		ytop = te->ys + BLI_rcti_size_y(&v2d->mask) / 2;
		if (ytop > 0) ytop = 0;

		v2d->cur.ymax = (float)ytop;
		v2d->cur.ymin = (float)(ytop - BLI_rcti_size_y(&v2d->mask));

		/* make te->xs ==> te->xend center of view */
		xdelta = (int)(te->xs - v2d->cur.xmin);
		v2d->cur.xmin += xdelta;
		v2d->cur.xmax += xdelta;
	}

	ED_region_tag_redraw_no_rebuild(ar);

	return OPERATOR_FINISHED;
}

void OUTLINER_OT_show_active(wmOperatorType *ot)
{
	/* identifiers */
	ot->name = "Show Active";
	ot->idname = "OUTLINER_OT_show_active";
	ot->description = "Show Active\nOpen up the tree and adjust the view so that the active Object is shown centered";
	
	/* callbacks */
	ot->exec = outliner_show_active_exec;
	ot->poll = ED_operator_outliner_active;
}

/* View Panning --------------------------------------------------- */

static int outliner_scroll_page_exec(bContext *C, wmOperator *op)
{
	ARegion *ar = CTX_wm_region(C);
	int dy = BLI_rcti_size_y(&ar->v2d.mask);
	int up = 0;

	if (RNA_boolean_get(op->ptr, "up"))
		up = 1;

	if (up == 0) dy = -dy;
	ar->v2d.cur.ymin += dy;
	ar->v2d.cur.ymax += dy;

	ED_region_tag_redraw_no_rebuild(ar);

	return OPERATOR_FINISHED;
}


void OUTLINER_OT_scroll_page(wmOperatorType *ot)
{
	PropertyRNA *prop;

	/* identifiers */
	ot->name = "Scroll Page";
	ot->idname = "OUTLINER_OT_scroll_page";
	ot->description = "Scroll Page\nScroll page up or down";

	/* callbacks */
	ot->exec = outliner_scroll_page_exec;
	ot->poll = ED_operator_outliner_active;

	/* properties */
	prop = RNA_def_boolean(ot->srna, "up", 0, "Up", "Scroll up one page");
	RNA_def_property_flag(prop, PROP_SKIP_SAVE);
}

/* Search ------------------------------------------------------- */
// TODO: probably obsolete now with filtering?

#if 0

/* find next element that has this name */
static TreeElement *outliner_find_name(SpaceOops *soops, ListBase *lb, char *name, int flags,
                                       TreeElement *prev, int *prevFound)
{
	TreeElement *te, *tes;

	for (te = lb->first; te; te = te->next) {
		int found = outliner_filter_has_name(te, name, flags);

		if (found) {
			/* name is right, but is element the previous one? */
			if (prev) {
				if ((te != prev) && (*prevFound))
					return te;
				if (te == prev) {
					*prevFound = 1;
				}
			}
			else
				return te;
		}

		tes = outliner_find_name(soops, &te->subtree, name, flags, prev, prevFound);
		if (tes) return tes;
	}

	/* nothing valid found */
	return NULL;
}

static void outliner_find_panel(Scene *UNUSED(scene), ARegion *ar, SpaceOops *soops, int again, int flags)
{
	ReportList *reports = NULL; // CTX_wm_reports(C);
	TreeElement *te = NULL;
	TreeElement *last_find;
	TreeStoreElem *tselem;
	int ytop, xdelta, prevFound = 0;
	char name[sizeof(soops->search_string)];

	/* get last found tree-element based on stored search_tse */
	last_find = outliner_find_tse(soops, &soops->search_tse);

	/* determine which type of search to do */
	if (again && last_find) {
		/* no popup panel - previous + user wanted to search for next after previous */
		BLI_strncpy(name, soops->search_string, sizeof(name));
		flags = soops->search_flags;

		/* try to find matching element */
		te = outliner_find_name(soops, &soops->tree, name, flags, last_find, &prevFound);
		if (te == NULL) {
			/* no more matches after previous, start from beginning again */
			prevFound = 1;
			te = outliner_find_name(soops, &soops->tree, name, flags, last_find, &prevFound);
		}
	}
	else {
		/* pop up panel - no previous, or user didn't want search after previous */
		name[0] = '\0';
// XXX		if (sbutton(name, 0, sizeof(name) - 1, "Find: ") && name[0]) {
//			te = outliner_find_name(soops, &soops->tree, name, flags, NULL, &prevFound);
//		}
//		else return; /* XXX RETURN! XXX */
	}

	/* do selection and reveal */
	if (te) {
		tselem = TREESTORE(te);
		if (tselem) {
			/* expand branches so that it will be visible, we need to get correct coordinates */
			if (outliner_open_back(soops, te))
				outliner_set_coordinates(ar, soops);

			/* deselect all visible, and select found element */
			outliner_flag_set(soops, &soops->tree, TSE_SELECTED, 0);
			tselem->flag |= TSE_SELECTED;

			/* make te->ys center of view */
			ytop = (int)(te->ys + BLI_rctf_size_y(&ar->v2d.mask) / 2);
			if (ytop > 0) ytop = 0;
			ar->v2d.cur.ymax = (float)ytop;
			ar->v2d.cur.ymin = (float)(ytop - BLI_rctf_size_y(&ar->v2d.mask));

			/* make te->xs ==> te->xend center of view */
			xdelta = (int)(te->xs - ar->v2d.cur.xmin);
			ar->v2d.cur.xmin += xdelta;
			ar->v2d.cur.xmax += xdelta;

			/* store selection */
			soops->search_tse = *tselem;

			BLI_strncpy(soops->search_string, name, sizeof(soops->search_string));
			soops->search_flags = flags;

			/* redraw */
			ED_region_tag_redraw_no_rebuild(ar);
		}
	}
	else {
		/* no tree-element found */
		BKE_reportf(reports, RPT_WARNING, "Not found: %s", name);
	}
}
#endif

/* Show One Level ----------------------------------------------- */

/* helper function for Show/Hide one level operator */
static void outliner_openclose_level(ListBase *lb, int curlevel, int level, int open)
{
	TreeElement *te;
	TreeStoreElem *tselem;

	for (te = lb->first; te; te = te->next) {
		tselem = TREESTORE(te);

		if (open) {
			if (curlevel <= level) tselem->flag &= ~TSE_CLOSED;
		}
		else {
			if (curlevel >= level) tselem->flag |= TSE_CLOSED;
		}

		outliner_openclose_level(&te->subtree, curlevel + 1, level, open);
	}
}

static int outliner_one_level_exec(bContext *C, wmOperator *op)
{
	SpaceOops *soops = CTX_wm_space_outliner(C);
	ARegion *ar = CTX_wm_region(C);
	const bool add = RNA_boolean_get(op->ptr, "open");
	int level;

	level = outliner_flag_is_any_test(&soops->tree, TSE_CLOSED, 1);
	if (add == 1) {
		if (level) outliner_openclose_level(&soops->tree, 1, level, 1);
	}
	else {
		if (level == 0) level = outliner_count_levels(&soops->tree, 0);
		if (level) outliner_openclose_level(&soops->tree, 1, level - 1, 0);
	}

	ED_region_tag_redraw(ar);

	return OPERATOR_FINISHED;
}

void OUTLINER_OT_show_one_level(wmOperatorType *ot)
{
	PropertyRNA *prop;

	/* identifiers */
	ot->name = "Show/Hide One Level";
	ot->idname = "OUTLINER_OT_show_one_level";
	ot->description = "Show One Level\nExpand all entries by one level";

	/* callbacks */
	ot->exec = outliner_one_level_exec;
	ot->poll = ED_operator_outliner_active;

	/* no undo or registry, UI option */

	/* properties */
	prop = RNA_def_boolean(ot->srna, "open", 1, "Open", "Expand all entries one level deep");
	RNA_def_property_flag(prop, PROP_SKIP_SAVE);
}

/* Show Hierarchy ----------------------------------------------- */

/* helper function for tree_element_shwo_hierarchy() - recursively checks whether subtrees have any objects*/
static int subtree_has_objects(ListBase *lb)
{
	TreeElement *te;
	TreeStoreElem *tselem;

	for (te = lb->first; te; te = te->next) {
		tselem = TREESTORE(te);
		if (tselem->type == 0 && te->idcode == ID_OB) return 1;
		if (subtree_has_objects(&te->subtree)) return 1;
	}
	return 0;
}

/* recursive helper function for Show Hierarchy operator */
static void tree_element_show_hierarchy(Scene *scene, SpaceOops *soops, ListBase *lb)
{
	TreeElement *te;
	TreeStoreElem *tselem;

	/* open all object elems, close others */
	for (te = lb->first; te; te = te->next) {
		tselem = TREESTORE(te);

		if (tselem->type == 0) {
			if (te->idcode == ID_SCE) {
				if (tselem->id != (ID *)scene) tselem->flag |= TSE_CLOSED;
				else tselem->flag &= ~TSE_CLOSED;
			}
			else if (te->idcode == ID_OB) {
				if (subtree_has_objects(&te->subtree)) tselem->flag &= ~TSE_CLOSED;
				else tselem->flag |= TSE_CLOSED;
			}
		}
		else {
			tselem->flag |= TSE_CLOSED;
		}

		if (TSELEM_OPEN(tselem, soops)) {
			tree_element_show_hierarchy(scene, soops, &te->subtree);
		}
	}
}

/* show entire object level hierarchy */
static int outliner_show_hierarchy_exec(bContext *C, wmOperator *UNUSED(op))
{
	SpaceOops *soops = CTX_wm_space_outliner(C);
	ARegion *ar = CTX_wm_region(C);
	Scene *scene = CTX_data_scene(C);

	/* recursively open/close levels */
	tree_element_show_hierarchy(scene, soops, &soops->tree);

	ED_region_tag_redraw(ar);

	return OPERATOR_FINISHED;
}

void OUTLINER_OT_show_hierarchy(wmOperatorType *ot)
{
	/* identifiers */
	ot->name = "Show Hierarchy";
	ot->idname = "OUTLINER_OT_show_hierarchy";
	ot->description = "Show Hierarchy\nOpen all object entries and close all others";

	/* callbacks */
	ot->exec = outliner_show_hierarchy_exec;
	ot->poll = ED_operator_outliner_active; //  TODO: shouldn't be allowed in RNA views...

	/* no undo or registry, UI option */
}

/* ************************************************************** */
/* ANIMATO OPERATIONS */
/* KeyingSet and Driver Creation - Helper functions */

/* specialized poll callback for these operators to work in Datablocks view only */
static bool ed_operator_outliner_datablocks_active(bContext *C)
{
	ScrArea *sa = CTX_wm_area(C);
	if ((sa) && (sa->spacetype == SPACE_OUTLINER)) {
		SpaceOops *so = CTX_wm_space_outliner(C);
		return (so->outlinevis == SO_DATA_API);
	}
	return 0;
}


/* Helper func to extract an RNA path from selected tree element
 * NOTE: the caller must zero-out all values of the pointers that it passes here first, as
 * this function does not do that yet
 */
static void tree_element_to_path(TreeElement *te, TreeStoreElem *tselem,
                                 ID **id, char **path, int *array_index, short *flag, short *UNUSED(groupmode))
{
	ListBase hierarchy = {NULL, NULL};
	LinkData *ld;
	TreeElement *tem, *temnext, *temsub;
	TreeStoreElem *tse /* , *tsenext */ /* UNUSED */;
	PointerRNA *ptr, *nextptr;
	PropertyRNA *prop;
	char *newpath = NULL;

	/* optimize tricks:
	 * - Don't do anything if the selected item is a 'struct', but arrays are allowed
	 */
	if (tselem->type == TSE_RNA_STRUCT)
		return;

	/* Overview of Algorithm:
	 * 1. Go up the chain of parents until we find the 'root', taking note of the
	 *    levels encountered in reverse-order (i.e. items are added to the start of the list
	 *    for more convenient looping later)
	 * 2. Walk down the chain, adding from the first ID encountered
	 *    (which will become the 'ID' for the KeyingSet Path), and build a
	 *    path as we step through the chain
	 */

	/* step 1: flatten out hierarchy of parents into a flat chain */
	for (tem = te->parent; tem; tem = tem->parent) {
		ld = MEM_callocN(sizeof(LinkData), "LinkData for tree_element_to_path()");
		ld->data = tem;
		BLI_addhead(&hierarchy, ld);
	}

	/* step 2: step down hierarchy building the path
	 * (NOTE: addhead in previous loop was needed so that we can loop like this) */
	for (ld = hierarchy.first; ld; ld = ld->next) {
		/* get data */
		tem = (TreeElement *)ld->data;
		tse = TREESTORE(tem);
		ptr = &tem->rnaptr;
		prop = tem->directdata;

		/* check if we're looking for first ID, or appending to path */
		if (*id) {
			/* just 'append' property to path
			 * - to prevent memory leaks, we must write to newpath not path, then free old path + swap them
			 */
			if (tse->type == TSE_RNA_PROPERTY) {
				if (RNA_property_type(prop) == PROP_POINTER) {
					/* for pointer we just append property name */
					newpath = RNA_path_append(*path, ptr, prop, 0, NULL);
				}
				else if (RNA_property_type(prop) == PROP_COLLECTION) {
					char buf[128], *name;

					temnext = (TreeElement *)(ld->next->data);
					/* tsenext = TREESTORE(temnext); */ /* UNUSED */

					nextptr = &temnext->rnaptr;
					name = RNA_struct_name_get_alloc(nextptr, buf, sizeof(buf), NULL);

					if (name) {
						/* if possible, use name as a key in the path */
						newpath = RNA_path_append(*path, NULL, prop, 0, name);

						if (name != buf)
							MEM_freeN(name);
					}
					else {
						/* otherwise use index */
						int index = 0;

						for (temsub = tem->subtree.first; temsub; temsub = temsub->next, index++)
							if (temsub == temnext)
								break;

						newpath = RNA_path_append(*path, NULL, prop, index, NULL);
					}

					ld = ld->next;
				}
			}

			if (newpath) {
				if (*path) MEM_freeN(*path);
				*path = newpath;
				newpath = NULL;
			}
		}
		else {
			/* no ID, so check if entry is RNA-struct, and if that RNA-struct is an ID datablock to extract info from */
			if (tse->type == TSE_RNA_STRUCT) {
				/* ptr->data not ptr->id.data seems to be the one we want,
				 * since ptr->data is sometimes the owner of this ID? */
				if (RNA_struct_is_ID(ptr->type)) {
					*id = (ID *)ptr->data;

					/* clear path */
					if (*path) {
						MEM_freeN(*path);
						path = NULL;
					}
				}
			}
		}
	}

	/* step 3: if we've got an ID, add the current item to the path */
	if (*id) {
		/* add the active property to the path */
		ptr = &te->rnaptr;
		prop = te->directdata;

		/* array checks */
		if (tselem->type == TSE_RNA_ARRAY_ELEM) {
			/* item is part of an array, so must set the array_index */
			*array_index = te->index;
		}
		else if (RNA_property_array_check(prop)) {
			/* entire array was selected, so keyframe all */
			*flag |= KSP_FLAG_WHOLE_ARRAY;
		}

		/* path */
		newpath = RNA_path_append(*path, NULL, prop, 0, NULL);
		if (*path) MEM_freeN(*path);
		*path = newpath;
	}

	/* free temp data */
	BLI_freelistN(&hierarchy);
}

/* =============================================== */
/* Driver Operations */

/* These operators are only available in databrowser mode for now, as
 * they depend on having RNA paths and/or hierarchies available.
 */
enum {
	DRIVERS_EDITMODE_ADD    = 0,
	DRIVERS_EDITMODE_REMOVE,
} /*eDrivers_EditModes*/;

/* Utilities ---------------------------------- */

/* Recursively iterate over tree, finding and working on selected items */
static void do_outliner_drivers_editop(SpaceOops *soops, ListBase *tree, ReportList *reports, short mode)
{
	TreeElement *te;
	TreeStoreElem *tselem;

	for (te = tree->first; te; te = te->next) {
		tselem = TREESTORE(te);

		/* if item is selected, perform operation */
		if (tselem->flag & TSE_SELECTED) {
			ID *id = NULL;
			char *path = NULL;
			int array_index = 0;
			short flag = 0;
			short groupmode = KSP_GROUP_KSNAME;

			/* check if RNA-property described by this selected element is an animatable prop */
			if (ELEM(tselem->type, TSE_RNA_PROPERTY, TSE_RNA_ARRAY_ELEM) &&
			    RNA_property_animateable(&te->rnaptr, te->directdata))
			{
				/* get id + path + index info from the selected element */
				tree_element_to_path(te, tselem,
				                     &id, &path, &array_index, &flag, &groupmode);
			}

			/* only if ID and path were set, should we perform any actions */
			if (id && path) {
				short dflags = CREATEDRIVER_WITH_DEFAULT_DVAR;
				int arraylen = 1;

				/* array checks */
				if (flag & KSP_FLAG_WHOLE_ARRAY) {
					/* entire array was selected, so add drivers for all */
					arraylen = RNA_property_array_length(&te->rnaptr, te->directdata);
				}
				else
					arraylen = array_index;

				/* we should do at least one step */
				if (arraylen == array_index)
					arraylen++;

				/* for each array element we should affect, add driver */
				for (; array_index < arraylen; array_index++) {
					/* action depends on mode */
					switch (mode) {
						case DRIVERS_EDITMODE_ADD:
						{
							/* add a new driver with the information obtained (only if valid) */
							ANIM_add_driver(reports, id, path, array_index, dflags, DRIVER_TYPE_PYTHON);
							break;
						}
						case DRIVERS_EDITMODE_REMOVE:
						{
							/* remove driver matching the information obtained (only if valid) */
							ANIM_remove_driver(reports, id, path, array_index, dflags);
							break;
						}
					}
				}

				/* free path, since it had to be generated */
				MEM_freeN(path);
			}


		}

		/* go over sub-tree */
		if (TSELEM_OPEN(tselem, soops))
			do_outliner_drivers_editop(soops, &te->subtree, reports, mode);
	}
}

/* Add Operator ---------------------------------- */

static int outliner_drivers_addsel_exec(bContext *C, wmOperator *op)
{
	SpaceOops *soutliner = CTX_wm_space_outliner(C);

	/* check for invalid states */
	if (soutliner == NULL)
		return OPERATOR_CANCELLED;

	/* recursively go into tree, adding selected items */
	do_outliner_drivers_editop(soutliner, &soutliner->tree, op->reports, DRIVERS_EDITMODE_ADD);

	/* send notifiers */
	WM_event_add_notifier(C, NC_ANIMATION | ND_FCURVES_ORDER, NULL); // XXX

	return OPERATOR_FINISHED;
}

void OUTLINER_OT_drivers_add_selected(wmOperatorType *ot)
{
	/* api callbacks */
	ot->idname = "OUTLINER_OT_drivers_add_selected";
	ot->name = "Add Drivers for Selected";
	ot->description = "Add Drivers for Selected\nAdd drivers to selected items";

	/* api callbacks */
	ot->exec = outliner_drivers_addsel_exec;
	ot->poll = ed_operator_outliner_datablocks_active;

	/* flags */
	ot->flag = OPTYPE_REGISTER | OPTYPE_UNDO;
}


/* Remove Operator ---------------------------------- */

static int outliner_drivers_deletesel_exec(bContext *C, wmOperator *op)
{
	SpaceOops *soutliner = CTX_wm_space_outliner(C);

	/* check for invalid states */
	if (soutliner == NULL)
		return OPERATOR_CANCELLED;

	/* recursively go into tree, adding selected items */
	do_outliner_drivers_editop(soutliner, &soutliner->tree, op->reports, DRIVERS_EDITMODE_REMOVE);

	/* send notifiers */
	WM_event_add_notifier(C, ND_KEYS, NULL); // XXX

	return OPERATOR_FINISHED;
}

void OUTLINER_OT_drivers_delete_selected(wmOperatorType *ot)
{
	/* identifiers */
	ot->idname = "OUTLINER_OT_drivers_delete_selected";
	ot->name = "Delete Drivers for Selected";
	ot->description = "Delete Drivers for Selected\nDelete drivers assigned to selected items";

	/* api callbacks */
	ot->exec = outliner_drivers_deletesel_exec;
	ot->poll = ed_operator_outliner_datablocks_active;

	/* flags */
	ot->flag = OPTYPE_REGISTER | OPTYPE_UNDO;
}

/* =============================================== */
/* Keying Set Operations */

/* These operators are only available in databrowser mode for now, as
 * they depend on having RNA paths and/or hierarchies available.
 */
enum {
	KEYINGSET_EDITMODE_ADD  = 0,
	KEYINGSET_EDITMODE_REMOVE,
} /*eKeyingSet_EditModes*/;

/* Utilities ---------------------------------- */

/* find the 'active' KeyingSet, and add if not found (if adding is allowed) */
// TODO: should this be an API func?
static KeyingSet *verify_active_keyingset(Scene *scene, short add)
{
	KeyingSet *ks = NULL;

	/* sanity check */
	if (scene == NULL)
		return NULL;

	/* try to find one from scene */
	if (scene->active_keyingset > 0)
		ks = BLI_findlink(&scene->keyingsets, scene->active_keyingset - 1);

	/* add if none found */
	// XXX the default settings have yet to evolve
	if ((add) && (ks == NULL)) {
		ks = BKE_keyingset_add(&scene->keyingsets, NULL, NULL, KEYINGSET_ABSOLUTE, 0);
		scene->active_keyingset = BLI_listbase_count(&scene->keyingsets);
	}

	return ks;
}

/* Recursively iterate over tree, finding and working on selected items */
static void do_outliner_keyingset_editop(SpaceOops *soops, KeyingSet *ks, ListBase *tree, short mode)
{
	TreeElement *te;
	TreeStoreElem *tselem;

	for (te = tree->first; te; te = te->next) {
		tselem = TREESTORE(te);

		/* if item is selected, perform operation */
		if (tselem->flag & TSE_SELECTED) {
			ID *id = NULL;
			char *path = NULL;
			int array_index = 0;
			short flag = 0;
			short groupmode = KSP_GROUP_KSNAME;

			/* check if RNA-property described by this selected element is an animatable prop */
			if (ELEM(tselem->type, TSE_RNA_PROPERTY, TSE_RNA_ARRAY_ELEM) &&
			    RNA_property_animateable(&te->rnaptr, te->directdata))
			{
				/* get id + path + index info from the selected element */
				tree_element_to_path(te, tselem,
				                     &id, &path, &array_index, &flag, &groupmode);
			}

			/* only if ID and path were set, should we perform any actions */
			if (id && path) {
				/* action depends on mode */
				switch (mode) {
					case KEYINGSET_EDITMODE_ADD:
					{
						/* add a new path with the information obtained (only if valid) */
						/* TODO: what do we do with group name?
						 * for now, we don't supply one, and just let this use the KeyingSet name */
						BKE_keyingset_add_path(ks, id, NULL, path, array_index, flag, groupmode);
						ks->active_path = BLI_listbase_count(&ks->paths);
						break;
					}
					case KEYINGSET_EDITMODE_REMOVE:
					{
						/* find the relevant path, then remove it from the KeyingSet */
						KS_Path *ksp = BKE_keyingset_find_path(ks, id, NULL, path, array_index, groupmode);

						if (ksp) {
							/* free path's data */
							BKE_keyingset_free_path(ks, ksp);

							ks->active_path = 0;
						}
						break;
					}
				}

				/* free path, since it had to be generated */
				MEM_freeN(path);
			}
		}

		/* go over sub-tree */
		if (TSELEM_OPEN(tselem, soops))
			do_outliner_keyingset_editop(soops, ks, &te->subtree, mode);
	}
}

/* Add Operator ---------------------------------- */

static int outliner_keyingset_additems_exec(bContext *C, wmOperator *op)
{
	SpaceOops *soutliner = CTX_wm_space_outliner(C);
	Scene *scene = CTX_data_scene(C);
	KeyingSet *ks = verify_active_keyingset(scene, 1);

	/* check for invalid states */
	if (ks == NULL) {
		BKE_report(op->reports, RPT_ERROR, "Operation requires an active keying set");
		return OPERATOR_CANCELLED;
	}
	if (soutliner == NULL)
		return OPERATOR_CANCELLED;

	/* recursively go into tree, adding selected items */
	do_outliner_keyingset_editop(soutliner, ks, &soutliner->tree, KEYINGSET_EDITMODE_ADD);

	/* send notifiers */
	WM_event_add_notifier(C, NC_SCENE | ND_KEYINGSET, NULL);

	return OPERATOR_FINISHED;
}

void OUTLINER_OT_keyingset_add_selected(wmOperatorType *ot)
{
	/* identifiers */
	ot->idname = "OUTLINER_OT_keyingset_add_selected";
	ot->name = "Keying Set Add Selected";
	ot->description = "Keying Set Add Selected\nAdd selected items (blue-gray rows) to active Keying Set";

	/* api callbacks */
	ot->exec = outliner_keyingset_additems_exec;
	ot->poll = ed_operator_outliner_datablocks_active;

	/* flags */
	ot->flag = OPTYPE_REGISTER | OPTYPE_UNDO;
}


/* Remove Operator ---------------------------------- */

static int outliner_keyingset_removeitems_exec(bContext *C, wmOperator *UNUSED(op))
{
	SpaceOops *soutliner = CTX_wm_space_outliner(C);
	Scene *scene = CTX_data_scene(C);
	KeyingSet *ks = verify_active_keyingset(scene, 1);

	/* check for invalid states */
	if (soutliner == NULL)
		return OPERATOR_CANCELLED;

	/* recursively go into tree, adding selected items */
	do_outliner_keyingset_editop(soutliner, ks, &soutliner->tree, KEYINGSET_EDITMODE_REMOVE);

	/* send notifiers */
	WM_event_add_notifier(C, NC_SCENE | ND_KEYINGSET, NULL);

	return OPERATOR_FINISHED;
}

void OUTLINER_OT_keyingset_remove_selected(wmOperatorType *ot)
{
	/* identifiers */
	ot->idname = "OUTLINER_OT_keyingset_remove_selected";
	ot->name = "Keying Set Remove Selected";
	ot->description = "Keying Set Remove Selected\nRemove selected items (blue-gray rows) from active Keying Set";

	/* api callbacks */
	ot->exec = outliner_keyingset_removeitems_exec;
	ot->poll = ed_operator_outliner_datablocks_active;

	/* flags */
	ot->flag = OPTYPE_REGISTER | OPTYPE_UNDO;
}


/* ************************************************************** */
/* ORPHANED DATABLOCKS */

static bool ed_operator_outliner_id_orphans_active(bContext *C)
{
	ScrArea *sa = CTX_wm_area(C);
	if ((sa) && (sa->spacetype == SPACE_OUTLINER)) {
		SpaceOops *so = CTX_wm_space_outliner(C);
		return (so->outlinevis == SO_ID_ORPHANS);
	}
	return 0;
}

/* Purge Orphans Operator --------------------------------------- */

static int outliner_orphans_purge_invoke(bContext *C, wmOperator *op, const wmEvent *UNUSED(evt))
{
	/* present a prompt to informing users that this change is irreversible */
	return WM_operator_confirm_message(C, op,
	                                   "Purging unused data-blocks cannot be undone and saves to current .blend file. "
	                                   "Click here to proceed...");
}

static int outliner_orphans_purge_exec(bContext *C, wmOperator *UNUSED(op))
{
	/* Firstly, ensure that the file has been saved,
	 * so that the latest changes since the last save
	 * are retained...
	 */
	WM_operator_name_call(C, "WM_OT_save_mainfile", WM_OP_EXEC_DEFAULT, NULL);

	/* Now, reload the file to get rid of the orphans... */
	WM_operator_name_call(C, "WM_OT_revert_mainfile", WM_OP_EXEC_DEFAULT, NULL);
	return OPERATOR_FINISHED;
}

void OUTLINER_OT_orphans_purge(wmOperatorType *ot)
{
	/* identifiers */
	ot->idname = "OUTLINER_OT_orphans_purge";
	ot->name = "Purge All";
	ot->description = "Purge All\nClear all orphaned datablocks without any users from the file \n(cannot be undone, saves to current .blend file)";

	/* callbacks */
	ot->invoke = outliner_orphans_purge_invoke;
	ot->exec = outliner_orphans_purge_exec;
	ot->poll = ed_operator_outliner_id_orphans_active;

	/* flags */
	ot->flag = OPTYPE_REGISTER | OPTYPE_UNDO;
<<<<<<< HEAD
}

/* ************************************************************** */
/* DRAG AND DROP OPERATORS */

/* ******************** Parent Drop Operator *********************** */

static int parent_drop_exec(bContext *C, wmOperator *op)
{
	Object *par = NULL, *ob = NULL;
	Main *bmain = CTX_data_main(C);
	Scene *scene = CTX_data_scene(C);
	int partype = -1;
	char parname[MAX_ID_NAME], childname[MAX_ID_NAME];

	partype = RNA_enum_get(op->ptr, "type");
	RNA_string_get(op->ptr, "parent", parname);
	par = (Object *)BKE_libblock_find_name(bmain, ID_OB, parname);
	RNA_string_get(op->ptr, "child", childname);
	ob = (Object *)BKE_libblock_find_name(bmain, ID_OB, childname);

	if (ID_IS_LINKED(ob)) {
		BKE_report(op->reports, RPT_INFO, "Can't edit library linked object");
		return OPERATOR_CANCELLED;
	}

	ED_object_parent_set(op->reports, bmain, scene, ob, par, partype, false, false, NULL);

	DAG_relations_tag_update(bmain);
	WM_event_add_notifier(C, NC_OBJECT | ND_TRANSFORM, NULL);
	WM_event_add_notifier(C, NC_OBJECT | ND_PARENT, NULL);

	return OPERATOR_FINISHED;
}

static int parent_drop_invoke(bContext *C, wmOperator *op, const wmEvent *event)
{
	Object *par = NULL;
	Object *ob = NULL;
	SpaceOops *soops = CTX_wm_space_outliner(C);
	ARegion *ar = CTX_wm_region(C);
	Main *bmain = CTX_data_main(C);
	Scene *scene = NULL;
	TreeElement *te = NULL;
	char childname[MAX_ID_NAME];
	char parname[MAX_ID_NAME];
	int partype = 0;
	float fmval[2];

	UI_view2d_region_to_view(&ar->v2d, event->mval[0], event->mval[1], &fmval[0], &fmval[1]);

	/* Find object hovered over */
	te = outliner_dropzone_find(soops, fmval, true);

	if (te) {
		RNA_string_set(op->ptr, "parent", te->name);
		/* Identify parent and child */
		RNA_string_get(op->ptr, "child", childname);
		ob = (Object *)BKE_libblock_find_name(bmain, ID_OB, childname);
		RNA_string_get(op->ptr, "parent", parname);
		par = (Object *)BKE_libblock_find_name(bmain, ID_OB, parname);

		if (ELEM(NULL, ob, par)) {
			if (par == NULL) printf("par==NULL\n");
			return OPERATOR_CANCELLED;
		}
		if (ob == par) {
			return OPERATOR_CANCELLED;
		}
		if (ID_IS_LINKED(ob)) {
			BKE_report(op->reports, RPT_INFO, "Can't edit library linked object");
			return OPERATOR_CANCELLED;
		}

		scene = (Scene *)outliner_search_back(soops, te, ID_SCE);

		if (scene == NULL) {
			/* currently outlier organized in a way, that if there's no parent scene
			 * element for object it means that all displayed objects belong to
			 * active scene and parenting them is allowed (sergey)
			 */

			scene = CTX_data_scene(C);
		}

		if ((par->type != OB_ARMATURE) && (par->type != OB_CURVE) && (par->type != OB_LATTICE)) {
			if (ED_object_parent_set(op->reports, bmain, scene, ob, par, partype, false, false, NULL)) {
				DAG_relations_tag_update(bmain);
				WM_event_add_notifier(C, NC_OBJECT | ND_TRANSFORM, NULL);
				WM_event_add_notifier(C, NC_OBJECT | ND_PARENT, NULL);
			}
		}
		else {
			/* Menu creation */
			wmOperatorType *ot = WM_operatortype_find("OUTLINER_OT_parent_drop", false);
			uiPopupMenu *pup = UI_popup_menu_begin(C, IFACE_("Set Parent To"), ICON_NONE);
			uiLayout *layout = UI_popup_menu_layout(pup);
			PointerRNA ptr;

			/* Cannot use uiItemEnumO()... have multiple properties to set. */
			uiItemFullO_ptr(layout, ot, IFACE_("Object"), 0, NULL, WM_OP_EXEC_DEFAULT, 0, &ptr);
			RNA_string_set(&ptr, "parent", parname);
			RNA_string_set(&ptr, "child", childname);
			RNA_enum_set(&ptr, "type", PAR_OBJECT);

			/* par becomes parent, make the associated menus */
			if (par->type == OB_ARMATURE) {
				uiItemFullO_ptr(layout, ot, IFACE_("Armature Deform"), 0, NULL, WM_OP_EXEC_DEFAULT, 0, &ptr);
				RNA_string_set(&ptr, "parent", parname);
				RNA_string_set(&ptr, "child", childname);
				RNA_enum_set(&ptr, "type", PAR_ARMATURE);

				uiItemFullO_ptr(layout, ot, IFACE_("   With Empty Groups"), 0, NULL, WM_OP_EXEC_DEFAULT, 0, &ptr);
				RNA_string_set(&ptr, "parent", parname);
				RNA_string_set(&ptr, "child", childname);
				RNA_enum_set(&ptr, "type", PAR_ARMATURE_NAME);

				uiItemFullO_ptr(layout, ot, IFACE_("   With Envelope Weights"), 0, NULL, WM_OP_EXEC_DEFAULT, 0, &ptr);
				RNA_string_set(&ptr, "parent", parname);
				RNA_string_set(&ptr, "child", childname);
				RNA_enum_set(&ptr, "type", PAR_ARMATURE_ENVELOPE);

				uiItemFullO_ptr(layout, ot, IFACE_("   With Automatic Weights"), 0, NULL, WM_OP_EXEC_DEFAULT, 0, &ptr);
				RNA_string_set(&ptr, "parent", parname);
				RNA_string_set(&ptr, "child", childname);
				RNA_enum_set(&ptr, "type", PAR_ARMATURE_AUTO);

				uiItemFullO_ptr(layout, ot, IFACE_("Bone"), 0, NULL, WM_OP_EXEC_DEFAULT, 0, &ptr);
				RNA_string_set(&ptr, "parent", parname);
				RNA_string_set(&ptr, "child", childname);
				RNA_enum_set(&ptr, "type", PAR_BONE);
			}
			else if (par->type == OB_CURVE) {
				uiItemFullO_ptr(layout, ot, IFACE_("Curve Deform"), 0, NULL, WM_OP_EXEC_DEFAULT, 0, &ptr);
				RNA_string_set(&ptr, "parent", parname);
				RNA_string_set(&ptr, "child", childname);
				RNA_enum_set(&ptr, "type", PAR_CURVE);

				uiItemFullO_ptr(layout, ot, IFACE_("Follow Path"), 0, NULL, WM_OP_EXEC_DEFAULT, 0, &ptr);
				RNA_string_set(&ptr, "parent", parname);
				RNA_string_set(&ptr, "child", childname);
				RNA_enum_set(&ptr, "type", PAR_FOLLOW);

				uiItemFullO_ptr(layout, ot, IFACE_("Path Constraint"), 0, NULL, WM_OP_EXEC_DEFAULT, 0, &ptr);
				RNA_string_set(&ptr, "parent", parname);
				RNA_string_set(&ptr, "child", childname);
				RNA_enum_set(&ptr, "type", PAR_PATH_CONST);
			}
			else if (par->type == OB_LATTICE) {
				uiItemFullO_ptr(layout, ot, IFACE_("Lattice Deform"), 0, NULL, WM_OP_EXEC_DEFAULT, 0, &ptr);
				RNA_string_set(&ptr, "parent", parname);
				RNA_string_set(&ptr, "child", childname);
				RNA_enum_set(&ptr, "type", PAR_LATTICE);
			}

			UI_popup_menu_end(C, pup);

			return OPERATOR_INTERFACE;
		}
	}
	else {
		return OPERATOR_CANCELLED;
	}

	return OPERATOR_FINISHED;
}

void OUTLINER_OT_parent_drop(wmOperatorType *ot)
{
	/* identifiers */
	ot->name = "Drop to Set Parent";
	ot->description = "Drop to Set Parent\nDrag to parent in Outliner";
	ot->idname = "OUTLINER_OT_parent_drop";

	/* api callbacks */
	ot->invoke = parent_drop_invoke;
	ot->exec = parent_drop_exec;

	ot->poll = ED_operator_outliner_active;

	/* flags */
	ot->flag = OPTYPE_REGISTER | OPTYPE_UNDO | OPTYPE_INTERNAL;

	/* properties */
	RNA_def_string(ot->srna, "child", "Object", MAX_ID_NAME, "Child", "Child Object");
	RNA_def_string(ot->srna, "parent", "Object", MAX_ID_NAME, "Parent", "Parent Object");
	RNA_def_enum(ot->srna, "type", prop_make_parent_types, 0, "Type", "");
}

static bool outliner_parenting_poll(bContext *C)
{
	SpaceOops *soops = CTX_wm_space_outliner(C);

	if (soops) {
		return ELEM(soops->outlinevis, SO_ALL_SCENES, SO_CUR_SCENE, SO_VISIBLE, SO_GROUPS);
	}

	return false;
}

static int parent_clear_invoke(bContext *C, wmOperator *op, const wmEvent *UNUSED(event))
{
	Main *bmain = CTX_data_main(C);
	Object *ob = NULL;
	SpaceOops *soops = CTX_wm_space_outliner(C);
	char obname[MAX_ID_NAME];

	RNA_string_get(op->ptr, "dragged_obj", obname);
	ob = (Object *)BKE_libblock_find_name(bmain, ID_OB, obname);

	/* search forwards to find the object */
	outliner_find_id(soops, &soops->tree, (ID *)ob);

	ED_object_parent_clear(ob, RNA_enum_get(op->ptr, "type"));

	DAG_relations_tag_update(bmain);
	WM_event_add_notifier(C, NC_OBJECT | ND_TRANSFORM, NULL);
	WM_event_add_notifier(C, NC_OBJECT | ND_PARENT, NULL);
	return OPERATOR_FINISHED;
}

void OUTLINER_OT_parent_clear(wmOperatorType *ot)
{
	/* identifiers */
	ot->name = "Drop to Clear Parent";
	ot->description = "Drop to Clear Parent, Drag to clear parent in Outliner";
	ot->idname = "OUTLINER_OT_parent_clear";

	/* api callbacks */
	ot->invoke = parent_clear_invoke;

	ot->poll = outliner_parenting_poll;

	/* flags */
	ot->flag = OPTYPE_REGISTER | OPTYPE_UNDO | OPTYPE_INTERNAL;

	/* properties */
	RNA_def_string(ot->srna, "dragged_obj", "Object", MAX_ID_NAME, "Child", "Child Object");
	RNA_def_enum(ot->srna, "type", prop_clear_parent_types, 0, "Type", "");
}

static int scene_drop_invoke(bContext *C, wmOperator *op, const wmEvent *event)
{
	Scene *scene = NULL;
	Object *ob = NULL;
	SpaceOops *soops = CTX_wm_space_outliner(C);
	ARegion *ar = CTX_wm_region(C);
	Main *bmain = CTX_data_main(C);
	TreeElement *te = NULL;
	char obname[MAX_ID_NAME];
	float fmval[2];

	UI_view2d_region_to_view(&ar->v2d, event->mval[0], event->mval[1], &fmval[0], &fmval[1]);

	/* Find object hovered over */
	te = outliner_dropzone_find(soops, fmval, false);

	if (te) {
		Base *base;

		RNA_string_set(op->ptr, "scene", te->name);
		scene = (Scene *)BKE_libblock_find_name(bmain, ID_SCE, te->name);

		RNA_string_get(op->ptr, "object", obname);
		ob = (Object *)BKE_libblock_find_name(bmain, ID_OB, obname);

		if (ELEM(NULL, ob, scene) || ID_IS_LINKED(scene)) {
			return OPERATOR_CANCELLED;
		}

		base = ED_object_scene_link(scene, ob);

		if (base == NULL) {
			return OPERATOR_CANCELLED;
		}

		if (scene == CTX_data_scene(C)) {
			/* when linking to an inactive scene don't touch the layer */
			ob->lay = base->lay;
			ED_base_object_select(base, BA_SELECT);
		}

		DAG_relations_tag_update(bmain);

		WM_main_add_notifier(NC_SCENE | ND_OB_SELECT, scene);

		return OPERATOR_FINISHED;
	}

	return OPERATOR_CANCELLED;
}

void OUTLINER_OT_scene_drop(wmOperatorType *ot)
{
	/* identifiers */
	ot->name = "Drop Object to Scene";
	ot->description = "Drop Object to Scene\nDrag object to scene in Outliner";
	ot->idname = "OUTLINER_OT_scene_drop";

	/* api callbacks */
	ot->invoke = scene_drop_invoke;

	ot->poll = ED_operator_outliner_active;

	/* flags */
	ot->flag = OPTYPE_REGISTER | OPTYPE_UNDO | OPTYPE_INTERNAL;

	/* properties */
	RNA_def_string(ot->srna, "object", "Object", MAX_ID_NAME, "Object", "Target Object");
	RNA_def_string(ot->srna, "scene", "Scene", MAX_ID_NAME, "Scene", "Target Scene");
}

static int material_drop_invoke(bContext *C, wmOperator *op, const wmEvent *event)
{
	Material *ma = NULL;
	Object *ob = NULL;
	Main *bmain = CTX_data_main(C);
	SpaceOops *soops = CTX_wm_space_outliner(C);
	ARegion *ar = CTX_wm_region(C);
	TreeElement *te = NULL;
	char mat_name[MAX_ID_NAME - 2];
	float fmval[2];

	UI_view2d_region_to_view(&ar->v2d, event->mval[0], event->mval[1], &fmval[0], &fmval[1]);

	/* Find object hovered over */
	te = outliner_dropzone_find(soops, fmval, true);

	if (te) {
		RNA_string_set(op->ptr, "object", te->name);
		ob = (Object *)BKE_libblock_find_name(bmain, ID_OB, te->name);

		RNA_string_get(op->ptr, "material", mat_name);
		ma = (Material *)BKE_libblock_find_name(bmain, ID_MA, mat_name);

		if (ELEM(NULL, ob, ma)) {
			return OPERATOR_CANCELLED;
		}

		assign_material(bmain, ob, ma, ob->totcol + 1, BKE_MAT_ASSIGN_USERPREF);

		WM_event_add_notifier(C, NC_SPACE | ND_SPACE_VIEW3D, CTX_wm_view3d(C));
		WM_event_add_notifier(C, NC_MATERIAL | ND_SHADING_LINKS, ma);

		return OPERATOR_FINISHED;
	}

	return OPERATOR_CANCELLED;
}

void OUTLINER_OT_material_drop(wmOperatorType *ot)
{
	/* identifiers */
	ot->name = "Drop Material on Object";
	ot->description = "Drop Material on Object\nDrag material to object in Outliner";
	ot->idname = "OUTLINER_OT_material_drop";

	/* api callbacks */
	ot->invoke = material_drop_invoke;

	ot->poll = ED_operator_outliner_active;

	/* flags */
	ot->flag = OPTYPE_REGISTER | OPTYPE_UNDO | OPTYPE_INTERNAL;

	/* properties */
	RNA_def_string(ot->srna, "object", "Object", MAX_ID_NAME, "Object", "Target Object");
	RNA_def_string(ot->srna, "material", "Material", MAX_ID_NAME, "Material", "Target Material");
}

static int group_link_invoke(bContext *C, wmOperator *op, const wmEvent *event)
{
	Main *bmain = CTX_data_main(C);
	Group *group = NULL;
	Object *ob = NULL;
	Scene *scene = CTX_data_scene(C);
	SpaceOops *soops = CTX_wm_space_outliner(C);
	ARegion *ar = CTX_wm_region(C);
	TreeElement *te = NULL;
	char ob_name[MAX_ID_NAME - 2];
	float fmval[2];

	UI_view2d_region_to_view(&ar->v2d, event->mval[0], event->mval[1], &fmval[0], &fmval[1]);

	/* Find object hovered over */
	te = outliner_dropzone_find(soops, fmval, true);

	if (te) {
		group = (Group *)BKE_libblock_find_name(bmain, ID_GR, te->name);

		RNA_string_get(op->ptr, "object", ob_name);
		ob = (Object *)BKE_libblock_find_name(bmain, ID_OB, ob_name);

		if (ELEM(NULL, group, ob)) {
			return OPERATOR_CANCELLED;
		}
		if (BKE_group_object_exists(group, ob)) {
			return OPERATOR_FINISHED;
		}

		if (BKE_group_object_cyclic_check(bmain, ob, group)) {
			BKE_report(op->reports, RPT_ERROR, "Could not add the group because of dependency cycle detected");
			return OPERATOR_CANCELLED;
		}

		BKE_group_object_add(group, ob, scene, NULL);
		WM_event_add_notifier(C, NC_OBJECT | ND_DRAW, ob);

		return OPERATOR_FINISHED;
	}

	return OPERATOR_CANCELLED;
}

void OUTLINER_OT_group_link(wmOperatorType *ot)
{
	/* identifiers */
	ot->name = "Link Object to Group";
	ot->description = "Link Object to Group\nLink Object to Group in Outliner";
	ot->idname = "OUTLINER_OT_group_link";

	/* api callbacks */
	ot->invoke = group_link_invoke;

	ot->poll = ED_operator_outliner_active;

	/* flags */
	ot->flag = OPTYPE_REGISTER | OPTYPE_UNDO | OPTYPE_INTERNAL;

	/* properties */
	RNA_def_string(ot->srna, "object", "Object", MAX_ID_NAME, "Object", "Target Object");
=======
>>>>>>> bf0059d2
}<|MERGE_RESOLUTION|>--- conflicted
+++ resolved
@@ -189,7 +189,7 @@
 {
 	ot->name = "Open/Close";
 	ot->idname = "OUTLINER_OT_item_openclose";
-	ot->description = "Open/Close Item\nToggle whether item under cursor is enabled or closed";
+	ot->description = "Open/Close\nToggle whether item under cursor is enabled or closed";
 
 	ot->invoke = outliner_item_openclose;
 
@@ -346,7 +346,7 @@
 {
 	ot->name = "Rename";
 	ot->idname = "OUTLINER_OT_item_rename";
-	ot->description = "Rename Item\nRename item under cursor";
+	ot->description = "Rename\nRename item under cursor";
 
 	ot->invoke = outliner_item_rename;
 
@@ -864,184 +864,6 @@
 }
 
 /* =============================================== */
-<<<<<<< HEAD
-/* Restriction toggles */
-
-/* Toggle Visibility ---------------------------------------- */
-
-void object_toggle_visibility_cb(
-        bContext *C, ReportList *reports, Scene *scene, TreeElement *te,
-        TreeStoreElem *UNUSED(tsep), TreeStoreElem *tselem, void *UNUSED(user_data))
-{
-	Base *base = (Base *)te->directdata;
-	Object *ob = (Object *)tselem->id;
-
-	if (ID_IS_LINKED(tselem->id)) {
-		BKE_report(reports, RPT_WARNING, "Cannot edit external libdata");
-		return;
-	}
-
-	/* add check for edit mode */
-	if (!common_restrict_check(C, ob)) return;
-
-	if (base || (base = BKE_scene_base_find(scene, ob))) {
-		if ((base->object->restrictflag ^= OB_RESTRICT_VIEW)) {
-			ED_base_object_select(base, BA_DESELECT);
-		}
-	}
-}
-
-void group_toggle_visibility_cb(
-        bContext *UNUSED(C), ReportList *UNUSED(reports), Scene *scene, TreeElement *UNUSED(te),
-        TreeStoreElem *UNUSED(tsep), TreeStoreElem *tselem, void *UNUSED(user_data))
-{
-	Group *group = (Group *)tselem->id;
-	restrictbutton_gr_restrict_flag(scene, group, OB_RESTRICT_VIEW);
-}
-
-static int outliner_toggle_visibility_exec(bContext *C, wmOperator *op)
-{
-	Main *bmain = CTX_data_main(C);
-	SpaceOops *soops = CTX_wm_space_outliner(C);
-	Scene *scene = CTX_data_scene(C);
-	ARegion *ar = CTX_wm_region(C);
-
-	outliner_do_object_operation(C, op->reports, scene, soops, &soops->tree, object_toggle_visibility_cb);
-
-	DAG_id_type_tag(bmain, ID_OB);
-	WM_event_add_notifier(C, NC_SCENE | ND_OB_VISIBLE, scene);
-	ED_region_tag_redraw(ar);
-
-	return OPERATOR_FINISHED;
-}
-
-void OUTLINER_OT_visibility_toggle(wmOperatorType *ot)
-{
-	/* identifiers */
-	ot->name = "Toggle Visibility";
-	ot->idname = "OUTLINER_OT_visibility_toggle";
-	ot->description = "Toggle Visibility\nToggle the visibility of selected items";
-
-	/* callbacks */
-	ot->exec = outliner_toggle_visibility_exec;
-	ot->poll = ED_operator_outliner_active_no_editobject;
-
-	ot->flag = OPTYPE_REGISTER | OPTYPE_UNDO;
-}
-
-/* Toggle Selectability ---------------------------------------- */
-
-void object_toggle_selectability_cb(
-        bContext *UNUSED(C), ReportList *reports, Scene *scene, TreeElement *te,
-        TreeStoreElem *UNUSED(tsep), TreeStoreElem *tselem, void *UNUSED(user_data))
-{
-	Base *base = (Base *)te->directdata;
-
-	if (ID_IS_LINKED(tselem->id)) {
-		BKE_report(reports, RPT_WARNING, "Cannot edit external libdata");
-		return;
-	}
-
-	if (base == NULL) base = BKE_scene_base_find(scene, (Object *)tselem->id);
-	if (base) {
-		base->object->restrictflag ^= OB_RESTRICT_SELECT;
-	}
-}
-
-void group_toggle_selectability_cb(
-        bContext *UNUSED(C), ReportList *UNUSED(reports), Scene *scene, TreeElement *UNUSED(te),
-        TreeStoreElem *UNUSED(tsep), TreeStoreElem *tselem, void *UNUSED(user_data))
-{
-	Group *group = (Group *)tselem->id;
-	restrictbutton_gr_restrict_flag(scene, group, OB_RESTRICT_SELECT);
-}
-
-static int outliner_toggle_selectability_exec(bContext *C, wmOperator *op)
-{
-	SpaceOops *soops = CTX_wm_space_outliner(C);
-	Scene *scene = CTX_data_scene(C);
-	ARegion *ar = CTX_wm_region(C);
-
-	outliner_do_object_operation(C, op->reports, scene, soops, &soops->tree, object_toggle_selectability_cb);
-
-	WM_event_add_notifier(C, NC_SCENE | ND_OB_SELECT, scene);
-	ED_region_tag_redraw(ar);
-
-	return OPERATOR_FINISHED;
-}
-
-void OUTLINER_OT_selectability_toggle(wmOperatorType *ot)
-{
-	/* identifiers */
-	ot->name = "Toggle Selectability";
-	ot->idname = "OUTLINER_OT_selectability_toggle";
-	ot->description = "Toggle Selectability\nToggle the selectability";
-
-	/* callbacks */
-	ot->exec = outliner_toggle_selectability_exec;
-	ot->poll = ED_operator_outliner_active_no_editobject;
-
-	ot->flag = OPTYPE_REGISTER | OPTYPE_UNDO;
-}
-
-/* Toggle Renderability ---------------------------------------- */
-
-void object_toggle_renderability_cb(
-        bContext *UNUSED(C), ReportList *reports, Scene *scene, TreeElement *te,
-        TreeStoreElem *UNUSED(tsep), TreeStoreElem *tselem, void *UNUSED(user_data))
-{
-	Base *base = (Base *)te->directdata;
-
-	if (ID_IS_LINKED(tselem->id)) {
-		BKE_report(reports, RPT_WARNING, "Cannot edit external libdata");
-		return;
-	}
-
-	if (base == NULL) base = BKE_scene_base_find(scene, (Object *)tselem->id);
-	if (base) {
-		base->object->restrictflag ^= OB_RESTRICT_RENDER;
-	}
-}
-
-void group_toggle_renderability_cb(
-        bContext *UNUSED(C), ReportList *UNUSED(reports), Scene *scene, TreeElement *UNUSED(te),
-        TreeStoreElem *UNUSED(tsep), TreeStoreElem *tselem, void *UNUSED(user_data))
-{
-	Group *group = (Group *)tselem->id;
-	restrictbutton_gr_restrict_flag(scene, group, OB_RESTRICT_RENDER);
-}
-
-static int outliner_toggle_renderability_exec(bContext *C, wmOperator *op)
-{
-	Main *bmain = CTX_data_main(C);
-	SpaceOops *soops = CTX_wm_space_outliner(C);
-	Scene *scene = CTX_data_scene(C);
-
-	outliner_do_object_operation(C, op->reports, scene, soops, &soops->tree, object_toggle_renderability_cb);
-
-	DAG_id_type_tag(bmain, ID_OB);
-	WM_event_add_notifier(C, NC_SCENE | ND_OB_RENDER, scene);
-
-	return OPERATOR_FINISHED;
-}
-
-void OUTLINER_OT_renderability_toggle(wmOperatorType *ot)
-{
-	/* identifiers */
-	ot->name = "Toggle Renderability";
-	ot->idname = "OUTLINER_OT_renderability_toggle";
-	ot->description = "Toggle Renderability\nToggle the renderability of selected items";
-
-	/* callbacks */
-	ot->exec = outliner_toggle_renderability_exec;
-	ot->poll = ED_operator_outliner_active;
-
-	ot->flag = OPTYPE_REGISTER | OPTYPE_UNDO;
-}
-
-/* =============================================== */
-=======
->>>>>>> bf0059d2
 /* Outliner setting toggles */
 
 /* Toggle Expanded (Outliner) ---------------------------------------- */
@@ -1110,13 +932,8 @@
 {
 	/* identifiers */
 	ot->name = "Toggle Selected";
-<<<<<<< HEAD
-	ot->idname = "OUTLINER_OT_selected_toggle";
+	ot->idname = "OUTLINER_OT_select_all";
 	ot->description = "Toggle Selected\nToggle the Outliner selection of items";
-=======
-	ot->idname = "OUTLINER_OT_select_all";
-	ot->description = "Toggle the Outliner selection of items";
->>>>>>> bf0059d2
 
 	/* callbacks */
 	ot->exec = outliner_select_all_exec;
@@ -1243,7 +1060,7 @@
 	ot->name = "Show Active";
 	ot->idname = "OUTLINER_OT_show_active";
 	ot->description = "Show Active\nOpen up the tree and adjust the view so that the active Object is shown centered";
-	
+
 	/* callbacks */
 	ot->exec = outliner_show_active_exec;
 	ot->poll = ED_operator_outliner_active;
@@ -2076,438 +1893,4 @@
 
 	/* flags */
 	ot->flag = OPTYPE_REGISTER | OPTYPE_UNDO;
-<<<<<<< HEAD
-}
-
-/* ************************************************************** */
-/* DRAG AND DROP OPERATORS */
-
-/* ******************** Parent Drop Operator *********************** */
-
-static int parent_drop_exec(bContext *C, wmOperator *op)
-{
-	Object *par = NULL, *ob = NULL;
-	Main *bmain = CTX_data_main(C);
-	Scene *scene = CTX_data_scene(C);
-	int partype = -1;
-	char parname[MAX_ID_NAME], childname[MAX_ID_NAME];
-
-	partype = RNA_enum_get(op->ptr, "type");
-	RNA_string_get(op->ptr, "parent", parname);
-	par = (Object *)BKE_libblock_find_name(bmain, ID_OB, parname);
-	RNA_string_get(op->ptr, "child", childname);
-	ob = (Object *)BKE_libblock_find_name(bmain, ID_OB, childname);
-
-	if (ID_IS_LINKED(ob)) {
-		BKE_report(op->reports, RPT_INFO, "Can't edit library linked object");
-		return OPERATOR_CANCELLED;
-	}
-
-	ED_object_parent_set(op->reports, bmain, scene, ob, par, partype, false, false, NULL);
-
-	DAG_relations_tag_update(bmain);
-	WM_event_add_notifier(C, NC_OBJECT | ND_TRANSFORM, NULL);
-	WM_event_add_notifier(C, NC_OBJECT | ND_PARENT, NULL);
-
-	return OPERATOR_FINISHED;
-}
-
-static int parent_drop_invoke(bContext *C, wmOperator *op, const wmEvent *event)
-{
-	Object *par = NULL;
-	Object *ob = NULL;
-	SpaceOops *soops = CTX_wm_space_outliner(C);
-	ARegion *ar = CTX_wm_region(C);
-	Main *bmain = CTX_data_main(C);
-	Scene *scene = NULL;
-	TreeElement *te = NULL;
-	char childname[MAX_ID_NAME];
-	char parname[MAX_ID_NAME];
-	int partype = 0;
-	float fmval[2];
-
-	UI_view2d_region_to_view(&ar->v2d, event->mval[0], event->mval[1], &fmval[0], &fmval[1]);
-
-	/* Find object hovered over */
-	te = outliner_dropzone_find(soops, fmval, true);
-
-	if (te) {
-		RNA_string_set(op->ptr, "parent", te->name);
-		/* Identify parent and child */
-		RNA_string_get(op->ptr, "child", childname);
-		ob = (Object *)BKE_libblock_find_name(bmain, ID_OB, childname);
-		RNA_string_get(op->ptr, "parent", parname);
-		par = (Object *)BKE_libblock_find_name(bmain, ID_OB, parname);
-
-		if (ELEM(NULL, ob, par)) {
-			if (par == NULL) printf("par==NULL\n");
-			return OPERATOR_CANCELLED;
-		}
-		if (ob == par) {
-			return OPERATOR_CANCELLED;
-		}
-		if (ID_IS_LINKED(ob)) {
-			BKE_report(op->reports, RPT_INFO, "Can't edit library linked object");
-			return OPERATOR_CANCELLED;
-		}
-
-		scene = (Scene *)outliner_search_back(soops, te, ID_SCE);
-
-		if (scene == NULL) {
-			/* currently outlier organized in a way, that if there's no parent scene
-			 * element for object it means that all displayed objects belong to
-			 * active scene and parenting them is allowed (sergey)
-			 */
-
-			scene = CTX_data_scene(C);
-		}
-
-		if ((par->type != OB_ARMATURE) && (par->type != OB_CURVE) && (par->type != OB_LATTICE)) {
-			if (ED_object_parent_set(op->reports, bmain, scene, ob, par, partype, false, false, NULL)) {
-				DAG_relations_tag_update(bmain);
-				WM_event_add_notifier(C, NC_OBJECT | ND_TRANSFORM, NULL);
-				WM_event_add_notifier(C, NC_OBJECT | ND_PARENT, NULL);
-			}
-		}
-		else {
-			/* Menu creation */
-			wmOperatorType *ot = WM_operatortype_find("OUTLINER_OT_parent_drop", false);
-			uiPopupMenu *pup = UI_popup_menu_begin(C, IFACE_("Set Parent To"), ICON_NONE);
-			uiLayout *layout = UI_popup_menu_layout(pup);
-			PointerRNA ptr;
-
-			/* Cannot use uiItemEnumO()... have multiple properties to set. */
-			uiItemFullO_ptr(layout, ot, IFACE_("Object"), 0, NULL, WM_OP_EXEC_DEFAULT, 0, &ptr);
-			RNA_string_set(&ptr, "parent", parname);
-			RNA_string_set(&ptr, "child", childname);
-			RNA_enum_set(&ptr, "type", PAR_OBJECT);
-
-			/* par becomes parent, make the associated menus */
-			if (par->type == OB_ARMATURE) {
-				uiItemFullO_ptr(layout, ot, IFACE_("Armature Deform"), 0, NULL, WM_OP_EXEC_DEFAULT, 0, &ptr);
-				RNA_string_set(&ptr, "parent", parname);
-				RNA_string_set(&ptr, "child", childname);
-				RNA_enum_set(&ptr, "type", PAR_ARMATURE);
-
-				uiItemFullO_ptr(layout, ot, IFACE_("   With Empty Groups"), 0, NULL, WM_OP_EXEC_DEFAULT, 0, &ptr);
-				RNA_string_set(&ptr, "parent", parname);
-				RNA_string_set(&ptr, "child", childname);
-				RNA_enum_set(&ptr, "type", PAR_ARMATURE_NAME);
-
-				uiItemFullO_ptr(layout, ot, IFACE_("   With Envelope Weights"), 0, NULL, WM_OP_EXEC_DEFAULT, 0, &ptr);
-				RNA_string_set(&ptr, "parent", parname);
-				RNA_string_set(&ptr, "child", childname);
-				RNA_enum_set(&ptr, "type", PAR_ARMATURE_ENVELOPE);
-
-				uiItemFullO_ptr(layout, ot, IFACE_("   With Automatic Weights"), 0, NULL, WM_OP_EXEC_DEFAULT, 0, &ptr);
-				RNA_string_set(&ptr, "parent", parname);
-				RNA_string_set(&ptr, "child", childname);
-				RNA_enum_set(&ptr, "type", PAR_ARMATURE_AUTO);
-
-				uiItemFullO_ptr(layout, ot, IFACE_("Bone"), 0, NULL, WM_OP_EXEC_DEFAULT, 0, &ptr);
-				RNA_string_set(&ptr, "parent", parname);
-				RNA_string_set(&ptr, "child", childname);
-				RNA_enum_set(&ptr, "type", PAR_BONE);
-			}
-			else if (par->type == OB_CURVE) {
-				uiItemFullO_ptr(layout, ot, IFACE_("Curve Deform"), 0, NULL, WM_OP_EXEC_DEFAULT, 0, &ptr);
-				RNA_string_set(&ptr, "parent", parname);
-				RNA_string_set(&ptr, "child", childname);
-				RNA_enum_set(&ptr, "type", PAR_CURVE);
-
-				uiItemFullO_ptr(layout, ot, IFACE_("Follow Path"), 0, NULL, WM_OP_EXEC_DEFAULT, 0, &ptr);
-				RNA_string_set(&ptr, "parent", parname);
-				RNA_string_set(&ptr, "child", childname);
-				RNA_enum_set(&ptr, "type", PAR_FOLLOW);
-
-				uiItemFullO_ptr(layout, ot, IFACE_("Path Constraint"), 0, NULL, WM_OP_EXEC_DEFAULT, 0, &ptr);
-				RNA_string_set(&ptr, "parent", parname);
-				RNA_string_set(&ptr, "child", childname);
-				RNA_enum_set(&ptr, "type", PAR_PATH_CONST);
-			}
-			else if (par->type == OB_LATTICE) {
-				uiItemFullO_ptr(layout, ot, IFACE_("Lattice Deform"), 0, NULL, WM_OP_EXEC_DEFAULT, 0, &ptr);
-				RNA_string_set(&ptr, "parent", parname);
-				RNA_string_set(&ptr, "child", childname);
-				RNA_enum_set(&ptr, "type", PAR_LATTICE);
-			}
-
-			UI_popup_menu_end(C, pup);
-
-			return OPERATOR_INTERFACE;
-		}
-	}
-	else {
-		return OPERATOR_CANCELLED;
-	}
-
-	return OPERATOR_FINISHED;
-}
-
-void OUTLINER_OT_parent_drop(wmOperatorType *ot)
-{
-	/* identifiers */
-	ot->name = "Drop to Set Parent";
-	ot->description = "Drop to Set Parent\nDrag to parent in Outliner";
-	ot->idname = "OUTLINER_OT_parent_drop";
-
-	/* api callbacks */
-	ot->invoke = parent_drop_invoke;
-	ot->exec = parent_drop_exec;
-
-	ot->poll = ED_operator_outliner_active;
-
-	/* flags */
-	ot->flag = OPTYPE_REGISTER | OPTYPE_UNDO | OPTYPE_INTERNAL;
-
-	/* properties */
-	RNA_def_string(ot->srna, "child", "Object", MAX_ID_NAME, "Child", "Child Object");
-	RNA_def_string(ot->srna, "parent", "Object", MAX_ID_NAME, "Parent", "Parent Object");
-	RNA_def_enum(ot->srna, "type", prop_make_parent_types, 0, "Type", "");
-}
-
-static bool outliner_parenting_poll(bContext *C)
-{
-	SpaceOops *soops = CTX_wm_space_outliner(C);
-
-	if (soops) {
-		return ELEM(soops->outlinevis, SO_ALL_SCENES, SO_CUR_SCENE, SO_VISIBLE, SO_GROUPS);
-	}
-
-	return false;
-}
-
-static int parent_clear_invoke(bContext *C, wmOperator *op, const wmEvent *UNUSED(event))
-{
-	Main *bmain = CTX_data_main(C);
-	Object *ob = NULL;
-	SpaceOops *soops = CTX_wm_space_outliner(C);
-	char obname[MAX_ID_NAME];
-
-	RNA_string_get(op->ptr, "dragged_obj", obname);
-	ob = (Object *)BKE_libblock_find_name(bmain, ID_OB, obname);
-
-	/* search forwards to find the object */
-	outliner_find_id(soops, &soops->tree, (ID *)ob);
-
-	ED_object_parent_clear(ob, RNA_enum_get(op->ptr, "type"));
-
-	DAG_relations_tag_update(bmain);
-	WM_event_add_notifier(C, NC_OBJECT | ND_TRANSFORM, NULL);
-	WM_event_add_notifier(C, NC_OBJECT | ND_PARENT, NULL);
-	return OPERATOR_FINISHED;
-}
-
-void OUTLINER_OT_parent_clear(wmOperatorType *ot)
-{
-	/* identifiers */
-	ot->name = "Drop to Clear Parent";
-	ot->description = "Drop to Clear Parent, Drag to clear parent in Outliner";
-	ot->idname = "OUTLINER_OT_parent_clear";
-
-	/* api callbacks */
-	ot->invoke = parent_clear_invoke;
-
-	ot->poll = outliner_parenting_poll;
-
-	/* flags */
-	ot->flag = OPTYPE_REGISTER | OPTYPE_UNDO | OPTYPE_INTERNAL;
-
-	/* properties */
-	RNA_def_string(ot->srna, "dragged_obj", "Object", MAX_ID_NAME, "Child", "Child Object");
-	RNA_def_enum(ot->srna, "type", prop_clear_parent_types, 0, "Type", "");
-}
-
-static int scene_drop_invoke(bContext *C, wmOperator *op, const wmEvent *event)
-{
-	Scene *scene = NULL;
-	Object *ob = NULL;
-	SpaceOops *soops = CTX_wm_space_outliner(C);
-	ARegion *ar = CTX_wm_region(C);
-	Main *bmain = CTX_data_main(C);
-	TreeElement *te = NULL;
-	char obname[MAX_ID_NAME];
-	float fmval[2];
-
-	UI_view2d_region_to_view(&ar->v2d, event->mval[0], event->mval[1], &fmval[0], &fmval[1]);
-
-	/* Find object hovered over */
-	te = outliner_dropzone_find(soops, fmval, false);
-
-	if (te) {
-		Base *base;
-
-		RNA_string_set(op->ptr, "scene", te->name);
-		scene = (Scene *)BKE_libblock_find_name(bmain, ID_SCE, te->name);
-
-		RNA_string_get(op->ptr, "object", obname);
-		ob = (Object *)BKE_libblock_find_name(bmain, ID_OB, obname);
-
-		if (ELEM(NULL, ob, scene) || ID_IS_LINKED(scene)) {
-			return OPERATOR_CANCELLED;
-		}
-
-		base = ED_object_scene_link(scene, ob);
-
-		if (base == NULL) {
-			return OPERATOR_CANCELLED;
-		}
-
-		if (scene == CTX_data_scene(C)) {
-			/* when linking to an inactive scene don't touch the layer */
-			ob->lay = base->lay;
-			ED_base_object_select(base, BA_SELECT);
-		}
-
-		DAG_relations_tag_update(bmain);
-
-		WM_main_add_notifier(NC_SCENE | ND_OB_SELECT, scene);
-
-		return OPERATOR_FINISHED;
-	}
-
-	return OPERATOR_CANCELLED;
-}
-
-void OUTLINER_OT_scene_drop(wmOperatorType *ot)
-{
-	/* identifiers */
-	ot->name = "Drop Object to Scene";
-	ot->description = "Drop Object to Scene\nDrag object to scene in Outliner";
-	ot->idname = "OUTLINER_OT_scene_drop";
-
-	/* api callbacks */
-	ot->invoke = scene_drop_invoke;
-
-	ot->poll = ED_operator_outliner_active;
-
-	/* flags */
-	ot->flag = OPTYPE_REGISTER | OPTYPE_UNDO | OPTYPE_INTERNAL;
-
-	/* properties */
-	RNA_def_string(ot->srna, "object", "Object", MAX_ID_NAME, "Object", "Target Object");
-	RNA_def_string(ot->srna, "scene", "Scene", MAX_ID_NAME, "Scene", "Target Scene");
-}
-
-static int material_drop_invoke(bContext *C, wmOperator *op, const wmEvent *event)
-{
-	Material *ma = NULL;
-	Object *ob = NULL;
-	Main *bmain = CTX_data_main(C);
-	SpaceOops *soops = CTX_wm_space_outliner(C);
-	ARegion *ar = CTX_wm_region(C);
-	TreeElement *te = NULL;
-	char mat_name[MAX_ID_NAME - 2];
-	float fmval[2];
-
-	UI_view2d_region_to_view(&ar->v2d, event->mval[0], event->mval[1], &fmval[0], &fmval[1]);
-
-	/* Find object hovered over */
-	te = outliner_dropzone_find(soops, fmval, true);
-
-	if (te) {
-		RNA_string_set(op->ptr, "object", te->name);
-		ob = (Object *)BKE_libblock_find_name(bmain, ID_OB, te->name);
-
-		RNA_string_get(op->ptr, "material", mat_name);
-		ma = (Material *)BKE_libblock_find_name(bmain, ID_MA, mat_name);
-
-		if (ELEM(NULL, ob, ma)) {
-			return OPERATOR_CANCELLED;
-		}
-
-		assign_material(bmain, ob, ma, ob->totcol + 1, BKE_MAT_ASSIGN_USERPREF);
-
-		WM_event_add_notifier(C, NC_SPACE | ND_SPACE_VIEW3D, CTX_wm_view3d(C));
-		WM_event_add_notifier(C, NC_MATERIAL | ND_SHADING_LINKS, ma);
-
-		return OPERATOR_FINISHED;
-	}
-
-	return OPERATOR_CANCELLED;
-}
-
-void OUTLINER_OT_material_drop(wmOperatorType *ot)
-{
-	/* identifiers */
-	ot->name = "Drop Material on Object";
-	ot->description = "Drop Material on Object\nDrag material to object in Outliner";
-	ot->idname = "OUTLINER_OT_material_drop";
-
-	/* api callbacks */
-	ot->invoke = material_drop_invoke;
-
-	ot->poll = ED_operator_outliner_active;
-
-	/* flags */
-	ot->flag = OPTYPE_REGISTER | OPTYPE_UNDO | OPTYPE_INTERNAL;
-
-	/* properties */
-	RNA_def_string(ot->srna, "object", "Object", MAX_ID_NAME, "Object", "Target Object");
-	RNA_def_string(ot->srna, "material", "Material", MAX_ID_NAME, "Material", "Target Material");
-}
-
-static int group_link_invoke(bContext *C, wmOperator *op, const wmEvent *event)
-{
-	Main *bmain = CTX_data_main(C);
-	Group *group = NULL;
-	Object *ob = NULL;
-	Scene *scene = CTX_data_scene(C);
-	SpaceOops *soops = CTX_wm_space_outliner(C);
-	ARegion *ar = CTX_wm_region(C);
-	TreeElement *te = NULL;
-	char ob_name[MAX_ID_NAME - 2];
-	float fmval[2];
-
-	UI_view2d_region_to_view(&ar->v2d, event->mval[0], event->mval[1], &fmval[0], &fmval[1]);
-
-	/* Find object hovered over */
-	te = outliner_dropzone_find(soops, fmval, true);
-
-	if (te) {
-		group = (Group *)BKE_libblock_find_name(bmain, ID_GR, te->name);
-
-		RNA_string_get(op->ptr, "object", ob_name);
-		ob = (Object *)BKE_libblock_find_name(bmain, ID_OB, ob_name);
-
-		if (ELEM(NULL, group, ob)) {
-			return OPERATOR_CANCELLED;
-		}
-		if (BKE_group_object_exists(group, ob)) {
-			return OPERATOR_FINISHED;
-		}
-
-		if (BKE_group_object_cyclic_check(bmain, ob, group)) {
-			BKE_report(op->reports, RPT_ERROR, "Could not add the group because of dependency cycle detected");
-			return OPERATOR_CANCELLED;
-		}
-
-		BKE_group_object_add(group, ob, scene, NULL);
-		WM_event_add_notifier(C, NC_OBJECT | ND_DRAW, ob);
-
-		return OPERATOR_FINISHED;
-	}
-
-	return OPERATOR_CANCELLED;
-}
-
-void OUTLINER_OT_group_link(wmOperatorType *ot)
-{
-	/* identifiers */
-	ot->name = "Link Object to Group";
-	ot->description = "Link Object to Group\nLink Object to Group in Outliner";
-	ot->idname = "OUTLINER_OT_group_link";
-
-	/* api callbacks */
-	ot->invoke = group_link_invoke;
-
-	ot->poll = ED_operator_outliner_active;
-
-	/* flags */
-	ot->flag = OPTYPE_REGISTER | OPTYPE_UNDO | OPTYPE_INTERNAL;
-
-	/* properties */
-	RNA_def_string(ot->srna, "object", "Object", MAX_ID_NAME, "Object", "Target Object");
-=======
->>>>>>> bf0059d2
 }