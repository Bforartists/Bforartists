--- conflicted
+++ resolved
@@ -62,11 +62,7 @@
 #define TREESTORE_ID_TYPE(_id) \
 	(ELEM(GS((_id)->name), ID_SCE, ID_LI, ID_OB, ID_ME, ID_CU, ID_MB, ID_NT, ID_MA, ID_TE, ID_IM, ID_LT, ID_LA, ID_CA) || \
 	 ELEM(GS((_id)->name), ID_KE, ID_WO, ID_SPK, ID_GR, ID_AR, ID_AC, ID_BR, ID_PA, ID_GD, ID_LS) || \
-<<<<<<< HEAD
-	 ELEM(GS((_id)->name), ID_SCR, ID_WM, ID_TXT, ID_VF))  /* Only in 'blendfile' mode ... :/ */
-=======
 	 ELEM(GS((_id)->name), ID_SCR, ID_WM, ID_TXT, ID_VF, ID_SO, ID_CF, ID_PAL))  /* Only in 'blendfile' mode ... :/ */
->>>>>>> b76dbf5e
 
 /* TreeElement->flag */
 #define TE_ACTIVE       1
@@ -162,22 +158,11 @@
         struct TreeElement *, struct TreeStoreElem *, TreeStoreElem *, void *);
 
 void outliner_do_object_operation_ex(
-<<<<<<< HEAD
-        struct bContext *C, struct Scene *scene, struct SpaceOops *soops, struct ListBase *lb,
-        void (*operation_cb)(struct bContext *C, struct Scene *scene,
-                             struct TreeElement *, struct TreeStoreElem *, TreeStoreElem *),
-        bool recurse_selected);
-void outliner_do_object_operation(
-        struct bContext *C, struct Scene *scene, struct SpaceOops *soops, struct ListBase *lb,
-        void (*operation_cb)(struct bContext *C, struct Scene *scene,
-                             struct TreeElement *, struct TreeStoreElem *, TreeStoreElem *));
-=======
         struct bContext *C, ReportList *reports, struct Scene *scene, struct SpaceOops *soops, struct ListBase *lb,
         outliner_operation_cb operation_cb, bool recurse_selected);
 void outliner_do_object_operation(
         struct bContext *C, ReportList *reports, struct Scene *scene, struct SpaceOops *soops, struct ListBase *lb,
         outliner_operation_cb operation_cb);
->>>>>>> b76dbf5e
 
 int common_restrict_check(struct bContext *C, struct Object *ob);
 
