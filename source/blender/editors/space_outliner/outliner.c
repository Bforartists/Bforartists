/*
 * $Id$
 *
 * ***** BEGIN GPL LICENSE BLOCK *****
 *
 * This program is free software; you can redistribute it and/or
 * modify it under the terms of the GNU General Public License
 * as published by the Free Software Foundation; either version 2
 * of the License, or (at your option) any later version. 
 *
 * This program is distributed in the hope that it will be useful,
 * but WITHOUT ANY WARRANTY; without even the implied warranty of
 * MERCHANTABILITY or FITNESS FOR A PARTICULAR PURPOSE.  See the
 * GNU General Public License for more details.
 *
 * You should have received a copy of the GNU General Public License
 * along with this program; if not, write to the Free Software Foundation,
 * Inc., 51 Franklin Street, Fifth Floor, Boston, MA 02110-1301, USA.
 *
 * The Original Code is Copyright (C) 2004 Blender Foundation.
 * All rights reserved.
 *
 * The Original Code is: all of this file.
 *
 * Contributor(s): none yet.
 *
 * ***** END GPL LICENSE BLOCK *****
 */

/** \file blender/editors/space_outliner/outliner.c
 *  \ingroup spoutliner
 */


#include <math.h>
#include <string.h>
#include <stdlib.h>
#include <stddef.h>

#include "MEM_guardedalloc.h"

#include "DNA_anim_types.h"
#include "DNA_armature_types.h"
#include "DNA_constraint_types.h"
#include "DNA_camera_types.h"
#include "DNA_group_types.h"
#include "DNA_key_types.h"
#include "DNA_lamp_types.h"
#include "DNA_material_types.h"
#include "DNA_mesh_types.h"
#include "DNA_meta_types.h"
#include "DNA_particle_types.h"
#include "DNA_scene_types.h"
#include "DNA_world_types.h"
#include "DNA_sequence_types.h"
#include "DNA_object_types.h"

#include "BLI_blenlib.h"
#include "BLI_utildefines.h"
#include "BLI_math_base.h"

#if defined WIN32 && !defined _LIBC
# include "BLI_fnmatch.h" /* use fnmatch included in blenlib */
#else
#  ifndef _GNU_SOURCE
#    define _GNU_SOURCE
#  endif
# include <fnmatch.h>
#endif


#include "BKE_animsys.h"
#include "BKE_context.h"
#include "BKE_deform.h"
#include "BKE_depsgraph.h"
#include "BKE_fcurve.h"
#include "BKE_global.h"
#include "BKE_group.h"
#include "BKE_library.h"
#include "BKE_main.h"
#include "BKE_modifier.h"
#include "BKE_report.h"
#include "BKE_scene.h"
#include "BKE_sequencer.h"

#include "ED_armature.h"
#include "ED_object.h"
#include "ED_screen.h"
#include "ED_util.h"

#include "WM_api.h"
#include "WM_types.h"

#include "BIF_gl.h"
#include "BIF_glutil.h"

#include "UI_interface.h"
#include "UI_interface_icons.h"
#include "UI_resources.h"
#include "UI_view2d.h"

#include "RNA_access.h"
#include "RNA_define.h"

#include "ED_keyframing.h"

#include "outliner_intern.h"


#define OL_Y_OFFSET	2

#define OL_TOG_RESTRICT_VIEWX	(UI_UNIT_X*3)
#define OL_TOG_RESTRICT_SELECTX	(UI_UNIT_X*2)
#define OL_TOG_RESTRICT_RENDERX	UI_UNIT_X

#define OL_TOGW OL_TOG_RESTRICT_VIEWX

#define OL_RNA_COLX			(UI_UNIT_X*15)
#define OL_RNA_COL_SIZEX	(UI_UNIT_X*7.5)
#define OL_RNA_COL_SPACEX	(UI_UNIT_X*2.5)

#define TS_CHUNK	128

#define TREESTORE(a) ((a)?soops->treestore->data+(a)->store_index:NULL)

/* ************* XXX **************** */

static void error(const char *UNUSED(arg), ...) {}

/* ********************************** */


/* ******************** PROTOTYPES ***************** */
static void outliner_draw_tree_element(bContext *C, uiBlock *block, Scene *scene, ARegion *ar, SpaceOops *soops, TreeElement *te, int startx, int *starty);
static void outliner_do_object_operation(bContext *C, Scene *scene, SpaceOops *soops, ListBase *lb, 
										 void (*operation_cb)(bContext *C, Scene *scene, TreeElement *, TreeStoreElem *, TreeStoreElem *));

static int group_select_flag(Group *gr);

/* ******************** PERSISTANT DATA ***************** */

static void outliner_storage_cleanup(SpaceOops *soops)
{
	TreeStore *ts= soops->treestore;
	
	if(ts) {
		TreeStoreElem *tselem;
		int a, unused= 0;
		
		/* each element used once, for ID blocks with more users to have each a treestore */
		for(a=0, tselem= ts->data; a<ts->usedelem; a++, tselem++) tselem->used= 0;

		/* cleanup only after reading file or undo step, and always for
		 * RNA datablocks view in order to save memory */
		if(soops->storeflag & SO_TREESTORE_CLEANUP) {
			
			for(a=0, tselem= ts->data; a<ts->usedelem; a++, tselem++) {
				if(tselem->id==NULL) unused++;
			}

			if(unused) {
				if(ts->usedelem == unused) {
					MEM_freeN(ts->data);
					ts->data= NULL;
					ts->usedelem= ts->totelem= 0;
				}
				else {
					TreeStoreElem *tsnewar, *tsnew;
					
					tsnew=tsnewar= MEM_mallocN((ts->usedelem-unused)*sizeof(TreeStoreElem), "new tselem");
					for(a=0, tselem= ts->data; a<ts->usedelem; a++, tselem++) {
						if(tselem->id) {
							*tsnew= *tselem;
							tsnew++;
						}
					}
					MEM_freeN(ts->data);
					ts->data= tsnewar;
					ts->usedelem-= unused;
					ts->totelem= ts->usedelem;
				}
			}
		}
	}
}

static void check_persistant(SpaceOops *soops, TreeElement *te, ID *id, short type, short nr)
{
	TreeStore *ts;
	TreeStoreElem *tselem;
	int a;
	
	/* case 1; no TreeStore */
	if(soops->treestore==NULL) {
		soops->treestore= MEM_callocN(sizeof(TreeStore), "treestore");
	}
	ts= soops->treestore;
	
	/* check if 'te' is in treestore */
	tselem= ts->data;
	for(a=0; a<ts->usedelem; a++, tselem++) {
		if(tselem->id==id && tselem->used==0) {
			if((type==0 && tselem->type==0) ||(tselem->type==type && tselem->nr==nr)) {
				te->store_index= a;
				tselem->used= 1;
				return;
			}
		}
	}
	
	/* add 1 element to treestore */
	if(ts->usedelem==ts->totelem) {
		TreeStoreElem *tsnew;
		
		tsnew= MEM_mallocN((ts->totelem+TS_CHUNK)*sizeof(TreeStoreElem), "treestore data");
		if(ts->data) {
			memcpy(tsnew, ts->data, ts->totelem*sizeof(TreeStoreElem));
			MEM_freeN(ts->data);
		}
		ts->data= tsnew;
		ts->totelem+= TS_CHUNK;
	}
	
	tselem= ts->data+ts->usedelem;
	
	tselem->type= type;
	if(type) tselem->nr= nr; // we're picky! :)
	else tselem->nr= 0;
	tselem->id= id;
	tselem->used = 0;
	tselem->flag= TSE_CLOSED;
	te->store_index= ts->usedelem;
	
	ts->usedelem++;
}

/* ******************** TREE MANAGEMENT ****************** */

void outliner_free_tree(ListBase *lb)
{
	
	while(lb->first) {
		TreeElement *te= lb->first;
		
		outliner_free_tree(&te->subtree);
		BLI_remlink(lb, te);

		if(te->flag & TE_FREE_NAME) MEM_freeN((void *)te->name);
		MEM_freeN(te);
	}
}

static void outliner_height(SpaceOops *soops, ListBase *lb, int *h)
{
	TreeElement *te= lb->first;
	while(te) {
		TreeStoreElem *tselem= TREESTORE(te);
		if((tselem->flag & TSE_CLOSED)==0) 
			outliner_height(soops, &te->subtree, h);
		(*h) += UI_UNIT_Y;
		te= te->next;
	}
}

#if 0  // XXX this is currently disabled until te->xend is set correctly
static void outliner_width(SpaceOops *soops, ListBase *lb, int *w)
{
	TreeElement *te= lb->first;
	while(te) {
//		TreeStoreElem *tselem= TREESTORE(te);
		
		// XXX fixme... te->xend is not set yet
		if(tselem->flag & TSE_CLOSED) {
			if (te->xend > *w)
				*w = te->xend;
		}
		outliner_width(soops, &te->subtree, w);
		te= te->next;
	}
}
#endif

static void outliner_rna_width(SpaceOops *soops, ListBase *lb, int *w, int startx)
{
	TreeElement *te= lb->first;
	while(te) {
		TreeStoreElem *tselem= TREESTORE(te);
			// XXX fixme... (currently, we're using a fixed length of 100)!
		/*if(te->xend) {
			if(te->xend > *w)
				*w = te->xend;
		}*/
		if(startx+100 > *w)
			*w = startx+100;

		if((tselem->flag & TSE_CLOSED)==0)
			outliner_rna_width(soops, &te->subtree, w, startx+UI_UNIT_X);
		te= te->next;
	}
}

static TreeElement *outliner_find_tree_element(ListBase *lb, int store_index)
{
	TreeElement *te= lb->first, *tes;
	while(te) {
		if(te->store_index==store_index) return te;
		tes= outliner_find_tree_element(&te->subtree, store_index);
		if(tes) return tes;
		te= te->next;
	}
	return NULL;
}



static ID *outliner_search_back(SpaceOops *soops, TreeElement *te, short idcode)
{
	TreeStoreElem *tselem;
	te= te->parent;
	
	while(te) {
		tselem= TREESTORE(te);
		if(tselem->type==0 && te->idcode==idcode) return tselem->id;
		te= te->parent;
	}
	return NULL;
}

struct treesort {
	TreeElement *te;
	ID *id;
	const char *name;
	short idcode;
};

static int treesort_alpha(const void *v1, const void *v2)
{
	const struct treesort *x1= v1, *x2= v2;
	int comp;
	
	/* first put objects last (hierarchy) */
	comp= (x1->idcode==ID_OB);
	if(x2->idcode==ID_OB) comp+=2;
	
	if(comp==1) return 1;
	else if(comp==2) return -1;
	else if(comp==3) {
		comp= strcmp(x1->name, x2->name);
		
		if( comp>0 ) return 1;
		else if( comp<0) return -1;
		return 0;
	}
	return 0;
}

/* this is nice option for later? doesnt look too useful... */
#if 0
static int treesort_obtype_alpha(const void *v1, const void *v2)
{
	const struct treesort *x1= v1, *x2= v2;
	
	/* first put objects last (hierarchy) */
	if(x1->idcode==ID_OB && x2->idcode!=ID_OB) return 1;
	else if(x2->idcode==ID_OB && x1->idcode!=ID_OB) return -1;
	else {
		/* 2nd we check ob type */
		if(x1->idcode==ID_OB && x2->idcode==ID_OB) {
			if( ((Object *)x1->id)->type > ((Object *)x2->id)->type) return 1;
			else if( ((Object *)x1->id)->type > ((Object *)x2->id)->type) return -1;
			else return 0;
		}
		else {
			int comp= strcmp(x1->name, x2->name);
			
			if( comp>0 ) return 1;
			else if( comp<0) return -1;
			return 0;
		}
	}
}
#endif

/* sort happens on each subtree individual */
static void outliner_sort(SpaceOops *soops, ListBase *lb)
{
	TreeElement *te;
	TreeStoreElem *tselem;
	int totelem=0;
	
	te= lb->last;
	if(te==NULL) return;
	tselem= TREESTORE(te);
	
	/* sorting rules; only object lists or deformgroups */
	if( (tselem->type==TSE_DEFGROUP) || (tselem->type==0 && te->idcode==ID_OB)) {
		
		/* count first */
		for(te= lb->first; te; te= te->next) totelem++;
		
		if(totelem>1) {
			struct treesort *tear= MEM_mallocN(totelem*sizeof(struct treesort), "tree sort array");
			struct treesort *tp=tear;
			int skip= 0;
			
			for(te= lb->first; te; te= te->next, tp++) {
				tselem= TREESTORE(te);
				tp->te= te;
				tp->name= te->name;
				tp->idcode= te->idcode;
				if(tselem->type && tselem->type!=TSE_DEFGROUP) tp->idcode= 0;	// dont sort this
				tp->id= tselem->id;
			}
			/* keep beginning of list */
			for(tp= tear, skip=0; skip<totelem; skip++, tp++)
				if(tp->idcode) break;
			
			if(skip<totelem)
				qsort(tear+skip, totelem-skip, sizeof(struct treesort), treesort_alpha);
			
			lb->first=lb->last= NULL;
			tp= tear;
			while(totelem--) {
				BLI_addtail(lb, tp->te);
				tp++;
			}
			MEM_freeN(tear);
		}
	}
	
	for(te= lb->first; te; te= te->next) {
		outliner_sort(soops, &te->subtree);
	}
}

/* Prototype, see functions below */
static TreeElement *outliner_add_element(SpaceOops *soops, ListBase *lb, void *idv, 
										 TreeElement *parent, short type, short index);

#define LOG2I(x) (int)(log(x)/M_LN2)

static void outliner_add_passes(SpaceOops *soops, TreeElement *tenla, ID *id, SceneRenderLayer *srl)
{
	TreeStoreElem *tselem = NULL;
	TreeElement *te = NULL;

	/* log stuff is to convert bitflags (powers of 2) to small integers,
	 * in order to not overflow short tselem->nr */
	
	te= outliner_add_element(soops, &tenla->subtree, id, tenla, TSE_R_PASS, LOG2I(SCE_PASS_COMBINED));
	te->name= "Combined";
	te->directdata= &srl->passflag;
	
	/* save cpu cycles, but we add the first to invoke an open/close triangle */
	tselem = TREESTORE(tenla);
	if(tselem->flag & TSE_CLOSED)
		return;
	
	te= outliner_add_element(soops, &tenla->subtree, id, tenla, TSE_R_PASS, LOG2I(SCE_PASS_Z));
	te->name= "Z";
	te->directdata= &srl->passflag;
	
	te= outliner_add_element(soops, &tenla->subtree, id, tenla, TSE_R_PASS, LOG2I(SCE_PASS_VECTOR));
	te->name= "Vector";
	te->directdata= &srl->passflag;
	
	te= outliner_add_element(soops, &tenla->subtree, id, tenla, TSE_R_PASS, LOG2I(SCE_PASS_NORMAL));
	te->name= "Normal";
	te->directdata= &srl->passflag;
	
	te= outliner_add_element(soops, &tenla->subtree, id, tenla, TSE_R_PASS, LOG2I(SCE_PASS_UV));
	te->name= "UV";
	te->directdata= &srl->passflag;
	
	te= outliner_add_element(soops, &tenla->subtree, id, tenla, TSE_R_PASS, LOG2I(SCE_PASS_MIST));
	te->name= "Mist";
	te->directdata= &srl->passflag;
	
	te= outliner_add_element(soops, &tenla->subtree, id, tenla, TSE_R_PASS, LOG2I(SCE_PASS_INDEXOB));
	te->name= "Index Object";
	te->directdata= &srl->passflag;
	
	te= outliner_add_element(soops, &tenla->subtree, id, tenla, TSE_R_PASS, LOG2I(SCE_PASS_RGBA));
	te->name= "Color";
	te->directdata= &srl->passflag;
	
	te= outliner_add_element(soops, &tenla->subtree, id, tenla, TSE_R_PASS, LOG2I(SCE_PASS_DIFFUSE));
	te->name= "Diffuse";
	te->directdata= &srl->passflag;
	
	te= outliner_add_element(soops, &tenla->subtree, id, tenla, TSE_R_PASS, LOG2I(SCE_PASS_SPEC));
	te->name= "Specular";
	te->directdata= &srl->passflag;
	
	te= outliner_add_element(soops, &tenla->subtree, id, tenla, TSE_R_PASS, LOG2I(SCE_PASS_SHADOW));
	te->name= "Shadow";
	te->directdata= &srl->passflag;
	
	te= outliner_add_element(soops, &tenla->subtree, id, tenla, TSE_R_PASS, LOG2I(SCE_PASS_AO));
	te->name= "AO";
	te->directdata= &srl->passflag;
	
	te= outliner_add_element(soops, &tenla->subtree, id, tenla, TSE_R_PASS, LOG2I(SCE_PASS_REFLECT));
	te->name= "Reflection";
	te->directdata= &srl->passflag;
	
	te= outliner_add_element(soops, &tenla->subtree, id, tenla, TSE_R_PASS, LOG2I(SCE_PASS_REFRACT));
	te->name= "Refraction";
	te->directdata= &srl->passflag;
	
	te= outliner_add_element(soops, &tenla->subtree, id, tenla, TSE_R_PASS, LOG2I(SCE_PASS_INDIRECT));
	te->name= "Indirect";
	te->directdata= &srl->passflag;

	te= outliner_add_element(soops, &tenla->subtree, id, tenla, TSE_R_PASS, LOG2I(SCE_PASS_ENVIRONMENT));
	te->name= "Environment";
	te->directdata= &srl->passflag;

	te= outliner_add_element(soops, &tenla->subtree, id, tenla, TSE_R_PASS, LOG2I(SCE_PASS_EMIT));
	te->name= "Emit";
	te->directdata= &srl->passflag;
}

#undef LOG2I

/* special handling of hierarchical non-lib data */
static void outliner_add_bone(SpaceOops *soops, ListBase *lb, ID *id, Bone *curBone, 
							  TreeElement *parent, int *a)
{
	TreeElement *te= outliner_add_element(soops, lb, id, parent, TSE_BONE, *a);
	
	(*a)++;
	te->name= curBone->name;
	te->directdata= curBone;
	
	for(curBone= curBone->childbase.first; curBone; curBone=curBone->next) {
		outliner_add_bone(soops, &te->subtree, id, curBone, te, a);
	}
}

static void outliner_add_scene_contents(SpaceOops *soops, ListBase *lb, Scene *sce, TreeElement *te)
{
	SceneRenderLayer *srl;
	TreeElement *tenla= outliner_add_element(soops, lb, sce, te, TSE_R_LAYER_BASE, 0);
	int a;
	
	tenla->name= "RenderLayers";
	for(a=0, srl= sce->r.layers.first; srl; srl= srl->next, a++) {
		TreeElement *tenlay= outliner_add_element(soops, &tenla->subtree, sce, te, TSE_R_LAYER, a);
		tenlay->name= srl->name;
		tenlay->directdata= &srl->passflag;
		
		if(srl->light_override)
			outliner_add_element(soops, &tenlay->subtree, srl->light_override, tenlay, TSE_LINKED_LAMP, 0);
		if(srl->mat_override)
			outliner_add_element(soops, &tenlay->subtree, srl->mat_override, tenlay, TSE_LINKED_MAT, 0);
		
		outliner_add_passes(soops, tenlay, &sce->id, srl);
	}
	
	outliner_add_element(soops,  lb, sce->world, te, 0, 0);
}

static TreeElement *outliner_add_element(SpaceOops *soops, ListBase *lb, void *idv, 
										 TreeElement *parent, short type, short index)
{
	TreeElement *te;
	TreeStoreElem *tselem;
	ID *id= idv;
	int a = 0;
	
	if(ELEM3(type, TSE_RNA_STRUCT, TSE_RNA_PROPERTY, TSE_RNA_ARRAY_ELEM)) {
		id= ((PointerRNA*)idv)->id.data;
		if(!id) id= ((PointerRNA*)idv)->data;
	}

	if(id==NULL) return NULL;

	te= MEM_callocN(sizeof(TreeElement), "tree elem");
	/* add to the visual tree */
	BLI_addtail(lb, te);
	/* add to the storage */
	check_persistant(soops, te, id, type, index);
	tselem= TREESTORE(te);	
	
	te->parent= parent;
	te->index= index;	// for data arays
	if(ELEM3(type, TSE_SEQUENCE, TSE_SEQ_STRIP, TSE_SEQUENCE_DUP));
	else if(ELEM3(type, TSE_RNA_STRUCT, TSE_RNA_PROPERTY, TSE_RNA_ARRAY_ELEM));
	else if(type==TSE_ANIM_DATA);
	else {
		te->name= id->name+2; // default, can be overridden by Library or non-ID data
		te->idcode= GS(id->name);
	}
	
	if(type==0) {

		/* tuck pointer back in object, to construct hierarchy */
		if(GS(id->name)==ID_OB) id->newid= (ID *)te;
		
		/* expand specific data always */
		switch(GS(id->name)) {
		case ID_LI:
			te->name= ((Library *)id)->name;
			break;
		case ID_SCE:
			outliner_add_scene_contents(soops, &te->subtree, (Scene *)id, te);
			break;
		case ID_OB:
			{
				Object *ob= (Object *)id;
				
				outliner_add_element(soops, &te->subtree, ob->adt, te, TSE_ANIM_DATA, 0);
				outliner_add_element(soops, &te->subtree, ob->poselib, te, 0, 0); // XXX FIXME.. add a special type for this
				
				if(ob->proxy && ob->id.lib==NULL)
					outliner_add_element(soops, &te->subtree, ob->proxy, te, TSE_PROXY, 0);
				
				outliner_add_element(soops, &te->subtree, ob->data, te, 0, 0);
				
				if(ob->pose) {
					bArmature *arm= ob->data;
					bPoseChannel *pchan;
					TreeElement *ten;
					TreeElement *tenla= outliner_add_element(soops, &te->subtree, ob, te, TSE_POSE_BASE, 0);
					
					tenla->name= "Pose";
					
					if(arm->edbo==NULL && (ob->mode & OB_MODE_POSE)) {	// channels undefined in editmode, but we want the 'tenla' pose icon itself
						int a= 0, const_index= 1000;	/* ensure unique id for bone constraints */
						
						for(pchan= ob->pose->chanbase.first; pchan; pchan= pchan->next, a++) {
							ten= outliner_add_element(soops, &tenla->subtree, ob, tenla, TSE_POSE_CHANNEL, a);
							ten->name= pchan->name;
							ten->directdata= pchan;
							pchan->prev= (bPoseChannel *)ten;
							
							if(pchan->constraints.first) {
								//Object *target;
								bConstraint *con;
								TreeElement *ten1;
								TreeElement *tenla1= outliner_add_element(soops, &ten->subtree, ob, ten, TSE_CONSTRAINT_BASE, 0);
								//char *str;
								
								tenla1->name= "Constraints";
								for(con= pchan->constraints.first; con; con= con->next, const_index++) {
									ten1= outliner_add_element(soops, &tenla1->subtree, ob, tenla1, TSE_CONSTRAINT, const_index);
#if 0 /* disabled as it needs to be reworked for recoded constraints system */
									target= get_constraint_target(con, &str);
									if(str && str[0]) ten1->name= str;
									else if(target) ten1->name= target->id.name+2;
									else ten1->name= con->name;
#endif
									ten1->name= con->name;
									ten1->directdata= con;
									/* possible add all other types links? */
								}
							}
						}
						/* make hierarchy */
						ten= tenla->subtree.first;
						while(ten) {
							TreeElement *nten= ten->next, *par;
							tselem= TREESTORE(ten);
							if(tselem->type==TSE_POSE_CHANNEL) {
								pchan= (bPoseChannel *)ten->directdata;
								if(pchan->parent) {
									BLI_remlink(&tenla->subtree, ten);
									par= (TreeElement *)pchan->parent->prev;
									BLI_addtail(&par->subtree, ten);
									ten->parent= par;
								}
							}
							ten= nten;
						}
						/* restore prev pointers */
						pchan= ob->pose->chanbase.first;
						if(pchan) pchan->prev= NULL;
						for(; pchan; pchan= pchan->next) {
							if(pchan->next) pchan->next->prev= pchan;
						}
					}
					
					/* Pose Groups */
					if(ob->pose->agroups.first) {
						bActionGroup *agrp;
						TreeElement *ten;
						TreeElement *tenla= outliner_add_element(soops, &te->subtree, ob, te, TSE_POSEGRP_BASE, 0);
						int a= 0;
						
						tenla->name= "Bone Groups";
						for (agrp=ob->pose->agroups.first; agrp; agrp=agrp->next, a++) {
							ten= outliner_add_element(soops, &tenla->subtree, ob, tenla, TSE_POSEGRP, a);
							ten->name= agrp->name;
							ten->directdata= agrp;
						}
					}
				}
				
				for(a=0; a<ob->totcol; a++) 
					outliner_add_element(soops, &te->subtree, ob->mat[a], te, 0, a);
				
				if(ob->constraints.first) {
					//Object *target;
					bConstraint *con;
					TreeElement *ten;
					TreeElement *tenla= outliner_add_element(soops, &te->subtree, ob, te, TSE_CONSTRAINT_BASE, 0);
					int a= 0;
					//char *str;
					
					tenla->name= "Constraints";
					for(con= ob->constraints.first; con; con= con->next, a++) {
						ten= outliner_add_element(soops, &tenla->subtree, ob, tenla, TSE_CONSTRAINT, a);
#if 0 /* disabled due to constraints system targets recode... code here needs review */
						target= get_constraint_target(con, &str);
						if(str && str[0]) ten->name= str;
						else if(target) ten->name= target->id.name+2;
						else ten->name= con->name;
#endif
						ten->name= con->name;
						ten->directdata= con;
						/* possible add all other types links? */
					}
				}
				
				if(ob->modifiers.first) {
					ModifierData *md;
					TreeElement *temod = outliner_add_element(soops, &te->subtree, ob, te, TSE_MODIFIER_BASE, 0);
					int index;

					temod->name = "Modifiers";
					for (index=0,md=ob->modifiers.first; md; index++,md=md->next) {
						TreeElement *te = outliner_add_element(soops, &temod->subtree, ob, temod, TSE_MODIFIER, index);
						te->name= md->name;
						te->directdata = md;

						if (md->type==eModifierType_Lattice) {
							outliner_add_element(soops, &te->subtree, ((LatticeModifierData*) md)->object, te, TSE_LINKED_OB, 0);
						} else if (md->type==eModifierType_Curve) {
							outliner_add_element(soops, &te->subtree, ((CurveModifierData*) md)->object, te, TSE_LINKED_OB, 0);
						} else if (md->type==eModifierType_Armature) {
							outliner_add_element(soops, &te->subtree, ((ArmatureModifierData*) md)->object, te, TSE_LINKED_OB, 0);
						} else if (md->type==eModifierType_Hook) {
							outliner_add_element(soops, &te->subtree, ((HookModifierData*) md)->object, te, TSE_LINKED_OB, 0);
						} else if (md->type==eModifierType_ParticleSystem) {
							TreeElement *ten;
							ParticleSystem *psys= ((ParticleSystemModifierData*) md)->psys;
							
							ten = outliner_add_element(soops, &te->subtree, ob, te, TSE_LINKED_PSYS, 0);
							ten->directdata = psys;
							ten->name = psys->part->id.name+2;
						}
					}
				}
				if(ob->defbase.first) {
					bDeformGroup *defgroup;
					TreeElement *ten;
					TreeElement *tenla= outliner_add_element(soops, &te->subtree, ob, te, TSE_DEFGROUP_BASE, 0);
					int a= 0;
					
					tenla->name= "Vertex Groups";
					for (defgroup=ob->defbase.first; defgroup; defgroup=defgroup->next, a++) {
						ten= outliner_add_element(soops, &tenla->subtree, ob, tenla, TSE_DEFGROUP, a);
						ten->name= defgroup->name;
						ten->directdata= defgroup;
					}
				}
				
				if(ob->dup_group)
					outliner_add_element(soops, &te->subtree, ob->dup_group, te, 0, 0);	
				
			}
			break;
		case ID_ME:
			{
				Mesh *me= (Mesh *)id;
				
				//outliner_add_element(soops, &te->subtree, me->adt, te, TSE_ANIM_DATA, 0);
				
				outliner_add_element(soops, &te->subtree, me->key, te, 0, 0);
				for(a=0; a<me->totcol; a++) 
					outliner_add_element(soops, &te->subtree, me->mat[a], te, 0, a);
				/* could do tfaces with image links, but the images are not grouped nicely.
				   would require going over all tfaces, sort images in use. etc... */
			}
			break;
		case ID_CU:
			{
				Curve *cu= (Curve *)id;
				
				outliner_add_element(soops, &te->subtree, cu->adt, te, TSE_ANIM_DATA, 0);
				
				for(a=0; a<cu->totcol; a++) 
					outliner_add_element(soops, &te->subtree, cu->mat[a], te, 0, a);
			}
			break;
		case ID_MB:
			{
				MetaBall *mb= (MetaBall *)id;
				for(a=0; a<mb->totcol; a++) 
					outliner_add_element(soops, &te->subtree, mb->mat[a], te, 0, a);
			}
			break;
		case ID_MA:
		{
			Material *ma= (Material *)id;
			
			outliner_add_element(soops, &te->subtree, ma->adt, te, TSE_ANIM_DATA, 0);
			
			for(a=0; a<MAX_MTEX; a++) {
				if(ma->mtex[a]) outliner_add_element(soops, &te->subtree, ma->mtex[a]->tex, te, 0, a);
			}
		}
			break;
		case ID_TE:
			{
				Tex *tex= (Tex *)id;
				
				outliner_add_element(soops, &te->subtree, tex->adt, te, TSE_ANIM_DATA, 0);
				outliner_add_element(soops, &te->subtree, tex->ima, te, 0, 0);
			}
			break;
		case ID_CA:
			{
				Camera *ca= (Camera *)id;
				outliner_add_element(soops, &te->subtree, ca->adt, te, TSE_ANIM_DATA, 0);
			}
			break;
		case ID_LA:
			{
				Lamp *la= (Lamp *)id;
				
				outliner_add_element(soops, &te->subtree, la->adt, te, TSE_ANIM_DATA, 0);
				
				for(a=0; a<MAX_MTEX; a++) {
					if(la->mtex[a]) outliner_add_element(soops, &te->subtree, la->mtex[a]->tex, te, 0, a);
				}
			}
			break;
		case ID_WO:
			{
				World *wrld= (World *)id;
				
				outliner_add_element(soops, &te->subtree, wrld->adt, te, TSE_ANIM_DATA, 0);
				
				for(a=0; a<MAX_MTEX; a++) {
					if(wrld->mtex[a]) outliner_add_element(soops, &te->subtree, wrld->mtex[a]->tex, te, 0, a);
				}
			}
			break;
		case ID_KE:
			{
				Key *key= (Key *)id;
				
				outliner_add_element(soops, &te->subtree, key->adt, te, TSE_ANIM_DATA, 0);
			}
			break;
		case ID_AC:
			{
				// XXX do we want to be exposing the F-Curves here?
				//bAction *act= (bAction *)id;
			}
			break;
		case ID_AR:
			{
				bArmature *arm= (bArmature *)id;
				int a= 0;
				
				if(arm->edbo) {
					EditBone *ebone;
					TreeElement *ten;
					
					for (ebone = arm->edbo->first; ebone; ebone=ebone->next, a++) {
						ten= outliner_add_element(soops, &te->subtree, id, te, TSE_EBONE, a);
						ten->directdata= ebone;
						ten->name= ebone->name;
						ebone->temp= ten;
					}
					/* make hierarchy */
					ten= te->subtree.first;
					while(ten) {
						TreeElement *nten= ten->next, *par;
						ebone= (EditBone *)ten->directdata;
						if(ebone->parent) {
							BLI_remlink(&te->subtree, ten);
							par= ebone->parent->temp;
							BLI_addtail(&par->subtree, ten);
							ten->parent= par;
						}
						ten= nten;
					}
				}
				else {
					/* do not extend Armature when we have posemode */
					tselem= TREESTORE(te->parent);
					if( GS(tselem->id->name)==ID_OB && ((Object *)tselem->id)->mode & OB_MODE_POSE);
					else {
						Bone *curBone;
						for (curBone=arm->bonebase.first; curBone; curBone=curBone->next){
							outliner_add_bone(soops, &te->subtree, id, curBone, te, &a);
						}
					}
				}
			}
			break;
		}
	}
	else if(type==TSE_ANIM_DATA) {
		AnimData *adt= (AnimData *)idv;
		
		/* this element's info */
		te->name= "Animation";
		
		/* Action */
		outliner_add_element(soops, &te->subtree, adt->action, te, 0, 0);
		
		/* Drivers */
		if (adt->drivers.first) {
			TreeElement *ted= outliner_add_element(soops, &te->subtree, adt, te, TSE_DRIVER_BASE, 0);
			ID *lastadded= NULL;
			FCurve *fcu;
			
			ted->name= "Drivers";
		
			for (fcu= adt->drivers.first; fcu; fcu= fcu->next) {
				if (fcu->driver && fcu->driver->variables.first)  {
					ChannelDriver *driver= fcu->driver;
					DriverVar *dvar;
					
					for (dvar= driver->variables.first; dvar; dvar= dvar->next) {
						/* loop over all targets used here */
						DRIVER_TARGETS_USED_LOOPER(dvar) 
						{
							if (lastadded != dtar->id) {
								// XXX this lastadded check is rather lame, and also fails quite badly...
								outliner_add_element(soops, &ted->subtree, dtar->id, ted, TSE_LINKED_OB, 0);
								lastadded= dtar->id;
							}
						}
						DRIVER_TARGETS_LOOPER_END
					}
				}
			}
		}
		
		/* NLA Data */
		if (adt->nla_tracks.first) {
			TreeElement *tenla= outliner_add_element(soops, &te->subtree, adt, te, TSE_NLA, 0);
			NlaTrack *nlt;
			int a= 0;
			
			tenla->name= "NLA Tracks";
			
			for (nlt= adt->nla_tracks.first; nlt; nlt= nlt->next) {
				TreeElement *tenlt= outliner_add_element(soops, &tenla->subtree, nlt, tenla, TSE_NLA_TRACK, a);
				NlaStrip *strip;
				TreeElement *ten;
				int b= 0;
				
				tenlt->name= nlt->name;
				
				for (strip=nlt->strips.first; strip; strip=strip->next, b++) {
					ten= outliner_add_element(soops, &tenlt->subtree, strip->act, tenlt, TSE_NLA_ACTION, b);
					if(ten) ten->directdata= strip;
				}
			}
		}
	}
	else if(type==TSE_SEQUENCE) {
		Sequence *seq= (Sequence*) idv;
		Sequence *p;

		/*
		 * The idcode is a little hack, but the outliner
		 * only check te->idcode if te->type is equal to zero,
		 * so this is "safe".
		 */
		te->idcode= seq->type;
		te->directdata= seq;

		if(seq->type<7) {
			/*
			 * This work like the sequence.
			 * If the sequence have a name (not default name)
			 * show it, in other case put the filename.
			 */
			if(strcmp(seq->name, "SQ"))
				te->name= seq->name;
			else {
				if((seq->strip) && (seq->strip->stripdata))
					te->name= seq->strip->stripdata->name;
				else
					te->name= "SQ None";
			}

			if(seq->type==SEQ_META) {
				te->name= "Meta Strip";
				p= seq->seqbase.first;
				while(p) {
					outliner_add_element(soops, &te->subtree, (void*)p, te, TSE_SEQUENCE, index);
					p= p->next;
				}
			}
			else
				outliner_add_element(soops, &te->subtree, (void*)seq->strip, te, TSE_SEQ_STRIP, index);
		}
		else
			te->name= "Effect";
	}
	else if(type==TSE_SEQ_STRIP) {
		Strip *strip= (Strip *)idv;

		if(strip->dir)
			te->name= strip->dir;
		else
			te->name= "Strip None";
		te->directdata= strip;
	}
	else if(type==TSE_SEQUENCE_DUP) {
		Sequence *seq= (Sequence*)idv;

		te->idcode= seq->type;
		te->directdata= seq;
		te->name= seq->strip->stripdata->name;
	}
	else if(ELEM3(type, TSE_RNA_STRUCT, TSE_RNA_PROPERTY, TSE_RNA_ARRAY_ELEM)) {
		PointerRNA pptr, propptr, *ptr= (PointerRNA*)idv;
		PropertyRNA *prop, *iterprop;
		PropertyType proptype;
		int a, tot;

		/* we do lazy build, for speed and to avoid infinite recusion */

		if(ptr->data == NULL) {
			te->name= "(empty)";
		}
		else if(type == TSE_RNA_STRUCT) {
			/* struct */
			te->name= RNA_struct_name_get_alloc(ptr, NULL, 0);

			if(te->name)
				te->flag |= TE_FREE_NAME;
			else
				te->name= (char*)RNA_struct_ui_name(ptr->type);

			iterprop= RNA_struct_iterator_property(ptr->type);
			tot= RNA_property_collection_length(ptr, iterprop);

			/* auto open these cases */
			if(!parent || (RNA_property_type(parent->directdata)) == PROP_POINTER)
				if(!tselem->used)
					tselem->flag &= ~TSE_CLOSED;

			if(!(tselem->flag & TSE_CLOSED)) {
				for(a=0; a<tot; a++)
					outliner_add_element(soops, &te->subtree, (void*)ptr, te, TSE_RNA_PROPERTY, a);
			}
			else if(tot)
				te->flag |= TE_LAZY_CLOSED;

			te->rnaptr= *ptr;
		}
		else if(type == TSE_RNA_PROPERTY) {
			/* property */
			iterprop= RNA_struct_iterator_property(ptr->type);
			RNA_property_collection_lookup_int(ptr, iterprop, index, &propptr);

			prop= propptr.data;
			proptype= RNA_property_type(prop);

			te->name= (char*)RNA_property_ui_name(prop);
			te->directdata= prop;
			te->rnaptr= *ptr;

			if(proptype == PROP_POINTER) {
				pptr= RNA_property_pointer_get(ptr, prop);

				if(pptr.data) {
					if(!(tselem->flag & TSE_CLOSED))
						outliner_add_element(soops, &te->subtree, (void*)&pptr, te, TSE_RNA_STRUCT, -1);
					else
						te->flag |= TE_LAZY_CLOSED;
				}
			}
			else if(proptype == PROP_COLLECTION) {
				tot= RNA_property_collection_length(ptr, prop);

				if(!(tselem->flag & TSE_CLOSED)) {
					for(a=0; a<tot; a++) {
						RNA_property_collection_lookup_int(ptr, prop, a, &pptr);
						outliner_add_element(soops, &te->subtree, (void*)&pptr, te, TSE_RNA_STRUCT, -1);
					}
				}
				else if(tot)
					te->flag |= TE_LAZY_CLOSED;
			}
			else if(ELEM3(proptype, PROP_BOOLEAN, PROP_INT, PROP_FLOAT)) {
				tot= RNA_property_array_length(ptr, prop);

				if(!(tselem->flag & TSE_CLOSED)) {
					for(a=0; a<tot; a++)
						outliner_add_element(soops, &te->subtree, (void*)ptr, te, TSE_RNA_ARRAY_ELEM, a);
				}
				else if(tot)
					te->flag |= TE_LAZY_CLOSED;
			}
		}
		else if(type == TSE_RNA_ARRAY_ELEM) {
			char c;

			prop= parent->directdata;

			te->directdata= prop;
			te->rnaptr= *ptr;
			te->index= index;

			c= RNA_property_array_item_char(prop, index);

			te->name= MEM_callocN(sizeof(char)*20, "OutlinerRNAArrayName");
			if(c) sprintf((char *)te->name, "  %c", c);
			else sprintf((char *)te->name, "  %d", index+1);
			te->flag |= TE_FREE_NAME;
		}
	}
	else if(type == TSE_KEYMAP) {
		wmKeyMap *km= (wmKeyMap *)idv;
		wmKeyMapItem *kmi;
		char opname[OP_MAX_TYPENAME];
		
		te->directdata= idv;
		te->name= km->idname;
		
		if(!(tselem->flag & TSE_CLOSED)) {
			a= 0;
			
			for (kmi= km->items.first; kmi; kmi= kmi->next, a++) {
				const char *key= WM_key_event_string(kmi->type);
				
				if(key[0]) {
					wmOperatorType *ot= NULL;
					
					if(kmi->propvalue);
					else ot= WM_operatortype_find(kmi->idname, 0);
					
					if(ot || kmi->propvalue) {
						TreeElement *ten= outliner_add_element(soops, &te->subtree, kmi, te, TSE_KEYMAP_ITEM, a);
						
						ten->directdata= kmi;
						
						if(kmi->propvalue) {
							ten->name= "Modal map, not yet";
						}
						else {
							WM_operator_py_idname(opname, ot->idname);
							ten->name= BLI_strdup(opname);
							ten->flag |= TE_FREE_NAME;
						}
					}
				}
			}
		}
		else 
			te->flag |= TE_LAZY_CLOSED;
	}

	return te;
}

static void outliner_make_hierarchy(SpaceOops *soops, ListBase *lb)
{
	TreeElement *te, *ten, *tep;
	TreeStoreElem *tselem;

	/* build hierarchy */
	// XXX also, set extents here...
	te= lb->first;
	while(te) {
		ten= te->next;
		tselem= TREESTORE(te);
		
		if(tselem->type==0 && te->idcode==ID_OB) {
			Object *ob= (Object *)tselem->id;
			if(ob->parent && ob->parent->id.newid) {
				BLI_remlink(lb, te);
				tep= (TreeElement *)ob->parent->id.newid;
				BLI_addtail(&tep->subtree, te);
				// set correct parent pointers
				for(te=tep->subtree.first; te; te= te->next) te->parent= tep;
			}
		}
		te= ten;
	}
}

/* Helped function to put duplicate sequence in the same tree. */
static int need_add_seq_dup(Sequence *seq)
{
	Sequence *p;

	if((!seq->strip) || (!seq->strip->stripdata) || (!seq->strip->stripdata->name))
		return(1);

	/*
	 * First check backward, if we found a duplicate
	 * sequence before this, don't need it, just return.
	 */
	p= seq->prev;
	while(p) {
		if((!p->strip) || (!p->strip->stripdata) || (!p->strip->stripdata->name)) {
			p= p->prev;
			continue;
		}

		if(!strcmp(p->strip->stripdata->name, seq->strip->stripdata->name))
			return(2);
		p= p->prev;
	}

	p= seq->next;
	while(p) {
		if((!p->strip) || (!p->strip->stripdata) || (!p->strip->stripdata->name)) {
			p= p->next;
			continue;
		}

		if(!strcmp(p->strip->stripdata->name, seq->strip->stripdata->name))
			return(0);
		p= p->next;
	}
	return(1);
}

static void add_seq_dup(SpaceOops *soops, Sequence *seq, TreeElement *te, short index)
{
	TreeElement *ch;
	Sequence *p;

	p= seq;
	while(p) {
		if((!p->strip) || (!p->strip->stripdata) || (!p->strip->stripdata->name)) {
			p= p->next;
			continue;
		}

		if(!strcmp(p->strip->stripdata->name, seq->strip->stripdata->name))
			ch= outliner_add_element(soops, &te->subtree, (void*)p, te, TSE_SEQUENCE, index);
		p= p->next;
	}
}

static int outliner_filter_has_name(TreeElement *te, const char *name, int flags)
{
#if 0
	int found= 0;
	
	/* determine if match */
	if (flags & SO_FIND_CASE_SENSITIVE) {
		if (flags & SO_FIND_COMPLETE)
			found= strcmp(te->name, name) == 0;
		else
			found= strstr(te->name, name) != NULL;
	}
	else {
		if (flags & SO_FIND_COMPLETE)
			found= BLI_strcasecmp(te->name, name) == 0;
		else
			found= BLI_strcasestr(te->name, name) != NULL;
	}
#else
	
	int fn_flag= 0;
	int found= 0;
	
	if ((flags & SO_FIND_CASE_SENSITIVE) == 0)
		fn_flag |= FNM_CASEFOLD;

	if (flags & SO_FIND_COMPLETE) {
		found= fnmatch(name, te->name, fn_flag)==0;
	}
	else {
		char fn_name[sizeof(((struct SpaceOops *)NULL)->search_string) + 2];
		sprintf(fn_name, "*%s*", name);
		found= fnmatch(fn_name, te->name, fn_flag)==0;
	}
	return found;
#endif
}

static int outliner_filter_tree(SpaceOops *soops, ListBase *lb)
{
	TreeElement *te, *ten;
	TreeStoreElem *tselem;
	
	/* although we don't have any search string, we return TRUE 
	 * since the entire tree is ok then...
	 */
	if (soops->search_string[0]==0) 
		return 1;

	for (te= lb->first; te; te= ten) {
		ten= te->next;
		
		if (0==outliner_filter_has_name(te, soops->search_string, soops->search_flags)) {
			/* item isn't something we're looking for, but...
			 * 	- if the subtree is expanded, check if there are any matches that can be easily found
			 *		so that searching for "cu" in the default scene will still match the Cube
			 *	- otherwise, we can't see within the subtree and the item doesn't match,
			 *		so these can be safely ignored (i.e. the subtree can get freed)
			 */
			tselem= TREESTORE(te);
			
			if ((tselem->flag & TSE_CLOSED) || outliner_filter_tree(soops, &te->subtree)==0) { 
				outliner_free_tree(&te->subtree);
				BLI_remlink(lb, te);
				
				if(te->flag & TE_FREE_NAME) MEM_freeN((void *)te->name);
				MEM_freeN(te);
			}
		}
		else {
			/* filter subtree too */
			outliner_filter_tree(soops, &te->subtree);
		}
	}
	
	/* if there are still items in the list, that means that there were still some matches */
	return (lb->first != NULL);
}


static void outliner_build_tree(Main *mainvar, Scene *scene, SpaceOops *soops)
{
	Base *base;
	Object *ob;
	TreeElement *te=NULL, *ten;
	TreeStoreElem *tselem;
	int show_opened= (soops->treestore==NULL); /* on first view, we open scenes */

	if(soops->tree.first && (soops->storeflag & SO_TREESTORE_REDRAW))
		return;

	outliner_free_tree(&soops->tree);
	outliner_storage_cleanup(soops);
	
	/* clear ob id.new flags */
	for(ob= mainvar->object.first; ob; ob= ob->id.next) ob->id.newid= NULL;
	
	/* options */
	if(soops->outlinevis == SO_LIBRARIES) {
		Library *lib;
		
		for(lib= mainvar->library.first; lib; lib= lib->id.next) {
			ten= outliner_add_element(soops, &soops->tree, lib, NULL, 0, 0);
			lib->id.newid= (ID *)ten;
		}
		/* make hierarchy */
		ten= soops->tree.first;
		while(ten) {
			TreeElement *nten= ten->next, *par;
			tselem= TREESTORE(ten);
			lib= (Library *)tselem->id;
			if(lib->parent) {
				BLI_remlink(&soops->tree, ten);
				par= (TreeElement *)lib->parent->id.newid;
				BLI_addtail(&par->subtree, ten);
				ten->parent= par;
			}
			ten= nten;
		}
		/* restore newid pointers */
		for(lib= mainvar->library.first; lib; lib= lib->id.next)
			lib->id.newid= NULL;
		
	}
	else if(soops->outlinevis == SO_ALL_SCENES) {
		Scene *sce;
		for(sce= mainvar->scene.first; sce; sce= sce->id.next) {
			te= outliner_add_element(soops, &soops->tree, sce, NULL, 0, 0);
			tselem= TREESTORE(te);
			if(sce==scene && show_opened) 
				tselem->flag &= ~TSE_CLOSED;
			
			for(base= sce->base.first; base; base= base->next) {
				ten= outliner_add_element(soops, &te->subtree, base->object, te, 0, 0);
				ten->directdata= base;
			}
			outliner_make_hierarchy(soops, &te->subtree);
			/* clear id.newid, to prevent objects be inserted in wrong scenes (parent in other scene) */
			for(base= sce->base.first; base; base= base->next) base->object->id.newid= NULL;
		}
	}
	else if(soops->outlinevis == SO_CUR_SCENE) {
		
		outliner_add_scene_contents(soops, &soops->tree, scene, NULL);
		
		for(base= scene->base.first; base; base= base->next) {
			ten= outliner_add_element(soops, &soops->tree, base->object, NULL, 0, 0);
			ten->directdata= base;
		}
		outliner_make_hierarchy(soops, &soops->tree);
	}
	else if(soops->outlinevis == SO_VISIBLE) {
		for(base= scene->base.first; base; base= base->next) {
			if(base->lay & scene->lay)
				outliner_add_element(soops, &soops->tree, base->object, NULL, 0, 0);
		}
		outliner_make_hierarchy(soops, &soops->tree);
	}
	else if(soops->outlinevis == SO_GROUPS) {
		Group *group;
		GroupObject *go;
		
		for(group= mainvar->group.first; group; group= group->id.next) {
			if(group->gobject.first) {
				te= outliner_add_element(soops, &soops->tree, group, NULL, 0, 0);
				
				for(go= group->gobject.first; go; go= go->next) {
					ten= outliner_add_element(soops, &te->subtree, go->ob, te, 0, 0);
					ten->directdata= NULL; /* eh, why? */
				}
				outliner_make_hierarchy(soops, &te->subtree);
				/* clear id.newid, to prevent objects be inserted in wrong scenes (parent in other scene) */
				for(go= group->gobject.first; go; go= go->next) go->ob->id.newid= NULL;
			}
		}
	}
	else if(soops->outlinevis == SO_SAME_TYPE) {
		Object *ob= OBACT;
		if(ob) {
			for(base= scene->base.first; base; base= base->next) {
				if(base->object->type==ob->type) {
					ten= outliner_add_element(soops, &soops->tree, base->object, NULL, 0, 0);
					ten->directdata= base;
				}
			}
			outliner_make_hierarchy(soops, &soops->tree);
		}
	}
	else if(soops->outlinevis == SO_SELECTED) {
		for(base= scene->base.first; base; base= base->next) {
			if(base->lay & scene->lay) {
				if(base==BASACT || (base->flag & SELECT)) {
					ten= outliner_add_element(soops, &soops->tree, base->object, NULL, 0, 0);
					ten->directdata= base;
				}
			}
		}
		outliner_make_hierarchy(soops, &soops->tree);
	}
	else if(soops->outlinevis==SO_SEQUENCE) {
		Sequence *seq;
		Editing *ed= seq_give_editing(scene, FALSE);
		int op;

		if(ed==NULL)
			return;

		seq= ed->seqbasep->first;
		if(!seq)
			return;

		while(seq) {
			op= need_add_seq_dup(seq);
			if(op==1)
				ten= outliner_add_element(soops, &soops->tree, (void*)seq, NULL, TSE_SEQUENCE, 0);
			else if(op==0) {
				ten= outliner_add_element(soops, &soops->tree, (void*)seq, NULL, TSE_SEQUENCE_DUP, 0);
				add_seq_dup(soops, seq, ten, 0);
			}
			seq= seq->next;
		}
	}
	else if(soops->outlinevis==SO_DATABLOCKS) {
		PointerRNA mainptr;

		RNA_main_pointer_create(mainvar, &mainptr);

		ten= outliner_add_element(soops, &soops->tree, (void*)&mainptr, NULL, TSE_RNA_STRUCT, -1);

		if(show_opened)  {
			tselem= TREESTORE(ten);
			tselem->flag &= ~TSE_CLOSED;
		}
	}
	else if(soops->outlinevis==SO_USERDEF) {
		PointerRNA userdefptr;

		RNA_pointer_create(NULL, &RNA_UserPreferences, &U, &userdefptr);

		ten= outliner_add_element(soops, &soops->tree, (void*)&userdefptr, NULL, TSE_RNA_STRUCT, -1);

		if(show_opened)  {
			tselem= TREESTORE(ten);
			tselem->flag &= ~TSE_CLOSED;
		}
	}
	else if(soops->outlinevis==SO_KEYMAP) {
		wmWindowManager *wm= mainvar->wm.first;
		wmKeyMap *km;
		
		for(km= wm->defaultconf->keymaps.first; km; km= km->next) {
			ten= outliner_add_element(soops, &soops->tree, (void*)km, NULL, TSE_KEYMAP, 0);
		}
	}
	else {
		ten= outliner_add_element(soops, &soops->tree, OBACT, NULL, 0, 0);
		if(ten) ten->directdata= BASACT;
	}

	outliner_sort(soops, &soops->tree);
	outliner_filter_tree(soops, &soops->tree);
}

/* **************** INTERACTIVE ************* */


static int outliner_scroll_page_exec(bContext *C, wmOperator *op)
{
	ARegion *ar= CTX_wm_region(C);
	int dy= ar->v2d.mask.ymax - ar->v2d.mask.ymin;
	int up= 0;
	
	if(RNA_boolean_get(op->ptr, "up"))
		up= 1;

	if(up == 0) dy= -dy;
	ar->v2d.cur.ymin+= dy;
	ar->v2d.cur.ymax+= dy;
	
	ED_region_tag_redraw(ar);
	
	return OPERATOR_FINISHED;
}


void OUTLINER_OT_scroll_page(wmOperatorType *ot)
{
	/* identifiers */
	ot->name= "Scroll Page";
	ot->idname= "OUTLINER_OT_scroll_page";
	ot->description= "Scroll page up or down";
	
	/* callbacks */
	ot->exec= outliner_scroll_page_exec;
	ot->poll= ED_operator_outliner_active;
	
	/* properties */
	RNA_def_boolean(ot->srna, "up", 0, "Up", "Scroll up one page.");
}


static int outliner_count_levels(SpaceOops *soops, ListBase *lb, int curlevel)
{
	TreeElement *te;
	int level=curlevel, lev;
	
	for(te= lb->first; te; te= te->next) {
		
		lev= outliner_count_levels(soops, &te->subtree, curlevel+1);
		if(lev>level) level= lev;
	}
	return level;
}

static int outliner_has_one_flag(SpaceOops *soops, ListBase *lb, short flag, short curlevel)
{
	TreeElement *te;
	TreeStoreElem *tselem;
	int level;
	
	for(te= lb->first; te; te= te->next) {
		tselem= TREESTORE(te);
		if(tselem->flag & flag) return curlevel;
		
		level= outliner_has_one_flag(soops, &te->subtree, flag, curlevel+1);
		if(level) return level;
	}
	return 0;
}

static void outliner_set_flag(SpaceOops *soops, ListBase *lb, short flag, short set)
{
	TreeElement *te;
	TreeStoreElem *tselem;
	
	for(te= lb->first; te; te= te->next) {
		tselem= TREESTORE(te);
		if(set==0) tselem->flag &= ~flag;
		else tselem->flag |= flag;
		outliner_set_flag(soops, &te->subtree, flag, set);
	}
}

/* --- */

/* same check needed for both object operation and restrict column button func
 * return 0 when in edit mode (cannot restrict view or select)
 * otherwise return 1 */
static int common_restrict_check(bContext *C, Object *ob)
{
	/* Don't allow hide an object in edit mode,
	 * check the bug #22153 and #21609, #23977
	 */
	Object *obedit= CTX_data_edit_object(C);
	if (obedit && obedit == ob) {
		/* found object is hidden, reset */
		if (ob->restrictflag & OB_RESTRICT_VIEW)
			ob->restrictflag &= ~OB_RESTRICT_VIEW;
		/* found object is unselectable, reset */
		if (ob->restrictflag & OB_RESTRICT_SELECT)
			ob->restrictflag &= ~OB_RESTRICT_SELECT;
		return 0;
	}
	
	return 1;
}

static void object_toggle_visibility_cb(bContext *C, Scene *scene, TreeElement *te, TreeStoreElem *UNUSED(tsep), TreeStoreElem *tselem)
{
	Base *base= (Base *)te->directdata;
	Object *ob = (Object *)tselem->id;
	
	/* add check for edit mode */
	if(!common_restrict_check(C, ob)) return;
	
	if(base || (base= object_in_scene(ob, scene))) {
		if((base->object->restrictflag ^= OB_RESTRICT_VIEW)) {
			ED_base_object_select(base, BA_DESELECT);
		}
	}
}

static int outliner_toggle_visibility_exec(bContext *C, wmOperator *UNUSED(op))
{
	SpaceOops *soops= CTX_wm_space_outliner(C);
	Scene *scene= CTX_data_scene(C);
	ARegion *ar= CTX_wm_region(C);
	
	outliner_do_object_operation(C, scene, soops, &soops->tree, object_toggle_visibility_cb);
	
	WM_event_add_notifier(C, NC_SCENE|ND_OB_VISIBLE, scene);
	ED_region_tag_redraw(ar);
	
	return OPERATOR_FINISHED;
}

void OUTLINER_OT_visibility_toggle(wmOperatorType *ot)
{
	/* identifiers */
	ot->name= "Toggle Visibility";
	ot->idname= "OUTLINER_OT_visibility_toggle";
	ot->description= "Toggle the visibility of selected items";
	
	/* callbacks */
	ot->exec= outliner_toggle_visibility_exec;
	ot->poll= ED_operator_outliner_active_no_editobject;
	
	ot->flag= OPTYPE_REGISTER|OPTYPE_UNDO;
}

/* --- */

static void object_toggle_selectability_cb(bContext *UNUSED(C), Scene *scene, TreeElement *te, TreeStoreElem *UNUSED(tsep), TreeStoreElem *tselem)
{
	Base *base= (Base *)te->directdata;
	
	if(base==NULL) base= object_in_scene((Object *)tselem->id, scene);
	if(base) {
		base->object->restrictflag^=OB_RESTRICT_SELECT;
	}
}

static int outliner_toggle_selectability_exec(bContext *C, wmOperator *UNUSED(op))
{
	SpaceOops *soops= CTX_wm_space_outliner(C);
	Scene *scene= CTX_data_scene(C);
	ARegion *ar= CTX_wm_region(C);
	
	outliner_do_object_operation(C, scene, soops, &soops->tree, object_toggle_selectability_cb);
	
	WM_event_add_notifier(C, NC_SCENE|ND_OB_SELECT, scene);
	ED_region_tag_redraw(ar);
	
	return OPERATOR_FINISHED;
}

void OUTLINER_OT_selectability_toggle(wmOperatorType *ot)
{
	/* identifiers */
	ot->name= "Toggle Selectability";
	ot->idname= "OUTLINER_OT_selectability_toggle";
	ot->description= "Toggle the selectability";
	
	/* callbacks */
	ot->exec= outliner_toggle_selectability_exec;
	ot->poll= ED_operator_outliner_active_no_editobject;
	
	ot->flag= OPTYPE_REGISTER|OPTYPE_UNDO;
}

static void object_toggle_renderability_cb(bContext *UNUSED(C), Scene *scene, TreeElement *te, TreeStoreElem *UNUSED(tsep), TreeStoreElem *tselem)
{
	Base *base= (Base *)te->directdata;
	
	if(base==NULL) base= object_in_scene((Object *)tselem->id, scene);
	if(base) {
		base->object->restrictflag^=OB_RESTRICT_RENDER;
	}
}

static int outliner_toggle_renderability_exec(bContext *C, wmOperator *UNUSED(op))
{
	SpaceOops *soops= CTX_wm_space_outliner(C);
	Scene *scene= CTX_data_scene(C);
	ARegion *ar= CTX_wm_region(C);
	
	outliner_do_object_operation(C, scene, soops, &soops->tree, object_toggle_renderability_cb);
	
	ED_region_tag_redraw(ar);
	
	return OPERATOR_FINISHED;
}

void OUTLINER_OT_renderability_toggle(wmOperatorType *ot)
{
	/* identifiers */
	ot->name= "Toggle Renderability";
	ot->idname= "OUTLINER_OT_renderability_toggle";
	ot->description= "Toggle the renderability of selected items";
	
	/* callbacks */
	ot->exec= outliner_toggle_renderability_exec;
	ot->poll= ED_operator_outliner_active;
	
	ot->flag= OPTYPE_REGISTER|OPTYPE_UNDO;
}

/* --- */

static int outliner_toggle_expanded_exec(bContext *C, wmOperator *UNUSED(op))
{
	SpaceOops *soops= CTX_wm_space_outliner(C);
	ARegion *ar= CTX_wm_region(C);
	
	if (outliner_has_one_flag(soops, &soops->tree, TSE_CLOSED, 1))
		outliner_set_flag(soops, &soops->tree, TSE_CLOSED, 0);
	else 
		outliner_set_flag(soops, &soops->tree, TSE_CLOSED, 1);
	
	ED_region_tag_redraw(ar);
	
	return OPERATOR_FINISHED;
}

void OUTLINER_OT_expanded_toggle(wmOperatorType *ot)
{
	/* identifiers */
	ot->name= "Expand/Collapse All";
	ot->idname= "OUTLINER_OT_expanded_toggle";
	ot->description= "Expand/Collapse all items";
	
	/* callbacks */
	ot->exec= outliner_toggle_expanded_exec;
	ot->poll= ED_operator_outliner_active;
	
	ot->flag= OPTYPE_REGISTER|OPTYPE_UNDO;
}

/* --- */

static int outliner_toggle_selected_exec(bContext *C, wmOperator *UNUSED(op))
{
	SpaceOops *soops= CTX_wm_space_outliner(C);
	ARegion *ar= CTX_wm_region(C);
	Scene *scene= CTX_data_scene(C);
	
	if (outliner_has_one_flag(soops, &soops->tree, TSE_SELECTED, 1))
		outliner_set_flag(soops, &soops->tree, TSE_SELECTED, 0);
	else 
		outliner_set_flag(soops, &soops->tree, TSE_SELECTED, 1);
	
	soops->storeflag |= SO_TREESTORE_REDRAW;
	
	WM_event_add_notifier(C, NC_SCENE|ND_OB_SELECT, scene);
	ED_region_tag_redraw(ar);
	
	return OPERATOR_FINISHED;
}

void OUTLINER_OT_selected_toggle(wmOperatorType *ot)
{
	/* identifiers */
	ot->name= "Toggle Selected";
	ot->idname= "OUTLINER_OT_selected_toggle";
	ot->description= "Toggle the Outliner selection of items";
	
	/* callbacks */
	ot->exec= outliner_toggle_selected_exec;
	ot->poll= ED_operator_outliner_active;
	
	ot->flag= OPTYPE_REGISTER|OPTYPE_UNDO;
}

/* --- */

/* helper function for Show/Hide one level operator */
static void outliner_openclose_level(SpaceOops *soops, ListBase *lb, int curlevel, int level, int open)
{
	TreeElement *te;
	TreeStoreElem *tselem;
	
	for(te= lb->first; te; te= te->next) {
		tselem= TREESTORE(te);
		
		if(open) {
			if(curlevel<=level) tselem->flag &= ~TSE_CLOSED;
		}
		else {
			if(curlevel>=level) tselem->flag |= TSE_CLOSED;
		}
		
		outliner_openclose_level(soops, &te->subtree, curlevel+1, level, open);
	}
}

static int outliner_one_level_exec(bContext *C, wmOperator *op)
{
	SpaceOops *soops= CTX_wm_space_outliner(C);
	ARegion *ar= CTX_wm_region(C);
	int add= RNA_boolean_get(op->ptr, "open");
	int level;
	
	level= outliner_has_one_flag(soops, &soops->tree, TSE_CLOSED, 1);
	if(add==1) {
		if(level) outliner_openclose_level(soops, &soops->tree, 1, level, 1);
	}
	else {
		if(level==0) level= outliner_count_levels(soops, &soops->tree, 0);
		if(level) outliner_openclose_level(soops, &soops->tree, 1, level-1, 0);
	}
	
	ED_region_tag_redraw(ar);
	
	return OPERATOR_FINISHED;
}

void OUTLINER_OT_show_one_level(wmOperatorType *ot)
{
	/* identifiers */
	ot->name= "Show/Hide One Level";
	ot->idname= "OUTLINER_OT_show_one_level";
	ot->description= "Expand/collapse all entries by one level";
	
	/* callbacks */
	ot->exec= outliner_one_level_exec;
	ot->poll= ED_operator_outliner_active;
	
	ot->flag= OPTYPE_REGISTER|OPTYPE_UNDO;
	
	/* properties */
	RNA_def_boolean(ot->srna, "open", 1, "Open", "Expand all entries one level deep.");
}

/* This is not used anywhere at the moment */
#if 0
/* return 1 when levels were opened */
static int outliner_open_back(SpaceOops *soops, TreeElement *te)
{
	TreeStoreElem *tselem;
	int retval= 0;
	
	for (te= te->parent; te; te= te->parent) {
		tselem= TREESTORE(te);
		if (tselem->flag & TSE_CLOSED) { 
			tselem->flag &= ~TSE_CLOSED;
			retval= 1;
		}
	}
	return retval;
}

static void outliner_open_reveal(SpaceOops *soops, ListBase *lb, TreeElement *teFind, int *found)
{
	TreeElement *te;
	TreeStoreElem *tselem;
	
	for (te= lb->first; te; te= te->next) {
		/* check if this tree-element was the one we're seeking */
		if (te == teFind) {
			*found= 1;
			return;
		}
		
		/* try to see if sub-tree contains it then */
		outliner_open_reveal(soops, &te->subtree, teFind, found);
		if (*found) {
			tselem= TREESTORE(te);
			if (tselem->flag & TSE_CLOSED) 
				tselem->flag &= ~TSE_CLOSED;
			return;
		}
	}
}
#endif

// XXX just use View2D ops for this?
static void outliner_page_up_down(Scene *UNUSED(scene), ARegion *ar, SpaceOops *soops, int up)
{
	int dy= ar->v2d.mask.ymax-ar->v2d.mask.ymin;
	
	if(up == -1) dy= -dy;
	ar->v2d.cur.ymin+= dy;
	ar->v2d.cur.ymax+= dy;
	
	soops->storeflag |= SO_TREESTORE_REDRAW;
}

/* **** do clicks on items ******* */

static int tree_element_active_renderlayer(bContext *C, TreeElement *te, TreeStoreElem *tselem, int set)
{
	Scene *sce;
	
	/* paranoia check */
	if(te->idcode!=ID_SCE)
		return 0;
	sce= (Scene *)tselem->id;
	
	if(set) {
		sce->r.actlay= tselem->nr;
		WM_event_add_notifier(C, NC_SCENE|ND_RENDER_OPTIONS, sce);
	}
	else {
		return sce->r.actlay==tselem->nr;
	}
	return 0;
}

static void tree_element_set_active_object(bContext *C, Scene *scene, SpaceOops *soops, TreeElement *te, int set)
{
	TreeStoreElem *tselem= TREESTORE(te);
	Scene *sce;
	Base *base;
	Object *ob= NULL;
	
	/* if id is not object, we search back */
	if(te->idcode==ID_OB) ob= (Object *)tselem->id;
	else {
		ob= (Object *)outliner_search_back(soops, te, ID_OB);
		if(ob==OBACT) return;
	}
	if(ob==NULL) return;
	
	sce= (Scene *)outliner_search_back(soops, te, ID_SCE);
	if(sce && scene != sce) {
		ED_screen_set_scene(C, sce);
	}
	
	/* find associated base in current scene */
	base= object_in_scene(ob, scene);

	if(base) {
		if(set==2) {
			/* swap select */
			if(base->flag & SELECT)
				ED_base_object_select(base, BA_DESELECT);
			else 
				ED_base_object_select(base, BA_SELECT);
		}
		else {
			/* deleselect all */
			scene_deselect_all(scene);
			ED_base_object_select(base, BA_SELECT);
		}
		if(C) {
			ED_base_object_activate(C, base); /* adds notifier */
			WM_event_add_notifier(C, NC_SCENE|ND_OB_SELECT, scene);
		}
	}
	
	if(ob!=scene->obedit) 
		ED_object_exit_editmode(C, EM_FREEDATA|EM_FREEUNDO|EM_WAITCURSOR|EM_DO_UNDO);
}

static int tree_element_active_material(bContext *C, Scene *scene, SpaceOops *soops, TreeElement *te, int set)
{
	TreeElement *tes;
	Object *ob;
	
	/* we search for the object parent */
	ob= (Object *)outliner_search_back(soops, te, ID_OB);
	// note: ob->matbits can be NULL when a local object points to a library mesh.
	if(ob==NULL || ob!=OBACT || ob->matbits==NULL) return 0;	// just paranoia
	
	/* searching in ob mat array? */
	tes= te->parent;
	if(tes->idcode==ID_OB) {
		if(set) {
			ob->actcol= te->index+1;
			ob->matbits[te->index]= 1;	// make ob material active too
			ob->colbits |= (1<<te->index);
		}
		else {
			if(ob->actcol == te->index+1) 
				if(ob->matbits[te->index]) return 1;
		}
	}
	/* or we search for obdata material */
	else {
		if(set) {
			ob->actcol= te->index+1;
			ob->matbits[te->index]= 0;	// make obdata material active too
			ob->colbits &= ~(1<<te->index);
		}
		else {
			if(ob->actcol == te->index+1)
				if(ob->matbits[te->index]==0) return 1;
		}
	}
	if(set) {
		WM_event_add_notifier(C, NC_MATERIAL|ND_SHADING, NULL);
	}
	return 0;
}

static int tree_element_active_texture(bContext *C, Scene *scene, SpaceOops *soops, TreeElement *te, int set)
{
	TreeElement *tep;
	TreeStoreElem /* *tselem,*/ *tselemp;
	Object *ob=OBACT;
	SpaceButs *sbuts=NULL;
	
	if(ob==NULL) return 0; // no active object
	
	/*tselem= TREESTORE(te);*/ /*UNUSED*/
	
	/* find buttons area (note, this is undefined really still, needs recode in blender) */
	/* XXX removed finding sbuts */
	
	/* where is texture linked to? */
	tep= te->parent;
	tselemp= TREESTORE(tep);
	
	if(tep->idcode==ID_WO) {
		World *wrld= (World *)tselemp->id;

		if(set) {
			if(sbuts) {
				// XXX sbuts->tabo= TAB_SHADING_TEX;	// hack from header_buttonswin.c
				// XXX sbuts->texfrom= 1;
			}
// XXX			extern_set_butspace(F6KEY, 0);	// force shading buttons texture
			wrld->texact= te->index;
		}
		else if(tselemp->id == (ID *)(scene->world)) {
			if(wrld->texact==te->index) return 1;
		}
	}
	else if(tep->idcode==ID_LA) {
		Lamp *la= (Lamp *)tselemp->id;
		if(set) {
			if(sbuts) {
				// XXX sbuts->tabo= TAB_SHADING_TEX;	// hack from header_buttonswin.c
				// XXX sbuts->texfrom= 2;
			}
// XXX			extern_set_butspace(F6KEY, 0);	// force shading buttons texture
			la->texact= te->index;
		}
		else {
			if(tselemp->id == ob->data) {
				if(la->texact==te->index) return 1;
			}
		}
	}
	else if(tep->idcode==ID_MA) {
		Material *ma= (Material *)tselemp->id;
		if(set) {
			if(sbuts) {
				//sbuts->tabo= TAB_SHADING_TEX;	// hack from header_buttonswin.c
				// XXX sbuts->texfrom= 0;
			}
// XXX			extern_set_butspace(F6KEY, 0);	// force shading buttons texture
			ma->texact= (char)te->index;
			
			/* also set active material */
			ob->actcol= tep->index+1;
		}
		else if(tep->flag & TE_ACTIVE) {	// this is active material
			if(ma->texact==te->index) return 1;
		}
	}
	
	if(set)
		WM_event_add_notifier(C, NC_TEXTURE, NULL);

	return 0;
}


static int tree_element_active_lamp(bContext *UNUSED(C), Scene *scene, SpaceOops *soops, TreeElement *te, int set)
{
	Object *ob;
	
	/* we search for the object parent */
	ob= (Object *)outliner_search_back(soops, te, ID_OB);
	if(ob==NULL || ob!=OBACT) return 0;	// just paranoia
	
	if(set) {
// XXX		extern_set_butspace(F5KEY, 0);
	}
	else return 1;
	
	return 0;
}

static int tree_element_active_camera(bContext *UNUSED(C), Scene *scene, SpaceOops *soops, TreeElement *te, int set)
{
	Object *ob= (Object *)outliner_search_back(soops, te, ID_OB);

	if(set)
		return 0;

	return scene->camera == ob;
}

static int tree_element_active_world(bContext *C, Scene *scene, SpaceOops *soops, TreeElement *te, int set)
{
	TreeElement *tep;
	TreeStoreElem *tselem=NULL;
	Scene *sce=NULL;
	
	tep= te->parent;
	if(tep) {
		tselem= TREESTORE(tep);
		sce= (Scene *)tselem->id;
	}
	
	if(set) {	// make new scene active
		if(sce && scene != sce) {
			ED_screen_set_scene(C, sce);
		}
	}
	
	if(tep==NULL || tselem->id == (ID *)scene) {
		if(set) {
// XXX			extern_set_butspace(F8KEY, 0);
		}
		else {
			return 1;
		}
	}
	return 0;
}

static int tree_element_active_defgroup(bContext *C, Scene *scene, TreeElement *te, TreeStoreElem *tselem, int set)
{
	Object *ob;
	
	/* id in tselem is object */
	ob= (Object *)tselem->id;
	if(set) {
		ob->actdef= te->index+1;
		DAG_id_tag_update(&ob->id, OB_RECALC_DATA);
		WM_event_add_notifier(C, NC_OBJECT|ND_TRANSFORM, ob);
	}
	else {
		if(ob==OBACT)
			if(ob->actdef== te->index+1) return 1;
	}
	return 0;
}

static int tree_element_active_posegroup(bContext *C, Scene *scene, TreeElement *te, TreeStoreElem *tselem, int set)
{
	Object *ob= (Object *)tselem->id;
	
	if(set) {
		if (ob->pose) {
			ob->pose->active_group= te->index+1;
			WM_event_add_notifier(C, NC_OBJECT|ND_DRAW, ob);
		}
	}
	else {
		if(ob==OBACT && ob->pose) {
			if (ob->pose->active_group== te->index+1) return 1;
		}
	}
	return 0;
}

static int tree_element_active_posechannel(bContext *C, Scene *scene, TreeElement *te, TreeStoreElem *tselem, int set)
{
	Object *ob= (Object *)tselem->id;
	bArmature *arm= ob->data;
	bPoseChannel *pchan= te->directdata;
	
	if(set) {
		if(!(pchan->bone->flag & BONE_HIDDEN_P)) {
			
			if(set==2) ED_pose_deselectall(ob, 2);	// 2 = clear active tag
			else ED_pose_deselectall(ob, 0);	// 0 = deselect 
			
			if(set==2 && (pchan->bone->flag & BONE_SELECTED)) {
				pchan->bone->flag &= ~BONE_SELECTED;
			} else {
				pchan->bone->flag |= BONE_SELECTED;
				arm->act_bone= pchan->bone;
			}
			
			WM_event_add_notifier(C, NC_OBJECT|ND_BONE_ACTIVE, ob);

		}
	}
	else {
		if(ob==OBACT && ob->pose) {
			if (pchan->bone->flag & BONE_SELECTED) return 1;
		}
	}
	return 0;
}

static int tree_element_active_bone(bContext *C, Scene *scene, TreeElement *te, TreeStoreElem *tselem, int set)
{
	bArmature *arm= (bArmature *)tselem->id;
	Bone *bone= te->directdata;
	
	if(set) {
		if(!(bone->flag & BONE_HIDDEN_P)) {
			if(set==2) ED_pose_deselectall(OBACT, 2);	// 2 is clear active tag
			else ED_pose_deselectall(OBACT, 0);
			
			if(set==2 && (bone->flag & BONE_SELECTED)) {
				bone->flag &= ~BONE_SELECTED;
			} else {
				bone->flag |= BONE_SELECTED;
				arm->act_bone= bone;
			}
			
			WM_event_add_notifier(C, NC_OBJECT|ND_BONE_ACTIVE, OBACT);
		}
	}
	else {
		Object *ob= OBACT;
		
		if(ob && ob->data==arm) {
			if (bone->flag & BONE_SELECTED) return 1;
		}
	}
	return 0;
}


/* ebones only draw in editmode armature */
static void tree_element_active_ebone__sel(bContext *C, Scene *scene, bArmature *arm, EditBone *ebone, short sel)
{
	if(sel) {
		ebone->flag |= BONE_SELECTED|BONE_ROOTSEL|BONE_TIPSEL;
		arm->act_edbone= ebone;
		// flush to parent?
		if(ebone->parent && (ebone->flag & BONE_CONNECTED)) ebone->parent->flag |= BONE_TIPSEL;
	}
	else {
		ebone->flag &= ~(BONE_SELECTED|BONE_ROOTSEL|BONE_TIPSEL);
		// flush to parent?
		if(ebone->parent && (ebone->flag & BONE_CONNECTED)) ebone->parent->flag &= ~BONE_TIPSEL;
	}

	WM_event_add_notifier(C, NC_OBJECT|ND_BONE_ACTIVE, scene->obedit);
}
static int tree_element_active_ebone(bContext *C, Scene *scene, TreeElement *te, TreeStoreElem *UNUSED(tselem), int set)
{
	bArmature *arm= scene->obedit->data;
	EditBone *ebone= te->directdata;

	if(set==1) {
		if(!(ebone->flag & BONE_HIDDEN_A)) {
			ED_armature_deselect_all(scene->obedit, 0);	// deselect
			tree_element_active_ebone__sel(C, scene, arm, ebone, TRUE);
			return 1;
		}
	}
	else if (set==2) {
		if(!(ebone->flag & BONE_HIDDEN_A)) {
			if(!(ebone->flag & BONE_SELECTED)) {
				tree_element_active_ebone__sel(C, scene, arm, ebone, TRUE);
				return 1;
			}
			else {
				/* entirely selected, so de-select */
				tree_element_active_ebone__sel(C, scene, arm, ebone, FALSE);
				return 0;
			}
		}
	}
	else if (ebone->flag & BONE_SELECTED) {
		return 1;
	}
	return 0;
}

static int tree_element_active_modifier(bContext *C, TreeElement *UNUSED(te), TreeStoreElem *tselem, int set)
{
	if(set) {
		Object *ob= (Object *)tselem->id;
		
		WM_event_add_notifier(C, NC_OBJECT|ND_MODIFIER, ob);

// XXX		extern_set_butspace(F9KEY, 0);
	}
	
	return 0;
}

static int tree_element_active_psys(bContext *C, Scene *UNUSED(scene), TreeElement *UNUSED(te), TreeStoreElem *tselem, int set)
{
	if(set) {
		Object *ob= (Object *)tselem->id;
		
		WM_event_add_notifier(C, NC_OBJECT|ND_PARTICLE|NA_EDITED, ob);
		
// XXX		extern_set_butspace(F7KEY, 0);
	}
	
	return 0;
}

static int tree_element_active_constraint(bContext *C, TreeElement *UNUSED(te), TreeStoreElem *tselem, int set)
{
	if(set) {
		Object *ob= (Object *)tselem->id;
		
		WM_event_add_notifier(C, NC_OBJECT|ND_CONSTRAINT, ob);
// XXX		extern_set_butspace(F7KEY, 0);
	}
	
	return 0;
}

static int tree_element_active_text(bContext *UNUSED(C), Scene *UNUSED(scene), SpaceOops *UNUSED(soops), TreeElement *UNUSED(te), int UNUSED(set))
{
	// XXX removed
	return 0;
}

/* generic call for ID data check or make/check active in UI */
static int tree_element_active(bContext *C, Scene *scene, SpaceOops *soops, TreeElement *te, int set)
{

	switch(te->idcode) {
		case ID_MA:
			return tree_element_active_material(C, scene, soops, te, set);
		case ID_WO:
			return tree_element_active_world(C, scene, soops, te, set);
		case ID_LA:
			return tree_element_active_lamp(C, scene, soops, te, set);
		case ID_TE:
			return tree_element_active_texture(C, scene, soops, te, set);
		case ID_TXT:
			return tree_element_active_text(C, scene, soops, te, set);
		case ID_CA:
			return tree_element_active_camera(C, scene, soops, te, set);
	}
	return 0;
}

static int tree_element_active_pose(bContext *C, Scene *scene, TreeElement *UNUSED(te), TreeStoreElem *tselem, int set)
{
	Object *ob= (Object *)tselem->id;
	Base *base= object_in_scene(ob, scene);
	
	if(set) {
		if(scene->obedit) 
			ED_object_exit_editmode(C, EM_FREEDATA|EM_FREEUNDO|EM_WAITCURSOR|EM_DO_UNDO);
		
		if(ob->mode & OB_MODE_POSE) 
			ED_armature_exit_posemode(C, base);
		else 
			ED_armature_enter_posemode(C, base);
	}
	else {
		if(ob->mode & OB_MODE_POSE) return 1;
	}
	return 0;
}

static int tree_element_active_sequence(TreeElement *te, TreeStoreElem *UNUSED(tselem), int set)
{
	Sequence *seq= (Sequence*) te->directdata;

	if(set) {
// XXX		select_single_seq(seq, 1);
	}
	else {
		if(seq->flag & SELECT)
			return(1);
	}
	return(0);
}

static int tree_element_active_sequence_dup(Scene *scene, TreeElement *te, TreeStoreElem *UNUSED(tselem), int set)
{
	Sequence *seq, *p;
	Editing *ed= seq_give_editing(scene, FALSE);

	seq= (Sequence*)te->directdata;
	if(set==0) {
		if(seq->flag & SELECT)
			return(1);
		return(0);
	}

// XXX	select_single_seq(seq, 1);
	p= ed->seqbasep->first;
	while(p) {
		if((!p->strip) || (!p->strip->stripdata) || (!p->strip->stripdata->name)) {
			p= p->next;
			continue;
		}

//		if(!strcmp(p->strip->stripdata->name, seq->strip->stripdata->name))
// XXX			select_single_seq(p, 0);
		p= p->next;
	}
	return(0);
}

static int tree_element_active_keymap_item(bContext *UNUSED(C), TreeElement *te, TreeStoreElem *UNUSED(tselem), int set)
{
	wmKeyMapItem *kmi= te->directdata;
	
	if(set==0) {
		if(kmi->flag & KMI_INACTIVE) return 0;
		return 1;
	}
	else {
		kmi->flag ^= KMI_INACTIVE;
	}
	return 0;
}


/* generic call for non-id data to make/check active in UI */
/* Context can be NULL when set==0 */
static int tree_element_type_active(bContext *C, Scene *scene, SpaceOops *soops, TreeElement *te, TreeStoreElem *tselem, int set)
{
	switch(tselem->type) {
		case TSE_DEFGROUP:
			return tree_element_active_defgroup(C, scene, te, tselem, set);
		case TSE_BONE:
			return tree_element_active_bone(C, scene, te, tselem, set);
		case TSE_EBONE:
			return tree_element_active_ebone(C, scene, te, tselem, set);
		case TSE_MODIFIER:
			return tree_element_active_modifier(C, te, tselem, set);
		case TSE_LINKED_OB:
			if(set) tree_element_set_active_object(C, scene, soops, te, set);
			else if(tselem->id==(ID *)OBACT) return 1;
			break;
		case TSE_LINKED_PSYS:
			return tree_element_active_psys(C, scene, te, tselem, set);
		case TSE_POSE_BASE:
			return tree_element_active_pose(C, scene, te, tselem, set);
		case TSE_POSE_CHANNEL:
			return tree_element_active_posechannel(C, scene, te, tselem, set);
		case TSE_CONSTRAINT:
			return tree_element_active_constraint(C, te, tselem, set);
		case TSE_R_LAYER:
			return tree_element_active_renderlayer(C, te, tselem, set);
		case TSE_POSEGRP:
			return tree_element_active_posegroup(C, scene, te, tselem, set);
		case TSE_SEQUENCE:
			return tree_element_active_sequence(te, tselem, set);
		case TSE_SEQUENCE_DUP:
			return tree_element_active_sequence_dup(scene, te, tselem, set);
		case TSE_KEYMAP_ITEM:
			return tree_element_active_keymap_item(C, te, tselem, set);
			
	}
	return 0;
}

static int do_outliner_item_activate(bContext *C, Scene *scene, ARegion *ar, SpaceOops *soops, TreeElement *te, int extend, const float mval[2])
{
	
	if(mval[1]>te->ys && mval[1]<te->ys+UI_UNIT_Y) {
		TreeStoreElem *tselem= TREESTORE(te);
		int openclose= 0;

		/* open close icon */
		if((te->flag & TE_ICONROW)==0) {				// hidden icon, no open/close
			if( mval[0]>te->xs && mval[0]<te->xs+UI_UNIT_X) 
				openclose= 1;
		}

		if(openclose) {
			/* all below close/open? */
			if(extend) {
				tselem->flag &= ~TSE_CLOSED;
				outliner_set_flag(soops, &te->subtree, TSE_CLOSED, !outliner_has_one_flag(soops, &te->subtree, TSE_CLOSED, 1));
			}
			else {
				if(tselem->flag & TSE_CLOSED) tselem->flag &= ~TSE_CLOSED;
				else tselem->flag |= TSE_CLOSED;
				
			}

			return 1;
		}
		/* name and first icon */
		else if(mval[0]>te->xs+UI_UNIT_X && mval[0]<te->xend) {
			
			/* always makes active object */
			if(tselem->type!=TSE_SEQUENCE && tselem->type!=TSE_SEQ_STRIP && tselem->type!=TSE_SEQUENCE_DUP)
				tree_element_set_active_object(C, scene, soops, te, 1 + (extend!=0 && tselem->type==0));
			
			if(tselem->type==0) { // the lib blocks
				/* editmode? */
				if(te->idcode==ID_SCE) {
					if(scene!=(Scene *)tselem->id) {
						ED_screen_set_scene(C, (Scene *)tselem->id);
					}
				}
				else if(te->idcode==ID_GR) {
					Group *gr= (Group *)tselem->id;
					GroupObject *gob;

					if(extend) {
						int sel= BA_SELECT;
						for(gob= gr->gobject.first; gob; gob= gob->next) {
							if(gob->ob->flag & SELECT) {
								sel= BA_DESELECT;
								break;
							}
						}

						for(gob= gr->gobject.first; gob; gob= gob->next) {
							ED_base_object_select(object_in_scene(gob->ob, scene), sel);
						}
					}
					else {
						scene_deselect_all(scene);

						for(gob= gr->gobject.first; gob; gob= gob->next) {
							if((gob->ob->flag & SELECT) == 0)
								ED_base_object_select(object_in_scene(gob->ob, scene), BA_SELECT);
						}
					}

					WM_event_add_notifier(C, NC_SCENE|ND_OB_SELECT, scene);
				}
				else if(ELEM5(te->idcode, ID_ME, ID_CU, ID_MB, ID_LT, ID_AR)) {
					WM_operator_name_call(C, "OBJECT_OT_editmode_toggle", WM_OP_INVOKE_REGION_WIN, NULL);
				} else {	// rest of types
					tree_element_active(C, scene, soops, te, 1);
				}
				
			}
			else tree_element_type_active(C, scene, soops, te, tselem, 1+(extend!=0));

			return 1;
		}
	}
	
	for(te= te->subtree.first; te; te= te->next) {
		if(do_outliner_item_activate(C, scene, ar, soops, te, extend, mval)) return 1;
	}
	return 0;
}

/* event can enterkey, then it opens/closes */
static int outliner_item_activate(bContext *C, wmOperator *op, wmEvent *event)
{
	Scene *scene= CTX_data_scene(C);
	ARegion *ar= CTX_wm_region(C);
	SpaceOops *soops= CTX_wm_space_outliner(C);
	TreeElement *te;
	float fmval[2];
	int extend= RNA_boolean_get(op->ptr, "extend");

	UI_view2d_region_to_view(&ar->v2d, event->mval[0], event->mval[1], fmval, fmval+1);

	if(!ELEM3(soops->outlinevis, SO_DATABLOCKS, SO_USERDEF, SO_KEYMAP) && !(soops->flag & SO_HIDE_RESTRICTCOLS) && fmval[0] > ar->v2d.cur.xmax - OL_TOG_RESTRICT_VIEWX)
		return OPERATOR_CANCELLED;

	for(te= soops->tree.first; te; te= te->next) {
		if(do_outliner_item_activate(C, scene, ar, soops, te, extend, fmval)) break;
	}
	
	if(te) {
		ED_undo_push(C, "Outliner click event");
	}
	else {
		short selecting= -1;
		int row;
		
		/* get row number - 100 here is just a dummy value since we don't need the column */
		UI_view2d_listview_view_to_cell(&ar->v2d, 1000, UI_UNIT_Y, 0.0f, OL_Y_OFFSET, 
						fmval[0], fmval[1], NULL, &row);
		
		/* select relevant row */
		outliner_select(soops, &soops->tree, &row, &selecting);
		
		soops->storeflag |= SO_TREESTORE_REDRAW;
		
		ED_undo_push(C, "Outliner selection event");
	}
	
	ED_region_tag_redraw(ar);

	return OPERATOR_FINISHED;
}

void OUTLINER_OT_item_activate(wmOperatorType *ot)
{
	ot->name= "Activate Item";
	ot->idname= "OUTLINER_OT_item_activate";
	ot->description= "Handle mouse clicks to activate/select items";
	
	ot->invoke= outliner_item_activate;
	
	ot->poll= ED_operator_outliner_active;
	
	RNA_def_boolean(ot->srna, "extend", 1, "Extend", "Extend selection for activation.");
}

/* *********** */

static int do_outliner_item_openclose(bContext *C, SpaceOops *soops, TreeElement *te, int all, const float mval[2])
{
	
	if(mval[1]>te->ys && mval[1]<te->ys+UI_UNIT_Y) {
		TreeStoreElem *tselem= TREESTORE(te);

		/* all below close/open? */
		if(all) {
			tselem->flag &= ~TSE_CLOSED;
			outliner_set_flag(soops, &te->subtree, TSE_CLOSED, !outliner_has_one_flag(soops, &te->subtree, TSE_CLOSED, 1));
		}
		else {
			if(tselem->flag & TSE_CLOSED) tselem->flag &= ~TSE_CLOSED;
			else tselem->flag |= TSE_CLOSED;
		}

		return 1;
	}
	
	for(te= te->subtree.first; te; te= te->next) {
		if(do_outliner_item_openclose(C, soops, te, all, mval)) 
			return 1;
	}
	return 0;
	
}

/* event can enterkey, then it opens/closes */
static int outliner_item_openclose(bContext *C, wmOperator *op, wmEvent *event)
{
	ARegion *ar= CTX_wm_region(C);
	SpaceOops *soops= CTX_wm_space_outliner(C);
	TreeElement *te;
	float fmval[2];
	int all= RNA_boolean_get(op->ptr, "all");
	
	UI_view2d_region_to_view(&ar->v2d, event->mval[0], event->mval[1], fmval, fmval+1);
	
	for(te= soops->tree.first; te; te= te->next) {
		if(do_outliner_item_openclose(C, soops, te, all, fmval)) 
			break;
	}

	ED_region_tag_redraw(ar);
	
	return OPERATOR_FINISHED;
}

void OUTLINER_OT_item_openclose(wmOperatorType *ot)
{
	ot->name= "Open/Close Item";
	ot->idname= "OUTLINER_OT_item_openclose";
	ot->description= "Toggle whether item under cursor is enabled or closed";
	
	ot->invoke= outliner_item_openclose;
	
	ot->poll= ED_operator_outliner_active;
	
	RNA_def_boolean(ot->srna, "all", 1, "All", "Close or open all items.");

}


/* ********************************************** */

static int do_outliner_item_rename(bContext *C, ARegion *ar, SpaceOops *soops, TreeElement *te, const float mval[2])
{
	
	if(mval[1]>te->ys && mval[1]<te->ys+UI_UNIT_Y) {
		TreeStoreElem *tselem= TREESTORE(te);
		
		/* name and first icon */
		if(mval[0]>te->xs+UI_UNIT_X && mval[0]<te->xend) {
			
			/* can't rename rna datablocks entries */
			if(ELEM3(tselem->type, TSE_RNA_STRUCT, TSE_RNA_PROPERTY, TSE_RNA_ARRAY_ELEM))
			   ;
			else if(ELEM10(tselem->type, TSE_ANIM_DATA, TSE_NLA, TSE_DEFGROUP_BASE, TSE_CONSTRAINT_BASE, TSE_MODIFIER_BASE, TSE_SCRIPT_BASE, TSE_POSE_BASE, TSE_POSEGRP_BASE, TSE_R_LAYER_BASE, TSE_R_PASS)) 
					error("Cannot edit builtin name");
			else if(ELEM3(tselem->type, TSE_SEQUENCE, TSE_SEQ_STRIP, TSE_SEQUENCE_DUP))
				error("Cannot edit sequence name");
			else if(tselem->id->lib) {
				// XXX						error_libdata();
			} 
			else if(te->idcode == ID_LI && te->parent) {
				error("Cannot edit the path of an indirectly linked library");
			} 
			else {
				tselem->flag |= TSE_TEXTBUT;
				ED_region_tag_redraw(ar);
			}
		}
		return 1;
	}
	
	for(te= te->subtree.first; te; te= te->next) {
		if(do_outliner_item_rename(C, ar, soops, te, mval)) return 1;
	}
	return 0;
}

static int outliner_item_rename(bContext *C, wmOperator *UNUSED(op), wmEvent *event)
{
	ARegion *ar= CTX_wm_region(C);
	SpaceOops *soops= CTX_wm_space_outliner(C);
	TreeElement *te;
	float fmval[2];
	
	UI_view2d_region_to_view(&ar->v2d, event->mval[0], event->mval[1], fmval, fmval+1);
	
	for(te= soops->tree.first; te; te= te->next) {
		if(do_outliner_item_rename(C, ar, soops, te, fmval)) break;
	}
	
	return OPERATOR_FINISHED;
}


void OUTLINER_OT_item_rename(wmOperatorType *ot)
{
	ot->name= "Rename Item";
	ot->idname= "OUTLINER_OT_item_rename";
	ot->description= "Rename item under cursor";
	
	ot->invoke= outliner_item_rename;
	
	ot->poll= ED_operator_outliner_active;
}

static TreeElement *outliner_find_id(SpaceOops *soops, ListBase *lb, ID *id)
{
	TreeElement *te, *tes;
	TreeStoreElem *tselem;
	
	for(te= lb->first; te; te= te->next) {
		tselem= TREESTORE(te);
		if(tselem->type==0) {
			if(tselem->id==id) return te;
			/* only deeper on scene or object */
			if( te->idcode==ID_OB || te->idcode==ID_SCE || (soops->outlinevis == SO_GROUPS && te->idcode==ID_GR)) {
				tes= outliner_find_id(soops, &te->subtree, id);
				if(tes) return tes;
			}
		}
	}
	return NULL;
}

static int outliner_show_active_exec(bContext *C, wmOperator *UNUSED(op))
{
	SpaceOops *so= CTX_wm_space_outliner(C);
	Scene *scene= CTX_data_scene(C);
	ARegion *ar= CTX_wm_region(C);
	View2D *v2d= &ar->v2d;
	
	TreeElement *te;
	int xdelta, ytop;
	
	// TODO: make this get this info from context instead...
	if (OBACT == NULL) 
		return OPERATOR_CANCELLED;
	
	te= outliner_find_id(so, &so->tree, (ID *)OBACT);
	if (te) {
		/* make te->ys center of view */
		ytop= (int)(te->ys + (v2d->mask.ymax - v2d->mask.ymin)/2);
		if (ytop>0) ytop= 0;
		
		v2d->cur.ymax= (float)ytop;
		v2d->cur.ymin= (float)(ytop-(v2d->mask.ymax - v2d->mask.ymin));
		
		/* make te->xs ==> te->xend center of view */
		xdelta = (int)(te->xs - v2d->cur.xmin);
		v2d->cur.xmin += xdelta;
		v2d->cur.xmax += xdelta;
		
		so->storeflag |= SO_TREESTORE_REDRAW;
	}
	
	ED_region_tag_redraw(ar);
	
	return OPERATOR_FINISHED;
}

void OUTLINER_OT_show_active(wmOperatorType *ot)
{
	/* identifiers */
	ot->name= "Show Active";
	ot->idname= "OUTLINER_OT_show_active";
	ot->description= "Adjust the view so that the active Object is shown centered";
	
	/* callbacks */
	ot->exec= outliner_show_active_exec;
	ot->poll= ED_operator_outliner_active;
}

/* tse is not in the treestore, we use its contents to find a match */
static TreeElement *outliner_find_tse(SpaceOops *soops, TreeStoreElem *tse)
{
	TreeStore *ts= soops->treestore;
	TreeStoreElem *tselem;
	int a;
	
	if(tse->id==NULL) return NULL;
	
	/* check if 'tse' is in treestore */
	tselem= ts->data;
	for(a=0; a<ts->usedelem; a++, tselem++) {
		if((tse->type==0 && tselem->type==0) || (tselem->type==tse->type && tselem->nr==tse->nr)) {
			if(tselem->id==tse->id) {
				break;
			}
		}
	}
	if(tselem) 
		return outliner_find_tree_element(&soops->tree, a);
	
	return NULL;
}


/* Called to find an item based on name.
 */
#if 0

/* recursive helper for function below */
static void outliner_set_coordinates_element(SpaceOops *soops, TreeElement *te, int startx, int *starty)
{
	TreeStoreElem *tselem= TREESTORE(te);
	
	/* store coord and continue, we need coordinates for elements outside view too */
	te->xs= (float)startx;
	te->ys= (float)(*starty);
	*starty-= UI_UNIT_Y;
	
	if((tselem->flag & TSE_CLOSED)==0) {
		TreeElement *ten;
		for(ten= te->subtree.first; ten; ten= ten->next) {
			outliner_set_coordinates_element(soops, ten, startx+UI_UNIT_X, starty);
		}
	}
	
}

/* to retrieve coordinates with redrawing the entire tree */
static void outliner_set_coordinates(ARegion *ar, SpaceOops *soops)
{
	TreeElement *te;
	int starty= (int)(ar->v2d.tot.ymax)-UI_UNIT_Y;
	int startx= 0;
	
	for(te= soops->tree.first; te; te= te->next) {
		outliner_set_coordinates_element(soops, te, startx, &starty);
	}
}

/* find next element that has this name */
static TreeElement *outliner_find_named(SpaceOops *soops, ListBase *lb, char *name, int flags, TreeElement *prev, int *prevFound)
{
	TreeElement *te, *tes;
	
	for (te= lb->first; te; te= te->next) {
		int found = outliner_filter_has_name(te, name, flags);
		
		if(found) {
			/* name is right, but is element the previous one? */
			if (prev) {
				if ((te != prev) && (*prevFound)) 
					return te;
				if (te == prev) {
					*prevFound = 1;
				}
			}
			else
				return te;
		}
		
		tes= outliner_find_named(soops, &te->subtree, name, flags, prev, prevFound);
		if(tes) return tes;
	}

	/* nothing valid found */
	return NULL;
}

static void outliner_find_panel(Scene *UNUSED(scene), ARegion *ar, SpaceOops *soops, int again, int flags) 
{
	TreeElement *te= NULL;
	TreeElement *last_find;
	TreeStoreElem *tselem;
	int ytop, xdelta, prevFound=0;
	char name[32];
	
	/* get last found tree-element based on stored search_tse */
	last_find= outliner_find_tse(soops, &soops->search_tse);
	
	/* determine which type of search to do */
	if (again && last_find) {
		/* no popup panel - previous + user wanted to search for next after previous */		
		BLI_strncpy(name, soops->search_string, sizeof(name));
		flags= soops->search_flags;
		
		/* try to find matching element */
		te= outliner_find_named(soops, &soops->tree, name, flags, last_find, &prevFound);
		if (te==NULL) {
			/* no more matches after previous, start from beginning again */
			prevFound= 1;
			te= outliner_find_named(soops, &soops->tree, name, flags, last_find, &prevFound);
		}
	}
	else {
		/* pop up panel - no previous, or user didn't want search after previous */
		strcpy(name, "");
// XXX		if (sbutton(name, 0, sizeof(name)-1, "Find: ") && name[0]) {
//			te= outliner_find_named(soops, &soops->tree, name, flags, NULL, &prevFound);
//		}
//		else return; /* XXX RETURN! XXX */
	}

	/* do selection and reveal */
	if (te) {
		tselem= TREESTORE(te);
		if (tselem) {
			/* expand branches so that it will be visible, we need to get correct coordinates */
			if( outliner_open_back(soops, te))
				outliner_set_coordinates(ar, soops);
			
			/* deselect all visible, and select found element */
			outliner_set_flag(soops, &soops->tree, TSE_SELECTED, 0);
			tselem->flag |= TSE_SELECTED;
			
			/* make te->ys center of view */
			ytop= (int)(te->ys + (ar->v2d.mask.ymax-ar->v2d.mask.ymin)/2);
			if(ytop>0) ytop= 0;
			ar->v2d.cur.ymax= (float)ytop;
			ar->v2d.cur.ymin= (float)(ytop-(ar->v2d.mask.ymax-ar->v2d.mask.ymin));
			
			/* make te->xs ==> te->xend center of view */
			xdelta = (int)(te->xs - ar->v2d.cur.xmin);
			ar->v2d.cur.xmin += xdelta;
			ar->v2d.cur.xmax += xdelta;
			
			/* store selection */
			soops->search_tse= *tselem;
			
			BLI_strncpy(soops->search_string, name, 33);
			soops->search_flags= flags;
			
			/* redraw */
			soops->storeflag |= SO_TREESTORE_REDRAW;
		}
	}
	else {
		/* no tree-element found */
		error("Not found: %s", name);
	}
}
#endif

/* helper function for tree_element_shwo_hierarchy() - recursively checks whether subtrees have any objects*/
static int subtree_has_objects(SpaceOops *soops, ListBase *lb)
{
	TreeElement *te;
	TreeStoreElem *tselem;
	
	for(te= lb->first; te; te= te->next) {
		tselem= TREESTORE(te);
		if(tselem->type==0 && te->idcode==ID_OB) return 1;
		if( subtree_has_objects(soops, &te->subtree)) return 1;
	}
	return 0;
}

/* recursive helper function for Show Hierarchy operator */
static void tree_element_show_hierarchy(Scene *scene, SpaceOops *soops, ListBase *lb)
{
	TreeElement *te;
	TreeStoreElem *tselem;

	/* open all object elems, close others */
	for(te= lb->first; te; te= te->next) {
		tselem= TREESTORE(te);
		
		if(tselem->type==0) {
			if(te->idcode==ID_SCE) {
				if(tselem->id!=(ID *)scene) tselem->flag |= TSE_CLOSED;
					else tselem->flag &= ~TSE_CLOSED;
			}
			else if(te->idcode==ID_OB) {
				if(subtree_has_objects(soops, &te->subtree)) tselem->flag &= ~TSE_CLOSED;
				else tselem->flag |= TSE_CLOSED;
			}
		}
		else tselem->flag |= TSE_CLOSED;
		
		if(tselem->flag & TSE_CLOSED); else tree_element_show_hierarchy(scene, soops, &te->subtree);
	}
}

/* show entire object level hierarchy */
static int outliner_show_hierarchy_exec(bContext *C, wmOperator *UNUSED(op))
{
	SpaceOops *soops= CTX_wm_space_outliner(C);
	ARegion *ar= CTX_wm_region(C);
	Scene *scene= CTX_data_scene(C);
	
	/* recursively open/close levels */
	tree_element_show_hierarchy(scene, soops, &soops->tree);
	
	ED_region_tag_redraw(ar);
	
	return OPERATOR_FINISHED;
}

void OUTLINER_OT_show_hierarchy(wmOperatorType *ot)
{
	/* identifiers */
	ot->name= "Show Hierarchy";
	ot->idname= "OUTLINER_OT_show_hierarchy";
	ot->description= "Open all object entries and close all others";
	
	/* callbacks */
	ot->exec= outliner_show_hierarchy_exec;
	ot->poll= ED_operator_outliner_active; //  TODO: shouldn't be allowed in RNA views...
	
	ot->flag= OPTYPE_REGISTER|OPTYPE_UNDO;
}

void outliner_select(SpaceOops *soops, ListBase *lb, int *index, short *selecting)
{
	TreeElement *te;
	TreeStoreElem *tselem;
	
	for (te= lb->first; te && *index >= 0; te=te->next, (*index)--) {
		tselem= TREESTORE(te);
		
		/* if we've encountered the right item, set its 'Outliner' selection status */
		if (*index == 0) {
			/* this should be the last one, so no need to do anything with index */
			if ((te->flag & TE_ICONROW)==0) {
				/* -1 value means toggle testing for now... */
				if (*selecting == -1) {
					if (tselem->flag & TSE_SELECTED) 
						*selecting= 0;
					else 
						*selecting= 1;
				}
				
				/* set selection */
				if (*selecting) 
					tselem->flag |= TSE_SELECTED;
				else 
					tselem->flag &= ~TSE_SELECTED;
			}
		}
		else if ((tselem->flag & TSE_CLOSED)==0) {
			/* Only try selecting sub-elements if we haven't hit the right element yet
			 *
			 * Hack warning:
			 * 	Index must be reduced before supplying it to the sub-tree to try to do
			 * 	selection, however, we need to increment it again for the next loop to 
			 * 	function correctly
			 */
			(*index)--;
			outliner_select(soops, &te->subtree, index, selecting);
			(*index)++;
		}
	}
}

/* ************ SELECTION OPERATIONS ********* */

static void set_operation_types(SpaceOops *soops, ListBase *lb,
				int *scenelevel,
				int *objectlevel,
				int *idlevel,
				int *datalevel)
{
	TreeElement *te;
	TreeStoreElem *tselem;
	
	for(te= lb->first; te; te= te->next) {
		tselem= TREESTORE(te);
		if(tselem->flag & TSE_SELECTED) {
			if(tselem->type) {
				if(*datalevel==0) 
					*datalevel= tselem->type;
				else if(*datalevel!=tselem->type) 
					*datalevel= -1;
			}
			else {
				int idcode= GS(tselem->id->name);
				switch(idcode) {
					case ID_SCE:
						*scenelevel= 1;
						break;
					case ID_OB:
						*objectlevel= 1;
						break;
						
					case ID_ME: case ID_CU: case ID_MB: case ID_LT:
					case ID_LA: case ID_AR: case ID_CA:
					case ID_MA: case ID_TE: case ID_IP: case ID_IM:
					case ID_SO: case ID_KE: case ID_WO: case ID_AC:
					case ID_NLA: case ID_TXT: case ID_GR:
						if(*idlevel==0) *idlevel= idcode;
						else if(*idlevel!=idcode) *idlevel= -1;
							break;
				}
			}
		}
		if((tselem->flag & TSE_CLOSED)==0) {
			set_operation_types(soops, &te->subtree,
								scenelevel, objectlevel, idlevel, datalevel);
		}
	}
}

static void unlink_material_cb(bContext *UNUSED(C), Scene *UNUSED(scene), TreeElement *te, TreeStoreElem *tsep, TreeStoreElem *UNUSED(tselem))
{
	Material **matar=NULL;
	int a, totcol=0;
	
	if( GS(tsep->id->name)==ID_OB) {
		Object *ob= (Object *)tsep->id;
		totcol= ob->totcol;
		matar= ob->mat;
	}
	else if( GS(tsep->id->name)==ID_ME) {
		Mesh *me= (Mesh *)tsep->id;
		totcol= me->totcol;
		matar= me->mat;
	}
	else if( GS(tsep->id->name)==ID_CU) {
		Curve *cu= (Curve *)tsep->id;
		totcol= cu->totcol;
		matar= cu->mat;
	}
	else if( GS(tsep->id->name)==ID_MB) {
		MetaBall *mb= (MetaBall *)tsep->id;
		totcol= mb->totcol;
		matar= mb->mat;
	}

	for(a=0; a<totcol; a++) {
		if(a==te->index && matar[a]) {
			matar[a]->id.us--;
			matar[a]= NULL;
		}
	}
}

static void unlink_texture_cb(bContext *UNUSED(C), Scene *UNUSED(scene), TreeElement *te, TreeStoreElem *tsep, TreeStoreElem *UNUSED(tselem))
{
	MTex **mtex= NULL;
	int a;
	
	if( GS(tsep->id->name)==ID_MA) {
		Material *ma= (Material *)tsep->id;
		mtex= ma->mtex;
	}
	else if( GS(tsep->id->name)==ID_LA) {
		Lamp *la= (Lamp *)tsep->id;
		mtex= la->mtex;
	}
	else if( GS(tsep->id->name)==ID_WO) {
		World *wrld= (World *)tsep->id;
		mtex= wrld->mtex;
	}
	else return;
	
	for(a=0; a<MAX_MTEX; a++) {
		if(a==te->index && mtex[a]) {
			if(mtex[a]->tex) {
				mtex[a]->tex->id.us--;
				mtex[a]->tex= NULL;
			}
		}
	}
}

static void unlink_group_cb(bContext *UNUSED(C), Scene *UNUSED(scene), TreeElement *UNUSED(te), TreeStoreElem *tsep, TreeStoreElem *tselem)
{
	Group *group= (Group *)tselem->id;
	
	if(tsep) {
		if( GS(tsep->id->name)==ID_OB) {
			Object *ob= (Object *)tsep->id;
			ob->dup_group= NULL;
		}
	}
	else {
		unlink_group(group);
	}
}

static void outliner_do_libdata_operation(bContext *C, Scene *scene, SpaceOops *soops, ListBase *lb, 
										 void (*operation_cb)(bContext *C, Scene *scene, TreeElement *, TreeStoreElem *, TreeStoreElem *))
{
	TreeElement *te;
	TreeStoreElem *tselem;
	
	for(te=lb->first; te; te= te->next) {
		tselem= TREESTORE(te);
		if(tselem->flag & TSE_SELECTED) {
			if(tselem->type==0) {
				TreeStoreElem *tsep= TREESTORE(te->parent);
				operation_cb(C, scene, te, tsep, tselem);
			}
		}
		if((tselem->flag & TSE_CLOSED)==0) {
			outliner_do_libdata_operation(C, scene, soops, &te->subtree, operation_cb);
		}
	}
}

/* */

static void object_select_cb(bContext *UNUSED(C), Scene *scene, TreeElement *te, TreeStoreElem *UNUSED(tsep), TreeStoreElem *tselem)
{
	Base *base= (Base *)te->directdata;
	
	if(base==NULL) base= object_in_scene((Object *)tselem->id, scene);
	if(base && ((base->object->restrictflag & OB_RESTRICT_VIEW)==0)) {
		base->flag |= SELECT;
		base->object->flag |= SELECT;
	}
}

static void object_deselect_cb(bContext *UNUSED(C), Scene *scene, TreeElement *te, TreeStoreElem *UNUSED(tsep), TreeStoreElem *tselem)
{
	Base *base= (Base *)te->directdata;
	
	if(base==NULL) base= object_in_scene((Object *)tselem->id, scene);
	if(base) {
		base->flag &= ~SELECT;
		base->object->flag &= ~SELECT;
	}
}

static void object_delete_cb(bContext *C, Scene *scene, TreeElement *te, TreeStoreElem *UNUSED(tsep), TreeStoreElem *tselem)
{
	Base *base= (Base *)te->directdata;
	
	if(base==NULL) 
		base= object_in_scene((Object *)tselem->id, scene);
	if(base) {
		// check also library later
		if(scene->obedit==base->object) 
			ED_object_exit_editmode(C, EM_FREEDATA|EM_FREEUNDO|EM_WAITCURSOR|EM_DO_UNDO);
		
		ED_base_object_free_and_unlink(CTX_data_main(C), scene, base);
		te->directdata= NULL;
		tselem->id= NULL;
	}

}

static void id_local_cb(bContext *UNUSED(C), Scene *UNUSED(scene), TreeElement *UNUSED(te), TreeStoreElem *UNUSED(tsep), TreeStoreElem *tselem)
{
	if(tselem->id->lib && (tselem->id->flag & LIB_EXTERN)) {
		tselem->id->lib= NULL;
		tselem->id->flag= LIB_LOCAL;
		new_id(NULL, tselem->id, NULL);
	}
}

static void group_linkobs2scene_cb(bContext *UNUSED(C), Scene *scene, TreeElement *UNUSED(te), TreeStoreElem *UNUSED(tsep), TreeStoreElem *tselem)
{
	Group *group= (Group *)tselem->id;
	GroupObject *gob;
	Base *base;
	
	for(gob=group->gobject.first; gob; gob=gob->next) {
		base= object_in_scene(gob->ob, scene);
		if (base) {
			base->object->flag |= SELECT;
			base->flag |= SELECT;
		} else {
			/* link to scene */
			base= MEM_callocN( sizeof(Base), "add_base");
			BLI_addhead(&scene->base, base);
			base->lay= (1<<20)-1; /*v3d->lay;*/ /* would be nice to use the 3d layer but the include's not here */
			gob->ob->flag |= SELECT;
			base->flag = gob->ob->flag;
			base->object= gob->ob;
			id_lib_extern((ID *)gob->ob); /* incase these are from a linked group */
		}
	}
}

static void outliner_do_object_operation(bContext *C, Scene *scene_act, SpaceOops *soops, ListBase *lb, 
										 void (*operation_cb)(bContext *C, Scene *scene, TreeElement *, TreeStoreElem *, TreeStoreElem *))
{
	TreeElement *te;
	TreeStoreElem *tselem;
	
	for(te=lb->first; te; te= te->next) {
		tselem= TREESTORE(te);
		if(tselem->flag & TSE_SELECTED) {
			if(tselem->type==0 && te->idcode==ID_OB) {
				// when objects selected in other scenes... dunno if that should be allowed
				Scene *scene_owner= (Scene *)outliner_search_back(soops, te, ID_SCE);
				if(scene_owner && scene_act != scene_owner) {
					ED_screen_set_scene(C, scene_owner);
				}
				/* important to use 'scene_owner' not scene_act else deleting objects can crash.
				 * only use 'scene_act' when 'scene_owner' is NULL, which can happen when the
				 * outliner isnt showing scenes: Visible Layer draw mode for eg. */
				operation_cb(C, scene_owner ? scene_owner : scene_act, te, NULL, tselem);
			}
		}
		if((tselem->flag & TSE_CLOSED)==0) {
			outliner_do_object_operation(C, scene_act, soops, &te->subtree, operation_cb);
		}
	}
}

/* ******************************************** */

static void pchan_cb(int event, TreeElement *te, TreeStoreElem *UNUSED(tselem))
{
	bPoseChannel *pchan= (bPoseChannel *)te->directdata;
	
	if(event==1)
		pchan->bone->flag |= BONE_SELECTED;
	else if(event==2)
		pchan->bone->flag &= ~BONE_SELECTED;
	else if(event==3) {
		pchan->bone->flag |= BONE_HIDDEN_P;
		pchan->bone->flag &= ~BONE_SELECTED;
	}
	else if(event==4)
		pchan->bone->flag &= ~BONE_HIDDEN_P;
}

static void bone_cb(int event, TreeElement *te, TreeStoreElem *UNUSED(tselem))
{
	Bone *bone= (Bone *)te->directdata;
	
	if(event==1)
		bone->flag |= BONE_SELECTED;
	else if(event==2)
		bone->flag &= ~BONE_SELECTED;
	else if(event==3) {
		bone->flag |= BONE_HIDDEN_P;
		bone->flag &= ~BONE_SELECTED;
	}
	else if(event==4)
		bone->flag &= ~BONE_HIDDEN_P;
}

static void ebone_cb(int event, TreeElement *te, TreeStoreElem *UNUSED(tselem))
{
	EditBone *ebone= (EditBone *)te->directdata;
	
	if(event==1)
		ebone->flag |= BONE_SELECTED;
	else if(event==2)
		ebone->flag &= ~BONE_SELECTED;
	else if(event==3) {
		ebone->flag |= BONE_HIDDEN_A;
		ebone->flag &= ~BONE_SELECTED|BONE_TIPSEL|BONE_ROOTSEL;
	}
	else if(event==4)
		ebone->flag &= ~BONE_HIDDEN_A;
}

static void sequence_cb(int event, TreeElement *UNUSED(te), TreeStoreElem *UNUSED(tselem))
{
//	Sequence *seq= (Sequence*) te->directdata;
	if(event==1) {
// XXX		select_single_seq(seq, 1);
	}
}

static void outliner_do_data_operation(SpaceOops *soops, int type, int event, ListBase *lb, 
										 void (*operation_cb)(int, TreeElement *, TreeStoreElem *))
{
	TreeElement *te;
	TreeStoreElem *tselem;
	
	for(te=lb->first; te; te= te->next) {
		tselem= TREESTORE(te);
		if(tselem->flag & TSE_SELECTED) {
			if(tselem->type==type) {
				operation_cb(event, te, tselem);
			}
		}
		if((tselem->flag & TSE_CLOSED)==0) {
			outliner_do_data_operation(soops, type, event, &te->subtree, operation_cb);
		}
	}
}

static void outliner_del(bContext *C, Scene *scene, ARegion *UNUSED(ar), SpaceOops *soops)
{
	
	if(soops->outlinevis==SO_SEQUENCE)
		;//		del_seq();
	else {
		outliner_do_object_operation(C, scene, soops, &soops->tree, object_delete_cb);
		DAG_scene_sort(CTX_data_main(C), scene);
		ED_undo_push(C, "Delete Objects");
		WM_event_add_notifier(C, NC_SCENE|ND_OB_ACTIVE, scene);
	}
}

/* **************************************** */

static EnumPropertyItem prop_object_op_types[] = {
	{1, "SELECT", 0, "Select", ""},
	{2, "DESELECT", 0, "Deselect", ""},
	{4, "DELETE", 0, "Delete", ""},
	{6, "TOGVIS", 0, "Toggle Visible", ""},
	{7, "TOGSEL", 0, "Toggle Selectable", ""},
	{8, "TOGREN", 0, "Toggle Renderable", ""},
	{0, NULL, 0, NULL, NULL}
};

static int outliner_object_operation_exec(bContext *C, wmOperator *op)
{
	Main *bmain= CTX_data_main(C);
	Scene *scene= CTX_data_scene(C);
	SpaceOops *soops= CTX_wm_space_outliner(C);
	int event;
	const char *str= NULL;
	
	/* check for invalid states */
	if (soops == NULL)
		return OPERATOR_CANCELLED;
	
	event= RNA_enum_get(op->ptr, "type");

	if(event==1) {
		Scene *sce= scene;	// to be able to delete, scenes are set...
		outliner_do_object_operation(C, scene, soops, &soops->tree, object_select_cb);
		if(scene != sce) {
			ED_screen_set_scene(C, sce);
		}
		
		str= "Select Objects";
		WM_event_add_notifier(C, NC_SCENE|ND_OB_SELECT, scene);
	}
	else if(event==2) {
		outliner_do_object_operation(C, scene, soops, &soops->tree, object_deselect_cb);
		str= "Deselect Objects";
		WM_event_add_notifier(C, NC_SCENE|ND_OB_SELECT, scene);
	}
	else if(event==4) {
		outliner_do_object_operation(C, scene, soops, &soops->tree, object_delete_cb);
		DAG_scene_sort(bmain, scene);
		str= "Delete Objects";
		WM_event_add_notifier(C, NC_SCENE|ND_OB_ACTIVE, scene);
	}
	else if(event==5) {	/* disabled, see above enum (ton) */
		outliner_do_object_operation(C, scene, soops, &soops->tree, id_local_cb);
		str= "Localized Objects";
	}
	else if(event==6) {
		outliner_do_object_operation(C, scene, soops, &soops->tree, object_toggle_visibility_cb);
		str= "Toggle Visibility";
		WM_event_add_notifier(C, NC_SCENE|ND_OB_VISIBLE, scene);
	}
	else if(event==7) {
		outliner_do_object_operation(C, scene, soops, &soops->tree, object_toggle_selectability_cb);
		str= "Toggle Selectability";
		WM_event_add_notifier(C, NC_SCENE|ND_OB_SELECT, scene);
	}
	else if(event==8) {
		outliner_do_object_operation(C, scene, soops, &soops->tree, object_toggle_renderability_cb);
		str= "Toggle Renderability";
		WM_event_add_notifier(C, NC_SCENE|ND_OB_RENDER, scene);
	}

	ED_undo_push(C, str);
	
	return OPERATOR_FINISHED;
}


void OUTLINER_OT_object_operation(wmOperatorType *ot)
{
	/* identifiers */
	ot->name= "Outliner Object Operation";
	ot->idname= "OUTLINER_OT_object_operation";
	ot->description= "";
	
	/* callbacks */
	ot->invoke= WM_menu_invoke;
	ot->exec= outliner_object_operation_exec;
	ot->poll= ED_operator_outliner_active;
	
	ot->flag= 0;

	ot->prop= RNA_def_enum(ot->srna, "type", prop_object_op_types, 0, "Object Operation", "");
}

/* **************************************** */

static EnumPropertyItem prop_group_op_types[] = {
	{1, "UNLINK", 0, "Unlink", ""},
	{2, "LOCAL", 0, "Make Local", ""},
	{3, "LINK", 0, "Link Group Objects to Scene", ""},
	{4, "TOGVIS", 0, "Toggle Visible", ""},
	{5, "TOGSEL", 0, "Toggle Selectable", ""},
	{6, "TOGREN", 0, "Toggle Renderable", ""},
	{0, NULL, 0, NULL, NULL}
};

static int outliner_group_operation_exec(bContext *C, wmOperator *op)
{
	Scene *scene= CTX_data_scene(C);
	SpaceOops *soops= CTX_wm_space_outliner(C);
	int event;
	
	/* check for invalid states */
	if (soops == NULL)
		return OPERATOR_CANCELLED;
	
	event= RNA_enum_get(op->ptr, "type");
	
	if(event==1) {
		outliner_do_libdata_operation(C, scene, soops, &soops->tree, unlink_group_cb);
		ED_undo_push(C, "Unlink group");
	}
	else if(event==2) {
		outliner_do_libdata_operation(C, scene, soops, &soops->tree, id_local_cb);
		ED_undo_push(C, "Localized Data");
	}
	else if(event==3) {
		outliner_do_libdata_operation(C, scene, soops, &soops->tree, group_linkobs2scene_cb);
		ED_undo_push(C, "Link Group Objects to Scene");
	}
	
	
	WM_event_add_notifier(C, NC_GROUP, NULL);
	
	return OPERATOR_FINISHED;
}


void OUTLINER_OT_group_operation(wmOperatorType *ot)
{
	/* identifiers */
	ot->name= "Outliner Group Operation";
	ot->idname= "OUTLINER_OT_group_operation";
	ot->description= "";
	
	/* callbacks */
	ot->invoke= WM_menu_invoke;
	ot->exec= outliner_group_operation_exec;
	ot->poll= ED_operator_outliner_active;
	
	ot->flag= 0;
	
	ot->prop= RNA_def_enum(ot->srna, "type", prop_group_op_types, 0, "Group Operation", "");
}

/* **************************************** */

static EnumPropertyItem prop_id_op_types[] = {
	{1, "UNLINK", 0, "Unlink", ""},
	{2, "LOCAL", 0, "Make Local", ""},
	{0, NULL, 0, NULL, NULL}
};

static int outliner_id_operation_exec(bContext *C, wmOperator *op)
{
	Scene *scene= CTX_data_scene(C);
	SpaceOops *soops= CTX_wm_space_outliner(C);
	int scenelevel=0, objectlevel=0, idlevel=0, datalevel=0;
	int event;
	
	/* check for invalid states */
	if (soops == NULL)
		return OPERATOR_CANCELLED;
	
	set_operation_types(soops, &soops->tree, &scenelevel, &objectlevel, &idlevel, &datalevel);
	
	event= RNA_enum_get(op->ptr, "type");
	
	if(event==1) {
		switch(idlevel) {
			case ID_MA:
				outliner_do_libdata_operation(C, scene, soops, &soops->tree, unlink_material_cb);
				ED_undo_push(C, "Unlink material");
				break;
			case ID_TE:
				outliner_do_libdata_operation(C, scene, soops, &soops->tree, unlink_texture_cb);
				ED_undo_push(C, "Unlink texture");
				break;
			default:
				BKE_report(op->reports, RPT_WARNING, "Not Yet");
		}
	}
	else if(event==2) {
		outliner_do_libdata_operation(C, scene, soops, &soops->tree, id_local_cb);
		ED_undo_push(C, "Localized Data");
	}
	
	/* wrong notifier still... */
	WM_event_add_notifier(C, NC_OBJECT, NULL);
	
	return OPERATOR_FINISHED;
}


void OUTLINER_OT_id_operation(wmOperatorType *ot)
{
	/* identifiers */
	ot->name= "Outliner ID data Operation";
	ot->idname= "OUTLINER_OT_id_operation";
	ot->description= "";
	
	/* callbacks */
	ot->invoke= WM_menu_invoke;
	ot->exec= outliner_id_operation_exec;
	ot->poll= ED_operator_outliner_active;
	
	ot->flag= 0;
	
	ot->prop= RNA_def_enum(ot->srna, "type", prop_id_op_types, 0, "ID data Operation", "");
}

/* **************************************** */

static EnumPropertyItem prop_data_op_types[] = {
	{1, "SELECT", 0, "Select", ""},
	{2, "DESELECT", 0, "Deselect", ""},
	{3, "HIDE", 0, "Hide", ""},
	{4, "UNHIDE", 0, "Unhide", ""},
	{0, NULL, 0, NULL, NULL}
};

static int outliner_data_operation_exec(bContext *C, wmOperator *op)
{
	SpaceOops *soops= CTX_wm_space_outliner(C);
	int scenelevel=0, objectlevel=0, idlevel=0, datalevel=0;
	int event;
	
	/* check for invalid states */
	if (soops == NULL)
		return OPERATOR_CANCELLED;
	
	event= RNA_enum_get(op->ptr, "type");
	set_operation_types(soops, &soops->tree, &scenelevel, &objectlevel, &idlevel, &datalevel);
	
	if(datalevel==TSE_POSE_CHANNEL) {
		if(event>0) {
			outliner_do_data_operation(soops, datalevel, event, &soops->tree, pchan_cb);
			WM_event_add_notifier(C, NC_OBJECT|ND_POSE, NULL);
			ED_undo_push(C, "PoseChannel operation");
		}
	}
	else if(datalevel==TSE_BONE) {
		if(event>0) {
			outliner_do_data_operation(soops, datalevel, event, &soops->tree, bone_cb);
			WM_event_add_notifier(C, NC_OBJECT|ND_POSE, NULL);
			ED_undo_push(C, "Bone operation");
		}
	}
	else if(datalevel==TSE_EBONE) {
		if(event>0) {
			outliner_do_data_operation(soops, datalevel, event, &soops->tree, ebone_cb);
			WM_event_add_notifier(C, NC_OBJECT|ND_POSE, NULL);
			ED_undo_push(C, "EditBone operation");
		}
	}
	else if(datalevel==TSE_SEQUENCE) {
		if(event>0) {
			outliner_do_data_operation(soops, datalevel, event, &soops->tree, sequence_cb);
		}
	}
	
	return OPERATOR_FINISHED;
}


void OUTLINER_OT_data_operation(wmOperatorType *ot)
{
	/* identifiers */
	ot->name= "Outliner Data Operation";
	ot->idname= "OUTLINER_OT_data_operation";
	ot->description= "";
	
	/* callbacks */
	ot->invoke= WM_menu_invoke;
	ot->exec= outliner_data_operation_exec;
	ot->poll= ED_operator_outliner_active;
	
	ot->flag= 0;
	
	ot->prop= RNA_def_enum(ot->srna, "type", prop_data_op_types, 0, "Data Operation", "");
}


/* ******************** */


static int do_outliner_operation_event(bContext *C, Scene *scene, ARegion *ar, SpaceOops *soops, TreeElement *te, wmEvent *event, const float mval[2])
{
	
	if(mval[1]>te->ys && mval[1]<te->ys+UI_UNIT_Y) {
		int scenelevel=0, objectlevel=0, idlevel=0, datalevel=0;
		TreeStoreElem *tselem= TREESTORE(te);
		
		/* select object that's clicked on and popup context menu */
		if (!(tselem->flag & TSE_SELECTED)) {
			
			if ( outliner_has_one_flag(soops, &soops->tree, TSE_SELECTED, 1) )
				outliner_set_flag(soops, &soops->tree, TSE_SELECTED, 0);
			
			tselem->flag |= TSE_SELECTED;
			/* redraw, same as outliner_select function */
			soops->storeflag |= SO_TREESTORE_REDRAW;
			ED_region_tag_redraw(ar);
		}
		
		set_operation_types(soops, &soops->tree, &scenelevel, &objectlevel, &idlevel, &datalevel);
		
		if(scenelevel) {
			//if(objectlevel || datalevel || idlevel) error("Mixed selection");
			//else pupmenu("Scene Operations%t|Delete");
		}
		else if(objectlevel) {
			WM_operator_name_call(C, "OUTLINER_OT_object_operation", WM_OP_INVOKE_REGION_WIN, NULL);
		}
		else if(idlevel) {
			if(idlevel==-1 || datalevel) error("Mixed selection");
			else {
				if (idlevel==ID_GR)
					WM_operator_name_call(C, "OUTLINER_OT_group_operation", WM_OP_INVOKE_REGION_WIN, NULL);
				else
					WM_operator_name_call(C, "OUTLINER_OT_id_operation", WM_OP_INVOKE_REGION_WIN, NULL);
			}
		}
		else if(datalevel) {
			if(datalevel==-1) error("Mixed selection");
			else {
				WM_operator_name_call(C, "OUTLINER_OT_data_operation", WM_OP_INVOKE_REGION_WIN, NULL);
			}
		}
		
		return 1;
	}
	
	for(te= te->subtree.first; te; te= te->next) {
		if(do_outliner_operation_event(C, scene, ar, soops, te, event, mval)) 
			return 1;
	}
	return 0;
}


static int outliner_operation(bContext *C, wmOperator *UNUSED(op), wmEvent *event)
{
	Scene *scene= CTX_data_scene(C);
	ARegion *ar= CTX_wm_region(C);
	SpaceOops *soops= CTX_wm_space_outliner(C);
	TreeElement *te;
	float fmval[2];
	
	UI_view2d_region_to_view(&ar->v2d, event->mval[0], event->mval[1], fmval, fmval+1);
	
	for(te= soops->tree.first; te; te= te->next) {
		if(do_outliner_operation_event(C, scene, ar, soops, te, event, fmval)) break;
	}
	
	return OPERATOR_FINISHED;
}

/* Menu only! Calls other operators */
void OUTLINER_OT_operation(wmOperatorType *ot)
{
	ot->name= "Execute Operation";
	ot->idname= "OUTLINER_OT_operation";
	ot->description= "Context menu for item operations";
	
	ot->invoke= outliner_operation;
	
	ot->poll= ED_operator_outliner_active;
}



/* ***************** ANIMATO OPERATIONS ********************************** */
/* KeyingSet and Driver Creation - Helper functions */

/* specialised poll callback for these operators to work in Datablocks view only */
static int ed_operator_outliner_datablocks_active(bContext *C)
{
	ScrArea *sa= CTX_wm_area(C);
	if ((sa) && (sa->spacetype==SPACE_OUTLINER)) {
		SpaceOops *so= CTX_wm_space_outliner(C);
		return (so->outlinevis == SO_DATABLOCKS);
	}
	return 0;
}


/* Helper func to extract an RNA path from selected tree element 
 * NOTE: the caller must zero-out all values of the pointers that it passes here first, as
 * this function does not do that yet 
 */
static void tree_element_to_path(SpaceOops *soops, TreeElement *te, TreeStoreElem *tselem, 
							ID **id, char **path, int *array_index, short *flag, short *UNUSED(groupmode))
{
	ListBase hierarchy = {NULL, NULL};
	LinkData *ld;
	TreeElement *tem, *temnext, *temsub;
	TreeStoreElem *tse, *tsenext;
	PointerRNA *ptr, *nextptr;
	PropertyRNA *prop;
	char *newpath=NULL;
	
	/* optimise tricks:
	 *	- Don't do anything if the selected item is a 'struct', but arrays are allowed
	 */
	if (tselem->type == TSE_RNA_STRUCT)
		return;
	
	/* Overview of Algorithm:
	 * 	1. Go up the chain of parents until we find the 'root', taking note of the 
	 *	   levels encountered in reverse-order (i.e. items are added to the start of the list
	 *      for more convenient looping later)
	 * 	2. Walk down the chain, adding from the first ID encountered 
	 *	   (which will become the 'ID' for the KeyingSet Path), and build a  
	 * 		path as we step through the chain
	 */
	 
	/* step 1: flatten out hierarchy of parents into a flat chain */
	for (tem= te->parent; tem; tem= tem->parent) {
		ld= MEM_callocN(sizeof(LinkData), "LinkData for tree_element_to_path()");
		ld->data= tem;
		BLI_addhead(&hierarchy, ld);
	}
	
	/* step 2: step down hierarchy building the path (NOTE: addhead in previous loop was needed so that we can loop like this) */
	for (ld= hierarchy.first; ld; ld= ld->next) {
		/* get data */
		tem= (TreeElement *)ld->data;
		tse= TREESTORE(tem);
		ptr= &tem->rnaptr;
		prop= tem->directdata;
		
		/* check if we're looking for first ID, or appending to path */
		if (*id) {
			/* just 'append' property to path 
			 *	- to prevent memory leaks, we must write to newpath not path, then free old path + swap them
			 */
			if(tse->type == TSE_RNA_PROPERTY) {
				if(RNA_property_type(prop) == PROP_POINTER) {
					/* for pointer we just append property name */
					newpath= RNA_path_append(*path, ptr, prop, 0, NULL);
				}
				else if(RNA_property_type(prop) == PROP_COLLECTION) {
					char buf[128], *name;
					
					temnext= (TreeElement*)(ld->next->data);
					tsenext= TREESTORE(temnext);
					
					nextptr= &temnext->rnaptr;
					name= RNA_struct_name_get_alloc(nextptr, buf, sizeof(buf));
					
					if(name) {
						/* if possible, use name as a key in the path */
						newpath= RNA_path_append(*path, NULL, prop, 0, name);
						
						if(name != buf)
							MEM_freeN(name);
					}
					else {
						/* otherwise use index */
						int index= 0;
						
						for(temsub=tem->subtree.first; temsub; temsub=temsub->next, index++)
							if(temsub == temnext)
								break;
						
						newpath= RNA_path_append(*path, NULL, prop, index, NULL);
					}
					
					ld= ld->next;
				}
			}
			
			if(newpath) {
				if (*path) MEM_freeN(*path);
				*path= newpath;
				newpath= NULL;
			}
		}
		else {
			/* no ID, so check if entry is RNA-struct, and if that RNA-struct is an ID datablock to extract info from */
			if (tse->type == TSE_RNA_STRUCT) {
				/* ptr->data not ptr->id.data seems to be the one we want, since ptr->data is sometimes the owner of this ID? */
				if(RNA_struct_is_ID(ptr->type)) {
					*id= (ID *)ptr->data;
					
					/* clear path */
					if(*path) {
						MEM_freeN(*path);
						path= NULL;
					}
				}
			}
		}
	}

	/* step 3: if we've got an ID, add the current item to the path */
	if (*id) {
		/* add the active property to the path */
		ptr= &te->rnaptr;
		prop= te->directdata;
		
		/* array checks */
		if (tselem->type == TSE_RNA_ARRAY_ELEM) {
			/* item is part of an array, so must set the array_index */
			*array_index= te->index;
		}
		else if (RNA_property_array_length(ptr, prop)) {
			/* entire array was selected, so keyframe all */
			*flag |= KSP_FLAG_WHOLE_ARRAY;
		}
		
		/* path */
		newpath= RNA_path_append(*path, NULL, prop, 0, NULL);
		if (*path) MEM_freeN(*path);
		*path= newpath;
	}

	/* free temp data */
	BLI_freelistN(&hierarchy);
}

/* ***************** KEYINGSET OPERATIONS *************** */

/* These operators are only available in databrowser mode for now, as
 * they depend on having RNA paths and/or hierarchies available.
 */
enum {
	DRIVERS_EDITMODE_ADD	= 0,
	DRIVERS_EDITMODE_REMOVE,
} /*eDrivers_EditModes*/;

/* Utilities ---------------------------------- */ 

/* Recursively iterate over tree, finding and working on selected items */
static void do_outliner_drivers_editop(SpaceOops *soops, ListBase *tree, ReportList *reports, short mode)
{
	TreeElement *te;
	TreeStoreElem *tselem;
	
	for (te= tree->first; te; te=te->next) {
		tselem= TREESTORE(te);
		
		/* if item is selected, perform operation */
		if (tselem->flag & TSE_SELECTED) {
			ID *id= NULL;
			char *path= NULL;
			int array_index= 0;
			short flag= 0;
			short groupmode= KSP_GROUP_KSNAME;
			
			/* check if RNA-property described by this selected element is an animateable prop */
			if (ELEM(tselem->type, TSE_RNA_PROPERTY, TSE_RNA_ARRAY_ELEM) && RNA_property_animateable(&te->rnaptr, te->directdata)) {
				/* get id + path + index info from the selected element */
				tree_element_to_path(soops, te, tselem, 
						&id, &path, &array_index, &flag, &groupmode);
			}
			
			/* only if ID and path were set, should we perform any actions */
			if (id && path) {
				short dflags = CREATEDRIVER_WITH_DEFAULT_DVAR;
				int arraylen = 1;
				
				/* array checks */
				if (flag & KSP_FLAG_WHOLE_ARRAY) {
					/* entire array was selected, so add drivers for all */
					arraylen= RNA_property_array_length(&te->rnaptr, te->directdata);
				}
				else
					arraylen= array_index;
				
				/* we should do at least one step */
				if (arraylen == array_index)
					arraylen++;
				
				/* for each array element we should affect, add driver */
				for (; array_index < arraylen; array_index++) {
					/* action depends on mode */
					switch (mode) {
						case DRIVERS_EDITMODE_ADD:
						{
							/* add a new driver with the information obtained (only if valid) */
							ANIM_add_driver(reports, id, path, array_index, dflags, DRIVER_TYPE_PYTHON);
						}
							break;
						case DRIVERS_EDITMODE_REMOVE:
						{
							/* remove driver matching the information obtained (only if valid) */
							ANIM_remove_driver(reports, id, path, array_index, dflags);
						}
							break;
					}
				}
				
				/* free path, since it had to be generated */
				MEM_freeN(path);
			}
			
			
		}
		
		/* go over sub-tree */
		if ((tselem->flag & TSE_CLOSED)==0)
			do_outliner_drivers_editop(soops, &te->subtree, reports, mode);
	}
}

/* Add Operator ---------------------------------- */

static int outliner_drivers_addsel_exec(bContext *C, wmOperator *op)
{
	SpaceOops *soutliner= CTX_wm_space_outliner(C);
	
	/* check for invalid states */
	if (soutliner == NULL)
		return OPERATOR_CANCELLED;
	
	/* recursively go into tree, adding selected items */
	do_outliner_drivers_editop(soutliner, &soutliner->tree, op->reports, DRIVERS_EDITMODE_ADD);
	
	/* send notifiers */
	WM_event_add_notifier(C, NC_ANIMATION|ND_FCURVES_ORDER, NULL); // XXX
	
	return OPERATOR_FINISHED;
}

void OUTLINER_OT_drivers_add_selected(wmOperatorType *ot)
{
	/* api callbacks */
	ot->idname= "OUTLINER_OT_drivers_add_selected";
	ot->name= "Add Drivers for Selected";
	ot->description= "Add drivers to selected items";
	
	/* api callbacks */
	ot->exec= outliner_drivers_addsel_exec;
	ot->poll= ed_operator_outliner_datablocks_active;
	
	/* flags */
	ot->flag = OPTYPE_REGISTER|OPTYPE_UNDO;
}


/* Remove Operator ---------------------------------- */

static int outliner_drivers_deletesel_exec(bContext *C, wmOperator *op)
{
	SpaceOops *soutliner= CTX_wm_space_outliner(C);
	
	/* check for invalid states */
	if (soutliner == NULL)
		return OPERATOR_CANCELLED;
	
	/* recursively go into tree, adding selected items */
	do_outliner_drivers_editop(soutliner, &soutliner->tree, op->reports, DRIVERS_EDITMODE_REMOVE);
	
	/* send notifiers */
	WM_event_add_notifier(C, ND_KEYS, NULL); // XXX
	
	return OPERATOR_FINISHED;
}

void OUTLINER_OT_drivers_delete_selected(wmOperatorType *ot)
{
	/* identifiers */
	ot->idname= "OUTLINER_OT_drivers_delete_selected";
	ot->name= "Delete Drivers for Selected";
	ot->description= "Delete drivers assigned to selected items";
	
	/* api callbacks */
	ot->exec= outliner_drivers_deletesel_exec;
	ot->poll= ed_operator_outliner_datablocks_active;
	
	/* flags */
	ot->flag = OPTYPE_REGISTER|OPTYPE_UNDO;
}

/* ***************** KEYINGSET OPERATIONS *************** */

/* These operators are only available in databrowser mode for now, as
 * they depend on having RNA paths and/or hierarchies available.
 */
enum {
	KEYINGSET_EDITMODE_ADD	= 0,
	KEYINGSET_EDITMODE_REMOVE,
} /*eKeyingSet_EditModes*/;

/* Utilities ---------------------------------- */ 
 
/* find the 'active' KeyingSet, and add if not found (if adding is allowed) */
// TODO: should this be an API func?
static KeyingSet *verify_active_keyingset(Scene *scene, short add)
{
	KeyingSet *ks= NULL;
	
	/* sanity check */
	if (scene == NULL)
		return NULL;
	
	/* try to find one from scene */
	if (scene->active_keyingset > 0)
		ks= BLI_findlink(&scene->keyingsets, scene->active_keyingset-1);
		
	/* add if none found */
	// XXX the default settings have yet to evolve
	if ((add) && (ks==NULL)) {
		ks= BKE_keyingset_add(&scene->keyingsets, NULL, KEYINGSET_ABSOLUTE, 0);
		scene->active_keyingset= BLI_countlist(&scene->keyingsets);
	}
	
	return ks;
}

/* Recursively iterate over tree, finding and working on selected items */
static void do_outliner_keyingset_editop(SpaceOops *soops, KeyingSet *ks, ListBase *tree, short mode)
{
	TreeElement *te;
	TreeStoreElem *tselem;
	
	for (te= tree->first; te; te=te->next) {
		tselem= TREESTORE(te);
		
		/* if item is selected, perform operation */
		if (tselem->flag & TSE_SELECTED) {
			ID *id= NULL;
			char *path= NULL;
			int array_index= 0;
			short flag= 0;
			short groupmode= KSP_GROUP_KSNAME;
			
			/* check if RNA-property described by this selected element is an animateable prop */
			if (ELEM(tselem->type, TSE_RNA_PROPERTY, TSE_RNA_ARRAY_ELEM) && RNA_property_animateable(&te->rnaptr, te->directdata)) {
				/* get id + path + index info from the selected element */
				tree_element_to_path(soops, te, tselem, 
						&id, &path, &array_index, &flag, &groupmode);
			}
			
			/* only if ID and path were set, should we perform any actions */
			if (id && path) {
				/* action depends on mode */
				switch (mode) {
					case KEYINGSET_EDITMODE_ADD:
					{
						/* add a new path with the information obtained (only if valid) */
						// TODO: what do we do with group name? for now, we don't supply one, and just let this use the KeyingSet name
						BKE_keyingset_add_path(ks, id, NULL, path, array_index, flag, groupmode);
						ks->active_path= BLI_countlist(&ks->paths);
					}
						break;
					case KEYINGSET_EDITMODE_REMOVE:
					{
						/* find the relevant path, then remove it from the KeyingSet */
						KS_Path *ksp= BKE_keyingset_find_path(ks, id, NULL, path, array_index, groupmode);
						
						if (ksp) {
							/* free path's data */
							BKE_keyingset_free_path(ks, ksp);

							ks->active_path= 0;
						}
					}
						break;
				}
				
				/* free path, since it had to be generated */
				MEM_freeN(path);
			}
		}
		
		/* go over sub-tree */
		if ((tselem->flag & TSE_CLOSED)==0)
			do_outliner_keyingset_editop(soops, ks, &te->subtree, mode);
	}
}

/* Add Operator ---------------------------------- */

static int outliner_keyingset_additems_exec(bContext *C, wmOperator *op)
{
	SpaceOops *soutliner= CTX_wm_space_outliner(C);
	Scene *scene= CTX_data_scene(C);
	KeyingSet *ks= verify_active_keyingset(scene, 1);
	
	/* check for invalid states */
	if (ks == NULL) {
		BKE_report(op->reports, RPT_ERROR, "Operation requires an Active Keying Set");
		return OPERATOR_CANCELLED;
	}
	if (soutliner == NULL)
		return OPERATOR_CANCELLED;
	
	/* recursively go into tree, adding selected items */
	do_outliner_keyingset_editop(soutliner, ks, &soutliner->tree, KEYINGSET_EDITMODE_ADD);
	
	/* send notifiers */
	WM_event_add_notifier(C, NC_SCENE|ND_KEYINGSET, NULL);
	
	return OPERATOR_FINISHED;
}

void OUTLINER_OT_keyingset_add_selected(wmOperatorType *ot)
{
	/* identifiers */
	ot->idname= "OUTLINER_OT_keyingset_add_selected";
	ot->name= "Keying Set Add Selected";
	ot->description= "Add selected items (blue-grey rows) to active Keying Set";
	
	/* api callbacks */
	ot->exec= outliner_keyingset_additems_exec;
	ot->poll= ed_operator_outliner_datablocks_active;
	
	/* flags */
	ot->flag = OPTYPE_REGISTER|OPTYPE_UNDO;
}


/* Remove Operator ---------------------------------- */

static int outliner_keyingset_removeitems_exec(bContext *C, wmOperator *UNUSED(op))
{
	SpaceOops *soutliner= CTX_wm_space_outliner(C);
	Scene *scene= CTX_data_scene(C);
	KeyingSet *ks= verify_active_keyingset(scene, 1);
	
	/* check for invalid states */
	if (soutliner == NULL)
		return OPERATOR_CANCELLED;
	
	/* recursively go into tree, adding selected items */
	do_outliner_keyingset_editop(soutliner, ks, &soutliner->tree, KEYINGSET_EDITMODE_REMOVE);
	
	/* send notifiers */
	WM_event_add_notifier(C, NC_SCENE|ND_KEYINGSET, NULL);
	
	return OPERATOR_FINISHED;
}

void OUTLINER_OT_keyingset_remove_selected(wmOperatorType *ot)
{
	/* identifiers */
	ot->idname= "OUTLINER_OT_keyingset_remove_selected";
	ot->name= "Keying Set Remove Selected";
	ot->description = "Remove selected items (blue-grey rows) from active Keying Set";
	
	/* api callbacks */
	ot->exec= outliner_keyingset_removeitems_exec;
	ot->poll= ed_operator_outliner_datablocks_active;
	
	/* flags */
	ot->flag = OPTYPE_REGISTER|OPTYPE_UNDO;
}

/* ***************** DRAW *************** */

/* make function calls a bit compacter */
struct DrawIconArg {
	uiBlock *block;
	ID *id;
	int xmax, x, y;
	float alpha;
};

static void tselem_draw_icon_uibut(struct DrawIconArg *arg, int icon)
{
	/* restrict collumn clip... it has been coded by simply overdrawing, doesnt work for buttons */
	if(arg->x >= arg->xmax) 
		UI_icon_draw(arg->x, arg->y, icon);
	else {
		/* XXX investigate: button placement of icons is way different than UI_icon_draw? */
		float ufac= UI_UNIT_X/20.0f;
		uiBut *but= uiDefIconBut(arg->block, LABEL, 0, icon, arg->x-3.0f*ufac, arg->y, UI_UNIT_X-4.0f*ufac, UI_UNIT_Y-4.0f*ufac, NULL, 0.0, 0.0, 1.0, arg->alpha, (arg->id && arg->id->lib) ? arg->id->lib->name : "");
		
		if(arg->id)
			uiButSetDragID(but, arg->id);
	}

}

static void tselem_draw_icon(uiBlock *block, int xmax, float x, float y, TreeStoreElem *tselem, TreeElement *te, float alpha)
{
	struct DrawIconArg arg;
	
	/* make function calls a bit compacter */
	arg.block= block;
	arg.id= tselem->id;
	arg.xmax= xmax;
	arg.x= x;
	arg.y= y;
	arg.alpha= alpha;
	
	if(tselem->type) {
		switch( tselem->type) {
			case TSE_ANIM_DATA:
				UI_icon_draw(x, y, ICON_ANIM_DATA); break; // xxx
			case TSE_NLA:
				UI_icon_draw(x, y, ICON_NLA); break;
			case TSE_NLA_TRACK:
				UI_icon_draw(x, y, ICON_NLA); break; // XXX
			case TSE_NLA_ACTION:
				UI_icon_draw(x, y, ICON_ACTION); break;
			case TSE_DEFGROUP_BASE:
				UI_icon_draw(x, y, ICON_GROUP_VERTEX); break;
			case TSE_BONE:
			case TSE_EBONE:
				UI_icon_draw(x, y, ICON_BONE_DATA); break;
			case TSE_CONSTRAINT_BASE:
				UI_icon_draw(x, y, ICON_CONSTRAINT); break;
			case TSE_MODIFIER_BASE:
				UI_icon_draw(x, y, ICON_MODIFIER); break;
			case TSE_LINKED_OB:
				UI_icon_draw(x, y, ICON_OBJECT_DATA); break;
			case TSE_LINKED_PSYS:
				UI_icon_draw(x, y, ICON_PARTICLES); break;
			case TSE_MODIFIER:
			{
				Object *ob= (Object *)tselem->id;
				ModifierData *md= BLI_findlink(&ob->modifiers, tselem->nr);
				switch(md->type) {
					case eModifierType_Subsurf: 
						UI_icon_draw(x, y, ICON_MOD_SUBSURF); break;
					case eModifierType_Armature: 
						UI_icon_draw(x, y, ICON_MOD_ARMATURE); break;
					case eModifierType_Lattice: 
						UI_icon_draw(x, y, ICON_MOD_LATTICE); break;
					case eModifierType_Curve: 
						UI_icon_draw(x, y, ICON_MOD_CURVE); break;
					case eModifierType_Build: 
						UI_icon_draw(x, y, ICON_MOD_BUILD); break;
					case eModifierType_Mirror: 
						UI_icon_draw(x, y, ICON_MOD_MIRROR); break;
					case eModifierType_Decimate: 
						UI_icon_draw(x, y, ICON_MOD_DECIM); break;
					case eModifierType_Wave: 
						UI_icon_draw(x, y, ICON_MOD_WAVE); break;
					case eModifierType_Hook: 
						UI_icon_draw(x, y, ICON_HOOK); break;
					case eModifierType_Softbody: 
						UI_icon_draw(x, y, ICON_MOD_SOFT); break;
					case eModifierType_Boolean: 
						UI_icon_draw(x, y, ICON_MOD_BOOLEAN); break;
					case eModifierType_ParticleSystem: 
						UI_icon_draw(x, y, ICON_MOD_PARTICLES); break;
					case eModifierType_ParticleInstance:
						UI_icon_draw(x, y, ICON_MOD_PARTICLES); break;
					case eModifierType_EdgeSplit:
						UI_icon_draw(x, y, ICON_MOD_EDGESPLIT); break;
					case eModifierType_Array:
						UI_icon_draw(x, y, ICON_MOD_ARRAY); break;
					case eModifierType_UVProject:
						UI_icon_draw(x, y, ICON_MOD_UVPROJECT); break;
					case eModifierType_Displace:
						UI_icon_draw(x, y, ICON_MOD_DISPLACE); break;
					case eModifierType_Shrinkwrap:
						UI_icon_draw(x, y, ICON_MOD_SHRINKWRAP); break;
					case eModifierType_Cast:
						UI_icon_draw(x, y, ICON_MOD_CAST); break;
					case eModifierType_MeshDeform:
						UI_icon_draw(x, y, ICON_MOD_MESHDEFORM); break;
					case eModifierType_Bevel:
						UI_icon_draw(x, y, ICON_MOD_BEVEL); break;
					case eModifierType_Smooth:
						UI_icon_draw(x, y, ICON_MOD_SMOOTH); break;
					case eModifierType_SimpleDeform:
						UI_icon_draw(x, y, ICON_MOD_SIMPLEDEFORM); break;
					case eModifierType_Mask:
						UI_icon_draw(x, y, ICON_MOD_MASK); break;
					case eModifierType_Cloth:
						UI_icon_draw(x, y, ICON_MOD_CLOTH); break;
					case eModifierType_Explode:
						UI_icon_draw(x, y, ICON_MOD_EXPLODE); break;
					case eModifierType_Collision:
						UI_icon_draw(x, y, ICON_MOD_PHYSICS); break;
					case eModifierType_Fluidsim:
						UI_icon_draw(x, y, ICON_MOD_FLUIDSIM); break;
					case eModifierType_Multires:
						UI_icon_draw(x, y, ICON_MOD_MULTIRES); break;
					case eModifierType_Smoke:
						UI_icon_draw(x, y, ICON_MOD_SMOKE); break;
					case eModifierType_Solidify:
						UI_icon_draw(x, y, ICON_MOD_SOLIDIFY); break;
					case eModifierType_Screw:
						UI_icon_draw(x, y, ICON_MOD_SCREW); break;
					default:
						UI_icon_draw(x, y, ICON_DOT); break;
				}
				break;
			}
			case TSE_SCRIPT_BASE:
				UI_icon_draw(x, y, ICON_TEXT); break;
			case TSE_POSE_BASE:
				UI_icon_draw(x, y, ICON_ARMATURE_DATA); break;
			case TSE_POSE_CHANNEL:
				UI_icon_draw(x, y, ICON_BONE_DATA); break;
			case TSE_PROXY:
				UI_icon_draw(x, y, ICON_GHOST); break;
			case TSE_R_LAYER_BASE:
				UI_icon_draw(x, y, ICON_RENDERLAYERS); break;
			case TSE_R_LAYER:
				UI_icon_draw(x, y, ICON_RENDERLAYERS); break;
			case TSE_LINKED_LAMP:
				UI_icon_draw(x, y, ICON_LAMP_DATA); break;
			case TSE_LINKED_MAT:
				UI_icon_draw(x, y, ICON_MATERIAL_DATA); break;
			case TSE_POSEGRP_BASE:
				UI_icon_draw(x, y, ICON_VERTEXSEL); break;
			case TSE_SEQUENCE:
				if(te->idcode==SEQ_MOVIE)
					UI_icon_draw(x, y, ICON_SEQUENCE);
				else if(te->idcode==SEQ_META)
					UI_icon_draw(x, y, ICON_DOT);
				else if(te->idcode==SEQ_SCENE)
					UI_icon_draw(x, y, ICON_SCENE);
				else if(te->idcode==SEQ_SOUND)
					UI_icon_draw(x, y, ICON_SOUND);
				else if(te->idcode==SEQ_IMAGE)
					UI_icon_draw(x, y, ICON_IMAGE_COL);
				else
					UI_icon_draw(x, y, ICON_PARTICLES);
				break;
			case TSE_SEQ_STRIP:
				UI_icon_draw(x, y, ICON_LIBRARY_DATA_DIRECT);
				break;
			case TSE_SEQUENCE_DUP:
				UI_icon_draw(x, y, ICON_OBJECT_DATA);
				break;
			case TSE_RNA_STRUCT:
				if(RNA_struct_is_ID(te->rnaptr.type)) {
					arg.id= (ID *)te->rnaptr.data;
					tselem_draw_icon_uibut(&arg, RNA_struct_ui_icon(te->rnaptr.type));
				}
				else
					UI_icon_draw(x, y, RNA_struct_ui_icon(te->rnaptr.type));
				break;
			default:
				UI_icon_draw(x, y, ICON_DOT); break;
		}
	}
	else if (GS(tselem->id->name) == ID_OB) {
		Object *ob= (Object *)tselem->id;
		switch (ob->type) {
			case OB_LAMP:
				tselem_draw_icon_uibut(&arg, ICON_OUTLINER_OB_LAMP); break;
			case OB_MESH: 
				tselem_draw_icon_uibut(&arg, ICON_OUTLINER_OB_MESH); break;
			case OB_CAMERA: 
				tselem_draw_icon_uibut(&arg, ICON_OUTLINER_OB_CAMERA); break;
			case OB_CURVE: 
				tselem_draw_icon_uibut(&arg, ICON_OUTLINER_OB_CURVE); break;
			case OB_MBALL: 
				tselem_draw_icon_uibut(&arg, ICON_OUTLINER_OB_META); break;
			case OB_LATTICE: 
				tselem_draw_icon_uibut(&arg, ICON_OUTLINER_OB_LATTICE); break;
			case OB_ARMATURE: 
				tselem_draw_icon_uibut(&arg, ICON_OUTLINER_OB_ARMATURE); break;
			case OB_FONT: 
				tselem_draw_icon_uibut(&arg, ICON_OUTLINER_OB_FONT); break;
			case OB_SURF: 
				tselem_draw_icon_uibut(&arg, ICON_OUTLINER_OB_SURFACE); break;
			case OB_EMPTY: 
				tselem_draw_icon_uibut(&arg, ICON_OUTLINER_OB_EMPTY); break;
		
		}
	}
	else {
		switch( GS(tselem->id->name)) {
			case ID_SCE:
				tselem_draw_icon_uibut(&arg, ICON_SCENE_DATA); break;
			case ID_ME:
				tselem_draw_icon_uibut(&arg, ICON_OUTLINER_DATA_MESH); break;
			case ID_CU:
				tselem_draw_icon_uibut(&arg, ICON_OUTLINER_DATA_CURVE); break;
			case ID_MB:
				tselem_draw_icon_uibut(&arg, ICON_OUTLINER_DATA_META); break;
			case ID_LT:
				tselem_draw_icon_uibut(&arg, ICON_OUTLINER_DATA_LATTICE); break;
			case ID_LA:
			{
				Lamp *la= (Lamp *)tselem->id;
				
				switch(la->type) {
					case LA_LOCAL:
						tselem_draw_icon_uibut(&arg, ICON_LAMP_POINT); break;
					case LA_SUN:
						tselem_draw_icon_uibut(&arg, ICON_LAMP_SUN); break;
					case LA_SPOT:
						tselem_draw_icon_uibut(&arg, ICON_LAMP_SPOT); break;
					case LA_HEMI:
						tselem_draw_icon_uibut(&arg, ICON_LAMP_HEMI); break;
					case LA_AREA:
						tselem_draw_icon_uibut(&arg, ICON_LAMP_AREA); break;
					default:
						tselem_draw_icon_uibut(&arg, ICON_OUTLINER_DATA_LAMP); break;
				}
				break;
			}
			case ID_MA:
				tselem_draw_icon_uibut(&arg, ICON_MATERIAL_DATA); break;
			case ID_TE:
				tselem_draw_icon_uibut(&arg, ICON_TEXTURE_DATA); break;
			case ID_IM:
				tselem_draw_icon_uibut(&arg, ICON_IMAGE_DATA); break;
			case ID_SO:
				tselem_draw_icon_uibut(&arg, ICON_SPEAKER); break;
			case ID_AR:
				tselem_draw_icon_uibut(&arg, ICON_OUTLINER_DATA_ARMATURE); break;
			case ID_CA:
				tselem_draw_icon_uibut(&arg, ICON_OUTLINER_DATA_CAMERA); break;
			case ID_KE:
				tselem_draw_icon_uibut(&arg, ICON_SHAPEKEY_DATA); break;
			case ID_WO:
				tselem_draw_icon_uibut(&arg, ICON_WORLD_DATA); break;
			case ID_AC:
				tselem_draw_icon_uibut(&arg, ICON_ACTION); break;
			case ID_NLA:
				tselem_draw_icon_uibut(&arg, ICON_NLA); break;
			case ID_TXT:
				tselem_draw_icon_uibut(&arg, ICON_SCRIPT); break;
			case ID_GR:
				tselem_draw_icon_uibut(&arg, ICON_GROUP); break;
			case ID_LI:
				tselem_draw_icon_uibut(&arg, ICON_LIBRARY_DATA_DIRECT); break;
		}
	}
}

static void outliner_draw_iconrow(bContext *C, uiBlock *block, Scene *scene, SpaceOops *soops, ListBase *lb, int level, int xmax, int *offsx, int ys)
{
	TreeElement *te;
	TreeStoreElem *tselem;
	int active;

	for(te= lb->first; te; te= te->next) {
<<<<<<< HEAD
=======
		
		/* exit drawing early */
		if((*offsx) - UI_UNIT_X > xmax)
			break;

>>>>>>> defb611a
		tselem= TREESTORE(te);
		
		/* object hierarchy always, further constrained on level */
		if(level<1 || (tselem->type==0 && te->idcode==ID_OB)) {

			/* active blocks get white circle */
			if(tselem->type==0) {
				if(te->idcode==ID_OB) active= (OBACT==(Object *)tselem->id);
				else if(scene->obedit && scene->obedit->data==tselem->id) active= 1;	// XXX use context?
				else active= tree_element_active(C, scene, soops, te, 0);
			}
			else active= tree_element_type_active(NULL, scene, soops, te, tselem, 0);
			
			if(active) {
				float ufac= UI_UNIT_X/20.0f;

				uiSetRoundBox(15);
				glColor4ub(255, 255, 255, 100);
				uiRoundBox( (float)*offsx-0.5f*ufac, (float)ys-1.0f*ufac, (float)*offsx+UI_UNIT_Y-3.0f*ufac, (float)ys+UI_UNIT_Y-3.0f*ufac, UI_UNIT_Y/2.0f-2.0f*ufac);
				glEnable(GL_BLEND); /* roundbox disables */
			}
			
			tselem_draw_icon(block, xmax, (float)*offsx, (float)ys, tselem, te, 0.5f);
			te->xs= (float)*offsx;
			te->ys= (float)ys;
			te->xend= (short)*offsx+UI_UNIT_X;
			te->flag |= TE_ICONROW;	// for click
			
			(*offsx) += UI_UNIT_X;
		}
		
		/* this tree element always has same amount of branches, so dont draw */
		if(tselem->type!=TSE_R_LAYER)
			outliner_draw_iconrow(C, block, scene, soops, &te->subtree, level+1, xmax, offsx, ys);
	}
	
}

/* closed tree element */
static void outliner_set_coord_tree_element(SpaceOops *soops, TreeElement *te, int startx, int *starty)
{
	TreeElement *ten;
	
	/* store coord and continue, we need coordinates for elements outside view too */
	te->xs= (float)startx;
	te->ys= (float)(*starty);
	
	for(ten= te->subtree.first; ten; ten= ten->next) {
		outliner_set_coord_tree_element(soops, ten, startx+UI_UNIT_X, starty);
	}	
}


static void outliner_draw_tree_element(bContext *C, uiBlock *block, Scene *scene, ARegion *ar, SpaceOops *soops, TreeElement *te, int startx, int *starty)
{
	TreeElement *ten;
	TreeStoreElem *tselem;
	float ufac= UI_UNIT_X/20.0f;
	int offsx= 0, active=0; // active=1 active obj, else active data
	
	tselem= TREESTORE(te);

	if(*starty+2*UI_UNIT_Y >= ar->v2d.cur.ymin && *starty<= ar->v2d.cur.ymax) {
		int xmax= ar->v2d.cur.xmax;
		
		/* icons can be ui buts, we dont want it to overlap with restrict */
		if((soops->flag & SO_HIDE_RESTRICTCOLS)==0)
			xmax-= OL_TOGW+UI_UNIT_X;
		
		glEnable(GL_BLEND);

		/* colors for active/selected data */
		if(tselem->type==0) {
			if(te->idcode==ID_SCE) {
				if(tselem->id == (ID *)scene) {
					glColor4ub(255, 255, 255, 100);
					active= 2;
				}
			}
			else if(te->idcode==ID_GR) {
				Group *gr = (Group *)tselem->id;

				if(group_select_flag(gr)) {
					char col[4];
					UI_GetThemeColorType4ubv(TH_SELECT, SPACE_VIEW3D, col);
					col[3]= 100;
					glColor4ubv((GLubyte *)col);

					active= 2;
				}
			}
			else if(te->idcode==ID_OB) {
				Object *ob= (Object *)tselem->id;
				
				if(ob==OBACT || (ob->flag & SELECT)) {
					char col[4]= {0, 0, 0, 0};
					
					/* outliner active ob: always white text, circle color now similar to view3d */
					
					active= 2; /* means it draws a color circle */
					if(ob==OBACT) {
						if(ob->flag & SELECT) {
							UI_GetThemeColorType4ubv(TH_ACTIVE, SPACE_VIEW3D, col);
							col[3]= 100;
						}
						
						active= 1; /* means it draws white text */
					}
					else if(ob->flag & SELECT) {
						UI_GetThemeColorType4ubv(TH_SELECT, SPACE_VIEW3D, col);
						col[3]= 100;
					}
					
					glColor4ubv((GLubyte *)col);
				}

			}
			else if(scene->obedit && scene->obedit->data==tselem->id) {
				glColor4ub(255, 255, 255, 100);
				active= 2;
			}
			else {
				if(tree_element_active(C, scene, soops, te, 0)) {
					glColor4ub(220, 220, 255, 100);
					active= 2;
				}
			}
		}
		else {
			if( tree_element_type_active(NULL, scene, soops, te, tselem, 0) ) active= 2;
			glColor4ub(220, 220, 255, 100);
		}
		
		/* active circle */
		if(active) {
			uiSetRoundBox(15);
			uiRoundBox( (float)startx+UI_UNIT_Y-1.5f*ufac, (float)*starty+2.0f*ufac, (float)startx+2.0f*UI_UNIT_Y-4.0f*ufac, (float)*starty+UI_UNIT_Y-1.0f*ufac, UI_UNIT_Y/2.0f-2.0f*ufac);
			glEnable(GL_BLEND);	/* roundbox disables it */
			
			te->flag |= TE_ACTIVE; // for lookup in display hierarchies
		}
		
		/* open/close icon, only when sublevels, except for scene */
		if(te->subtree.first || (tselem->type==0 && te->idcode==ID_SCE) || (te->flag & TE_LAZY_CLOSED)) {
			int icon_x;
			if(tselem->type==0 && ELEM(te->idcode, ID_OB, ID_SCE))
				icon_x = startx;
			else
				icon_x = startx+5*ufac;

				// icons a bit higher
			if(tselem->flag & TSE_CLOSED) 
				UI_icon_draw((float)icon_x, (float)*starty+2*ufac, ICON_DISCLOSURE_TRI_RIGHT);
			else
				UI_icon_draw((float)icon_x, (float)*starty+2*ufac, ICON_DISCLOSURE_TRI_DOWN);
		}
		offsx+= UI_UNIT_X;
		
		/* datatype icon */
		
		if(!(ELEM(tselem->type, TSE_RNA_PROPERTY, TSE_RNA_ARRAY_ELEM))) {
			// icons a bit higher
			tselem_draw_icon(block, xmax, (float)startx+offsx, (float)*starty+2*ufac, tselem, te, 1.0f);
			
			offsx+= UI_UNIT_X;
		}
		else
			offsx+= 2*ufac;
		
		if(tselem->type==0 && tselem->id->lib) {
			glPixelTransferf(GL_ALPHA_SCALE, 0.5f);
			if(tselem->id->flag & LIB_INDIRECT)
				UI_icon_draw((float)startx+offsx, (float)*starty+2*ufac, ICON_LIBRARY_DATA_INDIRECT);
			else
				UI_icon_draw((float)startx+offsx, (float)*starty+2*ufac, ICON_LIBRARY_DATA_DIRECT);
			glPixelTransferf(GL_ALPHA_SCALE, 1.0f);
			offsx+= UI_UNIT_X;
		}		
		glDisable(GL_BLEND);

		/* name */
		if(active==1) UI_ThemeColor(TH_TEXT_HI);
		else if(ELEM(tselem->type, TSE_RNA_PROPERTY, TSE_RNA_ARRAY_ELEM)) UI_ThemeColorBlend(TH_BACK, TH_TEXT, 0.75f);
		else UI_ThemeColor(TH_TEXT);
		
		UI_DrawString(startx+offsx, *starty+5*ufac, te->name);
		
		offsx+= (int)(UI_UNIT_X + UI_GetStringWidth(te->name));
		
		/* closed item, we draw the icons, not when it's a scene, or master-server list though */
		if(tselem->flag & TSE_CLOSED) {
			if(te->subtree.first) {
				if(tselem->type==0 && te->idcode==ID_SCE);
				else if(tselem->type!=TSE_R_LAYER) { /* this tree element always has same amount of branches, so dont draw */
					int tempx= startx+offsx;
					
					// divider
					UI_ThemeColorShade(TH_BACK, -40);
					glRecti(tempx -10, *starty+4, tempx -8, *starty+UI_UNIT_Y-4);

					glEnable(GL_BLEND);
					glPixelTransferf(GL_ALPHA_SCALE, 0.5);

					outliner_draw_iconrow(C, block, scene, soops, &te->subtree, 0, xmax, &tempx, *starty+2);

					glPixelTransferf(GL_ALPHA_SCALE, 1.0);
					glDisable(GL_BLEND);
				}
			}
		}
	}	
	/* store coord and continue, we need coordinates for elements outside view too */
	te->xs= (float)startx;
	te->ys= (float)*starty;
	te->xend= startx+offsx;
		
	if((tselem->flag & TSE_CLOSED)==0) {
		*starty-= UI_UNIT_Y;
		
		for(ten= te->subtree.first; ten; ten= ten->next)
			outliner_draw_tree_element(C, block, scene, ar, soops, ten, startx+UI_UNIT_X, starty);
	}	
	else {
		for(ten= te->subtree.first; ten; ten= ten->next)
			outliner_set_coord_tree_element(soops, te, startx, starty);

		*starty-= UI_UNIT_Y;
	}
}

static void outliner_draw_hierarchy(SpaceOops *soops, ListBase *lb, int startx, int *starty)
{
	TreeElement *te;
	TreeStoreElem *tselem;
	int y1, y2;
	
	if(lb->first==NULL) return;
	
	y1=y2= *starty; /* for vertical lines between objects */
	for(te=lb->first; te; te= te->next) {
		y2= *starty;
		tselem= TREESTORE(te);
		
		/* horizontal line? */
		if(tselem->type==0 && (te->idcode==ID_OB || te->idcode==ID_SCE))
			glRecti(startx, *starty, startx+UI_UNIT_X, *starty-1);
			
		*starty-= UI_UNIT_Y;
		
		if((tselem->flag & TSE_CLOSED)==0)
			outliner_draw_hierarchy(soops, &te->subtree, startx+UI_UNIT_X, starty);
	}
	
	/* vertical line */
	te= lb->last;
	if(te->parent || lb->first!=lb->last) {
		tselem= TREESTORE(te);
		if(tselem->type==0 && te->idcode==ID_OB) {
			
			glRecti(startx, y1+UI_UNIT_Y, startx+1, y2);
		}
	}
}

static void outliner_draw_struct_marks(ARegion *ar, SpaceOops *soops, ListBase *lb, int *starty) 
{
	TreeElement *te;
	TreeStoreElem *tselem;
	
	for(te= lb->first; te; te= te->next) {
		tselem= TREESTORE(te);
		
		/* selection status */
		if((tselem->flag & TSE_CLOSED)==0)
			if(tselem->type == TSE_RNA_STRUCT)
				glRecti(0, *starty+1, (int)ar->v2d.cur.xmax+V2D_SCROLL_WIDTH, *starty+UI_UNIT_Y-1);

		*starty-= UI_UNIT_Y;
		if((tselem->flag & TSE_CLOSED)==0) {
			outliner_draw_struct_marks(ar, soops, &te->subtree, starty);
			if(tselem->type == TSE_RNA_STRUCT)
				fdrawline(0, (float)*starty+UI_UNIT_Y, ar->v2d.cur.xmax+V2D_SCROLL_WIDTH, (float)*starty+UI_UNIT_Y);
		}
	}
}

static void outliner_draw_selection(ARegion *ar, SpaceOops *soops, ListBase *lb, int *starty) 
{
	TreeElement *te;
	TreeStoreElem *tselem;
	
	for(te= lb->first; te; te= te->next) {
		tselem= TREESTORE(te);
		
		/* selection status */
		if(tselem->flag & TSE_SELECTED) {
			glRecti(0, *starty+1, (int)ar->v2d.cur.xmax, *starty+UI_UNIT_Y-1);
		}
		*starty-= UI_UNIT_Y;
		if((tselem->flag & TSE_CLOSED)==0) outliner_draw_selection(ar, soops, &te->subtree, starty);
	}
}


static void outliner_draw_tree(bContext *C, uiBlock *block, Scene *scene, ARegion *ar, SpaceOops *soops)
{
	TreeElement *te;
	int starty, startx;
	float col[4];
		
	glBlendFunc(GL_SRC_ALPHA,  GL_ONE_MINUS_SRC_ALPHA); // only once
	
	if (ELEM(soops->outlinevis, SO_DATABLOCKS, SO_USERDEF)) {
		/* struct marks */
		UI_ThemeColorShadeAlpha(TH_BACK, -15, -200);
		//UI_ThemeColorShade(TH_BACK, -20);
		starty= (int)ar->v2d.tot.ymax-UI_UNIT_Y-OL_Y_OFFSET;
		outliner_draw_struct_marks(ar, soops, &soops->tree, &starty);
	}
	
	/* always draw selection fill before hierarchy */
	UI_GetThemeColor3fv(TH_BACK, col);
	glColor3f(col[0]+0.06f, col[1]+0.08f, col[2]+0.10f);
	starty= (int)ar->v2d.tot.ymax-UI_UNIT_Y-OL_Y_OFFSET;
	outliner_draw_selection(ar, soops, &soops->tree, &starty);
	
	// grey hierarchy lines
	UI_ThemeColorBlend(TH_BACK, TH_TEXT, 0.2f);
	starty= (int)ar->v2d.tot.ymax-UI_UNIT_Y/2-OL_Y_OFFSET;
	startx= 6;
	outliner_draw_hierarchy(soops, &soops->tree, startx, &starty);
	
	// items themselves
	starty= (int)ar->v2d.tot.ymax-UI_UNIT_Y-OL_Y_OFFSET;
	startx= 0;
	for(te= soops->tree.first; te; te= te->next) {
		outliner_draw_tree_element(C, block, scene, ar, soops, te, startx, &starty);
	}
}


static void outliner_back(ARegion *ar)
{
	int ystart;
	
	UI_ThemeColorShade(TH_BACK, 6);
	ystart= (int)ar->v2d.tot.ymax;
	ystart= UI_UNIT_Y*(ystart/(UI_UNIT_Y))-OL_Y_OFFSET;
	
	while(ystart+2*UI_UNIT_Y > ar->v2d.cur.ymin) {
		glRecti(0, ystart, (int)ar->v2d.cur.xmax+V2D_SCROLL_WIDTH, ystart+UI_UNIT_Y);
		ystart-= 2*UI_UNIT_Y;
	}
}

static void outliner_draw_restrictcols(ARegion *ar)
{
	int ystart;
	
	/* background underneath */
	UI_ThemeColor(TH_BACK);
	glRecti((int)ar->v2d.cur.xmax-OL_TOGW, (int)ar->v2d.cur.ymin-V2D_SCROLL_HEIGHT-1, (int)ar->v2d.cur.xmax+V2D_SCROLL_WIDTH, (int)ar->v2d.cur.ymax);
	
	UI_ThemeColorShade(TH_BACK, 6);
	ystart= (int)ar->v2d.tot.ymax;
	ystart= UI_UNIT_Y*(ystart/(UI_UNIT_Y))-OL_Y_OFFSET;
	
	while(ystart+2*UI_UNIT_Y > ar->v2d.cur.ymin) {
		glRecti((int)ar->v2d.cur.xmax-OL_TOGW, ystart, (int)ar->v2d.cur.xmax, ystart+UI_UNIT_Y);
		ystart-= 2*UI_UNIT_Y;
	}
	
	UI_ThemeColorShadeAlpha(TH_BACK, -15, -200);

	/* view */
	fdrawline(ar->v2d.cur.xmax-OL_TOG_RESTRICT_VIEWX,
		ar->v2d.cur.ymax,
		ar->v2d.cur.xmax-OL_TOG_RESTRICT_VIEWX,
		ar->v2d.cur.ymin - V2D_SCROLL_HEIGHT);

	/* render */
	fdrawline(ar->v2d.cur.xmax-OL_TOG_RESTRICT_SELECTX,
		ar->v2d.cur.ymax,
		ar->v2d.cur.xmax-OL_TOG_RESTRICT_SELECTX,
		ar->v2d.cur.ymin - V2D_SCROLL_HEIGHT);

	/* render */
	fdrawline(ar->v2d.cur.xmax-OL_TOG_RESTRICT_RENDERX,
		ar->v2d.cur.ymax,
		ar->v2d.cur.xmax-OL_TOG_RESTRICT_RENDERX,
		ar->v2d.cur.ymin - V2D_SCROLL_HEIGHT);
}

static void restrictbutton_view_cb(bContext *C, void *poin, void *poin2)
{
	Scene *scene = (Scene *)poin;
	Object *ob = (Object *)poin2;

	if(!common_restrict_check(C, ob)) return;
	
	/* deselect objects that are invisible */
	if (ob->restrictflag & OB_RESTRICT_VIEW) {
		/* Ouch! There is no backwards pointer from Object to Base, 
		 * so have to do loop to find it. */
		ED_base_object_select(object_in_scene(ob, scene), BA_DESELECT);
	}
	WM_event_add_notifier(C, NC_SCENE|ND_OB_SELECT, scene);

}

static void restrictbutton_sel_cb(bContext *C, void *poin, void *poin2)
{
	Scene *scene = (Scene *)poin;
	Object *ob = (Object *)poin2;
	
	if(!common_restrict_check(C, ob)) return;
	
	/* if select restriction has just been turned on */
	if (ob->restrictflag & OB_RESTRICT_SELECT) {
		/* Ouch! There is no backwards pointer from Object to Base, 
		 * so have to do loop to find it. */
		ED_base_object_select(object_in_scene(ob, scene), BA_DESELECT);
	}
	WM_event_add_notifier(C, NC_SCENE|ND_OB_SELECT, scene);

}

static void restrictbutton_rend_cb(bContext *C, void *poin, void *UNUSED(poin2))
{
	WM_event_add_notifier(C, NC_SCENE|ND_OB_RENDER, poin);
}

static void restrictbutton_r_lay_cb(bContext *C, void *poin, void *UNUSED(poin2))
{
	WM_event_add_notifier(C, NC_SCENE|ND_RENDER_OPTIONS, poin);
}

static void restrictbutton_modifier_cb(bContext *C, void *UNUSED(poin), void *poin2)
{
	Object *ob = (Object *)poin2;
	
	DAG_id_tag_update(&ob->id, OB_RECALC_DATA);

	WM_event_add_notifier(C, NC_OBJECT|ND_DRAW, ob);
}

static void restrictbutton_bone_cb(bContext *C, void *UNUSED(poin), void *poin2)
{
	Bone *bone= (Bone *)poin2;
	if(bone && (bone->flag & BONE_HIDDEN_P))
		bone->flag &= ~(BONE_SELECTED | BONE_TIPSEL | BONE_ROOTSEL);
	WM_event_add_notifier(C, NC_OBJECT|ND_POSE, NULL);
}

static void restrictbutton_ebone_cb(bContext *C, void *UNUSED(poin), void *poin2)
{
	EditBone *ebone= (EditBone *)poin2;
	if(ebone && (ebone->flag & BONE_HIDDEN_A))
		ebone->flag &= ~(BONE_SELECTED | BONE_TIPSEL | BONE_ROOTSEL);

	WM_event_add_notifier(C, NC_OBJECT|ND_POSE, NULL);
}

static int group_restrict_flag(Group *gr, int flag)
{
	GroupObject *gob;

	for(gob= gr->gobject.first; gob; gob= gob->next) {
		if((gob->ob->restrictflag & flag) == 0)
			return 0;
	}

	return 1;
}

static int group_select_flag(Group *gr)
{
	GroupObject *gob;

	for(gob= gr->gobject.first; gob; gob= gob->next)
		if((gob->ob->flag & SELECT))
			return 1;

	return 0;
}

static void restrictbutton_gr_restrict_flag(void *poin, void *poin2, int flag)
{	
	Scene *scene = (Scene *)poin;		
	GroupObject *gob;
	Group *gr = (Group *)poin2; 	

	if(group_restrict_flag(gr, flag)) {
		for(gob= gr->gobject.first; gob; gob= gob->next) {
			gob->ob->restrictflag &= ~flag;

			if(flag==OB_RESTRICT_VIEW)
				if(gob->ob->flag & SELECT)
					ED_base_object_select(object_in_scene(gob->ob, scene), BA_DESELECT);
		}
	}
	else {
		for(gob= gr->gobject.first; gob; gob= gob->next) {
			/* not in editmode */
			if(scene->obedit!=gob->ob) {
				gob->ob->restrictflag |= flag;

				if(flag==OB_RESTRICT_VIEW)
					if((gob->ob->flag & SELECT) == 0)
						ED_base_object_select(object_in_scene(gob->ob, scene), BA_SELECT);
			}
		}
	}
} 

static void restrictbutton_gr_restrict_view(bContext *C, void *poin, void *poin2)
{
	restrictbutton_gr_restrict_flag(poin, poin2, OB_RESTRICT_VIEW);
	WM_event_add_notifier(C, NC_GROUP, NULL);
}
static void restrictbutton_gr_restrict_select(bContext *C, void *poin, void *poin2)
{
	restrictbutton_gr_restrict_flag(poin, poin2, OB_RESTRICT_SELECT);
	WM_event_add_notifier(C, NC_GROUP, NULL);
}
static void restrictbutton_gr_restrict_render(bContext *C, void *poin, void *poin2)
{
	restrictbutton_gr_restrict_flag(poin, poin2, OB_RESTRICT_RENDER);
	WM_event_add_notifier(C, NC_GROUP, NULL);
}


static void namebutton_cb(bContext *C, void *tsep, char *oldname)
{
	SpaceOops *soops= CTX_wm_space_outliner(C);
	Scene *scene= CTX_data_scene(C);
	Object *obedit= CTX_data_edit_object(C);
	TreeStore *ts= soops->treestore;
	TreeStoreElem *tselem= tsep;
	
	if(ts && tselem) {
		TreeElement *te= outliner_find_tse(soops, tselem);
		
		if(tselem->type==0) {
			test_idbutton(tselem->id->name+2);	// library.c, unique name and alpha sort
			
			switch(GS(tselem->id->name)) {
				case ID_MA:
					WM_event_add_notifier(C, NC_MATERIAL, NULL); break;
				case ID_TE:
					WM_event_add_notifier(C, NC_TEXTURE, NULL); break;
				case ID_IM:
					WM_event_add_notifier(C, NC_IMAGE, NULL); break;
				case ID_SCE:
					WM_event_add_notifier(C, NC_SCENE, NULL); break;
				default:
					WM_event_add_notifier(C, NC_ID|NA_RENAME, NULL); break;
			}					
			/* Check the library target exists */
			if (te->idcode == ID_LI) {
				char expanded[FILE_MAXDIR + FILE_MAXFILE];
				BLI_strncpy(expanded, ((Library *)tselem->id)->name, FILE_MAXDIR + FILE_MAXFILE);
				BLI_path_abs(expanded, G.main->name);
				if (!BLI_exists(expanded)) {
					error("This path does not exist, correct this before saving");
				}
			}
		}
		else {
			switch(tselem->type) {
			case TSE_DEFGROUP:
				defgroup_unique_name(te->directdata, (Object *)tselem->id); //	id = object
				break;
			case TSE_NLA_ACTION:
				test_idbutton(tselem->id->name+2);
				break;
			case TSE_EBONE:
			{
				bArmature *arm= (bArmature *)tselem->id;
				if(arm->edbo) {
					EditBone *ebone= te->directdata;
					char newname[sizeof(ebone->name)];
					
					/* restore bone name */
					BLI_strncpy(newname, ebone->name, sizeof(ebone->name));
					BLI_strncpy(ebone->name, oldname, sizeof(ebone->name));
					ED_armature_bone_rename(obedit->data, oldname, newname);
					WM_event_add_notifier(C, NC_OBJECT|ND_POSE, OBACT);
				}
			}
				break;

			case TSE_BONE:
				{
					Bone *bone= te->directdata;
					Object *ob;
					char newname[sizeof(bone->name)];
					
					// always make current object active
					tree_element_set_active_object(C, scene, soops, te, 1);
					ob= OBACT;
					
					/* restore bone name */
					BLI_strncpy(newname, bone->name, sizeof(bone->name));
					BLI_strncpy(bone->name, oldname, sizeof(bone->name));
					ED_armature_bone_rename(ob->data, oldname, newname);
					WM_event_add_notifier(C, NC_OBJECT|ND_POSE, ob);
				}
				break;
			case TSE_POSE_CHANNEL:
				{
					bPoseChannel *pchan= te->directdata;
					Object *ob;
					char newname[sizeof(pchan->name)];
					
					// always make current object active
					tree_element_set_active_object(C, scene, soops, te, 1);
					ob= OBACT;
					
					/* restore bone name */
					BLI_strncpy(newname, pchan->name, sizeof(pchan->name));
					BLI_strncpy(pchan->name, oldname, sizeof(pchan->name));
					ED_armature_bone_rename(ob->data, oldname, newname);
					WM_event_add_notifier(C, NC_OBJECT|ND_POSE, ob);
				}
				break;
			case TSE_POSEGRP:
				{
					Object *ob= (Object *)tselem->id; // id = object
					bActionGroup *grp= te->directdata;
					
					BLI_uniquename(&ob->pose->agroups, grp, "Group", '.', offsetof(bActionGroup, name), sizeof(grp->name));
					WM_event_add_notifier(C, NC_OBJECT|ND_POSE, ob);
				}
				break;
			case TSE_R_LAYER:
				break;
			}
		}
		tselem->flag &= ~TSE_TEXTBUT;
	}
}

static void outliner_draw_restrictbuts(uiBlock *block, Scene *scene, ARegion *ar, SpaceOops *soops, ListBase *lb)
{	
	uiBut *bt;
	TreeElement *te;
	TreeStoreElem *tselem;
	Object *ob = NULL;
	Group  *gr = NULL;

	for(te= lb->first; te; te= te->next) {
		tselem= TREESTORE(te);
		if(te->ys+2*UI_UNIT_Y >= ar->v2d.cur.ymin && te->ys <= ar->v2d.cur.ymax) {	
			/* objects have toggle-able restriction flags */
			if(tselem->type==0 && te->idcode==ID_OB) {
				PointerRNA ptr;

				ob = (Object *)tselem->id;
				RNA_pointer_create((ID *)ob, &RNA_Object, ob, &ptr);
				
				uiBlockSetEmboss(block, UI_EMBOSSN);
				bt= uiDefIconButR(block, ICONTOG, 0, ICON_RESTRICT_VIEW_OFF,
							  (int)ar->v2d.cur.xmax-OL_TOG_RESTRICT_VIEWX, (int)te->ys, UI_UNIT_X-1, UI_UNIT_Y-1,
							  &ptr, "hide", -1, 0, 0, -1, -1, NULL);
				uiButSetFunc(bt, restrictbutton_view_cb, scene, ob);
				
				bt= uiDefIconButR(block, ICONTOG, 0, ICON_RESTRICT_SELECT_OFF,
								  (int)ar->v2d.cur.xmax-OL_TOG_RESTRICT_SELECTX, (int)te->ys, UI_UNIT_X-1, UI_UNIT_Y-1,
								  &ptr, "hide_select", -1, 0, 0, -1, -1, NULL);
				uiButSetFunc(bt, restrictbutton_sel_cb, scene, ob);
				
				bt= uiDefIconButR(block, ICONTOG, 0, ICON_RESTRICT_RENDER_OFF,
								  (int)ar->v2d.cur.xmax-OL_TOG_RESTRICT_RENDERX, (int)te->ys, UI_UNIT_X-1, UI_UNIT_Y-1,
								  &ptr, "hide_render", -1, 0, 0, -1, -1, NULL);
				uiButSetFunc(bt, restrictbutton_rend_cb, scene, ob);
				
				uiBlockSetEmboss(block, UI_EMBOSS);
				
			}
			if(tselem->type==0 && te->idcode==ID_GR){ 
				int restrict_bool;
				gr = (Group *)tselem->id;

				uiBlockSetEmboss(block, UI_EMBOSSN);

				restrict_bool= group_restrict_flag(gr, OB_RESTRICT_VIEW);
				bt = uiDefIconBut(block, BUT, 0, restrict_bool ? ICON_RESTRICT_VIEW_ON : ICON_RESTRICT_VIEW_OFF, (int)ar->v2d.cur.xmax-OL_TOG_RESTRICT_VIEWX, (int)te->ys, UI_UNIT_X-1, UI_UNIT_Y-1, NULL, 0, 0, 0, 0, "Restrict/Allow visibility in the 3D View");
				uiButSetFunc(bt, restrictbutton_gr_restrict_view, scene, gr);

				restrict_bool= group_restrict_flag(gr, OB_RESTRICT_SELECT);
				bt = uiDefIconBut(block, BUT, 0, restrict_bool ? ICON_RESTRICT_SELECT_ON : ICON_RESTRICT_SELECT_OFF, (int)ar->v2d.cur.xmax-OL_TOG_RESTRICT_SELECTX, (int)te->ys, UI_UNIT_X-1, UI_UNIT_Y-1, NULL, 0, 0, 0, 0, "Restrict/Allow selection in the 3D View");
				uiButSetFunc(bt, restrictbutton_gr_restrict_select, scene, gr);

				restrict_bool= group_restrict_flag(gr, OB_RESTRICT_RENDER);
				bt = uiDefIconBut(block, BUT, 0, restrict_bool ? ICON_RESTRICT_RENDER_ON : ICON_RESTRICT_RENDER_OFF, (int)ar->v2d.cur.xmax-OL_TOG_RESTRICT_RENDERX, (int)te->ys, UI_UNIT_X-1, UI_UNIT_Y-1, NULL, 0, 0, 0, 0, "Restrict/Allow renderability");
				uiButSetFunc(bt, restrictbutton_gr_restrict_render, scene, gr);

				uiBlockSetEmboss(block, UI_EMBOSS);
			}
			/* scene render layers and passes have toggle-able flags too! */
			else if(tselem->type==TSE_R_LAYER) {
				uiBlockSetEmboss(block, UI_EMBOSSN);
				
				bt= uiDefIconButBitI(block, ICONTOGN, SCE_LAY_DISABLE, 0, ICON_CHECKBOX_HLT-1, 
									 (int)ar->v2d.cur.xmax-OL_TOG_RESTRICT_VIEWX, (int)te->ys, UI_UNIT_X-1, UI_UNIT_Y-1, te->directdata, 0, 0, 0, 0, "Render this RenderLayer");
				uiButSetFunc(bt, restrictbutton_r_lay_cb, tselem->id, NULL);
				
				uiBlockSetEmboss(block, UI_EMBOSS);
			}
			else if(tselem->type==TSE_R_PASS) {
				int *layflag= te->directdata;
				int passflag= 1<<tselem->nr;
				
				uiBlockSetEmboss(block, UI_EMBOSSN);
				
				
				bt= uiDefIconButBitI(block, ICONTOG, passflag, 0, ICON_CHECKBOX_HLT-1, 
									 (int)ar->v2d.cur.xmax-OL_TOG_RESTRICT_VIEWX, (int)te->ys, UI_UNIT_X-1, UI_UNIT_Y-1, layflag, 0, 0, 0, 0, "Render this Pass");
				uiButSetFunc(bt, restrictbutton_r_lay_cb, tselem->id, NULL);
				
				layflag++;	/* is lay_xor */
				if(ELEM8(passflag, SCE_PASS_SPEC, SCE_PASS_SHADOW, SCE_PASS_AO, SCE_PASS_REFLECT, SCE_PASS_REFRACT, SCE_PASS_INDIRECT, SCE_PASS_EMIT, SCE_PASS_ENVIRONMENT))
					bt= uiDefIconButBitI(block, TOG, passflag, 0, (*layflag & passflag)?ICON_DOT:ICON_BLANK1, 
									 (int)ar->v2d.cur.xmax-OL_TOG_RESTRICT_SELECTX, (int)te->ys, UI_UNIT_X-1, UI_UNIT_Y-1, layflag, 0, 0, 0, 0, "Exclude this Pass from Combined");
				uiButSetFunc(bt, restrictbutton_r_lay_cb, tselem->id, NULL);
				
				uiBlockSetEmboss(block, UI_EMBOSS);
			}
			else if(tselem->type==TSE_MODIFIER)  {
				ModifierData *md= (ModifierData *)te->directdata;
				ob = (Object *)tselem->id;
				
				uiBlockSetEmboss(block, UI_EMBOSSN);
				bt= uiDefIconButBitI(block, ICONTOGN, eModifierMode_Realtime, 0, ICON_RESTRICT_VIEW_OFF, 
						(int)ar->v2d.cur.xmax-OL_TOG_RESTRICT_VIEWX, (int)te->ys, UI_UNIT_X-1, UI_UNIT_Y-1, &(md->mode), 0, 0, 0, 0, "Restrict/Allow visibility in the 3D View");
				uiButSetFunc(bt, restrictbutton_modifier_cb, scene, ob);
				
				bt= uiDefIconButBitI(block, ICONTOGN, eModifierMode_Render, 0, ICON_RESTRICT_RENDER_OFF, 
						(int)ar->v2d.cur.xmax-OL_TOG_RESTRICT_RENDERX, (int)te->ys, UI_UNIT_X-1, UI_UNIT_Y-1, &(md->mode), 0, 0, 0, 0, "Restrict/Allow renderability");
				uiButSetFunc(bt, restrictbutton_modifier_cb, scene, ob);
			}
			else if(tselem->type==TSE_POSE_CHANNEL)  {
				bPoseChannel *pchan= (bPoseChannel *)te->directdata;
				Bone *bone = pchan->bone;
				
				uiBlockSetEmboss(block, UI_EMBOSSN);
				bt= uiDefIconButBitI(block, ICONTOG, BONE_HIDDEN_P, 0, ICON_RESTRICT_VIEW_OFF, 
						(int)ar->v2d.cur.xmax-OL_TOG_RESTRICT_VIEWX, (int)te->ys, UI_UNIT_X-1, UI_UNIT_Y-1, &(bone->flag), 0, 0, 0, 0, "Restrict/Allow visibility in the 3D View");
				uiButSetFunc(bt, restrictbutton_bone_cb, NULL, bone);
				
				bt= uiDefIconButBitI(block, ICONTOG, BONE_UNSELECTABLE, 0, ICON_RESTRICT_SELECT_OFF, 
						(int)ar->v2d.cur.xmax-OL_TOG_RESTRICT_SELECTX, (int)te->ys, UI_UNIT_X-1, UI_UNIT_Y-1, &(bone->flag), 0, 0, 0, 0, "Restrict/Allow selection in the 3D View");
				uiButSetFunc(bt, restrictbutton_bone_cb, NULL, NULL);
			}
			else if(tselem->type==TSE_EBONE)  {
				EditBone *ebone= (EditBone *)te->directdata;
				
				uiBlockSetEmboss(block, UI_EMBOSSN);
				bt= uiDefIconButBitI(block, ICONTOG, BONE_HIDDEN_A, 0, ICON_RESTRICT_VIEW_OFF, 
						(int)ar->v2d.cur.xmax-OL_TOG_RESTRICT_VIEWX, (int)te->ys, UI_UNIT_X-1, UI_UNIT_Y-1, &(ebone->flag), 0, 0, 0, 0, "Restrict/Allow visibility in the 3D View");
				uiButSetFunc(bt, restrictbutton_ebone_cb, NULL, ebone);
				
				bt= uiDefIconButBitI(block, ICONTOG, BONE_UNSELECTABLE, 0, ICON_RESTRICT_SELECT_OFF, 
						(int)ar->v2d.cur.xmax-OL_TOG_RESTRICT_SELECTX, (int)te->ys, UI_UNIT_X-1, UI_UNIT_Y-1, &(ebone->flag), 0, 0, 0, 0, "Restrict/Allow selection in the 3D View");
				uiButSetFunc(bt, restrictbutton_ebone_cb, NULL, NULL);
			}
		}
		
		if((tselem->flag & TSE_CLOSED)==0) outliner_draw_restrictbuts(block, scene, ar, soops, &te->subtree);
	}
}

static void outliner_draw_rnacols(ARegion *ar, int sizex)
{
	View2D *v2d= &ar->v2d;

	float miny = v2d->cur.ymin-V2D_SCROLL_HEIGHT;
	if(miny<v2d->tot.ymin) miny = v2d->tot.ymin;

	UI_ThemeColorShadeAlpha(TH_BACK, -15, -200);

	/* draw column separator lines */
	fdrawline((float)sizex,
		v2d->cur.ymax,
		(float)sizex,
		miny);

	fdrawline((float)sizex+OL_RNA_COL_SIZEX,
		v2d->cur.ymax,
		(float)sizex+OL_RNA_COL_SIZEX,
		miny);
}

static void outliner_draw_rnabuts(uiBlock *block, Scene *scene, ARegion *ar, SpaceOops *soops, int sizex, ListBase *lb)
{	
	TreeElement *te;
	TreeStoreElem *tselem;
	PointerRNA *ptr;
	PropertyRNA *prop;
	
	uiBlockSetEmboss(block, UI_EMBOSST);

	for(te= lb->first; te; te= te->next) {
		tselem= TREESTORE(te);
		if(te->ys+2*UI_UNIT_Y >= ar->v2d.cur.ymin && te->ys <= ar->v2d.cur.ymax) {	
			if(tselem->type == TSE_RNA_PROPERTY) {
				ptr= &te->rnaptr;
				prop= te->directdata;
				
				if(!(RNA_property_type(prop) == PROP_POINTER && (tselem->flag & TSE_CLOSED)==0))
					uiDefAutoButR(block, ptr, prop, -1, "", ICON_NONE, sizex, (int)te->ys, OL_RNA_COL_SIZEX, UI_UNIT_Y-1);
			}
			else if(tselem->type == TSE_RNA_ARRAY_ELEM) {
				ptr= &te->rnaptr;
				prop= te->directdata;
				
				uiDefAutoButR(block, ptr, prop, te->index, "", ICON_NONE, sizex, (int)te->ys, OL_RNA_COL_SIZEX, UI_UNIT_Y-1);
			}
		}
		
		if((tselem->flag & TSE_CLOSED)==0) outliner_draw_rnabuts(block, scene, ar, soops, sizex, &te->subtree);
	}
}

static void operator_call_cb(struct bContext *UNUSED(C), void *arg_kmi, void *arg2)
{
	wmOperatorType *ot= arg2;
	wmKeyMapItem *kmi= arg_kmi;
	
	if(ot)
		BLI_strncpy(kmi->idname, ot->idname, OP_MAX_TYPENAME);
}

static void operator_search_cb(const struct bContext *UNUSED(C), void *UNUSED(arg_kmi), const char *str, uiSearchItems *items)
{
	wmOperatorType *ot = WM_operatortype_first();
	
	for(; ot; ot= ot->next) {
		
		if(BLI_strcasestr(ot->idname, str)) {
			char name[OP_MAX_TYPENAME];
			
			/* display name for menu */
			WM_operator_py_idname(name, ot->idname);
			
			if(0==uiSearchItemAdd(items, name, ot, 0))
				break;
		}
	}
}

/* operator Search browse menu, open */
static uiBlock *operator_search_menu(bContext *C, ARegion *ar, void *arg_kmi)
{
	static char search[OP_MAX_TYPENAME];
	wmEvent event;
	wmWindow *win= CTX_wm_window(C);
	wmKeyMapItem *kmi= arg_kmi;
	wmOperatorType *ot= WM_operatortype_find(kmi->idname, 0);
	uiBlock *block;
	uiBut *but;
	
	/* clear initial search string, then all items show */
	search[0]= 0;
	
	block= uiBeginBlock(C, ar, "_popup", UI_EMBOSS);
	uiBlockSetFlag(block, UI_BLOCK_LOOP|UI_BLOCK_REDRAW|UI_BLOCK_RET_1);
	
	/* fake button, it holds space for search items */
	uiDefBut(block, LABEL, 0, "", 10, 15, 150, uiSearchBoxhHeight(), NULL, 0, 0, 0, 0, NULL);
	
	but= uiDefSearchBut(block, search, 0, ICON_VIEWZOOM, 256, 10, 0, 150, UI_UNIT_Y, 0, 0, "");
	uiButSetSearchFunc(but, operator_search_cb, arg_kmi, operator_call_cb, ot);
	
	uiBoundsBlock(block, 6);
	uiBlockSetDirection(block, UI_DOWN);	
	uiEndBlock(C, block);
	
	event= *(win->eventstate);	/* XXX huh huh? make api call */
	event.type= EVT_BUT_OPEN;
	event.val= KM_PRESS;
	event.customdata= but;
	event.customdatafree= FALSE;
	wm_event_add(win, &event);
	
	return block;
}

#define OL_KM_KEYBOARD		0
#define OL_KM_MOUSE			1
#define OL_KM_TWEAK			2
#define OL_KM_SPECIALS		3

static short keymap_menu_type(short type)
{
	if(ISKEYBOARD(type)) return OL_KM_KEYBOARD;
	if(ISTWEAK(type)) return OL_KM_TWEAK;
	if(ISMOUSE(type)) return OL_KM_MOUSE;
//	return OL_KM_SPECIALS;
	return 0;
}

static const char *keymap_type_menu(void)
{
	static const char string[]=
	"Event Type%t"
	"|Keyboard%x" STRINGIFY(OL_KM_KEYBOARD)
	"|Mouse%x" STRINGIFY(OL_KM_MOUSE)
	"|Tweak%x" STRINGIFY(OL_KM_TWEAK)
//	"|Specials%x" STRINGIFY(OL_KM_SPECIALS)
	;

	return string;
}

static const char *keymap_mouse_menu(void)
{
	static const char string[]=
	"Mouse Event%t"
	"|Left Mouse%x" STRINGIFY(LEFTMOUSE)
	"|Middle Mouse%x" STRINGIFY(MIDDLEMOUSE)
	"|Right Mouse%x" STRINGIFY(RIGHTMOUSE)
	"|Middle Mouse%x" STRINGIFY(MIDDLEMOUSE)
	"|Right Mouse%x" STRINGIFY(RIGHTMOUSE)
	"|Button4 Mouse%x" STRINGIFY(BUTTON4MOUSE)
	"|Button5 Mouse%x" STRINGIFY(BUTTON5MOUSE)
	"|Action Mouse%x" STRINGIFY(ACTIONMOUSE)
	"|Select Mouse%x" STRINGIFY(SELECTMOUSE)
	"|Mouse Move%x" STRINGIFY(MOUSEMOVE)
	"|Wheel Up%x" STRINGIFY(WHEELUPMOUSE)
	"|Wheel Down%x" STRINGIFY(WHEELDOWNMOUSE)
	"|Wheel In%x" STRINGIFY(WHEELINMOUSE)
	"|Wheel Out%x" STRINGIFY(WHEELOUTMOUSE)
	"|Mouse/Trackpad Pan%x" STRINGIFY(MOUSEPAN)
	"|Mouse/Trackpad Zoom%x" STRINGIFY(MOUSEZOOM)
	"|Mouse/Trackpad Rotate%x" STRINGIFY(MOUSEROTATE)
	;

	return string;
}

static const char *keymap_tweak_menu(void)
{
	static const char string[]=
	"Tweak Event%t"
	"|Left Mouse%x" STRINGIFY(EVT_TWEAK_L)
	"|Middle Mouse%x" STRINGIFY(EVT_TWEAK_M)
	"|Right Mouse%x" STRINGIFY(EVT_TWEAK_R)
	"|Action Mouse%x" STRINGIFY(EVT_TWEAK_A)
	"|Select Mouse%x" STRINGIFY(EVT_TWEAK_S)
	;

	return string;
}

static const char *keymap_tweak_dir_menu(void)
{
	static const char string[]=
	"Tweak Direction%t"
	"|Any%x" STRINGIFY(KM_ANY)
	"|North%x" STRINGIFY(EVT_GESTURE_N)
	"|North-East%x" STRINGIFY(EVT_GESTURE_NE)
	"|East%x" STRINGIFY(EVT_GESTURE_E)
	"|Sout-East%x" STRINGIFY(EVT_GESTURE_SE)
	"|South%x" STRINGIFY(EVT_GESTURE_S)
	"|South-West%x" STRINGIFY(EVT_GESTURE_SW)
	"|West%x" STRINGIFY(EVT_GESTURE_W)
	"|North-West%x" STRINGIFY(EVT_GESTURE_NW)
	;

	return string;
}


static void keymap_type_cb(bContext *C, void *kmi_v, void *UNUSED(arg_v))
{
	wmKeyMapItem *kmi= kmi_v;
	short maptype= keymap_menu_type(kmi->type);
	
	if(maptype!=kmi->maptype) {
		switch(kmi->maptype) {
			case OL_KM_KEYBOARD:
				kmi->type= AKEY;
				kmi->val= KM_PRESS;
				break;
			case OL_KM_MOUSE:
				kmi->type= LEFTMOUSE;
				kmi->val= KM_PRESS;
				break;
			case OL_KM_TWEAK:
				kmi->type= EVT_TWEAK_L;
				kmi->val= KM_ANY;
				break;
			case OL_KM_SPECIALS:
				kmi->type= AKEY;
				kmi->val= KM_PRESS;
		}
		ED_region_tag_redraw(CTX_wm_region(C));
	}
}

static void outliner_draw_keymapbuts(uiBlock *block, ARegion *ar, SpaceOops *soops, ListBase *lb)
{
	TreeElement *te;
	TreeStoreElem *tselem;
	
	uiBlockSetEmboss(block, UI_EMBOSST);
	
	for(te= lb->first; te; te= te->next) {
		tselem= TREESTORE(te);
		if(te->ys+2*UI_UNIT_Y >= ar->v2d.cur.ymin && te->ys <= ar->v2d.cur.ymax) {
			uiBut *but;
			const char *str;
			int xstart= 240;
			int butw1= UI_UNIT_X; /* operator */
			int butw2= 90; /* event type, menus */
			int butw3= 43; /* modifiers */

			if(tselem->type == TSE_KEYMAP_ITEM) {
				wmKeyMapItem *kmi= te->directdata;
				
				/* modal map? */
				if(kmi->propvalue);
				else {
					uiDefBlockBut(block, operator_search_menu, kmi, "", xstart, (int)te->ys+1, butw1, UI_UNIT_Y-1, "Assign new Operator");
				}
				xstart+= butw1+10;
				
				/* map type button */
				kmi->maptype= keymap_menu_type(kmi->type);
				
				str= keymap_type_menu();
				but= uiDefButS(block, MENU, 0, str,	xstart, (int)te->ys+1, butw2, UI_UNIT_Y-1, &kmi->maptype, 0, 0, 0, 0, "Event type");
				uiButSetFunc(but, keymap_type_cb, kmi, NULL);
				xstart+= butw2+5;
				
				/* edit actual event */
				switch(kmi->maptype) {
					case OL_KM_KEYBOARD:
						uiDefKeyevtButS(block, 0, "", xstart, (int)te->ys+1, butw2, UI_UNIT_Y-1, &kmi->type, "Key code");
						xstart+= butw2+5;
						break;
					case OL_KM_MOUSE:
						str= keymap_mouse_menu();
						uiDefButS(block, MENU, 0, str, xstart,(int)te->ys+1, butw2, UI_UNIT_Y-1, &kmi->type, 0, 0, 0, 0,  "Mouse button");	
						xstart+= butw2+5;
						break;
					case OL_KM_TWEAK:
						str= keymap_tweak_menu();
						uiDefButS(block, MENU, 0, str, xstart, (int)te->ys+1, butw2, UI_UNIT_Y-1, &kmi->type, 0, 0, 0, 0,  "Tweak gesture");	
						xstart+= butw2+5;
						str= keymap_tweak_dir_menu();
						uiDefButS(block, MENU, 0, str, xstart, (int)te->ys+1, butw2, UI_UNIT_Y-1, &kmi->val, 0, 0, 0, 0,  "Tweak gesture direction");	
						xstart+= butw2+5;
						break;
				}
				
				/* modifiers */
				uiDefButS(block, OPTION, 0, "Shift",	xstart, (int)te->ys+1, butw3+5, UI_UNIT_Y-1, &kmi->shift, 0, 0, 0, 0, "Modifier"); xstart+= butw3+5;
				uiDefButS(block, OPTION, 0, "Ctrl",	xstart, (int)te->ys+1, butw3, UI_UNIT_Y-1, &kmi->ctrl, 0, 0, 0, 0, "Modifier"); xstart+= butw3;
				uiDefButS(block, OPTION, 0, "Alt",	xstart, (int)te->ys+1, butw3, UI_UNIT_Y-1, &kmi->alt, 0, 0, 0, 0, "Modifier"); xstart+= butw3;
				uiDefButS(block, OPTION, 0, "OS",	xstart, (int)te->ys+1, butw3, UI_UNIT_Y-1, &kmi->oskey, 0, 0, 0, 0, "Modifier"); xstart+= butw3;
				xstart+= 5;
				uiDefKeyevtButS(block, 0, "", xstart, (int)te->ys+1, butw3, UI_UNIT_Y-1, &kmi->keymodifier, "Key Modifier code");
				xstart+= butw3+5;
				
				/* rna property */
				if(kmi->ptr && kmi->ptr->data) {
					uiDefBut(block, LABEL, 0, "(RNA property)",	xstart, (int)te->ys+1, butw2, UI_UNIT_Y-1, &kmi->oskey, 0, 0, 0, 0, ""); xstart+= butw2;
				}

				(void)xstart;
			}
		}
		
		if((tselem->flag & TSE_CLOSED)==0) outliner_draw_keymapbuts(block, ar, soops, &te->subtree);
	}
}


static void outliner_buttons(const bContext *C, uiBlock *block, ARegion *ar, SpaceOops *soops, ListBase *lb)
{
	uiBut *bt;
	TreeElement *te;
	TreeStoreElem *tselem;
	int spx, dx, len;
	
	for(te= lb->first; te; te= te->next) {
		tselem= TREESTORE(te);
		if(te->ys+2*UI_UNIT_Y >= ar->v2d.cur.ymin && te->ys <= ar->v2d.cur.ymax) {
			
			if(tselem->flag & TSE_TEXTBUT) {
				
				/* If we add support to rename Sequence.
				 * need change this.
				 */
				if(tselem->type == TSE_POSE_BASE) continue; // prevent crash when trying to rename 'pose' entry of armature
				
				if(tselem->type==TSE_EBONE) len = sizeof(((EditBone*) 0)->name);
				else if (tselem->type==TSE_MODIFIER) len = sizeof(((ModifierData*) 0)->name);
				else if(tselem->id && GS(tselem->id->name)==ID_LI) len = sizeof(((Library*) 0)->name);
				else len= MAX_ID_NAME-2;
				

				dx= (int)UI_GetStringWidth(te->name);
				if(dx<100) dx= 100;
				spx=te->xs+2*UI_UNIT_X-4;
				if(spx+dx+10>ar->v2d.cur.xmax) dx = ar->v2d.cur.xmax-spx-10;

				bt= uiDefBut(block, TEX, OL_NAMEBUTTON, "", spx, (int)te->ys, dx+10, UI_UNIT_Y-1, (void *)te->name, 1.0, (float)len, 0, 0, "");
				uiButSetRenameFunc(bt, namebutton_cb, tselem);
				
				/* returns false if button got removed */
				if( 0 == uiButActiveOnly(C, block, bt) )
					tselem->flag &= ~TSE_TEXTBUT;
			}
		}
		
		if((tselem->flag & TSE_CLOSED)==0) outliner_buttons(C, block, ar, soops, &te->subtree);
	}
}

void draw_outliner(const bContext *C)
{
	Main *mainvar= CTX_data_main(C);
	Scene *scene= CTX_data_scene(C);
	ARegion *ar= CTX_wm_region(C);
	View2D *v2d= &ar->v2d;
	SpaceOops *soops= CTX_wm_space_outliner(C);
	uiBlock *block;
	int sizey= 0, sizex= 0, sizex_rna= 0;
	
	outliner_build_tree(mainvar, scene, soops); // always 
	
	/* get extents of data */
	outliner_height(soops, &soops->tree, &sizey);

	if (ELEM3(soops->outlinevis, SO_DATABLOCKS, SO_USERDEF, SO_KEYMAP)) {
		/* RNA has two columns:
		 * 	- column 1 is (max_width + OL_RNA_COL_SPACEX) or
		 *				 (OL_RNA_COL_X), whichever is wider...
		 *	- column 2 is fixed at OL_RNA_COL_SIZEX
		 *
		 *  (*) XXX max width for now is a fixed factor of UI_UNIT_X*(max_indention+100)
		 */
		 
		/* get actual width of column 1 */
		outliner_rna_width(soops, &soops->tree, &sizex_rna, 0);
		sizex_rna= MAX2(OL_RNA_COLX, sizex_rna+OL_RNA_COL_SPACEX);
		
		/* get width of data (for setting 'tot' rect, this is column 1 + column 2 + a bit extra) */
		if (soops->outlinevis == SO_KEYMAP) 
			sizex= sizex_rna + OL_RNA_COL_SIZEX*3 + 50; // XXX this is only really a quick hack to make this wide enough...
		else
			sizex= sizex_rna + OL_RNA_COL_SIZEX + 50;
	}
	else {
		/* width must take into account restriction columns (if visible) so that entries will still be visible */
		//outliner_width(soops, &soops->tree, &sizex);
		outliner_rna_width(soops, &soops->tree, &sizex, 0); // XXX should use outliner_width instead when te->xend will be set correctly...
		
		/* constant offset for restriction columns */
		// XXX this isn't that great yet...
		if ((soops->flag & SO_HIDE_RESTRICTCOLS)==0)
			sizex += OL_TOGW*3;
	}
	
	/* tweak to display last line (when list bigger than window) */
	sizey += V2D_SCROLL_HEIGHT;
	
	/* adds vertical offset */
	sizey += OL_Y_OFFSET;

	/* update size of tot-rect (extents of data/viewable area) */
	UI_view2d_totRect_set(v2d, sizex, sizey);

	/* force display to pixel coords */
	v2d->flag |= (V2D_PIXELOFS_X|V2D_PIXELOFS_Y);
	/* set matrix for 2d-view controls */
	UI_view2d_view_ortho(v2d);

	/* draw outliner stuff (background, hierachy lines and names) */
	outliner_back(ar);
	block= uiBeginBlock(C, ar, "outliner buttons", UI_EMBOSS);
	outliner_draw_tree((bContext *)C, block, scene, ar, soops);
	
	if(ELEM(soops->outlinevis, SO_DATABLOCKS, SO_USERDEF)) {
		/* draw rna buttons */
		outliner_draw_rnacols(ar, sizex_rna);
		outliner_draw_rnabuts(block, scene, ar, soops, sizex_rna, &soops->tree);
	}
	else if(soops->outlinevis == SO_KEYMAP) {
		outliner_draw_keymapbuts(block, ar, soops, &soops->tree);
	}
	else if (!(soops->flag & SO_HIDE_RESTRICTCOLS)) {
		/* draw restriction columns */
		outliner_draw_restrictcols(ar);
		outliner_draw_restrictbuts(block, scene, ar, soops, &soops->tree);
	}

	/* draw edit buttons if nessecery */
	outliner_buttons(C, block, ar, soops, &soops->tree);	

	uiEndBlock(C, block);
	uiDrawBlock(C, block);
	
	/* clear flag that allows quick redraws */
	soops->storeflag &= ~SO_TREESTORE_REDRAW;
}
<|MERGE_RESOLUTION|>--- conflicted
+++ resolved
@@ -4570,14 +4570,11 @@
 	int active;
 
 	for(te= lb->first; te; te= te->next) {
-<<<<<<< HEAD
-=======
 		
 		/* exit drawing early */
 		if((*offsx) - UI_UNIT_X > xmax)
 			break;
 
->>>>>>> defb611a
 		tselem= TREESTORE(te);
 		
 		/* object hierarchy always, further constrained on level */
