/* SPDX-FileCopyrightText: 2004 Blender Authors
 *
 * SPDX-License-Identifier: GPL-2.0-or-later */

/** \file
 * \ingroup spoutliner
 */

#include <cstring>
#include <iostream>
#include <ostream>

#include <fmt/format.h>

#include "MEM_guardedalloc.h"

#include "DNA_ID.h"
#include "DNA_anim_types.h"
#include "DNA_collection_types.h"
#include "DNA_object_types.h"
#include "DNA_scene_types.h"

#include "BLI_blenlib.h"
#include "BLI_dynstr.h"
#include "BLI_path_util.h"
#include "BLI_string.h" /*bfa - needed for BLI_strdup */
#include "BLI_utildefines.h"

#include "BLT_translation.hh"

#include "BLF_api.hh"

#include "BKE_action.h"
#include "BKE_animsys.h"
#include "BKE_appdir.hh"
#include "BKE_armature.hh"
#include "BKE_blender_copybuffer.hh"
#include "BKE_context.hh"
#include "BKE_idtype.hh"
#include "BKE_layer.hh"
#include "BKE_lib_id.hh"
#include "BKE_lib_override.hh"
#include "BKE_lib_query.hh"
#include "BKE_lib_remap.hh"
#include "BKE_main.hh"
#include "BKE_object.hh"
#include "BKE_report.hh"
#include "BKE_workspace.h"

#include "DEG_depsgraph.hh"
#include "DEG_depsgraph_build.hh"

#include "ED_keyframing.hh"
#include "ED_outliner.hh"
#include "ED_screen.hh"
#include "ED_select_utils.hh"

#include "WM_api.hh"
#include "WM_types.hh"

#include "UI_interface.hh"
#include "UI_view2d.hh"

#include "RNA_access.hh"
#include "RNA_define.hh"
#include "RNA_enum_types.hh"
#include "RNA_path.hh"

#include "GPU_material.hh"

#include "outliner_intern.hh"
#include "tree/tree_element_rna.hh"
#include "tree/tree_iterator.hh"

using namespace blender::ed::outliner;

namespace blender::ed::outliner {

static void outliner_show_active(SpaceOutliner *space_outliner,
                                 ARegion *region,
                                 TreeElement *te,
                                 ID *id);

/* -------------------------------------------------------------------- */
/** \name Local Utilities
 * \{ */

static void outliner_copybuffer_filepath_get(char filepath[FILE_MAX], size_t filepath_maxncpy)
{
  /* NOTE: this uses the same path as the 3D viewport. */
  BLI_path_join(filepath, filepath_maxncpy, BKE_tempdir_base(), "copybuffer.blend");
}

/** \} */

/* -------------------------------------------------------------------- */
/** \name Highlight on Cursor Motion Operator
 * \{ */

static int outliner_highlight_update_invoke(bContext *C, wmOperator * /*op*/, const wmEvent *event)
{
  /* stop highlighting if out of area */
  if (!ED_screen_area_active(C)) {
    return OPERATOR_PASS_THROUGH;
  }

  /* Drag and drop does own highlighting. */
  wmWindowManager *wm = CTX_wm_manager(C);
  if (wm->drags.first) {
    return OPERATOR_PASS_THROUGH;
  }

  ARegion *region = CTX_wm_region(C);
  SpaceOutliner *space_outliner = CTX_wm_space_outliner(C);

  float view_mval[2];
  UI_view2d_region_to_view(
      &region->v2d, event->mval[0], event->mval[1], &view_mval[0], &view_mval[1]);

  TreeElement *hovered_te = outliner_find_item_at_y(
      space_outliner, &space_outliner->tree, view_mval[1]);

  TreeElement *icon_te = nullptr;
  bool is_over_icon = false;
  if (hovered_te) {
    icon_te = outliner_find_item_at_x_in_row(
        space_outliner, hovered_te, view_mval[0], nullptr, &is_over_icon);
  }

  bool changed = false;

  if (!hovered_te || !is_over_icon || !(hovered_te->store_elem->flag & TSE_HIGHLIGHTED) ||
      !(icon_te->store_elem->flag & TSE_HIGHLIGHTED_ICON))
  {
    /* Clear highlights when nothing is hovered or when a new item is hovered. */
    changed = outliner_flag_set(*space_outliner, TSE_HIGHLIGHTED_ANY | TSE_DRAG_ANY, false);
    if (hovered_te) {
      hovered_te->store_elem->flag |= TSE_HIGHLIGHTED;
      changed = true;
    }
    if (is_over_icon) {
      icon_te->store_elem->flag |= TSE_HIGHLIGHTED_ICON;
      changed = true;
    }
  }

  if (changed) {
    ED_region_tag_redraw_no_rebuild(region);
  }

  return OPERATOR_PASS_THROUGH;
}

void OUTLINER_OT_highlight_update(wmOperatorType *ot)
{
  ot->name = "Update Highlight";
  ot->idname = "OUTLINER_OT_highlight_update";
  ot->description = "Update the item highlight based on the current mouse position";

  ot->invoke = outliner_highlight_update_invoke;

  ot->poll = ED_operator_outliner_active;
}

/** \} */

/* -------------------------------------------------------------------- */
/** \name Toggle Open/Closed Operator
 * \{ */

void outliner_item_openclose(TreeElement *te, bool open, bool toggle_all)
{
  /* Only allow opening elements with children. */
  if (!(te->flag & TE_PRETEND_HAS_CHILDREN) && BLI_listbase_is_empty(&te->subtree)) {
    return;
  }

  /* Don't allow collapsing the scene collection. */
  TreeStoreElem *tselem = TREESTORE(te);
  if (tselem->type == TSE_VIEW_COLLECTION_BASE) {
    return;
  }

  if (open) {
    tselem->flag &= ~TSE_CLOSED;
  }
  else {
    tselem->flag |= TSE_CLOSED;
  }

  if (toggle_all) {
    outliner_flag_set(te->subtree, TSE_CLOSED, !open);
  }
}

struct OpenCloseData {
  TreeStoreElem *prev_tselem;
  bool open;
  int x_location;
};

static int outliner_item_openclose_modal(bContext *C, wmOperator *op, const wmEvent *event)
{
  ARegion *region = CTX_wm_region(C);
  SpaceOutliner *space_outliner = CTX_wm_space_outliner(C);

  float view_mval[2];
  UI_view2d_region_to_view(
      &region->v2d, event->mval[0], event->mval[1], &view_mval[0], &view_mval[1]);

  if (event->type == MOUSEMOVE) {
    TreeElement *te = outliner_find_item_at_y(space_outliner, &space_outliner->tree, view_mval[1]);

    OpenCloseData *data = (OpenCloseData *)op->customdata;

    /* Only openclose if mouse is not over the previously toggled element */
    if (te && TREESTORE(te) != data->prev_tselem) {

      /* Only toggle openclose on the same level as the first clicked element */
      if (te->xs == data->x_location) {
        outliner_item_openclose(te, data->open, false);

        outliner_tag_redraw_avoid_rebuild_on_open_change(space_outliner, region);
      }
    }

    if (te) {
      data->prev_tselem = TREESTORE(te);
    }
    else {
      data->prev_tselem = nullptr;
    }
  }
  else if (event->val == KM_RELEASE) {
    MEM_freeN(op->customdata);

    return OPERATOR_FINISHED;
  }

  return OPERATOR_RUNNING_MODAL;
}

static int outliner_item_openclose_invoke(bContext *C, wmOperator *op, const wmEvent *event)
{
  ARegion *region = CTX_wm_region(C);
  SpaceOutliner *space_outliner = CTX_wm_space_outliner(C);

  const bool toggle_all = RNA_boolean_get(op->ptr, "all");

  float view_mval[2];

  int mval[2];
  WM_event_drag_start_mval(event, region, mval);

  UI_view2d_region_to_view(&region->v2d, mval[0], mval[1], &view_mval[0], &view_mval[1]);

  TreeElement *te = outliner_find_item_at_y(space_outliner, &space_outliner->tree, view_mval[1]);

  if (te && outliner_item_is_co_within_close_toggle(te, view_mval[0])) {
    TreeStoreElem *tselem = TREESTORE(te);

    const bool open = (tselem->flag & TSE_CLOSED) ||
                      (toggle_all && outliner_flag_is_any_test(&te->subtree, TSE_CLOSED, 1));

    outliner_item_openclose(te, open, toggle_all);
    outliner_tag_redraw_avoid_rebuild_on_open_change(space_outliner, region);

    /* Only toggle once for single click toggling */
    if ((event->type == LEFTMOUSE) && (event->val != KM_CLICK_DRAG)) {
      return OPERATOR_FINISHED;
    }

    /* Store last expanded tselem and x coordinate of disclosure triangle */
    OpenCloseData *toggle_data = MEM_cnew<OpenCloseData>("open_close_data");
    toggle_data->prev_tselem = tselem;
    toggle_data->open = open;
    toggle_data->x_location = te->xs;

    /* Store the first clicked on element */
    op->customdata = toggle_data;

    WM_event_add_modal_handler(C, op);
    return OPERATOR_RUNNING_MODAL;
  }

  return OPERATOR_CANCELLED | OPERATOR_PASS_THROUGH;
}

void OUTLINER_OT_item_openclose(wmOperatorType *ot)
{
  ot->name = "Open/Close";
  ot->idname = "OUTLINER_OT_item_openclose";
  ot->description = "Toggle whether item under cursor is enabled or closed";

  ot->invoke = outliner_item_openclose_invoke;
  ot->modal = outliner_item_openclose_modal;

  ot->poll = ED_operator_outliner_active;

  RNA_def_boolean(ot->srna, "all", false, "All", "Close or open all items");
}

/** \} */

/* -------------------------------------------------------------------- */
/** \name Rename Operator
 * \{ */

static void do_item_rename(ARegion *region,
                           TreeElement *te,
                           TreeStoreElem *tselem,
                           ReportList *reports)
{
  bool add_textbut = false;

  /* FIXME: These info messages are often useless, they should be either reworded to be more
   * informative for the user, or purely removed? */

  /* Can't rename rna datablocks entries or listbases. */
  if (ELEM(tselem->type,
           TSE_ANIM_DATA,
           TSE_NLA,
           TSE_DEFGROUP_BASE,
           TSE_CONSTRAINT_BASE,
           TSE_MODIFIER_BASE,
           TSE_DRIVER_BASE,
           TSE_POSE_BASE,
           TSE_R_LAYER_BASE,
           TSE_SCENE_COLLECTION_BASE,
           TSE_VIEW_COLLECTION_BASE,
           TSE_LIBRARY_OVERRIDE_BASE,
           TSE_BONE_COLLECTION_BASE,
           TSE_RNA_STRUCT,
           TSE_RNA_PROPERTY,
           TSE_RNA_ARRAY_ELEM,
           TSE_ID_BASE) ||
      ELEM(tselem->type, TSE_SCENE_OBJECTS_BASE, TSE_GENERIC_LABEL))
  {
    BKE_report(reports, RPT_INFO, "Not an editable name");
  }
  else if (ELEM(tselem->type, TSE_SEQUENCE, TSE_SEQ_STRIP, TSE_SEQUENCE_DUP)) {
    BKE_report(reports, RPT_INFO, "Sequence names are not editable from the Outliner");
  }
  else if (TSE_IS_REAL_ID(tselem) && ID_IS_LINKED(tselem->id)) {
    BKE_report(reports, RPT_INFO, "External library data is not editable");
  }
  else if (TSE_IS_REAL_ID(tselem) && ID_IS_OVERRIDE_LIBRARY(tselem->id)) {
    BKE_report(reports, RPT_INFO, "Overridden data names are not editable");
  }
  else if (outliner_is_collection_tree_element(te)) {
    Collection *collection = outliner_collection_from_tree_element(te);

    if (collection->flag & COLLECTION_IS_MASTER) {
      BKE_report(reports, RPT_INFO, "Not an editable name");
    }
    else {
      add_textbut = true;
    }
  }
  else if (te->idcode == ID_LI) {
    BKE_report(reports, RPT_INFO, "Library path is not editable, use the Relocate operation");
  }
  else {
    add_textbut = true;
  }

  if (add_textbut) {
    tselem->flag |= TSE_TEXTBUT;
    ED_region_tag_redraw(region);
  }
}

void item_rename_fn(bContext *C,
                    ReportList *reports,
                    Scene * /*scene*/,
                    TreeElement *te,
                    TreeStoreElem * /*tsep*/,
                    TreeStoreElem *tselem,
                    void * /*user_data*/)
{
  ARegion *region = CTX_wm_region(C);
  do_item_rename(region, te, tselem, reports);
}

static TreeElement *outliner_item_rename_find_active(const SpaceOutliner *space_outliner,
                                                     ReportList *reports)
{
  TreeElement *active_element = outliner_find_element_with_flag(&space_outliner->tree, TSE_ACTIVE);

  if (!active_element) {
    BKE_report(reports, RPT_WARNING, "No active item to rename");
    return nullptr;
  }

  return active_element;
}

static TreeElement *outliner_item_rename_find_hovered(const SpaceOutliner *space_outliner,
                                                      ARegion *region,
                                                      const wmEvent *event)
{
  float fmval[2];
  UI_view2d_region_to_view(&region->v2d, event->mval[0], event->mval[1], &fmval[0], &fmval[1]);

  TreeElement *hovered = outliner_find_item_at_y(space_outliner, &space_outliner->tree, fmval[1]);
  if (hovered && outliner_item_is_co_over_name(hovered, fmval[0])) {
    return hovered;
  }

  return nullptr;
}

static int outliner_item_rename_invoke(bContext *C, wmOperator *op, const wmEvent *event)
{
  ARegion *region = CTX_wm_region(C);
  View2D *v2d = &region->v2d;
  SpaceOutliner *space_outliner = CTX_wm_space_outliner(C);
  const bool use_active = RNA_boolean_get(op->ptr, "use_active");

  TreeElement *te = use_active ? outliner_item_rename_find_active(space_outliner, op->reports) :
                                 outliner_item_rename_find_hovered(space_outliner, region, event);
  if (!te) {
    return OPERATOR_CANCELLED | OPERATOR_PASS_THROUGH;
  }

  /* Force element into view. */
  outliner_show_active(space_outliner, region, te, TREESTORE(te)->id);
  int size_y = BLI_rcti_size_y(&v2d->mask) + 1;
  int ytop = (te->ys + (size_y / 2));
  int delta_y = ytop - v2d->cur.ymax;
  outliner_scroll_view(space_outliner, region, delta_y);

  do_item_rename(region, te, TREESTORE(te), op->reports);

  return OPERATOR_FINISHED;
}

void OUTLINER_OT_item_rename(wmOperatorType *ot)
{
  PropertyRNA *prop;

  ot->name = "Rename";
  ot->idname = "OUTLINER_OT_item_rename";
  ot->description = "Rename the active element";

  ot->invoke = outliner_item_rename_invoke;

  ot->poll = ED_operator_outliner_active;

  /* Flags. */
  ot->flag = OPTYPE_REGISTER | OPTYPE_UNDO;

  prop = RNA_def_boolean(ot->srna,
                         "use_active",
                         false,
                         "Use Active",
                         "Rename the active item, rather than the one the mouse is over");
  RNA_def_property_flag(prop, PropertyFlag(PROP_SKIP_SAVE | PROP_HIDDEN));
}

/** \} */

/* -------------------------------------------------------------------- */
/** \name ID Delete Operator
 * \{ */

static void id_delete_tag(bContext *C, ReportList *reports, TreeElement *te, TreeStoreElem *tselem)
{
  Main *bmain = CTX_data_main(C);
  ID *id = tselem->id;

  BLI_assert(id != nullptr);
  BLI_assert(((tselem->type == TSE_SOME_ID) && (te->idcode != 0)) ||
             (tselem->type == TSE_LAYER_COLLECTION));
  UNUSED_VARS_NDEBUG(te);

  if (ID_IS_OVERRIDE_LIBRARY(id)) {
    if (!ID_IS_OVERRIDE_LIBRARY_REAL(id) ||
        (id->override_library->flag & LIBOVERRIDE_FLAG_NO_HIERARCHY) == 0)
    {
      BKE_reportf(reports,
                  RPT_WARNING,
                  "Cannot delete library override id '%s', it is part of an override hierarchy",
                  id->name);
      return;
    }
  }

  if (te->idcode == ID_LI && ((Library *)id)->parent != nullptr) {
    BKE_reportf(reports, RPT_WARNING, "Cannot delete indirectly linked library '%s'", id->name);
    return;
  }
  if (id->tag & LIB_TAG_INDIRECT) {
    BKE_reportf(reports, RPT_WARNING, "Cannot delete indirectly linked id '%s'", id->name);
    return;
  }
  if (ID_REAL_USERS(id) <= 1 && BKE_library_ID_is_indirectly_used(bmain, id)) {
    BKE_reportf(reports,
                RPT_WARNING,
                "Cannot delete id '%s', indirectly used data need at least one user",
                id->name);
    return;
  }
  if (te->idcode == ID_WS) {
    BKE_workspace_id_tag_all_visible(bmain, LIB_TAG_PRE_EXISTING);
    if (id->tag & LIB_TAG_PRE_EXISTING) {
      BKE_reportf(
          reports, RPT_WARNING, "Cannot delete currently visible workspace id '%s'", id->name);
      BKE_main_id_tag_idcode(bmain, ID_WS, LIB_TAG_PRE_EXISTING, false);
      return;
    }
    BKE_main_id_tag_idcode(bmain, ID_WS, LIB_TAG_PRE_EXISTING, false);
  }

  id->tag |= LIB_TAG_DOIT;

  WM_event_add_notifier(C, NC_WINDOW, nullptr);
}

void id_delete_tag_fn(bContext *C,
                      ReportList *reports,
                      Scene * /*scene*/,
                      TreeElement *te,
                      TreeStoreElem * /*tsep*/,
                      TreeStoreElem *tselem,
                      void * /*user_data*/)
{
  id_delete_tag(C, reports, te, tselem);
}

static int outliner_id_delete_tag(bContext *C,
                                  ReportList *reports,
                                  TreeElement *te,
                                  const float mval[2])
{
  int id_tagged_num = 0;

  if (mval[1] > te->ys && mval[1] < te->ys + UI_UNIT_Y) {
    TreeStoreElem *tselem = TREESTORE(te);

    if (te->idcode != 0 && tselem->id) {
      if (te->idcode == ID_LI && ((Library *)tselem->id)->parent) {
        BKE_reportf(reports,
                    RPT_ERROR_INVALID_INPUT,
                    "Cannot delete indirectly linked library '%s'",
                    ((Library *)tselem->id)->filepath_abs);
      }
      else {
        id_delete_tag(C, reports, te, tselem);
        id_tagged_num++;
      }
    }
  }
  else {
    LISTBASE_FOREACH (TreeElement *, te_sub, &te->subtree) {
      if ((id_tagged_num += outliner_id_delete_tag(C, reports, te_sub, mval)) != 0) {
        break;
      }
    }
  }

  return id_tagged_num;
}

static int outliner_id_delete_invoke(bContext *C, wmOperator *op, const wmEvent *event)
{
  Main *bmain = CTX_data_main(C);
  ARegion *region = CTX_wm_region(C);
  SpaceOutliner *space_outliner = CTX_wm_space_outliner(C);
  float fmval[2];

  BLI_assert(region && space_outliner);

  UI_view2d_region_to_view(&region->v2d, event->mval[0], event->mval[1], &fmval[0], &fmval[1]);

  int id_tagged_num = 0;
  BKE_main_id_tag_all(bmain, LIB_TAG_DOIT, false);
  LISTBASE_FOREACH (TreeElement *, te, &space_outliner->tree) {
    if ((id_tagged_num += outliner_id_delete_tag(C, op->reports, te, fmval)) != 0) {
      break;
    }
  }
  if (id_tagged_num == 0) {
    BKE_main_id_tag_all(bmain, LIB_TAG_DOIT, false);
    return OPERATOR_CANCELLED;
  }

  BKE_id_multi_tagged_delete(bmain);
  BKE_main_id_tag_all(bmain, LIB_TAG_DOIT, false);
  return OPERATOR_FINISHED;
}

void OUTLINER_OT_id_delete(wmOperatorType *ot)
{
  ot->name = "Delete Data";
  ot->idname = "OUTLINER_OT_id_delete";
  ot->description = "Delete the ID under cursor";

  ot->invoke = outliner_id_delete_invoke;
  ot->poll = ED_operator_outliner_active;

  /* Flags. */
  ot->flag = OPTYPE_REGISTER | OPTYPE_UNDO;
}

/** \} */

/* -------------------------------------------------------------------- */
/** \name ID Remap Operator
 * \{ */

static int outliner_id_remap_exec(bContext *C, wmOperator *op)
{
  Main *bmain = CTX_data_main(C);
  SpaceOutliner *space_outliner = CTX_wm_space_outliner(C);

  const short id_type = short(RNA_enum_get(op->ptr, "id_type"));
  ID *old_id = static_cast<ID *>(
      BLI_findlink(which_libbase(CTX_data_main(C), id_type), RNA_enum_get(op->ptr, "old_id")));
  ID *new_id = static_cast<ID *>(
      BLI_findlink(which_libbase(CTX_data_main(C), id_type), RNA_enum_get(op->ptr, "new_id")));

  /* check for invalid states */
  if (space_outliner == nullptr) {
    return OPERATOR_CANCELLED;
  }

  if (!(old_id && new_id && (old_id != new_id) && (GS(old_id->name) == GS(new_id->name)))) {
    BKE_reportf(op->reports,
                RPT_ERROR_INVALID_INPUT,
                "Invalid old/new ID pair ('%s' / '%s')",
                old_id ? old_id->name : "Invalid ID",
                new_id ? new_id->name : "Invalid ID");
    return OPERATOR_CANCELLED;
  }

  if (ID_IS_LINKED(old_id)) {
    BKE_reportf(op->reports,
                RPT_WARNING,
                "Old ID '%s' is linked from a library, indirect usages of this data-block will "
                "not be remapped",
                old_id->name);
  }

  BKE_libblock_remap(
      bmain, old_id, new_id, ID_REMAP_SKIP_INDIRECT_USAGE | ID_REMAP_SKIP_NEVER_NULL_USAGE);

  BKE_main_lib_objects_recalc_all(bmain);

  /* recreate dependency graph to include new objects */
  DEG_relations_tag_update(bmain);

  /* Free gpu materials, some materials depend on existing objects,
   * such as lights so freeing correctly refreshes. */
  GPU_materials_free(bmain);

  WM_event_add_notifier(C, NC_WINDOW, nullptr);

  return OPERATOR_FINISHED;
}

static bool outliner_id_remap_find_tree_element(bContext *C,
                                                wmOperator *op,
                                                ListBase *tree,
                                                const float y)
{
  LISTBASE_FOREACH (TreeElement *, te, tree) {
    if (y > te->ys && y < te->ys + UI_UNIT_Y) {
      TreeStoreElem *tselem = TREESTORE(te);

      if ((tselem->type == TSE_SOME_ID) && tselem->id) {
        RNA_enum_set(op->ptr, "id_type", GS(tselem->id->name));
        RNA_enum_set_identifier(C, op->ptr, "new_id", tselem->id->name + 2);
        RNA_enum_set_identifier(C, op->ptr, "old_id", tselem->id->name + 2);
        return true;
      }
    }
    if (outliner_id_remap_find_tree_element(C, op, &te->subtree, y)) {
      return true;
    }
  }
  return false;
}

static int outliner_id_remap_invoke(bContext *C, wmOperator *op, const wmEvent *event)
{
  SpaceOutliner *space_outliner = CTX_wm_space_outliner(C);
  ARegion *region = CTX_wm_region(C);
  float fmval[2];

  if (!RNA_property_is_set(op->ptr, RNA_struct_find_property(op->ptr, "id_type"))) {
    UI_view2d_region_to_view(&region->v2d, event->mval[0], event->mval[1], &fmval[0], &fmval[1]);

    outliner_id_remap_find_tree_element(C, op, &space_outliner->tree, fmval[1]);
  }

  return WM_operator_props_dialog_popup(C, op, 400);
}

static const EnumPropertyItem *outliner_id_itemf(bContext *C,
                                                 PointerRNA *ptr,
                                                 PropertyRNA * /*prop*/,
                                                 bool *r_free)
{
  if (C == nullptr) {
    return rna_enum_dummy_NULL_items;
  }

  EnumPropertyItem item_tmp = {0}, *item = nullptr;
  int totitem = 0;
  int i = 0;

  short id_type = short(RNA_enum_get(ptr, "id_type"));
  ID *id = static_cast<ID *>(which_libbase(CTX_data_main(C), id_type)->first);

  for (; id; id = static_cast<ID *>(id->next)) {
    item_tmp.identifier = item_tmp.name = id->name + 2;
    item_tmp.value = i++;
    RNA_enum_item_add(&item, &totitem, &item_tmp);
  }

  RNA_enum_item_end(&item, &totitem);
  *r_free = true;

  return item;
}

void OUTLINER_OT_id_remap(wmOperatorType *ot)
{
  PropertyRNA *prop;

  /* identifiers */
  ot->name = "Outliner ID Data Remap";
  ot->idname = "OUTLINER_OT_id_remap";

  /* callbacks */
  ot->invoke = outliner_id_remap_invoke;
  ot->exec = outliner_id_remap_exec;
  ot->poll = ED_operator_outliner_active;

  /* Flags. */
  ot->flag = OPTYPE_REGISTER | OPTYPE_UNDO;

  prop = RNA_def_enum(ot->srna, "id_type", rna_enum_id_type_items, ID_OB, "ID Type", "");
  RNA_def_property_translation_context(prop, BLT_I18NCONTEXT_ID_ID);
  /* Changing ID type wont make sense, would return early with "Invalid old/new ID pair" anyways.
   */
  RNA_def_property_flag(prop, PROP_HIDDEN);

  prop = RNA_def_enum(
      ot->srna, "old_id", rna_enum_dummy_NULL_items, 0, "Old ID", "Old ID to replace");
  RNA_def_property_enum_funcs_runtime(prop, nullptr, nullptr, outliner_id_itemf);
  RNA_def_property_flag(prop, (PropertyFlag)(PROP_ENUM_NO_TRANSLATE | PROP_HIDDEN));

  ot->prop = RNA_def_enum(ot->srna,
                          "new_id",
                          rna_enum_dummy_NULL_items,
                          0,
                          "New ID",
                          "New ID to remap all selected IDs' users to");
  RNA_def_property_enum_funcs_runtime(ot->prop, nullptr, nullptr, outliner_id_itemf);
  RNA_def_property_flag(ot->prop, PROP_ENUM_NO_TRANSLATE);
}

void id_remap_fn(bContext *C,
                 ReportList * /*reports*/,
                 Scene * /*scene*/,
                 TreeElement * /*te*/,
                 TreeStoreElem * /*tsep*/,
                 TreeStoreElem *tselem,
                 void * /*user_data*/)
{
  wmOperatorType *ot = WM_operatortype_find("OUTLINER_OT_id_remap", false);
  PointerRNA op_props;

  BLI_assert(tselem->id != nullptr);

  WM_operator_properties_create_ptr(&op_props, ot);

  RNA_enum_set(&op_props, "id_type", GS(tselem->id->name));
  RNA_enum_set_identifier(C, &op_props, "old_id", tselem->id->name + 2);

  WM_operator_name_call_ptr(C, ot, WM_OP_INVOKE_DEFAULT, &op_props, nullptr);

  WM_operator_properties_free(&op_props);
}

/** \} */

/* -------------------------------------------------------------------- */
/** \name ID Copy Operator
 * \{ */

static int outliner_id_copy_tag(SpaceOutliner *space_outliner, ListBase *tree)
{
  int num_ids = 0;

  LISTBASE_FOREACH (TreeElement *, te, tree) {
    TreeStoreElem *tselem = TREESTORE(te);

    /* if item is selected and is an ID, tag it as needing to be copied. */
    if (tselem->flag & TSE_SELECTED && ELEM(tselem->type, TSE_SOME_ID, TSE_LAYER_COLLECTION)) {
      ID *id = tselem->id;
      if (!(id->tag & LIB_TAG_DOIT)) {
        BKE_copybuffer_copy_tag_ID(tselem->id);
        num_ids++;
      }
    }

    /* go over sub-tree */
    num_ids += outliner_id_copy_tag(space_outliner, &te->subtree);
  }

  return num_ids;
}

static int outliner_id_copy_exec(bContext *C, wmOperator *op)
{
  Main *bmain = CTX_data_main(C);
  SpaceOutliner *space_outliner = CTX_wm_space_outliner(C);
  char filepath[FILE_MAX];

  BKE_copybuffer_copy_begin(bmain);

  const int num_ids = outliner_id_copy_tag(space_outliner, &space_outliner->tree);
  if (num_ids == 0) {
    BKE_report(op->reports, RPT_INFO, "No selected data to copy");
    return OPERATOR_CANCELLED;
  }

  outliner_copybuffer_filepath_get(filepath, sizeof(filepath));
  BKE_copybuffer_copy_end(bmain, filepath, op->reports);

  BKE_reportf(op->reports, RPT_INFO, "Copied %d selected data", num_ids);

  return OPERATOR_FINISHED;
}

void OUTLINER_OT_id_copy(wmOperatorType *ot)
{
  /* identifiers */
  ot->name = "Outliner ID Data Copy";
  ot->idname = "OUTLINER_OT_id_copy";
  ot->description = "Selected data are copied to the clipboard";

  /* callbacks */
  ot->exec = outliner_id_copy_exec;
  ot->poll = ED_operator_outliner_active;

  /* Flags, don't need any undo here (this operator does not change anything in Blender data). */
  ot->flag = 0;
}

/** \} */

/* -------------------------------------------------------------------- */
/** \name ID Paste Operator
 * \{ */

static int outliner_id_paste_exec(bContext *C, wmOperator *op)
{
  char filepath[FILE_MAX];
  const short flag = FILE_AUTOSELECT | FILE_ACTIVE_COLLECTION;

  outliner_copybuffer_filepath_get(filepath, sizeof(filepath));

  const int num_pasted = BKE_copybuffer_paste(C, filepath, flag, op->reports, 0);
  if (num_pasted == 0) {
    BKE_report(op->reports, RPT_INFO, "No data to paste");
    return OPERATOR_CANCELLED;
  }

  WM_event_add_notifier(C, NC_WINDOW, nullptr);

  BKE_reportf(op->reports, RPT_INFO, "%d data pasted", num_pasted);

  return OPERATOR_FINISHED;
}

void OUTLINER_OT_id_paste(wmOperatorType *ot)
{
  /* identifiers */
  ot->name = "Outliner ID Data Paste";
  ot->idname = "OUTLINER_OT_id_paste";
  ot->description = "Data from the clipboard are pasted";

  /* callbacks */
  ot->exec = outliner_id_paste_exec;
  ot->poll = ED_operator_outliner_active;

  /* flags */
  ot->flag = OPTYPE_REGISTER | OPTYPE_UNDO;
}

/** \} */

/* -------------------------------------------------------------------- */
/** \name Library Relocate Operator
 * \{ */

static int lib_relocate(
    bContext *C, TreeElement *te, TreeStoreElem *tselem, wmOperatorType *ot, const bool reload)
{
  PointerRNA op_props;
  int ret = 0;

  BLI_assert(te->idcode == ID_LI && tselem->id != nullptr);
  UNUSED_VARS_NDEBUG(te);

  WM_operator_properties_create_ptr(&op_props, ot);

  RNA_string_set(&op_props, "library", tselem->id->name + 2);

  if (reload) {
    Library *lib = (Library *)tselem->id;
    char dir[FILE_MAXDIR], filename[FILE_MAX];

    BLI_path_split_dir_file(lib->filepath_abs, dir, sizeof(dir), filename, sizeof(filename));

    printf("%s, %s\n", tselem->id->name, lib->filepath_abs);

    /* We assume if both paths in lib are not the same then `lib->filepath` was relative. */
    RNA_boolean_set(
        &op_props, "relative_path", BLI_path_cmp(lib->filepath_abs, lib->filepath) != 0);

    RNA_string_set(&op_props, "directory", dir);
    RNA_string_set(&op_props, "filename", filename);

    ret = WM_operator_name_call_ptr(C, ot, WM_OP_EXEC_DEFAULT, &op_props, nullptr);
  }
  else {
    ret = WM_operator_name_call_ptr(C, ot, WM_OP_INVOKE_DEFAULT, &op_props, nullptr);
  }

  WM_operator_properties_free(&op_props);

  return ret;
}

static int outliner_lib_relocate_invoke_do(
    bContext *C, ReportList *reports, TreeElement *te, const float mval[2], const bool reload)
{
  if (mval[1] > te->ys && mval[1] < te->ys + UI_UNIT_Y) {
    TreeStoreElem *tselem = TREESTORE(te);

    if (te->idcode == ID_LI && tselem->id) {
      if (((Library *)tselem->id)->parent && !reload) {
        BKE_reportf(reports,
                    RPT_ERROR_INVALID_INPUT,
                    "Cannot relocate indirectly linked library '%s'",
                    ((Library *)tselem->id)->filepath_abs);
        return OPERATOR_CANCELLED;
      }

      wmOperatorType *ot = WM_operatortype_find(reload ? "WM_OT_lib_reload" : "WM_OT_lib_relocate",
                                                false);
      return lib_relocate(C, te, tselem, ot, reload);
    }
  }
  else {
    LISTBASE_FOREACH (TreeElement *, te_sub, &te->subtree) {
      int ret;
      if ((ret = outliner_lib_relocate_invoke_do(C, reports, te_sub, mval, reload))) {
        return ret;
      }
    }
  }

  return 0;
}

static int outliner_lib_relocate_invoke(bContext *C, wmOperator *op, const wmEvent *event)
{
  ARegion *region = CTX_wm_region(C);
  SpaceOutliner *space_outliner = CTX_wm_space_outliner(C);
  float fmval[2];

  BLI_assert(region && space_outliner);

  UI_view2d_region_to_view(&region->v2d, event->mval[0], event->mval[1], &fmval[0], &fmval[1]);

  LISTBASE_FOREACH (TreeElement *, te, &space_outliner->tree) {
    int ret;

    if ((ret = outliner_lib_relocate_invoke_do(C, op->reports, te, fmval, false))) {
      return ret;
    }
  }

  return OPERATOR_CANCELLED;
}

void OUTLINER_OT_lib_relocate(wmOperatorType *ot)
{
  ot->name = "Relocate Library";
  ot->idname = "OUTLINER_OT_lib_relocate";
  ot->description = "Relocate the library under cursor";

  ot->invoke = outliner_lib_relocate_invoke;
  ot->poll = ED_operator_outliner_active;

  /* Flags. */
  ot->flag = OPTYPE_REGISTER | OPTYPE_UNDO;
}

void lib_relocate_fn(bContext *C,
                     ReportList * /*reports*/,
                     Scene * /*scene*/,
                     TreeElement *te,
                     TreeStoreElem * /*tsep*/,
                     TreeStoreElem *tselem,
                     void * /*user_data*/)
{
  /* XXX: This does not work with several items
   * (it is only called once in the end, due to the 'deferred'
   * file-browser invocation through event system...). */

  wmOperatorType *ot = WM_operatortype_find("WM_OT_lib_relocate", false);

  lib_relocate(C, te, tselem, ot, false);
}

static int outliner_lib_reload_invoke(bContext *C, wmOperator *op, const wmEvent *event)
{
  ARegion *region = CTX_wm_region(C);
  SpaceOutliner *space_outliner = CTX_wm_space_outliner(C);
  float fmval[2];

  BLI_assert(region && space_outliner);

  UI_view2d_region_to_view(&region->v2d, event->mval[0], event->mval[1], &fmval[0], &fmval[1]);

  LISTBASE_FOREACH (TreeElement *, te, &space_outliner->tree) {
    int ret;

    if ((ret = outliner_lib_relocate_invoke_do(C, op->reports, te, fmval, true))) {
      return ret;
    }
  }

  return OPERATOR_CANCELLED;
}

/** \} */

/* -------------------------------------------------------------------- */
/** \name Library Reload Operator
 * \{ */

void OUTLINER_OT_lib_reload(wmOperatorType *ot)
{
  ot->name = "Reload Library";
  ot->idname = "OUTLINER_OT_lib_reload";
  ot->description = "Reload the library under cursor";

  ot->invoke = outliner_lib_reload_invoke;
  ot->poll = ED_operator_outliner_active;

  /* Flags. */
  ot->flag = OPTYPE_REGISTER | OPTYPE_UNDO;
}

void lib_reload_fn(bContext *C,
                   ReportList * /*reports*/,
                   Scene * /*scene*/,
                   TreeElement *te,
                   TreeStoreElem * /*tsep*/,
                   TreeStoreElem *tselem,
                   void * /*user_data*/)
{
  wmOperatorType *ot = WM_operatortype_find("WM_OT_lib_reload", false);

  lib_relocate(C, te, tselem, ot, true);
}

/** \} */

/* -------------------------------------------------------------------- */
/** \name Apply Settings Utilities
 * \{ */

static int outliner_count_levels(ListBase *lb, const int curlevel)
{
  int level = curlevel;

  LISTBASE_FOREACH (TreeElement *, te, lb) {
    int lev = outliner_count_levels(&te->subtree, curlevel + 1);
    if (lev > level) {
      level = lev;
    }
  }
  return level;
}

int outliner_flag_is_any_test(ListBase *lb, short flag, const int curlevel)
{
  LISTBASE_FOREACH (TreeElement *, te, lb) {
    TreeStoreElem *tselem = TREESTORE(te);
    if (tselem->flag & flag) {
      return curlevel;
    }

    int level = outliner_flag_is_any_test(&te->subtree, flag, curlevel + 1);
    if (level) {
      return level;
    }
  }
  return 0;
}

bool outliner_flag_set(const SpaceOutliner &space_outliner, const short flag, const short set)
{
  return outliner_flag_set(space_outliner.tree, flag, set);
}

bool outliner_flag_set(const ListBase &lb, const short flag, const short set)
{
  bool changed = false;

  tree_iterator::all(lb, [&](TreeElement *te) {
    TreeStoreElem *tselem = TREESTORE(te);
    bool has_flag = (tselem->flag & flag);
    if (set == 0) {
      if (has_flag) {
        tselem->flag &= ~flag;
        changed = true;
      }
    }
    else if (!has_flag) {
      tselem->flag |= flag;
      changed = true;
    }
  });

  return changed;
}

bool outliner_flag_flip(const SpaceOutliner &space_outliner, const short flag)
{
  return outliner_flag_flip(space_outliner.tree, flag);
}

bool outliner_flag_flip(const ListBase &lb, const short flag)
{
  bool changed = false;

  tree_iterator::all(lb, [&](TreeElement *te) {
    TreeStoreElem *tselem = TREESTORE(te);
    tselem->flag ^= flag;
  });

  return changed;
}

/** \} */

/* -------------------------------------------------------------------- */
/** \name Toggle Expanded (Outliner) Operator
 * \{ */

static int outliner_toggle_expanded_exec(bContext *C, wmOperator * /*op*/)
{
  SpaceOutliner *space_outliner = CTX_wm_space_outliner(C);
  ARegion *region = CTX_wm_region(C);

  if (outliner_flag_is_any_test(&space_outliner->tree, TSE_CLOSED, 1)) {
    outliner_flag_set(*space_outliner, TSE_CLOSED, 0);
  }
  else {
    outliner_flag_set(*space_outliner, TSE_CLOSED, 1);
  }

  ED_region_tag_redraw(region);

  return OPERATOR_FINISHED;
}

void OUTLINER_OT_expanded_toggle(wmOperatorType *ot)
{
  /* identifiers */
  ot->name = "Expand/Collapse All";
  ot->idname = "OUTLINER_OT_expanded_toggle";
  ot->description = "Expand/Collapse all items";

  /* callbacks */
  ot->exec = outliner_toggle_expanded_exec;
  ot->poll = ED_operator_outliner_active;

  /* no undo or registry, UI option */
}

/** \} */

/* -------------------------------------------------------------------- */
/** \name Toggle Selected (Outliner) Operator
 * \{ */

static int outliner_select_all_exec(bContext *C, wmOperator *op)
{
  SpaceOutliner *space_outliner = CTX_wm_space_outliner(C);
  ARegion *region = CTX_wm_region(C);
  Scene *scene = CTX_data_scene(C);
  int action = RNA_enum_get(op->ptr, "action");
  if (action == SEL_TOGGLE) {
    action = outliner_flag_is_any_test(&space_outliner->tree, TSE_SELECTED, 1) ? SEL_DESELECT :
                                                                                 SEL_SELECT;
  }

  switch (action) {
    case SEL_SELECT:
      outliner_flag_set(*space_outliner, TSE_SELECTED, 1);
      break;
    case SEL_DESELECT:
      outliner_flag_set(*space_outliner, TSE_SELECTED, 0);
      break;
    case SEL_INVERT:
      outliner_flag_flip(*space_outliner, TSE_SELECTED);
      break;
  }

  ED_outliner_select_sync_from_outliner(C, space_outliner);

  DEG_id_tag_update(&scene->id, ID_RECALC_SELECT);
  WM_event_add_notifier(C, NC_SCENE | ND_OB_SELECT, scene);
  ED_region_tag_redraw_no_rebuild(region);

  return OPERATOR_FINISHED;
}

/*bfa - descriptions*/
static std::string outliner_ot_select_all_get_description(struct bContext * /*C*/,
                                                          struct wmOperatorType * /*op*/,
                                                          struct PointerRNA *values)
{
  /*Select*/
  if (RNA_enum_get(values, "action") == SEL_SELECT) {
    return "Select all";
  }
  /*Deselect*/
  else if (RNA_enum_get(values, "action") == SEL_DESELECT) {
    return "Deselect everything";
  }
  /*Invert*/
  else if (RNA_enum_get(values, "action") == SEL_INVERT) {
    return "Inverts the current selection";
  }
  return "";
}

void OUTLINER_OT_select_all(wmOperatorType *ot)
{
  /* identifiers */
  ot->name = "Toggle Selected";
  ot->idname = "OUTLINER_OT_select_all";
  ot->description = "Toggle the Outliner selection of items";

  /* callbacks */
  ot->exec = outliner_select_all_exec;
  ot->get_description = outliner_ot_select_all_get_description; /*bfa - descriptions*/
  ot->poll = ED_operator_outliner_active;

  /* no undo or registry */

  /* rna */
  WM_operator_properties_select_all(ot);
}

/** \} */

/* -------------------------------------------------------------------- */
/** \name View Show Active (Outliner) Operator
 * \{ */

void outliner_set_coordinates(const ARegion *region, const SpaceOutliner *space_outliner)
{
  int starty = int(region->v2d.tot.ymax) - UI_UNIT_Y;

  tree_iterator::all_open(*space_outliner, [&](TreeElement *te) {
    /* store coord and continue, we need coordinates for elements outside view too */
    te->xs = 0;
    te->ys = float(starty);
    starty -= UI_UNIT_Y;
  });
}

/* return 1 when levels were opened */
static int outliner_open_back(TreeElement *te)
{
  TreeStoreElem *tselem;
  int retval = 0;

  for (te = te->parent; te; te = te->parent) {
    tselem = TREESTORE(te);
    if (tselem->flag & TSE_CLOSED) {
      tselem->flag &= ~TSE_CLOSED;
      retval = 1;
    }
  }
  return retval;
}

/**
 * \return element representing the active base or bone in the outliner, or null if none exists
 */
static TreeElement *outliner_show_active_get_element(bContext *C,
                                                     SpaceOutliner *space_outliner,
                                                     const Scene *scene,
                                                     ViewLayer *view_layer)
{
  TreeElement *te;

  BKE_view_layer_synced_ensure(scene, view_layer);
  Object *obact = BKE_view_layer_active_object_get(view_layer);

  if (!obact) {
    return nullptr;
  }

  te = outliner_find_id(space_outliner, &space_outliner->tree, &obact->id);

  if (te != nullptr && obact->type == OB_ARMATURE) {
    /* traverse down the bone hierarchy in case of armature */
    TreeElement *te_obact = te;

    if (obact->mode & OB_MODE_POSE) {
      Object *obpose = BKE_object_pose_armature_get(obact);
      bPoseChannel *pchan = BKE_pose_channel_active(obpose, false);
      if (pchan) {
        te = outliner_find_posechannel(&te_obact->subtree, pchan);
      }
    }
    else if (obact->mode & OB_MODE_EDIT) {
      EditBone *ebone = CTX_data_active_bone(C);
      if (ebone) {
        te = outliner_find_editbone(&te_obact->subtree, ebone);
      }
    }
  }

  return te;
}

static void outliner_show_active(SpaceOutliner *space_outliner,
                                 ARegion *region,
                                 TreeElement *te,
                                 ID *id)
{
  /* open up tree to active object/bone */
  if (TREESTORE(te)->id == id) {
    if (outliner_open_back(te)) {
      outliner_set_coordinates(region, space_outliner);
    }
    return;
  }

  LISTBASE_FOREACH (TreeElement *, ten, &te->subtree) {
    outliner_show_active(space_outliner, region, ten, id);
  }
}

static int outliner_show_active_exec(bContext *C, wmOperator * /*op*/)
{
  SpaceOutliner *space_outliner = CTX_wm_space_outliner(C);
  const Scene *scene = CTX_data_scene(C);
  ViewLayer *view_layer = CTX_data_view_layer(C);
  ARegion *region = CTX_wm_region(C);
  View2D *v2d = &region->v2d;

  TreeElement *active_element = outliner_show_active_get_element(
      C, space_outliner, scene, view_layer);

  if (active_element) {
    ID *id = TREESTORE(active_element)->id;

    /* Expand all elements in the outliner with matching ID */
    LISTBASE_FOREACH (TreeElement *, te, &space_outliner->tree) {
      outliner_show_active(space_outliner, region, te, id);
    }

    /* Also open back from the active_element (only done for the first found occurrence of ID
     * though). */
    outliner_show_active(space_outliner, region, active_element, id);

    /* Center view on first element found */
    int size_y = BLI_rcti_size_y(&v2d->mask) + 1;
    int ytop = (active_element->ys + (size_y / 2));
    int delta_y = ytop - v2d->cur.ymax;

    outliner_scroll_view(space_outliner, region, delta_y);
  }
  else {
    return OPERATOR_CANCELLED;
  }

  ED_region_tag_redraw_no_rebuild(region);

  return OPERATOR_FINISHED;
}

void OUTLINER_OT_show_active(wmOperatorType *ot)
{
  /* identifiers */
  ot->name = "Show Active";
  ot->idname = "OUTLINER_OT_show_active";
  ot->description =
      "Open up the tree and adjust the view so that the active object is shown centered";

  /* callbacks */
  ot->exec = outliner_show_active_exec;
  ot->poll = ED_operator_outliner_active;
}

/** \} */

/* -------------------------------------------------------------------- */
/** \name View Panning (Outliner) Operator
 * \{ */

static int outliner_scroll_page_exec(bContext *C, wmOperator *op)
{
  SpaceOutliner *space_outliner = CTX_wm_space_outliner(C);
  ARegion *region = CTX_wm_region(C);
  int size_y = BLI_rcti_size_y(&region->v2d.mask) + 1;

  bool up = RNA_boolean_get(op->ptr, "up");

  if (!up) {
    size_y = -size_y;
  }

  outliner_scroll_view(space_outliner, region, size_y);

  ED_region_tag_redraw_no_rebuild(region);

  return OPERATOR_FINISHED;
}

void OUTLINER_OT_scroll_page(wmOperatorType *ot)
{
  PropertyRNA *prop;

  /* identifiers */
  ot->name = "Scroll Page";
  ot->idname = "OUTLINER_OT_scroll_page";
  ot->description = "Scroll page up or down";

  /* callbacks */
  ot->exec = outliner_scroll_page_exec;
  ot->poll = ED_operator_outliner_active;

  /* properties */
  prop = RNA_def_boolean(ot->srna, "up", false, "Up", "Scroll up one page");
  RNA_def_property_flag(prop, PROP_SKIP_SAVE);
}

/** \} */

/* -------------------------------------------------------------------- */
/** \name Show One Level Operator
 * \{ */

/* helper function for Show/Hide one level operator */
static void outliner_openclose_level(ListBase *lb, int curlevel, int level, int open)
{
  LISTBASE_FOREACH (TreeElement *, te, lb) {
    TreeStoreElem *tselem = TREESTORE(te);

    if (open) {
      if (curlevel <= level) {
        tselem->flag &= ~TSE_CLOSED;
      }
    }
    else {
      if (curlevel >= level) {
        tselem->flag |= TSE_CLOSED;
      }
    }

    outliner_openclose_level(&te->subtree, curlevel + 1, level, open);
  }
}

static int outliner_one_level_exec(bContext *C, wmOperator *op)
{
  SpaceOutliner *space_outliner = CTX_wm_space_outliner(C);
  ARegion *region = CTX_wm_region(C);
  const bool add = RNA_boolean_get(op->ptr, "open");
  int level;

  level = outliner_flag_is_any_test(&space_outliner->tree, TSE_CLOSED, 1);
  if (add == 1) {
    if (level) {
      outliner_openclose_level(&space_outliner->tree, 1, level, 1);
    }
  }
  else {
    if (level == 0) {
      level = outliner_count_levels(&space_outliner->tree, 0);
    }
    if (level) {
      outliner_openclose_level(&space_outliner->tree, 1, level - 1, 0);
    }
  }

  ED_region_tag_redraw(region);

  return OPERATOR_FINISHED;
}

/*bfa - descriptions*/
static std::string outliner_ot_show_one_level_get_description(struct bContext * /*C*/,
                                                              struct wmOperatorType * /*op*/,
                                                              struct PointerRNA *values)
{
  if (RNA_boolean_get(values, "open")) {
    return "Expand all entries by one level";
  }
  return "";
}

void OUTLINER_OT_show_one_level(wmOperatorType *ot)
{
  PropertyRNA *prop;

  /* identifiers */
  ot->name = "Show/Hide One Level";
  ot->idname = "OUTLINER_OT_show_one_level";
  ot->description = "Collapse all entries by one level";

  /* callbacks */
  ot->exec = outliner_one_level_exec;
  ot->get_description = outliner_ot_show_one_level_get_description; /*bfa - descriptions*/
  ot->poll = ED_operator_outliner_active;

  /* no undo or registry, UI option */

  /* properties */
  prop = RNA_def_boolean(ot->srna, "open", true, "Open", "Expand all entries one level deep");
  RNA_def_property_flag(prop, PROP_SKIP_SAVE);
}

/** \} */

/* -------------------------------------------------------------------- */
/** \name Show Hierarchy Operator
 * \{ */

/**
 * Helper function for #tree_element_shwo_hierarchy() -
 * recursively checks whether subtrees have any objects.
 */
static int subtree_has_objects(ListBase *lb)
{
  LISTBASE_FOREACH (TreeElement *, te, lb) {
    TreeStoreElem *tselem = TREESTORE(te);
    if ((tselem->type == TSE_SOME_ID) && (te->idcode == ID_OB)) {
      return 1;
    }
    if (subtree_has_objects(&te->subtree)) {
      return 1;
    }
  }
  return 0;
}

/* Helper function for Show Hierarchy operator */
static void tree_element_show_hierarchy(Scene *scene, SpaceOutliner *space_outliner)
{
  /* open all object elems, close others */
  tree_iterator::all_open(*space_outliner, [&](TreeElement *te) {
    TreeStoreElem *tselem = TREESTORE(te);

    if (ELEM(tselem->type,
             TSE_SOME_ID,
             TSE_SCENE_OBJECTS_BASE,
             TSE_VIEW_COLLECTION_BASE,
             TSE_LAYER_COLLECTION))
    {
      if (te->idcode == ID_SCE) {
        if (tselem->id != (ID *)scene) {
          tselem->flag |= TSE_CLOSED;
        }
        else {
          tselem->flag &= ~TSE_CLOSED;
        }
      }
      else if (te->idcode == ID_OB) {
        if (subtree_has_objects(&te->subtree)) {
          tselem->flag &= ~TSE_CLOSED;
        }
        else {
          tselem->flag |= TSE_CLOSED;
        }
      }
    }
    else {
      tselem->flag |= TSE_CLOSED;
    }
  });
}

/* show entire object level hierarchy */
static int outliner_show_hierarchy_exec(bContext *C, wmOperator * /*op*/)
{
  SpaceOutliner *space_outliner = CTX_wm_space_outliner(C);
  ARegion *region = CTX_wm_region(C);
  Scene *scene = CTX_data_scene(C);

  /* recursively open/close levels */
  tree_element_show_hierarchy(scene, space_outliner);

  ED_region_tag_redraw(region);

  return OPERATOR_FINISHED;
}

void OUTLINER_OT_show_hierarchy(wmOperatorType *ot)
{
  /* identifiers */
  ot->name = "Show Hierarchy";
  ot->idname = "OUTLINER_OT_show_hierarchy";
  ot->description = "Open all object entries and close all others";

  /* callbacks */
  ot->exec = outliner_show_hierarchy_exec;
  ot->poll = ED_operator_outliner_active; /* TODO: shouldn't be allowed in RNA views... */

  /* no undo or registry, UI option */
}

/** \} */

/* -------------------------------------------------------------------- */
/** \name Animation Internal Utilities
 * \{ */

/**
 * Specialized poll callback for these operators to work in data-blocks view only.
 */
static bool ed_operator_outliner_datablocks_active(bContext *C)
{
  ScrArea *area = CTX_wm_area(C);
  if ((area) && (area->spacetype == SPACE_OUTLINER)) {
    SpaceOutliner *space_outliner = CTX_wm_space_outliner(C);
    return (space_outliner->outlinevis == SO_DATA_API);
  }
  return false;
}

/* Helper func to extract an RNA path from selected tree element
 * NOTE: the caller must zero-out all values of the pointers that it passes here first, as
 * this function does not do that yet
 */
static void tree_element_to_path(TreeElement *te,
                                 TreeStoreElem *tselem,
                                 ID **id,
                                 char **path,
                                 int *array_index,
                                 short *flag,
                                 short * /*groupmode*/)
{
  ListBase hierarchy = {nullptr, nullptr};
  char *newpath = nullptr;

  /* optimize tricks:
   * - Don't do anything if the selected item is a 'struct', but arrays are allowed
   */
  if (tselem->type == TSE_RNA_STRUCT) {
    return;
  }

  /* Overview of Algorithm:
   * 1. Go up the chain of parents until we find the 'root', taking note of the
   *    levels encountered in reverse-order (i.e. items are added to the start of the list
   *    for more convenient looping later)
   * 2. Walk down the chain, adding from the first ID encountered
   *    (which will become the 'ID' for the KeyingSet Path), and build a
   *    path as we step through the chain
   */

  /* step 1: flatten out hierarchy of parents into a flat chain */
  for (TreeElement *tem = te->parent; tem; tem = tem->parent) {
    LinkData *ld = MEM_cnew<LinkData>("LinkData for tree_element_to_path()");
    ld->data = tem;
    BLI_addhead(&hierarchy, ld);
  }

  /* step 2: step down hierarchy building the path
   * (NOTE: addhead in previous loop was needed so that we can loop like this) */
  LISTBASE_FOREACH (LinkData *, ld, &hierarchy) {
    /* get data */
    TreeElement *tem = (TreeElement *)ld->data;
    TreeElementRNACommon *tem_rna = tree_element_cast<TreeElementRNACommon>(tem);
    PointerRNA ptr = tem_rna->get_pointer_rna();

    /* check if we're looking for first ID, or appending to path */
    if (*id) {
      /* just 'append' property to path
       * - to prevent memory leaks, we must write to newpath not path,
       *   then free old path + swap them.
       */
      if (TreeElementRNAProperty *tem_rna_prop = tree_element_cast<TreeElementRNAProperty>(tem)) {
        PropertyRNA *prop = tem_rna_prop->get_property_rna();

        if (RNA_property_type(prop) == PROP_POINTER) {
          /* for pointer we just append property name */
          newpath = RNA_path_append(*path, &ptr, prop, 0, nullptr);
        }
        else if (RNA_property_type(prop) == PROP_COLLECTION) {
          char buf[128], *name;

          TreeElement *temnext = (TreeElement *)(ld->next->data);
          PointerRNA nextptr = tree_element_cast<TreeElementRNACommon>(temnext)->get_pointer_rna();
          name = RNA_struct_name_get_alloc(&nextptr, buf, sizeof(buf), nullptr);

          if (name) {
            /* if possible, use name as a key in the path */
            newpath = RNA_path_append(*path, nullptr, prop, 0, name);

            if (name != buf) {
              MEM_freeN(name);
            }
          }
          else {
            /* otherwise use index */
            int index = 0;

            LISTBASE_FOREACH (TreeElement *, temsub, &tem->subtree) {
              if (temsub == temnext) {
                break;
              }
              index++;
            }
            newpath = RNA_path_append(*path, nullptr, prop, index, nullptr);
          }

          ld = ld->next;
        }
      }

      if (newpath) {
        if (*path) {
          MEM_freeN(*path);
        }
        *path = newpath;
        newpath = nullptr;
      }
    }
    else {
      /* no ID, so check if entry is RNA-struct,
       * and if that RNA-struct is an ID datablock to extract info from. */
      if (tree_element_cast<TreeElementRNAStruct>(tem)) {
        /* ptr->data not ptr->owner_id seems to be the one we want,
         * since ptr->data is sometimes the owner of this ID? */
        if (RNA_struct_is_ID(ptr.type)) {
          *id = static_cast<ID *>(ptr.data);

          /* clear path */
          if (*path) {
            MEM_freeN(*path);
            path = nullptr;
          }
        }
      }
    }
  }

  /* step 3: if we've got an ID, add the current item to the path */
  if (*id) {
    /* add the active property to the path */
    PropertyRNA *prop = tree_element_cast<TreeElementRNACommon>(te)->get_property_rna();

    /* array checks */
    if (tselem->type == TSE_RNA_ARRAY_ELEM) {
      /* item is part of an array, so must set the array_index */
      *array_index = te->index;
    }
    else if (RNA_property_array_check(prop)) {
      /* entire array was selected, so keyframe all */
      *flag |= KSP_FLAG_WHOLE_ARRAY;
    }

    /* path */
    newpath = RNA_path_append(*path, nullptr, prop, 0, nullptr);
    if (*path) {
      MEM_freeN(*path);
    }
    *path = newpath;
  }

  /* free temp data */
  BLI_freelistN(&hierarchy);
}

/** \} */

/* -------------------------------------------------------------------- */
/** \name Driver Internal Utilities
 * \{ */

/**
 * Driver Operations
 *
 * These operators are only available in data-browser mode for now,
 * as they depend on having RNA paths and/or hierarchies available.
 */
enum {
  DRIVERS_EDITMODE_ADD = 0,
  DRIVERS_EDITMODE_REMOVE,
} /*eDrivers_EditModes*/;

/* Iterate over tree, finding and working on selected items */
static void do_outliner_drivers_editop(SpaceOutliner *space_outliner,
                                       ReportList *reports,
                                       short mode)
{
  tree_iterator::all_open(*space_outliner, [&](TreeElement *te) {
    TreeStoreElem *tselem = TREESTORE(te);

    /* if item is selected, perform operation */
    if (!(tselem->flag & TSE_SELECTED)) {
      return;
    }

    ID *id = nullptr;
    char *path = nullptr;
    int array_index = 0;
    short flag = 0;
    short groupmode = KSP_GROUP_KSNAME;

    TreeElementRNACommon *te_rna = tree_element_cast<TreeElementRNACommon>(te);
    PointerRNA ptr = te_rna ? te_rna->get_pointer_rna() : PointerRNA_NULL;
    PropertyRNA *prop = te_rna ? te_rna->get_property_rna() : nullptr;

    /* check if RNA-property described by this selected element is an animatable prop */
    if (prop && RNA_property_animateable(&ptr, prop)) {
      /* get id + path + index info from the selected element */
      tree_element_to_path(te, tselem, &id, &path, &array_index, &flag, &groupmode);
    }

    /* only if ID and path were set, should we perform any actions */
    if (id && path) {
      short dflags = CREATEDRIVER_WITH_DEFAULT_DVAR;
      int arraylen = 1;

      /* array checks */
      if (flag & KSP_FLAG_WHOLE_ARRAY) {
        /* entire array was selected, so add drivers for all */
        arraylen = RNA_property_array_length(&ptr, prop);
      }
      else {
        arraylen = array_index;
      }

      /* we should do at least one step */
      if (arraylen == array_index) {
        arraylen++;
      }

      /* for each array element we should affect, add driver */
      for (; array_index < arraylen; array_index++) {
        /* action depends on mode */
        switch (mode) {
          case DRIVERS_EDITMODE_ADD: {
            /* add a new driver with the information obtained (only if valid) */
            ANIM_add_driver(reports, id, path, array_index, dflags, DRIVER_TYPE_PYTHON);
            break;
          }
          case DRIVERS_EDITMODE_REMOVE: {
            /* remove driver matching the information obtained (only if valid) */
            ANIM_remove_driver(reports, id, path, array_index, dflags);
            break;
          }
        }
      }

      /* free path, since it had to be generated */
      MEM_freeN(path);
    }
  });
}

/** \} */

/* -------------------------------------------------------------------- */
/** \name Driver Add Operator
 * \{ */

static int outliner_drivers_addsel_exec(bContext *C, wmOperator *op)
{
  SpaceOutliner *space_outliner = CTX_wm_space_outliner(C);

  /* check for invalid states */
  if (space_outliner == nullptr) {
    return OPERATOR_CANCELLED;
  }

  /* recursively go into tree, adding selected items */
  do_outliner_drivers_editop(space_outliner, op->reports, DRIVERS_EDITMODE_ADD);

  /* send notifiers */
  WM_event_add_notifier(C, NC_ANIMATION | ND_FCURVES_ORDER, nullptr); /* XXX */

  return OPERATOR_FINISHED;
}

void OUTLINER_OT_drivers_add_selected(wmOperatorType *ot)
{
  /* api callbacks */
  ot->idname = "OUTLINER_OT_drivers_add_selected";
  ot->name = "Add Drivers for Selected";
  ot->description = "Add drivers to selected items";

  /* api callbacks */
  ot->exec = outliner_drivers_addsel_exec;
  ot->poll = ed_operator_outliner_datablocks_active;

  /* flags */
  ot->flag = OPTYPE_REGISTER | OPTYPE_UNDO;
}

/** \} */

/* -------------------------------------------------------------------- */
/** \name Driver Remove Operator
 * \{ */

static int outliner_drivers_deletesel_exec(bContext *C, wmOperator *op)
{
  SpaceOutliner *space_outliner = CTX_wm_space_outliner(C);

  /* check for invalid states */
  if (space_outliner == nullptr) {
    return OPERATOR_CANCELLED;
  }

  /* recursively go into tree, adding selected items */
  do_outliner_drivers_editop(space_outliner, op->reports, DRIVERS_EDITMODE_REMOVE);

  /* send notifiers */
  WM_event_add_notifier(C, ND_KEYS, nullptr); /* XXX */

  return OPERATOR_FINISHED;
}

void OUTLINER_OT_drivers_delete_selected(wmOperatorType *ot)
{
  /* identifiers */
  ot->idname = "OUTLINER_OT_drivers_delete_selected";
  ot->name = "Delete Drivers for Selected";
  ot->description = "Delete drivers assigned to selected items";

  /* api callbacks */
  ot->exec = outliner_drivers_deletesel_exec;
  ot->poll = ed_operator_outliner_datablocks_active;

  /* flags */
  ot->flag = OPTYPE_REGISTER | OPTYPE_UNDO;
}

/** \} */

/* -------------------------------------------------------------------- */
/** \name Keying-Set Internal Utilities
 * \{ */

/**
 * Keying-Set Operations
 *
 * These operators are only available in data-browser mode for now, as
 * they depend on having RNA paths and/or hierarchies available.
 */
enum {
  KEYINGSET_EDITMODE_ADD = 0,
  KEYINGSET_EDITMODE_REMOVE,
} /*eKeyingSet_EditModes*/;

/* Find the 'active' KeyingSet, and add if not found (if adding is allowed). */
/* TODO: should this be an API func? */
static KeyingSet *verify_active_keyingset(Scene *scene, short add)
{
  KeyingSet *ks = nullptr;

  /* sanity check */
  if (scene == nullptr) {
    return nullptr;
  }

  /* try to find one from scene */
  if (scene->active_keyingset > 0) {
    ks = static_cast<KeyingSet *>(BLI_findlink(&scene->keyingsets, scene->active_keyingset - 1));
  }

  /* Add if none found */
  /* XXX the default settings have yet to evolve. */
  if ((add) && (ks == nullptr)) {
    ks = BKE_keyingset_add(&scene->keyingsets, nullptr, nullptr, KEYINGSET_ABSOLUTE, 0);
    scene->active_keyingset = BLI_listbase_count(&scene->keyingsets);
  }

  return ks;
}

/* Iterate over tree, finding and working on selected items */
static void do_outliner_keyingset_editop(SpaceOutliner *space_outliner,
                                         KeyingSet *ks,
                                         const short mode)
{
  tree_iterator::all_open(*space_outliner, [&](TreeElement *te) {
    TreeStoreElem *tselem = TREESTORE(te);

    /* if item is selected, perform operation */
    if (!(tselem->flag & TSE_SELECTED)) {
      return;
    }

    ID *id = nullptr;
    char *path = nullptr;
    int array_index = 0;
    short flag = 0;
    short groupmode = KSP_GROUP_KSNAME;

    /* check if RNA-property described by this selected element is an animatable prop */
    const TreeElementRNACommon *te_rna = tree_element_cast<TreeElementRNACommon>(te);
    PointerRNA ptr = te_rna->get_pointer_rna();
    if (te_rna && te_rna->get_property_rna() &&
        RNA_property_animateable(&ptr, te_rna->get_property_rna()))
    {
      /* get id + path + index info from the selected element */
      tree_element_to_path(te, tselem, &id, &path, &array_index, &flag, &groupmode);
    }

    /* only if ID and path were set, should we perform any actions */
    if (id && path) {
      /* action depends on mode */
      switch (mode) {
        case KEYINGSET_EDITMODE_ADD: {
          /* add a new path with the information obtained (only if valid) */
          /* TODO: what do we do with group name?
           * for now, we don't supply one, and just let this use the KeyingSet name */
          BKE_keyingset_add_path(ks, id, nullptr, path, array_index, flag, groupmode);
          ks->active_path = BLI_listbase_count(&ks->paths);
          break;
        }
        case KEYINGSET_EDITMODE_REMOVE: {
          /* find the relevant path, then remove it from the KeyingSet */
          KS_Path *ksp = BKE_keyingset_find_path(ks, id, nullptr, path, array_index, groupmode);

          if (ksp) {
            /* free path's data */
            BKE_keyingset_free_path(ks, ksp);

            ks->active_path = 0;
          }
          break;
        }
      }

      /* free path, since it had to be generated */
      MEM_freeN(path);
    }
  });
}

/** \} */

/* -------------------------------------------------------------------- */
/** \name Keying-Set Add Operator
 * \{ */

static int outliner_keyingset_additems_exec(bContext *C, wmOperator *op)
{
  SpaceOutliner *space_outliner = CTX_wm_space_outliner(C);
  Scene *scene = CTX_data_scene(C);
  KeyingSet *ks = verify_active_keyingset(scene, 1);

  /* check for invalid states */
  if (ks == nullptr) {
    BKE_report(op->reports, RPT_ERROR, "Operation requires an active keying set");
    return OPERATOR_CANCELLED;
  }
  if (space_outliner == nullptr) {
    return OPERATOR_CANCELLED;
  }

  /* recursively go into tree, adding selected items */
  do_outliner_keyingset_editop(space_outliner, ks, KEYINGSET_EDITMODE_ADD);

  /* send notifiers */
  WM_event_add_notifier(C, NC_SCENE | ND_KEYINGSET, nullptr);

  return OPERATOR_FINISHED;
}

void OUTLINER_OT_keyingset_add_selected(wmOperatorType *ot)
{
  /* identifiers */
  ot->idname = "OUTLINER_OT_keyingset_add_selected";
  ot->name = "Keying Set Add Selected";
  ot->description = "Add selected items (blue-gray rows) to active Keying Set";

  /* api callbacks */
  ot->exec = outliner_keyingset_additems_exec;
  ot->poll = ed_operator_outliner_datablocks_active;

  /* flags */
  ot->flag = OPTYPE_REGISTER | OPTYPE_UNDO;
}

/** \} */

/* -------------------------------------------------------------------- */
/** \name Keying-Set Remove Operator
 * \{ */

static int outliner_keyingset_removeitems_exec(bContext *C, wmOperator * /*op*/)
{
  SpaceOutliner *space_outliner = CTX_wm_space_outliner(C);
  Scene *scene = CTX_data_scene(C);
  KeyingSet *ks = verify_active_keyingset(scene, 1);

  /* check for invalid states */
  if (space_outliner == nullptr) {
    return OPERATOR_CANCELLED;
  }

  /* recursively go into tree, adding selected items */
  do_outliner_keyingset_editop(space_outliner, ks, KEYINGSET_EDITMODE_REMOVE);

  /* send notifiers */
  WM_event_add_notifier(C, NC_SCENE | ND_KEYINGSET, nullptr);

  return OPERATOR_FINISHED;
}

void OUTLINER_OT_keyingset_remove_selected(wmOperatorType *ot)
{
  /* identifiers */
  ot->idname = "OUTLINER_OT_keyingset_remove_selected";
  ot->name = "Keying Set Remove Selected";
  ot->description = "Remove selected items (blue-gray rows) from active Keying Set";

  /* api callbacks */
  ot->exec = outliner_keyingset_removeitems_exec;
  ot->poll = ed_operator_outliner_datablocks_active;

  /* flags */
  ot->flag = OPTYPE_REGISTER | OPTYPE_UNDO;
}

/** \} */

/* -------------------------------------------------------------------- */
/** \name Purge Orphan Data-Blocks Operator
 * \{ */

static bool ed_operator_outliner_id_orphans_active(bContext *C)
{
  ScrArea *area = CTX_wm_area(C);
  if (area != nullptr && area->spacetype == SPACE_OUTLINER) {
    SpaceOutliner *space_outliner = CTX_wm_space_outliner(C);
    return (space_outliner->outlinevis == SO_ID_ORPHANS);
  }
  return true;
}

static void unused_message_gen(std::string &message,
                               const std::array<int, INDEX_ID_MAX> &num_tagged)
<<<<<<< HEAD
{
  bool is_first = true;
  if (num_tagged[INDEX_ID_NULL] == 0) {
    message += IFACE_("None");
    return;
  }

  /* NOTE: Index is looped in reversed order, since typically 'higher level' IDs (like Collections
   * or Objects) have a higher index than 'lower level' ones like object data, materials, etc.
   *
   * It makes more sense to present to the user the deleted numbers of Collections or Objects
   * before the ones for object data or Materials. */
  for (int i = INDEX_ID_MAX - 2; i >= 0; i--) {
    if (num_tagged[i] != 0) {
      message += fmt::format(
          "{}{} {}",
          (is_first) ? "" : ", ",
          num_tagged[i],
          (num_tagged[i] > 1) ?
              IFACE_(BKE_idtype_idcode_to_name_plural(BKE_idtype_idcode_from_index(i))) :
              IFACE_(BKE_idtype_idcode_to_name(BKE_idtype_idcode_from_index(i))));
      is_first = false;
    }
  }
}

static int unused_message_popup_width_compute(bContext *C)
{
=======
{
  bool is_first = true;
  if (num_tagged[INDEX_ID_NULL] == 0) {
    message += IFACE_("None");
    return;
  }

  /* NOTE: Index is looped in reversed order, since typically 'higher level' IDs (like Collections
   * or Objects) have a higher index than 'lower level' ones like object data, materials, etc.
   *
   * It makes more sense to present to the user the deleted numbers of Collections or Objects
   * before the ones for object data or Materials. */
  for (int i = INDEX_ID_MAX - 2; i >= 0; i--) {
    if (num_tagged[i] != 0) {
      message += fmt::format(
          "{}{} {}",
          (is_first) ? "" : ", ",
          num_tagged[i],
          (num_tagged[i] > 1) ?
              IFACE_(BKE_idtype_idcode_to_name_plural(BKE_idtype_index_to_idcode(i))) :
              IFACE_(BKE_idtype_idcode_to_name(BKE_idtype_index_to_idcode(i))));
      is_first = false;
    }
  }
}

static int unused_message_popup_width_compute(bContext *C)
{
>>>>>>> a6dbfc82
  /* Computation of unused data amounts, with all options ON.
   * Used to estimate the maximum required width for the dialog. */
  Main *bmain = CTX_data_main(C);
  LibQueryUnusedIDsData data = {true, true, true, {}, {}, {}};
  BKE_lib_query_unused_ids_amounts(bmain, data);

  std::string unused_message = "";
  const uiStyle *style = UI_style_get_dpi();
  unused_message_gen(unused_message, data.num_local);
  float max_messages_width = BLF_width(
      style->widget.uifont_id, unused_message.c_str(), BLF_DRAW_STR_DUMMY_MAX);

  unused_message = "";
  unused_message_gen(unused_message, data.num_linked);
  max_messages_width = std::max(
      max_messages_width,
      BLF_width(style->widget.uifont_id, unused_message.c_str(), BLF_DRAW_STR_DUMMY_MAX));

  return int(std::max(max_messages_width, 300.0f));
}

static void outliner_orphans_purge_cleanup(wmOperator *op)
{
  if (op->customdata) {
    MEM_delete(static_cast<LibQueryUnusedIDsData *>(op->customdata));
    op->customdata = nullptr;
  }
}

static bool outliner_orphans_purge_check(bContext *C, wmOperator *op)
{
  Main *bmain = CTX_data_main(C);
  LibQueryUnusedIDsData &data = *static_cast<LibQueryUnusedIDsData *>(op->customdata);

  data.do_local_ids = RNA_boolean_get(op->ptr, "do_local_ids");
  data.do_linked_ids = RNA_boolean_get(op->ptr, "do_linked_ids");
  data.do_recursive = RNA_boolean_get(op->ptr, "do_recursive");

  BKE_lib_query_unused_ids_amounts(bmain, data);

  /* Always assume count changed, and request a redraw. */
  return true;
}

static int outliner_orphans_purge_invoke(bContext *C, wmOperator *op, const wmEvent * /*event*/)
{
  op->customdata = MEM_new<LibQueryUnusedIDsData>(__func__);

  /* Compute expected amounts of deleted IDs and store them in 'cached' operator properties. */
  outliner_orphans_purge_check(C, op);

  return WM_operator_props_dialog_popup(C,
                                        op,
                                        unused_message_popup_width_compute(C),
                                        IFACE_("Purge Unused Data From This File"),
                                        IFACE_("Delete"));
}

static int outliner_orphans_purge_exec(bContext *C, wmOperator *op)
{
  Main *bmain = CTX_data_main(C);
  ScrArea *area = CTX_wm_area(C);
  SpaceOutliner *space_outliner = CTX_wm_space_outliner(C);

  if (!op->customdata) {
    op->customdata = MEM_new<LibQueryUnusedIDsData>(__func__);
  }
  LibQueryUnusedIDsData &data = *static_cast<LibQueryUnusedIDsData *>(op->customdata);

  data.do_local_ids = RNA_boolean_get(op->ptr, "do_local_ids");
  data.do_linked_ids = RNA_boolean_get(op->ptr, "do_linked_ids");
  data.do_recursive = RNA_boolean_get(op->ptr, "do_recursive");

  /* Tag all IDs to delete. */
  BKE_lib_query_unused_ids_tag(bmain, LIB_TAG_DOIT, data);

  if (data.num_total[INDEX_ID_NULL] == 0) {
<<<<<<< HEAD
    BKE_report(op->reports, RPT_INFO, "No orphaned data to purge");
=======
    BKE_report(op->reports, RPT_INFO, "No orphaned data-blocks to purge");
>>>>>>> a6dbfc82
    return OPERATOR_CANCELLED;
  }

  BKE_id_multi_tagged_delete(bmain);

<<<<<<< HEAD
  BKE_reportf(op->reports, RPT_INFO, "Deleted %d data", data.num_total[INDEX_ID_NULL]);
=======
  BKE_reportf(op->reports, RPT_INFO, "Deleted %d data-block(s)", data.num_total[INDEX_ID_NULL]);
>>>>>>> a6dbfc82

  /* XXX: tree management normally happens from draw_outliner(), but when
   *      you're clicking to fast on Delete object from context menu in
   *      outliner several mouse events can be handled in one cycle without
   *      handling notifiers/redraw which leads to deleting the same object twice.
   *      cleanup tree here to prevent such cases. */
  if ((area != nullptr) && (area->spacetype == SPACE_OUTLINER)) {
    outliner_cleanup_tree(space_outliner);
  }

  DEG_relations_tag_update(bmain);
  WM_event_add_notifier(C, NC_ID | NA_REMOVED, nullptr);
  /* Force full redraw of the UI. */
  WM_main_add_notifier(NC_WINDOW, nullptr);

  outliner_orphans_purge_cleanup(op);

  return OPERATOR_FINISHED;
}

<<<<<<< HEAD
/*bfa - descriptions*/
static std::string wm_orphans_purge_get_description(struct bContext * /*C*/,
                                                    struct wmOperatorType * /*op*/,
                                                    struct PointerRNA *values)
{
  const bool linked = RNA_boolean_get(values, "do_linked_ids");
  const bool local = RNA_boolean_get(values, "do_local_ids");
  const bool recursive = RNA_boolean_get(values, "do_recursive");

  /*Unused data*/
  if (linked && local && !recursive) {
    return "Remove unused data from the scene";
  }
  /*Recursive Unused data*/
  else if (linked && local && recursive) {
    return "Recursively remove unused data from the scene\nChild objects will be removed too";
  }
  /*Unused Linked Data*/
  else if (linked && !local && !recursive) {
    return "Remove unused linked Data from the scene\nLocal data will stay intact";
  }
  /*Recursive Unused Linked Data*/
  else if (linked && !local && recursive) {
    return "Recursively remove unused linked Data from the scene\nLocal data will stay "
           "intact\nChild "
           "objects will be removed too";
  }
  /*Unused Local Data*/
  else if (!linked && local && !recursive) {
    return "Remove unused local Data from the scene\nLinked data will stay intact";
  }
  /*Recursive Unused Local Data*/
  else if (!linked && local && recursive) {
    return "Recursively remove unused local data from the scene\nLinked data will stay "
           "intact\nChild "
           "objects will be removed too";
  }
  return "";
}

=======
>>>>>>> a6dbfc82
static void outliner_orphans_purge_cancel(bContext * /*C*/, wmOperator *op)
{
  outliner_orphans_purge_cleanup(op);
}

static void outliner_orphans_purge_ui(bContext * /*C*/, wmOperator *op)
{
  uiLayout *layout = op->layout;
  PointerRNA *ptr = op->ptr;
  if (!op->customdata) {
    /* This should only happen on 'adjust last operation' case, since `invoke` will not have  been
     * called then before showing the UI (the 'redo panel' UI uses WM-stored operator properties
     * and a newly-created operator).
     *
     * Since that operator is not 'registered' for adjusting from undo stack, this should never
     * happen currently. */
    BLI_assert_unreachable();
    op->customdata = MEM_new<LibQueryUnusedIDsData>(__func__);
  }
  LibQueryUnusedIDsData &data = *static_cast<LibQueryUnusedIDsData *>(op->customdata);

<<<<<<< HEAD
  uiItemS_ex(layout, 0.5f);

=======
>>>>>>> a6dbfc82
  std::string unused_message = "";
  unused_message_gen(unused_message, data.num_local);
  uiLayout *column = uiLayoutColumn(layout, true);
  uiItemR(column, ptr, "do_local_ids", UI_ITEM_NONE, nullptr, ICON_NONE);
  uiLayout *row = uiLayoutRow(column, true);
  uiItemS_ex(row, 2.67f);
  uiItemL(row, unused_message.c_str(), ICON_NONE);

  unused_message = "";
  unused_message_gen(unused_message, data.num_linked);
  column = uiLayoutColumn(layout, true);
  uiItemR(column, ptr, "do_linked_ids", UI_ITEM_NONE, nullptr, ICON_NONE);
  row = uiLayoutRow(column, true);
  uiItemS_ex(row, 2.67f);
  uiItemL(row, unused_message.c_str(), ICON_NONE);

  uiItemR(layout, ptr, "do_recursive", UI_ITEM_NONE, nullptr, ICON_NONE);
}

void OUTLINER_OT_orphans_purge(wmOperatorType *ot)
{
  /* identifiers */
  ot->idname = "OUTLINER_OT_orphans_purge";
  ot->name = "Purge All";
  ot->description = "Clear all orphaned data without any users from the file";

  /* callbacks */
  ot->invoke = outliner_orphans_purge_invoke;
  ot->exec = outliner_orphans_purge_exec;
  ot->cancel = outliner_orphans_purge_cancel;
<<<<<<< HEAD
  ot->get_description = wm_orphans_purge_get_description; /*bfa - descriptions*/
=======
>>>>>>> a6dbfc82

  ot->poll = ed_operator_outliner_id_orphans_active;
  ot->check = outliner_orphans_purge_check;
  ot->ui = outliner_orphans_purge_ui;

  /* flags */
  /* NOTE: No #OPTYPE_REGISTER, since this operator should not be 'adjustable'. */
  ot->flag = OPTYPE_UNDO;

  /* Actual user-visible settings. */
  RNA_def_boolean(ot->srna,
                  "do_local_ids",
                  true,
                  "Local Data-blocks",
                  "Include unused local data-blocks into deletion");
  RNA_def_boolean(ot->srna,
                  "do_linked_ids",
                  true,
                  "Linked Data-blocks",
                  "Include unused linked data-blocks into deletion");

  RNA_def_boolean(ot->srna,
                  "do_recursive",
                  false,
                  "Recursive Delete",
                  "Recursively check for indirectly unused data-blocks, ensuring that no orphaned "
                  "data-blocks remain after execution");
}

/** \} */

}  // namespace blender::ed::outliner<|MERGE_RESOLUTION|>--- conflicted
+++ resolved
@@ -23,7 +23,6 @@
 #include "BLI_blenlib.h"
 #include "BLI_dynstr.h"
 #include "BLI_path_util.h"
-#include "BLI_string.h" /*bfa - needed for BLI_strdup */
 #include "BLI_utildefines.h"
 
 #include "BLT_translation.hh"
@@ -2166,36 +2165,6 @@
 
 static void unused_message_gen(std::string &message,
                                const std::array<int, INDEX_ID_MAX> &num_tagged)
-<<<<<<< HEAD
-{
-  bool is_first = true;
-  if (num_tagged[INDEX_ID_NULL] == 0) {
-    message += IFACE_("None");
-    return;
-  }
-
-  /* NOTE: Index is looped in reversed order, since typically 'higher level' IDs (like Collections
-   * or Objects) have a higher index than 'lower level' ones like object data, materials, etc.
-   *
-   * It makes more sense to present to the user the deleted numbers of Collections or Objects
-   * before the ones for object data or Materials. */
-  for (int i = INDEX_ID_MAX - 2; i >= 0; i--) {
-    if (num_tagged[i] != 0) {
-      message += fmt::format(
-          "{}{} {}",
-          (is_first) ? "" : ", ",
-          num_tagged[i],
-          (num_tagged[i] > 1) ?
-              IFACE_(BKE_idtype_idcode_to_name_plural(BKE_idtype_idcode_from_index(i))) :
-              IFACE_(BKE_idtype_idcode_to_name(BKE_idtype_idcode_from_index(i))));
-      is_first = false;
-    }
-  }
-}
-
-static int unused_message_popup_width_compute(bContext *C)
-{
-=======
 {
   bool is_first = true;
   if (num_tagged[INDEX_ID_NULL] == 0) {
@@ -2224,7 +2193,6 @@
 
 static int unused_message_popup_width_compute(bContext *C)
 {
->>>>>>> a6dbfc82
   /* Computation of unused data amounts, with all options ON.
    * Used to estimate the maximum required width for the dialog. */
   Main *bmain = CTX_data_main(C);
@@ -2302,21 +2270,13 @@
   BKE_lib_query_unused_ids_tag(bmain, LIB_TAG_DOIT, data);
 
   if (data.num_total[INDEX_ID_NULL] == 0) {
-<<<<<<< HEAD
     BKE_report(op->reports, RPT_INFO, "No orphaned data to purge");
-=======
-    BKE_report(op->reports, RPT_INFO, "No orphaned data-blocks to purge");
->>>>>>> a6dbfc82
     return OPERATOR_CANCELLED;
   }
 
   BKE_id_multi_tagged_delete(bmain);
 
-<<<<<<< HEAD
   BKE_reportf(op->reports, RPT_INFO, "Deleted %d data", data.num_total[INDEX_ID_NULL]);
-=======
-  BKE_reportf(op->reports, RPT_INFO, "Deleted %d data-block(s)", data.num_total[INDEX_ID_NULL]);
->>>>>>> a6dbfc82
 
   /* XXX: tree management normally happens from draw_outliner(), but when
    *      you're clicking to fast on Delete object from context menu in
@@ -2337,49 +2297,6 @@
   return OPERATOR_FINISHED;
 }
 
-<<<<<<< HEAD
-/*bfa - descriptions*/
-static std::string wm_orphans_purge_get_description(struct bContext * /*C*/,
-                                                    struct wmOperatorType * /*op*/,
-                                                    struct PointerRNA *values)
-{
-  const bool linked = RNA_boolean_get(values, "do_linked_ids");
-  const bool local = RNA_boolean_get(values, "do_local_ids");
-  const bool recursive = RNA_boolean_get(values, "do_recursive");
-
-  /*Unused data*/
-  if (linked && local && !recursive) {
-    return "Remove unused data from the scene";
-  }
-  /*Recursive Unused data*/
-  else if (linked && local && recursive) {
-    return "Recursively remove unused data from the scene\nChild objects will be removed too";
-  }
-  /*Unused Linked Data*/
-  else if (linked && !local && !recursive) {
-    return "Remove unused linked Data from the scene\nLocal data will stay intact";
-  }
-  /*Recursive Unused Linked Data*/
-  else if (linked && !local && recursive) {
-    return "Recursively remove unused linked Data from the scene\nLocal data will stay "
-           "intact\nChild "
-           "objects will be removed too";
-  }
-  /*Unused Local Data*/
-  else if (!linked && local && !recursive) {
-    return "Remove unused local Data from the scene\nLinked data will stay intact";
-  }
-  /*Recursive Unused Local Data*/
-  else if (!linked && local && recursive) {
-    return "Recursively remove unused local data from the scene\nLinked data will stay "
-           "intact\nChild "
-           "objects will be removed too";
-  }
-  return "";
-}
-
-=======
->>>>>>> a6dbfc82
 static void outliner_orphans_purge_cancel(bContext * /*C*/, wmOperator *op)
 {
   outliner_orphans_purge_cleanup(op);
@@ -2401,11 +2318,6 @@
   }
   LibQueryUnusedIDsData &data = *static_cast<LibQueryUnusedIDsData *>(op->customdata);
 
-<<<<<<< HEAD
-  uiItemS_ex(layout, 0.5f);
-
-=======
->>>>>>> a6dbfc82
   std::string unused_message = "";
   unused_message_gen(unused_message, data.num_local);
   uiLayout *column = uiLayoutColumn(layout, true);
@@ -2425,6 +2337,46 @@
   uiItemR(layout, ptr, "do_recursive", UI_ITEM_NONE, nullptr, ICON_NONE);
 }
 
+/*bfa - descriptions*/
+static std::string wm_orphans_purge_get_description(struct bContext * /*C*/,
+                                                    struct wmOperatorType * /*op*/,
+                                                    struct PointerRNA *values)
+{
+  const bool linked = RNA_boolean_get(values, "do_linked_ids");
+  const bool local = RNA_boolean_get(values, "do_local_ids");
+  const bool recursive = RNA_boolean_get(values, "do_recursive");
+
+  /*Unused data*/
+  if (linked && local && !recursive) {
+    return "Remove unused data from the scene";
+  }
+  /*Recursive Unused data*/
+  else if (linked && local && recursive) {
+    return "Recursively remove unused data from the scene\nChild objects will be removed too";
+  }
+  /*Unused Linked Data*/
+  else if (linked && !local && !recursive) {
+    return "Remove unused linked Data from the scene\nLocal data will stay intact";
+  }
+  /*Recursive Unused Linked Data*/
+  else if (linked && !local && recursive) {
+    return "Recursively remove unused linked Data from the scene\nLocal data will stay "
+           "intact\nChild "
+           "objects will be removed too";
+  }
+  /*Unused Local Data*/
+  else if (!linked && local && !recursive) {
+    return "Remove unused local Data from the scene\nLinked data will stay intact";
+  }
+  /*Recursive Unused Local Data*/
+  else if (!linked && local && recursive) {
+    return "Recursively remove unused local data from the scene\nLinked data will stay "
+           "intact\nChild "
+           "objects will be removed too";
+  }
+  return "";
+}
+
 void OUTLINER_OT_orphans_purge(wmOperatorType *ot)
 {
   /* identifiers */
@@ -2436,10 +2388,7 @@
   ot->invoke = outliner_orphans_purge_invoke;
   ot->exec = outliner_orphans_purge_exec;
   ot->cancel = outliner_orphans_purge_cancel;
-<<<<<<< HEAD
   ot->get_description = wm_orphans_purge_get_description; /*bfa - descriptions*/
-=======
->>>>>>> a6dbfc82
 
   ot->poll = ed_operator_outliner_id_orphans_active;
   ot->check = outliner_orphans_purge_check;
