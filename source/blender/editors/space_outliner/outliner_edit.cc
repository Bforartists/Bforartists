--- conflicted
+++ resolved
@@ -18,6 +18,7 @@
 #include "BLI_blenlib.h"
 #include "BLI_dynstr.h"
 #include "BLI_path_util.h"
+#include "BLI_string.h" /*bfa - needed for BLI_strdup */
 #include "BLI_utildefines.h"
 
 #include "BLT_translation.h"
@@ -65,11 +66,7 @@
 
 using namespace blender::ed::outliner;
 
-<<<<<<< HEAD
-#include "BLI_string.h" /*bfa - needed for BLI_strdup */
-=======
 namespace blender::ed::outliner {
->>>>>>> 54b8dfef
 
 static void outliner_show_active(SpaceOutliner *space_outliner,
                                  ARegion *region,
