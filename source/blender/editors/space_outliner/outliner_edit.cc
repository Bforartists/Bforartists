/* SPDX-FileCopyrightText: 2004 Blender Authors
 *
 * SPDX-License-Identifier: GPL-2.0-or-later */

/** \file
 * \ingroup spoutliner
 */

#include <cstring>
#include <iostream>
#include <ostream>

#include <fmt/format.h>

#include "MEM_guardedalloc.h"

#include "DNA_ID.h"
#include "DNA_anim_types.h"
#include "DNA_collection_types.h"
#include "DNA_object_types.h"
#include "DNA_scene_types.h"

#include "BLI_blenlib.h"
#include "BLI_dynstr.h"
#include "BLI_path_util.h"
#include "BLI_utildefines.h"

#include "BLT_translation.hh"

#include "BLF_api.hh"

#include "BKE_action.h"
#include "BKE_animsys.h"
#include "BKE_appdir.hh"
#include "BKE_armature.hh"
#include "BKE_blender_copybuffer.hh"
#include "BKE_context.hh"
#include "BKE_idtype.hh"
#include "BKE_layer.hh"
#include "BKE_lib_id.hh"
#include "BKE_lib_override.hh"
#include "BKE_lib_query.hh"
#include "BKE_lib_remap.hh"
#include "BKE_main.hh"
#include "BKE_object.hh"
#include "BKE_report.hh"
#include "BKE_workspace.h"

#include "DEG_depsgraph.hh"
#include "DEG_depsgraph_build.hh"

#include "ED_keyframing.hh"
#include "ED_outliner.hh"
#include "ED_screen.hh"
#include "ED_select_utils.hh"

#include "WM_api.hh"
#include "WM_types.hh"

#include "UI_interface.hh"
#include "UI_view2d.hh"

#include "RNA_access.hh"
#include "RNA_define.hh"
#include "RNA_enum_types.hh"
#include "RNA_path.hh"

#include "GPU_material.hh"

#include "outliner_intern.hh"
#include "tree/tree_element_rna.hh"
#include "tree/tree_iterator.hh"

#include "wm_window.hh"

using namespace blender::ed::outliner;

namespace blender::ed::outliner {

static void outliner_show_active(SpaceOutliner *space_outliner,
                                 ARegion *region,
                                 TreeElement *te,
                                 ID *id);

/* -------------------------------------------------------------------- */
/** \name Local Utilities
 * \{ */

static void outliner_copybuffer_filepath_get(char filepath[FILE_MAX], size_t filepath_maxncpy)
{
  /* NOTE: this uses the same path as the 3D viewport. */
  BLI_path_join(filepath, filepath_maxncpy, BKE_tempdir_base(), "copybuffer.blend");
}

/** \} */

/* -------------------------------------------------------------------- */
/** \name Highlight on Cursor Motion Operator
 * \{ */

static int outliner_highlight_update_invoke(bContext *C, wmOperator * /*op*/, const wmEvent *event)
{
  /* stop highlighting if out of area */
  if (!ED_screen_area_active(C)) {
    return OPERATOR_PASS_THROUGH;
  }

  /* Drag and drop does its own highlighting. */
  wmWindowManager *wm = CTX_wm_manager(C);
  if (wm->drags.first) {
    return OPERATOR_PASS_THROUGH;
  }

  ARegion *region = CTX_wm_region(C);
  SpaceOutliner *space_outliner = CTX_wm_space_outliner(C);

  float view_mval[2];
  UI_view2d_region_to_view(
      &region->v2d, event->mval[0], event->mval[1], &view_mval[0], &view_mval[1]);

  TreeElement *hovered_te = outliner_find_item_at_y(
      space_outliner, &space_outliner->tree, view_mval[1]);

  TreeElement *icon_te = nullptr;
  bool is_over_icon = false;
  if (hovered_te) {
    icon_te = outliner_find_item_at_x_in_row(
        space_outliner, hovered_te, view_mval[0], nullptr, &is_over_icon);
  }

  bool changed = false;

  if (!hovered_te || !is_over_icon || !(hovered_te->store_elem->flag & TSE_HIGHLIGHTED) ||
      !(icon_te->store_elem->flag & TSE_HIGHLIGHTED_ICON))
  {
    /* Clear highlights when nothing is hovered or when a new item is hovered. */
    changed = outliner_flag_set(*space_outliner, TSE_HIGHLIGHTED_ANY | TSE_DRAG_ANY, false);
    if (hovered_te) {
      hovered_te->store_elem->flag |= TSE_HIGHLIGHTED;
      changed = true;
    }
    if (is_over_icon) {
      icon_te->store_elem->flag |= TSE_HIGHLIGHTED_ICON;
      changed = true;
    }
  }

  if (changed) {
    ED_region_tag_redraw_no_rebuild(region);
  }

  return OPERATOR_PASS_THROUGH;
}

void OUTLINER_OT_highlight_update(wmOperatorType *ot)
{
  ot->name = "Update Highlight";
  ot->idname = "OUTLINER_OT_highlight_update";
  ot->description = "Update the item highlight based on the current mouse position";

  ot->invoke = outliner_highlight_update_invoke;

  ot->poll = ED_operator_outliner_active;
}

/** \} */

/* -------------------------------------------------------------------- */
/** \name Toggle Open/Closed Operator
 * \{ */

void outliner_item_openclose(TreeElement *te, bool open, bool toggle_all)
{
  /* Only allow opening elements with children. */
  if (!(te->flag & TE_PRETEND_HAS_CHILDREN) && BLI_listbase_is_empty(&te->subtree)) {
    return;
  }

  /* Don't allow collapsing the scene collection. */
  TreeStoreElem *tselem = TREESTORE(te);
  if (tselem->type == TSE_VIEW_COLLECTION_BASE) {
    return;
  }

  if (open) {
    tselem->flag &= ~TSE_CLOSED;
  }
  else {
    tselem->flag |= TSE_CLOSED;
  }

  if (toggle_all) {
    outliner_flag_set(te->subtree, TSE_CLOSED, !open);
  }
}

struct OpenCloseData {
  TreeStoreElem *prev_tselem;
  bool open;
  int x_location;
};

static int outliner_item_openclose_modal(bContext *C, wmOperator *op, const wmEvent *event)
{
  ARegion *region = CTX_wm_region(C);
  SpaceOutliner *space_outliner = CTX_wm_space_outliner(C);

  float view_mval[2];
  UI_view2d_region_to_view(
      &region->v2d, event->mval[0], event->mval[1], &view_mval[0], &view_mval[1]);

  if (event->type == MOUSEMOVE) {
    TreeElement *te = outliner_find_item_at_y(space_outliner, &space_outliner->tree, view_mval[1]);

    OpenCloseData *data = (OpenCloseData *)op->customdata;

    /* Only openclose if mouse is not over the previously toggled element */
    if (te && TREESTORE(te) != data->prev_tselem) {

      /* Only toggle openclose on the same level as the first clicked element */
      if (te->xs == data->x_location) {
        outliner_item_openclose(te, data->open, false);

        outliner_tag_redraw_avoid_rebuild_on_open_change(space_outliner, region);
      }
    }

    if (te) {
      data->prev_tselem = TREESTORE(te);
    }
    else {
      data->prev_tselem = nullptr;
    }
  }
  else if (event->val == KM_RELEASE) {
    MEM_freeN(op->customdata);

    return OPERATOR_FINISHED;
  }

  return OPERATOR_RUNNING_MODAL;
}

static int outliner_item_openclose_invoke(bContext *C, wmOperator *op, const wmEvent *event)
{
  ARegion *region = CTX_wm_region(C);
  SpaceOutliner *space_outliner = CTX_wm_space_outliner(C);

  const bool toggle_all = RNA_boolean_get(op->ptr, "all");

  float view_mval[2];

  int mval[2];
  WM_event_drag_start_mval(event, region, mval);

  UI_view2d_region_to_view(&region->v2d, mval[0], mval[1], &view_mval[0], &view_mval[1]);

  TreeElement *te = outliner_find_item_at_y(space_outliner, &space_outliner->tree, view_mval[1]);

  if (te && outliner_item_is_co_within_close_toggle(te, view_mval[0])) {
    TreeStoreElem *tselem = TREESTORE(te);

    const bool open = (tselem->flag & TSE_CLOSED) ||
                      (toggle_all && outliner_flag_is_any_test(&te->subtree, TSE_CLOSED, 1));

    outliner_item_openclose(te, open, toggle_all);
    outliner_tag_redraw_avoid_rebuild_on_open_change(space_outliner, region);

    /* Only toggle once for single click toggling */
    if ((event->type == LEFTMOUSE) && (event->val != KM_CLICK_DRAG)) {
      return OPERATOR_FINISHED;
    }

    /* Store last expanded tselem and x coordinate of disclosure triangle */
    OpenCloseData *toggle_data = MEM_cnew<OpenCloseData>("open_close_data");
    toggle_data->prev_tselem = tselem;
    toggle_data->open = open;
    toggle_data->x_location = te->xs;

    /* Store the first clicked on element */
    op->customdata = toggle_data;

    WM_event_add_modal_handler(C, op);
    return OPERATOR_RUNNING_MODAL;
  }

  return OPERATOR_CANCELLED | OPERATOR_PASS_THROUGH;
}

void OUTLINER_OT_item_openclose(wmOperatorType *ot)
{
  ot->name = "Open/Close";
  ot->idname = "OUTLINER_OT_item_openclose";
  ot->description = "Toggle whether item under cursor is enabled or closed";

  ot->invoke = outliner_item_openclose_invoke;
  ot->modal = outliner_item_openclose_modal;

  ot->poll = ED_operator_region_outliner_active;

  RNA_def_boolean(ot->srna, "all", false, "All", "Close or open all items");
}

/** \} */

/* -------------------------------------------------------------------- */
/** \name Rename Operator
 * \{ */

static void do_item_rename(ARegion *region,
                           TreeElement *te,
                           TreeStoreElem *tselem,
                           ReportList *reports)
{
  bool add_textbut = false;

  /* FIXME: These info messages are often useless, they should be either reworded to be more
   * informative for the user, or purely removed? */

  /* Can't rename rna datablocks entries or listbases. */
  if (ELEM(tselem->type,
           TSE_ANIM_DATA,
           TSE_NLA,
           TSE_DEFGROUP_BASE,
           TSE_CONSTRAINT_BASE,
           TSE_MODIFIER_BASE,
           TSE_DRIVER_BASE,
           TSE_POSE_BASE,
           TSE_R_LAYER_BASE,
           TSE_SCENE_COLLECTION_BASE,
           TSE_VIEW_COLLECTION_BASE,
           TSE_LIBRARY_OVERRIDE_BASE,
           TSE_BONE_COLLECTION_BASE,
           TSE_RNA_STRUCT,
           TSE_RNA_PROPERTY,
           TSE_RNA_ARRAY_ELEM,
           TSE_ID_BASE) ||
      ELEM(tselem->type, TSE_SCENE_OBJECTS_BASE, TSE_GENERIC_LABEL))
  {
    BKE_report(reports, RPT_INFO, "Not an editable name");
  }
  else if (ELEM(tselem->type, TSE_SEQUENCE, TSE_SEQ_STRIP, TSE_SEQUENCE_DUP)) {
    BKE_report(reports, RPT_INFO, "Sequence names are not editable from the Outliner");
  }
  else if (TSE_IS_REAL_ID(tselem) && ID_IS_LINKED(tselem->id)) {
    BKE_report(reports, RPT_INFO, "External library data is not editable");
  }
  else if (TSE_IS_REAL_ID(tselem) && ID_IS_OVERRIDE_LIBRARY(tselem->id)) {
    BKE_report(reports, RPT_INFO, "Overridden data names are not editable");
  }
  else if (outliner_is_collection_tree_element(te)) {
    Collection *collection = outliner_collection_from_tree_element(te);

    if (collection->flag & COLLECTION_IS_MASTER) {
      BKE_report(reports, RPT_INFO, "Not an editable name");
    }
    else {
      add_textbut = true;
    }
  }
  else if (te->idcode == ID_LI) {
    BKE_report(reports, RPT_INFO, "Library path is not editable, use the Relocate operation");
  }
  else {
    add_textbut = true;
  }

  if (add_textbut) {
    tselem->flag |= TSE_TEXTBUT;
    ED_region_tag_redraw(region);
  }
}

void item_rename_fn(bContext *C,
                    ReportList *reports,
                    Scene * /*scene*/,
                    TreeElement *te,
                    TreeStoreElem * /*tsep*/,
                    TreeStoreElem *tselem)
{
  ARegion *region = CTX_wm_region(C);
  do_item_rename(region, te, tselem, reports);
}

static TreeElement *outliner_item_rename_find_active(const SpaceOutliner *space_outliner,
                                                     ReportList *reports)
{
  TreeElement *active_element = outliner_find_element_with_flag(&space_outliner->tree, TSE_ACTIVE);

  if (!active_element) {
    BKE_report(reports, RPT_WARNING, "No active item to rename");
    return nullptr;
  }

  return active_element;
}

static TreeElement *outliner_item_rename_find_hovered(const SpaceOutliner *space_outliner,
                                                      ARegion *region,
                                                      const wmEvent *event)
{
  float fmval[2];
  UI_view2d_region_to_view(&region->v2d, event->mval[0], event->mval[1], &fmval[0], &fmval[1]);

  TreeElement *hovered = outliner_find_item_at_y(space_outliner, &space_outliner->tree, fmval[1]);
  if (hovered && outliner_item_is_co_over_name(hovered, fmval[0])) {
    return hovered;
  }

  return nullptr;
}

static int outliner_item_rename_invoke(bContext *C, wmOperator *op, const wmEvent *event)
{
  ARegion *region = CTX_wm_region(C);
  View2D *v2d = &region->v2d;
  SpaceOutliner *space_outliner = CTX_wm_space_outliner(C);
  const bool use_active = RNA_boolean_get(op->ptr, "use_active");

  TreeElement *te = use_active ? outliner_item_rename_find_active(space_outliner, op->reports) :
                                 outliner_item_rename_find_hovered(space_outliner, region, event);
  if (!te) {
    return OPERATOR_CANCELLED | OPERATOR_PASS_THROUGH;
  }

  /* Force element into view. */
  outliner_show_active(space_outliner, region, te, TREESTORE(te)->id);
  int size_y = BLI_rcti_size_y(&v2d->mask) + 1;
  int ytop = (te->ys + (size_y / 2));
  int delta_y = ytop - v2d->cur.ymax;
  outliner_scroll_view(space_outliner, region, delta_y);

  do_item_rename(region, te, TREESTORE(te), op->reports);

  return OPERATOR_FINISHED;
}

void OUTLINER_OT_item_rename(wmOperatorType *ot)
{
  PropertyRNA *prop;

  ot->name = "Rename";
  ot->idname = "OUTLINER_OT_item_rename";
  ot->description = "Rename the active element";

  ot->invoke = outliner_item_rename_invoke;

  ot->poll = ED_operator_region_outliner_active;

  /* Flags. */
  ot->flag = OPTYPE_REGISTER | OPTYPE_UNDO;

  prop = RNA_def_boolean(ot->srna,
                         "use_active",
                         false,
                         "Use Active",
                         "Rename the active item, rather than the one the mouse is over");
  RNA_def_property_flag(prop, PropertyFlag(PROP_SKIP_SAVE | PROP_HIDDEN));
}

/** \} */

/* -------------------------------------------------------------------- */
/** \name ID Delete Operator
 * \{ */

static void id_delete_tag(bContext *C, ReportList *reports, TreeElement *te, TreeStoreElem *tselem)
{
  Main *bmain = CTX_data_main(C);
  ID *id = tselem->id;

  BLI_assert(id != nullptr);
  BLI_assert(((tselem->type == TSE_SOME_ID) && (te->idcode != 0)) ||
             (tselem->type == TSE_LAYER_COLLECTION));
  UNUSED_VARS_NDEBUG(te);

  if (ID_IS_OVERRIDE_LIBRARY(id)) {
    if (!ID_IS_OVERRIDE_LIBRARY_REAL(id) ||
        (id->override_library->flag & LIBOVERRIDE_FLAG_NO_HIERARCHY) == 0)
    {
      BKE_reportf(reports,
                  RPT_WARNING,
                  "Cannot delete library override id '%s', it is part of an override hierarchy",
                  id->name);
      return;
    }
  }

  if (te->idcode == ID_LI && ((Library *)id)->parent != nullptr) {
    BKE_reportf(reports, RPT_WARNING, "Cannot delete indirectly linked library '%s'", id->name);
    return;
  }
  if (id->tag & LIB_TAG_INDIRECT) {
    BKE_reportf(reports, RPT_WARNING, "Cannot delete indirectly linked id '%s'", id->name);
    return;
  }
  if (ID_REAL_USERS(id) <= 1 && BKE_library_ID_is_indirectly_used(bmain, id)) {
    BKE_reportf(reports,
                RPT_WARNING,
                "Cannot delete id '%s', indirectly used data need at least one user",
                id->name);
    return;
  }
  if (te->idcode == ID_WS) {
    BKE_workspace_id_tag_all_visible(bmain, LIB_TAG_PRE_EXISTING);
    if (id->tag & LIB_TAG_PRE_EXISTING) {
      BKE_reportf(
          reports, RPT_WARNING, "Cannot delete currently visible workspace id '%s'", id->name);
      BKE_main_id_tag_idcode(bmain, ID_WS, LIB_TAG_PRE_EXISTING, false);
      return;
    }
    BKE_main_id_tag_idcode(bmain, ID_WS, LIB_TAG_PRE_EXISTING, false);
  }

  id->tag |= LIB_TAG_DOIT;

  WM_event_add_notifier(C, NC_WINDOW, nullptr);
}

void id_delete_tag_fn(bContext *C,
                      ReportList *reports,
                      Scene * /*scene*/,
                      TreeElement *te,
                      TreeStoreElem * /*tsep*/,
                      TreeStoreElem *tselem)
{
  id_delete_tag(C, reports, te, tselem);
}

static int outliner_id_delete_tag(bContext *C,
                                  ReportList *reports,
                                  TreeElement *te,
                                  const float mval[2])
{
  int id_tagged_num = 0;

  if (mval[1] > te->ys && mval[1] < te->ys + UI_UNIT_Y) {
    TreeStoreElem *tselem = TREESTORE(te);

    if (te->idcode != 0 && tselem->id) {
      if (te->idcode == ID_LI && ((Library *)tselem->id)->parent) {
        BKE_reportf(reports,
                    RPT_ERROR_INVALID_INPUT,
                    "Cannot delete indirectly linked library '%s'",
                    ((Library *)tselem->id)->filepath_abs);
      }
      else {
        id_delete_tag(C, reports, te, tselem);
        id_tagged_num++;
      }
    }
  }
  else {
    LISTBASE_FOREACH (TreeElement *, te_sub, &te->subtree) {
      if ((id_tagged_num += outliner_id_delete_tag(C, reports, te_sub, mval)) != 0) {
        break;
      }
    }
  }

  return id_tagged_num;
}

static int outliner_id_delete_invoke(bContext *C, wmOperator *op, const wmEvent *event)
{
  Main *bmain = CTX_data_main(C);
  ARegion *region = CTX_wm_region(C);
  SpaceOutliner *space_outliner = CTX_wm_space_outliner(C);
  float fmval[2];

  BLI_assert(region && space_outliner);

  UI_view2d_region_to_view(&region->v2d, event->mval[0], event->mval[1], &fmval[0], &fmval[1]);

  int id_tagged_num = 0;
  BKE_main_id_tag_all(bmain, LIB_TAG_DOIT, false);
  LISTBASE_FOREACH (TreeElement *, te, &space_outliner->tree) {
    if ((id_tagged_num += outliner_id_delete_tag(C, op->reports, te, fmval)) != 0) {
      break;
    }
  }
  if (id_tagged_num == 0) {
    BKE_main_id_tag_all(bmain, LIB_TAG_DOIT, false);
    return OPERATOR_CANCELLED;
  }

  BKE_id_multi_tagged_delete(bmain);
  BKE_main_id_tag_all(bmain, LIB_TAG_DOIT, false);
  return OPERATOR_FINISHED;
}

void OUTLINER_OT_id_delete(wmOperatorType *ot)
{
  ot->name = "Delete Data";
  ot->idname = "OUTLINER_OT_id_delete";
  ot->description = "Delete the ID under cursor";

  ot->invoke = outliner_id_delete_invoke;
  ot->poll = ED_operator_region_outliner_active;

  /* Flags. */
  ot->flag = OPTYPE_REGISTER | OPTYPE_UNDO;
}

/** \} */

/* -------------------------------------------------------------------- */
/** \name ID Remap Operator
 * \{ */

static int outliner_id_remap_exec(bContext *C, wmOperator *op)
{
  Main *bmain = CTX_data_main(C);
  SpaceOutliner *space_outliner = CTX_wm_space_outliner(C);

  const short id_type = short(RNA_enum_get(op->ptr, "id_type"));
  ID *old_id = static_cast<ID *>(
      BLI_findlink(which_libbase(CTX_data_main(C), id_type), RNA_enum_get(op->ptr, "old_id")));
  ID *new_id = static_cast<ID *>(
      BLI_findlink(which_libbase(CTX_data_main(C), id_type), RNA_enum_get(op->ptr, "new_id")));

  /* check for invalid states */
  if (space_outliner == nullptr) {
    return OPERATOR_CANCELLED;
  }

  if (!(old_id && new_id && (old_id != new_id) && (GS(old_id->name) == GS(new_id->name)))) {
    BKE_reportf(op->reports,
                RPT_ERROR_INVALID_INPUT,
                "Invalid old/new ID pair ('%s' / '%s')",
                old_id ? old_id->name : "Invalid ID",
                new_id ? new_id->name : "Invalid ID");
    return OPERATOR_CANCELLED;
  }

  if (ID_IS_LINKED(old_id)) {
    BKE_reportf(op->reports,
                RPT_WARNING,
                "Old ID '%s' is linked from a library, indirect usages of this data-block will "
                "not be remapped",
                old_id->name);
  }

  BKE_libblock_remap(
      bmain, old_id, new_id, ID_REMAP_SKIP_INDIRECT_USAGE | ID_REMAP_SKIP_NEVER_NULL_USAGE);

  BKE_main_lib_objects_recalc_all(bmain);

  /* recreate dependency graph to include new objects */
  DEG_relations_tag_update(bmain);

  /* Free gpu materials, some materials depend on existing objects,
   * such as lights so freeing correctly refreshes. */
  GPU_materials_free(bmain);

  WM_event_add_notifier(C, NC_WINDOW, nullptr);

  return OPERATOR_FINISHED;
}

static bool outliner_id_remap_find_tree_element(bContext *C,
                                                wmOperator *op,
                                                ListBase *tree,
                                                const float y)
{
  LISTBASE_FOREACH (TreeElement *, te, tree) {
    if (y > te->ys && y < te->ys + UI_UNIT_Y) {
      TreeStoreElem *tselem = TREESTORE(te);

      if ((tselem->type == TSE_SOME_ID) && tselem->id) {
        RNA_enum_set(op->ptr, "id_type", GS(tselem->id->name));
        RNA_enum_set_identifier(C, op->ptr, "new_id", tselem->id->name + 2);
        RNA_enum_set_identifier(C, op->ptr, "old_id", tselem->id->name + 2);
        return true;
      }
    }
    if (outliner_id_remap_find_tree_element(C, op, &te->subtree, y)) {
      return true;
    }
  }
  return false;
}

static int outliner_id_remap_invoke(bContext *C, wmOperator *op, const wmEvent *event)
{
  SpaceOutliner *space_outliner = CTX_wm_space_outliner(C);
  ARegion *region = CTX_wm_region(C);
  float fmval[2];

  if (!RNA_property_is_set(op->ptr, RNA_struct_find_property(op->ptr, "id_type"))) {
    UI_view2d_region_to_view(&region->v2d, event->mval[0], event->mval[1], &fmval[0], &fmval[1]);

    outliner_id_remap_find_tree_element(C, op, &space_outliner->tree, fmval[1]);
  }

  return WM_operator_props_dialog_popup(C, op, 400, IFACE_("Remap Data ID"), IFACE_("Remap"));
}

static const EnumPropertyItem *outliner_id_itemf(bContext *C,
                                                 PointerRNA *ptr,
                                                 PropertyRNA * /*prop*/,
                                                 bool *r_free)
{
  if (C == nullptr) {
    return rna_enum_dummy_NULL_items;
  }

  EnumPropertyItem item_tmp = {0}, *item = nullptr;
  int totitem = 0;
  int i = 0;

  short id_type = short(RNA_enum_get(ptr, "id_type"));
  ID *id = static_cast<ID *>(which_libbase(CTX_data_main(C), id_type)->first);

  for (; id; id = static_cast<ID *>(id->next)) {
    item_tmp.identifier = item_tmp.name = id->name + 2;
    item_tmp.value = i++;
    RNA_enum_item_add(&item, &totitem, &item_tmp);
  }

  RNA_enum_item_end(&item, &totitem);
  *r_free = true;

  return item;
}

void OUTLINER_OT_id_remap(wmOperatorType *ot)
{
  PropertyRNA *prop;

  /* identifiers */
  ot->name = "Outliner ID Data Remap";
  ot->idname = "OUTLINER_OT_id_remap";

  /* callbacks */
  ot->invoke = outliner_id_remap_invoke;
  ot->exec = outliner_id_remap_exec;
  ot->poll = ED_operator_region_outliner_active;

  /* Flags. */
  ot->flag = OPTYPE_REGISTER | OPTYPE_UNDO;

  prop = RNA_def_enum(ot->srna, "id_type", rna_enum_id_type_items, ID_OB, "ID Type", "");
  RNA_def_property_translation_context(prop, BLT_I18NCONTEXT_ID_ID);
  /* Changing ID type wont make sense, would return early with "Invalid old/new ID pair" anyways.
   */
  RNA_def_property_flag(prop, PROP_HIDDEN);

  prop = RNA_def_enum(
      ot->srna, "old_id", rna_enum_dummy_NULL_items, 0, "Old ID", "Old ID to replace");
  RNA_def_property_enum_funcs_runtime(prop, nullptr, nullptr, outliner_id_itemf);
  RNA_def_property_flag(prop, (PropertyFlag)(PROP_ENUM_NO_TRANSLATE | PROP_HIDDEN));

  ot->prop = RNA_def_enum(ot->srna,
                          "new_id",
                          rna_enum_dummy_NULL_items,
                          0,
                          "New ID",
                          "New ID to remap all selected IDs' users to");
  RNA_def_property_enum_funcs_runtime(ot->prop, nullptr, nullptr, outliner_id_itemf);
  RNA_def_property_flag(ot->prop, PROP_ENUM_NO_TRANSLATE);
}

void id_remap_fn(bContext *C,
                 ReportList * /*reports*/,
                 Scene * /*scene*/,
                 TreeElement * /*te*/,
                 TreeStoreElem * /*tsep*/,
                 TreeStoreElem *tselem)
{
  wmOperatorType *ot = WM_operatortype_find("OUTLINER_OT_id_remap", false);
  PointerRNA op_props;

  BLI_assert(tselem->id != nullptr);

  WM_operator_properties_create_ptr(&op_props, ot);

  RNA_enum_set(&op_props, "id_type", GS(tselem->id->name));
  RNA_enum_set_identifier(C, &op_props, "old_id", tselem->id->name + 2);

  WM_operator_name_call_ptr(C, ot, WM_OP_INVOKE_DEFAULT, &op_props, nullptr);

  WM_operator_properties_free(&op_props);
}

/** \} */

/* -------------------------------------------------------------------- */
/** \name ID Copy Operator
 * \{ */

static int outliner_id_copy_tag(SpaceOutliner *space_outliner, ListBase *tree)
{
  int num_ids = 0;

  LISTBASE_FOREACH (TreeElement *, te, tree) {
    TreeStoreElem *tselem = TREESTORE(te);

    /* if item is selected and is an ID, tag it as needing to be copied. */
    if (tselem->flag & TSE_SELECTED && ELEM(tselem->type, TSE_SOME_ID, TSE_LAYER_COLLECTION)) {
      ID *id = tselem->id;
      if (!(id->tag & LIB_TAG_DOIT)) {
        BKE_copybuffer_copy_tag_ID(tselem->id);
        num_ids++;
      }
    }

    /* go over sub-tree */
    num_ids += outliner_id_copy_tag(space_outliner, &te->subtree);
  }

  return num_ids;
}

static int outliner_id_copy_exec(bContext *C, wmOperator *op)
{
  Main *bmain = CTX_data_main(C);
  SpaceOutliner *space_outliner = CTX_wm_space_outliner(C);
  char filepath[FILE_MAX];

  BKE_copybuffer_copy_begin(bmain);

  const int num_ids = outliner_id_copy_tag(space_outliner, &space_outliner->tree);
  if (num_ids == 0) {
    BKE_report(op->reports, RPT_INFO, "No selected data to copy");
    return OPERATOR_CANCELLED;
  }

  outliner_copybuffer_filepath_get(filepath, sizeof(filepath));
  BKE_copybuffer_copy_end(bmain, filepath, op->reports);

  BKE_reportf(op->reports, RPT_INFO, "Copied %d selected data", num_ids);

  return OPERATOR_FINISHED;
}

void OUTLINER_OT_id_copy(wmOperatorType *ot)
{
  /* identifiers */
  ot->name = "Outliner ID Data Copy";
  ot->idname = "OUTLINER_OT_id_copy";
  ot->description = "Selected data are copied to the clipboard";

  /* callbacks */
  ot->exec = outliner_id_copy_exec;
  ot->poll = ED_operator_outliner_active;

  /* Flags, don't need any undo here (this operator does not change anything in Blender data). */
  ot->flag = 0;
}

/** \} */

/* -------------------------------------------------------------------- */
/** \name ID Paste Operator
 * \{ */

static int outliner_id_paste_exec(bContext *C, wmOperator *op)
{
  char filepath[FILE_MAX];
  const short flag = FILE_AUTOSELECT | FILE_ACTIVE_COLLECTION;

  outliner_copybuffer_filepath_get(filepath, sizeof(filepath));

  const int num_pasted = BKE_copybuffer_paste(C, filepath, flag, op->reports, 0);
  if (num_pasted == 0) {
    BKE_report(op->reports, RPT_INFO, "No data to paste");
    return OPERATOR_CANCELLED;
  }

  WM_event_add_notifier(C, NC_WINDOW, nullptr);

  BKE_reportf(op->reports, RPT_INFO, "%d data pasted", num_pasted);

  return OPERATOR_FINISHED;
}

void OUTLINER_OT_id_paste(wmOperatorType *ot)
{
  /* identifiers */
  ot->name = "Outliner ID Data Paste";
  ot->idname = "OUTLINER_OT_id_paste";
  ot->description = "Data from the clipboard are pasted";

  /* callbacks */
  ot->exec = outliner_id_paste_exec;
  ot->poll = ED_operator_outliner_active;

  /* flags */
  ot->flag = OPTYPE_REGISTER | OPTYPE_UNDO;
}

/** \} */

/* -------------------------------------------------------------------- */
/** \name Library Relocate Operator
 * \{ */

static int lib_relocate(
    bContext *C, TreeElement *te, TreeStoreElem *tselem, wmOperatorType *ot, const bool reload)
{
  PointerRNA op_props;
  int ret = 0;

  BLI_assert(te->idcode == ID_LI && tselem->id != nullptr);
  UNUSED_VARS_NDEBUG(te);

  WM_operator_properties_create_ptr(&op_props, ot);

  RNA_string_set(&op_props, "library", tselem->id->name + 2);

  if (reload) {
    Library *lib = (Library *)tselem->id;
    char dir[FILE_MAXDIR], filename[FILE_MAX];

    BLI_path_split_dir_file(lib->filepath_abs, dir, sizeof(dir), filename, sizeof(filename));

    printf("%s, %s\n", tselem->id->name, lib->filepath_abs);

    /* We assume if both paths in lib are not the same then `lib->filepath` was relative. */
    RNA_boolean_set(
        &op_props, "relative_path", BLI_path_cmp(lib->filepath_abs, lib->filepath) != 0);

    RNA_string_set(&op_props, "directory", dir);
    RNA_string_set(&op_props, "filename", filename);

    ret = WM_operator_name_call_ptr(C, ot, WM_OP_EXEC_DEFAULT, &op_props, nullptr);
  }
  else {
    ret = WM_operator_name_call_ptr(C, ot, WM_OP_INVOKE_DEFAULT, &op_props, nullptr);
  }

  WM_operator_properties_free(&op_props);

  return ret;
}

static int outliner_lib_relocate_invoke_do(
    bContext *C, ReportList *reports, TreeElement *te, const float mval[2], const bool reload)
{
  if (mval[1] > te->ys && mval[1] < te->ys + UI_UNIT_Y) {
    TreeStoreElem *tselem = TREESTORE(te);

    if (te->idcode == ID_LI && tselem->id) {
      if (((Library *)tselem->id)->parent && !reload) {
        BKE_reportf(reports,
                    RPT_ERROR_INVALID_INPUT,
                    "Cannot relocate indirectly linked library '%s'",
                    ((Library *)tselem->id)->filepath_abs);
        return OPERATOR_CANCELLED;
      }

      wmOperatorType *ot = WM_operatortype_find(reload ? "WM_OT_lib_reload" : "WM_OT_lib_relocate",
                                                false);
      return lib_relocate(C, te, tselem, ot, reload);
    }
  }
  else {
    LISTBASE_FOREACH (TreeElement *, te_sub, &te->subtree) {
      int ret;
      if ((ret = outliner_lib_relocate_invoke_do(C, reports, te_sub, mval, reload))) {
        return ret;
      }
    }
  }

  return 0;
}

static int outliner_lib_relocate_invoke(bContext *C, wmOperator *op, const wmEvent *event)
{
  ARegion *region = CTX_wm_region(C);
  SpaceOutliner *space_outliner = CTX_wm_space_outliner(C);
  float fmval[2];

  BLI_assert(region && space_outliner);

  UI_view2d_region_to_view(&region->v2d, event->mval[0], event->mval[1], &fmval[0], &fmval[1]);

  LISTBASE_FOREACH (TreeElement *, te, &space_outliner->tree) {
    int ret;

    if ((ret = outliner_lib_relocate_invoke_do(C, op->reports, te, fmval, false))) {
      return ret;
    }
  }

  return OPERATOR_CANCELLED;
}

void OUTLINER_OT_lib_relocate(wmOperatorType *ot)
{
  ot->name = "Relocate Library";
  ot->idname = "OUTLINER_OT_lib_relocate";
  ot->description = "Relocate the library under cursor";

  ot->invoke = outliner_lib_relocate_invoke;
  ot->poll = ED_operator_region_outliner_active;

  /* Flags. */
  ot->flag = OPTYPE_REGISTER | OPTYPE_UNDO;
}

void lib_relocate_fn(bContext *C,
                     ReportList * /*reports*/,
                     Scene * /*scene*/,
                     TreeElement *te,
                     TreeStoreElem * /*tsep*/,
                     TreeStoreElem *tselem)
{
  /* XXX: This does not work with several items
   * (it is only called once in the end, due to the 'deferred'
   * file-browser invocation through event system...). */

  wmOperatorType *ot = WM_operatortype_find("WM_OT_lib_relocate", false);

  lib_relocate(C, te, tselem, ot, false);
}

static int outliner_lib_reload_invoke(bContext *C, wmOperator *op, const wmEvent *event)
{
  ARegion *region = CTX_wm_region(C);
  SpaceOutliner *space_outliner = CTX_wm_space_outliner(C);
  float fmval[2];

  BLI_assert(region && space_outliner);

  UI_view2d_region_to_view(&region->v2d, event->mval[0], event->mval[1], &fmval[0], &fmval[1]);

  LISTBASE_FOREACH (TreeElement *, te, &space_outliner->tree) {
    int ret;

    if ((ret = outliner_lib_relocate_invoke_do(C, op->reports, te, fmval, true))) {
      return ret;
    }
  }

  return OPERATOR_CANCELLED;
}

/** \} */

/* -------------------------------------------------------------------- */
/** \name Library Reload Operator
 * \{ */

void OUTLINER_OT_lib_reload(wmOperatorType *ot)
{
  ot->name = "Reload Library";
  ot->idname = "OUTLINER_OT_lib_reload";
  ot->description = "Reload the library under cursor";

  ot->invoke = outliner_lib_reload_invoke;
  ot->poll = ED_operator_region_outliner_active;

  /* Flags. */
  ot->flag = OPTYPE_REGISTER | OPTYPE_UNDO;
}

void lib_reload_fn(bContext *C,
                   ReportList * /*reports*/,
                   Scene * /*scene*/,
                   TreeElement *te,
                   TreeStoreElem * /*tsep*/,
                   TreeStoreElem *tselem)
{
  wmOperatorType *ot = WM_operatortype_find("WM_OT_lib_reload", false);

  lib_relocate(C, te, tselem, ot, true);
}

/** \} */

/* -------------------------------------------------------------------- */
/** \name Apply Settings Utilities
 * \{ */

static int outliner_count_levels(ListBase *lb, const int curlevel)
{
  int level = curlevel;

  LISTBASE_FOREACH (TreeElement *, te, lb) {
    int lev = outliner_count_levels(&te->subtree, curlevel + 1);
    if (lev > level) {
      level = lev;
    }
  }
  return level;
}

int outliner_flag_is_any_test(ListBase *lb, short flag, const int curlevel)
{
  LISTBASE_FOREACH (TreeElement *, te, lb) {
    TreeStoreElem *tselem = TREESTORE(te);
    if (tselem->flag & flag) {
      return curlevel;
    }

    int level = outliner_flag_is_any_test(&te->subtree, flag, curlevel + 1);
    if (level) {
      return level;
    }
  }
  return 0;
}

bool outliner_flag_set(const SpaceOutliner &space_outliner, const short flag, const short set)
{
  return outliner_flag_set(space_outliner.tree, flag, set);
}

bool outliner_flag_set(const ListBase &lb, const short flag, const short set)
{
  bool changed = false;

  tree_iterator::all(lb, [&](TreeElement *te) {
    TreeStoreElem *tselem = TREESTORE(te);
    bool has_flag = (tselem->flag & flag);
    if (set == 0) {
      if (has_flag) {
        tselem->flag &= ~flag;
        changed = true;
      }
    }
    else if (!has_flag) {
      tselem->flag |= flag;
      changed = true;
    }
  });

  return changed;
}

bool outliner_flag_flip(const SpaceOutliner &space_outliner, const short flag)
{
  return outliner_flag_flip(space_outliner.tree, flag);
}

bool outliner_flag_flip(const ListBase &lb, const short flag)
{
  bool changed = false;

  tree_iterator::all(lb, [&](TreeElement *te) {
    TreeStoreElem *tselem = TREESTORE(te);
    tselem->flag ^= flag;
  });

  return changed;
}

/** \} */

/* -------------------------------------------------------------------- */
/** \name Toggle Expanded (Outliner) Operator
 * \{ */

static int outliner_toggle_expanded_exec(bContext *C, wmOperator * /*op*/)
{
  SpaceOutliner *space_outliner = CTX_wm_space_outliner(C);
  ARegion *region = CTX_wm_region(C);

  if (outliner_flag_is_any_test(&space_outliner->tree, TSE_CLOSED, 1)) {
    outliner_flag_set(*space_outliner, TSE_CLOSED, 0);
  }
  else {
    outliner_flag_set(*space_outliner, TSE_CLOSED, 1);
  }

  ED_region_tag_redraw(region);

  return OPERATOR_FINISHED;
}

void OUTLINER_OT_expanded_toggle(wmOperatorType *ot)
{
  /* identifiers */
  ot->name = "Expand/Collapse All";
  ot->idname = "OUTLINER_OT_expanded_toggle";
  ot->description = "Expand/Collapse all items";

  /* callbacks */
  ot->exec = outliner_toggle_expanded_exec;
  ot->poll = ED_operator_region_outliner_active;

  /* no undo or registry, UI option */
}

/** \} */

/* -------------------------------------------------------------------- */
/** \name Toggle Selected (Outliner) Operator
 * \{ */

static int outliner_select_all_exec(bContext *C, wmOperator *op)
{
  SpaceOutliner *space_outliner = CTX_wm_space_outliner(C);
  ARegion *region = CTX_wm_region(C);
  Scene *scene = CTX_data_scene(C);
  int action = RNA_enum_get(op->ptr, "action");
  if (action == SEL_TOGGLE) {
    action = outliner_flag_is_any_test(&space_outliner->tree, TSE_SELECTED, 1) ? SEL_DESELECT :
                                                                                 SEL_SELECT;
  }

  switch (action) {
    case SEL_SELECT:
      outliner_flag_set(*space_outliner, TSE_SELECTED, 1);
      break;
    case SEL_DESELECT:
      outliner_flag_set(*space_outliner, TSE_SELECTED, 0);
      break;
    case SEL_INVERT:
      outliner_flag_flip(*space_outliner, TSE_SELECTED);
      break;
  }

  ED_outliner_select_sync_from_outliner(C, space_outliner);

  DEG_id_tag_update(&scene->id, ID_RECALC_SELECT);
  WM_event_add_notifier(C, NC_SCENE | ND_OB_SELECT, scene);
  ED_region_tag_redraw_no_rebuild(region);

  return OPERATOR_FINISHED;
}

/*bfa - descriptions*/
static std::string outliner_ot_select_all_get_description(struct bContext * /*C*/,
                                                          struct wmOperatorType * /*op*/,
                                                          struct PointerRNA *values)
{
  /*Select*/
  if (RNA_enum_get(values, "action") == SEL_SELECT) {
    return "Select all";
  }
  /*Deselect*/
  else if (RNA_enum_get(values, "action") == SEL_DESELECT) {
    return "Deselect everything";
  }
  /*Invert*/
  else if (RNA_enum_get(values, "action") == SEL_INVERT) {
    return "Inverts the current selection";
  }
  return "";
}

void OUTLINER_OT_select_all(wmOperatorType *ot)
{
  /* identifiers */
  ot->name = "Toggle Selected";
  ot->idname = "OUTLINER_OT_select_all";
  ot->description = "Toggle the Outliner selection of items";

  /* callbacks */
  ot->exec = outliner_select_all_exec;
  ot->get_description = outliner_ot_select_all_get_description; /*bfa - descriptions*/
  ot->poll = ED_operator_outliner_active;

  /* no undo or registry */

  /* rna */
  WM_operator_properties_select_all(ot);
}

/** \} */

/* -------------------------------------------------------------------- */
/** \name View Show Active (Outliner) Operator
 * \{ */

void outliner_set_coordinates(const ARegion *region, const SpaceOutliner *space_outliner)
{
  int starty = int(region->v2d.tot.ymax) - UI_UNIT_Y;

  tree_iterator::all_open(*space_outliner, [&](TreeElement *te) {
    /* store coord and continue, we need coordinates for elements outside view too */
    te->xs = 0;
    te->ys = float(starty);
    starty -= UI_UNIT_Y;
  });
}

/* return 1 when levels were opened */
static int outliner_open_back(TreeElement *te)
{
  TreeStoreElem *tselem;
  int retval = 0;

  for (te = te->parent; te; te = te->parent) {
    tselem = TREESTORE(te);
    if (tselem->flag & TSE_CLOSED) {
      tselem->flag &= ~TSE_CLOSED;
      retval = 1;
    }
  }
  return retval;
}

/**
 * \return element representing the active base or bone in the outliner, or null if none exists
 */
static TreeElement *outliner_show_active_get_element(bContext *C,
                                                     SpaceOutliner *space_outliner,
                                                     const Scene *scene,
                                                     ViewLayer *view_layer)
{
  TreeElement *te;

  BKE_view_layer_synced_ensure(scene, view_layer);
  Object *obact = BKE_view_layer_active_object_get(view_layer);

  if (!obact) {
    return nullptr;
  }

  te = outliner_find_id(space_outliner, &space_outliner->tree, &obact->id);

  if (te != nullptr && obact->type == OB_ARMATURE) {
    /* traverse down the bone hierarchy in case of armature */
    TreeElement *te_obact = te;

    if (obact->mode & OB_MODE_POSE) {
      Object *obpose = BKE_object_pose_armature_get(obact);
      bPoseChannel *pchan = BKE_pose_channel_active(obpose, false);
      if (pchan) {
        te = outliner_find_posechannel(&te_obact->subtree, pchan);
      }
    }
    else if (obact->mode & OB_MODE_EDIT) {
      EditBone *ebone = CTX_data_active_bone(C);
      if (ebone) {
        te = outliner_find_editbone(&te_obact->subtree, ebone);
      }
    }
  }

  return te;
}

static void outliner_show_active(SpaceOutliner *space_outliner,
                                 ARegion *region,
                                 TreeElement *te,
                                 ID *id)
{
  /* open up tree to active object/bone */
  if (TREESTORE(te)->id == id) {
    if (outliner_open_back(te)) {
      outliner_set_coordinates(region, space_outliner);
    }
    return;
  }

  LISTBASE_FOREACH (TreeElement *, ten, &te->subtree) {
    outliner_show_active(space_outliner, region, ten, id);
  }
}

static int outliner_show_active_exec(bContext *C, wmOperator * /*op*/)
{
  SpaceOutliner *space_outliner = CTX_wm_space_outliner(C);
  const Scene *scene = CTX_data_scene(C);
  ViewLayer *view_layer = CTX_data_view_layer(C);
  ARegion *region = CTX_wm_region(C);
  View2D *v2d = &region->v2d;

  TreeElement *active_element = outliner_show_active_get_element(
      C, space_outliner, scene, view_layer);

  if (active_element) {
    ID *id = TREESTORE(active_element)->id;

    /* Expand all elements in the outliner with matching ID */
    LISTBASE_FOREACH (TreeElement *, te, &space_outliner->tree) {
      outliner_show_active(space_outliner, region, te, id);
    }

    /* Also open back from the active_element (only done for the first found occurrence of ID
     * though). */
    outliner_show_active(space_outliner, region, active_element, id);

    /* Center view on first element found */
    int size_y = BLI_rcti_size_y(&v2d->mask) + 1;
    int ytop = (active_element->ys + (size_y / 2));
    int delta_y = ytop - v2d->cur.ymax;

    outliner_scroll_view(space_outliner, region, delta_y);
  }
  else {
    return OPERATOR_CANCELLED;
  }

  ED_region_tag_redraw_no_rebuild(region);

  return OPERATOR_FINISHED;
}

void OUTLINER_OT_show_active(wmOperatorType *ot)
{
  /* identifiers */
  ot->name = "Show Active";
  ot->idname = "OUTLINER_OT_show_active";
  ot->description =
      "Open up the tree and adjust the view so that the active object is shown centered";

  /* callbacks */
  ot->exec = outliner_show_active_exec;
  ot->poll = ED_operator_region_outliner_active;
}

/** \} */

/* -------------------------------------------------------------------- */
/** \name View Panning (Outliner) Operator
 * \{ */

static int outliner_scroll_page_exec(bContext *C, wmOperator *op)
{
  SpaceOutliner *space_outliner = CTX_wm_space_outliner(C);
  ARegion *region = CTX_wm_region(C);
  int size_y = BLI_rcti_size_y(&region->v2d.mask) + 1;

  bool up = RNA_boolean_get(op->ptr, "up");

  if (!up) {
    size_y = -size_y;
  }

  outliner_scroll_view(space_outliner, region, size_y);

  ED_region_tag_redraw_no_rebuild(region);

  return OPERATOR_FINISHED;
}

void OUTLINER_OT_scroll_page(wmOperatorType *ot)
{
  PropertyRNA *prop;

  /* identifiers */
  ot->name = "Scroll Page";
  ot->idname = "OUTLINER_OT_scroll_page";
  ot->description = "Scroll page up or down";

  /* callbacks */
  ot->exec = outliner_scroll_page_exec;
  ot->poll = ED_operator_region_outliner_active;

  /* properties */
  prop = RNA_def_boolean(ot->srna, "up", false, "Up", "Scroll up one page");
  RNA_def_property_flag(prop, PROP_SKIP_SAVE);
}

/** \} */

/* -------------------------------------------------------------------- */
/** \name Show One Level Operator
 * \{ */

/* helper function for Show/Hide one level operator */
static void outliner_openclose_level(ListBase *lb, int curlevel, int level, int open)
{
  LISTBASE_FOREACH (TreeElement *, te, lb) {
    TreeStoreElem *tselem = TREESTORE(te);

    if (open) {
      if (curlevel <= level) {
        tselem->flag &= ~TSE_CLOSED;
      }
    }
    else {
      if (curlevel >= level) {
        tselem->flag |= TSE_CLOSED;
      }
    }

    outliner_openclose_level(&te->subtree, curlevel + 1, level, open);
  }
}

static int outliner_one_level_exec(bContext *C, wmOperator *op)
{
  SpaceOutliner *space_outliner = CTX_wm_space_outliner(C);
  ARegion *region = CTX_wm_region(C);
  const bool add = RNA_boolean_get(op->ptr, "open");
  int level;

  level = outliner_flag_is_any_test(&space_outliner->tree, TSE_CLOSED, 1);
  if (add == 1) {
    if (level) {
      outliner_openclose_level(&space_outliner->tree, 1, level, 1);
    }
  }
  else {
    if (level == 0) {
      level = outliner_count_levels(&space_outliner->tree, 0);
    }
    if (level) {
      outliner_openclose_level(&space_outliner->tree, 1, level - 1, 0);
    }
  }

  ED_region_tag_redraw(region);

  return OPERATOR_FINISHED;
}

/*bfa - descriptions*/
static std::string outliner_ot_show_one_level_get_description(struct bContext * /*C*/,
                                                              struct wmOperatorType * /*op*/,
                                                              struct PointerRNA *values)
{
  if (RNA_boolean_get(values, "open")) {
    return "Expand all entries by one level";
  }
  return "";
}

void OUTLINER_OT_show_one_level(wmOperatorType *ot)
{
  PropertyRNA *prop;

  /* identifiers */
  ot->name = "Show/Hide One Level";
  ot->idname = "OUTLINER_OT_show_one_level";
  ot->description = "Collapse all entries by one level";

  /* callbacks */
  ot->exec = outliner_one_level_exec;
<<<<<<< HEAD
  ot->get_description = outliner_ot_show_one_level_get_description; /*bfa - descriptions*/
  ot->poll = ED_operator_outliner_active;
=======
  ot->poll = ED_operator_region_outliner_active;
>>>>>>> 7934ebd4

  /* no undo or registry, UI option */

  /* properties */
  prop = RNA_def_boolean(ot->srna, "open", true, "Open", "Expand all entries one level deep");
  RNA_def_property_flag(prop, PROP_SKIP_SAVE);
}

/** \} */

/* -------------------------------------------------------------------- */
/** \name Show Hierarchy Operator
 * \{ */

/**
 * Helper function for #tree_element_shwo_hierarchy() -
 * recursively checks whether subtrees have any objects.
 */
static int subtree_has_objects(ListBase *lb)
{
  LISTBASE_FOREACH (TreeElement *, te, lb) {
    TreeStoreElem *tselem = TREESTORE(te);
    if ((tselem->type == TSE_SOME_ID) && (te->idcode == ID_OB)) {
      return 1;
    }
    if (subtree_has_objects(&te->subtree)) {
      return 1;
    }
  }
  return 0;
}

/* Helper function for Show Hierarchy operator */
static void tree_element_show_hierarchy(Scene *scene, SpaceOutliner *space_outliner)
{
  /* open all object elems, close others */
  tree_iterator::all_open(*space_outliner, [&](TreeElement *te) {
    TreeStoreElem *tselem = TREESTORE(te);

    if (ELEM(tselem->type,
             TSE_SOME_ID,
             TSE_SCENE_OBJECTS_BASE,
             TSE_VIEW_COLLECTION_BASE,
             TSE_LAYER_COLLECTION))
    {
      if (te->idcode == ID_SCE) {
        if (tselem->id != (ID *)scene) {
          tselem->flag |= TSE_CLOSED;
        }
        else {
          tselem->flag &= ~TSE_CLOSED;
        }
      }
      else if (te->idcode == ID_OB) {
        if (subtree_has_objects(&te->subtree)) {
          tselem->flag &= ~TSE_CLOSED;
        }
        else {
          tselem->flag |= TSE_CLOSED;
        }
      }
    }
    else {
      tselem->flag |= TSE_CLOSED;
    }
  });
}

/* show entire object level hierarchy */
static int outliner_show_hierarchy_exec(bContext *C, wmOperator * /*op*/)
{
  SpaceOutliner *space_outliner = CTX_wm_space_outliner(C);
  ARegion *region = CTX_wm_region(C);
  Scene *scene = CTX_data_scene(C);

  /* recursively open/close levels */
  tree_element_show_hierarchy(scene, space_outliner);

  ED_region_tag_redraw(region);

  return OPERATOR_FINISHED;
}

void OUTLINER_OT_show_hierarchy(wmOperatorType *ot)
{
  /* identifiers */
  ot->name = "Show Hierarchy";
  ot->idname = "OUTLINER_OT_show_hierarchy";
  ot->description = "Open all object entries and close all others";

  /* callbacks */
  ot->exec = outliner_show_hierarchy_exec;
  /* TODO: shouldn't be allowed in RNA views... */
  ot->poll = ED_operator_region_outliner_active;

  /* no undo or registry, UI option */
}

/** \} */

/* -------------------------------------------------------------------- */
/** \name Animation Internal Utilities
 * \{ */

/**
 * Specialized poll callback for these operators to work in data-blocks view only.
 */
static bool ed_operator_outliner_datablocks_active(bContext *C)
{
  ScrArea *area = CTX_wm_area(C);
  if ((area) && (area->spacetype == SPACE_OUTLINER)) {
    SpaceOutliner *space_outliner = CTX_wm_space_outliner(C);
    return (space_outliner->outlinevis == SO_DATA_API);
  }
  return false;
}

/* Helper func to extract an RNA path from selected tree element
 * NOTE: the caller must zero-out all values of the pointers that it passes here first, as
 * this function does not do that yet
 */
static void tree_element_to_path(TreeElement *te,
                                 TreeStoreElem *tselem,
                                 ID **id,
                                 char **path,
                                 int *array_index,
                                 short *flag,
                                 short * /*groupmode*/)
{
  ListBase hierarchy = {nullptr, nullptr};
  char *newpath = nullptr;

  /* optimize tricks:
   * - Don't do anything if the selected item is a 'struct', but arrays are allowed
   */
  if (tselem->type == TSE_RNA_STRUCT) {
    return;
  }

  /* Overview of Algorithm:
   * 1. Go up the chain of parents until we find the 'root', taking note of the
   *    levels encountered in reverse-order (i.e. items are added to the start of the list
   *    for more convenient looping later)
   * 2. Walk down the chain, adding from the first ID encountered
   *    (which will become the 'ID' for the KeyingSet Path), and build a
   *    path as we step through the chain
   */

  /* step 1: flatten out hierarchy of parents into a flat chain */
  for (TreeElement *tem = te->parent; tem; tem = tem->parent) {
    LinkData *ld = MEM_cnew<LinkData>("LinkData for tree_element_to_path()");
    ld->data = tem;
    BLI_addhead(&hierarchy, ld);
  }

  /* step 2: step down hierarchy building the path
   * (NOTE: addhead in previous loop was needed so that we can loop like this) */
  LISTBASE_FOREACH (LinkData *, ld, &hierarchy) {
    /* get data */
    TreeElement *tem = (TreeElement *)ld->data;
    TreeElementRNACommon *tem_rna = tree_element_cast<TreeElementRNACommon>(tem);
    PointerRNA ptr = tem_rna->get_pointer_rna();

    /* check if we're looking for first ID, or appending to path */
    if (*id) {
      /* just 'append' property to path
       * - to prevent memory leaks, we must write to newpath not path,
       *   then free old path + swap them.
       */
      if (TreeElementRNAProperty *tem_rna_prop = tree_element_cast<TreeElementRNAProperty>(tem)) {
        PropertyRNA *prop = tem_rna_prop->get_property_rna();

        if (RNA_property_type(prop) == PROP_POINTER) {
          /* for pointer we just append property name */
          newpath = RNA_path_append(*path, &ptr, prop, 0, nullptr);
        }
        else if (RNA_property_type(prop) == PROP_COLLECTION) {
          char buf[128], *name;

          TreeElement *temnext = (TreeElement *)(ld->next->data);
          PointerRNA nextptr = tree_element_cast<TreeElementRNACommon>(temnext)->get_pointer_rna();
          name = RNA_struct_name_get_alloc(&nextptr, buf, sizeof(buf), nullptr);

          if (name) {
            /* if possible, use name as a key in the path */
            newpath = RNA_path_append(*path, nullptr, prop, 0, name);

            if (name != buf) {
              MEM_freeN(name);
            }
          }
          else {
            /* otherwise use index */
            int index = 0;

            LISTBASE_FOREACH (TreeElement *, temsub, &tem->subtree) {
              if (temsub == temnext) {
                break;
              }
              index++;
            }
            newpath = RNA_path_append(*path, nullptr, prop, index, nullptr);
          }

          ld = ld->next;
        }
      }

      if (newpath) {
        if (*path) {
          MEM_freeN(*path);
        }
        *path = newpath;
        newpath = nullptr;
      }
    }
    else {
      /* no ID, so check if entry is RNA-struct,
       * and if that RNA-struct is an ID datablock to extract info from. */
      if (tree_element_cast<TreeElementRNAStruct>(tem)) {
        /* ptr->data not ptr->owner_id seems to be the one we want,
         * since ptr->data is sometimes the owner of this ID? */
        if (RNA_struct_is_ID(ptr.type)) {
          *id = static_cast<ID *>(ptr.data);

          /* clear path */
          if (*path) {
            MEM_freeN(*path);
            path = nullptr;
          }
        }
      }
    }
  }

  /* step 3: if we've got an ID, add the current item to the path */
  if (*id) {
    /* add the active property to the path */
    PropertyRNA *prop = tree_element_cast<TreeElementRNACommon>(te)->get_property_rna();

    /* array checks */
    if (tselem->type == TSE_RNA_ARRAY_ELEM) {
      /* item is part of an array, so must set the array_index */
      *array_index = te->index;
    }
    else if (RNA_property_array_check(prop)) {
      /* entire array was selected, so keyframe all */
      *flag |= KSP_FLAG_WHOLE_ARRAY;
    }

    /* path */
    newpath = RNA_path_append(*path, nullptr, prop, 0, nullptr);
    if (*path) {
      MEM_freeN(*path);
    }
    *path = newpath;
  }

  /* free temp data */
  BLI_freelistN(&hierarchy);
}

/** \} */

/* -------------------------------------------------------------------- */
/** \name Driver Internal Utilities
 * \{ */

/**
 * Driver Operations
 *
 * These operators are only available in data-browser mode for now,
 * as they depend on having RNA paths and/or hierarchies available.
 */
enum {
  DRIVERS_EDITMODE_ADD = 0,
  DRIVERS_EDITMODE_REMOVE,
} /*eDrivers_EditModes*/;

/* Iterate over tree, finding and working on selected items */
static void do_outliner_drivers_editop(SpaceOutliner *space_outliner,
                                       ReportList *reports,
                                       short mode)
{
  tree_iterator::all_open(*space_outliner, [&](TreeElement *te) {
    TreeStoreElem *tselem = TREESTORE(te);

    /* if item is selected, perform operation */
    if (!(tselem->flag & TSE_SELECTED)) {
      return;
    }

    ID *id = nullptr;
    char *path = nullptr;
    int array_index = 0;
    short flag = 0;
    short groupmode = KSP_GROUP_KSNAME;

    TreeElementRNACommon *te_rna = tree_element_cast<TreeElementRNACommon>(te);
    PointerRNA ptr = te_rna ? te_rna->get_pointer_rna() : PointerRNA_NULL;
    PropertyRNA *prop = te_rna ? te_rna->get_property_rna() : nullptr;

    /* check if RNA-property described by this selected element is an animatable prop */
    if (prop && RNA_property_anim_editable(&ptr, prop)) {
      /* get id + path + index info from the selected element */
      tree_element_to_path(te, tselem, &id, &path, &array_index, &flag, &groupmode);
    }

    /* only if ID and path were set, should we perform any actions */
    if (id && path) {
      short dflags = CREATEDRIVER_WITH_DEFAULT_DVAR;
      int arraylen = 1;

      /* array checks */
      if (flag & KSP_FLAG_WHOLE_ARRAY) {
        /* entire array was selected, so add drivers for all */
        arraylen = RNA_property_array_length(&ptr, prop);
      }
      else {
        arraylen = array_index;
      }

      /* we should do at least one step */
      if (arraylen == array_index) {
        arraylen++;
      }

      /* for each array element we should affect, add driver */
      for (; array_index < arraylen; array_index++) {
        /* action depends on mode */
        switch (mode) {
          case DRIVERS_EDITMODE_ADD: {
            /* add a new driver with the information obtained (only if valid) */
            ANIM_add_driver(reports, id, path, array_index, dflags, DRIVER_TYPE_PYTHON);
            break;
          }
          case DRIVERS_EDITMODE_REMOVE: {
            /* remove driver matching the information obtained (only if valid) */
            ANIM_remove_driver(reports, id, path, array_index, dflags);
            break;
          }
        }
      }

      /* free path, since it had to be generated */
      MEM_freeN(path);
    }
  });
}

/** \} */

/* -------------------------------------------------------------------- */
/** \name Driver Add Operator
 * \{ */

static int outliner_drivers_addsel_exec(bContext *C, wmOperator *op)
{
  SpaceOutliner *space_outliner = CTX_wm_space_outliner(C);

  /* check for invalid states */
  if (space_outliner == nullptr) {
    return OPERATOR_CANCELLED;
  }

  /* recursively go into tree, adding selected items */
  do_outliner_drivers_editop(space_outliner, op->reports, DRIVERS_EDITMODE_ADD);

  /* send notifiers */
  WM_event_add_notifier(C, NC_ANIMATION | ND_FCURVES_ORDER, nullptr); /* XXX */

  return OPERATOR_FINISHED;
}

void OUTLINER_OT_drivers_add_selected(wmOperatorType *ot)
{
  /* api callbacks */
  ot->idname = "OUTLINER_OT_drivers_add_selected";
  ot->name = "Add Drivers for Selected";
  ot->description = "Add drivers to selected items";

  /* api callbacks */
  ot->exec = outliner_drivers_addsel_exec;
  ot->poll = ed_operator_outliner_datablocks_active;

  /* flags */
  ot->flag = OPTYPE_REGISTER | OPTYPE_UNDO;
}

/** \} */

/* -------------------------------------------------------------------- */
/** \name Driver Remove Operator
 * \{ */

static int outliner_drivers_deletesel_exec(bContext *C, wmOperator *op)
{
  SpaceOutliner *space_outliner = CTX_wm_space_outliner(C);

  /* check for invalid states */
  if (space_outliner == nullptr) {
    return OPERATOR_CANCELLED;
  }

  /* recursively go into tree, adding selected items */
  do_outliner_drivers_editop(space_outliner, op->reports, DRIVERS_EDITMODE_REMOVE);

  /* send notifiers */
  WM_event_add_notifier(C, ND_KEYS, nullptr); /* XXX */

  return OPERATOR_FINISHED;
}

void OUTLINER_OT_drivers_delete_selected(wmOperatorType *ot)
{
  /* identifiers */
  ot->idname = "OUTLINER_OT_drivers_delete_selected";
  ot->name = "Delete Drivers for Selected";
  ot->description = "Delete drivers assigned to selected items";

  /* api callbacks */
  ot->exec = outliner_drivers_deletesel_exec;
  ot->poll = ed_operator_outliner_datablocks_active;

  /* flags */
  ot->flag = OPTYPE_REGISTER | OPTYPE_UNDO;
}

/** \} */

/* -------------------------------------------------------------------- */
/** \name Keying-Set Internal Utilities
 * \{ */

/**
 * Keying-Set Operations
 *
 * These operators are only available in data-browser mode for now, as
 * they depend on having RNA paths and/or hierarchies available.
 */
enum {
  KEYINGSET_EDITMODE_ADD = 0,
  KEYINGSET_EDITMODE_REMOVE,
} /*eKeyingSet_EditModes*/;

/* Find the 'active' KeyingSet, and add if not found (if adding is allowed). */
/* TODO: should this be an API func? */
static KeyingSet *verify_active_keyingset(Scene *scene, short add)
{
  KeyingSet *ks = nullptr;

  /* sanity check */
  if (scene == nullptr) {
    return nullptr;
  }

  /* try to find one from scene */
  if (scene->active_keyingset > 0) {
    ks = static_cast<KeyingSet *>(BLI_findlink(&scene->keyingsets, scene->active_keyingset - 1));
  }

  /* Add if none found */
  /* XXX the default settings have yet to evolve. */
  if ((add) && (ks == nullptr)) {
    ks = BKE_keyingset_add(&scene->keyingsets, nullptr, nullptr, KEYINGSET_ABSOLUTE, 0);
    scene->active_keyingset = BLI_listbase_count(&scene->keyingsets);
  }

  return ks;
}

/* Iterate over tree, finding and working on selected items */
static void do_outliner_keyingset_editop(SpaceOutliner *space_outliner,
                                         KeyingSet *ks,
                                         const short mode)
{
  tree_iterator::all_open(*space_outliner, [&](TreeElement *te) {
    TreeStoreElem *tselem = TREESTORE(te);

    /* if item is selected, perform operation */
    if (!(tselem->flag & TSE_SELECTED)) {
      return;
    }

    ID *id = nullptr;
    char *path = nullptr;
    int array_index = 0;
    short flag = 0;
    short groupmode = KSP_GROUP_KSNAME;

    /* check if RNA-property described by this selected element is an animatable prop */
    const TreeElementRNACommon *te_rna = tree_element_cast<TreeElementRNACommon>(te);
    PointerRNA ptr = te_rna->get_pointer_rna();
    if (te_rna && te_rna->get_property_rna() &&
        RNA_property_anim_editable(&ptr, te_rna->get_property_rna()))
    {
      /* get id + path + index info from the selected element */
      tree_element_to_path(te, tselem, &id, &path, &array_index, &flag, &groupmode);
    }

    /* only if ID and path were set, should we perform any actions */
    if (id && path) {
      /* action depends on mode */
      switch (mode) {
        case KEYINGSET_EDITMODE_ADD: {
          /* add a new path with the information obtained (only if valid) */
          /* TODO: what do we do with group name?
           * for now, we don't supply one, and just let this use the KeyingSet name */
          BKE_keyingset_add_path(ks, id, nullptr, path, array_index, flag, groupmode);
          ks->active_path = BLI_listbase_count(&ks->paths);
          break;
        }
        case KEYINGSET_EDITMODE_REMOVE: {
          /* find the relevant path, then remove it from the KeyingSet */
          KS_Path *ksp = BKE_keyingset_find_path(ks, id, nullptr, path, array_index, groupmode);

          if (ksp) {
            /* free path's data */
            BKE_keyingset_free_path(ks, ksp);

            ks->active_path = 0;
          }
          break;
        }
      }

      /* free path, since it had to be generated */
      MEM_freeN(path);
    }
  });
}

/** \} */

/* -------------------------------------------------------------------- */
/** \name Keying-Set Add Operator
 * \{ */

static int outliner_keyingset_additems_exec(bContext *C, wmOperator *op)
{
  SpaceOutliner *space_outliner = CTX_wm_space_outliner(C);
  Scene *scene = CTX_data_scene(C);
  KeyingSet *ks = verify_active_keyingset(scene, 1);

  /* check for invalid states */
  if (ks == nullptr) {
    BKE_report(op->reports, RPT_ERROR, "Operation requires an active keying set");
    return OPERATOR_CANCELLED;
  }
  if (space_outliner == nullptr) {
    return OPERATOR_CANCELLED;
  }

  /* recursively go into tree, adding selected items */
  do_outliner_keyingset_editop(space_outliner, ks, KEYINGSET_EDITMODE_ADD);

  /* send notifiers */
  WM_event_add_notifier(C, NC_SCENE | ND_KEYINGSET, nullptr);

  return OPERATOR_FINISHED;
}

void OUTLINER_OT_keyingset_add_selected(wmOperatorType *ot)
{
  /* identifiers */
  ot->idname = "OUTLINER_OT_keyingset_add_selected";
  ot->name = "Keying Set Add Selected";
  ot->description = "Add selected items (blue-gray rows) to active Keying Set";

  /* api callbacks */
  ot->exec = outliner_keyingset_additems_exec;
  ot->poll = ed_operator_outliner_datablocks_active;

  /* flags */
  ot->flag = OPTYPE_REGISTER | OPTYPE_UNDO;
}

/** \} */

/* -------------------------------------------------------------------- */
/** \name Keying-Set Remove Operator
 * \{ */

static int outliner_keyingset_removeitems_exec(bContext *C, wmOperator * /*op*/)
{
  SpaceOutliner *space_outliner = CTX_wm_space_outliner(C);
  Scene *scene = CTX_data_scene(C);
  KeyingSet *ks = verify_active_keyingset(scene, 1);

  /* check for invalid states */
  if (space_outliner == nullptr) {
    return OPERATOR_CANCELLED;
  }

  /* recursively go into tree, adding selected items */
  do_outliner_keyingset_editop(space_outliner, ks, KEYINGSET_EDITMODE_REMOVE);

  /* send notifiers */
  WM_event_add_notifier(C, NC_SCENE | ND_KEYINGSET, nullptr);

  return OPERATOR_FINISHED;
}

void OUTLINER_OT_keyingset_remove_selected(wmOperatorType *ot)
{
  /* identifiers */
  ot->idname = "OUTLINER_OT_keyingset_remove_selected";
  ot->name = "Keying Set Remove Selected";
  ot->description = "Remove selected items (blue-gray rows) from active Keying Set";

  /* api callbacks */
  ot->exec = outliner_keyingset_removeitems_exec;
  ot->poll = ed_operator_outliner_datablocks_active;

  /* flags */
  ot->flag = OPTYPE_REGISTER | OPTYPE_UNDO;
}

/** \} */

/* -------------------------------------------------------------------- */
/** \name Purge Orphan Data-Blocks Operator
 * \{ */

static bool ed_operator_outliner_id_orphans_active(bContext *C)
{
  ScrArea *area = CTX_wm_area(C);
  if (area != nullptr && area->spacetype == SPACE_OUTLINER) {
    SpaceOutliner *space_outliner = CTX_wm_space_outliner(C);
    return (space_outliner->outlinevis == SO_ID_ORPHANS);
  }
  return true;
}

static void unused_message_gen(std::string &message,
                               const std::array<int, INDEX_ID_MAX> &num_tagged)
{
  bool is_first = true;
  if (num_tagged[INDEX_ID_NULL] == 0) {
    message += IFACE_("None");
    return;
  }

  /* NOTE: Index is looped in reversed order, since typically 'higher level' IDs (like Collections
   * or Objects) have a higher index than 'lower level' ones like object data, materials, etc.
   *
   * It makes more sense to present to the user the deleted numbers of Collections or Objects
   * before the ones for object data or Materials. */
  for (int i = INDEX_ID_MAX - 2; i >= 0; i--) {
    if (num_tagged[i] != 0) {
      message += fmt::format(
          "{}{} {}",
          (is_first) ? "" : ", ",
          num_tagged[i],
          (num_tagged[i] > 1) ?
              IFACE_(BKE_idtype_idcode_to_name_plural(BKE_idtype_index_to_idcode(i))) :
              IFACE_(BKE_idtype_idcode_to_name(BKE_idtype_index_to_idcode(i))));
      is_first = false;
    }
  }
}

/* bfa - we have predefined operators already */
/* static int unused_message_popup_width_compute(bContext *C)
{
  // Computation of unused data amounts, with all options ON.
   * Used to estimate the maximum required width for the dialog. */
  /* Main *bmain = CTX_data_main(C);
  LibQueryUnusedIDsData data;
  data.do_local_ids = true;
  data.do_linked_ids = true;
  data.do_recursive = true;
  BKE_lib_query_unused_ids_amounts(bmain, data);

   std::string unused_message = "";
   const uiStyle *style = UI_style_get_dpi();
   unused_message_gen(unused_message, data.num_local);
   float max_messages_width = BLF_width(
       style->widget.uifont_id, unused_message.c_str(), BLF_DRAW_STR_DUMMY_MAX);

   unused_message = "";
   unused_message_gen(unused_message, data.num_linked);
   max_messages_width = std::max(
       max_messages_width,
       BLF_width(style->widget.uifont_id, unused_message.c_str(), BLF_DRAW_STR_DUMMY_MAX));

   return int(std::max(max_messages_width, 300.0f));
} */

static void outliner_orphans_purge_cleanup(wmOperator *op)
{
  if (op->customdata) {
    MEM_delete(static_cast<LibQueryUnusedIDsData *>(op->customdata));
    op->customdata = nullptr;
  }
}

static bool outliner_orphans_purge_check(bContext *C, wmOperator *op)
{
  Main *bmain = CTX_data_main(C);
  LibQueryUnusedIDsData &data = *static_cast<LibQueryUnusedIDsData *>(op->customdata);

  data.do_local_ids = RNA_boolean_get(op->ptr, "do_local_ids");
  data.do_linked_ids = RNA_boolean_get(op->ptr, "do_linked_ids");
  data.do_recursive = RNA_boolean_get(op->ptr, "do_recursive");

  BKE_lib_query_unused_ids_amounts(bmain, data);

  /* Always assume count changed, and request a redraw. */
  return true;
}

/* bfa - we have predefined operators already */
// static int outliner_orphans_purge_invoke(bContext *C, wmOperator *op, const wmEvent * /*event*/)
/* {
   op->customdata = MEM_new<LibQueryUnusedIDsData>(__func__);

   // Compute expected amounts of deleted IDs and store them in 'cached' operator properties.
   // outliner_orphans_purge_check(C, op);

   return WM_operator_props_dialog_popup(C,
                                         op,
                                         unused_message_popup_width_compute(C),
                                         IFACE_("Purge Unused Data From This File"),
                                         IFACE_("Delete"));
 } */

static int outliner_orphans_purge_exec(bContext *C, wmOperator *op)
{
  Main *bmain = CTX_data_main(C);
  ScrArea *area = CTX_wm_area(C);
  SpaceOutliner *space_outliner = CTX_wm_space_outliner(C);

  if (!op->customdata) {
    op->customdata = MEM_new<LibQueryUnusedIDsData>(__func__);
  }
  LibQueryUnusedIDsData &data = *static_cast<LibQueryUnusedIDsData *>(op->customdata);

  data.do_local_ids = RNA_boolean_get(op->ptr, "do_local_ids");
  data.do_linked_ids = RNA_boolean_get(op->ptr, "do_linked_ids");
  data.do_recursive = RNA_boolean_get(op->ptr, "do_recursive");

  /* Tag all IDs to delete. */
  BKE_lib_query_unused_ids_tag(bmain, LIB_TAG_DOIT, data);

  if (data.num_total[INDEX_ID_NULL] == 0) {
    BKE_report(op->reports, RPT_INFO, "No orphaned data to purge");
    return OPERATOR_CANCELLED;
  }

  BKE_id_multi_tagged_delete(bmain);

  BKE_reportf(op->reports, RPT_INFO, "Deleted %d data", data.num_total[INDEX_ID_NULL]);

  /* XXX: tree management normally happens from draw_outliner(), but when
   *      you're clicking to fast on Delete object from context menu in
   *      outliner several mouse events can be handled in one cycle without
   *      handling notifiers/redraw which leads to deleting the same object twice.
   *      cleanup tree here to prevent such cases. */
  if ((area != nullptr) && (area->spacetype == SPACE_OUTLINER)) {
    outliner_cleanup_tree(space_outliner);
  }

  DEG_relations_tag_update(bmain);
  WM_event_add_notifier(C, NC_ID | NA_REMOVED, nullptr);
  /* Force full redraw of the UI. */
  WM_main_add_notifier(NC_WINDOW, nullptr);

  outliner_orphans_purge_cleanup(op);

  return OPERATOR_FINISHED;
}

static void outliner_orphans_purge_cancel(bContext * /*C*/, wmOperator *op)
{
  outliner_orphans_purge_cleanup(op);
}

static void outliner_orphans_purge_ui(bContext * /*C*/, wmOperator *op)
{
  uiLayout *layout = op->layout;
  PointerRNA *ptr = op->ptr;
  if (!op->customdata) {
    /* This should only happen on 'adjust last operation' case, since `invoke` will not have  been
     * called then before showing the UI (the 'redo panel' UI uses WM-stored operator properties
     * and a newly-created operator).
     *
     * Since that operator is not 'registered' for adjusting from undo stack, this should never
     * happen currently. */
    BLI_assert_unreachable();
    op->customdata = MEM_new<LibQueryUnusedIDsData>(__func__);
  }
  LibQueryUnusedIDsData &data = *static_cast<LibQueryUnusedIDsData *>(op->customdata);

  std::string unused_message = "";
  unused_message_gen(unused_message, data.num_local);
  uiLayout *column = uiLayoutColumn(layout, true);
  uiItemR(column, ptr, "do_local_ids", UI_ITEM_NONE, nullptr, ICON_NONE);
  uiLayout *row = uiLayoutRow(column, true);
  uiItemS_ex(row, 2.67f);
  uiItemL(row, unused_message.c_str(), ICON_NONE);

  unused_message = "";
  unused_message_gen(unused_message, data.num_linked);
  column = uiLayoutColumn(layout, true);
  uiItemR(column, ptr, "do_linked_ids", UI_ITEM_NONE, nullptr, ICON_NONE);
  row = uiLayoutRow(column, true);
  uiItemS_ex(row, 2.67f);
  uiItemL(row, unused_message.c_str(), ICON_NONE);

  uiItemR(layout, ptr, "do_recursive", UI_ITEM_NONE, nullptr, ICON_NONE);
}

/*bfa - descriptions*/
static std::string wm_orphans_purge_get_description(struct bContext * /*C*/,
                                                    struct wmOperatorType * /*op*/,
                                                    struct PointerRNA *values)
{
  const bool linked = RNA_boolean_get(values, "do_linked_ids");
  const bool local = RNA_boolean_get(values, "do_local_ids");
  const bool recursive = RNA_boolean_get(values, "do_recursive");

  /*Unused data*/
  if (linked && local && !recursive) {
    return "Remove unused data from the scene";
  }
  /*Recursive Unused data*/
  else if (linked && local && recursive) {
    return "Recursively remove unused data from the scene\nChild objects will be removed too";
  }
  /*Unused Linked Data*/
  else if (linked && !local && !recursive) {
    return "Remove unused linked Data from the scene\nLocal data will stay intact";
  }
  /*Recursive Unused Linked Data*/
  else if (linked && !local && recursive) {
    return "Recursively remove unused linked Data from the scene\nLocal data will stay "
           "intact\nChild "
           "objects will be removed too";
  }
  /*Unused Local Data*/
  else if (!linked && local && !recursive) {
    return "Remove unused local Data from the scene\nLinked data will stay intact";
  }
  /*Recursive Unused Local Data*/
  else if (!linked && local && recursive) {
    return "Recursively remove unused local data from the scene\nLinked data will stay "
           "intact\nChild "
           "objects will be removed too";
  }
  return "";
}

void OUTLINER_OT_orphans_purge(wmOperatorType *ot)
{
  /* identifiers */
  ot->idname = "OUTLINER_OT_orphans_purge";
  ot->name = "Purge All";
  ot->description = "Clear all orphaned data without any users from the file";

  /* callbacks */
  /* ot->invoke = outliner_orphans_purge_invoke; */ /* bfa - we have predefined operators already */
  ot->exec = outliner_orphans_purge_exec;
  ot->cancel = outliner_orphans_purge_cancel;
  ot->get_description = wm_orphans_purge_get_description; /*bfa - descriptions*/

  ot->poll = ed_operator_outliner_id_orphans_active;
  ot->check = outliner_orphans_purge_check;
  ot->ui = outliner_orphans_purge_ui;

  /* flags */
  /* NOTE: No #OPTYPE_REGISTER, since this operator should not be 'adjustable'. */
  ot->flag = OPTYPE_UNDO;

  /* Actual user-visible settings. */
  RNA_def_boolean(ot->srna,
                  "do_local_ids",
                  true,
                  "Local Data-blocks",
                  "Include unused local data-blocks into deletion");
  RNA_def_boolean(ot->srna,
                  "do_linked_ids",
                  true,
                  "Linked Data-blocks",
                  "Include unused linked data-blocks into deletion");

  RNA_def_boolean(ot->srna,
                  "do_recursive",
                  false,
                  "Recursive Delete",
                  "Recursively check for indirectly unused data-blocks, ensuring that no orphaned "
                  "data-blocks remain after execution");
}

/** \} */

/* -------------------------------------------------------------------- */
/** \name Manage Orphan Data-Blocks Operator
 * \{ */

static int outliner_orphans_manage_invoke(bContext *C, wmOperator * /*op*/, const wmEvent *event)
{
  const int sizex = int(450.0f * UI_SCALE_FAC);
  const int sizey = int(450.0f * UI_SCALE_FAC);
  const rcti window_rect = {
      /*xmin*/ event->xy[0],
      /*xmax*/ event->xy[0] + sizex,
      /*ymin*/ event->xy[1],
      /*ymax*/ event->xy[1] + sizey,
  };

  if (WM_window_open(C,
                     IFACE_("Manage Unused Data"),
                     &window_rect,
                     SPACE_OUTLINER,
                     false,
                     false,
                     true,
                     WIN_ALIGN_LOCATION_CENTER,
                     nullptr,
                     nullptr) != nullptr)
  {
    SpaceOutliner *soutline = CTX_wm_space_outliner(C);
    soutline->outlinevis = SO_ID_ORPHANS;
    return OPERATOR_FINISHED;
  }
  return OPERATOR_CANCELLED;
}

void OUTLINER_OT_orphans_manage(wmOperatorType *ot)
{
  /* identifiers */
  ot->idname = "OUTLINER_OT_orphans_manage";
  ot->name = "Manage Unused Data";
  ot->description = "Open a window to manage unused data";

  /* callbacks */
  ot->invoke = outliner_orphans_manage_invoke;

  /* flags */
  ot->flag = OPTYPE_REGISTER;
}

/** \} */

}  // namespace blender::ed::outliner<|MERGE_RESOLUTION|>--- conflicted
+++ resolved
@@ -1525,12 +1525,8 @@
 
   /* callbacks */
   ot->exec = outliner_one_level_exec;
-<<<<<<< HEAD
   ot->get_description = outliner_ot_show_one_level_get_description; /*bfa - descriptions*/
-  ot->poll = ED_operator_outliner_active;
-=======
   ot->poll = ED_operator_region_outliner_active;
->>>>>>> 7934ebd4
 
   /* no undo or registry, UI option */
 
