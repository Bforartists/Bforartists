--- conflicted
+++ resolved
@@ -212,8 +212,6 @@
     CTX_wm_operator_poll_msg_set(&C, "No active attribute");
     return false;
   }
-<<<<<<< HEAD
-=======
 
   if (owner.type() == AttributeOwnerType::PointCloud) {
     PointCloud &pointcloud = *owner.get_pointcloud();
@@ -230,7 +228,6 @@
     return true;
   }
 
->>>>>>> 9a41dc73
   const CustomDataLayer *layer = BKE_attribute_search(
       owner, *name, CD_MASK_PROP_ALL, ATTR_DOMAIN_MASK_ALL);
   if (ELEM(layer->type, CD_PROP_STRING, CD_PROP_FLOAT4X4, CD_PROP_QUATERNION)) {
