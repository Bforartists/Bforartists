/* SPDX-FileCopyrightText: 2020 Blender Authors
 *
 * SPDX-License-Identifier: GPL-2.0-or-later */

/** \file
 * \ingroup edgeometry
 */

#include "MEM_guardedalloc.h"

#include "DNA_mesh_types.h"
#include "DNA_meshdata_types.h"
#include "DNA_pointcloud_types.h"

#include "BLI_color.hh"
#include "BLI_listbase.h"

#include "BKE_attribute.hh"
#include "BKE_context.hh"
#include "BKE_curves.hh"
#include "BKE_customdata.hh"
#include "BKE_deform.hh"
#include "BKE_geometry_set.hh"
#include "BKE_lib_id.hh"
#include "BKE_mesh.hh"
#include "BKE_object_deform.h"
#include "BKE_paint.hh"
#include "BKE_report.hh"

#include "BLT_translation.hh"

#include "RNA_access.hh"
#include "RNA_define.hh"
#include "RNA_enum_types.hh"

#include "DEG_depsgraph.hh"

#include "WM_api.hh"
#include "WM_types.hh"

#include "UI_interface.hh"
#include "UI_resources.hh"

#include "ED_geometry.hh"
#include "ED_mesh.hh"
#include "ED_object.hh"
#include "ED_sculpt.hh"

#include "geometry_intern.hh"

namespace blender::ed::geometry {

StringRefNull rna_property_name_for_type(const eCustomDataType type)
{
  switch (type) {
    case CD_PROP_FLOAT:
      return "value_float";
    case CD_PROP_FLOAT2:
      return "value_float_vector_2d";
    case CD_PROP_FLOAT3:
      return "value_float_vector_3d";
    case CD_PROP_COLOR:
    case CD_PROP_BYTE_COLOR:
      return "value_color";
    case CD_PROP_BOOL:
      return "value_bool";
    case CD_PROP_INT8:
    case CD_PROP_INT32:
      return "value_int";
    case CD_PROP_INT16_2D:
    case CD_PROP_INT32_2D:
      return "value_int_vector_2d";
    default:
      BLI_assert_unreachable();
      return "";
  }
}

PropertyRNA *rna_property_for_type(PointerRNA &ptr, const eCustomDataType type)
{
  return RNA_struct_find_property(&ptr, rna_property_name_for_type(type).c_str());
}

void register_rna_properties_for_attribute_types(StructRNA &srna)
{
  static blender::float4 color_default(1);

  RNA_def_float(&srna, "value_float", 0.0f, -FLT_MAX, FLT_MAX, "Value", "", -FLT_MAX, FLT_MAX);
  RNA_def_float_array(&srna,
                      "value_float_vector_2d",
                      2,
                      nullptr,
                      -FLT_MAX,
                      FLT_MAX,
                      "Value",
                      "",
                      -FLT_MAX,
                      FLT_MAX);
  RNA_def_float_array(&srna,
                      "value_float_vector_3d",
                      3,
                      nullptr,
                      -FLT_MAX,
                      FLT_MAX,
                      "Value",
                      "",
                      -FLT_MAX,
                      FLT_MAX);
  RNA_def_int(&srna, "value_int", 0, INT_MIN, INT_MAX, "Value", "", INT_MIN, INT_MAX);
  RNA_def_int_array(
      &srna, "value_int_vector_2d", 2, nullptr, INT_MIN, INT_MAX, "Value", "", INT_MIN, INT_MAX);
  RNA_def_float_color(
      &srna, "value_color", 4, color_default, -FLT_MAX, FLT_MAX, "Value", "", 0.0f, 1.0f);
  RNA_def_boolean(&srna, "value_bool", false, "Value", "");
}

GPointer rna_property_for_attribute_type_retrieve_value(PointerRNA &ptr,
                                                        const eCustomDataType type,
                                                        void *buffer)
{
  const StringRefNull prop_name = rna_property_name_for_type(type);
  switch (type) {
    case CD_PROP_FLOAT:
      *static_cast<float *>(buffer) = RNA_float_get(&ptr, prop_name.c_str());
      break;
    case CD_PROP_FLOAT2:
      RNA_float_get_array(&ptr, prop_name.c_str(), static_cast<float *>(buffer));
      break;
    case CD_PROP_FLOAT3:
      RNA_float_get_array(&ptr, prop_name.c_str(), static_cast<float *>(buffer));
      break;
    case CD_PROP_COLOR:
      RNA_float_get_array(&ptr, prop_name.c_str(), static_cast<float *>(buffer));
      break;
    case CD_PROP_BYTE_COLOR: {
      ColorGeometry4f value;
      RNA_float_get_array(&ptr, prop_name.c_str(), value);
      *static_cast<ColorGeometry4b *>(buffer) = value.encode();
      break;
    }
    case CD_PROP_BOOL:
      *static_cast<bool *>(buffer) = RNA_boolean_get(&ptr, prop_name.c_str());
      break;
    case CD_PROP_INT8:
      *static_cast<int8_t *>(buffer) = RNA_int_get(&ptr, prop_name.c_str());
      break;
    case CD_PROP_INT32:
      *static_cast<int32_t *>(buffer) = RNA_int_get(&ptr, prop_name.c_str());
      break;
    case CD_PROP_INT16_2D: {
      int2 value;
      RNA_int_get_array(&ptr, prop_name.c_str(), value);
      *static_cast<short2 *>(buffer) = short2(value);
      break;
    }
    case CD_PROP_INT32_2D:
      RNA_int_get_array(&ptr, prop_name.c_str(), static_cast<int *>(buffer));
      break;
    default:
      BLI_assert_unreachable();
      return {};
  }
  return GPointer(bke::custom_data_type_to_cpp_type(type), buffer);
}

void rna_property_for_attribute_type_set_value(PointerRNA &ptr,
                                               PropertyRNA &prop,
                                               const GPointer value)
{
  switch (bke::cpp_type_to_custom_data_type(*value.type())) {
    case CD_PROP_FLOAT:
      RNA_property_float_set(&ptr, &prop, *value.get<float>());
      break;
    case CD_PROP_FLOAT2:
      RNA_property_float_set_array(&ptr, &prop, *value.get<float2>());
      break;
    case CD_PROP_FLOAT3:
      RNA_property_float_set_array(&ptr, &prop, *value.get<float3>());
      break;
    case CD_PROP_BYTE_COLOR:
      RNA_property_float_set_array(&ptr, &prop, value.get<ColorGeometry4b>()->decode());
      break;
    case CD_PROP_COLOR:
      RNA_property_float_set_array(&ptr, &prop, *value.get<ColorGeometry4f>());
      break;
    case CD_PROP_BOOL:
      RNA_property_boolean_set(&ptr, &prop, *value.get<bool>());
      break;
    case CD_PROP_INT8:
      RNA_property_int_set(&ptr, &prop, *value.get<int8_t>());
      break;
    case CD_PROP_INT32:
      RNA_property_int_set(&ptr, &prop, *value.get<int32_t>());
      break;
    case CD_PROP_INT16_2D:
      RNA_property_int_set_array(&ptr, &prop, int2(*value.get<short2>()));
      break;
    case CD_PROP_INT32_2D:
      RNA_property_int_set_array(&ptr, &prop, *value.get<int2>());
      break;
    default:
      BLI_assert_unreachable();
  }
}

bool attribute_set_poll(bContext &C, const ID &object_data)
{
  AttributeOwner owner = AttributeOwner::from_id(&const_cast<ID &>(object_data));
  const std::optional<StringRef> name = BKE_attributes_active_name_get(owner);
  if (!name) {
    CTX_wm_operator_poll_msg_set(&C, "No active attribute");
    return false;
  }
  const CustomDataLayer *layer = BKE_attribute_search(
      owner, *name, CD_MASK_PROP_ALL, ATTR_DOMAIN_MASK_ALL);
  if (ELEM(layer->type, CD_PROP_STRING, CD_PROP_FLOAT4X4, CD_PROP_QUATERNION)) {
    CTX_wm_operator_poll_msg_set(&C, "The active attribute has an unsupported type");
    return false;
  }
  return true;
}

/*********************** Attribute Operators ************************/

static bool geometry_attributes_poll(bContext *C)
{
  using namespace blender::bke;
  const Object *ob = object::context_object(C);
  const Main *bmain = CTX_data_main(C);
  if (!ob || !BKE_id_is_editable(bmain, &ob->id)) {
    return false;
  }
  const ID *data = (ob) ? static_cast<const ID *>(ob->data) : nullptr;
  if (!data || !BKE_id_is_editable(bmain, data)) {
    return false;
  }
  return AttributeAccessor::from_id(*data).has_value();
}

static bool geometry_attributes_remove_poll(bContext *C)
{
  if (!geometry_attributes_poll(C)) {
    return false;
  }

  Object *ob = object::context_object(C);
  ID *data = (ob) ? static_cast<ID *>(ob->data) : nullptr;
  AttributeOwner owner = AttributeOwner::from_id(data);
<<<<<<< HEAD
  if (BKE_attributes_active_name_get(owner) != nullptr) {
=======
  if (BKE_attributes_active_name_get(owner) != std::nullopt) {
>>>>>>> f812af9b
    return true;
  }

  return false;
}

static const EnumPropertyItem *geometry_attribute_domain_itemf(bContext *C,
                                                               PointerRNA * /*ptr*/,
                                                               PropertyRNA * /*prop*/,
                                                               bool *r_free)
{
  if (C == nullptr) {
    return rna_enum_dummy_NULL_items;
  }

  Object *ob = object::context_object(C);
  if (ob == nullptr) {
    return rna_enum_dummy_NULL_items;
  }

  const AttributeOwner owner = AttributeOwner::from_id(static_cast<ID *>(ob->data));
  return rna_enum_attribute_domain_itemf(owner, false, r_free);
}

static wmOperatorStatus geometry_attribute_add_exec(bContext *C, wmOperator *op)
{
  Object *ob = object::context_object(C);
  ID *id = static_cast<ID *>(ob->data);

  char name[MAX_NAME];
  RNA_string_get(op->ptr, "name", name);
  eCustomDataType type = (eCustomDataType)RNA_enum_get(op->ptr, "data_type");
  bke::AttrDomain domain = bke::AttrDomain(RNA_enum_get(op->ptr, "domain"));
  AttributeOwner owner = AttributeOwner::from_id(id);
  CustomDataLayer *layer = BKE_attribute_new(owner, name, type, domain, op->reports);

  if (layer == nullptr) {
    return OPERATOR_CANCELLED;
  }

  BKE_attributes_active_set(owner, layer->name);

  DEG_id_tag_update(id, ID_RECALC_GEOMETRY);
  WM_main_add_notifier(NC_GEOM | ND_DATA, id);

  return OPERATOR_FINISHED;
}

static wmOperatorStatus geometry_attribute_add_invoke(bContext *C,
                                                      wmOperator *op,
                                                      const wmEvent *event)
{
  PropertyRNA *prop;
  prop = RNA_struct_find_property(op->ptr, "name");
  if (!RNA_property_is_set(op->ptr, prop)) {
    RNA_property_string_set(op->ptr, prop, DATA_("Attribute"));
  }
  /* Set a valid default domain, in case Point domain is not supported. */
  prop = RNA_struct_find_property(op->ptr, "domain");
  if (!RNA_property_is_set(op->ptr, prop)) {
    EnumPropertyItem *items;
    int totitems;
    bool free;
    RNA_property_enum_items(
        C, op->ptr, prop, const_cast<const EnumPropertyItem **>(&items), &totitems, &free);
    if (totitems > 0) {
      RNA_property_enum_set(op->ptr, prop, items[0].value);
    }
    if (free) {
      MEM_freeN(items);
    }
  }
  return WM_operator_props_popup_confirm_ex(
      C, op, event, IFACE_("Add Attribute"), CTX_IFACE_(BLT_I18NCONTEXT_OPERATOR_DEFAULT, "Add"));
}

void GEOMETRY_OT_attribute_add(wmOperatorType *ot)
{
  /* identifiers */
  ot->name = "Add Attribute";
  ot->description = "Add attribute to geometry";
  ot->idname = "GEOMETRY_OT_attribute_add";

  /* API callbacks. */
  ot->poll = geometry_attributes_poll;
  ot->exec = geometry_attribute_add_exec;
  ot->invoke = geometry_attribute_add_invoke;

  /* flags */
  ot->flag = OPTYPE_REGISTER | OPTYPE_UNDO;

  /* properties */
  PropertyRNA *prop;

  /* The default name of the new attribute can be translated if new data translation is enabled,
   * but since the user can choose it at invoke time, the translation happens in the invoke
   * callback instead of here. */
  prop = RNA_def_string(ot->srna, "name", nullptr, MAX_NAME, "Name", "Name of new attribute");
  RNA_def_property_flag(prop, PROP_SKIP_SAVE);

  prop = RNA_def_enum(ot->srna,
                      "domain",
                      rna_enum_attribute_domain_items,
                      int(bke::AttrDomain::Point),
                      "Domain",
                      "Type of element that attribute is stored on");
  RNA_def_enum_funcs(prop, geometry_attribute_domain_itemf);
  RNA_def_property_flag(prop, PROP_SKIP_SAVE);

  prop = RNA_def_enum(ot->srna,
                      "data_type",
                      rna_enum_attribute_type_items,
                      CD_PROP_FLOAT,
                      "Data Type",
                      "Type of data stored in attribute");
  RNA_def_property_flag(prop, PROP_SKIP_SAVE);
}

static wmOperatorStatus geometry_attribute_remove_exec(bContext *C, wmOperator *op)
{
  Object *ob = object::context_object(C);
  ID *id = static_cast<ID *>(ob->data);
  AttributeOwner owner = AttributeOwner::from_id(id);
  const StringRef name = *BKE_attributes_active_name_get(owner);

  if (!BKE_attribute_remove(owner, name, op->reports)) {
    return OPERATOR_CANCELLED;
  }

  int *active_index = BKE_attributes_active_index_p(owner);
  if (*active_index > 0) {
    *active_index -= 1;
  }

  DEG_id_tag_update(id, ID_RECALC_GEOMETRY);
  WM_main_add_notifier(NC_GEOM | ND_DATA, id);

  return OPERATOR_FINISHED;
}

void GEOMETRY_OT_attribute_remove(wmOperatorType *ot)
{
  /* identifiers */
  ot->name = "Remove Attribute";
  ot->description = "Remove attribute from geometry";
  ot->idname = "GEOMETRY_OT_attribute_remove";

  /* API callbacks. */
  ot->exec = geometry_attribute_remove_exec;
  ot->poll = geometry_attributes_remove_poll;

  /* flags */
  ot->flag = OPTYPE_REGISTER | OPTYPE_UNDO;
}

static wmOperatorStatus geometry_color_attribute_add_exec(bContext *C, wmOperator *op)
{
  Object *ob = object::context_object(C);
  ID *id = static_cast<ID *>(ob->data);

  char name[MAX_NAME];
  RNA_string_get(op->ptr, "name", name);
  eCustomDataType type = (eCustomDataType)RNA_enum_get(op->ptr, "data_type");
  bke::AttrDomain domain = bke::AttrDomain(RNA_enum_get(op->ptr, "domain"));
  AttributeOwner owner = AttributeOwner::from_id(id);
  CustomDataLayer *layer = BKE_attribute_new(owner, name, type, domain, op->reports);

  float color[4];
  RNA_float_get_array(op->ptr, "color", color);

  if (layer == nullptr) {
    return OPERATOR_CANCELLED;
  }

  BKE_id_attributes_active_color_set(id, layer->name);

  if (!BKE_id_attributes_color_find(id, BKE_id_attributes_default_color_name(id).value_or(""))) {
    BKE_id_attributes_default_color_set(id, layer->name);
  }

  sculpt_paint::object_active_color_fill(*ob, color, false);

  DEG_id_tag_update(id, ID_RECALC_GEOMETRY);
  WM_main_add_notifier(NC_GEOM | ND_DATA, id);

  return OPERATOR_FINISHED;
}

static wmOperatorStatus geometry_color_attribute_add_invoke(bContext *C,
                                                            wmOperator *op,
                                                            const wmEvent *event)
{
  PropertyRNA *prop;
  prop = RNA_struct_find_property(op->ptr, "name");
  if (!RNA_property_is_set(op->ptr, prop)) {
    RNA_property_string_set(op->ptr, prop, DATA_("Color"));
  }
  return WM_operator_props_popup_confirm_ex(C,
                                            op,
                                            event,
                                            IFACE_("Add Color Attribute"),
                                            CTX_IFACE_(BLT_I18NCONTEXT_OPERATOR_DEFAULT, "Add"));
}

enum class ConvertAttributeMode {
  Generic = 0,
  VertexGroup = 1,
};

static bool geometry_attribute_convert_poll(bContext *C)
{
  if (!geometry_attributes_poll(C)) {
    return false;
  }

  Object *ob = object::context_object(C);
  ID *data = static_cast<ID *>(ob->data);
  AttributeOwner owner = AttributeOwner::from_id(data);
  if (ob->type == OB_MESH) {
    if (CTX_data_edit_object(C) != nullptr) {
      CTX_wm_operator_poll_msg_set(C, "Operation is not allowed in edit mode");
      return false;
    }
  }
<<<<<<< HEAD
  if (BKE_attributes_active_name_get(owner) == nullptr) {
=======
  if (BKE_attributes_active_name_get(owner) == std::nullopt) {
>>>>>>> f812af9b
    return false;
  }
  return true;
}

bool convert_attribute(AttributeOwner &owner,
                       bke::MutableAttributeAccessor attributes,
                       const StringRef name,
                       const bke::AttrDomain dst_domain,
                       const eCustomDataType dst_type,
                       ReportList *reports)
{
  BLI_assert(attributes.contains(name));
  if (ELEM(dst_type, CD_PROP_STRING)) {
    if (reports) {
      BKE_report(reports, RPT_ERROR, "Cannot convert to the selected type");
    }
    return false;
  }

  const bool was_active = BKE_attributes_active_name_get(owner) == name;

  const std::string name_copy = name;
  const GVArray varray = *attributes.lookup_or_default(name_copy, dst_domain, dst_type);

  const CPPType &cpp_type = varray.type();
  void *new_data = MEM_mallocN_aligned(
      varray.size() * cpp_type.size, cpp_type.alignment, __func__);
  varray.materialize_to_uninitialized(new_data);
  attributes.remove(name_copy);
  if (!attributes.add(name_copy, dst_domain, dst_type, bke::AttributeInitMoveArray(new_data))) {
    MEM_freeN(new_data);
  }

  if (was_active) {
    /* The attribute active status is stored as an index. Changing the attribute's domain will
     * change its index, so reassign the active attribute if necessary.*/
    BKE_attributes_active_set(owner, name_copy);
  }

  return true;
}

static wmOperatorStatus geometry_attribute_convert_exec(bContext *C, wmOperator *op)
{
  Object *ob = object::context_object(C);
  ID *ob_data = static_cast<ID *>(ob->data);
  AttributeOwner owner = AttributeOwner::from_id(ob_data);
  const std::string name = *BKE_attributes_active_name_get(owner);

  if (ob->type == OB_MESH) {
    const ConvertAttributeMode mode = ConvertAttributeMode(RNA_enum_get(op->ptr, "mode"));

    Mesh *mesh = reinterpret_cast<Mesh *>(ob_data);
    bke::MutableAttributeAccessor attributes = mesh->attributes_for_write();

    switch (mode) {
      case ConvertAttributeMode::Generic: {
        if (!convert_attribute(owner,
                               attributes,
                               name,
                               bke::AttrDomain(RNA_enum_get(op->ptr, "domain")),
                               eCustomDataType(RNA_enum_get(op->ptr, "data_type")),
                               op->reports))
        {
          return OPERATOR_CANCELLED;
        }
        break;
      }
      case ConvertAttributeMode::VertexGroup: {
        Array<float> src_weights(mesh->verts_num);
        VArray<float> src_varray = *attributes.lookup_or_default<float>(
            name, bke::AttrDomain::Point, 0.0f);
        src_varray.materialize(src_weights);
        attributes.remove(name);

        bDeformGroup *defgroup = BKE_object_defgroup_new(ob, name);
        const int defgroup_index = BLI_findindex(BKE_id_defgroup_list_get(&mesh->id), defgroup);
        MDeformVert *dverts = BKE_object_defgroup_data_create(&mesh->id);
        for (const int i : IndexRange(mesh->verts_num)) {
          const float weight = src_weights[i];
          if (weight > 0.0f) {
            BKE_defvert_add_index_notest(dverts + i, defgroup_index, weight);
          }
        }
        AttributeOwner owner = AttributeOwner::from_id(&mesh->id);
        int *active_index = BKE_attributes_active_index_p(owner);
        if (*active_index > 0) {
          *active_index -= 1;
        }
        break;
      }
    }
    DEG_id_tag_update(&mesh->id, ID_RECALC_GEOMETRY);
    WM_main_add_notifier(NC_GEOM | ND_DATA, &mesh->id);
  }
  else if (ob->type == OB_CURVES) {
    Curves *curves_id = static_cast<Curves *>(ob->data);
    bke::CurvesGeometry &curves = curves_id->geometry.wrap();
    if (!convert_attribute(owner,
                           curves.attributes_for_write(),
                           name,
                           bke::AttrDomain(RNA_enum_get(op->ptr, "domain")),
                           eCustomDataType(RNA_enum_get(op->ptr, "data_type")),
                           op->reports))
    {
      return OPERATOR_CANCELLED;
    }
    DEG_id_tag_update(&curves_id->id, ID_RECALC_GEOMETRY);
    WM_main_add_notifier(NC_GEOM | ND_DATA, &curves_id->id);
  }
  else if (ob->type == OB_POINTCLOUD) {
    PointCloud &pointcloud = *static_cast<PointCloud *>(ob->data);
    if (!convert_attribute(owner,
                           pointcloud.attributes_for_write(),
                           name,
                           bke::AttrDomain(RNA_enum_get(op->ptr, "domain")),
                           eCustomDataType(RNA_enum_get(op->ptr, "data_type")),
                           op->reports))
    {
      return OPERATOR_CANCELLED;
    }
    DEG_id_tag_update(&pointcloud.id, ID_RECALC_GEOMETRY);
    WM_main_add_notifier(NC_GEOM | ND_DATA, &pointcloud.id);
  }

  BKE_attributes_active_set(owner, name);

  return OPERATOR_FINISHED;
}

static void geometry_color_attribute_add_ui(bContext * /*C*/, wmOperator *op)
{
  uiLayout *layout = op->layout;
  uiLayoutSetPropSep(layout, true);
  uiLayoutSetPropDecorate(layout, false);

  layout->prop(op->ptr, "name", UI_ITEM_NONE, std::nullopt, ICON_NONE);
  layout->prop(op->ptr, "domain", UI_ITEM_R_EXPAND, std::nullopt, ICON_NONE);
  layout->prop(op->ptr, "data_type", UI_ITEM_R_EXPAND, std::nullopt, ICON_NONE);
  layout->prop(op->ptr, "color", UI_ITEM_NONE, std::nullopt, ICON_NONE);
}

void GEOMETRY_OT_color_attribute_add(wmOperatorType *ot)
{
  /* identifiers */
  ot->name = "Add Color Attribute";
  ot->description = "Add color attribute to geometry";
  ot->idname = "GEOMETRY_OT_color_attribute_add";

  /* API callbacks. */
  ot->poll = geometry_attributes_poll;
  ot->exec = geometry_color_attribute_add_exec;
  ot->invoke = geometry_color_attribute_add_invoke;
  ot->ui = geometry_color_attribute_add_ui;

  /* flags */
  ot->flag = OPTYPE_REGISTER | OPTYPE_UNDO;

  /* properties */
  PropertyRNA *prop;

  /* The default name of the new attribute can be translated if new data translation is enabled,
   * but since the user can choose it at invoke time, the translation happens in the invoke
   * callback instead of here. */
  prop = RNA_def_string(
      ot->srna, "name", nullptr, MAX_NAME, "Name", "Name of new color attribute");
  RNA_def_property_flag(prop, PROP_SKIP_SAVE);

  prop = RNA_def_enum(ot->srna,
                      "domain",
                      rna_enum_color_attribute_domain_items,
                      int(bke::AttrDomain::Point),
                      "Domain",
                      "Type of element that attribute is stored on");

  prop = RNA_def_enum(ot->srna,
                      "data_type",
                      rna_enum_color_attribute_type_items,
                      CD_PROP_COLOR,
                      "Data Type",
                      "Type of data stored in attribute");

  static float default_color[4] = {0.0f, 0.0f, 0.0f, 1.0f};

  prop = RNA_def_float_color(
      ot->srna, "color", 4, nullptr, 0.0f, FLT_MAX, "Color", "Default fill color", 0.0f, 1.0f);
  RNA_def_property_subtype(prop, PROP_COLOR);
  RNA_def_property_float_array_default(prop, default_color);
}

static wmOperatorStatus geometry_color_attribute_set_render_exec(bContext *C, wmOperator *op)
{
  Object *ob = object::context_object(C);
  ID *id = static_cast<ID *>(ob->data);

  char name[MAX_NAME];
  RNA_string_get(op->ptr, "name", name);

  if (BKE_id_attributes_color_find(id, name)) {
    BKE_id_attributes_default_color_set(id, name);

    DEG_id_tag_update(id, ID_RECALC_GEOMETRY);
    WM_main_add_notifier(NC_GEOM | ND_DATA, id);

    return OPERATOR_FINISHED;
  }

  return OPERATOR_CANCELLED;
}

void GEOMETRY_OT_color_attribute_render_set(wmOperatorType *ot)
{
  /* identifiers */
  ot->name = "Set Render Color";
  ot->description = "Set default color attribute used for rendering";
  ot->idname = "GEOMETRY_OT_color_attribute_render_set";

  /* API callbacks. */
  ot->poll = geometry_attributes_poll;
  ot->exec = geometry_color_attribute_set_render_exec;

  /* flags */
  ot->flag = OPTYPE_REGISTER | OPTYPE_INTERNAL;

  /* properties */
  PropertyRNA *prop;

  prop = RNA_def_string(ot->srna, "name", "Color", MAX_NAME, "Name", "Name of color attribute");
  RNA_def_property_flag(prop, PROP_SKIP_SAVE);
}

static wmOperatorStatus geometry_color_attribute_remove_exec(bContext *C, wmOperator *op)
{
  Object *ob = object::context_object(C);
  ID *id = static_cast<ID *>(ob->data);
  const std::string active_name = BKE_id_attributes_active_color_name(id).value_or("");
  if (active_name.empty()) {
    return OPERATOR_CANCELLED;
  }
  AttributeOwner owner = AttributeOwner::from_id(id);
  if (!BKE_attribute_remove(owner, active_name, op->reports)) {
    return OPERATOR_CANCELLED;
  }

  DEG_id_tag_update(id, ID_RECALC_GEOMETRY);
  WM_main_add_notifier(NC_GEOM | ND_DATA, id);

  return OPERATOR_FINISHED;
}

static bool geometry_color_attributes_remove_poll(bContext *C)
{
  if (!geometry_attributes_poll(C)) {
    return false;
  }

  const Object *ob = object::context_object(C);
  const ID *data = static_cast<ID *>(ob->data);

  if (BKE_id_attributes_color_find(data, BKE_id_attributes_active_color_name(data).value_or(""))) {
    return true;
  }

  return false;
}

void GEOMETRY_OT_color_attribute_remove(wmOperatorType *ot)
{
  /* identifiers */
  ot->name = "Remove Color Attribute";
  ot->description = "Remove color attribute from geometry";
  ot->idname = "GEOMETRY_OT_color_attribute_remove";

  /* API callbacks. */
  ot->exec = geometry_color_attribute_remove_exec;
  ot->poll = geometry_color_attributes_remove_poll;

  /* flags */
  ot->flag = OPTYPE_REGISTER | OPTYPE_UNDO;
}

static wmOperatorStatus geometry_color_attribute_duplicate_exec(bContext *C, wmOperator *op)
{
  Object *ob = object::context_object(C);
  ID *id = static_cast<ID *>(ob->data);
  const std::optional<StringRef> active_name = BKE_id_attributes_active_color_name(id);
  if (!active_name) {
    return OPERATOR_CANCELLED;
  }

  AttributeOwner owner = AttributeOwner::from_id(id);
  CustomDataLayer *new_layer = BKE_attribute_duplicate(owner, *active_name, op->reports);
  if (new_layer == nullptr) {
    return OPERATOR_CANCELLED;
  }

  BKE_id_attributes_active_color_set(id, new_layer->name);

  DEG_id_tag_update(id, ID_RECALC_GEOMETRY);
  WM_main_add_notifier(NC_GEOM | ND_DATA, id);

  return OPERATOR_FINISHED;
}

static bool geometry_color_attributes_duplicate_poll(bContext *C)
{
  if (!geometry_attributes_poll(C)) {
    return false;
  }
  if (CTX_data_edit_object(C) != nullptr) {
    CTX_wm_operator_poll_msg_set(C, "Operation is not allowed in edit mode");
    return false;
  }

  const Object *ob = object::context_object(C);
  const ID *data = static_cast<ID *>(ob->data);

  if (BKE_id_attributes_color_find(data, BKE_id_attributes_active_color_name(data).value_or(""))) {
    return true;
  }

  return false;
}

void GEOMETRY_OT_color_attribute_duplicate(wmOperatorType *ot)
{
  /* identifiers */
  ot->name = "Duplicate Color Attribute";
  ot->description = "Duplicate color attribute";
  ot->idname = "GEOMETRY_OT_color_attribute_duplicate";

  /* API callbacks. */
  ot->exec = geometry_color_attribute_duplicate_exec;
  ot->poll = geometry_color_attributes_duplicate_poll;

  /* flags */
  ot->flag = OPTYPE_REGISTER | OPTYPE_UNDO;
}

static wmOperatorStatus geometry_attribute_convert_invoke(bContext *C,
                                                          wmOperator *op,
                                                          const wmEvent * /*event*/)
{
  Object *ob = object::context_object(C);
  ID *id = static_cast<ID *>(ob->data);
  AttributeOwner owner = AttributeOwner::from_id(id);
  const bke::AttributeAccessor accessor = *bke::AttributeAccessor::from_id(*id);
  const bke::AttributeMetaData meta_data = *accessor.lookup_meta_data(
      *BKE_attributes_active_name_get(owner));

  PropertyRNA *prop = RNA_struct_find_property(op->ptr, "domain");
  if (!RNA_property_is_set(op->ptr, prop)) {
    RNA_property_enum_set(op->ptr, prop, int(meta_data.domain));
  }
  prop = RNA_struct_find_property(op->ptr, "data_type");
  if (!RNA_property_is_set(op->ptr, prop)) {
    RNA_property_enum_set(op->ptr, prop, meta_data.data_type);
  }

  return WM_operator_props_dialog_popup(
      C, op, 300, IFACE_("Convert Attribute Domain"), IFACE_("Convert"));
}

static void geometry_attribute_convert_ui(bContext *C, wmOperator *op)
{
  uiLayout *layout = op->layout;
  uiLayoutSetPropSep(layout, true);
  uiLayoutSetPropDecorate(layout, false);

  Object *ob = object::context_object(C);
  if (ob->type == OB_MESH) {
    layout->prop(op->ptr, "mode", UI_ITEM_NONE, std::nullopt, ICON_NONE);
  }

  const ConvertAttributeMode mode = ob->type == OB_MESH ?
                                        ConvertAttributeMode(RNA_enum_get(op->ptr, "mode")) :
                                        ConvertAttributeMode::Generic;

  if (mode == ConvertAttributeMode::Generic) {
    if (ob->type != OB_POINTCLOUD) {
      layout->prop(op->ptr, "domain", UI_ITEM_NONE, std::nullopt, ICON_NONE);
    }
    layout->prop(op->ptr, "data_type", UI_ITEM_NONE, std::nullopt, ICON_NONE);
  }
}

static EnumPropertyItem convert_attribute_mode_items[] = {
    {int(ConvertAttributeMode::Generic), "GENERIC", 0, "Generic", ""},
    {int(ConvertAttributeMode::VertexGroup), "VERTEX_GROUP", 0, "Vertex Group", ""},
    {0, nullptr, 0, nullptr, nullptr},
};

static const EnumPropertyItem *geometry_attribute_convert_mode_itemf(bContext *C,
                                                                     PointerRNA * /*ptr*/,
                                                                     PropertyRNA * /*prop*/,
                                                                     bool *r_free)
{
  if (C == nullptr) {
    return rna_enum_dummy_NULL_items;
  }

  Object *ob = object::context_object(C);
  if (ob == nullptr) {
    return rna_enum_dummy_NULL_items;
  }

  if (ob->type == OB_MESH) {
    *r_free = false;
    return convert_attribute_mode_items;
  }

  EnumPropertyItem *items = nullptr;
  int totitem = 0;
  for (const EnumPropertyItem &item : convert_attribute_mode_items) {
    if (item.value == int(ConvertAttributeMode::Generic)) {
      RNA_enum_item_add(&items, &totitem, &item);
    }
  }
  RNA_enum_item_end(&items, &totitem);
  *r_free = true;
  return items;
}

static bool geometry_color_attribute_convert_poll(bContext *C)
{
  if (!geometry_attributes_poll(C)) {
    return false;
  }

  if (CTX_data_edit_object(C) != nullptr) {
    CTX_wm_operator_poll_msg_set(C, "Operation is not allowed in edit mode");
    return false;
  }

  Object *ob = object::context_object(C);
  ID *id = static_cast<ID *>(ob->data);
  if (GS(id->name) != ID_ME) {
    return false;
  }
  const Mesh *mesh = static_cast<const Mesh *>(ob->data);
  const char *name = mesh->active_color_attribute;
  const bke::AttributeAccessor attributes = mesh->attributes();
  const std::optional<bke::AttributeMetaData> meta_data = attributes.lookup_meta_data(name);
  if (!meta_data) {
    return false;
  }
  if (!(ATTR_DOMAIN_AS_MASK(meta_data->domain) & ATTR_DOMAIN_MASK_COLOR) ||
      !(CD_TYPE_AS_MASK(meta_data->data_type) & CD_MASK_COLOR_ALL))
  {
    return false;
  }

  return true;
}

static wmOperatorStatus geometry_color_attribute_convert_exec(bContext *C, wmOperator *op)
{
  Object *ob = object::context_object(C);
  Mesh *mesh = static_cast<Mesh *>(ob->data);
  AttributeOwner owner = AttributeOwner::from_id(&mesh->id);
  convert_attribute(owner,
                    mesh->attributes_for_write(),
                    mesh->active_color_attribute,
                    bke::AttrDomain(RNA_enum_get(op->ptr, "domain")),
                    eCustomDataType(RNA_enum_get(op->ptr, "data_type")),
                    op->reports);
  DEG_id_tag_update(&mesh->id, ID_RECALC_GEOMETRY);
  WM_main_add_notifier(NC_GEOM | ND_DATA, &mesh->id);
  return OPERATOR_FINISHED;
}

static wmOperatorStatus geometry_color_attribute_convert_invoke(bContext *C,
                                                                wmOperator *op,
                                                                const wmEvent * /*event*/)
{
  Object *ob = object::context_object(C);
  Mesh *mesh = static_cast<Mesh *>(ob->data);
  const char *name = mesh->active_color_attribute;
  const bke::AttributeMetaData meta_data = *mesh->attributes().lookup_meta_data(name);

  PropertyRNA *prop = RNA_struct_find_property(op->ptr, "domain");
  if (!RNA_property_is_set(op->ptr, prop)) {
    RNA_property_enum_set(op->ptr, prop, int(meta_data.domain));
  }
  prop = RNA_struct_find_property(op->ptr, "data_type");
  if (!RNA_property_is_set(op->ptr, prop)) {
    RNA_property_enum_set(op->ptr, prop, meta_data.data_type);
  }

  return WM_operator_props_dialog_popup(
      C, op, 300, IFACE_("Convert Color Attribute Domain"), IFACE_("Convert"));
}

static void geometry_color_attribute_convert_ui(bContext * /*C*/, wmOperator *op)
{
  uiLayout *layout = op->layout;
  uiLayoutSetPropSep(layout, true);
  uiLayoutSetPropDecorate(layout, false);

  layout->prop(op->ptr, "domain", UI_ITEM_R_EXPAND, std::nullopt, ICON_NONE);
  layout->prop(op->ptr, "data_type", UI_ITEM_R_EXPAND, std::nullopt, ICON_NONE);
}

void GEOMETRY_OT_color_attribute_convert(wmOperatorType *ot)
{
  ot->name = "Convert Color Attribute";
  ot->description = "Change how the color attribute is stored";
  ot->idname = "GEOMETRY_OT_color_attribute_convert";

  ot->invoke = geometry_color_attribute_convert_invoke;
  ot->exec = geometry_color_attribute_convert_exec;
  ot->poll = geometry_color_attribute_convert_poll;
  ot->ui = geometry_color_attribute_convert_ui;

  ot->flag = OPTYPE_REGISTER | OPTYPE_UNDO;

  PropertyRNA *prop;

  prop = RNA_def_enum(ot->srna,
                      "domain",
                      rna_enum_color_attribute_domain_items,
                      int(bke::AttrDomain::Point),
                      "Domain",
                      "Type of element that attribute is stored on");
  RNA_def_property_flag(prop, PROP_SKIP_SAVE);

  prop = RNA_def_enum(ot->srna,
                      "data_type",
                      rna_enum_color_attribute_type_items,
                      CD_PROP_COLOR,
                      "Data Type",
                      "Type of data stored in attribute");
  RNA_def_property_flag(prop, PROP_SKIP_SAVE);
}

void GEOMETRY_OT_attribute_convert(wmOperatorType *ot)
{
  ot->name = "Convert Attribute";
  ot->description = "Change how the attribute is stored";
  ot->idname = "GEOMETRY_OT_attribute_convert";

  ot->invoke = geometry_attribute_convert_invoke;
  ot->exec = geometry_attribute_convert_exec;
  ot->poll = geometry_attribute_convert_poll;
  ot->ui = geometry_attribute_convert_ui;

  ot->flag = OPTYPE_REGISTER | OPTYPE_UNDO;

  PropertyRNA *prop;

  prop = RNA_def_enum(ot->srna,
                      "mode",
                      convert_attribute_mode_items,
                      int(ConvertAttributeMode::Generic),
                      "Mode",
                      "");
  RNA_def_enum_funcs(prop, geometry_attribute_convert_mode_itemf);

  prop = RNA_def_enum(ot->srna,
                      "domain",
                      rna_enum_attribute_domain_items,
                      int(bke::AttrDomain::Point),
                      "Domain",
                      "Which geometry element to move the attribute to");
  RNA_def_enum_funcs(prop, geometry_attribute_domain_itemf);

  RNA_def_enum(
      ot->srna, "data_type", rna_enum_attribute_type_items, CD_PROP_FLOAT, "Data Type", "");
}

}  // namespace blender::ed::geometry<|MERGE_RESOLUTION|>--- conflicted
+++ resolved
@@ -246,11 +246,7 @@
   Object *ob = object::context_object(C);
   ID *data = (ob) ? static_cast<ID *>(ob->data) : nullptr;
   AttributeOwner owner = AttributeOwner::from_id(data);
-<<<<<<< HEAD
-  if (BKE_attributes_active_name_get(owner) != nullptr) {
-=======
   if (BKE_attributes_active_name_get(owner) != std::nullopt) {
->>>>>>> f812af9b
     return true;
   }
 
@@ -475,11 +471,7 @@
       return false;
     }
   }
-<<<<<<< HEAD
-  if (BKE_attributes_active_name_get(owner) == nullptr) {
-=======
   if (BKE_attributes_active_name_get(owner) == std::nullopt) {
->>>>>>> f812af9b
     return false;
   }
   return true;
