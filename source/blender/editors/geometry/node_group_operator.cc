/* SPDX-FileCopyrightText: 2023 Blender Authors
 *
 * SPDX-License-Identifier: GPL-2.0-or-later */

/** \file
 * \ingroup edcurves
 */

#include "BLI_array_utils.hh"
#include "BLI_index_mask.hh"
#include "BLI_listbase.h"
#include "BLI_rect.h"
#include "BLI_string_utf8.h"

#include "DNA_key_types.h"
#include "ED_curves.hh"
#include "ED_grease_pencil.hh"
#include "ED_object.hh"
#include "ED_screen.hh"
#include "ED_select_utils.hh"
#include "ED_view3d.hh"

#include "WM_api.hh"

#include "BKE_asset.hh"
#include "BKE_compute_context_cache.hh"
#include "BKE_compute_contexts.hh"
#include "BKE_context.hh"
#include "BKE_curves.hh"
#include "BKE_customdata.hh"
#include "BKE_editmesh.hh"
#include "BKE_geometry_set.hh"
#include "BKE_grease_pencil.hh"
#include "BKE_layer.hh"
#include "BKE_lib_id.hh"
#include "BKE_lib_query.hh"
#include "BKE_main.hh"
#include "BKE_material.hh"
#include "BKE_mesh.hh"
#include "BKE_mesh_wrapper.hh"
#include "BKE_node_runtime.hh"
#include "BKE_object.hh"
#include "BKE_paint.hh"
#include "BKE_paint_bvh.hh"
#include "BKE_pointcloud.hh"
#include "BKE_report.hh"
#include "BKE_scene.hh"
#include "BKE_screen.hh"
#include "BKE_workspace.hh"

#include "DNA_object_types.h"
#include "DNA_scene_types.h"

#include "DEG_depsgraph.hh"
#include "DEG_depsgraph_build.hh"
#include "DEG_depsgraph_query.hh"

#include "RNA_access.hh"
#include "RNA_define.hh"

#include "UI_interface_layout.hh"
#include "UI_resources.hh"

#include "ED_asset.hh"
#include "ED_asset_menu_utils.hh"
#include "ED_geometry.hh"
#include "ED_mesh.hh"
#include "ED_sculpt.hh"

#include "BLT_translation.hh"

#include "NOD_geometry_nodes_caller_ui.hh"
#include "NOD_geometry_nodes_dependencies.hh"
#include "NOD_geometry_nodes_execute.hh"
#include "NOD_geometry_nodes_lazy_function.hh"

#include "AS_asset_catalog.hh"
#include "AS_asset_catalog_path.hh"
#include "AS_asset_catalog_tree.hh"
#include "AS_asset_library.hh"
#include "AS_asset_representation.hh"

#include <xxhash.h>

#include "geometry_intern.hh"

#include <fmt/format.h>

namespace geo_log = blender::nodes::geo_eval_log;

namespace blender::ed::geometry {

using asset_system::AssetRepresentation;

struct ErrorsForType {
  int duplicate_count = 0;
  bool is_builtin_operator = false;
  Vector<std::string> idname_validation_errors;
  BLI_STRUCT_EQUALITY_OPERATORS_3(ErrorsForType,
                                  duplicate_count,
                                  is_builtin_operator,
                                  idname_validation_errors);
};
using OperatorRegisterErrors = Map<std::string, ErrorsForType>;

static OperatorRegisterErrors &get_registration_errors()
{
  static Map<std::string, ErrorsForType> errors_by_idname;
  return errors_by_idname;
}

/**
 * Abstraction layer over local node groups and assets, so operators can be registered and
 * referenced regardless of that distinction.
 */
struct OperatorTypeData : public wmOperatorType::TypeData {
  std::string name;
  std::string idname;
  StringRefNull custom_idname;
  std::string description;
  GeometryNodeAssetTraitFlag flag;

  struct LocalRef {
    uint32_t session_uid;
  };
  std::variant<AssetWeakReference, LocalRef> group_ref;

  std::array<int64_t, 2> hash;

  static std::optional<OperatorTypeData> from_asset(const AssetRepresentation &asset,
                                                    OperatorRegisterErrors &errors);
  static std::optional<OperatorTypeData> from_group(const bNodeTree &group,
                                                    OperatorRegisterErrors &errors);

 private:
  /** Should be called after any data changes. */
  void ensure_hash();
};

void OperatorTypeData::ensure_hash()
{
  XXH3_state_t *hash_state = XXH3_createState();
  BLI_SCOPED_DEFER([&hash_state]() -> void { XXH3_freeState(hash_state); })
  XXH3_128bits_reset(hash_state);
  XXH3_128bits_update(hash_state, this->name.data(), this->name.size());
  XXH3_128bits_update(hash_state, this->description.data(), this->description.size());
  XXH3_128bits_update(hash_state, &this->flag, sizeof(this->flag));
  std::visit(
      [&](const auto &value) {
        using T = std::decay_t<decltype(value)>;
        if constexpr (std::is_same_v<T, AssetWeakReference>) {
          XXH3_128bits_update(
              hash_state, &value.asset_library_type, sizeof(value.asset_library_type));
          if (value.asset_library_identifier) {
            XXH3_128bits_update(hash_state,
                                value.asset_library_identifier,
                                strlen(value.asset_library_identifier));
          }
          if (value.relative_asset_identifier) {
            XXH3_128bits_update(hash_state,
                                value.relative_asset_identifier,
                                strlen(value.relative_asset_identifier));
          }
        }
        else if constexpr (std::is_same_v<T, LocalRef>) {
          XXH3_128bits_update(hash_state, &value.session_uid, sizeof(value.session_uid));
        }
      },
      this->group_ref);
  static_assert(sizeof(this->hash) == sizeof(XXH128_hash_t));
  const XXH128_hash_t xxh3_hash = XXH3_128bits_digest(hash_state);
  this->hash[0] = xxh3_hash.low64;
  this->hash[1] = xxh3_hash.high64;
}

static std::optional<std::string> operator_idname_get(const StringRefNull custom_idname,
                                                      OperatorRegisterErrors *errors)
{
  ReportList reports;
  BKE_reports_init(&reports, RPT_STORE | RPT_PRINT_HANDLED_BY_OWNER);
  BLI_SCOPED_DEFER([&]() { BKE_reports_free(&reports); });
  if (!WM_operator_idname_ok_or_report(&reports, custom_idname.c_str())) {
    if (errors) {
      ErrorsForType &errors_for_type = errors->lookup_or_add_default_as(custom_idname);
      LISTBASE_FOREACH (Report *, report, &reports.list) {
        errors_for_type.idname_validation_errors.append_as(report->message);
      }
    }
    return std::nullopt;
  }
  char idname_buf[OP_MAX_TYPENAME];
  WM_operator_bl_idname(idname_buf, custom_idname.c_str());
  return idname_buf;
}

static std::optional<StringRefNull> custom_idname_for_asset(const AssetRepresentation &asset)
{
  const AssetMetaData &metadata = asset.get_metadata();
  const IDProperty *id_property = BKE_asset_metadata_idprop_find(&metadata, "node_tool_idname");
  if (!id_property || id_property->type != IDP_STRING) {
    return std::nullopt;
  }
  return IDP_string_get(id_property);
}

static std::optional<std::string> operator_idname_for_asset(const AssetRepresentation &asset)
{
  const std::optional<StringRefNull> custom_idname = custom_idname_for_asset(asset);
  if (!custom_idname) {
    return std::nullopt;
  }
  return operator_idname_get(*custom_idname, nullptr);
}

std::optional<OperatorTypeData> OperatorTypeData::from_asset(
    const asset_system::AssetRepresentation &asset, OperatorRegisterErrors &errors)
{
  const std::optional<StringRefNull> custom_idname = custom_idname_for_asset(asset);
  if (!custom_idname) {
    return std::nullopt;
  }
  std::optional<std::string> idname = operator_idname_get(*custom_idname, &errors);
  if (!idname) {
    return std::nullopt;
  }

  const AssetMetaData &metadata = asset.get_metadata();
  OperatorTypeData type_data;
  type_data.name = asset.get_name();
  type_data.idname = std::move(*idname);
  type_data.custom_idname = *custom_idname;
  type_data.description = metadata.description ? metadata.description : "";
  const IDProperty *traits_flag = BKE_asset_metadata_idprop_find(
      &metadata, "geometry_node_asset_traits_flag");
  if (!traits_flag || traits_flag->type != IDP_INT) {
    return std::nullopt;
  }
  type_data.flag = GeometryNodeAssetTraitFlag(IDP_int_get(traits_flag));
  type_data.group_ref = asset.make_weak_reference();
  type_data.ensure_hash();
  return type_data;
}

static std::optional<StringRefNull> custom_idname_for_group(const bNodeTree &group)
{
  const char *idname = group.geometry_node_asset_traits->node_tool_idname;
  if (!idname) {
    return std::nullopt;
  }
  return StringRefNull(idname);
}

static std::optional<std::string> operator_idname_for_group(const bNodeTree &group)
{
  const char *idname = group.geometry_node_asset_traits->node_tool_idname;
  if (!idname) {
    return std::nullopt;
  }
  return operator_idname_get(idname, nullptr);
}

std::optional<OperatorTypeData> OperatorTypeData::from_group(const bNodeTree &group,
                                                             OperatorRegisterErrors &errors)
{
  const std::optional<StringRefNull> custom_idname = custom_idname_for_group(group);
  if (!custom_idname) {
    return std::nullopt;
  }
  std::optional<std::string> idname = operator_idname_get(*custom_idname, &errors);
  if (!idname) {
    return std::nullopt;
  }
  OperatorTypeData type_data;
  type_data.name = BKE_id_name(group.id);
  type_data.idname = std::move(*idname);
  type_data.custom_idname = *custom_idname;
  type_data.description = group.description ? group.description : "";
  type_data.flag = GeometryNodeAssetTraitFlag(group.geometry_node_asset_traits->flag);
  type_data.group_ref = OperatorTypeData::LocalRef{group.id.session_uid};
  type_data.ensure_hash();
  return type_data;
}

GeometryNodeAssetTraitFlag asset_flag_for_context(const Object &active_object);

/* -------------------------------------------------------------------- */
/** \name Operator
 * \{ */

static const bNodeTree *get_asset_or_local_node_group(const bContext &C,
                                                      const wmOperatorType &ot,
                                                      ReportList *reports)
{
  Main &bmain = *CTX_data_main(&C);
  const auto &type_data = static_cast<const OperatorTypeData &>(*ot.custom_data);
  return std::visit(
      [&](const auto &value) -> const bNodeTree * {
        using T = std::decay_t<decltype(value)>;
        if constexpr (std::is_same_v<T, OperatorTypeData::LocalRef>) {
          return id_cast<const bNodeTree *>(
              BKE_libblock_find_session_uid(&bmain, ID_NT, value.session_uid));
        }
        else if constexpr (std::is_same_v<T, AssetWeakReference>) {
          const asset_system::AssetRepresentation *asset = ed::asset::find_asset_from_weak_ref(
              C, value, reports);
          if (!asset) {
            return nullptr;
          }
          return id_cast<const bNodeTree *>(asset::asset_local_id_ensure_imported(bmain, *asset));
        }
        return nullptr;
      },
      type_data.group_ref);
}

static const bNodeTree *get_node_group(const bContext &C,
                                       const wmOperatorType &ot,
                                       ReportList *reports)
{
  const bNodeTree *group = get_asset_or_local_node_group(C, ot, reports);
  if (!group) {
    return nullptr;
  }
  if (group->type != NTREE_GEOMETRY) {
    if (reports) {
      BKE_report(reports, RPT_ERROR, "Asset is not a geometry node group");
    }
    return nullptr;
  }
  return group;
}

GeoOperatorLog::~GeoOperatorLog() = default;

/**
 * The socket value log is stored statically so it can be used in the node editor. A fancier
 * storage system shouldn't be necessary, since the goal is just to be able to debug intermediate
 * values when building a tool.
 */
static GeoOperatorLog &get_static_eval_log()
{
  static GeoOperatorLog log;
  return log;
}

const GeoOperatorLog &node_group_operator_static_eval_log()
{
  return get_static_eval_log();
}

/** Find all the visible node editors to log values for. */
static void find_socket_log_contexts(const Main &bmain,
                                     Set<ComputeContextHash> &r_socket_log_contexts)
{
  wmWindowManager *wm = static_cast<wmWindowManager *>(bmain.wm.first);
  if (wm == nullptr) {
    return;
  }
  LISTBASE_FOREACH (const wmWindow *, window, &wm->windows) {
    const bScreen *screen = BKE_workspace_active_screen_get(window->workspace_hook);
    LISTBASE_FOREACH (const ScrArea *, area, &screen->areabase) {
      const SpaceLink *sl = static_cast<SpaceLink *>(area->spacedata.first);
      if (sl->spacetype == SPACE_NODE) {
        const SpaceNode &snode = *reinterpret_cast<const SpaceNode *>(sl);
        if (snode.edittree == nullptr) {
          continue;
        }
        if (snode.node_tree_sub_type != SNODE_GEOMETRY_TOOL) {
          continue;
        }
        bke::ComputeContextCache compute_context_cache;
        const Map<const bke::bNodeTreeZone *, ComputeContextHash> hash_by_zone =
            geo_log::GeoNodesLog::get_context_hash_by_zone_for_node_editor(snode,
                                                                           compute_context_cache);
        for (const ComputeContextHash &hash : hash_by_zone.values()) {
          r_socket_log_contexts.add(hash);
        }
      }
    }
  }
}

static const ImplicitSharingInfo *get_vertex_group_sharing_info(const Mesh &mesh)
{
  const int layer_index = CustomData_get_layer_index(&mesh.vert_data, CD_MDEFORMVERT);
  if (layer_index == -1) {
    return nullptr;
  }
  return mesh.vert_data.layers[layer_index].sharing_info;
}

/**
 * This class adds a user to shared mesh data, requiring modifications of the mesh to reallocate
 * the data and its sharing info. This allows tracking which data is modified without having to
 * explicitly compare it.
 */
class MeshState {
  VectorSet<ImplicitSharingPtr<>> sharing_infos_;

 public:
  MeshState(const Mesh &mesh)
  {
    if (mesh.runtime->face_offsets_sharing_info) {
      this->freeze_shared_state(*mesh.runtime->face_offsets_sharing_info);
    }
    mesh.attributes().foreach_attribute([&](const bke::AttributeIter &iter) {
      const bke::GAttributeReader attribute = iter.get();
      if (attribute.varray.size() == 0) {
        return;
      }
      if (attribute.sharing_info) {
        this->freeze_shared_state(*attribute.sharing_info);
      }
    });
    if (const ImplicitSharingInfo *sharing_info = get_vertex_group_sharing_info(mesh)) {
      this->freeze_shared_state(*sharing_info);
    }
  }

  void freeze_shared_state(const ImplicitSharingInfo &sharing_info)
  {
    if (sharing_infos_.add(ImplicitSharingPtr<>{&sharing_info})) {
      sharing_info.add_user();
    }
  }
};

static std::string shape_key_attribute_name(const KeyBlock &kb)
{
  return fmt::format(".kb:{}", kb.name);
}

/** Support shape keys by propagating them through geometry nodes as attributes. */
static void add_shape_keys_as_attributes(Mesh &mesh, const Key &key)
{
  bke::MutableAttributeAccessor attributes = mesh.attributes_for_write();
  LISTBASE_FOREACH (const KeyBlock *, kb, &key.block) {
    if (kb == key.refkey) {
      /* The basis key will just receive values from the mesh positions. */
      continue;
    }
    const Span<float3> key_data(static_cast<float3 *>(kb->data), kb->totelem);
    attributes.add<float3>(shape_key_attribute_name(*kb),
                           bke::AttrDomain::Point,
                           bke::AttributeInitVArray(VArray<float3>::from_span(key_data)));
  }
}

/* Copy shape key attributes back to the key data-block. */
static void store_attributes_to_shape_keys(const Mesh &mesh, Key &key)
{
  const bke::AttributeAccessor attributes = mesh.attributes();
  LISTBASE_FOREACH (KeyBlock *, kb, &key.block) {
    const VArray attr = *attributes.lookup<float3>(shape_key_attribute_name(*kb),
                                                   bke::AttrDomain::Point);
    if (!attr) {
      continue;
    }
    MEM_freeN(kb->data);
    kb->data = MEM_malloc_arrayN(attr.size(), sizeof(float3), __func__);
    kb->totelem = attr.size();
    attr.materialize({static_cast<float3 *>(kb->data), attr.size()});
  }
  if (KeyBlock *kb = key.refkey) {
    const Span<float3> positions = mesh.vert_positions();
    MEM_freeN(kb->data);
    kb->data = MEM_malloc_arrayN(positions.size(), sizeof(float3), __func__);
    kb->totelem = positions.size();
    array_utils::copy(positions, MutableSpan(static_cast<float3 *>(kb->data), positions.size()));
  }
}

static void remove_shape_key_attributes(Mesh &mesh, const Key &key)
{
  bke::MutableAttributeAccessor attributes = mesh.attributes_for_write();
  LISTBASE_FOREACH (KeyBlock *, kb, &key.block) {
    attributes.remove(shape_key_attribute_name(*kb));
  }
}

/**
 * Geometry nodes currently requires working on "evaluated" data-blocks (rather than "original"
 * data-blocks that are part of a #Main data-base). This could change in the future, but for now,
 * we need to create evaluated copies of geometry before passing it to geometry nodes. Implicit
 * sharing lets us avoid copying attribute data though.
 */
static bke::GeometrySet get_original_geometry_eval_copy(Depsgraph &depsgraph,
                                                        Object &object,
                                                        nodes::GeoNodesOperatorData &operator_data,
                                                        Vector<MeshState> &orig_mesh_states)
{
  switch (object.type) {
    case OB_CURVES: {
      Curves *curves = BKE_curves_copy_for_eval(static_cast<const Curves *>(object.data));
      return bke::GeometrySet::from_curves(curves);
    }
    case OB_POINTCLOUD: {
      PointCloud *points = BKE_pointcloud_copy_for_eval(
          static_cast<const PointCloud *>(object.data));
      return bke::GeometrySet::from_pointcloud(points);
    }
    case OB_MESH: {
      Mesh *mesh = static_cast<Mesh *>(object.data);

      if (std::shared_ptr<BMEditMesh> &em = mesh->runtime->edit_mesh) {
        operator_data.active_point_index = BM_mesh_active_vert_index_get(em->bm);
        operator_data.active_edge_index = BM_mesh_active_edge_index_get(em->bm);
        operator_data.active_face_index = BM_mesh_active_face_index_get(em->bm, false, true);
        EDBM_mesh_load_ex(DEG_get_bmain(&depsgraph), &object, true);
        EDBM_mesh_free_data(mesh->runtime->edit_mesh.get());
        em->bm = nullptr;
      }

      if (bke::pbvh::Tree *pbvh = bke::object::pbvh_get(object)) {
        /* Currently many sculpt mode operations do not tag normals dirty (see use of
         * #Mesh::tag_positions_changed_no_normals()), so access within geometry nodes cannot
         * know that normals are out of date and recalculate them. Update them here instead. */
        bke::pbvh::update_normals(depsgraph, object, *pbvh);
      }

      if (Key *key = mesh->key) {
        /* Add the shape key attributes to the original mesh before the evaluated copy. Applying
         * the result of the operator in sculpt mode uses the attributes on the original mesh to
         * detect which changes. */
        add_shape_keys_as_attributes(*mesh, *key);
      }

      Mesh *mesh_copy = BKE_mesh_copy_for_eval(*mesh);
      orig_mesh_states.append_as(*mesh_copy);
      return bke::GeometrySet::from_mesh(mesh_copy);
    }
    case OB_GREASE_PENCIL: {
      const GreasePencil *grease_pencil = static_cast<const GreasePencil *>(object.data);
      if (const bke::greasepencil::Layer *active_layer = grease_pencil->get_active_layer()) {
        operator_data.active_layer_index = *grease_pencil->get_layer_index(*active_layer);
      }
      GreasePencil *grease_pencil_copy = BKE_grease_pencil_copy_for_eval(grease_pencil);
      grease_pencil_copy->runtime->eval_frame = int(DEG_get_ctime(&depsgraph));
      return bke::GeometrySet::from_grease_pencil(grease_pencil_copy);
    }
    default:
      return {};
  }
}

static void store_result_geometry(const bContext &C,
                                  const wmOperator &op,
                                  const Depsgraph &depsgraph,
                                  Main &bmain,
                                  Scene &scene,
                                  Object &object,
                                  const RegionView3D *rv3d,
                                  bke::GeometrySet geometry)
{
  geometry.ensure_owns_direct_data();
  switch (object.type) {
    case OB_CURVES: {
      Curves &curves = *static_cast<Curves *>(object.data);
      Curves *new_curves = geometry.get_curves_for_write();
      if (!new_curves) {
        curves.geometry.wrap() = {};
        break;
      }

      /* Anonymous attributes shouldn't be available on the applied geometry. */
      new_curves->geometry.wrap().attributes_for_write().remove_anonymous();

      curves.geometry.wrap() = std::move(new_curves->geometry.wrap());
      BKE_object_material_from_eval_data(&bmain, &object, &new_curves->id);
      DEG_id_tag_update(&curves.id, ID_RECALC_GEOMETRY);
      break;
    }
    case OB_POINTCLOUD: {
      PointCloud &points = *static_cast<PointCloud *>(object.data);
      PointCloud *new_points =
          geometry.get_component_for_write<bke::PointCloudComponent>().release();
      if (!new_points) {
        new_points->attribute_storage.wrap() = {};
        points.totpoint = 0;
        break;
      }

      /* Anonymous attributes shouldn't be available on the applied geometry. */
      new_points->attributes_for_write().remove_anonymous();

      BKE_object_material_from_eval_data(&bmain, &object, &new_points->id);
      BKE_pointcloud_nomain_to_pointcloud(new_points, &points);
      DEG_id_tag_update(&points.id, ID_RECALC_GEOMETRY);
      break;
    }
    case OB_MESH: {
      Mesh &mesh = *static_cast<Mesh *>(object.data);

      Mesh *new_mesh = geometry.get_component_for_write<bke::MeshComponent>().release();
      if (new_mesh) {
        /* Anonymous attributes shouldn't be available on the applied geometry. */
        new_mesh->attributes_for_write().remove_anonymous();
        BKE_object_material_from_eval_data(&bmain, &object, &new_mesh->id);
      }
      else {
        new_mesh = BKE_mesh_new_nomain(0, 0, 0, 0);
      }

      if (Key *key = mesh.key) {
        /* Copy the evaluated shape key attributes back to the key data-block. */
        store_attributes_to_shape_keys(*new_mesh, *key);
      }

      if (object.mode == OB_MODE_SCULPT) {
        sculpt_paint::store_mesh_from_eval(op, scene, depsgraph, rv3d, object, new_mesh);
        if (Key *key = mesh.key) {
          /* Make sure to free the shape key attributes after `sculpt_paint::store_mesh_from_eval`
           * because that uses the attributes to detect changes, for a critical performance
           * optimization when only changing specific attributes. */
          remove_shape_key_attributes(mesh, *key);
        }
      }
      else {
        if (Key *key = mesh.key) {
          /* Make sure to free the attributes before converting to #BMesh for edit mode; removing
           * attributes on #BMesh requires reallocating the dynamic AoS storage. */
          remove_shape_key_attributes(*new_mesh, *key);
        }
        if (object.mode == OB_MODE_EDIT) {
          EDBM_mesh_make_from_mesh(&object, new_mesh, scene.toolsettings->selectmode, true);
          BKE_editmesh_looptris_and_normals_calc(mesh.runtime->edit_mesh.get());
          BKE_id_free(nullptr, new_mesh);
          DEG_id_tag_update(&mesh.id, ID_RECALC_GEOMETRY);
        }
        else {
          BKE_mesh_nomain_to_mesh(new_mesh, &mesh, &object, false);
          DEG_id_tag_update(&mesh.id, ID_RECALC_GEOMETRY);
        }
      }

      break;
    }
    case OB_GREASE_PENCIL: {
      const int eval_frame = int(DEG_get_ctime(&depsgraph));

      GreasePencil &grease_pencil = *static_cast<GreasePencil *>(object.data);
      Vector<int> editable_layer_indices;
      for (const int layer_i : grease_pencil.layers().index_range()) {
        const bke::greasepencil::Layer &layer = grease_pencil.layer(layer_i);
        if (!layer.is_editable()) {
          continue;
        }
        editable_layer_indices.append(layer_i);
      }

      bool inserted_new_keyframe = false;
      for (const int layer_i : editable_layer_indices) {
        bke::greasepencil::Layer &layer = grease_pencil.layer(layer_i);
        /* TODO: For now, we always create a blank keyframe, but it might be good to expose this as
         * an option and allow to duplicate the previous key. */
        const bool duplicate_previous_key = false;
        ed::greasepencil::ensure_active_keyframe(
            scene, grease_pencil, layer, duplicate_previous_key, inserted_new_keyframe);
      }
      GreasePencil *new_grease_pencil =
          geometry.get_component_for_write<bke::GreasePencilComponent>().get_for_write();
      if (!new_grease_pencil) {
        /* Clear the Grease Pencil geometry. */
        for (const int layer_i : editable_layer_indices) {
          bke::greasepencil::Layer &layer = grease_pencil.layer(layer_i);
          if (bke::greasepencil::Drawing *drawing_orig = grease_pencil.get_drawing_at(layer,
                                                                                      eval_frame))
          {
            drawing_orig->strokes_for_write() = {};
            drawing_orig->tag_topology_changed();
          }
        }
      }
      else {
        IndexMaskMemory memory;
        const IndexMask editable_layers = IndexMask::from_indices(editable_layer_indices.as_span(),
                                                                  memory);
        ed::greasepencil::apply_eval_grease_pencil_data(
            *new_grease_pencil, eval_frame, editable_layers, grease_pencil);

        /* There might be layers with empty names after evaluation. Make sure to rename them. */
        bke::greasepencil::ensure_non_empty_layer_names(bmain, grease_pencil);
        BKE_object_material_from_eval_data(&bmain, &object, &new_grease_pencil->id);
      }

      DEG_id_tag_update(&grease_pencil.id, ID_RECALC_GEOMETRY);
      if (inserted_new_keyframe) {
        WM_event_add_notifier(&C, NC_GPENCIL | NA_EDITED, nullptr);
      }
    }
  }
}

/**
 * Gather IDs used by the node group, and the node group itself if there are any. We need to use
 * *all* IDs because the only mechanism we have to replace the socket ID pointers with their
 * evaluated counterparts is evaluating the node group data-block itself.
 */
static void gather_node_group_ids(const bNodeTree &node_tree, Set<ID *> &ids)
{
  const int orig_size = ids.size();
  BLI_assert(node_tree.runtime->geometry_nodes_eval_dependencies);
  for (ID *id : node_tree.runtime->geometry_nodes_eval_dependencies->ids.values()) {
    ids.add(id);
  }
  if (ids.size() != orig_size) {
    /* Only evaluate the node group if it references data-blocks. In that case it needs to be
     * evaluated so that ID pointers are switched to point to evaluated data-blocks. */
    ids.add(const_cast<ID *>(&node_tree.id));
  }
}

static const bNodeTreeInterfaceSocket *find_group_input_by_identifier(const bNodeTree &node_group,
                                                                      const StringRef identifier)
{
  for (const bNodeTreeInterfaceSocket *input : node_group.interface_inputs()) {
    if (input->identifier == identifier) {
      return input;
    }
  }
  return nullptr;
}

static std::optional<ID_Type> socket_type_to_id_type(const eNodeSocketDatatype socket_type)
{
  switch (socket_type) {
    case SOCK_CUSTOM:
    case SOCK_FLOAT:
    case SOCK_VECTOR:
    case SOCK_RGBA:
    case SOCK_SHADER:
    case SOCK_BOOLEAN:
    case SOCK_INT:
    case SOCK_STRING:
    case SOCK_GEOMETRY:
    case SOCK_ROTATION:
    case SOCK_MENU:
    case SOCK_MATRIX:
    case SOCK_BUNDLE:
    case SOCK_CLOSURE:
      return std::nullopt;
    case SOCK_OBJECT:
      return ID_OB;
    case SOCK_IMAGE:
      return ID_IM;
    case SOCK_COLLECTION:
      return ID_GR;
    case SOCK_TEXTURE:
      return ID_TE;
    case SOCK_MATERIAL:
      return ID_MA;
    case SOCK_FONT:
      return ID_VF;
    case SOCK_SCENE:
      return ID_SCE;
    case SOCK_TEXT_ID:
      return ID_TXT;
    case SOCK_MASK:
      return ID_MSK;
    case SOCK_SOUND:
      return ID_SO;
  }
  return std::nullopt;
}

/**
 * Gather IDs referenced from node group input properties (the redo panel). In the end, the group
 * input properties will be copied to contain evaluated data-blocks from the active and/or an extra
 * depsgraph.
 */
static Map<StringRef, ID *> gather_input_ids(const Main &bmain,
                                             const bNodeTree &node_group,
                                             const IDProperty &properties)
{
  Map<StringRef, ID *> ids;
  IDP_foreach_property(
      &const_cast<IDProperty &>(properties), IDP_TYPE_FILTER_STRING, [&](IDProperty *prop) {
        const bNodeTreeInterfaceSocket *input = find_group_input_by_identifier(node_group,
                                                                               prop->name);
        if (!input) {
          return;
        }
        const std::optional<ID_Type> id_type = socket_type_to_id_type(
            input->socket_typeinfo()->type);
        if (!id_type) {
          return;
        }
        const char *id_name = IDP_string_get(prop);
        ID *id = BKE_libblock_find_name(&const_cast<Main &>(bmain), *id_type, id_name);
        if (!id) {
          return;
        }
        ids.add(prop->name, id);
      });
  return ids;
}

static Depsgraph *build_extra_depsgraph(const Depsgraph &depsgraph_active, const Set<ID *> &ids)
{
  Depsgraph *depsgraph = DEG_graph_new(DEG_get_bmain(&depsgraph_active),
                                       DEG_get_input_scene(&depsgraph_active),
                                       DEG_get_input_view_layer(&depsgraph_active),
                                       DEG_get_mode(&depsgraph_active));
  DEG_graph_build_from_ids(depsgraph, Vector<ID *>(ids.begin(), ids.end()));
  DEG_evaluate_on_refresh(depsgraph);
  return depsgraph;
}

static IDProperty *replace_strings_with_id_pointers(const IDProperty &op_properties,
                                                    const Map<StringRef, ID *> &input_ids)
{
  IDProperty *properties = bke::idprop::create_group("Exec Properties").release();
  IDP_foreach_property(&const_cast<IDProperty &>(op_properties), 0, [&](IDProperty *prop) {
    if (ID *id = input_ids.lookup_default(prop->name, nullptr)) {
      IDP_AddToGroup(properties, bke::idprop::create(prop->name, id).release());
    }
    else {
      IDP_AddToGroup(properties, IDP_CopyProperty(prop));
    }
  });
  return properties;
}

static void replace_inputs_evaluated_data_blocks(
    IDProperty &properties, const nodes::GeoNodesOperatorDepsgraphs &depsgraphs)
{
  IDP_foreach_property(&properties, IDP_TYPE_FILTER_ID, [&](IDProperty *property) {
    if (ID *id = IDP_ID_get(property)) {
      if (ID_TYPE_USE_COPY_ON_EVAL(GS(id->name))) {
        property->data.pointer = const_cast<ID *>(depsgraphs.get_evaluated_id(*id));
      }
    }
  });
}

static bool object_has_editable_data(const Main &bmain, const Object &object)
{
  if (!ELEM(object.type, OB_CURVES, OB_POINTCLOUD, OB_MESH, OB_GREASE_PENCIL)) {
    return false;
  }
  if (!BKE_id_is_editable(&bmain, static_cast<const ID *>(object.data))) {
    return false;
  }
  return true;
}

static Vector<Object *> gather_supported_objects(const bContext &C,
                                                 const Main &bmain,
                                                 const eObjectMode mode)
{
  Vector<Object *> objects;
  Set<const ID *> unique_object_data;

  auto handle_object = [&](Object *object) {
    if (object->mode != mode) {
      return;
    }
    if (!unique_object_data.add(static_cast<const ID *>(object->data))) {
      return;
    }
    if (!object_has_editable_data(bmain, *object)) {
      return;
    }
    objects.append(object);
  };

  if (mode == OB_MODE_OBJECT) {
    CTX_DATA_BEGIN (&C, Object *, object, selected_objects) {
      handle_object(object);
    }
    CTX_DATA_END;
  }
  else {
    Scene *scene = CTX_data_scene(&C);
    ViewLayer *view_layer = CTX_data_view_layer(&C);
    View3D *v3d = CTX_wm_view3d(&C);
    Object *active_object = CTX_data_active_object(&C);
    if (v3d && active_object) {
      FOREACH_OBJECT_IN_MODE_BEGIN (scene, view_layer, v3d, active_object->type, mode, ob) {
        handle_object(ob);
      }
      FOREACH_OBJECT_IN_MODE_END;
    }
  }
  return objects;
}

static wmOperatorStatus run_node_group_exec(bContext *C, wmOperator *op)
{
  Main *bmain = CTX_data_main(C);
  Scene *scene = CTX_data_scene(C);
  Object *active_object = CTX_data_active_object(C);
  if (!active_object) {
    return OPERATOR_CANCELLED;
  }
  const eObjectMode mode = eObjectMode(active_object->mode);

  const bNodeTree *node_tree_orig = get_node_group(*C, *op->type, op->reports);
  if (!node_tree_orig) {
    return OPERATOR_CANCELLED;
  }

  const Vector<Object *> objects = gather_supported_objects(*C, *bmain, mode);

  Depsgraph *depsgraph_active = CTX_data_ensure_evaluated_depsgraph(C);
  Set<ID *> extra_ids;
  gather_node_group_ids(*node_tree_orig, extra_ids);
  const Map<StringRef, ID *> input_ids = gather_input_ids(
      *bmain, *node_tree_orig, *op->properties);
  for (ID *id : input_ids.values()) {
    /* Skip IDs that are already fully evaluated in the active depsgraph. */
    if (!DEG_id_is_fully_evaluated(depsgraph_active, id)) {
      extra_ids.add(id);
    }
  }

  const nodes::GeoNodesOperatorDepsgraphs depsgraphs{
      depsgraph_active,
      extra_ids.is_empty() ? nullptr : build_extra_depsgraph(*depsgraph_active, extra_ids),
  };

  IDProperty *properties = replace_strings_with_id_pointers(*op->properties, input_ids);
  BLI_SCOPED_DEFER([&]() { IDP_FreeProperty_ex(properties, false); });

  replace_inputs_evaluated_data_blocks(*properties, depsgraphs);

  const bNodeTree *node_tree = nullptr;
  if (depsgraphs.extra) {
    node_tree = DEG_get_evaluated(depsgraphs.extra, node_tree_orig);
  }
  else {
    node_tree = node_tree_orig;
  }

  const nodes::GeometryNodesLazyFunctionGraphInfo *lf_graph_info =
      nodes::ensure_geometry_nodes_lazy_function_graph(*node_tree).get();
  if (lf_graph_info == nullptr) {
    BKE_report(op->reports, RPT_ERROR, "Cannot evaluate node group");
    return OPERATOR_CANCELLED;
  }

  if (!node_tree->group_output_node()) {
    BKE_report(op->reports, RPT_ERROR, "Node group must have a group output node");
    return OPERATOR_CANCELLED;
  }
  if (node_tree->interface_outputs().is_empty() ||
      !STREQ(node_tree->interface_outputs()[0]->socket_type, "NodeSocketGeometry"))
  {
    BKE_report(op->reports, RPT_ERROR, "Node group's first output must be a geometry");
    return OPERATOR_CANCELLED;
  }

  bke::OperatorComputeContext compute_context;
  Set<ComputeContextHash> socket_log_contexts;
  GeoOperatorLog &eval_log = get_static_eval_log();
  eval_log.log = std::make_unique<geo_log::GeoNodesLog>();
  eval_log.node_group_name = node_tree->id.name + 2;
  find_socket_log_contexts(*bmain, socket_log_contexts);

  /* May be null if operator called from outside 3D view context. */
  const RegionView3D *rv3d = CTX_wm_region_view3d(C);
  Vector<MeshState> orig_mesh_states;

  for (Object *object : objects) {
    nodes::GeoNodesOperatorData operator_eval_data{};
    operator_eval_data.mode = mode;
    operator_eval_data.depsgraphs = &depsgraphs;
    operator_eval_data.self_object_orig = object;
    operator_eval_data.scene_orig = scene;
    RNA_int_get_array(op->ptr, "mouse_position", operator_eval_data.mouse_position);
    RNA_int_get_array(op->ptr, "region_size", operator_eval_data.region_size);
    RNA_float_get_array(op->ptr, "cursor_position", operator_eval_data.cursor_position);
    RNA_float_get_array(op->ptr, "cursor_rotation", &operator_eval_data.cursor_rotation.w);
    RNA_float_get_array(
        op->ptr, "viewport_projection_matrix", operator_eval_data.viewport_winmat.base_ptr());
    RNA_float_get_array(
        op->ptr, "viewport_view_matrix", operator_eval_data.viewport_viewmat.base_ptr());
    operator_eval_data.viewport_is_perspective = RNA_boolean_get(op->ptr,
                                                                 "viewport_is_perspective");

    nodes::GeoNodesCallData call_data{};
    call_data.operator_data = &operator_eval_data;
    call_data.eval_log = eval_log.log.get();
    if (object == active_object) {
      /* Only log values from the active object. */
      call_data.socket_log_contexts = &socket_log_contexts;
    }

    bke::GeometrySet geometry_orig = get_original_geometry_eval_copy(
        *depsgraph_active, *object, operator_eval_data, orig_mesh_states);

    bke::GeometrySet new_geometry = nodes::execute_geometry_nodes_on_geometry(
        *node_tree, properties, compute_context, call_data, std::move(geometry_orig));

    store_result_geometry(
        *C, *op, *depsgraph_active, *bmain, *scene, *object, rv3d, std::move(new_geometry));
    WM_event_add_notifier(C, NC_GEOM | ND_DATA, object->data);
  }

  geo_log::GeoTreeLog &tree_log = eval_log.log->get_tree_log(compute_context.hash());
  tree_log.ensure_node_warnings(*bmain);
  for (const geo_log::NodeWarning &warning : tree_log.all_warnings) {
    if (warning.type == nodes::NodeWarningType::Info) {
      BKE_report(op->reports, RPT_INFO, warning.message.c_str());
    }
    else {
      BKE_report(op->reports, RPT_WARNING, warning.message.c_str());
    }
  }

  return OPERATOR_FINISHED;
}

/**
 * Input node values are stored as operator properties in order to support redoing from the redo
 * panel for a few reasons:
 *  1. Some data (like the mouse position) cannot be retrieved from the `exec` callback used for
 *     operator redo. Redo is meant to just call the operator again with the exact same properties.
 *  2. While adjusting an input in the redo panel, the user doesn't expect anything else to change.
 *     If we retrieve other data like the viewport transform on every execution, that won't be the
 *     case.
 * We use operator RNA properties instead of operator custom data because the custom data struct
 * isn't maintained for the redo `exec` call.
 */
static void store_input_node_values_rna_props(const bContext &C,
                                              wmOperator &op,
                                              const wmEvent &event)
{
  Scene *scene = CTX_data_scene(&C);
  /* NOTE: `region` and `rv3d` may be null when called from a script. */
  const ARegion *region = CTX_wm_region(&C);
  const RegionView3D *rv3d = CTX_wm_region_view3d(&C);

  /* Mouse position node inputs. */
  RNA_int_set_array(op.ptr, "mouse_position", event.mval);
  RNA_int_set_array(
      op.ptr,
      "region_size",
      region ? int2(BLI_rcti_size_x(&region->winrct), BLI_rcti_size_y(&region->winrct)) : int2(0));

  /* 3D cursor node inputs. */
  const View3DCursor &cursor = scene->cursor;
  RNA_float_set_array(op.ptr, "cursor_position", cursor.location);
  math::Quaternion cursor_rotation = cursor.rotation();
  RNA_float_set_array(op.ptr, "cursor_rotation", &cursor_rotation.w);

  /* Viewport transform node inputs. */
  RNA_float_set_array(op.ptr,
                      "viewport_projection_matrix",
                      rv3d ? float4x4(rv3d->winmat).base_ptr() : float4x4::identity().base_ptr());
  RNA_float_set_array(op.ptr,
                      "viewport_view_matrix",
                      rv3d ? float4x4(rv3d->viewmat).base_ptr() : float4x4::identity().base_ptr());
  RNA_boolean_set(op.ptr, "viewport_is_perspective", rv3d ? bool(rv3d->is_persp) : true);
}

static wmOperatorStatus run_node_group_invoke(bContext *C, wmOperator *op, const wmEvent *event)
{
  const bNodeTree *node_tree = get_node_group(*C, *op->type, op->reports);
  if (!node_tree) {
    return OPERATOR_CANCELLED;
  }

  store_input_node_values_rna_props(*C, *op, *event);

  nodes::update_input_properties_from_node_tree(*node_tree, op->properties, *op->properties, true);
  nodes::update_output_properties_from_node_tree(*node_tree, op->properties, *op->properties);

  return run_node_group_exec(C, op);
}

static void run_node_group_ui(bContext *C, wmOperator *op)
{
  ui::Layout &layout = *op->layout;
  layout.use_property_split_set(true);
  layout.use_property_decorate_set(false);
  Main *bmain = CTX_data_main(C);
  PointerRNA bmain_ptr = RNA_main_pointer_create(bmain);

  const bNodeTree *node_tree = get_node_group(*C, *op->type, nullptr);
  if (!node_tree) {
    return;
  }

  bke::OperatorComputeContext compute_context;
  GeoOperatorLog &eval_log = get_static_eval_log();

  geo_log::GeoTreeLog *tree_log = eval_log.log ?
                                      &eval_log.log->get_tree_log(compute_context.hash()) :
                                      nullptr;
  nodes::draw_geometry_nodes_operator_redo_ui(
      *C, *op, const_cast<bNodeTree &>(*node_tree), tree_log);
}

static bool run_node_ui_poll(wmOperatorType * /*ot*/, PointerRNA *ptr)
{
  bool result = false;
  RNA_STRUCT_BEGIN (ptr, prop) {
    int flag = RNA_property_flag(prop);
    if ((flag & PROP_HIDDEN) == 0) {
      result = true;
      break;
    }
  }
  RNA_STRUCT_END;
  return result;
}

static bool run_node_group_poll(bContext *C, wmOperatorType *ot)
{
  const auto &type_data = *static_cast<const OperatorTypeData *>(ot->custom_data.get());
  const Object *active_object = CTX_data_active_object(C);
  if (!active_object) {
    return false;
  }
  const GeometryNodeAssetTraitFlag flag = asset_flag_for_context(*active_object);
  if ((type_data.flag & flag) != flag) {
    return false;
  }
  return true;
}

static void register_node_tool(wmOperatorType *ot,
                               std::unique_ptr<OperatorTypeData> &type_data_ptr)
{
  OperatorTypeData &type_data = *type_data_ptr;
  ot->custom_data = std::move(type_data_ptr);

  PropertyRNA *prop;
  ot->name = type_data.name.c_str();
  ot->idname = type_data.idname.c_str();
  ot->description = type_data.description.empty() ? nullptr : type_data.description.c_str();

  ot->pyop_poll = run_node_group_poll;
  ot->invoke = run_node_group_invoke;
  ot->exec = run_node_group_exec;
  ot->ui = run_node_group_ui;
  ot->ui_poll = run_node_ui_poll;

  ot->flag = OPTYPE_REGISTER | OPTYPE_UNDO | OPTYPE_NODE_TOOL;
  if (type_data.flag & GEO_NODE_ASSET_WAIT_FOR_CURSOR) {
    ot->flag |= OPTYPE_DEPENDS_ON_CURSOR;
  }

  /* See comment for #store_input_node_values_rna_props. */
  prop = RNA_def_int_array(ot->srna,
                           "mouse_position",
                           2,
                           nullptr,
                           INT_MIN,
                           INT_MAX,
                           "Mouse Position",
                           "Mouse coordinates in region space",
                           INT_MIN,
                           INT_MAX);
  RNA_def_property_flag(prop, PROP_HIDDEN);
  prop = RNA_def_int_array(
      ot->srna, "region_size", 2, nullptr, 0, INT_MAX, "Region Size", "", 0, INT_MAX);
  RNA_def_property_flag(prop, PROP_HIDDEN);
  prop = RNA_def_float_array(ot->srna,
                             "cursor_position",
                             3,
                             nullptr,
                             -FLT_MAX,
                             FLT_MAX,
                             "3D Cursor Position",
                             "",
                             -FLT_MAX,
                             FLT_MAX);
  RNA_def_property_flag(prop, PROP_HIDDEN);
  prop = RNA_def_float_array(ot->srna,
                             "cursor_rotation",
                             4,
                             nullptr,
                             -FLT_MAX,
                             FLT_MAX,
                             "3D Cursor Rotation",
                             "",
                             -FLT_MAX,
                             FLT_MAX);
  RNA_def_property_flag(prop, PROP_HIDDEN);
  prop = RNA_def_float_array(ot->srna,
                             "viewport_projection_matrix",
                             16,
                             nullptr,
                             -FLT_MAX,
                             FLT_MAX,
                             "Viewport Projection Transform",
                             "",
                             -FLT_MAX,
                             FLT_MAX);
  RNA_def_property_flag(prop, PROP_HIDDEN);
  prop = RNA_def_float_array(ot->srna,
                             "viewport_view_matrix",
                             16,
                             nullptr,
                             -FLT_MAX,
                             FLT_MAX,
                             "Viewport View Transform",
                             "",
                             -FLT_MAX,
                             FLT_MAX);
  RNA_def_property_flag(prop, PROP_HIDDEN);
  prop = RNA_def_boolean(
      ot->srna, "viewport_is_perspective", false, "Viewport Is Perspective", "");
  RNA_def_property_flag(prop, PROP_HIDDEN);
}

void ui_template_node_operator_registration_errors(ui::Layout &layout,
                                                   const StringRefNull idname_py)
{
  const OperatorRegisterErrors &errors = get_registration_errors();
  const ErrorsForType *errors_for_type = errors.lookup_ptr(idname_py);
  if (!errors_for_type) {
    return;
  }
  ui::Layout &col = layout.column(false);
  if (errors_for_type->is_builtin_operator) {
    col.label(TIP_("Operator is already registered"), ICON_ERROR);
  }
  if (errors_for_type->duplicate_count != 0) {
    col.label(fmt::format(fmt::runtime(TIP_("Duplicates: {}")), errors_for_type->duplicate_count),
              ICON_ERROR);
  }
  for (const std::string &error : errors_for_type->idname_validation_errors) {
    col.label(error, ICON_ERROR);
  }
}

static Vector<std::unique_ptr<OperatorTypeData>> get_node_tools_type_data(
    const bContext &C, Main &bmain, OperatorRegisterErrors &errors)
{
  Vector<std::unique_ptr<OperatorTypeData>> all_types;
  LISTBASE_FOREACH (bNodeTree *, ntree, &bmain.nodetrees) {
    if (ID_IS_ASSET(&ntree->id)) {
      continue;
    }
    if (!ntree->geometry_node_asset_traits) {
      continue;
    }
    if ((ntree->geometry_node_asset_traits->flag & GEO_NODE_ASSET_TOOL) == 0) {
      continue;
    }
    std::optional<OperatorTypeData> type_data = OperatorTypeData::from_group(*ntree, errors);
    if (!type_data) {
      continue;
    }
    all_types.append(std::make_unique<OperatorTypeData>(std::move(*type_data)));
  }

  const AssetLibraryReference library_ref = asset_system::all_library_reference();
  ed::asset::list::storage_fetch(&library_ref, &C);
  if (ed::asset::list::library_get_once_available(library_ref)) {
    ed::asset::list::iterate(library_ref, [&](AssetRepresentation &asset) {
      if (asset.get_id_type() != ID_NT) {
        return true;
      }
      const AssetMetaData &meta_data = asset.get_metadata();
      const IDProperty *tree_type = BKE_asset_metadata_idprop_find(&meta_data, "type");
      if (tree_type == nullptr) {
        return true;
      }
      if (IDP_int_get(tree_type) != NTREE_GEOMETRY) {
        return true;
      }
      const IDProperty *traits_flag = BKE_asset_metadata_idprop_find(
          &meta_data, "geometry_node_asset_traits_flag");
      if (!traits_flag) {
        return true;
      }
      if (traits_flag->type != IDP_INT) {
        return true;
      }
      if ((IDP_int_get(traits_flag) & GEO_NODE_ASSET_TOOL) == 0) {
        return true;
      }
      std::optional<OperatorTypeData> type_data = OperatorTypeData::from_asset(asset, errors);
      if (!type_data) {
        return true;
      }
      all_types.append(std::make_unique<OperatorTypeData>(std::move(*type_data)));
      return true;
    });
  }

  return all_types;
}

void register_node_group_operators(const bContext &C)
{
  wmWindowManager &wm = *CTX_wm_manager(&C);
  Main &bmain = *CTX_data_main(&C);

  OperatorRegisterErrors &errors = get_registration_errors();
  OperatorRegisterErrors last_errors = errors;
  errors.clear();

  Vector<std::unique_ptr<OperatorTypeData>> node_tool_types = get_node_tools_type_data(
      C, bmain, errors);

  Vector<std::unique_ptr<OperatorTypeData>> types_to_register;
  Set<StringRefNull> handled_types;
  Set<wmOperatorType *> types_to_remove;
  for (std::unique_ptr<OperatorTypeData> &type : node_tool_types) {
    if (!handled_types.add_as(type->idname)) {
      errors.lookup_or_add_default_as(type->custom_idname).duplicate_count++;
      continue;
    }
    if (wmOperatorType *ot = WM_operatortype_find(type->idname.c_str(), true)) {
      if ((ot->flag & OPTYPE_NODE_TOOL) == 0) {
        errors.lookup_or_add_default(type->custom_idname).is_builtin_operator = true;
        continue;
      }
      const OperatorTypeData &type_data = static_cast<const OperatorTypeData &>(*ot->custom_data);
      if (type_data.hash == type->hash) {
        continue;
      }
      types_to_remove.add(ot);
    }
    types_to_register.append(std::move(type));
  }

  /* Also remove old operators for now-unused identifier names. */
  for (wmOperatorType *ot : WM_operatortypes_registered_get()) {
    if ((ot->flag & OPTYPE_NODE_TOOL) == 0) {
      continue;
    }
    if (handled_types.contains(ot->idname)) {
      continue;
    }
    types_to_remove.add(ot);
  }

  if (!types_to_remove.is_empty()) {
    WM_operator_stack_clear(&wm, types_to_remove);
    WM_operator_handlers_clear(&wm, types_to_remove);
    for (wmOperatorType *ot : types_to_remove) {
      WM_operatortype_remove_ptr(ot);
    }
  }

  for (std::unique_ptr<OperatorTypeData> &type : types_to_register) {
    WM_operatortype_append_ptr(
        [](wmOperatorType *ot, void *user_data) {
          register_node_tool(ot, *static_cast<std::unique_ptr<OperatorTypeData> *>(user_data));
        },
        &type);
  }

  /* Don't display the same errors twice. That can be very noisy since this operator registration
   * process runs so often. */
  if (last_errors != errors) {
    ReportList *reports = CTX_wm_reports(&C);
    for (const OperatorRegisterErrors::Item &item : errors.items()) {
      if (item.value.is_builtin_operator) {
        BKE_reportf(reports,
                    RPT_ERROR,
                    "Error registering node tool \"%s\", operator is already registered",
                    item.key.c_str());
      }
      if (item.value.duplicate_count != 0) {
        BKE_reportf(reports,
                    RPT_ERROR,
                    "Error registering node tool \"%s\", %d duplicate(s)",
                    item.key.c_str(),
                    item.value.duplicate_count);
      }
      for (const std::string &error : item.value.idname_validation_errors) {
        BKE_reportf(reports,
                    RPT_ERROR,
                    "Error registering node tool \"%s\", %s",
                    item.key.c_str(),
                    error.c_str());
      }
    }
    WM_report_banner_show(&wm, nullptr);
  }
}

/** \} */

/* -------------------------------------------------------------------- */
/** \name Menu
 * \{ */

static bool asset_menu_poll(const bContext *C, MenuType * /*mt*/)
{
  return CTX_wm_view3d(C);
}

static GeometryNodeAssetTraitFlag asset_flag_for_context(const ObjectType type,
                                                         const eObjectMode mode)
{
  switch (type) {
    case OB_MESH: {
      switch (mode) {
        case OB_MODE_OBJECT:
          return (GEO_NODE_ASSET_TOOL | GEO_NODE_ASSET_OBJECT | GEO_NODE_ASSET_MESH);
        case OB_MODE_EDIT:
          return (GEO_NODE_ASSET_TOOL | GEO_NODE_ASSET_EDIT | GEO_NODE_ASSET_MESH);
        case OB_MODE_SCULPT:
          return (GEO_NODE_ASSET_TOOL | GEO_NODE_ASSET_SCULPT | GEO_NODE_ASSET_MESH);
        default:
          break;
      }
      break;
    }
    case OB_CURVES: {
      switch (mode) {
        case OB_MODE_OBJECT:
          return (GEO_NODE_ASSET_TOOL | GEO_NODE_ASSET_OBJECT | GEO_NODE_ASSET_CURVE);
        case OB_MODE_EDIT:
          return (GEO_NODE_ASSET_TOOL | GEO_NODE_ASSET_EDIT | GEO_NODE_ASSET_CURVE);
        case OB_MODE_SCULPT_CURVES:
          return (GEO_NODE_ASSET_TOOL | GEO_NODE_ASSET_SCULPT | GEO_NODE_ASSET_CURVE);
        default:
          break;
      }
      break;
    }
    case OB_POINTCLOUD: {
      switch (mode) {
        case OB_MODE_OBJECT:
          return (GEO_NODE_ASSET_TOOL | GEO_NODE_ASSET_OBJECT | GEO_NODE_ASSET_POINTCLOUD);
        case OB_MODE_EDIT:
          return (GEO_NODE_ASSET_TOOL | GEO_NODE_ASSET_EDIT | GEO_NODE_ASSET_POINTCLOUD);
        default:
          break;
      }
      break;
    }
    case OB_GREASE_PENCIL: {
      switch (mode) {
        case OB_MODE_OBJECT:
          return (GEO_NODE_ASSET_TOOL | GEO_NODE_ASSET_OBJECT | GEO_NODE_ASSET_GREASE_PENCIL);
        case OB_MODE_EDIT:
          return (GEO_NODE_ASSET_TOOL | GEO_NODE_ASSET_EDIT | GEO_NODE_ASSET_GREASE_PENCIL);
        case OB_MODE_SCULPT_GREASE_PENCIL:
          return (GEO_NODE_ASSET_TOOL | GEO_NODE_ASSET_SCULPT | GEO_NODE_ASSET_GREASE_PENCIL);
        case OB_MODE_PAINT_GREASE_PENCIL:
          return (GEO_NODE_ASSET_TOOL | GEO_NODE_ASSET_PAINT | GEO_NODE_ASSET_GREASE_PENCIL);
        default:
          break;
      }
    }
    default:
      break;
  }
  BLI_assert_unreachable();
  return GeometryNodeAssetTraitFlag(0);
}

GeometryNodeAssetTraitFlag asset_flag_for_context(const Object &active_object)
{
  return asset_flag_for_context(ObjectType(active_object.type), eObjectMode(active_object.mode));
}

static asset::AssetItemTree *get_static_item_tree(const ObjectType type, const eObjectMode mode)
{
  switch (type) {
    case OB_MESH: {
      switch (mode) {
        case OB_MODE_OBJECT: {
          static asset::AssetItemTree tree;
          return &tree;
        }
        case OB_MODE_EDIT: {
          static asset::AssetItemTree tree;
          return &tree;
        }
        case OB_MODE_SCULPT: {
          static asset::AssetItemTree tree;
          return &tree;
        }
        default:
          return nullptr;
      }
    }
    case OB_CURVES: {
      switch (mode) {
        case OB_MODE_OBJECT: {
          static asset::AssetItemTree tree;
          return &tree;
        }
        case OB_MODE_EDIT: {
          static asset::AssetItemTree tree;
          return &tree;
        }
        case OB_MODE_SCULPT_CURVES: {
          static asset::AssetItemTree tree;
          return &tree;
        }
        default:
          return nullptr;
      }
    }
    case OB_POINTCLOUD: {
      switch (mode) {
        case OB_MODE_OBJECT: {
          static asset::AssetItemTree tree;
          return &tree;
        }
        case OB_MODE_EDIT: {
          static asset::AssetItemTree tree;
          return &tree;
        }
        default:
          return nullptr;
      }
    }
    case OB_GREASE_PENCIL: {
      switch (mode) {
        case OB_MODE_OBJECT: {
          static asset::AssetItemTree tree;
          return &tree;
        }
        case OB_MODE_EDIT: {
          static asset::AssetItemTree tree;
          return &tree;
        }
        case OB_MODE_SCULPT_GREASE_PENCIL: {
          static asset::AssetItemTree tree;
          return &tree;
        }
        case OB_MODE_PAINT_GREASE_PENCIL: {
          static asset::AssetItemTree tree;
          return &tree;
        }
        default:
          return nullptr;
      }
    }
    default:
      return nullptr;
  }
}

static asset::AssetItemTree *get_static_item_tree(const Object &active_object)
{
  return get_static_item_tree(ObjectType(active_object.type), eObjectMode(active_object.mode));
}

void clear_operator_asset_trees()
{
  for (const ObjectType type : {OB_MESH, OB_CURVES, OB_POINTCLOUD, OB_GREASE_PENCIL}) {
    for (const eObjectMode mode : {OB_MODE_OBJECT,
                                   OB_MODE_EDIT,
                                   OB_MODE_SCULPT,
                                   OB_MODE_SCULPT_CURVES,
                                   OB_MODE_SCULPT_GREASE_PENCIL,
                                   OB_MODE_PAINT_GREASE_PENCIL})
    {
      if (asset::AssetItemTree *tree = get_static_item_tree(type, mode)) {
        tree->dirty = true;
      }
    }
  }
}

static asset::AssetItemTree build_catalog_tree(const bContext &C, const Object &active_object)
{
  asset::AssetFilterSettings type_filter{};
  type_filter.id_types = FILTER_ID_NT;
  const GeometryNodeAssetTraitFlag flag = asset_flag_for_context(active_object);
  auto meta_data_filter = [&](const AssetMetaData &meta_data) {
    const IDProperty *tree_type = BKE_asset_metadata_idprop_find(&meta_data, "type");
    if (tree_type == nullptr || IDP_int_get(tree_type) != NTREE_GEOMETRY) {
      return false;
    }
    const IDProperty *traits_flag = BKE_asset_metadata_idprop_find(
        &meta_data, "geometry_node_asset_traits_flag");
    if (traits_flag == nullptr || (IDP_int_get(traits_flag) & flag) != flag) {
      return false;
    }
    return true;
  };
  const AssetLibraryReference library = asset_system::all_library_reference();
  asset_system::all_library_reload_catalogs_if_dirty();
  return asset::build_filtered_all_catalog_tree(library, C, type_filter, meta_data_filter);
}

/**
 * Avoid adding a separate root catalog when the assets have already been added to one of the
 * builtin menus. The need to define the builtin menu labels here is non-ideal. We don't have
 * any UI introspection that can do this though.
 */
static Set<std::string> get_builtin_menus(const ObjectType object_type, const eObjectMode mode)
{
  Set<std::string> menus;
  switch (object_type) {
    case OB_CURVES:
      menus.add_new("View");
      menus.add_new("Select");
      menus.add_new("Curves");
      break;
    case OB_POINTCLOUD:
      menus.add_new("View");
      menus.add_new("Select");
      menus.add_new("Point Cloud");
      break;
    case OB_MESH:
      switch (mode) {
        case OB_MODE_OBJECT:
          menus.add_new("View");
          menus.add_new("Select");
          menus.add_new("Add");
          menus.add_new("Object");
          menus.add_new("Object/Apply");
          menus.add_new("Object/Convert");
          menus.add_new("Object/Quick Effects");
          break;
        case OB_MODE_EDIT:
          menus.add_new("View");
          menus.add_new("Select");
          menus.add_new("Add");
          menus.add_new("Mesh");
          menus.add_new("Mesh/Extrude");
          menus.add_new("Mesh/Clean Up");
          menus.add_new("Mesh/Delete");
          menus.add_new("Mesh/Merge");
          menus.add_new("Mesh/Normals");
          menus.add_new("Mesh/Shading");
          menus.add_new("Mesh/Split");
          menus.add_new("Mesh/Weights");
          menus.add_new("Vertex");
          menus.add_new("Edge");
          menus.add_new("Face");
          menus.add_new("Face/Face Data");
          menus.add_new("UV");
          menus.add_new("UV/Unwrap");
          break;
        case OB_MODE_SCULPT:
          menus.add_new("View");
          menus.add_new("Sculpt");
          menus.add_new("Mask");
          menus.add_new("Face Sets");
          break;
        case OB_MODE_VERTEX_PAINT:
          menus.add_new("View");
          menus.add_new("Paint");
          break;
        case OB_MODE_WEIGHT_PAINT:
          menus.add_new("View");
          menus.add_new("Weights");
          break;
        default:
          break;
      }
      break;
    case OB_GREASE_PENCIL: {
      switch (mode) {
        case OB_MODE_OBJECT:
          menus.add_new("View");
          menus.add_new("Select");
          menus.add_new("Add");
          menus.add_new("Object");
          menus.add_new("Object/Apply");
          menus.add_new("Object/Convert");
          menus.add_new("Object/Quick Effects");
          break;
        case OB_MODE_EDIT:
          menus.add_new("View");
          menus.add_new("Select");
          menus.add_new("Grease Pencil");
          menus.add_new("Stroke");
          menus.add_new("Point");
          break;
        case OB_MODE_SCULPT_GREASE_PENCIL:
          menus.add_new("View");
          break;
        case OB_MODE_PAINT_GREASE_PENCIL:
          menus.add_new("View");
          menus.add_new("Draw");
          break;
        default:
          break;
      }
    }
    default:
      break;
  }
  return menus;
}

static void missing_tool_idname_error(ui::Layout &layout, const StringRef name)
{
  layout.label(fmt::format(fmt::runtime(TIP_("Missing node tool identifier ({})")), name),
               ICON_NONE);
}

static void catalog_assets_draw(const bContext *C, Menu *menu)
{
  const Object *active_object = CTX_data_active_object(C);
  if (!active_object) {
    return;
  }
  asset::AssetItemTree *tree = get_static_item_tree(*active_object);
  if (!tree) {
    return;
  }
  const std::optional<StringRefNull> menu_path = CTX_data_string_get(C, "asset_catalog_path");
  if (!menu_path) {
    return;
  }
  const Span<asset_system::AssetRepresentation *> assets = tree->assets_per_path.lookup(
      menu_path->data());
  const asset_system::AssetCatalogTreeItem *catalog_item = tree->catalogs.find_item(
      menu_path->data());
  BLI_assert(catalog_item != nullptr);

  ui::Layout &layout = *menu->layout;
  bool add_separator = true;

  for (const asset_system::AssetRepresentation *asset : assets) {
    const std::optional<std::string> operator_idname = operator_idname_for_asset(*asset);
    if (!operator_idname) {
      missing_tool_idname_error(layout, asset->get_name());
      continue;
    }
    if (add_separator) {
      layout.separator();
      add_separator = false;
    }
    PointerRNA props_ptr = layout.op(*operator_idname,
                                     IFACE_(asset->get_name()),
                                     ICON_TOOL_SETTINGS,
                                     wm::OpCallContext::InvokeRegionWin,
                                     UI_ITEM_NONE);
  }

  const Set<std::string> builtin_menus = get_builtin_menus(ObjectType(active_object->type),
                                                           eObjectMode(active_object->mode));

  asset_system::AssetLibrary *all_library = asset::list::library_get_once_available(
      asset_system::all_library_reference());
  if (!all_library) {
    return;
  }

  catalog_item->foreach_child([&](const asset_system::AssetCatalogTreeItem &item) {
    if (builtin_menus.contains_as(item.catalog_path().str())) {
      return;
    }
    if (add_separator) {
      layout.separator();
      add_separator = false;
    }
    asset::draw_menu_for_catalog(item, "GEO_MT_node_operator_catalog_assets", layout);
  });
}

MenuType node_group_operator_assets_menu()
{
  MenuType type{};
  STRNCPY_UTF8(type.idname, "GEO_MT_node_operator_catalog_assets");
  type.poll = asset_menu_poll;
  type.draw = catalog_assets_draw;
  type.listener = asset::list::asset_reading_region_listen_fn;
  type.flag = MenuTypeFlag::ContextDependent;
  return type;
}

static bool unassigned_local_poll(const bContext &C)
{
  Main &bmain = *CTX_data_main(&C);
  const Object *active_object = CTX_data_active_object(&C);
  if (!active_object) {
    return false;
  }
  const GeometryNodeAssetTraitFlag flag = asset_flag_for_context(*active_object);
  LISTBASE_FOREACH (const bNodeTree *, group, &bmain.nodetrees) {
    /* Assets are displayed in other menus, and non-local data-blocks aren't added to this menu. */
    if (group->id.library_weak_reference || group->id.asset_data) {
      continue;
    }
    if (!group->geometry_node_asset_traits ||
        (group->geometry_node_asset_traits->flag & flag) != flag)
    {
      continue;
    }
    return true;
  }
  return false;
}

static void catalog_assets_draw_unassigned(const bContext *C, Menu *menu)
{
  const Object *active_object = CTX_data_active_object(C);
  if (!active_object) {
    return;
  }
  asset::AssetItemTree *tree = get_static_item_tree(*active_object);
  if (!tree) {
    return;
  }
  ui::Layout &layout = *menu->layout;
  for (const asset_system::AssetRepresentation *asset : tree->unassigned_assets) {
<<<<<<< HEAD
    PointerRNA props_ptr = layout.op(ot,
                                     IFACE_(asset->get_name()),
                                     ICON_TOOL_SETTINGS,
                                     wm::OpCallContext::InvokeRegionWin,
                                     UI_ITEM_NONE);
    asset::operator_asset_reference_props_set(*asset, props_ptr);
=======
    const std::optional<std::string> operator_idname = operator_idname_for_asset(*asset);
    if (!operator_idname) {
      missing_tool_idname_error(layout, asset->get_name());
      continue;
    }
    layout.op(*operator_idname,
              IFACE_(asset->get_name()),
              ICON_NONE,
              wm::OpCallContext::InvokeRegionWin,
              UI_ITEM_NONE);
>>>>>>> 1536700a
  }

  const GeometryNodeAssetTraitFlag flag = asset_flag_for_context(*active_object);

  bool first = true;
  bool add_separator = !tree->unassigned_assets.is_empty();
  Main &bmain = *CTX_data_main(C);
  LISTBASE_FOREACH (const bNodeTree *, group, &bmain.nodetrees) {
    /* Assets are displayed in other menus, and non-local data-blocks aren't added to this menu. */
    if (group->id.library_weak_reference || group->id.asset_data) {
      continue;
    }
    if (!group->geometry_node_asset_traits ||
        (group->geometry_node_asset_traits->flag & flag) != flag)
    {
      continue;
    }
    const std::optional<std::string> operator_idname = operator_idname_for_group(*group);
    if (!operator_idname) {
      missing_tool_idname_error(layout, BKE_id_name(group->id));
      continue;
    }
    if (add_separator) {
      layout.separator();
      add_separator = false;
    }
    if (first) {
      layout.label(IFACE_("Unmarked Assets:"), ICON_NONE); /*BFA - changed label*/
      first = false;
    }
<<<<<<< HEAD

    PointerRNA props_ptr = layout.op(ot,
                                     group->id.name + 2,
                                     ICON_TOOL_SETTINGS,
                                     wm::OpCallContext::InvokeRegionWin,
                                     UI_ITEM_NONE);
    WM_operator_properties_id_lookup_set_from_id(&props_ptr, &group->id);
    /* Also set the name so it can be used for #run_node_group_get_name. */
    RNA_string_set(&props_ptr, "name", group->id.name + 2);
=======
    layout.op(*operator_idname,
              BKE_id_name(group->id),
              ICON_NONE,
              wm::OpCallContext::InvokeRegionWin,
              UI_ITEM_NONE);
>>>>>>> 1536700a
  }
}

MenuType node_group_operator_assets_menu_unassigned()
{
  MenuType type{};
  STRNCPY_UTF8(type.label, N_("Unassigned Node Tools"));
  STRNCPY_UTF8(type.idname, "GEO_MT_node_operator_unassigned");
  type.poll = asset_menu_poll;
  type.draw = catalog_assets_draw_unassigned;
  type.listener = asset::list::asset_reading_region_listen_fn;
  type.flag = MenuTypeFlag::ContextDependent;
  type.description = N_(
      "Tool node group assets not assigned to a catalog.\n"
      "Catalogs can be assigned in the Asset Browser");
  return type;
}

void ui_template_node_operator_asset_menu_items(ui::Layout &layout,
                                                const bContext &C,
                                                const StringRef catalog_path)
{
  const Object *active_object = CTX_data_active_object(&C);
  if (!active_object) {
    return;
  }
  asset::AssetItemTree *tree = get_static_item_tree(*active_object);
  if (!tree) {
    return;
  }
  const asset_system::AssetCatalogTreeItem *item = tree->catalogs.find_item(catalog_path);
  if (!item) {
    return;
  }
  asset_system::AssetLibrary *all_library = asset::list::library_get_once_available(
      asset_system::all_library_reference());
  if (!all_library) {
    return;
  }
  ui::Layout &col = layout.column(false);
  col.context_string_set("asset_catalog_path", item->catalog_path().str());
  col.menu_contents("GEO_MT_node_operator_catalog_assets");
}

void ui_template_node_operator_asset_root_items(ui::Layout &layout, const bContext &C)
{
  const Object *active_object = CTX_data_active_object(&C);
  if (!active_object) {
    return;
  }
  asset::AssetItemTree *tree = get_static_item_tree(*active_object);
  if (!tree) {
    return;
  }
  if (tree->dirty) {
    *tree = build_catalog_tree(C, *active_object);
  }

  const Set<std::string> builtin_menus = get_builtin_menus(ObjectType(active_object->type),
                                                           eObjectMode(active_object->mode));

  tree->catalogs.foreach_root_item([&](const asset_system::AssetCatalogTreeItem &item) {
    if (!builtin_menus.contains_as(item.catalog_path().str())) {
      asset::draw_menu_for_catalog(item, "GEO_MT_node_operator_catalog_assets", layout);
    }
  });

  if (!tree->unassigned_assets.is_empty() || unassigned_local_poll(C)) {
    layout.menu("GEO_MT_node_operator_unassigned", "", ICON_TOOL_SETTINGS); /*BFA - icon*/
  }
}

/** \} */

}  // namespace blender::ed::geometry<|MERGE_RESOLUTION|>--- conflicted
+++ resolved
@@ -1795,14 +1795,6 @@
   }
   ui::Layout &layout = *menu->layout;
   for (const asset_system::AssetRepresentation *asset : tree->unassigned_assets) {
-<<<<<<< HEAD
-    PointerRNA props_ptr = layout.op(ot,
-                                     IFACE_(asset->get_name()),
-                                     ICON_TOOL_SETTINGS,
-                                     wm::OpCallContext::InvokeRegionWin,
-                                     UI_ITEM_NONE);
-    asset::operator_asset_reference_props_set(*asset, props_ptr);
-=======
     const std::optional<std::string> operator_idname = operator_idname_for_asset(*asset);
     if (!operator_idname) {
       missing_tool_idname_error(layout, asset->get_name());
@@ -1810,10 +1802,9 @@
     }
     layout.op(*operator_idname,
               IFACE_(asset->get_name()),
-              ICON_NONE,
+              ICON_TOOL_SETTINGS,
               wm::OpCallContext::InvokeRegionWin,
               UI_ITEM_NONE);
->>>>>>> 1536700a
   }
 
   const GeometryNodeAssetTraitFlag flag = asset_flag_for_context(*active_object);
@@ -1844,23 +1835,11 @@
       layout.label(IFACE_("Unmarked Assets:"), ICON_NONE); /*BFA - changed label*/
       first = false;
     }
-<<<<<<< HEAD
-
-    PointerRNA props_ptr = layout.op(ot,
-                                     group->id.name + 2,
-                                     ICON_TOOL_SETTINGS,
-                                     wm::OpCallContext::InvokeRegionWin,
-                                     UI_ITEM_NONE);
-    WM_operator_properties_id_lookup_set_from_id(&props_ptr, &group->id);
-    /* Also set the name so it can be used for #run_node_group_get_name. */
-    RNA_string_set(&props_ptr, "name", group->id.name + 2);
-=======
     layout.op(*operator_idname,
               BKE_id_name(group->id),
-              ICON_NONE,
+              ICON_TOOL_SETTINGS,
               wm::OpCallContext::InvokeRegionWin,
               UI_ITEM_NONE);
->>>>>>> 1536700a
   }
 }
 
