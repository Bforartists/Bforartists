--- conflicted
+++ resolved
@@ -1632,11 +1632,7 @@
   });
 
   if (!tree->unassigned_assets.is_empty() || unassigned_local_poll(C)) {
-<<<<<<< HEAD
-    uiItemM(&layout, "GEO_MT_node_operator_unassigned", "", ICON_TOOL_SETTINGS); /*BFA - icon*/
-=======
-    layout.menu("GEO_MT_node_operator_unassigned", "", ICON_FILE_HIDDEN);
->>>>>>> 880c86cd
+    layout.menu("GEO_MT_node_operator_unassigned", "", ICON_TOOL_SETTINGS); /*BFA - icon*/
   }
 }
 
