--- conflicted
+++ resolved
@@ -6,11 +6,7 @@
 
 #include "BKE_geometry_set.hh"
 
-<<<<<<< HEAD
-#include "spreadsheet_cache.hh"
-=======
 #include "DNA_space_types.h"
->>>>>>> 8b918866
 
 struct ARegionType;
 struct Depsgraph;
@@ -27,13 +23,8 @@
 class DataSource;
 
 struct ReorderColumnVisualizationData {
-<<<<<<< HEAD
-  SpreadsheetColumn *column_to_move = nullptr;
-  SpreadsheetColumn *new_prev_column = nullptr;
-=======
   int old_index = 0;
   int new_index = 0;
->>>>>>> 8b918866
   int current_offset_x_px = 0;
 };
 
@@ -44,11 +35,6 @@
   int tot_columns = 0;
   int top_row_height = 0;
   int left_column_width = 0;
-<<<<<<< HEAD
-
-  std::optional<ReorderColumnVisualizationData> reorder_column_visualization_data;
-=======
->>>>>>> 8b918866
 
   std::optional<ReorderColumnVisualizationData> reorder_column_visualization_data;
 
@@ -94,13 +80,10 @@
  */
 std::unique_ptr<DataSource> get_data_source(const bContext &C);
 
-<<<<<<< HEAD
-=======
 /**
  * Get the ID of the table that should be displayed. This is used to look up the table from
  * #SpaceSpreadsheet::tables.
  */
 const SpreadsheetTableID *get_active_table_id(const SpaceSpreadsheet &sspreadsheet);
 
->>>>>>> 8b918866
 }  // namespace blender::ed::spreadsheet