/* SPDX-FileCopyrightText: 2023 Blender Authors
 *
 * SPDX-License-Identifier: GPL-2.0-or-later */

#include "BLI_listbase.h"
#include "BLI_math_matrix.hh"
#include "BLI_virtual_array.hh"

#include "BKE_attribute.hh"
#include "BKE_context.hh"
#include "BKE_curves.hh"
#include "BKE_editmesh.hh"
#include "BKE_geometry_fields.hh"
#include "BKE_geometry_set.hh"
#include "BKE_geometry_set_instances.hh"
#include "BKE_global.hh"
#include "BKE_grease_pencil.hh"
#include "BKE_instances.hh"
#include "BKE_lib_id.hh"
#include "BKE_mesh.hh"
#include "BKE_mesh_wrapper.hh"
#include "BKE_modifier.hh"
#include "BKE_object_types.hh"
#include "BKE_volume.hh"
#include "BKE_volume_grid.hh"

#include "DNA_pointcloud_types.h"
#include "DNA_space_types.h"

#include "DEG_depsgraph_query.hh"

#include "ED_curves.hh"
#include "ED_outliner.hh"

#include "NOD_geometry_nodes_log.hh"

#include "BLT_translation.hh"

#include "RNA_access.hh"
#include "RNA_enum_types.hh"

#include "UI_resources.hh"

#include "bmesh.hh"

#include "spreadsheet_data_source_geometry.hh"
#include "spreadsheet_intern.hh"

using blender::nodes::geo_eval_log::ViewerNodeLog;

uint64_t SpreadsheetInstanceID::hash() const
{
  return blender::get_default_hash(this->reference_index);
}

bool operator==(const SpreadsheetInstanceID &a, const SpreadsheetInstanceID &b)
{
  return a.reference_index == b.reference_index;
}

bool operator!=(const SpreadsheetInstanceID &a, const SpreadsheetInstanceID &b)
{
  return !(a == b);
}

namespace blender::ed::spreadsheet {

static void add_mesh_debug_column_names(
    const Mesh &mesh,
    const bke::AttrDomain domain,
    FunctionRef<void(const SpreadsheetColumnID &, bool is_extra)> fn)
{
  switch (domain) {
    case bke::AttrDomain::Point:
      if (CustomData_has_layer(&mesh.vert_data, CD_ORIGINDEX)) {
        fn({(char *)"Original Index"}, false);
      }
      break;
    case bke::AttrDomain::Edge:
      if (CustomData_has_layer(&mesh.edge_data, CD_ORIGINDEX)) {
        fn({(char *)"Original Index"}, false);
      }
      break;
    case bke::AttrDomain::Face:
      if (CustomData_has_layer(&mesh.face_data, CD_ORIGINDEX)) {
        fn({(char *)"Original Index"}, false);
      }
      fn({(char *)"Corner Start"}, false);
      fn({(char *)"Corner Size"}, false);
      break;
    case bke::AttrDomain::Corner:
      break;
    default:
      BLI_assert_unreachable();
      break;
  }
}

static std::unique_ptr<ColumnValues> build_mesh_debug_columns(const Mesh &mesh,
                                                              const bke::AttrDomain domain,
                                                              const StringRef name)
{
  switch (domain) {
    case bke::AttrDomain::Point: {
      if (name == "Original Index") {
        const int *data = static_cast<const int *>(
            CustomData_get_layer(&mesh.vert_data, CD_ORIGINDEX));
        if (data) {
          return std::make_unique<ColumnValues>(name,
                                                VArray<int>::ForSpan({data, mesh.verts_num}));
        }
      }
      return {};
    }
    case bke::AttrDomain::Edge: {
      if (name == "Original Index") {
        const int *data = static_cast<const int *>(
            CustomData_get_layer(&mesh.edge_data, CD_ORIGINDEX));
        if (data) {
          return std::make_unique<ColumnValues>(name,
                                                VArray<int>::ForSpan({data, mesh.edges_num}));
        }
      }
      return {};
    }
    case bke::AttrDomain::Face: {
      if (name == "Original Index") {
        const int *data = static_cast<const int *>(
            CustomData_get_layer(&mesh.face_data, CD_ORIGINDEX));
        if (data) {
          return std::make_unique<ColumnValues>(name,
                                                VArray<int>::ForSpan({data, mesh.faces_num}));
        }
      }
      if (name == "Corner Start") {
        return std::make_unique<ColumnValues>(
            name, VArray<int>::ForSpan(mesh.face_offsets().drop_back(1)));
      }
      if (name == "Corner Size") {
        const OffsetIndices faces = mesh.faces();
        return std::make_unique<ColumnValues>(
            name, VArray<int>::ForFunc(faces.size(), [faces](int64_t index) {
              return faces[index].size();
            }));
      }
      return {};
    }
    case bke::AttrDomain::Corner: {
      return {};
    }
    default:
      BLI_assert_unreachable();
      return {};
  }
}

bool GeometryDataSource::display_attribute(const StringRef name,
                                           const bke::AttrDomain domain) const
{
  if (bke::attribute_name_is_anonymous(name)) {
    return false;
  }
  if (!show_internal_attributes_) {
    if (!bke::allow_procedural_attribute_access(name)) {
      return false;
    }
    if (domain == bke::AttrDomain::Instance && name == "instance_transform") {
      /* Don't display the instance transform attribute, since matrix visualization in the
       * spreadsheet isn't helpful. */
      return false;
    }
  }
  return true;
}

void GeometryDataSource::foreach_default_column_ids(
    FunctionRef<void(const SpreadsheetColumnID &, bool is_extra)> fn) const
{
  std::optional<const bke::AttributeAccessor> attributes = this->get_component_attributes();
  if (!attributes.has_value()) {
    return;
  }
  if (attributes->domain_size(domain_) == 0) {
    return;
  }

  if (component_->type() == bke::GeometryComponent::Type::Instance) {
    fn({(char *)"Name"}, false);
  }

  if (component_->type() == bke::GeometryComponent::Type::GreasePencil) {
    fn({(char *)"Name"}, false);
  }

  attributes->foreach_attribute([&](const bke::AttributeIter &iter) {
    if (iter.domain != domain_) {
      return;
    }
    if (!display_attribute(iter.name, iter.domain)) {
      return;
    }
    SpreadsheetColumnID column_id;
    column_id.name = (char *)iter.name.data();
    const bool is_front = iter.name == ".viewer";
    fn(column_id, is_front);
  });

  if (component_->type() == bke::GeometryComponent::Type::Instance) {
    fn({(char *)"Position"}, false);
    fn({(char *)"Rotation"}, false);
    fn({(char *)"Scale"}, false);
  }
  else if (G.debug_value == 4001 && component_->type() == bke::GeometryComponent::Type::Mesh) {
    const bke::MeshComponent &component = static_cast<const bke::MeshComponent &>(*component_);
    if (const Mesh *mesh = component.get()) {
      add_mesh_debug_column_names(*mesh, domain_, fn);
    }
  }
}

std::unique_ptr<ColumnValues> GeometryDataSource::get_column_values(
    const SpreadsheetColumnID &column_id) const
{
  std::optional<const bke::AttributeAccessor> attributes = this->get_component_attributes();
  if (!attributes.has_value()) {
    return {};
  }
  const int domain_num = attributes->domain_size(domain_);
  if (domain_num == 0) {
    return {};
  }
  if (!display_attribute(column_id.name, domain_)) {
    return {};
  }

  std::lock_guard lock{mutex_};

  if (component_->type() == bke::GeometryComponent::Type::Instance) {
    if (const bke::Instances *instances =
            static_cast<const bke::InstancesComponent &>(*component_).get())
    {
      if (STREQ(column_id.name, "Name")) {
        Span<int> reference_handles = instances->reference_handles();
        Span<bke::InstanceReference> references = instances->references();
        return std::make_unique<ColumnValues>(
            column_id.name,
            VArray<bke::InstanceReference>::ForFunc(
                domain_num, [reference_handles, references](int64_t index) {
                  return references[reference_handles[index]];
                }));
      }
      Span<float4x4> transforms = instances->transforms();
      if (STREQ(column_id.name, "Position")) {
        return std::make_unique<ColumnValues>(
            column_id.name, VArray<float3>::ForFunc(domain_num, [transforms](int64_t index) {
              return transforms[index].location();
            }));
      }
      if (STREQ(column_id.name, "Rotation")) {
        return std::make_unique<ColumnValues>(
            column_id.name, VArray<float3>::ForFunc(domain_num, [transforms](int64_t index) {
              return float3(math::to_euler(math::normalize(transforms[index])));
            }));
      }
      if (STREQ(column_id.name, "Scale")) {
        return std::make_unique<ColumnValues>(
            column_id.name, VArray<float3>::ForFunc(domain_num, [transforms](int64_t index) {
              return math::to_scale<true>(transforms[index]);
            }));
      }
    }
  }
  else if (component_->type() == bke::GeometryComponent::Type::GreasePencil) {
    if (const GreasePencil *grease_pencil =
            static_cast<const bke::GreasePencilComponent &>(*component_).get())
    {
      if (domain_ == bke::AttrDomain::Layer && STREQ(column_id.name, "Name")) {
        const Span<const bke::greasepencil::Layer *> layers = grease_pencil->layers();
        return std::make_unique<ColumnValues>(
            column_id.name, VArray<std::string>::ForFunc(domain_num, [layers](int64_t index) {
              StringRefNull name = layers[index]->name();
              if (name.is_empty()) {
                name = IFACE_("(Layer)");
              }
              return std::string(name);
            }));
      }
    }
  }
  else if (G.debug_value == 4001 && component_->type() == bke::GeometryComponent::Type::Mesh) {
    const bke::MeshComponent &component = static_cast<const bke::MeshComponent &>(*component_);
    if (const Mesh *mesh = component.get()) {
      if (std::unique_ptr<ColumnValues> values = build_mesh_debug_columns(
              *mesh, domain_, column_id.name))
      {
        return values;
      }
    }
  }

  bke::GAttributeReader attribute = attributes->lookup(column_id.name);
  if (!attribute) {
    return {};
  }
  GVArray varray = std::move(attribute.varray);
  if (attribute.domain != domain_) {
    return {};
  }

  StringRefNull column_display_name = column_id.name;
  if (column_display_name == ".viewer") {
    column_display_name = "Viewer";
  }

  return std::make_unique<ColumnValues>(column_display_name, std::move(varray));
}

int GeometryDataSource::tot_rows() const
{
  std::optional<const bke::AttributeAccessor> attributes = this->get_component_attributes();
  if (!attributes.has_value()) {
    return {};
  }
  return attributes->domain_size(domain_);
}

bool GeometryDataSource::has_selection_filter() const
{
  if (!object_orig_) {
    return false;
  }
  switch (component_->type()) {
    case bke::GeometryComponent::Type::Mesh: {
      if (object_orig_->type != OB_MESH) {
        return false;
      }
      if (object_orig_->mode != OB_MODE_EDIT) {
        return false;
      }
      return true;
    }
    case bke::GeometryComponent::Type::Curve: {
      if (object_orig_->type != OB_CURVES) {
        return false;
      }
      if (!ELEM(object_orig_->mode, OB_MODE_SCULPT_CURVES, OB_MODE_EDIT)) {
        return false;
      }
      return true;
    }
    case bke::GeometryComponent::Type::PointCloud: {
      if (object_orig_->type != OB_POINTCLOUD) {
        return false;
      }
      if (object_orig_->mode != OB_MODE_EDIT) {
        return false;
      }
      return true;
    }
    default:
      return false;
  }
}

static IndexMask calc_mesh_selection_mask_faces(const Mesh &mesh_eval,
                                                const Mesh &mesh_orig,
                                                IndexMaskMemory &memory)
{
  const bke::AttributeAccessor attributes_eval = mesh_eval.attributes();
  const IndexRange range(attributes_eval.domain_size(bke::AttrDomain::Face));
  BMesh *bm = mesh_orig.runtime->edit_mesh->bm;

  BM_mesh_elem_table_ensure(bm, BM_FACE);
  if (mesh_eval.faces_num == bm->totface) {
    return IndexMask::from_predicate(range, GrainSize(4096), memory, [&](const int i) {
      const BMFace *face = BM_face_at_index(bm, i);
      return BM_elem_flag_test_bool(face, BM_ELEM_SELECT);
    });
  }
  if (const int *orig_indices = static_cast<const int *>(
          CustomData_get_layer(&mesh_eval.face_data, CD_ORIGINDEX)))
  {
    return IndexMask::from_predicate(range, GrainSize(2048), memory, [&](const int i) {
      const int orig = orig_indices[i];
      if (orig == -1) {
        return false;
      }
      const BMFace *face = BM_face_at_index(bm, orig);
      return BM_elem_flag_test_bool(face, BM_ELEM_SELECT);
    });
  }
  return range;
}

static IndexMask calc_mesh_selection_mask(const Mesh &mesh_eval,
                                          const Mesh &mesh_orig,
                                          const bke::AttrDomain domain,
                                          IndexMaskMemory &memory)
{
  const bke::AttributeAccessor attributes_eval = mesh_eval.attributes();
  const IndexRange range(attributes_eval.domain_size(domain));
  BMesh *bm = mesh_orig.runtime->edit_mesh->bm;

  switch (domain) {
    case bke::AttrDomain::Point: {
      BM_mesh_elem_table_ensure(bm, BM_VERT);
      if (mesh_eval.verts_num == bm->totvert) {
        return IndexMask::from_predicate(range, GrainSize(4096), memory, [&](const int i) {
          const BMVert *vert = BM_vert_at_index(bm, i);
          return BM_elem_flag_test_bool(vert, BM_ELEM_SELECT);
        });
      }
      if (const int *orig_indices = static_cast<const int *>(
              CustomData_get_layer(&mesh_eval.vert_data, CD_ORIGINDEX)))
      {
        return IndexMask::from_predicate(range, GrainSize(2048), memory, [&](const int i) {
          const int orig = orig_indices[i];
          if (orig == -1) {
            return false;
          }
          const BMVert *vert = BM_vert_at_index(bm, orig);
          return BM_elem_flag_test_bool(vert, BM_ELEM_SELECT);
        });
      }
      return range;
    }
    case bke::AttrDomain::Edge: {
      BM_mesh_elem_table_ensure(bm, BM_EDGE);
      if (mesh_eval.edges_num == bm->totedge) {
        return IndexMask::from_predicate(range, GrainSize(4096), memory, [&](const int i) {
          const BMEdge *edge = BM_edge_at_index(bm, i);
          return BM_elem_flag_test_bool(edge, BM_ELEM_SELECT);
        });
      }
      if (const int *orig_indices = static_cast<const int *>(
              CustomData_get_layer(&mesh_eval.edge_data, CD_ORIGINDEX)))
      {
        return IndexMask::from_predicate(range, GrainSize(2048), memory, [&](const int i) {
          const int orig = orig_indices[i];
          if (orig == -1) {
            return false;
          }
          const BMEdge *edge = BM_edge_at_index(bm, orig);
          return BM_elem_flag_test_bool(edge, BM_ELEM_SELECT);
        });
      }
      return range;
    }
    case bke::AttrDomain::Face: {
      return calc_mesh_selection_mask_faces(mesh_eval, mesh_orig, memory);
    }
    case bke::AttrDomain::Corner: {
      IndexMaskMemory face_memory;
      const IndexMask face_mask = calc_mesh_selection_mask_faces(
          mesh_eval, mesh_orig, face_memory);
      if (face_mask.is_empty()) {
        return {};
      }
      if (face_mask.size() == range.size()) {
        return range;
      }

      Array<bool> face_selection(range.size(), false);
      face_mask.to_bools(face_selection);

      const VArray<bool> corner_selection = attributes_eval.adapt_domain<bool>(
          VArray<bool>::ForSpan(face_selection), bke::AttrDomain::Face, bke::AttrDomain::Corner);
      return IndexMask::from_bools(corner_selection, memory);
    }
    default:
      BLI_assert_unreachable();
      return range;
  }
}

IndexMask GeometryDataSource::apply_selection_filter(IndexMaskMemory &memory) const
{
  std::lock_guard lock{mutex_};
  const IndexMask full_range(this->tot_rows());
  if (full_range.is_empty()) {
    return full_range;
  }

  switch (component_->type()) {
    case bke::GeometryComponent::Type::Mesh: {
      BLI_assert(object_orig_->type == OB_MESH);
      BLI_assert(object_orig_->mode == OB_MODE_EDIT);
      const Mesh *mesh_eval = geometry_set_.get_mesh();
      const Mesh *mesh_orig = static_cast<const Mesh *>(object_orig_->data);
      return calc_mesh_selection_mask(*mesh_eval, *mesh_orig, domain_, memory);
    }
    case bke::GeometryComponent::Type::Curve: {
      BLI_assert(object_orig_->type == OB_CURVES);
      const bke::CurveComponent &component = static_cast<const bke::CurveComponent &>(*component_);
      const Curves &curves_id = *component.get();
      switch (domain_) {
        case bke::AttrDomain::Point:
          return curves::retrieve_selected_points(curves_id, memory);
        case bke::AttrDomain::Curve:
          return curves::retrieve_selected_curves(curves_id, memory);
        default:
          BLI_assert_unreachable();
      }
      return full_range;
    }
    case bke::GeometryComponent::Type::PointCloud: {
      BLI_assert(object_orig_->type == OB_POINTCLOUD);
      const bke::AttributeAccessor attributes = *component_->attributes();
      const VArray<bool> selection = *attributes.lookup_or_default(
          ".selection", bke::AttrDomain::Point, true);
      return IndexMask::from_bools(selection, memory);
    }
    default:
      return full_range;
  }
}

std::optional<const bke::AttributeAccessor> GeometryDataSource::get_component_attributes() const
{
  if (component_->type() != bke::GeometryComponent::Type::GreasePencil) {
    return component_->attributes();
  }
  const GreasePencil *grease_pencil = geometry_set_.get_grease_pencil();
  if (!grease_pencil) {
    return {};
  }
  if (domain_ == bke::AttrDomain::Layer) {
    return grease_pencil->attributes();
  }
  if (layer_index_ >= 0 && layer_index_ < grease_pencil->layers().size()) {
    if (const bke::greasepencil::Drawing *drawing = grease_pencil->get_eval_drawing(
            grease_pencil->layer(layer_index_)))
    {
      return drawing->strokes().attributes();
    }
  }
  return {};
}

void VolumeDataSource::foreach_default_column_ids(
    FunctionRef<void(const SpreadsheetColumnID &, bool is_extra)> fn) const
{
  if (component_->is_empty()) {
    return;
  }

  for (const char *name : {"Grid Name", "Data Type", "Class"}) {
    SpreadsheetColumnID column_id{(char *)name};
    fn(column_id, false);
  }
}

std::unique_ptr<ColumnValues> VolumeDataSource::get_column_values(
    const SpreadsheetColumnID &column_id) const
{
  const Volume *volume = component_->get();
  if (volume == nullptr) {
    return {};
  }

#ifdef WITH_OPENVDB
  const int size = this->tot_rows();
  if (STREQ(column_id.name, "Grid Name")) {
    return std::make_unique<ColumnValues>(
        IFACE_("Grid Name"), VArray<std::string>::ForFunc(size, [volume](int64_t index) {
          const bke::VolumeGridData *volume_grid = BKE_volume_grid_get(volume, index);
          return volume_grid->name();
        }));
  }
  if (STREQ(column_id.name, "Data Type")) {
    return std::make_unique<ColumnValues>(
        IFACE_("Data Type"), VArray<std::string>::ForFunc(size, [volume](int64_t index) {
          const bke::VolumeGridData *volume_grid = BKE_volume_grid_get(volume, index);
          const VolumeGridType type = volume_grid->grid_type();
          const char *name = nullptr;
          RNA_enum_name_from_value(rna_enum_volume_grid_data_type_items, type, &name);
          return IFACE_(name);
        }));
  }
  if (STREQ(column_id.name, "Class")) {
    return std::make_unique<ColumnValues>(
        IFACE_("Class"), VArray<std::string>::ForFunc(size, [volume](int64_t index) {
          const bke::VolumeGridData *volume_grid = BKE_volume_grid_get(volume, index);
          openvdb::GridClass grid_class = volume_grid->grid_class();
          if (grid_class == openvdb::GridClass::GRID_FOG_VOLUME) {
            return IFACE_("Fog Volume");
          }
          if (grid_class == openvdb::GridClass::GRID_LEVEL_SET) {
            return IFACE_("Level Set");
          }
          return IFACE_("Unknown");
        }));
  }
#else
  UNUSED_VARS(column_id);
#endif

  return {};
}

int VolumeDataSource::tot_rows() const
{
  const Volume *volume = component_->get();
  if (volume == nullptr) {
    return 0;
  }
  return BKE_volume_num_grids(volume);
}

int get_instance_reference_icon(const bke::InstanceReference &reference)
{
  switch (reference.type()) {
    case bke::InstanceReference::Type::Object: {
      const Object &object = reference.object();
      return ED_outliner_icon_from_id(object.id);
    }
    case bke::InstanceReference::Type::Collection: {
      return ICON_OUTLINER_COLLECTION;
    }
    case bke::InstanceReference::Type::GeometrySet: {
      return ICON_GEOMETRY_SET;
    }
    case bke::InstanceReference::Type::None: {
      break;
    }
  }
  return ICON_NONE;
}

bke::GeometrySet spreadsheet_get_display_geometry_set(const SpaceSpreadsheet *sspreadsheet,
                                                      Object *object_eval)
{
  bke::GeometrySet geometry_set;
  if (sspreadsheet->geometry_id.object_eval_state == SPREADSHEET_OBJECT_EVAL_STATE_ORIGINAL) {
    const Object *object_orig = DEG_get_original(object_eval);
    if (object_orig->type == OB_MESH) {
      const Mesh *mesh = static_cast<const Mesh *>(object_orig->data);
      if (object_orig->mode == OB_MODE_EDIT) {
        if (const BMEditMesh *em = mesh->runtime->edit_mesh.get()) {
          Mesh *new_mesh = BKE_id_new_nomain<Mesh>(nullptr);
          /* This is a potentially heavy operation to do on every redraw. The best solution here is
           * to display the data directly from the bmesh without a conversion, which can be
           * implemented a bit later. */
          BM_mesh_bm_to_me_for_eval(*em->bm, *new_mesh, nullptr);
          geometry_set.replace_mesh(new_mesh, bke::GeometryOwnershipType::Owned);
        }
      }
      else {
        geometry_set.replace_mesh(const_cast<Mesh *>(mesh), bke::GeometryOwnershipType::ReadOnly);
      }
    }
    else if (object_orig->type == OB_POINTCLOUD) {
      const PointCloud *pointcloud = static_cast<const PointCloud *>(object_orig->data);
      geometry_set.replace_pointcloud(const_cast<PointCloud *>(pointcloud),
                                      bke::GeometryOwnershipType::ReadOnly);
    }
    else if (object_orig->type == OB_CURVES) {
      const Curves &curves_id = *static_cast<const Curves *>(object_orig->data);
      geometry_set.replace_curves(&const_cast<Curves &>(curves_id),
                                  bke::GeometryOwnershipType::ReadOnly);
    }
    else if (object_orig->type == OB_GREASE_PENCIL) {
      const GreasePencil &grease_pencil = *static_cast<const GreasePencil *>(object_orig->data);
      geometry_set.replace_grease_pencil(&const_cast<GreasePencil &>(grease_pencil),
                                         bke::GeometryOwnershipType::ReadOnly);
    }
  }
  else {
    if (BLI_listbase_is_single(&sspreadsheet->geometry_id.viewer_path.path)) {
      geometry_set = bke::object_get_evaluated_geometry_set(*object_eval);
    }
    else {
      if (const ViewerNodeLog *viewer_log =
              nodes::geo_eval_log::GeoNodesLog::find_viewer_node_log_for_path(
                  sspreadsheet->geometry_id.viewer_path))
      {
        geometry_set = viewer_log->geometry;
      }
    }
  }
  return geometry_set;
}

bke::GeometrySet get_geometry_set_for_instance_ids(const bke::GeometrySet &root_geometry,
                                                   const Span<SpreadsheetInstanceID> instance_ids)
{
  bke::GeometrySet geometry = root_geometry;
  for (const SpreadsheetInstanceID &instance_id : instance_ids) {
    const bke::Instances *instances = geometry.get_instances();
    if (!instances) {
      /* Return the best available geometry. */
      return geometry;
    }
    const Span<bke::InstanceReference> references = instances->references();
    if (instance_id.reference_index < 0 || instance_id.reference_index >= references.size()) {
      /* Return the best available geometry. */
      return geometry;
    }
    const bke::InstanceReference &reference = references[instance_id.reference_index];
    bke::GeometrySet reference_geometry;
    reference.to_geometry_set(reference_geometry);
    geometry = reference_geometry;
  }
  return geometry;
}

std::unique_ptr<DataSource> data_source_from_geometry(const bContext *C, Object *object_eval)
{
  SpaceSpreadsheet *sspreadsheet = CTX_wm_space_spreadsheet(C);

  const bke::GeometrySet root_geometry_set = spreadsheet_get_display_geometry_set(sspreadsheet,
                                                                                  object_eval);
  const bke::GeometrySet geometry_set = get_geometry_set_for_instance_ids(
      root_geometry_set,
      Span{sspreadsheet->geometry_id.instance_ids, sspreadsheet->geometry_id.instance_ids_num});

  const bke::AttrDomain domain = (bke::AttrDomain)sspreadsheet->geometry_id.attribute_domain;
  const auto component_type = bke::GeometryComponent::Type(
      sspreadsheet->geometry_id.geometry_component_type);
  const int layer_index = sspreadsheet->geometry_id.layer_index;
  if (!geometry_set.has(component_type)) {
    return {};
  }

  if (component_type == bke::GeometryComponent::Type::Volume) {
    return std::make_unique<VolumeDataSource>(std::move(geometry_set));
  }
  Object *object_orig = sspreadsheet->geometry_id.instance_ids_num == 0 ?
                            DEG_get_original(object_eval) :
                            nullptr;
<<<<<<< HEAD
  return std::make_unique<GeometryDataSource>(
      object_orig, std::move(geometry_set), component_type, domain, layer_index);
=======
  return std::make_unique<GeometryDataSource>(object_orig,
                                              std::move(geometry_set),
                                              component_type,
                                              domain,
                                              sspreadsheet->flag &
                                                  SPREADSHEET_FLAG_SHOW_INTERNAL_ATTRIBUTES,
                                              layer_index);
>>>>>>> 5898c1b9
}

}  // namespace blender::ed::spreadsheet<|MERGE_RESOLUTION|>--- conflicted
+++ resolved
@@ -728,10 +728,6 @@
   Object *object_orig = sspreadsheet->geometry_id.instance_ids_num == 0 ?
                             DEG_get_original(object_eval) :
                             nullptr;
-<<<<<<< HEAD
-  return std::make_unique<GeometryDataSource>(
-      object_orig, std::move(geometry_set), component_type, domain, layer_index);
-=======
   return std::make_unique<GeometryDataSource>(object_orig,
                                               std::move(geometry_set),
                                               component_type,
@@ -739,7 +735,6 @@
                                               sspreadsheet->flag &
                                                   SPREADSHEET_FLAG_SHOW_INTERNAL_ATTRIBUTES,
                                               layer_index);
->>>>>>> 5898c1b9
 }
 
 }  // namespace blender::ed::spreadsheet