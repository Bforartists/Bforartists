/* SPDX-FileCopyrightText: 2023 Blender Authors
 *
 * SPDX-License-Identifier: GPL-2.0-or-later */

#include <fmt/format.h>

#include "BLI_listbase.h"
#include "BLI_string.h"

#include "DNA_curves_types.h"
#include "DNA_mesh_types.h"
#include "DNA_pointcloud_types.h"
#include "DNA_space_types.h"
#include "DNA_windowmanager_types.h"

#include "BKE_context.hh"
#include "BKE_curves.hh"
#include "BKE_grease_pencil.hh"
#include "BKE_instances.hh"
#include "BKE_lib_id.hh"
#include "BKE_volume.hh"

#include "ED_spreadsheet.hh"
#include "RNA_access.hh"
#include "RNA_prototypes.hh"

#include "UI_interface.hh"
#include "UI_tree_view.hh"

#include "WM_api.hh"
#include "WM_types.hh"

#include "BLT_translation.hh"

#include "ED_outliner.hh"

#include "spreadsheet_data_source_geometry.hh"
#include "spreadsheet_dataset_draw.hh"
#include "spreadsheet_intern.hh"

namespace blender::ed::spreadsheet {

class GeometryDataSetTreeView;
class GeometryInstancesTreeView;

struct GeometryDataIdentifier {
  bke::GeometryComponent::Type component_type;
  std::optional<int> layer_index;
  std::optional<bke::AttrDomain> domain;
};

static void draw_row_suffix(ui::AbstractTreeViewItem &view_item, const StringRefNull str)
{
  /* Using the tree row button instead of a separate right aligned button gives padding
   * to the right side of the number, which it didn't have with the button. */
  UI_but_hint_drawstr_set(reinterpret_cast<uiBut *>(view_item.view_item_button()), str.c_str());
}

static void draw_count(ui::AbstractTreeViewItem &view_item, const int count)
{
  char element_count[BLI_STR_FORMAT_INT32_DECIMAL_UNIT_SIZE];
  BLI_str_format_decimal_unit(element_count, count);
  draw_row_suffix(view_item, element_count);
}

static StringRefNull mesh_domain_to_label(const bke::AttrDomain domain)
{
  switch (domain) {
    case bke::AttrDomain::Point:
      return IFACE_("Vertex");
    case bke::AttrDomain::Edge:
      return IFACE_("Edge");
    case bke::AttrDomain::Face:
      return IFACE_("Face");
    case bke::AttrDomain::Corner:
      return IFACE_("Face Corner");
    default:
      BLI_assert_unreachable();
      return "";
  }
}

static StringRefNull curves_domain_to_label(const bke::AttrDomain domain)
{
  switch (domain) {
    case bke::AttrDomain::Point:
      return IFACE_("Control Point");
    case bke::AttrDomain::Curve:
      return IFACE_("Spline");
    default:
      BLI_assert_unreachable();
      return "";
  }
}

static BIFIconID mesh_domain_to_icon(const bke::AttrDomain domain)
{
  switch (domain) {
    case bke::AttrDomain::Point:
      return ICON_VERTEXSEL;
    case bke::AttrDomain::Edge:
      return ICON_EDGESEL;
    case bke::AttrDomain::Face:
      return ICON_FACESEL;
    case bke::AttrDomain::Corner:
      return ICON_FACE_CORNER;
    default:
      BLI_assert_unreachable();
      return ICON_NONE;
  }
}

static BIFIconID curves_domain_to_icon(const bke::AttrDomain domain)
{
  switch (domain) {
    case bke::AttrDomain::Point:
      return ICON_CURVE_BEZCIRCLE;
    case bke::AttrDomain::Curve:
      return ICON_CURVE_PATH;
    default:
      BLI_assert_unreachable();
      return ICON_NONE;
  }
}

class InstancesTreeViewItem : public ui::AbstractTreeViewItem {
 public:
  GeometryInstancesTreeView &get_tree() const;

  void get_parent_instance_ids(Vector<SpreadsheetInstanceID> &r_instance_ids) const;

  void on_activate(bContext &C) override;

  std::optional<bool> should_be_active() const override;
};

class RootGeometryViewItem : public InstancesTreeViewItem {
 public:
  RootGeometryViewItem(const bke::GeometrySet &geometry)
  {
    label_ = geometry.name.empty() ? IFACE_("(Geometry)") : geometry.name;
  }

  void build_row(uiLayout &row) override
  {
    row.label(label_, ICON_GEOMETRY_SET);
  }
};

class InstanceReferenceViewItem : public InstancesTreeViewItem {
 private:
  const bke::InstanceReference &reference_;
  int reference_index_;
  int user_count_;

 public:
  InstanceReferenceViewItem(const bke::Instances &instances, const int reference_index)
      : reference_(instances.references()[reference_index]), reference_index_(reference_index)
  {
    label_ = std::to_string(reference_index);
    user_count_ = instances.reference_user_counts()[reference_index];
  }

  void build_row(uiLayout &row) override
  {
    const int icon = get_instance_reference_icon(reference_);
    StringRefNull name = reference_.name();
    if (name.is_empty()) {
      name = IFACE_("(Geometry)");
    }
    row.label(name, icon);
    draw_count(*this, user_count_);
  }

  int reference_index() const
  {
    return reference_index_;
  }
};

class GeometryInstancesTreeView : public ui::AbstractTreeView {
 private:
  bke::GeometrySet root_geometry_set_;
  SpaceSpreadsheet &sspreadsheet_;
  bScreen &screen_;

  friend class InstancesTreeViewItem;

 public:
  GeometryInstancesTreeView(bke::GeometrySet geometry_set, const bContext &C)
      : root_geometry_set_(std::move(geometry_set)),
        sspreadsheet_(*CTX_wm_space_spreadsheet(&C)),
        screen_(*CTX_wm_screen(&C))
  {
  }

  void build_tree() override
  {
    auto &root_item = this->add_tree_item<RootGeometryViewItem>(root_geometry_set_);
    root_item.uncollapse_by_default();
    if (const bke::Instances *instances = root_geometry_set_.get_instances()) {
      this->build_tree_for_instances(root_item, *instances);
    }
  }

  void build_tree_for_instances(ui::TreeViewItemContainer &parent, const bke::Instances &instances)
  {
    const Span<bke::InstanceReference> references = instances.references();
    for (const int reference_i : references.index_range()) {
      auto &reference_item = parent.add_tree_item<InstanceReferenceViewItem>(instances,
                                                                             reference_i);
      const bke::InstanceReference &reference = references[reference_i];
      bke::GeometrySet reference_geometry;
      reference.to_geometry_set(reference_geometry);
      if (const bke::Instances *child_instances = reference_geometry.get_instances()) {
        this->build_tree_for_instances(reference_item, *child_instances);
      }
    }
  }
};

class DataSetViewItem : public ui::AbstractTreeViewItem {
 public:
  GeometryDataSetTreeView &get_tree() const;

  void on_activate(bContext &C) override;

  std::optional<bool> should_be_active() const override;

  /** Get information about which part of a geometry this item corresponds to. */
  virtual std::optional<GeometryDataIdentifier> get_geometry_data_id() const
  {
    return std::nullopt;
  }
};

class MeshViewItem : public DataSetViewItem {
 private:
  bool has_mesh_;

 public:
  MeshViewItem(const bool has_mesh) : has_mesh_(has_mesh)
  {
    label_ = IFACE_("Mesh");
  }

  void build_row(uiLayout &row) override
  {
    if (!has_mesh_) {
      row.active_set(false);
    }
    row.label(label_, ICON_MESH_DATA);
  }
};

class MeshDomainViewItem : public DataSetViewItem {
 private:
  const Mesh *mesh_;
  bke::AttrDomain domain_;

 public:
  MeshDomainViewItem(const Mesh *mesh, const bke::AttrDomain domain) : mesh_(mesh), domain_(domain)
  {
    label_ = mesh_domain_to_label(domain);
  }

  std::optional<GeometryDataIdentifier> get_geometry_data_id() const override
  {
    return GeometryDataIdentifier{bke::GeometryComponent::Type::Mesh, std::nullopt, domain_};
  }

  void build_row(uiLayout &row) override
  {
    const BIFIconID icon = mesh_domain_to_icon(domain_);
    row.label(label_, icon);

    const int count = mesh_ ? mesh_->attributes().domain_size(domain_) : 0;
    draw_count(*this, count);
  }
};

class CurvesViewItem : public DataSetViewItem {
 private:
  bool has_curves_;

 public:
  CurvesViewItem(const bool has_curves) : has_curves_(has_curves)
  {
    label_ = IFACE_("Curve");
  }

  void build_row(uiLayout &row) override
  {
    if (!has_curves_) {
      row.active_set(false);
    }
    row.label(label_, ICON_CURVE_DATA);
  }
};

class CurvesDomainViewItem : public DataSetViewItem {
 private:
  const Curves *curves_;
  bke::AttrDomain domain_;

 public:
  CurvesDomainViewItem(const Curves *curves, const bke::AttrDomain domain)
      : curves_(curves), domain_(domain)
  {
    label_ = curves_domain_to_label(domain);
  }

  std::optional<GeometryDataIdentifier> get_geometry_data_id() const override
  {
    return GeometryDataIdentifier{bke::GeometryComponent::Type::Curve, std::nullopt, domain_};
  }

  void build_row(uiLayout &row) override
  {
    const BIFIconID icon = curves_domain_to_icon(domain_);
    row.label(label_, icon);

    const int count = curves_ ? curves_->geometry.wrap().attributes().domain_size(domain_) : 0;
    draw_count(*this, count);
  }
};

class GreasePencilViewItem : public DataSetViewItem {
  bool has_grease_pencil_;

 public:
  GreasePencilViewItem(const bool has_grease_pencil) : has_grease_pencil_(has_grease_pencil)
  {
    label_ = IFACE_("Grease Pencil");
  }

  void build_row(uiLayout &row) override
  {
    if (!has_grease_pencil_) {
      row.active_set(false);
    }
    row.label(label_, ICON_OUTLINER_DATA_GREASEPENCIL);
  }
};

class GreasePencilLayersViewItem : public DataSetViewItem {
 private:
  const GreasePencil *grease_pencil_;

 public:
  GreasePencilLayersViewItem(const GreasePencil *grease_pencil) : grease_pencil_(grease_pencil)
  {
    label_ = IFACE_("Layer");
  }

  std::optional<GeometryDataIdentifier> get_geometry_data_id() const override
  {
    return GeometryDataIdentifier{
        bke::GeometryComponent::Type::GreasePencil, std::nullopt, bke::AttrDomain::Layer};
  }

  void build_row(uiLayout &row) override
  {
    const int count = grease_pencil_ ? grease_pencil_->layers().size() : 0;
    row.label(label_, ICON_OUTLINER_DATA_GP_LAYER);
    draw_count(*this, count);
  }
};

class GreasePencilLayerViewItem : public DataSetViewItem {
 private:
  const bke::greasepencil::Layer &layer_;

 public:
  GreasePencilLayerViewItem(const GreasePencil &grease_pencil, const int layer_index)
      : layer_(grease_pencil.layer(layer_index))
  {
    label_ = std::to_string(layer_index);
  }

  void build_row(uiLayout &row) override
  {
    StringRefNull name = layer_.name();
    if (name.is_empty()) {
      name = IFACE_("(Layer)");
    }
    row.label(name, ICON_CURVE_DATA);
  }
};

class GreasePencilLayerCurvesDomainViewItem : public DataSetViewItem {
 private:
  const GreasePencil &grease_pencil_;
  int layer_index_;
  bke::AttrDomain domain_;

 public:
  GreasePencilLayerCurvesDomainViewItem(const GreasePencil &grease_pencil,
                                        const int layer_index,
                                        const bke::AttrDomain domain)
      : grease_pencil_(grease_pencil), layer_index_(layer_index), domain_(domain)
  {
    label_ = curves_domain_to_label(domain);
  }

  std::optional<GeometryDataIdentifier> get_geometry_data_id() const override
  {
    return GeometryDataIdentifier{
        bke::GeometryComponent::Type::GreasePencil, layer_index_, domain_};
  }

  void build_row(uiLayout &row) override
  {
    const BIFIconID icon = curves_domain_to_icon(domain_);
    row.label(label_, icon);

    const bke::greasepencil::Drawing *drawing = grease_pencil_.get_eval_drawing(
        grease_pencil_.layer(layer_index_));
    const int count = drawing ? drawing->strokes().attributes().domain_size(domain_) : 0;
    draw_count(*this, count);
  }
};

class PointCloudViewItem : public DataSetViewItem {
 private:
  bool has_pointcloud_;

 public:
  PointCloudViewItem(const bool has_pointcloud) : has_pointcloud_(has_pointcloud)
  {
    label_ = IFACE_("Point Cloud");
  }

  void build_row(uiLayout &row) override
  {
    if (!has_pointcloud_) {
      row.active_set(false);
    }
    row.label(label_, ICON_POINTCLOUD_DATA);
  }
};

class PointsViewItem : public DataSetViewItem {
 private:
  const PointCloud *pointcloud_;

 public:
  PointsViewItem(const PointCloud *pointcloud) : pointcloud_(pointcloud)
  {
    label_ = IFACE_("Point");
  }

  std::optional<GeometryDataIdentifier> get_geometry_data_id() const override
  {
    return GeometryDataIdentifier{
        bke::GeometryComponent::Type::PointCloud, std::nullopt, bke::AttrDomain::Point};
  }

  void build_row(uiLayout &row) override
  {
    row.label(label_, ICON_POINTCLOUD_POINT);
    const int count = pointcloud_ ? pointcloud_->totpoint : 0;
    draw_count(*this, count);
  }
};

class VolumeGridsViewItem : public DataSetViewItem {
 private:
  const Volume *volume_;

 public:
  VolumeGridsViewItem(const Volume *volume) : volume_(volume)
  {
    label_ = IFACE_("Volume Grids");
  }

  std::optional<GeometryDataIdentifier> get_geometry_data_id() const override
  {
    return GeometryDataIdentifier{
        bke::GeometryComponent::Type::Volume, std::nullopt, std::nullopt};
  }

  void build_row(uiLayout &row) override
  {
    if (!volume_) {
      row.active_set(false);
    }
    row.label(label_, ICON_VOLUME_DATA);
    if (volume_) {
      draw_count(*this, BKE_volume_num_grids(volume_));
    }
  }
};

class InstancesViewItem : public DataSetViewItem {
 private:
  const bke::Instances *instances_;

 public:
  InstancesViewItem(const bke::Instances *instances) : instances_(instances)
  {
    label_ = IFACE_("Instances");
  }

  std::optional<GeometryDataIdentifier> get_geometry_data_id() const override
  {
    return GeometryDataIdentifier{
        bke::GeometryComponent::Type::Instance, std::nullopt, bke::AttrDomain::Instance};
  }

  void build_row(uiLayout &row) override
  {
    if (!instances_) {
      row.active_set(false);
    }
    row.label(label_, ICON_EMPTY_AXIS);
    if (instances_) {
      draw_count(*this, instances_->instances_num());
    }
  }
};

class GeometryDataSetTreeView : public ui::AbstractTreeView {
 private:
  bke::GeometrySet geometry_set_;
  SpaceSpreadsheet &sspreadsheet_;
  bScreen &screen_;

  friend class DataSetViewItem;

 public:
  GeometryDataSetTreeView(bke::GeometrySet geometry_set, const bContext &C)
      : geometry_set_(std::move(geometry_set)),
        sspreadsheet_(*CTX_wm_space_spreadsheet(&C)),
        screen_(*CTX_wm_screen(&C))
  {
  }

  void build_tree() override
  {
    this->build_tree_for_geometry(geometry_set_, *this);
  }

  void build_tree_for_geometry(const bke::GeometrySet &geometry, ui::TreeViewItemContainer &parent)
  {
    const Mesh *mesh = geometry.get_mesh();
    this->build_tree_for_mesh(mesh, parent);

    const Curves *curves = geometry.get_curves();
    this->build_tree_for_curves(curves, parent);

    const GreasePencil *grease_pencil = geometry.get_grease_pencil();
    this->build_tree_for_grease_pencil(grease_pencil, parent);

    const PointCloud *pointcloud = geometry.get_pointcloud();
    this->build_tree_for_pointcloud(pointcloud, parent);

    const Volume *volume = geometry.get_volume();
    this->build_tree_for_volume(volume, parent);

    const bke::Instances *instances = geometry.get_instances();
    this->build_tree_for_instances(instances, parent);
  }

  void build_tree_for_mesh(const Mesh *mesh, ui::TreeViewItemContainer &parent)
  {
    auto &mesh_item = parent.add_tree_item<MeshViewItem>(mesh != nullptr);
    mesh_item.uncollapse_by_default();
    if (!mesh) {
      return;
    }

    mesh_item.add_tree_item<MeshDomainViewItem>(mesh, bke::AttrDomain::Point);
    mesh_item.add_tree_item<MeshDomainViewItem>(mesh, bke::AttrDomain::Edge);
    mesh_item.add_tree_item<MeshDomainViewItem>(mesh, bke::AttrDomain::Face);
    mesh_item.add_tree_item<MeshDomainViewItem>(mesh, bke::AttrDomain::Corner);
  }

  void build_tree_for_curves(const Curves *curves, ui::TreeViewItemContainer &parent)
  {
    auto &curves_item = parent.add_tree_item<CurvesViewItem>(curves != nullptr);
    curves_item.uncollapse_by_default();
    if (!curves) {
      return;
    }

    curves_item.add_tree_item<CurvesDomainViewItem>(curves, bke::AttrDomain::Point);
    curves_item.add_tree_item<CurvesDomainViewItem>(curves, bke::AttrDomain::Curve);
  }

  void build_tree_for_grease_pencil(const GreasePencil *grease_pencil,
                                    ui::TreeViewItemContainer &parent)
  {
    auto &grease_pencil_item = parent.add_tree_item<GreasePencilViewItem>(grease_pencil !=
                                                                          nullptr);
    grease_pencil_item.uncollapse_by_default();
    if (!grease_pencil) {
      return;
    }

    auto &layers_item = grease_pencil_item.add_tree_item<GreasePencilLayersViewItem>(
        grease_pencil);
    const Span<const bke::greasepencil::Layer *> layers = grease_pencil->layers();
    for (const int layer_i : layers.index_range()) {
      auto &layer_item = layers_item.add_tree_item<GreasePencilLayerViewItem>(*grease_pencil,
                                                                              layer_i);
      layer_item.add_tree_item<GreasePencilLayerCurvesDomainViewItem>(
          *grease_pencil, layer_i, bke::AttrDomain::Point);
      layer_item.add_tree_item<GreasePencilLayerCurvesDomainViewItem>(
          *grease_pencil, layer_i, bke::AttrDomain::Curve);
    }
  }

  void build_tree_for_pointcloud(const PointCloud *pointcloud, ui::TreeViewItemContainer &parent)
  {
    auto &pointcloud_item = parent.add_tree_item<PointCloudViewItem>(pointcloud != nullptr);
    pointcloud_item.uncollapse_by_default();
    if (!pointcloud) {
      return;
    }

    pointcloud_item.add_tree_item<PointsViewItem>(pointcloud);
  }

  void build_tree_for_volume(const Volume *volume, ui::TreeViewItemContainer &parent)
  {
    parent.add_tree_item<VolumeGridsViewItem>(volume);
  }

  void build_tree_for_instances(const bke::Instances *instances, ui::TreeViewItemContainer &parent)
  {
    parent.add_tree_item<InstancesViewItem>(instances);
  }
};

GeometryDataSetTreeView &DataSetViewItem::get_tree() const
{
  return static_cast<GeometryDataSetTreeView &>(this->get_tree_view());
}

GeometryInstancesTreeView &InstancesTreeViewItem::get_tree() const
{
  return static_cast<GeometryInstancesTreeView &>(this->get_tree_view());
}

void InstancesTreeViewItem::get_parent_instance_ids(
    Vector<SpreadsheetInstanceID> &r_instance_ids) const
{
  if (const auto *reference_item = dynamic_cast<const InstanceReferenceViewItem *>(this)) {
    r_instance_ids.append({reference_item->reference_index()});
  }
  this->foreach_parent([&](const ui::AbstractTreeViewItem &item) {
    if (const auto *reference_item = dynamic_cast<const InstanceReferenceViewItem *>(&item)) {
      r_instance_ids.append({reference_item->reference_index()});
    }
  });
  std::reverse(r_instance_ids.begin(), r_instance_ids.end());
}

std::optional<bool> InstancesTreeViewItem::should_be_active() const
{
  GeometryInstancesTreeView &tree_view = this->get_tree();
  SpaceSpreadsheet &sspreadsheet = tree_view.sspreadsheet_;

  Vector<SpreadsheetInstanceID> instance_ids;
  this->get_parent_instance_ids(instance_ids);
  if (sspreadsheet.geometry_id.instance_ids_num != instance_ids.size()) {
    return false;
  }
  for (const int i : instance_ids.index_range()) {
    const SpreadsheetInstanceID &a = sspreadsheet.geometry_id.instance_ids[i];
    const SpreadsheetInstanceID &b = instance_ids[i];
    if (a.reference_index != b.reference_index) {
      return false;
    }
  }
  return true;
}

void InstancesTreeViewItem::on_activate(bContext &C)
{
  Vector<SpreadsheetInstanceID> instance_ids;
  this->get_parent_instance_ids(instance_ids);

  SpaceSpreadsheet &sspreadsheet = *CTX_wm_space_spreadsheet(&C);

  MEM_SAFE_FREE(sspreadsheet.geometry_id.instance_ids);
  sspreadsheet.geometry_id.instance_ids = MEM_calloc_arrayN<SpreadsheetInstanceID>(
      instance_ids.size(), __func__);
  sspreadsheet.geometry_id.instance_ids_num = instance_ids.size();
  initialized_copy_n(
      instance_ids.data(), instance_ids.size(), sspreadsheet.geometry_id.instance_ids);

  WM_main_add_notifier(NC_SPACE | ND_SPACE_SPREADSHEET, nullptr);
}

void DataSetViewItem::on_activate(bContext &C)
{
  std::optional<GeometryDataIdentifier> data_id = this->get_geometry_data_id();
  if (!data_id) {
    this->foreach_item_recursive([&](const ui::AbstractTreeViewItem &item) {
      if (data_id) {
        return;
      }
      if (const auto *data_set_view_item = dynamic_cast<const DataSetViewItem *>(&item)) {
        data_id = data_set_view_item->get_geometry_data_id();
      }
    });
    if (!data_id) {
      return;
    }
  }

  bScreen &screen = *CTX_wm_screen(&C);
  SpaceSpreadsheet &sspreadsheet = *CTX_wm_space_spreadsheet(&C);

  sspreadsheet.geometry_id.geometry_component_type = uint8_t(data_id->component_type);
  if (data_id->domain) {
    sspreadsheet.geometry_id.attribute_domain = uint8_t(*data_id->domain);
  }
  if (data_id->layer_index) {
    sspreadsheet.geometry_id.layer_index = *data_id->layer_index;
  }
  PointerRNA ptr = RNA_pointer_create_discrete(&screen.id, &RNA_SpaceSpreadsheet, &sspreadsheet);
  /* These updates also make sure that the attribute domain is set properly based on the
   * component type. */
  RNA_property_update(&C, &ptr, RNA_struct_find_property(&ptr, "attribute_domain"));
  RNA_property_update(&C, &ptr, RNA_struct_find_property(&ptr, "geometry_component_type"));
}

std::optional<bool> DataSetViewItem::should_be_active() const
{
  GeometryDataSetTreeView &tree_view = this->get_tree();
  SpaceSpreadsheet &sspreadsheet = tree_view.sspreadsheet_;

  const std::optional<GeometryDataIdentifier> data_id = this->get_geometry_data_id();
  if (!data_id) {
    return false;
  }
  if (bke::GeometryComponent::Type(sspreadsheet.geometry_id.geometry_component_type) !=
      data_id->component_type)
  {
    return false;
  }
  if (data_id->domain) {
    if (bke::AttrDomain(sspreadsheet.geometry_id.attribute_domain) != data_id->domain) {
      return false;
    }
  }
  if (data_id->layer_index) {
    if (sspreadsheet.geometry_id.layer_index != *data_id->layer_index) {
      return false;
    }
  }
  return true;
}

class ViewerPathTreeViewItem : public ui::AbstractTreeViewItem {
 private:
  int viewer_path_index_;

 public:
  ViewerPathTreeViewItem(int viewer_path_index) : viewer_path_index_(viewer_path_index) {}

  void on_activate(bContext &C) override;
  std::optional<bool> should_be_active() const override;
};

class IDViewerPathItem : public ViewerPathTreeViewItem {
  const IDViewerPathElem &id_elem_;

 public:
  IDViewerPathItem(const int viewer_path_index, const IDViewerPathElem &id_elem)
      : ViewerPathTreeViewItem(viewer_path_index), id_elem_(id_elem)
  {
    label_ = id_elem.id ? id_elem.id->name + 2 : IFACE_("No Data-Block");
  }

  void build_row(uiLayout &row) override
  {
    if (id_elem_.id) {
      const int icon = ED_outliner_icon_from_id(*id_elem_.id);
      row.label(BKE_id_name(*id_elem_.id), icon);
    }
    else {
      row.label(IFACE_("No Data-Block"), ICON_BLANK1);
    }
  }
};

class ModifierViewerPathItem : public ViewerPathTreeViewItem {
  const ModifierViewerPathElem &modifier_elem_;

 public:
  ModifierViewerPathItem(const int viewer_path_index, const ModifierViewerPathElem &modifier_elem)
      : ViewerPathTreeViewItem(viewer_path_index), modifier_elem_(modifier_elem)
  {
    label_ = modifier_elem.base.ui_name;
  }

  void build_row(uiLayout &row) override
  {
    row.label(modifier_elem_.base.ui_name, ICON_MODIFIER);
  }
};

class GroupNodeViewerPathItem : public ViewerPathTreeViewItem {
  const GroupNodeViewerPathElem &group_node_elem_;

 public:
  GroupNodeViewerPathItem(const int viewer_path_index,
                          const GroupNodeViewerPathElem &group_node_elem)
      : ViewerPathTreeViewItem(viewer_path_index), group_node_elem_(group_node_elem)
  {
    label_ = group_node_elem.base.ui_name;
  }

  void build_row(uiLayout &row) override
  {
    row.label(group_node_elem_.base.ui_name, ICON_NODE);
  }
};

class ViewerNodeViewerPathItem : public ViewerPathTreeViewItem {
  const ViewerNodeViewerPathElem &viewer_node_elem_;

 public:
  ViewerNodeViewerPathItem(const int viewer_path_index,
                           const ViewerNodeViewerPathElem &viewer_node_elem)
      : ViewerPathTreeViewItem(viewer_path_index), viewer_node_elem_(viewer_node_elem)
  {
    label_ = viewer_node_elem.base.ui_name;
  }

  void build_row(uiLayout &row) override
  {
    row.label(viewer_node_elem_.base.ui_name, ICON_RESTRICT_VIEW_OFF);
  }
};

class SimulationViewerPathPathItem : public ViewerPathTreeViewItem {

 public:
  SimulationViewerPathPathItem(const int viewer_path_index,
                               const SimulationZoneViewerPathElem & /*simulation_zone_elem*/)
      : ViewerPathTreeViewItem(viewer_path_index)
  {
    label_ = IFACE_("Simulation");
  }

  void build_row(uiLayout &row) override
  {
    row.label(label_, ICON_BLANK1);
  }
};

class RepeatViewerPathItem : public ViewerPathTreeViewItem {
 private:
  const RepeatZoneViewerPathElem &repeat_zone_;

 public:
  RepeatViewerPathItem(const int viewer_path_index, const RepeatZoneViewerPathElem &repeat_zone)
      : ViewerPathTreeViewItem(viewer_path_index), repeat_zone_(repeat_zone)
  {
    label_ = IFACE_("Repeat");
  }

  void build_row(uiLayout &row) override
  {
    row.label(label_, ICON_BLANK1);
    draw_row_suffix(*this, std::to_string(repeat_zone_.iteration));
  }
};

class ForeachElementViewerPathItem : public ViewerPathTreeViewItem {
 private:
  const ForeachGeometryElementZoneViewerPathElem &foreach_geo_elem_zone_;

 public:
  ForeachElementViewerPathItem(
      const int viewer_path_index,
      const ForeachGeometryElementZoneViewerPathElem &foreach_geo_elem_zone)
      : ViewerPathTreeViewItem(viewer_path_index), foreach_geo_elem_zone_(foreach_geo_elem_zone)
  {
    label_ = IFACE_("For Each Element");
  }

  void build_row(uiLayout &row) override
  {
    row.label(label_, ICON_BLANK1);
    draw_row_suffix(*this, std::to_string(foreach_geo_elem_zone_.index));
  }
};

class EvaluteClosureViewerPathItem : public ViewerPathTreeViewItem {
 public:
  EvaluteClosureViewerPathItem(const int viewer_path_index,
                               const EvaluateClosureNodeViewerPathElem & /*evalute_closure_elem*/)
      : ViewerPathTreeViewItem(viewer_path_index)
  {
    label_ = IFACE_("Evaluate Closure");
  }

  void build_row(uiLayout &row) override
  {
    row.label(label_, ICON_BLANK1);
  }
};

class ViewerPathTreeView : public ui::AbstractTreeView {
 private:
  SpaceSpreadsheet &sspreadsheet_;
  bScreen &screen_;

  friend ViewerPathTreeViewItem;

 public:
  ViewerPathTreeView(const bContext &C)
      : sspreadsheet_(*CTX_wm_space_spreadsheet(&C)), screen_(*CTX_wm_screen(&C))
  {
    /* This tree view contains only a flat list of items without. */
    is_flat_ = true;
  }

  void build_tree() override
  {
    const ViewerPath &viewer_path = sspreadsheet_.geometry_id.viewer_path;

    int index;
    LISTBASE_FOREACH_INDEX (const ViewerPathElem *, elem, &viewer_path.path, index) {
      if (elem == viewer_path.path.first) {
        /* The root item is drawn above the tree view already. */
        continue;
      }
      this->add_viewer_path_elem(index, *elem);
    }
  }

  void add_viewer_path_elem(const int index, const ViewerPathElem &elem)
  {
    switch (ViewerPathElemType(elem.type)) {
      case VIEWER_PATH_ELEM_TYPE_ID: {
        this->add_tree_item<IDViewerPathItem>(index,
                                              reinterpret_cast<const IDViewerPathElem &>(elem));
        break;
      }
      case VIEWER_PATH_ELEM_TYPE_MODIFIER: {
        this->add_tree_item<ModifierViewerPathItem>(
            index, reinterpret_cast<const ModifierViewerPathElem &>(elem));
        break;
      }
      case VIEWER_PATH_ELEM_TYPE_GROUP_NODE: {
        this->add_tree_item<GroupNodeViewerPathItem>(
            index, reinterpret_cast<const GroupNodeViewerPathElem &>(elem));
        break;
      }
      case VIEWER_PATH_ELEM_TYPE_VIEWER_NODE: {
        this->add_tree_item<ViewerNodeViewerPathItem>(
            index, reinterpret_cast<const ViewerNodeViewerPathElem &>(elem));
        break;
      }
      case VIEWER_PATH_ELEM_TYPE_SIMULATION_ZONE: {
        this->add_tree_item<SimulationViewerPathPathItem>(
            index, reinterpret_cast<const SimulationZoneViewerPathElem &>(elem));
        break;
      }
      case VIEWER_PATH_ELEM_TYPE_REPEAT_ZONE: {
        this->add_tree_item<RepeatViewerPathItem>(
            index, reinterpret_cast<const RepeatZoneViewerPathElem &>(elem));
        break;
      }
      case VIEWER_PATH_ELEM_TYPE_FOREACH_GEOMETRY_ELEMENT_ZONE: {
        this->add_tree_item<ForeachElementViewerPathItem>(
            index, reinterpret_cast<const ForeachGeometryElementZoneViewerPathElem &>(elem));
        break;
      }
      case VIEWER_PATH_ELEM_TYPE_EVALUATE_CLOSURE: {
        this->add_tree_item<EvaluteClosureViewerPathItem>(
            index, reinterpret_cast<const EvaluateClosureNodeViewerPathElem &>(elem));
        break;
      }
    }
  }
};

void ViewerPathTreeViewItem::on_activate(bContext &C)
{
  SpaceSpreadsheet &sspreadsheet = *CTX_wm_space_spreadsheet(&C);
  sspreadsheet.active_viewer_path_index = viewer_path_index_;
  WM_main_add_notifier(NC_SPACE | ND_SPACE_SPREADSHEET, nullptr);
}

std::optional<bool> ViewerPathTreeViewItem::should_be_active() const
{
  /* Can use SpaceSpreadsheet.active_viewer_path_index once selection is used. */
  return false;
}

static void draw_context_panel_without_context(uiLayout &layout)
{
  layout.label(IFACE_("No Active Context"), ICON_NONE);
}

static bool viewer_path_ends_with_viewer_node(const ViewerPath &viewer_path)
{
  if (BLI_listbase_is_empty(&viewer_path.path)) {
    return false;
  }
  const ViewerPathElem &last_elem = *static_cast<const ViewerPathElem *>(viewer_path.path.last);
  return ViewerPathElemType(last_elem.type) == VIEWER_PATH_ELEM_TYPE_VIEWER_NODE;
}

static void draw_viewer_path_panel(const bContext &C, uiLayout &layout)
{
  uiBlock *block = uiLayoutGetBlock(&layout);
  ui::AbstractTreeView *tree_view = UI_block_add_view(
      *block, "Viewer Path", std::make_unique<ViewerPathTreeView>(C));
  tree_view->set_context_menu_title("Viewer Path");
  ui::TreeViewBuilder::build_tree_view(C, *tree_view, layout, {}, true);
}

static void draw_context_panel_content(const bContext &C, uiLayout &layout)
{
  bScreen &screen = *CTX_wm_screen(&C);
  SpaceSpreadsheet *sspreadsheet = CTX_wm_space_spreadsheet(&C);

  ViewerPath &viewer_path = sspreadsheet->geometry_id.viewer_path;
  ID *root_id = get_current_id(sspreadsheet);
  if (!root_id) {
    draw_context_panel_without_context(layout);
    return;
  }
  if (GS(root_id->name) != ID_OB) {
    draw_context_panel_without_context(layout);
    return;
  }

  PointerRNA sspreadsheet_ptr = RNA_pointer_create_discrete(
      &screen.id, &RNA_SpaceSpreadsheet, sspreadsheet);

  layout.prop(&sspreadsheet_ptr, "object_eval_state", UI_ITEM_NONE, "", ICON_NONE);

  if (sspreadsheet->geometry_id.object_eval_state == SPREADSHEET_OBJECT_EVAL_STATE_VIEWER_NODE &&
      viewer_path_ends_with_viewer_node(viewer_path))
  {
    if (uiLayout *panel = layout.panel(&C, "viewer path", true, IFACE_("Viewer Path"))) {
      draw_viewer_path_panel(C, *panel);
    }
  }
}

static void draw_context_panel(const bContext &C, uiLayout &layout)
{
  SpaceSpreadsheet &sspreadsheet = *CTX_wm_space_spreadsheet(&C);

  PanelLayout context_panel = layout.panel(&C, "context", false);
<<<<<<< HEAD
  uiLayoutSetEmboss(context_panel.header, ui::EmbossType::None);
=======
  context_panel.header->emboss_set(ui::EmbossType::None);
>>>>>>> 9a41dc73
  if (ID *root_id = get_current_id(&sspreadsheet)) {
    std::string label = BKE_id_name(*root_id);
    if (!context_panel.body) {
      switch (sspreadsheet.geometry_id.object_eval_state) {
        case SPREADSHEET_OBJECT_EVAL_STATE_EVALUATED:
          label += " (Evaluated)";
          break;
        case SPREADSHEET_OBJECT_EVAL_STATE_ORIGINAL:
          label += " (Original)";
          break;
        case SPREADSHEET_OBJECT_EVAL_STATE_VIEWER_NODE:
          label += " (Viewer)";
          break;
      }
    }
    context_panel.header->label(label, ICON_OBJECT_DATA);
  }
  else {
    context_panel.header->label(IFACE_("Context"), ICON_NONE);
  }
  context_panel.header->op("spreadsheet.toggle_pin",
                           "",
                           sspreadsheet.flag & SPREADSHEET_FLAG_PINNED ? ICON_PINNED :
                                                                         ICON_UNPINNED);
  if (context_panel.body) {
    draw_context_panel_content(C, *context_panel.body);
  }
}

void spreadsheet_data_set_panel_draw(const bContext *C, Panel *panel)
{
  SpaceSpreadsheet *sspreadsheet = CTX_wm_space_spreadsheet(C);

  uiLayout *layout = panel->layout;
  uiBlock *block = uiLayoutGetBlock(layout);
  UI_block_layout_set_current(block, layout);

  draw_context_panel(*C, *layout);

  Object *object = spreadsheet_get_object_eval(sspreadsheet, CTX_data_depsgraph_pointer(C));
  if (!object) {
    return;
  }

  const bke::GeometrySet root_geometry = spreadsheet_get_display_geometry_set(sspreadsheet,
                                                                              object);

  if (uiLayout *panel = layout->panel(C, "instance tree", false, IFACE_("Geometry"))) {
    ui::AbstractTreeView *tree_view = UI_block_add_view(
        *block,
        "Instances Tree View",
        std::make_unique<GeometryInstancesTreeView>(root_geometry, *C));
    tree_view->set_context_menu_title("Instance");
    ui::TreeViewBuilder::build_tree_view(*C, *tree_view, *panel, {}, false);
  }
  if (uiLayout *panel = layout->panel(C, "geometry_domain_tree_view", false, IFACE_("Domain"))) {
    bke::GeometrySet instance_geometry = get_geometry_set_for_instance_ids(
        root_geometry,
        {sspreadsheet->geometry_id.instance_ids, sspreadsheet->geometry_id.instance_ids_num});
    ui::AbstractTreeView *tree_view = UI_block_add_view(
        *block,
        "Data Set Tree View",
        std::make_unique<GeometryDataSetTreeView>(std::move(instance_geometry), *C));
    tree_view->set_context_menu_title("Domain");
    ui::TreeViewBuilder::build_tree_view(*C, *tree_view, *panel, {}, false);
  }
}

}  // namespace blender::ed::spreadsheet<|MERGE_RESOLUTION|>--- conflicted
+++ resolved
@@ -1054,11 +1054,7 @@
   SpaceSpreadsheet &sspreadsheet = *CTX_wm_space_spreadsheet(&C);
 
   PanelLayout context_panel = layout.panel(&C, "context", false);
-<<<<<<< HEAD
-  uiLayoutSetEmboss(context_panel.header, ui::EmbossType::None);
-=======
   context_panel.header->emboss_set(ui::EmbossType::None);
->>>>>>> 9a41dc73
   if (ID *root_id = get_current_id(&sspreadsheet)) {
     std::string label = BKE_id_name(*root_id);
     if (!context_panel.body) {
