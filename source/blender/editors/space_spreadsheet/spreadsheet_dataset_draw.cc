--- conflicted
+++ resolved
@@ -461,53 +461,6 @@
 
   void build_tree_for_pointcloud(const PointCloud *pointcloud, ui::TreeViewItemContainer &parent)
   {
-<<<<<<< HEAD
-    GeometryDataSetTreeViewItem &mesh = this->add_tree_item<GeometryDataSetTreeViewItem>(
-        bke::GeometryComponent::Type::Mesh, IFACE_("Mesh"), ICON_MESH_DATA);
-    mesh.uncollapse_by_default();
-    mesh.add_tree_item<GeometryDataSetTreeViewItem>(bke::GeometryComponent::Type::Mesh,
-                                                    bke::AttrDomain::Point,
-                                                    IFACE_("Vertex"),
-                                                    ICON_VERTEXSEL);
-    mesh.add_tree_item<GeometryDataSetTreeViewItem>(
-        bke::GeometryComponent::Type::Mesh, bke::AttrDomain::Edge, IFACE_("Edge"), ICON_EDGESEL);
-    mesh.add_tree_item<GeometryDataSetTreeViewItem>(
-        bke::GeometryComponent::Type::Mesh, bke::AttrDomain::Face, IFACE_("Face"), ICON_FACESEL);
-    mesh.add_tree_item<GeometryDataSetTreeViewItem>(bke::GeometryComponent::Type::Mesh,
-                                                    bke::AttrDomain::Corner,
-                                                    IFACE_("Face Corner"),
-                                                    ICON_NODE_CORNER);
-
-    GeometryDataSetTreeViewItem &curve = this->add_tree_item<GeometryDataSetTreeViewItem>(
-        bke::GeometryComponent::Type::Curve, IFACE_("Curve"), ICON_CURVE_DATA);
-    curve.uncollapse_by_default();
-    curve.add_tree_item<GeometryDataSetTreeViewItem>(bke::GeometryComponent::Type::Curve,
-                                                     bke::AttrDomain::Point,
-                                                     IFACE_("Control Point"),
-                                                     ICON_CURVE_BEZCIRCLE);
-    curve.add_tree_item<GeometryDataSetTreeViewItem>(bke::GeometryComponent::Type::Curve,
-                                                     bke::AttrDomain::Curve,
-                                                     IFACE_("Spline"),
-                                                     ICON_CURVE_PATH);
-
-    this->build_grease_pencil();
-
-    GeometryDataSetTreeViewItem &pointcloud = this->add_tree_item<GeometryDataSetTreeViewItem>(
-        bke::GeometryComponent::Type::PointCloud, IFACE_("Point Cloud"), ICON_POINTCLOUD_DATA);
-    pointcloud.uncollapse_by_default();
-    pointcloud.add_tree_item<GeometryDataSetTreeViewItem>(bke::GeometryComponent::Type::PointCloud,
-                                                          bke::AttrDomain::Point,
-                                                          IFACE_("Point"),
-                                                          ICON_POINTCLOUD_DATA);
-
-    this->add_tree_item<GeometryDataSetTreeViewItem>(
-        bke::GeometryComponent::Type::Volume, IFACE_("Volume Grids"), ICON_VOLUME_DATA);
-
-    this->add_tree_item<GeometryDataSetTreeViewItem>(bke::GeometryComponent::Type::Instance,
-                                                     bke::AttrDomain::Instance,
-                                                     IFACE_("Instances"),
-                                                     ICON_EMPTY_AXIS);
-=======
     auto &pointcloud_item = parent.add_tree_item<PointCloudViewItem>();
     pointcloud_item.uncollapse_by_default();
     pointcloud_item.add_tree_item<PointsViewItem>(pointcloud);
@@ -521,7 +474,6 @@
   void build_tree_for_instances(const bke::Instances *instances, ui::TreeViewItemContainer &parent)
   {
     parent.add_tree_item<InstancesViewItem>(instances);
->>>>>>> fb3f575a
   }
 };
 
