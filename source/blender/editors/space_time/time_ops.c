/*
 * ***** BEGIN GPL LICENSE BLOCK *****
 *
 * This program is free software; you can redistribute it and/or
 * modify it under the terms of the GNU General Public License
 * as published by the Free Software Foundation; either version 2
 * of the License, or (at your option) any later version.
 *
 * This program is distributed in the hope that it will be useful,
 * but WITHOUT ANY WARRANTY; without even the implied warranty of
 * MERCHANTABILITY or FITNESS FOR A PARTICULAR PURPOSE.  See the
 * GNU General Public License for more details.
 *
 * You should have received a copy of the GNU General Public License
 * along with this program; if not, write to the Free Software Foundation,
 * Inc., 51 Franklin Street, Fifth Floor, Boston, MA 02110-1301, USA.
 *
 * The Original Code is Copyright (C) 2008 Blender Foundation.
 * All rights reserved.
 *
 *
 * Contributor(s): Blender Foundation
 *
 * ***** END GPL LICENSE BLOCK *****
 */

/** \file blender/editors/space_time/time_ops.c
 *  \ingroup sptime
 */


#include <stdlib.h>
#include <math.h>

#include "DNA_scene_types.h"

#include "BLI_blenlib.h"
#include "BLI_utildefines.h"

#include "BKE_context.h"

#include "ED_anim_api.h"
#include "ED_screen.h"

#include "WM_api.h"
#include "WM_types.h"

#include "time_intern.h"

/* ****************** Start/End Frame Operators *******************************/
static int time_set_sfra_exec(bContext *C, wmOperator *UNUSED(op))
{
	Scene *scene = CTX_data_scene(C);
	int frame;

	if (scene == NULL)
		return OPERATOR_CANCELLED;

	frame = CFRA;

	/* if Preview Range is defined, set the 'start' frame for that */
	if (PRVRANGEON)
		scene->r.psfra = frame;
	else
		scene->r.sfra = frame;

	if (PEFRA < frame) {
		if (PRVRANGEON)
			scene->r.pefra = frame;
		else
			scene->r.efra = frame;
	}

	WM_event_add_notifier(C, NC_SCENE | ND_FRAME, scene);

	return OPERATOR_FINISHED;
}

static void TIME_OT_start_frame_set(wmOperatorType *ot)
{
	/* identifiers */
	ot->name = "Set Start Frame";
	ot->idname = "TIME_OT_start_frame_set";
<<<<<<< HEAD
	ot->description = "Set Start Frame\nSet the start frame";
	
=======
	ot->description = "Set the start frame";

>>>>>>> 0083dc89
	/* api callbacks */
	ot->exec = time_set_sfra_exec;
	ot->poll = ED_operator_timeline_active;

	/* flags */
	ot->flag = OPTYPE_REGISTER | OPTYPE_UNDO;
}


static int time_set_efra_exec(bContext *C, wmOperator *UNUSED(op))
{
	Scene *scene = CTX_data_scene(C);
	int frame;

	if (scene == NULL)
		return OPERATOR_CANCELLED;

	frame = CFRA;

	/* if Preview Range is defined, set the 'end' frame for that */
	if (PRVRANGEON)
		scene->r.pefra = frame;
	else
		scene->r.efra = frame;

	if (PSFRA > frame) {
		if (PRVRANGEON)
			scene->r.psfra = frame;
		else
			scene->r.sfra = frame;
	}

	WM_event_add_notifier(C, NC_SCENE | ND_FRAME, scene);

	return OPERATOR_FINISHED;
}

static void TIME_OT_end_frame_set(wmOperatorType *ot)
{
	/* identifiers */
	ot->name = "Set End Frame";
	ot->idname = "TIME_OT_end_frame_set";
<<<<<<< HEAD
	ot->description = "Set End Frame\nSet the end frame";
	
=======
	ot->description = "Set the end frame";

>>>>>>> 0083dc89
	/* api callbacks */
	ot->exec = time_set_efra_exec;
	ot->poll = ED_operator_timeline_active;

	/* flags */
	ot->flag = OPTYPE_REGISTER | OPTYPE_UNDO;
}

/* ************************ View All Operator *******************************/

static int time_view_all_exec(bContext *C, wmOperator *UNUSED(op))
{
	Scene *scene = CTX_data_scene(C);
	ARegion *ar = CTX_wm_region(C);

	if (ELEM(NULL, scene, ar))
		return OPERATOR_CANCELLED;

	View2D *v2d = &ar->v2d;

	/* set extents of view to start/end frames (Preview Range too) */
	v2d->cur.xmin = (float)PSFRA;
	v2d->cur.xmax = (float)PEFRA;

	/* we need an extra "buffer" factor on either side so that the endpoints are visible */
	const float extra = 0.01f * BLI_rctf_size_x(&v2d->cur);
	v2d->cur.xmin -= extra;
	v2d->cur.xmax += extra;

	/* this only affects this TimeLine instance, so just force redraw of this region */
	ED_region_tag_redraw(ar);

	return OPERATOR_FINISHED;
}

static void TIME_OT_view_all(wmOperatorType *ot)
{
	/* identifiers */
	ot->name = "View All";
	ot->idname = "TIME_OT_view_all";
<<<<<<< HEAD
	ot->description = "View All\nShow the entire playable frame range";
	
=======
	ot->description = "Show the entire playable frame range";

>>>>>>> 0083dc89
	/* api callbacks */
	ot->exec = time_view_all_exec;
	ot->poll = ED_operator_timeline_active;

	/* flags */
	ot->flag = OPTYPE_REGISTER | OPTYPE_UNDO;
}

/* ************************ View Frame Operator *******************************/

static int time_view_frame_exec(bContext *C, wmOperator *op)
{
	const int smooth_viewtx = WM_operator_smooth_viewtx_get(op);
	ANIM_center_frame(C, smooth_viewtx);

	return OPERATOR_FINISHED;
}

static void TIME_OT_view_frame(wmOperatorType *ot)
{
	/* identifiers */
	ot->name = "View Frame";
	ot->idname = "TIME_OT_view_frame";
	ot->description = "Reset viewable area to show range around current frame";

	/* api callbacks */
	ot->exec = time_view_frame_exec;
	ot->poll = ED_operator_timeline_active;

	/* flags */
	ot->flag = OPTYPE_REGISTER | OPTYPE_UNDO;
}

/* ************************** registration **********************************/

void time_operatortypes(void)
{
	WM_operatortype_append(TIME_OT_start_frame_set);
	WM_operatortype_append(TIME_OT_end_frame_set);
	WM_operatortype_append(TIME_OT_view_all);
	WM_operatortype_append(TIME_OT_view_frame);
}

void time_keymap(wmKeyConfig *keyconf)
{
	wmKeyMap *keymap = WM_keymap_find(keyconf, "Timeline", SPACE_TIME, 0);

	WM_keymap_add_item(keymap, "TIME_OT_start_frame_set", SKEY, KM_PRESS, 0, 0);
	WM_keymap_add_item(keymap, "TIME_OT_end_frame_set", EKEY, KM_PRESS, 0, 0);
	WM_keymap_add_item(keymap, "TIME_OT_view_all", HOMEKEY, KM_PRESS, 0, 0);
#ifdef WITH_INPUT_NDOF
	WM_keymap_add_item(keymap, "TIME_OT_view_all", NDOF_BUTTON_FIT, KM_PRESS, 0, 0);
#endif
	WM_keymap_add_item(keymap, "TIME_OT_view_frame", PAD0, KM_PRESS, 0, 0);
}
<|MERGE_RESOLUTION|>--- conflicted
+++ resolved
@@ -81,13 +81,8 @@
 	/* identifiers */
 	ot->name = "Set Start Frame";
 	ot->idname = "TIME_OT_start_frame_set";
-<<<<<<< HEAD
 	ot->description = "Set Start Frame\nSet the start frame";
-	
-=======
-	ot->description = "Set the start frame";
-
->>>>>>> 0083dc89
+
 	/* api callbacks */
 	ot->exec = time_set_sfra_exec;
 	ot->poll = ED_operator_timeline_active;
@@ -130,13 +125,8 @@
 	/* identifiers */
 	ot->name = "Set End Frame";
 	ot->idname = "TIME_OT_end_frame_set";
-<<<<<<< HEAD
 	ot->description = "Set End Frame\nSet the end frame";
 	
-=======
-	ot->description = "Set the end frame";
-
->>>>>>> 0083dc89
 	/* api callbacks */
 	ot->exec = time_set_efra_exec;
 	ot->poll = ED_operator_timeline_active;
@@ -177,13 +167,8 @@
 	/* identifiers */
 	ot->name = "View All";
 	ot->idname = "TIME_OT_view_all";
-<<<<<<< HEAD
 	ot->description = "View All\nShow the entire playable frame range";
-	
-=======
-	ot->description = "Show the entire playable frame range";
-
->>>>>>> 0083dc89
+
 	/* api callbacks */
 	ot->exec = time_view_all_exec;
 	ot->poll = ED_operator_timeline_active;
