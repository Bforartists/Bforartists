--- conflicted
+++ resolved
@@ -862,13 +862,9 @@
     sub->prop(&imaptr, "generated_width", UI_ITEM_NONE, "X", ICON_NONE);
     sub->prop(&imaptr, "generated_height", UI_ITEM_NONE, "Y", ICON_NONE);
 
-<<<<<<< HEAD
     uiLayoutSetPropSep(col, false); /* bfa - use_property_split = False */
-    uiItemR(col, &imaptr, "use_generated_float", UI_ITEM_NONE, std::nullopt, ICON_NONE);
+    col->prop(&imaptr, "use_generated_float", UI_ITEM_NONE, std::nullopt, ICON_NONE);
     uiLayoutSetPropSep(col, true); /* bfa - use_property_split = True */
-=======
-    col->prop(&imaptr, "use_generated_float", UI_ITEM_NONE, std::nullopt, ICON_NONE);
->>>>>>> 4c0ab977
 
     uiItemS(col);
 
@@ -903,23 +899,15 @@
     sub->prop(userptr, "frame_start", UI_ITEM_NONE, IFACE_("Start"), ICON_NONE);
     sub->prop(userptr, "frame_offset", UI_ITEM_NONE, std::nullopt, ICON_NONE);
 
-<<<<<<< HEAD
     uiLayoutSetPropSep(col, false); /* bfa - use_property_split = False */
-    uiItemR(col, userptr, "use_cyclic", UI_ITEM_NONE, std::nullopt, ICON_NONE);
-    uiItemR(col, userptr, "use_auto_refresh", UI_ITEM_NONE, std::nullopt, ICON_NONE);
+    col->prop(userptr, "use_cyclic", UI_ITEM_NONE, std::nullopt, ICON_NONE);
+    col->prop(userptr, "use_auto_refresh", UI_ITEM_NONE, std::nullopt, ICON_NONE);
     uiLayoutSetPropSep(col, true); /* bfa - use_property_split = True */
 
     if (ima->source == IMA_SRC_MOVIE && compact == 0) {
       uiLayoutSetPropSep(col, false); /* bfa - use_property_split = False */
-      uiItemR(col, &imaptr, "use_deinterlace", UI_ITEM_NONE, IFACE_("Deinterlace"), ICON_NONE);
+      col->prop(&imaptr, "use_deinterlace", UI_ITEM_NONE, IFACE_("Deinterlace"), ICON_NONE);
       uiLayoutSetPropSep(col, true); /* bfa - use_property_split = True */
-=======
-    col->prop(userptr, "use_cyclic", UI_ITEM_NONE, std::nullopt, ICON_NONE);
-    col->prop(userptr, "use_auto_refresh", UI_ITEM_NONE, std::nullopt, ICON_NONE);
-
-    if (ima->source == IMA_SRC_MOVIE && compact == 0) {
-      col->prop(&imaptr, "use_deinterlace", UI_ITEM_NONE, IFACE_("Deinterlace"), ICON_NONE);
->>>>>>> 4c0ab977
     }
   }
 
@@ -961,27 +949,17 @@
           ImBuf *ibuf = BKE_image_acquire_ibuf(ima, iuser, &lock);
 
           if (ibuf && ibuf->float_buffer.data && (ibuf->foptions.flag & OPENEXR_HALF) == 0) {
-<<<<<<< HEAD
             uiLayoutSetPropSep(col, false); /* bfa - use_property_split = False */
-            uiItemR(col, &imaptr, "use_half_precision", UI_ITEM_NONE, std::nullopt, ICON_NONE);
+            col->prop(&imaptr, "use_half_precision", UI_ITEM_NONE, std::nullopt, ICON_NONE);
             uiLayoutSetPropSep(col, true); /* bfa - use_property_split = True */
-=======
-            col->prop(&imaptr, "use_half_precision", UI_ITEM_NONE, std::nullopt, ICON_NONE);
->>>>>>> 4c0ab977
           }
           BKE_image_release_ibuf(ima, ibuf, lock);
         }
       }
-<<<<<<< HEAD
       uiLayoutSetPropSep(col, false); /* bfa - use_property_split = False */
-      uiItemR(col, &imaptr, "use_view_as_render", UI_ITEM_NONE, std::nullopt, ICON_NONE);
-      uiItemR(col, &imaptr, "seam_margin", UI_ITEM_NONE, std::nullopt, ICON_NONE);
-      uiLayoutSetPropSep(col, true); /* bfa - use_property_split = True */
-=======
-
       col->prop(&imaptr, "use_view_as_render", UI_ITEM_NONE, std::nullopt, ICON_NONE);
       col->prop(&imaptr, "seam_margin", UI_ITEM_NONE, std::nullopt, ICON_NONE);
->>>>>>> 4c0ab977
+      uiLayoutSetPropSep(col, true); /* bfa - use_property_split = True */
     }
   }
 
@@ -1042,41 +1020,26 @@
   }
 
   if (is_render_out && ELEM(imf->imtype, R_IMF_IMTYPE_OPENEXR, R_IMF_IMTYPE_MULTILAYER)) {
-<<<<<<< HEAD
     uiLayoutSetPropSep(col, false); /* bfa - use_property_split = False */
-    uiItemR(col, imfptr, "use_preview", UI_ITEM_NONE, std::nullopt, ICON_NONE);
+    col->prop(imfptr, "use_preview", UI_ITEM_NONE, std::nullopt, ICON_NONE);
     uiLayoutSetPropSep(col, true); /* bfa - use_property_split = False */
-=======
-    col->prop(imfptr, "use_preview", UI_ITEM_NONE, std::nullopt, ICON_NONE);
->>>>>>> 4c0ab977
   }
 
   if (imf->imtype == R_IMF_IMTYPE_JP2) {
     col->prop(imfptr, "jpeg2k_codec", UI_ITEM_NONE, std::nullopt, ICON_NONE);
 
-<<<<<<< HEAD
     uiLayoutSetPropSep(col, false); /* bfa - use_property_split = False */
-    uiItemR(col, imfptr, "use_jpeg2k_cinema_preset", UI_ITEM_NONE, std::nullopt, ICON_NONE);
-    uiItemR(col, imfptr, "use_jpeg2k_cinema_48", UI_ITEM_NONE, std::nullopt, ICON_NONE);
-
-    uiItemR(col, imfptr, "use_jpeg2k_ycc", UI_ITEM_NONE, std::nullopt, ICON_NONE);
+    col->prop(imfptr, "use_jpeg2k_cinema_preset", UI_ITEM_NONE, std::nullopt, ICON_NONE);
+    col->prop(imfptr, "use_jpeg2k_cinema_48", UI_ITEM_NONE, std::nullopt, ICON_NONE);
+
+    col->prop(imfptr, "use_jpeg2k_ycc", UI_ITEM_NONE, std::nullopt, ICON_NONE);
     uiLayoutSetPropSep(col, true); /* bfa - use_property_split = False */
   }
 
   if (imf->imtype == R_IMF_IMTYPE_DPX) {
     uiLayoutSetPropSep(col, false); /* bfa - use_property_split = False */
-    uiItemR(col, imfptr, "use_cineon_log", UI_ITEM_NONE, std::nullopt, ICON_NONE);
+    col->prop(imfptr, "use_cineon_log", UI_ITEM_NONE, std::nullopt, ICON_NONE);
     uiLayoutSetPropSep(col, true); /* bfa - use_property_split = False */
-=======
-    col->prop(imfptr, "use_jpeg2k_cinema_preset", UI_ITEM_NONE, std::nullopt, ICON_NONE);
-    col->prop(imfptr, "use_jpeg2k_cinema_48", UI_ITEM_NONE, std::nullopt, ICON_NONE);
-
-    col->prop(imfptr, "use_jpeg2k_ycc", UI_ITEM_NONE, std::nullopt, ICON_NONE);
-  }
-
-  if (imf->imtype == R_IMF_IMTYPE_DPX) {
-    col->prop(imfptr, "use_cineon_log", UI_ITEM_NONE, std::nullopt, ICON_NONE);
->>>>>>> 4c0ab977
   }
 
   if (imf->imtype == R_IMF_IMTYPE_CINEON) {
