/* SPDX-FileCopyrightText: 2001-2002 NaN Holding BV. All rights reserved.
 *
 * SPDX-License-Identifier: GPL-2.0-or-later */

/** \file
 * \ingroup spimage
 */

#include <cstdio>
#include <cstring>

#include "DNA_node_types.h"
#include "DNA_scene_types.h"

#include "MEM_guardedalloc.h"

#include "BLI_blenlib.h"
#include "BLI_utildefines.h"

#include "BLT_translation.h"

#include "BKE_context.h"
#include "BKE_image.h"
#include "BKE_image_format.h"
#include "BKE_node.h"
#include "BKE_scene.h"
#include "BKE_screen.h"

#include "RE_pipeline.h"

#include "IMB_colormanagement.h"
#include "IMB_imbuf.h"
#include "IMB_imbuf_types.h"

#include "ED_gpencil_legacy.h"
#include "ED_image.h"
#include "ED_screen.h"

#include "RNA_access.h"

#include "WM_api.h"
#include "WM_types.h"

#include "UI_interface.h"
#include "UI_resources.h"

#include "image_intern.h"

#define B_NOP -1
#define MAX_IMAGE_INFO_LEN 128

ImageUser *ntree_get_active_iuser(bNodeTree *ntree)
{
  bNode *node;

  if (ntree) {
    for (node = static_cast<bNode *>(ntree->nodes.first); node; node = node->next) {
      if (ELEM(node->type, CMP_NODE_VIEWER, CMP_NODE_SPLITVIEWER)) {
        if (node->flag & NODE_DO_OUTPUT) {
          return static_cast<ImageUser *>(node->storage);
        }
      }
    }
  }
  return nullptr;
}

/* ********************* callbacks for standard image buttons *************** */

static void ui_imageuser_slot_menu(bContext * /*C*/, uiLayout *layout, void *image_p)
{
  uiBlock *block = uiLayoutGetBlock(layout);
  Image *image = static_cast<Image *>(image_p);

  int slot_id;
  LISTBASE_FOREACH_INDEX (RenderSlot *, slot, &image->renderslots, slot_id) {
    char str[64];
    if (slot->name[0] != '\0') {
      STRNCPY(str, slot->name);
    }
    else {
      SNPRINTF(str, IFACE_("Slot %d"), slot_id + 1);
    }
    uiDefButS(block,
              UI_BTYPE_BUT_MENU,
              B_NOP,
              str,
              0,
              0,
              UI_UNIT_X * 5,
              UI_UNIT_X,
              &image->render_slot,
              float(slot_id),
              0.0,
              0,
              -1,
              "");
  }

  uiItemS(layout);
  uiDefBut(block,
           UI_BTYPE_LABEL,
           0,
           IFACE_("Slot"),
           0,
           0,
           UI_UNIT_X * 5,
           UI_UNIT_Y,
           nullptr,
           0.0,
           0.0,
           0,
           0,
           "");
}

static bool ui_imageuser_slot_menu_step(bContext *C, int direction, void *image_p)
{
  Image *image = static_cast<Image *>(image_p);

  if (ED_image_slot_cycle(image, direction)) {
    WM_event_add_notifier(C, NC_IMAGE | ND_DRAW, nullptr);
    return true;
  }
  return true;
}

static const char *ui_imageuser_layer_fake_name(RenderResult *rr)
{
  RenderView *rv = RE_RenderViewGetById(rr, 0);
  ImBuf *ibuf = rv->ibuf;
  if (!ibuf) {
    return nullptr;
  }
  if (ibuf->float_buffer.data) {
    return IFACE_("Composite");
  }
  if (ibuf->byte_buffer.data) {
    return IFACE_("Sequence");
  }
  return nullptr;
}

/* workaround for passing many args */
struct ImageUI_Data {
  Image *image;
  ImageUser *iuser;
  int rpass_index;
};

static ImageUI_Data *ui_imageuser_data_copy(const ImageUI_Data *rnd_pt_src)
{
  ImageUI_Data *rnd_pt_dst = static_cast<ImageUI_Data *>(
      MEM_mallocN(sizeof(*rnd_pt_src), __func__));
  memcpy(rnd_pt_dst, rnd_pt_src, sizeof(*rnd_pt_src));
  return rnd_pt_dst;
}

static void ui_imageuser_layer_menu(bContext * /*C*/, uiLayout *layout, void *rnd_pt)
{
  ImageUI_Data *rnd_data = static_cast<ImageUI_Data *>(rnd_pt);
  uiBlock *block = uiLayoutGetBlock(layout);
  Image *image = rnd_data->image;
  ImageUser *iuser = rnd_data->iuser;
  Scene *scene = iuser->scene;

  /* May have been freed since drawing. */
  RenderResult *rr = BKE_image_acquire_renderresult(scene, image);
  if (UNLIKELY(rr == nullptr)) {
    return;
  }

  UI_block_layout_set_current(block, layout);
  uiLayoutColumn(layout, false);

  const char *fake_name = ui_imageuser_layer_fake_name(rr);
  if (fake_name) {
    uiDefButS(block,
              UI_BTYPE_BUT_MENU,
              B_NOP,
              fake_name,
              0,
              0,
              UI_UNIT_X * 5,
              UI_UNIT_X,
              &iuser->layer,
              0.0,
              0.0,
              0,
              -1,
              "");
  }

  int nr = fake_name ? 1 : 0;
  for (RenderLayer *rl = static_cast<RenderLayer *>(rr->layers.first); rl; rl = rl->next, nr++) {
    uiDefButS(block,
              UI_BTYPE_BUT_MENU,
              B_NOP,
              rl->name,
              0,
              0,
              UI_UNIT_X * 5,
              UI_UNIT_X,
              &iuser->layer,
              float(nr),
              0.0,
              0,
              -1,
              "");
  }

  uiItemS(layout);
  uiDefBut(block,
           UI_BTYPE_LABEL,
           0,
           IFACE_("Layer"),
           0,
           0,
           UI_UNIT_X * 5,
           UI_UNIT_Y,
           nullptr,
           0.0,
           0.0,
           0,
           0,
           "");

  BKE_image_release_renderresult(scene, image);
}

static void ui_imageuser_pass_menu(bContext * /*C*/, uiLayout *layout, void *rnd_pt)
{
  ImageUI_Data *rnd_data = static_cast<ImageUI_Data *>(rnd_pt);
  uiBlock *block = uiLayoutGetBlock(layout);
  Image *image = rnd_data->image;
  ImageUser *iuser = rnd_data->iuser;
  /* (rpass_index == -1) means composite result */
  const int rpass_index = rnd_data->rpass_index;
  Scene *scene = iuser->scene;
  RenderResult *rr;
  RenderLayer *rl;
  RenderPass *rpass;
  int nr;

  /* may have been freed since drawing */
  rr = BKE_image_acquire_renderresult(scene, image);
  if (UNLIKELY(rr == nullptr)) {
    return;
  }

  rl = static_cast<RenderLayer *>(BLI_findlink(&rr->layers, rpass_index));

  UI_block_layout_set_current(block, layout);
  uiLayoutColumn(layout, false);

  nr = (rl == nullptr) ? 1 : 0;

  ListBase added_passes;
  BLI_listbase_clear(&added_passes);

  /* rendered results don't have a Combined pass */
  /* multiview: the ordering must be ascending, so the left-most pass is always the one picked */
  for (rpass = static_cast<RenderPass *>(rl ? rl->passes.first : nullptr); rpass;
       rpass = rpass->next, nr++)
  {
    /* just show one pass of each kind */
    if (BLI_findstring_ptr(&added_passes, rpass->name, offsetof(LinkData, data))) {
      continue;
    }
    BLI_addtail(&added_passes, BLI_genericNodeN(rpass->name));

    uiDefButS(block,
              UI_BTYPE_BUT_MENU,
              B_NOP,
              IFACE_(rpass->name),
              0,
              0,
              UI_UNIT_X * 5,
              UI_UNIT_X,
              &iuser->pass,
              float(nr),
              0.0,
              0,
              -1,
              "");
  }

  uiItemS(layout);
  uiDefBut(block,
           UI_BTYPE_LABEL,
           0,
           IFACE_("Pass"),
           0,
           0,
           UI_UNIT_X * 5,
           UI_UNIT_Y,
           nullptr,
           0.0,
           0.0,
           0,
           0,
           "");

  BLI_freelistN(&added_passes);

  BKE_image_release_renderresult(scene, image);
}

/**************************** view menus *****************************/
static void ui_imageuser_view_menu_rr(bContext * /*C*/, uiLayout *layout, void *rnd_pt)
{
  ImageUI_Data *rnd_data = static_cast<ImageUI_Data *>(rnd_pt);
  uiBlock *block = uiLayoutGetBlock(layout);
  Image *image = rnd_data->image;
  ImageUser *iuser = rnd_data->iuser;
  RenderResult *rr;
  RenderView *rview;
  int nr;
  Scene *scene = iuser->scene;

  /* may have been freed since drawing */
  rr = BKE_image_acquire_renderresult(scene, image);
  if (UNLIKELY(rr == nullptr)) {
    return;
  }

  UI_block_layout_set_current(block, layout);
  uiLayoutColumn(layout, false);

  uiDefBut(block,
           UI_BTYPE_LABEL,
           0,
           IFACE_("View"),
           0,
           0,
           UI_UNIT_X * 5,
           UI_UNIT_Y,
           nullptr,
           0.0,
           0.0,
           0,
           0,
           "");

  uiItemS(layout);

  nr = (rr ? BLI_listbase_count(&rr->views) : 0) - 1;
  for (rview = static_cast<RenderView *>(rr ? rr->views.last : nullptr); rview;
       rview = rview->prev, nr--)
  {
    uiDefButS(block,
              UI_BTYPE_BUT_MENU,
              B_NOP,
              IFACE_(rview->name),
              0,
              0,
              UI_UNIT_X * 5,
              UI_UNIT_X,
              &iuser->view,
              float(nr),
              0.0,
              0,
              -1,
              "");
  }

  BKE_image_release_renderresult(scene, image);
}

static void ui_imageuser_view_menu_multiview(bContext * /*C*/, uiLayout *layout, void *rnd_pt)
{
  ImageUI_Data *rnd_data = static_cast<ImageUI_Data *>(rnd_pt);
  uiBlock *block = uiLayoutGetBlock(layout);
  Image *image = rnd_data->image;
  ImageUser *iuser = rnd_data->iuser;
  int nr;
  ImageView *iv;

  UI_block_layout_set_current(block, layout);
  uiLayoutColumn(layout, false);

  uiDefBut(block,
           UI_BTYPE_LABEL,
           0,
           IFACE_("View"),
           0,
           0,
           UI_UNIT_X * 5,
           UI_UNIT_Y,
           nullptr,
           0.0,
           0.0,
           0,
           0,
           "");

  uiItemS(layout);

  nr = BLI_listbase_count(&image->views) - 1;
  for (iv = static_cast<ImageView *>(image->views.last); iv; iv = iv->prev, nr--) {
    uiDefButS(block,
              UI_BTYPE_BUT_MENU,
              B_NOP,
              IFACE_(iv->name),
              0,
              0,
              UI_UNIT_X * 5,
              UI_UNIT_X,
              &iuser->view,
              float(nr),
              0.0,
              0,
              -1,
              "");
  }
}

/* 5 layer button callbacks... */
static void image_multi_cb(bContext *C, void *rnd_pt, void *rr_v)
{
  ImageUI_Data *rnd_data = static_cast<ImageUI_Data *>(rnd_pt);
  ImageUser *iuser = rnd_data->iuser;

  BKE_image_multilayer_index(static_cast<RenderResult *>(rr_v), iuser);
  WM_event_add_notifier(C, NC_IMAGE | ND_DRAW, nullptr);
}

static bool ui_imageuser_layer_menu_step(bContext *C, int direction, void *rnd_pt)
{
  Scene *scene = CTX_data_scene(C);
  ImageUI_Data *rnd_data = static_cast<ImageUI_Data *>(rnd_pt);
  Image *image = rnd_data->image;
  ImageUser *iuser = rnd_data->iuser;
  RenderResult *rr;
  bool changed = false;

  rr = BKE_image_acquire_renderresult(scene, image);
  if (UNLIKELY(rr == nullptr)) {
    return false;
  }

  if (direction == -1) {
    if (iuser->layer > 0) {
      iuser->layer--;
      changed = true;
    }
  }
  else if (direction == 1) {
    int tot = BLI_listbase_count(&rr->layers);

    if (RE_HasCombinedLayer(rr)) {
      tot++; /* fake compo/sequencer layer */
    }

    if (iuser->layer < tot - 1) {
      iuser->layer++;
      changed = true;
    }
  }
  else {
    BLI_assert(0);
  }

  BKE_image_release_renderresult(scene, image);

  if (changed) {
    BKE_image_multilayer_index(rr, iuser);
    WM_event_add_notifier(C, NC_IMAGE | ND_DRAW, nullptr);
  }

  return changed;
}

static bool ui_imageuser_pass_menu_step(bContext *C, int direction, void *rnd_pt)
{
  Scene *scene = CTX_data_scene(C);
  ImageUI_Data *rnd_data = static_cast<ImageUI_Data *>(rnd_pt);
  Image *image = rnd_data->image;
  ImageUser *iuser = rnd_data->iuser;
  RenderResult *rr;
  bool changed = false;
  int layer = iuser->layer;
  RenderLayer *rl;
  RenderPass *rpass;

  rr = BKE_image_acquire_renderresult(scene, image);
  if (UNLIKELY(rr == nullptr)) {
    BKE_image_release_renderresult(scene, image);
    return false;
  }

  if (RE_HasCombinedLayer(rr)) {
    layer -= 1;
  }

  rl = static_cast<RenderLayer *>(BLI_findlink(&rr->layers, layer));
  if (rl == nullptr) {
    BKE_image_release_renderresult(scene, image);
    return false;
  }

  rpass = static_cast<RenderPass *>(BLI_findlink(&rl->passes, iuser->pass));
  if (rpass == nullptr) {
    BKE_image_release_renderresult(scene, image);
    return false;
  }

  /* NOTE: this looks reversed, but matches menu direction. */
  if (direction == -1) {
    RenderPass *rp;
    int rp_index = iuser->pass + 1;

    for (rp = rpass->next; rp; rp = rp->next, rp_index++) {
      if (!STREQ(rp->name, rpass->name)) {
        iuser->pass = rp_index;
        changed = true;
        break;
      }
    }
  }
  else if (direction == 1) {
    RenderPass *rp;
    int rp_index = 0;

    if (iuser->pass == 0) {
      BKE_image_release_renderresult(scene, image);
      return false;
    }

    for (rp = static_cast<RenderPass *>(rl->passes.first); rp; rp = rp->next, rp_index++) {
      if (STREQ(rp->name, rpass->name)) {
        iuser->pass = rp_index - 1;
        changed = true;
        break;
      }
    }
  }
  else {
    BLI_assert(0);
  }

  BKE_image_release_renderresult(scene, image);

  if (changed) {
    BKE_image_multilayer_index(rr, iuser);
    WM_event_add_notifier(C, NC_IMAGE | ND_DRAW, nullptr);
  }

  return changed;
}

/* 5 view button callbacks... */
static void image_multiview_cb(bContext *C, void *rnd_pt, void * /*arg_v*/)
{
  ImageUI_Data *rnd_data = static_cast<ImageUI_Data *>(rnd_pt);
  Image *ima = rnd_data->image;
  ImageUser *iuser = rnd_data->iuser;

  BKE_image_multiview_index(ima, iuser);
  WM_event_add_notifier(C, NC_IMAGE | ND_DRAW, nullptr);
}

static void uiblock_layer_pass_buttons(uiLayout *layout,
                                       Image *image,
                                       RenderResult *rr,
                                       ImageUser *iuser,
                                       int w,
                                       const short *render_slot)
{
  ImageUI_Data rnd_pt_local, *rnd_pt = nullptr;
  uiBlock *block = uiLayoutGetBlock(layout);
  uiBut *but;
  RenderLayer *rl = nullptr;
  int wmenu1, wmenu2, wmenu3, wmenu4;
  const char *fake_name;
  const char *display_name = "";
  const bool show_stereo = (iuser->flag & IMA_SHOW_STEREO) != 0;

  if (iuser->scene == nullptr) {
    return;
  }

  uiLayoutRow(layout, true);

  /* layer menu is 1/3 larger than pass */
  wmenu1 = (2 * w) / 5;
  wmenu2 = (3 * w) / 5;
  wmenu3 = (3 * w) / 6;
  wmenu4 = (3 * w) / 6;

  rnd_pt_local.image = image;
  rnd_pt_local.iuser = iuser;
  rnd_pt_local.rpass_index = 0;

  /* menu buts */
  if (render_slot) {
    char str[64];
    RenderSlot *slot = BKE_image_get_renderslot(image, *render_slot);
    if (slot && slot->name[0] != '\0') {
      STRNCPY(str, slot->name);
    }
    else {
      SNPRINTF(str, IFACE_("Slot %d"), *render_slot + 1);
    }

    rnd_pt = ui_imageuser_data_copy(&rnd_pt_local);
    but = uiDefMenuBut(
        block, ui_imageuser_slot_menu, image, str, 0, 0, wmenu1, UI_UNIT_Y, TIP_("Select Slot"));
    UI_but_func_menu_step_set(but, ui_imageuser_slot_menu_step);
    UI_but_funcN_set(but, image_multi_cb, rnd_pt, rr);
    UI_but_type_set_menu_from_pulldown(but);
    rnd_pt = nullptr;
  }

  if (rr) {
    RenderPass *rpass;
    RenderView *rview;
    int rpass_index;

    /* layer */
    fake_name = ui_imageuser_layer_fake_name(rr);
    rpass_index = iuser->layer - (fake_name ? 1 : 0);
    rl = static_cast<RenderLayer *>(BLI_findlink(&rr->layers, rpass_index));
    rnd_pt_local.rpass_index = rpass_index;

    if (RE_layers_have_name(rr)) {
      display_name = rl ? rl->name : (fake_name ? fake_name : "");
      rnd_pt = ui_imageuser_data_copy(&rnd_pt_local);
      but = uiDefMenuBut(block,
                         ui_imageuser_layer_menu,
                         rnd_pt,
                         display_name,
                         0,
                         0,
                         wmenu2,
                         UI_UNIT_Y,
                         TIP_("Select Layer"));
      UI_but_func_menu_step_set(but, ui_imageuser_layer_menu_step);
      UI_but_funcN_set(but, image_multi_cb, rnd_pt, rr);
      UI_but_type_set_menu_from_pulldown(but);
      rnd_pt = nullptr;
    }

    /* pass */
    rpass = static_cast<RenderPass *>(rl ? BLI_findlink(&rl->passes, iuser->pass) : nullptr);

    if (rl && RE_passes_have_name(rl)) {
      display_name = rpass ? rpass->name : "";
      rnd_pt = ui_imageuser_data_copy(&rnd_pt_local);
      but = uiDefMenuBut(block,
                         ui_imageuser_pass_menu,
                         rnd_pt,
                         IFACE_(display_name),
                         0,
                         0,
                         wmenu3,
                         UI_UNIT_Y,
                         TIP_("Select Pass"));
      UI_but_func_menu_step_set(but, ui_imageuser_pass_menu_step);
      UI_but_funcN_set(but, image_multi_cb, rnd_pt, rr);
      UI_but_type_set_menu_from_pulldown(but);
      rnd_pt = nullptr;
    }

    /* view */
    if (BLI_listbase_count_at_most(&rr->views, 2) > 1 &&
        ((!show_stereo) || !RE_RenderResult_is_stereo(rr)))
    {
      rview = static_cast<RenderView *>(BLI_findlink(&rr->views, iuser->view));
      display_name = rview ? rview->name : "";

      rnd_pt = ui_imageuser_data_copy(&rnd_pt_local);
      but = uiDefMenuBut(block,
                         ui_imageuser_view_menu_rr,
                         rnd_pt,
                         display_name,
                         0,
                         0,
                         wmenu4,
                         UI_UNIT_Y,
                         TIP_("Select View"));
      UI_but_funcN_set(but, image_multi_cb, rnd_pt, rr);
      UI_but_type_set_menu_from_pulldown(but);
      rnd_pt = nullptr;
    }
  }

  /* stereo image */
  else if ((BKE_image_is_stereo(image) && (!show_stereo)) ||
           (BKE_image_is_multiview(image) && !BKE_image_is_stereo(image)))
  {
    ImageView *iv;
    int nr = 0;

    for (iv = static_cast<ImageView *>(image->views.first); iv; iv = iv->next) {
      if (nr++ == iuser->view) {
        display_name = iv->name;
        break;
      }
    }

    rnd_pt = ui_imageuser_data_copy(&rnd_pt_local);
    but = uiDefMenuBut(block,
                       ui_imageuser_view_menu_multiview,
                       rnd_pt,
                       display_name,
                       0,
                       0,
                       wmenu1,
                       UI_UNIT_Y,
                       TIP_("Select View"));
    UI_but_funcN_set(but, image_multiview_cb, rnd_pt, nullptr);
    UI_but_type_set_menu_from_pulldown(but);
    rnd_pt = nullptr;
  }
}

struct RNAUpdateCb {
  PointerRNA ptr;
  PropertyRNA *prop;
  ImageUser *iuser;
};

static void rna_update_cb(bContext *C, void *arg_cb, void * /*arg*/)
{
  RNAUpdateCb *cb = (RNAUpdateCb *)arg_cb;

  /* we call update here on the pointer property, this way the
   * owner of the image pointer can still define its own update
   * and notifier */
  RNA_property_update(C, &cb->ptr, cb->prop);
}

void uiTemplateImage(uiLayout *layout,
                     bContext *C,
                     PointerRNA *ptr,
                     const char *propname,
                     PointerRNA *userptr,
                     bool compact,
                     bool multiview)
{
  if (!ptr->data) {
    return;
  }

  PropertyRNA *prop = RNA_struct_find_property(ptr, propname);
  if (!prop) {
    printf(
        "%s: property not found: %s.%s\n", __func__, RNA_struct_identifier(ptr->type), propname);
    return;
  }

  if (RNA_property_type(prop) != PROP_POINTER) {
    printf("%s: expected pointer property for %s.%s\n",
           __func__,
           RNA_struct_identifier(ptr->type),
           propname);
    return;
  }

  uiBlock *block = uiLayoutGetBlock(layout);

  PointerRNA imaptr = RNA_property_pointer_get(ptr, prop);
  Image *ima = static_cast<Image *>(imaptr.data);
  ImageUser *iuser = static_cast<ImageUser *>(userptr->data);

  Scene *scene = CTX_data_scene(C);
  BKE_image_user_frame_calc(ima, iuser, int(scene->r.cfra));

  uiLayoutSetContextPointer(layout, "edit_image", &imaptr);
  uiLayoutSetContextPointer(layout, "edit_image_user", userptr);

  SpaceImage *space_image = CTX_wm_space_image(C);
  if (!compact && (space_image == nullptr || iuser != &space_image->iuser)) {
    uiTemplateID(layout,
                 C,
                 ptr,
                 propname,
                 ima ? nullptr : "IMAGE_OT_new",
                 "IMAGE_OT_open",
                 nullptr,
                 UI_TEMPLATE_ID_FILTER_ALL,
                 false,
                 nullptr);

    if (ima != nullptr) {
      uiItemS(layout);
    }
  }

  if (ima == nullptr) {
    return;
  }

  if (ima->source == IMA_SRC_VIEWER) {
    /* Viewer images. */
    uiTemplateImageInfo(layout, C, ima, iuser);

    if (ima->type == IMA_TYPE_COMPOSITE) {
    }
    else if (ima->type == IMA_TYPE_R_RESULT) {
      /* browse layer/passes */
      RenderResult *rr;
      const float dpi_fac = UI_SCALE_FAC;
      const int menus_width = 230 * dpi_fac;

      /* use BKE_image_acquire_renderresult  so we get the correct slot in the menu */
      rr = BKE_image_acquire_renderresult(scene, ima);
      uiblock_layer_pass_buttons(layout, ima, rr, iuser, menus_width, &ima->render_slot);
      BKE_image_release_renderresult(scene, ima);
    }

    return;
  }

  /* Set custom callback for property updates. */
  RNAUpdateCb *cb = static_cast<RNAUpdateCb *>(MEM_callocN(sizeof(RNAUpdateCb), "RNAUpdateCb"));
  cb->ptr = *ptr;
  cb->prop = prop;
  cb->iuser = iuser;
  UI_block_funcN_set(block, rna_update_cb, cb, nullptr);

  /* Disable editing if image was modified, to avoid losing changes. */
  const bool is_dirty = BKE_image_is_dirty(ima);
  if (is_dirty) {
    uiLayout *row = uiLayoutRow(layout, true);
    uiItemO(row, IFACE_("Save"), ICON_NONE, "image.save");
    uiItemO(row, IFACE_("Discard"), ICON_NONE, "image.reload");
    uiItemS(layout);
  }

  layout = uiLayoutColumn(layout, false);
  uiLayoutSetEnabled(layout, !is_dirty);
  uiLayoutSetPropDecorate(layout, false);

  /* Image source */
  {
    uiLayout *col = uiLayoutColumn(layout, false);
    uiLayoutSetPropSep(col, true);
    uiItemR(col, &imaptr, "source", UI_ITEM_NONE, nullptr, ICON_NONE);
  }

  /* Filepath */
  const bool is_packed = BKE_image_has_packedfile(ima);
  const bool no_filepath = is_packed && !BKE_image_has_filepath(ima);

  if ((ima->source != IMA_SRC_GENERATED) && !no_filepath) {
    uiItemS(layout);

    uiLayout *row = uiLayoutRow(layout, true);
    if (is_packed) {
      uiItemO(row, "", ICON_PACKAGE, "image.unpack");
    }
    else {
      uiItemO(row, "", ICON_UGLYPACKAGE, "image.pack");
    }

    row = uiLayoutRow(row, true);
    uiLayoutSetEnabled(row, is_packed == false);

    prop = RNA_struct_find_property(&imaptr, "filepath");
    uiDefAutoButR(block, &imaptr, prop, -1, "", ICON_NONE, 0, 0, 200, UI_UNIT_Y);
    uiItemO(row, "", ICON_FILEBROWSER, "image.file_browse");
    uiItemO(row, "", ICON_FILE_REFRESH, "image.reload");
  }

  /* Image layers and Info */
  if (ima->source == IMA_SRC_GENERATED) {
    uiItemS(layout);

    /* Generated */
    uiLayout *col = uiLayoutColumn(layout, false);
    uiLayoutSetPropSep(col, true);

    uiLayout *sub = uiLayoutColumn(col, true);
    uiItemR(sub, &imaptr, "generated_width", UI_ITEM_NONE, "X", ICON_NONE);
    uiItemR(sub, &imaptr, "generated_height", UI_ITEM_NONE, "Y", ICON_NONE);

<<<<<<< HEAD
    uiLayoutSetPropSep(col, false); /* bfa - use_property_split = False */
    uiItemR(col, &imaptr, "use_generated_float", 0, nullptr, ICON_NONE);
    uiLayoutSetPropSep(col, true); /* bfa - use_property_split = True */
=======
    uiItemR(col, &imaptr, "use_generated_float", UI_ITEM_NONE, nullptr, ICON_NONE);
>>>>>>> a14c747f

    uiItemS(col);

    uiItemR(col, &imaptr, "generated_type", UI_ITEM_R_EXPAND, IFACE_("Type"), ICON_NONE);
    ImageTile *base_tile = BKE_image_get_tile(ima, 0);
    if (base_tile->gen_type == IMA_GENTYPE_BLANK) {
      uiItemR(col, &imaptr, "generated_color", UI_ITEM_NONE, nullptr, ICON_NONE);
    }
  }
  else if (compact == 0) {
    uiTemplateImageInfo(layout, C, ima, iuser);
  }
  if (ima->type == IMA_TYPE_MULTILAYER && ima->rr) {
    uiItemS(layout);

    const float dpi_fac = UI_SCALE_FAC;
    uiblock_layer_pass_buttons(layout, ima, ima->rr, iuser, 230 * dpi_fac, nullptr);
  }

  if (BKE_image_is_animated(ima)) {
    /* Animation */
    uiItemS(layout);

    uiLayout *col = uiLayoutColumn(layout, true);
    uiLayoutSetPropSep(col, true);

    uiLayout *sub = uiLayoutColumn(col, true);
    uiLayout *row = uiLayoutRow(sub, true);
    uiItemR(row, userptr, "frame_duration", UI_ITEM_NONE, IFACE_("Frames"), ICON_NONE);
    uiItemO(row, "", ICON_FILE_REFRESH, "IMAGE_OT_match_movie_length");

    uiItemR(sub, userptr, "frame_start", UI_ITEM_NONE, IFACE_("Start"), ICON_NONE);
    uiItemR(sub, userptr, "frame_offset", UI_ITEM_NONE, nullptr, ICON_NONE);

<<<<<<< HEAD
    uiLayoutSetPropSep(col, false); /* bfa - use_property_split = False */
    uiItemR(col, userptr, "use_cyclic", 0, nullptr, ICON_NONE);
    uiItemR(col, userptr, "use_auto_refresh", 0, nullptr, ICON_NONE);
    uiLayoutSetPropSep(col, true); /* bfa - use_property_split = True */

    if (ima->source == IMA_SRC_MOVIE && compact == 0) {
      uiLayoutSetPropSep(col, false); /* bfa - use_property_split = False */
      uiItemR(col, &imaptr, "use_deinterlace", 0, IFACE_("Deinterlace"), ICON_NONE);
      uiLayoutSetPropSep(col, true); /* bfa - use_property_split = True */
=======
    uiItemR(col, userptr, "use_cyclic", UI_ITEM_NONE, nullptr, ICON_NONE);
    uiItemR(col, userptr, "use_auto_refresh", UI_ITEM_NONE, nullptr, ICON_NONE);

    if (ima->source == IMA_SRC_MOVIE && compact == 0) {
      uiItemR(col, &imaptr, "use_deinterlace", UI_ITEM_NONE, IFACE_("Deinterlace"), ICON_NONE);
>>>>>>> a14c747f
    }
  }

  /* Multiview */
  if (multiview && compact == 0) {
    if ((scene->r.scemode & R_MULTIVIEW) != 0) {
      uiItemS(layout);

      uiLayout *col = uiLayoutColumn(layout, false);
      uiLayoutSetPropSep(col, true);
      uiItemR(col, &imaptr, "use_multiview", UI_ITEM_NONE, nullptr, ICON_NONE);

      if (RNA_boolean_get(&imaptr, "use_multiview")) {
        uiTemplateImageViews(layout, &imaptr);
      }
    }
  }

  /* Color-space and alpha. */
  {
    uiItemS(layout);

    uiLayout *col = uiLayoutColumn(layout, false);
    uiLayoutSetPropSep(col, true);
    uiTemplateColorspaceSettings(col, &imaptr, "colorspace_settings");

    if (compact == 0) {
      if (ima->source != IMA_SRC_GENERATED) {
        if (BKE_image_has_alpha(ima)) {
          uiLayout *sub = uiLayoutColumn(col, false);
          uiItemR(sub, &imaptr, "alpha_mode", UI_ITEM_NONE, IFACE_("Alpha"), ICON_NONE);

          bool is_data = IMB_colormanagement_space_name_is_data(ima->colorspace_settings.name);
          uiLayoutSetActive(sub, !is_data);
        }

        if (ima && iuser) {
          void *lock;
          ImBuf *ibuf = BKE_image_acquire_ibuf(ima, iuser, &lock);

          if (ibuf && ibuf->float_buffer.data && (ibuf->flags & IB_halffloat) == 0) {
<<<<<<< HEAD
            uiLayoutSetPropSep(col, false); /* bfa - use_property_split = False */
            uiItemR(col, &imaptr, "use_half_precision", 0, nullptr, ICON_NONE);
            uiLayoutSetPropSep(col, true); /* bfa - use_property_split = True */
=======
            uiItemR(col, &imaptr, "use_half_precision", UI_ITEM_NONE, nullptr, ICON_NONE);
>>>>>>> a14c747f
          }
          BKE_image_release_ibuf(ima, ibuf, lock);
        }
      }
<<<<<<< HEAD
      uiLayoutSetPropSep(col, false); /* bfa - use_property_split = False */
      uiItemR(col, &imaptr, "use_view_as_render", 0, nullptr, ICON_NONE);
      uiItemR(col, &imaptr, "seam_margin", 0, nullptr, ICON_NONE);
      uiLayoutSetPropSep(col, true); /* bfa - use_property_split = True */
=======

      uiItemR(col, &imaptr, "use_view_as_render", UI_ITEM_NONE, nullptr, ICON_NONE);
      uiItemR(col, &imaptr, "seam_margin", UI_ITEM_NONE, nullptr, ICON_NONE);
>>>>>>> a14c747f
    }
  }

  UI_block_funcN_set(block, nullptr, nullptr, nullptr);
}

void uiTemplateImageSettings(uiLayout *layout, PointerRNA *imfptr, bool color_management)
{
  ImageFormatData *imf = static_cast<ImageFormatData *>(imfptr->data);
  ID *id = imfptr->owner_id;
  const int depth_ok = BKE_imtype_valid_depths(imf->imtype);
  /* some settings depend on this being a scene that's rendered */
  const bool is_render_out = (id && GS(id->name) == ID_SCE);

  uiLayout *col;

  col = uiLayoutColumn(layout, false);

  uiLayoutSetPropSep(col, true);
  uiLayoutSetPropDecorate(col, false);

  uiItemR(col, imfptr, "file_format", UI_ITEM_NONE, nullptr, ICON_NONE);

  /* Multi-layer always saves raw unmodified channels. */
  if (imf->imtype != R_IMF_IMTYPE_MULTILAYER) {
    uiItemR(uiLayoutRow(col, true),
            imfptr,
            "color_mode",
            UI_ITEM_R_EXPAND,
            IFACE_("Color"),
            ICON_NONE);
  }

  /* only display depth setting if multiple depths can be used */
  if (ELEM(depth_ok,
           R_IMF_CHAN_DEPTH_1,
           R_IMF_CHAN_DEPTH_8,
           R_IMF_CHAN_DEPTH_10,
           R_IMF_CHAN_DEPTH_12,
           R_IMF_CHAN_DEPTH_16,
           R_IMF_CHAN_DEPTH_24,
           R_IMF_CHAN_DEPTH_32) == 0)
  {
    uiItemR(uiLayoutRow(col, true), imfptr, "color_depth", UI_ITEM_R_EXPAND, nullptr, ICON_NONE);
  }

  if (BKE_imtype_supports_quality(imf->imtype)) {
    uiItemR(col, imfptr, "quality", UI_ITEM_NONE, nullptr, ICON_NONE);
  }

  if (BKE_imtype_supports_compress(imf->imtype)) {
    uiItemR(col, imfptr, "compression", UI_ITEM_NONE, nullptr, ICON_NONE);
  }

  if (ELEM(imf->imtype, R_IMF_IMTYPE_OPENEXR, R_IMF_IMTYPE_MULTILAYER)) {
    uiItemR(col, imfptr, "exr_codec", UI_ITEM_NONE, nullptr, ICON_NONE);
  }

  if (is_render_out && ELEM(imf->imtype, R_IMF_IMTYPE_OPENEXR, R_IMF_IMTYPE_MULTILAYER)) {
<<<<<<< HEAD
    uiLayoutSetPropSep(col, false); /* bfa - use_property_split = False */
    uiItemR(col, imfptr, "use_preview", 0, nullptr, ICON_NONE);
    uiLayoutSetPropSep(col, true); /* bfa - use_property_split = False */
=======
    uiItemR(col, imfptr, "use_preview", UI_ITEM_NONE, nullptr, ICON_NONE);
>>>>>>> a14c747f
  }

  if (imf->imtype == R_IMF_IMTYPE_JP2) {
    uiItemR(col, imfptr, "jpeg2k_codec", UI_ITEM_NONE, nullptr, ICON_NONE);

<<<<<<< HEAD
    uiLayoutSetPropSep(col, false); /* bfa - use_property_split = False */
    uiItemR(col, imfptr, "use_jpeg2k_cinema_preset", 0, nullptr, ICON_NONE);
    uiItemR(col, imfptr, "use_jpeg2k_cinema_48", 0, nullptr, ICON_NONE);

    uiItemR(col, imfptr, "use_jpeg2k_ycc", 0, nullptr, ICON_NONE);
    uiLayoutSetPropSep(col, true); /* bfa - use_property_split = False */
  }

  if (imf->imtype == R_IMF_IMTYPE_DPX) {
    uiLayoutSetPropSep(col, false); /* bfa - use_property_split = False */
    uiItemR(col, imfptr, "use_cineon_log", 0, nullptr, ICON_NONE);
    uiLayoutSetPropSep(col, true); /* bfa - use_property_split = False */
=======
    uiItemR(col, imfptr, "use_jpeg2k_cinema_preset", UI_ITEM_NONE, nullptr, ICON_NONE);
    uiItemR(col, imfptr, "use_jpeg2k_cinema_48", UI_ITEM_NONE, nullptr, ICON_NONE);

    uiItemR(col, imfptr, "use_jpeg2k_ycc", UI_ITEM_NONE, nullptr, ICON_NONE);
  }

  if (imf->imtype == R_IMF_IMTYPE_DPX) {
    uiItemR(col, imfptr, "use_cineon_log", UI_ITEM_NONE, nullptr, ICON_NONE);
>>>>>>> a14c747f
  }

  if (imf->imtype == R_IMF_IMTYPE_CINEON) {
#if 1
    uiItemL(col, TIP_("Hard coded Non-Linear, Gamma:1.7"), ICON_NONE);
#else
    uiItemR(col, imfptr, "use_cineon_log", UI_ITEM_NONE, nullptr, ICON_NONE);
    uiItemR(col, imfptr, "cineon_black", UI_ITEM_NONE, nullptr, ICON_NONE);
    uiItemR(col, imfptr, "cineon_white", UI_ITEM_NONE, nullptr, ICON_NONE);
    uiItemR(col, imfptr, "cineon_gamma", UI_ITEM_NONE, nullptr, ICON_NONE);
#endif
  }

  if (imf->imtype == R_IMF_IMTYPE_TIFF) {
    uiItemR(col, imfptr, "tiff_codec", UI_ITEM_NONE, nullptr, ICON_NONE);
  }

  /* Override color management */
  if (color_management) {
    uiItemS(col);
    uiItemR(col, imfptr, "color_management", UI_ITEM_NONE, nullptr, ICON_NONE);

    if (imf->color_management == R_IMF_COLOR_MANAGEMENT_OVERRIDE) {
      if (BKE_imtype_requires_linear_float(imf->imtype)) {
        PointerRNA linear_settings_ptr = RNA_pointer_get(imfptr, "linear_colorspace_settings");
        uiItemR(col, &linear_settings_ptr, "name", UI_ITEM_NONE, IFACE_("Color Space"), ICON_NONE);
      }
      else {
        PointerRNA display_settings_ptr = RNA_pointer_get(imfptr, "display_settings");
        uiItemR(col, &display_settings_ptr, "display_device", UI_ITEM_NONE, nullptr, ICON_NONE);
        uiTemplateColormanagedViewSettings(col, nullptr, imfptr, "view_settings");
      }
    }
  }
}

void uiTemplateImageStereo3d(uiLayout *layout, PointerRNA *stereo3d_format_ptr)
{
  Stereo3dFormat *stereo3d_format = static_cast<Stereo3dFormat *>(stereo3d_format_ptr->data);
  uiLayout *col;

  col = uiLayoutColumn(layout, false);
  uiItemR(col, stereo3d_format_ptr, "display_mode", UI_ITEM_NONE, nullptr, ICON_NONE);

  switch (stereo3d_format->display_mode) {
    case S3D_DISPLAY_ANAGLYPH: {
      uiItemR(col, stereo3d_format_ptr, "anaglyph_type", UI_ITEM_NONE, nullptr, ICON_NONE);
      break;
    }
    case S3D_DISPLAY_INTERLACE: {
      uiItemR(col, stereo3d_format_ptr, "interlace_type", UI_ITEM_NONE, nullptr, ICON_NONE);
      uiItemR(col, stereo3d_format_ptr, "use_interlace_swap", UI_ITEM_NONE, nullptr, ICON_NONE);
      break;
    }
    case S3D_DISPLAY_SIDEBYSIDE: {
      uiItemR(
          col, stereo3d_format_ptr, "use_sidebyside_crosseyed", UI_ITEM_NONE, nullptr, ICON_NONE);
      ATTR_FALLTHROUGH;
    }
    case S3D_DISPLAY_TOPBOTTOM: {
      uiItemR(col, stereo3d_format_ptr, "use_squeezed_frame", UI_ITEM_NONE, nullptr, ICON_NONE);
      break;
    }
  }
}

static void uiTemplateViewsFormat(uiLayout *layout,
                                  PointerRNA *ptr,
                                  PointerRNA *stereo3d_format_ptr)
{
  uiLayout *col;

  col = uiLayoutColumn(layout, false);

  uiLayoutSetPropSep(col, true);
  uiLayoutSetPropDecorate(col, false);

  uiItemR(col, ptr, "views_format", UI_ITEM_R_EXPAND, nullptr, ICON_NONE);

  if (stereo3d_format_ptr && RNA_enum_get(ptr, "views_format") == R_IMF_VIEWS_STEREO_3D) {
    uiTemplateImageStereo3d(col, stereo3d_format_ptr);
  }
}

void uiTemplateImageViews(uiLayout *layout, PointerRNA *imaptr)
{
  Image *ima = static_cast<Image *>(imaptr->data);

  if (ima->type != IMA_TYPE_MULTILAYER) {
    PropertyRNA *prop;
    PointerRNA stereo3d_format_ptr;

    prop = RNA_struct_find_property(imaptr, "stereo_3d_format");
    stereo3d_format_ptr = RNA_property_pointer_get(imaptr, prop);

    uiTemplateViewsFormat(layout, imaptr, &stereo3d_format_ptr);
  }
  else {
    uiTemplateViewsFormat(layout, imaptr, nullptr);
  }
}

void uiTemplateImageFormatViews(uiLayout *layout, PointerRNA *imfptr, PointerRNA *ptr)
{
  ImageFormatData *imf = static_cast<ImageFormatData *>(imfptr->data);

  if (ptr != nullptr) {
    uiItemR(layout, ptr, "use_multiview", UI_ITEM_NONE, nullptr, ICON_NONE);
    if (!RNA_boolean_get(ptr, "use_multiview")) {
      return;
    }
  }

  if (imf->imtype != R_IMF_IMTYPE_MULTILAYER) {
    PropertyRNA *prop;
    PointerRNA stereo3d_format_ptr;

    prop = RNA_struct_find_property(imfptr, "stereo_3d_format");
    stereo3d_format_ptr = RNA_property_pointer_get(imfptr, prop);

    uiTemplateViewsFormat(layout, imfptr, &stereo3d_format_ptr);
  }
  else {
    uiTemplateViewsFormat(layout, imfptr, nullptr);
  }
}

void uiTemplateImageLayers(uiLayout *layout, bContext *C, Image *ima, ImageUser *iuser)
{
  Scene *scene = CTX_data_scene(C);

  /* render layers and passes */
  if (ima && iuser) {
    RenderResult *rr;
    const float dpi_fac = UI_SCALE_FAC;
    const int menus_width = 160 * dpi_fac;
    const bool is_render_result = (ima->type == IMA_TYPE_R_RESULT);

    /* Use BKE_image_acquire_renderresult so we get the correct slot in the menu. */
    rr = BKE_image_acquire_renderresult(scene, ima);
    uiblock_layer_pass_buttons(
        layout, ima, rr, iuser, menus_width, is_render_result ? &ima->render_slot : nullptr);
    BKE_image_release_renderresult(scene, ima);
  }
}

void uiTemplateImageInfo(uiLayout *layout, bContext *C, Image *ima, ImageUser *iuser)
{
  if (ima == nullptr || iuser == nullptr) {
    return;
  }

  /* Acquire image buffer. */
  void *lock;
  ImBuf *ibuf = BKE_image_acquire_ibuf(ima, iuser, &lock);

  uiLayout *col = uiLayoutColumn(layout, true);
  uiLayoutSetAlignment(col, UI_LAYOUT_ALIGN_RIGHT);

  if (ibuf == nullptr) {
    uiItemL(col, TIP_("Can't Load Image"), ICON_NONE);
  }
  else {
    char str[MAX_IMAGE_INFO_LEN] = {0};
    const int len = MAX_IMAGE_INFO_LEN;
    int ofs = 0;

    ofs += BLI_snprintf_rlen(str + ofs, len - ofs, TIP_("%d \u00D7 %d, "), ibuf->x, ibuf->y);

    if (ibuf->float_buffer.data) {
      if (ibuf->channels != 4) {
        ofs += BLI_snprintf_rlen(
            str + ofs, len - ofs, TIP_("%d float channel(s)"), ibuf->channels);
      }
      else if (ibuf->planes == R_IMF_PLANES_RGBA) {
        ofs += BLI_strncpy_rlen(str + ofs, TIP_(" RGBA float"), len - ofs);
      }
      else {
        ofs += BLI_strncpy_rlen(str + ofs, TIP_(" RGB float"), len - ofs);
      }
    }
    else {
      if (ibuf->planes == R_IMF_PLANES_RGBA) {
        ofs += BLI_strncpy_rlen(str + ofs, TIP_(" RGBA byte"), len - ofs);
      }
      else {
        ofs += BLI_strncpy_rlen(str + ofs, TIP_(" RGB byte"), len - ofs);
      }
    }

    eGPUTextureFormat texture_format = IMB_gpu_get_texture_format(
        ibuf, ima->flag & IMA_HIGH_BITDEPTH, ibuf->planes >= 8);
    const char *texture_format_description = GPU_texture_format_name(texture_format);
    ofs += BLI_snprintf_rlen(str + ofs, len - ofs, TIP_(",  %s"), texture_format_description);

    uiItemL(col, str, ICON_NONE);
  }

  /* Frame number, even if we can't load the image. */
  if (ELEM(ima->source, IMA_SRC_SEQUENCE, IMA_SRC_MOVIE)) {
    /* don't use iuser->framenr directly because it may not be updated if auto-refresh is off */
    Scene *scene = CTX_data_scene(C);
    const int framenr = BKE_image_user_frame_get(iuser, scene->r.cfra, nullptr);
    char str[MAX_IMAGE_INFO_LEN];
    int duration = 0;

    if (ima->source == IMA_SRC_MOVIE && BKE_image_has_anim(ima)) {
      anim *anim = ((ImageAnim *)ima->anims.first)->anim;
      if (anim) {
        duration = IMB_anim_get_duration(anim, IMB_TC_RECORD_RUN);
      }
    }

    if (duration > 0) {
      /* Movie duration */
      SNPRINTF(str, TIP_("Frame %d / %d"), framenr, duration);
    }
    else if (ima->source == IMA_SRC_SEQUENCE && ibuf) {
      /* Image sequence frame number + filename */
      const char *filename = BLI_path_basename(ibuf->filepath);
      SNPRINTF(str, TIP_("Frame %d: %s"), framenr, filename);
    }
    else {
      /* Frame number */
      SNPRINTF(str, TIP_("Frame %d"), framenr);
    }

    uiItemL(col, str, ICON_NONE);
  }

  BKE_image_release_ibuf(ima, ibuf, lock);
}

#undef MAX_IMAGE_INFO_LEN

static bool metadata_panel_context_poll(const bContext *C, PanelType * /*pt*/)
{
  SpaceImage *space_image = CTX_wm_space_image(C);
  return space_image != nullptr && space_image->image != nullptr;
}

static void metadata_panel_context_draw(const bContext *C, Panel *panel)
{
  void *lock;
  SpaceImage *space_image = CTX_wm_space_image(C);
  Image *image = space_image->image;
  ImBuf *ibuf = BKE_image_acquire_ibuf(image, &space_image->iuser, &lock);
  if (ibuf != nullptr) {
    ED_region_image_metadata_panel_draw(ibuf, panel->layout);
  }
  BKE_image_release_ibuf(image, ibuf, lock);
}

void image_buttons_register(ARegionType *art)
{
  PanelType *pt;

  pt = static_cast<PanelType *>(MEM_callocN(sizeof(PanelType), "spacetype image panel metadata"));
  STRNCPY(pt->idname, "IMAGE_PT_metadata");
  STRNCPY(pt->label, N_("Metadata"));
  STRNCPY(pt->category, "Image");
  STRNCPY(pt->translation_context, BLT_I18NCONTEXT_DEFAULT_BPYRNA);
  pt->order = 10;
  pt->poll = metadata_panel_context_poll;
  pt->draw = metadata_panel_context_draw;
  pt->flag |= PANEL_TYPE_DEFAULT_CLOSED;
  BLI_addtail(&art->paneltypes, pt);
}<|MERGE_RESOLUTION|>--- conflicted
+++ resolved
@@ -876,13 +876,9 @@
     uiItemR(sub, &imaptr, "generated_width", UI_ITEM_NONE, "X", ICON_NONE);
     uiItemR(sub, &imaptr, "generated_height", UI_ITEM_NONE, "Y", ICON_NONE);
 
-<<<<<<< HEAD
     uiLayoutSetPropSep(col, false); /* bfa - use_property_split = False */
-    uiItemR(col, &imaptr, "use_generated_float", 0, nullptr, ICON_NONE);
+    uiItemR(col, &imaptr, "use_generated_float", UI_ITEM_NONE, nullptr, ICON_NONE);
     uiLayoutSetPropSep(col, true); /* bfa - use_property_split = True */
-=======
-    uiItemR(col, &imaptr, "use_generated_float", UI_ITEM_NONE, nullptr, ICON_NONE);
->>>>>>> a14c747f
 
     uiItemS(col);
 
@@ -917,23 +913,15 @@
     uiItemR(sub, userptr, "frame_start", UI_ITEM_NONE, IFACE_("Start"), ICON_NONE);
     uiItemR(sub, userptr, "frame_offset", UI_ITEM_NONE, nullptr, ICON_NONE);
 
-<<<<<<< HEAD
     uiLayoutSetPropSep(col, false); /* bfa - use_property_split = False */
-    uiItemR(col, userptr, "use_cyclic", 0, nullptr, ICON_NONE);
-    uiItemR(col, userptr, "use_auto_refresh", 0, nullptr, ICON_NONE);
+    uiItemR(col, userptr, "use_cyclic", UI_ITEM_NONE, nullptr, ICON_NONE);
+    uiItemR(col, userptr, "use_auto_refresh", UI_ITEM_NONE, nullptr, ICON_NONE);
     uiLayoutSetPropSep(col, true); /* bfa - use_property_split = True */
 
     if (ima->source == IMA_SRC_MOVIE && compact == 0) {
       uiLayoutSetPropSep(col, false); /* bfa - use_property_split = False */
-      uiItemR(col, &imaptr, "use_deinterlace", 0, IFACE_("Deinterlace"), ICON_NONE);
+      uiItemR(col, &imaptr, "use_deinterlace", UI_ITEM_NONE, IFACE_("Deinterlace"), ICON_NONE);
       uiLayoutSetPropSep(col, true); /* bfa - use_property_split = True */
-=======
-    uiItemR(col, userptr, "use_cyclic", UI_ITEM_NONE, nullptr, ICON_NONE);
-    uiItemR(col, userptr, "use_auto_refresh", UI_ITEM_NONE, nullptr, ICON_NONE);
-
-    if (ima->source == IMA_SRC_MOVIE && compact == 0) {
-      uiItemR(col, &imaptr, "use_deinterlace", UI_ITEM_NONE, IFACE_("Deinterlace"), ICON_NONE);
->>>>>>> a14c747f
     }
   }
 
@@ -975,27 +963,17 @@
           ImBuf *ibuf = BKE_image_acquire_ibuf(ima, iuser, &lock);
 
           if (ibuf && ibuf->float_buffer.data && (ibuf->flags & IB_halffloat) == 0) {
-<<<<<<< HEAD
             uiLayoutSetPropSep(col, false); /* bfa - use_property_split = False */
-            uiItemR(col, &imaptr, "use_half_precision", 0, nullptr, ICON_NONE);
+            uiItemR(col, &imaptr, "use_half_precision", UI_ITEM_NONE, nullptr, ICON_NONE);
             uiLayoutSetPropSep(col, true); /* bfa - use_property_split = True */
-=======
-            uiItemR(col, &imaptr, "use_half_precision", UI_ITEM_NONE, nullptr, ICON_NONE);
->>>>>>> a14c747f
           }
           BKE_image_release_ibuf(ima, ibuf, lock);
         }
       }
-<<<<<<< HEAD
       uiLayoutSetPropSep(col, false); /* bfa - use_property_split = False */
-      uiItemR(col, &imaptr, "use_view_as_render", 0, nullptr, ICON_NONE);
-      uiItemR(col, &imaptr, "seam_margin", 0, nullptr, ICON_NONE);
-      uiLayoutSetPropSep(col, true); /* bfa - use_property_split = True */
-=======
-
       uiItemR(col, &imaptr, "use_view_as_render", UI_ITEM_NONE, nullptr, ICON_NONE);
       uiItemR(col, &imaptr, "seam_margin", UI_ITEM_NONE, nullptr, ICON_NONE);
->>>>>>> a14c747f
+      uiLayoutSetPropSep(col, true); /* bfa - use_property_split = True */
     }
   }
 
@@ -1055,41 +1033,26 @@
   }
 
   if (is_render_out && ELEM(imf->imtype, R_IMF_IMTYPE_OPENEXR, R_IMF_IMTYPE_MULTILAYER)) {
-<<<<<<< HEAD
     uiLayoutSetPropSep(col, false); /* bfa - use_property_split = False */
-    uiItemR(col, imfptr, "use_preview", 0, nullptr, ICON_NONE);
+    uiItemR(col, imfptr, "use_preview", UI_ITEM_NONE, nullptr, ICON_NONE);
     uiLayoutSetPropSep(col, true); /* bfa - use_property_split = False */
-=======
-    uiItemR(col, imfptr, "use_preview", UI_ITEM_NONE, nullptr, ICON_NONE);
->>>>>>> a14c747f
   }
 
   if (imf->imtype == R_IMF_IMTYPE_JP2) {
     uiItemR(col, imfptr, "jpeg2k_codec", UI_ITEM_NONE, nullptr, ICON_NONE);
 
-<<<<<<< HEAD
     uiLayoutSetPropSep(col, false); /* bfa - use_property_split = False */
-    uiItemR(col, imfptr, "use_jpeg2k_cinema_preset", 0, nullptr, ICON_NONE);
-    uiItemR(col, imfptr, "use_jpeg2k_cinema_48", 0, nullptr, ICON_NONE);
-
-    uiItemR(col, imfptr, "use_jpeg2k_ycc", 0, nullptr, ICON_NONE);
+    uiItemR(col, imfptr, "use_jpeg2k_cinema_preset", UI_ITEM_NONE, nullptr, ICON_NONE);
+    uiItemR(col, imfptr, "use_jpeg2k_cinema_48", UI_ITEM_NONE, nullptr, ICON_NONE);
+
+    uiItemR(col, imfptr, "use_jpeg2k_ycc", UI_ITEM_NONE, nullptr, ICON_NONE);
     uiLayoutSetPropSep(col, true); /* bfa - use_property_split = False */
   }
 
   if (imf->imtype == R_IMF_IMTYPE_DPX) {
     uiLayoutSetPropSep(col, false); /* bfa - use_property_split = False */
-    uiItemR(col, imfptr, "use_cineon_log", 0, nullptr, ICON_NONE);
+    uiItemR(col, imfptr, "use_cineon_log", UI_ITEM_NONE, nullptr, ICON_NONE);
     uiLayoutSetPropSep(col, true); /* bfa - use_property_split = False */
-=======
-    uiItemR(col, imfptr, "use_jpeg2k_cinema_preset", UI_ITEM_NONE, nullptr, ICON_NONE);
-    uiItemR(col, imfptr, "use_jpeg2k_cinema_48", UI_ITEM_NONE, nullptr, ICON_NONE);
-
-    uiItemR(col, imfptr, "use_jpeg2k_ycc", UI_ITEM_NONE, nullptr, ICON_NONE);
-  }
-
-  if (imf->imtype == R_IMF_IMTYPE_DPX) {
-    uiItemR(col, imfptr, "use_cineon_log", UI_ITEM_NONE, nullptr, ICON_NONE);
->>>>>>> a14c747f
   }
 
   if (imf->imtype == R_IMF_IMTYPE_CINEON) {
