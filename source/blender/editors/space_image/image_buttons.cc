--- conflicted
+++ resolved
@@ -89,20 +89,6 @@
     else {
       SNPRINTF(str, IFACE_("Slot %d"), slot_id + 1);
     }
-<<<<<<< HEAD
-    uiDefButS(block,
-              UI_BTYPE_BUT_MENU,
-              B_NOP,
-              str,
-              0,
-              0,
-              UI_UNIT_X * 5,
-              UI_UNIT_X,
-              &image->render_slot,
-              float(slot_id),
-              0.0,
-              "");
-=======
     /* Default to "blank" for nicer alignment. */
     int icon = ICON_BLANK1;
     if (slot_id == image->last_render_slot) {
@@ -126,7 +112,6 @@
                       float(slot_id),
                       0.0,
                       "");
->>>>>>> f812af9b
   }
 
   layout->separator();
