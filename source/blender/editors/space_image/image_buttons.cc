/* SPDX-FileCopyrightText: 2001-2002 NaN Holding BV. All rights reserved.
 *
 * SPDX-License-Identifier: GPL-2.0-or-later */

/** \file
 * \ingroup spimage
 */

#include <cstdio>
#include <cstring>

#include "DNA_node_types.h"
#include "DNA_scene_types.h"

#include "MEM_guardedalloc.h"

#include "BLI_listbase.h"
#include "BLI_path_utils.hh"
#include "BLI_string.h"
#include "BLI_utildefines.h"

#include "BLT_translation.hh"

#include "BKE_context.hh"
#include "BKE_image.hh"
#include "BKE_image_format.hh"
#include "BKE_node.hh"
#include "BKE_node_legacy_types.hh"
#include "BKE_node_runtime.hh"
#include "BKE_screen.hh"

#include "RE_pipeline.h"

#include "IMB_colormanagement.hh"
#include "IMB_imbuf.hh"
#include "IMB_imbuf_types.hh"

#include "MOV_read.hh"

#include "ED_image.hh"
#include "ED_screen.hh"

#include "RNA_access.hh"

#include "WM_api.hh"
#include "WM_types.hh"

#include "UI_interface.hh"
#include "UI_resources.hh"

#include "image_intern.hh"

#define B_NOP -1
#define MAX_IMAGE_INFO_LEN 128

ImageUser *ntree_get_active_iuser(bNodeTree *ntree)
{
  if (ntree) {
    for (bNode *node : ntree->all_nodes()) {
      if (node->type_legacy == CMP_NODE_VIEWER) {
        if (node->flag & NODE_DO_OUTPUT) {
          return static_cast<ImageUser *>(node->storage);
        }
      }
    }
  }
  return nullptr;
}

/* ********************* callbacks for standard image buttons *************** */

static void ui_imageuser_slot_menu(bContext * /*C*/, uiLayout *layout, void *image_p)
{
  uiBlock *block = uiLayoutGetBlock(layout);
  Image *image = static_cast<Image *>(image_p);

  int slot_id;
  LISTBASE_FOREACH_INDEX (RenderSlot *, slot, &image->renderslots, slot_id) {
    char str[64];
    if (slot->name[0] != '\0') {
      STRNCPY(str, slot->name);
    }
    else {
      SNPRINTF(str, IFACE_("Slot %d"), slot_id + 1);
    }
    uiDefButS(block,
              UI_BTYPE_BUT_MENU,
              B_NOP,
              str,
              0,
              0,
              UI_UNIT_X * 5,
              UI_UNIT_X,
              &image->render_slot,
              float(slot_id),
              0.0,
              "");
  }

  uiItemS(layout);
  uiDefBut(block,
           UI_BTYPE_LABEL,
           0,
           IFACE_("Slot"),
           0,
           0,
           UI_UNIT_X * 5,
           UI_UNIT_Y,
           nullptr,
           0.0,
           0.0,
           "");
}

static bool ui_imageuser_slot_menu_step(bContext *C, int direction, void *image_p)
{
  Image *image = static_cast<Image *>(image_p);

  if (ED_image_slot_cycle(image, direction)) {
    WM_event_add_notifier(C, NC_IMAGE | ND_DRAW, nullptr);
    return true;
  }
  return true;
}

static const char *ui_imageuser_layer_fake_name(RenderResult *rr)
{
  RenderView *rv = RE_RenderViewGetById(rr, 0);
  ImBuf *ibuf = rv->ibuf;
  if (!ibuf) {
    return nullptr;
  }
  if (ibuf->float_buffer.data) {
    return IFACE_("Composite");
  }
  if (ibuf->byte_buffer.data) {
    return IFACE_("Sequence");
  }
  return nullptr;
}

/* workaround for passing many args */
struct ImageUI_Data {
  Image *image;
  ImageUser *iuser;
  int rpass_index;
};

static ImageUI_Data *ui_imageuser_data_copy(const ImageUI_Data *rnd_pt_src)
{
  ImageUI_Data *rnd_pt_dst = static_cast<ImageUI_Data *>(
      MEM_mallocN(sizeof(*rnd_pt_src), __func__));
  memcpy(rnd_pt_dst, rnd_pt_src, sizeof(*rnd_pt_src));
  return rnd_pt_dst;
}

static void ui_imageuser_layer_menu(bContext * /*C*/, uiLayout *layout, void *rnd_pt)
{
  ImageUI_Data *rnd_data = static_cast<ImageUI_Data *>(rnd_pt);
  uiBlock *block = uiLayoutGetBlock(layout);
  Image *image = rnd_data->image;
  ImageUser *iuser = rnd_data->iuser;
  Scene *scene = iuser->scene;

  /* May have been freed since drawing. */
  RenderResult *rr = BKE_image_acquire_renderresult(scene, image);
  if (UNLIKELY(rr == nullptr)) {
    BKE_image_release_renderresult(scene, image, rr);
    return;
  }

  UI_block_layout_set_current(block, layout);
  uiLayoutColumn(layout, false);

  const char *fake_name = ui_imageuser_layer_fake_name(rr);
  if (fake_name) {
    uiDefButS(block,
              UI_BTYPE_BUT_MENU,
              B_NOP,
              fake_name,
              0,
              0,
              UI_UNIT_X * 5,
              UI_UNIT_X,
              &iuser->layer,
              0.0,
              0.0,
              "");
  }

  int nr = fake_name ? 1 : 0;
  for (RenderLayer *rl = static_cast<RenderLayer *>(rr->layers.first); rl; rl = rl->next, nr++) {
    uiDefButS(block,
              UI_BTYPE_BUT_MENU,
              B_NOP,
              rl->name,
              0,
              0,
              UI_UNIT_X * 5,
              UI_UNIT_X,
              &iuser->layer,
              float(nr),
              0.0,
              "");
  }

  uiItemS(layout);
  uiDefBut(block,
           UI_BTYPE_LABEL,
           0,
           IFACE_("Layer"),
           0,
           0,
           UI_UNIT_X * 5,
           UI_UNIT_Y,
           nullptr,
           0.0,
           0.0,
           "");

  BKE_image_release_renderresult(scene, image, rr);
}

static void ui_imageuser_pass_menu(bContext * /*C*/, uiLayout *layout, void *rnd_pt)
{
  ImageUI_Data *rnd_data = static_cast<ImageUI_Data *>(rnd_pt);
  uiBlock *block = uiLayoutGetBlock(layout);
  Image *image = rnd_data->image;
  ImageUser *iuser = rnd_data->iuser;
  /* (rpass_index == -1) means composite result */
  const int rpass_index = rnd_data->rpass_index;
  Scene *scene = iuser->scene;
  RenderResult *rr;
  RenderLayer *rl;
  RenderPass *rpass;
  int nr;

  /* may have been freed since drawing */
  rr = BKE_image_acquire_renderresult(scene, image);
  if (UNLIKELY(rr == nullptr)) {
    BKE_image_release_renderresult(scene, image, rr);
    return;
  }

  rl = static_cast<RenderLayer *>(BLI_findlink(&rr->layers, rpass_index));

  UI_block_layout_set_current(block, layout);
  uiLayoutColumn(layout, false);

  nr = (rl == nullptr) ? 1 : 0;

  ListBase added_passes;
  BLI_listbase_clear(&added_passes);

  /* rendered results don't have a Combined pass */
  /* multiview: the ordering must be ascending, so the left-most pass is always the one picked */
  for (rpass = static_cast<RenderPass *>(rl ? rl->passes.first : nullptr); rpass;
       rpass = rpass->next, nr++)
  {
    /* just show one pass of each kind */
    if (BLI_findstring_ptr(&added_passes, rpass->name, offsetof(LinkData, data))) {
      continue;
    }
    BLI_addtail(&added_passes, BLI_genericNodeN(rpass->name));

    uiDefButS(block,
              UI_BTYPE_BUT_MENU,
              B_NOP,
              IFACE_(rpass->name),
              0,
              0,
              UI_UNIT_X * 5,
              UI_UNIT_X,
              &iuser->pass,
              float(nr),
              0.0,
              "");
  }

  uiItemS(layout);
  uiDefBut(block,
           UI_BTYPE_LABEL,
           0,
           IFACE_("Pass"),
           0,
           0,
           UI_UNIT_X * 5,
           UI_UNIT_Y,
           nullptr,
           0.0,
           0.0,
           "");

  BLI_freelistN(&added_passes);

  BKE_image_release_renderresult(scene, image, rr);
}

/**************************** view menus *****************************/
static void ui_imageuser_view_menu_rr(bContext * /*C*/, uiLayout *layout, void *rnd_pt)
{
  ImageUI_Data *rnd_data = static_cast<ImageUI_Data *>(rnd_pt);
  uiBlock *block = uiLayoutGetBlock(layout);
  Image *image = rnd_data->image;
  ImageUser *iuser = rnd_data->iuser;
  RenderResult *rr;
  RenderView *rview;
  int nr;
  Scene *scene = iuser->scene;

  /* may have been freed since drawing */
  rr = BKE_image_acquire_renderresult(scene, image);
  if (UNLIKELY(rr == nullptr)) {
    BKE_image_release_renderresult(scene, image, rr);
    return;
  }

  UI_block_layout_set_current(block, layout);
  uiLayoutColumn(layout, false);

  uiDefBut(block,
           UI_BTYPE_LABEL,
           0,
           IFACE_("View"),
           0,
           0,
           UI_UNIT_X * 5,
           UI_UNIT_Y,
           nullptr,
           0.0,
           0.0,
           "");

  uiItemS(layout);

  nr = (rr ? BLI_listbase_count(&rr->views) : 0) - 1;
  for (rview = static_cast<RenderView *>(rr ? rr->views.last : nullptr); rview;
       rview = rview->prev, nr--)
  {
    uiDefButS(block,
              UI_BTYPE_BUT_MENU,
              B_NOP,
              IFACE_(rview->name),
              0,
              0,
              UI_UNIT_X * 5,
              UI_UNIT_X,
              &iuser->view,
              float(nr),
              0.0,
              "");
  }

  BKE_image_release_renderresult(scene, image, rr);
}

static void ui_imageuser_view_menu_multiview(bContext * /*C*/, uiLayout *layout, void *rnd_pt)
{
  ImageUI_Data *rnd_data = static_cast<ImageUI_Data *>(rnd_pt);
  uiBlock *block = uiLayoutGetBlock(layout);
  Image *image = rnd_data->image;
  ImageUser *iuser = rnd_data->iuser;
  int nr;
  ImageView *iv;

  UI_block_layout_set_current(block, layout);
  uiLayoutColumn(layout, false);

  uiDefBut(block,
           UI_BTYPE_LABEL,
           0,
           IFACE_("View"),
           0,
           0,
           UI_UNIT_X * 5,
           UI_UNIT_Y,
           nullptr,
           0.0,
           0.0,
           "");

  uiItemS(layout);

  nr = BLI_listbase_count(&image->views) - 1;
  for (iv = static_cast<ImageView *>(image->views.last); iv; iv = iv->prev, nr--) {
    uiDefButS(block,
              UI_BTYPE_BUT_MENU,
              B_NOP,
              IFACE_(iv->name),
              0,
              0,
              UI_UNIT_X * 5,
              UI_UNIT_X,
              &iuser->view,
              float(nr),
              0.0,
              "");
  }
}

/* 5 layer button callbacks... */
static void image_multi_cb(bContext *C, void *rnd_pt, void *rr_v)
{
  ImageUI_Data *rnd_data = static_cast<ImageUI_Data *>(rnd_pt);
  ImageUser *iuser = rnd_data->iuser;

  BKE_image_multilayer_index(static_cast<RenderResult *>(rr_v), iuser);
  WM_event_add_notifier(C, NC_IMAGE | ND_DRAW, nullptr);
}

static bool ui_imageuser_layer_menu_step(bContext *C, int direction, void *rnd_pt)
{
  Scene *scene = CTX_data_scene(C);
  ImageUI_Data *rnd_data = static_cast<ImageUI_Data *>(rnd_pt);
  Image *image = rnd_data->image;
  ImageUser *iuser = rnd_data->iuser;
  RenderResult *rr;
  bool changed = false;

  rr = BKE_image_acquire_renderresult(scene, image);
  if (UNLIKELY(rr == nullptr)) {
    BKE_image_release_renderresult(scene, image, rr);
    return false;
  }

  if (direction == -1) {
    if (iuser->layer > 0) {
      iuser->layer--;
      changed = true;
    }
  }
  else if (direction == 1) {
    int tot = BLI_listbase_count(&rr->layers);

    if (RE_HasCombinedLayer(rr)) {
      tot++; /* fake compo/sequencer layer */
    }

    if (iuser->layer < tot - 1) {
      iuser->layer++;
      changed = true;
    }
  }
  else {
    BLI_assert(0);
  }

  BKE_image_release_renderresult(scene, image, rr);

  if (changed) {
    BKE_image_multilayer_index(rr, iuser);
    WM_event_add_notifier(C, NC_IMAGE | ND_DRAW, nullptr);
  }

  return changed;
}

static bool ui_imageuser_pass_menu_step(bContext *C, int direction, void *rnd_pt)
{
  Scene *scene = CTX_data_scene(C);
  ImageUI_Data *rnd_data = static_cast<ImageUI_Data *>(rnd_pt);
  Image *image = rnd_data->image;
  ImageUser *iuser = rnd_data->iuser;
  RenderResult *rr;
  bool changed = false;
  int layer = iuser->layer;
  RenderLayer *rl;
  RenderPass *rpass;

  rr = BKE_image_acquire_renderresult(scene, image);
  if (UNLIKELY(rr == nullptr)) {
    BKE_image_release_renderresult(scene, image, rr);
    return false;
  }

  if (RE_HasCombinedLayer(rr)) {
    layer -= 1;
  }

  rl = static_cast<RenderLayer *>(BLI_findlink(&rr->layers, layer));
  if (rl == nullptr) {
    BKE_image_release_renderresult(scene, image, rr);
    return false;
  }

  rpass = static_cast<RenderPass *>(BLI_findlink(&rl->passes, iuser->pass));
  if (rpass == nullptr) {
    BKE_image_release_renderresult(scene, image, rr);
    return false;
  }

  /* NOTE: this looks reversed, but matches menu direction. */
  if (direction == -1) {
    RenderPass *rp;
    int rp_index = iuser->pass + 1;

    for (rp = rpass->next; rp; rp = rp->next, rp_index++) {
      if (!STREQ(rp->name, rpass->name)) {
        iuser->pass = rp_index;
        changed = true;
        break;
      }
    }
  }
  else if (direction == 1) {
    RenderPass *rp;
    int rp_index = 0;

    if (iuser->pass == 0) {
      BKE_image_release_renderresult(scene, image, rr);
      return false;
    }

    for (rp = static_cast<RenderPass *>(rl->passes.first); rp; rp = rp->next, rp_index++) {
      if (STREQ(rp->name, rpass->name)) {
        iuser->pass = rp_index - 1;
        changed = true;
        break;
      }
    }
  }
  else {
    BLI_assert(0);
  }

  BKE_image_release_renderresult(scene, image, rr);

  if (changed) {
    BKE_image_multilayer_index(rr, iuser);
    WM_event_add_notifier(C, NC_IMAGE | ND_DRAW, nullptr);
  }

  return changed;
}

/* 5 view button callbacks... */
static void image_multiview_cb(bContext *C, void *rnd_pt, void * /*arg_v*/)
{
  ImageUI_Data *rnd_data = static_cast<ImageUI_Data *>(rnd_pt);
  Image *ima = rnd_data->image;
  ImageUser *iuser = rnd_data->iuser;

  BKE_image_multiview_index(ima, iuser);
  WM_event_add_notifier(C, NC_IMAGE | ND_DRAW, nullptr);
}

static void uiblock_layer_pass_buttons(uiLayout *layout,
                                       Image *image,
                                       RenderResult *rr,
                                       ImageUser *iuser,
                                       int w,
                                       const short *render_slot)
{
  ImageUI_Data rnd_pt_local, *rnd_pt = nullptr;
  uiBlock *block = uiLayoutGetBlock(layout);
  uiBut *but;
  RenderLayer *rl = nullptr;
  int wmenu1, wmenu2, wmenu3, wmenu4;
  const char *fake_name;
  const char *display_name = "";
  const bool show_stereo = (iuser->flag & IMA_SHOW_STEREO) != 0;

  if (iuser->scene == nullptr) {
    return;
  }

  uiLayoutRow(layout, true);

  /* layer menu is 1/3 larger than pass */
  wmenu1 = (2 * w) / 5;
  wmenu2 = (3 * w) / 5;
  wmenu3 = (3 * w) / 6;
  wmenu4 = (3 * w) / 6;

  rnd_pt_local.image = image;
  rnd_pt_local.iuser = iuser;
  rnd_pt_local.rpass_index = 0;

  /* menu buts */
  if (render_slot) {
    char str[64];
    RenderSlot *slot = BKE_image_get_renderslot(image, *render_slot);
    if (slot && slot->name[0] != '\0') {
      STRNCPY(str, slot->name);
    }
    else {
      SNPRINTF(str, IFACE_("Slot %d"), *render_slot + 1);
    }

    rnd_pt = ui_imageuser_data_copy(&rnd_pt_local);
    but = uiDefMenuBut(
        block, ui_imageuser_slot_menu, image, str, 0, 0, wmenu1, UI_UNIT_Y, TIP_("Select Slot"));
    UI_but_func_menu_step_set(but, ui_imageuser_slot_menu_step);
    UI_but_funcN_set(but, image_multi_cb, rnd_pt, rr);
    UI_but_type_set_menu_from_pulldown(but);
    rnd_pt = nullptr;
  }

  if (rr) {
    RenderPass *rpass;
    RenderView *rview;
    int rpass_index;

    /* layer */
    fake_name = ui_imageuser_layer_fake_name(rr);
    rpass_index = iuser->layer - (fake_name ? 1 : 0);
    rl = static_cast<RenderLayer *>(BLI_findlink(&rr->layers, rpass_index));
    rnd_pt_local.rpass_index = rpass_index;

    if (RE_layers_have_name(rr)) {
      display_name = rl ? rl->name : (fake_name ? fake_name : "");
      rnd_pt = ui_imageuser_data_copy(&rnd_pt_local);
      but = uiDefMenuBut(block,
                         ui_imageuser_layer_menu,
                         rnd_pt,
                         display_name,
                         0,
                         0,
                         wmenu2,
                         UI_UNIT_Y,
                         TIP_("Select Layer"));
      UI_but_func_menu_step_set(but, ui_imageuser_layer_menu_step);
      UI_but_funcN_set(but, image_multi_cb, rnd_pt, rr);
      UI_but_type_set_menu_from_pulldown(but);
      rnd_pt = nullptr;
    }

    /* pass */
    rpass = static_cast<RenderPass *>(rl ? BLI_findlink(&rl->passes, iuser->pass) : nullptr);

    if (rl && RE_passes_have_name(rl)) {
      display_name = rpass ? rpass->name : "";
      rnd_pt = ui_imageuser_data_copy(&rnd_pt_local);
      but = uiDefMenuBut(block,
                         ui_imageuser_pass_menu,
                         rnd_pt,
                         IFACE_(display_name),
                         0,
                         0,
                         wmenu3,
                         UI_UNIT_Y,
                         TIP_("Select Pass"));
      UI_but_func_menu_step_set(but, ui_imageuser_pass_menu_step);
      UI_but_funcN_set(but, image_multi_cb, rnd_pt, rr);
      UI_but_type_set_menu_from_pulldown(but);
      rnd_pt = nullptr;
    }

    /* view */
    if (BLI_listbase_count_at_most(&rr->views, 2) > 1 &&
        ((!show_stereo) || !RE_RenderResult_is_stereo(rr)))
    {
      rview = static_cast<RenderView *>(BLI_findlink(&rr->views, iuser->view));
      display_name = rview ? rview->name : "";

      rnd_pt = ui_imageuser_data_copy(&rnd_pt_local);
      but = uiDefMenuBut(block,
                         ui_imageuser_view_menu_rr,
                         rnd_pt,
                         display_name,
                         0,
                         0,
                         wmenu4,
                         UI_UNIT_Y,
                         TIP_("Select View"));
      UI_but_funcN_set(but, image_multi_cb, rnd_pt, rr);
      UI_but_type_set_menu_from_pulldown(but);
      rnd_pt = nullptr;
    }
  }

  /* stereo image */
  else if ((BKE_image_is_stereo(image) && (!show_stereo)) ||
           (BKE_image_is_multiview(image) && !BKE_image_is_stereo(image)))
  {
    int nr = 0;

    LISTBASE_FOREACH (ImageView *, iv, &image->views) {
      if (nr++ == iuser->view) {
        display_name = iv->name;
        break;
      }
    }

    rnd_pt = ui_imageuser_data_copy(&rnd_pt_local);
    but = uiDefMenuBut(block,
                       ui_imageuser_view_menu_multiview,
                       rnd_pt,
                       display_name,
                       0,
                       0,
                       wmenu1,
                       UI_UNIT_Y,
                       TIP_("Select View"));
    UI_but_funcN_set(but, image_multiview_cb, rnd_pt, nullptr);
    UI_but_type_set_menu_from_pulldown(but);
    rnd_pt = nullptr;
  }
}

/* Prevent naming collision. */
namespace {

struct RNAUpdateCb {
  PointerRNA ptr = {};
  PropertyRNA *prop;
  ImageUser *iuser;
};

};  // namespace

static void rna_update_cb(bContext *C, void *arg_cb, void * /*arg*/)
{
  RNAUpdateCb *cb = (RNAUpdateCb *)arg_cb;

  /* we call update here on the pointer property, this way the
   * owner of the image pointer can still define its own update
   * and notifier */
  RNA_property_update(C, &cb->ptr, cb->prop);
}

void uiTemplateImage(uiLayout *layout,
                     bContext *C,
                     PointerRNA *ptr,
                     const blender::StringRefNull propname,
                     PointerRNA *userptr,
                     bool compact,
                     bool multiview)
{
  if (!ptr->data) {
    return;
  }

  PropertyRNA *prop = RNA_struct_find_property(ptr, propname.c_str());
  if (!prop) {
    printf("%s: property not found: %s.%s\n",
           __func__,
           RNA_struct_identifier(ptr->type),
           propname.c_str());
    return;
  }

  if (RNA_property_type(prop) != PROP_POINTER) {
    printf("%s: expected pointer property for %s.%s\n",
           __func__,
           RNA_struct_identifier(ptr->type),
           propname.c_str());
    return;
  }

  uiBlock *block = uiLayoutGetBlock(layout);

  PointerRNA imaptr = RNA_property_pointer_get(ptr, prop);
  Image *ima = static_cast<Image *>(imaptr.data);
  ImageUser *iuser = static_cast<ImageUser *>(userptr->data);

  Scene *scene = CTX_data_scene(C);
  BKE_image_user_frame_calc(ima, iuser, scene->r.cfra);

  uiLayoutSetContextPointer(layout, "edit_image", &imaptr);
  uiLayoutSetContextPointer(layout, "edit_image_user", userptr);

  SpaceImage *space_image = CTX_wm_space_image(C);
  if (!compact && (space_image == nullptr || iuser != &space_image->iuser)) {
    uiTemplateID(
        layout, C, ptr, propname, ima ? nullptr : "IMAGE_OT_new", "IMAGE_OT_open", nullptr);

    if (ima != nullptr) {
      uiItemS(layout);
    }
  }

  if (ima == nullptr) {
    return;
  }

  if (ima->source == IMA_SRC_VIEWER) {
    /* Viewer images. */
    uiTemplateImageInfo(layout, C, ima, iuser);

    if (ima->type == IMA_TYPE_COMPOSITE) {
    }
    else if (ima->type == IMA_TYPE_R_RESULT) {
      /* browse layer/passes */
      RenderResult *rr;
      const float dpi_fac = UI_SCALE_FAC;
      const int menus_width = 230 * dpi_fac;

      /* Use #BKE_image_acquire_renderresult so we get the correct slot in the menu. */
      rr = BKE_image_acquire_renderresult(scene, ima);
      uiblock_layer_pass_buttons(layout, ima, rr, iuser, menus_width, &ima->render_slot);
      BKE_image_release_renderresult(scene, ima, rr);
    }

    return;
  }

  /* Set custom callback for property updates. */
  RNAUpdateCb *cb = MEM_new<RNAUpdateCb>(__func__);
  cb->ptr = *ptr;
  cb->prop = prop;
  cb->iuser = iuser;
  UI_block_funcN_set(block,
                     rna_update_cb,
                     cb,
                     nullptr,
                     but_func_argN_free<RNAUpdateCb>,
                     but_func_argN_copy<RNAUpdateCb>);

  /* Disable editing if image was modified, to avoid losing changes. */
  const bool is_dirty = BKE_image_is_dirty(ima);
  if (is_dirty) {
    uiLayout *row = uiLayoutRow(layout, true);
    uiItemO(row, IFACE_("Save"), ICON_NONE, "image.save");
    uiItemO(row, IFACE_("Discard"), ICON_NONE, "image.reload");
    uiItemS(layout);
  }

  layout = uiLayoutColumn(layout, false);
  uiLayoutSetEnabled(layout, !is_dirty);
  uiLayoutSetPropDecorate(layout, false);

  /* Image source */
  {
    uiLayout *col = uiLayoutColumn(layout, false);
    uiLayoutSetPropSep(col, true);
    uiItemR(col, &imaptr, "source", UI_ITEM_NONE, std::nullopt, ICON_NONE);
  }

  /* Filepath */
  const bool is_packed = BKE_image_has_packedfile(ima);
  const bool no_filepath = is_packed && !BKE_image_has_filepath(ima);

  if ((ima->source != IMA_SRC_GENERATED) && !no_filepath) {
    uiItemS(layout);

    uiLayout *row = uiLayoutRow(layout, true);
    if (is_packed) {
      uiItemO(row, "", ICON_PACKAGE, "image.unpack");
    }
    else {
      uiItemO(row, "", ICON_UGLYPACKAGE, "image.pack");
    }

    row = uiLayoutRow(row, true);
    uiLayoutSetEnabled(row, is_packed == false);

    prop = RNA_struct_find_property(&imaptr, "filepath");
    uiDefAutoButR(block, &imaptr, prop, -1, "", ICON_NONE, 0, 0, 200, UI_UNIT_Y);
    uiItemO(row, "", ICON_FILEBROWSER, "image.file_browse");
    uiItemO(row, "", ICON_FILE_REFRESH, "image.reload");
  }

  /* Image layers and Info */
  if (ima->source == IMA_SRC_GENERATED) {
    uiItemS(layout);

    /* Generated */
    uiLayout *col = uiLayoutColumn(layout, false);
    uiLayoutSetPropSep(col, true);

    uiLayout *sub = uiLayoutColumn(col, true);
    uiItemR(sub, &imaptr, "generated_width", UI_ITEM_NONE, "X", ICON_NONE);
    uiItemR(sub, &imaptr, "generated_height", UI_ITEM_NONE, "Y", ICON_NONE);

    uiLayoutSetPropSep(col, false); /* bfa - use_property_split = False */
    uiItemR(col, &imaptr, "use_generated_float", UI_ITEM_NONE, std::nullopt, ICON_NONE);
    uiLayoutSetPropSep(col, true); /* bfa - use_property_split = True */

    uiItemS(col);

    uiItemR(col, &imaptr, "generated_type", UI_ITEM_R_EXPAND, IFACE_("Type"), ICON_NONE);
    ImageTile *base_tile = BKE_image_get_tile(ima, 0);
    if (base_tile->gen_type == IMA_GENTYPE_BLANK) {
      uiItemR(col, &imaptr, "generated_color", UI_ITEM_NONE, std::nullopt, ICON_NONE);
    }
  }
  else if (compact == 0) {
    uiTemplateImageInfo(layout, C, ima, iuser);
  }
  if (ima->type == IMA_TYPE_MULTILAYER && ima->rr) {
    uiItemS(layout);

    const float dpi_fac = UI_SCALE_FAC;
    uiblock_layer_pass_buttons(layout, ima, ima->rr, iuser, 230 * dpi_fac, nullptr);
  }

  if (BKE_image_is_animated(ima)) {
    /* Animation */
    uiItemS(layout);

    uiLayout *col = uiLayoutColumn(layout, true);
    uiLayoutSetPropSep(col, true);

    uiLayout *sub = uiLayoutColumn(col, true);
    uiLayout *row = uiLayoutRow(sub, true);
    uiItemR(row, userptr, "frame_duration", UI_ITEM_NONE, IFACE_("Frames"), ICON_NONE);
    uiItemO(row, "", ICON_FILE_REFRESH, "IMAGE_OT_match_movie_length");

    uiItemR(sub, userptr, "frame_start", UI_ITEM_NONE, IFACE_("Start"), ICON_NONE);
    uiItemR(sub, userptr, "frame_offset", UI_ITEM_NONE, std::nullopt, ICON_NONE);

    uiLayoutSetPropSep(col, false); /* bfa - use_property_split = False */
    uiItemR(col, userptr, "use_cyclic", UI_ITEM_NONE, std::nullopt, ICON_NONE);
    uiItemR(col, userptr, "use_auto_refresh", UI_ITEM_NONE, std::nullopt, ICON_NONE);
    uiLayoutSetPropSep(col, true); /* bfa - use_property_split = True */

    if (ima->source == IMA_SRC_MOVIE && compact == 0) {
      uiLayoutSetPropSep(col, false); /* bfa - use_property_split = False */
      uiItemR(col, &imaptr, "use_deinterlace", UI_ITEM_NONE, IFACE_("Deinterlace"), ICON_NONE);
      uiLayoutSetPropSep(col, true); /* bfa - use_property_split = True */
    }
  }

  /* Multiview */
  if (multiview && compact == 0) {
    if ((scene->r.scemode & R_MULTIVIEW) != 0) {
      uiItemS(layout);

      uiLayout *col = uiLayoutColumn(layout, false);
      uiLayoutSetPropSep(col, true);
      uiItemR(col, &imaptr, "use_multiview", UI_ITEM_NONE, std::nullopt, ICON_NONE);

      if (RNA_boolean_get(&imaptr, "use_multiview")) {
        uiTemplateImageViews(layout, &imaptr);
      }
    }
  }

  /* Color-space and alpha. */
  {
    uiItemS(layout);

    uiLayout *col = uiLayoutColumn(layout, false);
    uiLayoutSetPropSep(col, true);
    uiTemplateColorspaceSettings(col, &imaptr, "colorspace_settings");

    if (compact == 0) {
      if (ima->source != IMA_SRC_GENERATED) {
        if (BKE_image_has_alpha(ima)) {
          uiLayout *sub = uiLayoutColumn(col, false);
          uiItemR(sub, &imaptr, "alpha_mode", UI_ITEM_NONE, IFACE_("Alpha"), ICON_NONE);

          bool is_data = IMB_colormanagement_space_name_is_data(ima->colorspace_settings.name);
          uiLayoutSetActive(sub, !is_data);
        }

        if (ima && iuser) {
          void *lock;
          ImBuf *ibuf = BKE_image_acquire_ibuf(ima, iuser, &lock);

<<<<<<< HEAD
          if (ibuf && ibuf->float_buffer.data && (ibuf->flags & IB_halffloat) == 0) {
            uiLayoutSetPropSep(col, false); /* bfa - use_property_split = False */
=======
          if (ibuf && ibuf->float_buffer.data && (ibuf->foptions.flag & OPENEXR_HALF) == 0) {
>>>>>>> db3dfe12
            uiItemR(col, &imaptr, "use_half_precision", UI_ITEM_NONE, std::nullopt, ICON_NONE);
            uiLayoutSetPropSep(col, true); /* bfa - use_property_split = True */
          }
          BKE_image_release_ibuf(ima, ibuf, lock);
        }
      }
      uiLayoutSetPropSep(col, false); /* bfa - use_property_split = False */
      uiItemR(col, &imaptr, "use_view_as_render", UI_ITEM_NONE, std::nullopt, ICON_NONE);
      uiItemR(col, &imaptr, "seam_margin", UI_ITEM_NONE, std::nullopt, ICON_NONE);
      uiLayoutSetPropSep(col, true); /* bfa - use_property_split = True */
    }
  }

  UI_block_funcN_set(block, nullptr, nullptr, nullptr);
}

void uiTemplateImageSettings(uiLayout *layout, PointerRNA *imfptr, bool color_management)
{
  ImageFormatData *imf = static_cast<ImageFormatData *>(imfptr->data);
  ID *id = imfptr->owner_id;
  /* Note: this excludes any video formats; for them the image template does
   * not show the color depth. Color depth instead is shown as part of encoding UI block,
   * which is less confusing. */
  const int depth_ok = BKE_imtype_valid_depths(imf->imtype);
  /* some settings depend on this being a scene that's rendered */
  const bool is_render_out = (id && GS(id->name) == ID_SCE);

  uiLayout *col;

  col = uiLayoutColumn(layout, false);

  uiLayoutSetPropSep(col, true);
  uiLayoutSetPropDecorate(col, false);

  uiItemR(col, imfptr, "file_format", UI_ITEM_NONE, std::nullopt, ICON_NONE);

  /* Multi-layer always saves raw unmodified channels. */
  if (imf->imtype != R_IMF_IMTYPE_MULTILAYER) {
    uiItemR(uiLayoutRow(col, true),
            imfptr,
            "color_mode",
            UI_ITEM_R_EXPAND,
            IFACE_("Color"),
            ICON_NONE);
  }

  /* only display depth setting if multiple depths can be used */
  if (ELEM(depth_ok,
           R_IMF_CHAN_DEPTH_1,
           R_IMF_CHAN_DEPTH_8,
           R_IMF_CHAN_DEPTH_10,
           R_IMF_CHAN_DEPTH_12,
           R_IMF_CHAN_DEPTH_16,
           R_IMF_CHAN_DEPTH_24,
           R_IMF_CHAN_DEPTH_32) == 0)
  {
    uiItemR(
        uiLayoutRow(col, true), imfptr, "color_depth", UI_ITEM_R_EXPAND, std::nullopt, ICON_NONE);
  }

  if (BKE_imtype_supports_quality(imf->imtype)) {
    uiItemR(col, imfptr, "quality", UI_ITEM_NONE, std::nullopt, ICON_NONE);
  }

  if (BKE_imtype_supports_compress(imf->imtype)) {
    uiItemR(col, imfptr, "compression", UI_ITEM_NONE, std::nullopt, ICON_NONE);
  }

  if (ELEM(imf->imtype, R_IMF_IMTYPE_OPENEXR, R_IMF_IMTYPE_MULTILAYER)) {
    uiItemR(col, imfptr, "exr_codec", UI_ITEM_NONE, std::nullopt, ICON_NONE);
    if (ELEM(imf->exr_codec & OPENEXR_CODEC_MASK, R_IMF_EXR_CODEC_DWAA, R_IMF_EXR_CODEC_DWAB)) {
      uiItemR(col, imfptr, "quality", UI_ITEM_NONE, std::nullopt, ICON_NONE);
    }
  }

  if (is_render_out && ELEM(imf->imtype, R_IMF_IMTYPE_OPENEXR, R_IMF_IMTYPE_MULTILAYER)) {
    uiLayoutSetPropSep(col, false); /* bfa - use_property_split = False */
    uiItemR(col, imfptr, "use_preview", UI_ITEM_NONE, std::nullopt, ICON_NONE);
    uiLayoutSetPropSep(col, true); /* bfa - use_property_split = False */
  }

  if (imf->imtype == R_IMF_IMTYPE_JP2) {
    uiItemR(col, imfptr, "jpeg2k_codec", UI_ITEM_NONE, std::nullopt, ICON_NONE);

    uiLayoutSetPropSep(col, false); /* bfa - use_property_split = False */
    uiItemR(col, imfptr, "use_jpeg2k_cinema_preset", UI_ITEM_NONE, std::nullopt, ICON_NONE);
    uiItemR(col, imfptr, "use_jpeg2k_cinema_48", UI_ITEM_NONE, std::nullopt, ICON_NONE);

    uiItemR(col, imfptr, "use_jpeg2k_ycc", UI_ITEM_NONE, std::nullopt, ICON_NONE);
    uiLayoutSetPropSep(col, true); /* bfa - use_property_split = False */
  }

  if (imf->imtype == R_IMF_IMTYPE_DPX) {
    uiLayoutSetPropSep(col, false); /* bfa - use_property_split = False */
    uiItemR(col, imfptr, "use_cineon_log", UI_ITEM_NONE, std::nullopt, ICON_NONE);
    uiLayoutSetPropSep(col, true); /* bfa - use_property_split = False */
  }

  if (imf->imtype == R_IMF_IMTYPE_CINEON) {
#if 1
    uiItemL(col, RPT_("Hard coded Non-Linear, Gamma:1.7"), ICON_NONE);
#else
    uiItemR(col, imfptr, "use_cineon_log", UI_ITEM_NONE, std::nullopt, ICON_NONE);
    uiItemR(col, imfptr, "cineon_black", UI_ITEM_NONE, std::nullopt, ICON_NONE);
    uiItemR(col, imfptr, "cineon_white", UI_ITEM_NONE, std::nullopt, ICON_NONE);
    uiItemR(col, imfptr, "cineon_gamma", UI_ITEM_NONE, std::nullopt, ICON_NONE);
#endif
  }

  if (imf->imtype == R_IMF_IMTYPE_TIFF) {
    uiItemR(col, imfptr, "tiff_codec", UI_ITEM_NONE, std::nullopt, ICON_NONE);
  }

  /* Override color management */
  if (color_management) {
    uiItemS(col);
    uiItemR(col, imfptr, "color_management", UI_ITEM_NONE, std::nullopt, ICON_NONE);

    if (imf->color_management == R_IMF_COLOR_MANAGEMENT_OVERRIDE) {
      if (BKE_imtype_requires_linear_float(imf->imtype)) {
        PointerRNA linear_settings_ptr = RNA_pointer_get(imfptr, "linear_colorspace_settings");
        uiItemR(col, &linear_settings_ptr, "name", UI_ITEM_NONE, IFACE_("Color Space"), ICON_NONE);
      }
      else {
        PointerRNA display_settings_ptr = RNA_pointer_get(imfptr, "display_settings");
        uiItemR(
            col, &display_settings_ptr, "display_device", UI_ITEM_NONE, std::nullopt, ICON_NONE);
        uiTemplateColormanagedViewSettings(col, nullptr, imfptr, "view_settings");
      }
    }
  }
}

void uiTemplateImageStereo3d(uiLayout *layout, PointerRNA *stereo3d_format_ptr)
{
  Stereo3dFormat *stereo3d_format = static_cast<Stereo3dFormat *>(stereo3d_format_ptr->data);
  uiLayout *col;

  col = uiLayoutColumn(layout, false);
  uiItemR(col, stereo3d_format_ptr, "display_mode", UI_ITEM_NONE, std::nullopt, ICON_NONE);

  switch (stereo3d_format->display_mode) {
    case S3D_DISPLAY_ANAGLYPH: {
      uiItemR(col, stereo3d_format_ptr, "anaglyph_type", UI_ITEM_NONE, std::nullopt, ICON_NONE);
      break;
    }
    case S3D_DISPLAY_INTERLACE: {
      uiItemR(col, stereo3d_format_ptr, "interlace_type", UI_ITEM_NONE, std::nullopt, ICON_NONE);
      uiItemR(
          col, stereo3d_format_ptr, "use_interlace_swap", UI_ITEM_NONE, std::nullopt, ICON_NONE);
      break;
    }
    case S3D_DISPLAY_SIDEBYSIDE: {
      uiItemR(col,
              stereo3d_format_ptr,
              "use_sidebyside_crosseyed",
              UI_ITEM_NONE,
              std::nullopt,
              ICON_NONE);
      ATTR_FALLTHROUGH;
    }
    case S3D_DISPLAY_TOPBOTTOM: {
      uiItemR(
          col, stereo3d_format_ptr, "use_squeezed_frame", UI_ITEM_NONE, std::nullopt, ICON_NONE);
      break;
    }
  }
}

static void uiTemplateViewsFormat(uiLayout *layout,
                                  PointerRNA *ptr,
                                  PointerRNA *stereo3d_format_ptr)
{
  uiLayout *col;

  col = uiLayoutColumn(layout, false);

  uiLayoutSetPropSep(col, true);
  uiLayoutSetPropDecorate(col, false);

  uiItemR(col, ptr, "views_format", UI_ITEM_R_EXPAND, std::nullopt, ICON_NONE);

  if (stereo3d_format_ptr && RNA_enum_get(ptr, "views_format") == R_IMF_VIEWS_STEREO_3D) {
    uiTemplateImageStereo3d(col, stereo3d_format_ptr);
  }
}

void uiTemplateImageViews(uiLayout *layout, PointerRNA *imaptr)
{
  Image *ima = static_cast<Image *>(imaptr->data);

  if (ima->type != IMA_TYPE_MULTILAYER) {
    PropertyRNA *prop;
    PointerRNA stereo3d_format_ptr;

    prop = RNA_struct_find_property(imaptr, "stereo_3d_format");
    stereo3d_format_ptr = RNA_property_pointer_get(imaptr, prop);

    uiTemplateViewsFormat(layout, imaptr, &stereo3d_format_ptr);
  }
  else {
    uiTemplateViewsFormat(layout, imaptr, nullptr);
  }
}

void uiTemplateImageFormatViews(uiLayout *layout, PointerRNA *imfptr, PointerRNA *ptr)
{
  ImageFormatData *imf = static_cast<ImageFormatData *>(imfptr->data);

  if (ptr != nullptr) {
    uiItemR(layout, ptr, "use_multiview", UI_ITEM_NONE, std::nullopt, ICON_NONE);
    if (!RNA_boolean_get(ptr, "use_multiview")) {
      return;
    }
  }

  if (imf->imtype != R_IMF_IMTYPE_MULTILAYER) {
    PropertyRNA *prop;
    PointerRNA stereo3d_format_ptr;

    prop = RNA_struct_find_property(imfptr, "stereo_3d_format");
    stereo3d_format_ptr = RNA_property_pointer_get(imfptr, prop);

    uiTemplateViewsFormat(layout, imfptr, &stereo3d_format_ptr);
  }
  else {
    uiTemplateViewsFormat(layout, imfptr, nullptr);
  }
}

void uiTemplateImageLayers(uiLayout *layout, bContext *C, Image *ima, ImageUser *iuser)
{
  Scene *scene = CTX_data_scene(C);

  /* render layers and passes */
  if (ima && iuser) {
    RenderResult *rr;
    const float dpi_fac = UI_SCALE_FAC;
    const int menus_width = 160 * dpi_fac;
    const bool is_render_result = (ima->type == IMA_TYPE_R_RESULT);

    /* Use BKE_image_acquire_renderresult so we get the correct slot in the menu. */
    rr = BKE_image_acquire_renderresult(scene, ima);
    uiblock_layer_pass_buttons(
        layout, ima, rr, iuser, menus_width, is_render_result ? &ima->render_slot : nullptr);
    BKE_image_release_renderresult(scene, ima, rr);
  }
}

void uiTemplateImageInfo(uiLayout *layout, bContext *C, Image *ima, ImageUser *iuser)
{
  if (ima == nullptr || iuser == nullptr) {
    return;
  }

  /* Acquire image buffer. */
  void *lock;
  ImBuf *ibuf = BKE_image_acquire_ibuf(ima, iuser, &lock);

  uiLayout *col = uiLayoutColumn(layout, true);
  uiLayoutSetAlignment(col, UI_LAYOUT_ALIGN_RIGHT);

  if (ibuf == nullptr) {
    uiItemL(col, RPT_("Can't Load Image"), ICON_NONE);
  }
  else {
    char str[MAX_IMAGE_INFO_LEN] = {0};
    const int len = MAX_IMAGE_INFO_LEN;
    int ofs = 0;

    ofs += BLI_snprintf_rlen(str + ofs, len - ofs, RPT_("%d \u00D7 %d, "), ibuf->x, ibuf->y);

    if (ibuf->float_buffer.data) {
      if (ibuf->channels != 4) {
        ofs += BLI_snprintf_rlen(
            str + ofs, len - ofs, RPT_("%d float channel(s)"), ibuf->channels);
      }
      else if (ibuf->planes == R_IMF_PLANES_RGBA) {
        ofs += BLI_strncpy_rlen(str + ofs, RPT_(" RGBA float"), len - ofs);
      }
      else {
        ofs += BLI_strncpy_rlen(str + ofs, RPT_(" RGB float"), len - ofs);
      }
    }
    else {
      if (ibuf->planes == R_IMF_PLANES_RGBA) {
        ofs += BLI_strncpy_rlen(str + ofs, RPT_(" RGBA byte"), len - ofs);
      }
      else {
        ofs += BLI_strncpy_rlen(str + ofs, RPT_(" RGB byte"), len - ofs);
      }
    }

    eGPUTextureFormat texture_format = IMB_gpu_get_texture_format(
        ibuf, ima->flag & IMA_HIGH_BITDEPTH, ibuf->planes >= 8);
    const char *texture_format_description = GPU_texture_format_name(texture_format);
    ofs += BLI_snprintf_rlen(str + ofs, len - ofs, RPT_(", %s"), texture_format_description);

    uiItemL(col, str, ICON_NONE);
  }

  /* Frame number, even if we can't load the image. */
  if (ELEM(ima->source, IMA_SRC_SEQUENCE, IMA_SRC_MOVIE)) {
    /* don't use iuser->framenr directly because it may not be updated if auto-refresh is off */
    Scene *scene = CTX_data_scene(C);
    const int framenr = BKE_image_user_frame_get(iuser, scene->r.cfra, nullptr);
    char str[MAX_IMAGE_INFO_LEN];
    int duration = 0;

    if (ima->source == IMA_SRC_MOVIE && BKE_image_has_anim(ima)) {
      MovieReader *anim = ((ImageAnim *)ima->anims.first)->anim;
      if (anim) {
        duration = MOV_get_duration_frames(anim, IMB_TC_RECORD_RUN);
      }
    }

    if (duration > 0) {
      /* Movie duration */
      SNPRINTF(str, RPT_("Frame %d / %d"), framenr, duration);
    }
    else if (ima->source == IMA_SRC_SEQUENCE && ibuf) {
      /* Image sequence frame number + filename */
      const char *filename = BLI_path_basename(ibuf->filepath);
      SNPRINTF(str, RPT_("Frame %d: %s"), framenr, filename);
    }
    else {
      /* Frame number */
      SNPRINTF(str, RPT_("Frame %d"), framenr);
    }

    uiItemL(col, str, ICON_NONE);
  }

  BKE_image_release_ibuf(ima, ibuf, lock);
}

#undef MAX_IMAGE_INFO_LEN

static bool metadata_panel_context_poll(const bContext *C, PanelType * /*pt*/)
{
  SpaceImage *space_image = CTX_wm_space_image(C);
  return space_image != nullptr && space_image->image != nullptr;
}

static void metadata_panel_context_draw(const bContext *C, Panel *panel)
{
  void *lock;
  SpaceImage *space_image = CTX_wm_space_image(C);
  Image *image = space_image->image;
  ImBuf *ibuf = BKE_image_acquire_ibuf(image, &space_image->iuser, &lock);
  if (ibuf != nullptr) {
    ED_region_image_metadata_panel_draw(ibuf, panel->layout);
  }
  BKE_image_release_ibuf(image, ibuf, lock);
}

void image_buttons_register(ARegionType *art)
{
  PanelType *pt;

  pt = static_cast<PanelType *>(MEM_callocN(sizeof(PanelType), "spacetype image panel metadata"));
  STRNCPY(pt->idname, "IMAGE_PT_metadata");
  STRNCPY(pt->label, N_("Metadata"));
  STRNCPY(pt->category, "Image");
  STRNCPY(pt->translation_context, BLT_I18NCONTEXT_DEFAULT_BPYRNA);
  pt->order = 10;
  pt->poll = metadata_panel_context_poll;
  pt->draw = metadata_panel_context_draw;
  pt->flag |= PANEL_TYPE_DEFAULT_CLOSED;
  BLI_addtail(&art->paneltypes, pt);
}<|MERGE_RESOLUTION|>--- conflicted
+++ resolved
@@ -949,12 +949,8 @@
           void *lock;
           ImBuf *ibuf = BKE_image_acquire_ibuf(ima, iuser, &lock);
 
-<<<<<<< HEAD
-          if (ibuf && ibuf->float_buffer.data && (ibuf->flags & IB_halffloat) == 0) {
+          if (ibuf && ibuf->float_buffer.data && (ibuf->foptions.flag & OPENEXR_HALF) == 0) {
             uiLayoutSetPropSep(col, false); /* bfa - use_property_split = False */
-=======
-          if (ibuf && ibuf->float_buffer.data && (ibuf->foptions.flag & OPENEXR_HALF) == 0) {
->>>>>>> db3dfe12
             uiItemR(col, &imaptr, "use_half_precision", UI_ITEM_NONE, std::nullopt, ICON_NONE);
             uiLayoutSetPropSep(col, true); /* bfa - use_property_split = True */
           }
