/* SPDX-FileCopyrightText: 2001-2002 NaN Holding BV. All rights reserved.
 *
 * SPDX-License-Identifier: GPL-2.0-or-later */

/** \file
 * \ingroup spimage
 */

#include <stdio.h>
#include <string.h>

#include "DNA_node_types.h"
#include "DNA_scene_types.h"

#include "MEM_guardedalloc.h"

#include "BLI_blenlib.h"
#include "BLI_utildefines.h"

#include "BLT_translation.h"

#include "BKE_context.h"
#include "BKE_image.h"
#include "BKE_image_format.h"
#include "BKE_node.h"
#include "BKE_scene.h"
#include "BKE_screen.h"

#include "RE_pipeline.h"

#include "IMB_colormanagement.h"
#include "IMB_imbuf.h"
#include "IMB_imbuf_types.h"

#include "ED_gpencil_legacy.h"
#include "ED_image.h"
#include "ED_screen.h"

#include "RNA_access.h"

#include "WM_api.h"
#include "WM_types.h"

#include "UI_interface.h"
#include "UI_resources.h"

#include "image_intern.h"

#define B_NOP -1
#define MAX_IMAGE_INFO_LEN 128

ImageUser *ntree_get_active_iuser(bNodeTree *ntree)
{
  bNode *node;

  if (ntree) {
    for (node = ntree->nodes.first; node; node = node->next) {
      if (ELEM(node->type, CMP_NODE_VIEWER, CMP_NODE_SPLITVIEWER)) {
        if (node->flag & NODE_DO_OUTPUT) {
          return node->storage;
        }
      }
    }
  }
  return NULL;
}

/* ********************* callbacks for standard image buttons *************** */

static void ui_imageuser_slot_menu(bContext *UNUSED(C), uiLayout *layout, void *image_p)
{
  uiBlock *block = uiLayoutGetBlock(layout);
  Image *image = image_p;

  int slot_id;
  LISTBASE_FOREACH_INDEX (RenderSlot *, slot, &image->renderslots, slot_id) {
    char str[64];
    if (slot->name[0] != '\0') {
      STRNCPY(str, slot->name);
    }
    else {
      SNPRINTF(str, IFACE_("Slot %d"), slot_id + 1);
    }
    uiDefButS(block,
              UI_BTYPE_BUT_MENU,
              B_NOP,
              str,
              0,
              0,
              UI_UNIT_X * 5,
              UI_UNIT_X,
              &image->render_slot,
              (float)slot_id,
              0.0,
              0,
              -1,
              "");
  }

  uiItemS(layout);
  uiDefBut(block,
           UI_BTYPE_LABEL,
           0,
           IFACE_("Slot"),
           0,
           0,
           UI_UNIT_X * 5,
           UI_UNIT_Y,
           NULL,
           0.0,
           0.0,
           0,
           0,
           "");
}

static bool ui_imageuser_slot_menu_step(bContext *C, int direction, void *image_p)
{
  Image *image = image_p;

  if (ED_image_slot_cycle(image, direction)) {
    WM_event_add_notifier(C, NC_IMAGE | ND_DRAW, NULL);
    return true;
  }
  return true;
}

static const char *ui_imageuser_layer_fake_name(RenderResult *rr)
{
  RenderView *rv = RE_RenderViewGetById(rr, 0);
  if (rv->combined_buffer.data) {
    return IFACE_("Composite");
  }
  if (rv->byte_buffer.data) {
    return IFACE_("Sequence");
  }
  return NULL;
}

/* workaround for passing many args */
struct ImageUI_Data {
  Image *image;
  ImageUser *iuser;
  int rpass_index;
};

static struct ImageUI_Data *ui_imageuser_data_copy(const struct ImageUI_Data *rnd_pt_src)
{
  struct ImageUI_Data *rnd_pt_dst = MEM_mallocN(sizeof(*rnd_pt_src), __func__);
  memcpy(rnd_pt_dst, rnd_pt_src, sizeof(*rnd_pt_src));
  return rnd_pt_dst;
}

static void ui_imageuser_layer_menu(bContext *UNUSED(C), uiLayout *layout, void *rnd_pt)
{
  struct ImageUI_Data *rnd_data = rnd_pt;
  uiBlock *block = uiLayoutGetBlock(layout);
  Image *image = rnd_data->image;
  ImageUser *iuser = rnd_data->iuser;
  Scene *scene = iuser->scene;

  /* May have been freed since drawing. */
  RenderResult *rr = BKE_image_acquire_renderresult(scene, image);
  if (UNLIKELY(rr == NULL)) {
    return;
  }

  UI_block_layout_set_current(block, layout);
  uiLayoutColumn(layout, false);

  const char *fake_name = ui_imageuser_layer_fake_name(rr);
  if (fake_name) {
    uiDefButS(block,
              UI_BTYPE_BUT_MENU,
              B_NOP,
              fake_name,
              0,
              0,
              UI_UNIT_X * 5,
              UI_UNIT_X,
              &iuser->layer,
              0.0,
              0.0,
              0,
              -1,
              "");
  }

  int nr = fake_name ? 1 : 0;
  for (RenderLayer *rl = rr->layers.first; rl; rl = rl->next, nr++) {
    uiDefButS(block,
              UI_BTYPE_BUT_MENU,
              B_NOP,
              rl->name,
              0,
              0,
              UI_UNIT_X * 5,
              UI_UNIT_X,
              &iuser->layer,
              (float)nr,
              0.0,
              0,
              -1,
              "");
  }

  uiItemS(layout);
  uiDefBut(block,
           UI_BTYPE_LABEL,
           0,
           IFACE_("Layer"),
           0,
           0,
           UI_UNIT_X * 5,
           UI_UNIT_Y,
           NULL,
           0.0,
           0.0,
           0,
           0,
           "");

  BKE_image_release_renderresult(scene, image);
}

static void ui_imageuser_pass_menu(bContext *UNUSED(C), uiLayout *layout, void *rnd_pt)
{
  struct ImageUI_Data *rnd_data = rnd_pt;
  uiBlock *block = uiLayoutGetBlock(layout);
  Image *image = rnd_data->image;
  ImageUser *iuser = rnd_data->iuser;
  /* (rpass_index == -1) means composite result */
  const int rpass_index = rnd_data->rpass_index;
  Scene *scene = iuser->scene;
  RenderResult *rr;
  RenderLayer *rl;
  RenderPass *rpass;
  int nr;

  /* may have been freed since drawing */
  rr = BKE_image_acquire_renderresult(scene, image);
  if (UNLIKELY(rr == NULL)) {
    return;
  }

  rl = BLI_findlink(&rr->layers, rpass_index);

  UI_block_layout_set_current(block, layout);
  uiLayoutColumn(layout, false);

  nr = (rl == NULL) ? 1 : 0;

  ListBase added_passes;
  BLI_listbase_clear(&added_passes);

  /* rendered results don't have a Combined pass */
  /* multiview: the ordering must be ascending, so the left-most pass is always the one picked */
  for (rpass = rl ? rl->passes.first : NULL; rpass; rpass = rpass->next, nr++) {
    /* just show one pass of each kind */
    if (BLI_findstring_ptr(&added_passes, rpass->name, offsetof(LinkData, data))) {
      continue;
    }
    BLI_addtail(&added_passes, BLI_genericNodeN(rpass->name));

    uiDefButS(block,
              UI_BTYPE_BUT_MENU,
              B_NOP,
              IFACE_(rpass->name),
              0,
              0,
              UI_UNIT_X * 5,
              UI_UNIT_X,
              &iuser->pass,
              (float)nr,
              0.0,
              0,
              -1,
              "");
  }

  uiItemS(layout);
  uiDefBut(block,
           UI_BTYPE_LABEL,
           0,
           IFACE_("Pass"),
           0,
           0,
           UI_UNIT_X * 5,
           UI_UNIT_Y,
           NULL,
           0.0,
           0.0,
           0,
           0,
           "");

  BLI_freelistN(&added_passes);

  BKE_image_release_renderresult(scene, image);
}

/**************************** view menus *****************************/
static void ui_imageuser_view_menu_rr(bContext *UNUSED(C), uiLayout *layout, void *rnd_pt)
{
  struct ImageUI_Data *rnd_data = rnd_pt;
  uiBlock *block = uiLayoutGetBlock(layout);
  Image *image = rnd_data->image;
  ImageUser *iuser = rnd_data->iuser;
  RenderResult *rr;
  RenderView *rview;
  int nr;
  Scene *scene = iuser->scene;

  /* may have been freed since drawing */
  rr = BKE_image_acquire_renderresult(scene, image);
  if (UNLIKELY(rr == NULL)) {
    return;
  }

  UI_block_layout_set_current(block, layout);
  uiLayoutColumn(layout, false);

  uiDefBut(block,
           UI_BTYPE_LABEL,
           0,
           IFACE_("View"),
           0,
           0,
           UI_UNIT_X * 5,
           UI_UNIT_Y,
           NULL,
           0.0,
           0.0,
           0,
           0,
           "");

  uiItemS(layout);

  nr = (rr ? BLI_listbase_count(&rr->views) : 0) - 1;
  for (rview = rr ? rr->views.last : NULL; rview; rview = rview->prev, nr--) {
    uiDefButS(block,
              UI_BTYPE_BUT_MENU,
              B_NOP,
              IFACE_(rview->name),
              0,
              0,
              UI_UNIT_X * 5,
              UI_UNIT_X,
              &iuser->view,
              (float)nr,
              0.0,
              0,
              -1,
              "");
  }

  BKE_image_release_renderresult(scene, image);
}

static void ui_imageuser_view_menu_multiview(bContext *UNUSED(C), uiLayout *layout, void *rnd_pt)
{
  struct ImageUI_Data *rnd_data = rnd_pt;
  uiBlock *block = uiLayoutGetBlock(layout);
  Image *image = rnd_data->image;
  ImageUser *iuser = rnd_data->iuser;
  int nr;
  ImageView *iv;

  UI_block_layout_set_current(block, layout);
  uiLayoutColumn(layout, false);

  uiDefBut(block,
           UI_BTYPE_LABEL,
           0,
           IFACE_("View"),
           0,
           0,
           UI_UNIT_X * 5,
           UI_UNIT_Y,
           NULL,
           0.0,
           0.0,
           0,
           0,
           "");

  uiItemS(layout);

  nr = BLI_listbase_count(&image->views) - 1;
  for (iv = image->views.last; iv; iv = iv->prev, nr--) {
    uiDefButS(block,
              UI_BTYPE_BUT_MENU,
              B_NOP,
              IFACE_(iv->name),
              0,
              0,
              UI_UNIT_X * 5,
              UI_UNIT_X,
              &iuser->view,
              (float)nr,
              0.0,
              0,
              -1,
              "");
  }
}

/* 5 layer button callbacks... */
static void image_multi_cb(bContext *C, void *rnd_pt, void *rr_v)
{
  struct ImageUI_Data *rnd_data = rnd_pt;
  ImageUser *iuser = rnd_data->iuser;

  BKE_image_multilayer_index(rr_v, iuser);
  WM_event_add_notifier(C, NC_IMAGE | ND_DRAW, NULL);
}

static bool ui_imageuser_layer_menu_step(bContext *C, int direction, void *rnd_pt)
{
  Scene *scene = CTX_data_scene(C);
  struct ImageUI_Data *rnd_data = rnd_pt;
  Image *image = rnd_data->image;
  ImageUser *iuser = rnd_data->iuser;
  RenderResult *rr;
  bool changed = false;

  rr = BKE_image_acquire_renderresult(scene, image);
  if (UNLIKELY(rr == NULL)) {
    return false;
  }

  if (direction == -1) {
    if (iuser->layer > 0) {
      iuser->layer--;
      changed = true;
    }
  }
  else if (direction == 1) {
    int tot = BLI_listbase_count(&rr->layers);

    if (RE_HasCombinedLayer(rr)) {
      tot++; /* fake compo/sequencer layer */
    }

    if (iuser->layer < tot - 1) {
      iuser->layer++;
      changed = true;
    }
  }
  else {
    BLI_assert(0);
  }

  BKE_image_release_renderresult(scene, image);

  if (changed) {
    BKE_image_multilayer_index(rr, iuser);
    WM_event_add_notifier(C, NC_IMAGE | ND_DRAW, NULL);
  }

  return changed;
}

static bool ui_imageuser_pass_menu_step(bContext *C, int direction, void *rnd_pt)
{
  Scene *scene = CTX_data_scene(C);
  struct ImageUI_Data *rnd_data = rnd_pt;
  Image *image = rnd_data->image;
  ImageUser *iuser = rnd_data->iuser;
  RenderResult *rr;
  bool changed = false;
  int layer = iuser->layer;
  RenderLayer *rl;
  RenderPass *rpass;

  rr = BKE_image_acquire_renderresult(scene, image);
  if (UNLIKELY(rr == NULL)) {
    BKE_image_release_renderresult(scene, image);
    return false;
  }

  if (RE_HasCombinedLayer(rr)) {
    layer -= 1;
  }

  rl = BLI_findlink(&rr->layers, layer);
  if (rl == NULL) {
    BKE_image_release_renderresult(scene, image);
    return false;
  }

  rpass = BLI_findlink(&rl->passes, iuser->pass);
  if (rpass == NULL) {
    BKE_image_release_renderresult(scene, image);
    return false;
  }

  /* NOTE: this looks reversed, but matches menu direction. */
  if (direction == -1) {
    RenderPass *rp;
    int rp_index = iuser->pass + 1;

    for (rp = rpass->next; rp; rp = rp->next, rp_index++) {
      if (!STREQ(rp->name, rpass->name)) {
        iuser->pass = rp_index;
        changed = true;
        break;
      }
    }
  }
  else if (direction == 1) {
    RenderPass *rp;
    int rp_index = 0;

    if (iuser->pass == 0) {
      BKE_image_release_renderresult(scene, image);
      return false;
    }

    for (rp = rl->passes.first; rp; rp = rp->next, rp_index++) {
      if (STREQ(rp->name, rpass->name)) {
        iuser->pass = rp_index - 1;
        changed = true;
        break;
      }
    }
  }
  else {
    BLI_assert(0);
  }

  BKE_image_release_renderresult(scene, image);

  if (changed) {
    BKE_image_multilayer_index(rr, iuser);
    WM_event_add_notifier(C, NC_IMAGE | ND_DRAW, NULL);
  }

  return changed;
}

/* 5 view button callbacks... */
static void image_multiview_cb(bContext *C, void *rnd_pt, void *UNUSED(arg_v))
{
  struct ImageUI_Data *rnd_data = rnd_pt;
  Image *ima = rnd_data->image;
  ImageUser *iuser = rnd_data->iuser;

  BKE_image_multiview_index(ima, iuser);
  WM_event_add_notifier(C, NC_IMAGE | ND_DRAW, NULL);
}

static void uiblock_layer_pass_buttons(uiLayout *layout,
                                       Image *image,
                                       RenderResult *rr,
                                       ImageUser *iuser,
                                       int w,
                                       const short *render_slot)
{
  struct ImageUI_Data rnd_pt_local, *rnd_pt = NULL;
  uiBlock *block = uiLayoutGetBlock(layout);
  uiBut *but;
  RenderLayer *rl = NULL;
  int wmenu1, wmenu2, wmenu3, wmenu4;
  const char *fake_name;
  const char *display_name = "";
  const bool show_stereo = (iuser->flag & IMA_SHOW_STEREO) != 0;

  if (iuser->scene == NULL) {
    return;
  }

  uiLayoutRow(layout, true);

  /* layer menu is 1/3 larger than pass */
  wmenu1 = (2 * w) / 5;
  wmenu2 = (3 * w) / 5;
  wmenu3 = (3 * w) / 6;
  wmenu4 = (3 * w) / 6;

  rnd_pt_local.image = image;
  rnd_pt_local.iuser = iuser;
  rnd_pt_local.rpass_index = 0;

  /* menu buts */
  if (render_slot) {
    char str[64];
    RenderSlot *slot = BKE_image_get_renderslot(image, *render_slot);
    if (slot && slot->name[0] != '\0') {
      STRNCPY(str, slot->name);
    }
    else {
      SNPRINTF(str, IFACE_("Slot %d"), *render_slot + 1);
    }

    rnd_pt = ui_imageuser_data_copy(&rnd_pt_local);
    but = uiDefMenuBut(
        block, ui_imageuser_slot_menu, image, str, 0, 0, wmenu1, UI_UNIT_Y, TIP_("Select Slot"));
    UI_but_func_menu_step_set(but, ui_imageuser_slot_menu_step);
    UI_but_funcN_set(but, image_multi_cb, rnd_pt, rr);
    UI_but_type_set_menu_from_pulldown(but);
    rnd_pt = NULL;
  }

  if (rr) {
    RenderPass *rpass;
    RenderView *rview;
    int rpass_index;

    /* layer */
    fake_name = ui_imageuser_layer_fake_name(rr);
    rpass_index = iuser->layer - (fake_name ? 1 : 0);
    rl = BLI_findlink(&rr->layers, rpass_index);
    rnd_pt_local.rpass_index = rpass_index;

    if (RE_layers_have_name(rr)) {
      display_name = rl ? rl->name : (fake_name ? fake_name : "");
      rnd_pt = ui_imageuser_data_copy(&rnd_pt_local);
      but = uiDefMenuBut(block,
                         ui_imageuser_layer_menu,
                         rnd_pt,
                         display_name,
                         0,
                         0,
                         wmenu2,
                         UI_UNIT_Y,
                         TIP_("Select Layer"));
      UI_but_func_menu_step_set(but, ui_imageuser_layer_menu_step);
      UI_but_funcN_set(but, image_multi_cb, rnd_pt, rr);
      UI_but_type_set_menu_from_pulldown(but);
      rnd_pt = NULL;
    }

    /* pass */
    rpass = (rl ? BLI_findlink(&rl->passes, iuser->pass) : NULL);

    if (rl && RE_passes_have_name(rl)) {
      display_name = rpass ? rpass->name : "";
      rnd_pt = ui_imageuser_data_copy(&rnd_pt_local);
      but = uiDefMenuBut(block,
                         ui_imageuser_pass_menu,
                         rnd_pt,
                         IFACE_(display_name),
                         0,
                         0,
                         wmenu3,
                         UI_UNIT_Y,
                         TIP_("Select Pass"));
      UI_but_func_menu_step_set(but, ui_imageuser_pass_menu_step);
      UI_but_funcN_set(but, image_multi_cb, rnd_pt, rr);
      UI_but_type_set_menu_from_pulldown(but);
      rnd_pt = NULL;
    }

    /* view */
    if (BLI_listbase_count_at_most(&rr->views, 2) > 1 &&
        ((!show_stereo) || !RE_RenderResult_is_stereo(rr)))
    {
      rview = BLI_findlink(&rr->views, iuser->view);
      display_name = rview ? rview->name : "";

      rnd_pt = ui_imageuser_data_copy(&rnd_pt_local);
      but = uiDefMenuBut(block,
                         ui_imageuser_view_menu_rr,
                         rnd_pt,
                         display_name,
                         0,
                         0,
                         wmenu4,
                         UI_UNIT_Y,
                         TIP_("Select View"));
      UI_but_funcN_set(but, image_multi_cb, rnd_pt, rr);
      UI_but_type_set_menu_from_pulldown(but);
      rnd_pt = NULL;
    }
  }

  /* stereo image */
  else if ((BKE_image_is_stereo(image) && (!show_stereo)) ||
           (BKE_image_is_multiview(image) && !BKE_image_is_stereo(image)))
  {
    ImageView *iv;
    int nr = 0;

    for (iv = image->views.first; iv; iv = iv->next) {
      if (nr++ == iuser->view) {
        display_name = iv->name;
        break;
      }
    }

    rnd_pt = ui_imageuser_data_copy(&rnd_pt_local);
    but = uiDefMenuBut(block,
                       ui_imageuser_view_menu_multiview,
                       rnd_pt,
                       display_name,
                       0,
                       0,
                       wmenu1,
                       UI_UNIT_Y,
                       TIP_("Select View"));
    UI_but_funcN_set(but, image_multiview_cb, rnd_pt, NULL);
    UI_but_type_set_menu_from_pulldown(but);
    rnd_pt = NULL;
  }
}

typedef struct RNAUpdateCb {
  PointerRNA ptr;
  PropertyRNA *prop;
  ImageUser *iuser;
} RNAUpdateCb;

static void rna_update_cb(bContext *C, void *arg_cb, void *UNUSED(arg))
{
  RNAUpdateCb *cb = (RNAUpdateCb *)arg_cb;

  /* we call update here on the pointer property, this way the
   * owner of the image pointer can still define its own update
   * and notifier */
  RNA_property_update(C, &cb->ptr, cb->prop);
}

void uiTemplateImage(uiLayout *layout,
                     bContext *C,
                     PointerRNA *ptr,
                     const char *propname,
                     PointerRNA *userptr,
                     bool compact,
                     bool multiview)
{
  if (!ptr->data) {
    return;
  }

  PropertyRNA *prop = RNA_struct_find_property(ptr, propname);
  if (!prop) {
    printf(
        "%s: property not found: %s.%s\n", __func__, RNA_struct_identifier(ptr->type), propname);
    return;
  }

  if (RNA_property_type(prop) != PROP_POINTER) {
    printf("%s: expected pointer property for %s.%s\n",
           __func__,
           RNA_struct_identifier(ptr->type),
           propname);
    return;
  }

  uiBlock *block = uiLayoutGetBlock(layout);

  PointerRNA imaptr = RNA_property_pointer_get(ptr, prop);
  Image *ima = imaptr.data;
  ImageUser *iuser = userptr->data;

  Scene *scene = CTX_data_scene(C);
  BKE_image_user_frame_calc(ima, iuser, (int)scene->r.cfra);

  uiLayoutSetContextPointer(layout, "edit_image", &imaptr);
  uiLayoutSetContextPointer(layout, "edit_image_user", userptr);

  SpaceImage *space_image = CTX_wm_space_image(C);
  if (!compact && (space_image == NULL || iuser != &space_image->iuser)) {
    uiTemplateID(layout,
                 C,
                 ptr,
                 propname,
                 ima ? NULL : "IMAGE_OT_new",
                 "IMAGE_OT_open",
                 NULL,
                 UI_TEMPLATE_ID_FILTER_ALL,
                 false,
                 NULL);

    if (ima != NULL) {
      uiItemS(layout);
    }
  }

  if (ima == NULL) {
    return;
  }

  if (ima->source == IMA_SRC_VIEWER) {
    /* Viewer images. */
    uiTemplateImageInfo(layout, C, ima, iuser);

    if (ima->type == IMA_TYPE_COMPOSITE) {
    }
    else if (ima->type == IMA_TYPE_R_RESULT) {
      /* browse layer/passes */
      RenderResult *rr;
      const float dpi_fac = UI_SCALE_FAC;
      const int menus_width = 230 * dpi_fac;

      /* use BKE_image_acquire_renderresult  so we get the correct slot in the menu */
      rr = BKE_image_acquire_renderresult(scene, ima);
      uiblock_layer_pass_buttons(layout, ima, rr, iuser, menus_width, &ima->render_slot);
      BKE_image_release_renderresult(scene, ima);
    }

    return;
  }

  /* Set custom callback for property updates. */
  RNAUpdateCb *cb = MEM_callocN(sizeof(RNAUpdateCb), "RNAUpdateCb");
  cb->ptr = *ptr;
  cb->prop = prop;
  cb->iuser = iuser;
  UI_block_funcN_set(block, rna_update_cb, cb, NULL);

  /* Disable editing if image was modified, to avoid losing changes. */
  const bool is_dirty = BKE_image_is_dirty(ima);
  if (is_dirty) {
    uiLayout *row = uiLayoutRow(layout, true);
    uiItemO(row, IFACE_("Save"), ICON_NONE, "image.save");
    uiItemO(row, IFACE_("Discard"), ICON_NONE, "image.reload");
    uiItemS(layout);
  }

  layout = uiLayoutColumn(layout, false);
  uiLayoutSetEnabled(layout, !is_dirty);
  uiLayoutSetPropDecorate(layout, false);

  /* Image source */
  {
    uiLayout *col = uiLayoutColumn(layout, false);
    uiLayoutSetPropSep(col, true);
    uiItemR(col, &imaptr, "source", 0, NULL, ICON_NONE);
  }

  /* Filepath */
  const bool is_packed = BKE_image_has_packedfile(ima);
  const bool no_filepath = is_packed && !BKE_image_has_filepath(ima);

  if ((ima->source != IMA_SRC_GENERATED) && !no_filepath) {
    uiItemS(layout);

    uiLayout *row = uiLayoutRow(layout, true);
    if (is_packed) {
      uiItemO(row, "", ICON_PACKAGE, "image.unpack");
    }
    else {
      uiItemO(row, "", ICON_UGLYPACKAGE, "image.pack");
    }

    row = uiLayoutRow(row, true);
    uiLayoutSetEnabled(row, is_packed == false);

    prop = RNA_struct_find_property(&imaptr, "filepath");
    uiDefAutoButR(block, &imaptr, prop, -1, "", ICON_NONE, 0, 0, 200, UI_UNIT_Y);
    uiItemO(row, "", ICON_FILEBROWSER, "image.file_browse");
    uiItemO(row, "", ICON_FILE_REFRESH, "image.reload");
  }

  /* Image layers and Info */
  if (ima->source == IMA_SRC_GENERATED) {
    uiItemS(layout);

    /* Generated */
    uiLayout *col = uiLayoutColumn(layout, false);
    uiLayoutSetPropSep(col, true);

    uiLayout *sub = uiLayoutColumn(col, true);
    uiItemR(sub, &imaptr, "generated_width", 0, "X", ICON_NONE);
    uiItemR(sub, &imaptr, "generated_height", 0, "Y", ICON_NONE);

    uiLayoutSetPropSep(col, false); /* bfa - use_property_split = False */
    uiItemR(col, &imaptr, "use_generated_float", 0, NULL, ICON_NONE);
    uiLayoutSetPropSep(col, true); /* bfa - use_property_split = True */

    uiItemS(col);

    uiItemR(col, &imaptr, "generated_type", UI_ITEM_R_EXPAND, IFACE_("Type"), ICON_NONE);
    ImageTile *base_tile = BKE_image_get_tile(ima, 0);
    if (base_tile->gen_type == IMA_GENTYPE_BLANK) {
      uiItemR(col, &imaptr, "generated_color", 0, NULL, ICON_NONE);
    }
  }
  else if (compact == 0) {
    uiTemplateImageInfo(layout, C, ima, iuser);
  }
  if (ima->type == IMA_TYPE_MULTILAYER && ima->rr) {
    uiItemS(layout);

    const float dpi_fac = UI_SCALE_FAC;
    uiblock_layer_pass_buttons(layout, ima, ima->rr, iuser, 230 * dpi_fac, NULL);
  }

  if (BKE_image_is_animated(ima)) {
    /* Animation */
    uiItemS(layout);

    uiLayout *col = uiLayoutColumn(layout, true);
    uiLayoutSetPropSep(col, true);

    uiLayout *sub = uiLayoutColumn(col, true);
    uiLayout *row = uiLayoutRow(sub, true);
    uiItemR(row, userptr, "frame_duration", 0, IFACE_("Frames"), ICON_NONE);
    uiItemO(row, "", ICON_FILE_REFRESH, "IMAGE_OT_match_movie_length");

    uiItemR(sub, userptr, "frame_start", 0, IFACE_("Start"), ICON_NONE);
    uiItemR(sub, userptr, "frame_offset", 0, NULL, ICON_NONE);

    uiLayoutSetPropSep(col, false); /* bfa - use_property_split = False */
    uiItemR(col, userptr, "use_cyclic", 0, NULL, ICON_NONE);
    uiItemR(col, userptr, "use_auto_refresh", 0, NULL, ICON_NONE);
    uiLayoutSetPropSep(col, true); /* bfa - use_property_split = True */

    if (ima->source == IMA_SRC_MOVIE && compact == 0) {
      uiLayoutSetPropSep(col, false); /* bfa - use_property_split = False */
      uiItemR(col, &imaptr, "use_deinterlace", 0, IFACE_("Deinterlace"), ICON_NONE);
      uiLayoutSetPropSep(col, true); /* bfa - use_property_split = True */
    }
  }

  /* Multiview */
  if (multiview && compact == 0) {
    if ((scene->r.scemode & R_MULTIVIEW) != 0) {
      uiItemS(layout);

      uiLayout *col = uiLayoutColumn(layout, false);
      uiLayoutSetPropSep(col, true);
      uiItemR(col, &imaptr, "use_multiview", 0, NULL, ICON_NONE);

      if (RNA_boolean_get(&imaptr, "use_multiview")) {
        uiTemplateImageViews(layout, &imaptr);
      }
    }
  }

  /* Color-space and alpha. */
  {
    uiItemS(layout);

    uiLayout *col = uiLayoutColumn(layout, false);
    uiLayoutSetPropSep(col, true);
    uiTemplateColorspaceSettings(col, &imaptr, "colorspace_settings");

    if (compact == 0) {
      if (ima->source != IMA_SRC_GENERATED) {
        if (BKE_image_has_alpha(ima)) {
          uiLayout *sub = uiLayoutColumn(col, false);
          uiItemR(sub, &imaptr, "alpha_mode", 0, IFACE_("Alpha"), ICON_NONE);

          bool is_data = IMB_colormanagement_space_name_is_data(ima->colorspace_settings.name);
          uiLayoutSetActive(sub, !is_data);
        }

        if (ima && iuser) {
          void *lock;
          ImBuf *ibuf = BKE_image_acquire_ibuf(ima, iuser, &lock);

          if (ibuf && ibuf->float_buffer.data && (ibuf->flags & IB_halffloat) == 0) {
            uiLayoutSetPropSep(col, false); /* bfa - use_property_split = False */
            uiItemR(col, &imaptr, "use_half_precision", 0, NULL, ICON_NONE);
            uiLayoutSetPropSep(col, true); /* bfa - use_property_split = True */
          }
          BKE_image_release_ibuf(ima, ibuf, lock);
        }
      }
      uiLayoutSetPropSep(col, false); /* bfa - use_property_split = False */
      uiItemR(col, &imaptr, "use_view_as_render", 0, NULL, ICON_NONE);
      uiItemR(col, &imaptr, "seam_margin", 0, NULL, ICON_NONE);
      uiLayoutSetPropSep(col, true); /* bfa - use_property_split = True */
    }
  }

  UI_block_funcN_set(block, NULL, NULL, NULL);
}

void uiTemplateImageSettings(uiLayout *layout,
                             PointerRNA *imfptr,
                             bool color_management,
                             bool show_z_buffer)
{
  ImageFormatData *imf = imfptr->data;
  ID *id = imfptr->owner_id;
  const int depth_ok = BKE_imtype_valid_depths(imf->imtype);
  /* some settings depend on this being a scene that's rendered */
  const bool is_render_out = (id && GS(id->name) == ID_SCE);

  uiLayout *col;

  col = uiLayoutColumn(layout, false);

  uiLayoutSetPropSep(col, true);
  uiLayoutSetPropDecorate(col, false);

  uiItemR(col, imfptr, "file_format", 0, NULL, ICON_NONE);

  /* Multi-layer always saves raw unmodified channels. */
  if (imf->imtype != R_IMF_IMTYPE_MULTILAYER) {
    uiItemR(uiLayoutRow(col, true),
            imfptr,
            "color_mode",
            UI_ITEM_R_EXPAND,
            IFACE_("Color"),
            ICON_NONE);
  }

  /* only display depth setting if multiple depths can be used */
  if (ELEM(depth_ok,
           R_IMF_CHAN_DEPTH_1,
           R_IMF_CHAN_DEPTH_8,
           R_IMF_CHAN_DEPTH_10,
           R_IMF_CHAN_DEPTH_12,
           R_IMF_CHAN_DEPTH_16,
           R_IMF_CHAN_DEPTH_24,
           R_IMF_CHAN_DEPTH_32) == 0)
  {
    uiItemR(uiLayoutRow(col, true), imfptr, "color_depth", UI_ITEM_R_EXPAND, NULL, ICON_NONE);
  }

  if (BKE_imtype_supports_quality(imf->imtype)) {
    uiItemR(col, imfptr, "quality", 0, NULL, ICON_NONE);
  }

  if (BKE_imtype_supports_compress(imf->imtype)) {
    uiItemR(col, imfptr, "compression", 0, NULL, ICON_NONE);
  }

  if (ELEM(imf->imtype, R_IMF_IMTYPE_OPENEXR, R_IMF_IMTYPE_MULTILAYER)) {
    uiItemR(col, imfptr, "exr_codec", 0, NULL, ICON_NONE);
  }

<<<<<<< HEAD
  if (BKE_imtype_supports_zbuf(imf->imtype)) {
    uiLayoutSetPropSep(col, false); /* bfa - use_property_split = False */
=======
  if (BKE_imtype_supports_zbuf(imf->imtype) && show_z_buffer) {
>>>>>>> c388c908
    uiItemR(col, imfptr, "use_zbuffer", 0, NULL, ICON_NONE);
  }

  if (is_render_out && ELEM(imf->imtype, R_IMF_IMTYPE_OPENEXR, R_IMF_IMTYPE_MULTILAYER)) {
    uiLayoutSetPropSep(col, false); /* bfa - use_property_split = False */
    uiItemR(col, imfptr, "use_preview", 0, NULL, ICON_NONE);
    uiLayoutSetPropSep(col, true); /* bfa - use_property_split = False */
  }

  if (imf->imtype == R_IMF_IMTYPE_JP2) {
    uiItemR(col, imfptr, "jpeg2k_codec", 0, NULL, ICON_NONE);

    uiLayoutSetPropSep(col, false); /* bfa - use_property_split = False */
    uiItemR(col, imfptr, "use_jpeg2k_cinema_preset", 0, NULL, ICON_NONE);
    uiItemR(col, imfptr, "use_jpeg2k_cinema_48", 0, NULL, ICON_NONE);

    uiItemR(col, imfptr, "use_jpeg2k_ycc", 0, NULL, ICON_NONE);
    uiLayoutSetPropSep(col, true); /* bfa - use_property_split = False */
  }

  if (imf->imtype == R_IMF_IMTYPE_DPX) {
    uiLayoutSetPropSep(col, false); /* bfa - use_property_split = False */
    uiItemR(col, imfptr, "use_cineon_log", 0, NULL, ICON_NONE);
    uiLayoutSetPropSep(col, true); /* bfa - use_property_split = False */
  }

  if (imf->imtype == R_IMF_IMTYPE_CINEON) {
#if 1
    uiItemL(col, TIP_("Hard coded Non-Linear, Gamma:1.7"), ICON_NONE);
#else
    uiItemR(col, imfptr, "use_cineon_log", 0, NULL, ICON_NONE);
    uiItemR(col, imfptr, "cineon_black", 0, NULL, ICON_NONE);
    uiItemR(col, imfptr, "cineon_white", 0, NULL, ICON_NONE);
    uiItemR(col, imfptr, "cineon_gamma", 0, NULL, ICON_NONE);
#endif
  }

  if (imf->imtype == R_IMF_IMTYPE_TIFF) {
    uiItemR(col, imfptr, "tiff_codec", 0, NULL, ICON_NONE);
  }

  /* Override color management */
  if (color_management) {
    uiItemS(col);
    uiItemR(col, imfptr, "color_management", 0, NULL, ICON_NONE);

    if (imf->color_management == R_IMF_COLOR_MANAGEMENT_OVERRIDE) {
      if (BKE_imtype_requires_linear_float(imf->imtype)) {
        PointerRNA linear_settings_ptr = RNA_pointer_get(imfptr, "linear_colorspace_settings");
        uiItemR(col, &linear_settings_ptr, "name", 0, IFACE_("Color Space"), ICON_NONE);
      }
      else {
        PointerRNA display_settings_ptr = RNA_pointer_get(imfptr, "display_settings");
        uiItemR(col, &display_settings_ptr, "display_device", 0, NULL, ICON_NONE);
        uiTemplateColormanagedViewSettings(col, NULL, imfptr, "view_settings");
      }
    }
  }
}

void uiTemplateImageStereo3d(uiLayout *layout, PointerRNA *stereo3d_format_ptr)
{
  Stereo3dFormat *stereo3d_format = stereo3d_format_ptr->data;
  uiLayout *col;

  col = uiLayoutColumn(layout, false);
  uiItemR(col, stereo3d_format_ptr, "display_mode", 0, NULL, ICON_NONE);

  switch (stereo3d_format->display_mode) {
    case S3D_DISPLAY_ANAGLYPH: {
      uiItemR(col, stereo3d_format_ptr, "anaglyph_type", 0, NULL, ICON_NONE);
      break;
    }
    case S3D_DISPLAY_INTERLACE: {
      uiItemR(col, stereo3d_format_ptr, "interlace_type", 0, NULL, ICON_NONE);
      uiItemR(col, stereo3d_format_ptr, "use_interlace_swap", 0, NULL, ICON_NONE);
      break;
    }
    case S3D_DISPLAY_SIDEBYSIDE: {
      uiItemR(col, stereo3d_format_ptr, "use_sidebyside_crosseyed", 0, NULL, ICON_NONE);
      ATTR_FALLTHROUGH;
    }
    case S3D_DISPLAY_TOPBOTTOM: {
      uiItemR(col, stereo3d_format_ptr, "use_squeezed_frame", 0, NULL, ICON_NONE);
      break;
    }
  }
}

static void uiTemplateViewsFormat(uiLayout *layout,
                                  PointerRNA *ptr,
                                  PointerRNA *stereo3d_format_ptr)
{
  uiLayout *col;

  col = uiLayoutColumn(layout, false);

  uiLayoutSetPropSep(col, true);
  uiLayoutSetPropDecorate(col, false);

  uiItemR(col, ptr, "views_format", UI_ITEM_R_EXPAND, NULL, ICON_NONE);

  if (stereo3d_format_ptr && RNA_enum_get(ptr, "views_format") == R_IMF_VIEWS_STEREO_3D) {
    uiTemplateImageStereo3d(col, stereo3d_format_ptr);
  }
}

void uiTemplateImageViews(uiLayout *layout, PointerRNA *imaptr)
{
  Image *ima = imaptr->data;

  if (ima->type != IMA_TYPE_MULTILAYER) {
    PropertyRNA *prop;
    PointerRNA stereo3d_format_ptr;

    prop = RNA_struct_find_property(imaptr, "stereo_3d_format");
    stereo3d_format_ptr = RNA_property_pointer_get(imaptr, prop);

    uiTemplateViewsFormat(layout, imaptr, &stereo3d_format_ptr);
  }
  else {
    uiTemplateViewsFormat(layout, imaptr, NULL);
  }
}

void uiTemplateImageFormatViews(uiLayout *layout, PointerRNA *imfptr, PointerRNA *ptr)
{
  ImageFormatData *imf = imfptr->data;

  if (ptr != NULL) {
    uiItemR(layout, ptr, "use_multiview", 0, NULL, ICON_NONE);
    if (!RNA_boolean_get(ptr, "use_multiview")) {
      return;
    }
  }

  if (imf->imtype != R_IMF_IMTYPE_MULTILAYER) {
    PropertyRNA *prop;
    PointerRNA stereo3d_format_ptr;

    prop = RNA_struct_find_property(imfptr, "stereo_3d_format");
    stereo3d_format_ptr = RNA_property_pointer_get(imfptr, prop);

    uiTemplateViewsFormat(layout, imfptr, &stereo3d_format_ptr);
  }
  else {
    uiTemplateViewsFormat(layout, imfptr, NULL);
  }
}

void uiTemplateImageLayers(uiLayout *layout, bContext *C, Image *ima, ImageUser *iuser)
{
  Scene *scene = CTX_data_scene(C);

  /* render layers and passes */
  if (ima && iuser) {
    RenderResult *rr;
    const float dpi_fac = UI_SCALE_FAC;
    const int menus_width = 160 * dpi_fac;
    const bool is_render_result = (ima->type == IMA_TYPE_R_RESULT);

    /* Use BKE_image_acquire_renderresult so we get the correct slot in the menu. */
    rr = BKE_image_acquire_renderresult(scene, ima);
    uiblock_layer_pass_buttons(
        layout, ima, rr, iuser, menus_width, is_render_result ? &ima->render_slot : NULL);
    BKE_image_release_renderresult(scene, ima);
  }
}

void uiTemplateImageInfo(uiLayout *layout, bContext *C, Image *ima, ImageUser *iuser)
{
  if (ima == NULL || iuser == NULL) {
    return;
  }

  /* Acquire image buffer. */
  void *lock;
  ImBuf *ibuf = BKE_image_acquire_ibuf(ima, iuser, &lock);

  uiLayout *col = uiLayoutColumn(layout, true);
  uiLayoutSetAlignment(col, UI_LAYOUT_ALIGN_RIGHT);

  if (ibuf == NULL) {
    uiItemL(col, TIP_("Can't Load Image"), ICON_NONE);
  }
  else {
    char str[MAX_IMAGE_INFO_LEN] = {0};
    const int len = MAX_IMAGE_INFO_LEN;
    int ofs = 0;

    ofs += BLI_snprintf_rlen(str + ofs, len - ofs, TIP_("%d x %d, "), ibuf->x, ibuf->y);

    if (ibuf->float_buffer.data) {
      if (ibuf->channels != 4) {
        ofs += BLI_snprintf_rlen(
            str + ofs, len - ofs, TIP_("%d float channel(s)"), ibuf->channels);
      }
      else if (ibuf->planes == R_IMF_PLANES_RGBA) {
        ofs += BLI_strncpy_rlen(str + ofs, TIP_(" RGBA float"), len - ofs);
      }
      else {
        ofs += BLI_strncpy_rlen(str + ofs, TIP_(" RGB float"), len - ofs);
      }
    }
    else {
      if (ibuf->planes == R_IMF_PLANES_RGBA) {
        ofs += BLI_strncpy_rlen(str + ofs, TIP_(" RGBA byte"), len - ofs);
      }
      else {
        ofs += BLI_strncpy_rlen(str + ofs, TIP_(" RGB byte"), len - ofs);
      }
    }
    if (ibuf->z_buffer.data || ibuf->float_z_buffer.data) {
      ofs += BLI_strncpy_rlen(str + ofs, TIP_(" + Z"), len - ofs);
    }

    eGPUTextureFormat texture_format = IMB_gpu_get_texture_format(
        ibuf, ima->flag & IMA_HIGH_BITDEPTH, ibuf->planes >= 8);
    const char *texture_format_description = GPU_texture_format_name(texture_format);
    ofs += BLI_snprintf_rlen(str + ofs, len - ofs, TIP_(",  %s"), texture_format_description);

    uiItemL(col, str, ICON_NONE);
  }

  /* Frame number, even if we can't load the image. */
  if (ELEM(ima->source, IMA_SRC_SEQUENCE, IMA_SRC_MOVIE)) {
    /* don't use iuser->framenr directly because it may not be updated if auto-refresh is off */
    Scene *scene = CTX_data_scene(C);
    const int framenr = BKE_image_user_frame_get(iuser, scene->r.cfra, NULL);
    char str[MAX_IMAGE_INFO_LEN];
    int duration = 0;

    if (ima->source == IMA_SRC_MOVIE && BKE_image_has_anim(ima)) {
      struct anim *anim = ((ImageAnim *)ima->anims.first)->anim;
      if (anim) {
        duration = IMB_anim_get_duration(anim, IMB_TC_RECORD_RUN);
      }
    }

    if (duration > 0) {
      /* Movie duration */
      SNPRINTF(str, TIP_("Frame %d / %d"), framenr, duration);
    }
    else if (ima->source == IMA_SRC_SEQUENCE && ibuf) {
      /* Image sequence frame number + filename */
      const char *filename = BLI_path_basename(ibuf->filepath);
      SNPRINTF(str, TIP_("Frame %d: %s"), framenr, filename);
    }
    else {
      /* Frame number */
      SNPRINTF(str, TIP_("Frame %d"), framenr);
    }

    uiItemL(col, str, ICON_NONE);
  }

  BKE_image_release_ibuf(ima, ibuf, lock);
}

#undef MAX_IMAGE_INFO_LEN

static bool metadata_panel_context_poll(const bContext *C, PanelType *UNUSED(pt))
{
  SpaceImage *space_image = CTX_wm_space_image(C);
  return space_image != NULL && space_image->image != NULL;
}

static void metadata_panel_context_draw(const bContext *C, Panel *panel)
{
  void *lock;
  SpaceImage *space_image = CTX_wm_space_image(C);
  Image *image = space_image->image;
  ImBuf *ibuf = BKE_image_acquire_ibuf(image, &space_image->iuser, &lock);
  if (ibuf != NULL) {
    ED_region_image_metadata_panel_draw(ibuf, panel->layout);
  }
  BKE_image_release_ibuf(image, ibuf, lock);
}

void image_buttons_register(ARegionType *art)
{
  PanelType *pt;

  pt = MEM_callocN(sizeof(PanelType), "spacetype image panel metadata");
  strcpy(pt->idname, "IMAGE_PT_metadata");
  strcpy(pt->label, N_("Metadata"));
  strcpy(pt->category, "Image");
  strcpy(pt->translation_context, BLT_I18NCONTEXT_DEFAULT_BPYRNA);
  pt->order = 10;
  pt->poll = metadata_panel_context_poll;
  pt->draw = metadata_panel_context_draw;
  pt->flag |= PANEL_TYPE_DEFAULT_CLOSED;
  BLI_addtail(&art->paneltypes, pt);
}<|MERGE_RESOLUTION|>--- conflicted
+++ resolved
@@ -1026,12 +1026,8 @@
     uiItemR(col, imfptr, "exr_codec", 0, NULL, ICON_NONE);
   }
 
-<<<<<<< HEAD
-  if (BKE_imtype_supports_zbuf(imf->imtype)) {
+  if (BKE_imtype_supports_zbuf(imf->imtype) && show_z_buffer) {
     uiLayoutSetPropSep(col, false); /* bfa - use_property_split = False */
-=======
-  if (BKE_imtype_supports_zbuf(imf->imtype) && show_z_buffer) {
->>>>>>> c388c908
     uiItemR(col, imfptr, "use_zbuffer", 0, NULL, ICON_NONE);
   }
 
