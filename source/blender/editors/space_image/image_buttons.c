--- conflicted
+++ resolved
@@ -960,11 +960,8 @@
       }
       uiLayoutSetPropSep(col, false); /* bfa - use_property_split = False */
       uiItemR(col, &imaptr, "use_view_as_render", 0, NULL, ICON_NONE);
-<<<<<<< HEAD
+      uiItemR(col, &imaptr, "seam_margin", 0, NULL, ICON_NONE);
       uiLayoutSetPropSep(col, true); /* bfa - use_property_split = True */
-=======
-      uiItemR(col, &imaptr, "seam_margin", 0, NULL, ICON_NONE);
->>>>>>> c0d67fde
     }
   }
 
