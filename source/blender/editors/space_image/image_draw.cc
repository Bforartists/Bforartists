--- conflicted
+++ resolved
@@ -139,12 +139,8 @@
 
   GPU_blend(GPU_BLEND_ALPHA);
 
-<<<<<<< HEAD
-  uint pos = GPU_vertformat_attr_add(immVertexFormat(), "pos", GPU_COMP_F32, 2, GPU_FETCH_FLOAT);
-=======
   uint pos = GPU_vertformat_attr_add(
       immVertexFormat(), "pos", blender::gpu::VertAttrType::SFLOAT_32_32);
->>>>>>> 9a41dc73
   immBindBuiltinProgram(GPU_SHADER_3D_UNIFORM_COLOR);
 
   /* noisy, high contrast make impossible to read if lower alpha is used. */
@@ -311,12 +307,8 @@
                 ymin + 0.85f * UI_UNIT_Y);
 
   /* BLF uses immediate mode too, so we must reset our vertex format */
-<<<<<<< HEAD
-  pos = GPU_vertformat_attr_add(immVertexFormat(), "pos", GPU_COMP_F32, 2, GPU_FETCH_FLOAT);
-=======
   pos = GPU_vertformat_attr_add(
       immVertexFormat(), "pos", blender::gpu::VertAttrType::SFLOAT_32_32);
->>>>>>> 9a41dc73
   immBindBuiltinProgram(GPU_SHADER_3D_UNIFORM_COLOR);
 
   if (channels == 4) {
@@ -536,12 +528,8 @@
   /* Draw current frame. */
   x = (cfra - sfra) / (efra - sfra + 1) * region->winx;
 
-<<<<<<< HEAD
-  uint pos = GPU_vertformat_attr_add(immVertexFormat(), "pos", GPU_COMP_F32, 2, GPU_FETCH_FLOAT);
-=======
   uint pos = GPU_vertformat_attr_add(
       immVertexFormat(), "pos", blender::gpu::VertAttrType::SFLOAT_32_32);
->>>>>>> 9a41dc73
   immBindBuiltinProgram(GPU_SHADER_3D_UNIFORM_COLOR);
   immUniformThemeColor(TH_CFRAME);
   immRectf(pos, x, region_bottom, x + ceilf(framelen), region_bottom + 8 * UI_SCALE_FAC);
