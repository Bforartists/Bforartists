--- conflicted
+++ resolved
@@ -273,13 +273,8 @@
   }
   if (drag->type == WM_DRAG_PATH) {
     /* rule might not work? */
-<<<<<<< HEAD
-    if (ELEM(drag->icon, 0, ICON_FILE_IMAGE, ICON_FILE_MOVIE, ICON_FILE)) {
-      return 1;
-=======
     if (ELEM(drag->icon, 0, ICON_FILE_IMAGE, ICON_FILE_MOVIE, ICON_FILE_BLANK)) {
       return true;
->>>>>>> 9bc2f84a
     }
   }
   return false;
