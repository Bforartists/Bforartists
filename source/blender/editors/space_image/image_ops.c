--- conflicted
+++ resolved
@@ -700,17 +700,6 @@
   ot->flag = OPTYPE_BLOCKING | OPTYPE_GRAB_CURSOR_XY | OPTYPE_LOCK_BYPASS;
 
   /* properties */
-<<<<<<< HEAD
-  prop = RNA_def_float(ot->srna,
-                       "factor",
-                       0.0f,
-                       -FLT_MAX,
-                       FLT_MAX,
-                       "Factor",
-                       "Factor\nZoom factor, values higher than 1.0 zoom in, lower values zoom out",
-                       -FLT_MAX,
-                       FLT_MAX);
-=======
   prop = RNA_def_float(
       ot->srna,
       "factor",
@@ -721,7 +710,6 @@
       "Factor\nZoom factor, values higher than 1.0 zoom in, lower values zoom out",
       -FLT_MAX,
       FLT_MAX);
->>>>>>> 44989054
   RNA_def_property_flag(prop, PROP_HIDDEN);
 
   WM_operator_properties_use_cursor_init(ot);
