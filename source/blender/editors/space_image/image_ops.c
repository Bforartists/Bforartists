/*
 * ***** BEGIN GPL LICENSE BLOCK *****
 *
 * This program is free software; you can redistribute it and/or
 * modify it under the terms of the GNU General Public License
 * as published by the Free Software Foundation; either version 2
 * of the License, or (at your option) any later version.
 *
 * This program is distributed in the hope that it will be useful,
 * but WITHOUT ANY WARRANTY; without even the implied warranty of
 * MERCHANTABILITY or FITNESS FOR A PARTICULAR PURPOSE.  See the
 * GNU General Public License for more details.
 *
 * You should have received a copy of the GNU General Public License
 * along with this program; if not, write to the Free Software Foundation,
 * Inc., 51 Franklin Street, Fifth Floor, Boston, MA 02110-1301, USA.
 *
 * The Original Code is Copyright (C) 2001-2002 by NaN Holding BV.
 * All rights reserved.
 *
 * Contributor(s): Blender Foundation, 2002-2009, Xavier Thomas
 *
 * ***** END GPL LICENSE BLOCK *****
 */

/** \file blender/editors/space_image/image_ops.c
 *  \ingroup spimage
 */


#include <stddef.h>
#include <string.h>
#include <fcntl.h>
#include <stdlib.h>
#include <errno.h>
#ifndef WIN32
#  include <unistd.h>
#else
#  include <io.h>
#endif

#include "MEM_guardedalloc.h"

#include "BLI_math.h"
#include "BLI_blenlib.h"
#include "BLI_utildefines.h"
#include "BLI_string_utf8.h"

#include "BLT_translation.h"

#include "DNA_object_types.h"
#include "DNA_node_types.h"
#include "DNA_packedFile_types.h"
#include "DNA_scene_types.h"
#include "DNA_screen_types.h"

#include "BKE_colortools.h"
#include "BKE_context.h"
#include "BKE_depsgraph.h"
#include "BKE_DerivedMesh.h"
#include "BKE_icons.h"
#include "BKE_image.h"
#include "BKE_global.h"
#include "BKE_library.h"
#include "BKE_main.h"
#include "BKE_packedFile.h"
#include "BKE_paint.h"
#include "BKE_report.h"
#include "BKE_screen.h"
#include "BKE_sound.h"
#include "BKE_scene.h"

#include "GPU_draw.h"
#include "GPU_buffers.h"

#include "IMB_colormanagement.h"
#include "IMB_imbuf.h"
#include "IMB_imbuf_types.h"
#include "IMB_moviecache.h"
#include "intern/openexr/openexr_multi.h"

#include "RE_pipeline.h"

#include "RNA_access.h"
#include "RNA_define.h"
#include "RNA_enum_types.h"

#include "ED_image.h"
#include "ED_mask.h"
#include "ED_paint.h"
#include "ED_render.h"
#include "ED_screen.h"
#include "ED_space_api.h"
#include "ED_uvedit.h"
#include "ED_util.h"

#include "UI_interface.h"
#include "UI_resources.h"
#include "UI_view2d.h"

#include "WM_api.h"
#include "WM_types.h"

#include "PIL_time.h"

#include "RE_engine.h"

#include "image_intern.h"

/******************** view navigation utilities *********************/

static void sima_zoom_set(SpaceImage *sima, ARegion *ar, float zoom, const float location[2])
{
	float oldzoom = sima->zoom;
	int width, height;

	sima->zoom = zoom;

	if (sima->zoom < 0.1f || sima->zoom > 4.0f) {
		/* check zoom limits */
		ED_space_image_get_size(sima, &width, &height);

		width *= sima->zoom;
		height *= sima->zoom;

		if ((width < 4) && (height < 4) && sima->zoom < oldzoom)
			sima->zoom = oldzoom;
		else if (BLI_rcti_size_x(&ar->winrct) <= sima->zoom)
			sima->zoom = oldzoom;
		else if (BLI_rcti_size_y(&ar->winrct) <= sima->zoom)
			sima->zoom = oldzoom;
	}

	if ((U.uiflag & USER_ZOOM_TO_MOUSEPOS) && location) {
		float aspx, aspy, w, h;

		ED_space_image_get_size(sima, &width, &height);
		ED_space_image_get_aspect(sima, &aspx, &aspy);

		w = width * aspx;
		h = height * aspy;

		sima->xof += ((location[0] - 0.5f) * w - sima->xof) * (sima->zoom - oldzoom) / sima->zoom;
		sima->yof += ((location[1] - 0.5f) * h - sima->yof) * (sima->zoom - oldzoom) / sima->zoom;
	}
}

static void sima_zoom_set_factor(SpaceImage *sima, ARegion *ar, float zoomfac, const float location[2])
{
	sima_zoom_set(sima, ar, sima->zoom * zoomfac, location);
}

/**
 * Fits the view to the bounds exactly, caller should add margin if needed.
 */
static void sima_zoom_set_from_bounds(SpaceImage *sima, ARegion *ar, const rctf *bounds)
{
	int image_size[2];
	float aspx, aspy;

	ED_space_image_get_size(sima, &image_size[0], &image_size[1]);
	ED_space_image_get_aspect(sima, &aspx, &aspy);

	image_size[0] = image_size[0] * aspx;
	image_size[1] = image_size[1] * aspy;

	/* adjust offset and zoom */
	sima->xof = roundf((BLI_rctf_cent_x(bounds) - 0.5f) * image_size[0]);
	sima->yof = roundf((BLI_rctf_cent_y(bounds) - 0.5f) * image_size[1]);

	float size_xy[2], size;
	size_xy[0] = BLI_rcti_size_x(&ar->winrct) / (BLI_rctf_size_x(bounds) * image_size[0]);
	size_xy[1] = BLI_rcti_size_y(&ar->winrct) / (BLI_rctf_size_y(bounds) * image_size[1]);

	size = min_ff(size_xy[0], size_xy[1]);
	CLAMP_MAX(size, 100.0f);

	sima_zoom_set(sima, ar, size, NULL);
}

#if 0 // currently unused
static int image_poll(bContext *C)
{
	return (CTX_data_edit_image(C) != NULL);
}
#endif

static int space_image_buffer_exists_poll(bContext *C)
{
	SpaceImage *sima = CTX_wm_space_image(C);
	if (sima && ED_space_image_has_buffer(sima)) {
		return true;
	}
	return false;
}

static int image_not_packed_poll(bContext *C)
{
	SpaceImage *sima = CTX_wm_space_image(C);

	/* Do not run 'replace' on packed images, it does not give user expected results at all. */
	if (sima && sima->image && BLI_listbase_is_empty(&sima->image->packedfiles)) {
		return true;
	}
	return false;
}

static bool imbuf_format_writeable(const ImBuf *ibuf)
{
	ImageFormatData im_format;
	ImbFormatOptions options_dummy;
	BKE_imbuf_to_image_format(&im_format, ibuf);
	return (BKE_image_imtype_to_ftype(im_format.imtype, &options_dummy) == ibuf->ftype);
}

static int space_image_file_exists_poll(bContext *C)
{
	if (space_image_buffer_exists_poll(C)) {
		Main *bmain = CTX_data_main(C);
		SpaceImage *sima = CTX_wm_space_image(C);
		ImBuf *ibuf;
		void *lock;
		bool ret = false;
		char name[FILE_MAX];

		ibuf = ED_space_image_acquire_buffer(sima, &lock);
		if (ibuf) {
			BLI_strncpy(name, ibuf->name, FILE_MAX);
			BLI_path_abs(name, bmain->name);

			if (BLI_exists(name) == false) {
				CTX_wm_operator_poll_msg_set(C, "image file not found");
			}
			else if (!BLI_file_is_writable(name)) {
				CTX_wm_operator_poll_msg_set(C, "image path can't be written to");
			}
			else if (!imbuf_format_writeable(ibuf)) {
				CTX_wm_operator_poll_msg_set(C, "image format is read-only");
			}
			else {
				ret = true;
			}
		}
		ED_space_image_release_buffer(sima, ibuf, lock);

		return ret;
	}
	return false;
}

#if 0  /* UNUSED */
static int space_image_poll(bContext *C)
{
	SpaceImage *sima = CTX_wm_space_image(C);
	if (sima && sima->image) {
		return true;
	}
	return false;
}
#endif

int space_image_main_region_poll(bContext *C)
{
	SpaceImage *sima = CTX_wm_space_image(C);
	/* XXX ARegion *ar = CTX_wm_region(C); */

	if (sima) {
		return true;  /* XXX (ar && ar->type->regionid == RGN_TYPE_WINDOW); */
	}
	return false;
}

/* For IMAGE_OT_curves_point_set to avoid sampling when in uv smooth mode or editmode */
static int space_image_main_area_not_uv_brush_poll(bContext *C)
{
	SpaceImage *sima = CTX_wm_space_image(C);
	Scene *scene = CTX_data_scene(C);
	ToolSettings *toolsettings = scene->toolsettings;

	if (sima && !toolsettings->uvsculpt && !scene->obedit)
		return 1;

	return 0;
}

static int image_sample_poll(bContext *C)
{
	SpaceImage *sima = CTX_wm_space_image(C);
	if (sima) {
		Scene *scene = CTX_data_scene(C);
		Object *obedit = CTX_data_edit_object(C);
		ToolSettings *toolsettings = scene->toolsettings;

		if (obedit) {
			if (ED_space_image_show_uvedit(sima, obedit) && (toolsettings->use_uv_sculpt))
				return false;
		}
		else if (sima->mode != SI_MODE_VIEW) {
			return false;
		}

		return space_image_main_region_poll(C);
	}
	else {
		return false;
	}
}
/********************** view pan operator *********************/

typedef struct ViewPanData {
	float x, y;
	float xof, yof;
	int event_type;
} ViewPanData;

static void image_view_pan_init(bContext *C, wmOperator *op, const wmEvent *event)
{
	SpaceImage *sima = CTX_wm_space_image(C);
	ViewPanData *vpd;

	op->customdata = vpd = MEM_callocN(sizeof(ViewPanData), "ImageViewPanData");
	WM_cursor_modal_set(CTX_wm_window(C), BC_NSEW_SCROLLCURSOR);

	vpd->x = event->x;
	vpd->y = event->y;
	vpd->xof = sima->xof;
	vpd->yof = sima->yof;
	vpd->event_type = event->type;

	WM_event_add_modal_handler(C, op);
}

static void image_view_pan_exit(bContext *C, wmOperator *op, bool cancel)
{
	SpaceImage *sima = CTX_wm_space_image(C);
	ViewPanData *vpd = op->customdata;

	if (cancel) {
		sima->xof = vpd->xof;
		sima->yof = vpd->yof;
		ED_region_tag_redraw(CTX_wm_region(C));
	}

	WM_cursor_modal_restore(CTX_wm_window(C));
	MEM_freeN(op->customdata);
}

static int image_view_pan_exec(bContext *C, wmOperator *op)
{
	SpaceImage *sima = CTX_wm_space_image(C);
	float offset[2];

	RNA_float_get_array(op->ptr, "offset", offset);
	sima->xof += offset[0];
	sima->yof += offset[1];

	ED_region_tag_redraw(CTX_wm_region(C));

	/* XXX notifier? */
#if 0
	if (image_preview_active(curarea, NULL, NULL)) {
		/* recalculates new preview rect */
		scrarea_do_windraw(curarea);
		image_preview_event(2);
	}
#endif
	
	return OPERATOR_FINISHED;
}

static int image_view_pan_invoke(bContext *C, wmOperator *op, const wmEvent *event)
{
	if (event->type == MOUSEPAN) {
		SpaceImage *sima = CTX_wm_space_image(C);
		float offset[2];
		
		offset[0] = (event->prevx - event->x) / sima->zoom;
		offset[1] = (event->prevy - event->y) / sima->zoom;
		RNA_float_set_array(op->ptr, "offset", offset);

		image_view_pan_exec(C, op);
		return OPERATOR_FINISHED;
	}
	else {
		image_view_pan_init(C, op, event);
		return OPERATOR_RUNNING_MODAL;
	}
}

static int image_view_pan_modal(bContext *C, wmOperator *op, const wmEvent *event)
{
	SpaceImage *sima = CTX_wm_space_image(C);
	ViewPanData *vpd = op->customdata;
	float offset[2];

	switch (event->type) {
		case MOUSEMOVE:
			sima->xof = vpd->xof;
			sima->yof = vpd->yof;
			offset[0] = (vpd->x - event->x) / sima->zoom;
			offset[1] = (vpd->y - event->y) / sima->zoom;
			RNA_float_set_array(op->ptr, "offset", offset);
			image_view_pan_exec(C, op);
			break;
		default:
			if (event->type == vpd->event_type && event->val == KM_RELEASE) {
				image_view_pan_exit(C, op, false);
				return OPERATOR_FINISHED;
			}
			break;
	}

	return OPERATOR_RUNNING_MODAL;
}

static void image_view_pan_cancel(bContext *C, wmOperator *op)
{
	image_view_pan_exit(C, op, true);
}

void IMAGE_OT_view_pan(wmOperatorType *ot)
{
	/* identifiers */
	ot->name = "View Pan";
	ot->idname = "IMAGE_OT_view_pan";
	ot->description = "View Pan\nPan the view";
	
	/* api callbacks */
	ot->exec = image_view_pan_exec;
	ot->invoke = image_view_pan_invoke;
	ot->modal = image_view_pan_modal;
	ot->cancel = image_view_pan_cancel;
	ot->poll = space_image_main_region_poll;

	/* flags */
	ot->flag = OPTYPE_BLOCKING | OPTYPE_GRAB_CURSOR | OPTYPE_LOCK_BYPASS;
	
	/* properties */
	RNA_def_float_vector(ot->srna, "offset", 2, NULL, -FLT_MAX, FLT_MAX,
	                     "Offset", "Offset\nOffset in floating point units, 1.0 is the width and height of the image", -FLT_MAX, FLT_MAX);
}

/********************** view zoom operator *********************/

typedef struct ViewZoomData {
	float origx, origy;
	float zoom;
	int event_type;
	float location[2];

	/* needed for continuous zoom */
	wmTimer *timer;
	double timer_lastdraw;

	/* */
	SpaceImage *sima;
	ARegion *ar;
} ViewZoomData;

static void image_view_zoom_init(bContext *C, wmOperator *op, const wmEvent *event)
{
	SpaceImage *sima = CTX_wm_space_image(C);
	ARegion *ar = CTX_wm_region(C);
	ViewZoomData *vpd;

	op->customdata = vpd = MEM_callocN(sizeof(ViewZoomData), "ImageViewZoomData");
	WM_cursor_modal_set(CTX_wm_window(C), BC_NSEW_SCROLLCURSOR);

	vpd->origx = event->x;
	vpd->origy = event->y;
	vpd->zoom = sima->zoom;
	vpd->event_type = event->type;

	UI_view2d_region_to_view(&ar->v2d, event->mval[0], event->mval[1], &vpd->location[0], &vpd->location[1]);

	if (U.viewzoom == USER_ZOOM_CONT) {
		/* needs a timer to continue redrawing */
		vpd->timer = WM_event_add_timer(CTX_wm_manager(C), CTX_wm_window(C), TIMER, 0.01f);
		vpd->timer_lastdraw = PIL_check_seconds_timer();
	}

	vpd->sima = sima;
	vpd->ar = ar;

	WM_event_add_modal_handler(C, op);
}

static void image_view_zoom_exit(bContext *C, wmOperator *op, bool cancel)
{
	SpaceImage *sima = CTX_wm_space_image(C);
	ViewZoomData *vpd = op->customdata;

	if (cancel) {
		sima->zoom = vpd->zoom;
		ED_region_tag_redraw(CTX_wm_region(C));
	}

	if (vpd->timer)
		WM_event_remove_timer(CTX_wm_manager(C), vpd->timer->win, vpd->timer);

	WM_cursor_modal_restore(CTX_wm_window(C));
	MEM_freeN(op->customdata);
}

static int image_view_zoom_exec(bContext *C, wmOperator *op)
{
	SpaceImage *sima = CTX_wm_space_image(C);
	ARegion *ar = CTX_wm_region(C);

	sima_zoom_set_factor(sima, ar, RNA_float_get(op->ptr, "factor"), NULL);

	ED_region_tag_redraw(ar);

	/* XXX notifier? */
#if 0
	if (image_preview_active(curarea, NULL, NULL)) {
		/* recalculates new preview rect */
		scrarea_do_windraw(curarea);
		image_preview_event(2);
	}
#endif
	
	return OPERATOR_FINISHED;
}

enum {
	VIEW_PASS = 0,
	VIEW_APPLY,
	VIEW_CONFIRM
};

static int image_view_zoom_invoke(bContext *C, wmOperator *op, const wmEvent *event)
{
	if (event->type == MOUSEZOOM || event->type == MOUSEPAN) {
		SpaceImage *sima = CTX_wm_space_image(C);
		ARegion *ar = CTX_wm_region(C);
		float delta, factor, location[2];

		UI_view2d_region_to_view(&ar->v2d, event->mval[0], event->mval[1], &location[0], &location[1]);

		delta = event->prevx - event->x + event->prevy - event->y;

		if (U.uiflag & USER_ZOOM_INVERT)
			delta *= -1;

		factor = 1.0f + delta / 300.0f;
		RNA_float_set(op->ptr, "factor", factor);
		sima_zoom_set(sima, ar, sima->zoom * factor, location);
		ED_region_tag_redraw(ar);
		
		return OPERATOR_FINISHED;
	}
	else {
		image_view_zoom_init(C, op, event);
		return OPERATOR_RUNNING_MODAL;
	}
}

static void image_zoom_apply(ViewZoomData *vpd, wmOperator *op, const int x, const int y, const short viewzoom, const short zoom_invert)
{
	float factor;

	if (viewzoom == USER_ZOOM_CONT) {
		double time = PIL_check_seconds_timer();
		float time_step = (float)(time - vpd->timer_lastdraw);
		float fac;
		float zfac;

		if (U.uiflag & USER_ZOOM_HORIZ) {
			fac = (float)(x - vpd->origx);
		}
		else {
			fac = (float)(y - vpd->origy);
		}

		if (zoom_invert) {
			fac = -fac;
		}

		/* oldstyle zoom */
		zfac = 1.0f + ((fac / 20.0f) * time_step);
		vpd->timer_lastdraw = time;
		/* this is the final zoom, but instead make it into a factor */
		//zoom = vpd->sima->zoom * zfac;
		factor = (vpd->sima->zoom * zfac) / vpd->zoom;
	}
	else {
		/* for now do the same things for scale and dolly */
		float delta = x - vpd->origx + y - vpd->origy;

		if (zoom_invert)
			delta *= -1.0f;

		factor = 1.0f + delta / 300.0f;
	}

	RNA_float_set(op->ptr, "factor", factor);
	sima_zoom_set(vpd->sima, vpd->ar, vpd->zoom * factor, vpd->location);
	ED_region_tag_redraw(vpd->ar);
}

static int image_view_zoom_modal(bContext *C, wmOperator *op, const wmEvent *event)
{
	ViewZoomData *vpd = op->customdata;
	short event_code = VIEW_PASS;

	/* execute the events */
	if (event->type == TIMER && event->customdata == vpd->timer) {
		/* continuous zoom */
		event_code = VIEW_APPLY;
	}
	else if (event->type == MOUSEMOVE) {
		event_code = VIEW_APPLY;
	}
	else if (event->type == vpd->event_type && event->val == KM_RELEASE) {
		event_code = VIEW_CONFIRM;
	}

	if (event_code == VIEW_APPLY) {
		image_zoom_apply(vpd, op, event->x, event->y, U.viewzoom, (U.uiflag & USER_ZOOM_INVERT) != 0);
	}
	else if (event_code == VIEW_CONFIRM) {
		image_view_zoom_exit(C, op, false);
		return OPERATOR_FINISHED;
	}

	return OPERATOR_RUNNING_MODAL;
}

static void image_view_zoom_cancel(bContext *C, wmOperator *op)
{
	image_view_zoom_exit(C, op, true);
}

void IMAGE_OT_view_zoom(wmOperatorType *ot)
{
	PropertyRNA *prop;

	/* identifiers */
	ot->name = "View Zoom";
	ot->idname = "IMAGE_OT_view_zoom";
	ot->description = "View Zoom\nZoom in/out the image";
	
	/* api callbacks */
	ot->exec = image_view_zoom_exec;
	ot->invoke = image_view_zoom_invoke;
	ot->modal = image_view_zoom_modal;
	ot->cancel = image_view_zoom_cancel;
	ot->poll = space_image_main_region_poll;

	/* flags */
	ot->flag = OPTYPE_BLOCKING | OPTYPE_GRAB_CURSOR | OPTYPE_LOCK_BYPASS;
	
	/* properties */
	prop = RNA_def_float(ot->srna, "factor", 0.0f, -FLT_MAX, FLT_MAX, "Factor",
	                     "Factor\nZoom factor, values higher than 1.0 zoom in, lower values zoom out", -FLT_MAX, FLT_MAX);
	RNA_def_property_flag(prop, PROP_HIDDEN);
}

#ifdef WITH_INPUT_NDOF
/********************** NDOF operator *********************/

/* Combined pan/zoom from a 3D mouse device.
 * Z zooms, XY pans
 * "view" (not "paper") control -- user moves the viewpoint, not the image being viewed
 * that explains the negative signs in the code below
 */

static int image_view_ndof_invoke(bContext *C, wmOperator *UNUSED(op), const wmEvent *event)
{
	if (event->type != NDOF_MOTION)
		return OPERATOR_CANCELLED;
	else {
		SpaceImage *sima = CTX_wm_space_image(C);
		ARegion *ar = CTX_wm_region(C);
		float pan_vec[3];

		const wmNDOFMotionData *ndof = event->customdata;
		const float speed = NDOF_PIXELS_PER_SECOND;

		WM_event_ndof_pan_get(ndof, pan_vec, true);

		mul_v2_fl(pan_vec, (speed * ndof->dt) / sima->zoom);
		pan_vec[2] *= -ndof->dt;

		sima_zoom_set_factor(sima, ar, 1.0f + pan_vec[2], NULL);
		sima->xof += pan_vec[0];
		sima->yof += pan_vec[1];

		ED_region_tag_redraw(ar);

		return OPERATOR_FINISHED;
	}
}

void IMAGE_OT_view_ndof(wmOperatorType *ot)
{
	/* identifiers */
	ot->name = "NDOF Pan/Zoom";
	ot->idname = "IMAGE_OT_view_ndof";
	ot->description = "NDOF Pan/Zoom\nUse a 3D mouse device to pan/zoom the view";
	
	/* api callbacks */
	ot->invoke = image_view_ndof_invoke;
	ot->poll = space_image_main_region_poll;

	/* flags */
	ot->flag = OPTYPE_LOCK_BYPASS;
}
#endif /* WITH_INPUT_NDOF */

/********************** view all operator *********************/

/* Updates the fields of the View2D member of the SpaceImage struct.
 * Default behavior is to reset the position of the image and set the zoom to 1
 * If the image will not fit within the window rectangle, the zoom is adjusted */

static int image_view_all_exec(bContext *C, wmOperator *op)
{
	SpaceImage *sima;
	ARegion *ar;
	float aspx, aspy, zoomx, zoomy, w, h;
	int width, height;
	const bool fit_view = RNA_boolean_get(op->ptr, "fit_view");

	/* retrieve state */
	sima = CTX_wm_space_image(C);
	ar = CTX_wm_region(C);

	ED_space_image_get_size(sima, &width, &height);
	ED_space_image_get_aspect(sima, &aspx, &aspy);

	w = width * aspx;
	h = height * aspy;
	
	/* check if the image will fit in the image with (zoom == 1) */
	width  = BLI_rcti_size_x(&ar->winrct) + 1;
	height = BLI_rcti_size_y(&ar->winrct) + 1;

	if (fit_view) {
		const int margin = 5; /* margin from border */

		zoomx = (float) width / (w + 2 * margin);
		zoomy = (float) height / (h + 2 * margin);

		sima_zoom_set(sima, ar, min_ff(zoomx, zoomy), NULL);
	}
	else {
		if ((w >= width || h >= height) && (width > 0 && height > 0)) {
			zoomx = (float) width / w;
			zoomy = (float) height / h;

			/* find the zoom value that will fit the image in the image space */
			sima_zoom_set(sima, ar, 1.0f / power_of_2(1.0f / min_ff(zoomx, zoomy)), NULL);
		}
		else
			sima_zoom_set(sima, ar, 1.0f, NULL);
	}

	sima->xof = sima->yof = 0.0f;

	ED_region_tag_redraw(ar);
	
	return OPERATOR_FINISHED;
}

void IMAGE_OT_view_all(wmOperatorType *ot)
{
	PropertyRNA *prop;

	/* identifiers */
	ot->name = "View All";
	ot->idname = "IMAGE_OT_view_all";
	ot->description = "View All\nView the entire image";
	
	/* api callbacks */
	ot->exec = image_view_all_exec;
	ot->poll = space_image_main_region_poll;

	/* flags */
	ot->flag = OPTYPE_LOCK_BYPASS;

	/* properties */
	prop = RNA_def_boolean(ot->srna, "fit_view", 0, "Fit View", "Fit View\nFit frame to the viewport");
	RNA_def_property_flag(prop, PROP_SKIP_SAVE);
}

/********************** view selected operator *********************/

static int image_view_selected_exec(bContext *C, wmOperator *UNUSED(op))
{
	SpaceImage *sima;
	ARegion *ar;
	Scene *scene;
	Object *obedit;
	Image *ima;

	/* retrieve state */
	sima = CTX_wm_space_image(C);
	ar = CTX_wm_region(C);
	scene = CTX_data_scene(C);
	obedit = CTX_data_edit_object(C);

	ima = ED_space_image(sima);

	/* get bounds */
	float min[2], max[2];
	if (ED_space_image_show_uvedit(sima, obedit)) {
		if (!ED_uvedit_minmax(scene, ima, obedit, min, max)) {
			return OPERATOR_CANCELLED;
		}
	}
	else if (ED_space_image_check_show_maskedit(scene, sima)) {
		if (!ED_mask_selected_minmax(C, min, max)) {
			return OPERATOR_CANCELLED;
		}
	}
	rctf bounds = {
	    .xmin = min[0], .ymin = min[1],
	    .xmax = max[0], .ymax = max[1],
	};

	/* add some margin */
	BLI_rctf_scale(&bounds, 1.4f);

	sima_zoom_set_from_bounds(sima, ar, &bounds);

	ED_region_tag_redraw(ar);
	
	return OPERATOR_FINISHED;
}

static int image_view_selected_poll(bContext *C)
{
	return (space_image_main_region_poll(C) && (ED_operator_uvedit(C) || ED_operator_mask(C)));
}

void IMAGE_OT_view_selected(wmOperatorType *ot)
{
	/* identifiers */
	ot->name = "View Center";
	ot->idname = "IMAGE_OT_view_selected";
	ot->description = "View Center\nView all selected UVs";
	
	/* api callbacks */
	ot->exec = image_view_selected_exec;
	ot->poll = image_view_selected_poll;
}

/********************** view zoom in/out operator *********************/

static int image_view_zoom_in_exec(bContext *C, wmOperator *op)
{
	SpaceImage *sima = CTX_wm_space_image(C);
	ARegion *ar = CTX_wm_region(C);
	float location[2];
	
	RNA_float_get_array(op->ptr, "location", location);

	sima_zoom_set_factor(sima, ar, powf(2.0f, 1.0f / 3.0f), location);

	ED_region_tag_redraw(ar);
	
	return OPERATOR_FINISHED;
}

static int image_view_zoom_in_invoke(bContext *C, wmOperator *op, const wmEvent *event)
{
	ARegion *ar = CTX_wm_region(C);
	float location[2];

	UI_view2d_region_to_view(&ar->v2d, event->mval[0], event->mval[1], &location[0], &location[1]);
	RNA_float_set_array(op->ptr, "location", location);

	return image_view_zoom_in_exec(C, op);
}

void IMAGE_OT_view_zoom_in(wmOperatorType *ot)
{
	PropertyRNA *prop;

	/* identifiers */
	ot->name = "View Zoom In";
	ot->idname = "IMAGE_OT_view_zoom_in";
	ot->description = "View Zoom In\nZoom in the image (centered around 2D cursor)";
	
	/* api callbacks */
	ot->invoke = image_view_zoom_in_invoke;
	ot->exec = image_view_zoom_in_exec;
	ot->poll = space_image_main_region_poll;

	/* flags */
	ot->flag = OPTYPE_LOCK_BYPASS;

	/* properties */
	prop = RNA_def_float_vector(ot->srna, "location", 2, NULL, -FLT_MAX, FLT_MAX,
	                            "Location", "Location\nCursor location in screen coordinates", -10.0f, 10.0f);
	RNA_def_property_flag(prop, PROP_HIDDEN);
}

static int image_view_zoom_out_exec(bContext *C, wmOperator *op)
{
	SpaceImage *sima = CTX_wm_space_image(C);
	ARegion *ar = CTX_wm_region(C);
	float location[2];
	
	RNA_float_get_array(op->ptr, "location", location);

	sima_zoom_set_factor(sima, ar, powf(0.5f, 1.0f / 3.0f), location);
	
	ED_region_tag_redraw(ar);
	
	return OPERATOR_FINISHED;
}

static int image_view_zoom_out_invoke(bContext *C, wmOperator *op, const wmEvent *event)
{
	ARegion *ar = CTX_wm_region(C);
	float location[2];

	UI_view2d_region_to_view(&ar->v2d, event->mval[0], event->mval[1], &location[0], &location[1]);
	RNA_float_set_array(op->ptr, "location", location);

	return image_view_zoom_out_exec(C, op);
}

void IMAGE_OT_view_zoom_out(wmOperatorType *ot)
{
	PropertyRNA *prop;

	/* identifiers */
	ot->name = "View Zoom Out";
	ot->idname = "IMAGE_OT_view_zoom_out";
	ot->description = "View Zoom Out\nZoom out the image (centered around 2D cursor)";
	
	/* api callbacks */
	ot->invoke = image_view_zoom_out_invoke;
	ot->exec = image_view_zoom_out_exec;
	ot->poll = space_image_main_region_poll;

	/* flags */
	ot->flag = OPTYPE_LOCK_BYPASS;

	/* properties */
	prop = RNA_def_float_vector(ot->srna, "location", 2, NULL, -FLT_MAX, FLT_MAX,
	                            "Location", "Location\nCursor location in screen coordinates", -10.0f, 10.0f);
	RNA_def_property_flag(prop, PROP_HIDDEN);
}

/********************** view zoom ratio operator *********************/

static int image_view_zoom_ratio_exec(bContext *C, wmOperator *op)
{
	SpaceImage *sima = CTX_wm_space_image(C);
	ARegion *ar = CTX_wm_region(C);

	sima_zoom_set(sima, ar, RNA_float_get(op->ptr, "ratio"), NULL);
	
	/* ensure pixel exact locations for draw */
	sima->xof = (int)sima->xof;
	sima->yof = (int)sima->yof;

	/* XXX notifier? */
#if 0
	if (image_preview_active(curarea, NULL, NULL)) {
		/* recalculates new preview rect */
		scrarea_do_windraw(curarea);
		image_preview_event(2);
	}
#endif

	ED_region_tag_redraw(ar);
	
	return OPERATOR_FINISHED;
}

void IMAGE_OT_view_zoom_ratio(wmOperatorType *ot)
{
	/* identifiers */
	ot->name = "View Zoom Ratio";
	ot->idname = "IMAGE_OT_view_zoom_ratio";
	ot->description = "View Zoom Ratio\nSet zoom ratio of the view";
	
	/* api callbacks */
	ot->exec = image_view_zoom_ratio_exec;
	ot->poll = space_image_main_region_poll;

	/* flags */
	ot->flag = OPTYPE_LOCK_BYPASS;

	/* properties */
	RNA_def_float(ot->srna, "ratio", 0.0f, -FLT_MAX, FLT_MAX,
	              "Ratio", "Ratio\nZoom ratio, 1.0 is 1:1, higher is zoomed in, lower is zoomed out", -FLT_MAX, FLT_MAX);
}

/********************** view border-zoom operator *********************/

static int image_view_zoom_border_exec(bContext *C, wmOperator *op)
{
	SpaceImage *sima = CTX_wm_space_image(C);
	ARegion *ar = CTX_wm_region(C);
	rctf bounds;
	const int gesture_mode = RNA_int_get(op->ptr, "gesture_mode");

	WM_operator_properties_border_to_rctf(op, &bounds);

	UI_view2d_region_to_view_rctf(&ar->v2d, &bounds, &bounds);

	const struct {
		float xof;
		float yof;
		float zoom;
	} sima_view_prev = {
		.xof = sima->xof,
		.yof = sima->yof,
		.zoom = sima->zoom,
	};

	sima_zoom_set_from_bounds(sima, ar, &bounds);

	/* zoom out */
	if (gesture_mode == GESTURE_MODAL_OUT) {
		sima->xof = sima_view_prev.xof + (sima->xof - sima_view_prev.xof);
		sima->yof = sima_view_prev.yof + (sima->yof - sima_view_prev.yof);
		sima->zoom = sima_view_prev.zoom * (sima_view_prev.zoom / sima->zoom);
	}

	ED_region_tag_redraw(ar);

	return OPERATOR_FINISHED;
}

void IMAGE_OT_view_zoom_border(wmOperatorType *ot)
{
	/* identifiers */
	ot->name = "Zoom to Border";
	ot->description = "Zoom in the view to the nearest item contained in the border";
	ot->idname = "IMAGE_OT_view_zoom_border";

	/* api callbacks */
	ot->invoke = WM_border_select_invoke;
	ot->exec = image_view_zoom_border_exec;
	ot->modal = WM_border_select_modal;
	ot->cancel = WM_border_select_cancel;

	ot->poll = space_image_main_region_poll;

	/* rna */
	WM_operator_properties_gesture_border(ot, false);
}

/**************** load/replace/save callbacks ******************/
static void image_filesel(bContext *C, wmOperator *op, const char *path)
{
	RNA_string_set(op->ptr, "filepath", path);
	WM_event_add_fileselect(C, op); 
}

/******************** open image operator ********************/

typedef struct ImageOpenData {
	PropertyPointerRNA pprop;
	ImageUser *iuser;
	ImageFormatData im_format;
} ImageOpenData;

typedef struct ImageFrameRange {
	struct ImageFrameRange *next, *prev;
	ListBase frames;
	char filepath[FILE_MAX];
} ImageFrameRange;

typedef struct ImageFrame {
	struct ImageFrame *next, *prev;
	int framenr;
} ImageFrame;

static void image_open_init(bContext *C, wmOperator *op)
{
	ImageOpenData *iod;
	op->customdata = iod = MEM_callocN(sizeof(ImageOpenData), __func__);
	iod->iuser = CTX_data_pointer_get_type(C, "image_user", &RNA_ImageUser).data;
	UI_context_active_but_prop_get_templateID(C, &iod->pprop.ptr, &iod->pprop.prop);
}

static void image_open_cancel(bContext *UNUSED(C), wmOperator *op)
{
	MEM_freeN(op->customdata);
	op->customdata = NULL;
}

/**
 * \brief Get a list of frames from the list of image files matching the first file name sequence pattern
 * \param ptr [in] the RNA pointer containing the "directory" entry and "files" collection
 * \param frames [out] the list of frame numbers found in the files matching the first one by name
 * \param path [out] the full path of the first file in the list of image files
 */
static void image_sequence_get_frame_ranges(PointerRNA *ptr, ListBase *frames_all)
{
	char dir[FILE_MAXDIR];
	ImageFrameRange *frame_range = NULL;

	RNA_string_get(ptr, "directory", dir);
	RNA_BEGIN (ptr, itemptr, "files")
	{
		char base_head[FILE_MAX], base_tail[FILE_MAX];
		char head[FILE_MAX], tail[FILE_MAX];
		unsigned short digits;
		char *filename = RNA_string_get_alloc(&itemptr, "name", NULL, 0);
		ImageFrame *frame = MEM_callocN(sizeof(ImageFrame), "image_frame");

		/* use the first file in the list as base filename */
		frame->framenr = BLI_stringdec(filename, head, tail, &digits);

		/* still in the same sequence */
		if ((frame_range != NULL) &&
		    (STREQLEN(base_head, head, FILE_MAX)) &&
		    (STREQLEN(base_tail, tail, FILE_MAX)))
		{
			/* pass */
		}
		else {
			/* start a new frame range */
			frame_range = MEM_callocN(sizeof(*frame_range), __func__);
			BLI_join_dirfile(frame_range->filepath, sizeof(frame_range->filepath), dir, filename);
			BLI_addtail(frames_all, frame_range);

			BLI_strncpy(base_head, head, sizeof(base_head));
			BLI_strncpy(base_tail, tail, sizeof(base_tail));
		}

		BLI_addtail(&frame_range->frames, frame);
		MEM_freeN(filename);
	}
	RNA_END
}

static int image_cmp_frame(const void *a, const void *b)
{
	const ImageFrame *frame_a = a;
	const ImageFrame *frame_b = b;

	if (frame_a->framenr < frame_b->framenr) return -1;
	if (frame_a->framenr > frame_b->framenr) return 1;
	return 0;
}

/**
 * \brief Return the start (offset) and the length of the sequence of continuous frames in the list of frames
 * \param frames [in] the list of frame numbers, as a side-effect the list is sorted
 * \param ofs [out] offest, the first frame number in the sequence
 * \return the number of contiguous frames in the sequence
 */
static int image_sequence_get_len(ListBase *frames, int *ofs)
{
	ImageFrame *frame;

	BLI_listbase_sort(frames, image_cmp_frame);

	frame = frames->first;
	if (frame) {
		int frame_curr = frame->framenr;
		(*ofs) = frame_curr;
		while (frame && (frame->framenr == frame_curr)) {
			frame_curr++;
			frame = frame->next;
		}
		return frame_curr - (*ofs);
	}
	return 0;
}

static Image *image_open_single(
        wmOperator *op, const char *filepath, const char *relbase,
        bool is_relative_path, bool use_multiview, int frame_seq_len)
{
	bool exists = false;
	Image *ima = NULL;

	errno = 0;
	ima = BKE_image_load_exists_ex(filepath, &exists);

	if (!ima) {
		if (op->customdata) MEM_freeN(op->customdata);
		BKE_reportf(op->reports, RPT_ERROR, "Cannot read '%s': %s",
		            filepath, errno ? strerror(errno) : TIP_("unsupported image format"));
		return NULL;
	}

	if (!exists) {
		/* only image path after save, never ibuf */
		if (is_relative_path) {
			BLI_path_rel(ima->name, relbase);
		}

		/* handle multiview images */
		if (use_multiview) {
			ImageOpenData *iod = op->customdata;
			ImageFormatData *imf = &iod->im_format;

			ima->flag |= IMA_USE_VIEWS;
			ima->views_format = imf->views_format;
			*ima->stereo3d_format = imf->stereo3d_format;
		}
		else {
			ima->flag &= ~IMA_USE_VIEWS;
			BKE_image_free_views(ima);
		}

		if ((frame_seq_len > 1) && (ima->source == IMA_SRC_FILE)) {
			ima->source = IMA_SRC_SEQUENCE;
		}
	}

	return ima;
}


static int image_open_exec(bContext *C, wmOperator *op)
{
	Main *bmain = CTX_data_main(C);
	ScrArea *sa = CTX_wm_area(C);
	Scene *scene = CTX_data_scene(C);
	Object *obedit = CTX_data_edit_object(C);
	ImageUser *iuser = NULL;
	ImageOpenData *iod = op->customdata;
	PointerRNA idptr;
	Image *ima = NULL;
	char filepath[FILE_MAX];
	int frame_seq_len = 0;
	int frame_ofs = 1;

	const bool is_relative_path = RNA_boolean_get(op->ptr, "relative_path");
	const bool use_multiview    = RNA_boolean_get(op->ptr, "use_multiview");

	if (!op->customdata)
		image_open_init(C, op);

	RNA_string_get(op->ptr, "filepath", filepath);

	if (RNA_struct_property_is_set(op->ptr, "directory") &&
	    RNA_struct_property_is_set(op->ptr, "files"))
	{
		bool was_relative = BLI_path_is_rel(filepath);
		ListBase frame_ranges_all;

		BLI_listbase_clear(&frame_ranges_all);
		image_sequence_get_frame_ranges(op->ptr, &frame_ranges_all);
		for (ImageFrameRange *frame_range = frame_ranges_all.first; frame_range; frame_range = frame_range->next) {
			int frame_range_ofs;
			int frame_range_seq_len = image_sequence_get_len(&frame_range->frames, &frame_range_ofs);
			BLI_freelistN(&frame_range->frames);

			char filepath_range[FILE_MAX];
			BLI_strncpy(filepath_range, frame_range->filepath, sizeof(filepath_range));

			if (was_relative) {
				BLI_path_rel(filepath_range, bmain->name);
			}

			Image *ima_range = image_open_single(
			         op, filepath_range, bmain->name,
			         is_relative_path, use_multiview, frame_range_seq_len);

			/* take the first image */
			if ((ima == NULL) && ima_range) {
				ima = ima_range;
				frame_seq_len = frame_range_seq_len;
				frame_ofs = frame_range_ofs;
			}
		}
		BLI_freelistN(&frame_ranges_all);
	}
	else {
<<<<<<< HEAD
		ima->flag &= ~IMA_USE_VIEWS;
		BKE_image_free_views(ima);
=======
		/* for drag & drop etc. */
		ima = image_open_single(
		        op, filepath, bmain->name,
		        is_relative_path, use_multiview, 1);
>>>>>>> b76dbf5e
	}

	if (ima == NULL) {
		return OPERATOR_CANCELLED;
	}

	/* hook into UI */
	iod = op->customdata;

	if (iod->pprop.prop) {
		/* when creating new ID blocks, use is already 1, but RNA
		 * pointer use also increases user, so this compensates it */
		id_us_min(&ima->id);

		RNA_id_pointer_create(&ima->id, &idptr);
		RNA_property_pointer_set(&iod->pprop.ptr, iod->pprop.prop, idptr);
		RNA_property_update(C, &iod->pprop.ptr, iod->pprop.prop);
	}

	if (iod->iuser) {
		iuser = iod->iuser;
	}
	else if (sa->spacetype == SPACE_IMAGE) {
		SpaceImage *sima = sa->spacedata.first;
		ED_space_image_set(sima, scene, obedit, ima);
		iuser = &sima->iuser;
	}
	else if (sa->spacetype == SPACE_VIEW3D) {
		View3D *v3d = sa->spacedata.first;

		for (BGpic *bgpic = v3d->bgpicbase.first; bgpic; bgpic = bgpic->next) {
			if (bgpic->ima == ima) {
				iuser = &bgpic->iuser;
				break;
			}
		}
	}
	else {
		Tex *tex = CTX_data_pointer_get_type(C, "texture", &RNA_Texture).data;
		if (tex && tex->type == TEX_IMAGE) {
			iuser = &tex->iuser;
		}
	}

	/* initialize because of new image */
	if (iuser) {
		iuser->frames = frame_seq_len;
		iuser->sfra = 1;
		iuser->framenr = 1;
		iuser->offset = frame_ofs - 1;
		iuser->fie_ima = 2;
		iuser->scene = scene;
		BKE_image_init_imageuser(ima, iuser);
	}

	/* XXX unpackImage frees image buffers */
	ED_preview_kill_jobs(CTX_wm_manager(C), bmain);
	
	BKE_image_signal(ima, iuser, IMA_SIGNAL_RELOAD);
	WM_event_add_notifier(C, NC_IMAGE | NA_EDITED, ima);
	
	MEM_freeN(op->customdata);

	return OPERATOR_FINISHED;
}

static int image_open_invoke(bContext *C, wmOperator *op, const wmEvent *UNUSED(event))
{
	SpaceImage *sima = CTX_wm_space_image(C); /* XXX other space types can call */
	const char *path = U.textudir;
	Image *ima = NULL;
	Scene *scene = CTX_data_scene(C);

	if (sima) {
		ima = sima->image;
	}

	if (ima == NULL) {
		Tex *tex = CTX_data_pointer_get_type(C, "texture", &RNA_Texture).data;
		if (tex && tex->type == TEX_IMAGE)
			ima = tex->ima;
	}

	if (ima == NULL) {
		PointerRNA ptr;
		PropertyRNA *prop;

		/* hook into UI */
		UI_context_active_but_prop_get_templateID(C, &ptr, &prop);

		if (prop) {
			PointerRNA oldptr;
			Image *oldima;

			oldptr = RNA_property_pointer_get(&ptr, prop);
			oldima = (Image *)oldptr.id.data;
			/* unlikely to fail but better avoid strange crash */
			if (oldima && GS(oldima->id.name) == ID_IM) {
				ima = oldima;
			}
		}
	}

	if (ima)
		path = ima->name;

	if (RNA_struct_property_is_set(op->ptr, "filepath"))
		return image_open_exec(C, op);
	
	image_open_init(C, op);

	/* show multiview save options only if scene has multiviews */
	PropertyRNA *prop;
	prop = RNA_struct_find_property(op->ptr, "show_multiview");
	RNA_property_boolean_set(op->ptr, prop, (scene->r.scemode & R_MULTIVIEW) != 0);

	image_filesel(C, op, path);

	return OPERATOR_RUNNING_MODAL;
}

static bool image_open_draw_check_prop(PointerRNA *UNUSED(ptr), PropertyRNA *prop)
{
	const char *prop_id = RNA_property_identifier(prop);

	return !(STREQ(prop_id, "filepath") ||
	         STREQ(prop_id, "directory") ||
	         STREQ(prop_id, "filename")
	         );
}

static void image_open_draw(bContext *UNUSED(C), wmOperator *op)
{
	uiLayout *layout = op->layout;
	ImageOpenData *iod = op->customdata;
	ImageFormatData *imf = &iod->im_format;
	PointerRNA imf_ptr, ptr;

	/* main draw call */
	RNA_pointer_create(NULL, op->type->srna, op->properties, &ptr);
	uiDefAutoButsRNA(layout, &ptr, image_open_draw_check_prop, '\0');

	/* image template */
	RNA_pointer_create(NULL, &RNA_ImageFormatSettings, imf, &imf_ptr);

	/* multiview template */
	if (RNA_boolean_get(op->ptr, "show_multiview"))
		uiTemplateImageFormatViews(layout, &imf_ptr, op->ptr);
}

/* called by other space types too */
void IMAGE_OT_open(wmOperatorType *ot)
{
	/* identifiers */
	ot->name = "Open Image";
	ot->description = "Open Image\nOpen image";
	ot->idname = "IMAGE_OT_open";
	
	/* api callbacks */
	ot->exec = image_open_exec;
	ot->invoke = image_open_invoke;
	ot->cancel = image_open_cancel;
	ot->ui = image_open_draw;

	/* flags */
	ot->flag = OPTYPE_REGISTER | OPTYPE_UNDO;

	/* properties */
	WM_operator_properties_filesel(
	        ot, FILE_TYPE_FOLDER | FILE_TYPE_IMAGE | FILE_TYPE_MOVIE, FILE_SPECIAL, FILE_OPENFILE,
	        WM_FILESEL_FILEPATH | WM_FILESEL_DIRECTORY | WM_FILESEL_FILES | WM_FILESEL_RELPATH,
	        FILE_DEFAULTDISPLAY, FILE_SORT_ALPHA);
}

/******************** Match movie length operator ********************/
static int image_match_len_exec(bContext *C, wmOperator *UNUSED(op))
{
	Scene *scene = CTX_data_scene(C);
	Image *ima = CTX_data_pointer_get_type(C, "edit_image", &RNA_Image).data;
	ImageUser *iuser = CTX_data_pointer_get_type(C, "edit_image_user", &RNA_ImageUser).data;

	if (!ima || !iuser) {
		/* Try to get a Texture, or a SpaceImage from context... */
		SpaceImage *sima = CTX_wm_space_image(C);
		Tex *tex = CTX_data_pointer_get_type(C, "texture", &RNA_Texture).data;
		if (tex && tex->type == TEX_IMAGE) {
			ima = tex->ima;
			iuser = &tex->iuser;
		}
		else if (sima) {
			ima = sima->image;
			iuser = &sima->iuser;
		}
		
	}

	if (!ima || !iuser || !BKE_image_has_anim(ima))
		return OPERATOR_CANCELLED;

	struct anim *anim = ((ImageAnim *)ima->anims.first)->anim;
	if (!anim)
		return OPERATOR_CANCELLED;
	iuser->frames = IMB_anim_get_duration(anim, IMB_TC_RECORD_RUN);
	BKE_image_user_frame_calc(iuser, scene->r.cfra, 0);

	return OPERATOR_FINISHED;
}

/* called by other space types too */
void IMAGE_OT_match_movie_length(wmOperatorType *ot)
{
	/* identifiers */
	ot->name = "Match Movie Length";
	ot->description = "Match Movie Length\nSet image's user's length to the one of this video";
	ot->idname = "IMAGE_OT_match_movie_length";
	
	/* api callbacks */
	ot->exec = image_match_len_exec;

	/* flags */
	ot->flag = OPTYPE_REGISTER | OPTYPE_INTERNAL/* | OPTYPE_UNDO */; /* Don't think we need undo for that. */
}

/******************** replace image operator ********************/

static int image_replace_exec(bContext *C, wmOperator *op)
{
	SpaceImage *sima = CTX_wm_space_image(C);
	char str[FILE_MAX];

	if (!sima->image)
		return OPERATOR_CANCELLED;
	
	RNA_string_get(op->ptr, "filepath", str);

	/* we cant do much if the str is longer then FILE_MAX :/ */
	BLI_strncpy(sima->image->name, str, sizeof(sima->image->name));

	if (sima->image->source == IMA_SRC_GENERATED) {
		sima->image->source = IMA_SRC_FILE;
		BKE_image_signal(sima->image, &sima->iuser, IMA_SIGNAL_SRC_CHANGE);
	}
	
	if (BLI_testextensie_array(str, imb_ext_movie))
		sima->image->source = IMA_SRC_MOVIE;
	else
		sima->image->source = IMA_SRC_FILE;

	/* XXX unpackImage frees image buffers */
	ED_preview_kill_jobs(CTX_wm_manager(C), CTX_data_main(C));
	
	BKE_icon_changed(BKE_icon_id_ensure(&sima->image->id));
	BKE_image_signal(sima->image, &sima->iuser, IMA_SIGNAL_RELOAD);
	WM_event_add_notifier(C, NC_IMAGE | NA_EDITED, sima->image);

	return OPERATOR_FINISHED;
}

static int image_replace_invoke(bContext *C, wmOperator *op, const wmEvent *UNUSED(event))
{
	SpaceImage *sima = CTX_wm_space_image(C);

	if (!sima->image)
		return OPERATOR_CANCELLED;

	if (RNA_struct_property_is_set(op->ptr, "filepath"))
		return image_replace_exec(C, op);

	if (!RNA_struct_property_is_set(op->ptr, "relative_path"))
		RNA_boolean_set(op->ptr, "relative_path", BLI_path_is_rel(sima->image->name));

	image_filesel(C, op, sima->image->name);

	return OPERATOR_RUNNING_MODAL;
}

void IMAGE_OT_replace(wmOperatorType *ot)
{
	/* identifiers */
	ot->name = "Replace Image";
	ot->idname = "IMAGE_OT_replace";
	ot->description = "Replace Image\nReplace current image by another one from disk";
	
	/* api callbacks */
	ot->exec = image_replace_exec;
	ot->invoke = image_replace_invoke;
	ot->poll = image_not_packed_poll;

	/* flags */
	ot->flag = OPTYPE_REGISTER | OPTYPE_UNDO;

	/* properties */
	WM_operator_properties_filesel(
	        ot, FILE_TYPE_FOLDER | FILE_TYPE_IMAGE | FILE_TYPE_MOVIE, FILE_SPECIAL, FILE_OPENFILE,
	        WM_FILESEL_FILEPATH | WM_FILESEL_RELPATH, FILE_DEFAULTDISPLAY, FILE_SORT_ALPHA);
}

/******************** save image as operator ********************/

typedef struct {
	/* matching scene->r settings */
	//short planes, imtype, subimtype, quality;
	ImageFormatData im_format;
	char filepath[FILE_MAX]; /* keep absolute */
} SaveImageOptions;

static void save_image_options_defaults(SaveImageOptions *simopts)
{
	BKE_imformat_defaults(&simopts->im_format);
	simopts->filepath[0] = '\0';
}

static char imtype_best_depth(ImBuf *ibuf, const char imtype)
{
	const char depth_ok = BKE_imtype_valid_depths(imtype);

	if (ibuf->rect_float) {
		if (depth_ok & R_IMF_CHAN_DEPTH_32) return R_IMF_CHAN_DEPTH_32;
		if (depth_ok & R_IMF_CHAN_DEPTH_24) return R_IMF_CHAN_DEPTH_24;
		if (depth_ok & R_IMF_CHAN_DEPTH_16) return R_IMF_CHAN_DEPTH_16;
		if (depth_ok & R_IMF_CHAN_DEPTH_12) return R_IMF_CHAN_DEPTH_12;
		return R_IMF_CHAN_DEPTH_8;
	}
	else {
		if (depth_ok & R_IMF_CHAN_DEPTH_8) return R_IMF_CHAN_DEPTH_8;
		if (depth_ok & R_IMF_CHAN_DEPTH_12) return R_IMF_CHAN_DEPTH_12;
		if (depth_ok & R_IMF_CHAN_DEPTH_16) return R_IMF_CHAN_DEPTH_16;
		if (depth_ok & R_IMF_CHAN_DEPTH_24) return R_IMF_CHAN_DEPTH_24;
		if (depth_ok & R_IMF_CHAN_DEPTH_32) return R_IMF_CHAN_DEPTH_32;
		return R_IMF_CHAN_DEPTH_8; /* fallback, should not get here */
	}
}

static int save_image_options_init(SaveImageOptions *simopts, SpaceImage *sima, Scene *scene,
                                   const bool guess_path, const bool save_as_render)
{
	void *lock;
	ImBuf *ibuf = ED_space_image_acquire_buffer(sima, &lock);

	if (ibuf) {
		Image *ima = sima->image;
		bool is_depth_set = false;

		if (ELEM(ima->type, IMA_TYPE_R_RESULT, IMA_TYPE_COMPOSITE)) {
			/* imtype */
			simopts->im_format = scene->r.im_format;
			is_depth_set = true;
			if (!BKE_image_is_multiview(ima)) {
				/* In case multiview is disabled, render settings would be invalid for render result in this area. */
				simopts->im_format.stereo3d_format = *ima->stereo3d_format;
				simopts->im_format.views_format = ima->views_format;
			}
		}
		else {
			if (ima->source == IMA_SRC_GENERATED) {
				simopts->im_format.imtype = R_IMF_IMTYPE_PNG;
				simopts->im_format.compress = ibuf->foptions.quality;
				simopts->im_format.planes = ibuf->planes;
			}
			else {
				BKE_imbuf_to_image_format(&simopts->im_format, ibuf);
			}

			/* use the multiview image settings as the default */
			simopts->im_format.stereo3d_format = *ima->stereo3d_format;
			simopts->im_format.views_format = ima->views_format;
		}

		//simopts->subimtype = scene->r.subimtype; /* XXX - this is lame, we need to make these available too! */

		BLI_strncpy(simopts->filepath, ibuf->name, sizeof(simopts->filepath));

		/* sanitize all settings */

		/* unlikely but just in case */
		if (ELEM(simopts->im_format.planes, R_IMF_PLANES_BW, R_IMF_PLANES_RGB, R_IMF_PLANES_RGBA) == 0) {
			simopts->im_format.planes = R_IMF_PLANES_RGBA;
		}

		/* depth, account for float buffer and format support */
		if (is_depth_set == false) {
			simopts->im_format.depth = imtype_best_depth(ibuf, simopts->im_format.imtype);
		}

		/* some formats don't use quality so fallback to scenes quality */
		if (simopts->im_format.quality == 0) {
			simopts->im_format.quality = scene->r.im_format.quality;
		}

		/* check for empty path */
		if (guess_path && simopts->filepath[0] == 0) {
			const bool is_prev_save = !STREQ(G.ima, "//");
			if (save_as_render) {
				if (is_prev_save) {
					BLI_strncpy(simopts->filepath, G.ima, sizeof(simopts->filepath));
				}
				else {
					BLI_strncpy(simopts->filepath, "//untitled", sizeof(simopts->filepath));
					BLI_path_abs(simopts->filepath, G.main->name);
				}
			}
			else {
				BLI_snprintf(simopts->filepath, sizeof(simopts->filepath), "//%s", ima->id.name + 2);
				BLI_path_abs(simopts->filepath, is_prev_save ? G.ima : G.main->name);
			}
		}

		/* color management */
		BKE_color_managed_display_settings_copy(&simopts->im_format.display_settings, &scene->display_settings);
		BKE_color_managed_view_settings_copy(&simopts->im_format.view_settings, &scene->view_settings);
	}

	ED_space_image_release_buffer(sima, ibuf, lock);

	return (ibuf != NULL);
}

static void save_image_options_from_op(SaveImageOptions *simopts, wmOperator *op)
{
	if (op->customdata) {
		BKE_color_managed_view_settings_free(&simopts->im_format.view_settings);

		simopts->im_format = *(ImageFormatData *)op->customdata;
	}

	if (RNA_struct_property_is_set(op->ptr, "filepath")) {
		RNA_string_get(op->ptr, "filepath", simopts->filepath);
		BLI_path_abs(simopts->filepath, G.main->name);
	}
}

static void save_image_options_to_op(SaveImageOptions *simopts, wmOperator *op)
{
	if (op->customdata) {
		BKE_color_managed_view_settings_free(&((ImageFormatData *)op->customdata)->view_settings);

		*(ImageFormatData *)op->customdata = simopts->im_format;
	}

	RNA_string_set(op->ptr, "filepath", simopts->filepath);
}

static void save_image_post(
        wmOperator *op, ImBuf *ibuf, Image *ima, int ok, int save_copy,
        const char *relbase, int relative, int do_newpath, const char *filepath)
{
	if (ok) {
		if (!save_copy) {
			ColorManagedColorspaceSettings old_colorspace_settings;

			if (do_newpath) {
				BLI_strncpy(ibuf->name, filepath, sizeof(ibuf->name));
				BLI_strncpy(ima->name, filepath, sizeof(ima->name));
			}

			ibuf->userflags &= ~IB_BITMAPDIRTY;

			/* change type? */
			if (ima->type == IMA_TYPE_R_RESULT) {
				ima->type = IMA_TYPE_IMAGE;

				/* workaround to ensure the render result buffer is no longer used
				 * by this image, otherwise can crash when a new render result is
				 * created. */
				if (ibuf->rect && !(ibuf->mall & IB_rect))
					imb_freerectImBuf(ibuf);
				if (ibuf->rect_float && !(ibuf->mall & IB_rectfloat))
					imb_freerectfloatImBuf(ibuf);
				if (ibuf->zbuf && !(ibuf->mall & IB_zbuf))
					IMB_freezbufImBuf(ibuf);
				if (ibuf->zbuf_float && !(ibuf->mall & IB_zbuffloat))
					IMB_freezbuffloatImBuf(ibuf);
			}
			if (ELEM(ima->source, IMA_SRC_GENERATED, IMA_SRC_VIEWER)) {
				ima->source = IMA_SRC_FILE;
				ima->type = IMA_TYPE_IMAGE;
			}

			/* only image path, never ibuf */
			if (relative) {
				BLI_path_rel(ima->name, relbase); /* only after saving */
			}

			BKE_color_managed_colorspace_settings_copy(&old_colorspace_settings,
			                                           &ima->colorspace_settings);
			IMB_colormanagment_colorspace_from_ibuf_ftype(&ima->colorspace_settings, ibuf);
			if (!BKE_color_managed_colorspace_settings_equals(&old_colorspace_settings,
			                                                  &ima->colorspace_settings))
			{
				BKE_image_signal(ima, NULL, IMA_SIGNAL_COLORMANAGE);
			}
		}
	}
	else {
		BKE_reportf(op->reports, RPT_ERROR, "Could not write image: %s", strerror(errno));
	}
}

static void save_imbuf_post(ImBuf *ibuf, ImBuf *colormanaged_ibuf)
{
	if (colormanaged_ibuf != ibuf) {
		/* This guys might be modified by image buffer write functions,
		 * need to copy them back from color managed image buffer to an
		 * original one, so file type of image is being properly updated.
		 */
		ibuf->ftype = colormanaged_ibuf->ftype;
		ibuf->foptions = colormanaged_ibuf->foptions;
		ibuf->planes = colormanaged_ibuf->planes;

		IMB_freeImBuf(colormanaged_ibuf);
	}
}

/**
 * \return success.
 * \note ``ima->name`` and ``ibuf->name`` should end up the same.
 * \note for multiview the first ``ibuf`` is important to get the settings.
 */
static bool save_image_doit(bContext *C, SpaceImage *sima, wmOperator *op, SaveImageOptions *simopts, bool do_newpath)
{
	Image *ima = ED_space_image(sima);
	void *lock;
	ImBuf *ibuf = ED_space_image_acquire_buffer(sima, &lock);
	Scene *scene;
	RenderResult *rr = NULL;
	bool ok = false;

	WM_cursor_wait(1);

	if (ibuf) {
		ImBuf *colormanaged_ibuf = NULL;
		const char *relbase = ID_BLEND_PATH(CTX_data_main(C), &ima->id);
		const bool relative = (RNA_struct_find_property(op->ptr, "relative_path") && RNA_boolean_get(op->ptr, "relative_path"));
		const bool save_copy = (RNA_struct_find_property(op->ptr, "copy") && RNA_boolean_get(op->ptr, "copy"));
		const bool save_as_render = (RNA_struct_find_property(op->ptr, "save_as_render") && RNA_boolean_get(op->ptr, "save_as_render"));
		ImageFormatData *imf = &simopts->im_format;

		const bool is_multilayer = imf->imtype == R_IMF_IMTYPE_MULTILAYER;
		bool is_mono;

		/* old global to ensure a 2nd save goes to same dir */
		BLI_strncpy(G.ima, simopts->filepath, sizeof(G.ima));

		if (ima->type == IMA_TYPE_R_RESULT) {
			/* enforce user setting for RGB or RGBA, but skip BW */
			if (simopts->im_format.planes == R_IMF_PLANES_RGBA) {
				ibuf->planes = R_IMF_PLANES_RGBA;
			}
			else if (simopts->im_format.planes == R_IMF_PLANES_RGB) {
				ibuf->planes = R_IMF_PLANES_RGB;
			}
		}
		else {
			/* TODO, better solution, if a 24bit image is painted onto it may contain alpha */
			if ((simopts->im_format.planes == R_IMF_PLANES_RGBA) &&
			    /* it has been painted onto */
			    (ibuf->userflags & IB_BITMAPDIRTY))
			{
				/* checks each pixel, not ideal */
				ibuf->planes = BKE_imbuf_alpha_test(ibuf) ? R_IMF_PLANES_RGBA : R_IMF_PLANES_RGB;
			}
		}

		/* we need renderresult for exr and rendered multiview */
		scene = CTX_data_scene(C);
		rr = BKE_image_acquire_renderresult(scene, ima);
		is_mono = rr ? BLI_listbase_count_ex(&rr->views, 2) < 2 : BLI_listbase_count_ex(&ima->views, 2) < 2;

		/* error handling */
		if (!rr) {
			if (imf->imtype == R_IMF_IMTYPE_MULTILAYER) {
				BKE_report(op->reports, RPT_ERROR, "Did not write, no Multilayer Image");
				goto cleanup;
			}
		}
		else {
			if (imf->views_format == R_IMF_VIEWS_STEREO_3D) {
				if (!BKE_image_is_stereo(ima)) {
					BKE_reportf(op->reports, RPT_ERROR, "Did not write, the image doesn't have a \"%s\" and \"%s\" views",
					           STEREO_LEFT_NAME, STEREO_RIGHT_NAME);
					goto cleanup;
				}

				/* it shouldn't ever happen*/
				if ((BLI_findstring(&rr->views, STEREO_LEFT_NAME, offsetof(RenderView, name)) == NULL) ||
				    (BLI_findstring(&rr->views, STEREO_RIGHT_NAME, offsetof(RenderView, name)) == NULL))
				{
					BKE_reportf(op->reports, RPT_ERROR, "Did not write, the image doesn't have a \"%s\" and \"%s\" views",
					           STEREO_LEFT_NAME, STEREO_RIGHT_NAME);
					goto cleanup;
				}
			}
			BKE_imbuf_stamp_info(rr, ibuf);
		}

		/* fancy multiview OpenEXR */
		if ((imf->imtype == R_IMF_IMTYPE_MULTILAYER) && (imf->views_format == R_IMF_VIEWS_MULTIVIEW)) {
			ok = RE_WriteRenderResult(op->reports, rr, simopts->filepath, imf, true, NULL);
			save_image_post(op, ibuf, ima, ok, true, relbase, relative, do_newpath, simopts->filepath);
			ED_space_image_release_buffer(sima, ibuf, lock);
		}
		else if ((imf->imtype == R_IMF_IMTYPE_OPENEXR) && (imf->views_format == R_IMF_VIEWS_MULTIVIEW)) {
			/* treat special Openexr case separetely (this is the singlelayer multiview OpenEXR */
			BKE_imbuf_write_prepare(ibuf, imf);
			ok = BKE_image_save_openexr_multiview(ima, ibuf, simopts->filepath, (IB_rect | IB_zbuf | IB_zbuffloat | IB_multiview));
			ED_space_image_release_buffer(sima, ibuf, lock);
		}
		/* regular mono pipeline */
		else if (is_mono) {
			if (is_multilayer) {
				ok = RE_WriteRenderResult(op->reports, rr, simopts->filepath, imf, false, NULL);
			}
			else {
				colormanaged_ibuf = IMB_colormanagement_imbuf_for_write(ibuf, save_as_render, true, &imf->view_settings, &imf->display_settings, imf);
				IMB_metadata_copy(colormanaged_ibuf, ibuf);
				ok = BKE_imbuf_write_as(colormanaged_ibuf, simopts->filepath, imf, save_copy);
				save_imbuf_post(ibuf, colormanaged_ibuf);
			}
			save_image_post(op, ibuf, ima, ok, (is_multilayer ? true : save_copy), relbase, relative, do_newpath, simopts->filepath);
			ED_space_image_release_buffer(sima, ibuf, lock);
		}
		/* individual multiview images */
		else if (imf->views_format == R_IMF_VIEWS_INDIVIDUAL) {
			int i;
			unsigned char planes = ibuf->planes;
			const int totviews = (rr ? BLI_listbase_count(&rr->views) : BLI_listbase_count(&ima->views));

			if (!is_multilayer) {
				ED_space_image_release_buffer(sima, ibuf, lock);
			}

			for (i = 0; i < totviews; i++) {
				char filepath[FILE_MAX];
				bool ok_view = false;
				const char *view = rr ? ((RenderView *) BLI_findlink(&rr->views, i))->name :
				                        ((ImageView *) BLI_findlink(&ima->views, i))->name;

				if (is_multilayer) {
					BKE_scene_multiview_view_filepath_get(&scene->r, simopts->filepath, view, filepath);
					ok_view = RE_WriteRenderResult(op->reports, rr, filepath, imf, false, view);
					save_image_post(op, ibuf, ima, ok_view, true, relbase, relative, do_newpath, filepath);
				}
				else {
					/* copy iuser to get the correct ibuf for this view */
					ImageUser iuser = sima->iuser;
					iuser.view = i;
					iuser.flag &= ~IMA_SHOW_STEREO;

					if (rr)
						BKE_image_multilayer_index(rr, &iuser);
					else
						BKE_image_multiview_index(ima, &iuser);

					ibuf = BKE_image_acquire_ibuf(sima->image, &iuser, &lock);
					ibuf->planes = planes;

					BKE_scene_multiview_view_filepath_get(&scene->r, simopts->filepath, view, filepath);

					colormanaged_ibuf = IMB_colormanagement_imbuf_for_write(ibuf, save_as_render, true, &imf->view_settings, &imf->display_settings, imf);
					ok_view = BKE_imbuf_write_as(colormanaged_ibuf, filepath, &simopts->im_format, save_copy);
					save_imbuf_post(ibuf, colormanaged_ibuf);
					save_image_post(op, ibuf, ima, ok_view, true, relbase, relative, do_newpath, filepath);
					BKE_image_release_ibuf(sima->image, ibuf, lock);
				}
				ok &= ok_view;
			}

			if (is_multilayer) {
				ED_space_image_release_buffer(sima, ibuf, lock);
			}
		}
		/* stereo (multiview) images */
		else if (simopts->im_format.views_format == R_IMF_VIEWS_STEREO_3D) {
			if (imf->imtype == R_IMF_IMTYPE_MULTILAYER) {
				ok = RE_WriteRenderResult(op->reports, rr, simopts->filepath, imf, false, NULL);
				save_image_post(op, ibuf, ima, ok, true, relbase, relative, do_newpath, simopts->filepath);
				ED_space_image_release_buffer(sima, ibuf, lock);
			}
			else {
				ImBuf *ibuf_stereo[2] = {NULL};

				unsigned char planes = ibuf->planes;
				const char *names[2] = {STEREO_LEFT_NAME, STEREO_RIGHT_NAME};
				int i;

				/* we need to get the specific per-view buffers */
				ED_space_image_release_buffer(sima, ibuf, lock);

				for (i = 0; i < 2; i ++) {
					ImageUser iuser = sima->iuser;
					iuser.flag &= ~IMA_SHOW_STEREO;

					if (rr) {
						int id = BLI_findstringindex(&rr->views, names[i], offsetof(RenderView, name));
						iuser.view = id;
						BKE_image_multilayer_index(rr, &iuser);
					}
					else {
						iuser.view = i;
						BKE_image_multiview_index(ima, &iuser);
					}

					ibuf = BKE_image_acquire_ibuf(sima->image, &iuser, &lock);

					if (ibuf == NULL) {
						BKE_report(op->reports, RPT_ERROR, "Did not write, unexpected error when saving stereo image");
						goto cleanup;
					}

					ibuf->planes = planes;

					/* color manage the ImBuf leaving it ready for saving */
					colormanaged_ibuf = IMB_colormanagement_imbuf_for_write(ibuf, save_as_render, true,
					                                                        &imf->view_settings, &imf->display_settings, imf);

					BKE_imbuf_write_prepare(colormanaged_ibuf, imf);
					IMB_prepare_write_ImBuf(IMB_isfloat(colormanaged_ibuf), colormanaged_ibuf);

					/* duplicate buffer to prevent locker issue when using render result */
					ibuf_stereo[i] = IMB_dupImBuf(colormanaged_ibuf);

					save_imbuf_post(ibuf, colormanaged_ibuf);
					BKE_image_release_ibuf(sima->image, ibuf, lock);
				}

				ibuf = IMB_stereo3d_ImBuf(imf, ibuf_stereo[0], ibuf_stereo[1]);

				/* save via traditional path */
				ok = BKE_imbuf_write_as(ibuf, simopts->filepath, imf, save_copy);

				IMB_freeImBuf(ibuf);

				for (i = 0; i < 2; i ++) {
					IMB_freeImBuf(ibuf_stereo[i]);
				}
			}
		}

		WM_event_add_notifier(C, NC_IMAGE | NA_EDITED, sima->image);

	}
	else {
cleanup:
		ED_space_image_release_buffer(sima, ibuf, lock);
	}

	if (rr) {
		BKE_image_release_renderresult(scene, ima);
	}

	WM_cursor_wait(0);

	return ok;
}

static void image_save_as_free(wmOperator *op)
{
	if (op->customdata) {
		ImageFormatData *im_format = (ImageFormatData *)op->customdata;
		BKE_color_managed_view_settings_free(&im_format->view_settings);

		MEM_freeN(op->customdata);
		op->customdata = NULL;
	}
}

static int image_save_as_exec(bContext *C, wmOperator *op)
{
	SpaceImage *sima = CTX_wm_space_image(C);
	SaveImageOptions simopts;

	save_image_options_defaults(&simopts);

	/* just in case to initialize values,
	 * these should be set on invoke or by the caller. */
	save_image_options_init(&simopts, sima, CTX_data_scene(C), false, false);

	save_image_options_from_op(&simopts, op);

	save_image_doit(C, sima, op, &simopts, true);

	image_save_as_free(op);
	return OPERATOR_FINISHED;
}


static bool image_save_as_check(bContext *UNUSED(C), wmOperator *op)
{
	ImageFormatData *imf = op->customdata;
	return WM_operator_filesel_ensure_ext_imtype(op, imf);
}

static int image_save_as_invoke(bContext *C, wmOperator *op, const wmEvent *UNUSED(event))
{
	SpaceImage *sima = CTX_wm_space_image(C);
	Image *ima = ED_space_image(sima);
	Scene *scene = CTX_data_scene(C);
	SaveImageOptions simopts;
	PropertyRNA *prop;
	const bool save_as_render = ((ima->source == IMA_SRC_VIEWER) || (ima->flag & IMA_VIEW_AS_RENDER));

	if (RNA_struct_property_is_set(op->ptr, "filepath"))
		return image_save_as_exec(C, op);

	save_image_options_defaults(&simopts);

	if (save_image_options_init(&simopts, sima, scene, true, save_as_render) == 0)
		return OPERATOR_CANCELLED;
	save_image_options_to_op(&simopts, op);

	/* enable save_copy by default for render results */
	if (ELEM(ima->type, IMA_TYPE_R_RESULT, IMA_TYPE_COMPOSITE) && !RNA_struct_property_is_set(op->ptr, "copy")) {
		RNA_boolean_set(op->ptr, "copy", true);
	}

	RNA_boolean_set(op->ptr, "save_as_render", save_as_render);

	op->customdata = MEM_mallocN(sizeof(simopts.im_format), __func__);
	memcpy(op->customdata, &simopts.im_format, sizeof(simopts.im_format));

	/* show multiview save options only if image has multiviews */
	prop = RNA_struct_find_property(op->ptr, "show_multiview");
	RNA_property_boolean_set(op->ptr, prop, BKE_image_is_multiview(ima));
	prop = RNA_struct_find_property(op->ptr, "use_multiview");
	RNA_property_boolean_set(op->ptr, prop, BKE_image_is_multiview(ima));

	image_filesel(C, op, simopts.filepath);

	return OPERATOR_RUNNING_MODAL;
}

static void image_save_as_cancel(bContext *UNUSED(C), wmOperator *op)
{
	image_save_as_free(op);
}

static bool image_save_as_draw_check_prop(PointerRNA *ptr, PropertyRNA *prop)
{
	const char *prop_id = RNA_property_identifier(prop);

	return !(STREQ(prop_id, "filepath") ||
	         STREQ(prop_id, "directory") ||
	         STREQ(prop_id, "filename") ||
	         /* when saving a copy, relative path has no effect */
	         ((STREQ(prop_id, "relative_path")) && RNA_boolean_get(ptr, "copy"))
	         );
}

static void image_save_as_draw(bContext *UNUSED(C), wmOperator *op)
{
	uiLayout *layout = op->layout;
	ImageFormatData *imf = op->customdata;
	PointerRNA imf_ptr, ptr;
	const bool is_multiview = RNA_boolean_get(op->ptr, "show_multiview");

	/* image template */
	RNA_pointer_create(NULL, &RNA_ImageFormatSettings, imf, &imf_ptr);
	uiTemplateImageSettings(layout, &imf_ptr, false);

	/* main draw call */
	RNA_pointer_create(NULL, op->type->srna, op->properties, &ptr);
	uiDefAutoButsRNA(layout, &ptr, image_save_as_draw_check_prop, '\0');

	/* multiview template */
	if (is_multiview)
		uiTemplateImageFormatViews(layout, &imf_ptr, op->ptr);
}

static int image_save_as_poll(bContext *C)
{
	if (space_image_buffer_exists_poll(C)) {
		if (G.is_rendering) {
			/* no need to NULL check here */
			SpaceImage *sima = CTX_wm_space_image(C);
			Image *ima = ED_space_image(sima);

			if (ima->source == IMA_SRC_VIEWER) {
				CTX_wm_operator_poll_msg_set(C, "can't save image while rendering");
				return false;
			}
		}
		return true;
	}
	return false;
}

void IMAGE_OT_save_as(wmOperatorType *ot)
{
	/* identifiers */
	ot->name = "Save As Image";
	ot->idname = "IMAGE_OT_save_as";
	ot->description = "Save As Image / a Copy\nSace as Image saves the image with another name and/or settings\n Save a Copy saves a copy of the current Image";
	
	/* api callbacks */
	ot->exec = image_save_as_exec;
	ot->check = image_save_as_check;
	ot->invoke = image_save_as_invoke;
	ot->cancel = image_save_as_cancel;
	ot->ui = image_save_as_draw;
	ot->poll = image_save_as_poll;

	/* flags */
	ot->flag = OPTYPE_REGISTER | OPTYPE_UNDO;

	/* properties */
	RNA_def_boolean(ot->srna, "save_as_render", 0, "Save As Render", "Apply render part of display transform when saving byte image");
	RNA_def_boolean(ot->srna, "copy", 0, "Copy", "Create a new image file without modifying the current image in blender");

	WM_operator_properties_filesel(
	        ot, FILE_TYPE_FOLDER | FILE_TYPE_IMAGE | FILE_TYPE_MOVIE, FILE_SPECIAL, FILE_SAVE,
	        WM_FILESEL_FILEPATH | WM_FILESEL_RELPATH, FILE_DEFAULTDISPLAY, FILE_SORT_ALPHA);
}

/******************** save image operator ********************/

static int image_save_exec(bContext *C, wmOperator *op)
{
	SpaceImage *sima = CTX_wm_space_image(C);
	Scene *scene = CTX_data_scene(C);
	SaveImageOptions simopts;

	save_image_options_defaults(&simopts);
	if (save_image_options_init(&simopts, sima, scene, false, false) == 0)
		return OPERATOR_CANCELLED;
	save_image_options_from_op(&simopts, op);

	if (BLI_exists(simopts.filepath) && BLI_file_is_writable(simopts.filepath)) {
		if (save_image_doit(C, sima, op, &simopts, false)) {
			/* report since this can be called from key-shortcuts */
			BKE_reportf(op->reports, RPT_INFO, "Saved Image '%s'", simopts.filepath);
		}
	}
	else {
		BKE_reportf(op->reports, RPT_ERROR, "Cannot save image, path '%s' is not writable", simopts.filepath);
		return OPERATOR_CANCELLED;
	}

	return OPERATOR_FINISHED;
}

void IMAGE_OT_save(wmOperatorType *ot)
{
	/* identifiers */
	ot->name = "Save Image";
	ot->idname = "IMAGE_OT_save";
	ot->description = "Save Image\nSave the image with current name and settings";
	
	/* api callbacks */
	ot->exec = image_save_exec;
	ot->poll = space_image_file_exists_poll;

	/* flags */
	ot->flag = OPTYPE_REGISTER | OPTYPE_UNDO;
}

/******************* save sequence operator ********************/

static int image_save_sequence_exec(bContext *C, wmOperator *op)
{
	Main *bmain = CTX_data_main(C);
	SpaceImage *sima = CTX_wm_space_image(C);
	ImBuf *ibuf, *first_ibuf = NULL;
	int tot = 0;
	char di[FILE_MAX];
	struct MovieCacheIter *iter;
	
	if (sima->image == NULL)
		return OPERATOR_CANCELLED;

	if (sima->image->source != IMA_SRC_SEQUENCE) {
		BKE_report(op->reports, RPT_ERROR, "Can only save sequence on image sequences");
		return OPERATOR_CANCELLED;
	}

	if (sima->image->type == IMA_TYPE_MULTILAYER) {
		BKE_report(op->reports, RPT_ERROR, "Cannot save multilayer sequences");
		return OPERATOR_CANCELLED;
	}
	
	/* get total dirty buffers and first dirty buffer which is used for menu */
	ibuf = NULL;
	if (sima->image->cache != NULL) {
		iter = IMB_moviecacheIter_new(sima->image->cache);
		while (!IMB_moviecacheIter_done(iter)) {
			ibuf = IMB_moviecacheIter_getImBuf(iter);
			if (ibuf->userflags & IB_BITMAPDIRTY) {
				if (first_ibuf == NULL) {
					first_ibuf = ibuf;
				}
				tot++;
			}
			IMB_moviecacheIter_step(iter);
		}
		IMB_moviecacheIter_free(iter);
	}
	
	if (tot == 0) {
		BKE_report(op->reports, RPT_WARNING, "No images have been changed");
		return OPERATOR_CANCELLED;
	}

	/* get a filename for menu */
	BLI_split_dir_part(first_ibuf->name, di, sizeof(di));
	BKE_reportf(op->reports, RPT_INFO, "%d image(s) will be saved in %s", tot, di);

	iter = IMB_moviecacheIter_new(sima->image->cache);
	while (!IMB_moviecacheIter_done(iter)) {
		ibuf = IMB_moviecacheIter_getImBuf(iter);

		if (ibuf->userflags & IB_BITMAPDIRTY) {
			char name[FILE_MAX];
			BLI_strncpy(name, ibuf->name, sizeof(name));

			BLI_path_abs(name, bmain->name);

			if (0 == IMB_saveiff(ibuf, name, IB_rect | IB_zbuf | IB_zbuffloat)) {
				BKE_reportf(op->reports, RPT_ERROR, "Could not write image: %s", strerror(errno));
				break;
			}

			BKE_reportf(op->reports, RPT_INFO, "Saved %s", ibuf->name);
			ibuf->userflags &= ~IB_BITMAPDIRTY;
		}

		IMB_moviecacheIter_step(iter);
	}
	IMB_moviecacheIter_free(iter);

	return OPERATOR_FINISHED;
}

void IMAGE_OT_save_sequence(wmOperatorType *ot)
{
	/* identifiers */
	ot->name = "Save Sequence";
	ot->idname = "IMAGE_OT_save_sequence";
	ot->description = "Save Sequence\nSave a sequence of images";
	
	/* api callbacks */
	ot->exec = image_save_sequence_exec;
	ot->poll = space_image_buffer_exists_poll;

	/* flags */
	ot->flag = OPTYPE_REGISTER | OPTYPE_UNDO;
}

/******************** reload image operator ********************/

static int image_reload_exec(bContext *C, wmOperator *UNUSED(op))
{
	Image *ima = CTX_data_edit_image(C);
	SpaceImage *sima = CTX_wm_space_image(C);

	if (!ima)
		return OPERATOR_CANCELLED;

	/* XXX unpackImage frees image buffers */
	ED_preview_kill_jobs(CTX_wm_manager(C), CTX_data_main(C));
	
	// XXX other users?
	BKE_image_signal(ima, (sima) ? &sima->iuser : NULL, IMA_SIGNAL_RELOAD);
	DAG_id_tag_update(&ima->id, 0);

	WM_event_add_notifier(C, NC_IMAGE | NA_EDITED, ima);
	
	return OPERATOR_FINISHED;
}

void IMAGE_OT_reload(wmOperatorType *ot)
{
	/* identifiers */
	ot->name = "Reload Image";
	ot->idname = "IMAGE_OT_reload";
	ot->description = "Reload Image\nReload current image from disk";
	
	/* api callbacks */
	ot->exec = image_reload_exec;

	/* flags */
	ot->flag = OPTYPE_REGISTER; /* no undo, image buffer is not handled by undo */
}

/********************** new image operator *********************/
#define IMA_DEF_NAME N_("Untitled")

enum {
	GEN_CONTEXT_NONE = 0,
	GEN_CONTEXT_PAINT_CANVAS = 1,
	GEN_CONTEXT_PAINT_STENCIL = 2
};

static int image_new_exec(bContext *C, wmOperator *op)
{
	SpaceImage *sima;
	Scene *scene;
	Object *obedit;
	Image *ima;
	Main *bmain;
	PointerRNA ptr, idptr;
	PropertyRNA *prop;
	char _name[MAX_ID_NAME - 2];
	char *name = _name;
	float color[4];
	int width, height, floatbuf, gen_type, alpha;
	int gen_context;
	int stereo3d;

	/* retrieve state */
	sima = CTX_wm_space_image(C);
	scene = CTX_data_scene(C);
	obedit = CTX_data_edit_object(C);
	bmain = CTX_data_main(C);

	prop = RNA_struct_find_property(op->ptr, "name");
	RNA_property_string_get(op->ptr, prop, name);
	if (!RNA_property_is_set(op->ptr, prop)) {
		/* Default value, we can translate! */
		name = (char *)DATA_(name);
	}
	width = RNA_int_get(op->ptr, "width");
	height = RNA_int_get(op->ptr, "height");
	floatbuf = RNA_boolean_get(op->ptr, "float");
	gen_type = RNA_enum_get(op->ptr, "generated_type");
	RNA_float_get_array(op->ptr, "color", color);
	alpha = RNA_boolean_get(op->ptr, "alpha");
	gen_context = RNA_enum_get(op->ptr, "gen_context");
	stereo3d = RNA_boolean_get(op->ptr, "use_stereo_3d");

	if (!alpha)
		color[3] = 1.0f;

	ima = BKE_image_add_generated(bmain, width, height, name, alpha ? 32 : 24, floatbuf, gen_type, color, stereo3d);

	if (!ima)
		return OPERATOR_CANCELLED;

	/* hook into UI */
	UI_context_active_but_prop_get_templateID(C, &ptr, &prop);

	if (prop) {
		/* when creating new ID blocks, use is already 1, but RNA
		 * pointer use also increases user, so this compensates it */
		id_us_min(&ima->id);

		RNA_id_pointer_create(&ima->id, &idptr);
		RNA_property_pointer_set(&ptr, prop, idptr);
		RNA_property_update(C, &ptr, prop);
	}
	else if (sima) {
		ED_space_image_set(sima, scene, obedit, ima);
	}
	else if (gen_context == GEN_CONTEXT_PAINT_CANVAS) {
		bScreen *sc;
		Object *ob = CTX_data_active_object(C);
		
		GPU_drawobject_free(ob->derivedFinal);	
		if (scene->toolsettings->imapaint.canvas)
			id_us_min(&scene->toolsettings->imapaint.canvas->id);
		scene->toolsettings->imapaint.canvas = ima;
		
		for (sc = bmain->screen.first; sc; sc = sc->id.next) {
			ScrArea *sa;
			for (sa = sc->areabase.first; sa; sa = sa->next) {
				SpaceLink *sl;
				for (sl = sa->spacedata.first; sl; sl = sl->next) {
					if (sl->spacetype == SPACE_IMAGE) {
						SpaceImage *sima_other = (SpaceImage *)sl;
						
						if (!sima_other->pin) {
							ED_space_image_set(sima_other, scene, scene->obedit, ima);
						}
					}
				}
			}
		}
		BKE_paint_proj_mesh_data_check(scene, ob, NULL, NULL, NULL, NULL);
		WM_event_add_notifier(C, NC_SCENE | ND_TOOLSETTINGS, NULL);
	}
	else if (gen_context == GEN_CONTEXT_PAINT_STENCIL) {
		Object *ob = CTX_data_active_object(C);
		if (scene->toolsettings->imapaint.stencil)
			id_us_min(&scene->toolsettings->imapaint.stencil->id);
		scene->toolsettings->imapaint.stencil = ima;
		BKE_paint_proj_mesh_data_check(scene, ob, NULL, NULL, NULL, NULL);	
		WM_event_add_notifier(C, NC_SCENE | ND_TOOLSETTINGS, NULL);		
	}
	else {
		Tex *tex = CTX_data_pointer_get_type(C, "texture", &RNA_Texture).data;
		if (tex && tex->type == TEX_IMAGE) {
			if (tex->ima)
				id_us_min(&tex->ima->id);
			tex->ima = ima;
			ED_area_tag_redraw(CTX_wm_area(C));
		}
	}

	BKE_image_signal(ima, (sima) ? &sima->iuser : NULL, IMA_SIGNAL_USER_NEW_IMAGE);
	
	WM_event_add_notifier(C, NC_IMAGE | NA_ADDED, ima);
	
	return OPERATOR_FINISHED;
}

/* XXX, Ton is not a fan of OK buttons but using this function to avoid undo/redo bug while in mesh-editmode, - campbell */
/* XXX Note: the WM_operator_props_dialog_popup() doesn't work for UI_context_active_but_prop_get_templateID(), image is not being that way */
static int image_new_invoke(bContext *C, wmOperator *op, const wmEvent *UNUSED(event))
{
	/* Better for user feedback. */
	RNA_string_set(op->ptr, "name", DATA_(IMA_DEF_NAME));
	return WM_operator_props_dialog_popup(C, op, 15 * UI_UNIT_X, 5 * UI_UNIT_Y);
}

static void image_new_draw(bContext *UNUSED(C), wmOperator *op)
{
	uiLayout *split, *col[2];
	uiLayout *layout = op->layout;
	PointerRNA ptr;
#if 0
	Scene *scene = CTX_data_scene(C);
	const bool is_multiview = (scene->r.scemode & R_MULTIVIEW) != 0;
#endif

	RNA_pointer_create(NULL, op->type->srna, op->properties, &ptr);

	/* copy of WM_operator_props_dialog_popup() layout */

	split = uiLayoutSplit(layout, 0.5f, false);
	col[0] = uiLayoutColumn(split, false);
	col[1] = uiLayoutColumn(split, false);

	uiItemL(col[0], IFACE_("Name"), ICON_NONE);
	uiItemR(col[1], &ptr, "name", 0, "", ICON_NONE);

	uiItemL(col[0], IFACE_("Width"), ICON_NONE);
	uiItemR(col[1], &ptr, "width", 0, "", ICON_NONE);

	uiItemL(col[0], IFACE_("Height"), ICON_NONE);
	uiItemR(col[1], &ptr, "height", 0, "", ICON_NONE);

	uiItemL(col[0], IFACE_("Color"), ICON_NONE);
	uiItemR(col[1], &ptr, "color", 0, "", ICON_NONE);

	uiItemL(col[0], "", ICON_NONE);
	uiItemR(col[1], &ptr, "alpha", 0, NULL, ICON_NONE);

	uiItemL(col[0], IFACE_("Generated Type"), ICON_NONE);
	uiItemR(col[1], &ptr, "generated_type", 0, "", ICON_NONE);

	uiItemL(col[0], "", ICON_NONE);
	uiItemR(col[1], &ptr, "float", 0, NULL, ICON_NONE);

#if 0
	if (is_multiview) {
		uiItemL(col[0], "", ICON_NONE);
		uiItemR(col[1], &ptr, "use_stereo_3d", 0, NULL, ICON_NONE);
	}
#endif
}

void IMAGE_OT_new(wmOperatorType *ot)
{
	PropertyRNA *prop;
	static float default_color[4] = {0.0f, 0.0f, 0.0f, 1.0f};

	static EnumPropertyItem gen_context_items[] = {
		{GEN_CONTEXT_NONE, "NONE", 0, "None", ""},
		{GEN_CONTEXT_PAINT_CANVAS, "PAINT_CANVAS", 0, "Paint Canvas", ""},
		{GEN_CONTEXT_PAINT_STENCIL, "PAINT_STENCIL", 0, "Paint Stencil", ""},
		{0, NULL, 0, NULL, NULL}
	};
	
	/* identifiers */
	ot->name = "New Image";
	ot->description = "New Image\nCreate a new image";
	ot->idname = "IMAGE_OT_new";
	
	/* api callbacks */
	ot->exec = image_new_exec;
	ot->invoke = image_new_invoke;
	ot->ui = image_new_draw;
	
	/* flags */
	ot->flag = OPTYPE_UNDO;

	/* properties */
<<<<<<< HEAD
	RNA_def_string(ot->srna, "name", IMA_DEF_NAME, MAX_ID_NAME - 2, "Name", "Name\nImage datablock name");
	prop = RNA_def_int(ot->srna, "width", 1024, 1, INT_MAX, "Width", "Width\nImage width", 1, 16384);
=======
	RNA_def_string(ot->srna, "name", IMA_DEF_NAME, MAX_ID_NAME - 2, "Name", "Image data-block name");
	prop = RNA_def_int(ot->srna, "width", 1024, 1, INT_MAX, "Width", "Image width", 1, 16384);
>>>>>>> b76dbf5e
	RNA_def_property_subtype(prop, PROP_PIXEL);
	prop = RNA_def_int(ot->srna, "height", 1024, 1, INT_MAX, "Height", "Height\nImage height", 1, 16384);
	RNA_def_property_subtype(prop, PROP_PIXEL);
	prop = RNA_def_float_color(ot->srna, "color", 4, NULL, 0.0f, FLT_MAX, "Color", "Color\nDefault fill color", 0.0f, 1.0f);
	RNA_def_property_subtype(prop, PROP_COLOR_GAMMA);
	RNA_def_property_float_array_default(prop, default_color);
<<<<<<< HEAD
	RNA_def_boolean(ot->srna, "alpha", 1, "Alpha", "Alpha\nCreate an image with an alpha channel");
	RNA_def_enum(ot->srna, "generated_type", image_generated_type_items, IMA_GENTYPE_BLANK,
	             "Generated Type", "Generated Type\nFill the image with a grid for UV map testing");
	RNA_def_boolean(ot->srna, "float", 0, "32 bit Float", "32 bit Float\nCreate image with 32 bit floating point bit depth");
	prop = RNA_def_enum(ot->srna, "gen_context", gen_context_items, 0, "Gen Context", "Gen Context\nGeneration context");
=======
	RNA_def_boolean(ot->srna, "alpha", 1, "Alpha", "Create an image with an alpha channel");
	RNA_def_enum(ot->srna, "generated_type", rna_enum_image_generated_type_items, IMA_GENTYPE_BLANK,
	             "Generated Type", "Fill the image with a grid for UV map testing");
	RNA_def_boolean(ot->srna, "float", 0, "32 bit Float", "Create image with 32 bit floating point bit depth");
	prop = RNA_def_enum(ot->srna, "gen_context", gen_context_items, 0, "Gen Context", "Generation context");
>>>>>>> b76dbf5e
	RNA_def_property_flag(prop, PROP_HIDDEN);
	prop = RNA_def_boolean(ot->srna, "use_stereo_3d", 0, "Stereo 3D", "Stereo 3D\nCreate an image with left and right views");
	RNA_def_property_flag(prop, PROP_SKIP_SAVE | PROP_HIDDEN);
}

#undef IMA_DEF_NAME

/********************* invert operators *********************/

static int image_invert_poll(bContext *C)
{
	Image *ima = CTX_data_edit_image(C);

	return BKE_image_has_ibuf(ima, NULL);
}

static int image_invert_exec(bContext *C, wmOperator *op)
{
	Image *ima = CTX_data_edit_image(C);
	ImBuf *ibuf = BKE_image_acquire_ibuf(ima, NULL, NULL);
	SpaceImage *sima = CTX_wm_space_image(C);
	/* undo is supported only on image paint mode currently */
	bool support_undo = ((sima != NULL) && (sima->mode == SI_MODE_PAINT));

	/* flags indicate if this channel should be inverted */
	const bool r = RNA_boolean_get(op->ptr, "invert_r");
	const bool g = RNA_boolean_get(op->ptr, "invert_g");
	const bool b = RNA_boolean_get(op->ptr, "invert_b");
	const bool a = RNA_boolean_get(op->ptr, "invert_a");

	size_t i;

	if (ibuf == NULL)  /* TODO: this should actually never happen, but does for render-results -> cleanup */
		return OPERATOR_CANCELLED;

	if (support_undo) {
		ED_undo_paint_push_begin(UNDO_PAINT_IMAGE, op->type->name,
		                         ED_image_undo_restore, ED_image_undo_free, NULL);
		/* not strictly needed, because we only imapaint_dirty_region to invalidate all tiles
		 * but better do this right in case someone copies this for a tool that uses partial redraw better */
		ED_imapaint_clear_partial_redraw();
		ED_imapaint_dirty_region(ima, ibuf, 0, 0, ibuf->x, ibuf->y, false);
	}
	/* TODO: make this into an IMB_invert_channels(ibuf,r,g,b,a) method!? */
	if (ibuf->rect_float) {
		
		float *fp = (float *) ibuf->rect_float;
		for (i = ((size_t)ibuf->x) * ibuf->y; i > 0; i--, fp += 4) {
			if (r) fp[0] = 1.0f - fp[0];
			if (g) fp[1] = 1.0f - fp[1];
			if (b) fp[2] = 1.0f - fp[2];
			if (a) fp[3] = 1.0f - fp[3];
		}

		if (ibuf->rect) {
			IMB_rect_from_float(ibuf);
		}
	}
	else if (ibuf->rect) {
		
		char *cp = (char *) ibuf->rect;
		for (i = ((size_t)ibuf->x) * ibuf->y; i > 0; i--, cp += 4) {
			if (r) cp[0] = 255 - cp[0];
			if (g) cp[1] = 255 - cp[1];
			if (b) cp[2] = 255 - cp[2];
			if (a) cp[3] = 255 - cp[3];
		}
	}
	else {
		BKE_image_release_ibuf(ima, ibuf, NULL);
		return OPERATOR_CANCELLED;
	}

	ibuf->userflags |= IB_BITMAPDIRTY | IB_DISPLAY_BUFFER_INVALID;

	if (ibuf->mipmap[0])
		ibuf->userflags |= IB_MIPMAP_INVALID;

	if (support_undo)
		ED_undo_paint_push_end(UNDO_PAINT_IMAGE);

	/* force GPU reupload, all image is invalid */
	GPU_free_image(ima);

	WM_event_add_notifier(C, NC_IMAGE | NA_EDITED, ima);

	BKE_image_release_ibuf(ima, ibuf, NULL);

	return OPERATOR_FINISHED;
}

void IMAGE_OT_invert(wmOperatorType *ot)
{
	PropertyRNA *prop;

	/* identifiers */
	ot->name = "Invert Channels";
	ot->idname = "IMAGE_OT_invert";
	ot->description = "Invert Channels\nInvert image's channels";
	
	/* api callbacks */
	ot->exec = image_invert_exec;
	ot->poll = image_invert_poll;
	
	/* properties */
	prop = RNA_def_boolean(ot->srna, "invert_r", 0, "Red", "Invert Red Channel");
	RNA_def_property_flag(prop, PROP_SKIP_SAVE);
	prop = RNA_def_boolean(ot->srna, "invert_g", 0, "Green", "Invert Green Channel");
	RNA_def_property_flag(prop, PROP_SKIP_SAVE);
	prop = RNA_def_boolean(ot->srna, "invert_b", 0, "Blue", "Invert Blue Channel");
	RNA_def_property_flag(prop, PROP_SKIP_SAVE);
	prop = RNA_def_boolean(ot->srna, "invert_a", 0, "Alpha", "Invert Alpha Channel");
	RNA_def_property_flag(prop, PROP_SKIP_SAVE);
	
	/* flags */
	ot->flag = OPTYPE_REGISTER | OPTYPE_UNDO;
}

/********************* pack operator *********************/

static bool image_pack_test(bContext *C, wmOperator *op)
{
	Image *ima = CTX_data_edit_image(C);
	const bool as_png = RNA_boolean_get(op->ptr, "as_png");

	if (!ima)
		return 0;
	if (!as_png && BKE_image_has_packedfile(ima))
		return 0;

	if (ima->source == IMA_SRC_SEQUENCE || ima->source == IMA_SRC_MOVIE) {
		BKE_report(op->reports, RPT_ERROR, "Packing movies or image sequences not supported");
		return 0;
	}

	return 1;
}

static int image_pack_exec(bContext *C, wmOperator *op)
{
	struct Main *bmain = CTX_data_main(C);
	Image *ima = CTX_data_edit_image(C);
	ImBuf *ibuf = BKE_image_acquire_ibuf(ima, NULL, NULL);
	const bool as_png = RNA_boolean_get(op->ptr, "as_png");

	if (!image_pack_test(C, op))
		return OPERATOR_CANCELLED;
	
	if (!as_png && (ibuf && (ibuf->userflags & IB_BITMAPDIRTY))) {
		BKE_report(op->reports, RPT_ERROR, "Cannot pack edited image from disk, only as internal PNG");
		return OPERATOR_CANCELLED;
	}

	if (as_png)
		BKE_image_memorypack(ima);
	else
		BKE_image_packfiles(op->reports, ima, ID_BLEND_PATH(bmain, &ima->id));

	WM_event_add_notifier(C, NC_IMAGE | NA_EDITED, ima);

	BKE_image_release_ibuf(ima, ibuf, NULL);

	return OPERATOR_FINISHED;
}

static int image_pack_invoke(bContext *C, wmOperator *op, const wmEvent *UNUSED(event))
{
	Image *ima = CTX_data_edit_image(C);
	ImBuf *ibuf;
	uiPopupMenu *pup;
	uiLayout *layout;
	const bool as_png = RNA_boolean_get(op->ptr, "as_png");

	if (!image_pack_test(C, op))
		return OPERATOR_CANCELLED;

	ibuf = BKE_image_acquire_ibuf(ima, NULL, NULL);

	if (!as_png && (ibuf && (ibuf->userflags & IB_BITMAPDIRTY))) {
		pup = UI_popup_menu_begin(C, IFACE_("OK"), ICON_QUESTION);
		layout = UI_popup_menu_layout(pup);
		uiItemBooleanO(layout, IFACE_("Can't pack edited image from disk, pack as internal PNG?"), ICON_NONE,
		               op->idname, "as_png", 1);
		UI_popup_menu_end(C, pup);

		BKE_image_release_ibuf(ima, ibuf, NULL);

		return OPERATOR_INTERFACE;
	}

	BKE_image_release_ibuf(ima, ibuf, NULL);

	return image_pack_exec(C, op);
}

void IMAGE_OT_pack(wmOperatorType *ot)
{
	/* identifiers */
	ot->name = "Pack Image";
	ot->description = "Pack Image\nPack an image as embedded data into the .blend file"; 
	ot->idname = "IMAGE_OT_pack";
	
	/* api callbacks */
	ot->exec = image_pack_exec;
	ot->invoke = image_pack_invoke;

	/* flags */
	ot->flag = OPTYPE_REGISTER | OPTYPE_UNDO;

	/* properties */
	RNA_def_boolean(ot->srna, "as_png", 0, "Pack As PNG", "Pack image as lossless PNG");
}

/********************* unpack operator *********************/

static int image_unpack_exec(bContext *C, wmOperator *op)
{
	Image *ima = CTX_data_edit_image(C);
	int method = RNA_enum_get(op->ptr, "method");

	/* find the suppplied image by name */
	if (RNA_struct_property_is_set(op->ptr, "id")) {
		char imaname[MAX_ID_NAME - 2];
		RNA_string_get(op->ptr, "id", imaname);
		ima = BLI_findstring(&CTX_data_main(C)->image, imaname, offsetof(ID, name) + 2);
		if (!ima) ima = CTX_data_edit_image(C);
	}
	
	if (!ima || !BKE_image_has_packedfile(ima))
		return OPERATOR_CANCELLED;

	if (ima->source == IMA_SRC_SEQUENCE || ima->source == IMA_SRC_MOVIE) {
		BKE_report(op->reports, RPT_ERROR, "Unpacking movies or image sequences not supported");
		return OPERATOR_CANCELLED;
	}

	if (G.fileflags & G_AUTOPACK)
		BKE_report(op->reports, RPT_WARNING, "AutoPack is enabled, so image will be packed again on file save");
	
	/* XXX unpackImage frees image buffers */
	ED_preview_kill_jobs(CTX_wm_manager(C), CTX_data_main(C));
	
	unpackImage(op->reports, ima, method);
	
	WM_event_add_notifier(C, NC_IMAGE | NA_EDITED, ima);

	return OPERATOR_FINISHED;
}

static int image_unpack_invoke(bContext *C, wmOperator *op, const wmEvent *UNUSED(event))
{
	Image *ima = CTX_data_edit_image(C);

	if (RNA_struct_property_is_set(op->ptr, "id"))
		return image_unpack_exec(C, op);
		
	if (!ima || !BKE_image_has_packedfile(ima))
		return OPERATOR_CANCELLED;

	if (ima->source == IMA_SRC_SEQUENCE || ima->source == IMA_SRC_MOVIE) {
		BKE_report(op->reports, RPT_ERROR, "Unpacking movies or image sequences not supported");
		return OPERATOR_CANCELLED;
	}

	if (G.fileflags & G_AUTOPACK)
		BKE_report(op->reports, RPT_WARNING, "AutoPack is enabled, so image will be packed again on file save");

	unpack_menu(C, "IMAGE_OT_unpack", ima->id.name + 2, ima->name, "textures", BKE_image_has_packedfile(ima) ? ((ImagePackedFile *)ima->packedfiles.first)->packedfile : NULL);

	return OPERATOR_FINISHED;
}

void IMAGE_OT_unpack(wmOperatorType *ot)
{
	/* identifiers */
	ot->name = "Unpack Image";
	ot->description = "Unpack Image\nSave an image packed in the .blend file to disk"; 
	ot->idname = "IMAGE_OT_unpack";
	
	/* api callbacks */
	ot->exec = image_unpack_exec;
	ot->invoke = image_unpack_invoke;

	/* flags */
	ot->flag = OPTYPE_REGISTER | OPTYPE_UNDO;
	
	/* properties */
	RNA_def_enum(ot->srna, "method", rna_enum_unpack_method_items, PF_USE_LOCAL, "Method", "How to unpack");
	RNA_def_string(ot->srna, "id", NULL, MAX_ID_NAME - 2, "Image Name", "Image data-block name to unpack"); /* XXX, weark!, will fail with library, name collisions */
}

/******************** sample image operator ********************/

typedef struct ImageSampleInfo {
	ARegionType *art;
	void *draw_handle;
	int x, y;
	int channels;

	unsigned char col[4];
	float colf[4];
	float linearcol[4];
	int z;
	float zf;

	unsigned char *colp;
	const float *colfp;
	int *zp;
	float *zfp;

	bool draw;
	bool color_manage;
	int use_default_view;
} ImageSampleInfo;

static void image_sample_draw(const bContext *C, ARegion *ar, void *arg_info)
{
	ImageSampleInfo *info = arg_info;
	if (info->draw) {
		Scene *scene = CTX_data_scene(C);

		ED_image_draw_info(scene, ar, info->color_manage, info->use_default_view, info->channels,
		                   info->x, info->y, info->colp, info->colfp, info->linearcol, info->zp, info->zfp);
	}
}

/* Returns color in the display space, matching ED_space_node_color_sample(). */
bool ED_space_image_color_sample(Scene *scene, SpaceImage *sima, ARegion *ar, int mval[2], float r_col[3])
{
	const char *display_device = scene->display_settings.display_device;
	struct ColorManagedDisplay *display = IMB_colormanagement_display_get_named(display_device);
	void *lock;
	ImBuf *ibuf = ED_space_image_acquire_buffer(sima, &lock);
	float fx, fy;
	bool ret = false;

	if (ibuf == NULL) {
		ED_space_image_release_buffer(sima, ibuf, lock);
		return false;
	}

	UI_view2d_region_to_view(&ar->v2d, mval[0], mval[1], &fx, &fy);

	if (fx >= 0.0f && fy >= 0.0f && fx < 1.0f && fy < 1.0f) {
		const float *fp;
		unsigned char *cp;
		int x = (int)(fx * ibuf->x), y = (int)(fy * ibuf->y);

		CLAMP(x, 0, ibuf->x - 1);
		CLAMP(y, 0, ibuf->y - 1);

		if (ibuf->rect_float) {
			fp = (ibuf->rect_float + (ibuf->channels) * (y * ibuf->x + x));
			copy_v3_v3(r_col, fp);
			ret = true;
		}
		else if (ibuf->rect) {
			cp = (unsigned char *)(ibuf->rect + y * ibuf->x + x);
			rgb_uchar_to_float(r_col, cp);
			IMB_colormanagement_colorspace_to_scene_linear_v3(r_col, ibuf->rect_colorspace);
			ret = true;
		}
	}

	if (ret) {
		IMB_colormanagement_scene_linear_to_display_v3(r_col, display);
	}

	ED_space_image_release_buffer(sima, ibuf, lock);
	return ret;
}

static void image_sample_apply(bContext *C, wmOperator *op, const wmEvent *event)
{
	SpaceImage *sima = CTX_wm_space_image(C);
	ARegion *ar = CTX_wm_region(C);
	void *lock;
	ImBuf *ibuf = ED_space_image_acquire_buffer(sima, &lock);
	ImageSampleInfo *info = op->customdata;
	float fx, fy;
	Scene *scene = CTX_data_scene(C);
	CurveMapping *curve_mapping = scene->view_settings.curve_mapping;

	if (ibuf == NULL) {
		ED_space_image_release_buffer(sima, ibuf, lock);
		info->draw = false;
		return;
	}

	UI_view2d_region_to_view(&ar->v2d, event->mval[0], event->mval[1], &fx, &fy);

	if (fx >= 0.0f && fy >= 0.0f && fx < 1.0f && fy < 1.0f) {
		const float *fp;
		unsigned char *cp;
		int x = (int)(fx * ibuf->x), y = (int)(fy * ibuf->y);
		Image *image = ED_space_image(sima);

		CLAMP(x, 0, ibuf->x - 1);
		CLAMP(y, 0, ibuf->y - 1);

		info->x = x;
		info->y = y;
		info->draw = true;
		info->channels = ibuf->channels;

		info->colp = NULL;
		info->colfp = NULL;
		info->zp = NULL;
		info->zfp = NULL;

		info->use_default_view = (image->flag & IMA_VIEW_AS_RENDER) ? false : true;

		if (ibuf->rect) {
			cp = (unsigned char *)(ibuf->rect + y * ibuf->x + x);

			info->col[0] = cp[0];
			info->col[1] = cp[1];
			info->col[2] = cp[2];
			info->col[3] = cp[3];
			info->colp = info->col;

			info->colf[0] = (float)cp[0] / 255.0f;
			info->colf[1] = (float)cp[1] / 255.0f;
			info->colf[2] = (float)cp[2] / 255.0f;
			info->colf[3] = (float)cp[3] / 255.0f;
			info->colfp = info->colf;

			copy_v4_v4(info->linearcol, info->colf);
			IMB_colormanagement_colorspace_to_scene_linear_v4(info->linearcol, false, ibuf->rect_colorspace);

			info->color_manage = true;
		}
		if (ibuf->rect_float) {
			fp = (ibuf->rect_float + (ibuf->channels) * (y * ibuf->x + x));

			if (ibuf->channels == 4) {
				info->colf[0] = fp[0];
				info->colf[1] = fp[1];
				info->colf[2] = fp[2];
				info->colf[3] = fp[3];
			}
			else if (ibuf->channels == 3) {
				info->colf[0] = fp[0];
				info->colf[1] = fp[1];
				info->colf[2] = fp[2];
				info->colf[3] = 1.0f;
			}
			else {
				info->colf[0] = fp[0];
				info->colf[1] = fp[0];
				info->colf[2] = fp[0];
				info->colf[3] = 1.0f;
			}
			info->colfp = info->colf;

			copy_v4_v4(info->linearcol, info->colf);

			info->color_manage = true;
		}

		if (ibuf->zbuf) {
			info->z = ibuf->zbuf[y * ibuf->x + x];
			info->zp = &info->z;
			if (ibuf->zbuf == (int *)ibuf->rect) {
				info->colp = NULL;
			}
		}
		if (ibuf->zbuf_float) {
			info->zf = ibuf->zbuf_float[y * ibuf->x + x];
			info->zfp = &info->zf;
			if (ibuf->zbuf_float == ibuf->rect_float) {
				info->colfp = NULL;
			}
		}

		if (curve_mapping && ibuf->channels == 4) {
			/* we reuse this callback for set curves point operators */
			if (RNA_struct_find_property(op->ptr, "point")) {
				int point = RNA_enum_get(op->ptr, "point");

				if (point == 1) {
					curvemapping_set_black_white(curve_mapping, NULL, info->linearcol);
				}
				else if (point == 0) {
					curvemapping_set_black_white(curve_mapping, info->linearcol, NULL);
				}
				WM_event_add_notifier(C, NC_WINDOW, NULL);
			}
		}

		// XXX node curve integration ..
#if 0
		{
			ScrArea *sa, *cur = curarea;
			
			node_curvemap_sample(fp);   /* sends global to node editor */
			for (sa = G.curscreen->areabase.first; sa; sa = sa->next) {
				if (sa->spacetype == SPACE_NODE) {
					areawinset(sa->win);
					scrarea_do_windraw(sa);
				}
			}
			node_curvemap_sample(NULL);     /* clears global in node editor */
			curarea = cur;
		}
#endif
	}
	else {
		info->draw = 0;
	}

	ED_space_image_release_buffer(sima, ibuf, lock);
	ED_area_tag_redraw(CTX_wm_area(C));
}

static void image_sample_exit(bContext *C, wmOperator *op)
{
	ImageSampleInfo *info = op->customdata;

	ED_region_draw_cb_exit(info->art, info->draw_handle);
	ED_area_tag_redraw(CTX_wm_area(C));
	MEM_freeN(info);
}

static int image_sample_invoke(bContext *C, wmOperator *op, const wmEvent *event)
{
	SpaceImage *sima = CTX_wm_space_image(C);
	ARegion *ar = CTX_wm_region(C);
	ImageSampleInfo *info;

	if (ar->regiontype == RGN_TYPE_WINDOW) {
		if (event->mval[1] <= 16 && ED_space_image_show_cache(sima)) {
			return OPERATOR_PASS_THROUGH;
		}
	}

	if (!ED_space_image_has_buffer(sima))
		return OPERATOR_CANCELLED;
	
	info = MEM_callocN(sizeof(ImageSampleInfo), "ImageSampleInfo");
	info->art = ar->type;
	info->draw_handle = ED_region_draw_cb_activate(ar->type, image_sample_draw, info, REGION_DRAW_POST_PIXEL);
	op->customdata = info;

	image_sample_apply(C, op, event);

	WM_event_add_modal_handler(C, op);

	return OPERATOR_RUNNING_MODAL;
}

static int image_sample_modal(bContext *C, wmOperator *op, const wmEvent *event)
{
	switch (event->type) {
		case LEFTMOUSE:
		case RIGHTMOUSE: // XXX hardcoded
			if (event->val == KM_RELEASE) {
				image_sample_exit(C, op);
				return OPERATOR_CANCELLED;
			}
			break;
		case MOUSEMOVE:
			image_sample_apply(C, op, event);
			break;
	}

	return OPERATOR_RUNNING_MODAL;
}

static void image_sample_cancel(bContext *C, wmOperator *op)
{
	image_sample_exit(C, op);
}

void IMAGE_OT_sample(wmOperatorType *ot)
{
	/* identifiers */
	ot->name = "Sample Color";
	ot->idname = "IMAGE_OT_sample";
	ot->description = "Sample Color\nUse mouse to sample a color in current image";
	
	/* api callbacks */
	ot->invoke = image_sample_invoke;
	ot->modal = image_sample_modal;
	ot->cancel = image_sample_cancel;
	ot->poll = image_sample_poll;

	/* flags */
	ot->flag = OPTYPE_BLOCKING;
}

/******************** sample line operator ********************/
static int image_sample_line_exec(bContext *C, wmOperator *op)
{
	SpaceImage *sima = CTX_wm_space_image(C);
	ARegion *ar = CTX_wm_region(C);
	Scene *scene = CTX_data_scene(C);

	int x_start = RNA_int_get(op->ptr, "xstart");
	int y_start = RNA_int_get(op->ptr, "ystart");
	int x_end = RNA_int_get(op->ptr, "xend");
	int y_end = RNA_int_get(op->ptr, "yend");
	
	void *lock;
	ImBuf *ibuf = ED_space_image_acquire_buffer(sima, &lock);
	Histogram *hist = &sima->sample_line_hist;
	
	float x1f, y1f, x2f, y2f;
	
	if (ibuf == NULL) {
		ED_space_image_release_buffer(sima, ibuf, lock);
		return OPERATOR_CANCELLED;
	}
	/* hmmmm */
	if (ibuf->channels < 3) {
		ED_space_image_release_buffer(sima, ibuf, lock);
		return OPERATOR_CANCELLED;
	}
	
	UI_view2d_region_to_view(&ar->v2d, x_start, y_start, &x1f, &y1f);
	UI_view2d_region_to_view(&ar->v2d, x_end, y_end, &x2f, &y2f);

	hist->co[0][0] = x1f;
	hist->co[0][1] = y1f;
	hist->co[1][0] = x2f;
	hist->co[1][1] = y2f;

	/* enable line drawing */
	hist->flag |= HISTO_FLAG_SAMPLELINE;

	BKE_histogram_update_sample_line(hist, ibuf, &scene->view_settings, &scene->display_settings);
	
	/* reset y zoom */
	hist->ymax = 1.0f;

	ED_space_image_release_buffer(sima, ibuf, lock);
	
	ED_area_tag_redraw(CTX_wm_area(C));
	
	return OPERATOR_FINISHED;
}

static int image_sample_line_invoke(bContext *C, wmOperator *op, const wmEvent *event)
{
	SpaceImage *sima = CTX_wm_space_image(C);

	Histogram *hist = &sima->sample_line_hist;
	hist->flag &= ~HISTO_FLAG_SAMPLELINE;

	if (!ED_space_image_has_buffer(sima))
		return OPERATOR_CANCELLED;
	
	return WM_gesture_straightline_invoke(C, op, event);
}

void IMAGE_OT_sample_line(wmOperatorType *ot)
{
	/* identifiers */
	ot->name = "Sample Line";
	ot->idname = "IMAGE_OT_sample_line";
	ot->description = "Sample Line\nSample a line and show it in Scope panels";
	
	/* api callbacks */
	ot->invoke = image_sample_line_invoke;
	ot->modal = WM_gesture_straightline_modal;
	ot->exec = image_sample_line_exec;
	ot->poll = space_image_main_region_poll;
	ot->cancel = WM_gesture_straightline_cancel;
	
	/* flags */
	ot->flag = 0; /* no undo/register since this operates on the space */
	
	WM_operator_properties_gesture_straightline(ot, CURSOR_EDIT);
}

/******************** set curve point operator ********************/

void IMAGE_OT_curves_point_set(wmOperatorType *ot)
{
	static EnumPropertyItem point_items[] = {
		{0, "BLACK_POINT", 0, "Black Point", ""},
		{1, "WHITE_POINT", 0, "White Point", ""},
		{0, NULL, 0, NULL, NULL}
	};

	/* identifiers */
	ot->name = "Set Curves Point";
	ot->idname = "IMAGE_OT_curves_point_set";
	ot->description = "Set Curves Point\nSet black point or white point for curves";

	/* flags */
	ot->flag = OPTYPE_REGISTER | OPTYPE_UNDO;
	
	/* api callbacks */
	ot->invoke = image_sample_invoke;
	ot->modal = image_sample_modal;
	ot->cancel = image_sample_cancel;
	ot->poll = space_image_main_area_not_uv_brush_poll;

	/* properties */
	RNA_def_enum(ot->srna, "point", point_items, 0, "Point", "Point\nSet black point or white point for curves");
}

#if 0 /* Not ported to 2.5x yet */
/******************** record composite operator *********************/

typedef struct RecordCompositeData {
	wmTimer *timer;
	int old_cfra;
	int sfra, efra;
} RecordCompositeData;

static int image_record_composite_apply(bContext *C, wmOperator *op)
{
	SpaceImage *sima = CTX_wm_space_image(C);
	RecordCompositeData *rcd = op->customdata;
	Scene *scene = CTX_data_scene(C);
	ImBuf *ibuf;
	
	WM_cursor_time(CTX_wm_window(C), scene->r.cfra);

	// XXX scene->nodetree->test_break = BKE_blender_test_break;
	// XXX scene->nodetree->test_break = NULL;
	
	BKE_image_all_free_anim_ibufs(scene->r.cfra);
	ntreeCompositTagAnimated(scene->nodetree);
	ntreeCompositExecTree(scene->nodetree, &scene->r, 0, scene->r.cfra != rcd->old_cfra,
	                      &scene->view_settings, &scene->display_settings);  /* 1 is no previews */

	ED_area_tag_redraw(CTX_wm_area(C));
	
	ibuf = BKE_image_acquire_ibuf(sima->image, &sima->iuser, NULL);
	/* save memory in flipbooks */
	if (ibuf)
		imb_freerectfloatImBuf(ibuf);

	BKE_image_release_ibuf(sima->image, ibuf, NULL);

	scene->r.cfra++;

	return (scene->r.cfra <= rcd->efra);
}

static int image_record_composite_init(bContext *C, wmOperator *op)
{
	SpaceImage *sima = CTX_wm_space_image(C);
	Scene *scene = CTX_data_scene(C);
	RecordCompositeData *rcd;

	if (sima->iuser.frames < 2)
		return 0;
	if (scene->nodetree == NULL)
		return 0;
	
	op->customdata = rcd = MEM_callocN(sizeof(RecordCompositeData), "ImageRecordCompositeData");

	rcd->old_cfra = scene->r.cfra;
	rcd->sfra = sima->iuser.sfra;
	rcd->efra = sima->iuser.sfra + sima->iuser.frames - 1;
	scene->r.cfra = rcd->sfra;

	return 1;
}

static void image_record_composite_exit(bContext *C, wmOperator *op)
{
	Scene *scene = CTX_data_scene(C);
	SpaceImage *sima = CTX_wm_space_image(C);
	RecordCompositeData *rcd = op->customdata;

	scene->r.cfra = rcd->old_cfra;

	WM_cursor_modal_restore(CTX_wm_window(C));

	if (rcd->timer)
		WM_event_remove_timer(CTX_wm_manager(C), CTX_wm_window(C), rcd->timer);

	WM_event_add_notifier(C, NC_IMAGE | NA_EDITED, sima->image);

	// XXX play_anim(0);
	// XXX allqueue(REDRAWNODE, 1);

	MEM_freeN(rcd);
}

static int image_record_composite_exec(bContext *C, wmOperator *op)
{
	if (!image_record_composite_init(C, op))
		return OPERATOR_CANCELLED;
	
	while (image_record_composite_apply(C, op)) {}
	
	image_record_composite_exit(C, op);
	
	return OPERATOR_FINISHED;
}

static int image_record_composite_invoke(bContext *C, wmOperator *op, const wmEvent *UNUSED(event))
{
	RecordCompositeData *rcd;
	
	if (!image_record_composite_init(C, op))
		return OPERATOR_CANCELLED;

	rcd = op->customdata;
	rcd->timer = WM_event_add_timer(CTX_wm_manager(C), CTX_wm_window(C), TIMER, 0.0f);
	WM_event_add_modal_handler(C, op);

	if (!image_record_composite_apply(C, op))
		return OPERATOR_FINISHED;

	return OPERATOR_RUNNING_MODAL;
}

static int image_record_composite_modal(bContext *C, wmOperator *op, const wmEvent *event)
{
	RecordCompositeData *rcd = op->customdata;

	switch (event->type) {
		case TIMER:
			if (rcd->timer == event->customdata) {
				if (!image_record_composite_apply(C, op)) {
					image_record_composite_exit(C, op);
					return OPERATOR_FINISHED;
				}
			}
			break;
		case ESCKEY:
			image_record_composite_exit(C, op);
			return OPERATOR_FINISHED;
	}

	return OPERATOR_RUNNING_MODAL;
}

static void image_record_composite_cancel(bContext *C, wmOperator *op)
{
	image_record_composite_exit(C, op);
	return OPERATOR_CANCELLED;
}

void IMAGE_OT_record_composite(wmOperatorType *ot)
{
	/* identifiers */
	ot->name = "Record Composite";
	ot->idname = "IMAGE_OT_record_composite";
	
	/* api callbacks */
	ot->exec = image_record_composite_exec;
	ot->invoke = image_record_composite_invoke;
	ot->modal = image_record_composite_modal;
	ot->cancel = image_record_composite_cancel;
	ot->poll = space_image_buffer_exists_poll;
}

#endif

/********************* cycle render slot operator *********************/

static int image_cycle_render_slot_poll(bContext *C)
{
	Image *ima = CTX_data_edit_image(C);

	return (ima && ima->type == IMA_TYPE_R_RESULT);
}

static int image_cycle_render_slot_exec(bContext *C, wmOperator *op)
{
	Image *ima = CTX_data_edit_image(C);
	const int direction = RNA_boolean_get(op->ptr, "reverse") ? -1 : 1;

	if (!ED_image_slot_cycle(ima, direction)) {
		return OPERATOR_CANCELLED;
	}

	WM_event_add_notifier(C, NC_IMAGE | ND_DRAW, NULL);

	/* no undo push for browsing existing */
	if (ima->renders[ima->render_slot] || ima->render_slot == ima->last_render_slot)
		return OPERATOR_CANCELLED;
	
	return OPERATOR_FINISHED;
}

void IMAGE_OT_cycle_render_slot(wmOperatorType *ot)
{
	/* identifiers */
	ot->name = "Cycle Render Slot";
	ot->idname = "IMAGE_OT_cycle_render_slot";
	ot->description = "Cycle Render Slot\nCycle through all non-void render slots";
	
	/* api callbacks */
	ot->exec = image_cycle_render_slot_exec;
	ot->poll = image_cycle_render_slot_poll;

	/* flags */
	ot->flag = OPTYPE_REGISTER;

	RNA_def_boolean(ot->srna, "reverse", 0, "Cycle in Reverse", "");
}

/********************** change frame operator *********************/

static int change_frame_poll(bContext *C)
{
	/* prevent changes during render */
	if (G.is_rendering)
		return 0;

	return space_image_main_region_poll(C);
}

static void change_frame_apply(bContext *C, wmOperator *op)
{
	Scene *scene = CTX_data_scene(C);

	/* set the new frame number */
	CFRA = RNA_int_get(op->ptr, "frame");
	FRAMENUMBER_MIN_CLAMP(CFRA);
	SUBFRA = 0.0f;

	/* do updates */
	BKE_sound_seek_scene(CTX_data_main(C), scene);
	WM_event_add_notifier(C, NC_SCENE | ND_FRAME, scene);
}

static int change_frame_exec(bContext *C, wmOperator *op)
{
	change_frame_apply(C, op);

	return OPERATOR_FINISHED;
}

static int frame_from_event(bContext *C, const wmEvent *event)
{
	ARegion *ar = CTX_wm_region(C);
	Scene *scene = CTX_data_scene(C);
	int framenr = 0;

	if (ar->regiontype == RGN_TYPE_WINDOW) {
		float sfra = SFRA, efra = EFRA, framelen = ar->winx / (efra - sfra + 1);

		framenr = sfra + event->mval[0] / framelen;
	}
	else {
		float viewx, viewy;

		UI_view2d_region_to_view(&ar->v2d, event->mval[0], event->mval[1], &viewx, &viewy);

		framenr = iroundf(viewx);
	}

	return framenr;
}

static int change_frame_invoke(bContext *C, wmOperator *op, const wmEvent *event)
{
	ARegion *ar = CTX_wm_region(C);

	if (ar->regiontype == RGN_TYPE_WINDOW) {
		SpaceImage *sima = CTX_wm_space_image(C);
		if (event->mval[1] > 16 || !ED_space_image_show_cache(sima)) {
			return OPERATOR_PASS_THROUGH;
		}
	}

	RNA_int_set(op->ptr, "frame", frame_from_event(C, event));

	change_frame_apply(C, op);

	/* add temp handler */
	WM_event_add_modal_handler(C, op);

	return OPERATOR_RUNNING_MODAL;
}

static int change_frame_modal(bContext *C, wmOperator *op, const wmEvent *event)
{
	switch (event->type) {
		case ESCKEY:
			return OPERATOR_FINISHED;

		case MOUSEMOVE:
			RNA_int_set(op->ptr, "frame", frame_from_event(C, event));
			change_frame_apply(C, op);
			break;

		case LEFTMOUSE:
		case RIGHTMOUSE:
			if (event->val == KM_RELEASE)
				return OPERATOR_FINISHED;
			break;
	}

	return OPERATOR_RUNNING_MODAL;
}

void IMAGE_OT_change_frame(wmOperatorType *ot)
{
	/* identifiers */
	ot->name = "Change Frame";
	ot->idname = "IMAGE_OT_change_frame";
	ot->description = "Change Frame\nInteractively change the current frame number";

	/* api callbacks */
	ot->exec = change_frame_exec;
	ot->invoke = change_frame_invoke;
	ot->modal = change_frame_modal;
	ot->poll = change_frame_poll;

	/* flags */
	ot->flag = OPTYPE_BLOCKING | OPTYPE_UNDO;

	/* rna */
	RNA_def_int(ot->srna, "frame", 0, MINAFRAME, MAXFRAME, "Frame", "", MINAFRAME, MAXFRAME);
}

/* Reload cached render results... */
/* goes over all scenes, reads render layers */
static int image_read_renderlayers_exec(bContext *C, wmOperator *UNUSED(op))
{
	Scene *scene = CTX_data_scene(C);
	SpaceImage *sima = CTX_wm_space_image(C);
	Image *ima;

	ima = BKE_image_verify_viewer(IMA_TYPE_R_RESULT, "Render Result");
	if (sima->image == NULL) {
		ED_space_image_set(sima, scene, NULL, ima);
	}

	RE_ReadRenderResult(scene, scene);

	WM_event_add_notifier(C, NC_IMAGE | NA_EDITED, ima);
	return OPERATOR_FINISHED;
}

void IMAGE_OT_read_renderlayers(wmOperatorType *ot)
{
	ot->name = "Read Render Layers";
	ot->idname = "IMAGE_OT_read_renderlayers";
	ot->description = "Read Render Layers\nRead all the current scene's render layers from cache, as needed";

	ot->poll = space_image_main_region_poll;
	ot->exec = image_read_renderlayers_exec;

	/* flags */
	ot->flag = 0;
}

/* ********************* Render border operator ****************** */

static int render_border_exec(bContext *C, wmOperator *op)
{
	ARegion *ar = CTX_wm_region(C);
	Scene *scene = CTX_data_scene(C);
	Render *re = RE_GetRender(scene->id.name);
	RenderData *rd;
	rctf border;

	if (re == NULL) {
		/* Shouldn't happen, but better be safe close to the release. */
		return OPERATOR_CANCELLED;
	}

	rd = RE_engine_get_render_data(re);
	if ((rd->mode & (R_BORDER | R_CROP)) == (R_BORDER | R_CROP)) {
		BKE_report(op->reports, RPT_INFO, "Can not set border from a cropped render");
		return OPERATOR_CANCELLED;
	}

	/* get rectangle from operator */
	WM_operator_properties_border_to_rctf(op, &border);
	UI_view2d_region_to_view_rctf(&ar->v2d, &border, &border);

	/* actually set border */
	CLAMP(border.xmin, 0.0f, 1.0f);
	CLAMP(border.ymin, 0.0f, 1.0f);
	CLAMP(border.xmax, 0.0f, 1.0f);
	CLAMP(border.ymax, 0.0f, 1.0f);
	scene->r.border = border;

	/* drawing a border surrounding the entire camera view switches off border rendering
	 * or the border covers no pixels */
	if ((border.xmin <= 0.0f && border.xmax >= 1.0f &&
	     border.ymin <= 0.0f && border.ymax >= 1.0f) ||
	    (border.xmin == border.xmax || border.ymin == border.ymax))
	{
		scene->r.mode &= ~R_BORDER;
	}
	else {
		scene->r.mode |= R_BORDER;
	}

	WM_event_add_notifier(C, NC_SCENE | ND_RENDER_OPTIONS, NULL);

	return OPERATOR_FINISHED;

}

void IMAGE_OT_render_border(wmOperatorType *ot)
{
	/* identifiers */
	ot->name = "Render Border";
	//ot->description = "Set the boundaries of the border render and enable border render"; // It is called Tooltip, not Confusetip
	ot->description = "Render Border\nDraw a rectangle to render a portion of the Image";
	ot->idname = "IMAGE_OT_render_border";

	/* api callbacks */
	ot->invoke = WM_border_select_invoke;
	ot->exec = render_border_exec;
	ot->modal = WM_border_select_modal;
	ot->cancel = WM_border_select_cancel;
	ot->poll = image_cycle_render_slot_poll;

	/* flags */
	ot->flag = OPTYPE_REGISTER | OPTYPE_UNDO;

	/* rna */
	WM_operator_properties_border(ot);
}

/* ********************* Clear render border operator ****************** */

static int clear_render_border_exec(bContext *C, wmOperator *UNUSED(op))
{
	Scene *scene = CTX_data_scene(C);
	scene->r.mode &= ~R_BORDER;
	WM_event_add_notifier(C, NC_SCENE | ND_RENDER_OPTIONS, NULL);
	BLI_rctf_init(&scene->r.border, 0.0f, 1.0f, 0.0f, 1.0f);
	return OPERATOR_FINISHED;

}

void IMAGE_OT_clear_render_border(wmOperatorType *ot)
{
	/* identifiers */
<<<<<<< HEAD
	ot->name = "Render Border";
	// ot->description = "Clear the boundaries of the border render and disable border render"; // It is called Tooltip, not Confusetip
	ot->description = "Render Border\nRemoves an existing Render border"; // Short, pregnant, working. And UNDERSTANDABLE! That's how a tooltip should look like.
=======
	ot->name = "Clear Render Border";
	ot->description = "Clear the boundaries of the border render and disable border render";
>>>>>>> b76dbf5e
	ot->idname = "IMAGE_OT_clear_render_border";

	/* api callbacks */
	ot->exec = clear_render_border_exec;
	ot->poll = image_cycle_render_slot_poll;

	/* flags */
	ot->flag = OPTYPE_REGISTER | OPTYPE_UNDO;
}<|MERGE_RESOLUTION|>--- conflicted
+++ resolved
@@ -423,7 +423,7 @@
 	/* identifiers */
 	ot->name = "View Pan";
 	ot->idname = "IMAGE_OT_view_pan";
-	ot->description = "View Pan\nPan the view";
+	ot->description = "Pan the view";
 	
 	/* api callbacks */
 	ot->exec = image_view_pan_exec;
@@ -437,7 +437,7 @@
 	
 	/* properties */
 	RNA_def_float_vector(ot->srna, "offset", 2, NULL, -FLT_MAX, FLT_MAX,
-	                     "Offset", "Offset\nOffset in floating point units, 1.0 is the width and height of the image", -FLT_MAX, FLT_MAX);
+	                     "Offset", "Offset in floating point units, 1.0 is the width and height of the image", -FLT_MAX, FLT_MAX);
 }
 
 /********************** view zoom operator *********************/
@@ -639,7 +639,7 @@
 	/* identifiers */
 	ot->name = "View Zoom";
 	ot->idname = "IMAGE_OT_view_zoom";
-	ot->description = "View Zoom\nZoom in/out the image";
+	ot->description = "Zoom in/out the image";
 	
 	/* api callbacks */
 	ot->exec = image_view_zoom_exec;
@@ -653,7 +653,7 @@
 	
 	/* properties */
 	prop = RNA_def_float(ot->srna, "factor", 0.0f, -FLT_MAX, FLT_MAX, "Factor",
-	                     "Factor\nZoom factor, values higher than 1.0 zoom in, lower values zoom out", -FLT_MAX, FLT_MAX);
+	                     "Zoom factor, values higher than 1.0 zoom in, lower values zoom out", -FLT_MAX, FLT_MAX);
 	RNA_def_property_flag(prop, PROP_HIDDEN);
 }
 
@@ -698,7 +698,7 @@
 	/* identifiers */
 	ot->name = "NDOF Pan/Zoom";
 	ot->idname = "IMAGE_OT_view_ndof";
-	ot->description = "NDOF Pan/Zoom\nUse a 3D mouse device to pan/zoom the view";
+	ot->description = "Use a 3D mouse device to pan/zoom the view";
 	
 	/* api callbacks */
 	ot->invoke = image_view_ndof_invoke;
@@ -771,7 +771,7 @@
 	/* identifiers */
 	ot->name = "View All";
 	ot->idname = "IMAGE_OT_view_all";
-	ot->description = "View All\nView the entire image";
+	ot->description = "View the entire image";
 	
 	/* api callbacks */
 	ot->exec = image_view_all_exec;
@@ -781,7 +781,7 @@
 	ot->flag = OPTYPE_LOCK_BYPASS;
 
 	/* properties */
-	prop = RNA_def_boolean(ot->srna, "fit_view", 0, "Fit View", "Fit View\nFit frame to the viewport");
+	prop = RNA_def_boolean(ot->srna, "fit_view", 0, "Fit View", "Fit frame to the viewport");
 	RNA_def_property_flag(prop, PROP_SKIP_SAVE);
 }
 
@@ -840,7 +840,7 @@
 	/* identifiers */
 	ot->name = "View Center";
 	ot->idname = "IMAGE_OT_view_selected";
-	ot->description = "View Center\nView all selected UVs";
+	ot->description = "View all selected UVs";
 	
 	/* api callbacks */
 	ot->exec = image_view_selected_exec;
@@ -882,7 +882,7 @@
 	/* identifiers */
 	ot->name = "View Zoom In";
 	ot->idname = "IMAGE_OT_view_zoom_in";
-	ot->description = "View Zoom In\nZoom in the image (centered around 2D cursor)";
+	ot->description = "Zoom in the image (centered around 2D cursor)";
 	
 	/* api callbacks */
 	ot->invoke = image_view_zoom_in_invoke;
@@ -894,7 +894,7 @@
 
 	/* properties */
 	prop = RNA_def_float_vector(ot->srna, "location", 2, NULL, -FLT_MAX, FLT_MAX,
-	                            "Location", "Location\nCursor location in screen coordinates", -10.0f, 10.0f);
+	                            "Location", "Cursor location in screen coordinates", -10.0f, 10.0f);
 	RNA_def_property_flag(prop, PROP_HIDDEN);
 }
 
@@ -931,7 +931,7 @@
 	/* identifiers */
 	ot->name = "View Zoom Out";
 	ot->idname = "IMAGE_OT_view_zoom_out";
-	ot->description = "View Zoom Out\nZoom out the image (centered around 2D cursor)";
+	ot->description = "Zoom out the image (centered around 2D cursor)";
 	
 	/* api callbacks */
 	ot->invoke = image_view_zoom_out_invoke;
@@ -943,7 +943,7 @@
 
 	/* properties */
 	prop = RNA_def_float_vector(ot->srna, "location", 2, NULL, -FLT_MAX, FLT_MAX,
-	                            "Location", "Location\nCursor location in screen coordinates", -10.0f, 10.0f);
+	                            "Location", "Cursor location in screen coordinates", -10.0f, 10.0f);
 	RNA_def_property_flag(prop, PROP_HIDDEN);
 }
 
@@ -979,7 +979,7 @@
 	/* identifiers */
 	ot->name = "View Zoom Ratio";
 	ot->idname = "IMAGE_OT_view_zoom_ratio";
-	ot->description = "View Zoom Ratio\nSet zoom ratio of the view";
+	ot->description = "Set zoom ratio of the view";
 	
 	/* api callbacks */
 	ot->exec = image_view_zoom_ratio_exec;
@@ -990,7 +990,7 @@
 
 	/* properties */
 	RNA_def_float(ot->srna, "ratio", 0.0f, -FLT_MAX, FLT_MAX,
-	              "Ratio", "Ratio\nZoom ratio, 1.0 is 1:1, higher is zoomed in, lower is zoomed out", -FLT_MAX, FLT_MAX);
+	              "Ratio", "Zoom ratio, 1.0 is 1:1, higher is zoomed in, lower is zoomed out", -FLT_MAX, FLT_MAX);
 }
 
 /********************** view border-zoom operator *********************/
@@ -1272,15 +1272,10 @@
 		BLI_freelistN(&frame_ranges_all);
 	}
 	else {
-<<<<<<< HEAD
-		ima->flag &= ~IMA_USE_VIEWS;
-		BKE_image_free_views(ima);
-=======
 		/* for drag & drop etc. */
 		ima = image_open_single(
 		        op, filepath, bmain->name,
 		        is_relative_path, use_multiview, 1);
->>>>>>> b76dbf5e
 	}
 
 	if (ima == NULL) {
@@ -1436,7 +1431,7 @@
 {
 	/* identifiers */
 	ot->name = "Open Image";
-	ot->description = "Open Image\nOpen image";
+	ot->description = "Open image";
 	ot->idname = "IMAGE_OT_open";
 	
 	/* api callbacks */
@@ -1494,7 +1489,7 @@
 {
 	/* identifiers */
 	ot->name = "Match Movie Length";
-	ot->description = "Match Movie Length\nSet image's user's length to the one of this video";
+	ot->description = "Set image's user's length to the one of this video";
 	ot->idname = "IMAGE_OT_match_movie_length";
 	
 	/* api callbacks */
@@ -1562,7 +1557,7 @@
 	/* identifiers */
 	ot->name = "Replace Image";
 	ot->idname = "IMAGE_OT_replace";
-	ot->description = "Replace Image\nReplace current image by another one from disk";
+	ot->description = "Replace current image by another one from disk";
 	
 	/* api callbacks */
 	ot->exec = image_replace_exec;
@@ -2172,7 +2167,7 @@
 	/* identifiers */
 	ot->name = "Save As Image";
 	ot->idname = "IMAGE_OT_save_as";
-	ot->description = "Save As Image / a Copy\nSace as Image saves the image with another name and/or settings\n Save a Copy saves a copy of the current Image";
+	ot->description = "Save the image with another name and/or settings";
 	
 	/* api callbacks */
 	ot->exec = image_save_as_exec;
@@ -2226,7 +2221,7 @@
 	/* identifiers */
 	ot->name = "Save Image";
 	ot->idname = "IMAGE_OT_save";
-	ot->description = "Save Image\nSave the image with current name and settings";
+	ot->description = "Save the image with current name and settings";
 	
 	/* api callbacks */
 	ot->exec = image_save_exec;
@@ -2317,7 +2312,7 @@
 	/* identifiers */
 	ot->name = "Save Sequence";
 	ot->idname = "IMAGE_OT_save_sequence";
-	ot->description = "Save Sequence\nSave a sequence of images";
+	ot->description = "Save a sequence of images";
 	
 	/* api callbacks */
 	ot->exec = image_save_sequence_exec;
@@ -2354,7 +2349,7 @@
 	/* identifiers */
 	ot->name = "Reload Image";
 	ot->idname = "IMAGE_OT_reload";
-	ot->description = "Reload Image\nReload current image from disk";
+	ot->description = "Reload current image from disk";
 	
 	/* api callbacks */
 	ot->exec = image_reload_exec;
@@ -2554,7 +2549,7 @@
 	
 	/* identifiers */
 	ot->name = "New Image";
-	ot->description = "New Image\nCreate a new image";
+	ot->description = "Create a new image";
 	ot->idname = "IMAGE_OT_new";
 	
 	/* api callbacks */
@@ -2566,34 +2561,21 @@
 	ot->flag = OPTYPE_UNDO;
 
 	/* properties */
-<<<<<<< HEAD
-	RNA_def_string(ot->srna, "name", IMA_DEF_NAME, MAX_ID_NAME - 2, "Name", "Name\nImage datablock name");
-	prop = RNA_def_int(ot->srna, "width", 1024, 1, INT_MAX, "Width", "Width\nImage width", 1, 16384);
-=======
 	RNA_def_string(ot->srna, "name", IMA_DEF_NAME, MAX_ID_NAME - 2, "Name", "Image data-block name");
 	prop = RNA_def_int(ot->srna, "width", 1024, 1, INT_MAX, "Width", "Image width", 1, 16384);
->>>>>>> b76dbf5e
 	RNA_def_property_subtype(prop, PROP_PIXEL);
-	prop = RNA_def_int(ot->srna, "height", 1024, 1, INT_MAX, "Height", "Height\nImage height", 1, 16384);
+	prop = RNA_def_int(ot->srna, "height", 1024, 1, INT_MAX, "Height", "Image height", 1, 16384);
 	RNA_def_property_subtype(prop, PROP_PIXEL);
-	prop = RNA_def_float_color(ot->srna, "color", 4, NULL, 0.0f, FLT_MAX, "Color", "Color\nDefault fill color", 0.0f, 1.0f);
+	prop = RNA_def_float_color(ot->srna, "color", 4, NULL, 0.0f, FLT_MAX, "Color", "Default fill color", 0.0f, 1.0f);
 	RNA_def_property_subtype(prop, PROP_COLOR_GAMMA);
 	RNA_def_property_float_array_default(prop, default_color);
-<<<<<<< HEAD
-	RNA_def_boolean(ot->srna, "alpha", 1, "Alpha", "Alpha\nCreate an image with an alpha channel");
-	RNA_def_enum(ot->srna, "generated_type", image_generated_type_items, IMA_GENTYPE_BLANK,
-	             "Generated Type", "Generated Type\nFill the image with a grid for UV map testing");
-	RNA_def_boolean(ot->srna, "float", 0, "32 bit Float", "32 bit Float\nCreate image with 32 bit floating point bit depth");
-	prop = RNA_def_enum(ot->srna, "gen_context", gen_context_items, 0, "Gen Context", "Gen Context\nGeneration context");
-=======
 	RNA_def_boolean(ot->srna, "alpha", 1, "Alpha", "Create an image with an alpha channel");
 	RNA_def_enum(ot->srna, "generated_type", rna_enum_image_generated_type_items, IMA_GENTYPE_BLANK,
 	             "Generated Type", "Fill the image with a grid for UV map testing");
 	RNA_def_boolean(ot->srna, "float", 0, "32 bit Float", "Create image with 32 bit floating point bit depth");
 	prop = RNA_def_enum(ot->srna, "gen_context", gen_context_items, 0, "Gen Context", "Generation context");
->>>>>>> b76dbf5e
 	RNA_def_property_flag(prop, PROP_HIDDEN);
-	prop = RNA_def_boolean(ot->srna, "use_stereo_3d", 0, "Stereo 3D", "Stereo 3D\nCreate an image with left and right views");
+	prop = RNA_def_boolean(ot->srna, "use_stereo_3d", 0, "Stereo 3D", "Create an image with left and right views");
 	RNA_def_property_flag(prop, PROP_SKIP_SAVE | PROP_HIDDEN);
 }
 
@@ -2690,7 +2672,7 @@
 	/* identifiers */
 	ot->name = "Invert Channels";
 	ot->idname = "IMAGE_OT_invert";
-	ot->description = "Invert Channels\nInvert image's channels";
+	ot->description = "Invert image's channels";
 	
 	/* api callbacks */
 	ot->exec = image_invert_exec;
@@ -2791,7 +2773,7 @@
 {
 	/* identifiers */
 	ot->name = "Pack Image";
-	ot->description = "Pack Image\nPack an image as embedded data into the .blend file"; 
+	ot->description = "Pack an image as embedded data into the .blend file"; 
 	ot->idname = "IMAGE_OT_pack";
 	
 	/* api callbacks */
@@ -2868,7 +2850,7 @@
 {
 	/* identifiers */
 	ot->name = "Unpack Image";
-	ot->description = "Unpack Image\nSave an image packed in the .blend file to disk"; 
+	ot->description = "Save an image packed in the .blend file to disk"; 
 	ot->idname = "IMAGE_OT_unpack";
 	
 	/* api callbacks */
@@ -3171,7 +3153,7 @@
 	/* identifiers */
 	ot->name = "Sample Color";
 	ot->idname = "IMAGE_OT_sample";
-	ot->description = "Sample Color\nUse mouse to sample a color in current image";
+	ot->description = "Use mouse to sample a color in current image";
 	
 	/* api callbacks */
 	ot->invoke = image_sample_invoke;
@@ -3252,7 +3234,7 @@
 	/* identifiers */
 	ot->name = "Sample Line";
 	ot->idname = "IMAGE_OT_sample_line";
-	ot->description = "Sample Line\nSample a line and show it in Scope panels";
+	ot->description = "Sample a line and show it in Scope panels";
 	
 	/* api callbacks */
 	ot->invoke = image_sample_line_invoke;
@@ -3280,7 +3262,7 @@
 	/* identifiers */
 	ot->name = "Set Curves Point";
 	ot->idname = "IMAGE_OT_curves_point_set";
-	ot->description = "Set Curves Point\nSet black point or white point for curves";
+	ot->description = "Set black point or white point for curves";
 
 	/* flags */
 	ot->flag = OPTYPE_REGISTER | OPTYPE_UNDO;
@@ -3292,7 +3274,7 @@
 	ot->poll = space_image_main_area_not_uv_brush_poll;
 
 	/* properties */
-	RNA_def_enum(ot->srna, "point", point_items, 0, "Point", "Point\nSet black point or white point for curves");
+	RNA_def_enum(ot->srna, "point", point_items, 0, "Point", "Set black point or white point for curves");
 }
 
 #if 0 /* Not ported to 2.5x yet */
@@ -3481,7 +3463,7 @@
 	/* identifiers */
 	ot->name = "Cycle Render Slot";
 	ot->idname = "IMAGE_OT_cycle_render_slot";
-	ot->description = "Cycle Render Slot\nCycle through all non-void render slots";
+	ot->description = "Cycle through all non-void render slots";
 	
 	/* api callbacks */
 	ot->exec = image_cycle_render_slot_exec;
@@ -3594,7 +3576,7 @@
 	/* identifiers */
 	ot->name = "Change Frame";
 	ot->idname = "IMAGE_OT_change_frame";
-	ot->description = "Change Frame\nInteractively change the current frame number";
+	ot->description = "Interactively change the current frame number";
 
 	/* api callbacks */
 	ot->exec = change_frame_exec;
@@ -3632,7 +3614,7 @@
 {
 	ot->name = "Read Render Layers";
 	ot->idname = "IMAGE_OT_read_renderlayers";
-	ot->description = "Read Render Layers\nRead all the current scene's render layers from cache, as needed";
+	ot->description = "Read all the current scene's render layers from cache, as needed";
 
 	ot->poll = space_image_main_region_poll;
 	ot->exec = image_read_renderlayers_exec;
@@ -3695,8 +3677,7 @@
 {
 	/* identifiers */
 	ot->name = "Render Border";
-	//ot->description = "Set the boundaries of the border render and enable border render"; // It is called Tooltip, not Confusetip
-	ot->description = "Render Border\nDraw a rectangle to render a portion of the Image";
+	ot->description = "Set the boundaries of the border render and enable border render";
 	ot->idname = "IMAGE_OT_render_border";
 
 	/* api callbacks */
@@ -3728,14 +3709,8 @@
 void IMAGE_OT_clear_render_border(wmOperatorType *ot)
 {
 	/* identifiers */
-<<<<<<< HEAD
-	ot->name = "Render Border";
-	// ot->description = "Clear the boundaries of the border render and disable border render"; // It is called Tooltip, not Confusetip
-	ot->description = "Render Border\nRemoves an existing Render border"; // Short, pregnant, working. And UNDERSTANDABLE! That's how a tooltip should look like.
-=======
 	ot->name = "Clear Render Border";
 	ot->description = "Clear the boundaries of the border render and disable border render";
->>>>>>> b76dbf5e
 	ot->idname = "IMAGE_OT_clear_render_border";
 
 	/* api callbacks */
