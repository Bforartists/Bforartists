--- conflicted
+++ resolved
@@ -637,7 +637,7 @@
 	PropertyRNA *prop;
 
 	/* identifiers */
-	ot->name = "Zoom View";
+	ot->name = "View Zoom";
 	ot->idname = "IMAGE_OT_view_zoom";
 	ot->description = "View Zoom\nZoom in/out the image";
 
@@ -840,10 +840,10 @@
 void IMAGE_OT_view_selected(wmOperatorType *ot)
 {
 	/* identifiers */
-	ot->name = "View Selected";
+	ot->name = "View Center";
 	ot->idname = "IMAGE_OT_view_selected";
-	ot->description = "View Selected\nCenter view at all selected UVs";
-	
+	ot->description = "View Center\nView all selected UVs";
+
 	/* api callbacks */
 	ot->exec = image_view_selected_exec;
 	ot->poll = image_view_selected_poll;
@@ -3700,15 +3700,9 @@
 
 void IMAGE_OT_read_viewlayers(wmOperatorType *ot)
 {
-<<<<<<< HEAD
-	ot->name = "Read Render Layers";
-	ot->idname = "IMAGE_OT_read_renderlayers";
-	ot->description = "Read Render Layers\nRead all the current scene's render layers from cache, as needed";
-=======
 	ot->name = "Open Cached Render";
 	ot->idname = "IMAGE_OT_read_viewlayers";
-	ot->description = "Read all the current scene's view layers from cache, as needed";
->>>>>>> f2c69eec
+	ot->description = "Open Cached Render\nRead all the current scene's view layers from cache, as needed";
 
 	ot->poll = space_image_main_region_poll;
 	ot->exec = image_read_viewlayers_exec;
