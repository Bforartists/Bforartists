--- conflicted
+++ resolved
@@ -714,16 +714,15 @@
   ot->flag = OPTYPE_BLOCKING | OPTYPE_GRAB_CURSOR_XY | OPTYPE_LOCK_BYPASS;
 
   /* properties */
-  prop = RNA_def_float(
-      ot->srna,
-      "factor",
-      0.0f,
-      -FLT_MAX,
-      FLT_MAX,
-      "Factor",
-      "Factor\nZoom factor, values higher than 1.0 zoom in, lower values zoom out",
-      -FLT_MAX,
-      FLT_MAX);
+  prop = RNA_def_float(ot->srna,
+                       "factor",
+                       0.0f,
+                       -FLT_MAX,
+                       FLT_MAX,
+                       "Factor",
+                       "Factor\nZoom factor, values higher than 1.0 zoom in, lower values zoom out",
+                       -FLT_MAX,
+                       FLT_MAX);
   RNA_def_property_flag(prop, PROP_HIDDEN);
 
   WM_operator_properties_use_cursor_init(ot);
@@ -2637,34 +2636,23 @@
 #endif
 
   /* copy of WM_operator_props_dialog_popup() layout */
+
   /*bfa - new image dialog in uv editor*/
-
   uiLayoutSetPropSep(layout, true);
   uiLayoutSetPropDecorate(layout, false);
 
   col = uiLayoutColumn(layout, false);
-<<<<<<< HEAD
-  uiItemR(col, &ptr, "name", 0, NULL, ICON_NONE);
-  uiItemR(col, &ptr, "width", 0, NULL, ICON_NONE);
-  uiItemR(col, &ptr, "height", 0, NULL, ICON_NONE);
-  uiItemR(col, &ptr, "color", 0, NULL, ICON_NONE);
-  uiLayoutSetPropSep(col, false); /* bfa - use_property_split = False */
-  uiItemR(col, &ptr, "alpha", 0, NULL, ICON_NONE);
-  uiLayoutSetPropSep(col, true); /* bfa - use_property_split = True */
-  uiItemR(col, &ptr, "generated_type", 0, NULL, ICON_NONE);
-  uiLayoutSetPropSep(col, false); /* bfa - use_property_split = False */
-  uiItemR(col, &ptr, "float", 0, NULL, ICON_NONE);
-  uiItemR(col, &ptr, "tiled", 0, NULL, ICON_NONE);
-=======
   uiItemR(col, op->ptr, "name", 0, NULL, ICON_NONE);
   uiItemR(col, op->ptr, "width", 0, NULL, ICON_NONE);
   uiItemR(col, op->ptr, "height", 0, NULL, ICON_NONE);
   uiItemR(col, op->ptr, "color", 0, NULL, ICON_NONE);
+  uiLayoutSetPropSep(col, false); /* bfa - use_property_split = False */
   uiItemR(col, op->ptr, "alpha", 0, NULL, ICON_NONE);
+  uiLayoutSetPropSep(col, true); /* bfa - use_property_split = True */
   uiItemR(col, op->ptr, "generated_type", 0, NULL, ICON_NONE);
+  uiLayoutSetPropSep(col, false); /* bfa - use_property_split = False */
   uiItemR(col, op->ptr, "float", 0, NULL, ICON_NONE);
   uiItemR(col, op->ptr, "tiled", 0, NULL, ICON_NONE);
->>>>>>> 87a70801
 
 #if 0
   if (is_multiview) {
