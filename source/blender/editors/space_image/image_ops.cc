/* SPDX-FileCopyrightText: 2001-2002 NaN Holding BV. All rights reserved.
 *
 * SPDX-License-Identifier: GPL-2.0-or-later */

/** \file
 * \ingroup spimage
 */

#include <cerrno>
#include <cstddef>
#include <cstdlib>
#include <cstring>
#include <fcntl.h>
#ifndef WIN32
#  include <unistd.h>
#else
#  include <io.h>
#endif

#include "MEM_guardedalloc.h"

#include "BLI_blenlib.h"
#include "BLI_fileops.h"
#include "BLI_ghash.h"
#include "BLI_string.h"
#include "BLI_time.h"
#include "BLI_utildefines.h"

#include "BLT_translation.hh"

#include "DNA_camera_types.h"
#include "DNA_node_types.h"
#include "DNA_object_types.h"
#include "DNA_scene_types.h"
#include "DNA_screen_types.h"

#include "BKE_colortools.hh"
#include "BKE_context.hh"
#include "BKE_global.hh"
#include "BKE_icons.h"
#include "BKE_image.h"
#include "BKE_image_save.h"
#include "BKE_layer.hh"
#include "BKE_lib_id.hh"
#include "BKE_main.hh"
#include "BKE_packedFile.h"
#include "BKE_report.hh"
#include "BKE_scene.hh"

#include "DEG_depsgraph.hh"

#include "IMB_colormanagement.hh"
#include "IMB_imbuf.hh"
#include "IMB_imbuf_types.hh"
#include "IMB_moviecache.hh"

#include "RE_pipeline.h"

#include "RNA_access.hh"
#include "RNA_define.hh"
#include "RNA_enum_types.hh"
#include "RNA_prototypes.h"

#include "ED_image.hh"
#include "ED_mask.hh"
#include "ED_paint.hh"
#include "ED_render.hh"
#include "ED_screen.hh"
#include "ED_undo.hh"
#include "ED_util.hh"
#include "ED_util_imbuf.hh"
#include "ED_uvedit.hh"

#include "UI_interface.hh"
#include "UI_resources.hh"
#include "UI_view2d.hh"

#include "WM_api.hh"
#include "WM_types.hh"

#include "RE_engine.h"

#include "image_intern.hh"

using blender::Vector;

/* -------------------------------------------------------------------- */
/** \name View Navigation Utilities
 * \{ */

static void sima_zoom_set(
    SpaceImage *sima, ARegion *region, float zoom, const float location[2], const bool zoom_to_pos)
{
  float oldzoom = sima->zoom;
  int width, height;

  sima->zoom = zoom;

  if (sima->zoom < 0.1f || sima->zoom > 4.0f) {
    /* check zoom limits */
    ED_space_image_get_size(sima, &width, &height);

    width *= sima->zoom;
    height *= sima->zoom;

    if ((width < 4) && (height < 4) && sima->zoom < oldzoom) {
      sima->zoom = oldzoom;
    }
    else if (BLI_rcti_size_x(&region->winrct) <= sima->zoom) {
      sima->zoom = oldzoom;
    }
    else if (BLI_rcti_size_y(&region->winrct) <= sima->zoom) {
      sima->zoom = oldzoom;
    }
  }

  if (zoom_to_pos && location) {
    float aspx, aspy, w, h;

    ED_space_image_get_size(sima, &width, &height);
    ED_space_image_get_aspect(sima, &aspx, &aspy);

    w = width * aspx;
    h = height * aspy;

    sima->xof += ((location[0] - 0.5f) * w - sima->xof) * (sima->zoom - oldzoom) / sima->zoom;
    sima->yof += ((location[1] - 0.5f) * h - sima->yof) * (sima->zoom - oldzoom) / sima->zoom;
  }
}

static void sima_zoom_set_factor(SpaceImage *sima,
                                 ARegion *region,
                                 float zoomfac,
                                 const float location[2],
                                 const bool zoom_to_pos)
{
  sima_zoom_set(sima, region, sima->zoom * zoomfac, location, zoom_to_pos);
}

/**
 * Fits the view to the bounds exactly, caller should add margin if needed.
 */
static void sima_zoom_set_from_bounds(SpaceImage *sima, ARegion *region, const rctf *bounds)
{
  int image_size[2];
  float aspx, aspy;

  ED_space_image_get_size(sima, &image_size[0], &image_size[1]);
  ED_space_image_get_aspect(sima, &aspx, &aspy);

  image_size[0] = image_size[0] * aspx;
  image_size[1] = image_size[1] * aspy;

  /* adjust offset and zoom */
  sima->xof = roundf((BLI_rctf_cent_x(bounds) - 0.5f) * image_size[0]);
  sima->yof = roundf((BLI_rctf_cent_y(bounds) - 0.5f) * image_size[1]);

  float size_xy[2], size;
  size_xy[0] = BLI_rcti_size_x(&region->winrct) / (BLI_rctf_size_x(bounds) * image_size[0]);
  size_xy[1] = BLI_rcti_size_y(&region->winrct) / (BLI_rctf_size_y(bounds) * image_size[1]);

  size = min_ff(size_xy[0], size_xy[1]);
  CLAMP_MAX(size, 100.0f);

  sima_zoom_set(sima, region, size, nullptr, false);
}

static Image *image_from_context(const bContext *C)
{
  /* Edit image is set by templates used throughout the interface, so image
   * operations work outside the image editor. */
  Image *ima = static_cast<Image *>(CTX_data_pointer_get_type(C, "edit_image", &RNA_Image).data);

  if (ima) {
    return ima;
  }

  /* Image editor. */
  SpaceImage *sima = CTX_wm_space_image(C);
  return (sima) ? sima->image : nullptr;
}

static ImageUser *image_user_from_context(const bContext *C)
{
  /* Edit image user is set by templates used throughout the interface, so
   * image operations work outside the image editor. */
  ImageUser *iuser = static_cast<ImageUser *>(
      CTX_data_pointer_get_type(C, "edit_image_user", &RNA_ImageUser).data);

  if (iuser) {
    return iuser;
  }

  /* Image editor. */
  SpaceImage *sima = CTX_wm_space_image(C);
  return (sima) ? &sima->iuser : nullptr;
}

static ImageUser image_user_from_context_and_active_tile(const bContext *C, Image *ima)
{
  /* Try to get image user from context if available, otherwise use default. */
  ImageUser *iuser_context = image_user_from_context(C);
  ImageUser iuser;
  if (iuser_context) {
    iuser = *iuser_context;
  }
  else {
    BKE_imageuser_default(&iuser);
  }

  /* Use the file associated with the active tile. Otherwise use the first tile. */
  if (ima && ima->source == IMA_SRC_TILED) {
    const ImageTile *active = (ImageTile *)BLI_findlink(&ima->tiles, ima->active_tile_index);
    iuser.tile = active ? active->tile_number : ((ImageTile *)ima->tiles.first)->tile_number;
  }

  return iuser;
}

static bool image_from_context_has_data_poll(bContext *C)
{
  Image *ima = image_from_context(C);
  ImageUser *iuser = image_user_from_context(C);

  if (ima == nullptr) {
    return false;
  }

  void *lock;
  ImBuf *ibuf = BKE_image_acquire_ibuf(ima, iuser, &lock);
  const bool has_buffer = (ibuf && (ibuf->byte_buffer.data || ibuf->float_buffer.data));
  BKE_image_release_ibuf(ima, ibuf, lock);
  return has_buffer;
}

/**
 * Use this when the image buffer is accessing the active tile without the image user.
 */
static bool image_from_context_has_data_poll_active_tile(bContext *C)
{
  Image *ima = image_from_context(C);
  ImageUser iuser = image_user_from_context_and_active_tile(C, ima);

  return BKE_image_has_ibuf(ima, &iuser);
}

static bool image_not_packed_poll(bContext *C)
{
  /* Do not run 'replace' on packed images, it does not give user expected results at all. */
  Image *ima = image_from_context(C);
  return (ima && BLI_listbase_is_empty(&ima->packedfiles));
}

static void image_view_all(SpaceImage *sima, ARegion *region, wmOperator *op)
{
  float aspx, aspy, zoomx, zoomy, w, h;
  int width, height;
  const bool fit_view = RNA_boolean_get(op->ptr, "fit_view");

  ED_space_image_get_size(sima, &width, &height);
  ED_space_image_get_aspect(sima, &aspx, &aspy);

  w = width * aspx;
  h = height * aspy;

  float xof = 0.0f, yof = 0.0f;
  if ((sima->image == nullptr) || (sima->image->source == IMA_SRC_TILED)) {
    /* Extend the shown area to cover all UDIM tiles. */
    int x_tiles, y_tiles;
    if (sima->image == nullptr) {
      x_tiles = sima->tile_grid_shape[0];
      y_tiles = sima->tile_grid_shape[1];
    }
    else {
      x_tiles = y_tiles = 1;
      LISTBASE_FOREACH (ImageTile *, tile, &sima->image->tiles) {
        int tile_x = (tile->tile_number - 1001) % 10;
        int tile_y = (tile->tile_number - 1001) / 10;
        x_tiles = max_ii(x_tiles, tile_x + 1);
        y_tiles = max_ii(y_tiles, tile_y + 1);
      }
    }
    xof = 0.5f * (x_tiles - 1.0f) * w;
    yof = 0.5f * (y_tiles - 1.0f) * h;
    w *= x_tiles;
    h *= y_tiles;
  }

  /* check if the image will fit in the image with (zoom == 1) */
  width = BLI_rcti_size_x(&region->winrct) + 1;
  height = BLI_rcti_size_y(&region->winrct) + 1;

  if (fit_view) {
    const int margin = 5; /* margin from border */

    zoomx = float(width) / (w + 2 * margin);
    zoomy = float(height) / (h + 2 * margin);

    sima_zoom_set(sima, region, min_ff(zoomx, zoomy), nullptr, false);
  }
  else {
    if ((w >= width || h >= height) && (width > 0 && height > 0)) {
      zoomx = float(width) / w;
      zoomy = float(height) / h;

      /* find the zoom value that will fit the image in the image space */
      sima_zoom_set(sima, region, 1.0f / power_of_2(1.0f / min_ff(zoomx, zoomy)), nullptr, false);
    }
    else {
      sima_zoom_set(sima, region, 1.0f, nullptr, false);
    }
  }

  sima->xof = xof;
  sima->yof = yof;
}

bool space_image_main_region_poll(bContext *C)
{
  SpaceImage *sima = CTX_wm_space_image(C);
  // ARegion *region = CTX_wm_region(C); /* XXX. */

  if (sima) {
    return true; /* XXX (region && region->type->regionid == RGN_TYPE_WINDOW); */
  }
  return false;
}

/* For IMAGE_OT_curves_point_set to avoid sampling when in uv smooth mode or editmode */
static bool space_image_main_area_not_uv_brush_poll(bContext *C)
{
  SpaceImage *sima = CTX_wm_space_image(C);
  Scene *scene = CTX_data_scene(C);
  ToolSettings *toolsettings = scene->toolsettings;

  if (sima && !toolsettings->uvsculpt && (CTX_data_edit_object(C) == nullptr)) {
    return true;
  }

  return false;
}

/** \} */

/* -------------------------------------------------------------------- */
/** \name View Pan Operator
 * \{ */

struct ViewPanData {
  float x, y;
  float xof, yof;
  int launch_event;
  bool own_cursor;
};

static void image_view_pan_init(bContext *C, wmOperator *op, const wmEvent *event)
{
  wmWindow *win = CTX_wm_window(C);
  SpaceImage *sima = CTX_wm_space_image(C);
  ViewPanData *vpd;

  op->customdata = vpd = static_cast<ViewPanData *>(
      MEM_callocN(sizeof(ViewPanData), "ImageViewPanData"));

  /* Grab will be set when running from gizmo. */
  vpd->own_cursor = (win->grabcursor == 0);
  if (vpd->own_cursor) {
    WM_cursor_modal_set(win, WM_CURSOR_NSEW_SCROLL);
  }

  vpd->x = event->xy[0];
  vpd->y = event->xy[1];
  vpd->xof = sima->xof;
  vpd->yof = sima->yof;
  vpd->launch_event = WM_userdef_event_type_from_keymap_type(event->type);

  WM_event_add_modal_handler(C, op);
}

static void image_view_pan_exit(bContext *C, wmOperator *op, bool cancel)
{
  SpaceImage *sima = CTX_wm_space_image(C);
  ViewPanData *vpd = static_cast<ViewPanData *>(op->customdata);

  if (cancel) {
    sima->xof = vpd->xof;
    sima->yof = vpd->yof;
    ED_region_tag_redraw(CTX_wm_region(C));
  }

  if (vpd->own_cursor) {
    WM_cursor_modal_restore(CTX_wm_window(C));
  }
  MEM_freeN(op->customdata);
}

static int image_view_pan_exec(bContext *C, wmOperator *op)
{
  SpaceImage *sima = CTX_wm_space_image(C);
  float offset[2];

  RNA_float_get_array(op->ptr, "offset", offset);
  sima->xof += offset[0];
  sima->yof += offset[1];

  ED_region_tag_redraw(CTX_wm_region(C));

  return OPERATOR_FINISHED;
}

static int image_view_pan_invoke(bContext *C, wmOperator *op, const wmEvent *event)
{
  if (event->type == MOUSEPAN) {
    SpaceImage *sima = CTX_wm_space_image(C);
    float offset[2];

    offset[0] = (event->prev_xy[0] - event->xy[0]) / sima->zoom;
    offset[1] = (event->prev_xy[1] - event->xy[1]) / sima->zoom;
    RNA_float_set_array(op->ptr, "offset", offset);

    image_view_pan_exec(C, op);
    return OPERATOR_FINISHED;
  }

  image_view_pan_init(C, op, event);
  return OPERATOR_RUNNING_MODAL;
}

static int image_view_pan_modal(bContext *C, wmOperator *op, const wmEvent *event)
{
  SpaceImage *sima = CTX_wm_space_image(C);
  ViewPanData *vpd = static_cast<ViewPanData *>(op->customdata);
  float offset[2];

  switch (event->type) {
    case MOUSEMOVE:
      sima->xof = vpd->xof;
      sima->yof = vpd->yof;
      offset[0] = (vpd->x - event->xy[0]) / sima->zoom;
      offset[1] = (vpd->y - event->xy[1]) / sima->zoom;
      RNA_float_set_array(op->ptr, "offset", offset);
      image_view_pan_exec(C, op);
      break;
    default:
      if (event->type == vpd->launch_event && event->val == KM_RELEASE) {
        image_view_pan_exit(C, op, false);
        return OPERATOR_FINISHED;
      }
      break;
  }

  return OPERATOR_RUNNING_MODAL;
}

static void image_view_pan_cancel(bContext *C, wmOperator *op)
{
  image_view_pan_exit(C, op, true);
}

void IMAGE_OT_view_pan(wmOperatorType *ot)
{
  /* identifiers */
  ot->name = "Pan View";
  ot->idname = "IMAGE_OT_view_pan";
  ot->description = "Pan the view";

  /* api callbacks */
  ot->exec = image_view_pan_exec;
  ot->invoke = image_view_pan_invoke;
  ot->modal = image_view_pan_modal;
  ot->cancel = image_view_pan_cancel;
  ot->poll = space_image_main_region_poll;

  /* flags */
  ot->flag = OPTYPE_BLOCKING | OPTYPE_GRAB_CURSOR_XY | OPTYPE_LOCK_BYPASS;

  /* properties */
  RNA_def_float_vector(ot->srna,
                       "offset",
                       2,
                       nullptr,
                       -FLT_MAX,
                       FLT_MAX,
                       "Offset",
                       "Offset in floating-point units, 1.0 is the width and height of the image",
                       -FLT_MAX,
                       FLT_MAX);
}

/** \} */

/* -------------------------------------------------------------------- */
/** \name View Zoom Operator
 * \{ */

struct ViewZoomData {
  float origx, origy;
  float zoom;
  int launch_event;
  float location[2];

  /* needed for continuous zoom */
  wmTimer *timer;
  double timer_lastdraw;
  bool own_cursor;

  /* */
  SpaceImage *sima;
  ARegion *region;
};

static void image_view_zoom_init(bContext *C, wmOperator *op, const wmEvent *event)
{
  wmWindow *win = CTX_wm_window(C);
  SpaceImage *sima = CTX_wm_space_image(C);
  ARegion *region = CTX_wm_region(C);
  ViewZoomData *vpd;

  op->customdata = vpd = static_cast<ViewZoomData *>(
      MEM_callocN(sizeof(ViewZoomData), "ImageViewZoomData"));

  /* Grab will be set when running from gizmo. */
  vpd->own_cursor = (win->grabcursor == 0);
  if (vpd->own_cursor) {
    WM_cursor_modal_set(win, WM_CURSOR_NSEW_SCROLL);
  }

  vpd->origx = event->xy[0];
  vpd->origy = event->xy[1];
  vpd->zoom = sima->zoom;
  vpd->launch_event = WM_userdef_event_type_from_keymap_type(event->type);

  UI_view2d_region_to_view(
      &region->v2d, event->mval[0], event->mval[1], &vpd->location[0], &vpd->location[1]);

  if (U.viewzoom == USER_ZOOM_CONTINUE) {
    /* needs a timer to continue redrawing */
    vpd->timer = WM_event_timer_add(CTX_wm_manager(C), CTX_wm_window(C), TIMER, 0.01f);
    vpd->timer_lastdraw = BLI_time_now_seconds();
  }

  vpd->sima = sima;
  vpd->region = region;

  WM_event_add_modal_handler(C, op);
}

static void image_view_zoom_exit(bContext *C, wmOperator *op, bool cancel)
{
  SpaceImage *sima = CTX_wm_space_image(C);
  ViewZoomData *vpd = static_cast<ViewZoomData *>(op->customdata);

  if (cancel) {
    sima->zoom = vpd->zoom;
    ED_region_tag_redraw(CTX_wm_region(C));
  }

  if (vpd->timer) {
    WM_event_timer_remove(CTX_wm_manager(C), vpd->timer->win, vpd->timer);
  }

  if (vpd->own_cursor) {
    WM_cursor_modal_restore(CTX_wm_window(C));
  }
  MEM_freeN(op->customdata);
}

static int image_view_zoom_exec(bContext *C, wmOperator *op)
{
  SpaceImage *sima = CTX_wm_space_image(C);
  ARegion *region = CTX_wm_region(C);

  sima_zoom_set_factor(sima, region, RNA_float_get(op->ptr, "factor"), nullptr, false);

  ED_region_tag_redraw(region);

  return OPERATOR_FINISHED;
}

enum {
  VIEW_PASS = 0,
  VIEW_APPLY,
  VIEW_CONFIRM,
};

static int image_view_zoom_invoke(bContext *C, wmOperator *op, const wmEvent *event)
{
  if (ELEM(event->type, MOUSEZOOM, MOUSEPAN)) {
    SpaceImage *sima = CTX_wm_space_image(C);
    ARegion *region = CTX_wm_region(C);
    float delta, factor, location[2];

    UI_view2d_region_to_view(
        &region->v2d, event->mval[0], event->mval[1], &location[0], &location[1]);

    delta = event->prev_xy[0] - event->xy[0] + event->prev_xy[1] - event->xy[1];

    if (U.uiflag & USER_ZOOM_INVERT) {
      delta *= -1;
    }

    factor = 1.0f + delta / 300.0f;
    RNA_float_set(op->ptr, "factor", factor);
    const bool use_cursor_init = RNA_boolean_get(op->ptr, "use_cursor_init");
    sima_zoom_set(sima,
                  region,
                  sima->zoom * factor,
                  location,
                  (use_cursor_init && (U.uiflag & USER_ZOOM_TO_MOUSEPOS)));
    ED_region_tag_redraw(region);

    return OPERATOR_FINISHED;
  }

  image_view_zoom_init(C, op, event);
  return OPERATOR_RUNNING_MODAL;
}

static void image_zoom_apply(ViewZoomData *vpd,
                             wmOperator *op,
                             const int x,
                             const int y,
                             const short viewzoom,
                             const short zoom_invert,
                             const bool zoom_to_pos)
{
  float factor;
  float delta;

  if (viewzoom != USER_ZOOM_SCALE) {
    if (U.uiflag & USER_ZOOM_HORIZ) {
      delta = float(x - vpd->origx);
    }
    else {
      delta = float(y - vpd->origy);
    }
  }
  else {
    delta = x - vpd->origx + y - vpd->origy;
  }

  delta /= U.pixelsize;

  if (zoom_invert) {
    delta = -delta;
  }

  if (viewzoom == USER_ZOOM_CONTINUE) {
    double time = BLI_time_now_seconds();
    float time_step = float(time - vpd->timer_lastdraw);
    float zfac;
    zfac = 1.0f + ((delta / 20.0f) * time_step);
    vpd->timer_lastdraw = time;
    /* this is the final zoom, but instead make it into a factor */
    factor = (vpd->sima->zoom * zfac) / vpd->zoom;
  }
  else {
    factor = 1.0f + delta / 300.0f;
  }

  RNA_float_set(op->ptr, "factor", factor);
  sima_zoom_set(vpd->sima, vpd->region, vpd->zoom * factor, vpd->location, zoom_to_pos);
  ED_region_tag_redraw(vpd->region);
}

static int image_view_zoom_modal(bContext *C, wmOperator *op, const wmEvent *event)
{
  ViewZoomData *vpd = static_cast<ViewZoomData *>(op->customdata);
  short event_code = VIEW_PASS;
  int ret = OPERATOR_RUNNING_MODAL;

  /* Execute the events. */
  if (event->type == MOUSEMOVE) {
    event_code = VIEW_APPLY;
  }
  else if (event->type == TIMER) {
    /* Continuous zoom. */
    if (event->customdata == vpd->timer) {
      event_code = VIEW_APPLY;
    }
  }
  else if (event->type == vpd->launch_event) {
    if (event->val == KM_RELEASE) {
      event_code = VIEW_CONFIRM;
    }
  }

  switch (event_code) {
    case VIEW_APPLY: {
      const bool use_cursor_init = RNA_boolean_get(op->ptr, "use_cursor_init");
      image_zoom_apply(vpd,
                       op,
                       event->xy[0],
                       event->xy[1],
                       U.viewzoom,
                       (U.uiflag & USER_ZOOM_INVERT) != 0,
                       (use_cursor_init && (U.uiflag & USER_ZOOM_TO_MOUSEPOS)));
      break;
    }
    case VIEW_CONFIRM: {
      ret = OPERATOR_FINISHED;
      break;
    }
  }

  if ((ret & OPERATOR_RUNNING_MODAL) == 0) {
    image_view_zoom_exit(C, op, false);
  }

  return ret;
}

static void image_view_zoom_cancel(bContext *C, wmOperator *op)
{
  image_view_zoom_exit(C, op, true);
}

void IMAGE_OT_view_zoom(wmOperatorType *ot)
{
  PropertyRNA *prop;

  /* identifiers */
  ot->name = "Zoom View";
  ot->idname = "IMAGE_OT_view_zoom";
  ot->description = "Zoom in/out the image";

  /* api callbacks */
  ot->exec = image_view_zoom_exec;
  ot->invoke = image_view_zoom_invoke;
  ot->modal = image_view_zoom_modal;
  ot->cancel = image_view_zoom_cancel;
  ot->poll = space_image_main_region_poll;

  /* flags */
  ot->flag = OPTYPE_BLOCKING | OPTYPE_GRAB_CURSOR_XY | OPTYPE_LOCK_BYPASS;

  /* properties */
  prop = RNA_def_float(ot->srna,
                       "factor",
                       0.0f,
                       -FLT_MAX,
                       FLT_MAX,
                       "Factor",
                       "Zoom factor, values higher than 1.0 zoom in, lower values zoom out",
                       -FLT_MAX,
                       FLT_MAX);
  RNA_def_property_flag(prop, PROP_HIDDEN);

  WM_operator_properties_use_cursor_init(ot);
}

/** \} */

#ifdef WITH_INPUT_NDOF

/* -------------------------------------------------------------------- */
/** \name NDOF Operator
 * \{ */

/* Combined pan/zoom from a 3D mouse device.
 * Z zooms, XY pans
 * "view" (not "paper") control -- user moves the viewpoint, not the image being viewed
 * that explains the negative signs in the code below
 */

static int image_view_ndof_invoke(bContext *C, wmOperator * /*op*/, const wmEvent *event)
{
  if (event->type != NDOF_MOTION) {
    return OPERATOR_CANCELLED;
  }

  SpaceImage *sima = CTX_wm_space_image(C);
  ARegion *region = CTX_wm_region(C);
  float pan_vec[3];

  const wmNDOFMotionData *ndof = static_cast<const wmNDOFMotionData *>(event->customdata);
  const float pan_speed = NDOF_PIXELS_PER_SECOND;

  WM_event_ndof_pan_get(ndof, pan_vec, true);

  mul_v3_fl(pan_vec, ndof->dt);
  mul_v2_fl(pan_vec, pan_speed / sima->zoom);

  sima_zoom_set_factor(sima, region, max_ff(0.0f, 1.0f - pan_vec[2]), nullptr, false);
  sima->xof += pan_vec[0];
  sima->yof += pan_vec[1];

  ED_region_tag_redraw(region);

  return OPERATOR_FINISHED;
}

void IMAGE_OT_view_ndof(wmOperatorType *ot)
{
  /* identifiers */
  ot->name = "NDOF Pan/Zoom";
  ot->idname = "IMAGE_OT_view_ndof";
  ot->description = "Use a 3D mouse device to pan/zoom the view";

  /* api callbacks */
  ot->invoke = image_view_ndof_invoke;
  ot->poll = space_image_main_region_poll;

  /* flags */
  ot->flag = OPTYPE_LOCK_BYPASS;
}

/** \} */

#endif /* WITH_INPUT_NDOF */

/* -------------------------------------------------------------------- */
/** \name View All Operator
 * \{ */

/* Updates the fields of the View2D member of the SpaceImage struct.
 * Default behavior is to reset the position of the image and set the zoom to 1
 * If the image will not fit within the window rectangle, the zoom is adjusted */

static int image_view_all_exec(bContext *C, wmOperator *op)
{
  SpaceImage *sima;
  ARegion *region;

  /* retrieve state */
  sima = CTX_wm_space_image(C);
  region = CTX_wm_region(C);

  image_view_all(sima, region, op);

  ED_region_tag_redraw(region);

  return OPERATOR_FINISHED;
}
/*bfa - descriptions*/
static std::string image_ot_view_all_get_description(bContext * /*C*/,
                                                     wmOperatorType * /*ot*/,
                                                     PointerRNA *ptr)
{
  if (RNA_boolean_get(ptr, "fit_view")) {
    return "Fits the content area into the window";
  }
  return "";
}

void IMAGE_OT_view_all(wmOperatorType *ot)
{
  PropertyRNA *prop;

  /* identifiers */
  ot->name = "Frame All";
  ot->idname = "IMAGE_OT_view_all";
  ot->description = "View the entire image";

  /* api callbacks */
  ot->exec = image_view_all_exec;
  ot->get_description = image_ot_view_all_get_description; /*bfa - descriptions*/
  ot->poll = space_image_main_region_poll;

  /* flags */
  ot->flag = OPTYPE_LOCK_BYPASS;

  /* properties */
  prop = RNA_def_boolean(ot->srna, "fit_view", false, "Fit View", "Fit View\nFit frame to the viewport");
  RNA_def_property_flag(prop, PROP_SKIP_SAVE);
}

/** \} */

/* -------------------------------------------------------------------- */
/** \name Cursor To Center View Operator
 * \{ */

static int view_cursor_center_exec(bContext *C, wmOperator *op)
{
  SpaceImage *sima;
  ARegion *region;

  sima = CTX_wm_space_image(C);
  region = CTX_wm_region(C);

  image_view_all(sima, region, op);

  sima->cursor[0] = 0.5f;
  sima->cursor[1] = 0.5f;

  /* Needed for updating the cursor. */
  WM_event_add_notifier(C, NC_SPACE | ND_SPACE_IMAGE, nullptr);

  return OPERATOR_FINISHED;
}

void IMAGE_OT_view_cursor_center(wmOperatorType *ot)
{
  PropertyRNA *prop;

  /* identifiers */
  ot->name = "Cursor To Center View";
  ot->description = "Set 2D Cursor To Center View location";
  ot->idname = "IMAGE_OT_view_cursor_center";

  /* api callbacks */
  ot->exec = view_cursor_center_exec;
  ot->poll = ED_space_image_cursor_poll;

  /* properties */
  prop = RNA_def_boolean(ot->srna, "fit_view", false, "Fit View", "Fit frame to the viewport");
  RNA_def_property_flag(prop, PROP_SKIP_SAVE);
}

/** \} */

/* -------------------------------------------------------------------- */
/** \name Center View To Cursor Operator
 * \{ */

static int view_center_cursor_exec(bContext *C, wmOperator * /*op*/)
{
  SpaceImage *sima = CTX_wm_space_image(C);
  ARegion *region = CTX_wm_region(C);

  ED_image_view_center_to_point(sima, sima->cursor[0], sima->cursor[1]);

  ED_region_tag_redraw(region);

  return OPERATOR_FINISHED;
}

void IMAGE_OT_view_center_cursor(wmOperatorType *ot)
{
  /* identifiers */
  ot->name = "Center View to Cursor";
  ot->description = "Center the view so that the cursor is in the middle of the view";
  ot->idname = "IMAGE_OT_view_center_cursor";

  /* api callbacks */
  ot->exec = view_center_cursor_exec;
  ot->poll = ED_space_image_cursor_poll;
}

/** \} */

/* -------------------------------------------------------------------- */
/** \name Frame Selected Operator
 * \{ */

static int image_view_selected_exec(bContext *C, wmOperator * /*op*/)
{
  SpaceImage *sima;
  ARegion *region;
  Scene *scene;
  ViewLayer *view_layer;
  Object *obedit;

  /* retrieve state */
  sima = CTX_wm_space_image(C);
  region = CTX_wm_region(C);
  scene = CTX_data_scene(C);
  view_layer = CTX_data_view_layer(C);
  obedit = CTX_data_edit_object(C);

  /* get bounds */
  float min[2], max[2];
  if (ED_space_image_show_uvedit(sima, obedit)) {
    Vector<Object *> objects = BKE_view_layer_array_from_objects_in_edit_mode_unique_data_with_uvs(
        scene, view_layer, nullptr);
    bool success = ED_uvedit_minmax_multi(scene, objects, min, max);
    if (!success) {
      return OPERATOR_CANCELLED;
    }
  }
  else if (ED_space_image_check_show_maskedit(sima, obedit)) {
    if (!ED_mask_selected_minmax(C, min, max, false)) {
      return OPERATOR_CANCELLED;
    }
  }
  rctf bounds{};
  bounds.xmin = min[0];
  bounds.ymin = min[1];
  bounds.xmax = max[0];
  bounds.ymax = max[1];

  /* add some margin */
  BLI_rctf_scale(&bounds, 1.4f);

  sima_zoom_set_from_bounds(sima, region, &bounds);

  ED_region_tag_redraw(region);

  return OPERATOR_FINISHED;
}

static bool image_view_selected_poll(bContext *C)
{
  return (space_image_main_region_poll(C) && (ED_operator_uvedit(C) || ED_maskedit_poll(C)));
}

void IMAGE_OT_view_selected(wmOperatorType *ot)
{
  /* identifiers */
  ot->name = "View Center";
  ot->idname = "IMAGE_OT_view_selected";
  ot->description = "View all selected UVs";

  /* api callbacks */
  ot->exec = image_view_selected_exec;
  ot->poll = image_view_selected_poll;
}

/** \} */

/* -------------------------------------------------------------------- */
/** \name View Zoom In/Out Operator
 * \{ */

static int image_view_zoom_in_exec(bContext *C, wmOperator *op)
{
  SpaceImage *sima = CTX_wm_space_image(C);
  ARegion *region = CTX_wm_region(C);
  float location[2];

  RNA_float_get_array(op->ptr, "location", location);

  sima_zoom_set_factor(
      sima, region, powf(2.0f, 1.0f / 3.0f), location, U.uiflag & USER_ZOOM_TO_MOUSEPOS);

  ED_region_tag_redraw(region);

  return OPERATOR_FINISHED;
}

static int image_view_zoom_in_invoke(bContext *C, wmOperator *op, const wmEvent *event)
{
  ARegion *region = CTX_wm_region(C);
  float location[2];

  UI_view2d_region_to_view(
      &region->v2d, event->mval[0], event->mval[1], &location[0], &location[1]);
  RNA_float_set_array(op->ptr, "location", location);

  return image_view_zoom_in_exec(C, op);
}

void IMAGE_OT_view_zoom_in(wmOperatorType *ot)
{
  PropertyRNA *prop;

  /* identifiers */
  ot->name = "Zoom In";
  ot->idname = "IMAGE_OT_view_zoom_in";
  ot->description = "Zoom in the image (centered around 2D cursor)";

  /* api callbacks */
  ot->invoke = image_view_zoom_in_invoke;
  ot->exec = image_view_zoom_in_exec;
  ot->poll = space_image_main_region_poll;

  /* flags */
  ot->flag = OPTYPE_LOCK_BYPASS;

  /* properties */
  prop = RNA_def_float_vector(ot->srna,
                              "location",
                              2,
                              nullptr,
                              -FLT_MAX,
                              FLT_MAX,
                              "Location",
                              "Location\nCursor location in screen coordinates",
                              -10.0f,
                              10.0f);
  RNA_def_property_flag(prop, PROP_HIDDEN);
}

static int image_view_zoom_out_exec(bContext *C, wmOperator *op)
{
  SpaceImage *sima = CTX_wm_space_image(C);
  ARegion *region = CTX_wm_region(C);
  float location[2];

  RNA_float_get_array(op->ptr, "location", location);

  sima_zoom_set_factor(
      sima, region, powf(0.5f, 1.0f / 3.0f), location, U.uiflag & USER_ZOOM_TO_MOUSEPOS);

  ED_region_tag_redraw(region);

  return OPERATOR_FINISHED;
}

static int image_view_zoom_out_invoke(bContext *C, wmOperator *op, const wmEvent *event)
{
  ARegion *region = CTX_wm_region(C);
  float location[2];

  UI_view2d_region_to_view(
      &region->v2d, event->mval[0], event->mval[1], &location[0], &location[1]);
  RNA_float_set_array(op->ptr, "location", location);

  return image_view_zoom_out_exec(C, op);
}

void IMAGE_OT_view_zoom_out(wmOperatorType *ot)
{
  PropertyRNA *prop;

  /* identifiers */
  ot->name = "Zoom Out";
  ot->idname = "IMAGE_OT_view_zoom_out";
  ot->description = "Zoom out the image";

  /* api callbacks */
  ot->invoke = image_view_zoom_out_invoke;
  ot->exec = image_view_zoom_out_exec;
  ot->poll = space_image_main_region_poll;

  /* flags */
  ot->flag = OPTYPE_LOCK_BYPASS;

  /* properties */
  prop = RNA_def_float_vector(ot->srna,
                              "location",
                              2,
                              nullptr,
                              -FLT_MAX,
                              FLT_MAX,
                              "Location",
                              "Location\nCursor location in screen coordinates",
                              -10.0f,
                              10.0f);
  RNA_def_property_flag(prop, PROP_HIDDEN);
}

/** \} */

/* -------------------------------------------------------------------- */
/** \name View Zoom Ratio Operator
 * \{ */

static int image_view_zoom_ratio_exec(bContext *C, wmOperator *op)
{
  SpaceImage *sima = CTX_wm_space_image(C);
  ARegion *region = CTX_wm_region(C);

  sima_zoom_set(sima, region, RNA_float_get(op->ptr, "ratio"), nullptr, false);

  /* ensure pixel exact locations for draw */
  sima->xof = int(sima->xof);
  sima->yof = int(sima->yof);

  ED_region_tag_redraw(region);

  return OPERATOR_FINISHED;
}

void IMAGE_OT_view_zoom_ratio(wmOperatorType *ot)
{
  /* identifiers */
  ot->name = "View Zoom Ratio";
  ot->idname = "IMAGE_OT_view_zoom_ratio";
  ot->description = "Set zoom ratio of the view";

  /* api callbacks */
  ot->exec = image_view_zoom_ratio_exec;
  ot->poll = space_image_main_region_poll;

  /* flags */
  ot->flag = OPTYPE_LOCK_BYPASS;

  /* properties */
  RNA_def_float(ot->srna,
                "ratio",
                0.0f,
                -FLT_MAX,
                FLT_MAX,
                "Ratio",
                "Zoom ratio, 1.0 is 1:1, higher is zoomed in, lower is zoomed out",
                -FLT_MAX,
                FLT_MAX);
}

/** \} */

/* -------------------------------------------------------------------- */
/** \name View Border-Zoom Operator
 * \{ */

static int image_view_zoom_border_exec(bContext *C, wmOperator *op)
{
  SpaceImage *sima = CTX_wm_space_image(C);
  ARegion *region = CTX_wm_region(C);
  rctf bounds;
  const bool zoom_in = !RNA_boolean_get(op->ptr, "zoom_out");

  WM_operator_properties_border_to_rctf(op, &bounds);

  UI_view2d_region_to_view_rctf(&region->v2d, &bounds, &bounds);

  struct {
    float xof;
    float yof;
    float zoom;
  } sima_view_prev{};
  sima_view_prev.xof = sima->xof;
  sima_view_prev.yof = sima->yof;
  sima_view_prev.zoom = sima->zoom;

  sima_zoom_set_from_bounds(sima, region, &bounds);

  /* zoom out */
  if (!zoom_in) {
    sima->xof = sima_view_prev.xof + (sima->xof - sima_view_prev.xof);
    sima->yof = sima_view_prev.yof + (sima->yof - sima_view_prev.yof);
    sima->zoom = sima_view_prev.zoom * (sima_view_prev.zoom / sima->zoom);
  }

  ED_region_tag_redraw(region);

  return OPERATOR_FINISHED;
}

void IMAGE_OT_view_zoom_border(wmOperatorType *ot)
{
  /* identifiers */
  ot->name = "Zoom Border";
  ot->description =
      "Drawing a rectangle with LMB zooms in. Drawing a rectangle with MMB zooms out";
  ot->idname = "IMAGE_OT_view_zoom_border";

  /* api callbacks */
  ot->invoke = WM_gesture_box_invoke;
  ot->exec = image_view_zoom_border_exec;
  ot->modal = WM_gesture_box_modal;
  ot->cancel = WM_gesture_box_cancel;

  ot->poll = space_image_main_region_poll;

  /* rna */
  WM_operator_properties_gesture_box_zoom(ot);
}

/* load/replace/save callbacks */
static void image_filesel(bContext *C, wmOperator *op, const char *path)
{
  RNA_string_set(op->ptr, "filepath", path);
  WM_event_add_fileselect(C, op);
}

/** \} */

/* -------------------------------------------------------------------- */
/** \name Open Image Operator
 * \{ */

struct ImageOpenData {
  PropertyPointerRNA pprop;
  ImageUser *iuser;
  ImageFormatData im_format;
};

static void image_open_init(bContext *C, wmOperator *op)
{
  ImageOpenData *iod;
  op->customdata = iod = static_cast<ImageOpenData *>(
      MEM_callocN(sizeof(ImageOpenData), __func__));
  iod->iuser = static_cast<ImageUser *>(
      CTX_data_pointer_get_type(C, "image_user", &RNA_ImageUser).data);
  UI_context_active_but_prop_get_templateID(C, &iod->pprop.ptr, &iod->pprop.prop);
}

static void image_open_cancel(bContext * /*C*/, wmOperator *op)
{
  MEM_freeN(op->customdata);
  op->customdata = nullptr;
}

static Image *image_open_single(Main *bmain,
                                wmOperator *op,
                                ImageFrameRange *range,
                                bool use_multiview)
{
  bool exists = false;
  Image *ima = nullptr;

  errno = 0;
  ima = BKE_image_load_exists_ex(bmain, range->filepath, &exists);

  if (!ima) {
    if (op->customdata) {
      MEM_freeN(op->customdata);
    }
    BKE_reportf(op->reports,
                RPT_ERROR,
                "Cannot read '%s': %s",
                range->filepath,
                errno ? strerror(errno) : RPT_("unsupported image format"));
    return nullptr;
  }

  /* If image already exists, update its file path based on relative path property, see: #109561.
   */
  if (exists) {
    STRNCPY(ima->filepath, range->filepath);
    return ima;
  }

  /* handle multiview images */
  if (use_multiview) {
    ImageOpenData *iod = static_cast<ImageOpenData *>(op->customdata);
    ImageFormatData *imf = &iod->im_format;

    ima->flag |= IMA_USE_VIEWS;
    ima->views_format = imf->views_format;
    *ima->stereo3d_format = imf->stereo3d_format;
  }
  else {
    ima->flag &= ~IMA_USE_VIEWS;
    BKE_image_free_views(ima);
  }

  if (ima->source == IMA_SRC_FILE) {
    if (range->udims_detected && range->udim_tiles.first) {
      ima->source = IMA_SRC_TILED;
      ImageTile *first_tile = static_cast<ImageTile *>(ima->tiles.first);
      first_tile->tile_number = range->offset;
      LISTBASE_FOREACH (LinkData *, node, &range->udim_tiles) {
        BKE_image_add_tile(ima, POINTER_AS_INT(node->data), nullptr);
      }
    }
    else if (range->length > 1) {
      ima->source = IMA_SRC_SEQUENCE;
    }
  }

  return ima;
}

static int image_open_exec(bContext *C, wmOperator *op)
{
  Main *bmain = CTX_data_main(C);
  ScrArea *area = CTX_wm_area(C);
  Scene *scene = CTX_data_scene(C);
  ImageUser *iuser = nullptr;
  Image *ima = nullptr;
  int frame_seq_len = 0;
  int frame_ofs = 1;

  const bool use_multiview = RNA_boolean_get(op->ptr, "use_multiview");
  const bool use_udim = RNA_boolean_get(op->ptr, "use_udim_detecting");

  if (!op->customdata) {
    image_open_init(C, op);
  }

  ListBase ranges = ED_image_filesel_detect_sequences(bmain, op, use_udim);
  LISTBASE_FOREACH (ImageFrameRange *, range, &ranges) {
    Image *ima_range = image_open_single(bmain, op, range, use_multiview);

    /* take the first image */
    if ((ima == nullptr) && ima_range) {
      ima = ima_range;
      frame_seq_len = range->length;
      frame_ofs = range->offset;
    }

    BLI_freelistN(&range->udim_tiles);
  }
  BLI_freelistN(&ranges);

  if (ima == nullptr) {
    return OPERATOR_CANCELLED;
  }

  /* hook into UI */
  ImageOpenData *iod = static_cast<ImageOpenData *>(op->customdata);

  if (iod->pprop.prop) {
    /* when creating new ID blocks, use is already 1, but RNA
     * pointer use also increases user, so this compensates it */
    id_us_min(&ima->id);

    PointerRNA imaptr = RNA_id_pointer_create(&ima->id);
    RNA_property_pointer_set(&iod->pprop.ptr, iod->pprop.prop, imaptr, nullptr);
    RNA_property_update(C, &iod->pprop.ptr, iod->pprop.prop);
  }

  if (iod->iuser) {
    iuser = iod->iuser;
  }
  else if (area && area->spacetype == SPACE_IMAGE) {
    SpaceImage *sima = static_cast<SpaceImage *>(area->spacedata.first);
    ED_space_image_set(bmain, sima, ima, false);
    iuser = &sima->iuser;
  }
  else {
    Tex *tex = static_cast<Tex *>(CTX_data_pointer_get_type(C, "texture", &RNA_Texture).data);
    if (tex && tex->type == TEX_IMAGE) {
      iuser = &tex->iuser;
    }

    if (iuser == nullptr) {
      Camera *cam = static_cast<Camera *>(
          CTX_data_pointer_get_type(C, "camera", &RNA_Camera).data);
      if (cam) {
        LISTBASE_FOREACH (CameraBGImage *, bgpic, &cam->bg_images) {
          if (bgpic->ima == ima) {
            iuser = &bgpic->iuser;
            break;
          }
        }
      }
    }
  }

  /* initialize because of new image */
  if (iuser) {
    /* If the sequence was a tiled image, we only have one frame. */
    iuser->frames = (ima->source == IMA_SRC_SEQUENCE) ? frame_seq_len : 1;
    iuser->sfra = 1;
    iuser->framenr = 1;
    if (ima->source == IMA_SRC_MOVIE) {
      iuser->offset = 0;
    }
    else {
      iuser->offset = frame_ofs - 1;
    }
    iuser->scene = scene;
    BKE_image_init_imageuser(ima, iuser);
  }

  /* XXX BKE_packedfile_unpack_image frees image buffers */
  ED_preview_kill_jobs(CTX_wm_manager(C), bmain);

  BKE_image_signal(bmain, ima, iuser, IMA_SIGNAL_RELOAD);
  WM_event_add_notifier(C, NC_IMAGE | NA_EDITED, ima);

  MEM_freeN(op->customdata);

  return OPERATOR_FINISHED;
}

static int image_open_invoke(bContext *C, wmOperator *op, const wmEvent * /*event*/)
{
  SpaceImage *sima = CTX_wm_space_image(C); /* XXX other space types can call */
  const char *path = U.textudir;
  Image *ima = nullptr;
  Scene *scene = CTX_data_scene(C);

  if (sima) {
    ima = sima->image;
  }

  if (ima == nullptr) {
    Tex *tex = static_cast<Tex *>(CTX_data_pointer_get_type(C, "texture", &RNA_Texture).data);
    if (tex && tex->type == TEX_IMAGE) {
      ima = tex->ima;
    }
  }

  if (ima == nullptr) {
    PointerRNA ptr;
    PropertyRNA *prop;

    /* hook into UI */
    UI_context_active_but_prop_get_templateID(C, &ptr, &prop);

    if (prop) {
      PointerRNA oldptr;
      Image *oldima;

      oldptr = RNA_property_pointer_get(&ptr, prop);
      oldima = (Image *)oldptr.owner_id;
      /* unlikely to fail but better avoid strange crash */
      if (oldima && GS(oldima->id.name) == ID_IM) {
        ima = oldima;
      }
    }
  }

  if (ima) {
    path = ima->filepath;
  }

  if (RNA_struct_property_is_set(op->ptr, "filepath")) {
    return image_open_exec(C, op);
  }

  image_open_init(C, op);

  /* Show multi-view save options only if scene has multi-views. */
  PropertyRNA *prop;
  prop = RNA_struct_find_property(op->ptr, "show_multiview");
  RNA_property_boolean_set(op->ptr, prop, (scene->r.scemode & R_MULTIVIEW) != 0);

  image_filesel(C, op, path);

  return OPERATOR_RUNNING_MODAL;
}

static bool image_open_draw_check_prop(PointerRNA * /*ptr*/,
                                       PropertyRNA *prop,
                                       void * /*user_data*/)
{
  const char *prop_id = RNA_property_identifier(prop);

  return !STR_ELEM(prop_id, "filepath", "directory", "filename");
}

static void image_open_draw(bContext * /*C*/, wmOperator *op)
{
  uiLayout *layout = op->layout;
  ImageOpenData *iod = static_cast<ImageOpenData *>(op->customdata);
  ImageFormatData *imf = &iod->im_format;

  /* main draw call */
  uiDefAutoButsRNA(layout,
                   op->ptr,
                   image_open_draw_check_prop,
                   nullptr,
                   nullptr,
                   UI_BUT_LABEL_ALIGN_NONE,
                   false);

  /* image template */
  PointerRNA imf_ptr = RNA_pointer_create(nullptr, &RNA_ImageFormatSettings, imf);

  /* multiview template */
  if (RNA_boolean_get(op->ptr, "show_multiview")) {
    uiTemplateImageFormatViews(layout, &imf_ptr, op->ptr);
  }
}

static void image_operator_prop_allow_tokens(wmOperatorType *ot)
{
  PropertyRNA *prop = RNA_def_boolean(
      ot->srna, "allow_path_tokens", true, "", "Allow the path to contain substitution tokens");
  RNA_def_property_flag(prop, PROP_HIDDEN);
}

void IMAGE_OT_open(wmOperatorType *ot)
{
  /* identifiers */
  ot->name = "Open Image";
  ot->description = "Open image";
  ot->idname = "IMAGE_OT_open";

  /* api callbacks */
  ot->exec = image_open_exec;
  ot->invoke = image_open_invoke;
  ot->cancel = image_open_cancel;
  ot->ui = image_open_draw;

  /* flags */
  ot->flag = OPTYPE_REGISTER | OPTYPE_UNDO;

  /* properties */
  image_operator_prop_allow_tokens(ot);
  WM_operator_properties_filesel(ot,
                                 FILE_TYPE_FOLDER | FILE_TYPE_IMAGE | FILE_TYPE_MOVIE,
                                 FILE_SPECIAL,
                                 FILE_OPENFILE,
                                 WM_FILESEL_FILEPATH | WM_FILESEL_DIRECTORY | WM_FILESEL_FILES |
                                     WM_FILESEL_RELPATH,
                                 FILE_DEFAULTDISPLAY,
                                 FILE_SORT_DEFAULT);

  RNA_def_boolean(
      ot->srna,
      "use_sequence_detection",
      true,
      "Detect Sequences",
      "Automatically detect animated sequences in selected images (based on file names)");
  RNA_def_boolean(ot->srna,
                  "use_udim_detecting",
                  true,
                  "Detect UDIMs",
                  "Detect selected UDIM files and load all matching tiles");
}

/** \} */

/* -------------------------------------------------------------------- */
/** \name Browse Image Operator
 * \{ */

static int image_file_browse_exec(bContext *C, wmOperator *op)
{
  Image *ima = static_cast<Image *>(op->customdata);
  if (ima == nullptr) {
    return OPERATOR_CANCELLED;
  }

  char filepath[FILE_MAX];
  RNA_string_get(op->ptr, "filepath", filepath);

  /* If loading into a tiled texture, ensure that the filename is tokenized. */
  if (ima->source == IMA_SRC_TILED) {
    BKE_image_ensure_tile_token(filepath, sizeof(filepath));
  }

  PropertyRNA *imaprop;
  PointerRNA imaptr = RNA_id_pointer_create(&ima->id);
  imaprop = RNA_struct_find_property(&imaptr, "filepath");

  RNA_property_string_set(&imaptr, imaprop, filepath);
  RNA_property_update(C, &imaptr, imaprop);

  return OPERATOR_FINISHED;
}

static int image_file_browse_invoke(bContext *C, wmOperator *op, const wmEvent *event)
{
  Image *ima = image_from_context(C);
  if (!ima) {
    return OPERATOR_CANCELLED;
  }

  char filepath[FILE_MAX];
  STRNCPY(filepath, ima->filepath);

  /* Shift+Click to open the file, Alt+Click to browse a folder in the OS's browser. */
  if (event->modifier & (KM_SHIFT | KM_ALT)) {
    wmOperatorType *ot = WM_operatortype_find("WM_OT_path_open", true);
    PointerRNA props_ptr;

    if (event->modifier & KM_ALT) {
      char *lslash = (char *)BLI_path_slash_rfind(filepath);
      if (lslash) {
        *lslash = '\0';
      }
    }
    else if (ima->source == IMA_SRC_TILED) {
      ImageUser iuser = image_user_from_context_and_active_tile(C, ima);
      BKE_image_user_file_path(&iuser, ima, filepath);
    }

    WM_operator_properties_create_ptr(&props_ptr, ot);
    RNA_string_set(&props_ptr, "filepath", filepath);
    WM_operator_name_call_ptr(C, ot, WM_OP_EXEC_DEFAULT, &props_ptr, nullptr);
    WM_operator_properties_free(&props_ptr);

    return OPERATOR_CANCELLED;
  }

  /* The image is typically passed to the operator via layout/button context (e.g.
   * #uiLayoutSetContextPointer()). The File Browser doesn't support restoring this context
   * when calling `exec()` though, so we have to pass it the image via custom data. */
  op->customdata = ima;

  image_filesel(C, op, filepath);

  return OPERATOR_RUNNING_MODAL;
}

static bool image_file_browse_poll(bContext *C)
{
  return image_from_context(C) != nullptr;
}

void IMAGE_OT_file_browse(wmOperatorType *ot)
{
  /* identifiers */
  ot->name = "Browse Image";
  ot->description =
      "Open an image file browser, hold Shift to open the file, Alt to browse containing "
      "directory";
  ot->idname = "IMAGE_OT_file_browse";

  /* api callbacks */
  ot->exec = image_file_browse_exec;
  ot->invoke = image_file_browse_invoke;
  ot->poll = image_file_browse_poll;

  /* flags */
  ot->flag = OPTYPE_UNDO;

  /* properties */
  WM_operator_properties_filesel(ot,
                                 FILE_TYPE_FOLDER | FILE_TYPE_IMAGE | FILE_TYPE_MOVIE,
                                 FILE_SPECIAL,
                                 FILE_OPENFILE,
                                 WM_FILESEL_FILEPATH | WM_FILESEL_RELPATH,
                                 FILE_DEFAULTDISPLAY,
                                 FILE_SORT_DEFAULT);
}

/** \} */

/* -------------------------------------------------------------------- */
/** \name Match Movie Length Operator
 * \{ */

static int image_match_len_exec(bContext *C, wmOperator * /*op*/)
{
  Scene *scene = CTX_data_scene(C);
  Image *ima = image_from_context(C);
  ImageUser *iuser = image_user_from_context(C);

  if (!ima || !iuser) {
    /* Try to get a Texture, or a SpaceImage from context... */
    Tex *tex = static_cast<Tex *>(CTX_data_pointer_get_type(C, "texture", &RNA_Texture).data);
    if (tex && tex->type == TEX_IMAGE) {
      ima = tex->ima;
      iuser = &tex->iuser;
    }
  }

  if (!ima || !iuser || !BKE_image_has_anim(ima)) {
    return OPERATOR_CANCELLED;
  }

  ImBufAnim *anim = ((ImageAnim *)ima->anims.first)->anim;
  if (!anim) {
    return OPERATOR_CANCELLED;
  }
  iuser->frames = IMB_anim_get_duration(anim, IMB_TC_RECORD_RUN);
  BKE_image_user_frame_calc(ima, iuser, scene->r.cfra);

  return OPERATOR_FINISHED;
}

void IMAGE_OT_match_movie_length(wmOperatorType *ot)
{
  /* identifiers */
  ot->name = "Match Movie Length";
  ot->description = "Set image's user's length to the one of this video";
  ot->idname = "IMAGE_OT_match_movie_length";

  /* api callbacks */
  ot->exec = image_match_len_exec;

  /* flags */
  /* Don't think we need undo for that. */
  ot->flag = OPTYPE_REGISTER | OPTYPE_INTERNAL /* | OPTYPE_UNDO */;
}

/** \} */

/* -------------------------------------------------------------------- */
/** \name Replace Image Operator
 * \{ */

static int image_replace_exec(bContext *C, wmOperator *op)
{
  Main *bmain = CTX_data_main(C);
  SpaceImage *sima = CTX_wm_space_image(C);
  char filepath[FILE_MAX];

  if (!sima->image) {
    return OPERATOR_CANCELLED;
  }

  RNA_string_get(op->ptr, "filepath", filepath);

  /* we can't do much if the filepath is longer than FILE_MAX :/ */
  STRNCPY(sima->image->filepath, filepath);

  if (sima->image->source == IMA_SRC_GENERATED) {
    sima->image->source = IMA_SRC_FILE;
    BKE_image_signal(bmain, sima->image, &sima->iuser, IMA_SIGNAL_SRC_CHANGE);
  }

  if (BLI_path_extension_check_array(filepath, imb_ext_movie)) {
    sima->image->source = IMA_SRC_MOVIE;
  }
  else {
    sima->image->source = IMA_SRC_FILE;
  }

  /* XXX BKE_packedfile_unpack_image frees image buffers */
  ED_preview_kill_jobs(CTX_wm_manager(C), CTX_data_main(C));

  BKE_icon_changed(BKE_icon_id_ensure(&sima->image->id));
  BKE_image_signal(bmain, sima->image, &sima->iuser, IMA_SIGNAL_RELOAD);
  WM_event_add_notifier(C, NC_IMAGE | NA_EDITED, sima->image);

  return OPERATOR_FINISHED;
}

static int image_replace_invoke(bContext *C, wmOperator *op, const wmEvent * /*event*/)
{
  SpaceImage *sima = CTX_wm_space_image(C);

  if (!sima->image) {
    return OPERATOR_CANCELLED;
  }

  if (RNA_struct_property_is_set(op->ptr, "filepath")) {
    return image_replace_exec(C, op);
  }

  if (!RNA_struct_property_is_set(op->ptr, "relative_path")) {
    RNA_boolean_set(op->ptr, "relative_path", BLI_path_is_rel(sima->image->filepath));
  }

  image_filesel(C, op, sima->image->filepath);

  return OPERATOR_RUNNING_MODAL;
}

void IMAGE_OT_replace(wmOperatorType *ot)
{
  /* identifiers */
  ot->name = "Replace Image";
  ot->idname = "IMAGE_OT_replace";
  ot->description = "Replace current image by another one from disk";

  /* api callbacks */
  ot->exec = image_replace_exec;
  ot->invoke = image_replace_invoke;
  ot->poll = image_not_packed_poll;

  /* flags */
  ot->flag = OPTYPE_REGISTER | OPTYPE_UNDO;

  /* properties */
  WM_operator_properties_filesel(ot,
                                 FILE_TYPE_FOLDER | FILE_TYPE_IMAGE | FILE_TYPE_MOVIE,
                                 FILE_SPECIAL,
                                 FILE_OPENFILE,
                                 WM_FILESEL_FILEPATH | WM_FILESEL_RELPATH,
                                 FILE_DEFAULTDISPLAY,
                                 FILE_SORT_DEFAULT);
}

/** \} */

/* -------------------------------------------------------------------- */
/** \name Save Image As Operator
 * \{ */

struct ImageSaveData {
  ImageUser *iuser;
  Image *image;
  ImageSaveOptions opts;
};

static void image_save_options_from_op(Main *bmain, ImageSaveOptions *opts, wmOperator *op)
{
  if (RNA_struct_property_is_set(op->ptr, "filepath")) {
    RNA_string_get(op->ptr, "filepath", opts->filepath);
    BLI_path_abs(opts->filepath, BKE_main_blendfile_path(bmain));
  }

  opts->relative = (RNA_struct_find_property(op->ptr, "relative_path") &&
                    RNA_boolean_get(op->ptr, "relative_path"));
  opts->save_copy = (RNA_struct_find_property(op->ptr, "copy") &&
                     RNA_boolean_get(op->ptr, "copy"));
  opts->save_as_render = (RNA_struct_find_property(op->ptr, "save_as_render") &&
                          RNA_boolean_get(op->ptr, "save_as_render"));
}

static bool save_image_op(
    Main *bmain, Image *ima, ImageUser *iuser, wmOperator *op, const ImageSaveOptions *opts)
{
  WM_cursor_wait(true);

  bool ok = BKE_image_save(op->reports, bmain, ima, iuser, opts);

  WM_cursor_wait(false);

  /* Remember file path for next save. */
  STRNCPY(G.filepath_last_image, opts->filepath);

  WM_main_add_notifier(NC_IMAGE | NA_EDITED, ima);

  return ok;
}

static ImageSaveData *image_save_as_init(bContext *C, wmOperator *op)
{
  Main *bmain = CTX_data_main(C);
  Image *image = image_from_context(C);
  ImageUser *iuser = image_user_from_context(C);
  Scene *scene = CTX_data_scene(C);

  ImageSaveData *isd = static_cast<ImageSaveData *>(MEM_callocN(sizeof(*isd), __func__));
  isd->image = image;
  isd->iuser = iuser;

  if (!BKE_image_save_options_init(&isd->opts, bmain, scene, image, iuser, true, false)) {
    BKE_image_save_options_free(&isd->opts);
    MEM_freeN(isd);
    return nullptr;
  }

  isd->opts.do_newpath = true;

  if (!RNA_struct_property_is_set(op->ptr, "filepath")) {
    RNA_string_set(op->ptr, "filepath", isd->opts.filepath);
  }

  /* Enable save_copy by default for render results. */
  if (image->source == IMA_SRC_VIEWER && !RNA_struct_property_is_set(op->ptr, "copy")) {
    RNA_boolean_set(op->ptr, "copy", true);
  }

  if (!RNA_struct_property_is_set(op->ptr, "save_as_render")) {
    RNA_boolean_set(op->ptr, "save_as_render", isd->opts.save_as_render);
  }

  /* Show multi-view save options only if image has multi-views. */
  PropertyRNA *prop;
  prop = RNA_struct_find_property(op->ptr, "show_multiview");
  RNA_property_boolean_set(op->ptr, prop, BKE_image_is_multiview(image));
  prop = RNA_struct_find_property(op->ptr, "use_multiview");
  RNA_property_boolean_set(op->ptr, prop, BKE_image_is_multiview(image));

  op->customdata = isd;

  return isd;
}

static void image_save_as_free(wmOperator *op)
{
  if (op->customdata) {
    ImageSaveData *isd = static_cast<ImageSaveData *>(op->customdata);
    BKE_image_save_options_free(&isd->opts);

    MEM_freeN(op->customdata);
    op->customdata = nullptr;
  }
}

static int image_save_as_exec(bContext *C, wmOperator *op)
{
  Main *bmain = CTX_data_main(C);
  ImageSaveData *isd;

  if (op->customdata) {
    isd = static_cast<ImageSaveData *>(op->customdata);
  }
  else {
    isd = image_save_as_init(C, op);
    if (isd == nullptr) {
      return OPERATOR_CANCELLED;
    }
  }

  image_save_options_from_op(bmain, &isd->opts, op);
  BKE_image_save_options_update(&isd->opts, isd->image);

  save_image_op(bmain, isd->image, isd->iuser, op, &isd->opts);

  if (isd->opts.save_copy == false) {
    BKE_image_free_packedfiles(isd->image);
  }

  image_save_as_free(op);

  return OPERATOR_FINISHED;
}

static bool image_save_as_check(bContext *C, wmOperator *op)
{
  Main *bmain = CTX_data_main(C);
  ImageSaveData *isd = static_cast<ImageSaveData *>(op->customdata);

  image_save_options_from_op(bmain, &isd->opts, op);
  BKE_image_save_options_update(&isd->opts, isd->image);

  return WM_operator_filesel_ensure_ext_imtype(op, &isd->opts.im_format);
}

static int image_save_as_invoke(bContext *C, wmOperator *op, const wmEvent * /*event*/)
{
  if (RNA_struct_property_is_set(op->ptr, "filepath")) {
    return image_save_as_exec(C, op);
  }

  ImageSaveData *isd = image_save_as_init(C, op);
  if (isd == nullptr) {
    return OPERATOR_CANCELLED;
  }

  image_filesel(C, op, isd->opts.filepath);

  return OPERATOR_RUNNING_MODAL;
}

static void image_save_as_cancel(bContext * /*C*/, wmOperator *op)
{
  image_save_as_free(op);
}

static bool image_save_as_draw_check_prop(PointerRNA *ptr, PropertyRNA *prop, void *user_data)
{
  ImageSaveData *isd = static_cast<ImageSaveData *>(user_data);
  const char *prop_id = RNA_property_identifier(prop);

  return !(STREQ(prop_id, "filepath") || STREQ(prop_id, "directory") ||
           STREQ(prop_id, "filename") ||
           /* when saving a copy, relative path has no effect */
           (STREQ(prop_id, "relative_path") && RNA_boolean_get(ptr, "copy")) ||
           (STREQ(prop_id, "save_as_render") && isd->image->source == IMA_SRC_VIEWER));
}

static void image_save_as_draw(bContext * /*C*/, wmOperator *op)
{
  uiLayout *layout = op->layout;
  ImageSaveData *isd = static_cast<ImageSaveData *>(op->customdata);
  const bool is_multiview = RNA_boolean_get(op->ptr, "show_multiview");
  const bool save_as_render = RNA_boolean_get(op->ptr, "save_as_render");

  uiLayoutSetPropSep(layout, true);
  uiLayoutSetPropDecorate(layout, false);

  /* Operator settings. */
  uiDefAutoButsRNA(layout,
                   op->ptr,
                   image_save_as_draw_check_prop,
                   isd,
                   nullptr,
                   UI_BUT_LABEL_ALIGN_NONE,
                   false);

  uiItemS(layout);

  /* Image format settings. */
  PointerRNA imf_ptr = RNA_pointer_create(nullptr, &RNA_ImageFormatSettings, &isd->opts.im_format);
  uiTemplateImageSettings(layout, &imf_ptr, save_as_render);

  if (!save_as_render) {
    PointerRNA linear_settings_ptr = RNA_pointer_get(&imf_ptr, "linear_colorspace_settings");
    uiLayout *col = uiLayoutColumn(layout, true);
    uiItemS(col);
    uiItemR(col, &linear_settings_ptr, "name", UI_ITEM_NONE, IFACE_("Color Space"), ICON_NONE);
  }

  /* Multiview settings. */
  if (is_multiview) {
    uiTemplateImageFormatViews(layout, &imf_ptr, op->ptr);
  }
}

static bool image_save_as_poll(bContext *C)
{
  if (!image_from_context_has_data_poll(C)) {
    return false;
  }

  if (G.is_rendering) {
    /* no need to nullptr check here */
    Image *ima = image_from_context(C);

    if (ima->source == IMA_SRC_VIEWER) {
      CTX_wm_operator_poll_msg_set(C, "can't save image while rendering");
      return false;
    }
  }

  return true;
}

/*bfa - descriptions*/
static std::string image_ot_save_as_get_description(bContext * /*C*/,
                                                    wmOperatorType * /*ot*/,
                                                    PointerRNA *ptr)
{
  if (RNA_boolean_get(ptr, "copy")) {
    return "Saves a copy of the current Image";
  }
  return "";
}

void IMAGE_OT_save_as(wmOperatorType *ot)
{
  /* identifiers */
  ot->name = "Save As Image";
  ot->idname = "IMAGE_OT_save_as";
  ot->description = "Saves the image with another name and/or settings";

  /* api callbacks */
  ot->exec = image_save_as_exec;
  ot->get_description = image_ot_save_as_get_description;/*bfa - descriptions*/
  ot->check = image_save_as_check;
  ot->invoke = image_save_as_invoke;
  ot->cancel = image_save_as_cancel;
  ot->ui = image_save_as_draw;
  ot->poll = image_save_as_poll;

  /* flags */
  ot->flag = OPTYPE_REGISTER | OPTYPE_UNDO;

  /* properties */
  PropertyRNA *prop;
  prop = RNA_def_boolean(
      ot->srna,
      "save_as_render",
      false,
      "Save As Render",
      "Save image with render color management.\n"
      "For display image formats like PNG, apply view and display transform.\n"
      "For intermediate image formats like OpenEXR, use the default render output color space");
  RNA_def_property_flag(prop, PROP_SKIP_SAVE);
  prop = RNA_def_boolean(ot->srna,
                         "copy",
                         false,
                         "Copy",
                         "Create a new image file without modifying the current image in Blender");
  RNA_def_property_flag(prop, PROP_SKIP_SAVE);

  image_operator_prop_allow_tokens(ot);
  WM_operator_properties_filesel(ot,
                                 FILE_TYPE_FOLDER | FILE_TYPE_IMAGE | FILE_TYPE_MOVIE,
                                 FILE_SPECIAL,
                                 FILE_SAVE,
                                 WM_FILESEL_FILEPATH | WM_FILESEL_RELPATH | WM_FILESEL_SHOW_PROPS,
                                 FILE_DEFAULTDISPLAY,
                                 FILE_SORT_DEFAULT);
}

/** \} */

/* -------------------------------------------------------------------- */
/** \name Save Image Operator
 * \{ */

/**
 * \param iuser: Image user or nullptr when called outside the image space.
 */
static bool image_file_format_writable(Image *ima, ImageUser *iuser)
{
  void *lock;
  ImBuf *ibuf = BKE_image_acquire_ibuf(ima, iuser, &lock);
  bool ret = false;

  if (ibuf && BKE_image_buffer_format_writable(ibuf)) {
    ret = true;
  }

  BKE_image_release_ibuf(ima, ibuf, lock);
  return ret;
}

static bool image_save_poll(bContext *C)
{
  /* Can't save if there are no pixels. */
  if (image_from_context_has_data_poll(C) == false) {
    return false;
  }

  /* Check if there is a valid file path and image format we can write
   * outside of the 'poll' so we can show a report with a pop-up. */

  /* Can always repack images.
   * Images without a filepath will go to "Save As". */
  return true;
}

static int image_save_exec(bContext *C, wmOperator *op)
{
  Main *bmain = CTX_data_main(C);
  Image *image = image_from_context(C);
  ImageUser *iuser = image_user_from_context(C);
  Scene *scene = CTX_data_scene(C);
  ImageSaveOptions opts;
  bool ok = false;

  if (BKE_image_has_packedfile(image)) {
    /* Save packed files to memory. */
    BKE_image_memorypack(image);
    /* Report since this can be called from key shortcuts. */
    BKE_reportf(op->reports, RPT_INFO, "Packed to memory image \"%s\"", image->filepath);
    return OPERATOR_FINISHED;
  }

  if (!BKE_image_save_options_init(&opts, bmain, scene, image, iuser, false, false)) {
    BKE_image_save_options_free(&opts);
    return OPERATOR_CANCELLED;
  }
  image_save_options_from_op(bmain, &opts, op);

  /* Check if file write permission is ok. */
  if (BLI_exists(opts.filepath) && !BLI_file_is_writable(opts.filepath)) {
    BKE_reportf(
        op->reports, RPT_ERROR, "Cannot save image, path \"%s\" is not writable", opts.filepath);
  }
  else if (save_image_op(bmain, image, iuser, op, &opts)) {
    /* Report since this can be called from key shortcuts. */
    BKE_reportf(op->reports, RPT_INFO, "Saved image \"%s\"", opts.filepath);
    ok = true;
  }

  BKE_image_save_options_free(&opts);

  if (ok) {
    return OPERATOR_FINISHED;
  }

  return OPERATOR_CANCELLED;
}

static int image_save_invoke(bContext *C, wmOperator *op, const wmEvent *event)
{
  Image *ima = image_from_context(C);
  ImageUser *iuser = image_user_from_context(C);

  /* Not writable formats or images without a file-path will go to "Save As". */
  if (!BKE_image_has_packedfile(ima) &&
      (!BKE_image_has_filepath(ima) || !image_file_format_writable(ima, iuser)))
  {
    WM_operator_name_call(C, "IMAGE_OT_save_as", WM_OP_INVOKE_DEFAULT, nullptr, event);
    return OPERATOR_CANCELLED;
  }
  return image_save_exec(C, op);
}

void IMAGE_OT_save(wmOperatorType *ot)
{
  /* identifiers */
  ot->name = "Save Image";
  ot->idname = "IMAGE_OT_save";
  ot->description = "Save the image with current name and settings";

  /* api callbacks */
  ot->exec = image_save_exec;
  ot->invoke = image_save_invoke;
  ot->poll = image_save_poll;

  /* flags */
  ot->flag = OPTYPE_REGISTER | OPTYPE_UNDO;
}

/** \} */

/* -------------------------------------------------------------------- */
/** \name Save Sequence Operator
 * \{ */

static int image_save_sequence_exec(bContext *C, wmOperator *op)
{
  Image *image = image_from_context(C);
  ImBuf *ibuf, *first_ibuf = nullptr;
  int tot = 0;
  char di[FILE_MAX];
  MovieCacheIter *iter;

  if (image == nullptr) {
    return OPERATOR_CANCELLED;
  }

  if (image->source != IMA_SRC_SEQUENCE) {
    BKE_report(op->reports, RPT_ERROR, "Can only save sequence on image sequences");
    return OPERATOR_CANCELLED;
  }

  if (image->type == IMA_TYPE_MULTILAYER) {
    BKE_report(op->reports, RPT_ERROR, "Cannot save multilayer sequences");
    return OPERATOR_CANCELLED;
  }

  /* get total dirty buffers and first dirty buffer which is used for menu */
  ibuf = nullptr;
  if (image->cache != nullptr) {
    iter = IMB_moviecacheIter_new(image->cache);
    while (!IMB_moviecacheIter_done(iter)) {
      ibuf = IMB_moviecacheIter_getImBuf(iter);
      if (ibuf != nullptr && ibuf->userflags & IB_BITMAPDIRTY) {
        if (first_ibuf == nullptr) {
          first_ibuf = ibuf;
        }
        tot++;
      }
      IMB_moviecacheIter_step(iter);
    }
    IMB_moviecacheIter_free(iter);
  }

  if (tot == 0) {
    BKE_report(op->reports, RPT_WARNING, "No images have been changed");
    return OPERATOR_CANCELLED;
  }

  /* get a filename for menu */
  BLI_path_split_dir_part(first_ibuf->filepath, di, sizeof(di));
  BKE_reportf(op->reports, RPT_INFO, "%d image(s) will be saved in %s", tot, di);

  iter = IMB_moviecacheIter_new(image->cache);
  while (!IMB_moviecacheIter_done(iter)) {
    ibuf = IMB_moviecacheIter_getImBuf(iter);

    if (ibuf != nullptr && ibuf->userflags & IB_BITMAPDIRTY) {
      if (0 == IMB_saveiff(ibuf, ibuf->filepath, IB_rect)) {
        BKE_reportf(op->reports, RPT_ERROR, "Could not write image: %s", strerror(errno));
        break;
      }

      BKE_reportf(op->reports, RPT_INFO, "Saved %s", ibuf->filepath);
      ibuf->userflags &= ~IB_BITMAPDIRTY;
    }

    IMB_moviecacheIter_step(iter);
  }
  IMB_moviecacheIter_free(iter);

  return OPERATOR_FINISHED;
}

void IMAGE_OT_save_sequence(wmOperatorType *ot)
{
  /* identifiers */
  ot->name = "Save Sequence";
  ot->idname = "IMAGE_OT_save_sequence";
  ot->description = "Save a sequence of images";

  /* api callbacks */
  ot->exec = image_save_sequence_exec;
  ot->poll = image_from_context_has_data_poll;

  /* flags */
  ot->flag = OPTYPE_REGISTER | OPTYPE_UNDO;
}

/** \} */

/* -------------------------------------------------------------------- */
/** \name Save All Operator
 * \{ */

static bool image_should_be_saved_when_modified(Image *ima)
{
  return !ELEM(ima->type, IMA_TYPE_R_RESULT, IMA_TYPE_COMPOSITE);
}

static bool image_should_be_saved(Image *ima, bool *r_is_format_writable)
{
  if (BKE_image_is_dirty_writable(ima, r_is_format_writable) &&
      ELEM(ima->source, IMA_SRC_FILE, IMA_SRC_GENERATED, IMA_SRC_TILED))
  {
    return image_should_be_saved_when_modified(ima);
  }
  return false;
}

static bool image_has_valid_path(Image *ima)
{
  return strchr(ima->filepath, '\\') || strchr(ima->filepath, '/');
}

static bool image_should_pack_during_save_all(const Image *ima)
{
  /* Images without a filepath (implied with IMA_SRC_GENERATED) should
   * be packed during a save_all operation. */
  return (ima->source == IMA_SRC_GENERATED) ||
         (ima->source == IMA_SRC_TILED && !BKE_image_has_filepath(ima));
}

bool ED_image_should_save_modified(const Main *bmain)
{
  ReportList reports;
  BKE_reports_init(&reports, RPT_STORE);

  uint modified_images_count = ED_image_save_all_modified_info(bmain, &reports);
  bool should_save = modified_images_count || !BLI_listbase_is_empty(&reports.list);

  BKE_reports_free(&reports);

  return should_save;
}

int ED_image_save_all_modified_info(const Main *bmain, ReportList *reports)
{
  GSet *unique_paths = BLI_gset_str_new(__func__);

  int num_saveable_images = 0;

  for (Image *ima = static_cast<Image *>(bmain->images.first); ima;
       ima = static_cast<Image *>(ima->id.next))
  {
    bool is_format_writable;

    if (image_should_be_saved(ima, &is_format_writable)) {
      if (BKE_image_has_packedfile(ima) || image_should_pack_during_save_all(ima)) {
        if (!ID_IS_LINKED(ima)) {
          num_saveable_images++;
        }
        else {
          BKE_reportf(reports,
                      RPT_WARNING,
                      "Packed library image can't be saved: \"%s\" from \"%s\"",
                      ima->id.name + 2,
                      ima->id.lib->filepath);
        }
      }
      else if (!is_format_writable) {
        BKE_reportf(reports,
                    RPT_WARNING,
                    "Image can't be saved, use a different file format: \"%s\"",
                    ima->id.name + 2);
      }
      else {
        if (image_has_valid_path(ima)) {
          num_saveable_images++;
          if (BLI_gset_haskey(unique_paths, ima->filepath)) {
            BKE_reportf(reports,
                        RPT_WARNING,
                        "Multiple images can't be saved to an identical path: \"%s\"",
                        ima->filepath);
          }
          else {
            BLI_gset_insert(unique_paths, BLI_strdup(ima->filepath));
          }
        }
        else {
          BKE_reportf(reports,
                      RPT_WARNING,
                      "Image can't be saved, no valid file path: \"%s\"",
                      ima->filepath);
        }
      }
    }
  }

  BLI_gset_free(unique_paths, MEM_freeN);
  return num_saveable_images;
}

bool ED_image_save_all_modified(const bContext *C, ReportList *reports)
{
  Main *bmain = CTX_data_main(C);

  ED_image_save_all_modified_info(bmain, reports);

  bool ok = true;

  for (Image *ima = static_cast<Image *>(bmain->images.first); ima;
       ima = static_cast<Image *>(ima->id.next))
  {
    bool is_format_writable;

    if (image_should_be_saved(ima, &is_format_writable)) {
      if (BKE_image_has_packedfile(ima) || image_should_pack_during_save_all(ima)) {
        BKE_image_memorypack(ima);
      }
      else if (is_format_writable) {
        if (image_has_valid_path(ima)) {
          ImageSaveOptions opts;
          Scene *scene = CTX_data_scene(C);
          if (BKE_image_save_options_init(&opts, bmain, scene, ima, nullptr, false, false)) {
            bool saved_successfully = BKE_image_save(reports, bmain, ima, nullptr, &opts);
            ok = ok && saved_successfully;
          }
          BKE_image_save_options_free(&opts);
        }
      }
    }
  }
  return ok;
}

static bool image_save_all_modified_poll(bContext *C)
{
  int num_files = ED_image_save_all_modified_info(CTX_data_main(C), nullptr);
  return num_files > 0;
}

static int image_save_all_modified_exec(bContext *C, wmOperator *op)
{
  ED_image_save_all_modified(C, op->reports);
  return OPERATOR_FINISHED;
}

void IMAGE_OT_save_all_modified(wmOperatorType *ot)
{
  /* identifiers */
  ot->name = "Save All Modified";
  ot->idname = "IMAGE_OT_save_all_modified";
  ot->description = "Save all modified images";

  /* api callbacks */
  ot->exec = image_save_all_modified_exec;
  ot->poll = image_save_all_modified_poll;

  /* flags */
  ot->flag = OPTYPE_REGISTER | OPTYPE_UNDO;
}

/** \} */

/* -------------------------------------------------------------------- */
/** \name Reload Image Operator
 * \{ */

static int image_reload_exec(bContext *C, wmOperator * /*op*/)
{
  Main *bmain = CTX_data_main(C);
  Image *ima = image_from_context(C);
  ImageUser *iuser = image_user_from_context(C);

  if (!ima) {
    return OPERATOR_CANCELLED;
  }

  /* XXX BKE_packedfile_unpack_image frees image buffers */
  ED_preview_kill_jobs(CTX_wm_manager(C), CTX_data_main(C));

  BKE_image_signal(bmain, ima, iuser, IMA_SIGNAL_RELOAD);
  DEG_id_tag_update(&ima->id, 0);

  WM_event_add_notifier(C, NC_IMAGE | NA_EDITED, ima);

  return OPERATOR_FINISHED;
}

void IMAGE_OT_reload(wmOperatorType *ot)
{
  /* identifiers */
  ot->name = "Reload Image";
  ot->idname = "IMAGE_OT_reload";
  ot->description = "Reload current image from disk";

  /* api callbacks */
  ot->exec = image_reload_exec;

  /* flags */
  ot->flag = OPTYPE_REGISTER; /* no undo, image buffer is not handled by undo */
}

/** \} */

/* -------------------------------------------------------------------- */
/** \name New Image Operator
 * \{ */

#define IMA_DEF_NAME N_("Untitled")

enum {
  GEN_CONTEXT_NONE = 0,
  GEN_CONTEXT_PAINT_CANVAS = 1,
  GEN_CONTEXT_PAINT_STENCIL = 2,
};

struct ImageNewData {
  PropertyPointerRNA pprop;
};

static ImageNewData *image_new_init(bContext *C, wmOperator *op)
{
  if (op->customdata) {
    return static_cast<ImageNewData *>(op->customdata);
  }

  ImageNewData *data = static_cast<ImageNewData *>(MEM_callocN(sizeof(ImageNewData), __func__));
  UI_context_active_but_prop_get_templateID(C, &data->pprop.ptr, &data->pprop.prop);
  op->customdata = data;
  return data;
}

static void image_new_free(wmOperator *op)
{
  MEM_SAFE_FREE(op->customdata);
}

static int image_new_exec(bContext *C, wmOperator *op)
{
  SpaceImage *sima;
  Image *ima;
  Main *bmain;
  PropertyRNA *prop;
  char name_buffer[MAX_ID_NAME - 2];
  const char *name;
  float color[4];
  int width, height, floatbuf, gen_type, alpha;
  int stereo3d;

  /* retrieve state */
  sima = CTX_wm_space_image(C);
  bmain = CTX_data_main(C);

  prop = RNA_struct_find_property(op->ptr, "name");
  RNA_property_string_get(op->ptr, prop, name_buffer);
  if (!RNA_property_is_set(op->ptr, prop)) {
    /* Default value, we can translate! */
    name = DATA_(name_buffer);
  }
  else {
    name = name_buffer;
  }
  width = RNA_int_get(op->ptr, "width");
  height = RNA_int_get(op->ptr, "height");
  floatbuf = RNA_boolean_get(op->ptr, "float");
  gen_type = RNA_enum_get(op->ptr, "generated_type");
  RNA_float_get_array(op->ptr, "color", color);
  alpha = RNA_boolean_get(op->ptr, "alpha");
  stereo3d = RNA_boolean_get(op->ptr, "use_stereo_3d");
  bool tiled = RNA_boolean_get(op->ptr, "tiled");

  if (!alpha) {
    color[3] = 1.0f;
  }

  ima = BKE_image_add_generated(bmain,
                                width,
                                height,
                                name,
                                alpha ? 32 : 24,
                                floatbuf,
                                gen_type,
                                color,
                                stereo3d,
                                false,
                                tiled);

  if (!ima) {
    image_new_free(op);
    return OPERATOR_CANCELLED;
  }

  /* hook into UI */
  ImageNewData *data = image_new_init(C, op);

  if (data->pprop.prop) {
    /* when creating new ID blocks, use is already 1, but RNA
     * pointer use also increases user, so this compensates it */
    id_us_min(&ima->id);

    PointerRNA imaptr = RNA_id_pointer_create(&ima->id);
    RNA_property_pointer_set(&data->pprop.ptr, data->pprop.prop, imaptr, nullptr);
    RNA_property_update(C, &data->pprop.ptr, data->pprop.prop);
  }
  else if (sima) {
    ED_space_image_set(bmain, sima, ima, false);
  }
  else {
    /* #BKE_image_add_generated creates one user by default, remove it if image is not linked to
     * anything. ref. #94599. */
    id_us_min(&ima->id);
  }

  BKE_image_signal(bmain, ima, (sima) ? &sima->iuser : nullptr, IMA_SIGNAL_USER_NEW_IMAGE);

  WM_event_add_notifier(C, NC_IMAGE | NA_ADDED, ima);

  image_new_free(op);

  return OPERATOR_FINISHED;
}

static int image_new_invoke(bContext *C, wmOperator *op, const wmEvent * /*event*/)
{
  /* Get property in advance, it doesn't work after WM_operator_props_dialog_popup. */
  ImageNewData *data;
  op->customdata = data = static_cast<ImageNewData *>(MEM_callocN(sizeof(ImageNewData), __func__));
  UI_context_active_but_prop_get_templateID(C, &data->pprop.ptr, &data->pprop.prop);

  /* Better for user feedback. */
  RNA_string_set(op->ptr, "name", DATA_(IMA_DEF_NAME));
  return WM_operator_props_dialog_popup(
      C, op, 300, IFACE_("Create a New Image"), IFACE_("New Image"));
}

static void image_new_draw(bContext * /*C*/, wmOperator *op)
{
  uiLayout *col;
  uiLayout *layout = op->layout;
#if 0
  Scene *scene = CTX_data_scene(C);
  const bool is_multiview = (scene->r.scemode & R_MULTIVIEW) != 0;
#endif

  /* copy of WM_operator_props_dialog_popup() layout */

  /*bfa - new image dialog in uv editor*/
  uiLayoutSetPropSep(layout, true);
  uiLayoutSetPropDecorate(layout, false);

  col = uiLayoutColumn(layout, false);
  uiItemR(col, op->ptr, "name", UI_ITEM_NONE, nullptr, ICON_NONE);
  uiItemR(col, op->ptr, "width", UI_ITEM_NONE, nullptr, ICON_NONE);
  uiItemR(col, op->ptr, "height", UI_ITEM_NONE, nullptr, ICON_NONE);
  uiItemR(col, op->ptr, "color", UI_ITEM_NONE, nullptr, ICON_NONE);
  uiLayoutSetPropSep(col, false); /* bfa - use_property_split = False */
  uiItemR(col, op->ptr, "alpha", UI_ITEM_NONE, nullptr, ICON_NONE);
  uiLayoutSetPropSep(col, true); /* bfa - use_property_split = True */
  uiItemR(col, op->ptr, "generated_type", UI_ITEM_NONE, nullptr, ICON_NONE);
  uiLayoutSetPropSep(col, false); /* bfa - use_property_split = False */
  uiItemR(col, op->ptr, "float", UI_ITEM_NONE, nullptr, ICON_NONE);
  uiItemR(col, op->ptr, "tiled", UI_ITEM_NONE, nullptr, ICON_NONE);

#if 0
  if (is_multiview) {
    uiItemL(col[0], "", ICON_NONE);
    uiItemR(col[1], op->ptr, "use_stereo_3d", 0, nullptr, ICON_NONE);
  }
#endif
}

static void image_new_cancel(bContext * /*C*/, wmOperator *op)
{
  image_new_free(op);
}

void IMAGE_OT_new(wmOperatorType *ot)
{
  PropertyRNA *prop;
  static float default_color[4] = {0.0f, 0.0f, 0.0f, 1.0f};

  /* identifiers */
  ot->name = "New Image";
  ot->description = "Create a new image";
  ot->idname = "IMAGE_OT_new";

  /* api callbacks */
  ot->exec = image_new_exec;
  ot->invoke = image_new_invoke;
  ot->ui = image_new_draw;
  ot->cancel = image_new_cancel;

  /* flags */
  ot->flag = OPTYPE_UNDO;

  /* properties */
<<<<<<< HEAD
  RNA_def_string(ot->srna, "name", IMA_DEF_NAME, MAX_ID_NAME - 2, "Name", "Image name");
=======
  ot->prop = RNA_def_string(
      ot->srna, "name", IMA_DEF_NAME, MAX_ID_NAME - 2, "Name", "Image data-block name");
>>>>>>> 5c2d4193
  prop = RNA_def_int(ot->srna, "width", 1024, 1, INT_MAX, "Width", "Image width", 1, 16384);
  RNA_def_property_subtype(prop, PROP_PIXEL);
  prop = RNA_def_int(ot->srna, "height", 1024, 1, INT_MAX, "Height", "Image height", 1, 16384);
  RNA_def_property_subtype(prop, PROP_PIXEL);
  prop = RNA_def_float_color(
      ot->srna, "color", 4, nullptr, 0.0f, FLT_MAX, "Color", "Default fill color", 0.0f, 1.0f);
  RNA_def_property_subtype(prop, PROP_COLOR_GAMMA);
  RNA_def_property_float_array_default(prop, default_color);
  RNA_def_boolean(ot->srna, "alpha", true, "Alpha", "Create an image with an alpha channel");
  RNA_def_enum(ot->srna,
               "generated_type",
               rna_enum_image_generated_type_items,
               IMA_GENTYPE_BLANK,
               "Generated Type",
               "Fill the image with a grid for UV map testing");
  RNA_def_boolean(ot->srna,
                  "float",
                  false,
                  "32-bit Float",
                  "Create image with 32-bit floating-point bit depth");
  RNA_def_property_flag(prop, PROP_HIDDEN);
  prop = RNA_def_boolean(
      ot->srna, "use_stereo_3d", false, "Stereo 3D", "Create an image with left and right views");
  RNA_def_property_flag(prop, PROP_SKIP_SAVE | PROP_HIDDEN);
  prop = RNA_def_boolean(ot->srna, "tiled", false, "Tiled", "Create a tiled image");
  RNA_def_property_flag(prop, PROP_SKIP_SAVE);
}

#undef IMA_DEF_NAME

/** \} */

/* -------------------------------------------------------------------- */
/** \name Flip Operator
 * \{ */

static int image_flip_exec(bContext *C, wmOperator *op)
{
  Image *ima = image_from_context(C);
  ImageUser iuser = image_user_from_context_and_active_tile(C, ima);
  ImBuf *ibuf = BKE_image_acquire_ibuf(ima, &iuser, nullptr);
  SpaceImage *sima = CTX_wm_space_image(C);
  const bool is_paint = ((sima != nullptr) && (sima->mode == SI_MODE_PAINT));

  if (ibuf == nullptr) {
    /* TODO: this should actually never happen, but does for render-results -> cleanup. */
    return OPERATOR_CANCELLED;
  }

  const bool use_flip_x = RNA_boolean_get(op->ptr, "use_flip_x");
  const bool use_flip_y = RNA_boolean_get(op->ptr, "use_flip_y");

  if (!use_flip_x && !use_flip_y) {
    BKE_image_release_ibuf(ima, ibuf, nullptr);
    return OPERATOR_FINISHED;
  }

  ED_image_undo_push_begin_with_image(op->type->name, ima, ibuf, &iuser);

  if (is_paint) {
    ED_imapaint_clear_partial_redraw();
  }

  const int size_x = ibuf->x;
  const int size_y = ibuf->y;

  if (ibuf->float_buffer.data) {
    float *float_pixels = ibuf->float_buffer.data;

    float *orig_float_pixels = static_cast<float *>(MEM_dupallocN(float_pixels));
    for (int x = 0; x < size_x; x++) {
      const int source_pixel_x = use_flip_x ? size_x - x - 1 : x;
      for (int y = 0; y < size_y; y++) {
        const int source_pixel_y = use_flip_y ? size_y - y - 1 : y;

        const float *source_pixel =
            &orig_float_pixels[4 * (source_pixel_x + source_pixel_y * size_x)];
        float *target_pixel = &float_pixels[4 * (x + y * size_x)];

        copy_v4_v4(target_pixel, source_pixel);
      }
    }
    MEM_freeN(orig_float_pixels);

    if (ibuf->byte_buffer.data) {
      IMB_rect_from_float(ibuf);
    }
  }
  else if (ibuf->byte_buffer.data) {
    uchar *char_pixels = ibuf->byte_buffer.data;
    uchar *orig_char_pixels = static_cast<uchar *>(MEM_dupallocN(char_pixels));
    for (int x = 0; x < size_x; x++) {
      const int source_pixel_x = use_flip_x ? size_x - x - 1 : x;
      for (int y = 0; y < size_y; y++) {
        const int source_pixel_y = use_flip_y ? size_y - y - 1 : y;

        const uchar *source_pixel =
            &orig_char_pixels[4 * (source_pixel_x + source_pixel_y * size_x)];
        uchar *target_pixel = &char_pixels[4 * (x + y * size_x)];

        copy_v4_v4_uchar(target_pixel, source_pixel);
      }
    }
    MEM_freeN(orig_char_pixels);
  }
  else {
    BKE_image_release_ibuf(ima, ibuf, nullptr);
    return OPERATOR_CANCELLED;
  }

  ibuf->userflags |= IB_DISPLAY_BUFFER_INVALID;
  BKE_image_mark_dirty(ima, ibuf);

  if (ibuf->mipmap[0]) {
    ibuf->userflags |= IB_MIPMAP_INVALID;
  }

  ED_image_undo_push_end();

  BKE_image_partial_update_mark_full_update(ima);

  WM_event_add_notifier(C, NC_IMAGE | NA_EDITED, ima);

  BKE_image_release_ibuf(ima, ibuf, nullptr);

  return OPERATOR_FINISHED;
}

void IMAGE_OT_flip(wmOperatorType *ot)
{
  /* identifiers */
  ot->name = "Flip Image";
  ot->idname = "IMAGE_OT_flip";
  ot->description = "Flip the image";

  /* api callbacks */
  ot->exec = image_flip_exec;
  ot->poll = image_from_context_has_data_poll_active_tile;

  /* properties */
  PropertyRNA *prop;
  prop = RNA_def_boolean(
      ot->srna, "use_flip_x", false, "Horizontal", "Flip the image horizontally");
  RNA_def_property_flag(prop, PROP_SKIP_SAVE);
  prop = RNA_def_boolean(ot->srna, "use_flip_y", false, "Vertical", "Flip the image vertically");
  RNA_def_property_flag(prop, PROP_SKIP_SAVE);

  /* flags */
  ot->flag = OPTYPE_REGISTER;
}

/** \} */

/* -------------------------------------------------------------------- */
/** \name Rotate Orthogonal Operator (90, 180, 270)
 * \{ */

static int image_rotate_orthogonal_exec(bContext *C, wmOperator *op)
{
  Image *ima = image_from_context(C);
  ImageUser iuser = image_user_from_context_and_active_tile(C, ima);
  ImBuf *ibuf = BKE_image_acquire_ibuf(ima, &iuser, nullptr);
  SpaceImage *sima = CTX_wm_space_image(C);
  const bool is_paint = ((sima != nullptr) && (sima->mode == SI_MODE_PAINT));

  if (ibuf == nullptr) {
    /* TODO: this should actually never happen, but does for render-results -> cleanup. */
    return OPERATOR_CANCELLED;
  }

  int degrees = RNA_enum_get(op->ptr, "degrees");

  ED_image_undo_push_begin_with_image(op->type->name, ima, ibuf, &iuser);

  if (is_paint) {
    ED_imapaint_clear_partial_redraw();
  }

  if (!IMB_rotate_orthogonal(ibuf, degrees)) {
    BKE_image_release_ibuf(ima, ibuf, nullptr);
    return OPERATOR_CANCELLED;
  }

  ibuf->userflags |= IB_DISPLAY_BUFFER_INVALID;
  BKE_image_mark_dirty(ima, ibuf);

  if (ibuf->mipmap[0]) {
    ibuf->userflags |= IB_MIPMAP_INVALID;
  }

  ED_image_undo_push_end();

  BKE_image_partial_update_mark_full_update(ima);

  WM_event_add_notifier(C, NC_IMAGE | NA_EDITED, ima);

  BKE_image_release_ibuf(ima, ibuf, nullptr);

  return OPERATOR_FINISHED;
}

void IMAGE_OT_rotate_orthogonal(wmOperatorType *ot)
{
  static const EnumPropertyItem orthogonal_rotation_items[] = {
      {90, "90", 0, "90 Degrees", "Rotate 90 degrees clockwise"},
      {180, "180", 0, "180 Degrees", "Rotate 180 degrees clockwise"},
      {270, "270", 0, "270 Degrees", "Rotate 270 degrees clockwise"},
      {0, nullptr, 0, nullptr, nullptr},
  };

  /* identifiers */
  ot->name = "Rotate Image Orthogonal";
  ot->idname = "IMAGE_OT_rotate_orthogonal";
  ot->description = "Rotate the image";

  /* api callbacks */
  ot->exec = image_rotate_orthogonal_exec;
  ot->poll = image_from_context_has_data_poll_active_tile;

  /* properties */
  PropertyRNA *prop;
  prop = RNA_def_enum(ot->srna,
                      "degrees",
                      orthogonal_rotation_items,
                      90,
                      "Degrees",
                      "Amount of rotation in degrees (90, 180, 270)");
  RNA_def_property_flag(prop, PROP_SKIP_SAVE);

  /* flags */
  ot->flag = OPTYPE_REGISTER;
}

/** \} */

/* -------------------------------------------------------------------- */
/** \name Clipboard Copy Operator
 * \{ */

static int image_clipboard_copy_exec(bContext *C, wmOperator *op)
{
  Image *ima = image_from_context(C);
  if (ima == nullptr) {
    return false;
  }

  if (G.is_rendering && ima->source == IMA_SRC_VIEWER) {
    BKE_report(op->reports, RPT_ERROR, "Images cannot be copied while rendering");
    return false;
  }

  ImageUser *iuser = image_user_from_context(C);
  WM_cursor_wait(true);
  void *lock;
  ImBuf *ibuf = BKE_image_acquire_ibuf(ima, iuser, &lock);
  bool changed = false;
  if (ibuf) {
    if (WM_clipboard_image_set(ibuf)) {
      changed = true;
    }
  }
  BKE_image_release_ibuf(ima, ibuf, lock);
  WM_cursor_wait(false);

  return changed ? OPERATOR_FINISHED : OPERATOR_CANCELLED;
}

static bool image_clipboard_copy_poll(bContext *C)
{
  if (!image_from_context_has_data_poll(C)) {
    CTX_wm_operator_poll_msg_set(C, "No images available");
    return false;
  }

  return true;
}

void IMAGE_OT_clipboard_copy(wmOperatorType *ot)
{
  /* identifiers */
  ot->name = "Copy Image";
  ot->idname = "IMAGE_OT_clipboard_copy";
  ot->description = "Copy the image to the clipboard";

  /* api callbacks */
  ot->exec = image_clipboard_copy_exec;
  ot->poll = image_clipboard_copy_poll;

  /* flags */
  ot->flag = OPTYPE_REGISTER;
}

/** \} */

/* -------------------------------------------------------------------- */
/** \name Clipboard Paste Operator
 * \{ */

static int image_clipboard_paste_exec(bContext *C, wmOperator *op)
{
  bool changed = false;

  WM_cursor_wait(true);
  ImBuf *ibuf = WM_clipboard_image_get();
  if (ibuf) {
    ED_undo_push_op(C, op);

    Main *bmain = CTX_data_main(C);
    SpaceImage *sima = CTX_wm_space_image(C);
    Image *ima = BKE_image_add_from_imbuf(bmain, ibuf, "Clipboard");
    IMB_freeImBuf(ibuf);

    ED_space_image_set(bmain, sima, ima, false);
    BKE_image_signal(bmain, ima, (sima) ? &sima->iuser : nullptr, IMA_SIGNAL_USER_NEW_IMAGE);
    WM_event_add_notifier(C, NC_IMAGE | NA_ADDED, ima);
    changed = true;
  }
  WM_cursor_wait(false);

  return changed ? OPERATOR_FINISHED : OPERATOR_CANCELLED;
}

static bool image_clipboard_paste_poll(bContext *C)
{
  if (!WM_clipboard_image_available()) {
    CTX_wm_operator_poll_msg_set(C, "No compatible images are on the clipboard");
    return false;
  }

  return true;
}

void IMAGE_OT_clipboard_paste(wmOperatorType *ot)
{
  /* identifiers */
  ot->name = "Paste Image";
  ot->idname = "IMAGE_OT_clipboard_paste";
  ot->description = "Paste new image from the clipboard";

  /* api callbacks */
  ot->exec = image_clipboard_paste_exec;
  ot->poll = image_clipboard_paste_poll;

  /* flags */
  ot->flag = OPTYPE_REGISTER;
}

/** \} */

/* -------------------------------------------------------------------- */
/** \name Invert Operators
 * \{ */

static int image_invert_exec(bContext *C, wmOperator *op)
{
  Image *ima = image_from_context(C);
  ImageUser iuser = image_user_from_context_and_active_tile(C, ima);
  ImBuf *ibuf = BKE_image_acquire_ibuf(ima, &iuser, nullptr);
  SpaceImage *sima = CTX_wm_space_image(C);
  const bool is_paint = ((sima != nullptr) && (sima->mode == SI_MODE_PAINT));

  /* flags indicate if this channel should be inverted */
  const bool r = RNA_boolean_get(op->ptr, "invert_r");
  const bool g = RNA_boolean_get(op->ptr, "invert_g");
  const bool b = RNA_boolean_get(op->ptr, "invert_b");
  const bool a = RNA_boolean_get(op->ptr, "invert_a");

  size_t i;

  if (ibuf == nullptr) {
    /* TODO: this should actually never happen, but does for render-results -> cleanup */
    return OPERATOR_CANCELLED;
  }

  ED_image_undo_push_begin_with_image(op->type->name, ima, ibuf, &iuser);

  if (is_paint) {
    ED_imapaint_clear_partial_redraw();
  }

  /* TODO: make this into an IMB_invert_channels(ibuf,r,g,b,a) method!? */
  if (ibuf->float_buffer.data) {

    float *fp = ibuf->float_buffer.data;
    for (i = size_t(ibuf->x) * ibuf->y; i > 0; i--, fp += 4) {
      if (r) {
        fp[0] = 1.0f - fp[0];
      }
      if (g) {
        fp[1] = 1.0f - fp[1];
      }
      if (b) {
        fp[2] = 1.0f - fp[2];
      }
      if (a) {
        fp[3] = 1.0f - fp[3];
      }
    }

    if (ibuf->byte_buffer.data) {
      IMB_rect_from_float(ibuf);
    }
  }
  else if (ibuf->byte_buffer.data) {

    uchar *cp = ibuf->byte_buffer.data;
    for (i = size_t(ibuf->x) * ibuf->y; i > 0; i--, cp += 4) {
      if (r) {
        cp[0] = 255 - cp[0];
      }
      if (g) {
        cp[1] = 255 - cp[1];
      }
      if (b) {
        cp[2] = 255 - cp[2];
      }
      if (a) {
        cp[3] = 255 - cp[3];
      }
    }
  }
  else {
    BKE_image_release_ibuf(ima, ibuf, nullptr);
    return OPERATOR_CANCELLED;
  }

  ibuf->userflags |= IB_DISPLAY_BUFFER_INVALID;
  BKE_image_mark_dirty(ima, ibuf);

  if (ibuf->mipmap[0]) {
    ibuf->userflags |= IB_MIPMAP_INVALID;
  }

  ED_image_undo_push_end();

  BKE_image_partial_update_mark_full_update(ima);

  WM_event_add_notifier(C, NC_IMAGE | NA_EDITED, ima);

  BKE_image_release_ibuf(ima, ibuf, nullptr);

  return OPERATOR_FINISHED;
}

void IMAGE_OT_invert(wmOperatorType *ot)
{
  PropertyRNA *prop;

  /* identifiers */
  ot->name = "Invert Channels";
  ot->idname = "IMAGE_OT_invert";
  ot->description = "Invert image's channels";

  /* api callbacks */
  ot->exec = image_invert_exec;
  ot->poll = image_from_context_has_data_poll_active_tile;

  /* properties */
  prop = RNA_def_boolean(ot->srna, "invert_r", false, "Red", "Invert red channel");
  RNA_def_property_flag(prop, PROP_SKIP_SAVE);
  prop = RNA_def_boolean(ot->srna, "invert_g", false, "Green", "Invert green channel");
  RNA_def_property_flag(prop, PROP_SKIP_SAVE);
  prop = RNA_def_boolean(ot->srna, "invert_b", false, "Blue", "Invert blue channel");
  RNA_def_property_flag(prop, PROP_SKIP_SAVE);
  prop = RNA_def_boolean(ot->srna, "invert_a", false, "Alpha", "Invert alpha channel");
  RNA_def_property_flag(prop, PROP_SKIP_SAVE);

  /* flags */
  ot->flag = OPTYPE_REGISTER;
}

/** \} */

/* -------------------------------------------------------------------- */
/** \name Scale Operator
 * \{ */

static int image_scale_invoke(bContext *C, wmOperator *op, const wmEvent * /*event*/)
{
  Image *ima = image_from_context(C);
  ImageUser iuser = image_user_from_context_and_active_tile(C, ima);
  PropertyRNA *prop = RNA_struct_find_property(op->ptr, "size");
  if (!RNA_property_is_set(op->ptr, prop)) {
    ImBuf *ibuf = BKE_image_acquire_ibuf(ima, &iuser, nullptr);
    const int size[2] = {ibuf->x, ibuf->y};
    RNA_property_int_set_array(op->ptr, prop, size);
    BKE_image_release_ibuf(ima, ibuf, nullptr);
  }
  return WM_operator_props_dialog_popup(
      C, op, 200, IFACE_("Scale Image to New Size"), IFACE_("Resize"));
}

static int image_scale_exec(bContext *C, wmOperator *op)
{
  Image *ima = image_from_context(C);
  ImageUser iuser = image_user_from_context_and_active_tile(C, ima);
  ImBuf *ibuf = BKE_image_acquire_ibuf(ima, &iuser, nullptr);
  SpaceImage *sima = CTX_wm_space_image(C);
  const bool is_paint = ((sima != nullptr) && (sima->mode == SI_MODE_PAINT));

  if (ibuf == nullptr) {
    /* TODO: this should actually never happen, but does for render-results -> cleanup */
    return OPERATOR_CANCELLED;
  }

  if (is_paint) {
    ED_imapaint_clear_partial_redraw();
  }

  PropertyRNA *prop = RNA_struct_find_property(op->ptr, "size");
  int size[2];
  if (RNA_property_is_set(op->ptr, prop)) {
    RNA_property_int_get_array(op->ptr, prop, size);
  }
  else {
    size[0] = ibuf->x;
    size[1] = ibuf->y;
    RNA_property_int_set_array(op->ptr, prop, size);
  }

  ED_image_undo_push_begin_with_image(op->type->name, ima, ibuf, &iuser);

  ibuf->userflags |= IB_DISPLAY_BUFFER_INVALID;
  IMB_scaleImBuf(ibuf, size[0], size[1]);
  BKE_image_mark_dirty(ima, ibuf);
  BKE_image_release_ibuf(ima, ibuf, nullptr);

  ED_image_undo_push_end();

  BKE_image_partial_update_mark_full_update(ima);

  DEG_id_tag_update(&ima->id, 0);
  WM_event_add_notifier(C, NC_IMAGE | NA_EDITED, ima);

  return OPERATOR_FINISHED;
}

void IMAGE_OT_resize(wmOperatorType *ot)
{
  /* identifiers */
  ot->name = "Resize Image";
  ot->idname = "IMAGE_OT_resize";
  ot->description = "Resize the image";

  /* api callbacks */
  ot->invoke = image_scale_invoke;
  ot->exec = image_scale_exec;
  ot->poll = image_from_context_has_data_poll_active_tile;

  /* properties */
  RNA_def_int_vector(ot->srna, "size", 2, nullptr, 1, INT_MAX, "Size", "", 1, SHRT_MAX);

  /* flags */
  ot->flag = OPTYPE_REGISTER;
}

/** \} */

/* -------------------------------------------------------------------- */
/** \name Pack Operator
 * \{ */

static bool image_pack_test(bContext *C, wmOperator *op)
{
  Image *ima = image_from_context(C);

  if (!ima) {
    return false;
  }

  if (ELEM(ima->source, IMA_SRC_SEQUENCE, IMA_SRC_MOVIE)) {
    BKE_report(op->reports, RPT_ERROR, "Packing movies or image sequences not supported");
    return false;
  }

  return true;
}

static int image_pack_exec(bContext *C, wmOperator *op)
{
  Main *bmain = CTX_data_main(C);
  Image *ima = image_from_context(C);

  if (!image_pack_test(C, op)) {
    return OPERATOR_CANCELLED;
  }

  if (BKE_image_is_dirty(ima)) {
    BKE_image_memorypack(ima);
  }
  else {
    BKE_image_packfiles(op->reports, ima, ID_BLEND_PATH(bmain, &ima->id));
  }

  WM_event_add_notifier(C, NC_IMAGE | NA_EDITED, ima);

  return OPERATOR_FINISHED;
}

void IMAGE_OT_pack(wmOperatorType *ot)
{
  /* identifiers */
  ot->name = "Pack Image";
  ot->description = "Pack an image as embedded data into the .blend file";
  ot->idname = "IMAGE_OT_pack";

  /* api callbacks */
  ot->exec = image_pack_exec;

  /* flags */
  ot->flag = OPTYPE_REGISTER | OPTYPE_UNDO;
}

/** \} */

/* -------------------------------------------------------------------- */
/** \name Unpack Operator
 * \{ */

static int image_unpack_exec(bContext *C, wmOperator *op)
{
  Main *bmain = CTX_data_main(C);
  Image *ima = image_from_context(C);
  int method = RNA_enum_get(op->ptr, "method");

  /* find the supplied image by name */
  if (RNA_struct_property_is_set(op->ptr, "id")) {
    char imaname[MAX_ID_NAME - 2];
    RNA_string_get(op->ptr, "id", imaname);
    ima = static_cast<Image *>(BLI_findstring(&bmain->images, imaname, offsetof(ID, name) + 2));
    if (!ima) {
      ima = image_from_context(C);
    }
  }

  if (!ima || !BKE_image_has_packedfile(ima)) {
    return OPERATOR_CANCELLED;
  }

  if (ELEM(ima->source, IMA_SRC_SEQUENCE, IMA_SRC_MOVIE)) {
    BKE_report(op->reports, RPT_ERROR, "Unpacking movies or image sequences not supported");
    return OPERATOR_CANCELLED;
  }

  if (G.fileflags & G_FILE_AUTOPACK) {
    BKE_report(op->reports,
               RPT_WARNING,
               "AutoPack is enabled, so image will be packed again on file save");
  }

  /* XXX BKE_packedfile_unpack_image frees image buffers */
  ED_preview_kill_jobs(CTX_wm_manager(C), CTX_data_main(C));

  BKE_packedfile_unpack_image(CTX_data_main(C), op->reports, ima, ePF_FileStatus(method));

  WM_event_add_notifier(C, NC_IMAGE | NA_EDITED, ima);

  return OPERATOR_FINISHED;
}

static int image_unpack_invoke(bContext *C, wmOperator *op, const wmEvent * /*event*/)
{
  Image *ima = image_from_context(C);

  if (RNA_struct_property_is_set(op->ptr, "id")) {
    return image_unpack_exec(C, op);
  }

  if (!ima || !BKE_image_has_packedfile(ima)) {
    return OPERATOR_CANCELLED;
  }

  if (ELEM(ima->source, IMA_SRC_SEQUENCE, IMA_SRC_MOVIE)) {
    BKE_report(op->reports, RPT_ERROR, "Unpacking movies or image sequences not supported");
    return OPERATOR_CANCELLED;
  }

  if (G.fileflags & G_FILE_AUTOPACK) {
    BKE_report(op->reports,
               RPT_WARNING,
               "AutoPack is enabled, so image will be packed again on file save");
  }

  unpack_menu(C,
              "IMAGE_OT_unpack",
              ima->id.name + 2,
              ima->filepath,
              "textures",
              BKE_image_has_packedfile(ima) ?
                  ((ImagePackedFile *)ima->packedfiles.first)->packedfile :
                  nullptr);

  return OPERATOR_FINISHED;
}

void IMAGE_OT_unpack(wmOperatorType *ot)
{
  /* identifiers */
  ot->name = "Unpack Image";
  ot->description = "Save an image packed in the .blend file to disk";
  ot->idname = "IMAGE_OT_unpack";

  /* api callbacks */
  ot->exec = image_unpack_exec;
  ot->invoke = image_unpack_invoke;

  /* flags */
  ot->flag = OPTYPE_REGISTER | OPTYPE_UNDO;

  /* properties */
  RNA_def_enum(
      ot->srna, "method", rna_enum_unpack_method_items, PF_USE_LOCAL, "Method", "How to unpack");
  /* XXX, weak!, will fail with library, name collisions */
  RNA_def_string(
      ot->srna, "id", nullptr, MAX_ID_NAME - 2, "Image Name", "Image name to unpack");
}

/** \} */

/* -------------------------------------------------------------------- */
/** \name Sample Image Operator
 * \{ */

bool ED_space_image_get_position(SpaceImage *sima,
                                 ARegion *region,
                                 const int mval[2],
                                 float r_fpos[2])
{
  void *lock;
  ImBuf *ibuf = ED_space_image_acquire_buffer(sima, &lock, 0);

  if (ibuf == nullptr) {
    ED_space_image_release_buffer(sima, ibuf, lock);
    return false;
  }

  UI_view2d_region_to_view(&region->v2d, mval[0], mval[1], &r_fpos[0], &r_fpos[1]);

  ED_space_image_release_buffer(sima, ibuf, lock);
  return true;
}

bool ED_space_image_color_sample(
    SpaceImage *sima, ARegion *region, const int mval[2], float r_col[3], bool *r_is_data)
{
  if (r_is_data) {
    *r_is_data = false;
  }
  if (sima->image == nullptr) {
    return false;
  }
  float uv[2];
  UI_view2d_region_to_view(&region->v2d, mval[0], mval[1], &uv[0], &uv[1]);
  int tile = BKE_image_get_tile_from_pos(sima->image, uv, uv, nullptr);

  void *lock;
  ImBuf *ibuf = ED_space_image_acquire_buffer(sima, &lock, tile);
  bool ret = false;

  if (ibuf == nullptr) {
    ED_space_image_release_buffer(sima, ibuf, lock);
    return false;
  }

  if (uv[0] >= 0.0f && uv[1] >= 0.0f && uv[0] < 1.0f && uv[1] < 1.0f) {
    const float *fp;
    uchar *cp;
    int x = int(uv[0] * ibuf->x), y = int(uv[1] * ibuf->y);

    CLAMP(x, 0, ibuf->x - 1);
    CLAMP(y, 0, ibuf->y - 1);

    if (ibuf->float_buffer.data) {
      fp = (ibuf->float_buffer.data + (ibuf->channels) * (y * ibuf->x + x));
      copy_v3_v3(r_col, fp);
      ret = true;
    }
    else if (ibuf->byte_buffer.data) {
      cp = ibuf->byte_buffer.data + 4 * (y * ibuf->x + x);
      rgb_uchar_to_float(r_col, cp);
      IMB_colormanagement_colorspace_to_scene_linear_v3(r_col, ibuf->byte_buffer.colorspace);
      ret = true;
    }
  }

  if (r_is_data) {
    *r_is_data = (ibuf->colormanage_flag & IMB_COLORMANAGE_IS_DATA) != 0;
  }

  ED_space_image_release_buffer(sima, ibuf, lock);
  return ret;
}

void IMAGE_OT_sample(wmOperatorType *ot)
{
  /* identifiers */
  ot->name = "Sample Color";
  ot->idname = "IMAGE_OT_sample";
  ot->description = "Use mouse to sample a color in current image";

  /* api callbacks */
  ot->invoke = ED_imbuf_sample_invoke;
  ot->modal = ED_imbuf_sample_modal;
  ot->cancel = ED_imbuf_sample_cancel;
  ot->poll = ED_imbuf_sample_poll;

  /* flags */
  ot->flag = OPTYPE_BLOCKING;

  PropertyRNA *prop;
  prop = RNA_def_int(ot->srna, "size", 1, 1, 128, "Sample Size", "", 1, 64);
  RNA_def_property_subtype(prop, PROP_PIXEL);
  RNA_def_property_flag(prop, PROP_SKIP_SAVE);
}

/** \} */

/* -------------------------------------------------------------------- */
/** \name Sample Line Operator
 * \{ */

static int image_sample_line_exec(bContext *C, wmOperator *op)
{
  SpaceImage *sima = CTX_wm_space_image(C);
  ARegion *region = CTX_wm_region(C);
  Scene *scene = CTX_data_scene(C);
  Image *ima = ED_space_image(sima);

  int x_start = RNA_int_get(op->ptr, "xstart");
  int y_start = RNA_int_get(op->ptr, "ystart");
  int x_end = RNA_int_get(op->ptr, "xend");
  int y_end = RNA_int_get(op->ptr, "yend");

  float uv1[2], uv2[2], ofs[2];
  UI_view2d_region_to_view(&region->v2d, x_start, y_start, &uv1[0], &uv1[1]);
  UI_view2d_region_to_view(&region->v2d, x_end, y_end, &uv2[0], &uv2[1]);

  /* If the image has tiles, shift the positions accordingly. */
  int tile = BKE_image_get_tile_from_pos(ima, uv1, uv1, ofs);
  sub_v2_v2(uv2, ofs);

  void *lock;
  ImBuf *ibuf = ED_space_image_acquire_buffer(sima, &lock, tile);
  Histogram *hist = &sima->sample_line_hist;

  if (ibuf == nullptr) {
    ED_space_image_release_buffer(sima, ibuf, lock);
    return OPERATOR_CANCELLED;
  }
  /* hmmmm */
  if (ibuf->channels < 3) {
    ED_space_image_release_buffer(sima, ibuf, lock);
    return OPERATOR_CANCELLED;
  }

  copy_v2_v2(hist->co[0], uv1);
  copy_v2_v2(hist->co[1], uv2);

  /* enable line drawing */
  hist->flag |= HISTO_FLAG_SAMPLELINE;

  BKE_histogram_update_sample_line(hist, ibuf, &scene->view_settings, &scene->display_settings);

  /* reset y zoom */
  hist->ymax = 1.0f;

  ED_space_image_release_buffer(sima, ibuf, lock);

  ED_area_tag_redraw(CTX_wm_area(C));

  return OPERATOR_FINISHED;
}

static int image_sample_line_invoke(bContext *C, wmOperator *op, const wmEvent *event)
{
  SpaceImage *sima = CTX_wm_space_image(C);

  Histogram *hist = &sima->sample_line_hist;
  hist->flag &= ~HISTO_FLAG_SAMPLELINE;

  if (!ED_space_image_has_buffer(sima)) {
    return OPERATOR_CANCELLED;
  }

  return WM_gesture_straightline_invoke(C, op, event);
}

void IMAGE_OT_sample_line(wmOperatorType *ot)
{
  /* identifiers */
  ot->name = "Sample Line";
  ot->idname = "IMAGE_OT_sample_line";
  ot->description = "Sample a line and show it in Scope panels";

  /* api callbacks */
  ot->invoke = image_sample_line_invoke;
  ot->modal = WM_gesture_straightline_modal;
  ot->exec = image_sample_line_exec;
  ot->poll = space_image_main_region_poll;
  ot->cancel = WM_gesture_straightline_cancel;

  /* flags */
  ot->flag = 0; /* no undo/register since this operates on the space */

  WM_operator_properties_gesture_straightline(ot, WM_CURSOR_EDIT);
}

/** \} */

/* -------------------------------------------------------------------- */
/** \name Set Curve Point Operator
 * \{ */

void IMAGE_OT_curves_point_set(wmOperatorType *ot)
{
  static const EnumPropertyItem point_items[] = {
      {0, "BLACK_POINT", 0, "Black Point", ""},
      {1, "WHITE_POINT", 0, "White Point", ""},
      {0, nullptr, 0, nullptr, nullptr},
  };

  /* identifiers */
  ot->name = "Set Curves Point";
  ot->idname = "IMAGE_OT_curves_point_set";
  ot->description = "Set black point or white point for curves";

  /* flags */
  ot->flag = OPTYPE_REGISTER | OPTYPE_UNDO;

  /* api callbacks */
  ot->invoke = ED_imbuf_sample_invoke;
  ot->modal = ED_imbuf_sample_modal;
  ot->cancel = ED_imbuf_sample_cancel;
  ot->poll = space_image_main_area_not_uv_brush_poll;

  /* properties */
  RNA_def_enum(
      ot->srna, "point", point_items, 0, "Point", "Set black point or white point for curves");

  PropertyRNA *prop;
  prop = RNA_def_int(ot->srna, "size", 1, 1, 128, "Sample Size", "", 1, 64);
  RNA_def_property_subtype(prop, PROP_PIXEL);
  RNA_def_property_flag(prop, PROP_SKIP_SAVE);
}

/** \} */

/* -------------------------------------------------------------------- */
/** \name Cycle Render Slot Operator
 * \{ */

static bool image_cycle_render_slot_poll(bContext *C)
{
  Image *ima = image_from_context(C);

  return (ima && ima->type == IMA_TYPE_R_RESULT);
}

static int image_cycle_render_slot_exec(bContext *C, wmOperator *op)
{
  Image *ima = image_from_context(C);
  const int direction = RNA_boolean_get(op->ptr, "reverse") ? -1 : 1;

  if (!ED_image_slot_cycle(ima, direction)) {
    return OPERATOR_CANCELLED;
  }

  WM_event_add_notifier(C, NC_IMAGE | ND_DRAW, nullptr);

  /* no undo push for browsing existing */
  RenderSlot *slot = BKE_image_get_renderslot(ima, ima->render_slot);
  if ((slot && slot->render) || ima->render_slot == ima->last_render_slot) {
    return OPERATOR_CANCELLED;
  }

  return OPERATOR_FINISHED;
}

void IMAGE_OT_cycle_render_slot(wmOperatorType *ot)
{
  /* identifiers */
  ot->name = "Cycle Render Slot";
  ot->idname = "IMAGE_OT_cycle_render_slot";
  ot->description = "Cycle through all non-void render slots";

  /* api callbacks */
  ot->exec = image_cycle_render_slot_exec;
  ot->poll = image_cycle_render_slot_poll;

  /* flags */
  ot->flag = OPTYPE_REGISTER;

  RNA_def_boolean(ot->srna, "reverse", false, "Cycle in Reverse", "");
}

/** \} */

/* -------------------------------------------------------------------- */
/** \name Clear Render Slot Operator
 * \{ */

static int image_clear_render_slot_exec(bContext *C, wmOperator * /*op*/)
{
  Image *ima = image_from_context(C);
  ImageUser *iuser = image_user_from_context(C);

  if (!BKE_image_clear_renderslot(ima, iuser, ima->render_slot)) {
    return OPERATOR_CANCELLED;
  }

  WM_event_add_notifier(C, NC_IMAGE | ND_DRAW, nullptr);

  return OPERATOR_FINISHED;
}

void IMAGE_OT_clear_render_slot(wmOperatorType *ot)
{
  /* identifiers */
  ot->name = "Clear Render Slot";
  ot->idname = "IMAGE_OT_clear_render_slot";
  ot->description = "Clear the currently selected render slot";

  /* api callbacks */
  ot->exec = image_clear_render_slot_exec;
  ot->poll = image_cycle_render_slot_poll;

  /* flags */
  ot->flag = OPTYPE_REGISTER;
}

/** \} */

/* -------------------------------------------------------------------- */
/** \name Add Render Slot Operator
 * \{ */

static int image_add_render_slot_exec(bContext *C, wmOperator * /*op*/)
{
  Image *ima = image_from_context(C);

  RenderSlot *slot = BKE_image_add_renderslot(ima, nullptr);
  ima->render_slot = BLI_findindex(&ima->renderslots, slot);

  WM_event_add_notifier(C, NC_IMAGE | ND_DRAW, nullptr);

  return OPERATOR_FINISHED;
}

void IMAGE_OT_add_render_slot(wmOperatorType *ot)
{
  /* identifiers */
  ot->name = "Add Render Slot";
  ot->idname = "IMAGE_OT_add_render_slot";
  ot->description = "Add a new render slot";

  /* api callbacks */
  ot->exec = image_add_render_slot_exec;
  ot->poll = image_cycle_render_slot_poll;

  /* flags */
  ot->flag = OPTYPE_REGISTER;
}

/** \} */

/* -------------------------------------------------------------------- */
/** \name Remove Render Slot Operator
 * \{ */

static int image_remove_render_slot_exec(bContext *C, wmOperator * /*op*/)
{
  Image *ima = image_from_context(C);
  ImageUser *iuser = image_user_from_context(C);

  if (!BKE_image_remove_renderslot(ima, iuser, ima->render_slot)) {
    return OPERATOR_CANCELLED;
  }

  WM_event_add_notifier(C, NC_IMAGE | ND_DRAW, nullptr);

  return OPERATOR_FINISHED;
}

void IMAGE_OT_remove_render_slot(wmOperatorType *ot)
{
  /* identifiers */
  ot->name = "Remove Render Slot";
  ot->idname = "IMAGE_OT_remove_render_slot";
  ot->description = "Remove the current render slot";

  /* api callbacks */
  ot->exec = image_remove_render_slot_exec;
  ot->poll = image_cycle_render_slot_poll;

  /* flags */
  ot->flag = OPTYPE_REGISTER;
}

/** \} */

/* -------------------------------------------------------------------- */
/** \name Change Frame Operator
 * \{ */

static bool change_frame_poll(bContext *C)
{
  /* prevent changes during render */
  if (G.is_rendering) {
    return false;
  }

  return space_image_main_region_poll(C);
}

static void change_frame_apply(bContext *C, wmOperator *op)
{
  Scene *scene = CTX_data_scene(C);

  /* set the new frame number */
  scene->r.cfra = RNA_int_get(op->ptr, "frame");
  FRAMENUMBER_MIN_CLAMP(scene->r.cfra);
  scene->r.subframe = 0.0f;

  /* do updates */
  DEG_id_tag_update(&scene->id, ID_RECALC_FRAME_CHANGE);
  WM_event_add_notifier(C, NC_SCENE | ND_FRAME, scene);
}

static int change_frame_exec(bContext *C, wmOperator *op)
{
  change_frame_apply(C, op);

  return OPERATOR_FINISHED;
}

static int frame_from_event(bContext *C, const wmEvent *event)
{
  ARegion *region = CTX_wm_region(C);
  Scene *scene = CTX_data_scene(C);
  int framenr = 0;

  if (region->regiontype == RGN_TYPE_WINDOW) {
    float sfra = scene->r.sfra, efra = scene->r.efra, framelen = region->winx / (efra - sfra + 1);

    framenr = sfra + event->mval[0] / framelen;
  }
  else {
    float viewx, viewy;

    UI_view2d_region_to_view(&region->v2d, event->mval[0], event->mval[1], &viewx, &viewy);

    framenr = round_fl_to_int(viewx);
  }

  return framenr;
}

static int change_frame_invoke(bContext *C, wmOperator *op, const wmEvent *event)
{
  ARegion *region = CTX_wm_region(C);

  if (region->regiontype == RGN_TYPE_WINDOW) {
    const SpaceImage *sima = CTX_wm_space_image(C);
    if (!ED_space_image_show_cache_and_mval_over(sima, region, event->mval)) {
      return OPERATOR_PASS_THROUGH;
    }
  }

  RNA_int_set(op->ptr, "frame", frame_from_event(C, event));

  change_frame_apply(C, op);

  /* add temp handler */
  WM_event_add_modal_handler(C, op);

  return OPERATOR_RUNNING_MODAL;
}

static int change_frame_modal(bContext *C, wmOperator *op, const wmEvent *event)
{
  switch (event->type) {
    case EVT_ESCKEY:
      return OPERATOR_FINISHED;

    case MOUSEMOVE:
      RNA_int_set(op->ptr, "frame", frame_from_event(C, event));
      change_frame_apply(C, op);
      break;

    case LEFTMOUSE:
    case RIGHTMOUSE:
      if (event->val == KM_RELEASE) {
        return OPERATOR_FINISHED;
      }
      break;
  }

  return OPERATOR_RUNNING_MODAL;
}

void IMAGE_OT_change_frame(wmOperatorType *ot)
{
  /* identifiers */
  ot->name = "Change Frame";
  ot->idname = "IMAGE_OT_change_frame";
  ot->description = "Interactively change the current frame number";

  /* api callbacks */
  ot->exec = change_frame_exec;
  ot->invoke = change_frame_invoke;
  ot->modal = change_frame_modal;
  ot->poll = change_frame_poll;

  /* flags */
  ot->flag = OPTYPE_BLOCKING | OPTYPE_UNDO;

  /* rna */
  RNA_def_int(ot->srna, "frame", 0, MINAFRAME, MAXFRAME, "Frame", "", MINAFRAME, MAXFRAME);
}

/* Reload cached render results... */
/* goes over all scenes, reads render layers */
static int image_read_viewlayers_exec(bContext *C, wmOperator * /*op*/)
{
  Main *bmain = CTX_data_main(C);
  Scene *scene = CTX_data_scene(C);
  SpaceImage *sima = CTX_wm_space_image(C);
  Image *ima;

  ima = BKE_image_ensure_viewer(bmain, IMA_TYPE_R_RESULT, "Render Result");
  if (sima->image == nullptr) {
    ED_space_image_set(bmain, sima, ima, false);
  }

  RE_ReadRenderResult(scene, scene);

  WM_event_add_notifier(C, NC_IMAGE | NA_EDITED, ima);
  return OPERATOR_FINISHED;
}

void IMAGE_OT_read_viewlayers(wmOperatorType *ot)
{
  ot->name = "Open Cached Render";
  ot->idname = "IMAGE_OT_read_viewlayers";
  ot->description = "Read all the current scene's view layers from cache, as needed";

  ot->poll = space_image_main_region_poll;
  ot->exec = image_read_viewlayers_exec;

  /* flags */
  ot->flag = 0;
}

/** \} */

/* -------------------------------------------------------------------- */
/** \name Render Border Operator
 * \{ */

static int render_border_exec(bContext *C, wmOperator *op)
{
  ARegion *region = CTX_wm_region(C);
  Scene *scene = CTX_data_scene(C);
  Render *re = RE_GetSceneRender(scene);
  SpaceImage *sima = CTX_wm_space_image(C);

  if (re == nullptr) {
    /* Shouldn't happen, but better be safe close to the release. */
    return OPERATOR_CANCELLED;
  }

  /* Get information about the previous render, or current scene if no render yet. */
  int width, height;
  BKE_render_resolution(&scene->r, false, &width, &height);
  const RenderData *rd = ED_space_image_has_buffer(sima) ? RE_engine_get_render_data(re) :
                                                           &scene->r;

  /* Get rectangle from the operator. */
  rctf border;
  WM_operator_properties_border_to_rctf(op, &border);
  UI_view2d_region_to_view_rctf(&region->v2d, &border, &border);

  /* Adjust for cropping. */
  if ((rd->mode & (R_BORDER | R_CROP)) == (R_BORDER | R_CROP)) {
    border.xmin = rd->border.xmin + border.xmin * (rd->border.xmax - rd->border.xmin);
    border.xmax = rd->border.xmin + border.xmax * (rd->border.xmax - rd->border.xmin);
    border.ymin = rd->border.ymin + border.ymin * (rd->border.ymax - rd->border.ymin);
    border.ymax = rd->border.ymin + border.ymax * (rd->border.ymax - rd->border.ymin);
  }

  CLAMP(border.xmin, 0.0f, 1.0f);
  CLAMP(border.ymin, 0.0f, 1.0f);
  CLAMP(border.xmax, 0.0f, 1.0f);
  CLAMP(border.ymax, 0.0f, 1.0f);

  /* Drawing a border surrounding the entire camera view switches off border rendering
   * or the border covers no pixels. */
  if ((border.xmin <= 0.0f && border.xmax >= 1.0f && border.ymin <= 0.0f && border.ymax >= 1.0f) ||
      (border.xmin == border.xmax || border.ymin == border.ymax))
  {
    scene->r.mode &= ~R_BORDER;
  }
  else {
    /* Snap border to pixel boundaries, so drawing a border within a pixel selects that pixel. */
    border.xmin = floorf(border.xmin * width) / width;
    border.xmax = ceilf(border.xmax * width) / width;
    border.ymin = floorf(border.ymin * height) / height;
    border.ymax = ceilf(border.ymax * height) / height;

    /* Set border. */
    scene->r.border = border;
    scene->r.mode |= R_BORDER;
  }

  DEG_id_tag_update(&scene->id, ID_RECALC_SYNC_TO_EVAL);
  WM_event_add_notifier(C, NC_SCENE | ND_RENDER_OPTIONS, nullptr);

  return OPERATOR_FINISHED;
}

void IMAGE_OT_render_border(wmOperatorType *ot)
{
  /* identifiers */
  ot->name = "Render Region";
  ot->description = "Box select an area to render a part of the image";
  ot->idname = "IMAGE_OT_render_border";

  /* api callbacks */
  ot->invoke = WM_gesture_box_invoke;
  ot->exec = render_border_exec;
  ot->modal = WM_gesture_box_modal;
  ot->cancel = WM_gesture_box_cancel;
  ot->poll = image_cycle_render_slot_poll;

  /* flags */
  ot->flag = OPTYPE_REGISTER | OPTYPE_UNDO;

  /* rna */
  WM_operator_properties_border(ot);
}

/** \} */

/* -------------------------------------------------------------------- */
/** \name Clear Render Border Operator
 * \{ */

static int clear_render_border_exec(bContext *C, wmOperator * /*op*/)
{
  Scene *scene = CTX_data_scene(C);
  scene->r.mode &= ~R_BORDER;
  WM_event_add_notifier(C, NC_SCENE | ND_RENDER_OPTIONS, nullptr);
  BLI_rctf_init(&scene->r.border, 0.0f, 1.0f, 0.0f, 1.0f);
  return OPERATOR_FINISHED;
}

void IMAGE_OT_clear_render_border(wmOperatorType *ot)
{
  /* identifiers */
  ot->name = "Clear Render Region";
  ot->description =
      "Removes an existing Render Region rectangle";  // Short, pregnant, working. And
                                                      // UNDERSTANDABLE! That's how a tooltip
                                                      // should look like.
  ot->idname = "IMAGE_OT_clear_render_border";

  /* api callbacks */
  ot->exec = clear_render_border_exec;
  ot->poll = image_cycle_render_slot_poll;

  /* flags */
  ot->flag = OPTYPE_REGISTER | OPTYPE_UNDO;
}

/** \} */

/* -------------------------------------------------------------------- */
/** \name Add Tile Operator
 * \{ */

static bool do_fill_tile(PointerRNA *ptr, Image *ima, ImageTile *tile)
{
  RNA_float_get_array(ptr, "color", tile->gen_color);
  tile->gen_type = RNA_enum_get(ptr, "generated_type");
  tile->gen_x = RNA_int_get(ptr, "width");
  tile->gen_y = RNA_int_get(ptr, "height");
  bool is_float = RNA_boolean_get(ptr, "float");

  tile->gen_flag = is_float ? IMA_GEN_FLOAT : 0;
  tile->gen_depth = RNA_boolean_get(ptr, "alpha") ? 32 : 24;

  return BKE_image_fill_tile(ima, tile);
}

static void draw_fill_tile(PointerRNA *ptr, uiLayout *layout)
{
  uiLayoutSetPropSep(layout, true);
  uiLayoutSetPropDecorate(layout, false);

  uiLayout *col = uiLayoutColumn(layout, false);
  uiItemR(col, ptr, "color", UI_ITEM_NONE, nullptr, ICON_NONE);
  uiItemR(col, ptr, "width", UI_ITEM_NONE, nullptr, ICON_NONE);
  uiItemR(col, ptr, "height", UI_ITEM_NONE, nullptr, ICON_NONE);
  uiLayoutSetPropSep(col, false); /* bfa - use_property_split = False */
  uiItemR(col, ptr, "alpha", UI_ITEM_NONE, nullptr, ICON_NONE);
  uiLayoutSetPropSep(col, true); /* bfa - use_property_split = True */
  uiItemR(col, ptr, "generated_type", UI_ITEM_NONE, nullptr, ICON_NONE);
  uiLayoutSetPropSep(col, false); /* bfa - use_property_split = False */
  uiItemR(col, ptr, "float", UI_ITEM_NONE, nullptr, ICON_NONE);
  uiLayoutSetPropSep(col, true); /* bfa - use_property_split = True */
}

static void tile_fill_init(PointerRNA *ptr, Image *ima, ImageTile *tile)
{
  ImageUser iuser;
  BKE_imageuser_default(&iuser);
  if (tile != nullptr) {
    iuser.tile = tile->tile_number;
  }

  /* Acquire ibuf to get the default values.
   * If the specified tile has no ibuf, try acquiring the main tile instead
   * (unless the specified tile already was the first tile). */
  ImBuf *ibuf = BKE_image_acquire_ibuf(ima, &iuser, nullptr);
  if (ibuf == nullptr && (tile != nullptr) && (tile != ima->tiles.first)) {
    ibuf = BKE_image_acquire_ibuf(ima, nullptr, nullptr);
  }

  if (ibuf != nullptr) {
    /* Initialize properties from reference tile. */
    RNA_int_set(ptr, "width", ibuf->x);
    RNA_int_set(ptr, "height", ibuf->y);
    RNA_boolean_set(ptr, "float", ibuf->float_buffer.data != nullptr);
    RNA_boolean_set(ptr, "alpha", ibuf->planes > 24);

    BKE_image_release_ibuf(ima, ibuf, nullptr);
  }
}

static void def_fill_tile(StructOrFunctionRNA *srna)
{
  PropertyRNA *prop;
  static float default_color[4] = {0.0f, 0.0f, 0.0f, 1.0f};
  prop = RNA_def_float_color(
      srna, "color", 4, nullptr, 0.0f, FLT_MAX, "Color", "Default fill color", 0.0f, 1.0f);
  RNA_def_property_subtype(prop, PROP_COLOR_GAMMA);
  RNA_def_property_float_array_default(prop, default_color);
  RNA_def_enum(srna,
               "generated_type",
               rna_enum_image_generated_type_items,
               IMA_GENTYPE_BLANK,
               "Generated Type",
               "Fill the image with a grid for UV map testing");
  prop = RNA_def_int(srna, "width", 1024, 1, INT_MAX, "Width", "Image width", 1, 16384);
  RNA_def_property_subtype(prop, PROP_PIXEL);
  prop = RNA_def_int(srna, "height", 1024, 1, INT_MAX, "Height", "Image height", 1, 16384);
  RNA_def_property_subtype(prop, PROP_PIXEL);

  /* Only needed when filling the first tile. */
  RNA_def_boolean(
      srna, "float", false, "32-bit Float", "Create image with 32-bit floating-point bit depth");
  RNA_def_boolean(srna, "alpha", true, "Alpha", "Create an image with an alpha channel");
}

static bool tile_add_poll(bContext *C)
{
  Image *ima = CTX_data_edit_image(C);

  return (ima != nullptr && ima->source == IMA_SRC_TILED && BKE_image_has_ibuf(ima, nullptr));
}

static int tile_add_exec(bContext *C, wmOperator *op)
{
  Image *ima = CTX_data_edit_image(C);

  int start_tile = RNA_int_get(op->ptr, "number");
  int end_tile = start_tile + RNA_int_get(op->ptr, "count") - 1;

  if (start_tile < 1001 || end_tile > IMA_UDIM_MAX) {
    BKE_report(op->reports, RPT_ERROR, "Invalid UDIM index range was specified");
    return OPERATOR_CANCELLED;
  }

  bool fill_tile = RNA_boolean_get(op->ptr, "fill");
  char *label = RNA_string_get_alloc(op->ptr, "label", nullptr, 0, nullptr);

  /* BKE_image_add_tile assumes a pre-sorted list of tiles. */
  BKE_image_sort_tiles(ima);

  ImageTile *last_tile_created = nullptr;
  for (int tile_number = start_tile; tile_number <= end_tile; tile_number++) {
    ImageTile *tile = BKE_image_add_tile(ima, tile_number, label);

    if (tile != nullptr) {
      if (fill_tile) {
        do_fill_tile(op->ptr, ima, tile);
      }

      last_tile_created = tile;
    }
  }
  MEM_freeN(label);

  if (!last_tile_created) {
    BKE_report(op->reports, RPT_WARNING, "No UDIM tiles were created");
    return OPERATOR_CANCELLED;
  }

  ima->active_tile_index = BLI_findindex(&ima->tiles, last_tile_created);

  WM_event_add_notifier(C, NC_IMAGE | ND_DRAW, nullptr);
  return OPERATOR_FINISHED;
}

static int tile_add_invoke(bContext *C, wmOperator *op, const wmEvent * /*event*/)
{
  Image *ima = CTX_data_edit_image(C);

  /* Find the first gap in tile numbers or the number after the last if
   * no gap exists. */
  int next_number = 0;
  LISTBASE_FOREACH (ImageTile *, tile, &ima->tiles) {
    next_number = tile->tile_number + 1;
    if (tile->next == nullptr || tile->next->tile_number > next_number) {
      break;
    }
  }

  ImageTile *tile = static_cast<ImageTile *>(BLI_findlink(&ima->tiles, ima->active_tile_index));
  tile_fill_init(op->ptr, ima, tile);

  RNA_int_set(op->ptr, "number", next_number);
  RNA_int_set(op->ptr, "count", 1);
  RNA_string_set(op->ptr, "label", "");

  return WM_operator_props_dialog_popup(C, op, 300, IFACE_("Add Tile to Image"), IFACE_("Add"));
}

static void tile_add_draw(bContext * /*C*/, wmOperator *op)
{
  uiLayout *col;
  uiLayout *layout = op->layout;

  uiLayoutSetPropSep(layout, true);
  uiLayoutSetPropDecorate(layout, false);

  col = uiLayoutColumn(layout, false);
  uiItemR(col, op->ptr, "number", UI_ITEM_NONE, nullptr, ICON_NONE);
  uiItemR(col, op->ptr, "count", UI_ITEM_NONE, nullptr, ICON_NONE);
  uiItemR(col, op->ptr, "label", UI_ITEM_NONE, nullptr, ICON_NONE);
  uiItemR(layout, op->ptr, "fill", UI_ITEM_NONE, nullptr, ICON_NONE);

  if (RNA_boolean_get(op->ptr, "fill")) {
    draw_fill_tile(op->ptr, layout);
  }
}

void IMAGE_OT_tile_add(wmOperatorType *ot)
{
  /* identifiers */
  ot->name = "Add Tile";
  ot->description = "Adds a tile to the image";
  ot->idname = "IMAGE_OT_tile_add";

  /* api callbacks */
  ot->poll = tile_add_poll;
  ot->exec = tile_add_exec;
  ot->invoke = tile_add_invoke;
  ot->ui = tile_add_draw;

  /* flags */
  ot->flag = OPTYPE_REGISTER | OPTYPE_UNDO;

  RNA_def_int(ot->srna,
              "number",
              1002,
              1001,
              IMA_UDIM_MAX,
              "Number",
              "UDIM number of the tile",
              1001,
              1099);
  RNA_def_int(ot->srna, "count", 1, 1, INT_MAX, "Count", "How many tiles to add", 1, 1000);
  RNA_def_string(ot->srna, "label", nullptr, 0, "Label", "Optional tile label");
  RNA_def_boolean(ot->srna, "fill", true, "Fill", "Fill new tile with a generated image");
  def_fill_tile(ot->srna);
}

/** \} */

/* -------------------------------------------------------------------- */
/** \name Remove Tile Operator
 * \{ */

static bool tile_remove_poll(bContext *C)
{
  Image *ima = CTX_data_edit_image(C);

  return (ima != nullptr && ima->source == IMA_SRC_TILED && !BLI_listbase_is_single(&ima->tiles));
}

static int tile_remove_exec(bContext *C, wmOperator * /*op*/)
{
  Image *ima = CTX_data_edit_image(C);

  ImageTile *tile = static_cast<ImageTile *>(BLI_findlink(&ima->tiles, ima->active_tile_index));
  if (!BKE_image_remove_tile(ima, tile)) {
    return OPERATOR_CANCELLED;
  }

  /* Ensure that the active index is valid. */
  ima->active_tile_index = min_ii(ima->active_tile_index, BLI_listbase_count(&ima->tiles) - 1);

  WM_event_add_notifier(C, NC_IMAGE | ND_DRAW, nullptr);

  return OPERATOR_FINISHED;
}

void IMAGE_OT_tile_remove(wmOperatorType *ot)
{
  /* identifiers */
  ot->name = "Remove Tile";
  ot->description = "Removes a tile from the image";
  ot->idname = "IMAGE_OT_tile_remove";

  /* api callbacks */
  ot->poll = tile_remove_poll;
  ot->exec = tile_remove_exec;

  /* flags */
  ot->flag = OPTYPE_REGISTER | OPTYPE_UNDO;
}

/** \} */

/* -------------------------------------------------------------------- */
/** \name Fill Tile Operator
 * \{ */

static bool tile_fill_poll(bContext *C)
{
  Image *ima = CTX_data_edit_image(C);

  if (ima != nullptr && ima->source == IMA_SRC_TILED) {
    /* Filling secondary tiles is only allowed if the primary tile exists. */
    return (ima->active_tile_index == 0) || BKE_image_has_ibuf(ima, nullptr);
  }
  return false;
}

static int tile_fill_exec(bContext *C, wmOperator *op)
{
  Image *ima = CTX_data_edit_image(C);

  ImageTile *tile = static_cast<ImageTile *>(BLI_findlink(&ima->tiles, ima->active_tile_index));
  if (!do_fill_tile(op->ptr, ima, tile)) {
    return OPERATOR_CANCELLED;
  }

  WM_event_add_notifier(C, NC_IMAGE | ND_DRAW, nullptr);

  return OPERATOR_FINISHED;
}

static int tile_fill_invoke(bContext *C, wmOperator *op, const wmEvent * /*event*/)
{
  tile_fill_init(op->ptr, CTX_data_edit_image(C), nullptr);

  return WM_operator_props_dialog_popup(
      C, op, 300, IFACE_("Fill Tile With Generated Image"), IFACE_("Fill"));
}

static void tile_fill_draw(bContext * /*C*/, wmOperator *op)
{
  draw_fill_tile(op->ptr, op->layout);
}

void IMAGE_OT_tile_fill(wmOperatorType *ot)
{
  /* identifiers */
  ot->name = "Fill Tile";
  ot->description = "Fill the current tile with a generated image";
  ot->idname = "IMAGE_OT_tile_fill";

  /* api callbacks */
  ot->poll = tile_fill_poll;
  ot->exec = tile_fill_exec;
  ot->invoke = tile_fill_invoke;
  ot->ui = tile_fill_draw;

  /* flags */
  ot->flag = OPTYPE_REGISTER | OPTYPE_UNDO;

  def_fill_tile(ot->srna);
}

/** \} */<|MERGE_RESOLUTION|>--- conflicted
+++ resolved
@@ -1107,7 +1107,7 @@
   /* identifiers */
   ot->name = "Zoom Out";
   ot->idname = "IMAGE_OT_view_zoom_out";
-  ot->description = "Zoom out the image";
+  ot->description = "Zoom out the image (centered around 2D cursor)";
 
   /* api callbacks */
   ot->invoke = image_view_zoom_out_invoke;
@@ -2661,7 +2661,6 @@
 
   /* copy of WM_operator_props_dialog_popup() layout */
 
-  /*bfa - new image dialog in uv editor*/
   uiLayoutSetPropSep(layout, true);
   uiLayoutSetPropDecorate(layout, false);
 
@@ -2711,12 +2710,8 @@
   ot->flag = OPTYPE_UNDO;
 
   /* properties */
-<<<<<<< HEAD
-  RNA_def_string(ot->srna, "name", IMA_DEF_NAME, MAX_ID_NAME - 2, "Name", "Image name");
-=======
   ot->prop = RNA_def_string(
-      ot->srna, "name", IMA_DEF_NAME, MAX_ID_NAME - 2, "Name", "Image data-block name");
->>>>>>> 5c2d4193
+      ot->srna, "name", IMA_DEF_NAME, MAX_ID_NAME - 2, "Name", "Image name");
   prop = RNA_def_int(ot->srna, "width", 1024, 1, INT_MAX, "Width", "Image width", 1, 16384);
   RNA_def_property_subtype(prop, PROP_PIXEL);
   prop = RNA_def_int(ot->srna, "height", 1024, 1, INT_MAX, "Height", "Image height", 1, 16384);
@@ -4077,10 +4072,7 @@
 {
   /* identifiers */
   ot->name = "Clear Render Region";
-  ot->description =
-      "Removes an existing Render Region rectangle";  // Short, pregnant, working. And
-                                                      // UNDERSTANDABLE! That's how a tooltip
-                                                      // should look like.
+  ot->description = "Removes an existing Render Region rectangle";  // BFA
   ot->idname = "IMAGE_OT_clear_render_border";
 
   /* api callbacks */
