--- conflicted
+++ resolved
@@ -866,12 +866,7 @@
   ot->flag = OPTYPE_LOCK_BYPASS;
 
   /* properties */
-<<<<<<< HEAD
-  prop = RNA_def_boolean(
-      ot->srna, "fit_view", 0, "Fit View", "Fit View\nFit frame to the viewport");
-=======
-  prop = RNA_def_boolean(ot->srna, "fit_view", false, "Fit View", "Fit frame to the viewport");
->>>>>>> a4e2783f
+  prop = RNA_def_boolean(ot->srna, "fit_view", false, "Fit View", "Fit View\nFit frame to the viewport");
   RNA_def_property_flag(prop, PROP_SKIP_SAVE);
 }
 
