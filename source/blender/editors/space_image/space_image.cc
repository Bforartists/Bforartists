--- conflicted
+++ resolved
@@ -411,13 +411,9 @@
             }
           }
           else if (ob) {
-<<<<<<< HEAD
-            if (sima->lock && !(sima->flag & SI_NO_DRAW_UV_GUIDE) && sima->mode == SI_MODE_PAINT) {
-=======
             if (sima->lock && !(sima->flag & SI_NO_DRAW_UV_GUIDE) &&
                 ELEM(sima->mode, SI_MODE_PAINT, SI_MODE_UV))
             {
->>>>>>> 9a41dc73
               ED_area_tag_refresh(area);
               ED_area_tag_redraw(area);
             }
