/* SPDX-FileCopyrightText: 2001-2002 NaN Holding BV. All rights reserved.
 * SPDX-FileCopyrightText: 2024 Blender Authors
 *
 * SPDX-License-Identifier: GPL-2.0-or-later */

/** \file
 * \ingroup spseq
 */

#include <cmath>
#include <cstring>

#include "BLI_array.hh"
#include "BLI_blenlib.h"
#include "BLI_string_utils.hh"
#include "BLI_threads.h"
#include "BLI_utildefines.h"

#include "DNA_scene_types.h"
#include "DNA_screen_types.h"
#include "DNA_sound_types.h"
#include "DNA_space_types.h"
#include "DNA_userdef_types.h"

#include "BKE_context.hh"
#include "BKE_fcurve.hh"
#include "BKE_global.hh"
#include "BKE_sound.h"

#include "ED_anim_api.hh"
#include "ED_markers.hh"
#include "ED_mask.hh"
#include "ED_sequencer.hh"
#include "ED_space_api.hh"
#include "ED_time_scrub_ui.hh"

<<<<<<< HEAD
=======
#include "GPU_matrix.hh"

>>>>>>> 1c296b1a
#include "RNA_prototypes.hh"

#include "SEQ_channels.hh"
#include "SEQ_effects.hh"
#include "SEQ_prefetch.hh"
#include "SEQ_relations.hh"
#include "SEQ_render.hh"
#include "SEQ_retiming.hh"
#include "SEQ_select.hh"
#include "SEQ_sequencer.hh"
#include "SEQ_time.hh"
#include "SEQ_transform.hh"
#include "SEQ_utils.hh"

#include "UI_interface_icons.hh"
#include "UI_resources.hh"
#include "UI_view2d.hh"

#include "WM_api.hh"
#include "WM_types.hh"

#include "BLF_api.hh"

#include "MEM_guardedalloc.h"

/* Own include. */
#include "sequencer_intern.hh"
#include "sequencer_quads_batch.hh"
#include "sequencer_strips_batch.hh"

using namespace blender;
using namespace blender::ed::seq;

#define MUTE_ALPHA 120

constexpr float MISSING_ICON_SIZE = 12.0f;

Vector<Sequence *> sequencer_visible_strips_get(const bContext *C)
{
  return sequencer_visible_strips_get(CTX_data_scene(C), UI_view2d_fromcontext(C));
}

Vector<Sequence *> sequencer_visible_strips_get(const Scene *scene, const View2D *v2d)
{
  const Editing *ed = SEQ_editing_get(scene);
  Vector<Sequence *> strips;

  LISTBASE_FOREACH (Sequence *, seq, ed->seqbasep) {
    if (min_ii(SEQ_time_left_handle_frame_get(scene, seq), SEQ_time_start_frame_get(seq)) >
        v2d->cur.xmax)
    {
      continue;
    }
    if (max_ii(SEQ_time_right_handle_frame_get(scene, seq),
               SEQ_time_content_end_frame_get(scene, seq)) < v2d->cur.xmin)
    {
      continue;
    }
    if (seq->machine + 1.0f < v2d->cur.ymin) {
      continue;
    }
    if (seq->machine > v2d->cur.ymax) {
      continue;
    }
    strips.append(seq);
  }
  return strips;
}

static TimelineDrawContext timeline_draw_context_get(const bContext *C, SeqQuadsBatch *quads_batch)
{
  TimelineDrawContext ctx;

  ctx.C = C;
  ctx.region = CTX_wm_region(C);
  ctx.scene = CTX_data_scene(C);
  ctx.sseq = CTX_wm_space_seq(C);
  ctx.v2d = UI_view2d_fromcontext(C);

  ctx.ed = SEQ_editing_get(ctx.scene);
  ctx.channels = ctx.ed ? SEQ_channels_displayed_get(ctx.ed) : nullptr;

  ctx.viewport = WM_draw_region_get_viewport(ctx.region);
  ctx.framebuffer_overlay = GPU_viewport_framebuffer_overlay_get(ctx.viewport);

  ctx.pixely = BLI_rctf_size_y(&ctx.v2d->cur) / BLI_rcti_size_y(&ctx.v2d->mask);
  ctx.pixelx = BLI_rctf_size_x(&ctx.v2d->cur) / BLI_rcti_size_x(&ctx.v2d->mask);

  ctx.retiming_selection = SEQ_retiming_selection_get(ctx.ed);

  ctx.quads = quads_batch;

  return ctx;
}

static bool seq_draw_waveforms_poll(const bContext * /*C*/, SpaceSeq *sseq, Sequence *seq)
{
  const bool strip_is_valid = seq->type == SEQ_TYPE_SOUND_RAM && seq->sound != nullptr;
  const bool overlays_enabled = (sseq->flag & SEQ_SHOW_OVERLAY) != 0;
  const bool ovelay_option = ((sseq->timeline_overlay.flag & SEQ_TIMELINE_ALL_WAVEFORMS) != 0 ||
                              (seq->flag & SEQ_AUDIO_DRAW_WAVEFORM));

  if ((sseq->timeline_overlay.flag & SEQ_TIMELINE_NO_WAVEFORMS) != 0) {
    return false;
  }

  if (strip_is_valid && overlays_enabled && ovelay_option) {
    return true;
  }

  return false;
}

static bool strip_hides_text_overlay_first(TimelineDrawContext *ctx,
                                           const StripDrawContext *strip_ctx)
{
  return seq_draw_waveforms_poll(ctx->C, ctx->sseq, strip_ctx->seq) ||
         strip_ctx->seq->type == SEQ_TYPE_COLOR;
}

static void strip_draw_context_set_text_overlay_visibility(TimelineDrawContext *ctx,
                                                           StripDrawContext *strip_ctx)
{
  float threshold = 8 * UI_SCALE_FAC;
  if (strip_hides_text_overlay_first(ctx, strip_ctx)) {
    threshold = 20 * UI_SCALE_FAC;
  }

  const bool overlays_enabled = (ctx->sseq->timeline_overlay.flag &
                                 (SEQ_TIMELINE_SHOW_STRIP_NAME | SEQ_TIMELINE_SHOW_STRIP_SOURCE |
                                  SEQ_TIMELINE_SHOW_STRIP_DURATION)) != 0;

  strip_ctx->can_draw_text_overlay = (strip_ctx->top - strip_ctx->bottom) / ctx->pixely >=
                                     threshold;
  strip_ctx->can_draw_text_overlay &= overlays_enabled;
}

static void strip_draw_context_set_strip_content_visibility(TimelineDrawContext *ctx,
                                                            StripDrawContext *strip_ctx)
{
  float threshold = 20 * UI_SCALE_FAC;
  if (strip_hides_text_overlay_first(ctx, strip_ctx)) {
    threshold = 8 * UI_SCALE_FAC;
  }

  strip_ctx->can_draw_strip_content = ((strip_ctx->top - strip_ctx->bottom) / ctx->pixely) >
                                      threshold;
}

static StripDrawContext strip_draw_context_get(TimelineDrawContext *ctx, Sequence *seq)
{
  using namespace seq;
  StripDrawContext strip_ctx;
  Scene *scene = ctx->scene;

  strip_ctx.seq = seq;
  strip_ctx.bottom = seq->machine + SEQ_STRIP_OFSBOTTOM;
  strip_ctx.top = seq->machine + SEQ_STRIP_OFSTOP;
  strip_ctx.left_handle = SEQ_time_left_handle_frame_get(scene, seq);
  strip_ctx.right_handle = SEQ_time_right_handle_frame_get(scene, seq);
  strip_ctx.content_start = SEQ_time_start_frame_get(seq);
  strip_ctx.content_end = SEQ_time_content_end_frame_get(scene, seq);

  if (seq->type == SEQ_TYPE_SOUND_RAM && seq->sound != nullptr) {
    /* Visualize sub-frame sound offsets. */
    const double sound_offset = (seq->sound->offset_time + seq->sound_offset) * FPS;
    strip_ctx.content_start += sound_offset;
    strip_ctx.content_end += sound_offset;
  }

  /* Limit body to strip bounds. */
  strip_ctx.content_start = min_ff(strip_ctx.content_start, strip_ctx.right_handle);
  strip_ctx.content_end = max_ff(strip_ctx.content_end, strip_ctx.left_handle);

  strip_ctx.strip_length = strip_ctx.right_handle - strip_ctx.left_handle;

  strip_draw_context_set_text_overlay_visibility(ctx, &strip_ctx);
  strip_draw_context_set_strip_content_visibility(ctx, &strip_ctx);
  strip_ctx.strip_is_too_small = (!strip_ctx.can_draw_text_overlay &&
                                  !strip_ctx.can_draw_strip_content);
  strip_ctx.is_active_strip = seq == SEQ_select_active_get(scene);
  strip_ctx.is_single_image = SEQ_transform_single_image_check(seq);
  strip_ctx.handle_width = sequence_handle_size_get_clamped(ctx->scene, seq, ctx->pixelx);
  strip_ctx.show_strip_color_tag = (ctx->sseq->timeline_overlay.flag &
                                    SEQ_TIMELINE_SHOW_STRIP_COLOR_TAG);

  /* Determine if strip (or contents of meta strip) has missing data/media. */
  strip_ctx.missing_data_block = !SEQ_sequence_has_valid_data(seq);
  strip_ctx.missing_media = media_presence_is_missing(scene, seq);
  if (seq->type == SEQ_TYPE_META) {
    const ListBase *seqbase = &seq->seqbase;
    LISTBASE_FOREACH (const Sequence *, sub, seqbase) {
      if (!SEQ_sequence_has_valid_data(sub)) {
        strip_ctx.missing_data_block = true;
      }
      if (media_presence_is_missing(scene, sub)) {
        strip_ctx.missing_media = true;
      }
    }
  }

  if (strip_ctx.can_draw_text_overlay) {
    strip_ctx.strip_content_top = strip_ctx.top - min_ff(0.40f, 20 * UI_SCALE_FAC * ctx->pixely);
  }
  else {
    strip_ctx.strip_content_top = strip_ctx.top;
  }

  return strip_ctx;
}

static void color3ubv_from_seq(const Scene *curscene,
                               const Sequence *seq,
                               const bool show_strip_color_tag,
                               uchar r_col[3])
{
  Editing *ed = SEQ_editing_get(curscene);
  ListBase *channels = SEQ_channels_displayed_get(ed);

  if (show_strip_color_tag && uint(seq->color_tag) < SEQUENCE_COLOR_TOT &&
      seq->color_tag != SEQUENCE_COLOR_NONE)
  {
    bTheme *btheme = UI_GetTheme();
    const ThemeStripColor *strip_color = &btheme->strip_color[seq->color_tag];
    copy_v3_v3_uchar(r_col, strip_color->color);
    return;
  }

  uchar blendcol[3];

  /* Sometimes the active theme is not the sequencer theme, e.g. when an operator invokes the file
   * browser. This makes sure we get the right color values for the theme. */
  bThemeState theme_state;
  UI_Theme_Store(&theme_state);
  UI_SetTheme(SPACE_SEQ, RGN_TYPE_WINDOW);

  switch (seq->type) {
    case SEQ_TYPE_IMAGE:
      UI_GetThemeColor3ubv(TH_SEQ_IMAGE, r_col);
      break;

    case SEQ_TYPE_META:
      UI_GetThemeColor3ubv(TH_SEQ_META, r_col);
      break;

    case SEQ_TYPE_MOVIE:
      UI_GetThemeColor3ubv(TH_SEQ_MOVIE, r_col);
      break;

    case SEQ_TYPE_MOVIECLIP:
      UI_GetThemeColor3ubv(TH_SEQ_MOVIECLIP, r_col);
      break;

    case SEQ_TYPE_MASK:
      UI_GetThemeColor3ubv(TH_SEQ_MASK, r_col);
      break;

    case SEQ_TYPE_SCENE:
      UI_GetThemeColor3ubv(TH_SEQ_SCENE, r_col);

      if (seq->scene == curscene) {
        UI_GetColorPtrShade3ubv(r_col, r_col, 20);
      }
      break;

    /* Transitions use input colors, fallback for when the input is a transition itself. */
    case SEQ_TYPE_CROSS:
    case SEQ_TYPE_GAMCROSS:
    case SEQ_TYPE_WIPE:
      UI_GetThemeColor3ubv(TH_SEQ_TRANSITION, r_col);

      /* Slightly offset hue to distinguish different transition types. */
      if (seq->type == SEQ_TYPE_GAMCROSS) {
        rgb_byte_set_hue_float_offset(r_col, 0.03);
      }
      else if (seq->type == SEQ_TYPE_WIPE) {
        rgb_byte_set_hue_float_offset(r_col, 0.06);
      }
      break;

    /* Effects. */
    case SEQ_TYPE_TRANSFORM:
    case SEQ_TYPE_SPEED:
    case SEQ_TYPE_ADD:
    case SEQ_TYPE_SUB:
    case SEQ_TYPE_MUL:
    case SEQ_TYPE_ALPHAOVER:
    case SEQ_TYPE_ALPHAUNDER:
    case SEQ_TYPE_OVERDROP:
    case SEQ_TYPE_GLOW:
    case SEQ_TYPE_MULTICAM:
    case SEQ_TYPE_ADJUSTMENT:
    case SEQ_TYPE_GAUSSIAN_BLUR:
    case SEQ_TYPE_COLORMIX:
      UI_GetThemeColor3ubv(TH_SEQ_EFFECT, r_col);

      /* Slightly offset hue to distinguish different effects. */
      if (seq->type == SEQ_TYPE_ADD) {
        rgb_byte_set_hue_float_offset(r_col, 0.09);
      }
      else if (seq->type == SEQ_TYPE_SUB) {
        rgb_byte_set_hue_float_offset(r_col, 0.03);
      }
      else if (seq->type == SEQ_TYPE_MUL) {
        rgb_byte_set_hue_float_offset(r_col, 0.06);
      }
      else if (seq->type == SEQ_TYPE_ALPHAOVER) {
        rgb_byte_set_hue_float_offset(r_col, 0.16);
      }
      else if (seq->type == SEQ_TYPE_ALPHAUNDER) {
        rgb_byte_set_hue_float_offset(r_col, 0.19);
      }
      else if (seq->type == SEQ_TYPE_OVERDROP) {
        rgb_byte_set_hue_float_offset(r_col, 0.22);
      }
      else if (seq->type == SEQ_TYPE_COLORMIX) {
        rgb_byte_set_hue_float_offset(r_col, 0.25);
      }
      else if (seq->type == SEQ_TYPE_GAUSSIAN_BLUR) {
        rgb_byte_set_hue_float_offset(r_col, 0.31);
      }
      else if (seq->type == SEQ_TYPE_GLOW) {
        rgb_byte_set_hue_float_offset(r_col, 0.34);
      }
      else if (seq->type == SEQ_TYPE_ADJUSTMENT) {
        rgb_byte_set_hue_float_offset(r_col, 0.89);
      }
      else if (seq->type == SEQ_TYPE_SPEED) {
        rgb_byte_set_hue_float_offset(r_col, 0.72);
      }
      else if (seq->type == SEQ_TYPE_TRANSFORM) {
        rgb_byte_set_hue_float_offset(r_col, 0.75);
      }
      else if (seq->type == SEQ_TYPE_MULTICAM) {
        rgb_byte_set_hue_float_offset(r_col, 0.85);
      }
      break;

    case SEQ_TYPE_COLOR:
      UI_GetThemeColor3ubv(TH_SEQ_COLOR, r_col);
      break;

    case SEQ_TYPE_SOUND_RAM:
      UI_GetThemeColor3ubv(TH_SEQ_AUDIO, r_col);
      blendcol[0] = blendcol[1] = blendcol[2] = 128;
      if (SEQ_render_is_muted(channels, seq)) {
        UI_GetColorPtrBlendShade3ubv(r_col, blendcol, r_col, 0.5, 20);
      }
      break;

    case SEQ_TYPE_TEXT:
      UI_GetThemeColor3ubv(TH_SEQ_TEXT, r_col);
      break;

    default:
      r_col[0] = 10;
      r_col[1] = 255;
      r_col[2] = 40;
      break;
  }

  UI_Theme_Restore(&theme_state);
}

static void waveform_job_start_if_needed(const bContext *C, Sequence *seq)
{
  bSound *sound = seq->sound;

  BLI_spin_lock(static_cast<SpinLock *>(sound->spinlock));
  if (!sound->waveform) {
    /* Load the waveform data if it hasn't been loaded and cached already. */
    if (!(sound->tags & SOUND_TAGS_WAVEFORM_LOADING)) {
      /* Prevent sounds from reloading. */
      sound->tags |= SOUND_TAGS_WAVEFORM_LOADING;
      BLI_spin_unlock(static_cast<SpinLock *>(sound->spinlock));
      sequencer_preview_add_sound(C, seq);
    }
    else {
      BLI_spin_unlock(static_cast<SpinLock *>(sound->spinlock));
    }
  }
  BLI_spin_unlock(static_cast<SpinLock *>(sound->spinlock));
}

static float align_frame_with_pixel(float frame_coord, float frames_per_pixel)
{
  return round_fl_to_int(frame_coord / frames_per_pixel) * frames_per_pixel;
}

static void draw_seq_waveform_overlay(TimelineDrawContext *timeline_ctx,
                                      const StripDrawContext *strip_ctx)
{
  if (!seq_draw_waveforms_poll(timeline_ctx->C, timeline_ctx->sseq, strip_ctx->seq) ||
      strip_ctx->strip_is_too_small)
  {
    return;
  }

  const View2D *v2d = timeline_ctx->v2d;
  Scene *scene = timeline_ctx->scene;
  Sequence *seq = strip_ctx->seq;

  const bool half_style = (timeline_ctx->sseq->timeline_overlay.flag &
                           SEQ_TIMELINE_WAVEFORMS_HALF) != 0;

  const float frames_per_pixel = BLI_rctf_size_x(&v2d->cur) / timeline_ctx->region->winx;
  const float samples_per_frame = SOUND_WAVE_SAMPLES_PER_SECOND / FPS;
  const float samples_per_pixel = samples_per_frame * frames_per_pixel;
  const float bottom = strip_ctx->bottom + timeline_ctx->pixely * 2.0f;
  const float top = strip_ctx->strip_content_top;
  /* The y coordinate of signal level zero. */
  const float y_zero = half_style ? bottom : (bottom + top) / 2.0f;
  /* The y range of unit signal level. */
  const float y_scale = half_style ? top - bottom : (top - bottom) / 2.0f;

  /* Align strip start with nearest pixel to prevent waveform flickering. */
  const float strip_start_aligned = align_frame_with_pixel(
      strip_ctx->left_handle + timeline_ctx->pixelx * 3.0f, frames_per_pixel);
  /* Offset x1 and x2 values, to match view min/max, if strip is out of bounds. */
  const float draw_start_frame = max_ff(v2d->cur.xmin, strip_start_aligned);
  const float draw_end_frame = min_ff(v2d->cur.xmax,
                                      strip_ctx->right_handle - timeline_ctx->pixelx * 3.0f);
  /* Offset must be also aligned, otherwise waveform flickers when moving left handle. */
  float sample_start_frame = draw_start_frame -
                             (seq->sound->offset_time + seq->sound_offset) * FPS;

  const int pixels_to_draw = round_fl_to_int((draw_end_frame - draw_start_frame) /
                                             frames_per_pixel);

  if (pixels_to_draw < 2) {
    return; /* Not much to draw, exit before running job. */
  }

  waveform_job_start_if_needed(timeline_ctx->C, seq);

  SoundWaveform *waveform = static_cast<SoundWaveform *>(seq->sound->waveform);
  if (waveform == nullptr || waveform->length == 0) {
    return; /* Waveform was not built. */
  }

  /* F-Curve lookup is quite expensive, so do this after precondition. */
  const FCurve *fcu = id_data_find_fcurve(&scene->id, seq, &RNA_Sequence, "volume", 0, nullptr);

  /* Draw zero line (when actual samples close to zero are drawn, they might not cover a pixel. */
  uchar color[4] = {255, 255, 255, 127};
  uchar color_clip[4] = {255, 0, 0, 127};
  uchar color_rms[4] = {255, 255, 255, 204};
  timeline_ctx->quads->add_line(draw_start_frame, y_zero, draw_end_frame, y_zero, color);

  float prev_y_mid = y_zero;
  for (int i = 0; i < pixels_to_draw; i++) {
    float timeline_frame = sample_start_frame + i * frames_per_pixel;
    float frame_index = SEQ_give_frame_index(scene, seq, timeline_frame) + seq->anim_startofs;
    float sample = frame_index * samples_per_frame;
    int sample_index = round_fl_to_int(sample);

    if (sample_index < 0) {
      continue;
    }

    if (sample_index >= waveform->length) {
      break;
    }

    float value_min = waveform->data[sample_index * 3];
    float value_max = waveform->data[sample_index * 3 + 1];
    float rms = waveform->data[sample_index * 3 + 2];

    if (samples_per_pixel > 1.0f) {
      /* We need to sum up the values we skip over until the next step. */
      float next_pos = sample + samples_per_pixel;
      int end_idx = round_fl_to_int(next_pos);

      for (int j = sample_index + 1; (j < waveform->length) && (j < end_idx); j++) {
        value_min = min_ff(value_min, waveform->data[j * 3]);
        value_max = max_ff(value_max, waveform->data[j * 3 + 1]);
        rms = max_ff(rms, waveform->data[j * 3 + 2]);
      }
    }

    float volume = seq->volume;
    if (fcu && !BKE_fcurve_is_empty(fcu)) {
      float evaltime = draw_start_frame + (i * frames_per_pixel);
      volume = evaluate_fcurve(fcu, evaltime);
      CLAMP_MIN(volume, 0.0f);
    }

    value_min *= volume;
    value_max *= volume;
    rms *= volume;

    bool is_clipping = false;
    float clamped_min = clamp_f(value_min, -1.0f, 1.0f);
    float clamped_max = clamp_f(value_max, -1.0f, 1.0f);
    if (clamped_min != value_min || clamped_max != value_max) {
      is_clipping = true;
    }
    value_min = clamped_min;
    value_max = clamped_max;

    /* We are drawing only half to the waveform, mirroring the lower part upwards.
     * If both min and max are on the same side of zero line, we want to draw a bar
     * between them. If min and max cross zero, we want to fill bar from zero to max
     * of those. */
    if (half_style) {
      bool pos_min = value_min > 0.0f;
      bool pos_max = value_max > 0.0f;
      float abs_min = std::abs(value_min);
      float abs_max = std::abs(value_max);
      if (pos_min == pos_max) {
        value_min = std::min(abs_min, abs_max);
        value_max = std::max(abs_min, abs_max);
      }
      else {
        value_min = 0;
        value_max = std::max(abs_min, abs_max);
      }
    }

    float x1 = draw_start_frame + i * frames_per_pixel;
    float x2 = draw_start_frame + (i + 1) * frames_per_pixel;
    float y_min = y_zero + value_min * y_scale;
    float y_max = y_zero + value_max * y_scale;
    float y_mid = (y_max + y_min) * 0.5f;

    /* If a bar would be below 2px, make it a line. */
    if (y_max - y_min < timeline_ctx->pixely * 2) {
      /* If previous segment was also a line of different enough
       * height, join them. */
      if (std::abs(y_mid - prev_y_mid) > timeline_ctx->pixely) {
        float x0 = draw_start_frame + (i - 1) * frames_per_pixel;
        timeline_ctx->quads->add_line(x0, prev_y_mid, x1, y_mid, is_clipping ? color_clip : color);
      }
      timeline_ctx->quads->add_line(x1, y_mid, x2, y_mid, is_clipping ? color_clip : color);
    }
    else {
      float rms_min = y_zero + max_ff(-rms, value_min) * y_scale;
      float rms_max = y_zero + min_ff(rms, value_max) * y_scale;
      /* RMS */
      timeline_ctx->quads->add_quad(
          x1, rms_min, x2, rms_max, is_clipping ? color_clip : color_rms);
      /* Sample */
      timeline_ctx->quads->add_quad(x1, y_min, x2, y_max, is_clipping ? color_clip : color);
    }

    prev_y_mid = y_mid;
  }
}

static void drawmeta_contents(TimelineDrawContext *timeline_ctx,
                              const StripDrawContext *strip_ctx,
                              float corner_radius)
{
  using namespace seq;
  Sequence *seq_meta = strip_ctx->seq;
  if (!strip_ctx->can_draw_strip_content || (timeline_ctx->sseq->flag & SEQ_SHOW_OVERLAY) == 0) {
    return;
  }
  if ((seq_meta->type != SEQ_TYPE_META) &&
      ((seq_meta->type != SEQ_TYPE_SCENE) || (seq_meta->flag & SEQ_SCENE_STRIPS) == 0))
  {
    return;
  }

  Scene *scene = timeline_ctx->scene;

  uchar col[4];

  int chan_min = MAXSEQ;
  int chan_max = 0;
  int chan_range = 0;
  float draw_range = strip_ctx->strip_content_top - strip_ctx->bottom;
  float draw_height;

  Editing *ed = SEQ_editing_get(scene);
  ListBase *channels = SEQ_channels_displayed_get(ed);
  ListBase *meta_seqbase;
  ListBase *meta_channels;
  int offset;

  meta_seqbase = SEQ_get_seqbase_from_sequence(seq_meta, &meta_channels, &offset);

  if (!meta_seqbase || BLI_listbase_is_empty(meta_seqbase)) {
    return;
  }

  if (seq_meta->type == SEQ_TYPE_SCENE) {
    offset = seq_meta->start - offset;
  }
  else {
    offset = 0;
  }

  LISTBASE_FOREACH (Sequence *, seq, meta_seqbase) {
    chan_min = min_ii(chan_min, seq->machine);
    chan_max = max_ii(chan_max, seq->machine);
  }

  chan_range = (chan_max - chan_min) + 1;
  draw_height = draw_range / chan_range;

  col[3] = 196; /* Alpha, used for all meta children. */

  const float meta_x1 = strip_ctx->left_handle + corner_radius * 0.8f * timeline_ctx->pixelx;
  const float meta_x2 = strip_ctx->right_handle - corner_radius * 0.8f * timeline_ctx->pixelx;

  /* Draw only immediate children (1 level depth). */
  LISTBASE_FOREACH (Sequence *, seq, meta_seqbase) {
    float x1_chan = SEQ_time_left_handle_frame_get(scene, seq) + offset;
    float x2_chan = SEQ_time_right_handle_frame_get(scene, seq) + offset;
    if (x1_chan <= meta_x2 && x2_chan >= meta_x1) {
      float y_chan = (seq->machine - chan_min) / float(chan_range) * draw_range;
      float y1_chan, y2_chan;

      if (seq->type == SEQ_TYPE_COLOR) {
        SolidColorVars *colvars = (SolidColorVars *)seq->effectdata;
        rgb_float_to_uchar(col, colvars->col);
      }
      else {
        color3ubv_from_seq(scene, seq, strip_ctx->show_strip_color_tag, col);
      }

      if (SEQ_render_is_muted(channels, seq_meta) || SEQ_render_is_muted(meta_channels, seq)) {
        col[3] = 64;
      }
      else {
        col[3] = 196;
      }

      const bool missing_data = !SEQ_sequence_has_valid_data(seq);
      const bool missing_media = media_presence_is_missing(scene, seq);
      if (missing_data || missing_media) {
        col[0] = 112;
        col[1] = 0;
        col[2] = 0;
      }

      /* Clamp within parent sequence strip bounds. */
      x1_chan = max_ff(x1_chan, meta_x1);
      x2_chan = min_ff(x2_chan, meta_x2);

      y1_chan = strip_ctx->bottom + y_chan + (draw_height * SEQ_STRIP_OFSBOTTOM);
      y2_chan = strip_ctx->bottom + y_chan + (draw_height * SEQ_STRIP_OFSTOP);

      timeline_ctx->quads->add_quad(x1_chan, y1_chan, x2_chan, y2_chan, col);
    }
  }
}

static void draw_handle_transform_text(const TimelineDrawContext *timeline_ctx,
                                       const StripDrawContext *strip_ctx,
                                       eSeqHandle handle)
{
  /* Draw numbers for start and end of the strip next to its handles. */
  if (strip_ctx->strip_is_too_small || (strip_ctx->seq->flag & SELECT) == 0) {
    return;
  }

  if (ED_sequencer_handle_is_selected(strip_ctx->seq, handle) == 0 &&
      (G.moving & G_TRANSFORM_SEQ) == 0)
  {
    return;
  }

  char numstr[64];
  BLF_set_default();

  /* Calculate if strip is wide enough for showing the labels. */
  size_t numstr_len = SNPRINTF_RLEN(
      numstr, "%d%d", int(strip_ctx->left_handle), int(strip_ctx->right_handle));
  const float tot_width = BLF_width(BLF_default(), numstr, numstr_len);

  if (strip_ctx->strip_length / timeline_ctx->pixelx < 20 + tot_width) {
    return;
  }

  const uchar col[4] = {255, 255, 255, 255};
  const float text_margin = 1.2f * strip_ctx->handle_width;
  const float text_y = strip_ctx->bottom + 0.09f;
  float text_x = strip_ctx->left_handle;

  if (handle == SEQ_HANDLE_LEFT) {
    numstr_len = SNPRINTF_RLEN(numstr, "%d", int(strip_ctx->left_handle));
    text_x += text_margin;
  }
  else {
    numstr_len = SNPRINTF_RLEN(numstr, "%d", int(strip_ctx->right_handle - 1));
    text_x = strip_ctx->right_handle -
             (text_margin + timeline_ctx->pixelx * BLF_width(BLF_default(), numstr, numstr_len));
  }
  UI_view2d_text_cache_add(timeline_ctx->v2d, text_x, text_y, numstr, numstr_len, col);
}

float sequence_handle_size_get_clamped(const Scene *scene, Sequence *seq, const float pixelx)
{
  const bool use_thin_handle = (U.sequencer_editor_flag & USER_SEQ_ED_SIMPLE_TWEAKING) != 0;
  const float handle_size = use_thin_handle ? 5.0f : 8.0f;
  const float maxhandle = (pixelx * handle_size) * U.pixelsize;

  /* Ensure that handle is not wider, than quarter of strip. */
  return min_ff(maxhandle,
                (float(SEQ_time_right_handle_frame_get(scene, seq) -
                       SEQ_time_left_handle_frame_get(scene, seq)) /
                 4.0f));
}

static const char *draw_seq_text_get_name(const Sequence *seq)
{
  const char *name = seq->name + 2;
  if (name[0] == '\0') {
    name = SEQ_sequence_give_name(seq);
  }
  return name;
}

static void draw_seq_text_get_source(const Sequence *seq, char *r_source, size_t source_maxncpy)
{
  *r_source = '\0';

  /* Set source for the most common types. */
  switch (seq->type) {
    case SEQ_TYPE_IMAGE:
    case SEQ_TYPE_MOVIE: {
      BLI_path_join(
          r_source, source_maxncpy, seq->strip->dirpath, seq->strip->stripdata->filename);
      break;
    }
    case SEQ_TYPE_SOUND_RAM: {
      if (seq->sound != nullptr) {
        BLI_strncpy(r_source, seq->sound->filepath, source_maxncpy);
      }
      break;
    }
    case SEQ_TYPE_MULTICAM: {
      BLI_snprintf(r_source, source_maxncpy, "Channel: %d", seq->multicam_source);
      break;
    }
    case SEQ_TYPE_TEXT: {
      const TextVars *textdata = static_cast<TextVars *>(seq->effectdata);
      BLI_strncpy(r_source, textdata->text, source_maxncpy);
      break;
    }
    case SEQ_TYPE_SCENE: {
      if (seq->scene != nullptr) {
        if (seq->scene_camera != nullptr) {
          BLI_snprintf(r_source,
                       source_maxncpy,
                       "%s (%s)",
                       seq->scene->id.name + 2,
                       seq->scene_camera->id.name + 2);
        }
        else {
          BLI_strncpy(r_source, seq->scene->id.name + 2, source_maxncpy);
        }
      }
      break;
    }
    case SEQ_TYPE_MOVIECLIP: {
      if (seq->clip != nullptr) {
        BLI_strncpy(r_source, seq->clip->id.name + 2, source_maxncpy);
      }
      break;
    }
    case SEQ_TYPE_MASK: {
      if (seq->mask != nullptr) {
        BLI_strncpy(r_source, seq->mask->id.name + 2, source_maxncpy);
      }
      break;
    }
  }
}

static size_t draw_seq_text_get_overlay_string(TimelineDrawContext *timeline_ctx,
                                               const StripDrawContext *strip_ctx,
                                               char *r_overlay_string,
                                               size_t overlay_string_len)
{
  const Sequence *seq = strip_ctx->seq;

  const char *text_sep = " | ";
  const char *text_array[5];
  int i = 0;

  if (timeline_ctx->sseq->timeline_overlay.flag & SEQ_TIMELINE_SHOW_STRIP_NAME) {
    text_array[i++] = draw_seq_text_get_name(seq);
  }

  char source[FILE_MAX];
  if (timeline_ctx->sseq->timeline_overlay.flag & SEQ_TIMELINE_SHOW_STRIP_SOURCE) {
    draw_seq_text_get_source(seq, source, sizeof(source));
    if (source[0] != '\0') {
      if (i != 0) {
        text_array[i++] = text_sep;
      }
      text_array[i++] = source;
    }
  }

  char strip_duration_text[16];
  if (timeline_ctx->sseq->timeline_overlay.flag & SEQ_TIMELINE_SHOW_STRIP_DURATION) {
    SNPRINTF(strip_duration_text, "%d", int(strip_ctx->strip_length));
    if (i != 0) {
      text_array[i++] = text_sep;
    }
    text_array[i++] = strip_duration_text;
  }

  BLI_assert(i <= ARRAY_SIZE(text_array));

  return BLI_string_join_array(r_overlay_string, overlay_string_len, text_array, i);
}

static void get_strip_text_color(const TimelineDrawContext *ctx,
                                 const StripDrawContext *strip,
                                 uchar r_col[4])
{
  const Sequence *seq = strip->seq;
  const bool active_or_selected = (seq->flag & SELECT) || strip->is_active_strip;

  /* Text: white when selected/active, black otherwise. */
  r_col[0] = r_col[1] = r_col[2] = r_col[3] = 255;

  /* If not active or selected, draw text black. */
  if (!active_or_selected) {
    r_col[0] = r_col[1] = r_col[2] = 0;

    /* On muted and missing media/data-block strips: gray color, reduce opacity. */
    if ((SEQ_render_is_muted(ctx->channels, seq)) ||
        (strip->missing_data_block || strip->missing_media))
    {
      r_col[0] = r_col[1] = r_col[2] = 192;
      r_col[3] *= 0.66f;
    }
  }
}

static void draw_icon_centered(TimelineDrawContext &ctx,
                               const rctf &rect,
                               int icon_id,
                               const uchar color[4])
{
  UI_view2d_view_ortho(ctx.v2d);
  wmOrtho2_region_pixelspace(ctx.region);

  const float icon_size = MISSING_ICON_SIZE * UI_SCALE_FAC;
  if (BLI_rctf_size_x(&rect) * 1.1f < icon_size * ctx.pixelx ||
      BLI_rctf_size_y(&rect) * 1.1f < icon_size * ctx.pixely)
  {
    UI_view2d_view_restore(ctx.C);
    return;
  }

  const float left = ((rect.xmin - ctx.v2d->cur.xmin) / ctx.pixelx);
  const float right = ((rect.xmax - ctx.v2d->cur.xmin) / ctx.pixelx);
  const float bottom = ((rect.ymin - ctx.v2d->cur.ymin) / ctx.pixely);
  const float top = ((rect.ymax - ctx.v2d->cur.ymin) / ctx.pixely);
  const float x_offset = (right - left - icon_size) * 0.5f;
  const float y_offset = (top - bottom - icon_size) * 0.5f;

  const float inv_scale_fac = (ICON_DEFAULT_HEIGHT / MISSING_ICON_SIZE) * UI_INV_SCALE_FAC;

  UI_icon_draw_ex(left + x_offset,
                  bottom + y_offset,
                  icon_id,
                  inv_scale_fac,
                  1.0f,
                  0.0f,
                  color,
                  false,
                  UI_NO_ICON_OVERLAY_TEXT);

  /* Restore view matrix. */
  UI_view2d_view_restore(ctx.C);
}

static void draw_strip_icons(TimelineDrawContext *timeline_ctx,
                             const Vector<StripDrawContext> &strips)
{
  const float icon_size_x = MISSING_ICON_SIZE * timeline_ctx->pixelx * UI_SCALE_FAC;

  for (const StripDrawContext &strip : strips) {
    const bool missing_data = strip.missing_data_block;
    const bool missing_media = strip.missing_media;
    if (!missing_data && !missing_media) {
      continue;
    }

    /* Draw icon in the title bar area. */
    if ((timeline_ctx->sseq->flag & SEQ_SHOW_OVERLAY) != 0 && !strip.strip_is_too_small &&
        strip.can_draw_text_overlay)
    {
      uchar col[4];
      get_strip_text_color(timeline_ctx, &strip, col);

      float icon_indent = 2.0f * strip.handle_width - 4 * timeline_ctx->pixelx * UI_SCALE_FAC;
      rctf rect;
      rect.ymin = strip.strip_content_top;
      rect.ymax = strip.top;
      rect.xmin = max_ff(strip.left_handle, timeline_ctx->v2d->cur.xmin) + icon_indent;
      if (missing_data) {
        rect.xmax = min_ff(strip.right_handle - strip.handle_width, rect.xmin + icon_size_x);
        draw_icon_centered(*timeline_ctx, rect, ICON_LIBRARY_DATA_BROKEN, col);
        rect.xmin = rect.xmax;
      }
      if (missing_media) {
        rect.xmax = min_ff(strip.right_handle - strip.handle_width, rect.xmin + icon_size_x);
        draw_icon_centered(*timeline_ctx, rect, ICON_ERROR, col);
      }
    }

    /* Draw icon in center of content. */
    if (strip.can_draw_strip_content && strip.seq->type != SEQ_TYPE_META) {
      rctf rect;
      rect.xmin = strip.left_handle + strip.handle_width;
      rect.xmax = strip.right_handle - strip.handle_width;
      rect.ymin = strip.bottom;
      rect.ymax = strip.strip_content_top;
      uchar col[4] = {112, 0, 0, 255};
      if (missing_data) {
        draw_icon_centered(*timeline_ctx, rect, ICON_LIBRARY_DATA_BROKEN, col);
      }
      if (missing_media) {
        draw_icon_centered(*timeline_ctx, rect, ICON_ERROR, col);
      }
    }
  }
}

/* Draw info text on a sequence strip. */
static void draw_seq_text_overlay(TimelineDrawContext *timeline_ctx,
                                  const StripDrawContext *strip_ctx)
{
  if ((timeline_ctx->sseq->flag & SEQ_SHOW_OVERLAY) == 0) {
    return;
  }
  /* Draw text only if there is enough horizontal or vertical space. */
  if ((strip_ctx->strip_length <= 32 * timeline_ctx->pixelx * UI_SCALE_FAC) ||
      strip_ctx->strip_is_too_small || !strip_ctx->can_draw_text_overlay)
  {
    return;
  }

  char overlay_string[FILE_MAX];
  size_t overlay_string_len = draw_seq_text_get_overlay_string(
      timeline_ctx, strip_ctx, overlay_string, sizeof(overlay_string));

  if (overlay_string_len == 0) {
    return;
  }

  uchar col[4];
  get_strip_text_color(timeline_ctx, strip_ctx, col);

  float text_margin = 2.0f * strip_ctx->handle_width;
  rctf rect;
  rect.xmin = strip_ctx->left_handle + text_margin;
  rect.xmax = strip_ctx->right_handle - text_margin;
  rect.ymax = strip_ctx->top;
  /* Depending on the vertical space, draw text on top or in the center of strip. */
  rect.ymin = !strip_ctx->can_draw_strip_content ? strip_ctx->bottom :
                                                   strip_ctx->strip_content_top;
  rect.xmin = max_ff(rect.xmin, timeline_ctx->v2d->cur.xmin + text_margin);
  if (strip_ctx->missing_data_block) {
    rect.xmin += MISSING_ICON_SIZE * timeline_ctx->pixelx * UI_SCALE_FAC;
  }
  if (strip_ctx->missing_media) {
    rect.xmin += MISSING_ICON_SIZE * timeline_ctx->pixelx * UI_SCALE_FAC;
  }
  rect.xmin = min_ff(rect.xmin, timeline_ctx->v2d->cur.xmax);

  CLAMP(rect.xmax, timeline_ctx->v2d->cur.xmin + text_margin, timeline_ctx->v2d->cur.xmax);
  if (rect.xmin >= rect.xmax) { /* No space for label left. */
    return;
  }

  UI_view2d_text_cache_add_rectf(
      timeline_ctx->v2d, &rect, overlay_string, overlay_string_len, col);
}

static void draw_strip_offsets(TimelineDrawContext *timeline_ctx,
                               const StripDrawContext *strip_ctx)
{
  const Sequence *seq = strip_ctx->seq;
  if ((timeline_ctx->sseq->flag & SEQ_SHOW_OVERLAY) == 0) {
    return;
  }
  if (strip_ctx->is_single_image || timeline_ctx->pixely <= 0) {
    return;
  }
  if ((timeline_ctx->sseq->timeline_overlay.flag & SEQ_TIMELINE_SHOW_STRIP_OFFSETS) == 0 &&
      (strip_ctx->seq != ED_sequencer_special_preview_get()))
  {
    return;
  }

  const Scene *scene = timeline_ctx->scene;
  const ListBase *channels = timeline_ctx->channels;

  uchar col[4], blend_col[4];
  color3ubv_from_seq(scene, seq, strip_ctx->show_strip_color_tag, col);
  if (seq->flag & SELECT) {
    UI_GetColorPtrShade3ubv(col, col, 50);
  }
  col[3] = SEQ_render_is_muted(channels, seq) ? MUTE_ALPHA : 200;
  UI_GetColorPtrShade3ubv(col, blend_col, 10);
  blend_col[3] = 255;

  const int strip_start = SEQ_time_start_frame_get(seq);
  const int strip_end = SEQ_time_content_end_frame_get(scene, seq);

  if (strip_ctx->left_handle > strip_start) {
    timeline_ctx->quads->add_quad(strip_start,
                                  strip_ctx->bottom - timeline_ctx->pixely,
                                  strip_ctx->content_start,
                                  strip_ctx->bottom - SEQ_STRIP_OFSBOTTOM,
                                  col);
    timeline_ctx->quads->add_wire_quad(strip_start,
                                       strip_ctx->bottom - timeline_ctx->pixely,
                                       strip_ctx->content_start,
                                       strip_ctx->bottom - SEQ_STRIP_OFSBOTTOM,
                                       blend_col);
  }
  if (strip_ctx->right_handle < strip_end) {
    timeline_ctx->quads->add_quad(strip_ctx->right_handle,
                                  strip_ctx->top + timeline_ctx->pixely,
                                  strip_end,
                                  strip_ctx->top + SEQ_STRIP_OFSBOTTOM,
                                  col);
    timeline_ctx->quads->add_wire_quad(strip_ctx->right_handle,
                                       strip_ctx->top + timeline_ctx->pixely,
                                       strip_end,
                                       strip_ctx->top + SEQ_STRIP_OFSBOTTOM,
                                       blend_col);
  }
}

static uchar mute_alpha_factor_get(const ListBase *channels, const Sequence *seq)
{
  /* Draw muted strips semi-transparent. */
  if (SEQ_render_is_muted(channels, seq)) {
    return MUTE_ALPHA;
  }
  return 255;
}

/**
 * Draw f-curves as darkened regions of the strip:
 * - Volume for sound strips.
 * - Opacity for the other types.
 */
static void draw_seq_fcurve_overlay(TimelineDrawContext *timeline_ctx,
                                    const StripDrawContext *strip_ctx)
{
  if (!strip_ctx->can_draw_strip_content || (timeline_ctx->sseq->flag & SEQ_SHOW_OVERLAY) == 0 ||
      (timeline_ctx->sseq->timeline_overlay.flag & SEQ_TIMELINE_SHOW_FCURVES) == 0)
  {
    return;
  }

  Scene *scene = timeline_ctx->scene;
  const int eval_step = max_ii(1, floor(timeline_ctx->pixelx));
  uchar color[4] = {0, 0, 0, 38};

  const FCurve *fcu;
  if (strip_ctx->seq->type == SEQ_TYPE_SOUND_RAM) {
    fcu = id_data_find_fcurve(&scene->id, strip_ctx->seq, &RNA_Sequence, "volume", 0, nullptr);
  }
  else {
    fcu = id_data_find_fcurve(
        &scene->id, strip_ctx->seq, &RNA_Sequence, "blend_alpha", 0, nullptr);
  }

  if (fcu == nullptr || BKE_fcurve_is_empty(fcu)) {
    return;
  }

  /* Clamp curve evaluation to the editor's borders. */
  int eval_start = max_ff(strip_ctx->left_handle, timeline_ctx->v2d->cur.xmin);
  int eval_end = min_ff(strip_ctx->right_handle, timeline_ctx->v2d->cur.xmax + 1);
  if (eval_start >= eval_end) {
    return;
  }

  const float y_height = strip_ctx->top - strip_ctx->bottom;
  float prev_x = eval_start;
  float prev_val = evaluate_fcurve(fcu, eval_start);
  CLAMP(prev_val, 0.0f, 1.0f);
  bool skip = false;

  for (int timeline_frame = eval_start + eval_step; timeline_frame <= eval_end;
       timeline_frame += eval_step)
  {
    float curve_val = evaluate_fcurve(fcu, timeline_frame);
    CLAMP(curve_val, 0.0f, 1.0f);

    /* Avoid adding adjacent verts that have the same value. */
    if (curve_val == prev_val && timeline_frame < eval_end - eval_step) {
      skip = true;
      continue;
    }

    /* If some frames were skipped above, we need to close the shape. */
    if (skip) {
      timeline_ctx->quads->add_quad(prev_x,
                                    (prev_val * y_height) + strip_ctx->bottom,
                                    prev_x,
                                    strip_ctx->top,
                                    timeline_frame - eval_step,
                                    (prev_val * y_height) + strip_ctx->bottom,
                                    timeline_frame - eval_step,
                                    strip_ctx->top,
                                    color);
      skip = false;
      prev_x = timeline_frame - eval_step;
    }

    timeline_ctx->quads->add_quad(prev_x,
                                  (prev_val * y_height) + strip_ctx->bottom,
                                  prev_x,
                                  strip_ctx->top,
                                  timeline_frame,
                                  (curve_val * y_height) + strip_ctx->bottom,
                                  timeline_frame,
                                  strip_ctx->top,
                                  color);
    prev_x = timeline_frame;
    prev_val = curve_val;
  }
}

/* When active strip is a Multi-cam strip, highlight its source channel. */
static void draw_multicam_highlight(TimelineDrawContext *timeline_ctx,
                                    const StripDrawContext *strip_ctx)
{
  Sequence *act_seq = SEQ_select_active_get(timeline_ctx->scene);

  if (strip_ctx->seq != act_seq || act_seq == nullptr) {
    return;
  }
  if ((act_seq->flag & SELECT) == 0 || act_seq->type != SEQ_TYPE_MULTICAM) {
    return;
  }

  int channel = act_seq->multicam_source;

  if (channel == 0) {
    return;
  }

  View2D *v2d = timeline_ctx->v2d;
  uchar color[4] = {255, 255, 255, 48};
  timeline_ctx->quads->add_quad(v2d->cur.xmin, channel, v2d->cur.xmax, channel + 1, color);
}

/* Force redraw, when prefetching and using cache view. */
static void seq_prefetch_wm_notify(const bContext *C, Scene *scene)
{
  if (SEQ_prefetch_need_redraw(C, scene)) {
    WM_event_add_notifier(C, NC_SCENE | ND_SEQUENCER, nullptr);
  }
}

static void draw_seq_timeline_channels(TimelineDrawContext *ctx)
{
  View2D *v2d = ctx->v2d;
  UI_view2d_view_ortho(v2d);
  uint pos = GPU_vertformat_attr_add(immVertexFormat(), "pos", GPU_COMP_F32, 2, GPU_FETCH_FLOAT);
  immBindBuiltinProgram(GPU_SHADER_3D_UNIFORM_COLOR);
  GPU_blend(GPU_BLEND_ALPHA);
  immUniformThemeColor(TH_ROW_ALTERNATE);

  /* Alternating horizontal stripes. */
  int i = max_ii(1, int(v2d->cur.ymin) - 1);
  while (i < v2d->cur.ymax) {
    if (i & 1) {
      immRectf(pos, v2d->cur.xmin, i, v2d->cur.xmax, i + 1);
    }
    i++;
  }

  GPU_blend(GPU_BLEND_NONE);
  immUnbindProgram();
}

/* Get visible strips into two sets: unselected strips, and selected strips
 * (with selected active being the last in there). This is to make
 * sure that visually selected are always "on top" of others. It matters
 * while selection is being dragged over other strips. */
static void visible_strips_ordered_get(TimelineDrawContext *timeline_ctx,
                                       Vector<StripDrawContext> &r_bottom_layer,
                                       Vector<StripDrawContext> &r_top_layer)
{
  r_bottom_layer.clear();
  r_top_layer.clear();

  Vector<Sequence *> strips = sequencer_visible_strips_get(timeline_ctx->C);

  for (Sequence *seq : strips) {
    StripDrawContext strip_ctx = strip_draw_context_get(timeline_ctx, seq);
    if ((seq->flag & SEQ_OVERLAP) == 0) {
      r_bottom_layer.append(strip_ctx);
    }
    else {
      r_top_layer.append(strip_ctx);
    }
  }
}

static void draw_strips_background(TimelineDrawContext *timeline_ctx,
                                   StripsDrawBatch &strips_batch,
                                   const Vector<StripDrawContext> &strips)
{
  GPU_blend(GPU_BLEND_ALPHA_PREMULT);

  const bool show_overlay = (timeline_ctx->sseq->flag & SEQ_SHOW_OVERLAY) != 0;
  const Scene *scene = timeline_ctx->scene;
  for (const StripDrawContext &strip : strips) {
    SeqStripDrawData &data = strips_batch.add_strip(strip.content_start,
                                                    strip.content_end,
                                                    strip.top,
                                                    strip.bottom,
                                                    strip.strip_content_top,
                                                    strip.left_handle,
                                                    strip.right_handle,
                                                    strip.handle_width,
                                                    strip.is_single_image);

    /* Background color. */
    uchar col[4];
    data.flags |= GPU_SEQ_FLAG_BACKGROUND;
    color3ubv_from_seq(scene, strip.seq, strip.show_strip_color_tag, col);
    col[3] = mute_alpha_factor_get(timeline_ctx->channels, strip.seq);
    /* Muted strips: turn almost gray. */
    if (col[3] == MUTE_ALPHA) {
      uchar muted_color[3] = {128, 128, 128};
      UI_GetColorPtrBlendShade3ubv(col, muted_color, col, 0.5f, 0);
    }
    data.col_background = color_pack(col);

    /* Color band state. */
    if (show_overlay && (strip.seq->type == SEQ_TYPE_COLOR)) {
      data.flags |= GPU_SEQ_FLAG_COLOR_BAND;
      SolidColorVars *colvars = (SolidColorVars *)strip.seq->effectdata;
      rgb_float_to_uchar(col, colvars->col);
      data.col_color_band = color_pack(col);
    }

    /* Transition state. */
    if (show_overlay && strip.can_draw_strip_content &&
        ELEM(strip.seq->type, SEQ_TYPE_CROSS, SEQ_TYPE_GAMCROSS, SEQ_TYPE_WIPE))
    {
      data.flags |= GPU_SEQ_FLAG_TRANSITION;

      const Sequence *seq1 = strip.seq->seq1;
      const Sequence *seq2 = strip.seq->seq2;

      /* Left side. */
      if (seq1->type == SEQ_TYPE_COLOR) {
        rgb_float_to_uchar(col, ((const SolidColorVars *)seq1->effectdata)->col);
      }
      else {
        color3ubv_from_seq(scene, seq1, strip.show_strip_color_tag, col);
      }
      data.col_transition_in = color_pack(col);

      /* Right side. */
      if (seq2->type == SEQ_TYPE_COLOR) {
        rgb_float_to_uchar(col, ((const SolidColorVars *)seq2->effectdata)->col);
      }
      else {
        color3ubv_from_seq(scene, seq2, strip.show_strip_color_tag, col);
        /* If the transition inputs are of the same type, draw the right side slightly darker. */
        if (seq1->type == seq2->type) {
          UI_GetColorPtrShade3ubv(col, col, -15);
        }
      }
      data.col_transition_out = color_pack(col);
    }
  }
  strips_batch.flush_batch();
  GPU_blend(GPU_BLEND_ALPHA);
}

static void strip_data_missing_media_flags_set(const StripDrawContext &strip,
                                               const TimelineDrawContext *timeline_ctx,
                                               SeqStripDrawData &data)
<<<<<<< HEAD
{
  if (strip.missing_data_block || strip.missing_media) {
    /* Do not tint title area for muted strips; we want to see gray for them. */
    if (!SEQ_render_is_muted(timeline_ctx->channels, strip.seq)) {
      data.flags |= GPU_SEQ_FLAG_MISSING_TITLE;
    }
    /* Do not tint content area for meta strips; we want to display children. */
    if (strip.seq->type != SEQ_TYPE_META) {
      data.flags |= GPU_SEQ_FLAG_MISSING_CONTENT;
    }
  }
}

static void strip_data_lock_flags_set(const StripDrawContext &strip,
                                      const TimelineDrawContext *timeline_ctx,
                                      SeqStripDrawData &data)
{
  if (SEQ_transform_is_locked(timeline_ctx->channels, strip.seq)) {
    data.flags |= GPU_SEQ_FLAG_LOCKED;
  }
}

static void strip_data_outline_params_set(const StripDrawContext &strip,
                                          const TimelineDrawContext *timeline_ctx,
                                          SeqStripDrawData &data)
{
  const bool active = strip.is_active_strip;
  const bool selected = strip.seq->flag & SELECT;
  uchar4 col{0, 0, 0, 255};

  if (selected) {
    UI_GetThemeColor3ubv(TH_SEQ_SELECTED, col);
    data.flags |= GPU_SEQ_FLAG_SELECTED;
  }
  if (active) {
    if (selected) {
      UI_GetThemeColor3ubv(TH_SEQ_ACTIVE, col);
    }
    else {
      UI_GetThemeColorShade3ubv(TH_SEQ_ACTIVE, -40, col);
    }
    data.flags |= GPU_SEQ_FLAG_ACTIVE;
  }
  if (!selected && !active) {
    /* Color for unselected strips is a bit darker than the background. */
    UI_GetThemeColorShade3ubv(TH_BACK, -40, col);
  }

  const eSeqOverlapMode overlap_mode = SEQ_tool_settings_overlap_mode_get(timeline_ctx->scene);
  const bool use_overwrite = overlap_mode == SEQ_OVERLAP_OVERWRITE;
  const bool overlaps = (strip.seq->flag & SEQ_OVERLAP) && (G.moving & G_TRANSFORM_SEQ);

  /* Outline while translating strips:
   *  - Slightly lighter.
   *  - Red when overlapping with other strips. */
  if (G.moving & G_TRANSFORM_SEQ) {
    if (overlaps && !use_overwrite) {
      col[0] = 255;
      col[1] = col[2] = 33;
      data.flags |= GPU_SEQ_FLAG_OVERLAP;
    }
    else if (selected) {
      UI_GetColorPtrShade3ubv(col, col, 70);
    }
  }

  data.col_outline = color_pack(col);
}

static void strip_data_highlight_flags_set(const StripDrawContext &strip,
                                           const TimelineDrawContext *timeline_ctx,
                                           SeqStripDrawData &data)
{
  const Sequence *act_seq = SEQ_select_active_get(timeline_ctx->scene);
  const Sequence *special_preview = ED_sequencer_special_preview_get();
  /* Highlight if strip is an input of an active strip, or if the strip is solo preview. */
  if (act_seq != nullptr && (act_seq->flag & SELECT) != 0) {
    if (act_seq->seq1 == strip.seq || act_seq->seq2 == strip.seq) {
      data.flags |= GPU_SEQ_FLAG_HIGHLIGHT;
    }
  }
  if (special_preview == strip.seq) {
    data.flags |= GPU_SEQ_FLAG_HIGHLIGHT;
  }
}

static void strip_data_handle_flags_set(const StripDrawContext &strip,
                                        const TimelineDrawContext *timeline_ctx,
                                        SeqStripDrawData &data)
{
  const Scene *scene = timeline_ctx->scene;
  const bool selected = strip.seq->flag & SELECT;
  const bool show_handles = (U.sequencer_editor_flag & USER_SEQ_ED_SIMPLE_TWEAKING) == 0;
  /* Handles on left/right side. */
  if (!SEQ_transform_is_locked(timeline_ctx->channels, strip.seq) &&
      ED_sequencer_can_select_handle(scene, strip.seq, timeline_ctx->v2d))
  {
    const bool selected_l = selected &&
                            ED_sequencer_handle_is_selected(strip.seq, SEQ_HANDLE_LEFT);
    const bool selected_r = selected &&
                            ED_sequencer_handle_is_selected(strip.seq, SEQ_HANDLE_RIGHT);
    const bool show_l = show_handles || selected_l;
    const bool show_r = show_handles || selected_r;
    if (show_l) {
      data.flags |= GPU_SEQ_FLAG_DRAW_LH;
    }
    if (show_r) {
      data.flags |= GPU_SEQ_FLAG_DRAW_RH;
    }
    if (selected_l) {
      data.flags |= GPU_SEQ_FLAG_SELECTED_LH;
    }
    if (selected_r) {
      data.flags |= GPU_SEQ_FLAG_SELECTED_RH;
    }
  }
}

static void draw_strips_foreground(TimelineDrawContext *timeline_ctx,
                                   StripsDrawBatch &strips_batch,
                                   const Vector<StripDrawContext> &strips)
{
  GPU_blend(GPU_BLEND_ALPHA_PREMULT);

  for (const StripDrawContext &strip : strips) {
    SeqStripDrawData &data = strips_batch.add_strip(strip.content_start,
                                                    strip.content_end,
                                                    strip.top,
                                                    strip.bottom,
                                                    strip.strip_content_top,
                                                    strip.left_handle,
                                                    strip.right_handle,
                                                    strip.handle_width,
                                                    strip.is_single_image);
    data.flags |= GPU_SEQ_FLAG_BORDER;
    strip_data_missing_media_flags_set(strip, timeline_ctx, data);
    strip_data_lock_flags_set(strip, timeline_ctx, data);
    strip_data_outline_params_set(strip, timeline_ctx, data);
    strip_data_highlight_flags_set(strip, timeline_ctx, data);
    strip_data_handle_flags_set(strip, timeline_ctx, data);
  }

  strips_batch.flush_batch();
  GPU_blend(GPU_BLEND_ALPHA);
=======
{
  if (strip.missing_data_block || strip.missing_media) {
    /* Do not tint title area for muted strips; we want to see gray for them. */
    if (!SEQ_render_is_muted(timeline_ctx->channels, strip.seq)) {
      data.flags |= GPU_SEQ_FLAG_MISSING_TITLE;
    }
    /* Do not tint content area for meta strips; we want to display children. */
    if (strip.seq->type != SEQ_TYPE_META) {
      data.flags |= GPU_SEQ_FLAG_MISSING_CONTENT;
    }
  }
}

static void strip_data_lock_flags_set(const StripDrawContext &strip,
                                      const TimelineDrawContext *timeline_ctx,
                                      SeqStripDrawData &data)
{
  if (SEQ_transform_is_locked(timeline_ctx->channels, strip.seq)) {
    data.flags |= GPU_SEQ_FLAG_LOCKED;
  }
}

static void strip_data_outline_params_set(const StripDrawContext &strip,
                                          const TimelineDrawContext *timeline_ctx,
                                          SeqStripDrawData &data)
{
  const bool active = strip.is_active_strip;
  const bool selected = strip.seq->flag & SELECT;
  uchar4 col{0, 0, 0, 255};

  if (selected) {
    UI_GetThemeColor3ubv(TH_SEQ_SELECTED, col);
    data.flags |= GPU_SEQ_FLAG_SELECTED;
  }
  if (active) {
    if (selected) {
      UI_GetThemeColor3ubv(TH_SEQ_ACTIVE, col);
    }
    else {
      UI_GetThemeColorShade3ubv(TH_SEQ_ACTIVE, -40, col);
    }
    data.flags |= GPU_SEQ_FLAG_ACTIVE;
  }
  if (!selected && !active) {
    /* Color for unselected strips is a bit darker than the background. */
    UI_GetThemeColorShade3ubv(TH_BACK, -40, col);
  }

  const eSeqOverlapMode overlap_mode = SEQ_tool_settings_overlap_mode_get(timeline_ctx->scene);
  const bool use_overwrite = overlap_mode == SEQ_OVERLAP_OVERWRITE;
  const bool overlaps = (strip.seq->flag & SEQ_OVERLAP) && (G.moving & G_TRANSFORM_SEQ);

  /* Outline while translating strips:
   *  - Slightly lighter.
   *  - Red when overlapping with other strips. */
  if (G.moving & G_TRANSFORM_SEQ) {
    if (overlaps && !use_overwrite) {
      col[0] = 255;
      col[1] = col[2] = 33;
      data.flags |= GPU_SEQ_FLAG_OVERLAP;
    }
    else if (selected) {
      UI_GetColorPtrShade3ubv(col, col, 70);
    }
  }

  data.col_outline = color_pack(col);
}

static void strip_data_highlight_flags_set(const StripDrawContext &strip,
                                           const TimelineDrawContext *timeline_ctx,
                                           SeqStripDrawData &data)
{
  const Sequence *act_seq = SEQ_select_active_get(timeline_ctx->scene);
  const Sequence *special_preview = ED_sequencer_special_preview_get();
  /* Highlight if strip is an input of an active strip, or if the strip is solo preview. */
  if (act_seq != nullptr && (act_seq->flag & SELECT) != 0) {
    if (act_seq->seq1 == strip.seq || act_seq->seq2 == strip.seq) {
      data.flags |= GPU_SEQ_FLAG_HIGHLIGHT;
    }
  }
  if (special_preview == strip.seq) {
    data.flags |= GPU_SEQ_FLAG_HIGHLIGHT;
  }
}

static void strip_data_handle_flags_set(const StripDrawContext &strip,
                                        const TimelineDrawContext *timeline_ctx,
                                        SeqStripDrawData &data)
{
  const Scene *scene = timeline_ctx->scene;
  const bool selected = strip.seq->flag & SELECT;
  const bool show_handles = (U.sequencer_editor_flag & USER_SEQ_ED_SIMPLE_TWEAKING) == 0;
  /* Handles on left/right side. */
  if (!SEQ_transform_is_locked(timeline_ctx->channels, strip.seq) &&
      ED_sequencer_can_select_handle(scene, strip.seq, timeline_ctx->v2d))
  {
    const bool selected_l = selected &&
                            ED_sequencer_handle_is_selected(strip.seq, SEQ_HANDLE_LEFT);
    const bool selected_r = selected &&
                            ED_sequencer_handle_is_selected(strip.seq, SEQ_HANDLE_RIGHT);
    const bool show_l = show_handles || selected_l;
    const bool show_r = show_handles || selected_r;
    if (show_l) {
      data.flags |= GPU_SEQ_FLAG_DRAW_LH;
    }
    if (show_r) {
      data.flags |= GPU_SEQ_FLAG_DRAW_RH;
    }
    if (selected_l) {
      data.flags |= GPU_SEQ_FLAG_SELECTED_LH;
    }
    if (selected_r) {
      data.flags |= GPU_SEQ_FLAG_SELECTED_RH;
    }
  }
}

static void draw_strips_foreground(TimelineDrawContext *timeline_ctx,
                                   StripsDrawBatch &strips_batch,
                                   const Vector<StripDrawContext> &strips)
{
  GPU_blend(GPU_BLEND_ALPHA_PREMULT);

  for (const StripDrawContext &strip : strips) {
    SeqStripDrawData &data = strips_batch.add_strip(strip.content_start,
                                                    strip.content_end,
                                                    strip.top,
                                                    strip.bottom,
                                                    strip.strip_content_top,
                                                    strip.left_handle,
                                                    strip.right_handle,
                                                    strip.handle_width,
                                                    strip.is_single_image);
    data.flags |= GPU_SEQ_FLAG_BORDER;
    strip_data_missing_media_flags_set(strip, timeline_ctx, data);
    strip_data_lock_flags_set(strip, timeline_ctx, data);
    strip_data_outline_params_set(strip, timeline_ctx, data);
    strip_data_highlight_flags_set(strip, timeline_ctx, data);
    strip_data_handle_flags_set(strip, timeline_ctx, data);
  }

  strips_batch.flush_batch();
  GPU_blend(GPU_BLEND_ALPHA);
}

static void draw_retiming_continuity_ranges(TimelineDrawContext *timeline_ctx,
                                            const Vector<StripDrawContext> &strips)
{
  GPU_matrix_push_projection();
  wmOrtho2_region_pixelspace(timeline_ctx->region);

  for (const StripDrawContext &strip_ctx : strips) {
    sequencer_retiming_draw_continuity(timeline_ctx, strip_ctx);
  }
  timeline_ctx->quads->draw();

  GPU_matrix_pop_projection();
>>>>>>> 1c296b1a
}

static void draw_seq_strips(TimelineDrawContext *timeline_ctx,
                            StripsDrawBatch &strips_batch,
                            const Vector<StripDrawContext> &strips)
{
  if (strips.is_empty()) {
    return;
  }

  UI_view2d_view_ortho(timeline_ctx->v2d);

  /* Draw parts of strips below thumbnails. */
  GPU_blend(GPU_BLEND_ALPHA);
  draw_strips_background(timeline_ctx, strips_batch, strips);

  const float round_radius = calc_strip_round_radius(timeline_ctx->pixely);
  for (const StripDrawContext &strip_ctx : strips) {
    draw_strip_offsets(timeline_ctx, &strip_ctx);
    drawmeta_contents(timeline_ctx, &strip_ctx, round_radius);
  }
  timeline_ctx->quads->draw();

  /* Draw all thumbnails and retiming continuity. */
  GPU_blend(GPU_BLEND_ALPHA);
  for (const StripDrawContext &strip_ctx : strips) {
    draw_seq_strip_thumbnail(timeline_ctx->v2d,
                             timeline_ctx->C,
                             timeline_ctx->scene,
                             strip_ctx.seq,
                             strip_ctx.bottom,
                             strip_ctx.strip_content_top,
                             strip_ctx.top,
                             timeline_ctx->pixelx,
                             timeline_ctx->pixely,
                             round_radius);
    sequencer_retiming_draw_continuity(timeline_ctx, strip_ctx);
  }
<<<<<<< HEAD
  timeline_ctx->quads->draw();
=======
  /* Draw retiming continuity ranges. */
  draw_retiming_continuity_ranges(timeline_ctx, strips);
>>>>>>> 1c296b1a

  /* Draw parts of strips above thumbnails. */
  GPU_blend(GPU_BLEND_ALPHA);
  for (const StripDrawContext &strip_ctx : strips) {
    draw_seq_fcurve_overlay(timeline_ctx, &strip_ctx);
    draw_seq_waveform_overlay(timeline_ctx, &strip_ctx);
    draw_multicam_highlight(timeline_ctx, &strip_ctx);
    draw_handle_transform_text(timeline_ctx, &strip_ctx, SEQ_HANDLE_LEFT);
    draw_handle_transform_text(timeline_ctx, &strip_ctx, SEQ_HANDLE_RIGHT);
    draw_seq_text_overlay(timeline_ctx, &strip_ctx);
    sequencer_retiming_keys_draw(timeline_ctx, strip_ctx);
    sequencer_retiming_speed_draw(timeline_ctx, strip_ctx);
  }

  timeline_ctx->quads->draw();

  draw_strips_foreground(timeline_ctx, strips_batch, strips);

  /* Draw icons. */
  draw_strip_icons(timeline_ctx, strips);

  /* Draw text labels. */
  UI_view2d_text_cache_draw(timeline_ctx->region);
  GPU_blend(GPU_BLEND_NONE);
}

static void draw_seq_strips(TimelineDrawContext *timeline_ctx, StripsDrawBatch &strips_batch)
{
  if (timeline_ctx->ed == nullptr) {
    return;
  }

  Vector<StripDrawContext> bottom_layer, top_layer;
  visible_strips_ordered_get(timeline_ctx, bottom_layer, top_layer);
  draw_seq_strips(timeline_ctx, strips_batch, bottom_layer);
  draw_seq_strips(timeline_ctx, strips_batch, top_layer);
}

static void draw_timeline_sfra_efra(TimelineDrawContext *ctx)
{
  const Scene *scene = ctx->scene;
  const View2D *v2d = ctx->v2d;
  const Editing *ed = SEQ_editing_get(scene);
  const int frame_sta = scene->r.sfra;
  const int frame_end = scene->r.efra + 1;

  GPU_blend(GPU_BLEND_ALPHA);

  uint pos = GPU_vertformat_attr_add(immVertexFormat(), "pos", GPU_COMP_F32, 2, GPU_FETCH_FLOAT);
  immBindBuiltinProgram(GPU_SHADER_3D_UNIFORM_COLOR);

  /* Draw overlay outside of frame range. */
  immUniformThemeColorShadeAlpha(TH_BACK, -10, -100);

  if (frame_sta < frame_end) {
    immRectf(pos, v2d->cur.xmin, v2d->cur.ymin, float(frame_sta), v2d->cur.ymax);
    immRectf(pos, float(frame_end), v2d->cur.ymin, v2d->cur.xmax, v2d->cur.ymax);
  }
  else {
    immRectf(pos, v2d->cur.xmin, v2d->cur.ymin, v2d->cur.xmax, v2d->cur.ymax);
  }

  immUniformThemeColorShade(TH_BACK, -60);

  /* Draw frame range boundary. */
  immBegin(GPU_PRIM_LINES, 4);

  immVertex2f(pos, frame_sta, v2d->cur.ymin);
  immVertex2f(pos, frame_sta, v2d->cur.ymax);

  immVertex2f(pos, frame_end, v2d->cur.ymin);
  immVertex2f(pos, frame_end, v2d->cur.ymax);

  immEnd();

  /* While in meta strip, draw a checkerboard overlay outside of frame range. */
  if (ed && !BLI_listbase_is_empty(&ed->metastack)) {
    const MetaStack *ms = static_cast<const MetaStack *>(ed->metastack.last);
    immUnbindProgram();

    immBindBuiltinProgram(GPU_SHADER_2D_CHECKER);

    immUniform4f("color1", 0.0f, 0.0f, 0.0f, 0.22f);
    immUniform4f("color2", 1.0f, 1.0f, 1.0f, 0.0f);
    immUniform1i("size", 8);

    immRectf(pos, v2d->cur.xmin, v2d->cur.ymin, ms->disp_range[0], v2d->cur.ymax);
    immRectf(pos, ms->disp_range[1], v2d->cur.ymin, v2d->cur.xmax, v2d->cur.ymax);

    immUnbindProgram();

    immBindBuiltinProgram(GPU_SHADER_3D_UNIFORM_COLOR);
    immUniformThemeColorShade(TH_BACK, -40);

    immBegin(GPU_PRIM_LINES, 4);

    immVertex2f(pos, ms->disp_range[0], v2d->cur.ymin);
    immVertex2f(pos, ms->disp_range[0], v2d->cur.ymax);

    immVertex2f(pos, ms->disp_range[1], v2d->cur.ymin);
    immVertex2f(pos, ms->disp_range[1], v2d->cur.ymax);

    immEnd();
  }

  immUnbindProgram();

  GPU_blend(GPU_BLEND_NONE);
}

struct CacheDrawData {
  const View2D *v2d;
  float stripe_ofs_y;
  float stripe_ht;
  int cache_flag;
  SeqQuadsBatch *quads;
};

/* Called as a callback. */
static bool draw_cache_view_init_fn(void * /*userdata*/, size_t item_count)
{
  return item_count == 0;
}

/* Called as a callback */
static bool draw_cache_view_iter_fn(void *userdata,
                                    Sequence *seq,
                                    int timeline_frame,
                                    int cache_type)
{
  CacheDrawData *drawdata = static_cast<CacheDrawData *>(userdata);
  const View2D *v2d = drawdata->v2d;
  float stripe_top, stripe_bot;

  /* NOTE: Final color is the same as the movie clip cache color.
   * See ED_region_cache_draw_cached_segments.
   */
  const uchar4 col_final{108, 108, 210, 255};
  const uchar4 col_raw{255, 25, 5, 100};
  const uchar4 col_preproc{25, 25, 191, 100};
  const uchar4 col_composite{255, 153, 0, 100};

  uchar4 col{0, 0, 0, 0};

  bool dev_ui = (U.flag & USER_DEVELOPER_UI);

  if ((cache_type & SEQ_CACHE_STORE_FINAL_OUT) &&
      (drawdata->cache_flag & SEQ_CACHE_SHOW_FINAL_OUT))
  {
    /* Draw the final cache on top of the timeline */
    stripe_top = v2d->cur.ymax - (UI_TIME_SCRUB_MARGIN_Y / UI_view2d_scale_get_y(v2d));
    stripe_bot = stripe_top - (UI_TIME_CACHE_MARGIN_Y / UI_view2d_scale_get_y(v2d));
    col = col_final;
  }
  else {
    if (!dev_ui) {
      /* Don't show these cache types below unless developer extras is on. */
      return false;
    }
    if ((cache_type & SEQ_CACHE_STORE_RAW) && (drawdata->cache_flag & SEQ_CACHE_SHOW_RAW)) {
      stripe_bot = seq->machine + SEQ_STRIP_OFSBOTTOM + drawdata->stripe_ofs_y;
      col = col_raw;
    }
    else if ((cache_type & SEQ_CACHE_STORE_PREPROCESSED) &&
             (drawdata->cache_flag & SEQ_CACHE_SHOW_PREPROCESSED))
    {
      stripe_bot = seq->machine + SEQ_STRIP_OFSBOTTOM + drawdata->stripe_ht +
                   drawdata->stripe_ofs_y * 2;
      col = col_preproc;
    }
    else if ((cache_type & SEQ_CACHE_STORE_COMPOSITE) &&
             (drawdata->cache_flag & SEQ_CACHE_SHOW_COMPOSITE))
    {
      stripe_bot = seq->machine + SEQ_STRIP_OFSTOP - drawdata->stripe_ofs_y - drawdata->stripe_ht;
      col = col_composite;
    }
    else {
      return false;
    }
    stripe_top = stripe_bot + drawdata->stripe_ht;
  }

  drawdata->quads->add_quad(timeline_frame, stripe_bot, timeline_frame + 1, stripe_top, col);

  return false;
}

static void draw_cache_stripe(const Scene *scene,
                              const Sequence *seq,
                              SeqQuadsBatch &quads,
                              const float stripe_bot,
                              const float stripe_ht,
                              const uchar color[4])
{
  quads.add_quad(SEQ_time_left_handle_frame_get(scene, seq),
                 stripe_bot,
                 SEQ_time_right_handle_frame_get(scene, seq),
                 stripe_bot + stripe_ht,
                 color);
}

static void draw_cache_background(const bContext *C, CacheDrawData *draw_data)
{
  const Scene *scene = CTX_data_scene(C);
  const View2D *v2d = UI_view2d_fromcontext(C);
  const SpaceSeq *sseq = CTX_wm_space_seq(C);

  /* NOTE: Final bg color is the same as the movie clip cache color.
   * See ED_region_cache_draw_background.
   */
  const uchar4 bg_final{78, 78, 145, 255};
  const uchar4 bg_raw{255, 25, 5, 25};
  const uchar4 bg_preproc{25, 25, 191, 25};
  const uchar4 bg_composite{255, 153, 0, 25};

  float stripe_bot;
  bool dev_ui = (U.flag & USER_DEVELOPER_UI);

  if (sseq->cache_overlay.flag & SEQ_CACHE_SHOW_FINAL_OUT) {
    /* Draw the final cache on top of the timeline */
    float stripe_top = v2d->cur.ymax - (UI_TIME_SCRUB_MARGIN_Y / UI_view2d_scale_get_y(v2d));
    stripe_bot = stripe_top - (UI_TIME_CACHE_MARGIN_Y / UI_view2d_scale_get_y(v2d));

    draw_data->quads->add_quad(scene->r.sfra, stripe_bot, scene->r.efra, stripe_top, bg_final);
  }

  if (!dev_ui) {
    /* Don't show these cache types below unless developer extras is on. */
    return;
  }

  Vector<Sequence *> strips = sequencer_visible_strips_get(C);
  strips.remove_if([&](Sequence *seq) { return seq->type == SEQ_TYPE_SOUND_RAM; });

  for (const Sequence *seq : strips) {
    stripe_bot = seq->machine + SEQ_STRIP_OFSBOTTOM + draw_data->stripe_ofs_y;
    if (sseq->cache_overlay.flag & SEQ_CACHE_SHOW_RAW) {
      draw_cache_stripe(scene, seq, *draw_data->quads, stripe_bot, draw_data->stripe_ht, bg_raw);
    }

    if (sseq->cache_overlay.flag & SEQ_CACHE_SHOW_PREPROCESSED) {
      stripe_bot += draw_data->stripe_ht + draw_data->stripe_ofs_y;
      draw_cache_stripe(
          scene, seq, *draw_data->quads, stripe_bot, draw_data->stripe_ht, bg_preproc);
    }

    if (sseq->cache_overlay.flag & SEQ_CACHE_SHOW_COMPOSITE) {
      stripe_bot = seq->machine + SEQ_STRIP_OFSTOP - draw_data->stripe_ofs_y -
                   draw_data->stripe_ht;
      draw_cache_stripe(
          scene, seq, *draw_data->quads, stripe_bot, draw_data->stripe_ht, bg_composite);
    }
  }
}

static void draw_cache_view(const bContext *C)
{
  Scene *scene = CTX_data_scene(C);
  const View2D *v2d = UI_view2d_fromcontext(C);
  const SpaceSeq *sseq = CTX_wm_space_seq(C);

  if ((sseq->flag & SEQ_SHOW_OVERLAY) == 0 || (sseq->cache_overlay.flag & SEQ_CACHE_SHOW) == 0) {
    return;
  }

  float stripe_ofs_y = UI_view2d_region_to_view_y(v2d, 1.0f) - v2d->cur.ymin;
  float stripe_ht = UI_view2d_region_to_view_y(v2d, 4.0f * UI_SCALE_FAC * U.pixelsize) -
                    v2d->cur.ymin;

  CLAMP_MAX(stripe_ht, 0.2f);
  CLAMP_MIN(stripe_ofs_y, stripe_ht / 2);

  SeqQuadsBatch quads;
  CacheDrawData userdata;
  userdata.v2d = v2d;
  userdata.stripe_ofs_y = stripe_ofs_y;
  userdata.stripe_ht = stripe_ht;
  userdata.cache_flag = sseq->cache_overlay.flag;
  userdata.quads = &quads;

  GPU_blend(GPU_BLEND_ALPHA);

  draw_cache_background(C, &userdata);
  SEQ_cache_iterate(scene, &userdata, draw_cache_view_init_fn, draw_cache_view_iter_fn);

  quads.draw();
  GPU_blend(GPU_BLEND_NONE);
}

/* Draw sequencer timeline. */
static void draw_overlap_frame_indicator(const Scene *scene, const View2D *v2d)
{
  int overlap_frame = (scene->ed->overlay_frame_flag & SEQ_EDIT_OVERLAY_FRAME_ABS) ?
                          scene->ed->overlay_frame_abs :
                          scene->r.cfra + scene->ed->overlay_frame_ofs;

  uint pos = GPU_vertformat_attr_add(immVertexFormat(), "pos", GPU_COMP_F32, 2, GPU_FETCH_FLOAT);
  immBindBuiltinProgram(GPU_SHADER_3D_LINE_DASHED_UNIFORM_COLOR);
  float viewport_size[4];
  GPU_viewport_size_get_f(viewport_size);
  immUniform2f("viewport_size", viewport_size[2], viewport_size[3]);
  /* Shader may have color set from past usage - reset it. */
  immUniform1i("colors_len", 0);
  immUniform1f("dash_width", 20.0f * U.pixelsize);
  immUniform1f("udash_factor", 0.5f);
  immUniformThemeColor(TH_CFRAME);

  immBegin(GPU_PRIM_LINES, 2);
  immVertex2f(pos, overlap_frame, v2d->cur.ymin);
  immVertex2f(pos, overlap_frame, v2d->cur.ymax);
  immEnd();

  immUnbindProgram();
}

static void draw_timeline_grid(TimelineDrawContext *ctx)
{
  if ((ctx->sseq->flag & SEQ_SHOW_OVERLAY) == 0 ||
      (ctx->sseq->timeline_overlay.flag & SEQ_TIMELINE_SHOW_GRID) == 0)
  {
    return;
  }

  U.v2d_min_gridsize *= 3;
  UI_view2d_draw_lines_x__discrete_frames_or_seconds(
      ctx->v2d, ctx->scene, (ctx->sseq->flag & SEQ_DRAWFRAMES) == 0, false);
  U.v2d_min_gridsize /= 3;
}

static void draw_timeline_backdrop(TimelineDrawContext *ctx)
{
  if (ctx->sseq->view != SEQ_VIEW_SEQUENCE || (ctx->sseq->draw_flag & SEQ_DRAW_BACKDROP) == 0) {
    return;
  }

  int preview_frame = ctx->scene->r.cfra;
  if (sequencer_draw_get_transform_preview(ctx->sseq, ctx->scene)) {
    preview_frame = sequencer_draw_get_transform_preview_frame(ctx->scene);
  }

  sequencer_draw_preview(
      ctx->C, ctx->scene, ctx->region, ctx->sseq, preview_frame, 0, false, true);
  UI_view2d_view_ortho(ctx->v2d);
}

static void draw_timeline_markers(TimelineDrawContext *ctx)
{
  if ((ctx->sseq->flag & SEQ_SHOW_MARKERS) == 0) {
    return;
  }

  UI_view2d_view_orthoSpecial(ctx->region, ctx->v2d, true);
  ED_markers_draw(ctx->C, DRAW_MARKERS_MARGIN);
}

static void draw_timeline_gizmos(TimelineDrawContext *ctx)
{
  if ((ctx->sseq->gizmo_flag & SEQ_GIZMO_HIDE) != 0) {
    return;
  }

  WM_gizmomap_draw(ctx->region->gizmo_map, ctx->C, WM_GIZMOMAP_DRAWSTEP_2D);
}

static void draw_timeline_pre_view_callbacks(TimelineDrawContext *ctx)
{
  GPU_framebuffer_bind_no_srgb(ctx->framebuffer_overlay);
  GPU_depth_test(GPU_DEPTH_NONE);
  GPU_framebuffer_bind(ctx->framebuffer_overlay);
  ED_region_draw_cb_draw(ctx->C, ctx->region, REGION_DRAW_PRE_VIEW);
  GPU_framebuffer_bind_no_srgb(ctx->framebuffer_overlay);
}

static void draw_timeline_post_view_callbacks(TimelineDrawContext *ctx)
{
  GPU_framebuffer_bind(ctx->framebuffer_overlay);
  ED_region_draw_cb_draw(ctx->C, ctx->region, REGION_DRAW_POST_VIEW);
  GPU_framebuffer_bind_no_srgb(ctx->framebuffer_overlay);
}

void draw_timeline_seq(const bContext *C, ARegion *region)
{
  SeqQuadsBatch quads_batch;
  TimelineDrawContext ctx = timeline_draw_context_get(C, &quads_batch);
  StripsDrawBatch strips_batch(ctx.pixelx, ctx.pixely);

  draw_timeline_pre_view_callbacks(&ctx);
  UI_ThemeClearColor(TH_BACK);
  draw_seq_timeline_channels(&ctx);
  draw_timeline_grid(&ctx);
  draw_timeline_backdrop(&ctx);
  draw_timeline_sfra_efra(&ctx);
  draw_seq_strips(&ctx, strips_batch);
  draw_timeline_markers(&ctx);
  UI_view2d_view_ortho(ctx.v2d);
  ANIM_draw_previewrange(C, ctx.v2d, 1);
  draw_timeline_gizmos(&ctx);
  draw_timeline_post_view_callbacks(&ctx);
  ED_time_scrub_draw(region, ctx.scene, !(ctx.sseq->flag & SEQ_DRAWFRAMES), true);

  seq_prefetch_wm_notify(C, ctx.scene);
}

void draw_timeline_seq_display(const bContext *C, ARegion *region)
{
  const Scene *scene = CTX_data_scene(C);
  const SpaceSeq *sseq = CTX_wm_space_seq(C);
  View2D *v2d = &region->v2d;

  if (scene->ed != nullptr) {
    UI_view2d_view_ortho(v2d);
    draw_cache_view(C);
    if (scene->ed->overlay_frame_flag & SEQ_EDIT_OVERLAY_FRAME_SHOW) {
      draw_overlap_frame_indicator(scene, v2d);
    }
    UI_view2d_view_restore(C);
  }

  ED_time_scrub_draw_current_frame(region, scene, !(sseq->flag & SEQ_DRAWFRAMES));

  const ListBase *seqbase = SEQ_active_seqbase_get(SEQ_editing_get(scene));
  SEQ_timeline_boundbox(scene, seqbase, &v2d->tot);
  const rcti scroller_mask = ED_time_scrub_clamp_scroller_mask(v2d->mask);
  UI_view2d_scrollers_draw(v2d, &scroller_mask);
}<|MERGE_RESOLUTION|>--- conflicted
+++ resolved
@@ -34,11 +34,8 @@
 #include "ED_space_api.hh"
 #include "ED_time_scrub_ui.hh"
 
-<<<<<<< HEAD
-=======
 #include "GPU_matrix.hh"
 
->>>>>>> 1c296b1a
 #include "RNA_prototypes.hh"
 
 #include "SEQ_channels.hh"
@@ -1325,7 +1322,6 @@
 static void strip_data_missing_media_flags_set(const StripDrawContext &strip,
                                                const TimelineDrawContext *timeline_ctx,
                                                SeqStripDrawData &data)
-<<<<<<< HEAD
 {
   if (strip.missing_data_block || strip.missing_media) {
     /* Do not tint title area for muted strips; we want to see gray for them. */
@@ -1470,151 +1466,6 @@
 
   strips_batch.flush_batch();
   GPU_blend(GPU_BLEND_ALPHA);
-=======
-{
-  if (strip.missing_data_block || strip.missing_media) {
-    /* Do not tint title area for muted strips; we want to see gray for them. */
-    if (!SEQ_render_is_muted(timeline_ctx->channels, strip.seq)) {
-      data.flags |= GPU_SEQ_FLAG_MISSING_TITLE;
-    }
-    /* Do not tint content area for meta strips; we want to display children. */
-    if (strip.seq->type != SEQ_TYPE_META) {
-      data.flags |= GPU_SEQ_FLAG_MISSING_CONTENT;
-    }
-  }
-}
-
-static void strip_data_lock_flags_set(const StripDrawContext &strip,
-                                      const TimelineDrawContext *timeline_ctx,
-                                      SeqStripDrawData &data)
-{
-  if (SEQ_transform_is_locked(timeline_ctx->channels, strip.seq)) {
-    data.flags |= GPU_SEQ_FLAG_LOCKED;
-  }
-}
-
-static void strip_data_outline_params_set(const StripDrawContext &strip,
-                                          const TimelineDrawContext *timeline_ctx,
-                                          SeqStripDrawData &data)
-{
-  const bool active = strip.is_active_strip;
-  const bool selected = strip.seq->flag & SELECT;
-  uchar4 col{0, 0, 0, 255};
-
-  if (selected) {
-    UI_GetThemeColor3ubv(TH_SEQ_SELECTED, col);
-    data.flags |= GPU_SEQ_FLAG_SELECTED;
-  }
-  if (active) {
-    if (selected) {
-      UI_GetThemeColor3ubv(TH_SEQ_ACTIVE, col);
-    }
-    else {
-      UI_GetThemeColorShade3ubv(TH_SEQ_ACTIVE, -40, col);
-    }
-    data.flags |= GPU_SEQ_FLAG_ACTIVE;
-  }
-  if (!selected && !active) {
-    /* Color for unselected strips is a bit darker than the background. */
-    UI_GetThemeColorShade3ubv(TH_BACK, -40, col);
-  }
-
-  const eSeqOverlapMode overlap_mode = SEQ_tool_settings_overlap_mode_get(timeline_ctx->scene);
-  const bool use_overwrite = overlap_mode == SEQ_OVERLAP_OVERWRITE;
-  const bool overlaps = (strip.seq->flag & SEQ_OVERLAP) && (G.moving & G_TRANSFORM_SEQ);
-
-  /* Outline while translating strips:
-   *  - Slightly lighter.
-   *  - Red when overlapping with other strips. */
-  if (G.moving & G_TRANSFORM_SEQ) {
-    if (overlaps && !use_overwrite) {
-      col[0] = 255;
-      col[1] = col[2] = 33;
-      data.flags |= GPU_SEQ_FLAG_OVERLAP;
-    }
-    else if (selected) {
-      UI_GetColorPtrShade3ubv(col, col, 70);
-    }
-  }
-
-  data.col_outline = color_pack(col);
-}
-
-static void strip_data_highlight_flags_set(const StripDrawContext &strip,
-                                           const TimelineDrawContext *timeline_ctx,
-                                           SeqStripDrawData &data)
-{
-  const Sequence *act_seq = SEQ_select_active_get(timeline_ctx->scene);
-  const Sequence *special_preview = ED_sequencer_special_preview_get();
-  /* Highlight if strip is an input of an active strip, or if the strip is solo preview. */
-  if (act_seq != nullptr && (act_seq->flag & SELECT) != 0) {
-    if (act_seq->seq1 == strip.seq || act_seq->seq2 == strip.seq) {
-      data.flags |= GPU_SEQ_FLAG_HIGHLIGHT;
-    }
-  }
-  if (special_preview == strip.seq) {
-    data.flags |= GPU_SEQ_FLAG_HIGHLIGHT;
-  }
-}
-
-static void strip_data_handle_flags_set(const StripDrawContext &strip,
-                                        const TimelineDrawContext *timeline_ctx,
-                                        SeqStripDrawData &data)
-{
-  const Scene *scene = timeline_ctx->scene;
-  const bool selected = strip.seq->flag & SELECT;
-  const bool show_handles = (U.sequencer_editor_flag & USER_SEQ_ED_SIMPLE_TWEAKING) == 0;
-  /* Handles on left/right side. */
-  if (!SEQ_transform_is_locked(timeline_ctx->channels, strip.seq) &&
-      ED_sequencer_can_select_handle(scene, strip.seq, timeline_ctx->v2d))
-  {
-    const bool selected_l = selected &&
-                            ED_sequencer_handle_is_selected(strip.seq, SEQ_HANDLE_LEFT);
-    const bool selected_r = selected &&
-                            ED_sequencer_handle_is_selected(strip.seq, SEQ_HANDLE_RIGHT);
-    const bool show_l = show_handles || selected_l;
-    const bool show_r = show_handles || selected_r;
-    if (show_l) {
-      data.flags |= GPU_SEQ_FLAG_DRAW_LH;
-    }
-    if (show_r) {
-      data.flags |= GPU_SEQ_FLAG_DRAW_RH;
-    }
-    if (selected_l) {
-      data.flags |= GPU_SEQ_FLAG_SELECTED_LH;
-    }
-    if (selected_r) {
-      data.flags |= GPU_SEQ_FLAG_SELECTED_RH;
-    }
-  }
-}
-
-static void draw_strips_foreground(TimelineDrawContext *timeline_ctx,
-                                   StripsDrawBatch &strips_batch,
-                                   const Vector<StripDrawContext> &strips)
-{
-  GPU_blend(GPU_BLEND_ALPHA_PREMULT);
-
-  for (const StripDrawContext &strip : strips) {
-    SeqStripDrawData &data = strips_batch.add_strip(strip.content_start,
-                                                    strip.content_end,
-                                                    strip.top,
-                                                    strip.bottom,
-                                                    strip.strip_content_top,
-                                                    strip.left_handle,
-                                                    strip.right_handle,
-                                                    strip.handle_width,
-                                                    strip.is_single_image);
-    data.flags |= GPU_SEQ_FLAG_BORDER;
-    strip_data_missing_media_flags_set(strip, timeline_ctx, data);
-    strip_data_lock_flags_set(strip, timeline_ctx, data);
-    strip_data_outline_params_set(strip, timeline_ctx, data);
-    strip_data_highlight_flags_set(strip, timeline_ctx, data);
-    strip_data_handle_flags_set(strip, timeline_ctx, data);
-  }
-
-  strips_batch.flush_batch();
-  GPU_blend(GPU_BLEND_ALPHA);
 }
 
 static void draw_retiming_continuity_ranges(TimelineDrawContext *timeline_ctx,
@@ -1629,7 +1480,6 @@
   timeline_ctx->quads->draw();
 
   GPU_matrix_pop_projection();
->>>>>>> 1c296b1a
 }
 
 static void draw_seq_strips(TimelineDrawContext *timeline_ctx,
@@ -1666,14 +1516,9 @@
                              timeline_ctx->pixelx,
                              timeline_ctx->pixely,
                              round_radius);
-    sequencer_retiming_draw_continuity(timeline_ctx, strip_ctx);
-  }
-<<<<<<< HEAD
-  timeline_ctx->quads->draw();
-=======
+  }
   /* Draw retiming continuity ranges. */
   draw_retiming_continuity_ranges(timeline_ctx, strips);
->>>>>>> 1c296b1a
 
   /* Draw parts of strips above thumbnails. */
   GPU_blend(GPU_BLEND_ALPHA);
