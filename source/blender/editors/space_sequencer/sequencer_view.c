/*
 * This program is free software; you can redistribute it and/or
 * modify it under the terms of the GNU General Public License
 * as published by the Free Software Foundation; either version 2
 * of the License, or (at your option) any later version.
 *
 * This program is distributed in the hope that it will be useful,
 * but WITHOUT ANY WARRANTY; without even the implied warranty of
 * MERCHANTABILITY or FITNESS FOR A PARTICULAR PURPOSE.  See the
 * GNU General Public License for more details.
 *
 * You should have received a copy of the GNU General Public License
 * along with this program; if not, write to the Free Software Foundation,
 * Inc., 51 Franklin Street, Fifth Floor, Boston, MA 02110-1301, USA.
 *
 * The Original Code is Copyright (C) 2012 Blender Foundation.
 * All rights reserved.
 */

/** \file
 * \ingroup spseq
 */

#include "MEM_guardedalloc.h"

#include "BLI_math.h"
#include "BLI_utildefines.h"

#include "DNA_scene_types.h"

#include "BKE_context.h"
#include "BKE_main.h"
#include "BKE_sequencer.h"
#include "BKE_screen.h"

#include "WM_api.h"
#include "WM_types.h"

#include "ED_image.h"
#include "ED_screen.h"
#include "ED_space_api.h"

#include "IMB_imbuf.h"
#include "IMB_imbuf_types.h"
#include "IMB_colormanagement.h"

#include "UI_view2d.h"

/* own include */
#include "sequencer_intern.h"

/******************** sample backdrop operator ********************/

typedef struct ImageSampleInfo {
  ARegionType *art;
  void *draw_handle;
  int x, y;
  int channels;

  unsigned char col[4];
  float colf[4];
  float linearcol[4];

  unsigned char *colp;
  const float *colfp;

  int draw;
  int color_manage;
} ImageSampleInfo;

static void sample_draw(const bContext *C, ARegion *ar, void *arg_info)
{
  Scene *scene = CTX_data_scene(C);
  ImageSampleInfo *info = arg_info;

  if (info->draw) {
    ED_image_draw_info(scene,
                       ar,
                       info->color_manage,
                       false,
                       info->channels,
                       info->x,
                       info->y,
                       info->colp,
                       info->colfp,
                       info->linearcol,
                       NULL,
                       NULL);
  }
}

static void sample_apply(bContext *C, wmOperator *op, const wmEvent *event)
{
  Main *bmain = CTX_data_main(C);
  struct Depsgraph *depsgraph = CTX_data_depsgraph(C);
  Scene *scene = CTX_data_scene(C);
  SpaceSeq *sseq = (SpaceSeq *)CTX_wm_space_data(C);
  ARegion *ar = CTX_wm_region(C);
  ImBuf *ibuf = sequencer_ibuf_get(bmain, depsgraph, scene, sseq, CFRA, 0, NULL);
  ImageSampleInfo *info = op->customdata;
  float fx, fy;

  if (ibuf == NULL) {
    IMB_freeImBuf(ibuf);
    info->draw = 0;
    return;
  }

  UI_view2d_region_to_view(&ar->v2d, event->mval[0], event->mval[1], &fx, &fy);

  fx += (float)scene->r.xsch / 2.0f;
  fy += (float)scene->r.ysch / 2.0f;
  fx *= (float)ibuf->x / (float)scene->r.xsch;
  fy *= (float)ibuf->y / (float)scene->r.ysch;

  if (fx >= 0.0f && fy >= 0.0f && fx < ibuf->x && fy < ibuf->y) {
    const float *fp;
    unsigned char *cp;
    int x = (int)fx, y = (int)fy;

    info->x = x;
    info->y = y;
    info->draw = 1;
    info->channels = ibuf->channels;

    info->colp = NULL;
    info->colfp = NULL;

    if (ibuf->rect) {
      cp = (unsigned char *)(ibuf->rect + y * ibuf->x + x);

      info->col[0] = cp[0];
      info->col[1] = cp[1];
      info->col[2] = cp[2];
      info->col[3] = cp[3];
      info->colp = info->col;

      info->colf[0] = (float)cp[0] / 255.0f;
      info->colf[1] = (float)cp[1] / 255.0f;
      info->colf[2] = (float)cp[2] / 255.0f;
      info->colf[3] = (float)cp[3] / 255.0f;
      info->colfp = info->colf;

      copy_v4_v4(info->linearcol, info->colf);
      IMB_colormanagement_colorspace_to_scene_linear_v4(
          info->linearcol, false, ibuf->rect_colorspace);

      info->color_manage = true;
    }
    if (ibuf->rect_float) {
      fp = (ibuf->rect_float + (ibuf->channels) * (y * ibuf->x + x));

      info->colf[0] = fp[0];
      info->colf[1] = fp[1];
      info->colf[2] = fp[2];
      info->colf[3] = fp[3];
      info->colfp = info->colf;

      /* sequencer's image buffers are in non-linear space, need to make them linear */
      copy_v4_v4(info->linearcol, info->colf);
      BKE_sequencer_pixel_from_sequencer_space_v4(scene, info->linearcol);

      info->color_manage = true;
    }
  }
  else {
    info->draw = 0;
  }

  IMB_freeImBuf(ibuf);
  ED_area_tag_redraw(CTX_wm_area(C));
}

static void sample_exit(bContext *C, wmOperator *op)
{
  ImageSampleInfo *info = op->customdata;

  ED_region_draw_cb_exit(info->art, info->draw_handle);
  ED_area_tag_redraw(CTX_wm_area(C));
  MEM_freeN(info);
}

static int sample_invoke(bContext *C, wmOperator *op, const wmEvent *event)
{
  ARegion *ar = CTX_wm_region(C);
  SpaceSeq *sseq = CTX_wm_space_seq(C);
  ImageSampleInfo *info;

  if (sseq->mainb != SEQ_DRAW_IMG_IMBUF) {
    return OPERATOR_CANCELLED;
  }

  info = MEM_callocN(sizeof(ImageSampleInfo), "ImageSampleInfo");
  info->art = ar->type;
  info->draw_handle = ED_region_draw_cb_activate(
      ar->type, sample_draw, info, REGION_DRAW_POST_PIXEL);
  op->customdata = info;

  sample_apply(C, op, event);

  WM_event_add_modal_handler(C, op);

  return OPERATOR_RUNNING_MODAL;
}

static int sample_modal(bContext *C, wmOperator *op, const wmEvent *event)
{
  switch (event->type) {
    case LEFTMOUSE:
    case RIGHTMOUSE: /* XXX hardcoded */
      if (event->val == KM_RELEASE) {
        sample_exit(C, op);
        return OPERATOR_CANCELLED;
      }
      break;
    case MOUSEMOVE:
      sample_apply(C, op, event);
      break;
  }

  return OPERATOR_RUNNING_MODAL;
}

static void sample_cancel(bContext *C, wmOperator *op)
{
  sample_exit(C, op);
}

static bool sample_poll(bContext *C)
{
  SpaceSeq *sseq = CTX_wm_space_seq(C);
  return sseq && BKE_sequencer_editing_get(CTX_data_scene(C), false) != NULL;
}

void SEQUENCER_OT_sample(wmOperatorType *ot)
{
<<<<<<< HEAD
	/* identifiers */
	ot->name = "Sample Color";
	ot->idname = "SEQUENCER_OT_sample";
	ot->description = "Sample Color\nUse mouse to sample color in current frame";

	/* api callbacks */
	ot->invoke = sample_invoke;
	ot->modal = sample_modal;
	ot->cancel = sample_cancel;
	ot->poll = sample_poll;

	/* flags */
	ot->flag = OPTYPE_BLOCKING;
=======
  /* identifiers */
  ot->name = "Sample Color";
  ot->idname = "SEQUENCER_OT_sample";
  ot->description = "Use mouse to sample color in current frame";

  /* api callbacks */
  ot->invoke = sample_invoke;
  ot->modal = sample_modal;
  ot->cancel = sample_cancel;
  ot->poll = sample_poll;

  /* flags */
  ot->flag = OPTYPE_BLOCKING;
>>>>>>> 3ea04e77
}<|MERGE_RESOLUTION|>--- conflicted
+++ resolved
@@ -234,25 +234,10 @@
 
 void SEQUENCER_OT_sample(wmOperatorType *ot)
 {
-<<<<<<< HEAD
-	/* identifiers */
-	ot->name = "Sample Color";
-	ot->idname = "SEQUENCER_OT_sample";
-	ot->description = "Sample Color\nUse mouse to sample color in current frame";
-
-	/* api callbacks */
-	ot->invoke = sample_invoke;
-	ot->modal = sample_modal;
-	ot->cancel = sample_cancel;
-	ot->poll = sample_poll;
-
-	/* flags */
-	ot->flag = OPTYPE_BLOCKING;
-=======
   /* identifiers */
   ot->name = "Sample Color";
   ot->idname = "SEQUENCER_OT_sample";
-  ot->description = "Use mouse to sample color in current frame";
+  ot->description = "Sample Color\nUse mouse to sample color in current frame";
 
   /* api callbacks */
   ot->invoke = sample_invoke;
@@ -262,5 +247,4 @@
 
   /* flags */
   ot->flag = OPTYPE_BLOCKING;
->>>>>>> 3ea04e77
 }