--- conflicted
+++ resolved
@@ -560,7 +560,7 @@
 	/* identifiers */
 	ot->name = "Select";
 	ot->idname = "SEQUENCER_OT_select";
-	ot->description = "Activate/Select\nSelect a strip (last selected becomes the \"active strip\")";
+	ot->description = "Select\nSelect a strip (last selected becomes the \"active strip\")";
 
 	/* api callbacks */
 	ot->invoke = sequencer_select_invoke;
@@ -830,11 +830,7 @@
 	/* identifiers */
 	ot->name = "Select Handles";
 	ot->idname = "SEQUENCER_OT_select_handles";
-<<<<<<< HEAD
-	ot->description = "Select Handles\nSelect manipulator handles on the sides of the selected strip";
-=======
-	ot->description = "Select gizmo handles on the sides of the selected strip";
->>>>>>> c4777d31
+	ot->description = "Select Handles\nSelect gizmo handles on the sides of the selected strip";
 
 	/* api callbacks */
 	ot->exec = sequencer_select_handles_exec;
@@ -927,15 +923,9 @@
 void SEQUENCER_OT_select_box(wmOperatorType *ot)
 {
 	/* identifiers */
-<<<<<<< HEAD
-	ot->name = "Border Select";
-	ot->idname = "SEQUENCER_OT_select_border";
-	ot->description = "Border Select\nSelect strips using border selection";
-=======
 	ot->name = "Box Select";
 	ot->idname = "SEQUENCER_OT_select_box";
-	ot->description = "Select strips using box selection";
->>>>>>> c4777d31
+	ot->description = "Box Select\nSelect strips using box selection";
 
 	/* api callbacks */
 	ot->invoke = WM_gesture_box_invoke;
