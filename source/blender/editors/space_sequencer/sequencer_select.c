--- conflicted
+++ resolved
@@ -614,15 +614,10 @@
 
   const float x = UI_view2d_region_to_view_x(v2d, mval[0]);
   LISTBASE_FOREACH (Sequence *, seq_iter, SEQ_active_seqbase_get(ed)) {
-<<<<<<< HEAD
-    if (((x < scene->r.cfra) && (SEQ_time_right_handle_frame_get(scene, seq_iter) <= scene->r.cfra)) ||
-        ((x >= scene->r.cfra) && (SEQ_time_left_handle_frame_get(scene, seq_iter) >= scene->r.cfra))) {
-=======
     if (((x < scene->r.cfra) &&
          (SEQ_time_right_handle_frame_get(scene, seq_iter) <= scene->r.cfra)) ||
         ((x >= scene->r.cfra) &&
          (SEQ_time_left_handle_frame_get(scene, seq_iter) >= scene->r.cfra))) {
->>>>>>> 1f63dc9d
       /* Select left or right. */
       seq_iter->flag |= SELECT;
       recurs_sel_seq(seq_iter);
