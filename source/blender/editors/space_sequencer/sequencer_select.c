/*
 * This program is free software; you can redistribute it and/or
 * modify it under the terms of the GNU General Public License
 * as published by the Free Software Foundation; either version 2
 * of the License, or (at your option) any later version.
 *
 * This program is distributed in the hope that it will be useful,
 * but WITHOUT ANY WARRANTY; without even the implied warranty of
 * MERCHANTABILITY or FITNESS FOR A PARTICULAR PURPOSE.  See the
 * GNU General Public License for more details.
 *
 * You should have received a copy of the GNU General Public License
 * along with this program; if not, write to the Free Software Foundation,
 * Inc., 51 Franklin Street, Fifth Floor, Boston, MA 02110-1301, USA.
 *
 * The Original Code is Copyright (C) 2001-2002 by NaN Holding BV.
 * All rights reserved.
 */

/** \file
 * \ingroup spseq
 */

#include <math.h>
#include <stdlib.h>
#include <string.h>

#include "BLI_blenlib.h"
#include "BLI_math.h"
#include "BLI_utildefines.h"

#include "DNA_scene_types.h"

#include "BKE_context.h"
#include "BKE_report.h"

#include "WM_api.h"
#include "WM_types.h"

#include "RNA_define.h"

#include "SEQ_iterator.h"
#include "SEQ_select.h"
#include "SEQ_sequencer.h"
#include "SEQ_transform.h"

/* For menu, popup, icons, etc. */

#include "ED_outliner.h"
#include "ED_screen.h"
#include "ED_select_utils.h"
#include "ED_sequencer.h"
#include "UI_interface.h" /*bfa - needed for the icons*/
#include "UI_resources.h" /*bfa - needed for the icons*/

#include "UI_view2d.h"

/* Own include. */
#include "sequencer_intern.h"

#include "BLI_string.h" /*bfa - needed for BLI_strdup */

/* -------------------------------------------------------------------- */
/** \name Selection Utilities
 * \{ */

static void select_surrounding_handles(Scene *scene, Sequence *test) /* XXX BRING BACK */
{
  Sequence *neighbor;

  neighbor = find_neighboring_sequence(scene, test, SEQ_SIDE_LEFT, -1);
  if (neighbor) {
    /* Only select neighbor handle if matching handle from test seq is also selected,
     * or if neighbor was not selected at all up till now.
     * Otherwise, we get odd mismatch when shift-alt-rmb selecting neighbor strips... */
    if (!(neighbor->flag & SELECT) || (test->flag & SEQ_LEFTSEL)) {
      neighbor->flag |= SEQ_RIGHTSEL;
    }
    neighbor->flag |= SELECT;
    recurs_sel_seq(neighbor);
  }
  neighbor = find_neighboring_sequence(scene, test, SEQ_SIDE_RIGHT, -1);
  if (neighbor) {
    if (!(neighbor->flag & SELECT) || (test->flag & SEQ_RIGHTSEL)) { /* See comment above. */
      neighbor->flag |= SEQ_LEFTSEL;
    }
    neighbor->flag |= SELECT;
    recurs_sel_seq(neighbor);
  }
}

/* Used for mouse selection in SEQUENCER_OT_select. */
static void select_active_side(ListBase *seqbase, int sel_side, int channel, int frame)
{
  Sequence *seq;

  for (seq = seqbase->first; seq; seq = seq->next) {
    if (channel == seq->machine) {
      switch (sel_side) {
        case SEQ_SIDE_LEFT:
          if (frame > (seq->startdisp)) {
            seq->flag &= ~(SEQ_RIGHTSEL | SEQ_LEFTSEL);
            seq->flag |= SELECT;
          }
          break;
        case SEQ_SIDE_RIGHT:
          if (frame < (seq->startdisp)) {
            seq->flag &= ~(SEQ_RIGHTSEL | SEQ_LEFTSEL);
            seq->flag |= SELECT;
          }
          break;
        case SEQ_SIDE_BOTH:
          seq->flag &= ~(SEQ_RIGHTSEL | SEQ_LEFTSEL);
          seq->flag |= SELECT;
          break;
      }
    }
  }
}

/* Used for mouse selection in SEQUENCER_OT_select_side. */
static void select_active_side_range(ListBase *seqbase,
                                     const int sel_side,
                                     const int frame_ranges[MAXSEQ],
                                     const int frame_ignore)
{
  Sequence *seq;

  for (seq = seqbase->first; seq; seq = seq->next) {
    if (seq->machine < MAXSEQ) {
      const int frame = frame_ranges[seq->machine];
      if (frame == frame_ignore) {
        continue;
      }
      switch (sel_side) {
        case SEQ_SIDE_LEFT:
          if (frame > (seq->startdisp)) {
            seq->flag &= ~(SEQ_RIGHTSEL | SEQ_LEFTSEL);
            seq->flag |= SELECT;
          }
          break;
        case SEQ_SIDE_RIGHT:
          if (frame < (seq->startdisp)) {
            seq->flag &= ~(SEQ_RIGHTSEL | SEQ_LEFTSEL);
            seq->flag |= SELECT;
          }
          break;
        case SEQ_SIDE_BOTH:
          seq->flag &= ~(SEQ_RIGHTSEL | SEQ_LEFTSEL);
          seq->flag |= SELECT;
          break;
      }
    }
  }
}

/* Used for mouse selection in SEQUENCER_OT_select */
static void select_linked_time(ListBase *seqbase, Sequence *seq_link)
{
  Sequence *seq;

  for (seq = seqbase->first; seq; seq = seq->next) {
    if (seq_link->machine != seq->machine) {
      int left_match = (seq->startdisp == seq_link->startdisp) ? 1 : 0;
      int right_match = (seq->enddisp == seq_link->enddisp) ? 1 : 0;

      if (left_match && right_match) {
        /* Direct match, copy the selection settings. */
        seq->flag &= ~(SELECT | SEQ_LEFTSEL | SEQ_RIGHTSEL);
        seq->flag |= seq_link->flag & (SELECT | SEQ_LEFTSEL | SEQ_RIGHTSEL);

        recurs_sel_seq(seq);
      }
      else if (seq_link->flag & SELECT && (left_match || right_match)) {

        /* Clear for reselection. */
        seq->flag &= ~(SEQ_LEFTSEL | SEQ_RIGHTSEL);

        if (left_match && seq_link->flag & SEQ_LEFTSEL) {
          seq->flag |= SELECT | SEQ_LEFTSEL;
        }

        if (right_match && seq_link->flag & SEQ_RIGHTSEL) {
          seq->flag |= SELECT | SEQ_RIGHTSEL;
        }

        recurs_sel_seq(seq);
      }
    }
  }
}

#if 0 /* BRING BACK */
void select_surround_from_last(Scene *scene)
{
  Sequence *seq = get_last_seq(scene);

  if (seq == NULL) {
    return;
  }

  select_surrounding_handles(scene, seq);
}
#endif

void ED_sequencer_select_sequence_single(Scene *scene, Sequence *seq, bool deselect_all)
{
  Editing *ed = SEQ_editing_get(scene, false);

  if (deselect_all) {
    ED_sequencer_deselect_all(scene);
  }

  SEQ_select_active_set(scene, seq);

  if (ELEM(seq->type, SEQ_TYPE_IMAGE, SEQ_TYPE_MOVIE)) {
    if (seq->strip) {
      BLI_strncpy(ed->act_imagedir, seq->strip->dir, FILE_MAXDIR);
    }
  }
  else if (seq->type == SEQ_TYPE_SOUND_RAM) {
    if (seq->strip) {
      BLI_strncpy(ed->act_sounddir, seq->strip->dir, FILE_MAXDIR);
    }
  }
  seq->flag |= SELECT;
  recurs_sel_seq(seq);
}

void seq_rectf(Sequence *seq, rctf *rect)
{
  rect->xmin = seq->startdisp;
  rect->xmax = seq->enddisp;
  rect->ymin = seq->machine + SEQ_STRIP_OFSBOTTOM;
  rect->ymax = seq->machine + SEQ_STRIP_OFSTOP;
}

Sequence *find_neighboring_sequence(Scene *scene, Sequence *test, int lr, int sel)
{
  /* sel: 0==unselected, 1==selected, -1==don't care. */
  Sequence *seq;
  Editing *ed = SEQ_editing_get(scene, false);

  if (ed == NULL) {
    return NULL;
  }

  if (sel > 0) {
    sel = SELECT;
  }

  for (seq = ed->seqbasep->first; seq; seq = seq->next) {
    if ((seq != test) && (test->machine == seq->machine) &&
        ((sel == -1) || (sel && (seq->flag & SELECT)) ||
         (sel == 0 && (seq->flag & SELECT) == 0))) {
      switch (lr) {
        case SEQ_SIDE_LEFT:
          if (test->startdisp == (seq->enddisp)) {
            return seq;
          }
          break;
        case SEQ_SIDE_RIGHT:
          if (test->enddisp == (seq->startdisp)) {
            return seq;
          }
          break;
      }
    }
  }
  return NULL;
}

Sequence *find_nearest_seq(Scene *scene, View2D *v2d, int *hand, const int mval[2])
{
  Sequence *seq;
  Editing *ed = SEQ_editing_get(scene, false);
  float x, y;
  float pixelx;
  float handsize;
  float displen;
  *hand = SEQ_SIDE_NONE;

  if (ed == NULL) {
    return NULL;
  }

  pixelx = BLI_rctf_size_x(&v2d->cur) / BLI_rcti_size_x(&v2d->mask);

  UI_view2d_region_to_view(v2d, mval[0], mval[1], &x, &y);

  seq = ed->seqbasep->first;

  while (seq) {
    if (seq->machine == (int)y) {
      /* Check for both normal strips, and strips that have been flipped horizontally. */
      if (((seq->startdisp < seq->enddisp) && (seq->startdisp <= x && seq->enddisp >= x)) ||
          ((seq->startdisp > seq->enddisp) && (seq->startdisp >= x && seq->enddisp <= x))) {
        if (SEQ_transform_sequence_can_be_translated(seq)) {

          /* Clamp handles to defined size in pixel space. */
          handsize = 2.0f * sequence_handle_size_get_clamped(seq, pixelx);
          displen = (float)abs(seq->startdisp - seq->enddisp);

          /* Don't even try to grab the handles of small strips. */
          if (displen / pixelx > 16) {

            /* Set the max value to handle to 1/3 of the total len when its
             * less than 28. This is important because otherwise selecting
             * handles happens even when you click in the middle. */
            if ((displen / 3) < 30 * pixelx) {
              handsize = displen / 3;
            }
            else {
              CLAMP(handsize, 7 * pixelx, 30 * pixelx);
            }

            if (handsize + seq->startdisp >= x) {
              *hand = SEQ_SIDE_LEFT;
            }
            else if (-handsize + seq->enddisp <= x) {
              *hand = SEQ_SIDE_RIGHT;
            }
          }
        }
        return seq;
      }
    }
    seq = seq->next;
  }
  return NULL;
}

#if 0
static void select_neighbor_from_last(Scene *scene, int lr)
{
  Sequence *seq = SEQ_select_active_get(scene);
  Sequence *neighbor;
  bool changed = false;
  if (seq) {
    neighbor = find_neighboring_sequence(scene, seq, lr, -1);
    if (neighbor) {
      switch (lr) {
        case SEQ_SIDE_LEFT:
          neighbor->flag |= SELECT;
          recurs_sel_seq(neighbor);
          neighbor->flag |= SEQ_RIGHTSEL;
          seq->flag |= SEQ_LEFTSEL;
          break;
        case SEQ_SIDE_RIGHT:
          neighbor->flag |= SELECT;
          recurs_sel_seq(neighbor);
          neighbor->flag |= SEQ_LEFTSEL;
          seq->flag |= SEQ_RIGHTSEL;
          break;
      }
      seq->flag |= SELECT;
      changed = true;
    }
  }
  if (changed) {
    /* Pass. */
  }
}
#endif

void recurs_sel_seq(Sequence *seq_meta)
{
  Sequence *seq;

  seq = seq_meta->seqbase.first;
  while (seq) {

    if (seq_meta->flag & (SEQ_LEFTSEL + SEQ_RIGHTSEL)) {
      seq->flag &= ~SEQ_ALLSEL;
    }
    else if (seq_meta->flag & SELECT) {
      seq->flag |= SELECT;
    }
    else {
      seq->flag &= ~SEQ_ALLSEL;
    }

    if (seq->seqbase.first) {
      recurs_sel_seq(seq);
    }

    seq = seq->next;
  }
}

/** \} */

/* -------------------------------------------------------------------- */
/** \name (De)select All Operator
 * \{ */

static int sequencer_de_select_all_exec(bContext *C, wmOperator *op)
{
  int action = RNA_enum_get(op->ptr, "action");

  Scene *scene = CTX_data_scene(C);
  Editing *ed = SEQ_editing_get(scene, false);
  Sequence *seq;

  if (action == SEL_TOGGLE) {
    action = SEL_SELECT;
    for (seq = ed->seqbasep->first; seq; seq = seq->next) {
      if (seq->flag & SEQ_ALLSEL) {
        action = SEL_DESELECT;
        break;
      }
    }
  }

  for (seq = ed->seqbasep->first; seq; seq = seq->next) {
    switch (action) {
      case SEL_SELECT:
        seq->flag &= ~(SEQ_LEFTSEL + SEQ_RIGHTSEL);
        seq->flag |= SELECT;
        break;
      case SEL_DESELECT:
        seq->flag &= ~SEQ_ALLSEL;
        break;
      case SEL_INVERT:
        if (seq->flag & SEQ_ALLSEL) {
          seq->flag &= ~SEQ_ALLSEL;
        }
        else {
          seq->flag &= ~(SEQ_LEFTSEL + SEQ_RIGHTSEL);
          seq->flag |= SELECT;
        }
        break;
    }
  }

  ED_outliner_select_sync_from_sequence_tag(C);

  WM_event_add_notifier(C, NC_SCENE | ND_SEQUENCER | NA_SELECTED, scene);

  return OPERATOR_FINISHED;
}

/*bfa - descriptions*/
static char *sequencer_ot_select_all_get_description(bContext *UNUSED(C),
                                                wmOperatorType *UNUSED(ot),
                                                PointerRNA *ptr)
{
  /*Select*/
  if (RNA_enum_get(ptr, "action") == SEL_SELECT) {
    return BLI_strdup("Select all strips");
  }
  /*Deselect*/
  else if (RNA_enum_get(ptr, "action") == SEL_DESELECT) {
    return BLI_strdup("Deselect all strips");
  }
  /*Invert*/
  else if (RNA_enum_get(ptr, "action") == SEL_INVERT) {
    return BLI_strdup("Inverts the current selection");
  }
  return NULL;
}

void SEQUENCER_OT_select_all(struct wmOperatorType *ot)
{
  /* Identifiers. */
  ot->name = "(De)select All";
  ot->idname = "SEQUENCER_OT_select_all";
  ot->description = "Select or deselect all strips";

  /* Api callbacks. */
  ot->exec = sequencer_de_select_all_exec;
  ot->get_description = sequencer_ot_select_all_get_description; /*bfa - descriptions*/
  ot->poll = sequencer_edit_poll;

  /* Flags. */
  ot->flag = OPTYPE_UNDO;

  WM_operator_properties_select_all(ot);
}

/** \} */

/* -------------------------------------------------------------------- */
/** \name Select Inverse Operator
 * \{ */

static int sequencer_select_inverse_exec(bContext *C, wmOperator *UNUSED(op))
{
  Scene *scene = CTX_data_scene(C);
  Editing *ed = SEQ_editing_get(scene, false);
  Sequence *seq;

  for (seq = ed->seqbasep->first; seq; seq = seq->next) {
    if (seq->flag & SELECT) {
      seq->flag &= ~SEQ_ALLSEL;
    }
    else {
      seq->flag &= ~(SEQ_LEFTSEL + SEQ_RIGHTSEL);
      seq->flag |= SELECT;
    }
  }

  ED_outliner_select_sync_from_sequence_tag(C);

  WM_event_add_notifier(C, NC_SCENE | ND_SEQUENCER | NA_SELECTED, scene);

  return OPERATOR_FINISHED;
}

void SEQUENCER_OT_select_inverse(struct wmOperatorType *ot)
{
  /* Identifiers. */
  ot->name = "Select Inverse";
  ot->idname = "SEQUENCER_OT_select_inverse";
  ot->description = "Select unselected strips";

  /* Api callbacks. */
  ot->exec = sequencer_select_inverse_exec;
  ot->poll = sequencer_edit_poll;

  /* Flags. */
  ot->flag = OPTYPE_UNDO;
}

/** \} */

/* -------------------------------------------------------------------- */
/** \name Select Operator
 * \{ */

static int sequencer_select_exec(bContext *C, wmOperator *op)
{
  View2D *v2d = UI_view2d_fromcontext(C);
  Scene *scene = CTX_data_scene(C);
  Editing *ed = SEQ_editing_get(scene, false);
  const bool extend = RNA_boolean_get(op->ptr, "extend");
  const bool deselect_all = RNA_boolean_get(op->ptr, "deselect_all");
  const bool linked_handle = RNA_boolean_get(op->ptr, "linked_handle");
  const bool linked_time = RNA_boolean_get(op->ptr, "linked_time");
  bool side_of_frame = RNA_boolean_get(op->ptr, "side_of_frame");
  bool wait_to_deselect_others = RNA_boolean_get(op->ptr, "wait_to_deselect_others");
  int mval[2];
  int ret_value = OPERATOR_CANCELLED;

  mval[0] = RNA_int_get(op->ptr, "mouse_x");
  mval[1] = RNA_int_get(op->ptr, "mouse_y");

  Sequence *seq, *neighbor, *act_orig;
  int hand, sel_side;

  if (ed == NULL) {
    return OPERATOR_CANCELLED;
  }

  if (extend) {
    wait_to_deselect_others = false;
  }

  seq = find_nearest_seq(scene, v2d, &hand, mval);

  /* XXX - not nice, Ctrl+RMB needs to do side_of_frame only when not over a strip */
  if (seq && linked_time) {
    side_of_frame = false;
  }

  /* Select left, right or overlapping the current frame. */
  if (side_of_frame) {
    /* Use different logic for this. */
    if (extend == false) {
      ED_sequencer_deselect_all(scene);
    }

    const float x = UI_view2d_region_to_view_x(v2d, mval[0]);

    LISTBASE_FOREACH (Sequence *, seq_iter, SEQ_active_seqbase_get(ed)) {
      if (((x < CFRA) && (seq_iter->enddisp <= CFRA)) ||
          ((x >= CFRA) && (seq_iter->startdisp >= CFRA))) {
        /* Select left or right. */
        seq_iter->flag |= SELECT;
        recurs_sel_seq(seq_iter);
      }
    }

    {
      SpaceSeq *sseq = CTX_wm_space_seq(C);
      if (sseq && sseq->flag & SEQ_MARKER_TRANS) {
        TimeMarker *tmarker;

        for (tmarker = scene->markers.first; tmarker; tmarker = tmarker->next) {
          if (((x < CFRA) && (tmarker->frame <= CFRA)) ||
              ((x >= CFRA) && (tmarker->frame >= CFRA))) {
            tmarker->flag |= SELECT;
          }
          else {
            tmarker->flag &= ~SELECT;
          }
        }
      }
    }

    ret_value = OPERATOR_FINISHED;
  }
  else {
    act_orig = ed->act_seq;

    if (seq) {
      /* Are we trying to select a handle that's already selected? */
      const bool handle_selected = ((hand == SEQ_SIDE_LEFT) && (seq->flag & SEQ_LEFTSEL)) ||
                                   ((hand == SEQ_SIDE_RIGHT) && (seq->flag & SEQ_RIGHTSEL));

      if (wait_to_deselect_others && (seq->flag & SELECT) &&
          (hand == SEQ_SIDE_NONE || handle_selected)) {
        ret_value = OPERATOR_RUNNING_MODAL;
      }
      else if (!extend && !linked_handle) {
        ED_sequencer_deselect_all(scene);
        ret_value = OPERATOR_FINISHED;
      }
      else {
        ret_value = OPERATOR_FINISHED;
      }

      SEQ_select_active_set(scene, seq);

      if (ELEM(seq->type, SEQ_TYPE_IMAGE, SEQ_TYPE_MOVIE)) {
        if (seq->strip) {
          BLI_strncpy(ed->act_imagedir, seq->strip->dir, FILE_MAXDIR);
        }
      }
      else if (seq->type == SEQ_TYPE_SOUND_RAM) {
        if (seq->strip) {
          BLI_strncpy(ed->act_sounddir, seq->strip->dir, FILE_MAXDIR);
        }
      }

      /* On Alt selection, select the strip and bordering handles. */
      if (linked_handle) {
        if (!ELEM(hand, SEQ_SIDE_LEFT, SEQ_SIDE_RIGHT)) {
          /* First click selects the strip and its adjacent handles (if valid).
           * Second click selects the strip,
           * both of its handles and its adjacent handles (if valid). */
          const bool is_striponly_selected = ((seq->flag & SEQ_ALLSEL) == SELECT);

          if (!extend) {
            ED_sequencer_deselect_all(scene);
          }
          seq->flag &= ~SEQ_ALLSEL;
          seq->flag |= is_striponly_selected ? SEQ_ALLSEL : SELECT;
          select_surrounding_handles(scene, seq);
        }
        else {
          /* Always select the strip under the cursor. */
          seq->flag |= SELECT;

          /* First click selects adjacent handles on that side.
           * Second click selects all strips in that direction.
           * If there are no adjacent strips, it just selects all in that direction.
           */
          sel_side = hand;
          neighbor = find_neighboring_sequence(scene, seq, sel_side, -1);
          if (neighbor) {
            switch (sel_side) {
              case SEQ_SIDE_LEFT:
                if ((seq->flag & SEQ_LEFTSEL) && (neighbor->flag & SEQ_RIGHTSEL)) {
                  if (extend == 0) {
                    ED_sequencer_deselect_all(scene);
                  }
                  seq->flag |= SELECT;

                  select_active_side(ed->seqbasep, SEQ_SIDE_LEFT, seq->machine, seq->startdisp);
                }
                else {
                  if (extend == 0) {
                    ED_sequencer_deselect_all(scene);
                  }
                  seq->flag |= SELECT;

                  neighbor->flag |= SELECT;
                  recurs_sel_seq(neighbor);
                  neighbor->flag |= SEQ_RIGHTSEL;
                  seq->flag |= SEQ_LEFTSEL;
                }
                break;
              case SEQ_SIDE_RIGHT:
                if ((seq->flag & SEQ_RIGHTSEL) && (neighbor->flag & SEQ_LEFTSEL)) {
                  if (extend == 0) {
                    ED_sequencer_deselect_all(scene);
                  }
                  seq->flag |= SELECT;

                  select_active_side(ed->seqbasep, SEQ_SIDE_RIGHT, seq->machine, seq->startdisp);
                }
                else {
                  if (extend == 0) {
                    ED_sequencer_deselect_all(scene);
                  }
                  seq->flag |= SELECT;

                  neighbor->flag |= SELECT;
                  recurs_sel_seq(neighbor);
                  neighbor->flag |= SEQ_LEFTSEL;
                  seq->flag |= SEQ_RIGHTSEL;
                }
                break;
            }
          }
          else {
            if (extend == 0) {
              ED_sequencer_deselect_all(scene);
            }
            select_active_side(ed->seqbasep, sel_side, seq->machine, seq->startdisp);
          }
        }

        ret_value = OPERATOR_FINISHED;
      }
      else {
        if (extend && (seq->flag & SELECT) && ed->act_seq == act_orig) {
          switch (hand) {
            case SEQ_SIDE_NONE:
              if (linked_handle == 0) {
                seq->flag &= ~SEQ_ALLSEL;
              }
              break;
            case SEQ_SIDE_LEFT:
              seq->flag ^= SEQ_LEFTSEL;
              break;
            case SEQ_SIDE_RIGHT:
              seq->flag ^= SEQ_RIGHTSEL;
              break;
          }
          ret_value = OPERATOR_FINISHED;
        }
        else {
          seq->flag |= SELECT;
          if (hand == SEQ_SIDE_LEFT) {
            seq->flag |= SEQ_LEFTSEL;
          }
          if (hand == SEQ_SIDE_RIGHT) {
            seq->flag |= SEQ_RIGHTSEL;
          }
        }
      }

      recurs_sel_seq(seq);

      if (linked_time) {
        select_linked_time(ed->seqbasep, seq);
      }

      BLI_assert((ret_value & OPERATOR_CANCELLED) == 0);
    }
    else if (deselect_all) {
      ED_sequencer_deselect_all(scene);
      ret_value = OPERATOR_FINISHED;
    }
  }

  ED_outliner_select_sync_from_sequence_tag(C);

  WM_event_add_notifier(C, NC_SCENE | ND_SEQUENCER | NA_SELECTED, scene);

  return ret_value;
}

void SEQUENCER_OT_select(wmOperatorType *ot)
{
  PropertyRNA *prop;

  /* Identifiers. */
  ot->name = "Select";
  ot->idname = "SEQUENCER_OT_select";
  ot->description = "Select a strip (last selected becomes the \"active strip\")";

  /* Api callbacks. */
  ot->exec = sequencer_select_exec;
  ot->invoke = WM_generic_select_invoke;
  ot->modal = WM_generic_select_modal;
  ot->poll = ED_operator_sequencer_active;

  /* Flags. */
  ot->flag = OPTYPE_UNDO;

  /* Properties. */
  WM_operator_properties_generic_select(ot);

  prop = RNA_def_boolean(ot->srna, "extend", false, "Extend", "Extend the selection");
  RNA_def_property_flag(prop, PROP_SKIP_SAVE);

  prop = RNA_def_boolean(ot->srna,
                         "deselect_all",
                         false,
                         "Deselect On Nothing",
                         "Deselect all when nothing under the cursor");
  RNA_def_property_flag(prop, PROP_SKIP_SAVE);

  prop = RNA_def_boolean(ot->srna,
                         "linked_handle",
                         false,
                         "Linked Handle",
                         "Select handles next to the active strip");
  RNA_def_property_flag(prop, PROP_SKIP_SAVE);

  prop = RNA_def_boolean(
      ot->srna, "linked_time", false, "Linked Time", "Select other strips at the same time");
  RNA_def_property_flag(prop, PROP_SKIP_SAVE);

  prop = RNA_def_boolean(
      ot->srna,
      "side_of_frame",
      false,
      "Side of Frame",
      "Select all strips on same side of the current frame as the mouse cursor");
  RNA_def_property_flag(prop, PROP_SKIP_SAVE);
}

/** \} */

/* -------------------------------------------------------------------- */
/** \name Select More Operator
 * \{ */

/* Run recursively to select linked. */
static bool select_linked_internal(Scene *scene)
{
  Editing *ed = SEQ_editing_get(scene, false);

  if (ed == NULL) {
    return false;
  }

  bool changed = false;

  LISTBASE_FOREACH (Sequence *, seq, SEQ_active_seqbase_get(ed)) {
    if ((seq->flag & SELECT) != 0) {
      continue;
    }
    /* Only get unselected neighbors. */
    Sequence *neighbor = find_neighboring_sequence(scene, seq, SEQ_SIDE_LEFT, 0);
    if (neighbor) {
      neighbor->flag |= SELECT;
      recurs_sel_seq(neighbor);
      changed = true;
    }
    neighbor = find_neighboring_sequence(scene, seq, SEQ_SIDE_RIGHT, 0);
    if (neighbor) {
      neighbor->flag |= SELECT;
      recurs_sel_seq(neighbor);
      changed = true;
    }
  }

  return changed;
}

/* Select only one linked strip on each side. */
static bool select_more_less_seq__internal(Scene *scene, bool select_more)
{
  Editing *ed = SEQ_editing_get(scene, false);

  if (ed == NULL) {
    return false;
  }

  GSet *neighbors = BLI_gset_new(BLI_ghashutil_ptrhash, BLI_ghashutil_ptrcmp, "Linked strips");
  const int neighbor_selection_filter = select_more ? 0 : SELECT;
  const int selection_filter = select_more ? SELECT : 0;

  LISTBASE_FOREACH (Sequence *, seq, SEQ_active_seqbase_get(ed)) {
    if ((seq->flag & SELECT) != selection_filter) {
      continue;
    }
    Sequence *neighbor = find_neighboring_sequence(
        scene, seq, SEQ_SIDE_LEFT, neighbor_selection_filter);
    if (neighbor) {
      BLI_gset_add(neighbors, neighbor);
    }
    neighbor = find_neighboring_sequence(scene, seq, SEQ_SIDE_RIGHT, neighbor_selection_filter);
    if (neighbor) {
      BLI_gset_add(neighbors, neighbor);
    }
  }

  bool changed = false;
  GSetIterator gsi;
  BLI_gsetIterator_init(&gsi, neighbors);
  while (!BLI_gsetIterator_done(&gsi)) {
    Sequence *neighbor = BLI_gsetIterator_getKey(&gsi);
    if (select_more) {
      neighbor->flag |= SELECT;
      recurs_sel_seq(neighbor);
    }
    else {
      neighbor->flag &= ~SELECT;
    }
    changed = true;
    BLI_gsetIterator_step(&gsi);
  }

  BLI_gset_free(neighbors, NULL);
  return changed;
}

static int sequencer_select_more_exec(bContext *C, wmOperator *UNUSED(op))
{
  Scene *scene = CTX_data_scene(C);

  if (!select_more_less_seq__internal(scene, true)) {
    return OPERATOR_CANCELLED;
  }

  ED_outliner_select_sync_from_sequence_tag(C);

  WM_event_add_notifier(C, NC_SCENE | ND_SEQUENCER | NA_SELECTED, scene);

  return OPERATOR_FINISHED;
}

void SEQUENCER_OT_select_more(wmOperatorType *ot)
{
  /* Identifiers. */
  ot->name = "Select More";
  ot->idname = "SEQUENCER_OT_select_more";
  ot->description = "Select more strips adjacent to the current selection";

  /* Api callbacks. */
  ot->exec = sequencer_select_more_exec;
  ot->poll = sequencer_edit_poll;

  /* Flags. */
  ot->flag = OPTYPE_REGISTER | OPTYPE_UNDO;
}

/** \} */

/* -------------------------------------------------------------------- */
/** \name Select Less Operator
 * \{ */

static int sequencer_select_less_exec(bContext *C, wmOperator *UNUSED(op))
{
  Scene *scene = CTX_data_scene(C);

  if (!select_more_less_seq__internal(scene, false)) {
    return OPERATOR_CANCELLED;
  }

  ED_outliner_select_sync_from_sequence_tag(C);

  WM_event_add_notifier(C, NC_SCENE | ND_SEQUENCER | NA_SELECTED, scene);

  return OPERATOR_FINISHED;
}

void SEQUENCER_OT_select_less(wmOperatorType *ot)
{
  /* Identifiers. */
  ot->name = "Select Less";
  ot->idname = "SEQUENCER_OT_select_less";
  ot->description = "Shrink the current selection of adjacent selected strips";

  /* Api callbacks. */
  ot->exec = sequencer_select_less_exec;
  ot->poll = sequencer_edit_poll;

  /* Flags. */
  ot->flag = OPTYPE_REGISTER | OPTYPE_UNDO;
}

/** \} */

/* -------------------------------------------------------------------- */
/** \name Select Pick Linked Operator
 * \{ */

static int sequencer_select_linked_pick_invoke(bContext *C, wmOperator *op, const wmEvent *event)
{
  Scene *scene = CTX_data_scene(C);
  View2D *v2d = UI_view2d_fromcontext(C);

  bool extend = RNA_boolean_get(op->ptr, "extend");

  Sequence *mouse_seq;
  int selected, hand;

  /* This works like UV, not mesh. */
  mouse_seq = find_nearest_seq(scene, v2d, &hand, event->mval);
  if (!mouse_seq) {
    return OPERATOR_FINISHED; /* User error as with mesh?? */
  }

  if (extend == 0) {
    ED_sequencer_deselect_all(scene);
  }

  mouse_seq->flag |= SELECT;
  recurs_sel_seq(mouse_seq);

  selected = 1;
  while (selected) {
    selected = select_linked_internal(scene);
  }

  ED_outliner_select_sync_from_sequence_tag(C);

  WM_event_add_notifier(C, NC_SCENE | ND_SEQUENCER | NA_SELECTED, scene);

  return OPERATOR_FINISHED;
}

void SEQUENCER_OT_select_linked_pick(wmOperatorType *ot)
{
  /* Identifiers. */
  ot->name = "Select Pick Linked";
  ot->idname = "SEQUENCER_OT_select_linked_pick";
  ot->description = "Select a chain of linked strips nearest to the mouse pointer";

  /* Api callbacks. */
  ot->invoke = sequencer_select_linked_pick_invoke;
  ot->poll = ED_operator_sequencer_active;

  /* Flags. */
  ot->flag = OPTYPE_REGISTER | OPTYPE_UNDO;

  /* Properties. */
  RNA_def_boolean(ot->srna, "extend", 0, "Extend", "Extend the selection");
}

/** \} */

/* -------------------------------------------------------------------- */
/** \name Select Linked Operator
 * \{ */

static int sequencer_select_linked_exec(bContext *C, wmOperator *UNUSED(op))
{
  Scene *scene = CTX_data_scene(C);
  bool selected;

  selected = true;
  while (selected) {
    selected = select_linked_internal(scene);
  }

  ED_outliner_select_sync_from_sequence_tag(C);

  WM_event_add_notifier(C, NC_SCENE | ND_SEQUENCER | NA_SELECTED, scene);

  return OPERATOR_FINISHED;
}

void SEQUENCER_OT_select_linked(wmOperatorType *ot)
{
  /* Identifiers. */
  ot->name = "Select Linked";
  ot->idname = "SEQUENCER_OT_select_linked";
  ot->description = "Select all strips adjacent to the current selection";

  /* Api callbacks. */
  ot->exec = sequencer_select_linked_exec;
  ot->poll = sequencer_edit_poll;

  /* Flags. */
  ot->flag = OPTYPE_REGISTER | OPTYPE_UNDO;
}

/** \} */

/* -------------------------------------------------------------------- */
/** \name Select Handles Operator
 * \{ */

enum {
  SEQ_SELECT_HANDLES_SIDE_LEFT,
  SEQ_SELECT_HANDLES_SIDE_RIGHT,
  SEQ_SELECT_HANDLES_SIDE_BOTH,
  SEQ_SELECT_HANDLES_SIDE_LEFT_NEIGHBOR,
  SEQ_SELECT_HANDLES_SIDE_RIGHT_NEIGHBOR,
  SEQ_SELECT_HANDLES_SIDE_BOTH_NEIGHBORS,
};

static const EnumPropertyItem prop_select_handles_side_types[] = {
    {SEQ_SELECT_HANDLES_SIDE_LEFT, "LEFT", 0, "Left", ""},
    {SEQ_SELECT_HANDLES_SIDE_RIGHT, "RIGHT", 0, "Right", ""},
    {SEQ_SELECT_HANDLES_SIDE_BOTH, "BOTH", 0, "Both", ""},
    {SEQ_SELECT_HANDLES_SIDE_LEFT_NEIGHBOR, "LEFT_NEIGHBOR", 0, "Left Neighbor", ""},
    {SEQ_SELECT_HANDLES_SIDE_RIGHT_NEIGHBOR, "RIGHT_NEIGHBOR", 0, "Right Neighbor", ""},
    {SEQ_SELECT_HANDLES_SIDE_BOTH_NEIGHBORS, "BOTH_NEIGHBORS", 0, "Both Neighbors", ""},
    {0, NULL, 0, NULL, NULL},
};

static int sequencer_select_handles_exec(bContext *C, wmOperator *op)
{
  Scene *scene = CTX_data_scene(C);
  Editing *ed = SEQ_editing_get(scene, false);
  Sequence *seq;
  int sel_side = RNA_enum_get(op->ptr, "side");

  for (seq = ed->seqbasep->first; seq; seq = seq->next) {
    if (seq->flag & SELECT) {
      Sequence *l_neighbor = find_neighboring_sequence(scene, seq, SEQ_SIDE_LEFT, -1);
      Sequence *r_neighbor = find_neighboring_sequence(scene, seq, SEQ_SIDE_RIGHT, -1);

      switch (sel_side) {
        case SEQ_SELECT_HANDLES_SIDE_LEFT:
          seq->flag &= ~SEQ_RIGHTSEL;
          seq->flag |= SEQ_LEFTSEL;
          break;
        case SEQ_SELECT_HANDLES_SIDE_RIGHT:
          seq->flag &= ~SEQ_LEFTSEL;
          seq->flag |= SEQ_RIGHTSEL;
          break;
        case SEQ_SELECT_HANDLES_SIDE_BOTH:
          seq->flag |= SEQ_LEFTSEL | SEQ_RIGHTSEL;
          break;
        case SEQ_SELECT_HANDLES_SIDE_LEFT_NEIGHBOR:
          if (l_neighbor) {
            if (!(l_neighbor->flag & SELECT)) {
              l_neighbor->flag |= SEQ_RIGHTSEL;
            }
          }
          break;
        case SEQ_SELECT_HANDLES_SIDE_RIGHT_NEIGHBOR:
          if (r_neighbor) {
            if (!(r_neighbor->flag & SELECT)) {
              r_neighbor->flag |= SEQ_LEFTSEL;
            }
          }
          break;
        case SEQ_SELECT_HANDLES_SIDE_BOTH_NEIGHBORS:
          if (l_neighbor) {
            if (!(l_neighbor->flag & SELECT)) {
              l_neighbor->flag |= SEQ_RIGHTSEL;
            }
          }
          if (r_neighbor) {
            if (!(r_neighbor->flag & SELECT)) {
              r_neighbor->flag |= SEQ_LEFTSEL;
            }
            break;
          }
      }
    }
  }
  /*   Select strips */
  for (seq = ed->seqbasep->first; seq; seq = seq->next) {
    if ((seq->flag & SEQ_LEFTSEL) || (seq->flag & SEQ_RIGHTSEL)) {
      if (!(seq->flag & SELECT)) {
        seq->flag |= SELECT;
        recurs_sel_seq(seq);
      }
    }
  }

  ED_outliner_select_sync_from_sequence_tag(C);

  WM_event_add_notifier(C, NC_SCENE | ND_SEQUENCER | NA_SELECTED, scene);

  return OPERATOR_FINISHED;
}

void SEQUENCER_OT_select_handles(wmOperatorType *ot)
{
  /* Identifiers. */
  ot->name = "Select Handles";
  ot->idname = "SEQUENCER_OT_select_handles";
  ot->description = "Select gizmo handles on the sides of the selected strip";

  /* Api callbacks. */
  ot->exec = sequencer_select_handles_exec;
  ot->poll = sequencer_edit_poll;

  /* Flags. */
  ot->flag = OPTYPE_REGISTER | OPTYPE_UNDO;

  /* Properties. */
  RNA_def_enum(ot->srna,
               "side",
               prop_select_handles_side_types,
               SEQ_SELECT_HANDLES_SIDE_BOTH,
               "Side",
               "The side of the handle that is selected");
}

/** \} */

/* -------------------------------------------------------------------- */
/** \name Select Side of Frame Operator
 * \{ */

static int sequencer_select_side_of_frame_exec(bContext *C, wmOperator *op)
{
  Scene *scene = CTX_data_scene(C);
  Editing *ed = SEQ_editing_get(scene, false);
  const bool extend = RNA_boolean_get(op->ptr, "extend");
  const int side = RNA_enum_get(op->ptr, "side");

  if (ed == NULL) {
    return OPERATOR_CANCELLED;
  }
  if (extend == false) {
    ED_sequencer_deselect_all(scene);
  }
  const int timeline_frame = CFRA;
  LISTBASE_FOREACH (Sequence *, seq, SEQ_active_seqbase_get(ed)) {
    bool test = false;
    switch (side) {
      case -1:
        test = (timeline_frame >= seq->enddisp);
        break;
      case 1:
        test = (timeline_frame <= seq->startdisp);
        break;
      case 2:
        test = (timeline_frame <= seq->enddisp) && (timeline_frame >= seq->startdisp);
        break;
    }

    if (test) {
      seq->flag |= SELECT;
      recurs_sel_seq(seq);
    }
  }

  ED_outliner_select_sync_from_sequence_tag(C);

  WM_event_add_notifier(C, NC_SCENE | ND_SEQUENCER | NA_SELECTED, scene);

  return OPERATOR_FINISHED;
}

void SEQUENCER_OT_select_side_of_frame(wmOperatorType *ot)
{
  static const EnumPropertyItem sequencer_select_left_right_types[] = {
<<<<<<< HEAD
      {-1, "LEFT", ICON_RESTRICT_SELECT_OFF, "Left", "Select to the left of the current frame"},
      {1, "RIGHT", ICON_RESTRICT_SELECT_OFF, "Right", "Select to the right of the current frame"},
=======
      {-1, "LEFT", 0, "Left", "Select to the left of the current frame"},
      {1, "RIGHT", 0, "Right", "Select to the right of the current frame"},
      {2, "CURRENT", 0, "Current Frame", "Select intersecting with the current frame"},
>>>>>>> 86dd38e7
      {0, NULL, 0, NULL, NULL},
  };

  /* Identifiers. */
  ot->name = "Select Side of Frame";
  ot->idname = "SEQUENCER_OT_select_side_of_frame";
  ot->description = "Select strips relative to the current frame";

  /* Api callbacks. */
  ot->exec = sequencer_select_side_of_frame_exec;
  ot->poll = ED_operator_sequencer_active;

  /* Flags. */
  ot->flag = OPTYPE_UNDO;

  /* Properties. */
  RNA_def_boolean(ot->srna, "extend", 0, "Extend", "Extend the selection");
  ot->prop = RNA_def_enum(ot->srna, "side", sequencer_select_left_right_types, 0, "Side", "");
}

/** \} */

/* -------------------------------------------------------------------- */
/** \name Select Side Operator
 * \{ */

static int sequencer_select_side_exec(bContext *C, wmOperator *op)
{
  Scene *scene = CTX_data_scene(C);
  Editing *ed = SEQ_editing_get(scene, false);

  const int sel_side = RNA_enum_get(op->ptr, "side");
  const int frame_init = sel_side == SEQ_SIDE_LEFT ? INT_MIN : INT_MAX;
  int frame_ranges[MAXSEQ];
  bool selected = false;

  copy_vn_i(frame_ranges, ARRAY_SIZE(frame_ranges), frame_init);

  LISTBASE_FOREACH (Sequence *, seq, ed->seqbasep) {
    if (UNLIKELY(seq->machine >= MAXSEQ)) {
      continue;
    }
    int *frame_limit_p = &frame_ranges[seq->machine];
    if (seq->flag & SELECT) {
      selected = true;
      if (sel_side == SEQ_SIDE_LEFT) {
        *frame_limit_p = max_ii(*frame_limit_p, seq->startdisp);
      }
      else {
        *frame_limit_p = min_ii(*frame_limit_p, seq->startdisp);
      }
    }
  }

  if (selected == false) {
    return OPERATOR_CANCELLED;
  }

  select_active_side_range(ed->seqbasep, sel_side, frame_ranges, frame_init);

  ED_outliner_select_sync_from_sequence_tag(C);

  WM_event_add_notifier(C, NC_SCENE | ND_SEQUENCER | NA_SELECTED, scene);

  return OPERATOR_FINISHED;
}

void SEQUENCER_OT_select_side(wmOperatorType *ot)
{
  /* Identifiers. */
  ot->name = "Select Side";
  ot->idname = "SEQUENCER_OT_select_side";
  ot->description = "Select strips on the nominated side of the selected strips";

  /* Api callbacks. */
  ot->exec = sequencer_select_side_exec;
  ot->poll = sequencer_edit_poll;

  /* Flags. */
  ot->flag = OPTYPE_REGISTER | OPTYPE_UNDO;

  /* Properties. */
  RNA_def_enum(ot->srna,
               "side",
               prop_side_types,
               SEQ_SIDE_BOTH,
               "Side",
               "The side to which the selection is applied");
}

/** \} */

/* -------------------------------------------------------------------- */
/** \name Box Select Operator
 * \{ */

static int sequencer_box_select_exec(bContext *C, wmOperator *op)
{
  Scene *scene = CTX_data_scene(C);
  View2D *v2d = UI_view2d_fromcontext(C);
  Editing *ed = SEQ_editing_get(scene, false);

  if (ed == NULL) {
    return OPERATOR_CANCELLED;
  }

  const eSelectOp sel_op = RNA_enum_get(op->ptr, "mode");
  const bool handles = RNA_boolean_get(op->ptr, "include_handles");
  const bool select = (sel_op != SEL_OP_SUB);

  if (SEL_OP_USE_PRE_DESELECT(sel_op)) {
    ED_sequencer_deselect_all(scene);
  }

  rctf rectf;
  WM_operator_properties_border_to_rctf(op, &rectf);
  UI_view2d_region_to_view_rctf(v2d, &rectf, &rectf);

  LISTBASE_FOREACH (Sequence *, seq, ed->seqbasep) {
    rctf rq;
    seq_rectf(seq, &rq);
    if (BLI_rctf_isect(&rq, &rectf, NULL)) {
      if (handles) {
        /* Get the handles draw size. */
        float pixelx = BLI_rctf_size_x(&v2d->cur) / BLI_rcti_size_x(&v2d->mask);
        float handsize = sequence_handle_size_get_clamped(seq, pixelx);

        /* Right handle. */
        if (rectf.xmax > (seq->enddisp - handsize)) {
          if (select) {
            seq->flag |= SELECT | SEQ_RIGHTSEL;
          }
          else {
            /* Deselect the strip if it's left with no handles selected. */
            if ((seq->flag & SEQ_RIGHTSEL) && ((seq->flag & SEQ_LEFTSEL) == 0)) {
              seq->flag &= ~SELECT;
            }
            seq->flag &= ~SEQ_RIGHTSEL;
          }
        }
        /* Left handle. */
        if (rectf.xmin < (seq->startdisp + handsize)) {
          if (select) {
            seq->flag |= SELECT | SEQ_LEFTSEL;
          }
          else {
            /* Deselect the strip if it's left with no handles selected. */
            if ((seq->flag & SEQ_LEFTSEL) && ((seq->flag & SEQ_RIGHTSEL) == 0)) {
              seq->flag &= ~SELECT;
            }
            seq->flag &= ~SEQ_LEFTSEL;
          }
        }
      }

      /* Regular box selection. */
      else {
        SET_FLAG_FROM_TEST(seq->flag, select, SELECT);
        seq->flag &= ~(SEQ_LEFTSEL | SEQ_RIGHTSEL);
      }
    }
  }

  ED_outliner_select_sync_from_sequence_tag(C);

  WM_event_add_notifier(C, NC_SCENE | ND_SEQUENCER | NA_SELECTED, scene);

  return OPERATOR_FINISHED;
}

static int sequencer_box_select_invoke(bContext *C, wmOperator *op, const wmEvent *event)
{
  Scene *scene = CTX_data_scene(C);
  View2D *v2d = &CTX_wm_region(C)->v2d;

  const bool tweak = RNA_boolean_get(op->ptr, "tweak");

  if (tweak) {
    int hand_dummy;
    Sequence *seq = find_nearest_seq(scene, v2d, &hand_dummy, event->mval);
    if (seq != NULL) {
      return OPERATOR_CANCELLED | OPERATOR_PASS_THROUGH;
    }
  }

  return WM_gesture_box_invoke(C, op, event);
}

void SEQUENCER_OT_select_box(wmOperatorType *ot)
{
  PropertyRNA *prop;

  /* Identifiers. */
  ot->name = "Box Select";
  ot->idname = "SEQUENCER_OT_select_box";
  ot->description = "Select strips using box selection";

  /* Api callbacks. */
  ot->invoke = sequencer_box_select_invoke;
  ot->exec = sequencer_box_select_exec;
  ot->modal = WM_gesture_box_modal;
  ot->cancel = WM_gesture_box_cancel;

  ot->poll = ED_operator_sequencer_active;

  /* Flags. */
  ot->flag = OPTYPE_UNDO;

  /* Properties. */
  WM_operator_properties_gesture_box(ot);
  WM_operator_properties_select_operation_simple(ot);

  prop = RNA_def_boolean(
      ot->srna, "tweak", 0, "Tweak", "Operator has been activated using a tweak event");
  RNA_def_property_flag(prop, PROP_SKIP_SAVE);
  prop = RNA_def_boolean(
      ot->srna, "include_handles", 0, "Select Handles", "Select the strips and their handles");
  RNA_def_property_flag(prop, PROP_SKIP_SAVE);
}

/** \} */

/* -------------------------------------------------------------------- */
/** \name Select Grouped Operator
 * \{ */

enum {
  SEQ_SELECT_GROUP_TYPE,
  SEQ_SELECT_GROUP_TYPE_BASIC,
  SEQ_SELECT_GROUP_TYPE_EFFECT,
  SEQ_SELECT_GROUP_DATA,
  SEQ_SELECT_GROUP_EFFECT,
  SEQ_SELECT_GROUP_EFFECT_LINK,
  SEQ_SELECT_GROUP_OVERLAP,
};

static const EnumPropertyItem sequencer_prop_select_grouped_types[] = {
    {SEQ_SELECT_GROUP_TYPE, "TYPE", ICON_TYPE, "Type", "Shared strip type"},
    {SEQ_SELECT_GROUP_TYPE_BASIC,
     "TYPE_BASIC",
     ICON_TYPE,
     "Global Type",
     "All strips of same basic type (graphical or sound)"},
    {SEQ_SELECT_GROUP_TYPE_EFFECT,
     "TYPE_EFFECT",
     ICON_TYPE,
     "Effect Type",
     "Shared strip effect type (if active strip is not an effect one, select all non-effect "
     "strips)"},
    {SEQ_SELECT_GROUP_DATA, "DATA", ICON_TEXT, "Data", "Shared data (scene, image, sound, etc.)"},
    {SEQ_SELECT_GROUP_EFFECT, "EFFECT", ICON_PHYSICS, "Effect", "Shared effects"},
    {SEQ_SELECT_GROUP_EFFECT_LINK,
     "EFFECT_LINK",
     ICON_LINKED,
     "Effect/Linked",
     "Other strips affected by the active one (sharing some time, and below or effect-assigned)"},
    {SEQ_SELECT_GROUP_OVERLAP, "OVERLAP", ICON_LAYER, "Overlap", "Overlapping time"},
    {0, NULL, 0, NULL, NULL},
};

#define SEQ_IS_SOUND(_seq) ((_seq->type & SEQ_TYPE_SOUND_RAM) && !(_seq->type & SEQ_TYPE_EFFECT))

#define SEQ_IS_EFFECT(_seq) ((_seq->type & SEQ_TYPE_EFFECT) != 0)

#define SEQ_USE_DATA(_seq) \
  (ELEM(_seq->type, SEQ_TYPE_SCENE, SEQ_TYPE_MOVIECLIP, SEQ_TYPE_MASK) || SEQ_HAS_PATH(_seq))

#define SEQ_CHANNEL_CHECK(_seq, _chan) (ELEM((_chan), 0, (_seq)->machine))

static bool select_grouped_type(Editing *ed, Sequence *actseq, const int channel)
{
  bool changed = false;

  LISTBASE_FOREACH (Sequence *, seq, SEQ_active_seqbase_get(ed)) {
    if (SEQ_CHANNEL_CHECK(seq, channel) && seq->type == actseq->type) {
      seq->flag |= SELECT;
      changed = true;
    }
  }

  return changed;
}

static bool select_grouped_type_basic(Editing *ed, Sequence *actseq, const int channel)
{
  bool changed = false;
  const bool is_sound = SEQ_IS_SOUND(actseq);

  LISTBASE_FOREACH (Sequence *, seq, SEQ_active_seqbase_get(ed)) {
    if (SEQ_CHANNEL_CHECK(seq, channel) && (is_sound ? SEQ_IS_SOUND(seq) : !SEQ_IS_SOUND(seq))) {
      seq->flag |= SELECT;
      changed = true;
    }
  }

  return changed;
}

static bool select_grouped_type_effect(Editing *ed, Sequence *actseq, const int channel)
{
  bool changed = false;
  const bool is_effect = SEQ_IS_EFFECT(actseq);

  LISTBASE_FOREACH (Sequence *, seq, SEQ_active_seqbase_get(ed)) {
    if (SEQ_CHANNEL_CHECK(seq, channel) &&
        (is_effect ? SEQ_IS_EFFECT(seq) : !SEQ_IS_EFFECT(seq))) {
      seq->flag |= SELECT;
      changed = true;
    }
  }

  return changed;
}

static bool select_grouped_data(Editing *ed, Sequence *actseq, const int channel)
{
  bool changed = false;
  const char *dir = actseq->strip ? actseq->strip->dir : NULL;

  if (!SEQ_USE_DATA(actseq)) {
    return changed;
  }

  if (SEQ_HAS_PATH(actseq) && dir) {
    LISTBASE_FOREACH (Sequence *, seq, SEQ_active_seqbase_get(ed)) {
      if (SEQ_CHANNEL_CHECK(seq, channel) && SEQ_HAS_PATH(seq) && seq->strip &&
          STREQ(seq->strip->dir, dir)) {
        seq->flag |= SELECT;
        changed = true;
      }
    }
  }
  else if (actseq->type == SEQ_TYPE_SCENE) {
    Scene *sce = actseq->scene;
    LISTBASE_FOREACH (Sequence *, seq, SEQ_active_seqbase_get(ed)) {
      if (SEQ_CHANNEL_CHECK(seq, channel) && seq->type == SEQ_TYPE_SCENE && seq->scene == sce) {
        seq->flag |= SELECT;
        changed = true;
      }
    }
  }
  else if (actseq->type == SEQ_TYPE_MOVIECLIP) {
    MovieClip *clip = actseq->clip;
    LISTBASE_FOREACH (Sequence *, seq, SEQ_active_seqbase_get(ed)) {
      if (SEQ_CHANNEL_CHECK(seq, channel) && seq->type == SEQ_TYPE_MOVIECLIP &&
          seq->clip == clip) {
        seq->flag |= SELECT;
        changed = true;
      }
    }
  }
  else if (actseq->type == SEQ_TYPE_MASK) {
    struct Mask *mask = actseq->mask;
    LISTBASE_FOREACH (Sequence *, seq, SEQ_active_seqbase_get(ed)) {
      if (SEQ_CHANNEL_CHECK(seq, channel) && seq->type == SEQ_TYPE_MASK && seq->mask == mask) {
        seq->flag |= SELECT;
        changed = true;
      }
    }
  }

  return changed;
}

static bool select_grouped_effect(Editing *ed, Sequence *actseq, const int channel)
{
  bool changed = false;
  bool effects[SEQ_TYPE_MAX + 1];

  for (int i = 0; i <= SEQ_TYPE_MAX; i++) {
    effects[i] = false;
  }

  LISTBASE_FOREACH (Sequence *, seq, SEQ_active_seqbase_get(ed)) {
    if (SEQ_CHANNEL_CHECK(seq, channel) && (seq->type & SEQ_TYPE_EFFECT) &&
        ELEM(actseq, seq->seq1, seq->seq2, seq->seq3)) {
      effects[seq->type] = true;
    }
  }

  LISTBASE_FOREACH (Sequence *, seq, SEQ_active_seqbase_get(ed)) {
    if (SEQ_CHANNEL_CHECK(seq, channel) && effects[seq->type]) {
      if (seq->seq1) {
        seq->seq1->flag |= SELECT;
      }
      if (seq->seq2) {
        seq->seq2->flag |= SELECT;
      }
      if (seq->seq3) {
        seq->seq3->flag |= SELECT;
      }
      changed = true;
    }
  }

  return changed;
}

static bool select_grouped_time_overlap(Editing *ed, Sequence *actseq)
{
  bool changed = false;

  LISTBASE_FOREACH (Sequence *, seq, SEQ_active_seqbase_get(ed)) {
    if (seq->startdisp < actseq->enddisp && seq->enddisp > actseq->startdisp) {
      seq->flag |= SELECT;
      changed = true;
    }
  }

  return changed;
}

/* Query strips that are in lower channel and intersect in time with seq_reference. */
static void query_lower_channel_strips(Sequence *seq_reference,
                                       ListBase *seqbase,
                                       SeqCollection *collection)
{
  LISTBASE_FOREACH (Sequence *, seq_test, seqbase) {
    if (seq_test->machine > seq_reference->machine) {
      continue; /* Not lower channel. */
    }
    if (seq_test->enddisp <= seq_reference->startdisp ||
        seq_test->startdisp >= seq_reference->enddisp) {
      continue; /* Not intersecting in time. */
    }
    SEQ_collection_append_strip(seq_test, collection);
  }
}

/* Select all strips within time range and with lower channel of initial selection. Then select
 * effect chains of these strips. */
static bool select_grouped_effect_link(Editing *ed,
                                       Sequence *UNUSED(actseq),
                                       const int UNUSED(channel))
{
  ListBase *seqbase = SEQ_active_seqbase_get(ed);

  /* Get collection of strips. */
  SeqCollection *collection = SEQ_query_selected_strips(seqbase);
  const int selected_strip_count = BLI_gset_len(collection->set);
  SEQ_collection_expand(seqbase, collection, query_lower_channel_strips);
  SEQ_collection_expand(seqbase, collection, SEQ_query_strip_effect_chain);

  /* Check if other strips will be affected. */
  const bool changed = BLI_gset_len(collection->set) > selected_strip_count;

  /* Actual logic. */
  Sequence *seq;
  SEQ_ITERATOR_FOREACH (seq, collection) {
    seq->flag |= SELECT;
  }

  SEQ_collection_free(collection);

  return changed;
}

#undef SEQ_IS_SOUND
#undef SEQ_IS_EFFECT
#undef SEQ_USE_DATA

static int sequencer_select_grouped_exec(bContext *C, wmOperator *op)
{
  Scene *scene = CTX_data_scene(C);
  Editing *ed = SEQ_editing_get(scene, false);
  Sequence *actseq = SEQ_select_active_get(scene);

  if (actseq == NULL) {
    BKE_report(op->reports, RPT_ERROR, "No active sequence!");
    return OPERATOR_CANCELLED;
  }

  const int type = RNA_enum_get(op->ptr, "type");
  const int channel = RNA_boolean_get(op->ptr, "use_active_channel") ? actseq->machine : 0;
  const bool extend = RNA_boolean_get(op->ptr, "extend");

  bool changed = false;

  if (!extend) {
    LISTBASE_FOREACH (Sequence *, seq, SEQ_active_seqbase_get(ed)) {
      seq->flag &= ~SELECT;
      changed = true;
    }
  }

  switch (type) {
    case SEQ_SELECT_GROUP_TYPE:
      changed |= select_grouped_type(ed, actseq, channel);
      break;
    case SEQ_SELECT_GROUP_TYPE_BASIC:
      changed |= select_grouped_type_basic(ed, actseq, channel);
      break;
    case SEQ_SELECT_GROUP_TYPE_EFFECT:
      changed |= select_grouped_type_effect(ed, actseq, channel);
      break;
    case SEQ_SELECT_GROUP_DATA:
      changed |= select_grouped_data(ed, actseq, channel);
      break;
    case SEQ_SELECT_GROUP_EFFECT:
      changed |= select_grouped_effect(ed, actseq, channel);
      break;
    case SEQ_SELECT_GROUP_EFFECT_LINK:
      changed |= select_grouped_effect_link(ed, actseq, channel);
      break;
    case SEQ_SELECT_GROUP_OVERLAP:
      changed |= select_grouped_time_overlap(ed, actseq);
      break;
    default:
      BLI_assert(0);
      break;
  }

  if (changed) {
    ED_outliner_select_sync_from_sequence_tag(C);
    WM_event_add_notifier(C, NC_SCENE | ND_SEQUENCER | NA_SELECTED, scene);
    return OPERATOR_FINISHED;
  }

  return OPERATOR_CANCELLED;
}

void SEQUENCER_OT_select_grouped(wmOperatorType *ot)
{
  /* Identifiers. */
  ot->name = "Select Grouped";
  ot->idname = "SEQUENCER_OT_select_grouped";
  ot->description = "Select all strips grouped by various properties";

  /* Api callbacks. */
  ot->invoke = WM_menu_invoke;
  ot->exec = sequencer_select_grouped_exec;
  ot->poll = sequencer_edit_poll;

  /* Flags. */
  ot->flag = OPTYPE_REGISTER | OPTYPE_UNDO;

  /* Properties. */
  ot->prop = RNA_def_enum(ot->srna, "type", sequencer_prop_select_grouped_types, 0, "Type", "");
  RNA_def_boolean(ot->srna,
                  "extend",
                  false,
                  "Extend",
                  "Extend selection instead of deselecting everything first");
  RNA_def_boolean(ot->srna,
                  "use_active_channel",
                  false,
                  "Same Channel",
                  "Only consider strips on the same channel as the active one");
}

/** \} */<|MERGE_RESOLUTION|>--- conflicted
+++ resolved
@@ -1232,14 +1232,9 @@
 void SEQUENCER_OT_select_side_of_frame(wmOperatorType *ot)
 {
   static const EnumPropertyItem sequencer_select_left_right_types[] = {
-<<<<<<< HEAD
       {-1, "LEFT", ICON_RESTRICT_SELECT_OFF, "Left", "Select to the left of the current frame"},
       {1, "RIGHT", ICON_RESTRICT_SELECT_OFF, "Right", "Select to the right of the current frame"},
-=======
-      {-1, "LEFT", 0, "Left", "Select to the left of the current frame"},
-      {1, "RIGHT", 0, "Right", "Select to the right of the current frame"},
-      {2, "CURRENT", 0, "Current Frame", "Select intersecting with the current frame"},
->>>>>>> 86dd38e7
+      {2, "CURRENT", ICON_RESTRICT_SELECT_OFF, "Current Frame", "Select intersecting with the current frame"},
       {0, NULL, 0, NULL, NULL},
   };
 
