/*
 * This program is free software; you can redistribute it and/or
 * modify it under the terms of the GNU General Public License
 * as published by the Free Software Foundation; either version 2
 * of the License, or (at your option) any later version.
 *
 * This program is distributed in the hope that it will be useful,
 * but WITHOUT ANY WARRANTY; without even the implied warranty of
 * MERCHANTABILITY or FITNESS FOR A PARTICULAR PURPOSE.  See the
 * GNU General Public License for more details.
 *
 * You should have received a copy of the GNU General Public License
 * along with this program; if not, write to the Free Software Foundation,
 * Inc., 51 Franklin Street, Fifth Floor, Boston, MA 02110-1301, USA.
 *
 * The Original Code is Copyright (C) 2001-2002 by NaN Holding BV.
 * All rights reserved.
 */

/** \file
 * \ingroup spseq
 */

#include <math.h>
#include <stdlib.h>
#include <string.h>

#include "BLI_blenlib.h"
#include "BLI_math.h"
#include "BLI_utildefines.h"

#include "DNA_scene_types.h"

#include "BKE_context.h"
#include "BKE_report.h"

#include "WM_api.h"
#include "WM_types.h"

#include "RNA_define.h"

#include "SEQ_iterator.h"
#include "SEQ_select.h"
#include "SEQ_sequencer.h"
#include "SEQ_time.h"
#include "SEQ_transform.h"
#include "SEQ_utils.h"

/* For menu, popup, icons, etc. */

#include "ED_outliner.h"
#include "ED_screen.h"
#include "ED_select_utils.h"
#include "ED_sequencer.h"
#include "UI_interface.h" /*bfa - needed for the icons*/
#include "UI_resources.h" /*bfa - needed for the icons*/

#include "UI_view2d.h"

/* Own include. */
#include "sequencer_intern.h"

#include "BLI_string.h" /*bfa - needed for BLI_strdup */

/* -------------------------------------------------------------------- */
/** \name Selection Utilities
 * \{ */

static void select_surrounding_handles(Scene *scene, Sequence *test) /* XXX BRING BACK */
{
  Sequence *neighbor;

  neighbor = find_neighboring_sequence(scene, test, SEQ_SIDE_LEFT, -1);
  if (neighbor) {
    /* Only select neighbor handle if matching handle from test seq is also selected,
     * or if neighbor was not selected at all up till now.
     * Otherwise, we get odd mismatch when shift-alt-rmb selecting neighbor strips... */
    if (!(neighbor->flag & SELECT) || (test->flag & SEQ_LEFTSEL)) {
      neighbor->flag |= SEQ_RIGHTSEL;
    }
    neighbor->flag |= SELECT;
    recurs_sel_seq(neighbor);
  }
  neighbor = find_neighboring_sequence(scene, test, SEQ_SIDE_RIGHT, -1);
  if (neighbor) {
    if (!(neighbor->flag & SELECT) || (test->flag & SEQ_RIGHTSEL)) { /* See comment above. */
      neighbor->flag |= SEQ_LEFTSEL;
    }
    neighbor->flag |= SELECT;
    recurs_sel_seq(neighbor);
  }
}

/* Used for mouse selection in SEQUENCER_OT_select. */
static void select_active_side(ListBase *seqbase, int sel_side, int channel, int frame)
{
  Sequence *seq;

  for (seq = seqbase->first; seq; seq = seq->next) {
    if (channel == seq->machine) {
      switch (sel_side) {
        case SEQ_SIDE_LEFT:
          if (frame > (seq->startdisp)) {
            seq->flag &= ~(SEQ_RIGHTSEL | SEQ_LEFTSEL);
            seq->flag |= SELECT;
          }
          break;
        case SEQ_SIDE_RIGHT:
          if (frame < (seq->startdisp)) {
            seq->flag &= ~(SEQ_RIGHTSEL | SEQ_LEFTSEL);
            seq->flag |= SELECT;
          }
          break;
        case SEQ_SIDE_BOTH:
          seq->flag &= ~(SEQ_RIGHTSEL | SEQ_LEFTSEL);
          seq->flag |= SELECT;
          break;
      }
    }
  }
}

/* Used for mouse selection in SEQUENCER_OT_select_side. */
static void select_active_side_range(ListBase *seqbase,
                                     const int sel_side,
                                     const int frame_ranges[MAXSEQ],
                                     const int frame_ignore)
{
  Sequence *seq;

  for (seq = seqbase->first; seq; seq = seq->next) {
    if (seq->machine < MAXSEQ) {
      const int frame = frame_ranges[seq->machine];
      if (frame == frame_ignore) {
        continue;
      }
      switch (sel_side) {
        case SEQ_SIDE_LEFT:
          if (frame > (seq->startdisp)) {
            seq->flag &= ~(SEQ_RIGHTSEL | SEQ_LEFTSEL);
            seq->flag |= SELECT;
          }
          break;
        case SEQ_SIDE_RIGHT:
          if (frame < (seq->startdisp)) {
            seq->flag &= ~(SEQ_RIGHTSEL | SEQ_LEFTSEL);
            seq->flag |= SELECT;
          }
          break;
        case SEQ_SIDE_BOTH:
          seq->flag &= ~(SEQ_RIGHTSEL | SEQ_LEFTSEL);
          seq->flag |= SELECT;
          break;
      }
    }
  }
}

/* Used for mouse selection in SEQUENCER_OT_select */
static void select_linked_time(ListBase *seqbase, Sequence *seq_link)
{
  Sequence *seq;

  for (seq = seqbase->first; seq; seq = seq->next) {
    if (seq_link->machine != seq->machine) {
      int left_match = (seq->startdisp == seq_link->startdisp) ? 1 : 0;
      int right_match = (seq->enddisp == seq_link->enddisp) ? 1 : 0;

      if (left_match && right_match) {
        /* Direct match, copy the selection settings. */
        seq->flag &= ~(SELECT | SEQ_LEFTSEL | SEQ_RIGHTSEL);
        seq->flag |= seq_link->flag & (SELECT | SEQ_LEFTSEL | SEQ_RIGHTSEL);

        recurs_sel_seq(seq);
      }
      else if (seq_link->flag & SELECT && (left_match || right_match)) {

        /* Clear for reselection. */
        seq->flag &= ~(SEQ_LEFTSEL | SEQ_RIGHTSEL);

        if (left_match && seq_link->flag & SEQ_LEFTSEL) {
          seq->flag |= SELECT | SEQ_LEFTSEL;
        }

        if (right_match && seq_link->flag & SEQ_RIGHTSEL) {
          seq->flag |= SELECT | SEQ_RIGHTSEL;
        }

        recurs_sel_seq(seq);
      }
    }
  }
}

#if 0 /* BRING BACK */
void select_surround_from_last(Scene *scene)
{
  Sequence *seq = get_last_seq(scene);

  if (seq == NULL) {
    return;
  }

  select_surrounding_handles(scene, seq);
}
#endif

void ED_sequencer_select_sequence_single(Scene *scene, Sequence *seq, bool deselect_all)
{
  Editing *ed = SEQ_editing_get(scene);

  if (deselect_all) {
    ED_sequencer_deselect_all(scene);
  }

  SEQ_select_active_set(scene, seq);

  if (ELEM(seq->type, SEQ_TYPE_IMAGE, SEQ_TYPE_MOVIE)) {
    if (seq->strip) {
      BLI_strncpy(ed->act_imagedir, seq->strip->dir, FILE_MAXDIR);
    }
  }
  else if (seq->type == SEQ_TYPE_SOUND_RAM) {
    if (seq->strip) {
      BLI_strncpy(ed->act_sounddir, seq->strip->dir, FILE_MAXDIR);
    }
  }
  seq->flag |= SELECT;
  recurs_sel_seq(seq);
}

void seq_rectf(Sequence *seq, rctf *rect)
{
  rect->xmin = seq->startdisp;
  rect->xmax = seq->enddisp;
  rect->ymin = seq->machine + SEQ_STRIP_OFSBOTTOM;
  rect->ymax = seq->machine + SEQ_STRIP_OFSTOP;
}

Sequence *find_neighboring_sequence(Scene *scene, Sequence *test, int lr, int sel)
{
  /* sel: 0==unselected, 1==selected, -1==don't care. */
  Sequence *seq;
  Editing *ed = SEQ_editing_get(scene);

  if (ed == NULL) {
    return NULL;
  }

  if (sel > 0) {
    sel = SELECT;
  }

  for (seq = ed->seqbasep->first; seq; seq = seq->next) {
    if ((seq != test) && (test->machine == seq->machine) &&
        ((sel == -1) || (sel && (seq->flag & SELECT)) ||
         (sel == 0 && (seq->flag & SELECT) == 0))) {
      switch (lr) {
        case SEQ_SIDE_LEFT:
          if (test->startdisp == (seq->enddisp)) {
            return seq;
          }
          break;
        case SEQ_SIDE_RIGHT:
          if (test->enddisp == (seq->startdisp)) {
            return seq;
          }
          break;
      }
    }
  }
  return NULL;
}

Sequence *find_nearest_seq(Scene *scene, View2D *v2d, int *hand, const int mval[2])
{
  Sequence *seq;
  Editing *ed = SEQ_editing_get(scene);
  float x, y;
  float pixelx;
  float handsize;
  float displen;
  *hand = SEQ_SIDE_NONE;

  if (ed == NULL) {
    return NULL;
  }

  pixelx = BLI_rctf_size_x(&v2d->cur) / BLI_rcti_size_x(&v2d->mask);

  UI_view2d_region_to_view(v2d, mval[0], mval[1], &x, &y);

  seq = ed->seqbasep->first;

  while (seq) {
    if (seq->machine == (int)y) {
      /* Check for both normal strips, and strips that have been flipped horizontally. */
      if (((seq->startdisp < seq->enddisp) && (seq->startdisp <= x && seq->enddisp >= x)) ||
          ((seq->startdisp > seq->enddisp) && (seq->startdisp >= x && seq->enddisp <= x))) {
        if (SEQ_transform_sequence_can_be_translated(seq)) {

          /* Clamp handles to defined size in pixel space. */
          handsize = 2.0f * sequence_handle_size_get_clamped(seq, pixelx);
          displen = (float)abs(seq->startdisp - seq->enddisp);

          /* Don't even try to grab the handles of small strips. */
          if (displen / pixelx > 16) {

            /* Set the max value to handle to 1/3 of the total len when its
             * less than 28. This is important because otherwise selecting
             * handles happens even when you click in the middle. */
            if ((displen / 3) < 30 * pixelx) {
              handsize = displen / 3;
            }
            else {
              CLAMP(handsize, 7 * pixelx, 30 * pixelx);
            }

            if (handsize + seq->startdisp >= x) {
              *hand = SEQ_SIDE_LEFT;
            }
            else if (-handsize + seq->enddisp <= x) {
              *hand = SEQ_SIDE_RIGHT;
            }
          }
        }
        return seq;
      }
    }
    seq = seq->next;
  }
  return NULL;
}

#if 0
static void select_neighbor_from_last(Scene *scene, int lr)
{
  Sequence *seq = SEQ_select_active_get(scene);
  Sequence *neighbor;
  bool changed = false;
  if (seq) {
    neighbor = find_neighboring_sequence(scene, seq, lr, -1);
    if (neighbor) {
      switch (lr) {
        case SEQ_SIDE_LEFT:
          neighbor->flag |= SELECT;
          recurs_sel_seq(neighbor);
          neighbor->flag |= SEQ_RIGHTSEL;
          seq->flag |= SEQ_LEFTSEL;
          break;
        case SEQ_SIDE_RIGHT:
          neighbor->flag |= SELECT;
          recurs_sel_seq(neighbor);
          neighbor->flag |= SEQ_LEFTSEL;
          seq->flag |= SEQ_RIGHTSEL;
          break;
      }
      seq->flag |= SELECT;
      changed = true;
    }
  }
  if (changed) {
    /* Pass. */
  }
}
#endif

void recurs_sel_seq(Sequence *seq_meta)
{
  Sequence *seq;

  seq = seq_meta->seqbase.first;
  while (seq) {

    if (seq_meta->flag & (SEQ_LEFTSEL + SEQ_RIGHTSEL)) {
      seq->flag &= ~SEQ_ALLSEL;
    }
    else if (seq_meta->flag & SELECT) {
      seq->flag |= SELECT;
    }
    else {
      seq->flag &= ~SEQ_ALLSEL;
    }

    if (seq->seqbase.first) {
      recurs_sel_seq(seq);
    }

    seq = seq->next;
  }
}

static bool seq_point_image_isect(const Scene *scene, const Sequence *seq, float point[2])
{
  float seq_image_quad[4][2];
  SEQ_image_transform_final_quad_get(scene, seq, seq_image_quad);
  return isect_point_quad_v2(
      point, seq_image_quad[0], seq_image_quad[1], seq_image_quad[2], seq_image_quad[3]);
}

static void sequencer_select_do_updates(bContext *C, Scene *scene)
{
  ED_outliner_select_sync_from_sequence_tag(C);
  WM_event_add_notifier(C, NC_SCENE | ND_SEQUENCER | NA_SELECTED, scene);
}

/** \} */

/* -------------------------------------------------------------------- */
/** \name (De)select All Operator
 * \{ */

static int sequencer_de_select_all_exec(bContext *C, wmOperator *op)
{
  int action = RNA_enum_get(op->ptr, "action");

  Scene *scene = CTX_data_scene(C);
  Editing *ed = SEQ_editing_get(scene);
  Sequence *seq;

  if (action == SEL_TOGGLE) {
    action = SEL_SELECT;
    for (seq = ed->seqbasep->first; seq; seq = seq->next) {
      if (seq->flag & SEQ_ALLSEL) {
        action = SEL_DESELECT;
        break;
      }
    }
  }

  for (seq = ed->seqbasep->first; seq; seq = seq->next) {
    switch (action) {
      case SEL_SELECT:
        seq->flag &= ~(SEQ_LEFTSEL + SEQ_RIGHTSEL);
        seq->flag |= SELECT;
        break;
      case SEL_DESELECT:
        seq->flag &= ~SEQ_ALLSEL;
        break;
      case SEL_INVERT:
        if (seq->flag & SEQ_ALLSEL) {
          seq->flag &= ~SEQ_ALLSEL;
        }
        else {
          seq->flag &= ~(SEQ_LEFTSEL + SEQ_RIGHTSEL);
          seq->flag |= SELECT;
        }
        break;
    }
  }

  ED_outliner_select_sync_from_sequence_tag(C);

  WM_event_add_notifier(C, NC_SCENE | ND_SEQUENCER | NA_SELECTED, scene);

  return OPERATOR_FINISHED;
}

/*bfa - descriptions*/
static char *sequencer_ot_select_all_get_description(bContext *UNUSED(C),
                                                     wmOperatorType *UNUSED(ot),
                                                     PointerRNA *ptr)
{
  /*Select*/
  if (RNA_enum_get(ptr, "action") == SEL_SELECT) {
    return BLI_strdup("Select all strips");
  }
  /*Deselect*/
  else if (RNA_enum_get(ptr, "action") == SEL_DESELECT) {
    return BLI_strdup("Deselect all strips");
  }
  /*Invert*/
  else if (RNA_enum_get(ptr, "action") == SEL_INVERT) {
    return BLI_strdup("Inverts the current selection");
  }
  return NULL;
}

void SEQUENCER_OT_select_all(struct wmOperatorType *ot)
{
  /* Identifiers. */
  ot->name = "(De)select All";
  ot->idname = "SEQUENCER_OT_select_all";
  ot->description = "Select or deselect all strips";

  /* Api callbacks. */
  ot->exec = sequencer_de_select_all_exec;
  ot->get_description = sequencer_ot_select_all_get_description; /*bfa - descriptions*/
  ot->poll = sequencer_edit_poll;

  /* Flags. */
  ot->flag = OPTYPE_UNDO;

  WM_operator_properties_select_all(ot);
}

/** \} */

/* -------------------------------------------------------------------- */
/** \name Select Inverse Operator
 * \{ */

static int sequencer_select_inverse_exec(bContext *C, wmOperator *UNUSED(op))
{
  Scene *scene = CTX_data_scene(C);
  Editing *ed = SEQ_editing_get(scene);
  Sequence *seq;

  for (seq = ed->seqbasep->first; seq; seq = seq->next) {
    if (seq->flag & SELECT) {
      seq->flag &= ~SEQ_ALLSEL;
    }
    else {
      seq->flag &= ~(SEQ_LEFTSEL + SEQ_RIGHTSEL);
      seq->flag |= SELECT;
    }
  }

  ED_outliner_select_sync_from_sequence_tag(C);

  WM_event_add_notifier(C, NC_SCENE | ND_SEQUENCER | NA_SELECTED, scene);

  return OPERATOR_FINISHED;
}

void SEQUENCER_OT_select_inverse(struct wmOperatorType *ot)
{
  /* Identifiers. */
  ot->name = "Select Inverse";
  ot->idname = "SEQUENCER_OT_select_inverse";
  ot->description = "Select unselected strips";

  /* Api callbacks. */
  ot->exec = sequencer_select_inverse_exec;
  ot->poll = sequencer_edit_poll;

  /* Flags. */
  ot->flag = OPTYPE_UNDO;
}

/** \} */

/* -------------------------------------------------------------------- */
/** \name Select Operator
 * \{ */

static void sequencer_select_set_active(Scene *scene, Sequence *seq)
{
  Editing *ed = SEQ_editing_get(scene);

  SEQ_select_active_set(scene, seq);

  if (ELEM(seq->type, SEQ_TYPE_IMAGE, SEQ_TYPE_MOVIE)) {
    if (seq->strip) {
      BLI_strncpy(ed->act_imagedir, seq->strip->dir, FILE_MAXDIR);
    }
  }
  else if (seq->type == SEQ_TYPE_SOUND_RAM) {
    if (seq->strip) {
      BLI_strncpy(ed->act_sounddir, seq->strip->dir, FILE_MAXDIR);
    }
  }
  recurs_sel_seq(seq);
}

static void sequencer_select_side_of_frame(const bContext *C,
                                           const View2D *v2d,
                                           const int mval[2],
                                           Scene *scene)
{
  Editing *ed = SEQ_editing_get(scene);

  const float x = UI_view2d_region_to_view_x(v2d, mval[0]);
  LISTBASE_FOREACH (Sequence *, seq_iter, SEQ_active_seqbase_get(ed)) {
    if (((x < CFRA) && (seq_iter->enddisp <= CFRA)) ||
        ((x >= CFRA) && (seq_iter->startdisp >= CFRA))) {
      /* Select left or right. */
      seq_iter->flag |= SELECT;
      recurs_sel_seq(seq_iter);
    }
  }

  {
    SpaceSeq *sseq = CTX_wm_space_seq(C);
    if (sseq && sseq->flag & SEQ_MARKER_TRANS) {
      TimeMarker *tmarker;

      for (tmarker = scene->markers.first; tmarker; tmarker = tmarker->next) {
        if (((x < CFRA) && (tmarker->frame <= CFRA)) ||
            ((x >= CFRA) && (tmarker->frame >= CFRA))) {
          tmarker->flag |= SELECT;
        }
        else {
          tmarker->flag &= ~SELECT;
        }
      }
    }
  }
}

static void sequencer_select_linked_handle(const bContext *C,
                                           Sequence *seq,
                                           const int handle_clicked)
{
  Scene *scene = CTX_data_scene(C);
  Editing *ed = SEQ_editing_get(scene);
  if (!ELEM(handle_clicked, SEQ_SIDE_LEFT, SEQ_SIDE_RIGHT)) {
    /* First click selects the strip and its adjacent handles (if valid).
     * Second click selects the strip,
     * both of its handles and its adjacent handles (if valid). */
    const bool is_striponly_selected = ((seq->flag & SEQ_ALLSEL) == SELECT);
    seq->flag &= ~SEQ_ALLSEL;
    seq->flag |= is_striponly_selected ? SEQ_ALLSEL : SELECT;
    select_surrounding_handles(scene, seq);
  }
  else {
    /* Always select the strip under the cursor. */
    seq->flag |= SELECT;

    /* First click selects adjacent handles on that side.
     * Second click selects all strips in that direction.
     * If there are no adjacent strips, it just selects all in that direction.
     */
    int sel_side = handle_clicked;
    Sequence *neighbor = find_neighboring_sequence(scene, seq, sel_side, -1);
    if (neighbor) {
      switch (sel_side) {
        case SEQ_SIDE_LEFT:
          if ((seq->flag & SEQ_LEFTSEL) && (neighbor->flag & SEQ_RIGHTSEL)) {
            seq->flag |= SELECT;
            select_active_side(ed->seqbasep, SEQ_SIDE_LEFT, seq->machine, seq->startdisp);
          }
          else {
            seq->flag |= SELECT;
            neighbor->flag |= SELECT;
            recurs_sel_seq(neighbor);
            neighbor->flag |= SEQ_RIGHTSEL;
            seq->flag |= SEQ_LEFTSEL;
          }
          break;
        case SEQ_SIDE_RIGHT:
          if ((seq->flag & SEQ_RIGHTSEL) && (neighbor->flag & SEQ_LEFTSEL)) {
            seq->flag |= SELECT;
            select_active_side(ed->seqbasep, SEQ_SIDE_RIGHT, seq->machine, seq->startdisp);
          }
          else {
            seq->flag |= SELECT;
            neighbor->flag |= SELECT;
            recurs_sel_seq(neighbor);
            neighbor->flag |= SEQ_LEFTSEL;
            seq->flag |= SEQ_RIGHTSEL;
          }
          break;
      }
    }
    else {

      select_active_side(ed->seqbasep, sel_side, seq->machine, seq->startdisp);
    }
  }
}

/* Check if click happened on image which belongs to strip. If multiple strips are found, loop
 * through them in order. */
static Sequence *seq_select_seq_from_preview(const bContext *C,
                                             const int mval[2],
                                             const bool center)
{
  Scene *scene = CTX_data_scene(C);
  Editing *ed = SEQ_editing_get(scene);
  ListBase *seqbase = SEQ_active_seqbase_get(ed);
  SpaceSeq *sseq = CTX_wm_space_seq(C);
  View2D *v2d = UI_view2d_fromcontext(C);

  float mouseco_view[2];
  UI_view2d_region_to_view(v2d, mval[0], mval[1], &mouseco_view[0], &mouseco_view[1]);

  SeqCollection *strips = SEQ_query_rendered_strips(seqbase, scene->r.cfra, sseq->chanshown);

  /* Allow strips this far from the closest center to be included.
   * This allows cycling over center points which are near enough
   * to overlapping from the users perspective. */
  const float center_threshold_cycle_px = 5.0f;
  const float center_dist_sq_eps = square_f(center_threshold_cycle_px * U.pixelsize);
  const float center_scale_px[2] = {
      UI_view2d_scale_get_x(v2d),
      UI_view2d_scale_get_y(v2d),
  };
  float center_co_best[2] = {0.0f};

  if (center) {
    Sequence *seq_best = NULL;
    float center_dist_sq_best = 0.0f;

    Sequence *seq;
    SEQ_ITERATOR_FOREACH (seq, strips) {
      float co[2];
      SEQ_image_transform_origin_offset_pixelspace_get(scene, seq, co);
      const float center_dist_sq_test = len_squared_v2v2(co, mouseco_view);
      if ((seq_best == NULL) || (center_dist_sq_test < center_dist_sq_best)) {
        seq_best = seq;
        center_dist_sq_best = center_dist_sq_test;
        copy_v2_v2(center_co_best, co);
      }
    }
  }

  ListBase strips_ordered = {NULL};
  Sequence *seq;
  SEQ_ITERATOR_FOREACH (seq, strips) {
    bool isect = false;
    if (center) {
      /* Detect overlapping center points (scaled by the zoom level). */
      float co[2];
      SEQ_image_transform_origin_offset_pixelspace_get(scene, seq, co);
      sub_v2_v2(co, center_co_best);
      mul_v2_v2(co, center_scale_px);
      isect = len_squared_v2(co) <= center_dist_sq_eps;
    }
    else {
      isect = seq_point_image_isect(scene, seq, mouseco_view);
    }

    if (isect) {
      BLI_remlink(seqbase, seq);
      BLI_addtail(&strips_ordered, seq);
    }
  }
  SEQ_collection_free(strips);
  SEQ_sort(&strips_ordered);

  Sequence *seq_active = SEQ_select_active_get(scene);
  Sequence *seq_select = strips_ordered.first;
  LISTBASE_FOREACH (Sequence *, seq_iter, &strips_ordered) {
    if (seq_iter == seq_active && seq_iter->next != NULL) {
      seq_select = seq_iter->next;
      break;
    }
  }

  BLI_movelisttolist(seqbase, &strips_ordered);

  return seq_select;
}

static bool element_already_selected(const Sequence *seq, const int handle_clicked)
{
  const bool handle_already_selected = ((handle_clicked == SEQ_SIDE_LEFT) &&
                                        (seq->flag & SEQ_LEFTSEL)) ||
                                       ((handle_clicked == SEQ_SIDE_RIGHT) &&
                                        (seq->flag & SEQ_RIGHTSEL));
  return ((seq->flag & SELECT) && handle_clicked == SEQ_SIDE_NONE) || handle_already_selected;
}

static void sequencer_select_strip_impl(const Editing *ed,
                                        Sequence *seq,
                                        const int handle_clicked,
                                        const bool extend,
                                        const bool deselect,
                                        const bool toggle)
{
  const bool is_active = (ed->act_seq == seq);

  /* Exception for active strip handles. */
  if ((handle_clicked != SEQ_SIDE_NONE) && (seq->flag & SELECT) && is_active && toggle) {
    switch (handle_clicked) {
      case SEQ_SIDE_LEFT:
        seq->flag ^= SEQ_LEFTSEL;
        break;
      case SEQ_SIDE_RIGHT:
        seq->flag ^= SEQ_RIGHTSEL;
        break;
    }
    return;
  }

  /* Select strip. */
  /* Match object selection behavior. */
  int action = -1;
  if (extend) {
    action = 1;
  }
  else if (deselect) {
    action = 0;
  }
  else {
    if ((seq->flag & SELECT) == 0 || is_active) {
      action = 1;
    }
    else if (toggle) {
      action = 0;
    }
  }

  if (action == 1) {
    seq->flag |= SELECT;
    if (handle_clicked == SEQ_SIDE_LEFT) {
      seq->flag |= SEQ_LEFTSEL;
    }
    if (handle_clicked == SEQ_SIDE_RIGHT) {
      seq->flag |= SEQ_RIGHTSEL;
    }
  }
  else if (action == 0) {
    seq->flag &= ~SEQ_ALLSEL;
  }
}

static int sequencer_select_exec(bContext *C, wmOperator *op)
{
  View2D *v2d = UI_view2d_fromcontext(C);
  Scene *scene = CTX_data_scene(C);
  Editing *ed = SEQ_editing_get(scene);

  if (ed == NULL) {
    return OPERATOR_CANCELLED;
  }

  bool extend = RNA_boolean_get(op->ptr, "extend");
  bool deselect = RNA_boolean_get(op->ptr, "deselect");
  bool deselect_all = RNA_boolean_get(op->ptr, "deselect_all");
  bool toggle = RNA_boolean_get(op->ptr, "toggle");
  bool center = RNA_boolean_get(op->ptr, "center");

  int mval[2];
  mval[0] = RNA_int_get(op->ptr, "mouse_x");
  mval[1] = RNA_int_get(op->ptr, "mouse_y");

  ARegion *region = CTX_wm_region(C);
  int handle_clicked = SEQ_SIDE_NONE;
  Sequence *seq = NULL;
  if (region->regiontype == RGN_TYPE_PREVIEW) {
    seq = seq_select_seq_from_preview(C, mval, center);
  }
  else {
    seq = find_nearest_seq(scene, v2d, &handle_clicked, mval);
  }

  /* NOTE: `side_of_frame` and `linked_time` functionality is designed to be shared on one keymap,
   * therefore both properties can be true at the same time. */
  if (seq && RNA_boolean_get(op->ptr, "linked_time")) {
    if (!extend) {
      ED_sequencer_deselect_all(scene);
    }
    sequencer_select_strip_impl(ed, seq, handle_clicked, extend, deselect, toggle);
    select_linked_time(ed->seqbasep, seq);
    sequencer_select_do_updates(C, scene);
    sequencer_select_set_active(scene, seq);
    return OPERATOR_FINISHED;
  }

  /* Select left, right or overlapping the current frame. */
  if (RNA_boolean_get(op->ptr, "side_of_frame")) {
    if (!extend) {
      ED_sequencer_deselect_all(scene);
    }
    sequencer_select_side_of_frame(C, v2d, mval, scene);
    sequencer_select_do_updates(C, scene);
    return OPERATOR_FINISHED;
  }

  /* On Alt selection, select the strip and bordering handles. */
  if (seq && RNA_boolean_get(op->ptr, "linked_handle")) {
    if (!extend) {
      ED_sequencer_deselect_all(scene);
    }
    sequencer_select_linked_handle(C, seq, handle_clicked);
    sequencer_select_do_updates(C, scene);
    sequencer_select_set_active(scene, seq);
    return OPERATOR_FINISHED;
  }

  const bool wait_to_deselect_others = RNA_boolean_get(op->ptr, "wait_to_deselect_others");

  /* Clicking on already selected element falls on modal operation.
   * All strips are deselected on mouse button release unless extend mode is used. */
  if (seq && element_already_selected(seq, handle_clicked) && wait_to_deselect_others && !toggle) {
    return OPERATOR_RUNNING_MODAL;
  }

  bool changed = false;

  /* Deselect everything */
  if (deselect_all || (seq && ((extend == false && deselect == false && toggle == false)))) {
    ED_sequencer_deselect_all(scene);
    changed = true;
  }

  /* Nothing to select, but strips could be deselected. */
  if (!seq) {
    if (changed) {
      sequencer_select_do_updates(C, scene);
    }
    return changed ? OPERATOR_FINISHED : OPERATOR_CANCELLED;
  }

  /* Do actual selection. */
  sequencer_select_strip_impl(ed, seq, handle_clicked, extend, deselect, toggle);

  sequencer_select_do_updates(C, scene);
  sequencer_select_set_active(scene, seq);
  return OPERATOR_FINISHED;
}

static int sequencer_select_invoke(bContext *C, wmOperator *op, const wmEvent *event)
{
  const int retval = WM_generic_select_invoke(C, op, event);
  ARegion *region = CTX_wm_region(C);
  if (region && (region->regiontype == RGN_TYPE_PREVIEW)) {
    return WM_operator_flag_only_pass_through_on_press(retval, event);
  }
  return retval;
}

void SEQUENCER_OT_select(wmOperatorType *ot)
{
  PropertyRNA *prop;

  /* Identifiers. */
  ot->name = "Select";
  ot->idname = "SEQUENCER_OT_select";
  ot->description = "Select a strip (last selected becomes the \"active strip\")";

  /* Api callbacks. */
  ot->exec = sequencer_select_exec;
  ot->invoke = sequencer_select_invoke;
  ot->modal = WM_generic_select_modal;
  ot->poll = ED_operator_sequencer_active;

  /* Flags. */
  ot->flag = OPTYPE_UNDO;

  /* Properties. */
  WM_operator_properties_generic_select(ot);

  WM_operator_properties_mouse_select(ot);

  prop = RNA_def_boolean(
      ot->srna,
      "center",
      0,
      "Center",
      "Use the object center when selecting, in edit mode used to extend object selection");
  RNA_def_property_flag(prop, PROP_SKIP_SAVE);

  prop = RNA_def_boolean(ot->srna,
                         "linked_handle",
                         false,
                         "Linked Handle",
                         "Select handles next to the active strip");
  RNA_def_property_flag(prop, PROP_SKIP_SAVE);

  prop = RNA_def_boolean(
      ot->srna, "linked_time", false, "Linked Time", "Select other strips at the same time");
  RNA_def_property_flag(prop, PROP_SKIP_SAVE);

  prop = RNA_def_boolean(
      ot->srna,
      "side_of_frame",
      false,
      "Side of Frame",
      "Select all strips on same side of the current frame as the mouse cursor");
  RNA_def_property_flag(prop, PROP_SKIP_SAVE);
}

/** \} */

/* -------------------------------------------------------------------- */
/** \name Select More Operator
 * \{ */

/* Run recursively to select linked. */
static bool select_linked_internal(Scene *scene)
{
  Editing *ed = SEQ_editing_get(scene);

  if (ed == NULL) {
    return false;
  }

  bool changed = false;

  LISTBASE_FOREACH (Sequence *, seq, SEQ_active_seqbase_get(ed)) {
    if ((seq->flag & SELECT) == 0) {
      continue;
    }
    /* Only get unselected neighbors. */
    Sequence *neighbor = find_neighboring_sequence(scene, seq, SEQ_SIDE_LEFT, 0);
    if (neighbor) {
      neighbor->flag |= SELECT;
      recurs_sel_seq(neighbor);
      changed = true;
    }
    neighbor = find_neighboring_sequence(scene, seq, SEQ_SIDE_RIGHT, 0);
    if (neighbor) {
      neighbor->flag |= SELECT;
      recurs_sel_seq(neighbor);
      changed = true;
    }
  }

  return changed;
}

/* Select only one linked strip on each side. */
static bool select_more_less_seq__internal(Scene *scene, bool select_more)
{
  Editing *ed = SEQ_editing_get(scene);

  if (ed == NULL) {
    return false;
  }

  GSet *neighbors = BLI_gset_new(BLI_ghashutil_ptrhash, BLI_ghashutil_ptrcmp, "Linked strips");
  const int neighbor_selection_filter = select_more ? 0 : SELECT;
  const int selection_filter = select_more ? SELECT : 0;

  LISTBASE_FOREACH (Sequence *, seq, SEQ_active_seqbase_get(ed)) {
    if ((seq->flag & SELECT) != selection_filter) {
      continue;
    }
    Sequence *neighbor = find_neighboring_sequence(
        scene, seq, SEQ_SIDE_LEFT, neighbor_selection_filter);
    if (neighbor) {
      BLI_gset_add(neighbors, neighbor);
    }
    neighbor = find_neighboring_sequence(scene, seq, SEQ_SIDE_RIGHT, neighbor_selection_filter);
    if (neighbor) {
      BLI_gset_add(neighbors, neighbor);
    }
  }

  bool changed = false;
  GSetIterator gsi;
  BLI_gsetIterator_init(&gsi, neighbors);
  while (!BLI_gsetIterator_done(&gsi)) {
    Sequence *neighbor = BLI_gsetIterator_getKey(&gsi);
    if (select_more) {
      neighbor->flag |= SELECT;
      recurs_sel_seq(neighbor);
    }
    else {
      neighbor->flag &= ~SELECT;
    }
    changed = true;
    BLI_gsetIterator_step(&gsi);
  }

  BLI_gset_free(neighbors, NULL);
  return changed;
}

static int sequencer_select_more_exec(bContext *C, wmOperator *UNUSED(op))
{
  Scene *scene = CTX_data_scene(C);

  if (!select_more_less_seq__internal(scene, true)) {
    return OPERATOR_CANCELLED;
  }

  ED_outliner_select_sync_from_sequence_tag(C);

  WM_event_add_notifier(C, NC_SCENE | ND_SEQUENCER | NA_SELECTED, scene);

  return OPERATOR_FINISHED;
}

void SEQUENCER_OT_select_more(wmOperatorType *ot)
{
  /* Identifiers. */
  ot->name = "Select More";
  ot->idname = "SEQUENCER_OT_select_more";
  ot->description = "Select more strips adjacent to the current selection";

  /* Api callbacks. */
  ot->exec = sequencer_select_more_exec;
  ot->poll = sequencer_edit_poll;

  /* Flags. */
  ot->flag = OPTYPE_REGISTER | OPTYPE_UNDO;
}

/** \} */

/* -------------------------------------------------------------------- */
/** \name Select Less Operator
 * \{ */

static int sequencer_select_less_exec(bContext *C, wmOperator *UNUSED(op))
{
  Scene *scene = CTX_data_scene(C);

  if (!select_more_less_seq__internal(scene, false)) {
    return OPERATOR_CANCELLED;
  }

  ED_outliner_select_sync_from_sequence_tag(C);

  WM_event_add_notifier(C, NC_SCENE | ND_SEQUENCER | NA_SELECTED, scene);

  return OPERATOR_FINISHED;
}

void SEQUENCER_OT_select_less(wmOperatorType *ot)
{
  /* Identifiers. */
  ot->name = "Select Less";
  ot->idname = "SEQUENCER_OT_select_less";
  ot->description = "Shrink the current selection of adjacent selected strips";

  /* Api callbacks. */
  ot->exec = sequencer_select_less_exec;
  ot->poll = sequencer_edit_poll;

  /* Flags. */
  ot->flag = OPTYPE_REGISTER | OPTYPE_UNDO;
}

/** \} */

/* -------------------------------------------------------------------- */
/** \name Select Pick Linked Operator
 * \{ */

static int sequencer_select_linked_pick_invoke(bContext *C, wmOperator *op, const wmEvent *event)
{
  Scene *scene = CTX_data_scene(C);
  View2D *v2d = UI_view2d_fromcontext(C);

  bool extend = RNA_boolean_get(op->ptr, "extend");

  Sequence *mouse_seq;
  int selected, hand;

  /* This works like UV, not mesh. */
  mouse_seq = find_nearest_seq(scene, v2d, &hand, event->mval);
  if (!mouse_seq) {
    return OPERATOR_FINISHED; /* User error as with mesh?? */
  }

  if (extend == 0) {
    ED_sequencer_deselect_all(scene);
  }

  mouse_seq->flag |= SELECT;
  recurs_sel_seq(mouse_seq);

  selected = 1;
  while (selected) {
    selected = select_linked_internal(scene);
  }

  ED_outliner_select_sync_from_sequence_tag(C);

  WM_event_add_notifier(C, NC_SCENE | ND_SEQUENCER | NA_SELECTED, scene);

  return OPERATOR_FINISHED;
}

void SEQUENCER_OT_select_linked_pick(wmOperatorType *ot)
{
  /* Identifiers. */
  ot->name = "Select Pick Linked";
  ot->idname = "SEQUENCER_OT_select_linked_pick";
  ot->description = "Select a chain of linked strips nearest to the mouse pointer";

  /* Api callbacks. */
  ot->invoke = sequencer_select_linked_pick_invoke;
  ot->poll = ED_operator_sequencer_active;

  /* Flags. */
  ot->flag = OPTYPE_REGISTER | OPTYPE_UNDO;

  /* Properties. */
  PropertyRNA *prop;
  prop = RNA_def_boolean(ot->srna, "extend", 0, "Extend", "Extend the selection");
  RNA_def_property_flag(prop, PROP_SKIP_SAVE);
}

/** \} */

/* -------------------------------------------------------------------- */
/** \name Select Linked Operator
 * \{ */

static int sequencer_select_linked_exec(bContext *C, wmOperator *UNUSED(op))
{
  Scene *scene = CTX_data_scene(C);
  bool selected;

  selected = true;
  while (selected) {
    selected = select_linked_internal(scene);
  }

  ED_outliner_select_sync_from_sequence_tag(C);

  WM_event_add_notifier(C, NC_SCENE | ND_SEQUENCER | NA_SELECTED, scene);

  return OPERATOR_FINISHED;
}

void SEQUENCER_OT_select_linked(wmOperatorType *ot)
{
  /* Identifiers. */
  ot->name = "Select Linked";
  ot->idname = "SEQUENCER_OT_select_linked";
  ot->description = "Select all strips adjacent to the current selection";

  /* Api callbacks. */
  ot->exec = sequencer_select_linked_exec;
  ot->poll = sequencer_edit_poll;

  /* Flags. */
  ot->flag = OPTYPE_REGISTER | OPTYPE_UNDO;
}

/** \} */

/* -------------------------------------------------------------------- */
/** \name Select Handles Operator
 * \{ */

enum {
  SEQ_SELECT_HANDLES_SIDE_LEFT,
  SEQ_SELECT_HANDLES_SIDE_RIGHT,
  SEQ_SELECT_HANDLES_SIDE_BOTH,
  SEQ_SELECT_HANDLES_SIDE_LEFT_NEIGHBOR,
  SEQ_SELECT_HANDLES_SIDE_RIGHT_NEIGHBOR,
  SEQ_SELECT_HANDLES_SIDE_BOTH_NEIGHBORS,
};

static const EnumPropertyItem prop_select_handles_side_types[] = {
    {SEQ_SELECT_HANDLES_SIDE_LEFT, "LEFT", 0, "Left", ""},
    {SEQ_SELECT_HANDLES_SIDE_RIGHT, "RIGHT", 0, "Right", ""},
    {SEQ_SELECT_HANDLES_SIDE_BOTH, "BOTH", 0, "Both", ""},
    {SEQ_SELECT_HANDLES_SIDE_LEFT_NEIGHBOR, "LEFT_NEIGHBOR", 0, "Left Neighbor", ""},
    {SEQ_SELECT_HANDLES_SIDE_RIGHT_NEIGHBOR, "RIGHT_NEIGHBOR", 0, "Right Neighbor", ""},
    {SEQ_SELECT_HANDLES_SIDE_BOTH_NEIGHBORS, "BOTH_NEIGHBORS", 0, "Both Neighbors", ""},
    {0, NULL, 0, NULL, NULL},
};

static int sequencer_select_handles_exec(bContext *C, wmOperator *op)
{
  Scene *scene = CTX_data_scene(C);
  Editing *ed = SEQ_editing_get(scene);
  Sequence *seq;
  int sel_side = RNA_enum_get(op->ptr, "side");

  for (seq = ed->seqbasep->first; seq; seq = seq->next) {
    if (seq->flag & SELECT) {
      Sequence *l_neighbor = find_neighboring_sequence(scene, seq, SEQ_SIDE_LEFT, -1);
      Sequence *r_neighbor = find_neighboring_sequence(scene, seq, SEQ_SIDE_RIGHT, -1);

      switch (sel_side) {
        case SEQ_SELECT_HANDLES_SIDE_LEFT:
          seq->flag &= ~SEQ_RIGHTSEL;
          seq->flag |= SEQ_LEFTSEL;
          break;
        case SEQ_SELECT_HANDLES_SIDE_RIGHT:
          seq->flag &= ~SEQ_LEFTSEL;
          seq->flag |= SEQ_RIGHTSEL;
          break;
        case SEQ_SELECT_HANDLES_SIDE_BOTH:
          seq->flag |= SEQ_LEFTSEL | SEQ_RIGHTSEL;
          break;
        case SEQ_SELECT_HANDLES_SIDE_LEFT_NEIGHBOR:
          if (l_neighbor) {
            if (!(l_neighbor->flag & SELECT)) {
              l_neighbor->flag |= SEQ_RIGHTSEL;
            }
          }
          break;
        case SEQ_SELECT_HANDLES_SIDE_RIGHT_NEIGHBOR:
          if (r_neighbor) {
            if (!(r_neighbor->flag & SELECT)) {
              r_neighbor->flag |= SEQ_LEFTSEL;
            }
          }
          break;
        case SEQ_SELECT_HANDLES_SIDE_BOTH_NEIGHBORS:
          if (l_neighbor) {
            if (!(l_neighbor->flag & SELECT)) {
              l_neighbor->flag |= SEQ_RIGHTSEL;
            }
          }
          if (r_neighbor) {
            if (!(r_neighbor->flag & SELECT)) {
              r_neighbor->flag |= SEQ_LEFTSEL;
            }
            break;
          }
      }
    }
  }
  /*   Select strips */
  for (seq = ed->seqbasep->first; seq; seq = seq->next) {
    if ((seq->flag & SEQ_LEFTSEL) || (seq->flag & SEQ_RIGHTSEL)) {
      if (!(seq->flag & SELECT)) {
        seq->flag |= SELECT;
        recurs_sel_seq(seq);
      }
    }
  }

  ED_outliner_select_sync_from_sequence_tag(C);

  WM_event_add_notifier(C, NC_SCENE | ND_SEQUENCER | NA_SELECTED, scene);

  return OPERATOR_FINISHED;
}

void SEQUENCER_OT_select_handles(wmOperatorType *ot)
{
  /* Identifiers. */
  ot->name = "Select Handles";
  ot->idname = "SEQUENCER_OT_select_handles";
  ot->description = "Select gizmo handles on the sides of the selected strip";

  /* Api callbacks. */
  ot->exec = sequencer_select_handles_exec;
  ot->poll = sequencer_edit_poll;

  /* Flags. */
  ot->flag = OPTYPE_REGISTER | OPTYPE_UNDO;

  /* Properties. */
  RNA_def_enum(ot->srna,
               "side",
               prop_select_handles_side_types,
               SEQ_SELECT_HANDLES_SIDE_BOTH,
               "Side",
               "The side of the handle that is selected");
}

/** \} */

/* -------------------------------------------------------------------- */
/** \name Select Side of Frame Operator
 * \{ */

static int sequencer_select_side_of_frame_exec(bContext *C, wmOperator *op)
{
  Scene *scene = CTX_data_scene(C);
  Editing *ed = SEQ_editing_get(scene);
  const bool extend = RNA_boolean_get(op->ptr, "extend");
  const int side = RNA_enum_get(op->ptr, "side");

  if (ed == NULL) {
    return OPERATOR_CANCELLED;
  }
  if (extend == false) {
    ED_sequencer_deselect_all(scene);
  }
  const int timeline_frame = CFRA;
  LISTBASE_FOREACH (Sequence *, seq, SEQ_active_seqbase_get(ed)) {
    bool test = false;
    switch (side) {
      case -1:
        test = (timeline_frame >= seq->enddisp);
        break;
      case 1:
        test = (timeline_frame <= seq->startdisp);
        break;
      case 2:
        test = SEQ_time_strip_intersects_frame(seq, timeline_frame);
        break;
    }

    if (test) {
      seq->flag |= SELECT;
      recurs_sel_seq(seq);
    }
  }

  ED_outliner_select_sync_from_sequence_tag(C);

  WM_event_add_notifier(C, NC_SCENE | ND_SEQUENCER | NA_SELECTED, scene);

  return OPERATOR_FINISHED;
}

void SEQUENCER_OT_select_side_of_frame(wmOperatorType *ot)
{
  static const EnumPropertyItem sequencer_select_left_right_types[] = {
      {-1, "LEFT", ICON_RESTRICT_SELECT_OFF, "Left", "Select to the left of the current frame"},
      {1, "RIGHT", ICON_RESTRICT_SELECT_OFF, "Right", "Select to the right of the current frame"},
      {2,
       "CURRENT",
       ICON_RESTRICT_SELECT_OFF,
       "Current Frame",
       "Select intersecting with the current frame"},
      {0, NULL, 0, NULL, NULL},
  };

  /* Identifiers. */
  ot->name = "Select Side of Frame";
  ot->idname = "SEQUENCER_OT_select_side_of_frame";
  ot->description = "Select strips relative to the current frame";

  /* Api callbacks. */
  ot->exec = sequencer_select_side_of_frame_exec;
  ot->poll = ED_operator_sequencer_active;

  /* Flags. */
  ot->flag = OPTYPE_UNDO;

  /* Properties. */
  PropertyRNA *prop;
  prop = RNA_def_boolean(ot->srna, "extend", 0, "Extend", "Extend the selection");
  RNA_def_property_flag(prop, PROP_SKIP_SAVE);
  ot->prop = RNA_def_enum(ot->srna, "side", sequencer_select_left_right_types, 0, "Side", "");
}

/** \} */

/* -------------------------------------------------------------------- */
/** \name Select Side Operator
 * \{ */

static int sequencer_select_side_exec(bContext *C, wmOperator *op)
{
  Scene *scene = CTX_data_scene(C);
  Editing *ed = SEQ_editing_get(scene);

  const int sel_side = RNA_enum_get(op->ptr, "side");
  const int frame_init = sel_side == SEQ_SIDE_LEFT ? INT_MIN : INT_MAX;
  int frame_ranges[MAXSEQ];
  bool selected = false;

  copy_vn_i(frame_ranges, ARRAY_SIZE(frame_ranges), frame_init);

  LISTBASE_FOREACH (Sequence *, seq, ed->seqbasep) {
    if (UNLIKELY(seq->machine >= MAXSEQ)) {
      continue;
    }
    int *frame_limit_p = &frame_ranges[seq->machine];
    if (seq->flag & SELECT) {
      selected = true;
      if (sel_side == SEQ_SIDE_LEFT) {
        *frame_limit_p = max_ii(*frame_limit_p, seq->startdisp);
      }
      else {
        *frame_limit_p = min_ii(*frame_limit_p, seq->startdisp);
      }
    }
  }

  if (selected == false) {
    return OPERATOR_CANCELLED;
  }

  select_active_side_range(ed->seqbasep, sel_side, frame_ranges, frame_init);

  ED_outliner_select_sync_from_sequence_tag(C);

  WM_event_add_notifier(C, NC_SCENE | ND_SEQUENCER | NA_SELECTED, scene);

  return OPERATOR_FINISHED;
}

void SEQUENCER_OT_select_side(wmOperatorType *ot)
{
  /* Identifiers. */
  ot->name = "Select Side";
  ot->idname = "SEQUENCER_OT_select_side";
  ot->description = "Select strips on the nominated side of the selected strips";

  /* Api callbacks. */
  ot->exec = sequencer_select_side_exec;
  ot->poll = sequencer_edit_poll;

  /* Flags. */
  ot->flag = OPTYPE_REGISTER | OPTYPE_UNDO;

  /* Properties. */
  RNA_def_enum(ot->srna,
               "side",
               prop_side_types,
               SEQ_SIDE_BOTH,
               "Side",
               "The side to which the selection is applied");
}

/** \} */

/* -------------------------------------------------------------------- */
/** \name Box Select Operator
 * \{ */

static bool seq_box_select_rect_image_isect(const Scene *scene, const Sequence *seq, rctf *rect)
{
  float seq_image_quad[4][2];
  SEQ_image_transform_final_quad_get(scene, seq, seq_image_quad);
  float rect_quad[4][2] = {{rect->xmax, rect->ymax},
                           {rect->xmax, rect->ymin},
                           {rect->xmin, rect->ymin},
                           {rect->xmin, rect->ymax}};

  return seq_point_image_isect(scene, seq, rect_quad[0]) ||
         seq_point_image_isect(scene, seq, rect_quad[1]) ||
         seq_point_image_isect(scene, seq, rect_quad[2]) ||
         seq_point_image_isect(scene, seq, rect_quad[3]) ||
         isect_point_quad_v2(
             seq_image_quad[0], rect_quad[0], rect_quad[1], rect_quad[2], rect_quad[3]) ||
         isect_point_quad_v2(
             seq_image_quad[1], rect_quad[0], rect_quad[1], rect_quad[2], rect_quad[3]) ||
         isect_point_quad_v2(
             seq_image_quad[2], rect_quad[0], rect_quad[1], rect_quad[2], rect_quad[3]) ||
         isect_point_quad_v2(
             seq_image_quad[3], rect_quad[0], rect_quad[1], rect_quad[2], rect_quad[3]);
}

static void seq_box_select_seq_from_preview(const bContext *C, rctf *rect, const eSelectOp mode)
{
  Scene *scene = CTX_data_scene(C);
  Editing *ed = SEQ_editing_get(scene);
  ListBase *seqbase = SEQ_active_seqbase_get(ed);
  SpaceSeq *sseq = CTX_wm_space_seq(C);

  SeqCollection *strips = SEQ_query_rendered_strips(seqbase, scene->r.cfra, sseq->chanshown);
  Sequence *seq;
  SEQ_ITERATOR_FOREACH (seq, strips) {
    if (!seq_box_select_rect_image_isect(scene, seq, rect)) {
      continue;
    }

    if (ELEM(mode, SEL_OP_ADD, SEL_OP_SET)) {
      seq->flag |= SELECT;
    }
    else {
      BLI_assert(mode == SEL_OP_SUB);
      seq->flag &= ~SELECT;
    }
  }

  SEQ_collection_free(strips);
}

static int sequencer_box_select_exec(bContext *C, wmOperator *op)
{
  Scene *scene = CTX_data_scene(C);
  View2D *v2d = UI_view2d_fromcontext(C);
  Editing *ed = SEQ_editing_get(scene);

  if (ed == NULL) {
    return OPERATOR_CANCELLED;
  }

  const eSelectOp sel_op = RNA_enum_get(op->ptr, "mode");
  const bool handles = RNA_boolean_get(op->ptr, "include_handles");
  const bool select = (sel_op != SEL_OP_SUB);

  if (SEL_OP_USE_PRE_DESELECT(sel_op)) {
    ED_sequencer_deselect_all(scene);
  }

  rctf rectf;
  WM_operator_properties_border_to_rctf(op, &rectf);
  UI_view2d_region_to_view_rctf(v2d, &rectf, &rectf);

  ARegion *region = CTX_wm_region(C);
  if (region->regiontype == RGN_TYPE_PREVIEW) {
    seq_box_select_seq_from_preview(C, &rectf, sel_op);
    sequencer_select_do_updates(C, scene);
    return OPERATOR_FINISHED;
  }

  LISTBASE_FOREACH (Sequence *, seq, ed->seqbasep) {
    rctf rq;
    seq_rectf(seq, &rq);
    if (BLI_rctf_isect(&rq, &rectf, NULL)) {
      if (handles) {
        /* Get the handles draw size. */
        float pixelx = BLI_rctf_size_x(&v2d->cur) / BLI_rcti_size_x(&v2d->mask);
        float handsize = sequence_handle_size_get_clamped(seq, pixelx);

        /* Right handle. */
        if (rectf.xmax > (seq->enddisp - handsize)) {
          if (select) {
            seq->flag |= SELECT | SEQ_RIGHTSEL;
          }
          else {
            /* Deselect the strip if it's left with no handles selected. */
            if ((seq->flag & SEQ_RIGHTSEL) && ((seq->flag & SEQ_LEFTSEL) == 0)) {
              seq->flag &= ~SELECT;
            }
            seq->flag &= ~SEQ_RIGHTSEL;
          }
        }
        /* Left handle. */
        if (rectf.xmin < (seq->startdisp + handsize)) {
          if (select) {
            seq->flag |= SELECT | SEQ_LEFTSEL;
          }
          else {
            /* Deselect the strip if it's left with no handles selected. */
            if ((seq->flag & SEQ_LEFTSEL) && ((seq->flag & SEQ_RIGHTSEL) == 0)) {
              seq->flag &= ~SELECT;
            }
            seq->flag &= ~SEQ_LEFTSEL;
          }
        }
      }

      /* Regular box selection. */
      else {
        SET_FLAG_FROM_TEST(seq->flag, select, SELECT);
        seq->flag &= ~(SEQ_LEFTSEL | SEQ_RIGHTSEL);
      }
    }
  }

  sequencer_select_do_updates(C, scene);

  return OPERATOR_FINISHED;
}

static int sequencer_box_select_invoke(bContext *C, wmOperator *op, const wmEvent *event)
{
  Scene *scene = CTX_data_scene(C);
  View2D *v2d = &CTX_wm_region(C)->v2d;

  const bool tweak = RNA_boolean_get(op->ptr, "tweak");

  if (tweak) {
    int hand_dummy;
    Sequence *seq = find_nearest_seq(scene, v2d, &hand_dummy, event->mval);
    if (seq != NULL) {
      return OPERATOR_CANCELLED | OPERATOR_PASS_THROUGH;
    }
  }

  return WM_gesture_box_invoke(C, op, event);
}

void SEQUENCER_OT_select_box(wmOperatorType *ot)
{
  PropertyRNA *prop;

  /* Identifiers. */
  ot->name = "Box Select";
  ot->idname = "SEQUENCER_OT_select_box";
  ot->description = "Select strips using box selection";

  /* Api callbacks. */
  ot->invoke = sequencer_box_select_invoke;
  ot->exec = sequencer_box_select_exec;
  ot->modal = WM_gesture_box_modal;
  ot->cancel = WM_gesture_box_cancel;

  ot->poll = ED_operator_sequencer_active;

  /* Flags. */
  ot->flag = OPTYPE_UNDO;

  /* Properties. */
  WM_operator_properties_gesture_box(ot);
  WM_operator_properties_select_operation_simple(ot);

  prop = RNA_def_boolean(
      ot->srna, "tweak", 0, "Tweak", "Operator has been activated using a tweak event");
  RNA_def_property_flag(prop, PROP_SKIP_SAVE);
  prop = RNA_def_boolean(
      ot->srna, "include_handles", 0, "Select Handles", "Select the strips and their handles");
  RNA_def_property_flag(prop, PROP_SKIP_SAVE);
}

/** \} */

/* -------------------------------------------------------------------- */
/** \name Select Grouped Operator
 * \{ */

enum {
  SEQ_SELECT_GROUP_TYPE,
  SEQ_SELECT_GROUP_TYPE_BASIC,
  SEQ_SELECT_GROUP_TYPE_EFFECT,
  SEQ_SELECT_GROUP_DATA,
  SEQ_SELECT_GROUP_EFFECT,
  SEQ_SELECT_GROUP_EFFECT_LINK,
  SEQ_SELECT_GROUP_OVERLAP,
};

static const EnumPropertyItem sequencer_prop_select_grouped_types[] = {
    {SEQ_SELECT_GROUP_TYPE, "TYPE", ICON_TYPE, "Type", "Shared strip type"},
    {SEQ_SELECT_GROUP_TYPE_BASIC,
     "TYPE_BASIC",
     ICON_TYPE,
     "Global Type",
     "All strips of same basic type (graphical or sound)"},
    {SEQ_SELECT_GROUP_TYPE_EFFECT,
     "TYPE_EFFECT",
     ICON_TYPE,
     "Effect Type",
     "Shared strip effect type (if active strip is not an effect one, select all non-effect "
     "strips)"},
    {SEQ_SELECT_GROUP_DATA, "DATA", ICON_TEXT, "Data", "Shared data (scene, image, sound, etc.)"},
    {SEQ_SELECT_GROUP_EFFECT, "EFFECT", ICON_PHYSICS, "Effect", "Shared effects"},
    {SEQ_SELECT_GROUP_EFFECT_LINK,
     "EFFECT_LINK",
     ICON_LINKED,
     "Effect/Linked",
<<<<<<< HEAD
     "Other strips affected by the active one (sharing some time, and below or effect-assigned)"},
    {SEQ_SELECT_GROUP_OVERLAP, "OVERLAP", ICON_LAYER, "Overlap", "Overlapping time"},
=======
     "Other strips affected by the active one (sharing some time, and below or "
     "effect-assigned)"},
    {SEQ_SELECT_GROUP_OVERLAP, "OVERLAP", 0, "Overlap", "Overlapping time"},
>>>>>>> f8d224b5
    {0, NULL, 0, NULL, NULL},
};

#define SEQ_IS_SOUND(_seq) ((_seq->type & SEQ_TYPE_SOUND_RAM) && !(_seq->type & SEQ_TYPE_EFFECT))

#define SEQ_IS_EFFECT(_seq) ((_seq->type & SEQ_TYPE_EFFECT) != 0)

#define SEQ_USE_DATA(_seq) \
  (ELEM(_seq->type, SEQ_TYPE_SCENE, SEQ_TYPE_MOVIECLIP, SEQ_TYPE_MASK) || SEQ_HAS_PATH(_seq))

#define SEQ_CHANNEL_CHECK(_seq, _chan) (ELEM((_chan), 0, (_seq)->machine))

static bool select_grouped_type(Editing *ed, Sequence *actseq, const int channel)
{
  bool changed = false;

  LISTBASE_FOREACH (Sequence *, seq, SEQ_active_seqbase_get(ed)) {
    if (SEQ_CHANNEL_CHECK(seq, channel) && seq->type == actseq->type) {
      seq->flag |= SELECT;
      changed = true;
    }
  }

  return changed;
}

static bool select_grouped_type_basic(Editing *ed, Sequence *actseq, const int channel)
{
  bool changed = false;
  const bool is_sound = SEQ_IS_SOUND(actseq);

  LISTBASE_FOREACH (Sequence *, seq, SEQ_active_seqbase_get(ed)) {
    if (SEQ_CHANNEL_CHECK(seq, channel) && (is_sound ? SEQ_IS_SOUND(seq) : !SEQ_IS_SOUND(seq))) {
      seq->flag |= SELECT;
      changed = true;
    }
  }

  return changed;
}

static bool select_grouped_type_effect(Editing *ed, Sequence *actseq, const int channel)
{
  bool changed = false;
  const bool is_effect = SEQ_IS_EFFECT(actseq);

  LISTBASE_FOREACH (Sequence *, seq, SEQ_active_seqbase_get(ed)) {
    if (SEQ_CHANNEL_CHECK(seq, channel) &&
        (is_effect ? SEQ_IS_EFFECT(seq) : !SEQ_IS_EFFECT(seq))) {
      seq->flag |= SELECT;
      changed = true;
    }
  }

  return changed;
}

static bool select_grouped_data(Editing *ed, Sequence *actseq, const int channel)
{
  bool changed = false;
  const char *dir = actseq->strip ? actseq->strip->dir : NULL;

  if (!SEQ_USE_DATA(actseq)) {
    return changed;
  }

  if (SEQ_HAS_PATH(actseq) && dir) {
    LISTBASE_FOREACH (Sequence *, seq, SEQ_active_seqbase_get(ed)) {
      if (SEQ_CHANNEL_CHECK(seq, channel) && SEQ_HAS_PATH(seq) && seq->strip &&
          STREQ(seq->strip->dir, dir)) {
        seq->flag |= SELECT;
        changed = true;
      }
    }
  }
  else if (actseq->type == SEQ_TYPE_SCENE) {
    Scene *sce = actseq->scene;
    LISTBASE_FOREACH (Sequence *, seq, SEQ_active_seqbase_get(ed)) {
      if (SEQ_CHANNEL_CHECK(seq, channel) && seq->type == SEQ_TYPE_SCENE && seq->scene == sce) {
        seq->flag |= SELECT;
        changed = true;
      }
    }
  }
  else if (actseq->type == SEQ_TYPE_MOVIECLIP) {
    MovieClip *clip = actseq->clip;
    LISTBASE_FOREACH (Sequence *, seq, SEQ_active_seqbase_get(ed)) {
      if (SEQ_CHANNEL_CHECK(seq, channel) && seq->type == SEQ_TYPE_MOVIECLIP &&
          seq->clip == clip) {
        seq->flag |= SELECT;
        changed = true;
      }
    }
  }
  else if (actseq->type == SEQ_TYPE_MASK) {
    struct Mask *mask = actseq->mask;
    LISTBASE_FOREACH (Sequence *, seq, SEQ_active_seqbase_get(ed)) {
      if (SEQ_CHANNEL_CHECK(seq, channel) && seq->type == SEQ_TYPE_MASK && seq->mask == mask) {
        seq->flag |= SELECT;
        changed = true;
      }
    }
  }

  return changed;
}

static bool select_grouped_effect(Editing *ed, Sequence *actseq, const int channel)
{
  bool changed = false;
  bool effects[SEQ_TYPE_MAX + 1];

  for (int i = 0; i <= SEQ_TYPE_MAX; i++) {
    effects[i] = false;
  }

  LISTBASE_FOREACH (Sequence *, seq, SEQ_active_seqbase_get(ed)) {
    if (SEQ_CHANNEL_CHECK(seq, channel) && (seq->type & SEQ_TYPE_EFFECT) &&
        ELEM(actseq, seq->seq1, seq->seq2, seq->seq3)) {
      effects[seq->type] = true;
    }
  }

  LISTBASE_FOREACH (Sequence *, seq, SEQ_active_seqbase_get(ed)) {
    if (SEQ_CHANNEL_CHECK(seq, channel) && effects[seq->type]) {
      if (seq->seq1) {
        seq->seq1->flag |= SELECT;
      }
      if (seq->seq2) {
        seq->seq2->flag |= SELECT;
      }
      if (seq->seq3) {
        seq->seq3->flag |= SELECT;
      }
      changed = true;
    }
  }

  return changed;
}

static bool select_grouped_time_overlap(Editing *ed, Sequence *actseq)
{
  bool changed = false;

  LISTBASE_FOREACH (Sequence *, seq, SEQ_active_seqbase_get(ed)) {
    if (seq->startdisp < actseq->enddisp && seq->enddisp > actseq->startdisp) {
      seq->flag |= SELECT;
      changed = true;
    }
  }

  return changed;
}

/* Query strips that are in lower channel and intersect in time with seq_reference. */
static void query_lower_channel_strips(Sequence *seq_reference,
                                       ListBase *seqbase,
                                       SeqCollection *collection)
{
  LISTBASE_FOREACH (Sequence *, seq_test, seqbase) {
    if (seq_test->machine > seq_reference->machine) {
      continue; /* Not lower channel. */
    }
    if (seq_test->enddisp <= seq_reference->startdisp ||
        seq_test->startdisp >= seq_reference->enddisp) {
      continue; /* Not intersecting in time. */
    }
    SEQ_collection_append_strip(seq_test, collection);
  }
}

/* Select all strips within time range and with lower channel of initial selection. Then select
 * effect chains of these strips. */
static bool select_grouped_effect_link(Editing *ed,
                                       Sequence *UNUSED(actseq),
                                       const int UNUSED(channel))
{
  ListBase *seqbase = SEQ_active_seqbase_get(ed);

  /* Get collection of strips. */
  SeqCollection *collection = SEQ_query_selected_strips(seqbase);
  const int selected_strip_count = BLI_gset_len(collection->set);
  SEQ_collection_expand(seqbase, collection, query_lower_channel_strips);
  SEQ_collection_expand(seqbase, collection, SEQ_query_strip_effect_chain);

  /* Check if other strips will be affected. */
  const bool changed = BLI_gset_len(collection->set) > selected_strip_count;

  /* Actual logic. */
  Sequence *seq;
  SEQ_ITERATOR_FOREACH (seq, collection) {
    seq->flag |= SELECT;
  }

  SEQ_collection_free(collection);

  return changed;
}

#undef SEQ_IS_SOUND
#undef SEQ_IS_EFFECT
#undef SEQ_USE_DATA

static int sequencer_select_grouped_exec(bContext *C, wmOperator *op)
{
  Scene *scene = CTX_data_scene(C);
  Editing *ed = SEQ_editing_get(scene);
  Sequence *actseq = SEQ_select_active_get(scene);

  if (actseq == NULL) {
    BKE_report(op->reports, RPT_ERROR, "No active sequence!");
    return OPERATOR_CANCELLED;
  }

  const int type = RNA_enum_get(op->ptr, "type");
  const int channel = RNA_boolean_get(op->ptr, "use_active_channel") ? actseq->machine : 0;
  const bool extend = RNA_boolean_get(op->ptr, "extend");

  bool changed = false;

  if (!extend) {
    LISTBASE_FOREACH (Sequence *, seq, SEQ_active_seqbase_get(ed)) {
      seq->flag &= ~SELECT;
      changed = true;
    }
  }

  switch (type) {
    case SEQ_SELECT_GROUP_TYPE:
      changed |= select_grouped_type(ed, actseq, channel);
      break;
    case SEQ_SELECT_GROUP_TYPE_BASIC:
      changed |= select_grouped_type_basic(ed, actseq, channel);
      break;
    case SEQ_SELECT_GROUP_TYPE_EFFECT:
      changed |= select_grouped_type_effect(ed, actseq, channel);
      break;
    case SEQ_SELECT_GROUP_DATA:
      changed |= select_grouped_data(ed, actseq, channel);
      break;
    case SEQ_SELECT_GROUP_EFFECT:
      changed |= select_grouped_effect(ed, actseq, channel);
      break;
    case SEQ_SELECT_GROUP_EFFECT_LINK:
      changed |= select_grouped_effect_link(ed, actseq, channel);
      break;
    case SEQ_SELECT_GROUP_OVERLAP:
      changed |= select_grouped_time_overlap(ed, actseq);
      break;
    default:
      BLI_assert(0);
      break;
  }

  if (changed) {
    ED_outliner_select_sync_from_sequence_tag(C);
    WM_event_add_notifier(C, NC_SCENE | ND_SEQUENCER | NA_SELECTED, scene);
    return OPERATOR_FINISHED;
  }

  return OPERATOR_CANCELLED;
}

void SEQUENCER_OT_select_grouped(wmOperatorType *ot)
{
  /* Identifiers. */
  ot->name = "Select Grouped";
  ot->idname = "SEQUENCER_OT_select_grouped";
  ot->description = "Select all strips grouped by various properties";

  /* Api callbacks. */
  ot->invoke = WM_menu_invoke;
  ot->exec = sequencer_select_grouped_exec;
  ot->poll = sequencer_edit_poll;

  /* Flags. */
  ot->flag = OPTYPE_REGISTER | OPTYPE_UNDO;

  /* Properties. */
  ot->prop = RNA_def_enum(ot->srna, "type", sequencer_prop_select_grouped_types, 0, "Type", "");
  RNA_def_boolean(ot->srna,
                  "extend",
                  false,
                  "Extend",
                  "Extend selection instead of deselecting everything first");
  RNA_def_boolean(ot->srna,
                  "use_active_channel",
                  false,
                  "Same Channel",
                  "Only consider strips on the same channel as the active one");
}

/** \} */<|MERGE_RESOLUTION|>--- conflicted
+++ resolved
@@ -1521,11 +1521,7 @@
   SeqCollection *strips = SEQ_query_rendered_strips(seqbase, scene->r.cfra, sseq->chanshown);
   Sequence *seq;
   SEQ_ITERATOR_FOREACH (seq, strips) {
-    if (!seq_box_select_rect_image_isect(scene, seq, rect)) {
-      continue;
-    }
-
-    if (ELEM(mode, SEL_OP_ADD, SEL_OP_SET)) {
+    if (seq_box_select_rect_image_isect(scene, seq, rect)) {
       seq->flag |= SELECT;
     }
     else {
@@ -1701,14 +1697,8 @@
      "EFFECT_LINK",
      ICON_LINKED,
      "Effect/Linked",
-<<<<<<< HEAD
      "Other strips affected by the active one (sharing some time, and below or effect-assigned)"},
     {SEQ_SELECT_GROUP_OVERLAP, "OVERLAP", ICON_LAYER, "Overlap", "Overlapping time"},
-=======
-     "Other strips affected by the active one (sharing some time, and below or "
-     "effect-assigned)"},
-    {SEQ_SELECT_GROUP_OVERLAP, "OVERLAP", 0, "Overlap", "Overlapping time"},
->>>>>>> f8d224b5
     {0, NULL, 0, NULL, NULL},
 };
 
