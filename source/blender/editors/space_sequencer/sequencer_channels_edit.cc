/* SPDX-FileCopyrightText: 2022 Blender Authors
 *
 * SPDX-License-Identifier: GPL-2.0-or-later */

/** \file
 * \ingroup sequencer
 */

#include "DNA_screen_types.h"
#include "DNA_windowmanager_types.h"

#include "BKE_context.hh"

#include "ED_screen.hh"

#include "SEQ_sequencer.hh" /*BFA - 3D Sequencer*/

#include "UI_view2d.hh"

#include "WM_api.hh"

/* Own include. */
#include "sequencer_intern.hh"

namespace blender::ed::vse {

static wmOperatorStatus sequencer_rename_channel_invoke(bContext *C,
                                                        wmOperator * /*op*/,
                                                        const wmEvent *event)
{
  SeqChannelDrawContext context;
  SpaceSeq *sseq = CTX_wm_space_seq(C);
  channel_draw_context_init(C, CTX_wm_region(C), &context);
  float mouse_y = UI_view2d_region_to_view_y(context.timeline_region_v2d, event->mval[1]);

  sseq->runtime->rename_channel_index = mouse_y;
<<<<<<< HEAD
  WM_event_add_notifier(
      C, NC_SCENE | ND_SEQUENCER, seq::get_ref_scene_for_notifiers(C)); /*BFA - 3D Sequencer*/
=======
  WM_event_add_notifier(C, NC_SCENE | ND_SEQUENCER, CTX_data_sequencer_scene(C));
>>>>>>> 27af4a2f
  return OPERATOR_FINISHED;
}

void SEQUENCER_OT_rename_channel(wmOperatorType *ot)
{
  /* Identifiers. */
  ot->name = "Rename Channel";
  ot->idname = "SEQUENCER_OT_rename_channel";

  /* API callbacks. */
  ot->invoke = sequencer_rename_channel_invoke;
  ot->poll = sequencer_edit_with_channel_region_poll;

  /* Flags. */
  ot->flag = OPTYPE_REGISTER | OPTYPE_UNDO | OPTYPE_INTERNAL;
}

}  // namespace blender::ed::vse<|MERGE_RESOLUTION|>--- conflicted
+++ resolved
@@ -34,12 +34,7 @@
   float mouse_y = UI_view2d_region_to_view_y(context.timeline_region_v2d, event->mval[1]);
 
   sseq->runtime->rename_channel_index = mouse_y;
-<<<<<<< HEAD
-  WM_event_add_notifier(
-      C, NC_SCENE | ND_SEQUENCER, seq::get_ref_scene_for_notifiers(C)); /*BFA - 3D Sequencer*/
-=======
-  WM_event_add_notifier(C, NC_SCENE | ND_SEQUENCER, CTX_data_sequencer_scene(C));
->>>>>>> 27af4a2f
+  WM_event_add_notifier(C, NC_SCENE | ND_SEQUENCER, seq::get_ref_scene_for_notifiers(C)); /* CTX_data_sequencer_scene(C) */ /*BFA - 3D Sequencer*/
   return OPERATOR_FINISHED;
 }
 
