--- conflicted
+++ resolved
@@ -370,13 +370,8 @@
   int hand;
 
   if (drag->type == WM_DRAG_PATH) {
-<<<<<<< HEAD
-    if (ELEM(drag->icon, ICON_FILE_IMAGE, ICON_FILE)) { /* rule might not work? */
-      if (find_nearest_seq(scene, &ar->v2d, &hand, event->mval) == NULL) {
-=======
     if (ELEM(drag->icon, ICON_FILE_IMAGE, ICON_FILE_BLANK)) { /* rule might not work? */
       if (find_nearest_seq(scene, &region->v2d, &hand, event->mval) == NULL) {
->>>>>>> e9d50cfe
         return 1;
       }
     }
@@ -395,13 +390,8 @@
   int hand;
 
   if (drag->type == WM_DRAG_PATH) {
-<<<<<<< HEAD
-    if (ELEM(drag->icon, 0, ICON_FILE_MOVIE, ICON_FILE)) { /* rule might not work? */
-      if (find_nearest_seq(scene, &ar->v2d, &hand, event->mval) == NULL) {
-=======
     if (ELEM(drag->icon, 0, ICON_FILE_MOVIE, ICON_FILE_BLANK)) { /* rule might not work? */
       if (find_nearest_seq(scene, &region->v2d, &hand, event->mval) == NULL) {
->>>>>>> e9d50cfe
         return 1;
       }
     }
@@ -419,13 +409,8 @@
   int hand;
 
   if (drag->type == WM_DRAG_PATH) {
-<<<<<<< HEAD
-    if (ELEM(drag->icon, ICON_FILE_SOUND, ICON_FILE)) { /* rule might not work? */
-      if (find_nearest_seq(scene, &ar->v2d, &hand, event->mval) == NULL) {
-=======
     if (ELEM(drag->icon, ICON_FILE_SOUND, ICON_FILE_BLANK)) { /* rule might not work? */
       if (find_nearest_seq(scene, &region->v2d, &hand, event->mval) == NULL) {
->>>>>>> e9d50cfe
         return 1;
       }
     }
