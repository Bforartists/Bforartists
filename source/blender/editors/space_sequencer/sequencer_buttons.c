--- conflicted
+++ resolved
@@ -94,11 +94,7 @@
 {
 	ot->name = "Properties";
 	ot->idname = "SEQUENCER_OT_properties";
-<<<<<<< HEAD
-	ot->description = "Properties\nOpen sequencer properties panel";
-=======
 	ot->description = "Toggle the properties region visibility";
->>>>>>> b76dbf5e
 	
 	ot->exec = sequencer_properties_toggle_exec;
 	ot->poll = ED_operator_sequencer_active;
