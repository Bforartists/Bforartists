/*
 * ***** BEGIN GPL LICENSE BLOCK *****
 *
 * This program is free software; you can redistribute it and/or
 * modify it under the terms of the GNU General Public License
 * as published by the Free Software Foundation; either version 2
 * of the License, or (at your option) any later version.
 *
 * This program is distributed in the hope that it will be useful,
 * but WITHOUT ANY WARRANTY; without even the implied warranty of
 * MERCHANTABILITY or FITNESS FOR A PARTICULAR PURPOSE.  See the
 * GNU General Public License for more details.
 *
 * You should have received a copy of the GNU General Public License
 * along with this program; if not, write to the Free Software Foundation,
 * Inc., 51 Franklin Street, Fifth Floor, Boston, MA 02110-1301, USA.
 *
 * The Original Code is Copyright (C) 2009 by Blender Foundation
 * All rights reserved.
 *
 * ***** END GPL LICENSE BLOCK *****
 */

/** \file blender/editors/space_sequencer/sequencer_buttons.c
 *  \ingroup spseq
 */

#include <string.h>
#include <stdio.h>


#include "MEM_guardedalloc.h"

#include "BLI_blenlib.h"
#include "BLI_utildefines.h"

#include "BLT_translation.h"

#include "BKE_context.h"
#include "BKE_screen.h"

#include "ED_screen.h"
#include "ED_gpencil.h"
#include "ED_sequencer.h"

#include "WM_api.h"
#include "WM_types.h"


#include "sequencer_intern.h"

/* **************************** buttons ********************************* */

#if 0
static int sequencer_grease_pencil_panel_poll(const bContext *C, PanelType *UNUSED(pt))
{
	SpaceSeq *sseq = CTX_wm_space_seq(C);

	/* don't show the gpencil if we are not showing the image */
	return ED_space_sequencer_check_show_imbuf(sseq);
}
#endif

void sequencer_buttons_register(ARegionType *UNUSED(art))
{
#if 0
	PanelType *pt;

	pt = MEM_callocN(sizeof(PanelType), "spacetype sequencer panel gpencil");
	strcpy(pt->idname, "SEQUENCER_PT_gpencil");
	strcpy(pt->label, N_("Grease Pencil"));
	strcpy(pt->translation_context, BLT_I18NCONTEXT_DEFAULT_BPYRNA);
	pt->draw_header = ED_gpencil_panel_standard_header;
	pt->draw = ED_gpencil_panel_standard;
	pt->poll = sequencer_grease_pencil_panel_poll;
	BLI_addtail(&art->paneltypes, pt);
#endif
}

/* **************** operator to open/close properties view ************* */

static int sequencer_properties_toggle_exec(bContext *C, wmOperator *UNUSED(op))
{
	ScrArea *sa = CTX_wm_area(C);
	ARegion *ar = sequencer_has_buttons_region(sa);

	if (ar)
		ED_region_toggle_hidden(C, ar);

	return OPERATOR_FINISHED;
}

void SEQUENCER_OT_properties(wmOperatorType *ot)
{
	ot->name = "Properties";
	ot->idname = "SEQUENCER_OT_properties";
<<<<<<< HEAD
	ot->description = "Properties\nOpen sequencer properties panel";
	
=======
	ot->description = "Toggle the properties region visibility";

>>>>>>> f10d37f2
	ot->exec = sequencer_properties_toggle_exec;
	ot->poll = ED_operator_sequencer_active;

	/* flags */
	ot->flag = 0;
}
<|MERGE_RESOLUTION|>--- conflicted
+++ resolved
@@ -94,13 +94,8 @@
 {
 	ot->name = "Properties";
 	ot->idname = "SEQUENCER_OT_properties";
-<<<<<<< HEAD
 	ot->description = "Properties\nOpen sequencer properties panel";
-	
-=======
-	ot->description = "Toggle the properties region visibility";
 
->>>>>>> f10d37f2
 	ot->exec = sequencer_properties_toggle_exec;
 	ot->poll = ED_operator_sequencer_active;
 
