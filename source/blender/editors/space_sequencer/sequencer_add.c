/*
 * This program is free software; you can redistribute it and/or
 * modify it under the terms of the GNU General Public License
 * as published by the Free Software Foundation; either version 2
 * of the License, or (at your option) any later version.
 *
 * This program is distributed in the hope that it will be useful,
 * but WITHOUT ANY WARRANTY; without even the implied warranty of
 * MERCHANTABILITY or FITNESS FOR A PARTICULAR PURPOSE.  See the
 * GNU General Public License for more details.
 *
 * You should have received a copy of the GNU General Public License
 * along with this program; if not, write to the Free Software Foundation,
 * Inc., 51 Franklin Street, Fifth Floor, Boston, MA 02110-1301, USA.
 *
 * The Original Code is Copyright (C) 2001-2002 by NaN Holding BV.
 * All rights reserved.
 */

/** \file
 * \ingroup spseq
 */

#include <stdlib.h>
#include <math.h>
#include <string.h>
#include <ctype.h>

#include "MEM_guardedalloc.h"

#include "BLI_blenlib.h"
#include "BLI_math.h"
#include "BLI_utildefines.h"

#include "BLT_translation.h"

#include "DNA_scene_types.h"
#include "DNA_mask_types.h"

#include "BKE_context.h"
#include "BKE_library.h"
#include "BKE_main.h"
#include "BKE_mask.h"
#include "BKE_movieclip.h"
#include "BKE_report.h"
#include "BKE_sequencer.h"

#include "WM_api.h"
#include "WM_types.h"

#include "RNA_define.h"
#include "RNA_enum_types.h"

/* for menu/popup icons etc etc*/

#include "ED_screen.h"
#include "ED_sequencer.h"

#include "UI_interface.h"

#include "BKE_sound.h"

#ifdef WITH_AUDASPACE
#  include <AUD_Sequence.h>
#endif

/* own include */
#include "sequencer_intern.h"

typedef struct SequencerAddData {
  ImageFormatData im_format;
} SequencerAddData;

/* Generic functions, reused by add strip operators */

/* avoid passing multiple args and be more verbose */
#define SEQPROP_STARTFRAME (1 << 0)
#define SEQPROP_ENDFRAME (1 << 1)
#define SEQPROP_NOPATHS (1 << 2)
#define SEQPROP_NOCHAN (1 << 3)

#define SELECT 1

static void sequencer_generic_props__internal(wmOperatorType *ot, int flag)
{
  PropertyRNA *prop;

  if (flag & SEQPROP_STARTFRAME) {
    RNA_def_int(ot->srna,
                "frame_start",
                0,
                INT_MIN,
                INT_MAX,
                "Start Frame",
                "Start frame of the sequence strip",
                INT_MIN,
                INT_MAX);
  }

  if (flag & SEQPROP_ENDFRAME) {
    /* not usual since most strips have a fixed length */
    RNA_def_int(ot->srna,
                "frame_end",
                0,
                INT_MIN,
                INT_MAX,
                "End Frame",
                "End frame for the color strip",
                INT_MIN,
                INT_MAX);
  }

  RNA_def_int(
      ot->srna, "channel", 1, 1, MAXSEQ, "Channel", "Channel to place this strip into", 1, MAXSEQ);

  RNA_def_boolean(
      ot->srna, "replace_sel", 1, "Replace Selection", "Replace the current selection");

  /* only for python scripts which import strips and place them after */
  prop = RNA_def_boolean(
      ot->srna, "overlap", 0, "Allow Overlap", "Don't correct overlap on new sequence strips");
  RNA_def_property_flag(prop, PROP_HIDDEN);
}

static void sequencer_generic_invoke_path__internal(bContext *C,
                                                    wmOperator *op,
                                                    const char *identifier)
{
  if (RNA_struct_find_property(op->ptr, identifier)) {
    Scene *scene = CTX_data_scene(C);
    Sequence *last_seq = BKE_sequencer_active_get(scene);
    if (last_seq && last_seq->strip && SEQ_HAS_PATH(last_seq)) {
      Main *bmain = CTX_data_main(C);
      char path[FILE_MAX];
      BLI_strncpy(path, last_seq->strip->dir, sizeof(path));
      BLI_path_abs(path, BKE_main_blendfile_path(bmain));
      RNA_string_set(op->ptr, identifier, path);
    }
  }
}

static int sequencer_generic_invoke_xy_guess_channel(bContext *C, int type)
{
  Sequence *tgt = NULL;
  Sequence *seq;
  Scene *scene = CTX_data_scene(C);
  Editing *ed = BKE_sequencer_editing_get(scene, true);
  int cfra = (int)CFRA;
  int proximity = INT_MAX;

  if (!ed || !ed->seqbasep) {
    return 1;
  }

  for (seq = ed->seqbasep->first; seq; seq = seq->next) {
    if ((type == -1 || seq->type == type) && (seq->enddisp < cfra) &&
        (cfra - seq->enddisp < proximity)) {
      tgt = seq;
      proximity = cfra - seq->enddisp;
    }
  }

  if (tgt) {
    return tgt->machine;
  }
  return 1;
}

static void sequencer_generic_invoke_xy__internal(bContext *C, wmOperator *op, int flag, int type)
{
  Scene *scene = CTX_data_scene(C);

  int cfra = (int)CFRA;

  /* effect strips don't need a channel initialized from the mouse */
  if (!(flag & SEQPROP_NOCHAN)) {
    RNA_int_set(op->ptr, "channel", sequencer_generic_invoke_xy_guess_channel(C, type));
  }

  RNA_int_set(op->ptr, "frame_start", cfra);

  if ((flag & SEQPROP_ENDFRAME) && RNA_struct_property_is_set(op->ptr, "frame_end") == 0) {
    RNA_int_set(op->ptr, "frame_end", cfra + 25);  // XXX arbitrary but ok for now.
  }

  if (!(flag & SEQPROP_NOPATHS)) {
    sequencer_generic_invoke_path__internal(C, op, "filepath");
    sequencer_generic_invoke_path__internal(C, op, "directory");
  }
}

static void seq_load_operator_info(SeqLoadInfo *seq_load, bContext *C, wmOperator *op)
{
  Main *bmain = CTX_data_main(C);

  PropertyRNA *prop;
  const bool relative = (prop = RNA_struct_find_property(op->ptr, "relative_path")) &&
                        RNA_property_boolean_get(op->ptr, prop);
  int is_file = -1;
  memset(seq_load, 0, sizeof(SeqLoadInfo));

  seq_load->start_frame = RNA_int_get(op->ptr, "frame_start");
  seq_load->end_frame = seq_load->start_frame; /* un-set */

  seq_load->channel = RNA_int_get(op->ptr, "channel");
  seq_load->len = 1;  // images only, if endframe isn't set!

  if ((prop = RNA_struct_find_property(op->ptr, "filepath"))) {
    /* full path, file is set by the caller */
    RNA_property_string_get(op->ptr, prop, seq_load->path);
    is_file = 1;
  }
  else if ((prop = RNA_struct_find_property(op->ptr, "directory"))) {
    /* full path, file is set by the caller */
    RNA_property_string_get(op->ptr, prop, seq_load->path);
    is_file = 0;
  }

  if ((is_file != -1) && relative) {
    BLI_path_rel(seq_load->path, BKE_main_blendfile_path(bmain));
  }

  if ((prop = RNA_struct_find_property(op->ptr, "frame_end"))) {
    seq_load->end_frame = RNA_property_int_get(op->ptr, prop);
  }

  if ((prop = RNA_struct_find_property(op->ptr, "replace_sel")) &&
      RNA_property_boolean_get(op->ptr, prop)) {
    seq_load->flag |= SEQ_LOAD_REPLACE_SEL;
  }

  if ((prop = RNA_struct_find_property(op->ptr, "cache")) &&
      RNA_property_boolean_get(op->ptr, prop)) {
    seq_load->flag |= SEQ_LOAD_SOUND_CACHE;
  }

  if ((prop = RNA_struct_find_property(op->ptr, "mono")) &&
      RNA_property_boolean_get(op->ptr, prop)) {
    seq_load->flag |= SEQ_LOAD_SOUND_MONO;
  }

  if ((prop = RNA_struct_find_property(op->ptr, "sound")) &&
      RNA_property_boolean_get(op->ptr, prop)) {
    seq_load->flag |= SEQ_LOAD_MOVIE_SOUND;
  }

  if ((prop = RNA_struct_find_property(op->ptr, "use_framerate")) &&
      RNA_property_boolean_get(op->ptr, prop)) {
    seq_load->flag |= SEQ_LOAD_SYNC_FPS;
  }

  /* always use this for ops */
  seq_load->flag |= SEQ_LOAD_FRAME_ADVANCE;

  if (is_file == 1) {
    BLI_strncpy(seq_load->name, BLI_path_basename(seq_load->path), sizeof(seq_load->name));
  }
  else if ((prop = RNA_struct_find_property(op->ptr, "files"))) {
    /* used for image strip */
    /* best guess, first images name */
    RNA_PROP_BEGIN (op->ptr, itemptr, prop) {
      char *name = RNA_string_get_alloc(&itemptr, "name", NULL, 0);
      BLI_strncpy(seq_load->name, name, sizeof(seq_load->name));
      MEM_freeN(name);
      break;
    }
    RNA_PROP_END;
  }

  if ((prop = RNA_struct_find_property(op->ptr, "use_multiview")) &&
      RNA_property_boolean_get(op->ptr, prop)) {
    if (op->customdata) {
      SequencerAddData *sad = op->customdata;
      ImageFormatData *imf = &sad->im_format;

      seq_load->views_format = imf->views_format;
      seq_load->flag |= SEQ_USE_VIEWS;

      /* operator custom data is always released after the SeqLoadInfo,
       * no need to handle the memory here */
      seq_load->stereo3d_format = &imf->stereo3d_format;
    }
  }
}

/**
 * Apply generic operator options.
 */
static void sequencer_add_apply_overlap(bContext *C, wmOperator *op, Sequence *seq)
{
  Scene *scene = CTX_data_scene(C);
  Editing *ed = BKE_sequencer_editing_get(scene, false);

  if (RNA_boolean_get(op->ptr, "overlap") == false) {
    if (BKE_sequence_test_overlap(ed->seqbasep, seq)) {
      BKE_sequence_base_shuffle(ed->seqbasep, seq, scene);
    }
  }
}

static void sequencer_add_apply_replace_sel(bContext *C, wmOperator *op, Sequence *seq)
{
  Scene *scene = CTX_data_scene(C);

  if (RNA_boolean_get(op->ptr, "replace_sel")) {
    ED_sequencer_deselect_all(scene);
    BKE_sequencer_active_set(scene, seq);
    seq->flag |= SELECT;
  }
}

/* add scene operator */
static int sequencer_add_scene_strip_exec(bContext *C, wmOperator *op)
{
  Scene *scene = CTX_data_scene(C);
  Editing *ed = BKE_sequencer_editing_get(scene, true);

  Scene *sce_seq;

  Sequence *seq; /* generic strip vars */
  Strip *strip;

  int start_frame, channel; /* operator props */

  start_frame = RNA_int_get(op->ptr, "frame_start");
  channel = RNA_int_get(op->ptr, "channel");

  sce_seq = BLI_findlink(&CTX_data_main(C)->scenes, RNA_enum_get(op->ptr, "scene"));

  if (sce_seq == NULL) {
    BKE_report(op->reports, RPT_ERROR, "Scene not found");
    return OPERATOR_CANCELLED;
  }

  seq = BKE_sequence_alloc(ed->seqbasep, start_frame, channel);
  seq->type = SEQ_TYPE_SCENE;
  seq->blend_mode = SEQ_TYPE_CROSS; /* so alpha adjustment fade to the strip below */

  seq->scene = sce_seq;

  /* basic defaults */
  seq->strip = strip = MEM_callocN(sizeof(Strip), "strip");
  seq->len = sce_seq->r.efra - sce_seq->r.sfra + 1;
  strip->us = 1;

  BLI_strncpy(seq->name + 2, sce_seq->id.name + 2, sizeof(seq->name) - 2);
  BKE_sequence_base_unique_name_recursive(&ed->seqbase, seq);

  seq->scene_sound = BKE_sound_scene_add_scene_sound(
      scene, seq, start_frame, start_frame + seq->len, 0);

  BKE_sequence_calc_disp(scene, seq);
  BKE_sequencer_sort(scene);

  sequencer_add_apply_replace_sel(C, op, seq);
  sequencer_add_apply_overlap(C, op, seq);

  WM_event_add_notifier(C, NC_SCENE | ND_SEQUENCER, scene);

  return OPERATOR_FINISHED;
}

static int sequencer_add_scene_strip_invoke(bContext *C, wmOperator *op, const wmEvent *event)
{
  if (!RNA_struct_property_is_set(op->ptr, "scene")) {
    return WM_enum_search_invoke(C, op, event);
  }

  sequencer_generic_invoke_xy__internal(C, op, 0, SEQ_TYPE_SCENE);
  return sequencer_add_scene_strip_exec(C, op);
  // needs a menu
  // return WM_menu_invoke(C, op, event);
}

void SEQUENCER_OT_scene_strip_add(struct wmOperatorType *ot)
{
  PropertyRNA *prop;

<<<<<<< HEAD
	/* identifiers */
	ot->name = "Add Scene Strip";
	ot->idname = "SEQUENCER_OT_scene_strip_add";
	ot->description = "Add Scene Strip\nAdd a strip to the sequencer using a blender scene as a source";
=======
  /* identifiers */
  ot->name = "Add Scene Strip";
  ot->idname = "SEQUENCER_OT_scene_strip_add";
  ot->description = "Add a strip to the sequencer using a blender scene as a source";
>>>>>>> c03ac674

  /* api callbacks */
  ot->invoke = sequencer_add_scene_strip_invoke;
  ot->exec = sequencer_add_scene_strip_exec;

  ot->poll = ED_operator_sequencer_active_editable;

  /* flags */
  ot->flag = OPTYPE_REGISTER | OPTYPE_UNDO;

  sequencer_generic_props__internal(ot, SEQPROP_STARTFRAME);
  prop = RNA_def_enum(ot->srna, "scene", DummyRNA_NULL_items, 0, "Scene", "");
  RNA_def_enum_funcs(prop, RNA_scene_without_active_itemf);
  RNA_def_property_flag(prop, PROP_ENUM_NO_TRANSLATE);
  ot->prop = prop;
}

/* add movieclip operator */
static int sequencer_add_movieclip_strip_exec(bContext *C, wmOperator *op)
{
  Scene *scene = CTX_data_scene(C);
  Editing *ed = BKE_sequencer_editing_get(scene, true);

  MovieClip *clip;

  Sequence *seq; /* generic strip vars */
  Strip *strip;

  int start_frame, channel; /* operator props */

  start_frame = RNA_int_get(op->ptr, "frame_start");
  channel = RNA_int_get(op->ptr, "channel");

  clip = BLI_findlink(&CTX_data_main(C)->movieclips, RNA_enum_get(op->ptr, "clip"));

  if (clip == NULL) {
    BKE_report(op->reports, RPT_ERROR, "Movie clip not found");
    return OPERATOR_CANCELLED;
  }

  seq = BKE_sequence_alloc(ed->seqbasep, start_frame, channel);
  seq->type = SEQ_TYPE_MOVIECLIP;
  seq->blend_mode = SEQ_TYPE_CROSS;
  seq->clip = clip;

  id_us_ensure_real(&seq->clip->id);

  /* basic defaults */
  seq->strip = strip = MEM_callocN(sizeof(Strip), "strip");
  seq->len = BKE_movieclip_get_duration(clip);
  strip->us = 1;

  BLI_strncpy(seq->name + 2, clip->id.name + 2, sizeof(seq->name) - 2);
  BKE_sequence_base_unique_name_recursive(&ed->seqbase, seq);

  BKE_sequence_calc_disp(scene, seq);
  BKE_sequencer_sort(scene);

  sequencer_add_apply_replace_sel(C, op, seq);
  sequencer_add_apply_overlap(C, op, seq);

  WM_event_add_notifier(C, NC_SCENE | ND_SEQUENCER, scene);

  return OPERATOR_FINISHED;
}

static int sequencer_add_movieclip_strip_invoke(bContext *C, wmOperator *op, const wmEvent *event)
{
  if (!RNA_struct_property_is_set(op->ptr, "clip")) {
    return WM_enum_search_invoke(C, op, event);
  }

  sequencer_generic_invoke_xy__internal(C, op, 0, SEQ_TYPE_MOVIECLIP);
  return sequencer_add_movieclip_strip_exec(C, op);
  // needs a menu
  // return WM_menu_invoke(C, op, event);
}

void SEQUENCER_OT_movieclip_strip_add(struct wmOperatorType *ot)
{
  PropertyRNA *prop;

<<<<<<< HEAD
	/* identifiers */
	ot->name = "Add MovieClip Strip";
	ot->idname = "SEQUENCER_OT_movieclip_strip_add";
	ot->description = "Add MovieClip Strip\nAdd a movieclip strip to the sequencer";
=======
  /* identifiers */
  ot->name = "Add MovieClip Strip";
  ot->idname = "SEQUENCER_OT_movieclip_strip_add";
  ot->description = "Add a movieclip strip to the sequencer";
>>>>>>> c03ac674

  /* api callbacks */
  ot->invoke = sequencer_add_movieclip_strip_invoke;
  ot->exec = sequencer_add_movieclip_strip_exec;

  ot->poll = ED_operator_sequencer_active_editable;

  /* flags */
  ot->flag = OPTYPE_REGISTER | OPTYPE_UNDO;

  sequencer_generic_props__internal(ot, SEQPROP_STARTFRAME);
  prop = RNA_def_enum(ot->srna, "clip", DummyRNA_NULL_items, 0, "Clip", "");
  RNA_def_enum_funcs(prop, RNA_movieclip_itemf);
  RNA_def_property_translation_context(prop, BLT_I18NCONTEXT_ID_MOVIECLIP);
  RNA_def_property_flag(prop, PROP_ENUM_NO_TRANSLATE);
  ot->prop = prop;
}

static int sequencer_add_mask_strip_exec(bContext *C, wmOperator *op)
{
  Scene *scene = CTX_data_scene(C);
  Editing *ed = BKE_sequencer_editing_get(scene, true);

  Mask *mask;

  Sequence *seq; /* generic strip vars */
  Strip *strip;

  int start_frame, channel; /* operator props */

  start_frame = RNA_int_get(op->ptr, "frame_start");
  channel = RNA_int_get(op->ptr, "channel");

  mask = BLI_findlink(&CTX_data_main(C)->masks, RNA_enum_get(op->ptr, "mask"));

  if (mask == NULL) {
    BKE_report(op->reports, RPT_ERROR, "Mask not found");
    return OPERATOR_CANCELLED;
  }

  seq = BKE_sequence_alloc(ed->seqbasep, start_frame, channel);
  seq->type = SEQ_TYPE_MASK;
  seq->blend_mode = SEQ_TYPE_CROSS;
  seq->mask = mask;

  id_us_ensure_real(&seq->mask->id);

  /* basic defaults */
  seq->strip = strip = MEM_callocN(sizeof(Strip), "strip");
  seq->len = BKE_mask_get_duration(mask);
  strip->us = 1;

  BLI_strncpy(seq->name + 2, mask->id.name + 2, sizeof(seq->name) - 2);
  BKE_sequence_base_unique_name_recursive(&ed->seqbase, seq);

  BKE_sequence_calc_disp(scene, seq);
  BKE_sequencer_sort(scene);

  sequencer_add_apply_replace_sel(C, op, seq);
  sequencer_add_apply_overlap(C, op, seq);

  WM_event_add_notifier(C, NC_SCENE | ND_SEQUENCER, scene);

  return OPERATOR_FINISHED;
}

static int sequencer_add_mask_strip_invoke(bContext *C, wmOperator *op, const wmEvent *event)
{
  if (!RNA_struct_property_is_set(op->ptr, "mask")) {
    return WM_enum_search_invoke(C, op, event);
  }

  sequencer_generic_invoke_xy__internal(C, op, 0, SEQ_TYPE_MASK);
  return sequencer_add_mask_strip_exec(C, op);
  // needs a menu
  // return WM_menu_invoke(C, op, event);
}

void SEQUENCER_OT_mask_strip_add(struct wmOperatorType *ot)
{
  PropertyRNA *prop;

<<<<<<< HEAD
	/* identifiers */
	ot->name = "Add Mask Strip";
	ot->idname = "SEQUENCER_OT_mask_strip_add";
	ot->description = "Add Mask Strip\nAdd a mask strip to the sequencer";
=======
  /* identifiers */
  ot->name = "Add Mask Strip";
  ot->idname = "SEQUENCER_OT_mask_strip_add";
  ot->description = "Add a mask strip to the sequencer";
>>>>>>> c03ac674

  /* api callbacks */
  ot->invoke = sequencer_add_mask_strip_invoke;
  ot->exec = sequencer_add_mask_strip_exec;

  ot->poll = ED_operator_sequencer_active_editable;

  /* flags */
  ot->flag = OPTYPE_REGISTER | OPTYPE_UNDO;

  sequencer_generic_props__internal(ot, SEQPROP_STARTFRAME);
  prop = RNA_def_enum(ot->srna, "mask", DummyRNA_NULL_items, 0, "Mask", "");
  RNA_def_enum_funcs(prop, RNA_mask_itemf);
  RNA_def_property_flag(prop, PROP_ENUM_NO_TRANSLATE);
  ot->prop = prop;
}

static int sequencer_add_generic_strip_exec(bContext *C, wmOperator *op, SeqLoadFunc seq_load_func)
{
  Scene *scene = CTX_data_scene(C); /* only for sound */
  Editing *ed = BKE_sequencer_editing_get(scene, true);
  SeqLoadInfo seq_load;
  int tot_files;

  seq_load_operator_info(&seq_load, C, op);

  if (seq_load.flag & SEQ_LOAD_REPLACE_SEL) {
    ED_sequencer_deselect_all(scene);
  }

  if (RNA_struct_property_is_set(op->ptr, "files")) {
    tot_files = RNA_property_collection_length(op->ptr,
                                               RNA_struct_find_property(op->ptr, "files"));
  }
  else {
    tot_files = 0;
  }

  if (tot_files) {
    /* multiple files */
    char dir_only[FILE_MAX];
    char file_only[FILE_MAX];

    BLI_split_dir_part(seq_load.path, dir_only, sizeof(dir_only));

    RNA_BEGIN (op->ptr, itemptr, "files") {
      Sequence *seq;

      RNA_string_get(&itemptr, "name", file_only);
      BLI_join_dirfile(seq_load.path, sizeof(seq_load.path), dir_only, file_only);

      /* Set seq_load.name, else all video/audio files get the same name! ugly! */
      BLI_strncpy(seq_load.name, file_only, sizeof(seq_load.name));

      seq = seq_load_func(C, ed->seqbasep, &seq_load);
      if (seq) {
        sequencer_add_apply_overlap(C, op, seq);
        if (seq_load.seq_sound) {
          sequencer_add_apply_overlap(C, op, seq_load.seq_sound);
        }
      }
    }
    RNA_END;
  }
  else {
    Sequence *seq;

    /* single file */
    seq = seq_load_func(C, ed->seqbasep, &seq_load);
    if (seq) {
      sequencer_add_apply_overlap(C, op, seq);
      if (seq_load.seq_sound) {
        sequencer_add_apply_overlap(C, op, seq_load.seq_sound);
      }
    }
  }

  if (seq_load.tot_success == 0) {
    BKE_reportf(op->reports, RPT_ERROR, "File '%s' could not be loaded", seq_load.path);
    return OPERATOR_CANCELLED;
  }

  if (op->customdata) {
    MEM_freeN(op->customdata);
  }

  BKE_sequencer_sort(scene);
  BKE_sequencer_update_muting(ed);

  WM_event_add_notifier(C, NC_SCENE | ND_SEQUENCER, scene);

  return OPERATOR_FINISHED;
}

/* add sequencer operators */
static void sequencer_add_init(bContext *UNUSED(C), wmOperator *op)
{
  op->customdata = MEM_callocN(sizeof(SequencerAddData), __func__);
}

static void sequencer_add_cancel(bContext *UNUSED(C), wmOperator *op)
{
  if (op->customdata) {
    MEM_freeN(op->customdata);
  }
  op->customdata = NULL;
}

static bool sequencer_add_draw_check_prop(PointerRNA *UNUSED(ptr),
                                          PropertyRNA *prop,
                                          void *UNUSED(user_data))
{
  const char *prop_id = RNA_property_identifier(prop);

  return !(STREQ(prop_id, "filepath") || STREQ(prop_id, "directory") ||
           STREQ(prop_id, "filename"));
}

/* add movie operator */
static int sequencer_add_movie_strip_exec(bContext *C, wmOperator *op)
{
  return sequencer_add_generic_strip_exec(C, op, BKE_sequencer_add_movie_strip);
}

static int sequencer_add_movie_strip_invoke(bContext *C,
                                            wmOperator *op,
                                            const wmEvent *UNUSED(event))
{
  PropertyRNA *prop;
  Scene *scene = CTX_data_scene(C);
  Editing *ed = BKE_sequencer_editing_get(scene, false);

  /* only enable "use_framerate" if there aren't any existing strips
   * - When there are no strips yet, there is no harm in enabling this,
   *   and it makes the single-strip case really nice for casual users
   * - When there are strips, it's best we don't touch the framerate,
   *   as all hell may break loose (e.g. audio strips start overlapping
   *   and can't be restored)
   * - These initial guesses can still be manually overridden by users
   *   from the modal options panel
   */
  if (ed && ed->seqbasep && ed->seqbasep->first) {
    RNA_boolean_set(op->ptr, "use_framerate", false);
  }

  /* This is for drag and drop */
  if ((RNA_struct_property_is_set(op->ptr, "files") && RNA_collection_length(op->ptr, "files")) ||
      RNA_struct_property_is_set(op->ptr, "filepath")) {
    sequencer_generic_invoke_xy__internal(C, op, SEQPROP_NOPATHS, SEQ_TYPE_MOVIE);
    return sequencer_add_movie_strip_exec(C, op);
  }

  sequencer_generic_invoke_xy__internal(C, op, 0, SEQ_TYPE_MOVIE);

  sequencer_add_init(C, op);

  /* show multiview save options only if scene has multiviews */
  prop = RNA_struct_find_property(op->ptr, "show_multiview");
  RNA_property_boolean_set(op->ptr, prop, (scene->r.scemode & R_MULTIVIEW) != 0);

  WM_event_add_fileselect(C, op);
  return OPERATOR_RUNNING_MODAL;

  //return sequencer_add_movie_strip_exec(C, op);
}

static void sequencer_add_draw(bContext *UNUSED(C), wmOperator *op)
{
  uiLayout *layout = op->layout;
  SequencerAddData *sad = op->customdata;
  ImageFormatData *imf = &sad->im_format;
  PointerRNA imf_ptr, ptr;

  /* main draw call */
  RNA_pointer_create(NULL, op->type->srna, op->properties, &ptr);
  uiDefAutoButsRNA(
      layout, &ptr, sequencer_add_draw_check_prop, NULL, NULL, UI_BUT_LABEL_ALIGN_NONE, false);

  /* image template */
  RNA_pointer_create(NULL, &RNA_ImageFormatSettings, imf, &imf_ptr);

  /* multiview template */
  if (RNA_boolean_get(op->ptr, "show_multiview")) {
    uiTemplateImageFormatViews(layout, &imf_ptr, op->ptr);
  }
}

void SEQUENCER_OT_movie_strip_add(struct wmOperatorType *ot)
{

<<<<<<< HEAD
	/* identifiers */
	ot->name = "Add Movie Strip";
	ot->idname = "SEQUENCER_OT_movie_strip_add";
	ot->description = "Add Movie Strip\nAdd a movie strip to the sequencer";

	/* api callbacks */
	ot->invoke = sequencer_add_movie_strip_invoke;
	ot->exec = sequencer_add_movie_strip_exec;
	ot->cancel = sequencer_add_cancel;
	ot->ui = sequencer_add_draw;

	ot->poll = ED_operator_sequencer_active_editable;

	/* flags */
	ot->flag = OPTYPE_REGISTER | OPTYPE_UNDO;

	WM_operator_properties_filesel(
	        ot, FILE_TYPE_FOLDER | FILE_TYPE_MOVIE, FILE_SPECIAL, FILE_OPENFILE,
	        WM_FILESEL_FILEPATH | WM_FILESEL_RELPATH | WM_FILESEL_FILES, FILE_DEFAULTDISPLAY, FILE_SORT_ALPHA);
	sequencer_generic_props__internal(ot, SEQPROP_STARTFRAME);
	RNA_def_boolean(ot->srna, "sound", true, "Sound", "Load sound with the movie");
	RNA_def_boolean(ot->srna, "use_framerate", true, "Use Movie Framerate", "Use framerate from the movie to keep sound and video in sync");
=======
  /* identifiers */
  ot->name = "Add Movie Strip";
  ot->idname = "SEQUENCER_OT_movie_strip_add";
  ot->description = "Add a movie strip to the sequencer";

  /* api callbacks */
  ot->invoke = sequencer_add_movie_strip_invoke;
  ot->exec = sequencer_add_movie_strip_exec;
  ot->cancel = sequencer_add_cancel;
  ot->ui = sequencer_add_draw;

  ot->poll = ED_operator_sequencer_active_editable;

  /* flags */
  ot->flag = OPTYPE_REGISTER | OPTYPE_UNDO;

  WM_operator_properties_filesel(ot,
                                 FILE_TYPE_FOLDER | FILE_TYPE_MOVIE,
                                 FILE_SPECIAL,
                                 FILE_OPENFILE,
                                 WM_FILESEL_FILEPATH | WM_FILESEL_RELPATH | WM_FILESEL_FILES,
                                 FILE_DEFAULTDISPLAY,
                                 FILE_SORT_ALPHA);
  sequencer_generic_props__internal(ot, SEQPROP_STARTFRAME);
  RNA_def_boolean(ot->srna, "sound", true, "Sound", "Load sound with the movie");
  RNA_def_boolean(ot->srna,
                  "use_framerate",
                  true,
                  "Use Movie Framerate",
                  "Use framerate from the movie to keep sound and video in sync");
>>>>>>> c03ac674
}

/* add sound operator */

static int sequencer_add_sound_strip_exec(bContext *C, wmOperator *op)
{
  return sequencer_add_generic_strip_exec(C, op, BKE_sequencer_add_sound_strip);
}

static int sequencer_add_sound_strip_invoke(bContext *C,
                                            wmOperator *op,
                                            const wmEvent *UNUSED(event))
{
  /* This is for drag and drop */
  if ((RNA_struct_property_is_set(op->ptr, "files") && RNA_collection_length(op->ptr, "files")) ||
      RNA_struct_property_is_set(op->ptr, "filepath")) {
    sequencer_generic_invoke_xy__internal(C, op, SEQPROP_NOPATHS, SEQ_TYPE_SOUND_RAM);
    return sequencer_add_sound_strip_exec(C, op);
  }

  sequencer_generic_invoke_xy__internal(C, op, 0, SEQ_TYPE_SOUND_RAM);

  WM_event_add_fileselect(C, op);
  return OPERATOR_RUNNING_MODAL;

  //return sequencer_add_sound_strip_exec(C, op);
}

void SEQUENCER_OT_sound_strip_add(struct wmOperatorType *ot)
{

<<<<<<< HEAD
	/* identifiers */
	ot->name = "Add Sound Strip";
	ot->idname = "SEQUENCER_OT_sound_strip_add";
	ot->description = "Add Sound Strip\nAdd a sound strip to the sequencer";

	/* api callbacks */
	ot->invoke = sequencer_add_sound_strip_invoke;
	ot->exec = sequencer_add_sound_strip_exec;

	ot->poll = ED_operator_sequencer_active_editable;

	/* flags */
	ot->flag = OPTYPE_REGISTER | OPTYPE_UNDO;

	WM_operator_properties_filesel(
	        ot, FILE_TYPE_FOLDER | FILE_TYPE_SOUND, FILE_SPECIAL, FILE_OPENFILE,
	        WM_FILESEL_FILEPATH | WM_FILESEL_RELPATH | WM_FILESEL_FILES, FILE_DEFAULTDISPLAY, FILE_SORT_ALPHA);
	sequencer_generic_props__internal(ot, SEQPROP_STARTFRAME);
	RNA_def_boolean(ot->srna, "cache", false, "Cache", "Cache the sound in memory");
	RNA_def_boolean(ot->srna, "mono", false, "Mono", "Merge all the sound's channels into one");
=======
  /* identifiers */
  ot->name = "Add Sound Strip";
  ot->idname = "SEQUENCER_OT_sound_strip_add";
  ot->description = "Add a sound strip to the sequencer";

  /* api callbacks */
  ot->invoke = sequencer_add_sound_strip_invoke;
  ot->exec = sequencer_add_sound_strip_exec;

  ot->poll = ED_operator_sequencer_active_editable;

  /* flags */
  ot->flag = OPTYPE_REGISTER | OPTYPE_UNDO;

  WM_operator_properties_filesel(ot,
                                 FILE_TYPE_FOLDER | FILE_TYPE_SOUND,
                                 FILE_SPECIAL,
                                 FILE_OPENFILE,
                                 WM_FILESEL_FILEPATH | WM_FILESEL_RELPATH | WM_FILESEL_FILES,
                                 FILE_DEFAULTDISPLAY,
                                 FILE_SORT_ALPHA);
  sequencer_generic_props__internal(ot, SEQPROP_STARTFRAME);
  RNA_def_boolean(ot->srna, "cache", false, "Cache", "Cache the sound in memory");
  RNA_def_boolean(ot->srna, "mono", false, "Mono", "Merge all the sound's channels into one");
>>>>>>> c03ac674
}

int sequencer_image_seq_get_minmax_frame(wmOperator *op,
                                         int sfra,
                                         int *r_minframe,
                                         int *r_numdigits)
{
  int minframe = INT32_MAX, maxframe = INT32_MIN;
  int numdigits = 0;

  RNA_BEGIN (op->ptr, itemptr, "files") {
    char *filename;
    int frame;
    /* just get the first filename */
    filename = RNA_string_get_alloc(&itemptr, "name", NULL, 0);

    if (filename) {
      if (BLI_path_frame_get(filename, &frame, &numdigits)) {
        minframe = min_ii(minframe, frame);
        maxframe = max_ii(maxframe, frame);
      }

      MEM_freeN(filename);
    }
  }
  RNA_END;

  if (minframe == INT32_MAX) {
    minframe = sfra;
    maxframe = minframe + 1;
  }

  *r_minframe = minframe;
  *r_numdigits = numdigits;

  return maxframe - minframe + 1;
}

void sequencer_image_seq_reserve_frames(
    wmOperator *op, StripElem *se, int len, int minframe, int numdigits)
{
  int i;
  char *filename = NULL;
  RNA_BEGIN (op->ptr, itemptr, "files") {
    /* just get the first filename */
    filename = RNA_string_get_alloc(&itemptr, "name", NULL, 0);
    break;
  }
  RNA_END;

  if (filename) {
    char ext[PATH_MAX];
    char filename_stripped[PATH_MAX];
    /* strip the frame from filename and substitute with # */
    BLI_path_frame_strip(filename, ext);

    for (i = 0; i < len; i++, se++) {
      BLI_strncpy(filename_stripped, filename, sizeof(filename_stripped));
      BLI_path_frame(filename_stripped, minframe + i, numdigits);
      BLI_snprintf(se->name, sizeof(se->name), "%s%s", filename_stripped, ext);
    }

    MEM_freeN(filename);
  }
}

/* add image operator */
static int sequencer_add_image_strip_exec(bContext *C, wmOperator *op)
{
  int minframe, numdigits;
  /* cant use the generic function for this */
  Scene *scene = CTX_data_scene(C); /* only for sound */
  Editing *ed = BKE_sequencer_editing_get(scene, true);
  SeqLoadInfo seq_load;
  Sequence *seq;

  Strip *strip;
  StripElem *se;
  const bool use_placeholders = RNA_boolean_get(op->ptr, "use_placeholders");

  seq_load_operator_info(&seq_load, C, op);

  /* images are unique in how they handle this - 1 per strip elem */
  if (use_placeholders) {
    seq_load.len = sequencer_image_seq_get_minmax_frame(
        op, seq_load.start_frame, &minframe, &numdigits);
  }
  else {
    seq_load.len = RNA_property_collection_length(op->ptr,
                                                  RNA_struct_find_property(op->ptr, "files"));
  }

  if (seq_load.len == 0) {
    return OPERATOR_CANCELLED;
  }

  if (seq_load.flag & SEQ_LOAD_REPLACE_SEL) {
    ED_sequencer_deselect_all(scene);
  }

  /* main adding function */
  seq = BKE_sequencer_add_image_strip(C, ed->seqbasep, &seq_load);
  strip = seq->strip;
  se = strip->stripdata;

  seq->blend_mode = SEQ_TYPE_ALPHAOVER;

  if (use_placeholders) {
    sequencer_image_seq_reserve_frames(op, se, seq_load.len, minframe, numdigits);
  }
  else {
    RNA_BEGIN (op->ptr, itemptr, "files") {
      char *filename = RNA_string_get_alloc(&itemptr, "name", NULL, 0);
      BLI_strncpy(se->name, filename, sizeof(se->name));
      MEM_freeN(filename);
      se++;
    }
    RNA_END;
  }

  if (seq_load.len == 1) {
    if (seq_load.start_frame < seq_load.end_frame) {
      seq->endstill = seq_load.end_frame - seq_load.start_frame;
    }
  }

  BKE_sequence_init_colorspace(seq);

  BKE_sequence_calc_disp(scene, seq);

  BKE_sequencer_sort(scene);

  /* last active name */
  BLI_strncpy(ed->act_imagedir, strip->dir, sizeof(ed->act_imagedir));

  sequencer_add_apply_overlap(C, op, seq);

  if (op->customdata) {
    MEM_freeN(op->customdata);
  }

  WM_event_add_notifier(C, NC_SCENE | ND_SEQUENCER, scene);

  return OPERATOR_FINISHED;
}

static int sequencer_add_image_strip_invoke(bContext *C,
                                            wmOperator *op,
                                            const wmEvent *UNUSED(event))
{
  PropertyRNA *prop;
  Scene *scene = CTX_data_scene(C);

  /* drag drop has set the names */
  if (RNA_struct_property_is_set(op->ptr, "files") && RNA_collection_length(op->ptr, "files")) {
    sequencer_generic_invoke_xy__internal(
        C, op, SEQPROP_ENDFRAME | SEQPROP_NOPATHS, SEQ_TYPE_IMAGE);
    return sequencer_add_image_strip_exec(C, op);
  }

  sequencer_generic_invoke_xy__internal(C, op, SEQPROP_ENDFRAME, SEQ_TYPE_IMAGE);

  sequencer_add_init(C, op);

  /* show multiview save options only if scene has multiviews */
  prop = RNA_struct_find_property(op->ptr, "show_multiview");
  RNA_property_boolean_set(op->ptr, prop, (scene->r.scemode & R_MULTIVIEW) != 0);

  WM_event_add_fileselect(C, op);
  return OPERATOR_RUNNING_MODAL;
}

void SEQUENCER_OT_image_strip_add(struct wmOperatorType *ot)
{

<<<<<<< HEAD
	/* identifiers */
	ot->name = "Add Image Strip";
	ot->idname = "SEQUENCER_OT_image_strip_add";
	ot->description = "Add Image Strip\nAdd an image or image sequence to the sequencer";

	/* api callbacks */
	ot->invoke = sequencer_add_image_strip_invoke;
	ot->exec = sequencer_add_image_strip_exec;
	ot->cancel = sequencer_add_cancel;
	ot->ui = sequencer_add_draw;

	ot->poll = ED_operator_sequencer_active_editable;

	/* flags */
	ot->flag = OPTYPE_REGISTER | OPTYPE_UNDO;

	WM_operator_properties_filesel(
	        ot, FILE_TYPE_FOLDER | FILE_TYPE_IMAGE, FILE_SPECIAL, FILE_OPENFILE,
	        WM_FILESEL_DIRECTORY | WM_FILESEL_RELPATH | WM_FILESEL_FILES, FILE_DEFAULTDISPLAY, FILE_SORT_ALPHA);
	sequencer_generic_props__internal(ot, SEQPROP_STARTFRAME | SEQPROP_ENDFRAME);

	RNA_def_boolean(ot->srna, "use_placeholders", false, "Use Placeholders", "Use placeholders for missing frames of the strip");
=======
  /* identifiers */
  ot->name = "Add Image Strip";
  ot->idname = "SEQUENCER_OT_image_strip_add";
  ot->description = "Add an image or image sequence to the sequencer";

  /* api callbacks */
  ot->invoke = sequencer_add_image_strip_invoke;
  ot->exec = sequencer_add_image_strip_exec;
  ot->cancel = sequencer_add_cancel;
  ot->ui = sequencer_add_draw;

  ot->poll = ED_operator_sequencer_active_editable;

  /* flags */
  ot->flag = OPTYPE_REGISTER | OPTYPE_UNDO;

  WM_operator_properties_filesel(ot,
                                 FILE_TYPE_FOLDER | FILE_TYPE_IMAGE,
                                 FILE_SPECIAL,
                                 FILE_OPENFILE,
                                 WM_FILESEL_DIRECTORY | WM_FILESEL_RELPATH | WM_FILESEL_FILES,
                                 FILE_DEFAULTDISPLAY,
                                 FILE_SORT_ALPHA);
  sequencer_generic_props__internal(ot, SEQPROP_STARTFRAME | SEQPROP_ENDFRAME);

  RNA_def_boolean(ot->srna,
                  "use_placeholders",
                  false,
                  "Use Placeholders",
                  "Use placeholders for missing frames of the strip");
>>>>>>> c03ac674
}

/* add_effect_strip operator */
static int sequencer_add_effect_strip_exec(bContext *C, wmOperator *op)
{
  Scene *scene = CTX_data_scene(C);
  Editing *ed = BKE_sequencer_editing_get(scene, true);

  Sequence *seq; /* generic strip vars */
  Strip *strip;
  struct SeqEffectHandle sh;

  int start_frame, end_frame, channel, type; /* operator props */

  Sequence *seq1, *seq2, *seq3;
  const char *error_msg;

  start_frame = RNA_int_get(op->ptr, "frame_start");
  end_frame = RNA_int_get(op->ptr, "frame_end");
  channel = RNA_int_get(op->ptr, "channel");

  type = RNA_enum_get(op->ptr, "type");

  // XXX move to invoke
  if (!seq_effect_find_selected(scene, NULL, type, &seq1, &seq2, &seq3, &error_msg)) {
    BKE_report(op->reports, RPT_ERROR, error_msg);
    return OPERATOR_CANCELLED;
  }

  /* If seq1 is NULL and no error was raised it means the seq is standalone
   * (like color strips) and we need to check its start and end frames are valid */
  if (seq1 == NULL && end_frame <= start_frame) {
    BKE_report(op->reports, RPT_ERROR, "Start and end frame are not set");
    return OPERATOR_CANCELLED;
  }

  seq = BKE_sequence_alloc(ed->seqbasep, start_frame, channel);
  seq->type = type;

  BLI_strncpy(seq->name + 2, BKE_sequence_give_name(seq), sizeof(seq->name) - 2);
  BKE_sequence_base_unique_name_recursive(&ed->seqbase, seq);

  sh = BKE_sequence_get_effect(seq);

  seq->seq1 = seq1;
  seq->seq2 = seq2;
  seq->seq3 = seq3;

  sh.init(seq);

  if (!seq1) { /* effect has no deps */
    seq->len = 1;
    BKE_sequence_tx_set_final_right(seq, end_frame);
  }

  seq->flag |= SEQ_USE_EFFECT_DEFAULT_FADE;

  BKE_sequence_calc(scene, seq);

  /* basic defaults */
  seq->strip = strip = MEM_callocN(sizeof(Strip), "strip");
  strip->us = 1;

  if (seq->type == SEQ_TYPE_COLOR) {
    SolidColorVars *colvars = (SolidColorVars *)seq->effectdata;
    RNA_float_get_array(op->ptr, "color", colvars->col);
    seq->blend_mode = SEQ_TYPE_CROSS; /* so alpha adjustment fade to the strip below */
  }
  else if (seq->type == SEQ_TYPE_ADJUSTMENT) {
    seq->blend_mode = SEQ_TYPE_CROSS;
  }
  else if (seq->type == SEQ_TYPE_TEXT) {
    seq->blend_mode = SEQ_TYPE_ALPHAOVER;
  }

  /* an unset channel is a special case where we automatically go above
   * the other strips. */
  if (!RNA_struct_property_is_set(op->ptr, "channel")) {
    if (seq->seq1) {
      int chan = max_iii(seq->seq1 ? seq->seq1->machine : 0,
                         seq->seq2 ? seq->seq2->machine : 0,
                         seq->seq3 ? seq->seq3->machine : 0);
      if (chan < MAXSEQ) {
        seq->machine = chan;
      }
    }
  }

  sequencer_add_apply_replace_sel(C, op, seq);
  sequencer_add_apply_overlap(C, op, seq);

  BKE_sequencer_update_changed_seq_and_deps(scene, seq, 1, 1); /* runs BKE_sequence_calc */

  /* not sure if this is needed with update_changed_seq_and_deps.
   * it was NOT called in blender 2.4x, but wont hurt */
  BKE_sequencer_sort(scene);

  WM_event_add_notifier(C, NC_SCENE | ND_SEQUENCER, scene);

  return OPERATOR_FINISHED;
}

/* add color */
static int sequencer_add_effect_strip_invoke(bContext *C,
                                             wmOperator *op,
                                             const wmEvent *UNUSED(event))
{
  bool is_type_set = RNA_struct_property_is_set(op->ptr, "type");
  int type = -1;
  int prop_flag = SEQPROP_ENDFRAME | SEQPROP_NOPATHS;

  if (is_type_set) {
    type = RNA_enum_get(op->ptr, "type");

    /* when invoking an effect strip which uses inputs,
     * skip initializing the channel from the mouse.
     * Instead leave the property unset so exec() initializes it to be
     * above the strips its applied to. */
    if (BKE_sequence_effect_get_num_inputs(type) != 0) {
      prop_flag |= SEQPROP_NOCHAN;
    }
  }

  sequencer_generic_invoke_xy__internal(C, op, prop_flag, type);

  return sequencer_add_effect_strip_exec(C, op);
}

void SEQUENCER_OT_effect_strip_add(struct wmOperatorType *ot)
{
<<<<<<< HEAD
	/* identifiers */
	ot->name = "Add Effect Strip";
	ot->idname = "SEQUENCER_OT_effect_strip_add";
	ot->description = "Add Effect Strip\nAdd an effect to the sequencer, most are applied on top of existing strips";

	/* api callbacks */
	ot->invoke = sequencer_add_effect_strip_invoke;
	ot->exec = sequencer_add_effect_strip_exec;

	ot->poll = ED_operator_sequencer_active_editable;

	/* flags */
	ot->flag = OPTYPE_REGISTER | OPTYPE_UNDO;

	sequencer_generic_props__internal(ot, SEQPROP_STARTFRAME | SEQPROP_ENDFRAME);
	RNA_def_enum(ot->srna, "type", sequencer_prop_effect_types, SEQ_TYPE_CROSS, "Type", "Sequencer effect type");
	RNA_def_float_vector(ot->srna, "color", 3, NULL, 0.0f, 1.0f, "Color",
	                     "Initialize the strip with this color (only used when type='COLOR')", 0.0f, 1.0f);
=======
  /* identifiers */
  ot->name = "Add Effect Strip";
  ot->idname = "SEQUENCER_OT_effect_strip_add";
  ot->description = "Add an effect to the sequencer, most are applied on top of existing strips";

  /* api callbacks */
  ot->invoke = sequencer_add_effect_strip_invoke;
  ot->exec = sequencer_add_effect_strip_exec;

  ot->poll = ED_operator_sequencer_active_editable;

  /* flags */
  ot->flag = OPTYPE_REGISTER | OPTYPE_UNDO;

  sequencer_generic_props__internal(ot, SEQPROP_STARTFRAME | SEQPROP_ENDFRAME);
  RNA_def_enum(ot->srna,
               "type",
               sequencer_prop_effect_types,
               SEQ_TYPE_CROSS,
               "Type",
               "Sequencer effect type");
  RNA_def_float_vector(ot->srna,
                       "color",
                       3,
                       NULL,
                       0.0f,
                       1.0f,
                       "Color",
                       "Initialize the strip with this color (only used when type='COLOR')",
                       0.0f,
                       1.0f);
>>>>>>> c03ac674
}<|MERGE_RESOLUTION|>--- conflicted
+++ resolved
@@ -376,17 +376,11 @@
 {
   PropertyRNA *prop;
 
-<<<<<<< HEAD
-	/* identifiers */
-	ot->name = "Add Scene Strip";
-	ot->idname = "SEQUENCER_OT_scene_strip_add";
-	ot->description = "Add Scene Strip\nAdd a strip to the sequencer using a blender scene as a source";
-=======
   /* identifiers */
   ot->name = "Add Scene Strip";
   ot->idname = "SEQUENCER_OT_scene_strip_add";
-  ot->description = "Add a strip to the sequencer using a blender scene as a source";
->>>>>>> c03ac674
+  ot->description =
+      "Add Scene Strip\nAdd a strip to the sequencer using a blender scene as a source";
 
   /* api callbacks */
   ot->invoke = sequencer_add_scene_strip_invoke;
@@ -469,17 +463,10 @@
 {
   PropertyRNA *prop;
 
-<<<<<<< HEAD
-	/* identifiers */
-	ot->name = "Add MovieClip Strip";
-	ot->idname = "SEQUENCER_OT_movieclip_strip_add";
-	ot->description = "Add MovieClip Strip\nAdd a movieclip strip to the sequencer";
-=======
   /* identifiers */
   ot->name = "Add MovieClip Strip";
   ot->idname = "SEQUENCER_OT_movieclip_strip_add";
-  ot->description = "Add a movieclip strip to the sequencer";
->>>>>>> c03ac674
+  ot->description = "Add MovieClip Strip\nAdd a movieclip strip to the sequencer";
 
   /* api callbacks */
   ot->invoke = sequencer_add_movieclip_strip_invoke;
@@ -562,17 +549,10 @@
 {
   PropertyRNA *prop;
 
-<<<<<<< HEAD
-	/* identifiers */
-	ot->name = "Add Mask Strip";
-	ot->idname = "SEQUENCER_OT_mask_strip_add";
-	ot->description = "Add Mask Strip\nAdd a mask strip to the sequencer";
-=======
   /* identifiers */
   ot->name = "Add Mask Strip";
   ot->idname = "SEQUENCER_OT_mask_strip_add";
-  ot->description = "Add a mask strip to the sequencer";
->>>>>>> c03ac674
+  ot->description = "Add Mask Strip\nAdd a mask strip to the sequencer";
 
   /* api callbacks */
   ot->invoke = sequencer_add_mask_strip_invoke;
@@ -763,34 +743,10 @@
 void SEQUENCER_OT_movie_strip_add(struct wmOperatorType *ot)
 {
 
-<<<<<<< HEAD
-	/* identifiers */
-	ot->name = "Add Movie Strip";
-	ot->idname = "SEQUENCER_OT_movie_strip_add";
-	ot->description = "Add Movie Strip\nAdd a movie strip to the sequencer";
-
-	/* api callbacks */
-	ot->invoke = sequencer_add_movie_strip_invoke;
-	ot->exec = sequencer_add_movie_strip_exec;
-	ot->cancel = sequencer_add_cancel;
-	ot->ui = sequencer_add_draw;
-
-	ot->poll = ED_operator_sequencer_active_editable;
-
-	/* flags */
-	ot->flag = OPTYPE_REGISTER | OPTYPE_UNDO;
-
-	WM_operator_properties_filesel(
-	        ot, FILE_TYPE_FOLDER | FILE_TYPE_MOVIE, FILE_SPECIAL, FILE_OPENFILE,
-	        WM_FILESEL_FILEPATH | WM_FILESEL_RELPATH | WM_FILESEL_FILES, FILE_DEFAULTDISPLAY, FILE_SORT_ALPHA);
-	sequencer_generic_props__internal(ot, SEQPROP_STARTFRAME);
-	RNA_def_boolean(ot->srna, "sound", true, "Sound", "Load sound with the movie");
-	RNA_def_boolean(ot->srna, "use_framerate", true, "Use Movie Framerate", "Use framerate from the movie to keep sound and video in sync");
-=======
   /* identifiers */
   ot->name = "Add Movie Strip";
   ot->idname = "SEQUENCER_OT_movie_strip_add";
-  ot->description = "Add a movie strip to the sequencer";
+  ot->description = "Add Movie Strip\nAdd a movie strip to the sequencer";
 
   /* api callbacks */
   ot->invoke = sequencer_add_movie_strip_invoke;
@@ -817,7 +773,6 @@
                   true,
                   "Use Movie Framerate",
                   "Use framerate from the movie to keep sound and video in sync");
->>>>>>> c03ac674
 }
 
 /* add sound operator */
@@ -849,32 +804,10 @@
 void SEQUENCER_OT_sound_strip_add(struct wmOperatorType *ot)
 {
 
-<<<<<<< HEAD
-	/* identifiers */
-	ot->name = "Add Sound Strip";
-	ot->idname = "SEQUENCER_OT_sound_strip_add";
-	ot->description = "Add Sound Strip\nAdd a sound strip to the sequencer";
-
-	/* api callbacks */
-	ot->invoke = sequencer_add_sound_strip_invoke;
-	ot->exec = sequencer_add_sound_strip_exec;
-
-	ot->poll = ED_operator_sequencer_active_editable;
-
-	/* flags */
-	ot->flag = OPTYPE_REGISTER | OPTYPE_UNDO;
-
-	WM_operator_properties_filesel(
-	        ot, FILE_TYPE_FOLDER | FILE_TYPE_SOUND, FILE_SPECIAL, FILE_OPENFILE,
-	        WM_FILESEL_FILEPATH | WM_FILESEL_RELPATH | WM_FILESEL_FILES, FILE_DEFAULTDISPLAY, FILE_SORT_ALPHA);
-	sequencer_generic_props__internal(ot, SEQPROP_STARTFRAME);
-	RNA_def_boolean(ot->srna, "cache", false, "Cache", "Cache the sound in memory");
-	RNA_def_boolean(ot->srna, "mono", false, "Mono", "Merge all the sound's channels into one");
-=======
   /* identifiers */
   ot->name = "Add Sound Strip";
   ot->idname = "SEQUENCER_OT_sound_strip_add";
-  ot->description = "Add a sound strip to the sequencer";
+  ot->description = "Add Sound Strip\nAdd a sound strip to the sequencer";
 
   /* api callbacks */
   ot->invoke = sequencer_add_sound_strip_invoke;
@@ -895,7 +828,6 @@
   sequencer_generic_props__internal(ot, SEQPROP_STARTFRAME);
   RNA_def_boolean(ot->srna, "cache", false, "Cache", "Cache the sound in memory");
   RNA_def_boolean(ot->srna, "mono", false, "Mono", "Merge all the sound's channels into one");
->>>>>>> c03ac674
 }
 
 int sequencer_image_seq_get_minmax_frame(wmOperator *op,
@@ -1071,34 +1003,10 @@
 void SEQUENCER_OT_image_strip_add(struct wmOperatorType *ot)
 {
 
-<<<<<<< HEAD
-	/* identifiers */
-	ot->name = "Add Image Strip";
-	ot->idname = "SEQUENCER_OT_image_strip_add";
-	ot->description = "Add Image Strip\nAdd an image or image sequence to the sequencer";
-
-	/* api callbacks */
-	ot->invoke = sequencer_add_image_strip_invoke;
-	ot->exec = sequencer_add_image_strip_exec;
-	ot->cancel = sequencer_add_cancel;
-	ot->ui = sequencer_add_draw;
-
-	ot->poll = ED_operator_sequencer_active_editable;
-
-	/* flags */
-	ot->flag = OPTYPE_REGISTER | OPTYPE_UNDO;
-
-	WM_operator_properties_filesel(
-	        ot, FILE_TYPE_FOLDER | FILE_TYPE_IMAGE, FILE_SPECIAL, FILE_OPENFILE,
-	        WM_FILESEL_DIRECTORY | WM_FILESEL_RELPATH | WM_FILESEL_FILES, FILE_DEFAULTDISPLAY, FILE_SORT_ALPHA);
-	sequencer_generic_props__internal(ot, SEQPROP_STARTFRAME | SEQPROP_ENDFRAME);
-
-	RNA_def_boolean(ot->srna, "use_placeholders", false, "Use Placeholders", "Use placeholders for missing frames of the strip");
-=======
   /* identifiers */
   ot->name = "Add Image Strip";
   ot->idname = "SEQUENCER_OT_image_strip_add";
-  ot->description = "Add an image or image sequence to the sequencer";
+  ot->description = "Add Image Strip\nAdd an image or image sequence to the sequencer";
 
   /* api callbacks */
   ot->invoke = sequencer_add_image_strip_invoke;
@@ -1125,7 +1033,6 @@
                   false,
                   "Use Placeholders",
                   "Use placeholders for missing frames of the strip");
->>>>>>> c03ac674
 }
 
 /* add_effect_strip operator */
@@ -1256,30 +1163,12 @@
 
 void SEQUENCER_OT_effect_strip_add(struct wmOperatorType *ot)
 {
-<<<<<<< HEAD
-	/* identifiers */
-	ot->name = "Add Effect Strip";
-	ot->idname = "SEQUENCER_OT_effect_strip_add";
-	ot->description = "Add Effect Strip\nAdd an effect to the sequencer, most are applied on top of existing strips";
-
-	/* api callbacks */
-	ot->invoke = sequencer_add_effect_strip_invoke;
-	ot->exec = sequencer_add_effect_strip_exec;
-
-	ot->poll = ED_operator_sequencer_active_editable;
-
-	/* flags */
-	ot->flag = OPTYPE_REGISTER | OPTYPE_UNDO;
-
-	sequencer_generic_props__internal(ot, SEQPROP_STARTFRAME | SEQPROP_ENDFRAME);
-	RNA_def_enum(ot->srna, "type", sequencer_prop_effect_types, SEQ_TYPE_CROSS, "Type", "Sequencer effect type");
-	RNA_def_float_vector(ot->srna, "color", 3, NULL, 0.0f, 1.0f, "Color",
-	                     "Initialize the strip with this color (only used when type='COLOR')", 0.0f, 1.0f);
-=======
   /* identifiers */
   ot->name = "Add Effect Strip";
   ot->idname = "SEQUENCER_OT_effect_strip_add";
-  ot->description = "Add an effect to the sequencer, most are applied on top of existing strips";
+  ot->description =
+      "Add Effect Strip\nAdd an effect to the sequencer, most are applied on top of existing "
+      "strips";
 
   /* api callbacks */
   ot->invoke = sequencer_add_effect_strip_invoke;
@@ -1307,5 +1196,4 @@
                        "Initialize the strip with this color (only used when type='COLOR')",
                        0.0f,
                        1.0f);
->>>>>>> c03ac674
 }