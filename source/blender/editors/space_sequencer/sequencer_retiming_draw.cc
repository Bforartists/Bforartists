/* SPDX-FileCopyrightText: 2023 Blender Authors
 *
 * SPDX-License-Identifier: GPL-2.0-or-later */

/** \file
 * \ingroup spseq
 */

#include "MEM_guardedalloc.h"

#include "BLI_blenlib.h"
#include "BLI_span.hh"

#include "DNA_sequence_types.h"

#include "BKE_context.hh"
#include "BKE_fcurve.hh"

#include "BLF_api.hh"

#include "GPU_batch.hh"
#include "GPU_state.hh"

#include "WM_api.hh"
#include "WM_types.hh"

#include "ED_keyframes_draw.hh"
#include "ED_keyframes_keylist.hh"
#include "ED_screen.hh"

#include "UI_view2d.hh"

#include "SEQ_retiming.hh"
#include "SEQ_sequencer.hh"
#include "SEQ_time.hh"

/* Own include. */
#include "sequencer_intern.hh"
#include "sequencer_quads_batch.hh"

#define KEY_SIZE (10 * U.pixelsize)
#define KEY_CENTER (UI_view2d_view_to_region_y(v2d, strip_y_rescale(seq, 0.0f)) + 4 + KEY_SIZE / 2)

bool retiming_keys_are_visible(const SpaceSeq *sseq)
{
  return (sseq->timeline_overlay.flag & SEQ_TIMELINE_SHOW_STRIP_RETIMING) != 0;
}

static float strip_y_rescale(const Sequence *seq, const float y_value)
{
  const float y_range = SEQ_STRIP_OFSTOP - SEQ_STRIP_OFSBOTTOM;
  return (y_value * y_range) + seq->machine + SEQ_STRIP_OFSBOTTOM;
}

static float key_x_get(const Scene *scene, const Sequence *seq, const SeqRetimingKey *key)
{
  if (SEQ_retiming_is_last_key(seq, key)) {
    return SEQ_retiming_key_timeline_frame_get(scene, seq, key) + 1;
  }
  return SEQ_retiming_key_timeline_frame_get(scene, seq, key);
}

static float pixels_to_view_width(const bContext *C, const float width)
{
  const View2D *v2d = UI_view2d_fromcontext(C);
  float scale_x = UI_view2d_view_to_region_x(v2d, 1) - UI_view2d_view_to_region_x(v2d, 0.0f);
  return width / scale_x;
}

static float pixels_to_view_height(const bContext *C, const float height)
{
  const View2D *v2d = UI_view2d_fromcontext(C);
  float scale_y = UI_view2d_view_to_region_y(v2d, 1) - UI_view2d_view_to_region_y(v2d, 0.0f);
  return height / scale_y;
}

static float strip_start_screenspace_get(const Scene *scene,
                                         const View2D *v2d,
                                         const Sequence *seq)
{
  return UI_view2d_view_to_region_x(v2d, SEQ_time_left_handle_frame_get(scene, seq));
}

static float strip_end_screenspace_get(const Scene *scene, const View2D *v2d, const Sequence *seq)
{
  return UI_view2d_view_to_region_x(v2d, SEQ_time_right_handle_frame_get(scene, seq));
}

static rctf strip_box_get(const Scene *scene, const View2D *v2d, const Sequence *seq)
{
  rctf rect;
  rect.xmin = strip_start_screenspace_get(scene, v2d, seq);
  rect.xmax = strip_end_screenspace_get(scene, v2d, seq);
  rect.ymin = UI_view2d_view_to_region_y(v2d, strip_y_rescale(seq, 0));
  rect.ymax = UI_view2d_view_to_region_y(v2d, strip_y_rescale(seq, 1));
  return rect;
}

/** Size in pixels. */
#define RETIME_KEY_MOUSEOVER_THRESHOLD (16.0f * UI_SCALE_FAC)

rctf seq_retiming_keys_box_get(const Scene *scene, const View2D *v2d, const Sequence *seq)
{
  rctf rect = strip_box_get(scene, v2d, seq);
  rect.ymax = KEY_CENTER + KEY_SIZE / 2;
  rect.ymin = KEY_CENTER - KEY_SIZE / 2;
  return rect;
}

int left_fake_key_frame_get(const bContext *C, const Sequence *seq)
{
  const Scene *scene = CTX_data_scene(C);
  int sound_offset = SEQ_time_get_rounded_sound_offset(scene, seq);
  const int content_start = SEQ_time_start_frame_get(seq) + sound_offset;
  return max_ii(content_start, SEQ_time_left_handle_frame_get(scene, seq));
}

int right_fake_key_frame_get(const bContext *C, const Sequence *seq)
{
  const Scene *scene = CTX_data_scene(C);
  int sound_offset = SEQ_time_get_rounded_sound_offset(scene, seq);
  const int content_end = SEQ_time_content_end_frame_get(scene, seq) - 1 + sound_offset;
  return min_ii(content_end, SEQ_time_right_handle_frame_get(scene, seq));
}

static bool retiming_fake_key_is_clicked(const bContext *C,
                                         const Sequence *seq,
                                         const int key_timeline_frame,
                                         const int mval[2])
{
  const View2D *v2d = UI_view2d_fromcontext(C);

  rctf box = seq_retiming_keys_box_get(CTX_data_scene(C), v2d, seq);
  if (!BLI_rctf_isect_pt(&box, mval[0], mval[1])) {
    return false;
  }

  const float key_pos = UI_view2d_view_to_region_x(v2d, key_timeline_frame);
  const float distance = fabs(key_pos - mval[0]);
  return distance < RETIME_KEY_MOUSEOVER_THRESHOLD;
}

SeqRetimingKey *try_to_realize_virtual_keys(const bContext *C, Sequence *seq, const int mval[2])
{
  Scene *scene = CTX_data_scene(C);
  SeqRetimingKey *key = nullptr;

  if (retiming_fake_key_is_clicked(C, seq, left_fake_key_frame_get(C, seq), mval)) {
    SEQ_retiming_data_ensure(seq);
    int frame = SEQ_time_left_handle_frame_get(scene, seq);
    key = SEQ_retiming_add_key(scene, seq, frame);
  }

  int right_key_frame = right_fake_key_frame_get(C, seq);
  /* `key_x_get()` compensates 1 frame offset of last key, however this can not
   * be conveyed via `fake_key` alone. Therefore the same offset must be emulated. */
  if (SEQ_time_right_handle_frame_get(scene, seq) >= SEQ_time_content_end_frame_get(scene, seq)) {
    right_key_frame += 1;
  }
  if (retiming_fake_key_is_clicked(C, seq, right_key_frame, mval)) {
    SEQ_retiming_data_ensure(seq);
    const int frame = SEQ_time_right_handle_frame_get(scene, seq);
    key = SEQ_retiming_add_key(scene, seq, frame);
  }

  /* Ensure both keys are realized so we only change the speed of what is visible in the strip,
   * but return only the one that was clicked on. */
  if (key != nullptr) {
    SEQ_retiming_add_key(scene, seq, SEQ_time_right_handle_frame_get(scene, seq));
    SEQ_retiming_add_key(scene, seq, SEQ_time_left_handle_frame_get(scene, seq));
  }

  return key;
}

static SeqRetimingKey *mouse_over_key_get_from_strip(const bContext *C,
                                                     const Sequence *seq,
                                                     const int mval[2])
{
  const Scene *scene = CTX_data_scene(C);
  const View2D *v2d = UI_view2d_fromcontext(C);

  int best_distance = INT_MAX;
  SeqRetimingKey *best_key = nullptr;

  for (SeqRetimingKey &key : SEQ_retiming_keys_get(seq)) {
    int distance = round_fl_to_int(
        fabsf(UI_view2d_view_to_region_x(v2d, key_x_get(scene, seq, &key)) - mval[0]));

    int threshold = RETIME_KEY_MOUSEOVER_THRESHOLD;
    if (key_x_get(scene, seq, &key) == SEQ_time_left_handle_frame_get(scene, seq) ||
        key_x_get(scene, seq, &key) == SEQ_time_right_handle_frame_get(scene, seq))
    {
      threshold *= 2; /* Make first and last key easier to select. */
    }

    if (distance < threshold && distance < best_distance) {
      best_distance = distance;
      best_key = &key;
    }
  }

  return best_key;
}

SeqRetimingKey *retiming_mousover_key_get(const bContext *C, const int mval[2], Sequence **r_seq)
{
  const Scene *scene = CTX_data_scene(C);
  const View2D *v2d = UI_view2d_fromcontext(C);
  for (Sequence *seq : sequencer_visible_strips_get(C)) {
    rctf box = seq_retiming_keys_box_get(scene, v2d, seq);
    if (!BLI_rctf_isect_pt(&box, mval[0], mval[1])) {
      continue;
    }

    if (r_seq != nullptr) {
      *r_seq = seq;
    }

    SeqRetimingKey *key = mouse_over_key_get_from_strip(C, seq, mval);

    if (key == nullptr) {
      continue;
    }

    return key;
  }

  return nullptr;
}

static bool can_draw_retiming(const TimelineDrawContext *timeline_ctx,
                              const StripDrawContext &strip_ctx)
{
  if (timeline_ctx->ed == nullptr) {
    return false;
  }

  if (!retiming_keys_are_visible(timeline_ctx->sseq)) {
    return false;
  }

  if (!SEQ_retiming_is_allowed(strip_ctx.seq)) {
    return false;
  }

<<<<<<< HEAD
=======
  if (!SEQ_retiming_is_active(strip_ctx.seq)) {
    return false;
  }

>>>>>>> 2e487ec9
  return true;
}

/* -------------------------------------------------------------------- */
/** \name Retiming Key
 * \{ */

static void retime_key_draw(const TimelineDrawContext *timeline_ctx,
                            const StripDrawContext &strip_ctx,
                            const SeqRetimingKey *key,
                            const KeyframeShaderBindings &sh_bindings)
{
  const Scene *scene = timeline_ctx->scene;
  const View2D *v2d = timeline_ctx->v2d;
  Sequence *seq = strip_ctx.seq;

  const float key_x = key_x_get(scene, seq, key);
  const rctf strip_box = strip_box_get(scene, v2d, seq);
  if (!BLI_rctf_isect_x(&strip_box, UI_view2d_view_to_region_x(v2d, key_x))) {
    return; /* Key out of the strip bounds. */
  }

  eBezTriple_KeyframeType key_type = BEZT_KEYTYPE_KEYFRAME;
  if (SEQ_retiming_key_is_freeze_frame(key)) {
    key_type = BEZT_KEYTYPE_BREAKDOWN;
  }
  if (SEQ_retiming_key_is_transition_type(key)) {
    key_type = BEZT_KEYTYPE_MOVEHOLD;
  }

  const bool is_selected = timeline_ctx->retiming_selection.contains(
      const_cast<SeqRetimingKey *>(key));
  const int size = KEY_SIZE;
  const float bottom = KEY_CENTER;

  /* Ensure, that key is always inside of strip. */
  const float right_pos_max = UI_view2d_view_to_region_x(v2d, strip_ctx.right_handle) - (size / 2);
  const float left_pos_min = UI_view2d_view_to_region_x(v2d, strip_ctx.left_handle) + (size / 2);
  float key_position = UI_view2d_view_to_region_x(v2d, key_x);
  CLAMP(key_position, left_pos_min, right_pos_max);
  const float alpha = SEQ_retiming_data_is_editable(seq) ? 1.0f : 0.3f;

  draw_keyframe_shape(key_position,
                      bottom,
                      size,
                      is_selected && SEQ_retiming_data_is_editable(seq),
                      key_type,
                      KEYFRAME_SHAPE_BOTH,
                      alpha,
                      &sh_bindings,
                      0,
                      0);
}

void sequencer_retiming_draw_continuity(const TimelineDrawContext *timeline_ctx,
                                        const StripDrawContext &strip_ctx)
{
  if (!can_draw_retiming(timeline_ctx, strip_ctx)) {
    return;
  }

<<<<<<< HEAD
  wmOrtho2_region_pixelspace(timeline_ctx->region);

  const Sequence *seq = strip_ctx.seq;
  const View2D *v2d = timeline_ctx->v2d;
  const Scene *scene = timeline_ctx->scene;
  const float left_handle_position = UI_view2d_view_to_region_x(v2d, strip_ctx.left_handle);
  const float right_handle_position = UI_view2d_view_to_region_x(v2d, strip_ctx.right_handle);

  for (const SeqRetimingKey &key : SEQ_retiming_keys_get(seq)) {
    if (key_x_get(scene, seq, &key) == strip_ctx.left_handle || key.strip_frame_index == 0) {
      continue;
    }

=======
  const Sequence *seq = strip_ctx.seq;
  const View2D *v2d = timeline_ctx->v2d;
  const Scene *scene = timeline_ctx->scene;
  const float left_handle_position = UI_view2d_view_to_region_x(v2d, strip_ctx.left_handle);
  const float right_handle_position = UI_view2d_view_to_region_x(v2d, strip_ctx.right_handle);

  for (const SeqRetimingKey &key : SEQ_retiming_keys_get(seq)) {
    if (key_x_get(scene, seq, &key) == strip_ctx.left_handle || key.strip_frame_index == 0) {
      continue;
    }

>>>>>>> 2e487ec9
    float key_position = UI_view2d_view_to_region_x(v2d, key_x_get(scene, seq, &key));
    float prev_key_position = UI_view2d_view_to_region_x(v2d, key_x_get(scene, seq, &key - 1));
    if (prev_key_position > right_handle_position || key_position < left_handle_position) {
      /* Don't draw highlights for out of bounds retiming keys. */
      continue;
    }
    prev_key_position = max_ff(prev_key_position, left_handle_position);
    key_position = min_ff(key_position, right_handle_position);

    const int size = KEY_SIZE;
    const float y_center = KEY_CENTER;

    const float width_fac = 0.5f;
    const float bottom = y_center - size * width_fac;
    const float top = y_center + size * width_fac;

    uchar color[4];
    if (SEQ_retiming_data_is_editable(seq) &&
        (timeline_ctx->retiming_selection.contains(const_cast<SeqRetimingKey *>(&key)) ||
         timeline_ctx->retiming_selection.contains(const_cast<SeqRetimingKey *>(&key - 1))))
    {
      color[0] = 166;
      color[1] = 127;
      color[2] = 51;
      color[3] = 255;
    }
    else {
      color[0] = 0;
      color[1] = 0;
      color[2] = 0;
      color[3] = 25;
    }
    timeline_ctx->quads->add_quad(prev_key_position, bottom, key_position, top, color);
  }
}

static SeqRetimingKey retiming_key_init(const Scene *scene,
                                        const Sequence *seq,
                                        int timeline_frame)
{
  int sound_offset = SEQ_time_get_rounded_sound_offset(scene, seq);
  SeqRetimingKey fake_key;
  fake_key.strip_frame_index = (timeline_frame - SEQ_time_start_frame_get(seq) - sound_offset) *
                               SEQ_time_media_playback_rate_factor_get(scene, seq);
  fake_key.flag = 0;
  return fake_key;
}

/* If there are no keys, draw fake keys and create real key when they are selected. */
/* TODO: would be nice to draw continuity between fake keys. */
static bool fake_keys_draw(const TimelineDrawContext *timeline_ctx,
                           const StripDrawContext &strip_ctx,
                           const KeyframeShaderBindings &sh_bindings)
{
  const Sequence *seq = strip_ctx.seq;
  const Scene *scene = timeline_ctx->scene;

  if (!SEQ_retiming_is_active(seq) && !SEQ_retiming_data_is_editable(seq)) {
    return false;
  }

  const int left_key_frame = left_fake_key_frame_get(timeline_ctx->C, seq);
  if (SEQ_retiming_key_get_by_timeline_frame(scene, seq, left_key_frame) == nullptr) {
    SeqRetimingKey fake_key = retiming_key_init(scene, seq, left_key_frame);
    retime_key_draw(timeline_ctx, strip_ctx, &fake_key, sh_bindings);
  }

  int right_key_frame = right_fake_key_frame_get(timeline_ctx->C, seq);
  if (SEQ_retiming_key_get_by_timeline_frame(scene, seq, right_key_frame) == nullptr) {
    /* `key_x_get()` compensates 1 frame offset of last key, however this can not
     * be conveyed via `fake_key` alone. Therefore the same offset must be emulated. */
    if (strip_ctx.right_handle >= SEQ_time_content_end_frame_get(scene, seq)) {
      right_key_frame += 1;
    }
    SeqRetimingKey fake_key = retiming_key_init(scene, seq, right_key_frame);
    retime_key_draw(timeline_ctx, strip_ctx, &fake_key, sh_bindings);
  }
  return true;
}

void sequencer_retiming_keys_draw(const TimelineDrawContext *timeline_ctx,
                                  const StripDrawContext &strip_ctx)
{
  if (!can_draw_retiming(timeline_ctx, strip_ctx)) {
    return;
  }

  wmOrtho2_region_pixelspace(timeline_ctx->region);

  const View2D *v2d = timeline_ctx->v2d;
  const Sequence *seq = strip_ctx.seq;

  GPUVertFormat *format = immVertexFormat();
  KeyframeShaderBindings sh_bindings;
  sh_bindings.pos_id = GPU_vertformat_attr_add(format, "pos", GPU_COMP_F32, 2, GPU_FETCH_FLOAT);
  sh_bindings.size_id = GPU_vertformat_attr_add(format, "size", GPU_COMP_F32, 1, GPU_FETCH_FLOAT);
  sh_bindings.color_id = GPU_vertformat_attr_add(
      format, "color", GPU_COMP_U8, 4, GPU_FETCH_INT_TO_FLOAT_UNIT);
  sh_bindings.outline_color_id = GPU_vertformat_attr_add(
      format, "outlineColor", GPU_COMP_U8, 4, GPU_FETCH_INT_TO_FLOAT_UNIT);
  sh_bindings.flags_id = GPU_vertformat_attr_add(format, "flags", GPU_COMP_U32, 1, GPU_FETCH_INT);

  GPU_program_point_size(true);
  immBindBuiltinProgram(GPU_SHADER_KEYFRAME_SHAPE);
  immUniform1f("outline_scale", 1.0f);
  immUniform2f("ViewportSize", BLI_rcti_size_x(&v2d->mask) + 1, BLI_rcti_size_y(&v2d->mask) + 1);

  constexpr int MAX_KEYS_IN_BATCH = 1024;
  int point_counter = 0;
  immBeginAtMost(GPU_PRIM_POINTS, MAX_KEYS_IN_BATCH);

  if (fake_keys_draw(timeline_ctx, strip_ctx, sh_bindings)) {
    point_counter += 2;
  }

  for (const SeqRetimingKey &key : SEQ_retiming_keys_get(seq)) {
    retime_key_draw(timeline_ctx, strip_ctx, &key, sh_bindings);
    point_counter++;

    /* Next key plus possible two fake keys for next sequence would need at
     * most 3 points, so restart the batch if we're close to that. */
    if (point_counter + 3 >= MAX_KEYS_IN_BATCH) {
      immEnd();
      immBeginAtMost(GPU_PRIM_POINTS, MAX_KEYS_IN_BATCH);
      point_counter = 0;
    }
  }

  immEnd();
  GPU_program_point_size(false);
  immUnbindProgram();
}

/** \} */

/* -------------------------------------------------------------------- */
/** \name Retiming Speed Label
 * \{ */

static size_t label_str_get(const Sequence *seq,
                            const SeqRetimingKey *key,
                            char *r_label_str,
                            const size_t label_str_maxncpy)
{
  const SeqRetimingKey *next_key = key + 1;
  if (SEQ_retiming_key_is_transition_start(key)) {
    const float prev_speed = SEQ_retiming_key_speed_get(seq, key);
    const float next_speed = SEQ_retiming_key_speed_get(seq, next_key + 1);
    return BLI_snprintf_rlen(r_label_str,
                             label_str_maxncpy,
                             "%d%% - %d%%",
                             round_fl_to_int(prev_speed * 100.0f),
                             round_fl_to_int(next_speed * 100.0f));
  }
  const float speed = SEQ_retiming_key_speed_get(seq, next_key);
  return BLI_snprintf_rlen(
      r_label_str, label_str_maxncpy, "%d%%", round_fl_to_int(speed * 100.0f));
}

static bool label_rect_get(const TimelineDrawContext *timeline_ctx,
                           const StripDrawContext &strip_ctx,
                           const SeqRetimingKey *key,
                           const char *label_str,
                           const size_t label_len,
                           rctf *rect)
{
  const bContext *C = timeline_ctx->C;
  const Scene *scene = timeline_ctx->scene;
  const SeqRetimingKey *next_key = key + 1;
  const float width = pixels_to_view_width(C, BLF_width(BLF_default(), label_str, label_len));
  const float height = pixels_to_view_height(C, BLF_height(BLF_default(), label_str, label_len));
  const float xmin = max_ff(strip_ctx.left_handle, key_x_get(scene, strip_ctx.seq, key));
  const float xmax = min_ff(strip_ctx.right_handle, key_x_get(scene, strip_ctx.seq, next_key));

  rect->xmin = (xmin + xmax - width) / 2;
  rect->xmax = rect->xmin + width;
  rect->ymin = strip_y_rescale(strip_ctx.seq, 0) + pixels_to_view_height(C, 5);
  rect->ymax = rect->ymin + height;

  return width < xmax - xmin - pixels_to_view_width(C, KEY_SIZE);
}

static void retime_speed_text_draw(const TimelineDrawContext *timeline_ctx,
                                   const StripDrawContext &strip_ctx,
                                   const SeqRetimingKey *key)
{
  const Sequence *seq = strip_ctx.seq;
  const Scene *scene = timeline_ctx->scene;

  if (SEQ_retiming_is_last_key(seq, key)) {
    return;
  }

  const SeqRetimingKey *next_key = key + 1;
  if (key_x_get(scene, seq, next_key) < strip_ctx.left_handle ||
      key_x_get(scene, seq, key) > strip_ctx.right_handle)
  {
    return; /* Label out of strip bounds. */
  }

  char label_str[40];
  rctf label_rect;
  size_t label_len = label_str_get(seq, key, label_str, sizeof(label_str));

  if (!label_rect_get(timeline_ctx, strip_ctx, key, label_str, label_len, &label_rect)) {
    return; /* Not enough space to draw the label. */
  }

  uchar col[4] = {255, 255, 255, 255};
  if ((seq->flag & SELECT) == 0) {
    memset(col, 0, sizeof(col));
    col[3] = 255;
  }

  UI_view2d_text_cache_add(
      timeline_ctx->v2d, label_rect.xmin, label_rect.ymin, label_str, label_len, col);
}

void sequencer_retiming_speed_draw(const TimelineDrawContext *timeline_ctx,
                                   const StripDrawContext &strip_ctx)
{
  if (!can_draw_retiming(timeline_ctx, strip_ctx)) {
    return;
<<<<<<< HEAD
  }

  for (const SeqRetimingKey &key : SEQ_retiming_keys_get(strip_ctx.seq)) {
    retime_speed_text_draw(timeline_ctx, strip_ctx, &key);
  }

=======
  }

  for (const SeqRetimingKey &key : SEQ_retiming_keys_get(strip_ctx.seq)) {
    retime_speed_text_draw(timeline_ctx, strip_ctx, &key);
  }

>>>>>>> 2e487ec9
  UI_view2d_view_ortho(timeline_ctx->v2d);
}

/** \} */<|MERGE_RESOLUTION|>--- conflicted
+++ resolved
@@ -244,13 +244,10 @@
     return false;
   }
 
-<<<<<<< HEAD
-=======
   if (!SEQ_retiming_is_active(strip_ctx.seq)) {
     return false;
   }
 
->>>>>>> 2e487ec9
   return true;
 }
 
@@ -312,9 +309,6 @@
     return;
   }
 
-<<<<<<< HEAD
-  wmOrtho2_region_pixelspace(timeline_ctx->region);
-
   const Sequence *seq = strip_ctx.seq;
   const View2D *v2d = timeline_ctx->v2d;
   const Scene *scene = timeline_ctx->scene;
@@ -326,19 +320,6 @@
       continue;
     }
 
-=======
-  const Sequence *seq = strip_ctx.seq;
-  const View2D *v2d = timeline_ctx->v2d;
-  const Scene *scene = timeline_ctx->scene;
-  const float left_handle_position = UI_view2d_view_to_region_x(v2d, strip_ctx.left_handle);
-  const float right_handle_position = UI_view2d_view_to_region_x(v2d, strip_ctx.right_handle);
-
-  for (const SeqRetimingKey &key : SEQ_retiming_keys_get(seq)) {
-    if (key_x_get(scene, seq, &key) == strip_ctx.left_handle || key.strip_frame_index == 0) {
-      continue;
-    }
-
->>>>>>> 2e487ec9
     float key_position = UI_view2d_view_to_region_x(v2d, key_x_get(scene, seq, &key));
     float prev_key_position = UI_view2d_view_to_region_x(v2d, key_x_get(scene, seq, &key - 1));
     if (prev_key_position > right_handle_position || key_position < left_handle_position) {
@@ -562,21 +543,12 @@
 {
   if (!can_draw_retiming(timeline_ctx, strip_ctx)) {
     return;
-<<<<<<< HEAD
   }
 
   for (const SeqRetimingKey &key : SEQ_retiming_keys_get(strip_ctx.seq)) {
     retime_speed_text_draw(timeline_ctx, strip_ctx, &key);
   }
 
-=======
-  }
-
-  for (const SeqRetimingKey &key : SEQ_retiming_keys_get(strip_ctx.seq)) {
-    retime_speed_text_draw(timeline_ctx, strip_ctx, &key);
-  }
-
->>>>>>> 2e487ec9
   UI_view2d_view_ortho(timeline_ctx->v2d);
 }
 
