--- conflicted
+++ resolved
@@ -15,10 +15,6 @@
 
 #include "BKE_context.hh"
 #include "BKE_fcurve.h"
-<<<<<<< HEAD
-#include "BKE_scene.hh"
-=======
->>>>>>> 24dc793c
 
 #include "BLF_api.hh"
 
