/*
 * This program is free software; you can redistribute it and/or
 * modify it under the terms of the GNU General Public License
 * as published by the Free Software Foundation; either version 2
 * of the License, or (at your option) any later version.
 *
 * This program is distributed in the hope that it will be useful,
 * but WITHOUT ANY WARRANTY; without even the implied warranty of
 * MERCHANTABILITY or FITNESS FOR A PARTICULAR PURPOSE.  See the
 * GNU General Public License for more details.
 *
 * You should have received a copy of the GNU General Public License
 * along with this program; if not, write to the Free Software Foundation,
 * Inc., 51 Franklin Street, Fifth Floor, Boston, MA 02110-1301, USA.
 *
 * The Original Code is Copyright (C) 2012 Blender Foundation.
 * All rights reserved.
 */

/** \file
 * \ingroup spseq
 */

#include "BLI_blenlib.h"
#include "BLI_utildefines.h"

#include "DNA_scene_types.h"

#include "BKE_context.h"
#include "BKE_sequencer.h"

#include "WM_api.h"
#include "WM_types.h"

#include "RNA_define.h"
#include "RNA_enum_types.h"

/* own include */
#include "sequencer_intern.h"

/*********************** Add modifier operator *************************/

static bool strip_modifier_active_poll(bContext *C)
{
  Scene *scene = CTX_data_scene(C);
  Editing *ed = BKE_sequencer_editing_get(scene, false);

  if (ed) {
    Sequence *seq = BKE_sequencer_active_get(scene);

    if (seq) {
      return BKE_sequence_supports_modifiers(seq);
    }
  }

  return false;
}

static int strip_modifier_add_exec(bContext *C, wmOperator *op)
{
  Scene *scene = CTX_data_scene(C);
  Sequence *seq = BKE_sequencer_active_get(scene);
  int type = RNA_enum_get(op->ptr, "type");

  BKE_sequence_modifier_new(seq, NULL, type);

  BKE_sequence_invalidate_cache(scene, seq);
  WM_event_add_notifier(C, NC_SCENE | ND_SEQUENCER, scene);

  return OPERATOR_FINISHED;
}

void SEQUENCER_OT_strip_modifier_add(wmOperatorType *ot)
{
<<<<<<< HEAD
	PropertyRNA *prop;

	/* identifiers */
	ot->name = "Add Strip Modifier";
	ot->idname = "SEQUENCER_OT_strip_modifier_add";
	ot->description = "Add Strip Modifier\nAdd a modifier to the strip";

	/* api callbacks */
	ot->exec = strip_modifier_add_exec;
	ot->poll = strip_modifier_active_poll;

	/* flags */
	ot->flag = OPTYPE_REGISTER | OPTYPE_UNDO;

	/* properties */
	prop = RNA_def_enum(ot->srna, "type", rna_enum_sequence_modifier_type_items, seqModifierType_ColorBalance, "Type", "");
	ot->prop = prop;
=======
  PropertyRNA *prop;

  /* identifiers */
  ot->name = "Add Strip Modifier";
  ot->idname = "SEQUENCER_OT_strip_modifier_add";
  ot->description = "Add a modifier to the strip";

  /* api callbacks */
  ot->exec = strip_modifier_add_exec;
  ot->poll = strip_modifier_active_poll;

  /* flags */
  ot->flag = OPTYPE_REGISTER | OPTYPE_UNDO;

  /* properties */
  prop = RNA_def_enum(ot->srna,
                      "type",
                      rna_enum_sequence_modifier_type_items,
                      seqModifierType_ColorBalance,
                      "Type",
                      "");
  ot->prop = prop;
>>>>>>> 863eeca1
}

/*********************** Remove modifier operator *************************/

static int strip_modifier_remove_exec(bContext *C, wmOperator *op)
{
  Scene *scene = CTX_data_scene(C);
  Sequence *seq = BKE_sequencer_active_get(scene);
  char name[MAX_NAME];
  SequenceModifierData *smd;

  RNA_string_get(op->ptr, "name", name);

  smd = BKE_sequence_modifier_find_by_name(seq, name);
  if (!smd) {
    return OPERATOR_CANCELLED;
  }

  BLI_remlink(&seq->modifiers, smd);
  BKE_sequence_modifier_free(smd);

  BKE_sequence_invalidate_cache(scene, seq);
  WM_event_add_notifier(C, NC_SCENE | ND_SEQUENCER, scene);

  return OPERATOR_FINISHED;
}

void SEQUENCER_OT_strip_modifier_remove(wmOperatorType *ot)
{
<<<<<<< HEAD
	/* identifiers */
	ot->name = "Remove Strip Modifier";
	ot->idname = "SEQUENCER_OT_strip_modifier_remove";
	ot->description = "Remove Strip Modifier\nRemove a modifier from the strip";
=======
  /* identifiers */
  ot->name = "Remove Strip Modifier";
  ot->idname = "SEQUENCER_OT_strip_modifier_remove";
  ot->description = "Remove a modifier from the strip";
>>>>>>> 863eeca1

  /* api callbacks */
  ot->exec = strip_modifier_remove_exec;
  ot->poll = strip_modifier_active_poll;

  /* flags */
  ot->flag = OPTYPE_REGISTER | OPTYPE_UNDO;

  /* properties */
  RNA_def_string(ot->srna, "name", "Name", MAX_NAME, "Name", "Name of modifier to remove");
}

/*********************** Move operator *************************/

enum {
  SEQ_MODIFIER_MOVE_UP = 0,
  SEQ_MODIFIER_MOVE_DOWN,
};

static int strip_modifier_move_exec(bContext *C, wmOperator *op)
{
  Scene *scene = CTX_data_scene(C);
  Sequence *seq = BKE_sequencer_active_get(scene);
  char name[MAX_NAME];
  int direction;
  SequenceModifierData *smd;

  RNA_string_get(op->ptr, "name", name);
  direction = RNA_enum_get(op->ptr, "direction");

  smd = BKE_sequence_modifier_find_by_name(seq, name);
  if (!smd) {
    return OPERATOR_CANCELLED;
  }

  if (direction == SEQ_MODIFIER_MOVE_UP) {
    if (smd->prev) {
      BLI_remlink(&seq->modifiers, smd);
      BLI_insertlinkbefore(&seq->modifiers, smd->prev, smd);
    }
  }
  else if (direction == SEQ_MODIFIER_MOVE_DOWN) {
    if (smd->next) {
      BLI_remlink(&seq->modifiers, smd);
      BLI_insertlinkafter(&seq->modifiers, smd->next, smd);
    }
  }

  BKE_sequence_invalidate_cache(scene, seq);
  WM_event_add_notifier(C, NC_SCENE | ND_SEQUENCER, scene);

  return OPERATOR_FINISHED;
}

void SEQUENCER_OT_strip_modifier_move(wmOperatorType *ot)
{
<<<<<<< HEAD
	static const EnumPropertyItem direction_items[] = {
		{SEQ_MODIFIER_MOVE_UP, "UP", 0, "Up", "Move modifier up in the stack"},
		{SEQ_MODIFIER_MOVE_DOWN, "DOWN", 0, "Down", "Move modifier down in the stack"},
		{0, NULL, 0, NULL, NULL},
	};

	/* identifiers */
	ot->name = "Move Strip Modifier";
	ot->idname = "SEQUENCER_OT_strip_modifier_move";
	ot->description = "Move Strip Modifier\nMove modifier up and down in the stack";

	/* api callbacks */
	ot->exec = strip_modifier_move_exec;
	ot->poll = strip_modifier_active_poll;

	/* flags */
	ot->flag = OPTYPE_REGISTER | OPTYPE_UNDO;

	/* properties */
	RNA_def_string(ot->srna, "name", "Name", MAX_NAME, "Name", "Name of modifier to remove");
	RNA_def_enum(ot->srna, "direction", direction_items, SEQ_MODIFIER_MOVE_UP, "Type", "");
=======
  static const EnumPropertyItem direction_items[] = {
      {SEQ_MODIFIER_MOVE_UP, "UP", 0, "Up", "Move modifier up in the stack"},
      {SEQ_MODIFIER_MOVE_DOWN, "DOWN", 0, "Down", "Move modifier down in the stack"},
      {0, NULL, 0, NULL, NULL},
  };

  /* identifiers */
  ot->name = "Move Strip Modifier";
  ot->idname = "SEQUENCER_OT_strip_modifier_move";
  ot->description = "Move modifier up and down in the stack";

  /* api callbacks */
  ot->exec = strip_modifier_move_exec;
  ot->poll = strip_modifier_active_poll;

  /* flags */
  ot->flag = OPTYPE_REGISTER | OPTYPE_UNDO;

  /* properties */
  RNA_def_string(ot->srna, "name", "Name", MAX_NAME, "Name", "Name of modifier to remove");
  RNA_def_enum(ot->srna, "direction", direction_items, SEQ_MODIFIER_MOVE_UP, "Type", "");
>>>>>>> 863eeca1
}

/*********************** Copy to selected operator *************************/

enum {
  SEQ_MODIFIER_COPY_REPLACE = 0,
  SEQ_MODIFIER_COPY_APPEND = 1,
};

static int strip_modifier_copy_exec(bContext *C, wmOperator *op)
{
  Scene *scene = CTX_data_scene(C);
  Editing *ed = scene->ed;
  Sequence *seq = BKE_sequencer_active_get(scene);
  Sequence *seq_iter;
  const int type = RNA_enum_get(op->ptr, "type");

  if (!seq || !seq->modifiers.first) {
    return OPERATOR_CANCELLED;
  }

  SEQP_BEGIN (ed, seq_iter) {
    if (seq_iter->flag & SELECT) {
      if (seq_iter == seq) {
        continue;
      }

      if (type == SEQ_MODIFIER_COPY_REPLACE) {
        if (seq_iter->modifiers.first) {
          SequenceModifierData *smd_tmp, *smd = seq_iter->modifiers.first;
          while (smd) {
            smd_tmp = smd->next;
            BLI_remlink(&seq_iter->modifiers, smd);
            BKE_sequence_modifier_free(smd);
            smd = smd_tmp;
          }
          BLI_listbase_clear(&seq_iter->modifiers);
        }
      }

      BKE_sequence_modifier_list_copy(seq_iter, seq);
    }
  }
  SEQ_END;

  BKE_sequence_invalidate_cache(scene, seq);
  WM_event_add_notifier(C, NC_SCENE | ND_SEQUENCER, scene);

  return OPERATOR_FINISHED;
}

void SEQUENCER_OT_strip_modifier_copy(wmOperatorType *ot)
{
<<<<<<< HEAD
	static const EnumPropertyItem type_items[] = {
		{SEQ_MODIFIER_COPY_REPLACE, "REPLACE", 0, "Replace",
		 "Replace modifiers in destination"},
		{SEQ_MODIFIER_COPY_APPEND,  "APPEND",  0, "Append",
		 "Append active modifiers to selected strips"},
		{0, NULL, 0, NULL, NULL},
	};

	/* identifiers */
	ot->name = "Copy to Selected Strips";
	ot->idname = "SEQUENCER_OT_strip_modifier_copy";
	ot->description = "Copy to Selected Strips\nCopy modifiers of the active strip to all selected strips";

	/* api callbacks */
	ot->invoke = WM_menu_invoke;
	ot->exec = strip_modifier_copy_exec;
	ot->poll = strip_modifier_active_poll;

	/* flags */
	ot->flag = OPTYPE_REGISTER | OPTYPE_UNDO;

	/* properties */
	ot->prop = RNA_def_enum(ot->srna, "type", type_items, SEQ_MODIFIER_COPY_REPLACE, "Type", "");
=======
  static const EnumPropertyItem type_items[] = {
      {SEQ_MODIFIER_COPY_REPLACE, "REPLACE", 0, "Replace", "Replace modifiers in destination"},
      {SEQ_MODIFIER_COPY_APPEND,
       "APPEND",
       0,
       "Append",
       "Append active modifiers to selected strips"},
      {0, NULL, 0, NULL, NULL},
  };

  /* identifiers */
  ot->name = "Copy to Selected Strips";
  ot->idname = "SEQUENCER_OT_strip_modifier_copy";
  ot->description = "Copy modifiers of the active strip to all selected strips";

  /* api callbacks */
  ot->invoke = WM_menu_invoke;
  ot->exec = strip_modifier_copy_exec;
  ot->poll = strip_modifier_active_poll;

  /* flags */
  ot->flag = OPTYPE_REGISTER | OPTYPE_UNDO;

  /* properties */
  ot->prop = RNA_def_enum(ot->srna, "type", type_items, SEQ_MODIFIER_COPY_REPLACE, "Type", "");
>>>>>>> 863eeca1
}<|MERGE_RESOLUTION|>--- conflicted
+++ resolved
@@ -72,31 +72,12 @@
 
 void SEQUENCER_OT_strip_modifier_add(wmOperatorType *ot)
 {
-<<<<<<< HEAD
-	PropertyRNA *prop;
-
-	/* identifiers */
-	ot->name = "Add Strip Modifier";
-	ot->idname = "SEQUENCER_OT_strip_modifier_add";
-	ot->description = "Add Strip Modifier\nAdd a modifier to the strip";
-
-	/* api callbacks */
-	ot->exec = strip_modifier_add_exec;
-	ot->poll = strip_modifier_active_poll;
-
-	/* flags */
-	ot->flag = OPTYPE_REGISTER | OPTYPE_UNDO;
-
-	/* properties */
-	prop = RNA_def_enum(ot->srna, "type", rna_enum_sequence_modifier_type_items, seqModifierType_ColorBalance, "Type", "");
-	ot->prop = prop;
-=======
   PropertyRNA *prop;
 
   /* identifiers */
   ot->name = "Add Strip Modifier";
   ot->idname = "SEQUENCER_OT_strip_modifier_add";
-  ot->description = "Add a modifier to the strip";
+  ot->description = "Add Strip Modifier\nAdd a modifier to the strip";
 
   /* api callbacks */
   ot->exec = strip_modifier_add_exec;
@@ -113,7 +94,6 @@
                       "Type",
                       "");
   ot->prop = prop;
->>>>>>> 863eeca1
 }
 
 /*********************** Remove modifier operator *************************/
@@ -143,17 +123,10 @@
 
 void SEQUENCER_OT_strip_modifier_remove(wmOperatorType *ot)
 {
-<<<<<<< HEAD
-	/* identifiers */
-	ot->name = "Remove Strip Modifier";
-	ot->idname = "SEQUENCER_OT_strip_modifier_remove";
-	ot->description = "Remove Strip Modifier\nRemove a modifier from the strip";
-=======
   /* identifiers */
   ot->name = "Remove Strip Modifier";
   ot->idname = "SEQUENCER_OT_strip_modifier_remove";
-  ot->description = "Remove a modifier from the strip";
->>>>>>> 863eeca1
+  ot->description = "Remove Strip Modifier\nRemove a modifier from the strip";
 
   /* api callbacks */
   ot->exec = strip_modifier_remove_exec;
@@ -210,29 +183,6 @@
 
 void SEQUENCER_OT_strip_modifier_move(wmOperatorType *ot)
 {
-<<<<<<< HEAD
-	static const EnumPropertyItem direction_items[] = {
-		{SEQ_MODIFIER_MOVE_UP, "UP", 0, "Up", "Move modifier up in the stack"},
-		{SEQ_MODIFIER_MOVE_DOWN, "DOWN", 0, "Down", "Move modifier down in the stack"},
-		{0, NULL, 0, NULL, NULL},
-	};
-
-	/* identifiers */
-	ot->name = "Move Strip Modifier";
-	ot->idname = "SEQUENCER_OT_strip_modifier_move";
-	ot->description = "Move Strip Modifier\nMove modifier up and down in the stack";
-
-	/* api callbacks */
-	ot->exec = strip_modifier_move_exec;
-	ot->poll = strip_modifier_active_poll;
-
-	/* flags */
-	ot->flag = OPTYPE_REGISTER | OPTYPE_UNDO;
-
-	/* properties */
-	RNA_def_string(ot->srna, "name", "Name", MAX_NAME, "Name", "Name of modifier to remove");
-	RNA_def_enum(ot->srna, "direction", direction_items, SEQ_MODIFIER_MOVE_UP, "Type", "");
-=======
   static const EnumPropertyItem direction_items[] = {
       {SEQ_MODIFIER_MOVE_UP, "UP", 0, "Up", "Move modifier up in the stack"},
       {SEQ_MODIFIER_MOVE_DOWN, "DOWN", 0, "Down", "Move modifier down in the stack"},
@@ -242,7 +192,7 @@
   /* identifiers */
   ot->name = "Move Strip Modifier";
   ot->idname = "SEQUENCER_OT_strip_modifier_move";
-  ot->description = "Move modifier up and down in the stack";
+  ot->description = "Move Strip Modifier\nMove modifier up and down in the stack";
 
   /* api callbacks */
   ot->exec = strip_modifier_move_exec;
@@ -254,7 +204,6 @@
   /* properties */
   RNA_def_string(ot->srna, "name", "Name", MAX_NAME, "Name", "Name of modifier to remove");
   RNA_def_enum(ot->srna, "direction", direction_items, SEQ_MODIFIER_MOVE_UP, "Type", "");
->>>>>>> 863eeca1
 }
 
 /*********************** Copy to selected operator *************************/
@@ -308,31 +257,6 @@
 
 void SEQUENCER_OT_strip_modifier_copy(wmOperatorType *ot)
 {
-<<<<<<< HEAD
-	static const EnumPropertyItem type_items[] = {
-		{SEQ_MODIFIER_COPY_REPLACE, "REPLACE", 0, "Replace",
-		 "Replace modifiers in destination"},
-		{SEQ_MODIFIER_COPY_APPEND,  "APPEND",  0, "Append",
-		 "Append active modifiers to selected strips"},
-		{0, NULL, 0, NULL, NULL},
-	};
-
-	/* identifiers */
-	ot->name = "Copy to Selected Strips";
-	ot->idname = "SEQUENCER_OT_strip_modifier_copy";
-	ot->description = "Copy to Selected Strips\nCopy modifiers of the active strip to all selected strips";
-
-	/* api callbacks */
-	ot->invoke = WM_menu_invoke;
-	ot->exec = strip_modifier_copy_exec;
-	ot->poll = strip_modifier_active_poll;
-
-	/* flags */
-	ot->flag = OPTYPE_REGISTER | OPTYPE_UNDO;
-
-	/* properties */
-	ot->prop = RNA_def_enum(ot->srna, "type", type_items, SEQ_MODIFIER_COPY_REPLACE, "Type", "");
-=======
   static const EnumPropertyItem type_items[] = {
       {SEQ_MODIFIER_COPY_REPLACE, "REPLACE", 0, "Replace", "Replace modifiers in destination"},
       {SEQ_MODIFIER_COPY_APPEND,
@@ -346,7 +270,8 @@
   /* identifiers */
   ot->name = "Copy to Selected Strips";
   ot->idname = "SEQUENCER_OT_strip_modifier_copy";
-  ot->description = "Copy modifiers of the active strip to all selected strips";
+  ot->description =
+      "Copy to Selected Strips\nCopy modifiers of the active strip to all selected strips";
 
   /* api callbacks */
   ot->invoke = WM_menu_invoke;
@@ -358,5 +283,4 @@
 
   /* properties */
   ot->prop = RNA_def_enum(ot->srna, "type", type_items, SEQ_MODIFIER_COPY_REPLACE, "Type", "");
->>>>>>> 863eeca1
 }