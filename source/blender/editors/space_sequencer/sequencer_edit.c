/* SPDX-FileCopyrightText: 2001-2002 NaN Holding BV. All rights reserved.
 *
 * SPDX-License-Identifier: GPL-2.0-or-later */

/** \file
 * \ingroup spseq
 */

#include <math.h>
#include <stdlib.h>
#include <string.h>

#include "MEM_guardedalloc.h"

#include "BLI_blenlib.h"
#include "BLI_math.h"
#include "BLI_timecode.h"
#include "BLI_utildefines.h"

#include "BLT_translation.h"

#include "DNA_anim_types.h"
#include "DNA_scene_types.h"
#include "DNA_sound_types.h"

#include "BKE_context.h"
#include "BKE_fcurve.h"
#include "BKE_global.h"
#include "BKE_lib_id.h"
#include "BKE_main.h"
#include "BKE_report.h"
#include "BKE_sound.h"

#include "SEQ_add.h"
#include "SEQ_animation.h"
#include "SEQ_channels.h"
#include "SEQ_clipboard.h"
#include "SEQ_edit.h"
#include "SEQ_effects.h"
#include "SEQ_iterator.h"
#include "SEQ_prefetch.h"
#include "SEQ_relations.h"
#include "SEQ_render.h"
#include "SEQ_select.h"
#include "SEQ_sequencer.h"
#include "SEQ_time.h"
#include "SEQ_transform.h"
#include "SEQ_utils.h"

#include "WM_api.h"
#include "WM_types.h"

#include "RNA_define.h"
#include "RNA_enum_types.h"
#include "RNA_prototypes.h"

/* For menu, popup, icons, etc. */
#include "ED_fileselect.h"
#include "ED_keyframing.h"
#include "ED_numinput.h"
#include "ED_outliner.h"
#include "ED_scene.h"
#include "ED_screen.h"
#include "ED_sequencer.h"

#include "UI_interface.h"
#include "UI_resources.h"
#include "UI_view2d.h"

#include "DEG_depsgraph.h"
#include "DEG_depsgraph_build.h"

/* Own include. */
#include "sequencer_intern.h"

#include "UI_interface.h" /*bfa - include UI stuff to get the icons in the grouped enum displayed*/
#include "UI_resources.h" /*bfa - include UI stuff to get the icons in the grouped enum displayed*/

/* -------------------------------------------------------------------- */
/** \name Structs & Enums
 * \{ */

typedef struct TransSeq {
  int start, machine;
  int startofs, endofs;
  int anim_startofs, anim_endofs;
  /* int final_left, final_right; */ /* UNUSED */
  int len;
  float content_start;
} TransSeq;

/** \} */

/* -------------------------------------------------------------------- */
/** \name Public Context Checks
 * \{ */

bool ED_space_sequencer_maskedit_mask_poll(bContext *C)
{
  return ED_space_sequencer_maskedit_poll(C);
}

bool ED_space_sequencer_check_show_maskedit(SpaceSeq *sseq, Scene *scene)
{
  if (sseq && sseq->mainb == SEQ_DRAW_IMG_IMBUF) {
    return (SEQ_active_mask_get(scene) != NULL);
  }

  return false;
}

bool ED_space_sequencer_maskedit_poll(bContext *C)
{
  SpaceSeq *sseq = CTX_wm_space_seq(C);

  if (sseq) {
    Scene *scene = CTX_data_scene(C);
    return ED_space_sequencer_check_show_maskedit(sseq, scene);
  }

  return false;
}

bool ED_space_sequencer_check_show_imbuf(SpaceSeq *sseq)
{
  return (sseq->mainb == SEQ_DRAW_IMG_IMBUF) &&
         ELEM(sseq->view, SEQ_VIEW_PREVIEW, SEQ_VIEW_SEQUENCE_PREVIEW);
}

bool ED_space_sequencer_check_show_strip(SpaceSeq *sseq)
{
  return ELEM(sseq->view, SEQ_VIEW_SEQUENCE, SEQ_VIEW_SEQUENCE_PREVIEW);
}

static bool sequencer_fcurves_targets_color_strip(const FCurve *fcurve)
{
  if (!BLI_str_startswith(fcurve->rna_path, "sequence_editor.sequences_all[\"")) {
    return false;
  }

  if (!BLI_str_endswith(fcurve->rna_path, "\"].color")) {
    return false;
  }

  return true;
}

bool ED_space_sequencer_has_playback_animation(const SpaceSeq *sseq, const Scene *scene)
{
  if (sseq->draw_flag & SEQ_DRAW_BACKDROP) {
    return true;
  }

  if (!scene->adt) {
    return false;
  }
  if (!scene->adt->action) {
    return false;
  }

  LISTBASE_FOREACH (FCurve *, fcurve, &scene->adt->action->curves) {
    if (sequencer_fcurves_targets_color_strip(fcurve)) {
      return true;
    }
  }

  return false;
}

/** \} */

/* -------------------------------------------------------------------- */
/** \name Shared Poll Functions
 * \{ */

bool sequencer_edit_poll(bContext *C)
{
  return (SEQ_editing_get(CTX_data_scene(C)) != NULL);
}

bool sequencer_edit_with_channel_region_poll(bContext *C)
{
  if (!sequencer_edit_poll(C)) {
    return false;
  }
  ARegion *region = CTX_wm_region(C);
  if (!(region && (region->regiontype == RGN_TYPE_CHANNELS))) {
    return false;
  }
  return true;
}

bool sequencer_editing_initialized_and_active(bContext *C)
{
  return ED_operator_sequencer_active(C) && sequencer_edit_poll(C);
}

#if 0 /* UNUSED */
bool sequencer_strip_poll(bContext *C)
{
  Editing *ed;
  return (((ed = SEQ_editing_get(CTX_data_scene(C))) != NULL) &&
          (ed->act_seq != NULL));
}
#endif

bool sequencer_strip_has_path_poll(bContext *C)
{
  Editing *ed;
  Sequence *seq;
  return (((ed = SEQ_editing_get(CTX_data_scene(C))) != NULL) && ((seq = ed->act_seq) != NULL) &&
          SEQ_HAS_PATH(seq));
}

bool sequencer_view_has_preview_poll(bContext *C)
{
  SpaceSeq *sseq = CTX_wm_space_seq(C);
  if (sseq == NULL) {
    return false;
  }
  if (SEQ_editing_get(CTX_data_scene(C)) == NULL) {
    return false;
  }
  if (!(ELEM(sseq->view, SEQ_VIEW_PREVIEW, SEQ_VIEW_SEQUENCE_PREVIEW) &&
        (sseq->mainb == SEQ_DRAW_IMG_IMBUF)))
  {
    return false;
  }
  ARegion *region = CTX_wm_region(C);
  if (!(region && region->regiontype == RGN_TYPE_PREVIEW)) {
    return false;
  }

  return true;
}

bool sequencer_view_preview_only_poll(const bContext *C)
{
  SpaceSeq *sseq = CTX_wm_space_seq(C);
  if (sseq == NULL) {
    return false;
  }
  if (SEQ_editing_get(CTX_data_scene(C)) == NULL) {
    return false;
  }
  if (!(ELEM(sseq->view, SEQ_VIEW_PREVIEW) && (sseq->mainb == SEQ_DRAW_IMG_IMBUF))) {
    return false;
  }
  ARegion *region = CTX_wm_region(C);
  if (!(region && region->regiontype == RGN_TYPE_PREVIEW)) {
    return false;
  }

  return true;
}

bool sequencer_view_strips_poll(bContext *C)
{
  SpaceSeq *sseq = CTX_wm_space_seq(C);
  if (sseq == NULL) {
    return false;
  }
  if (!ED_space_sequencer_check_show_strip(sseq)) {
    return false;
  }
  ARegion *region = CTX_wm_region(C);
  if (!(region && region->regiontype == RGN_TYPE_WINDOW)) {
    return false;
  }
  return true;
}

/** \} */

/* -------------------------------------------------------------------- */
/** \name Remove Gaps Operator
 * \{ */

static int sequencer_gap_remove_exec(bContext *C, wmOperator *op)
{
  Scene *scene = CTX_data_scene(C);
  const bool do_all = RNA_boolean_get(op->ptr, "all");
  const Editing *ed = SEQ_editing_get(scene);

  SEQ_edit_remove_gaps(scene, ed->seqbasep, scene->r.cfra, do_all);

  WM_event_add_notifier(C, NC_SCENE | ND_SEQUENCER, scene);
  DEG_id_tag_update(&scene->id, ID_RECALC_SEQUENCER_STRIPS);

  return OPERATOR_FINISHED;
}

void SEQUENCER_OT_gap_remove(wmOperatorType *ot)
{
  /* Identifiers. */
  ot->name = "Remove Gaps";
  ot->idname = "SEQUENCER_OT_gap_remove";
  ot->description =
      "Remove gap at current frame to first strip at the right, independent of selection or "
      "locked state of strips";

  /* Api callbacks. */
  //  ot->invoke = sequencer_snap_invoke;
  ot->exec = sequencer_gap_remove_exec;
  ot->poll = sequencer_edit_poll;

  /* Flags. */
  ot->flag = OPTYPE_REGISTER | OPTYPE_UNDO;

  RNA_def_boolean(ot->srna, "all", 0, "All Gaps", "Do all gaps to right of current frame");
}

/** \} */

/* -------------------------------------------------------------------- */
/** \name Insert Gaps Operator
 * \{ */

static int sequencer_gap_insert_exec(bContext *C, wmOperator *op)
{
  Scene *scene = CTX_data_scene(C);
  const int frames = RNA_int_get(op->ptr, "frames");
  const Editing *ed = SEQ_editing_get(scene);
  SEQ_transform_offset_after_frame(scene, ed->seqbasep, frames, scene->r.cfra);

  WM_event_add_notifier(C, NC_SCENE | ND_SEQUENCER, scene);

  return OPERATOR_FINISHED;
}

void SEQUENCER_OT_gap_insert(wmOperatorType *ot)
{
  /* Identifiers. */
  ot->name = "Insert Gaps";
  ot->idname = "SEQUENCER_OT_gap_insert";
  ot->description =
      "Insert gap at current frame to first strips at the right, independent of selection or "
      "locked state of strips";

  /* Api callbacks. */
  //  ot->invoke = sequencer_snap_invoke;
  ot->exec = sequencer_gap_insert_exec;
  ot->poll = sequencer_edit_poll;

  /* Flags. */
  ot->flag = OPTYPE_REGISTER | OPTYPE_UNDO;

  RNA_def_int(ot->srna,
              "frames",
              10,
              0,
              INT_MAX,
              "Frames",
              "Frames to insert after current strip",
              0,
              1000);
}

/** \} */

/* -------------------------------------------------------------------- */
/** \name Snap Strips to the Current Frame Operator
 * \{ */

static int sequencer_snap_exec(bContext *C, wmOperator *op)
{
  Scene *scene = CTX_data_scene(C);

  Editing *ed = SEQ_editing_get(scene);
  ListBase *channels = SEQ_channels_displayed_get(ed);
  Sequence *seq;
  int snap_frame;

  snap_frame = RNA_int_get(op->ptr, "frame");

  /* Check meta-strips. */
  for (seq = ed->seqbasep->first; seq; seq = seq->next) {
    if (seq->flag & SELECT && !SEQ_transform_is_locked(channels, seq) &&
        SEQ_transform_sequence_can_be_translated(seq))
    {
      if ((seq->flag & (SEQ_LEFTSEL + SEQ_RIGHTSEL)) == 0) {
        SEQ_transform_translate_sequence(scene, seq, (snap_frame - seq->startofs) - seq->start);
      }
      else {
        if (seq->flag & SEQ_LEFTSEL) {
          SEQ_time_left_handle_frame_set(scene, seq, snap_frame);
        }
        else { /* SEQ_RIGHTSEL */
          SEQ_time_right_handle_frame_set(scene, seq, snap_frame);
        }
      }
    }
  }

  /* Test for effects and overlap. */
  for (seq = ed->seqbasep->first; seq; seq = seq->next) {
    if (seq->flag & SELECT && !SEQ_transform_is_locked(channels, seq)) {
      seq->flag &= ~SEQ_OVERLAP;
      if (SEQ_transform_test_overlap(scene, ed->seqbasep, seq)) {
        SEQ_transform_seqbase_shuffle(ed->seqbasep, seq, scene);
      }
    }
  }

  /* Recalculate bounds of effect strips, offsetting the keyframes if not snapping any handle. */
  for (seq = ed->seqbasep->first; seq; seq = seq->next) {
    if (seq->type & SEQ_TYPE_EFFECT) {
      const bool either_handle_selected = (seq->flag & (SEQ_LEFTSEL | SEQ_RIGHTSEL)) != 0;

      if (seq->seq1 && (seq->seq1->flag & SELECT)) {
        if (!either_handle_selected) {
          SEQ_offset_animdata(
              scene, seq, (snap_frame - SEQ_time_left_handle_frame_get(scene, seq)));
        }
      }
      else if (seq->seq2 && (seq->seq2->flag & SELECT)) {
        if (!either_handle_selected) {
          SEQ_offset_animdata(
              scene, seq, (snap_frame - SEQ_time_left_handle_frame_get(scene, seq)));
        }
      }
      else if (seq->seq3 && (seq->seq3->flag & SELECT)) {
        if (!either_handle_selected) {
          SEQ_offset_animdata(
              scene, seq, (snap_frame - SEQ_time_left_handle_frame_get(scene, seq)));
        }
      }
    }
  }

  DEG_id_tag_update(&scene->id, ID_RECALC_SEQUENCER_STRIPS);
  WM_event_add_notifier(C, NC_SCENE | ND_SEQUENCER, scene);

  return OPERATOR_FINISHED;
}

static int sequencer_snap_invoke(bContext *C, wmOperator *op, const wmEvent *UNUSED(event))
{
  Scene *scene = CTX_data_scene(C);

  int snap_frame;

  snap_frame = scene->r.cfra;

  RNA_int_set(op->ptr, "frame", snap_frame);
  return sequencer_snap_exec(C, op);
}

void SEQUENCER_OT_snap(wmOperatorType *ot)
{
  /* Identifiers. */
  ot->name = "Snap Strips to the Current Frame";
  ot->idname = "SEQUENCER_OT_snap";
  ot->description = "Frame where selected strips will be snapped";

  /* Api callbacks. */
  ot->invoke = sequencer_snap_invoke;
  ot->exec = sequencer_snap_exec;
  ot->poll = sequencer_edit_poll;

  /* Flags. */
  ot->flag = OPTYPE_REGISTER | OPTYPE_UNDO;

  RNA_def_int(ot->srna,
              "frame",
              0,
              INT_MIN,
              INT_MAX,
              "Frame",
              "Frame where selected strips will be snapped",
              INT_MIN,
              INT_MAX);
}

/** \} */

/* -------------------------------------------------------------------- */
/** \name Trim Strips Operator
 * \{ */

typedef struct SlipData {
  int init_mouse[2];
  float init_mouseloc[2];
  TransSeq *ts;
  Sequence **seq_array;
  bool *trim;
  int num_seq;
  bool slow;
  int slow_offset; /* Offset at the point where offset was turned on. */
  NumInput num_input;
} SlipData;

static void transseq_backup(TransSeq *ts, Sequence *seq)
{
  ts->content_start = SEQ_time_start_frame_get(seq);
  ts->start = seq->start;
  ts->machine = seq->machine;
  ts->startofs = seq->startofs;
  ts->endofs = seq->endofs;
  ts->anim_startofs = seq->anim_startofs;
  ts->anim_endofs = seq->anim_endofs;
  ts->len = seq->len;
}

static void transseq_restore(TransSeq *ts, Sequence *seq)
{
  seq->start = ts->start;
  seq->machine = ts->machine;
  seq->startofs = ts->startofs;
  seq->endofs = ts->endofs;
  seq->anim_startofs = ts->anim_startofs;
  seq->anim_endofs = ts->anim_endofs;
  seq->len = ts->len;
}

static int slip_add_sequences_recursive(
    ListBase *seqbasep, Sequence **seq_array, bool *trim, int offset, bool do_trim)
{
  Sequence *seq;
  int num_items = 0;

  for (seq = seqbasep->first; seq; seq = seq->next) {
    if (!do_trim || (!(seq->type & SEQ_TYPE_EFFECT) && (seq->flag & SELECT))) {
      seq_array[offset + num_items] = seq;
      trim[offset + num_items] = do_trim && ((seq->type & SEQ_TYPE_EFFECT) == 0);
      num_items++;

      if (seq->type == SEQ_TYPE_META) {
        /* Trim the sub-sequences. */
        num_items += slip_add_sequences_recursive(
            &seq->seqbase, seq_array, trim, num_items + offset, false);
      }
    }
  }

  return num_items;
}

static int slip_count_sequences_recursive(ListBase *seqbasep, bool first_level)
{
  Sequence *seq;
  int trimmed_sequences = 0;

  for (seq = seqbasep->first; seq; seq = seq->next) {
    if (!first_level || (!(seq->type & SEQ_TYPE_EFFECT) && (seq->flag & SELECT))) {
      trimmed_sequences++;

      if (seq->type == SEQ_TYPE_META) {
        /* Trim the sub-sequences. */
        trimmed_sequences += slip_count_sequences_recursive(&seq->seqbase, false);
      }
    }
  }

  return trimmed_sequences;
}

static int sequencer_slip_invoke(bContext *C, wmOperator *op, const wmEvent *event)
{
  SlipData *data;
  Scene *scene = CTX_data_scene(C);
  Editing *ed = SEQ_editing_get(scene);
  float mouseloc[2];
  int num_seq;
  View2D *v2d = UI_view2d_fromcontext(C);

  /* Recursively count the trimmed elements. */
  num_seq = slip_count_sequences_recursive(ed->seqbasep, true);

  if (num_seq == 0) {
    return OPERATOR_CANCELLED;
  }

  data = op->customdata = MEM_mallocN(sizeof(SlipData), "trimdata");
  data->ts = MEM_mallocN(num_seq * sizeof(TransSeq), "trimdata_transform");
  data->seq_array = MEM_mallocN(num_seq * sizeof(Sequence *), "trimdata_sequences");
  data->trim = MEM_mallocN(num_seq * sizeof(bool), "trimdata_trim");
  data->num_seq = num_seq;

  initNumInput(&data->num_input);
  data->num_input.idx_max = 0;
  data->num_input.val_flag[0] |= NUM_NO_FRACTION;
  data->num_input.unit_sys = USER_UNIT_NONE;
  data->num_input.unit_type[0] = 0;

  slip_add_sequences_recursive(ed->seqbasep, data->seq_array, data->trim, 0, true);

  for (int i = 0; i < num_seq; i++) {
    transseq_backup(data->ts + i, data->seq_array[i]);
  }

  UI_view2d_region_to_view(v2d, event->mval[0], event->mval[1], &mouseloc[0], &mouseloc[1]);

  copy_v2_v2_int(data->init_mouse, event->mval);
  copy_v2_v2(data->init_mouseloc, mouseloc);

  data->slow = false;

  WM_event_add_modal_handler(C, op);

  /* Notify so we draw extensions immediately. */
  WM_event_add_notifier(C, NC_SCENE | ND_SEQUENCER, scene);

  return OPERATOR_RUNNING_MODAL;
}

static void sequencer_slip_recursively(Scene *scene, SlipData *data, int offset)
{
  for (int i = data->num_seq - 1; i >= 0; i--) {
    Sequence *seq = data->seq_array[i];

    seq->start = data->ts[i].start + offset;
    if (data->trim[i]) {
      seq->startofs = data->ts[i].startofs - offset;
      seq->endofs = data->ts[i].endofs + offset;
    }
  }

  for (int i = data->num_seq - 1; i >= 0; i--) {
    Sequence *seq = data->seq_array[i];
    SEQ_relations_invalidate_cache_preprocessed(scene, seq);
  }
}

/* Make sure, that each strip contains at least 1 frame of content. */
static void sequencer_slip_apply_limits(const Scene *scene, SlipData *data, int *offset)
{
  for (int i = 0; i < data->num_seq; i++) {
    if (data->trim[i]) {
      Sequence *seq = data->seq_array[i];
      int seq_content_start = data->ts[i].start + *offset;
      int seq_content_end = seq_content_start + seq->len + seq->anim_startofs + seq->anim_endofs;
      int diff = 0;

      if (seq_content_start >= SEQ_time_right_handle_frame_get(scene, seq)) {
        diff = SEQ_time_right_handle_frame_get(scene, seq) - seq_content_start - 1;
      }

      if (seq_content_end <= SEQ_time_left_handle_frame_get(scene, seq)) {
        diff = SEQ_time_left_handle_frame_get(scene, seq) - seq_content_end + 1;
      }
      *offset += diff;
    }
  }
}

static int sequencer_slip_exec(bContext *C, wmOperator *op)
{
  Scene *scene = CTX_data_scene(C);
  Editing *ed = SEQ_editing_get(scene);
  int offset = RNA_int_get(op->ptr, "offset");

  /* Recursively count the trimmed elements. */
  int num_seq = slip_count_sequences_recursive(ed->seqbasep, true);

  if (num_seq == 0) {
    return OPERATOR_CANCELLED;
  }

  SlipData *data = op->customdata = MEM_mallocN(sizeof(SlipData), "trimdata");
  data->ts = MEM_mallocN(num_seq * sizeof(TransSeq), "trimdata_transform");
  data->seq_array = MEM_mallocN(num_seq * sizeof(Sequence *), "trimdata_sequences");
  data->trim = MEM_mallocN(num_seq * sizeof(bool), "trimdata_trim");
  data->num_seq = num_seq;

  slip_add_sequences_recursive(ed->seqbasep, data->seq_array, data->trim, 0, true);

  for (int i = 0; i < num_seq; i++) {
    transseq_backup(data->ts + i, data->seq_array[i]);
  }

  sequencer_slip_apply_limits(scene, data, &offset);
  sequencer_slip_recursively(scene, data, offset);

  MEM_freeN(data->seq_array);
  MEM_freeN(data->trim);
  MEM_freeN(data->ts);
  MEM_freeN(data);

  WM_event_add_notifier(C, NC_SCENE | ND_SEQUENCER, scene);
  DEG_id_tag_update(&scene->id, ID_RECALC_SEQUENCER_STRIPS);
  return OPERATOR_FINISHED;
}

static void sequencer_slip_update_header(Scene *scene, ScrArea *area, SlipData *data, int offset)
{
  char msg[UI_MAX_DRAW_STR];

  if (area) {
    if (hasNumInput(&data->num_input)) {
      char num_str[NUM_STR_REP_LEN];
      outputNumInput(&data->num_input, num_str, &scene->unit);
      SNPRINTF(msg, TIP_("Slip offset: %s"), num_str);
    }
    else {
      SNPRINTF(msg, TIP_("Slip offset: %d"), offset);
    }
  }

  ED_area_status_text(area, msg);
}

static int sequencer_slip_modal(bContext *C, wmOperator *op, const wmEvent *event)
{
  Main *bmain = CTX_data_main(C);
  Scene *scene = CTX_data_scene(C);
  SlipData *data = (SlipData *)op->customdata;
  ScrArea *area = CTX_wm_area(C);
  const bool has_numInput = hasNumInput(&data->num_input);
  bool handled = true;

  /* Modal numinput active, try to handle numeric inputs. */
  if (event->val == KM_PRESS && has_numInput && handleNumInput(C, &data->num_input, event)) {
    float offset_fl;
    applyNumInput(&data->num_input, &offset_fl);
    int offset = round_fl_to_int(offset_fl);

    sequencer_slip_apply_limits(scene, data, &offset);
    sequencer_slip_update_header(scene, area, data, offset);

    RNA_int_set(op->ptr, "offset", offset);

    sequencer_slip_recursively(scene, data, offset);
    WM_event_add_notifier(C, NC_SCENE | ND_SEQUENCER, scene);

    return OPERATOR_RUNNING_MODAL;
  }

  switch (event->type) {
    case MOUSEMOVE: {
      if (!has_numInput) {
        float mouseloc[2];
        int offset;
        int mouse_x;
        View2D *v2d = UI_view2d_fromcontext(C);

        if (data->slow) {
          mouse_x = event->mval[0] - data->slow_offset;
          mouse_x *= 0.1f;
          mouse_x += data->slow_offset;
        }
        else {
          mouse_x = event->mval[0];
        }

        /* Choose the side based on which side of the current frame the mouse is. */
        UI_view2d_region_to_view(v2d, mouse_x, 0, &mouseloc[0], &mouseloc[1]);
        offset = mouseloc[0] - data->init_mouseloc[0];

        sequencer_slip_apply_limits(scene, data, &offset);
        sequencer_slip_update_header(scene, area, data, offset);

        RNA_int_set(op->ptr, "offset", offset);

        sequencer_slip_recursively(scene, data, offset);
        WM_event_add_notifier(C, NC_SCENE | ND_SEQUENCER, scene);
      }
      break;
    }

    case LEFTMOUSE:
    case EVT_RETKEY:
    case EVT_SPACEKEY: {
      MEM_freeN(data->seq_array);
      MEM_freeN(data->trim);
      MEM_freeN(data->ts);
      MEM_freeN(data);
      op->customdata = NULL;
      if (area) {
        ED_area_status_text(area, NULL);
      }
      DEG_id_tag_update(&scene->id, ID_RECALC_SEQUENCER_STRIPS);
      WM_event_add_notifier(C, NC_SCENE | ND_SEQUENCER, scene);
      return OPERATOR_FINISHED;
    }

    case EVT_ESCKEY:
    case RIGHTMOUSE: {
      for (int i = 0; i < data->num_seq; i++) {
        transseq_restore(data->ts + i, data->seq_array[i]);
      }

      for (int i = 0; i < data->num_seq; i++) {
        Sequence *seq = data->seq_array[i];
        SEQ_add_reload_new_file(bmain, scene, seq, false);
      }

      MEM_freeN(data->seq_array);
      MEM_freeN(data->ts);
      MEM_freeN(data->trim);
      MEM_freeN(data);
      op->customdata = NULL;

      WM_event_add_notifier(C, NC_SCENE | ND_SEQUENCER, scene);

      if (area) {
        ED_area_status_text(area, NULL);
      }

      return OPERATOR_CANCELLED;
    }

    case EVT_RIGHTSHIFTKEY:
    case EVT_LEFTSHIFTKEY:
      if (!has_numInput) {
        if (event->val == KM_PRESS) {
          data->slow = true;
          data->slow_offset = event->mval[0];
        }
        else if (event->val == KM_RELEASE) {
          data->slow = false;
        }
      }
      break;

    default:
      handled = false;
      break;
  }

  /* Modal numinput inactive, try to handle numeric inputs. */
  if (!handled && event->val == KM_PRESS && handleNumInput(C, &data->num_input, event)) {
    float offset_fl;
    applyNumInput(&data->num_input, &offset_fl);
    int offset = round_fl_to_int(offset_fl);

    sequencer_slip_apply_limits(scene, data, &offset);
    sequencer_slip_update_header(scene, area, data, offset);

    RNA_int_set(op->ptr, "offset", offset);

    sequencer_slip_recursively(scene, data, offset);
    WM_event_add_notifier(C, NC_SCENE | ND_SEQUENCER, scene);
  }

  return OPERATOR_RUNNING_MODAL;
}

void SEQUENCER_OT_slip(wmOperatorType *ot)
{
  /* Identifiers. */
  ot->name = "Slip Strips";
  ot->idname = "SEQUENCER_OT_slip";
  ot->description = "Slip the contents of selected strips";

  /* Api callbacks. */
  ot->invoke = sequencer_slip_invoke;
  ot->modal = sequencer_slip_modal;
  ot->exec = sequencer_slip_exec;
  ot->poll = sequencer_edit_poll;

  /* Flags. */
  ot->flag = OPTYPE_REGISTER | OPTYPE_UNDO;

  RNA_def_int(ot->srna,
              "offset",
              0,
              INT32_MIN,
              INT32_MAX,
              "Offset",
              "Offset to the data of the strip",
              INT32_MIN,
              INT32_MAX);
}

/** \} */

/* -------------------------------------------------------------------- */
/** \name Mute Strips Operator
 * \{ */

static int sequencer_mute_exec(bContext *C, wmOperator *op)
{
  Scene *scene = CTX_data_scene(C);
  Editing *ed = SEQ_editing_get(scene);
  ListBase *channels = SEQ_channels_displayed_get(ed);
  Sequence *seq;
  bool selected;

  selected = !RNA_boolean_get(op->ptr, "unselected");

  for (seq = ed->seqbasep->first; seq; seq = seq->next) {
    if (!SEQ_transform_is_locked(channels, seq)) {
      if (selected) {
        if (seq->flag & SELECT) {
          seq->flag |= SEQ_MUTE;
          SEQ_relations_invalidate_dependent(scene, seq);
        }
      }
      else {
        if ((seq->flag & SELECT) == 0) {
          seq->flag |= SEQ_MUTE;
          SEQ_relations_invalidate_dependent(scene, seq);
        }
      }
    }
  }

  DEG_id_tag_update(&scene->id, ID_RECALC_SEQUENCER_STRIPS);
  WM_event_add_notifier(C, NC_SCENE | ND_SEQUENCER, scene);

  return OPERATOR_FINISHED;
}

void SEQUENCER_OT_mute(wmOperatorType *ot)
{
  /* Identifiers. */
  ot->name = "Mute Strips";
  ot->idname = "SEQUENCER_OT_mute";
  ot->description = "Mute (un)selected strips";

  /* Api callbacks. */
  ot->exec = sequencer_mute_exec;
  ot->poll = sequencer_edit_poll;

  /* Flags. */
  ot->flag = OPTYPE_REGISTER | OPTYPE_UNDO;

  RNA_def_boolean(
      ot->srna, "unselected", 0, "Unselected", "Mute unselected rather than selected strips");
}

/** \} */

/* -------------------------------------------------------------------- */
/** \name Unmute Strips Operator
 * \{ */

static int sequencer_unmute_exec(bContext *C, wmOperator *op)
{
  Scene *scene = CTX_data_scene(C);
  Editing *ed = SEQ_editing_get(scene);
  ListBase *channels = SEQ_channels_displayed_get(ed);
  Sequence *seq;
  bool selected;

  selected = !RNA_boolean_get(op->ptr, "unselected");

  for (seq = ed->seqbasep->first; seq; seq = seq->next) {
    if (!SEQ_transform_is_locked(channels, seq)) {
      if (selected) {
        if (seq->flag & SELECT) {
          seq->flag &= ~SEQ_MUTE;
          SEQ_relations_invalidate_dependent(scene, seq);
        }
      }
      else {
        if ((seq->flag & SELECT) == 0) {
          seq->flag &= ~SEQ_MUTE;
          SEQ_relations_invalidate_dependent(scene, seq);
        }
      }
    }
  }

  DEG_id_tag_update(&scene->id, ID_RECALC_SEQUENCER_STRIPS);
  WM_event_add_notifier(C, NC_SCENE | ND_SEQUENCER, scene);

  return OPERATOR_FINISHED;
}

void SEQUENCER_OT_unmute(wmOperatorType *ot)
{
  /* Identifiers. */
  ot->name = "Unmute Strips";
  ot->idname = "SEQUENCER_OT_unmute";
  ot->description = "Unmute (un)selected strips";

  /* Api callbacks. */
  ot->exec = sequencer_unmute_exec;
  ot->poll = sequencer_edit_poll;

  /* Flags. */
  ot->flag = OPTYPE_REGISTER | OPTYPE_UNDO;

  RNA_def_boolean(
      ot->srna, "unselected", 0, "Unselected", "Unmute unselected rather than selected strips");
}

/** \} */

/* -------------------------------------------------------------------- */
/** \name Lock Strips Operator
 * \{ */

static int sequencer_lock_exec(bContext *C, wmOperator *UNUSED(op))
{
  Scene *scene = CTX_data_scene(C);
  Editing *ed = SEQ_editing_get(scene);
  Sequence *seq;

  for (seq = ed->seqbasep->first; seq; seq = seq->next) {
    if (seq->flag & SELECT) {
      seq->flag |= SEQ_LOCK;
    }
  }

  WM_event_add_notifier(C, NC_SCENE | ND_SEQUENCER, scene);

  return OPERATOR_FINISHED;
}

void SEQUENCER_OT_lock(wmOperatorType *ot)
{
  /* Identifiers. */
  ot->name = "Lock Strips";
  ot->idname = "SEQUENCER_OT_lock";
  ot->description = "Lock strips so they can't be transformed";

  /* Api callbacks. */
  ot->exec = sequencer_lock_exec;
  ot->poll = sequencer_edit_poll;

  /* Flags. */
  ot->flag = OPTYPE_REGISTER | OPTYPE_UNDO;
}

/** \} */

/* -------------------------------------------------------------------- */
/** \name Unlock Strips Operator
 * \{ */

static int sequencer_unlock_exec(bContext *C, wmOperator *UNUSED(op))
{
  Scene *scene = CTX_data_scene(C);
  Editing *ed = SEQ_editing_get(scene);
  Sequence *seq;

  for (seq = ed->seqbasep->first; seq; seq = seq->next) {
    if (seq->flag & SELECT) {
      seq->flag &= ~SEQ_LOCK;
    }
  }

  WM_event_add_notifier(C, NC_SCENE | ND_SEQUENCER, scene);

  return OPERATOR_FINISHED;
}

void SEQUENCER_OT_unlock(wmOperatorType *ot)
{
  /* Identifiers. */
  ot->name = "Unlock Strips";
  ot->idname = "SEQUENCER_OT_unlock";
  ot->description = "Unlock strips so they can be transformed";

  /* Api callbacks. */
  ot->exec = sequencer_unlock_exec;
  ot->poll = sequencer_edit_poll;

  /* Flags. */
  ot->flag = OPTYPE_REGISTER | OPTYPE_UNDO;
}

/** \} */

/* -------------------------------------------------------------------- */
/** \name Reload Strips Operator
 * \{ */

static int sequencer_reload_exec(bContext *C, wmOperator *op)
{
  Main *bmain = CTX_data_main(C);
  Scene *scene = CTX_data_scene(C);
  Editing *ed = SEQ_editing_get(scene);
  Sequence *seq;
  const bool adjust_length = RNA_boolean_get(op->ptr, "adjust_length");

  for (seq = ed->seqbasep->first; seq; seq = seq->next) {
    if (seq->flag & SELECT) {
      SEQ_add_reload_new_file(bmain, scene, seq, !adjust_length);

      if (adjust_length) {
        if (SEQ_transform_test_overlap(scene, ed->seqbasep, seq)) {
          SEQ_transform_seqbase_shuffle(ed->seqbasep, seq, scene);
        }
      }
    }
  }

  WM_event_add_notifier(C, NC_SCENE | ND_SEQUENCER, scene);

  return OPERATOR_FINISHED;
}

void SEQUENCER_OT_reload(wmOperatorType *ot)
{
  PropertyRNA *prop;

  /* Identifiers. */
  ot->name = "Reload Strips";
  ot->idname = "SEQUENCER_OT_reload";
  ot->description = "Reload strips in the sequencer";

  /* Api callbacks. */
  ot->exec = sequencer_reload_exec;
  ot->poll = sequencer_edit_poll;

  /* Flags. */
  ot->flag = OPTYPE_REGISTER; /* No undo, the data changed is stored outside 'main'. */

  prop = RNA_def_boolean(ot->srna,
                         "adjust_length",
                         0,
                         "Adjust Length",
                         "Adjust length of strips to their data length");
  RNA_def_property_flag(prop, PROP_SKIP_SAVE);
}

/** \} */

/* -------------------------------------------------------------------- */
/** \name Refresh Sequencer Operator
 * \{ */

static bool sequencer_refresh_all_poll(bContext *C)
{
  if (G.is_rendering) {
    return 0;
  }
  return sequencer_edit_poll(C);
}

static int sequencer_refresh_all_exec(bContext *C, wmOperator *UNUSED(op))
{
  Scene *scene = CTX_data_scene(C);
  Editing *ed = SEQ_editing_get(scene);

  SEQ_relations_free_imbuf(scene, &ed->seqbase, false);

  WM_event_add_notifier(C, NC_SCENE | ND_SEQUENCER, scene);

  return OPERATOR_FINISHED;
}

void SEQUENCER_OT_refresh_all(wmOperatorType *ot)
{
  /* Identifiers. */
  ot->name = "Refresh Sequencer";
  ot->idname = "SEQUENCER_OT_refresh_all";
  ot->description = "Refresh the sequencer editor";

  /* Api callbacks. */
  ot->exec = sequencer_refresh_all_exec;
  ot->poll = sequencer_refresh_all_poll;
}

/** \} */

/* -------------------------------------------------------------------- */
/** \name Reassign Inputs Operator
 * \{ */

int seq_effect_find_selected(Scene *scene,
                             Sequence *activeseq,
                             int type,
                             Sequence **r_selseq1,
                             Sequence **r_selseq2,
                             Sequence **r_selseq3,
                             const char **r_error_str)
{
  Editing *ed = SEQ_editing_get(scene);
  Sequence *seq1 = NULL, *seq2 = NULL, *seq3 = NULL, *seq;

  *r_error_str = NULL;

  if (!activeseq) {
    seq2 = SEQ_select_active_get(scene);
  }

  for (seq = ed->seqbasep->first; seq; seq = seq->next) {
    if (seq->flag & SELECT) {
      if (seq->type == SEQ_TYPE_SOUND_RAM && SEQ_effect_get_num_inputs(type) != 0) {
        *r_error_str = N_("Cannot apply effects to audio sequence strips");
        return 0;
      }
      if (!ELEM(seq, activeseq, seq2)) {
        if (seq2 == NULL) {
          seq2 = seq;
        }
        else if (seq1 == NULL) {
          seq1 = seq;
        }
        else if (seq3 == NULL) {
          seq3 = seq;
        }
        else {
          *r_error_str = N_("Cannot apply effect to more than 3 sequence strips");
          return 0;
        }
      }
    }
  }

  /* Make sequence selection a little bit more intuitive
   * for 3 strips: the last-strip should be seq3. */
  if (seq3 != NULL && seq2 != NULL) {
    Sequence *tmp = seq2;
    seq2 = seq3;
    seq3 = tmp;
  }

  switch (SEQ_effect_get_num_inputs(type)) {
    case 0:
      *r_selseq1 = *r_selseq2 = *r_selseq3 = NULL;
      return 1; /* Success. */
    case 1:
      if (seq2 == NULL) {
        *r_error_str = N_("At least one selected sequence strip is needed");
        return 0;
      }
      if (seq1 == NULL) {
        seq1 = seq2;
      }
      if (seq3 == NULL) {
        seq3 = seq2;
      }
      ATTR_FALLTHROUGH;
    case 2:
      if (seq1 == NULL || seq2 == NULL) {
        *r_error_str = N_("2 selected sequence strips are needed");
        return 0;
      }
      if (seq3 == NULL) {
        seq3 = seq2;
      }
      break;
  }

  if (seq1 == NULL && seq2 == NULL && seq3 == NULL) {
    *r_error_str = N_("TODO: in what cases does this happen?");
    return 0;
  }

  *r_selseq1 = seq1;
  *r_selseq2 = seq2;
  *r_selseq3 = seq3;

  /* TODO(Richard): This function needs some refactoring, this is just quick hack for #73828. */
  if (SEQ_effect_get_num_inputs(type) < 3) {
    *r_selseq3 = NULL;
  }
  if (SEQ_effect_get_num_inputs(type) < 2) {
    *r_selseq2 = NULL;
  }

  return 1;
}

static int sequencer_reassign_inputs_exec(bContext *C, wmOperator *op)
{
  Scene *scene = CTX_data_scene(C);
  Sequence *seq1, *seq2, *seq3, *last_seq = SEQ_select_active_get(scene);
  const char *error_msg;

  if (SEQ_effect_get_num_inputs(last_seq->type) == 0) {
    BKE_report(op->reports, RPT_ERROR, "Cannot reassign inputs: strip has no inputs");
    return OPERATOR_CANCELLED;
  }

  if (!seq_effect_find_selected(
          scene, last_seq, last_seq->type, &seq1, &seq2, &seq3, &error_msg) ||
      SEQ_effect_get_num_inputs(last_seq->type) == 0)
  {
    BKE_report(op->reports, RPT_ERROR, error_msg);
    return OPERATOR_CANCELLED;
  }
  /* Check if reassigning would create recursivity. */
  if (SEQ_relations_render_loop_check(seq1, last_seq) ||
      SEQ_relations_render_loop_check(seq2, last_seq) ||
      SEQ_relations_render_loop_check(seq3, last_seq))
  {
    BKE_report(op->reports, RPT_ERROR, "Cannot reassign inputs: recursion detected");
    return OPERATOR_CANCELLED;
  }

  last_seq->seq1 = seq1;
  last_seq->seq2 = seq2;
  last_seq->seq3 = seq3;

  int old_start = last_seq->start;

  /* Force time position update for reassigned effects.
   * TODO(Richard): This is because internally startdisp is still used, due to poor performance of
   * mapping effect range to inputs. This mapping could be cached though. */
  SEQ_sequence_lookup_tag(scene, SEQ_LOOKUP_TAG_INVALID);
  SEQ_time_left_handle_frame_set(scene, seq1, SEQ_time_left_handle_frame_get(scene, seq1));

  SEQ_relations_invalidate_cache_preprocessed(scene, last_seq);
  SEQ_offset_animdata(scene, last_seq, (last_seq->start - old_start));

  WM_event_add_notifier(C, NC_SCENE | ND_SEQUENCER, scene);

  return OPERATOR_FINISHED;
}

static bool sequencer_effect_poll(bContext *C)
{
  Scene *scene = CTX_data_scene(C);
  Editing *ed = SEQ_editing_get(scene);

  if (ed) {
    Sequence *last_seq = SEQ_select_active_get(scene);
    if (last_seq && (last_seq->type & SEQ_TYPE_EFFECT)) {
      return 1;
    }
  }

  return 0;
}

void SEQUENCER_OT_reassign_inputs(wmOperatorType *ot)
{
  /* Identifiers. */
  ot->name = "Reassign Inputs";
  ot->idname = "SEQUENCER_OT_reassign_inputs";
  ot->description = "Reassign the inputs for the effect strip";

  /* Api callbacks. */
  ot->exec = sequencer_reassign_inputs_exec;
  ot->poll = sequencer_effect_poll;

  /* Flags. */
  ot->flag = OPTYPE_REGISTER | OPTYPE_UNDO;
}

/** \} */

/* -------------------------------------------------------------------- */
/** \name Swap Inputs Operator
 * \{ */

static int sequencer_swap_inputs_exec(bContext *C, wmOperator *op)
{
  Scene *scene = CTX_data_scene(C);
  Sequence *seq, *last_seq = SEQ_select_active_get(scene);

  if (last_seq->seq1 == NULL || last_seq->seq2 == NULL) {
    BKE_report(op->reports, RPT_ERROR, "No valid inputs to swap");
    return OPERATOR_CANCELLED;
  }

  seq = last_seq->seq1;
  last_seq->seq1 = last_seq->seq2;
  last_seq->seq2 = seq;

  SEQ_relations_invalidate_cache_preprocessed(scene, last_seq);

  WM_event_add_notifier(C, NC_SCENE | ND_SEQUENCER, scene);

  return OPERATOR_FINISHED;
}
void SEQUENCER_OT_swap_inputs(wmOperatorType *ot)
{
  /* Identifiers. */
  ot->name = "Swap Inputs";
  ot->idname = "SEQUENCER_OT_swap_inputs";
  ot->description = "Swap the first two inputs for the effect strip";

  /* Api callbacks. */
  ot->exec = sequencer_swap_inputs_exec;
  ot->poll = sequencer_effect_poll;

  /* Flags. */
  ot->flag = OPTYPE_REGISTER | OPTYPE_UNDO;
}

/** \} */

/* -------------------------------------------------------------------- */
/** \name Split Strips Operator
 * \{ */

static int mouse_frame_side(View2D *v2d, short mouse_x, int frame)
{
  int mval[2];
  float mouseloc[2];

  mval[0] = mouse_x;
  mval[1] = 0;

  /* Choose the side based on which side of the current frame the mouse is on. */
  UI_view2d_region_to_view(v2d, mval[0], mval[1], &mouseloc[0], &mouseloc[1]);

  return mouseloc[0] > frame ? SEQ_SIDE_RIGHT : SEQ_SIDE_LEFT;
}

static const EnumPropertyItem prop_split_types[] = {
    {SEQ_SPLIT_SOFT, "SOFT", 0, "Soft", ""},
    {SEQ_SPLIT_HARD, "HARD", 0, "Hard", ""},
    {0, NULL, 0, NULL, NULL},
};

EnumPropertyItem prop_side_types[] = {
    {SEQ_SIDE_MOUSE, "MOUSE", 0, "Mouse Position", ""},
    {SEQ_SIDE_LEFT, "LEFT", 0, "Left", ""},
    {SEQ_SIDE_RIGHT, "RIGHT", 0, "Right", ""},
    {SEQ_SIDE_BOTH, "BOTH", 0, "Both", ""},
    {SEQ_SIDE_NO_CHANGE, "NO_CHANGE", 0, "No Change", ""},
    {0, NULL, 0, NULL, NULL},
};

static int sequencer_split_exec(bContext *C, wmOperator *op)
{
  Main *bmain = CTX_data_main(C);
  Scene *scene = CTX_data_scene(C);
  Editing *ed = SEQ_editing_get(scene);
  bool changed = false;
  bool seq_selected = false;

  const int split_frame = RNA_int_get(op->ptr, "frame");
  const int split_channel = RNA_int_get(op->ptr, "channel");
  const bool use_cursor_position = RNA_boolean_get(op->ptr, "use_cursor_position");
  const eSeqSplitMethod method = RNA_enum_get(op->ptr, "type");
  const int split_side = RNA_enum_get(op->ptr, "side");
  const bool ignore_selection = RNA_boolean_get(op->ptr, "ignore_selection");

  SEQ_prefetch_stop(scene);

  LISTBASE_FOREACH (Sequence *, seq, ed->seqbasep) {
    seq->tmp = NULL;
  }

  LISTBASE_FOREACH_BACKWARD (Sequence *, seq, ed->seqbasep) {
    if (use_cursor_position && seq->machine != split_channel) {
      continue;
    }

    if (ignore_selection || seq->flag & SELECT) {
      const char *error_msg = NULL;
      if (SEQ_edit_strip_split(bmain, scene, ed->seqbasep, seq, split_frame, method, &error_msg) !=
          NULL) {
        changed = true;
      }
      if (error_msg != NULL) {
        BKE_report(op->reports, RPT_ERROR, error_msg);
      }
    }
  }

  if (changed) { /* Got new strips? */
    if (ignore_selection) {
      if (use_cursor_position) {
        LISTBASE_FOREACH (Sequence *, seq, SEQ_active_seqbase_get(ed)) {
          if (SEQ_time_right_handle_frame_get(scene, seq) == split_frame &&
              seq->machine == split_channel) {
            seq_selected = seq->flag & SEQ_ALLSEL;
          }
        }
        if (!seq_selected) {
          LISTBASE_FOREACH (Sequence *, seq, SEQ_active_seqbase_get(ed)) {
            if (SEQ_time_left_handle_frame_get(scene, seq) == split_frame &&
                seq->machine == split_channel) {
              seq->flag &= ~SEQ_ALLSEL;
            }
          }
        }
      }
    }
    else {
      if (split_side != SEQ_SIDE_BOTH) {
        LISTBASE_FOREACH (Sequence *, seq, SEQ_active_seqbase_get(ed)) {
          if (split_side == SEQ_SIDE_LEFT) {
            if (SEQ_time_left_handle_frame_get(scene, seq) >= split_frame) {
              seq->flag &= ~SEQ_ALLSEL;
            }
          }
          else {
            if (SEQ_time_right_handle_frame_get(scene, seq) <= split_frame) {
              seq->flag &= ~SEQ_ALLSEL;
            }
          }
        }
      }
    }
  }
  if (changed) {
    WM_event_add_notifier(C, NC_SCENE | ND_SEQUENCER, scene);
    return OPERATOR_FINISHED;
  }

  /* Passthrough to selection if used as tool. */
  return OPERATOR_CANCELLED | OPERATOR_PASS_THROUGH;
}

static int sequencer_split_invoke(bContext *C, wmOperator *op, const wmEvent *event)
{
  Scene *scene = CTX_data_scene(C);
  View2D *v2d = UI_view2d_fromcontext(C);

  int split_side = RNA_enum_get(op->ptr, "side");
  int split_frame = scene->r.cfra;

  if (split_side == SEQ_SIDE_MOUSE) {
    if (ED_operator_sequencer_active(C) && v2d) {
      split_side = mouse_frame_side(v2d, event->mval[0], split_frame);
    }
    else {
      split_side = SEQ_SIDE_BOTH;
    }
  }
  float mouseloc[2];
  if (v2d) {
    UI_view2d_region_to_view(v2d, event->mval[0], event->mval[1], &mouseloc[0], &mouseloc[1]);
    if (RNA_boolean_get(op->ptr, "use_cursor_position")) {
      split_frame = mouseloc[0];
    }
    RNA_int_set(op->ptr, "channel", mouseloc[1]);
  }
  RNA_int_set(op->ptr, "frame", split_frame);
  RNA_enum_set(op->ptr, "side", split_side);
  // RNA_enum_set(op->ptr, "type", split_hard);

  return sequencer_split_exec(C, op);
}

static void sequencer_split_ui(bContext *UNUSED(C), wmOperator *op)
{
  uiLayout *layout = op->layout;
  uiLayoutSetPropSep(layout, true);
  uiLayoutSetPropDecorate(layout, false);

  uiLayout *row = uiLayoutRow(layout, false);
  uiItemR(row, op->ptr, "type", UI_ITEM_R_EXPAND, NULL, ICON_NONE);
  uiItemR(layout, op->ptr, "frame", 0, NULL, ICON_NONE);
  uiItemR(layout, op->ptr, "side", 0, NULL, ICON_NONE);

  uiItemS(layout);

  uiItemR(layout, op->ptr, "use_cursor_position", 0, NULL, ICON_NONE);
  if (RNA_boolean_get(op->ptr, "use_cursor_position")) {
    uiItemR(layout, op->ptr, "channel", 0, NULL, ICON_NONE);
  }
}

<<<<<<< HEAD
/*bfa - tool name*/
static const char *SEQUENCER_OT_split_get_name(wmOperatorType *ot, PointerRNA *ptr)
{
  if (RNA_enum_get(ptr, "type") == SEQ_SPLIT_HARD) {
    return CTX_IFACE_(ot->translation_context, "Hold Split");
  }
  return NULL;
}

/*bfa - descriptions*/
static char *SEQUENCER_OT_split_get_description(bContext *UNUSED(C),
                                                wmOperatorType *UNUSED(ot),
                                                PointerRNA *ptr)
{
  /*Select*/
  if (RNA_enum_get(ptr, "type") == SEQ_SPLIT_HARD) {
    return BLI_strdup(
        "Split the selected strips in two\nBut you cannot drag the endpoints to show the frames "
        "past the split of each resulting strip");
  }

  return NULL;
}

void SEQUENCER_OT_split(struct wmOperatorType *ot)
=======
void SEQUENCER_OT_split(wmOperatorType *ot)
>>>>>>> 3d7ca86d
{
  /* Identifiers. */
  ot->name = "Split Strips";
  ot->idname = "SEQUENCER_OT_split";
  ot->description = "Split the selected strips in two";

  /* Api callbacks. */
  ot->invoke = sequencer_split_invoke;
  ot->exec = sequencer_split_exec;
  ot->get_name = SEQUENCER_OT_split_get_name;               /*bfa - tool name*/
  ot->get_description = SEQUENCER_OT_split_get_description; /*bfa - descriptions*/
  ot->poll = sequencer_edit_poll;
  ot->ui = sequencer_split_ui;

  /* Flags. */
  ot->flag = OPTYPE_REGISTER | OPTYPE_UNDO;

  PropertyRNA *prop;
  RNA_def_int(ot->srna,
              "frame",
              0,
              INT_MIN,
              INT_MAX,
              "Frame",
              "Frame where selected strips will be split",
              INT_MIN,
              INT_MAX);
  RNA_def_int(ot->srna,
              "channel",
              0,
              INT_MIN,
              INT_MAX,
              "Channel",
              "Channel in which strip will be cut",
              INT_MIN,
              INT_MAX);
  RNA_def_enum(ot->srna,
               "type",
               prop_split_types,
               SEQ_SPLIT_SOFT,
               "Type",
               "The type of split operation to perform on strips");

  RNA_def_boolean(ot->srna,
                  "use_cursor_position",
                  0,
                  "Use Cursor Position",
                  "Split at position of the cursor instead of current frame");

  prop = RNA_def_enum(ot->srna,
                      "side",
                      prop_side_types,
                      SEQ_SIDE_MOUSE,
                      "Side",
                      "The side that remains selected after splitting");

  RNA_def_property_flag(prop, PROP_SKIP_SAVE);

  prop = RNA_def_boolean(
      ot->srna,
      "ignore_selection",
      false,
      "Ignore Selection",
      "Make cut event if strip is not selected preserving selection state after cut");

  RNA_def_property_flag(prop, PROP_HIDDEN);
}

/** \} */

/* -------------------------------------------------------------------- */
/** \name Duplicate Strips Operator
 * \{ */

static int sequencer_add_duplicate_exec(bContext *C, wmOperator *UNUSED(op))
{
  Scene *scene = CTX_data_scene(C);
  Editing *ed = SEQ_editing_get(scene);

  if (ed == NULL) {
    return OPERATOR_CANCELLED;
  }

  Sequence *active_seq = SEQ_select_active_get(scene);
  ListBase duplicated_strips = {NULL, NULL};

  SEQ_sequence_base_dupli_recursive(scene, scene, &duplicated_strips, ed->seqbasep, 0, 0);
  ED_sequencer_deselect_all(scene);

  if (duplicated_strips.first == NULL) {
    return OPERATOR_CANCELLED;
  }

  /* Duplicate animation.
   * First backup original curves from scene and duplicate strip curves from backup into scene.
   * This way, when pasted strips are renamed, curves are renamed with them. Finally, restore
   * original curves from backup.
   */
  SeqAnimationBackup animation_backup = {0};
  SEQ_animation_backup_original(scene, &animation_backup);

  Sequence *seq = duplicated_strips.first;

  /* Rely on the nseqbase list being added at the end.
   * Their UUIDs has been re-generated by the SEQ_sequence_base_dupli_recursive(), */
  BLI_movelisttolist(ed->seqbasep, &duplicated_strips);

  /* Handle duplicated strips: set active, select, ensure unique name and duplicate animation
   * data. */
  for (; seq; seq = seq->next) {
    if (active_seq != NULL && STREQ(seq->name, active_seq->name)) {
      SEQ_select_active_set(scene, seq);
    }
    seq->flag &= ~(SEQ_LEFTSEL + SEQ_RIGHTSEL + SEQ_LOCK);
    seq->flag |= SEQ_IGNORE_CHANNEL_LOCK;

    SEQ_animation_duplicate_backup_to_scene(scene, seq, &animation_backup);
    SEQ_ensure_unique_name(seq, scene);
  }

  SEQ_animation_restore_original(scene, &animation_backup);

  DEG_id_tag_update(&scene->id, ID_RECALC_SEQUENCER_STRIPS);
  DEG_relations_tag_update(CTX_data_main(C));
  WM_event_add_notifier(C, NC_SCENE | ND_SEQUENCER, scene);
  return OPERATOR_FINISHED;
}

void SEQUENCER_OT_duplicate(wmOperatorType *ot)
{
  /* Identifiers. */
  ot->name = "Duplicate Strips";
  ot->idname = "SEQUENCER_OT_duplicate";
  ot->description = "Duplicate the selected strips";

  /* Api callbacks. */
  ot->exec = sequencer_add_duplicate_exec;
  ot->poll = ED_operator_sequencer_active;

  /* Flags. */
  ot->flag = OPTYPE_REGISTER | OPTYPE_UNDO;
}

/** \} */

/* -------------------------------------------------------------------- */
/** \name Erase Strips Operator
 * \{ */

static void sequencer_delete_strip_data(bContext *C, Sequence *seq)
{
  if (seq->type != SEQ_TYPE_SCENE) {
    return;
  }

  Main *bmain = CTX_data_main(C);
  if (seq->scene) {
    if (ED_scene_delete(C, bmain, seq->scene)) {
      WM_event_add_notifier(C, NC_SCENE | NA_REMOVED, seq->scene);
    }
  }
}

static int sequencer_delete_exec(bContext *C, wmOperator *op)
{
  Main *bmain = CTX_data_main(C);
  Scene *scene = CTX_data_scene(C);
  ListBase *seqbasep = SEQ_active_seqbase_get(SEQ_editing_get(scene));
  const bool delete_data = RNA_boolean_get(op->ptr, "delete_data");

  if (sequencer_view_has_preview_poll(C) && !sequencer_view_preview_only_poll(C)) {
    return OPERATOR_CANCELLED;
  }

  SEQ_prefetch_stop(scene);

  SeqCollection *selected_strips = selected_strips_from_context(C);
  Sequence *seq;

  SEQ_ITERATOR_FOREACH (seq, selected_strips) {
    SEQ_edit_flag_for_removal(scene, seqbasep, seq);
    if (delete_data) {
      sequencer_delete_strip_data(C, seq);
    }
  }
  SEQ_edit_remove_flagged_sequences(scene, seqbasep);

  SEQ_collection_free(selected_strips);

  DEG_id_tag_update(&scene->id, ID_RECALC_SEQUENCER_STRIPS);
  DEG_relations_tag_update(bmain);
  WM_event_add_notifier(C, NC_SCENE | ND_SEQUENCER, scene);
  return OPERATOR_FINISHED;
}

/* Not used by BFA */
//static int sequencer_delete_invoke(bContext* C, wmOperator* op, const wmEvent* event)
//{
//  Scene* scene = CTX_data_scene(C);
//  ListBase* markers = &scene->markers;
//
//  if (!BLI_listbase_is_empty(markers)) {
//    ARegion* region = CTX_wm_region(C);
//    if (region && (region->regiontype == RGN_TYPE_WINDOW)) {
//      /* Bounding box of 30 pixels is used for markers shortcuts,
//       * prevent conflict with markers shortcuts here. */
//      if (event->mval[1] <= 30) {
//        return OPERATOR_PASS_THROUGH;
//      }
//    }
//  }
//
//  return sequencer_delete_exec(C, op);
//}

void SEQUENCER_OT_delete(wmOperatorType *ot)
{

  /* Identifiers. */
  ot->name = "Delete Strips";
  ot->idname = "SEQUENCER_OT_delete";
  ot->description = "Delete selected strips from the sequencer";

  /* Api callbacks. */
  /*ot->invoke = sequencer_delete_invoke;*/ /*bfa - turned this dialog off*/
  ot->exec = sequencer_delete_exec;
  ot->poll = sequencer_edit_poll;

  /* Flags. */
  ot->flag = OPTYPE_REGISTER | OPTYPE_UNDO;

  /*  Properties. */
  ot->prop = RNA_def_boolean(ot->srna,
                             "delete_data",
                             false,
                             "Delete Data",
                             "After removing the Strip, delete the associated data also");
  RNA_def_property_flag(ot->prop, PROP_SKIP_SAVE);
}

/** \} */

/* -------------------------------------------------------------------- */
/** \name Clear Strip Offset Operator
 * \{ */

static int sequencer_offset_clear_exec(bContext *C, wmOperator *UNUSED(op))
{
  Scene *scene = CTX_data_scene(C);
  Editing *ed = SEQ_editing_get(scene);
  Sequence *seq;

  /* For effects, try to find a replacement input. */
  for (seq = ed->seqbasep->first; seq; seq = seq->next) {
    if ((seq->type & SEQ_TYPE_EFFECT) == 0 && (seq->flag & SELECT)) {
      seq->startofs = seq->endofs = 0;
    }
  }

  /* Update lengths, etc. */
  seq = ed->seqbasep->first;
  while (seq) {
    SEQ_relations_invalidate_cache_preprocessed(scene, seq);
    seq = seq->next;
  }

  for (seq = ed->seqbasep->first; seq; seq = seq->next) {
    if ((seq->type & SEQ_TYPE_EFFECT) == 0 && (seq->flag & SELECT)) {
      if (SEQ_transform_test_overlap(scene, ed->seqbasep, seq)) {
        SEQ_transform_seqbase_shuffle(ed->seqbasep, seq, scene);
      }
    }
  }

  WM_event_add_notifier(C, NC_SCENE | ND_SEQUENCER, scene);

  return OPERATOR_FINISHED;
}

void SEQUENCER_OT_offset_clear(wmOperatorType *ot)
{

  /* Identifiers. */
  ot->name = "Clear Strip Offset";
  ot->idname = "SEQUENCER_OT_offset_clear";
  ot->description = "Clear strip offsets from the start and end frames";

  /* Api callbacks. */
  ot->exec = sequencer_offset_clear_exec;
  ot->poll = sequencer_edit_poll;

  /* Flags. */
  ot->flag = OPTYPE_REGISTER | OPTYPE_UNDO;
}

/** \} */

/* -------------------------------------------------------------------- */
/** \name Separate Images Operator
 * \{ */

static int sequencer_separate_images_exec(bContext *C, wmOperator *op)
{
  Scene *scene = CTX_data_scene(C);
  Editing *ed = SEQ_editing_get(scene);
  ListBase *seqbase = SEQ_active_seqbase_get(ed);

  Sequence *seq, *seq_new;
  Strip *strip_new;
  StripElem *se, *se_new;
  int start_ofs, timeline_frame, frame_end;
  int step = RNA_int_get(op->ptr, "length");

  seq = seqbase->first; /* Poll checks this is valid. */

  SEQ_prefetch_stop(scene);

  while (seq) {
    if ((seq->flag & SELECT) && (seq->type == SEQ_TYPE_IMAGE) && (seq->len > 1)) {
      Sequence *seq_next;

      /* Remove seq so overlap tests don't conflict,
       * see seq_free_sequence below for the real freeing. */
      BLI_remlink(seqbase, seq);
      /* TODO: remove f-curve and assign to split image strips.
       * The old animation system would remove the user of `seq->ipo`. */

      start_ofs = timeline_frame = SEQ_time_left_handle_frame_get(scene, seq);
      frame_end = SEQ_time_right_handle_frame_get(scene, seq);

      while (timeline_frame < frame_end) {
        /* New seq. */
        se = SEQ_render_give_stripelem(scene, seq, timeline_frame);

        seq_new = SEQ_sequence_dupli_recursive(scene, scene, seqbase, seq, SEQ_DUPE_UNIQUE_NAME);

        seq_new->start = start_ofs;
        seq_new->type = SEQ_TYPE_IMAGE;
        seq_new->len = 1;
        seq->flag |= SEQ_SINGLE_FRAME_CONTENT;
        seq_new->endofs = 1 - step;

        /* New strip. */
        strip_new = seq_new->strip;
        strip_new->us = 1;

        /* New stripdata, only one element now. */
        /* Note this assume all elements (images) have the same dimension,
         * since we only copy the name here. */
        se_new = MEM_reallocN(strip_new->stripdata, sizeof(*se_new));
        STRNCPY(se_new->filename, se->filename);
        strip_new->stripdata = se_new;

        if (step > 1) {
          seq_new->flag &= ~SEQ_OVERLAP;
          if (SEQ_transform_test_overlap(scene, seqbase, seq_new)) {
            SEQ_transform_seqbase_shuffle(seqbase, seq_new, scene);
          }
        }

        /* XXX, COPY FCURVES */

        timeline_frame++;
        start_ofs += step;
      }

      seq_next = seq->next;
      SEQ_edit_flag_for_removal(scene, seqbase, seq);
      seq = seq_next;
    }
    else {
      seq = seq->next;
    }
  }

  SEQ_edit_remove_flagged_sequences(scene, seqbase);
  WM_event_add_notifier(C, NC_SCENE | ND_SEQUENCER, scene);

  return OPERATOR_FINISHED;
}

void SEQUENCER_OT_images_separate(wmOperatorType *ot)
{
  /* Identifiers. */
  ot->name = "Separate Images";
  ot->idname = "SEQUENCER_OT_images_separate";
  ot->description = "On image sequence strips, it returns a strip for each image";

  /* Api callbacks. */
  ot->exec = sequencer_separate_images_exec;
  ot->invoke = WM_operator_props_popup_confirm;
  ot->poll = sequencer_edit_poll;

  /* Flags. */
  ot->flag = OPTYPE_REGISTER | OPTYPE_UNDO;

  RNA_def_int(ot->srna, "length", 1, 1, INT_MAX, "Length", "Length of each frame", 1, 1000);
}

/** \} */

/* -------------------------------------------------------------------- */
/** \name Toggle Meta Strip Operator
 * \{ */

static int sequencer_meta_toggle_exec(bContext *C, wmOperator *UNUSED(op))
{
  Scene *scene = CTX_data_scene(C);
  Editing *ed = SEQ_editing_get(scene);
  Sequence *active_seq = SEQ_select_active_get(scene);

  SEQ_prefetch_stop(scene);

  if (active_seq && active_seq->type == SEQ_TYPE_META && active_seq->flag & SELECT) {
    /* Deselect active meta seq. */
    SEQ_select_active_set(scene, NULL);
    SEQ_meta_stack_set(scene, active_seq);
  }
  else {
    /* Exit meta-strip if possible. */
    if (BLI_listbase_is_empty(&ed->metastack)) {
      return OPERATOR_CANCELLED;
    }

    /* Display parent meta. */
    Sequence *meta_parent = SEQ_meta_stack_pop(ed);
    SEQ_select_active_set(scene, meta_parent);
  }

  DEG_id_tag_update(&scene->id, ID_RECALC_SEQUENCER_STRIPS);
  WM_event_add_notifier(C, NC_SCENE | ND_SEQUENCER, scene);

  return OPERATOR_FINISHED;
}

void SEQUENCER_OT_meta_toggle(wmOperatorType *ot)
{
  /* Identifiers. */
  ot->name = "Toggle Meta Strip";
  ot->idname = "SEQUENCER_OT_meta_toggle";
  ot->description = "Toggle a meta-strip (to edit enclosed strips)";

  /* Api callbacks. */
  ot->exec = sequencer_meta_toggle_exec;
  ot->poll = sequencer_edit_poll;

  /* Flags. */
  ot->flag = OPTYPE_REGISTER | OPTYPE_UNDO;
}

/** \} */

/* -------------------------------------------------------------------- */
/** \name Make Meta Strip Operator
 * \{ */

static int sequencer_meta_make_exec(bContext *C, wmOperator *op)
{
  Scene *scene = CTX_data_scene(C);
  Editing *ed = SEQ_editing_get(scene);
  Sequence *active_seq = SEQ_select_active_get(scene);
  ListBase *active_seqbase = SEQ_active_seqbase_get(ed);

  if (SEQ_transform_seqbase_isolated_sel_check(active_seqbase) == false) {
    BKE_report(op->reports, RPT_ERROR, "Please select all related strips");
    return OPERATOR_CANCELLED;
  }

  SEQ_prefetch_stop(scene);

  int channel_max = 1, meta_start_frame = MAXFRAME, meta_end_frame = MINFRAME;
  Sequence *seqm = SEQ_sequence_alloc(active_seqbase, 1, 1, SEQ_TYPE_META);

  /* Remove all selected from main list, and put in meta.
   * Sequence is moved within the same edit, no need to re-generate the UUID. */
  LISTBASE_FOREACH_MUTABLE (Sequence *, seq, active_seqbase) {
    if (seq != seqm && seq->flag & SELECT) {
      BLI_remlink(active_seqbase, seq);
      BLI_addtail(&seqm->seqbase, seq);
      SEQ_relations_invalidate_cache_preprocessed(scene, seq);
      channel_max = max_ii(seq->machine, channel_max);
      meta_start_frame = min_ii(SEQ_time_left_handle_frame_get(scene, seq), meta_start_frame);
      meta_end_frame = max_ii(SEQ_time_right_handle_frame_get(scene, seq), meta_end_frame);
    }
  }

  seqm->machine = active_seq ? active_seq->machine : channel_max;
  strcpy(seqm->name + 2, "MetaStrip");
  SEQ_sequence_base_unique_name_recursive(scene, &ed->seqbase, seqm);
  seqm->start = meta_start_frame;
  seqm->len = meta_end_frame - meta_start_frame;
  SEQ_select_active_set(scene, seqm);
  if (SEQ_transform_test_overlap(scene, active_seqbase, seqm)) {
    SEQ_transform_seqbase_shuffle(active_seqbase, seqm, scene);
  }

  DEG_id_tag_update(&scene->id, ID_RECALC_SEQUENCER_STRIPS);
  WM_event_add_notifier(C, NC_SCENE | ND_SEQUENCER, scene);

  return OPERATOR_FINISHED;
}

void SEQUENCER_OT_meta_make(wmOperatorType *ot)
{
  /* Identifiers. */
  ot->name = "Make Meta Strip";
  ot->idname = "SEQUENCER_OT_meta_make";
  ot->description = "Group selected strips into a meta-strip";

  /* Api callbacks. */
  ot->exec = sequencer_meta_make_exec;
  ot->poll = sequencer_edit_poll;

  /* Flags. */
  ot->flag = OPTYPE_REGISTER | OPTYPE_UNDO;
}

/** \} */

/* -------------------------------------------------------------------- */
/** \name UnMeta Strip Operator
 * \{ */

static int sequencer_meta_separate_exec(bContext *C, wmOperator *UNUSED(op))
{
  Scene *scene = CTX_data_scene(C);
  Editing *ed = SEQ_editing_get(scene);
  Sequence *active_seq = SEQ_select_active_get(scene);

  if (active_seq == NULL || active_seq->type != SEQ_TYPE_META) {
    return OPERATOR_CANCELLED;
  }

  SEQ_prefetch_stop(scene);

  LISTBASE_FOREACH (Sequence *, seq, &active_seq->seqbase) {
    SEQ_relations_invalidate_cache_preprocessed(scene, seq);
  }

  /* Remove all selected from meta, and put in main list.
   * Sequence is moved within the same edit, no need to re-generate the UUID. */
  BLI_movelisttolist(ed->seqbasep, &active_seq->seqbase);
  BLI_listbase_clear(&active_seq->seqbase);

  ListBase *active_seqbase = SEQ_active_seqbase_get(ed);
  SEQ_edit_flag_for_removal(scene, active_seqbase, active_seq);
  SEQ_edit_remove_flagged_sequences(scene, active_seqbase);

  /* Test for effects and overlap. */
  LISTBASE_FOREACH (Sequence *, seq, active_seqbase) {
    if (seq->flag & SELECT) {
      seq->flag &= ~SEQ_OVERLAP;
      if (SEQ_transform_test_overlap(scene, active_seqbase, seq)) {
        SEQ_transform_seqbase_shuffle(active_seqbase, seq, scene);
      }
    }
  }

  DEG_id_tag_update(&scene->id, ID_RECALC_SEQUENCER_STRIPS);
  WM_event_add_notifier(C, NC_SCENE | ND_SEQUENCER, scene);

  return OPERATOR_FINISHED;
}

void SEQUENCER_OT_meta_separate(wmOperatorType *ot)
{
  /* Identifiers. */
  ot->name = "UnMeta Strip";
  ot->idname = "SEQUENCER_OT_meta_separate";
  ot->description = "Put the contents of a meta-strip back in the sequencer";

  /* Api callbacks. */
  ot->exec = sequencer_meta_separate_exec;
  ot->poll = sequencer_edit_poll;

  /* Flags. */
  ot->flag = OPTYPE_REGISTER | OPTYPE_UNDO;
}

/** \} */

/* -------------------------------------------------------------------- */
/** \name Jump to Strip Operator
 * \{ */

static bool strip_jump_internal(Scene *scene,
                                const short side,
                                const bool do_skip_mute,
                                const bool do_center)
{
  bool changed = false;
  int timeline_frame = scene->r.cfra;
  int next_frame = SEQ_time_find_next_prev_edit(
      scene, timeline_frame, side, do_skip_mute, do_center, false);

  if (next_frame != timeline_frame) {
    scene->r.cfra = next_frame;
    changed = true;
  }

  return changed;
}

static bool sequencer_strip_jump_poll(bContext *C)
{
  /* Prevent changes during render. */
  if (G.is_rendering) {
    return 0;
  }

  return sequencer_edit_poll(C);
}

static int sequencer_strip_jump_exec(bContext *C, wmOperator *op)
{
  Scene *scene = CTX_data_scene(C);
  const bool next = RNA_boolean_get(op->ptr, "next");
  const bool center = RNA_boolean_get(op->ptr, "center");

  /* Currently do_skip_mute is always true. */
  if (!strip_jump_internal(scene, next ? SEQ_SIDE_RIGHT : SEQ_SIDE_LEFT, true, center)) {
    return OPERATOR_CANCELLED;
  }

  DEG_id_tag_update(&scene->id, ID_RECALC_FRAME_CHANGE);
  WM_event_add_notifier(C, NC_SCENE | ND_FRAME, scene);

  return OPERATOR_FINISHED;
}

void SEQUENCER_OT_strip_jump(wmOperatorType *ot)
{
  /* Identifiers. */
  ot->name = "Jump to Strip";
  ot->idname = "SEQUENCER_OT_strip_jump";
  ot->description = "Move frame to previous edit point";

  /* Api callbacks. */
  ot->exec = sequencer_strip_jump_exec;
  ot->poll = sequencer_strip_jump_poll;

  /* Flags. */
  ot->flag = OPTYPE_UNDO;

  /* Properties. */
  RNA_def_boolean(ot->srna, "next", true, "Next Strip", "");
  RNA_def_boolean(ot->srna, "center", true, "Use Strip Center", "");
}

/** \} */

/* -------------------------------------------------------------------- */
/** \name Swap Strip Operator
 * \{ */

static const EnumPropertyItem prop_side_lr_types[] = {
    {SEQ_SIDE_LEFT, "LEFT", 0, "Left", ""},
    {SEQ_SIDE_RIGHT, "RIGHT", 0, "Right", ""},
    {0, NULL, 0, NULL, NULL},
};

static void swap_sequence(Scene *scene, Sequence *seqa, Sequence *seqb)
{
  int gap = SEQ_time_left_handle_frame_get(scene, seqb) -
            SEQ_time_right_handle_frame_get(scene, seqa);
  int seq_a_start;
  int seq_b_start;

  seq_b_start = (seqb->start - SEQ_time_left_handle_frame_get(scene, seqb)) +
                SEQ_time_left_handle_frame_get(scene, seqa);
  SEQ_transform_translate_sequence(scene, seqb, seq_b_start - seqb->start);
  SEQ_relations_invalidate_cache_preprocessed(scene, seqb);

  seq_a_start = (seqa->start - SEQ_time_left_handle_frame_get(scene, seqa)) +
                SEQ_time_right_handle_frame_get(scene, seqb) + gap;
  SEQ_transform_translate_sequence(scene, seqa, seq_a_start - seqa->start);
  SEQ_relations_invalidate_cache_preprocessed(scene, seqa);
}

static Sequence *find_next_prev_sequence(Scene *scene, Sequence *test, int lr, int sel)
{
  /* sel: 0==unselected, 1==selected, -1==don't care. */
  Sequence *seq, *best_seq = NULL;
  Editing *ed = SEQ_editing_get(scene);

  int dist, best_dist;
  best_dist = MAXFRAME * 2;

  if (ed == NULL) {
    return NULL;
  }

  seq = ed->seqbasep->first;
  while (seq) {
    if ((seq != test) && (test->machine == seq->machine) &&
        ((sel == -1) || (sel == (seq->flag & SELECT))))
    {
      dist = MAXFRAME * 2;

      switch (lr) {
        case SEQ_SIDE_LEFT:
          if (SEQ_time_right_handle_frame_get(scene, seq) <=
              SEQ_time_left_handle_frame_get(scene, test)) {
            dist = SEQ_time_right_handle_frame_get(scene, test) -
                   SEQ_time_left_handle_frame_get(scene, seq);
          }
          break;
        case SEQ_SIDE_RIGHT:
          if (SEQ_time_left_handle_frame_get(scene, seq) >=
              SEQ_time_right_handle_frame_get(scene, test)) {
            dist = SEQ_time_left_handle_frame_get(scene, seq) -
                   SEQ_time_right_handle_frame_get(scene, test);
          }
          break;
      }

      if (dist == 0) {
        best_seq = seq;
        break;
      }
      if (dist < best_dist) {
        best_dist = dist;
        best_seq = seq;
      }
    }
    seq = seq->next;
  }
  return best_seq; /* Can be null. */
}

static bool seq_is_parent(Sequence *par, Sequence *seq)
{
  return ((par->seq1 == seq) || (par->seq2 == seq) || (par->seq3 == seq));
}

static int sequencer_swap_exec(bContext *C, wmOperator *op)
{
  Scene *scene = CTX_data_scene(C);
  Editing *ed = SEQ_editing_get(scene);
  Sequence *active_seq = SEQ_select_active_get(scene);
  ListBase *seqbase = SEQ_active_seqbase_get(ed);
  Sequence *seq, *iseq;
  int side = RNA_enum_get(op->ptr, "side");

  if (active_seq == NULL) {
    return OPERATOR_CANCELLED;
  }

  seq = find_next_prev_sequence(scene, active_seq, side, -1);

  if (seq) {

    /* Disallow effect strips. */
    if (SEQ_effect_get_num_inputs(seq->type) >= 1 &&
        (seq->effectdata || seq->seq1 || seq->seq2 || seq->seq3))
    {
      return OPERATOR_CANCELLED;
    }
    if ((SEQ_effect_get_num_inputs(active_seq->type) >= 1) &&
        (active_seq->effectdata || active_seq->seq1 || active_seq->seq2 || active_seq->seq3))
    {
      return OPERATOR_CANCELLED;
    }

    switch (side) {
      case SEQ_SIDE_LEFT:
        swap_sequence(scene, seq, active_seq);
        break;
      case SEQ_SIDE_RIGHT:
        swap_sequence(scene, active_seq, seq);
        break;
    }

    /* Do this in a new loop since both effects need to be calculated first. */
    for (iseq = seqbase->first; iseq; iseq = iseq->next) {
      if ((iseq->type & SEQ_TYPE_EFFECT) &&
          (seq_is_parent(iseq, active_seq) || seq_is_parent(iseq, seq)))
      {
        /* This may now overlap. */
        if (SEQ_transform_test_overlap(scene, seqbase, iseq)) {
          SEQ_transform_seqbase_shuffle(seqbase, iseq, scene);
        }
      }
    }

    WM_event_add_notifier(C, NC_SCENE | ND_SEQUENCER, scene);
    return OPERATOR_FINISHED;
  }

  return OPERATOR_CANCELLED;
}

/*bfa - tool name*/
static const char *SEQUENCER_OT_swap_get_name(wmOperatorType *ot, PointerRNA *ptr)
{
  if (RNA_enum_get(ptr, "side") == SEQ_SIDE_RIGHT) {
    return CTX_IFACE_(ot->translation_context, "Swap Strip Right");
  }
  else if (RNA_enum_get(ptr, "side") == SEQ_SIDE_LEFT) {
    return CTX_IFACE_(ot->translation_context, "Swap Strip Left");
  }
  return NULL;
}

/*bfa - descriptions*/
static char *SEQUENCER_OT_swap_get_description(bContext *UNUSED(C),
                                               wmOperatorType *UNUSED(ot),
                                               PointerRNA *ptr)
{
  /*Select*/
  if (RNA_enum_get(ptr, "side") == SEQ_SIDE_RIGHT) {
    return BLI_strdup("Swap active strip with strip to the right");
  }
  /*Deselect*/
  else if (RNA_enum_get(ptr, "side") == SEQ_SIDE_LEFT) {
    return BLI_strdup("Swap active strip with strip to the left");
  }
  return NULL;
}

void SEQUENCER_OT_swap(wmOperatorType *ot)
{
  /* Identifiers. */
  ot->name = "Swap Strip";
  ot->idname = "SEQUENCER_OT_swap";
  ot->description = "Swap active strip with strip to the right or left";

  /* Api callbacks. */
  ot->exec = sequencer_swap_exec;
  ot->get_name = SEQUENCER_OT_swap_get_name;               /*bfa - tool name*/
  ot->get_description = SEQUENCER_OT_swap_get_description; /*bfa - descriptions*/
  ot->poll = sequencer_edit_poll;

  /* Flags. */
  ot->flag = OPTYPE_REGISTER | OPTYPE_UNDO;

  /* Properties. */
  RNA_def_enum(
      ot->srna, "side", prop_side_lr_types, SEQ_SIDE_RIGHT, "Side", "Side of the strip to swap");
}

/** \} */

/* -------------------------------------------------------------------- */
/** \name Set Render Size Operator
 * \{ */

static int sequencer_rendersize_exec(bContext *C, wmOperator *UNUSED(op))
{
  Scene *scene = CTX_data_scene(C);
  Sequence *active_seq = SEQ_select_active_get(scene);
  StripElem *se = NULL;

  if (active_seq == NULL || active_seq->strip == NULL) {
    return OPERATOR_CANCELLED;
  }

  switch (active_seq->type) {
    case SEQ_TYPE_IMAGE:
      se = SEQ_render_give_stripelem(scene, active_seq, scene->r.cfra);
      break;
    case SEQ_TYPE_MOVIE:
      se = active_seq->strip->stripdata;
      break;
    default:
      return OPERATOR_CANCELLED;
  }

  if (se == NULL) {
    return OPERATOR_CANCELLED;
  }

  /* Prevent setting the render size if sequence values aren't initialized. */
  if (se->orig_width <= 0 || se->orig_height <= 0) {
    return OPERATOR_CANCELLED;
  }

  scene->r.xsch = se->orig_width;
  scene->r.ysch = se->orig_height;

  active_seq->strip->transform->scale_x = active_seq->strip->transform->scale_y = 1.0f;
  active_seq->strip->transform->xofs = active_seq->strip->transform->yofs = 0.0f;

  SEQ_relations_invalidate_cache_preprocessed(scene, active_seq);
  WM_event_add_notifier(C, NC_SCENE | ND_RENDER_OPTIONS, scene);
  WM_event_add_notifier(C, NC_SPACE | ND_SPACE_SEQUENCER, NULL);

  return OPERATOR_FINISHED;
}

void SEQUENCER_OT_rendersize(wmOperatorType *ot)
{
  /* Identifiers. */
  ot->name = "Set Render Size";
  ot->idname = "SEQUENCER_OT_rendersize";
  ot->description = "Set render size and aspect from active sequence";

  /* Api callbacks. */
  ot->exec = sequencer_rendersize_exec;
  ot->poll = sequencer_edit_poll;

  /* Flags. */
  ot->flag = OPTYPE_REGISTER | OPTYPE_UNDO;
}

/** \} */

/* -------------------------------------------------------------------- */
/** \name Copy Operator
 * \{ */

static void seq_copy_del_sound(Scene *scene, Sequence *seq)
{
  if (seq->type == SEQ_TYPE_META) {
    Sequence *iseq;
    for (iseq = seq->seqbase.first; iseq; iseq = iseq->next) {
      seq_copy_del_sound(scene, iseq);
    }
  }
  else if (seq->scene_sound) {
    BKE_sound_remove_scene_sound(scene, seq->scene_sound);
    seq->scene_sound = NULL;
  }
}

static void sequencer_copy_animation_listbase(Scene *scene,
                                              Sequence *seq,
                                              ListBase *clipboard,
                                              ListBase *fcurve_base)
{
  /* Add curves for strips inside meta strip. */
  if (seq->type == SEQ_TYPE_META) {
    LISTBASE_FOREACH (Sequence *, meta_child, &seq->seqbase) {
      sequencer_copy_animation_listbase(scene, meta_child, clipboard, fcurve_base);
    }
  }

  GSet *fcurves = SEQ_fcurves_by_strip_get(seq, fcurve_base);
  if (fcurves == NULL) {
    return;
  }

  GSET_FOREACH_BEGIN (FCurve *, fcu, fcurves) {
    BLI_addtail(clipboard, BKE_fcurve_copy(fcu));
  }
  GSET_FOREACH_END();

  BLI_gset_free(fcurves, NULL);
}

static void sequencer_copy_animation(Scene *scene, Sequence *seq)
{
  if (SEQ_animation_curves_exist(scene)) {
    sequencer_copy_animation_listbase(scene, seq, &fcurves_clipboard, &scene->adt->action->curves);
  }
  if (SEQ_animation_drivers_exist(scene)) {
    sequencer_copy_animation_listbase(scene, seq, &drivers_clipboard, &scene->adt->drivers);
  }
}

static int sequencer_copy_exec(bContext *C, wmOperator *op)
{
  Main *bmain = CTX_data_main(C);
  Scene *scene = CTX_data_scene(C);
  Editing *ed = SEQ_editing_get(scene);

  SEQ_clipboard_free();

  if (SEQ_transform_seqbase_isolated_sel_check(ed->seqbasep) == false) {
    BKE_report(op->reports, RPT_ERROR, "Please select all related strips");
    return OPERATOR_CANCELLED;
  }

  /* NOTE: The UUID is re-generated on paste, so we can keep UUID in the clipboard since
   * nobody can reach them anyway.
   * This reduces chance or running out of UUIDs if a cat falls asleep on Ctrl-C. */
  SEQ_sequence_base_dupli_recursive(scene,
                                    scene,
                                    &seqbase_clipboard,
                                    ed->seqbasep,
                                    0,
                                    (LIB_ID_CREATE_NO_USER_REFCOUNT | LIB_ID_FREE_NO_MAIN));

  seqbase_clipboard_frame = scene->r.cfra;
  SEQ_clipboard_active_seq_name_store(scene);

  LISTBASE_FOREACH (Sequence *, seq, &seqbase_clipboard) {
    /* Copy curves. */
    sequencer_copy_animation(scene, seq);
    /* Remove anything that references the current scene. */
    seq_copy_del_sound(scene, seq);
  }

  /* Replace datablock pointers with copies, to keep things working in case
   * data-blocks get deleted or another .blend file is opened. */
  SEQ_clipboard_pointers_store(bmain, &seqbase_clipboard);

  return OPERATOR_FINISHED;
}

void SEQUENCER_OT_copy(wmOperatorType *ot)
{
  /* Identifiers. */
  ot->name = "Copy";
  ot->idname = "SEQUENCER_OT_copy";
  ot->description = "Copy the selected strips to the internal clipboard";

  /* Api callbacks. */
  ot->exec = sequencer_copy_exec;
  ot->poll = sequencer_edit_poll;

  /* Flags. */
  ot->flag = OPTYPE_REGISTER;
}

/** \} */

/* -------------------------------------------------------------------- */
/** \name Paste Operator
 * \{ */

bool ED_sequencer_deselect_all(Scene *scene)
{
  Editing *ed = SEQ_editing_get(scene);
  bool changed = false;

  if (ed == NULL) {
    return changed;
  }

  LISTBASE_FOREACH (Sequence *, seq, SEQ_active_seqbase_get(ed)) {
    if (seq->flag & SEQ_ALLSEL) {
      seq->flag &= ~SEQ_ALLSEL;
      changed = true;
    }
  }
  return changed;
}

static void sequencer_paste_animation(bContext *C)
{
  if (BLI_listbase_is_empty(&fcurves_clipboard) && BLI_listbase_is_empty(&drivers_clipboard)) {
    return;
  }

  Main *bmain = CTX_data_main(C);
  Scene *scene = CTX_data_scene(C);
  bAction *act;

  if (scene->adt != NULL && scene->adt->action != NULL) {
    act = scene->adt->action;
  }
  else {
    /* get action to add F-Curve+keyframe to */
    act = ED_id_action_ensure(bmain, &scene->id);
  }

  LISTBASE_FOREACH (FCurve *, fcu, &fcurves_clipboard) {
    BLI_addtail(&act->curves, BKE_fcurve_copy(fcu));
  }
  LISTBASE_FOREACH (FCurve *, fcu, &drivers_clipboard) {
    BLI_addtail(&scene->adt->drivers, BKE_fcurve_copy(fcu));
  }
}

static int sequencer_paste_exec(bContext *C, wmOperator *op)
{
  Main *bmain = CTX_data_main(C);
  Scene *scene = CTX_data_scene(C);
  Editing *ed = SEQ_editing_ensure(scene); /* Create if needed. */
  ListBase nseqbase = {NULL, NULL};
  int ofs;
  Sequence *iseq, *iseq_first;

  if (BLI_listbase_count(&seqbase_clipboard) == 0) {
    BKE_report(op->reports, RPT_INFO, "No strips to paste");
    return OPERATOR_CANCELLED;
  }

  ED_sequencer_deselect_all(scene);
  if (RNA_boolean_get(op->ptr, "keep_offset")) {
    ofs = scene->r.cfra - seqbase_clipboard_frame;
  }
  else {
    int min_seq_startdisp = INT_MAX;
    LISTBASE_FOREACH (Sequence *, seq, &seqbase_clipboard) {
      if (SEQ_time_left_handle_frame_get(scene, seq) < min_seq_startdisp) {
        min_seq_startdisp = SEQ_time_left_handle_frame_get(scene, seq);
      }
    }
    /* Paste strips relative to the current-frame. */
    ofs = scene->r.cfra - min_seq_startdisp;
  }

  /* Paste animation.
   * NOTE: Only fcurves are copied. Drivers and NLA action strips are not copied.
   * First backup original curves from scene and move curves from clipboard into scene. This way,
   * when pasted strips are renamed, pasted fcurves are renamed with them. Finally restore original
   * curves from backup.
   */

  SeqAnimationBackup animation_backup = {0};
  SEQ_animation_backup_original(scene, &animation_backup);
  sequencer_paste_animation(C);

  /* Copy strips, temporarily restoring pointers to actual data-blocks. This
   * must happen on the clipboard itself, so that copying does user counting
   * on the actual data-blocks. */
  SEQ_clipboard_pointers_restore(&seqbase_clipboard, bmain);
  SEQ_sequence_base_dupli_recursive(scene, scene, &nseqbase, &seqbase_clipboard, 0, 0);
  SEQ_clipboard_pointers_store(bmain, &seqbase_clipboard);

  iseq_first = nseqbase.first;

  /* NOTE: SEQ_sequence_base_dupli_recursive() takes care of generating new UUIDs for sequences
   * in the new list. */
  BLI_movelisttolist(ed->seqbasep, &nseqbase);

  for (iseq = iseq_first; iseq; iseq = iseq->next) {
    if (SEQ_clipboard_pasted_seq_was_active(iseq)) {
      SEQ_select_active_set(scene, iseq);
    }
    /* Make sure, that pasted strips have unique names. This has to be done after
     * adding strips to seqbase, for lookup cache to work correctly. */
    SEQ_ensure_unique_name(iseq, scene);
  }

  for (iseq = iseq_first; iseq; iseq = iseq->next) {
    /* Translate after name has been changed, otherwise this will affect animdata of original
     * strip. */
    SEQ_transform_translate_sequence(scene, iseq, ofs);
    /* Ensure, that pasted strips don't overlap. */
    if (SEQ_transform_test_overlap(scene, ed->seqbasep, iseq)) {
      SEQ_transform_seqbase_shuffle(ed->seqbasep, iseq, scene);
    }
  }

  SEQ_animation_restore_original(scene, &animation_backup);

  DEG_id_tag_update(&scene->id, ID_RECALC_SEQUENCER_STRIPS);
  DEG_relations_tag_update(bmain);
  WM_event_add_notifier(C, NC_SCENE | ND_SEQUENCER, scene);
  ED_outliner_select_sync_from_sequence_tag(C);

  return OPERATOR_FINISHED;
}

void SEQUENCER_OT_paste(wmOperatorType *ot)
{
  /* Identifiers. */
  ot->name = "Paste";
  ot->idname = "SEQUENCER_OT_paste";
  ot->description = "Paste strips from the internal clipboard";

  /* Api callbacks. */
  ot->exec = sequencer_paste_exec;
  ot->poll = ED_operator_sequencer_active;

  /* Flags. */
  ot->flag = OPTYPE_REGISTER | OPTYPE_UNDO;

  /* Properties. */
  PropertyRNA *prop = RNA_def_boolean(
      ot->srna,
      "keep_offset",
      false,
      "Keep Offset",
      "Keep strip offset relative to the current frame when pasting");
  RNA_def_property_flag(prop, PROP_SKIP_SAVE);
}

/** \} */

/* -------------------------------------------------------------------- */
/** \name Sequencer Swap Data Operator
 * \{ */

static int sequencer_swap_data_exec(bContext *C, wmOperator *op)
{
  Scene *scene = CTX_data_scene(C);
  Sequence *seq_act;
  Sequence *seq_other;
  const char *error_msg;

  if (SEQ_select_active_get_pair(scene, &seq_act, &seq_other) == false) {
    BKE_report(op->reports, RPT_ERROR, "Please select two strips");
    return OPERATOR_CANCELLED;
  }

  if (SEQ_edit_sequence_swap(scene, seq_act, seq_other, &error_msg) == false) {
    BKE_report(op->reports, RPT_ERROR, error_msg);
    return OPERATOR_CANCELLED;
  }

  if (seq_act->scene_sound) {
    BKE_sound_remove_scene_sound(scene, seq_act->scene_sound);
  }

  if (seq_other->scene_sound) {
    BKE_sound_remove_scene_sound(scene, seq_other->scene_sound);
  }

  seq_act->scene_sound = NULL;
  seq_other->scene_sound = NULL;

  if (seq_act->sound) {
    BKE_sound_add_scene_sound_defaults(scene, seq_act);
  }
  if (seq_other->sound) {
    BKE_sound_add_scene_sound_defaults(scene, seq_other);
  }

  SEQ_relations_invalidate_cache_raw(scene, seq_act);
  SEQ_relations_invalidate_cache_raw(scene, seq_other);

  WM_event_add_notifier(C, NC_SCENE | ND_SEQUENCER, scene);

  return OPERATOR_FINISHED;
}

void SEQUENCER_OT_swap_data(wmOperatorType *ot)
{
  /* Identifiers. */
  ot->name = "Sequencer Swap Data";
  ot->idname = "SEQUENCER_OT_swap_data";
  ot->description = "Swap 2 sequencer strips";

  /* Api callbacks. */
  ot->exec = sequencer_swap_data_exec;
  ot->poll = ED_operator_sequencer_active;

  /* Flags. */
  ot->flag = OPTYPE_REGISTER | OPTYPE_UNDO;
}

/** \} */

/* -------------------------------------------------------------------- */
/** \name Change Effect Input Operator
 * \{ */

static const EnumPropertyItem prop_change_effect_input_types[] = {
    {0, "A_B", 0, "A -> B", ""},
    {1, "B_C", 0, "B -> C", ""},
    {2, "A_C", 0, "A -> C", ""},
    {0, NULL, 0, NULL, NULL},
};

static int sequencer_change_effect_input_exec(bContext *C, wmOperator *op)
{
  Scene *scene = CTX_data_scene(C);
  Sequence *seq = SEQ_select_active_get(scene);

  Sequence **seq_1, **seq_2;

  switch (RNA_enum_get(op->ptr, "swap")) {
    case 0:
      seq_1 = &seq->seq1;
      seq_2 = &seq->seq2;
      break;
    case 1:
      seq_1 = &seq->seq2;
      seq_2 = &seq->seq3;
      break;
    default: /* 2 */
      seq_1 = &seq->seq1;
      seq_2 = &seq->seq3;
      break;
  }

  if (*seq_1 == NULL || *seq_2 == NULL) {
    BKE_report(op->reports, RPT_ERROR, "One of the effect inputs is unset, cannot swap");
    return OPERATOR_CANCELLED;
  }

  SWAP(Sequence *, *seq_1, *seq_2);

  SEQ_relations_invalidate_cache_preprocessed(scene, seq);
  WM_event_add_notifier(C, NC_SCENE | ND_SEQUENCER, scene);

  return OPERATOR_FINISHED;
}

void SEQUENCER_OT_change_effect_input(wmOperatorType *ot)
{
  /* Identifiers. */
  ot->name = "Change Effect Input";
  ot->idname = "SEQUENCER_OT_change_effect_input";

  /* Api callbacks. */
  ot->exec = sequencer_change_effect_input_exec;
  ot->poll = sequencer_effect_poll;

  /* Flags. */
  ot->flag = OPTYPE_REGISTER | OPTYPE_UNDO;

  ot->prop = RNA_def_enum(
      ot->srna, "swap", prop_change_effect_input_types, 0, "Swap", "The effect inputs to swap");
}

/** \} */

/* -------------------------------------------------------------------- */
/** \name Change Effect Type Operator
 * \{ */

EnumPropertyItem sequencer_prop_effect_types[] = {
    {SEQ_TYPE_CROSS, "CROSS", ICON_NODE_VECTOR, "Crossfade", "Crossfade effect strip type"},
    {SEQ_TYPE_ADD, "ADD", ICON_SEQ_ADD, "Add", "Add effect strip type"},
    {SEQ_TYPE_SUB, "SUBTRACT", ICON_NODE_INVERT, "Subtract", "Subtract effect strip type"},
    {SEQ_TYPE_ALPHAOVER,
     "ALPHA_OVER",
     ICON_SEQ_ALPHA_OVER,
     "Alpha Over",
     "Alpha Over effect strip type"},
    {SEQ_TYPE_ALPHAUNDER,
     "ALPHA_UNDER",
     ICON_NODE_HOLDOUTSHADER,
     "Alpha Under",
     "Alpha Under effect strip type"},
    {SEQ_TYPE_GAMCROSS,
     "GAMMA_CROSS",
     ICON_NODE_VECTOR,
     "Gamma Cross",
     "Gamma Cross effect strip type"},
    {SEQ_TYPE_MUL, "MULTIPLY", ICON_SEQ_MULTIPLY, "Multiply", "Multiply effect strip type"},
    {SEQ_TYPE_OVERDROP,
     "OVER_DROP",
     ICON_SEQ_ALPHA_OVER,
     "Alpha Over Drop",
     "Alpha Over Drop effect strip type"},
    {SEQ_TYPE_WIPE, "WIPE", ICON_NODE_VECTOR_TRANSFORM, "Wipe", "Wipe effect strip type"},
    {SEQ_TYPE_GLOW, "GLOW", ICON_LIGHT_SUN, "Glow", "Glow effect strip type"},
    {SEQ_TYPE_TRANSFORM,
     "TRANSFORM",
     ICON_TRANSFORM_MOVE,
     "Transform",
     "Transform effect strip type"},
    {SEQ_TYPE_COLOR, "COLOR", ICON_COLOR, "Color", "Color effect strip type"},
    {SEQ_TYPE_SPEED, "SPEED", ICON_NODE_CURVE_TIME, "Speed", "Color effect strip type"},
    {SEQ_TYPE_MULTICAM, "MULTICAM", ICON_SEQ_MULTICAM, "Multicam Selector", ""},
    {SEQ_TYPE_ADJUSTMENT, "ADJUSTMENT", ICON_MOD_DISPLACE, "Adjustment Layer", ""},
    {SEQ_TYPE_GAUSSIAN_BLUR, "GAUSSIAN_BLUR", ICON_NODE_BLUR, "Gaussian Blur", ""},
    {SEQ_TYPE_TEXT, "TEXT", ICON_FONT_DATA, "Text", ""},
    {SEQ_TYPE_COLORMIX, "COLORMIX", ICON_NODE_MIXRGB, "Color Mix", ""},
    {0, NULL, 0, NULL, NULL},
};

static int sequencer_change_effect_type_exec(bContext *C, wmOperator *op)
{
  Scene *scene = CTX_data_scene(C);
  Sequence *seq = SEQ_select_active_get(scene);
  const int new_type = RNA_enum_get(op->ptr, "type");

  /* Free previous effect and init new effect. */
  struct SeqEffectHandle sh;

  if ((seq->type & SEQ_TYPE_EFFECT) == 0) {
    return OPERATOR_CANCELLED;
  }

  /* Can someone explain the logic behind only allowing to increase this,
   * copied from 2.4x - campbell */
  if (SEQ_effect_get_num_inputs(seq->type) < SEQ_effect_get_num_inputs(new_type)) {
    BKE_report(op->reports, RPT_ERROR, "New effect needs more input strips");
    return OPERATOR_CANCELLED;
  }

  sh = SEQ_effect_handle_get(seq);
  sh.free(seq, true);

  seq->type = new_type;

  sh = SEQ_effect_handle_get(seq);
  sh.init(seq);

  SEQ_relations_invalidate_cache_preprocessed(scene, seq);
  WM_event_add_notifier(C, NC_SCENE | ND_SEQUENCER, scene);

  return OPERATOR_FINISHED;
}

void SEQUENCER_OT_change_effect_type(wmOperatorType *ot)
{
  /* Identifiers. */
  ot->name = "Change Effect Type";
  ot->idname = "SEQUENCER_OT_change_effect_type";

  /* Api callbacks. */
  ot->exec = sequencer_change_effect_type_exec;
  ot->poll = sequencer_effect_poll;

  /* Flags. */
  ot->flag = OPTYPE_REGISTER | OPTYPE_UNDO;

  ot->prop = RNA_def_enum(ot->srna,
                          "type",
                          sequencer_prop_effect_types,
                          SEQ_TYPE_CROSS,
                          "Type",
                          "Sequencer effect type");
}

/** \} */

/* -------------------------------------------------------------------- */
/** \name Change Data/Files Operator
 * \{ */

static int sequencer_change_path_exec(bContext *C, wmOperator *op)
{
  Main *bmain = CTX_data_main(C);
  Scene *scene = CTX_data_scene(C);
  Sequence *seq = SEQ_select_active_get(scene);
  const bool is_relative_path = RNA_boolean_get(op->ptr, "relative_path");
  const bool use_placeholders = RNA_boolean_get(op->ptr, "use_placeholders");
  int minext_frameme, numdigits;

  if (seq->type == SEQ_TYPE_IMAGE) {
    char directory[FILE_MAX];
    int len;
    StripElem *se;

    /* Need to find min/max frame for placeholders. */
    if (use_placeholders) {
      len = sequencer_image_seq_get_minmax_frame(op, seq->sfra, &minext_frameme, &numdigits);
    }
    else {
      len = RNA_property_collection_length(op->ptr, RNA_struct_find_property(op->ptr, "files"));
    }
    if (len == 0) {
      return OPERATOR_CANCELLED;
    }

    RNA_string_get(op->ptr, "directory", directory);
    if (is_relative_path) {
      /* TODO(@ideasman42): shouldn't this already be relative from the filesel?
       * (as the 'filepath' is) for now just make relative here,
       * but look into changing after 2.60. */
      BLI_path_rel(directory, BKE_main_blendfile_path(bmain));
    }
    STRNCPY(seq->strip->dirpath, directory);

    if (seq->strip->stripdata) {
      MEM_freeN(seq->strip->stripdata);
    }
    seq->strip->stripdata = se = MEM_callocN(len * sizeof(StripElem), "stripelem");

    if (use_placeholders) {
      sequencer_image_seq_reserve_frames(op, se, len, minext_frameme, numdigits);
    }
    else {
      RNA_BEGIN (op->ptr, itemptr, "files") {
        char *filename = RNA_string_get_alloc(&itemptr, "name", NULL, 0, NULL);
        STRNCPY(se->filename, filename);
        MEM_freeN(filename);
        se++;
      }
      RNA_END;
    }

    if (len == 1) {
      seq->flag |= SEQ_SINGLE_FRAME_CONTENT;
    }
    else {
      seq->flag &= ~SEQ_SINGLE_FRAME_CONTENT;
    }

    /* Reset these else we won't see all the images. */
    seq->anim_startofs = seq->anim_endofs = 0;

    /* Correct start/end frames so we don't move.
     * Important not to set seq->len = len; allow the function to handle it. */
    SEQ_add_reload_new_file(bmain, scene, seq, true);
  }
  else if (ELEM(seq->type, SEQ_TYPE_SOUND_RAM, SEQ_TYPE_SOUND_HD)) {
    bSound *sound = seq->sound;
    if (sound == NULL) {
      return OPERATOR_CANCELLED;
    }
    char filepath[FILE_MAX];
    RNA_string_get(op->ptr, "filepath", filepath);
    STRNCPY(sound->filepath, filepath);
    BKE_sound_load(bmain, sound);
  }
  else {
    /* Lame, set rna filepath. */
    PointerRNA seq_ptr;
    PropertyRNA *prop;
    char filepath[FILE_MAX];

    RNA_pointer_create(&scene->id, &RNA_Sequence, seq, &seq_ptr);

    RNA_string_get(op->ptr, "filepath", filepath);
    prop = RNA_struct_find_property(&seq_ptr, "filepath");
    RNA_property_string_set(&seq_ptr, prop, filepath);
    RNA_property_update(C, &seq_ptr, prop);
    SEQ_relations_sequence_free_anim(seq);
  }

  SEQ_relations_invalidate_cache_raw(scene, seq);
  WM_event_add_notifier(C, NC_SCENE | ND_SEQUENCER, scene);

  return OPERATOR_FINISHED;
}

static int sequencer_change_path_invoke(bContext *C, wmOperator *op, const wmEvent *UNUSED(event))
{
  Scene *scene = CTX_data_scene(C);
  Sequence *seq = SEQ_select_active_get(scene);
  char filepath[FILE_MAX];

  BLI_path_join(filepath, sizeof(filepath), seq->strip->dirpath, seq->strip->stripdata->filename);

  RNA_string_set(op->ptr, "directory", seq->strip->dirpath);
  RNA_string_set(op->ptr, "filepath", filepath);

  /* Set default display depending on seq type. */
  if (seq->type == SEQ_TYPE_IMAGE) {
    RNA_boolean_set(op->ptr, "filter_movie", false);
  }
  else {
    RNA_boolean_set(op->ptr, "filter_image", false);
  }

  WM_event_add_fileselect(C, op);

  return OPERATOR_RUNNING_MODAL;
}

void SEQUENCER_OT_change_path(wmOperatorType *ot)
{
  /* Identifiers. */
  ot->name = "Change Data/Files";
  ot->idname = "SEQUENCER_OT_change_path";

  /* Api callbacks. */
  ot->exec = sequencer_change_path_exec;
  ot->invoke = sequencer_change_path_invoke;
  ot->poll = sequencer_strip_has_path_poll;

  /* Flags. */
  ot->flag = OPTYPE_REGISTER | OPTYPE_UNDO;

  WM_operator_properties_filesel(ot,
                                 FILE_TYPE_FOLDER,
                                 FILE_SPECIAL,
                                 FILE_OPENFILE,
                                 WM_FILESEL_DIRECTORY | WM_FILESEL_RELPATH | WM_FILESEL_FILEPATH |
                                     WM_FILESEL_FILES,
                                 FILE_DEFAULTDISPLAY,
                                 FILE_SORT_DEFAULT);
  RNA_def_boolean(ot->srna,
                  "use_placeholders",
                  false,
                  "Use Placeholders",
                  "Use placeholders for missing frames of the strip");
}

/** \} */

/* -------------------------------------------------------------------- */
/** \name Change Strip Scene Operator
 * \{ */

static bool sequencer_strip_change_scene_poll(bContext *C)
{
  Editing *ed = SEQ_editing_get(CTX_data_scene(C));
  if (ed == NULL) {
    return false;
  }
  Sequence *seq = ed->act_seq;
  return ((seq != NULL) && (seq->type == SEQ_TYPE_SCENE));
}
static int sequencer_change_scene_exec(bContext *C, wmOperator *op)
{
  Main *bmain = CTX_data_main(C);
  Scene *scene = CTX_data_scene(C);
  Scene *scene_seq = BLI_findlink(&bmain->scenes, RNA_enum_get(op->ptr, "scene"));

  if (scene_seq == NULL) {
    BKE_report(op->reports, RPT_ERROR, "Scene not found");
    return OPERATOR_CANCELLED;
  }

  /* Assign new scene. */
  Sequence *seq = SEQ_select_active_get(scene);
  if (seq) {
    seq->scene = scene_seq;
    /* Do a refresh of the sequencer data. */
    SEQ_relations_invalidate_cache_raw(scene, seq);
    DEG_id_tag_update(&scene->id, ID_RECALC_AUDIO | ID_RECALC_SEQUENCER_STRIPS);
    DEG_relations_tag_update(bmain);
  }

  WM_event_add_notifier(C, NC_SCENE | ND_SCENEBROWSE, scene);
  WM_event_add_notifier(C, NC_SCENE | ND_SEQUENCER, scene);

  return OPERATOR_FINISHED;
}

static int sequencer_change_scene_invoke(bContext *C, wmOperator *op, const wmEvent *event)
{
  if (!RNA_struct_property_is_set(op->ptr, "scene")) {
    return WM_enum_search_invoke(C, op, event);
  }

  return sequencer_change_scene_exec(C, op);
}

void SEQUENCER_OT_change_scene(wmOperatorType *ot)
{
  PropertyRNA *prop;

  /* Identifiers. */
  ot->name = "Change Scene";
  ot->idname = "SEQUENCER_OT_change_scene";
  ot->description = "Change Scene assigned to Strip";

  /* Api callbacks. */
  ot->exec = sequencer_change_scene_exec;
  ot->invoke = sequencer_change_scene_invoke;
  ot->poll = sequencer_strip_change_scene_poll;

  /* Flags. */
  ot->flag = OPTYPE_REGISTER | OPTYPE_UNDO;

  /* Properties. */
  prop = RNA_def_enum(ot->srna, "scene", DummyRNA_NULL_items, 0, "Scene", "");
  RNA_def_enum_funcs(prop, RNA_scene_without_active_itemf);
  RNA_def_property_flag(prop, PROP_ENUM_NO_TRANSLATE);
  ot->prop = prop;
}

/** \} */

/* -------------------------------------------------------------------- */
/** \name Export Subtitles Operator
 * \{ */

/** Comparison function suitable to be used with BLI_listbase_sort(). */
static int seq_cmp_time_startdisp_channel(void *thunk, const void *a, const void *b)
{
  const Scene *scene = thunk;
  Sequence *seq_a = (Sequence *)a;
  Sequence *seq_b = (Sequence *)b;

  int seq_a_start = SEQ_time_left_handle_frame_get(scene, seq_a);
  int seq_b_start = SEQ_time_left_handle_frame_get(scene, seq_b);

  /* If strips have the same start frame favor the one with a higher channel. */
  if (seq_a_start == seq_b_start) {
    return seq_a->machine > seq_b->machine;
  }

  return (seq_a_start > seq_b_start);
}

static int sequencer_export_subtitles_invoke(bContext *C,
                                             wmOperator *op,
                                             const wmEvent *UNUSED(event))
{
  ED_fileselect_ensure_default_filepath(C, op, ".srt");

  WM_event_add_fileselect(C, op);

  return OPERATOR_RUNNING_MODAL;
}

typedef struct Seq_get_text_cb_data {
  ListBase *text_seq;
  Scene *scene;
} Seq_get_text_cb_data;

static bool seq_get_text_strip_cb(Sequence *seq, void *user_data)
{
  Seq_get_text_cb_data *cd = (Seq_get_text_cb_data *)user_data;
  Editing *ed = SEQ_editing_get(cd->scene);
  ListBase *channels = SEQ_channels_displayed_get(ed);
  /* Only text strips that are not muted and don't end with negative frame. */
  if ((seq->type == SEQ_TYPE_TEXT) && !SEQ_render_is_muted(channels, seq) &&
      (SEQ_time_right_handle_frame_get(cd->scene, seq) > cd->scene->r.sfra))
  {
    BLI_addtail(cd->text_seq, MEM_dupallocN(seq));
  }
  return true;
}

static int sequencer_export_subtitles_exec(bContext *C, wmOperator *op)
{
  Scene *scene = CTX_data_scene(C);
  Sequence *seq, *seq_next;
  Editing *ed = SEQ_editing_get(scene);
  ListBase text_seq = {0};
  int iter = 0;
  FILE *file;
  char filepath[FILE_MAX];

  if (!RNA_struct_property_is_set_ex(op->ptr, "filepath", false)) {
    BKE_report(op->reports, RPT_ERROR, "No filepath given");
    return OPERATOR_CANCELLED;
  }

  RNA_string_get(op->ptr, "filepath", filepath);
  BLI_path_extension_ensure(filepath, sizeof(filepath), ".srt");

  /* Avoid File write exceptions. */
  if (!BLI_exists(filepath)) {
    BLI_file_ensure_parent_dir_exists(filepath);
    if (!BLI_file_touch(filepath)) {
      BKE_report(op->reports, RPT_ERROR, "Can't create subtitle file");
      return OPERATOR_CANCELLED;
    }
  }
  else if (!BLI_file_is_writable(filepath)) {
    BKE_report(op->reports, RPT_ERROR, "Can't overwrite export file");
    return OPERATOR_CANCELLED;
  }

  if (ed != NULL) {
    Seq_get_text_cb_data cb_data = {&text_seq, scene};
    SEQ_for_each_callback(&ed->seqbase, seq_get_text_strip_cb, &cb_data);
  }

  if (BLI_listbase_is_empty(&text_seq)) {
    BKE_report(op->reports, RPT_ERROR, "No subtitles (text strips) to export");
    return OPERATOR_CANCELLED;
  }

  BLI_listbase_sort_r(&text_seq, seq_cmp_time_startdisp_channel, scene);

  /* Open and write file. */
  file = BLI_fopen(filepath, "w");

  for (seq = text_seq.first; seq; seq = seq_next) {
    TextVars *data = seq->effectdata;
    char timecode_str_start[32];
    char timecode_str_end[32];

    /* Write time-code relative to start frame of scene. Don't allow negative time-codes. */
    BLI_timecode_string_from_time(
        timecode_str_start,
        sizeof(timecode_str_start),
        -2,
        FRA2TIME(max_ii(SEQ_time_left_handle_frame_get(scene, seq) - scene->r.sfra, 0)),
        FPS,
        USER_TIMECODE_SUBRIP);
    BLI_timecode_string_from_time(
        timecode_str_end,
        sizeof(timecode_str_end),
        -2,
        FRA2TIME(SEQ_time_right_handle_frame_get(scene, seq) - scene->r.sfra),
        FPS,
        USER_TIMECODE_SUBRIP);

    fprintf(
        file, "%d\n%s --> %s\n%s\n\n", iter++, timecode_str_start, timecode_str_end, data->text);

    seq_next = seq->next;
    MEM_freeN(seq);
  }

  fclose(file);

  return OPERATOR_FINISHED;
}

static bool sequencer_strip_is_text_poll(bContext *C)
{
  Editing *ed;
  Sequence *seq;
  return (((ed = SEQ_editing_get(CTX_data_scene(C))) != NULL) && ((seq = ed->act_seq) != NULL) &&
          (seq->type == SEQ_TYPE_TEXT));
}

void SEQUENCER_OT_export_subtitles(wmOperatorType *ot)
{
  /* Identifiers. */
  ot->name = "Export Subtitles";
  ot->idname = "SEQUENCER_OT_export_subtitles";
  ot->description = "Export .srt file containing text strips";

  /* Api callbacks. */
  ot->exec = sequencer_export_subtitles_exec;
  ot->invoke = sequencer_export_subtitles_invoke;
  ot->poll = sequencer_strip_is_text_poll;

  /* Flags. */
  ot->flag = OPTYPE_REGISTER | OPTYPE_UNDO;

  WM_operator_properties_filesel(ot,
                                 FILE_TYPE_FOLDER,
                                 FILE_BLENDER,
                                 FILE_SAVE,
                                 WM_FILESEL_FILEPATH,
                                 FILE_DEFAULTDISPLAY,
                                 FILE_SORT_DEFAULT);
}

/** \} */

/* -------------------------------------------------------------------- */
/** \name Set Range to Strips Operator
 * \{ */

static int sequencer_set_range_to_strips_exec(bContext *C, wmOperator *op)
{
  Scene *scene = CTX_data_scene(C);
  Editing *ed = SEQ_editing_get(scene);
  Sequence *seq;

  int sfra = MAXFRAME;
  int efra = -MAXFRAME;
  bool selected = false;
  const bool preview = RNA_boolean_get(op->ptr, "preview");

  for (seq = ed->seqbasep->first; seq; seq = seq->next) {
    if (seq->flag & SELECT) {
      selected = true;
      sfra = min_ii(sfra, SEQ_time_left_handle_frame_get(scene, seq));
      /* Offset of -1 is needed because in VSE every frame has width. Range from 1 to 1 is drawn
       * as range 1 to 2, because 1 frame long strip starts at frame 1 and ends at frame 2.
       * See #106480. */
      efra = max_ii(efra, SEQ_time_right_handle_frame_get(scene, seq) - 1);
    }
  }

  if (!selected) {
    BKE_report(op->reports, RPT_WARNING, "Select one or more strips");
    return OPERATOR_CANCELLED;
  }
  if (efra < 0) {
    BKE_report(op->reports, RPT_ERROR, "Can't set a negative range");
    return OPERATOR_CANCELLED;
  }

  if (preview) {
    scene->r.flag |= SCER_PRV_RANGE;
    scene->r.psfra = max_ii(0, sfra);
    scene->r.pefra = efra;
  }
  else {
    scene->r.flag &= ~SCER_PRV_RANGE;
    scene->r.sfra = max_ii(0, sfra);
    scene->r.efra = efra;
  }

  WM_event_add_notifier(C, NC_SCENE | ND_FRAME_RANGE, scene);

  return OPERATOR_FINISHED;
}

void SEQUENCER_OT_set_range_to_strips(wmOperatorType *ot)
{
  PropertyRNA *prop;

  /* Identifiers. */
  ot->name = "Set Range to Strips";
  ot->idname = "SEQUENCER_OT_set_range_to_strips";
  ot->description = "Set the frame range to the selected strips start and end";

  /* Api callbacks. */
  ot->exec = sequencer_set_range_to_strips_exec;
  ot->poll = sequencer_edit_poll;

  /* Flags. */
  ot->flag = OPTYPE_REGISTER | OPTYPE_UNDO;

  prop = RNA_def_boolean(ot->srna, "preview", false, "Preview", "Set the preview range instead");
  RNA_def_property_flag(prop, PROP_SKIP_SAVE | PROP_HIDDEN);
}

/** \} */

/* -------------------------------------------------------------------- */
/** \name Clear Strip Transform Operator
 * \{ */

enum {
  STRIP_TRANSFORM_POSITION,
  STRIP_TRANSFORM_SCALE,
  STRIP_TRANSFORM_ROTATION,
  STRIP_TRANSFORM_ALL,
};

static const EnumPropertyItem transform_reset_properties[] = {
    {STRIP_TRANSFORM_POSITION, "POSITION", 0, "Position", "Reset strip transform location"},
    {STRIP_TRANSFORM_SCALE, "SCALE", 0, "Scale", "Reset strip transform scale"},
    {STRIP_TRANSFORM_ROTATION, "ROTATION", 0, "Rotation", "Reset strip transform rotation"},
    {STRIP_TRANSFORM_ALL, "ALL", 0, "All", "Reset strip transform location, scale and rotation"},
    {0, NULL, 0, NULL, NULL},
};

static int sequencer_strip_transform_clear_exec(bContext *C, wmOperator *op)
{
  Scene *scene = CTX_data_scene(C);
  const Editing *ed = SEQ_editing_get(scene);
  Sequence *seq;
  const int property = RNA_enum_get(op->ptr, "property");

  for (seq = ed->seqbasep->first; seq; seq = seq->next) {
    if (seq->flag & SELECT && seq->type != SEQ_TYPE_SOUND_RAM) {
      StripTransform *transform = seq->strip->transform;
      switch (property) {
        case STRIP_TRANSFORM_POSITION:
          transform->xofs = 0;
          transform->yofs = 0;
          break;
        case STRIP_TRANSFORM_SCALE:
          transform->scale_x = 1.0f;
          transform->scale_y = 1.0f;
          break;
        case STRIP_TRANSFORM_ROTATION:
          transform->rotation = 0.0f;
          break;
        case STRIP_TRANSFORM_ALL:
          transform->xofs = 0;
          transform->yofs = 0;
          transform->scale_x = 1.0f;
          transform->scale_y = 1.0f;
          transform->rotation = 0.0f;
          break;
      }
      SEQ_relations_invalidate_cache_preprocessed(scene, seq);
    }
  }

  WM_event_add_notifier(C, NC_SCENE | ND_SEQUENCER, scene);
  return OPERATOR_FINISHED;
}

void SEQUENCER_OT_strip_transform_clear(wmOperatorType *ot)
{
  /* Identifiers. */
  ot->name = "Clear Strip Transform";
  ot->idname = "SEQUENCER_OT_strip_transform_clear";
  ot->description = "Reset image transformation to default value";

  /* Api callbacks. */
  ot->exec = sequencer_strip_transform_clear_exec;
  ot->poll = sequencer_edit_poll;

  /* Flags. */
  ot->flag = OPTYPE_REGISTER | OPTYPE_UNDO;

  ot->prop = RNA_def_enum(ot->srna,
                          "property",
                          transform_reset_properties,
                          STRIP_TRANSFORM_ALL,
                          "Property",
                          "Strip transform property to be reset");
}

/** \} */

/* -------------------------------------------------------------------- */
/** \name Transform Set Fit Operator
 * \{ */

static const EnumPropertyItem scale_fit_methods[] = {
    {SEQ_SCALE_TO_FIT, "FIT", 0, "Scale to Fit", "Scale the image so that it fits in the preview"},
    {SEQ_SCALE_TO_FILL,
     "FILL",
     0,
     "Scale to Fill",
     "Scale the image so that it fills the preview completely"},
    {SEQ_STRETCH_TO_FILL,
     "STRETCH",
     0,
     "Stretch to Fill",
     "Stretch the image so that it fills the preview"},
    {0, NULL, 0, NULL, NULL},
};

static int sequencer_strip_transform_fit_exec(bContext *C, wmOperator *op)
{
  Scene *scene = CTX_data_scene(C);
  const Editing *ed = SEQ_editing_get(scene);
  Sequence *seq;
  const eSeqImageFitMethod fit_method = RNA_enum_get(op->ptr, "fit_method");

  for (seq = ed->seqbasep->first; seq; seq = seq->next) {
    if (seq->flag & SELECT && seq->type != SEQ_TYPE_SOUND_RAM) {
      const int timeline_frame = scene->r.cfra;
      StripElem *strip_elem = SEQ_render_give_stripelem(scene, seq, timeline_frame);

      if (strip_elem == NULL) {
        continue;
      }

      SEQ_set_scale_to_fit(seq,
                           strip_elem->orig_width,
                           strip_elem->orig_height,
                           scene->r.xsch,
                           scene->r.ysch,
                           fit_method);
      SEQ_relations_invalidate_cache_preprocessed(scene, seq);
    }
  }

  WM_event_add_notifier(C, NC_SCENE | ND_SEQUENCER, scene);
  return OPERATOR_FINISHED;
}

void SEQUENCER_OT_strip_transform_fit(wmOperatorType *ot)
{
  /* Identifiers. */
  ot->name = "Strip Transform Set Fit";
  ot->idname = "SEQUENCER_OT_strip_transform_fit";

  /* Api callbacks. */
  ot->exec = sequencer_strip_transform_fit_exec;
  ot->poll = sequencer_edit_poll;

  /* Flags. */
  ot->flag = OPTYPE_REGISTER | OPTYPE_UNDO;

  ot->prop = RNA_def_enum(ot->srna,
                          "fit_method",
                          scale_fit_methods,
                          SEQ_SCALE_TO_FIT,
                          "Fit Method",
                          "Scale fit fit_method");
}

static int sequencer_strip_color_tag_set_exec(bContext *C, wmOperator *op)
{
  Scene *scene = CTX_data_scene(C);
  const Editing *ed = SEQ_editing_get(scene);
  const short color_tag = RNA_enum_get(op->ptr, "color");

  LISTBASE_FOREACH (Sequence *, seq, &ed->seqbase) {
    if (seq->flag & SELECT) {
      seq->color_tag = color_tag;
    }
  }

  WM_event_add_notifier(C, NC_SCENE | ND_SEQUENCER, scene);
  return OPERATOR_FINISHED;
}

static bool sequencer_strip_color_tag_set_poll(bContext *C)
{
  Scene *scene = CTX_data_scene(C);
  if (scene == NULL) {
    return false;
  }

  Editing *ed = SEQ_editing_get(scene);
  if (ed == NULL) {
    return false;
  }

  Sequence *act_seq = ed->act_seq;
  return act_seq != NULL;
}

void SEQUENCER_OT_strip_color_tag_set(wmOperatorType *ot)
{
  /* Identifiers. */
  ot->name = "Set Color Tag";
  ot->idname = "SEQUENCER_OT_strip_color_tag_set";
  ot->description = "Set a color tag for the selected strips";

  /* Api callbacks. */
  ot->exec = sequencer_strip_color_tag_set_exec;
  ot->poll = sequencer_strip_color_tag_set_poll;

  /* Flags. */
  ot->flag = OPTYPE_REGISTER | OPTYPE_UNDO;

  RNA_def_enum(
      ot->srna, "color", rna_enum_strip_color_items, SEQUENCE_COLOR_NONE, "Color Tag", "");
}

/** \} */

/* -------------------------------------------------------------------- */
/** \name Set 2D Cursor Operator
 * \{ */

static int sequencer_set_2d_cursor_exec(bContext *C, wmOperator *op)
{
  Scene *scene = CTX_data_scene(C);
  SpaceSeq *sseq = CTX_wm_space_seq(C);

  float cursor_pixel[2];
  RNA_float_get_array(op->ptr, "location", cursor_pixel);

  SEQ_image_preview_unit_from_px(scene, cursor_pixel, sseq->cursor);

  WM_event_add_notifier(C, NC_SPACE | ND_SPACE_SEQUENCER, NULL);

  /* Use pass-through to allow click-drag to transform the cursor. */
  return OPERATOR_FINISHED | OPERATOR_PASS_THROUGH;
}

static int sequencer_set_2d_cursor_invoke(bContext *C, wmOperator *op, const wmEvent *event)
{
  ARegion *region = CTX_wm_region(C);
  float cursor_pixel[2];
  UI_view2d_region_to_view(
      &region->v2d, event->mval[0], event->mval[1], &cursor_pixel[0], &cursor_pixel[1]);

  RNA_float_set_array(op->ptr, "location", cursor_pixel);

  return sequencer_set_2d_cursor_exec(C, op);
}

void SEQUENCER_OT_cursor_set(wmOperatorType *ot)
{
  /* identifiers */
  ot->name = "Set 2D Cursor";
  ot->description = "Set 2D cursor location";
  ot->idname = "SEQUENCER_OT_cursor_set";

  /* api callbacks */
  ot->exec = sequencer_set_2d_cursor_exec;
  ot->invoke = sequencer_set_2d_cursor_invoke;
  ot->poll = sequencer_view_has_preview_poll;

  /* flags */
  ot->flag = OPTYPE_REGISTER | OPTYPE_UNDO;

  /* properties */
  RNA_def_float_vector(ot->srna,
                       "location",
                       2,
                       NULL,
                       -FLT_MAX,
                       FLT_MAX,
                       "Location",
                       "Cursor location in normalized preview coordinates",
                       -10.0f,
                       10.0f);
}

/** \} */

/* -------------------------------------------------------------------- */
/** \name Update scene strip frame range
 * \{ */

static int sequencer_scene_frame_range_update_exec(bContext *C, wmOperator *UNUSED(op))
{
  Scene *scene = CTX_data_scene(C);
  Editing *ed = SEQ_editing_get(scene);
  Sequence *seq = ed->act_seq;

  const int old_start = SEQ_time_left_handle_frame_get(scene, seq);
  const int old_end = SEQ_time_right_handle_frame_get(scene, seq);

  Scene *target_scene = seq->scene;

  seq->len = target_scene->r.efra - target_scene->r.sfra + 1;
  SEQ_time_left_handle_frame_set(scene, seq, old_start);
  SEQ_time_right_handle_frame_set(scene, seq, old_end);

  SEQ_relations_invalidate_cache_raw(scene, seq);
  DEG_id_tag_update(&scene->id, ID_RECALC_AUDIO | ID_RECALC_SEQUENCER_STRIPS);
  WM_event_add_notifier(C, NC_SPACE | ND_SPACE_SEQUENCER, NULL);
  return OPERATOR_FINISHED;
}

static bool sequencer_scene_frame_range_update_poll(bContext *C)
{
  Editing *ed = SEQ_editing_get(CTX_data_scene(C));
  return (ed != NULL && ed->act_seq != NULL && (ed->act_seq->type & SEQ_TYPE_SCENE) != 0);
}

void SEQUENCER_OT_scene_frame_range_update(wmOperatorType *ot)
{
  /* identifiers */
  ot->name = "Update Scene Frame Range";
  ot->description = "Update frame range of scene strip";
  ot->idname = "SEQUENCER_OT_scene_frame_range_update";

  /* api callbacks */
  ot->exec = sequencer_scene_frame_range_update_exec;
  ot->poll = sequencer_scene_frame_range_update_poll;

  /* flags */
  ot->flag = OPTYPE_REGISTER | OPTYPE_UNDO;
}

/** \} */<|MERGE_RESOLUTION|>--- conflicted
+++ resolved
@@ -1534,7 +1534,6 @@
   }
 }
 
-<<<<<<< HEAD
 /*bfa - tool name*/
 static const char *SEQUENCER_OT_split_get_name(wmOperatorType *ot, PointerRNA *ptr)
 {
@@ -1559,10 +1558,7 @@
   return NULL;
 }
 
-void SEQUENCER_OT_split(struct wmOperatorType *ot)
-=======
 void SEQUENCER_OT_split(wmOperatorType *ot)
->>>>>>> 3d7ca86d
 {
   /* Identifiers. */
   ot->name = "Split Strips";
