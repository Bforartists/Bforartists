/* SPDX-License-Identifier: GPL-2.0-or-later
 * Copyright 2001-2002 NaN Holding BV. All rights reserved. */

/** \file
 * \ingroup spseq
 */

#include <math.h>
#include <stdlib.h>
#include <string.h>

#include "MEM_guardedalloc.h"

#include "BLI_blenlib.h"
#include "BLI_math.h"
#include "BLI_timecode.h"
#include "BLI_utildefines.h"

#include "BLT_translation.h"

#include "DNA_anim_types.h"
#include "DNA_scene_types.h"
#include "DNA_sound_types.h"

#include "BKE_context.h"
#include "BKE_fcurve.h"
#include "BKE_global.h"
#include "BKE_lib_id.h"
#include "BKE_main.h"
#include "BKE_report.h"
#include "BKE_sound.h"

#include "SEQ_add.h"
#include "SEQ_animation.h"
#include "SEQ_channels.h"
#include "SEQ_clipboard.h"
#include "SEQ_edit.h"
#include "SEQ_effects.h"
#include "SEQ_iterator.h"
#include "SEQ_prefetch.h"
#include "SEQ_relations.h"
#include "SEQ_render.h"
#include "SEQ_select.h"
#include "SEQ_sequencer.h"
#include "SEQ_time.h"
#include "SEQ_transform.h"
#include "SEQ_utils.h"

#include "WM_api.h"
#include "WM_types.h"

#include "RNA_define.h"
#include "RNA_enum_types.h"
#include "RNA_prototypes.h"

/* For menu, popup, icons, etc. */
#include "ED_keyframing.h"
#include "ED_numinput.h"
#include "ED_outliner.h"
#include "ED_screen.h"
#include "ED_sequencer.h"

#include "UI_interface.h"
#include "UI_resources.h"
#include "UI_view2d.h"

#include "DEG_depsgraph.h"
#include "DEG_depsgraph_build.h"

/* Own include. */
#include "sequencer_intern.h"

#include "UI_interface.h" /*bfa - include UI stuff to get the icons in the grouped enum displayed*/
#include "UI_resources.h" /*bfa - include UI stuff to get the icons in the grouped enum displayed*/

/* -------------------------------------------------------------------- */
/** \name Structs & Enums
 * \{ */

typedef struct TransSeq {
  int start, machine;
  int startstill, endstill;
  int startdisp, enddisp;
  int startofs, endofs;
  int anim_startofs, anim_endofs;
  /* int final_left, final_right; */ /* UNUSED */
  int len;
} TransSeq;

/** \} */

/* -------------------------------------------------------------------- */
/** \name Public Context Checks
 * \{ */

bool ED_space_sequencer_maskedit_mask_poll(bContext *C)
{
  return ED_space_sequencer_maskedit_poll(C);
}

bool ED_space_sequencer_check_show_maskedit(SpaceSeq *sseq, Scene *scene)
{
  if (sseq && sseq->mainb == SEQ_DRAW_IMG_IMBUF) {
    return (SEQ_active_mask_get(scene) != NULL);
  }

  return false;
}

bool ED_space_sequencer_maskedit_poll(bContext *C)
{
  SpaceSeq *sseq = CTX_wm_space_seq(C);

  if (sseq) {
    Scene *scene = CTX_data_scene(C);
    return ED_space_sequencer_check_show_maskedit(sseq, scene);
  }

  return false;
}

bool ED_space_sequencer_check_show_imbuf(SpaceSeq *sseq)
{
  return (sseq->mainb == SEQ_DRAW_IMG_IMBUF) &&
         (ELEM(sseq->view, SEQ_VIEW_PREVIEW, SEQ_VIEW_SEQUENCE_PREVIEW));
}

bool ED_space_sequencer_check_show_strip(SpaceSeq *sseq)
{
  return ELEM(sseq->view, SEQ_VIEW_SEQUENCE, SEQ_VIEW_SEQUENCE_PREVIEW);
}

static bool sequencer_fcurves_targets_color_strip(const FCurve *fcurve)
{
  if (!BLI_str_startswith(fcurve->rna_path, "sequence_editor.sequences_all[\"")) {
    return false;
  }

  if (!BLI_str_endswith(fcurve->rna_path, "\"].color")) {
    return false;
  }

  return true;
}

bool ED_space_sequencer_has_playback_animation(const struct SpaceSeq *sseq,
                                               const struct Scene *scene)
{
  if (sseq->draw_flag & SEQ_DRAW_BACKDROP) {
    return true;
  }

  if (!scene->adt) {
    return false;
  }
  if (!scene->adt->action) {
    return false;
  }

  LISTBASE_FOREACH (FCurve *, fcurve, &scene->adt->action->curves) {
    if (sequencer_fcurves_targets_color_strip(fcurve)) {
      return true;
    }
  }

  return false;
}

/** \} */

/* -------------------------------------------------------------------- */
/** \name Shared Poll Functions
 * \{ */

bool sequencer_edit_poll(bContext *C)
{
  return (SEQ_editing_get(CTX_data_scene(C)) != NULL);
}

#if 0 /* UNUSED */
bool sequencer_strip_poll(bContext *C)
{
  Editing *ed;
  return (((ed = SEQ_editing_get(CTX_data_scene(C))) != NULL) &&
          (ed->act_seq != NULL));
}
#endif

bool sequencer_strip_has_path_poll(bContext *C)
{
  Editing *ed;
  Sequence *seq;
  return (((ed = SEQ_editing_get(CTX_data_scene(C))) != NULL) && ((seq = ed->act_seq) != NULL) &&
          (SEQ_HAS_PATH(seq)));
}

bool sequencer_view_has_preview_poll(bContext *C)
{
  SpaceSeq *sseq = CTX_wm_space_seq(C);
  if (sseq == NULL) {
    return false;
  }
  if (SEQ_editing_get(CTX_data_scene(C)) == NULL) {
    return false;
  }
  if (!(ELEM(sseq->view, SEQ_VIEW_PREVIEW, SEQ_VIEW_SEQUENCE_PREVIEW) &&
        (sseq->mainb == SEQ_DRAW_IMG_IMBUF))) {
    return false;
  }
  ARegion *region = CTX_wm_region(C);
  if (!(region && region->regiontype == RGN_TYPE_PREVIEW)) {
    return false;
  }

  return true;
}

bool sequencer_view_preview_only_poll(const bContext *C)
{
  SpaceSeq *sseq = CTX_wm_space_seq(C);
  if (sseq == NULL) {
    return false;
  }
  if (SEQ_editing_get(CTX_data_scene(C)) == NULL) {
    return false;
  }
  if (!(ELEM(sseq->view, SEQ_VIEW_PREVIEW) && (sseq->mainb == SEQ_DRAW_IMG_IMBUF))) {
    return false;
  }
  ARegion *region = CTX_wm_region(C);
  if (!(region && region->regiontype == RGN_TYPE_PREVIEW)) {
    return false;
  }

  return true;
}

bool sequencer_view_strips_poll(bContext *C)
{
  SpaceSeq *sseq = CTX_wm_space_seq(C);
  if (sseq == NULL) {
    return false;
  }
  if (!ED_space_sequencer_check_show_strip(sseq)) {
    return false;
  }
  ARegion *region = CTX_wm_region(C);
  if (!(region && region->regiontype == RGN_TYPE_WINDOW)) {
    return false;
  }
  return true;
}

/** \} */

/* -------------------------------------------------------------------- */
/** \name Remove Gaps Operator
 * \{ */

static int sequencer_gap_remove_exec(bContext *C, wmOperator *op)
{
  Scene *scene = CTX_data_scene(C);
  const bool do_all = RNA_boolean_get(op->ptr, "all");
  const Editing *ed = SEQ_editing_get(scene);

  SEQ_edit_remove_gaps(scene, ed->seqbasep, CFRA, do_all);

  WM_event_add_notifier(C, NC_SCENE | ND_SEQUENCER, scene);
  DEG_id_tag_update(&scene->id, ID_RECALC_SEQUENCER_STRIPS);

  return OPERATOR_FINISHED;
}

void SEQUENCER_OT_gap_remove(struct wmOperatorType *ot)
{
  /* Identifiers. */
  ot->name = "Remove Gaps";
  ot->idname = "SEQUENCER_OT_gap_remove";
  ot->description =
      "Remove gap at current frame to first strip at the right, independent of selection or "
      "locked state of strips";

  /* Api callbacks. */
  //  ot->invoke = sequencer_snap_invoke;
  ot->exec = sequencer_gap_remove_exec;
  ot->poll = sequencer_edit_poll;

  /* Flags. */
  ot->flag = OPTYPE_REGISTER | OPTYPE_UNDO;

  RNA_def_boolean(ot->srna, "all", 0, "All Gaps", "Do all gaps to right of current frame");
}

/** \} */

/* -------------------------------------------------------------------- */
/** \name Insert Gaps Operator
 * \{ */

static int sequencer_gap_insert_exec(bContext *C, wmOperator *op)
{
  Scene *scene = CTX_data_scene(C);
  const int frames = RNA_int_get(op->ptr, "frames");
  const Editing *ed = SEQ_editing_get(scene);
  SEQ_transform_offset_after_frame(scene, ed->seqbasep, frames, CFRA);

  WM_event_add_notifier(C, NC_SCENE | ND_SEQUENCER, scene);

  return OPERATOR_FINISHED;
}

void SEQUENCER_OT_gap_insert(struct wmOperatorType *ot)
{
  /* Identifiers. */
  ot->name = "Insert Gaps";
  ot->idname = "SEQUENCER_OT_gap_insert";
  ot->description =
      "Insert gap at current frame to first strips at the right, independent of selection or "
      "locked state of strips";

  /* Api callbacks. */
  //  ot->invoke = sequencer_snap_invoke;
  ot->exec = sequencer_gap_insert_exec;
  ot->poll = sequencer_edit_poll;

  /* Flags. */
  ot->flag = OPTYPE_REGISTER | OPTYPE_UNDO;

  RNA_def_int(ot->srna,
              "frames",
              10,
              0,
              INT_MAX,
              "Frames",
              "Frames to insert after current strip",
              0,
              1000);
}

/** \} */

/* -------------------------------------------------------------------- */
/** \name Snap Strips to the Current Frame Operator
 * \{ */

static int sequencer_snap_exec(bContext *C, wmOperator *op)
{
  Scene *scene = CTX_data_scene(C);

  Editing *ed = SEQ_editing_get(scene);
  ListBase *seqbase = SEQ_active_seqbase_get(ed);
  ListBase *channels = SEQ_channels_displayed_get(ed);
  Sequence *seq;
  int snap_frame;

  snap_frame = RNA_int_get(op->ptr, "frame");

  /* Check meta-strips. */
  for (seq = ed->seqbasep->first; seq; seq = seq->next) {
    if (seq->flag & SELECT && !SEQ_transform_is_locked(channels, seq) &&
        SEQ_transform_sequence_can_be_translated(seq)) {
      if ((seq->flag & (SEQ_LEFTSEL + SEQ_RIGHTSEL)) == 0) {
        SEQ_transform_translate_sequence(
            scene, seq, (snap_frame - seq->startofs + seq->startstill) - seq->start);
      }
      else {
        if (seq->flag & SEQ_LEFTSEL) {
          SEQ_transform_set_left_handle_frame(seq, snap_frame);
        }
        else { /* SEQ_RIGHTSEL */
          SEQ_transform_set_right_handle_frame(seq, snap_frame);
        }
        SEQ_transform_handle_xlimits(seq, seq->flag & SEQ_LEFTSEL, seq->flag & SEQ_RIGHTSEL);
        SEQ_transform_fix_single_image_seq_offsets(seq);
      }
      SEQ_time_update_sequence(scene, seqbase, seq);
    }
  }

  /* Test for effects and overlap. */
  for (seq = ed->seqbasep->first; seq; seq = seq->next) {
    if (seq->flag & SELECT && !SEQ_transform_is_locked(channels, seq)) {
      seq->flag &= ~SEQ_OVERLAP;
      if (SEQ_transform_test_overlap(ed->seqbasep, seq)) {
        SEQ_transform_seqbase_shuffle(ed->seqbasep, seq, scene);
      }
    }
  }

  /* Recalculate bounds of effect strips, offsetting the keyframes if not snapping any handle. */
  for (seq = ed->seqbasep->first; seq; seq = seq->next) {
    if (seq->type & SEQ_TYPE_EFFECT) {
      const bool either_handle_selected = (seq->flag & (SEQ_LEFTSEL | SEQ_RIGHTSEL)) != 0;

      if (seq->seq1 && (seq->seq1->flag & SELECT)) {
        if (!either_handle_selected) {
          SEQ_offset_animdata(scene, seq, (snap_frame - seq->startdisp));
        }
        SEQ_time_update_sequence(scene, seqbase, seq);
      }
      else if (seq->seq2 && (seq->seq2->flag & SELECT)) {
        if (!either_handle_selected) {
          SEQ_offset_animdata(scene, seq, (snap_frame - seq->startdisp));
        }
        SEQ_time_update_sequence(scene, seqbase, seq);
      }
      else if (seq->seq3 && (seq->seq3->flag & SELECT)) {
        if (!either_handle_selected) {
          SEQ_offset_animdata(scene, seq, (snap_frame - seq->startdisp));
        }
        SEQ_time_update_sequence(scene, seqbase, seq);
      }
    }
  }

  SEQ_sort(SEQ_active_seqbase_get(ed));

  DEG_id_tag_update(&scene->id, ID_RECALC_SEQUENCER_STRIPS);
  WM_event_add_notifier(C, NC_SCENE | ND_SEQUENCER, scene);

  return OPERATOR_FINISHED;
}

static int sequencer_snap_invoke(bContext *C, wmOperator *op, const wmEvent *UNUSED(event))
{
  Scene *scene = CTX_data_scene(C);

  int snap_frame;

  snap_frame = CFRA;

  RNA_int_set(op->ptr, "frame", snap_frame);
  return sequencer_snap_exec(C, op);
}

void SEQUENCER_OT_snap(struct wmOperatorType *ot)
{
  /* Identifiers. */
  ot->name = "Snap Strips to the Current Frame";
  ot->idname = "SEQUENCER_OT_snap";
  ot->description = "Frame where selected strips will be snapped";

  /* Api callbacks. */
  ot->invoke = sequencer_snap_invoke;
  ot->exec = sequencer_snap_exec;
  ot->poll = sequencer_edit_poll;

  /* Flags. */
  ot->flag = OPTYPE_REGISTER | OPTYPE_UNDO;

  RNA_def_int(ot->srna,
              "frame",
              0,
              INT_MIN,
              INT_MAX,
              "Frame",
              "Frame where selected strips will be snapped",
              INT_MIN,
              INT_MAX);
}

/** \} */

/* -------------------------------------------------------------------- */
/** \name Trim Strips Operator
 * \{ */

typedef struct SlipData {
  int init_mouse[2];
  float init_mouseloc[2];
  TransSeq *ts;
  Sequence **seq_array;
  bool *trim;
  int num_seq;
  bool slow;
  int slow_offset; /* Offset at the point where offset was turned on. */
  NumInput num_input;
} SlipData;

static void transseq_backup(TransSeq *ts, Sequence *seq)
{
  ts->start = seq->start;
  ts->machine = seq->machine;
  ts->startstill = seq->startstill;
  ts->endstill = seq->endstill;
  ts->startdisp = seq->startdisp;
  ts->enddisp = seq->enddisp;
  ts->startofs = seq->startofs;
  ts->endofs = seq->endofs;
  ts->anim_startofs = seq->anim_startofs;
  ts->anim_endofs = seq->anim_endofs;
  ts->len = seq->len;
}

static void transseq_restore(TransSeq *ts, Sequence *seq)
{
  seq->start = ts->start;
  seq->machine = ts->machine;
  seq->startstill = ts->startstill;
  seq->endstill = ts->endstill;
  seq->startdisp = ts->startdisp;
  seq->enddisp = ts->enddisp;
  seq->startofs = ts->startofs;
  seq->endofs = ts->endofs;
  seq->anim_startofs = ts->anim_startofs;
  seq->anim_endofs = ts->anim_endofs;
  seq->len = ts->len;
}

static int slip_add_sequences_recursive(
    ListBase *seqbasep, Sequence **seq_array, bool *trim, int offset, bool do_trim)
{
  Sequence *seq;
  int num_items = 0;

  for (seq = seqbasep->first; seq; seq = seq->next) {
    if (!do_trim || (!(seq->type & SEQ_TYPE_EFFECT) && (seq->flag & SELECT))) {
      seq_array[offset + num_items] = seq;
      trim[offset + num_items] = do_trim && ((seq->type & SEQ_TYPE_EFFECT) == 0);
      num_items++;

      if (seq->type == SEQ_TYPE_META) {
        /* Trim the sub-sequences. */
        num_items += slip_add_sequences_recursive(
            &seq->seqbase, seq_array, trim, num_items + offset, false);
      }
    }
  }

  return num_items;
}

static int slip_count_sequences_recursive(ListBase *seqbasep, bool first_level)
{
  Sequence *seq;
  int trimmed_sequences = 0;

  for (seq = seqbasep->first; seq; seq = seq->next) {
    if (!first_level || (!(seq->type & SEQ_TYPE_EFFECT) && (seq->flag & SELECT))) {
      trimmed_sequences++;

      if (seq->type == SEQ_TYPE_META) {
        /* Trim the sub-sequences. */
        trimmed_sequences += slip_count_sequences_recursive(&seq->seqbase, false);
      }
    }
  }

  return trimmed_sequences;
}

static int sequencer_slip_invoke(bContext *C, wmOperator *op, const wmEvent *event)
{
  SlipData *data;
  Scene *scene = CTX_data_scene(C);
  Editing *ed = SEQ_editing_get(scene);
  float mouseloc[2];
  int num_seq;
  View2D *v2d = UI_view2d_fromcontext(C);

  /* Recursively count the trimmed elements. */
  num_seq = slip_count_sequences_recursive(ed->seqbasep, true);

  if (num_seq == 0) {
    return OPERATOR_CANCELLED;
  }

  data = op->customdata = MEM_mallocN(sizeof(SlipData), "trimdata");
  data->ts = MEM_mallocN(num_seq * sizeof(TransSeq), "trimdata_transform");
  data->seq_array = MEM_mallocN(num_seq * sizeof(Sequence *), "trimdata_sequences");
  data->trim = MEM_mallocN(num_seq * sizeof(bool), "trimdata_trim");
  data->num_seq = num_seq;

  initNumInput(&data->num_input);
  data->num_input.idx_max = 0;
  data->num_input.val_flag[0] |= NUM_NO_FRACTION;
  data->num_input.unit_sys = USER_UNIT_NONE;
  data->num_input.unit_type[0] = 0;

  slip_add_sequences_recursive(ed->seqbasep, data->seq_array, data->trim, 0, true);

  for (int i = 0; i < num_seq; i++) {
    transseq_backup(data->ts + i, data->seq_array[i]);
  }

  UI_view2d_region_to_view(v2d, event->mval[0], event->mval[1], &mouseloc[0], &mouseloc[1]);

  copy_v2_v2_int(data->init_mouse, event->mval);
  copy_v2_v2(data->init_mouseloc, mouseloc);

  data->slow = false;

  WM_event_add_modal_handler(C, op);

  /* Notify so we draw extensions immediately. */
  WM_event_add_notifier(C, NC_SCENE | ND_SEQUENCER, scene);

  return OPERATOR_RUNNING_MODAL;
}

static bool sequencer_slip_recursively(Scene *scene, SlipData *data, int offset)
{
  /* Only data types supported for now. */
  bool changed = false;

  /* Iterate in reverse so meta-strips are iterated after their children. */
  for (int i = data->num_seq - 1; i >= 0; i--) {
    Sequence *seq = data->seq_array[i];
    int endframe;

    /* Offset seq start. */
    seq->start = data->ts[i].start + offset;

    if (data->trim[i]) {
      /* Find the end-frame. */
      endframe = seq->start + seq->len;

      /* Compute the sequence offsets. */
      if (endframe > seq->enddisp) {
        seq->endstill = 0;
        seq->endofs = endframe - seq->enddisp;
        changed = true;
      }
      else {
        seq->endstill = seq->enddisp - endframe;
        seq->endofs = 0;
        changed = true;
      }

      if (seq->start > seq->startdisp) {
        seq->startstill = seq->start - seq->startdisp;
        seq->startofs = 0;
        changed = true;
      }
      else {
        seq->startstill = 0;
        seq->startofs = seq->startdisp - seq->start;
        changed = true;
      }
    }
    else {
      /* No transform data (likely effect strip). Only move start and end. */
      seq->startdisp = data->ts[i].startdisp + offset;
      seq->enddisp = data->ts[i].enddisp + offset;
      changed = true;
    }

    /* Effects are only added if we they are in a meta-strip.
     * In this case, dependent strips will just be transformed and
     * we can skip calculating for effects.
     * This way we can avoid an extra loop just for effects. */
    if (!(seq->type & SEQ_TYPE_EFFECT)) {
      ListBase *seqbase = SEQ_active_seqbase_get(SEQ_editing_get(scene));
      SEQ_time_update_sequence(scene, seqbase, seq);
    }
  }
  if (changed) {
    for (int i = data->num_seq - 1; i >= 0; i--) {
      Sequence *seq = data->seq_array[i];
      SEQ_relations_invalidate_cache_preprocessed(scene, seq);
    }
  }
  return changed;
}

/* Make sure, that each strip contains at least 1 frame of content. */
static void sequencer_slip_apply_limits(SlipData *data, int *offset)
{
  for (int i = 0; i < data->num_seq; i++) {
    if (data->trim[i]) {
      Sequence *seq = data->seq_array[i];
      int seq_content_start = data->ts[i].start + *offset;
      int seq_content_end = seq_content_start + seq->len + seq->anim_startofs + seq->anim_endofs;
      int diff = 0;

      if (seq_content_start >= seq->enddisp) {
        diff = seq->enddisp - seq_content_start - 1;
      }

      if (seq_content_end <= seq->startdisp) {
        diff = seq->startdisp - seq_content_end + 1;
      }
      *offset += diff;
    }
  }
}

static int sequencer_slip_exec(bContext *C, wmOperator *op)
{
  Scene *scene = CTX_data_scene(C);
  Editing *ed = SEQ_editing_get(scene);
  int offset = RNA_int_get(op->ptr, "offset");
  bool success = false;

  /* Recursively count the trimmed elements. */
  int num_seq = slip_count_sequences_recursive(ed->seqbasep, true);

  if (num_seq == 0) {
    return OPERATOR_CANCELLED;
  }

  SlipData *data = op->customdata = MEM_mallocN(sizeof(SlipData), "trimdata");
  data->ts = MEM_mallocN(num_seq * sizeof(TransSeq), "trimdata_transform");
  data->seq_array = MEM_mallocN(num_seq * sizeof(Sequence *), "trimdata_sequences");
  data->trim = MEM_mallocN(num_seq * sizeof(bool), "trimdata_trim");
  data->num_seq = num_seq;

  slip_add_sequences_recursive(ed->seqbasep, data->seq_array, data->trim, 0, true);

  for (int i = 0; i < num_seq; i++) {
    transseq_backup(data->ts + i, data->seq_array[i]);
  }

  sequencer_slip_apply_limits(data, &offset);
  success = sequencer_slip_recursively(scene, data, offset);

  MEM_freeN(data->seq_array);
  MEM_freeN(data->trim);
  MEM_freeN(data->ts);
  MEM_freeN(data);

  if (success) {
    WM_event_add_notifier(C, NC_SCENE | ND_SEQUENCER, scene);
    DEG_id_tag_update(&scene->id, ID_RECALC_SEQUENCER_STRIPS);
    return OPERATOR_FINISHED;
  }
  return OPERATOR_CANCELLED;
}

static void sequencer_slip_update_header(Scene *scene, ScrArea *area, SlipData *data, int offset)
{
  char msg[UI_MAX_DRAW_STR];

  if (area) {
    if (hasNumInput(&data->num_input)) {
      char num_str[NUM_STR_REP_LEN];
      outputNumInput(&data->num_input, num_str, &scene->unit);
      BLI_snprintf(msg, sizeof(msg), TIP_("Slip offset: %s"), num_str);
    }
    else {
      BLI_snprintf(msg, sizeof(msg), TIP_("Slip offset: %d"), offset);
    }
  }

  ED_area_status_text(area, msg);
}

static int sequencer_slip_modal(bContext *C, wmOperator *op, const wmEvent *event)
{
  Main *bmain = CTX_data_main(C);
  Scene *scene = CTX_data_scene(C);
  SlipData *data = (SlipData *)op->customdata;
  ScrArea *area = CTX_wm_area(C);
  const bool has_numInput = hasNumInput(&data->num_input);
  bool handled = true;

  /* Modal numinput active, try to handle numeric inputs. */
  if (event->val == KM_PRESS && has_numInput && handleNumInput(C, &data->num_input, event)) {
    float offset_fl;
    applyNumInput(&data->num_input, &offset_fl);
    int offset = round_fl_to_int(offset_fl);

    sequencer_slip_apply_limits(data, &offset);
    sequencer_slip_update_header(scene, area, data, offset);

    RNA_int_set(op->ptr, "offset", offset);

    if (sequencer_slip_recursively(scene, data, offset)) {
      WM_event_add_notifier(C, NC_SCENE | ND_SEQUENCER, scene);
    }

    return OPERATOR_RUNNING_MODAL;
  }

  switch (event->type) {
    case MOUSEMOVE: {
      if (!has_numInput) {
        float mouseloc[2];
        int offset;
        int mouse_x;
        View2D *v2d = UI_view2d_fromcontext(C);

        if (data->slow) {
          mouse_x = event->mval[0] - data->slow_offset;
          mouse_x *= 0.1f;
          mouse_x += data->slow_offset;
        }
        else {
          mouse_x = event->mval[0];
        }

        /* Choose the side based on which side of the current frame the mouse is. */
        UI_view2d_region_to_view(v2d, mouse_x, 0, &mouseloc[0], &mouseloc[1]);
        offset = mouseloc[0] - data->init_mouseloc[0];

        sequencer_slip_apply_limits(data, &offset);
        sequencer_slip_update_header(scene, area, data, offset);

        RNA_int_set(op->ptr, "offset", offset);

        if (sequencer_slip_recursively(scene, data, offset)) {
          WM_event_add_notifier(C, NC_SCENE | ND_SEQUENCER, scene);
        }
      }
      break;
    }

    case LEFTMOUSE:
    case EVT_RETKEY:
    case EVT_SPACEKEY: {
      MEM_freeN(data->seq_array);
      MEM_freeN(data->trim);
      MEM_freeN(data->ts);
      MEM_freeN(data);
      op->customdata = NULL;
      if (area) {
        ED_area_status_text(area, NULL);
      }
      DEG_id_tag_update(&scene->id, ID_RECALC_SEQUENCER_STRIPS);
      WM_event_add_notifier(C, NC_SCENE | ND_SEQUENCER, scene);
      return OPERATOR_FINISHED;
    }

    case EVT_ESCKEY:
    case RIGHTMOUSE: {
      for (int i = 0; i < data->num_seq; i++) {
        transseq_restore(data->ts + i, data->seq_array[i]);
      }

      for (int i = 0; i < data->num_seq; i++) {
        Sequence *seq = data->seq_array[i];
        SEQ_add_reload_new_file(bmain, scene, seq, false);
        ListBase *seqbase = SEQ_active_seqbase_get(SEQ_editing_get(scene));
        SEQ_time_update_sequence(scene, seqbase, seq);
      }

      MEM_freeN(data->seq_array);
      MEM_freeN(data->ts);
      MEM_freeN(data->trim);
      MEM_freeN(data);
      op->customdata = NULL;

      WM_event_add_notifier(C, NC_SCENE | ND_SEQUENCER, scene);

      if (area) {
        ED_area_status_text(area, NULL);
      }

      return OPERATOR_CANCELLED;
    }

    case EVT_RIGHTSHIFTKEY:
    case EVT_LEFTSHIFTKEY:
      if (!has_numInput) {
        if (event->val == KM_PRESS) {
          data->slow = true;
          data->slow_offset = event->mval[0];
        }
        else if (event->val == KM_RELEASE) {
          data->slow = false;
        }
      }
      break;

    default:
      handled = false;
      break;
  }

  /* Modal numinput inactive, try to handle numeric inputs. */
  if (!handled && event->val == KM_PRESS && handleNumInput(C, &data->num_input, event)) {
    float offset_fl;
    applyNumInput(&data->num_input, &offset_fl);
    int offset = round_fl_to_int(offset_fl);

    sequencer_slip_apply_limits(data, &offset);
    sequencer_slip_update_header(scene, area, data, offset);

    RNA_int_set(op->ptr, "offset", offset);

    if (sequencer_slip_recursively(scene, data, offset)) {
      WM_event_add_notifier(C, NC_SCENE | ND_SEQUENCER, scene);
    }
  }

  return OPERATOR_RUNNING_MODAL;
}

void SEQUENCER_OT_slip(struct wmOperatorType *ot)
{
  /* Identifiers. */
  ot->name = "Slip Strips";
  ot->idname = "SEQUENCER_OT_slip";
  ot->description = "Slip the contents of selected strips";

  /* Api callbacks. */
  ot->invoke = sequencer_slip_invoke;
  ot->modal = sequencer_slip_modal;
  ot->exec = sequencer_slip_exec;
  ot->poll = sequencer_edit_poll;

  /* Flags. */
  ot->flag = OPTYPE_REGISTER | OPTYPE_UNDO;

  RNA_def_int(ot->srna,
              "offset",
              0,
              INT32_MIN,
              INT32_MAX,
              "Offset",
              "Offset to the data of the strip",
              INT32_MIN,
              INT32_MAX);
}

/** \} */

/* -------------------------------------------------------------------- */
/** \name Mute Strips Operator
 * \{ */

static int sequencer_mute_exec(bContext *C, wmOperator *op)
{
  Scene *scene = CTX_data_scene(C);
  Editing *ed = SEQ_editing_get(scene);
  ListBase *channels = SEQ_channels_displayed_get(ed);
  Sequence *seq;
  bool selected;

  selected = !RNA_boolean_get(op->ptr, "unselected");

  for (seq = ed->seqbasep->first; seq; seq = seq->next) {
    if (!SEQ_transform_is_locked(channels, seq)) {
      if (selected) {
        if (seq->flag & SELECT) {
          seq->flag |= SEQ_MUTE;
          SEQ_relations_invalidate_dependent(scene, seq);
        }
      }
      else {
        if ((seq->flag & SELECT) == 0) {
          seq->flag |= SEQ_MUTE;
          SEQ_relations_invalidate_dependent(scene, seq);
        }
      }
    }
  }

  DEG_id_tag_update(&scene->id, ID_RECALC_SEQUENCER_STRIPS);
  WM_event_add_notifier(C, NC_SCENE | ND_SEQUENCER, scene);

  return OPERATOR_FINISHED;
}

void SEQUENCER_OT_mute(struct wmOperatorType *ot)
{
  /* Identifiers. */
  ot->name = "Mute Strips";
  ot->idname = "SEQUENCER_OT_mute";
  ot->description = "Mute (un)selected strips";

  /* Api callbacks. */
  ot->exec = sequencer_mute_exec;
  ot->poll = sequencer_edit_poll;

  /* Flags. */
  ot->flag = OPTYPE_REGISTER | OPTYPE_UNDO;

  RNA_def_boolean(
      ot->srna, "unselected", 0, "Unselected", "Mute unselected rather than selected strips");
}

/** \} */

/* -------------------------------------------------------------------- */
/** \name Unmute Strips Operator
 * \{ */

static int sequencer_unmute_exec(bContext *C, wmOperator *op)
{
  Scene *scene = CTX_data_scene(C);
  Editing *ed = SEQ_editing_get(scene);
  ListBase *channels = SEQ_channels_displayed_get(ed);
  Sequence *seq;
  bool selected;

  selected = !RNA_boolean_get(op->ptr, "unselected");

  for (seq = ed->seqbasep->first; seq; seq = seq->next) {
    if (!SEQ_transform_is_locked(channels, seq)) {
      if (selected) {
        if (seq->flag & SELECT) {
          seq->flag &= ~SEQ_MUTE;
          SEQ_relations_invalidate_dependent(scene, seq);
        }
      }
      else {
        if ((seq->flag & SELECT) == 0) {
          seq->flag &= ~SEQ_MUTE;
          SEQ_relations_invalidate_dependent(scene, seq);
        }
      }
    }
  }

  DEG_id_tag_update(&scene->id, ID_RECALC_SEQUENCER_STRIPS);
  WM_event_add_notifier(C, NC_SCENE | ND_SEQUENCER, scene);

  return OPERATOR_FINISHED;
}

void SEQUENCER_OT_unmute(struct wmOperatorType *ot)
{
  /* Identifiers. */
  ot->name = "Unmute Strips";
  ot->idname = "SEQUENCER_OT_unmute";
  ot->description = "Unmute (un)selected strips";

  /* Api callbacks. */
  ot->exec = sequencer_unmute_exec;
  ot->poll = sequencer_edit_poll;

  /* Flags. */
  ot->flag = OPTYPE_REGISTER | OPTYPE_UNDO;

  RNA_def_boolean(
      ot->srna, "unselected", 0, "Unselected", "Unmute unselected rather than selected strips");
}

/** \} */

/* -------------------------------------------------------------------- */
/** \name Lock Strips Operator
 * \{ */

static int sequencer_lock_exec(bContext *C, wmOperator *UNUSED(op))
{
  Scene *scene = CTX_data_scene(C);
  Editing *ed = SEQ_editing_get(scene);
  Sequence *seq;

  for (seq = ed->seqbasep->first; seq; seq = seq->next) {
    if (seq->flag & SELECT) {
      seq->flag |= SEQ_LOCK;
    }
  }

  WM_event_add_notifier(C, NC_SCENE | ND_SEQUENCER, scene);

  return OPERATOR_FINISHED;
}

void SEQUENCER_OT_lock(struct wmOperatorType *ot)
{
  /* Identifiers. */
  ot->name = "Lock Strips";
  ot->idname = "SEQUENCER_OT_lock";
  ot->description = "Lock strips so they can't be transformed";

  /* Api callbacks. */
  ot->exec = sequencer_lock_exec;
  ot->poll = sequencer_edit_poll;

  /* Flags. */
  ot->flag = OPTYPE_REGISTER | OPTYPE_UNDO;
}

/** \} */

/* -------------------------------------------------------------------- */
/** \name Unlock Strips Operator
 * \{ */

static int sequencer_unlock_exec(bContext *C, wmOperator *UNUSED(op))
{
  Scene *scene = CTX_data_scene(C);
  Editing *ed = SEQ_editing_get(scene);
  Sequence *seq;

  for (seq = ed->seqbasep->first; seq; seq = seq->next) {
    if (seq->flag & SELECT) {
      seq->flag &= ~SEQ_LOCK;
    }
  }

  WM_event_add_notifier(C, NC_SCENE | ND_SEQUENCER, scene);

  return OPERATOR_FINISHED;
}

void SEQUENCER_OT_unlock(struct wmOperatorType *ot)
{
  /* Identifiers. */
  ot->name = "Unlock Strips";
  ot->idname = "SEQUENCER_OT_unlock";
  ot->description = "Unlock strips so they can be transformed";

  /* Api callbacks. */
  ot->exec = sequencer_unlock_exec;
  ot->poll = sequencer_edit_poll;

  /* Flags. */
  ot->flag = OPTYPE_REGISTER | OPTYPE_UNDO;
}

/** \} */

/* -------------------------------------------------------------------- */
/** \name Reload Strips Operator
 * \{ */

static int sequencer_reload_exec(bContext *C, wmOperator *op)
{
  Main *bmain = CTX_data_main(C);
  Scene *scene = CTX_data_scene(C);
  Editing *ed = SEQ_editing_get(scene);
  Sequence *seq;
  const bool adjust_length = RNA_boolean_get(op->ptr, "adjust_length");

  for (seq = ed->seqbasep->first; seq; seq = seq->next) {
    if (seq->flag & SELECT) {
      SEQ_add_reload_new_file(bmain, scene, seq, !adjust_length);

      if (adjust_length) {
        if (SEQ_transform_test_overlap(ed->seqbasep, seq)) {
          SEQ_transform_seqbase_shuffle(ed->seqbasep, seq, scene);
        }
      }
    }
  }

  WM_event_add_notifier(C, NC_SCENE | ND_SEQUENCER, scene);

  return OPERATOR_FINISHED;
}

void SEQUENCER_OT_reload(struct wmOperatorType *ot)
{
  PropertyRNA *prop;

  /* Identifiers. */
  ot->name = "Reload Strips";
  ot->idname = "SEQUENCER_OT_reload";
  ot->description = "Reload strips in the sequencer";

  /* Api callbacks. */
  ot->exec = sequencer_reload_exec;
  ot->poll = sequencer_edit_poll;

  /* Flags. */
  ot->flag = OPTYPE_REGISTER; /* No undo, the data changed is stored outside 'main'. */

  prop = RNA_def_boolean(ot->srna,
                         "adjust_length",
                         0,
                         "Adjust Length",
                         "Adjust length of strips to their data length");
  RNA_def_property_flag(prop, PROP_SKIP_SAVE);
}

/** \} */

/* -------------------------------------------------------------------- */
/** \name Refresh Sequencer Operator
 * \{ */

static bool sequencer_refresh_all_poll(bContext *C)
{
  if (G.is_rendering) {
    return 0;
  }
  return sequencer_edit_poll(C);
}

static int sequencer_refresh_all_exec(bContext *C, wmOperator *UNUSED(op))
{
  Scene *scene = CTX_data_scene(C);
  Editing *ed = SEQ_editing_get(scene);

  SEQ_relations_free_imbuf(scene, &ed->seqbase, false);

  WM_event_add_notifier(C, NC_SCENE | ND_SEQUENCER, scene);

  return OPERATOR_FINISHED;
}

void SEQUENCER_OT_refresh_all(struct wmOperatorType *ot)
{
  /* Identifiers. */
  ot->name = "Refresh Sequencer";
  ot->idname = "SEQUENCER_OT_refresh_all";
  ot->description = "Refresh the sequencer editor";

  /* Api callbacks. */
  ot->exec = sequencer_refresh_all_exec;
  ot->poll = sequencer_refresh_all_poll;
}

/** \} */

/* -------------------------------------------------------------------- */
/** \name Reassign Inputs Operator
 * \{ */

int seq_effect_find_selected(Scene *scene,
                             Sequence *activeseq,
                             int type,
                             Sequence **r_selseq1,
                             Sequence **r_selseq2,
                             Sequence **r_selseq3,
                             const char **r_error_str)
{
  Editing *ed = SEQ_editing_get(scene);
  Sequence *seq1 = NULL, *seq2 = NULL, *seq3 = NULL, *seq;

  *r_error_str = NULL;

  if (!activeseq) {
    seq2 = SEQ_select_active_get(scene);
  }

  for (seq = ed->seqbasep->first; seq; seq = seq->next) {
    if (seq->flag & SELECT) {
      if (seq->type == SEQ_TYPE_SOUND_RAM && SEQ_effect_get_num_inputs(type) != 0) {
        *r_error_str = N_("Cannot apply effects to audio sequence strips");
        return 0;
      }
      if (!ELEM(seq, activeseq, seq2)) {
        if (seq2 == NULL) {
          seq2 = seq;
        }
        else if (seq1 == NULL) {
          seq1 = seq;
        }
        else if (seq3 == NULL) {
          seq3 = seq;
        }
        else {
          *r_error_str = N_("Cannot apply effect to more than 3 sequence strips");
          return 0;
        }
      }
    }
  }

  /* Make sequence selection a little bit more intuitive
   * for 3 strips: the last-strip should be seq3. */
  if (seq3 != NULL && seq2 != NULL) {
    Sequence *tmp = seq2;
    seq2 = seq3;
    seq3 = tmp;
  }

  switch (SEQ_effect_get_num_inputs(type)) {
    case 0:
      *r_selseq1 = *r_selseq2 = *r_selseq3 = NULL;
      return 1; /* Success. */
    case 1:
      if (seq2 == NULL) {
        *r_error_str = N_("At least one selected sequence strip is needed");
        return 0;
      }
      if (seq1 == NULL) {
        seq1 = seq2;
      }
      if (seq3 == NULL) {
        seq3 = seq2;
      }
      ATTR_FALLTHROUGH;
    case 2:
      if (seq1 == NULL || seq2 == NULL) {
        *r_error_str = N_("2 selected sequence strips are needed");
        return 0;
      }
      if (seq3 == NULL) {
        seq3 = seq2;
      }
      break;
  }

  if (seq1 == NULL && seq2 == NULL && seq3 == NULL) {
    *r_error_str = N_("TODO: in what cases does this happen?");
    return 0;
  }

  *r_selseq1 = seq1;
  *r_selseq2 = seq2;
  *r_selseq3 = seq3;

  /* TODO(Richard): This function needs some refactoring, this is just quick hack for T73828. */
  if (SEQ_effect_get_num_inputs(type) < 3) {
    *r_selseq3 = NULL;
  }
  if (SEQ_effect_get_num_inputs(type) < 2) {
    *r_selseq2 = NULL;
  }

  return 1;
}

static int sequencer_reassign_inputs_exec(bContext *C, wmOperator *op)
{
  Scene *scene = CTX_data_scene(C);
  Sequence *seq1, *seq2, *seq3, *last_seq = SEQ_select_active_get(scene);
  const char *error_msg;

  if (SEQ_effect_get_num_inputs(last_seq->type) == 0) {
    BKE_report(op->reports, RPT_ERROR, "Cannot reassign inputs: strip has no inputs");
    return OPERATOR_CANCELLED;
  }

  if (!seq_effect_find_selected(
          scene, last_seq, last_seq->type, &seq1, &seq2, &seq3, &error_msg) ||
      SEQ_effect_get_num_inputs(last_seq->type) == 0) {
    BKE_report(op->reports, RPT_ERROR, error_msg);
    return OPERATOR_CANCELLED;
  }
  /* Check if reassigning would create recursivity. */
  if (SEQ_relations_render_loop_check(seq1, last_seq) ||
      SEQ_relations_render_loop_check(seq2, last_seq) ||
      SEQ_relations_render_loop_check(seq3, last_seq)) {
    BKE_report(op->reports, RPT_ERROR, "Cannot reassign inputs: recursion detected");
    return OPERATOR_CANCELLED;
  }

  last_seq->seq1 = seq1;
  last_seq->seq2 = seq2;
  last_seq->seq3 = seq3;

  int old_start = last_seq->start;
  SEQ_time_update_recursive(scene, last_seq);

  SEQ_relations_invalidate_cache_preprocessed(scene, last_seq);
  SEQ_offset_animdata(scene, last_seq, (last_seq->start - old_start));

  WM_event_add_notifier(C, NC_SCENE | ND_SEQUENCER, scene);

  return OPERATOR_FINISHED;
}

static bool sequencer_effect_poll(bContext *C)
{
  Scene *scene = CTX_data_scene(C);
  Editing *ed = SEQ_editing_get(scene);

  if (ed) {
    Sequence *last_seq = SEQ_select_active_get(scene);
    if (last_seq && (last_seq->type & SEQ_TYPE_EFFECT)) {
      return 1;
    }
  }

  return 0;
}

void SEQUENCER_OT_reassign_inputs(struct wmOperatorType *ot)
{
  /* Identifiers. */
  ot->name = "Reassign Inputs";
  ot->idname = "SEQUENCER_OT_reassign_inputs";
  ot->description = "Reassign the inputs for the effect strip";

  /* Api callbacks. */
  ot->exec = sequencer_reassign_inputs_exec;
  ot->poll = sequencer_effect_poll;

  /* Flags. */
  ot->flag = OPTYPE_REGISTER | OPTYPE_UNDO;
}

/** \} */

/* -------------------------------------------------------------------- */
/** \name Swap Inputs Operator
 * \{ */

static int sequencer_swap_inputs_exec(bContext *C, wmOperator *op)
{
  Scene *scene = CTX_data_scene(C);
  Sequence *seq, *last_seq = SEQ_select_active_get(scene);

  if (last_seq->seq1 == NULL || last_seq->seq2 == NULL) {
    BKE_report(op->reports, RPT_ERROR, "No valid inputs to swap");
    return OPERATOR_CANCELLED;
  }

  seq = last_seq->seq1;
  last_seq->seq1 = last_seq->seq2;
  last_seq->seq2 = seq;

  SEQ_relations_invalidate_cache_preprocessed(scene, last_seq);

  WM_event_add_notifier(C, NC_SCENE | ND_SEQUENCER, scene);

  return OPERATOR_FINISHED;
}
void SEQUENCER_OT_swap_inputs(struct wmOperatorType *ot)
{
  /* Identifiers. */
  ot->name = "Swap Inputs";
  ot->idname = "SEQUENCER_OT_swap_inputs";
  ot->description = "Swap the first two inputs for the effect strip";

  /* Api callbacks. */
  ot->exec = sequencer_swap_inputs_exec;
  ot->poll = sequencer_effect_poll;

  /* Flags. */
  ot->flag = OPTYPE_REGISTER | OPTYPE_UNDO;
}

/** \} */

/* -------------------------------------------------------------------- */
/** \name Split Strips Operator
 * \{ */

static int mouse_frame_side(View2D *v2d, short mouse_x, int frame)
{
  int mval[2];
  float mouseloc[2];

  mval[0] = mouse_x;
  mval[1] = 0;

  /* Choose the side based on which side of the current frame the mouse is on. */
  UI_view2d_region_to_view(v2d, mval[0], mval[1], &mouseloc[0], &mouseloc[1]);

  return mouseloc[0] > frame ? SEQ_SIDE_RIGHT : SEQ_SIDE_LEFT;
}

static const EnumPropertyItem prop_split_types[] = {
    {SEQ_SPLIT_SOFT, "SOFT", 0, "Soft", ""},
    {SEQ_SPLIT_HARD, "HARD", 0, "Hard", ""},
    {0, NULL, 0, NULL, NULL},
};

EnumPropertyItem prop_side_types[] = {
    {SEQ_SIDE_MOUSE, "MOUSE", 0, "Mouse Position", ""},
    {SEQ_SIDE_LEFT, "LEFT", 0, "Left", ""},
    {SEQ_SIDE_RIGHT, "RIGHT", 0, "Right", ""},
    {SEQ_SIDE_BOTH, "BOTH", 0, "Both", ""},
    {SEQ_SIDE_NO_CHANGE, "NO_CHANGE", 0, "No Change", ""},
    {0, NULL, 0, NULL, NULL},
};

static int sequencer_split_exec(bContext *C, wmOperator *op)
{
  Main *bmain = CTX_data_main(C);
  Scene *scene = CTX_data_scene(C);
  Editing *ed = SEQ_editing_get(scene);
  bool changed = false;
  bool seq_selected = false;

  const int split_frame = RNA_int_get(op->ptr, "frame");
  const int split_channel = RNA_int_get(op->ptr, "channel");
  const bool use_cursor_position = RNA_boolean_get(op->ptr, "use_cursor_position");
  const eSeqSplitMethod method = RNA_enum_get(op->ptr, "type");
  const int split_side = RNA_enum_get(op->ptr, "side");
  const bool ignore_selection = RNA_boolean_get(op->ptr, "ignore_selection");

  SEQ_prefetch_stop(scene);

  LISTBASE_FOREACH (Sequence *, seq, ed->seqbasep) {
    seq->tmp = NULL;
  }

  LISTBASE_FOREACH_BACKWARD (Sequence *, seq, ed->seqbasep) {
    if (use_cursor_position && seq->machine != split_channel) {
      continue;
    }

    if (ignore_selection || seq->flag & SELECT) {
      const char *error_msg = NULL;
      if (SEQ_edit_strip_split(bmain, scene, ed->seqbasep, seq, split_frame, method, &error_msg) !=
          NULL) {
        changed = true;
      }
      if (error_msg != NULL) {
        BKE_report(op->reports, RPT_ERROR, error_msg);
      }
    }
  }

  if (changed) { /* Got new strips? */
    if (ignore_selection) {
      if (use_cursor_position) {
        LISTBASE_FOREACH (Sequence *, seq, SEQ_active_seqbase_get(ed)) {
          if (seq->enddisp == split_frame && seq->machine == split_channel) {
            seq_selected = seq->flag & SEQ_ALLSEL;
          }
        }
        if (!seq_selected) {
          LISTBASE_FOREACH (Sequence *, seq, SEQ_active_seqbase_get(ed)) {
            if (seq->startdisp == split_frame && seq->machine == split_channel) {
              seq->flag &= ~SEQ_ALLSEL;
            }
          }
        }
      }
    }
    else {
      if (split_side != SEQ_SIDE_BOTH) {
        LISTBASE_FOREACH (Sequence *, seq, SEQ_active_seqbase_get(ed)) {
          if (split_side == SEQ_SIDE_LEFT) {
            if (seq->startdisp >= split_frame) {
              seq->flag &= ~SEQ_ALLSEL;
            }
          }
          else {
            if (seq->enddisp <= split_frame) {
              seq->flag &= ~SEQ_ALLSEL;
            }
          }
        }
      }
    }

    SEQ_sort(SEQ_active_seqbase_get(ed));
  }
  if (changed) {
    WM_event_add_notifier(C, NC_SCENE | ND_SEQUENCER, scene);
    return OPERATOR_FINISHED;
  }

  /* Passthrough to selection if used as tool. */
  return OPERATOR_CANCELLED | OPERATOR_PASS_THROUGH;
}

static int sequencer_split_invoke(bContext *C, wmOperator *op, const wmEvent *event)
{
  Scene *scene = CTX_data_scene(C);
  View2D *v2d = UI_view2d_fromcontext(C);

  int split_side = RNA_enum_get(op->ptr, "side");
  int split_frame = CFRA;

  if (split_side == SEQ_SIDE_MOUSE) {
    if (ED_operator_sequencer_active(C) && v2d) {
      split_side = mouse_frame_side(v2d, event->mval[0], split_frame);
    }
    else {
      split_side = SEQ_SIDE_BOTH;
    }
  }
  float mouseloc[2];
  UI_view2d_region_to_view(v2d, event->mval[0], event->mval[1], &mouseloc[0], &mouseloc[1]);
  if (RNA_boolean_get(op->ptr, "use_cursor_position")) {
    RNA_int_set(op->ptr, "frame", mouseloc[0]);
  }
  else {
    RNA_int_set(op->ptr, "frame", split_frame);
  }
  RNA_int_set(op->ptr, "channel", mouseloc[1]);
  RNA_enum_set(op->ptr, "side", split_side);
  // RNA_enum_set(op->ptr, "type", split_hard);

  return sequencer_split_exec(C, op);
}

static void sequencer_split_ui(bContext *UNUSED(C), wmOperator *op)
{
  uiLayout *layout = op->layout;
  uiLayoutSetPropSep(layout, true);
  uiLayoutSetPropDecorate(layout, false);

  uiLayout *row = uiLayoutRow(layout, false);
  uiItemR(row, op->ptr, "type", UI_ITEM_R_EXPAND, NULL, ICON_NONE);
  uiItemR(layout, op->ptr, "frame", 0, NULL, ICON_NONE);
  uiItemR(layout, op->ptr, "side", 0, NULL, ICON_NONE);

  uiItemS(layout);

  uiItemR(layout, op->ptr, "use_cursor_position", 0, NULL, ICON_NONE);
  if (RNA_boolean_get(op->ptr, "use_cursor_position")) {
    uiItemR(layout, op->ptr, "channel", 0, NULL, ICON_NONE);
  }
}

/*bfa - tool name*/
static const char *SEQUENCER_OT_split_get_name(wmOperatorType *ot, PointerRNA *ptr)
{
  if (RNA_enum_get(ptr, "type") == SEQ_SPLIT_HARD) {
    return CTX_IFACE_(ot->translation_context, "Hold Split");
  }
  return NULL;
}

/*bfa - descriptions*/
static char *SEQUENCER_OT_split_get_description(bContext *UNUSED(C),
<<<<<<< HEAD
                                                    wmOperatorType *UNUSED(ot),
                                                    PointerRNA *ptr)
=======
                                                wmOperatorType *UNUSED(ot),
                                                PointerRNA *ptr)
>>>>>>> 412a47d4
{
  /*Select*/
  if (RNA_enum_get(ptr, "type") == SEQ_SPLIT_HARD) {
    return BLI_strdup(
<<<<<<< HEAD
        "Split the selected strips in two\nBut you cannot drag the endpoints to show the frames past the split of each resulting strip");
=======
        "Split the selected strips in two\nBut you cannot drag the endpoints to show the frames "
        "past the split of each resulting strip");
>>>>>>> 412a47d4
  }

  return NULL;
}

void SEQUENCER_OT_split(struct wmOperatorType *ot)
{
  /* Identifiers. */
  ot->name = "Split Strips";
  ot->idname = "SEQUENCER_OT_split";
  ot->description = "Split the selected strips in two";

  /* Api callbacks. */
  ot->invoke = sequencer_split_invoke;
  ot->exec = sequencer_split_exec;
<<<<<<< HEAD
  ot->get_name = SEQUENCER_OT_split_get_name;                   /*bfa - tool name*/
=======
  ot->get_name = SEQUENCER_OT_split_get_name;               /*bfa - tool name*/
>>>>>>> 412a47d4
  ot->get_description = SEQUENCER_OT_split_get_description; /*bfa - descriptions*/
  ot->poll = sequencer_edit_poll;
  ot->ui = sequencer_split_ui;

  /* Flags. */
  ot->flag = OPTYPE_REGISTER | OPTYPE_UNDO;

  PropertyRNA *prop;
  RNA_def_int(ot->srna,
              "frame",
              0,
              INT_MIN,
              INT_MAX,
              "Frame",
              "Frame where selected strips will be split",
              INT_MIN,
              INT_MAX);
  RNA_def_int(ot->srna,
              "channel",
              0,
              INT_MIN,
              INT_MAX,
              "Channel",
              "Channel in which strip will be cut",
              INT_MIN,
              INT_MAX);
  RNA_def_enum(ot->srna,
               "type",
               prop_split_types,
               SEQ_SPLIT_SOFT,
               "Type",
               "The type of split operation to perform on strips");

  RNA_def_boolean(ot->srna,
                  "use_cursor_position",
                  0,
                  "Use Cursor Position",
                  "Split at position of the cursor instead of current frame");

  prop = RNA_def_enum(ot->srna,
                      "side",
                      prop_side_types,
                      SEQ_SIDE_MOUSE,
                      "Side",
                      "The side that remains selected after splitting");

  RNA_def_property_flag(prop, PROP_SKIP_SAVE);

  prop = RNA_def_boolean(
      ot->srna,
      "ignore_selection",
      false,
      "Ignore Selection",
      "Make cut event if strip is not selected preserving selection state after cut");

  RNA_def_property_flag(prop, PROP_HIDDEN);
}

/** \} */

/* -------------------------------------------------------------------- */
/** \name Duplicate Strips Operator
 * \{ */

static int sequencer_add_duplicate_exec(bContext *C, wmOperator *UNUSED(op))
{
  Scene *scene = CTX_data_scene(C);
  Editing *ed = SEQ_editing_get(scene);

  if (ed == NULL) {
    return OPERATOR_CANCELLED;
  }

  Sequence *active_seq = SEQ_select_active_get(scene);
  ListBase duplicated_strips = {NULL, NULL};

  SEQ_sequence_base_dupli_recursive(scene, scene, &duplicated_strips, ed->seqbasep, 0, 0);
  ED_sequencer_deselect_all(scene);

  if (duplicated_strips.first == NULL) {
    return OPERATOR_CANCELLED;
  }

  /* Duplicate animation.
   * First backup original curves from scene and duplicate strip curves from backup into scene.
   * This way, when pasted strips are renamed, curves are renamed with them. Finally, restore
   * original curves from backup.
   */
  ListBase fcurves_original_backup = {NULL, NULL};
  SEQ_animation_backup_original(scene, &fcurves_original_backup);

  Sequence *seq = duplicated_strips.first;

  /* Rely on the nseqbase list being added at the end.
   * Their UUIDs has been re-generated by the SEQ_sequence_base_dupli_recursive(), */
  BLI_movelisttolist(ed->seqbasep, &duplicated_strips);

  /* Handle duplicated strips: set active, select, ensure unique name and duplicate animation
   * data. */
  for (; seq; seq = seq->next) {
    if (active_seq != NULL && STREQ(seq->name, active_seq->name)) {
      SEQ_select_active_set(scene, seq);
    }
    seq->flag &= ~(SEQ_LEFTSEL + SEQ_RIGHTSEL + SEQ_LOCK);
    seq->flag |= SEQ_IGNORE_CHANNEL_LOCK;
    SEQ_animation_duplicate(scene, seq, &fcurves_original_backup);
    SEQ_ensure_unique_name(seq, scene);
  }

  SEQ_animation_restore_original(scene, &fcurves_original_backup);

  WM_event_add_notifier(C, NC_SCENE | ND_SEQUENCER, scene);
  return OPERATOR_FINISHED;
}

void SEQUENCER_OT_duplicate(wmOperatorType *ot)
{
  /* Identifiers. */
  ot->name = "Duplicate Strips";
  ot->idname = "SEQUENCER_OT_duplicate";
  ot->description = "Duplicate the selected strips";

  /* Api callbacks. */
  ot->exec = sequencer_add_duplicate_exec;
  ot->poll = ED_operator_sequencer_active;

  /* Flags. */
  ot->flag = OPTYPE_REGISTER | OPTYPE_UNDO;
}

/** \} */

/* -------------------------------------------------------------------- */
/** \name Erase Strips Operator
 * \{ */

static int sequencer_delete_exec(bContext *C, wmOperator *UNUSED(op))
{
  Main *bmain = CTX_data_main(C);
  Scene *scene = CTX_data_scene(C);
  ListBase *seqbasep = SEQ_active_seqbase_get(SEQ_editing_get(scene));

  if (sequencer_view_has_preview_poll(C) && !sequencer_view_preview_only_poll(C)) {
    return OPERATOR_CANCELLED;
  }

  SEQ_prefetch_stop(scene);

  SeqCollection *selected_strips = selected_strips_from_context(C);
  Sequence *seq;

  SEQ_ITERATOR_FOREACH (seq, selected_strips) {
    SEQ_edit_flag_for_removal(scene, seqbasep, seq);
  }
  SEQ_edit_remove_flagged_sequences(scene, seqbasep);

  SEQ_collection_free(selected_strips);

  DEG_id_tag_update(&scene->id, ID_RECALC_SEQUENCER_STRIPS);
  DEG_relations_tag_update(bmain);
  WM_event_add_notifier(C, NC_SCENE | ND_SEQUENCER, scene);
  return OPERATOR_FINISHED;
}

/* Not used by BFA */
// static int sequencer_delete_invoke(bContext *C, wmOperator *op, const wmEvent *event)
// {
//   ARegion *region = CTX_wm_region(C);

//   if (region->regiontype == RGN_TYPE_WINDOW) {
//     /* Bounding box of 30 pixels is used for markers shortcuts,
//      * prevent conflict with markers shortcuts here.
//      */
//     if (event->mval[1] <= 30) {
//       return OPERATOR_PASS_THROUGH;
//     }
//   }

//   return sequencer_delete_exec(C, op);
// }

void SEQUENCER_OT_delete(wmOperatorType *ot)
{

  /* Identifiers. */
  ot->name = "Erase Strips";
  ot->idname = "SEQUENCER_OT_delete";
  ot->description = "Erase selected strips from the sequencer";

  /* Api callbacks. */
  /*ot->invoke = sequencer_delete_invoke;*/ /*bfa - turned this dialog off*/
  ot->exec = sequencer_delete_exec;
  ot->poll = sequencer_edit_poll;

  /* Flags. */
  ot->flag = OPTYPE_REGISTER | OPTYPE_UNDO;
}

/** \} */

/* -------------------------------------------------------------------- */
/** \name Clear Strip Offset Operator
 * \{ */

static int sequencer_offset_clear_exec(bContext *C, wmOperator *UNUSED(op))
{
  Scene *scene = CTX_data_scene(C);
  Editing *ed = SEQ_editing_get(scene);
  Sequence *seq;

  /* For effects, try to find a replacement input. */
  for (seq = ed->seqbasep->first; seq; seq = seq->next) {
    if ((seq->type & SEQ_TYPE_EFFECT) == 0 && (seq->flag & SELECT)) {
      seq->startofs = seq->endofs = seq->startstill = seq->endstill = 0;
    }
  }

  /* Update lengths, etc. */
  seq = ed->seqbasep->first;
  while (seq) {
    ListBase *seqbase = SEQ_active_seqbase_get(ed);
    SEQ_time_update_sequence(scene, seqbase, seq);
    SEQ_relations_invalidate_cache_preprocessed(scene, seq);
    seq = seq->next;
  }

  for (seq = ed->seqbasep->first; seq; seq = seq->next) {
    if ((seq->type & SEQ_TYPE_EFFECT) == 0 && (seq->flag & SELECT)) {
      if (SEQ_transform_test_overlap(ed->seqbasep, seq)) {
        SEQ_transform_seqbase_shuffle(ed->seqbasep, seq, scene);
      }
    }
  }

  WM_event_add_notifier(C, NC_SCENE | ND_SEQUENCER, scene);

  return OPERATOR_FINISHED;
}

void SEQUENCER_OT_offset_clear(wmOperatorType *ot)
{

  /* Identifiers. */
  ot->name = "Clear Strip Offset";
  ot->idname = "SEQUENCER_OT_offset_clear";
  ot->description = "Clear strip offsets from the start and end frames";

  /* Api callbacks. */
  ot->exec = sequencer_offset_clear_exec;
  ot->poll = sequencer_edit_poll;

  /* Flags. */
  ot->flag = OPTYPE_REGISTER | OPTYPE_UNDO;
}

/** \} */

/* -------------------------------------------------------------------- */
/** \name Separate Images Operator
 * \{ */

static int sequencer_separate_images_exec(bContext *C, wmOperator *op)
{
  Scene *scene = CTX_data_scene(C);
  Editing *ed = SEQ_editing_get(scene);
  ListBase *seqbase = SEQ_active_seqbase_get(ed);

  Sequence *seq, *seq_new;
  Strip *strip_new;
  StripElem *se, *se_new;
  int start_ofs, timeline_frame, frame_end;
  int step = RNA_int_get(op->ptr, "length");

  seq = seqbase->first; /* Poll checks this is valid. */

  SEQ_prefetch_stop(scene);

  while (seq) {
    if ((seq->flag & SELECT) && (seq->type == SEQ_TYPE_IMAGE) && (seq->len > 1)) {
      Sequence *seq_next;

      /* Remove seq so overlap tests don't conflict,
       * see seq_free_sequence below for the real freeing. */
      BLI_remlink(seqbase, seq);
      /* TODO: remove f-curve and assign to split image strips.
       * The old animation system would remove the user of `seq->ipo`. */

      start_ofs = timeline_frame = SEQ_transform_get_left_handle_frame(seq);
      frame_end = SEQ_transform_get_right_handle_frame(seq);

      while (timeline_frame < frame_end) {
        /* New seq. */
        se = SEQ_render_give_stripelem(seq, timeline_frame);

        seq_new = SEQ_sequence_dupli_recursive(scene, scene, seqbase, seq, SEQ_DUPE_UNIQUE_NAME);

        seq_new->start = start_ofs;
        seq_new->type = SEQ_TYPE_IMAGE;
        seq_new->len = 1;
        seq_new->endstill = step - 1;

        /* New strip. */
        strip_new = seq_new->strip;
        strip_new->us = 1;

        /* New stripdata, only one element now. */
        /* Note this assume all elements (images) have the same dimension,
         * since we only copy the name here. */
        se_new = MEM_reallocN(strip_new->stripdata, sizeof(*se_new));
        BLI_strncpy(se_new->name, se->name, sizeof(se_new->name));
        strip_new->stripdata = se_new;

        SEQ_time_update_sequence(scene, seqbase, seq_new);

        if (step > 1) {
          seq_new->flag &= ~SEQ_OVERLAP;
          if (SEQ_transform_test_overlap(seqbase, seq_new)) {
            SEQ_transform_seqbase_shuffle(seqbase, seq_new, scene);
          }
        }

        /* XXX, COPY FCURVES */

        timeline_frame++;
        start_ofs += step;
      }

      seq_next = seq->next;
      SEQ_edit_flag_for_removal(scene, seqbase, seq);
      seq = seq_next;
    }
    else {
      seq = seq->next;
    }
  }

  SEQ_edit_remove_flagged_sequences(scene, seqbase);

  SEQ_sort(seqbase);

  WM_event_add_notifier(C, NC_SCENE | ND_SEQUENCER, scene);

  return OPERATOR_FINISHED;
}

void SEQUENCER_OT_images_separate(wmOperatorType *ot)
{
  /* Identifiers. */
  ot->name = "Separate Images";
  ot->idname = "SEQUENCER_OT_images_separate";
  ot->description = "On image sequence strips, it returns a strip for each image";

  /* Api callbacks. */
  ot->exec = sequencer_separate_images_exec;
  ot->invoke = WM_operator_props_popup_confirm;
  ot->poll = sequencer_edit_poll;

  /* Flags. */
  ot->flag = OPTYPE_REGISTER | OPTYPE_UNDO;

  RNA_def_int(ot->srna, "length", 1, 1, INT_MAX, "Length", "Length of each frame", 1, 1000);
}

/** \} */

/* -------------------------------------------------------------------- */
/** \name Toggle Meta Strip Operator
 * \{ */

static int sequencer_meta_toggle_exec(bContext *C, wmOperator *UNUSED(op))
{
  Scene *scene = CTX_data_scene(C);
  Editing *ed = SEQ_editing_get(scene);
  Sequence *active_seq = SEQ_select_active_get(scene);

  SEQ_prefetch_stop(scene);

  if (active_seq && active_seq->type == SEQ_TYPE_META && active_seq->flag & SELECT) {
    /* Enter meta-strip. */
    SEQ_meta_stack_alloc(ed, active_seq);
    SEQ_seqbase_active_set(ed, &active_seq->seqbase);
    SEQ_channels_displayed_set(ed, &active_seq->channels);
    SEQ_select_active_set(scene, NULL);
  }
  else {
    /* Exit meta-strip if possible. */
    if (BLI_listbase_is_empty(&ed->metastack)) {
      return OPERATOR_CANCELLED;
    }

    MetaStack *ms = SEQ_meta_stack_active_get(ed);
    SEQ_seqbase_active_set(ed, ms->oldbasep);
    SEQ_channels_displayed_set(ed, ms->old_channels);
    SEQ_select_active_set(scene, ms->parseq);
    SEQ_meta_stack_free(ed, ms);
  }

  DEG_id_tag_update(&scene->id, ID_RECALC_SEQUENCER_STRIPS);
  WM_event_add_notifier(C, NC_SCENE | ND_SEQUENCER, scene);

  return OPERATOR_FINISHED;
}

void SEQUENCER_OT_meta_toggle(wmOperatorType *ot)
{
  /* Identifiers. */
  ot->name = "Toggle Meta Strip";
  ot->idname = "SEQUENCER_OT_meta_toggle";
  ot->description = "Toggle a meta-strip (to edit enclosed strips)";

  /* Api callbacks. */
  ot->exec = sequencer_meta_toggle_exec;
  ot->poll = sequencer_edit_poll;

  /* Flags. */
  ot->flag = OPTYPE_REGISTER | OPTYPE_UNDO;
}

/** \} */

/* -------------------------------------------------------------------- */
/** \name Make Meta Strip Operator
 * \{ */

static int sequencer_meta_make_exec(bContext *C, wmOperator *op)
{
  Scene *scene = CTX_data_scene(C);
  Editing *ed = SEQ_editing_get(scene);
  Sequence *active_seq = SEQ_select_active_get(scene);
  ListBase *active_seqbase = SEQ_active_seqbase_get(ed);

  if (SEQ_transform_seqbase_isolated_sel_check(active_seqbase) == false) {
    BKE_report(op->reports, RPT_ERROR, "Please select all related strips");
    return OPERATOR_CANCELLED;
  }

  SEQ_prefetch_stop(scene);

  int channel_max = 1, meta_start_frame = MAXFRAME, meta_end_frame = MINFRAME;
  Sequence *seqm = SEQ_sequence_alloc(active_seqbase, 1, 1, SEQ_TYPE_META);

  /* Remove all selected from main list, and put in meta.
   * Sequence is moved within the same edit, no need to re-generate the UUID. */
  LISTBASE_FOREACH_MUTABLE (Sequence *, seq, active_seqbase) {
    if (seq != seqm && seq->flag & SELECT) {
      BLI_remlink(active_seqbase, seq);
      BLI_addtail(&seqm->seqbase, seq);
      SEQ_relations_invalidate_cache_preprocessed(scene, seq);
      channel_max = max_ii(seq->machine, channel_max);
      meta_start_frame = min_ii(seq->startdisp, meta_start_frame);
      meta_end_frame = max_ii(seq->enddisp, meta_end_frame);
    }
  }

  seqm->machine = active_seq ? active_seq->machine : channel_max;
  strcpy(seqm->name + 2, "MetaStrip");
  SEQ_sequence_base_unique_name_recursive(scene, &ed->seqbase, seqm);
  seqm->start = meta_start_frame;
  seqm->len = meta_end_frame - meta_start_frame;
  SEQ_time_update_sequence(scene, active_seqbase, seqm);
  SEQ_select_active_set(scene, seqm);
  if (SEQ_transform_test_overlap(active_seqbase, seqm)) {
    SEQ_transform_seqbase_shuffle(active_seqbase, seqm, scene);
  }

  DEG_id_tag_update(&scene->id, ID_RECALC_SEQUENCER_STRIPS);
  WM_event_add_notifier(C, NC_SCENE | ND_SEQUENCER, scene);

  return OPERATOR_FINISHED;
}

void SEQUENCER_OT_meta_make(wmOperatorType *ot)
{
  /* Identifiers. */
  ot->name = "Make Meta Strip";
  ot->idname = "SEQUENCER_OT_meta_make";
  ot->description = "Group selected strips into a meta-strip";

  /* Api callbacks. */
  ot->exec = sequencer_meta_make_exec;
  ot->poll = sequencer_edit_poll;

  /* Flags. */
  ot->flag = OPTYPE_REGISTER | OPTYPE_UNDO;
}

/** \} */

/* -------------------------------------------------------------------- */
/** \name UnMeta Strip Operator
 * \{ */

static int sequencer_meta_separate_exec(bContext *C, wmOperator *UNUSED(op))
{
  Scene *scene = CTX_data_scene(C);
  Editing *ed = SEQ_editing_get(scene);
  Sequence *active_seq = SEQ_select_active_get(scene);

  if (active_seq == NULL || active_seq->type != SEQ_TYPE_META) {
    return OPERATOR_CANCELLED;
  }

  SEQ_prefetch_stop(scene);

  LISTBASE_FOREACH (Sequence *, seq, &active_seq->seqbase) {
    SEQ_relations_invalidate_cache_preprocessed(scene, seq);
  }

  /* Remove all selected from meta, and put in main list.
   * Sequence is moved within the same edit, no need to re-generate the UUID. */
  BLI_movelisttolist(ed->seqbasep, &active_seq->seqbase);
  BLI_listbase_clear(&active_seq->seqbase);

  ListBase *active_seqbase = SEQ_active_seqbase_get(ed);
  SEQ_edit_flag_for_removal(scene, active_seqbase, active_seq);
  SEQ_edit_remove_flagged_sequences(scene, active_seqbase);

  /* Test for effects and overlap. */
  LISTBASE_FOREACH (Sequence *, seq, active_seqbase) {
    if (seq->flag & SELECT) {
      seq->flag &= ~SEQ_OVERLAP;
      if (SEQ_transform_test_overlap(active_seqbase, seq)) {
        SEQ_transform_seqbase_shuffle(active_seqbase, seq, scene);
      }
    }
  }

  SEQ_sort(active_seqbase);
  DEG_id_tag_update(&scene->id, ID_RECALC_SEQUENCER_STRIPS);
  WM_event_add_notifier(C, NC_SCENE | ND_SEQUENCER, scene);

  return OPERATOR_FINISHED;
}

void SEQUENCER_OT_meta_separate(wmOperatorType *ot)
{
  /* Identifiers. */
  ot->name = "UnMeta Strip";
  ot->idname = "SEQUENCER_OT_meta_separate";
  ot->description = "Put the contents of a meta-strip back in the sequencer";

  /* Api callbacks. */
  ot->exec = sequencer_meta_separate_exec;
  ot->poll = sequencer_edit_poll;

  /* Flags. */
  ot->flag = OPTYPE_REGISTER | OPTYPE_UNDO;
}

/** \} */

/* -------------------------------------------------------------------- */
/** \name Jump to Strip Operator
 * \{ */

static bool strip_jump_internal(Scene *scene,
                                const short side,
                                const bool do_skip_mute,
                                const bool do_center)
{
  bool changed = false;
  int timeline_frame = CFRA;
  int next_frame = SEQ_time_find_next_prev_edit(
      scene, timeline_frame, side, do_skip_mute, do_center, false);

  if (next_frame != timeline_frame) {
    CFRA = next_frame;
    changed = true;
  }

  return changed;
}

static bool sequencer_strip_jump_poll(bContext *C)
{
  /* Prevent changes during render. */
  if (G.is_rendering) {
    return 0;
  }

  return sequencer_edit_poll(C);
}

static int sequencer_strip_jump_exec(bContext *C, wmOperator *op)
{
  Scene *scene = CTX_data_scene(C);
  const bool next = RNA_boolean_get(op->ptr, "next");
  const bool center = RNA_boolean_get(op->ptr, "center");

  /* Currently do_skip_mute is always true. */
  if (!strip_jump_internal(scene, next ? SEQ_SIDE_RIGHT : SEQ_SIDE_LEFT, true, center)) {
    return OPERATOR_CANCELLED;
  }

  DEG_id_tag_update(&scene->id, ID_RECALC_FRAME_CHANGE);
  WM_event_add_notifier(C, NC_SCENE | ND_FRAME, scene);

  return OPERATOR_FINISHED;
}

void SEQUENCER_OT_strip_jump(wmOperatorType *ot)
{
  /* Identifiers. */
  ot->name = "Jump to Strip";
  ot->idname = "SEQUENCER_OT_strip_jump";
  ot->description = "Move frame to previous edit point";

  /* Api callbacks. */
  ot->exec = sequencer_strip_jump_exec;
  ot->poll = sequencer_strip_jump_poll;

  /* Flags. */
  ot->flag = OPTYPE_UNDO;

  /* Properties. */
  RNA_def_boolean(ot->srna, "next", true, "Next Strip", "");
  RNA_def_boolean(ot->srna, "center", true, "Use Strip Center", "");
}

/** \} */

/* -------------------------------------------------------------------- */
/** \name Swap Strip Operator
 * \{ */

static const EnumPropertyItem prop_side_lr_types[] = {
    {SEQ_SIDE_LEFT, "LEFT", 0, "Left", ""},
    {SEQ_SIDE_RIGHT, "RIGHT", 0, "Right", ""},
    {0, NULL, 0, NULL, NULL},
};

static void swap_sequence(Scene *scene, Sequence *seqa, Sequence *seqb)
{
  ListBase *seqbase = SEQ_active_seqbase_get(SEQ_editing_get(scene));
  int gap = seqb->startdisp - seqa->enddisp;
  int seq_a_start;
  int seq_b_start;

  seq_b_start = (seqb->start - seqb->startdisp) + seqa->startdisp;
  SEQ_transform_translate_sequence(scene, seqb, seq_b_start - seqb->start);
  SEQ_time_update_sequence(scene, seqbase, seqb);
  SEQ_relations_invalidate_cache_preprocessed(scene, seqb);

  seq_a_start = (seqa->start - seqa->startdisp) + seqb->enddisp + gap;
  SEQ_transform_translate_sequence(scene, seqa, seq_a_start - seqa->start);
  SEQ_time_update_sequence(scene, seqbase, seqa);
  SEQ_relations_invalidate_cache_preprocessed(scene, seqa);
}

static Sequence *find_next_prev_sequence(Scene *scene, Sequence *test, int lr, int sel)
{
  /* sel: 0==unselected, 1==selected, -1==don't care. */
  Sequence *seq, *best_seq = NULL;
  Editing *ed = SEQ_editing_get(scene);

  int dist, best_dist;
  best_dist = MAXFRAME * 2;

  if (ed == NULL) {
    return NULL;
  }

  seq = ed->seqbasep->first;
  while (seq) {
    if ((seq != test) && (test->machine == seq->machine) &&
        ((sel == -1) || (sel == (seq->flag & SELECT)))) {
      dist = MAXFRAME * 2;

      switch (lr) {
        case SEQ_SIDE_LEFT:
          if (seq->enddisp <= test->startdisp) {
            dist = test->enddisp - seq->startdisp;
          }
          break;
        case SEQ_SIDE_RIGHT:
          if (seq->startdisp >= test->enddisp) {
            dist = seq->startdisp - test->enddisp;
          }
          break;
      }

      if (dist == 0) {
        best_seq = seq;
        break;
      }
      if (dist < best_dist) {
        best_dist = dist;
        best_seq = seq;
      }
    }
    seq = seq->next;
  }
  return best_seq; /* Can be null. */
}

static bool seq_is_parent(Sequence *par, Sequence *seq)
{
  return ((par->seq1 == seq) || (par->seq2 == seq) || (par->seq3 == seq));
}

static int sequencer_swap_exec(bContext *C, wmOperator *op)
{
  Scene *scene = CTX_data_scene(C);
  Editing *ed = SEQ_editing_get(scene);
  Sequence *active_seq = SEQ_select_active_get(scene);
  ListBase *seqbase = SEQ_active_seqbase_get(ed);
  Sequence *seq, *iseq;
  int side = RNA_enum_get(op->ptr, "side");

  if (active_seq == NULL) {
    return OPERATOR_CANCELLED;
  }

  seq = find_next_prev_sequence(scene, active_seq, side, -1);

  if (seq) {

    /* Disallow effect strips. */
    if (SEQ_effect_get_num_inputs(seq->type) >= 1 &&
        (seq->effectdata || seq->seq1 || seq->seq2 || seq->seq3)) {
      return OPERATOR_CANCELLED;
    }
    if ((SEQ_effect_get_num_inputs(active_seq->type) >= 1) &&
        (active_seq->effectdata || active_seq->seq1 || active_seq->seq2 || active_seq->seq3)) {
      return OPERATOR_CANCELLED;
    }

    switch (side) {
      case SEQ_SIDE_LEFT:
        swap_sequence(scene, seq, active_seq);
        break;
      case SEQ_SIDE_RIGHT:
        swap_sequence(scene, active_seq, seq);
        break;
    }

    /* XXX: Should be a generic function. */
    for (iseq = seqbase->first; iseq; iseq = iseq->next) {
      if ((iseq->type & SEQ_TYPE_EFFECT) &&
          (seq_is_parent(iseq, active_seq) || seq_is_parent(iseq, seq))) {
        SEQ_time_update_sequence(scene, seqbase, iseq);
      }
    }

    /* Do this in a new loop since both effects need to be calculated first. */
    for (iseq = seqbase->first; iseq; iseq = iseq->next) {
      if ((iseq->type & SEQ_TYPE_EFFECT) &&
          (seq_is_parent(iseq, active_seq) || seq_is_parent(iseq, seq))) {
        /* This may now overlap. */
        if (SEQ_transform_test_overlap(seqbase, iseq)) {
          SEQ_transform_seqbase_shuffle(seqbase, iseq, scene);
        }
      }
    }

    SEQ_sort(SEQ_active_seqbase_get(ed));

    WM_event_add_notifier(C, NC_SCENE | ND_SEQUENCER, scene);

    return OPERATOR_FINISHED;
  }

  return OPERATOR_CANCELLED;
}

/*bfa - tool name*/
static const char *SEQUENCER_OT_swap_get_name(wmOperatorType *ot, PointerRNA *ptr)
{
  if (RNA_enum_get(ptr, "side") == SEQ_SIDE_RIGHT) {
    return CTX_IFACE_(ot->translation_context, "Swap Strip Right");
  }
  else if (RNA_enum_get(ptr, "side") == SEQ_SIDE_LEFT) {
    return CTX_IFACE_(ot->translation_context, "Swap Strip Left");
  }
  return NULL;
}

/*bfa - descriptions*/
static char *SEQUENCER_OT_swap_get_description(bContext *UNUSED(C),
<<<<<<< HEAD
                                                    wmOperatorType *UNUSED(ot),
                                                    PointerRNA *ptr)
{
  /*Select*/
  if (RNA_enum_get(ptr, "side") == SEQ_SIDE_RIGHT) {
    return BLI_strdup(
        "Swap active strip with strip to the right");
  }
  /*Deselect*/
  else if (RNA_enum_get(ptr, "side") == SEQ_SIDE_LEFT) {
    return BLI_strdup(
        "Swap active strip with strip to the left");
=======
                                               wmOperatorType *UNUSED(ot),
                                               PointerRNA *ptr)
{
  /*Select*/
  if (RNA_enum_get(ptr, "side") == SEQ_SIDE_RIGHT) {
    return BLI_strdup("Swap active strip with strip to the right");
  }
  /*Deselect*/
  else if (RNA_enum_get(ptr, "side") == SEQ_SIDE_LEFT) {
    return BLI_strdup("Swap active strip with strip to the left");
>>>>>>> 412a47d4
  }
  return NULL;
}

void SEQUENCER_OT_swap(wmOperatorType *ot)
{
  /* Identifiers. */
  ot->name = "Swap Strip";
  ot->idname = "SEQUENCER_OT_swap";
  ot->description = "Swap active strip with strip to the right or left";

  /* Api callbacks. */
  ot->exec = sequencer_swap_exec;
<<<<<<< HEAD
  ot->get_name = SEQUENCER_OT_swap_get_name;                    /*bfa - tool name*/
=======
  ot->get_name = SEQUENCER_OT_swap_get_name;               /*bfa - tool name*/
>>>>>>> 412a47d4
  ot->get_description = SEQUENCER_OT_swap_get_description; /*bfa - descriptions*/
  ot->poll = sequencer_edit_poll;

  /* Flags. */
  ot->flag = OPTYPE_REGISTER | OPTYPE_UNDO;

  /* Properties. */
  RNA_def_enum(
      ot->srna, "side", prop_side_lr_types, SEQ_SIDE_RIGHT, "Side", "Side of the strip to swap");
}

/** \} */

/* -------------------------------------------------------------------- */
/** \name Set Render Size Operator
 * \{ */

static int sequencer_rendersize_exec(bContext *C, wmOperator *UNUSED(op))
{
  Scene *scene = CTX_data_scene(C);
  Sequence *active_seq = SEQ_select_active_get(scene);
  StripElem *se = NULL;

  if (active_seq == NULL || active_seq->strip == NULL) {
    return OPERATOR_CANCELLED;
  }

  switch (active_seq->type) {
    case SEQ_TYPE_IMAGE:
      se = SEQ_render_give_stripelem(active_seq, scene->r.cfra);
      break;
    case SEQ_TYPE_MOVIE:
      se = active_seq->strip->stripdata;
      break;
    default:
      return OPERATOR_CANCELLED;
  }

  if (se == NULL) {
    return OPERATOR_CANCELLED;
  }

  /* Prevent setting the render size if sequence values aren't initialized. */
  if (se->orig_width <= 0 || se->orig_height <= 0) {
    return OPERATOR_CANCELLED;
  }

  scene->r.xsch = se->orig_width;
  scene->r.ysch = se->orig_height;

  active_seq->strip->transform->scale_x = active_seq->strip->transform->scale_y = 1.0f;
  active_seq->strip->transform->xofs = active_seq->strip->transform->yofs = 0.0f;

  SEQ_relations_invalidate_cache_preprocessed(scene, active_seq);
  WM_event_add_notifier(C, NC_SCENE | ND_RENDER_OPTIONS, scene);
  WM_event_add_notifier(C, NC_SPACE | ND_SPACE_SEQUENCER, NULL);

  return OPERATOR_FINISHED;
}

void SEQUENCER_OT_rendersize(wmOperatorType *ot)
{
  /* Identifiers. */
  ot->name = "Set Render Size";
  ot->idname = "SEQUENCER_OT_rendersize";
  ot->description = "Set render size and aspect from active sequence";

  /* Api callbacks. */
  ot->exec = sequencer_rendersize_exec;
  ot->poll = sequencer_edit_poll;

  /* Flags. */
  ot->flag = OPTYPE_REGISTER | OPTYPE_UNDO;
}

/** \} */

/* -------------------------------------------------------------------- */
/** \name Copy Operator
 * \{ */

static void seq_copy_del_sound(Scene *scene, Sequence *seq)
{
  if (seq->type == SEQ_TYPE_META) {
    Sequence *iseq;
    for (iseq = seq->seqbase.first; iseq; iseq = iseq->next) {
      seq_copy_del_sound(scene, iseq);
    }
  }
  else if (seq->scene_sound) {
    BKE_sound_remove_scene_sound(scene, seq->scene_sound);
    seq->scene_sound = NULL;
  }
}

static void sequencer_copy_animation(Scene *scene, Sequence *seq)
{
  if (scene->adt == NULL || scene->adt->action == NULL ||
      BLI_listbase_is_empty(&scene->adt->action->curves)) {
    return;
  }

  GSet *fcurves = SEQ_fcurves_by_strip_get(seq, &scene->adt->action->curves);
  if (fcurves == NULL) {
    return;
  }

  GSET_FOREACH_BEGIN (FCurve *, fcu, fcurves) {
    BLI_addtail(&fcurves_clipboard, BKE_fcurve_copy(fcu));
  }
  GSET_FOREACH_END();
  BLI_gset_free(fcurves, NULL);
}

static int sequencer_copy_exec(bContext *C, wmOperator *op)
{
  Main *bmain = CTX_data_main(C);
  Scene *scene = CTX_data_scene(C);
  Editing *ed = SEQ_editing_get(scene);

  SEQ_clipboard_free();

  if (SEQ_transform_seqbase_isolated_sel_check(ed->seqbasep) == false) {
    BKE_report(op->reports, RPT_ERROR, "Please select all related strips");
    return OPERATOR_CANCELLED;
  }

  /* NOTE: The UUID is re-generated on paste, so we can keep UUID in the clipboard since
   * nobody can reach them anyway.
   * This reduces chance or running out of UUIDs if a cat falls asleep on Ctrl-C. */
  SEQ_sequence_base_dupli_recursive(scene,
                                    scene,
                                    &seqbase_clipboard,
                                    ed->seqbasep,
                                    0,
                                    (LIB_ID_CREATE_NO_USER_REFCOUNT | LIB_ID_FREE_NO_MAIN));

  seqbase_clipboard_frame = scene->r.cfra;
  SEQ_clipboard_active_seq_name_store(scene);

  LISTBASE_FOREACH (Sequence *, seq, &seqbase_clipboard) {
    /* Copy curves. */
    sequencer_copy_animation(scene, seq);
    /* Remove anything that references the current scene. */
    seq_copy_del_sound(scene, seq);
  }

  /* Replace datablock pointers with copies, to keep things working in case
   * data-blocks get deleted or another .blend file is opened. */
  SEQ_clipboard_pointers_store(bmain, &seqbase_clipboard);

  return OPERATOR_FINISHED;
}

void SEQUENCER_OT_copy(wmOperatorType *ot)
{
  /* Identifiers. */
  ot->name = "Copy";
  ot->idname = "SEQUENCER_OT_copy";
  ot->description = "Copy selected strips to clipboard";

  /* Api callbacks. */
  ot->exec = sequencer_copy_exec;
  ot->poll = sequencer_edit_poll;

  /* Flags. */
  ot->flag = OPTYPE_REGISTER;
}

/** \} */

/* -------------------------------------------------------------------- */
/** \name Paste Operator
 * \{ */

void ED_sequencer_deselect_all(Scene *scene)
{
  Editing *ed = SEQ_editing_get(scene);

  if (ed == NULL) {
    return;
  }

  LISTBASE_FOREACH (Sequence *, seq, SEQ_active_seqbase_get(ed)) {
    seq->flag &= ~SEQ_ALLSEL;
  }
}

static void sequencer_paste_animation(bContext *C)
{
  if (BLI_listbase_is_empty(&fcurves_clipboard)) {
    return;
  }

  Main *bmain = CTX_data_main(C);
  Scene *scene = CTX_data_scene(C);
  bAction *act;

  if (scene->adt != NULL && scene->adt->action != NULL) {
    act = scene->adt->action;
  }
  else {
    /* get action to add F-Curve+keyframe to */
    act = ED_id_action_ensure(bmain, &scene->id);
  }

  LISTBASE_FOREACH (FCurve *, fcu, &fcurves_clipboard) {
    BLI_addtail(&act->curves, BKE_fcurve_copy(fcu));
  }
}

static int sequencer_paste_exec(bContext *C, wmOperator *op)
{
  Main *bmain = CTX_data_main(C);
  Scene *scene = CTX_data_scene(C);
  Editing *ed = SEQ_editing_ensure(scene); /* Create if needed. */
  ListBase nseqbase = {NULL, NULL};
  int ofs;
  Sequence *iseq, *iseq_first;

  if (BLI_listbase_count(&seqbase_clipboard) == 0) {
    BKE_report(op->reports, RPT_INFO, "No strips to paste");
    return OPERATOR_CANCELLED;
  }

  ED_sequencer_deselect_all(scene);
  if (RNA_boolean_get(op->ptr, "keep_offset")) {
    ofs = scene->r.cfra - seqbase_clipboard_frame;
  }
  else {
    int min_seq_startdisp = INT_MAX;
    LISTBASE_FOREACH (Sequence *, seq, &seqbase_clipboard) {
      if (seq->startdisp < min_seq_startdisp) {
        min_seq_startdisp = seq->startdisp;
      }
    }
    /* Paste strips relative to the current-frame. */
    ofs = scene->r.cfra - min_seq_startdisp;
  }

  /* Paste animation.
   * Note: Only fcurves are copied. Drivers and NLA action strips are not copied.
   * First backup original curves from scene and move curves from clipboard into scene. This way,
   * when pasted strips are renamed, pasted fcurves are renamed with them. Finally restore original
   * curves from backup.
   */

  ListBase fcurves_original_backup = {NULL, NULL};
  SEQ_animation_backup_original(scene, &fcurves_original_backup);
  sequencer_paste_animation(C);

  /* Copy strips, temporarily restoring pointers to actual data-blocks. This
   * must happen on the clipboard itself, so that copying does user counting
   * on the actual data-blocks. */
  SEQ_clipboard_pointers_restore(&seqbase_clipboard, bmain);
  SEQ_sequence_base_dupli_recursive(scene, scene, &nseqbase, &seqbase_clipboard, 0, 0);
  SEQ_clipboard_pointers_store(bmain, &seqbase_clipboard);

  iseq_first = nseqbase.first;

  /* NOTE: SEQ_sequence_base_dupli_recursive() takes care of generating new UUIDs for sequences
   * in the new list. */
  BLI_movelisttolist(ed->seqbasep, &nseqbase);

  for (iseq = iseq_first; iseq; iseq = iseq->next) {
    if (SEQ_clipboard_pasted_seq_was_active(iseq)) {
      SEQ_select_active_set(scene, iseq);
    }

    /* Make sure, that pasted strips have unique names. */
    SEQ_ensure_unique_name(iseq, scene);
    /* Translate after name has been changed, otherwise this will affect animdata of original
     * strip. */
    SEQ_transform_translate_sequence(scene, iseq, ofs);
    /* Ensure, that pasted strips don't overlap. */
    if (SEQ_transform_test_overlap(ed->seqbasep, iseq)) {
      SEQ_transform_seqbase_shuffle(ed->seqbasep, iseq, scene);
    }
  }

  SEQ_animation_restore_original(scene, &fcurves_original_backup);

  DEG_id_tag_update(&scene->id, ID_RECALC_SEQUENCER_STRIPS);
  DEG_relations_tag_update(bmain);
  WM_event_add_notifier(C, NC_SCENE | ND_SEQUENCER, scene);
  ED_outliner_select_sync_from_sequence_tag(C);

  return OPERATOR_FINISHED;
}

void SEQUENCER_OT_paste(wmOperatorType *ot)
{
  /* Identifiers. */
  ot->name = "Paste";
  ot->idname = "SEQUENCER_OT_paste";
  ot->description = "Paste strips from clipboard";

  /* Api callbacks. */
  ot->exec = sequencer_paste_exec;
  ot->poll = ED_operator_sequencer_active;

  /* Flags. */
  ot->flag = OPTYPE_REGISTER | OPTYPE_UNDO;

  /* Properties. */
  PropertyRNA *prop = RNA_def_boolean(
      ot->srna,
      "keep_offset",
      false,
      "Keep Offset",
      "Keep strip offset relative to the current frame when pasting");
  RNA_def_property_flag(prop, PROP_SKIP_SAVE);
}

/** \} */

/* -------------------------------------------------------------------- */
/** \name Sequencer Swap Data Operator
 * \{ */

static int sequencer_swap_data_exec(bContext *C, wmOperator *op)
{
  Scene *scene = CTX_data_scene(C);
  Sequence *seq_act;
  Sequence *seq_other;
  const char *error_msg;

  if (SEQ_select_active_get_pair(scene, &seq_act, &seq_other) == 0) {
    BKE_report(op->reports, RPT_ERROR, "Please select two strips");
    return OPERATOR_CANCELLED;
  }

  if (SEQ_edit_sequence_swap(seq_act, seq_other, &error_msg) == 0) {
    BKE_report(op->reports, RPT_ERROR, error_msg);
    return OPERATOR_CANCELLED;
  }

  if (seq_act->scene_sound) {
    BKE_sound_remove_scene_sound(scene, seq_act->scene_sound);
  }

  if (seq_other->scene_sound) {
    BKE_sound_remove_scene_sound(scene, seq_other->scene_sound);
  }

  seq_act->scene_sound = NULL;
  seq_other->scene_sound = NULL;

  ListBase *seqbase = SEQ_active_seqbase_get(SEQ_editing_get(scene));
  SEQ_time_update_sequence(scene, seqbase, seq_act);
  SEQ_time_update_sequence(scene, seqbase, seq_other);

  if (seq_act->sound) {
    BKE_sound_add_scene_sound_defaults(scene, seq_act);
  }
  if (seq_other->sound) {
    BKE_sound_add_scene_sound_defaults(scene, seq_other);
  }

  SEQ_relations_invalidate_cache_raw(scene, seq_act);
  SEQ_relations_invalidate_cache_raw(scene, seq_other);

  WM_event_add_notifier(C, NC_SCENE | ND_SEQUENCER, scene);

  return OPERATOR_FINISHED;
}

void SEQUENCER_OT_swap_data(wmOperatorType *ot)
{
  /* Identifiers. */
  ot->name = "Sequencer Swap Data";
  ot->idname = "SEQUENCER_OT_swap_data";
  ot->description = "Swap 2 sequencer strips";

  /* Api callbacks. */
  ot->exec = sequencer_swap_data_exec;
  ot->poll = ED_operator_sequencer_active;

  /* Flags. */
  ot->flag = OPTYPE_REGISTER | OPTYPE_UNDO;
}

/** \} */

/* -------------------------------------------------------------------- */
/** \name Change Effect Input Operator
 * \{ */

static const EnumPropertyItem prop_change_effect_input_types[] = {
    {0, "A_B", 0, "A -> B", ""},
    {1, "B_C", 0, "B -> C", ""},
    {2, "A_C", 0, "A -> C", ""},
    {0, NULL, 0, NULL, NULL},
};

static int sequencer_change_effect_input_exec(bContext *C, wmOperator *op)
{
  Scene *scene = CTX_data_scene(C);
  Sequence *seq = SEQ_select_active_get(scene);

  Sequence **seq_1, **seq_2;

  switch (RNA_enum_get(op->ptr, "swap")) {
    case 0:
      seq_1 = &seq->seq1;
      seq_2 = &seq->seq2;
      break;
    case 1:
      seq_1 = &seq->seq2;
      seq_2 = &seq->seq3;
      break;
    default: /* 2 */
      seq_1 = &seq->seq1;
      seq_2 = &seq->seq3;
      break;
  }

  if (*seq_1 == NULL || *seq_2 == NULL) {
    BKE_report(op->reports, RPT_ERROR, "One of the effect inputs is unset, cannot swap");
    return OPERATOR_CANCELLED;
  }

  SWAP(Sequence *, *seq_1, *seq_2);

  SEQ_relations_invalidate_cache_preprocessed(scene, seq);
  WM_event_add_notifier(C, NC_SCENE | ND_SEQUENCER, scene);

  return OPERATOR_FINISHED;
}

void SEQUENCER_OT_change_effect_input(struct wmOperatorType *ot)
{
  /* Identifiers. */
  ot->name = "Change Effect Input";
  ot->idname = "SEQUENCER_OT_change_effect_input";

  /* Api callbacks. */
  ot->exec = sequencer_change_effect_input_exec;
  ot->poll = sequencer_effect_poll;

  /* Flags. */
  ot->flag = OPTYPE_REGISTER | OPTYPE_UNDO;

  ot->prop = RNA_def_enum(
      ot->srna, "swap", prop_change_effect_input_types, 0, "Swap", "The effect inputs to swap");
}

/** \} */

/* -------------------------------------------------------------------- */
/** \name Change Effect Type Operator
 * \{ */

EnumPropertyItem sequencer_prop_effect_types[] = {
    {SEQ_TYPE_CROSS, "CROSS", ICON_NODE_VECTOR, "Crossfade", "Crossfade effect strip type"},
    {SEQ_TYPE_ADD, "ADD", ICON_SEQ_ADD, "Add", "Add effect strip type"},
    {SEQ_TYPE_SUB, "SUBTRACT", ICON_NODE_INVERT, "Subtract", "Subtract effect strip type"},
    {SEQ_TYPE_ALPHAOVER,
     "ALPHA_OVER",
     ICON_SEQ_ALPHA_OVER,
     "Alpha Over",
     "Alpha Over effect strip type"},
    {SEQ_TYPE_ALPHAUNDER,
     "ALPHA_UNDER",
     ICON_NODE_HOLDOUTSHADER,
     "Alpha Under",
     "Alpha Under effect strip type"},
    {SEQ_TYPE_GAMCROSS,
     "GAMMA_CROSS",
     ICON_NODE_VECTOR,
     "Gamma Cross",
     "Gamma Cross effect strip type"},
    {SEQ_TYPE_MUL, "MULTIPLY", ICON_SEQ_MULTIPLY, "Multiply", "Multiply effect strip type"},
    {SEQ_TYPE_OVERDROP,
     "OVER_DROP",
     ICON_SEQ_ALPHA_OVER,
     "Alpha Over Drop",
     "Alpha Over Drop effect strip type"},
    {SEQ_TYPE_WIPE, "WIPE", ICON_NODE_VECTOR_TRANSFORM, "Wipe", "Wipe effect strip type"},
    {SEQ_TYPE_GLOW, "GLOW", ICON_LIGHT_SUN, "Glow", "Glow effect strip type"},
    {SEQ_TYPE_TRANSFORM,
     "TRANSFORM",
     ICON_TRANSFORM_MOVE,
     "Transform",
     "Transform effect strip type"},
    {SEQ_TYPE_COLOR, "COLOR", ICON_COLOR, "Color", "Color effect strip type"},
    {SEQ_TYPE_SPEED, "SPEED", ICON_NODE_CURVE_TIME, "Speed", "Color effect strip type"},
    {SEQ_TYPE_MULTICAM, "MULTICAM", ICON_SEQ_MULTICAM, "Multicam Selector", ""},
    {SEQ_TYPE_ADJUSTMENT, "ADJUSTMENT", ICON_MOD_DISPLACE, "Adjustment Layer", ""},
    {SEQ_TYPE_GAUSSIAN_BLUR, "GAUSSIAN_BLUR", ICON_NODE_BLUR, "Gaussian Blur", ""},
    {SEQ_TYPE_TEXT, "TEXT", ICON_FONT_DATA, "Text", ""},
    {SEQ_TYPE_COLORMIX, "COLORMIX", ICON_NODE_MIXRGB, "Color Mix", ""},
    {0, NULL, 0, NULL, NULL},
};

static int sequencer_change_effect_type_exec(bContext *C, wmOperator *op)
{
  Scene *scene = CTX_data_scene(C);
  Sequence *seq = SEQ_select_active_get(scene);
  const int new_type = RNA_enum_get(op->ptr, "type");

  /* Free previous effect and init new effect. */
  struct SeqEffectHandle sh;

  if ((seq->type & SEQ_TYPE_EFFECT) == 0) {
    return OPERATOR_CANCELLED;
  }

  /* Can someone explain the logic behind only allowing to increase this,
   * copied from 2.4x - campbell */
  if (SEQ_effect_get_num_inputs(seq->type) < SEQ_effect_get_num_inputs(new_type)) {
    BKE_report(op->reports, RPT_ERROR, "New effect needs more input strips");
    return OPERATOR_CANCELLED;
  }

  sh = SEQ_effect_handle_get(seq);
  sh.free(seq, true);

  seq->type = new_type;

  sh = SEQ_effect_handle_get(seq);
  sh.init(seq);

  SEQ_relations_invalidate_cache_preprocessed(scene, seq);
  WM_event_add_notifier(C, NC_SCENE | ND_SEQUENCER, scene);

  return OPERATOR_FINISHED;
}

void SEQUENCER_OT_change_effect_type(struct wmOperatorType *ot)
{
  /* Identifiers. */
  ot->name = "Change Effect Type";
  ot->idname = "SEQUENCER_OT_change_effect_type";

  /* Api callbacks. */
  ot->exec = sequencer_change_effect_type_exec;
  ot->poll = sequencer_effect_poll;

  /* Flags. */
  ot->flag = OPTYPE_REGISTER | OPTYPE_UNDO;

  ot->prop = RNA_def_enum(ot->srna,
                          "type",
                          sequencer_prop_effect_types,
                          SEQ_TYPE_CROSS,
                          "Type",
                          "Sequencer effect type");
}

/** \} */

/* -------------------------------------------------------------------- */
/** \name Change Data/Files Operator
 * \{ */

static int sequencer_change_path_exec(bContext *C, wmOperator *op)
{
  Main *bmain = CTX_data_main(C);
  Scene *scene = CTX_data_scene(C);
  Sequence *seq = SEQ_select_active_get(scene);
  const bool is_relative_path = RNA_boolean_get(op->ptr, "relative_path");
  const bool use_placeholders = RNA_boolean_get(op->ptr, "use_placeholders");
  int minext_frameme, numdigits;

  if (seq->type == SEQ_TYPE_IMAGE) {
    char directory[FILE_MAX];
    int len;
    StripElem *se;

    /* Need to find min/max frame for placeholders. */
    if (use_placeholders) {
      len = sequencer_image_seq_get_minmax_frame(op, seq->sfra, &minext_frameme, &numdigits);
    }
    else {
      len = RNA_property_collection_length(op->ptr, RNA_struct_find_property(op->ptr, "files"));
    }
    if (len == 0) {
      return OPERATOR_CANCELLED;
    }

    RNA_string_get(op->ptr, "directory", directory);
    if (is_relative_path) {
      /* TODO(campbell): shouldn't this already be relative from the filesel?
       * (as the 'filepath' is) for now just make relative here,
       * but look into changing after 2.60. */
      BLI_path_rel(directory, BKE_main_blendfile_path(bmain));
    }
    BLI_strncpy(seq->strip->dir, directory, sizeof(seq->strip->dir));

    if (seq->strip->stripdata) {
      MEM_freeN(seq->strip->stripdata);
    }
    seq->strip->stripdata = se = MEM_callocN(len * sizeof(StripElem), "stripelem");

    if (use_placeholders) {
      sequencer_image_seq_reserve_frames(op, se, len, minext_frameme, numdigits);
    }
    else {
      RNA_BEGIN (op->ptr, itemptr, "files") {
        char *filename = RNA_string_get_alloc(&itemptr, "name", NULL, 0, NULL);
        BLI_strncpy(se->name, filename, sizeof(se->name));
        MEM_freeN(filename);
        se++;
      }
      RNA_END;
    }

    /* Reset these else we won't see all the images. */
    seq->anim_startofs = seq->anim_endofs = 0;

    /* Correct start/end frames so we don't move.
     * Important not to set seq->len = len; allow the function to handle it. */
    SEQ_add_reload_new_file(bmain, scene, seq, true);

    ListBase *seqbase = SEQ_active_seqbase_get(SEQ_editing_get(scene));
    SEQ_time_update_sequence(scene, seqbase, seq);
  }
  else if (ELEM(seq->type, SEQ_TYPE_SOUND_RAM, SEQ_TYPE_SOUND_HD)) {
    bSound *sound = seq->sound;
    if (sound == NULL) {
      return OPERATOR_CANCELLED;
    }
    char filepath[FILE_MAX];
    RNA_string_get(op->ptr, "filepath", filepath);
    BLI_strncpy(sound->filepath, filepath, sizeof(sound->filepath));
    BKE_sound_load(bmain, sound);
  }
  else {
    /* Lame, set rna filepath. */
    PointerRNA seq_ptr;
    PropertyRNA *prop;
    char filepath[FILE_MAX];

    RNA_pointer_create(&scene->id, &RNA_Sequence, seq, &seq_ptr);

    RNA_string_get(op->ptr, "filepath", filepath);
    prop = RNA_struct_find_property(&seq_ptr, "filepath");
    RNA_property_string_set(&seq_ptr, prop, filepath);
    RNA_property_update(C, &seq_ptr, prop);
    SEQ_relations_sequence_free_anim(seq);
  }

  SEQ_relations_invalidate_cache_raw(scene, seq);
  WM_event_add_notifier(C, NC_SCENE | ND_SEQUENCER, scene);

  return OPERATOR_FINISHED;
}

static int sequencer_change_path_invoke(bContext *C, wmOperator *op, const wmEvent *UNUSED(event))
{
  Scene *scene = CTX_data_scene(C);
  Sequence *seq = SEQ_select_active_get(scene);
  char filepath[FILE_MAX];

  BLI_join_dirfile(filepath, sizeof(filepath), seq->strip->dir, seq->strip->stripdata->name);

  RNA_string_set(op->ptr, "directory", seq->strip->dir);
  RNA_string_set(op->ptr, "filepath", filepath);

  /* Set default display depending on seq type. */
  if (seq->type == SEQ_TYPE_IMAGE) {
    RNA_boolean_set(op->ptr, "filter_movie", false);
  }
  else {
    RNA_boolean_set(op->ptr, "filter_image", false);
  }

  WM_event_add_fileselect(C, op);

  return OPERATOR_RUNNING_MODAL;
}

void SEQUENCER_OT_change_path(struct wmOperatorType *ot)
{
  /* Identifiers. */
  ot->name = "Change Data/Files";
  ot->idname = "SEQUENCER_OT_change_path";

  /* Api callbacks. */
  ot->exec = sequencer_change_path_exec;
  ot->invoke = sequencer_change_path_invoke;
  ot->poll = sequencer_strip_has_path_poll;

  /* Flags. */
  ot->flag = OPTYPE_REGISTER | OPTYPE_UNDO;

  WM_operator_properties_filesel(ot,
                                 FILE_TYPE_FOLDER,
                                 FILE_SPECIAL,
                                 FILE_OPENFILE,
                                 WM_FILESEL_DIRECTORY | WM_FILESEL_RELPATH | WM_FILESEL_FILEPATH |
                                     WM_FILESEL_FILES,
                                 FILE_DEFAULTDISPLAY,
                                 FILE_SORT_DEFAULT);
  RNA_def_boolean(ot->srna,
                  "use_placeholders",
                  false,
                  "Use Placeholders",
                  "Use placeholders for missing frames of the strip");
}

/** \} */

/* -------------------------------------------------------------------- */
/** \name Export Subtitles Operator
 * \{ */

/** Comparison function suitable to be used with BLI_listbase_sort(). */
static int seq_cmp_time_startdisp_channel(const void *a, const void *b)
{
  Sequence *seq_a = (Sequence *)a;
  Sequence *seq_b = (Sequence *)b;

  int seq_a_start = SEQ_transform_get_left_handle_frame(seq_a);
  int seq_b_start = SEQ_transform_get_left_handle_frame(seq_b);

  /* If strips have the same start frame favor the one with a higher channel. */
  if (seq_a_start == seq_b_start) {
    return seq_a->machine > seq_b->machine;
  }

  return (seq_a_start > seq_b_start);
}

static int sequencer_export_subtitles_invoke(bContext *C,
                                             wmOperator *op,
                                             const wmEvent *UNUSED(event))
{
  Main *bmain = CTX_data_main(C);
  if (!RNA_struct_property_is_set(op->ptr, "filepath")) {
    char filepath[FILE_MAX];

    if (BKE_main_blendfile_path(bmain)[0] == '\0') {
      BLI_strncpy(filepath, "untitled", sizeof(filepath));
    }
    else {
      BLI_strncpy(filepath, BKE_main_blendfile_path(bmain), sizeof(filepath));
    }

    BLI_path_extension_replace(filepath, sizeof(filepath), ".srt");
    RNA_string_set(op->ptr, "filepath", filepath);
  }

  WM_event_add_fileselect(C, op);

  return OPERATOR_RUNNING_MODAL;
}

typedef struct Seq_get_text_cb_data {
  ListBase *text_seq;
  Scene *scene;
} Seq_get_text_cb_data;

static bool seq_get_text_strip_cb(Sequence *seq, void *user_data)
{
  Seq_get_text_cb_data *cd = (Seq_get_text_cb_data *)user_data;
  Editing *ed = SEQ_editing_get(cd->scene);
  ListBase *channels = SEQ_channels_displayed_get(ed);
  /* Only text strips that are not muted and don't end with negative frame. */
  if ((seq->type == SEQ_TYPE_TEXT) && !SEQ_render_is_muted(channels, seq) &&
      (seq->enddisp > cd->scene->r.sfra)) {
    BLI_addtail(cd->text_seq, MEM_dupallocN(seq));
  }
  return true;
}

static int sequencer_export_subtitles_exec(bContext *C, wmOperator *op)
{
  Scene *scene = CTX_data_scene(C);
  Sequence *seq, *seq_next;
  Editing *ed = SEQ_editing_get(scene);
  ListBase text_seq = {0};
  int iter = 0;
  FILE *file;
  char filepath[FILE_MAX];

  if (!RNA_struct_property_is_set(op->ptr, "filepath")) {
    BKE_report(op->reports, RPT_ERROR, "No filename given");
    return OPERATOR_CANCELLED;
  }

  RNA_string_get(op->ptr, "filepath", filepath);
  BLI_path_extension_ensure(filepath, sizeof(filepath), ".srt");

  /* Avoid File write exceptions. */
  if (!BLI_exists(filepath)) {
    BLI_make_existing_file(filepath);
    if (!BLI_file_touch(filepath)) {
      BKE_report(op->reports, RPT_ERROR, "Can't create subtitle file");
      return OPERATOR_CANCELLED;
    }
  }
  else if (!BLI_file_is_writable(filepath)) {
    BKE_report(op->reports, RPT_ERROR, "Can't overwrite export file");
    return OPERATOR_CANCELLED;
  }

  if (ed != NULL) {
    Seq_get_text_cb_data cb_data = {&text_seq, scene};
    SEQ_for_each_callback(&ed->seqbase, seq_get_text_strip_cb, &cb_data);
  }

  if (BLI_listbase_is_empty(&text_seq)) {
    BKE_report(op->reports, RPT_ERROR, "No subtitles (text strips) to export");
    return OPERATOR_CANCELLED;
  }

  BLI_listbase_sort(&text_seq, seq_cmp_time_startdisp_channel);

  /* Open and write file. */
  file = BLI_fopen(filepath, "w");

  for (seq = text_seq.first; seq; seq = seq_next) {
    TextVars *data = seq->effectdata;
    char timecode_str_start[32];
    char timecode_str_end[32];

    /* Write time-code relative to start frame of scene. Don't allow negative time-codes. */
    BLI_timecode_string_from_time(timecode_str_start,
                                  sizeof(timecode_str_start),
                                  -2,
                                  FRA2TIME(max_ii(seq->startdisp - scene->r.sfra, 0)),
                                  FPS,
                                  USER_TIMECODE_SUBRIP);
    BLI_timecode_string_from_time(timecode_str_end,
                                  sizeof(timecode_str_end),
                                  -2,
                                  FRA2TIME(seq->enddisp - scene->r.sfra),
                                  FPS,
                                  USER_TIMECODE_SUBRIP);

    fprintf(
        file, "%d\n%s --> %s\n%s\n\n", iter++, timecode_str_start, timecode_str_end, data->text);

    seq_next = seq->next;
    MEM_freeN(seq);
  }

  fclose(file);

  return OPERATOR_FINISHED;
}

static bool sequencer_strip_is_text_poll(bContext *C)
{
  Editing *ed;
  Sequence *seq;
  return (((ed = SEQ_editing_get(CTX_data_scene(C))) != NULL) && ((seq = ed->act_seq) != NULL) &&
          (seq->type == SEQ_TYPE_TEXT));
}

void SEQUENCER_OT_export_subtitles(struct wmOperatorType *ot)
{
  /* Identifiers. */
  ot->name = "Export Subtitles";
  ot->idname = "SEQUENCER_OT_export_subtitles";
  ot->description = "Export .srt file containing text strips";

  /* Api callbacks. */
  ot->exec = sequencer_export_subtitles_exec;
  ot->invoke = sequencer_export_subtitles_invoke;
  ot->poll = sequencer_strip_is_text_poll;

  /* Flags. */
  ot->flag = OPTYPE_REGISTER | OPTYPE_UNDO;

  WM_operator_properties_filesel(ot,
                                 FILE_TYPE_FOLDER,
                                 FILE_BLENDER,
                                 FILE_SAVE,
                                 WM_FILESEL_FILEPATH,
                                 FILE_DEFAULTDISPLAY,
                                 FILE_SORT_DEFAULT);
}

/** \} */

/* -------------------------------------------------------------------- */
/** \name Set Range to Strips Operator
 * \{ */

static int sequencer_set_range_to_strips_exec(bContext *C, wmOperator *op)
{
  Scene *scene = CTX_data_scene(C);
  Editing *ed = SEQ_editing_get(scene);
  Sequence *seq;

  int sfra = MAXFRAME;
  int efra = -MAXFRAME;
  bool selected = false;
  const bool preview = RNA_boolean_get(op->ptr, "preview");

  for (seq = ed->seqbasep->first; seq; seq = seq->next) {
    if (seq->flag & SELECT) {
      selected = true;
      sfra = min_ii(sfra, seq->startdisp);
      efra = max_ii(efra, seq->enddisp - 1);
    }
  }

  if (!selected) {
    BKE_report(op->reports, RPT_WARNING, "Select one or more strips");
    return OPERATOR_CANCELLED;
  }
  if (efra < 0) {
    BKE_report(op->reports, RPT_ERROR, "Can't set a negative range");
    return OPERATOR_CANCELLED;
  }

  if (preview) {
    scene->r.flag |= SCER_PRV_RANGE;
    scene->r.psfra = max_ii(0, sfra);
    scene->r.pefra = efra;
  }
  else {
    scene->r.flag &= ~SCER_PRV_RANGE;
    scene->r.sfra = max_ii(0, sfra);
    scene->r.efra = efra;
  }

  WM_event_add_notifier(C, NC_SCENE | ND_FRAME_RANGE, scene);

  return OPERATOR_FINISHED;
}

void SEQUENCER_OT_set_range_to_strips(struct wmOperatorType *ot)
{
  PropertyRNA *prop;

  /* Identifiers. */
  ot->name = "Set Range to Strips";
  ot->idname = "SEQUENCER_OT_set_range_to_strips";
  ot->description = "Set the frame range to the selected strips start and end";

  /* Api callbacks. */
  ot->exec = sequencer_set_range_to_strips_exec;
  ot->poll = sequencer_edit_poll;

  /* Flags. */
  ot->flag = OPTYPE_REGISTER | OPTYPE_UNDO;

  prop = RNA_def_boolean(ot->srna, "preview", false, "Preview", "Set the preview range instead");
  RNA_def_property_flag(prop, PROP_SKIP_SAVE | PROP_HIDDEN);
}

/** \} */

/* -------------------------------------------------------------------- */
/** \name Clear Strip Transform Operator
 * \{ */

enum {
  STRIP_TRANSFORM_POSITION,
  STRIP_TRANSFORM_SCALE,
  STRIP_TRANSFORM_ROTATION,
  STRIP_TRANSFORM_ALL,
};

static const EnumPropertyItem transform_reset_properties[] = {
    {STRIP_TRANSFORM_POSITION, "POSITION", 0, "Position", "Reset strip transform location"},
    {STRIP_TRANSFORM_SCALE, "SCALE", 0, "Scale", "Reset strip transform scale"},
    {STRIP_TRANSFORM_ROTATION, "ROTATION", 0, "Rotation", "Reset strip transform rotation"},
    {STRIP_TRANSFORM_ALL, "ALL", 0, "All", "Reset strip transform location, scale and rotation"},
    {0, NULL, 0, NULL, NULL},
};

static int sequencer_strip_transform_clear_exec(bContext *C, wmOperator *op)
{
  Scene *scene = CTX_data_scene(C);
  const Editing *ed = SEQ_editing_get(scene);
  Sequence *seq;
  const int property = RNA_enum_get(op->ptr, "property");

  for (seq = ed->seqbasep->first; seq; seq = seq->next) {
    if (seq->flag & SELECT && seq->type != SEQ_TYPE_SOUND_RAM) {
      StripTransform *transform = seq->strip->transform;
      switch (property) {
        case STRIP_TRANSFORM_POSITION:
          transform->xofs = 0;
          transform->yofs = 0;
          break;
        case STRIP_TRANSFORM_SCALE:
          transform->scale_x = 1.0f;
          transform->scale_y = 1.0f;
          break;
        case STRIP_TRANSFORM_ROTATION:
          transform->rotation = 0.0f;
          break;
        case STRIP_TRANSFORM_ALL:
          transform->xofs = 0;
          transform->yofs = 0;
          transform->scale_x = 1.0f;
          transform->scale_y = 1.0f;
          transform->rotation = 0.0f;
          break;
      }
      SEQ_relations_invalidate_cache_preprocessed(scene, seq);
    }
  }

  WM_event_add_notifier(C, NC_SCENE | ND_SEQUENCER, scene);
  return OPERATOR_FINISHED;
}

void SEQUENCER_OT_strip_transform_clear(struct wmOperatorType *ot)
{
  /* Identifiers. */
  ot->name = "Clear Strip Transform";
  ot->idname = "SEQUENCER_OT_strip_transform_clear";
  ot->description = "Reset image transformation to default value";

  /* Api callbacks. */
  ot->exec = sequencer_strip_transform_clear_exec;
  ot->poll = sequencer_edit_poll;

  /* Flags. */
  ot->flag = OPTYPE_REGISTER | OPTYPE_UNDO;

  ot->prop = RNA_def_enum(ot->srna,
                          "property",
                          transform_reset_properties,
                          STRIP_TRANSFORM_ALL,
                          "Property",
                          "Strip transform property to be reset");
}

/** \} */

/* -------------------------------------------------------------------- */
/** \name Transform Set Fit Operator
 * \{ */

static const EnumPropertyItem scale_fit_methods[] = {
    {SEQ_SCALE_TO_FIT, "FIT", 0, "Scale to Fit", "Scale the image so that it fits in the preview"},
<<<<<<< HEAD
    {SEQ_SCALE_TO_FILL, "FILL", 0, "Scale to Fill", "Scale the image so that it fills the preview completely"},
    {SEQ_STRETCH_TO_FILL, "STRETCH", 0, "Stretch to Fill", "Stretch the image so that it fills the preview"},
=======
    {SEQ_SCALE_TO_FILL,
     "FILL",
     0,
     "Scale to Fill",
     "Scale the image so that it fills the preview completely"},
    {SEQ_STRETCH_TO_FILL,
     "STRETCH",
     0,
     "Stretch to Fill",
     "Stretch the image so that it fills the preview"},
>>>>>>> 412a47d4
    {0, NULL, 0, NULL, NULL},
};

static int sequencer_strip_transform_fit_exec(bContext *C, wmOperator *op)
{
  Scene *scene = CTX_data_scene(C);
  const Editing *ed = SEQ_editing_get(scene);
  Sequence *seq;
  const eSeqImageFitMethod fit_method = RNA_enum_get(op->ptr, "fit_method");

  for (seq = ed->seqbasep->first; seq; seq = seq->next) {
    if (seq->flag & SELECT && seq->type != SEQ_TYPE_SOUND_RAM) {
      const int timeline_frame = CFRA;
      StripElem *strip_elem = SEQ_render_give_stripelem(seq, timeline_frame);

      if (strip_elem == NULL) {
        continue;
      }

      SEQ_set_scale_to_fit(seq,
                           strip_elem->orig_width,
                           strip_elem->orig_height,
                           scene->r.xsch,
                           scene->r.ysch,
                           fit_method);
      SEQ_relations_invalidate_cache_preprocessed(scene, seq);
    }
  }

  WM_event_add_notifier(C, NC_SCENE | ND_SEQUENCER, scene);
  return OPERATOR_FINISHED;
}

void SEQUENCER_OT_strip_transform_fit(struct wmOperatorType *ot)
{
  /* Identifiers. */
  ot->name = "Strip Transform Set Fit";
  ot->idname = "SEQUENCER_OT_strip_transform_fit";

  /* Api callbacks. */
  ot->exec = sequencer_strip_transform_fit_exec;
  ot->poll = sequencer_edit_poll;

  /* Flags. */
  ot->flag = OPTYPE_REGISTER | OPTYPE_UNDO;

  ot->prop = RNA_def_enum(ot->srna,
                          "fit_method",
                          scale_fit_methods,
                          SEQ_SCALE_TO_FIT,
                          "Fit Method",
                          "Scale fit fit_method");
}

static int sequencer_strip_color_tag_set_exec(bContext *C, wmOperator *op)
{
  Scene *scene = CTX_data_scene(C);
  const Editing *ed = SEQ_editing_get(scene);
  const short color_tag = RNA_enum_get(op->ptr, "color");

  LISTBASE_FOREACH (Sequence *, seq, &ed->seqbase) {
    if (seq->flag & SELECT) {
      seq->color_tag = color_tag;
    }
  }

  WM_event_add_notifier(C, NC_SCENE | ND_SEQUENCER, scene);
  return OPERATOR_FINISHED;
}

static bool sequencer_strip_color_tag_set_poll(bContext *C)
{
  Scene *scene = CTX_data_scene(C);
  if (scene == NULL) {
    return false;
  }

  Editing *ed = SEQ_editing_get(scene);
  if (ed == NULL) {
    return false;
  }

  Sequence *act_seq = ed->act_seq;
  return act_seq != NULL;
}

void SEQUENCER_OT_strip_color_tag_set(struct wmOperatorType *ot)
{
  /* Identifiers. */
  ot->name = "Set Color Tag";
  ot->idname = "SEQUENCER_OT_strip_color_tag_set";
  ot->description = "Set a color tag for the selected strips";

  /* Api callbacks. */
  ot->exec = sequencer_strip_color_tag_set_exec;
  ot->poll = sequencer_strip_color_tag_set_poll;

  /* Flags. */
  ot->flag = OPTYPE_REGISTER | OPTYPE_UNDO;

  RNA_def_enum(
      ot->srna, "color", rna_enum_strip_color_items, SEQUENCE_COLOR_NONE, "Color Tag", "");
}

/** \} */

/* -------------------------------------------------------------------- */
/** \name Set 2D Cursor Operator
 * \{ */

static int sequencer_set_2d_cursor_exec(bContext *C, wmOperator *op)
{
  Scene *scene = CTX_data_scene(C);
  SpaceSeq *sseq = CTX_wm_space_seq(C);

  float cursor_pixel[2];
  RNA_float_get_array(op->ptr, "location", cursor_pixel);

  SEQ_image_preview_unit_from_px(scene, cursor_pixel, sseq->cursor);

  WM_event_add_notifier(C, NC_SPACE | ND_SPACE_SEQUENCER, NULL);

  /* Use pass-through to allow click-drag to transform the cursor. */
  return OPERATOR_FINISHED | OPERATOR_PASS_THROUGH;
}

static int sequencer_set_2d_cursor_invoke(bContext *C, wmOperator *op, const wmEvent *event)
{
  ARegion *region = CTX_wm_region(C);
  float cursor_pixel[2];
  UI_view2d_region_to_view(
      &region->v2d, event->mval[0], event->mval[1], &cursor_pixel[0], &cursor_pixel[1]);

  RNA_float_set_array(op->ptr, "location", cursor_pixel);

  return sequencer_set_2d_cursor_exec(C, op);
}

void SEQUENCER_OT_cursor_set(wmOperatorType *ot)
{
  /* identifiers */
  ot->name = "Set 2D Cursor";
  ot->description = "Set 2D cursor location";
  ot->idname = "SEQUENCER_OT_cursor_set";

  /* api callbacks */
  ot->exec = sequencer_set_2d_cursor_exec;
  ot->invoke = sequencer_set_2d_cursor_invoke;
  ot->poll = sequencer_view_has_preview_poll;

  /* flags */
  ot->flag = OPTYPE_REGISTER | OPTYPE_UNDO;

  /* properties */
  RNA_def_float_vector(ot->srna,
                       "location",
                       2,
                       NULL,
                       -FLT_MAX,
                       FLT_MAX,
                       "Location",
                       "Cursor location in normalized preview coordinates",
                       -10.0f,
                       10.0f);
}

/** \} */<|MERGE_RESOLUTION|>--- conflicted
+++ resolved
@@ -1588,23 +1588,14 @@
 
 /*bfa - descriptions*/
 static char *SEQUENCER_OT_split_get_description(bContext *UNUSED(C),
-<<<<<<< HEAD
-                                                    wmOperatorType *UNUSED(ot),
-                                                    PointerRNA *ptr)
-=======
                                                 wmOperatorType *UNUSED(ot),
                                                 PointerRNA *ptr)
->>>>>>> 412a47d4
 {
   /*Select*/
   if (RNA_enum_get(ptr, "type") == SEQ_SPLIT_HARD) {
     return BLI_strdup(
-<<<<<<< HEAD
-        "Split the selected strips in two\nBut you cannot drag the endpoints to show the frames past the split of each resulting strip");
-=======
         "Split the selected strips in two\nBut you cannot drag the endpoints to show the frames "
         "past the split of each resulting strip");
->>>>>>> 412a47d4
   }
 
   return NULL;
@@ -1620,11 +1611,7 @@
   /* Api callbacks. */
   ot->invoke = sequencer_split_invoke;
   ot->exec = sequencer_split_exec;
-<<<<<<< HEAD
-  ot->get_name = SEQUENCER_OT_split_get_name;                   /*bfa - tool name*/
-=======
   ot->get_name = SEQUENCER_OT_split_get_name;               /*bfa - tool name*/
->>>>>>> 412a47d4
   ot->get_description = SEQUENCER_OT_split_get_description; /*bfa - descriptions*/
   ot->poll = sequencer_edit_poll;
   ot->ui = sequencer_split_ui;
@@ -2404,20 +2391,6 @@
 
 /*bfa - descriptions*/
 static char *SEQUENCER_OT_swap_get_description(bContext *UNUSED(C),
-<<<<<<< HEAD
-                                                    wmOperatorType *UNUSED(ot),
-                                                    PointerRNA *ptr)
-{
-  /*Select*/
-  if (RNA_enum_get(ptr, "side") == SEQ_SIDE_RIGHT) {
-    return BLI_strdup(
-        "Swap active strip with strip to the right");
-  }
-  /*Deselect*/
-  else if (RNA_enum_get(ptr, "side") == SEQ_SIDE_LEFT) {
-    return BLI_strdup(
-        "Swap active strip with strip to the left");
-=======
                                                wmOperatorType *UNUSED(ot),
                                                PointerRNA *ptr)
 {
@@ -2428,7 +2401,6 @@
   /*Deselect*/
   else if (RNA_enum_get(ptr, "side") == SEQ_SIDE_LEFT) {
     return BLI_strdup("Swap active strip with strip to the left");
->>>>>>> 412a47d4
   }
   return NULL;
 }
@@ -2442,11 +2414,7 @@
 
   /* Api callbacks. */
   ot->exec = sequencer_swap_exec;
-<<<<<<< HEAD
-  ot->get_name = SEQUENCER_OT_swap_get_name;                    /*bfa - tool name*/
-=======
   ot->get_name = SEQUENCER_OT_swap_get_name;               /*bfa - tool name*/
->>>>>>> 412a47d4
   ot->get_description = SEQUENCER_OT_swap_get_description; /*bfa - descriptions*/
   ot->poll = sequencer_edit_poll;
 
@@ -3482,10 +3450,6 @@
 
 static const EnumPropertyItem scale_fit_methods[] = {
     {SEQ_SCALE_TO_FIT, "FIT", 0, "Scale to Fit", "Scale the image so that it fits in the preview"},
-<<<<<<< HEAD
-    {SEQ_SCALE_TO_FILL, "FILL", 0, "Scale to Fill", "Scale the image so that it fills the preview completely"},
-    {SEQ_STRETCH_TO_FILL, "STRETCH", 0, "Stretch to Fill", "Stretch the image so that it fills the preview"},
-=======
     {SEQ_SCALE_TO_FILL,
      "FILL",
      0,
@@ -3496,7 +3460,6 @@
      0,
      "Stretch to Fill",
      "Stretch the image so that it fills the preview"},
->>>>>>> 412a47d4
     {0, NULL, 0, NULL, NULL},
 };
 
