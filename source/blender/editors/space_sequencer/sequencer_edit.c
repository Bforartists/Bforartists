--- conflicted
+++ resolved
@@ -1817,11 +1817,7 @@
 	/* identifiers */
 	ot->name = "Lock Strips";
 	ot->idname = "SEQUENCER_OT_lock";
-<<<<<<< HEAD
 	ot->description = "Lock Strips\nLock the active strip so that it can't be transformed";
-=======
-	ot->description = "Lock strips so they can't be transformed";
->>>>>>> 9d02c2b0
 
 	/* api callbacks */
 	ot->exec = sequencer_lock_exec;
@@ -1854,11 +1850,7 @@
 	/* identifiers */
 	ot->name = "Unlock Strips";
 	ot->idname = "SEQUENCER_OT_unlock";
-<<<<<<< HEAD
-	ot->description = "UnLock Strips\nUnlock the active strip so that it can't be transformed";
-=======
-	ot->description = "Unlock strips so they can be transformed";
->>>>>>> 9d02c2b0
+	ot->description = "UnLock Strips\nUnlock strips so they can be transformed";
 
 	/* api callbacks */
 	ot->exec = sequencer_unlock_exec;
