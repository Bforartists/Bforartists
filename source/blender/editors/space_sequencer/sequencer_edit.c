/*
 * This program is free software; you can redistribute it and/or
 * modify it under the terms of the GNU General Public License
 * as published by the Free Software Foundation; either version 2
 * of the License, or (at your option) any later version.
 *
 * This program is distributed in the hope that it will be useful,
 * but WITHOUT ANY WARRANTY; without even the implied warranty of
 * MERCHANTABILITY or FITNESS FOR A PARTICULAR PURPOSE.  See the
 * GNU General Public License for more details.
 *
 * You should have received a copy of the GNU General Public License
 * along with this program; if not, write to the Free Software Foundation,
 * Inc., 51 Franklin Street, Fifth Floor, Boston, MA 02110-1301, USA.
 *
 * The Original Code is Copyright (C) 2001-2002 by NaN Holding BV.
 * All rights reserved.
 */

/** \file
 * \ingroup spseq
 */

#include <stdlib.h>
#include <math.h>
#include <string.h>

#include "MEM_guardedalloc.h"

#include "BLI_blenlib.h"
#include "BLI_ghash.h"
#include "BLI_math.h"
#include "BLI_timecode.h"
#include "BLI_utildefines.h"

#include "BLT_translation.h"

#include "DNA_scene_types.h"
#include "DNA_sound_types.h"

#include "BKE_context.h"
#include "BKE_global.h"
#include "BKE_main.h"
#include "BKE_report.h"
#include "BKE_sequencer.h"
#include "BKE_sound.h"
#include "BKE_library.h"

#include "WM_api.h"
#include "WM_types.h"

#include "RNA_define.h"
#include "RNA_enum_types.h"

/* for menu/popup icons etc etc*/

#include "ED_anim_api.h"
#include "ED_numinput.h"
#include "ED_screen.h"
#include "ED_transform.h"
#include "ED_sequencer.h"
#include "ED_space_api.h"

#include "UI_view2d.h"
#include "UI_interface.h"

/* own include */
#include "sequencer_intern.h"

/* XXX */
/* RNA Enums, used in multiple files */
EnumPropertyItem sequencer_prop_effect_types[] = {
    {SEQ_TYPE_CROSS, "CROSS", 0, "Crossfade", "Crossfade effect strip type"},
    {SEQ_TYPE_ADD, "ADD", 0, "Add", "Add effect strip type"},
    {SEQ_TYPE_SUB, "SUBTRACT", 0, "Subtract", "Subtract effect strip type"},
    {SEQ_TYPE_ALPHAOVER, "ALPHA_OVER", 0, "Alpha Over", "Alpha Over effect strip type"},
    {SEQ_TYPE_ALPHAUNDER, "ALPHA_UNDER", 0, "Alpha Under", "Alpha Under effect strip type"},
    {SEQ_TYPE_GAMCROSS, "GAMMA_CROSS", 0, "Gamma Cross", "Gamma Cross effect strip type"},
    {SEQ_TYPE_MUL, "MULTIPLY", 0, "Multiply", "Multiply effect strip type"},
    {SEQ_TYPE_OVERDROP, "OVER_DROP", 0, "Alpha Over Drop", "Alpha Over Drop effect strip type"},
    {SEQ_TYPE_WIPE, "WIPE", 0, "Wipe", "Wipe effect strip type"},
    {SEQ_TYPE_GLOW, "GLOW", 0, "Glow", "Glow effect strip type"},
    {SEQ_TYPE_TRANSFORM, "TRANSFORM", 0, "Transform", "Transform effect strip type"},
    {SEQ_TYPE_COLOR, "COLOR", 0, "Color", "Color effect strip type"},
    {SEQ_TYPE_SPEED, "SPEED", 0, "Speed", "Color effect strip type"},
    {SEQ_TYPE_MULTICAM, "MULTICAM", 0, "Multicam Selector", ""},
    {SEQ_TYPE_ADJUSTMENT, "ADJUSTMENT", 0, "Adjustment Layer", ""},
    {SEQ_TYPE_GAUSSIAN_BLUR, "GAUSSIAN_BLUR", 0, "Gaussian Blur", ""},
    {SEQ_TYPE_TEXT, "TEXT", 0, "Text", ""},
    {SEQ_TYPE_COLORMIX, "COLORMIX", 0, "Color Mix", ""},
    {0, NULL, 0, NULL, NULL},
};

/* mute operator */

#define SEQ_SIDE_MOUSE -1

EnumPropertyItem prop_side_types[] = {
    {SEQ_SIDE_MOUSE, "MOUSE", 0, "Mouse position", ""},
    {SEQ_SIDE_LEFT, "LEFT", 0, "Left", ""},
    {SEQ_SIDE_RIGHT, "RIGHT", 0, "Right", ""},
    {SEQ_SIDE_BOTH, "BOTH", 0, "Both", ""},
    {0, NULL, 0, NULL, NULL},
};

static const EnumPropertyItem prop_side_lr_types[] = {
    {SEQ_SIDE_LEFT, "LEFT", 0, "Left", ""},
    {SEQ_SIDE_RIGHT, "RIGHT", 0, "Right", ""},
    {0, NULL, 0, NULL, NULL},
};

typedef struct TransSeq {
  int start, machine;
  int startstill, endstill;
  int startdisp, enddisp;
  int startofs, endofs;
  int anim_startofs, anim_endofs;
  /* int final_left, final_right; */ /* UNUSED */
  int len;
} TransSeq;

/* ********************************************************************** */

/* ***************** proxy job manager ********************** */

typedef struct ProxyBuildJob {
  struct Main *main;
  struct Depsgraph *depsgraph;
  Scene *scene;
  ListBase queue;
  int stop;
} ProxyJob;

static void proxy_freejob(void *pjv)
{
  ProxyJob *pj = pjv;

  BLI_freelistN(&pj->queue);

  MEM_freeN(pj);
}

/* only this runs inside thread */
static void proxy_startjob(void *pjv, short *stop, short *do_update, float *progress)
{
  ProxyJob *pj = pjv;
  LinkData *link;

  for (link = pj->queue.first; link; link = link->next) {
    struct SeqIndexBuildContext *context = link->data;

    BKE_sequencer_proxy_rebuild(context, stop, do_update, progress);

    if (*stop) {
      pj->stop = 1;
      fprintf(stderr, "Canceling proxy rebuild on users request...\n");
      break;
    }
  }
}

static void proxy_endjob(void *pjv)
{
  ProxyJob *pj = pjv;
  Editing *ed = BKE_sequencer_editing_get(pj->scene, false);
  LinkData *link;

  for (link = pj->queue.first; link; link = link->next) {
    BKE_sequencer_proxy_rebuild_finish(link->data, pj->stop);
  }

  BKE_sequencer_free_imbuf(pj->scene, &ed->seqbase, false);

  WM_main_add_notifier(NC_SCENE | ND_SEQUENCER, pj->scene);
}

static void seq_proxy_build_job(const bContext *C)
{
  wmJob *wm_job;
  ProxyJob *pj;
  struct Depsgraph *depsgraph = CTX_data_depsgraph(C);
  Scene *scene = CTX_data_scene(C);
  Editing *ed = BKE_sequencer_editing_get(scene, false);
  ScrArea *sa = CTX_wm_area(C);
  Sequence *seq;
  GSet *file_list;

  if (ed == NULL) {
    return;
  }

  wm_job = WM_jobs_get(CTX_wm_manager(C),
                       CTX_wm_window(C),
                       sa,
                       "Building Proxies",
                       WM_JOB_PROGRESS,
                       WM_JOB_TYPE_SEQ_BUILD_PROXY);

  pj = WM_jobs_customdata_get(wm_job);

  if (!pj) {
    pj = MEM_callocN(sizeof(ProxyJob), "proxy rebuild job");

    pj->depsgraph = depsgraph;
    pj->scene = scene;
    pj->main = CTX_data_main(C);

    WM_jobs_customdata_set(wm_job, pj, proxy_freejob);
    WM_jobs_timer(wm_job, 0.1, NC_SCENE | ND_SEQUENCER, NC_SCENE | ND_SEQUENCER);
    WM_jobs_callbacks(wm_job, proxy_startjob, NULL, NULL, proxy_endjob);
  }

  file_list = BLI_gset_new(BLI_ghashutil_strhash_p, BLI_ghashutil_strcmp, "file list");
  SEQP_BEGIN (ed, seq) {
    if ((seq->flag & SELECT)) {
      BKE_sequencer_proxy_rebuild_context(
          pj->main, pj->depsgraph, pj->scene, seq, file_list, &pj->queue);
    }
  }
  SEQ_END;

  BLI_gset_free(file_list, MEM_freeN);

  if (!WM_jobs_is_running(wm_job)) {
    G.is_break = false;
    WM_jobs_start(CTX_wm_manager(C), wm_job);
  }

  ED_area_tag_redraw(sa);
}

/* ********************************************************************** */

void seq_rectf(Sequence *seq, rctf *rectf)
{
  if (seq->startstill) {
    rectf->xmin = seq->start;
  }
  else {
    rectf->xmin = seq->startdisp;
  }

  rectf->ymin = seq->machine + SEQ_STRIP_OFSBOTTOM;
  if (seq->endstill) {
    rectf->xmax = seq->start + seq->len;
  }
  else {
    rectf->xmax = seq->enddisp;
  }
  rectf->ymax = seq->machine + SEQ_STRIP_OFSTOP;
}

void boundbox_seq(Scene *scene, rctf *rect)
{
  Sequence *seq;
  Editing *ed = BKE_sequencer_editing_get(scene, false);
  float min[2], max[2];

  if (ed == NULL) {
    return;
  }

  min[0] = 0.0;
  max[0] = EFRA + 1;
  min[1] = 0.0;
  max[1] = 8.0;

  seq = ed->seqbasep->first;
  while (seq) {

    if (min[0] > seq->startdisp - 1) {
      min[0] = seq->startdisp - 1;
    }
    if (max[0] < seq->enddisp + 1) {
      max[0] = seq->enddisp + 1;
    }
    if (max[1] < seq->machine + 2) {
      max[1] = seq->machine + 2;
    }

    seq = seq->next;
  }

  rect->xmin = min[0];
  rect->xmax = max[0];
  rect->ymin = min[1];
  rect->ymax = max[1];
}

static int mouse_frame_side(View2D *v2d, short mouse_x, int frame)
{
  int mval[2];
  float mouseloc[2];

  mval[0] = mouse_x;
  mval[1] = 0;

  /* choose the side based on which side of the playhead the mouse is on */
  UI_view2d_region_to_view(v2d, mval[0], mval[1], &mouseloc[0], &mouseloc[1]);

  return mouseloc[0] > frame ? SEQ_SIDE_RIGHT : SEQ_SIDE_LEFT;
}

Sequence *find_neighboring_sequence(Scene *scene, Sequence *test, int lr, int sel)
{
  /* sel - 0==unselected, 1==selected, -1==done care*/
  Sequence *seq;
  Editing *ed = BKE_sequencer_editing_get(scene, false);

  if (ed == NULL) {
    return NULL;
  }

  if (sel > 0) {
    sel = SELECT;
  }

  for (seq = ed->seqbasep->first; seq; seq = seq->next) {
    if ((seq != test) && (test->machine == seq->machine) &&
        ((sel == -1) || (sel && (seq->flag & SELECT)) ||
         (sel == 0 && (seq->flag & SELECT) == 0))) {
      switch (lr) {
        case SEQ_SIDE_LEFT:
          if (test->startdisp == (seq->enddisp)) {
            return seq;
          }
          break;
        case SEQ_SIDE_RIGHT:
          if (test->enddisp == (seq->startdisp)) {
            return seq;
          }
          break;
      }
    }
  }
  return NULL;
}

static Sequence *find_next_prev_sequence(Scene *scene, Sequence *test, int lr, int sel)
{
  /* sel - 0==unselected, 1==selected, -1==done care*/
  Sequence *seq, *best_seq = NULL;
  Editing *ed = BKE_sequencer_editing_get(scene, false);

  int dist, best_dist;
  best_dist = MAXFRAME * 2;

  if (ed == NULL) {
    return NULL;
  }

  seq = ed->seqbasep->first;
  while (seq) {
    if ((seq != test) && (test->machine == seq->machine) && (test->depth == seq->depth) &&
        ((sel == -1) || (sel == (seq->flag & SELECT)))) {
      dist = MAXFRAME * 2;

      switch (lr) {
        case SEQ_SIDE_LEFT:
          if (seq->enddisp <= test->startdisp) {
            dist = test->enddisp - seq->startdisp;
          }
          break;
        case SEQ_SIDE_RIGHT:
          if (seq->startdisp >= test->enddisp) {
            dist = seq->startdisp - test->enddisp;
          }
          break;
      }

      if (dist == 0) {
        best_seq = seq;
        break;
      }
      else if (dist < best_dist) {
        best_dist = dist;
        best_seq = seq;
      }
    }
    seq = seq->next;
  }
  return best_seq; /* can be null */
}

Sequence *find_nearest_seq(Scene *scene, View2D *v2d, int *hand, const int mval[2])
{
  Sequence *seq;
  Editing *ed = BKE_sequencer_editing_get(scene, false);
  float x, y;
  float pixelx;
  float handsize;
  float displen;
  *hand = SEQ_SIDE_NONE;

  if (ed == NULL) {
    return NULL;
  }

  pixelx = BLI_rctf_size_x(&v2d->cur) / BLI_rcti_size_x(&v2d->mask);

  UI_view2d_region_to_view(v2d, mval[0], mval[1], &x, &y);

  seq = ed->seqbasep->first;

  while (seq) {
    if (seq->machine == (int)y) {
      /* check for both normal strips, and strips that have been flipped horizontally */
      if (((seq->startdisp < seq->enddisp) && (seq->startdisp <= x && seq->enddisp >= x)) ||
          ((seq->startdisp > seq->enddisp) && (seq->startdisp >= x && seq->enddisp <= x))) {
        if (BKE_sequence_tx_test(seq)) {

          /* clamp handles to defined size in pixel space */

          handsize = seq->handsize;
          displen = (float)abs(seq->startdisp - seq->enddisp);

          /* don't even try to grab the handles of small strips */
          if (displen / pixelx > 16) {
            /* Set the max value to handle to 1/3 of the total len when its
             * less than 28. This is important because otherwise selecting
             * handles happens even when you click in the middle. */

            if ((displen / 3) < 30 * pixelx) {
              handsize = displen / 3;
            }
            else {
              CLAMP(handsize, 7 * pixelx, 30 * pixelx);
            }

            if (handsize + seq->startdisp >= x) {
              *hand = SEQ_SIDE_LEFT;
            }
            else if (-handsize + seq->enddisp <= x) {
              *hand = SEQ_SIDE_RIGHT;
            }
          }
        }
        return seq;
      }
    }
    seq = seq->next;
  }
  return NULL;
}

static bool seq_is_parent(Sequence *par, Sequence *seq)
{
  return ((par->seq1 == seq) || (par->seq2 == seq) || (par->seq3 == seq));
}

static bool seq_is_predecessor(Sequence *pred, Sequence *seq)
{
  if (!pred) {
    return 0;
  }
  if (pred == seq) {
    return 0;
  }
  else if (seq_is_parent(pred, seq)) {
    return 1;
  }
  else if (pred->seq1 && seq_is_predecessor(pred->seq1, seq)) {
    return 1;
  }
  else if (pred->seq2 && seq_is_predecessor(pred->seq2, seq)) {
    return 1;
  }
  else if (pred->seq3 && seq_is_predecessor(pred->seq3, seq)) {
    return 1;
  }

  return 0;
}

void ED_sequencer_deselect_all(Scene *scene)
{
  Sequence *seq;
  Editing *ed = BKE_sequencer_editing_get(scene, false);

  if (ed == NULL) {
    return;
  }

  SEQP_BEGIN (ed, seq) {
    seq->flag &= ~SEQ_ALLSEL;
  }
  SEQ_END;
}

void recurs_sel_seq(Sequence *seqm)
{
  Sequence *seq;

  seq = seqm->seqbase.first;
  while (seq) {

    if (seqm->flag & (SEQ_LEFTSEL + SEQ_RIGHTSEL)) {
      seq->flag &= ~SEQ_ALLSEL;
    }
    else if (seqm->flag & SELECT) {
      seq->flag |= SELECT;
    }
    else {
      seq->flag &= ~SEQ_ALLSEL;
    }

    if (seq->seqbase.first) {
      recurs_sel_seq(seq);
    }

    seq = seq->next;
  }
}

bool ED_space_sequencer_maskedit_mask_poll(bContext *C)
{
  /* in this case both funcs are the same, for clip editor not */
  return ED_space_sequencer_maskedit_poll(C);
}

bool ED_space_sequencer_check_show_maskedit(SpaceSeq *sseq, Scene *scene)
{
  if (sseq && sseq->mainb == SEQ_DRAW_IMG_IMBUF) {
    return (BKE_sequencer_mask_get(scene) != NULL);
  }

  return false;
}

bool ED_space_sequencer_maskedit_poll(bContext *C)
{
  SpaceSeq *sseq = CTX_wm_space_seq(C);

  if (sseq) {
    Scene *scene = CTX_data_scene(C);
    return ED_space_sequencer_check_show_maskedit(sseq, scene);
  }

  return false;
}

/* are we displaying the seq output (not channels or histogram)*/
bool ED_space_sequencer_check_show_imbuf(SpaceSeq *sseq)
{
  return (ELEM(sseq->view, SEQ_VIEW_PREVIEW, SEQ_VIEW_SEQUENCE_PREVIEW) &&
          ELEM(sseq->mainb, SEQ_DRAW_SEQUENCE, SEQ_DRAW_IMG_IMBUF));
}

bool ED_space_sequencer_check_show_strip(SpaceSeq *sseq)
{
  return (ELEM(sseq->view, SEQ_VIEW_SEQUENCE, SEQ_VIEW_SEQUENCE_PREVIEW) &&
          ELEM(sseq->mainb, SEQ_DRAW_SEQUENCE, SEQ_DRAW_IMG_IMBUF));
}

int seq_effect_find_selected(Scene *scene,
                             Sequence *activeseq,
                             int type,
                             Sequence **selseq1,
                             Sequence **selseq2,
                             Sequence **selseq3,
                             const char **error_str)
{
  Editing *ed = BKE_sequencer_editing_get(scene, false);
  Sequence *seq1 = NULL, *seq2 = NULL, *seq3 = NULL, *seq;

  *error_str = NULL;

  if (!activeseq) {
    seq2 = BKE_sequencer_active_get(scene);
  }

  for (seq = ed->seqbasep->first; seq; seq = seq->next) {
    if (seq->flag & SELECT) {
      if (seq->type == SEQ_TYPE_SOUND_RAM && BKE_sequence_effect_get_num_inputs(type) != 0) {
        *error_str = N_("Cannot apply effects to audio sequence strips");
        return 0;
      }
      if ((seq != activeseq) && (seq != seq2)) {
        if (seq2 == NULL) {
          seq2 = seq;
        }
        else if (seq1 == NULL) {
          seq1 = seq;
        }
        else if (seq3 == NULL) {
          seq3 = seq;
        }
        else {
          *error_str = N_("Cannot apply effect to more than 3 sequence strips");
          return 0;
        }
      }
    }
  }

  /* make sequence selection a little bit more intuitive
   * for 3 strips: the last-strip should be sequence3 */
  if (seq3 != NULL && seq2 != NULL) {
    Sequence *tmp = seq2;
    seq2 = seq3;
    seq3 = tmp;
  }

  switch (BKE_sequence_effect_get_num_inputs(type)) {
    case 0:
      *selseq1 = *selseq2 = *selseq3 = NULL;
      return 1; /* success */
    case 1:
      if (seq2 == NULL) {
        *error_str = N_("At least one selected sequence strip is needed");
        return 0;
      }
      if (seq1 == NULL) {
        seq1 = seq2;
      }
      if (seq3 == NULL) {
        seq3 = seq2;
      }
      ATTR_FALLTHROUGH;
    case 2:
      if (seq1 == NULL || seq2 == NULL) {
        *error_str = N_("2 selected sequence strips are needed");
        return 0;
      }
      if (seq3 == NULL) {
        seq3 = seq2;
      }
      break;
  }

  if (seq1 == NULL && seq2 == NULL && seq3 == NULL) {
    *error_str = N_("TODO: in what cases does this happen?");
    return 0;
  }

  *selseq1 = seq1;
  *selseq2 = seq2;
  *selseq3 = seq3;

  return 1;
}

static Sequence *del_seq_find_replace_recurs(Scene *scene, Sequence *seq)
{
  Sequence *seq1, *seq2, *seq3;

  /* try to find a replacement input sequence, and flag for later deletion if
   * no replacement can be found */

  if (!seq) {
    return NULL;
  }
  else if (!(seq->type & SEQ_TYPE_EFFECT)) {
    return ((seq->flag & SELECT) ? NULL : seq);
  }
  else if (!(seq->flag & SELECT)) {
    /* try to find replacement for effect inputs */
    seq1 = del_seq_find_replace_recurs(scene, seq->seq1);
    seq2 = del_seq_find_replace_recurs(scene, seq->seq2);
    seq3 = del_seq_find_replace_recurs(scene, seq->seq3);

    if (seq1 == seq->seq1 && seq2 == seq->seq2 && seq3 == seq->seq3) {
      /* pass */
    }
    else if (seq1 || seq2 || seq3) {
      seq->seq1 = (seq1) ? seq1 : (seq2) ? seq2 : seq3;
      seq->seq2 = (seq2) ? seq2 : (seq1) ? seq1 : seq3;
      seq->seq3 = (seq3) ? seq3 : (seq1) ? seq1 : seq2;

      BKE_sequencer_update_changed_seq_and_deps(scene, seq, 1, 1);
    }
    else {
      seq->flag |= SELECT; /* mark for delete */
    }
  }

  if (seq->flag & SELECT) {
    if ((seq1 = del_seq_find_replace_recurs(scene, seq->seq1))) {
      return seq1;
    }
    if ((seq2 = del_seq_find_replace_recurs(scene, seq->seq2))) {
      return seq2;
    }
    if ((seq3 = del_seq_find_replace_recurs(scene, seq->seq3))) {
      return seq3;
    }
    else {
      return NULL;
    }
  }
  else {
    return seq;
  }
}

static void del_seq_clear_modifiers_recurs(Scene *scene, Sequence *deleting_sequence)
{
  Editing *ed = BKE_sequencer_editing_get(scene, false);
  Sequence *current_sequence;

  SEQP_BEGIN (ed, current_sequence) {
    if (!(current_sequence->flag & SELECT) && current_sequence != deleting_sequence) {
      SequenceModifierData *smd;

      for (smd = current_sequence->modifiers.first; smd; smd = smd->next) {
        if (smd->mask_sequence == deleting_sequence) {
          smd->mask_sequence = NULL;
        }
      }
    }
  }
  SEQ_END;
}

static void recurs_del_seq_flag(Scene *scene, ListBase *lb, short flag, short deleteall)
{
  Sequence *seq, *seqn;
  Sequence *last_seq = BKE_sequencer_active_get(scene);

  seq = lb->first;
  while (seq) {
    seqn = seq->next;
    if ((seq->flag & flag) || deleteall) {
      BLI_remlink(lb, seq);
      if (seq == last_seq) {
        BKE_sequencer_active_set(scene, NULL);
      }
      if (seq->type == SEQ_TYPE_META) {
        recurs_del_seq_flag(scene, &seq->seqbase, flag, 1);
      }
      BKE_sequence_free(scene, seq);
    }
    seq = seqn;
  }
}

static Sequence *cut_seq_hard(Scene *scene, Sequence *seq, ListBase *new_seq_list, int cutframe)
{
  TransSeq ts;
  Sequence *seqn = NULL;
  bool skip_dup = false;

  /* Unlike soft-cut, it's important to use the same value for both strips. */
  const bool is_end_exact = ((seq->start + seq->len) == cutframe);

  /* backup values */
  ts.start = seq->start;
  ts.machine = seq->machine;
  ts.startstill = seq->startstill;
  ts.endstill = seq->endstill;
  ts.startdisp = seq->startdisp;
  ts.enddisp = seq->enddisp;
  ts.startofs = seq->startofs;
  ts.endofs = seq->endofs;
  ts.anim_startofs = seq->anim_startofs;
  ts.anim_endofs = seq->anim_endofs;
  ts.len = seq->len;

  /* First Strip! */
  /* strips with extended stillfames before */

  /* Precaution, needed because the length saved on-disk may not match the length saved in the blend file,
   * or our code may have minor differences reading file length between versions.
   * This causes hard-cut to fail, see: T47862 */
  if (seq->type != SEQ_TYPE_META) {
    BKE_sequence_reload_new_file(scene, seq, true);
    BKE_sequence_calc(scene, seq);
  }

  /* Important to offset the start when 'cutframe == seq->start'
   * because we need at least one frame of content after start/end still have clipped it. */
  if ((seq->startstill) && (cutframe <= seq->start)) {
    /* don't do funny things with METAs ... */
    if (seq->type == SEQ_TYPE_META) {
      skip_dup = true;
      seq->startstill = seq->start - cutframe;
    }
    else {
      seq->start = cutframe - 1;
      seq->startstill = cutframe - seq->startdisp - 1;
      seq->anim_endofs += seq->len - 1;
      seq->endstill = 0;
    }
  }
  /* normal strip */
  else if ((is_end_exact == false) &&
           ((cutframe >= seq->start) && (cutframe <= (seq->start + seq->len)))) {
    seq->endofs = 0;
    seq->endstill = 0;
    seq->anim_endofs += (seq->start + seq->len) - cutframe;
  }
  /* strips with extended stillframes after */
  else if ((is_end_exact == true) || (((seq->start + seq->len) < cutframe) && (seq->endstill))) {
    seq->endstill -= seq->enddisp - cutframe;
    /* don't do funny things with METAs ... */
    if (seq->type == SEQ_TYPE_META) {
      skip_dup = true;
    }
  }

  BKE_sequence_reload_new_file(scene, seq, false);
  BKE_sequence_calc(scene, seq);

  if (!skip_dup) {
    /* Duplicate AFTER the first change */
    seqn = BKE_sequence_dupli_recursive(
        scene, scene, new_seq_list, seq, SEQ_DUPE_UNIQUE_NAME | SEQ_DUPE_ANIM);
  }

  if (seqn) {
    seqn->flag |= SELECT;

    /* Important not to re-assign this (unlike soft-cut) */
#if 0
    is_end_exact = ((seqn->start + seqn->len) == cutframe);
#endif
    /* Second Strip! */
    /* strips with extended stillframes before */
    if ((seqn->startstill) && (cutframe == seqn->start + 1)) {
      seqn->start = ts.start;
      seqn->startstill = ts.start - cutframe;
      seqn->anim_endofs = ts.anim_endofs;
      seqn->endstill = ts.endstill;
    }

    /* normal strip */
    else if ((is_end_exact == false) &&
             ((cutframe >= seqn->start) && (cutframe <= (seqn->start + seqn->len)))) {
      seqn->start = cutframe;
      seqn->startstill = 0;
      seqn->startofs = 0;
      seqn->endofs = ts.endofs;
      seqn->anim_startofs += cutframe - ts.start;
      seqn->anim_endofs = ts.anim_endofs;
      seqn->endstill = ts.endstill;
    }

    /* strips with extended stillframes after */
    else if ((is_end_exact == true) ||
             (((seqn->start + seqn->len) < cutframe) && (seqn->endstill))) {
      seqn->start = cutframe;
      seqn->startofs = 0;
      seqn->anim_startofs += ts.len - 1;
      seqn->endstill = ts.enddisp - cutframe - 1;
      seqn->startstill = 0;
    }

    BKE_sequence_reload_new_file(scene, seqn, false);
    BKE_sequence_calc(scene, seqn);
  }
  return seqn;
}

static Sequence *cut_seq_soft(Scene *scene, Sequence *seq, ListBase *new_seq_list, int cutframe)
{
  TransSeq ts;
  Sequence *seqn = NULL;
  bool skip_dup = false;

  bool is_end_exact = ((seq->start + seq->len) == cutframe);

  /* backup values */
  ts.start = seq->start;
  ts.machine = seq->machine;
  ts.startstill = seq->startstill;
  ts.endstill = seq->endstill;
  ts.startdisp = seq->startdisp;
  ts.enddisp = seq->enddisp;
  ts.startofs = seq->startofs;
  ts.endofs = seq->endofs;
  ts.anim_startofs = seq->anim_startofs;
  ts.anim_endofs = seq->anim_endofs;
  ts.len = seq->len;

  /* First Strip! */
  /* strips with extended stillfames before */

  /* Important to offset the start when 'cutframe == seq->start'
   * because we need at least one frame of content after start/end still have clipped it. */
  if ((seq->startstill) && (cutframe <= seq->start)) {
    /* don't do funny things with METAs ... */
    if (seq->type == SEQ_TYPE_META) {
      skip_dup = true;
      seq->startstill = seq->start - cutframe;
    }
    else {
      seq->start = cutframe - 1;
      seq->startstill = cutframe - seq->startdisp - 1;
      seq->endofs = seq->len - 1;
      seq->endstill = 0;
    }
  }
  /* normal strip */
  else if ((is_end_exact == false) && (cutframe >= seq->start) &&
           (cutframe <= (seq->start + seq->len))) {
    seq->endofs = (seq->start + seq->len) - cutframe;
  }
  /* strips with extended stillframes after */
  else if ((is_end_exact == true) || (((seq->start + seq->len) < cutframe) && (seq->endstill))) {
    seq->endstill -= seq->enddisp - cutframe;
    /* don't do funny things with METAs ... */
    if (seq->type == SEQ_TYPE_META) {
      skip_dup = true;
    }
  }

  BKE_sequence_calc(scene, seq);

  if (!skip_dup) {
    /* Duplicate AFTER the first change */
    seqn = BKE_sequence_dupli_recursive(
        scene, scene, new_seq_list, seq, SEQ_DUPE_UNIQUE_NAME | SEQ_DUPE_ANIM);
  }

  if (seqn) {
    seqn->flag |= SELECT;

    is_end_exact = ((seqn->start + seqn->len) == cutframe);

    /* Second Strip! */
    /* strips with extended stillframes before */
    if ((seqn->startstill) && (cutframe == seqn->start + 1)) {
      seqn->start = ts.start;
      seqn->startstill = ts.start - cutframe;
      seqn->endofs = ts.endofs;
      seqn->endstill = ts.endstill;
    }

    /* normal strip */
    else if ((is_end_exact == false) && (cutframe >= seqn->start) &&
             (cutframe <= (seqn->start + seqn->len))) {
      seqn->startstill = 0;
      seqn->startofs = cutframe - ts.start;
      seqn->endofs = ts.endofs;
      seqn->endstill = ts.endstill;
    }

    /* strips with extended stillframes after */
    else if ((is_end_exact == true) ||
             (((seqn->start + seqn->len) < cutframe) && (seqn->endstill))) {
      seqn->start = cutframe - ts.len + 1;
      seqn->startofs = ts.len - 1;
      seqn->endstill = ts.enddisp - cutframe - 1;
      seqn->startstill = 0;
    }

    BKE_sequence_calc(scene, seqn);
  }
  return seqn;
}

/* like duplicate, but only duplicate and cut overlapping strips,
 * strips to the left of the cutframe are ignored and strips to the right
 * are moved to the end of slist
 * we have to work on the same slist (not using a separate list), since
 * otherwise dupli_seq can't check for duplicate names properly and
 * may generate strips with the same name (which will mess up animdata)
 */

static bool cut_seq_list(Scene *scene,
                         ListBase *slist,
                         int cutframe,
                         Sequence *(*cut_seq)(Scene *, Sequence *, ListBase *, int))
{
  Sequence *seq, *seq_next_iter;
  Sequence *seq_first_new = NULL;

  seq = slist->first;

  while (seq && seq != seq_first_new) {
    seq_next_iter = seq->next; /* we need this because we may remove seq */
    seq->tmp = NULL;
    if (seq->flag & SELECT) {
      if (cutframe > seq->startdisp && cutframe < seq->enddisp) {
        Sequence *seqn = cut_seq(scene, seq, slist, cutframe);
        if (seqn) {
          if (seq_first_new == NULL) {
            seq_first_new = seqn;
          }
        }
      }
      else if (seq->enddisp <= cutframe) {
        /* do nothing */
      }
      else if (seq->startdisp >= cutframe) {
        /* move to tail */
        BLI_remlink(slist, seq);
        BLI_addtail(slist, seq);

        if (seq_first_new == NULL) {
          seq_first_new = seq;
        }
      }
    }
    seq = seq_next_iter;
  }

  return (seq_first_new != NULL);
}

static bool sequence_offset_after_frame(Scene *scene, const int delta, const int cfra)
{
  Sequence *seq;
  Editing *ed = BKE_sequencer_editing_get(scene, false);
  bool done = false;
  TimeMarker *marker;

  /* all strips >= cfra are shifted */

  if (ed == NULL) {
    return 0;
  }

  for (seq = ed->seqbasep->first; seq; seq = seq->next) {
    if (seq->startdisp >= cfra) {
      BKE_sequence_translate(scene, seq, delta);
      BKE_sequence_calc(scene, seq);
      done = true;
    }
  }

  if (!scene->toolsettings->lock_markers) {
    for (marker = scene->markers.first; marker; marker = marker->next) {
      if (marker->frame >= cfra) {
        marker->frame += delta;
      }
    }
  }

  return done;
}

#if 0
static void set_filter_seq(Scene *scene)
{
  Sequence *seq;
  Editing *ed = BKE_sequencer_editing_get(scene, false);

  if (ed == NULL)
    return;

  if (okee("Set Deinterlace") == 0)
    return;

  SEQP_BEGIN (ed, seq) {
    if (seq->flag & SELECT) {
      if (seq->type == SEQ_TYPE_MOVIE) {
        seq->flag |= SEQ_FILTERY;
        BKE_sequence_reload_new_file(scene, seq, false);
        BKE_sequence_calc(scene, seq);
      }
    }
  }
  SEQ_END;
}
#endif

static void UNUSED_FUNCTION(seq_remap_paths)(Scene *scene)
{
  Sequence *seq, *last_seq = BKE_sequencer_active_get(scene);
  Editing *ed = BKE_sequencer_editing_get(scene, false);
  char from[FILE_MAX], to[FILE_MAX], stripped[FILE_MAX];

  if (last_seq == NULL) {
    return;
  }

  BLI_strncpy(from, last_seq->strip->dir, sizeof(from));
  // XXX  if (0 == sbutton(from, 0, sizeof(from) - 1, "From: "))
  //      return;

  BLI_strncpy(to, from, sizeof(to));
  // XXX  if (0 == sbutton(to, 0, sizeof(to) - 1, "To: "))
  //      return;

  if (STREQ(to, from)) {
    return;
  }

  SEQP_BEGIN (ed, seq) {
    if (seq->flag & SELECT) {
      if (STREQLEN(seq->strip->dir, from, strlen(from))) {
        printf("found %s\n", seq->strip->dir);

        /* strip off the beginning */
        stripped[0] = 0;
        BLI_strncpy(stripped, seq->strip->dir + strlen(from), FILE_MAX);

        /* new path */
        BLI_snprintf(seq->strip->dir, sizeof(seq->strip->dir), "%s%s", to, stripped);
        printf("new %s\n", seq->strip->dir);
      }
    }
  }
  SEQ_END;
}

static int sequencer_gap_remove_exec(bContext *C, wmOperator *op)
{
  Scene *scene = CTX_data_scene(C);
  rctf rectf;
  int cfra, efra, sfra;
  bool first = false, done;
  bool do_all = RNA_boolean_get(op->ptr, "all");

  /* get first and last frame */
  boundbox_seq(scene, &rectf);
  sfra = (int)rectf.xmin;
  efra = (int)rectf.xmax;

  /* first check if the current frame has a gap already */
  for (cfra = CFRA; cfra >= sfra; cfra--) {
    if (BKE_sequencer_evaluate_frame(scene, cfra)) {
      first = true;
      break;
    }
  }

  for (; cfra < efra; cfra++) {
    /* first == 0 means there's still no strip to remove a gap for */
    if (first == false) {
      if (BKE_sequencer_evaluate_frame(scene, cfra)) {
        first = true;
      }
    }
    else if (BKE_sequencer_evaluate_frame(scene, cfra) == 0) {
      done = true;
      while (BKE_sequencer_evaluate_frame(scene, cfra) == 0) {
        done = sequence_offset_after_frame(scene, -1, cfra);
        if (done == false) {
          break;
        }
      }
      if (done == false || do_all == false) {
        break;
      }
    }
  }

  WM_event_add_notifier(C, NC_SCENE | ND_SEQUENCER, scene);

  return OPERATOR_FINISHED;
}

void SEQUENCER_OT_gap_remove(struct wmOperatorType *ot)
{
<<<<<<< HEAD
	/* identifiers */
	ot->name = "Remove Gaps";
	ot->idname = "SEQUENCER_OT_gap_remove";
	ot->description = "Remove Gaps\nRemove gap at current frame to first strip at the right, independent of selection or locked state of strips";
=======
  /* identifiers */
  ot->name = "Remove Gaps";
  ot->idname = "SEQUENCER_OT_gap_remove";
  ot->description =
      "Remove gap at current frame to first strip at the right, independent of selection or "
      "locked state of strips";
>>>>>>> 3ea04e77

  /* api callbacks */
  //  ot->invoke = sequencer_snap_invoke;
  ot->exec = sequencer_gap_remove_exec;
  ot->poll = sequencer_edit_poll;

  /* flags */
  ot->flag = OPTYPE_REGISTER | OPTYPE_UNDO;

  RNA_def_boolean(ot->srna, "all", 0, "All Gaps", "Do all gaps to right of current frame");
}

static int sequencer_gap_insert_exec(bContext *C, wmOperator *op)
{
  Scene *scene = CTX_data_scene(C);
  int frames = RNA_int_get(op->ptr, "frames");

  sequence_offset_after_frame(scene, frames, CFRA);

  WM_event_add_notifier(C, NC_SCENE | ND_SEQUENCER, scene);

  return OPERATOR_FINISHED;
}

void SEQUENCER_OT_gap_insert(struct wmOperatorType *ot)
{
<<<<<<< HEAD
	/* identifiers */
	ot->name = "Insert Gaps";
	ot->idname = "SEQUENCER_OT_gap_insert";
	ot->description = "Insert Gaps\nInsert gap at current frame to first strips at the right, independent of selection or locked state of strips";
=======
  /* identifiers */
  ot->name = "Insert Gaps";
  ot->idname = "SEQUENCER_OT_gap_insert";
  ot->description =
      "Insert gap at current frame to first strips at the right, independent of selection or "
      "locked state of strips";
>>>>>>> 3ea04e77

  /* api callbacks */
  //  ot->invoke = sequencer_snap_invoke;
  ot->exec = sequencer_gap_insert_exec;
  ot->poll = sequencer_edit_poll;

  /* flags */
  ot->flag = OPTYPE_REGISTER | OPTYPE_UNDO;

  RNA_def_int(ot->srna,
              "frames",
              10,
              0,
              INT_MAX,
              "Frames",
              "Frames to insert after current strip",
              0,
              1000);
}

#if 0
static int seq_get_snaplimit(View2D *v2d)
{
  /* fake mouse coords to get the snap value
   * a bit lazy but its only done once pre transform */
  float xmouse, ymouse, x;
  int mval[2] = {24, 0}; /* 24 screen px snap */

  UI_view2d_region_to_view(v2d, mval[0], mval[1], &xmouse, &ymouse);
  x = xmouse;
  mval[0] = 0;
  UI_view2d_region_to_view(v2d, mval[0], mval[1], &xmouse, &ymouse);
  return (int)(x - xmouse);
}
#endif

/* Operator functions */
bool sequencer_edit_poll(bContext *C)
{
  return (BKE_sequencer_editing_get(CTX_data_scene(C), false) != NULL);
}

#if 0 /* UNUSED */
bool sequencer_strip_poll(bContext *C)
{
  Editing *ed;
  return (((ed = BKE_sequencer_editing_get(CTX_data_scene(C), false)) != NULL) &&
          (ed->act_seq != NULL));
}
#endif

bool sequencer_strip_has_path_poll(bContext *C)
{
  Editing *ed;
  Sequence *seq;
  return (((ed = BKE_sequencer_editing_get(CTX_data_scene(C), false)) != NULL) &&
          ((seq = ed->act_seq) != NULL) && (SEQ_HAS_PATH(seq)));
}

bool sequencer_view_preview_poll(bContext *C)
{
  SpaceSeq *sseq = CTX_wm_space_seq(C);
  Editing *ed = BKE_sequencer_editing_get(CTX_data_scene(C), false);
  if (ed && sseq && (sseq->mainb == SEQ_DRAW_IMG_IMBUF)) {
    return 1;
  }

  return 0;
}

bool sequencer_view_strips_poll(bContext *C)
{
  SpaceSeq *sseq = CTX_wm_space_seq(C);
  if (sseq && ED_space_sequencer_check_show_strip(sseq)) {
    return 1;
  }

  return 0;
}

/* snap operator*/
static int sequencer_snap_exec(bContext *C, wmOperator *op)
{
  Scene *scene = CTX_data_scene(C);

  Editing *ed = BKE_sequencer_editing_get(scene, false);
  Sequence *seq;
  int snap_frame;

  snap_frame = RNA_int_get(op->ptr, "frame");

  /* also check metas */
  for (seq = ed->seqbasep->first; seq; seq = seq->next) {
    if (seq->flag & SELECT && !(seq->depth == 0 && seq->flag & SEQ_LOCK) &&
        BKE_sequence_tx_test(seq)) {
      if ((seq->flag & (SEQ_LEFTSEL + SEQ_RIGHTSEL)) == 0) {
        /* simple but no anim update */
        /* seq->start = snap_frame-seq->startofs+seq->startstill; */

        BKE_sequence_translate(
            scene, seq, (snap_frame - seq->startofs + seq->startstill) - seq->start);
      }
      else {
        if (seq->flag & SEQ_LEFTSEL) {
          BKE_sequence_tx_set_final_left(seq, snap_frame);
        }
        else { /* SEQ_RIGHTSEL */
          BKE_sequence_tx_set_final_right(seq, snap_frame);
        }
        BKE_sequence_tx_handle_xlimits(seq, seq->flag & SEQ_LEFTSEL, seq->flag & SEQ_RIGHTSEL);
        BKE_sequence_single_fix(seq);
      }
      BKE_sequence_calc(scene, seq);
    }
  }

  /* test for effects and overlap
   * don't use SEQP_BEGIN since that would be recursive */
  for (seq = ed->seqbasep->first; seq; seq = seq->next) {
    if (seq->flag & SELECT && !(seq->depth == 0 && seq->flag & SEQ_LOCK)) {
      seq->flag &= ~SEQ_OVERLAP;
      if (BKE_sequence_test_overlap(ed->seqbasep, seq)) {
        BKE_sequence_base_shuffle(ed->seqbasep, seq, scene);
      }
    }
    else if (seq->type & SEQ_TYPE_EFFECT) {
      if (seq->seq1 && (seq->seq1->flag & SELECT)) {
        BKE_sequence_calc(scene, seq);
      }
      else if (seq->seq2 && (seq->seq2->flag & SELECT)) {
        BKE_sequence_calc(scene, seq);
      }
      else if (seq->seq3 && (seq->seq3->flag & SELECT)) {
        BKE_sequence_calc(scene, seq);
      }
    }
  }

  /* as last: */
  BKE_sequencer_sort(scene);

  WM_event_add_notifier(C, NC_SCENE | ND_SEQUENCER, scene);

  return OPERATOR_FINISHED;
}

static int sequencer_snap_invoke(bContext *C, wmOperator *op, const wmEvent *UNUSED(event))
{
  Scene *scene = CTX_data_scene(C);

  int snap_frame;

  snap_frame = CFRA;

  RNA_int_set(op->ptr, "frame", snap_frame);
  return sequencer_snap_exec(C, op);
}

void SEQUENCER_OT_snap(struct wmOperatorType *ot)
{
<<<<<<< HEAD
	/* identifiers */
	ot->name = "Snap Strips to Frame";
	ot->idname = "SEQUENCER_OT_snap";
	ot->description = "Snap Strips\nFrame where selected strips will be snapped";
=======
  /* identifiers */
  ot->name = "Snap Strips to Frame";
  ot->idname = "SEQUENCER_OT_snap";
  ot->description = "Frame where selected strips will be snapped";
>>>>>>> 3ea04e77

  /* api callbacks */
  ot->invoke = sequencer_snap_invoke;
  ot->exec = sequencer_snap_exec;
  ot->poll = sequencer_edit_poll;

  /* flags */
  ot->flag = OPTYPE_REGISTER | OPTYPE_UNDO;

  RNA_def_int(ot->srna,
              "frame",
              0,
              INT_MIN,
              INT_MAX,
              "Frame",
              "Frame where selected strips will be snapped",
              INT_MIN,
              INT_MAX);
}

typedef struct SlipData {
  int init_mouse[2];
  float init_mouseloc[2];
  TransSeq *ts;
  Sequence **seq_array;
  bool *trim;
  int num_seq;
  bool slow;
  int slow_offset; /* offset at the point where offset was turned on */
  NumInput num_input;
} SlipData;

static void transseq_backup(TransSeq *ts, Sequence *seq)
{
  ts->start = seq->start;
  ts->machine = seq->machine;
  ts->startstill = seq->startstill;
  ts->endstill = seq->endstill;
  ts->startdisp = seq->startdisp;
  ts->enddisp = seq->enddisp;
  ts->startofs = seq->startofs;
  ts->endofs = seq->endofs;
  ts->anim_startofs = seq->anim_startofs;
  ts->anim_endofs = seq->anim_endofs;
  ts->len = seq->len;
}

static void transseq_restore(TransSeq *ts, Sequence *seq)
{
  seq->start = ts->start;
  seq->machine = ts->machine;
  seq->startstill = ts->startstill;
  seq->endstill = ts->endstill;
  seq->startdisp = ts->startdisp;
  seq->enddisp = ts->enddisp;
  seq->startofs = ts->startofs;
  seq->endofs = ts->endofs;
  seq->anim_startofs = ts->anim_startofs;
  seq->anim_endofs = ts->anim_endofs;
  seq->len = ts->len;
}

static int slip_add_sequences_rec(
    ListBase *seqbasep, Sequence **seq_array, bool *trim, int offset, bool do_trim)
{
  Sequence *seq;
  int num_items = 0;

  for (seq = seqbasep->first; seq; seq = seq->next) {
    if (!do_trim || (!(seq->type & SEQ_TYPE_EFFECT) && (seq->flag & SELECT))) {
      seq_array[offset + num_items] = seq;
      trim[offset + num_items] = do_trim;
      num_items++;

      if (seq->type == SEQ_TYPE_META) {
        /* trim the sub-sequences */
        num_items += slip_add_sequences_rec(
            &seq->seqbase, seq_array, trim, num_items + offset, false);
      }
      else if (seq->type & SEQ_TYPE_EFFECT) {
        trim[offset + num_items] = false;
      }
    }
  }

  return num_items;
}

static int slip_count_sequences_rec(ListBase *seqbasep, bool first_level)
{
  Sequence *seq;
  int trimmed_sequences = 0;

  for (seq = seqbasep->first; seq; seq = seq->next) {
    if (!first_level || (!(seq->type & SEQ_TYPE_EFFECT) && (seq->flag & SELECT))) {
      trimmed_sequences++;

      if (seq->type == SEQ_TYPE_META) {
        /* trim the sub-sequences */
        trimmed_sequences += slip_count_sequences_rec(&seq->seqbase, false);
      }
    }
  }

  return trimmed_sequences;
}

static int sequencer_slip_invoke(bContext *C, wmOperator *op, const wmEvent *event)
{
  SlipData *data;
  Scene *scene = CTX_data_scene(C);
  Editing *ed = BKE_sequencer_editing_get(scene, false);
  float mouseloc[2];
  int num_seq, i;
  View2D *v2d = UI_view2d_fromcontext(C);

  /* first recursively count the trimmed elements */
  num_seq = slip_count_sequences_rec(ed->seqbasep, true);

  if (num_seq == 0) {
    return OPERATOR_CANCELLED;
  }

  data = op->customdata = MEM_mallocN(sizeof(SlipData), "trimdata");
  data->ts = MEM_mallocN(num_seq * sizeof(TransSeq), "trimdata_transform");
  data->seq_array = MEM_mallocN(num_seq * sizeof(Sequence *), "trimdata_sequences");
  data->trim = MEM_mallocN(num_seq * sizeof(bool), "trimdata_trim");
  data->num_seq = num_seq;

  initNumInput(&data->num_input);
  data->num_input.idx_max = 0;
  data->num_input.val_flag[0] |= NUM_NO_FRACTION;
  data->num_input.unit_sys = USER_UNIT_NONE;
  data->num_input.unit_type[0] = 0;

  slip_add_sequences_rec(ed->seqbasep, data->seq_array, data->trim, 0, true);

  for (i = 0; i < num_seq; i++) {
    transseq_backup(data->ts + i, data->seq_array[i]);
  }

  UI_view2d_region_to_view(v2d, event->mval[0], event->mval[1], &mouseloc[0], &mouseloc[1]);

  copy_v2_v2_int(data->init_mouse, event->mval);
  copy_v2_v2(data->init_mouseloc, mouseloc);

  data->slow = false;

  WM_event_add_modal_handler(C, op);

  /* notify so we draw extensions immediately */
  WM_event_add_notifier(C, NC_SCENE | ND_SEQUENCER, scene);

  return OPERATOR_RUNNING_MODAL;
}

static bool sequencer_slip_recursively(Scene *scene, SlipData *data, int offset)
{

  /* only data types supported for now */
  if (offset != 0) {
    Editing *ed = BKE_sequencer_editing_get(scene, false);
    int i;

    /* we iterate in reverse so metastrips are iterated after their children */
    for (i = data->num_seq - 1; i >= 0; i--) {
      Sequence *seq = data->seq_array[i];
      int endframe;
      /* we have the offset, do the terrible math */

      /* first, do the offset */
      seq->start = data->ts[i].start + offset;

      if (data->trim[i]) {
        /* find the endframe */
        endframe = seq->start + seq->len;

        /* now compute the terrible offsets */
        if (endframe > seq->enddisp) {
          seq->endstill = 0;
          seq->endofs = endframe - seq->enddisp;
        }
        else if (endframe <= seq->enddisp) {
          seq->endstill = seq->enddisp - endframe;
          seq->endofs = 0;
        }

        if (seq->start > seq->startdisp) {
          seq->startstill = seq->start - seq->startdisp;
          seq->startofs = 0;
        }
        else if (seq->start <= seq->startdisp) {
          seq->startstill = 0;
          seq->startofs = seq->startdisp - seq->start;
        }
      }
      else {
        /* if no real trim, don't change the data, rather transform the strips themselves */
        seq->startdisp = data->ts[i].startdisp + offset;
        seq->enddisp = data->ts[i].enddisp + offset;
      }

      /* effects are only added if we they are in a metastrip. In this case, dependent strips will just be transformed and we can skip calculating for effects
       * This way we can avoid an extra loop just for effects*/
      if (!(seq->type & SEQ_TYPE_EFFECT)) {
        BKE_sequence_calc(scene, seq);
      }
    }
    BKE_sequencer_free_imbuf(scene, &ed->seqbase, false);

    return true;
  }

  return false;
}

static int sequencer_slip_exec(bContext *C, wmOperator *op)
{
  SlipData *data;
  Scene *scene = CTX_data_scene(C);
  Editing *ed = BKE_sequencer_editing_get(scene, false);
  int num_seq, i;
  int offset = RNA_int_get(op->ptr, "offset");
  bool success = false;

  /* first recursively count the trimmed elements */
  num_seq = slip_count_sequences_rec(ed->seqbasep, true);

  if (num_seq == 0) {
    return OPERATOR_CANCELLED;
  }

  data = op->customdata = MEM_mallocN(sizeof(SlipData), "trimdata");
  data->ts = MEM_mallocN(num_seq * sizeof(TransSeq), "trimdata_transform");
  data->seq_array = MEM_mallocN(num_seq * sizeof(Sequence *), "trimdata_sequences");
  data->trim = MEM_mallocN(num_seq * sizeof(bool), "trimdata_trim");
  data->num_seq = num_seq;

  slip_add_sequences_rec(ed->seqbasep, data->seq_array, data->trim, 0, true);

  for (i = 0; i < num_seq; i++) {
    transseq_backup(data->ts + i, data->seq_array[i]);
  }

  success = sequencer_slip_recursively(scene, data, offset);

  MEM_freeN(data->seq_array);
  MEM_freeN(data->trim);
  MEM_freeN(data->ts);
  MEM_freeN(data);

  if (success) {
    WM_event_add_notifier(C, NC_SCENE | ND_SEQUENCER, scene);
    return OPERATOR_FINISHED;
  }
  else {
    return OPERATOR_CANCELLED;
  }
}

static void sequencer_slip_update_header(Scene *scene, ScrArea *sa, SlipData *data, int offset)
{
  char msg[UI_MAX_DRAW_STR];

  if (sa) {
    if (hasNumInput(&data->num_input)) {
      char num_str[NUM_STR_REP_LEN];
      outputNumInput(&data->num_input, num_str, &scene->unit);
      BLI_snprintf(msg, sizeof(msg), IFACE_("Trim offset: %s"), num_str);
    }
    else {
      BLI_snprintf(msg, sizeof(msg), IFACE_("Trim offset: %d"), offset);
    }
  }

  ED_area_status_text(sa, msg);
}

static int sequencer_slip_modal(bContext *C, wmOperator *op, const wmEvent *event)
{
  Scene *scene = CTX_data_scene(C);
  SlipData *data = (SlipData *)op->customdata;
  ScrArea *sa = CTX_wm_area(C);
  const bool has_numInput = hasNumInput(&data->num_input);
  bool handled = true;

  /* Modal numinput active, try to handle numeric inputs first... */
  if (event->val == KM_PRESS && has_numInput && handleNumInput(C, &data->num_input, event)) {
    float offset;
    applyNumInput(&data->num_input, &offset);

    sequencer_slip_update_header(scene, sa, data, (int)offset);

    RNA_int_set(op->ptr, "offset", offset);

    if (sequencer_slip_recursively(scene, data, offset)) {
      WM_event_add_notifier(C, NC_SCENE | ND_SEQUENCER, scene);
    }

    return OPERATOR_RUNNING_MODAL;
  }

  switch (event->type) {
    case MOUSEMOVE: {
      if (!has_numInput) {
        float mouseloc[2];
        int offset;
        int mouse_x;
        View2D *v2d = UI_view2d_fromcontext(C);

        if (data->slow) {
          mouse_x = event->mval[0] - data->slow_offset;
          mouse_x *= 0.1f;
          mouse_x += data->slow_offset;
        }
        else {
          mouse_x = event->mval[0];
        }

        /* choose the side based on which side of the playhead the mouse is on */
        UI_view2d_region_to_view(v2d, mouse_x, 0, &mouseloc[0], &mouseloc[1]);
        offset = mouseloc[0] - data->init_mouseloc[0];

        sequencer_slip_update_header(scene, sa, data, offset);

        RNA_int_set(op->ptr, "offset", offset);

        if (sequencer_slip_recursively(scene, data, offset)) {
          WM_event_add_notifier(C, NC_SCENE | ND_SEQUENCER, scene);
        }
      }
      break;
    }

    case LEFTMOUSE:
    case RETKEY:
    case SPACEKEY: {
      MEM_freeN(data->seq_array);
      MEM_freeN(data->trim);
      MEM_freeN(data->ts);
      MEM_freeN(data);
      op->customdata = NULL;
      if (sa) {
        ED_area_status_text(sa, NULL);
      }
      WM_event_add_notifier(C, NC_SCENE | ND_SEQUENCER, scene);
      return OPERATOR_FINISHED;
    }

    case ESCKEY:
    case RIGHTMOUSE: {
      int i;
      Editing *ed = BKE_sequencer_editing_get(scene, false);

      for (i = 0; i < data->num_seq; i++) {
        transseq_restore(data->ts + i, data->seq_array[i]);
      }

      for (i = 0; i < data->num_seq; i++) {
        Sequence *seq = data->seq_array[i];
        BKE_sequence_reload_new_file(scene, seq, false);
        BKE_sequence_calc(scene, seq);
      }

      MEM_freeN(data->seq_array);
      MEM_freeN(data->ts);
      MEM_freeN(data->trim);
      MEM_freeN(data);
      op->customdata = NULL;

      WM_event_add_notifier(C, NC_SCENE | ND_SEQUENCER, scene);

      BKE_sequencer_free_imbuf(scene, &ed->seqbase, false);

      if (sa) {
        ED_area_status_text(sa, NULL);
      }

      return OPERATOR_CANCELLED;
    }

    case RIGHTSHIFTKEY:
    case LEFTSHIFTKEY:
      if (!has_numInput) {
        if (event->val == KM_PRESS) {
          data->slow = true;
          data->slow_offset = event->mval[0];
        }
        else if (event->val == KM_RELEASE) {
          data->slow = false;
        }
      }
      break;

    default:
      handled = false;
      break;
  }

  /* Modal numinput inactive, try to handle numeric inputs last... */
  if (!handled && event->val == KM_PRESS && handleNumInput(C, &data->num_input, event)) {
    float offset;
    applyNumInput(&data->num_input, &offset);

    sequencer_slip_update_header(scene, sa, data, (int)offset);

    RNA_int_set(op->ptr, "offset", offset);

    if (sequencer_slip_recursively(scene, data, offset)) {
      WM_event_add_notifier(C, NC_SCENE | ND_SEQUENCER, scene);
    }
  }

  return OPERATOR_RUNNING_MODAL;
}

void SEQUENCER_OT_slip(struct wmOperatorType *ot)
{
<<<<<<< HEAD
	/* identifiers */
	ot->name = "Trim Strips";
	ot->idname = "SEQUENCER_OT_slip";
	ot->description = "Trim Strips\nTrim the contents of the active strip";
=======
  /* identifiers */
  ot->name = "Trim Strips";
  ot->idname = "SEQUENCER_OT_slip";
  ot->description = "Trim the contents of the active strip";
>>>>>>> 3ea04e77

  /* api callbacks */
  ot->invoke = sequencer_slip_invoke;
  ot->modal = sequencer_slip_modal;
  ot->exec = sequencer_slip_exec;
  ot->poll = sequencer_edit_poll;

  /* flags */
  ot->flag = OPTYPE_REGISTER | OPTYPE_UNDO;

  RNA_def_int(ot->srna,
              "offset",
              0,
              INT32_MIN,
              INT32_MAX,
              "Offset",
              "Offset to the data of the strip",
              INT32_MIN,
              INT32_MAX);
}

/* mute operator */
static int sequencer_mute_exec(bContext *C, wmOperator *op)
{
  Scene *scene = CTX_data_scene(C);
  Editing *ed = BKE_sequencer_editing_get(scene, false);
  Sequence *seq;
  bool selected;

  selected = !RNA_boolean_get(op->ptr, "unselected");

  for (seq = ed->seqbasep->first; seq; seq = seq->next) {
    if ((seq->flag & SEQ_LOCK) == 0) {
      if (selected) { /* mute unselected */
        if (seq->flag & SELECT) {
          seq->flag |= SEQ_MUTE;
          BKE_sequence_invalidate_dependent(scene, seq);
        }
      }
      else {
        if ((seq->flag & SELECT) == 0) {
          seq->flag |= SEQ_MUTE;
          BKE_sequence_invalidate_dependent(scene, seq);
        }
      }
    }
  }

  BKE_sequencer_update_muting(ed);
  WM_event_add_notifier(C, NC_SCENE | ND_SEQUENCER, scene);

  return OPERATOR_FINISHED;
}

void SEQUENCER_OT_mute(struct wmOperatorType *ot)
{
<<<<<<< HEAD
	/* identifiers */
	ot->name = "Mute Strips";
	ot->idname = "SEQUENCER_OT_mute";
	ot->description = "Mute Strips\nMute (un)selected strips";
=======
  /* identifiers */
  ot->name = "Mute Strips";
  ot->idname = "SEQUENCER_OT_mute";
  ot->description = "Mute (un)selected strips";
>>>>>>> 3ea04e77

  /* api callbacks */
  ot->exec = sequencer_mute_exec;
  ot->poll = sequencer_edit_poll;

  /* flags */
  ot->flag = OPTYPE_REGISTER | OPTYPE_UNDO;

  RNA_def_boolean(
      ot->srna, "unselected", 0, "Unselected", "Mute unselected rather than selected strips");
}

/* unmute operator */
static int sequencer_unmute_exec(bContext *C, wmOperator *op)
{
  Scene *scene = CTX_data_scene(C);
  Editing *ed = BKE_sequencer_editing_get(scene, false);
  Sequence *seq;
  bool selected;

  selected = !RNA_boolean_get(op->ptr, "unselected");

  for (seq = ed->seqbasep->first; seq; seq = seq->next) {
    if ((seq->flag & SEQ_LOCK) == 0) {
      if (selected) { /* unmute unselected */
        if (seq->flag & SELECT) {
          seq->flag &= ~SEQ_MUTE;
          BKE_sequence_invalidate_dependent(scene, seq);
        }
      }
      else {
        if ((seq->flag & SELECT) == 0) {
          seq->flag &= ~SEQ_MUTE;
          BKE_sequence_invalidate_dependent(scene, seq);
        }
      }
    }
  }

  BKE_sequencer_update_muting(ed);
  WM_event_add_notifier(C, NC_SCENE | ND_SEQUENCER, scene);

  return OPERATOR_FINISHED;
}

void SEQUENCER_OT_unmute(struct wmOperatorType *ot)
{
<<<<<<< HEAD
	/* identifiers */
	ot->name = "Unmute Strips";
	ot->idname = "SEQUENCER_OT_unmute";
	ot->description = "Un-Mute Strips\nUnmute (un)selected strips";
=======
  /* identifiers */
  ot->name = "Unmute Strips";
  ot->idname = "SEQUENCER_OT_unmute";
  ot->description = "Unmute (un)selected strips";
>>>>>>> 3ea04e77

  /* api callbacks */
  ot->exec = sequencer_unmute_exec;
  ot->poll = sequencer_edit_poll;

  /* flags */
  ot->flag = OPTYPE_REGISTER | OPTYPE_UNDO;

  RNA_def_boolean(
      ot->srna, "unselected", 0, "Unselected", "Unmute unselected rather than selected strips");
}

/* lock operator */
static int sequencer_lock_exec(bContext *C, wmOperator *UNUSED(op))
{
  Scene *scene = CTX_data_scene(C);
  Editing *ed = BKE_sequencer_editing_get(scene, false);
  Sequence *seq;

  for (seq = ed->seqbasep->first; seq; seq = seq->next) {
    if (seq->flag & SELECT) {
      seq->flag |= SEQ_LOCK;
    }
  }

  WM_event_add_notifier(C, NC_SCENE | ND_SEQUENCER, scene);

  return OPERATOR_FINISHED;
}

void SEQUENCER_OT_lock(struct wmOperatorType *ot)
{
<<<<<<< HEAD
	/* identifiers */
	ot->name = "Lock Strips";
	ot->idname = "SEQUENCER_OT_lock";
	ot->description = "Lock Strips\nLock the active strip so that it can't be transformed";
=======
  /* identifiers */
  ot->name = "Lock Strips";
  ot->idname = "SEQUENCER_OT_lock";
  ot->description = "Lock strips so they can't be transformed";
>>>>>>> 3ea04e77

  /* api callbacks */
  ot->exec = sequencer_lock_exec;
  ot->poll = sequencer_edit_poll;

  /* flags */
  ot->flag = OPTYPE_REGISTER | OPTYPE_UNDO;
}

/* unlock operator */
static int sequencer_unlock_exec(bContext *C, wmOperator *UNUSED(op))
{
  Scene *scene = CTX_data_scene(C);
  Editing *ed = BKE_sequencer_editing_get(scene, false);
  Sequence *seq;

  for (seq = ed->seqbasep->first; seq; seq = seq->next) {
    if (seq->flag & SELECT) {
      seq->flag &= ~SEQ_LOCK;
    }
  }

  WM_event_add_notifier(C, NC_SCENE | ND_SEQUENCER, scene);

  return OPERATOR_FINISHED;
}

void SEQUENCER_OT_unlock(struct wmOperatorType *ot)
{
<<<<<<< HEAD
	/* identifiers */
	ot->name = "Unlock Strips";
	ot->idname = "SEQUENCER_OT_unlock";
	ot->description = "UnLock Strips\nUnlock strips so they can be transformed";
=======
  /* identifiers */
  ot->name = "Unlock Strips";
  ot->idname = "SEQUENCER_OT_unlock";
  ot->description = "Unlock strips so they can be transformed";
>>>>>>> 3ea04e77

  /* api callbacks */
  ot->exec = sequencer_unlock_exec;
  ot->poll = sequencer_edit_poll;

  /* flags */
  ot->flag = OPTYPE_REGISTER | OPTYPE_UNDO;
}

/* reload operator */
static int sequencer_reload_exec(bContext *C, wmOperator *op)
{
  Scene *scene = CTX_data_scene(C);
  Editing *ed = BKE_sequencer_editing_get(scene, false);
  Sequence *seq;
  const bool adjust_length = RNA_boolean_get(op->ptr, "adjust_length");

  for (seq = ed->seqbasep->first; seq; seq = seq->next) {
    if (seq->flag & SELECT) {
      BKE_sequencer_update_changed_seq_and_deps(scene, seq, 0, 1);
      BKE_sequence_reload_new_file(scene, seq, !adjust_length);

      if (adjust_length) {
        if (BKE_sequence_test_overlap(ed->seqbasep, seq)) {
          BKE_sequence_base_shuffle(ed->seqbasep, seq, scene);
        }
      }
    }
  }

  WM_event_add_notifier(C, NC_SCENE | ND_SEQUENCER, scene);

  return OPERATOR_FINISHED;
}

void SEQUENCER_OT_reload(struct wmOperatorType *ot)
{
  PropertyRNA *prop;

<<<<<<< HEAD
	/* identifiers */
	ot->name = "Reload Strips";
	ot->idname = "SEQUENCER_OT_reload";
	ot->description = "Reload Strips\nReload strips in the sequencer";
=======
  /* identifiers */
  ot->name = "Reload Strips";
  ot->idname = "SEQUENCER_OT_reload";
  ot->description = "Reload strips in the sequencer";
>>>>>>> 3ea04e77

  /* api callbacks */
  ot->exec = sequencer_reload_exec;
  ot->poll = sequencer_edit_poll;

  /* flags */
  ot->flag = OPTYPE_REGISTER; /* no undo, the data changed is stored outside 'main' */

  prop = RNA_def_boolean(ot->srna,
                         "adjust_length",
                         0,
                         "Adjust Length",
                         "Adjust length of strips to their data length");
  RNA_def_property_flag(prop, PROP_SKIP_SAVE);
}

/* reload operator */
static bool sequencer_refresh_all_poll(bContext *C)
{
  if (G.is_rendering) {
    return 0;
  }
  return sequencer_edit_poll(C);
}

static int sequencer_refresh_all_exec(bContext *C, wmOperator *UNUSED(op))
{
  Scene *scene = CTX_data_scene(C);
  Editing *ed = BKE_sequencer_editing_get(scene, false);

  BKE_sequencer_free_imbuf(scene, &ed->seqbase, false);

  WM_event_add_notifier(C, NC_SCENE | ND_SEQUENCER, scene);

  return OPERATOR_FINISHED;
}

void SEQUENCER_OT_refresh_all(struct wmOperatorType *ot)
{
<<<<<<< HEAD
	/* identifiers */
	ot->name = "Refresh Sequencer";
	ot->idname = "SEQUENCER_OT_refresh_all";
	ot->description = "Refresh Sequencer\nRefresh the sequencer editor";
=======
  /* identifiers */
  ot->name = "Refresh Sequencer";
  ot->idname = "SEQUENCER_OT_refresh_all";
  ot->description = "Refresh the sequencer editor";
>>>>>>> 3ea04e77

  /* api callbacks */
  ot->exec = sequencer_refresh_all_exec;
  ot->poll = sequencer_refresh_all_poll;
}

static int sequencer_reassign_inputs_exec(bContext *C, wmOperator *op)
{
  Scene *scene = CTX_data_scene(C);
  Sequence *seq1, *seq2, *seq3, *last_seq = BKE_sequencer_active_get(scene);
  const char *error_msg;

  if (!seq_effect_find_selected(
          scene, last_seq, last_seq->type, &seq1, &seq2, &seq3, &error_msg)) {
    BKE_report(op->reports, RPT_ERROR, error_msg);
    return OPERATOR_CANCELLED;
  }
  /* see reassigning would create a cycle */
  if (seq_is_predecessor(seq1, last_seq) || seq_is_predecessor(seq2, last_seq) ||
      seq_is_predecessor(seq3, last_seq)) {
    BKE_report(op->reports, RPT_ERROR, "Cannot reassign inputs: no cycles allowed");
    return OPERATOR_CANCELLED;
  }

  last_seq->seq1 = seq1;
  last_seq->seq2 = seq2;
  last_seq->seq3 = seq3;

  BKE_sequencer_update_changed_seq_and_deps(scene, last_seq, 1, 1);

  WM_event_add_notifier(C, NC_SCENE | ND_SEQUENCER, scene);

  return OPERATOR_FINISHED;
}

static bool sequencer_effect_poll(bContext *C)
{
  Scene *scene = CTX_data_scene(C);
  Editing *ed = BKE_sequencer_editing_get(scene, false);

  if (ed) {
    Sequence *last_seq = BKE_sequencer_active_get(scene);
    if (last_seq && (last_seq->type & SEQ_TYPE_EFFECT)) {
      return 1;
    }
  }

  return 0;
}

void SEQUENCER_OT_reassign_inputs(struct wmOperatorType *ot)
{
<<<<<<< HEAD
	/* identifiers */
	ot->name = "Reassign Inputs";
	ot->idname = "SEQUENCER_OT_reassign_inputs";
	ot->description = "Reassign Inputs\nReassign the inputs for the effect strip";
=======
  /* identifiers */
  ot->name = "Reassign Inputs";
  ot->idname = "SEQUENCER_OT_reassign_inputs";
  ot->description = "Reassign the inputs for the effect strip";
>>>>>>> 3ea04e77

  /* api callbacks */
  ot->exec = sequencer_reassign_inputs_exec;
  ot->poll = sequencer_effect_poll;

  /* flags */
  ot->flag = OPTYPE_REGISTER | OPTYPE_UNDO;
}

static int sequencer_swap_inputs_exec(bContext *C, wmOperator *op)
{
  Scene *scene = CTX_data_scene(C);
  Sequence *seq, *last_seq = BKE_sequencer_active_get(scene);

  if (last_seq->seq1 == NULL || last_seq->seq2 == NULL) {
    BKE_report(op->reports, RPT_ERROR, "No valid inputs to swap");
    return OPERATOR_CANCELLED;
  }

  seq = last_seq->seq1;
  last_seq->seq1 = last_seq->seq2;
  last_seq->seq2 = seq;

  BKE_sequencer_update_changed_seq_and_deps(scene, last_seq, 1, 1);

  WM_event_add_notifier(C, NC_SCENE | ND_SEQUENCER, scene);

  return OPERATOR_FINISHED;
}
void SEQUENCER_OT_swap_inputs(struct wmOperatorType *ot)
{
<<<<<<< HEAD
	/* identifiers */
	ot->name = "Swap Inputs";
	ot->idname = "SEQUENCER_OT_swap_inputs";
	ot->description = "Swap Inputs\nSwap the first two inputs for the effect strip";
=======
  /* identifiers */
  ot->name = "Swap Inputs";
  ot->idname = "SEQUENCER_OT_swap_inputs";
  ot->description = "Swap the first two inputs for the effect strip";
>>>>>>> 3ea04e77

  /* api callbacks */
  ot->exec = sequencer_swap_inputs_exec;
  ot->poll = sequencer_effect_poll;

  /* flags */
  ot->flag = OPTYPE_REGISTER | OPTYPE_UNDO;
}

/* cut operator */
static const EnumPropertyItem prop_cut_types[] = {
    {SEQ_CUT_SOFT, "SOFT", 0, "Soft", ""},
    {SEQ_CUT_HARD, "HARD", 0, "Hard", ""},
    {0, NULL, 0, NULL, NULL},
};

static int sequencer_cut_exec(bContext *C, wmOperator *op)
{
  Scene *scene = CTX_data_scene(C);
  Editing *ed = BKE_sequencer_editing_get(scene, false);
  int cut_side, cut_hard, cut_frame;

  bool changed;

  cut_frame = RNA_int_get(op->ptr, "frame");
  cut_hard = RNA_enum_get(op->ptr, "type");
  cut_side = RNA_enum_get(op->ptr, "side");

  if (cut_hard == SEQ_CUT_HARD) {
    changed = cut_seq_list(scene, ed->seqbasep, cut_frame, cut_seq_hard);
  }
  else {
    changed = cut_seq_list(scene, ed->seqbasep, cut_frame, cut_seq_soft);
  }

  if (changed) { /* got new strips ? */
    Sequence *seq;

    if (cut_side != SEQ_SIDE_BOTH) {
      SEQP_BEGIN (ed, seq) {
        if (cut_side == SEQ_SIDE_LEFT) {
          if (seq->startdisp >= cut_frame) {
            seq->flag &= ~SEQ_ALLSEL;
          }
        }
        else {
          if (seq->enddisp <= cut_frame) {
            seq->flag &= ~SEQ_ALLSEL;
          }
        }
      }
      SEQ_END;
    }

    SEQP_BEGIN (ed, seq) {
      if (seq->seq1 || seq->seq2 || seq->seq3) {
        BKE_sequence_calc(scene, seq);
      }
    }
    SEQ_END;

    /* as last: */
    BKE_sequencer_sort(scene);
  }

  if (changed) {
    WM_event_add_notifier(C, NC_SCENE | ND_SEQUENCER, scene);
    return OPERATOR_FINISHED;
  }
  else {
    return OPERATOR_CANCELLED;
  }
}

static int sequencer_cut_invoke(bContext *C, wmOperator *op, const wmEvent *event)
{
  Scene *scene = CTX_data_scene(C);
  View2D *v2d = UI_view2d_fromcontext(C);

  int cut_side = RNA_enum_get(op->ptr, "side");
  int cut_frame = CFRA;

  if (cut_side == SEQ_SIDE_MOUSE) {
    if (ED_operator_sequencer_active(C) && v2d) {
      cut_side = mouse_frame_side(v2d, event->mval[0], cut_frame);
    }
    else {
      cut_side = SEQ_SIDE_BOTH;
    }
  }
  RNA_int_set(op->ptr, "frame", cut_frame);
  RNA_enum_set(op->ptr, "side", cut_side);
  /*RNA_enum_set(op->ptr, "type", cut_hard); */ /*This type is set from the key shortcut */
  return sequencer_cut_exec(C, op);
}

void SEQUENCER_OT_cut(struct wmOperatorType *ot)
{
<<<<<<< HEAD
	/* identifiers */
	ot->name = "Cut Strips";
	ot->idname = "SEQUENCER_OT_cut";
	ot->description = "Cut Strips\nCut the selected strips";

	/* api callbacks */
	ot->invoke = sequencer_cut_invoke;
	ot->exec = sequencer_cut_exec;
	ot->poll = sequencer_edit_poll;

	/* flags */
	ot->flag = OPTYPE_REGISTER | OPTYPE_UNDO;

	PropertyRNA *prop;
	RNA_def_int(ot->srna, "frame", 0, INT_MIN, INT_MAX, "Frame", "Frame where selected strips will be cut", INT_MIN, INT_MAX);
	RNA_def_enum(ot->srna, "type", prop_cut_types, SEQ_CUT_SOFT, "Type", "The type of cut operation to perform on strips");
	prop = RNA_def_enum(ot->srna, "side", prop_side_types, SEQ_SIDE_MOUSE, "Side", "The side that remains selected after cutting");
	RNA_def_property_flag(prop, PROP_SKIP_SAVE);
=======
  /* identifiers */
  ot->name = "Cut Strips";
  ot->idname = "SEQUENCER_OT_cut";
  ot->description = "Cut the selected strips";

  /* api callbacks */
  ot->invoke = sequencer_cut_invoke;
  ot->exec = sequencer_cut_exec;
  ot->poll = sequencer_edit_poll;

  /* flags */
  ot->flag = OPTYPE_REGISTER | OPTYPE_UNDO;

  PropertyRNA *prop;
  RNA_def_int(ot->srna,
              "frame",
              0,
              INT_MIN,
              INT_MAX,
              "Frame",
              "Frame where selected strips will be cut",
              INT_MIN,
              INT_MAX);
  RNA_def_enum(ot->srna,
               "type",
               prop_cut_types,
               SEQ_CUT_SOFT,
               "Type",
               "The type of cut operation to perform on strips");
  prop = RNA_def_enum(ot->srna,
                      "side",
                      prop_side_types,
                      SEQ_SIDE_MOUSE,
                      "Side",
                      "The side that remains selected after cutting");
  RNA_def_property_flag(prop, PROP_SKIP_SAVE);
>>>>>>> 3ea04e77
}

#undef SEQ_SIDE_MOUSE

/* duplicate operator */
static int apply_unique_name_cb(Sequence *seq, void *arg_pt)
{
  Scene *scene = (Scene *)arg_pt;
  char name[sizeof(seq->name) - 2];

  BLI_strncpy_utf8(name, seq->name + 2, sizeof(name));
  BKE_sequence_base_unique_name_recursive(&scene->ed->seqbase, seq);
  BKE_sequencer_dupe_animdata(scene, name, seq->name + 2);
  return 1;
}

static int sequencer_add_duplicate_exec(bContext *C, wmOperator *UNUSED(op))
{
  Scene *scene = CTX_data_scene(C);
  Editing *ed = BKE_sequencer_editing_get(scene, false);

  ListBase nseqbase = {NULL, NULL};

  if (ed == NULL) {
    return OPERATOR_CANCELLED;
  }

  BKE_sequence_base_dupli_recursive(scene, scene, &nseqbase, ed->seqbasep, SEQ_DUPE_CONTEXT, 0);

  if (nseqbase.first) {
    Sequence *seq = nseqbase.first;
    /* rely on the nseqbase list being added at the end */
    BLI_movelisttolist(ed->seqbasep, &nseqbase);

    for (; seq; seq = seq->next) {
      BKE_sequencer_recursive_apply(seq, apply_unique_name_cb, scene);
    }

    WM_event_add_notifier(C, NC_SCENE | ND_SEQUENCER, scene);
    return OPERATOR_FINISHED;
  }

  return OPERATOR_CANCELLED;
}

void SEQUENCER_OT_duplicate(wmOperatorType *ot)
{
<<<<<<< HEAD
	/* identifiers */
	ot->name = "Duplicate Strips";
	ot->idname = "SEQUENCER_OT_duplicate";
	ot->description = "Duplicate Strips\nDuplicate the selected strips";
=======
  /* identifiers */
  ot->name = "Duplicate Strips";
  ot->idname = "SEQUENCER_OT_duplicate";
  ot->description = "Duplicate the selected strips";
>>>>>>> 3ea04e77

  /* api callbacks */
  ot->exec = sequencer_add_duplicate_exec;
  ot->poll = ED_operator_sequencer_active;

  /* flags */
  ot->flag = OPTYPE_REGISTER | OPTYPE_UNDO;

  /* to give to transform */
  RNA_def_enum(ot->srna, "mode", rna_enum_transform_mode_types, TFM_TRANSLATION, "Mode", "");
}

/* delete operator */
static int sequencer_delete_exec(bContext *C, wmOperator *UNUSED(op))
{
  Scene *scene = CTX_data_scene(C);
  Editing *ed = BKE_sequencer_editing_get(scene, false);
  Sequence *seq;
  MetaStack *ms;
  bool nothing_selected = true;

  seq = BKE_sequencer_active_get(scene);
  if (seq && seq->flag & SELECT) { /* avoid a loop since this is likely to be selected */
    nothing_selected = false;
  }
  else {
    for (seq = ed->seqbasep->first; seq; seq = seq->next) {
      if (seq->flag & SELECT) {
        nothing_selected = false;
        break;
      }
    }
  }

  if (nothing_selected) {
    return OPERATOR_FINISHED;
  }

  /* for effects and modifiers, try to find a replacement input */
  for (seq = ed->seqbasep->first; seq; seq = seq->next) {
    if (!(seq->flag & SELECT)) {
      if ((seq->type & SEQ_TYPE_EFFECT)) {
        del_seq_find_replace_recurs(scene, seq);
      }
    }
    else {
      del_seq_clear_modifiers_recurs(scene, seq);
    }
  }

  /* delete all selected strips */
  recurs_del_seq_flag(scene, ed->seqbasep, SELECT, 0);

  /* updates lengths etc */
  seq = ed->seqbasep->first;
  while (seq) {
    BKE_sequence_calc(scene, seq);
    seq = seq->next;
  }

  /* free parent metas */
  ms = ed->metastack.last;
  while (ms) {
    BKE_sequence_calc(scene, ms->parseq);
    ms = ms->prev;
  }

  WM_event_add_notifier(C, NC_SCENE | ND_SEQUENCER, scene);

  return OPERATOR_FINISHED;
}

static int sequencer_delete_invoke(bContext *C, wmOperator *op, const wmEvent *event)
{
  ARegion *ar = CTX_wm_region(C);

  if (ar->regiontype == RGN_TYPE_WINDOW) {
    /* bounding box of 30 pixels is used for markers shortcuts,
     * prevent conflict with markers shortcuts here
     */
    if (event->mval[1] <= 30) {
      return OPERATOR_PASS_THROUGH;
    }
  }

  return WM_operator_confirm(C, op, event);
}

void SEQUENCER_OT_delete(wmOperatorType *ot)
{

<<<<<<< HEAD
	/* identifiers */
	ot->name = "Erase Strips";
	ot->idname = "SEQUENCER_OT_delete";
	ot->description = "Erase Strips\nErase selected strips from the sequencer";
=======
  /* identifiers */
  ot->name = "Erase Strips";
  ot->idname = "SEQUENCER_OT_delete";
  ot->description = "Erase selected strips from the sequencer";
>>>>>>> 3ea04e77

  /* api callbacks */
  ot->invoke = sequencer_delete_invoke;
  ot->exec = sequencer_delete_exec;
  ot->poll = sequencer_edit_poll;

  /* flags */
  ot->flag = OPTYPE_REGISTER | OPTYPE_UNDO;
}

/* offset clear operator */
static int sequencer_offset_clear_exec(bContext *C, wmOperator *UNUSED(op))
{
  Scene *scene = CTX_data_scene(C);
  Editing *ed = BKE_sequencer_editing_get(scene, false);
  Sequence *seq;

  /* for effects, try to find a replacement input */
  for (seq = ed->seqbasep->first; seq; seq = seq->next) {
    if ((seq->type & SEQ_TYPE_EFFECT) == 0 && (seq->flag & SELECT)) {
      seq->startofs = seq->endofs = seq->startstill = seq->endstill = 0;
    }
  }

  /* updates lengths etc */
  seq = ed->seqbasep->first;
  while (seq) {
    BKE_sequence_calc(scene, seq);
    seq = seq->next;
  }

  for (seq = ed->seqbasep->first; seq; seq = seq->next) {
    if ((seq->type & SEQ_TYPE_EFFECT) == 0 && (seq->flag & SELECT)) {
      if (BKE_sequence_test_overlap(ed->seqbasep, seq)) {
        BKE_sequence_base_shuffle(ed->seqbasep, seq, scene);
      }
    }
  }

  WM_event_add_notifier(C, NC_SCENE | ND_SEQUENCER, scene);

  return OPERATOR_FINISHED;
}

void SEQUENCER_OT_offset_clear(wmOperatorType *ot)
{

<<<<<<< HEAD
	/* identifiers */
	ot->name = "Clear Strip Offset";
	ot->idname = "SEQUENCER_OT_offset_clear";
	ot->description = "Clear Strip Offset\nClear strip offsets from the start and end frames";
=======
  /* identifiers */
  ot->name = "Clear Strip Offset";
  ot->idname = "SEQUENCER_OT_offset_clear";
  ot->description = "Clear strip offsets from the start and end frames";
>>>>>>> 3ea04e77

  /* api callbacks */
  ot->exec = sequencer_offset_clear_exec;
  ot->poll = sequencer_edit_poll;

  /* flags */
  ot->flag = OPTYPE_REGISTER | OPTYPE_UNDO;
}

/* separate_images operator */
static int sequencer_separate_images_exec(bContext *C, wmOperator *op)
{
  Scene *scene = CTX_data_scene(C);
  Editing *ed = BKE_sequencer_editing_get(scene, false);

  Sequence *seq, *seq_new;
  Strip *strip_new;
  StripElem *se, *se_new;
  int start_ofs, cfra, frame_end;
  int step = RNA_int_get(op->ptr, "length");

  seq = ed->seqbasep->first; /* poll checks this is valid */

  while (seq) {
    if ((seq->flag & SELECT) && (seq->type == SEQ_TYPE_IMAGE) && (seq->len > 1)) {
      Sequence *seq_next;

      /* remove seq so overlap tests don't conflict,
       * see seq_free_sequence below for the real freeing. */
      BLI_remlink(ed->seqbasep, seq);
      /* if (seq->ipo) id_us_min(&seq->ipo->id); */
      /* XXX, remove fcurve and assign to split image strips */

      start_ofs = cfra = BKE_sequence_tx_get_final_left(seq, false);
      frame_end = BKE_sequence_tx_get_final_right(seq, false);

      while (cfra < frame_end) {
        /* new seq */
        se = BKE_sequencer_give_stripelem(seq, cfra);

        seq_new = BKE_sequence_dupli_recursive(
            scene, scene, ed->seqbasep, seq, SEQ_DUPE_UNIQUE_NAME);

        seq_new->start = start_ofs;
        seq_new->type = SEQ_TYPE_IMAGE;
        seq_new->len = 1;
        seq_new->endstill = step - 1;

        /* new strip */
        strip_new = seq_new->strip;
        strip_new->us = 1;

        /* new stripdata (only one element now!) */
        /* Note this assume all elements (images) have the same dimension,
         * since we only copy the name here. */
        se_new = MEM_reallocN(strip_new->stripdata, sizeof(*se_new));
        BLI_strncpy(se_new->name, se->name, sizeof(se_new->name));
        strip_new->stripdata = se_new;

        BKE_sequence_calc(scene, seq_new);

        if (step > 1) {
          seq_new->flag &= ~SEQ_OVERLAP;
          if (BKE_sequence_test_overlap(ed->seqbasep, seq_new)) {
            BKE_sequence_base_shuffle(ed->seqbasep, seq_new, scene);
          }
        }

        /* XXX, COPY FCURVES */

        cfra++;
        start_ofs += step;
      }

      seq_next = seq->next;
      BKE_sequence_free(scene, seq);
      seq = seq_next;
    }
    else {
      seq = seq->next;
    }
  }

  /* as last: */
  BKE_sequencer_sort(scene);

  WM_event_add_notifier(C, NC_SCENE | ND_SEQUENCER, scene);

  return OPERATOR_FINISHED;
}

void SEQUENCER_OT_images_separate(wmOperatorType *ot)
{
<<<<<<< HEAD
	/* identifiers */
	ot->name = "Separate Images";
	ot->idname = "SEQUENCER_OT_images_separate";
	ot->description = "Separate Images\nOn image sequence strips, it returns a strip for each image";
=======
  /* identifiers */
  ot->name = "Separate Images";
  ot->idname = "SEQUENCER_OT_images_separate";
  ot->description = "On image sequence strips, it returns a strip for each image";
>>>>>>> 3ea04e77

  /* api callbacks */
  ot->exec = sequencer_separate_images_exec;
  ot->invoke = WM_operator_props_popup_confirm;
  ot->poll = sequencer_edit_poll;

  /* flags */
  ot->flag = OPTYPE_REGISTER | OPTYPE_UNDO;

  RNA_def_int(ot->srna, "length", 1, 1, INT_MAX, "Length", "Length of each frame", 1, 1000);
}

/* META Operators */

/* separate_meta_toggle operator */
static int sequencer_meta_toggle_exec(bContext *C, wmOperator *UNUSED(op))
{
  Scene *scene = CTX_data_scene(C);
  Editing *ed = BKE_sequencer_editing_get(scene, false);
  Sequence *last_seq = BKE_sequencer_active_get(scene);
  MetaStack *ms;

  if (last_seq && last_seq->type == SEQ_TYPE_META && last_seq->flag & SELECT) {
    /* Enter Metastrip */
    ms = MEM_mallocN(sizeof(MetaStack), "metastack");
    BLI_addtail(&ed->metastack, ms);
    ms->parseq = last_seq;
    ms->oldbasep = ed->seqbasep;
    copy_v2_v2_int(ms->disp_range, &ms->parseq->startdisp);

    ed->seqbasep = &last_seq->seqbase;

    BKE_sequencer_active_set(scene, NULL);
  }
  else {
    /* Exit Metastrip (if possible) */

    Sequence *seq;

    if (BLI_listbase_is_empty(&ed->metastack)) {
      return OPERATOR_CANCELLED;
    }

    ms = ed->metastack.last;
    BLI_remlink(&ed->metastack, ms);

    ed->seqbasep = ms->oldbasep;

    /* for old files, update from meta */
    if (ms->disp_range[0] == ms->disp_range[1]) {
      copy_v2_v2_int(ms->disp_range, &ms->parseq->startdisp);
    }

    /* recalc all: the meta can have effects connected to it */
    for (seq = ed->seqbasep->first; seq; seq = seq->next) {
      BKE_sequence_calc(scene, seq);
    }

    /* 2.73+, keeping endpoints is important!
     * moving them around means you can't usefully use metas in a complex edit. */
#if 1
    BKE_sequence_tx_set_final_left(ms->parseq, ms->disp_range[0]);
    BKE_sequence_tx_set_final_right(ms->parseq, ms->disp_range[1]);
    BKE_sequence_single_fix(ms->parseq);
    BKE_sequence_calc(scene, ms->parseq);
#else
    if (BKE_sequence_test_overlap(ed->seqbasep, ms->parseq)) {
      BKE_sequence_base_shuffle(ed->seqbasep, ms->parseq, scene);
    }
#endif

    BKE_sequencer_active_set(scene, ms->parseq);

    ms->parseq->flag |= SELECT;
    recurs_sel_seq(ms->parseq);

    MEM_freeN(ms);
  }

  BKE_sequencer_update_muting(ed);
  WM_event_add_notifier(C, NC_SCENE | ND_SEQUENCER, scene);

  return OPERATOR_FINISHED;
}

void SEQUENCER_OT_meta_toggle(wmOperatorType *ot)
{
<<<<<<< HEAD
	/* identifiers */
	ot->name = "Toggle Meta Strip";
	ot->idname = "SEQUENCER_OT_meta_toggle";
	ot->description = "Toggle Meta Strip\nToggle a metastrip (to edit enclosed strips)";
=======
  /* identifiers */
  ot->name = "Toggle Meta Strip";
  ot->idname = "SEQUENCER_OT_meta_toggle";
  ot->description = "Toggle a metastrip (to edit enclosed strips)";
>>>>>>> 3ea04e77

  /* api callbacks */
  ot->exec = sequencer_meta_toggle_exec;
  ot->poll = sequencer_edit_poll;

  /* flags */
  ot->flag = OPTYPE_REGISTER | OPTYPE_UNDO;
}

/* separate_meta_make operator */
static int sequencer_meta_make_exec(bContext *C, wmOperator *op)
{
  Scene *scene = CTX_data_scene(C);
  Editing *ed = BKE_sequencer_editing_get(scene, false);

  Sequence *seq, *seqm, *next, *last_seq = BKE_sequencer_active_get(scene);
  int channel_max = 1;

  if (BKE_sequence_base_isolated_sel_check(ed->seqbasep) == false) {
    BKE_report(op->reports, RPT_ERROR, "Please select all related strips");
    return OPERATOR_CANCELLED;
  }

  /* remove all selected from main list, and put in meta */

  seqm = BKE_sequence_alloc(ed->seqbasep, 1, 1); /* channel number set later */
  strcpy(seqm->name + 2, "MetaStrip");
  seqm->type = SEQ_TYPE_META;
  seqm->flag = SELECT;

  seq = ed->seqbasep->first;
  while (seq) {
    next = seq->next;
    if (seq != seqm && (seq->flag & SELECT)) {
      BKE_sequence_invalidate_cache(scene, seq);
      channel_max = max_ii(seq->machine, channel_max);
      BLI_remlink(ed->seqbasep, seq);
      BLI_addtail(&seqm->seqbase, seq);
    }
    seq = next;
  }
  seqm->machine = last_seq ? last_seq->machine : channel_max;
  BKE_sequence_calc(scene, seqm);

  seqm->strip = MEM_callocN(sizeof(Strip), "metastrip");
  seqm->strip->us = 1;

  BKE_sequencer_active_set(scene, seqm);

  if (BKE_sequence_test_overlap(ed->seqbasep, seqm)) {
    BKE_sequence_base_shuffle(ed->seqbasep, seqm, scene);
  }

  BKE_sequencer_update_muting(ed);

  BKE_sequence_base_unique_name_recursive(&scene->ed->seqbase, seqm);

  WM_event_add_notifier(C, NC_SCENE | ND_SEQUENCER, scene);

  return OPERATOR_FINISHED;
}

void SEQUENCER_OT_meta_make(wmOperatorType *ot)
{
<<<<<<< HEAD
	/* identifiers */
	ot->name = "Make Meta Strip";
	ot->idname = "SEQUENCER_OT_meta_make";
	ot->description = "Make Meta Strip\nGroup selected strips into a metastrip";
=======
  /* identifiers */
  ot->name = "Make Meta Strip";
  ot->idname = "SEQUENCER_OT_meta_make";
  ot->description = "Group selected strips into a metastrip";
>>>>>>> 3ea04e77

  /* api callbacks */
  ot->exec = sequencer_meta_make_exec;
  ot->poll = sequencer_edit_poll;

  /* flags */
  ot->flag = OPTYPE_REGISTER | OPTYPE_UNDO;
}

static int seq_depends_on_meta(Sequence *seq, Sequence *seqm)
{
  if (seq == seqm) {
    return 1;
  }
  else if (seq->seq1 && seq_depends_on_meta(seq->seq1, seqm)) {
    return 1;
  }
  else if (seq->seq2 && seq_depends_on_meta(seq->seq2, seqm)) {
    return 1;
  }
  else if (seq->seq3 && seq_depends_on_meta(seq->seq3, seqm)) {
    return 1;
  }
  else {
    return 0;
  }
}

/* separate_meta_make operator */
static int sequencer_meta_separate_exec(bContext *C, wmOperator *UNUSED(op))
{
  Scene *scene = CTX_data_scene(C);
  Editing *ed = BKE_sequencer_editing_get(scene, false);

  Sequence *seq, *last_seq = BKE_sequencer_active_get(scene); /* last_seq checks (ed == NULL) */

  if (last_seq == NULL || last_seq->type != SEQ_TYPE_META) {
    return OPERATOR_CANCELLED;
  }

  for (seq = last_seq->seqbase.first; seq != NULL; seq = seq->next) {
    BKE_sequence_invalidate_cache(scene, seq);
  }

  BLI_movelisttolist(ed->seqbasep, &last_seq->seqbase);

  BLI_listbase_clear(&last_seq->seqbase);

  BLI_remlink(ed->seqbasep, last_seq);
  BKE_sequence_free(scene, last_seq);

  /* empty meta strip, delete all effects depending on it */
  for (seq = ed->seqbasep->first; seq; seq = seq->next) {
    if ((seq->type & SEQ_TYPE_EFFECT) && seq_depends_on_meta(seq, last_seq)) {
      seq->flag |= SEQ_FLAG_DELETE;
    }
  }

  recurs_del_seq_flag(scene, ed->seqbasep, SEQ_FLAG_DELETE, 0);

  /* test for effects and overlap
   * don't use SEQP_BEGIN since that would be recursive */
  for (seq = ed->seqbasep->first; seq; seq = seq->next) {
    if (seq->flag & SELECT) {
      seq->flag &= ~SEQ_OVERLAP;
      if (BKE_sequence_test_overlap(ed->seqbasep, seq)) {
        BKE_sequence_base_shuffle(ed->seqbasep, seq, scene);
      }
    }
  }

  BKE_sequencer_sort(scene);
  BKE_sequencer_update_muting(ed);

  WM_event_add_notifier(C, NC_SCENE | ND_SEQUENCER, scene);

  return OPERATOR_FINISHED;
}

void SEQUENCER_OT_meta_separate(wmOperatorType *ot)
{
<<<<<<< HEAD
	/* identifiers */
	ot->name = "UnMeta Strip";
	ot->idname = "SEQUENCER_OT_meta_separate";
	ot->description = "UnMeta Strip\nPut the contents of a metastrip back in the sequencer";
=======
  /* identifiers */
  ot->name = "UnMeta Strip";
  ot->idname = "SEQUENCER_OT_meta_separate";
  ot->description = "Put the contents of a metastrip back in the sequencer";
>>>>>>> 3ea04e77

  /* api callbacks */
  ot->exec = sequencer_meta_separate_exec;
  ot->poll = sequencer_edit_poll;

  /* flags */
  ot->flag = OPTYPE_REGISTER | OPTYPE_UNDO;
}

/* view_all operator */
static int sequencer_view_all_exec(bContext *C, wmOperator *op)
{
  ARegion *ar = CTX_wm_region(C);
  View2D *v2d = UI_view2d_fromcontext(C);
  const int smooth_viewtx = WM_operator_smooth_viewtx_get(op);

  UI_view2d_smooth_view(C, ar, &v2d->tot, smooth_viewtx);
  return OPERATOR_FINISHED;
}

void SEQUENCER_OT_view_all(wmOperatorType *ot)
{
<<<<<<< HEAD
	/* identifiers */
	ot->name = "View All";
	ot->idname = "SEQUENCER_OT_view_all";
	ot->description = "View All\nView all the strips in the sequencer";
=======
  /* identifiers */
  ot->name = "View All";
  ot->idname = "SEQUENCER_OT_view_all";
  ot->description = "View all the strips in the sequencer";
>>>>>>> 3ea04e77

  /* api callbacks */
  ot->exec = sequencer_view_all_exec;
  ot->poll = ED_operator_sequencer_active;

  /* flags */
  ot->flag = OPTYPE_REGISTER;
}

static int sequencer_view_frame_exec(bContext *C, wmOperator *op)
{
  const int smooth_viewtx = WM_operator_smooth_viewtx_get(op);
  ANIM_center_frame(C, smooth_viewtx);

  return OPERATOR_FINISHED;
}

void SEQUENCER_OT_view_frame(wmOperatorType *ot)
{
  /* identifiers */
  ot->name = "View Frame";
  ot->idname = "SEQUENCER_OT_view_frame";
  ot->description = "Reset viewable area to show range around current frame";

  /* api callbacks */
  ot->exec = sequencer_view_frame_exec;
  ot->poll = ED_operator_sequencer_active;

  /* flags */
  ot->flag = OPTYPE_REGISTER | OPTYPE_UNDO;
}

/* view_all operator */
static int sequencer_view_all_preview_exec(bContext *C, wmOperator *UNUSED(op))
{
  bScreen *sc = CTX_wm_screen(C);
  ScrArea *area = CTX_wm_area(C);
#if 0
  ARegion *ar = CTX_wm_region(C);
  SpaceSeq *sseq = area->spacedata.first;
  Scene *scene = CTX_data_scene(C);
#endif
  View2D *v2d = UI_view2d_fromcontext(C);

  v2d->cur = v2d->tot;
  UI_view2d_curRect_validate(v2d);
  UI_view2d_sync(sc, area, v2d, V2D_LOCK_COPY);

#if 0
  /* Like zooming on an image view */
  float zoomX, zoomY;
  int width, height, imgwidth, imgheight;

  width = ar->winx;
  height = ar->winy;

  seq_reset_imageofs(sseq);

  imgwidth = (scene->r.size * scene->r.xsch) / 100;
  imgheight = (scene->r.size * scene->r.ysch) / 100;

  /* Apply aspect, dosnt need to be that accurate */
  imgwidth = (int)(imgwidth * (scene->r.xasp / scene->r.yasp));

  if (((imgwidth >= width) || (imgheight >= height)) && ((width > 0) && (height > 0))) {
    /* Find the zoom value that will fit the image in the image space */
    zoomX = ((float)width) / ((float)imgwidth);
    zoomY = ((float)height) / ((float)imgheight);
    sseq->zoom = (zoomX < zoomY) ? zoomX : zoomY;

    sseq->zoom = 1.0f / power_of_2(1 / min_ff(zoomX, zoomY));
  }
  else {
    sseq->zoom = 1.0f;
  }
#endif

  ED_area_tag_redraw(CTX_wm_area(C));
  return OPERATOR_FINISHED;
}

void SEQUENCER_OT_view_all_preview(wmOperatorType *ot)
{
<<<<<<< HEAD
	/* identifiers */
	ot->name = "View All";
	ot->idname = "SEQUENCER_OT_view_all_preview";
	ot->description = "View All\nZoom preview to fit in the area";
=======
  /* identifiers */
  ot->name = "View All";
  ot->idname = "SEQUENCER_OT_view_all_preview";
  ot->description = "Zoom preview to fit in the area";
>>>>>>> 3ea04e77

  /* api callbacks */
  ot->exec = sequencer_view_all_preview_exec;
  ot->poll = ED_operator_sequencer_active;

  /* flags */
  ot->flag = OPTYPE_REGISTER;
}

static int sequencer_view_zoom_ratio_exec(bContext *C, wmOperator *op)
{
  RenderData *rd = &CTX_data_scene(C)->r;
  View2D *v2d = UI_view2d_fromcontext(C);

  float ratio = RNA_float_get(op->ptr, "ratio");

  float winx = (int)(rd->size * rd->xsch) / 100;
  float winy = (int)(rd->size * rd->ysch) / 100;

  float facx = BLI_rcti_size_x(&v2d->mask) / winx;
  float facy = BLI_rcti_size_y(&v2d->mask) / winy;

  BLI_rctf_resize(&v2d->cur, ceilf(winx * facx / ratio + 0.5f), ceilf(winy * facy / ratio + 0.5f));

  ED_region_tag_redraw(CTX_wm_region(C));

  return OPERATOR_FINISHED;
}

void SEQUENCER_OT_view_zoom_ratio(wmOperatorType *ot)
{
<<<<<<< HEAD
	/* identifiers */
	ot->name = "Sequencer View Zoom Ratio";
	ot->idname = "SEQUENCER_OT_view_zoom_ratio";
	ot->description = "Sequencer View Zoom Ratio\nChange zoom ratio of sequencer preview";
=======
  /* identifiers */
  ot->name = "Sequencer View Zoom Ratio";
  ot->idname = "SEQUENCER_OT_view_zoom_ratio";
  ot->description = "Change zoom ratio of sequencer preview";
>>>>>>> 3ea04e77

  /* api callbacks */
  ot->exec = sequencer_view_zoom_ratio_exec;
  ot->poll = ED_operator_sequencer_active;

  /* properties */
  RNA_def_float(ot->srna,
                "ratio",
                1.0f,
                -FLT_MAX,
                FLT_MAX,
                "Ratio",
                "Zoom ratio, 1.0 is 1:1, higher is zoomed in, lower is zoomed out",
                -FLT_MAX,
                FLT_MAX);
}

#if 0
static const EnumPropertyItem view_type_items[] = {
    {SEQ_VIEW_SEQUENCE, "SEQUENCER", ICON_SEQ_SEQUENCER, "Sequencer", ""},
    {SEQ_VIEW_PREVIEW, "PREVIEW", ICON_SEQ_PREVIEW, "Image Preview", ""},
    {SEQ_VIEW_SEQUENCE_PREVIEW,
     "SEQUENCER_PREVIEW",
     ICON_SEQ_SEQUENCER,
     "Sequencer and Image Preview",
     ""},
    {0, NULL, 0, NULL, NULL},
};
#endif

/* view_all operator */
static int sequencer_view_toggle_exec(bContext *C, wmOperator *UNUSED(op))
{
  SpaceSeq *sseq = (SpaceSeq *)CTX_wm_space_data(C);

  sseq->view++;
  if (sseq->view > SEQ_VIEW_SEQUENCE_PREVIEW) {
    sseq->view = SEQ_VIEW_SEQUENCE;
  }

  ED_area_tag_refresh(CTX_wm_area(C));

  return OPERATOR_FINISHED;
}

void SEQUENCER_OT_view_toggle(wmOperatorType *ot)
{
<<<<<<< HEAD
	/* identifiers */
	ot->name = "View Toggle";
	ot->idname = "SEQUENCER_OT_view_toggle";
	ot->description = "View Toggle\nToggle between sequencer views (sequence, preview, both)";
=======
  /* identifiers */
  ot->name = "View Toggle";
  ot->idname = "SEQUENCER_OT_view_toggle";
  ot->description = "Toggle between sequencer views (sequence, preview, both)";
>>>>>>> 3ea04e77

  /* api callbacks */
  ot->exec = sequencer_view_toggle_exec;
  ot->poll = ED_operator_sequencer_active;

  /* flags */
  ot->flag = OPTYPE_REGISTER;
}

/* view_selected operator */
static int sequencer_view_selected_exec(bContext *C, wmOperator *op)
{
  Scene *scene = CTX_data_scene(C);
  View2D *v2d = UI_view2d_fromcontext(C);
  ARegion *ar = CTX_wm_region(C);
  Editing *ed = BKE_sequencer_editing_get(scene, false);
  Sequence *last_seq = BKE_sequencer_active_get(scene);
  Sequence *seq;
  rctf cur_new = v2d->cur;

  int xmin = MAXFRAME * 2;
  int xmax = -MAXFRAME * 2;
  int ymin = MAXSEQ + 1;
  int ymax = 0;
  int orig_height;
  int ymid;
  int ymargin = 1;
  int xmargin = FPS;

  if (ed == NULL) {
    return OPERATOR_CANCELLED;
  }

  for (seq = ed->seqbasep->first; seq; seq = seq->next) {
    if ((seq->flag & SELECT) || (seq == last_seq)) {
      xmin = min_ii(xmin, seq->startdisp);
      xmax = max_ii(xmax, seq->enddisp);

      ymin = min_ii(ymin, seq->machine);
      ymax = max_ii(ymax, seq->machine);
    }
  }

  if (ymax != 0) {
    const int smooth_viewtx = WM_operator_smooth_viewtx_get(op);

    xmax += xmargin;
    xmin -= xmargin;
    ymax += ymargin;
    ymin -= ymargin;

    orig_height = BLI_rctf_size_y(&cur_new);

    cur_new.xmin = xmin;
    cur_new.xmax = xmax;

    cur_new.ymin = ymin;
    cur_new.ymax = ymax;

    /* only zoom out vertically */
    if (orig_height > BLI_rctf_size_y(&cur_new)) {
      ymid = BLI_rctf_cent_y(&cur_new);

      cur_new.ymin = ymid - (orig_height / 2);
      cur_new.ymax = ymid + (orig_height / 2);
    }

    UI_view2d_smooth_view(C, ar, &cur_new, smooth_viewtx);

    return OPERATOR_FINISHED;
  }
  else {
    return OPERATOR_CANCELLED;
  }
}

void SEQUENCER_OT_view_selected(wmOperatorType *ot)
{
<<<<<<< HEAD
	/* identifiers */
	ot->name = "View Selected";
	ot->idname = "SEQUENCER_OT_view_selected";
	ot->description = "View Selected\nZoom the sequencer on the selected strips";
=======
  /* identifiers */
  ot->name = "View Selected";
  ot->idname = "SEQUENCER_OT_view_selected";
  ot->description = "Zoom the sequencer on the selected strips";
>>>>>>> 3ea04e77

  /* api callbacks */
  ot->exec = sequencer_view_selected_exec;
  ot->poll = ED_operator_sequencer_active;

  /* flags */
  ot->flag = OPTYPE_REGISTER;
}

static bool strip_jump_internal(Scene *scene,
                                const short side,
                                const bool do_skip_mute,
                                const bool do_center)
{
  bool changed = false;
  int cfra = CFRA;
  int nfra = BKE_sequencer_find_next_prev_edit(scene, cfra, side, do_skip_mute, do_center, false);

  if (nfra != cfra) {
    CFRA = nfra;
    changed = true;
  }

  return changed;
}

static bool sequencer_strip_jump_poll(bContext *C)
{
  /* prevent changes during render */
  if (G.is_rendering) {
    return 0;
  }

  return sequencer_edit_poll(C);
}

/* jump frame to edit point operator */
static int sequencer_strip_jump_exec(bContext *C, wmOperator *op)
{
  Scene *scene = CTX_data_scene(C);
  const bool next = RNA_boolean_get(op->ptr, "next");
  const bool center = RNA_boolean_get(op->ptr, "center");

  /* currently do_skip_mute is always true */
  if (!strip_jump_internal(scene, next ? SEQ_SIDE_RIGHT : SEQ_SIDE_LEFT, true, center)) {
    return OPERATOR_CANCELLED;
  }

  WM_event_add_notifier(C, NC_SCENE | ND_FRAME, scene);

  return OPERATOR_FINISHED;
}

void SEQUENCER_OT_strip_jump(wmOperatorType *ot)
{
<<<<<<< HEAD
	/* identifiers */
	ot->name = "Jump to Strip";
	ot->idname = "SEQUENCER_OT_strip_jump";
	ot->description = "Jump to Strip\nMove frame to previous edit point";
=======
  /* identifiers */
  ot->name = "Jump to Strip";
  ot->idname = "SEQUENCER_OT_strip_jump";
  ot->description = "Move frame to previous edit point";
>>>>>>> 3ea04e77

  /* api callbacks */
  ot->exec = sequencer_strip_jump_exec;
  ot->poll = sequencer_strip_jump_poll;

  /* flags */
  ot->flag = OPTYPE_REGISTER | OPTYPE_UNDO;

  /* properties */
  RNA_def_boolean(ot->srna, "next", true, "Next Strip", "");
  RNA_def_boolean(ot->srna, "center", true, "Use strip center", "");
}

static void swap_sequence(Scene *scene, Sequence *seqa, Sequence *seqb)
{
  int gap = seqb->startdisp - seqa->enddisp;
  int seq_a_start;
  int seq_b_start;

  seq_b_start = (seqb->start - seqb->startdisp) + seqa->startdisp;
  BKE_sequence_translate(scene, seqb, seq_b_start - seqb->start);
  BKE_sequence_calc(scene, seqb);

  seq_a_start = (seqa->start - seqa->startdisp) + seqb->enddisp + gap;
  BKE_sequence_translate(scene, seqa, seq_a_start - seqa->start);
  BKE_sequence_calc(scene, seqa);
}

#if 0
static Sequence *sequence_find_parent(Scene *scene, Sequence *child)
{
  Editing *ed = BKE_sequencer_editing_get(scene, false);
  Sequence *parent = NULL;
  Sequence *seq;

  if (ed == NULL)
    return NULL;

  for (seq = ed->seqbasep->first; seq; seq = seq->next) {
    if ((seq != child) && seq_is_parent(seq, child)) {
      parent = seq;
      break;
    }
  }

  return parent;
}
#endif

static int sequencer_swap_exec(bContext *C, wmOperator *op)
{
  Scene *scene = CTX_data_scene(C);
  Editing *ed = BKE_sequencer_editing_get(scene, false);
  Sequence *active_seq = BKE_sequencer_active_get(scene);
  Sequence *seq, *iseq;
  int side = RNA_enum_get(op->ptr, "side");

  if (active_seq == NULL) {
    return OPERATOR_CANCELLED;
  }

  seq = find_next_prev_sequence(scene, active_seq, side, -1);

  if (seq) {

    /* disallow effect strips */
    if (BKE_sequence_effect_get_num_inputs(seq->type) >= 1 &&
        (seq->effectdata || seq->seq1 || seq->seq2 || seq->seq3)) {
      return OPERATOR_CANCELLED;
    }
    if ((BKE_sequence_effect_get_num_inputs(active_seq->type) >= 1) &&
        (active_seq->effectdata || active_seq->seq1 || active_seq->seq2 || active_seq->seq3)) {
      return OPERATOR_CANCELLED;
    }

    switch (side) {
      case SEQ_SIDE_LEFT:
        swap_sequence(scene, seq, active_seq);
        break;
      case SEQ_SIDE_RIGHT:
        swap_sequence(scene, active_seq, seq);
        break;
    }

    // XXX - should be a generic function
    for (iseq = scene->ed->seqbasep->first; iseq; iseq = iseq->next) {
      if ((iseq->type & SEQ_TYPE_EFFECT) &&
          (seq_is_parent(iseq, active_seq) || seq_is_parent(iseq, seq))) {
        BKE_sequence_calc(scene, iseq);
      }
    }

    /* do this in a new loop since both effects need to be calculated first */
    for (iseq = scene->ed->seqbasep->first; iseq; iseq = iseq->next) {
      if ((iseq->type & SEQ_TYPE_EFFECT) &&
          (seq_is_parent(iseq, active_seq) || seq_is_parent(iseq, seq))) {
        /* this may now overlap */
        if (BKE_sequence_test_overlap(ed->seqbasep, iseq)) {
          BKE_sequence_base_shuffle(ed->seqbasep, iseq, scene);
        }
      }
    }

    BKE_sequencer_sort(scene);

    WM_event_add_notifier(C, NC_SCENE | ND_SEQUENCER, scene);

    return OPERATOR_FINISHED;
  }

  return OPERATOR_CANCELLED;
}

void SEQUENCER_OT_swap(wmOperatorType *ot)
{
<<<<<<< HEAD
	/* identifiers */
	ot->name = "Swap Strip";
	ot->idname = "SEQUENCER_OT_swap";
	ot->description = "Swap Strip\nSwap active strip with strip to the right or left";
=======
  /* identifiers */
  ot->name = "Swap Strip";
  ot->idname = "SEQUENCER_OT_swap";
  ot->description = "Swap active strip with strip to the right or left";
>>>>>>> 3ea04e77

  /* api callbacks */
  ot->exec = sequencer_swap_exec;
  ot->poll = sequencer_edit_poll;

  /* flags */
  ot->flag = OPTYPE_REGISTER | OPTYPE_UNDO;

  /* properties */
  RNA_def_enum(
      ot->srna, "side", prop_side_lr_types, SEQ_SIDE_RIGHT, "Side", "Side of the strip to swap");
}

static int sequencer_rendersize_exec(bContext *C, wmOperator *UNUSED(op))
{
  int retval = OPERATOR_CANCELLED;
  Scene *scene = CTX_data_scene(C);
  Sequence *active_seq = BKE_sequencer_active_get(scene);
  StripElem *se = NULL;

  if (active_seq == NULL) {
    return OPERATOR_CANCELLED;
  }

  if (active_seq->strip) {
    switch (active_seq->type) {
      case SEQ_TYPE_IMAGE:
        se = BKE_sequencer_give_stripelem(active_seq, scene->r.cfra);
        break;
      case SEQ_TYPE_MOVIE:
        se = active_seq->strip->stripdata;
        break;
      case SEQ_TYPE_SCENE:
      case SEQ_TYPE_META:
      case SEQ_TYPE_SOUND_RAM:
      case SEQ_TYPE_SOUND_HD:
      default:
        break;
    }
  }

  if (se) {
    // prevent setting the render size if sequence values aren't initialized
    if ((se->orig_width > 0) && (se->orig_height > 0)) {
      scene->r.xsch = se->orig_width;
      scene->r.ysch = se->orig_height;
      WM_event_add_notifier(C, NC_SCENE | ND_RENDER_OPTIONS, scene);
      retval = OPERATOR_FINISHED;
    }
  }

  return retval;
}

void SEQUENCER_OT_rendersize(wmOperatorType *ot)
{
<<<<<<< HEAD
	/* identifiers */
	ot->name = "Set Render Size";
	ot->idname = "SEQUENCER_OT_rendersize";
	ot->description = "Set Render Size\nSet render size and aspect from active sequence";
=======
  /* identifiers */
  ot->name = "Set Render Size";
  ot->idname = "SEQUENCER_OT_rendersize";
  ot->description = "Set render size and aspect from active sequence";
>>>>>>> 3ea04e77

  /* api callbacks */
  ot->exec = sequencer_rendersize_exec;
  ot->poll = sequencer_edit_poll;

  /* flags */
  ot->flag = OPTYPE_REGISTER | OPTYPE_UNDO;

  /* properties */
}

static void seq_copy_del_sound(Scene *scene, Sequence *seq)
{
  if (seq->type == SEQ_TYPE_META) {
    Sequence *iseq;
    for (iseq = seq->seqbase.first; iseq; iseq = iseq->next) {
      seq_copy_del_sound(scene, iseq);
    }
  }
  else if (seq->scene_sound) {
    BKE_sound_remove_scene_sound(scene, seq->scene_sound);
    seq->scene_sound = NULL;
  }
}

static int sequencer_copy_exec(bContext *C, wmOperator *op)
{
  Main *bmain = CTX_data_main(C);
  Scene *scene = CTX_data_scene(C);
  Editing *ed = BKE_sequencer_editing_get(scene, false);

  ListBase nseqbase = {NULL, NULL};

  BKE_sequencer_free_clipboard();

  if (BKE_sequence_base_isolated_sel_check(ed->seqbasep) == false) {
    BKE_report(op->reports, RPT_ERROR, "Please select all related strips");
    return OPERATOR_CANCELLED;
  }

  BKE_sequence_base_dupli_recursive(
      scene, scene, &nseqbase, ed->seqbasep, SEQ_DUPE_UNIQUE_NAME, LIB_ID_CREATE_NO_USER_REFCOUNT);

  /* To make sure the copied strips have unique names between each other add
   * them temporarily to the end of the original seqbase. (bug 25932)
   */
  if (nseqbase.first) {
    Sequence *seq, *first_seq = nseqbase.first;
    BLI_movelisttolist(ed->seqbasep, &nseqbase);

    for (seq = first_seq; seq; seq = seq->next) {
      BKE_sequencer_recursive_apply(seq, apply_unique_name_cb, scene);
    }

    seqbase_clipboard.first = first_seq;
    seqbase_clipboard.last = ed->seqbasep->last;

    if (first_seq->prev) {
      first_seq->prev->next = NULL;
      ed->seqbasep->last = first_seq->prev;
      first_seq->prev = NULL;
    }
  }

  seqbase_clipboard_frame = scene->r.cfra;

  /* Need to remove anything that references the current scene */
  for (Sequence *seq = seqbase_clipboard.first; seq; seq = seq->next) {
    seq_copy_del_sound(scene, seq);
  }

  /* Replace datablock pointers with copies, to keep things working in case
   * datablocks get deleted or another .blend file is opened. */
  BKE_sequencer_base_clipboard_pointers_store(bmain, &seqbase_clipboard);

  return OPERATOR_FINISHED;
}

void SEQUENCER_OT_copy(wmOperatorType *ot)
{
<<<<<<< HEAD
	/* identifiers */
	ot->name = "Copy";
	ot->idname = "SEQUENCER_OT_copy";
	ot->description = "Copy";
=======
  /* identifiers */
  ot->name = "Copy";
  ot->idname = "SEQUENCER_OT_copy";
>>>>>>> 3ea04e77

  /* api callbacks */
  ot->exec = sequencer_copy_exec;
  ot->poll = sequencer_edit_poll;

  /* flags */
  ot->flag = OPTYPE_REGISTER;

  /* properties */
}

static int sequencer_paste_exec(bContext *C, wmOperator *UNUSED(op))
{
  Main *bmain = CTX_data_main(C);
  Scene *scene = CTX_data_scene(C);
  Editing *ed = BKE_sequencer_editing_get(scene, true); /* create if needed */
  ListBase nseqbase = {NULL, NULL};
  int ofs;
  Sequence *iseq, *iseq_first;

  ED_sequencer_deselect_all(scene);
  ofs = scene->r.cfra - seqbase_clipboard_frame;

  /* Copy strips, temporarily restoring pointers to actual datablocks. This
   * must happen on the clipboard itself, so that copying does user counting
   * on the actual datablocks. */
  BKE_sequencer_base_clipboard_pointers_restore(&seqbase_clipboard, bmain);
  BKE_sequence_base_dupli_recursive(
      scene, scene, &nseqbase, &seqbase_clipboard, SEQ_DUPE_UNIQUE_NAME, 0);
  BKE_sequencer_base_clipboard_pointers_store(bmain, &seqbase_clipboard);

  /* transform pasted strips before adding */
  if (ofs) {
    for (iseq = nseqbase.first; iseq; iseq = iseq->next) {
      BKE_sequence_translate(scene, iseq, ofs);
    }
  }

  for (iseq = nseqbase.first; iseq; iseq = iseq->next) {
    BKE_sequence_sound_init(scene, iseq);
  }

  iseq_first = nseqbase.first;

  BLI_movelisttolist(ed->seqbasep, &nseqbase);

  /* make sure the pasted strips have unique names between them */
  for (iseq = iseq_first; iseq; iseq = iseq->next) {
    BKE_sequencer_recursive_apply(iseq, apply_unique_name_cb, scene);
  }

  /* ensure pasted strips don't overlap */
  for (iseq = iseq_first; iseq; iseq = iseq->next) {
    if (BKE_sequence_test_overlap(ed->seqbasep, iseq)) {
      BKE_sequence_base_shuffle(ed->seqbasep, iseq, scene);
    }
  }

  WM_event_add_notifier(C, NC_SCENE | ND_SEQUENCER, scene);

  return OPERATOR_FINISHED;
}

void SEQUENCER_OT_paste(wmOperatorType *ot)
{
<<<<<<< HEAD
	/* identifiers */
	ot->name = "Paste";
	ot->idname = "SEQUENCER_OT_paste";
	ot->description = "Paste";
=======
  /* identifiers */
  ot->name = "Paste";
  ot->idname = "SEQUENCER_OT_paste";
>>>>>>> 3ea04e77

  /* api callbacks */
  ot->exec = sequencer_paste_exec;
  ot->poll = ED_operator_sequencer_active;

  /* flags */
  ot->flag = OPTYPE_REGISTER | OPTYPE_UNDO;

  /* properties */
}

static int sequencer_swap_data_exec(bContext *C, wmOperator *op)
{
  Scene *scene = CTX_data_scene(C);
  Sequence *seq_act;
  Sequence *seq_other;
  const char *error_msg;

  if (BKE_sequencer_active_get_pair(scene, &seq_act, &seq_other) == 0) {
    BKE_report(op->reports, RPT_ERROR, "Please select two strips");
    return OPERATOR_CANCELLED;
  }

  if (BKE_sequence_swap(seq_act, seq_other, &error_msg) == 0) {
    BKE_report(op->reports, RPT_ERROR, error_msg);
    return OPERATOR_CANCELLED;
  }

  if (seq_act->scene_sound) {
    BKE_sound_remove_scene_sound(scene, seq_act->scene_sound);
  }

  if (seq_other->scene_sound) {
    BKE_sound_remove_scene_sound(scene, seq_other->scene_sound);
  }

  seq_act->scene_sound = NULL;
  seq_other->scene_sound = NULL;

  BKE_sequence_calc(scene, seq_act);
  BKE_sequence_calc(scene, seq_other);

  if (seq_act->sound) {
    BKE_sound_add_scene_sound_defaults(scene, seq_act);
  }
  if (seq_other->sound) {
    BKE_sound_add_scene_sound_defaults(scene, seq_other);
  }

  BKE_sequence_invalidate_cache(scene, seq_act);
  BKE_sequence_invalidate_cache(scene, seq_other);

  WM_event_add_notifier(C, NC_SCENE | ND_SEQUENCER, scene);

  return OPERATOR_FINISHED;
}

void SEQUENCER_OT_swap_data(wmOperatorType *ot)
{
<<<<<<< HEAD
	/* identifiers */
	ot->name = "Sequencer Swap Data";
	ot->idname = "SEQUENCER_OT_swap_data";
	ot->description = "Sequencer Swap Data\nSwap 2 sequencer strips";
=======
  /* identifiers */
  ot->name = "Sequencer Swap Data";
  ot->idname = "SEQUENCER_OT_swap_data";
  ot->description = "Swap 2 sequencer strips";
>>>>>>> 3ea04e77

  /* api callbacks */
  ot->exec = sequencer_swap_data_exec;
  ot->poll = ED_operator_sequencer_active;

  /* flags */
  ot->flag = OPTYPE_REGISTER | OPTYPE_UNDO;

  /* properties */
}

/* box select operator */
static int view_ghost_border_exec(bContext *C, wmOperator *op)
{
  Scene *scene = CTX_data_scene(C);
  View2D *v2d = UI_view2d_fromcontext(C);

  rctf rect;

  /* convert coordinates of rect to 'tot' rect coordinates */
  WM_operator_properties_border_to_rctf(op, &rect);
  UI_view2d_region_to_view_rctf(v2d, &rect, &rect);

  rect.xmin /= fabsf(BLI_rctf_size_x(&v2d->tot));
  rect.ymin /= fabsf(BLI_rctf_size_y(&v2d->tot));

  rect.xmax /= fabsf(BLI_rctf_size_x(&v2d->tot));
  rect.ymax /= fabsf(BLI_rctf_size_y(&v2d->tot));

  rect.xmin += 0.5f;
  rect.xmax += 0.5f;
  rect.ymin += 0.5f;
  rect.ymax += 0.5f;

  CLAMP(rect.xmin, 0.0f, 1.0f);
  CLAMP(rect.ymin, 0.0f, 1.0f);
  CLAMP(rect.xmax, 0.0f, 1.0f);
  CLAMP(rect.ymax, 0.0f, 1.0f);

  scene->ed->over_border = rect;

  WM_event_add_notifier(C, NC_SCENE | ND_SEQUENCER, scene);

  return OPERATOR_FINISHED;
}

/* ****** Box Select ****** */
void SEQUENCER_OT_view_ghost_border(wmOperatorType *ot)
{
<<<<<<< HEAD
	/* identifiers */
	ot->name = "Border Offset View";
	ot->idname = "SEQUENCER_OT_view_ghost_border";
	ot->description = "Border Offset View\nSet the boundaries of the border used for offset-view";
=======
  /* identifiers */
  ot->name = "Border Offset View";
  ot->idname = "SEQUENCER_OT_view_ghost_border";
  ot->description = "Set the boundaries of the border used for offset-view";
>>>>>>> 3ea04e77

  /* api callbacks */
  ot->invoke = WM_gesture_box_invoke;
  ot->exec = view_ghost_border_exec;
  ot->modal = WM_gesture_box_modal;
  ot->poll = sequencer_view_preview_poll;
  ot->cancel = WM_gesture_box_cancel;

  /* flags */
  ot->flag = 0;

  /* rna */
  WM_operator_properties_gesture_box(ot);
}

/* rebuild_proxy operator */

static int sequencer_rebuild_proxy_invoke(bContext *C,
                                          wmOperator *UNUSED(op),
                                          const wmEvent *UNUSED(event))
{
  seq_proxy_build_job(C);

  return OPERATOR_FINISHED;
}

static int sequencer_rebuild_proxy_exec(bContext *C, wmOperator *UNUSED(op))
{
  Main *bmain = CTX_data_main(C);
  struct Depsgraph *depsgraph = CTX_data_depsgraph(C);
  Scene *scene = CTX_data_scene(C);
  Editing *ed = BKE_sequencer_editing_get(scene, false);
  Sequence *seq;
  GSet *file_list;

  if (ed == NULL) {
    return OPERATOR_CANCELLED;
  }

  file_list = BLI_gset_new(BLI_ghashutil_strhash_p, BLI_ghashutil_strcmp, "file list");

  SEQP_BEGIN (ed, seq) {
    if ((seq->flag & SELECT)) {
      ListBase queue = {NULL, NULL};
      LinkData *link;
      short stop = 0, do_update;
      float progress;

      BKE_sequencer_proxy_rebuild_context(bmain, depsgraph, scene, seq, file_list, &queue);

      for (link = queue.first; link; link = link->next) {
        struct SeqIndexBuildContext *context = link->data;
        BKE_sequencer_proxy_rebuild(context, &stop, &do_update, &progress);
        BKE_sequencer_proxy_rebuild_finish(context, 0);
      }
      BKE_sequencer_free_imbuf(scene, &ed->seqbase, false);
    }
  }
  SEQ_END;

  BLI_gset_free(file_list, MEM_freeN);

  return OPERATOR_FINISHED;
}

void SEQUENCER_OT_rebuild_proxy(wmOperatorType *ot)
{
<<<<<<< HEAD
	/* identifiers */
	ot->name = "Rebuild Proxy and Timecode Indices";
	ot->idname = "SEQUENCER_OT_rebuild_proxy";
	ot->description = "Rebuild Proxy and Timecode Indices\nRebuild all selected proxies and timecode indices using the job system";
=======
  /* identifiers */
  ot->name = "Rebuild Proxy and Timecode Indices";
  ot->idname = "SEQUENCER_OT_rebuild_proxy";
  ot->description = "Rebuild all selected proxies and timecode indices using the job system";
>>>>>>> 3ea04e77

  /* api callbacks */
  ot->invoke = sequencer_rebuild_proxy_invoke;
  ot->exec = sequencer_rebuild_proxy_exec;

  /* flags */
  ot->flag = OPTYPE_REGISTER;
}

static int sequencer_enable_proxies_invoke(bContext *C,
                                           wmOperator *op,
                                           const wmEvent *UNUSED(event))
{
  return WM_operator_props_dialog_popup(C, op, 200, 100);
}

static int sequencer_enable_proxies_exec(bContext *C, wmOperator *op)
{
  Scene *scene = CTX_data_scene(C);
  Editing *ed = BKE_sequencer_editing_get(scene, false);
  Sequence *seq;
  bool proxy_25 = RNA_boolean_get(op->ptr, "proxy_25");
  bool proxy_50 = RNA_boolean_get(op->ptr, "proxy_50");
  bool proxy_75 = RNA_boolean_get(op->ptr, "proxy_75");
  bool proxy_100 = RNA_boolean_get(op->ptr, "proxy_100");
  bool overwrite = RNA_boolean_get(op->ptr, "overwrite");
  bool turnon = true;

  if (ed == NULL || !(proxy_25 || proxy_50 || proxy_75 || proxy_100)) {
    turnon = false;
  }

  SEQP_BEGIN (ed, seq) {
    if ((seq->flag & SELECT)) {
      if (ELEM(seq->type,
               SEQ_TYPE_MOVIE,
               SEQ_TYPE_IMAGE,
               SEQ_TYPE_META,
               SEQ_TYPE_SCENE,
               SEQ_TYPE_MULTICAM)) {
        BKE_sequencer_proxy_set(seq, turnon);
        if (seq->strip->proxy == NULL) {
          continue;
        }

        if (proxy_25) {
          seq->strip->proxy->build_size_flags |= SEQ_PROXY_IMAGE_SIZE_25;
        }
        else {
          seq->strip->proxy->build_size_flags &= ~SEQ_PROXY_IMAGE_SIZE_25;
        }

        if (proxy_50) {
          seq->strip->proxy->build_size_flags |= SEQ_PROXY_IMAGE_SIZE_50;
        }
        else {
          seq->strip->proxy->build_size_flags &= ~SEQ_PROXY_IMAGE_SIZE_50;
        }

        if (proxy_75) {
          seq->strip->proxy->build_size_flags |= SEQ_PROXY_IMAGE_SIZE_75;
        }
        else {
          seq->strip->proxy->build_size_flags &= ~SEQ_PROXY_IMAGE_SIZE_75;
        }

        if (proxy_100) {
          seq->strip->proxy->build_size_flags |= SEQ_PROXY_IMAGE_SIZE_100;
        }
        else {
          seq->strip->proxy->build_size_flags &= ~SEQ_PROXY_IMAGE_SIZE_100;
        }

        if (!overwrite) {
          seq->strip->proxy->build_flags |= SEQ_PROXY_SKIP_EXISTING;
        }
        else {
          seq->strip->proxy->build_flags &= ~SEQ_PROXY_SKIP_EXISTING;
        }
      }
    }
  }
  SEQ_END;

  WM_event_add_notifier(C, NC_SCENE | ND_SEQUENCER, scene);

  return OPERATOR_FINISHED;
}

void SEQUENCER_OT_enable_proxies(wmOperatorType *ot)
{
<<<<<<< HEAD
	/* identifiers */
	ot->name = "Set Selected Strip Proxies";
	ot->idname = "SEQUENCER_OT_enable_proxies";
	ot->description = "Set Selected Strip Proxies\nEnable selected proxies on all selected Movie strips";
=======
  /* identifiers */
  ot->name = "Set Selected Strip Proxies";
  ot->idname = "SEQUENCER_OT_enable_proxies";
  ot->description = "Enable selected proxies on all selected Movie, Image and Meta strips";
>>>>>>> 3ea04e77

  /* api callbacks */
  ot->invoke = sequencer_enable_proxies_invoke;
  ot->exec = sequencer_enable_proxies_exec;

  /* flags */
  ot->flag = OPTYPE_REGISTER;

  RNA_def_boolean(ot->srna, "proxy_25", false, "25%", "");
  RNA_def_boolean(ot->srna, "proxy_50", false, "50%", "");
  RNA_def_boolean(ot->srna, "proxy_75", false, "75%", "");
  RNA_def_boolean(ot->srna, "proxy_100", false, "100%", "");
  RNA_def_boolean(ot->srna, "overwrite", false, "Overwrite", "");
}

/* change ops */

static const EnumPropertyItem prop_change_effect_input_types[] = {
    {0, "A_B", 0, "A -> B", ""},
    {1, "B_C", 0, "B -> C", ""},
    {2, "A_C", 0, "A -> C", ""},
    {0, NULL, 0, NULL, NULL},
};

static int sequencer_change_effect_input_exec(bContext *C, wmOperator *op)
{
  Scene *scene = CTX_data_scene(C);
  Editing *ed = BKE_sequencer_editing_get(scene, false);
  Sequence *seq = BKE_sequencer_active_get(scene);

  Sequence **seq_1, **seq_2;

  switch (RNA_enum_get(op->ptr, "swap")) {
    case 0:
      seq_1 = &seq->seq1;
      seq_2 = &seq->seq2;
      break;
    case 1:
      seq_1 = &seq->seq2;
      seq_2 = &seq->seq3;
      break;
    default: /* 2 */
      seq_1 = &seq->seq1;
      seq_2 = &seq->seq3;
      break;
  }

  if (*seq_1 == NULL || *seq_2 == NULL) {
    BKE_report(op->reports, RPT_ERROR, "One of the effect inputs is unset, cannot swap");
    return OPERATOR_CANCELLED;
  }
  else {
    SWAP(Sequence *, *seq_1, *seq_2);
  }

  BKE_sequencer_update_changed_seq_and_deps(scene, seq, 0, 1);

  /* important else we don't get the imbuf cache flushed */
  BKE_sequencer_free_imbuf(scene, &ed->seqbase, false);

  WM_event_add_notifier(C, NC_SCENE | ND_SEQUENCER, scene);

  return OPERATOR_FINISHED;
}

void SEQUENCER_OT_change_effect_input(struct wmOperatorType *ot)
{
<<<<<<< HEAD
	/* identifiers */
	ot->name = "Change Effect Input";
	ot->idname = "SEQUENCER_OT_change_effect_input";
	ot->description = "Change Effect Input";
=======
  /* identifiers */
  ot->name = "Change Effect Input";
  ot->idname = "SEQUENCER_OT_change_effect_input";
>>>>>>> 3ea04e77

  /* api callbacks */
  ot->exec = sequencer_change_effect_input_exec;
  ot->poll = sequencer_effect_poll;

  /* flags */
  ot->flag = OPTYPE_REGISTER | OPTYPE_UNDO;

  ot->prop = RNA_def_enum(
      ot->srna, "swap", prop_change_effect_input_types, 0, "Swap", "The effect inputs to swap");
}

static int sequencer_change_effect_type_exec(bContext *C, wmOperator *op)
{
  Scene *scene = CTX_data_scene(C);
  Editing *ed = BKE_sequencer_editing_get(scene, false);
  Sequence *seq = BKE_sequencer_active_get(scene);
  const int new_type = RNA_enum_get(op->ptr, "type");

  /* free previous effect and init new effect */
  struct SeqEffectHandle sh;

  if ((seq->type & SEQ_TYPE_EFFECT) == 0) {
    return OPERATOR_CANCELLED;
  }

  /* can someone explain the logic behind only allowing to increase this,
   * copied from 2.4x - campbell */
  if (BKE_sequence_effect_get_num_inputs(seq->type) <
      BKE_sequence_effect_get_num_inputs(new_type)) {
    BKE_report(op->reports, RPT_ERROR, "New effect needs more input strips");
    return OPERATOR_CANCELLED;
  }
  else {
    sh = BKE_sequence_get_effect(seq);
    sh.free(seq, true);

    seq->type = new_type;

    sh = BKE_sequence_get_effect(seq);
    sh.init(seq);
  }

  /* update */
  BKE_sequencer_update_changed_seq_and_deps(scene, seq, 0, 1);

  /* important else we don't get the imbuf cache flushed */
  BKE_sequencer_free_imbuf(scene, &ed->seqbase, false);

  WM_event_add_notifier(C, NC_SCENE | ND_SEQUENCER, scene);

  return OPERATOR_FINISHED;
}

void SEQUENCER_OT_change_effect_type(struct wmOperatorType *ot)
{
<<<<<<< HEAD
	/* identifiers */
	ot->name = "Change Effect Type";
	ot->idname = "SEQUENCER_OT_change_effect_type";
	ot->description = "Change Effect Type";
=======
  /* identifiers */
  ot->name = "Change Effect Type";
  ot->idname = "SEQUENCER_OT_change_effect_type";
>>>>>>> 3ea04e77

  /* api callbacks */
  ot->exec = sequencer_change_effect_type_exec;
  ot->poll = sequencer_effect_poll;

  /* flags */
  ot->flag = OPTYPE_REGISTER | OPTYPE_UNDO;

  ot->prop = RNA_def_enum(ot->srna,
                          "type",
                          sequencer_prop_effect_types,
                          SEQ_TYPE_CROSS,
                          "Type",
                          "Sequencer effect type");
}

static int sequencer_change_path_exec(bContext *C, wmOperator *op)
{
  Main *bmain = CTX_data_main(C);
  Scene *scene = CTX_data_scene(C);
  Editing *ed = BKE_sequencer_editing_get(scene, false);
  Sequence *seq = BKE_sequencer_active_get(scene);
  const bool is_relative_path = RNA_boolean_get(op->ptr, "relative_path");
  const bool use_placeholders = RNA_boolean_get(op->ptr, "use_placeholders");
  int minframe, numdigits;

  if (seq->type == SEQ_TYPE_IMAGE) {
    char directory[FILE_MAX];
    int len;
    StripElem *se;

    /* need to find min/max frame for placeholders */
    if (use_placeholders) {
      len = sequencer_image_seq_get_minmax_frame(op, seq->sfra, &minframe, &numdigits);
    }
    else {
      len = RNA_property_collection_length(op->ptr, RNA_struct_find_property(op->ptr, "files"));
    }
    if (len == 0) {
      return OPERATOR_CANCELLED;
    }

    RNA_string_get(op->ptr, "directory", directory);
    if (is_relative_path) {
      /* TODO, shouldn't this already be relative from the filesel?
       * (as the 'filepath' is) for now just make relative here,
       * but look into changing after 2.60 - campbell */
      BLI_path_rel(directory, BKE_main_blendfile_path(bmain));
    }
    BLI_strncpy(seq->strip->dir, directory, sizeof(seq->strip->dir));

    if (seq->strip->stripdata) {
      MEM_freeN(seq->strip->stripdata);
    }
    seq->strip->stripdata = se = MEM_callocN(len * sizeof(StripElem), "stripelem");

    if (use_placeholders) {
      sequencer_image_seq_reserve_frames(op, se, len, minframe, numdigits);
    }
    else {
      RNA_BEGIN (op->ptr, itemptr, "files") {
        char *filename = RNA_string_get_alloc(&itemptr, "name", NULL, 0);
        BLI_strncpy(se->name, filename, sizeof(se->name));
        MEM_freeN(filename);
        se++;
      }
      RNA_END;
    }

    /* reset these else we wont see all the images */
    seq->anim_startofs = seq->anim_endofs = 0;

    /* correct start/end frames so we don't move
     * important not to set seq->len = len; allow the function to handle it */
    BKE_sequence_reload_new_file(scene, seq, true);

    BKE_sequence_calc(scene, seq);

    /* important else we don't get the imbuf cache flushed */
    BKE_sequencer_free_imbuf(scene, &ed->seqbase, false);
  }
  else if (ELEM(seq->type, SEQ_TYPE_SOUND_RAM, SEQ_TYPE_SOUND_HD)) {
    bSound *sound = seq->sound;
    if (sound == NULL) {
      return OPERATOR_CANCELLED;
    }
    char filepath[FILE_MAX];
    RNA_string_get(op->ptr, "filepath", filepath);
    BLI_strncpy(sound->name, filepath, sizeof(sound->name));
    BKE_sound_load(bmain, sound);
  }
  else {
    /* lame, set rna filepath */
    PointerRNA seq_ptr;
    PropertyRNA *prop;
    char filepath[FILE_MAX];

    RNA_pointer_create(&scene->id, &RNA_Sequence, seq, &seq_ptr);

    RNA_string_get(op->ptr, "filepath", filepath);
    prop = RNA_struct_find_property(&seq_ptr, "filepath");
    RNA_property_string_set(&seq_ptr, prop, filepath);
    RNA_property_update(C, &seq_ptr, prop);
  }

  WM_event_add_notifier(C, NC_SCENE | ND_SEQUENCER, scene);

  return OPERATOR_FINISHED;
}

static int sequencer_change_path_invoke(bContext *C, wmOperator *op, const wmEvent *UNUSED(event))
{
  Scene *scene = CTX_data_scene(C);
  Sequence *seq = BKE_sequencer_active_get(scene);
  char filepath[FILE_MAX];

  BLI_join_dirfile(filepath, sizeof(filepath), seq->strip->dir, seq->strip->stripdata->name);

  RNA_string_set(op->ptr, "directory", seq->strip->dir);
  RNA_string_set(op->ptr, "filepath", filepath);

  /* set default display depending on seq type */
  if (seq->type == SEQ_TYPE_IMAGE) {
    RNA_boolean_set(op->ptr, "filter_movie", false);
  }
  else {
    RNA_boolean_set(op->ptr, "filter_image", false);
  }

  WM_event_add_fileselect(C, op);

  return OPERATOR_RUNNING_MODAL;
}

void SEQUENCER_OT_change_path(struct wmOperatorType *ot)
{
<<<<<<< HEAD
	/* identifiers */
	ot->name = "Change Data/Files";
	ot->idname = "SEQUENCER_OT_change_path";
	ot->description = "Change Data/Files";
=======
  /* identifiers */
  ot->name = "Change Data/Files";
  ot->idname = "SEQUENCER_OT_change_path";
>>>>>>> 3ea04e77

  /* api callbacks */
  ot->exec = sequencer_change_path_exec;
  ot->invoke = sequencer_change_path_invoke;
  ot->poll = sequencer_strip_has_path_poll;

  /* flags */
  ot->flag = OPTYPE_REGISTER | OPTYPE_UNDO;

  WM_operator_properties_filesel(ot,
                                 FILE_TYPE_FOLDER,
                                 FILE_SPECIAL,
                                 FILE_OPENFILE,
                                 WM_FILESEL_DIRECTORY | WM_FILESEL_RELPATH | WM_FILESEL_FILEPATH |
                                     WM_FILESEL_FILES,
                                 FILE_DEFAULTDISPLAY,
                                 FILE_SORT_ALPHA);
  RNA_def_boolean(ot->srna,
                  "use_placeholders",
                  false,
                  "Use Placeholders",
                  "Use placeholders for missing frames of the strip");
}

static int sequencer_export_subtitles_invoke(bContext *C,
                                             wmOperator *op,
                                             const wmEvent *UNUSED(event))
{
  Main *bmain = CTX_data_main(C);
  if (!RNA_struct_property_is_set(op->ptr, "filepath")) {
    char filepath[FILE_MAX];

    if (BKE_main_blendfile_path(bmain)[0] == '\0') {
      BLI_strncpy(filepath, "untitled", sizeof(filepath));
    }
    else {
      BLI_strncpy(filepath, BKE_main_blendfile_path(bmain), sizeof(filepath));
    }

    BLI_path_extension_replace(filepath, sizeof(filepath), ".srt");
    RNA_string_set(op->ptr, "filepath", filepath);
  }

  WM_event_add_fileselect(C, op);

  return OPERATOR_RUNNING_MODAL;
}

static int sequencer_export_subtitles_exec(bContext *C, wmOperator *op)
{
  Scene *scene = CTX_data_scene(C);
  Sequence *seq, *seq_next;
  Editing *ed = BKE_sequencer_editing_get(scene, false);
  ListBase text_seq = {0};
  int iter = 0;
  FILE *file;
  char filepath[FILE_MAX];

  if (!RNA_struct_property_is_set(op->ptr, "filepath")) {
    BKE_report(op->reports, RPT_ERROR, "No filename given");
    return OPERATOR_CANCELLED;
  }

  RNA_string_get(op->ptr, "filepath", filepath);
  BLI_path_extension_ensure(filepath, sizeof(filepath), ".srt");

  /* Avoid File write exceptions */
  if (!BLI_exists(filepath)) {
    BLI_make_existing_file(filepath);
    if (!BLI_file_touch(filepath)) {
      BKE_report(op->reports, RPT_ERROR, "Can't create subtitle file");
      return OPERATOR_CANCELLED;
    }
  }
  else if (!BLI_file_is_writable(filepath)) {
    BKE_report(op->reports, RPT_ERROR, "Can't overwrite export file");
    return OPERATOR_CANCELLED;
  }

  SEQ_BEGIN (ed, seq) {
    if (seq->type == SEQ_TYPE_TEXT) {
      BLI_addtail(&text_seq, MEM_dupallocN(seq));
    }
  }
  SEQ_END;

  if (BLI_listbase_is_empty(&text_seq)) {
    BKE_report(op->reports, RPT_ERROR, "No subtitles (text strips) to export");
    return OPERATOR_CANCELLED;
  }

  BLI_listbase_sort(&text_seq, BKE_sequencer_cmp_time_startdisp);

  /* time to open and write! */
  file = BLI_fopen(filepath, "w");

  for (seq = text_seq.first; seq; seq = seq_next) {
    TextVars *data = seq->effectdata;
    char timecode_str_start[32];
    char timecode_str_end[32];

    BLI_timecode_string_from_time(timecode_str_start,
                                  sizeof(timecode_str_start),
                                  -2,
                                  FRA2TIME(seq->startdisp),
                                  FPS,
                                  USER_TIMECODE_SUBRIP);
    BLI_timecode_string_from_time(timecode_str_end,
                                  sizeof(timecode_str_end),
                                  -2,
                                  FRA2TIME(seq->enddisp),
                                  FPS,
                                  USER_TIMECODE_SUBRIP);

    fprintf(
        file, "%d\n%s --> %s\n%s\n\n", iter++, timecode_str_start, timecode_str_end, data->text);

    seq_next = seq->next;
    MEM_freeN(seq);
  }

  fclose(file);

  return OPERATOR_FINISHED;
}

static bool sequencer_strip_is_text_poll(bContext *C)
{
  Editing *ed;
  Sequence *seq;
  return (((ed = BKE_sequencer_editing_get(CTX_data_scene(C), false)) != NULL) &&
          ((seq = ed->act_seq) != NULL) && (seq->type == SEQ_TYPE_TEXT));
}

void SEQUENCER_OT_export_subtitles(struct wmOperatorType *ot)
{
<<<<<<< HEAD
	/* identifiers */
	ot->name = "Export Subtitles";
	ot->idname = "SEQUENCER_OT_export_subtitles";
	ot->description = "Export Subtitles\nExport .srt file containing text strips";

	/* api callbacks */
	ot->exec = sequencer_export_subtitles_exec;
	ot->invoke = sequencer_export_subtitles_invoke;
	ot->poll = sequencer_strip_is_text_poll;

	/* flags */
	ot->flag = OPTYPE_REGISTER | OPTYPE_UNDO;

	WM_operator_properties_filesel(
	        ot,  FILE_TYPE_FOLDER, FILE_BLENDER, FILE_SAVE,
	        WM_FILESEL_FILEPATH, FILE_DEFAULTDISPLAY, FILE_SORT_ALPHA);
=======
  /* identifiers */
  ot->name = "Export Subtitles";
  ot->idname = "SEQUENCER_OT_export_subtitles";
  ot->description = "Export .srt file containing text strips";

  /* api callbacks */
  ot->exec = sequencer_export_subtitles_exec;
  ot->invoke = sequencer_export_subtitles_invoke;
  ot->poll = sequencer_strip_is_text_poll;

  /* flags */
  ot->flag = OPTYPE_REGISTER | OPTYPE_UNDO;

  WM_operator_properties_filesel(ot,
                                 FILE_TYPE_FOLDER,
                                 FILE_BLENDER,
                                 FILE_SAVE,
                                 WM_FILESEL_FILEPATH,
                                 FILE_DEFAULTDISPLAY,
                                 FILE_SORT_ALPHA);
>>>>>>> 3ea04e77
}<|MERGE_RESOLUTION|>--- conflicted
+++ resolved
@@ -1144,19 +1144,12 @@
 
 void SEQUENCER_OT_gap_remove(struct wmOperatorType *ot)
 {
-<<<<<<< HEAD
-	/* identifiers */
-	ot->name = "Remove Gaps";
-	ot->idname = "SEQUENCER_OT_gap_remove";
-	ot->description = "Remove Gaps\nRemove gap at current frame to first strip at the right, independent of selection or locked state of strips";
-=======
   /* identifiers */
   ot->name = "Remove Gaps";
   ot->idname = "SEQUENCER_OT_gap_remove";
   ot->description =
-      "Remove gap at current frame to first strip at the right, independent of selection or "
-      "locked state of strips";
->>>>>>> 3ea04e77
+      "Remove Gaps\nRemove gap at current frame to first strip at the right, independent of "
+      "selection or locked state of strips";
 
   /* api callbacks */
   //  ot->invoke = sequencer_snap_invoke;
@@ -1183,19 +1176,12 @@
 
 void SEQUENCER_OT_gap_insert(struct wmOperatorType *ot)
 {
-<<<<<<< HEAD
-	/* identifiers */
-	ot->name = "Insert Gaps";
-	ot->idname = "SEQUENCER_OT_gap_insert";
-	ot->description = "Insert Gaps\nInsert gap at current frame to first strips at the right, independent of selection or locked state of strips";
-=======
   /* identifiers */
   ot->name = "Insert Gaps";
   ot->idname = "SEQUENCER_OT_gap_insert";
   ot->description =
-      "Insert gap at current frame to first strips at the right, independent of selection or "
-      "locked state of strips";
->>>>>>> 3ea04e77
+      "Insert Gaps\nInsert gap at current frame to first strips at the right, independent of "
+      "selection or locked state of strips";
 
   /* api callbacks */
   //  ot->invoke = sequencer_snap_invoke;
@@ -1356,17 +1342,10 @@
 
 void SEQUENCER_OT_snap(struct wmOperatorType *ot)
 {
-<<<<<<< HEAD
-	/* identifiers */
-	ot->name = "Snap Strips to Frame";
-	ot->idname = "SEQUENCER_OT_snap";
-	ot->description = "Snap Strips\nFrame where selected strips will be snapped";
-=======
   /* identifiers */
   ot->name = "Snap Strips to Frame";
   ot->idname = "SEQUENCER_OT_snap";
-  ot->description = "Frame where selected strips will be snapped";
->>>>>>> 3ea04e77
+  ot->description = "Snap Strips\nFrame where selected strips will be snapped";
 
   /* api callbacks */
   ot->invoke = sequencer_snap_invoke;
@@ -1785,17 +1764,10 @@
 
 void SEQUENCER_OT_slip(struct wmOperatorType *ot)
 {
-<<<<<<< HEAD
-	/* identifiers */
-	ot->name = "Trim Strips";
-	ot->idname = "SEQUENCER_OT_slip";
-	ot->description = "Trim Strips\nTrim the contents of the active strip";
-=======
   /* identifiers */
   ot->name = "Trim Strips";
   ot->idname = "SEQUENCER_OT_slip";
-  ot->description = "Trim the contents of the active strip";
->>>>>>> 3ea04e77
+  ot->description = "Trim Strips\nTrim the contents of the active strip";
 
   /* api callbacks */
   ot->invoke = sequencer_slip_invoke;
@@ -1852,17 +1824,10 @@
 
 void SEQUENCER_OT_mute(struct wmOperatorType *ot)
 {
-<<<<<<< HEAD
-	/* identifiers */
-	ot->name = "Mute Strips";
-	ot->idname = "SEQUENCER_OT_mute";
-	ot->description = "Mute Strips\nMute (un)selected strips";
-=======
   /* identifiers */
   ot->name = "Mute Strips";
   ot->idname = "SEQUENCER_OT_mute";
-  ot->description = "Mute (un)selected strips";
->>>>>>> 3ea04e77
+  ot->description = "Mute Strips\nMute (un)selected strips";
 
   /* api callbacks */
   ot->exec = sequencer_mute_exec;
@@ -1910,17 +1875,10 @@
 
 void SEQUENCER_OT_unmute(struct wmOperatorType *ot)
 {
-<<<<<<< HEAD
-	/* identifiers */
-	ot->name = "Unmute Strips";
-	ot->idname = "SEQUENCER_OT_unmute";
-	ot->description = "Un-Mute Strips\nUnmute (un)selected strips";
-=======
   /* identifiers */
   ot->name = "Unmute Strips";
   ot->idname = "SEQUENCER_OT_unmute";
-  ot->description = "Unmute (un)selected strips";
->>>>>>> 3ea04e77
+  ot->description = "Un-Mute Strips\nUnmute (un)selected strips";
 
   /* api callbacks */
   ot->exec = sequencer_unmute_exec;
@@ -1953,17 +1911,10 @@
 
 void SEQUENCER_OT_lock(struct wmOperatorType *ot)
 {
-<<<<<<< HEAD
-	/* identifiers */
-	ot->name = "Lock Strips";
-	ot->idname = "SEQUENCER_OT_lock";
-	ot->description = "Lock Strips\nLock the active strip so that it can't be transformed";
-=======
   /* identifiers */
   ot->name = "Lock Strips";
   ot->idname = "SEQUENCER_OT_lock";
-  ot->description = "Lock strips so they can't be transformed";
->>>>>>> 3ea04e77
+  ot->description = "Lock Strips\nLock the active strip so that it can't be transformed";
 
   /* api callbacks */
   ot->exec = sequencer_lock_exec;
@@ -1993,17 +1944,10 @@
 
 void SEQUENCER_OT_unlock(struct wmOperatorType *ot)
 {
-<<<<<<< HEAD
-	/* identifiers */
-	ot->name = "Unlock Strips";
-	ot->idname = "SEQUENCER_OT_unlock";
-	ot->description = "UnLock Strips\nUnlock strips so they can be transformed";
-=======
   /* identifiers */
   ot->name = "Unlock Strips";
   ot->idname = "SEQUENCER_OT_unlock";
-  ot->description = "Unlock strips so they can be transformed";
->>>>>>> 3ea04e77
+  ot->description = "UnLock Strips\nUnlock strips so they can be transformed";
 
   /* api callbacks */
   ot->exec = sequencer_unlock_exec;
@@ -2043,17 +1987,10 @@
 {
   PropertyRNA *prop;
 
-<<<<<<< HEAD
-	/* identifiers */
-	ot->name = "Reload Strips";
-	ot->idname = "SEQUENCER_OT_reload";
-	ot->description = "Reload Strips\nReload strips in the sequencer";
-=======
   /* identifiers */
   ot->name = "Reload Strips";
   ot->idname = "SEQUENCER_OT_reload";
-  ot->description = "Reload strips in the sequencer";
->>>>>>> 3ea04e77
+  ot->description = "Reload Strips\nReload strips in the sequencer";
 
   /* api callbacks */
   ot->exec = sequencer_reload_exec;
@@ -2093,17 +2030,10 @@
 
 void SEQUENCER_OT_refresh_all(struct wmOperatorType *ot)
 {
-<<<<<<< HEAD
-	/* identifiers */
-	ot->name = "Refresh Sequencer";
-	ot->idname = "SEQUENCER_OT_refresh_all";
-	ot->description = "Refresh Sequencer\nRefresh the sequencer editor";
-=======
   /* identifiers */
   ot->name = "Refresh Sequencer";
   ot->idname = "SEQUENCER_OT_refresh_all";
-  ot->description = "Refresh the sequencer editor";
->>>>>>> 3ea04e77
+  ot->description = "Refresh Sequencer\nRefresh the sequencer editor";
 
   /* api callbacks */
   ot->exec = sequencer_refresh_all_exec;
@@ -2156,17 +2086,10 @@
 
 void SEQUENCER_OT_reassign_inputs(struct wmOperatorType *ot)
 {
-<<<<<<< HEAD
-	/* identifiers */
-	ot->name = "Reassign Inputs";
-	ot->idname = "SEQUENCER_OT_reassign_inputs";
-	ot->description = "Reassign Inputs\nReassign the inputs for the effect strip";
-=======
   /* identifiers */
   ot->name = "Reassign Inputs";
   ot->idname = "SEQUENCER_OT_reassign_inputs";
-  ot->description = "Reassign the inputs for the effect strip";
->>>>>>> 3ea04e77
+  ot->description = "Reassign Inputs\nReassign the inputs for the effect strip";
 
   /* api callbacks */
   ot->exec = sequencer_reassign_inputs_exec;
@@ -2198,17 +2121,10 @@
 }
 void SEQUENCER_OT_swap_inputs(struct wmOperatorType *ot)
 {
-<<<<<<< HEAD
-	/* identifiers */
-	ot->name = "Swap Inputs";
-	ot->idname = "SEQUENCER_OT_swap_inputs";
-	ot->description = "Swap Inputs\nSwap the first two inputs for the effect strip";
-=======
   /* identifiers */
   ot->name = "Swap Inputs";
   ot->idname = "SEQUENCER_OT_swap_inputs";
-  ot->description = "Swap the first two inputs for the effect strip";
->>>>>>> 3ea04e77
+  ot->description = "Swap Inputs\nSwap the first two inputs for the effect strip";
 
   /* api callbacks */
   ot->exec = sequencer_swap_inputs_exec;
@@ -2307,30 +2223,10 @@
 
 void SEQUENCER_OT_cut(struct wmOperatorType *ot)
 {
-<<<<<<< HEAD
-	/* identifiers */
-	ot->name = "Cut Strips";
-	ot->idname = "SEQUENCER_OT_cut";
-	ot->description = "Cut Strips\nCut the selected strips";
-
-	/* api callbacks */
-	ot->invoke = sequencer_cut_invoke;
-	ot->exec = sequencer_cut_exec;
-	ot->poll = sequencer_edit_poll;
-
-	/* flags */
-	ot->flag = OPTYPE_REGISTER | OPTYPE_UNDO;
-
-	PropertyRNA *prop;
-	RNA_def_int(ot->srna, "frame", 0, INT_MIN, INT_MAX, "Frame", "Frame where selected strips will be cut", INT_MIN, INT_MAX);
-	RNA_def_enum(ot->srna, "type", prop_cut_types, SEQ_CUT_SOFT, "Type", "The type of cut operation to perform on strips");
-	prop = RNA_def_enum(ot->srna, "side", prop_side_types, SEQ_SIDE_MOUSE, "Side", "The side that remains selected after cutting");
-	RNA_def_property_flag(prop, PROP_SKIP_SAVE);
-=======
   /* identifiers */
   ot->name = "Cut Strips";
   ot->idname = "SEQUENCER_OT_cut";
-  ot->description = "Cut the selected strips";
+  ot->description = "Cut Strips\nCut the selected strips";
 
   /* api callbacks */
   ot->invoke = sequencer_cut_invoke;
@@ -2363,7 +2259,6 @@
                       "Side",
                       "The side that remains selected after cutting");
   RNA_def_property_flag(prop, PROP_SKIP_SAVE);
->>>>>>> 3ea04e77
 }
 
 #undef SEQ_SIDE_MOUSE
@@ -2411,17 +2306,10 @@
 
 void SEQUENCER_OT_duplicate(wmOperatorType *ot)
 {
-<<<<<<< HEAD
-	/* identifiers */
-	ot->name = "Duplicate Strips";
-	ot->idname = "SEQUENCER_OT_duplicate";
-	ot->description = "Duplicate Strips\nDuplicate the selected strips";
-=======
   /* identifiers */
   ot->name = "Duplicate Strips";
   ot->idname = "SEQUENCER_OT_duplicate";
-  ot->description = "Duplicate the selected strips";
->>>>>>> 3ea04e77
+  ot->description = "Duplicate Strips\nDuplicate the selected strips";
 
   /* api callbacks */
   ot->exec = sequencer_add_duplicate_exec;
@@ -2513,17 +2401,10 @@
 void SEQUENCER_OT_delete(wmOperatorType *ot)
 {
 
-<<<<<<< HEAD
-	/* identifiers */
-	ot->name = "Erase Strips";
-	ot->idname = "SEQUENCER_OT_delete";
-	ot->description = "Erase Strips\nErase selected strips from the sequencer";
-=======
   /* identifiers */
   ot->name = "Erase Strips";
   ot->idname = "SEQUENCER_OT_delete";
-  ot->description = "Erase selected strips from the sequencer";
->>>>>>> 3ea04e77
+  ot->description = "Erase Strips\nErase selected strips from the sequencer";
 
   /* api callbacks */
   ot->invoke = sequencer_delete_invoke;
@@ -2571,17 +2452,10 @@
 void SEQUENCER_OT_offset_clear(wmOperatorType *ot)
 {
 
-<<<<<<< HEAD
-	/* identifiers */
-	ot->name = "Clear Strip Offset";
-	ot->idname = "SEQUENCER_OT_offset_clear";
-	ot->description = "Clear Strip Offset\nClear strip offsets from the start and end frames";
-=======
   /* identifiers */
   ot->name = "Clear Strip Offset";
   ot->idname = "SEQUENCER_OT_offset_clear";
-  ot->description = "Clear strip offsets from the start and end frames";
->>>>>>> 3ea04e77
+  ot->description = "Clear Strip Offset\nClear strip offsets from the start and end frames";
 
   /* api callbacks */
   ot->exec = sequencer_offset_clear_exec;
@@ -2675,17 +2549,10 @@
 
 void SEQUENCER_OT_images_separate(wmOperatorType *ot)
 {
-<<<<<<< HEAD
-	/* identifiers */
-	ot->name = "Separate Images";
-	ot->idname = "SEQUENCER_OT_images_separate";
-	ot->description = "Separate Images\nOn image sequence strips, it returns a strip for each image";
-=======
   /* identifiers */
   ot->name = "Separate Images";
   ot->idname = "SEQUENCER_OT_images_separate";
-  ot->description = "On image sequence strips, it returns a strip for each image";
->>>>>>> 3ea04e77
+  ot->description = "Separate Images\nOn image sequence strips, it returns a strip for each image";
 
   /* api callbacks */
   ot->exec = sequencer_separate_images_exec;
@@ -2773,17 +2640,10 @@
 
 void SEQUENCER_OT_meta_toggle(wmOperatorType *ot)
 {
-<<<<<<< HEAD
-	/* identifiers */
-	ot->name = "Toggle Meta Strip";
-	ot->idname = "SEQUENCER_OT_meta_toggle";
-	ot->description = "Toggle Meta Strip\nToggle a metastrip (to edit enclosed strips)";
-=======
   /* identifiers */
   ot->name = "Toggle Meta Strip";
   ot->idname = "SEQUENCER_OT_meta_toggle";
-  ot->description = "Toggle a metastrip (to edit enclosed strips)";
->>>>>>> 3ea04e77
+  ot->description = "Toggle Meta Strip\nToggle a metastrip (to edit enclosed strips)";
 
   /* api callbacks */
   ot->exec = sequencer_meta_toggle_exec;
@@ -2848,17 +2708,10 @@
 
 void SEQUENCER_OT_meta_make(wmOperatorType *ot)
 {
-<<<<<<< HEAD
-	/* identifiers */
-	ot->name = "Make Meta Strip";
-	ot->idname = "SEQUENCER_OT_meta_make";
-	ot->description = "Make Meta Strip\nGroup selected strips into a metastrip";
-=======
   /* identifiers */
   ot->name = "Make Meta Strip";
   ot->idname = "SEQUENCER_OT_meta_make";
-  ot->description = "Group selected strips into a metastrip";
->>>>>>> 3ea04e77
+  ot->description = "Make Meta Strip\nGroup selected strips into a metastrip";
 
   /* api callbacks */
   ot->exec = sequencer_meta_make_exec;
@@ -2940,17 +2793,10 @@
 
 void SEQUENCER_OT_meta_separate(wmOperatorType *ot)
 {
-<<<<<<< HEAD
-	/* identifiers */
-	ot->name = "UnMeta Strip";
-	ot->idname = "SEQUENCER_OT_meta_separate";
-	ot->description = "UnMeta Strip\nPut the contents of a metastrip back in the sequencer";
-=======
   /* identifiers */
   ot->name = "UnMeta Strip";
   ot->idname = "SEQUENCER_OT_meta_separate";
-  ot->description = "Put the contents of a metastrip back in the sequencer";
->>>>>>> 3ea04e77
+  ot->description = "UnMeta Strip\nPut the contents of a metastrip back in the sequencer";
 
   /* api callbacks */
   ot->exec = sequencer_meta_separate_exec;
@@ -2973,17 +2819,10 @@
 
 void SEQUENCER_OT_view_all(wmOperatorType *ot)
 {
-<<<<<<< HEAD
-	/* identifiers */
-	ot->name = "View All";
-	ot->idname = "SEQUENCER_OT_view_all";
-	ot->description = "View All\nView all the strips in the sequencer";
-=======
   /* identifiers */
   ot->name = "View All";
   ot->idname = "SEQUENCER_OT_view_all";
-  ot->description = "View all the strips in the sequencer";
->>>>>>> 3ea04e77
+  ot->description = "View All\nView all the strips in the sequencer";
 
   /* api callbacks */
   ot->exec = sequencer_view_all_exec;
@@ -3067,17 +2906,10 @@
 
 void SEQUENCER_OT_view_all_preview(wmOperatorType *ot)
 {
-<<<<<<< HEAD
-	/* identifiers */
-	ot->name = "View All";
-	ot->idname = "SEQUENCER_OT_view_all_preview";
-	ot->description = "View All\nZoom preview to fit in the area";
-=======
   /* identifiers */
   ot->name = "View All";
   ot->idname = "SEQUENCER_OT_view_all_preview";
-  ot->description = "Zoom preview to fit in the area";
->>>>>>> 3ea04e77
+  ot->description = "View All\nZoom preview to fit in the area";
 
   /* api callbacks */
   ot->exec = sequencer_view_all_preview_exec;
@@ -3109,17 +2941,10 @@
 
 void SEQUENCER_OT_view_zoom_ratio(wmOperatorType *ot)
 {
-<<<<<<< HEAD
-	/* identifiers */
-	ot->name = "Sequencer View Zoom Ratio";
-	ot->idname = "SEQUENCER_OT_view_zoom_ratio";
-	ot->description = "Sequencer View Zoom Ratio\nChange zoom ratio of sequencer preview";
-=======
   /* identifiers */
   ot->name = "Sequencer View Zoom Ratio";
   ot->idname = "SEQUENCER_OT_view_zoom_ratio";
-  ot->description = "Change zoom ratio of sequencer preview";
->>>>>>> 3ea04e77
+  ot->description = "Sequencer View Zoom Ratio\nChange zoom ratio of sequencer preview";
 
   /* api callbacks */
   ot->exec = sequencer_view_zoom_ratio_exec;
@@ -3167,17 +2992,10 @@
 
 void SEQUENCER_OT_view_toggle(wmOperatorType *ot)
 {
-<<<<<<< HEAD
-	/* identifiers */
-	ot->name = "View Toggle";
-	ot->idname = "SEQUENCER_OT_view_toggle";
-	ot->description = "View Toggle\nToggle between sequencer views (sequence, preview, both)";
-=======
   /* identifiers */
   ot->name = "View Toggle";
   ot->idname = "SEQUENCER_OT_view_toggle";
-  ot->description = "Toggle between sequencer views (sequence, preview, both)";
->>>>>>> 3ea04e77
+  ot->description = "View Toggle\nToggle between sequencer views (sequence, preview, both)";
 
   /* api callbacks */
   ot->exec = sequencer_view_toggle_exec;
@@ -3256,17 +3074,10 @@
 
 void SEQUENCER_OT_view_selected(wmOperatorType *ot)
 {
-<<<<<<< HEAD
-	/* identifiers */
-	ot->name = "View Selected";
-	ot->idname = "SEQUENCER_OT_view_selected";
-	ot->description = "View Selected\nZoom the sequencer on the selected strips";
-=======
   /* identifiers */
   ot->name = "View Selected";
   ot->idname = "SEQUENCER_OT_view_selected";
-  ot->description = "Zoom the sequencer on the selected strips";
->>>>>>> 3ea04e77
+  ot->description = "View Selected\nZoom the sequencer on the selected strips";
 
   /* api callbacks */
   ot->exec = sequencer_view_selected_exec;
@@ -3322,17 +3133,10 @@
 
 void SEQUENCER_OT_strip_jump(wmOperatorType *ot)
 {
-<<<<<<< HEAD
-	/* identifiers */
-	ot->name = "Jump to Strip";
-	ot->idname = "SEQUENCER_OT_strip_jump";
-	ot->description = "Jump to Strip\nMove frame to previous edit point";
-=======
   /* identifiers */
   ot->name = "Jump to Strip";
   ot->idname = "SEQUENCER_OT_strip_jump";
-  ot->description = "Move frame to previous edit point";
->>>>>>> 3ea04e77
+  ot->description = "Jump to Strip\nMove frame to previous edit point";
 
   /* api callbacks */
   ot->exec = sequencer_strip_jump_exec;
@@ -3448,17 +3252,10 @@
 
 void SEQUENCER_OT_swap(wmOperatorType *ot)
 {
-<<<<<<< HEAD
-	/* identifiers */
-	ot->name = "Swap Strip";
-	ot->idname = "SEQUENCER_OT_swap";
-	ot->description = "Swap Strip\nSwap active strip with strip to the right or left";
-=======
   /* identifiers */
   ot->name = "Swap Strip";
   ot->idname = "SEQUENCER_OT_swap";
-  ot->description = "Swap active strip with strip to the right or left";
->>>>>>> 3ea04e77
+  ot->description = "Swap Strip\nSwap active strip with strip to the right or left";
 
   /* api callbacks */
   ot->exec = sequencer_swap_exec;
@@ -3515,17 +3312,10 @@
 
 void SEQUENCER_OT_rendersize(wmOperatorType *ot)
 {
-<<<<<<< HEAD
-	/* identifiers */
-	ot->name = "Set Render Size";
-	ot->idname = "SEQUENCER_OT_rendersize";
-	ot->description = "Set Render Size\nSet render size and aspect from active sequence";
-=======
   /* identifiers */
   ot->name = "Set Render Size";
   ot->idname = "SEQUENCER_OT_rendersize";
-  ot->description = "Set render size and aspect from active sequence";
->>>>>>> 3ea04e77
+  ot->description = "Set Render Size\nSet render size and aspect from active sequence";
 
   /* api callbacks */
   ot->exec = sequencer_rendersize_exec;
@@ -3606,16 +3396,10 @@
 
 void SEQUENCER_OT_copy(wmOperatorType *ot)
 {
-<<<<<<< HEAD
-	/* identifiers */
-	ot->name = "Copy";
-	ot->idname = "SEQUENCER_OT_copy";
-	ot->description = "Copy";
-=======
   /* identifiers */
   ot->name = "Copy";
   ot->idname = "SEQUENCER_OT_copy";
->>>>>>> 3ea04e77
+  ot->description = "Copy";
 
   /* api callbacks */
   ot->exec = sequencer_copy_exec;
@@ -3681,16 +3465,10 @@
 
 void SEQUENCER_OT_paste(wmOperatorType *ot)
 {
-<<<<<<< HEAD
-	/* identifiers */
-	ot->name = "Paste";
-	ot->idname = "SEQUENCER_OT_paste";
-	ot->description = "Paste";
-=======
   /* identifiers */
   ot->name = "Paste";
   ot->idname = "SEQUENCER_OT_paste";
->>>>>>> 3ea04e77
+  ot->description = "Paste";
 
   /* api callbacks */
   ot->exec = sequencer_paste_exec;
@@ -3750,17 +3528,10 @@
 
 void SEQUENCER_OT_swap_data(wmOperatorType *ot)
 {
-<<<<<<< HEAD
-	/* identifiers */
-	ot->name = "Sequencer Swap Data";
-	ot->idname = "SEQUENCER_OT_swap_data";
-	ot->description = "Sequencer Swap Data\nSwap 2 sequencer strips";
-=======
   /* identifiers */
   ot->name = "Sequencer Swap Data";
   ot->idname = "SEQUENCER_OT_swap_data";
-  ot->description = "Swap 2 sequencer strips";
->>>>>>> 3ea04e77
+  ot->description = "Sequencer Swap Data\nSwap 2 sequencer strips";
 
   /* api callbacks */
   ot->exec = sequencer_swap_data_exec;
@@ -3810,17 +3581,10 @@
 /* ****** Box Select ****** */
 void SEQUENCER_OT_view_ghost_border(wmOperatorType *ot)
 {
-<<<<<<< HEAD
-	/* identifiers */
-	ot->name = "Border Offset View";
-	ot->idname = "SEQUENCER_OT_view_ghost_border";
-	ot->description = "Border Offset View\nSet the boundaries of the border used for offset-view";
-=======
   /* identifiers */
   ot->name = "Border Offset View";
   ot->idname = "SEQUENCER_OT_view_ghost_border";
-  ot->description = "Set the boundaries of the border used for offset-view";
->>>>>>> 3ea04e77
+  ot->description = "Border Offset View\nSet the boundaries of the border used for offset-view";
 
   /* api callbacks */
   ot->invoke = WM_gesture_box_invoke;
@@ -3888,17 +3652,12 @@
 
 void SEQUENCER_OT_rebuild_proxy(wmOperatorType *ot)
 {
-<<<<<<< HEAD
-	/* identifiers */
-	ot->name = "Rebuild Proxy and Timecode Indices";
-	ot->idname = "SEQUENCER_OT_rebuild_proxy";
-	ot->description = "Rebuild Proxy and Timecode Indices\nRebuild all selected proxies and timecode indices using the job system";
-=======
   /* identifiers */
   ot->name = "Rebuild Proxy and Timecode Indices";
   ot->idname = "SEQUENCER_OT_rebuild_proxy";
-  ot->description = "Rebuild all selected proxies and timecode indices using the job system";
->>>>>>> 3ea04e77
+  ot->description =
+      "Rebuild Proxy and Timecode Indices\nRebuild all selected proxies and timecode indices "
+      "using the job system";
 
   /* api callbacks */
   ot->invoke = sequencer_rebuild_proxy_invoke;
@@ -3990,17 +3749,11 @@
 
 void SEQUENCER_OT_enable_proxies(wmOperatorType *ot)
 {
-<<<<<<< HEAD
-	/* identifiers */
-	ot->name = "Set Selected Strip Proxies";
-	ot->idname = "SEQUENCER_OT_enable_proxies";
-	ot->description = "Set Selected Strip Proxies\nEnable selected proxies on all selected Movie strips";
-=======
   /* identifiers */
   ot->name = "Set Selected Strip Proxies";
   ot->idname = "SEQUENCER_OT_enable_proxies";
-  ot->description = "Enable selected proxies on all selected Movie, Image and Meta strips";
->>>>>>> 3ea04e77
+  ot->description =
+      "Set Selected Strip Proxies\nEnable selected proxies on all selected Movie strips";
 
   /* api callbacks */
   ot->invoke = sequencer_enable_proxies_invoke;
@@ -4068,16 +3821,10 @@
 
 void SEQUENCER_OT_change_effect_input(struct wmOperatorType *ot)
 {
-<<<<<<< HEAD
-	/* identifiers */
-	ot->name = "Change Effect Input";
-	ot->idname = "SEQUENCER_OT_change_effect_input";
-	ot->description = "Change Effect Input";
-=======
   /* identifiers */
   ot->name = "Change Effect Input";
   ot->idname = "SEQUENCER_OT_change_effect_input";
->>>>>>> 3ea04e77
+  ot->description = "Change Effect Input";
 
   /* api callbacks */
   ot->exec = sequencer_change_effect_input_exec;
@@ -4134,16 +3881,10 @@
 
 void SEQUENCER_OT_change_effect_type(struct wmOperatorType *ot)
 {
-<<<<<<< HEAD
-	/* identifiers */
-	ot->name = "Change Effect Type";
-	ot->idname = "SEQUENCER_OT_change_effect_type";
-	ot->description = "Change Effect Type";
-=======
   /* identifiers */
   ot->name = "Change Effect Type";
   ot->idname = "SEQUENCER_OT_change_effect_type";
->>>>>>> 3ea04e77
+  ot->description = "Change Effect Type";
 
   /* api callbacks */
   ot->exec = sequencer_change_effect_type_exec;
@@ -4280,16 +4021,10 @@
 
 void SEQUENCER_OT_change_path(struct wmOperatorType *ot)
 {
-<<<<<<< HEAD
-	/* identifiers */
-	ot->name = "Change Data/Files";
-	ot->idname = "SEQUENCER_OT_change_path";
-	ot->description = "Change Data/Files";
-=======
   /* identifiers */
   ot->name = "Change Data/Files";
   ot->idname = "SEQUENCER_OT_change_path";
->>>>>>> 3ea04e77
+  ot->description = "Change Data/Files";
 
   /* api callbacks */
   ot->exec = sequencer_change_path_exec;
@@ -4426,28 +4161,10 @@
 
 void SEQUENCER_OT_export_subtitles(struct wmOperatorType *ot)
 {
-<<<<<<< HEAD
-	/* identifiers */
-	ot->name = "Export Subtitles";
-	ot->idname = "SEQUENCER_OT_export_subtitles";
-	ot->description = "Export Subtitles\nExport .srt file containing text strips";
-
-	/* api callbacks */
-	ot->exec = sequencer_export_subtitles_exec;
-	ot->invoke = sequencer_export_subtitles_invoke;
-	ot->poll = sequencer_strip_is_text_poll;
-
-	/* flags */
-	ot->flag = OPTYPE_REGISTER | OPTYPE_UNDO;
-
-	WM_operator_properties_filesel(
-	        ot,  FILE_TYPE_FOLDER, FILE_BLENDER, FILE_SAVE,
-	        WM_FILESEL_FILEPATH, FILE_DEFAULTDISPLAY, FILE_SORT_ALPHA);
-=======
   /* identifiers */
   ot->name = "Export Subtitles";
   ot->idname = "SEQUENCER_OT_export_subtitles";
-  ot->description = "Export .srt file containing text strips";
+  ot->description = "Export Subtitles\nExport .srt file containing text strips";
 
   /* api callbacks */
   ot->exec = sequencer_export_subtitles_exec;
@@ -4464,5 +4181,4 @@
                                  WM_FILESEL_FILEPATH,
                                  FILE_DEFAULTDISPLAY,
                                  FILE_SORT_ALPHA);
->>>>>>> 3ea04e77
 }