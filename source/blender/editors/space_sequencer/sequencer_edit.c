--- conflicted
+++ resolved
@@ -2827,10 +2827,6 @@
 	/* flags */
 	ot->flag= OPTYPE_REGISTER;
 }
-<<<<<<< HEAD
-
-=======
->>>>>>> 9e0f1dfa
 
 /* change ops */
 
