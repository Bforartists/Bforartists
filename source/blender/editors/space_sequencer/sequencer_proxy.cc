/* SPDX-FileCopyrightText: 2001-2002 NaN Holding BV. All rights reserved.
 *
 * SPDX-License-Identifier: GPL-2.0-or-later */

/** \file
 * \ingroup spseq
 */

#include "MEM_guardedalloc.h"

#include "BLI_ghash.h"

#include "DNA_scene_types.h"

#include "BKE_context.hh"
#include "BKE_global.hh"
<<<<<<< HEAD
#include "BKE_main.hh"
=======
>>>>>>> 6d33f76a
#include "BKE_report.hh"

#include "SEQ_proxy.hh"
#include "SEQ_relations.hh"
#include "SEQ_sequencer.hh"

#include "WM_api.hh"
#include "WM_types.hh"

#include "RNA_define.hh"

/* For menu, popup, icons, etc. */
#include "ED_screen.hh"

/* Own include. */
#include "sequencer_intern.hh"

/* -------------------------------------------------------------------- */
/** \name Rebuild Proxy and Timecode Indices Operator
 * \{ */

static void seq_proxy_build_job(const bContext *C, ReportList *reports)
{
  Scene *scene = CTX_data_scene(C);
  Editing *ed = SEQ_editing_get(scene);
  ScrArea *area = CTX_wm_area(C);

  if (ed == nullptr) {
    return;
  }

  wmJob *wm_job = ED_seq_proxy_wm_job_get(C);
  ProxyJob *pj = ED_seq_proxy_job_get(C, wm_job);

  GSet *file_list = BLI_gset_new(BLI_ghashutil_strhash_p, BLI_ghashutil_strcmp, "file list");
  bool selected = false; /* Check for no selected strips */

  LISTBASE_FOREACH (Sequence *, seq, SEQ_active_seqbase_get(ed)) {
    if (!ELEM(seq->type, SEQ_TYPE_MOVIE, SEQ_TYPE_IMAGE) || (seq->flag & SELECT) == 0) {
      continue;
    }

    selected = true;
    if (!(seq->flag & SEQ_USE_PROXY)) {
      BKE_reportf(reports, RPT_WARNING, "Proxy is not enabled for %s, skipping", seq->name);
      continue;
    }
    if (seq->strip->proxy->build_size_flags == 0) {
      BKE_reportf(reports, RPT_WARNING, "Resolution is not selected for %s, skipping", seq->name);
      continue;
    }

    bool success = SEQ_proxy_rebuild_context(
        pj->main, pj->depsgraph, pj->scene, seq, file_list, &pj->queue, false);

    if (!success && (seq->strip->proxy->build_flags & SEQ_PROXY_SKIP_EXISTING) != 0) {
      BKE_reportf(reports, RPT_WARNING, "Overwrite is not checked for %s, skipping", seq->name);
    }
  }

  BLI_gset_free(file_list, MEM_freeN);

  if (!selected) {
    BKE_reportf(reports, RPT_WARNING, "Select movie or image strips");
    return;
  }

  if (!WM_jobs_is_running(wm_job)) {
    G.is_break = false;
    WM_jobs_start(CTX_wm_manager(C), wm_job);
  }

  ED_area_tag_redraw(area);
}

static int sequencer_rebuild_proxy_invoke(bContext *C, wmOperator *op, const wmEvent * /*event*/)
{
  seq_proxy_build_job(C, op->reports);

  return OPERATOR_FINISHED;
}

static int sequencer_rebuild_proxy_exec(bContext *C, wmOperator * /*o*/)
{
  Main *bmain = CTX_data_main(C);
  Depsgraph *depsgraph = CTX_data_ensure_evaluated_depsgraph(C);
  Scene *scene = CTX_data_scene(C);
  Editing *ed = SEQ_editing_get(scene);
  GSet *file_list;

  if (ed == nullptr) {
    return OPERATOR_CANCELLED;
  }

  file_list = BLI_gset_new(BLI_ghashutil_strhash_p, BLI_ghashutil_strcmp, "file list");

  LISTBASE_FOREACH (Sequence *, seq, SEQ_active_seqbase_get(ed)) {
    if (seq->flag & SELECT) {
      ListBase queue = {nullptr, nullptr};

      SEQ_proxy_rebuild_context(bmain, depsgraph, scene, seq, file_list, &queue, false);

      wmJobWorkerStatus worker_status = {};
      LISTBASE_FOREACH (LinkData *, link, &queue) {
        SeqIndexBuildContext *context = static_cast<SeqIndexBuildContext *>(link->data);
        SEQ_proxy_rebuild(context, &worker_status);
        SEQ_proxy_rebuild_finish(context, false);
      }
      SEQ_relations_free_imbuf(scene, &ed->seqbase, false);
    }
  }

  BLI_gset_free(file_list, MEM_freeN);

  return OPERATOR_FINISHED;
}

void SEQUENCER_OT_rebuild_proxy(wmOperatorType *ot)
{
  /* Identifiers. */
  ot->name = "Rebuild Proxy and Timecode Indices";
  ot->idname = "SEQUENCER_OT_rebuild_proxy";
  ot->description = "Rebuild all selected proxies and timecode indices using the job system";

  /* Api callbacks. */
  ot->invoke = sequencer_rebuild_proxy_invoke;
  ot->exec = sequencer_rebuild_proxy_exec;

  /* Flags. */
  ot->flag = OPTYPE_REGISTER;
}

/** \} */

/* -------------------------------------------------------------------- */
/** \name Set Selected Strip Proxies Operator
 * \{ */

static int sequencer_enable_proxies_invoke(bContext *C, wmOperator *op, const wmEvent * /*event*/)
{
  return WM_operator_props_dialog_popup(C, op, 200);
}

static int sequencer_enable_proxies_exec(bContext *C, wmOperator *op)
{
  Scene *scene = CTX_data_scene(C);
  Editing *ed = SEQ_editing_get(scene);
  bool proxy_25 = RNA_boolean_get(op->ptr, "proxy_25");
  bool proxy_50 = RNA_boolean_get(op->ptr, "proxy_50");
  bool proxy_75 = RNA_boolean_get(op->ptr, "proxy_75");
  bool proxy_100 = RNA_boolean_get(op->ptr, "proxy_100");
  bool overwrite = RNA_boolean_get(op->ptr, "overwrite");
  bool turnon = true;

  if (ed == nullptr || !(proxy_25 || proxy_50 || proxy_75 || proxy_100)) {
    turnon = false;
  }

  LISTBASE_FOREACH (Sequence *, seq, SEQ_active_seqbase_get(ed)) {
    if (seq->flag & SELECT) {
      if (ELEM(seq->type, SEQ_TYPE_MOVIE, SEQ_TYPE_IMAGE)) {
        SEQ_proxy_set(seq, turnon);
        if (seq->strip->proxy == nullptr) {
          continue;
        }

        if (proxy_25) {
          seq->strip->proxy->build_size_flags |= SEQ_PROXY_IMAGE_SIZE_25;
        }
        else {
          seq->strip->proxy->build_size_flags &= ~SEQ_PROXY_IMAGE_SIZE_25;
        }

        if (proxy_50) {
          seq->strip->proxy->build_size_flags |= SEQ_PROXY_IMAGE_SIZE_50;
        }
        else {
          seq->strip->proxy->build_size_flags &= ~SEQ_PROXY_IMAGE_SIZE_50;
        }

        if (proxy_75) {
          seq->strip->proxy->build_size_flags |= SEQ_PROXY_IMAGE_SIZE_75;
        }
        else {
          seq->strip->proxy->build_size_flags &= ~SEQ_PROXY_IMAGE_SIZE_75;
        }

        if (proxy_100) {
          seq->strip->proxy->build_size_flags |= SEQ_PROXY_IMAGE_SIZE_100;
        }
        else {
          seq->strip->proxy->build_size_flags &= ~SEQ_PROXY_IMAGE_SIZE_100;
        }

        if (!overwrite) {
          seq->strip->proxy->build_flags |= SEQ_PROXY_SKIP_EXISTING;
        }
        else {
          seq->strip->proxy->build_flags &= ~SEQ_PROXY_SKIP_EXISTING;
        }
      }
    }
  }

  WM_event_add_notifier(C, NC_SCENE | ND_SEQUENCER, SEQ_get_ref_scene_for_notifiers(C)); /*BFA - 3D Sequencer*/
  
  return OPERATOR_FINISHED;
}

void SEQUENCER_OT_enable_proxies(wmOperatorType *ot)
{
  /* Identifiers. */
  ot->name = "Set Selected Strip Proxies";
  ot->idname = "SEQUENCER_OT_enable_proxies";
  ot->description = "Enable selected proxies on all selected Movie and Image strips";

  /* Api callbacks. */
  ot->invoke = sequencer_enable_proxies_invoke;
  ot->exec = sequencer_enable_proxies_exec;

  /* Flags. */
  ot->flag = OPTYPE_REGISTER;

  RNA_def_boolean(ot->srna, "proxy_25", false, "25%", "");
  RNA_def_boolean(ot->srna, "proxy_50", false, "50%", "");
  RNA_def_boolean(ot->srna, "proxy_75", false, "75%", "");
  RNA_def_boolean(ot->srna, "proxy_100", false, "100%", "");
  RNA_def_boolean(ot->srna, "overwrite", false, "Overwrite", "");
}

/** \} */<|MERGE_RESOLUTION|>--- conflicted
+++ resolved
@@ -14,10 +14,6 @@
 
 #include "BKE_context.hh"
 #include "BKE_global.hh"
-<<<<<<< HEAD
-#include "BKE_main.hh"
-=======
->>>>>>> 6d33f76a
 #include "BKE_report.hh"
 
 #include "SEQ_proxy.hh"
@@ -223,7 +219,7 @@
   }
 
   WM_event_add_notifier(C, NC_SCENE | ND_SEQUENCER, SEQ_get_ref_scene_for_notifiers(C)); /*BFA - 3D Sequencer*/
-  
+
   return OPERATOR_FINISHED;
 }
 
