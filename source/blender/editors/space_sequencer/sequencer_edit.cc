--- conflicted
+++ resolved
@@ -1706,8 +1706,7 @@
   return OPERATOR_FINISHED;
 }
 
-/* bfa - [[maybe_unused]] */
-[[maybe_unused]] static int sequencer_delete_invoke(bContext *C, wmOperator *op, const wmEvent *event)
+static int sequencer_delete_invoke(bContext *C, wmOperator *op, const wmEvent *event)
 {
   Scene *scene = CTX_data_scene(C);
   ListBase *markers = &scene->markers;
@@ -2658,39 +2657,18 @@
 /** \name Change Effect Type Operator
  * \{ */
 
-<<<<<<< HEAD
-EnumPropertyItem sequencer_prop_effect_types[] = {
+const EnumPropertyItem sequencer_prop_effect_types[] = {
     {SEQ_TYPE_CROSS, "CROSS", ICON_NODE_VECTOR, "Crossfade", "Crossfade effect strip type"},
     {SEQ_TYPE_ADD, "ADD", ICON_SEQ_ADD, "Add", "Add effect strip type"},
     {SEQ_TYPE_SUB, "SUBTRACT", ICON_NODE_INVERT, "Subtract", "Subtract effect strip type"},
-    {SEQ_TYPE_ALPHAOVER,
-     "ALPHA_OVER",
-     ICON_SEQ_ALPHA_OVER,
-     "Alpha Over",
-     "Alpha Over effect strip type"},
-    {SEQ_TYPE_ALPHAUNDER,
-     "ALPHA_UNDER",
-     ICON_NODE_HOLDOUTSHADER,
-     "Alpha Under",
-     "Alpha Under effect strip type"},
-    {SEQ_TYPE_GAMCROSS,
-     "GAMMA_CROSS",
-     ICON_NODE_VECTOR,
-     "Gamma Cross",
-     "Gamma Cross effect strip type"},
+    {SEQ_TYPE_ALPHAOVER, "ALPHA_OVER", ICON_SEQ_ALPHA_OVER, "Alpha Over", "Alpha Over effect strip type"},
+    {SEQ_TYPE_ALPHAUNDER, "ALPHA_UNDER", ICON_NODE_HOLDOUTSHADER, "Alpha Under", "Alpha Under effect strip type"},
+    {SEQ_TYPE_GAMCROSS, "GAMMA_CROSS", ICON_NODE_VECTOR, "Gamma Cross", "Gamma Cross effect strip type"},
     {SEQ_TYPE_MUL, "MULTIPLY", ICON_SEQ_MULTIPLY, "Multiply", "Multiply effect strip type"},
-    {SEQ_TYPE_OVERDROP,
-     "OVER_DROP",
-     ICON_SEQ_ALPHA_OVER,
-     "Alpha Over Drop",
-     "Alpha Over Drop effect strip type"},
+    {SEQ_TYPE_OVERDROP, "OVER_DROP", ICON_SEQ_ALPHA_OVER, "Alpha Over Drop", "Alpha Over Drop effect strip type"},
     {SEQ_TYPE_WIPE, "WIPE", ICON_NODE_VECTOR_TRANSFORM, "Wipe", "Wipe effect strip type"},
     {SEQ_TYPE_GLOW, "GLOW", ICON_LIGHT_SUN, "Glow", "Glow effect strip type"},
-    {SEQ_TYPE_TRANSFORM,
-     "TRANSFORM",
-     ICON_TRANSFORM_MOVE,
-     "Transform",
-     "Transform effect strip type"},
+    {SEQ_TYPE_TRANSFORM, "TRANSFORM", ICON_TRANSFORM_MOVE, "Transform", "Transform effect strip type"},
     {SEQ_TYPE_COLOR, "COLOR", ICON_COLOR, "Color", "Color effect strip type"},
     {SEQ_TYPE_SPEED, "SPEED", ICON_NODE_CURVE_TIME, "Speed", "Color effect strip type"},
     {SEQ_TYPE_MULTICAM, "MULTICAM", ICON_SEQ_MULTICAM, "Multicam Selector", ""},
@@ -2698,27 +2676,6 @@
     {SEQ_TYPE_GAUSSIAN_BLUR, "GAUSSIAN_BLUR", ICON_NODE_BLUR, "Gaussian Blur", ""},
     {SEQ_TYPE_TEXT, "TEXT", ICON_FONT_DATA, "Text", ""},
     {SEQ_TYPE_COLORMIX, "COLORMIX", ICON_NODE_MIXRGB, "Color Mix", ""},
-=======
-const EnumPropertyItem sequencer_prop_effect_types[] = {
-    {SEQ_TYPE_CROSS, "CROSS", 0, "Crossfade", "Crossfade effect strip type"},
-    {SEQ_TYPE_ADD, "ADD", 0, "Add", "Add effect strip type"},
-    {SEQ_TYPE_SUB, "SUBTRACT", 0, "Subtract", "Subtract effect strip type"},
-    {SEQ_TYPE_ALPHAOVER, "ALPHA_OVER", 0, "Alpha Over", "Alpha Over effect strip type"},
-    {SEQ_TYPE_ALPHAUNDER, "ALPHA_UNDER", 0, "Alpha Under", "Alpha Under effect strip type"},
-    {SEQ_TYPE_GAMCROSS, "GAMMA_CROSS", 0, "Gamma Cross", "Gamma Cross effect strip type"},
-    {SEQ_TYPE_MUL, "MULTIPLY", 0, "Multiply", "Multiply effect strip type"},
-    {SEQ_TYPE_OVERDROP, "OVER_DROP", 0, "Alpha Over Drop", "Alpha Over Drop effect strip type"},
-    {SEQ_TYPE_WIPE, "WIPE", 0, "Wipe", "Wipe effect strip type"},
-    {SEQ_TYPE_GLOW, "GLOW", 0, "Glow", "Glow effect strip type"},
-    {SEQ_TYPE_TRANSFORM, "TRANSFORM", 0, "Transform", "Transform effect strip type"},
-    {SEQ_TYPE_COLOR, "COLOR", 0, "Color", "Color effect strip type"},
-    {SEQ_TYPE_SPEED, "SPEED", 0, "Speed", "Color effect strip type"},
-    {SEQ_TYPE_MULTICAM, "MULTICAM", 0, "Multicam Selector", ""},
-    {SEQ_TYPE_ADJUSTMENT, "ADJUSTMENT", 0, "Adjustment Layer", ""},
-    {SEQ_TYPE_GAUSSIAN_BLUR, "GAUSSIAN_BLUR", 0, "Gaussian Blur", ""},
-    {SEQ_TYPE_TEXT, "TEXT", 0, "Text", ""},
-    {SEQ_TYPE_COLORMIX, "COLORMIX", 0, "Color Mix", ""},
->>>>>>> cf5a6075
     {0, nullptr, 0, nullptr, nullptr},
 };
 
@@ -3333,17 +3290,9 @@
  * \{ */
 
 static const EnumPropertyItem scale_fit_methods[] = {
-    {SEQ_SCALE_TO_FIT, "FIT", 0, "Scale to Fit", "Scale the image so that it fits in the preview"},
-    {SEQ_SCALE_TO_FILL,
-     "FILL",
-     0,
-     "Scale to Fill",
-     "Scale the image so that it fills the preview completely"},
-    {SEQ_STRETCH_TO_FILL,
-     "STRETCH",
-     0,
-     "Stretch to Fill",
-     "Stretch the image so that it fills the preview"},
+    {SEQ_SCALE_TO_FIT, "FIT", ICON_VIEW_FIT, "Scale to Fit", "Scale image so fits in preview"},
+    {SEQ_SCALE_TO_FILL, "FILL", ICON_VIEW_FILL, "Scale to Fill", "Scale image so it fills preview completely"},
+    {SEQ_STRETCH_TO_FILL, "STRETCH", ICON_VIEW_STRETCH, "Stretch to Fill", "Stretch image so it fills preview"},
     {0, nullptr, 0, nullptr, nullptr},
 };
 
