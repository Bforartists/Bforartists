--- conflicted
+++ resolved
@@ -1907,11 +1907,7 @@
   ot->description = "Delete selected strips from the sequencer"; /*BFA - updated tooltip*/
 
   /* API callbacks. */
-<<<<<<< HEAD
   /*ot->invoke = sequencer_delete_invoke;*/ /*bfa - turned this dialog off*/
-=======
-  ot->invoke = sequencer_delete_invoke;
->>>>>>> 8b918866
   ot->exec = sequencer_delete_exec;
   ot->poll = sequencer_edit_poll;
 
@@ -2775,12 +2771,8 @@
   std::swap(*strip_1, *strip_2);
 
   seq::relations_invalidate_cache(scene, strip);
-<<<<<<< HEAD
   WM_event_add_notifier(
       C, NC_SCENE | ND_SEQUENCER, seq::get_ref_scene_for_notifiers(C)); /*BFA - 3D Sequencer*/
-=======
-  WM_event_add_notifier(C, NC_SCENE | ND_SEQUENCER, scene);
->>>>>>> 8b918866
 
   return OPERATOR_FINISHED;
 }
@@ -2855,12 +2847,8 @@
   sh.init(strip);
 
   seq::relations_invalidate_cache(scene, strip);
-<<<<<<< HEAD
   WM_event_add_notifier(
       C, NC_SCENE | ND_SEQUENCER, seq::get_ref_scene_for_notifiers(C)); /*BFA - 3D Sequencer*/
-=======
-  WM_event_add_notifier(C, NC_SCENE | ND_SEQUENCER, scene);
->>>>>>> 8b918866
 
   return OPERATOR_FINISHED;
 }
