/* SPDX-FileCopyrightText: 2001-2002 NaN Holding BV. All rights reserved.
 *
 * SPDX-License-Identifier: GPL-2.0-or-later */

/** \file
 * \ingroup spseq
 */

#include "MEM_guardedalloc.h"

#include "BLI_fileops.h"
#include "BLI_math_vector.h"
#include "BLI_path_utils.hh"
#include "BLI_string.h"
#include "BLI_timecode.h"
#include "BLI_utildefines.h"

#include "BLT_translation.hh"

#include "DNA_anim_types.h"
#include "DNA_scene_types.h"
#include "DNA_sound_types.h"

#include "BKE_context.hh"
#include "BKE_global.hh"
#include "BKE_main.hh"
#include "BKE_report.hh"
#include "BKE_sound.h"

#include "SEQ_add.hh"
#include "SEQ_animation.hh"
#include "SEQ_channels.hh"
#include "SEQ_connect.hh"
#include "SEQ_edit.hh"
#include "SEQ_effects.hh"
#include "SEQ_iterator.hh"
#include "SEQ_prefetch.hh"
#include "SEQ_relations.hh"
#include "SEQ_render.hh"
#include "SEQ_select.hh"
#include "SEQ_sequencer.hh"
#include "SEQ_thumbnail_cache.hh"
#include "SEQ_time.hh"
#include "SEQ_transform.hh"
#include "SEQ_utils.hh"

#include "ANIM_action_legacy.hh"

#include "WM_api.hh"
#include "WM_types.hh"

#include "RNA_define.hh"
#include "RNA_enum_types.hh"
#include "RNA_prototypes.hh"

/* For menu, popup, icons, etc. */
#include "ED_fileselect.hh"
#include "ED_numinput.hh"
#include "ED_scene.hh"
#include "ED_screen.hh"
#include "ED_sequencer.hh"

#include "UI_interface.hh"
#include "UI_resources.hh"
#include "UI_view2d.hh"

#include "DEG_depsgraph.hh"
#include "DEG_depsgraph_build.hh"

/* Own include. */
#include "sequencer_intern.hh"

/* -------------------------------------------------------------------- */
/** \name Public Context Checks
 * \{ */

bool ED_space_sequencer_maskedit_mask_poll(bContext *C)
{
  return ED_space_sequencer_maskedit_poll(C);
}

bool ED_space_sequencer_check_show_maskedit(SpaceSeq *sseq, Scene *scene)
{
  if (sseq && sseq->mainb == SEQ_DRAW_IMG_IMBUF) {
    return (SEQ_active_mask_get(scene) != nullptr);
  }

  return false;
}

bool ED_space_sequencer_maskedit_poll(bContext *C)
{
  SpaceSeq *sseq = CTX_wm_space_seq(C);

  if (sseq) {
    Scene *scene = CTX_data_scene(C);
    return ED_space_sequencer_check_show_maskedit(sseq, scene);
  }

  return false;
}

bool ED_space_sequencer_check_show_imbuf(SpaceSeq *sseq)
{
  return (sseq->mainb == SEQ_DRAW_IMG_IMBUF) &&
         ELEM(sseq->view, SEQ_VIEW_PREVIEW, SEQ_VIEW_SEQUENCE_PREVIEW);
}

bool ED_space_sequencer_check_show_strip(SpaceSeq *sseq)
{
  return ELEM(sseq->view, SEQ_VIEW_SEQUENCE, SEQ_VIEW_SEQUENCE_PREVIEW);
}

static bool sequencer_fcurves_targets_color_strip(const FCurve *fcurve)
{
  if (!BLI_str_startswith(fcurve->rna_path, "sequence_editor.sequences_all[\"")) {
    return false;
  }

  if (!BLI_str_endswith(fcurve->rna_path, "\"].color")) {
    return false;
  }

  return true;
}

bool ED_space_sequencer_has_playback_animation(const SpaceSeq *sseq, const Scene *scene)
{
  if (sseq->draw_flag & SEQ_DRAW_BACKDROP) {
    return true;
  }

  if (!scene->adt) {
    return false;
  }
  if (!scene->adt->action) {
    return false;
  }

  for (FCurve *fcurve : blender::animrig::legacy::fcurves_for_assigned_action(scene->adt)) {
    if (sequencer_fcurves_targets_color_strip(fcurve)) {
      return true;
    }
  }

  return false;
}

/** \} */

/* -------------------------------------------------------------------- */
/** \name Shared Poll Functions
 * \{ */

bool sequencer_edit_poll(bContext *C)
{
  return (SEQ_editing_get(CTX_data_scene(C)) != nullptr);
}

bool sequencer_edit_with_channel_region_poll(bContext *C)
{
  if (!sequencer_edit_poll(C)) {
    return false;
  }
  ARegion *region = CTX_wm_region(C);
  if (!(region && (region->regiontype == RGN_TYPE_CHANNELS))) {
    return false;
  }
  return true;
}

bool sequencer_editing_initialized_and_active(bContext *C)
{
  return ED_operator_sequencer_active(C) && sequencer_edit_poll(C);
}

#if 0 /* UNUSED */
bool sequencer_strip_poll(bContext *C)
{
  Editing *ed;
  return (((ed = SEQ_editing_get(CTX_data_scene(C))) != nullptr) && (ed->act_seq != nullptr));
}
#endif

bool sequencer_strip_editable_poll(bContext *C)
{
  Scene *scene = CTX_data_scene(C);
  if (!ID_IS_EDITABLE(&scene->id)) {
    return false;
  }
  Editing *ed = SEQ_editing_get(scene);
  return (ed && (ed->act_seq != nullptr));
}

bool sequencer_strip_has_path_poll(bContext *C)
{
  Editing *ed;
  Sequence *seq;
  return (((ed = SEQ_editing_get(CTX_data_scene(C))) != nullptr) &&
          ((seq = ed->act_seq) != nullptr) && SEQ_HAS_PATH(seq));
}

bool sequencer_view_has_preview_poll(bContext *C)
{
  SpaceSeq *sseq = CTX_wm_space_seq(C);
  if (sseq == nullptr) {
    return false;
  }
  if (SEQ_editing_get(CTX_data_scene(C)) == nullptr) {
    return false;
  }
  if (!(ELEM(sseq->view, SEQ_VIEW_PREVIEW, SEQ_VIEW_SEQUENCE_PREVIEW) &&
        (sseq->mainb == SEQ_DRAW_IMG_IMBUF)))
  {
    return false;
  }
  ARegion *region = CTX_wm_region(C);
  if (!(region && region->regiontype == RGN_TYPE_PREVIEW)) {
    return false;
  }

  return true;
}

bool sequencer_view_preview_only_poll(const bContext *C)
{
  SpaceSeq *sseq = CTX_wm_space_seq(C);
  if (sseq == nullptr) {
    return false;
  }
  if (SEQ_editing_get(CTX_data_scene(C)) == nullptr) {
    return false;
  }
  if (!(ELEM(sseq->view, SEQ_VIEW_PREVIEW) && (sseq->mainb == SEQ_DRAW_IMG_IMBUF))) {
    return false;
  }
  ARegion *region = CTX_wm_region(C);
  if (!(region && region->regiontype == RGN_TYPE_PREVIEW)) {
    return false;
  }

  return true;
}

bool sequencer_view_strips_poll(bContext *C)
{
  SpaceSeq *sseq = CTX_wm_space_seq(C);
  if (sseq == nullptr) {
    return false;
  }
  if (!ED_space_sequencer_check_show_strip(sseq)) {
    return false;
  }
  ARegion *region = CTX_wm_region(C);
  if (!(region && region->regiontype == RGN_TYPE_WINDOW)) {
    return false;
  }
  return true;
}

/** \} */

/* -------------------------------------------------------------------- */
/** \name Remove Gaps Operator
 * \{ */

static int sequencer_gap_remove_exec(bContext *C, wmOperator *op)
{
  Scene *scene = CTX_data_scene(C);
  const bool do_all = RNA_boolean_get(op->ptr, "all");
  const Editing *ed = SEQ_editing_get(scene);

  SEQ_edit_remove_gaps(scene, ed->seqbasep, scene->r.cfra, do_all);

  WM_event_add_notifier(C, NC_SCENE | ND_SEQUENCER, SEQ_get_ref_scene_for_notifiers(C)); /*BFA - 3D Sequencer*/
  DEG_id_tag_update(&scene->id, ID_RECALC_SEQUENCER_STRIPS);

  return OPERATOR_FINISHED;
}

void SEQUENCER_OT_gap_remove(wmOperatorType *ot)
{
  /* Identifiers. */
  ot->name = "Remove Gaps";
  ot->idname = "SEQUENCER_OT_gap_remove";
  ot->description =
      "Remove gap at current frame to first strip at the right, independent of selection or "
      "locked state of strips";

  /* Api callbacks. */
  //  ot->invoke = sequencer_snap_invoke;
  ot->exec = sequencer_gap_remove_exec;
  ot->poll = sequencer_edit_poll;

  /* Flags. */
  ot->flag = OPTYPE_REGISTER | OPTYPE_UNDO;

  RNA_def_boolean(ot->srna, "all", false, "All Gaps", "Do all gaps to right of current frame");
}

/** \} */

/* -------------------------------------------------------------------- */
/** \name Insert Gaps Operator
 * \{ */

static int sequencer_gap_insert_exec(bContext *C, wmOperator *op)
{
  Scene *scene = CTX_data_scene(C);
  const int frames = RNA_int_get(op->ptr, "frames");
  const Editing *ed = SEQ_editing_get(scene);
  SEQ_transform_offset_after_frame(scene, ed->seqbasep, frames, scene->r.cfra);

  WM_event_add_notifier(C, NC_SCENE | ND_SEQUENCER, SEQ_get_ref_scene_for_notifiers(C));/*BFA - 3D Sequencer*/

  return OPERATOR_FINISHED;
}

void SEQUENCER_OT_gap_insert(wmOperatorType *ot)
{
  /* Identifiers. */
  ot->name = "Insert Gaps";
  ot->idname = "SEQUENCER_OT_gap_insert";
  ot->description =
      "Insert gap at current frame to first strips at the right, independent of selection or "
      "locked state of strips";

  /* Api callbacks. */
  //  ot->invoke = sequencer_snap_invoke;
  ot->exec = sequencer_gap_insert_exec;
  ot->poll = sequencer_edit_poll;

  /* Flags. */
  ot->flag = OPTYPE_REGISTER | OPTYPE_UNDO;

  RNA_def_int(ot->srna,
              "frames",
              10,
              0,
              INT_MAX,
              "Frames",
              "Frames to insert after current strip",
              0,
              1000);
}

/** \} */

/* -------------------------------------------------------------------- */
/** \name Snap Strips to the Current Frame Operator
 * \{ */

static int sequencer_snap_exec(bContext *C, wmOperator *op)
{
  Scene *scene = CTX_data_scene(C);

  Editing *ed = SEQ_editing_get(scene);
  ListBase *channels = SEQ_channels_displayed_get(ed);
  int snap_frame;

  snap_frame = RNA_int_get(op->ptr, "frame");

  /* Check meta-strips. */
  LISTBASE_FOREACH (Sequence *, seq, ed->seqbasep) {
    if (seq->flag & SELECT && !SEQ_transform_is_locked(channels, seq) &&
        SEQ_transform_sequence_can_be_translated(seq))
    {
      if ((seq->flag & (SEQ_LEFTSEL + SEQ_RIGHTSEL)) == 0) {
        SEQ_transform_translate_sequence(scene, seq, (snap_frame - seq->startofs) - seq->start);
      }
      else {
        if (seq->flag & SEQ_LEFTSEL) {
          SEQ_time_left_handle_frame_set(scene, seq, snap_frame);
        }
        else { /* SEQ_RIGHTSEL */
          SEQ_time_right_handle_frame_set(scene, seq, snap_frame);
        }
      }

      SEQ_relations_invalidate_cache_composite(scene, seq);
    }
  }

  /* Test for effects and overlap. */
  LISTBASE_FOREACH (Sequence *, seq, ed->seqbasep) {
    if (seq->flag & SELECT && !SEQ_transform_is_locked(channels, seq)) {
      seq->flag &= ~SEQ_OVERLAP;
      if (SEQ_transform_test_overlap(scene, ed->seqbasep, seq)) {
        SEQ_transform_seqbase_shuffle(ed->seqbasep, seq, scene);
      }
    }
  }

  /* Recalculate bounds of effect strips, offsetting the keyframes if not snapping any handle. */
  LISTBASE_FOREACH (Sequence *, seq, ed->seqbasep) {
    if (seq->type & SEQ_TYPE_EFFECT) {
      const bool either_handle_selected = (seq->flag & (SEQ_LEFTSEL | SEQ_RIGHTSEL)) != 0;

      if (seq->seq1 && (seq->seq1->flag & SELECT)) {
        if (!either_handle_selected) {
          SEQ_offset_animdata(
              scene, seq, (snap_frame - SEQ_time_left_handle_frame_get(scene, seq)));
        }
      }
      else if (seq->seq2 && (seq->seq2->flag & SELECT)) {
        if (!either_handle_selected) {
          SEQ_offset_animdata(
              scene, seq, (snap_frame - SEQ_time_left_handle_frame_get(scene, seq)));
        }
      }
    }
  }

  DEG_id_tag_update(&scene->id, ID_RECALC_SEQUENCER_STRIPS);
  WM_event_add_notifier(C, NC_SCENE | ND_SEQUENCER, SEQ_get_ref_scene_for_notifiers(C)); /*BFA - 3D Sequencer*/

  return OPERATOR_FINISHED;
}

static int sequencer_snap_invoke(bContext *C, wmOperator *op, const wmEvent * /*event*/)
{
  Scene *scene = CTX_data_scene(C);

  int snap_frame;

  snap_frame = scene->r.cfra;

  RNA_int_set(op->ptr, "frame", snap_frame);
  return sequencer_snap_exec(C, op);
}

void SEQUENCER_OT_snap(wmOperatorType *ot)
{
  /* Identifiers. */
  ot->name = "Snap Strips to the Current Frame";
  ot->idname = "SEQUENCER_OT_snap";
  ot->description = "Frame where selected strips will be snapped";

  /* Api callbacks. */
  ot->invoke = sequencer_snap_invoke;
  ot->exec = sequencer_snap_exec;
  ot->poll = sequencer_edit_poll;

  /* Flags. */
  ot->flag = OPTYPE_REGISTER | OPTYPE_UNDO;

  RNA_def_int(ot->srna,
              "frame",
              0,
              INT_MIN,
              INT_MAX,
              "Frame",
              "Frame where selected strips will be snapped",
              INT_MIN,
              INT_MAX);
}

/** \} */

/* -------------------------------------------------------------------- */
/** \name Trim Strips Operator
 * \{ */

struct SlipData {
  float init_mouseloc[2];
  int previous_offset;
  float previous_subframe_offset;
  float subframe_restore;
  Sequence **seq_array;
  int num_seq;
  bool slow;
  int slow_offset; /* Offset at the point where offset was turned on. */
  NumInput num_input;
};

static void slip_add_sequences(ListBase *seqbasep, Sequence **seq_array)
{
  int i = 0;

  LISTBASE_FOREACH (Sequence *, seq, seqbasep) {
    if (!(seq->type & SEQ_TYPE_EFFECT) && (seq->flag & SELECT)) {
      seq_array[i] = seq;
      i++;
    }
  }
}

static int slip_count_sequences(ListBase *seqbasep)
{
  int trimmed_sequences = 0;

  LISTBASE_FOREACH (Sequence *, seq, seqbasep) {
    if (!(seq->type & SEQ_TYPE_EFFECT) && (seq->flag & SELECT)) {
      trimmed_sequences++;
    }
  }

  return trimmed_sequences;
}

static int sequencer_slip_invoke(bContext *C, wmOperator *op, const wmEvent *event)
{
  SlipData *data;
  Scene *scene = CTX_data_scene(C);
  Editing *ed = SEQ_editing_get(scene);
  float mouseloc[2];
  int num_seq;
  View2D *v2d = UI_view2d_fromcontext(C);

  /* Count the amount of elements to trim. */
  num_seq = slip_count_sequences(ed->seqbasep);

  if (num_seq == 0) {
    return OPERATOR_CANCELLED;
  }

  data = MEM_cnew<SlipData>("trimdata");
  op->customdata = static_cast<void *>(data);
  data->seq_array = MEM_cnew_array<Sequence *>(num_seq, "trimdata_sequences");
  data->num_seq = num_seq;
  data->previous_offset = 0;

  initNumInput(&data->num_input);
  data->num_input.idx_max = 0;
  data->num_input.unit_sys = USER_UNIT_NONE;
  data->num_input.unit_type[0] = 0;

  slip_add_sequences(ed->seqbasep, data->seq_array);

  UI_view2d_region_to_view(v2d, event->mval[0], event->mval[1], &mouseloc[0], &mouseloc[1]);

  copy_v2_v2(data->init_mouseloc, mouseloc);

  data->slow = false;

  WM_event_add_modal_handler(C, op);

  /* Notify so we draw extensions immediately. */
  WM_event_add_notifier(C, NC_SCENE | ND_SEQUENCER, SEQ_get_ref_scene_for_notifiers(C)); /*BFA - 3D Sequencer*/

  return OPERATOR_RUNNING_MODAL;
}

static void sequencer_slip_strips(Scene *scene, SlipData *data, int delta, float subframe_delta)
{
  for (int i = data->num_seq - 1; i >= 0; i--) {
    Sequence *seq = data->seq_array[i];

    ListBase *channels = SEQ_channels_displayed_get(SEQ_editing_get(scene));
    if (SEQ_transform_is_locked(channels, seq)) {
      continue;
    }

    SEQ_time_slip_strip(scene, seq, delta, subframe_delta);
  }

  for (int i = data->num_seq - 1; i >= 0; i--) {
    Sequence *seq = data->seq_array[i];
    SEQ_relations_invalidate_cache_preprocessed(scene, seq);
  }
}

/* Make sure, that each strip contains at least 1 frame of content.
 * Returns clamped offset relative to current strip positions. */
static int sequencer_slip_apply_limits(const Scene *scene, SlipData *data, int *offset)
{
  int delta_offset = *offset - data->previous_offset;

  for (int i = 0; i < data->num_seq; i++) {
    Sequence *seq = data->seq_array[i];
    int seq_content_start = SEQ_time_start_frame_get(seq) + delta_offset;
    int seq_content_end = seq_content_start + seq->len + seq->anim_startofs + seq->anim_endofs;
    int diff = 0;

    if (seq_content_start >= SEQ_time_right_handle_frame_get(scene, seq)) {
      diff = SEQ_time_right_handle_frame_get(scene, seq) - seq_content_start - 1;
    }

    if (seq_content_end <= SEQ_time_left_handle_frame_get(scene, seq)) {
      diff = SEQ_time_left_handle_frame_get(scene, seq) - seq_content_end + 1;
    }
    *offset += diff;
    delta_offset += diff;
  }
  data->previous_offset = *offset;

  return delta_offset;
}

static int sequencer_slip_exec(bContext *C, wmOperator *op)
{
  Scene *scene = CTX_data_scene(C);
  Editing *ed = SEQ_editing_get(scene);

  /* Count the amount of elements to trim. */
  int num_seq = slip_count_sequences(ed->seqbasep);

  if (num_seq == 0) {
    return OPERATOR_CANCELLED;
  }

  SlipData *data = MEM_cnew<SlipData>("trimdata");
  op->customdata = static_cast<void *>(data);
  data->seq_array = MEM_cnew_array<Sequence *>(num_seq, "trimdata_sequences");
  data->num_seq = num_seq;

  slip_add_sequences(ed->seqbasep, data->seq_array);

  float offset_fl = RNA_float_get(op->ptr, "offset");
  int offset = round_fl_to_int(offset_fl);

  float subframe_delta = 0.0f;
  if (std::trunc(offset_fl) != offset_fl) {
    /* Only apply subframe offsets if the input is not an integer. */
    subframe_delta = offset_fl - offset;
  }

  sequencer_slip_apply_limits(scene, data, &offset);
  sequencer_slip_strips(scene, data, offset, subframe_delta);

  MEM_freeN(data->seq_array);
  MEM_freeN(data);

  WM_event_add_notifier(C, NC_SCENE | ND_SEQUENCER, SEQ_get_ref_scene_for_notifiers(C)); /*BFA - 3D Sequencer*/
  DEG_id_tag_update(&scene->id, ID_RECALC_SEQUENCER_STRIPS);
  return OPERATOR_FINISHED;
}

static void sequencer_slip_update_header(Scene *scene, ScrArea *area, SlipData *data, int offset)
{
  if (area == nullptr) {
    return;
  }

  char msg[UI_MAX_DRAW_STR];
  if (hasNumInput(&data->num_input)) {
    char num_str[NUM_STR_REP_LEN];
    outputNumInput(&data->num_input, num_str, &scene->unit);
    SNPRINTF(msg, IFACE_("Slip offset: %s"), num_str);
  }
  else {
    SNPRINTF(msg, IFACE_("Slip offset: %d"), offset);
  }

  ED_area_status_text(area, msg);
}

static void handle_number_input(
    bContext *C, wmOperator *op, ScrArea *area, SlipData *data, Scene *scene)
{
  float offset_fl;
  applyNumInput(&data->num_input, &offset_fl);
  int offset = round_fl_to_int(offset_fl);

  const int delta_offset = sequencer_slip_apply_limits(scene, data, &offset);
  sequencer_slip_update_header(scene, area, data, offset);

  RNA_float_set(op->ptr, "offset", offset_fl);

  float subframe_delta = 0.0f;
  if (data->subframe_restore != 0.0f) {
    /* Always remove the previous sub-frame adjustments we have potentially made with the mouse
     * input when the user starts entering values by hand.
     */
    subframe_delta = -data->subframe_restore;
    data->subframe_restore = 0.0f;
  }
  if (std::trunc(offset_fl) != offset_fl) {
    /* Only apply sub-frame offsets if the input is not an integer. */
    subframe_delta = offset_fl - data->previous_subframe_offset - delta_offset;
    data->subframe_restore += subframe_delta;
  }
  data->previous_subframe_offset = offset_fl;
  sequencer_slip_strips(scene, data, delta_offset, subframe_delta);

  WM_event_add_notifier(C, NC_SCENE | ND_SEQUENCER, scene);
}

static int sequencer_slip_modal(bContext *C, wmOperator *op, const wmEvent *event)
{
  Scene *scene = CTX_data_scene(C);
  SlipData *data = (SlipData *)op->customdata;
  ScrArea *area = CTX_wm_area(C);
  const bool has_numInput = hasNumInput(&data->num_input);
  bool handled = true;

  /* Modal numinput active, try to handle numeric inputs. */
  if (event->val == KM_PRESS && has_numInput && handleNumInput(C, &data->num_input, event)) {
    handle_number_input(C, op, area, data, scene);
    return OPERATOR_RUNNING_MODAL;
  }

  switch (event->type) {
    case MOUSEMOVE: {
      if (!has_numInput) {
        float mouseloc[2];
        int offset;
        float mouse_x;
        View2D *v2d = UI_view2d_fromcontext(C);

        if (data->slow) {
          mouse_x = event->mval[0] - data->slow_offset;
          mouse_x *= 0.1f;
          mouse_x += data->slow_offset;
        }
        else {
          mouse_x = event->mval[0];
        }

        /* Choose the side based on which side of the current frame the mouse is. */
        UI_view2d_region_to_view(v2d, mouse_x, 0, &mouseloc[0], &mouseloc[1]);
        float offset_fl = mouseloc[0] - data->init_mouseloc[0];
        offset = offset_fl;

        const int delta_offset = sequencer_slip_apply_limits(scene, data, &offset);
        sequencer_slip_update_header(scene, area, data, offset);

        if (!data->slow) {
          RNA_float_set(op->ptr, "offset", offset);
        }
        float subframe_delta = 0.0f;
        if (data->slow) {
          RNA_float_set(op->ptr, "offset", offset_fl);
          subframe_delta = offset_fl - data->previous_subframe_offset - delta_offset;
          data->subframe_restore += subframe_delta;
        }
        else if (data->subframe_restore != 0.0f) {
          /* If we exit slow mode, make sure we undo the fractional adjustments we have done. */
          subframe_delta = -data->subframe_restore;
          data->subframe_restore = 0.0f;
        }
        data->previous_subframe_offset = offset_fl;
        sequencer_slip_strips(scene, data, delta_offset, subframe_delta);

        WM_event_add_notifier(C, NC_SCENE | ND_SEQUENCER, SEQ_get_ref_scene_for_notifiers(C)); /*BFA - 3D Sequencer*/
      }
      break;
    }

    case LEFTMOUSE:
    case EVT_RETKEY:
    case EVT_SPACEKEY: {
      MEM_freeN(data->seq_array);
      MEM_freeN(data);
      op->customdata = nullptr;
      if (area) {
        ED_area_status_text(area, nullptr);
      }
      DEG_id_tag_update(&scene->id, ID_RECALC_SEQUENCER_STRIPS);
      WM_event_add_notifier(C, NC_SCENE | ND_SEQUENCER, SEQ_get_ref_scene_for_notifiers(C)); /*BFA - 3D Sequencer*/
      return OPERATOR_FINISHED;
    }

    case EVT_ESCKEY:
    case RIGHTMOUSE: {
      int offset = data->previous_offset;
      float subframe_delta = data->subframe_restore;
      sequencer_slip_strips(scene, data, -offset, -subframe_delta);

      MEM_freeN(data->seq_array);
      MEM_freeN(data);
      op->customdata = nullptr;

      WM_event_add_notifier(C, NC_SCENE | ND_SEQUENCER, SEQ_get_ref_scene_for_notifiers(C)); /*BFA - 3D Sequencer*/

      if (area) {
        ED_area_status_text(area, nullptr);
      }

      return OPERATOR_CANCELLED;
    }

    case EVT_RIGHTSHIFTKEY:
    case EVT_LEFTSHIFTKEY:
      if (!has_numInput) {
        if (event->val == KM_PRESS) {
          data->slow = true;
          data->slow_offset = event->mval[0];
        }
        else if (event->val == KM_RELEASE) {
          data->slow = false;
        }
      }
      break;

    default:
      handled = false;
      break;
  }

  /* Modal numinput inactive, try to handle numeric inputs. */
  if (!handled && event->val == KM_PRESS && handleNumInput(C, &data->num_input, event)) {
    handle_number_input(C, op, area, data, scene);
  }

  return OPERATOR_RUNNING_MODAL;
}

void SEQUENCER_OT_slip(wmOperatorType *ot)
{
  /* Identifiers. */
  ot->name = "Slip Strips";
  ot->idname = "SEQUENCER_OT_slip";
  ot->description = "Slip the contents of selected strips";

  /* Api callbacks. */
  ot->invoke = sequencer_slip_invoke;
  ot->modal = sequencer_slip_modal;
  ot->exec = sequencer_slip_exec;
  ot->poll = sequencer_edit_poll;

  /* Flags. */
  ot->flag = OPTYPE_REGISTER | OPTYPE_UNDO;

  /* Properties. */
  PropertyRNA *prop;

  prop = RNA_def_float(ot->srna,
                       "offset",
                       0,
                       -FLT_MAX,
                       FLT_MAX,
                       "Offset",
                       "Offset to the data of the strip",
                       -FLT_MAX,
                       FLT_MAX);
  RNA_def_property_ui_range(prop, -FLT_MAX, FLT_MAX, 100, 0);
}

/** \} */

/* -------------------------------------------------------------------- */
/** \name Mute Strips Operator
 * \{ */

static int sequencer_mute_exec(bContext *C, wmOperator *op)
{
  Scene *scene = CTX_data_scene(C);
  Editing *ed = SEQ_editing_get(scene);
  ListBase *channels = SEQ_channels_displayed_get(ed);

  bool selected;

  selected = !RNA_boolean_get(op->ptr, "unselected");

  LISTBASE_FOREACH (Sequence *, seq, ed->seqbasep) {
    if (!SEQ_transform_is_locked(channels, seq)) {
      if (selected) {
        if (seq->flag & SELECT) {
          seq->flag |= SEQ_MUTE;
          SEQ_relations_invalidate_dependent(scene, seq);
        }
      }
      else {
        if ((seq->flag & SELECT) == 0) {
          seq->flag |= SEQ_MUTE;
          SEQ_relations_invalidate_dependent(scene, seq);
        }
      }
    }
  }

  DEG_id_tag_update(&scene->id, ID_RECALC_SEQUENCER_STRIPS);
  WM_event_add_notifier(C, NC_SCENE | ND_SEQUENCER, SEQ_get_ref_scene_for_notifiers(C)); /*BFA - 3D Sequencer*/

  return OPERATOR_FINISHED;
}

void SEQUENCER_OT_mute(wmOperatorType *ot)
{
  /* Identifiers. */
  ot->name = "Mute Strips";
  ot->idname = "SEQUENCER_OT_mute";
  ot->description = "Mute (un)selected strips";

  /* Api callbacks. */
  ot->exec = sequencer_mute_exec;
  ot->poll = sequencer_edit_poll;

  /* Flags. */
  ot->flag = OPTYPE_REGISTER | OPTYPE_UNDO;

  RNA_def_boolean(
      ot->srna, "unselected", false, "Unselected", "Mute unselected rather than selected strips");
}

/** \} */

/* -------------------------------------------------------------------- */
/** \name Unmute Strips Operator
 * \{ */

static int sequencer_unmute_exec(bContext *C, wmOperator *op)
{
  Scene *scene = CTX_data_scene(C);
  Editing *ed = SEQ_editing_get(scene);
  ListBase *channels = SEQ_channels_displayed_get(ed);
  bool selected;

  selected = !RNA_boolean_get(op->ptr, "unselected");

  LISTBASE_FOREACH (Sequence *, seq, ed->seqbasep) {
    if (!SEQ_transform_is_locked(channels, seq)) {
      if (selected) {
        if (seq->flag & SELECT) {
          seq->flag &= ~SEQ_MUTE;
          SEQ_relations_invalidate_dependent(scene, seq);
        }
      }
      else {
        if ((seq->flag & SELECT) == 0) {
          seq->flag &= ~SEQ_MUTE;
          SEQ_relations_invalidate_dependent(scene, seq);
        }
      }
    }
  }

  DEG_id_tag_update(&scene->id, ID_RECALC_SEQUENCER_STRIPS);
  WM_event_add_notifier(C, NC_SCENE | ND_SEQUENCER, SEQ_get_ref_scene_for_notifiers(C)); /*BFA - 3D Sequencer*/

  return OPERATOR_FINISHED;
}

void SEQUENCER_OT_unmute(wmOperatorType *ot)
{
  /* Identifiers. */
  ot->name = "Unmute Strips";
  ot->idname = "SEQUENCER_OT_unmute";
  ot->description = "Unmute (un)selected strips";

  /* Api callbacks. */
  ot->exec = sequencer_unmute_exec;
  ot->poll = sequencer_edit_poll;

  /* Flags. */
  ot->flag = OPTYPE_REGISTER | OPTYPE_UNDO;

  RNA_def_boolean(ot->srna,
                  "unselected",
                  false,
                  "Unselected",
                  "Unmute unselected rather than selected strips");
}

/** \} */

/* -------------------------------------------------------------------- */
/** \name Lock Strips Operator
 * \{ */

static int sequencer_lock_exec(bContext *C, wmOperator * /*op*/)
{
  Scene *scene = CTX_data_scene(C);
  Editing *ed = SEQ_editing_get(scene);

  LISTBASE_FOREACH (Sequence *, seq, ed->seqbasep) {
    if (seq->flag & SELECT) {
      seq->flag |= SEQ_LOCK;
    }
  }

  WM_event_add_notifier(C, NC_SCENE | ND_SEQUENCER, SEQ_get_ref_scene_for_notifiers(C)); /*BFA - 3D Sequencer*/

  return OPERATOR_FINISHED;
}

void SEQUENCER_OT_lock(wmOperatorType *ot)
{
  /* Identifiers. */
  ot->name = "Lock Strips";
  ot->idname = "SEQUENCER_OT_lock";
  ot->description = "Lock strips so they can't be transformed";

  /* Api callbacks. */
  ot->exec = sequencer_lock_exec;
  ot->poll = sequencer_edit_poll;

  /* Flags. */
  ot->flag = OPTYPE_REGISTER | OPTYPE_UNDO;
}

/** \} */

/* -------------------------------------------------------------------- */
/** \name Unlock Strips Operator
 * \{ */

static int sequencer_unlock_exec(bContext *C, wmOperator * /*op*/)
{
  Scene *scene = CTX_data_scene(C);
  Editing *ed = SEQ_editing_get(scene);

  LISTBASE_FOREACH (Sequence *, seq, ed->seqbasep) {
    if (seq->flag & SELECT) {
      seq->flag &= ~SEQ_LOCK;
    }
  }

  WM_event_add_notifier(C, NC_SCENE | ND_SEQUENCER, SEQ_get_ref_scene_for_notifiers(C)); /*BFA - 3D Sequencer*/

  return OPERATOR_FINISHED;
}

void SEQUENCER_OT_unlock(wmOperatorType *ot)
{
  /* Identifiers. */
  ot->name = "Unlock Strips";
  ot->idname = "SEQUENCER_OT_unlock";
  ot->description = "Unlock strips so they can be transformed";

  /* Api callbacks. */
  ot->exec = sequencer_unlock_exec;
  ot->poll = sequencer_edit_poll;

  /* Flags. */
  ot->flag = OPTYPE_REGISTER | OPTYPE_UNDO;
}

/** \} */

/* -------------------------------------------------------------------- */
/** \name Connect Strips Operator
 * \{ */

static int sequencer_connect_exec(bContext *C, wmOperator *op)
{
  Scene *scene = CTX_data_scene(C);
  Editing *ed = SEQ_editing_get(scene);
  ListBase *active_seqbase = SEQ_active_seqbase_get(ed);

  blender::VectorSet<Sequence *> selected = SEQ_query_selected_strips(active_seqbase);

  if (selected.is_empty()) {
    return OPERATOR_CANCELLED;
  }

  const bool toggle = RNA_boolean_get(op->ptr, "toggle");
  if (toggle && SEQ_are_strips_connected_together(selected)) {
    SEQ_disconnect(selected);
  }
  else {
    SEQ_connect(selected);
  }

  WM_event_add_notifier(C, NC_SCENE | ND_SEQUENCER, scene);
  return OPERATOR_FINISHED;
}

void SEQUENCER_OT_connect(wmOperatorType *ot)
{
  ot->name = "Connect Strips";
  ot->idname = "SEQUENCER_OT_connect";
  ot->description = "Link selected strips together for simplified group selection";

  ot->exec = sequencer_connect_exec;
  ot->poll = sequencer_edit_poll;

  ot->flag = OPTYPE_REGISTER | OPTYPE_UNDO;

  RNA_def_boolean(ot->srna, "toggle", true, "Toggle", "Toggle strip connections");
}

/** \} */

/* -------------------------------------------------------------------- */
/** \name Disconnect Strips Operator
 * \{ */

static int sequencer_disconnect_exec(bContext *C, wmOperator * /*op*/)
{
  Scene *scene = CTX_data_scene(C);
  Editing *ed = SEQ_editing_get(scene);
  ListBase *active_seqbase = SEQ_active_seqbase_get(ed);

  blender::VectorSet<Sequence *> selected = SEQ_query_selected_strips(active_seqbase);

  if (SEQ_disconnect(selected)) {
    WM_event_add_notifier(C, NC_SCENE | ND_SEQUENCER, scene);
    return OPERATOR_FINISHED;
  }
  else {
    return OPERATOR_CANCELLED;
  }
}

void SEQUENCER_OT_disconnect(wmOperatorType *ot)
{
  ot->name = "Disconnect Strips";
  ot->idname = "SEQUENCER_OT_disconnect";
  ot->description = "Unlink selected strips so that they can be selected individually";

  ot->exec = sequencer_disconnect_exec;
  ot->poll = sequencer_edit_poll;

  ot->flag = OPTYPE_REGISTER | OPTYPE_UNDO;
}

/** \} */

/* -------------------------------------------------------------------- */
/** \name Reload Strips Operator
 * \{ */

static int sequencer_reload_exec(bContext *C, wmOperator *op)
{
  Main *bmain = CTX_data_main(C);
  Scene *scene = CTX_data_scene(C);
  Editing *ed = SEQ_editing_get(scene);
  const bool adjust_length = RNA_boolean_get(op->ptr, "adjust_length");

  LISTBASE_FOREACH (Sequence *, seq, ed->seqbasep) {
    if (seq->flag & SELECT) {
      SEQ_add_reload_new_file(bmain, scene, seq, !adjust_length);
      blender::seq::thumbnail_cache_invalidate_strip(scene, seq);

      if (adjust_length) {
        if (SEQ_transform_test_overlap(scene, ed->seqbasep, seq)) {
          SEQ_transform_seqbase_shuffle(ed->seqbasep, seq, scene);
        }
      }
    }
  }

  WM_event_add_notifier(C, NC_SCENE | ND_SEQUENCER, SEQ_get_ref_scene_for_notifiers(C)); /*BFA - 3D Sequencer*/

  return OPERATOR_FINISHED;
}

void SEQUENCER_OT_reload(wmOperatorType *ot)
{
  PropertyRNA *prop;

  /* Identifiers. */
  ot->name = "Reload Strips";
  ot->idname = "SEQUENCER_OT_reload";
  ot->description = "Reload strips in the sequencer";

  /* Api callbacks. */
  ot->exec = sequencer_reload_exec;
  ot->poll = sequencer_edit_poll;

  /* Flags. */
  ot->flag = OPTYPE_REGISTER; /* No undo, the data changed is stored outside 'main'. */

  prop = RNA_def_boolean(ot->srna,
                         "adjust_length",
                         false,
                         "Adjust Length",
                         "Adjust length of strips to their data length");
  RNA_def_property_flag(prop, PROP_SKIP_SAVE);
}

/** \} */

/* -------------------------------------------------------------------- */
/** \name Refresh Sequencer Operator
 * \{ */

static bool sequencer_refresh_all_poll(bContext *C)
{
  if (G.is_rendering) {
    return false;
  }
  return sequencer_edit_poll(C);
}

static int sequencer_refresh_all_exec(bContext *C, wmOperator * /*op*/)
{
  Scene *scene = CTX_data_scene(C);
  Editing *ed = SEQ_editing_get(scene);

  SEQ_relations_free_imbuf(scene, &ed->seqbase, false);
  blender::seq::media_presence_free(scene);
  blender::seq::thumbnail_cache_clear(scene);

  WM_event_add_notifier(C, NC_SCENE | ND_SEQUENCER, SEQ_get_ref_scene_for_notifiers(C)); /*BFA - 3D Sequencer*/

  return OPERATOR_FINISHED;
}

void SEQUENCER_OT_refresh_all(wmOperatorType *ot)
{
  /* Identifiers. */
  ot->name = "Refresh Sequencer";
  ot->idname = "SEQUENCER_OT_refresh_all";
  ot->description = "Refresh the sequencer editor";

  /* Api callbacks. */
  ot->exec = sequencer_refresh_all_exec;
  ot->poll = sequencer_refresh_all_poll;
}

/** \} */

/* -------------------------------------------------------------------- */
/** \name Reassign Inputs Operator
 * \{ */

int seq_effect_find_selected(Scene *scene,
                             Sequence *activeseq,
                             int type,
                             Sequence **r_selseq1,
                             Sequence **r_selseq2,
                             const char **r_error_str)
{
  Editing *ed = SEQ_editing_get(scene);
  Sequence *seq1 = nullptr, *seq2 = nullptr;

  *r_error_str = nullptr;

  if (!activeseq) {
    seq2 = SEQ_select_active_get(scene);
  }

  if (SEQ_effect_get_num_inputs(type) == 0) {
    *r_selseq1 = *r_selseq2 = nullptr;
    return 1;
  }

  LISTBASE_FOREACH (Sequence *, seq, ed->seqbasep) {
    if (seq->flag & SELECT) {
      if (seq->type == SEQ_TYPE_SOUND_RAM) {
        *r_error_str = N_("Cannot apply effects to audio sequence strips");
        return 0;
      }
      if (!ELEM(seq, activeseq, seq2)) {
        if (seq2 == nullptr) {
          seq2 = seq;
        }
        else if (seq1 == nullptr) {
          seq1 = seq;
        }
        else {
          *r_error_str = N_("Cannot apply effect to more than 2 sequence strips");
          return 0;
        }
      }
    }
  }

  switch (SEQ_effect_get_num_inputs(type)) {
    case 1:
      if (seq2 == nullptr) {
        *r_error_str = N_("At least one selected sequence strip is needed");
        return 0;
      }
      if (seq1 == nullptr) {
        seq1 = seq2;
      }
      ATTR_FALLTHROUGH;
    case 2:
      if (seq1 == nullptr || seq2 == nullptr) {
        *r_error_str = N_("2 selected sequence strips are needed");
        return 0;
      }
      break;
  }

  if (seq1 == nullptr && seq2 == nullptr) {
    *r_error_str = N_("TODO: in what cases does this happen?");
    return 0;
  }

  *r_selseq1 = seq1;
  *r_selseq2 = seq2;

  /* TODO(Richard): This function needs some refactoring, this is just quick hack for #73828. */
  if (SEQ_effect_get_num_inputs(type) < 2) {
    *r_selseq2 = nullptr;
  }

  return 1;
}

static int sequencer_reassign_inputs_exec(bContext *C, wmOperator *op)
{
  Scene *scene = CTX_data_scene(C);
  Sequence *seq1, *seq2, *last_seq = SEQ_select_active_get(scene);
  const char *error_msg;

  if (SEQ_effect_get_num_inputs(last_seq->type) == 0) {
    BKE_report(op->reports, RPT_ERROR, "Cannot reassign inputs: strip has no inputs");
    return OPERATOR_CANCELLED;
  }

  if (!seq_effect_find_selected(scene, last_seq, last_seq->type, &seq1, &seq2, &error_msg) ||
      SEQ_effect_get_num_inputs(last_seq->type) == 0)
  {
    BKE_report(op->reports, RPT_ERROR, error_msg);
    return OPERATOR_CANCELLED;
  }
  /* Check if reassigning would create recursivity. */
  if (SEQ_relations_render_loop_check(seq1, last_seq) ||
      SEQ_relations_render_loop_check(seq2, last_seq))
  {
    BKE_report(op->reports, RPT_ERROR, "Cannot reassign inputs: recursion detected");
    return OPERATOR_CANCELLED;
  }

  last_seq->seq1 = seq1;
  last_seq->seq2 = seq2;

  int old_start = last_seq->start;

  /* Force time position update for reassigned effects.
   * TODO(Richard): This is because internally startdisp is still used, due to poor performance of
   * mapping effect range to inputs. This mapping could be cached though. */
  SEQ_sequence_lookup_invalidate(scene);
  SEQ_time_left_handle_frame_set(scene, seq1, SEQ_time_left_handle_frame_get(scene, seq1));

  SEQ_relations_invalidate_cache_preprocessed(scene, last_seq);
  SEQ_offset_animdata(scene, last_seq, (last_seq->start - old_start));

  WM_event_add_notifier(C, NC_SCENE | ND_SEQUENCER, SEQ_get_ref_scene_for_notifiers(C)); /*BFA - 3D Sequencer*/

  return OPERATOR_FINISHED;
}

static bool sequencer_effect_poll(bContext *C)
{
  Scene *scene = CTX_data_scene(C);
  Editing *ed = SEQ_editing_get(scene);

  if (ed) {
    Sequence *last_seq = SEQ_select_active_get(scene);
    if (last_seq && (last_seq->type & SEQ_TYPE_EFFECT)) {
      return true;
    }
  }

  return false;
}

void SEQUENCER_OT_reassign_inputs(wmOperatorType *ot)
{
  /* Identifiers. */
  ot->name = "Reassign Inputs";
  ot->idname = "SEQUENCER_OT_reassign_inputs";
  ot->description = "Reassign the inputs for the effect strip";

  /* Api callbacks. */
  ot->exec = sequencer_reassign_inputs_exec;
  ot->poll = sequencer_effect_poll;

  /* Flags. */
  ot->flag = OPTYPE_REGISTER | OPTYPE_UNDO;
}

/** \} */

/* -------------------------------------------------------------------- */
/** \name Swap Inputs Operator
 * \{ */

static int sequencer_swap_inputs_exec(bContext *C, wmOperator *op)
{
  Scene *scene = CTX_data_scene(C);
  Sequence *seq, *last_seq = SEQ_select_active_get(scene);

  if (last_seq->seq1 == nullptr || last_seq->seq2 == nullptr) {
    BKE_report(op->reports, RPT_ERROR, "No valid inputs to swap");
    return OPERATOR_CANCELLED;
  }

  seq = last_seq->seq1;
  last_seq->seq1 = last_seq->seq2;
  last_seq->seq2 = seq;

  SEQ_relations_invalidate_cache_preprocessed(scene, last_seq);

  WM_event_add_notifier(C, NC_SCENE | ND_SEQUENCER, SEQ_get_ref_scene_for_notifiers(C)); /*BFA - 3D Sequencer*/

  return OPERATOR_FINISHED;
}
void SEQUENCER_OT_swap_inputs(wmOperatorType *ot)
{
  /* Identifiers. */
  ot->name = "Swap Inputs";
  ot->idname = "SEQUENCER_OT_swap_inputs";
  ot->description = "Swap the two inputs of the effect strip";

  /* Api callbacks. */
  ot->exec = sequencer_swap_inputs_exec;
  ot->poll = sequencer_effect_poll;

  /* Flags. */
  ot->flag = OPTYPE_REGISTER | OPTYPE_UNDO;
}

/** \} */

/* -------------------------------------------------------------------- */
/** \name Split Strips Operator
 * \{ */

static int mouse_frame_side(View2D *v2d, short mouse_x, int frame)
{
  int mval[2];
  float mouseloc[2];

  mval[0] = mouse_x;
  mval[1] = 0;

  /* Choose the side based on which side of the current frame the mouse is on. */
  UI_view2d_region_to_view(v2d, mval[0], mval[1], &mouseloc[0], &mouseloc[1]);

  return mouseloc[0] > frame ? SEQ_SIDE_RIGHT : SEQ_SIDE_LEFT;
}

static const EnumPropertyItem prop_split_types[] = {
    {SEQ_SPLIT_SOFT, "SOFT", 0, "Soft", ""},
    {SEQ_SPLIT_HARD, "HARD", 0, "Hard", ""},
    {0, nullptr, 0, nullptr, nullptr},
};

const EnumPropertyItem prop_side_types[] = {
    {SEQ_SIDE_MOUSE, "MOUSE", 0, "Mouse Position", ""},
    {SEQ_SIDE_LEFT, "LEFT", 0, "Left", ""},
    {SEQ_SIDE_RIGHT, "RIGHT", 0, "Right", ""},
    {SEQ_SIDE_BOTH, "BOTH", 0, "Both", ""},
    {SEQ_SIDE_NO_CHANGE, "NO_CHANGE", 0, "No Change", ""},
    {0, nullptr, 0, nullptr, nullptr},
};

/* Get the splitting side for the Split Strips's operator exec() callback. */
static int sequence_split_side_for_exec_get(wmOperator *op)
{
  const int split_side = RNA_enum_get(op->ptr, "side");

  /* The mouse position can not be resolved from the exec() as the mouse coordinate is not
   * accessible. So fall-back to the RIGHT side instead.
   *
   * The SEQ_SIDE_MOUSE is used by the Strip menu, together with the EXEC_DEFAULT operator
   * context in order to have properly resolved shortcut in the menu. */
  if (split_side == SEQ_SIDE_MOUSE) {
    return SEQ_SIDE_RIGHT;
  }

  return split_side;
}

static int sequencer_split_exec(bContext *C, wmOperator *op)
{
  Main *bmain = CTX_data_main(C);
  Scene *scene = CTX_data_scene(C);
  Editing *ed = SEQ_editing_get(scene);
  bool changed = false;
  bool seq_selected = false;

  const bool use_cursor_position = RNA_boolean_get(op->ptr, "use_cursor_position");

  const int split_frame = RNA_struct_property_is_set(op->ptr, "frame") ?
                              RNA_int_get(op->ptr, "frame") :
                              scene->r.cfra;
  const int split_channel = RNA_int_get(op->ptr, "channel");

  const eSeqSplitMethod method = eSeqSplitMethod(RNA_enum_get(op->ptr, "type"));
  const int split_side = sequence_split_side_for_exec_get(op);
  const bool ignore_selection = RNA_boolean_get(op->ptr, "ignore_selection");

  SEQ_prefetch_stop(scene);

  LISTBASE_FOREACH (Sequence *, seq, ed->seqbasep) {
    seq->tmp = nullptr;
  }

  LISTBASE_FOREACH_BACKWARD (Sequence *, seq, ed->seqbasep) {
    if (use_cursor_position && seq->machine != split_channel) {
      continue;
    }

    if (ignore_selection || seq->flag & SELECT) {
      const char *error_msg = nullptr;
      if (SEQ_edit_strip_split(bmain, scene, ed->seqbasep, seq, split_frame, method, &error_msg) !=
          nullptr)
      {
        changed = true;
      }
      if (error_msg != nullptr) {
        BKE_report(op->reports, RPT_ERROR, error_msg);
      }
    }
  }

  if (changed) { /* Got new strips? */
    if (ignore_selection) {
      if (use_cursor_position) {
        LISTBASE_FOREACH (Sequence *, seq, SEQ_active_seqbase_get(ed)) {
          if (SEQ_time_right_handle_frame_get(scene, seq) == split_frame &&
              seq->machine == split_channel)
          {
            seq_selected = seq->flag & SEQ_ALLSEL;
          }
        }
        if (!seq_selected) {
          LISTBASE_FOREACH (Sequence *, seq, SEQ_active_seqbase_get(ed)) {
            if (SEQ_time_left_handle_frame_get(scene, seq) == split_frame &&
                seq->machine == split_channel)
            {
              seq->flag &= ~SEQ_ALLSEL;
            }
          }
        }
      }
    }
    else {
      if (split_side != SEQ_SIDE_BOTH) {
        LISTBASE_FOREACH (Sequence *, seq, SEQ_active_seqbase_get(ed)) {
          if (split_side == SEQ_SIDE_LEFT) {
            if (SEQ_time_left_handle_frame_get(scene, seq) >= split_frame) {
              seq->flag &= ~SEQ_ALLSEL;
            }
          }
          else {
            if (SEQ_time_right_handle_frame_get(scene, seq) <= split_frame) {
              seq->flag &= ~SEQ_ALLSEL;
            }
          }
        }
      }
    }
  }
  if (changed) {
    WM_event_add_notifier(C, NC_SCENE | ND_SEQUENCER, SEQ_get_ref_scene_for_notifiers(C)); /*BFA - 3D Sequencer*/
    return OPERATOR_FINISHED;
  }

  /* Passthrough to selection if used as tool. */
  return OPERATOR_CANCELLED | OPERATOR_PASS_THROUGH;
}

static int sequencer_split_invoke(bContext *C, wmOperator *op, const wmEvent *event)
{
  Scene *scene = CTX_data_scene(C);
  View2D *v2d = UI_view2d_fromcontext(C);

  int split_side = RNA_enum_get(op->ptr, "side");
  int split_frame = scene->r.cfra;

  if (split_side == SEQ_SIDE_MOUSE) {
    if (ED_operator_sequencer_active(C) && v2d) {
      split_side = mouse_frame_side(v2d, event->mval[0], split_frame);
    }
    else {
      split_side = SEQ_SIDE_BOTH;
    }
  }
  float mouseloc[2];
  if (v2d) {
    UI_view2d_region_to_view(v2d, event->mval[0], event->mval[1], &mouseloc[0], &mouseloc[1]);
    if (RNA_boolean_get(op->ptr, "use_cursor_position")) {
      split_frame = mouseloc[0];
    }
    RNA_int_set(op->ptr, "channel", mouseloc[1]);
  }
  RNA_int_set(op->ptr, "frame", split_frame);
  RNA_enum_set(op->ptr, "side", split_side);
  // RNA_enum_set(op->ptr, "type", split_hard);

  return sequencer_split_exec(C, op);
}

static void sequencer_split_ui(bContext * /*C*/, wmOperator *op)
{
  uiLayout *layout = op->layout;
  uiLayoutSetPropSep(layout, true);
  uiLayoutSetPropDecorate(layout, false);

  uiLayout *row = uiLayoutRow(layout, false);
  uiItemR(row, op->ptr, "type", UI_ITEM_R_EXPAND, nullptr, ICON_NONE);
  uiItemR(layout, op->ptr, "frame", UI_ITEM_NONE, nullptr, ICON_NONE);
  uiItemR(layout, op->ptr, "side", UI_ITEM_NONE, nullptr, ICON_NONE);

  uiItemS(layout);

  uiItemR(layout, op->ptr, "use_cursor_position", UI_ITEM_NONE, nullptr, ICON_NONE);
  if (RNA_boolean_get(op->ptr, "use_cursor_position")) {
    uiItemR(layout, op->ptr, "channel", UI_ITEM_NONE, nullptr, ICON_NONE);
  }
}

/*bfa - tool name*/
static std::string SEQUENCER_OT_split_get_name(wmOperatorType *ot, PointerRNA *ptr)
{
  if (RNA_enum_get(ptr, "type") == SEQ_SPLIT_HARD) {
    return CTX_IFACE_(ot->translation_context, "Hold Split");
  }
  return "";
}

/*bfa - descriptions*/
static std::string SEQUENCER_OT_split_get_description(bContext * /*C*/,
                                                      wmOperatorType * /*ot*/,
                                                      PointerRNA *ptr)
{
  /*Select*/
  if (RNA_enum_get(ptr, "type") == SEQ_SPLIT_HARD) {
    return "Split the selected strips in two\nBut you cannot drag the endpoints to show the "
           "frames "
           "past the split of each resulting strip";
  }
  return "";
}

void SEQUENCER_OT_split(wmOperatorType *ot)
{
  /* Identifiers. */
  ot->name = "Split Strips";
  ot->idname = "SEQUENCER_OT_split";
  ot->description = "Split the selected strips in two";

  /* Api callbacks. */
  ot->invoke = sequencer_split_invoke;
  ot->exec = sequencer_split_exec;
  ot->get_name = SEQUENCER_OT_split_get_name;               /*bfa - tool name*/
  ot->get_description = SEQUENCER_OT_split_get_description; /*bfa - descriptions*/
  ot->poll = sequencer_edit_poll;
  ot->ui = sequencer_split_ui;

  /* Flags. */
  ot->flag = OPTYPE_REGISTER | OPTYPE_UNDO;

  PropertyRNA *prop;
  RNA_def_int(ot->srna,
              "frame",
              0,
              INT_MIN,
              INT_MAX,
              "Frame",
              "Frame where selected strips will be split",
              INT_MIN,
              INT_MAX);
  RNA_def_int(ot->srna,
              "channel",
              0,
              INT_MIN,
              INT_MAX,
              "Channel",
              "Channel in which strip will be cut",
              INT_MIN,
              INT_MAX);
  RNA_def_enum(ot->srna,
               "type",
               prop_split_types,
               SEQ_SPLIT_SOFT,
               "Type",
               "The type of split operation to perform on strips");

  RNA_def_boolean(ot->srna,
                  "use_cursor_position",
                  false,
                  "Use Cursor Position",
                  "Split at position of the cursor instead of current frame");

  prop = RNA_def_enum(ot->srna,
                      "side",
                      prop_side_types,
                      SEQ_SIDE_MOUSE,
                      "Side",
                      "The side that remains selected after splitting");

  RNA_def_property_flag(prop, PROP_SKIP_SAVE);

  prop = RNA_def_boolean(
      ot->srna,
      "ignore_selection",
      false,
      "Ignore Selection",
      "Make cut even if strip is not selected preserving selection state after cut");

  RNA_def_property_flag(prop, PROP_HIDDEN);
}

/** \} */

/* -------------------------------------------------------------------- */
/** \name Duplicate Strips Operator
 * \{ */

static int sequencer_add_duplicate_exec(bContext *C, wmOperator * /*op*/)
{
  Scene *scene = CTX_data_scene(C);
  Editing *ed = SEQ_editing_get(scene);

  if (ed == nullptr) {
    return OPERATOR_CANCELLED;
  }

  Sequence *active_seq = SEQ_select_active_get(scene);
  ListBase duplicated_strips = {nullptr, nullptr};

  SEQ_sequence_base_dupli_recursive(scene, scene, &duplicated_strips, ed->seqbasep, 0, 0);
  ED_sequencer_deselect_all(scene);

  if (duplicated_strips.first == nullptr) {
    return OPERATOR_CANCELLED;
  }

  /* Duplicate animation.
   * First backup original curves from scene and duplicate strip curves from backup into scene.
   * This way, when pasted strips are renamed, curves are renamed with them. Finally, restore
   * original curves from backup.
   */
  SeqAnimationBackup animation_backup = {{nullptr}};
  SEQ_animation_backup_original(scene, &animation_backup);

  Sequence *seq = static_cast<Sequence *>(duplicated_strips.first);

  /* Rely on the `duplicated_strips` list being added at the end.
   * Their UIDs has been re-generated by the #SEQ_sequence_base_dupli_recursive(). */
  BLI_movelisttolist(ed->seqbasep, &duplicated_strips);

  /* Handle duplicated strips: set active, select, ensure unique name and duplicate animation
   * data. */
  for (; seq; seq = seq->next) {
    if (active_seq != nullptr && STREQ(seq->name, active_seq->name)) {
      SEQ_select_active_set(scene, seq);
    }
    seq->flag &= ~(SEQ_LEFTSEL + SEQ_RIGHTSEL + SEQ_LOCK);
    seq->flag |= SEQ_IGNORE_CHANNEL_LOCK;

    SEQ_animation_duplicate_backup_to_scene(scene, seq, &animation_backup);
    SEQ_ensure_unique_name(seq, scene);
  }

  SEQ_animation_restore_original(scene, &animation_backup);

  DEG_id_tag_update(&scene->id, ID_RECALC_SEQUENCER_STRIPS);
  DEG_relations_tag_update(CTX_data_main(C));
  WM_event_add_notifier(C, NC_SCENE | ND_SEQUENCER, SEQ_get_ref_scene_for_notifiers(C)); /*BFA - 3D Sequencer*/
  return OPERATOR_FINISHED;
}

void SEQUENCER_OT_duplicate(wmOperatorType *ot)
{
  /* Identifiers. */
  ot->name = "Duplicate Strips";
  ot->idname = "SEQUENCER_OT_duplicate";
  ot->description = "Duplicate the selected strips";

  /* Api callbacks. */
  ot->exec = sequencer_add_duplicate_exec;
  ot->poll = ED_operator_sequencer_active;

  /* Flags. */
  ot->flag = OPTYPE_REGISTER | OPTYPE_UNDO;
}

/** \} */

/* -------------------------------------------------------------------- */
/** \name Erase Strips Operator
 * \{ */

static void sequencer_delete_strip_data(bContext *C, Sequence *seq)
{
  if (seq->type != SEQ_TYPE_SCENE) {
    return;
  }

  Main *bmain = CTX_data_main(C);
  if (seq->scene) {
    if (ED_scene_delete(C, bmain, seq->scene)) {
      WM_event_add_notifier(C, NC_SCENE | NA_REMOVED, seq->scene);
    }
  }
}

static int sequencer_delete_exec(bContext *C, wmOperator *op)
{
  Main *bmain = CTX_data_main(C);
  Scene *scene = CTX_data_scene(C);
  ListBase *seqbasep = SEQ_active_seqbase_get(SEQ_editing_get(scene));
  const bool delete_data = RNA_boolean_get(op->ptr, "delete_data");

  if (sequencer_view_has_preview_poll(C) && !sequencer_view_preview_only_poll(C)) {
    return OPERATOR_CANCELLED;
  }

  SEQ_prefetch_stop(scene);

  for (Sequence *seq : ED_sequencer_selected_strips_from_context(C)) {
    SEQ_edit_flag_for_removal(scene, seqbasep, seq);
    if (delete_data) {
      sequencer_delete_strip_data(C, seq);
    }
  }
  SEQ_edit_remove_flagged_sequences(scene, seqbasep);

  DEG_id_tag_update(&scene->id, ID_RECALC_SEQUENCER_STRIPS);
  if (scene->adt && scene->adt->action) {
    DEG_id_tag_update(&scene->adt->action->id, ID_RECALC_ANIMATION_NO_FLUSH);
  }
  DEG_relations_tag_update(bmain);
<<<<<<< HEAD
  WM_event_add_notifier(C, NC_SCENE | ND_SEQUENCER, SEQ_get_ref_scene_for_notifiers(C)); /*BFA - 3D Sequencer*/
=======
  WM_event_add_notifier(C, NC_SCENE | ND_SEQUENCER, scene);
  WM_event_add_notifier(C, NC_SCENE | ND_ANIMCHAN, scene);
>>>>>>> 205145f3
  return OPERATOR_FINISHED;
}

static int sequencer_delete_invoke(bContext *C, wmOperator *op, const wmEvent *event)
{
  Scene *scene = CTX_data_scene(C);
  ListBase *markers = &scene->markers;

  if (!BLI_listbase_is_empty(markers)) {
    ARegion *region = CTX_wm_region(C);
    if (region && (region->regiontype == RGN_TYPE_WINDOW)) {
      /* Bounding box of 30 pixels is used for markers shortcuts,
       * prevent conflict with markers shortcuts here. */
      if (event->mval[1] <= 30) {
        return OPERATOR_PASS_THROUGH;
      }
    }
  }

  return sequencer_delete_exec(C, op);
}

void SEQUENCER_OT_delete(wmOperatorType *ot)
{

  /* Identifiers. */
  ot->name = "Delete Strips";
  ot->idname = "SEQUENCER_OT_delete";
  ot->description = "Delete selected strips from the sequencer"; /*BFA - updated tooltip*/

  /* Api callbacks. */
  /*ot->invoke = sequencer_delete_invoke;*/ /*bfa - turned this dialog off*/
  ot->exec = sequencer_delete_exec;
  ot->poll = sequencer_edit_poll;

  /* Flags. */
  ot->flag = OPTYPE_REGISTER | OPTYPE_UNDO;

  /*  Properties. */
  ot->prop = RNA_def_boolean(ot->srna,
                             "delete_data",
                             false,
                             "Delete Data",
                             "After removing the Strip, delete the associated data also");
  RNA_def_property_flag(ot->prop, PROP_SKIP_SAVE);
}

/** \} */

/* -------------------------------------------------------------------- */
/** \name Clear Strip Offset Operator
 * \{ */

static int sequencer_offset_clear_exec(bContext *C, wmOperator * /*op*/)
{
  Scene *scene = CTX_data_scene(C);
  Editing *ed = SEQ_editing_get(scene);
  Sequence *seq;
  ListBase *channels = SEQ_channels_displayed_get(SEQ_editing_get(scene));

  /* For effects, try to find a replacement input. */
  for (seq = static_cast<Sequence *>(ed->seqbasep->first); seq;
       seq = static_cast<Sequence *>(seq->next))
  {
    if (SEQ_transform_is_locked(channels, seq)) {
      continue;
    }

    if ((seq->type & SEQ_TYPE_EFFECT) == 0 && (seq->flag & SELECT)) {
      seq->startofs = seq->endofs = 0;
    }
  }

  /* Update lengths, etc. */
  seq = static_cast<Sequence *>(ed->seqbasep->first);
  while (seq) {
    SEQ_relations_invalidate_cache_preprocessed(scene, seq);
    seq = seq->next;
  }

  for (seq = static_cast<Sequence *>(ed->seqbasep->first); seq;
       seq = static_cast<Sequence *>(seq->next))
  {
    if ((seq->type & SEQ_TYPE_EFFECT) == 0 && (seq->flag & SELECT)) {
      if (SEQ_transform_test_overlap(scene, ed->seqbasep, seq)) {
        SEQ_transform_seqbase_shuffle(ed->seqbasep, seq, scene);
      }
    }
  }

  WM_event_add_notifier(C, NC_SCENE | ND_SEQUENCER, SEQ_get_ref_scene_for_notifiers(C)); /*BFA - 3D Sequencer*/

  return OPERATOR_FINISHED;
}

void SEQUENCER_OT_offset_clear(wmOperatorType *ot)
{

  /* Identifiers. */
  ot->name = "Clear Strip Offset";
  ot->idname = "SEQUENCER_OT_offset_clear";
  ot->description = "Clear strip offsets from the start and end frames";

  /* Api callbacks. */
  ot->exec = sequencer_offset_clear_exec;
  ot->poll = sequencer_edit_poll;

  /* Flags. */
  ot->flag = OPTYPE_REGISTER | OPTYPE_UNDO;
}

/** \} */

/* -------------------------------------------------------------------- */
/** \name Separate Images Operator
 * \{ */

static int sequencer_separate_images_exec(bContext *C, wmOperator *op)
{
  Scene *scene = CTX_data_scene(C);
  Editing *ed = SEQ_editing_get(scene);
  ListBase *seqbase = SEQ_active_seqbase_get(ed);

  Sequence *seq, *seq_new;
  Strip *strip_new;
  StripElem *se, *se_new;
  int start_ofs, timeline_frame, frame_end;
  int step = RNA_int_get(op->ptr, "length");

  seq = static_cast<Sequence *>(seqbase->first); /* Poll checks this is valid. */

  SEQ_prefetch_stop(scene);

  while (seq) {
    if ((seq->flag & SELECT) && (seq->type == SEQ_TYPE_IMAGE) && (seq->len > 1)) {
      Sequence *seq_next;

      /* TODO: remove f-curve and assign to split image strips.
       * The old animation system would remove the user of `seq->ipo`. */

      start_ofs = timeline_frame = SEQ_time_left_handle_frame_get(scene, seq);
      frame_end = SEQ_time_right_handle_frame_get(scene, seq);

      while (timeline_frame < frame_end) {
        /* New seq. */
        se = SEQ_render_give_stripelem(scene, seq, timeline_frame);

        seq_new = SEQ_sequence_dupli_recursive(scene, scene, seqbase, seq, SEQ_DUPE_UNIQUE_NAME);

        seq_new->start = start_ofs;
        seq_new->type = SEQ_TYPE_IMAGE;
        seq_new->len = 1;
        seq_new->flag |= SEQ_SINGLE_FRAME_CONTENT;
        seq_new->endofs = 1 - step;

        /* New strip. */
        strip_new = seq_new->strip;
        strip_new->us = 1;

        /* New stripdata, only one element now. */
        /* Note this assume all elements (images) have the same dimension,
         * since we only copy the name here. */
        se_new = static_cast<StripElem *>(MEM_reallocN(strip_new->stripdata, sizeof(*se_new)));
        STRNCPY(se_new->filename, se->filename);
        strip_new->stripdata = se_new;

        if (step > 1) {
          seq_new->flag &= ~SEQ_OVERLAP;
          if (SEQ_transform_test_overlap(scene, seqbase, seq_new)) {
            SEQ_transform_seqbase_shuffle(seqbase, seq_new, scene);
          }
        }

        /* XXX, COPY FCURVES */

        timeline_frame++;
        start_ofs += step;
      }

      seq_next = static_cast<Sequence *>(seq->next);
      SEQ_edit_flag_for_removal(scene, seqbase, seq);
      seq = seq_next;
    }
    else {
      seq = seq->next;
    }
  }

  SEQ_edit_remove_flagged_sequences(scene, seqbase);
  WM_event_add_notifier(C, NC_SCENE | ND_SEQUENCER, SEQ_get_ref_scene_for_notifiers(C)); /*BFA - 3D Sequencer*/

  return OPERATOR_FINISHED;
}

static int sequencer_separate_images_invoke(bContext *C, wmOperator *op, const wmEvent *event)
{
  return WM_operator_props_popup_confirm_ex(
      C, op, event, IFACE_("Separate Sequence Images"), IFACE_("Separate"));
}

void SEQUENCER_OT_images_separate(wmOperatorType *ot)
{
  /* Identifiers. */
  ot->name = "Separate Images";
  ot->idname = "SEQUENCER_OT_images_separate";
  ot->description = "On image sequence strips, it returns a strip for each image";

  /* Api callbacks. */
  ot->exec = sequencer_separate_images_exec;
  ot->invoke = sequencer_separate_images_invoke;
  ot->poll = sequencer_edit_poll;

  /* Flags. */
  ot->flag = OPTYPE_REGISTER | OPTYPE_UNDO;

  RNA_def_int(ot->srna, "length", 1, 1, INT_MAX, "Length", "Length of each frame", 1, 1000);
}

/** \} */

/* -------------------------------------------------------------------- */
/** \name Toggle Meta Strip Operator
 * \{ */

static int sequencer_meta_toggle_exec(bContext *C, wmOperator * /*op*/)
{
  Scene *scene = CTX_data_scene(C);
  Editing *ed = SEQ_editing_get(scene);
  Sequence *active_seq = SEQ_select_active_get(scene);

  SEQ_prefetch_stop(scene);

  if (active_seq && active_seq->type == SEQ_TYPE_META && active_seq->flag & SELECT) {
    /* Deselect active meta seq. */
    SEQ_select_active_set(scene, nullptr);
    SEQ_meta_stack_set(scene, active_seq);
  }
  else {
    /* Exit meta-strip if possible. */
    if (BLI_listbase_is_empty(&ed->metastack)) {
      return OPERATOR_CANCELLED;
    }

    /* Display parent meta. */
    Sequence *meta_parent = SEQ_meta_stack_pop(ed);
    SEQ_select_active_set(scene, meta_parent);
  }

  DEG_id_tag_update(&scene->id, ID_RECALC_SEQUENCER_STRIPS);
  WM_event_add_notifier(C, NC_SCENE | ND_SEQUENCER, SEQ_get_ref_scene_for_notifiers(C)); /*BFA - 3D Sequencer*/

  return OPERATOR_FINISHED;
}

void SEQUENCER_OT_meta_toggle(wmOperatorType *ot)
{
  /* Identifiers. */
  ot->name = "Toggle Meta Strip";
  ot->idname = "SEQUENCER_OT_meta_toggle";
  ot->description = "Toggle a meta-strip (to edit enclosed strips)";

  /* Api callbacks. */
  ot->exec = sequencer_meta_toggle_exec;
  ot->poll = sequencer_edit_poll;

  /* Flags. */
  ot->flag = OPTYPE_REGISTER | OPTYPE_UNDO;
}

/** \} */

/* -------------------------------------------------------------------- */
/** \name Make Meta Strip Operator
 * \{ */

static int sequencer_meta_make_exec(bContext *C, wmOperator *op)
{
  Scene *scene = CTX_data_scene(C);
  Editing *ed = SEQ_editing_get(scene);
  Sequence *active_seq = SEQ_select_active_get(scene);
  ListBase *active_seqbase = SEQ_active_seqbase_get(ed);

  if (SEQ_transform_seqbase_isolated_sel_check(active_seqbase) == false) {
    BKE_report(op->reports, RPT_ERROR, "Please select all related strips");
    return OPERATOR_CANCELLED;
  }

  SEQ_prefetch_stop(scene);

  int channel_max = 1, channel_min = INT_MAX, meta_start_frame = MAXFRAME,
      meta_end_frame = MINFRAME;
  Sequence *seqm = SEQ_sequence_alloc(active_seqbase, 1, 1, SEQ_TYPE_META);

  /* Remove all selected from main list, and put in meta.
   * Sequence is moved within the same edit, no need to re-generate the UID. */
  blender::VectorSet<Sequence *> strips_to_move;
  LISTBASE_FOREACH (Sequence *, seq, active_seqbase) {
    if (seq != seqm && seq->flag & SELECT) {
      strips_to_move.add(seq);
      strips_to_move.add_multiple(SEQ_get_connected_strips(seq));
    }
  }

  for (Sequence *seq : strips_to_move) {
    SEQ_relations_invalidate_cache_preprocessed(scene, seq);
    BLI_remlink(active_seqbase, seq);
    BLI_addtail(&seqm->seqbase, seq);
    channel_max = max_ii(seq->machine, channel_max);
    channel_min = min_ii(seq->machine, channel_min);
    meta_start_frame = min_ii(SEQ_time_left_handle_frame_get(scene, seq), meta_start_frame);
    meta_end_frame = max_ii(SEQ_time_right_handle_frame_get(scene, seq), meta_end_frame);
  }

  ListBase *channels_cur = SEQ_channels_displayed_get(ed);
  ListBase *channels_meta = &seqm->channels;
  for (int i = channel_min; i <= channel_max; i++) {
    SeqTimelineChannel *channel_cur = SEQ_channel_get_by_index(channels_cur, i);
    SeqTimelineChannel *channel_meta = SEQ_channel_get_by_index(channels_meta, i);
    STRNCPY(channel_meta->name, channel_cur->name);
    channel_meta->flag = channel_cur->flag;
  }

  seqm->machine = active_seq ? active_seq->machine : channel_max;
  BLI_strncpy(seqm->name + 2, DATA_("MetaStrip"), sizeof(seqm->name) - 2);
  SEQ_sequence_base_unique_name_recursive(scene, &ed->seqbase, seqm);
  seqm->start = meta_start_frame;
  seqm->len = meta_end_frame - meta_start_frame;
  SEQ_select_active_set(scene, seqm);
  if (SEQ_transform_test_overlap(scene, active_seqbase, seqm)) {
    SEQ_transform_seqbase_shuffle(active_seqbase, seqm, scene);
  }

  SEQ_sequence_lookup_invalidate(scene);
  DEG_id_tag_update(&scene->id, ID_RECALC_SEQUENCER_STRIPS);
  WM_event_add_notifier(C, NC_SCENE | ND_SEQUENCER, SEQ_get_ref_scene_for_notifiers(C)); /*BFA - 3D Sequencer*/

  return OPERATOR_FINISHED;
}

void SEQUENCER_OT_meta_make(wmOperatorType *ot)
{
  /* Identifiers. */
  ot->name = "Make Meta Strip";
  ot->idname = "SEQUENCER_OT_meta_make";
  ot->description = "Group selected strips into a meta-strip";

  /* Api callbacks. */
  ot->exec = sequencer_meta_make_exec;
  ot->poll = sequencer_edit_poll;

  /* Flags. */
  ot->flag = OPTYPE_REGISTER | OPTYPE_UNDO;
}

/** \} */

/* -------------------------------------------------------------------- */
/** \name UnMeta Strip Operator
 * \{ */

static int sequencer_meta_separate_exec(bContext *C, wmOperator * /*op*/)
{
  Scene *scene = CTX_data_scene(C);
  Editing *ed = SEQ_editing_get(scene);
  Sequence *active_seq = SEQ_select_active_get(scene);

  if (active_seq == nullptr || active_seq->type != SEQ_TYPE_META) {
    return OPERATOR_CANCELLED;
  }

  SEQ_prefetch_stop(scene);

  LISTBASE_FOREACH (Sequence *, seq, &active_seq->seqbase) {
    SEQ_relations_invalidate_cache_preprocessed(scene, seq);
  }

  /* Remove all selected from meta, and put in main list.
   * Sequence is moved within the same edit, no need to re-generate the UID. */
  BLI_movelisttolist(ed->seqbasep, &active_seq->seqbase);
  BLI_listbase_clear(&active_seq->seqbase);

  ListBase *active_seqbase = SEQ_active_seqbase_get(ed);
  SEQ_edit_flag_for_removal(scene, active_seqbase, active_seq);
  SEQ_edit_remove_flagged_sequences(scene, active_seqbase);

  /* Test for effects and overlap. */
  LISTBASE_FOREACH (Sequence *, seq, active_seqbase) {
    if (seq->flag & SELECT) {
      seq->flag &= ~SEQ_OVERLAP;
      if (SEQ_transform_test_overlap(scene, active_seqbase, seq)) {
        SEQ_transform_seqbase_shuffle(active_seqbase, seq, scene);
      }
    }
  }

  DEG_id_tag_update(&scene->id, ID_RECALC_SEQUENCER_STRIPS);
  WM_event_add_notifier(C, NC_SCENE | ND_SEQUENCER, SEQ_get_ref_scene_for_notifiers(C)); /*BFA - 3D Sequencer*/

  return OPERATOR_FINISHED;
}

void SEQUENCER_OT_meta_separate(wmOperatorType *ot)
{
  /* Identifiers. */
  ot->name = "UnMeta Strip";
  ot->idname = "SEQUENCER_OT_meta_separate";
  ot->description = "Put the contents of a meta-strip back in the sequencer";

  /* Api callbacks. */
  ot->exec = sequencer_meta_separate_exec;
  ot->poll = sequencer_edit_poll;

  /* Flags. */
  ot->flag = OPTYPE_REGISTER | OPTYPE_UNDO;
}

/** \} */

/* -------------------------------------------------------------------- */
/** \name Jump to Strip Operator
 * \{ */

static bool strip_jump_internal(Scene *scene,
                                const short side,
                                const bool do_skip_mute,
                                const bool do_center)
{
  bool changed = false;
  int timeline_frame = scene->r.cfra;
  int next_frame = SEQ_time_find_next_prev_edit(
      scene, timeline_frame, side, do_skip_mute, do_center, false);

  if (next_frame != timeline_frame) {
    scene->r.cfra = next_frame;
    changed = true;
  }

  return changed;
}

static bool sequencer_strip_jump_poll(bContext *C)
{
  /* Prevent changes during render. */
  if (G.is_rendering) {
    return false;
  }

  return sequencer_edit_poll(C);
}

static int sequencer_strip_jump_exec(bContext *C, wmOperator *op)
{
  Scene *scene = CTX_data_scene(C);
  const bool next = RNA_boolean_get(op->ptr, "next");
  const bool center = RNA_boolean_get(op->ptr, "center");

  /* Currently do_skip_mute is always true. */
  if (!strip_jump_internal(scene, next ? SEQ_SIDE_RIGHT : SEQ_SIDE_LEFT, true, center)) {
    return OPERATOR_CANCELLED;
  }

  DEG_id_tag_update(&scene->id, ID_RECALC_FRAME_CHANGE);
  WM_event_add_notifier(C, NC_SCENE | ND_FRAME, scene);

  return OPERATOR_FINISHED;
}

void SEQUENCER_OT_strip_jump(wmOperatorType *ot)
{
  /* Identifiers. */
  ot->name = "Jump to Strip";
  ot->idname = "SEQUENCER_OT_strip_jump";
  ot->description = "Move frame to previous edit point";

  /* Api callbacks. */
  ot->exec = sequencer_strip_jump_exec;
  ot->poll = sequencer_strip_jump_poll;

  /* Flags. */
  ot->flag = OPTYPE_UNDO;

  /* Properties. */
  RNA_def_boolean(ot->srna, "next", true, "Next Strip", "");
  RNA_def_boolean(ot->srna, "center", true, "Use Strip Center", "");
}

/** \} */

/* -------------------------------------------------------------------- */
/** \name Swap Strip Operator
 * \{ */

static const EnumPropertyItem prop_side_lr_types[] = {
    {SEQ_SIDE_LEFT, "LEFT", 0, "Left", ""},
    {SEQ_SIDE_RIGHT, "RIGHT", 0, "Right", ""},
    {0, nullptr, 0, nullptr, nullptr},
};

static void swap_sequence(Scene *scene, Sequence *seqa, Sequence *seqb)
{
  int gap = SEQ_time_left_handle_frame_get(scene, seqb) -
            SEQ_time_right_handle_frame_get(scene, seqa);
  int seq_a_start;
  int seq_b_start;

  seq_b_start = (seqb->start - SEQ_time_left_handle_frame_get(scene, seqb)) +
                SEQ_time_left_handle_frame_get(scene, seqa);
  SEQ_transform_translate_sequence(scene, seqb, seq_b_start - seqb->start);
  SEQ_relations_invalidate_cache_preprocessed(scene, seqb);

  seq_a_start = (seqa->start - SEQ_time_left_handle_frame_get(scene, seqa)) +
                SEQ_time_right_handle_frame_get(scene, seqb) + gap;
  SEQ_transform_translate_sequence(scene, seqa, seq_a_start - seqa->start);
  SEQ_relations_invalidate_cache_preprocessed(scene, seqa);
}

static Sequence *find_next_prev_sequence(Scene *scene, Sequence *test, int lr, int sel)
{
  /* sel: 0==unselected, 1==selected, -1==don't care. */
  Sequence *seq, *best_seq = nullptr;
  Editing *ed = SEQ_editing_get(scene);

  int dist, best_dist;
  best_dist = MAXFRAME * 2;

  if (ed == nullptr) {
    return nullptr;
  }

  seq = static_cast<Sequence *>(ed->seqbasep->first);
  while (seq) {
    if ((seq != test) && (test->machine == seq->machine) &&
        ((sel == -1) || (sel == (seq->flag & SELECT))))
    {
      dist = MAXFRAME * 2;

      switch (lr) {
        case SEQ_SIDE_LEFT:
          if (SEQ_time_right_handle_frame_get(scene, seq) <=
              SEQ_time_left_handle_frame_get(scene, test))
          {
            dist = SEQ_time_right_handle_frame_get(scene, test) -
                   SEQ_time_left_handle_frame_get(scene, seq);
          }
          break;
        case SEQ_SIDE_RIGHT:
          if (SEQ_time_left_handle_frame_get(scene, seq) >=
              SEQ_time_right_handle_frame_get(scene, test))
          {
            dist = SEQ_time_left_handle_frame_get(scene, seq) -
                   SEQ_time_right_handle_frame_get(scene, test);
          }
          break;
      }

      if (dist == 0) {
        best_seq = seq;
        break;
      }
      if (dist < best_dist) {
        best_dist = dist;
        best_seq = seq;
      }
    }
    seq = static_cast<Sequence *>(seq->next);
  }
  return best_seq; /* Can be nullptr. */
}

static bool seq_is_parent(const Sequence *par, const Sequence *seq)
{
  return ((par->seq1 == seq) || (par->seq2 == seq));
}

static int sequencer_swap_exec(bContext *C, wmOperator *op)
{
  Scene *scene = CTX_data_scene(C);
  Editing *ed = SEQ_editing_get(scene);
  Sequence *active_seq = SEQ_select_active_get(scene);
  ListBase *seqbase = SEQ_active_seqbase_get(ed);
  Sequence *seq;
  int side = RNA_enum_get(op->ptr, "side");

  if (active_seq == nullptr) {
    return OPERATOR_CANCELLED;
  }

  seq = find_next_prev_sequence(scene, active_seq, side, -1);

  if (seq) {

    /* Disallow effect strips. */
    if (SEQ_effect_get_num_inputs(seq->type) >= 1 && (seq->effectdata || seq->seq1 || seq->seq2)) {
      return OPERATOR_CANCELLED;
    }
    if ((SEQ_effect_get_num_inputs(active_seq->type) >= 1) &&
        (active_seq->effectdata || active_seq->seq1 || active_seq->seq2))
    {
      return OPERATOR_CANCELLED;
    }

    ListBase *channels = SEQ_channels_displayed_get(SEQ_editing_get(scene));
    if (SEQ_transform_is_locked(channels, seq) || SEQ_transform_is_locked(channels, active_seq)) {
      return OPERATOR_CANCELLED;
    }

    switch (side) {
      case SEQ_SIDE_LEFT:
        swap_sequence(scene, seq, active_seq);
        break;
      case SEQ_SIDE_RIGHT:
        swap_sequence(scene, active_seq, seq);
        break;
    }

    /* Do this in a new loop since both effects need to be calculated first. */
    LISTBASE_FOREACH (Sequence *, iseq, seqbase) {
      if ((iseq->type & SEQ_TYPE_EFFECT) &&
          (seq_is_parent(iseq, active_seq) || seq_is_parent(iseq, seq)))
      {
        /* This may now overlap. */
        if (SEQ_transform_test_overlap(scene, seqbase, iseq)) {
          SEQ_transform_seqbase_shuffle(seqbase, iseq, scene);
        }
      }
    }

    WM_event_add_notifier(C, NC_SCENE | ND_SEQUENCER, SEQ_get_ref_scene_for_notifiers(C)); /*BFA - 3D Sequencer*/
    return OPERATOR_FINISHED;
  }

  return OPERATOR_CANCELLED;
}

/*bfa - tool name*/
static std::string SEQUENCER_OT_swap_get_name(wmOperatorType *ot, PointerRNA *ptr)
{
  if (RNA_enum_get(ptr, "side") == SEQ_SIDE_RIGHT) {
    return CTX_IFACE_(ot->translation_context, "Swap Strip Right");
  }
  if (RNA_enum_get(ptr, "side") == SEQ_SIDE_LEFT) {
    return CTX_IFACE_(ot->translation_context, "Swap Strip Left");
  }
  return "";
}

/*bfa - descriptions*/
static std::string SEQUENCER_OT_swap_get_description(bContext * /*C*/,
                                                     wmOperatorType * /*ot*/,
                                                     PointerRNA *ptr)
{
  /*Select*/
  if (RNA_enum_get(ptr, "side") == SEQ_SIDE_RIGHT) {
    return "Swap active strip with strip to the right";
  }
  /*Deselect*/
  if (RNA_enum_get(ptr, "side") == SEQ_SIDE_LEFT) {
    return "Swap active strip with strip to the left";
  }
  return "";
}

void SEQUENCER_OT_swap(wmOperatorType *ot)
{
  /* Identifiers. */
  ot->name = "Swap Strip";
  ot->idname = "SEQUENCER_OT_swap";
  ot->description = "Swap active strip with strip to the right or left";

  /* Api callbacks. */
  ot->exec = sequencer_swap_exec;
  ot->get_name = SEQUENCER_OT_swap_get_name;               /*bfa - tool name*/
  ot->get_description = SEQUENCER_OT_swap_get_description; /*bfa - descriptions*/
  ot->poll = sequencer_edit_poll;

  /* Flags. */
  ot->flag = OPTYPE_REGISTER | OPTYPE_UNDO;

  /* Properties. */
  RNA_def_enum(
      ot->srna, "side", prop_side_lr_types, SEQ_SIDE_RIGHT, "Side", "Side of the strip to swap");
}

/** \} */

/* -------------------------------------------------------------------- */
/** \name Set Render Size Operator
 * \{ */

static int sequencer_rendersize_exec(bContext *C, wmOperator * /*op*/)
{
  Scene *scene = CTX_data_scene(C);
  Sequence *active_seq = SEQ_select_active_get(scene);
  StripElem *se = nullptr;

  if (active_seq == nullptr || active_seq->strip == nullptr) {
    return OPERATOR_CANCELLED;
  }

  switch (active_seq->type) {
    case SEQ_TYPE_IMAGE:
      se = SEQ_render_give_stripelem(scene, active_seq, scene->r.cfra);
      break;
    case SEQ_TYPE_MOVIE:
      se = active_seq->strip->stripdata;
      break;
    default:
      return OPERATOR_CANCELLED;
  }

  if (se == nullptr) {
    return OPERATOR_CANCELLED;
  }

  /* Prevent setting the render size if sequence values aren't initialized. */
  if (se->orig_width <= 0 || se->orig_height <= 0) {
    return OPERATOR_CANCELLED;
  }

  scene->r.xsch = se->orig_width;
  scene->r.ysch = se->orig_height;

  active_seq->strip->transform->scale_x = active_seq->strip->transform->scale_y = 1.0f;
  active_seq->strip->transform->xofs = active_seq->strip->transform->yofs = 0.0f;

  SEQ_relations_invalidate_cache_preprocessed(scene, active_seq);
  WM_event_add_notifier(C, NC_SCENE | ND_RENDER_OPTIONS, scene);
  WM_event_add_notifier(C, NC_SPACE | ND_SPACE_SEQUENCER, nullptr);

  return OPERATOR_FINISHED;
}

void SEQUENCER_OT_rendersize(wmOperatorType *ot)
{
  /* Identifiers. */
  ot->name = "Set Render Size";
  ot->idname = "SEQUENCER_OT_rendersize";
  ot->description = "Set render size and aspect from active sequence";

  /* Api callbacks. */
  ot->exec = sequencer_rendersize_exec;
  ot->poll = sequencer_edit_poll;

  /* Flags. */
  ot->flag = OPTYPE_REGISTER | OPTYPE_UNDO;
}

/** \} */

/* -------------------------------------------------------------------- */
/** \name Copy Operator
 * \{ */

void SEQUENCER_OT_copy(wmOperatorType *ot)
{
  /* Identifiers. */
  ot->name = "Copy";
  ot->idname = "SEQUENCER_OT_copy";
  ot->description = "Copy the selected strips to the internal clipboard";

  /* Api callbacks. */
  ot->exec = sequencer_clipboard_copy_exec;
  ot->poll = sequencer_edit_poll;

  /* Flags. */
  ot->flag = OPTYPE_REGISTER;
}

/** \} */

/* -------------------------------------------------------------------- */
/** \name Paste Operator
 * \{ */

bool ED_sequencer_deselect_all(Scene *scene)
{
  Editing *ed = SEQ_editing_get(scene);
  bool changed = false;

  if (ed == nullptr) {
    return changed;
  }

  LISTBASE_FOREACH (Sequence *, seq, SEQ_active_seqbase_get(ed)) {
    if (seq->flag & SEQ_ALLSEL) {
      seq->flag &= ~SEQ_ALLSEL;
      changed = true;
    }
  }
  return changed;
}

void SEQUENCER_OT_paste(wmOperatorType *ot)
{
  /* Identifiers. */
  ot->name = "Paste";
  ot->idname = "SEQUENCER_OT_paste";
  ot->description = "Paste strips from the internal clipboard";

  /* Api callbacks. */
  ot->exec = sequencer_clipboard_paste_exec;
  ot->poll = ED_operator_sequencer_active;

  /* Flags. */
  ot->flag = OPTYPE_REGISTER | OPTYPE_UNDO;

  /* Properties. */
  PropertyRNA *prop = RNA_def_boolean(
      ot->srna,
      "keep_offset",
      false,
      "Keep Offset",
      "Keep strip offset relative to the current frame when pasting");
  RNA_def_property_flag(prop, PROP_SKIP_SAVE);
}

/** \} */

/* -------------------------------------------------------------------- */
/** \name Sequencer Swap Data Operator
 * \{ */

static int sequencer_swap_data_exec(bContext *C, wmOperator *op)
{
  Scene *scene = CTX_data_scene(C);
  Sequence *seq_act;
  Sequence *seq_other;
  const char *error_msg;

  if (SEQ_select_active_get_pair(scene, &seq_act, &seq_other) == false) {
    BKE_report(op->reports, RPT_ERROR, "Please select two strips");
    return OPERATOR_CANCELLED;
  }

  if (SEQ_edit_sequence_swap(scene, seq_act, seq_other, &error_msg) == false) {
    BKE_report(op->reports, RPT_ERROR, error_msg);
    return OPERATOR_CANCELLED;
  }

  if (seq_act->scene_sound) {
    BKE_sound_remove_scene_sound(scene, seq_act->scene_sound);
  }

  if (seq_other->scene_sound) {
    BKE_sound_remove_scene_sound(scene, seq_other->scene_sound);
  }

  seq_act->scene_sound = nullptr;
  seq_other->scene_sound = nullptr;

  if (seq_act->sound) {
    BKE_sound_add_scene_sound_defaults(scene, seq_act);
  }
  if (seq_other->sound) {
    BKE_sound_add_scene_sound_defaults(scene, seq_other);
  }

  SEQ_relations_invalidate_cache_raw(scene, seq_act);
  SEQ_relations_invalidate_cache_raw(scene, seq_other);

  WM_event_add_notifier(C, NC_SCENE | ND_SEQUENCER, SEQ_get_ref_scene_for_notifiers(C)); /*BFA - 3D Sequencer*/

  return OPERATOR_FINISHED;
}

void SEQUENCER_OT_swap_data(wmOperatorType *ot)
{
  /* Identifiers. */
  ot->name = "Sequencer Swap Data";
  ot->idname = "SEQUENCER_OT_swap_data";
  ot->description = "Swap 2 sequencer strips";

  /* Api callbacks. */
  ot->exec = sequencer_swap_data_exec;
  ot->poll = ED_operator_sequencer_active;

  /* Flags. */
  ot->flag = OPTYPE_REGISTER | OPTYPE_UNDO;
}

/** \} */

/* -------------------------------------------------------------------- */
/** \name Change Effect Input Operator
 * \{ */

static int sequencer_change_effect_input_exec(bContext *C, wmOperator *op)
{
  Scene *scene = CTX_data_scene(C);
  Sequence *seq = SEQ_select_active_get(scene);

  Sequence **seq_1 = &seq->seq1, **seq_2 = &seq->seq2;

  if (*seq_1 == nullptr || *seq_2 == nullptr) {
    BKE_report(op->reports, RPT_ERROR, "One of the effect inputs is unset, cannot swap");
    return OPERATOR_CANCELLED;
  }

  std::swap(*seq_1, *seq_2);

  SEQ_relations_invalidate_cache_preprocessed(scene, seq);
  WM_event_add_notifier(C, NC_SCENE | ND_SEQUENCER, SEQ_get_ref_scene_for_notifiers(C)); /*BFA - 3D Sequencer*/

  return OPERATOR_FINISHED;
}

void SEQUENCER_OT_change_effect_input(wmOperatorType *ot)
{
  /* Identifiers. */
  ot->name = "Change Effect Input";
  ot->idname = "SEQUENCER_OT_change_effect_input";

  /* Api callbacks. */
  ot->exec = sequencer_change_effect_input_exec;
  ot->poll = sequencer_effect_poll;

  /* Flags. */
  ot->flag = OPTYPE_REGISTER | OPTYPE_UNDO;
}

/** \} */

/* -------------------------------------------------------------------- */
/** \name Change Effect Type Operator
 * \{ */

const EnumPropertyItem sequencer_prop_effect_types[] = {
    {SEQ_TYPE_CROSS, "CROSS", ICON_NODE_VECTOR, "Crossfade", "Crossfade effect strip type"},
    {SEQ_TYPE_ADD, "ADD", ICON_SEQ_ADD, "Add", "Add effect strip type"},
    {SEQ_TYPE_SUB, "SUBTRACT", ICON_NODE_INVERT, "Subtract", "Subtract effect strip type"},
    {SEQ_TYPE_ALPHAOVER, "ALPHA_OVER", ICON_SEQ_ALPHA_OVER, "Alpha Over", "Alpha Over effect strip type"},
    {SEQ_TYPE_ALPHAUNDER, "ALPHA_UNDER", ICON_NODE_HOLDOUTSHADER, "Alpha Under", "Alpha Under effect strip type"},
    {SEQ_TYPE_GAMCROSS, "GAMMA_CROSS", ICON_NODE_VECTOR, "Gamma Cross", "Gamma Cross effect strip type"},
    {SEQ_TYPE_MUL, "MULTIPLY", ICON_SEQ_MULTIPLY, "Multiply", "Multiply effect strip type"},
    {SEQ_TYPE_OVERDROP, "OVER_DROP", ICON_SEQ_ALPHA_OVER, "Alpha Over Drop", "Alpha Over Drop effect strip type"},
    {SEQ_TYPE_WIPE, "WIPE", ICON_NODE_VECTOR_TRANSFORM, "Wipe", "Wipe effect strip type"},
    {SEQ_TYPE_GLOW, "GLOW", ICON_LIGHT_SUN, "Glow", "Glow effect strip type"},
    {SEQ_TYPE_TRANSFORM, "TRANSFORM", ICON_TRANSFORM_MOVE, "Transform", "Transform effect strip type"},
    {SEQ_TYPE_COLOR, "COLOR", ICON_COLOR, "Color", "Color effect strip type"},
    {SEQ_TYPE_SPEED, "SPEED", ICON_NODE_CURVE_TIME, "Speed", "Color effect strip type"},
    {SEQ_TYPE_MULTICAM, "MULTICAM", ICON_SEQ_MULTICAM, "Multicam Selector", ""},
    {SEQ_TYPE_ADJUSTMENT, "ADJUSTMENT", ICON_MOD_DISPLACE, "Adjustment Layer", ""},
    {SEQ_TYPE_GAUSSIAN_BLUR, "GAUSSIAN_BLUR", ICON_NODE_BLUR, "Gaussian Blur", ""},
    {SEQ_TYPE_TEXT, "TEXT", ICON_FONT_DATA, "Text", ""},
    {SEQ_TYPE_COLORMIX, "COLORMIX", ICON_NODE_MIXRGB, "Color Mix", ""},
    {0, nullptr, 0, nullptr, nullptr},
};

static int sequencer_change_effect_type_exec(bContext *C, wmOperator *op)
{
  Scene *scene = CTX_data_scene(C);
  Sequence *seq = SEQ_select_active_get(scene);
  const int new_type = RNA_enum_get(op->ptr, "type");

  /* Free previous effect and init new effect. */
  SeqEffectHandle sh;

  if ((seq->type & SEQ_TYPE_EFFECT) == 0) {
    return OPERATOR_CANCELLED;
  }

  /* Can someone explain the logic behind only allowing to increase this,
   * copied from 2.4x - campbell */
  if (SEQ_effect_get_num_inputs(seq->type) < SEQ_effect_get_num_inputs(new_type)) {
    BKE_report(op->reports, RPT_ERROR, "New effect needs more input strips");
    return OPERATOR_CANCELLED;
  }

  sh = SEQ_effect_handle_get(seq);
  sh.free(seq, true);

  seq->type = new_type;

  sh = SEQ_effect_handle_get(seq);
  sh.init(seq);

  SEQ_relations_invalidate_cache_preprocessed(scene, seq);
  WM_event_add_notifier(C, NC_SCENE | ND_SEQUENCER, SEQ_get_ref_scene_for_notifiers(C)); /*BFA - 3D Sequencer*/

  return OPERATOR_FINISHED;
}

void SEQUENCER_OT_change_effect_type(wmOperatorType *ot)
{
  /* Identifiers. */
  ot->name = "Change Effect Type";
  ot->idname = "SEQUENCER_OT_change_effect_type";

  /* Api callbacks. */
  ot->exec = sequencer_change_effect_type_exec;
  ot->poll = sequencer_effect_poll;

  /* Flags. */
  ot->flag = OPTYPE_REGISTER | OPTYPE_UNDO;

  ot->prop = RNA_def_enum(ot->srna,
                          "type",
                          sequencer_prop_effect_types,
                          SEQ_TYPE_CROSS,
                          "Type",
                          "Sequencer effect type");
  RNA_def_property_translation_context(ot->prop, BLT_I18NCONTEXT_ID_SEQUENCE);
}

/** \} */

/* -------------------------------------------------------------------- */
/** \name Change Data/Files Operator
 * \{ */

static int sequencer_change_path_exec(bContext *C, wmOperator *op)
{
  Main *bmain = CTX_data_main(C);
  Scene *scene = CTX_data_scene(C);
  Sequence *seq = SEQ_select_active_get(scene);
  const bool is_relative_path = RNA_boolean_get(op->ptr, "relative_path");
  const bool use_placeholders = RNA_boolean_get(op->ptr, "use_placeholders");
  int minext_frameme, numdigits;

  if (seq->type == SEQ_TYPE_IMAGE) {
    char directory[FILE_MAX];
    int len;
    StripElem *se;

    /* Need to find min/max frame for placeholders. */
    if (use_placeholders) {
      len = sequencer_image_seq_get_minmax_frame(op, seq->sfra, &minext_frameme, &numdigits);
    }
    else {
      len = RNA_property_collection_length(op->ptr, RNA_struct_find_property(op->ptr, "files"));
    }
    if (len == 0) {
      return OPERATOR_CANCELLED;
    }

    RNA_string_get(op->ptr, "directory", directory);
    if (is_relative_path) {
      /* TODO(@ideasman42): shouldn't this already be relative from the filesel?
       * (as the 'filepath' is) for now just make relative here,
       * but look into changing after 2.60. */
      BLI_path_rel(directory, BKE_main_blendfile_path(bmain));
    }
    STRNCPY(seq->strip->dirpath, directory);

    if (seq->strip->stripdata) {
      MEM_freeN(seq->strip->stripdata);
    }
    seq->strip->stripdata = se = MEM_cnew_array<StripElem>(len, "stripelem");

    if (use_placeholders) {
      sequencer_image_seq_reserve_frames(op, se, len, minext_frameme, numdigits);
    }
    else {
      RNA_BEGIN (op->ptr, itemptr, "files") {
        char *filename = RNA_string_get_alloc(&itemptr, "name", nullptr, 0, nullptr);
        STRNCPY(se->filename, filename);
        MEM_freeN(filename);
        se++;
      }
      RNA_END;
    }

    if (len == 1) {
      seq->flag |= SEQ_SINGLE_FRAME_CONTENT;
    }
    else {
      seq->flag &= ~SEQ_SINGLE_FRAME_CONTENT;
    }

    /* Reset these else we won't see all the images. */
    seq->anim_startofs = seq->anim_endofs = 0;

    /* Correct start/end frames so we don't move.
     * Important not to set seq->len = len; allow the function to handle it. */
    SEQ_add_reload_new_file(bmain, scene, seq, true);
  }
  else if (seq->type == SEQ_TYPE_SOUND_RAM) {
    bSound *sound = seq->sound;
    if (sound == nullptr) {
      return OPERATOR_CANCELLED;
    }
    char filepath[FILE_MAX];
    RNA_string_get(op->ptr, "filepath", filepath);
    STRNCPY(sound->filepath, filepath);
    BKE_sound_load(bmain, sound);
  }
  else {
    /* Lame, set rna filepath. */
    PropertyRNA *prop;
    char filepath[FILE_MAX];

    PointerRNA seq_ptr = RNA_pointer_create(&scene->id, &RNA_Sequence, seq);

    RNA_string_get(op->ptr, "filepath", filepath);
    prop = RNA_struct_find_property(&seq_ptr, "filepath");
    RNA_property_string_set(&seq_ptr, prop, filepath);
    RNA_property_update(C, &seq_ptr, prop);
    SEQ_relations_sequence_free_anim(seq);
  }

  SEQ_relations_invalidate_cache_raw(scene, seq);
  WM_event_add_notifier(C, NC_SCENE | ND_SEQUENCER, SEQ_get_ref_scene_for_notifiers(C)); /*BFA - 3D Sequencer*/

  return OPERATOR_FINISHED;
}

static int sequencer_change_path_invoke(bContext *C, wmOperator *op, const wmEvent * /*event*/)
{
  Scene *scene = CTX_data_scene(C);
  Sequence *seq = SEQ_select_active_get(scene);
  char filepath[FILE_MAX];

  BLI_path_join(filepath, sizeof(filepath), seq->strip->dirpath, seq->strip->stripdata->filename);

  RNA_string_set(op->ptr, "directory", seq->strip->dirpath);
  RNA_string_set(op->ptr, "filepath", filepath);

  /* Set default display depending on seq type. */
  if (seq->type == SEQ_TYPE_IMAGE) {
    RNA_boolean_set(op->ptr, "filter_movie", false);
  }
  else {
    RNA_boolean_set(op->ptr, "filter_image", false);
  }

  WM_event_add_fileselect(C, op);

  return OPERATOR_RUNNING_MODAL;
}

void SEQUENCER_OT_change_path(wmOperatorType *ot)
{
  /* Identifiers. */
  ot->name = "Change Data/Files";
  ot->idname = "SEQUENCER_OT_change_path";

  /* Api callbacks. */
  ot->exec = sequencer_change_path_exec;
  ot->invoke = sequencer_change_path_invoke;
  ot->poll = sequencer_strip_has_path_poll;

  /* Flags. */
  ot->flag = OPTYPE_REGISTER | OPTYPE_UNDO;

  WM_operator_properties_filesel(ot,
                                 FILE_TYPE_FOLDER,
                                 FILE_SPECIAL,
                                 FILE_OPENFILE,
                                 WM_FILESEL_DIRECTORY | WM_FILESEL_RELPATH | WM_FILESEL_FILEPATH |
                                     WM_FILESEL_FILES,
                                 FILE_DEFAULTDISPLAY,
                                 FILE_SORT_DEFAULT);
  RNA_def_boolean(ot->srna,
                  "use_placeholders",
                  false,
                  "Use Placeholders",
                  "Use placeholders for missing frames of the strip");
}

/** \} */

/* -------------------------------------------------------------------- */
/** \name Change Strip Scene Operator
 * \{ */

static bool sequencer_strip_change_scene_poll(bContext *C)
{
  Editing *ed = SEQ_editing_get(CTX_data_scene(C));
  if (ed == nullptr) {
    return false;
  }
  Sequence *seq = ed->act_seq;
  return ((seq != nullptr) && (seq->type == SEQ_TYPE_SCENE));
}
static int sequencer_change_scene_exec(bContext *C, wmOperator *op)
{
  Main *bmain = CTX_data_main(C);
  Scene *scene = CTX_data_scene(C);
  Scene *scene_seq = static_cast<Scene *>(
      BLI_findlink(&bmain->scenes, RNA_enum_get(op->ptr, "scene")));

  if (scene_seq == nullptr) {
    BKE_report(op->reports, RPT_ERROR, "Scene not found");
    return OPERATOR_CANCELLED;
  }

  /* Assign new scene. */
  Sequence *seq = SEQ_select_active_get(scene);
  if (seq) {
    seq->scene = scene_seq;
    /* Do a refresh of the sequencer data. */
    SEQ_relations_invalidate_cache_raw(scene, seq);
    DEG_id_tag_update(&scene->id, ID_RECALC_AUDIO | ID_RECALC_SEQUENCER_STRIPS);
    DEG_relations_tag_update(bmain);
  }

  WM_event_add_notifier(C, NC_SCENE | ND_SCENEBROWSE, scene);
  WM_event_add_notifier(C, NC_SCENE | ND_SEQUENCER, SEQ_get_ref_scene_for_notifiers(C)); /*BFA - 3D Sequencer*/

  return OPERATOR_FINISHED;
}

static int sequencer_change_scene_invoke(bContext *C, wmOperator *op, const wmEvent *event)
{
  if (!RNA_struct_property_is_set(op->ptr, "scene")) {
    return WM_enum_search_invoke(C, op, event);
  }

  return sequencer_change_scene_exec(C, op);
}

void SEQUENCER_OT_change_scene(wmOperatorType *ot)
{
  PropertyRNA *prop;

  /* Identifiers. */
  ot->name = "Change Scene";
  ot->idname = "SEQUENCER_OT_change_scene";
  ot->description = "Change Scene assigned to Strip";

  /* Api callbacks. */
  ot->exec = sequencer_change_scene_exec;
  ot->invoke = sequencer_change_scene_invoke;
  ot->poll = sequencer_strip_change_scene_poll;

  /* Flags. */
  ot->flag = OPTYPE_REGISTER | OPTYPE_UNDO;

  /* Properties. */
  prop = RNA_def_enum(ot->srna, "scene", rna_enum_dummy_NULL_items, 0, "Scene", "");
  RNA_def_enum_funcs(prop, RNA_scene_without_active_itemf);
  RNA_def_property_flag(prop, PROP_ENUM_NO_TRANSLATE);
  ot->prop = prop;
}

/** \} */

/* -------------------------------------------------------------------- */
/** \name Export Subtitles Operator
 * \{ */

/** Comparison function suitable to be used with BLI_listbase_sort(). */
static int seq_cmp_time_startdisp_channel(void *thunk, const void *a, const void *b)
{
  const Scene *scene = static_cast<Scene *>(thunk);
  const Sequence *seq_a = static_cast<const Sequence *>(a);
  const Sequence *seq_b = static_cast<const Sequence *>(b);

  int seq_a_start = SEQ_time_left_handle_frame_get(scene, seq_a);
  int seq_b_start = SEQ_time_left_handle_frame_get(scene, seq_b);

  /* If strips have the same start frame favor the one with a higher channel. */
  if (seq_a_start == seq_b_start) {
    return seq_a->machine > seq_b->machine;
  }

  return (seq_a_start > seq_b_start);
}

static int sequencer_export_subtitles_invoke(bContext *C,
                                             wmOperator *op,
                                             const wmEvent * /*event*/)
{
  ED_fileselect_ensure_default_filepath(C, op, ".srt");

  WM_event_add_fileselect(C, op);

  return OPERATOR_RUNNING_MODAL;
}

struct Seq_get_text_cb_data {
  ListBase *text_seq;
  Scene *scene;
};

static bool seq_get_text_strip_cb(Sequence *seq, void *user_data)
{
  Seq_get_text_cb_data *cd = (Seq_get_text_cb_data *)user_data;
  Editing *ed = SEQ_editing_get(cd->scene);
  ListBase *channels = SEQ_channels_displayed_get(ed);
  /* Only text strips that are not muted and don't end with negative frame. */
  if ((seq->type == SEQ_TYPE_TEXT) && !SEQ_render_is_muted(channels, seq) &&
      (SEQ_time_right_handle_frame_get(cd->scene, seq) > cd->scene->r.sfra))
  {
    BLI_addtail(cd->text_seq, MEM_dupallocN(seq));
  }
  return true;
}

static int sequencer_export_subtitles_exec(bContext *C, wmOperator *op)
{
  Scene *scene = CTX_data_scene(C);
  Sequence *seq, *seq_next;
  Editing *ed = SEQ_editing_get(scene);
  ListBase text_seq = {nullptr};
  int iter = 1; /* Sequence numbers in `.srt` files are 1-indexed. */
  FILE *file;
  char filepath[FILE_MAX];

  if (!RNA_struct_property_is_set_ex(op->ptr, "filepath", false)) {
    BKE_report(op->reports, RPT_ERROR, "No filepath given");
    return OPERATOR_CANCELLED;
  }

  RNA_string_get(op->ptr, "filepath", filepath);
  BLI_path_extension_ensure(filepath, sizeof(filepath), ".srt");

  /* Avoid File write exceptions. */
  if (!BLI_exists(filepath)) {
    BLI_file_ensure_parent_dir_exists(filepath);
    if (!BLI_file_touch(filepath)) {
      BKE_report(op->reports, RPT_ERROR, "Can't create subtitle file");
      return OPERATOR_CANCELLED;
    }
  }
  else if (!BLI_file_is_writable(filepath)) {
    BKE_report(op->reports, RPT_ERROR, "Can't overwrite export file");
    return OPERATOR_CANCELLED;
  }

  if (ed != nullptr) {
    Seq_get_text_cb_data cb_data = {&text_seq, scene};
    SEQ_for_each_callback(&ed->seqbase, seq_get_text_strip_cb, &cb_data);
  }

  if (BLI_listbase_is_empty(&text_seq)) {
    BKE_report(op->reports, RPT_ERROR, "No subtitles (text strips) to export");
    return OPERATOR_CANCELLED;
  }

  BLI_listbase_sort_r(&text_seq, seq_cmp_time_startdisp_channel, scene);

  /* Open and write file. */
  file = BLI_fopen(filepath, "w");

  for (seq = static_cast<Sequence *>(text_seq.first); seq; seq = seq_next) {
    TextVars *data = static_cast<TextVars *>(seq->effectdata);
    char timecode_str_start[32];
    char timecode_str_end[32];

    /* Write time-code relative to start frame of scene. Don't allow negative time-codes. */
    BLI_timecode_string_from_time(
        timecode_str_start,
        sizeof(timecode_str_start),
        -2,
        FRA2TIME(max_ii(SEQ_time_left_handle_frame_get(scene, seq) - scene->r.sfra, 0)),
        FPS,
        USER_TIMECODE_SUBRIP);
    BLI_timecode_string_from_time(
        timecode_str_end,
        sizeof(timecode_str_end),
        -2,
        FRA2TIME(SEQ_time_right_handle_frame_get(scene, seq) - scene->r.sfra),
        FPS,
        USER_TIMECODE_SUBRIP);

    fprintf(
        file, "%d\n%s --> %s\n%s\n\n", iter++, timecode_str_start, timecode_str_end, data->text);

    seq_next = static_cast<Sequence *>(seq->next);
    MEM_freeN(seq);
  }

  fclose(file);

  return OPERATOR_FINISHED;
}

static bool sequencer_strip_is_text_poll(bContext *C)
{
  Editing *ed;
  Sequence *seq;
  return (((ed = SEQ_editing_get(CTX_data_scene(C))) != nullptr) &&
          ((seq = ed->act_seq) != nullptr) && (seq->type == SEQ_TYPE_TEXT));
}

void SEQUENCER_OT_export_subtitles(wmOperatorType *ot)
{
  /* Identifiers. */
  ot->name = "Export Subtitles";
  ot->idname = "SEQUENCER_OT_export_subtitles";
  ot->description = "Export .srt file containing text strips";

  /* Api callbacks. */
  ot->exec = sequencer_export_subtitles_exec;
  ot->invoke = sequencer_export_subtitles_invoke;
  ot->poll = sequencer_strip_is_text_poll;

  /* Flags. */
  ot->flag = OPTYPE_REGISTER | OPTYPE_UNDO;

  WM_operator_properties_filesel(ot,
                                 FILE_TYPE_FOLDER,
                                 FILE_BLENDER,
                                 FILE_SAVE,
                                 WM_FILESEL_FILEPATH,
                                 FILE_DEFAULTDISPLAY,
                                 FILE_SORT_DEFAULT);
}

/** \} */

/* -------------------------------------------------------------------- */
/** \name Set Range to Strips Operator
 * \{ */

static int sequencer_set_range_to_strips_exec(bContext *C, wmOperator *op)
{
  Scene *scene = CTX_data_scene(C);
  Editing *ed = SEQ_editing_get(scene);

  int sfra = MAXFRAME;
  int efra = -MAXFRAME;
  bool selected = false;
  const bool preview = RNA_boolean_get(op->ptr, "preview");

  LISTBASE_FOREACH (Sequence *, seq, ed->seqbasep) {
    if (seq->flag & SELECT) {
      selected = true;
      sfra = min_ii(sfra, SEQ_time_left_handle_frame_get(scene, seq));
      /* Offset of -1 is needed because in the sequencer every frame has width.
       * Range from 1 to 1 is drawn as range 1 to 2, because 1 frame long strip starts at frame 1
       * and ends at frame 2. See #106480. */
      efra = max_ii(efra, SEQ_time_right_handle_frame_get(scene, seq) - 1);
    }
  }

  if (!selected) {
    BKE_report(op->reports, RPT_WARNING, "Select one or more strips");
    return OPERATOR_CANCELLED;
  }
  if (efra < 0) {
    BKE_report(op->reports, RPT_ERROR, "Can't set a negative range");
    return OPERATOR_CANCELLED;
  }

  if (preview) {
    scene->r.flag |= SCER_PRV_RANGE;
    scene->r.psfra = max_ii(0, sfra);
    scene->r.pefra = efra;
  }
  else {
    scene->r.flag &= ~SCER_PRV_RANGE;
    scene->r.sfra = max_ii(0, sfra);
    scene->r.efra = efra;
  }

  WM_event_add_notifier(C, NC_SCENE | ND_FRAME_RANGE, scene);

  return OPERATOR_FINISHED;
}

void SEQUENCER_OT_set_range_to_strips(wmOperatorType *ot)
{
  PropertyRNA *prop;

  /* Identifiers. */
  ot->name = "Set Range to Strips";
  ot->idname = "SEQUENCER_OT_set_range_to_strips";
  ot->description = "Set the frame range to the selected strips start and end";

  /* Api callbacks. */
  ot->exec = sequencer_set_range_to_strips_exec;
  ot->poll = sequencer_edit_poll;

  /* Flags. */
  ot->flag = OPTYPE_REGISTER | OPTYPE_UNDO;

  prop = RNA_def_boolean(ot->srna, "preview", false, "Preview", "Set the preview range instead");
  RNA_def_property_flag(prop, PROP_SKIP_SAVE | PROP_HIDDEN);
}

/** \} */

/* -------------------------------------------------------------------- */
/** \name Clear Strip Transform Operator
 * \{ */

enum {
  STRIP_TRANSFORM_POSITION,
  STRIP_TRANSFORM_SCALE,
  STRIP_TRANSFORM_ROTATION,
  STRIP_TRANSFORM_ALL,
};

static const EnumPropertyItem transform_reset_properties[] = {
    {STRIP_TRANSFORM_POSITION, "POSITION", 0, "Position", "Reset strip transform location"},
    {STRIP_TRANSFORM_SCALE, "SCALE", 0, "Scale", "Reset strip transform scale"},
    {STRIP_TRANSFORM_ROTATION, "ROTATION", 0, "Rotation", "Reset strip transform rotation"},
    {STRIP_TRANSFORM_ALL, "ALL", 0, "All", "Reset strip transform location, scale and rotation"},
    {0, nullptr, 0, nullptr, nullptr},
};

static int sequencer_strip_transform_clear_exec(bContext *C, wmOperator *op)
{
  Scene *scene = CTX_data_scene(C);
  const Editing *ed = SEQ_editing_get(scene);
  const int property = RNA_enum_get(op->ptr, "property");

  LISTBASE_FOREACH (Sequence *, seq, ed->seqbasep) {
    if (seq->flag & SELECT && seq->type != SEQ_TYPE_SOUND_RAM) {
      StripTransform *transform = seq->strip->transform;
      switch (property) {
        case STRIP_TRANSFORM_POSITION:
          transform->xofs = 0;
          transform->yofs = 0;
          break;
        case STRIP_TRANSFORM_SCALE:
          transform->scale_x = 1.0f;
          transform->scale_y = 1.0f;
          break;
        case STRIP_TRANSFORM_ROTATION:
          transform->rotation = 0.0f;
          break;
        case STRIP_TRANSFORM_ALL:
          transform->xofs = 0;
          transform->yofs = 0;
          transform->scale_x = 1.0f;
          transform->scale_y = 1.0f;
          transform->rotation = 0.0f;
          break;
      }
      SEQ_relations_invalidate_cache_preprocessed(scene, seq);
    }
  }

  WM_event_add_notifier(C, NC_SCENE | ND_SEQUENCER, SEQ_get_ref_scene_for_notifiers(C)); /*BFA - 3D Sequencer*/
  return OPERATOR_FINISHED;
}

void SEQUENCER_OT_strip_transform_clear(wmOperatorType *ot)
{
  /* Identifiers. */
  ot->name = "Clear Strip Transform";
  ot->idname = "SEQUENCER_OT_strip_transform_clear";
  ot->description = "Reset image transformation to default value";

  /* Api callbacks. */
  ot->exec = sequencer_strip_transform_clear_exec;
  ot->poll = sequencer_edit_poll;

  /* Flags. */
  ot->flag = OPTYPE_REGISTER | OPTYPE_UNDO;

  ot->prop = RNA_def_enum(ot->srna,
                          "property",
                          transform_reset_properties,
                          STRIP_TRANSFORM_ALL,
                          "Property",
                          "Strip transform property to be reset");
}

/** \} */

/* -------------------------------------------------------------------- */
/** \name Transform Set Fit Operator
 * \{ */

static const EnumPropertyItem scale_fit_methods[] = {
    {SEQ_SCALE_TO_FIT, "FIT", ICON_VIEW_FIT, "Scale to Fit", "Scale image so fits in preview"},
    {SEQ_SCALE_TO_FILL, "FILL", ICON_VIEW_FILL, "Scale to Fill", "Scale image so it fills preview completely"},
    {SEQ_STRETCH_TO_FILL, "STRETCH", ICON_VIEW_STRETCH, "Stretch to Fill", "Stretch image so it fills preview"},
    {0, nullptr, 0, nullptr, nullptr},
};

static int sequencer_strip_transform_fit_exec(bContext *C, wmOperator *op)
{
  Scene *scene = CTX_data_scene(C);
  const Editing *ed = SEQ_editing_get(scene);
  const eSeqImageFitMethod fit_method = eSeqImageFitMethod(RNA_enum_get(op->ptr, "fit_method"));

  LISTBASE_FOREACH (Sequence *, seq, ed->seqbasep) {
    if (seq->flag & SELECT && seq->type != SEQ_TYPE_SOUND_RAM) {
      const int timeline_frame = scene->r.cfra;
      StripElem *strip_elem = SEQ_render_give_stripelem(scene, seq, timeline_frame);

      if (strip_elem == nullptr) {
        continue;
      }

      SEQ_set_scale_to_fit(seq,
                           strip_elem->orig_width,
                           strip_elem->orig_height,
                           scene->r.xsch,
                           scene->r.ysch,
                           fit_method);
      SEQ_relations_invalidate_cache_preprocessed(scene, seq);
    }
  }

  WM_event_add_notifier(C, NC_SCENE | ND_SEQUENCER, SEQ_get_ref_scene_for_notifiers(C)); /*BFA - 3D Sequencer*/
  return OPERATOR_FINISHED;
}

void SEQUENCER_OT_strip_transform_fit(wmOperatorType *ot)
{
  /* Identifiers. */
  ot->name = "Strip Transform Set Fit";
  ot->idname = "SEQUENCER_OT_strip_transform_fit";

  /* Api callbacks. */
  ot->exec = sequencer_strip_transform_fit_exec;
  ot->poll = sequencer_edit_poll;

  /* Flags. */
  ot->flag = OPTYPE_REGISTER | OPTYPE_UNDO;

  ot->prop = RNA_def_enum(ot->srna,
                          "fit_method",
                          scale_fit_methods,
                          SEQ_SCALE_TO_FIT,
                          "Fit Method",
                          "Scale fit fit_method");
}

static int sequencer_strip_color_tag_set_exec(bContext *C, wmOperator *op)
{
  Scene *scene = CTX_data_scene(C);
  const Editing *ed = SEQ_editing_get(scene);
  const short color_tag = RNA_enum_get(op->ptr, "color");

  LISTBASE_FOREACH (Sequence *, seq, ed->seqbasep) {
    if (seq->flag & SELECT) {
      seq->color_tag = color_tag;
    }
  }

  WM_event_add_notifier(C, NC_SCENE | ND_SEQUENCER, SEQ_get_ref_scene_for_notifiers(C)); /*BFA - 3D Sequencer*/
  return OPERATOR_FINISHED;
}

static bool sequencer_strip_color_tag_set_poll(bContext *C)
{
  Scene *scene = CTX_data_scene(C);
  if (scene == nullptr) {
    return false;
  }

  Editing *ed = SEQ_editing_get(scene);
  if (ed == nullptr) {
    return false;
  }

  Sequence *act_seq = ed->act_seq;
  return act_seq != nullptr;
}

void SEQUENCER_OT_strip_color_tag_set(wmOperatorType *ot)
{
  /* Identifiers. */
  ot->name = "Set Color Tag";
  ot->idname = "SEQUENCER_OT_strip_color_tag_set";
  ot->description = "Set a color tag for the selected strips";

  /* Api callbacks. */
  ot->exec = sequencer_strip_color_tag_set_exec;
  ot->poll = sequencer_strip_color_tag_set_poll;

  /* Flags. */
  ot->flag = OPTYPE_REGISTER | OPTYPE_UNDO;

  RNA_def_enum(
      ot->srna, "color", rna_enum_strip_color_items, SEQUENCE_COLOR_NONE, "Color Tag", "");
}

/** \} */

/* -------------------------------------------------------------------- */
/** \name Set 2D Cursor Operator
 * \{ */

static int sequencer_set_2d_cursor_exec(bContext *C, wmOperator *op)
{
  Scene *scene = CTX_data_scene(C);
  SpaceSeq *sseq = CTX_wm_space_seq(C);

  float cursor_pixel[2];
  RNA_float_get_array(op->ptr, "location", cursor_pixel);

  SEQ_image_preview_unit_from_px(scene, cursor_pixel, sseq->cursor);

  WM_event_add_notifier(C, NC_SPACE | ND_SPACE_SEQUENCER, nullptr);

  /* Use pass-through to allow click-drag to transform the cursor. */
  return OPERATOR_FINISHED | OPERATOR_PASS_THROUGH;
}

static int sequencer_set_2d_cursor_invoke(bContext *C, wmOperator *op, const wmEvent *event)
{
  ARegion *region = CTX_wm_region(C);
  float cursor_pixel[2];
  UI_view2d_region_to_view(
      &region->v2d, event->mval[0], event->mval[1], &cursor_pixel[0], &cursor_pixel[1]);

  RNA_float_set_array(op->ptr, "location", cursor_pixel);

  return sequencer_set_2d_cursor_exec(C, op);
}

void SEQUENCER_OT_cursor_set(wmOperatorType *ot)
{
  /* identifiers */
  ot->name = "Set 2D Cursor";
  ot->description = "Set 2D cursor location";
  ot->idname = "SEQUENCER_OT_cursor_set";

  /* api callbacks */
  ot->exec = sequencer_set_2d_cursor_exec;
  ot->invoke = sequencer_set_2d_cursor_invoke;
  ot->poll = sequencer_view_has_preview_poll;

  /* flags */
  ot->flag = OPTYPE_REGISTER | OPTYPE_UNDO;

  /* properties */
  RNA_def_float_vector(ot->srna,
                       "location",
                       2,
                       nullptr,
                       -FLT_MAX,
                       FLT_MAX,
                       "Location",
                       "Cursor location in normalized preview coordinates",
                       -10.0f,
                       10.0f);
}
/*BFA - Section is for the 3D Sequencer*/
/** \} */

/* -------------------------------------------------------------------- */
/** \name Remove scence override operator
+ * \{ */

static bool sequencer_remove_scene_override_poll(bContext *C)
{
  SpaceSeq *seq = CTX_wm_space_seq(C);
  return (seq != NULL && seq->scene_override != NULL);
}

static int sequencer_remove_scene_override_exec(bContext *C, wmOperator *op)
{
  SpaceSeq *seq = CTX_wm_space_seq(C);

  if (seq == NULL) {
    BKE_report(op->reports, RPT_ERROR, "Incorrect context for removing scene override");
    return OPERATOR_CANCELLED;
  }

  /* Remove scene override. */
  seq->scene_override = NULL;

  WM_event_add_notifier(C, NC_SCENE | ND_SEQUENCER, CTX_data_scene(C));

  return OPERATOR_FINISHED;
}

void SEQUENCER_OT_remove_scene_override(wmOperatorType *ot)
{
  /* identifiers */
  ot->name = "Remove Scene Override";
  ot->idname = "SEQUENCER_OT_remove_scene_override";
  ot->description = "Remove the scene override from the sequencer";

  /* api callbacks */
  ot->exec = sequencer_remove_scene_override_exec;
  ot->poll = sequencer_remove_scene_override_poll;

  /* flags */
  ot->flag = OPTYPE_REGISTER | OPTYPE_UNDO | OPTYPE_INTERNAL;
}

/** \} */

/* -------------------------------------------------------------------- */
/** \name Update scene strip frame range
 * \{ */

static int sequencer_scene_frame_range_update_exec(bContext *C, wmOperator * /*op*/)
{
  Scene *scene = CTX_data_scene(C);
  Editing *ed = SEQ_editing_get(scene);
  Sequence *seq = ed->act_seq;

  const int old_start = SEQ_time_left_handle_frame_get(scene, seq);
  const int old_end = SEQ_time_right_handle_frame_get(scene, seq);

  Scene *target_scene = seq->scene;

  seq->len = target_scene->r.efra - target_scene->r.sfra + 1;
  SEQ_time_left_handle_frame_set(scene, seq, old_start);
  SEQ_time_right_handle_frame_set(scene, seq, old_end);

  SEQ_relations_invalidate_cache_raw(scene, seq);
  DEG_id_tag_update(&scene->id, ID_RECALC_AUDIO | ID_RECALC_SEQUENCER_STRIPS);
  WM_event_add_notifier(C, NC_SPACE | ND_SPACE_SEQUENCER, nullptr);
  return OPERATOR_FINISHED;
}

static bool sequencer_scene_frame_range_update_poll(bContext *C)
{
  Editing *ed = SEQ_editing_get(CTX_data_scene(C));
  return (ed != nullptr && ed->act_seq != nullptr && (ed->act_seq->type & SEQ_TYPE_SCENE) != 0);
}

void SEQUENCER_OT_scene_frame_range_update(wmOperatorType *ot)
{
  /* identifiers */
  ot->name = "Update Scene Frame Range";
  ot->description = "Update frame range of scene strip";
  ot->idname = "SEQUENCER_OT_scene_frame_range_update";

  /* api callbacks */
  ot->exec = sequencer_scene_frame_range_update_exec;
  ot->poll = sequencer_scene_frame_range_update_poll;

  /* flags */
  ot->flag = OPTYPE_REGISTER | OPTYPE_UNDO;
}

/** \} */<|MERGE_RESOLUTION|>--- conflicted
+++ resolved
@@ -1793,12 +1793,8 @@
     DEG_id_tag_update(&scene->adt->action->id, ID_RECALC_ANIMATION_NO_FLUSH);
   }
   DEG_relations_tag_update(bmain);
-<<<<<<< HEAD
   WM_event_add_notifier(C, NC_SCENE | ND_SEQUENCER, SEQ_get_ref_scene_for_notifiers(C)); /*BFA - 3D Sequencer*/
-=======
-  WM_event_add_notifier(C, NC_SCENE | ND_SEQUENCER, scene);
-  WM_event_add_notifier(C, NC_SCENE | ND_ANIMCHAN, scene);
->>>>>>> 205145f3
+  WM_event_add_notifier(C, NC_SCENE | ND_ANIMCHAN, SEQ_get_ref_scene_for_notifiers(C)); /*BFA - 3D Sequencer*/
   return OPERATOR_FINISHED;
 }
 
