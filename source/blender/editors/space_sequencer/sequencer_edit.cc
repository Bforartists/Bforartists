--- conflicted
+++ resolved
@@ -3720,8 +3720,7 @@
 /* -------------------------------------------------------------------- */
 /** \name Transform Set Fit Operator
  * \{ */
-
-<<<<<<< HEAD
+/*BFA - added icons*/
 static const EnumPropertyItem scale_fit_methods[] = {
     {SEQ_SCALE_TO_FIT, "FIT", ICON_VIEW_FIT, "Scale to Fit", "Scale image so fits in preview"},
     {SEQ_SCALE_TO_FILL,
@@ -3737,8 +3736,6 @@
     {0, nullptr, 0, nullptr, nullptr},
 };
 
-=======
->>>>>>> 346d5b74
 static wmOperatorStatus sequencer_strip_transform_fit_exec(bContext *C, wmOperator *op)
 {
   Scene *scene = CTX_data_sequencer_scene(C);
