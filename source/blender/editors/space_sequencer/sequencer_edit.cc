--- conflicted
+++ resolved
@@ -675,14 +675,9 @@
 
     RNA_int_set(op->ptr, "offset", offset);
 
-<<<<<<< HEAD
-    sequencer_slip_recursively(scene, data, offset);
+    sequencer_slip_strips(scene, data, delta_offset);
+
     WM_event_add_notifier(C, NC_SCENE | ND_SEQUENCER, SEQ_get_ref_scene_for_notifiers(C)); /*BFA - 3D Sequencer*/
-=======
-    sequencer_slip_strips(scene, data, delta_offset);
-
-    WM_event_add_notifier(C, NC_SCENE | ND_SEQUENCER, scene);
->>>>>>> a4d646d9
 
     return OPERATOR_RUNNING_MODAL;
   }
@@ -713,14 +708,9 @@
 
         RNA_int_set(op->ptr, "offset", offset);
 
-<<<<<<< HEAD
-        sequencer_slip_recursively(scene, data, offset);
+        sequencer_slip_strips(scene, data, delta_offset);
+
         WM_event_add_notifier(C, NC_SCENE | ND_SEQUENCER, SEQ_get_ref_scene_for_notifiers(C)); /*BFA - 3D Sequencer*/
-=======
-        sequencer_slip_strips(scene, data, delta_offset);
-
-        WM_event_add_notifier(C, NC_SCENE | ND_SEQUENCER, scene);
->>>>>>> a4d646d9
       }
       break;
     }
@@ -786,14 +776,9 @@
 
     RNA_int_set(op->ptr, "offset", offset);
 
-<<<<<<< HEAD
-    sequencer_slip_recursively(scene, data, offset);
+    sequencer_slip_strips(scene, data, delta_offset);
+
     WM_event_add_notifier(C, NC_SCENE | ND_SEQUENCER, SEQ_get_ref_scene_for_notifiers(C)); /*BFA - 3D Sequencer*/
-=======
-    sequencer_slip_strips(scene, data, delta_offset);
-
-    WM_event_add_notifier(C, NC_SCENE | ND_SEQUENCER, scene);
->>>>>>> a4d646d9
   }
 
   return OPERATOR_RUNNING_MODAL;
@@ -3489,7 +3474,7 @@
                        -10.0f,
                        10.0f);
 }
-
+/*BFA - Section is for the 3D Sequencer*/
 /** \} */
 
 /* -------------------------------------------------------------------- */
