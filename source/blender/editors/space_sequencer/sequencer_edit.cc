--- conflicted
+++ resolved
@@ -2064,14 +2064,9 @@
     }
   }
 
-<<<<<<< HEAD
-  seq::edit_remove_flagged_sequences(scene, seqbase);
+  seq::edit_remove_flagged_strips(scene, seqbase);
   WM_event_add_notifier(
       C, NC_SCENE | ND_SEQUENCER, seq::get_ref_scene_for_notifiers(C)); /*BFA - 3D Sequencer*/
-=======
-  seq::edit_remove_flagged_strips(scene, seqbase);
-  WM_event_add_notifier(C, NC_SCENE | ND_SEQUENCER, scene);
->>>>>>> cb8c3a7e
 
   return OPERATOR_FINISHED;
 }
