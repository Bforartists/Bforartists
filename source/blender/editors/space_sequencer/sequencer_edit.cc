--- conflicted
+++ resolved
@@ -1428,21 +1428,6 @@
   Scene *scene = CTX_data_scene(C);
   Strip *active_strip = seq::select_active_get(scene);
 
-<<<<<<< HEAD
-  if (active_strip->input1 == nullptr || active_strip->input2 == nullptr) {
-    BKE_report(op->reports, RPT_ERROR, "No valid inputs to swap");
-    return OPERATOR_CANCELLED;
-  }
-
-  Strip *strip = active_strip->input1;
-  active_strip->input1 = active_strip->input2;
-  active_strip->input2 = strip;
-
-  seq::relations_invalidate_cache(scene, active_strip);
-
-  WM_event_add_notifier(
-      C, NC_SCENE | ND_SEQUENCER, seq::get_ref_scene_for_notifiers(C)); /*BFA - 3D Sequencer*/
-=======
   if (!(active_strip->type & STRIP_TYPE_EFFECT)) {
     BKE_report(op->reports, RPT_ERROR, "Active strip is not an effect strip");
     return OPERATOR_CANCELLED;
@@ -1460,8 +1445,8 @@
   active_strip->input2 = strip;
 
   seq::relations_invalidate_cache(scene, active_strip);
-  WM_event_add_notifier(C, NC_SCENE | ND_SEQUENCER, scene);
->>>>>>> 5898c1b9
+  WM_event_add_notifier(
+        C, NC_SCENE | ND_SEQUENCER, seq::get_ref_scene_for_notifiers(C)); /*BFA - 3D Sequencer*/
 
   return OPERATOR_FINISHED;
 }
@@ -1941,11 +1926,7 @@
   ot->description = "Delete selected strips from the sequencer"; /*BFA - updated tooltip*/
 
   /* API callbacks. */
-<<<<<<< HEAD
   /*ot->invoke = sequencer_delete_invoke;*/ /*bfa - turned this dialog off*/
-=======
-  ot->invoke = sequencer_delete_invoke;
->>>>>>> 5898c1b9
   ot->exec = sequencer_delete_exec;
   ot->poll = sequencer_edit_poll;
 
@@ -2791,55 +2772,10 @@
 /** \} */
 
 /* -------------------------------------------------------------------- */
-<<<<<<< HEAD
-/** \name Change Effect Input Operator
- * \{ */
-
-static wmOperatorStatus sequencer_change_effect_input_exec(bContext *C, wmOperator *op)
-{
-  Scene *scene = CTX_data_scene(C);
-  Strip *strip = seq::select_active_get(scene);
-
-  Strip **strip_1 = &strip->input1, **strip_2 = &strip->input2;
-
-  if (*strip_1 == nullptr || *strip_2 == nullptr) {
-    BKE_report(op->reports, RPT_ERROR, "One of the effect inputs is unset, cannot swap");
-    return OPERATOR_CANCELLED;
-  }
-
-  std::swap(*strip_1, *strip_2);
-
-  seq::relations_invalidate_cache(scene, strip);
-  WM_event_add_notifier(
-      C, NC_SCENE | ND_SEQUENCER, seq::get_ref_scene_for_notifiers(C)); /*BFA - 3D Sequencer*/
-
-  return OPERATOR_FINISHED;
-}
-
-void SEQUENCER_OT_change_effect_input(wmOperatorType *ot)
-{
-  /* Identifiers. */
-  ot->name = "Change Effect Input";
-  ot->idname = "SEQUENCER_OT_change_effect_input";
-
-  /* API callbacks. */
-  ot->exec = sequencer_change_effect_input_exec;
-  ot->poll = sequencer_effect_poll;
-
-  /* Flags. */
-  ot->flag = OPTYPE_REGISTER | OPTYPE_UNDO;
-}
-
-/** \} */
-
-/* -------------------------------------------------------------------- */
-=======
->>>>>>> 5898c1b9
 /** \name Change Effect Type Operator
  * \{ */
 
 const EnumPropertyItem sequencer_prop_effect_types[] = {
-<<<<<<< HEAD
     {STRIP_TYPE_CROSS, "CROSS", ICON_NODE_VECTOR, "Crossfade", "Crossfade effect strip type"},
     {STRIP_TYPE_ADD, "ADD", ICON_SEQ_ADD, "Add", "Add effect strip type"},
     {STRIP_TYPE_SUB, "SUBTRACT", ICON_NODE_INVERT, "Subtract", "Subtract effect strip type"},
@@ -2857,25 +2793,6 @@
     {STRIP_TYPE_GAUSSIAN_BLUR, "GAUSSIAN_BLUR", ICON_NODE_BLUR, "Gaussian Blur", ""},
     {STRIP_TYPE_TEXT, "TEXT", ICON_FONT_DATA, "Text", ""},
     {STRIP_TYPE_COLORMIX, "COLORMIX", ICON_NODE_MIXRGB, "Color Mix", ""},
-=======
-    {STRIP_TYPE_CROSS, "CROSS", 0, "Crossfade", "Fade out of one video, fading into another"},
-    {STRIP_TYPE_ADD, "ADD", 0, "Add", "Add together color channels from two videos"},
-    {STRIP_TYPE_SUB, "SUBTRACT", 0, "Subtract", "Subtract one strip's color from another"},
-    {STRIP_TYPE_ALPHAOVER, "ALPHA_OVER", 0, "Alpha Over", "Blend alpha on top of another video"},
-    {STRIP_TYPE_ALPHAUNDER, "ALPHA_UNDER", 0, "Alpha Under", "Blend alpha below another video"},
-    {STRIP_TYPE_GAMCROSS, "GAMMA_CROSS", 0, "Gamma Crossfade", "Crossfade with color correction"},
-    {STRIP_TYPE_MUL, "MULTIPLY", 0, "Multiply", "Multiply color channels from two videos"},
-    {STRIP_TYPE_WIPE, "WIPE", 0, "Wipe", "Sweep a transition line across the frame"},
-    {STRIP_TYPE_GLOW, "GLOW", 0, "Glow", "Add blur and brightness to light areas"},
-    {STRIP_TYPE_TRANSFORM, "TRANSFORM", 0, "Transform", "Apply scale, rotation, or translation"},
-    {STRIP_TYPE_COLOR, "COLOR", 0, "Color", "Add a simple color strip"},
-    {STRIP_TYPE_SPEED, "SPEED", 0, "Speed", "Timewarp video strips, modifying playback speed"},
-    {STRIP_TYPE_MULTICAM, "MULTICAM", 0, "Multicam Selector", "Control active camera angles"},
-    {STRIP_TYPE_ADJUSTMENT, "ADJUSTMENT", 0, "Adjustment Layer", "Apply nondestructive effects"},
-    {STRIP_TYPE_GAUSSIAN_BLUR, "GAUSSIAN_BLUR", 0, "Gaussian Blur", "Soften details along axes"},
-    {STRIP_TYPE_TEXT, "TEXT", 0, "Text", "Add a simple text strip"},
-    {STRIP_TYPE_COLORMIX, "COLORMIX", 0, "Color Mix", "Combine two strips using blend modes"},
->>>>>>> 5898c1b9
     {0, nullptr, 0, nullptr, nullptr},
 };
 
@@ -2917,12 +2834,8 @@
   sh.init(strip);
 
   seq::relations_invalidate_cache(scene, strip);
-<<<<<<< HEAD
   WM_event_add_notifier(
-      C, NC_SCENE | ND_SEQUENCER, seq::get_ref_scene_for_notifiers(C)); /*BFA - 3D Sequencer*/
-=======
-  WM_event_add_notifier(C, NC_SCENE | ND_SEQUENCER, scene);
->>>>>>> 5898c1b9
+        C, NC_SCENE | ND_SEQUENCER, seq::get_ref_scene_for_notifiers(C)); /*BFA - 3D Sequencer*/
 
   return OPERATOR_FINISHED;
 }
