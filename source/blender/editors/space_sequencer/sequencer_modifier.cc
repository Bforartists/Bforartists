/* SPDX-FileCopyrightText: 2012 Blender Authors
 *
 * SPDX-License-Identifier: GPL-2.0-or-later */

/** \file
 * \ingroup spseq
 */

#include "BLI_listbase.h"
#include "BLI_utildefines.h"

#include "DNA_scene_types.h"

#include "DEG_depsgraph.hh"

#include "BKE_context.hh"

#include "WM_api.hh"
#include "WM_types.hh"

#include "RNA_define.hh"
#include "RNA_enum_types.hh"

#include "SEQ_modifier.hh"
#include "SEQ_relations.hh"
#include "SEQ_select.hh"
#include "SEQ_sequencer.hh"
#include "SEQ_sound.hh"

/* Own include. */
#include "sequencer_intern.hh"

namespace blender::ed::vse {

/* -------------------------------------------------------------------- */
/** \name Add modifier operator
 * \{ */

static wmOperatorStatus strip_modifier_add_exec(bContext *C, wmOperator *op)
{
  Scene *scene = CTX_data_scene(C);
  Strip *strip = seq::select_active_get(scene);
  int type = RNA_enum_get(op->ptr, "type");

  seq::modifier_new(strip, nullptr, type);

<<<<<<< HEAD
  seq::relations_invalidate_cache_preprocessed(scene, strip);
  WM_event_add_notifier(
      C, NC_SCENE | ND_SEQUENCER, seq::get_ref_scene_for_notifiers(C)); /*BFA - 3D Sequencer*/
=======
  seq::relations_invalidate_cache(scene, strip);
  WM_event_add_notifier(C, NC_SCENE | ND_SEQUENCER, scene);
>>>>>>> a48d7c77

  return OPERATOR_FINISHED;
}

static const EnumPropertyItem *filter_modifiers_by_sequence_type_itemf(bContext *C,
                                                                       PointerRNA * /*ptr*/,
                                                                       PropertyRNA * /*prop*/,
                                                                       bool * /*r_free*/)
{
  if (C == nullptr) {
    return rna_enum_strip_modifier_type_items;
  }

  Scene *scene = CTX_data_scene(C);
  Strip *strip = seq::select_active_get(scene);
  if (strip) {
    if (ELEM(strip->type, STRIP_TYPE_SOUND_RAM)) {
      return rna_enum_strip_sound_modifier_type_items;
    }
  }
  return rna_enum_strip_video_modifier_type_items;
}

void SEQUENCER_OT_strip_modifier_add(wmOperatorType *ot)
{
  PropertyRNA *prop;

  /* identifiers */
  ot->name = "Add Strip Modifier";
  ot->idname = "SEQUENCER_OT_strip_modifier_add";
  ot->description = "Add a modifier to the strip";

  /* API callbacks. */
  ot->exec = strip_modifier_add_exec;
  ot->poll = sequencer_strip_editable_poll;

  /* flags */
  ot->flag = OPTYPE_REGISTER | OPTYPE_UNDO;

  /* properties */
  prop = RNA_def_enum(ot->srna, "type", rna_enum_dummy_NULL_items, 0, "Type", "");
  RNA_def_enum_funcs(prop, filter_modifiers_by_sequence_type_itemf);
  ot->prop = prop;
}

/** \} */

/* -------------------------------------------------------------------- */
/** \name Remove Modifier Operator
 * \{ */

static wmOperatorStatus strip_modifier_remove_exec(bContext *C, wmOperator *op)
{
  Scene *scene = CTX_data_scene(C);
  Strip *strip = seq::select_active_get(scene);
  char name[MAX_NAME];
  StripModifierData *smd;

  RNA_string_get(op->ptr, "name", name);

  smd = seq::modifier_find_by_name(strip, name);
  if (!smd) {
    return OPERATOR_CANCELLED;
  }

  BLI_remlink(&strip->modifiers, smd);
  seq::modifier_free(smd);

  if (ELEM(strip->type, STRIP_TYPE_SOUND_RAM)) {
    DEG_id_tag_update(&scene->id, ID_RECALC_SEQUENCER_STRIPS | ID_RECALC_AUDIO);
  }
  else {
    seq::relations_invalidate_cache(scene, strip);
  }
  WM_event_add_notifier(
      C, NC_SCENE | ND_SEQUENCER, seq::get_ref_scene_for_notifiers(C)); /*BFA - 3D Sequencer*/

  return OPERATOR_FINISHED;
}

void SEQUENCER_OT_strip_modifier_remove(wmOperatorType *ot)
{
  PropertyRNA *prop;

  /* identifiers */
  ot->name = "Remove Strip Modifier";
  ot->idname = "SEQUENCER_OT_strip_modifier_remove";
  ot->description = "Remove a modifier from the strip";

  /* API callbacks. */
  ot->exec = strip_modifier_remove_exec;
  ot->poll = sequencer_strip_editable_poll;

  /* flags */
  ot->flag = OPTYPE_REGISTER | OPTYPE_UNDO;

  /* properties */
  prop = RNA_def_string(ot->srna, "name", "Name", MAX_NAME, "Name", "Name of modifier to remove");
  RNA_def_property_flag(prop, PROP_HIDDEN);
}

/** \} */

/* -------------------------------------------------------------------- */
/** \name Move Operator
 * \{ */

enum {
  SEQ_MODIFIER_MOVE_UP = 0,
  SEQ_MODIFIER_MOVE_DOWN,
};

static wmOperatorStatus strip_modifier_move_exec(bContext *C, wmOperator *op)
{
  Scene *scene = CTX_data_scene(C);
  Strip *strip = seq::select_active_get(scene);
  char name[MAX_NAME];
  int direction;
  StripModifierData *smd;

  RNA_string_get(op->ptr, "name", name);
  direction = RNA_enum_get(op->ptr, "direction");

  smd = seq::modifier_find_by_name(strip, name);
  if (!smd) {
    return OPERATOR_CANCELLED;
  }

  if (direction == SEQ_MODIFIER_MOVE_UP) {
    if (smd->prev) {
      BLI_remlink(&strip->modifiers, smd);
      BLI_insertlinkbefore(&strip->modifiers, smd->prev, smd);
    }
  }
  else if (direction == SEQ_MODIFIER_MOVE_DOWN) {
    if (smd->next) {
      BLI_remlink(&strip->modifiers, smd);
      BLI_insertlinkafter(&strip->modifiers, smd->next, smd);
    }
  }

  if (ELEM(strip->type, STRIP_TYPE_SOUND_RAM)) {
    DEG_id_tag_update(&scene->id, ID_RECALC_SEQUENCER_STRIPS | ID_RECALC_AUDIO);
  }
  else {
    seq::relations_invalidate_cache(scene, strip);
  }

  WM_event_add_notifier(
      C, NC_SCENE | ND_SEQUENCER, seq::get_ref_scene_for_notifiers(C)); /*BFA - 3D Sequencer*/

  return OPERATOR_FINISHED;
}

void SEQUENCER_OT_strip_modifier_move(wmOperatorType *ot)
{
  PropertyRNA *prop;

  static const EnumPropertyItem direction_items[] = {
      {SEQ_MODIFIER_MOVE_UP, "UP", 0, "Up", "Move modifier up in the stack"},
      {SEQ_MODIFIER_MOVE_DOWN, "DOWN", 0, "Down", "Move modifier down in the stack"},
      {0, nullptr, 0, nullptr, nullptr},
  };

  /* identifiers */
  ot->name = "Move Strip Modifier";
  ot->idname = "SEQUENCER_OT_strip_modifier_move";
  ot->description = "Move modifier up and down in the stack";

  /* API callbacks. */
  ot->exec = strip_modifier_move_exec;
  ot->poll = sequencer_strip_editable_poll;

  /* flags */
  ot->flag = OPTYPE_REGISTER | OPTYPE_UNDO;

  /* properties */
  prop = RNA_def_string(ot->srna, "name", "Name", MAX_NAME, "Name", "Name of modifier to remove");
  RNA_def_property_flag(prop, PROP_HIDDEN);
  prop = RNA_def_enum(ot->srna, "direction", direction_items, SEQ_MODIFIER_MOVE_UP, "Type", "");
  RNA_def_property_flag(prop, PROP_HIDDEN);
}

/** \} */

/* -------------------------------------------------------------------- */
/** \name Copy to Selected Operator
 * \{ */

enum {
  SEQ_MODIFIER_COPY_REPLACE = 0,
  SEQ_MODIFIER_COPY_APPEND = 1,
};

static wmOperatorStatus strip_modifier_copy_exec(bContext *C, wmOperator *op)
{
  Scene *scene = CTX_data_scene(C);
  Editing *ed = scene->ed;
  Strip *strip = seq::select_active_get(scene);
  const int type = RNA_enum_get(op->ptr, "type");

  if (!strip || !strip->modifiers.first) {
    return OPERATOR_CANCELLED;
  }

  int isSound = ELEM(strip->type, STRIP_TYPE_SOUND_RAM);

  LISTBASE_FOREACH (Strip *, strip_iter, seq::active_seqbase_get(ed)) {
    if (strip_iter->flag & SELECT) {
      if (strip_iter == strip) {
        continue;
      }
      int strip_iter_is_sound = ELEM(strip_iter->type, STRIP_TYPE_SOUND_RAM);
      /* If original is sound, only copy to "sound" strips
       * If original is not sound, only copy to "not sound" strips
       */
      if (isSound != strip_iter_is_sound) {
        continue;
      }

      if (type == SEQ_MODIFIER_COPY_REPLACE) {
        if (strip_iter->modifiers.first) {
          StripModifierData *smd_tmp,
              *smd = static_cast<StripModifierData *>(strip_iter->modifiers.first);
          while (smd) {
            smd_tmp = smd->next;
            BLI_remlink(&strip_iter->modifiers, smd);
            seq::modifier_free(smd);
            smd = smd_tmp;
          }
          BLI_listbase_clear(&strip_iter->modifiers);
        }
      }

      seq::modifier_list_copy(strip_iter, strip);
    }
  }

  if (ELEM(strip->type, STRIP_TYPE_SOUND_RAM)) {
    DEG_id_tag_update(&scene->id, ID_RECALC_SEQUENCER_STRIPS | ID_RECALC_AUDIO);
  }
  else {
    seq::relations_invalidate_cache(scene, strip);
  }

  WM_event_add_notifier(
      C, NC_SCENE | ND_SEQUENCER, seq::get_ref_scene_for_notifiers(C)); /*BFA - 3D Sequencer*/

  return OPERATOR_FINISHED;
}

void SEQUENCER_OT_strip_modifier_copy(wmOperatorType *ot)
{
  static const EnumPropertyItem type_items[] = {
      {SEQ_MODIFIER_COPY_REPLACE, "REPLACE", 0, "Replace", "Replace modifiers in destination"},
      {SEQ_MODIFIER_COPY_APPEND,
       "APPEND",
       0,
       "Append",
       "Append active modifiers to selected strips"},
      {0, nullptr, 0, nullptr, nullptr},
  };

  /* identifiers */
  ot->name = "Copy to Selected Strips";
  ot->idname = "SEQUENCER_OT_strip_modifier_copy";
  ot->description = "Copy modifiers of the active strip to all selected strips";

  /* API callbacks. */
  ot->invoke = WM_menu_invoke;
  ot->exec = strip_modifier_copy_exec;
  ot->poll = sequencer_strip_editable_poll;

  /* flags */
  ot->flag = OPTYPE_REGISTER | OPTYPE_UNDO;

  /* properties */
  ot->prop = RNA_def_enum(ot->srna, "type", type_items, SEQ_MODIFIER_COPY_REPLACE, "Type", "");
}

/** \} */

/* -------------------------------------------------------------------- */
/** \name Redefine Equalizer Graphs Operator
 * \{ */

static wmOperatorStatus strip_modifier_equalizer_redefine_exec(bContext *C, wmOperator *op)
{
  Scene *scene = CTX_data_scene(C);
  Strip *strip = seq::select_active_get(scene);
  StripModifierData *smd;
  char name[MAX_NAME];
  RNA_string_get(op->ptr, "name", name);
  int number = RNA_enum_get(op->ptr, "graphs");

  smd = seq::modifier_find_by_name(strip, name);
  if (!smd) {
    return OPERATOR_CANCELLED;
  }

  seq::sound_equalizermodifier_set_graphs((SoundEqualizerModifierData *)smd, number);

  seq::relations_invalidate_cache(scene, strip);
  WM_event_add_notifier(C, NC_SCENE | ND_SEQUENCER, scene);

  return OPERATOR_FINISHED;
}

void SEQUENCER_OT_strip_modifier_equalizer_redefine(wmOperatorType *ot)
{

  static const EnumPropertyItem enum_modifier_equalizer_presets_items[] = {
      {1, "SIMPLE", 0, "Unique", "One unique graphical definition"},
      {2, "DOUBLE", 0, "Double", "Graphical definition in 2 sections"},
      {3, "TRIPLE", 0, "Triplet", "Graphical definition in 3 sections"},
      {0, nullptr, 0, nullptr, nullptr},
  };
  PropertyRNA *prop;

  /* identifiers */
  ot->name = "Redefine Equalizer Graphs";
  ot->idname = "SEQUENCER_OT_strip_modifier_equalizer_redefine";
  ot->description = "Redefine equalizer graphs";

  /* API callbacks. */
  ot->exec = strip_modifier_equalizer_redefine_exec;
  ot->poll = sequencer_strip_editable_poll;

  /* flags */
  ot->flag = OPTYPE_REGISTER | OPTYPE_UNDO;

  /* properties */
  prop = RNA_def_enum(
      ot->srna, "graphs", enum_modifier_equalizer_presets_items, 1, "Graphs", "Number of graphs");
  ot->prop = prop;
  prop = RNA_def_string(
      ot->srna, "name", "Name", MAX_NAME, "Name", "Name of modifier to redefine");
  RNA_def_property_flag(prop, PROP_HIDDEN);
}

/** \} */

}  // namespace blender::ed::vse<|MERGE_RESOLUTION|>--- conflicted
+++ resolved
@@ -44,14 +44,9 @@
 
   seq::modifier_new(strip, nullptr, type);
 
-<<<<<<< HEAD
-  seq::relations_invalidate_cache_preprocessed(scene, strip);
+  seq::relations_invalidate_cache(scene, strip);
   WM_event_add_notifier(
       C, NC_SCENE | ND_SEQUENCER, seq::get_ref_scene_for_notifiers(C)); /*BFA - 3D Sequencer*/
-=======
-  seq::relations_invalidate_cache(scene, strip);
-  WM_event_add_notifier(C, NC_SCENE | ND_SEQUENCER, scene);
->>>>>>> a48d7c77
 
   return OPERATOR_FINISHED;
 }
