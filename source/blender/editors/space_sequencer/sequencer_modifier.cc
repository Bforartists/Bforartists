/* SPDX-FileCopyrightText: 2012 Blender Authors
 *
 * SPDX-License-Identifier: GPL-2.0-or-later */

/** \file
 * \ingroup spseq
 */

#include "BLI_utildefines.h"

#include "DNA_scene_types.h"

#include "DEG_depsgraph.hh"

#include "BKE_context.hh"

#include "WM_api.hh"
#include "WM_types.hh"

#include "RNA_define.hh"
#include "RNA_enum_types.hh"

#include "SEQ_modifier.hh"
#include "SEQ_relations.hh"
#include "SEQ_select.hh"
#include "SEQ_sequencer.hh"
#include "SEQ_sound.hh"

/* Own include. */
#include "sequencer_intern.hh"

/* -------------------------------------------------------------------- */
/** \name Add modifier operator
 * \{ */

static int strip_modifier_add_exec(bContext *C, wmOperator *op)
{
  Scene *scene = CTX_data_scene(C);
  Strip *strip = SEQ_select_active_get(scene);
  int type = RNA_enum_get(op->ptr, "type");

  SEQ_modifier_new(strip, nullptr, type);

<<<<<<< HEAD
  SEQ_relations_invalidate_cache_preprocessed(scene, seq);
  WM_event_add_notifier(C, NC_SCENE | ND_SEQUENCER, SEQ_get_ref_scene_for_notifiers(C)); /*BFA - 3D Sequencer*/
=======
  SEQ_relations_invalidate_cache_preprocessed(scene, strip);
  WM_event_add_notifier(C, NC_SCENE | ND_SEQUENCER, scene);
>>>>>>> 5c2495b6

  return OPERATOR_FINISHED;
}

static const EnumPropertyItem *filter_modifiers_by_sequence_type_itemf(bContext *C,
                                                                       PointerRNA * /*ptr*/,
                                                                       PropertyRNA * /*prop*/,
                                                                       bool * /*r_free*/)
{
  if (C == nullptr) {
    return rna_enum_sequence_modifier_type_items;
  }

  Scene *scene = CTX_data_scene(C);
  Strip *strip = SEQ_select_active_get(scene);
  if (strip) {
    if (ELEM(strip->type, STRIP_TYPE_SOUND_RAM)) {
      return rna_enum_sequence_sound_modifier_type_items;
    }
  }
  return rna_enum_sequence_video_modifier_type_items;
}

void SEQUENCER_OT_strip_modifier_add(wmOperatorType *ot)
{
  PropertyRNA *prop;

  /* identifiers */
  ot->name = "Add Strip Modifier";
  ot->idname = "SEQUENCER_OT_strip_modifier_add";
  ot->description = "Add a modifier to the strip";

  /* api callbacks */
  ot->exec = strip_modifier_add_exec;
  ot->poll = sequencer_strip_editable_poll;

  /* flags */
  ot->flag = OPTYPE_REGISTER | OPTYPE_UNDO;

  /* properties */
  prop = RNA_def_enum(ot->srna, "type", rna_enum_dummy_NULL_items, 0, "Type", "");
  RNA_def_enum_funcs(prop, filter_modifiers_by_sequence_type_itemf);
  ot->prop = prop;
}

/** \} */

/* -------------------------------------------------------------------- */
/** \name Remove Modifier Operator
 * \{ */

static int strip_modifier_remove_exec(bContext *C, wmOperator *op)
{
  Scene *scene = CTX_data_scene(C);
  Strip *strip = SEQ_select_active_get(scene);
  char name[MAX_NAME];
  SequenceModifierData *smd;

  RNA_string_get(op->ptr, "name", name);

  smd = SEQ_modifier_find_by_name(strip, name);
  if (!smd) {
    return OPERATOR_CANCELLED;
  }

  BLI_remlink(&strip->modifiers, smd);
  SEQ_modifier_free(smd);

  if (ELEM(strip->type, STRIP_TYPE_SOUND_RAM)) {
    DEG_id_tag_update(&scene->id, ID_RECALC_SEQUENCER_STRIPS | ID_RECALC_AUDIO);
  }
  else {
    SEQ_relations_invalidate_cache_preprocessed(scene, strip);
  }
  WM_event_add_notifier(C, NC_SCENE | ND_SEQUENCER, SEQ_get_ref_scene_for_notifiers(C)); /*BFA - 3D Sequencer*/

  return OPERATOR_FINISHED;
}

void SEQUENCER_OT_strip_modifier_remove(wmOperatorType *ot)
{
  PropertyRNA *prop;

  /* identifiers */
  ot->name = "Remove Strip Modifier";
  ot->idname = "SEQUENCER_OT_strip_modifier_remove";
  ot->description = "Remove a modifier from the strip";

  /* api callbacks */
  ot->exec = strip_modifier_remove_exec;
  ot->poll = sequencer_strip_editable_poll;

  /* flags */
  ot->flag = OPTYPE_REGISTER | OPTYPE_UNDO;

  /* properties */
  prop = RNA_def_string(ot->srna, "name", "Name", MAX_NAME, "Name", "Name of modifier to remove");
  RNA_def_property_flag(prop, PROP_HIDDEN);
}

/** \} */

/* -------------------------------------------------------------------- */
/** \name Move Operator
 * \{ */

enum {
  SEQ_MODIFIER_MOVE_UP = 0,
  SEQ_MODIFIER_MOVE_DOWN,
};

static int strip_modifier_move_exec(bContext *C, wmOperator *op)
{
  Scene *scene = CTX_data_scene(C);
  Strip *strip = SEQ_select_active_get(scene);
  char name[MAX_NAME];
  int direction;
  SequenceModifierData *smd;

  RNA_string_get(op->ptr, "name", name);
  direction = RNA_enum_get(op->ptr, "direction");

  smd = SEQ_modifier_find_by_name(strip, name);
  if (!smd) {
    return OPERATOR_CANCELLED;
  }

  if (direction == SEQ_MODIFIER_MOVE_UP) {
    if (smd->prev) {
      BLI_remlink(&strip->modifiers, smd);
      BLI_insertlinkbefore(&strip->modifiers, smd->prev, smd);
    }
  }
  else if (direction == SEQ_MODIFIER_MOVE_DOWN) {
    if (smd->next) {
      BLI_remlink(&strip->modifiers, smd);
      BLI_insertlinkafter(&strip->modifiers, smd->next, smd);
    }
  }

  if (ELEM(strip->type, STRIP_TYPE_SOUND_RAM)) {
    DEG_id_tag_update(&scene->id, ID_RECALC_SEQUENCER_STRIPS | ID_RECALC_AUDIO);
  }
  else {
    SEQ_relations_invalidate_cache_preprocessed(scene, strip);
  }

  WM_event_add_notifier(C, NC_SCENE | ND_SEQUENCER, SEQ_get_ref_scene_for_notifiers(C)); /*BFA - 3D Sequencer*/

  return OPERATOR_FINISHED;
}

void SEQUENCER_OT_strip_modifier_move(wmOperatorType *ot)
{
  PropertyRNA *prop;

  static const EnumPropertyItem direction_items[] = {
      {SEQ_MODIFIER_MOVE_UP, "UP", 0, "Up", "Move modifier up in the stack"},
      {SEQ_MODIFIER_MOVE_DOWN, "DOWN", 0, "Down", "Move modifier down in the stack"},
      {0, nullptr, 0, nullptr, nullptr},
  };

  /* identifiers */
  ot->name = "Move Strip Modifier";
  ot->idname = "SEQUENCER_OT_strip_modifier_move";
  ot->description = "Move modifier up and down in the stack";

  /* api callbacks */
  ot->exec = strip_modifier_move_exec;
  ot->poll = sequencer_strip_editable_poll;

  /* flags */
  ot->flag = OPTYPE_REGISTER | OPTYPE_UNDO;

  /* properties */
  prop = RNA_def_string(ot->srna, "name", "Name", MAX_NAME, "Name", "Name of modifier to remove");
  RNA_def_property_flag(prop, PROP_HIDDEN);
  prop = RNA_def_enum(ot->srna, "direction", direction_items, SEQ_MODIFIER_MOVE_UP, "Type", "");
  RNA_def_property_flag(prop, PROP_HIDDEN);
}

/** \} */

/* -------------------------------------------------------------------- */
/** \name Copy to Selected Operator
 * \{ */

enum {
  SEQ_MODIFIER_COPY_REPLACE = 0,
  SEQ_MODIFIER_COPY_APPEND = 1,
};

static int strip_modifier_copy_exec(bContext *C, wmOperator *op)
{
  Scene *scene = CTX_data_scene(C);
  Editing *ed = scene->ed;
  Strip *strip = SEQ_select_active_get(scene);
  const int type = RNA_enum_get(op->ptr, "type");

  if (!strip || !strip->modifiers.first) {
    return OPERATOR_CANCELLED;
  }

  int isSound = ELEM(strip->type, STRIP_TYPE_SOUND_RAM);

  LISTBASE_FOREACH (Strip *, strip_iter, SEQ_active_seqbase_get(ed)) {
    if (strip_iter->flag & SELECT) {
      if (strip_iter == strip) {
        continue;
      }
      int strip_iter_is_sound = ELEM(strip_iter->type, STRIP_TYPE_SOUND_RAM);
      /* If original is sound, only copy to "sound" strips
       * If original is not sound, only copy to "not sound" strips
       */
      if (isSound != strip_iter_is_sound) {
        continue;
      }

      if (type == SEQ_MODIFIER_COPY_REPLACE) {
        if (strip_iter->modifiers.first) {
          SequenceModifierData *smd_tmp,
              *smd = static_cast<SequenceModifierData *>(strip_iter->modifiers.first);
          while (smd) {
            smd_tmp = smd->next;
            BLI_remlink(&strip_iter->modifiers, smd);
            SEQ_modifier_free(smd);
            smd = smd_tmp;
          }
          BLI_listbase_clear(&strip_iter->modifiers);
        }
      }

      SEQ_modifier_list_copy(strip_iter, strip);
    }
  }

  if (ELEM(strip->type, STRIP_TYPE_SOUND_RAM)) {
    DEG_id_tag_update(&scene->id, ID_RECALC_SEQUENCER_STRIPS | ID_RECALC_AUDIO);
  }
  else {
    SEQ_relations_invalidate_cache_preprocessed(scene, strip);
  }

  WM_event_add_notifier(C, NC_SCENE | ND_SEQUENCER, SEQ_get_ref_scene_for_notifiers(C)); /*BFA - 3D Sequencer*/

  return OPERATOR_FINISHED;
}

void SEQUENCER_OT_strip_modifier_copy(wmOperatorType *ot)
{
  static const EnumPropertyItem type_items[] = {
      {SEQ_MODIFIER_COPY_REPLACE, "REPLACE", 0, "Replace", "Replace modifiers in destination"},
      {SEQ_MODIFIER_COPY_APPEND,
       "APPEND",
       0,
       "Append",
       "Append active modifiers to selected strips"},
      {0, nullptr, 0, nullptr, nullptr},
  };

  /* identifiers */
  ot->name = "Copy to Selected Strips";
  ot->idname = "SEQUENCER_OT_strip_modifier_copy";
  ot->description = "Copy modifiers of the active strip to all selected strips";

  /* api callbacks */
  ot->invoke = WM_menu_invoke;
  ot->exec = strip_modifier_copy_exec;
  ot->poll = sequencer_strip_editable_poll;

  /* flags */
  ot->flag = OPTYPE_REGISTER | OPTYPE_UNDO;

  /* properties */
  ot->prop = RNA_def_enum(ot->srna, "type", type_items, SEQ_MODIFIER_COPY_REPLACE, "Type", "");
}

/** \} */

/* -------------------------------------------------------------------- */
/** \name Redefine Equalizer Graphs Operator
 * \{ */

static int strip_modifier_equalizer_redefine_exec(bContext *C, wmOperator *op)
{
  Scene *scene = CTX_data_scene(C);
  Strip *strip = SEQ_select_active_get(scene);
  SequenceModifierData *smd;
  char name[MAX_NAME];
  RNA_string_get(op->ptr, "name", name);
  int number = RNA_enum_get(op->ptr, "graphs");

  smd = SEQ_modifier_find_by_name(strip, name);
  if (!smd) {
    return OPERATOR_CANCELLED;
  }

  SEQ_sound_equalizermodifier_set_graphs((SoundEqualizerModifierData *)smd, number);

  SEQ_relations_invalidate_cache_preprocessed(scene, strip);
  WM_event_add_notifier(C, NC_SCENE | ND_SEQUENCER, scene);

  return OPERATOR_FINISHED;
}

void SEQUENCER_OT_strip_modifier_equalizer_redefine(wmOperatorType *ot)
{

  static const EnumPropertyItem enum_modifier_equalizer_presets_items[] = {
      {1, "SIMPLE", 0, "Unique", "One unique graphical definition"},
      {2, "DOUBLE", 0, "Double", "Graphical definition in 2 sections"},
      {3, "TRIPLE", 0, "Triplet", "Graphical definition in 3 sections"},
      {0, nullptr, 0, nullptr, nullptr},
  };
  PropertyRNA *prop;

  /* identifiers */
  ot->name = "Redefine Equalizer Graphs";
  ot->idname = "SEQUENCER_OT_strip_modifier_equalizer_redefine";
  ot->description = "Redefine equalizer graphs";

  /* api callbacks */
  ot->exec = strip_modifier_equalizer_redefine_exec;
  ot->poll = sequencer_strip_editable_poll;

  /* flags */
  ot->flag = OPTYPE_REGISTER | OPTYPE_UNDO;

  /* properties */
  prop = RNA_def_enum(
      ot->srna, "graphs", enum_modifier_equalizer_presets_items, 1, "Graphs", "Number of graphs");
  ot->prop = prop;
  prop = RNA_def_string(
      ot->srna, "name", "Name", MAX_NAME, "Name", "Name of modifier to redefine");
  RNA_def_property_flag(prop, PROP_HIDDEN);
}

/** \} */<|MERGE_RESOLUTION|>--- conflicted
+++ resolved
@@ -41,13 +41,8 @@
 
   SEQ_modifier_new(strip, nullptr, type);
 
-<<<<<<< HEAD
-  SEQ_relations_invalidate_cache_preprocessed(scene, seq);
+  SEQ_relations_invalidate_cache_preprocessed(scene, strip);
   WM_event_add_notifier(C, NC_SCENE | ND_SEQUENCER, SEQ_get_ref_scene_for_notifiers(C)); /*BFA - 3D Sequencer*/
-=======
-  SEQ_relations_invalidate_cache_preprocessed(scene, strip);
-  WM_event_add_notifier(C, NC_SCENE | ND_SEQUENCER, scene);
->>>>>>> 5c2495b6
 
   return OPERATOR_FINISHED;
 }
