--- conflicted
+++ resolved
@@ -44,13 +44,9 @@
 
   seq::modifier_new(strip, nullptr, type);
 
-<<<<<<< HEAD
-  SEQ_relations_invalidate_cache_preprocessed(scene, strip);
-  WM_event_add_notifier(C, NC_SCENE | ND_SEQUENCER, SEQ_get_ref_scene_for_notifiers(C)); /*BFA - 3D Sequencer*/
-=======
   seq::relations_invalidate_cache_preprocessed(scene, strip);
-  WM_event_add_notifier(C, NC_SCENE | ND_SEQUENCER, scene);
->>>>>>> 4112b2ca
+  WM_event_add_notifier(
+      C, NC_SCENE | ND_SEQUENCER, seq::get_ref_scene_for_notifiers(C)); /*BFA - 3D Sequencer*/
 
   return OPERATOR_FINISHED;
 }
@@ -125,7 +121,8 @@
   else {
     seq::relations_invalidate_cache_preprocessed(scene, strip);
   }
-  WM_event_add_notifier(C, NC_SCENE | ND_SEQUENCER, SEQ_get_ref_scene_for_notifiers(C)); /*BFA - 3D Sequencer*/
+  WM_event_add_notifier(
+      C, NC_SCENE | ND_SEQUENCER, seq::get_ref_scene_for_notifiers(C)); /*BFA - 3D Sequencer*/
 
   return OPERATOR_FINISHED;
 }
@@ -198,7 +195,8 @@
     seq::relations_invalidate_cache_preprocessed(scene, strip);
   }
 
-  WM_event_add_notifier(C, NC_SCENE | ND_SEQUENCER, SEQ_get_ref_scene_for_notifiers(C)); /*BFA - 3D Sequencer*/
+  WM_event_add_notifier(
+      C, NC_SCENE | ND_SEQUENCER, seq::get_ref_scene_for_notifiers(C)); /*BFA - 3D Sequencer*/
 
   return OPERATOR_FINISHED;
 }
@@ -294,7 +292,8 @@
     seq::relations_invalidate_cache_preprocessed(scene, strip);
   }
 
-  WM_event_add_notifier(C, NC_SCENE | ND_SEQUENCER, SEQ_get_ref_scene_for_notifiers(C)); /*BFA - 3D Sequencer*/
+  WM_event_add_notifier(
+      C, NC_SCENE | ND_SEQUENCER, seq::get_ref_scene_for_notifiers(C)); /*BFA - 3D Sequencer*/
 
   return OPERATOR_FINISHED;
 }
