--- conflicted
+++ resolved
@@ -45,12 +45,7 @@
   seq::modifier_new(strip, nullptr, type);
 
   seq::relations_invalidate_cache(scene, strip);
-<<<<<<< HEAD
-  WM_event_add_notifier(
-      C, NC_SCENE | ND_SEQUENCER, seq::get_ref_scene_for_notifiers(C)); /*BFA - 3D Sequencer*/
-=======
-  WM_event_add_notifier(C, NC_SCENE | ND_SEQUENCER, scene);
->>>>>>> 9a41dc73
+  WM_event_add_notifier(C, NC_SCENE | ND_SEQUENCER, seq::get_ref_scene_for_notifiers(C)); /*BFA - 3D Sequencer*/
 
   return OPERATOR_FINISHED;
 }
@@ -125,8 +120,7 @@
   else {
     seq::relations_invalidate_cache(scene, strip);
   }
-  WM_event_add_notifier(
-      C, NC_SCENE | ND_SEQUENCER, seq::get_ref_scene_for_notifiers(C)); /*BFA - 3D Sequencer*/
+  WM_event_add_notifier(C, NC_SCENE | ND_SEQUENCER, seq::get_ref_scene_for_notifiers(C)); /*BFA - 3D Sequencer*/
 
   return OPERATOR_FINISHED;
 }
@@ -199,8 +193,7 @@
     seq::relations_invalidate_cache(scene, strip);
   }
 
-  WM_event_add_notifier(
-      C, NC_SCENE | ND_SEQUENCER, seq::get_ref_scene_for_notifiers(C)); /*BFA - 3D Sequencer*/
+  WM_event_add_notifier(C, NC_SCENE | ND_SEQUENCER, seq::get_ref_scene_for_notifiers(C)); /*BFA - 3D Sequencer*/
 
   return OPERATOR_FINISHED;
 }
@@ -296,8 +289,7 @@
     seq::relations_invalidate_cache(scene, strip);
   }
 
-  WM_event_add_notifier(
-      C, NC_SCENE | ND_SEQUENCER, seq::get_ref_scene_for_notifiers(C)); /*BFA - 3D Sequencer*/
+  WM_event_add_notifier(C, NC_SCENE | ND_SEQUENCER, seq::get_ref_scene_for_notifiers(C)); /*BFA - 3D Sequencer*/
 
   return OPERATOR_FINISHED;
 }
