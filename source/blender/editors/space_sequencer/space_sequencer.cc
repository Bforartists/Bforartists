--- conflicted
+++ resolved
@@ -345,7 +345,7 @@
   if (CTX_data_equals(member, "scene")) {
     SpaceSeq *sseq = CTX_wm_space_seq(C);
     /* Check if scene is overwritten. */
-    if ((sseq != NULL) && (sseq->scene_override != NULL)) {
+    if ((sseq != nullptr) && (sseq->scene_override != nullptr)) {
       scene = sseq->scene_override;
     }
     CTX_data_id_pointer_set(result, &scene->id);
@@ -684,16 +684,6 @@
 
 static void sequencer_tools_region_draw(const bContext *C, ARegion *region)
 {
-<<<<<<< HEAD
-  wmOperatorCallContext op_context = WM_OP_INVOKE_REGION_WIN;
-  switch (region->regiontype) {
-    case RGN_TYPE_CHANNELS:
-      op_context = WM_OP_INVOKE_REGION_CHANNELS;
-      break;
-    case RGN_TYPE_PREVIEW:
-      op_context = WM_OP_INVOKE_REGION_PREVIEW;
-      break;
-=======
   ScrArea *area = CTX_wm_area(C);
   wmOperatorCallContext op_context = WM_OP_INVOKE_REGION_WIN;
 
@@ -706,7 +696,6 @@
 
   if (region->regiontype == RGN_TYPE_CHANNELS) {
     op_context = WM_OP_INVOKE_REGION_CHANNELS;
->>>>>>> 24dc793c
   }
 
   ED_region_panels_ex(C, region, op_context, nullptr);
