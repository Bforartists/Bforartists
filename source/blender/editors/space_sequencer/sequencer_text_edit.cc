/* SPDX-FileCopyrightText: 2024 Blender Authors
 *
 * SPDX-License-Identifier: GPL-2.0-or-later */

/** \file
 * \ingroup spseq
 */

#include <cstddef>

#include "DNA_sequence_types.h"

#include "BLI_math_matrix.hh"
#include "BLI_math_vector.hh"
#include "BLI_string.h"
#include "BLI_string_utf8.h"

#include "BKE_context.hh"
#include "BKE_scene.hh"

#include "SEQ_effects.hh"
#include "SEQ_relations.hh"
#include "SEQ_select.hh"
#include "SEQ_time.hh"
#include "SEQ_transform.hh"

#include "WM_api.hh"

#include "RNA_define.hh"

#include "UI_view2d.hh"

#include "ED_screen.hh"

<<<<<<< HEAD
#include "WM_api.hh" /*BFA - for icons*/
#include "WM_types.hh" /*BFA - for icons*/

#include "UI_interface.hh" /*BFA - for icons*/
#include "UI_resources.hh" /*BFA - for icons*/

/* Own include. */
=======
>>>>>>> c65091d3
#include "sequencer_intern.hh"

namespace blender::ed::vse {

static bool sequencer_text_editing_poll(bContext *C)
{
  if (!sequencer_editing_initialized_and_active(C)) {
    return false;
  }
  const Scene *scene = CTX_data_sequencer_scene(C);
  if (!scene) {
    return false;
  }

  const Strip *strip = seq::select_active_get(scene);
  if (strip == nullptr || strip->type != STRIP_TYPE_TEXT || !seq::effects_can_render_text(strip)) {
    return false;
  }

  const TextVars *data = static_cast<TextVars *>(strip->effectdata);
  if (data == nullptr || data->runtime == nullptr) {
    return false;
  }

  return true;
}

bool sequencer_text_editing_active_poll(bContext *C)
{
  const Scene *scene = CTX_data_sequencer_scene(C);
  if (!scene) {
    return false;
  }
  const Strip *strip = seq::select_active_get(scene);
  if (strip == nullptr || !sequencer_text_editing_poll(C)) {
    return false;
  }

  if (ED_screen_animation_no_scrub(CTX_wm_manager(C))) {
    return false;
  }

  if (!seq::time_strip_intersects_frame(scene, strip, BKE_scene_frame_get(scene))) {
    return false;
  }

  return (strip->flag & SEQ_FLAG_TEXT_EDITING_ACTIVE) != 0;
}

int2 strip_text_cursor_offset_to_position(const TextVarsRuntime *text, int cursor_offset)
{
  cursor_offset = std::clamp(cursor_offset, 0, text->character_count);

  int2 cursor_position{0, 0};
  for (const seq::LineInfo &line : text->lines) {
    if (cursor_offset < line.characters.size()) {
      cursor_position.x = cursor_offset;
      break;
    }
    cursor_offset -= line.characters.size();
    cursor_position.y += 1;
  }

  cursor_position.y = std::clamp(cursor_position.y, 0, int(text->lines.size() - 1));
  cursor_position.x = std::clamp(
      cursor_position.x, 0, int(text->lines[cursor_position.y].characters.size() - 1));

  return cursor_position;
}

static const seq::CharInfo &character_at_cursor_pos_get(const TextVarsRuntime *text,
                                                        const int2 cursor_pos)
{
  return text->lines[cursor_pos.y].characters[cursor_pos.x];
}

static const seq::CharInfo &character_at_cursor_offset_get(const TextVarsRuntime *text,
                                                           const int cursor_offset)
{
  const int2 cursor_pos = strip_text_cursor_offset_to_position(text, cursor_offset);
  return character_at_cursor_pos_get(text, cursor_pos);
}

static int cursor_position_to_offset(const TextVarsRuntime *text, int2 cursor_position)
{
  return character_at_cursor_pos_get(text, cursor_position).index;
}

static void text_selection_cancel(TextVars *data)
{
  data->selection_start_offset = 0;
  data->selection_end_offset = 0;
}

IndexRange strip_text_selection_range_get(const TextVars *data)
{
  /* Ensure, that selection start < selection end. */
  int sel_start_offset = data->selection_start_offset;
  int sel_end_offset = data->selection_end_offset;
  if (sel_start_offset > sel_end_offset) {
    std::swap(sel_start_offset, sel_end_offset);
  }

  return IndexRange(sel_start_offset, sel_end_offset - sel_start_offset);
}

static bool text_has_selection(const TextVars *data)
{
  return !strip_text_selection_range_get(data).is_empty();
}

static void delete_selected_text(TextVars *data)
{
  if (!text_has_selection(data)) {
    return;
  }

  TextVarsRuntime *text = data->runtime;
  IndexRange sel_range = strip_text_selection_range_get(data);

  seq::CharInfo char_start = character_at_cursor_offset_get(text, sel_range.first());
  seq::CharInfo char_end = character_at_cursor_offset_get(text, sel_range.last());

  const int offset_start = char_start.offset;
  const int offset_end = char_end.offset + char_end.byte_length;
  BLI_assert(offset_start >= 0 && offset_end <= data->text_len_bytes);
  BLI_assert(offset_end >= 0 && offset_end <= data->text_len_bytes);
  BLI_assert(offset_start <= offset_end);
  const int remaining = data->text_len_bytes - offset_end;

  std::memmove(data->text_ptr + offset_start, data->text_ptr + offset_end, remaining + 1);
  data->text_len_bytes = offset_start + remaining;

  const int2 sel_start = strip_text_cursor_offset_to_position(text, sel_range.first());
  data->cursor_offset = cursor_position_to_offset(text, sel_start);
  text_selection_cancel(data);
}

static void text_editing_update(const bContext *C)
{
  Strip *strip = seq::select_active_get(CTX_data_sequencer_scene(C));
  seq::relations_invalidate_cache_raw(CTX_data_sequencer_scene(C), strip);
  WM_event_add_notifier(C, NC_SCENE | ND_SEQUENCER, CTX_data_sequencer_scene(C));
}

enum {
  LINE_BEGIN,
  LINE_END,
  TEXT_BEGIN,
  TEXT_END,
  PREV_CHAR,
  NEXT_CHAR,
  PREV_WORD,
  NEXT_WORD,
  PREV_LINE,
  NEXT_LINE,
};

static const EnumPropertyItem move_type_items[] = {
  {LINE_BEGIN, "LINE_BEGIN", ICON_CARET_NEXT_CHAR, "Line Begin", ""},
  {LINE_END, "LINE_END", ICON_CARET_NEXT_CHAR, "Line End", ""},
  {TEXT_BEGIN, "TEXT_BEGIN", ICON_CARET_NEXT_CHAR, "Text Begin", ""},
  {TEXT_END, "TEXT_END", ICON_CARET_NEXT_CHAR, "Text End", ""},
  {PREV_CHAR, "PREVIOUS_CHARACTER", ICON_CARET_NEXT_CHAR, "Previous Character", ""},
  {NEXT_CHAR, "NEXT_CHARACTER", ICON_CARET_NEXT_CHAR, "Next Character", ""},
  {PREV_WORD, "PREVIOUS_WORD", ICON_CARET_NEXT_CHAR, "Previous Word", ""},
  {NEXT_WORD, "NEXT_WORD", ICON_CARET_NEXT_CHAR, "Next Word", ""},
  {PREV_LINE, "PREVIOUS_LINE", ICON_CARET_NEXT_CHAR, "Previous Line", ""},
  {NEXT_LINE, "NEXT_LINE", ICON_CARET_NEXT_CHAR, "Next Line", ""},
  {0, nullptr, 0, nullptr, nullptr},
};

static int2 cursor_move_by_character(int2 cursor_position, const TextVarsRuntime *text, int offset)
{
  const seq::LineInfo &cur_line = text->lines[cursor_position.y];
  /* Move to next line. */
  if (cursor_position.x + offset > cur_line.characters.size() - 1 &&
      cursor_position.y < text->lines.size() - 1)
  {
    cursor_position.x = 0;
    cursor_position.y++;
  }
  /* Move to previous line. */
  else if (cursor_position.x + offset < 0 && cursor_position.y > 0) {
    cursor_position.y--;
    cursor_position.x = text->lines[cursor_position.y].characters.size() - 1;
  }
  else {
    cursor_position.x += offset;
    const int position_max = text->lines[cursor_position.y].characters.size() - 1;
    cursor_position.x = std::clamp(cursor_position.x, 0, position_max);
  }
  return cursor_position;
}

static int2 cursor_move_by_line(int2 cursor_position, const TextVarsRuntime *text, int offset)
{
  const seq::LineInfo &cur_line = text->lines[cursor_position.y];
  const int cur_pos_x = cur_line.characters[cursor_position.x].position.x;

  const int line_max = text->lines.size() - 1;
  const int new_line_index = std::clamp(cursor_position.y + offset, 0, line_max);
  const seq::LineInfo &new_line = text->lines[new_line_index];

  if (cursor_position.y == new_line_index) {
    return cursor_position;
  }

  /* Find character in another line closest to current position. */
  int best_distance = std::numeric_limits<int>::max();
  int best_character_index = 0;

  for (int i : new_line.characters.index_range()) {
    seq::CharInfo character = new_line.characters[i];
    const int distance = std::abs(character.position.x - cur_pos_x);
    if (distance < best_distance) {
      best_distance = distance;
      best_character_index = i;
    }
  }

  cursor_position.x = best_character_index;
  cursor_position.y = new_line_index;
  return cursor_position;
}

static int2 cursor_move_line_end(int2 cursor_position, const TextVarsRuntime *text)
{
  const seq::LineInfo &cur_line = text->lines[cursor_position.y];
  cursor_position.x = cur_line.characters.size() - 1;
  return cursor_position;
}

static bool is_whitespace_transition(char chr1, char chr2)
{
  return ELEM(chr1, ' ', '\t', '\n') && !ELEM(chr2, ' ', '\t', '\n');
}

static int2 cursor_move_prev_word(int2 cursor_position,
                                  const TextVarsRuntime *text,
                                  const char *text_ptr)
{
  cursor_position = cursor_move_by_character(cursor_position, text, -1);

  while (cursor_position.x > 0 || cursor_position.y > 0) {
    const seq::CharInfo character = character_at_cursor_pos_get(text, cursor_position);
    const int2 prev_cursor_pos = cursor_move_by_character(cursor_position, text, -1);
    const seq::CharInfo prev_character = character_at_cursor_pos_get(text, prev_cursor_pos);

    if (is_whitespace_transition(text_ptr[prev_character.offset], text_ptr[character.offset])) {
      break;
    }
    cursor_position = prev_cursor_pos;
  }
  return cursor_position;
}

static int2 cursor_move_next_word(int2 cursor_position,
                                  const TextVarsRuntime *text,
                                  const char *text_ptr)
{
  const int maxline = text->lines.size() - 1;
  const int maxchar = text->lines.last().characters.size() - 1;

  while ((cursor_position.x < maxchar) || (cursor_position.y < maxline)) {
    const seq::CharInfo character = character_at_cursor_pos_get(text, cursor_position);
    cursor_position = cursor_move_by_character(cursor_position, text, 1);
    const seq::CharInfo next_character = character_at_cursor_pos_get(text, cursor_position);

    if (is_whitespace_transition(text_ptr[next_character.offset], text_ptr[character.offset])) {
      break;
    }
  }
  return cursor_position;
}

static wmOperatorStatus sequencer_text_cursor_move_exec(bContext *C, wmOperator *op)
{
  const Strip *strip = seq::select_active_get(CTX_data_sequencer_scene(C));
  TextVars *data = static_cast<TextVars *>(strip->effectdata);
  const TextVarsRuntime *text = data->runtime;

  if (RNA_boolean_get(op->ptr, "select_text") && !text_has_selection(data)) {
    data->selection_start_offset = data->cursor_offset;
  }

  int2 cursor_position = strip_text_cursor_offset_to_position(text, data->cursor_offset);

  switch (RNA_enum_get(op->ptr, "type")) {
    case PREV_CHAR:
      cursor_position = cursor_move_by_character(cursor_position, text, -1);
      break;
    case NEXT_CHAR:
      cursor_position = cursor_move_by_character(cursor_position, text, 1);
      break;
    case PREV_LINE:
      cursor_position = cursor_move_by_line(cursor_position, text, -1);
      break;
    case NEXT_LINE:
      cursor_position = cursor_move_by_line(cursor_position, text, 1);
      break;
    case LINE_BEGIN:
      cursor_position.x = 0;
      break;
    case LINE_END:
      cursor_position = cursor_move_line_end(cursor_position, text);
      break;
    case TEXT_BEGIN:
      cursor_position = {0, 0};
      break;
    case TEXT_END:
      cursor_position.y = text->lines.size() - 1;
      cursor_position = cursor_move_line_end(cursor_position, text);
      break;
    case PREV_WORD:
      cursor_position = cursor_move_prev_word(cursor_position, text, data->text_ptr);
      break;
    case NEXT_WORD:
      cursor_position = cursor_move_next_word(cursor_position, text, data->text_ptr);
      break;
  }

  data->cursor_offset = cursor_position_to_offset(text, cursor_position);
  if (RNA_boolean_get(op->ptr, "select_text")) {
    data->selection_end_offset = data->cursor_offset;
  }

  if (!RNA_boolean_get(op->ptr, "select_text") ||
      data->cursor_offset == data->selection_start_offset)
  {
    text_selection_cancel(data);
  }

  WM_event_add_notifier(C, NC_SCENE | ND_SEQUENCER, CTX_data_sequencer_scene(C));
  return OPERATOR_FINISHED;
}

void SEQUENCER_OT_text_cursor_move(wmOperatorType *ot)
{
  /* identifiers */
  ot->name = "Move Cursor";
  ot->description = "Move cursor in text";
  ot->idname = "SEQUENCER_OT_text_cursor_move";

  /* API callbacks. */
  ot->exec = sequencer_text_cursor_move_exec;
  ot->poll = sequencer_text_editing_active_poll;

  /* flags */
  ot->flag = OPTYPE_REGISTER | OPTYPE_UNDO;

  /* properties */
  RNA_def_enum(ot->srna,
               "type",
               move_type_items,
               LINE_BEGIN,
               "Type",
               "Where to move cursor to, to make a selection");

  PropertyRNA *prop = RNA_def_boolean(
      ot->srna, "select_text", false, "Select Text", "Select text while moving cursor");
  RNA_def_property_flag(prop, PROP_SKIP_SAVE);
}

static bool text_insert(TextVars *data, const char *buf, const size_t buf_len)
{
  BLI_assert(strlen(buf) == buf_len);
  const TextVarsRuntime *text = data->runtime;

  delete_selected_text(data);

  size_t needed_size = data->text_len_bytes + buf_len + 1;
  char *new_text = MEM_malloc_arrayN<char>(needed_size, "text");

  const seq::CharInfo cur_char = character_at_cursor_offset_get(text, data->cursor_offset);
  BLI_assert(cur_char.offset >= 0 && cur_char.offset <= data->text_len_bytes);
  std::memcpy(new_text, data->text_ptr, cur_char.offset);
  std::memcpy(new_text + cur_char.offset, buf, buf_len);
  std::memcpy(new_text + cur_char.offset + buf_len,
              data->text_ptr + cur_char.offset,
              data->text_len_bytes - cur_char.offset + 1);
  data->text_len_bytes += buf_len;
  MEM_freeN(data->text_ptr);
  data->text_ptr = new_text;

  data->cursor_offset += 1;
  return true;
}

static wmOperatorStatus sequencer_text_insert_exec(bContext *C, wmOperator *op)
{
  const Strip *strip = seq::select_active_get(CTX_data_sequencer_scene(C));
  TextVars *data = static_cast<TextVars *>(strip->effectdata);

  char str[512];
  RNA_string_get(op->ptr, "string", str);

  const size_t in_buf_len = STRNLEN(str);
  if (in_buf_len == 0) {
    return OPERATOR_CANCELLED | OPERATOR_PASS_THROUGH;
  }

  if (!text_insert(data, str, in_buf_len)) {
    return OPERATOR_CANCELLED;
  }

  text_editing_update(C);
  return OPERATOR_FINISHED;
}

static wmOperatorStatus sequencer_text_insert_invoke(bContext *C,
                                                     wmOperator *op,
                                                     const wmEvent *event)
{
  char str[6];
  BLI_strncpy_utf8(str, event->utf8_buf, BLI_str_utf8_size_safe(event->utf8_buf) + 1);
  RNA_string_set(op->ptr, "string", str);
  return sequencer_text_insert_exec(C, op);
}

void SEQUENCER_OT_text_insert(wmOperatorType *ot)
{
  /* identifiers */
  ot->name = "Insert Character";
  ot->description = "Insert text at cursor position";
  ot->idname = "SEQUENCER_OT_text_insert";

  /* API callbacks. */
  ot->exec = sequencer_text_insert_exec;
  ot->invoke = sequencer_text_insert_invoke;
  ot->poll = sequencer_text_editing_active_poll;

  /* flags */
  ot->flag = OPTYPE_UNDO;

  /* properties */
  RNA_def_string(
      ot->srna, "string", nullptr, 512, "String", "String to be inserted at cursor position");
}

enum { DEL_NEXT_SEL, DEL_PREV_SEL };
static const EnumPropertyItem delete_type_items[] = {
    {DEL_NEXT_SEL, "NEXT_OR_SELECTION", 0, "Next or Selection", ""},
    {DEL_PREV_SEL, "PREVIOUS_OR_SELECTION", 0, "Previous or Selection", ""},
    {0, nullptr, 0, nullptr, nullptr},
};

static void delete_character(const seq::CharInfo character, TextVars *data)
{
  const int offset_start = character.offset;
  const int offset_end = character.offset + character.byte_length;
  BLI_assert(offset_start >= 0 && offset_start <= data->text_len_bytes);
  BLI_assert(offset_end >= 0 && offset_end <= data->text_len_bytes);
  const int remaining = data->text_len_bytes - offset_end + 1;
  std::memmove(data->text_ptr + offset_start, data->text_ptr + offset_end, remaining);
  data->text_len_bytes -= character.byte_length;
  BLI_assert(data->text_len_bytes >= 0);
}

static wmOperatorStatus sequencer_text_delete_exec(bContext *C, wmOperator *op)
{
  const Strip *strip = seq::select_active_get(CTX_data_sequencer_scene(C));
  TextVars *data = static_cast<TextVars *>(strip->effectdata);
  const TextVarsRuntime *text = data->runtime;
  const int type = RNA_enum_get(op->ptr, "type");

  if (text_has_selection(data)) {
    delete_selected_text(data);
    text_editing_update(C);
    return OPERATOR_FINISHED;
  }

  if (type == DEL_NEXT_SEL) {
    if (data->cursor_offset >= text->character_count) {
      return OPERATOR_CANCELLED;
    }

    delete_character(character_at_cursor_offset_get(text, data->cursor_offset), data);
  }
  if (type == DEL_PREV_SEL) {
    if (data->cursor_offset == 0) {
      return OPERATOR_CANCELLED;
    }

    delete_character(character_at_cursor_offset_get(text, data->cursor_offset - 1), data);
    data->cursor_offset -= 1;
  }

  text_editing_update(C);
  return OPERATOR_FINISHED;
}

void SEQUENCER_OT_text_delete(wmOperatorType *ot)
{
  /* identifiers */
  ot->name = "Delete Character";
  ot->description = "Delete text at cursor position";
  ot->idname = "SEQUENCER_OT_text_delete";

  /* API callbacks. */
  ot->exec = sequencer_text_delete_exec;
  ot->poll = sequencer_text_editing_active_poll;

  /* flags */
  ot->flag = OPTYPE_UNDO;

  /* properties */
  RNA_def_enum(ot->srna,
               "type",
               delete_type_items,
               DEL_NEXT_SEL,
               "Type",
               "Which part of the text to delete");
}

static wmOperatorStatus sequencer_text_line_break_exec(bContext *C, wmOperator * /*op*/)
{
  const Strip *strip = seq::select_active_get(CTX_data_sequencer_scene(C));
  TextVars *data = static_cast<TextVars *>(strip->effectdata);

  if (!text_insert(data, "\n", 1)) {
    return OPERATOR_CANCELLED;
  }

  text_editing_update(C);
  return OPERATOR_FINISHED;
}

void SEQUENCER_OT_text_line_break(wmOperatorType *ot)
{
  /* identifiers */
  ot->name = "Insert Line Break";
  ot->description = "Insert line break at cursor position";
  ot->idname = "SEQUENCER_OT_text_line_break";

  /* API callbacks. */
  ot->exec = sequencer_text_line_break_exec;
  ot->poll = sequencer_text_editing_active_poll;

  /* flags */
  ot->flag = OPTYPE_UNDO;
}

static wmOperatorStatus sequencer_text_select_all_exec(bContext *C, wmOperator * /*op*/)
{
  const Strip *strip = seq::select_active_get(CTX_data_sequencer_scene(C));
  TextVars *data = static_cast<TextVars *>(strip->effectdata);
  data->selection_start_offset = 0;
  data->selection_end_offset = data->runtime->character_count;
  text_editing_update(C);
  return OPERATOR_FINISHED;
}

void SEQUENCER_OT_text_select_all(wmOperatorType *ot)
{
  /* identifiers */
  ot->name = "Select All";
  ot->description = "Select all characters";
  ot->idname = "SEQUENCER_OT_text_select_all";

  /* API callbacks. */
  ot->exec = sequencer_text_select_all_exec;
  ot->poll = sequencer_text_editing_active_poll;

  /* flags */
  ot->flag = OPTYPE_UNDO;
}

static wmOperatorStatus sequencer_text_deselect_all_exec(bContext *C, wmOperator * /*op*/)
{
  Strip *strip = seq::select_active_get(CTX_data_sequencer_scene(C));
  TextVars *data = static_cast<TextVars *>(strip->effectdata);

  if (!text_has_selection(data)) {
    /* Exit edit mode, so text can be translated by mouse. */
    strip->flag &= ~SEQ_FLAG_TEXT_EDITING_ACTIVE;
  }
  else {
    text_selection_cancel(data);
  }

  text_editing_update(C);
  return OPERATOR_FINISHED;
}

void SEQUENCER_OT_text_deselect_all(wmOperatorType *ot)
{
  /* identifiers */
  ot->name = "Deselect All";
  ot->description = "Deselect all characters";
  ot->idname = "SEQUENCER_OT_text_deselect_all";

  /* API callbacks. */
  ot->exec = sequencer_text_deselect_all_exec;
  ot->poll = sequencer_text_editing_active_poll;

  /* flags */
  ot->flag = OPTYPE_UNDO;
}

static wmOperatorStatus sequencer_text_edit_mode_toggle_exec(bContext *C, wmOperator * /*op*/)
{
  Strip *strip = seq::select_active_get(CTX_data_sequencer_scene(C));
  if (sequencer_text_editing_active_poll(C)) {
    strip->flag &= ~SEQ_FLAG_TEXT_EDITING_ACTIVE;
  }
  else {
    strip->flag |= SEQ_FLAG_TEXT_EDITING_ACTIVE;
  }

  WM_event_add_notifier(C, NC_SCENE | ND_SEQUENCER, CTX_data_sequencer_scene(C));
  return OPERATOR_FINISHED;
}

void SEQUENCER_OT_text_edit_mode_toggle(wmOperatorType *ot)
{
  /* identifiers */
  ot->name = "Edit Text";
  ot->description = "Toggle text editing";
  ot->idname = "SEQUENCER_OT_text_edit_mode_toggle";

  /* API callbacks. */
  ot->exec = sequencer_text_edit_mode_toggle_exec;
  ot->poll = sequencer_text_editing_poll;

  /* flags */
  ot->flag = OPTYPE_UNDO;
}

static int find_closest_cursor_offset(const TextVars *data, float2 mouse_loc)
{
  const TextVarsRuntime *text = data->runtime;
  int best_cursor_offset = 0;
  float best_distance = std::numeric_limits<float>::max();

  for (const seq::LineInfo &line : text->lines) {
    for (const seq::CharInfo &character : line.characters) {
      const float distance = math::distance(mouse_loc, character.position);
      if (distance < best_distance) {
        best_distance = distance;
        best_cursor_offset = character.index;
      }
    }
  }

  return best_cursor_offset;
}

static void cursor_set_by_mouse_position(const bContext *C, const wmEvent *event)
{
  const Scene *scene = CTX_data_sequencer_scene(C);
  const Strip *strip = seq::select_active_get(scene);
  TextVars *data = static_cast<TextVars *>(strip->effectdata);
  const View2D *v2d = UI_view2d_fromcontext(C);

  int2 mval_region;
  WM_event_drag_start_mval(event, CTX_wm_region(C), mval_region);
  float2 mouse_loc;
  UI_view2d_region_to_view(v2d, mval_region.x, mval_region.y, &mouse_loc.x, &mouse_loc.y);

  /* Convert cursor coordinates to domain of CharInfo::position. */
  const float2 view_offs{-scene->r.xsch / 2.0f, -scene->r.ysch / 2.0f};
  const float view_aspect = scene->r.xasp / scene->r.yasp;
  float3x3 transform_mat = seq::image_transform_matrix_get(CTX_data_sequencer_scene(C), strip);
  // MSVC 2019 can't decide here for some reason, pick the template for it.
  transform_mat = blender::math::invert<float, 3>(transform_mat);

  mouse_loc.x /= view_aspect;
  mouse_loc = math::transform_point(transform_mat, mouse_loc);
  mouse_loc -= view_offs;
  data->cursor_offset = find_closest_cursor_offset(data, float2(mouse_loc));
}

static wmOperatorStatus sequencer_text_cursor_set_modal(bContext *C,
                                                        wmOperator * /*op*/,
                                                        const wmEvent *event)
{
  const Scene *scene = CTX_data_sequencer_scene(C);
  const Strip *strip = seq::select_active_get(scene);
  TextVars *data = static_cast<TextVars *>(strip->effectdata);
  bool make_selection = false;

  switch (event->type) {
    case LEFTMOUSE:
      if (event->val == KM_RELEASE) {
        cursor_set_by_mouse_position(C, event);
        if (make_selection) {
          data->selection_end_offset = data->cursor_offset;
        }
        return OPERATOR_FINISHED;
      }
      break;
    case MIDDLEMOUSE:
    case RIGHTMOUSE:
      return OPERATOR_FINISHED;
    case MOUSEMOVE:
      make_selection = true;
      if (!text_has_selection(data)) {
        data->selection_start_offset = data->cursor_offset;
      }
      cursor_set_by_mouse_position(C, event);
      data->selection_end_offset = data->cursor_offset;
      break;
    default: {
      break;
    }
  }

  WM_event_add_notifier(C, NC_SCENE | ND_SEQUENCER, CTX_data_sequencer_scene(C));
  return OPERATOR_RUNNING_MODAL;
}

static wmOperatorStatus sequencer_text_cursor_set_invoke(bContext *C,
                                                         wmOperator *op,
                                                         const wmEvent *event)
{
  const Scene *scene = CTX_data_sequencer_scene(C);
  Strip *strip = seq::select_active_get(scene);
  TextVars *data = static_cast<TextVars *>(strip->effectdata);
  const View2D *v2d = UI_view2d_fromcontext(C);

  int2 mval_region;
  WM_event_drag_start_mval(event, CTX_wm_region(C), mval_region);
  float2 mouse_loc;
  UI_view2d_region_to_view(v2d, mval_region.x, mval_region.y, &mouse_loc.x, &mouse_loc.y);

  if (!strip_point_image_isect(scene, strip, mouse_loc)) {
    strip->flag &= ~SEQ_FLAG_TEXT_EDITING_ACTIVE;
    return OPERATOR_CANCELLED | OPERATOR_PASS_THROUGH;
  }

  text_selection_cancel(data);
  cursor_set_by_mouse_position(C, event);

  WM_event_add_modal_handler(C, op);
  WM_event_add_notifier(C, NC_SCENE | ND_SEQUENCER, CTX_data_sequencer_scene(C));
  return OPERATOR_RUNNING_MODAL;
}

void SEQUENCER_OT_text_cursor_set(wmOperatorType *ot)
{
  /* identifiers */
  ot->name = "Set Cursor";
  ot->description = "Set cursor position in text";
  ot->idname = "SEQUENCER_OT_text_cursor_set";

  /* API callbacks. */
  ot->invoke = sequencer_text_cursor_set_invoke;
  ot->modal = sequencer_text_cursor_set_modal;
  ot->poll = sequencer_text_editing_active_poll;

  /* flags */
  ot->flag = OPTYPE_REGISTER | OPTYPE_UNDO;

  /* properties */

  PropertyRNA *prop = RNA_def_boolean(
      ot->srna, "select_text", false, "Select Text", "Select text while moving cursor");
  RNA_def_property_flag(prop, PROP_SKIP_SAVE);
}

static void text_edit_copy(const TextVars *data)
{
  const TextVarsRuntime *text = data->runtime;
  const IndexRange selection_range = strip_text_selection_range_get(data);
  const seq::CharInfo start = character_at_cursor_offset_get(text, selection_range.first());
  const seq::CharInfo end = character_at_cursor_offset_get(text, selection_range.last());

  const int offset_start = start.offset;
  const int offset_end = end.offset + end.byte_length;
  BLI_assert(offset_start >= 0 && offset_start <= data->text_len_bytes);
  BLI_assert(offset_end >= 0 && offset_end <= data->text_len_bytes);
  BLI_assert(offset_start <= offset_end);

  const size_t len = offset_end - offset_start;
  char *buf = MEM_malloc_arrayN<char>(len + 1, "text clipboard");
  memcpy(buf, data->text_ptr + offset_start, len);
  buf[len] = 0;
  WM_clipboard_text_set(buf, false);
  MEM_freeN(buf);
}

static wmOperatorStatus sequencer_text_edit_copy_exec(bContext *C, wmOperator * /*op*/)
{
  const Strip *strip = seq::select_active_get(CTX_data_sequencer_scene(C));
  const TextVars *data = static_cast<TextVars *>(strip->effectdata);

  if (!text_has_selection(data)) {
    return OPERATOR_CANCELLED;
  }

  text_edit_copy(data);

  return OPERATOR_FINISHED;
}

void SEQUENCER_OT_text_edit_copy(wmOperatorType *ot)
{
  /* identifiers */
  ot->name = "Copy Text";
  ot->description = "Copy text to clipboard";
  ot->idname = "SEQUENCER_OT_text_edit_copy";

  /* API callbacks. */
  ot->exec = sequencer_text_edit_copy_exec;
  ot->poll = sequencer_text_editing_active_poll;

  /* flags */
  ot->flag = OPTYPE_UNDO;
}

static wmOperatorStatus sequencer_text_edit_paste_exec(bContext *C, wmOperator * /*op*/)
{
  const Strip *strip = seq::select_active_get(CTX_data_sequencer_scene(C));
  TextVars *data = static_cast<TextVars *>(strip->effectdata);
  const TextVarsRuntime *text = data->runtime;

  int buf_len;
  char *buf = WM_clipboard_text_get(false, true, &buf_len);

  if (buf_len == 0) {
    return OPERATOR_CANCELLED;
  }

  delete_selected_text(data);
  size_t needed_size = data->text_len_bytes + buf_len + 1;
  char *new_text = MEM_malloc_arrayN<char>(needed_size, "text");

  const seq::CharInfo cur_char = character_at_cursor_offset_get(text, data->cursor_offset);
  BLI_assert(cur_char.offset >= 0 && cur_char.offset <= data->text_len_bytes);
  std::memcpy(new_text, data->text_ptr, cur_char.offset);
  std::memcpy(new_text + cur_char.offset, buf, buf_len);
  std::memcpy(new_text + cur_char.offset + buf_len,
              data->text_ptr + cur_char.offset,
              data->text_len_bytes - cur_char.offset + 1);
  data->text_len_bytes += buf_len;
  MEM_freeN(data->text_ptr);
  data->text_ptr = new_text;

  data->cursor_offset += BLI_strlen_utf8(buf);

  MEM_freeN(buf);
  text_editing_update(C);
  return OPERATOR_FINISHED;
}

void SEQUENCER_OT_text_edit_paste(wmOperatorType *ot)
{
  /* identifiers */
  ot->name = "Paste Text";
  ot->description = "Paste text from clipboard";
  ot->idname = "SEQUENCER_OT_text_edit_paste";

  /* API callbacks. */
  ot->exec = sequencer_text_edit_paste_exec;
  ot->poll = sequencer_text_editing_active_poll;

  /* flags */
  ot->flag = OPTYPE_UNDO;
}

static wmOperatorStatus sequencer_text_edit_cut_exec(bContext *C, wmOperator * /*op*/)
{
  const Strip *strip = seq::select_active_get(CTX_data_sequencer_scene(C));
  TextVars *data = static_cast<TextVars *>(strip->effectdata);

  if (!text_has_selection(data)) {
    return OPERATOR_CANCELLED;
  }

  text_edit_copy(data);
  delete_selected_text(data);

  text_editing_update(C);
  return OPERATOR_FINISHED;
}

void SEQUENCER_OT_text_edit_cut(wmOperatorType *ot)
{
  /* identifiers */
  ot->name = "Cut Text";
  ot->description = "Cut text to clipboard";
  ot->idname = "SEQUENCER_OT_text_edit_cut";

  /* API callbacks. */
  ot->exec = sequencer_text_edit_cut_exec;
  ot->poll = sequencer_text_editing_active_poll;

  /* flags */
  ot->flag = OPTYPE_UNDO;
}

}  // namespace blender::ed::vse<|MERGE_RESOLUTION|>--- conflicted
+++ resolved
@@ -32,16 +32,10 @@
 
 #include "ED_screen.hh"
 
-<<<<<<< HEAD
-#include "WM_api.hh" /*BFA - for icons*/
-#include "WM_types.hh" /*BFA - for icons*/
-
 #include "UI_interface.hh" /*BFA - for icons*/
 #include "UI_resources.hh" /*BFA - for icons*/
-
-/* Own include. */
-=======
->>>>>>> c65091d3
+#include "WM_types.hh"     /*BFA - for icons*/
+
 #include "sequencer_intern.hh"
 
 namespace blender::ed::vse {
@@ -201,17 +195,17 @@
 };
 
 static const EnumPropertyItem move_type_items[] = {
-  {LINE_BEGIN, "LINE_BEGIN", ICON_CARET_NEXT_CHAR, "Line Begin", ""},
-  {LINE_END, "LINE_END", ICON_CARET_NEXT_CHAR, "Line End", ""},
-  {TEXT_BEGIN, "TEXT_BEGIN", ICON_CARET_NEXT_CHAR, "Text Begin", ""},
-  {TEXT_END, "TEXT_END", ICON_CARET_NEXT_CHAR, "Text End", ""},
-  {PREV_CHAR, "PREVIOUS_CHARACTER", ICON_CARET_NEXT_CHAR, "Previous Character", ""},
-  {NEXT_CHAR, "NEXT_CHARACTER", ICON_CARET_NEXT_CHAR, "Next Character", ""},
-  {PREV_WORD, "PREVIOUS_WORD", ICON_CARET_NEXT_CHAR, "Previous Word", ""},
-  {NEXT_WORD, "NEXT_WORD", ICON_CARET_NEXT_CHAR, "Next Word", ""},
-  {PREV_LINE, "PREVIOUS_LINE", ICON_CARET_NEXT_CHAR, "Previous Line", ""},
-  {NEXT_LINE, "NEXT_LINE", ICON_CARET_NEXT_CHAR, "Next Line", ""},
-  {0, nullptr, 0, nullptr, nullptr},
+    {LINE_BEGIN, "LINE_BEGIN", ICON_CARET_NEXT_CHAR, "Line Begin", ""},
+    {LINE_END, "LINE_END", ICON_CARET_NEXT_CHAR, "Line End", ""},
+    {TEXT_BEGIN, "TEXT_BEGIN", ICON_CARET_NEXT_CHAR, "Text Begin", ""},
+    {TEXT_END, "TEXT_END", ICON_CARET_NEXT_CHAR, "Text End", ""},
+    {PREV_CHAR, "PREVIOUS_CHARACTER", ICON_CARET_NEXT_CHAR, "Previous Character", ""},
+    {NEXT_CHAR, "NEXT_CHARACTER", ICON_CARET_NEXT_CHAR, "Next Character", ""},
+    {PREV_WORD, "PREVIOUS_WORD", ICON_CARET_NEXT_CHAR, "Previous Word", ""},
+    {NEXT_WORD, "NEXT_WORD", ICON_CARET_NEXT_CHAR, "Next Word", ""},
+    {PREV_LINE, "PREVIOUS_LINE", ICON_CARET_NEXT_CHAR, "Previous Line", ""},
+    {NEXT_LINE, "NEXT_LINE", ICON_CARET_NEXT_CHAR, "Next Line", ""},
+    {0, nullptr, 0, nullptr, nullptr},
 };
 
 static int2 cursor_move_by_character(int2 cursor_position, const TextVarsRuntime *text, int offset)
