/* SPDX-FileCopyrightText: 2001-2002 NaN Holding BV. All rights reserved.
 *
 * SPDX-License-Identifier: GPL-2.0-or-later */

/** \file
 * \ingroup spseq
 */

#include <cctype>
#include <cstdlib>
#include <cstring>

<<<<<<< HEAD
#include "DNA_windowmanager_enums.h"
=======
#include "DNA_sequence_types.h"
>>>>>>> f812af9b
#include "MEM_guardedalloc.h"

#include "BLI_listbase.h"
#include "BLI_path_utils.hh"
#include "BLI_string.h"
#include "BLI_utildefines.h"

#include "BLT_translation.hh"
#include "DNA_scene_types.h"
#include "DNA_space_types.h"

#include "BKE_context.hh"
#include "BKE_global.hh"
#include "BKE_main.hh"
#include "BKE_report.hh"
#include "BKE_scene.hh"

#include "IMB_imbuf_enums.h"

#include "SEQ_channels.hh"
#include "WM_api.hh"
#include "WM_types.hh"

#include "RNA_define.hh"
#include "RNA_enum_types.hh"
#include "RNA_prototypes.hh"

#include "SEQ_add.hh"
#include "SEQ_connect.hh"
#include "SEQ_effects.hh"
#include "SEQ_proxy.hh"
#include "SEQ_select.hh"
#include "SEQ_sequencer.hh"
#include "SEQ_time.hh"
#include "SEQ_transform.hh"

#include "ED_scene.hh"
/* For menu, popup, icons, etc. */
#include "ED_screen.hh"
#include "ED_sequencer.hh"

#include "UI_interface.hh"
#include "UI_view2d.hh"

#ifdef WITH_AUDASPACE
#  include <AUD_Sequence.h>
#endif

#include "DEG_depsgraph.hh"
#include "DEG_depsgraph_build.hh"

/* Own include. */
#include "sequencer_intern.hh"

namespace blender::ed::vse {

struct SequencerAddData {
  ImageFormatData im_format;
};

/* Generic functions, reused by add strip operators. */

/* Avoid passing multiple args and be more verbose. */
#define SEQPROP_STARTFRAME (1 << 0)
#define SEQPROP_ENDFRAME (1 << 1)
#define SEQPROP_NOPATHS (1 << 2)
#define SEQPROP_NOCHAN (1 << 3)
#define SEQPROP_FIT_METHOD (1 << 4)
#define SEQPROP_VIEW_TRANSFORM (1 << 5)
#define SEQPROP_PLAYBACK_RATE (1 << 6)

static const EnumPropertyItem scale_fit_methods[] = {
    {SEQ_SCALE_TO_FIT, "FIT", 0, "Scale to Fit", "Scale image to fit within the canvas"},
    {SEQ_SCALE_TO_FILL, "FILL", 0, "Scale to Fill", "Scale image to completely fill the canvas"},
    {SEQ_STRETCH_TO_FILL, "STRETCH", 0, "Stretch to Fill", "Stretch image to fill the canvas"},
    {SEQ_USE_ORIGINAL_SIZE, "ORIGINAL", 0, "Use Original Size", "Keep image at its original size"},
    {0, nullptr, 0, nullptr, nullptr},
};

static void sequencer_generic_props__internal(wmOperatorType *ot, int flag)
{
  PropertyRNA *prop;

  if (flag & SEQPROP_STARTFRAME) {
    RNA_def_int(ot->srna,
                "frame_start",
                0,
                INT_MIN,
                INT_MAX,
                "Start Frame",
                "Start frame of the sequence strip",
                -MAXFRAME,
                MAXFRAME);
  }

  if (flag & SEQPROP_ENDFRAME) {
    /* Not usual since most strips have a fixed length. */
    RNA_def_int(ot->srna,
                "frame_end",
                0,
                INT_MIN,
                INT_MAX,
                "End Frame",
                "End frame for the color strip",
                -MAXFRAME,
                MAXFRAME);
  }

  RNA_def_int(ot->srna,
              "channel",
              1,
              1,
              seq::MAX_CHANNELS,
              "Channel",
              "Channel to place this strip into",
              1,
              seq::MAX_CHANNELS);

  RNA_def_boolean(
      ot->srna, "replace_sel", true, "Replace Selection", "Deselect previously selected strips");

  /* Only for python scripts which import strips and place them after. */
  prop = RNA_def_boolean(
      ot->srna, "overlap", false, "Allow Overlap", "Don't correct overlap on new sequence strips");
  RNA_def_property_flag(prop, PROP_HIDDEN | PROP_SKIP_SAVE);

  prop = RNA_def_boolean(
      ot->srna,
      "overlap_shuffle_override",
      false,
      "Override Overlap Shuffle Behavior",
      "Use the overlap_mode tool settings to determine how to shuffle overlapping strips");
  RNA_def_property_flag(prop, PROP_HIDDEN | PROP_SKIP_SAVE);

  prop = RNA_def_boolean(ot->srna,
                         "skip_locked_or_muted_channels",
                         true,
                         "Skip Locked or Muted Channels",
                         "Add strips to muted or locked channels when adding movie strips");
  RNA_def_property_flag(prop, PROP_HIDDEN | PROP_SKIP_SAVE);

  if (flag & SEQPROP_FIT_METHOD) {
    ot->prop = RNA_def_enum(ot->srna,
                            "fit_method",
                            scale_fit_methods,
                            SEQ_SCALE_TO_FIT,
                            "Fit Method",
                            "Scale fit method");
  }

  if (flag & SEQPROP_VIEW_TRANSFORM) {
    ot->prop = RNA_def_boolean(ot->srna,
                               "set_view_transform",
                               true,
                               "Set View Transform",
                               "Set appropriate view transform based on media color space");
  }

  if (flag & SEQPROP_PLAYBACK_RATE) {
    ot->prop = RNA_def_boolean(ot->srna,
                               "adjust_playback_rate",
                               true,
                               "Adjust Playback Rate",
                               "Play at normal speed regardless of scene FPS");
  }
}

static void sequencer_generic_invoke_path__internal(bContext *C,
                                                    wmOperator *op,
                                                    const char *identifier)
{
  if (RNA_struct_find_property(op->ptr, identifier)) {
    Scene *scene = CTX_data_scene(C);
    Strip *last_seq = seq::select_active_get(scene);
    if (last_seq && last_seq->data && STRIP_HAS_PATH(last_seq)) {
      Main *bmain = CTX_data_main(C);
      char dirpath[FILE_MAX];
      STRNCPY(dirpath, last_seq->data->dirpath);
      BLI_path_abs(dirpath, BKE_main_blendfile_path(bmain));
      RNA_string_set(op->ptr, identifier, dirpath);
    }
  }
}

static int find_unlocked_unmuted_channel(const Editing *ed, int channel_index)
{
  const ListBase *channels = seq::channels_displayed_get(ed);

  while (channel_index < seq::MAX_CHANNELS) {
    SeqTimelineChannel *channel = seq::channel_get_by_index(channels, channel_index);
    if (!seq::channel_is_muted(channel) && !seq::channel_is_locked(channel)) {
      break;
    }
    channel_index++;
  }

  return channel_index;
}

static int sequencer_generic_invoke_xy_guess_channel(bContext *C, int type)
{
  Strip *tgt = nullptr;
  Scene *scene = CTX_data_scene(C);
  Editing *ed = seq::editing_ensure(scene);
  int timeline_frame = scene->r.cfra;
  int proximity = INT_MAX;

  if (!ed || !ed->seqbasep) {
    return 1;
  }

  LISTBASE_FOREACH (Strip *, strip, ed->seqbasep) {
    const int strip_end = seq::time_right_handle_frame_get(scene, strip);
    if (ELEM(type, -1, strip->type) && (strip_end <= timeline_frame) &&
        (timeline_frame - strip_end < proximity))
    {
      tgt = strip;
      proximity = timeline_frame - strip_end;
    }
  }

  int best_channel = 1;
  if (tgt) {
    best_channel = (type == STRIP_TYPE_MOVIE) ? tgt->channel - 1 : tgt->channel;
  }

  best_channel = find_unlocked_unmuted_channel(ed, best_channel);

  return math::clamp(best_channel, 0, seq::MAX_CHANNELS);
}

static bool have_free_channels(bContext *C,
                               wmOperator *op,
                               int need_channels,
                               const char **r_error_msg)
{
  const int channel = RNA_int_get(op->ptr, "channel");
  const int frame_start = RNA_int_get(op->ptr, "frame_start");

  /* First check simple case - strip is added to very top of timeline. */
  const int max_channel = seq::MAX_CHANNELS - need_channels + 1;
  if (channel > max_channel) {
    *r_error_msg = RPT_("No available channel for the current frame.");
    return false;
  }

  /* When adding strip(s) to lower channels, we must count number of free channels. There can be
   * gaps. */
  Set<int> used_channels;
  for (Strip *strip : all_strips_from_context(C)) {
    if (seq::time_strip_intersects_frame(CTX_data_scene(C), strip, frame_start)) {
      used_channels.add(strip->channel);
    }
  }

  int free_channels = 0;
  for (int i : IndexRange(channel, seq::MAX_CHANNELS - channel + 1)) {
    if (!used_channels.contains(i)) {
      free_channels++;
    }
    if (free_channels == need_channels) {
      return true;
    }
  }

  *r_error_msg = RPT_("No available channel for the current frame.");
  return false;
}

/* Sets `channel` and `frame_start` properties when the operator is likely to have been invoked
 * with drag-and-drop data. */
static void sequencer_file_drop_channel_frame_set(bContext *C,
                                                  wmOperator *op,
                                                  const wmEvent *event)
{
  BLI_assert((RNA_struct_property_is_set(op->ptr, "files") &&
              !RNA_collection_is_empty(op->ptr, "files")) ||
             RNA_struct_property_is_set(op->ptr, "filepath"));

  if (RNA_struct_property_is_set(op->ptr, "channel") ||
      RNA_struct_property_is_set(op->ptr, "frame_start"))
  {
    return;
  }

  ARegion *region = CTX_wm_region(C);
  if (!region || region->regiontype != RGN_TYPE_WINDOW) {
    return;
  }

  float frame_start, channel;
  UI_view2d_region_to_view(&region->v2d, event->mval[0], event->mval[1], &frame_start, &channel);
  RNA_int_set(op->ptr, "channel", int(channel));
  RNA_int_set(op->ptr, "frame_start", int(frame_start));
}

static void sequencer_generic_invoke_xy__internal(
    bContext *C, wmOperator *op, int flag, int type, const wmEvent *event = nullptr)
{
  Scene *scene = CTX_data_scene(C);

  int timeline_frame = scene->r.cfra;
  if ((flag & SEQPROP_NOPATHS) && event) {
    sequencer_file_drop_channel_frame_set(C, op, event);
  }

  /* Effect strips don't need a channel initialized from the mouse. */
  if (!(flag & SEQPROP_NOCHAN) && RNA_struct_property_is_set(op->ptr, "channel") == 0) {
    RNA_int_set(op->ptr, "channel", sequencer_generic_invoke_xy_guess_channel(C, type));
  }

  if (!RNA_struct_property_is_set(op->ptr, "frame_start")) {
    RNA_int_set(op->ptr, "frame_start", timeline_frame);
  }

  if ((flag & SEQPROP_ENDFRAME) && RNA_struct_property_is_set(op->ptr, "frame_end") == 0) {
    RNA_int_set(
        op->ptr, "frame_end", RNA_int_get(op->ptr, "frame_start") + DEFAULT_IMG_STRIP_LENGTH);
  }

  if (!(flag & SEQPROP_NOPATHS)) {
    sequencer_generic_invoke_path__internal(C, op, "filepath");
    sequencer_generic_invoke_path__internal(C, op, "directory");
  }
}

static bool load_data_init_from_operator(seq::LoadData *load_data, bContext *C, wmOperator *op)
{
  Main *bmain = CTX_data_main(C);

  PropertyRNA *prop;
  const bool relative = (prop = RNA_struct_find_property(op->ptr, "relative_path")) &&
                        RNA_property_boolean_get(op->ptr, prop);
  memset(load_data, 0, sizeof(seq::LoadData));

  load_data->start_frame = RNA_int_get(op->ptr, "frame_start");
  load_data->channel = RNA_int_get(op->ptr, "channel");
  load_data->image.end_frame = load_data->start_frame;
  load_data->image.len = 1;

  if ((prop = RNA_struct_find_property(op->ptr, "fit_method"))) {
    load_data->fit_method = eSeqImageFitMethod(RNA_enum_get(op->ptr, "fit_method"));
    seq::tool_settings_fit_method_set(CTX_data_scene(C), load_data->fit_method);
  }

  if ((prop = RNA_struct_find_property(op->ptr, "adjust_playback_rate"))) {
    load_data->adjust_playback_rate = RNA_boolean_get(op->ptr, "adjust_playback_rate");
  }

  if ((prop = RNA_struct_find_property(op->ptr, "filepath"))) {
    RNA_property_string_get(op->ptr, prop, load_data->path);
    /* File basename might be too long, better report it now than silently
     * truncating the basename later. */
    const char *basename = BLI_path_basename(load_data->path);
    if (strlen(basename) >= sizeof(StripElem::filename)) {
      BKE_reportf(op->reports,
                  RPT_ERROR,
                  "Filename '%s' too long (max length %zu, was %zu)",
                  basename,
                  sizeof(StripElem::filename),
                  strlen(basename));
      return false;
    }
    STRNCPY(load_data->name, basename);
  }
  else if ((prop = RNA_struct_find_property(op->ptr, "directory"))) {
    char *directory = RNA_string_get_alloc(op->ptr, "directory", nullptr, 0, nullptr);

    if ((prop = RNA_struct_find_property(op->ptr, "files"))) {
      RNA_PROP_BEGIN (op->ptr, itemptr, prop) {
        char *filename = RNA_string_get_alloc(&itemptr, "name", nullptr, 0, nullptr);
        STRNCPY(load_data->name, filename);
        BLI_path_join(load_data->path, sizeof(load_data->path), directory, filename);
        MEM_freeN(filename);
        break;
      }
      RNA_PROP_END;
    }
    MEM_freeN(directory);
  }

  if (relative) {
    BLI_path_rel(load_data->path, BKE_main_blendfile_path(bmain));
  }

  if ((prop = RNA_struct_find_property(op->ptr, "frame_end"))) {
    load_data->image.end_frame = RNA_property_int_get(op->ptr, prop);
    load_data->effect.end_frame = load_data->image.end_frame;
  }

  if ((prop = RNA_struct_find_property(op->ptr, "cache")) &&
      RNA_property_boolean_get(op->ptr, prop))
  {
    load_data->flags |= seq::SEQ_LOAD_SOUND_CACHE;
  }

  if ((prop = RNA_struct_find_property(op->ptr, "mono")) &&
      RNA_property_boolean_get(op->ptr, prop))
  {
    load_data->flags |= seq::SEQ_LOAD_SOUND_MONO;
  }

  if ((prop = RNA_struct_find_property(op->ptr, "use_framerate")) &&
      RNA_property_boolean_get(op->ptr, prop))
  {
    load_data->flags |= seq::SEQ_LOAD_MOVIE_SYNC_FPS;
  }

  if ((prop = RNA_struct_find_property(op->ptr, "set_view_transform")) &&
      RNA_property_boolean_get(op->ptr, prop))
  {
    load_data->flags |= seq::SEQ_LOAD_SET_VIEW_TRANSFORM;
  }

  if ((prop = RNA_struct_find_property(op->ptr, "use_multiview")) &&
      RNA_property_boolean_get(op->ptr, prop))
  {
    if (op->customdata) {
      SequencerAddData *sad = static_cast<SequencerAddData *>(op->customdata);
      ImageFormatData *imf = &sad->im_format;

      load_data->use_multiview = true;
      load_data->views_format = imf->views_format;
      load_data->stereo3d_format = &imf->stereo3d_format;
    }
  }
  return true;
}

static void seq_load_apply_generic_options(bContext *C, wmOperator *op, Strip *strip)
{
  Scene *scene = CTX_data_scene(C);
  Editing *ed = seq::editing_get(scene);

  if (strip == nullptr) {
    return;
  }

  if (RNA_boolean_get(op->ptr, "replace_sel")) {
    strip->flag |= SELECT;
    seq::select_active_set(scene, strip);
  }

  if (RNA_boolean_get(op->ptr, "overlap") == true ||
      !seq::transform_test_overlap(scene, ed->seqbasep, strip))
  {
    /* No overlap should be handled or the strip is not overlapping, exit early. */
    return;
  }

  if (RNA_boolean_get(op->ptr, "overlap_shuffle_override")) {
    /* Use set overlap_mode to fix overlaps. */
    blender::VectorSet<Strip *> strip_col;
    strip_col.add(strip);

    ScrArea *area = CTX_wm_area(C);
    const bool use_sync_markers = (((SpaceSeq *)area->spacedata.first)->flag & SEQ_MARKER_TRANS) !=
                                  0;
    seq::transform_handle_overlap(scene, ed->seqbasep, strip_col, use_sync_markers);
  }
  else {
    /* Shuffle strip channel to fix overlaps. */
    seq::transform_seqbase_shuffle(ed->seqbasep, strip, scene);
  }
}

/* In this alternative version we only check for overlap, but do not do anything about them. */
static bool seq_load_apply_generic_options_only_test_overlap(bContext *C,
                                                             wmOperator *op,
                                                             Strip *strip)
{
  Scene *scene = CTX_data_scene(C);
  Editing *ed = seq::editing_get(scene);

  if (strip == nullptr) {
    return false;
  }

  if (RNA_boolean_get(op->ptr, "replace_sel")) {
    strip->flag |= SELECT;
    seq::select_active_set(scene, strip);
  }

  return seq::transform_test_overlap(scene, ed->seqbasep, strip);
}

static bool seq_effect_add_properties_poll(const bContext * /*C*/,
                                           wmOperator *op,
                                           const PropertyRNA *prop)
{
  const char *prop_id = RNA_property_identifier(prop);
  int type = RNA_enum_get(op->ptr, "type");

  /* Hide start/end frames for effect strips that are locked to their parents' location. */
  if (seq::effect_get_num_inputs(type) != 0) {
    if (STR_ELEM(prop_id, "frame_start", "frame_end")) {
      return false;
    }
  }
  if ((type != STRIP_TYPE_COLOR) && STREQ(prop_id, "color")) {
    return false;
  }

  return true;
}

static wmOperatorStatus sequencer_add_scene_strip_exec(bContext *C, wmOperator *op)
{
  Main *bmain = CTX_data_main(C);
  Scene *scene = CTX_data_scene(C);
  const Editing *ed = seq::editing_ensure(scene);
  Scene *sce_seq = static_cast<Scene *>(
      BLI_findlink(&bmain->scenes, RNA_enum_get(op->ptr, "scene")));

  if (sce_seq == nullptr) {
    BKE_report(op->reports, RPT_ERROR, "Scene not found");
    return OPERATOR_CANCELLED;
  }

  const char *error_msg;
  if (!have_free_channels(C, op, 1, &error_msg)) {
    BKE_report(op->reports, RPT_ERROR, error_msg);
    return OPERATOR_CANCELLED;
  }

  if (RNA_boolean_get(op->ptr, "replace_sel")) {
    deselect_all_strips(scene);
  }

  seq::LoadData load_data;
  load_data_init_from_operator(&load_data, C, op);
  load_data.scene = sce_seq;

  Strip *strip = seq::add_scene_strip(scene, ed->seqbasep, &load_data);
  seq_load_apply_generic_options(C, op, strip);

  DEG_id_tag_update(&scene->id, ID_RECALC_SEQUENCER_STRIPS);
  DEG_relations_tag_update(bmain);
  sequencer_select_do_updates(C, seq::get_ref_scene_for_notifiers(C)); /*BFA - 3D Sequencer*/

  return OPERATOR_FINISHED;
}

static void sequencer_disable_one_time_properties(bContext *C, wmOperator *op)
{
  Editing *ed = seq::editing_get(CTX_data_scene(C));
  /* Disable following properties if there are any existing strips, unless overridden by user. */
  if (ed && ed->seqbasep && ed->seqbasep->first) {
    if (RNA_struct_find_property(op->ptr, "use_framerate")) {
      RNA_boolean_set(op->ptr, "use_framerate", false);
    }
    if (RNA_struct_find_property(op->ptr, "set_view_transform")) {
      RNA_boolean_set(op->ptr, "set_view_transform", false);
    }
  }
}

static wmOperatorStatus sequencer_add_scene_strip_invoke(bContext *C,
                                                         wmOperator *op,
                                                         const wmEvent *event)
{
  sequencer_disable_one_time_properties(C, op);
  if (!RNA_struct_property_is_set(op->ptr, "scene")) {
    return WM_enum_search_invoke(C, op, event);
  }

  sequencer_generic_invoke_xy__internal(C, op, 0, STRIP_TYPE_SCENE);
  return sequencer_add_scene_strip_exec(C, op);
}

void SEQUENCER_OT_scene_strip_add(wmOperatorType *ot)
{
  PropertyRNA *prop;

  /* Identifiers. */
  ot->name = "Add Scene Strip";
  ot->idname = "SEQUENCER_OT_scene_strip_add";
  ot->description = "Add a strip to the sequencer using a Blender scene as a source";

  /* API callbacks. */
  ot->invoke = sequencer_add_scene_strip_invoke;
  ot->exec = sequencer_add_scene_strip_exec;
  ot->poll = ED_operator_sequencer_active_editable;

  /* Flags. */
  ot->flag = OPTYPE_REGISTER | OPTYPE_UNDO;

  sequencer_generic_props__internal(ot, SEQPROP_STARTFRAME);
  prop = RNA_def_enum(ot->srna, "scene", rna_enum_dummy_NULL_items, 0, "Scene", "");
  RNA_def_enum_funcs(prop, RNA_seq_scene_without_active_itemf); /*BFA - 3D Sequencer*/
  RNA_def_property_flag(prop, PROP_ENUM_NO_TRANSLATE);
  ot->prop = prop;
}

static EnumPropertyItem strip_new_scene_items[] = {
    {SCE_COPY_NEW, "NEW", 0, "New", "Add new Strip with a new empty Scene with default settings"},
    {SCE_COPY_EMPTY,
     "EMPTY",
     0,
     "Copy Settings",
     "Add a new Strip, with an empty scene, and copy settings from the current scene"},
    {SCE_COPY_LINK_COLLECTION,
     "LINK_COPY",
     0,
     "Linked Copy",
     "Add a Strip and link in the collections from the current scene (shallow copy)"},
    {SCE_COPY_FULL,
     "FULL_COPY",
     0,
     "Full Copy",
     "Add a Strip and make a full copy of the current scene"},
    {0, nullptr, 0, nullptr, nullptr},
};

static wmOperatorStatus sequencer_add_scene_strip_new_exec(bContext *C, wmOperator *op)
{
  Main *bmain = CTX_data_main(C);
  Scene *scene = CTX_data_scene(C);
  const Editing *ed = seq::editing_ensure(scene);

  const char *error_msg;
  if (!have_free_channels(C, op, 1, &error_msg)) {
    BKE_report(op->reports, RPT_ERROR, error_msg);
    return OPERATOR_CANCELLED;
  }

  if (RNA_boolean_get(op->ptr, "replace_sel")) {
    deselect_all_strips(scene);
  }

  seq::LoadData load_data;
  load_data_init_from_operator(&load_data, C, op);

  int type = RNA_enum_get(op->ptr, "type");
  Scene *scene_new = ED_scene_sequencer_add(bmain, C, eSceneCopyMethod(type), false);
  if (scene_new == nullptr) {
    return OPERATOR_CANCELLED;
  }
  load_data.scene = scene_new;

  Strip *strip = seq::add_scene_strip(scene, ed->seqbasep, &load_data);
  seq_load_apply_generic_options(C, op, strip);

  DEG_id_tag_update(&scene->id, ID_RECALC_SEQUENCER_STRIPS);
  DEG_relations_tag_update(bmain);
  sequencer_select_do_updates(C, scene);

  return OPERATOR_FINISHED;
}

static wmOperatorStatus sequencer_add_scene_strip_new_invoke(bContext *C,
                                                             wmOperator *op,
                                                             const wmEvent * /*event*/)
{
  sequencer_disable_one_time_properties(C, op);
  sequencer_generic_invoke_xy__internal(C, op, 0, STRIP_TYPE_SCENE);
  return sequencer_add_scene_strip_new_exec(C, op);
}

static const EnumPropertyItem *strip_new_sequencer_enum_itemf(bContext *C,
                                                              PointerRNA * /*ptr*/,
                                                              PropertyRNA * /*prop*/,
                                                              bool *r_free)
{
  EnumPropertyItem *item = nullptr;
  int totitem = 0;
  uint item_index;

  item_index = RNA_enum_from_value(strip_new_scene_items, SCE_COPY_NEW);
  RNA_enum_item_add(&item, &totitem, &strip_new_scene_items[item_index]);

  bool has_scene_or_no_context = false;
  if (C == nullptr) {
    /* For documentation generation. */
    has_scene_or_no_context = true;
  }
  else {
    Scene *scene = CTX_data_scene(C);
    Strip *strip = seq::select_active_get(scene);
    if (strip && (strip->type == STRIP_TYPE_SCENE) && (strip->scene != nullptr)) {
      has_scene_or_no_context = true;
    }
  }

  if (has_scene_or_no_context) {
    int values[] = {SCE_COPY_EMPTY, SCE_COPY_LINK_COLLECTION, SCE_COPY_FULL};
    for (int i = 0; i < ARRAY_SIZE(values); i++) {
      item_index = RNA_enum_from_value(strip_new_scene_items, values[i]);
      RNA_enum_item_add(&item, &totitem, &strip_new_scene_items[item_index]);
    }
  }

  RNA_enum_item_end(&item, &totitem);
  *r_free = true;
  return item;
}

void SEQUENCER_OT_scene_strip_add_new(wmOperatorType *ot)
{
  /* Identifiers. */
  ot->name = "Add Strip with a new Scene";
  ot->idname = "SEQUENCER_OT_scene_strip_add_new";
  ot->description = "Create a new Strip and assign a new Scene as source";

  /* API callbacks. */
  ot->invoke = sequencer_add_scene_strip_new_invoke;
  ot->exec = sequencer_add_scene_strip_new_exec;
  ot->poll = ED_operator_sequencer_active_editable;

  /* Flags. */
  ot->flag = OPTYPE_REGISTER | OPTYPE_UNDO;

  sequencer_generic_props__internal(ot, SEQPROP_STARTFRAME);

  ot->prop = RNA_def_enum(ot->srna, "type", strip_new_scene_items, SCE_COPY_NEW, "Type", "");
  RNA_def_enum_funcs(ot->prop, strip_new_sequencer_enum_itemf);
  RNA_def_property_flag(ot->prop, PROP_ENUM_NO_TRANSLATE);
}

static wmOperatorStatus sequencer_add_movieclip_strip_exec(bContext *C, wmOperator *op)
{
  Main *bmain = CTX_data_main(C);
  Scene *scene = CTX_data_scene(C);
  const Editing *ed = seq::editing_ensure(scene);
  MovieClip *clip = static_cast<MovieClip *>(
      BLI_findlink(&bmain->movieclips, RNA_enum_get(op->ptr, "clip")));

  if (clip == nullptr) {
    BKE_report(op->reports, RPT_ERROR, "Movie clip not found");
    return OPERATOR_CANCELLED;
  }

  const char *error_msg;
  if (!have_free_channels(C, op, 1, &error_msg)) {
    BKE_report(op->reports, RPT_ERROR, error_msg);
    return OPERATOR_CANCELLED;
  }

  if (RNA_boolean_get(op->ptr, "replace_sel")) {
    deselect_all_strips(scene);
  }

  seq::LoadData load_data;
  if (!load_data_init_from_operator(&load_data, C, op)) {
    return OPERATOR_CANCELLED;
  }
  load_data.clip = clip;

  Strip *strip = seq::add_movieclip_strip(scene, ed->seqbasep, &load_data);
  seq_load_apply_generic_options(C, op, strip);

  DEG_id_tag_update(&scene->id, ID_RECALC_SEQUENCER_STRIPS);
  sequencer_select_do_updates(C, seq::get_ref_scene_for_notifiers(C)); /*BFA - 3D Sequencer*/

  return OPERATOR_FINISHED;
}

static wmOperatorStatus sequencer_add_movieclip_strip_invoke(bContext *C,
                                                             wmOperator *op,
                                                             const wmEvent *event)
{
  if (!RNA_struct_property_is_set(op->ptr, "clip")) {
    return WM_enum_search_invoke(C, op, event);
  }

  sequencer_generic_invoke_xy__internal(C, op, 0, STRIP_TYPE_MOVIECLIP);
  return sequencer_add_movieclip_strip_exec(C, op);
}

void SEQUENCER_OT_movieclip_strip_add(wmOperatorType *ot)
{
  PropertyRNA *prop;

  /* Identifiers. */
  ot->name = "Add MovieClip Strip";
  ot->idname = "SEQUENCER_OT_movieclip_strip_add";
  ot->description = "Add a movieclip strip to the sequencer";

  /* API callbacks. */
  ot->invoke = sequencer_add_movieclip_strip_invoke;
  ot->exec = sequencer_add_movieclip_strip_exec;
  ot->poll = ED_operator_sequencer_active_editable;

  /* Flags. */
  ot->flag = OPTYPE_REGISTER | OPTYPE_UNDO;

  sequencer_generic_props__internal(ot, SEQPROP_STARTFRAME);
  prop = RNA_def_enum(ot->srna, "clip", rna_enum_dummy_NULL_items, 0, "Clip", "");
  RNA_def_enum_funcs(prop, RNA_movieclip_itemf);
  RNA_def_property_translation_context(prop, BLT_I18NCONTEXT_ID_MOVIECLIP);
  RNA_def_property_flag(prop, PROP_ENUM_NO_TRANSLATE);
  ot->prop = prop;
}

static wmOperatorStatus sequencer_add_mask_strip_exec(bContext *C, wmOperator *op)
{
  Main *bmain = CTX_data_main(C);
  Scene *scene = CTX_data_scene(C);
  const Editing *ed = seq::editing_ensure(scene);
  Mask *mask = static_cast<Mask *>(BLI_findlink(&bmain->masks, RNA_enum_get(op->ptr, "mask")));

  if (mask == nullptr) {
    BKE_report(op->reports, RPT_ERROR, "Mask not found");
    return OPERATOR_CANCELLED;
  }

  const char *error_msg;
  if (!have_free_channels(C, op, 1, &error_msg)) {
    BKE_report(op->reports, RPT_ERROR, error_msg);
    return OPERATOR_CANCELLED;
  }

  if (RNA_boolean_get(op->ptr, "replace_sel")) {
    deselect_all_strips(scene);
  }

  seq::LoadData load_data;
  load_data_init_from_operator(&load_data, C, op);
  load_data.mask = mask;

  Strip *strip = seq::add_mask_strip(scene, ed->seqbasep, &load_data);
  seq_load_apply_generic_options(C, op, strip);

  DEG_id_tag_update(&scene->id, ID_RECALC_SEQUENCER_STRIPS);
  sequencer_select_do_updates(C, seq::get_ref_scene_for_notifiers(C)); /*BFA - 3D Sequencer*/

  return OPERATOR_FINISHED;
}

static wmOperatorStatus sequencer_add_mask_strip_invoke(bContext *C,
                                                        wmOperator *op,
                                                        const wmEvent *event)
{
  if (!RNA_struct_property_is_set(op->ptr, "mask")) {
    return WM_enum_search_invoke(C, op, event);
  }

  sequencer_generic_invoke_xy__internal(C, op, 0, STRIP_TYPE_MASK);
  return sequencer_add_mask_strip_exec(C, op);
}

void SEQUENCER_OT_mask_strip_add(wmOperatorType *ot)
{
  PropertyRNA *prop;

  /* Identifiers. */
  ot->name = "Add Mask Strip";
  ot->idname = "SEQUENCER_OT_mask_strip_add";
  ot->description = "Add a mask strip to the sequencer";

  /* API callbacks. */
  ot->invoke = sequencer_add_mask_strip_invoke;
  ot->exec = sequencer_add_mask_strip_exec;
  ot->poll = ED_operator_sequencer_active_editable;

  /* Flags. */
  ot->flag = OPTYPE_REGISTER | OPTYPE_UNDO;

  sequencer_generic_props__internal(ot, SEQPROP_STARTFRAME);
  prop = RNA_def_enum(ot->srna, "mask", rna_enum_dummy_NULL_items, 0, "Mask", "");
  RNA_def_enum_funcs(prop, RNA_mask_itemf);
  RNA_def_property_flag(prop, PROP_ENUM_NO_TRANSLATE);
  ot->prop = prop;
}

static void sequencer_add_init(bContext * /*C*/, wmOperator *op)
{
  op->customdata = MEM_callocN(sizeof(SequencerAddData), __func__);
}

static void sequencer_add_cancel(bContext * /*C*/, wmOperator *op)
{
  if (op->customdata) {
    SequencerAddData *sad = static_cast<SequencerAddData *>(op->customdata);
    MEM_freeN(sad);
    op->customdata = nullptr;
  }
}

static bool sequencer_add_draw_check_fn(PointerRNA * /*ptr*/,
                                        PropertyRNA *prop,
                                        void * /*user_data*/)
{
  const char *prop_id = RNA_property_identifier(prop);

  return !STR_ELEM(prop_id, "filepath", "directory", "filename");
}

/* Strips are added in context of timeline which has different preview size than actual preview. We
 * must search for preview area. In most cases there will be only one preview area, but there can
 * be more with different preview sizes. */
static IMB_Proxy_Size seq_get_proxy_size_flags(bContext *C)
{
  bScreen *screen = CTX_wm_screen(C);
  IMB_Proxy_Size proxy_sizes = IMB_Proxy_Size(0);
  LISTBASE_FOREACH (ScrArea *, area, &screen->areabase) {
    LISTBASE_FOREACH (SpaceLink *, sl, &area->spacedata) {
      switch (sl->spacetype) {
        case SPACE_SEQ: {
          SpaceSeq *sseq = (SpaceSeq *)sl;
          if (!ELEM(sseq->view, SEQ_VIEW_PREVIEW, SEQ_VIEW_SEQUENCE_PREVIEW)) {
            continue;
          }
          proxy_sizes |= IMB_Proxy_Size(seq::rendersize_to_proxysize(sseq->render_size));
        }
      }
    }
  }
  return proxy_sizes;
}

static void seq_build_proxy(bContext *C, blender::Span<Strip *> movie_strips)
{
  if (U.sequencer_proxy_setup != USER_SEQ_PROXY_SETUP_AUTOMATIC) {
    return;
  }

  wmJob *wm_job = seq::ED_seq_proxy_wm_job_get(C);
  seq::ProxyJob *pj = seq::ED_seq_proxy_job_get(C, wm_job);

  for (Strip *strip : movie_strips) {
    /* Enable and set proxy size. */
    seq::proxy_set(strip, true);
    strip->data->proxy->build_size_flags = seq_get_proxy_size_flags(C);
    strip->data->proxy->build_flags |= SEQ_PROXY_SKIP_EXISTING;
    seq::proxy_rebuild_context(
        pj->main, pj->depsgraph, pj->scene, strip, nullptr, &pj->queue, true);
  }

  if (!WM_jobs_is_running(wm_job)) {
    G.is_break = false;
    WM_jobs_start(CTX_wm_manager(C), wm_job);
  }
  ED_area_tag_redraw(CTX_wm_area(C));
}

static void sequencer_add_movie_sync_sound_strip(
    Main *bmain, Scene *scene, Strip *strip_movie, Strip *strip_sound, seq::LoadData *load_data)
{
  if (ELEM(nullptr, strip_movie, strip_sound)) {
    return;
  }

  /* Make sure that the sound strip start time relative to the movie is taken into account. */
  seq::add_sound_av_sync(bmain, scene, strip_sound, load_data);

  /* Ensure that the sound strip start/end matches the movie strip even if the actual
   * length and true position of the sound doesn't match up exactly.
   */
  seq::time_right_handle_frame_set(
      scene, strip_sound, seq::time_right_handle_frame_get(scene, strip_movie));
  seq::time_left_handle_frame_set(
      scene, strip_sound, seq::time_left_handle_frame_get(scene, strip_movie));
}

static void sequencer_add_movie_multiple_strips(bContext *C,
                                                wmOperator *op,
                                                seq::LoadData *load_data,
                                                blender::VectorSet<Strip *> &r_movie_strips)
{
  Main *bmain = CTX_data_main(C);
  Scene *scene = CTX_data_scene(C);
  const Editing *ed = seq::editing_ensure(scene);
  bool overlap_shuffle_override = RNA_boolean_get(op->ptr, "overlap") == false &&
                                  RNA_boolean_get(op->ptr, "overlap_shuffle_override");
  bool has_seq_overlap = false;
  blender::Vector<Strip *> added_strips;

  RNA_BEGIN (op->ptr, itemptr, "files") {
    char dir_only[FILE_MAX];
    char file_only[FILE_MAX];
    RNA_string_get(op->ptr, "directory", dir_only);
    RNA_string_get(&itemptr, "name", file_only);
    BLI_path_join(load_data->path, sizeof(load_data->path), dir_only, file_only);
    STRNCPY(load_data->name, file_only);
    Strip *strip_movie = nullptr;
    Strip *strip_sound = nullptr;

    strip_movie = seq::add_movie_strip(bmain, scene, ed->seqbasep, load_data);

    if (strip_movie == nullptr) {
      BKE_reportf(op->reports, RPT_ERROR, "File '%s' could not be loaded", load_data->path);
    }
    else {
      if (RNA_boolean_get(op->ptr, "sound")) {
        strip_sound = seq::add_sound_strip(bmain, scene, ed->seqbasep, load_data);
        sequencer_add_movie_sync_sound_strip(bmain, scene, strip_movie, strip_sound, load_data);
        added_strips.append(strip_movie);

        if (strip_sound) {
          /* The video has sound, shift the video strip up a channel to make room for the sound
           * strip. */
          added_strips.append(strip_sound);
          seq::strip_channel_set(strip_movie,
                                 find_unlocked_unmuted_channel(ed, strip_movie->channel + 1));
        }
      }

      load_data->start_frame += seq::time_right_handle_frame_get(scene, strip_movie) -
                                seq::time_left_handle_frame_get(scene, strip_movie);
      if (overlap_shuffle_override) {
        has_seq_overlap |= seq_load_apply_generic_options_only_test_overlap(C, op, strip_sound);
        has_seq_overlap |= seq_load_apply_generic_options_only_test_overlap(C, op, strip_movie);
      }
      else {
        seq_load_apply_generic_options(C, op, strip_sound);
        seq_load_apply_generic_options(C, op, strip_movie);
      }

      if (U.sequencer_editor_flag & USER_SEQ_ED_CONNECT_STRIPS_BY_DEFAULT) {
        seq::connect(strip_movie, strip_sound);
      }

      r_movie_strips.add(strip_movie);
    }
  }
  RNA_END;

  if (overlap_shuffle_override) {
    if (has_seq_overlap) {
      ScrArea *area = CTX_wm_area(C);
      const bool use_sync_markers = (((SpaceSeq *)area->spacedata.first)->flag &
                                     SEQ_MARKER_TRANS) != 0;
      seq::transform_handle_overlap(scene, ed->seqbasep, added_strips, use_sync_markers);
    }
  }
}

static bool sequencer_add_movie_single_strip(bContext *C,
                                             wmOperator *op,
                                             seq::LoadData *load_data,
                                             blender::VectorSet<Strip *> &r_movie_strips)
{
  Main *bmain = CTX_data_main(C);
  Scene *scene = CTX_data_scene(C);
  const Editing *ed = seq::editing_ensure(scene);

  Strip *strip_movie = nullptr;
  Strip *strip_sound = nullptr;
  blender::Vector<Strip *> added_strips;

  strip_movie = seq::add_movie_strip(bmain, scene, ed->seqbasep, load_data);

  if (strip_movie == nullptr) {
    BKE_reportf(op->reports, RPT_ERROR, "File '%s' could not be loaded", load_data->path);
    return false;
  }
  if (RNA_boolean_get(op->ptr, "sound")) {
    strip_sound = seq::add_sound_strip(bmain, scene, ed->seqbasep, load_data);
    sequencer_add_movie_sync_sound_strip(bmain, scene, strip_movie, strip_sound, load_data);
    added_strips.append(strip_movie);

    if (strip_sound) {
      added_strips.append(strip_sound);

      /* The video has sound, shift the video strip up a channel to make room for the sound
       * strip. */
      int movie_channel = strip_movie->channel + 1;

      if (RNA_boolean_get(op->ptr, "skip_locked_or_muted_channels")) {
        movie_channel = find_unlocked_unmuted_channel(ed, strip_movie->channel + 1);
      }

      seq::strip_channel_set(strip_movie, movie_channel);
    }
  }

  bool overlap_shuffle_override = RNA_boolean_get(op->ptr, "overlap") == false &&
                                  RNA_boolean_get(op->ptr, "overlap_shuffle_override");
  if (overlap_shuffle_override) {
    bool has_seq_overlap = false;

    has_seq_overlap |= seq_load_apply_generic_options_only_test_overlap(C, op, strip_sound);
    has_seq_overlap |= seq_load_apply_generic_options_only_test_overlap(C, op, strip_movie);

    if (has_seq_overlap) {
      ScrArea *area = CTX_wm_area(C);
      const bool use_sync_markers = (((SpaceSeq *)area->spacedata.first)->flag &
                                     SEQ_MARKER_TRANS) != 0;
      seq::transform_handle_overlap(scene, ed->seqbasep, added_strips, use_sync_markers);
    }
  }
  else {
    seq_load_apply_generic_options(C, op, strip_sound);
    seq_load_apply_generic_options(C, op, strip_movie);
  }

  if (U.sequencer_editor_flag & USER_SEQ_ED_CONNECT_STRIPS_BY_DEFAULT) {
    seq::connect(strip_movie, strip_sound);
  }

  r_movie_strips.add(strip_movie);

  return true;
}

static wmOperatorStatus sequencer_add_movie_strip_exec(bContext *C, wmOperator *op)
{
  Main *bmain = CTX_data_main(C);
  Scene *scene = CTX_data_scene(C);
  seq::LoadData load_data;

  if (!load_data_init_from_operator(&load_data, C, op)) {
    return OPERATOR_CANCELLED;
  }

  sequencer_generic_invoke_xy__internal(C, op, 0, STRIP_TYPE_MOVIE);

  const char *error_msg;
  if (!have_free_channels(C, op, 2, &error_msg)) {
    BKE_report(op->reports, RPT_ERROR, error_msg);
    return OPERATOR_CANCELLED;
  }

  if (RNA_boolean_get(op->ptr, "replace_sel")) {
    deselect_all_strips(scene);
  }

  blender::VectorSet<Strip *> movie_strips;
  const int tot_files = RNA_property_collection_length(op->ptr,
                                                       RNA_struct_find_property(op->ptr, "files"));

  char vt_old[64];
  STRNCPY(vt_old, scene->view_settings.view_transform);
  float fps_old = scene->r.frs_sec / scene->r.frs_sec_base;

  if (tot_files > 1) {
    sequencer_add_movie_multiple_strips(C, op, &load_data, movie_strips);
  }
  else {
    sequencer_add_movie_single_strip(C, op, &load_data, movie_strips);
  }

  if (!STREQ(vt_old, scene->view_settings.view_transform)) {
    BKE_reportf(op->reports,
                RPT_WARNING,
                "View transform set to %s (converted from %s)",
                scene->view_settings.view_transform,
                vt_old);
  }

  if (fps_old != scene->r.frs_sec / scene->r.frs_sec_base) {
    BKE_reportf(op->reports,
                RPT_WARNING,
                "Scene frame rate set to %.4g (converted from %.4g)",
                scene->r.frs_sec / scene->r.frs_sec_base,
                fps_old);
  }

  if (movie_strips.is_empty()) {
    sequencer_add_cancel(C, op);
    return OPERATOR_CANCELLED;
  }

  seq_build_proxy(C, movie_strips);
  DEG_relations_tag_update(bmain);
  DEG_id_tag_update(&scene->id, ID_RECALC_SEQUENCER_STRIPS);
  sequencer_select_do_updates(C, seq::get_ref_scene_for_notifiers(C)); /*BFA - 3D Sequencer*/

  /* Free custom data. */
  sequencer_add_cancel(C, op);

  return OPERATOR_FINISHED;
}

static wmOperatorStatus sequencer_add_movie_strip_invoke(bContext *C,
                                                         wmOperator *op,
                                                         const wmEvent *event)
{
  PropertyRNA *prop;
  Scene *scene = CTX_data_scene(C);

  sequencer_disable_one_time_properties(C, op);

  RNA_enum_set(op->ptr, "fit_method", seq::tool_settings_fit_method_get(scene));
  RNA_boolean_set(op->ptr, "adjust_playback_rate", true);

  /* This is for drag and drop. */
  if ((RNA_struct_property_is_set(op->ptr, "files") &&
       !RNA_collection_is_empty(op->ptr, "files")) ||
      RNA_struct_property_is_set(op->ptr, "filepath"))
  {
    sequencer_generic_invoke_xy__internal(C, op, SEQPROP_NOPATHS, STRIP_TYPE_MOVIE, event);

    const char *error_msg;
    if (!have_free_channels(C, op, 2, &error_msg)) {
      BKE_report(op->reports, RPT_ERROR, error_msg);
      return OPERATOR_CANCELLED;
    }

    return sequencer_add_movie_strip_exec(C, op);
  }

  sequencer_generic_invoke_xy__internal(C, op, 0, STRIP_TYPE_MOVIE);
  sequencer_add_init(C, op);

  /* Show multiview save options only if scene use multiview. */
  prop = RNA_struct_find_property(op->ptr, "show_multiview");
  RNA_property_boolean_set(op->ptr, prop, (scene->r.scemode & R_MULTIVIEW) != 0);

  WM_event_add_fileselect(C, op);
  return OPERATOR_RUNNING_MODAL;
}

static void sequencer_add_draw(bContext * /*C*/, wmOperator *op)
{
  uiLayout *layout = op->layout;
  SequencerAddData *sad = static_cast<SequencerAddData *>(op->customdata);
  ImageFormatData *imf = &sad->im_format;

  /* Main draw call. */
  uiDefAutoButsRNA(layout,
                   op->ptr,
                   sequencer_add_draw_check_fn,
                   nullptr,
                   nullptr,
                   UI_BUT_LABEL_ALIGN_NONE,
                   false);

  /* Image template. */
  PointerRNA imf_ptr = RNA_pointer_create_discrete(nullptr, &RNA_ImageFormatSettings, imf);

  /* Multiview template. */
  if (RNA_boolean_get(op->ptr, "show_multiview")) {
    uiTemplateImageFormatViews(layout, &imf_ptr, op->ptr);
  }
}

void SEQUENCER_OT_movie_strip_add(wmOperatorType *ot)
{

  /* Identifiers. */
  ot->name = "Add Movie Strip";
  ot->idname = "SEQUENCER_OT_movie_strip_add";
  ot->description = "Add a movie strip to the sequencer";

  /* API callbacks. */
  ot->invoke = sequencer_add_movie_strip_invoke;
  ot->exec = sequencer_add_movie_strip_exec;
  ot->cancel = sequencer_add_cancel;
  ot->ui = sequencer_add_draw;
  ot->poll = ED_operator_sequencer_active_editable;

  /* Flags. */
  ot->flag = OPTYPE_REGISTER | OPTYPE_UNDO;

  WM_operator_properties_filesel(ot,
                                 FILE_TYPE_FOLDER | FILE_TYPE_MOVIE,
                                 FILE_SPECIAL,
                                 FILE_OPENFILE,
                                 WM_FILESEL_FILEPATH | WM_FILESEL_RELPATH | WM_FILESEL_FILES |
                                     WM_FILESEL_SHOW_PROPS | WM_FILESEL_DIRECTORY,
                                 FILE_DEFAULTDISPLAY,
                                 FILE_SORT_DEFAULT);
  sequencer_generic_props__internal(ot,
                                    SEQPROP_STARTFRAME | SEQPROP_FIT_METHOD |
                                        SEQPROP_VIEW_TRANSFORM | SEQPROP_PLAYBACK_RATE);
  RNA_def_boolean(ot->srna, "sound", true, "Sound", "Load sound with the movie");
  RNA_def_boolean(ot->srna,
                  "use_framerate",
                  true,
                  "Set Scene Frame Rate",
                  "Set frame rate of the current scene to the frame rate of the movie");
}

static void sequencer_add_sound_multiple_strips(bContext *C,
                                                wmOperator *op,
                                                seq::LoadData *load_data)
{
  Main *bmain = CTX_data_main(C);
  Scene *scene = CTX_data_scene(C);
  Editing *ed = seq::editing_ensure(scene);

  RNA_BEGIN (op->ptr, itemptr, "files") {
    char dir_only[FILE_MAX];
    char file_only[FILE_MAX];
    RNA_string_get(op->ptr, "directory", dir_only);
    RNA_string_get(&itemptr, "name", file_only);
    BLI_path_join(load_data->path, sizeof(load_data->path), dir_only, file_only);
    STRNCPY(load_data->name, file_only);
    Strip *strip = seq::add_sound_strip(bmain, scene, ed->seqbasep, load_data);
    if (strip == nullptr) {
      BKE_reportf(op->reports, RPT_ERROR, "File '%s' could not be loaded", load_data->path);
    }
    else {
      seq_load_apply_generic_options(C, op, strip);
      load_data->start_frame += seq::time_right_handle_frame_get(scene, strip) -
                                seq::time_left_handle_frame_get(scene, strip);
    }
  }
  RNA_END;
}

static bool sequencer_add_sound_single_strip(bContext *C, wmOperator *op, seq::LoadData *load_data)
{
  Main *bmain = CTX_data_main(C);
  Scene *scene = CTX_data_scene(C);
  Editing *ed = seq::editing_ensure(scene);

  Strip *strip = seq::add_sound_strip(bmain, scene, ed->seqbasep, load_data);
  if (strip == nullptr) {
    BKE_reportf(op->reports, RPT_ERROR, "File '%s' could not be loaded", load_data->path);
    return false;
  }
  seq_load_apply_generic_options(C, op, strip);

  return true;
}

static wmOperatorStatus sequencer_add_sound_strip_exec(bContext *C, wmOperator *op)
{
  Main *bmain = CTX_data_main(C);
  Scene *scene = CTX_data_scene(C);
  seq::LoadData load_data;
  load_data_init_from_operator(&load_data, C, op);

  const char *error_msg;
  if (!have_free_channels(C, op, 1, &error_msg)) {
    BKE_report(op->reports, RPT_ERROR, error_msg);
    return OPERATOR_CANCELLED;
  }

  if (RNA_boolean_get(op->ptr, "replace_sel")) {
    deselect_all_strips(scene);
  }

  const int tot_files = RNA_property_collection_length(op->ptr,
                                                       RNA_struct_find_property(op->ptr, "files"));
  if (tot_files > 1) {
    sequencer_add_sound_multiple_strips(C, op, &load_data);
  }
  else {
    if (!sequencer_add_sound_single_strip(C, op, &load_data)) {
      sequencer_add_cancel(C, op);
      return OPERATOR_CANCELLED;
    }
  }

  sequencer_add_cancel(C, op);

  DEG_relations_tag_update(bmain);
  DEG_id_tag_update(&scene->id, ID_RECALC_SEQUENCER_STRIPS);
  sequencer_select_do_updates(C, seq::get_ref_scene_for_notifiers(C)); /*BFA - 3D Sequencer*/

  return OPERATOR_FINISHED;
}

static wmOperatorStatus sequencer_add_sound_strip_invoke(bContext *C,
                                                         wmOperator *op,
                                                         const wmEvent *event)
{
  /* This is for drag and drop. */
  if ((RNA_struct_property_is_set(op->ptr, "files") &&
       !RNA_collection_is_empty(op->ptr, "files")) ||
      RNA_struct_property_is_set(op->ptr, "filepath"))
  {
    sequencer_generic_invoke_xy__internal(C, op, SEQPROP_NOPATHS, STRIP_TYPE_SOUND_RAM, event);

    const char *error_msg;
    if (!have_free_channels(C, op, 1, &error_msg)) {
      BKE_report(op->reports, RPT_ERROR, error_msg);
      return OPERATOR_CANCELLED;
    }

    return sequencer_add_sound_strip_exec(C, op);
  }

  sequencer_generic_invoke_xy__internal(C, op, 0, STRIP_TYPE_SOUND_RAM);

  WM_event_add_fileselect(C, op);
  return OPERATOR_RUNNING_MODAL;
}

void SEQUENCER_OT_sound_strip_add(wmOperatorType *ot)
{

  /* Identifiers. */
  ot->name = "Add Sound Strip";
  ot->idname = "SEQUENCER_OT_sound_strip_add";
  ot->description = "Add a sound strip to the sequencer";

  /* API callbacks. */
  ot->invoke = sequencer_add_sound_strip_invoke;
  ot->exec = sequencer_add_sound_strip_exec;
  ot->poll = ED_operator_sequencer_active_editable;

  /* Flags. */
  ot->flag = OPTYPE_REGISTER | OPTYPE_UNDO;

  WM_operator_properties_filesel(ot,
                                 FILE_TYPE_FOLDER | FILE_TYPE_SOUND,
                                 FILE_SPECIAL,
                                 FILE_OPENFILE,
                                 WM_FILESEL_FILEPATH | WM_FILESEL_RELPATH | WM_FILESEL_FILES |
                                     WM_FILESEL_SHOW_PROPS | WM_FILESEL_DIRECTORY,
                                 FILE_DEFAULTDISPLAY,
                                 FILE_SORT_DEFAULT);
  sequencer_generic_props__internal(ot, SEQPROP_STARTFRAME);
  RNA_def_boolean(ot->srna, "cache", false, "Cache", "Cache the sound in memory");
  RNA_def_boolean(ot->srna, "mono", false, "Mono", "Merge all the sound's channels into one");
}

int sequencer_image_seq_get_minmax_frame(wmOperator *op,
                                         int sfra,
                                         int *r_minframe,
                                         int *r_numdigits)
{
  int minframe = INT32_MAX, maxframe = INT32_MIN;
  int numdigits = 0;

  RNA_BEGIN (op->ptr, itemptr, "files") {
    char *filename;
    int frame;
    filename = RNA_string_get_alloc(&itemptr, "name", nullptr, 0, nullptr);

    if (filename) {
      if (BLI_path_frame_get(filename, &frame, &numdigits)) {
        minframe = min_ii(minframe, frame);
        maxframe = max_ii(maxframe, frame);
      }

      MEM_freeN(filename);
    }
  }
  RNA_END;

  if (minframe == INT32_MAX) {
    minframe = sfra;
    maxframe = minframe + 1;
  }

  *r_minframe = minframe;
  *r_numdigits = numdigits;

  return maxframe - minframe + 1;
}

void sequencer_image_seq_reserve_frames(
    wmOperator *op, StripElem *se, int len, int minframe, int numdigits)
{
  char *filename = nullptr;
  RNA_BEGIN (op->ptr, itemptr, "files") {
    filename = RNA_string_get_alloc(&itemptr, "name", nullptr, 0, nullptr);
    break;
  }
  RNA_END;

  if (filename) {
    char ext[FILE_MAX];
    char filename_stripped[FILE_MAX];
    /* Strip the frame from filename and substitute with `#`. */
    BLI_path_frame_strip(filename, ext, sizeof(ext));

    for (int i = 0; i < len; i++, se++) {
      STRNCPY(filename_stripped, filename);
      BLI_path_frame(filename_stripped, sizeof(filename_stripped), minframe + i, numdigits);
      SNPRINTF(se->filename, "%s%s", filename_stripped, ext);
    }

    MEM_freeN(filename);
  }
}

static int sequencer_add_image_strip_calculate_length(wmOperator *op,
                                                      const int start_frame,
                                                      int *minframe,
                                                      int *numdigits)
{
  const bool use_placeholders = RNA_boolean_get(op->ptr, "use_placeholders");

  if (use_placeholders) {
    return sequencer_image_seq_get_minmax_frame(op, start_frame, minframe, numdigits);
  }
  return RNA_property_collection_length(op->ptr, RNA_struct_find_property(op->ptr, "files"));
}

static void sequencer_add_image_strip_load_files(wmOperator *op,
                                                 Scene *scene,
                                                 Strip *strip,
                                                 seq::LoadData *load_data,
                                                 const int minframe,
                                                 const int numdigits)
{
  const bool use_placeholders = RNA_boolean_get(op->ptr, "use_placeholders");
  char dirpath[sizeof(strip->data->dirpath)];
  BLI_path_split_dir_part(load_data->path, dirpath, sizeof(dirpath));
  seq::add_image_set_directory(strip, dirpath);

  if (use_placeholders) {
    sequencer_image_seq_reserve_frames(
        op, strip->data->stripdata, load_data->image.len, minframe, numdigits);
  }
  else {
    size_t strip_frame = 0;
    RNA_BEGIN (op->ptr, itemptr, "files") {
      char *filename = RNA_string_get_alloc(&itemptr, "name", nullptr, 0, nullptr);
      seq::add_image_load_file(scene, strip, strip_frame, filename);
      MEM_freeN(filename);
      strip_frame++;
    }
    RNA_END;
  }
}

static wmOperatorStatus sequencer_add_image_strip_exec(bContext *C, wmOperator *op)
{
  Scene *scene = CTX_data_scene(C);
  Editing *ed = seq::editing_ensure(scene);

  seq::LoadData load_data;
  if (!load_data_init_from_operator(&load_data, C, op)) {
    return OPERATOR_CANCELLED;
  }

  const char *error_msg;
  if (!have_free_channels(C, op, 1, &error_msg)) {
    BKE_report(op->reports, RPT_ERROR, error_msg);
    return OPERATOR_CANCELLED;
  }

  int minframe, numdigits;
  load_data.image.len = sequencer_add_image_strip_calculate_length(
      op, load_data.start_frame, &minframe, &numdigits);
  if (load_data.image.len == 0) {
    sequencer_add_cancel(C, op);
    return OPERATOR_CANCELLED;
  }

  if (RNA_boolean_get(op->ptr, "replace_sel")) {
    deselect_all_strips(scene);
  }

  char vt_old[64];
  STRNCPY(vt_old, scene->view_settings.view_transform);

  Strip *strip = seq::add_image_strip(CTX_data_main(C), scene, ed->seqbasep, &load_data);

  if (!STREQ(vt_old, scene->view_settings.view_transform)) {
    BKE_reportf(op->reports,
                RPT_WARNING,
                "View transform set to %s (converted from %s)",
                scene->view_settings.view_transform,
                vt_old);
  }

  sequencer_add_image_strip_load_files(op, scene, strip, &load_data, minframe, numdigits);
  seq::add_image_init_alpha_mode(strip);

  /* Adjust length. */
  if (load_data.image.len == 1) {
    seq::time_right_handle_frame_set(scene, strip, load_data.image.end_frame);
  }

  seq_load_apply_generic_options(C, op, strip);

  DEG_id_tag_update(&scene->id, ID_RECALC_SEQUENCER_STRIPS);
  sequencer_select_do_updates(C, seq::get_ref_scene_for_notifiers(C)); /*BFA - 3D Sequencer*/

  /* Free custom data. */
  sequencer_add_cancel(C, op);

  return OPERATOR_FINISHED;
}

static wmOperatorStatus sequencer_add_image_strip_invoke(bContext *C,
                                                         wmOperator *op,
                                                         const wmEvent *event)
{
  PropertyRNA *prop;
  Scene *scene = CTX_data_scene(C);

  sequencer_disable_one_time_properties(C, op);

  RNA_enum_set(op->ptr, "fit_method", seq::tool_settings_fit_method_get(scene));

  /* Name set already by drag and drop. */
  if (RNA_struct_property_is_set(op->ptr, "files") && !RNA_collection_is_empty(op->ptr, "files")) {
    sequencer_generic_invoke_xy__internal(
        C, op, SEQPROP_ENDFRAME | SEQPROP_NOPATHS, STRIP_TYPE_IMAGE, event);

    const char *error_msg;
    if (!have_free_channels(C, op, 1, &error_msg)) {
      BKE_report(op->reports, RPT_ERROR, error_msg);
      return OPERATOR_CANCELLED;
    }

    return sequencer_add_image_strip_exec(C, op);
  }

  sequencer_generic_invoke_xy__internal(C, op, SEQPROP_ENDFRAME, STRIP_TYPE_IMAGE);
  sequencer_add_init(C, op);

  /* Show multiview save options only if scene use multiview. */
  prop = RNA_struct_find_property(op->ptr, "show_multiview");
  RNA_property_boolean_set(op->ptr, prop, (scene->r.scemode & R_MULTIVIEW) != 0);

  WM_event_add_fileselect(C, op);
  return OPERATOR_RUNNING_MODAL;
}

void SEQUENCER_OT_image_strip_add(wmOperatorType *ot)
{

  /* Identifiers. */
  ot->name = "Add Image Strip";
  ot->idname = "SEQUENCER_OT_image_strip_add";
  ot->description = "Add an image or image sequence to the sequencer";

  /* API callbacks. */
  ot->invoke = sequencer_add_image_strip_invoke;
  ot->exec = sequencer_add_image_strip_exec;
  ot->cancel = sequencer_add_cancel;
  ot->ui = sequencer_add_draw;
  ot->poll = ED_operator_sequencer_active_editable;

  /* Flags. */
  ot->flag = OPTYPE_REGISTER | OPTYPE_UNDO;

  WM_operator_properties_filesel(
      ot,
      FILE_TYPE_FOLDER | FILE_TYPE_IMAGE,
      FILE_SPECIAL,
      FILE_OPENFILE,
      (WM_FILESEL_DIRECTORY | WM_FILESEL_RELPATH | WM_FILESEL_FILES | WM_FILESEL_SHOW_PROPS),
      FILE_DEFAULTDISPLAY,
      FILE_SORT_DEFAULT);
  sequencer_generic_props__internal(
      ot, SEQPROP_STARTFRAME | SEQPROP_ENDFRAME | SEQPROP_FIT_METHOD | SEQPROP_VIEW_TRANSFORM);

  RNA_def_boolean(ot->srna,
                  "use_placeholders",
                  false,
                  "Use Placeholders",
                  "Use placeholders for missing frames of the strip");
}

static wmOperatorStatus sequencer_add_effect_strip_exec(bContext *C, wmOperator *op)
{
  Scene *scene = CTX_data_scene(C);
  Editing *ed = seq::editing_ensure(scene);

  const char *error;
  if (!have_free_channels(C, op, 1, &error)) {
    BKE_report(op->reports, RPT_ERROR, error);
    return OPERATOR_CANCELLED;
  }

  seq::LoadData load_data;
  load_data_init_from_operator(&load_data, C, op);
  load_data.effect.type = RNA_enum_get(op->ptr, "type");
  const int num_inputs = seq::effect_get_num_inputs(load_data.effect.type);

  VectorSet<Strip *> inputs = strip_effect_get_new_inputs(scene, num_inputs);
  StringRef error_msg = effect_inputs_validate(inputs, num_inputs);

  if (!error_msg.is_empty()) {
    BKE_report(op->reports, RPT_ERROR, error_msg.data());
    return OPERATOR_CANCELLED;
  }

  if (RNA_boolean_get(op->ptr, "replace_sel")) {
    deselect_all_strips(scene);
  }

  Strip *input1 = inputs.size() > 0 ? inputs[0] : nullptr;
  Strip *input2 = inputs.size() == 2 ? inputs[1] : nullptr;

  load_data.effect.input1 = input1;
  load_data.effect.input2 = input2;

  /* Set channel. If unset, use lowest free one above strips. */
  if (!RNA_struct_property_is_set(op->ptr, "channel")) {
    if (input1 != nullptr) {
<<<<<<< HEAD
      int chan = max_ii(input1 ? input1->machine : 0, input2 ? input2->machine : 0);
=======
      int chan = max_ii(input1 ? input1->channel : 0, input2 ? input2->channel : 0);
>>>>>>> f812af9b
      if (chan < seq::MAX_CHANNELS) {
        load_data.channel = chan;
      }
    }
  }

  Strip *strip = seq::add_effect_strip(scene, ed->seqbasep, &load_data);
  seq_load_apply_generic_options(C, op, strip);

  if (strip->type == STRIP_TYPE_COLOR) {
    SolidColorVars *colvars = (SolidColorVars *)strip->effectdata;
    RNA_float_get_array(op->ptr, "color", colvars->col);
  }

  DEG_id_tag_update(&scene->id, ID_RECALC_SEQUENCER_STRIPS);
  sequencer_select_do_updates(C, seq::get_ref_scene_for_notifiers(C)); /*BFA - 3D Sequencer*/

  return OPERATOR_FINISHED;
}

static wmOperatorStatus sequencer_add_effect_strip_invoke(bContext *C,
                                                          wmOperator *op,
                                                          const wmEvent * /*event*/)
{
  bool is_type_set = RNA_struct_property_is_set(op->ptr, "type");
  int type = -1;
  int prop_flag = SEQPROP_ENDFRAME | SEQPROP_NOPATHS;

  if (is_type_set) {
    type = RNA_enum_get(op->ptr, "type");

    /* When invoking an effect strip which uses inputs, skip initializing the channel from the
     * mouse. */
    if (seq::effect_get_num_inputs(type) != 0) {
      prop_flag |= SEQPROP_NOCHAN;
    }
  }

  sequencer_generic_invoke_xy__internal(C, op, prop_flag, type);

  return sequencer_add_effect_strip_exec(C, op);
}

static std::string sequencer_add_effect_strip_get_description(bContext * /*C*/,
                                                              wmOperatorType * /*ot*/,
                                                              PointerRNA *ptr)
{
  const int type = RNA_enum_get(ptr, "type");

  switch (type) {
    case STRIP_TYPE_CROSS:
      return TIP_("Add a crossfade transition strip for two selected strips with video content");
    case STRIP_TYPE_ADD:
      return TIP_("Add an add blend mode effect strip for two selected strips with video content");
    case STRIP_TYPE_SUB:
      return TIP_(
          "Add a subtract blend mode effect strip for two selected strips with video content");
    case STRIP_TYPE_ALPHAOVER:
      return TIP_(
          "Add an alpha over blend mode effect strip for two selected strips with video content");
    case STRIP_TYPE_ALPHAUNDER:
      return TIP_(
          "Add an alpha under blend mode effect strip for two selected strips with video content");
    case STRIP_TYPE_GAMCROSS:
      return TIP_("Add a gamma cross transition strip for two selected strips with video content");
    case STRIP_TYPE_MUL:
      return TIP_(
          "Add a multiply blend mode effect strip for two selected strips with video content");
    case STRIP_TYPE_WIPE:
      return TIP_("Add a wipe transition strip for two selected strips with video content");
    case STRIP_TYPE_GLOW:
      return TIP_("Add a glow effect strip for a single selected strip with video content");
    case STRIP_TYPE_TRANSFORM:
      return TIP_("Add a transform effect strip for a single selected strip with video content");
    case STRIP_TYPE_COLOR:
      return TIP_("Add a color strip to the sequencer");
    case STRIP_TYPE_SPEED:
      return TIP_("Add a video speed effect strip for a single selected strip with video content");
    case STRIP_TYPE_MULTICAM:
      return TIP_("Add a multicam selector effect strip to the sequencer");
    case STRIP_TYPE_ADJUSTMENT:
      return TIP_("Add an adjustment layer effect strip to the sequencer");
    case STRIP_TYPE_GAUSSIAN_BLUR:
      return TIP_(
          "Add a gaussian blur effect strip for a single selected strip with video content");
    case STRIP_TYPE_TEXT:
      return TIP_("Add a text strip to the sequencer");
    case STRIP_TYPE_COLORMIX:
      return TIP_("Add a color mix effect strip to the sequencer");
    default:
      break;
  }

  /* Use default description. */
  return "";
}

void SEQUENCER_OT_effect_strip_add(wmOperatorType *ot)
{
  PropertyRNA *prop;

  /* Identifiers. */
  ot->name = "Add Effect Strip";
  ot->idname = "SEQUENCER_OT_effect_strip_add";
  ot->description = "Add an effect to the sequencer, most are applied on top of existing strips";

  /* API callbacks. */
  ot->invoke = sequencer_add_effect_strip_invoke;
  ot->exec = sequencer_add_effect_strip_exec;
  ot->poll = ED_operator_sequencer_active_editable;
  ot->poll_property = seq_effect_add_properties_poll;
  ot->get_description = sequencer_add_effect_strip_get_description;

  /* Flags. */
  ot->flag = OPTYPE_REGISTER | OPTYPE_UNDO;

  prop = RNA_def_enum(ot->srna,
                      "type",
                      sequencer_prop_effect_types,
                      STRIP_TYPE_CROSS,
                      "Type",
                      "Sequencer effect type");
  RNA_def_property_translation_context(prop, BLT_I18NCONTEXT_ID_SEQUENCE);
  sequencer_generic_props__internal(ot, SEQPROP_STARTFRAME | SEQPROP_ENDFRAME);
  /* Only used when strip is of the Color type. */
  prop = RNA_def_float_color(ot->srna,
                             "color",
                             3,
                             nullptr,
                             0.0f,
                             1.0f,
                             "Color",
                             "Initialize the strip with this color",
                             0.0f,
                             1.0f);
  RNA_def_property_subtype(prop, PROP_COLOR_GAMMA);
}

}  // namespace blender::ed::vse<|MERGE_RESOLUTION|>--- conflicted
+++ resolved
@@ -10,11 +10,7 @@
 #include <cstdlib>
 #include <cstring>
 
-<<<<<<< HEAD
-#include "DNA_windowmanager_enums.h"
-=======
 #include "DNA_sequence_types.h"
->>>>>>> f812af9b
 #include "MEM_guardedalloc.h"
 
 #include "BLI_listbase.h"
@@ -23,6 +19,7 @@
 #include "BLI_utildefines.h"
 
 #include "BLT_translation.hh"
+
 #include "DNA_scene_types.h"
 #include "DNA_space_types.h"
 
@@ -1688,11 +1685,7 @@
   /* Set channel. If unset, use lowest free one above strips. */
   if (!RNA_struct_property_is_set(op->ptr, "channel")) {
     if (input1 != nullptr) {
-<<<<<<< HEAD
-      int chan = max_ii(input1 ? input1->machine : 0, input2 ? input2->machine : 0);
-=======
       int chan = max_ii(input1 ? input1->channel : 0, input2 ? input2->channel : 0);
->>>>>>> f812af9b
       if (chan < seq::MAX_CHANNELS) {
         load_data.channel = chan;
       }
