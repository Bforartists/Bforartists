--- conflicted
+++ resolved
@@ -236,7 +236,6 @@
   int best_channel = 1;
   if (tgt) {
     best_channel = (type == STRIP_TYPE_MOVIE) ? tgt->channel - 1 : tgt->channel;
-<<<<<<< HEAD
   }
 
   best_channel = find_unlocked_unmuted_channel(ed, best_channel);
@@ -278,49 +277,6 @@
     }
   }
 
-=======
-  }
-
-  best_channel = find_unlocked_unmuted_channel(ed, best_channel);
-
-  return math::clamp(best_channel, 0, seq::MAX_CHANNELS);
-}
-
-static bool have_free_channels(bContext *C,
-                               wmOperator *op,
-                               int need_channels,
-                               const char **r_error_msg)
-{
-  const int channel = RNA_int_get(op->ptr, "channel");
-  const int frame_start = RNA_int_get(op->ptr, "frame_start");
-
-  /* First check simple case - strip is added to very top of timeline. */
-  const int max_channel = seq::MAX_CHANNELS - need_channels + 1;
-  if (channel > max_channel) {
-    *r_error_msg = RPT_("No available channel for the current frame.");
-    return false;
-  }
-
-  /* When adding strip(s) to lower channels, we must count number of free channels. There can be
-   * gaps. */
-  Set<int> used_channels;
-  for (Strip *strip : all_strips_from_context(C)) {
-    if (seq::time_strip_intersects_frame(CTX_data_scene(C), strip, frame_start)) {
-      used_channels.add(strip->channel);
-    }
-  }
-
-  int free_channels = 0;
-  for (int i : IndexRange(channel, seq::MAX_CHANNELS - channel + 1)) {
-    if (!used_channels.contains(i)) {
-      free_channels++;
-    }
-    if (free_channels == need_channels) {
-      return true;
-    }
-  }
-
->>>>>>> 5898c1b9
   *r_error_msg = RPT_("No available channel for the current frame.");
   return false;
 }
